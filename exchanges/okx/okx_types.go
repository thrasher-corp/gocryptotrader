package okx

import (
	"encoding/json"
	"strconv"
	"time"

	"github.com/thrasher-corp/gocryptotrader/common/convert"
	"github.com/thrasher-corp/gocryptotrader/currency"
	"github.com/thrasher-corp/gocryptotrader/exchanges/asset"
	"github.com/thrasher-corp/gocryptotrader/exchanges/kline"
	"github.com/thrasher-corp/gocryptotrader/exchanges/order"
)

const (
	// Trade Modes

	// TradeModeCross trade mode, cross
	TradeModeCross = "cross"
	// TradeModeIsolated trade mode, isolated
	TradeModeIsolated = "isolated"
	// TradeModeCash trade mode, cash
	TradeModeCash = "cash"

	// Algo Order Types

	// AlgoOrdTypeGrid algo order type,grid
	AlgoOrdTypeGrid = "grid"
	// AlgoOrdTypeContractGrid algo order type, contract_grid
	AlgoOrdTypeContractGrid = "contract_grid"

	// Position Side for placing order
	positionSideLong  = "long"
	positionSideShort = "short"
	positionSideNet   = "net"
)

const (
	// OkxOrderLimit Limit order
	OkxOrderLimit = "limit"
	// OkxOrderMarket Market order
	OkxOrderMarket = "market"
	// OkxOrderPostOnly POST_ONLY order type
	OkxOrderPostOnly = "post_only"
	// OkxOrderFOK fill or kill order type
	OkxOrderFOK = "fok"
	// OkxOrderIOC IOC (immediate or cancel)
	OkxOrderIOC = "ioc"
	// OkxOrderOptimalLimitIOC OPTIMAL_LIMIT_IOC
	OkxOrderOptimalLimitIOC = "optimal_limit_ioc"

	// Instrument Types ( Asset Types )

	okxInstTypeFutures  = "FUTURES"  // Okx Instrument Type "futures"
	okxInstTypeANY      = "ANY"      // Okx Instrument Type ""
	okxInstTypeSpot     = "SPOT"     // Okx Instrument Type "spot"
	okxInstTypeSwap     = "SWAP"     // Okx Instrument Type "swap"
	okxInstTypeOption   = "OPTION"   // Okx Instrument Type "option"
	okxInstTypeMargin   = "MARGIN"   // Okx Instrument Type "margin"
	okxInstTypeContract = "CONTRACT" // Okx Instrument Type "contract"

	operationSubscribe   = "subscribe"
	operationUnsubscribe = "unsubscribe"
	operationLogin       = "login"
)

// testNetKey this key is designed for using the testnet endpoints
// setting context.WithValue(ctx, testNetKey("testnet"), useTestNet)
// will ensure the appropriate headers are sent to OKx to use the testnet
type testNetKey string

<<<<<<< HEAD
=======
var testNetVal = testNetKey("testnet")

>>>>>>> 471f4f21
// Market Data Endpoints

// TickerResponse represents the market data endpoint ticker detail
type TickerResponse struct {
	InstrumentType string            `json:"instType"`
	InstrumentID   string            `json:"instId"`
	LastTradePrice okxNumericalValue `json:"last"`
	LastTradeSize  okxNumericalValue `json:"lastSz"`
	BestAskPrice   okxNumericalValue `json:"askPx"`
	BestAskSize    okxNumericalValue `json:"askSz"`
	BestBidPrice   okxNumericalValue `json:"bidPx"`
	BestBidSize    okxNumericalValue `json:"bidSz"`
	Open24H        okxNumericalValue `json:"open24h"`
	High24H        okxNumericalValue `json:"high24h"`
	Low24H         okxNumericalValue `json:"low24h"`
	VolCcy24H      okxNumericalValue `json:"volCcy24h"`
	Vol24H         okxNumericalValue `json:"vol24h"`

	OpenPriceInUTC0          string           `json:"sodUtc0"`
	OpenPriceInUTC8          string           `json:"sodUtc8"`
	TickerDataGenerationTime okxUnixMilliTime `json:"ts"`
}

// IndexTicker represents Index ticker data.
type IndexTicker struct {
	InstID    string           `json:"instId"`
	IdxPx     float64          `json:"idxPx,string"`
	High24H   float64          `json:"high24h,string"`
	SodUtc0   float64          `json:"sodUtc0,string"`
	Open24H   float64          `json:"open24h,string"`
	Low24H    float64          `json:"low24h,string"`
	SodUtc8   float64          `json:"sodUtc8,string"`
	Timestamp okxUnixMilliTime `json:"ts"`
}

// OrderBookResponse holds the order asks and bids at a specific timestamp
type OrderBookResponse struct {
	Asks                [][4]string      `json:"asks"`
	Bids                [][4]string      `json:"bids"`
	GenerationTimeStamp okxUnixMilliTime `json:"ts"`
}

// OrderBookResponseDetail holds the order asks and bids in a struct field with the corresponding order generation timestamp.
type OrderBookResponseDetail struct {
	Asks                []OrderAsk
	Bids                []OrderBid
	GenerationTimestamp time.Time
}

// OrderAsk represents currencies bid detailed information.
type OrderAsk struct {
	DepthPrice        float64
	NumberOfContracts float64
	LiquidationOrders int64
	NumberOfOrders    int64
}

// OrderBid represents currencies bid detailed information.
type OrderBid struct {
	DepthPrice        float64
	BaseCurrencies    float64
	LiquidationOrders int64
	NumberOfOrders    int64
}

// GetOrderBookResponseDetail returns the OrderBookResponseDetail instance from OrderBookResponse object.
func (a *OrderBookResponse) GetOrderBookResponseDetail() (*OrderBookResponseDetail, error) {
	asks, er := a.GetAsks()
	if er != nil {
		return nil, er
	}
	bids, er := a.GetBids()
	if er != nil {
		return nil, er
	}
	return &OrderBookResponseDetail{
		Asks:                asks,
		Bids:                bids,
		GenerationTimestamp: a.GenerationTimeStamp.Time(),
	}, nil
}

// GetAsks returns list of asks from an order book response instance.
func (a *OrderBookResponse) GetAsks() ([]OrderAsk, error) {
	asks := make([]OrderAsk, len(a.Asks))
	for x := range a.Asks {
		depthPrice, er := strconv.ParseFloat(a.Asks[x][0], 64)
		if er != nil {
			return nil, er
		}
		contracts, er := strconv.ParseFloat(a.Asks[x][1], 64)
		if er != nil {
			return nil, er
		}
		liquidation, er := strconv.ParseInt(a.Asks[x][2], 10, 64)
		if er != nil {
			return nil, er
		}
		orders, er := strconv.ParseInt(a.Asks[x][3], 10, 64)
		if er != nil {
			return nil, er
		}
		asks[x] = OrderAsk{
			DepthPrice:        depthPrice,
			NumberOfContracts: contracts,
			LiquidationOrders: liquidation,
			NumberOfOrders:    orders,
		}
	}
	return asks, nil
}

// GetBids returns list of order bids instance from list of slice.
func (a *OrderBookResponse) GetBids() ([]OrderBid, error) {
	bids := make([]OrderBid, len(a.Bids))
	for x := range a.Bids {
		depthPrice, er := strconv.ParseFloat(a.Bids[x][0], 64)
		if er != nil {
			return nil, er
		}
		currencies, er := strconv.ParseFloat(a.Bids[x][1], 64)
		if er != nil {
			return nil, er
		}
		liquidation, er := strconv.ParseInt(a.Bids[x][2], 10, 64)
		if er != nil {
			return nil, er
		}
		orders, er := strconv.ParseInt(a.Bids[x][3], 10, 64)
		if er != nil {
			return nil, er
		}
		bids[x] = OrderBid{
			DepthPrice:        depthPrice,
			BaseCurrencies:    currencies,
			LiquidationOrders: liquidation,
			NumberOfOrders:    orders,
		}
	}
	return bids, nil
}

// CandleStick  holds candlestick price data
type CandleStick struct {
	OpenTime         time.Time
	OpenPrice        float64
	HighestPrice     float64
	LowestPrice      float64
	ClosePrice       float64
	Volume           float64
	QuoteAssetVolume float64
}

// TradeResponse represents the recent transaction instance.
type TradeResponse struct {
	InstrumentID string           `json:"instId"`
	TradeID      string           `json:"tradeId"`
	Price        float64          `json:"px,string"`
	Quantity     float64          `json:"sz,string"`
	Side         string           `json:"side"`
	Timestamp    okxUnixMilliTime `json:"ts"`
}

// TradingVolumeIn24HR response model.
type TradingVolumeIn24HR struct {
	BlockVolumeInCNY   okxNumericalValue `json:"blockVolCny"`
	BlockVolumeInUSD   okxNumericalValue `json:"blockVolUsd"`
	TradingVolumeInUSD float64           `json:"volUsd,string"`
	TradingVolumeInCny float64           `json:"volCny,string"`
	Timestamp          okxUnixMilliTime  `json:"ts"`
}

// OracleSmartContractResponse returns the crypto price of signing using Open Oracle smart contract.
type OracleSmartContractResponse struct {
	Messages   []string          `json:"messages"`
	Prices     map[string]string `json:"prices"`
	Signatures []string          `json:"signatures"`
	Timestamp  okxUnixMilliTime  `json:"timestamp"`
}

// UsdCnyExchangeRate the exchange rate for converting from USD to CNV
type UsdCnyExchangeRate struct {
	UsdCny float64 `json:"usdCny,string"`
}

// IndexComponent represents index component data on the market
type IndexComponent struct {
	Components []IndexComponentItem `json:"components"`
	Last       float64              `json:"last,string"`
	Index      string               `json:"index"`
	Timestamp  okxUnixMilliTime     `json:"ts"`
}

// IndexComponentItem an item representing the index component item
type IndexComponentItem struct {
	Symbol          string `json:"symbol"`
	SymbolPairPrice string `json:"symbolPx"`
	Weights         string `json:"wgt"`
	ConvertToPrice  string `json:"cnvPx"`
	ExchangeName    string `json:"exch"`
}

// InstrumentsFetchParams request params for requesting list of instruments
type InstrumentsFetchParams struct {
	InstrumentType string // Mandatory
	Underlying     string // Optional
	InstrumentID   string // Optional
}

// Instrument  representing an instrument with open contract.
type Instrument struct {
	InstrumentType                  asset.Item `json:"instType"`
	InstrumentID                    string     `json:"instId"`
	InstrumentFamily                string     `json:"instFamily"`
	Underlying                      string     `json:"uly"`
	Category                        string     `json:"category"`
	BaseCurrency                    string     `json:"baseCcy"`
	QuoteCurrency                   string     `json:"quoteCcy"`
	SettlementCurrency              string     `json:"settleCcy"`
	ContractValue                   string     `json:"ctVal"`
	ContractMultiplier              string     `json:"ctMult"`
	ContractValueCurrency           string     `json:"ctValCcy"`
	OptionType                      string     `json:"optType"`
	StrikePrice                     string     `json:"stk"`
	ListTime                        time.Time  `json:"listTime"`
	ExpTime                         time.Time  `json:"expTime"`
	MaxLeverage                     float64    `json:"lever"`
	TickSize                        float64    `json:"tickSz"`
	LotSize                         float64    `json:"lotSz"`
	MinimumOrderSize                float64    `json:"minSz"`
	ContractType                    string     `json:"ctType"`
	Alias                           string     `json:"alias"`
	State                           string     `json:"state"`
	MaxQuantityOfSpotLimitOrder     float64    `json:"maxLmtSz"`
	MaxQuantityOfMarketLimitOrder   float64    `json:"maxMktSz"`
	MaxQuantityOfSpotTwapLimitOrder float64    `json:"maxTwapSz"`
	MaxSpotIcebergSize              float64    `json:"maxIcebergSz"`
	MaxTriggerSize                  float64    `json:"maxTriggerSz"`
	MaxStopSize                     float64    `json:"maxStopSz"`
}

// DeliveryHistoryDetail holds instrument id and delivery price information detail
type DeliveryHistoryDetail struct {
	Type          string  `json:"type"`
	InstrumentID  string  `json:"insId"`
	DeliveryPrice float64 `json:"px,string"`
}

// DeliveryHistory represents list of delivery history detail items and timestamp information
type DeliveryHistory struct {
	Timestamp okxUnixMilliTime        `json:"ts"`
	Details   []DeliveryHistoryDetail `json:"details"`
}

// OpenInterest Retrieve the total open interest for contracts on OKX.
type OpenInterest struct {
	InstrumentType       asset.Item       `json:"instType"`
	InstrumentID         string           `json:"instId"`
	OpenInterest         float64          `json:"oi,string"`
	OpenInterestCurrency float64          `json:"oiCcy,string"`
	Timestamp            okxUnixMilliTime `json:"ts"`
}

// FundingRateResponse response data for the Funding Rate for an instruction type
type FundingRateResponse struct {
	FundingRate     convert.StringToFloat64 `json:"fundingRate"`
	RealisedRate    convert.StringToFloat64 `json:"realizedRate"`
	FundingTime     okxUnixMilliTime        `json:"fundingTime"`
	InstrumentID    string                  `json:"instId"`
	InstrumentType  string                  `json:"instType"`
	NextFundingRate convert.StringToFloat64 `json:"nextFundingRate"`
	NextFundingTime okxUnixMilliTime        `json:"nextFundingTime"`
}

// LimitPriceResponse hold an information for
type LimitPriceResponse struct {
	InstrumentType string           `json:"instType"`
	InstID         string           `json:"instId"`
	BuyLimit       float64          `json:"buyLmt,string"`
	SellLimit      float64          `json:"sellLmt,string"`
	Timestamp      okxUnixMilliTime `json:"ts"`
}

// OptionMarketDataResponse holds response data for option market data
type OptionMarketDataResponse struct {
	InstrumentType string           `json:"instType"`
	InstrumentID   string           `json:"instId"`
	Underlying     string           `json:"uly"`
	Delta          float64          `json:"delta,string"`
	Gamma          float64          `json:"gamma,string"`
	Theta          float64          `json:"theta,string"`
	Vega           float64          `json:"vega,string"`
	DeltaBS        float64          `json:"deltaBS,string"`
	GammaBS        float64          `json:"gammaBS,string"`
	ThetaBS        float64          `json:"thetaBS,string"`
	VegaBS         float64          `json:"vegaBS,string"`
	RealVol        string           `json:"realVol"`
	BidVolatility  string           `json:"bidVol"`
	AskVolatility  float64          `json:"askVol,string"`
	MarkVolatility float64          `json:"markVol,string"`
	Leverage       float64          `json:"lever,string"`
	ForwardPrice   string           `json:"fwdPx"`
	Timestamp      okxUnixMilliTime `json:"ts"`
}

// DeliveryEstimatedPrice holds an estimated delivery or exercise price response.
type DeliveryEstimatedPrice struct {
	InstrumentType         string           `json:"instType"`
	InstrumentID           string           `json:"instId"`
	EstimatedDeliveryPrice string           `json:"settlePx"`
	Timestamp              okxUnixMilliTime `json:"ts"`
}

// DiscountRate represents the discount rate amount, currency, and other discount related information.
type DiscountRate struct {
	Amount            string                 `json:"amt"`
	Currency          string                 `json:"ccy"`
	DiscountInfo      []DiscountRateInfoItem `json:"discountInfo"`
	DiscountRateLevel string                 `json:"discountLv"`
}

// DiscountRateInfoItem represents discount info list item for discount rate response
type DiscountRateInfoItem struct {
	DiscountRate string            `json:"discountRate"`
	MaxAmount    okxNumericalValue `json:"maxAmt"`
	MinAmount    okxNumericalValue `json:"minAmt"`
}

// ServerTime returning  the server time instance.
type ServerTime struct {
	Timestamp okxUnixMilliTime `json:"ts"`
}

// LiquidationOrderRequestParams holds information to request liquidation orders
type LiquidationOrderRequestParams struct {
	InstrumentType string
	MarginMode     string // values are either isolated or crossed
	InstrumentID   string
	Currency       currency.Code
	Underlying     string
	Alias          string
	State          string
	Before         time.Time
	After          time.Time
	Limit          int64
}

// LiquidationOrder represents liquidation order item detailed information
type LiquidationOrder struct {
	Details        []LiquidationOrderDetailItem `json:"details"`
	InstrumentID   string                       `json:"instId"`
	InstrumentType string                       `json:"instType"`
	TotalLoss      string                       `json:"totalLoss"`
	Underlying     string                       `json:"uly"`
}

// LiquidationOrderDetailItem represents the detail information of liquidation order
type LiquidationOrderDetailItem struct {
	BankruptcyLoss        string           `json:"bkLoss"`
	BankruptcyPx          string           `json:"bkPx"`
	Currency              string           `json:"ccy"`
	PosSide               string           `json:"posSide"`
	Side                  string           `json:"side"`
	QuantityOfLiquidation float64          `json:"sz,string"`
	Timestamp             okxUnixMilliTime `json:"ts"`
}

// MarkPrice represents a mark price information for a single instrument id
type MarkPrice struct {
	InstrumentType string           `json:"instType"`
	InstrumentID   string           `json:"instId"`
	MarkPrice      string           `json:"markPx"`
	Timestamp      okxUnixMilliTime `json:"ts"`
}

// PositionTiers represents position tier detailed information.
type PositionTiers struct {
	BaseMaxLoan                  string  `json:"baseMaxLoan"`
	InitialMarginRequirement     string  `json:"imr"`
	InstrumentID                 string  `json:"instId"`
	MaximumLeverage              string  `json:"maxLever"`
	MaximumSize                  float64 `json:"maxSz,string"`
	MinSize                      float64 `json:"minSz,string"`
	MaintenanceMarginRequirement string  `json:"mmr"`
	OptionalMarginFactor         string  `json:"optMgnFactor"`
	QuoteMaxLoan                 string  `json:"quoteMaxLoan"`
	Tier                         string  `json:"tier"`
	Underlying                   string  `json:"uly"`
}

// InterestRateLoanQuotaBasic holds the basic Currency, loan,and interest rate information.
type InterestRateLoanQuotaBasic struct {
	Currency     string  `json:"ccy"`
	LoanQuota    string  `json:"quota"`
	InterestRate float64 `json:"rate,string"`
}

// InterestRateLoanQuotaItem holds the basic Currency, loan,interest rate, and other level and VIP related information.
type InterestRateLoanQuotaItem struct {
	InterestRateLoanQuotaBasic
	InterestRateDiscount float64 `json:"0.7,string"`
	LoanQuotaCoefficient float64 `json:"loanQuotaCoef,string"`
	Level                string  `json:"level"`
}

// VIPInterestRateAndLoanQuotaInformation holds interest rate and loan quoata information for VIP users.
type VIPInterestRateAndLoanQuotaInformation struct {
	InterestRateLoanQuotaBasic
	LevelList []struct {
		Level     string  `json:"level"`
		LoanQuota float64 `json:"loanQuota,string"`
	} `json:"levelList"`
}

// InsuranceFundInformationRequestParams insurance fund balance information.
type InsuranceFundInformationRequestParams struct {
	InstrumentType string    `json:"instType"`
	Type           string    `json:"type"` //  Type values allowed are `liquidation_balance_deposit, bankruptcy_loss, and platform_revenue`
	Underlying     string    `json:"uly"`
	Currency       string    `json:"ccy"`
	Before         time.Time `json:"before"`
	After          time.Time `json:"after"`
	Limit          int64     `json:"limit"`
}

// InsuranceFundInformation holds insurance fund information data.
type InsuranceFundInformation struct {
	Details []InsuranceFundInformationDetail `json:"details"`
	Total   float64                          `json:"total,string"`
}

// InsuranceFundInformationDetail represents an Insurance fund information item for a
// single currency and type
type InsuranceFundInformationDetail struct {
	Amount    float64          `json:"amt,string"`
	Balance   float64          `json:"balance,string"`
	Currency  string           `json:"ccy"`
	Timestamp okxUnixMilliTime `json:"ts"`
	Type      string           `json:"type"`
}

// SupportedCoinsData holds information about currencies supported by the trading data endpoints.
type SupportedCoinsData struct {
	Contract       []string `json:"contract"`
	TradingOptions []string `json:"option"`
	Spot           []string `json:"spot"`
}

// TakerVolume represents taker volume information with creation timestamp
type TakerVolume struct {
	Timestamp  time.Time `json:"ts"`
	SellVolume float64
	BuyVolume  float64
}

// MarginLendRatioItem represents margin lend ration information and creation timestamp
type MarginLendRatioItem struct {
	Timestamp       time.Time `json:"ts"`
	MarginLendRatio float64   `json:"ratio"`
}

// LongShortRatio represents the ratio of users with net long vs net short positions for futures and perpetual swaps.
type LongShortRatio struct {
	Timestamp       time.Time `json:"ts"`
	MarginLendRatio float64   `json:"ratio"`
}

// OpenInterestVolume represents open interest and trading volume item for currencies of futures and perpetual swaps.
type OpenInterestVolume struct {
	Timestamp    time.Time `json:"ts"`
	OpenInterest float64   `json:"oi"`
	Volume       float64   `json:"vol"`
}

// OpenInterestVolumeRatio represents open interest and trading volume ratio for currencies of futures and perpetual swaps.
type OpenInterestVolumeRatio struct {
	Timestamp         time.Time `json:"ts"`
	OpenInterestRatio float64   `json:"oiRatio"`
	VolumeRatio       float64   `json:"volRatio"`
}

// ExpiryOpenInterestAndVolume represents  open interest and trading volume of calls and puts for each upcoming expiration.
type ExpiryOpenInterestAndVolume struct {
	Timestamp        time.Time
	ExpiryTime       time.Time
	CallOpenInterest float64
	PutOpenInterest  float64
	CallVolume       float64
	PutVolume        float64
}

// StrikeOpenInterestAndVolume represents open interest and volume for both buyers and sellers of calls and puts.
type StrikeOpenInterestAndVolume struct {
	Timestamp        time.Time
	Strike           int64
	CallOpenInterest float64
	PutOpenInterest  float64
	CallVolume       float64
	PutVolume        float64
}

// CurrencyTakerFlow holds the taker volume information for a single currency.
type CurrencyTakerFlow struct {
	Timestamp       time.Time
	CallBuyVolume   float64
	CallSellVolume  float64
	PutBuyVolume    float64
	PutSellVolume   float64
	CallBlockVolume float64
	PutBlockVolume  float64
}

// PlaceOrderRequestParam requesting parameter for placing an order.
type PlaceOrderRequestParam struct {
	AssetType             asset.Item `json:"-"`
	InstrumentID          string     `json:"instId"`
	TradeMode             string     `json:"tdMode,omitempty"` // cash isolated
	ClientSupplierOrderID string     `json:"clOrdId,omitempty"`
	Currency              string     `json:"ccy,omitempty"` // Only applicable to cross MARGIN orders in Single-currency margin.
	OrderTag              string     `json:"tag,omitempty"`
	Side                  string     `json:"side,omitempty"`
	PositionSide          string     `json:"posSide,omitempty"`
	OrderType             string     `json:"ordType,omitempty"`
	Amount                float64    `json:"sz,string,omitempty"`
	Price                 float64    `json:"px,string,omitempty"`
	ReduceOnly            bool       `json:"reduceOnly,string,omitempty"`
	QuantityType          string     `json:"tgtCcy,omitempty"` // values base_ccy and quote_ccy
	// Added in the websocket requests
	BanAmend   bool             `json:"banAmend,omitempty"` // Whether the SPOT Market Order size can be amended by the system.
	ExpiryTime okxUnixMilliTime `json:"expTime,omitempty"`
}

// OrderData response message for place, cancel, and amend an order requests.
type OrderData struct {
	OrderID               string `json:"ordId,omitempty"`
	RequestID             string `json:"reqId,omitempty"`
	ClientSupplierOrderID string `json:"clOrdId,omitempty"`
	Tag                   string `json:"tag,omitempty"`
	SCode                 string `json:"sCode,omitempty"`
	SMessage              string `json:"sMsg,omitempty"`
}

// CancelOrderRequestParam represents order parameters to cancel an order.
type CancelOrderRequestParam struct {
	InstrumentID          string `json:"instId"`
	OrderID               string `json:"ordId"`
	ClientSupplierOrderID string `json:"clOrdId,omitempty"`
}

// AmendOrderRequestParams represents amend order requesting parameters.
type AmendOrderRequestParams struct {
	InstrumentID            string  `json:"instId"`
	CancelOnFail            bool    `json:"cxlOnFail,omitempty"`
	OrderID                 string  `json:"ordId,omitempty"`
	ClientSuppliedOrderID   string  `json:"clOrdId,omitempty"`
	ClientSuppliedRequestID string  `json:"reqId,omitempty"`
	NewQuantity             float64 `json:"newSz,string,omitempty"`
	NewPrice                float64 `json:"newPx,string,omitempty"`
}

// ClosePositionsRequestParams input parameters for close position endpoints
type ClosePositionsRequestParams struct {
	InstrumentID          string `json:"instId"` // REQUIRED
	PositionSide          string `json:"posSide"`
	MarginMode            string `json:"mgnMode"` // cross or isolated
	Currency              string `json:"ccy"`
	AutomaticallyCanceled bool   `json:"autoCxl"`
	ClientSuppliedID      string `json:"clOrdId,omitempty"`
	Tag                   string `json:"tag,omitempty"`
}

// ClosePositionResponse response data for close position.
type ClosePositionResponse struct {
	InstrumentID string `json:"instId"`
	PositionSide string `json:"posSide"`
}

// OrderDetailRequestParam payload data to request order detail
type OrderDetailRequestParam struct {
	InstrumentID          string `json:"instId"`
	OrderID               string `json:"ordId"`
	ClientSupplierOrderID string `json:"clOrdId"`
}

// OrderDetail returns a order detail information
type OrderDetail struct {
	InstrumentType             string            `json:"instType"`
	InstrumentID               string            `json:"instId"`
	Currency                   string            `json:"ccy"`
	OrderID                    string            `json:"ordId"`
	ClientSupplierOrderID      string            `json:"clOrdId"`
	Tag                        string            `json:"tag"`
	ProfitAndLoss              string            `json:"pnl"`
	OrderType                  string            `json:"ordType"`
	Side                       order.Side        `json:"side"`
	PositionSide               string            `json:"posSide"`
	TradeMode                  string            `json:"tdMode"`
	TradeID                    string            `json:"tradeId"`
	FillTime                   time.Time         `json:"fillTime"`
	Source                     string            `json:"source"`
	State                      string            `json:"state"`
	TakeProfitTriggerPriceType string            `json:"tpTriggerPxType"`
	StopLossTriggerPriceType   string            `json:"slTriggerPxType"`
	StopLossOrdPx              string            `json:"slOrdPx"`
	RebateCurrency             string            `json:"rebateCcy"`
	QuantityType               string            `json:"tgtCcy"`   // base_ccy and quote_ccy
	Category                   string            `json:"category"` // normal, twap, adl, full_liquidation, partial_liquidation, delivery, ddh
	AccumulatedFillSize        okxNumericalValue `json:"accFillSz"`
	FillPrice                  okxNumericalValue `json:"fillPx"`
	FillSize                   okxNumericalValue `json:"fillSz"`
	RebateAmount               okxNumericalValue `json:"rebate"`
	FeeCurrency                string            `json:"feeCcy"`
	TransactionFee             okxNumericalValue `json:"fee"`
	AveragePrice               okxNumericalValue `json:"avgPx"`
	Leverage                   okxNumericalValue `json:"lever"`
	Price                      okxNumericalValue `json:"px"`
	Size                       okxNumericalValue `json:"sz"`
	TakeProfitTriggerPrice     okxNumericalValue `json:"tpTriggerPx"`
	TakeProfitOrderPrice       okxNumericalValue `json:"tpOrdPx"`
	StopLossTriggerPrice       okxNumericalValue `json:"slTriggerPx"`
	UpdateTime                 time.Time         `json:"uTime"`
	CreationTime               time.Time         `json:"cTime"`
}

// OrderListRequestParams represents order list requesting parameters.
type OrderListRequestParams struct {
	InstrumentType string    `json:"instType"` // SPOT , MARGIN, SWAP, FUTURES , OPTIONS
	Underlying     string    `json:"uly"`
	InstrumentID   string    `json:"instId"`
	OrderType      string    `json:"orderType"`
	State          string    `json:"state"`            // live, partially_filled
	Before         string    `json:"before,omitempty"` // used for order IDs
	After          string    `json:"after,omitempty"`  // used for order IDs
	Start          time.Time `json:"begin"`
	End            time.Time `json:"end"`
	Limit          int64     `json:"limit,omitempty"`
}

// OrderHistoryRequestParams holds parameters to request order data history of last 7 days.
type OrderHistoryRequestParams struct {
	OrderListRequestParams
	Category string `json:"category"` // twap, adl, full_liquidation, partial_liquidation, delivery, ddh
}

// PendingOrderItem represents a pending order Item in pending orders list.
type PendingOrderItem struct {
	AccumulatedFillSize        okxNumericalValue `json:"accFillSz"`
	AveragePrice               okxNumericalValue `json:"avgPx"`
	CreationTime               time.Time         `json:"cTime"`
	Category                   string            `json:"category"`
	Currency                   string            `json:"ccy"`
	ClientSupplierOrderID      string            `json:"clOrdId"`
	TransactionFee             string            `json:"fee"`
	FeeCurrency                string            `json:"feeCcy"`
	LastFilledPrice            string            `json:"fillPx"`
	LastFilledSize             okxNumericalValue `json:"fillSz"`
	FillTime                   string            `json:"fillTime"`
	InstrumentID               string            `json:"instId"`
	InstrumentType             string            `json:"instType"`
	Leverage                   okxNumericalValue `json:"lever"`
	OrderID                    string            `json:"ordId"`
	OrderType                  string            `json:"ordType"`
	ProfitAndLose              string            `json:"pnl"`
	PositionSide               string            `json:"posSide"`
	RebateAmount               string            `json:"rebate"`
	RebateCurrency             string            `json:"rebateCcy"`
	Side                       order.Side        `json:"side"`
	StopLossOrdPrice           string            `json:"slOrdPx"`
	StopLossTriggerPrice       string            `json:"slTriggerPx"`
	StopLossTriggerPriceType   string            `json:"slTriggerPxType"`
	State                      string            `json:"state"`
	Price                      float64           `json:"px,string"`
	Size                       float64           `json:"sz,string"`
	Tag                        string            `json:"tag"`
	QuantityType               string            `json:"tgtCcy"`
	TradeMode                  string            `json:"tdMode"`
	Source                     string            `json:"source"`
	TakeProfitOrdPrice         string            `json:"tpOrdPx"`
	TakeProfitTriggerPrice     string            `json:"tpTriggerPx"`
	TakeProfitTriggerPriceType string            `json:"tpTriggerPxType"`
	TradeID                    string            `json:"tradeId"`
	UpdateTime                 time.Time         `json:"uTime"`
}

// TransactionDetailRequestParams retrieve recently-filled transaction details in the last 3 day.
type TransactionDetailRequestParams struct {
	InstrumentType string    `json:"instType"` // SPOT , MARGIN, SWAP, FUTURES , option
	Underlying     string    `json:"uly"`
	InstrumentID   string    `json:"instId"`
	OrderID        string    `json:"ordId"`
	OrderType      string    `json:"orderType"`
	After          string    `json:"after"`  // after billid
	Before         string    `json:"before"` // before billid
	Begin          time.Time `json:"begin"`
	End            time.Time `json:"end"`
	Limit          int64     `json:"limit"`
}

// TransactionDetail holds ecently-filled transaction detail data.
type TransactionDetail struct {
	InstrumentType        string           `json:"instType"`
	InstrumentID          string           `json:"instId"`
	TradeID               string           `json:"tradeId"`
	OrderID               string           `json:"ordId"`
	ClientSuppliedOrderID string           `json:"clOrdId"`
	BillID                string           `json:"billId"`
	Tag                   string           `json:"tag"`
	FillPrice             float64          `json:"fillPx,string"`
	FillSize              float64          `json:"fillSz,string"`
	Side                  string           `json:"side"`
	PositionSide          string           `json:"posSide"`
	ExecType              string           `json:"execType"`
	FeeCurrency           string           `json:"feeCcy"`
	Fee                   string           `json:"fee"`
	Timestamp             okxUnixMilliTime `json:"ts"`
}

// AlgoOrderParams holds algo order information.
type AlgoOrderParams struct {
	InstrumentID string     `json:"instId"` // Required
	TradeMode    string     `json:"tdMode"` // Required
	Currency     string     `json:"ccy,omitempty"`
	Side         order.Side `json:"side"` // Required
	PositionSide string     `json:"posSide,omitempty"`
	OrderType    string     `json:"ordType"`   // Required
	Size         float64    `json:"sz,string"` // Required
	ReduceOnly   bool       `json:"reduceOnly,omitempty"`
	OrderTag     string     `json:"tag,omitempty"`
	QuantityType string     `json:"tgtCcy,omitempty"`

	// Place Stop Order params
	TakeProfitTriggerPrice     float64 `json:"tpTriggerPx,string,omitempty"`
	TakeProfitOrderPrice       float64 `json:"tpOrdPx,string,omitempty"`
	StopLossTriggerPrice       float64 `json:"slTriggerPx,string,omitempty"`
	StopLossOrderPrice         float64 `json:"slOrdPx,string,omitempty"`
	StopLossTriggerPriceType   string  `json:"slTriggerPxType,omitempty"`
	TakeProfitTriggerPriceType string  `json:"tpTriggerPxType,omitempty"`

	// Trigger Price  Or TrailingStopOrderRequestParam
	CallbackRatio          float64 `json:"callbackRatio,omitempty,string"`
	ActivePrice            float64 `json:"activePx,string,omitempty"`
	CallbackSpreadVariance string  `json:"callbackSpread,omitempty"`

	// trigger algo orders params.
	// notice: Trigger orders are not available in the net mode of futures and perpetual swaps
	TriggerPrice     float64 `json:"triggerPx,string,omitempty"`
	OrderPrice       float64 `json:"orderPx,string,omitempty"` // if the price i -1, then the order will be executed on the market.
	TriggerPriceType string  `json:"triggerPxType,omitempty"`  // last, index, and mark

	PriceVariance string  `json:"pxVar,omitempty"`          // Optional
	PriceSpread   string  `json:"pxSpread,omitempty"`       // Optional
	SizeLimit     float64 `json:"szLimit,string,omitempty"` // Required
	PriceLimit    float64 `json:"pxLimit,string,omitempty"` // Required

	// TWAPOrder
	TimeInterval kline.Interval `json:"interval,omitempty"` // Required
}

// StopOrderParams holds stop order request payload.
type StopOrderParams struct {
	AlgoOrderParams
	TakeProfitTriggerPrice     string `json:"tpTriggerPx"`
	TakeProfitTriggerPriceType string `json:"tpTriggerPxType"`
	TakeProfitOrderType        string `json:"tpOrdPx"`
	StopLossTriggerPrice       string `json:"slTriggerPx"`
	StopLossTriggerPriceType   string `json:"slTriggerPxType"`
	StopLossOrderPrice         string `json:"slOrdPx"`
}

// AlgoOrder algo order requests response.
type AlgoOrder struct {
	AlgoID     string `json:"algoId"`
	StatusCode string `json:"sCode"`
	StatusMsg  string `json:"sMsg"`
}

// AlgoOrderCancelParams algo order request parameter
type AlgoOrderCancelParams struct {
	AlgoOrderID  string `json:"algoId"`
	InstrumentID string `json:"instId"`
}

// AlgoOrderResponse holds algo order information.
type AlgoOrderResponse struct {
	InstrumentType             string           `json:"instType"`
	InstrumentID               string           `json:"instId"`
	OrderID                    string           `json:"ordId"`
	Currency                   string           `json:"ccy"`
	AlgoOrderID                string           `json:"algoId"`
	Quantity                   string           `json:"sz"`
	OrderType                  string           `json:"ordType"`
	Side                       string           `json:"side"`
	PositionSide               string           `json:"posSide"`
	TradeMode                  string           `json:"tdMode"`
	QuantityType               string           `json:"tgtCcy"`
	State                      string           `json:"state"`
	Lever                      string           `json:"lever"`
	TakeProfitTriggerPrice     string           `json:"tpTriggerPx"`
	TakeProfitTriggerPriceType string           `json:"tpTriggerPxType"`
	TakeProfitOrdPrice         string           `json:"tpOrdPx"`
	StopLossTriggerPriceType   string           `json:"slTriggerPxType"`
	StopLossTriggerPrice       string           `json:"slTriggerPx"`
	TriggerPrice               string           `json:"triggerPx"`
	TriggerPriceType           string           `json:"triggerPxType"`
	OrdPrice                   string           `json:"ordPx"`
	ActualSize                 string           `json:"actualSz"`
	ActualPrice                string           `json:"actualPx"`
	ActualSide                 string           `json:"actualSide"`
	PriceVar                   string           `json:"pxVar"`
	PriceSpread                string           `json:"pxSpread"`
	PriceLimit                 string           `json:"pxLimit"`
	SizeLimit                  string           `json:"szLimit"`
	TimeInterval               string           `json:"timeInterval"`
	TriggerTime                okxUnixMilliTime `json:"triggerTime"`
	CallbackRatio              string           `json:"callbackRatio"`
	CallbackSpread             string           `json:"callbackSpread"`
	ActivePrice                string           `json:"activePx"`
	MoveTriggerPrice           string           `json:"moveTriggerPx"`
	CreationTime               okxUnixMilliTime `json:"cTime"`
}

// CurrencyResponse represents a currency item detail response data.
type CurrencyResponse struct {
	CanDeposit          bool    `json:"canDep"`        // Availability to deposit from chain. false: not available true: available
	CanInternalTransfer bool    `json:"canInternal"`   // Availability to internal transfer.
	CanWithdraw         bool    `json:"canWd"`         // Availability to withdraw to chain.
	Currency            string  `json:"ccy"`           //
	Chain               string  `json:"chain"`         //
	LogoLink            string  `json:"logoLink"`      // Logo link of currency
	MainNet             bool    `json:"mainNet"`       // If current chain is main net then return true, otherwise return false
	MaxFee              float64 `json:"maxFee,string"` // Minimum withdrawal fee
	MaxWithdrawal       float64 `json:"maxWd,string"`  // Minimum amount of currency withdrawal in a single transaction
	MinFee              float64 `json:"minFee,string"` // Minimum withdrawal fee
	MinWithdrawal       string  `json:"minWd"`         // Minimum amount of currency withdrawal in a single transaction
	Name                string  `json:"name"`          // Chinese name of currency
	UsedWithdrawalQuota string  `json:"usedWdQuota"`   // Amount of currency withdrawal used in the past 24 hours, unit in BTC
	WithdrawalQuota     string  `json:"wdQuota"`       // Minimum amount of currency withdrawal in a single transaction
	WithdrawalTickSize  string  `json:"wdTickSz"`      // Withdrawal precision, indicating the number of digits after the decimal point
}

// AssetBalance represents account owner asset balance
type AssetBalance struct {
	AvailBal      float64 `json:"availBal,string"`
	Balance       float64 `json:"bal,string"`
	Currency      string  `json:"ccy"`
	FrozenBalance float64 `json:"frozenBal,string"`
}

// AccountAssetValuation represents view account asset valuation data
type AccountAssetValuation struct {
	Details struct {
		Classic float64 `json:"classic,string"`
		Earn    float64 `json:"earn,string"`
		Funding float64 `json:"funding,string"`
		Trading float64 `json:"trading,string"`
	} `json:"details"`
	TotalBalance float64          `json:"totalBal,string"`
	Timestamp    okxUnixMilliTime `json:"ts"`
}

// FundingTransferRequestInput represents funding account request input.
type FundingTransferRequestInput struct {
	Currency     string  `json:"ccy"`
	Type         int     `json:"type,string"`
	Amount       float64 `json:"amt,string"`
	From         string  `json:"from"` // "6": Funding account, "18": Trading account
	To           string  `json:"to"`
	SubAccount   string  `json:"subAcct"`
	LoanTransfer bool    `json:"loanTrans,string"`
	ClientID     string  `json:"clientId"` // Client-supplied ID A combination of case-sensitive alphanumerics, all numbers, or all letters of up to 32 characters.
}

// FundingTransferResponse represents funding transfer and trading account transfer response.
type FundingTransferResponse struct {
	TransferID string  `json:"transId"`
	Currency   string  `json:"ccy"`
	ClientID   string  `json:"clientId"`
	From       int64   `json:"from,string"`
	Amount     float64 `json:"amt,string"`
	To         int64   `json:"to,string"`
}

// TransferFundRateResponse represents funcing transfer rate response
type TransferFundRateResponse struct {
	Amount         float64 `json:"amt,string"`
	Currency       string  `json:"ccy"`
	ClientID       string  `json:"clientId"`
	From           string  `json:"from"`
	InstrumentID   string  `json:"instId"`
	State          string  `json:"state"`
	SubAccount     string  `json:"subAcct"`
	To             string  `json:"to"`
	ToInstrumentID string  `json:"toInstId"`
	TransferID     string  `json:"transId"`
	Type           int     `json:"type,string"`
}

// AssetBillDetail represents  the billing record
type AssetBillDetail struct {
	BillID         string           `json:"billId"`
	Currency       string           `json:"ccy"`
	ClientID       string           `json:"clientId"`
	BalanceChange  string           `json:"balChg"`
	AccountBalance string           `json:"bal"`
	Type           int              `json:"type,string"`
	Timestamp      okxUnixMilliTime `json:"ts"`
}

// LightningDepositItem for creating an invoice.
type LightningDepositItem struct {
	CreationTime okxUnixMilliTime `json:"cTime"`
	Invoice      string           `json:"invoice"`
}

// CurrencyDepositResponseItem represents the deposit address information item.
type CurrencyDepositResponseItem struct {
	Tag                      string            `json:"tag"`
	Chain                    string            `json:"chain"`
	ContractAddress          string            `json:"ctAddr"`
	Currency                 string            `json:"ccy"`
	ToBeneficiaryAccount     string            `json:"to"`
	Address                  string            `json:"addr"`
	Selected                 bool              `json:"selected"`
	Memo                     string            `json:"memo"`
	DepositAddressAttachment map[string]string `json:"addrEx"`
	PaymentID                string            `json:"pmtId"`
}

// DepositHistoryResponseItem deposit history response item.
type DepositHistoryResponseItem struct {
	Amount           float64          `json:"amt,string"`
	TransactionID    string           `json:"txId"` // Hash record of the deposit
	Currency         string           `json:"ccy"`
	Chain            string           `json:"chain"`
	From             string           `json:"from"`
	ToDepositAddress string           `json:"to"`
	Timestamp        okxUnixMilliTime `json:"ts"`
	State            int              `json:"state,string"`
	DepositID        string           `json:"depId"`
}

// WithdrawalInput represents request parameters for cryptocurrency withdrawal
type WithdrawalInput struct {
	Amount                float64 `json:"amt,string"`
	TransactionFee        float64 `json:"fee,string"`
	WithdrawalDestination string  `json:"dest"`
	Currency              string  `json:"ccy"`
	ChainName             string  `json:"chain"`
	ToAddress             string  `json:"toAddr"`
	ClientSuppliedID      string  `json:"clientId"`
}

// WithdrawalResponse cryptocurrency withdrawal response
type WithdrawalResponse struct {
	Amount       float64 `json:"amt,string"`
	WithdrawalID string  `json:"wdId"`
	Currency     string  `json:"ccy"`
	ClientID     string  `json:"clientId"`
	Chain        string  `json:"chain"`
}

// LightningWithdrawalRequestInput to request Lightning Withdrawal requests.
type LightningWithdrawalRequestInput struct {
	Currency string `json:"ccy"`     // REQUIRED Token symbol. Currently only BTC is supported.
	Invoice  string `json:"invoice"` // REQUIRED Invoice text
	Memo     string `json:"memo"`    // Lightning withdrawal memo
}

// LightningWithdrawalResponse response item for holding lightning withdrawal requests.
type LightningWithdrawalResponse struct {
	WithdrawalID string           `json:"wdId"`
	CreationTime okxUnixMilliTime `json:"cTime"`
}

// WithdrawalHistoryResponse represents the withdrawal response history.
type WithdrawalHistoryResponse struct {
	ChainName            string           `json:"chain"`
	WithdrawalFee        float64          `json:"fee,string"`
	Currency             string           `json:"ccy"`
	ClientID             string           `json:"clientId"`
	Amount               float64          `json:"amt,string"`
	TransactionID        string           `json:"txId"` // Hash record of the withdrawal. This parameter will not be returned for internal transfers.
	FromRemittingAddress string           `json:"from"`
	ToReceivingAddress   string           `json:"to"`
	StateOfWithdrawal    string           `json:"state"`
	Timestamp            okxUnixMilliTime `json:"ts"`
	WithdrawalID         string           `json:"wdId"`
	PaymentID            string           `json:"pmtId,omitempty"`
	Memo                 string           `json:"memo"`
}

// SmallAssetConvertResponse represents a response of converting a small asset to OKB.
type SmallAssetConvertResponse struct {
	Details []struct {
		Amount        string `json:"amt"`    // Quantity of currency assets before conversion
		Currency      string `json:"ccy"`    //
		ConvertAmount string `json:"cnvAmt"` // Quantity of OKB after conversion
		ConversionFee string `json:"fee"`    // Fee for conversion, unit in OKB
	} `json:"details"`
	TotalConvertAmount string `json:"totalCnvAmt"` // Total quantity of OKB after conversion
}

// SavingBalanceResponse returns a saving response.
type SavingBalanceResponse struct {
	Earnings      float64 `json:"earnings,string"`
	RedemptAmount float64 `json:"redemptAmt,string"`
	Rate          float64 `json:"rate,string"`
	Currency      string  `json:"ccy"`
	Amount        float64 `json:"amt,string"`
	LoanAmount    float64 `json:"loanAmt,string"`
	PendingAmount float64 `json:"pendingAmt,string"`
}

// SavingsPurchaseRedemptionInput input json to SavingPurchase Post merthod.
type SavingsPurchaseRedemptionInput struct {
	Currency   string  `json:"ccy"`         // REQUIRED:
	Amount     float64 `json:"amt,string"`  // REQUIRED: purchase or redemption amount
	ActionType string  `json:"side"`        // REQUIRED: action type \"purchase\" or \"redemption\"
	Rate       float64 `json:"rate,string"` // REQUIRED:
}

// SavingsPurchaseRedemptionResponse response json to SavingPurchase or SavingRedemption Post method.
type SavingsPurchaseRedemptionResponse struct {
	Currency   string  `json:"ccy"`
	Amount     float64 `json:"amt,string"`
	ActionType string  `json:"side"`
	Rate       float64 `json:"rate,string"`
}

// LendingRate represents lending rate response
type LendingRate struct {
	Currency string  `json:"ccy"`
	Rate     float64 `json:"rate,string"`
}

// LendingHistory holds lending history responses
type LendingHistory struct {
	Currency  string           `json:"ccy"`
	Amount    float64          `json:"amt,string"`
	Earnings  float64          `json:"earnings,string,omitempty"`
	Rate      float64          `json:"rate,string"`
	Timestamp okxUnixMilliTime `json:"ts"`
}

// PublicBorrowInfo holds a currency's borrow info.
type PublicBorrowInfo struct {
	Currency         string            `json:"ccy"`
	AverageAmount    okxNumericalValue `json:"avgAmt"`
	AverageAmountUSD okxNumericalValue `json:"avgAmtUsd"`
	AverageRate      okxNumericalValue `json:"avgRate"`
	PreviousRate     okxNumericalValue `json:"preRate"`
	EstimatedRate    okxNumericalValue `json:"estRate"`
}

// PublicBorrowHistory holds a currencies borrow history.
type PublicBorrowHistory struct {
	Amount    float64          `json:"amt,string"`
	Currency  string           `json:"ccy"`
	Rate      float64          `json:"rate,string"`
	Timestamp okxUnixMilliTime `json:"ts"`
}

// ConvertCurrency represents currency conversion detailed data.
type ConvertCurrency struct {
	Currency string            `json:"currency"`
	Min      okxNumericalValue `json:"min"`
	Max      okxNumericalValue `json:"max"`
}

// ConvertCurrencyPair holds information related to conversion between two pairs.
type ConvertCurrencyPair struct {
	InstrumentID     string  `json:"instId"`
	BaseCurrency     string  `json:"baseCcy"`
	BaseCurrencyMax  float64 `json:"baseCcyMax,string,omitempty"`
	BaseCurrencyMin  float64 `json:"baseCcyMin,string,omitempty"`
	QuoteCurrency    string  `json:"quoteCcy,omitempty"`
	QuoteCurrencyMax float64 `json:"quoteCcyMax,string,omitempty"`
	QuoteCurrencyMin float64 `json:"quoteCcyMin,string,omitempty"`
}

// EstimateQuoteRequestInput represents estimate quote request parameters
type EstimateQuoteRequestInput struct {
	BaseCurrency         string  `json:"baseCcy,omitempty"`
	QuoteCurrency        string  `json:"quoteCcy,omitempty"`
	Side                 string  `json:"side,omitempty"`
	RFQAmount            float64 `json:"rfqSz,omitempty"`
	RFQSzCurrency        string  `json:"rfqSzCcy,omitempty"`
	ClientRequestOrderID string  `json:"clQReqId,string,omitempty"`
	Tag                  string  `json:"tag,omitempty"`
}

// EstimateQuoteResponse represents estimate quote response data.
type EstimateQuoteResponse struct {
	BaseCurrency            string           `json:"baseCcy"`
	BaseSize                string           `json:"baseSz"`
	ClientSupplierRequestID string           `json:"clQReqId"`
	ConvertPrice            string           `json:"cnvtPx"`
	OrigRfqSize             string           `json:"origRfqSz"`
	QuoteCurrency           string           `json:"quoteCcy"`
	QuoteID                 string           `json:"quoteId"`
	QuoteSize               string           `json:"quoteSz"`
	QuoteTime               okxUnixMilliTime `json:"quoteTime"`
	RFQSize                 string           `json:"rfqSz"`
	RFQSizeCurrency         string           `json:"rfqSzCcy"`
	Side                    string           `json:"side"`
	TTLMs                   string           `json:"ttlMs"` // Validity period of quotation in milliseconds
}

// ConvertTradeInput represents convert trade request input
type ConvertTradeInput struct {
	BaseCurrency          string  `json:"baseCcy"`
	QuoteCurrency         string  `json:"quoteCcy"`
	Side                  string  `json:"side"`
	Size                  float64 `json:"sz,string"`
	SizeCurrency          string  `json:"szCcy"`
	QuoteID               string  `json:"quoteId"`
	ClientSupplierOrderID string  `json:"clTReqId"`
	Tag                   string  `json:"tag"`
}

// ConvertTradeResponse represents convert trade response
type ConvertTradeResponse struct {
	BaseCurrency          string           `json:"baseCcy"`
	ClientSupplierOrderID string           `json:"clTReqId"`
	FillBaseSize          float64          `json:"fillBaseSz,string"`
	FillPrice             string           `json:"fillPx"`
	FillQuoteSize         float64          `json:"fillQuoteSz,string"`
	InstrumentID          string           `json:"instId"`
	QuoteCurrency         string           `json:"quoteCcy"`
	QuoteID               string           `json:"quoteId"`
	Side                  string           `json:"side"`
	State                 string           `json:"state"`
	TradeID               string           `json:"tradeId"`
	Timestamp             okxUnixMilliTime `json:"ts"`
}

// ConvertHistory holds convert trade history response
type ConvertHistory struct {
	InstrumentID  string           `json:"instId"`
	Side          string           `json:"side"`
	FillPrice     float64          `json:"fillPx,string"`
	BaseCurrency  string           `json:"baseCcy"`
	QuoteCurrency string           `json:"quoteCcy"`
	FillBaseSize  float64          `json:"fillBaseSz,string"`
	State         string           `json:"state"`
	TradeID       string           `json:"tradeId"`
	FillQuoteSize float64          `json:"fillQuoteSz,string"`
	Timestamp     okxUnixMilliTime `json:"ts"`
}

// Account holds currency account balance and related information
type Account struct {
	AdjEq       okxNumericalValue `json:"adjEq"`
	Details     []AccountDetail   `json:"details"`
	Imr         okxNumericalValue `json:"imr"` // Frozen equity for open positions and pending orders in USD level Applicable to Multi-currency margin and Portfolio margin
	IsoEq       okxNumericalValue `json:"isoEq"`
	MgnRatio    okxNumericalValue `json:"mgnRatio"`
	Mmr         okxNumericalValue `json:"mmr"` // Maintenance margin requirement in USD level Applicable to Multi-currency margin and Portfolio margin
	NotionalUsd okxNumericalValue `json:"notionalUsd"`
	OrdFroz     okxNumericalValue `json:"ordFroz"` // Margin frozen for pending orders in USD level Applicable to Multi-currency margin and Portfolio margin
	TotalEquity okxNumericalValue `json:"totalEq"` // Total Equity in USD level
	UpdateTime  okxUnixMilliTime  `json:"uTime"`   // UpdateTime
}

// AccountDetail account detail information.
type AccountDetail struct {
	AvailableBalance              convert.StringToFloat64 `json:"availBal"`
	AvailableEquity               convert.StringToFloat64 `json:"availEq"`
	CashBalance                   convert.StringToFloat64 `json:"cashBal"` // Cash Balance
	Currency                      string                  `json:"ccy"`
	CrossLiab                     convert.StringToFloat64 `json:"crossLiab"`
	DiscountEquity                convert.StringToFloat64 `json:"disEq"`
	EquityOfCurrency              convert.StringToFloat64 `json:"eq"`
	EquityUsd                     convert.StringToFloat64 `json:"eqUsd"`
	FrozenBalance                 convert.StringToFloat64 `json:"frozenBal"`
	Interest                      convert.StringToFloat64 `json:"interest"`
	IsoEquity                     convert.StringToFloat64 `json:"isoEq"`
	IsolatedLiabilities           convert.StringToFloat64 `json:"isoLiab"`
	IsoUpl                        convert.StringToFloat64 `json:"isoUpl"` // Isolated unrealized profit and loss of the currency applicable to Single-currency margin and Multi-currency margin and Portfolio margin
	LiabilitiesOfCurrency         convert.StringToFloat64 `json:"liab"`
	MaxLoan                       convert.StringToFloat64 `json:"maxLoan"`
	MarginRatio                   convert.StringToFloat64 `json:"mgnRatio"`      // Equity of the currency
	NotionalLever                 convert.StringToFloat64 `json:"notionalLever"` // Leverage of the currency applicable to Single-currency margin
	OpenOrdersMarginFrozen        convert.StringToFloat64 `json:"ordFrozen"`
	Twap                          convert.StringToFloat64 `json:"twap"`
	UpdateTime                    okxUnixMilliTime        `json:"uTime"`
	UnrealizedProfit              convert.StringToFloat64 `json:"upl"`
	UnrealizedCurrencyLiabilities convert.StringToFloat64 `json:"uplLiab"`
	StrategyEquity                convert.StringToFloat64 `json:"stgyEq"`  // strategy equity
	TotalEquity                   convert.StringToFloat64 `json:"totalEq"` // Total equity in USD level. Appears unused
}

// AccountPosition account position.
type AccountPosition struct {
	AutoDeleveraging             string                  `json:"adl"`      // Auto-deleveraging (ADL) indicator Divided into 5 levels, from 1 to 5, the smaller the number, the weaker the adl intensity.
	AvailablePosition            string                  `json:"availPos"` // Position that can be closed Only applicable to MARGIN, FUTURES/SWAP in the long-short mode, OPTION in Simple and isolated OPTION in margin Account.
	AveragePrice                 convert.StringToFloat64 `json:"avgPx"`
	CreationTime                 okxUnixMilliTime        `json:"cTime"`
	Currency                     string                  `json:"ccy"`
	DeltaBS                      string                  `json:"deltaBS"` // delta：Black-Scholes Greeks in dollars,only applicable to OPTION
	DeltaPA                      string                  `json:"deltaPA"` // delta：Greeks in coins,only applicable to OPTION
	GammaBS                      string                  `json:"gammaBS"` // gamma：Black-Scholes Greeks in dollars,only applicable to OPTION
	GammaPA                      string                  `json:"gammaPA"` // gamma：Greeks in coins,only applicable to OPTION
	InitialMarginRequirement     convert.StringToFloat64 `json:"imr"`     // Initial margin requirement, only applicable to cross.
	InstrumentID                 string                  `json:"instId"`
	InstrumentType               asset.Item              `json:"instType"`
	Interest                     convert.StringToFloat64 `json:"interest"`
	USDPrice                     convert.StringToFloat64 `json:"usdPx"`
	LastTradePrice               convert.StringToFloat64 `json:"last"`
	Leverage                     convert.StringToFloat64 `json:"lever"`   // Leverage, not applicable to OPTION seller
	Liabilities                  string                  `json:"liab"`    // Liabilities, only applicable to MARGIN.
	LiabilitiesCurrency          string                  `json:"liabCcy"` // Liabilities currency, only applicable to MARGIN.
	LiquidationPrice             convert.StringToFloat64 `json:"liqPx"`   // Estimated liquidation price Not applicable to OPTION
	MarkPrice                    convert.StringToFloat64 `json:"markPx"`
	Margin                       convert.StringToFloat64 `json:"margin"`
	MarginMode                   string                  `json:"mgnMode"`
	MarginRatio                  convert.StringToFloat64 `json:"mgnRatio"`
	MaintenanceMarginRequirement convert.StringToFloat64 `json:"mmr"`         // Maintenance margin requirement in USD level Applicable to Multi-currency margin and Portfolio margin
	NotionalUsd                  convert.StringToFloat64 `json:"notionalUsd"` // Quality of Positions -- usd
	OptionValue                  convert.StringToFloat64 `json:"optVal"`      // Option Value, only application to position.
	QuantityOfPosition           convert.StringToFloat64 `json:"pos"`         // Quantity of positions,In the mode of autonomous transfer from position to position, after the deposit is transferred, a position with pos of 0 will be generated
	PositionCurrency             string                  `json:"posCcy"`
	PositionID                   string                  `json:"posId"`
	PositionSide                 string                  `json:"posSide"`
	ThetaBS                      string                  `json:"thetaBS"` // theta：Black-Scholes Greeks in dollars,only applicable to OPTION
	ThetaPA                      string                  `json:"thetaPA"` // theta：Greeks in coins,only applicable to OPTION
	TradeID                      string                  `json:"tradeId"`
	UpdatedTime                  okxUnixMilliTime        `json:"uTime"`    // Latest time position was adjusted,
	UPNL                         convert.StringToFloat64 `json:"upl"`      // Unrealized profit and loss
	UPLRatio                     convert.StringToFloat64 `json:"uplRatio"` // Unrealized profit and loss ratio
	VegaBS                       string                  `json:"vegaBS"`   // vega：Black-Scholes Greeks in dollars,only applicable to OPTION
	VegaPA                       string                  `json:"vegaPA"`   // vega：Greeks in coins,only applicable to OPTION

	// PushTime added feature in the websocket push data.

	PushTime okxUnixMilliTime `json:"pTime"` // The time when the account position data is pushed.
}

// AccountPositionHistory hold account position history.
type AccountPositionHistory struct {
	CreationTime       okxUnixMilliTime `json:"cTime"`
	Currency           string           `json:"ccy"`
	CloseAveragePrice  float64          `json:"closeAvgPx,string,omitempty"`
	CloseTotalPosition float64          `json:"closeTotalPos,string,omitempty"`
	InstrumentID       string           `json:"instId"`
	InstrumentType     string           `json:"instType"`
	Leverage           string           `json:"lever"`
	ManagementMode     string           `json:"mgnMode"`
	OpenAveragePrice   string           `json:"openAvgPx"`
	OpenMaxPosition    string           `json:"openMaxPos"`
	ProfitAndLoss      float64          `json:"pnl,string,omitempty"`
	ProfitAndLossRatio float64          `json:"pnlRatio,string,omitempty"`
	PositionID         string           `json:"posId"`
	PositionSide       string           `json:"posSide"`
	TriggerPrice       string           `json:"triggerPx"`
	Type               string           `json:"type"`
	UpdateTime         okxUnixMilliTime `json:"uTime"`
	Underlying         string           `json:"uly"`
}

// AccountBalanceData represents currency account balance.
type AccountBalanceData struct {
	Currency       string `json:"ccy"`
	DiscountEquity string `json:"disEq"` // discount equity of the currency in USD level.
	Equity         string `json:"eq"`    // Equity of the currency
}

// PositionData holds account position data.
type PositionData struct {
	BaseBal          string `json:"baseBal"`
	Currency         string `json:"ccy"`
	InstrumentID     string `json:"instId"`
	InstrumentType   string `json:"instType"`
	ManagementMode   string `json:"mgnMode"`
	NotionalCurrency string `json:"notionalCcy"`
	NotionalUsd      string `json:"notionalUsd"`
	Position         string `json:"pos"`
	PositionedCcy    string `json:"posCcy"`
	PositionedID     string `json:"posId"`
	PositionedSide   string `json:"posSide"`
	QuoteBalance     string `json:"quoteBal"`
}

// AccountAndPositionRisk holds information.
type AccountAndPositionRisk struct {
	AdjEq              string               `json:"adjEq"`
	AccountBalanceData []AccountBalanceData `json:"balData"`
	PosData            []PositionData       `json:"posData"`
	Timestamp          okxUnixMilliTime     `json:"ts"`
}

// BillsDetailQueryParameter represents bills detail query parameter
type BillsDetailQueryParameter struct {
	InstrumentType string // Instrument type "SPOT" "MARGIN" "SWAP" "FUTURES" "OPTION"
	Currency       string
	MarginMode     string // Margin mode "isolated" "cross"
	ContractType   string // Contract type "linear" & "inverse" Only applicable to FUTURES/SWAP
	BillType       uint   // Bill type 1: Transfer 2: Trade 3: Delivery 4: Auto token conversion 5: Liquidation 6: Margin transfer 7: Interest deduction 8: Funding fee 9: ADL 10: Clawback 11: System token conversion 12: Strategy transfer 13: ddh
	BillSubType    int    // allowed bill subtype values are [ 1,2,3,4,5,6,9,11,12,14,160,161,162,110,111,118,119,100,101,102,103,104,105,106,110,125,126,127,128,131,132,170,171,172,112,113,117,173,174,200,201,202,203 ], link: https://www.okx.com/docs-v5/en/#rest-api-account-get-bills-details-last-7-days
	After          string
	Before         string
	BeginTime      time.Time
	EndTime        time.Time
	Limit          int64
}

// BillsDetailResponse represents account bills information.
type BillsDetailResponse struct {
	Balance                    okxNumericalValue       `json:"bal"`
	BalanceChange              string                  `json:"balChg"`
	BillID                     string                  `json:"billId"`
	Currency                   string                  `json:"ccy"`
	ExecType                   string                  `json:"execType"` // Order flow type, T：taker M：maker
	Fee                        convert.StringToFloat64 `json:"fee"`      // Fee Negative number represents the user transaction fee charged by the platform. Positive number represents rebate.
	From                       string                  `json:"from"`     // The remitting account 6: FUNDING 18: Trading account When bill type is not transfer, the field returns "".
	InstrumentID               string                  `json:"instId"`
	InstrumentType             asset.Item              `json:"instType"`
	MarginMode                 string                  `json:"mgnMode"`
	Notes                      string                  `json:"notes"` // notes When bill type is not transfer, the field returns "".
	OrderID                    string                  `json:"ordId"`
	ProfitAndLoss              convert.StringToFloat64 `json:"pnl"`
	PositionLevelBalance       convert.StringToFloat64 `json:"posBal"`
	PositionLevelBalanceChange convert.StringToFloat64 `json:"posBalChg"`
	SubType                    string                  `json:"subType"`
	Size                       convert.StringToFloat64 `json:"sz"`
	To                         string                  `json:"to"`
	Timestamp                  okxUnixMilliTime        `json:"ts"`
	Type                       string                  `json:"type"`
}

// AccountConfigurationResponse represents account configuration response.
type AccountConfigurationResponse struct {
	AccountLevel         uint   `json:"acctLv,string"` // 1: Simple 2: Single-currency margin 3: Multi-currency margin 4：Portfolio margin
	AutoLoan             bool   `json:"autoLoan"`      // Whether to borrow coins automatically true: borrow coins automatically false: not borrow coins automatically
	ContractIsolatedMode string `json:"ctIsoMode"`     // Contract isolated margin trading settings automatic：Auto transfers autonomy：Manual transfers
	GreeksType           string `json:"greeksType"`    // Current display type of Greeks PA: Greeks in coins BS: Black-Scholes Greeks in dollars
	Level                string `json:"level"`         // The user level of the current real trading volume on the platform, e.g lv1
	LevelTemporary       string `json:"levelTmp"`
	MarginIsolatedMode   string `json:"mgnIsoMode"` // Margin isolated margin trading settings automatic：Auto transfers autonomy：Manual transfers
	PositionMode         string `json:"posMode"`
	AccountID            string `json:"uid"`
}

// PositionMode represents position mode response
type PositionMode struct {
	PositionMode string `json:"posMode"` // "long_short_mode": long/short, only applicable to FUTURES/SWAP "net_mode": net
}

// SetLeverageInput represents set leverage request input
type SetLeverageInput struct {
	Leverage     float64 `json:"lever,string"`     // set leverage for isolated
	MarginMode   string  `json:"mgnMode"`          // Margin Mode "cross" and "isolated"
	InstrumentID string  `json:"instId,omitempty"` // Optional:
	Currency     string  `json:"ccy,omitempty"`    // Optional:
	PositionSide string  `json:"posSide,omitempty"`
}

// SetLeverageResponse represents set leverage response
type SetLeverageResponse struct {
	Leverage     okxNumericalValue `json:"lever"`
	MarginMode   string            `json:"mgnMode"` // Margin Mode "cross" and "isolated"
	InstrumentID string            `json:"instId"`
	PositionSide string            `json:"posSide"` // "long", "short", and "net"
}

// MaximumBuyAndSell get maximum buy , sell amount or open amount
type MaximumBuyAndSell struct {
	Currency     string `json:"ccy"`
	InstrumentID string `json:"instId"`
	MaximumBuy   string `json:"maxBuy"`
	MaximumSell  string `json:"maxSell"`
}

// MaximumTradableAmount represents get maximum tradable amount response
type MaximumTradableAmount struct {
	InstrumentID string `json:"instId"`
	AvailBuy     string `json:"availBuy"`
	AvailSell    string `json:"availSell"`
}

// IncreaseDecreaseMarginInput represents increase or decrease the margin of the isolated position.
type IncreaseDecreaseMarginInput struct {
	InstrumentID     string  `json:"instId"`
	PositionSide     string  `json:"posSide"`
	Type             string  `json:"type"`
	Amount           float64 `json:"amt,string"`
	Currency         string  `json:"ccy"`
	AutoLoadTransfer bool    `json:"auto"`
	LoadTransfer     bool    `json:"loanTrans"`
}

// IncreaseDecreaseMargin represents increase or decrease the margin of the isolated position response
type IncreaseDecreaseMargin struct {
	Amount       okxNumericalValue `json:"amt"`
	Ccy          string            `json:"ccy"`
	InstrumentID string            `json:"instId"`
	Leverage     okxNumericalValue `json:"leverage"`
	PosSide      string            `json:"posSide"`
	Type         string            `json:"type"`
}

// LeverageResponse instrument id leverage response.
type LeverageResponse struct {
	InstrumentID string            `json:"instId"`
	MarginMode   string            `json:"mgnMode"`
	PositionSide string            `json:"posSide"`
	Leverage     okxNumericalValue `json:"lever"`
}

// MaximumLoanInstrument represents maximum loan of an instrument id.
type MaximumLoanInstrument struct {
	InstrumentID string `json:"instId"`
	MgnMode      string `json:"mgnMode"`
	MgnCcy       string `json:"mgnCcy"`
	MaxLoan      string `json:"maxLoan"`
	Ccy          string `json:"ccy"`
	Side         string `json:"side"`
}

// TradeFeeRate holds trade fee rate information for a given instrument type.
type TradeFeeRate struct {
	Category         string                  `json:"category"`
	DeliveryFeeRate  string                  `json:"delivery"`
	Exercise         string                  `json:"exercise"`
	InstrumentType   asset.Item              `json:"instType"`
	FeeRateLevel     string                  `json:"level"`
	FeeRateMaker     convert.StringToFloat64 `json:"maker"`
	FeeRateMakerUSDT convert.StringToFloat64 `json:"makerU"`
	FeeRateMakerUSDC convert.StringToFloat64 `json:"makerUSDC"`
	FeeRateTaker     convert.StringToFloat64 `json:"taker"`
	FeeRateTakerUSDT convert.StringToFloat64 `json:"takerU"`
	FeeRateTakerUSDC convert.StringToFloat64 `json:"takerUSDC"`
	Timestamp        okxUnixMilliTime        `json:"ts"`
}

// InterestAccruedData represents interest rate accrued response
type InterestAccruedData struct {
	Currency     string           `json:"ccy"`
	InstrumentID string           `json:"instId"`
	Interest     string           `json:"interest"`
	InterestRate string           `json:"interestRate"` // Interest rate in an hour.
	Liability    string           `json:"liab"`
	MarginMode   string           `json:"mgnMode"` //  	Margin mode "cross" "isolated"
	Timestamp    okxUnixMilliTime `json:"ts"`
	LoanType     string           `json:"type"`
}

// InterestRateResponse represents interest rate response.
type InterestRateResponse struct {
	InterestRate float64 `json:"interestRate,string"`
	Currency     string  `json:"ccy"`
}

// GreeksType represents for greeks type response
type GreeksType struct {
	GreeksType string `json:"greeksType"` // Display type of Greeks. PA: Greeks in coins BS: Black-Scholes Greeks in dollars
}

// IsolatedMode represents Isolated margin trading settings
type IsolatedMode struct {
	IsoMode        string `json:"isoMode"` // "automatic":Auto transfers "autonomy":Manual transfers
	InstrumentType string `json:"type"`    // Instrument type "MARGIN" "CONTRACTS"
}

// MaximumWithdrawal represents maximum withdrawal amount query response.
type MaximumWithdrawal struct {
	Currency            string `json:"ccy"`
	MaximumWithdrawal   string `json:"maxWd"`   // Max withdrawal (not allowing borrowed crypto transfer out under Multi-currency margin)
	MaximumWithdrawalEx string `json:"maxWdEx"` // Max withdrawal (allowing borrowed crypto transfer out under Multi-currency margin)
}

// AccountRiskState represents account risk state.
type AccountRiskState struct {
	IsTheAccountAtRisk bool             `json:"atRisk"`
	AtRiskIdx          []interface{}    `json:"atRiskIdx"` // derivatives risk unit list
	AtRiskMgn          []interface{}    `json:"atRiskMgn"` // margin risk unit list
	Timestamp          okxUnixMilliTime `json:"ts"`
}

// LoanBorrowAndReplayInput represents currency VIP borrow or repay request params.
type LoanBorrowAndReplayInput struct {
	Currency string  `json:"ccy"`
	Side     string  `json:"side,omitempty"`
	Amount   float64 `json:"amt,string,omitempty"`
}

// LoanBorrowAndReplay loans borrow and repay
type LoanBorrowAndReplay struct {
	Amount        string `json:"amt"`
	AvailableLoan string `json:"availLoan"`
	Currency      string `json:"ccy"`
	LoanQuota     string `json:"loanQuota"`
	PosLoan       string `json:"posLoan"`
	Side          string `json:"side"`
	UsedLoan      string `json:"usedLoan"`
}

// BorrowRepayHistory represents borrow and repay history item data
type BorrowRepayHistory struct {
	Currency   string           `json:"ccy"`
	TradedLoan string           `json:"tradedLoan"`
	Timestamp  okxUnixMilliTime `json:"ts"`
	Type       string           `json:"type"`
	UsedLoan   string           `json:"usedLoan"`
}

// BorrowInterestAndLimitResponse represents borrow interest and limit rate for different loan type.
type BorrowInterestAndLimitResponse struct {
	Debt             string           `json:"debt"`
	Interest         string           `json:"interest"`
	NextDiscountTime okxUnixMilliTime `json:"nextDiscountTime"`
	NextInterestTime okxUnixMilliTime `json:"nextInterestTime"`
	Records          []struct {
		AvailLoan  string `json:"availLoan"`
		Currency   string `json:"ccy"`
		Interest   string `json:"interest"`
		LoanQuota  string `json:"loanQuota"`
		PosLoan    string `json:"posLoan"` // Frozen amount for current account Only applicable to VIP loans
		Rate       string `json:"rate"`
		SurplusLmt string `json:"surplusLmt"`
		UsedLmt    string `json:"usedLmt"`
		UsedLoan   string `json:"usedLoan"`
	} `json:"records"`
}

// PositionItem represents current position of the user.
type PositionItem struct {
	Position     string `json:"pos"`
	InstrumentID string `json:"instId"`
}

// PositionBuilderInput represents request parameter for position builder item.
type PositionBuilderInput struct {
	InstrumentType         string         `json:"instType,omitempty"`
	InstrumentID           string         `json:"instId,omitempty"`
	ImportExistingPosition bool           `json:"inclRealPos,omitempty"` // "true"：Import existing positions and hedge with simulated ones "false"：Only use simulated positions The default is true
	ListOfPositions        []PositionItem `json:"simPos,omitempty"`
	PositionsCount         uint           `json:"pos,omitempty"`
}

// PositionBuilderResponse represents a position builder endpoint response.
type PositionBuilderResponse struct {
	InitialMarginRequirement     string                `json:"imr"` // Initial margin requirement of riskUnit dimension
	MaintenanceMarginRequirement string                `json:"mmr"` // Maintenance margin requirement of riskUnit dimension
	SpotAndVolumeMovement        string                `json:"mr1"`
	ThetaDecay                   string                `json:"mr2"`
	VegaTermStructure            string                `json:"mr3"`
	BasicRisk                    string                `json:"mr4"`
	InterestRateRisk             string                `json:"mr5"`
	ExtremeMarketMove            string                `json:"mr6"`
	TransactionCostAndSlippage   string                `json:"mr7"`
	PositionData                 []PositionBuilderData `json:"posData"` // List of positions
	RiskUnit                     string                `json:"riskUnit"`
	Timestamp                    okxUnixMilliTime      `json:"ts"`
}

// PositionBuilderData represent a position item.
type PositionBuilderData struct {
	Delta              string `json:"delta"`
	Gamma              string `json:"gamma"`
	InstrumentID       string `json:"instId"`
	InstrumentType     string `json:"instType"`
	NotionalUsd        string `json:"notionalUsd"` // Quantity of positions usd
	QuantityOfPosition string `json:"pos"`         // Quantity of positions
	Theta              string `json:"theta"`       // Sensitivity of option price to remaining maturity
	Vega               string `json:"vega"`        // Sensitivity of option price to implied volatility
}

// GreeksItem represents greeks response
type GreeksItem struct {
	ThetaBS   string           `json:"thetaBS"`
	ThetaPA   string           `json:"thetaPA"`
	DeltaBS   string           `json:"deltaBS"`
	DeltaPA   string           `json:"deltaPA"`
	GammaBS   string           `json:"gammaBS"`
	GammaPA   string           `json:"gammaPA"`
	VegaBS    string           `json:"vegaBS"`
	VegaPA    string           `json:"vegaPA"`
	Currency  string           `json:"ccy"`
	Timestamp okxUnixMilliTime `json:"ts"`
}

// CounterpartiesResponse represents
type CounterpartiesResponse struct {
	TraderName string `json:"traderName"`
	TraderCode string `json:"traderCode"`
	Type       string `json:"type"`
}

// RFQOrderLeg represents Rfq Order responses leg.
type RFQOrderLeg struct {
	Size         string `json:"sz"`
	Side         string `json:"side"`
	InstrumentID string `json:"instId"`
	TgtCurrency  string `json:"tgtCcy,omitempty"`
}

// CreateRFQInput RFQ create method input.
type CreateRFQInput struct {
	Anonymous           bool          `json:"anonymous"`
	CounterParties      []string      `json:"counterparties"`
	ClientSuppliedRFQID string        `json:"clRfqId"`
	Legs                []RFQOrderLeg `json:"legs"`
}

// CancelRFQRequestParam represents cancel RFQ order request params
type CancelRFQRequestParam struct {
	RfqID               string `json:"rfqId"`
	ClientSuppliedRFQID string `json:"clRfqId"`
}

// CancelRFQRequestsParam represents cancel multiple RFQ orders request params
type CancelRFQRequestsParam struct {
	RfqID               []string `json:"rfqIds"`
	ClientSuppliedRFQID []string `json:"clRfqIds"`
}

// CancelRFQResponse represents cancel RFQ orders response
type CancelRFQResponse struct {
	RfqID               string `json:"rfqId"`
	ClientSuppliedRfqID string `json:"clRfqId"`
	StatusCode          string `json:"sCode"`
	StatusMsg           string `json:"sMsg"`
}

// TimestampResponse holds timestamp response only.
type TimestampResponse struct {
	Timestamp okxUnixMilliTime `json:"ts"`
}

// ExecuteQuoteParams represents Execute quote request params
type ExecuteQuoteParams struct {
	RfqID   string `json:"rfqId"`
	QuoteID string `json:"quoteId"`
}

// ExecuteQuoteResponse represents execute quote response.
type ExecuteQuoteResponse struct {
	BlockTradedID         string           `json:"blockTdId"`
	RfqID                 string           `json:"rfqId"`
	ClientSuppliedRfqID   string           `json:"clRfqId"`
	QuoteID               string           `json:"quoteId"`
	ClientSuppliedQuoteID string           `json:"clQuoteId"`
	TraderCode            string           `json:"tTraderCode"`
	MakerTraderCode       string           `json:"mTraderCode"`
	CreationTime          okxUnixMilliTime `json:"cTime"`
	Legs                  []OrderLeg       `json:"legs"`
}

// OrderLeg represents legs information for both websocket and REST available Quote information.
type OrderLeg struct {
	Price          string `json:"px"`
	Size           string `json:"sz"`
	InstrumentID   string `json:"instId"`
	Side           string `json:"side"`
	TargetCurrency string `json:"tgtCcy"`

	// available in REST only
	Fee         float64 `json:"fee,string"`
	FeeCurrency string  `json:"feeCcy"`
	TradeID     string  `json:"tradeId"`
}

// CreateQuoteParams holds information related to create quote.
type CreateQuoteParams struct {
	RfqID                 string     `json:"rfqId"`
	ClientSuppliedQuoteID string     `json:"clQuoteId"`
	QuoteSide             order.Side `json:"quoteSide"`
	Legs                  []QuoteLeg `json:"legs"`
}

// QuoteLeg the legs of the Quote.
type QuoteLeg struct {
	Price          float64    `json:"px,string"`
	SizeOfQuoteLeg float64    `json:"sz,string"`
	InstrumentID   string     `json:"instId"`
	Side           order.Side `json:"side"`

	// TargetCurrency represents target currency
	TargetCurrency string `json:"tgtCcy,omitempty"`
}

// QuoteResponse holds create quote response variables.
type QuoteResponse struct {
	CreationTime          okxUnixMilliTime `json:"cTime"`
	UpdateTime            okxUnixMilliTime `json:"uTime"`
	ValidUntil            okxUnixMilliTime `json:"validUntil"`
	QuoteID               string           `json:"quoteId"`
	ClientSuppliedQuoteID string           `json:"clQuoteId"`
	RfqID                 string           `json:"rfqId"`
	QuoteSide             string           `json:"quoteSide"`
	ClientSuppliedRfqID   string           `json:"clRfqId"`
	TraderCode            string           `json:"traderCode"`
	State                 string           `json:"state"`
	Legs                  []QuoteLeg       `json:"legs"`
}

// CancelQuoteRequestParams represents cancel quote request params
type CancelQuoteRequestParams struct {
	QuoteID               string `json:"quoteId"`
	ClientSuppliedQuoteID string `json:"clQuoteId"`
}

// CancelQuotesRequestParams represents cancel multiple quotes request params
type CancelQuotesRequestParams struct {
	QuoteIDs               []string `json:"quoteIds,omitempty"`
	ClientSuppliedQuoteIDs []string `json:"clQuoteIds,omitempty"`
}

// CancelQuoteResponse represents cancel quote response
type CancelQuoteResponse struct {
	QuoteID               string `json:"quoteId"`
	ClientSuppliedQuoteID string `json:"clQuoteId"`
	SCode                 string `json:"sCode"`
	SMsg                  string `json:"sMsg"`
}

// RfqRequestParams represents get RFQ orders param
type RfqRequestParams struct {
	RfqID               string
	ClientSuppliedRfqID string
	State               string
	BeginningID         string
	EndID               string
	Limit               int64
}

// RFQResponse RFQ response detail.
type RFQResponse struct {
	CreateTime          okxUnixMilliTime `json:"cTime"`
	UpdateTime          okxUnixMilliTime `json:"uTime"`
	ValidUntil          okxUnixMilliTime `json:"validUntil"`
	TraderCode          string           `json:"traderCode"`
	RFQID               string           `json:"rfqId"`
	ClientSuppliedRFQID string           `json:"clRfqId"`
	State               string           `json:"state"`
	Counterparties      []string         `json:"counterparties"`
	Legs                []struct {
		InstrumentID string `json:"instId"`
		Size         string `json:"sz"`
		Side         string `json:"side"`
		TgtCcy       string `json:"tgtCcy"`
	} `json:"legs"`
}

// QuoteRequestParams request params.
type QuoteRequestParams struct {
	RfqID                 string
	ClientSuppliedRfqID   string
	QuoteID               string
	ClientSuppliedQuoteID string
	State                 string
	BeginID               string
	EndID                 string
	Limit                 int64
}

// RFQTradesRequestParams represents RFQ trades request param
type RFQTradesRequestParams struct {
	RfqID                 string
	ClientSuppliedRfqID   string
	QuoteID               string
	BlockTradeID          string
	ClientSuppliedQuoteID string
	State                 string
	BeginID               string
	EndID                 string
	Limit                 int64
}

// RfqTradeResponse RFQ trade response
type RfqTradeResponse struct {
	RfqID                 string        `json:"rfqId"`
	ClientSuppliedRfqID   string        `json:"clRfqId"`
	QuoteID               string        `json:"quoteId"`
	ClientSuppliedQuoteID string        `json:"clQuoteId"`
	BlockTradeID          string        `json:"blockTdId"`
	Legs                  []RFQTradeLeg `json:"legs"`
	CreationTime          time.Time     `json:"cTime"`
	TakerTraderCode       string        `json:"tTraderCode"`
	MakerTraderCode       string        `json:"mTraderCode"`
}

// RFQTradeLeg RFQ trade response leg.
type RFQTradeLeg struct {
	InstrumentID string  `json:"instId"`
	Side         string  `json:"side"`
	Size         string  `json:"sz"`
	Price        float64 `json:"px,string"`
	TradeID      string  `json:"tradeId"`

	Fee         float64 `json:"fee,string,omitempty"`
	FeeCurrency string  `json:"feeCcy,omitempty"`
}

// PublicTradesResponse represents data will be pushed whenever there is a block trade.
type PublicTradesResponse struct {
	BlockTradeID string           `json:"blockTdId"`
	CreationTime okxUnixMilliTime `json:"cTime"`
	Legs         []RFQTradeLeg    `json:"legs"`
}

// SubaccountInfo represents subaccount information detail.
type SubaccountInfo struct {
	Enable          bool             `json:"enable"`
	SubAccountName  string           `json:"subAcct"`
	SubaccountType  string           `json:"type"` // sub-account note
	SubaccountLabel string           `json:"label"`
	MobileNumber    string           `json:"mobile"`      // Mobile number that linked with the sub-account.
	GoogleAuth      bool             `json:"gAuth"`       // If the sub-account switches on the Google Authenticator for login authentication.
	CanTransferOut  bool             `json:"canTransOut"` // If can transfer out, false: can not transfer out, true: can transfer.
	Timestamp       okxUnixMilliTime `json:"ts"`
}

// SubaccountBalanceDetail represents subaccount balance detail
type SubaccountBalanceDetail struct {
	AvailableBalance               string           `json:"availBal"`
	AvailableEquity                string           `json:"availEq"`
	CashBalance                    string           `json:"cashBal"`
	Currency                       string           `json:"ccy"`
	CrossLiability                 string           `json:"crossLiab"`
	DiscountEquity                 string           `json:"disEq"`
	Equity                         string           `json:"eq"`
	EquityUsd                      string           `json:"eqUsd"`
	FrozenBalance                  string           `json:"frozenBal"`
	Interest                       string           `json:"interest"`
	IsoEquity                      string           `json:"isoEq"`
	IsolatedLiabilities            string           `json:"isoLiab"`
	LiabilitiesOfCurrency          string           `json:"liab"`
	MaxLoan                        string           `json:"maxLoan"`
	MarginRatio                    string           `json:"mgnRatio"`
	NotionalLeverage               string           `json:"notionalLever"`
	OrdFrozen                      string           `json:"ordFrozen"`
	Twap                           string           `json:"twap"`
	UpdateTime                     okxUnixMilliTime `json:"uTime"`
	UnrealizedProfitAndLoss        string           `json:"upl"`
	UnrealizedProfitAndLiabilities string           `json:"uplLiab"`
}

// SubaccountBalanceResponse represents subaccount balance response
type SubaccountBalanceResponse struct {
	AdjustedEffectiveEquity      string                    `json:"adjEq"`
	Details                      []SubaccountBalanceDetail `json:"details"`
	Imr                          string                    `json:"imr"`
	IsolatedMarginEquity         string                    `json:"isoEq"`
	MarginRatio                  string                    `json:"mgnRatio"`
	MaintenanceMarginRequirement string                    `json:"mmr"`
	NotionalUsd                  string                    `json:"notionalUsd"`
	OrdFroz                      string                    `json:"ordFroz"`
	TotalEq                      string                    `json:"totalEq"`
	UpdateTime                   okxUnixMilliTime          `json:"uTime"`
}

// FundingBalance holds function balance.
type FundingBalance struct {
	AvailableBalance string `json:"availBal"`
	Balance          string `json:"bal"`
	Currency         string `json:"ccy"`
	FrozenBalance    string `json:"frozenBal"`
}

// SubaccountBillItem represents subaccount balance bill item
type SubaccountBillItem struct {
	BillID                 string           `json:"billId"`
	Type                   string           `json:"type"`
	AccountCurrencyBalance string           `json:"ccy"`
	Amount                 string           `json:"amt"`
	SubAccount             string           `json:"subAcct"`
	Timestamp              okxUnixMilliTime `json:"ts"`
}

// SubAccountAssetTransferParams represents subaccount asset transfer request parameters.
type SubAccountAssetTransferParams struct {
	Currency         string  `json:"ccy"`            // {REQUIRED}
	Amount           float64 `json:"amt,string"`     // {REQUIRED}
	From             int64   `json:"from,string"`    // {REQUIRED} 6:Funding Account 18:Trading account
	To               int64   `json:"to,string"`      // {REQUIRED} 6:Funding Account 18:Trading account
	FromSubAccount   string  `json:"fromSubAccount"` // {REQUIRED} subaccount name.
	ToSubAccount     string  `json:"toSubAccount"`   // {REQUIRED} destination sub-account
	LoanTransfer     bool    `json:"loanTrans,omitempty"`
	OmitPositionRisk bool    `json:"omitPosRisk,omitempty"`
}

// TransferIDInfo represents master account transfer between subaccount.
type TransferIDInfo struct {
	TransferID string `json:"transId"`
}

// PermissionOfTransfer represents subaccount transfer information and it's permission.
type PermissionOfTransfer struct {
	SubAcct     string `json:"subAcct"`
	CanTransOut bool   `json:"canTransOut"`
}

// SubaccountName represents single subaccount name
type SubaccountName struct {
	SubaccountName string `json:"subAcct"`
}

// GridAlgoOrder represents grid algo order.
type GridAlgoOrder struct {
	InstrumentID string  `json:"instId"`
	AlgoOrdType  string  `json:"algoOrdType"`
	MaxPrice     float64 `json:"maxPx,string"`
	MinPrice     float64 `json:"minPx,string"`
	GridQuantity float64 `json:"gridNum,string"`
	GridType     string  `json:"runType"` // "1": Arithmetic, "2": Geometric Default is Arithmetic

	// Spot Grid Order
	QuoteSize float64 `json:"quoteSz,string"` // Invest amount for quote currency Either "instId" or "ccy" is required
	BaseSize  float64 `json:"baseSz,string"`  // Invest amount for base currency Either "instId" or "ccy" is required

	// Contract Grid Order
	BasePosition bool    `json:"basePos"` // Whether or not open a position when strategy actives Default is false Neutral contract grid should omit the parameter
	Size         float64 `json:"sz,string"`
	Direction    string  `json:"direction"`
	Lever        string  `json:"lever"`
}

// GridAlgoOrderIDResponse represents grid algo order
type GridAlgoOrderIDResponse struct {
	AlgoOrderID string `json:"algoId"`
	SCode       string `json:"sCode"`
	SMsg        string `json:"sMsg"`
}

// GridAlgoOrderAmend represents amend algo order response
type GridAlgoOrderAmend struct {
	AlgoID                 string `json:"algoId"`
	InstrumentID           string `json:"instId"`
	StopLossTriggerPrice   string `json:"slTriggerPx"`
	TakeProfitTriggerPrice string `json:"tpTriggerPx"`
}

// StopGridAlgoOrderRequest represents stop grid algo order request parameter
type StopGridAlgoOrderRequest struct {
	AlgoID        string `json:"algoId"`
	InstrumentID  string `json:"instId"`
	StopType      uint   `json:"stopType,string"` // Spot grid "1": Sell base currency "2": Keep base currency | Contract grid "1": Market Close All positions "2": Keep positions
	AlgoOrderType string `json:"algoOrdType"`
}

// GridAlgoOrderResponse a complete information of grid algo order item response.
type GridAlgoOrderResponse struct {
	ActualLever               string           `json:"actualLever"`
	AlgoID                    string           `json:"algoId"`
	AlgoOrderType             string           `json:"algoOrdType"`
	ArbitrageNumber           string           `json:"arbitrageNum"`
	BasePosition              bool             `json:"basePos"`
	BaseSize                  string           `json:"baseSz"`
	CancelType                string           `json:"cancelType"`
	Direction                 string           `json:"direction"`
	FloatProfit               string           `json:"floatProfit"`
	GridQuantity              string           `json:"gridNum"`
	GridProfit                string           `json:"gridProfit"`
	InstrumentID              string           `json:"instId"`
	InstrumentType            string           `json:"instType"`
	Investment                string           `json:"investment"`
	Leverage                  string           `json:"lever"`
	EstimatedLiquidationPrice string           `json:"liqPx"`
	MaximumPrice              string           `json:"maxPx"`
	MinimumPrice              string           `json:"minPx"`
	ProfitAndLossRatio        string           `json:"pnlRatio"`
	QuoteSize                 string           `json:"quoteSz"`
	RunType                   string           `json:"runType"`
	StopLossTriggerPx         string           `json:"slTriggerPx"`
	State                     string           `json:"state"`
	StopResult                string           `json:"stopResult,omitempty"`
	StopType                  string           `json:"stopType"`
	Size                      string           `json:"sz"`
	Tag                       string           `json:"tag"`
	TotalProfitAndLoss        string           `json:"totalPnl"`
	TakeProfitTriggerPrice    string           `json:"tpTriggerPx"`
	CreationTime              okxUnixMilliTime `json:"cTime"`
	UpdateTime                okxUnixMilliTime `json:"uTime"`
	Underlying                string           `json:"uly"`

	// Added in Detail

	EquityOfStrength    string `json:"eq,omitempty"`
	PerMaxProfitRate    string `json:"perMaxProfitRate,omitempty"`
	PerMinProfitRate    string `json:"perMinProfitRate,omitempty"`
	Profit              string `json:"profit,omitempty"`
	Runpx               string `json:"runpx,omitempty"`
	SingleAmt           string `json:"singleAmt,omitempty"`
	TotalAnnualizedRate string `json:"totalAnnualizedRate,omitempty"`
	TradeNumber         string `json:"tradeNum,omitempty"`

	// Suborders Detail

	AnnualizedRate string `json:"annualizedRate,omitempty"`
	CurBaseSz      string `json:"curBaseSz,omitempty"`
	CurQuoteSz     string `json:"curQuoteSz,omitempty"`
}

// GridAlgoSuborder represents a grid algo suborder item.
type GridAlgoSuborder struct {
	ActualLeverage      string           `json:"actualLever"`
	AlgoID              string           `json:"algoId"`
	AlgoOrderType       string           `json:"algoOrdType"`
	AnnualizedRate      string           `json:"annualizedRate"`
	ArbitrageNum        string           `json:"arbitrageNum"`
	BasePosition        bool             `json:"basePos"`
	BaseSize            string           `json:"baseSz"`
	CancelType          string           `json:"cancelType"`
	CurBaseSz           string           `json:"curBaseSz"`
	CurQuoteSz          string           `json:"curQuoteSz"`
	Direction           string           `json:"direction"`
	EquityOfStrength    string           `json:"eq"`
	FloatProfit         string           `json:"floatProfit"`
	GridQuantity        string           `json:"gridNum"`
	GridProfit          string           `json:"gridProfit"`
	InstrumentID        string           `json:"instId"`
	InstrumentType      string           `json:"instType"`
	Investment          string           `json:"investment"`
	Leverage            string           `json:"lever"`
	LiquidationPx       string           `json:"liqPx"`
	MaximumPrice        string           `json:"maxPx"`
	MinimumPrice        string           `json:"minPx"`
	PerMaxProfitRate    string           `json:"perMaxProfitRate"`
	PerMinProfitRate    string           `json:"perMinProfitRate"`
	ProfitAndLossRatio  string           `json:"pnlRatio"`
	Profit              string           `json:"profit"`
	QuoteSize           string           `json:"quoteSz"`
	RunType             string           `json:"runType"`
	Runpx               string           `json:"runpx"`
	SingleAmount        string           `json:"singleAmt"`
	StopLossTriggerPx   string           `json:"slTriggerPx"`
	State               string           `json:"state"`
	StopResult          string           `json:"stopResult"`
	StopType            string           `json:"stopType"`
	Size                string           `json:"sz"`
	Tag                 string           `json:"tag"`
	TotalAnnualizedRate string           `json:"totalAnnualizedRate"`
	TotalProfitAndLoss  string           `json:"totalPnl"`
	TakeProfitTriggerPx string           `json:"tpTriggerPx"`
	TradeNum            string           `json:"tradeNum"`
	UpdateTime          okxUnixMilliTime `json:"uTime"`
	CreationTime        okxUnixMilliTime `json:"cTime"`
}

// AlgoOrderPosition represents algo order position detailed data.
type AlgoOrderPosition struct {
	AutoDecreasingLine           string           `json:"adl"`
	AlgoID                       string           `json:"algoId"`
	AveragePrice                 string           `json:"avgPx"`
	Currency                     string           `json:"ccy"`
	InitialMarginRequirement     string           `json:"imr"`
	InstrumentID                 string           `json:"instId"`
	InstrumentType               string           `json:"instType"`
	LastTradedPrice              string           `json:"last"`
	Leverage                     string           `json:"lever"`
	LiquidationPrice             string           `json:"liqPx"`
	MarkPrice                    string           `json:"markPx"`
	MarginMode                   string           `json:"mgnMode"`
	MarginRatio                  string           `json:"mgnRatio"`
	MaintenanceMarginRequirement string           `json:"mmr"`
	NotionalUSD                  string           `json:"notionalUsd"`
	QuantityPosition             string           `json:"pos"`
	PositionSide                 string           `json:"posSide"`
	UnrealizedProfitAndLoss      string           `json:"upl"`
	UnrealizedProfitAndLossRatio string           `json:"uplRatio"`
	UpdateTime                   okxUnixMilliTime `json:"uTime"`
	CreationTime                 okxUnixMilliTime `json:"cTime"`
}

// AlgoOrderWithdrawalProfit algo withdrawal order profit info.
type AlgoOrderWithdrawalProfit struct {
	AlgoID         string `json:"algoId"`
	WithdrawProfit string `json:"profit"`
}

// SystemStatusResponse represents the system status and other details.
type SystemStatusResponse struct {
	Title               string           `json:"title"`
	State               string           `json:"state"`
	Begin               okxUnixMilliTime `json:"begin"` // Begin time of system maintenance,
	End                 okxUnixMilliTime `json:"end"`   // Time of resuming trading totally.
	Href                string           `json:"href"`  // Hyperlink for system maintenance details
	ServiceType         string           `json:"serviceType"`
	System              string           `json:"system"`
	ScheduleDescription string           `json:"scheDesc"`

	// PushTime timestamp information when the data is pushed
	PushTime okxUnixMilliTime `json:"ts"`
}

// BlockTicker holds block trading information.
type BlockTicker struct {
	InstrumentType           string           `json:"instType"`
	InstrumentID             string           `json:"instId"`
	TradingVolumeInCCY24Hour float64          `json:"volCcy24h,string"`
	TradingVolumeInUSD24Hour float64          `json:"vol24h,string"`
	Timestamp                okxUnixMilliTime `json:"ts"`
}

// BlockTrade represents a block trade.
type BlockTrade struct {
	InstrumentID string           `json:"instId"`
	TradeID      string           `json:"tradeId"`
	Price        float64          `json:"px,string"`
	Size         float64          `json:"sz,string"`
	Side         order.Side       `json:"side"`
	Timestamp    okxUnixMilliTime `json:"ts"`
}

// UnitConvertResponse unit convert response.
type UnitConvertResponse struct {
	InstrumentID string  `json:"instId"`
	Price        float64 `json:"px,string"`
	Size         float64 `json:"sz,string"`
	ConvertType  uint64  `json:"type"`
	Unit         string  `json:"unit"`
}

// Websocket Models

// WebsocketEventRequest contains event data for a websocket channel
type WebsocketEventRequest struct {
	Operation string               `json:"op"`   // 1--subscribe 2--unsubscribe 3--login
	Arguments []WebsocketLoginData `json:"args"` // args: the value is the channel name, which can be one or more channels
}

// WebsocketLoginData represents the websocket login data input json data.
type WebsocketLoginData struct {
	APIKey     string    `json:"apiKey"`
	Passphrase string    `json:"passphrase"`
	Timestamp  time.Time `json:"timestamp"`
	Sign       string    `json:"sign"`
}

// WSLoginResponse represents a websocket login response.
type WSLoginResponse struct {
	Event string `json:"event"`
	Code  string `json:"code"`
	Msg   string `json:"msg"`
}

// SubscriptionInfo holds the channel and instrument IDs.
type SubscriptionInfo struct {
	Channel        string `json:"channel"`
	InstrumentID   string `json:"instId,omitempty"`
	InstrumentType string `json:"instType,omitempty"`
	Underlying     string `json:"uly,omitempty"`
	UID            string `json:"uid,omitempty"` // user identifier

	// For Algo Orders
	AlgoID   string `json:"algoId,omitempty"`
	Currency string `json:"ccy,omitempty"` // Currency:
}

// WSSubscriptionInformation websocket subscription and unsubscription operation inputs.
type WSSubscriptionInformation struct {
	Operation string           `json:"op"`
	Arguments SubscriptionInfo `json:"arg"`
}

// WSSubscriptionInformationList websocket subscription and unsubscription operation inputs.
type WSSubscriptionInformationList struct {
	Operation string             `json:"op"`
	Arguments []SubscriptionInfo `json:"args"`
}

// WSSubscriptionResponse represents websocket subscription information.
type WSSubscriptionResponse struct {
	Event    string           `json:"event"`
	Argument SubscriptionInfo `json:"arg,,omitempty"`
	Code     int              `json:"code,string,omitempty"`
	Msg      string           `json:"msg,omitempty"`
}

// WSInstrumentsResponse represents instrument subscription response.
type WSInstrumentsResponse struct {
	Arguments []SubscriptionInfo `json:"args"`
	Data      []Instrument       `json:"data"`
}

// WSMarketDataResponse represents market data response and it's arguments.
type WSMarketDataResponse struct {
	Arguments []SubscriptionInfo `json:"args"`
	Data      []TickerResponse   `json:"data"`
}

// WSPlaceOrderData holds websocket order information.
type WSPlaceOrderData struct {
	ClientSuppliedOrderID string  `json:"clOrdId,omitempty"`
	Currency              string  `json:"ccy,omitempty"`
	Tag                   string  `json:"tag,omitempty"`
	PositionSide          string  `json:"posSide,omitempty"`
	ExpiryTime            int64   `json:"expTime,string,omitempty"`
	BanAmend              bool    `json:"banAmend,omitempty"`
	Side                  string  `json:"side"`
	InstrumentID          string  `json:"instId"`
	TradeMode             string  `json:"tdMode"`
	OrderType             string  `json:"ordType"`
	Size                  float64 `json:"sz"`
	Price                 float64 `json:"px,string,omitempty"`
	ReduceOnly            bool    `json:"reduceOnly,string,omitempty"`
	TargetCurrency        string  `json:"tgtCurrency,omitempty"`
}

// WSPlaceOrder holds the websocket place order input data.
type WSPlaceOrder struct {
	ID        string             `json:"id"`
	Operation string             `json:"op"`
	Arguments []WSPlaceOrderData `json:"args"`
}

// WSOrderResponse place order response thought the websocket connection.
type WSOrderResponse struct {
	ID        string      `json:"id"`
	Operation string      `json:"op"`
	Data      []OrderData `json:"data"`
	Code      string      `json:"code,omitempty"`
	Msg       string      `json:"msg,omitempty"`
}

// WebsocketDataResponse represents all pushed websocket data coming thought the websocket connection
type WebsocketDataResponse struct {
	Argument SubscriptionInfo `json:"arg"`
	Action   string           `json:"action"`
	Data     []interface{}    `json:"data"`
}

type wsRequestInfo struct {
	ID             string
	Chan           chan *wsIncomingData
	Event          string
	Channel        string
	InstrumentType string
	InstrumentID   string
}

type wsIncomingData struct {
	Event    string           `json:"event,omitempty"`
	Argument SubscriptionInfo `json:"arg,omitempty"`
	Code     string           `json:"code,omitempty"`
	Msg      string           `json:"msg,omitempty"`

	// For Websocket Trading Endpoints websocket responses
	ID        string          `json:"id,omitempty"`
	Operation string          `json:"op,omitempty"`
	Data      json.RawMessage `json:"data,omitempty"`
}

// copyToPlaceOrderResponse returns WSPlaceOrderResponse struct instance
func (w *wsIncomingData) copyToPlaceOrderResponse() (*WSOrderResponse, error) {
	if len(w.Data) == 0 {
		return nil, errEmptyPlaceOrderResponse
	}
	var placeOrds []OrderData
	err := json.Unmarshal(w.Data, &placeOrds)
	if err != nil {
		return nil, err
	}
	return &WSOrderResponse{
		Operation: w.Operation,
		ID:        w.ID,
		Data:      placeOrds,
	}, nil
}

// WSInstrumentResponse represents websocket instruments push message.
type WSInstrumentResponse struct {
	Argument SubscriptionInfo `json:"arg"`
	Data     []Instrument     `json:"data"`
}

// WSTickerResponse represents websocket ticker response.
type WSTickerResponse struct {
	Argument SubscriptionInfo `json:"arg"`
	Data     []TickerResponse `json:"data"`
}

// WSCandlestickData represents candlestick data coming through the web socket channels
type WSCandlestickData struct {
	Timestamp                     time.Time `json:"ts"`
	OpenPrice                     float64   `json:"o"`
	HighestPrice                  float64   `json:"p"`
	LowestPrice                   float64   `json:"l"`
	ClosePrice                    float64   `json:"c"`
	TradingVolume                 float64   `json:"vol"`
	TradingVolumeWithCurrencyUnit float64   `json:"volCcy"`
}

// WSCandlestickResponse represents candlestick response of with list of candlestick and
type WSCandlestickResponse struct {
	Argument SubscriptionInfo    `json:"arg"`
	Data     []WSCandlestickData `json:"data"`
}

// WSOpenInterestResponse represents an open interest instance.
type WSOpenInterestResponse struct {
	Argument SubscriptionInfo `json:"arg"`
	Data     []OpenInterest   `json:"data"`
}

// WSTradeData websocket trade data response.
type WSTradeData struct {
	InstrumentID string           `json:"instId"`
	TradeID      string           `json:"tradeId"`
	Price        float64          `json:"px,string"`
	Size         float64          `json:"sz,string"`
	Side         string           `json:"side"`
	Timestamp    okxUnixMilliTime `json:"ts"`
}

// WSPlaceOrderInput place order input variables as a json.
type WSPlaceOrderInput struct {
	Side           order.Side `json:"side"`
	InstrumentID   string     `json:"instId"`
	TradeMode      string     `json:"tdMode"`
	OrderType      string     `json:"ordType"`
	Size           float64    `json:"sz,string"`
	Currency       string     `json:"ccy"`
	ClientOrderID  string     `json:"clOrdId,omitempty"`
	Tag            string     `json:"tag,omitempty"`
	PositionSide   string     `json:"posSide,omitempty"`
	Price          float64    `json:"px,string,omitempty"`
	ReduceOnly     bool       `json:"reduceOnly,omitempty"`
	TargetCurrency string     `json:"tgtCcy"`
}

// WsPlaceOrderInput for all websocket request inputs.
type WsPlaceOrderInput struct {
	ID        string                   `json:"id"`
	Operation string                   `json:"op"`
	Arguments []PlaceOrderRequestParam `json:"args"`
}

// WsCancelOrderInput websocket cancel order request
type WsCancelOrderInput struct {
	ID        string                    `json:"id"`
	Operation string                    `json:"op"`
	Arguments []CancelOrderRequestParam `json:"args"`
}

// WsAmendOrderInput websocket handler amend Order response
type WsAmendOrderInput struct {
	ID        string                    `json:"id"`
	Operation string                    `json:"op"`
	Arguments []AmendOrderRequestParams `json:"args"`
}

// WsOrderActionResponse holds websocket response Amendment request
type WsOrderActionResponse struct {
	ID        string      `json:"id"`
	Operation string      `json:"op"`
	Data      []OrderData `json:"data"`
	Code      string      `json:"code"`
	Msg       string      `json:"msg"`
}

func (a *WsOrderActionResponse) populateFromIncomingData(incoming *wsIncomingData) error {
	if incoming == nil {
		return errNilArgument
	}
	a.ID = incoming.ID
	a.Code = incoming.Code
	a.Operation = incoming.Operation
	a.Msg = incoming.Msg
	return nil
}

// SubscriptionOperationInput represents the account channel input data
type SubscriptionOperationInput struct {
	Operation string             `json:"op"`
	Arguments []SubscriptionInfo `json:"args"`
}

// SubscriptionOperationResponse holds account subscription response thought the websocket channel.
type SubscriptionOperationResponse struct {
	Event    string            `json:"event"`
	Argument *SubscriptionInfo `json:"arg,omitempty"`
	Code     string            `json:"code,omitempty"`
	Msg      string            `json:"msg,omitempty"`
}

// WsAccountChannelPushData holds the websocket push data following the subscription.
type WsAccountChannelPushData struct {
	Argument SubscriptionInfo `json:"arg"`
	Data     []Account        `json:"data,omitempty"`
}

// WsPositionResponse represents pushed position data through the websocket channel.
type WsPositionResponse struct {
	Argument  SubscriptionInfo  `json:"arg"`
	Arguments []AccountPosition `json:"data"`
}

// PositionDataDetail position data information for the websocket push data
type PositionDataDetail struct {
	PositionID       string           `json:"posId"`
	TradeID          string           `json:"tradeId"`
	InstrumentID     string           `json:"instId"`
	InstrumentType   string           `json:"instType"`
	MarginMode       string           `json:"mgnMode"`
	PositionSide     string           `json:"posSide"`
	Position         string           `json:"pos"`
	Currency         string           `json:"ccy"`
	PositionCurrency string           `json:"posCcy"`
	AveragePrice     string           `json:"avgPx"`
	UpdateTime       okxUnixMilliTime `json:"uTIme"`
}

// BalanceData represents currency and it's Cash balance with the update time.
type BalanceData struct {
	Currency    string           `json:"ccy"`
	CashBalance string           `json:"cashBal"`
	UpdateTime  okxUnixMilliTime `json:"uTime"`
}

// BalanceAndPositionData represents balance and position data with the push time.
type BalanceAndPositionData struct {
	PushTime     okxUnixMilliTime     `json:"pTime"`
	EventType    string               `json:"eventType"`
	BalanceData  []BalanceData        `json:"balData"`
	PositionData []PositionDataDetail `json:"posData"`
}

// WsBalanceAndPosition websocket push data for lis of BalanceAndPosition information.
type WsBalanceAndPosition struct {
	Argument SubscriptionInfo         `json:"arg"`
	Data     []BalanceAndPositionData `json:"data"`
}

// WsOrder represents a websocket order.
type WsOrder struct {
	PendingOrderItem
	AmendResult     string  `json:"amendResult"`
	Code            string  `json:"code"`
	ExecType        string  `json:"execType"`
	FillFee         string  `json:"fillFee"`
	FillFeeCurrency string  `json:"fillFeeCcy"`
	FillNationalUsd float64 `json:"fillNationalUsd,string"`
	Msg             string  `json:"msg"`
	NationalUSD     string  `json:"nationalUsd"`
	ReduceOnly      bool    `json:"reduceOnly"`
	RequestID       string  `json:"reqId"`
}

// WsOrderResponse holds order list push data through the websocket connection
type WsOrderResponse struct {
	Argument SubscriptionInfo `json:"arg"`
	Data     []WsOrder        `json:"data"`
}

// WsAlgoOrder algo order detailed data.
type WsAlgoOrder struct {
	Argument SubscriptionInfo    `json:"arg"`
	Data     []WsAlgoOrderDetail `json:"data"`
}

// WsAlgoOrderDetail algo order response pushed through the websocket conn
type WsAlgoOrderDetail struct {
	InstrumentType             string           `json:"instType"`
	InstrumentID               string           `json:"instId"`
	OrderID                    string           `json:"ordId"`
	Currency                   string           `json:"ccy"`
	AlgoID                     string           `json:"algoId"`
	Price                      string           `json:"px"`
	Size                       string           `json:"sz"`
	TradeMode                  string           `json:"tdMode"`
	TargetCurrency             string           `json:"tgtCcy"`
	NotionalUsd                string           `json:"notionalUsd"`
	OrderType                  string           `json:"ordType"`
	Side                       string           `json:"side"`
	PositionSide               string           `json:"posSide"`
	State                      string           `json:"state"`
	Leverage                   string           `json:"lever"`
	TakeProfitTriggerPrice     string           `json:"tpTriggerPx"`
	TakeProfitTriggerPriceType string           `json:"tpTriggerPxType"`
	TakeProfitOrdPrice         string           `json:"tpOrdPx"`
	StopLossTriggerPrice       string           `json:"slTriggerPx"`
	StopLossTriggerPriceType   string           `json:"slTriggerPxType"`
	TriggerPrice               string           `json:"triggerPx"`
	TriggerPriceType           string           `json:"triggerPxType"`
	OrderPrice                 float64          `json:"ordPx,string"`
	ActualSize                 string           `json:"actualSz"`
	ActualPrice                string           `json:"actualPx"`
	Tag                        string           `json:"tag"`
	ActualSide                 string           `json:"actualSide"`
	TriggerTime                okxUnixMilliTime `json:"triggerTime"`
	CreationTime               okxUnixMilliTime `json:"cTime"`
}

// WsAdvancedAlgoOrder advanced algo order response.
type WsAdvancedAlgoOrder struct {
	Argument SubscriptionInfo            `json:"arg"`
	Data     []WsAdvancedAlgoOrderDetail `json:"data"`
}

// WsAdvancedAlgoOrderDetail advanced algo order response pushed through the websocket conn
type WsAdvancedAlgoOrderDetail struct {
	ActualPrice            string           `json:"actualPx"`
	ActualSide             string           `json:"actualSide"`
	ActualSize             string           `json:"actualSz"`
	AlgoID                 string           `json:"algoId"`
	Currency               string           `json:"ccy"`
	Count                  string           `json:"count"`
	InstrumentID           string           `json:"instId"`
	InstrumentType         string           `json:"instType"`
	Leverage               string           `json:"lever"`
	NotionalUsd            string           `json:"notionalUsd"`
	OrderPrice             string           `json:"ordPx"`
	OrdType                string           `json:"ordType"`
	PositionSide           string           `json:"posSide"`
	PriceLimit             string           `json:"pxLimit"`
	PriceSpread            string           `json:"pxSpread"`
	PriceVariation         string           `json:"pxVar"`
	Side                   string           `json:"side"`
	StopLossOrderPrice     string           `json:"slOrdPx"`
	StopLossTriggerPrice   string           `json:"slTriggerPx"`
	State                  string           `json:"state"`
	Size                   string           `json:"sz"`
	SizeLimit              string           `json:"szLimit"`
	TradeMode              string           `json:"tdMode"`
	TimeInterval           string           `json:"timeInterval"`
	TakeProfitOrderPrice   string           `json:"tpOrdPx"`
	TakeProfitTriggerPrice string           `json:"tpTriggerPx"`
	Tag                    string           `json:"tag"`
	TriggerPrice           string           `json:"triggerPx"`
	CallbackRatio          string           `json:"callbackRatio"`
	CallbackSpread         string           `json:"callbackSpread"`
	ActivePrice            string           `json:"activePx"`
	MoveTriggerPrice       string           `json:"moveTriggerPx"`
	CreationTime           okxUnixMilliTime `json:"cTime"`
	PushTime               okxUnixMilliTime `json:"pTime"`
	TriggerTime            okxUnixMilliTime `json:"triggerTime"`
}

// WsGreeks greeks push data with the subscription info through websocket channel
type WsGreeks struct {
	Argument SubscriptionInfo `json:"arg"`
	Data     []WsGreekData    `json:"data"`
}

// WsGreekData greeks push data through websocket channel
type WsGreekData struct {
	ThetaBS   string           `json:"thetaBS"`
	ThetaPA   string           `json:"thetaPA"`
	DeltaBS   string           `json:"deltaBS"`
	DeltaPA   string           `json:"deltaPA"`
	GammaBS   string           `json:"gammaBS"`
	GammaPA   string           `json:"gammaPA"`
	VegaBS    string           `json:"vegaBS"`
	VegaPA    string           `json:"vegaPA"`
	Currency  string           `json:"ccy"`
	Timestamp okxUnixMilliTime `json:"ts"`
}

// WsRFQ represents websocket push data for "rfqs" subscription
type WsRFQ struct {
	Argument SubscriptionInfo `json:"arg"`
	Data     []WsRfqData      `json:"data"`
}

// WsRfqData represents rfq order response data streamed through the websocket channel
type WsRfqData struct {
	CreationTime        time.Time     `json:"cTime"`
	UpdateTime          time.Time     `json:"uTime"`
	TraderCode          string        `json:"traderCode"`
	RfqID               string        `json:"rfqId"`
	ClientSuppliedRfqID string        `json:"clRfqId"`
	State               string        `json:"state"`
	ValidUntil          string        `json:"validUntil"`
	Counterparties      []string      `json:"counterparties"`
	Legs                []RFQOrderLeg `json:"legs"`
}

// WsQuote represents websocket push data for "quotes" subscription
type WsQuote struct {
	Arguments SubscriptionInfo `json:"arg"`
	Data      []WsQuoteData    `json:"data"`
}

// WsQuoteData represents a single quote order information
type WsQuoteData struct {
	ValidUntil            okxUnixMilliTime `json:"validUntil"`
	UpdatedTime           okxUnixMilliTime `json:"uTime"`
	CreationTime          okxUnixMilliTime `json:"cTime"`
	Legs                  []OrderLeg       `json:"legs"`
	QuoteID               string           `json:"quoteId"`
	RfqID                 string           `json:"rfqId"`
	TraderCode            string           `json:"traderCode"`
	QuoteSide             string           `json:"quoteSide"`
	State                 string           `json:"state"`
	ClientSuppliedQuoteID string           `json:"clQuoteId"`
}

// WsStructureBlocTrade represents websocket push data for "struc-block-trades" subscription
type WsStructureBlocTrade struct {
	Argument SubscriptionInfo       `json:"arg"`
	Data     []WsBlockTradeResponse `json:"data"`
}

// WsBlockTradeResponse represents a structure block order information
type WsBlockTradeResponse struct {
	CreationTime          okxUnixMilliTime `json:"cTime"`
	RfqID                 string           `json:"rfqId"`
	ClientSuppliedRfqID   string           `json:"clRfqId"`
	QuoteID               string           `json:"quoteId"`
	ClientSuppliedQuoteID string           `json:"clQuoteId"`
	BlockTradeID          string           `json:"blockTdId"`
	TakerTraderCode       string           `json:"tTraderCode"`
	MakerTraderCode       string           `json:"mTraderCode"`
	Legs                  []OrderLeg       `json:"legs"`
}

// WsSpotGridAlgoOrder represents websocket push data for "struc-block-trades" subscription
type WsSpotGridAlgoOrder struct {
	Argument SubscriptionInfo   `json:"arg"`
	Data     []SpotGridAlgoData `json:"data"`
}

// SpotGridAlgoData represents spot grid algo orders.
type SpotGridAlgoData struct {
	AlgoID          string `json:"algoId"`
	AlgoOrderType   string `json:"algoOrdType"`
	AnnualizedRate  string `json:"annualizedRate"`
	ArbitrageNumber string `json:"arbitrageNum"`
	BaseSize        string `json:"baseSz"`
	// Algo order stop reason 0: None 1: Manual stop 2: Take profit
	// 3: Stop loss 4: Risk control 5: delivery
	CancelType           string `json:"cancelType"`
	CurBaseSize          string `json:"curBaseSz"`
	CurQuoteSize         string `json:"curQuoteSz"`
	FloatProfit          string `json:"floatProfit"`
	GridNumber           string `json:"gridNum"`
	GridProfit           string `json:"gridProfit"`
	InstrumentID         string `json:"instId"`
	InstrumentType       string `json:"instType"`
	Investment           string `json:"investment"`
	MaximumPrice         string `json:"maxPx"`
	MinimumPrice         string `json:"minPx"`
	PerMaximumProfitRate string `json:"perMaxProfitRate"`
	PerMinimumProfitRate string `json:"perMinProfitRate"`
	ProfitAndLossRatio   string `json:"pnlRatio"`
	QuoteSize            string `json:"quoteSz"`
	RunPrice             string `json:"runPx"`
	RunType              string `json:"runType"`
	SingleAmount         string `json:"singleAmt"`
	StopLossTriggerPrice string `json:"slTriggerPx"`
	State                string `json:"state"`
	// Stop result of spot grid
	// 0: default, 1: Successful selling of currency at market price,
	// -1: Failed to sell currency at market price
	StopResult string `json:"stopResult"`
	// Stop type Spot grid 1: Sell base currency 2: Keep base currency
	// Contract grid 1: Market Close All positions 2: Keep positions
	StopType               string           `json:"stopType"`
	TotalAnnualizedRate    string           `json:"totalAnnualizedRate"`
	TotalProfitAndLoss     string           `json:"totalPnl"`
	TakeProfitTriggerPrice string           `json:"tpTriggerPx"`
	TradeNum               string           `json:"tradeNum"`
	TriggerTime            okxUnixMilliTime `json:"triggerTime"`
	CreationTime           okxUnixMilliTime `json:"cTime"`
	PushTime               okxUnixMilliTime `json:"pTime"`
	UpdateTime             okxUnixMilliTime `json:"uTime"`
}

// WsContractGridAlgoOrder represents websocket push data for "grid-orders-contract" subscription
type WsContractGridAlgoOrder struct {
	Argument SubscriptionInfo        `json:"arg"`
	Data     []ContractGridAlgoOrder `json:"data"`
}

// ContractGridAlgoOrder represents contract grid algo order
type ContractGridAlgoOrder struct {
	ActualLever            string           `json:"actualLever"`
	AlgoID                 string           `json:"algoId"`
	AlgoOrderType          string           `json:"algoOrdType"`
	AnnualizedRate         string           `json:"annualizedRate"`
	ArbitrageNumber        string           `json:"arbitrageNum"`
	BasePosition           bool             `json:"basePos"`
	CancelType             string           `json:"cancelType"`
	Direction              string           `json:"direction"`
	Eq                     string           `json:"eq"`
	FloatProfit            string           `json:"floatProfit"`
	GridQuantity           string           `json:"gridNum"`
	GridProfit             string           `json:"gridProfit"`
	InstrumentID           string           `json:"instId"`
	InstrumentType         string           `json:"instType"`
	Investment             string           `json:"investment"`
	Leverage               string           `json:"lever"`
	LiqPrice               string           `json:"liqPx"`
	MaxPrice               string           `json:"maxPx"`
	MinPrice               string           `json:"minPx"`
	CreationTime           okxUnixMilliTime `json:"cTime"`
	PushTime               okxUnixMilliTime `json:"pTime"`
	PerMaxProfitRate       string           `json:"perMaxProfitRate"`
	PerMinProfitRate       string           `json:"perMinProfitRate"`
	ProfitAndLossRatio     string           `json:"pnlRatio"`
	RunPrice               string           `json:"runPx"`
	RunType                string           `json:"runType"`
	SingleAmount           string           `json:"singleAmt"`
	SlTriggerPx            string           `json:"slTriggerPx"`
	State                  string           `json:"state"`
	StopType               string           `json:"stopType"`
	Size                   string           `json:"sz"`
	Tag                    string           `json:"tag"`
	TotalAnnualizedRate    string           `json:"totalAnnualizedRate"`
	TotalProfitAndLoss     string           `json:"totalPnl"`
	TakeProfitTriggerPrice string           `json:"tpTriggerPx"`
	TradeNumber            string           `json:"tradeNum"`
	TriggerTime            string           `json:"triggerTime"`
	UpdateTime             string           `json:"uTime"`
	Underlying             string           `json:"uly"`
}

// WsGridPosition represents websocket push data for "grid-positions" subscription
type WsGridPosition struct {
	Argument SubscriptionInfo   `json:"arg"`
	Data     []GridPositionData `json:"data"`
}

// GridPositionData represents a position data
type GridPositionData struct {
	AutoDeleveraging             string           `json:"adl"`
	AlgoID                       string           `json:"algoId"`
	AveragePrice                 string           `json:"avgPx"`
	Currency                     string           `json:"ccy"`
	InitialMarginRequirement     string           `json:"imr"`
	InstrumentID                 string           `json:"instId"`
	InstrumentType               string           `json:"instType"`
	Last                         string           `json:"last"`
	Leverage                     string           `json:"lever"`
	LiquidationPrice             string           `json:"liqPx"`
	MarkPrice                    string           `json:"markPx"`
	MarginMode                   string           `json:"mgnMode"`
	MarginRatio                  string           `json:"mgnRatio"`
	MaintenanceMarginRequirement string           `json:"mmr"`
	NotionalUsd                  string           `json:"notionalUsd"`
	QuantityOfPositions          string           `json:"pos"`
	PositionSide                 string           `json:"posSide"`
	UnrealizedProfitAndLoss      string           `json:"upl"`
	UnrealizedProfitAndLossRatio string           `json:"uplRatio"`
	PushTime                     okxUnixMilliTime `json:"pTime"`
	UpdateTime                   okxUnixMilliTime `json:"uTime"`
	CreationTime                 okxUnixMilliTime `json:"cTime"`
}

// WsGridSubOrderData to retrieve grid sub orders. Data will be pushed when first subscribed. Data will be pushed when triggered by events such as placing order.
type WsGridSubOrderData struct {
	Argument SubscriptionInfo   `json:"arg"`
	Data     []GridSubOrderData `json:"data"`
}

// GridSubOrderData represents a single sub order detailed info
type GridSubOrderData struct {
	AccumulatedFillSize string           `json:"accFillSz"`
	AlgoID              string           `json:"algoId"`
	AlgoOrderType       string           `json:"algoOrdType"`
	AveragePrice        string           `json:"avgPx"`
	CreationTime        string           `json:"cTime"`
	ContractValue       string           `json:"ctVal"`
	Fee                 string           `json:"fee"`
	FeeCurrency         string           `json:"feeCcy"`
	GroupID             string           `json:"groupId"`
	InstrumentID        string           `json:"instId"`
	InstrumentType      string           `json:"instType"`
	Leverage            string           `json:"lever"`
	OrderID             string           `json:"ordId"`
	OrderType           string           `json:"ordType"`
	PushTime            okxUnixMilliTime `json:"pTime"`
	ProfitAdLoss        string           `json:"pnl"`
	PositionSide        string           `json:"posSide"`
	Price               string           `json:"px"`
	Side                string           `json:"side"`
	State               string           `json:"state"`
	Size                string           `json:"sz"`
	Tag                 string           `json:"tag"`
	TradeMode           string           `json:"tdMode"`
	UpdateTime          okxUnixMilliTime `json:"uTime"`
}

// WsTradeOrder represents a trade push data response as a result subscription to "trades" channel
type WsTradeOrder struct {
	Argument SubscriptionInfo `json:"arg"`
	Data     []TradeResponse  `json:"data"`
}

// WsMarkPrice represents an estimated mark price push data as a result of subscription to "mark-price" channel
type WsMarkPrice struct {
	Argument SubscriptionInfo `json:"arg"`
	Data     []MarkPrice      `json:"data"`
}

// WsDeliveryEstimatedPrice represents an estimated delivery/exercise price push data as a result of subscription to "estimated-price" channel
type WsDeliveryEstimatedPrice struct {
	Argument SubscriptionInfo         `json:"arg"`
	Data     []DeliveryEstimatedPrice `json:"data"`
}

// CandlestickMarkPrice represents candlestick mark price push data as a result of  subscription to "mark-price-candle*" channel.
type CandlestickMarkPrice struct {
	Timestamp    time.Time `json:"ts"`
	OpenPrice    float64   `json:"o"`
	HighestPrice float64   `json:"h"`
	LowestPrice  float64   `json:"l"`
	ClosePrice   float64   `json:"s"`
}

// WsOrderBook order book represents order book push data which is returned as a result of subscription to "books*" channel
type WsOrderBook struct {
	Argument SubscriptionInfo  `json:"arg"`
	Action   string            `json:"action"`
	Data     []WsOrderBookData `json:"data"`
}

// WsOrderBookData represents a book order push data.
type WsOrderBookData struct {
	Asks      [][4]string      `json:"asks"`
	Bids      [][4]string      `json:"bids"`
	Timestamp okxUnixMilliTime `json:"ts"`
	Checksum  int32            `json:"checksum,omitempty"`
}

// WsOptionSummary represents option summary
type WsOptionSummary struct {
	Argument SubscriptionInfo           `json:"arg"`
	Data     []OptionMarketDataResponse `json:"data"`
}

// WsFundingRate represents websocket push data funding rate response.
type WsFundingRate struct {
	Argument SubscriptionInfo      `json:"arg"`
	Data     []FundingRateResponse `json:"data"`
}

// WsIndexTicker represents websocket push data index ticker response
type WsIndexTicker struct {
	Argument SubscriptionInfo `json:"arg"`
	Data     []IndexTicker    `json:"data"`
}

// WsSystemStatusResponse represents websocket push data system status push data
type WsSystemStatusResponse struct {
	Argument SubscriptionInfo       `json:"arg"`
	Data     []SystemStatusResponse `json:"data"`
}

// WsPublicTradesResponse represents websocket push data of structured block trades as a result of subscription to "public-struc-block-trades"
type WsPublicTradesResponse struct {
	Argument SubscriptionInfo       `json:"arg"`
	Data     []PublicTradesResponse `json:"data"`
}

// WsBlockTicker represents websocket push data as a result of subscription to channel "block-tickers".
type WsBlockTicker struct {
	Argument SubscriptionInfo `json:"arg"`
	Data     []BlockTicker    `json:"data"`
}

// PMLimitationResponse represents portfolio margin mode limitation for specific underlying
type PMLimitationResponse struct {
	MaximumSize  float64 `json:"maxSz,string"`
	PositionType string  `json:"postType"`
	Underlying   string  `json:"uly"`
}

// EasyConvertDetail represents easy convert currencies list and their detail.
type EasyConvertDetail struct {
	FromData   []EasyConvertFromData `json:"fromData"`
	ToCurrency []string              `json:"toCcy"`
}

// EasyConvertFromData represents convert currency from detail
type EasyConvertFromData struct {
	FromAmount   float64 `json:"fromAmt,string"`
	FromCurrency string  `json:"fromCcy"`
}

// PlaceEasyConvertParam represents easy convert request params
type PlaceEasyConvertParam struct {
	FromCurrency []string `json:"fromCcy"`
	ToCurrency   string   `json:"toCcy"`
}

// EasyConvertItem represents easy convert place order response.
type EasyConvertItem struct {
	FilFromSize  float64          `json:"fillFromSz,string"`
	FillToSize   float64          `json:"fillToSz,string"`
	FromCurrency string           `json:"fromCcy"`
	Status       string           `json:"status"`
	ToCurrency   string           `json:"toCcy"`
	UpdateTime   okxUnixMilliTime `json:"uTime"`
}

// OneClickRepayCurrencyItem represents debt currency data and repay currencies.
type OneClickRepayCurrencyItem struct {
	DebtData  []CurrencyDebtAmount  `json:"debtData"`
	DebtType  string                `json:"debtType"`
	RepayData []CurrencyRepayAmount `json:"repayData"`
}

// CurrencyDebtAmount represents debt currency data
type CurrencyDebtAmount struct {
	DebtAmount   float64 `json:"debtAmt,string"`
	DebtCurrency string  `json:"debtCcy"`
}

// CurrencyRepayAmount represents rebat currency amount.
type CurrencyRepayAmount struct {
	RepayAmount   float64 `json:"repayAmt,string"`
	RepayCurrency string  `json:"repayCcy"`
}

// TradeOneClickRepayParam represents click one repay param
type TradeOneClickRepayParam struct {
	DebtCurrency  []string `json:"debtCcy"`
	RepayCurrency string   `json:"repayCcy"`
}

// CurrencyOneClickRepay represents one click repay currency
type CurrencyOneClickRepay struct {
	DebtCurrency  string            `json:"debtCcy"`
	FillFromSize  okxNumericalValue `json:"fillFromSz"`
	FillRepaySize okxNumericalValue `json:"fillRepaySz"`
	FillToSize    float64           `json:"fillToSz,string"`
	RepayCurrency string            `json:"repayCcy"`
	Status        string            `json:"status"`
	UpdateTime    time.Time         `json:"uTime"`
}

// SetQuoteProductParam represents set quote product request param
type SetQuoteProductParam struct {
	InstrumentType string                   `json:"instType"`
	Data           []MakerInstrumentSetting `json:"data"`
}

// MakerInstrumentSetting represents set quote product setting info
type MakerInstrumentSetting struct {
	Underlying     string  `json:"uly"`
	InstrumentID   string  `json:"instId"`
	MaxBlockSize   float64 `json:"maxBlockSz,string"`
	MakerPriceBand float64 `json:"makerPxBand,string"`
}

// SetQuoteProductsResult represents set quote products result
type SetQuoteProductsResult struct {
	Result bool `json:"result"`
}

// SubAccountAPIKeyParam represents Reset the APIKey of a sub-account request param
type SubAccountAPIKeyParam struct {
	SubAccountName   string   `json:"subAcct"`         // Sub-account name
	APIKey           string   `json:"apiKey"`          // Sub-accountAPI public key
	Label            string   `json:"label,omitempty"` // Sub-account APIKey label
	APIKeyPermission string   `json:"perm,omitempty"`  // Sub-account APIKey permissions
	IP               string   `json:"ip,omitempty"`    // Sub-account APIKey linked IP addresses, separate with commas if more than
	Permissions      []string `json:"-"`
}

// SubAccountAPIKeyResponse represents sub-account api key reset response
type SubAccountAPIKeyResponse struct {
	SubAccountName   string           `json:"subAcct"`
	APIKey           string           `json:"apiKey"`
	Label            string           `json:"label"`
	APIKeyPermission string           `json:"perm"`
	IP               string           `json:"ip"`
	Timestamp        okxUnixMilliTime `json:"ts"`
}

// MarginBalanceParam represents compute margin balance request param
type MarginBalanceParam struct {
	AlgoID     string  `json:"algoId"`
	Type       string  `json:"type"`
	Amount     float64 `json:"amt,string"`               // Adjust margin balance amount Either amt or percent is required.
	Percentage float64 `json:"percent,string,omitempty"` // Adjust margin balance percentage, used In Adjusting margin balance
}

// ComputeMarginBalance represents compute margin amount request response
type ComputeMarginBalance struct {
	Leverage      float64 `json:"lever,string"`
	MaximumAmount float64 `json:"maxAmt,string"`
}

// AdjustMarginBalanceResponse represents algo id for response for margin balance adjust request.
type AdjustMarginBalanceResponse struct {
	AlgoID string `json:"algoId"`
}

// GridAIParameterResponse represents gri AI parameter response.
type GridAIParameterResponse struct {
	AlgoOrderType        string  `json:"algoOrdType"`
	AnnualizedRate       string  `json:"annualizedRate"`
	Currency             string  `json:"ccy"`
	Direction            string  `json:"direction"`
	Duration             string  `json:"duration"`
	GridNum              string  `json:"gridNum"`
	InstrumentID         string  `json:"instId"`
	Leverage             float64 `json:"lever,string"`
	MaximumPrice         float64 `json:"maxPx,string"`
	MinimumInvestment    float64 `json:"minInvestment,string"`
	MinimumPrice         float64 `json:"minPx,string"`
	PerMaximumProfitRate float64 `json:"perMaxProfitRate,string"`
	PerMinimumProfitRate float64 `json:"perMinProfitRate,string"`
	RunType              string  `json:"runType"`
}

// Offer represents an investment offer information for different 'staking' and 'defi' protocols
type Offer struct {
	Currency     string            `json:"ccy"`
	ProductID    string            `json:"productId"`
	Protocol     string            `json:"protocol"`
	ProtocolType string            `json:"protocolType"`
	EarningCcy   []string          `json:"earningCcy"`
	Term         string            `json:"term"`
	Apy          okxNumericalValue `json:"apy"`
	EarlyRedeem  bool              `json:"earlyRedeem"`
	InvestData   []OfferInvestData `json:"investData"`
	EarningData  []struct {
		Currency    string `json:"ccy"`
		EarningType string `json:"earningType"`
	} `json:"earningData"`
}

// OfferInvestData represents currencies invest data information for an offer
type OfferInvestData struct {
	Currency      string            `json:"ccy"`
	Balance       okxNumericalValue `json:"bal"`
	MinimumAmount okxNumericalValue `json:"minAmt"`
	MaximumAmount okxNumericalValue `json:"maxAmt"`
}

// PurchaseRequestParam represents purchase request param specific product
type PurchaseRequestParam struct {
	ProductID  string                   `json:"productId"`
	Term       int                      `json:"term,string,omitempty"`
	InvestData []PurchaseInvestDataItem `json:"investData"`
}

// PurchaseInvestDataItem represents purchase invest data information having the currency and amount information
type PurchaseInvestDataItem struct {
	Currency string  `json:"ccy"`
	Amount   float64 `json:"amt,string"`
}

// OrderIDResponse represents purchase order ID
type OrderIDResponse struct {
	OrderID string `json:"orderId"`
}

// RedeemRequestParam represents redeem request input param
type RedeemRequestParam struct {
	OrderID          string `json:"ordId"`
	ProtocolType     string `json:"protocolType"`
	AllowEarlyRedeem bool   `json:"allowEarlyRedeem"`
}

// CancelFundingParam cancel purchase or redemption request
type CancelFundingParam struct {
	OrderID      string `json:"ordId"`
	ProtocolType string `json:"protocolType"`
}

// ActiveFundingOrder represents active purchase orders
type ActiveFundingOrder struct {
	OrderID      string `json:"ordId"`
	State        string `json:"state"`
	Currency     string `json:"ccy"`
	Protocol     string `json:"protocol"`
	ProtocolType string `json:"protocolType"`
	Term         string `json:"term"`
	Apy          string `json:"apy"`
	InvestData   []struct {
		Currency string  `json:"ccy"`
		Amount   float64 `json:"amt,string"`
	} `json:"investData"`
	EarningData []struct {
		Ccy         string  `json:"ccy"`
		EarningType string  `json:"earningType"`
		Earnings    float64 `json:"earnings,string"`
	} `json:"earningData"`
	PurchasedTime okxUnixMilliTime `json:"purchasedTime"`
}

// FundingOrder represents orders of earning, purchase, and redeem
type FundingOrder struct {
	OrderID      string  `json:"ordId"`
	State        string  `json:"state"`
	Currency     string  `json:"ccy"`
	Protocol     string  `json:"protocol"`
	ProtocolType string  `json:"protocolType"`
	Term         string  `json:"term"`
	Apy          float64 `json:"apy,string"`
	InvestData   []struct {
		Currency string  `json:"ccy"`
		Amount   float64 `json:"amt,string"`
	} `json:"investData"`
	EarningData []struct {
		Currency         string  `json:"ccy"`
		EarningType      string  `json:"earningType"`
		RealizedEarnings float64 `json:"realizedEarnings,string"`
	} `json:"earningData"`
	PurchasedTime okxUnixMilliTime `json:"purchasedTime"`
	RedeemedTime  okxUnixMilliTime `json:"redeemedTime"`
	EarningCcy    []string         `json:"earningCcy,omitempty"`
}

// wsRequestDataChannelsMultiplexer a single multiplexer instance to multiplex websocket messages multiplexer channels
type wsRequestDataChannelsMultiplexer struct {
	// To Synchronize incoming messages coming through the websocket channel
	WsResponseChannelsMap map[string]*wsRequestInfo
	Register              chan *wsRequestInfo
	Unregister            chan string
	Message               chan *wsIncomingData
	shutdown              chan bool
}

// wsSubscriptionParameters represents toggling boolean values for subscription parameters.
type wsSubscriptionParameters struct {
	InstrumentType bool
	InstrumentID   bool
	Underlying     bool
	Currency       bool
}<|MERGE_RESOLUTION|>--- conflicted
+++ resolved
@@ -69,11 +69,8 @@
 // will ensure the appropriate headers are sent to OKx to use the testnet
 type testNetKey string
 
-<<<<<<< HEAD
-=======
 var testNetVal = testNetKey("testnet")
 
->>>>>>> 471f4f21
 // Market Data Endpoints
 
 // TickerResponse represents the market data endpoint ticker detail
