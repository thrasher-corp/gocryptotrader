--- conflicted
+++ resolved
@@ -3065,11 +3065,7 @@
 	case asset.Futures:
 		return okxInstTypeFutures, nil
 	default:
-<<<<<<< HEAD
-		return "", fmt.Errorf("%w %v", asset.ErrNotSupported, a)
-=======
 		return strings.ToUpper(assetType.String())
->>>>>>> 466327cd
 	}
 }
 
