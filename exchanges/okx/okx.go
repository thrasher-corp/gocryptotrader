--- conflicted
+++ resolved
@@ -338,11 +338,8 @@
 	errInvalidProtocolType                           = errors.New("invalid protocol type, only 'staking' and 'defi' allowed")
 	errExceedLimit                                   = errors.New("limit exceeded")
 	errOnlyThreeMonthsSupported                      = errors.New("only three months of trade data retrieval supported")
-<<<<<<< HEAD
 	errOnlyOneResponseExpected                       = errors.New("one response item expected")
-=======
 	errNoInstrumentFound                             = errors.New("no instrument found")
->>>>>>> fcc5ad45
 )
 
 /************************************ MarketData Endpoints *************************************************/
