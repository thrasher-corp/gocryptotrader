package okx

import (
	"bytes"
	"context"
	"encoding/json"
	"errors"
	"fmt"
	"hash/crc32"
	"net/http"
	"strconv"
	"strings"
	"time"

	"github.com/gorilla/websocket"
	"github.com/thrasher-corp/gocryptotrader/common"
	"github.com/thrasher-corp/gocryptotrader/common/crypto"
	"github.com/thrasher-corp/gocryptotrader/currency"
	"github.com/thrasher-corp/gocryptotrader/exchanges/asset"
	"github.com/thrasher-corp/gocryptotrader/exchanges/kline"
	"github.com/thrasher-corp/gocryptotrader/exchanges/order"
	"github.com/thrasher-corp/gocryptotrader/exchanges/orderbook"
	"github.com/thrasher-corp/gocryptotrader/exchanges/stream"
	"github.com/thrasher-corp/gocryptotrader/exchanges/subscription"
	"github.com/thrasher-corp/gocryptotrader/exchanges/ticker"
	"github.com/thrasher-corp/gocryptotrader/exchanges/trade"
	"github.com/thrasher-corp/gocryptotrader/log"
	"github.com/thrasher-corp/gocryptotrader/types"
)

var (
	// defaultSubscribedChannels list of channels which are subscribed by default
	defaultSubscribedChannels = []string{
		okxChannelTrades,
		okxChannelOrderBooks,
		okxChannelTickers,
	}
	// defaultAuthChannels list of channels which are subscribed when authenticated
	defaultAuthChannels = []string{
		okxChannelAccount,
		okxChannelOrders,
	}
)

var (
	candlestickChannelsMap    = map[string]bool{okxChannelCandle1Y: true, okxChannelCandle6M: true, okxChannelCandle3M: true, okxChannelCandle1M: true, okxChannelCandle1W: true, okxChannelCandle1D: true, okxChannelCandle2D: true, okxChannelCandle3D: true, okxChannelCandle5D: true, okxChannelCandle12H: true, okxChannelCandle6H: true, okxChannelCandle4H: true, okxChannelCandle2H: true, okxChannelCandle1H: true, okxChannelCandle30m: true, okxChannelCandle15m: true, okxChannelCandle5m: true, okxChannelCandle3m: true, okxChannelCandle1m: true, okxChannelCandle1Yutc: true, okxChannelCandle3Mutc: true, okxChannelCandle1Mutc: true, okxChannelCandle1Wutc: true, okxChannelCandle1Dutc: true, okxChannelCandle2Dutc: true, okxChannelCandle3Dutc: true, okxChannelCandle5Dutc: true, okxChannelCandle12Hutc: true, okxChannelCandle6Hutc: true}
	candlesticksMarkPriceMap  = map[string]bool{okxChannelMarkPriceCandle1Y: true, okxChannelMarkPriceCandle6M: true, okxChannelMarkPriceCandle3M: true, okxChannelMarkPriceCandle1M: true, okxChannelMarkPriceCandle1W: true, okxChannelMarkPriceCandle1D: true, okxChannelMarkPriceCandle2D: true, okxChannelMarkPriceCandle3D: true, okxChannelMarkPriceCandle5D: true, okxChannelMarkPriceCandle12H: true, okxChannelMarkPriceCandle6H: true, okxChannelMarkPriceCandle4H: true, okxChannelMarkPriceCandle2H: true, okxChannelMarkPriceCandle1H: true, okxChannelMarkPriceCandle30m: true, okxChannelMarkPriceCandle15m: true, okxChannelMarkPriceCandle5m: true, okxChannelMarkPriceCandle3m: true, okxChannelMarkPriceCandle1m: true, okxChannelMarkPriceCandle1Yutc: true, okxChannelMarkPriceCandle3Mutc: true, okxChannelMarkPriceCandle1Mutc: true, okxChannelMarkPriceCandle1Wutc: true, okxChannelMarkPriceCandle1Dutc: true, okxChannelMarkPriceCandle2Dutc: true, okxChannelMarkPriceCandle3Dutc: true, okxChannelMarkPriceCandle5Dutc: true, okxChannelMarkPriceCandle12Hutc: true, okxChannelMarkPriceCandle6Hutc: true}
	candlesticksIndexPriceMap = map[string]bool{okxChannelIndexCandle1Y: true, okxChannelIndexCandle6M: true, okxChannelIndexCandle3M: true, okxChannelIndexCandle1M: true, okxChannelIndexCandle1W: true, okxChannelIndexCandle1D: true, okxChannelIndexCandle2D: true, okxChannelIndexCandle3D: true, okxChannelIndexCandle5D: true, okxChannelIndexCandle12H: true, okxChannelIndexCandle6H: true, okxChannelIndexCandle4H: true, okxChannelIndexCandle2H: true, okxChannelIndexCandle1H: true, okxChannelIndexCandle30m: true, okxChannelIndexCandle15m: true, okxChannelIndexCandle5m: true, okxChannelIndexCandle3m: true, okxChannelIndexCandle1m: true, okxChannelIndexCandle1Yutc: true, okxChannelIndexCandle3Mutc: true, okxChannelIndexCandle1Mutc: true, okxChannelIndexCandle1Wutc: true, okxChannelIndexCandle1Dutc: true, okxChannelIndexCandle2Dutc: true, okxChannelIndexCandle3Dutc: true, okxChannelIndexCandle5Dutc: true, okxChannelIndexCandle12Hutc: true, okxChannelIndexCandle6Hutc: true}
)

var (
	pingMsg = []byte("ping")
	pongMsg = []byte("pong")
)

const (
	// wsOrderbookChecksumDelimiter to be used in validating checksum
	wsOrderbookChecksumDelimiter = ":"
	// allowableIterations use the first 25 bids and asks in the full load to form a string
	allowableIterations = 25
	// wsOrderbookSnapshot orderbook push data type 'snapshot'
	wsOrderbookSnapshot = "snapshot"
	// wsOrderbookUpdate orderbook push data type 'update'
	wsOrderbookUpdate = "update"
	// maxConnByteLen total length of multiple channels cannot exceed 4096 bytes.
	maxConnByteLen = 4096

	// Candlestick channels
	markPrice        = "mark-price-"
	indexCandlestick = "index-"
	candle           = "candle"

	// Spread Order

	// Operations
	okxSpreadOrder           = "sprd-order"
	okxSpreadAmendOrder      = "sprd-amend-order"
	okxSpreadCancelOrder     = "sprd-cancel-order"
	okxSpreadCancelAllOrders = "sprd-mass-cancel"

	// Subscriptions
	okxSpreadOrders = "sprd-orders"
	okxSpreadTrades = "sprd-trades"

	// Public Spread Subscriptions
	okxSpreadOrderbookLevel1 = "sprd-bbo-tbt"
	okxSpreadOrderbook       = "sprd-books5"
	okxSpreadPublicTrades    = "sprd-public-trades"
	okxSpreadPublicTicker    = "sprd-tickers"

	// Withdrawal Info Channel subscriptions
	okxWithdrawalInfo = "withdrawal-info"
	okxDepositInfo    = "deposit-info"

	// Ticker channel
	okxChannelTickers                = "tickers"
	okxChannelIndexTickers           = "index-tickers"
	okxChannelStatus                 = "status"
	okxChannelPublicStrucBlockTrades = "public-struc-block-trades"
	okxChannelPublicBlockTrades      = "public-block-trades"
	okxChannelBlockTickers           = "block-tickers"

	// Private Channels
	okxChannelAccount              = "account"
	okxChannelPositions            = "positions"
	okxChannelBalanceAndPosition   = "balance_and_position"
	okxChannelOrders               = "orders"
	okxChannelAlgoOrders           = "orders-algo"
	okxChannelAlgoAdvance          = "algo-advance"
	okxChannelLiquidationWarning   = "liquidation-warning"
	okxChannelAccountGreeks        = "account-greeks"
	okxChannelRfqs                 = "rfqs"
	okxChannelQuotes               = "quotes"
	okxChannelStructureBlockTrades = "struc-block-trades"
	okxChannelSpotGridOrder        = "grid-orders-spot"
	okxChannelGridOrdersContract   = "grid-orders-contract"
	okxChannelMoonGridAlgoOrders   = "grid-orders-moon"
	okxChannelGridPositions        = "grid-positions"
	okxChannelGridSubOrders        = "grid-sub-orders"
	okxRecurringBuyChannel         = "algo-recurring-buy"
	okxLiquidationOrders           = "liquidation-orders"
	okxADLWarning                  = "adl-warning"
	okxEconomicCalendar            = "economic-calendar"

	// Public channels
	okxChannelInstruments     = "instruments"
	okxChannelOpenInterest    = "open-interest"
	okxChannelTrades          = "trades"
	okxChannelAllTrades       = "trades-all"
	okxChannelEstimatedPrice  = "estimated-price"
	okxChannelMarkPrice       = "mark-price"
	okxChannelPriceLimit      = "price-limit"
	okxChannelOrderBooks      = "books"
	okxChannelOptionTrades    = "option-trades"
	okxChannelOrderBooks5     = "books5"
	okxChannelOrderBooks50TBT = "books50-l2-tbt"
	okxChannelOrderBooksTBT   = "books-l2-tbt"
	okxChannelBBOTBT          = "bbo-tbt"
	okxChannelOptSummary      = "opt-summary"
	okxChannelFundingRate     = "funding-rate"

	// Websocket trade endpoint operations
	okxOpOrder             = "order"
	okxOpBatchOrders       = "batch-orders"
	okxOpCancelOrder       = "cancel-order"
	okxOpBatchCancelOrders = "batch-cancel-orders"
	okxOpAmendOrder        = "amend-order"
	okxOpBatchAmendOrders  = "batch-amend-orders"
	okxOpMassCancelOrder   = "mass-cancel"

	// Candlestick lengths
	okxChannelCandle1Y     = candle + "1Y"
	okxChannelCandle6M     = candle + "6M"
	okxChannelCandle3M     = candle + "3M"
	okxChannelCandle1M     = candle + "1M"
	okxChannelCandle1W     = candle + "1W"
	okxChannelCandle1D     = candle + "1D"
	okxChannelCandle2D     = candle + "2D"
	okxChannelCandle3D     = candle + "3D"
	okxChannelCandle5D     = candle + "5D"
	okxChannelCandle12H    = candle + "12H"
	okxChannelCandle6H     = candle + "6H"
	okxChannelCandle4H     = candle + "4H"
	okxChannelCandle2H     = candle + "2H"
	okxChannelCandle1H     = candle + "1H"
	okxChannelCandle30m    = candle + "30m"
	okxChannelCandle15m    = candle + "15m"
	okxChannelCandle5m     = candle + "5m"
	okxChannelCandle3m     = candle + "3m"
	okxChannelCandle1m     = candle + "1m"
	okxChannelCandle1Yutc  = candle + "1Yutc"
	okxChannelCandle3Mutc  = candle + "3Mutc"
	okxChannelCandle1Mutc  = candle + "1Mutc"
	okxChannelCandle1Wutc  = candle + "1Wutc"
	okxChannelCandle1Dutc  = candle + "1Dutc"
	okxChannelCandle2Dutc  = candle + "2Dutc"
	okxChannelCandle3Dutc  = candle + "3Dutc"
	okxChannelCandle5Dutc  = candle + "5Dutc"
	okxChannelCandle12Hutc = candle + "12Hutc"
	okxChannelCandle6Hutc  = candle + "6Hutc"

	// Index Candlesticks Channels
	okxChannelIndexCandle1Y     = indexCandlestick + okxChannelCandle1Y
	okxChannelIndexCandle6M     = indexCandlestick + okxChannelCandle6M
	okxChannelIndexCandle3M     = indexCandlestick + okxChannelCandle3M
	okxChannelIndexCandle1M     = indexCandlestick + okxChannelCandle1M
	okxChannelIndexCandle1W     = indexCandlestick + okxChannelCandle1W
	okxChannelIndexCandle1D     = indexCandlestick + okxChannelCandle1D
	okxChannelIndexCandle2D     = indexCandlestick + okxChannelCandle2D
	okxChannelIndexCandle3D     = indexCandlestick + okxChannelCandle3D
	okxChannelIndexCandle5D     = indexCandlestick + okxChannelCandle5D
	okxChannelIndexCandle12H    = indexCandlestick + okxChannelCandle12H
	okxChannelIndexCandle6H     = indexCandlestick + okxChannelCandle6H
	okxChannelIndexCandle4H     = indexCandlestick + okxChannelCandle4H
	okxChannelIndexCandle2H     = indexCandlestick + okxChannelCandle2H
	okxChannelIndexCandle1H     = indexCandlestick + okxChannelCandle1H
	okxChannelIndexCandle30m    = indexCandlestick + okxChannelCandle30m
	okxChannelIndexCandle15m    = indexCandlestick + okxChannelCandle15m
	okxChannelIndexCandle5m     = indexCandlestick + okxChannelCandle5m
	okxChannelIndexCandle3m     = indexCandlestick + okxChannelCandle3m
	okxChannelIndexCandle1m     = indexCandlestick + okxChannelCandle1m
	okxChannelIndexCandle1Yutc  = indexCandlestick + okxChannelCandle1Yutc
	okxChannelIndexCandle3Mutc  = indexCandlestick + okxChannelCandle3Mutc
	okxChannelIndexCandle1Mutc  = indexCandlestick + okxChannelCandle1Mutc
	okxChannelIndexCandle1Wutc  = indexCandlestick + okxChannelCandle1Wutc
	okxChannelIndexCandle1Dutc  = indexCandlestick + okxChannelCandle1Dutc
	okxChannelIndexCandle2Dutc  = indexCandlestick + okxChannelCandle2Dutc
	okxChannelIndexCandle3Dutc  = indexCandlestick + okxChannelCandle3Dutc
	okxChannelIndexCandle5Dutc  = indexCandlestick + okxChannelCandle5Dutc
	okxChannelIndexCandle12Hutc = indexCandlestick + okxChannelCandle12Hutc
	okxChannelIndexCandle6Hutc  = indexCandlestick + okxChannelCandle6Hutc

	// Mark price candlesticks channel
	okxChannelMarkPriceCandle1Y     = markPrice + okxChannelCandle1Y
	okxChannelMarkPriceCandle6M     = markPrice + okxChannelCandle6M
	okxChannelMarkPriceCandle3M     = markPrice + okxChannelCandle3M
	okxChannelMarkPriceCandle1M     = markPrice + okxChannelCandle1M
	okxChannelMarkPriceCandle1W     = markPrice + okxChannelCandle1W
	okxChannelMarkPriceCandle1D     = markPrice + okxChannelCandle1D
	okxChannelMarkPriceCandle2D     = markPrice + okxChannelCandle2D
	okxChannelMarkPriceCandle3D     = markPrice + okxChannelCandle3D
	okxChannelMarkPriceCandle5D     = markPrice + okxChannelCandle5D
	okxChannelMarkPriceCandle12H    = markPrice + okxChannelCandle12H
	okxChannelMarkPriceCandle6H     = markPrice + okxChannelCandle6H
	okxChannelMarkPriceCandle4H     = markPrice + okxChannelCandle4H
	okxChannelMarkPriceCandle2H     = markPrice + okxChannelCandle2H
	okxChannelMarkPriceCandle1H     = markPrice + okxChannelCandle1H
	okxChannelMarkPriceCandle30m    = markPrice + okxChannelCandle30m
	okxChannelMarkPriceCandle15m    = markPrice + okxChannelCandle15m
	okxChannelMarkPriceCandle5m     = markPrice + okxChannelCandle5m
	okxChannelMarkPriceCandle3m     = markPrice + okxChannelCandle3m
	okxChannelMarkPriceCandle1m     = markPrice + okxChannelCandle1m
	okxChannelMarkPriceCandle1Yutc  = markPrice + okxChannelCandle1Yutc
	okxChannelMarkPriceCandle3Mutc  = markPrice + okxChannelCandle3Mutc
	okxChannelMarkPriceCandle1Mutc  = markPrice + okxChannelCandle1Mutc
	okxChannelMarkPriceCandle1Wutc  = markPrice + okxChannelCandle1Wutc
	okxChannelMarkPriceCandle1Dutc  = markPrice + okxChannelCandle1Dutc
	okxChannelMarkPriceCandle2Dutc  = markPrice + okxChannelCandle2Dutc
	okxChannelMarkPriceCandle3Dutc  = markPrice + okxChannelCandle3Dutc
	okxChannelMarkPriceCandle5Dutc  = markPrice + okxChannelCandle5Dutc
	okxChannelMarkPriceCandle12Hutc = markPrice + okxChannelCandle12Hutc
	okxChannelMarkPriceCandle6Hutc  = markPrice + okxChannelCandle6Hutc

	// Copy trading websocket endpoints.
	okxCopyTrading = "copytrading-notification"
)

// WsConnect initiates a websocket connection
func (ok *Okx) WsConnect() error {
	if !ok.Websocket.IsEnabled() || !ok.IsEnabled() {
		return stream.ErrWebsocketNotEnabled
	}
	var dialer websocket.Dialer
	dialer.ReadBufferSize = 8192
	dialer.WriteBufferSize = 8192

	err := ok.Websocket.Conn.Dial(&dialer, http.Header{})
	if err != nil {
		return err
	}
	ok.Websocket.Wg.Add(1)
	go ok.wsReadData(ok.Websocket.Conn)
	if ok.Verbose {
		log.Debugf(log.ExchangeSys, "Successful connection to %v\n",
			ok.Websocket.GetWebsocketURL())
	}
	ok.Websocket.Conn.SetupPingHandler(stream.PingHandler{
		MessageType: websocket.TextMessage,
		Message:     pingMsg,
		Delay:       time.Second * 20,
	})
	if ok.Websocket.CanUseAuthenticatedEndpoints() {
		err = ok.WsAuth(context.TODO())
		if err != nil {
			log.Errorf(log.ExchangeSys, "Error connecting auth socket: %s\n", err.Error())
			ok.Websocket.SetCanUseAuthenticatedEndpoints(false)
		}
	}
	return nil
}

// WsAuth will connect to Okx's Private websocket connection and Authenticate with a login payload.
func (ok *Okx) WsAuth(ctx context.Context) error {
	if !ok.Websocket.CanUseAuthenticatedEndpoints() {
		return fmt.Errorf("%v AuthenticatedWebsocketAPISupport not enabled", ok.Name)
	}
	creds, err := ok.GetCredentials(ctx)
	if err != nil {
		return err
	}
	var dialer websocket.Dialer
	err = ok.Websocket.AuthConn.Dial(&dialer, http.Header{})
	if err != nil {
		return err
	}
	ok.Websocket.Wg.Add(1)
	go ok.wsReadData(ok.Websocket.AuthConn)
	if ok.Verbose {
		log.Debugf(log.ExchangeSys, "Successful connection of authenticated stream to %v\n",
			ok.Websocket.GetWebsocketURL())
	}
	ok.Websocket.AuthConn.SetupPingHandler(stream.PingHandler{
		MessageType: websocket.TextMessage,
		Message:     pingMsg,
		Delay:       time.Second * 20,
	})

	ok.Websocket.SetCanUseAuthenticatedEndpoints(true)
	timeUnix := time.Now()
	signPath := "/users/self/verify"
	hmac, err := crypto.GetHMAC(crypto.HashSHA256,
		[]byte(strconv.FormatInt(timeUnix.UTC().Unix(), 10)+http.MethodGet+signPath),
		[]byte(creds.Secret),
	)
	if err != nil {
		return err
	}
	base64Sign := crypto.Base64Encode(hmac)
	err = ok.Websocket.AuthConn.SendJSONMessage(WebsocketEventRequest{
		Operation: operationLogin,
		Arguments: []WebsocketLoginData{
			{
				APIKey:     creds.Key,
				Passphrase: creds.ClientID,
				Timestamp:  timeUnix.Unix(),
				Sign:       base64Sign,
			},
		},
<<<<<<< HEAD
	})
=======
	}
	err = ok.Websocket.AuthConn.SendJSONMessage(ctx, request)
>>>>>>> cb6b3421
	if err != nil {
		return err
	}
	timer := time.NewTimer(ok.WebsocketResponseCheckTimeout)
	randomID, err := common.GenerateRandomString(16)
	if err != nil {
		return fmt.Errorf("%w, generating random string for incoming websocket response failed", err)
	}
	wsResponse := make(chan *wsIncomingData)
	ok.WsResponseMultiplexer.Register <- &wsRequestInfo{
		ID:    randomID,
		Chan:  wsResponse,
		Event: operationLogin,
	}
	ok.WsRequestSemaphore <- 1
	defer func() {
		<-ok.WsRequestSemaphore
	}()
	defer func() { ok.WsResponseMultiplexer.Unregister <- randomID }()
	for {
		select {
		case data := <-wsResponse:
			if data.Event == operationLogin && data.Code == "0" {
				ok.Websocket.SetCanUseAuthenticatedEndpoints(true)
				return nil
			} else if data.Event == "error" &&
				(data.Code == "60022" || data.Code == "60009" || data.Code == "60004") {
				ok.Websocket.SetCanUseAuthenticatedEndpoints(false)
				return fmt.Errorf("%w code: %s message: %s", errWebsocketStreamNotAuthenticated, data.Code, data.Message)
			}
			continue
		case <-timer.C:
			timer.Stop()
			return fmt.Errorf("%s websocket connection: timeout waiting for response with an operation: %v",
				ok.Name,
				operationLogin)
		}
	}
}

// wsReadData sends msgs from public and auth websockets to data handler
func (ok *Okx) wsReadData(ws stream.Connection) {
	defer ok.Websocket.Wg.Done()
	for {
		resp := ws.ReadMessage()
		if resp.Raw == nil {
			return
		}
		if err := ok.WsHandleData(resp.Raw); err != nil {
			ok.Websocket.DataHandler <- err
		}
	}
}

// Subscribe sends a websocket subscription request to several channels to receive data.
func (ok *Okx) Subscribe(channelsToSubscribe subscription.List) error {
	return ok.handleSubscription(operationSubscribe, channelsToSubscribe)
}

// Unsubscribe sends a websocket unsubscription request to several channels to receive data.
func (ok *Okx) Unsubscribe(channelsToUnsubscribe subscription.List) error {
	return ok.handleSubscription(operationUnsubscribe, channelsToUnsubscribe)
}

// handleSubscription sends a subscription and unsubscription information thought the websocket endpoint.
// as of the okx, exchange this endpoint sends subscription and unsubscription messages but with a list of json objects.
func (ok *Okx) handleSubscription(operation string, subscriptions subscription.List) error {
	request := WSSubscriptionInformationList{Operation: operation}
	authRequests := WSSubscriptionInformationList{Operation: operation}
	ok.WsRequestSemaphore <- 1
	defer func() { <-ok.WsRequestSemaphore }()
	var channels subscription.List
	var authChannels subscription.List
	for i := 0; i < len(subscriptions); i++ {
		s := subscriptions[i]
		var (
			instrumentIDs, underlyings []string
			instrumentType,
			instrumentFamily, algoID, uid string
			authSubscription bool
		)

		switch s.Channel {
		case okxChannelAccount,
			okxChannelPositions,
			okxChannelBalanceAndPosition,
			okxChannelOrders,
			okxChannelAlgoOrders,
			okxChannelAlgoAdvance,
			okxChannelLiquidationWarning,
			okxChannelAccountGreeks,
			okxChannelRfqs,
			okxChannelQuotes,
			okxChannelStructureBlockTrades,
			okxChannelSpotGridOrder,
			okxChannelGridOrdersContract,
			okxChannelMoonGridAlgoOrders,
			okxChannelGridPositions,
			okxChannelGridSubOrders,
			okxRecurringBuyChannel,
			okxDepositInfo,
			okxLiquidationOrders,
			okxADLWarning,
			okxWithdrawalInfo,
			okxEconomicCalendar,
			okxCopyTrading:
			authSubscription = true
		}

		switch s.Channel {
		case okxChannelGridPositions,
			okxRecurringBuyChannel:
			algoID, _ = subscriptions[i].Params["algoId"].(string)
		}

		switch s.Channel {
		case okxChannelGridSubOrders,
			okxChannelGridPositions:
			uid, _ = subscriptions[i].Params["uid"].(string)
		}

		if strings.HasPrefix(s.Channel, "candle") ||
			s.Channel == okxChannelTickers ||
			s.Channel == okxChannelOrderBooks ||
			s.Channel == okxChannelOrderBooks5 ||
			s.Channel == okxChannelOrderBooks50TBT ||
			s.Channel == okxChannelOrderBooksTBT ||
			s.Channel == okxChannelFundingRate ||
			s.Channel == okxChannelAllTrades ||
			s.Channel == okxChannelTrades ||
			s.Channel == okxChannelOptionTrades ||
			s.Channel == okxCopyTrading {
			if len(s.Pairs) == 0 {
				return fmt.Errorf("%w, for channel %q for asset: %s", currency.ErrCurrencyPairsEmpty, s.Channel, s.Asset.String())
			}
			format, err := ok.GetPairFormat(s.Asset, false)
			if err != nil {
				return err
			}
			instrumentIDs = make([]string, len(s.Pairs))
			for p := range s.Pairs {
				if s.Pairs[p].Base.String() == "" || s.Pairs[p].Quote.String() == "" {
					return fmt.Errorf("%w, for channel %q for asset: %s", currency.ErrCurrencyPairsEmpty, s.Channel, s.Asset.String())
				}
				instrumentIDs[p] = format.Format(s.Pairs[p])
			}
		}
		switch s.Channel {
		case okxChannelInstruments, okxChannelPositions, okxChannelOrders, okxChannelAlgoOrders,
			okxChannelAlgoAdvance, okxChannelLiquidationWarning, okxChannelSpotGridOrder,
			okxChannelGridOrdersContract, okxChannelMoonGridAlgoOrders, okxChannelEstimatedPrice,
			okxADLWarning, okxLiquidationOrders, okxRecurringBuyChannel, okxCopyTrading:
			instrumentType = ok.GetInstrumentTypeFromAssetItem(subscriptions[i].Asset)
		}
		switch s.Channel {
		case okxChannelOptionTrades, okxADLWarning:
			instrumentFamily, _ = subscriptions[i].Params["instFamily"].(string)
		}

		switch s.Channel {
		case okxChannelPositions, okxChannelOrders, okxChannelAlgoOrders,
			okxChannelEstimatedPrice, okxChannelOptSummary:
			var underlying string
			for p := range s.Pairs {
				underlying, _ = ok.GetUnderlying(s.Pairs[p], subscriptions[i].Asset)
				underlyings = append(underlyings, underlying)
			}
		}
		args := []SubscriptionInfo{}
		if len(instrumentIDs) > 0 {
			for iid := range instrumentIDs {
				args = append(args, SubscriptionInfo{
					Channel:          s.Channel,
					InstrumentType:   instrumentType,
					UID:              uid,
					AlgoID:           algoID,
					InstrumentID:     instrumentIDs[iid],
					InstrumentFamily: instrumentFamily,
				})
			}
			if len(underlyings) > 0 {
				if len(underlyings) != len(instrumentIDs) {
					return errors.New("mismatch in instrument IDs and underlyings length")
				}
				for uliID := range underlyings {
					args[uliID].Underlying = underlyings[uliID]
				}
			}
		} else {
			args = append(args, SubscriptionInfo{
				Channel:          s.Channel,
				InstrumentType:   instrumentType,
				UID:              uid,
				AlgoID:           algoID,
				InstrumentFamily: instrumentFamily,
			})
		}

		if authSubscription {
			authChannels = append(authChannels, s)
			authRequests.Arguments = append(authRequests.Arguments, args...)
			authChunk, err := json.Marshal(authRequests)
			if err != nil {
				return err
			}
			if len(authChunk) > maxConnByteLen {
				authRequests.Arguments = authRequests.Arguments[:len(authRequests.Arguments)-1]
				i--
				err = ok.Websocket.AuthConn.SendJSONMessage(context.TODO(), authRequests)
				if err != nil {
					return err
				}
				if operation == operationUnsubscribe {
					err = ok.Websocket.RemoveSubscriptions(channels...)
				} else {
					err = ok.Websocket.AddSuccessfulSubscriptions(channels...)
				}
				if err != nil {
					return err
				}
				authChannels = subscription.List{}
				authRequests.Arguments = []SubscriptionInfo{}
			}
		} else {
			channels = append(channels, s)
			request.Arguments = append(request.Arguments, args...)
			chunk, err := json.Marshal(request)
			if err != nil {
				return err
			}
			if len(chunk) > maxConnByteLen {
				i--
				err = ok.Websocket.Conn.SendJSONMessage(context.TODO(), request)
				if err != nil {
					return err
				}
				if operation == operationUnsubscribe {
					err = ok.Websocket.RemoveSubscriptions(channels...)
				} else {
					err = ok.Websocket.AddSuccessfulSubscriptions(channels...)
				}
				if err != nil {
					return err
				}
				channels = subscription.List{}
				request.Arguments = []SubscriptionInfo{}
				continue
			}
		}
	}

	if len(request.Arguments) > 0 {
		if err := ok.Websocket.Conn.SendJSONMessage(context.TODO(), request); err != nil {
			return err
		}
	}

	if len(authRequests.Arguments) > 0 && ok.Websocket.CanUseAuthenticatedEndpoints() {
		if err := ok.Websocket.AuthConn.SendJSONMessage(context.TODO(), authRequests); err != nil {
			return err
		}
	}

	channels = append(channels, authChannels...)
	if operation == operationUnsubscribe {
		return ok.Websocket.RemoveSubscriptions(channels...)
	}

	return ok.Websocket.AddSuccessfulSubscriptions(channels...)
}

// WsHandleData will read websocket raw data and pass to appropriate handler
func (ok *Okx) WsHandleData(respRaw []byte) error {
	var resp wsIncomingData
	err := json.Unmarshal(respRaw, &resp)
	if err != nil {
		if bytes.Equal(respRaw, pongMsg) {
			return nil
		}
		return fmt.Errorf("%w unmarshalling %v", err, respRaw)
	}
	if (resp.Event != "" && (resp.Event == "login" || resp.Event == "error")) || resp.Operation != "" {
		ok.WsResponseMultiplexer.Message <- &resp
		return nil
	}
	if len(resp.Data) == 0 {
		return nil
	}
	switch resp.Argument.Channel {
	case okxChannelCandle1Y, okxChannelCandle6M, okxChannelCandle3M, okxChannelCandle1M, okxChannelCandle1W,
		okxChannelCandle1D, okxChannelCandle2D, okxChannelCandle3D, okxChannelCandle5D, okxChannelCandle12H,
		okxChannelCandle6H, okxChannelCandle4H, okxChannelCandle2H, okxChannelCandle1H, okxChannelCandle30m,
		okxChannelCandle15m, okxChannelCandle5m, okxChannelCandle3m, okxChannelCandle1m, okxChannelCandle1Yutc,
		okxChannelCandle3Mutc, okxChannelCandle1Mutc, okxChannelCandle1Wutc, okxChannelCandle1Dutc,
		okxChannelCandle2Dutc, okxChannelCandle3Dutc, okxChannelCandle5Dutc, okxChannelCandle12Hutc,
		okxChannelCandle6Hutc:
		return ok.wsProcessCandles(respRaw)
	case okxChannelIndexCandle1Y, okxChannelIndexCandle6M, okxChannelIndexCandle3M, okxChannelIndexCandle1M,
		okxChannelIndexCandle1W, okxChannelIndexCandle1D, okxChannelIndexCandle2D, okxChannelIndexCandle3D,
		okxChannelIndexCandle5D, okxChannelIndexCandle12H, okxChannelIndexCandle6H, okxChannelIndexCandle4H,
		okxChannelIndexCandle2H, okxChannelIndexCandle1H, okxChannelIndexCandle30m, okxChannelIndexCandle15m,
		okxChannelIndexCandle5m, okxChannelIndexCandle3m, okxChannelIndexCandle1m, okxChannelIndexCandle1Yutc,
		okxChannelIndexCandle3Mutc, okxChannelIndexCandle1Mutc, okxChannelIndexCandle1Wutc,
		okxChannelIndexCandle1Dutc, okxChannelIndexCandle2Dutc, okxChannelIndexCandle3Dutc, okxChannelIndexCandle5Dutc,
		okxChannelIndexCandle12Hutc, okxChannelIndexCandle6Hutc:
		return ok.wsProcessIndexCandles(respRaw)
	case okxChannelTickers:
		return ok.wsProcessTickers(respRaw)
	case okxChannelIndexTickers:
		var response WsIndexTicker
		return ok.wsProcessPushData(respRaw, &response)
	case okxChannelStatus:
		var response WsSystemStatusResponse
		return ok.wsProcessPushData(respRaw, &response)
	case okxChannelPublicStrucBlockTrades:
		var response WsPublicTradesResponse
		return ok.wsProcessPushData(respRaw, &response)
	case okxChannelPublicBlockTrades:
		return ok.wsProcessBlockPublicTrades(respRaw)
	case okxChannelBlockTickers:
		var response WsBlockTicker
		return ok.wsProcessPushData(respRaw, &response)
	case okxChannelAccountGreeks:
		var response WsGreeks
		return ok.wsProcessPushData(respRaw, &response)
	case okxChannelAccount:
		var response WsAccountChannelPushData
		return ok.wsProcessPushData(respRaw, &response)
	case okxChannelPositions,
		okxChannelLiquidationWarning:
		var response WsPositionResponse
		return ok.wsProcessPushData(respRaw, &response)
	case okxChannelBalanceAndPosition:
		var response WsBalanceAndPosition
		return ok.wsProcessPushData(respRaw, &response)
	case okxChannelOrders:
		return ok.wsProcessOrders(respRaw)
	case okxChannelAlgoOrders:
		var response WsAlgoOrder
		return ok.wsProcessPushData(respRaw, &response)
	case okxChannelAlgoAdvance:
		var response WsAdvancedAlgoOrder
		return ok.wsProcessPushData(respRaw, &response)
	case okxChannelRfqs:
		var response WsRfq
		return ok.wsProcessPushData(respRaw, &response)
	case okxChannelQuotes:
		var response WsQuote
		return ok.wsProcessPushData(respRaw, &response)
	case okxChannelStructureBlockTrades:
		var response WsStructureBlocTrade
		return ok.wsProcessPushData(respRaw, &response)
	case okxChannelSpotGridOrder:
		var response WsSpotGridAlgoOrder
		return ok.wsProcessPushData(respRaw, &response)
	case okxChannelGridOrdersContract:
		var response WsContractGridAlgoOrder
		return ok.wsProcessPushData(respRaw, &response)
	case okxChannelGridPositions:
		var response WsContractGridAlgoOrder
		return ok.wsProcessPushData(respRaw, &response)
	case okxChannelGridSubOrders:
		var response WsGridSubOrderData
		return ok.wsProcessPushData(respRaw, &response)
	case okxChannelInstruments:
		var response WSInstrumentResponse
		return ok.wsProcessPushData(respRaw, &response)
	case okxChannelOpenInterest:
		var response WSOpenInterestResponse
		return ok.wsProcessPushData(respRaw, &response)
	case okxChannelTrades,
		okxChannelAllTrades:
		return ok.wsProcessTrades(respRaw)
	case okxChannelEstimatedPrice:
		var response WsDeliveryEstimatedPrice
		return ok.wsProcessPushData(respRaw, &response)
	case okxChannelMarkPrice,
		okxChannelPriceLimit:
		var response WsMarkPrice
		return ok.wsProcessPushData(respRaw, &response)
	case okxChannelOrderBooks5:
		return ok.wsProcessOrderbook5(respRaw)
	case okxSpreadOrderbookLevel1,
		okxSpreadOrderbook:
		return ok.wsProcessSpreadOrderbook(respRaw)
	case okxSpreadPublicTrades:
		return ok.wsProcessPublicSpreadTrades(respRaw)
	case okxSpreadPublicTicker:
		return ok.wsProcessPublicSpreadTicker(respRaw)
	case okxChannelOrderBooks,
		okxChannelOrderBooks50TBT,
		okxChannelBBOTBT,
		okxChannelOrderBooksTBT:
		return ok.wsProcessOrderBooks(respRaw)
	case okxChannelOptionTrades:
		return ok.wsProcessOptionTrades(respRaw)
	case okxChannelOptSummary:
		var response WsOptionSummary
		return ok.wsProcessPushData(respRaw, &response)
	case okxChannelFundingRate:
		var response WsFundingRate
		return ok.wsProcessPushData(respRaw, &response)
	case okxChannelMarkPriceCandle1Y, okxChannelMarkPriceCandle6M, okxChannelMarkPriceCandle3M, okxChannelMarkPriceCandle1M,
		okxChannelMarkPriceCandle1W, okxChannelMarkPriceCandle1D, okxChannelMarkPriceCandle2D, okxChannelMarkPriceCandle3D,
		okxChannelMarkPriceCandle5D, okxChannelMarkPriceCandle12H, okxChannelMarkPriceCandle6H, okxChannelMarkPriceCandle4H,
		okxChannelMarkPriceCandle2H, okxChannelMarkPriceCandle1H, okxChannelMarkPriceCandle30m, okxChannelMarkPriceCandle15m,
		okxChannelMarkPriceCandle5m, okxChannelMarkPriceCandle3m, okxChannelMarkPriceCandle1m, okxChannelMarkPriceCandle1Yutc,
		okxChannelMarkPriceCandle3Mutc, okxChannelMarkPriceCandle1Mutc, okxChannelMarkPriceCandle1Wutc, okxChannelMarkPriceCandle1Dutc,
		okxChannelMarkPriceCandle2Dutc, okxChannelMarkPriceCandle3Dutc, okxChannelMarkPriceCandle5Dutc, okxChannelMarkPriceCandle12Hutc,
		okxChannelMarkPriceCandle6Hutc:
		return ok.wsHandleMarkPriceCandles(respRaw)
	case okxSpreadOrders:
		return ok.wsProcessSpreadOrders(respRaw)
	case okxSpreadTrades:
		return ok.wsProcessSpreadTrades(respRaw)
	case okxWithdrawalInfo:
		resp := &struct {
			Arguments SubscriptionInfo `json:"arg"`
			Data      []WsDepositInfo  `json:"data"`
		}{}
		return ok.wsProcessPushData(respRaw, resp)
	case okxDepositInfo:
		resp := &struct {
			Arguments SubscriptionInfo  `json:"arg"`
			Data      []WsWithdrawlInfo `json:"data"`
		}{}
		return ok.wsProcessPushData(respRaw, resp)
	case okxRecurringBuyChannel:
		resp := &struct {
			Arguments SubscriptionInfo    `json:"arg"`
			Data      []RecurringBuyOrder `json:"data"`
		}{}
		return ok.wsProcessPushData(respRaw, resp)
	case okxLiquidationOrders:
		var resp LiquidiationOrder
		return ok.wsProcessPushData(respRaw, &resp)
	case okxADLWarning:
		var resp ADLWarning
		return ok.wsProcessPushData(respRaw, &resp)
	case okxEconomicCalendar:
		var resp EconomicCalendarResponse
		return ok.wsProcessPushData(respRaw, &resp)
	case okxCopyTrading:
		var resp CopyTradingNotification
		return ok.wsProcessPushData(respRaw, &resp)
	default:
		ok.Websocket.DataHandler <- stream.UnhandledMessageWarning{Message: ok.Name + stream.UnhandledMessage + string(respRaw)}
		return nil
	}
}

// wsProcessSpreadTrades handle and process spread order trades
func (ok *Okx) wsProcessSpreadTrades(respRaw []byte) error {
	if respRaw == nil {
		return common.ErrNilPointer
	}
	var resp WsSpreadOrderTrade
	err := json.Unmarshal(respRaw, &resp)
	if err != nil {
		return err
	}
	if len(resp.Data) == 0 {
		return kline.ErrNoTimeSeriesDataToConvert
	}
	pair, err := ok.GetPairFromInstrumentID(resp.Argument.SpreadID)
	if err != nil {
		return err
	}
	trades := make([]trade.Data, len(resp.Data))
	for x := range resp.Data {
		oSide, err := order.StringToOrderSide(resp.Data[x].Side)
		if err != nil {
			return err
		}
		trades[x] = trade.Data{
			Amount:       resp.Data[x].FillSize.Float64(),
			AssetType:    asset.Spread,
			CurrencyPair: pair,
			Exchange:     ok.Name,
			Side:         oSide,
			Timestamp:    resp.Data[x].Timestamp.Time(),
			TID:          resp.Data[x].TradeID,
			Price:        resp.Data[x].FillPrice.Float64(),
		}
	}
	return trade.AddTradesToBuffer(ok.Name, trades...)
}

// wsProcessSpreadOrders retrieve order information from the sprd-order Websocket channel.
// Data will not be pushed when first subscribed.
// Data will only be pushed when triggered by events such as placing/canceling order.
func (ok *Okx) wsProcessSpreadOrders(respRaw []byte) error {
	if respRaw == nil {
		return common.ErrNilPointer
	}
	resp := &struct {
		Argument SubscriptionInfo `json:"arg"`
		Data     []WsSpreadOrder  `json:"data"`
	}{}
	err := json.Unmarshal(respRaw, &resp)
	if err != nil {
		return err
	}
	if len(resp.Data) == 0 {
		return kline.ErrNoTimeSeriesDataToConvert
	}
	pair, err := ok.GetPairFromInstrumentID(resp.Argument.InstrumentID)
	if err != nil {
		return err
	}

	for x := range resp.Data {
		oSide, err := order.StringToOrderSide(resp.Data[x].Side)
		if err != nil {
			return err
		}
		oStatus, err := order.StringToOrderStatus(resp.Data[x].State)
		if err != nil {
			return err
		}
		oType, err := order.StringToOrderType(resp.Data[x].OrderType)
		if err != nil {
			return err
		}
		d := &order.Detail{
			Amount:               resp.Data[x].Size.Float64(),
			AverageExecutedPrice: resp.Data[x].AvgPrice.Float64(),
			ClientOrderID:        resp.Data[x].ClientOrderID,
			Date:                 resp.Data[x].CreationTime.Time(),
			Exchange:             ok.Name,
			ExecutedAmount:       resp.Data[x].FillSize.Float64(),
			OrderID:              resp.Data[x].OrderID,
			Pair:                 pair,
			Price:                resp.Data[x].Price.Float64(),
			QuoteAmount:          resp.Data[x].Size.Float64() * resp.Data[x].Price.Float64(),
			RemainingAmount:      resp.Data[x].Size.Float64() - resp.Data[x].FillSize.Float64(),
			Side:                 oSide,
			Status:               oStatus,
			Type:                 oType,
			LastUpdated:          resp.Data[x].UpdateTime.Time(),
		}
		ok.Websocket.DataHandler <- d
	}
	return nil
}

// wsProcessIndexCandles processes index candlestick data
func (ok *Okx) wsProcessIndexCandles(respRaw []byte) error {
	if respRaw == nil {
		return common.ErrNilPointer
	}
	response := struct {
		Argument SubscriptionInfo  `json:"arg"`
		Data     [][5]types.Number `json:"data"`
	}{}
	err := json.Unmarshal(respRaw, &response)
	if err != nil {
		return err
	}
	if len(response.Data) == 0 {
		return kline.ErrNoTimeSeriesDataToConvert
	}

	pair, err := currency.NewPairFromString(response.Argument.InstrumentID)
	if err != nil {
		return err
	}
	assets, err := ok.GetAssetsFromInstrumentTypeOrID(response.Argument.InstrumentType, response.Argument.InstrumentID)
	if err != nil {
		return err
	}
	candleInterval := strings.TrimPrefix(response.Argument.Channel, candle)
	for i := range response.Data {
		candlesData := response.Data[i]
		myCandle := stream.KlineData{
			Pair:       pair,
			Exchange:   ok.Name,
			Timestamp:  time.UnixMilli(candlesData[0].Int64()),
			Interval:   candleInterval,
			OpenPrice:  candlesData[1].Float64(),
			HighPrice:  candlesData[2].Float64(),
			LowPrice:   candlesData[3].Float64(),
			ClosePrice: candlesData[4].Float64(),
		}
		for i := range assets {
			myCandle.AssetType = assets[i]
			ok.Websocket.DataHandler <- myCandle
		}
	}
	return nil
}

// wsProcessPublicSpreadTicker process spread order ticker push data.
func (ok *Okx) wsProcessPublicSpreadTicker(respRaw []byte) error {
	var resp WsSpreadPushData
	data := []WsSpreadPublicTicker{}
	resp.Data = data
	err := json.Unmarshal(respRaw, &resp)
	if err != nil {
		return err
	}
	pair, err := currency.NewPairFromString(resp.Argument.SpreadID)
	if err != nil {
		return err
	}
	tickers := make([]ticker.Price, len(data))
	for x := range data {
		tickers[x] = ticker.Price{
			Last:         data[x].Last.Float64(),
			Bid:          data[x].BidPrice.Float64(),
			Ask:          data[x].AskPrice.Float64(),
			Pair:         pair,
			ExchangeName: ok.Name,
			AssetType:    asset.Spread,
			LastUpdated:  data[x].Timestamp.Time(),
		}
	}
	ok.Websocket.DataHandler <- tickers
	return nil
}

// wsProcessPublicSpreadTrades retrieve the recent trades data from sprd-public-trades.
// Data will be pushed whenever there is a trade.
// Every update contains only one trade.
func (ok *Okx) wsProcessPublicSpreadTrades(respRaw []byte) error {
	var resp WsSpreadPushData
	data := []WsSpreadPublicTrade{}
	resp.Data = data
	err := json.Unmarshal(respRaw, &resp)
	if err != nil {
		return err
	}
	pair, err := currency.NewPairFromString(resp.Argument.SpreadID)
	if err != nil {
		return err
	}
	trades := make([]trade.Data, len(data))
	for x := range data {
		oSide, err := order.StringToOrderSide(data[x].Side)
		if err != nil {
			return err
		}
		trades[x] = trade.Data{
			TID:          data[x].TradeID,
			Exchange:     ok.Name,
			CurrencyPair: pair,
			AssetType:    asset.Spread,
			Side:         oSide,
			Price:        data[x].Price.Float64(),
			Amount:       data[x].Size.Float64(),
			Timestamp:    data[x].Timestamp.Time(),
		}
	}
	return trade.AddTradesToBuffer(ok.Name, trades...)
}

// wsProcessSpreadOrderbook process spread orderbook data.
func (ok *Okx) wsProcessSpreadOrderbook(respRaw []byte) error {
	var resp WsSpreadOrderbook
	err := json.Unmarshal(respRaw, &resp)
	if err != nil {
		return err
	}
	pair, err := ok.GetPairFromInstrumentID(resp.Arg.SpreadID)
	if err != nil {
		return err
	}
	extractedResponse, err := resp.ExtractSpreadOrder()
	if err != nil {
		return err
	}
	for x := range extractedResponse.Data {
		err = ok.Websocket.Orderbook.LoadSnapshot(&orderbook.Base{
			Asset:           asset.Spread,
			Asks:            extractedResponse.Data[x].Asks,
			Bids:            extractedResponse.Data[x].Bids,
			LastUpdated:     resp.Data[x].Timestamp.Time(),
			Pair:            pair,
			Exchange:        ok.Name,
			VerifyOrderbook: ok.CanVerifyOrderbook})
		if err != nil {
			return err
		}
	}
	return nil
}

// wsProcessOrderbook5 processes orderbook data
func (ok *Okx) wsProcessOrderbook5(data []byte) error {
	var resp WsOrderbook5
	err := json.Unmarshal(data, &resp)
	if err != nil {
		return err
	}

	if len(resp.Data) != 1 {
		return fmt.Errorf("%s - no data returned", ok.Name)
	}

	assets, err := ok.GetAssetsFromInstrumentTypeOrID("", resp.Argument.InstrumentID)
	if err != nil {
		return err
	}

	pair, err := currency.NewPairFromString(resp.Argument.InstrumentID)
	if err != nil {
		return err
	}

	asks := make([]orderbook.Tranche, len(resp.Data[0].Asks))
	for x := range resp.Data[0].Asks {
		asks[x].Price = resp.Data[0].Asks[x][0].Float64()
		asks[x].Amount = resp.Data[0].Asks[x][1].Float64()
	}

	bids := make([]orderbook.Tranche, len(resp.Data[0].Bids))
	for x := range resp.Data[0].Bids {
		bids[x].Price = resp.Data[0].Bids[x][0].Float64()
		bids[x].Amount = resp.Data[0].Bids[x][1].Float64()
	}

	for x := range assets {
		err = ok.Websocket.Orderbook.LoadSnapshot(&orderbook.Base{
			Asset:           assets[x],
			Asks:            asks,
			Bids:            bids,
			LastUpdated:     resp.Data[0].Timestamp.Time(),
			Pair:            pair,
			Exchange:        ok.Name,
			VerifyOrderbook: ok.CanVerifyOrderbook})
		if err != nil {
			return err
		}
	}
	return nil
}

// wsProcessOptionTrades handles options trade data
func (ok *Okx) wsProcessOptionTrades(data []byte) error {
	var resp WsOptionTrades
	err := json.Unmarshal(data, &resp)
	if err != nil {
		return err
	}
	trades := make([]trade.Data, len(resp.Data))
	for i := range resp.Data {
		var pair currency.Pair
		pair, err = ok.GetPairFromInstrumentID(resp.Data[i].InstrumentID)
		if err != nil {
			return err
		}
		oSide, err := order.StringToOrderSide(resp.Data[i].Side)
		if err != nil {
			return err
		}
		trades[i] = trade.Data{
			Amount:       resp.Data[i].Size.Float64(),
			AssetType:    asset.Options,
			CurrencyPair: pair,
			Exchange:     ok.Name,
			Side:         oSide,
			Timestamp:    resp.Data[i].Timestamp.Time(),
			TID:          resp.Data[i].TradeID,
			Price:        resp.Data[i].Price.Float64(),
		}
	}
	return trade.AddTradesToBuffer(ok.Name, trades...)
}

// wsProcessOrderBooks processes "snapshot" and "update" order book
func (ok *Okx) wsProcessOrderBooks(data []byte) error {
	var response WsOrderBook
	err := json.Unmarshal(data, &response)
	if err != nil {
		return err
	}
	if response.Argument.Channel == okxChannelOrderBooks &&
		response.Action != wsOrderbookUpdate &&
		response.Action != wsOrderbookSnapshot {
		return errors.New("invalid order book action")
	}
	assets, err := ok.GetAssetsFromInstrumentTypeOrID(response.Argument.InstrumentType, response.Argument.InstrumentID)
	if err != nil {
		return err
	}
	pair, err := currency.NewPairFromString(response.Argument.InstrumentID)
	if err != nil {
		return err
	}
	if !pair.IsPopulated() {
		return currency.ErrCurrencyPairsEmpty
	}
	pair.Delimiter = currency.DashDelimiter
	for i := range response.Data {
		if response.Action == wsOrderbookSnapshot {
			err = ok.WsProcessSnapshotOrderBook(&response.Data[i], pair, assets)
		} else {
			if len(response.Data[i].Asks) == 0 && len(response.Data[i].Bids) == 0 {
				return nil
			}
			err = ok.WsProcessUpdateOrderbook(&response.Data[i], pair, assets)
		}
		if err != nil {
			if errors.Is(err, errInvalidChecksum) {
				err = ok.Subscribe(subscription.List{
					{
						Channel: response.Argument.Channel,
						Asset:   assets[0],
						Pairs:   currency.Pairs{pair},
					},
				})
				if err != nil {
					ok.Websocket.DataHandler <- err
				}
			} else {
				return err
			}
		}
	}
	if ok.Verbose {
		log.Debugf(log.ExchangeSys,
			"%s passed checksum for pair %v",
			ok.Name, pair,
		)
	}
	return nil
}

// WsProcessSnapshotOrderBook processes snapshot order books
func (ok *Okx) WsProcessSnapshotOrderBook(data *WsOrderBookData, pair currency.Pair, assets []asset.Item) error {
	signedChecksum, err := ok.CalculateOrderbookChecksum(data)
	if err != nil {
		return fmt.Errorf("%w %v: unable to calculate orderbook checksum: %s",
			errInvalidChecksum,
			pair,
			err)
	}
	if signedChecksum != data.Checksum {
		return fmt.Errorf("%w %v",
			errInvalidChecksum,
			pair)
	}

	asks, err := ok.AppendWsOrderbookItems(data.Asks)
	if err != nil {
		return err
	}
	bids, err := ok.AppendWsOrderbookItems(data.Bids)
	if err != nil {
		return err
	}
	for i := range assets {
		newOrderBook := orderbook.Base{
			Asset:           assets[i],
			Asks:            asks,
			Bids:            bids,
			LastUpdated:     data.Timestamp.Time(),
			Pair:            pair,
			Exchange:        ok.Name,
			VerifyOrderbook: ok.CanVerifyOrderbook,
		}
		err = ok.Websocket.Orderbook.LoadSnapshot(&newOrderBook)
		if err != nil {
			return err
		}
	}
	return nil
}

// WsProcessUpdateOrderbook updates an existing orderbook using websocket data
// After merging WS data, it will sort, validate and finally update the existing
// orderbook
func (ok *Okx) WsProcessUpdateOrderbook(data *WsOrderBookData, pair currency.Pair, assets []asset.Item) error {
	update := orderbook.Update{
		Pair:       pair,
		UpdateTime: data.Timestamp.Time(),
	}
	var err error
	update.Asks, err = ok.AppendWsOrderbookItems(data.Asks)
	if err != nil {
		return err
	}
	update.Bids, err = ok.AppendWsOrderbookItems(data.Bids)
	if err != nil {
		return err
	}
	update.Checksum = uint32(data.Checksum)
	for i := range assets {
		ob := update
		ob.Asset = assets[i]
		err = ok.Websocket.Orderbook.Update(&ob)
		if err != nil {
			return err
		}
	}
	return nil
}

// AppendWsOrderbookItems adds websocket orderbook data bid/asks into an orderbook item array
func (ok *Okx) AppendWsOrderbookItems(entries [][4]types.Number) (orderbook.Tranches, error) {
	items := make(orderbook.Tranches, len(entries))
	for j := range entries {
		items[j] = orderbook.Tranche{Amount: entries[j][1].Float64(), Price: entries[j][0].Float64()}
	}
	return items, nil
}

// CalculateUpdateOrderbookChecksum alternates over the first 25 bid and ask
// entries of a merged orderbook. The checksum is made up of the price and the
// quantity with a semicolon (:) deliminating them. This will also work when
// there are less than 25 entries (for whatever reason)
// eg Bid:Ask:Bid:Ask:Ask:Ask
func (ok *Okx) CalculateUpdateOrderbookChecksum(orderbookData *orderbook.Base, checksumVal uint32) error {
	var checksum strings.Builder
	for i := range allowableIterations {
		if len(orderbookData.Bids)-1 >= i {
			price := strconv.FormatFloat(orderbookData.Bids[i].Price, 'f', -1, 64)
			amount := strconv.FormatFloat(orderbookData.Bids[i].Amount, 'f', -1, 64)
			checksum.WriteString(price + wsOrderbookChecksumDelimiter + amount + wsOrderbookChecksumDelimiter)
		}
		if len(orderbookData.Asks)-1 >= i {
			price := strconv.FormatFloat(orderbookData.Asks[i].Price, 'f', -1, 64)
			amount := strconv.FormatFloat(orderbookData.Asks[i].Amount, 'f', -1, 64)
			checksum.WriteString(price + wsOrderbookChecksumDelimiter + amount + wsOrderbookChecksumDelimiter)
		}
	}
	checksumStr := strings.TrimSuffix(checksum.String(), wsOrderbookChecksumDelimiter)
	if crc32.ChecksumIEEE([]byte(checksumStr)) != checksumVal {
		return fmt.Errorf("%s order book update checksum failed for pair %v", ok.Name, orderbookData.Pair)
	}
	return nil
}

// CalculateOrderbookChecksum alternates over the first 25 bid and ask entries from websocket data.
func (ok *Okx) CalculateOrderbookChecksum(orderbookData *WsOrderBookData) (int32, error) {
	var checksum strings.Builder
	for i := range allowableIterations {
		if len(orderbookData.Bids)-1 >= i {
			bidPrice := orderbookData.Bids[i][0].String()
			bidAmount := orderbookData.Bids[i][1].String()
			checksum.WriteString(
				bidPrice +
					wsOrderbookChecksumDelimiter +
					bidAmount +
					wsOrderbookChecksumDelimiter)
		}
		if len(orderbookData.Asks)-1 >= i {
			askPrice := orderbookData.Asks[i][0].String()
			askAmount := orderbookData.Asks[i][1].String()
			checksum.WriteString(askPrice +
				wsOrderbookChecksumDelimiter +
				askAmount +
				wsOrderbookChecksumDelimiter)
		}
	}
	checksumStr := strings.TrimSuffix(checksum.String(), wsOrderbookChecksumDelimiter)
	return int32(crc32.ChecksumIEEE([]byte(checksumStr))), nil
}

// wsHandleMarkPriceCandles processes candlestick mark price push data as a result of  subscription to "mark-price-candle*" channel.
func (ok *Okx) wsHandleMarkPriceCandles(data []byte) error {
	tempo := &struct {
		Argument SubscriptionInfo  `json:"arg"`
		Data     [][5]types.Number `json:"data"`
	}{}
	err := json.Unmarshal(data, tempo)
	if err != nil {
		return err
	}
	candles := make([]CandlestickMarkPrice, len(tempo.Data))
	for x := range tempo.Data {
		candles[x] = CandlestickMarkPrice{
			Timestamp:    time.UnixMilli(tempo.Data[x][0].Int64()),
			OpenPrice:    tempo.Data[x][1].Float64(),
			HighestPrice: tempo.Data[x][2].Float64(),
			LowestPrice:  tempo.Data[x][3].Float64(),
			ClosePrice:   tempo.Data[x][4].Float64(),
		}
	}
	ok.Websocket.DataHandler <- candles
	return nil
}

// wsProcessTrades handles a list of trade information.
func (ok *Okx) wsProcessTrades(data []byte) error {
	var response WsTradeOrder
	err := json.Unmarshal(data, &response)
	if err != nil {
		return err
	}
	assets, err := ok.GetAssetsFromInstrumentTypeOrID(response.Argument.InstrumentType, response.Argument.InstrumentID)
	if err != nil {
		return err
	}
	trades := make([]trade.Data, 0, len(response.Data)*len(assets))
	for i := range response.Data {
		pair, err := currency.NewPairFromString(response.Data[i].InstrumentID)
		if err != nil {
			return err
		}
		for j := range assets {
			trades = append(trades, trade.Data{
				Amount:       response.Data[i].Quantity.Float64(),
				AssetType:    assets[j],
				CurrencyPair: pair,
				Exchange:     ok.Name,
				Side:         response.Data[i].Side,
				Timestamp:    response.Data[i].Timestamp.Time(),
				TID:          response.Data[i].TradeID,
				Price:        response.Data[i].Price.Float64(),
			})
		}
	}
	return trade.AddTradesToBuffer(ok.Name, trades...)
}

// wsProcessOrders handles websocket order push data responses.
func (ok *Okx) wsProcessOrders(respRaw []byte) error {
	var response WsOrderResponse
	err := json.Unmarshal(respRaw, &response)
	if err != nil {
		return err
	}
	a := GetAssetTypeFromInstrumentType(response.Argument.InstrumentType)
	for x := range response.Data {
		orderType, err := order.StringToOrderType(response.Data[x].OrderType)
		if err != nil {
			ok.Websocket.DataHandler <- order.ClassificationError{
				Exchange: ok.Name,
				OrderID:  response.Data[x].OrderID,
				Err:      err,
			}
		}
		orderStatus, err := order.StringToOrderStatus(response.Data[x].State)
		if err != nil {
			ok.Websocket.DataHandler <- order.ClassificationError{
				Exchange: ok.Name,
				OrderID:  response.Data[x].OrderID,
				Err:      err,
			}
		}
		pair, err := currency.NewPairFromString(response.Data[x].InstrumentID)
		if err != nil {
			return err
		}

		avgPrice := response.Data[x].AveragePrice.Float64()
		orderAmount := response.Data[x].Size.Float64()
		execAmount := response.Data[x].AccumulatedFillSize.Float64()

		var quoteAmount float64
		if response.Data[x].SizeType == "quote_ccy" {
			// Size is quote amount.
			quoteAmount = orderAmount
			if orderStatus == order.Filled {
				// We prefer to take execAmount over calculating from quoteAmount / avgPrice
				// because it avoids rounding issues
				orderAmount = execAmount
			} else {
				if avgPrice > 0 {
					orderAmount /= avgPrice
				} else {
					// Size not in Base, and we can't derive a sane value for it
					orderAmount = 0
				}
			}
		}

		var remainingAmount float64
		// Float64 rounding may lead to execAmount > orderAmount by a tiny fraction
		// noting that the order can be fully executed before it's marked as status Filled
		if orderStatus != order.Filled && orderAmount > execAmount {
			remainingAmount = orderAmount - execAmount
		}

		d := &order.Detail{
			Amount:               orderAmount,
			AssetType:            a,
			AverageExecutedPrice: avgPrice,
			ClientOrderID:        response.Data[x].ClientOrderID,
			Date:                 response.Data[x].CreationTime.Time(),
			Exchange:             ok.Name,
			ExecutedAmount:       execAmount,
			Fee:                  0.0 - response.Data[x].Fee.Float64(),
			FeeAsset:             response.Data[x].FeeCurrency,
			OrderID:              response.Data[x].OrderID,
			Pair:                 pair,
			Price:                response.Data[x].Price.Float64(),
			QuoteAmount:          quoteAmount,
			RemainingAmount:      remainingAmount,
			Side:                 response.Data[x].Side,
			Status:               orderStatus,
			Type:                 orderType,
		}
		if orderStatus == order.Filled {
			d.CloseTime = response.Data[x].FillTime.Time()
			if d.Amount == 0 {
				d.Amount = d.ExecutedAmount
			}
		}
		ok.Websocket.DataHandler <- d
	}
	return nil
}

// wsProcessCandles handler to get a list of candlestick messages.
func (ok *Okx) wsProcessCandles(respRaw []byte) error {
	if respRaw == nil {
		return common.ErrNilPointer
	}
	response := struct {
		Argument SubscriptionInfo  `json:"arg"`
		Data     [][7]types.Number `json:"data"`
	}{}
	err := json.Unmarshal(respRaw, &response)
	if err != nil {
		return err
	}
	if len(response.Data) == 0 {
		return kline.ErrNoTimeSeriesDataToConvert
	}
	pair, err := currency.NewPairFromString(response.Argument.InstrumentID)
	if err != nil {
		return err
	}
	var assets []asset.Item
	assets, err = ok.GetAssetsFromInstrumentTypeOrID(response.Argument.InstrumentType, response.Argument.InstrumentID)
	if err != nil {
		return err
	}
	candleInterval := strings.TrimPrefix(response.Argument.Channel, candle)
	for i := range response.Data {
		for j := range assets {
			ok.Websocket.DataHandler <- stream.KlineData{
				Timestamp:  time.UnixMilli(response.Data[i][0].Int64()),
				Pair:       pair,
				AssetType:  assets[j],
				Exchange:   ok.Name,
				Interval:   candleInterval,
				OpenPrice:  response.Data[i][1].Float64(),
				ClosePrice: response.Data[i][4].Float64(),
				HighPrice:  response.Data[i][2].Float64(),
				LowPrice:   response.Data[i][3].Float64(),
				Volume:     response.Data[i][5].Float64(),
			}
		}
	}
	return nil
}

// wsProcessTickers handles the trade ticker information.
func (ok *Okx) wsProcessTickers(data []byte) error {
	var response WSTickerResponse
	err := json.Unmarshal(data, &response)
	if err != nil {
		return err
	}
	for i := range response.Data {
		var assets []asset.Item
		assets, err = ok.GetAssetsFromInstrumentTypeOrID(response.Argument.InstrumentType, response.Data[i].InstrumentID)
		if err != nil {
			return err
		}
		c, err := currency.NewPairFromString(response.Data[i].InstrumentID)
		if err != nil {
			return err
		}
		var baseVolume float64
		var quoteVolume float64
		if cap(assets) == 2 {
			baseVolume = response.Data[i].Vol24H.Float64()
			quoteVolume = response.Data[i].VolCcy24H.Float64()
		} else {
			baseVolume = response.Data[i].VolCcy24H.Float64()
			quoteVolume = response.Data[i].Vol24H.Float64()
		}
		for j := range assets {
			tickData := &ticker.Price{
				ExchangeName: ok.Name,
				Open:         response.Data[i].Open24H.Float64(),
				Volume:       baseVolume,
				QuoteVolume:  quoteVolume,
				High:         response.Data[i].High24H.Float64(),
				Low:          response.Data[i].Low24H.Float64(),
				Bid:          response.Data[i].BestBidPrice.Float64(),
				Ask:          response.Data[i].BestAskPrice.Float64(),
				BidSize:      response.Data[i].BestBidSize.Float64(),
				AskSize:      response.Data[i].BestAskSize.Float64(),
				Last:         response.Data[i].LastTradePrice.Float64(),
				AssetType:    assets[j],
				Pair:         c,
				LastUpdated:  response.Data[i].TickerDataGenerationTime.Time(),
			}
			ok.Websocket.DataHandler <- tickData
		}
	}
	return nil
}

// GenerateDefaultSubscriptions returns a list of default subscription message.
func (ok *Okx) GenerateDefaultSubscriptions() (subscription.List, error) {
	var subscriptions subscription.List
	assets := ok.GetAssetTypes(true)
	if assets.Contains(asset.Spread) {
		for a := range assets {
			if assets[a] == asset.Spread {
				if a == len(assets)-1 {
					assets = assets[:len(assets)-1]
				} else {
					assets = append(assets[:a], assets[a+1:]...)
				}
				break
			}
		}
	}
	subs := make([]string, 0, len(defaultSubscribedChannels)+len(defaultAuthChannels))
	subs = append(subs, defaultSubscribedChannels...)
	if ok.Websocket.CanUseAuthenticatedEndpoints() {
		subs = append(subs, defaultAuthChannels...)
	}
	for c := range subs {
		switch subs[c] {
		case okxChannelOrders:
			for x := range assets {
				enabledPairs, err := ok.GetEnabledPairs(assets[x])
				if err != nil {
					return nil, err
				}
				subscriptions = append(subscriptions, &subscription.Subscription{
					Channel: subs[c],
					Asset:   assets[x],
					Pairs:   enabledPairs,
				})
			}
		case okxChannelCandle5m, okxChannelTickers, okxChannelOrderBooks,
			okxChannelFundingRate, okxChannelOrderBooks5, okxChannelOrderBooks50TBT,
			okxChannelOrderBooksTBT, okxChannelTrades:
			for x := range assets {
				enabledPairs, err := ok.GetEnabledPairs(assets[x])
				if err != nil {
					return nil, err
				}
				subscriptions = append(subscriptions, &subscription.Subscription{
					Channel: subs[c],
					Asset:   assets[x],
					Pairs:   enabledPairs,
				})
			}
		case okxChannelOptionTrades:
			enabledPairs, err := ok.GetEnabledPairs(asset.Options)
			if err != nil {
				return nil, err
			}
			subscriptions = append(subscriptions, &subscription.Subscription{
				Channel: subs[c],
				Asset:   asset.Options,
				Pairs:   enabledPairs,
			})
		case okxCopyTrading:
			enabledPairs, err := ok.GetEnabledPairs(asset.PerpetualSwap)
			if err != nil {
				return nil, err
			}
			subscriptions = append(subscriptions, &subscription.Subscription{
				Channel: subs[c],
				Asset:   asset.PerpetualSwap,
				Pairs:   enabledPairs,
			})
		default:
			subscriptions = append(subscriptions, &subscription.Subscription{
				Channel: subs[c],
			})
		}
	}
	return subscriptions, nil
}

// wsProcessBlockPublicTrades handles the recent block trades data by individual legs.
func (ok *Okx) wsProcessBlockPublicTrades(data []byte) error {
	var resp PublicBlockTrades
	err := json.Unmarshal(data, &resp)
	if err != nil {
		return err
	}
	trades := make([]trade.Data, len(resp.Data))
	for i := range resp.Data {
		var pair currency.Pair
		pair, err = ok.GetPairFromInstrumentID(resp.Data[i].InstrumentID)
		if err != nil {
			return err
		}
		oSide, err := order.StringToOrderSide(resp.Data[i].Side)
		if err != nil {
			return err
		}
		trades[i] = trade.Data{
			Amount:       resp.Data[i].Size.Float64(),
			AssetType:    asset.Options,
			CurrencyPair: pair,
			Exchange:     ok.Name,
			Side:         oSide,
			Timestamp:    resp.Data[i].Timestamp.Time(),
			TID:          resp.Data[i].TradeID,
			Price:        resp.Data[i].Price.Float64(),
		}
	}
	return trade.AddTradesToBuffer(ok.Name, trades...)
}

// wsProcessPushData processes push data coming through the websocket channel
func (ok *Okx) wsProcessPushData(data []byte, resp interface{}) error {
	if err := json.Unmarshal(data, resp); err != nil {
		return err
	}
	ok.Websocket.DataHandler <- resp
	return nil
}

// Websocket Trade methods

// WsPlaceOrder places an order thought the websocket connection stream, and returns a SubmitResponse and error message.
func (ok *Okx) WsPlaceOrder(arg *PlaceOrderRequestParam) (*OrderData, error) {
	if arg == nil || *arg == (PlaceOrderRequestParam{}) {
		return nil, common.ErrNilPointer
	}
	err := ok.validatePlaceOrderParams(arg)
	if err != nil {
		return nil, err
	}
	if !ok.Websocket.CanUseAuthenticatedEndpoints() {
		return nil, errWebsocketStreamNotAuthenticated
	}
	randomID, err := common.GenerateRandomString(32, common.SmallLetters, common.CapitalLetters, common.NumberCharacters)
	if err != nil {
		return nil, err
	}
	input := WsOperationInput{
		ID:        randomID,
		Arguments: []PlaceOrderRequestParam{*arg},
		Operation: okxOpOrder,
	}
	err = ok.Websocket.AuthConn.SendJSONMessage(context.TODO(), input)
	if err != nil {
		return nil, err
	}
	timer := time.NewTimer(ok.WebsocketResponseMaxLimit)
	wsResponse := make(chan *wsIncomingData)
	ok.WsResponseMultiplexer.Register <- &wsRequestInfo{
		ID:   randomID,
		Chan: wsResponse,
	}
	defer func() { ok.WsResponseMultiplexer.Unregister <- randomID }()
	for {
		select {
		case data := <-wsResponse:
			if data.Operation == okxOpOrder && data.ID == input.ID {
				var dataHolder *OrderData
				return dataHolder, ok.handleIncomingData(data, dataHolder)
			}
			continue
		case <-timer.C:
			timer.Stop()
			return nil, fmt.Errorf("%s websocket connection: timeout waiting for response with an operation: %v",
				ok.Name,
				input.Operation)
		}
	}
}

// WsPlaceMultipleOrder creates an order through the websocket stream.
func (ok *Okx) WsPlaceMultipleOrder(args []PlaceOrderRequestParam) ([]OrderData, error) {
	var err error
	for x := range args {
		arg := args[x]
		err = ok.validatePlaceOrderParams(&arg)
		if err != nil {
			return nil, err
		}
	}
	if !ok.Websocket.CanUseAuthenticatedEndpoints() {
		return nil, errWebsocketStreamNotAuthenticated
	}
	randomID, err := common.GenerateRandomString(4, common.NumberCharacters)
	if err != nil {
		return nil, err
	}
	input := WsOperationInput{
		ID:        randomID,
		Arguments: args,
		Operation: okxOpBatchOrders,
	}
	err = ok.Websocket.AuthConn.SendJSONMessage(context.TODO(), input)
	if err != nil {
		return nil, err
	}
	timer := time.NewTimer(ok.WebsocketResponseMaxLimit)
	wsResponse := make(chan *wsIncomingData)
	ok.WsResponseMultiplexer.Register <- &wsRequestInfo{
		ID:   randomID,
		Chan: wsResponse,
	}
	defer func() { ok.WsResponseMultiplexer.Unregister <- randomID }()
	for {
		select {
		case data := <-wsResponse:
			if data.Operation == okxOpBatchOrders && data.ID == input.ID {
				if data.Code == "0" || data.Code == "2" {
					var resp *WsPlaceOrderResponse
					resp, err = data.copyToPlaceOrderResponse()
					if err != nil {
						return nil, err
					}
					return resp.Data, nil
				}
				var resp WsOrderActionResponse
				err = resp.populateFromIncomingData(data)
				if err != nil {
					return nil, err
				}
				err = json.Unmarshal(data.Data, &(resp.Data))
				if err != nil {
					return nil, err
				}
				if len(data.Data) == 0 {
					return nil, fmt.Errorf("error code:%s message: %v", data.Code, ErrorCodes[data.Code])
				}
				var errs error
				for x := range resp.Data {
					if resp.Data[x].SCode != "0" {
						errs = common.AppendError(errs, fmt.Errorf("error code:%s message: %s", resp.Data[x].SCode, resp.Data[x].SMessage))
					}
				}
				return nil, errs
			}
			continue
		case <-timer.C:
			timer.Stop()
			return nil, fmt.Errorf("%s websocket connection: timeout waiting for response with an operation: %v",
				ok.Name,
				input.Operation)
		}
	}
}

// WsCancelOrder websocket function to cancel a trade order
func (ok *Okx) WsCancelOrder(arg CancelOrderRequestParam) (*OrderData, error) {
	if arg.InstrumentID == "" {
		return nil, errMissingInstrumentID
	}
	if arg.OrderID == "" && arg.ClientOrderID == "" {
		return nil, errors.New("either order id or client supplier id is required")
	}
	if !ok.Websocket.CanUseAuthenticatedEndpoints() {
		return nil, errWebsocketStreamNotAuthenticated
	}
	randomID, err := common.GenerateRandomString(4, common.NumberCharacters)
	if err != nil {
		return nil, err
	}
	input := WsOperationInput{
		ID:        randomID,
		Arguments: []CancelOrderRequestParam{arg},
		Operation: okxOpCancelOrder,
	}
	err = ok.Websocket.AuthConn.SendJSONMessage(context.TODO(), input)
	if err != nil {
		return nil, err
	}
	timer := time.NewTimer(ok.WebsocketResponseMaxLimit)
	wsResponse := make(chan *wsIncomingData)
	ok.WsResponseMultiplexer.Register <- &wsRequestInfo{
		ID:   randomID,
		Chan: wsResponse,
	}
	defer func() { ok.WsResponseMultiplexer.Unregister <- randomID }()
	for {
		select {
		case data := <-wsResponse:
			if data.Operation == okxOpCancelOrder && data.ID == input.ID {
				var dataHolder *OrderData
				return dataHolder, ok.handleIncomingData(data, dataHolder)
			}
			continue
		case <-timer.C:
			timer.Stop()
			return nil, fmt.Errorf("%s websocket connection: timeout waiting for response with an operation: %v",
				ok.Name,
				input.Operation)
		}
	}
}

// WsCancelMultipleOrder cancel multiple order through the websocket channel.
func (ok *Okx) WsCancelMultipleOrder(args []CancelOrderRequestParam) ([]OrderData, error) {
	for x := range args {
		arg := args[x]
		if arg.InstrumentID == "" {
			return nil, errMissingInstrumentID
		}
		if arg.OrderID == "" && arg.ClientOrderID == "" {
			return nil, errors.New("either order id or client supplier id is required")
		}
	}
	if !ok.Websocket.CanUseAuthenticatedEndpoints() {
		return nil, errWebsocketStreamNotAuthenticated
	}
	randomID, err := common.GenerateRandomString(4, common.NumberCharacters)
	if err != nil {
		return nil, err
	}
	input := WsOperationInput{
		ID:        randomID,
		Arguments: args,
		Operation: okxOpBatchCancelOrders,
	}
	err = ok.Websocket.AuthConn.SendJSONMessage(context.TODO(), input)
	if err != nil {
		return nil, err
	}
	timer := time.NewTimer(ok.WebsocketResponseMaxLimit)
	wsResponse := make(chan *wsIncomingData)
	ok.WsResponseMultiplexer.Register <- &wsRequestInfo{
		ID:   randomID,
		Chan: wsResponse,
	}
	defer func() { ok.WsResponseMultiplexer.Unregister <- randomID }()
	for {
		select {
		case data := <-wsResponse:
			if data.Operation == okxOpBatchCancelOrders && data.ID == input.ID {
				if data.Code == "0" || data.Code == "2" {
					var resp *WsPlaceOrderResponse
					resp, err = data.copyToPlaceOrderResponse()
					if err != nil {
						return nil, err
					}
					return resp.Data, nil
				}
				if len(data.Data) == 0 {
					return nil, fmt.Errorf("error code:%s message: %v", data.Code, ErrorCodes[data.Code])
				}
				var resp WsOrderActionResponse
				err = resp.populateFromIncomingData(data)
				if err != nil {
					return nil, err
				}
				err = json.Unmarshal(data.Data, &(resp.Data))
				if err != nil {
					return nil, err
				}
				var errs error
				for x := range resp.Data {
					if resp.Data[x].SCode != "0" {
						errs = common.AppendError(errs, fmt.Errorf("error code:%s message: %v", resp.Data[x].SCode, resp.Data[x].SMessage))
					}
				}
				return nil, errs
			}
			continue
		case <-timer.C:
			timer.Stop()
			return nil, fmt.Errorf("%s websocket connection: timeout waiting for response with an operation: %v",
				ok.Name,
				input.Operation)
		}
	}
}

// WsAmendOrder method to amend trade order using a request thought the websocket channel.
func (ok *Okx) WsAmendOrder(arg *AmendOrderRequestParams) (*OrderData, error) {
	if arg == nil {
		return nil, common.ErrNilPointer
	}
	if arg.InstrumentID == "" {
		return nil, errMissingInstrumentID
	}
	if arg.ClientOrderID == "" && arg.OrderID == "" {
		return nil, errMissingClientOrderIDOrOrderID
	}
	if arg.NewQuantity <= 0 && arg.NewPrice <= 0 {
		return nil, errInvalidNewSizeOrPriceInformation
	}
	if !ok.Websocket.CanUseAuthenticatedEndpoints() {
		return nil, errWebsocketStreamNotAuthenticated
	}
	randomID, err := common.GenerateRandomString(4, common.NumberCharacters)
	if err != nil {
		return nil, err
	}
	input := WsOperationInput{
		ID:        randomID,
		Operation: okxOpAmendOrder,
		Arguments: []AmendOrderRequestParams{*arg},
	}
	err = ok.Websocket.AuthConn.SendJSONMessage(context.TODO(), input)
	if err != nil {
		return nil, err
	}
	timer := time.NewTimer(ok.WebsocketResponseMaxLimit)
	wsResponse := make(chan *wsIncomingData)
	ok.WsResponseMultiplexer.Register <- &wsRequestInfo{
		ID:   randomID,
		Chan: wsResponse,
	}
	defer func() { ok.WsResponseMultiplexer.Unregister <- randomID }()
	for {
		select {
		case data := <-wsResponse:
			if data.Operation == okxOpAmendOrder && data.ID == input.ID {
				var dataHolder *OrderData
				return dataHolder, ok.handleIncomingData(data, dataHolder)
			}
			continue
		case <-timer.C:
			timer.Stop()
			return nil, fmt.Errorf("%s websocket connection: timeout waiting for response with an operation: %v",
				ok.Name,
				input.Operation)
		}
	}
}

// WsAmendMultipleOrders a request through the websocket connection to amend multiple trade orders.
func (ok *Okx) WsAmendMultipleOrders(args []AmendOrderRequestParams) ([]OrderData, error) {
	for x := range args {
		if args[x].InstrumentID == "" {
			return nil, errMissingInstrumentID
		}
		if args[x].ClientOrderID == "" && args[x].OrderID == "" {
			return nil, errMissingClientOrderIDOrOrderID
		}
		if args[x].NewQuantity <= 0 && args[x].NewPrice <= 0 {
			return nil, errInvalidNewSizeOrPriceInformation
		}
	}
	if !ok.Websocket.CanUseAuthenticatedEndpoints() {
		return nil, errWebsocketStreamNotAuthenticated
	}
	randomID, err := common.GenerateRandomString(4, common.NumberCharacters)
	if err != nil {
		return nil, err
	}
	input := &WsOperationInput{
		ID:        randomID,
		Operation: okxOpBatchAmendOrders,
		Arguments: args,
	}
	err = ok.Websocket.AuthConn.SendJSONMessage(context.TODO(), input)
	if err != nil {
		return nil, err
	}
	timer := time.NewTimer(ok.WebsocketResponseMaxLimit)
	wsResponse := make(chan *wsIncomingData)
	ok.WsResponseMultiplexer.Register <- &wsRequestInfo{
		ID:   randomID,
		Chan: wsResponse,
	}
	defer func() { ok.WsResponseMultiplexer.Unregister <- randomID }()
	for {
		select {
		case data := <-wsResponse:
			if data.Operation == okxOpBatchAmendOrders && data.ID == input.ID {
				if data.Code == "0" || data.Code == "2" {
					var resp *WsPlaceOrderResponse
					resp, err = data.copyToPlaceOrderResponse()
					if err != nil {
						return nil, err
					}
					return resp.Data, nil
				}
				if len(data.Data) == 0 {
					return nil, fmt.Errorf("error code:%s message: %v", data.Code, ErrorCodes[data.Code])
				}
				var resp WsOrderActionResponse
				err = resp.populateFromIncomingData(data)
				if err != nil {
					return nil, err
				}
				err = json.Unmarshal(data.Data, &(resp.Data))
				if err != nil {
					return nil, err
				}
				var errs error
				for x := range resp.Data {
					if resp.Data[x].SCode != "0" {
						errs = common.AppendError(errs, fmt.Errorf("error code:%s message: %v", resp.Data[x].SCode, resp.Data[x].SMessage))
					}
				}
				return nil, errs
			}
			continue
		case <-timer.C:
			timer.Stop()
			return nil, fmt.Errorf("%s websocket connection: timeout waiting for response with an operation: %v",
				ok.Name,
				input.Operation)
		}
	}
}

// WsMassCancelOrders cancel all the MMP pending orders of an instrument family.
// Only applicable to Option in Portfolio Margin mode, and MMP privilege is required.
func (ok *Okx) WsMassCancelOrders(args []CancelMassReqParam) (bool, error) {
	for x := range args {
		if args[x].InstrumentType == "" {
			return false, errInstrumentTypeRequired
		}
		if args[x].InstrumentFamily == "" {
			return false, errInstrumentFamilyRequired
		}
	}
	if !ok.Websocket.CanUseAuthenticatedEndpoints() {
		return false, errWebsocketStreamNotAuthenticated
	}
	randomID, err := common.GenerateRandomString(4, common.NumberCharacters)
	if err != nil {
		return false, err
	}
	input := &WsOperationInput{
		ID:        randomID,
		Operation: okxOpMassCancelOrder,
		Arguments: args,
	}
	err = ok.Websocket.AuthConn.SendJSONMessage(input)
	if err != nil {
		return false, err
	}
	timer := time.NewTimer(ok.WebsocketResponseMaxLimit)
	wsResponse := make(chan *wsIncomingData)
	ok.WsResponseMultiplexer.Register <- &wsRequestInfo{
		ID:   randomID,
		Chan: wsResponse,
	}
	defer func() { ok.WsResponseMultiplexer.Unregister <- randomID }()
	for {
		select {
		case data := <-wsResponse:
			if data.Operation == okxOpMassCancelOrder && data.ID == input.ID {
				if data.Code == "0" || data.Code == "2" {
					resp := []struct {
						Result bool `json:"result"`
					}{}
					err := json.Unmarshal(data.Data, &resp)
					if err != nil {
						return false, err
					}
					if len(data.Data) == 0 {
						return false, fmt.Errorf("error code:%s message: %v", data.Code, ErrorCodes[data.Code])
					}
					return resp[0].Result, nil
				}
			}
			continue
		case <-timer.C:
			timer.Stop()
			return false, fmt.Errorf("%s websocket connection: timeout waiting for response with an operation: %v",
				ok.Name,
				input.Operation)
		}
	}
}

// Run this functions distributes websocket request responses to
func (m *wsRequestDataChannelsMultiplexer) Run() {
	tickerData := time.NewTicker(time.Second)
	for {
		select {
		case <-m.shutdown:
			// We've consumed the shutdown, so create a new chan for subsequent runs
			m.shutdown = make(chan bool)
			return
		case <-tickerData.C:
			for x, myChan := range m.WsResponseChannelsMap {
				if myChan == nil {
					delete(m.WsResponseChannelsMap, x)
				}
			}
		case id := <-m.Unregister:
			delete(m.WsResponseChannelsMap, id)
		case reg := <-m.Register:
			m.WsResponseChannelsMap[reg.ID] = reg
		case msg := <-m.Message:
			if msg.ID != "" && m.WsResponseChannelsMap[msg.ID] != nil {
				m.WsResponseChannelsMap[msg.ID].Chan <- msg
				continue
			}
			for _, myChan := range m.WsResponseChannelsMap {
				if (msg.Event == "error" || myChan.Event == operationLogin) &&
					(msg.Code == "60009" || msg.Code == "60004" || msg.Code == "60022" || msg.Code == "0") &&
					strings.Contains(msg.Message, myChan.Channel) {
					myChan.Chan <- msg
					continue
				} else if msg.Event != myChan.Event ||
					msg.Argument.Channel != myChan.Channel ||
					msg.Argument.InstrumentType != myChan.InstrumentType ||
					msg.Argument.InstrumentID != myChan.InstrumentID {
					continue
				}
				myChan.Chan <- msg
				break
			}
		}
	}
}

// Shutdown causes the multiplexer to exit its Run loop
// All channels are left open, but websocket shutdown first will ensure no more messages block on multiplexer reading
func (m *wsRequestDataChannelsMultiplexer) Shutdown() {
	close(m.shutdown)
}

// wsChannelSubscription sends a subscription or unsubscription request for different channels through the websocket stream.
func (ok *Okx) wsChannelSubscription(operation, channel string, assetType asset.Item, pair currency.Pair, tInstrumentType, tInstrumentID, tUnderlying bool) error {
	if operation != operationSubscribe && operation != operationUnsubscribe {
		return errInvalidWebsocketEvent
	}
	if channel == "" {
		return errMissingValidChannelInformation
	}
	var underlying string
	var instrumentID string
	var instrumentType string
	var format currency.PairFormat
	var err error
	if tInstrumentType {
		instrumentType = ok.GetInstrumentTypeFromAssetItem(assetType)
		if instrumentType != okxInstTypeSpot &&
			instrumentType != okxInstTypeMargin &&
			instrumentType != okxInstTypeSwap &&
			instrumentType != okxInstTypeFutures &&
			instrumentType != okxInstTypeOption {
			instrumentType = okxInstTypeANY
		}
	}
	if tUnderlying {
		if !pair.IsEmpty() {
			underlying, _ = ok.GetUnderlying(pair, assetType)
		}
	}
	if tInstrumentID {
		format, err = ok.GetPairFormat(assetType, false)
		if err != nil {
			return err
		}
		if !pair.IsPopulated() {
			return currency.ErrCurrencyPairsEmpty
		}
		instrumentID = format.Format(pair)
	}
	input := &SubscriptionOperationInput{
		Operation: operation,
		Arguments: []SubscriptionInfo{
			{
				Channel:        channel,
				InstrumentType: instrumentType,
				Underlying:     underlying,
				InstrumentID:   instrumentID,
			},
		},
	}
	ok.WsRequestSemaphore <- 1
	defer func() { <-ok.WsRequestSemaphore }()
	return ok.Websocket.Conn.SendJSONMessage(context.TODO(), input)
}

// Private Channel Websocket methods

// wsAuthChannelSubscription send a subscription or unsubscription request for different channels through the websocket stream.
func (ok *Okx) wsAuthChannelSubscription(operation, channel string, assetType asset.Item, pair currency.Pair, uid, algoID string, params wsSubscriptionParameters) error {
	if operation != operationSubscribe && operation != operationUnsubscribe {
		return errInvalidWebsocketEvent
	}
	var underlying string
	var instrumentID string
	var instrumentType string
	var ccy string
	if params.InstrumentType {
		instrumentType = ok.GetInstrumentTypeFromAssetItem(assetType)
		if instrumentType != okxInstTypeMargin &&
			instrumentType != okxInstTypeSwap &&
			instrumentType != okxInstTypeFutures &&
			instrumentType != okxInstTypeOption {
			instrumentType = okxInstTypeANY
		}
	}
	if params.Underlying {
		if !pair.IsEmpty() {
			underlying, _ = ok.GetUnderlying(pair, assetType)
		}
	}
	if params.InstrumentID {
		if !pair.IsPopulated() {
			return currency.ErrCurrencyPairsEmpty
		}
		format, err := ok.GetPairFormat(assetType, false)
		if err != nil {
			return err
		}
		instrumentID = format.Format(pair)
	}
	if params.Currency {
		if !pair.IsEmpty() {
			if !pair.Base.IsEmpty() {
				ccy = strings.ToUpper(pair.Base.String())
			} else {
				ccy = strings.ToUpper(pair.Quote.String())
			}
		}
	}
	if channel == "" {
		return errMissingValidChannelInformation
	}
	input := &SubscriptionOperationInput{
		Operation: operation,
		Arguments: []SubscriptionInfo{
			{
				Channel:        channel,
				InstrumentType: instrumentType,
				Underlying:     underlying,
				InstrumentID:   instrumentID,
				AlgoID:         algoID,
				Currency:       ccy,
				UID:            uid,
			},
		},
	}
	ok.WsRequestSemaphore <- 1
	defer func() { <-ok.WsRequestSemaphore }()
	return ok.Websocket.AuthConn.SendJSONMessage(context.TODO(), input)
}

// WsAccountSubscription retrieve account information. Data will be pushed when triggered by
// events such as placing order, canceling order, transaction execution, etc.
// It will also be pushed in regular interval according to subscription granularity.
func (ok *Okx) WsAccountSubscription(operation string, assetType asset.Item, pair currency.Pair) error {
	return ok.wsAuthChannelSubscription(operation, okxChannelAccount, assetType, pair, "", "", wsSubscriptionParameters{Currency: true})
}

// WsPositionChannel retrieve the position data. The first snapshot will be sent in accordance with the granularity of the subscription. Data will be pushed when certain actions, such placing or canceling an order, trigger it. It will also be pushed periodically based on the granularity of the subscription.
func (ok *Okx) WsPositionChannel(operation string, assetType asset.Item, pair currency.Pair) error {
	return ok.wsAuthChannelSubscription(operation, okxChannelPositions, assetType, pair, "", "", wsSubscriptionParameters{InstrumentType: true})
}

// BalanceAndPositionSubscription retrieve account balance and position information. Data will be pushed when triggered by events such as filled order, funding transfer.
func (ok *Okx) BalanceAndPositionSubscription(operation, uid string) error {
	return ok.wsAuthChannelSubscription(operation, okxChannelBalanceAndPosition, asset.Empty, currency.EMPTYPAIR, uid, "", wsSubscriptionParameters{})
}

// WsOrderChannel for subscribing for orders.
func (ok *Okx) WsOrderChannel(operation string, assetType asset.Item, pair currency.Pair, _ string) error {
	return ok.wsAuthChannelSubscription(operation, okxChannelOrders, assetType, pair, "", "", wsSubscriptionParameters{InstrumentType: true, InstrumentID: true, Underlying: true})
}

// AlgoOrdersSubscription for subscribing to algo - order channels
func (ok *Okx) AlgoOrdersSubscription(operation string, assetType asset.Item, pair currency.Pair) error {
	return ok.wsAuthChannelSubscription(operation, okxChannelAlgoOrders, assetType, pair, "", "", wsSubscriptionParameters{InstrumentType: true, InstrumentID: true, Underlying: true})
}

// AdvanceAlgoOrdersSubscription algo order subscription to retrieve advance algo orders (including Iceberg order, TWAP order, Trailing order). Data will be pushed when first subscribed. Data will be pushed when triggered by events such as placing/canceling order.
func (ok *Okx) AdvanceAlgoOrdersSubscription(operation string, assetType asset.Item, pair currency.Pair, algoID string) error {
	return ok.wsAuthChannelSubscription(operation, okxChannelAlgoAdvance, assetType, pair, "", algoID, wsSubscriptionParameters{InstrumentType: true, InstrumentID: true})
}

// PositionRiskWarningSubscription this push channel is only used as a risk warning, and is not recommended as a risk judgment for strategic trading
// In the case that the market is not moving violently, there may be the possibility that the position has been liquidated at the same time that this message is pushed.
func (ok *Okx) PositionRiskWarningSubscription(operation string, assetType asset.Item, pair currency.Pair) error {
	return ok.wsAuthChannelSubscription(operation, okxChannelLiquidationWarning, assetType, pair, "", "", wsSubscriptionParameters{InstrumentType: true, InstrumentID: true, Underlying: true})
}

// AccountGreeksSubscription algo order subscription to retrieve account greeks information. Data will be pushed when triggered by events such as increase/decrease positions or cash balance in account, and will also be pushed in regular interval according to subscription granularity.
func (ok *Okx) AccountGreeksSubscription(operation string, pair currency.Pair) error {
	return ok.wsAuthChannelSubscription(operation, okxChannelAccountGreeks, asset.Empty, pair, "", "", wsSubscriptionParameters{Currency: true})
}

// RfqSubscription subscription to retrieve Rfq updates on Rfq orders.
func (ok *Okx) RfqSubscription(operation, uid string) error {
	return ok.wsAuthChannelSubscription(operation, okxChannelRfqs, asset.Empty, currency.EMPTYPAIR, uid, "", wsSubscriptionParameters{})
}

// QuotesSubscription subscription to retrieve Quote subscription
func (ok *Okx) QuotesSubscription(operation string) error {
	return ok.wsAuthChannelSubscription(operation, okxChannelQuotes, asset.Empty, currency.EMPTYPAIR, "", "", wsSubscriptionParameters{})
}

// StructureBlockTradesSubscription to retrieve Structural block subscription
func (ok *Okx) StructureBlockTradesSubscription(operation string) error {
	return ok.wsAuthChannelSubscription(operation, okxChannelStructureBlockTrades, asset.Empty, currency.EMPTYPAIR, "", "", wsSubscriptionParameters{})
}

// SpotGridAlgoOrdersSubscription to retrieve spot grid algo orders. Data will be pushed when first subscribed. Data will be pushed when triggered by events such as placing/canceling order.
func (ok *Okx) SpotGridAlgoOrdersSubscription(operation string, assetType asset.Item, pair currency.Pair, algoID string) error {
	return ok.wsAuthChannelSubscription(operation, okxChannelSpotGridOrder, assetType, pair, "", algoID, wsSubscriptionParameters{InstrumentType: true, Underlying: true})
}

// ContractGridAlgoOrders to retrieve contract grid algo orders. Data will be pushed when first subscribed. Data will be pushed when triggered by events such as placing/canceling order.
func (ok *Okx) ContractGridAlgoOrders(operation string, assetType asset.Item, pair currency.Pair, algoID string) error {
	return ok.wsAuthChannelSubscription(operation, okxChannelGridOrdersContract, assetType, pair, "", algoID, wsSubscriptionParameters{InstrumentType: true, Underlying: true})
}

// GridPositionsSubscription to retrieve grid positions. Data will be pushed when first subscribed. Data will be pushed when triggered by events such as placing/canceling order.
func (ok *Okx) GridPositionsSubscription(operation, algoID string) error {
	return ok.wsAuthChannelSubscription(operation, okxChannelGridPositions, asset.Empty, currency.EMPTYPAIR, "", algoID, wsSubscriptionParameters{})
}

// GridSubOrders to retrieve grid sub orders. Data will be pushed when first subscribed. Data will be pushed when triggered by events such as placing order.
func (ok *Okx) GridSubOrders(operation, algoID string) error {
	return ok.wsAuthChannelSubscription(operation, okxChannelGridSubOrders, asset.Empty, currency.EMPTYPAIR, "", algoID, wsSubscriptionParameters{})
}

// Public Websocket stream subscription

// InstrumentsSubscription to subscribe for instruments. The full instrument list will be pushed
// for the first time after subscription. Subsequently, the instruments will be pushed if there is any change to the instrument’s state (such as delivery of FUTURES,
// exercise of OPTION, listing of new contracts / trading pairs, trading suspension, etc.).
func (ok *Okx) InstrumentsSubscription(operation string, assetType asset.Item, pair currency.Pair) error {
	return ok.wsChannelSubscription(operation, okxChannelInstruments, assetType, pair, true, false, false)
}

// TickersSubscription subscribing to "ticker" channel to retrieve the last traded price, bid price, ask price and 24-hour trading volume of instruments. Data will be pushed every 100 ms.
func (ok *Okx) TickersSubscription(operation string, assetType asset.Item, pair currency.Pair) error {
	return ok.wsChannelSubscription(operation, okxChannelTickers, assetType, pair, false, true, false)
}

// OpenInterestSubscription to subscribe or unsubscribe to "open-interest" channel to retrieve the open interest. Data will by pushed every 3 seconds.
func (ok *Okx) OpenInterestSubscription(operation string, assetType asset.Item, pair currency.Pair) error {
	if assetType != asset.Futures && assetType != asset.Options && assetType != asset.PerpetualSwap {
		return fmt.Errorf("%w, received '%v' only FUTURES, SWAP and OPTION asset types are supported", errInvalidInstrumentType, assetType)
	}
	return ok.wsChannelSubscription(operation, okxChannelOpenInterest, assetType, pair, false, true, false)
}

// CandlesticksSubscription to subscribe or unsubscribe to "candle" channels to retrieve the candlesticks data of an instrument. the push frequency is the fastest interval 500ms push the data.
func (ok *Okx) CandlesticksSubscription(operation, channel string, assetType asset.Item, pair currency.Pair) error {
	if _, okay := candlestickChannelsMap[channel]; !okay {
		return errMissingValidChannelInformation
	}
	return ok.wsChannelSubscription(operation, channel, assetType, pair, false, true, false)
}

// TradesSubscription to subscribe or unsubscribe to "trades" channel to retrieve the recent trades data. Data will be pushed whenever there is a trade. Every update contain only one trade.
func (ok *Okx) TradesSubscription(operation string, assetType asset.Item, pair currency.Pair) error {
	return ok.wsChannelSubscription(operation, okxChannelTrades, assetType, pair, false, true, false)
}

// EstimatedDeliveryExercisePriceSubscription to subscribe or unsubscribe to "estimated-price" channel to retrieve the estimated delivery/exercise price of FUTURES contracts and OPTION.
func (ok *Okx) EstimatedDeliveryExercisePriceSubscription(operation string, assetType asset.Item, pair currency.Pair) error {
	if assetType != asset.Futures && assetType != asset.Options {
		return fmt.Errorf("%w, received '%v' only FUTURES and OPTION asset types are supported", errInvalidInstrumentType, assetType)
	}
	return ok.wsChannelSubscription(operation, okxChannelEstimatedPrice, assetType, pair, true, true, false)
}

// MarkPriceSubscription to subscribe or unsubscribe to the "mark-price" to retrieve the mark price. Data will be pushed every 200 ms when the mark price changes, and will be pushed every 10 seconds when the mark price does not change.
func (ok *Okx) MarkPriceSubscription(operation string, assetType asset.Item, pair currency.Pair) error {
	return ok.wsChannelSubscription(operation, okxChannelMarkPrice, assetType, pair, false, true, false)
}

// MarkPriceCandlesticksSubscription to subscribe or unsubscribe to "mark-price-candles" channels to retrieve the candlesticks data of the mark price. Data will be pushed every 500 ms.
func (ok *Okx) MarkPriceCandlesticksSubscription(operation, channel string, assetType asset.Item, pair currency.Pair) error {
	if _, okay := candlesticksMarkPriceMap[channel]; !okay {
		return fmt.Errorf("%w channel: %v", errMissingValidChannelInformation, channel)
	}
	return ok.wsChannelSubscription(operation, channel, assetType, pair, false, true, false)
}

// PriceLimitSubscription subscribe or unsubscribe to "price-limit" channel to retrieve the maximum buy price and minimum sell price of the instrument. Data will be pushed every 5 seconds when there are changes in limits, and will not be pushed when there is no changes on limit.
func (ok *Okx) PriceLimitSubscription(operation string, assetType asset.Item, pair currency.Pair) error {
	if operation != operationSubscribe && operation != operationUnsubscribe {
		return errInvalidWebsocketEvent
	}
	return ok.wsChannelSubscription(operation, okxChannelPriceLimit, assetType, pair, false, true, false)
}

// OrderBooksSubscription subscribe or unsubscribe to "books*" channel to retrieve order book data.
func (ok *Okx) OrderBooksSubscription(operation, channel string, assetType asset.Item, pair currency.Pair) error {
	if channel != okxChannelOrderBooks && channel != okxChannelOrderBooks5 && channel != okxChannelOrderBooks50TBT && channel != okxChannelOrderBooksTBT && channel != okxChannelBBOTBT {
		return fmt.Errorf("%w channel: %v", errMissingValidChannelInformation, channel)
	}
	return ok.wsChannelSubscription(operation, channel, assetType, pair, false, true, false)
}

// OptionSummarySubscription a method to subscribe or unsubscribe to "opt-summary" channel
// to retrieve detailed pricing information of all OPTION contracts. Data will be pushed at once.
func (ok *Okx) OptionSummarySubscription(operation string, pair currency.Pair) error {
	return ok.wsChannelSubscription(operation, okxChannelOptSummary, asset.Options, pair, false, false, true)
}

// FundingRateSubscription a method to subscribe and unsubscribe to "funding-rate" channel.
// retrieve funding rate. Data will be pushed in 30s to 90s.
func (ok *Okx) FundingRateSubscription(operation string, assetType asset.Item, pair currency.Pair) error {
	return ok.wsChannelSubscription(operation, okxChannelFundingRate, assetType, pair, false, true, false)
}

// IndexCandlesticksSubscription a method to subscribe and unsubscribe to "index-candle*" channel
// to retrieve the candlesticks data of the index. Data will be pushed every 500 ms.
func (ok *Okx) IndexCandlesticksSubscription(operation, channel string, assetType asset.Item, pair currency.Pair) error {
	if _, okay := candlesticksIndexPriceMap[channel]; !okay {
		return fmt.Errorf("%w channel: %v", errMissingValidChannelInformation, channel)
	}
	return ok.wsChannelSubscription(operation, channel, assetType, pair, false, true, false)
}

// IndexTickerChannel a method to subscribe and unsubscribe to "index-tickers" channel
func (ok *Okx) IndexTickerChannel(operation string, assetType asset.Item, pair currency.Pair) error {
	return ok.wsChannelSubscription(operation, okxChannelIndexTickers, assetType, pair, false, true, false)
}

// StatusSubscription get the status of system maintenance and push when the system maintenance status changes.
// First subscription: "Push the latest change data"; every time there is a state change, push the changed content
func (ok *Okx) StatusSubscription(operation string, assetType asset.Item, pair currency.Pair) error {
	return ok.wsChannelSubscription(operation, okxChannelStatus, assetType, pair, false, false, false)
}

// PublicStructureBlockTradesSubscription a method to subscribe or unsubscribe to "public-struc-block-trades" channel
func (ok *Okx) PublicStructureBlockTradesSubscription(operation string, assetType asset.Item, pair currency.Pair) error {
	return ok.wsChannelSubscription(operation, okxChannelPublicStrucBlockTrades, assetType, pair, false, false, false)
}

// BlockTickerSubscription a method to subscribe and unsubscribe to a "block-tickers" channel to retrieve the latest block trading volume in the last 24 hours.
// The data will be pushed when triggered by transaction execution event. In addition, it will also be pushed in 5 minutes interval according to subscription granularity.
func (ok *Okx) BlockTickerSubscription(operation string, assetType asset.Item, pair currency.Pair) error {
	return ok.wsChannelSubscription(operation, okxChannelBlockTickers, assetType, pair, false, true, false)
}

// PublicBlockTradesSubscription a method to subscribe and unsubscribe to a "public-block-trades" channel to retrieve the recent block trades data by individual legs.
// Each leg in a block trade is pushed in a separate update. Data will be pushed whenever there is a block trade.
func (ok *Okx) PublicBlockTradesSubscription(operation string, assetType asset.Item, pair currency.Pair) error {
	return ok.wsChannelSubscription(operation, okxChannelPublicBlockTrades, assetType, pair, false, true, false)
}

// Websocket Spread Trade methods

// handleIncomingData extracts the incoming data to the dataHolder interface after few checks and return nil or return error message otherwise
func (ok *Okx) handleIncomingData(data *wsIncomingData, dataHolder StatusCodeHolder) error {
	sliceDataHolder := []StatusCodeHolder{dataHolder}
	if data.Code == "0" || data.Code == "1" {
		err := data.copyResponseToInterface(&sliceDataHolder)
		if err != nil {
			return err
		}
		if dataHolder == nil {
			return fmt.Errorf("%w, invalid incoming data", common.ErrNoResponse)
		}
		if data.Code == "1" {
			return fmt.Errorf("error code:%s message: %s", dataHolder.GetSCode(), dataHolder.GetSMsg())
		}
		return nil
	}
	return fmt.Errorf("error code:%s message: %v", data.Code, ErrorCodes[data.Code])
}

// WsPlaceSpreadOrder places a spread order thought the websocket connection stream, and returns a SubmitResponse and error message.
func (ok *Okx) WsPlaceSpreadOrder(arg *SpreadOrderParam) (*SpreadOrderResponse, error) {
	if arg == nil || *arg == (SpreadOrderParam{}) {
		return nil, common.ErrNilPointer
	}
	err := ok.validatePlaceSpreadOrderParam(arg)
	if err != nil {
		return nil, err
	}
	if !ok.Websocket.CanUseAuthenticatedEndpoints() {
		return nil, errWebsocketStreamNotAuthenticated
	}
	randomID, err := common.GenerateRandomString(32, common.SmallLetters, common.CapitalLetters, common.NumberCharacters)
	if err != nil {
		return nil, err
	}
	input := WsOperationInput{
		ID:        randomID,
		Arguments: []SpreadOrderParam{*arg},
		Operation: okxSpreadOrder,
	}
	err = ok.Websocket.AuthConn.SendJSONMessage(input)
	if err != nil {
		return nil, err
	}
	timer := time.NewTimer(ok.WebsocketResponseMaxLimit)
	wsResponse := make(chan *wsIncomingData)
	ok.WsResponseMultiplexer.Register <- &wsRequestInfo{
		ID:   randomID,
		Chan: wsResponse,
	}
	defer func() { ok.WsResponseMultiplexer.Unregister <- randomID }()
	for {
		select {
		case data := <-wsResponse:
			if data.Operation == okxSpreadOrder && data.ID == input.ID {
				var dataHolder *SpreadOrderResponse
				return dataHolder, ok.handleIncomingData(data, dataHolder)
			}
			continue
		case <-timer.C:
			timer.Stop()
			return nil, fmt.Errorf("%s websocket connection: timeout waiting for response with an operation: %v",
				ok.Name,
				input.Operation)
		}
	}
}

// WsAmandSpreadOrder amends incomplete spread order through the websocket channel.
func (ok *Okx) WsAmandSpreadOrder(arg *AmendSpreadOrderParam) (*SpreadOrderResponse, error) {
	if arg == nil || *arg == (AmendSpreadOrderParam{}) {
		return nil, common.ErrNilPointer
	}
	if arg.OrderID == "" && arg.ClientOrderID == "" {
		return nil, errMissingClientOrderIDOrOrderID
	}
	if arg.NewPrice == 0 && arg.NewSize == 0 {
		return nil, errSizeOrPriceIsRequired
	}
	if !ok.Websocket.CanUseAuthenticatedEndpoints() {
		return nil, errWebsocketStreamNotAuthenticated
	}
	randomID, err := common.GenerateRandomString(32, common.SmallLetters, common.CapitalLetters, common.NumberCharacters)
	if err != nil {
		return nil, err
	}
	input := WsOperationInput{
		ID:        randomID,
		Arguments: []AmendSpreadOrderParam{*arg},
		Operation: okxSpreadAmendOrder,
	}
	err = ok.Websocket.AuthConn.SendJSONMessage(input)
	if err != nil {
		return nil, err
	}
	timer := time.NewTimer(ok.WebsocketResponseMaxLimit)
	wsResponse := make(chan *wsIncomingData)
	ok.WsResponseMultiplexer.Register <- &wsRequestInfo{
		ID:   randomID,
		Chan: wsResponse,
	}
	defer func() { ok.WsResponseMultiplexer.Unregister <- randomID }()
	for {
		select {
		case data := <-wsResponse:
			if data.Operation == okxSpreadAmendOrder && data.ID == input.ID {
				var dataHolder *SpreadOrderResponse
				return dataHolder, ok.handleIncomingData(data, dataHolder)
			}
			continue
		case <-timer.C:
			timer.Stop()
			return nil, fmt.Errorf("%s websocket connection: timeout waiting for response with an operation: %v",
				ok.Name,
				input.Operation)
		}
	}
}

// WsCancelSpreadOrder cancels an incomplete spread order through the websocket connection.
func (ok *Okx) WsCancelSpreadOrder(orderID, clientOrderID string) (*SpreadOrderResponse, error) {
	if orderID == "" && clientOrderID == "" {
		return nil, errMissingClientOrderIDOrOrderID
	}
	if !ok.Websocket.CanUseAuthenticatedEndpoints() {
		return nil, errWebsocketStreamNotAuthenticated
	}
	arg := make(map[string]string)
	if orderID != "" {
		arg["ordId"] = orderID
	}
	if clientOrderID != "" {
		arg["clOrdId"] = clientOrderID
	}
	randomID, err := common.GenerateRandomString(32, common.SmallLetters, common.CapitalLetters, common.NumberCharacters)
	if err != nil {
		return nil, err
	}
	input := WsOperationInput{
		ID:        randomID,
		Arguments: []map[string]string{arg},
		Operation: okxSpreadCancelOrder,
	}
	err = ok.Websocket.AuthConn.SendJSONMessage(input)
	if err != nil {
		return nil, err
	}
	timer := time.NewTimer(ok.WebsocketResponseMaxLimit)
	wsResponse := make(chan *wsIncomingData)
	ok.WsResponseMultiplexer.Register <- &wsRequestInfo{
		ID:   randomID,
		Chan: wsResponse,
	}
	defer func() { ok.WsResponseMultiplexer.Unregister <- randomID }()
	for {
		select {
		case data := <-wsResponse:
			if data.Operation == okxSpreadCancelOrder && data.ID == input.ID {
				var dataHolder *SpreadOrderResponse
				return dataHolder, ok.handleIncomingData(data, dataHolder)
			}
			continue
		case <-timer.C:
			timer.Stop()
			return nil, fmt.Errorf("%s websocket connection: timeout waiting for response with an operation: %v",
				ok.Name,
				input.Operation)
		}
	}
}

// WsCancelAllSpreadOrders cancels all spread orders and return success message through the websocket channel.
func (ok *Okx) WsCancelAllSpreadOrders(spreadID string) (bool, error) {
	if !ok.Websocket.CanUseAuthenticatedEndpoints() {
		return false, errWebsocketStreamNotAuthenticated
	}
	arg := make(map[string]string, 1)
	if spreadID != "" {
		arg["sprdId"] = spreadID
	}
	randomID, err := common.GenerateRandomString(32, common.SmallLetters, common.CapitalLetters, common.NumberCharacters)
	if err != nil {
		return false, err
	}
	input := WsOperationInput{
		ID:        randomID,
		Arguments: []map[string]string{arg},
		Operation: okxSpreadCancelAllOrders,
	}
	err = ok.Websocket.AuthConn.SendJSONMessage(input)
	if err != nil {
		return false, err
	}
	timer := time.NewTimer(ok.WebsocketResponseMaxLimit)
	wsResponse := make(chan *wsIncomingData)
	ok.WsResponseMultiplexer.Register <- &wsRequestInfo{
		ID:   randomID,
		Chan: wsResponse,
	}
	defer func() { ok.WsResponseMultiplexer.Unregister <- randomID }()
	for {
		select {
		case data := <-wsResponse:
			if data.Operation == okxSpreadCancelAllOrders && data.ID == input.ID {
				dataHolder := &ResponseSuccess{}
				return dataHolder.Result, ok.handleIncomingData(data, dataHolder)
			}
			continue
		case <-timer.C:
			timer.Stop()
			return false, fmt.Errorf("%s websocket connection: timeout waiting for response with an operation: %v",
				ok.Name,
				input.Operation)
		}
	}
}<|MERGE_RESOLUTION|>--- conflicted
+++ resolved
@@ -316,7 +316,7 @@
 		return err
 	}
 	base64Sign := crypto.Base64Encode(hmac)
-	err = ok.Websocket.AuthConn.SendJSONMessage(WebsocketEventRequest{
+	err = ok.Websocket.AuthConn.SendJSONMessage(ctx, WebsocketEventRequest{
 		Operation: operationLogin,
 		Arguments: []WebsocketLoginData{
 			{
@@ -326,12 +326,7 @@
 				Sign:       base64Sign,
 			},
 		},
-<<<<<<< HEAD
 	})
-=======
-	}
-	err = ok.Websocket.AuthConn.SendJSONMessage(ctx, request)
->>>>>>> cb6b3421
 	if err != nil {
 		return err
 	}
@@ -2055,7 +2050,7 @@
 		Operation: okxOpMassCancelOrder,
 		Arguments: args,
 	}
-	err = ok.Websocket.AuthConn.SendJSONMessage(input)
+	err = ok.Websocket.AuthConn.SendJSONMessage(context.Background(), input)
 	if err != nil {
 		return false, err
 	}
@@ -2504,7 +2499,7 @@
 		Arguments: []SpreadOrderParam{*arg},
 		Operation: okxSpreadOrder,
 	}
-	err = ok.Websocket.AuthConn.SendJSONMessage(input)
+	err = ok.Websocket.AuthConn.SendJSONMessage(context.Background(), input)
 	if err != nil {
 		return nil, err
 	}
@@ -2555,7 +2550,7 @@
 		Arguments: []AmendSpreadOrderParam{*arg},
 		Operation: okxSpreadAmendOrder,
 	}
-	err = ok.Websocket.AuthConn.SendJSONMessage(input)
+	err = ok.Websocket.AuthConn.SendJSONMessage(context.Background(), input)
 	if err != nil {
 		return nil, err
 	}
@@ -2607,7 +2602,7 @@
 		Arguments: []map[string]string{arg},
 		Operation: okxSpreadCancelOrder,
 	}
-	err = ok.Websocket.AuthConn.SendJSONMessage(input)
+	err = ok.Websocket.AuthConn.SendJSONMessage(context.Background(), input)
 	if err != nil {
 		return nil, err
 	}
@@ -2653,7 +2648,7 @@
 		Arguments: []map[string]string{arg},
 		Operation: okxSpreadCancelAllOrders,
 	}
-	err = ok.Websocket.AuthConn.SendJSONMessage(input)
+	err = ok.Websocket.AuthConn.SendJSONMessage(context.Background(), input)
 	if err != nil {
 		return false, err
 	}
