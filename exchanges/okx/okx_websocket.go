package okx

import (
	"bytes"
	"context"
	"encoding/base64"
	"errors"
	"fmt"
	"hash/crc32"
	"net/http"
	"slices"
	"strconv"
	"strings"
	"text/template"
	"time"

	"github.com/buger/jsonparser"
	gws "github.com/gorilla/websocket"
	"github.com/thrasher-corp/gocryptotrader/common"
	"github.com/thrasher-corp/gocryptotrader/common/crypto"
	"github.com/thrasher-corp/gocryptotrader/currency"
	"github.com/thrasher-corp/gocryptotrader/encoding/json"
	"github.com/thrasher-corp/gocryptotrader/exchange/websocket"
	"github.com/thrasher-corp/gocryptotrader/exchanges/account"
	"github.com/thrasher-corp/gocryptotrader/exchanges/asset"
	"github.com/thrasher-corp/gocryptotrader/exchanges/kline"
	"github.com/thrasher-corp/gocryptotrader/exchanges/order"
	"github.com/thrasher-corp/gocryptotrader/exchanges/orderbook"
	"github.com/thrasher-corp/gocryptotrader/exchanges/request"
	"github.com/thrasher-corp/gocryptotrader/exchanges/subscription"
	"github.com/thrasher-corp/gocryptotrader/exchanges/ticker"
	"github.com/thrasher-corp/gocryptotrader/exchanges/trade"
	"github.com/thrasher-corp/gocryptotrader/log"
	"github.com/thrasher-corp/gocryptotrader/types"
)

var (
	pingMsg = []byte("ping")
	pongMsg = []byte("pong")

	// See: https://www.okx.com/docs-v5/en/#error-code-websocket-public
	authConnErrorCodes = []string{
		"60007", "60022", "60023", "60024", "60026", "63999", "60032", "60011", "60009",
		"60005", "60021", "60031", "50110",
	}
)

const (
	// wsOrderbookChecksumDelimiter to be used in validating checksum
	wsOrderbookChecksumDelimiter = ":"
	// allowableIterations use the first 25 bids and asks in the full load to form a string
	allowableIterations = 25
	// wsOrderbookSnapshot orderbook push data type 'snapshot'
	wsOrderbookSnapshot = "snapshot"
	// wsOrderbookUpdate orderbook push data type 'update'
	wsOrderbookUpdate = "update"
	// maxConnByteLen total length of multiple channels cannot exceed 4096 bytes.
	maxConnByteLen = 4096

	// Candlestick channels
	markPrice        = "mark-price-"
	indexCandlestick = "index-"
	candle           = "candle"

	// Subscriptions
	okxSpreadOrders = "sprd-orders"
	okxSpreadTrades = "sprd-trades"

	// Public Spread Subscriptions
	okxSpreadOrderbookLevel1 = "sprd-bbo-tbt"
	okxSpreadOrderbook       = "sprd-books5"
	okxSpreadPublicTrades    = "sprd-public-trades"
	okxSpreadPublicTicker    = "sprd-tickers"

	// Withdrawal Info Channel subscriptions
	okxWithdrawalInfo = "withdrawal-info"
	okxDepositInfo    = "deposit-info"

	// Ticker channel
	channelTickers                = "tickers"
	channelIndexTickers           = "index-tickers"
	channelStatus                 = "status"
	channelPublicStrucBlockTrades = "public-struc-block-trades"
	channelPublicBlockTrades      = "public-block-trades"
	channelBlockTickers           = "block-tickers"

	// Private Channels
	channelAccount              = "account"
	channelPositions            = "positions"
	channelBalanceAndPosition   = "balance_and_position"
	channelOrders               = "orders"
	channelAlgoOrders           = "orders-algo"
	channelAlgoAdvance          = "algo-advance"
	channelLiquidationWarning   = "liquidation-warning"
	channelAccountGreeks        = "account-greeks"
	channelRFQs                 = "rfqs"
	channelQuotes               = "quotes"
	channelStructureBlockTrades = "struc-block-trades"
	channelSpotGridOrder        = "grid-orders-spot"
	channelGridOrdersContract   = "grid-orders-contract"
	channelGridPositions        = "grid-positions"
	channelGridSubOrders        = "grid-sub-orders"
	channelRecurringBuy         = "algo-recurring-buy"
	liquidationOrders           = "liquidation-orders"
	adlWarning                  = "adl-warning"
	economicCalendar            = "economic-calendar"

	// Public channels
	channelInstruments     = "instruments"
	channelOpenInterest    = "open-interest"
	channelTrades          = "trades"
	channelAllTrades       = "trades-all"
	channelEstimatedPrice  = "estimated-price"
	channelMarkPrice       = "mark-price"
	channelPriceLimit      = "price-limit"
	channelOrderBooks      = "books"
	channelOptionTrades    = "option-trades"
	channelOrderBooks5     = "books5"
	channelOrderBooks50TBT = "books50-l2-tbt"
	channelOrderBooksTBT   = "books-l2-tbt"
	channelBBOTBT          = "bbo-tbt"
	channelOptSummary      = "opt-summary"
	channelFundingRate     = "funding-rate"

	// Candlestick lengths
	channelCandle1Y     = candle + "1Y"
	channelCandle6M     = candle + "6M"
	channelCandle3M     = candle + "3M"
	channelCandle1M     = candle + "1M"
	channelCandle1W     = candle + "1W"
	channelCandle1D     = candle + "1D"
	channelCandle2D     = candle + "2D"
	channelCandle3D     = candle + "3D"
	channelCandle5D     = candle + "5D"
	channelCandle12H    = candle + "12H"
	channelCandle6H     = candle + "6H"
	channelCandle4H     = candle + "4H"
	channelCandle2H     = candle + "2H"
	channelCandle1H     = candle + "1H"
	channelCandle30m    = candle + "30m"
	channelCandle15m    = candle + "15m"
	channelCandle5m     = candle + "5m"
	channelCandle3m     = candle + "3m"
	channelCandle1m     = candle + "1m"
	channelCandle1Yutc  = candle + "1Yutc"
	channelCandle3Mutc  = candle + "3Mutc"
	channelCandle1Mutc  = candle + "1Mutc"
	channelCandle1Wutc  = candle + "1Wutc"
	channelCandle1Dutc  = candle + "1Dutc"
	channelCandle2Dutc  = candle + "2Dutc"
	channelCandle3Dutc  = candle + "3Dutc"
	channelCandle5Dutc  = candle + "5Dutc"
	channelCandle12Hutc = candle + "12Hutc"
	channelCandle6Hutc  = candle + "6Hutc"

	// Index Candlesticks Channels
	channelIndexCandle1Y     = indexCandlestick + channelCandle1Y
	channelIndexCandle6M     = indexCandlestick + channelCandle6M
	channelIndexCandle3M     = indexCandlestick + channelCandle3M
	channelIndexCandle1M     = indexCandlestick + channelCandle1M
	channelIndexCandle1W     = indexCandlestick + channelCandle1W
	channelIndexCandle1D     = indexCandlestick + channelCandle1D
	channelIndexCandle2D     = indexCandlestick + channelCandle2D
	channelIndexCandle3D     = indexCandlestick + channelCandle3D
	channelIndexCandle5D     = indexCandlestick + channelCandle5D
	channelIndexCandle12H    = indexCandlestick + channelCandle12H
	channelIndexCandle6H     = indexCandlestick + channelCandle6H
	channelIndexCandle4H     = indexCandlestick + channelCandle4H
	channelIndexCandle2H     = indexCandlestick + channelCandle2H
	channelIndexCandle1H     = indexCandlestick + channelCandle1H
	channelIndexCandle30m    = indexCandlestick + channelCandle30m
	channelIndexCandle15m    = indexCandlestick + channelCandle15m
	channelIndexCandle5m     = indexCandlestick + channelCandle5m
	channelIndexCandle3m     = indexCandlestick + channelCandle3m
	channelIndexCandle1m     = indexCandlestick + channelCandle1m
	channelIndexCandle1Yutc  = indexCandlestick + channelCandle1Yutc
	channelIndexCandle3Mutc  = indexCandlestick + channelCandle3Mutc
	channelIndexCandle1Mutc  = indexCandlestick + channelCandle1Mutc
	channelIndexCandle1Wutc  = indexCandlestick + channelCandle1Wutc
	channelIndexCandle1Dutc  = indexCandlestick + channelCandle1Dutc
	channelIndexCandle2Dutc  = indexCandlestick + channelCandle2Dutc
	channelIndexCandle3Dutc  = indexCandlestick + channelCandle3Dutc
	channelIndexCandle5Dutc  = indexCandlestick + channelCandle5Dutc
	channelIndexCandle12Hutc = indexCandlestick + channelCandle12Hutc
	channelIndexCandle6Hutc  = indexCandlestick + channelCandle6Hutc

	// Mark price candlesticks channel
	channelMarkPriceCandle1Y     = markPrice + channelCandle1Y
	channelMarkPriceCandle6M     = markPrice + channelCandle6M
	channelMarkPriceCandle3M     = markPrice + channelCandle3M
	channelMarkPriceCandle1M     = markPrice + channelCandle1M
	channelMarkPriceCandle1W     = markPrice + channelCandle1W
	channelMarkPriceCandle1D     = markPrice + channelCandle1D
	channelMarkPriceCandle2D     = markPrice + channelCandle2D
	channelMarkPriceCandle3D     = markPrice + channelCandle3D
	channelMarkPriceCandle5D     = markPrice + channelCandle5D
	channelMarkPriceCandle12H    = markPrice + channelCandle12H
	channelMarkPriceCandle6H     = markPrice + channelCandle6H
	channelMarkPriceCandle4H     = markPrice + channelCandle4H
	channelMarkPriceCandle2H     = markPrice + channelCandle2H
	channelMarkPriceCandle1H     = markPrice + channelCandle1H
	channelMarkPriceCandle30m    = markPrice + channelCandle30m
	channelMarkPriceCandle15m    = markPrice + channelCandle15m
	channelMarkPriceCandle5m     = markPrice + channelCandle5m
	channelMarkPriceCandle3m     = markPrice + channelCandle3m
	channelMarkPriceCandle1m     = markPrice + channelCandle1m
	channelMarkPriceCandle1Yutc  = markPrice + channelCandle1Yutc
	channelMarkPriceCandle3Mutc  = markPrice + channelCandle3Mutc
	channelMarkPriceCandle1Mutc  = markPrice + channelCandle1Mutc
	channelMarkPriceCandle1Wutc  = markPrice + channelCandle1Wutc
	channelMarkPriceCandle1Dutc  = markPrice + channelCandle1Dutc
	channelMarkPriceCandle2Dutc  = markPrice + channelCandle2Dutc
	channelMarkPriceCandle3Dutc  = markPrice + channelCandle3Dutc
	channelMarkPriceCandle5Dutc  = markPrice + channelCandle5Dutc
	channelMarkPriceCandle12Hutc = markPrice + channelCandle12Hutc
	channelMarkPriceCandle6Hutc  = markPrice + channelCandle6Hutc

	// Copy trading websocket endpoints.
	copyTrading = "copytrading-notification"
)

var defaultSubscriptions = subscription.List{
	{Enabled: true, Asset: asset.All, Channel: subscription.AllTradesChannel},
	{Enabled: true, Asset: asset.All, Channel: subscription.OrderbookChannel},
	{Enabled: true, Asset: asset.All, Channel: subscription.TickerChannel},
	{Enabled: true, Asset: asset.All, Channel: subscription.MyOrdersChannel, Authenticated: true},
	{Enabled: true, Channel: subscription.MyAccountChannel, Authenticated: true},
}

var subscriptionNames = map[string]string{
	subscription.AllTradesChannel: channelTrades,
	subscription.OrderbookChannel: channelOrderBooks,
	subscription.TickerChannel:    channelTickers,
	subscription.MyAccountChannel: channelAccount,
	subscription.MyOrdersChannel:  channelOrders,
}

// WsConnect initiates a websocket connection
func (ok *Exchange) WsConnect() error {
	if !ok.Websocket.IsEnabled() || !ok.IsEnabled() {
		return websocket.ErrWebsocketNotEnabled
	}
	var dialer gws.Dialer
	dialer.ReadBufferSize = 8192
	dialer.WriteBufferSize = 8192

	err := ok.Websocket.Conn.Dial(&dialer, http.Header{})
	if err != nil {
		return err
	}
	ok.Websocket.Wg.Add(1)
	go ok.wsReadData(ok.Websocket.Conn)
	if ok.Verbose {
		log.Debugf(log.ExchangeSys, "Successful connection to %v\n",
			ok.Websocket.GetWebsocketURL())
	}
	ok.Websocket.Conn.SetupPingHandler(request.Unset, websocket.PingHandler{
		MessageType: gws.TextMessage,
		Message:     pingMsg,
		Delay:       time.Second * 20,
	})
	if ok.Websocket.CanUseAuthenticatedEndpoints() {
		err = ok.WsAuth(context.TODO())
		if err != nil {
			log.Errorf(log.ExchangeSys, "Error connecting auth socket: %s\n", err.Error())
			ok.Websocket.SetCanUseAuthenticatedEndpoints(false)
		}
	}
	return nil
}

// WsAuth will connect to Okx's Private websocket connection and Authenticate with a login payload.
func (ok *Exchange) WsAuth(ctx context.Context) error {
	if !ok.AreCredentialsValid(ctx) || !ok.Websocket.CanUseAuthenticatedEndpoints() {
		return fmt.Errorf("%v AuthenticatedWebsocketAPISupport not enabled", ok.Name)
	}
	creds, err := ok.GetCredentials(ctx)
	if err != nil {
		return err
	}
	var dialer gws.Dialer
	err = ok.Websocket.AuthConn.Dial(&dialer, http.Header{})
	if err != nil {
		return err
	}
	ok.Websocket.Wg.Add(1)
	go ok.wsReadData(ok.Websocket.AuthConn)
	ok.Websocket.AuthConn.SetupPingHandler(request.Unset, websocket.PingHandler{
		MessageType: gws.TextMessage,
		Message:     pingMsg,
		Delay:       time.Second * 20,
	})

	ok.Websocket.SetCanUseAuthenticatedEndpoints(true)
	ts := time.Now().Unix()
	signPath := "/users/self/verify"
	hmac, err := crypto.GetHMAC(crypto.HashSHA256,
		[]byte(strconv.FormatInt(ts, 10)+http.MethodGet+signPath),
		[]byte(creds.Secret),
	)
	if err != nil {
		return err
	}

	args := []WebsocketLoginData{
		{
			APIKey:     creds.Key,
			Passphrase: creds.ClientID,
			Timestamp:  ts,
			Sign:       base64.StdEncoding.EncodeToString(hmac),
		},
	}

	return ok.SendAuthenticatedWebsocketRequest(ctx, request.Unset, "login-response", operationLogin, args, nil)
}

// wsReadData sends msgs from public and auth websockets to data handler
func (ok *Exchange) wsReadData(ws websocket.Connection) {
	defer ok.Websocket.Wg.Done()
	for {
		resp := ws.ReadMessage()
		if resp.Raw == nil {
			return
		}
		if err := ok.WsHandleData(resp.Raw); err != nil {
			ok.Websocket.DataHandler <- err
		}
	}
}

// Subscribe sends a websocket subscription request to several channels to receive data.
func (ok *Exchange) Subscribe(channelsToSubscribe subscription.List) error {
	return ok.handleSubscription(operationSubscribe, channelsToSubscribe)
}

// Unsubscribe sends a websocket unsubscription request to several channels to receive data.
func (ok *Exchange) Unsubscribe(channelsToUnsubscribe subscription.List) error {
	return ok.handleSubscription(operationUnsubscribe, channelsToUnsubscribe)
}

// handleSubscription sends a subscription and unsubscription information thought the websocket endpoint.
// as of the okx, exchange this endpoint sends subscription and unsubscription messages but with a list of json objects.
func (ok *Exchange) handleSubscription(operation string, subs subscription.List) error {
	reqs := WSSubscriptionInformationList{Operation: operation}
	authRequests := WSSubscriptionInformationList{Operation: operation}
	var channels subscription.List
	var authChannels subscription.List
	var errs error
	for i := 0; i < len(subs); i++ {
		s := subs[i]
		var arg SubscriptionInfo
		if err := json.Unmarshal([]byte(s.QualifiedChannel), &arg); err != nil {
			errs = common.AppendError(errs, err)
			continue
		}

		if s.Authenticated {
			authChannels = append(authChannels, s)
			authRequests.Arguments = append(authRequests.Arguments, arg)
			authChunk, err := json.Marshal(authRequests)
			if err != nil {
				return err
			}
			if len(authChunk) > maxConnByteLen {
				authRequests.Arguments = authRequests.Arguments[:len(authRequests.Arguments)-1]
				i--
				err = ok.Websocket.AuthConn.SendJSONMessage(context.TODO(), request.Unset, authRequests)
				if err != nil {
					return err
				}
				if operation == operationUnsubscribe {
					err = ok.Websocket.RemoveSubscriptions(ok.Websocket.AuthConn, channels...)
				} else {
					err = ok.Websocket.AddSuccessfulSubscriptions(ok.Websocket.AuthConn, channels...)
				}
				if err != nil {
					return err
				}
				authChannels = subscription.List{}
				authRequests.Arguments = []SubscriptionInfo{}
			}
		} else {
			channels = append(channels, s)
			reqs.Arguments = append(reqs.Arguments, arg)
			chunk, err := json.Marshal(reqs)
			if err != nil {
				return err
			}
			if len(chunk) > maxConnByteLen {
				i--
				err = ok.Websocket.Conn.SendJSONMessage(context.TODO(), request.Unset, reqs)
				if err != nil {
					return err
				}
				if operation == operationUnsubscribe {
					err = ok.Websocket.RemoveSubscriptions(ok.Websocket.Conn, channels...)
				} else {
					err = ok.Websocket.AddSuccessfulSubscriptions(ok.Websocket.Conn, channels...)
				}
				if err != nil {
					return err
				}
				channels = subscription.List{}
				reqs.Arguments = []SubscriptionInfo{}
				continue
			}
		}
	}

	if len(reqs.Arguments) > 0 {
		if err := ok.Websocket.Conn.SendJSONMessage(context.TODO(), request.Unset, reqs); err != nil {
			return err
		}
	}

	if len(authRequests.Arguments) > 0 && ok.Websocket.CanUseAuthenticatedEndpoints() {
		if err := ok.Websocket.AuthConn.SendJSONMessage(context.TODO(), request.Unset, authRequests); err != nil {
			return err
		}
	}

	channels = append(channels, authChannels...)
	if operation == operationUnsubscribe {
		return ok.Websocket.RemoveSubscriptions(ok.Websocket.Conn, channels...)
	}
	return ok.Websocket.AddSuccessfulSubscriptions(ok.Websocket.Conn, channels...)
}

// WsHandleData will read websocket raw data and pass to appropriate handler
func (ok *Exchange) WsHandleData(respRaw []byte) error {
	if id, _ := jsonparser.GetString(respRaw, "id"); id != "" {
		return ok.Websocket.Match.RequireMatchWithData(id, respRaw)
	}

	var resp wsIncomingData
	err := json.Unmarshal(respRaw, &resp)
	if err != nil {
		if bytes.Equal(respRaw, pongMsg) {
			return nil
		}
		return fmt.Errorf("%w unmarshalling %v", err, respRaw)
	}
	if resp.Event == operationLogin || (resp.Event == "error" && slices.Contains(authConnErrorCodes, resp.StatusCode)) {
		return ok.Websocket.Match.RequireMatchWithData("login-response", respRaw)
	}
	if len(resp.Data) == 0 {
		return nil
	}
	switch resp.Argument.Channel {
	case channelCandle1Y, channelCandle6M, channelCandle3M, channelCandle1M, channelCandle1W,
		channelCandle1D, channelCandle2D, channelCandle3D, channelCandle5D, channelCandle12H,
		channelCandle6H, channelCandle4H, channelCandle2H, channelCandle1H, channelCandle30m,
		channelCandle15m, channelCandle5m, channelCandle3m, channelCandle1m, channelCandle1Yutc,
		channelCandle3Mutc, channelCandle1Mutc, channelCandle1Wutc, channelCandle1Dutc,
		channelCandle2Dutc, channelCandle3Dutc, channelCandle5Dutc, channelCandle12Hutc,
		channelCandle6Hutc:
		return ok.wsProcessCandles(respRaw)
	case channelIndexCandle1Y, channelIndexCandle6M, channelIndexCandle3M, channelIndexCandle1M,
		channelIndexCandle1W, channelIndexCandle1D, channelIndexCandle2D, channelIndexCandle3D,
		channelIndexCandle5D, channelIndexCandle12H, channelIndexCandle6H, channelIndexCandle4H,
		channelIndexCandle2H, channelIndexCandle1H, channelIndexCandle30m, channelIndexCandle15m,
		channelIndexCandle5m, channelIndexCandle3m, channelIndexCandle1m, channelIndexCandle1Yutc,
		channelIndexCandle3Mutc, channelIndexCandle1Mutc, channelIndexCandle1Wutc,
		channelIndexCandle1Dutc, channelIndexCandle2Dutc, channelIndexCandle3Dutc, channelIndexCandle5Dutc,
		channelIndexCandle12Hutc, channelIndexCandle6Hutc:
		return ok.wsProcessIndexCandles(respRaw)
	case channelTickers:
		return ok.wsProcessTickers(respRaw)
	case channelIndexTickers:
		var response WsIndexTicker
		return ok.wsProcessPushData(respRaw, &response)
	case channelStatus:
		var response WsSystemStatusResponse
		return ok.wsProcessPushData(respRaw, &response)
	case channelPublicStrucBlockTrades:
		var response WsPublicTradesResponse
		return ok.wsProcessPushData(respRaw, &response)
	case channelPublicBlockTrades:
		return ok.wsProcessBlockPublicTrades(respRaw)
	case channelBlockTickers:
		var response WsBlockTicker
		return ok.wsProcessPushData(respRaw, &response)
	case channelAccountGreeks:
		var response WsGreeks
		return ok.wsProcessPushData(respRaw, &response)
	case channelAccount:
		var response WsAccountChannelPushData
		return ok.wsProcessPushData(respRaw, &response)
	case channelPositions,
		channelLiquidationWarning:
		var response WsPositionResponse
		return ok.wsProcessPushData(respRaw, &response)
	case channelBalanceAndPosition:
		return ok.wsProcessBalanceAndPosition(respRaw)
	case channelOrders:
		return ok.wsProcessOrders(respRaw)
	case channelAlgoOrders:
		var response WsAlgoOrder
		return ok.wsProcessPushData(respRaw, &response)
	case channelAlgoAdvance:
		var response WsAdvancedAlgoOrder
		return ok.wsProcessPushData(respRaw, &response)
	case channelRFQs:
		var response WsRFQ
		return ok.wsProcessPushData(respRaw, &response)
	case channelQuotes:
		var response WsQuote
		return ok.wsProcessPushData(respRaw, &response)
	case channelStructureBlockTrades:
		var response WsStructureBlocTrade
		return ok.wsProcessPushData(respRaw, &response)
	case channelSpotGridOrder:
		var response WsSpotGridAlgoOrder
		return ok.wsProcessPushData(respRaw, &response)
	case channelGridOrdersContract:
		var response WsContractGridAlgoOrder
		return ok.wsProcessPushData(respRaw, &response)
	case channelGridPositions:
		var response WsContractGridAlgoOrder
		return ok.wsProcessPushData(respRaw, &response)
	case channelGridSubOrders:
		var response WsGridSubOrderData
		return ok.wsProcessPushData(respRaw, &response)
	case channelInstruments:
		var response WSInstrumentResponse
		return ok.wsProcessPushData(respRaw, &response)
	case channelOpenInterest:
		var response WSOpenInterestResponse
		return ok.wsProcessPushData(respRaw, &response)
	case channelTrades, channelAllTrades:
		return ok.wsProcessTrades(respRaw)
	case channelEstimatedPrice:
		var response WsDeliveryEstimatedPrice
		return ok.wsProcessPushData(respRaw, &response)
	case channelMarkPrice, channelPriceLimit:
		var response WsMarkPrice
		return ok.wsProcessPushData(respRaw, &response)
	case channelOrderBooks5:
		return ok.wsProcessOrderbook5(respRaw)
	case okxSpreadOrderbookLevel1,
		okxSpreadOrderbook:
		return ok.wsProcessSpreadOrderbook(respRaw)
	case okxSpreadPublicTrades:
		return ok.wsProcessPublicSpreadTrades(respRaw)
	case okxSpreadPublicTicker:
		return ok.wsProcessPublicSpreadTicker(respRaw)
	case channelOrderBooks,
		channelOrderBooks50TBT,
		channelBBOTBT,
		channelOrderBooksTBT:
		return ok.wsProcessOrderBooks(respRaw)
	case channelOptionTrades:
		return ok.wsProcessOptionTrades(respRaw)
	case channelOptSummary:
		var response WsOptionSummary
		return ok.wsProcessPushData(respRaw, &response)
	case channelFundingRate:
		var response WsFundingRate
		return ok.wsProcessPushData(respRaw, &response)
	case channelMarkPriceCandle1Y, channelMarkPriceCandle6M, channelMarkPriceCandle3M, channelMarkPriceCandle1M,
		channelMarkPriceCandle1W, channelMarkPriceCandle1D, channelMarkPriceCandle2D, channelMarkPriceCandle3D,
		channelMarkPriceCandle5D, channelMarkPriceCandle12H, channelMarkPriceCandle6H, channelMarkPriceCandle4H,
		channelMarkPriceCandle2H, channelMarkPriceCandle1H, channelMarkPriceCandle30m, channelMarkPriceCandle15m,
		channelMarkPriceCandle5m, channelMarkPriceCandle3m, channelMarkPriceCandle1m, channelMarkPriceCandle1Yutc,
		channelMarkPriceCandle3Mutc, channelMarkPriceCandle1Mutc, channelMarkPriceCandle1Wutc, channelMarkPriceCandle1Dutc,
		channelMarkPriceCandle2Dutc, channelMarkPriceCandle3Dutc, channelMarkPriceCandle5Dutc, channelMarkPriceCandle12Hutc,
		channelMarkPriceCandle6Hutc:
		return ok.wsHandleMarkPriceCandles(respRaw)
	case okxSpreadOrders:
		return ok.wsProcessSpreadOrders(respRaw)
	case okxSpreadTrades:
		return ok.wsProcessSpreadTrades(respRaw)
	case okxWithdrawalInfo:
		resp := &struct {
			Arguments SubscriptionInfo `json:"arg"`
			Data      []WsDepositInfo  `json:"data"`
		}{}
		return ok.wsProcessPushData(respRaw, resp)
	case okxDepositInfo:
		resp := &struct {
			Arguments SubscriptionInfo  `json:"arg"`
			Data      []WsWithdrawlInfo `json:"data"`
		}{}
		return ok.wsProcessPushData(respRaw, resp)
	case channelRecurringBuy:
		resp := &struct {
			Arguments SubscriptionInfo    `json:"arg"`
			Data      []RecurringBuyOrder `json:"data"`
		}{}
		return ok.wsProcessPushData(respRaw, resp)
	case liquidationOrders:
		var resp *LiquidationOrder
		return ok.wsProcessPushData(respRaw, &resp)
	case adlWarning:
		var resp ADLWarning
		return ok.wsProcessPushData(respRaw, &resp)
	case economicCalendar:
		var resp EconomicCalendarResponse
		return ok.wsProcessPushData(respRaw, &resp)
	case copyTrading:
		var resp CopyTradingNotification
		return ok.wsProcessPushData(respRaw, &resp)
	default:
		ok.Websocket.DataHandler <- websocket.UnhandledMessageWarning{Message: ok.Name + websocket.UnhandledMessage + string(respRaw)}
		return nil
	}
}

// wsProcessSpreadTrades handle and process spread order trades
func (ok *Exchange) wsProcessSpreadTrades(respRaw []byte) error {
	if respRaw == nil {
		return common.ErrNilPointer
	}
	var resp WsSpreadOrderTrade
	err := json.Unmarshal(respRaw, &resp)
	if err != nil {
		return err
	}
	if len(resp.Data) == 0 {
		return kline.ErrNoTimeSeriesDataToConvert
	}
	pair, err := ok.GetPairFromInstrumentID(resp.Argument.SpreadID)
	if err != nil {
		return err
	}
	trades := make([]trade.Data, len(resp.Data))
	for x := range resp.Data {
		oSide, err := order.StringToOrderSide(resp.Data[x].Side)
		if err != nil {
			return err
		}
		trades[x] = trade.Data{
			Amount:       resp.Data[x].FillSize.Float64(),
			AssetType:    asset.Spread,
			CurrencyPair: pair,
			Exchange:     ok.Name,
			Side:         oSide,
			Timestamp:    resp.Data[x].Timestamp.Time(),
			TID:          resp.Data[x].TradeID,
			Price:        resp.Data[x].FillPrice.Float64(),
		}
	}
	return trade.AddTradesToBuffer(trades...)
}

// wsProcessSpreadOrders retrieve order information from the sprd-order Websocket channel.
// Data will not be pushed when first subscribed.
// Data will only be pushed when triggered by events such as placing/canceling order.
func (ok *Exchange) wsProcessSpreadOrders(respRaw []byte) error {
	if respRaw == nil {
		return common.ErrNilPointer
	}
	resp := &struct {
		Argument SubscriptionInfo `json:"arg"`
		Data     []WsSpreadOrder  `json:"data"`
	}{}
	err := json.Unmarshal(respRaw, &resp)
	if err != nil {
		return err
	}
	if len(resp.Data) == 0 {
		return kline.ErrNoTimeSeriesDataToConvert
	}
	pair, err := ok.GetPairFromInstrumentID(resp.Argument.SpreadID)
	if err != nil {
		return err
	}

	orderDetails := make([]order.Detail, len(resp.Data))
	for x := range resp.Data {
		oSide, err := order.StringToOrderSide(resp.Data[x].Side)
		if err != nil {
			return err
		}
		oStatus, err := order.StringToOrderStatus(resp.Data[x].State)
		if err != nil {
			return err
		}
		oType, err := order.StringToOrderType(resp.Data[x].OrderType)
		if err != nil {
			return err
		}
		orderDetails[x] = order.Detail{
			AssetType:            asset.Spread,
			Amount:               resp.Data[x].Size.Float64(),
			AverageExecutedPrice: resp.Data[x].AveragePrice.Float64(),
			ClientOrderID:        resp.Data[x].ClientOrderID,
			Date:                 resp.Data[x].CreationTime.Time(),
			Exchange:             ok.Name,
			ExecutedAmount:       resp.Data[x].FillSize.Float64(),
			OrderID:              resp.Data[x].OrderID,
			Pair:                 pair,
			Price:                resp.Data[x].Price.Float64(),
			QuoteAmount:          resp.Data[x].Size.Float64() * resp.Data[x].Price.Float64(),
			RemainingAmount:      resp.Data[x].Size.Float64() - resp.Data[x].FillSize.Float64(),
			Side:                 oSide,
			Status:               oStatus,
			Type:                 oType,
			LastUpdated:          resp.Data[x].UpdateTime.Time(),
		}
	}
	ok.Websocket.DataHandler <- orderDetails
	return nil
}

// wsProcessIndexCandles processes index candlestick data
func (ok *Exchange) wsProcessIndexCandles(respRaw []byte) error {
	if respRaw == nil {
		return common.ErrNilPointer
	}
	response := struct {
		Argument SubscriptionInfo  `json:"arg"`
		Data     [][5]types.Number `json:"data"`
	}{}
	err := json.Unmarshal(respRaw, &response)
	if err != nil {
		return err
	}
	if len(response.Data) == 0 {
		return kline.ErrNoTimeSeriesDataToConvert
	}

	var assets []asset.Item
	if response.Argument.InstrumentType != "" {
		assetType, err := assetTypeFromInstrumentType(response.Argument.InstrumentType)
		if err != nil {
			return err
		}
		assets = append(assets, assetType)
	} else {
		assets, err = ok.getAssetsFromInstrumentID(response.Argument.InstrumentID.String())
		if err != nil {
			return err
		}
	}
	candleInterval := strings.TrimPrefix(response.Argument.Channel, candle)
	for i := range response.Data {
		candlesData := response.Data[i]
		myCandle := websocket.KlineData{
			Pair:       response.Argument.InstrumentID,
			Exchange:   ok.Name,
			Timestamp:  time.UnixMilli(candlesData[0].Int64()),
			Interval:   candleInterval,
			OpenPrice:  candlesData[1].Float64(),
			HighPrice:  candlesData[2].Float64(),
			LowPrice:   candlesData[3].Float64(),
			ClosePrice: candlesData[4].Float64(),
		}
		for i := range assets {
			myCandle.AssetType = assets[i]
			ok.Websocket.DataHandler <- myCandle
		}
	}
	return nil
}

// wsProcessPublicSpreadTicker process spread order ticker push data.
func (ok *Exchange) wsProcessPublicSpreadTicker(respRaw []byte) error {
	var resp WsSpreadPushData
	data := []WsSpreadPublicTicker{}
	resp.Data = &data
	err := json.Unmarshal(respRaw, &resp)
	if err != nil {
		return err
	}
	pair, err := currency.NewPairFromString(resp.Argument.SpreadID)
	if err != nil {
		return err
	}
	tickers := make([]ticker.Price, len(data))
	for x := range data {
		tickers[x] = ticker.Price{
			Last:         data[x].Last.Float64(),
			Bid:          data[x].BidPrice.Float64(),
			Ask:          data[x].AskPrice.Float64(),
			Pair:         pair,
			ExchangeName: ok.Name,
			AssetType:    asset.Spread,
			LastUpdated:  data[x].Timestamp.Time(),
		}
	}
	ok.Websocket.DataHandler <- tickers
	return nil
}

// wsProcessPublicSpreadTrades retrieve the recent trades data from sprd-public-trades.
// Data will be pushed whenever there is a trade.
// Every update contains only one trade.
func (ok *Exchange) wsProcessPublicSpreadTrades(respRaw []byte) error {
	var resp WsSpreadPushData
	data := []WsSpreadPublicTrade{}
	resp.Data = data
	err := json.Unmarshal(respRaw, &resp)
	if err != nil {
		return err
	}
	pair, err := currency.NewPairFromString(resp.Argument.SpreadID)
	if err != nil {
		return err
	}
	trades := make([]trade.Data, len(data))
	for x := range data {
		oSide, err := order.StringToOrderSide(data[x].Side)
		if err != nil {
			return err
		}
		trades[x] = trade.Data{
			TID:          data[x].TradeID,
			Exchange:     ok.Name,
			CurrencyPair: pair,
			AssetType:    asset.Spread,
			Side:         oSide,
			Price:        data[x].Price.Float64(),
			Amount:       data[x].Size.Float64(),
			Timestamp:    data[x].Timestamp.Time(),
		}
	}
	return trade.AddTradesToBuffer(trades...)
}

// wsProcessSpreadOrderbook process spread orderbook data.
func (ok *Exchange) wsProcessSpreadOrderbook(respRaw []byte) error {
	var resp WsSpreadOrderbook
	err := json.Unmarshal(respRaw, &resp)
	if err != nil {
		return err
	}
	pair, err := ok.GetPairFromInstrumentID(resp.Arg.SpreadID)
	if err != nil {
		return err
	}
	extractedResponse, err := resp.ExtractSpreadOrder()
	if err != nil {
		return err
	}
	for x := range extractedResponse.Data {
		err = ok.Websocket.Orderbook.LoadSnapshot(&orderbook.Book{
			Asset:           asset.Spread,
			Asks:            extractedResponse.Data[x].Asks,
			Bids:            extractedResponse.Data[x].Bids,
			LastUpdated:     resp.Data[x].Timestamp.Time(),
			Pair:            pair,
			Exchange:        ok.Name,
			VerifyOrderbook: ok.CanVerifyOrderbook,
		})
		if err != nil {
			return err
		}
	}
	return nil
}

// wsProcessOrderbook5 processes orderbook data
func (ok *Exchange) wsProcessOrderbook5(data []byte) error {
	var resp WsOrderbook5
	err := json.Unmarshal(data, &resp)
	if err != nil {
		return err
	}

	if len(resp.Data) != 1 {
		return fmt.Errorf("%s - no data returned", ok.Name)
	}

	assets, err := ok.getAssetsFromInstrumentID(resp.Argument.InstrumentID.String())
	if err != nil {
		return err
	}

	asks := make([]orderbook.Level, len(resp.Data[0].Asks))
	for x := range resp.Data[0].Asks {
		asks[x].Price = resp.Data[0].Asks[x][0].Float64()
		asks[x].Amount = resp.Data[0].Asks[x][1].Float64()
	}

	bids := make([]orderbook.Level, len(resp.Data[0].Bids))
	for x := range resp.Data[0].Bids {
		bids[x].Price = resp.Data[0].Bids[x][0].Float64()
		bids[x].Amount = resp.Data[0].Bids[x][1].Float64()
	}

	for x := range assets {
		err = ok.Websocket.Orderbook.LoadSnapshot(&orderbook.Book{
			Asset:           assets[x],
			Asks:            asks,
			Bids:            bids,
			LastUpdated:     resp.Data[0].Timestamp.Time(),
			Pair:            resp.Argument.InstrumentID,
			Exchange:        ok.Name,
			VerifyOrderbook: ok.CanVerifyOrderbook,
		})
		if err != nil {
			return err
		}
	}
	return nil
}

// wsProcessOptionTrades handles options trade data
func (ok *Exchange) wsProcessOptionTrades(data []byte) error {
	var resp WsOptionTrades
	err := json.Unmarshal(data, &resp)
	if err != nil {
		return err
	}
	trades := make([]trade.Data, len(resp.Data))
	for i := range resp.Data {
		var pair currency.Pair
		pair, err = ok.GetPairFromInstrumentID(resp.Data[i].InstrumentID)
		if err != nil {
			return err
		}
		oSide, err := order.StringToOrderSide(resp.Data[i].Side)
		if err != nil {
			return err
		}
		trades[i] = trade.Data{
			Amount:       resp.Data[i].Size.Float64(),
			AssetType:    asset.Options,
			CurrencyPair: pair,
			Exchange:     ok.Name,
			Side:         oSide,
			Timestamp:    resp.Data[i].Timestamp.Time(),
			TID:          resp.Data[i].TradeID,
			Price:        resp.Data[i].Price.Float64(),
		}
	}
	return trade.AddTradesToBuffer(trades...)
}

// wsProcessOrderBooks processes "snapshot" and "update" order book
func (ok *Exchange) wsProcessOrderBooks(data []byte) error {
	var response WsOrderBook
	err := json.Unmarshal(data, &response)
	if err != nil {
		return err
	}
	if response.Argument.Channel == channelOrderBooks &&
		response.Action != wsOrderbookUpdate &&
		response.Action != wsOrderbookSnapshot {
		return fmt.Errorf("%w, %s", orderbook.ErrInvalidAction, response.Action)
	}
	var assets []asset.Item
	if response.Argument.InstrumentType != "" {
		assetType, err := assetTypeFromInstrumentType(response.Argument.InstrumentType)
		if err != nil {
			return err
		}
		assets = append(assets, assetType)
	} else {
		assets, err = ok.getAssetsFromInstrumentID(response.Argument.InstrumentID.String())
		if err != nil {
			return err
		}
	}
	if !response.Argument.InstrumentID.IsPopulated() {
		return currency.ErrCurrencyPairsEmpty
	}
	response.Argument.InstrumentID.Delimiter = currency.DashDelimiter
	for i := range response.Data {
		if response.Action == wsOrderbookSnapshot {
			err = ok.WsProcessSnapshotOrderBook(&response.Data[i], response.Argument.InstrumentID, assets)
		} else {
			if len(response.Data[i].Asks) == 0 && len(response.Data[i].Bids) == 0 {
				return nil
			}
			err = ok.WsProcessUpdateOrderbook(&response.Data[i], response.Argument.InstrumentID, assets)
		}
		if err != nil {
			if errors.Is(err, errInvalidChecksum) {
				err = ok.Subscribe(subscription.List{
					{
						Channel: response.Argument.Channel,
						Asset:   assets[0],
						Pairs:   currency.Pairs{response.Argument.InstrumentID},
					},
				})
				if err != nil {
					ok.Websocket.DataHandler <- err
				}
			} else {
				return err
			}
		}
	}
	if ok.Verbose {
		log.Debugf(log.ExchangeSys, "%s passed checksum for pair %s", ok.Name, response.Argument.InstrumentID)
	}
	return nil
}

// WsProcessSnapshotOrderBook processes snapshot order books
func (ok *Exchange) WsProcessSnapshotOrderBook(data *WsOrderBookData, pair currency.Pair, assets []asset.Item) error {
	signedChecksum, err := ok.CalculateOrderbookChecksum(data)
	if err != nil {
		return fmt.Errorf("%w %v: unable to calculate orderbook checksum: %s",
			errInvalidChecksum,
			pair,
			err)
	}
	if signedChecksum != uint32(data.Checksum) { //nolint:gosec // Requires type casting
		return fmt.Errorf("%w %v",
			errInvalidChecksum,
			pair)
	}

	asks, err := ok.AppendWsOrderbookItems(data.Asks)
	if err != nil {
		return err
	}
	bids, err := ok.AppendWsOrderbookItems(data.Bids)
	if err != nil {
		return err
	}
	for i := range assets {
		newOrderBook := orderbook.Book{
			Asset:           assets[i],
			Asks:            asks,
			Bids:            bids,
			LastUpdated:     data.Timestamp.Time(),
			Pair:            pair,
			Exchange:        ok.Name,
			VerifyOrderbook: ok.CanVerifyOrderbook,
		}
		err = ok.Websocket.Orderbook.LoadSnapshot(&newOrderBook)
		if err != nil {
			return err
		}
	}
	return nil
}

// WsProcessUpdateOrderbook updates an existing orderbook using websocket data
// After merging WS data, it will sort, validate and finally update the existing
// orderbook
func (ok *Exchange) WsProcessUpdateOrderbook(data *WsOrderBookData, pair currency.Pair, assets []asset.Item) error {
	update := orderbook.Update{
		Pair:       pair,
		UpdateTime: data.Timestamp.Time(),
	}
	var err error
	update.Asks, err = ok.AppendWsOrderbookItems(data.Asks)
	if err != nil {
		return err
	}
	update.Bids, err = ok.AppendWsOrderbookItems(data.Bids)
	if err != nil {
		return err
	}
	update.Checksum = uint32(data.Checksum) //nolint:gosec // Requires type casting
	for i := range assets {
		ob := update
		ob.Asset = assets[i]
		err = ok.Websocket.Orderbook.Update(&ob)
		if err != nil {
			return err
		}
	}
	return nil
}

// AppendWsOrderbookItems adds websocket orderbook data bid/asks into an orderbook item array
<<<<<<< HEAD
func (ok *Exchange) AppendWsOrderbookItems(entries [][4]types.Number) (orderbook.Tranches, error) {
	items := make(orderbook.Tranches, len(entries))
=======
func (ok *Okx) AppendWsOrderbookItems(entries [][4]types.Number) (orderbook.Levels, error) {
	items := make(orderbook.Levels, len(entries))
>>>>>>> 2958e64a
	for j := range entries {
		items[j] = orderbook.Level{Amount: entries[j][1].Float64(), Price: entries[j][0].Float64()}
	}
	return items, nil
}

// CalculateUpdateOrderbookChecksum alternates over the first 25 bid and ask
// entries of a merged orderbook. The checksum is made up of the price and the
// quantity with a semicolon (:) deliminating them. This will also work when
// there are less than 25 entries (for whatever reason)
// eg Bid:Ask:Bid:Ask:Ask:Ask
<<<<<<< HEAD
func (ok *Exchange) CalculateUpdateOrderbookChecksum(orderbookData *orderbook.Base, checksumVal uint32) error {
=======
func (ok *Okx) CalculateUpdateOrderbookChecksum(orderbookData *orderbook.Book, checksumVal uint32) error {
>>>>>>> 2958e64a
	var checksum strings.Builder
	for i := range allowableIterations {
		if len(orderbookData.Bids)-1 >= i {
			price := strconv.FormatFloat(orderbookData.Bids[i].Price, 'f', -1, 64)
			amount := strconv.FormatFloat(orderbookData.Bids[i].Amount, 'f', -1, 64)
			checksum.WriteString(price + wsOrderbookChecksumDelimiter + amount + wsOrderbookChecksumDelimiter)
		}
		if len(orderbookData.Asks)-1 >= i {
			price := strconv.FormatFloat(orderbookData.Asks[i].Price, 'f', -1, 64)
			amount := strconv.FormatFloat(orderbookData.Asks[i].Amount, 'f', -1, 64)
			checksum.WriteString(price + wsOrderbookChecksumDelimiter + amount + wsOrderbookChecksumDelimiter)
		}
	}
	checksumStr := strings.TrimSuffix(checksum.String(), wsOrderbookChecksumDelimiter)
	if crc32.ChecksumIEEE([]byte(checksumStr)) != checksumVal {
		return fmt.Errorf("%s order book update checksum failed for pair %v", ok.Name, orderbookData.Pair)
	}
	return nil
}

// CalculateOrderbookChecksum alternates over the first 25 bid and ask entries from websocket data.
func (ok *Exchange) CalculateOrderbookChecksum(orderbookData *WsOrderBookData) (uint32, error) {
	var checksum strings.Builder
	for i := range allowableIterations {
		if len(orderbookData.Bids)-1 >= i {
			bidPrice := orderbookData.Bids[i][0].String()
			bidAmount := orderbookData.Bids[i][1].String()
			checksum.WriteString(
				bidPrice +
					wsOrderbookChecksumDelimiter +
					bidAmount +
					wsOrderbookChecksumDelimiter)
		}
		if len(orderbookData.Asks)-1 >= i {
			askPrice := orderbookData.Asks[i][0].String()
			askAmount := orderbookData.Asks[i][1].String()
			checksum.WriteString(askPrice +
				wsOrderbookChecksumDelimiter +
				askAmount +
				wsOrderbookChecksumDelimiter)
		}
	}
	checksumStr := strings.TrimSuffix(checksum.String(), wsOrderbookChecksumDelimiter)
	return crc32.ChecksumIEEE([]byte(checksumStr)), nil
}

// wsHandleMarkPriceCandles processes candlestick mark price push data as a result of  subscription to "mark-price-candle*" channel.
func (ok *Exchange) wsHandleMarkPriceCandles(data []byte) error {
	tempo := &struct {
		Argument SubscriptionInfo  `json:"arg"`
		Data     [][5]types.Number `json:"data"`
	}{}
	err := json.Unmarshal(data, tempo)
	if err != nil {
		return err
	}
	candles := make([]CandlestickMarkPrice, len(tempo.Data))
	for x := range tempo.Data {
		candles[x] = CandlestickMarkPrice{
			Timestamp:    time.UnixMilli(tempo.Data[x][0].Int64()),
			OpenPrice:    tempo.Data[x][1].Float64(),
			HighestPrice: tempo.Data[x][2].Float64(),
			LowestPrice:  tempo.Data[x][3].Float64(),
			ClosePrice:   tempo.Data[x][4].Float64(),
		}
	}
	ok.Websocket.DataHandler <- candles
	return nil
}

// wsProcessTrades handles a list of trade information.
func (ok *Exchange) wsProcessTrades(data []byte) error {
	var response WsTradeOrder
	err := json.Unmarshal(data, &response)
	if err != nil {
		return err
	}

	saveTradeData := ok.IsSaveTradeDataEnabled()
	tradeFeed := ok.IsTradeFeedEnabled()
	if !saveTradeData && !tradeFeed {
		return nil
	}

	var assets []asset.Item
	if response.Argument.InstrumentType != "" {
		assetType, err := assetTypeFromInstrumentType(response.Argument.InstrumentType)
		if err != nil {
			return err
		}
		assets = append(assets, assetType)
	} else {
		assets, err = ok.getAssetsFromInstrumentID(response.Argument.InstrumentID.String())
		if err != nil {
			return err
		}
	}
	trades := make([]trade.Data, 0, len(response.Data)*len(assets))
	for i := range response.Data {
		pair, err := currency.NewPairFromString(response.Data[i].InstrumentID)
		if err != nil {
			return err
		}
		for j := range assets {
			trades = append(trades, trade.Data{
				Amount:       response.Data[i].Quantity.Float64(),
				AssetType:    assets[j],
				CurrencyPair: pair,
				Exchange:     ok.Name,
				Side:         response.Data[i].Side,
				Timestamp:    response.Data[i].Timestamp.Time().UTC(),
				TID:          response.Data[i].TradeID,
				Price:        response.Data[i].Price.Float64(),
			})
		}
	}
	if tradeFeed {
		for i := range trades {
			ok.Websocket.DataHandler <- trades[i]
		}
	}
	if saveTradeData {
		return trade.AddTradesToBuffer(trades...)
	}
	return nil
}

// wsProcessOrders handles websocket order push data responses.
func (ok *Exchange) wsProcessOrders(respRaw []byte) error {
	var response WsOrderResponse
	err := json.Unmarshal(respRaw, &response)
	if err != nil {
		return err
	}
	a, err := assetTypeFromInstrumentType(response.Argument.InstrumentType)
	if err != nil {
		return err
	}
	for x := range response.Data {
		orderType, err := order.StringToOrderType(response.Data[x].OrderType)
		if err != nil {
			ok.Websocket.DataHandler <- order.ClassificationError{
				Exchange: ok.Name,
				OrderID:  response.Data[x].OrderID,
				Err:      err,
			}
		}
		orderStatus, err := order.StringToOrderStatus(response.Data[x].State)
		if err != nil {
			ok.Websocket.DataHandler <- order.ClassificationError{
				Exchange: ok.Name,
				OrderID:  response.Data[x].OrderID,
				Err:      err,
			}
		}
		pair, err := currency.NewPairFromString(response.Data[x].InstrumentID)
		if err != nil {
			return err
		}

		avgPrice := response.Data[x].AveragePrice.Float64()
		orderAmount := response.Data[x].Size.Float64()
		execAmount := response.Data[x].AccumulatedFillSize.Float64()

		var quoteAmount float64
		if response.Data[x].SizeType == "quote_ccy" {
			// Size is quote amount.
			quoteAmount = orderAmount
			if orderStatus == order.Filled {
				// We prefer to take execAmount over calculating from quoteAmount / avgPrice
				// because it avoids rounding issues
				orderAmount = execAmount
			} else {
				if avgPrice > 0 {
					orderAmount /= avgPrice
				} else {
					// Size not in Base, and we can't derive a sane value for it
					orderAmount = 0
				}
			}
		}

		var remainingAmount float64
		// Float64 rounding may lead to execAmount > orderAmount by a tiny fraction
		// noting that the order can be fully executed before it's marked as status Filled
		if orderStatus != order.Filled && orderAmount > execAmount {
			remainingAmount = orderAmount - execAmount
		}

		d := &order.Detail{
			Amount:               orderAmount,
			AssetType:            a,
			AverageExecutedPrice: avgPrice,
			ClientOrderID:        response.Data[x].ClientOrderID,
			Date:                 response.Data[x].CreationTime.Time(),
			Exchange:             ok.Name,
			ExecutedAmount:       execAmount,
			Fee:                  0.0 - response.Data[x].Fee.Float64(),
			FeeAsset:             response.Data[x].FeeCurrency,
			OrderID:              response.Data[x].OrderID,
			Pair:                 pair,
			Price:                response.Data[x].Price.Float64(),
			QuoteAmount:          quoteAmount,
			RemainingAmount:      remainingAmount,
			Side:                 response.Data[x].Side,
			Status:               orderStatus,
			Type:                 orderType,
		}
		if orderStatus == order.Filled {
			d.CloseTime = response.Data[x].FillTime.Time()
			if d.Amount == 0 {
				d.Amount = d.ExecutedAmount
			}
		}
		ok.Websocket.DataHandler <- d
	}
	return nil
}

// wsProcessCandles handler to get a list of candlestick messages.
func (ok *Exchange) wsProcessCandles(respRaw []byte) error {
	if respRaw == nil {
		return common.ErrNilPointer
	}
	response := struct {
		Argument SubscriptionInfo  `json:"arg"`
		Data     [][7]types.Number `json:"data"`
	}{}
	err := json.Unmarshal(respRaw, &response)
	if err != nil {
		return err
	}
	if len(response.Data) == 0 {
		return kline.ErrNoTimeSeriesDataToConvert
	}
	var assets []asset.Item
	if response.Argument.InstrumentType != "" {
		assetType, err := assetTypeFromInstrumentType(response.Argument.InstrumentType)
		if err != nil {
			return err
		}
		assets = append(assets, assetType)
	} else {
		assets, err = ok.getAssetsFromInstrumentID(response.Argument.InstrumentID.String())
		if err != nil {
			return err
		}
	}
	candleInterval := strings.TrimPrefix(response.Argument.Channel, candle)
	for i := range response.Data {
		for j := range assets {
			ok.Websocket.DataHandler <- websocket.KlineData{
				Timestamp:  time.UnixMilli(response.Data[i][0].Int64()),
				Pair:       response.Argument.InstrumentID,
				AssetType:  assets[j],
				Exchange:   ok.Name,
				Interval:   candleInterval,
				OpenPrice:  response.Data[i][1].Float64(),
				ClosePrice: response.Data[i][4].Float64(),
				HighPrice:  response.Data[i][2].Float64(),
				LowPrice:   response.Data[i][3].Float64(),
				Volume:     response.Data[i][5].Float64(),
			}
		}
	}
	return nil
}

// wsProcessTickers handles the trade ticker information.
func (ok *Exchange) wsProcessTickers(data []byte) error {
	var response WSTickerResponse
	err := json.Unmarshal(data, &response)
	if err != nil {
		return err
	}
	for i := range response.Data {
		var assets []asset.Item
		if response.Argument.InstrumentType != "" {
			assetType, err := assetTypeFromInstrumentType(response.Argument.InstrumentType)
			if err != nil {
				return err
			}
			assets = append(assets, assetType)
		} else {
			assets, err = ok.getAssetsFromInstrumentID(response.Argument.InstrumentID.String())
			if err != nil {
				return err
			}
		}
		var baseVolume float64
		var quoteVolume float64
		if cap(assets) == 2 {
			baseVolume = response.Data[i].Vol24H.Float64()
			quoteVolume = response.Data[i].VolCcy24H.Float64()
		} else {
			baseVolume = response.Data[i].VolCcy24H.Float64()
			quoteVolume = response.Data[i].Vol24H.Float64()
		}
		for j := range assets {
			tickData := &ticker.Price{
				ExchangeName: ok.Name,
				Open:         response.Data[i].Open24H.Float64(),
				Volume:       baseVolume,
				QuoteVolume:  quoteVolume,
				High:         response.Data[i].High24H.Float64(),
				Low:          response.Data[i].Low24H.Float64(),
				Bid:          response.Data[i].BestBidPrice.Float64(),
				Ask:          response.Data[i].BestAskPrice.Float64(),
				BidSize:      response.Data[i].BestBidSize.Float64(),
				AskSize:      response.Data[i].BestAskSize.Float64(),
				Last:         response.Data[i].LastTradePrice.Float64(),
				AssetType:    assets[j],
				Pair:         response.Data[i].InstrumentID,
				LastUpdated:  response.Data[i].TickerDataGenerationTime.Time(),
			}
			ok.Websocket.DataHandler <- tickData
		}
	}
	return nil
}

// generateSubscriptions returns a list of subscriptions from the configured subscriptions feature
func (ok *Exchange) generateSubscriptions() (subscription.List, error) {
	return ok.Features.Subscriptions.ExpandTemplates(ok)
}

// GetSubscriptionTemplate returns a subscription channel template
func (ok *Exchange) GetSubscriptionTemplate(_ *subscription.Subscription) (*template.Template, error) {
	return template.New("master.tmpl").Funcs(template.FuncMap{
		"channelName":     channelName,
		"isSymbolChannel": isSymbolChannel,
		"isAssetChannel":  isAssetChannel,
		"instType":        GetInstrumentTypeFromAssetItem,
	}).Parse(subTplText)
}

// wsProcessBlockPublicTrades handles the recent block trades data by individual legs.
func (ok *Exchange) wsProcessBlockPublicTrades(data []byte) error {
	var resp PublicBlockTrades
	err := json.Unmarshal(data, &resp)
	if err != nil {
		return err
	}
	trades := make([]trade.Data, len(resp.Data))
	for i := range resp.Data {
		var pair currency.Pair
		pair, err = ok.GetPairFromInstrumentID(resp.Data[i].InstrumentID)
		if err != nil {
			return err
		}
		oSide, err := order.StringToOrderSide(resp.Data[i].Side)
		if err != nil {
			return err
		}
		trades[i] = trade.Data{
			Amount:       resp.Data[i].Size.Float64(),
			AssetType:    asset.Options,
			CurrencyPair: pair,
			Exchange:     ok.Name,
			Side:         oSide,
			Timestamp:    resp.Data[i].Timestamp.Time(),
			TID:          resp.Data[i].TradeID,
			Price:        resp.Data[i].Price.Float64(),
		}
	}
	return trade.AddTradesToBuffer(trades...)
}

func (ok *Exchange) wsProcessBalanceAndPosition(data []byte) error {
	var resp WsBalanceAndPosition
	if err := json.Unmarshal(data, &resp); err != nil {
		return err
	}
	creds, err := ok.GetCredentials(context.TODO())
	if err != nil {
		return err
	}
	var changes []account.Change
	for i := range resp.Data {
		for j := range resp.Data[i].BalanceData {
			changes = append(changes, account.Change{
				AssetType: asset.Spot,
				Account:   resp.Argument.UID,
				Balance: &account.Balance{
					Currency:  currency.NewCode(resp.Data[i].BalanceData[j].Currency),
					Total:     resp.Data[i].BalanceData[j].CashBalance.Float64(),
					Free:      resp.Data[i].BalanceData[j].CashBalance.Float64(),
					UpdatedAt: resp.Data[i].BalanceData[j].UpdateTime.Time(),
				},
			})
		}
		// TODO: Handle position data
	}
	ok.Websocket.DataHandler <- changes
	return account.ProcessChange(ok.Name, changes, creds)
}

// wsProcessPushData processes push data coming through the websocket channel
func (ok *Exchange) wsProcessPushData(data []byte, resp any) error {
	if err := json.Unmarshal(data, resp); err != nil {
		return err
	}
	ok.Websocket.DataHandler <- resp
	return nil
}

// channelName converts global subscription channel names to exchange specific names
func channelName(s *subscription.Subscription) string {
	if s, ok := subscriptionNames[s.Channel]; ok {
		return s
	}
	return s.Channel
}

// isAssetChannel returns if the channel expects one Asset per subscription
func isAssetChannel(s *subscription.Subscription) bool {
	return s.Channel == subscription.MyOrdersChannel
}

// isSymbolChannel returns if the channel expects one Symbol per subscription
func isSymbolChannel(s *subscription.Subscription) bool {
	switch s.Channel {
	case subscription.CandlesChannel, subscription.TickerChannel, subscription.OrderbookChannel, subscription.AllTradesChannel, channelFundingRate:
		return true
	}
	return false
}

const subTplText = `
{{- with $name := channelName $.S }}
	{{- range $asset, $pairs := $.AssetPairs }}
		{{- if isAssetChannel $.S -}}
			{"channel":"{{ $name }}","instType":"{{ instType $asset }}"}
		{{- else if isSymbolChannel $.S }}
			{{- range $p := $pairs -}}
				{"channel":"{{ $name }}","instID":"{{ $p }}"}
				{{ $.PairSeparator }}
			{{- end -}}
		{{- else }}
			{"channel":"{{ $name }}"
			{{- with $algoId := index $.S.Params "algoId" -}} ,"algoId":"{{ $algoId }}" {{- end -}}
			}
		{{- end }}
	{{- $.AssetSeparator }}
	{{- end }}
{{- end }}
`<|MERGE_RESOLUTION|>--- conflicted
+++ resolved
@@ -1060,13 +1060,8 @@
 }
 
 // AppendWsOrderbookItems adds websocket orderbook data bid/asks into an orderbook item array
-<<<<<<< HEAD
-func (ok *Exchange) AppendWsOrderbookItems(entries [][4]types.Number) (orderbook.Tranches, error) {
-	items := make(orderbook.Tranches, len(entries))
-=======
-func (ok *Okx) AppendWsOrderbookItems(entries [][4]types.Number) (orderbook.Levels, error) {
+func (ok *Exchange) AppendWsOrderbookItems(entries [][4]types.Number) (orderbook.Levels, error) {
 	items := make(orderbook.Levels, len(entries))
->>>>>>> 2958e64a
 	for j := range entries {
 		items[j] = orderbook.Level{Amount: entries[j][1].Float64(), Price: entries[j][0].Float64()}
 	}
@@ -1078,11 +1073,7 @@
 // quantity with a semicolon (:) deliminating them. This will also work when
 // there are less than 25 entries (for whatever reason)
 // eg Bid:Ask:Bid:Ask:Ask:Ask
-<<<<<<< HEAD
-func (ok *Exchange) CalculateUpdateOrderbookChecksum(orderbookData *orderbook.Base, checksumVal uint32) error {
-=======
-func (ok *Okx) CalculateUpdateOrderbookChecksum(orderbookData *orderbook.Book, checksumVal uint32) error {
->>>>>>> 2958e64a
+func (ok *Exchange) CalculateUpdateOrderbookChecksum(orderbookData *orderbook.Book, checksumVal uint32) error {
 	var checksum strings.Builder
 	for i := range allowableIterations {
 		if len(orderbookData.Bids)-1 >= i {
