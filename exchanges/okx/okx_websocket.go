--- conflicted
+++ resolved
@@ -28,7 +28,9 @@
 
 var (
 	errInvalidChecksum = errors.New("invalid checksum")
-
+)
+
+var (
 	// defaultSubscribedChannels list of channels which are subscribed by default
 	defaultSubscribedChannels = []string{
 		okxChannelTrades,
@@ -46,7 +48,9 @@
 	candlestickChannelsMap    = map[string]bool{okxChannelCandle1Y: true, okxChannelCandle6M: true, okxChannelCandle3M: true, okxChannelCandle1M: true, okxChannelCandle1W: true, okxChannelCandle1D: true, okxChannelCandle2D: true, okxChannelCandle3D: true, okxChannelCandle5D: true, okxChannelCandle12H: true, okxChannelCandle6H: true, okxChannelCandle4H: true, okxChannelCandle2H: true, okxChannelCandle1H: true, okxChannelCandle30m: true, okxChannelCandle15m: true, okxChannelCandle5m: true, okxChannelCandle3m: true, okxChannelCandle1m: true, okxChannelCandle1Yutc: true, okxChannelCandle3Mutc: true, okxChannelCandle1Mutc: true, okxChannelCandle1Wutc: true, okxChannelCandle1Dutc: true, okxChannelCandle2Dutc: true, okxChannelCandle3Dutc: true, okxChannelCandle5Dutc: true, okxChannelCandle12Hutc: true, okxChannelCandle6Hutc: true}
 	candlesticksMarkPriceMap  = map[string]bool{okxChannelMarkPriceCandle1Y: true, okxChannelMarkPriceCandle6M: true, okxChannelMarkPriceCandle3M: true, okxChannelMarkPriceCandle1M: true, okxChannelMarkPriceCandle1W: true, okxChannelMarkPriceCandle1D: true, okxChannelMarkPriceCandle2D: true, okxChannelMarkPriceCandle3D: true, okxChannelMarkPriceCandle5D: true, okxChannelMarkPriceCandle12H: true, okxChannelMarkPriceCandle6H: true, okxChannelMarkPriceCandle4H: true, okxChannelMarkPriceCandle2H: true, okxChannelMarkPriceCandle1H: true, okxChannelMarkPriceCandle30m: true, okxChannelMarkPriceCandle15m: true, okxChannelMarkPriceCandle5m: true, okxChannelMarkPriceCandle3m: true, okxChannelMarkPriceCandle1m: true, okxChannelMarkPriceCandle1Yutc: true, okxChannelMarkPriceCandle3Mutc: true, okxChannelMarkPriceCandle1Mutc: true, okxChannelMarkPriceCandle1Wutc: true, okxChannelMarkPriceCandle1Dutc: true, okxChannelMarkPriceCandle2Dutc: true, okxChannelMarkPriceCandle3Dutc: true, okxChannelMarkPriceCandle5Dutc: true, okxChannelMarkPriceCandle12Hutc: true, okxChannelMarkPriceCandle6Hutc: true}
 	candlesticksIndexPriceMap = map[string]bool{okxChannelIndexCandle1Y: true, okxChannelIndexCandle6M: true, okxChannelIndexCandle3M: true, okxChannelIndexCandle1M: true, okxChannelIndexCandle1W: true, okxChannelIndexCandle1D: true, okxChannelIndexCandle2D: true, okxChannelIndexCandle3D: true, okxChannelIndexCandle5D: true, okxChannelIndexCandle12H: true, okxChannelIndexCandle6H: true, okxChannelIndexCandle4H: true, okxChannelIndexCandle2H: true, okxChannelIndexCandle1H: true, okxChannelIndexCandle30m: true, okxChannelIndexCandle15m: true, okxChannelIndexCandle5m: true, okxChannelIndexCandle3m: true, okxChannelIndexCandle1m: true, okxChannelIndexCandle1Yutc: true, okxChannelIndexCandle3Mutc: true, okxChannelIndexCandle1Mutc: true, okxChannelIndexCandle1Wutc: true, okxChannelIndexCandle1Dutc: true, okxChannelIndexCandle2Dutc: true, okxChannelIndexCandle3Dutc: true, okxChannelIndexCandle5Dutc: true, okxChannelIndexCandle12Hutc: true, okxChannelIndexCandle6Hutc: true}
-
+)
+
+var (
 	pingMsg = []byte("ping")
 	pongMsg = []byte("pong")
 )
@@ -217,15 +221,17 @@
 	var dialer websocket.Dialer
 	dialer.ReadBufferSize = 8192
 	dialer.WriteBufferSize = 8192
+
 	spotWebsocket, err := ok.Websocket.GetAssetWebsocket(asset.Spot)
 	if err != nil {
-		return fmt.Errorf("%w asset type: %v", err, asset.Spot)
+		return err
 	}
 	err = spotWebsocket.Conn.Dial(&dialer, http.Header{})
 	if err != nil {
 		return err
 	}
-	go ok.WsReadData(spotWebsocket.Conn)
+	ok.Websocket.Wg.Add(1)
+	go ok.wsReadData(spotWebsocket.Conn)
 	if ok.Verbose {
 		log.Debugf(log.ExchangeSys, "Successful connection to %v\n",
 			ok.Websocket.GetWebsocketURL())
@@ -255,13 +261,14 @@
 	}
 	spotWebsocket, err := ok.Websocket.GetAssetWebsocket(asset.Spot)
 	if err != nil {
-		return fmt.Errorf("%w asset type: %v", err, asset.Spot)
+		return err
 	}
 	err = spotWebsocket.AuthConn.Dial(dialer, http.Header{})
 	if err != nil {
 		return fmt.Errorf("%v Websocket connection %v error. Error %v", ok.Name, okxAPIWebsocketPrivateURL, err)
 	}
-	go ok.WsReadData(spotWebsocket.AuthConn)
+	ok.Websocket.Wg.Add(1)
+	go ok.wsReadData(spotWebsocket.AuthConn)
 	spotWebsocket.AuthConn.SetupPingHandler(stream.PingHandler{
 		MessageType: websocket.TextMessage,
 		Message:     pingMsg,
@@ -334,6 +341,20 @@
 	}
 }
 
+// wsReadData sends msgs from public and auth websockets to data handler
+func (ok *Okx) wsReadData(ws stream.Connection) {
+	defer ok.Websocket.Wg.Done()
+	for {
+		resp := ws.ReadMessage()
+		if resp.Raw == nil {
+			return
+		}
+		if err := ok.WsHandleData(resp.Raw); err != nil {
+			ok.Websocket.DataHandler <- err
+		}
+	}
+}
+
 // Subscribe sends a websocket subscription request to several channels to receive data.
 func (ok *Okx) Subscribe(channelsToSubscribe subscription.List) error {
 	return ok.handleSubscription(operationSubscribe, channelsToSubscribe)
@@ -346,27 +367,17 @@
 
 // handleSubscription sends a subscription and unsubscription information thought the websocket endpoint.
 // as of the okx, exchange this endpoint sends subscription and unsubscription messages but with a list of json objects.
-<<<<<<< HEAD
-func (ok *Okx) handleSubscription(operation string, subscriptions []subscription.Subscription) error {
+func (ok *Okx) handleSubscription(operation string, subscriptions subscription.List) error {
 	spotWebsocket, err := ok.Websocket.GetAssetWebsocket(asset.Spot)
 	if err != nil {
-		return fmt.Errorf("%w asset type: %v", err, asset.Spot)
-	}
-=======
-func (ok *Okx) handleSubscription(operation string, subscriptions subscription.List) error {
->>>>>>> 59469331
+		return err
+	}
 	request := WSSubscriptionInformationList{Operation: operation}
 	authRequests := WSSubscriptionInformationList{Operation: operation}
 	ok.WsRequestSemaphore <- 1
 	defer func() { <-ok.WsRequestSemaphore }()
-<<<<<<< HEAD
-	var channels []subscription.Subscription
-	var authChannels []subscription.Subscription
-	var format currency.PairFormat
-=======
 	var channels subscription.List
 	var authChannels subscription.List
->>>>>>> 59469331
 	for i := 0; i < len(subscriptions); i++ {
 		s := subscriptions[i]
 		if len(s.Pairs) > 1 {
@@ -487,15 +498,9 @@
 					return err
 				}
 				if operation == operationUnsubscribe {
-<<<<<<< HEAD
-					spotWebsocket.RemoveSubscriptions(channels...)
+					err = spotWebsocket.RemoveSubscriptions(channels...)
 				} else {
-					spotWebsocket.AddSuccessfulSubscriptions(channels...)
-=======
-					err = ok.Websocket.RemoveSubscriptions(channels...)
-				} else {
-					err = ok.Websocket.AddSuccessfulSubscriptions(channels...)
->>>>>>> 59469331
+					err = spotWebsocket.AddSuccessfulSubscriptions(channels...)
 				}
 				if err != nil {
 					return err
@@ -517,15 +522,9 @@
 					return err
 				}
 				if operation == operationUnsubscribe {
-<<<<<<< HEAD
-					spotWebsocket.RemoveSubscriptions(channels...)
+					err = spotWebsocket.RemoveSubscriptions(channels...)
 				} else {
-					spotWebsocket.AddSuccessfulSubscriptions(channels...)
-=======
-					err = ok.Websocket.RemoveSubscriptions(channels...)
-				} else {
-					err = ok.Websocket.AddSuccessfulSubscriptions(channels...)
->>>>>>> 59469331
+					err = spotWebsocket.AddSuccessfulSubscriptions(channels...)
 				}
 				if err != nil {
 					return err
@@ -538,65 +537,23 @@
 	}
 
 	if len(request.Arguments) > 0 {
-<<<<<<< HEAD
-		err = spotWebsocket.Conn.SendJSONMessage(request)
-		if err != nil {
-=======
-		if err := ok.Websocket.Conn.SendJSONMessage(request); err != nil {
->>>>>>> 59469331
+		if err := spotWebsocket.Conn.SendJSONMessage(request); err != nil {
 			return err
 		}
 	}
 
 	if len(authRequests.Arguments) > 0 && ok.Websocket.CanUseAuthenticatedEndpoints() {
-<<<<<<< HEAD
-		err = spotWebsocket.AuthConn.SendJSONMessage(authRequests)
-		if err != nil {
-=======
-		if err := ok.Websocket.AuthConn.SendJSONMessage(authRequests); err != nil {
->>>>>>> 59469331
+		if err := spotWebsocket.AuthConn.SendJSONMessage(authRequests); err != nil {
 			return err
 		}
 	}
 
 	channels = append(channels, authChannels...)
 	if operation == operationUnsubscribe {
-<<<<<<< HEAD
-		channels = append(channels, authChannels...)
-		spotWebsocket.RemoveSubscriptions(channels...)
-	} else {
-		channels = append(channels, authChannels...)
-		spotWebsocket.AddSuccessfulSubscriptions(channels...)
-=======
-		return ok.Websocket.RemoveSubscriptions(channels...)
->>>>>>> 59469331
-	}
-
-	return ok.Websocket.AddSuccessfulSubscriptions(channels...)
-}
-
-// WsReadData read coming messages thought the websocket connection and process the data.
-func (ok *Okx) WsReadData(ws stream.Connection) {
-	spotWebsocket, err := ok.Websocket.GetAssetWebsocket(asset.Spot)
-	if err != nil {
-		log.Errorf(log.ExchangeSys, "%v asset type: %v", err, asset.Spot)
-	}
-	spotWebsocket.Wg.Add(1)
-	defer spotWebsocket.Wg.Done()
-	for {
-		select {
-		case <-spotWebsocket.ShutdownC:
-			return
-		default:
-			resp := ws.ReadMessage()
-			if resp.Raw == nil {
-				return
-			}
-			if err := ok.WsHandleData(resp.Raw); err != nil {
-				ok.Websocket.DataHandler <- err
-			}
-		}
-	}
+		return spotWebsocket.RemoveSubscriptions(channels...)
+	}
+
+	return spotWebsocket.AddSuccessfulSubscriptions(channels...)
 }
 
 // WsHandleData will read websocket raw data and pass to appropriate handler
@@ -1411,11 +1368,7 @@
 	if arg == nil {
 		return nil, errNilArgument
 	}
-	spotWebsocket, err := ok.Websocket.GetAssetWebsocket(asset.Spot)
-	if err != nil {
-		return nil, fmt.Errorf("%w asset type: %v", err, asset.Spot)
-	}
-	err = ok.validatePlaceOrderParams(arg)
+	err := ok.validatePlaceOrderParams(arg)
 	if err != nil {
 		return nil, err
 	}
@@ -1427,6 +1380,10 @@
 		ID:        randomID,
 		Arguments: []PlaceOrderRequestParam{*arg},
 		Operation: okxOpOrder,
+	}
+	spotWebsocket, err := ok.Websocket.GetAssetWebsocket(asset.Spot)
+	if err != nil {
+		return nil, err
 	}
 	err = spotWebsocket.AuthConn.SendJSONMessage(input)
 	if err != nil {
@@ -1470,10 +1427,7 @@
 
 // WsPlaceMultipleOrder creates an order through the websocket stream.
 func (ok *Okx) WsPlaceMultipleOrder(args []PlaceOrderRequestParam) ([]OrderData, error) {
-	spotWebsocket, err := ok.Websocket.GetAssetWebsocket(asset.Spot)
-	if err != nil {
-		return nil, fmt.Errorf("%w asset type: %v", err, asset.Spot)
-	}
+	var err error
 	for x := range args {
 		arg := args[x]
 		err = ok.validatePlaceOrderParams(&arg)
@@ -1489,6 +1443,10 @@
 		ID:        randomID,
 		Arguments: args,
 		Operation: okxOpBatchOrders,
+	}
+	spotWebsocket, err := ok.Websocket.GetAssetWebsocket(asset.Spot)
+	if err != nil {
+		return nil, err
 	}
 	err = spotWebsocket.AuthConn.SendJSONMessage(input)
 	if err != nil {
@@ -1548,10 +1506,6 @@
 	if arg.InstrumentID == "" {
 		return nil, errMissingInstrumentID
 	}
-	spotWebsocket, err := ok.Websocket.GetAssetWebsocket(asset.Spot)
-	if err != nil {
-		return nil, fmt.Errorf("%w asset type: %v", err, asset.Spot)
-	}
 	if arg.OrderID == "" && arg.ClientOrderID == "" {
 		return nil, errors.New("either order id or client supplier id is required")
 	}
@@ -1563,6 +1517,10 @@
 		ID:        randomID,
 		Arguments: []CancelOrderRequestParam{arg},
 		Operation: okxOpCancelOrder,
+	}
+	spotWebsocket, err := ok.Websocket.GetAssetWebsocket(asset.Spot)
+	if err != nil {
+		return nil, err
 	}
 	err = spotWebsocket.AuthConn.SendJSONMessage(input)
 	if err != nil {
@@ -1606,10 +1564,6 @@
 
 // WsCancelMultipleOrder cancel multiple order through the websocket channel.
 func (ok *Okx) WsCancelMultipleOrder(args []CancelOrderRequestParam) ([]OrderData, error) {
-	spotWebsocket, err := ok.Websocket.GetAssetWebsocket(asset.Spot)
-	if err != nil {
-		return nil, fmt.Errorf("%w asset type: %v", err, asset.Spot)
-	}
 	for x := range args {
 		arg := args[x]
 		if arg.InstrumentID == "" {
@@ -1627,6 +1581,10 @@
 		ID:        randomID,
 		Arguments: args,
 		Operation: okxOpBatchCancelOrders,
+	}
+	spotWebsocket, err := ok.Websocket.GetAssetWebsocket(asset.Spot)
+	if err != nil {
+		return nil, err
 	}
 	err = spotWebsocket.AuthConn.SendJSONMessage(input)
 	if err != nil {
@@ -1686,10 +1644,6 @@
 	if arg == nil {
 		return nil, errNilArgument
 	}
-	spotWebsocket, err := ok.Websocket.GetAssetWebsocket(asset.Spot)
-	if err != nil {
-		return nil, fmt.Errorf("%w asset type: %v", err, asset.Spot)
-	}
 	if arg.InstrumentID == "" {
 		return nil, errMissingInstrumentID
 	}
@@ -1707,6 +1661,10 @@
 		ID:        randomID,
 		Operation: okxOpAmendOrder,
 		Arguments: []AmendOrderRequestParams{*arg},
+	}
+	spotWebsocket, err := ok.Websocket.GetAssetWebsocket(asset.Spot)
+	if err != nil {
+		return nil, err
 	}
 	err = spotWebsocket.AuthConn.SendJSONMessage(input)
 	if err != nil {
@@ -1761,10 +1719,6 @@
 			return nil, errInvalidNewSizeOrPriceInformation
 		}
 	}
-	spotWebsocket, err := ok.Websocket.GetAssetWebsocket(asset.Spot)
-	if err != nil {
-		return nil, fmt.Errorf("%w asset type: %v", err, asset.Spot)
-	}
 	randomID, err := common.GenerateRandomString(4, common.NumberCharacters)
 	if err != nil {
 		return nil, err
@@ -1773,6 +1727,10 @@
 		ID:        randomID,
 		Operation: okxOpBatchAmendOrders,
 		Arguments: args,
+	}
+	spotWebsocket, err := ok.Websocket.GetAssetWebsocket(asset.Spot)
+	if err != nil {
+		return nil, err
 	}
 	err = spotWebsocket.AuthConn.SendJSONMessage(input)
 	if err != nil {
@@ -1884,14 +1842,11 @@
 	if channel == "" {
 		return errMissingValidChannelInformation
 	}
-	spotWebsocket, err := ok.Websocket.GetAssetWebsocket(asset.Spot)
-	if err != nil {
-		return fmt.Errorf("%w asset type: %v", err, asset.Spot)
-	}
 	var underlying string
 	var instrumentID string
 	var instrumentType string
 	var format currency.PairFormat
+	var err error
 	if tInstrumentType {
 		instrumentType = ok.GetInstrumentTypeFromAssetItem(assetType)
 		if instrumentType != okxInstTypeSpot &&
@@ -1930,6 +1885,10 @@
 	}
 	ok.WsRequestSemaphore <- 1
 	defer func() { <-ok.WsRequestSemaphore }()
+	spotWebsocket, err := ok.Websocket.GetAssetWebsocket(asset.Spot)
+	if err != nil {
+		return err
+	}
 	return spotWebsocket.Conn.SendJSONMessage(input)
 }
 
@@ -1940,18 +1899,10 @@
 	if operation != operationSubscribe && operation != operationUnsubscribe {
 		return errInvalidWebsocketEvent
 	}
-	spotWebsocket, err := ok.Websocket.GetAssetWebsocket(asset.Spot)
-	if err != nil {
-		return fmt.Errorf("%w asset type: %v", err, asset.Spot)
-	}
 	var underlying string
 	var instrumentID string
 	var instrumentType string
 	var ccy string
-<<<<<<< HEAD
-	var format currency.PairFormat
-=======
->>>>>>> 59469331
 	if params.InstrumentType {
 		instrumentType = ok.GetInstrumentTypeFromAssetItem(assetType)
 		if instrumentType != okxInstTypeMargin &&
@@ -2004,6 +1955,10 @@
 	}
 	ok.WsRequestSemaphore <- 1
 	defer func() { <-ok.WsRequestSemaphore }()
+	spotWebsocket, err := ok.Websocket.GetAssetWebsocket(asset.Spot)
+	if err != nil {
+		return err
+	}
 	return spotWebsocket.AuthConn.SendJSONMessage(input)
 }
 
