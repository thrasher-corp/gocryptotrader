package okx

import (
	"bytes"
	"context"
	"encoding/json"
	"errors"
	"fmt"
	"hash/crc32"
	"net/http"
	"strconv"
	"strings"
	"time"

	"github.com/gorilla/websocket"
	"github.com/thrasher-corp/gocryptotrader/common"
	"github.com/thrasher-corp/gocryptotrader/common/crypto"
	"github.com/thrasher-corp/gocryptotrader/currency"
	"github.com/thrasher-corp/gocryptotrader/exchanges/asset"
	"github.com/thrasher-corp/gocryptotrader/exchanges/order"
	"github.com/thrasher-corp/gocryptotrader/exchanges/orderbook"
	"github.com/thrasher-corp/gocryptotrader/exchanges/stream"
	"github.com/thrasher-corp/gocryptotrader/exchanges/ticker"
	"github.com/thrasher-corp/gocryptotrader/exchanges/trade"
	"github.com/thrasher-corp/gocryptotrader/log"
)

var (
	errInvalidChecksum = errors.New("invalid checksum")

	// responseStream a channel thought which the data coming from the two websocket connection will go through.
	responseStream = make(chan stream.Response)

	// defaultSubscribedChannels list of channels which are subscribed by default
	defaultSubscribedChannels = []string{
		okxChannelTrades,
		okxChannelOrderBooks,
		okxChannelTickers,
	}

	candlestickChannelsMap    = map[string]bool{okxChannelCandle1Y: true, okxChannelCandle6M: true, okxChannelCandle3M: true, okxChannelCandle1M: true, okxChannelCandle1W: true, okxChannelCandle1D: true, okxChannelCandle2D: true, okxChannelCandle3D: true, okxChannelCandle5D: true, okxChannelCandle12H: true, okxChannelCandle6H: true, okxChannelCandle4H: true, okxChannelCandle2H: true, okxChannelCandle1H: true, okxChannelCandle30m: true, okxChannelCandle15m: true, okxChannelCandle5m: true, okxChannelCandle3m: true, okxChannelCandle1m: true, okxChannelCandle1Yutc: true, okxChannelCandle3Mutc: true, okxChannelCandle1Mutc: true, okxChannelCandle1Wutc: true, okxChannelCandle1Dutc: true, okxChannelCandle2Dutc: true, okxChannelCandle3Dutc: true, okxChannelCandle5Dutc: true, okxChannelCandle12Hutc: true, okxChannelCandle6Hutc: true}
	candlesticksMarkPriceMap  = map[string]bool{okxChannelMarkPriceCandle1Y: true, okxChannelMarkPriceCandle6M: true, okxChannelMarkPriceCandle3M: true, okxChannelMarkPriceCandle1M: true, okxChannelMarkPriceCandle1W: true, okxChannelMarkPriceCandle1D: true, okxChannelMarkPriceCandle2D: true, okxChannelMarkPriceCandle3D: true, okxChannelMarkPriceCandle5D: true, okxChannelMarkPriceCandle12H: true, okxChannelMarkPriceCandle6H: true, okxChannelMarkPriceCandle4H: true, okxChannelMarkPriceCandle2H: true, okxChannelMarkPriceCandle1H: true, okxChannelMarkPriceCandle30m: true, okxChannelMarkPriceCandle15m: true, okxChannelMarkPriceCandle5m: true, okxChannelMarkPriceCandle3m: true, okxChannelMarkPriceCandle1m: true, okxChannelMarkPriceCandle1Yutc: true, okxChannelMarkPriceCandle3Mutc: true, okxChannelMarkPriceCandle1Mutc: true, okxChannelMarkPriceCandle1Wutc: true, okxChannelMarkPriceCandle1Dutc: true, okxChannelMarkPriceCandle2Dutc: true, okxChannelMarkPriceCandle3Dutc: true, okxChannelMarkPriceCandle5Dutc: true, okxChannelMarkPriceCandle12Hutc: true, okxChannelMarkPriceCandle6Hutc: true}
	candlesticksIndexPriceMap = map[string]bool{okxChannelIndexCandle1Y: true, okxChannelIndexCandle6M: true, okxChannelIndexCandle3M: true, okxChannelIndexCandle1M: true, okxChannelIndexCandle1W: true, okxChannelIndexCandle1D: true, okxChannelIndexCandle2D: true, okxChannelIndexCandle3D: true, okxChannelIndexCandle5D: true, okxChannelIndexCandle12H: true, okxChannelIndexCandle6H: true, okxChannelIndexCandle4H: true, okxChannelIndexCandle2H: true, okxChannelIndexCandle1H: true, okxChannelIndexCandle30m: true, okxChannelIndexCandle15m: true, okxChannelIndexCandle5m: true, okxChannelIndexCandle3m: true, okxChannelIndexCandle1m: true, okxChannelIndexCandle1Yutc: true, okxChannelIndexCandle3Mutc: true, okxChannelIndexCandle1Mutc: true, okxChannelIndexCandle1Wutc: true, okxChannelIndexCandle1Dutc: true, okxChannelIndexCandle2Dutc: true, okxChannelIndexCandle3Dutc: true, okxChannelIndexCandle5Dutc: true, okxChannelIndexCandle12Hutc: true, okxChannelIndexCandle6Hutc: true}
)

var (
	pingMsg = []byte("ping")
	pongMsg = []byte("pong")
)

const (
<<<<<<< HEAD
	// wsOrderbookChecksumDelimiter to be used in validating checksum
	wsOrderbookChecksumDelimiter = ":"
	// maxConnByteLen otal length of multiple channels cannot exceed 4096 bytes.
=======
	// allowableIterations use the first 25 bids and asks in the full load to form a string
	allowableIterations = 25

	// OkxOrderBookSnapshot orderbook push data type 'snapshot'
	OkxOrderBookSnapshot = "snapshot"
	// OkxOrderBookUpdate orderbook push data type 'update'
	OkxOrderBookUpdate = "update"

	// ColonDelimiter to be used in validating checksum
	ColonDelimiter = ":"

	// maxConnByteLen total length of multiple channels cannot exceed 4096 bytes.
>>>>>>> 9bb7361f
	maxConnByteLen = 4096
	// allowableIterations use the first 25 bids and asks in the full load to form a string
	allowableIterations = 25
	// wsOrderbookSnapshot orderbook push data type 'snapshot'
	wsOrderbookSnapshot = "snapshot"
	// wsOrderbookUpdate orderbook push data type 'update'
	wsOrderbookUpdate = "update"

	// Candlestick channels
	markPrice        = "mark-price-"
	indexCandlestick = "index-"
	candle           = "candle"

	// Ticker channel
	okxChannelTickers                = "tickers"
	okxChannelIndexTickers           = "index-tickers"
	okxChannelStatus                 = "status"
	okxChannelPublicStrucBlockTrades = "public-struc-block-trades"
	okxChannelBlockTickers           = "block-tickers"

	// Private Channels
	okxChannelAccount              = "account"
	okxChannelPositions            = "positions"
	okxChannelBalanceAndPosition   = "balance_and_position"
	okxChannelOrders               = "orders"
	okxChannelAlgoOrders           = "orders-algo"
	okxChannelAlgoAdvance          = "algo-advance"
	okxChannelLiquidationWarning   = "liquidation-warning"
	okxChannelAccountGreeks        = "account-greeks"
	okxChannelRFQs                 = "rfqs"
	okxChannelQuotes               = "quotes"
	okxChannelStructureBlockTrades = "struc-block-trades"
	okxChannelSpotGridOrder        = "grid-orders-spot"
	okxChannelGridOrdersContract   = "grid-orders-contract"
	okxChannelGridPositions        = "grid-positions"
	okcChannelGridSubOrders        = "grid-sub-orders"
	okxChannelInstruments          = "instruments"
	okxChannelOpenInterest         = "open-interest"
	okxChannelTrades               = "trades"

	okxChannelEstimatedPrice  = "estimated-price"
	okxChannelMarkPrice       = "mark-price"
	okxChannelPriceLimit      = "price-limit"
	okxChannelOrderBooks      = "books"
	okxChannelOrderBooks5     = "books5"
	okxChannelOrderBooks50TBT = "books50-l2-tbt"
	okxChannelOrderBooksTBT   = "books-l2-tbt"
	okxChannelBBOTBT          = "bbo-tbt"
	okxChannelOptSummary      = "opt-summary"
	okxChannelFundingRate     = "funding-rate"

	// Websocket trade endpoint operations
	okxOpOrder             = "order"
	okxOpBatchOrders       = "batch-orders"
	okxOpCancelOrder       = "cancel-order"
	okxOpBatchCancelOrders = "batch-cancel-orders"
	okxOpAmendOrder        = "amend-order"
	okxOpBatchAmendOrders  = "batch-amend-orders"

	// Candlestick lengths
	okxChannelCandle1Y     = candle + "1Y"
	okxChannelCandle6M     = candle + "6M"
	okxChannelCandle3M     = candle + "3M"
	okxChannelCandle1M     = candle + "1M"
	okxChannelCandle1W     = candle + "1W"
	okxChannelCandle1D     = candle + "1D"
	okxChannelCandle2D     = candle + "2D"
	okxChannelCandle3D     = candle + "3D"
	okxChannelCandle5D     = candle + "5D"
	okxChannelCandle12H    = candle + "12H"
	okxChannelCandle6H     = candle + "6H"
	okxChannelCandle4H     = candle + "4H"
	okxChannelCandle2H     = candle + "2H"
	okxChannelCandle1H     = candle + "1H"
	okxChannelCandle30m    = candle + "30m"
	okxChannelCandle15m    = candle + "15m"
	okxChannelCandle5m     = candle + "5m"
	okxChannelCandle3m     = candle + "3m"
	okxChannelCandle1m     = candle + "1m"
	okxChannelCandle1Yutc  = candle + "1Yutc"
	okxChannelCandle3Mutc  = candle + "3Mutc"
	okxChannelCandle1Mutc  = candle + "1Mutc"
	okxChannelCandle1Wutc  = candle + "1Wutc"
	okxChannelCandle1Dutc  = candle + "1Dutc"
	okxChannelCandle2Dutc  = candle + "2Dutc"
	okxChannelCandle3Dutc  = candle + "3Dutc"
	okxChannelCandle5Dutc  = candle + "5Dutc"
	okxChannelCandle12Hutc = candle + "12Hutc"
	okxChannelCandle6Hutc  = candle + "6Hutc"

	// Index Candlesticks Channels
	okxChannelIndexCandle1Y     = indexCandlestick + okxChannelCandle1Y
	okxChannelIndexCandle6M     = indexCandlestick + okxChannelCandle6M
	okxChannelIndexCandle3M     = indexCandlestick + okxChannelCandle3M
	okxChannelIndexCandle1M     = indexCandlestick + okxChannelCandle1M
	okxChannelIndexCandle1W     = indexCandlestick + okxChannelCandle1W
	okxChannelIndexCandle1D     = indexCandlestick + okxChannelCandle1D
	okxChannelIndexCandle2D     = indexCandlestick + okxChannelCandle2D
	okxChannelIndexCandle3D     = indexCandlestick + okxChannelCandle3D
	okxChannelIndexCandle5D     = indexCandlestick + okxChannelCandle5D
	okxChannelIndexCandle12H    = indexCandlestick + okxChannelCandle12H
	okxChannelIndexCandle6H     = indexCandlestick + okxChannelCandle6H
	okxChannelIndexCandle4H     = indexCandlestick + okxChannelCandle4H
	okxChannelIndexCandle2H     = indexCandlestick + okxChannelCandle2H
	okxChannelIndexCandle1H     = indexCandlestick + okxChannelCandle1H
	okxChannelIndexCandle30m    = indexCandlestick + okxChannelCandle30m
	okxChannelIndexCandle15m    = indexCandlestick + okxChannelCandle15m
	okxChannelIndexCandle5m     = indexCandlestick + okxChannelCandle5m
	okxChannelIndexCandle3m     = indexCandlestick + okxChannelCandle3m
	okxChannelIndexCandle1m     = indexCandlestick + okxChannelCandle1m
	okxChannelIndexCandle1Yutc  = indexCandlestick + okxChannelCandle1Yutc
	okxChannelIndexCandle3Mutc  = indexCandlestick + okxChannelCandle3Mutc
	okxChannelIndexCandle1Mutc  = indexCandlestick + okxChannelCandle1Mutc
	okxChannelIndexCandle1Wutc  = indexCandlestick + okxChannelCandle1Wutc
	okxChannelIndexCandle1Dutc  = indexCandlestick + okxChannelCandle1Dutc
	okxChannelIndexCandle2Dutc  = indexCandlestick + okxChannelCandle2Dutc
	okxChannelIndexCandle3Dutc  = indexCandlestick + okxChannelCandle3Dutc
	okxChannelIndexCandle5Dutc  = indexCandlestick + okxChannelCandle5Dutc
	okxChannelIndexCandle12Hutc = indexCandlestick + okxChannelCandle12Hutc
	okxChannelIndexCandle6Hutc  = indexCandlestick + okxChannelCandle6Hutc

	// Mark price candlesticks channel
	okxChannelMarkPriceCandle1Y     = markPrice + okxChannelCandle1Y
	okxChannelMarkPriceCandle6M     = markPrice + okxChannelCandle6M
	okxChannelMarkPriceCandle3M     = markPrice + okxChannelCandle3M
	okxChannelMarkPriceCandle1M     = markPrice + okxChannelCandle1M
	okxChannelMarkPriceCandle1W     = markPrice + okxChannelCandle1W
	okxChannelMarkPriceCandle1D     = markPrice + okxChannelCandle1D
	okxChannelMarkPriceCandle2D     = markPrice + okxChannelCandle2D
	okxChannelMarkPriceCandle3D     = markPrice + okxChannelCandle3D
	okxChannelMarkPriceCandle5D     = markPrice + okxChannelCandle5D
	okxChannelMarkPriceCandle12H    = markPrice + okxChannelCandle12H
	okxChannelMarkPriceCandle6H     = markPrice + okxChannelCandle6H
	okxChannelMarkPriceCandle4H     = markPrice + okxChannelCandle4H
	okxChannelMarkPriceCandle2H     = markPrice + okxChannelCandle2H
	okxChannelMarkPriceCandle1H     = markPrice + okxChannelCandle1H
	okxChannelMarkPriceCandle30m    = markPrice + okxChannelCandle30m
	okxChannelMarkPriceCandle15m    = markPrice + okxChannelCandle15m
	okxChannelMarkPriceCandle5m     = markPrice + okxChannelCandle5m
	okxChannelMarkPriceCandle3m     = markPrice + okxChannelCandle3m
	okxChannelMarkPriceCandle1m     = markPrice + okxChannelCandle1m
	okxChannelMarkPriceCandle1Yutc  = markPrice + okxChannelCandle1Yutc
	okxChannelMarkPriceCandle3Mutc  = markPrice + okxChannelCandle3Mutc
	okxChannelMarkPriceCandle1Mutc  = markPrice + okxChannelCandle1Mutc
	okxChannelMarkPriceCandle1Wutc  = markPrice + okxChannelCandle1Wutc
	okxChannelMarkPriceCandle1Dutc  = markPrice + okxChannelCandle1Dutc
	okxChannelMarkPriceCandle2Dutc  = markPrice + okxChannelCandle2Dutc
	okxChannelMarkPriceCandle3Dutc  = markPrice + okxChannelCandle3Dutc
	okxChannelMarkPriceCandle5Dutc  = markPrice + okxChannelCandle5Dutc
	okxChannelMarkPriceCandle12Hutc = markPrice + okxChannelCandle12Hutc
	okxChannelMarkPriceCandle6Hutc  = markPrice + okxChannelCandle6Hutc
)

// WsConnect initiates a websocket connection
func (ok *Okx) WsConnect() error {
	if !ok.Websocket.IsEnabled() || !ok.IsEnabled() {
		return errors.New(stream.WebsocketNotEnabled)
	}
	var dialer websocket.Dialer
	dialer.ReadBufferSize = 8192
	dialer.WriteBufferSize = 8192

	err := ok.Websocket.Conn.Dial(&dialer, http.Header{})
	if err != nil {
		return err
	}
	ok.Websocket.Wg.Add(2)
	go ok.wsFunnelConnectionData(ok.Websocket.Conn)
	go ok.WsReadData()
	go ok.WsResponseMultiplexer.Run()
	if ok.Verbose {
		log.Debugf(log.ExchangeSys, "Successful connection to %v\n",
			ok.Websocket.GetWebsocketURL())
	}
	ok.Websocket.Conn.SetupPingHandler(stream.PingHandler{
		MessageType: websocket.TextMessage,
		Message:     pingMsg,
		Delay:       time.Second * 27,
	})
	if ok.IsWebsocketAuthenticationSupported() {
		var authDialer websocket.Dialer
		authDialer.ReadBufferSize = 8192
		authDialer.WriteBufferSize = 8192
		err = ok.WsAuth(context.TODO(), &authDialer)
		if err != nil {
			ok.Websocket.SetCanUseAuthenticatedEndpoints(false)
		}
	}
	return nil
}

// WsAuth will connect to Okx's Private websocket connection and Authenticate with a login payload.
func (ok *Okx) WsAuth(ctx context.Context, dialer *websocket.Dialer) error {
	if !ok.Websocket.CanUseAuthenticatedEndpoints() {
		return fmt.Errorf("%v AuthenticatedWebsocketAPISupport not enabled", ok.Name)
	}
	err := ok.Websocket.AuthConn.Dial(dialer, http.Header{})
	if err != nil {
		return fmt.Errorf("%v Websocket connection %v error. Error %v", ok.Name, okxAPIWebsocketPrivateURL, err)
	}
	ok.Websocket.Wg.Add(1)
	go ok.wsFunnelConnectionData(ok.Websocket.AuthConn)
	ok.Websocket.AuthConn.SetupPingHandler(stream.PingHandler{
		MessageType: websocket.TextMessage,
		Message:     pingMsg,
		Delay:       time.Second * 27,
	})
	creds, err := ok.GetCredentials(ctx)
	if err != nil {
		return err
	}
	ok.Websocket.SetCanUseAuthenticatedEndpoints(true)
	timeUnix := time.Now()
	signPath := "/users/self/verify"
	hmac, err := crypto.GetHMAC(crypto.HashSHA256,
		[]byte(strconv.FormatInt(timeUnix.UTC().Unix(), 10)+http.MethodGet+signPath),
		[]byte(creds.Secret),
	)
	if err != nil {
		return err
	}
	base64Sign := crypto.Base64Encode(hmac)
	request := WebsocketEventRequest{
		Operation: operationLogin,
		Arguments: []WebsocketLoginData{
			{
				APIKey:     creds.Key,
				Passphrase: creds.ClientID,
				Timestamp:  timeUnix,
				Sign:       base64Sign,
			},
		},
	}
	err = ok.Websocket.AuthConn.SendJSONMessage(request)
	if err != nil {
		return err
	}
	timer := time.NewTimer(ok.WebsocketResponseCheckTimeout)
	randomID, err := common.GenerateRandomString(16)
	if err != nil {
		return fmt.Errorf("%w, generating random string for incoming websocket response failed", err)
	}
	wsResponse := make(chan *wsIncomingData)
	ok.WsResponseMultiplexer.Register <- &wsRequestInfo{
		ID:    randomID,
		Chan:  wsResponse,
		Event: operationLogin,
	}
	ok.WsRequestSemaphore <- 1
	defer func() {
		<-ok.WsRequestSemaphore
	}()
	defer func() { ok.WsResponseMultiplexer.Unregister <- randomID }()
	for {
		select {
		case data := <-wsResponse:
			if data.Event == operationLogin && data.Code == "0" {
				ok.Websocket.SetCanUseAuthenticatedEndpoints(true)
				return nil
			} else if data.Event == "error" &&
				(data.Code == "60022" || data.Code == "60009") {
				ok.Websocket.SetCanUseAuthenticatedEndpoints(false)
				return fmt.Errorf("authentication failed with error: %v", ErrorCodes[data.Code])
			}
			continue
		case <-timer.C:
			timer.Stop()
			return fmt.Errorf("%s websocket connection: timeout waiting for response with an operation: %v",
				ok.Name,
				request.Operation)
		}
	}
}

// wsFunnelConnectionData receives data from multiple connection and pass the data
// to wsRead through a channel responseStream
func (ok *Okx) wsFunnelConnectionData(ws stream.Connection) {
	defer ok.Websocket.Wg.Done()
	for {
		resp := ws.ReadMessage()
		if resp.Raw == nil {
			return
		}
		responseStream <- stream.Response{Raw: resp.Raw}
	}
}

// Subscribe sends a websocket subscription request to several channels to receive data.
func (ok *Okx) Subscribe(channelsToSubscribe []stream.ChannelSubscription) error {
	return ok.handleSubscription(operationSubscribe, channelsToSubscribe)
}

// Unsubscribe sends a websocket unsubscription request to several channels to receive data.
func (ok *Okx) Unsubscribe(channelsToUnsubscribe []stream.ChannelSubscription) error {
	return ok.handleSubscription(operationUnsubscribe, channelsToUnsubscribe)
}

// handleSubscription sends a subscription and unsubscription information thought the websocket endpoint.
// as of the okx, exchange this endpoint sends subscription and unsubscription messages but with a list of json objects.
func (ok *Okx) handleSubscription(operation string, subscriptions []stream.ChannelSubscription) error {
	request := WSSubscriptionInformationList{
		Operation: operation,
		Arguments: []SubscriptionInfo{},
	}

	authRequests := WSSubscriptionInformationList{
		Operation: operation,
		Arguments: []SubscriptionInfo{},
	}
	ok.WsRequestSemaphore <- 1
	defer func() { <-ok.WsRequestSemaphore }()
	var channels []stream.ChannelSubscription
	var authChannels []stream.ChannelSubscription
	var err error
	var format currency.PairFormat
	for i := 0; i < len(subscriptions); i++ {
		arg := SubscriptionInfo{
			Channel: subscriptions[i].Channel,
		}
		var instrumentID string
		var underlying string
		var okay bool
		var instrumentType string
		var authSubscription bool
		var algoID string
		var uid string

		if arg.Channel == okxChannelAccount ||
			arg.Channel == okxChannelOrders {
			authSubscription = true
		}
		if arg.Channel == okxChannelGridPositions {
			algoID, _ = subscriptions[i].Params["algoId"].(string)
		}

		if arg.Channel == okcChannelGridSubOrders ||
			arg.Channel == okxChannelGridPositions {
			uid, _ = subscriptions[i].Params["uid"].(string)
		}

		if strings.HasPrefix(arg.Channel, "candle") ||
			arg.Channel == okxChannelTickers ||
			arg.Channel == okxChannelOrderBooks ||
			arg.Channel == okxChannelOrderBooks5 ||
			arg.Channel == okxChannelOrderBooks50TBT ||
			arg.Channel == okxChannelOrderBooksTBT ||
			arg.Channel == okxChannelFundingRate ||
			arg.Channel == okxChannelTrades {
			if subscriptions[i].Params["instId"] != "" {
				instrumentID, okay = subscriptions[i].Params["instId"].(string)
				if !okay {
					instrumentID = ""
				}
			} else if subscriptions[i].Params["instrumentID"] != "" {
				instrumentID, okay = subscriptions[i].Params["instrumentID"].(string)
				if !okay {
					instrumentID = ""
				}
			}
			if instrumentID == "" {
				format, err = ok.GetPairFormat(subscriptions[i].Asset, false)
				if err != nil {
					return err
				}
				if subscriptions[i].Currency.Base.String() == "" || subscriptions[i].Currency.Quote.String() == "" {
					return errIncompleteCurrencyPair
				}
				instrumentID = format.Format(subscriptions[i].Currency)
			}
		}
		if arg.Channel == okxChannelInstruments ||
			arg.Channel == okxChannelPositions ||
			arg.Channel == okxChannelOrders ||
			arg.Channel == okxChannelAlgoOrders ||
			arg.Channel == okxChannelAlgoAdvance ||
			arg.Channel == okxChannelLiquidationWarning ||
			arg.Channel == okxChannelSpotGridOrder ||
			arg.Channel == okxChannelGridOrdersContract ||
			arg.Channel == okxChannelEstimatedPrice {
			instrumentType, err = ok.GetInstrumentTypeFromAssetItem(subscriptions[i].Asset)
			if err != nil {
				return err
			}
		}

		if arg.Channel == okxChannelPositions ||
			arg.Channel == okxChannelOrders ||
			arg.Channel == okxChannelAlgoOrders ||
			arg.Channel == okxChannelEstimatedPrice ||
			arg.Channel == okxChannelOptSummary {
			underlying, _ = ok.GetUnderlying(subscriptions[i].Currency, subscriptions[i].Asset)
		}
		arg.InstrumentID = instrumentID
		arg.Underlying = underlying
		arg.InstrumentType = instrumentType
		arg.UID = uid
		arg.AlgoID = algoID

		if authSubscription {
			var authChunk []byte
			authChannels = append(authChannels, subscriptions[i])
			authRequests.Arguments = append(authRequests.Arguments, arg)
			authChunk, err = json.Marshal(authRequests)
			if err != nil {
				return err
			}
			if len(authChunk) > maxConnByteLen {
				authRequests.Arguments = authRequests.Arguments[:len(authRequests.Arguments)-1]
				i--
				err = ok.Websocket.AuthConn.SendJSONMessage(authRequests)
				if err != nil {
					return err
				}
				if operation == operationUnsubscribe {
					ok.Websocket.RemoveSuccessfulUnsubscriptions(channels...)
				} else {
					ok.Websocket.AddSuccessfulSubscriptions(channels...)
				}
				authChannels = []stream.ChannelSubscription{}
				authRequests.Arguments = []SubscriptionInfo{}
			}
		} else {
			var chunk []byte
			channels = append(channels, subscriptions[i])
			request.Arguments = append(request.Arguments, arg)
			chunk, err = json.Marshal(request)
			if err != nil {
				return err
			}
			if len(chunk) > maxConnByteLen {
				i--
				err = ok.Websocket.Conn.SendJSONMessage(request)
				if err != nil {
					return err
				}
				if operation == operationUnsubscribe {
					ok.Websocket.RemoveSuccessfulUnsubscriptions(channels...)
				} else {
					ok.Websocket.AddSuccessfulSubscriptions(channels...)
				}
				channels = []stream.ChannelSubscription{}
				request.Arguments = []SubscriptionInfo{}
				continue
			}
		}
	}
	if len(request.Arguments) > 0 {
		err = ok.Websocket.Conn.SendJSONMessage(request)
		if err != nil {
			return err
		}
	}

	if len(authRequests.Arguments) > 0 && ok.Websocket.CanUseAuthenticatedEndpoints() {
		err = ok.Websocket.AuthConn.SendJSONMessage(authRequests)
		if err != nil {
			return err
		}
	}
	if err != nil {
		return err
	}

	if operation == operationUnsubscribe {
		channels = append(channels, authChannels...)
		ok.Websocket.RemoveSuccessfulUnsubscriptions(channels...)
	} else {
		channels = append(channels, authChannels...)
		ok.Websocket.AddSuccessfulSubscriptions(channels...)
	}
	return nil
}

// WsReadData read coming messages thought the websocket connection and process the data.
func (ok *Okx) WsReadData() {
	defer ok.Websocket.Wg.Done()
	for {
		select {
		case <-ok.Websocket.ShutdownC:
			select {
			case resp := <-responseStream:
				err := ok.WsHandleData(resp.Raw)
				if err != nil {
					select {
					case ok.Websocket.DataHandler <- err:
					default:
						log.Errorf(log.WebsocketMgr, "%s websocket handle data error: %v", ok.Name, err)
					}
				}
			default:
			}
			return
		case resp := <-responseStream:
			err := ok.WsHandleData(resp.Raw)
			if err != nil {
				ok.Websocket.DataHandler <- err
			}
		}
	}
}

// WsHandleData will read websocket raw data and pass to appropriate handler
func (ok *Okx) WsHandleData(respRaw []byte) error {
	var resp wsIncomingData
	err := json.Unmarshal(respRaw, &resp)
	if err != nil {
		if bytes.Equal(respRaw, pongMsg) {
			return nil
		}
		return err
	}
	if (resp.Event != "" && (resp.Event == "login" || resp.Event == "error")) || resp.Operation != "" {
		ok.WsResponseMultiplexer.Message <- &resp
		return nil
	}
	if len(resp.Data) == 0 {
		return nil
	}
	switch resp.Argument.Channel {
	case okxChannelCandle1Y, okxChannelCandle6M, okxChannelCandle3M, okxChannelCandle1M, okxChannelCandle1W,
		okxChannelCandle1D, okxChannelCandle2D, okxChannelCandle3D, okxChannelCandle5D, okxChannelCandle12H,
		okxChannelCandle6H, okxChannelCandle4H, okxChannelCandle2H, okxChannelCandle1H, okxChannelCandle30m,
		okxChannelCandle15m, okxChannelCandle5m, okxChannelCandle3m, okxChannelCandle1m, okxChannelCandle1Yutc,
		okxChannelCandle3Mutc, okxChannelCandle1Mutc, okxChannelCandle1Wutc, okxChannelCandle1Dutc,
		okxChannelCandle2Dutc, okxChannelCandle3Dutc, okxChannelCandle5Dutc, okxChannelCandle12Hutc,
		okxChannelCandle6Hutc:
		return ok.wsProcessCandles(respRaw)
	case okxChannelIndexCandle1Y, okxChannelIndexCandle6M, okxChannelIndexCandle3M, okxChannelIndexCandle1M,
		okxChannelIndexCandle1W, okxChannelIndexCandle1D, okxChannelIndexCandle2D, okxChannelIndexCandle3D,
		okxChannelIndexCandle5D, okxChannelIndexCandle12H, okxChannelIndexCandle6H, okxChannelIndexCandle4H,
		okxChannelIndexCandle2H, okxChannelIndexCandle1H, okxChannelIndexCandle30m, okxChannelIndexCandle15m,
		okxChannelIndexCandle5m, okxChannelIndexCandle3m, okxChannelIndexCandle1m, okxChannelIndexCandle1Yutc,
		okxChannelIndexCandle3Mutc, okxChannelIndexCandle1Mutc, okxChannelIndexCandle1Wutc,
		okxChannelIndexCandle1Dutc, okxChannelIndexCandle2Dutc, okxChannelIndexCandle3Dutc, okxChannelIndexCandle5Dutc,
		okxChannelIndexCandle12Hutc, okxChannelIndexCandle6Hutc:
		return ok.wsProcessIndexCandles(respRaw)
	case okxChannelTickers:
		return ok.wsProcessTickers(respRaw)
	case okxChannelIndexTickers:
		var response WsIndexTicker
		return ok.wsProcessPushData(respRaw, &response)
	case okxChannelStatus:
		var response WsSystemStatusResponse
		return ok.wsProcessPushData(respRaw, &response)
	case okxChannelPublicStrucBlockTrades:
		var response WsPublicTradesResponse
		return ok.wsProcessPushData(respRaw, &response)
	case okxChannelBlockTickers:
		var response WsBlockTicker
		return ok.wsProcessPushData(respRaw, &response)
	case okxChannelAccountGreeks:
		var response WsGreeks
		return ok.wsProcessPushData(respRaw, &response)
	case okxChannelAccount:
		var response WsAccountChannelPushData
		return ok.wsProcessPushData(respRaw, &response)
	case okxChannelPositions,
		okxChannelLiquidationWarning:
		var response WsPositionResponse
		return ok.wsProcessPushData(respRaw, &response)
	case okxChannelBalanceAndPosition:
		var response WsBalanceAndPosition
		return ok.wsProcessPushData(respRaw, &response)
	case okxChannelOrders:
		return ok.wsProcessOrders(respRaw)
	case okxChannelAlgoOrders:
		var response WsAlgoOrder
		return ok.wsProcessPushData(respRaw, &response)
	case okxChannelAlgoAdvance:
		var response WsAdvancedAlgoOrder
		return ok.wsProcessPushData(respRaw, &response)
	case okxChannelRFQs:
		var response WsRFQ
		return ok.wsProcessPushData(respRaw, &response)
	case okxChannelQuotes:
		var response WsQuote
		return ok.wsProcessPushData(respRaw, &response)
	case okxChannelStructureBlockTrades:
		var response WsStructureBlocTrade
		return ok.wsProcessPushData(respRaw, &response)
	case okxChannelSpotGridOrder:
		var response WsSpotGridAlgoOrder
		return ok.wsProcessPushData(respRaw, &response)
	case okxChannelGridOrdersContract:
		var response WsContractGridAlgoOrder
		return ok.wsProcessPushData(respRaw, &response)
	case okxChannelGridPositions:
		var response WsContractGridAlgoOrder
		return ok.wsProcessPushData(respRaw, &response)
	case okcChannelGridSubOrders:
		var response WsGridSubOrderData
		return ok.wsProcessPushData(respRaw, &response)
	case okxChannelInstruments:
		var response WSInstrumentResponse
		return ok.wsProcessPushData(respRaw, &response)
	case okxChannelOpenInterest:
		var response WSOpenInterestResponse
		return ok.wsProcessPushData(respRaw, &response)
	case okxChannelTrades:
		return ok.wsProcessTrades(respRaw)
	case okxChannelEstimatedPrice:
		var response WsDeliveryEstimatedPrice
		return ok.wsProcessPushData(respRaw, &response)
	case okxChannelMarkPrice,
		okxChannelPriceLimit:
		var response WsMarkPrice
		return ok.wsProcessPushData(respRaw, &response)
	case okxChannelOrderBooks,
		okxChannelOrderBooks5,
		okxChannelOrderBooks50TBT,
		okxChannelBBOTBT,
		okxChannelOrderBooksTBT:
		return ok.wsProcessOrderBooks(respRaw)
	case okxChannelOptSummary:
		var response WsOptionSummary
		return ok.wsProcessPushData(respRaw, &response)
	case okxChannelFundingRate:
		var response WsFundingRate
		return ok.wsProcessPushData(respRaw, &response)
	case okxChannelMarkPriceCandle1Y, okxChannelMarkPriceCandle6M, okxChannelMarkPriceCandle3M, okxChannelMarkPriceCandle1M,
		okxChannelMarkPriceCandle1W, okxChannelMarkPriceCandle1D, okxChannelMarkPriceCandle2D, okxChannelMarkPriceCandle3D,
		okxChannelMarkPriceCandle5D, okxChannelMarkPriceCandle12H, okxChannelMarkPriceCandle6H, okxChannelMarkPriceCandle4H,
		okxChannelMarkPriceCandle2H, okxChannelMarkPriceCandle1H, okxChannelMarkPriceCandle30m, okxChannelMarkPriceCandle15m,
		okxChannelMarkPriceCandle5m, okxChannelMarkPriceCandle3m, okxChannelMarkPriceCandle1m, okxChannelMarkPriceCandle1Yutc,
		okxChannelMarkPriceCandle3Mutc, okxChannelMarkPriceCandle1Mutc, okxChannelMarkPriceCandle1Wutc, okxChannelMarkPriceCandle1Dutc,
		okxChannelMarkPriceCandle2Dutc, okxChannelMarkPriceCandle3Dutc, okxChannelMarkPriceCandle5Dutc, okxChannelMarkPriceCandle12Hutc,
		okxChannelMarkPriceCandle6Hutc:
		return ok.wsHandleMarkPriceCandles(respRaw)
	default:
		ok.Websocket.DataHandler <- stream.UnhandledMessageWarning{Message: ok.Name + stream.UnhandledMessage + string(respRaw)}
		return nil
	}
}

// wsProcessIndexCandles processes index candlestick data
func (ok *Okx) wsProcessIndexCandles(respRaw []byte) error {
	if respRaw == nil {
		return errNilArgument
	}
	response := struct {
		Argument SubscriptionInfo `json:"arg"`
		Data     [][5]string      `json:"data"`
	}{}
	err := json.Unmarshal(respRaw, &response)
	if err != nil {
		return err
	}
	if len(response.Data) == 0 {
		return errNoCandlestickDataFound
	}
	pair, err := ok.GetPairFromInstrumentID(response.Argument.InstrumentID)
	if err != nil {
		return err
	}
	assets, err := ok.GetAssetsFromInstrumentTypeOrID(response.Argument.InstrumentType, response.Argument.InstrumentID)
	if err != nil {
		return err
	}
	candleInterval := strings.TrimPrefix(response.Argument.Channel, candle)
	for i := range response.Data {
		candlesData := response.Data[i]
		timestamp, err := strconv.ParseInt(candlesData[0], 10, 64)
		if err != nil {
			return err
		}
		myCandle := stream.KlineData{
			Pair:      pair,
			Exchange:  ok.Name,
			Timestamp: time.UnixMilli(timestamp),
			Interval:  candleInterval,
		}
		myCandle.OpenPrice, err = strconv.ParseFloat(candlesData[1], 64)
		if err != nil {
			return err
		}
		myCandle.HighPrice, err = strconv.ParseFloat(candlesData[2], 64)
		if err != nil {
			return err
		}
		myCandle.LowPrice, err = strconv.ParseFloat(candlesData[3], 64)
		if err != nil {
			return err
		}
		myCandle.ClosePrice, err = strconv.ParseFloat(candlesData[4], 64)
		if err != nil {
			return err
		}
		for i := range assets {
			myCandle.AssetType = assets[i]
			ok.Websocket.DataHandler <- myCandle
		}
	}
	return nil
}

// wsProcessOrderBooks processes "snapshot" and "update" order book
func (ok *Okx) wsProcessOrderBooks(data []byte) error {
	var response WsOrderBook
	var err error
	err = json.Unmarshal(data, &response)
	if err != nil {
		return err
	}
	if response.Argument.Channel == okxChannelOrderBooks &&
		response.Action != wsOrderbookUpdate &&
		response.Action != wsOrderbookSnapshot {
		return errors.New("invalid order book action")
	}
	var pair currency.Pair
	var assets []asset.Item
	assets, err = ok.GetAssetsFromInstrumentTypeOrID(response.Argument.InstrumentType, response.Argument.InstrumentID)
	if err != nil {
		return err
	}
	pair, err = ok.GetPairFromInstrumentID(response.Argument.InstrumentID)
	if err != nil {
		return err
	}
	if !pair.IsPopulated() {
		return errIncompleteCurrencyPair
	}
	pair.Delimiter = currency.DashDelimiter
	for i := range response.Data {
		if response.Action == wsOrderbookSnapshot {
			err = ok.WsProcessSnapshotOrderBook(response.Data[i], pair, assets)
		} else {
			if len(response.Data[i].Asks) == 0 && len(response.Data[i].Bids) == 0 {
				return nil
			}
			err = ok.WsProcessUpdateOrderbook(response.Data[i], pair, assets)
		}
		if err != nil {
			if errors.Is(err, errInvalidChecksum) {
				err = ok.Subscribe([]stream.ChannelSubscription{
					{
						Channel:  response.Argument.Channel,
						Asset:    assets[0],
						Currency: pair,
					},
				})
				if err != nil {
					ok.Websocket.DataHandler <- err
				}
			} else {
				return err
			}
		}
	}
	if ok.Verbose {
		log.Debugf(log.ExchangeSys,
			"%s passed checksum for pair %v",
			ok.Name, pair,
		)
	}
	return nil
}

// WsProcessSnapshotOrderBook processes snapshot order books
func (ok *Okx) WsProcessSnapshotOrderBook(data WsOrderBookData, pair currency.Pair, assets []asset.Item) error {
	signedChecksum, err := ok.CalculateOrderbookChecksum(data)
	if err != nil {
		return fmt.Errorf("%w %v: unable to calculate orderbook checksum: %s",
			errInvalidChecksum,
			pair,
			err)
	}
	if signedChecksum != data.Checksum {
		return fmt.Errorf("%w %v",
			errInvalidChecksum,
			pair)
	}

	asks, err := ok.AppendWsOrderbookItems(data.Asks)
	if err != nil {
		return err
	}
	bids, err := ok.AppendWsOrderbookItems(data.Bids)
	if err != nil {
		return err
	}
	for i := range assets {
		newOrderBook := orderbook.Base{
			Asset:           assets[i],
			Asks:            asks,
			Bids:            bids,
			LastUpdated:     data.Timestamp.Time(),
			Pair:            pair,
			Exchange:        ok.Name,
			VerifyOrderbook: ok.CanVerifyOrderbook,
		}
		err = ok.Websocket.Orderbook.LoadSnapshot(&newOrderBook)
		if err != nil {
			return err
		}
	}
	return nil
}

// WsProcessUpdateOrderbook updates an existing orderbook using websocket data
// After merging WS data, it will sort, validate and finally update the existing
// orderbook
func (ok *Okx) WsProcessUpdateOrderbook(data WsOrderBookData, pair currency.Pair, assets []asset.Item) error {
	update := orderbook.Update{
		Pair: pair,
	}
	var err error
	update.Asks, err = ok.AppendWsOrderbookItems(data.Asks)
	if err != nil {
		return err
	}
	update.Bids, err = ok.AppendWsOrderbookItems(data.Bids)
	if err != nil {
		return err
	}
	update.Checksum = uint32(data.Checksum)
	for i := range assets {
		ob := update
		ob.Asset = assets[i]
		err = ok.Websocket.Orderbook.Update(&ob)
		if err != nil {
			return err
		}
	}
	return nil
}

// AppendWsOrderbookItems adds websocket orderbook data bid/asks into an orderbook item array
func (ok *Okx) AppendWsOrderbookItems(entries [][4]string) ([]orderbook.Item, error) {
	items := make([]orderbook.Item, len(entries))
	for j := range entries {
		amount, err := strconv.ParseFloat(entries[j][1], 64)
		if err != nil {
			return nil, err
		}
		price, err := strconv.ParseFloat(entries[j][0], 64)
		if err != nil {
			return nil, err
		}
		items[j] = orderbook.Item{Amount: amount, Price: price}
	}
	return items, nil
}

// CalculateUpdateOrderbookChecksum alternates over the first 25 bid and ask
// entries of a merged orderbook. The checksum is made up of the price and the
// quantity with a semicolon (:) deliminating them. This will also work when
// there are less than 25 entries (for whatever reason)
// eg Bid:Ask:Bid:Ask:Ask:Ask
func (ok *Okx) CalculateUpdateOrderbookChecksum(orderbookData *orderbook.Base, checksumVal uint32) error {
	var checksum strings.Builder
	for i := 0; i < allowableIterations; i++ {
		if len(orderbookData.Bids)-1 >= i {
			price := strconv.FormatFloat(orderbookData.Bids[i].Price, 'f', -1, 64)
			amount := strconv.FormatFloat(orderbookData.Bids[i].Amount, 'f', -1, 64)
			checksum.WriteString(price + wsOrderbookChecksumDelimiter + amount + wsOrderbookChecksumDelimiter)
		}
		if len(orderbookData.Asks)-1 >= i {
			price := strconv.FormatFloat(orderbookData.Asks[i].Price, 'f', -1, 64)
			amount := strconv.FormatFloat(orderbookData.Asks[i].Amount, 'f', -1, 64)
			checksum.WriteString(price + wsOrderbookChecksumDelimiter + amount + wsOrderbookChecksumDelimiter)
		}
	}
	checksumStr := strings.TrimSuffix(checksum.String(), wsOrderbookChecksumDelimiter)
	if crc32.ChecksumIEEE([]byte(checksumStr)) != checksumVal {
		return fmt.Errorf("%s order book update checksum failed for pair %v", ok.Name, orderbookData.Pair)
	}
	return nil
}

// CalculateOrderbookChecksum alternates over the first 25 bid and ask entries from websocket data.
func (ok *Okx) CalculateOrderbookChecksum(orderbookData WsOrderBookData) (int32, error) {
	var checksum strings.Builder
	for i := 0; i < allowableIterations; i++ {
		if len(orderbookData.Bids)-1 >= i {
			bidPrice := orderbookData.Bids[i][0]
			bidAmount := orderbookData.Bids[i][1]
			checksum.WriteString(
				bidPrice +
					wsOrderbookChecksumDelimiter +
					bidAmount +
					wsOrderbookChecksumDelimiter)
		}
		if len(orderbookData.Asks)-1 >= i {
			askPrice := orderbookData.Asks[i][0]
			askAmount := orderbookData.Asks[i][1]
			checksum.WriteString(askPrice +
				wsOrderbookChecksumDelimiter +
				askAmount +
				wsOrderbookChecksumDelimiter)
		}
	}
	checksumStr := strings.TrimSuffix(checksum.String(), wsOrderbookChecksumDelimiter)
	return int32(crc32.ChecksumIEEE([]byte(checksumStr))), nil
}

// wsHandleMarkPriceCandles processes candlestick mark price push data as a result of  subscription to "mark-price-candle*" channel.
func (ok *Okx) wsHandleMarkPriceCandles(data []byte) error {
	tempo := &struct {
		Argument SubscriptionInfo `json:"arg"`
		Data     [][5]string      `json:"data"`
	}{}
	var err error
	err = json.Unmarshal(data, tempo)
	if err != nil {
		return err
	}
	var tsInt int64
	var ts time.Time
	var op float64
	var hp float64
	var lp float64
	var cp float64
	candles := make([]CandlestickMarkPrice, len(tempo.Data))
	for x := range tempo.Data {
		tsInt, err = strconv.ParseInt(tempo.Data[x][0], 10, 64)
		if err != nil {
			return err
		}
		ts = time.UnixMilli(tsInt)
		op, err = strconv.ParseFloat(tempo.Data[x][1], 64)
		if err != nil {
			return err
		}
		hp, err = strconv.ParseFloat(tempo.Data[x][2], 64)
		if err != nil {
			return err
		}
		lp, err = strconv.ParseFloat(tempo.Data[x][3], 64)
		if err != nil {
			return err
		}
		cp, err = strconv.ParseFloat(tempo.Data[x][4], 64)
		if err != nil {
			return err
		}
		candles[x] = CandlestickMarkPrice{
			Timestamp:    ts,
			OpenPrice:    op,
			HighestPrice: hp,
			LowestPrice:  lp,
			ClosePrice:   cp,
		}
	}
	ok.Websocket.DataHandler <- candles
	return nil
}

// wsProcessTrades handles a list of trade information.
func (ok *Okx) wsProcessTrades(data []byte) error {
	var response WsTradeOrder
	err := json.Unmarshal(data, &response)
	if err != nil {
		return err
	}
	assets, err := ok.GetAssetsFromInstrumentTypeOrID(response.Argument.InstrumentType, response.Argument.InstrumentID)
	if err != nil {
		return err
	}
	trades := make([]trade.Data, 0, len(response.Data)*len(assets))
	for i := range response.Data {
		var pair currency.Pair
		pair, err = ok.GetPairFromInstrumentID(response.Data[i].InstrumentID)
		if err != nil {
			return err
		}
		var side order.Side
		side, err = order.StringToOrderSide(response.Data[i].Side)
		if err != nil {
			return err
		}
		for j := range assets {
			trades = append(trades, trade.Data{
				Amount:       response.Data[i].Quantity,
				AssetType:    assets[j],
				CurrencyPair: pair,
				Exchange:     ok.Name,
				Side:         side,
				Timestamp:    response.Data[i].Timestamp.Time(),
				TID:          response.Data[i].TradeID,
				Price:        response.Data[i].Price,
			})
		}
	}
	return trade.AddTradesToBuffer(ok.Name, trades...)
}

// wsProcessOrders handles websocket order push data responses.
func (ok *Okx) wsProcessOrders(respRaw []byte) error {
	var response WsOrderResponse
	var pair currency.Pair
	err := json.Unmarshal(respRaw, &response)
	if err != nil {
		return err
	}
	a := GetAssetTypeFromInstrumentType(response.Argument.InstrumentType)
	for x := range response.Data {
		orderType, err := order.StringToOrderType(response.Data[x].OrderType)
		if err != nil {
			ok.Websocket.DataHandler <- order.ClassificationError{
				Exchange: ok.Name,
				OrderID:  response.Data[x].OrderID,
				Err:      err,
			}
		}
		orderStatus, err := order.StringToOrderStatus(response.Data[x].State)
		if err != nil {
			ok.Websocket.DataHandler <- order.ClassificationError{
				Exchange: ok.Name,
				OrderID:  response.Data[x].OrderID,
				Err:      err,
			}
		}
		pair, err = ok.GetPairFromInstrumentID(response.Data[x].InstrumentID)
		if err != nil {
			return err
		}
		ok.Websocket.DataHandler <- &order.Detail{
			Price:           response.Data[x].Price,
			Amount:          response.Data[x].Size,
			ExecutedAmount:  response.Data[x].LastFilledSize.Float64(),
			RemainingAmount: response.Data[x].AccumulatedFillSize.Float64() - response.Data[x].LastFilledSize.Float64(),
			Exchange:        ok.Name,
			OrderID:         response.Data[x].OrderID,
			Type:            orderType,
			Side:            response.Data[x].Side,
			Status:          orderStatus,
			AssetType:       a,
			Date:            response.Data[x].CreationTime,
			Pair:            pair,
		}
	}
	return nil
}

// wsProcessCandles handler to get a list of candlestick messages.
func (ok *Okx) wsProcessCandles(respRaw []byte) error {
	if respRaw == nil {
		return errNilArgument
	}
	response := struct {
		Argument SubscriptionInfo `json:"arg"`
		Data     [][7]string      `json:"data"`
	}{}
	err := json.Unmarshal(respRaw, &response)
	if err != nil {
		return err
	}
	if len(response.Data) == 0 {
		return errNoCandlestickDataFound
	}
	pair, err := ok.GetPairFromInstrumentID(response.Argument.InstrumentID)
	if err != nil {
		return err
	}
	var assets []asset.Item
	assets, err = ok.GetAssetsFromInstrumentTypeOrID(response.Argument.InstrumentType, response.Argument.InstrumentID)
	if err != nil {
		return err
	}
	candleInterval := strings.TrimPrefix(response.Argument.Channel, candle)
	for i := range response.Data {
		var ticks int64
		var timestamp time.Time
		var o, h, l, c, v float64
		ticks, err = strconv.ParseInt(response.Data[i][0], 10, 64)
		if err != nil {
			return err
		}
		timestamp = time.UnixMilli(ticks)
		o, err = strconv.ParseFloat(response.Data[i][1], 64)
		if err != nil {
			return err
		}
		h, err = strconv.ParseFloat(response.Data[i][2], 64)
		if err != nil {
			return err
		}
		l, err = strconv.ParseFloat(response.Data[i][3], 64)
		if err != nil {
			return err
		}
		c, err = strconv.ParseFloat(response.Data[i][4], 64)
		if err != nil {
			return err
		}
		v, err = strconv.ParseFloat(response.Data[i][5], 64)
		if err != nil {
			return err
		}

		for j := range assets {
			ok.Websocket.DataHandler <- stream.KlineData{
				Timestamp:  timestamp,
				Pair:       pair,
				AssetType:  assets[j],
				Exchange:   ok.Name,
				Interval:   candleInterval,
				OpenPrice:  o,
				ClosePrice: c,
				HighPrice:  h,
				LowPrice:   l,
				Volume:     v,
			}
		}
	}
	return nil
}

// wsProcessTickers handles the trade ticker information.
func (ok *Okx) wsProcessTickers(data []byte) error {
	var response WSTickerResponse
	err := json.Unmarshal(data, &response)
	if err != nil {
		return err
	}
	for i := range response.Data {
		var assets []asset.Item
		assets, err = ok.GetAssetsFromInstrumentTypeOrID(response.Argument.InstrumentType, response.Data[i].InstrumentID)
		if err != nil {
			return err
		}
		var c currency.Pair
		c, err = ok.GetPairFromInstrumentID(response.Data[i].InstrumentID)
		if err != nil {
			return err
		}
		var baseVolume float64
		var quoteVolume float64
		if cap(assets) == 2 {
			baseVolume = response.Data[i].Vol24H.Float64()
			quoteVolume = response.Data[i].VolCcy24H.Float64()
		} else {
			baseVolume = response.Data[i].VolCcy24H.Float64()
			quoteVolume = response.Data[i].Vol24H.Float64()
		}

		for j := range assets {
			ok.Websocket.DataHandler <- &ticker.Price{
				ExchangeName: ok.Name,
				Open:         response.Data[i].Open24H.Float64(),
				Volume:       baseVolume,
				QuoteVolume:  quoteVolume,
				High:         response.Data[i].High24H.Float64(),
				Low:          response.Data[i].Low24H.Float64(),
				Bid:          response.Data[i].BidPrice.Float64(),
				Ask:          response.Data[i].BestAskPrice.Float64(),
				BidSize:      response.Data[i].BidSize.Float64(),
				AskSize:      response.Data[i].BestAskSize.Float64(),
				Last:         response.Data[i].LastTradePrice.Float64(),
				AssetType:    assets[j],
				Pair:         c,
				LastUpdated:  response.Data[i].TickerDataGenerationTime.Time(),
			}
		}
	}
	return nil
}

// GenerateDefaultSubscriptions returns a list of default subscription message.
func (ok *Okx) GenerateDefaultSubscriptions() ([]stream.ChannelSubscription, error) {
	var subscriptions []stream.ChannelSubscription
	assets := ok.GetAssetTypes(true)
	if ok.Websocket.CanUseAuthenticatedEndpoints() {
		defaultSubscribedChannels = append(defaultSubscribedChannels,
			okxChannelAccount,
			okxChannelOrders,
		)
	}
	for x := range assets {
		pairs, err := ok.GetEnabledPairs(assets[x])
		if err != nil {
			return nil, err
		}
		for y := range defaultSubscribedChannels {
			if defaultSubscribedChannels[y] == okxChannelCandle5m ||
				defaultSubscribedChannels[y] == okxChannelTickers ||
				defaultSubscribedChannels[y] == okxChannelOrders ||
				defaultSubscribedChannels[y] == okxChannelOrderBooks ||
				defaultSubscribedChannels[y] == okxChannelOrderBooks5 ||
				defaultSubscribedChannels[y] == okxChannelOrderBooks50TBT ||
				defaultSubscribedChannels[y] == okxChannelOrderBooksTBT ||
				defaultSubscribedChannels[y] == okxChannelTrades {
				for p := range pairs {
					subscriptions = append(subscriptions, stream.ChannelSubscription{
						Channel:  defaultSubscribedChannels[y],
						Asset:    assets[x],
						Currency: pairs[p],
					})
				}
			} else {
				subscriptions = append(subscriptions, stream.ChannelSubscription{
					Channel: defaultSubscribedChannels[y],
				})
			}
		}
	}
	if len(subscriptions) >= 240 {
		log.Warnf(log.WebsocketMgr, "OKx has 240 subscription limit, only subscribing within limit. Requested %v", len(subscriptions))
		subscriptions = subscriptions[:239]
	}
	return subscriptions, nil
}

// wsProcessPushData processes push data coming through the websocket channel
func (ok *Okx) wsProcessPushData(data []byte, resp interface{}) error {
	if err := json.Unmarshal(data, resp); err != nil {
		return err
	}
	ok.Websocket.DataHandler <- resp
	return nil
}

// Websocket Trade methods

// WsPlaceOrder places an order thought the websocket connection stream, and returns a SubmitResponse and error message.
func (ok *Okx) WsPlaceOrder(arg *PlaceOrderRequestParam) (*OrderData, error) {
	if arg == nil {
		return nil, errNilArgument
	}
	err := ok.validatePlaceOrderParams(arg)
	if err != nil {
		return nil, err
	}
	randomID, err := common.GenerateRandomString(32, common.SmallLetters, common.CapitalLetters, common.NumberCharacters)
	if err != nil {
		return nil, err
	}
	input := WsPlaceOrderInput{
		ID:        randomID,
		Arguments: []PlaceOrderRequestParam{*arg},
		Operation: okxOpOrder,
	}
	err = ok.Websocket.AuthConn.SendJSONMessage(input)
	if err != nil {
		return nil, err
	}
	timer := time.NewTimer(ok.WebsocketResponseMaxLimit)
	wsResponse := make(chan *wsIncomingData)
	ok.WsResponseMultiplexer.Register <- &wsRequestInfo{
		ID:   randomID,
		Chan: wsResponse,
	}
	defer func() { ok.WsResponseMultiplexer.Unregister <- randomID }()
	for {
		select {
		case data := <-wsResponse:
			if data.Operation == okxOpOrder && data.ID == input.ID {
				if data.Code == "0" || data.Code == "1" {
					resp, err := data.copyToPlaceOrderResponse()
					if err != nil {
						return nil, err
					}
					if len(resp.Data) != 1 {
						return nil, errNoValidResponseFromServer
					}
					if data.Code == "1" {
						return nil, fmt.Errorf("error code:%s message: %s", resp.Data[0].SCode, resp.Data[0].SMessage)
					}
					return &resp.Data[0], nil
				}
				return nil, fmt.Errorf("error code:%s message: %v", data.Code, ErrorCodes[data.Code])
			}
			continue
		case <-timer.C:
			timer.Stop()
			return nil, fmt.Errorf("%s websocket connection: timeout waiting for response with an operation: %v",
				ok.Name,
				input.Operation)
		}
	}
}

// WsPlaceMultipleOrder creates an order through the websocket stream.
func (ok *Okx) WsPlaceMultipleOrder(args []PlaceOrderRequestParam) ([]OrderData, error) {
	var err error
	for x := range args {
		arg := args[x]
		err = ok.validatePlaceOrderParams(&arg)
		if err != nil {
			return nil, err
		}
	}
	randomID, err := common.GenerateRandomString(4, common.NumberCharacters)
	if err != nil {
		return nil, err
	}
	input := WsPlaceOrderInput{
		ID:        randomID,
		Arguments: args,
		Operation: okxOpBatchOrders,
	}
	err = ok.Websocket.AuthConn.SendJSONMessage(input)
	if err != nil {
		return nil, err
	}
	timer := time.NewTimer(ok.WebsocketResponseMaxLimit)
	wsResponse := make(chan *wsIncomingData)
	ok.WsResponseMultiplexer.Register <- &wsRequestInfo{
		ID:   randomID,
		Chan: wsResponse,
	}
	defer func() { ok.WsResponseMultiplexer.Unregister <- randomID }()
	for {
		select {
		case data := <-wsResponse:
			if data.Operation == okxOpBatchOrders && data.ID == input.ID {
				if data.Code == "0" || data.Code == "2" {
					var resp *WSOrderResponse
					resp, err = data.copyToPlaceOrderResponse()
					if err != nil {
						return nil, err
					}
					return resp.Data, nil
				}
				var resp WsOrderActionResponse
				err = resp.populateFromIncomingData(data)
				if err != nil {
					return nil, err
				}
				err = json.Unmarshal(data.Data, &(resp.Data))
				if err != nil {
					return nil, err
				}
				if len(data.Data) == 0 {
					return nil, fmt.Errorf("error code:%s message: %v", data.Code, ErrorCodes[data.Code])
				}
				var errs error
				for x := range resp.Data {
					if resp.Data[x].SCode != "0" {
						errs = common.AppendError(errs, fmt.Errorf("error code:%s message: %s", resp.Data[x].SCode, resp.Data[x].SMessage))
					}
				}
				return nil, errs
			}
			continue
		case <-timer.C:
			timer.Stop()
			return nil, fmt.Errorf("%s websocket connection: timeout waiting for response with an operation: %v",
				ok.Name,
				input.Operation)
		}
	}
}

// WsCancelOrder websocket function to cancel a trade order
func (ok *Okx) WsCancelOrder(arg CancelOrderRequestParam) (*OrderData, error) {
	if arg.InstrumentID == "" {
		return nil, errMissingInstrumentID
	}
	if arg.OrderID == "" && arg.ClientSupplierOrderID == "" {
		return nil, fmt.Errorf("either order id or client supplier id is required")
	}
	randomID, err := common.GenerateRandomString(4, common.NumberCharacters)
	if err != nil {
		return nil, err
	}
	input := WsCancelOrderInput{
		ID:        randomID,
		Arguments: []CancelOrderRequestParam{arg},
		Operation: okxOpCancelOrder,
	}
	err = ok.Websocket.AuthConn.SendJSONMessage(input)
	if err != nil {
		return nil, err
	}
	timer := time.NewTimer(ok.WebsocketResponseMaxLimit)
	wsResponse := make(chan *wsIncomingData)
	ok.WsResponseMultiplexer.Register <- &wsRequestInfo{
		ID:   randomID,
		Chan: wsResponse,
	}
	defer func() { ok.WsResponseMultiplexer.Unregister <- randomID }()
	for {
		select {
		case data := <-wsResponse:
			if data.Operation == okxOpCancelOrder && data.ID == input.ID {
				if data.Code == "0" || data.Code == "1" {
					resp, err := data.copyToPlaceOrderResponse()
					if err != nil {
						return nil, err
					}
					if len(resp.Data) != 1 {
						return nil, errNoValidResponseFromServer
					}
					if data.Code == "1" {
						return nil, fmt.Errorf("error code: %s message: %s", resp.Data[0].SCode, resp.Data[0].SMessage)
					}
					return &resp.Data[0], nil
				}
				return nil, fmt.Errorf("error code: %s message: %v", data.Code, ErrorCodes[data.Code])
			}
			continue
		case <-timer.C:
			timer.Stop()
			return nil, fmt.Errorf("%s websocket connection: timeout waiting for response with an operation: %v",
				ok.Name,
				input.Operation)
		}
	}
}

// WsCancelMultipleOrder cancel multiple order through the websocket channel.
func (ok *Okx) WsCancelMultipleOrder(args []CancelOrderRequestParam) ([]OrderData, error) {
	for x := range args {
		arg := args[x]
		if arg.InstrumentID == "" {
			return nil, errMissingInstrumentID
		}
		if arg.OrderID == "" && arg.ClientSupplierOrderID == "" {
			return nil, fmt.Errorf("either order id or client supplier id is required")
		}
	}
	randomID, err := common.GenerateRandomString(4, common.NumberCharacters)
	if err != nil {
		return nil, err
	}
	input := WsCancelOrderInput{
		ID:        randomID,
		Arguments: args,
		Operation: okxOpBatchCancelOrders,
	}
	err = ok.Websocket.AuthConn.SendJSONMessage(input)
	if err != nil {
		return nil, err
	}
	timer := time.NewTimer(ok.WebsocketResponseMaxLimit)
	wsResponse := make(chan *wsIncomingData)
	ok.WsResponseMultiplexer.Register <- &wsRequestInfo{
		ID:   randomID,
		Chan: wsResponse,
	}
	defer func() { ok.WsResponseMultiplexer.Unregister <- randomID }()
	for {
		select {
		case data := <-wsResponse:
			if data.Operation == okxOpBatchCancelOrders && data.ID == input.ID {
				if data.Code == "0" || data.Code == "2" {
					var resp *WSOrderResponse
					resp, err = data.copyToPlaceOrderResponse()
					if err != nil {
						return nil, err
					}
					return resp.Data, nil
				}
				if len(data.Data) == 0 {
					return nil, fmt.Errorf("error code:%s message: %v", data.Code, ErrorCodes[data.Code])
				}
				var resp WsOrderActionResponse
				err = resp.populateFromIncomingData(data)
				if err != nil {
					return nil, err
				}
				err = json.Unmarshal(data.Data, &(resp.Data))
				if err != nil {
					return nil, err
				}
				var errs error
				for x := range resp.Data {
					if resp.Data[x].SCode != "0" {
						errs = common.AppendError(errs, fmt.Errorf("error code:%s message: %v", resp.Data[x].SCode, resp.Data[x].SMessage))
					}
				}
				return nil, errs
			}
			continue
		case <-timer.C:
			timer.Stop()
			return nil, fmt.Errorf("%s websocket connection: timeout waiting for response with an operation: %v",
				ok.Name,
				input.Operation)
		}
	}
}

// WsAmendOrder method to amend trade order using a request thought the websocket channel.
func (ok *Okx) WsAmendOrder(arg *AmendOrderRequestParams) (*OrderData, error) {
	if arg == nil {
		return nil, errNilArgument
	}
	if arg.InstrumentID == "" {
		return nil, errMissingInstrumentID
	}
	if arg.ClientSuppliedOrderID == "" && arg.OrderID == "" {
		return nil, errMissingClientOrderIDOrOrderID
	}
	if arg.NewQuantity <= 0 && arg.NewPrice <= 0 {
		return nil, errInvalidNewSizeOrPriceInformation
	}
	randomID, err := common.GenerateRandomString(4, common.NumberCharacters)
	if err != nil {
		return nil, err
	}
	input := WsAmendOrderInput{
		ID:        randomID,
		Operation: okxOpAmendOrder,
		Arguments: []AmendOrderRequestParams{*arg},
	}
	err = ok.Websocket.AuthConn.SendJSONMessage(input)
	if err != nil {
		return nil, err
	}
	timer := time.NewTimer(ok.WebsocketResponseMaxLimit)
	wsResponse := make(chan *wsIncomingData)
	ok.WsResponseMultiplexer.Register <- &wsRequestInfo{
		ID:   randomID,
		Chan: wsResponse,
	}
	defer func() { ok.WsResponseMultiplexer.Unregister <- randomID }()
	for {
		select {
		case data := <-wsResponse:
			if data.Operation == okxOpAmendOrder && data.ID == input.ID {
				if data.Code == "0" || data.Code == "1" {
					resp, err := data.copyToPlaceOrderResponse()
					if err != nil {
						return nil, err
					}
					if len(resp.Data) != 1 {
						return nil, errNoValidResponseFromServer
					}
					if data.Code == "1" {
						return nil, fmt.Errorf("error code: %s message: %s", resp.Data[0].SCode, resp.Data[0].SMessage)
					}
					return &resp.Data[0], nil
				}
				return nil, fmt.Errorf("error code: %s message: %v", data.Code, ErrorCodes[data.Code])
			}
			continue
		case <-timer.C:
			timer.Stop()
			return nil, fmt.Errorf("%s websocket connection: timeout waiting for response with an operation: %v",
				ok.Name,
				input.Operation)
		}
	}
}

// WsAmendMultipleOrders a request through the websocket connection to amend multiple trade orders.
func (ok *Okx) WsAmendMultipleOrders(args []AmendOrderRequestParams) ([]OrderData, error) {
	for x := range args {
		if args[x].InstrumentID == "" {
			return nil, errMissingInstrumentID
		}
		if args[x].ClientSuppliedOrderID == "" && args[x].OrderID == "" {
			return nil, errMissingClientOrderIDOrOrderID
		}
		if args[x].NewQuantity <= 0 && args[x].NewPrice <= 0 {
			return nil, errInvalidNewSizeOrPriceInformation
		}
	}
	randomID, err := common.GenerateRandomString(4, common.NumberCharacters)
	if err != nil {
		return nil, err
	}
	input := &WsAmendOrderInput{
		ID:        randomID,
		Operation: okxOpBatchAmendOrders,
		Arguments: args,
	}
	err = ok.Websocket.AuthConn.SendJSONMessage(input)
	if err != nil {
		return nil, err
	}
	timer := time.NewTimer(ok.WebsocketResponseMaxLimit)
	wsResponse := make(chan *wsIncomingData)
	ok.WsResponseMultiplexer.Register <- &wsRequestInfo{
		ID:   randomID,
		Chan: wsResponse,
	}
	defer func() { ok.WsResponseMultiplexer.Unregister <- randomID }()
	for {
		select {
		case data := <-wsResponse:
			if data.Operation == okxOpBatchAmendOrders && data.ID == input.ID {
				if data.Code == "0" || data.Code == "2" {
					var resp *WSOrderResponse
					resp, err = data.copyToPlaceOrderResponse()
					if err != nil {
						return nil, err
					}
					return resp.Data, nil
				}
				if len(data.Data) == 0 {
					return nil, fmt.Errorf("error code:%s message: %v", data.Code, ErrorCodes[data.Code])
				}
				var resp WsOrderActionResponse
				err = resp.populateFromIncomingData(data)
				if err != nil {
					return nil, err
				}
				err = json.Unmarshal(data.Data, &(resp.Data))
				if err != nil {
					return nil, err
				}
				var errs error
				for x := range resp.Data {
					if resp.Data[x].SCode != "0" {
						errs = common.AppendError(errs, fmt.Errorf("error code:%s message: %v", resp.Data[x].SCode, resp.Data[x].SMessage))
					}
				}
				return nil, errs
			}
			continue
		case <-timer.C:
			timer.Stop()
			return nil, fmt.Errorf("%s websocket connection: timeout waiting for response with an operation: %v",
				ok.Name,
				input.Operation)
		}
	}
}

// Run this functions distributes websocket request responses to
func (m *wsRequestDataChannelsMultiplexer) Run() {
	tickerData := time.NewTicker(time.Second)
	for {
		select {
		case <-tickerData.C:
			for x, myChan := range m.WsResponseChannelsMap {
				if myChan == nil {
					delete(m.WsResponseChannelsMap, x)
				}
			}
		case id := <-m.Unregister:
			delete(m.WsResponseChannelsMap, id)
		case reg := <-m.Register:
			m.WsResponseChannelsMap[reg.ID] = reg
		case msg := <-m.Message:
			if msg.ID != "" && m.WsResponseChannelsMap[msg.ID] != nil {
				m.WsResponseChannelsMap[msg.ID].Chan <- msg
				continue
			}
			for _, myChan := range m.WsResponseChannelsMap {
				if (msg.Event == "error" || myChan.Event == operationLogin) &&
					(msg.Code == "60009" || msg.Code == "60022" || msg.Code == "0") &&
					strings.Contains(msg.Msg, myChan.Channel) {
					myChan.Chan <- msg
					continue
				} else if msg.Event != myChan.Event ||
					msg.Argument.Channel != myChan.Channel ||
					msg.Argument.InstrumentType != myChan.InstrumentType ||
					msg.Argument.InstrumentID != myChan.InstrumentID {
					continue
				}
				myChan.Chan <- msg
				break
			}
		}
	}
}

// wsChannelSubscription sends a subscription or unsubscription request for different channels through the websocket stream.
func (ok *Okx) wsChannelSubscription(operation, channel string, assetType asset.Item, pair currency.Pair, tInstrumentType, tInstrumentID, tUnderlying bool) error {
	if operation != operationSubscribe && operation != operationUnsubscribe {
		return errInvalidWebsocketEvent
	}
	if channel == "" {
		return errMissingValidChannelInformation
	}
	var underlying string
	var instrumentID string
	var instrumentType string
	var format currency.PairFormat
	var err error
	if tInstrumentType {
		instrumentType, err = ok.GetInstrumentTypeFromAssetItem(assetType)
		if err != nil {
			return err
		}
	}
	if tUnderlying {
		if !pair.IsEmpty() {
			underlying, _ = ok.GetUnderlying(pair, assetType)
		}
	}
	if tInstrumentID {
		format, err = ok.GetPairFormat(assetType, false)
		if err != nil {
			return err
		}
		if !pair.IsPopulated() {
			return errIncompleteCurrencyPair
		}
		instrumentID = format.Format(pair)
		if err != nil {
			instrumentID = ""
		}
	}
	input := &SubscriptionOperationInput{
		Operation: operation,
		Arguments: []SubscriptionInfo{
			{
				Channel:        channel,
				InstrumentType: instrumentType,
				Underlying:     underlying,
				InstrumentID:   instrumentID,
			},
		},
	}
	ok.WsRequestSemaphore <- 1
	defer func() { <-ok.WsRequestSemaphore }()
	return ok.Websocket.Conn.SendJSONMessage(input)
}

// Private Channel Websocket methods

// wsAuthChannelSubscription send a subscription or unsubscription request for different channels through the websocket stream.
func (ok *Okx) wsAuthChannelSubscription(operation, channel string, assetType asset.Item, pair currency.Pair, uid, algoID string, params wsSubscriptionParameters) error {
	if operation != operationSubscribe && operation != operationUnsubscribe {
		return errInvalidWebsocketEvent
	}
	var underlying string
	var instrumentID string
	var instrumentType string
	var ccy string
	var err error
	var format currency.PairFormat
	if params.InstrumentType {
		instrumentType, err = ok.GetInstrumentTypeFromAssetItem(assetType)
		if err != nil {
			return err
		}
	}
	if params.Underlying {
		if !pair.IsEmpty() {
			underlying, _ = ok.GetUnderlying(pair, assetType)
		}
	}
	if params.InstrumentID {
		format, err = ok.GetPairFormat(assetType, false)
		if err != nil {
			return err
		}
		if !pair.IsPopulated() {
			return errIncompleteCurrencyPair
		}
		instrumentID = format.Format(pair)
		if err != nil {
			instrumentID = ""
		}
	}
	if params.Currency {
		if !pair.IsEmpty() {
			if !pair.Base.IsEmpty() {
				ccy = strings.ToUpper(pair.Base.String())
			} else {
				ccy = strings.ToUpper(pair.Quote.String())
			}
		}
	}
	if channel == "" {
		return errMissingValidChannelInformation
	}
	input := &SubscriptionOperationInput{
		Operation: operation,
		Arguments: []SubscriptionInfo{
			{
				Channel:        channel,
				InstrumentType: instrumentType,
				Underlying:     underlying,
				InstrumentID:   instrumentID,
				AlgoID:         algoID,
				Currency:       ccy,
				UID:            uid,
			},
		},
	}
	ok.WsRequestSemaphore <- 1
	defer func() { <-ok.WsRequestSemaphore }()
	return ok.Websocket.AuthConn.SendJSONMessage(input)
}

// WsAccountSubscription retrieve account information. Data will be pushed when triggered by
// events such as placing order, canceling order, transaction execution, etc.
// It will also be pushed in regular interval according to subscription granularity.
func (ok *Okx) WsAccountSubscription(operation string, assetType asset.Item, pair currency.Pair) error {
	return ok.wsAuthChannelSubscription(operation, okxChannelAccount, assetType, pair, "", "", wsSubscriptionParameters{Currency: true})
}

// WsPositionChannel retrieve the position data. The first snapshot will be sent in accordance with the granularity of the subscription. Data will be pushed when certain actions, such placing or canceling an order, trigger it. It will also be pushed periodically based on the granularity of the subscription.
func (ok *Okx) WsPositionChannel(operation string, assetType asset.Item, pair currency.Pair) error {
	return ok.wsAuthChannelSubscription(operation, okxChannelPositions, assetType, pair, "", "", wsSubscriptionParameters{InstrumentType: true})
}

// BalanceAndPositionSubscription retrieve account balance and position information. Data will be pushed when triggered by events such as filled order, funding transfer.
func (ok *Okx) BalanceAndPositionSubscription(operation, uid string) error {
	return ok.wsAuthChannelSubscription(operation, okxChannelBalanceAndPosition, asset.Empty, currency.EMPTYPAIR, uid, "", wsSubscriptionParameters{})
}

// WsOrderChannel for subscribing for orders.
func (ok *Okx) WsOrderChannel(operation string, assetType asset.Item, pair currency.Pair, _ string) error {
	return ok.wsAuthChannelSubscription(operation, okxChannelOrders, assetType, pair, "", "", wsSubscriptionParameters{InstrumentType: true, InstrumentID: true, Underlying: true})
}

// AlgoOrdersSubscription for subscribing to algo - order channels
func (ok *Okx) AlgoOrdersSubscription(operation string, assetType asset.Item, pair currency.Pair) error {
	return ok.wsAuthChannelSubscription(operation, okxChannelAlgoOrders, assetType, pair, "", "", wsSubscriptionParameters{InstrumentType: true, InstrumentID: true, Underlying: true})
}

// AdvanceAlgoOrdersSubscription algo order subscription to retrieve advance algo orders (including Iceberg order, TWAP order, Trailing order). Data will be pushed when first subscribed. Data will be pushed when triggered by events such as placing/canceling order.
func (ok *Okx) AdvanceAlgoOrdersSubscription(operation string, assetType asset.Item, pair currency.Pair, algoID string) error {
	return ok.wsAuthChannelSubscription(operation, okxChannelAlgoAdvance, assetType, pair, "", algoID, wsSubscriptionParameters{InstrumentType: true, InstrumentID: true})
}

// PositionRiskWarningSubscription this push channel is only used as a risk warning, and is not recommended as a risk judgment for strategic trading
// In the case that the market is not moving violently, there may be the possibility that the position has been liquidated at the same time that this message is pushed.
func (ok *Okx) PositionRiskWarningSubscription(operation string, assetType asset.Item, pair currency.Pair) error {
	return ok.wsAuthChannelSubscription(operation, okxChannelLiquidationWarning, assetType, pair, "", "", wsSubscriptionParameters{InstrumentType: true, InstrumentID: true, Underlying: true})
}

// AccountGreeksSubscription algo order subscription to retrieve account greeks information. Data will be pushed when triggered by events such as increase/decrease positions or cash balance in account, and will also be pushed in regular interval according to subscription granularity.
func (ok *Okx) AccountGreeksSubscription(operation string, pair currency.Pair) error {
	return ok.wsAuthChannelSubscription(operation, okxChannelAccountGreeks, asset.Empty, pair, "", "", wsSubscriptionParameters{Currency: true})
}

// RfqSubscription subscription to retrieve Rfq updates on RFQ orders.
func (ok *Okx) RfqSubscription(operation, uid string) error {
	return ok.wsAuthChannelSubscription(operation, okxChannelRFQs, asset.Empty, currency.EMPTYPAIR, uid, "", wsSubscriptionParameters{})
}

// QuotesSubscription subscription to retrieve Quote subscription
func (ok *Okx) QuotesSubscription(operation string) error {
	return ok.wsAuthChannelSubscription(operation, okxChannelQuotes, asset.Empty, currency.EMPTYPAIR, "", "", wsSubscriptionParameters{})
}

// StructureBlockTradesSubscription to retrieve Structural block subscription
func (ok *Okx) StructureBlockTradesSubscription(operation string) error {
	return ok.wsAuthChannelSubscription(operation, okxChannelStructureBlockTrades, asset.Empty, currency.EMPTYPAIR, "", "", wsSubscriptionParameters{})
}

// SpotGridAlgoOrdersSubscription to retrieve spot grid algo orders. Data will be pushed when first subscribed. Data will be pushed when triggered by events such as placing/canceling order.
func (ok *Okx) SpotGridAlgoOrdersSubscription(operation string, assetType asset.Item, pair currency.Pair, algoID string) error {
	return ok.wsAuthChannelSubscription(operation, okxChannelSpotGridOrder, assetType, pair, "", algoID, wsSubscriptionParameters{InstrumentType: true, Underlying: true})
}

// ContractGridAlgoOrders to retrieve contract grid algo orders. Data will be pushed when first subscribed. Data will be pushed when triggered by events such as placing/canceling order.
func (ok *Okx) ContractGridAlgoOrders(operation string, assetType asset.Item, pair currency.Pair, algoID string) error {
	return ok.wsAuthChannelSubscription(operation, okxChannelGridOrdersContract, assetType, pair, "", algoID, wsSubscriptionParameters{InstrumentType: true, Underlying: true})
}

// GridPositionsSubscription to retrieve grid positions. Data will be pushed when first subscribed. Data will be pushed when triggered by events such as placing/canceling order.
func (ok *Okx) GridPositionsSubscription(operation, algoID string) error {
	return ok.wsAuthChannelSubscription(operation, okxChannelGridPositions, asset.Empty, currency.EMPTYPAIR, "", algoID, wsSubscriptionParameters{})
}

// GridSubOrders to retrieve grid sub orders. Data will be pushed when first subscribed. Data will be pushed when triggered by events such as placing order.
func (ok *Okx) GridSubOrders(operation, algoID string) error {
	return ok.wsAuthChannelSubscription(operation, okcChannelGridSubOrders, asset.Empty, currency.EMPTYPAIR, "", algoID, wsSubscriptionParameters{})
}

// Public Websocket stream subscription

// InstrumentsSubscription to subscribe for instruments. The full instrument list will be pushed
// for the first time after subscription. Subsequently, the instruments will be pushed if there is any change to the instrument’s state (such as delivery of FUTURES,
// exercise of OPTION, listing of new contracts / trading pairs, trading suspension, etc.).
func (ok *Okx) InstrumentsSubscription(operation string, assetType asset.Item, pair currency.Pair) error {
	return ok.wsChannelSubscription(operation, okxChannelInstruments, assetType, pair, true, false, false)
}

// TickersSubscription subscribing to "ticker" channel to retrieve the last traded price, bid price, ask price and 24-hour trading volume of instruments. Data will be pushed every 100 ms.
func (ok *Okx) TickersSubscription(operation string, assetType asset.Item, pair currency.Pair) error {
	return ok.wsChannelSubscription(operation, okxChannelTickers, assetType, pair, false, true, false)
}

// OpenInterestSubscription to subscribe or unsubscribe to "open-interest" channel to retrieve the open interest. Data will by pushed every 3 seconds.
func (ok *Okx) OpenInterestSubscription(operation string, assetType asset.Item, pair currency.Pair) error {
	if assetType != asset.Futures && assetType != asset.Options && assetType != asset.PerpetualSwap {
		return fmt.Errorf("%w, received '%v' only FUTURES, SWAP and OPTION asset types are supported", errInvalidInstrumentType, assetType)
	}
	return ok.wsChannelSubscription(operation, okxChannelOpenInterest, assetType, pair, false, true, false)
}

// CandlesticksSubscription to subscribe or unsubscribe to "candle" channels to retrieve the candlesticks data of an instrument. the push frequency is the fastest interval 500ms push the data.
func (ok *Okx) CandlesticksSubscription(operation, channel string, assetType asset.Item, pair currency.Pair) error {
	if _, okay := candlestickChannelsMap[channel]; !okay {
		return errMissingValidChannelInformation
	}
	return ok.wsChannelSubscription(operation, channel, assetType, pair, false, true, false)
}

// TradesSubscription to subscribe or unsubscribe to "trades" channel to retrieve the recent trades data. Data will be pushed whenever there is a trade. Every update contain only one trade.
func (ok *Okx) TradesSubscription(operation string, assetType asset.Item, pair currency.Pair) error {
	return ok.wsChannelSubscription(operation, okxChannelTrades, assetType, pair, false, true, false)
}

// EstimatedDeliveryExercisePriceSubscription to subscribe or unsubscribe to "estimated-price" channel to retrieve the estimated delivery/exercise price of FUTURES contracts and OPTION.
func (ok *Okx) EstimatedDeliveryExercisePriceSubscription(operation string, assetType asset.Item, pair currency.Pair) error {
	if assetType != asset.Futures && assetType != asset.Options {
		return fmt.Errorf("%w, received '%v' only FUTURES and OPTION asset types are supported", errInvalidInstrumentType, assetType)
	}
	return ok.wsChannelSubscription(operation, okxChannelEstimatedPrice, assetType, pair, true, true, false)
}

// MarkPriceSubscription to subscribe or unsubscribe to the "mark-price" to retrieve the mark price. Data will be pushed every 200 ms when the mark price changes, and will be pushed every 10 seconds when the mark price does not change.
func (ok *Okx) MarkPriceSubscription(operation string, assetType asset.Item, pair currency.Pair) error {
	return ok.wsChannelSubscription(operation, okxChannelMarkPrice, assetType, pair, false, true, false)
}

// MarkPriceCandlesticksSubscription to subscribe or unsubscribe to "mark-price-candles" channels to retrieve the candlesticks data of the mark price. Data will be pushed every 500 ms.
func (ok *Okx) MarkPriceCandlesticksSubscription(operation, channel string, assetType asset.Item, pair currency.Pair) error {
	if _, okay := candlesticksMarkPriceMap[channel]; !okay {
		return fmt.Errorf("%w channel: %v", errMissingValidChannelInformation, channel)
	}
	return ok.wsChannelSubscription(operation, channel, assetType, pair, false, true, false)
}

// PriceLimitSubscription subscribe or unsubscribe to "price-limit" channel to retrieve the maximum buy price and minimum sell price of the instrument. Data will be pushed every 5 seconds when there are changes in limits, and will not be pushed when there is no changes on limit.
func (ok *Okx) PriceLimitSubscription(operation string, pair currency.Pair) error {
	if operation != operationSubscribe && operation != operationUnsubscribe {
		return errInvalidWebsocketEvent
	}
	return ok.wsChannelSubscription(operation, okxChannelPriceLimit, asset.Empty, pair, false, true, false)
}

// OrderBooksSubscription subscribe or unsubscribe to "books*" channel to retrieve order book data.
func (ok *Okx) OrderBooksSubscription(operation, channel string, assetType asset.Item, pair currency.Pair) error {
	if channel != okxChannelOrderBooks && channel != okxChannelOrderBooks5 && channel != okxChannelOrderBooks50TBT && channel != okxChannelOrderBooksTBT && channel != okxChannelBBOTBT {
		return fmt.Errorf("%w channel: %v", errMissingValidChannelInformation, channel)
	}
	return ok.wsChannelSubscription(operation, channel, assetType, pair, false, true, false)
}

// OptionSummarySubscription a method to subscribe or unsubscribe to "opt-summary" channel
// to retrieve detailed pricing information of all OPTION contracts. Data will be pushed at once.
func (ok *Okx) OptionSummarySubscription(operation string, pair currency.Pair) error {
	return ok.wsChannelSubscription(operation, okxChannelOptSummary, asset.Options, pair, false, false, true)
}

// FundingRateSubscription a method to subscribe and unsubscribe to "funding-rate" channel.
// retrieve funding rate. Data will be pushed in 30s to 90s.
func (ok *Okx) FundingRateSubscription(operation string, assetType asset.Item, pair currency.Pair) error {
	return ok.wsChannelSubscription(operation, okxChannelFundingRate, assetType, pair, false, true, false)
}

// IndexCandlesticksSubscription a method to subscribe and unsubscribe to "index-candle*" channel
// to retrieve the candlesticks data of the index. Data will be pushed every 500 ms.
func (ok *Okx) IndexCandlesticksSubscription(operation, channel string, assetType asset.Item, pair currency.Pair) error {
	if _, okay := candlesticksIndexPriceMap[channel]; !okay {
		return fmt.Errorf("%w channel: %v", errMissingValidChannelInformation, channel)
	}
	return ok.wsChannelSubscription(operation, channel, assetType, pair, false, true, false)
}

// IndexTickerChannel a method to subscribe and unsubscribe to "index-tickers" channel
func (ok *Okx) IndexTickerChannel(operation string, assetType asset.Item, pair currency.Pair) error {
	return ok.wsChannelSubscription(operation, okxChannelIndexTickers, assetType, pair, false, true, false)
}

// StatusSubscription get the status of system maintenance and push when the system maintenance status changes.
// First subscription: "Push the latest change data"; every time there is a state change, push the changed content
func (ok *Okx) StatusSubscription(operation string, assetType asset.Item, pair currency.Pair) error {
	return ok.wsChannelSubscription(operation, okxChannelStatus, assetType, pair, false, false, false)
}

// PublicStructureBlockTradesSubscription a method to subscribe or unsubscribe to "public-struc-block-trades" channel
func (ok *Okx) PublicStructureBlockTradesSubscription(operation string, assetType asset.Item, pair currency.Pair) error {
	return ok.wsChannelSubscription(operation, okxChannelPublicStrucBlockTrades, assetType, pair, false, false, false)
}

// BlockTickerSubscription a method to subscribe and unsubscribe to a "block-tickers" channel to retrieve the latest block trading volume in the last 24 hours.
// The data will be pushed when triggered by transaction execution event. In addition, it will also be pushed in 5 minutes interval according to subscription granularity.
func (ok *Okx) BlockTickerSubscription(operation string, assetType asset.Item, pair currency.Pair) error {
	return ok.wsChannelSubscription(operation, okxChannelBlockTickers, assetType, pair, false, true, false)
}<|MERGE_RESOLUTION|>--- conflicted
+++ resolved
@@ -49,31 +49,21 @@
 )
 
 const (
-<<<<<<< HEAD
 	// wsOrderbookChecksumDelimiter to be used in validating checksum
 	wsOrderbookChecksumDelimiter = ":"
-	// maxConnByteLen otal length of multiple channels cannot exceed 4096 bytes.
-=======
 	// allowableIterations use the first 25 bids and asks in the full load to form a string
 	allowableIterations = 25
 
-	// OkxOrderBookSnapshot orderbook push data type 'snapshot'
-	OkxOrderBookSnapshot = "snapshot"
-	// OkxOrderBookUpdate orderbook push data type 'update'
-	OkxOrderBookUpdate = "update"
-
-	// ColonDelimiter to be used in validating checksum
-	ColonDelimiter = ":"
-
-	// maxConnByteLen total length of multiple channels cannot exceed 4096 bytes.
->>>>>>> 9bb7361f
-	maxConnByteLen = 4096
-	// allowableIterations use the first 25 bids and asks in the full load to form a string
-	allowableIterations = 25
 	// wsOrderbookSnapshot orderbook push data type 'snapshot'
 	wsOrderbookSnapshot = "snapshot"
 	// wsOrderbookUpdate orderbook push data type 'update'
 	wsOrderbookUpdate = "update"
+
+	// ColonDelimiter to be used in validating checksum
+	ColonDelimiter = ":"
+
+	// maxConnByteLen total length of multiple channels cannot exceed 4096 bytes.
+	maxConnByteLen = 4096
 
 	// Candlestick channels
 	markPrice        = "mark-price-"
