--- conflicted
+++ resolved
@@ -1036,18 +1036,8 @@
 // WsProcessUpdateOrderbook updates an existing orderbook using websocket data
 // After merging WS data, it will sort, validate and finally update the existing
 // orderbook
-<<<<<<< HEAD
 func (ok *Exchange) WsProcessUpdateOrderbook(data *WsOrderBookData, pair currency.Pair, assets []asset.Item) error {
-	update := orderbook.Update{
-		Pair:       pair,
-		UpdateTime: data.Timestamp.Time(),
-	}
-	var err error
-	update.Asks, err = ok.AppendWsOrderbookItems(data.Asks)
-=======
-func (ok *Okx) WsProcessUpdateOrderbook(data *WsOrderBookData, pair currency.Pair, assets []asset.Item) error {
 	asks, err := ok.AppendWsOrderbookItems(data.Asks)
->>>>>>> f21a18fa
 	if err != nil {
 		return err
 	}
@@ -1085,11 +1075,7 @@
 // quantity with a semicolon (:) deliminating them. This will also work when
 // there are less than 25 entries (for whatever reason)
 // eg Bid:Ask:Bid:Ask:Ask:Ask
-<<<<<<< HEAD
-func (ok *Exchange) CalculateUpdateOrderbookChecksum(orderbookData *orderbook.Book, checksumVal uint32) error {
-=======
 func generateOrderbookChecksum(orderbookData *orderbook.Book) uint32 {
->>>>>>> f21a18fa
 	var checksum strings.Builder
 	for i := range allowableIterations {
 		if len(orderbookData.Bids)-1 >= i {
