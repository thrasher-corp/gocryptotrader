package okx

import (
	"bytes"
	"context"
	"encoding/json"
	"errors"
	"fmt"
	"hash/crc32"
	"net/http"
	"strconv"
	"strings"
	"time"

	"github.com/gorilla/websocket"
	"github.com/thrasher-corp/gocryptotrader/common"
	"github.com/thrasher-corp/gocryptotrader/common/crypto"
	"github.com/thrasher-corp/gocryptotrader/currency"
	"github.com/thrasher-corp/gocryptotrader/exchanges/asset"
	"github.com/thrasher-corp/gocryptotrader/exchanges/order"
	"github.com/thrasher-corp/gocryptotrader/exchanges/orderbook"
	"github.com/thrasher-corp/gocryptotrader/exchanges/stream"
	"github.com/thrasher-corp/gocryptotrader/exchanges/subscription"
	"github.com/thrasher-corp/gocryptotrader/exchanges/ticker"
	"github.com/thrasher-corp/gocryptotrader/exchanges/trade"
	"github.com/thrasher-corp/gocryptotrader/log"
	"github.com/thrasher-corp/gocryptotrader/types"
)

var (
	// defaultSubscribedChannels list of channels which are subscribed by default
	defaultSubscribedChannels = []string{
		okxChannelTrades,
		okxChannelOrderBooks,
		okxChannelTickers,
	}
	// defaultAuthChannels list of channels which are subscribed when authenticated
	defaultAuthChannels = []string{
		okxChannelAccount,
		okxChannelOrders,
	}
)

var (
	candlestickChannelsMap    = map[string]bool{okxChannelCandle1Y: true, okxChannelCandle6M: true, okxChannelCandle3M: true, okxChannelCandle1M: true, okxChannelCandle1W: true, okxChannelCandle1D: true, okxChannelCandle2D: true, okxChannelCandle3D: true, okxChannelCandle5D: true, okxChannelCandle12H: true, okxChannelCandle6H: true, okxChannelCandle4H: true, okxChannelCandle2H: true, okxChannelCandle1H: true, okxChannelCandle30m: true, okxChannelCandle15m: true, okxChannelCandle5m: true, okxChannelCandle3m: true, okxChannelCandle1m: true, okxChannelCandle1Yutc: true, okxChannelCandle3Mutc: true, okxChannelCandle1Mutc: true, okxChannelCandle1Wutc: true, okxChannelCandle1Dutc: true, okxChannelCandle2Dutc: true, okxChannelCandle3Dutc: true, okxChannelCandle5Dutc: true, okxChannelCandle12Hutc: true, okxChannelCandle6Hutc: true}
	candlesticksMarkPriceMap  = map[string]bool{okxChannelMarkPriceCandle1Y: true, okxChannelMarkPriceCandle6M: true, okxChannelMarkPriceCandle3M: true, okxChannelMarkPriceCandle1M: true, okxChannelMarkPriceCandle1W: true, okxChannelMarkPriceCandle1D: true, okxChannelMarkPriceCandle2D: true, okxChannelMarkPriceCandle3D: true, okxChannelMarkPriceCandle5D: true, okxChannelMarkPriceCandle12H: true, okxChannelMarkPriceCandle6H: true, okxChannelMarkPriceCandle4H: true, okxChannelMarkPriceCandle2H: true, okxChannelMarkPriceCandle1H: true, okxChannelMarkPriceCandle30m: true, okxChannelMarkPriceCandle15m: true, okxChannelMarkPriceCandle5m: true, okxChannelMarkPriceCandle3m: true, okxChannelMarkPriceCandle1m: true, okxChannelMarkPriceCandle1Yutc: true, okxChannelMarkPriceCandle3Mutc: true, okxChannelMarkPriceCandle1Mutc: true, okxChannelMarkPriceCandle1Wutc: true, okxChannelMarkPriceCandle1Dutc: true, okxChannelMarkPriceCandle2Dutc: true, okxChannelMarkPriceCandle3Dutc: true, okxChannelMarkPriceCandle5Dutc: true, okxChannelMarkPriceCandle12Hutc: true, okxChannelMarkPriceCandle6Hutc: true}
	candlesticksIndexPriceMap = map[string]bool{okxChannelIndexCandle1Y: true, okxChannelIndexCandle6M: true, okxChannelIndexCandle3M: true, okxChannelIndexCandle1M: true, okxChannelIndexCandle1W: true, okxChannelIndexCandle1D: true, okxChannelIndexCandle2D: true, okxChannelIndexCandle3D: true, okxChannelIndexCandle5D: true, okxChannelIndexCandle12H: true, okxChannelIndexCandle6H: true, okxChannelIndexCandle4H: true, okxChannelIndexCandle2H: true, okxChannelIndexCandle1H: true, okxChannelIndexCandle30m: true, okxChannelIndexCandle15m: true, okxChannelIndexCandle5m: true, okxChannelIndexCandle3m: true, okxChannelIndexCandle1m: true, okxChannelIndexCandle1Yutc: true, okxChannelIndexCandle3Mutc: true, okxChannelIndexCandle1Mutc: true, okxChannelIndexCandle1Wutc: true, okxChannelIndexCandle1Dutc: true, okxChannelIndexCandle2Dutc: true, okxChannelIndexCandle3Dutc: true, okxChannelIndexCandle5Dutc: true, okxChannelIndexCandle12Hutc: true, okxChannelIndexCandle6Hutc: true}
)

var (
	pingMsg = []byte("ping")
	pongMsg = []byte("pong")
)

const (
	// wsOrderbookChecksumDelimiter to be used in validating checksum
	wsOrderbookChecksumDelimiter = ":"
	// allowableIterations use the first 25 bids and asks in the full load to form a string
	allowableIterations = 25
	// wsOrderbookSnapshot orderbook push data type 'snapshot'
	wsOrderbookSnapshot = "snapshot"
	// wsOrderbookUpdate orderbook push data type 'update'
	wsOrderbookUpdate = "update"
	// maxConnByteLen total length of multiple channels cannot exceed 4096 bytes.
	maxConnByteLen = 4096

	// Candlestick channels
	markPrice        = "mark-price-"
	indexCandlestick = "index-"
	candle           = "candle"

	// Spread Order

	// Operations
	okxSpreadOrder           = "sprd-order"
	okxSpreadAmendOrder      = "sprd-amend-order"
	okxSpreadCancelOrder     = "sprd-cancel-order"
	okxSpreadCancelAllOrders = "sprd-mass-cancel"

	// Subscriptions
	okxSpreadOrders = "sprd-orders"
	okxSpreadTrades = "sprd-trades"

	// Public Spread Subscriptions
	okxSpreadOrderbookLevel1 = "sprd-bbo-tbt"
	okxSpreadOrderbook       = "sprd-books5"
	okxSpreadPublicTrades    = "sprd-public-trades"
	okxSpreadPublicTicker    = "sprd-tickers"

	// Withdrawal Info Channel subscriptions
	okxWithdrawalInfo = "withdrawal-info"
	okxDepositInfo    = "deposit-info"

	// Ticker channel
	okxChannelTickers                = "tickers"
	okxChannelIndexTickers           = "index-tickers"
	okxChannelStatus                 = "status"
	okxChannelPublicStrucBlockTrades = "public-struc-block-trades"
	okxChannelPublicBlockTrades      = "public-block-trades"
	okxChannelBlockTickers           = "block-tickers"

	// Private Channels
	okxChannelAccount              = "account"
	okxChannelPositions            = "positions"
	okxChannelBalanceAndPosition   = "balance_and_position"
	okxChannelOrders               = "orders"
	okxChannelAlgoOrders           = "orders-algo"
	okxChannelAlgoAdvance          = "algo-advance"
	okxChannelLiquidationWarning   = "liquidation-warning"
	okxChannelAccountGreeks        = "account-greeks"
	okxChannelRfqs                 = "rfqs"
	okxChannelQuotes               = "quotes"
	okxChannelStructureBlockTrades = "struc-block-trades"
	okxChannelSpotGridOrder        = "grid-orders-spot"
	okxChannelGridOrdersContract   = "grid-orders-contract"
	okxChannelMoonGridAlgoOrders   = "grid-orders-moon"
	okxChannelGridPositions        = "grid-positions"
	okxChannelGridSubOrders        = "grid-sub-orders"
	okxRecurringBuyChannel         = "algo-recurring-buy"
	okxLiquidationOrders           = "liquidation-orders"
	okxADLWarning                  = "adl-warning"
	okxEconomicCalendar            = "economic-calendar"

	// Public channels
	okxChannelInstruments     = "instruments"
	okxChannelOpenInterest    = "open-interest"
	okxChannelTrades          = "trades"
	okxChannelAllTrades       = "trades-all"
	okxChannelEstimatedPrice  = "estimated-price"
	okxChannelMarkPrice       = "mark-price"
	okxChannelPriceLimit      = "price-limit"
	okxChannelOrderBooks      = "books"
	okxChannelOptionTrades    = "option-trades"
	okxChannelOrderBooks5     = "books5"
	okxChannelOrderBooks50TBT = "books50-l2-tbt"
	okxChannelOrderBooksTBT   = "books-l2-tbt"
	okxChannelBBOTBT          = "bbo-tbt"
	okxChannelOptSummary      = "opt-summary"
	okxChannelFundingRate     = "funding-rate"

	// Websocket trade endpoint operations
	okxOpOrder             = "order"
	okxOpBatchOrders       = "batch-orders"
	okxOpCancelOrder       = "cancel-order"
	okxOpBatchCancelOrders = "batch-cancel-orders"
	okxOpAmendOrder        = "amend-order"
	okxOpBatchAmendOrders  = "batch-amend-orders"
	okxOpMassCancelOrder   = "mass-cancel"

	// Candlestick lengths
	okxChannelCandle1Y     = candle + "1Y"
	okxChannelCandle6M     = candle + "6M"
	okxChannelCandle3M     = candle + "3M"
	okxChannelCandle1M     = candle + "1M"
	okxChannelCandle1W     = candle + "1W"
	okxChannelCandle1D     = candle + "1D"
	okxChannelCandle2D     = candle + "2D"
	okxChannelCandle3D     = candle + "3D"
	okxChannelCandle5D     = candle + "5D"
	okxChannelCandle12H    = candle + "12H"
	okxChannelCandle6H     = candle + "6H"
	okxChannelCandle4H     = candle + "4H"
	okxChannelCandle2H     = candle + "2H"
	okxChannelCandle1H     = candle + "1H"
	okxChannelCandle30m    = candle + "30m"
	okxChannelCandle15m    = candle + "15m"
	okxChannelCandle5m     = candle + "5m"
	okxChannelCandle3m     = candle + "3m"
	okxChannelCandle1m     = candle + "1m"
	okxChannelCandle1Yutc  = candle + "1Yutc"
	okxChannelCandle3Mutc  = candle + "3Mutc"
	okxChannelCandle1Mutc  = candle + "1Mutc"
	okxChannelCandle1Wutc  = candle + "1Wutc"
	okxChannelCandle1Dutc  = candle + "1Dutc"
	okxChannelCandle2Dutc  = candle + "2Dutc"
	okxChannelCandle3Dutc  = candle + "3Dutc"
	okxChannelCandle5Dutc  = candle + "5Dutc"
	okxChannelCandle12Hutc = candle + "12Hutc"
	okxChannelCandle6Hutc  = candle + "6Hutc"

	// Index Candlesticks Channels
	okxChannelIndexCandle1Y     = indexCandlestick + okxChannelCandle1Y
	okxChannelIndexCandle6M     = indexCandlestick + okxChannelCandle6M
	okxChannelIndexCandle3M     = indexCandlestick + okxChannelCandle3M
	okxChannelIndexCandle1M     = indexCandlestick + okxChannelCandle1M
	okxChannelIndexCandle1W     = indexCandlestick + okxChannelCandle1W
	okxChannelIndexCandle1D     = indexCandlestick + okxChannelCandle1D
	okxChannelIndexCandle2D     = indexCandlestick + okxChannelCandle2D
	okxChannelIndexCandle3D     = indexCandlestick + okxChannelCandle3D
	okxChannelIndexCandle5D     = indexCandlestick + okxChannelCandle5D
	okxChannelIndexCandle12H    = indexCandlestick + okxChannelCandle12H
	okxChannelIndexCandle6H     = indexCandlestick + okxChannelCandle6H
	okxChannelIndexCandle4H     = indexCandlestick + okxChannelCandle4H
	okxChannelIndexCandle2H     = indexCandlestick + okxChannelCandle2H
	okxChannelIndexCandle1H     = indexCandlestick + okxChannelCandle1H
	okxChannelIndexCandle30m    = indexCandlestick + okxChannelCandle30m
	okxChannelIndexCandle15m    = indexCandlestick + okxChannelCandle15m
	okxChannelIndexCandle5m     = indexCandlestick + okxChannelCandle5m
	okxChannelIndexCandle3m     = indexCandlestick + okxChannelCandle3m
	okxChannelIndexCandle1m     = indexCandlestick + okxChannelCandle1m
	okxChannelIndexCandle1Yutc  = indexCandlestick + okxChannelCandle1Yutc
	okxChannelIndexCandle3Mutc  = indexCandlestick + okxChannelCandle3Mutc
	okxChannelIndexCandle1Mutc  = indexCandlestick + okxChannelCandle1Mutc
	okxChannelIndexCandle1Wutc  = indexCandlestick + okxChannelCandle1Wutc
	okxChannelIndexCandle1Dutc  = indexCandlestick + okxChannelCandle1Dutc
	okxChannelIndexCandle2Dutc  = indexCandlestick + okxChannelCandle2Dutc
	okxChannelIndexCandle3Dutc  = indexCandlestick + okxChannelCandle3Dutc
	okxChannelIndexCandle5Dutc  = indexCandlestick + okxChannelCandle5Dutc
	okxChannelIndexCandle12Hutc = indexCandlestick + okxChannelCandle12Hutc
	okxChannelIndexCandle6Hutc  = indexCandlestick + okxChannelCandle6Hutc

	// Mark price candlesticks channel
	okxChannelMarkPriceCandle1Y     = markPrice + okxChannelCandle1Y
	okxChannelMarkPriceCandle6M     = markPrice + okxChannelCandle6M
	okxChannelMarkPriceCandle3M     = markPrice + okxChannelCandle3M
	okxChannelMarkPriceCandle1M     = markPrice + okxChannelCandle1M
	okxChannelMarkPriceCandle1W     = markPrice + okxChannelCandle1W
	okxChannelMarkPriceCandle1D     = markPrice + okxChannelCandle1D
	okxChannelMarkPriceCandle2D     = markPrice + okxChannelCandle2D
	okxChannelMarkPriceCandle3D     = markPrice + okxChannelCandle3D
	okxChannelMarkPriceCandle5D     = markPrice + okxChannelCandle5D
	okxChannelMarkPriceCandle12H    = markPrice + okxChannelCandle12H
	okxChannelMarkPriceCandle6H     = markPrice + okxChannelCandle6H
	okxChannelMarkPriceCandle4H     = markPrice + okxChannelCandle4H
	okxChannelMarkPriceCandle2H     = markPrice + okxChannelCandle2H
	okxChannelMarkPriceCandle1H     = markPrice + okxChannelCandle1H
	okxChannelMarkPriceCandle30m    = markPrice + okxChannelCandle30m
	okxChannelMarkPriceCandle15m    = markPrice + okxChannelCandle15m
	okxChannelMarkPriceCandle5m     = markPrice + okxChannelCandle5m
	okxChannelMarkPriceCandle3m     = markPrice + okxChannelCandle3m
	okxChannelMarkPriceCandle1m     = markPrice + okxChannelCandle1m
	okxChannelMarkPriceCandle1Yutc  = markPrice + okxChannelCandle1Yutc
	okxChannelMarkPriceCandle3Mutc  = markPrice + okxChannelCandle3Mutc
	okxChannelMarkPriceCandle1Mutc  = markPrice + okxChannelCandle1Mutc
	okxChannelMarkPriceCandle1Wutc  = markPrice + okxChannelCandle1Wutc
	okxChannelMarkPriceCandle1Dutc  = markPrice + okxChannelCandle1Dutc
	okxChannelMarkPriceCandle2Dutc  = markPrice + okxChannelCandle2Dutc
	okxChannelMarkPriceCandle3Dutc  = markPrice + okxChannelCandle3Dutc
	okxChannelMarkPriceCandle5Dutc  = markPrice + okxChannelCandle5Dutc
	okxChannelMarkPriceCandle12Hutc = markPrice + okxChannelCandle12Hutc
	okxChannelMarkPriceCandle6Hutc  = markPrice + okxChannelCandle6Hutc

	// Copy trading websocket endpoints.
	okxCopyTrading = "copytrading-notification"
)

// WsConnect initiates a websocket connection
func (ok *Okx) WsConnect() error {
	if !ok.Websocket.IsEnabled() || !ok.IsEnabled() {
		return stream.ErrWebsocketNotEnabled
	}
	var dialer websocket.Dialer
	dialer.ReadBufferSize = 8192
	dialer.WriteBufferSize = 8192

	err := ok.Websocket.Conn.Dial(&dialer, http.Header{})
	if err != nil {
		return err
	}
	ok.Websocket.Wg.Add(1)
	go ok.wsReadData(ok.Websocket.Conn)
	if ok.Verbose {
		log.Debugf(log.ExchangeSys, "Successful connection to %v\n",
			ok.Websocket.GetWebsocketURL())
	}
	ok.Websocket.Conn.SetupPingHandler(stream.PingHandler{
		MessageType: websocket.TextMessage,
		Message:     pingMsg,
		Delay:       time.Second * 20,
	})
	if ok.Websocket.CanUseAuthenticatedEndpoints() {
		err = ok.WsAuth(context.TODO())
		if err != nil {
			log.Errorf(log.ExchangeSys, "Error connecting auth socket: %s\n", err.Error())
			ok.Websocket.SetCanUseAuthenticatedEndpoints(false)
		}
	}
	return nil
}

// WsAuth will connect to Okx's Private websocket connection and Authenticate with a login payload.
func (ok *Okx) WsAuth(ctx context.Context) error {
	if !ok.Websocket.CanUseAuthenticatedEndpoints() {
		return fmt.Errorf("%v AuthenticatedWebsocketAPISupport not enabled", ok.Name)
	}
	creds, err := ok.GetCredentials(ctx)
	if err != nil {
		return err
	}
	var dialer websocket.Dialer
	err = ok.Websocket.AuthConn.Dial(&dialer, http.Header{})
	if err != nil {
		return err
	}
	ok.Websocket.Wg.Add(1)
	go ok.wsReadData(ok.Websocket.AuthConn)
	if ok.Verbose {
		log.Debugf(log.ExchangeSys, "Successful connection of authenticated stream to %v\n",
			ok.Websocket.GetWebsocketURL())
	}
	ok.Websocket.AuthConn.SetupPingHandler(stream.PingHandler{
		MessageType: websocket.TextMessage,
		Message:     pingMsg,
		Delay:       time.Second * 20,
	})

	ok.Websocket.SetCanUseAuthenticatedEndpoints(true)
	timeUnix := time.Now()
	signPath := "/users/self/verify"
	hmac, err := crypto.GetHMAC(crypto.HashSHA256,
		[]byte(strconv.FormatInt(timeUnix.UTC().Unix(), 10)+http.MethodGet+signPath),
		[]byte(creds.Secret),
	)
	if err != nil {
		return err
	}
	base64Sign := crypto.Base64Encode(hmac)
	err = ok.Websocket.AuthConn.SendJSONMessage(WebsocketEventRequest{
		Operation: operationLogin,
		Arguments: []WebsocketLoginData{
			{
				APIKey:     creds.Key,
				Passphrase: creds.ClientID,
				Timestamp:  timeUnix,
				Sign:       base64Sign,
			},
		},
	})
	if err != nil {
		return err
	}
	timer := time.NewTimer(ok.WebsocketResponseCheckTimeout)
	randomID, err := common.GenerateRandomString(16)
	if err != nil {
		return fmt.Errorf("%w, generating random string for incoming websocket response failed", err)
	}
	wsResponse := make(chan *wsIncomingData)
	ok.WsResponseMultiplexer.Register <- &wsRequestInfo{
		ID:    randomID,
		Chan:  wsResponse,
		Event: operationLogin,
	}
	ok.WsRequestSemaphore <- 1
	defer func() {
		<-ok.WsRequestSemaphore
	}()
	defer func() { ok.WsResponseMultiplexer.Unregister <- randomID }()
	for {
		select {
		case data := <-wsResponse:
			if data.Event == operationLogin && data.Code == "0" {
				ok.Websocket.SetCanUseAuthenticatedEndpoints(true)
				return nil
			} else if data.Event == "error" &&
				(data.Code == "60022" || data.Code == "60009" || data.Code == "60004") {
				ok.Websocket.SetCanUseAuthenticatedEndpoints(false)
				return fmt.Errorf("%w code: %s message: %s", errWebsocketStreamNotAuthenticated, data.Code, data.Message)
			}
			continue
		case <-timer.C:
			timer.Stop()
			return fmt.Errorf("%s websocket connection: timeout waiting for response with an operation: %v",
				ok.Name,
				operationLogin)
		}
	}
}

// wsReadData sends msgs from public and auth websockets to data handler
func (ok *Okx) wsReadData(ws stream.Connection) {
	defer ok.Websocket.Wg.Done()
	for {
		resp := ws.ReadMessage()
		if resp.Raw == nil {
			return
		}
		if err := ok.WsHandleData(resp.Raw); err != nil {
			ok.Websocket.DataHandler <- err
		}
	}
}

// Subscribe sends a websocket subscription request to several channels to receive data.
func (ok *Okx) Subscribe(channelsToSubscribe []subscription.Subscription) error {
	return ok.handleSubscription(operationSubscribe, channelsToSubscribe)
}

// Unsubscribe sends a websocket unsubscription request to several channels to receive data.
func (ok *Okx) Unsubscribe(channelsToUnsubscribe []subscription.Subscription) error {
	return ok.handleSubscription(operationUnsubscribe, channelsToUnsubscribe)
}

// handleSubscription sends a subscription and unsubscription information thought the websocket endpoint.
// as of the okx, exchange this endpoint sends subscription and unsubscription messages but with a list of json objects.
func (ok *Okx) handleSubscription(operation string, subscriptions []subscription.Subscription) error {
	request := WSSubscriptionInformationList{Operation: operation}
	authRequests := WSSubscriptionInformationList{Operation: operation}
	ok.WsRequestSemaphore <- 1
	defer func() { <-ok.WsRequestSemaphore }()
	var channels []subscription.Subscription
	var authChannels []subscription.Subscription
	var err error
	var format currency.PairFormat
	for i := 0; i < len(subscriptions); i++ {
		arg := SubscriptionInfo{
			Channel: subscriptions[i].Channel,
		}
		var (
			instrumentID, underlying, instrumentType,
			instrumentFamily, algoID, uid string
			okay, authSubscription bool
		)

		switch arg.Channel {
		case okxChannelAccount,
			okxChannelPositions,
			okxChannelBalanceAndPosition,
			okxChannelOrders,
			okxChannelAlgoOrders,
			okxChannelAlgoAdvance,
			okxChannelLiquidationWarning,
			okxChannelAccountGreeks,
			okxChannelRfqs,
			okxChannelQuotes,
			okxChannelStructureBlockTrades,
			okxChannelSpotGridOrder,
			okxChannelGridOrdersContract,
			okxChannelMoonGridAlgoOrders,
			okxChannelGridPositions,
			okxChannelGridSubOrders,
			okxRecurringBuyChannel,
			okxDepositInfo,
			okxLiquidationOrders,
			okxADLWarning,
			okxWithdrawalInfo,
			okxEconomicCalendar,
			okxCopyTrading:
			authSubscription = true
		}

		switch arg.Channel {
		case okxChannelGridPositions,
			okxRecurringBuyChannel:
			algoID, _ = subscriptions[i].Params["algoId"].(string)
		}

		switch arg.Channel {
		case okxChannelGridSubOrders,
			okxChannelGridPositions:
			uid, _ = subscriptions[i].Params["uid"].(string)
		}

		if strings.HasPrefix(arg.Channel, "candle") ||
			arg.Channel == okxChannelTickers ||
			arg.Channel == okxChannelOrderBooks ||
			arg.Channel == okxChannelOrderBooks5 ||
			arg.Channel == okxChannelOrderBooks50TBT ||
			arg.Channel == okxChannelOrderBooksTBT ||
			arg.Channel == okxChannelFundingRate ||
			arg.Channel == okxChannelAllTrades ||
			arg.Channel == okxChannelTrades ||
			arg.Channel == okxChannelOptionTrades ||
			arg.Channel == okxCopyTrading {
			if subscriptions[i].Params["instId"] != "" {
				instrumentID, okay = subscriptions[i].Params["instId"].(string)
				if !okay {
					instrumentID = ""
				}
			} else if subscriptions[i].Params["instrumentID"] != "" {
				instrumentID, okay = subscriptions[i].Params["instrumentID"].(string)
				if !okay {
					instrumentID = ""
				}
			}
			if instrumentID == "" {
				format, err = ok.GetPairFormat(subscriptions[i].Asset, false)
				if err != nil {
					return err
				}
				if subscriptions[i].Pair.Base.String() == "" || subscriptions[i].Pair.Quote.String() == "" {
					return errIncompleteCurrencyPair
				}
				instrumentID = format.Format(subscriptions[i].Pair)
			}
		}
		switch arg.Channel {
		case okxChannelInstruments, okxChannelPositions, okxChannelOrders, okxChannelAlgoOrders,
			okxChannelAlgoAdvance, okxChannelLiquidationWarning, okxChannelSpotGridOrder,
			okxChannelGridOrdersContract, okxChannelMoonGridAlgoOrders, okxChannelEstimatedPrice,
			okxADLWarning, okxLiquidationOrders, okxRecurringBuyChannel, okxCopyTrading:
			instrumentType = ok.GetInstrumentTypeFromAssetItem(subscriptions[i].Asset)
		}
		switch arg.Channel {
		case okxChannelOptionTrades, okxADLWarning:
			instrumentFamily, _ = subscriptions[i].Params["instFamily"].(string)
		}

		switch arg.Channel {
		case okxChannelPositions, okxChannelOrders, okxChannelAlgoOrders,
			okxChannelEstimatedPrice, okxChannelOptSummary:
			underlying, _ = ok.GetUnderlying(subscriptions[i].Pair, subscriptions[i].Asset)
		}

		arg.InstrumentID = instrumentID
		arg.Underlying = underlying
		arg.InstrumentType = instrumentType
		arg.UID = uid
		arg.AlgoID = algoID
		arg.InstrumentFamily = instrumentFamily

		if authSubscription {
			var authChunk []byte
			authChannels = append(authChannels, subscriptions[i])
			authRequests.Arguments = append(authRequests.Arguments, arg)
			authChunk, err = json.Marshal(authRequests)
			if err != nil {
				return err
			}
			if len(authChunk) > maxConnByteLen {
				authRequests.Arguments = authRequests.Arguments[:len(authRequests.Arguments)-1]
				i--
				err = ok.Websocket.AuthConn.SendJSONMessage(authRequests)
				if err != nil {
					return err
				}
				if operation == operationUnsubscribe {
					ok.Websocket.RemoveSubscriptions(channels...)
				} else {
					ok.Websocket.AddSuccessfulSubscriptions(channels...)
				}
				authChannels = []subscription.Subscription{}
				authRequests.Arguments = []SubscriptionInfo{}
			}
		} else {
			var chunk []byte
			channels = append(channels, subscriptions[i])
			request.Arguments = append(request.Arguments, arg)
			chunk, err = json.Marshal(request)
			if err != nil {
				return err
			}
			if len(chunk) > maxConnByteLen {
				i--
				err = ok.Websocket.Conn.SendJSONMessage(request)
				if err != nil {
					return err
				}
				if operation == operationUnsubscribe {
					ok.Websocket.RemoveSubscriptions(channels...)
				} else {
					ok.Websocket.AddSuccessfulSubscriptions(channels...)
				}
				channels = []subscription.Subscription{}
				request.Arguments = []SubscriptionInfo{}
				continue
			}
		}
	}
	if len(request.Arguments) > 0 {
		err = ok.Websocket.Conn.SendJSONMessage(request)
		if err != nil {
			return err
		}
	}

	if len(authRequests.Arguments) > 0 && ok.Websocket.CanUseAuthenticatedEndpoints() {
		err = ok.Websocket.AuthConn.SendJSONMessage(authRequests)
		if err != nil {
			return err
		}
	}

	if operation == operationUnsubscribe {
		channels = append(channels, authChannels...)
		ok.Websocket.RemoveSubscriptions(channels...)
	} else {
		channels = append(channels, authChannels...)
		ok.Websocket.AddSuccessfulSubscriptions(channels...)
	}
	return nil
}

// WsHandleData will read websocket raw data and pass to appropriate handler
func (ok *Okx) WsHandleData(respRaw []byte) error {
	var resp wsIncomingData
	err := json.Unmarshal(respRaw, &resp)
	if err != nil {
		if bytes.Equal(respRaw, pongMsg) {
			return nil
		}
		return fmt.Errorf("%w unmarshalling %v", err, respRaw)
	}
	if (resp.Event != "" && (resp.Event == "login" || resp.Event == "error")) || resp.Operation != "" {
		ok.WsResponseMultiplexer.Message <- &resp
		return nil
	}
	if len(resp.Data) == 0 {
		return nil
	}
	switch resp.Argument.Channel {
	case okxChannelCandle1Y, okxChannelCandle6M, okxChannelCandle3M, okxChannelCandle1M, okxChannelCandle1W,
		okxChannelCandle1D, okxChannelCandle2D, okxChannelCandle3D, okxChannelCandle5D, okxChannelCandle12H,
		okxChannelCandle6H, okxChannelCandle4H, okxChannelCandle2H, okxChannelCandle1H, okxChannelCandle30m,
		okxChannelCandle15m, okxChannelCandle5m, okxChannelCandle3m, okxChannelCandle1m, okxChannelCandle1Yutc,
		okxChannelCandle3Mutc, okxChannelCandle1Mutc, okxChannelCandle1Wutc, okxChannelCandle1Dutc,
		okxChannelCandle2Dutc, okxChannelCandle3Dutc, okxChannelCandle5Dutc, okxChannelCandle12Hutc,
		okxChannelCandle6Hutc:
		return ok.wsProcessCandles(respRaw)
	case okxChannelIndexCandle1Y, okxChannelIndexCandle6M, okxChannelIndexCandle3M, okxChannelIndexCandle1M,
		okxChannelIndexCandle1W, okxChannelIndexCandle1D, okxChannelIndexCandle2D, okxChannelIndexCandle3D,
		okxChannelIndexCandle5D, okxChannelIndexCandle12H, okxChannelIndexCandle6H, okxChannelIndexCandle4H,
		okxChannelIndexCandle2H, okxChannelIndexCandle1H, okxChannelIndexCandle30m, okxChannelIndexCandle15m,
		okxChannelIndexCandle5m, okxChannelIndexCandle3m, okxChannelIndexCandle1m, okxChannelIndexCandle1Yutc,
		okxChannelIndexCandle3Mutc, okxChannelIndexCandle1Mutc, okxChannelIndexCandle1Wutc,
		okxChannelIndexCandle1Dutc, okxChannelIndexCandle2Dutc, okxChannelIndexCandle3Dutc, okxChannelIndexCandle5Dutc,
		okxChannelIndexCandle12Hutc, okxChannelIndexCandle6Hutc:
		return ok.wsProcessIndexCandles(respRaw)
	case okxChannelTickers:
		return ok.wsProcessTickers(respRaw)
	case okxChannelIndexTickers:
		var response WsIndexTicker
		return ok.wsProcessPushData(respRaw, &response)
	case okxChannelStatus:
		var response WsSystemStatusResponse
		return ok.wsProcessPushData(respRaw, &response)
	case okxChannelPublicStrucBlockTrades:
		var response WsPublicTradesResponse
		return ok.wsProcessPushData(respRaw, &response)
	case okxChannelPublicBlockTrades:
		return ok.wsProcessBlockPublicTrades(respRaw)
	case okxChannelBlockTickers:
		var response WsBlockTicker
		return ok.wsProcessPushData(respRaw, &response)
	case okxChannelAccountGreeks:
		var response WsGreeks
		return ok.wsProcessPushData(respRaw, &response)
	case okxChannelAccount:
		var response WsAccountChannelPushData
		return ok.wsProcessPushData(respRaw, &response)
	case okxChannelPositions,
		okxChannelLiquidationWarning:
		var response WsPositionResponse
		return ok.wsProcessPushData(respRaw, &response)
	case okxChannelBalanceAndPosition:
		var response WsBalanceAndPosition
		return ok.wsProcessPushData(respRaw, &response)
	case okxChannelOrders:
		return ok.wsProcessOrders(respRaw)
	case okxChannelAlgoOrders:
		var response WsAlgoOrder
		return ok.wsProcessPushData(respRaw, &response)
	case okxChannelAlgoAdvance:
		var response WsAdvancedAlgoOrder
		return ok.wsProcessPushData(respRaw, &response)
	case okxChannelRfqs:
		var response WsRfq
		return ok.wsProcessPushData(respRaw, &response)
	case okxChannelQuotes:
		var response WsQuote
		return ok.wsProcessPushData(respRaw, &response)
	case okxChannelStructureBlockTrades:
		var response WsStructureBlocTrade
		return ok.wsProcessPushData(respRaw, &response)
	case okxChannelSpotGridOrder:
		var response WsSpotGridAlgoOrder
		return ok.wsProcessPushData(respRaw, &response)
	case okxChannelGridOrdersContract:
		var response WsContractGridAlgoOrder
		return ok.wsProcessPushData(respRaw, &response)
	case okxChannelGridPositions:
		var response WsContractGridAlgoOrder
		return ok.wsProcessPushData(respRaw, &response)
	case okxChannelGridSubOrders:
		var response WsGridSubOrderData
		return ok.wsProcessPushData(respRaw, &response)
	case okxChannelInstruments:
		var response WSInstrumentResponse
		return ok.wsProcessPushData(respRaw, &response)
	case okxChannelOpenInterest:
		var response WSOpenInterestResponse
		return ok.wsProcessPushData(respRaw, &response)
	case okxChannelTrades,
		okxChannelAllTrades:
		return ok.wsProcessTrades(respRaw)
	case okxChannelEstimatedPrice:
		var response WsDeliveryEstimatedPrice
		return ok.wsProcessPushData(respRaw, &response)
	case okxChannelMarkPrice,
		okxChannelPriceLimit:
		var response WsMarkPrice
		return ok.wsProcessPushData(respRaw, &response)
	case okxChannelOrderBooks5:
		return ok.wsProcessOrderbook5(respRaw)
	case okxSpreadOrderbookLevel1,
		okxSpreadOrderbook:
		return ok.wsProcessSpreadOrderbook(respRaw)
	case okxSpreadPublicTrades:
		return ok.wsProcessPublicSpreadTrades(respRaw)
	case okxSpreadPublicTicker:
		return ok.wsProcessPublicSpreadTicker(respRaw)
	case okxChannelOrderBooks,
		okxChannelOrderBooks50TBT,
		okxChannelBBOTBT,
		okxChannelOrderBooksTBT:
		return ok.wsProcessOrderBooks(respRaw)
	case okxChannelOptionTrades:
		return ok.wsProcessOptionTrades(respRaw)
	case okxChannelOptSummary:
		var response WsOptionSummary
		return ok.wsProcessPushData(respRaw, &response)
	case okxChannelFundingRate:
		var response WsFundingRate
		return ok.wsProcessPushData(respRaw, &response)
	case okxChannelMarkPriceCandle1Y, okxChannelMarkPriceCandle6M, okxChannelMarkPriceCandle3M, okxChannelMarkPriceCandle1M,
		okxChannelMarkPriceCandle1W, okxChannelMarkPriceCandle1D, okxChannelMarkPriceCandle2D, okxChannelMarkPriceCandle3D,
		okxChannelMarkPriceCandle5D, okxChannelMarkPriceCandle12H, okxChannelMarkPriceCandle6H, okxChannelMarkPriceCandle4H,
		okxChannelMarkPriceCandle2H, okxChannelMarkPriceCandle1H, okxChannelMarkPriceCandle30m, okxChannelMarkPriceCandle15m,
		okxChannelMarkPriceCandle5m, okxChannelMarkPriceCandle3m, okxChannelMarkPriceCandle1m, okxChannelMarkPriceCandle1Yutc,
		okxChannelMarkPriceCandle3Mutc, okxChannelMarkPriceCandle1Mutc, okxChannelMarkPriceCandle1Wutc, okxChannelMarkPriceCandle1Dutc,
		okxChannelMarkPriceCandle2Dutc, okxChannelMarkPriceCandle3Dutc, okxChannelMarkPriceCandle5Dutc, okxChannelMarkPriceCandle12Hutc,
		okxChannelMarkPriceCandle6Hutc:
		return ok.wsHandleMarkPriceCandles(respRaw)
	case okxSpreadOrders:
		return ok.wsProcessSpreadOrders(respRaw)
	case okxSpreadTrades:
		return ok.wsProcessSpreadTrades(respRaw)
	case okxWithdrawalInfo:
		resp := &struct {
			Arguments SubscriptionInfo `json:"arg"`
			Data      []WsDepositInfo  `json:"data"`
		}{}
		return ok.wsProcessPushData(respRaw, resp)
	case okxDepositInfo:
		resp := &struct {
			Arguments SubscriptionInfo  `json:"arg"`
			Data      []WsWithdrawlInfo `json:"data"`
		}{}
		return ok.wsProcessPushData(respRaw, resp)
	case okxRecurringBuyChannel:
		resp := &struct {
			Arguments SubscriptionInfo    `json:"arg"`
			Data      []RecurringBuyOrder `json:"data"`
		}{}
		return ok.wsProcessPushData(respRaw, resp)
	case okxLiquidationOrders:
		var resp LiquidiationOrder
		return ok.wsProcessPushData(respRaw, &resp)
	case okxADLWarning:
		var resp ADLWarning
		return ok.wsProcessPushData(respRaw, &resp)
	case okxEconomicCalendar:
		var resp EconomicCalendarResponse
		return ok.wsProcessPushData(respRaw, &resp)
	case okxCopyTrading:
		var resp CopyTradingNotification
		return ok.wsProcessPushData(respRaw, &resp)
	default:
		ok.Websocket.DataHandler <- stream.UnhandledMessageWarning{Message: ok.Name + stream.UnhandledMessage + string(respRaw)}
		return nil
	}
}

// wsProcessSpreadTrades handle and process spread order trades
func (ok *Okx) wsProcessSpreadTrades(respRaw []byte) error {
	if respRaw == nil {
		return errNilArgument
	}
	var resp WsSpreadOrderTrade
	err := json.Unmarshal(respRaw, &resp)
	if err != nil {
		return err
	}
	if len(resp.Data) == 0 {
		return errNoCandlestickDataFound
	}
	pair, err := ok.GetPairFromInstrumentID(resp.Argument.SpreadID)
	if err != nil {
		return err
	}
	trades := make([]trade.Data, len(resp.Data))
	for x := range resp.Data {
		oSide, err := order.StringToOrderSide(resp.Data[x].Side)
		if err != nil {
			return err
		}
		trades[x] = trade.Data{
			Amount:       resp.Data[x].FillSize.Float64(),
			AssetType:    asset.Spread,
			CurrencyPair: pair,
			Exchange:     ok.Name,
			Side:         oSide,
			Timestamp:    resp.Data[x].Timestamp.Time(),
			TID:          resp.Data[x].TradeID,
			Price:        resp.Data[x].FillPrice.Float64(),
		}
	}
	return trade.AddTradesToBuffer(ok.Name, trades...)
}

// wsProcessSpreadOrders retrieve order information from the sprd-order Websocket channel.
// Data will not be pushed when first subscribed.
// Data will only be pushed when triggered by events such as placing/canceling order.
func (ok *Okx) wsProcessSpreadOrders(respRaw []byte) error {
	if respRaw == nil {
		return errNilArgument
	}
	resp := &struct {
		Argument SubscriptionInfo `json:"arg"`
		Data     []WsSpreadOrder  `json:"data"`
	}{}
	err := json.Unmarshal(respRaw, &resp)
	if err != nil {
		return err
	}
	if len(resp.Data) == 0 {
		return errNoCandlestickDataFound
	}
	pair, err := ok.GetPairFromInstrumentID(resp.Argument.InstrumentID)
	if err != nil {
		return err
	}

	for x := range resp.Data {
		oSide, err := order.StringToOrderSide(resp.Data[x].Side)
		if err != nil {
			return err
		}
		oStatus, err := order.StringToOrderStatus(resp.Data[x].State)
		if err != nil {
			return err
		}
		oType, err := order.StringToOrderType(resp.Data[x].OrderType)
		if err != nil {
			return err
		}
		d := &order.Detail{
			Amount:               resp.Data[x].Size.Float64(),
			AverageExecutedPrice: resp.Data[x].AvgPrice.Float64(),
			ClientOrderID:        resp.Data[x].ClientOrderID,
			Date:                 resp.Data[x].CreationTime.Time(),
			Exchange:             ok.Name,
			ExecutedAmount:       resp.Data[x].FillSize.Float64(),
			OrderID:              resp.Data[x].OrderID,
			Pair:                 pair,
			Price:                resp.Data[x].Price.Float64(),
			QuoteAmount:          resp.Data[x].Size.Float64() * resp.Data[x].Price.Float64(),
			RemainingAmount:      resp.Data[x].Size.Float64() - resp.Data[x].FillSize.Float64(),
			Side:                 oSide,
			Status:               oStatus,
			Type:                 oType,
			LastUpdated:          resp.Data[x].UpdateTime.Time(),
		}
		ok.Websocket.DataHandler <- d
	}
	return nil
}

// wsProcessIndexCandles processes index candlestick data
func (ok *Okx) wsProcessIndexCandles(respRaw []byte) error {
	if respRaw == nil {
		return errNilArgument
	}
	response := struct {
		Argument SubscriptionInfo  `json:"arg"`
		Data     [][5]types.Number `json:"data"`
	}{}
	err := json.Unmarshal(respRaw, &response)
	if err != nil {
		return err
	}
	if len(response.Data) == 0 {
		return errNoCandlestickDataFound
	}

	pair, err := currency.NewPairFromString(response.Argument.InstrumentID)
	if err != nil {
		return err
	}
	assets, err := ok.GetAssetsFromInstrumentTypeOrID(response.Argument.InstrumentType, response.Argument.InstrumentID)
	if err != nil {
		return err
	}
	candleInterval := strings.TrimPrefix(response.Argument.Channel, candle)
	for i := range response.Data {
		candlesData := response.Data[i]
		myCandle := stream.KlineData{
			Pair:       pair,
			Exchange:   ok.Name,
			Timestamp:  time.UnixMilli(candlesData[0].Int64()),
			Interval:   candleInterval,
			OpenPrice:  candlesData[1].Float64(),
			HighPrice:  candlesData[2].Float64(),
			LowPrice:   candlesData[3].Float64(),
			ClosePrice: candlesData[4].Float64(),
		}
		for i := range assets {
			myCandle.AssetType = assets[i]
			ok.Websocket.DataHandler <- myCandle
		}
	}
	return nil
}

// wsProcessPublicSpreadTicker process spread order ticker push data.
func (ok *Okx) wsProcessPublicSpreadTicker(respRaw []byte) error {
	var resp WsSpreadPushData
	data := []WsSpreadPublicTicker{}
	resp.Data = data
	err := json.Unmarshal(respRaw, &resp)
	if err != nil {
		return err
	}
	pair, err := currency.NewPairFromString(resp.Argument.SpreadID)
	if err != nil {
		return err
	}
	tickers := make([]ticker.Price, len(data))
	for x := range data {
		tickers[x] = ticker.Price{
			Last:         data[x].Last.Float64(),
			Bid:          data[x].BidPrice.Float64(),
			Ask:          data[x].AskPrice.Float64(),
			Pair:         pair,
			ExchangeName: ok.Name,
			AssetType:    asset.Spread,
			LastUpdated:  data[x].Timestamp.Time(),
		}
	}
	ok.Websocket.DataHandler <- tickers
	return nil
}

// wsProcessPublicSpreadTrades retrieve the recent trades data from sprd-public-trades.
// Data will be pushed whenever there is a trade.
// Every update contains only one trade.
func (ok *Okx) wsProcessPublicSpreadTrades(respRaw []byte) error {
	var resp WsSpreadPushData
	data := []WsSpreadPublicTrade{}
	resp.Data = data
	err := json.Unmarshal(respRaw, &resp)
	if err != nil {
		return err
	}
	pair, err := currency.NewPairFromString(resp.Argument.SpreadID)
	if err != nil {
		return err
	}
	trades := make([]trade.Data, len(data))
	for x := range data {
		oSide, err := order.StringToOrderSide(data[x].Side)
		if err != nil {
			return err
		}
		trades[x] = trade.Data{
			TID:          data[x].TradeID,
			Exchange:     ok.Name,
			CurrencyPair: pair,
			AssetType:    asset.Spread,
			Side:         oSide,
			Price:        data[x].Price.Float64(),
			Amount:       data[x].Size.Float64(),
			Timestamp:    data[x].Timestamp.Time(),
		}
	}
	return trade.AddTradesToBuffer(ok.Name, trades...)
}

// wsProcessSpreadOrderbook process spread orderbook data.
func (ok *Okx) wsProcessSpreadOrderbook(respRaw []byte) error {
	var resp WsSpreadOrderbook
	err := json.Unmarshal(respRaw, &resp)
	if err != nil {
		return err
	}
	pair, err := ok.GetPairFromInstrumentID(resp.Arg.SpreadID)
	if err != nil {
		return err
	}
	extractedResponse, err := resp.ExtractSpreadOrder()
	if err != nil {
		return err
	}
	for x := range extractedResponse.Data {
		err = ok.Websocket.Orderbook.LoadSnapshot(&orderbook.Base{
			Asset:           asset.Spread,
			Asks:            extractedResponse.Data[x].Asks,
			Bids:            extractedResponse.Data[x].Bids,
			LastUpdated:     resp.Data[x].Timestamp.Time(),
			Pair:            pair,
			Exchange:        ok.Name,
			VerifyOrderbook: ok.CanVerifyOrderbook})
		if err != nil {
			return err
		}
	}
	return nil
}

// wsProcessOrderbook5 processes orderbook data
func (ok *Okx) wsProcessOrderbook5(data []byte) error {
	var resp WsOrderbook5
	err := json.Unmarshal(data, &resp)
	if err != nil {
		return err
	}

	if len(resp.Data) != 1 {
		return fmt.Errorf("%s - no data returned", ok.Name)
	}

	assets, err := ok.GetAssetsFromInstrumentTypeOrID("", resp.Argument.InstrumentID)
	if err != nil {
		return err
	}

	pair, err := currency.NewPairFromString(resp.Argument.InstrumentID)
	if err != nil {
		return err
	}

	asks := make([]orderbook.Tranche, len(resp.Data[0].Asks))
	for x := range resp.Data[0].Asks {
		asks[x].Price = resp.Data[0].Asks[x][0].Float64()
		asks[x].Amount = resp.Data[0].Asks[x][1].Float64()
	}

	bids := make([]orderbook.Tranche, len(resp.Data[0].Bids))
	for x := range resp.Data[0].Bids {
		bids[x].Price = resp.Data[0].Bids[x][0].Float64()
		bids[x].Amount = resp.Data[0].Bids[x][1].Float64()
	}

	for x := range assets {
		err = ok.Websocket.Orderbook.LoadSnapshot(&orderbook.Base{
			Asset:           assets[x],
			Asks:            asks,
			Bids:            bids,
			LastUpdated:     resp.Data[0].Timestamp.Time(),
			Pair:            pair,
			Exchange:        ok.Name,
			VerifyOrderbook: ok.CanVerifyOrderbook})
		if err != nil {
			return err
		}
	}
	return nil
}

// wsProcessOptionTrades handles options trade data
func (ok *Okx) wsProcessOptionTrades(data []byte) error {
	var resp WsOptionTrades
	err := json.Unmarshal(data, &resp)
	if err != nil {
		return err
	}
	trades := make([]trade.Data, len(resp.Data))
	for i := range resp.Data {
		var pair currency.Pair
		pair, err = ok.GetPairFromInstrumentID(resp.Data[i].InstrumentID)
		if err != nil {
			return err
		}
		oSide, err := order.StringToOrderSide(resp.Data[i].Side)
		if err != nil {
			return err
		}
		trades[i] = trade.Data{
			Amount:       resp.Data[i].Size.Float64(),
			AssetType:    asset.Options,
			CurrencyPair: pair,
			Exchange:     ok.Name,
			Side:         oSide,
			Timestamp:    resp.Data[i].Timestamp.Time(),
			TID:          resp.Data[i].TradeID,
			Price:        resp.Data[i].Price.Float64(),
		}
	}
	return trade.AddTradesToBuffer(ok.Name, trades...)
}

// wsProcessOrderBooks processes "snapshot" and "update" order book
func (ok *Okx) wsProcessOrderBooks(data []byte) error {
	var response WsOrderBook
	err := json.Unmarshal(data, &response)
	if err != nil {
		return err
	}
	if response.Argument.Channel == okxChannelOrderBooks &&
		response.Action != wsOrderbookUpdate &&
		response.Action != wsOrderbookSnapshot {
		return errors.New("invalid order book action")
	}
	assets, err := ok.GetAssetsFromInstrumentTypeOrID(response.Argument.InstrumentType, response.Argument.InstrumentID)
	if err != nil {
		return err
	}
	pair, err := currency.NewPairFromString(response.Argument.InstrumentID)
	if err != nil {
		return err
	}
	if !pair.IsPopulated() {
		return errIncompleteCurrencyPair
	}
	pair.Delimiter = currency.DashDelimiter
	for i := range response.Data {
		if response.Action == wsOrderbookSnapshot {
			err = ok.WsProcessSnapshotOrderBook(&response.Data[i], pair, assets)
		} else {
			if len(response.Data[i].Asks) == 0 && len(response.Data[i].Bids) == 0 {
				return nil
			}
			err = ok.WsProcessUpdateOrderbook(&response.Data[i], pair, assets)
		}
		if err != nil {
			if errors.Is(err, errInvalidChecksum) {
				err = ok.Subscribe([]subscription.Subscription{
					{
						Channel: response.Argument.Channel,
						Asset:   assets[0],
						Pair:    pair,
					},
				})
				if err != nil {
					ok.Websocket.DataHandler <- err
				}
			} else {
				return err
			}
		}
	}
	if ok.Verbose {
		log.Debugf(log.ExchangeSys,
			"%s passed checksum for pair %v",
			ok.Name, pair,
		)
	}
	return nil
}

// WsProcessSnapshotOrderBook processes snapshot order books
func (ok *Okx) WsProcessSnapshotOrderBook(data *WsOrderBookData, pair currency.Pair, assets []asset.Item) error {
	signedChecksum, err := ok.CalculateOrderbookChecksum(data)
	if err != nil {
		return fmt.Errorf("%w %v: unable to calculate orderbook checksum: %s",
			errInvalidChecksum,
			pair,
			err)
	}
	if signedChecksum != data.Checksum {
		return fmt.Errorf("%w %v",
			errInvalidChecksum,
			pair)
	}

	asks, err := ok.AppendWsOrderbookItems(data.Asks)
	if err != nil {
		return err
	}
	bids, err := ok.AppendWsOrderbookItems(data.Bids)
	if err != nil {
		return err
	}
	for i := range assets {
		newOrderBook := orderbook.Base{
			Asset:           assets[i],
			Asks:            asks,
			Bids:            bids,
			LastUpdated:     data.Timestamp.Time(),
			Pair:            pair,
			Exchange:        ok.Name,
			VerifyOrderbook: ok.CanVerifyOrderbook,
		}
		err = ok.Websocket.Orderbook.LoadSnapshot(&newOrderBook)
		if err != nil {
			return err
		}
	}
	return nil
}

// WsProcessUpdateOrderbook updates an existing orderbook using websocket data
// After merging WS data, it will sort, validate and finally update the existing
// orderbook
func (ok *Okx) WsProcessUpdateOrderbook(data *WsOrderBookData, pair currency.Pair, assets []asset.Item) error {
	update := orderbook.Update{
		Pair:       pair,
		UpdateTime: data.Timestamp.Time(),
	}
	var err error
	update.Asks, err = ok.AppendWsOrderbookItems(data.Asks)
	if err != nil {
		return err
	}
	update.Bids, err = ok.AppendWsOrderbookItems(data.Bids)
	if err != nil {
		return err
	}
	update.Checksum = uint32(data.Checksum)
	for i := range assets {
		ob := update
		ob.Asset = assets[i]
		err = ok.Websocket.Orderbook.Update(&ob)
		if err != nil {
			return err
		}
	}
	return nil
}

// AppendWsOrderbookItems adds websocket orderbook data bid/asks into an orderbook item array
<<<<<<< HEAD
func (ok *Okx) AppendWsOrderbookItems(entries [][4]types.Number) ([]orderbook.Item, error) {
	items := make([]orderbook.Item, len(entries))
	for j := range entries {
		items[j] = orderbook.Item{Amount: entries[j][1].Float64(), Price: entries[j][0].Float64()}
=======
func (ok *Okx) AppendWsOrderbookItems(entries [][4]string) ([]orderbook.Tranche, error) {
	items := make([]orderbook.Tranche, len(entries))
	for j := range entries {
		amount, err := strconv.ParseFloat(entries[j][1], 64)
		if err != nil {
			return nil, err
		}
		price, err := strconv.ParseFloat(entries[j][0], 64)
		if err != nil {
			return nil, err
		}
		items[j] = orderbook.Tranche{Amount: amount, Price: price}
>>>>>>> 3ae0ecf6
	}
	return items, nil
}

// CalculateUpdateOrderbookChecksum alternates over the first 25 bid and ask
// entries of a merged orderbook. The checksum is made up of the price and the
// quantity with a semicolon (:) deliminating them. This will also work when
// there are less than 25 entries (for whatever reason)
// eg Bid:Ask:Bid:Ask:Ask:Ask
func (ok *Okx) CalculateUpdateOrderbookChecksum(orderbookData *orderbook.Base, checksumVal uint32) error {
	var checksum strings.Builder
	for i := 0; i < allowableIterations; i++ {
		if len(orderbookData.Bids)-1 >= i {
			price := strconv.FormatFloat(orderbookData.Bids[i].Price, 'f', -1, 64)
			amount := strconv.FormatFloat(orderbookData.Bids[i].Amount, 'f', -1, 64)
			checksum.WriteString(price + wsOrderbookChecksumDelimiter + amount + wsOrderbookChecksumDelimiter)
		}
		if len(orderbookData.Asks)-1 >= i {
			price := strconv.FormatFloat(orderbookData.Asks[i].Price, 'f', -1, 64)
			amount := strconv.FormatFloat(orderbookData.Asks[i].Amount, 'f', -1, 64)
			checksum.WriteString(price + wsOrderbookChecksumDelimiter + amount + wsOrderbookChecksumDelimiter)
		}
	}
	checksumStr := strings.TrimSuffix(checksum.String(), wsOrderbookChecksumDelimiter)
	if crc32.ChecksumIEEE([]byte(checksumStr)) != checksumVal {
		return fmt.Errorf("%s order book update checksum failed for pair %v", ok.Name, orderbookData.Pair)
	}
	return nil
}

// CalculateOrderbookChecksum alternates over the first 25 bid and ask entries from websocket data.
func (ok *Okx) CalculateOrderbookChecksum(orderbookData *WsOrderBookData) (int32, error) {
	var checksum strings.Builder
	for i := 0; i < allowableIterations; i++ {
		if len(orderbookData.Bids)-1 >= i {
			bidPrice := orderbookData.Bids[i][0].String()
			bidAmount := orderbookData.Bids[i][1].String()
			checksum.WriteString(
				bidPrice +
					wsOrderbookChecksumDelimiter +
					bidAmount +
					wsOrderbookChecksumDelimiter)
		}
		if len(orderbookData.Asks)-1 >= i {
			askPrice := orderbookData.Asks[i][0].String()
			askAmount := orderbookData.Asks[i][1].String()
			checksum.WriteString(askPrice +
				wsOrderbookChecksumDelimiter +
				askAmount +
				wsOrderbookChecksumDelimiter)
		}
	}
	checksumStr := strings.TrimSuffix(checksum.String(), wsOrderbookChecksumDelimiter)
	return int32(crc32.ChecksumIEEE([]byte(checksumStr))), nil
}

// wsHandleMarkPriceCandles processes candlestick mark price push data as a result of  subscription to "mark-price-candle*" channel.
func (ok *Okx) wsHandleMarkPriceCandles(data []byte) error {
	tempo := &struct {
		Argument SubscriptionInfo  `json:"arg"`
		Data     [][5]types.Number `json:"data"`
	}{}
	err := json.Unmarshal(data, tempo)
	if err != nil {
		return err
	}
	candles := make([]CandlestickMarkPrice, len(tempo.Data))
	for x := range tempo.Data {
		candles[x] = CandlestickMarkPrice{
			Timestamp:    time.UnixMilli(tempo.Data[x][0].Int64()),
			OpenPrice:    tempo.Data[x][1].Float64(),
			HighestPrice: tempo.Data[x][2].Float64(),
			LowestPrice:  tempo.Data[x][3].Float64(),
			ClosePrice:   tempo.Data[x][4].Float64(),
		}
	}
	ok.Websocket.DataHandler <- candles
	return nil
}

// wsProcessTrades handles a list of trade information.
func (ok *Okx) wsProcessTrades(data []byte) error {
	var response WsTradeOrder
	err := json.Unmarshal(data, &response)
	if err != nil {
		return err
	}
	assets, err := ok.GetAssetsFromInstrumentTypeOrID(response.Argument.InstrumentType, response.Argument.InstrumentID)
	if err != nil {
		return err
	}
	trades := make([]trade.Data, 0, len(response.Data)*len(assets))
	for i := range response.Data {
		pair, err := currency.NewPairFromString(response.Data[i].InstrumentID)
		if err != nil {
			return err
		}
		for j := range assets {
			trades = append(trades, trade.Data{
				Amount:       response.Data[i].Quantity.Float64(),
				AssetType:    assets[j],
				CurrencyPair: pair,
				Exchange:     ok.Name,
				Side:         response.Data[i].Side,
				Timestamp:    response.Data[i].Timestamp.Time(),
				TID:          response.Data[i].TradeID,
				Price:        response.Data[i].Price.Float64(),
			})
		}
	}
	return trade.AddTradesToBuffer(ok.Name, trades...)
}

// wsProcessOrders handles websocket order push data responses.
func (ok *Okx) wsProcessOrders(respRaw []byte) error {
	var response WsOrderResponse
	err := json.Unmarshal(respRaw, &response)
	if err != nil {
		return err
	}
	a := GetAssetTypeFromInstrumentType(response.Argument.InstrumentType)
	for x := range response.Data {
		orderType, err := order.StringToOrderType(response.Data[x].OrderType)
		if err != nil {
			ok.Websocket.DataHandler <- order.ClassificationError{
				Exchange: ok.Name,
				OrderID:  response.Data[x].OrderID,
				Err:      err,
			}
		}
		orderStatus, err := order.StringToOrderStatus(response.Data[x].State)
		if err != nil {
			ok.Websocket.DataHandler <- order.ClassificationError{
				Exchange: ok.Name,
				OrderID:  response.Data[x].OrderID,
				Err:      err,
			}
		}
		pair, err := currency.NewPairFromString(response.Data[x].InstrumentID)
		if err != nil {
			return err
		}

		avgPrice := response.Data[x].AveragePrice.Float64()
		orderAmount := response.Data[x].Size.Float64()
		execAmount := response.Data[x].AccumulatedFillSize.Float64()

		var quoteAmount float64
		if response.Data[x].SizeType == "quote_ccy" {
			// Size is quote amount.
			quoteAmount = orderAmount
			if orderStatus == order.Filled {
				// We prefer to take execAmount over calculating from quoteAmount / avgPrice
				// because it avoids rounding issues
				orderAmount = execAmount
			} else {
				if avgPrice > 0 {
					orderAmount /= avgPrice
				} else {
					// Size not in Base, and we can't derive a sane value for it
					orderAmount = 0
				}
			}
		}

		var remainingAmount float64
		// Float64 rounding may lead to execAmount > orderAmount by a tiny fraction
		// noting that the order can be fully executed before it's marked as status Filled
		if orderStatus != order.Filled && orderAmount > execAmount {
			remainingAmount = orderAmount - execAmount
		}

		d := &order.Detail{
			Amount:               orderAmount,
			AssetType:            a,
			AverageExecutedPrice: avgPrice,
			ClientOrderID:        response.Data[x].ClientOrderID,
			Date:                 response.Data[x].CreationTime.Time(),
			Exchange:             ok.Name,
			ExecutedAmount:       execAmount,
			Fee:                  0.0 - response.Data[x].Fee.Float64(),
			FeeAsset:             response.Data[x].FeeCurrency,
			OrderID:              response.Data[x].OrderID,
			Pair:                 pair,
			Price:                response.Data[x].Price.Float64(),
			QuoteAmount:          quoteAmount,
			RemainingAmount:      remainingAmount,
			Side:                 response.Data[x].Side,
			Status:               orderStatus,
			Type:                 orderType,
		}
		if orderStatus == order.Filled {
			d.CloseTime = response.Data[x].FillTime.Time()
			if d.Amount == 0 {
				d.Amount = d.ExecutedAmount
			}
		}
		ok.Websocket.DataHandler <- d
	}
	return nil
}

// wsProcessCandles handler to get a list of candlestick messages.
func (ok *Okx) wsProcessCandles(respRaw []byte) error {
	if respRaw == nil {
		return errNilArgument
	}
	response := struct {
		Argument SubscriptionInfo  `json:"arg"`
		Data     [][7]types.Number `json:"data"`
	}{}
	err := json.Unmarshal(respRaw, &response)
	if err != nil {
		return err
	}
	if len(response.Data) == 0 {
		return errNoCandlestickDataFound
	}
	pair, err := currency.NewPairFromString(response.Argument.InstrumentID)
	if err != nil {
		return err
	}
	var assets []asset.Item
	assets, err = ok.GetAssetsFromInstrumentTypeOrID(response.Argument.InstrumentType, response.Argument.InstrumentID)
	if err != nil {
		return err
	}
	candleInterval := strings.TrimPrefix(response.Argument.Channel, candle)
	for i := range response.Data {
		for j := range assets {
			ok.Websocket.DataHandler <- stream.KlineData{
				Timestamp:  time.UnixMilli(response.Data[i][0].Int64()),
				Pair:       pair,
				AssetType:  assets[j],
				Exchange:   ok.Name,
				Interval:   candleInterval,
				OpenPrice:  response.Data[i][1].Float64(),
				ClosePrice: response.Data[i][4].Float64(),
				HighPrice:  response.Data[i][2].Float64(),
				LowPrice:   response.Data[i][3].Float64(),
				Volume:     response.Data[i][5].Float64(),
			}
		}
	}
	return nil
}

// wsProcessTickers handles the trade ticker information.
func (ok *Okx) wsProcessTickers(data []byte) error {
	var response WSTickerResponse
	err := json.Unmarshal(data, &response)
	if err != nil {
		return err
	}
	for i := range response.Data {
		var assets []asset.Item
		assets, err = ok.GetAssetsFromInstrumentTypeOrID(response.Argument.InstrumentType, response.Data[i].InstrumentID)
		if err != nil {
			return err
		}
		c, err := currency.NewPairFromString(response.Data[i].InstrumentID)
		if err != nil {
			return err
		}
		var baseVolume float64
		var quoteVolume float64
		if cap(assets) == 2 {
			baseVolume = response.Data[i].Vol24H.Float64()
			quoteVolume = response.Data[i].VolCcy24H.Float64()
		} else {
			baseVolume = response.Data[i].VolCcy24H.Float64()
			quoteVolume = response.Data[i].Vol24H.Float64()
		}
		for j := range assets {
			tickData := &ticker.Price{
				ExchangeName: ok.Name,
				Open:         response.Data[i].Open24H.Float64(),
				Volume:       baseVolume,
				QuoteVolume:  quoteVolume,
				High:         response.Data[i].High24H.Float64(),
				Low:          response.Data[i].Low24H.Float64(),
				Bid:          response.Data[i].BestBidPrice.Float64(),
				Ask:          response.Data[i].BestAskPrice.Float64(),
				BidSize:      response.Data[i].BestBidSize.Float64(),
				AskSize:      response.Data[i].BestAskSize.Float64(),
				Last:         response.Data[i].LastTradePrice.Float64(),
				AssetType:    assets[j],
				Pair:         c,
				LastUpdated:  response.Data[i].TickerDataGenerationTime.Time(),
			}
			ok.Websocket.DataHandler <- tickData
		}
	}
	return nil
}

// GenerateDefaultSubscriptions returns a list of default subscription message.
func (ok *Okx) GenerateDefaultSubscriptions() ([]subscription.Subscription, error) {
	var subscriptions []subscription.Subscription
	assets := ok.GetAssetTypes(true)
	subs := make([]string, 0, len(defaultSubscribedChannels)+len(defaultAuthChannels))
	subs = append(subs, defaultSubscribedChannels...)
	if ok.Websocket.CanUseAuthenticatedEndpoints() {
		subs = append(subs, defaultAuthChannels...)
	}
	for c := range subs {
		switch subs[c] {
		case okxChannelOrders:
			for x := range assets {
				subscriptions = append(subscriptions, subscription.Subscription{
					Channel: subs[c],
					Asset:   assets[x],
				})
			}
		case okxChannelCandle5m, okxChannelTickers, okxChannelOrderBooks,
			okxChannelFundingRate, okxChannelOrderBooks5, okxChannelOrderBooks50TBT,
			okxChannelOrderBooksTBT, okxChannelTrades:
			for x := range assets {
				pairs, err := ok.GetEnabledPairs(assets[x])
				if err != nil {
					return nil, err
				}
				for p := range pairs {
					subscriptions = append(subscriptions, subscription.Subscription{
						Channel: subs[c],
						Asset:   assets[x],
						Pair:    pairs[p],
					})
				}
			}
		case okxChannelOptionTrades:
			pairs, err := ok.GetEnabledPairs(asset.Options)
			if err != nil {
				return nil, err
			}
			for p := range pairs {
				subscriptions = append(subscriptions, subscription.Subscription{
					Channel: subs[c],
					Asset:   asset.Options,
					Pair:    pairs[p],
				})
			}
		case okxCopyTrading:
			pairs, err := ok.GetEnabledPairs(asset.PerpetualSwap)
			if err != nil {
				return nil, err
			}
			for p := range pairs {
				subscriptions = append(subscriptions, subscription.Subscription{
					Channel: subs[c],
					Asset:   asset.PerpetualSwap,
					Pair:    pairs[p],
				})
			}
		default:
			subscriptions = append(subscriptions, subscription.Subscription{
				Channel: subs[c],
			})
		}
	}
	return subscriptions, nil
}

// wsProcessBlockPublicTrades handles the recent block trades data by individual legs.
func (ok *Okx) wsProcessBlockPublicTrades(data []byte) error {
	var resp PublicBlockTrades
	err := json.Unmarshal(data, &resp)
	if err != nil {
		return err
	}
	trades := make([]trade.Data, len(resp.Data))
	for i := range resp.Data {
		var pair currency.Pair
		pair, err = ok.GetPairFromInstrumentID(resp.Data[i].InstrumentID)
		if err != nil {
			return err
		}
		oSide, err := order.StringToOrderSide(resp.Data[i].Side)
		if err != nil {
			return err
		}
		trades[i] = trade.Data{
			Amount:       resp.Data[i].Size.Float64(),
			AssetType:    asset.Options,
			CurrencyPair: pair,
			Exchange:     ok.Name,
			Side:         oSide,
			Timestamp:    resp.Data[i].Timestamp.Time(),
			TID:          resp.Data[i].TradeID,
			Price:        resp.Data[i].Price.Float64(),
		}
	}
	return trade.AddTradesToBuffer(ok.Name, trades...)
}

// wsProcessPushData processes push data coming through the websocket channel
func (ok *Okx) wsProcessPushData(data []byte, resp interface{}) error {
	if err := json.Unmarshal(data, resp); err != nil {
		return err
	}
	ok.Websocket.DataHandler <- resp
	return nil
}

// Websocket Trade methods

// WsPlaceOrder places an order thought the websocket connection stream, and returns a SubmitResponse and error message.
func (ok *Okx) WsPlaceOrder(arg *PlaceOrderRequestParam) (*OrderData, error) {
	if arg == nil {
		return nil, errNilArgument
	}
	err := ok.validatePlaceOrderParams(arg)
	if err != nil {
		return nil, err
	}
	if !ok.Websocket.CanUseAuthenticatedEndpoints() {
		return nil, errWebsocketStreamNotAuthenticated
	}
	randomID, err := common.GenerateRandomString(32, common.SmallLetters, common.CapitalLetters, common.NumberCharacters)
	if err != nil {
		return nil, err
	}
	input := WsOperationInput{
		ID:        randomID,
		Arguments: []PlaceOrderRequestParam{*arg},
		Operation: okxOpOrder,
	}
	err = ok.Websocket.AuthConn.SendJSONMessage(input)
	if err != nil {
		return nil, err
	}
	timer := time.NewTimer(ok.WebsocketResponseMaxLimit)
	wsResponse := make(chan *wsIncomingData)
	ok.WsResponseMultiplexer.Register <- &wsRequestInfo{
		ID:   randomID,
		Chan: wsResponse,
	}
	defer func() { ok.WsResponseMultiplexer.Unregister <- randomID }()
	for {
		select {
		case data := <-wsResponse:
			if data.Operation == okxOpOrder && data.ID == input.ID {
				var dataHolder *OrderData
				return dataHolder, ok.handleIncomingData(data, dataHolder)
			}
			continue
		case <-timer.C:
			timer.Stop()
			return nil, fmt.Errorf("%s websocket connection: timeout waiting for response with an operation: %v",
				ok.Name,
				input.Operation)
		}
	}
}

// WsPlaceMultipleOrder creates an order through the websocket stream.
func (ok *Okx) WsPlaceMultipleOrder(args []PlaceOrderRequestParam) ([]OrderData, error) {
	var err error
	for x := range args {
		arg := args[x]
		err = ok.validatePlaceOrderParams(&arg)
		if err != nil {
			return nil, err
		}
	}
	if !ok.Websocket.CanUseAuthenticatedEndpoints() {
		return nil, errWebsocketStreamNotAuthenticated
	}
	randomID, err := common.GenerateRandomString(4, common.NumberCharacters)
	if err != nil {
		return nil, err
	}
	input := WsOperationInput{
		ID:        randomID,
		Arguments: args,
		Operation: okxOpBatchOrders,
	}
	err = ok.Websocket.AuthConn.SendJSONMessage(input)
	if err != nil {
		return nil, err
	}
	timer := time.NewTimer(ok.WebsocketResponseMaxLimit)
	wsResponse := make(chan *wsIncomingData)
	ok.WsResponseMultiplexer.Register <- &wsRequestInfo{
		ID:   randomID,
		Chan: wsResponse,
	}
	defer func() { ok.WsResponseMultiplexer.Unregister <- randomID }()
	for {
		select {
		case data := <-wsResponse:
			if data.Operation == okxOpBatchOrders && data.ID == input.ID {
				if data.Code == "0" || data.Code == "2" {
					var resp *WsPlaceOrderResponse
					resp, err = data.copyToPlaceOrderResponse()
					if err != nil {
						return nil, err
					}
					return resp.Data, nil
				}
				var resp WsOrderActionResponse
				err = resp.populateFromIncomingData(data)
				if err != nil {
					return nil, err
				}
				err = json.Unmarshal(data.Data, &(resp.Data))
				if err != nil {
					return nil, err
				}
				if len(data.Data) == 0 {
					return nil, fmt.Errorf("error code:%s message: %v", data.Code, ErrorCodes[data.Code])
				}
				var errs error
				for x := range resp.Data {
					if resp.Data[x].SCode != "0" {
						errs = common.AppendError(errs, fmt.Errorf("error code:%s message: %s", resp.Data[x].SCode, resp.Data[x].SMessage))
					}
				}
				return nil, errs
			}
			continue
		case <-timer.C:
			timer.Stop()
			return nil, fmt.Errorf("%s websocket connection: timeout waiting for response with an operation: %v",
				ok.Name,
				input.Operation)
		}
	}
}

// WsCancelOrder websocket function to cancel a trade order
func (ok *Okx) WsCancelOrder(arg CancelOrderRequestParam) (*OrderData, error) {
	if arg.InstrumentID == "" {
		return nil, errMissingInstrumentID
	}
	if arg.OrderID == "" && arg.ClientOrderID == "" {
		return nil, errors.New("either order id or client supplier id is required")
	}
	if !ok.Websocket.CanUseAuthenticatedEndpoints() {
		return nil, errWebsocketStreamNotAuthenticated
	}
	randomID, err := common.GenerateRandomString(4, common.NumberCharacters)
	if err != nil {
		return nil, err
	}
	input := WsOperationInput{
		ID:        randomID,
		Arguments: []CancelOrderRequestParam{arg},
		Operation: okxOpCancelOrder,
	}
	err = ok.Websocket.AuthConn.SendJSONMessage(input)
	if err != nil {
		return nil, err
	}
	timer := time.NewTimer(ok.WebsocketResponseMaxLimit)
	wsResponse := make(chan *wsIncomingData)
	ok.WsResponseMultiplexer.Register <- &wsRequestInfo{
		ID:   randomID,
		Chan: wsResponse,
	}
	defer func() { ok.WsResponseMultiplexer.Unregister <- randomID }()
	for {
		select {
		case data := <-wsResponse:
			if data.Operation == okxOpCancelOrder && data.ID == input.ID {
				var dataHolder *OrderData
				return dataHolder, ok.handleIncomingData(data, dataHolder)
			}
			continue
		case <-timer.C:
			timer.Stop()
			return nil, fmt.Errorf("%s websocket connection: timeout waiting for response with an operation: %v",
				ok.Name,
				input.Operation)
		}
	}
}

// WsCancelMultipleOrder cancel multiple order through the websocket channel.
func (ok *Okx) WsCancelMultipleOrder(args []CancelOrderRequestParam) ([]OrderData, error) {
	for x := range args {
		arg := args[x]
		if arg.InstrumentID == "" {
			return nil, errMissingInstrumentID
		}
		if arg.OrderID == "" && arg.ClientOrderID == "" {
			return nil, errors.New("either order id or client supplier id is required")
		}
	}
	if !ok.Websocket.CanUseAuthenticatedEndpoints() {
		return nil, errWebsocketStreamNotAuthenticated
	}
	randomID, err := common.GenerateRandomString(4, common.NumberCharacters)
	if err != nil {
		return nil, err
	}
	input := WsOperationInput{
		ID:        randomID,
		Arguments: args,
		Operation: okxOpBatchCancelOrders,
	}
	err = ok.Websocket.AuthConn.SendJSONMessage(input)
	if err != nil {
		return nil, err
	}
	timer := time.NewTimer(ok.WebsocketResponseMaxLimit)
	wsResponse := make(chan *wsIncomingData)
	ok.WsResponseMultiplexer.Register <- &wsRequestInfo{
		ID:   randomID,
		Chan: wsResponse,
	}
	defer func() { ok.WsResponseMultiplexer.Unregister <- randomID }()
	for {
		select {
		case data := <-wsResponse:
			if data.Operation == okxOpBatchCancelOrders && data.ID == input.ID {
				if data.Code == "0" || data.Code == "2" {
					var resp *WsPlaceOrderResponse
					resp, err = data.copyToPlaceOrderResponse()
					if err != nil {
						return nil, err
					}
					return resp.Data, nil
				}
				if len(data.Data) == 0 {
					return nil, fmt.Errorf("error code:%s message: %v", data.Code, ErrorCodes[data.Code])
				}
				var resp WsOrderActionResponse
				err = resp.populateFromIncomingData(data)
				if err != nil {
					return nil, err
				}
				err = json.Unmarshal(data.Data, &(resp.Data))
				if err != nil {
					return nil, err
				}
				var errs error
				for x := range resp.Data {
					if resp.Data[x].SCode != "0" {
						errs = common.AppendError(errs, fmt.Errorf("error code:%s message: %v", resp.Data[x].SCode, resp.Data[x].SMessage))
					}
				}
				return nil, errs
			}
			continue
		case <-timer.C:
			timer.Stop()
			return nil, fmt.Errorf("%s websocket connection: timeout waiting for response with an operation: %v",
				ok.Name,
				input.Operation)
		}
	}
}

// WsAmendOrder method to amend trade order using a request thought the websocket channel.
func (ok *Okx) WsAmendOrder(arg *AmendOrderRequestParams) (*OrderData, error) {
	if arg == nil {
		return nil, errNilArgument
	}
	if arg.InstrumentID == "" {
		return nil, errMissingInstrumentID
	}
	if arg.ClientOrderID == "" && arg.OrderID == "" {
		return nil, errMissingClientOrderIDOrOrderID
	}
	if arg.NewQuantity <= 0 && arg.NewPrice <= 0 {
		return nil, errInvalidNewSizeOrPriceInformation
	}
	if !ok.Websocket.CanUseAuthenticatedEndpoints() {
		return nil, errWebsocketStreamNotAuthenticated
	}
	randomID, err := common.GenerateRandomString(4, common.NumberCharacters)
	if err != nil {
		return nil, err
	}
	input := WsOperationInput{
		ID:        randomID,
		Operation: okxOpAmendOrder,
		Arguments: []AmendOrderRequestParams{*arg},
	}
	err = ok.Websocket.AuthConn.SendJSONMessage(input)
	if err != nil {
		return nil, err
	}
	timer := time.NewTimer(ok.WebsocketResponseMaxLimit)
	wsResponse := make(chan *wsIncomingData)
	ok.WsResponseMultiplexer.Register <- &wsRequestInfo{
		ID:   randomID,
		Chan: wsResponse,
	}
	defer func() { ok.WsResponseMultiplexer.Unregister <- randomID }()
	for {
		select {
		case data := <-wsResponse:
			if data.Operation == okxOpAmendOrder && data.ID == input.ID {
				var dataHolder *OrderData
				return dataHolder, ok.handleIncomingData(data, dataHolder)
			}
			continue
		case <-timer.C:
			timer.Stop()
			return nil, fmt.Errorf("%s websocket connection: timeout waiting for response with an operation: %v",
				ok.Name,
				input.Operation)
		}
	}
}

// WsAmendMultipleOrders a request through the websocket connection to amend multiple trade orders.
func (ok *Okx) WsAmendMultipleOrders(args []AmendOrderRequestParams) ([]OrderData, error) {
	for x := range args {
		if args[x].InstrumentID == "" {
			return nil, errMissingInstrumentID
		}
		if args[x].ClientOrderID == "" && args[x].OrderID == "" {
			return nil, errMissingClientOrderIDOrOrderID
		}
		if args[x].NewQuantity <= 0 && args[x].NewPrice <= 0 {
			return nil, errInvalidNewSizeOrPriceInformation
		}
	}
	if !ok.Websocket.CanUseAuthenticatedEndpoints() {
		return nil, errWebsocketStreamNotAuthenticated
	}
	randomID, err := common.GenerateRandomString(4, common.NumberCharacters)
	if err != nil {
		return nil, err
	}
	input := &WsOperationInput{
		ID:        randomID,
		Operation: okxOpBatchAmendOrders,
		Arguments: args,
	}
	err = ok.Websocket.AuthConn.SendJSONMessage(input)
	if err != nil {
		return nil, err
	}
	timer := time.NewTimer(ok.WebsocketResponseMaxLimit)
	wsResponse := make(chan *wsIncomingData)
	ok.WsResponseMultiplexer.Register <- &wsRequestInfo{
		ID:   randomID,
		Chan: wsResponse,
	}
	defer func() { ok.WsResponseMultiplexer.Unregister <- randomID }()
	for {
		select {
		case data := <-wsResponse:
			if data.Operation == okxOpBatchAmendOrders && data.ID == input.ID {
				if data.Code == "0" || data.Code == "2" {
					var resp *WsPlaceOrderResponse
					resp, err = data.copyToPlaceOrderResponse()
					if err != nil {
						return nil, err
					}
					return resp.Data, nil
				}
				if len(data.Data) == 0 {
					return nil, fmt.Errorf("error code:%s message: %v", data.Code, ErrorCodes[data.Code])
				}
				var resp WsOrderActionResponse
				err = resp.populateFromIncomingData(data)
				if err != nil {
					return nil, err
				}
				err = json.Unmarshal(data.Data, &(resp.Data))
				if err != nil {
					return nil, err
				}
				var errs error
				for x := range resp.Data {
					if resp.Data[x].SCode != "0" {
						errs = common.AppendError(errs, fmt.Errorf("error code:%s message: %v", resp.Data[x].SCode, resp.Data[x].SMessage))
					}
				}
				return nil, errs
			}
			continue
		case <-timer.C:
			timer.Stop()
			return nil, fmt.Errorf("%s websocket connection: timeout waiting for response with an operation: %v",
				ok.Name,
				input.Operation)
		}
	}
}

// WsMassCancelOrders cancel all the MMP pending orders of an instrument family.
// Only applicable to Option in Portfolio Margin mode, and MMP privilege is required.
func (ok *Okx) WsMassCancelOrders(args []CancelMassReqParam) (bool, error) {
	for x := range args {
		if args[x].InstrumentType == "" {
			return false, errInstrumentTypeRequired
		}
		if args[x].InstrumentFamily == "" {
			return false, errInstrumentFamilyRequired
		}
	}
	if !ok.Websocket.CanUseAuthenticatedEndpoints() {
		return false, errWebsocketStreamNotAuthenticated
	}
	randomID, err := common.GenerateRandomString(4, common.NumberCharacters)
	if err != nil {
		return false, err
	}
	input := &WsOperationInput{
		ID:        randomID,
		Operation: okxOpMassCancelOrder,
		Arguments: args,
	}
	err = ok.Websocket.AuthConn.SendJSONMessage(input)
	if err != nil {
		return false, err
	}
	timer := time.NewTimer(ok.WebsocketResponseMaxLimit)
	wsResponse := make(chan *wsIncomingData)
	ok.WsResponseMultiplexer.Register <- &wsRequestInfo{
		ID:   randomID,
		Chan: wsResponse,
	}
	defer func() { ok.WsResponseMultiplexer.Unregister <- randomID }()
	for {
		select {
		case data := <-wsResponse:
			if data.Operation == okxOpMassCancelOrder && data.ID == input.ID {
				if data.Code == "0" || data.Code == "2" {
					resp := []struct {
						Result bool `json:"result"`
					}{}
					err := json.Unmarshal(data.Data, &resp)
					if err != nil {
						return false, err
					}
					if len(data.Data) == 0 {
						return false, fmt.Errorf("error code:%s message: %v", data.Code, ErrorCodes[data.Code])
					}
					return resp[0].Result, nil
				}
			}
			continue
		case <-timer.C:
			timer.Stop()
			return false, fmt.Errorf("%s websocket connection: timeout waiting for response with an operation: %v",
				ok.Name,
				input.Operation)
		}
	}
}

// Run this functions distributes websocket request responses to
func (m *wsRequestDataChannelsMultiplexer) Run() {
	tickerData := time.NewTicker(time.Second)
	for {
		select {
		case <-m.shutdown:
			// We've consumed the shutdown, so create a new chan for subsequent runs
			m.shutdown = make(chan bool)
			return
		case <-tickerData.C:
			for x, myChan := range m.WsResponseChannelsMap {
				if myChan == nil {
					delete(m.WsResponseChannelsMap, x)
				}
			}
		case id := <-m.Unregister:
			delete(m.WsResponseChannelsMap, id)
		case reg := <-m.Register:
			m.WsResponseChannelsMap[reg.ID] = reg
		case msg := <-m.Message:
			if msg.ID != "" && m.WsResponseChannelsMap[msg.ID] != nil {
				m.WsResponseChannelsMap[msg.ID].Chan <- msg
				continue
			}
			for _, myChan := range m.WsResponseChannelsMap {
				if (msg.Event == "error" || myChan.Event == operationLogin) &&
					(msg.Code == "60009" || msg.Code == "60004" || msg.Code == "60022" || msg.Code == "0") &&
					strings.Contains(msg.Message, myChan.Channel) {
					myChan.Chan <- msg
					continue
				} else if msg.Event != myChan.Event ||
					msg.Argument.Channel != myChan.Channel ||
					msg.Argument.InstrumentType != myChan.InstrumentType ||
					msg.Argument.InstrumentID != myChan.InstrumentID {
					continue
				}
				myChan.Chan <- msg
				break
			}
		}
	}
}

// Shutdown causes the multiplexer to exit its Run loop
// All channels are left open, but websocket shutdown first will ensure no more messages block on multiplexer reading
func (m *wsRequestDataChannelsMultiplexer) Shutdown() {
	close(m.shutdown)
}

// wsChannelSubscription sends a subscription or unsubscription request for different channels through the websocket stream.
func (ok *Okx) wsChannelSubscription(operation, channel string, assetType asset.Item, pair currency.Pair, tInstrumentType, tInstrumentID, tUnderlying bool) error {
	if operation != operationSubscribe && operation != operationUnsubscribe {
		return errInvalidWebsocketEvent
	}
	if channel == "" {
		return errMissingValidChannelInformation
	}
	var underlying string
	var instrumentID string
	var instrumentType string
	var format currency.PairFormat
	var err error
	if tInstrumentType {
		instrumentType = ok.GetInstrumentTypeFromAssetItem(assetType)
		if instrumentType != okxInstTypeSpot &&
			instrumentType != okxInstTypeMargin &&
			instrumentType != okxInstTypeSwap &&
			instrumentType != okxInstTypeFutures &&
			instrumentType != okxInstTypeOption {
			instrumentType = okxInstTypeANY
		}
	}
	if tUnderlying {
		if !pair.IsEmpty() {
			underlying, _ = ok.GetUnderlying(pair, assetType)
		}
	}
	if tInstrumentID {
		format, err = ok.GetPairFormat(assetType, false)
		if err != nil {
			return err
		}
		if !pair.IsPopulated() {
			return errIncompleteCurrencyPair
		}
		instrumentID = format.Format(pair)
		if err != nil {
			instrumentID = ""
		}
	}
	input := &SubscriptionOperationInput{
		Operation: operation,
		Arguments: []SubscriptionInfo{
			{
				Channel:        channel,
				InstrumentType: instrumentType,
				Underlying:     underlying,
				InstrumentID:   instrumentID,
			},
		},
	}
	ok.WsRequestSemaphore <- 1
	defer func() { <-ok.WsRequestSemaphore }()
	return ok.Websocket.Conn.SendJSONMessage(input)
}

// Private Channel Websocket methods

// wsAuthChannelSubscription send a subscription or unsubscription request for different channels through the websocket stream.
func (ok *Okx) wsAuthChannelSubscription(operation, channel string, assetType asset.Item, pair currency.Pair, uid, algoID string, params wsSubscriptionParameters) error {
	if operation != operationSubscribe && operation != operationUnsubscribe {
		return errInvalidWebsocketEvent
	}
	var underlying string
	var instrumentID string
	var instrumentType string
	var ccy string
	var err error
	var format currency.PairFormat
	if params.InstrumentType {
		instrumentType = ok.GetInstrumentTypeFromAssetItem(assetType)
		if instrumentType != okxInstTypeMargin &&
			instrumentType != okxInstTypeSwap &&
			instrumentType != okxInstTypeFutures &&
			instrumentType != okxInstTypeOption {
			instrumentType = okxInstTypeANY
		}
	}
	if params.Underlying {
		if !pair.IsEmpty() {
			underlying, _ = ok.GetUnderlying(pair, assetType)
		}
	}
	if params.InstrumentID {
		format, err = ok.GetPairFormat(assetType, false)
		if err != nil {
			return err
		}
		if !pair.IsPopulated() {
			return errIncompleteCurrencyPair
		}
		instrumentID = format.Format(pair)
		if err != nil {
			instrumentID = ""
		}
	}
	if params.Currency {
		if !pair.IsEmpty() {
			if !pair.Base.IsEmpty() {
				ccy = strings.ToUpper(pair.Base.String())
			} else {
				ccy = strings.ToUpper(pair.Quote.String())
			}
		}
	}
	if channel == "" {
		return errMissingValidChannelInformation
	}
	input := &SubscriptionOperationInput{
		Operation: operation,
		Arguments: []SubscriptionInfo{
			{
				Channel:        channel,
				InstrumentType: instrumentType,
				Underlying:     underlying,
				InstrumentID:   instrumentID,
				AlgoID:         algoID,
				Currency:       ccy,
				UID:            uid,
			},
		},
	}
	ok.WsRequestSemaphore <- 1
	defer func() { <-ok.WsRequestSemaphore }()
	return ok.Websocket.AuthConn.SendJSONMessage(input)
}

// WsAccountSubscription retrieve account information. Data will be pushed when triggered by
// events such as placing order, canceling order, transaction execution, etc.
// It will also be pushed in regular interval according to subscription granularity.
func (ok *Okx) WsAccountSubscription(operation string, assetType asset.Item, pair currency.Pair) error {
	return ok.wsAuthChannelSubscription(operation, okxChannelAccount, assetType, pair, "", "", wsSubscriptionParameters{Currency: true})
}

// WsPositionChannel retrieve the position data. The first snapshot will be sent in accordance with the granularity of the subscription. Data will be pushed when certain actions, such placing or canceling an order, trigger it. It will also be pushed periodically based on the granularity of the subscription.
func (ok *Okx) WsPositionChannel(operation string, assetType asset.Item, pair currency.Pair) error {
	return ok.wsAuthChannelSubscription(operation, okxChannelPositions, assetType, pair, "", "", wsSubscriptionParameters{InstrumentType: true})
}

// BalanceAndPositionSubscription retrieve account balance and position information. Data will be pushed when triggered by events such as filled order, funding transfer.
func (ok *Okx) BalanceAndPositionSubscription(operation, uid string) error {
	return ok.wsAuthChannelSubscription(operation, okxChannelBalanceAndPosition, asset.Empty, currency.EMPTYPAIR, uid, "", wsSubscriptionParameters{})
}

// WsOrderChannel for subscribing for orders.
func (ok *Okx) WsOrderChannel(operation string, assetType asset.Item, pair currency.Pair, _ string) error {
	return ok.wsAuthChannelSubscription(operation, okxChannelOrders, assetType, pair, "", "", wsSubscriptionParameters{InstrumentType: true, InstrumentID: true, Underlying: true})
}

// AlgoOrdersSubscription for subscribing to algo - order channels
func (ok *Okx) AlgoOrdersSubscription(operation string, assetType asset.Item, pair currency.Pair) error {
	return ok.wsAuthChannelSubscription(operation, okxChannelAlgoOrders, assetType, pair, "", "", wsSubscriptionParameters{InstrumentType: true, InstrumentID: true, Underlying: true})
}

// AdvanceAlgoOrdersSubscription algo order subscription to retrieve advance algo orders (including Iceberg order, TWAP order, Trailing order). Data will be pushed when first subscribed. Data will be pushed when triggered by events such as placing/canceling order.
func (ok *Okx) AdvanceAlgoOrdersSubscription(operation string, assetType asset.Item, pair currency.Pair, algoID string) error {
	return ok.wsAuthChannelSubscription(operation, okxChannelAlgoAdvance, assetType, pair, "", algoID, wsSubscriptionParameters{InstrumentType: true, InstrumentID: true})
}

// PositionRiskWarningSubscription this push channel is only used as a risk warning, and is not recommended as a risk judgment for strategic trading
// In the case that the market is not moving violently, there may be the possibility that the position has been liquidated at the same time that this message is pushed.
func (ok *Okx) PositionRiskWarningSubscription(operation string, assetType asset.Item, pair currency.Pair) error {
	return ok.wsAuthChannelSubscription(operation, okxChannelLiquidationWarning, assetType, pair, "", "", wsSubscriptionParameters{InstrumentType: true, InstrumentID: true, Underlying: true})
}

// AccountGreeksSubscription algo order subscription to retrieve account greeks information. Data will be pushed when triggered by events such as increase/decrease positions or cash balance in account, and will also be pushed in regular interval according to subscription granularity.
func (ok *Okx) AccountGreeksSubscription(operation string, pair currency.Pair) error {
	return ok.wsAuthChannelSubscription(operation, okxChannelAccountGreeks, asset.Empty, pair, "", "", wsSubscriptionParameters{Currency: true})
}

// RfqSubscription subscription to retrieve Rfq updates on Rfq orders.
func (ok *Okx) RfqSubscription(operation, uid string) error {
	return ok.wsAuthChannelSubscription(operation, okxChannelRfqs, asset.Empty, currency.EMPTYPAIR, uid, "", wsSubscriptionParameters{})
}

// QuotesSubscription subscription to retrieve Quote subscription
func (ok *Okx) QuotesSubscription(operation string) error {
	return ok.wsAuthChannelSubscription(operation, okxChannelQuotes, asset.Empty, currency.EMPTYPAIR, "", "", wsSubscriptionParameters{})
}

// StructureBlockTradesSubscription to retrieve Structural block subscription
func (ok *Okx) StructureBlockTradesSubscription(operation string) error {
	return ok.wsAuthChannelSubscription(operation, okxChannelStructureBlockTrades, asset.Empty, currency.EMPTYPAIR, "", "", wsSubscriptionParameters{})
}

// SpotGridAlgoOrdersSubscription to retrieve spot grid algo orders. Data will be pushed when first subscribed. Data will be pushed when triggered by events such as placing/canceling order.
func (ok *Okx) SpotGridAlgoOrdersSubscription(operation string, assetType asset.Item, pair currency.Pair, algoID string) error {
	return ok.wsAuthChannelSubscription(operation, okxChannelSpotGridOrder, assetType, pair, "", algoID, wsSubscriptionParameters{InstrumentType: true, Underlying: true})
}

// ContractGridAlgoOrders to retrieve contract grid algo orders. Data will be pushed when first subscribed. Data will be pushed when triggered by events such as placing/canceling order.
func (ok *Okx) ContractGridAlgoOrders(operation string, assetType asset.Item, pair currency.Pair, algoID string) error {
	return ok.wsAuthChannelSubscription(operation, okxChannelGridOrdersContract, assetType, pair, "", algoID, wsSubscriptionParameters{InstrumentType: true, Underlying: true})
}

// GridPositionsSubscription to retrieve grid positions. Data will be pushed when first subscribed. Data will be pushed when triggered by events such as placing/canceling order.
func (ok *Okx) GridPositionsSubscription(operation, algoID string) error {
	return ok.wsAuthChannelSubscription(operation, okxChannelGridPositions, asset.Empty, currency.EMPTYPAIR, "", algoID, wsSubscriptionParameters{})
}

// GridSubOrders to retrieve grid sub orders. Data will be pushed when first subscribed. Data will be pushed when triggered by events such as placing order.
func (ok *Okx) GridSubOrders(operation, algoID string) error {
	return ok.wsAuthChannelSubscription(operation, okxChannelGridSubOrders, asset.Empty, currency.EMPTYPAIR, "", algoID, wsSubscriptionParameters{})
}

// Public Websocket stream subscription

// InstrumentsSubscription to subscribe for instruments. The full instrument list will be pushed
// for the first time after subscription. Subsequently, the instruments will be pushed if there is any change to the instrument’s state (such as delivery of FUTURES,
// exercise of OPTION, listing of new contracts / trading pairs, trading suspension, etc.).
func (ok *Okx) InstrumentsSubscription(operation string, assetType asset.Item, pair currency.Pair) error {
	return ok.wsChannelSubscription(operation, okxChannelInstruments, assetType, pair, true, false, false)
}

// TickersSubscription subscribing to "ticker" channel to retrieve the last traded price, bid price, ask price and 24-hour trading volume of instruments. Data will be pushed every 100 ms.
func (ok *Okx) TickersSubscription(operation string, assetType asset.Item, pair currency.Pair) error {
	return ok.wsChannelSubscription(operation, okxChannelTickers, assetType, pair, false, true, false)
}

// OpenInterestSubscription to subscribe or unsubscribe to "open-interest" channel to retrieve the open interest. Data will by pushed every 3 seconds.
func (ok *Okx) OpenInterestSubscription(operation string, assetType asset.Item, pair currency.Pair) error {
	if assetType != asset.Futures && assetType != asset.Options && assetType != asset.PerpetualSwap {
		return fmt.Errorf("%w, received '%v' only FUTURES, SWAP and OPTION asset types are supported", errInvalidInstrumentType, assetType)
	}
	return ok.wsChannelSubscription(operation, okxChannelOpenInterest, assetType, pair, false, true, false)
}

// CandlesticksSubscription to subscribe or unsubscribe to "candle" channels to retrieve the candlesticks data of an instrument. the push frequency is the fastest interval 500ms push the data.
func (ok *Okx) CandlesticksSubscription(operation, channel string, assetType asset.Item, pair currency.Pair) error {
	if _, okay := candlestickChannelsMap[channel]; !okay {
		return errMissingValidChannelInformation
	}
	return ok.wsChannelSubscription(operation, channel, assetType, pair, false, true, false)
}

// TradesSubscription to subscribe or unsubscribe to "trades" channel to retrieve the recent trades data. Data will be pushed whenever there is a trade. Every update contain only one trade.
func (ok *Okx) TradesSubscription(operation string, assetType asset.Item, pair currency.Pair) error {
	return ok.wsChannelSubscription(operation, okxChannelTrades, assetType, pair, false, true, false)
}

// EstimatedDeliveryExercisePriceSubscription to subscribe or unsubscribe to "estimated-price" channel to retrieve the estimated delivery/exercise price of FUTURES contracts and OPTION.
func (ok *Okx) EstimatedDeliveryExercisePriceSubscription(operation string, assetType asset.Item, pair currency.Pair) error {
	if assetType != asset.Futures && assetType != asset.Options {
		return fmt.Errorf("%w, received '%v' only FUTURES and OPTION asset types are supported", errInvalidInstrumentType, assetType)
	}
	return ok.wsChannelSubscription(operation, okxChannelEstimatedPrice, assetType, pair, true, true, false)
}

// MarkPriceSubscription to subscribe or unsubscribe to the "mark-price" to retrieve the mark price. Data will be pushed every 200 ms when the mark price changes, and will be pushed every 10 seconds when the mark price does not change.
func (ok *Okx) MarkPriceSubscription(operation string, assetType asset.Item, pair currency.Pair) error {
	return ok.wsChannelSubscription(operation, okxChannelMarkPrice, assetType, pair, false, true, false)
}

// MarkPriceCandlesticksSubscription to subscribe or unsubscribe to "mark-price-candles" channels to retrieve the candlesticks data of the mark price. Data will be pushed every 500 ms.
func (ok *Okx) MarkPriceCandlesticksSubscription(operation, channel string, assetType asset.Item, pair currency.Pair) error {
	if _, okay := candlesticksMarkPriceMap[channel]; !okay {
		return fmt.Errorf("%w channel: %v", errMissingValidChannelInformation, channel)
	}
	return ok.wsChannelSubscription(operation, channel, assetType, pair, false, true, false)
}

// PriceLimitSubscription subscribe or unsubscribe to "price-limit" channel to retrieve the maximum buy price and minimum sell price of the instrument. Data will be pushed every 5 seconds when there are changes in limits, and will not be pushed when there is no changes on limit.
func (ok *Okx) PriceLimitSubscription(operation string, assetType asset.Item, pair currency.Pair) error {
	if operation != operationSubscribe && operation != operationUnsubscribe {
		return errInvalidWebsocketEvent
	}
	return ok.wsChannelSubscription(operation, okxChannelPriceLimit, assetType, pair, false, true, false)
}

// OrderBooksSubscription subscribe or unsubscribe to "books*" channel to retrieve order book data.
func (ok *Okx) OrderBooksSubscription(operation, channel string, assetType asset.Item, pair currency.Pair) error {
	if channel != okxChannelOrderBooks && channel != okxChannelOrderBooks5 && channel != okxChannelOrderBooks50TBT && channel != okxChannelOrderBooksTBT && channel != okxChannelBBOTBT {
		return fmt.Errorf("%w channel: %v", errMissingValidChannelInformation, channel)
	}
	return ok.wsChannelSubscription(operation, channel, assetType, pair, false, true, false)
}

// OptionSummarySubscription a method to subscribe or unsubscribe to "opt-summary" channel
// to retrieve detailed pricing information of all OPTION contracts. Data will be pushed at once.
func (ok *Okx) OptionSummarySubscription(operation string, pair currency.Pair) error {
	return ok.wsChannelSubscription(operation, okxChannelOptSummary, asset.Options, pair, false, false, true)
}

// FundingRateSubscription a method to subscribe and unsubscribe to "funding-rate" channel.
// retrieve funding rate. Data will be pushed in 30s to 90s.
func (ok *Okx) FundingRateSubscription(operation string, assetType asset.Item, pair currency.Pair) error {
	return ok.wsChannelSubscription(operation, okxChannelFundingRate, assetType, pair, false, true, false)
}

// IndexCandlesticksSubscription a method to subscribe and unsubscribe to "index-candle*" channel
// to retrieve the candlesticks data of the index. Data will be pushed every 500 ms.
func (ok *Okx) IndexCandlesticksSubscription(operation, channel string, assetType asset.Item, pair currency.Pair) error {
	if _, okay := candlesticksIndexPriceMap[channel]; !okay {
		return fmt.Errorf("%w channel: %v", errMissingValidChannelInformation, channel)
	}
	return ok.wsChannelSubscription(operation, channel, assetType, pair, false, true, false)
}

// IndexTickerChannel a method to subscribe and unsubscribe to "index-tickers" channel
func (ok *Okx) IndexTickerChannel(operation string, assetType asset.Item, pair currency.Pair) error {
	return ok.wsChannelSubscription(operation, okxChannelIndexTickers, assetType, pair, false, true, false)
}

// StatusSubscription get the status of system maintenance and push when the system maintenance status changes.
// First subscription: "Push the latest change data"; every time there is a state change, push the changed content
func (ok *Okx) StatusSubscription(operation string, assetType asset.Item, pair currency.Pair) error {
	return ok.wsChannelSubscription(operation, okxChannelStatus, assetType, pair, false, false, false)
}

// PublicStructureBlockTradesSubscription a method to subscribe or unsubscribe to "public-struc-block-trades" channel
func (ok *Okx) PublicStructureBlockTradesSubscription(operation string, assetType asset.Item, pair currency.Pair) error {
	return ok.wsChannelSubscription(operation, okxChannelPublicStrucBlockTrades, assetType, pair, false, false, false)
}

// BlockTickerSubscription a method to subscribe and unsubscribe to a "block-tickers" channel to retrieve the latest block trading volume in the last 24 hours.
// The data will be pushed when triggered by transaction execution event. In addition, it will also be pushed in 5 minutes interval according to subscription granularity.
func (ok *Okx) BlockTickerSubscription(operation string, assetType asset.Item, pair currency.Pair) error {
	return ok.wsChannelSubscription(operation, okxChannelBlockTickers, assetType, pair, false, true, false)
}

// PublicBlockTradesSubscription a method to subscribe and unsubscribe to a "public-block-trades" channel to retrieve the recent block trades data by individual legs.
// Each leg in a block trade is pushed in a separate update. Data will be pushed whenever there is a block trade.
func (ok *Okx) PublicBlockTradesSubscription(operation string, assetType asset.Item, pair currency.Pair) error {
	return ok.wsChannelSubscription(operation, okxChannelPublicBlockTrades, assetType, pair, false, true, false)
}

// Websocket Spread Trade methods

// handleIncomingData extracts the incoming data to the dataHolder interface after few checks and return nil or return error message otherwise
func (ok *Okx) handleIncomingData(data *wsIncomingData, dataHolder StatusCodeHolder) error {
	sliceDataHolder := []StatusCodeHolder{dataHolder}
	if data.Code == "0" || data.Code == "1" {
		err := data.copyResponseToInterface(&sliceDataHolder)
		if err != nil {
			return err
		}
		if dataHolder == nil {
			return errNoValidResponseFromServer
		}
		if data.Code == "1" {
			return fmt.Errorf("error code:%s message: %s", dataHolder.GetSCode(), dataHolder.GetSMsg())
		}
		return nil
	}
	return fmt.Errorf("error code:%s message: %v", data.Code, ErrorCodes[data.Code])
}

// WsPlaceSpreadOrder places a spread order thought the websocket connection stream, and returns a SubmitResponse and error message.
func (ok *Okx) WsPlaceSpreadOrder(arg *SpreadOrderParam) (*SpreadOrderResponse, error) {
	if arg == nil {
		return nil, errNilArgument
	}
	err := ok.validatePlaceSpreadOrderParam(arg)
	if err != nil {
		return nil, err
	}
	if !ok.Websocket.CanUseAuthenticatedEndpoints() {
		return nil, errWebsocketStreamNotAuthenticated
	}
	randomID, err := common.GenerateRandomString(32, common.SmallLetters, common.CapitalLetters, common.NumberCharacters)
	if err != nil {
		return nil, err
	}
	input := WsOperationInput{
		ID:        randomID,
		Arguments: []SpreadOrderParam{*arg},
		Operation: okxSpreadOrder,
	}
	err = ok.Websocket.AuthConn.SendJSONMessage(input)
	if err != nil {
		return nil, err
	}
	timer := time.NewTimer(ok.WebsocketResponseMaxLimit)
	wsResponse := make(chan *wsIncomingData)
	ok.WsResponseMultiplexer.Register <- &wsRequestInfo{
		ID:   randomID,
		Chan: wsResponse,
	}
	defer func() { ok.WsResponseMultiplexer.Unregister <- randomID }()
	for {
		select {
		case data := <-wsResponse:
			if data.Operation == okxSpreadOrder && data.ID == input.ID {
				var dataHolder *SpreadOrderResponse
				return dataHolder, ok.handleIncomingData(data, dataHolder)
			}
			continue
		case <-timer.C:
			timer.Stop()
			return nil, fmt.Errorf("%s websocket connection: timeout waiting for response with an operation: %v",
				ok.Name,
				input.Operation)
		}
	}
}

// WsAmandSpreadOrder amends incomplete spread order through the websocket channel.
func (ok *Okx) WsAmandSpreadOrder(arg *AmendSpreadOrderParam) (*SpreadOrderResponse, error) {
	if arg == nil || *arg == (AmendSpreadOrderParam{}) {
		return nil, errNilArgument
	}
	if arg.OrderID == "" && arg.ClientOrderID == "" {
		return nil, errMissingClientOrderIDOrOrderID
	}
	if arg.NewPrice == 0 && arg.NewSize == 0 {
		return nil, errSizeOrPriceIsRequired
	}
	if !ok.Websocket.CanUseAuthenticatedEndpoints() {
		return nil, errWebsocketStreamNotAuthenticated
	}
	randomID, err := common.GenerateRandomString(32, common.SmallLetters, common.CapitalLetters, common.NumberCharacters)
	if err != nil {
		return nil, err
	}
	input := WsOperationInput{
		ID:        randomID,
		Arguments: []AmendSpreadOrderParam{*arg},
		Operation: okxSpreadAmendOrder,
	}
	err = ok.Websocket.AuthConn.SendJSONMessage(input)
	if err != nil {
		return nil, err
	}
	timer := time.NewTimer(ok.WebsocketResponseMaxLimit)
	wsResponse := make(chan *wsIncomingData)
	ok.WsResponseMultiplexer.Register <- &wsRequestInfo{
		ID:   randomID,
		Chan: wsResponse,
	}
	defer func() { ok.WsResponseMultiplexer.Unregister <- randomID }()
	for {
		select {
		case data := <-wsResponse:
			if data.Operation == okxSpreadAmendOrder && data.ID == input.ID {
				var dataHolder *SpreadOrderResponse
				return dataHolder, ok.handleIncomingData(data, dataHolder)
			}
			continue
		case <-timer.C:
			timer.Stop()
			return nil, fmt.Errorf("%s websocket connection: timeout waiting for response with an operation: %v",
				ok.Name,
				input.Operation)
		}
	}
}

// WsCancelSpreadOrder cancels an incomplete spread order through the websocket connection.
func (ok *Okx) WsCancelSpreadOrder(orderID, clientOrderID string) (*SpreadOrderResponse, error) {
	if orderID == "" && clientOrderID == "" {
		return nil, errMissingClientOrderIDOrOrderID
	}
	if !ok.Websocket.CanUseAuthenticatedEndpoints() {
		return nil, errWebsocketStreamNotAuthenticated
	}
	arg := make(map[string]string)
	if orderID != "" {
		arg["ordId"] = orderID
	}
	if clientOrderID != "" {
		arg["clOrdId"] = clientOrderID
	}
	randomID, err := common.GenerateRandomString(32, common.SmallLetters, common.CapitalLetters, common.NumberCharacters)
	if err != nil {
		return nil, err
	}
	input := WsOperationInput{
		ID:        randomID,
		Arguments: []map[string]string{arg},
		Operation: okxSpreadCancelOrder,
	}
	err = ok.Websocket.AuthConn.SendJSONMessage(input)
	if err != nil {
		return nil, err
	}
	timer := time.NewTimer(ok.WebsocketResponseMaxLimit)
	wsResponse := make(chan *wsIncomingData)
	ok.WsResponseMultiplexer.Register <- &wsRequestInfo{
		ID:   randomID,
		Chan: wsResponse,
	}
	defer func() { ok.WsResponseMultiplexer.Unregister <- randomID }()
	for {
		select {
		case data := <-wsResponse:
			if data.Operation == okxSpreadCancelOrder && data.ID == input.ID {
				var dataHolder *SpreadOrderResponse
				return dataHolder, ok.handleIncomingData(data, dataHolder)
			}
			continue
		case <-timer.C:
			timer.Stop()
			return nil, fmt.Errorf("%s websocket connection: timeout waiting for response with an operation: %v",
				ok.Name,
				input.Operation)
		}
	}
}

// WsCancelAllSpreadOrders cancels all spread orders and return success message through the websocket channel.
func (ok *Okx) WsCancelAllSpreadOrders(spreadID string) (bool, error) {
	if !ok.Websocket.CanUseAuthenticatedEndpoints() {
		return false, errWebsocketStreamNotAuthenticated
	}
	arg := make(map[string]string, 1)
	if spreadID != "" {
		arg["sprdId"] = spreadID
	}
	randomID, err := common.GenerateRandomString(32, common.SmallLetters, common.CapitalLetters, common.NumberCharacters)
	if err != nil {
		return false, err
	}
	input := WsOperationInput{
		ID:        randomID,
		Arguments: []map[string]string{arg},
		Operation: okxSpreadCancelAllOrders,
	}
	err = ok.Websocket.AuthConn.SendJSONMessage(input)
	if err != nil {
		return false, err
	}
	timer := time.NewTimer(ok.WebsocketResponseMaxLimit)
	wsResponse := make(chan *wsIncomingData)
	ok.WsResponseMultiplexer.Register <- &wsRequestInfo{
		ID:   randomID,
		Chan: wsResponse,
	}
	defer func() { ok.WsResponseMultiplexer.Unregister <- randomID }()
	for {
		select {
		case data := <-wsResponse:
			if data.Operation == okxSpreadCancelAllOrders && data.ID == input.ID {
				dataHolder := &ResponseSuccess{}
				return dataHolder.Result, ok.handleIncomingData(data, dataHolder)
			}
			continue
		case <-timer.C:
			timer.Stop()
			return false, fmt.Errorf("%s websocket connection: timeout waiting for response with an operation: %v",
				ok.Name,
				input.Operation)
		}
	}
}<|MERGE_RESOLUTION|>--- conflicted
+++ resolved
@@ -1208,25 +1208,10 @@
 }
 
 // AppendWsOrderbookItems adds websocket orderbook data bid/asks into an orderbook item array
-<<<<<<< HEAD
-func (ok *Okx) AppendWsOrderbookItems(entries [][4]types.Number) ([]orderbook.Item, error) {
-	items := make([]orderbook.Item, len(entries))
+func (ok *Okx) AppendWsOrderbookItems(entries [][4]types.Number) (orderbook.Tranches, error) {
+	items := make(orderbook.Tranches, len(entries))
 	for j := range entries {
-		items[j] = orderbook.Item{Amount: entries[j][1].Float64(), Price: entries[j][0].Float64()}
-=======
-func (ok *Okx) AppendWsOrderbookItems(entries [][4]string) ([]orderbook.Tranche, error) {
-	items := make([]orderbook.Tranche, len(entries))
-	for j := range entries {
-		amount, err := strconv.ParseFloat(entries[j][1], 64)
-		if err != nil {
-			return nil, err
-		}
-		price, err := strconv.ParseFloat(entries[j][0], 64)
-		if err != nil {
-			return nil, err
-		}
-		items[j] = orderbook.Tranche{Amount: amount, Price: price}
->>>>>>> 3ae0ecf6
+		items[j] = orderbook.Tranche{Amount: entries[j][1].Float64(), Price: entries[j][0].Float64()}
 	}
 	return items, nil
 }
