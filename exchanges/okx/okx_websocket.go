--- conflicted
+++ resolved
@@ -236,12 +236,8 @@
 }
 
 // WsConnect initiates a websocket connection
-<<<<<<< HEAD
 func (ok *Exchange) WsConnect() error {
-=======
-func (ok *Okx) WsConnect() error {
 	ctx := context.TODO()
->>>>>>> 3e80f1b9
 	if !ok.Websocket.IsEnabled() || !ok.IsEnabled() {
 		return websocket.ErrWebsocketNotEnabled
 	}
@@ -320,11 +316,7 @@
 }
 
 // wsReadData sends msgs from public and auth websockets to data handler
-<<<<<<< HEAD
-func (ok *Exchange) wsReadData(ws websocket.Connection) {
-=======
-func (ok *Okx) wsReadData(ctx context.Context, ws websocket.Connection) {
->>>>>>> 3e80f1b9
+func (ok *Exchange) wsReadData(ctx context.Context, ws websocket.Connection) {
 	defer ok.Websocket.Wg.Done()
 	for {
 		resp := ws.ReadMessage()
@@ -338,34 +330,20 @@
 }
 
 // Subscribe sends a websocket subscription request to several channels to receive data.
-<<<<<<< HEAD
 func (ok *Exchange) Subscribe(channelsToSubscribe subscription.List) error {
-	return ok.handleSubscription(operationSubscribe, channelsToSubscribe)
+	ctx := context.TODO()
+	return ok.handleSubscription(ctx, operationSubscribe, channelsToSubscribe)
 }
 
 // Unsubscribe sends a websocket unsubscription request to several channels to receive data.
 func (ok *Exchange) Unsubscribe(channelsToUnsubscribe subscription.List) error {
-	return ok.handleSubscription(operationUnsubscribe, channelsToUnsubscribe)
-=======
-func (ok *Okx) Subscribe(channelsToSubscribe subscription.List) error {
-	ctx := context.TODO()
-	return ok.handleSubscription(ctx, operationSubscribe, channelsToSubscribe)
-}
-
-// Unsubscribe sends a websocket unsubscription request to several channels to receive data.
-func (ok *Okx) Unsubscribe(channelsToUnsubscribe subscription.List) error {
 	ctx := context.TODO()
 	return ok.handleSubscription(ctx, operationUnsubscribe, channelsToUnsubscribe)
->>>>>>> 3e80f1b9
 }
 
 // handleSubscription sends a subscription and unsubscription information thought the websocket endpoint.
 // as of the okx, exchange this endpoint sends subscription and unsubscription messages but with a list of json objects.
-<<<<<<< HEAD
-func (ok *Exchange) handleSubscription(operation string, subs subscription.List) error {
-=======
-func (ok *Okx) handleSubscription(ctx context.Context, operation string, subs subscription.List) error {
->>>>>>> 3e80f1b9
+func (ok *Exchange) handleSubscription(ctx context.Context, operation string, subs subscription.List) error {
 	reqs := WSSubscriptionInformationList{Operation: operation}
 	authRequests := WSSubscriptionInformationList{Operation: operation}
 	var channels subscription.List
@@ -452,11 +430,7 @@
 }
 
 // WsHandleData will read websocket raw data and pass to appropriate handler
-<<<<<<< HEAD
-func (ok *Exchange) WsHandleData(respRaw []byte) error {
-=======
-func (ok *Okx) WsHandleData(ctx context.Context, respRaw []byte) error {
->>>>>>> 3e80f1b9
+func (ok *Exchange) WsHandleData(ctx context.Context, respRaw []byte) error {
 	if id, _ := jsonparser.GetString(respRaw, "id"); id != "" {
 		return ok.Websocket.Match.RequireMatchWithData(id, respRaw)
 	}
@@ -1471,11 +1445,7 @@
 	return trade.AddTradesToBuffer(trades...)
 }
 
-<<<<<<< HEAD
-func (ok *Exchange) wsProcessBalanceAndPosition(data []byte) error {
-=======
-func (ok *Okx) wsProcessBalanceAndPosition(ctx context.Context, data []byte) error {
->>>>>>> 3e80f1b9
+func (ok *Exchange) wsProcessBalanceAndPosition(ctx context.Context, data []byte) error {
 	var resp WsBalanceAndPosition
 	if err := json.Unmarshal(data, &resp); err != nil {
 		return err
