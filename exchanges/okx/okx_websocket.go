package okx

import (
	"bytes"
	"context"
	"encoding/json"
	"errors"
	"fmt"
	"hash/crc32"
	"net/http"
	"strconv"
	"strings"
	"time"

	"github.com/gorilla/websocket"
	"github.com/thrasher-corp/gocryptotrader/common"
	"github.com/thrasher-corp/gocryptotrader/common/crypto"
	"github.com/thrasher-corp/gocryptotrader/currency"
	"github.com/thrasher-corp/gocryptotrader/exchanges/asset"
	"github.com/thrasher-corp/gocryptotrader/exchanges/order"
	"github.com/thrasher-corp/gocryptotrader/exchanges/orderbook"
	"github.com/thrasher-corp/gocryptotrader/exchanges/stream"
	"github.com/thrasher-corp/gocryptotrader/exchanges/subscription"
	"github.com/thrasher-corp/gocryptotrader/exchanges/ticker"
	"github.com/thrasher-corp/gocryptotrader/exchanges/trade"
	"github.com/thrasher-corp/gocryptotrader/log"
)

var (
	errInvalidChecksum = errors.New("invalid checksum")

	// defaultSubscribedChannels list of channels which are subscribed by default
	defaultSubscribedChannels = []string{
		okxChannelTrades,
		okxChannelOrderBooks,
		okxChannelTickers,
	}
	// defaultAuthChannels list of channels which are subscribed when authenticated
	defaultAuthChannels = []string{
		okxChannelAccount,
		okxChannelOrders,
	}
)

var (
	candlestickChannelsMap    = map[string]bool{okxChannelCandle1Y: true, okxChannelCandle6M: true, okxChannelCandle3M: true, okxChannelCandle1M: true, okxChannelCandle1W: true, okxChannelCandle1D: true, okxChannelCandle2D: true, okxChannelCandle3D: true, okxChannelCandle5D: true, okxChannelCandle12H: true, okxChannelCandle6H: true, okxChannelCandle4H: true, okxChannelCandle2H: true, okxChannelCandle1H: true, okxChannelCandle30m: true, okxChannelCandle15m: true, okxChannelCandle5m: true, okxChannelCandle3m: true, okxChannelCandle1m: true, okxChannelCandle1Yutc: true, okxChannelCandle3Mutc: true, okxChannelCandle1Mutc: true, okxChannelCandle1Wutc: true, okxChannelCandle1Dutc: true, okxChannelCandle2Dutc: true, okxChannelCandle3Dutc: true, okxChannelCandle5Dutc: true, okxChannelCandle12Hutc: true, okxChannelCandle6Hutc: true}
	candlesticksMarkPriceMap  = map[string]bool{okxChannelMarkPriceCandle1Y: true, okxChannelMarkPriceCandle6M: true, okxChannelMarkPriceCandle3M: true, okxChannelMarkPriceCandle1M: true, okxChannelMarkPriceCandle1W: true, okxChannelMarkPriceCandle1D: true, okxChannelMarkPriceCandle2D: true, okxChannelMarkPriceCandle3D: true, okxChannelMarkPriceCandle5D: true, okxChannelMarkPriceCandle12H: true, okxChannelMarkPriceCandle6H: true, okxChannelMarkPriceCandle4H: true, okxChannelMarkPriceCandle2H: true, okxChannelMarkPriceCandle1H: true, okxChannelMarkPriceCandle30m: true, okxChannelMarkPriceCandle15m: true, okxChannelMarkPriceCandle5m: true, okxChannelMarkPriceCandle3m: true, okxChannelMarkPriceCandle1m: true, okxChannelMarkPriceCandle1Yutc: true, okxChannelMarkPriceCandle3Mutc: true, okxChannelMarkPriceCandle1Mutc: true, okxChannelMarkPriceCandle1Wutc: true, okxChannelMarkPriceCandle1Dutc: true, okxChannelMarkPriceCandle2Dutc: true, okxChannelMarkPriceCandle3Dutc: true, okxChannelMarkPriceCandle5Dutc: true, okxChannelMarkPriceCandle12Hutc: true, okxChannelMarkPriceCandle6Hutc: true}
	candlesticksIndexPriceMap = map[string]bool{okxChannelIndexCandle1Y: true, okxChannelIndexCandle6M: true, okxChannelIndexCandle3M: true, okxChannelIndexCandle1M: true, okxChannelIndexCandle1W: true, okxChannelIndexCandle1D: true, okxChannelIndexCandle2D: true, okxChannelIndexCandle3D: true, okxChannelIndexCandle5D: true, okxChannelIndexCandle12H: true, okxChannelIndexCandle6H: true, okxChannelIndexCandle4H: true, okxChannelIndexCandle2H: true, okxChannelIndexCandle1H: true, okxChannelIndexCandle30m: true, okxChannelIndexCandle15m: true, okxChannelIndexCandle5m: true, okxChannelIndexCandle3m: true, okxChannelIndexCandle1m: true, okxChannelIndexCandle1Yutc: true, okxChannelIndexCandle3Mutc: true, okxChannelIndexCandle1Mutc: true, okxChannelIndexCandle1Wutc: true, okxChannelIndexCandle1Dutc: true, okxChannelIndexCandle2Dutc: true, okxChannelIndexCandle3Dutc: true, okxChannelIndexCandle5Dutc: true, okxChannelIndexCandle12Hutc: true, okxChannelIndexCandle6Hutc: true}

	pingMsg = []byte("ping")
	pongMsg = []byte("pong")
)

const (
	// wsOrderbookChecksumDelimiter to be used in validating checksum
	wsOrderbookChecksumDelimiter = ":"
	// allowableIterations use the first 25 bids and asks in the full load to form a string
	allowableIterations = 25
	// wsOrderbookSnapshot orderbook push data type 'snapshot'
	wsOrderbookSnapshot = "snapshot"
	// wsOrderbookUpdate orderbook push data type 'update'
	wsOrderbookUpdate = "update"
	// maxConnByteLen total length of multiple channels cannot exceed 4096 bytes.
	maxConnByteLen = 4096

	// Candlestick channels
	markPrice        = "mark-price-"
	indexCandlestick = "index-"
	candle           = "candle"

	// Ticker channel
	okxChannelTickers                = "tickers"
	okxChannelIndexTickers           = "index-tickers"
	okxChannelStatus                 = "status"
	okxChannelPublicStrucBlockTrades = "public-struc-block-trades"
	okxChannelBlockTickers           = "block-tickers"

	// Private Channels
	okxChannelAccount              = "account"
	okxChannelPositions            = "positions"
	okxChannelBalanceAndPosition   = "balance_and_position"
	okxChannelOrders               = "orders"
	okxChannelAlgoOrders           = "orders-algo"
	okxChannelAlgoAdvance          = "algo-advance"
	okxChannelLiquidationWarning   = "liquidation-warning"
	okxChannelAccountGreeks        = "account-greeks"
	okxChannelRfqs                 = "rfqs"
	okxChannelQuotes               = "quotes"
	okxChannelStructureBlockTrades = "struc-block-trades"
	okxChannelSpotGridOrder        = "grid-orders-spot"
	okxChannelGridOrdersContract   = "grid-orders-contract"
	okxChannelGridPositions        = "grid-positions"
	okcChannelGridSubOrders        = "grid-sub-orders"

	// Public channels
	okxChannelInstruments     = "instruments"
	okxChannelOpenInterest    = "open-interest"
	okxChannelTrades          = "trades"
	okxChannelEstimatedPrice  = "estimated-price"
	okxChannelMarkPrice       = "mark-price"
	okxChannelPriceLimit      = "price-limit"
	okxChannelOrderBooks      = "books"
	okxChannelOrderBooks5     = "books5"
	okxChannelOrderBooks50TBT = "books50-l2-tbt"
	okxChannelOrderBooksTBT   = "books-l2-tbt"
	okxChannelBBOTBT          = "bbo-tbt"
	okxChannelOptSummary      = "opt-summary"
	okxChannelFundingRate     = "funding-rate"

	// Websocket trade endpoint operations
	okxOpOrder             = "order"
	okxOpBatchOrders       = "batch-orders"
	okxOpCancelOrder       = "cancel-order"
	okxOpBatchCancelOrders = "batch-cancel-orders"
	okxOpAmendOrder        = "amend-order"
	okxOpBatchAmendOrders  = "batch-amend-orders"

	// Candlestick lengths
	okxChannelCandle1Y     = candle + "1Y"
	okxChannelCandle6M     = candle + "6M"
	okxChannelCandle3M     = candle + "3M"
	okxChannelCandle1M     = candle + "1M"
	okxChannelCandle1W     = candle + "1W"
	okxChannelCandle1D     = candle + "1D"
	okxChannelCandle2D     = candle + "2D"
	okxChannelCandle3D     = candle + "3D"
	okxChannelCandle5D     = candle + "5D"
	okxChannelCandle12H    = candle + "12H"
	okxChannelCandle6H     = candle + "6H"
	okxChannelCandle4H     = candle + "4H"
	okxChannelCandle2H     = candle + "2H"
	okxChannelCandle1H     = candle + "1H"
	okxChannelCandle30m    = candle + "30m"
	okxChannelCandle15m    = candle + "15m"
	okxChannelCandle5m     = candle + "5m"
	okxChannelCandle3m     = candle + "3m"
	okxChannelCandle1m     = candle + "1m"
	okxChannelCandle1Yutc  = candle + "1Yutc"
	okxChannelCandle3Mutc  = candle + "3Mutc"
	okxChannelCandle1Mutc  = candle + "1Mutc"
	okxChannelCandle1Wutc  = candle + "1Wutc"
	okxChannelCandle1Dutc  = candle + "1Dutc"
	okxChannelCandle2Dutc  = candle + "2Dutc"
	okxChannelCandle3Dutc  = candle + "3Dutc"
	okxChannelCandle5Dutc  = candle + "5Dutc"
	okxChannelCandle12Hutc = candle + "12Hutc"
	okxChannelCandle6Hutc  = candle + "6Hutc"

	// Index Candlesticks Channels
	okxChannelIndexCandle1Y     = indexCandlestick + okxChannelCandle1Y
	okxChannelIndexCandle6M     = indexCandlestick + okxChannelCandle6M
	okxChannelIndexCandle3M     = indexCandlestick + okxChannelCandle3M
	okxChannelIndexCandle1M     = indexCandlestick + okxChannelCandle1M
	okxChannelIndexCandle1W     = indexCandlestick + okxChannelCandle1W
	okxChannelIndexCandle1D     = indexCandlestick + okxChannelCandle1D
	okxChannelIndexCandle2D     = indexCandlestick + okxChannelCandle2D
	okxChannelIndexCandle3D     = indexCandlestick + okxChannelCandle3D
	okxChannelIndexCandle5D     = indexCandlestick + okxChannelCandle5D
	okxChannelIndexCandle12H    = indexCandlestick + okxChannelCandle12H
	okxChannelIndexCandle6H     = indexCandlestick + okxChannelCandle6H
	okxChannelIndexCandle4H     = indexCandlestick + okxChannelCandle4H
	okxChannelIndexCandle2H     = indexCandlestick + okxChannelCandle2H
	okxChannelIndexCandle1H     = indexCandlestick + okxChannelCandle1H
	okxChannelIndexCandle30m    = indexCandlestick + okxChannelCandle30m
	okxChannelIndexCandle15m    = indexCandlestick + okxChannelCandle15m
	okxChannelIndexCandle5m     = indexCandlestick + okxChannelCandle5m
	okxChannelIndexCandle3m     = indexCandlestick + okxChannelCandle3m
	okxChannelIndexCandle1m     = indexCandlestick + okxChannelCandle1m
	okxChannelIndexCandle1Yutc  = indexCandlestick + okxChannelCandle1Yutc
	okxChannelIndexCandle3Mutc  = indexCandlestick + okxChannelCandle3Mutc
	okxChannelIndexCandle1Mutc  = indexCandlestick + okxChannelCandle1Mutc
	okxChannelIndexCandle1Wutc  = indexCandlestick + okxChannelCandle1Wutc
	okxChannelIndexCandle1Dutc  = indexCandlestick + okxChannelCandle1Dutc
	okxChannelIndexCandle2Dutc  = indexCandlestick + okxChannelCandle2Dutc
	okxChannelIndexCandle3Dutc  = indexCandlestick + okxChannelCandle3Dutc
	okxChannelIndexCandle5Dutc  = indexCandlestick + okxChannelCandle5Dutc
	okxChannelIndexCandle12Hutc = indexCandlestick + okxChannelCandle12Hutc
	okxChannelIndexCandle6Hutc  = indexCandlestick + okxChannelCandle6Hutc

	// Mark price candlesticks channel
	okxChannelMarkPriceCandle1Y     = markPrice + okxChannelCandle1Y
	okxChannelMarkPriceCandle6M     = markPrice + okxChannelCandle6M
	okxChannelMarkPriceCandle3M     = markPrice + okxChannelCandle3M
	okxChannelMarkPriceCandle1M     = markPrice + okxChannelCandle1M
	okxChannelMarkPriceCandle1W     = markPrice + okxChannelCandle1W
	okxChannelMarkPriceCandle1D     = markPrice + okxChannelCandle1D
	okxChannelMarkPriceCandle2D     = markPrice + okxChannelCandle2D
	okxChannelMarkPriceCandle3D     = markPrice + okxChannelCandle3D
	okxChannelMarkPriceCandle5D     = markPrice + okxChannelCandle5D
	okxChannelMarkPriceCandle12H    = markPrice + okxChannelCandle12H
	okxChannelMarkPriceCandle6H     = markPrice + okxChannelCandle6H
	okxChannelMarkPriceCandle4H     = markPrice + okxChannelCandle4H
	okxChannelMarkPriceCandle2H     = markPrice + okxChannelCandle2H
	okxChannelMarkPriceCandle1H     = markPrice + okxChannelCandle1H
	okxChannelMarkPriceCandle30m    = markPrice + okxChannelCandle30m
	okxChannelMarkPriceCandle15m    = markPrice + okxChannelCandle15m
	okxChannelMarkPriceCandle5m     = markPrice + okxChannelCandle5m
	okxChannelMarkPriceCandle3m     = markPrice + okxChannelCandle3m
	okxChannelMarkPriceCandle1m     = markPrice + okxChannelCandle1m
	okxChannelMarkPriceCandle1Yutc  = markPrice + okxChannelCandle1Yutc
	okxChannelMarkPriceCandle3Mutc  = markPrice + okxChannelCandle3Mutc
	okxChannelMarkPriceCandle1Mutc  = markPrice + okxChannelCandle1Mutc
	okxChannelMarkPriceCandle1Wutc  = markPrice + okxChannelCandle1Wutc
	okxChannelMarkPriceCandle1Dutc  = markPrice + okxChannelCandle1Dutc
	okxChannelMarkPriceCandle2Dutc  = markPrice + okxChannelCandle2Dutc
	okxChannelMarkPriceCandle3Dutc  = markPrice + okxChannelCandle3Dutc
	okxChannelMarkPriceCandle5Dutc  = markPrice + okxChannelCandle5Dutc
	okxChannelMarkPriceCandle12Hutc = markPrice + okxChannelCandle12Hutc
	okxChannelMarkPriceCandle6Hutc  = markPrice + okxChannelCandle6Hutc
)

// WsConnect initiates a websocket connection
func (ok *Okx) WsConnect() error {
	if !ok.Websocket.IsEnabled() || !ok.IsEnabled() {
		return errors.New(stream.WebsocketNotEnabled)
	}
	var dialer websocket.Dialer
	dialer.ReadBufferSize = 8192
	dialer.WriteBufferSize = 8192
	spotWebsocket, err := ok.Websocket.GetAssetWebsocket(asset.Spot)
	if err != nil {
		return fmt.Errorf("%w asset type: %v", err, asset.Spot)
	}
	err = spotWebsocket.Conn.Dial(&dialer, http.Header{})
	if err != nil {
		return err
	}
	go ok.WsReadData(spotWebsocket.Conn)
	if ok.Verbose {
		log.Debugf(log.ExchangeSys, "Successful connection to %v\n",
			ok.Websocket.GetWebsocketURL())
	}
	spotWebsocket.Conn.SetupPingHandler(stream.PingHandler{
		MessageType: websocket.TextMessage,
		Message:     pingMsg,
		Delay:       time.Second * 20,
	})
	if ok.IsWebsocketAuthenticationSupported() {
		var authDialer websocket.Dialer
		authDialer.ReadBufferSize = 8192
		authDialer.WriteBufferSize = 8192
		err = ok.WsAuth(context.TODO(), &authDialer)
		if err != nil {
			log.Errorf(log.ExchangeSys, "Error connecting auth socket: %s\n", err.Error())
			ok.Websocket.SetCanUseAuthenticatedEndpoints(false)
		}
	}
	return nil
}

// WsAuth will connect to Okx's Private websocket connection and Authenticate with a login payload.
func (ok *Okx) WsAuth(ctx context.Context, dialer *websocket.Dialer) error {
	if !ok.Websocket.CanUseAuthenticatedEndpoints() {
		return fmt.Errorf("%v AuthenticatedWebsocketAPISupport not enabled", ok.Name)
	}
	spotWebsocket, err := ok.Websocket.GetAssetWebsocket(asset.Spot)
	if err != nil {
		return fmt.Errorf("%w asset type: %v", err, asset.Spot)
	}
	err = spotWebsocket.AuthConn.Dial(dialer, http.Header{})
	if err != nil {
		return fmt.Errorf("%v Websocket connection %v error. Error %v", ok.Name, okxAPIWebsocketPrivateURL, err)
	}
	go ok.WsReadData(spotWebsocket.AuthConn)
	spotWebsocket.AuthConn.SetupPingHandler(stream.PingHandler{
		MessageType: websocket.TextMessage,
		Message:     pingMsg,
		Delay:       time.Second * 20,
	})
	creds, err := ok.GetCredentials(ctx)
	if err != nil {
		return err
	}
	ok.Websocket.SetCanUseAuthenticatedEndpoints(true)
	timeUnix := time.Now()
	signPath := "/users/self/verify"
	hmac, err := crypto.GetHMAC(crypto.HashSHA256,
		[]byte(strconv.FormatInt(timeUnix.UTC().Unix(), 10)+http.MethodGet+signPath),
		[]byte(creds.Secret),
	)
	if err != nil {
		return err
	}
	base64Sign := crypto.Base64Encode(hmac)
	request := WebsocketEventRequest{
		Operation: operationLogin,
		Arguments: []WebsocketLoginData{
			{
				APIKey:     creds.Key,
				Passphrase: creds.ClientID,
				Timestamp:  timeUnix,
				Sign:       base64Sign,
			},
		},
	}
	err = spotWebsocket.AuthConn.SendJSONMessage(request)
	if err != nil {
		return err
	}
	timer := time.NewTimer(ok.WebsocketResponseCheckTimeout)
	randomID, err := common.GenerateRandomString(16)
	if err != nil {
		return fmt.Errorf("%w, generating random string for incoming websocket response failed", err)
	}
	wsResponse := make(chan *wsIncomingData)
	ok.WsResponseMultiplexer.Register <- &wsRequestInfo{
		ID:    randomID,
		Chan:  wsResponse,
		Event: operationLogin,
	}
	ok.WsRequestSemaphore <- 1
	defer func() {
		<-ok.WsRequestSemaphore
	}()
	defer func() { ok.WsResponseMultiplexer.Unregister <- randomID }()
	for {
		select {
		case data := <-wsResponse:
			if data.Event == operationLogin && data.Code == "0" {
				ok.Websocket.SetCanUseAuthenticatedEndpoints(true)
				return nil
			} else if data.Event == "error" &&
				(data.Code == "60022" || data.Code == "60009") {
				ok.Websocket.SetCanUseAuthenticatedEndpoints(false)
				return fmt.Errorf("authentication failed with error: %v", ErrorCodes[data.Code])
			}
			continue
		case <-timer.C:
			timer.Stop()
			return fmt.Errorf("%s websocket connection: timeout waiting for response with an operation: %v",
				ok.Name,
				request.Operation)
		}
	}
}

// Subscribe sends a websocket subscription request to several channels to receive data.
func (ok *Okx) Subscribe(channelsToSubscribe []subscription.Subscription) error {
	return ok.handleSubscription(operationSubscribe, channelsToSubscribe)
}

// Unsubscribe sends a websocket unsubscription request to several channels to receive data.
func (ok *Okx) Unsubscribe(channelsToUnsubscribe []subscription.Subscription) error {
	return ok.handleSubscription(operationUnsubscribe, channelsToUnsubscribe)
}

// handleSubscription sends a subscription and unsubscription information thought the websocket endpoint.
// as of the okx, exchange this endpoint sends subscription and unsubscription messages but with a list of json objects.
<<<<<<< HEAD
func (ok *Okx) handleSubscription(operation string, subscriptions []stream.ChannelSubscription) error {
	spotWebsocket, err := ok.Websocket.GetAssetWebsocket(asset.Spot)
	if err != nil {
		return fmt.Errorf("%w asset type: %v", err, asset.Spot)
	}
=======
func (ok *Okx) handleSubscription(operation string, subscriptions []subscription.Subscription) error {
>>>>>>> 23c82bea
	request := WSSubscriptionInformationList{Operation: operation}
	authRequests := WSSubscriptionInformationList{Operation: operation}
	ok.WsRequestSemaphore <- 1
	defer func() { <-ok.WsRequestSemaphore }()
<<<<<<< HEAD
	var channels []stream.ChannelSubscription
	var authChannels []stream.ChannelSubscription
=======
	var channels []subscription.Subscription
	var authChannels []subscription.Subscription
	var err error
>>>>>>> 23c82bea
	var format currency.PairFormat
	for i := 0; i < len(subscriptions); i++ {
		arg := SubscriptionInfo{
			Channel: subscriptions[i].Channel,
		}
		var instrumentID string
		var underlying string
		var okay bool
		var instrumentType string
		var authSubscription bool
		var algoID string
		var uid string

		switch arg.Channel {
		case okxChannelAccount,
			okxChannelPositions,
			okxChannelBalanceAndPosition,
			okxChannelOrders,
			okxChannelAlgoOrders,
			okxChannelAlgoAdvance,
			okxChannelLiquidationWarning,
			okxChannelAccountGreeks,
			okxChannelRfqs,
			okxChannelQuotes,
			okxChannelStructureBlockTrades,
			okxChannelSpotGridOrder,
			okxChannelGridOrdersContract,
			okxChannelGridPositions,
			okcChannelGridSubOrders:
			authSubscription = true
		}

		if arg.Channel == okxChannelGridPositions {
			algoID, _ = subscriptions[i].Params["algoId"].(string)
		}

		if arg.Channel == okcChannelGridSubOrders ||
			arg.Channel == okxChannelGridPositions {
			uid, _ = subscriptions[i].Params["uid"].(string)
		}

		if strings.HasPrefix(arg.Channel, "candle") ||
			arg.Channel == okxChannelTickers ||
			arg.Channel == okxChannelOrderBooks ||
			arg.Channel == okxChannelOrderBooks5 ||
			arg.Channel == okxChannelOrderBooks50TBT ||
			arg.Channel == okxChannelOrderBooksTBT ||
			arg.Channel == okxChannelFundingRate ||
			arg.Channel == okxChannelTrades {
			if subscriptions[i].Params["instId"] != "" {
				instrumentID, okay = subscriptions[i].Params["instId"].(string)
				if !okay {
					instrumentID = ""
				}
			} else if subscriptions[i].Params["instrumentID"] != "" {
				instrumentID, okay = subscriptions[i].Params["instrumentID"].(string)
				if !okay {
					instrumentID = ""
				}
			}
			if instrumentID == "" {
				format, err = ok.GetPairFormat(subscriptions[i].Asset, false)
				if err != nil {
					return err
				}
				if subscriptions[i].Pair.Base.String() == "" || subscriptions[i].Pair.Quote.String() == "" {
					return errIncompleteCurrencyPair
				}
				instrumentID = format.Format(subscriptions[i].Pair)
			}
		}
		if arg.Channel == okxChannelInstruments ||
			arg.Channel == okxChannelPositions ||
			arg.Channel == okxChannelOrders ||
			arg.Channel == okxChannelAlgoOrders ||
			arg.Channel == okxChannelAlgoAdvance ||
			arg.Channel == okxChannelLiquidationWarning ||
			arg.Channel == okxChannelSpotGridOrder ||
			arg.Channel == okxChannelGridOrdersContract ||
			arg.Channel == okxChannelEstimatedPrice {
			instrumentType = ok.GetInstrumentTypeFromAssetItem(subscriptions[i].Asset)
		}

		if arg.Channel == okxChannelPositions ||
			arg.Channel == okxChannelOrders ||
			arg.Channel == okxChannelAlgoOrders ||
			arg.Channel == okxChannelEstimatedPrice ||
			arg.Channel == okxChannelOptSummary {
			underlying, _ = ok.GetUnderlying(subscriptions[i].Pair, subscriptions[i].Asset)
		}
		arg.InstrumentID = instrumentID
		arg.Underlying = underlying
		arg.InstrumentType = instrumentType
		arg.UID = uid
		arg.AlgoID = algoID

		if authSubscription {
			var authChunk []byte
			authChannels = append(authChannels, subscriptions[i])
			authRequests.Arguments = append(authRequests.Arguments, arg)
			authChunk, err = json.Marshal(authRequests)
			if err != nil {
				return err
			}
			if len(authChunk) > maxConnByteLen {
				authRequests.Arguments = authRequests.Arguments[:len(authRequests.Arguments)-1]
				i--
				err = spotWebsocket.AuthConn.SendJSONMessage(authRequests)
				if err != nil {
					return err
				}
				if operation == operationUnsubscribe {
					spotWebsocket.RemoveSubscriptions(channels...)
				} else {
					spotWebsocket.AddSuccessfulSubscriptions(channels...)
				}
				authChannels = []subscription.Subscription{}
				authRequests.Arguments = []SubscriptionInfo{}
			}
		} else {
			var chunk []byte
			channels = append(channels, subscriptions[i])
			request.Arguments = append(request.Arguments, arg)
			chunk, err = json.Marshal(request)
			if err != nil {
				return err
			}
			if len(chunk) > maxConnByteLen {
				i--
				err = spotWebsocket.Conn.SendJSONMessage(request)
				if err != nil {
					return err
				}
				if operation == operationUnsubscribe {
					spotWebsocket.RemoveSubscriptions(channels...)
				} else {
					spotWebsocket.AddSuccessfulSubscriptions(channels...)
				}
				channels = []subscription.Subscription{}
				request.Arguments = []SubscriptionInfo{}
				continue
			}
		}
	}
	if len(request.Arguments) > 0 {
		err = spotWebsocket.Conn.SendJSONMessage(request)
		if err != nil {
			return err
		}
	}

	if len(authRequests.Arguments) > 0 && ok.Websocket.CanUseAuthenticatedEndpoints() {
		err = spotWebsocket.AuthConn.SendJSONMessage(authRequests)
		if err != nil {
			return err
		}
	}
	if err != nil {
		return err
	}

	if operation == operationUnsubscribe {
		channels = append(channels, authChannels...)
		spotWebsocket.RemoveSubscriptions(channels...)
	} else {
		channels = append(channels, authChannels...)
		spotWebsocket.AddSuccessfulSubscriptions(channels...)
	}
	return nil
}

// WsReadData read coming messages thought the websocket connection and process the data.
func (ok *Okx) WsReadData(ws stream.Connection) {
	spotWebsocket, err := ok.Websocket.GetAssetWebsocket(asset.Spot)
	if err != nil {
		log.Errorf(log.ExchangeSys, "%v asset type: %v", err, asset.Spot)
	}
	spotWebsocket.Wg.Add(1)
	defer spotWebsocket.Wg.Done()
	for {
		select {
		case <-spotWebsocket.ShutdownC:
			return
		default:
			resp := ws.ReadMessage()
			if resp.Raw == nil {
				return
			}
			if err := ok.WsHandleData(resp.Raw); err != nil {
				ok.Websocket.DataHandler <- err
			}
		}
	}
}

// WsHandleData will read websocket raw data and pass to appropriate handler
func (ok *Okx) WsHandleData(respRaw []byte) error {
	var resp wsIncomingData
	err := json.Unmarshal(respRaw, &resp)
	if err != nil {
		if bytes.Equal(respRaw, pongMsg) {
			return nil
		}
		return fmt.Errorf("%w unmarshalling %v", err, respRaw)
	}
	if (resp.Event != "" && (resp.Event == "login" || resp.Event == "error")) || resp.Operation != "" {
		ok.WsResponseMultiplexer.Message <- &resp
		return nil
	}
	if len(resp.Data) == 0 {
		return nil
	}
	switch resp.Argument.Channel {
	case okxChannelCandle1Y, okxChannelCandle6M, okxChannelCandle3M, okxChannelCandle1M, okxChannelCandle1W,
		okxChannelCandle1D, okxChannelCandle2D, okxChannelCandle3D, okxChannelCandle5D, okxChannelCandle12H,
		okxChannelCandle6H, okxChannelCandle4H, okxChannelCandle2H, okxChannelCandle1H, okxChannelCandle30m,
		okxChannelCandle15m, okxChannelCandle5m, okxChannelCandle3m, okxChannelCandle1m, okxChannelCandle1Yutc,
		okxChannelCandle3Mutc, okxChannelCandle1Mutc, okxChannelCandle1Wutc, okxChannelCandle1Dutc,
		okxChannelCandle2Dutc, okxChannelCandle3Dutc, okxChannelCandle5Dutc, okxChannelCandle12Hutc,
		okxChannelCandle6Hutc:
		return ok.wsProcessCandles(respRaw)
	case okxChannelIndexCandle1Y, okxChannelIndexCandle6M, okxChannelIndexCandle3M, okxChannelIndexCandle1M,
		okxChannelIndexCandle1W, okxChannelIndexCandle1D, okxChannelIndexCandle2D, okxChannelIndexCandle3D,
		okxChannelIndexCandle5D, okxChannelIndexCandle12H, okxChannelIndexCandle6H, okxChannelIndexCandle4H,
		okxChannelIndexCandle2H, okxChannelIndexCandle1H, okxChannelIndexCandle30m, okxChannelIndexCandle15m,
		okxChannelIndexCandle5m, okxChannelIndexCandle3m, okxChannelIndexCandle1m, okxChannelIndexCandle1Yutc,
		okxChannelIndexCandle3Mutc, okxChannelIndexCandle1Mutc, okxChannelIndexCandle1Wutc,
		okxChannelIndexCandle1Dutc, okxChannelIndexCandle2Dutc, okxChannelIndexCandle3Dutc, okxChannelIndexCandle5Dutc,
		okxChannelIndexCandle12Hutc, okxChannelIndexCandle6Hutc:
		return ok.wsProcessIndexCandles(respRaw)
	case okxChannelTickers:
		return ok.wsProcessTickers(respRaw)
	case okxChannelIndexTickers:
		var response WsIndexTicker
		return ok.wsProcessPushData(respRaw, &response)
	case okxChannelStatus:
		var response WsSystemStatusResponse
		return ok.wsProcessPushData(respRaw, &response)
	case okxChannelPublicStrucBlockTrades:
		var response WsPublicTradesResponse
		return ok.wsProcessPushData(respRaw, &response)
	case okxChannelBlockTickers:
		var response WsBlockTicker
		return ok.wsProcessPushData(respRaw, &response)
	case okxChannelAccountGreeks:
		var response WsGreeks
		return ok.wsProcessPushData(respRaw, &response)
	case okxChannelAccount:
		var response WsAccountChannelPushData
		return ok.wsProcessPushData(respRaw, &response)
	case okxChannelPositions,
		okxChannelLiquidationWarning:
		var response WsPositionResponse
		return ok.wsProcessPushData(respRaw, &response)
	case okxChannelBalanceAndPosition:
		var response WsBalanceAndPosition
		return ok.wsProcessPushData(respRaw, &response)
	case okxChannelOrders:
		return ok.wsProcessOrders(respRaw)
	case okxChannelAlgoOrders:
		var response WsAlgoOrder
		return ok.wsProcessPushData(respRaw, &response)
	case okxChannelAlgoAdvance:
		var response WsAdvancedAlgoOrder
		return ok.wsProcessPushData(respRaw, &response)
	case okxChannelRfqs:
		var response WsRfq
		return ok.wsProcessPushData(respRaw, &response)
	case okxChannelQuotes:
		var response WsQuote
		return ok.wsProcessPushData(respRaw, &response)
	case okxChannelStructureBlockTrades:
		var response WsStructureBlocTrade
		return ok.wsProcessPushData(respRaw, &response)
	case okxChannelSpotGridOrder:
		var response WsSpotGridAlgoOrder
		return ok.wsProcessPushData(respRaw, &response)
	case okxChannelGridOrdersContract:
		var response WsContractGridAlgoOrder
		return ok.wsProcessPushData(respRaw, &response)
	case okxChannelGridPositions:
		var response WsContractGridAlgoOrder
		return ok.wsProcessPushData(respRaw, &response)
	case okcChannelGridSubOrders:
		var response WsGridSubOrderData
		return ok.wsProcessPushData(respRaw, &response)
	case okxChannelInstruments:
		var response WSInstrumentResponse
		return ok.wsProcessPushData(respRaw, &response)
	case okxChannelOpenInterest:
		var response WSOpenInterestResponse
		return ok.wsProcessPushData(respRaw, &response)
	case okxChannelTrades:
		return ok.wsProcessTrades(respRaw)
	case okxChannelEstimatedPrice:
		var response WsDeliveryEstimatedPrice
		return ok.wsProcessPushData(respRaw, &response)
	case okxChannelMarkPrice,
		okxChannelPriceLimit:
		var response WsMarkPrice
		return ok.wsProcessPushData(respRaw, &response)
	case okxChannelOrderBooks5:
		return ok.wsProcessOrderbook5(respRaw)
	case okxChannelOrderBooks,
		okxChannelOrderBooks50TBT,
		okxChannelBBOTBT,
		okxChannelOrderBooksTBT:
		return ok.wsProcessOrderBooks(respRaw)
	case okxChannelOptSummary:
		var response WsOptionSummary
		return ok.wsProcessPushData(respRaw, &response)
	case okxChannelFundingRate:
		var response WsFundingRate
		return ok.wsProcessPushData(respRaw, &response)
	case okxChannelMarkPriceCandle1Y, okxChannelMarkPriceCandle6M, okxChannelMarkPriceCandle3M, okxChannelMarkPriceCandle1M,
		okxChannelMarkPriceCandle1W, okxChannelMarkPriceCandle1D, okxChannelMarkPriceCandle2D, okxChannelMarkPriceCandle3D,
		okxChannelMarkPriceCandle5D, okxChannelMarkPriceCandle12H, okxChannelMarkPriceCandle6H, okxChannelMarkPriceCandle4H,
		okxChannelMarkPriceCandle2H, okxChannelMarkPriceCandle1H, okxChannelMarkPriceCandle30m, okxChannelMarkPriceCandle15m,
		okxChannelMarkPriceCandle5m, okxChannelMarkPriceCandle3m, okxChannelMarkPriceCandle1m, okxChannelMarkPriceCandle1Yutc,
		okxChannelMarkPriceCandle3Mutc, okxChannelMarkPriceCandle1Mutc, okxChannelMarkPriceCandle1Wutc, okxChannelMarkPriceCandle1Dutc,
		okxChannelMarkPriceCandle2Dutc, okxChannelMarkPriceCandle3Dutc, okxChannelMarkPriceCandle5Dutc, okxChannelMarkPriceCandle12Hutc,
		okxChannelMarkPriceCandle6Hutc:
		return ok.wsHandleMarkPriceCandles(respRaw)
	default:
		ok.Websocket.DataHandler <- stream.UnhandledMessageWarning{Message: ok.Name + stream.UnhandledMessage + string(respRaw)}
		return nil
	}
}

// wsProcessIndexCandles processes index candlestick data
func (ok *Okx) wsProcessIndexCandles(respRaw []byte) error {
	if respRaw == nil {
		return errNilArgument
	}
	response := struct {
		Argument SubscriptionInfo `json:"arg"`
		Data     [][5]string      `json:"data"`
	}{}
	err := json.Unmarshal(respRaw, &response)
	if err != nil {
		return err
	}
	if len(response.Data) == 0 {
		return errNoCandlestickDataFound
	}
	pair, err := ok.GetPairFromInstrumentID(response.Argument.InstrumentID)
	if err != nil {
		return err
	}
	assets, err := ok.GetAssetsFromInstrumentTypeOrID(response.Argument.InstrumentType, response.Argument.InstrumentID)
	if err != nil {
		return err
	}
	candleInterval := strings.TrimPrefix(response.Argument.Channel, candle)
	for i := range response.Data {
		candlesData := response.Data[i]
		timestamp, err := strconv.ParseInt(candlesData[0], 10, 64)
		if err != nil {
			return err
		}
		myCandle := stream.KlineData{
			Pair:      pair,
			Exchange:  ok.Name,
			Timestamp: time.UnixMilli(timestamp),
			Interval:  candleInterval,
		}
		myCandle.OpenPrice, err = strconv.ParseFloat(candlesData[1], 64)
		if err != nil {
			return err
		}
		myCandle.HighPrice, err = strconv.ParseFloat(candlesData[2], 64)
		if err != nil {
			return err
		}
		myCandle.LowPrice, err = strconv.ParseFloat(candlesData[3], 64)
		if err != nil {
			return err
		}
		myCandle.ClosePrice, err = strconv.ParseFloat(candlesData[4], 64)
		if err != nil {
			return err
		}
		for i := range assets {
			myCandle.AssetType = assets[i]
			ok.Websocket.DataHandler <- myCandle
		}
	}
	return nil
}

// wsProcessOrderbook5 processes orderbook data
func (ok *Okx) wsProcessOrderbook5(data []byte) error {
	var resp WsOrderbook5
	err := json.Unmarshal(data, &resp)
	if err != nil {
		return err
	}

	if len(resp.Data) != 1 {
		return fmt.Errorf("%s - no data returned", ok.Name)
	}

	assets, err := ok.GetAssetsFromInstrumentTypeOrID("", resp.Argument.InstrumentID)
	if err != nil {
		return err
	}

	pair, err := ok.GetPairFromInstrumentID(resp.Argument.InstrumentID)
	if err != nil {
		return err
	}

	asks := make([]orderbook.Item, len(resp.Data[0].Asks))
	for x := range resp.Data[0].Asks {
		asks[x].Price, err = strconv.ParseFloat(resp.Data[0].Asks[x][0], 64)
		if err != nil {
			return err
		}

		asks[x].Amount, err = strconv.ParseFloat(resp.Data[0].Asks[x][1], 64)
		if err != nil {
			return err
		}
	}

	bids := make([]orderbook.Item, len(resp.Data[0].Bids))
	for x := range resp.Data[0].Bids {
		bids[x].Price, err = strconv.ParseFloat(resp.Data[0].Bids[x][0], 64)
		if err != nil {
			return err
		}

		bids[x].Amount, err = strconv.ParseFloat(resp.Data[0].Bids[x][1], 64)
		if err != nil {
			return err
		}
	}

	for x := range assets {
		err = ok.Websocket.Orderbook.LoadSnapshot(&orderbook.Base{
			Asset:           assets[x],
			Asks:            asks,
			Bids:            bids,
			LastUpdated:     time.UnixMilli(resp.Data[0].TimestampMilli),
			Pair:            pair,
			Exchange:        ok.Name,
			VerifyOrderbook: ok.CanVerifyOrderbook})
		if err != nil {
			return err
		}
	}
	return nil
}

// wsProcessOrderBooks processes "snapshot" and "update" order book
func (ok *Okx) wsProcessOrderBooks(data []byte) error {
	var response WsOrderBook
	err := json.Unmarshal(data, &response)
	if err != nil {
		return err
	}
	if response.Argument.Channel == okxChannelOrderBooks &&
		response.Action != wsOrderbookUpdate &&
		response.Action != wsOrderbookSnapshot {
		return errors.New("invalid order book action")
	}
	var pair currency.Pair
	var assets []asset.Item
	assets, err = ok.GetAssetsFromInstrumentTypeOrID(response.Argument.InstrumentType, response.Argument.InstrumentID)
	if err != nil {
		return err
	}
	pair, err = ok.GetPairFromInstrumentID(response.Argument.InstrumentID)
	if err != nil {
		return err
	}
	if !pair.IsPopulated() {
		return errIncompleteCurrencyPair
	}
	pair.Delimiter = currency.DashDelimiter
	for i := range response.Data {
		if response.Action == wsOrderbookSnapshot {
			err = ok.WsProcessSnapshotOrderBook(response.Data[i], pair, assets)
		} else {
			if len(response.Data[i].Asks) == 0 && len(response.Data[i].Bids) == 0 {
				return nil
			}
			err = ok.WsProcessUpdateOrderbook(response.Data[i], pair, assets)
		}
		if err != nil {
			if errors.Is(err, errInvalidChecksum) {
				err = ok.Subscribe([]subscription.Subscription{
					{
						Channel: response.Argument.Channel,
						Asset:   assets[0],
						Pair:    pair,
					},
				})
				if err != nil {
					ok.Websocket.DataHandler <- err
				}
			} else {
				return err
			}
		}
	}
	if ok.Verbose {
		log.Debugf(log.ExchangeSys,
			"%s passed checksum for pair %v",
			ok.Name, pair,
		)
	}
	return nil
}

// WsProcessSnapshotOrderBook processes snapshot order books
func (ok *Okx) WsProcessSnapshotOrderBook(data WsOrderBookData, pair currency.Pair, assets []asset.Item) error {
	signedChecksum, err := ok.CalculateOrderbookChecksum(data)
	if err != nil {
		return fmt.Errorf("%w %v: unable to calculate orderbook checksum: %s",
			errInvalidChecksum,
			pair,
			err)
	}
	if signedChecksum != data.Checksum {
		return fmt.Errorf("%w %v",
			errInvalidChecksum,
			pair)
	}

	asks, err := ok.AppendWsOrderbookItems(data.Asks)
	if err != nil {
		return err
	}
	bids, err := ok.AppendWsOrderbookItems(data.Bids)
	if err != nil {
		return err
	}
	for i := range assets {
		newOrderBook := orderbook.Base{
			Asset:           assets[i],
			Asks:            asks,
			Bids:            bids,
			LastUpdated:     data.Timestamp.Time(),
			Pair:            pair,
			Exchange:        ok.Name,
			VerifyOrderbook: ok.CanVerifyOrderbook,
		}
		err = ok.Websocket.Orderbook.LoadSnapshot(&newOrderBook)
		if err != nil {
			return err
		}
	}
	return nil
}

// WsProcessUpdateOrderbook updates an existing orderbook using websocket data
// After merging WS data, it will sort, validate and finally update the existing
// orderbook
func (ok *Okx) WsProcessUpdateOrderbook(data WsOrderBookData, pair currency.Pair, assets []asset.Item) error {
	update := orderbook.Update{
		Pair:       pair,
		UpdateTime: data.Timestamp.Time(),
	}
	var err error
	update.Asks, err = ok.AppendWsOrderbookItems(data.Asks)
	if err != nil {
		return err
	}
	update.Bids, err = ok.AppendWsOrderbookItems(data.Bids)
	if err != nil {
		return err
	}
	update.Checksum = uint32(data.Checksum)
	for i := range assets {
		ob := update
		ob.Asset = assets[i]
		err = ok.Websocket.Orderbook.Update(&ob)
		if err != nil {
			return err
		}
	}
	return nil
}

// AppendWsOrderbookItems adds websocket orderbook data bid/asks into an orderbook item array
func (ok *Okx) AppendWsOrderbookItems(entries [][4]string) ([]orderbook.Item, error) {
	items := make([]orderbook.Item, len(entries))
	for j := range entries {
		amount, err := strconv.ParseFloat(entries[j][1], 64)
		if err != nil {
			return nil, err
		}
		price, err := strconv.ParseFloat(entries[j][0], 64)
		if err != nil {
			return nil, err
		}
		items[j] = orderbook.Item{Amount: amount, Price: price}
	}
	return items, nil
}

// CalculateUpdateOrderbookChecksum alternates over the first 25 bid and ask
// entries of a merged orderbook. The checksum is made up of the price and the
// quantity with a semicolon (:) deliminating them. This will also work when
// there are less than 25 entries (for whatever reason)
// eg Bid:Ask:Bid:Ask:Ask:Ask
func (ok *Okx) CalculateUpdateOrderbookChecksum(orderbookData *orderbook.Base, checksumVal uint32) error {
	var checksum strings.Builder
	for i := 0; i < allowableIterations; i++ {
		if len(orderbookData.Bids)-1 >= i {
			price := strconv.FormatFloat(orderbookData.Bids[i].Price, 'f', -1, 64)
			amount := strconv.FormatFloat(orderbookData.Bids[i].Amount, 'f', -1, 64)
			checksum.WriteString(price + wsOrderbookChecksumDelimiter + amount + wsOrderbookChecksumDelimiter)
		}
		if len(orderbookData.Asks)-1 >= i {
			price := strconv.FormatFloat(orderbookData.Asks[i].Price, 'f', -1, 64)
			amount := strconv.FormatFloat(orderbookData.Asks[i].Amount, 'f', -1, 64)
			checksum.WriteString(price + wsOrderbookChecksumDelimiter + amount + wsOrderbookChecksumDelimiter)
		}
	}
	checksumStr := strings.TrimSuffix(checksum.String(), wsOrderbookChecksumDelimiter)
	if crc32.ChecksumIEEE([]byte(checksumStr)) != checksumVal {
		return fmt.Errorf("%s order book update checksum failed for pair %v", ok.Name, orderbookData.Pair)
	}
	return nil
}

// CalculateOrderbookChecksum alternates over the first 25 bid and ask entries from websocket data.
func (ok *Okx) CalculateOrderbookChecksum(orderbookData WsOrderBookData) (int32, error) {
	var checksum strings.Builder
	for i := 0; i < allowableIterations; i++ {
		if len(orderbookData.Bids)-1 >= i {
			bidPrice := orderbookData.Bids[i][0]
			bidAmount := orderbookData.Bids[i][1]
			checksum.WriteString(
				bidPrice +
					wsOrderbookChecksumDelimiter +
					bidAmount +
					wsOrderbookChecksumDelimiter)
		}
		if len(orderbookData.Asks)-1 >= i {
			askPrice := orderbookData.Asks[i][0]
			askAmount := orderbookData.Asks[i][1]
			checksum.WriteString(askPrice +
				wsOrderbookChecksumDelimiter +
				askAmount +
				wsOrderbookChecksumDelimiter)
		}
	}
	checksumStr := strings.TrimSuffix(checksum.String(), wsOrderbookChecksumDelimiter)
	return int32(crc32.ChecksumIEEE([]byte(checksumStr))), nil
}

// wsHandleMarkPriceCandles processes candlestick mark price push data as a result of  subscription to "mark-price-candle*" channel.
func (ok *Okx) wsHandleMarkPriceCandles(data []byte) error {
	tempo := &struct {
		Argument SubscriptionInfo `json:"arg"`
		Data     [][5]string      `json:"data"`
	}{}
	var err error
	err = json.Unmarshal(data, tempo)
	if err != nil {
		return err
	}
	var tsInt int64
	var ts time.Time
	var op float64
	var hp float64
	var lp float64
	var cp float64
	candles := make([]CandlestickMarkPrice, len(tempo.Data))
	for x := range tempo.Data {
		tsInt, err = strconv.ParseInt(tempo.Data[x][0], 10, 64)
		if err != nil {
			return err
		}
		ts = time.UnixMilli(tsInt)
		op, err = strconv.ParseFloat(tempo.Data[x][1], 64)
		if err != nil {
			return err
		}
		hp, err = strconv.ParseFloat(tempo.Data[x][2], 64)
		if err != nil {
			return err
		}
		lp, err = strconv.ParseFloat(tempo.Data[x][3], 64)
		if err != nil {
			return err
		}
		cp, err = strconv.ParseFloat(tempo.Data[x][4], 64)
		if err != nil {
			return err
		}
		candles[x] = CandlestickMarkPrice{
			Timestamp:    ts,
			OpenPrice:    op,
			HighestPrice: hp,
			LowestPrice:  lp,
			ClosePrice:   cp,
		}
	}
	ok.Websocket.DataHandler <- candles
	return nil
}

// wsProcessTrades handles a list of trade information.
func (ok *Okx) wsProcessTrades(data []byte) error {
	var response WsTradeOrder
	err := json.Unmarshal(data, &response)
	if err != nil {
		return err
	}
	assets, err := ok.GetAssetsFromInstrumentTypeOrID(response.Argument.InstrumentType, response.Argument.InstrumentID)
	if err != nil {
		return err
	}
	trades := make([]trade.Data, 0, len(response.Data)*len(assets))
	for i := range response.Data {
		var pair currency.Pair
		pair, err = ok.GetPairFromInstrumentID(response.Data[i].InstrumentID)
		if err != nil {
			return err
		}
		for j := range assets {
			trades = append(trades, trade.Data{
				Amount:       response.Data[i].Quantity.Float64(),
				AssetType:    assets[j],
				CurrencyPair: pair,
				Exchange:     ok.Name,
				Side:         response.Data[i].Side,
				Timestamp:    response.Data[i].Timestamp.Time(),
				TID:          response.Data[i].TradeID,
				Price:        response.Data[i].Price.Float64(),
			})
		}
	}
	return trade.AddTradesToBuffer(ok.Name, trades...)
}

// wsProcessOrders handles websocket order push data responses.
func (ok *Okx) wsProcessOrders(respRaw []byte) error {
	var response WsOrderResponse
	var pair currency.Pair
	err := json.Unmarshal(respRaw, &response)
	if err != nil {
		return err
	}
	a := GetAssetTypeFromInstrumentType(response.Argument.InstrumentType)
	for x := range response.Data {
		orderType, err := order.StringToOrderType(response.Data[x].OrderType)
		if err != nil {
			ok.Websocket.DataHandler <- order.ClassificationError{
				Exchange: ok.Name,
				OrderID:  response.Data[x].OrderID,
				Err:      err,
			}
		}
		orderStatus, err := order.StringToOrderStatus(response.Data[x].State)
		if err != nil {
			ok.Websocket.DataHandler <- order.ClassificationError{
				Exchange: ok.Name,
				OrderID:  response.Data[x].OrderID,
				Err:      err,
			}
		}
		pair, err = ok.GetPairFromInstrumentID(response.Data[x].InstrumentID)
		if err != nil {
			return err
		}

		avgPrice := response.Data[x].AveragePrice.Float64()
		orderAmount := response.Data[x].Size.Float64()
		execAmount := response.Data[x].AccumulatedFillSize.Float64()

		var quoteAmount float64
		if response.Data[x].SizeType == "quote_ccy" {
			// Size is quote amount.
			quoteAmount = orderAmount
			if orderStatus == order.Filled {
				// We prefer to take execAmount over calculating from quoteAmount / avgPrice
				// because it avoids rounding issues
				orderAmount = execAmount
			} else {
				if avgPrice > 0 {
					orderAmount /= avgPrice
				} else {
					// Size not in Base, and we can't derive a sane value for it
					orderAmount = 0
				}
			}
		}

		var remainingAmount float64
		// Float64 rounding may lead to execAmount > orderAmount by a tiny fraction
		// noting that the order can be fully executed before it's marked as status Filled
		if orderStatus != order.Filled && orderAmount > execAmount {
			remainingAmount = orderAmount - execAmount
		}

		d := &order.Detail{
			Amount:               orderAmount,
			AssetType:            a,
			AverageExecutedPrice: avgPrice,
			ClientOrderID:        response.Data[x].ClientOrderID,
			Date:                 response.Data[x].CreationTime.Time(),
			Exchange:             ok.Name,
			ExecutedAmount:       execAmount,
			Fee:                  0.0 - response.Data[x].Fee.Float64(),
			FeeAsset:             response.Data[x].FeeCurrency,
			OrderID:              response.Data[x].OrderID,
			Pair:                 pair,
			Price:                response.Data[x].Price.Float64(),
			QuoteAmount:          quoteAmount,
			RemainingAmount:      remainingAmount,
			Side:                 response.Data[x].Side,
			Status:               orderStatus,
			Type:                 orderType,
		}
		if orderStatus == order.Filled {
			d.CloseTime = response.Data[x].FillTime.Time()
			if d.Amount == 0 {
				d.Amount = d.ExecutedAmount
			}
		}
		ok.Websocket.DataHandler <- d
	}
	return nil
}

// wsProcessCandles handler to get a list of candlestick messages.
func (ok *Okx) wsProcessCandles(respRaw []byte) error {
	if respRaw == nil {
		return errNilArgument
	}
	response := struct {
		Argument SubscriptionInfo `json:"arg"`
		Data     [][7]string      `json:"data"`
	}{}
	err := json.Unmarshal(respRaw, &response)
	if err != nil {
		return err
	}
	if len(response.Data) == 0 {
		return errNoCandlestickDataFound
	}
	pair, err := ok.GetPairFromInstrumentID(response.Argument.InstrumentID)
	if err != nil {
		return err
	}
	var assets []asset.Item
	assets, err = ok.GetAssetsFromInstrumentTypeOrID(response.Argument.InstrumentType, response.Argument.InstrumentID)
	if err != nil {
		return err
	}
	candleInterval := strings.TrimPrefix(response.Argument.Channel, candle)
	for i := range response.Data {
		var ticks int64
		var timestamp time.Time
		var o, h, l, c, v float64
		ticks, err = strconv.ParseInt(response.Data[i][0], 10, 64)
		if err != nil {
			return err
		}
		timestamp = time.UnixMilli(ticks)
		o, err = strconv.ParseFloat(response.Data[i][1], 64)
		if err != nil {
			return err
		}
		h, err = strconv.ParseFloat(response.Data[i][2], 64)
		if err != nil {
			return err
		}
		l, err = strconv.ParseFloat(response.Data[i][3], 64)
		if err != nil {
			return err
		}
		c, err = strconv.ParseFloat(response.Data[i][4], 64)
		if err != nil {
			return err
		}
		v, err = strconv.ParseFloat(response.Data[i][5], 64)
		if err != nil {
			return err
		}

		for j := range assets {
			ok.Websocket.DataHandler <- stream.KlineData{
				Timestamp:  timestamp,
				Pair:       pair,
				AssetType:  assets[j],
				Exchange:   ok.Name,
				Interval:   candleInterval,
				OpenPrice:  o,
				ClosePrice: c,
				HighPrice:  h,
				LowPrice:   l,
				Volume:     v,
			}
		}
	}
	return nil
}

// wsProcessTickers handles the trade ticker information.
func (ok *Okx) wsProcessTickers(data []byte) error {
	var response WSTickerResponse
	err := json.Unmarshal(data, &response)
	if err != nil {
		return err
	}
	for i := range response.Data {
		var assets []asset.Item
		assets, err = ok.GetAssetsFromInstrumentTypeOrID(response.Argument.InstrumentType, response.Data[i].InstrumentID)
		if err != nil {
			return err
		}
		var c currency.Pair
		c, err = ok.GetPairFromInstrumentID(response.Data[i].InstrumentID)
		if err != nil {
			return err
		}
		var baseVolume float64
		var quoteVolume float64
		if cap(assets) == 2 {
			baseVolume = response.Data[i].Vol24H.Float64()
			quoteVolume = response.Data[i].VolCcy24H.Float64()
		} else {
			baseVolume = response.Data[i].VolCcy24H.Float64()
			quoteVolume = response.Data[i].Vol24H.Float64()
		}
		for j := range assets {
			tickData := &ticker.Price{
				ExchangeName: ok.Name,
				Open:         response.Data[i].Open24H.Float64(),
				Volume:       baseVolume,
				QuoteVolume:  quoteVolume,
				High:         response.Data[i].High24H.Float64(),
				Low:          response.Data[i].Low24H.Float64(),
				Bid:          response.Data[i].BestBidPrice.Float64(),
				Ask:          response.Data[i].BestAskPrice.Float64(),
				BidSize:      response.Data[i].BestBidSize.Float64(),
				AskSize:      response.Data[i].BestAskSize.Float64(),
				Last:         response.Data[i].LastTradePrice.Float64(),
				AssetType:    assets[j],
				Pair:         c,
				LastUpdated:  response.Data[i].TickerDataGenerationTime.Time(),
			}
			ok.Websocket.DataHandler <- tickData
		}
	}
	return nil
}

// GenerateDefaultSubscriptions returns a list of default subscription message.
func (ok *Okx) GenerateDefaultSubscriptions() ([]subscription.Subscription, error) {
	var subscriptions []subscription.Subscription
	assets := ok.GetAssetTypes(true)
	subs := make([]string, 0, len(defaultSubscribedChannels)+len(defaultAuthChannels))
	subs = append(subs, defaultSubscribedChannels...)
	if ok.Websocket.CanUseAuthenticatedEndpoints() {
		subs = append(subs, defaultAuthChannels...)
	}
	for c := range subs {
		switch subs[c] {
		case okxChannelOrders:
			for x := range assets {
				subscriptions = append(subscriptions, subscription.Subscription{
					Channel: subs[c],
					Asset:   assets[x],
				})
			}
		case okxChannelCandle5m, okxChannelTickers, okxChannelOrderBooks, okxChannelFundingRate, okxChannelOrderBooks5, okxChannelOrderBooks50TBT, okxChannelOrderBooksTBT, okxChannelTrades:
			for x := range assets {
				pairs, err := ok.GetEnabledPairs(assets[x])
				if err != nil {
					return nil, err
				}
				for p := range pairs {
					subscriptions = append(subscriptions, subscription.Subscription{
						Channel: subs[c],
						Asset:   assets[x],
						Pair:    pairs[p],
					})
				}
			}
		default:
			subscriptions = append(subscriptions, subscription.Subscription{
				Channel: subs[c],
			})
		}
	}
	return subscriptions, nil
}

// wsProcessPushData processes push data coming through the websocket channel
func (ok *Okx) wsProcessPushData(data []byte, resp interface{}) error {
	if err := json.Unmarshal(data, resp); err != nil {
		return err
	}
	ok.Websocket.DataHandler <- resp
	return nil
}

// Websocket Trade methods

// WsPlaceOrder places an order thought the websocket connection stream, and returns a SubmitResponse and error message.
func (ok *Okx) WsPlaceOrder(arg *PlaceOrderRequestParam) (*OrderData, error) {
	if arg == nil {
		return nil, errNilArgument
	}
	spotWebsocket, err := ok.Websocket.GetAssetWebsocket(asset.Spot)
	if err != nil {
		return nil, fmt.Errorf("%w asset type: %v", err, asset.Spot)
	}
	err = ok.validatePlaceOrderParams(arg)
	if err != nil {
		return nil, err
	}
	randomID, err := common.GenerateRandomString(32, common.SmallLetters, common.CapitalLetters, common.NumberCharacters)
	if err != nil {
		return nil, err
	}
	input := WsPlaceOrderInput{
		ID:        randomID,
		Arguments: []PlaceOrderRequestParam{*arg},
		Operation: okxOpOrder,
	}
	err = spotWebsocket.AuthConn.SendJSONMessage(input)
	if err != nil {
		return nil, err
	}
	timer := time.NewTimer(ok.WebsocketResponseMaxLimit)
	wsResponse := make(chan *wsIncomingData)
	ok.WsResponseMultiplexer.Register <- &wsRequestInfo{
		ID:   randomID,
		Chan: wsResponse,
	}
	defer func() { ok.WsResponseMultiplexer.Unregister <- randomID }()
	for {
		select {
		case data := <-wsResponse:
			if data.Operation == okxOpOrder && data.ID == input.ID {
				if data.Code == "0" || data.Code == "1" {
					resp, err := data.copyToPlaceOrderResponse()
					if err != nil {
						return nil, err
					}
					if len(resp.Data) != 1 {
						return nil, errNoValidResponseFromServer
					}
					if data.Code == "1" {
						return nil, fmt.Errorf("error code:%s message: %s", resp.Data[0].SCode, resp.Data[0].SMessage)
					}
					return &resp.Data[0], nil
				}
				return nil, fmt.Errorf("error code:%s message: %v", data.Code, ErrorCodes[data.Code])
			}
			continue
		case <-timer.C:
			timer.Stop()
			return nil, fmt.Errorf("%s websocket connection: timeout waiting for response with an operation: %v",
				ok.Name,
				input.Operation)
		}
	}
}

// WsPlaceMultipleOrder creates an order through the websocket stream.
func (ok *Okx) WsPlaceMultipleOrder(args []PlaceOrderRequestParam) ([]OrderData, error) {
	spotWebsocket, err := ok.Websocket.GetAssetWebsocket(asset.Spot)
	if err != nil {
		return nil, fmt.Errorf("%w asset type: %v", err, asset.Spot)
	}
	for x := range args {
		arg := args[x]
		err = ok.validatePlaceOrderParams(&arg)
		if err != nil {
			return nil, err
		}
	}
	randomID, err := common.GenerateRandomString(4, common.NumberCharacters)
	if err != nil {
		return nil, err
	}
	input := WsPlaceOrderInput{
		ID:        randomID,
		Arguments: args,
		Operation: okxOpBatchOrders,
	}
	err = spotWebsocket.AuthConn.SendJSONMessage(input)
	if err != nil {
		return nil, err
	}
	timer := time.NewTimer(ok.WebsocketResponseMaxLimit)
	wsResponse := make(chan *wsIncomingData)
	ok.WsResponseMultiplexer.Register <- &wsRequestInfo{
		ID:   randomID,
		Chan: wsResponse,
	}
	defer func() { ok.WsResponseMultiplexer.Unregister <- randomID }()
	for {
		select {
		case data := <-wsResponse:
			if data.Operation == okxOpBatchOrders && data.ID == input.ID {
				if data.Code == "0" || data.Code == "2" {
					var resp *WSOrderResponse
					resp, err = data.copyToPlaceOrderResponse()
					if err != nil {
						return nil, err
					}
					return resp.Data, nil
				}
				var resp WsOrderActionResponse
				err = resp.populateFromIncomingData(data)
				if err != nil {
					return nil, err
				}
				err = json.Unmarshal(data.Data, &(resp.Data))
				if err != nil {
					return nil, err
				}
				if len(data.Data) == 0 {
					return nil, fmt.Errorf("error code:%s message: %v", data.Code, ErrorCodes[data.Code])
				}
				var errs error
				for x := range resp.Data {
					if resp.Data[x].SCode != "0" {
						errs = common.AppendError(errs, fmt.Errorf("error code:%s message: %s", resp.Data[x].SCode, resp.Data[x].SMessage))
					}
				}
				return nil, errs
			}
			continue
		case <-timer.C:
			timer.Stop()
			return nil, fmt.Errorf("%s websocket connection: timeout waiting for response with an operation: %v",
				ok.Name,
				input.Operation)
		}
	}
}

// WsCancelOrder websocket function to cancel a trade order
func (ok *Okx) WsCancelOrder(arg CancelOrderRequestParam) (*OrderData, error) {
	if arg.InstrumentID == "" {
		return nil, errMissingInstrumentID
	}
	spotWebsocket, err := ok.Websocket.GetAssetWebsocket(asset.Spot)
	if err != nil {
		return nil, fmt.Errorf("%w asset type: %v", err, asset.Spot)
	}
	if arg.OrderID == "" && arg.ClientOrderID == "" {
		return nil, fmt.Errorf("either order id or client supplier id is required")
	}
	randomID, err := common.GenerateRandomString(4, common.NumberCharacters)
	if err != nil {
		return nil, err
	}
	input := WsCancelOrderInput{
		ID:        randomID,
		Arguments: []CancelOrderRequestParam{arg},
		Operation: okxOpCancelOrder,
	}
	err = spotWebsocket.AuthConn.SendJSONMessage(input)
	if err != nil {
		return nil, err
	}
	timer := time.NewTimer(ok.WebsocketResponseMaxLimit)
	wsResponse := make(chan *wsIncomingData)
	ok.WsResponseMultiplexer.Register <- &wsRequestInfo{
		ID:   randomID,
		Chan: wsResponse,
	}
	defer func() { ok.WsResponseMultiplexer.Unregister <- randomID }()
	for {
		select {
		case data := <-wsResponse:
			if data.Operation == okxOpCancelOrder && data.ID == input.ID {
				if data.Code == "0" || data.Code == "1" {
					resp, err := data.copyToPlaceOrderResponse()
					if err != nil {
						return nil, err
					}
					if len(resp.Data) != 1 {
						return nil, errNoValidResponseFromServer
					}
					if data.Code == "1" {
						return nil, fmt.Errorf("error code: %s message: %s", resp.Data[0].SCode, resp.Data[0].SMessage)
					}
					return &resp.Data[0], nil
				}
				return nil, fmt.Errorf("error code: %s message: %v", data.Code, ErrorCodes[data.Code])
			}
			continue
		case <-timer.C:
			timer.Stop()
			return nil, fmt.Errorf("%s websocket connection: timeout waiting for response with an operation: %v",
				ok.Name,
				input.Operation)
		}
	}
}

// WsCancelMultipleOrder cancel multiple order through the websocket channel.
func (ok *Okx) WsCancelMultipleOrder(args []CancelOrderRequestParam) ([]OrderData, error) {
	spotWebsocket, err := ok.Websocket.GetAssetWebsocket(asset.Spot)
	if err != nil {
		return nil, fmt.Errorf("%w asset type: %v", err, asset.Spot)
	}
	for x := range args {
		arg := args[x]
		if arg.InstrumentID == "" {
			return nil, errMissingInstrumentID
		}
		if arg.OrderID == "" && arg.ClientOrderID == "" {
			return nil, fmt.Errorf("either order id or client supplier id is required")
		}
	}
	randomID, err := common.GenerateRandomString(4, common.NumberCharacters)
	if err != nil {
		return nil, err
	}
	input := WsCancelOrderInput{
		ID:        randomID,
		Arguments: args,
		Operation: okxOpBatchCancelOrders,
	}
	err = spotWebsocket.AuthConn.SendJSONMessage(input)
	if err != nil {
		return nil, err
	}
	timer := time.NewTimer(ok.WebsocketResponseMaxLimit)
	wsResponse := make(chan *wsIncomingData)
	ok.WsResponseMultiplexer.Register <- &wsRequestInfo{
		ID:   randomID,
		Chan: wsResponse,
	}
	defer func() { ok.WsResponseMultiplexer.Unregister <- randomID }()
	for {
		select {
		case data := <-wsResponse:
			if data.Operation == okxOpBatchCancelOrders && data.ID == input.ID {
				if data.Code == "0" || data.Code == "2" {
					var resp *WSOrderResponse
					resp, err = data.copyToPlaceOrderResponse()
					if err != nil {
						return nil, err
					}
					return resp.Data, nil
				}
				if len(data.Data) == 0 {
					return nil, fmt.Errorf("error code:%s message: %v", data.Code, ErrorCodes[data.Code])
				}
				var resp WsOrderActionResponse
				err = resp.populateFromIncomingData(data)
				if err != nil {
					return nil, err
				}
				err = json.Unmarshal(data.Data, &(resp.Data))
				if err != nil {
					return nil, err
				}
				var errs error
				for x := range resp.Data {
					if resp.Data[x].SCode != "0" {
						errs = common.AppendError(errs, fmt.Errorf("error code:%s message: %v", resp.Data[x].SCode, resp.Data[x].SMessage))
					}
				}
				return nil, errs
			}
			continue
		case <-timer.C:
			timer.Stop()
			return nil, fmt.Errorf("%s websocket connection: timeout waiting for response with an operation: %v",
				ok.Name,
				input.Operation)
		}
	}
}

// WsAmendOrder method to amend trade order using a request thought the websocket channel.
func (ok *Okx) WsAmendOrder(arg *AmendOrderRequestParams) (*OrderData, error) {
	if arg == nil {
		return nil, errNilArgument
	}
	spotWebsocket, err := ok.Websocket.GetAssetWebsocket(asset.Spot)
	if err != nil {
		return nil, fmt.Errorf("%w asset type: %v", err, asset.Spot)
	}
	if arg.InstrumentID == "" {
		return nil, errMissingInstrumentID
	}
	if arg.ClientOrderID == "" && arg.OrderID == "" {
		return nil, errMissingClientOrderIDOrOrderID
	}
	if arg.NewQuantity <= 0 && arg.NewPrice <= 0 {
		return nil, errInvalidNewSizeOrPriceInformation
	}
	randomID, err := common.GenerateRandomString(4, common.NumberCharacters)
	if err != nil {
		return nil, err
	}
	input := WsAmendOrderInput{
		ID:        randomID,
		Operation: okxOpAmendOrder,
		Arguments: []AmendOrderRequestParams{*arg},
	}
	err = spotWebsocket.AuthConn.SendJSONMessage(input)
	if err != nil {
		return nil, err
	}
	timer := time.NewTimer(ok.WebsocketResponseMaxLimit)
	wsResponse := make(chan *wsIncomingData)
	ok.WsResponseMultiplexer.Register <- &wsRequestInfo{
		ID:   randomID,
		Chan: wsResponse,
	}
	defer func() { ok.WsResponseMultiplexer.Unregister <- randomID }()
	for {
		select {
		case data := <-wsResponse:
			if data.Operation == okxOpAmendOrder && data.ID == input.ID {
				if data.Code == "0" || data.Code == "1" {
					resp, err := data.copyToPlaceOrderResponse()
					if err != nil {
						return nil, err
					}
					if len(resp.Data) != 1 {
						return nil, errNoValidResponseFromServer
					}
					if data.Code == "1" {
						return nil, fmt.Errorf("error code: %s message: %s", resp.Data[0].SCode, resp.Data[0].SMessage)
					}
					return &resp.Data[0], nil
				}
				return nil, fmt.Errorf("error code: %s message: %v", data.Code, ErrorCodes[data.Code])
			}
			continue
		case <-timer.C:
			timer.Stop()
			return nil, fmt.Errorf("%s websocket connection: timeout waiting for response with an operation: %v",
				ok.Name,
				input.Operation)
		}
	}
}

// WsAmendMultipleOrders a request through the websocket connection to amend multiple trade orders.
func (ok *Okx) WsAmendMultipleOrders(args []AmendOrderRequestParams) ([]OrderData, error) {
	for x := range args {
		if args[x].InstrumentID == "" {
			return nil, errMissingInstrumentID
		}
		if args[x].ClientOrderID == "" && args[x].OrderID == "" {
			return nil, errMissingClientOrderIDOrOrderID
		}
		if args[x].NewQuantity <= 0 && args[x].NewPrice <= 0 {
			return nil, errInvalidNewSizeOrPriceInformation
		}
	}
	spotWebsocket, err := ok.Websocket.GetAssetWebsocket(asset.Spot)
	if err != nil {
		return nil, fmt.Errorf("%w asset type: %v", err, asset.Spot)
	}
	randomID, err := common.GenerateRandomString(4, common.NumberCharacters)
	if err != nil {
		return nil, err
	}
	input := &WsAmendOrderInput{
		ID:        randomID,
		Operation: okxOpBatchAmendOrders,
		Arguments: args,
	}
	err = spotWebsocket.AuthConn.SendJSONMessage(input)
	if err != nil {
		return nil, err
	}
	timer := time.NewTimer(ok.WebsocketResponseMaxLimit)
	wsResponse := make(chan *wsIncomingData)
	ok.WsResponseMultiplexer.Register <- &wsRequestInfo{
		ID:   randomID,
		Chan: wsResponse,
	}
	defer func() { ok.WsResponseMultiplexer.Unregister <- randomID }()
	for {
		select {
		case data := <-wsResponse:
			if data.Operation == okxOpBatchAmendOrders && data.ID == input.ID {
				if data.Code == "0" || data.Code == "2" {
					var resp *WSOrderResponse
					resp, err = data.copyToPlaceOrderResponse()
					if err != nil {
						return nil, err
					}
					return resp.Data, nil
				}
				if len(data.Data) == 0 {
					return nil, fmt.Errorf("error code:%s message: %v", data.Code, ErrorCodes[data.Code])
				}
				var resp WsOrderActionResponse
				err = resp.populateFromIncomingData(data)
				if err != nil {
					return nil, err
				}
				err = json.Unmarshal(data.Data, &(resp.Data))
				if err != nil {
					return nil, err
				}
				var errs error
				for x := range resp.Data {
					if resp.Data[x].SCode != "0" {
						errs = common.AppendError(errs, fmt.Errorf("error code:%s message: %v", resp.Data[x].SCode, resp.Data[x].SMessage))
					}
				}
				return nil, errs
			}
			continue
		case <-timer.C:
			timer.Stop()
			return nil, fmt.Errorf("%s websocket connection: timeout waiting for response with an operation: %v",
				ok.Name,
				input.Operation)
		}
	}
}

// Run this functions distributes websocket request responses to
func (m *wsRequestDataChannelsMultiplexer) Run() {
	tickerData := time.NewTicker(time.Second)
	for {
		select {
		case <-m.shutdown:
			// We've consumed the shutdown, so create a new chan for subsequent runs
			m.shutdown = make(chan bool)
			return
		case <-tickerData.C:
			for x, myChan := range m.WsResponseChannelsMap {
				if myChan == nil {
					delete(m.WsResponseChannelsMap, x)
				}
			}
		case id := <-m.Unregister:
			delete(m.WsResponseChannelsMap, id)
		case reg := <-m.Register:
			m.WsResponseChannelsMap[reg.ID] = reg
		case msg := <-m.Message:
			if msg.ID != "" && m.WsResponseChannelsMap[msg.ID] != nil {
				m.WsResponseChannelsMap[msg.ID].Chan <- msg
				continue
			}
			for _, myChan := range m.WsResponseChannelsMap {
				if (msg.Event == "error" || myChan.Event == operationLogin) &&
					(msg.Code == "60009" || msg.Code == "60022" || msg.Code == "0") &&
					strings.Contains(msg.Msg, myChan.Channel) {
					myChan.Chan <- msg
					continue
				} else if msg.Event != myChan.Event ||
					msg.Argument.Channel != myChan.Channel ||
					msg.Argument.InstrumentType != myChan.InstrumentType ||
					msg.Argument.InstrumentID != myChan.InstrumentID {
					continue
				}
				myChan.Chan <- msg
				break
			}
		}
	}
}

// Shutdown causes the multiplexer to exit its Run loop
// All channels are left open, but websocket shutdown first will ensure no more messages block on multiplexer reading
func (m *wsRequestDataChannelsMultiplexer) Shutdown() {
	close(m.shutdown)
}

// wsChannelSubscription sends a subscription or unsubscription request for different channels through the websocket stream.
func (ok *Okx) wsChannelSubscription(operation, channel string, assetType asset.Item, pair currency.Pair, tInstrumentType, tInstrumentID, tUnderlying bool) error {
	if operation != operationSubscribe && operation != operationUnsubscribe {
		return errInvalidWebsocketEvent
	}
	if channel == "" {
		return errMissingValidChannelInformation
	}
	spotWebsocket, err := ok.Websocket.GetAssetWebsocket(asset.Spot)
	if err != nil {
		return fmt.Errorf("%w asset type: %v", err, asset.Spot)
	}
	var underlying string
	var instrumentID string
	var instrumentType string
	var format currency.PairFormat
	if tInstrumentType {
		instrumentType = ok.GetInstrumentTypeFromAssetItem(assetType)
		if instrumentType != okxInstTypeSpot &&
			instrumentType != okxInstTypeMargin &&
			instrumentType != okxInstTypeSwap &&
			instrumentType != okxInstTypeFutures &&
			instrumentType != okxInstTypeOption {
			instrumentType = okxInstTypeANY
		}
	}
	if tUnderlying {
		if !pair.IsEmpty() {
			underlying, _ = ok.GetUnderlying(pair, assetType)
		}
	}
	if tInstrumentID {
		format, err = ok.GetPairFormat(assetType, false)
		if err != nil {
			return err
		}
		if !pair.IsPopulated() {
			return errIncompleteCurrencyPair
		}
		instrumentID = format.Format(pair)
		if err != nil {
			instrumentID = ""
		}
	}
	input := &SubscriptionOperationInput{
		Operation: operation,
		Arguments: []SubscriptionInfo{
			{
				Channel:        channel,
				InstrumentType: instrumentType,
				Underlying:     underlying,
				InstrumentID:   instrumentID,
			},
		},
	}
	ok.WsRequestSemaphore <- 1
	defer func() { <-ok.WsRequestSemaphore }()
	return spotWebsocket.Conn.SendJSONMessage(input)
}

// Private Channel Websocket methods

// wsAuthChannelSubscription send a subscription or unsubscription request for different channels through the websocket stream.
func (ok *Okx) wsAuthChannelSubscription(operation, channel string, assetType asset.Item, pair currency.Pair, uid, algoID string, params wsSubscriptionParameters) error {
	if operation != operationSubscribe && operation != operationUnsubscribe {
		return errInvalidWebsocketEvent
	}
	spotWebsocket, err := ok.Websocket.GetAssetWebsocket(asset.Spot)
	if err != nil {
		return fmt.Errorf("%w asset type: %v", err, asset.Spot)
	}
	var underlying string
	var instrumentID string
	var instrumentType string
	var ccy string
	var format currency.PairFormat
	if params.InstrumentType {
		instrumentType = ok.GetInstrumentTypeFromAssetItem(assetType)
		if instrumentType != okxInstTypeMargin &&
			instrumentType != okxInstTypeSwap &&
			instrumentType != okxInstTypeFutures &&
			instrumentType != okxInstTypeOption {
			instrumentType = okxInstTypeANY
		}
	}
	if params.Underlying {
		if !pair.IsEmpty() {
			underlying, _ = ok.GetUnderlying(pair, assetType)
		}
	}
	if params.InstrumentID {
		format, err = ok.GetPairFormat(assetType, false)
		if err != nil {
			return err
		}
		if !pair.IsPopulated() {
			return errIncompleteCurrencyPair
		}
		instrumentID = format.Format(pair)
		if err != nil {
			instrumentID = ""
		}
	}
	if params.Currency {
		if !pair.IsEmpty() {
			if !pair.Base.IsEmpty() {
				ccy = strings.ToUpper(pair.Base.String())
			} else {
				ccy = strings.ToUpper(pair.Quote.String())
			}
		}
	}
	if channel == "" {
		return errMissingValidChannelInformation
	}
	input := &SubscriptionOperationInput{
		Operation: operation,
		Arguments: []SubscriptionInfo{
			{
				Channel:        channel,
				InstrumentType: instrumentType,
				Underlying:     underlying,
				InstrumentID:   instrumentID,
				AlgoID:         algoID,
				Currency:       ccy,
				UID:            uid,
			},
		},
	}
	ok.WsRequestSemaphore <- 1
	defer func() { <-ok.WsRequestSemaphore }()
	return spotWebsocket.AuthConn.SendJSONMessage(input)
}

// WsAccountSubscription retrieve account information. Data will be pushed when triggered by
// events such as placing order, canceling order, transaction execution, etc.
// It will also be pushed in regular interval according to subscription granularity.
func (ok *Okx) WsAccountSubscription(operation string, assetType asset.Item, pair currency.Pair) error {
	return ok.wsAuthChannelSubscription(operation, okxChannelAccount, assetType, pair, "", "", wsSubscriptionParameters{Currency: true})
}

// WsPositionChannel retrieve the position data. The first snapshot will be sent in accordance with the granularity of the subscription. Data will be pushed when certain actions, such placing or canceling an order, trigger it. It will also be pushed periodically based on the granularity of the subscription.
func (ok *Okx) WsPositionChannel(operation string, assetType asset.Item, pair currency.Pair) error {
	return ok.wsAuthChannelSubscription(operation, okxChannelPositions, assetType, pair, "", "", wsSubscriptionParameters{InstrumentType: true})
}

// BalanceAndPositionSubscription retrieve account balance and position information. Data will be pushed when triggered by events such as filled order, funding transfer.
func (ok *Okx) BalanceAndPositionSubscription(operation, uid string) error {
	return ok.wsAuthChannelSubscription(operation, okxChannelBalanceAndPosition, asset.Empty, currency.EMPTYPAIR, uid, "", wsSubscriptionParameters{})
}

// WsOrderChannel for subscribing for orders.
func (ok *Okx) WsOrderChannel(operation string, assetType asset.Item, pair currency.Pair, _ string) error {
	return ok.wsAuthChannelSubscription(operation, okxChannelOrders, assetType, pair, "", "", wsSubscriptionParameters{InstrumentType: true, InstrumentID: true, Underlying: true})
}

// AlgoOrdersSubscription for subscribing to algo - order channels
func (ok *Okx) AlgoOrdersSubscription(operation string, assetType asset.Item, pair currency.Pair) error {
	return ok.wsAuthChannelSubscription(operation, okxChannelAlgoOrders, assetType, pair, "", "", wsSubscriptionParameters{InstrumentType: true, InstrumentID: true, Underlying: true})
}

// AdvanceAlgoOrdersSubscription algo order subscription to retrieve advance algo orders (including Iceberg order, TWAP order, Trailing order). Data will be pushed when first subscribed. Data will be pushed when triggered by events such as placing/canceling order.
func (ok *Okx) AdvanceAlgoOrdersSubscription(operation string, assetType asset.Item, pair currency.Pair, algoID string) error {
	return ok.wsAuthChannelSubscription(operation, okxChannelAlgoAdvance, assetType, pair, "", algoID, wsSubscriptionParameters{InstrumentType: true, InstrumentID: true})
}

// PositionRiskWarningSubscription this push channel is only used as a risk warning, and is not recommended as a risk judgment for strategic trading
// In the case that the market is not moving violently, there may be the possibility that the position has been liquidated at the same time that this message is pushed.
func (ok *Okx) PositionRiskWarningSubscription(operation string, assetType asset.Item, pair currency.Pair) error {
	return ok.wsAuthChannelSubscription(operation, okxChannelLiquidationWarning, assetType, pair, "", "", wsSubscriptionParameters{InstrumentType: true, InstrumentID: true, Underlying: true})
}

// AccountGreeksSubscription algo order subscription to retrieve account greeks information. Data will be pushed when triggered by events such as increase/decrease positions or cash balance in account, and will also be pushed in regular interval according to subscription granularity.
func (ok *Okx) AccountGreeksSubscription(operation string, pair currency.Pair) error {
	return ok.wsAuthChannelSubscription(operation, okxChannelAccountGreeks, asset.Empty, pair, "", "", wsSubscriptionParameters{Currency: true})
}

// RfqSubscription subscription to retrieve Rfq updates on Rfq orders.
func (ok *Okx) RfqSubscription(operation, uid string) error {
	return ok.wsAuthChannelSubscription(operation, okxChannelRfqs, asset.Empty, currency.EMPTYPAIR, uid, "", wsSubscriptionParameters{})
}

// QuotesSubscription subscription to retrieve Quote subscription
func (ok *Okx) QuotesSubscription(operation string) error {
	return ok.wsAuthChannelSubscription(operation, okxChannelQuotes, asset.Empty, currency.EMPTYPAIR, "", "", wsSubscriptionParameters{})
}

// StructureBlockTradesSubscription to retrieve Structural block subscription
func (ok *Okx) StructureBlockTradesSubscription(operation string) error {
	return ok.wsAuthChannelSubscription(operation, okxChannelStructureBlockTrades, asset.Empty, currency.EMPTYPAIR, "", "", wsSubscriptionParameters{})
}

// SpotGridAlgoOrdersSubscription to retrieve spot grid algo orders. Data will be pushed when first subscribed. Data will be pushed when triggered by events such as placing/canceling order.
func (ok *Okx) SpotGridAlgoOrdersSubscription(operation string, assetType asset.Item, pair currency.Pair, algoID string) error {
	return ok.wsAuthChannelSubscription(operation, okxChannelSpotGridOrder, assetType, pair, "", algoID, wsSubscriptionParameters{InstrumentType: true, Underlying: true})
}

// ContractGridAlgoOrders to retrieve contract grid algo orders. Data will be pushed when first subscribed. Data will be pushed when triggered by events such as placing/canceling order.
func (ok *Okx) ContractGridAlgoOrders(operation string, assetType asset.Item, pair currency.Pair, algoID string) error {
	return ok.wsAuthChannelSubscription(operation, okxChannelGridOrdersContract, assetType, pair, "", algoID, wsSubscriptionParameters{InstrumentType: true, Underlying: true})
}

// GridPositionsSubscription to retrieve grid positions. Data will be pushed when first subscribed. Data will be pushed when triggered by events such as placing/canceling order.
func (ok *Okx) GridPositionsSubscription(operation, algoID string) error {
	return ok.wsAuthChannelSubscription(operation, okxChannelGridPositions, asset.Empty, currency.EMPTYPAIR, "", algoID, wsSubscriptionParameters{})
}

// GridSubOrders to retrieve grid sub orders. Data will be pushed when first subscribed. Data will be pushed when triggered by events such as placing order.
func (ok *Okx) GridSubOrders(operation, algoID string) error {
	return ok.wsAuthChannelSubscription(operation, okcChannelGridSubOrders, asset.Empty, currency.EMPTYPAIR, "", algoID, wsSubscriptionParameters{})
}

// Public Websocket stream subscription

// InstrumentsSubscription to subscribe for instruments. The full instrument list will be pushed
// for the first time after subscription. Subsequently, the instruments will be pushed if there is any change to the instrument’s state (such as delivery of FUTURES,
// exercise of OPTION, listing of new contracts / trading pairs, trading suspension, etc.).
func (ok *Okx) InstrumentsSubscription(operation string, assetType asset.Item, pair currency.Pair) error {
	return ok.wsChannelSubscription(operation, okxChannelInstruments, assetType, pair, true, false, false)
}

// TickersSubscription subscribing to "ticker" channel to retrieve the last traded price, bid price, ask price and 24-hour trading volume of instruments. Data will be pushed every 100 ms.
func (ok *Okx) TickersSubscription(operation string, assetType asset.Item, pair currency.Pair) error {
	return ok.wsChannelSubscription(operation, okxChannelTickers, assetType, pair, false, true, false)
}

// OpenInterestSubscription to subscribe or unsubscribe to "open-interest" channel to retrieve the open interest. Data will by pushed every 3 seconds.
func (ok *Okx) OpenInterestSubscription(operation string, assetType asset.Item, pair currency.Pair) error {
	if assetType != asset.Futures && assetType != asset.Options && assetType != asset.PerpetualSwap {
		return fmt.Errorf("%w, received '%v' only FUTURES, SWAP and OPTION asset types are supported", errInvalidInstrumentType, assetType)
	}
	return ok.wsChannelSubscription(operation, okxChannelOpenInterest, assetType, pair, false, true, false)
}

// CandlesticksSubscription to subscribe or unsubscribe to "candle" channels to retrieve the candlesticks data of an instrument. the push frequency is the fastest interval 500ms push the data.
func (ok *Okx) CandlesticksSubscription(operation, channel string, assetType asset.Item, pair currency.Pair) error {
	if _, okay := candlestickChannelsMap[channel]; !okay {
		return errMissingValidChannelInformation
	}
	return ok.wsChannelSubscription(operation, channel, assetType, pair, false, true, false)
}

// TradesSubscription to subscribe or unsubscribe to "trades" channel to retrieve the recent trades data. Data will be pushed whenever there is a trade. Every update contain only one trade.
func (ok *Okx) TradesSubscription(operation string, assetType asset.Item, pair currency.Pair) error {
	return ok.wsChannelSubscription(operation, okxChannelTrades, assetType, pair, false, true, false)
}

// EstimatedDeliveryExercisePriceSubscription to subscribe or unsubscribe to "estimated-price" channel to retrieve the estimated delivery/exercise price of FUTURES contracts and OPTION.
func (ok *Okx) EstimatedDeliveryExercisePriceSubscription(operation string, assetType asset.Item, pair currency.Pair) error {
	if assetType != asset.Futures && assetType != asset.Options {
		return fmt.Errorf("%w, received '%v' only FUTURES and OPTION asset types are supported", errInvalidInstrumentType, assetType)
	}
	return ok.wsChannelSubscription(operation, okxChannelEstimatedPrice, assetType, pair, true, true, false)
}

// MarkPriceSubscription to subscribe or unsubscribe to the "mark-price" to retrieve the mark price. Data will be pushed every 200 ms when the mark price changes, and will be pushed every 10 seconds when the mark price does not change.
func (ok *Okx) MarkPriceSubscription(operation string, assetType asset.Item, pair currency.Pair) error {
	return ok.wsChannelSubscription(operation, okxChannelMarkPrice, assetType, pair, false, true, false)
}

// MarkPriceCandlesticksSubscription to subscribe or unsubscribe to "mark-price-candles" channels to retrieve the candlesticks data of the mark price. Data will be pushed every 500 ms.
func (ok *Okx) MarkPriceCandlesticksSubscription(operation, channel string, assetType asset.Item, pair currency.Pair) error {
	if _, okay := candlesticksMarkPriceMap[channel]; !okay {
		return fmt.Errorf("%w channel: %v", errMissingValidChannelInformation, channel)
	}
	return ok.wsChannelSubscription(operation, channel, assetType, pair, false, true, false)
}

// PriceLimitSubscription subscribe or unsubscribe to "price-limit" channel to retrieve the maximum buy price and minimum sell price of the instrument. Data will be pushed every 5 seconds when there are changes in limits, and will not be pushed when there is no changes on limit.
func (ok *Okx) PriceLimitSubscription(operation string, pair currency.Pair) error {
	if operation != operationSubscribe && operation != operationUnsubscribe {
		return errInvalidWebsocketEvent
	}
	return ok.wsChannelSubscription(operation, okxChannelPriceLimit, asset.Empty, pair, false, true, false)
}

// OrderBooksSubscription subscribe or unsubscribe to "books*" channel to retrieve order book data.
func (ok *Okx) OrderBooksSubscription(operation, channel string, assetType asset.Item, pair currency.Pair) error {
	if channel != okxChannelOrderBooks && channel != okxChannelOrderBooks5 && channel != okxChannelOrderBooks50TBT && channel != okxChannelOrderBooksTBT && channel != okxChannelBBOTBT {
		return fmt.Errorf("%w channel: %v", errMissingValidChannelInformation, channel)
	}
	return ok.wsChannelSubscription(operation, channel, assetType, pair, false, true, false)
}

// OptionSummarySubscription a method to subscribe or unsubscribe to "opt-summary" channel
// to retrieve detailed pricing information of all OPTION contracts. Data will be pushed at once.
func (ok *Okx) OptionSummarySubscription(operation string, pair currency.Pair) error {
	return ok.wsChannelSubscription(operation, okxChannelOptSummary, asset.Options, pair, false, false, true)
}

// FundingRateSubscription a method to subscribe and unsubscribe to "funding-rate" channel.
// retrieve funding rate. Data will be pushed in 30s to 90s.
func (ok *Okx) FundingRateSubscription(operation string, assetType asset.Item, pair currency.Pair) error {
	return ok.wsChannelSubscription(operation, okxChannelFundingRate, assetType, pair, false, true, false)
}

// IndexCandlesticksSubscription a method to subscribe and unsubscribe to "index-candle*" channel
// to retrieve the candlesticks data of the index. Data will be pushed every 500 ms.
func (ok *Okx) IndexCandlesticksSubscription(operation, channel string, assetType asset.Item, pair currency.Pair) error {
	if _, okay := candlesticksIndexPriceMap[channel]; !okay {
		return fmt.Errorf("%w channel: %v", errMissingValidChannelInformation, channel)
	}
	return ok.wsChannelSubscription(operation, channel, assetType, pair, false, true, false)
}

// IndexTickerChannel a method to subscribe and unsubscribe to "index-tickers" channel
func (ok *Okx) IndexTickerChannel(operation string, assetType asset.Item, pair currency.Pair) error {
	return ok.wsChannelSubscription(operation, okxChannelIndexTickers, assetType, pair, false, true, false)
}

// StatusSubscription get the status of system maintenance and push when the system maintenance status changes.
// First subscription: "Push the latest change data"; every time there is a state change, push the changed content
func (ok *Okx) StatusSubscription(operation string, assetType asset.Item, pair currency.Pair) error {
	return ok.wsChannelSubscription(operation, okxChannelStatus, assetType, pair, false, false, false)
}

// PublicStructureBlockTradesSubscription a method to subscribe or unsubscribe to "public-struc-block-trades" channel
func (ok *Okx) PublicStructureBlockTradesSubscription(operation string, assetType asset.Item, pair currency.Pair) error {
	return ok.wsChannelSubscription(operation, okxChannelPublicStrucBlockTrades, assetType, pair, false, false, false)
}

// BlockTickerSubscription a method to subscribe and unsubscribe to a "block-tickers" channel to retrieve the latest block trading volume in the last 24 hours.
// The data will be pushed when triggered by transaction execution event. In addition, it will also be pushed in 5 minutes interval according to subscription granularity.
func (ok *Okx) BlockTickerSubscription(operation string, assetType asset.Item, pair currency.Pair) error {
	return ok.wsChannelSubscription(operation, okxChannelBlockTickers, assetType, pair, false, true, false)
}<|MERGE_RESOLUTION|>--- conflicted
+++ resolved
@@ -346,27 +346,17 @@
 
 // handleSubscription sends a subscription and unsubscription information thought the websocket endpoint.
 // as of the okx, exchange this endpoint sends subscription and unsubscription messages but with a list of json objects.
-<<<<<<< HEAD
-func (ok *Okx) handleSubscription(operation string, subscriptions []stream.ChannelSubscription) error {
+func (ok *Okx) handleSubscription(operation string, subscriptions []subscription.Subscription) error {
 	spotWebsocket, err := ok.Websocket.GetAssetWebsocket(asset.Spot)
 	if err != nil {
 		return fmt.Errorf("%w asset type: %v", err, asset.Spot)
 	}
-=======
-func (ok *Okx) handleSubscription(operation string, subscriptions []subscription.Subscription) error {
->>>>>>> 23c82bea
 	request := WSSubscriptionInformationList{Operation: operation}
 	authRequests := WSSubscriptionInformationList{Operation: operation}
 	ok.WsRequestSemaphore <- 1
 	defer func() { <-ok.WsRequestSemaphore }()
-<<<<<<< HEAD
-	var channels []stream.ChannelSubscription
-	var authChannels []stream.ChannelSubscription
-=======
 	var channels []subscription.Subscription
 	var authChannels []subscription.Subscription
-	var err error
->>>>>>> 23c82bea
 	var format currency.PairFormat
 	for i := 0; i < len(subscriptions); i++ {
 		arg := SubscriptionInfo{
