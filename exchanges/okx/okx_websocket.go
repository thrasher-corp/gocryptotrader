--- conflicted
+++ resolved
@@ -128,11 +128,7 @@
 	OkxChannelOrderBooks5     = "books5"
 	OkxChannelOrderBooks50TBT = "books50-l2-tbt"
 	OkxChannelOrderBooksTBT   = "books-l2-tbt"
-<<<<<<< HEAD
-=======
 	OkxChannelBBOTBT          = "bbo-tbt"
->>>>>>> 117760d4
-	OkxChannelBBO_TBT         = "bbo-tbt"
 	OkxChannelOptSummary      = "opt-summary"
 	OkxChannelFundingRate     = "funding-rate"
 
@@ -398,16 +394,6 @@
 		if strings.EqualFold(arg.Channel, "positions") || strings.EqualFold(arg.Channel, "orders") || strings.EqualFold(arg.Channel, "orders-algo") || strings.EqualFold(arg.Channel, "estimated-price") || strings.EqualFold(arg.Channel, "opt-summary") {
 			underlying, _ = ok.GetUnderlying(subscriptions[i].Currency, subscriptions[i].Asset)
 		}
-<<<<<<< HEAD
-
-		// if (!subscriptions[i].Currency.IsEmpty()) && subscriptions[i].Asset.IsValid() {
-		// 	underlying, er = ok.GetUnderlying(subscriptions[i].Currency, subscriptions[i].Asset)
-		// 	if er != nil {
-		// 		underlying = ""
-		// 	}
-		// }
-=======
->>>>>>> 117760d4
 		arg.InstrumentID = instrumentID
 		arg.Underlying = underlying
 		arg.InstrumentType = instrumentType
@@ -626,11 +612,7 @@
 		case OkxChannelOrderBooks,
 			OkxChannelOrderBooks5,
 			OkxChannelOrderBooks50TBT,
-<<<<<<< HEAD
-			OkxChannelBBO_TBT,
-=======
 			OkxChannelBBOTBT,
->>>>>>> 117760d4
 			OkxChannelOrderBooksTBT:
 			return ok.wsProcessOrderBooks(respRaw)
 		case OkxChannelOptSummary:
@@ -716,12 +698,7 @@
 	if !(strings.EqualFold(response.Action, OkxOrderBookUpdate) ||
 		strings.EqualFold(response.Action, OkxOrderBookFull) ||
 		strings.EqualFold(response.Argument.Channel, OkxChannelOrderBooks5) ||
-<<<<<<< HEAD
-		strings.EqualFold(response.Argument.Channel, OkxChannelBBO_TBT) ||
-
-=======
 		strings.EqualFold(response.Argument.Channel, OkxChannelBBOTBT) ||
->>>>>>> 117760d4
 		strings.EqualFold(response.Argument.Channel, OkxChannelOrderBooks50TBT) ||
 		strings.EqualFold(response.Argument.Channel, OkxChannelOrderBooksTBT)) {
 		return errors.New("invalid order book action ")
@@ -741,11 +718,7 @@
 	for i := range response.Data {
 		if strings.EqualFold(response.Action, OkxOrderBookFull) ||
 			strings.EqualFold(response.Argument.Channel, OkxChannelOrderBooks5) ||
-<<<<<<< HEAD
-			strings.EqualFold(response.Argument.Channel, OkxChannelBBO_TBT) {
-=======
 			strings.EqualFold(response.Argument.Channel, OkxChannelBBOTBT) {
->>>>>>> 117760d4
 			er = ok.WsProcessFullOrderBook(response.Data[i], pair, a)
 			if er != nil {
 				_, err2 := ok.OrderBooksSubscription("subscribe", response.Argument.Channel, a, pair)
