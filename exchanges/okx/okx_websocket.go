--- conflicted
+++ resolved
@@ -282,51 +282,9 @@
 			Sign:       base64Sign,
 		},
 	}
-<<<<<<< HEAD
 	var nothing interface{}
 	err = ok.SendAuthenticatedWebsocketRequest("login-response", operationLogin, args, &nothing)
 	return err
-=======
-	err = ok.Websocket.AuthConn.SendJSONMessage(ctx, request)
-	if err != nil {
-		return err
-	}
-	timer := time.NewTimer(ok.WebsocketResponseCheckTimeout)
-	randomID, err := common.GenerateRandomString(16)
-	if err != nil {
-		return fmt.Errorf("%w, generating random string for incoming websocket response failed", err)
-	}
-	wsResponse := make(chan *wsIncomingData)
-	ok.WsResponseMultiplexer.Register <- &wsRequestInfo{
-		ID:    randomID,
-		Chan:  wsResponse,
-		Event: operationLogin,
-	}
-	ok.WsRequestSemaphore <- 1
-	defer func() {
-		<-ok.WsRequestSemaphore
-	}()
-	defer func() { ok.WsResponseMultiplexer.Unregister <- randomID }()
-	for {
-		select {
-		case data := <-wsResponse:
-			if data.Event == operationLogin && data.Code == "0" {
-				ok.Websocket.SetCanUseAuthenticatedEndpoints(true)
-				return nil
-			} else if data.Event == "error" &&
-				(data.Code == "60022" || data.Code == "60009") {
-				ok.Websocket.SetCanUseAuthenticatedEndpoints(false)
-				return fmt.Errorf("authentication failed with error: %v", ErrorCodes[data.Code])
-			}
-			continue
-		case <-timer.C:
-			timer.Stop()
-			return fmt.Errorf("%s websocket connection: timeout waiting for response with an operation: %v",
-				ok.Name,
-				request.Operation)
-		}
-	}
->>>>>>> cb6b3421
 }
 
 // wsReadData sends msgs from public and auth websockets to data handler
@@ -1352,458 +1310,6 @@
 	return nil
 }
 
-<<<<<<< HEAD
-=======
-// Websocket Trade methods
-
-// WsPlaceOrder places an order thought the websocket connection stream, and returns a SubmitResponse and error message.
-func (ok *Okx) WsPlaceOrder(arg *PlaceOrderRequestParam) (*OrderData, error) {
-	if arg == nil {
-		return nil, errNilArgument
-	}
-	err := ok.validatePlaceOrderParams(arg)
-	if err != nil {
-		return nil, err
-	}
-	randomID, err := common.GenerateRandomString(32, common.SmallLetters, common.CapitalLetters, common.NumberCharacters)
-	if err != nil {
-		return nil, err
-	}
-	input := WsPlaceOrderInput{
-		ID:        randomID,
-		Arguments: []PlaceOrderRequestParam{*arg},
-		Operation: okxOpOrder,
-	}
-	err = ok.Websocket.AuthConn.SendJSONMessage(context.TODO(), input)
-	if err != nil {
-		return nil, err
-	}
-	timer := time.NewTimer(ok.WebsocketResponseMaxLimit)
-	wsResponse := make(chan *wsIncomingData)
-	ok.WsResponseMultiplexer.Register <- &wsRequestInfo{
-		ID:   randomID,
-		Chan: wsResponse,
-	}
-	defer func() { ok.WsResponseMultiplexer.Unregister <- randomID }()
-	for {
-		select {
-		case data := <-wsResponse:
-			if data.Operation == okxOpOrder && data.ID == input.ID {
-				if data.Code == "0" || data.Code == "1" {
-					resp, err := data.copyToPlaceOrderResponse()
-					if err != nil {
-						return nil, err
-					}
-					if len(resp.Data) != 1 {
-						return nil, errNoValidResponseFromServer
-					}
-					if data.Code == "1" {
-						return nil, fmt.Errorf("error code:%s message: %s", resp.Data[0].SCode, resp.Data[0].SMessage)
-					}
-					return &resp.Data[0], nil
-				}
-				return nil, fmt.Errorf("error code:%s message: %v", data.Code, ErrorCodes[data.Code])
-			}
-			continue
-		case <-timer.C:
-			timer.Stop()
-			return nil, fmt.Errorf("%s websocket connection: timeout waiting for response with an operation: %v",
-				ok.Name,
-				input.Operation)
-		}
-	}
-}
-
-// WsPlaceMultipleOrder creates an order through the websocket stream.
-func (ok *Okx) WsPlaceMultipleOrder(args []PlaceOrderRequestParam) ([]OrderData, error) {
-	var err error
-	for x := range args {
-		arg := args[x]
-		err = ok.validatePlaceOrderParams(&arg)
-		if err != nil {
-			return nil, err
-		}
-	}
-	randomID, err := common.GenerateRandomString(4, common.NumberCharacters)
-	if err != nil {
-		return nil, err
-	}
-	input := WsPlaceOrderInput{
-		ID:        randomID,
-		Arguments: args,
-		Operation: okxOpBatchOrders,
-	}
-	err = ok.Websocket.AuthConn.SendJSONMessage(context.TODO(), input)
-	if err != nil {
-		return nil, err
-	}
-	timer := time.NewTimer(ok.WebsocketResponseMaxLimit)
-	wsResponse := make(chan *wsIncomingData)
-	ok.WsResponseMultiplexer.Register <- &wsRequestInfo{
-		ID:   randomID,
-		Chan: wsResponse,
-	}
-	defer func() { ok.WsResponseMultiplexer.Unregister <- randomID }()
-	for {
-		select {
-		case data := <-wsResponse:
-			if data.Operation == okxOpBatchOrders && data.ID == input.ID {
-				if data.Code == "0" || data.Code == "2" {
-					var resp *WSOrderResponse
-					resp, err = data.copyToPlaceOrderResponse()
-					if err != nil {
-						return nil, err
-					}
-					return resp.Data, nil
-				}
-				var resp WsOrderActionResponse
-				err = resp.populateFromIncomingData(data)
-				if err != nil {
-					return nil, err
-				}
-				err = json.Unmarshal(data.Data, &(resp.Data))
-				if err != nil {
-					return nil, err
-				}
-				if len(data.Data) == 0 {
-					return nil, fmt.Errorf("error code:%s message: %v", data.Code, ErrorCodes[data.Code])
-				}
-				var errs error
-				for x := range resp.Data {
-					if resp.Data[x].SCode != "0" {
-						errs = common.AppendError(errs, fmt.Errorf("error code:%s message: %s", resp.Data[x].SCode, resp.Data[x].SMessage))
-					}
-				}
-				return nil, errs
-			}
-			continue
-		case <-timer.C:
-			timer.Stop()
-			return nil, fmt.Errorf("%s websocket connection: timeout waiting for response with an operation: %v",
-				ok.Name,
-				input.Operation)
-		}
-	}
-}
-
-// WsCancelOrder websocket function to cancel a trade order
-func (ok *Okx) WsCancelOrder(arg CancelOrderRequestParam) (*OrderData, error) {
-	if arg.InstrumentID == "" {
-		return nil, errMissingInstrumentID
-	}
-	if arg.OrderID == "" && arg.ClientOrderID == "" {
-		return nil, errors.New("either order id or client supplier id is required")
-	}
-	randomID, err := common.GenerateRandomString(4, common.NumberCharacters)
-	if err != nil {
-		return nil, err
-	}
-	input := WsCancelOrderInput{
-		ID:        randomID,
-		Arguments: []CancelOrderRequestParam{arg},
-		Operation: okxOpCancelOrder,
-	}
-	err = ok.Websocket.AuthConn.SendJSONMessage(context.TODO(), input)
-	if err != nil {
-		return nil, err
-	}
-	timer := time.NewTimer(ok.WebsocketResponseMaxLimit)
-	wsResponse := make(chan *wsIncomingData)
-	ok.WsResponseMultiplexer.Register <- &wsRequestInfo{
-		ID:   randomID,
-		Chan: wsResponse,
-	}
-	defer func() { ok.WsResponseMultiplexer.Unregister <- randomID }()
-	for {
-		select {
-		case data := <-wsResponse:
-			if data.Operation == okxOpCancelOrder && data.ID == input.ID {
-				if data.Code == "0" || data.Code == "1" {
-					resp, err := data.copyToPlaceOrderResponse()
-					if err != nil {
-						return nil, err
-					}
-					if len(resp.Data) != 1 {
-						return nil, errNoValidResponseFromServer
-					}
-					if data.Code == "1" {
-						return nil, fmt.Errorf("error code: %s message: %s", resp.Data[0].SCode, resp.Data[0].SMessage)
-					}
-					return &resp.Data[0], nil
-				}
-				return nil, fmt.Errorf("error code: %s message: %v", data.Code, ErrorCodes[data.Code])
-			}
-			continue
-		case <-timer.C:
-			timer.Stop()
-			return nil, fmt.Errorf("%s websocket connection: timeout waiting for response with an operation: %v",
-				ok.Name,
-				input.Operation)
-		}
-	}
-}
-
-// WsCancelMultipleOrder cancel multiple order through the websocket channel.
-func (ok *Okx) WsCancelMultipleOrder(args []CancelOrderRequestParam) ([]OrderData, error) {
-	for x := range args {
-		arg := args[x]
-		if arg.InstrumentID == "" {
-			return nil, errMissingInstrumentID
-		}
-		if arg.OrderID == "" && arg.ClientOrderID == "" {
-			return nil, errors.New("either order id or client supplier id is required")
-		}
-	}
-	randomID, err := common.GenerateRandomString(4, common.NumberCharacters)
-	if err != nil {
-		return nil, err
-	}
-	input := WsCancelOrderInput{
-		ID:        randomID,
-		Arguments: args,
-		Operation: okxOpBatchCancelOrders,
-	}
-	err = ok.Websocket.AuthConn.SendJSONMessage(context.TODO(), input)
-	if err != nil {
-		return nil, err
-	}
-	timer := time.NewTimer(ok.WebsocketResponseMaxLimit)
-	wsResponse := make(chan *wsIncomingData)
-	ok.WsResponseMultiplexer.Register <- &wsRequestInfo{
-		ID:   randomID,
-		Chan: wsResponse,
-	}
-	defer func() { ok.WsResponseMultiplexer.Unregister <- randomID }()
-	for {
-		select {
-		case data := <-wsResponse:
-			if data.Operation == okxOpBatchCancelOrders && data.ID == input.ID {
-				if data.Code == "0" || data.Code == "2" {
-					var resp *WSOrderResponse
-					resp, err = data.copyToPlaceOrderResponse()
-					if err != nil {
-						return nil, err
-					}
-					return resp.Data, nil
-				}
-				if len(data.Data) == 0 {
-					return nil, fmt.Errorf("error code:%s message: %v", data.Code, ErrorCodes[data.Code])
-				}
-				var resp WsOrderActionResponse
-				err = resp.populateFromIncomingData(data)
-				if err != nil {
-					return nil, err
-				}
-				err = json.Unmarshal(data.Data, &(resp.Data))
-				if err != nil {
-					return nil, err
-				}
-				var errs error
-				for x := range resp.Data {
-					if resp.Data[x].SCode != "0" {
-						errs = common.AppendError(errs, fmt.Errorf("error code:%s message: %v", resp.Data[x].SCode, resp.Data[x].SMessage))
-					}
-				}
-				return nil, errs
-			}
-			continue
-		case <-timer.C:
-			timer.Stop()
-			return nil, fmt.Errorf("%s websocket connection: timeout waiting for response with an operation: %v",
-				ok.Name,
-				input.Operation)
-		}
-	}
-}
-
-// WsAmendOrder method to amend trade order using a request thought the websocket channel.
-func (ok *Okx) WsAmendOrder(arg *AmendOrderRequestParams) (*OrderData, error) {
-	if arg == nil {
-		return nil, errNilArgument
-	}
-	if arg.InstrumentID == "" {
-		return nil, errMissingInstrumentID
-	}
-	if arg.ClientOrderID == "" && arg.OrderID == "" {
-		return nil, errMissingClientOrderIDOrOrderID
-	}
-	if arg.NewQuantity <= 0 && arg.NewPrice <= 0 {
-		return nil, errInvalidNewSizeOrPriceInformation
-	}
-	randomID, err := common.GenerateRandomString(4, common.NumberCharacters)
-	if err != nil {
-		return nil, err
-	}
-	input := WsAmendOrderInput{
-		ID:        randomID,
-		Operation: okxOpAmendOrder,
-		Arguments: []AmendOrderRequestParams{*arg},
-	}
-	err = ok.Websocket.AuthConn.SendJSONMessage(context.TODO(), input)
-	if err != nil {
-		return nil, err
-	}
-	timer := time.NewTimer(ok.WebsocketResponseMaxLimit)
-	wsResponse := make(chan *wsIncomingData)
-	ok.WsResponseMultiplexer.Register <- &wsRequestInfo{
-		ID:   randomID,
-		Chan: wsResponse,
-	}
-	defer func() { ok.WsResponseMultiplexer.Unregister <- randomID }()
-	for {
-		select {
-		case data := <-wsResponse:
-			if data.Operation == okxOpAmendOrder && data.ID == input.ID {
-				if data.Code == "0" || data.Code == "1" {
-					resp, err := data.copyToPlaceOrderResponse()
-					if err != nil {
-						return nil, err
-					}
-					if len(resp.Data) != 1 {
-						return nil, errNoValidResponseFromServer
-					}
-					if data.Code == "1" {
-						return nil, fmt.Errorf("error code: %s message: %s", resp.Data[0].SCode, resp.Data[0].SMessage)
-					}
-					return &resp.Data[0], nil
-				}
-				return nil, fmt.Errorf("error code: %s message: %v", data.Code, ErrorCodes[data.Code])
-			}
-			continue
-		case <-timer.C:
-			timer.Stop()
-			return nil, fmt.Errorf("%s websocket connection: timeout waiting for response with an operation: %v",
-				ok.Name,
-				input.Operation)
-		}
-	}
-}
-
-// WsAmendMultipleOrders a request through the websocket connection to amend multiple trade orders.
-func (ok *Okx) WsAmendMultipleOrders(args []AmendOrderRequestParams) ([]OrderData, error) {
-	for x := range args {
-		if args[x].InstrumentID == "" {
-			return nil, errMissingInstrumentID
-		}
-		if args[x].ClientOrderID == "" && args[x].OrderID == "" {
-			return nil, errMissingClientOrderIDOrOrderID
-		}
-		if args[x].NewQuantity <= 0 && args[x].NewPrice <= 0 {
-			return nil, errInvalidNewSizeOrPriceInformation
-		}
-	}
-	randomID, err := common.GenerateRandomString(4, common.NumberCharacters)
-	if err != nil {
-		return nil, err
-	}
-	input := &WsAmendOrderInput{
-		ID:        randomID,
-		Operation: okxOpBatchAmendOrders,
-		Arguments: args,
-	}
-	err = ok.Websocket.AuthConn.SendJSONMessage(context.TODO(), input)
-	if err != nil {
-		return nil, err
-	}
-	timer := time.NewTimer(ok.WebsocketResponseMaxLimit)
-	wsResponse := make(chan *wsIncomingData)
-	ok.WsResponseMultiplexer.Register <- &wsRequestInfo{
-		ID:   randomID,
-		Chan: wsResponse,
-	}
-	defer func() { ok.WsResponseMultiplexer.Unregister <- randomID }()
-	for {
-		select {
-		case data := <-wsResponse:
-			if data.Operation == okxOpBatchAmendOrders && data.ID == input.ID {
-				if data.Code == "0" || data.Code == "2" {
-					var resp *WSOrderResponse
-					resp, err = data.copyToPlaceOrderResponse()
-					if err != nil {
-						return nil, err
-					}
-					return resp.Data, nil
-				}
-				if len(data.Data) == 0 {
-					return nil, fmt.Errorf("error code:%s message: %v", data.Code, ErrorCodes[data.Code])
-				}
-				var resp WsOrderActionResponse
-				err = resp.populateFromIncomingData(data)
-				if err != nil {
-					return nil, err
-				}
-				err = json.Unmarshal(data.Data, &(resp.Data))
-				if err != nil {
-					return nil, err
-				}
-				var errs error
-				for x := range resp.Data {
-					if resp.Data[x].SCode != "0" {
-						errs = common.AppendError(errs, fmt.Errorf("error code:%s message: %v", resp.Data[x].SCode, resp.Data[x].SMessage))
-					}
-				}
-				return nil, errs
-			}
-			continue
-		case <-timer.C:
-			timer.Stop()
-			return nil, fmt.Errorf("%s websocket connection: timeout waiting for response with an operation: %v",
-				ok.Name,
-				input.Operation)
-		}
-	}
-}
-
-// Run this functions distributes websocket request responses to
-func (m *wsRequestDataChannelsMultiplexer) Run() {
-	tickerData := time.NewTicker(time.Second)
-	for {
-		select {
-		case <-m.shutdown:
-			// We've consumed the shutdown, so create a new chan for subsequent runs
-			m.shutdown = make(chan bool)
-			return
-		case <-tickerData.C:
-			for x, myChan := range m.WsResponseChannelsMap {
-				if myChan == nil {
-					delete(m.WsResponseChannelsMap, x)
-				}
-			}
-		case id := <-m.Unregister:
-			delete(m.WsResponseChannelsMap, id)
-		case reg := <-m.Register:
-			m.WsResponseChannelsMap[reg.ID] = reg
-		case msg := <-m.Message:
-			if msg.ID != "" && m.WsResponseChannelsMap[msg.ID] != nil {
-				m.WsResponseChannelsMap[msg.ID].Chan <- msg
-				continue
-			}
-			for _, myChan := range m.WsResponseChannelsMap {
-				if (msg.Event == "error" || myChan.Event == operationLogin) &&
-					(msg.Code == "60009" || msg.Code == "60022" || msg.Code == "0") &&
-					strings.Contains(msg.Msg, myChan.Channel) {
-					myChan.Chan <- msg
-					continue
-				} else if msg.Event != myChan.Event ||
-					msg.Argument.Channel != myChan.Channel ||
-					msg.Argument.InstrumentType != myChan.InstrumentType ||
-					msg.Argument.InstrumentID != myChan.InstrumentID {
-					continue
-				}
-				myChan.Chan <- msg
-				break
-			}
-		}
-	}
-}
-
-// Shutdown causes the multiplexer to exit its Run loop
-// All channels are left open, but websocket shutdown first will ensure no more messages block on multiplexer reading
-func (m *wsRequestDataChannelsMultiplexer) Shutdown() {
-	close(m.shutdown)
-}
-
->>>>>>> cb6b3421
 // wsChannelSubscription sends a subscription or unsubscription request for different channels through the websocket stream.
 func (ok *Okx) wsChannelSubscription(operation, channel string, assetType asset.Item, pair currency.Pair, tInstrumentType, tInstrumentID, tUnderlying bool) error {
 	if operation != operationSubscribe && operation != operationUnsubscribe {
