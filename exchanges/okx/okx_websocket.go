package okx

import (
	"bytes"
	"context"
	"encoding/json"
	"errors"
	"fmt"
	"hash/crc32"
	"net/http"
	"strconv"
	"strings"
	"time"

	"github.com/gorilla/websocket"
	"github.com/thrasher-corp/gocryptotrader/common"
	"github.com/thrasher-corp/gocryptotrader/common/crypto"
	"github.com/thrasher-corp/gocryptotrader/currency"
	"github.com/thrasher-corp/gocryptotrader/exchanges/asset"
	"github.com/thrasher-corp/gocryptotrader/exchanges/order"
	"github.com/thrasher-corp/gocryptotrader/exchanges/orderbook"
	"github.com/thrasher-corp/gocryptotrader/exchanges/stream"
	"github.com/thrasher-corp/gocryptotrader/exchanges/ticker"
	"github.com/thrasher-corp/gocryptotrader/exchanges/trade"
	"github.com/thrasher-corp/gocryptotrader/log"
)

<<<<<<< HEAD
=======
// responseStream a channel thought which the data coming from the two websocket connection will go through.
var responseStream = make(chan stream.Response)

var (
	// defaultSubscribedChannels list of channels which are subscribed by default
	defaultSubscribedChannels = []string{
		okxChannelTrades,
		okxChannelOrderBooks,
		okxChannelCandle5m,
		okxChannelTickers,
	}
	// defaultAuthChannels list of channels which are subscribed when authenticated
	defaultAuthChannels = []string{
		okxChannelAccount,
		okxChannelOrders,
	}
)

>>>>>>> 466327cd
var (
	errInvalidChecksum = errors.New("invalid checksum")

	// responseStream a channel thought which the data coming from the two websocket connection will go through.
	responseStream = make(chan stream.Response)

	// defaultSubscribedChannels list of channels which are subscribed by default
	defaultSubscribedChannels = []string{
		okxChannelTrades,
		okxChannelOrderBooks,
		okxChannelTickers,
	}

	candlestickChannelsMap    = map[string]bool{okxChannelCandle1Y: true, okxChannelCandle6M: true, okxChannelCandle3M: true, okxChannelCandle1M: true, okxChannelCandle1W: true, okxChannelCandle1D: true, okxChannelCandle2D: true, okxChannelCandle3D: true, okxChannelCandle5D: true, okxChannelCandle12H: true, okxChannelCandle6H: true, okxChannelCandle4H: true, okxChannelCandle2H: true, okxChannelCandle1H: true, okxChannelCandle30m: true, okxChannelCandle15m: true, okxChannelCandle5m: true, okxChannelCandle3m: true, okxChannelCandle1m: true, okxChannelCandle1Yutc: true, okxChannelCandle3Mutc: true, okxChannelCandle1Mutc: true, okxChannelCandle1Wutc: true, okxChannelCandle1Dutc: true, okxChannelCandle2Dutc: true, okxChannelCandle3Dutc: true, okxChannelCandle5Dutc: true, okxChannelCandle12Hutc: true, okxChannelCandle6Hutc: true}
	candlesticksMarkPriceMap  = map[string]bool{okxChannelMarkPriceCandle1Y: true, okxChannelMarkPriceCandle6M: true, okxChannelMarkPriceCandle3M: true, okxChannelMarkPriceCandle1M: true, okxChannelMarkPriceCandle1W: true, okxChannelMarkPriceCandle1D: true, okxChannelMarkPriceCandle2D: true, okxChannelMarkPriceCandle3D: true, okxChannelMarkPriceCandle5D: true, okxChannelMarkPriceCandle12H: true, okxChannelMarkPriceCandle6H: true, okxChannelMarkPriceCandle4H: true, okxChannelMarkPriceCandle2H: true, okxChannelMarkPriceCandle1H: true, okxChannelMarkPriceCandle30m: true, okxChannelMarkPriceCandle15m: true, okxChannelMarkPriceCandle5m: true, okxChannelMarkPriceCandle3m: true, okxChannelMarkPriceCandle1m: true, okxChannelMarkPriceCandle1Yutc: true, okxChannelMarkPriceCandle3Mutc: true, okxChannelMarkPriceCandle1Mutc: true, okxChannelMarkPriceCandle1Wutc: true, okxChannelMarkPriceCandle1Dutc: true, okxChannelMarkPriceCandle2Dutc: true, okxChannelMarkPriceCandle3Dutc: true, okxChannelMarkPriceCandle5Dutc: true, okxChannelMarkPriceCandle12Hutc: true, okxChannelMarkPriceCandle6Hutc: true}
	candlesticksIndexPriceMap = map[string]bool{okxChannelIndexCandle1Y: true, okxChannelIndexCandle6M: true, okxChannelIndexCandle3M: true, okxChannelIndexCandle1M: true, okxChannelIndexCandle1W: true, okxChannelIndexCandle1D: true, okxChannelIndexCandle2D: true, okxChannelIndexCandle3D: true, okxChannelIndexCandle5D: true, okxChannelIndexCandle12H: true, okxChannelIndexCandle6H: true, okxChannelIndexCandle4H: true, okxChannelIndexCandle2H: true, okxChannelIndexCandle1H: true, okxChannelIndexCandle30m: true, okxChannelIndexCandle15m: true, okxChannelIndexCandle5m: true, okxChannelIndexCandle3m: true, okxChannelIndexCandle1m: true, okxChannelIndexCandle1Yutc: true, okxChannelIndexCandle3Mutc: true, okxChannelIndexCandle1Mutc: true, okxChannelIndexCandle1Wutc: true, okxChannelIndexCandle1Dutc: true, okxChannelIndexCandle2Dutc: true, okxChannelIndexCandle3Dutc: true, okxChannelIndexCandle5Dutc: true, okxChannelIndexCandle12Hutc: true, okxChannelIndexCandle6Hutc: true}
)

var (
	pingMsg = []byte("ping")
	pongMsg = []byte("pong")
)

const (
	// wsOrderbookChecksumDelimiter to be used in validating checksum
	wsOrderbookChecksumDelimiter = ":"
	// allowableIterations use the first 25 bids and asks in the full load to form a string
	allowableIterations = 25
	// wsOrderbookSnapshot orderbook push data type 'snapshot'
	wsOrderbookSnapshot = "snapshot"
	// wsOrderbookUpdate orderbook push data type 'update'
	wsOrderbookUpdate = "update"
	// maxConnByteLen total length of multiple channels cannot exceed 4096 bytes.
	maxConnByteLen = 4096

	// Candlestick channels
	markPrice        = "mark-price-"
	indexCandlestick = "index-"
	candle           = "candle"

	// Ticker channel
	okxChannelTickers                = "tickers"
	okxChannelIndexTickers           = "index-tickers"
	okxChannelStatus                 = "status"
	okxChannelPublicStrucBlockTrades = "public-struc-block-trades"
	okxChannelBlockTickers           = "block-tickers"

	// Private Channels
	okxChannelAccount              = "account"
	okxChannelPositions            = "positions"
	okxChannelBalanceAndPosition   = "balance_and_position"
	okxChannelOrders               = "orders"
	okxChannelAlgoOrders           = "orders-algo"
	okxChannelAlgoAdvance          = "algo-advance"
	okxChannelLiquidationWarning   = "liquidation-warning"
	okxChannelAccountGreeks        = "account-greeks"
	okxChannelRFQs                 = "rfqs"
	okxChannelQuotes               = "quotes"
	okxChannelStructureBlockTrades = "struc-block-trades"
	okxChannelSpotGridOrder        = "grid-orders-spot"
	okxChannelGridOrdersContract   = "grid-orders-contract"
	okxChannelGridPositions        = "grid-positions"
	okcChannelGridSubOrders        = "grid-sub-orders"
	okxChannelInstruments          = "instruments"
	okxChannelOpenInterest         = "open-interest"
	okxChannelTrades               = "trades"

	okxChannelEstimatedPrice  = "estimated-price"
	okxChannelMarkPrice       = "mark-price"
	okxChannelPriceLimit      = "price-limit"
	okxChannelOrderBooks      = "books"
	okxChannelOrderBooks5     = "books5"
	okxChannelOrderBooks50TBT = "books50-l2-tbt"
	okxChannelOrderBooksTBT   = "books-l2-tbt"
	okxChannelBBOTBT          = "bbo-tbt"
	okxChannelOptSummary      = "opt-summary"
	okxChannelFundingRate     = "funding-rate"

	// Websocket trade endpoint operations
	okxOpOrder             = "order"
	okxOpBatchOrders       = "batch-orders"
	okxOpCancelOrder       = "cancel-order"
	okxOpBatchCancelOrders = "batch-cancel-orders"
	okxOpAmendOrder        = "amend-order"
	okxOpBatchAmendOrders  = "batch-amend-orders"

	// Candlestick lengths
	okxChannelCandle1Y     = candle + "1Y"
	okxChannelCandle6M     = candle + "6M"
	okxChannelCandle3M     = candle + "3M"
	okxChannelCandle1M     = candle + "1M"
	okxChannelCandle1W     = candle + "1W"
	okxChannelCandle1D     = candle + "1D"
	okxChannelCandle2D     = candle + "2D"
	okxChannelCandle3D     = candle + "3D"
	okxChannelCandle5D     = candle + "5D"
	okxChannelCandle12H    = candle + "12H"
	okxChannelCandle6H     = candle + "6H"
	okxChannelCandle4H     = candle + "4H"
	okxChannelCandle2H     = candle + "2H"
	okxChannelCandle1H     = candle + "1H"
	okxChannelCandle30m    = candle + "30m"
	okxChannelCandle15m    = candle + "15m"
	okxChannelCandle5m     = candle + "5m"
	okxChannelCandle3m     = candle + "3m"
	okxChannelCandle1m     = candle + "1m"
	okxChannelCandle1Yutc  = candle + "1Yutc"
	okxChannelCandle3Mutc  = candle + "3Mutc"
	okxChannelCandle1Mutc  = candle + "1Mutc"
	okxChannelCandle1Wutc  = candle + "1Wutc"
	okxChannelCandle1Dutc  = candle + "1Dutc"
	okxChannelCandle2Dutc  = candle + "2Dutc"
	okxChannelCandle3Dutc  = candle + "3Dutc"
	okxChannelCandle5Dutc  = candle + "5Dutc"
	okxChannelCandle12Hutc = candle + "12Hutc"
	okxChannelCandle6Hutc  = candle + "6Hutc"

	// Index Candlesticks Channels
	okxChannelIndexCandle1Y     = indexCandlestick + okxChannelCandle1Y
	okxChannelIndexCandle6M     = indexCandlestick + okxChannelCandle6M
	okxChannelIndexCandle3M     = indexCandlestick + okxChannelCandle3M
	okxChannelIndexCandle1M     = indexCandlestick + okxChannelCandle1M
	okxChannelIndexCandle1W     = indexCandlestick + okxChannelCandle1W
	okxChannelIndexCandle1D     = indexCandlestick + okxChannelCandle1D
	okxChannelIndexCandle2D     = indexCandlestick + okxChannelCandle2D
	okxChannelIndexCandle3D     = indexCandlestick + okxChannelCandle3D
	okxChannelIndexCandle5D     = indexCandlestick + okxChannelCandle5D
	okxChannelIndexCandle12H    = indexCandlestick + okxChannelCandle12H
	okxChannelIndexCandle6H     = indexCandlestick + okxChannelCandle6H
	okxChannelIndexCandle4H     = indexCandlestick + okxChannelCandle4H
	okxChannelIndexCandle2H     = indexCandlestick + okxChannelCandle2H
	okxChannelIndexCandle1H     = indexCandlestick + okxChannelCandle1H
	okxChannelIndexCandle30m    = indexCandlestick + okxChannelCandle30m
	okxChannelIndexCandle15m    = indexCandlestick + okxChannelCandle15m
	okxChannelIndexCandle5m     = indexCandlestick + okxChannelCandle5m
	okxChannelIndexCandle3m     = indexCandlestick + okxChannelCandle3m
	okxChannelIndexCandle1m     = indexCandlestick + okxChannelCandle1m
	okxChannelIndexCandle1Yutc  = indexCandlestick + okxChannelCandle1Yutc
	okxChannelIndexCandle3Mutc  = indexCandlestick + okxChannelCandle3Mutc
	okxChannelIndexCandle1Mutc  = indexCandlestick + okxChannelCandle1Mutc
	okxChannelIndexCandle1Wutc  = indexCandlestick + okxChannelCandle1Wutc
	okxChannelIndexCandle1Dutc  = indexCandlestick + okxChannelCandle1Dutc
	okxChannelIndexCandle2Dutc  = indexCandlestick + okxChannelCandle2Dutc
	okxChannelIndexCandle3Dutc  = indexCandlestick + okxChannelCandle3Dutc
	okxChannelIndexCandle5Dutc  = indexCandlestick + okxChannelCandle5Dutc
	okxChannelIndexCandle12Hutc = indexCandlestick + okxChannelCandle12Hutc
	okxChannelIndexCandle6Hutc  = indexCandlestick + okxChannelCandle6Hutc

	// Mark price candlesticks channel
	okxChannelMarkPriceCandle1Y     = markPrice + okxChannelCandle1Y
	okxChannelMarkPriceCandle6M     = markPrice + okxChannelCandle6M
	okxChannelMarkPriceCandle3M     = markPrice + okxChannelCandle3M
	okxChannelMarkPriceCandle1M     = markPrice + okxChannelCandle1M
	okxChannelMarkPriceCandle1W     = markPrice + okxChannelCandle1W
	okxChannelMarkPriceCandle1D     = markPrice + okxChannelCandle1D
	okxChannelMarkPriceCandle2D     = markPrice + okxChannelCandle2D
	okxChannelMarkPriceCandle3D     = markPrice + okxChannelCandle3D
	okxChannelMarkPriceCandle5D     = markPrice + okxChannelCandle5D
	okxChannelMarkPriceCandle12H    = markPrice + okxChannelCandle12H
	okxChannelMarkPriceCandle6H     = markPrice + okxChannelCandle6H
	okxChannelMarkPriceCandle4H     = markPrice + okxChannelCandle4H
	okxChannelMarkPriceCandle2H     = markPrice + okxChannelCandle2H
	okxChannelMarkPriceCandle1H     = markPrice + okxChannelCandle1H
	okxChannelMarkPriceCandle30m    = markPrice + okxChannelCandle30m
	okxChannelMarkPriceCandle15m    = markPrice + okxChannelCandle15m
	okxChannelMarkPriceCandle5m     = markPrice + okxChannelCandle5m
	okxChannelMarkPriceCandle3m     = markPrice + okxChannelCandle3m
	okxChannelMarkPriceCandle1m     = markPrice + okxChannelCandle1m
	okxChannelMarkPriceCandle1Yutc  = markPrice + okxChannelCandle1Yutc
	okxChannelMarkPriceCandle3Mutc  = markPrice + okxChannelCandle3Mutc
	okxChannelMarkPriceCandle1Mutc  = markPrice + okxChannelCandle1Mutc
	okxChannelMarkPriceCandle1Wutc  = markPrice + okxChannelCandle1Wutc
	okxChannelMarkPriceCandle1Dutc  = markPrice + okxChannelCandle1Dutc
	okxChannelMarkPriceCandle2Dutc  = markPrice + okxChannelCandle2Dutc
	okxChannelMarkPriceCandle3Dutc  = markPrice + okxChannelCandle3Dutc
	okxChannelMarkPriceCandle5Dutc  = markPrice + okxChannelCandle5Dutc
	okxChannelMarkPriceCandle12Hutc = markPrice + okxChannelCandle12Hutc
	okxChannelMarkPriceCandle6Hutc  = markPrice + okxChannelCandle6Hutc
)

// WsConnect initiates a websocket connection
func (ok *Okx) WsConnect() error {
	if !ok.Websocket.IsEnabled() || !ok.IsEnabled() {
		return errors.New(stream.WebsocketNotEnabled)
	}
	var dialer websocket.Dialer
	dialer.ReadBufferSize = 8192
	dialer.WriteBufferSize = 8192

	err := ok.Websocket.Conn.Dial(&dialer, http.Header{})
	if err != nil {
		return err
	}
	ok.Websocket.Wg.Add(2)
	go ok.wsFunnelConnectionData(ok.Websocket.Conn)
	go ok.WsReadData()
	go ok.WsResponseMultiplexer.Run()
	if ok.Verbose {
		log.Debugf(log.ExchangeSys, "Successful connection to %v\n",
			ok.Websocket.GetWebsocketURL())
	}
	ok.Websocket.Conn.SetupPingHandler(stream.PingHandler{
		MessageType: websocket.TextMessage,
		Message:     pingMsg,
		Delay:       time.Second * 27,
	})
	if ok.IsWebsocketAuthenticationSupported() {
		var authDialer websocket.Dialer
		authDialer.ReadBufferSize = 8192
		authDialer.WriteBufferSize = 8192
		err = ok.WsAuth(context.TODO(), &authDialer)
		if err != nil {
			ok.Websocket.SetCanUseAuthenticatedEndpoints(false)
		}
	}
	return nil
}

// WsAuth will connect to Okx's Private websocket connection and Authenticate with a login payload.
func (ok *Okx) WsAuth(ctx context.Context, dialer *websocket.Dialer) error {
	if !ok.Websocket.CanUseAuthenticatedEndpoints() {
		return fmt.Errorf("%v AuthenticatedWebsocketAPISupport not enabled", ok.Name)
	}
	err := ok.Websocket.AuthConn.Dial(dialer, http.Header{})
	if err != nil {
		return fmt.Errorf("%v Websocket connection %v error. Error %v", ok.Name, okxAPIWebsocketPrivateURL, err)
	}
	ok.Websocket.Wg.Add(1)
	go ok.wsFunnelConnectionData(ok.Websocket.AuthConn)
	ok.Websocket.AuthConn.SetupPingHandler(stream.PingHandler{
		MessageType: websocket.TextMessage,
		Message:     pingMsg,
		Delay:       time.Second * 27,
	})
	creds, err := ok.GetCredentials(ctx)
	if err != nil {
		return err
	}
	ok.Websocket.SetCanUseAuthenticatedEndpoints(true)
	timeUnix := time.Now()
	signPath := "/users/self/verify"
	hmac, err := crypto.GetHMAC(crypto.HashSHA256,
		[]byte(strconv.FormatInt(timeUnix.UTC().Unix(), 10)+http.MethodGet+signPath),
		[]byte(creds.Secret),
	)
	if err != nil {
		return err
	}
	base64Sign := crypto.Base64Encode(hmac)
	request := WebsocketEventRequest{
		Operation: operationLogin,
		Arguments: []WebsocketLoginData{
			{
				APIKey:     creds.Key,
				Passphrase: creds.ClientID,
				Timestamp:  timeUnix,
				Sign:       base64Sign,
			},
		},
	}
	err = ok.Websocket.AuthConn.SendJSONMessage(request)
	if err != nil {
		return err
	}
	timer := time.NewTimer(ok.WebsocketResponseCheckTimeout)
	randomID, err := common.GenerateRandomString(16)
	if err != nil {
		return fmt.Errorf("%w, generating random string for incoming websocket response failed", err)
	}
	wsResponse := make(chan *wsIncomingData)
	ok.WsResponseMultiplexer.Register <- &wsRequestInfo{
		ID:    randomID,
		Chan:  wsResponse,
		Event: operationLogin,
	}
	ok.WsRequestSemaphore <- 1
	defer func() {
		<-ok.WsRequestSemaphore
	}()
	defer func() { ok.WsResponseMultiplexer.Unregister <- randomID }()
	for {
		select {
		case data := <-wsResponse:
			if data.Event == operationLogin && data.Code == "0" {
				ok.Websocket.SetCanUseAuthenticatedEndpoints(true)
				return nil
			} else if data.Event == "error" &&
				(data.Code == "60022" || data.Code == "60009") {
				ok.Websocket.SetCanUseAuthenticatedEndpoints(false)
				return fmt.Errorf("authentication failed with error: %v", ErrorCodes[data.Code])
			}
			continue
		case <-timer.C:
			timer.Stop()
			return fmt.Errorf("%s websocket connection: timeout waiting for response with an operation: %v",
				ok.Name,
				request.Operation)
		}
	}
}

// wsFunnelConnectionData receives data from multiple connection and pass the data
// to wsRead through a channel responseStream
func (ok *Okx) wsFunnelConnectionData(ws stream.Connection) {
	defer ok.Websocket.Wg.Done()
	for {
		resp := ws.ReadMessage()
		if resp.Raw == nil {
			return
		}
		responseStream <- stream.Response{Raw: resp.Raw}
	}
}

// Subscribe sends a websocket subscription request to several channels to receive data.
func (ok *Okx) Subscribe(channelsToSubscribe []stream.ChannelSubscription) error {
	return ok.handleSubscription(operationSubscribe, channelsToSubscribe)
}

// Unsubscribe sends a websocket unsubscription request to several channels to receive data.
func (ok *Okx) Unsubscribe(channelsToUnsubscribe []stream.ChannelSubscription) error {
	return ok.handleSubscription(operationUnsubscribe, channelsToUnsubscribe)
}

// handleSubscription sends a subscription and unsubscription information thought the websocket endpoint.
// as of the okx, exchange this endpoint sends subscription and unsubscription messages but with a list of json objects.
func (ok *Okx) handleSubscription(operation string, subscriptions []stream.ChannelSubscription) error {
	request := WSSubscriptionInformationList{
		Operation: operation,
		Arguments: []SubscriptionInfo{},
	}

	authRequests := WSSubscriptionInformationList{
		Operation: operation,
		Arguments: []SubscriptionInfo{},
	}
	ok.WsRequestSemaphore <- 1
	defer func() { <-ok.WsRequestSemaphore }()
	var channels []stream.ChannelSubscription
	var authChannels []stream.ChannelSubscription
	var err error
	var format currency.PairFormat
	for i := 0; i < len(subscriptions); i++ {
		arg := SubscriptionInfo{
			Channel: subscriptions[i].Channel,
		}
		var instrumentID string
		var underlying string
		var okay bool
		var instrumentType string
		var authSubscription bool
		var algoID string
		var uid string

		if arg.Channel == okxChannelAccount ||
			arg.Channel == okxChannelOrders {
			authSubscription = true
		}
		if arg.Channel == okxChannelGridPositions {
			algoID, _ = subscriptions[i].Params["algoId"].(string)
		}

		if arg.Channel == okcChannelGridSubOrders ||
			arg.Channel == okxChannelGridPositions {
			uid, _ = subscriptions[i].Params["uid"].(string)
		}

		if strings.HasPrefix(arg.Channel, "candle") ||
			arg.Channel == okxChannelTickers ||
			arg.Channel == okxChannelOrderBooks ||
			arg.Channel == okxChannelOrderBooks5 ||
			arg.Channel == okxChannelOrderBooks50TBT ||
			arg.Channel == okxChannelOrderBooksTBT ||
			arg.Channel == okxChannelFundingRate ||
			arg.Channel == okxChannelTrades {
			if subscriptions[i].Params["instId"] != "" {
				instrumentID, okay = subscriptions[i].Params["instId"].(string)
				if !okay {
					instrumentID = ""
				}
			} else if subscriptions[i].Params["instrumentID"] != "" {
				instrumentID, okay = subscriptions[i].Params["instrumentID"].(string)
				if !okay {
					instrumentID = ""
				}
			}
			if instrumentID == "" {
				format, err = ok.GetPairFormat(subscriptions[i].Asset, false)
				if err != nil {
					return err
				}
				if subscriptions[i].Currency.Base.String() == "" || subscriptions[i].Currency.Quote.String() == "" {
					return errIncompleteCurrencyPair
				}
				instrumentID = format.Format(subscriptions[i].Currency)
			}
		}
		if arg.Channel == okxChannelInstruments ||
			arg.Channel == okxChannelPositions ||
			arg.Channel == okxChannelOrders ||
			arg.Channel == okxChannelAlgoOrders ||
			arg.Channel == okxChannelAlgoAdvance ||
			arg.Channel == okxChannelLiquidationWarning ||
			arg.Channel == okxChannelSpotGridOrder ||
			arg.Channel == okxChannelGridOrdersContract ||
			arg.Channel == okxChannelEstimatedPrice {
			instrumentType, err = ok.GetInstrumentTypeFromAssetItem(subscriptions[i].Asset)
			if err != nil {
				return err
			}
		}

		if arg.Channel == okxChannelPositions ||
			arg.Channel == okxChannelOrders ||
			arg.Channel == okxChannelAlgoOrders ||
			arg.Channel == okxChannelEstimatedPrice ||
			arg.Channel == okxChannelOptSummary {
			underlying, _ = ok.GetUnderlying(subscriptions[i].Currency, subscriptions[i].Asset)
		}
		arg.InstrumentID = instrumentID
		arg.Underlying = underlying
		arg.InstrumentType = instrumentType
		arg.UID = uid
		arg.AlgoID = algoID

		if authSubscription {
			var authChunk []byte
			authChannels = append(authChannels, subscriptions[i])
			authRequests.Arguments = append(authRequests.Arguments, arg)
			authChunk, err = json.Marshal(authRequests)
			if err != nil {
				return err
			}
			if len(authChunk) > maxConnByteLen {
				authRequests.Arguments = authRequests.Arguments[:len(authRequests.Arguments)-1]
				i--
				err = ok.Websocket.AuthConn.SendJSONMessage(authRequests)
				if err != nil {
					return err
				}
				if operation == operationUnsubscribe {
					ok.Websocket.RemoveSuccessfulUnsubscriptions(channels...)
				} else {
					ok.Websocket.AddSuccessfulSubscriptions(channels...)
				}
				authChannels = []stream.ChannelSubscription{}
				authRequests.Arguments = []SubscriptionInfo{}
			}
		} else {
			var chunk []byte
			channels = append(channels, subscriptions[i])
			request.Arguments = append(request.Arguments, arg)
			chunk, err = json.Marshal(request)
			if err != nil {
				return err
			}
			if len(chunk) > maxConnByteLen {
				i--
				err = ok.Websocket.Conn.SendJSONMessage(request)
				if err != nil {
					return err
				}
				if operation == operationUnsubscribe {
					ok.Websocket.RemoveSuccessfulUnsubscriptions(channels...)
				} else {
					ok.Websocket.AddSuccessfulSubscriptions(channels...)
				}
				channels = []stream.ChannelSubscription{}
				request.Arguments = []SubscriptionInfo{}
				continue
			}
		}
	}
	if len(request.Arguments) > 0 {
		err = ok.Websocket.Conn.SendJSONMessage(request)
		if err != nil {
			return err
		}
	}

	if len(authRequests.Arguments) > 0 && ok.Websocket.CanUseAuthenticatedEndpoints() {
		err = ok.Websocket.AuthConn.SendJSONMessage(authRequests)
		if err != nil {
			return err
		}
	}
	if err != nil {
		return err
	}

	if operation == operationUnsubscribe {
		channels = append(channels, authChannels...)
		ok.Websocket.RemoveSuccessfulUnsubscriptions(channels...)
	} else {
		channels = append(channels, authChannels...)
		ok.Websocket.AddSuccessfulSubscriptions(channels...)
	}
	return nil
}

// WsReadData read coming messages thought the websocket connection and process the data.
func (ok *Okx) WsReadData() {
	defer ok.Websocket.Wg.Done()
	for {
		select {
		case <-ok.Websocket.ShutdownC:
			select {
			case resp := <-responseStream:
				err := ok.WsHandleData(resp.Raw)
				if err != nil {
					select {
					case ok.Websocket.DataHandler <- err:
					default:
						log.Errorf(log.WebsocketMgr, "%s websocket handle data error: %v", ok.Name, err)
					}
				}
			default:
			}
			return
		case resp := <-responseStream:
			err := ok.WsHandleData(resp.Raw)
			if err != nil {
				ok.Websocket.DataHandler <- err
			}
		}
	}
}

// WsHandleData will read websocket raw data and pass to appropriate handler
func (ok *Okx) WsHandleData(respRaw []byte) error {
	var resp wsIncomingData
	err := json.Unmarshal(respRaw, &resp)
	if err != nil {
		if bytes.Equal(respRaw, pongMsg) {
			return nil
		}
		return err
	}
	if (resp.Event != "" && (resp.Event == "login" || resp.Event == "error")) || resp.Operation != "" {
		ok.WsResponseMultiplexer.Message <- &resp
		return nil
	}
	if len(resp.Data) == 0 {
		return nil
	}
	switch resp.Argument.Channel {
	case okxChannelCandle1Y, okxChannelCandle6M, okxChannelCandle3M, okxChannelCandle1M, okxChannelCandle1W,
		okxChannelCandle1D, okxChannelCandle2D, okxChannelCandle3D, okxChannelCandle5D, okxChannelCandle12H,
		okxChannelCandle6H, okxChannelCandle4H, okxChannelCandle2H, okxChannelCandle1H, okxChannelCandle30m,
		okxChannelCandle15m, okxChannelCandle5m, okxChannelCandle3m, okxChannelCandle1m, okxChannelCandle1Yutc,
		okxChannelCandle3Mutc, okxChannelCandle1Mutc, okxChannelCandle1Wutc, okxChannelCandle1Dutc,
		okxChannelCandle2Dutc, okxChannelCandle3Dutc, okxChannelCandle5Dutc, okxChannelCandle12Hutc,
		okxChannelCandle6Hutc:
		return ok.wsProcessCandles(respRaw)
	case okxChannelIndexCandle1Y, okxChannelIndexCandle6M, okxChannelIndexCandle3M, okxChannelIndexCandle1M,
		okxChannelIndexCandle1W, okxChannelIndexCandle1D, okxChannelIndexCandle2D, okxChannelIndexCandle3D,
		okxChannelIndexCandle5D, okxChannelIndexCandle12H, okxChannelIndexCandle6H, okxChannelIndexCandle4H,
		okxChannelIndexCandle2H, okxChannelIndexCandle1H, okxChannelIndexCandle30m, okxChannelIndexCandle15m,
		okxChannelIndexCandle5m, okxChannelIndexCandle3m, okxChannelIndexCandle1m, okxChannelIndexCandle1Yutc,
		okxChannelIndexCandle3Mutc, okxChannelIndexCandle1Mutc, okxChannelIndexCandle1Wutc,
		okxChannelIndexCandle1Dutc, okxChannelIndexCandle2Dutc, okxChannelIndexCandle3Dutc, okxChannelIndexCandle5Dutc,
		okxChannelIndexCandle12Hutc, okxChannelIndexCandle6Hutc:
		return ok.wsProcessIndexCandles(respRaw)
	case okxChannelTickers:
		return ok.wsProcessTickers(respRaw)
	case okxChannelIndexTickers:
		var response WsIndexTicker
		return ok.wsProcessPushData(respRaw, &response)
	case okxChannelStatus:
		var response WsSystemStatusResponse
		return ok.wsProcessPushData(respRaw, &response)
	case okxChannelPublicStrucBlockTrades:
		var response WsPublicTradesResponse
		return ok.wsProcessPushData(respRaw, &response)
	case okxChannelBlockTickers:
		var response WsBlockTicker
		return ok.wsProcessPushData(respRaw, &response)
	case okxChannelAccountGreeks:
		var response WsGreeks
		return ok.wsProcessPushData(respRaw, &response)
	case okxChannelAccount:
		var response WsAccountChannelPushData
		return ok.wsProcessPushData(respRaw, &response)
	case okxChannelPositions,
		okxChannelLiquidationWarning:
		var response WsPositionResponse
		return ok.wsProcessPushData(respRaw, &response)
	case okxChannelBalanceAndPosition:
		var response WsBalanceAndPosition
		return ok.wsProcessPushData(respRaw, &response)
	case okxChannelOrders:
		return ok.wsProcessOrders(respRaw)
	case okxChannelAlgoOrders:
		var response WsAlgoOrder
		return ok.wsProcessPushData(respRaw, &response)
	case okxChannelAlgoAdvance:
		var response WsAdvancedAlgoOrder
		return ok.wsProcessPushData(respRaw, &response)
	case okxChannelRFQs:
		var response WsRFQ
		return ok.wsProcessPushData(respRaw, &response)
	case okxChannelQuotes:
		var response WsQuote
		return ok.wsProcessPushData(respRaw, &response)
	case okxChannelStructureBlockTrades:
		var response WsStructureBlocTrade
		return ok.wsProcessPushData(respRaw, &response)
	case okxChannelSpotGridOrder:
		var response WsSpotGridAlgoOrder
		return ok.wsProcessPushData(respRaw, &response)
	case okxChannelGridOrdersContract:
		var response WsContractGridAlgoOrder
		return ok.wsProcessPushData(respRaw, &response)
	case okxChannelGridPositions:
		var response WsContractGridAlgoOrder
		return ok.wsProcessPushData(respRaw, &response)
	case okcChannelGridSubOrders:
		var response WsGridSubOrderData
		return ok.wsProcessPushData(respRaw, &response)
	case okxChannelInstruments:
		var response WSInstrumentResponse
		return ok.wsProcessPushData(respRaw, &response)
	case okxChannelOpenInterest:
		var response WSOpenInterestResponse
		return ok.wsProcessPushData(respRaw, &response)
	case okxChannelTrades:
		return ok.wsProcessTrades(respRaw)
	case okxChannelEstimatedPrice:
		var response WsDeliveryEstimatedPrice
		return ok.wsProcessPushData(respRaw, &response)
	case okxChannelMarkPrice,
		okxChannelPriceLimit:
		var response WsMarkPrice
		return ok.wsProcessPushData(respRaw, &response)
	case okxChannelOrderBooks,
		okxChannelOrderBooks5,
		okxChannelOrderBooks50TBT,
		okxChannelBBOTBT,
		okxChannelOrderBooksTBT:
		return ok.wsProcessOrderBooks(respRaw)
	case okxChannelOptSummary:
		var response WsOptionSummary
		return ok.wsProcessPushData(respRaw, &response)
	case okxChannelFundingRate:
		var response WsFundingRate
		return ok.wsProcessPushData(respRaw, &response)
	case okxChannelMarkPriceCandle1Y, okxChannelMarkPriceCandle6M, okxChannelMarkPriceCandle3M, okxChannelMarkPriceCandle1M,
		okxChannelMarkPriceCandle1W, okxChannelMarkPriceCandle1D, okxChannelMarkPriceCandle2D, okxChannelMarkPriceCandle3D,
		okxChannelMarkPriceCandle5D, okxChannelMarkPriceCandle12H, okxChannelMarkPriceCandle6H, okxChannelMarkPriceCandle4H,
		okxChannelMarkPriceCandle2H, okxChannelMarkPriceCandle1H, okxChannelMarkPriceCandle30m, okxChannelMarkPriceCandle15m,
		okxChannelMarkPriceCandle5m, okxChannelMarkPriceCandle3m, okxChannelMarkPriceCandle1m, okxChannelMarkPriceCandle1Yutc,
		okxChannelMarkPriceCandle3Mutc, okxChannelMarkPriceCandle1Mutc, okxChannelMarkPriceCandle1Wutc, okxChannelMarkPriceCandle1Dutc,
		okxChannelMarkPriceCandle2Dutc, okxChannelMarkPriceCandle3Dutc, okxChannelMarkPriceCandle5Dutc, okxChannelMarkPriceCandle12Hutc,
		okxChannelMarkPriceCandle6Hutc:
		return ok.wsHandleMarkPriceCandles(respRaw)
	default:
		ok.Websocket.DataHandler <- stream.UnhandledMessageWarning{Message: ok.Name + stream.UnhandledMessage + string(respRaw)}
		return nil
	}
}

// wsProcessIndexCandles processes index candlestick data
func (ok *Okx) wsProcessIndexCandles(respRaw []byte) error {
	if respRaw == nil {
		return errNilArgument
	}
	response := struct {
		Argument SubscriptionInfo `json:"arg"`
		Data     [][5]string      `json:"data"`
	}{}
	err := json.Unmarshal(respRaw, &response)
	if err != nil {
		return err
	}
	if len(response.Data) == 0 {
		return errNoCandlestickDataFound
	}
	pair, err := ok.GetPairFromInstrumentID(response.Argument.InstrumentID)
	if err != nil {
		return err
	}
	assets, err := ok.GetAssetsFromInstrumentTypeOrID(response.Argument.InstrumentType, response.Argument.InstrumentID)
	if err != nil {
		return err
	}
	candleInterval := strings.TrimPrefix(response.Argument.Channel, candle)
	for i := range response.Data {
		candlesData := response.Data[i]
		timestamp, err := strconv.ParseInt(candlesData[0], 10, 64)
		if err != nil {
			return err
		}
		myCandle := stream.KlineData{
			Pair:      pair,
			Exchange:  ok.Name,
			Timestamp: time.UnixMilli(timestamp),
			Interval:  candleInterval,
		}
		myCandle.OpenPrice, err = strconv.ParseFloat(candlesData[1], 64)
		if err != nil {
			return err
		}
		myCandle.HighPrice, err = strconv.ParseFloat(candlesData[2], 64)
		if err != nil {
			return err
		}
		myCandle.LowPrice, err = strconv.ParseFloat(candlesData[3], 64)
		if err != nil {
			return err
		}
		myCandle.ClosePrice, err = strconv.ParseFloat(candlesData[4], 64)
		if err != nil {
			return err
		}
		for i := range assets {
			myCandle.AssetType = assets[i]
			ok.Websocket.DataHandler <- myCandle
		}
	}
	return nil
}

// wsProcessOrderBooks processes "snapshot" and "update" order book
func (ok *Okx) wsProcessOrderBooks(data []byte) error {
	var response WsOrderBook
	var err error
	err = json.Unmarshal(data, &response)
	if err != nil {
		return err
	}
	if response.Argument.Channel == okxChannelOrderBooks &&
		response.Action != wsOrderbookUpdate &&
		response.Action != wsOrderbookSnapshot {
		return errors.New("invalid order book action")
	}
	var pair currency.Pair
	var assets []asset.Item
	assets, err = ok.GetAssetsFromInstrumentTypeOrID(response.Argument.InstrumentType, response.Argument.InstrumentID)
	if err != nil {
		return err
	}
	pair, err = ok.GetPairFromInstrumentID(response.Argument.InstrumentID)
	if err != nil {
		return err
	}
	if !pair.IsPopulated() {
		return errIncompleteCurrencyPair
	}
	pair.Delimiter = currency.DashDelimiter
	for i := range response.Data {
		if response.Action == wsOrderbookSnapshot {
			err = ok.WsProcessSnapshotOrderBook(response.Data[i], pair, assets)
		} else {
			if len(response.Data[i].Asks) == 0 && len(response.Data[i].Bids) == 0 {
				return nil
			}
			err = ok.WsProcessUpdateOrderbook(response.Data[i], pair, assets)
		}
		if err != nil {
			if errors.Is(err, errInvalidChecksum) {
				err = ok.Subscribe([]stream.ChannelSubscription{
					{
						Channel:  response.Argument.Channel,
						Asset:    assets[0],
						Currency: pair,
					},
				})
				if err != nil {
					ok.Websocket.DataHandler <- err
				}
			} else {
				return err
			}
		}
	}
	if ok.Verbose {
		log.Debugf(log.ExchangeSys,
			"%s passed checksum for pair %v",
			ok.Name, pair,
		)
	}
	return nil
}

// WsProcessSnapshotOrderBook processes snapshot order books
func (ok *Okx) WsProcessSnapshotOrderBook(data WsOrderBookData, pair currency.Pair, assets []asset.Item) error {
	signedChecksum, err := ok.CalculateOrderbookChecksum(data)
	if err != nil {
		return fmt.Errorf("%w %v: unable to calculate orderbook checksum: %s",
			errInvalidChecksum,
			pair,
			err)
	}
	if signedChecksum != data.Checksum {
		return fmt.Errorf("%w %v",
			errInvalidChecksum,
			pair)
	}

	asks, err := ok.AppendWsOrderbookItems(data.Asks)
	if err != nil {
		return err
	}
	bids, err := ok.AppendWsOrderbookItems(data.Bids)
	if err != nil {
		return err
	}
	for i := range assets {
		newOrderBook := orderbook.Base{
			Asset:           assets[i],
			Asks:            asks,
			Bids:            bids,
			LastUpdated:     data.Timestamp.Time(),
			Pair:            pair,
			Exchange:        ok.Name,
			VerifyOrderbook: ok.CanVerifyOrderbook,
		}
		err = ok.Websocket.Orderbook.LoadSnapshot(&newOrderBook)
		if err != nil {
			return err
		}
	}
	return nil
}

// WsProcessUpdateOrderbook updates an existing orderbook using websocket data
// After merging WS data, it will sort, validate and finally update the existing
// orderbook
func (ok *Okx) WsProcessUpdateOrderbook(data WsOrderBookData, pair currency.Pair, assets []asset.Item) error {
	update := orderbook.Update{
		Pair: pair,
	}
	var err error
	update.Asks, err = ok.AppendWsOrderbookItems(data.Asks)
	if err != nil {
		return err
	}
	update.Bids, err = ok.AppendWsOrderbookItems(data.Bids)
	if err != nil {
		return err
	}
	update.Checksum = uint32(data.Checksum)
	for i := range assets {
		ob := update
		ob.Asset = assets[i]
		err = ok.Websocket.Orderbook.Update(&ob)
		if err != nil {
			return err
		}
	}
	return nil
}

// AppendWsOrderbookItems adds websocket orderbook data bid/asks into an orderbook item array
func (ok *Okx) AppendWsOrderbookItems(entries [][4]string) ([]orderbook.Item, error) {
	items := make([]orderbook.Item, len(entries))
	for j := range entries {
		amount, err := strconv.ParseFloat(entries[j][1], 64)
		if err != nil {
			return nil, err
		}
		price, err := strconv.ParseFloat(entries[j][0], 64)
		if err != nil {
			return nil, err
		}
		items[j] = orderbook.Item{Amount: amount, Price: price}
	}
	return items, nil
}

// CalculateUpdateOrderbookChecksum alternates over the first 25 bid and ask
// entries of a merged orderbook. The checksum is made up of the price and the
// quantity with a semicolon (:) deliminating them. This will also work when
// there are less than 25 entries (for whatever reason)
// eg Bid:Ask:Bid:Ask:Ask:Ask
func (ok *Okx) CalculateUpdateOrderbookChecksum(orderbookData *orderbook.Base, checksumVal uint32) error {
	var checksum strings.Builder
	for i := 0; i < allowableIterations; i++ {
		if len(orderbookData.Bids)-1 >= i {
			price := strconv.FormatFloat(orderbookData.Bids[i].Price, 'f', -1, 64)
			amount := strconv.FormatFloat(orderbookData.Bids[i].Amount, 'f', -1, 64)
			checksum.WriteString(price + wsOrderbookChecksumDelimiter + amount + wsOrderbookChecksumDelimiter)
		}
		if len(orderbookData.Asks)-1 >= i {
			price := strconv.FormatFloat(orderbookData.Asks[i].Price, 'f', -1, 64)
			amount := strconv.FormatFloat(orderbookData.Asks[i].Amount, 'f', -1, 64)
			checksum.WriteString(price + wsOrderbookChecksumDelimiter + amount + wsOrderbookChecksumDelimiter)
		}
	}
	checksumStr := strings.TrimSuffix(checksum.String(), wsOrderbookChecksumDelimiter)
	if crc32.ChecksumIEEE([]byte(checksumStr)) != checksumVal {
		return fmt.Errorf("%s order book update checksum failed for pair %v", ok.Name, orderbookData.Pair)
	}
	return nil
}

// CalculateOrderbookChecksum alternates over the first 25 bid and ask entries from websocket data.
func (ok *Okx) CalculateOrderbookChecksum(orderbookData WsOrderBookData) (int32, error) {
	var checksum strings.Builder
	for i := 0; i < allowableIterations; i++ {
		if len(orderbookData.Bids)-1 >= i {
			bidPrice := orderbookData.Bids[i][0]
			bidAmount := orderbookData.Bids[i][1]
			checksum.WriteString(
				bidPrice +
					wsOrderbookChecksumDelimiter +
					bidAmount +
					wsOrderbookChecksumDelimiter)
		}
		if len(orderbookData.Asks)-1 >= i {
			askPrice := orderbookData.Asks[i][0]
			askAmount := orderbookData.Asks[i][1]
			checksum.WriteString(askPrice +
				wsOrderbookChecksumDelimiter +
				askAmount +
				wsOrderbookChecksumDelimiter)
		}
	}
	checksumStr := strings.TrimSuffix(checksum.String(), wsOrderbookChecksumDelimiter)
	return int32(crc32.ChecksumIEEE([]byte(checksumStr))), nil
}

// wsHandleMarkPriceCandles processes candlestick mark price push data as a result of  subscription to "mark-price-candle*" channel.
func (ok *Okx) wsHandleMarkPriceCandles(data []byte) error {
	tempo := &struct {
		Argument SubscriptionInfo `json:"arg"`
		Data     [][5]string      `json:"data"`
	}{}
	var err error
	err = json.Unmarshal(data, tempo)
	if err != nil {
		return err
	}
	var tsInt int64
	var ts time.Time
	var op float64
	var hp float64
	var lp float64
	var cp float64
	candles := make([]CandlestickMarkPrice, len(tempo.Data))
	for x := range tempo.Data {
		tsInt, err = strconv.ParseInt(tempo.Data[x][0], 10, 64)
		if err != nil {
			return err
		}
		ts = time.UnixMilli(tsInt)
		op, err = strconv.ParseFloat(tempo.Data[x][1], 64)
		if err != nil {
			return err
		}
		hp, err = strconv.ParseFloat(tempo.Data[x][2], 64)
		if err != nil {
			return err
		}
		lp, err = strconv.ParseFloat(tempo.Data[x][3], 64)
		if err != nil {
			return err
		}
		cp, err = strconv.ParseFloat(tempo.Data[x][4], 64)
		if err != nil {
			return err
		}
		candles[x] = CandlestickMarkPrice{
			Timestamp:    ts,
			OpenPrice:    op,
			HighestPrice: hp,
			LowestPrice:  lp,
			ClosePrice:   cp,
		}
	}
	ok.Websocket.DataHandler <- candles
	return nil
}

// wsProcessTrades handles a list of trade information.
func (ok *Okx) wsProcessTrades(data []byte) error {
	var response WsTradeOrder
	err := json.Unmarshal(data, &response)
	if err != nil {
		return err
	}
	assets, err := ok.GetAssetsFromInstrumentTypeOrID(response.Argument.InstrumentType, response.Argument.InstrumentID)
	if err != nil {
		return err
	}
	trades := make([]trade.Data, 0, len(response.Data)*len(assets))
	for i := range response.Data {
		var pair currency.Pair
		pair, err = ok.GetPairFromInstrumentID(response.Data[i].InstrumentID)
		if err != nil {
			return err
		}
		var side order.Side
		side, err = order.StringToOrderSide(response.Data[i].Side)
		if err != nil {
			return err
		}
		for j := range assets {
			trades = append(trades, trade.Data{
				Amount:       response.Data[i].Quantity,
				AssetType:    assets[j],
				CurrencyPair: pair,
				Exchange:     ok.Name,
				Side:         side,
				Timestamp:    response.Data[i].Timestamp.Time(),
				TID:          response.Data[i].TradeID,
				Price:        response.Data[i].Price,
			})
		}
	}
	return trade.AddTradesToBuffer(ok.Name, trades...)
}

// wsProcessOrders handles websocket order push data responses.
func (ok *Okx) wsProcessOrders(respRaw []byte) error {
	var response WsOrderResponse
	var pair currency.Pair
	err := json.Unmarshal(respRaw, &response)
	if err != nil {
		return err
	}
	a := GetAssetTypeFromInstrumentType(response.Argument.InstrumentType)
	for x := range response.Data {
		orderType, err := order.StringToOrderType(response.Data[x].OrderType)
		if err != nil {
			ok.Websocket.DataHandler <- order.ClassificationError{
				Exchange: ok.Name,
				OrderID:  response.Data[x].OrderID,
				Err:      err,
			}
		}
		orderStatus, err := order.StringToOrderStatus(response.Data[x].State)
		if err != nil {
			ok.Websocket.DataHandler <- order.ClassificationError{
				Exchange: ok.Name,
				OrderID:  response.Data[x].OrderID,
				Err:      err,
			}
		}
		pair, err = ok.GetPairFromInstrumentID(response.Data[x].InstrumentID)
		if err != nil {
			return err
		}
		ok.Websocket.DataHandler <- &order.Detail{
			Price:           response.Data[x].Price,
			Amount:          response.Data[x].Size,
			ExecutedAmount:  response.Data[x].LastFilledSize.Float64(),
			RemainingAmount: response.Data[x].AccumulatedFillSize.Float64() - response.Data[x].LastFilledSize.Float64(),
			Exchange:        ok.Name,
			OrderID:         response.Data[x].OrderID,
			Type:            orderType,
			Side:            response.Data[x].Side,
			Status:          orderStatus,
			AssetType:       a,
			Date:            response.Data[x].CreationTime,
			Pair:            pair,
		}
	}
	return nil
}

// wsProcessCandles handler to get a list of candlestick messages.
func (ok *Okx) wsProcessCandles(respRaw []byte) error {
	if respRaw == nil {
		return errNilArgument
	}
	response := struct {
		Argument SubscriptionInfo `json:"arg"`
		Data     [][7]string      `json:"data"`
	}{}
	err := json.Unmarshal(respRaw, &response)
	if err != nil {
		return err
	}
	if len(response.Data) == 0 {
		return errNoCandlestickDataFound
	}
	pair, err := ok.GetPairFromInstrumentID(response.Argument.InstrumentID)
	if err != nil {
		return err
	}
	var assets []asset.Item
	assets, err = ok.GetAssetsFromInstrumentTypeOrID(response.Argument.InstrumentType, response.Argument.InstrumentID)
	if err != nil {
		return err
	}
	candleInterval := strings.TrimPrefix(response.Argument.Channel, candle)
	for i := range response.Data {
		var ticks int64
		var timestamp time.Time
		var o, h, l, c, v float64
		ticks, err = strconv.ParseInt(response.Data[i][0], 10, 64)
		if err != nil {
			return err
		}
		timestamp = time.UnixMilli(ticks)
		o, err = strconv.ParseFloat(response.Data[i][1], 64)
		if err != nil {
			return err
		}
		h, err = strconv.ParseFloat(response.Data[i][2], 64)
		if err != nil {
			return err
		}
		l, err = strconv.ParseFloat(response.Data[i][3], 64)
		if err != nil {
			return err
		}
		c, err = strconv.ParseFloat(response.Data[i][4], 64)
		if err != nil {
			return err
		}
		v, err = strconv.ParseFloat(response.Data[i][5], 64)
		if err != nil {
			return err
		}

		for j := range assets {
			ok.Websocket.DataHandler <- stream.KlineData{
				Timestamp:  timestamp,
				Pair:       pair,
				AssetType:  assets[j],
				Exchange:   ok.Name,
				Interval:   candleInterval,
				OpenPrice:  o,
				ClosePrice: c,
				HighPrice:  h,
				LowPrice:   l,
				Volume:     v,
			}
		}
	}
	return nil
}

// wsProcessTickers handles the trade ticker information.
func (ok *Okx) wsProcessTickers(data []byte) error {
	var response WSTickerResponse
	err := json.Unmarshal(data, &response)
	if err != nil {
		return err
	}
	for i := range response.Data {
		var assets []asset.Item
		assets, err = ok.GetAssetsFromInstrumentTypeOrID(response.Argument.InstrumentType, response.Data[i].InstrumentID)
		if err != nil {
			return err
		}
		var c currency.Pair
		c, err = ok.GetPairFromInstrumentID(response.Data[i].InstrumentID)
		if err != nil {
			return err
		}
		var baseVolume float64
		var quoteVolume float64
		if cap(assets) == 2 {
			baseVolume = response.Data[i].Vol24H.Float64()
			quoteVolume = response.Data[i].VolCcy24H.Float64()
		} else {
			baseVolume = response.Data[i].VolCcy24H.Float64()
			quoteVolume = response.Data[i].Vol24H.Float64()
		}

		for j := range assets {
			ok.Websocket.DataHandler <- &ticker.Price{
				ExchangeName: ok.Name,
				Open:         response.Data[i].Open24H.Float64(),
				Volume:       baseVolume,
				QuoteVolume:  quoteVolume,
				High:         response.Data[i].High24H.Float64(),
				Low:          response.Data[i].Low24H.Float64(),
				Bid:          response.Data[i].BidPrice.Float64(),
				Ask:          response.Data[i].BestAskPrice.Float64(),
				BidSize:      response.Data[i].BidSize.Float64(),
				AskSize:      response.Data[i].BestAskSize.Float64(),
				Last:         response.Data[i].LastTradePrice.Float64(),
				AssetType:    assets[j],
				Pair:         c,
				LastUpdated:  response.Data[i].TickerDataGenerationTime.Time(),
			}
		}
	}
	return nil
}

// GenerateDefaultSubscriptions returns a list of default subscription message.
func (ok *Okx) GenerateDefaultSubscriptions() ([]stream.ChannelSubscription, error) {
	var subscriptions []stream.ChannelSubscription
	assets := ok.GetAssetTypes(true)
	subs := make([]string, 0, len(defaultSubscribedChannels)+len(defaultAuthChannels))
	subs = append(subs, defaultSubscribedChannels...)
	if ok.Websocket.CanUseAuthenticatedEndpoints() {
		subs = append(subs, defaultAuthChannels...)
	}
	for c := range subs {
		switch subs[c] {
		case okxChannelOrders:
			for x := range assets {
				subscriptions = append(subscriptions, stream.ChannelSubscription{
					Channel: subs[c],
					Asset:   assets[x],
				})
			}
		case okxChannelCandle5m, okxChannelTickers, okxChannelOrderBooks, okxChannelFundingRate, okxChannelOrderBooks5, okxChannelOrderBooks50TBT, okxChannelOrderBooksTBT, okxChannelTrades:
			for x := range assets {
				pairs, err := ok.GetEnabledPairs(assets[x])
				if err != nil {
					return nil, err
				}
				for p := range pairs {
					subscriptions = append(subscriptions, stream.ChannelSubscription{
						Channel:  subs[c],
						Asset:    assets[x],
						Currency: pairs[p],
					})
				}
			}
		default:
			subscriptions = append(subscriptions, stream.ChannelSubscription{
				Channel: subs[c],
			})
		}
	}
	if len(subscriptions) >= 240 {
		log.Warnf(log.WebsocketMgr, "OKx has 240 subscription limit, only subscribing within limit. Requested %v", len(subscriptions))
		subscriptions = subscriptions[:239]
	}
	return subscriptions, nil
}

// wsProcessPushData processes push data coming through the websocket channel
func (ok *Okx) wsProcessPushData(data []byte, resp interface{}) error {
	if err := json.Unmarshal(data, resp); err != nil {
		return err
	}
	ok.Websocket.DataHandler <- resp
	return nil
}

// Websocket Trade methods

// WsPlaceOrder places an order thought the websocket connection stream, and returns a SubmitResponse and error message.
func (ok *Okx) WsPlaceOrder(arg *PlaceOrderRequestParam) (*OrderData, error) {
	if arg == nil {
		return nil, errNilArgument
	}
	err := ok.validatePlaceOrderParams(arg)
	if err != nil {
		return nil, err
	}
	randomID, err := common.GenerateRandomString(32, common.SmallLetters, common.CapitalLetters, common.NumberCharacters)
	if err != nil {
		return nil, err
	}
	input := WsPlaceOrderInput{
		ID:        randomID,
		Arguments: []PlaceOrderRequestParam{*arg},
		Operation: okxOpOrder,
	}
	err = ok.Websocket.AuthConn.SendJSONMessage(input)
	if err != nil {
		return nil, err
	}
	timer := time.NewTimer(ok.WebsocketResponseMaxLimit)
	wsResponse := make(chan *wsIncomingData)
	ok.WsResponseMultiplexer.Register <- &wsRequestInfo{
		ID:   randomID,
		Chan: wsResponse,
	}
	defer func() { ok.WsResponseMultiplexer.Unregister <- randomID }()
	for {
		select {
		case data := <-wsResponse:
			if data.Operation == okxOpOrder && data.ID == input.ID {
				if data.Code == "0" || data.Code == "1" {
					resp, err := data.copyToPlaceOrderResponse()
					if err != nil {
						return nil, err
					}
					if len(resp.Data) != 1 {
						return nil, errNoValidResponseFromServer
					}
					if data.Code == "1" {
						return nil, fmt.Errorf("error code:%s message: %s", resp.Data[0].SCode, resp.Data[0].SMessage)
					}
					return &resp.Data[0], nil
				}
				return nil, fmt.Errorf("error code:%s message: %v", data.Code, ErrorCodes[data.Code])
			}
			continue
		case <-timer.C:
			timer.Stop()
			return nil, fmt.Errorf("%s websocket connection: timeout waiting for response with an operation: %v",
				ok.Name,
				input.Operation)
		}
	}
}

// WsPlaceMultipleOrder creates an order through the websocket stream.
func (ok *Okx) WsPlaceMultipleOrder(args []PlaceOrderRequestParam) ([]OrderData, error) {
	var err error
	for x := range args {
		arg := args[x]
		err = ok.validatePlaceOrderParams(&arg)
		if err != nil {
			return nil, err
		}
	}
	randomID, err := common.GenerateRandomString(4, common.NumberCharacters)
	if err != nil {
		return nil, err
	}
	input := WsPlaceOrderInput{
		ID:        randomID,
		Arguments: args,
		Operation: okxOpBatchOrders,
	}
	err = ok.Websocket.AuthConn.SendJSONMessage(input)
	if err != nil {
		return nil, err
	}
	timer := time.NewTimer(ok.WebsocketResponseMaxLimit)
	wsResponse := make(chan *wsIncomingData)
	ok.WsResponseMultiplexer.Register <- &wsRequestInfo{
		ID:   randomID,
		Chan: wsResponse,
	}
	defer func() { ok.WsResponseMultiplexer.Unregister <- randomID }()
	for {
		select {
		case data := <-wsResponse:
			if data.Operation == okxOpBatchOrders && data.ID == input.ID {
				if data.Code == "0" || data.Code == "2" {
					var resp *WSOrderResponse
					resp, err = data.copyToPlaceOrderResponse()
					if err != nil {
						return nil, err
					}
					return resp.Data, nil
				}
				var resp WsOrderActionResponse
				err = resp.populateFromIncomingData(data)
				if err != nil {
					return nil, err
				}
				err = json.Unmarshal(data.Data, &(resp.Data))
				if err != nil {
					return nil, err
				}
				if len(data.Data) == 0 {
					return nil, fmt.Errorf("error code:%s message: %v", data.Code, ErrorCodes[data.Code])
				}
				var errs error
				for x := range resp.Data {
					if resp.Data[x].SCode != "0" {
						errs = common.AppendError(errs, fmt.Errorf("error code:%s message: %s", resp.Data[x].SCode, resp.Data[x].SMessage))
					}
				}
				return nil, errs
			}
			continue
		case <-timer.C:
			timer.Stop()
			return nil, fmt.Errorf("%s websocket connection: timeout waiting for response with an operation: %v",
				ok.Name,
				input.Operation)
		}
	}
}

// WsCancelOrder websocket function to cancel a trade order
func (ok *Okx) WsCancelOrder(arg CancelOrderRequestParam) (*OrderData, error) {
	if arg.InstrumentID == "" {
		return nil, errMissingInstrumentID
	}
	if arg.OrderID == "" && arg.ClientSupplierOrderID == "" {
		return nil, fmt.Errorf("either order id or client supplier id is required")
	}
	randomID, err := common.GenerateRandomString(4, common.NumberCharacters)
	if err != nil {
		return nil, err
	}
	input := WsCancelOrderInput{
		ID:        randomID,
		Arguments: []CancelOrderRequestParam{arg},
		Operation: okxOpCancelOrder,
	}
	err = ok.Websocket.AuthConn.SendJSONMessage(input)
	if err != nil {
		return nil, err
	}
	timer := time.NewTimer(ok.WebsocketResponseMaxLimit)
	wsResponse := make(chan *wsIncomingData)
	ok.WsResponseMultiplexer.Register <- &wsRequestInfo{
		ID:   randomID,
		Chan: wsResponse,
	}
	defer func() { ok.WsResponseMultiplexer.Unregister <- randomID }()
	for {
		select {
		case data := <-wsResponse:
			if data.Operation == okxOpCancelOrder && data.ID == input.ID {
				if data.Code == "0" || data.Code == "1" {
					resp, err := data.copyToPlaceOrderResponse()
					if err != nil {
						return nil, err
					}
					if len(resp.Data) != 1 {
						return nil, errNoValidResponseFromServer
					}
					if data.Code == "1" {
						return nil, fmt.Errorf("error code: %s message: %s", resp.Data[0].SCode, resp.Data[0].SMessage)
					}
					return &resp.Data[0], nil
				}
				return nil, fmt.Errorf("error code: %s message: %v", data.Code, ErrorCodes[data.Code])
			}
			continue
		case <-timer.C:
			timer.Stop()
			return nil, fmt.Errorf("%s websocket connection: timeout waiting for response with an operation: %v",
				ok.Name,
				input.Operation)
		}
	}
}

// WsCancelMultipleOrder cancel multiple order through the websocket channel.
func (ok *Okx) WsCancelMultipleOrder(args []CancelOrderRequestParam) ([]OrderData, error) {
	for x := range args {
		arg := args[x]
		if arg.InstrumentID == "" {
			return nil, errMissingInstrumentID
		}
		if arg.OrderID == "" && arg.ClientSupplierOrderID == "" {
			return nil, fmt.Errorf("either order id or client supplier id is required")
		}
	}
	randomID, err := common.GenerateRandomString(4, common.NumberCharacters)
	if err != nil {
		return nil, err
	}
	input := WsCancelOrderInput{
		ID:        randomID,
		Arguments: args,
		Operation: okxOpBatchCancelOrders,
	}
	err = ok.Websocket.AuthConn.SendJSONMessage(input)
	if err != nil {
		return nil, err
	}
	timer := time.NewTimer(ok.WebsocketResponseMaxLimit)
	wsResponse := make(chan *wsIncomingData)
	ok.WsResponseMultiplexer.Register <- &wsRequestInfo{
		ID:   randomID,
		Chan: wsResponse,
	}
	defer func() { ok.WsResponseMultiplexer.Unregister <- randomID }()
	for {
		select {
		case data := <-wsResponse:
			if data.Operation == okxOpBatchCancelOrders && data.ID == input.ID {
				if data.Code == "0" || data.Code == "2" {
					var resp *WSOrderResponse
					resp, err = data.copyToPlaceOrderResponse()
					if err != nil {
						return nil, err
					}
					return resp.Data, nil
				}
				if len(data.Data) == 0 {
					return nil, fmt.Errorf("error code:%s message: %v", data.Code, ErrorCodes[data.Code])
				}
				var resp WsOrderActionResponse
				err = resp.populateFromIncomingData(data)
				if err != nil {
					return nil, err
				}
				err = json.Unmarshal(data.Data, &(resp.Data))
				if err != nil {
					return nil, err
				}
				var errs error
				for x := range resp.Data {
					if resp.Data[x].SCode != "0" {
						errs = common.AppendError(errs, fmt.Errorf("error code:%s message: %v", resp.Data[x].SCode, resp.Data[x].SMessage))
					}
				}
				return nil, errs
			}
			continue
		case <-timer.C:
			timer.Stop()
			return nil, fmt.Errorf("%s websocket connection: timeout waiting for response with an operation: %v",
				ok.Name,
				input.Operation)
		}
	}
}

// WsAmendOrder method to amend trade order using a request thought the websocket channel.
func (ok *Okx) WsAmendOrder(arg *AmendOrderRequestParams) (*OrderData, error) {
	if arg == nil {
		return nil, errNilArgument
	}
	if arg.InstrumentID == "" {
		return nil, errMissingInstrumentID
	}
	if arg.ClientSuppliedOrderID == "" && arg.OrderID == "" {
		return nil, errMissingClientOrderIDOrOrderID
	}
	if arg.NewQuantity <= 0 && arg.NewPrice <= 0 {
		return nil, errInvalidNewSizeOrPriceInformation
	}
	randomID, err := common.GenerateRandomString(4, common.NumberCharacters)
	if err != nil {
		return nil, err
	}
	input := WsAmendOrderInput{
		ID:        randomID,
		Operation: okxOpAmendOrder,
		Arguments: []AmendOrderRequestParams{*arg},
	}
	err = ok.Websocket.AuthConn.SendJSONMessage(input)
	if err != nil {
		return nil, err
	}
	timer := time.NewTimer(ok.WebsocketResponseMaxLimit)
	wsResponse := make(chan *wsIncomingData)
	ok.WsResponseMultiplexer.Register <- &wsRequestInfo{
		ID:   randomID,
		Chan: wsResponse,
	}
	defer func() { ok.WsResponseMultiplexer.Unregister <- randomID }()
	for {
		select {
		case data := <-wsResponse:
			if data.Operation == okxOpAmendOrder && data.ID == input.ID {
				if data.Code == "0" || data.Code == "1" {
					resp, err := data.copyToPlaceOrderResponse()
					if err != nil {
						return nil, err
					}
					if len(resp.Data) != 1 {
						return nil, errNoValidResponseFromServer
					}
					if data.Code == "1" {
						return nil, fmt.Errorf("error code: %s message: %s", resp.Data[0].SCode, resp.Data[0].SMessage)
					}
					return &resp.Data[0], nil
				}
				return nil, fmt.Errorf("error code: %s message: %v", data.Code, ErrorCodes[data.Code])
			}
			continue
		case <-timer.C:
			timer.Stop()
			return nil, fmt.Errorf("%s websocket connection: timeout waiting for response with an operation: %v",
				ok.Name,
				input.Operation)
		}
	}
}

// WsAmendMultipleOrders a request through the websocket connection to amend multiple trade orders.
func (ok *Okx) WsAmendMultipleOrders(args []AmendOrderRequestParams) ([]OrderData, error) {
	for x := range args {
		if args[x].InstrumentID == "" {
			return nil, errMissingInstrumentID
		}
		if args[x].ClientSuppliedOrderID == "" && args[x].OrderID == "" {
			return nil, errMissingClientOrderIDOrOrderID
		}
		if args[x].NewQuantity <= 0 && args[x].NewPrice <= 0 {
			return nil, errInvalidNewSizeOrPriceInformation
		}
	}
	randomID, err := common.GenerateRandomString(4, common.NumberCharacters)
	if err != nil {
		return nil, err
	}
	input := &WsAmendOrderInput{
		ID:        randomID,
		Operation: okxOpBatchAmendOrders,
		Arguments: args,
	}
	err = ok.Websocket.AuthConn.SendJSONMessage(input)
	if err != nil {
		return nil, err
	}
	timer := time.NewTimer(ok.WebsocketResponseMaxLimit)
	wsResponse := make(chan *wsIncomingData)
	ok.WsResponseMultiplexer.Register <- &wsRequestInfo{
		ID:   randomID,
		Chan: wsResponse,
	}
	defer func() { ok.WsResponseMultiplexer.Unregister <- randomID }()
	for {
		select {
		case data := <-wsResponse:
			if data.Operation == okxOpBatchAmendOrders && data.ID == input.ID {
				if data.Code == "0" || data.Code == "2" {
					var resp *WSOrderResponse
					resp, err = data.copyToPlaceOrderResponse()
					if err != nil {
						return nil, err
					}
					return resp.Data, nil
				}
				if len(data.Data) == 0 {
					return nil, fmt.Errorf("error code:%s message: %v", data.Code, ErrorCodes[data.Code])
				}
				var resp WsOrderActionResponse
				err = resp.populateFromIncomingData(data)
				if err != nil {
					return nil, err
				}
				err = json.Unmarshal(data.Data, &(resp.Data))
				if err != nil {
					return nil, err
				}
				var errs error
				for x := range resp.Data {
					if resp.Data[x].SCode != "0" {
						errs = common.AppendError(errs, fmt.Errorf("error code:%s message: %v", resp.Data[x].SCode, resp.Data[x].SMessage))
					}
				}
				return nil, errs
			}
			continue
		case <-timer.C:
			timer.Stop()
			return nil, fmt.Errorf("%s websocket connection: timeout waiting for response with an operation: %v",
				ok.Name,
				input.Operation)
		}
	}
}

// Run this functions distributes websocket request responses to
func (m *wsRequestDataChannelsMultiplexer) Run() {
	tickerData := time.NewTicker(time.Second)
	for {
		select {
		case <-tickerData.C:
			for x, myChan := range m.WsResponseChannelsMap {
				if myChan == nil {
					delete(m.WsResponseChannelsMap, x)
				}
			}
		case id := <-m.Unregister:
			delete(m.WsResponseChannelsMap, id)
		case reg := <-m.Register:
			m.WsResponseChannelsMap[reg.ID] = reg
		case msg := <-m.Message:
			if msg.ID != "" && m.WsResponseChannelsMap[msg.ID] != nil {
				m.WsResponseChannelsMap[msg.ID].Chan <- msg
				continue
			}
			for _, myChan := range m.WsResponseChannelsMap {
				if (msg.Event == "error" || myChan.Event == operationLogin) &&
					(msg.Code == "60009" || msg.Code == "60022" || msg.Code == "0") &&
					strings.Contains(msg.Msg, myChan.Channel) {
					myChan.Chan <- msg
					continue
				} else if msg.Event != myChan.Event ||
					msg.Argument.Channel != myChan.Channel ||
					msg.Argument.InstrumentType != myChan.InstrumentType ||
					msg.Argument.InstrumentID != myChan.InstrumentID {
					continue
				}
				myChan.Chan <- msg
				break
			}
		}
	}
}

// wsChannelSubscription sends a subscription or unsubscription request for different channels through the websocket stream.
func (ok *Okx) wsChannelSubscription(operation, channel string, assetType asset.Item, pair currency.Pair, tInstrumentType, tInstrumentID, tUnderlying bool) error {
	if operation != operationSubscribe && operation != operationUnsubscribe {
		return errInvalidWebsocketEvent
	}
	if channel == "" {
		return errMissingValidChannelInformation
	}
	var underlying string
	var instrumentID string
	var instrumentType string
	var format currency.PairFormat
	var err error
	if tInstrumentType {
<<<<<<< HEAD
		instrumentType, err = ok.GetInstrumentTypeFromAssetItem(assetType)
		if err != nil {
			return err
=======
		instrumentType = ok.GetInstrumentTypeFromAssetItem(assetType)
		if instrumentType != okxInstTypeSpot &&
			instrumentType != okxInstTypeMargin &&
			instrumentType != okxInstTypeSwap &&
			instrumentType != okxInstTypeFutures &&
			instrumentType != okxInstTypeOption {
			instrumentType = okxInstTypeANY
>>>>>>> 466327cd
		}
	}
	if tUnderlying {
		if !pair.IsEmpty() {
			underlying, _ = ok.GetUnderlying(pair, assetType)
		}
	}
	if tInstrumentID {
		format, err = ok.GetPairFormat(assetType, false)
		if err != nil {
			return err
		}
		if !pair.IsPopulated() {
			return errIncompleteCurrencyPair
		}
		instrumentID = format.Format(pair)
		if err != nil {
			instrumentID = ""
		}
	}
	input := &SubscriptionOperationInput{
		Operation: operation,
		Arguments: []SubscriptionInfo{
			{
				Channel:        channel,
				InstrumentType: instrumentType,
				Underlying:     underlying,
				InstrumentID:   instrumentID,
			},
		},
	}
	ok.WsRequestSemaphore <- 1
	defer func() { <-ok.WsRequestSemaphore }()
	return ok.Websocket.Conn.SendJSONMessage(input)
}

// Private Channel Websocket methods

// wsAuthChannelSubscription send a subscription or unsubscription request for different channels through the websocket stream.
func (ok *Okx) wsAuthChannelSubscription(operation, channel string, assetType asset.Item, pair currency.Pair, uid, algoID string, params wsSubscriptionParameters) error {
	if operation != operationSubscribe && operation != operationUnsubscribe {
		return errInvalidWebsocketEvent
	}
	var underlying string
	var instrumentID string
	var instrumentType string
	var ccy string
	var err error
	var format currency.PairFormat
	if params.InstrumentType {
<<<<<<< HEAD
		instrumentType, err = ok.GetInstrumentTypeFromAssetItem(assetType)
		if err != nil {
			return err
=======
		instrumentType = ok.GetInstrumentTypeFromAssetItem(assetType)
		if instrumentType != okxInstTypeMargin &&
			instrumentType != okxInstTypeSwap &&
			instrumentType != okxInstTypeFutures &&
			instrumentType != okxInstTypeOption {
			instrumentType = okxInstTypeANY
>>>>>>> 466327cd
		}
	}
	if params.Underlying {
		if !pair.IsEmpty() {
			underlying, _ = ok.GetUnderlying(pair, assetType)
		}
	}
	if params.InstrumentID {
		format, err = ok.GetPairFormat(assetType, false)
		if err != nil {
			return err
		}
		if !pair.IsPopulated() {
			return errIncompleteCurrencyPair
		}
		instrumentID = format.Format(pair)
		if err != nil {
			instrumentID = ""
		}
	}
	if params.Currency {
		if !pair.IsEmpty() {
			if !pair.Base.IsEmpty() {
				ccy = strings.ToUpper(pair.Base.String())
			} else {
				ccy = strings.ToUpper(pair.Quote.String())
			}
		}
	}
	if channel == "" {
		return errMissingValidChannelInformation
	}
	input := &SubscriptionOperationInput{
		Operation: operation,
		Arguments: []SubscriptionInfo{
			{
				Channel:        channel,
				InstrumentType: instrumentType,
				Underlying:     underlying,
				InstrumentID:   instrumentID,
				AlgoID:         algoID,
				Currency:       ccy,
				UID:            uid,
			},
		},
	}
	ok.WsRequestSemaphore <- 1
	defer func() { <-ok.WsRequestSemaphore }()
	return ok.Websocket.AuthConn.SendJSONMessage(input)
}

// WsAccountSubscription retrieve account information. Data will be pushed when triggered by
// events such as placing order, canceling order, transaction execution, etc.
// It will also be pushed in regular interval according to subscription granularity.
func (ok *Okx) WsAccountSubscription(operation string, assetType asset.Item, pair currency.Pair) error {
	return ok.wsAuthChannelSubscription(operation, okxChannelAccount, assetType, pair, "", "", wsSubscriptionParameters{Currency: true})
}

// WsPositionChannel retrieve the position data. The first snapshot will be sent in accordance with the granularity of the subscription. Data will be pushed when certain actions, such placing or canceling an order, trigger it. It will also be pushed periodically based on the granularity of the subscription.
func (ok *Okx) WsPositionChannel(operation string, assetType asset.Item, pair currency.Pair) error {
	return ok.wsAuthChannelSubscription(operation, okxChannelPositions, assetType, pair, "", "", wsSubscriptionParameters{InstrumentType: true})
}

// BalanceAndPositionSubscription retrieve account balance and position information. Data will be pushed when triggered by events such as filled order, funding transfer.
func (ok *Okx) BalanceAndPositionSubscription(operation, uid string) error {
	return ok.wsAuthChannelSubscription(operation, okxChannelBalanceAndPosition, asset.Empty, currency.EMPTYPAIR, uid, "", wsSubscriptionParameters{})
}

// WsOrderChannel for subscribing for orders.
func (ok *Okx) WsOrderChannel(operation string, assetType asset.Item, pair currency.Pair, _ string) error {
	return ok.wsAuthChannelSubscription(operation, okxChannelOrders, assetType, pair, "", "", wsSubscriptionParameters{InstrumentType: true, InstrumentID: true, Underlying: true})
}

// AlgoOrdersSubscription for subscribing to algo - order channels
func (ok *Okx) AlgoOrdersSubscription(operation string, assetType asset.Item, pair currency.Pair) error {
	return ok.wsAuthChannelSubscription(operation, okxChannelAlgoOrders, assetType, pair, "", "", wsSubscriptionParameters{InstrumentType: true, InstrumentID: true, Underlying: true})
}

// AdvanceAlgoOrdersSubscription algo order subscription to retrieve advance algo orders (including Iceberg order, TWAP order, Trailing order). Data will be pushed when first subscribed. Data will be pushed when triggered by events such as placing/canceling order.
func (ok *Okx) AdvanceAlgoOrdersSubscription(operation string, assetType asset.Item, pair currency.Pair, algoID string) error {
	return ok.wsAuthChannelSubscription(operation, okxChannelAlgoAdvance, assetType, pair, "", algoID, wsSubscriptionParameters{InstrumentType: true, InstrumentID: true})
}

// PositionRiskWarningSubscription this push channel is only used as a risk warning, and is not recommended as a risk judgment for strategic trading
// In the case that the market is not moving violently, there may be the possibility that the position has been liquidated at the same time that this message is pushed.
func (ok *Okx) PositionRiskWarningSubscription(operation string, assetType asset.Item, pair currency.Pair) error {
	return ok.wsAuthChannelSubscription(operation, okxChannelLiquidationWarning, assetType, pair, "", "", wsSubscriptionParameters{InstrumentType: true, InstrumentID: true, Underlying: true})
}

// AccountGreeksSubscription algo order subscription to retrieve account greeks information. Data will be pushed when triggered by events such as increase/decrease positions or cash balance in account, and will also be pushed in regular interval according to subscription granularity.
func (ok *Okx) AccountGreeksSubscription(operation string, pair currency.Pair) error {
	return ok.wsAuthChannelSubscription(operation, okxChannelAccountGreeks, asset.Empty, pair, "", "", wsSubscriptionParameters{Currency: true})
}

// RfqSubscription subscription to retrieve Rfq updates on RFQ orders.
func (ok *Okx) RfqSubscription(operation, uid string) error {
	return ok.wsAuthChannelSubscription(operation, okxChannelRFQs, asset.Empty, currency.EMPTYPAIR, uid, "", wsSubscriptionParameters{})
}

// QuotesSubscription subscription to retrieve Quote subscription
func (ok *Okx) QuotesSubscription(operation string) error {
	return ok.wsAuthChannelSubscription(operation, okxChannelQuotes, asset.Empty, currency.EMPTYPAIR, "", "", wsSubscriptionParameters{})
}

// StructureBlockTradesSubscription to retrieve Structural block subscription
func (ok *Okx) StructureBlockTradesSubscription(operation string) error {
	return ok.wsAuthChannelSubscription(operation, okxChannelStructureBlockTrades, asset.Empty, currency.EMPTYPAIR, "", "", wsSubscriptionParameters{})
}

// SpotGridAlgoOrdersSubscription to retrieve spot grid algo orders. Data will be pushed when first subscribed. Data will be pushed when triggered by events such as placing/canceling order.
func (ok *Okx) SpotGridAlgoOrdersSubscription(operation string, assetType asset.Item, pair currency.Pair, algoID string) error {
	return ok.wsAuthChannelSubscription(operation, okxChannelSpotGridOrder, assetType, pair, "", algoID, wsSubscriptionParameters{InstrumentType: true, Underlying: true})
}

// ContractGridAlgoOrders to retrieve contract grid algo orders. Data will be pushed when first subscribed. Data will be pushed when triggered by events such as placing/canceling order.
func (ok *Okx) ContractGridAlgoOrders(operation string, assetType asset.Item, pair currency.Pair, algoID string) error {
	return ok.wsAuthChannelSubscription(operation, okxChannelGridOrdersContract, assetType, pair, "", algoID, wsSubscriptionParameters{InstrumentType: true, Underlying: true})
}

// GridPositionsSubscription to retrieve grid positions. Data will be pushed when first subscribed. Data will be pushed when triggered by events such as placing/canceling order.
func (ok *Okx) GridPositionsSubscription(operation, algoID string) error {
	return ok.wsAuthChannelSubscription(operation, okxChannelGridPositions, asset.Empty, currency.EMPTYPAIR, "", algoID, wsSubscriptionParameters{})
}

// GridSubOrders to retrieve grid sub orders. Data will be pushed when first subscribed. Data will be pushed when triggered by events such as placing order.
func (ok *Okx) GridSubOrders(operation, algoID string) error {
	return ok.wsAuthChannelSubscription(operation, okcChannelGridSubOrders, asset.Empty, currency.EMPTYPAIR, "", algoID, wsSubscriptionParameters{})
}

// Public Websocket stream subscription

// InstrumentsSubscription to subscribe for instruments. The full instrument list will be pushed
// for the first time after subscription. Subsequently, the instruments will be pushed if there is any change to the instrument’s state (such as delivery of FUTURES,
// exercise of OPTION, listing of new contracts / trading pairs, trading suspension, etc.).
func (ok *Okx) InstrumentsSubscription(operation string, assetType asset.Item, pair currency.Pair) error {
	return ok.wsChannelSubscription(operation, okxChannelInstruments, assetType, pair, true, false, false)
}

// TickersSubscription subscribing to "ticker" channel to retrieve the last traded price, bid price, ask price and 24-hour trading volume of instruments. Data will be pushed every 100 ms.
func (ok *Okx) TickersSubscription(operation string, assetType asset.Item, pair currency.Pair) error {
	return ok.wsChannelSubscription(operation, okxChannelTickers, assetType, pair, false, true, false)
}

// OpenInterestSubscription to subscribe or unsubscribe to "open-interest" channel to retrieve the open interest. Data will by pushed every 3 seconds.
func (ok *Okx) OpenInterestSubscription(operation string, assetType asset.Item, pair currency.Pair) error {
	if assetType != asset.Futures && assetType != asset.Options && assetType != asset.PerpetualSwap {
		return fmt.Errorf("%w, received '%v' only FUTURES, SWAP and OPTION asset types are supported", errInvalidInstrumentType, assetType)
	}
	return ok.wsChannelSubscription(operation, okxChannelOpenInterest, assetType, pair, false, true, false)
}

// CandlesticksSubscription to subscribe or unsubscribe to "candle" channels to retrieve the candlesticks data of an instrument. the push frequency is the fastest interval 500ms push the data.
func (ok *Okx) CandlesticksSubscription(operation, channel string, assetType asset.Item, pair currency.Pair) error {
	if _, okay := candlestickChannelsMap[channel]; !okay {
		return errMissingValidChannelInformation
	}
	return ok.wsChannelSubscription(operation, channel, assetType, pair, false, true, false)
}

// TradesSubscription to subscribe or unsubscribe to "trades" channel to retrieve the recent trades data. Data will be pushed whenever there is a trade. Every update contain only one trade.
func (ok *Okx) TradesSubscription(operation string, assetType asset.Item, pair currency.Pair) error {
	return ok.wsChannelSubscription(operation, okxChannelTrades, assetType, pair, false, true, false)
}

// EstimatedDeliveryExercisePriceSubscription to subscribe or unsubscribe to "estimated-price" channel to retrieve the estimated delivery/exercise price of FUTURES contracts and OPTION.
func (ok *Okx) EstimatedDeliveryExercisePriceSubscription(operation string, assetType asset.Item, pair currency.Pair) error {
	if assetType != asset.Futures && assetType != asset.Options {
		return fmt.Errorf("%w, received '%v' only FUTURES and OPTION asset types are supported", errInvalidInstrumentType, assetType)
	}
	return ok.wsChannelSubscription(operation, okxChannelEstimatedPrice, assetType, pair, true, true, false)
}

// MarkPriceSubscription to subscribe or unsubscribe to the "mark-price" to retrieve the mark price. Data will be pushed every 200 ms when the mark price changes, and will be pushed every 10 seconds when the mark price does not change.
func (ok *Okx) MarkPriceSubscription(operation string, assetType asset.Item, pair currency.Pair) error {
	return ok.wsChannelSubscription(operation, okxChannelMarkPrice, assetType, pair, false, true, false)
}

// MarkPriceCandlesticksSubscription to subscribe or unsubscribe to "mark-price-candles" channels to retrieve the candlesticks data of the mark price. Data will be pushed every 500 ms.
func (ok *Okx) MarkPriceCandlesticksSubscription(operation, channel string, assetType asset.Item, pair currency.Pair) error {
	if _, okay := candlesticksMarkPriceMap[channel]; !okay {
		return fmt.Errorf("%w channel: %v", errMissingValidChannelInformation, channel)
	}
	return ok.wsChannelSubscription(operation, channel, assetType, pair, false, true, false)
}

// PriceLimitSubscription subscribe or unsubscribe to "price-limit" channel to retrieve the maximum buy price and minimum sell price of the instrument. Data will be pushed every 5 seconds when there are changes in limits, and will not be pushed when there is no changes on limit.
func (ok *Okx) PriceLimitSubscription(operation string, pair currency.Pair) error {
	if operation != operationSubscribe && operation != operationUnsubscribe {
		return errInvalidWebsocketEvent
	}
	return ok.wsChannelSubscription(operation, okxChannelPriceLimit, asset.Empty, pair, false, true, false)
}

// OrderBooksSubscription subscribe or unsubscribe to "books*" channel to retrieve order book data.
func (ok *Okx) OrderBooksSubscription(operation, channel string, assetType asset.Item, pair currency.Pair) error {
	if channel != okxChannelOrderBooks && channel != okxChannelOrderBooks5 && channel != okxChannelOrderBooks50TBT && channel != okxChannelOrderBooksTBT && channel != okxChannelBBOTBT {
		return fmt.Errorf("%w channel: %v", errMissingValidChannelInformation, channel)
	}
	return ok.wsChannelSubscription(operation, channel, assetType, pair, false, true, false)
}

// OptionSummarySubscription a method to subscribe or unsubscribe to "opt-summary" channel
// to retrieve detailed pricing information of all OPTION contracts. Data will be pushed at once.
func (ok *Okx) OptionSummarySubscription(operation string, pair currency.Pair) error {
	return ok.wsChannelSubscription(operation, okxChannelOptSummary, asset.Options, pair, false, false, true)
}

// FundingRateSubscription a method to subscribe and unsubscribe to "funding-rate" channel.
// retrieve funding rate. Data will be pushed in 30s to 90s.
func (ok *Okx) FundingRateSubscription(operation string, assetType asset.Item, pair currency.Pair) error {
	return ok.wsChannelSubscription(operation, okxChannelFundingRate, assetType, pair, false, true, false)
}

// IndexCandlesticksSubscription a method to subscribe and unsubscribe to "index-candle*" channel
// to retrieve the candlesticks data of the index. Data will be pushed every 500 ms.
func (ok *Okx) IndexCandlesticksSubscription(operation, channel string, assetType asset.Item, pair currency.Pair) error {
	if _, okay := candlesticksIndexPriceMap[channel]; !okay {
		return fmt.Errorf("%w channel: %v", errMissingValidChannelInformation, channel)
	}
	return ok.wsChannelSubscription(operation, channel, assetType, pair, false, true, false)
}

// IndexTickerChannel a method to subscribe and unsubscribe to "index-tickers" channel
func (ok *Okx) IndexTickerChannel(operation string, assetType asset.Item, pair currency.Pair) error {
	return ok.wsChannelSubscription(operation, okxChannelIndexTickers, assetType, pair, false, true, false)
}

// StatusSubscription get the status of system maintenance and push when the system maintenance status changes.
// First subscription: "Push the latest change data"; every time there is a state change, push the changed content
func (ok *Okx) StatusSubscription(operation string, assetType asset.Item, pair currency.Pair) error {
	return ok.wsChannelSubscription(operation, okxChannelStatus, assetType, pair, false, false, false)
}

// PublicStructureBlockTradesSubscription a method to subscribe or unsubscribe to "public-struc-block-trades" channel
func (ok *Okx) PublicStructureBlockTradesSubscription(operation string, assetType asset.Item, pair currency.Pair) error {
	return ok.wsChannelSubscription(operation, okxChannelPublicStrucBlockTrades, assetType, pair, false, false, false)
}

// BlockTickerSubscription a method to subscribe and unsubscribe to a "block-tickers" channel to retrieve the latest block trading volume in the last 24 hours.
// The data will be pushed when triggered by transaction execution event. In addition, it will also be pushed in 5 minutes interval according to subscription granularity.
func (ok *Okx) BlockTickerSubscription(operation string, assetType asset.Item, pair currency.Pair) error {
	return ok.wsChannelSubscription(operation, okxChannelBlockTickers, assetType, pair, false, true, false)
}<|MERGE_RESOLUTION|>--- conflicted
+++ resolved
@@ -25,17 +25,17 @@
 	"github.com/thrasher-corp/gocryptotrader/log"
 )
 
-<<<<<<< HEAD
-=======
-// responseStream a channel thought which the data coming from the two websocket connection will go through.
-var responseStream = make(chan stream.Response)
+var (
+	errInvalidChecksum = errors.New("invalid checksum")
+
+	// responseStream a channel thought which the data coming from the two websocket connection will go through.
+	responseStream = make(chan stream.Response)
 
 var (
 	// defaultSubscribedChannels list of channels which are subscribed by default
 	defaultSubscribedChannels = []string{
 		okxChannelTrades,
 		okxChannelOrderBooks,
-		okxChannelCandle5m,
 		okxChannelTickers,
 	}
 	// defaultAuthChannels list of channels which are subscribed when authenticated
@@ -45,20 +45,7 @@
 	}
 )
 
->>>>>>> 466327cd
 var (
-	errInvalidChecksum = errors.New("invalid checksum")
-
-	// responseStream a channel thought which the data coming from the two websocket connection will go through.
-	responseStream = make(chan stream.Response)
-
-	// defaultSubscribedChannels list of channels which are subscribed by default
-	defaultSubscribedChannels = []string{
-		okxChannelTrades,
-		okxChannelOrderBooks,
-		okxChannelTickers,
-	}
-
 	candlestickChannelsMap    = map[string]bool{okxChannelCandle1Y: true, okxChannelCandle6M: true, okxChannelCandle3M: true, okxChannelCandle1M: true, okxChannelCandle1W: true, okxChannelCandle1D: true, okxChannelCandle2D: true, okxChannelCandle3D: true, okxChannelCandle5D: true, okxChannelCandle12H: true, okxChannelCandle6H: true, okxChannelCandle4H: true, okxChannelCandle2H: true, okxChannelCandle1H: true, okxChannelCandle30m: true, okxChannelCandle15m: true, okxChannelCandle5m: true, okxChannelCandle3m: true, okxChannelCandle1m: true, okxChannelCandle1Yutc: true, okxChannelCandle3Mutc: true, okxChannelCandle1Mutc: true, okxChannelCandle1Wutc: true, okxChannelCandle1Dutc: true, okxChannelCandle2Dutc: true, okxChannelCandle3Dutc: true, okxChannelCandle5Dutc: true, okxChannelCandle12Hutc: true, okxChannelCandle6Hutc: true}
 	candlesticksMarkPriceMap  = map[string]bool{okxChannelMarkPriceCandle1Y: true, okxChannelMarkPriceCandle6M: true, okxChannelMarkPriceCandle3M: true, okxChannelMarkPriceCandle1M: true, okxChannelMarkPriceCandle1W: true, okxChannelMarkPriceCandle1D: true, okxChannelMarkPriceCandle2D: true, okxChannelMarkPriceCandle3D: true, okxChannelMarkPriceCandle5D: true, okxChannelMarkPriceCandle12H: true, okxChannelMarkPriceCandle6H: true, okxChannelMarkPriceCandle4H: true, okxChannelMarkPriceCandle2H: true, okxChannelMarkPriceCandle1H: true, okxChannelMarkPriceCandle30m: true, okxChannelMarkPriceCandle15m: true, okxChannelMarkPriceCandle5m: true, okxChannelMarkPriceCandle3m: true, okxChannelMarkPriceCandle1m: true, okxChannelMarkPriceCandle1Yutc: true, okxChannelMarkPriceCandle3Mutc: true, okxChannelMarkPriceCandle1Mutc: true, okxChannelMarkPriceCandle1Wutc: true, okxChannelMarkPriceCandle1Dutc: true, okxChannelMarkPriceCandle2Dutc: true, okxChannelMarkPriceCandle3Dutc: true, okxChannelMarkPriceCandle5Dutc: true, okxChannelMarkPriceCandle12Hutc: true, okxChannelMarkPriceCandle6Hutc: true}
 	candlesticksIndexPriceMap = map[string]bool{okxChannelIndexCandle1Y: true, okxChannelIndexCandle6M: true, okxChannelIndexCandle3M: true, okxChannelIndexCandle1M: true, okxChannelIndexCandle1W: true, okxChannelIndexCandle1D: true, okxChannelIndexCandle2D: true, okxChannelIndexCandle3D: true, okxChannelIndexCandle5D: true, okxChannelIndexCandle12H: true, okxChannelIndexCandle6H: true, okxChannelIndexCandle4H: true, okxChannelIndexCandle2H: true, okxChannelIndexCandle1H: true, okxChannelIndexCandle30m: true, okxChannelIndexCandle15m: true, okxChannelIndexCandle5m: true, okxChannelIndexCandle3m: true, okxChannelIndexCandle1m: true, okxChannelIndexCandle1Yutc: true, okxChannelIndexCandle3Mutc: true, okxChannelIndexCandle1Mutc: true, okxChannelIndexCandle1Wutc: true, okxChannelIndexCandle1Dutc: true, okxChannelIndexCandle2Dutc: true, okxChannelIndexCandle3Dutc: true, okxChannelIndexCandle5Dutc: true, okxChannelIndexCandle12Hutc: true, okxChannelIndexCandle6Hutc: true}
@@ -1738,19 +1725,9 @@
 	var format currency.PairFormat
 	var err error
 	if tInstrumentType {
-<<<<<<< HEAD
 		instrumentType, err = ok.GetInstrumentTypeFromAssetItem(assetType)
 		if err != nil {
 			return err
-=======
-		instrumentType = ok.GetInstrumentTypeFromAssetItem(assetType)
-		if instrumentType != okxInstTypeSpot &&
-			instrumentType != okxInstTypeMargin &&
-			instrumentType != okxInstTypeSwap &&
-			instrumentType != okxInstTypeFutures &&
-			instrumentType != okxInstTypeOption {
-			instrumentType = okxInstTypeANY
->>>>>>> 466327cd
 		}
 	}
 	if tUnderlying {
@@ -1801,18 +1778,9 @@
 	var err error
 	var format currency.PairFormat
 	if params.InstrumentType {
-<<<<<<< HEAD
 		instrumentType, err = ok.GetInstrumentTypeFromAssetItem(assetType)
 		if err != nil {
 			return err
-=======
-		instrumentType = ok.GetInstrumentTypeFromAssetItem(assetType)
-		if instrumentType != okxInstTypeMargin &&
-			instrumentType != okxInstTypeSwap &&
-			instrumentType != okxInstTypeFutures &&
-			instrumentType != okxInstTypeOption {
-			instrumentType = okxInstTypeANY
->>>>>>> 466327cd
 		}
 	}
 	if params.Underlying {
