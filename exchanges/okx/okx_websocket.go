--- conflicted
+++ resolved
@@ -401,132 +401,6 @@
 	defer func() { <-ok.WsRequestSemaphore }()
 	var channels subscription.List
 	var authChannels subscription.List
-<<<<<<< HEAD
-	for i := 0; i < len(subscriptions); i++ {
-		s := subscriptions[i]
-		var (
-			instrumentIDs, underlyings []string
-			instrumentType,
-			instrumentFamily, algoID, uid string
-			authSubscription bool
-		)
-
-		switch s.Channel {
-		case okxChannelAccount,
-			okxChannelPositions,
-			okxChannelBalanceAndPosition,
-			okxChannelOrders,
-			okxChannelAlgoOrders,
-			okxChannelAlgoAdvance,
-			okxChannelLiquidationWarning,
-			okxChannelAccountGreeks,
-			okxChannelRfqs,
-			okxChannelQuotes,
-			okxChannelStructureBlockTrades,
-			okxChannelSpotGridOrder,
-			okxChannelGridOrdersContract,
-			okxChannelMoonGridAlgoOrders,
-			okxChannelGridPositions,
-			okxChannelGridSubOrders,
-			okxRecurringBuyChannel,
-			okxDepositInfo,
-			okxLiquidationOrders,
-			okxADLWarning,
-			okxWithdrawalInfo,
-			okxEconomicCalendar,
-			okxCopyTrading:
-			authSubscription = true
-		}
-
-		switch s.Channel {
-		case okxChannelGridPositions,
-			okxRecurringBuyChannel:
-			algoID, _ = subscriptions[i].Params["algoId"].(string)
-		}
-
-		switch s.Channel {
-		case okxChannelGridSubOrders,
-			okxChannelGridPositions:
-			uid, _ = subscriptions[i].Params["uid"].(string)
-		}
-
-		if strings.HasPrefix(s.Channel, "candle") ||
-			s.Channel == okxChannelTickers ||
-			s.Channel == okxChannelOrderBooks ||
-			s.Channel == okxChannelOrderBooks5 ||
-			s.Channel == okxChannelOrderBooks50TBT ||
-			s.Channel == okxChannelOrderBooksTBT ||
-			s.Channel == okxChannelFundingRate ||
-			s.Channel == okxChannelAllTrades ||
-			s.Channel == okxChannelTrades ||
-			s.Channel == okxChannelOptionTrades ||
-			s.Channel == okxCopyTrading {
-			if len(s.Pairs) == 0 {
-				return fmt.Errorf("%w, for channel %q for asset: %s", currency.ErrCurrencyPairsEmpty, s.Channel, s.Asset.String())
-			}
-			format, err := ok.GetPairFormat(s.Asset, false)
-			if err != nil {
-				return err
-			}
-			instrumentIDs = make([]string, len(s.Pairs))
-			for p := range s.Pairs {
-				if s.Pairs[p].Base.String() == "" || s.Pairs[p].Quote.String() == "" {
-					return fmt.Errorf("%w, for channel %q for asset: %s", currency.ErrCurrencyPairsEmpty, s.Channel, s.Asset.String())
-				}
-				instrumentIDs[p] = format.Format(s.Pairs[p])
-			}
-		}
-		switch s.Channel {
-		case okxChannelInstruments, okxChannelPositions, okxChannelOrders, okxChannelAlgoOrders,
-			okxChannelAlgoAdvance, okxChannelLiquidationWarning, okxChannelSpotGridOrder,
-			okxChannelGridOrdersContract, okxChannelMoonGridAlgoOrders, okxChannelEstimatedPrice,
-			okxADLWarning, okxLiquidationOrders, okxRecurringBuyChannel, okxCopyTrading:
-			instrumentType = ok.GetInstrumentTypeFromAssetItem(subscriptions[i].Asset)
-		}
-		switch s.Channel {
-		case okxChannelOptionTrades, okxADLWarning:
-			instrumentFamily, _ = subscriptions[i].Params["instFamily"].(string)
-		}
-
-		switch s.Channel {
-		case okxChannelPositions, okxChannelOrders, okxChannelAlgoOrders,
-			okxChannelEstimatedPrice, okxChannelOptSummary:
-			var underlying string
-			for p := range s.Pairs {
-				underlying, _ = ok.GetUnderlying(s.Pairs[p], subscriptions[i].Asset)
-				underlyings = append(underlyings, underlying)
-			}
-		}
-		args := []SubscriptionInfo{}
-		if len(instrumentIDs) > 0 {
-			for iid := range instrumentIDs {
-				args = append(args, SubscriptionInfo{
-					Channel:          s.Channel,
-					InstrumentType:   instrumentType,
-					UID:              uid,
-					AlgoID:           algoID,
-					InstrumentID:     instrumentIDs[iid],
-					InstrumentFamily: instrumentFamily,
-				})
-			}
-			if len(underlyings) > 0 {
-				if len(underlyings) != len(instrumentIDs) {
-					return fmt.Errorf("%w, instrument IDs and underlyings length is not equal", errLengthMismatch)
-				}
-				for uliID := range underlyings {
-					args[uliID].Underlying = underlyings[uliID]
-				}
-			}
-		} else {
-			args = append(args, SubscriptionInfo{
-				Channel:          s.Channel,
-				InstrumentType:   instrumentType,
-				UID:              uid,
-				AlgoID:           algoID,
-				InstrumentFamily: instrumentFamily,
-			})
-		}
-=======
 	var errs error
 	for i := 0; i < len(subs); i++ {
 		s := subs[i]
@@ -535,11 +409,10 @@
 			errs = common.AppendError(errs, err)
 			continue
 		}
->>>>>>> 8f9ebcb5
 
 		if s.Authenticated {
 			authChannels = append(authChannels, s)
-			authRequests.Arguments = append(authRequests.Arguments, args...)
+			authRequests.Arguments = append(authRequests.Arguments, arg)
 			authChunk, err := json.Marshal(authRequests)
 			if err != nil {
 				return err
@@ -564,7 +437,7 @@
 			}
 		} else {
 			channels = append(channels, s)
-			reqs.Arguments = append(reqs.Arguments, args...)
+			reqs.Arguments = append(reqs.Arguments, arg)
 			chunk, err := json.Marshal(reqs)
 			if err != nil {
 				return err
@@ -1539,84 +1412,6 @@
 	return nil
 }
 
-<<<<<<< HEAD
-// GenerateDefaultSubscriptions returns a list of default subscription message.
-func (ok *Okx) GenerateDefaultSubscriptions() (subscription.List, error) {
-	var subscriptions subscription.List
-	assets := ok.GetAssetTypes(true)
-	if assets.Contains(asset.Spread) {
-		for a := range assets {
-			if assets[a] == asset.Spread {
-				if a == len(assets)-1 {
-					assets = assets[:len(assets)-1]
-				} else {
-					assets = append(assets[:a], assets[a+1:]...)
-				}
-				break
-			}
-		}
-	}
-	subs := make([]string, 0, len(defaultSubscribedChannels)+len(defaultAuthChannels))
-	subs = append(subs, defaultSubscribedChannels...)
-	if ok.Websocket.CanUseAuthenticatedEndpoints() {
-		subs = append(subs, defaultAuthChannels...)
-	}
-	for c := range subs {
-		switch subs[c] {
-		case okxChannelOrders:
-			for x := range assets {
-				enabledPairs, err := ok.GetEnabledPairs(assets[x])
-				if err != nil {
-					return nil, err
-				}
-				subscriptions = append(subscriptions, &subscription.Subscription{
-					Channel: subs[c],
-					Asset:   assets[x],
-					Pairs:   enabledPairs,
-				})
-			}
-		case okxChannelCandle5m, okxChannelTickers, okxChannelOrderBooks,
-			okxChannelFundingRate, okxChannelOrderBooks5, okxChannelOrderBooks50TBT,
-			okxChannelOrderBooksTBT, okxChannelTrades:
-			for x := range assets {
-				enabledPairs, err := ok.GetEnabledPairs(assets[x])
-				if err != nil {
-					return nil, err
-				}
-				subscriptions = append(subscriptions, &subscription.Subscription{
-					Channel: subs[c],
-					Asset:   assets[x],
-					Pairs:   enabledPairs,
-				})
-			}
-		case okxChannelOptionTrades:
-			enabledPairs, err := ok.GetEnabledPairs(asset.Options)
-			if err != nil {
-				return nil, err
-			}
-			subscriptions = append(subscriptions, &subscription.Subscription{
-				Channel: subs[c],
-				Asset:   asset.Options,
-				Pairs:   enabledPairs,
-			})
-		case okxCopyTrading:
-			enabledPairs, err := ok.GetEnabledPairs(asset.PerpetualSwap)
-			if err != nil {
-				return nil, err
-			}
-			subscriptions = append(subscriptions, &subscription.Subscription{
-				Channel: subs[c],
-				Asset:   asset.PerpetualSwap,
-				Pairs:   enabledPairs,
-			})
-		default:
-			subscriptions = append(subscriptions, &subscription.Subscription{
-				Channel: subs[c],
-			})
-		}
-	}
-	return subscriptions, nil
-=======
 // generateSubscriptions returns a list of subscriptions from the configured subscriptions feature
 func (ok *Okx) generateSubscriptions() (subscription.List, error) {
 	return ok.Features.Subscriptions.ExpandTemplates(ok)
@@ -1630,7 +1425,6 @@
 		"isAssetChannel":  isAssetChannel,
 		"instType":        ok.GetInstrumentTypeFromAssetItem,
 	}).Parse(subTplText)
->>>>>>> 8f9ebcb5
 }
 
 // wsProcessBlockPublicTrades handles the recent block trades data by individual legs.
@@ -2505,7 +2299,6 @@
 
 // BlockTickerSubscription a method to subscribe and unsubscribe to a "block-tickers" channel to retrieve the latest block trading volume in the last 24 hours.
 // The data will be pushed when triggered by transaction execution event. In addition, it will also be pushed in 5 minutes interval according to subscription granularity.
-<<<<<<< HEAD
 func (ok *Okx) BlockTickerSubscription(ctx context.Context, operation string, assetType asset.Item, pair currency.Pair) error {
 	return ok.wsChannelSubscription(ctx, operation, okxChannelBlockTickers, assetType, pair, false, true, false)
 }
@@ -2757,10 +2550,6 @@
 				input.Operation)
 		}
 	}
-}
-=======
-func (ok *Okx) BlockTickerSubscription(operation string, assetType asset.Item, pair currency.Pair) error {
-	return ok.wsChannelSubscription(operation, okxChannelBlockTickers, assetType, pair, false, true, false)
 }
 
 // channelName converts global subscription channel names to exchange specific names
@@ -2803,5 +2592,4 @@
 	{{- $.AssetSeparator }}
 	{{- end }}
 {{- end }}
-`
->>>>>>> 8f9ebcb5
+`