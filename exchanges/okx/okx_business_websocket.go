package okx

import (
	"context"
	"encoding/base64"
	"fmt"
	"net/http"
	"strconv"
	"time"

	gws "github.com/gorilla/websocket"
	"github.com/thrasher-corp/gocryptotrader/common/crypto"
	"github.com/thrasher-corp/gocryptotrader/currency"
	"github.com/thrasher-corp/gocryptotrader/encoding/json"
	"github.com/thrasher-corp/gocryptotrader/exchange/websocket"
	"github.com/thrasher-corp/gocryptotrader/exchanges/asset"
	"github.com/thrasher-corp/gocryptotrader/exchanges/request"
	"github.com/thrasher-corp/gocryptotrader/exchanges/subscription"
	"github.com/thrasher-corp/gocryptotrader/log"
)

const (
	// okxBusinessWebsocketURL
	okxBusinessWebsocketURL = "wss://ws.okx.com:8443/ws/v5/business"
)

var (
	// defaultBusinessSubscribedChannels list of channels which are subscribed by default
	defaultBusinessSubscribedChannels = []string{
		okxSpreadPublicTrades,
		okxSpreadOrderbook,
		okxSpreadPublicTicker,

		channelPublicStrucBlockTrades,
		channelPublicBlockTrades,
		channelBlockTickers,
	}

	// defaultBusinessAuthChannels list of authenticated channels
	defaultBusinessAuthChannels = []string{
		okxSpreadOrders,
		okxSpreadTrades,
	}
)

// WsConnectBusiness connects to a business websocket channel.
<<<<<<< HEAD
func (ok *Exchange) WsConnectBusiness() error {
=======
func (ok *Okx) WsConnectBusiness(ctx context.Context) error {
>>>>>>> 3e80f1b9
	if !ok.Websocket.IsEnabled() || !ok.IsEnabled() {
		return websocket.ErrWebsocketNotEnabled
	}
	var dialer gws.Dialer
	dialer.ReadBufferSize = 8192
	dialer.WriteBufferSize = 8192

	ok.Websocket.Conn.SetURL(okxBusinessWebsocketURL)
	err := ok.Websocket.Conn.Dial(ctx, &dialer, http.Header{})
	if err != nil {
		return err
	}
	ok.Websocket.Wg.Add(1)
	go ok.wsReadData(ctx, ok.Websocket.Conn)
	if ok.Verbose {
		log.Debugf(log.ExchangeSys, "Successful connection to %v\n",
			ok.Websocket.GetWebsocketURL())
	}
	ok.Websocket.Conn.SetupPingHandler(request.UnAuth, websocket.PingHandler{
		MessageType: gws.TextMessage,
		Message:     pingMsg,
		Delay:       time.Second * 20,
	})
	if ok.Websocket.CanUseAuthenticatedEndpoints() {
		err = ok.WsSpreadAuth(ctx)
		if err != nil {
			log.Errorf(log.ExchangeSys, "Error connecting auth socket: %s\n", err.Error())
			ok.Websocket.SetCanUseAuthenticatedEndpoints(false)
		}
	}
	return nil
}

// WsSpreadAuth will connect to Okx's Private websocket connection and Authenticate with a login payload.
func (ok *Exchange) WsSpreadAuth(ctx context.Context) error {
	if !ok.Websocket.CanUseAuthenticatedEndpoints() {
		return fmt.Errorf("%v AuthenticatedWebsocketAPISupport not enabled", ok.Name)
	}
	creds, err := ok.GetCredentials(ctx)
	if err != nil {
		return err
	}
	ok.Websocket.SetCanUseAuthenticatedEndpoints(true)
	ts := time.Now().Unix()
	signPath := "/users/self/verify"
	hmac, err := crypto.GetHMAC(crypto.HashSHA256,
		[]byte(strconv.FormatInt(ts, 10)+http.MethodGet+signPath),
		[]byte(creds.Secret),
	)
	if err != nil {
		return err
	}
	args := []WebsocketLoginData{
		{
			APIKey:     creds.Key,
			Passphrase: creds.ClientID,
			Timestamp:  ts,
			Sign:       base64.StdEncoding.EncodeToString(hmac),
		},
	}
	return ok.SendAuthenticatedWebsocketRequest(ctx, request.Unset, "login-response", operationLogin, args, nil)
}

// GenerateDefaultBusinessSubscriptions returns a list of default subscriptions to business websocket.
func (ok *Exchange) GenerateDefaultBusinessSubscriptions() ([]subscription.Subscription, error) {
	var subs []string
	var subscriptions []subscription.Subscription
	subs = append(subs, defaultBusinessSubscribedChannels...)
	if ok.Websocket.CanUseAuthenticatedEndpoints() {
		subs = append(subs, defaultBusinessAuthChannels...)
	}
	for c := range subs {
		switch subs[c] {
		case okxSpreadOrders,
			okxSpreadTrades,
			okxSpreadOrderbookLevel1,
			okxSpreadOrderbook,
			okxSpreadPublicTrades,
			okxSpreadPublicTicker:
			pairs, err := ok.GetEnabledPairs(asset.Spread)
			if err != nil {
				return nil, err
			}
			for p := range pairs {
				subscriptions = append(subscriptions, subscription.Subscription{
					Channel: subs[c],
					Asset:   asset.Spread,
					Pairs:   []currency.Pair{pairs[p]},
				})
			}
		case channelPublicBlockTrades,
			channelBlockTickers:
			pairs, err := ok.GetEnabledPairs(asset.PerpetualSwap)
			if err != nil {
				return nil, err
			}
			for p := range pairs {
				subscriptions = append(subscriptions, subscription.Subscription{
					Channel: subs[c],
					Asset:   asset.PerpetualSwap,
					Pairs:   []currency.Pair{pairs[p]},
				})
			}
		default:
			subscriptions = append(subscriptions, subscription.Subscription{
				Channel: subs[c],
			})
		}
	}
	return subscriptions, nil
}

// BusinessSubscribe sends a websocket subscription request to several channels to receive data.
<<<<<<< HEAD
func (ok *Exchange) BusinessSubscribe(channelsToSubscribe subscription.List) error {
	return ok.handleBusinessSubscription(operationSubscribe, channelsToSubscribe)
}

// BusinessUnsubscribe sends a websocket unsubscription request to several channels to receive data.
func (ok *Exchange) BusinessUnsubscribe(channelsToUnsubscribe subscription.List) error {
	return ok.handleBusinessSubscription(operationUnsubscribe, channelsToUnsubscribe)
=======
func (ok *Okx) BusinessSubscribe(ctx context.Context, channelsToSubscribe subscription.List) error {
	return ok.handleBusinessSubscription(ctx, operationSubscribe, channelsToSubscribe)
}

// BusinessUnsubscribe sends a websocket unsubscription request to several channels to receive data.
func (ok *Okx) BusinessUnsubscribe(ctx context.Context, channelsToUnsubscribe subscription.List) error {
	return ok.handleBusinessSubscription(ctx, operationUnsubscribe, channelsToUnsubscribe)
>>>>>>> 3e80f1b9
}

// handleBusinessSubscription sends a subscription and unsubscription information thought the business websocket endpoint.
// as of the okx, exchange this endpoint sends subscription and unsubscription messages but with a list of json objects.
<<<<<<< HEAD
func (ok *Exchange) handleBusinessSubscription(operation string, subscriptions subscription.List) error {
=======
func (ok *Okx) handleBusinessSubscription(ctx context.Context, operation string, subscriptions subscription.List) error {
>>>>>>> 3e80f1b9
	wsSubscriptionReq := WSSubscriptionInformationList{Operation: operation}
	var channels subscription.List
	var authChannels subscription.List
	var err error
	for i := 0; i < len(subscriptions); i++ {
		arg := SubscriptionInfo{
			Channel: subscriptions[i].Channel,
		}
		var instrumentFamily, spreadID string
		var instrumentID currency.Pair
		switch arg.Channel {
		case okxSpreadOrders,
			okxSpreadTrades,
			okxSpreadOrderbookLevel1,
			okxSpreadOrderbook,
			okxSpreadPublicTrades,
			okxSpreadPublicTicker:
			spreadID = subscriptions[i].Pairs[0].String()
		case channelPublicBlockTrades,
			channelBlockTickers:
			instrumentID = subscriptions[i].Pairs[0]
		}
		instrumentFamilyInterface, okay := subscriptions[i].Params["instFamily"]
		if okay {
			instrumentFamily, _ = instrumentFamilyInterface.(string)
		}

		arg.InstrumentFamily = instrumentFamily
		arg.SpreadID = spreadID
		arg.InstrumentID = instrumentID

		var chunk []byte
		channels = append(channels, subscriptions[i])
		wsSubscriptionReq.Arguments = append(wsSubscriptionReq.Arguments, arg)
		chunk, err = json.Marshal(wsSubscriptionReq)
		if err != nil {
			return err
		}
		if len(chunk) > maxConnByteLen {
			i--
			err = ok.Websocket.Conn.SendJSONMessage(ctx, request.UnAuth, wsSubscriptionReq)
			if err != nil {
				return err
			}
			if operation == operationUnsubscribe {
				err = ok.Websocket.RemoveSubscriptions(ok.Websocket.Conn, channels...)
			} else {
				err = ok.Websocket.AddSuccessfulSubscriptions(ok.Websocket.Conn, channels...)
			}
			if err != nil {
				return err
			}
			channels = subscription.List{}
			wsSubscriptionReq.Arguments = []SubscriptionInfo{}
			continue
		}
	}
	err = ok.Websocket.Conn.SendJSONMessage(ctx, request.UnAuth, wsSubscriptionReq)
	if err != nil {
		return err
	}

	if operation == operationUnsubscribe {
		channels = append(channels, authChannels...)
		err = ok.Websocket.RemoveSubscriptions(ok.Websocket.Conn, channels...)
	} else {
		channels = append(channels, authChannels...)
		err = ok.Websocket.AddSuccessfulSubscriptions(ok.Websocket.Conn, channels...)
	}
	return err
}<|MERGE_RESOLUTION|>--- conflicted
+++ resolved
@@ -44,11 +44,7 @@
 )
 
 // WsConnectBusiness connects to a business websocket channel.
-<<<<<<< HEAD
-func (ok *Exchange) WsConnectBusiness() error {
-=======
-func (ok *Okx) WsConnectBusiness(ctx context.Context) error {
->>>>>>> 3e80f1b9
+func (ok *Exchange) WsConnectBusiness(ctx context.Context) error {
 	if !ok.Websocket.IsEnabled() || !ok.IsEnabled() {
 		return websocket.ErrWebsocketNotEnabled
 	}
@@ -162,32 +158,18 @@
 }
 
 // BusinessSubscribe sends a websocket subscription request to several channels to receive data.
-<<<<<<< HEAD
-func (ok *Exchange) BusinessSubscribe(channelsToSubscribe subscription.List) error {
-	return ok.handleBusinessSubscription(operationSubscribe, channelsToSubscribe)
+func (ok *Exchange) BusinessSubscribe(ctx context.Context, channelsToSubscribe subscription.List) error {
+	return ok.handleBusinessSubscription(ctx, operationSubscribe, channelsToSubscribe)
 }
 
 // BusinessUnsubscribe sends a websocket unsubscription request to several channels to receive data.
-func (ok *Exchange) BusinessUnsubscribe(channelsToUnsubscribe subscription.List) error {
-	return ok.handleBusinessSubscription(operationUnsubscribe, channelsToUnsubscribe)
-=======
-func (ok *Okx) BusinessSubscribe(ctx context.Context, channelsToSubscribe subscription.List) error {
-	return ok.handleBusinessSubscription(ctx, operationSubscribe, channelsToSubscribe)
-}
-
-// BusinessUnsubscribe sends a websocket unsubscription request to several channels to receive data.
-func (ok *Okx) BusinessUnsubscribe(ctx context.Context, channelsToUnsubscribe subscription.List) error {
+func (ok *Exchange) BusinessUnsubscribe(ctx context.Context, channelsToUnsubscribe subscription.List) error {
 	return ok.handleBusinessSubscription(ctx, operationUnsubscribe, channelsToUnsubscribe)
->>>>>>> 3e80f1b9
 }
 
 // handleBusinessSubscription sends a subscription and unsubscription information thought the business websocket endpoint.
 // as of the okx, exchange this endpoint sends subscription and unsubscription messages but with a list of json objects.
-<<<<<<< HEAD
-func (ok *Exchange) handleBusinessSubscription(operation string, subscriptions subscription.List) error {
-=======
-func (ok *Okx) handleBusinessSubscription(ctx context.Context, operation string, subscriptions subscription.List) error {
->>>>>>> 3e80f1b9
+func (ok *Exchange) handleBusinessSubscription(ctx context.Context, operation string, subscriptions subscription.List) error {
 	wsSubscriptionReq := WSSubscriptionInformationList{Operation: operation}
 	var channels subscription.List
 	var authChannels subscription.List
