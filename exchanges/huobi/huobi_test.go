package huobi

import (
	"errors"
	"fmt"
	"log"
	"os"
	"strconv"
	"sync"
	"testing"
	"time"

	"github.com/buger/jsonparser"
	gws "github.com/gorilla/websocket"
	"github.com/stretchr/testify/assert"
	"github.com/stretchr/testify/require"
	"github.com/thrasher-corp/gocryptotrader/common"
	"github.com/thrasher-corp/gocryptotrader/common/key"
	"github.com/thrasher-corp/gocryptotrader/core"
	"github.com/thrasher-corp/gocryptotrader/currency"
	"github.com/thrasher-corp/gocryptotrader/exchange/websocket"
	exchange "github.com/thrasher-corp/gocryptotrader/exchanges"
	"github.com/thrasher-corp/gocryptotrader/exchanges/asset"
	"github.com/thrasher-corp/gocryptotrader/exchanges/fundingrate"
	"github.com/thrasher-corp/gocryptotrader/exchanges/futures"
	"github.com/thrasher-corp/gocryptotrader/exchanges/kline"
	"github.com/thrasher-corp/gocryptotrader/exchanges/order"
	"github.com/thrasher-corp/gocryptotrader/exchanges/orderbook"
	"github.com/thrasher-corp/gocryptotrader/exchanges/sharedtestvalues"
	"github.com/thrasher-corp/gocryptotrader/exchanges/subscription"
	"github.com/thrasher-corp/gocryptotrader/exchanges/ticker"
	"github.com/thrasher-corp/gocryptotrader/exchanges/trade"
	testexch "github.com/thrasher-corp/gocryptotrader/internal/testing/exchange"
	testsubs "github.com/thrasher-corp/gocryptotrader/internal/testing/subscriptions"
	mockws "github.com/thrasher-corp/gocryptotrader/internal/testing/websocket"
	"github.com/thrasher-corp/gocryptotrader/portfolio/withdraw"
	"github.com/thrasher-corp/gocryptotrader/types"
)

// Please supply you own test keys here for due diligence testing.
const (
	apiKey                  = ""
	apiSecret               = ""
	canManipulateRealOrders = false
)

var (
<<<<<<< HEAD
	h                  = &Exchange{}
=======
	h                  *HUOBI
>>>>>>> 48a66c9f
	btcFutureDatedPair currency.Pair
	btccwPair          = currency.NewPair(currency.BTC, currency.NewCode("CW"))
	btcusdPair         = currency.NewPairWithDelimiter("BTC", "USD", "-")
	btcusdtPair        = currency.NewPairWithDelimiter("BTC", "USDT", "-")
	ethusdPair         = currency.NewPairWithDelimiter("ETH", "USD", "-")
)

func TestMain(m *testing.M) {
	h = new(HUOBI)
	if err := testexch.Setup(h); err != nil {
		log.Fatalf("HUOBI Setup error: %s", err)
	}

	if apiKey != "" && apiSecret != "" {
		h.API.AuthenticatedSupport = true
		h.API.AuthenticatedWebsocketSupport = true
		h.SetCredentials(apiKey, apiSecret, "", "", "", "")
	}

	os.Exit(m.Run())
}

func TestGetCurrenciesIncludingChains(t *testing.T) {
	t.Parallel()
	r, err := h.GetCurrenciesIncludingChains(t.Context(), currency.EMPTYCODE)
	require.NoError(t, err)
	assert.Greater(t, len(r), 1, "should get more than one currency back")
	r, err = h.GetCurrenciesIncludingChains(t.Context(), currency.USDT)
	require.NoError(t, err)
	assert.Equal(t, 1, len(r), "Should only get one currency back")
}

func TestFGetContractInfo(t *testing.T) {
	t.Parallel()
	_, err := h.FGetContractInfo(t.Context(), "", "", currency.EMPTYPAIR)
	require.NoError(t, err)
}

func TestFIndexPriceInfo(t *testing.T) {
	t.Parallel()
	_, err := h.FIndexPriceInfo(t.Context(), currency.BTC)
	require.NoError(t, err)
}

func TestFContractPriceLimitations(t *testing.T) {
	t.Parallel()
	_, err := h.FContractPriceLimitations(t.Context(),
		"BTC", "this_week", currency.EMPTYPAIR)
	require.NoError(t, err)
}

func TestFContractOpenInterest(t *testing.T) {
	t.Parallel()
	_, err := h.FContractOpenInterest(t.Context(), "BTC", "this_week", currency.EMPTYPAIR)
	require.NoError(t, err)
}

func TestFGetEstimatedDeliveryPrice(t *testing.T) {
	t.Parallel()
	_, err := h.FGetEstimatedDeliveryPrice(t.Context(), currency.BTC)
	require.NoError(t, err)
}

func TestFGetMarketDepth(t *testing.T) {
	t.Parallel()
	_, err := h.FGetMarketDepth(t.Context(), btccwPair, "step5")
	require.NoError(t, err)
}

func TestFGetKlineData(t *testing.T) {
	t.Parallel()
	_, err := h.FGetKlineData(t.Context(), btccwPair, "5min", 5, time.Now().Add(-time.Minute*5), time.Now())
	require.NoError(t, err)
}

func TestFGetMarketOverviewData(t *testing.T) {
	t.Parallel()
	_, err := h.FGetMarketOverviewData(t.Context(), btccwPair)
	require.NoError(t, err)
}

func TestFLastTradeData(t *testing.T) {
	t.Parallel()
	_, err := h.FLastTradeData(t.Context(), btccwPair)
	require.NoError(t, err)
}

func TestFRequestPublicBatchTrades(t *testing.T) {
	t.Parallel()
	_, err := h.FRequestPublicBatchTrades(t.Context(), btccwPair, 50)
	require.NoError(t, err)
}

func TestFQueryTieredAdjustmentFactor(t *testing.T) {
	t.Parallel()
	_, err := h.FQueryTieredAdjustmentFactor(t.Context(), currency.BTC)
	require.NoError(t, err)
}

func TestFQueryHisOpenInterest(t *testing.T) {
	t.Parallel()
	_, err := h.FQueryHisOpenInterest(t.Context(), "BTC", "this_week", "60min", "cont", 3)
	require.NoError(t, err)
}

func TestFQuerySystemStatus(t *testing.T) {
	t.Parallel()
	_, err := h.FQuerySystemStatus(t.Context(), currency.BTC)
	require.NoError(t, err)
}

func TestFQueryTopAccountsRatio(t *testing.T) {
	t.Parallel()
	_, err := h.FQueryTopAccountsRatio(t.Context(), "BTC", "5min")
	require.NoError(t, err)
}

func TestFQueryTopPositionsRatio(t *testing.T) {
	t.Parallel()
	_, err := h.FQueryTopPositionsRatio(t.Context(), "BTC", "5min")
	require.NoError(t, err)
}

func TestFLiquidationOrders(t *testing.T) {
	t.Parallel()
	if _, err := h.FLiquidationOrders(t.Context(), currency.BTC, "filled", 0, 0, "", 0); err != nil {
		t.Error(err)
	}
}

func TestFIndexKline(t *testing.T) {
	t.Parallel()
	_, err := h.FIndexKline(t.Context(), btccwPair, "5min", 5)
	require.NoError(t, err)
}

func TestFGetBasisData(t *testing.T) {
	t.Parallel()
	_, err := h.FGetBasisData(t.Context(), btccwPair, "5min", "open", 3)
	require.NoError(t, err)
}

func TestFGetAccountInfo(t *testing.T) {
	t.Parallel()
	sharedtestvalues.SkipTestIfCredentialsUnset(t, h)
	_, err := h.FGetAccountInfo(t.Context(), currency.EMPTYCODE)
	require.NoError(t, err)
}

func TestFGetPositionsInfo(t *testing.T) {
	t.Parallel()
	sharedtestvalues.SkipTestIfCredentialsUnset(t, h)
	_, err := h.FGetPositionsInfo(t.Context(), currency.EMPTYCODE)
	require.NoError(t, err)
}

func TestFGetAllSubAccountAssets(t *testing.T) {
	t.Parallel()
	sharedtestvalues.SkipTestIfCredentialsUnset(t, h)
	_, err := h.FGetAllSubAccountAssets(t.Context(), currency.EMPTYCODE)
	require.NoError(t, err)
}

func TestFGetSingleSubAccountInfo(t *testing.T) {
	t.Parallel()
	sharedtestvalues.SkipTestIfCredentialsUnset(t, h)
	_, err := h.FGetSingleSubAccountInfo(t.Context(), "", "154263566")
	require.NoError(t, err)
}

func TestFGetSingleSubPositions(t *testing.T) {
	t.Parallel()
	sharedtestvalues.SkipTestIfCredentialsUnset(t, h)
	_, err := h.FGetSingleSubPositions(t.Context(), "", "154263566")
	require.NoError(t, err)
}

func TestFGetFinancialRecords(t *testing.T) {
	t.Parallel()
	sharedtestvalues.SkipTestIfCredentialsUnset(t, h)
	_, err := h.FGetFinancialRecords(t.Context(),
		"BTC", "closeLong", 2, 0, 0)
	require.NoError(t, err)
}

func TestFGetSettlementRecords(t *testing.T) {
	t.Parallel()
	sharedtestvalues.SkipTestIfCredentialsUnset(t, h)
	_, err := h.FGetSettlementRecords(t.Context(),
		currency.BTC, 0, 0, time.Now().Add(-48*time.Hour), time.Now())
	require.NoError(t, err)
}

func TestFContractTradingFee(t *testing.T) {
	t.Parallel()
	sharedtestvalues.SkipTestIfCredentialsUnset(t, h)
	_, err := h.FContractTradingFee(t.Context(), currency.EMPTYCODE)
	require.NoError(t, err)
}

func TestFGetTransferLimits(t *testing.T) {
	t.Parallel()
	sharedtestvalues.SkipTestIfCredentialsUnset(t, h)
	_, err := h.FGetTransferLimits(t.Context(), currency.EMPTYCODE)
	require.NoError(t, err)
}

func TestFGetPositionLimits(t *testing.T) {
	t.Parallel()
	sharedtestvalues.SkipTestIfCredentialsUnset(t, h)
	_, err := h.FGetPositionLimits(t.Context(), currency.EMPTYCODE)
	require.NoError(t, err)
}

func TestFGetAssetsAndPositions(t *testing.T) {
	t.Parallel()
	sharedtestvalues.SkipTestIfCredentialsUnset(t, h)
	_, err := h.FGetAssetsAndPositions(t.Context(), currency.HT)
	require.NoError(t, err)
}

func TestFTransfer(t *testing.T) {
	t.Parallel()
	sharedtestvalues.SkipTestIfCredentialsUnset(t, h)
	_, err := h.FTransfer(t.Context(), "154263566", "HT", "sub_to_master", 5)
	require.NoError(t, err)
}

func TestFGetTransferRecords(t *testing.T) {
	t.Parallel()
	sharedtestvalues.SkipTestIfCredentialsUnset(t, h)
	_, err := h.FGetTransferRecords(t.Context(), "HT", "master_to_sub", 90, 0, 0)
	require.NoError(t, err)
}

func TestFGetAvailableLeverage(t *testing.T) {
	t.Parallel()
	sharedtestvalues.SkipTestIfCredentialsUnset(t, h)
	_, err := h.FGetAvailableLeverage(t.Context(), currency.BTC)
	require.NoError(t, err)
}

func TestFOrder(t *testing.T) {
	t.Parallel()
	sharedtestvalues.SkipTestIfCredentialsUnset(t, h, canManipulateRealOrders)
	_, err := h.FOrder(t.Context(), currency.EMPTYPAIR, "BTC", "quarter", "123", "BUY", "open", "limit", 1, 1, 1)
	require.NoError(t, err)
}

func TestFPlaceBatchOrder(t *testing.T) {
	t.Parallel()
	sharedtestvalues.SkipTestIfCredentialsUnset(t, h, canManipulateRealOrders)
	var req []fBatchOrderData
	order1 := fBatchOrderData{
		Symbol:         "btc",
		ContractType:   "quarter",
		ClientOrderID:  "",
		Price:          5,
		Volume:         1,
		Direction:      "buy",
		Offset:         "open",
		LeverageRate:   1,
		OrderPriceType: "limit",
	}
	order2 := fBatchOrderData{
		Symbol:         "xrp",
		ContractType:   "this_week",
		ClientOrderID:  "",
		Price:          10000,
		Volume:         1,
		Direction:      "sell",
		Offset:         "open",
		LeverageRate:   1,
		OrderPriceType: "limit",
	}
	req = append(req, order1, order2)
	_, err := h.FPlaceBatchOrder(t.Context(), req)
	require.NoError(t, err)
}

func TestFCancelOrder(t *testing.T) {
	t.Parallel()
	sharedtestvalues.SkipTestIfCredentialsUnset(t, h, canManipulateRealOrders)
	_, err := h.FCancelOrder(t.Context(), currency.BTC, "123", "")
	require.NoError(t, err)
}

func TestFCancelAllOrders(t *testing.T) {
	t.Parallel()
	sharedtestvalues.SkipTestIfCredentialsUnset(t, h, canManipulateRealOrders)
	updatePairsOnce(t, h)
	_, err := h.FCancelAllOrders(t.Context(), btcFutureDatedPair, "", "")
	require.NoError(t, err)
}

func TestFFlashCloseOrder(t *testing.T) {
	t.Parallel()
	sharedtestvalues.SkipTestIfCredentialsUnset(t, h, canManipulateRealOrders)
	_, err := h.FFlashCloseOrder(t.Context(),
		currency.EMPTYPAIR, "BTC", "quarter", "BUY", "lightning", "", 1)
	require.NoError(t, err)
}

func TestFGetOrderInfo(t *testing.T) {
	t.Parallel()
	sharedtestvalues.SkipTestIfCredentialsUnset(t, h)
	_, err := h.FGetOrderInfo(t.Context(), "BTC", "", "123")
	require.NoError(t, err)
}

func TestFOrderDetails(t *testing.T) {
	t.Parallel()
	sharedtestvalues.SkipTestIfCredentialsUnset(t, h)
	_, err := h.FOrderDetails(t.Context(), "BTC", "123", "quotation", time.Now().Add(-1*time.Hour), 0, 0)
	require.NoError(t, err)
}

func TestFGetOpenOrders(t *testing.T) {
	t.Parallel()
	sharedtestvalues.SkipTestIfCredentialsUnset(t, h)
	_, err := h.FGetOpenOrders(t.Context(), currency.BTC, 1, 2)
	require.NoError(t, err)
}

func TestFGetOrderHistory(t *testing.T) {
	t.Parallel()
	sharedtestvalues.SkipTestIfCredentialsUnset(t, h)
	_, err := h.FGetOrderHistory(t.Context(),
		currency.EMPTYPAIR, "BTC",
		"all", "all", "limit",
		[]order.Status{},
		5, 0, 0)
	require.NoError(t, err)
}

func TestFTradeHistory(t *testing.T) {
	t.Parallel()
	sharedtestvalues.SkipTestIfCredentialsUnset(t, h)
	_, err := h.FTradeHistory(t.Context(), currency.EMPTYPAIR, "BTC", "all", 10, 0, 0)
	require.NoError(t, err)
}

func TestFPlaceTriggerOrder(t *testing.T) {
	t.Parallel()
	sharedtestvalues.SkipTestIfCredentialsUnset(t, h, canManipulateRealOrders)
	_, err := h.FPlaceTriggerOrder(t.Context(), currency.EMPTYPAIR, "EOS", "quarter", "greaterOrEqual", "limit", "buy", "close", 1.1, 1.05, 5, 2)
	require.NoError(t, err)
}

func TestFCancelTriggerOrder(t *testing.T) {
	t.Parallel()
	sharedtestvalues.SkipTestIfCredentialsUnset(t, h, canManipulateRealOrders)
	_, err := h.FCancelTriggerOrder(t.Context(), "ETH", "123")
	require.NoError(t, err)
}

func TestFCancelAllTriggerOrders(t *testing.T) {
	t.Parallel()
	sharedtestvalues.SkipTestIfCredentialsUnset(t, h, canManipulateRealOrders)
	_, err := h.FCancelAllTriggerOrders(t.Context(), currency.EMPTYPAIR, "BTC", "this_week")
	require.NoError(t, err)
}

func TestFQueryTriggerOpenOrders(t *testing.T) {
	t.Parallel()
	sharedtestvalues.SkipTestIfCredentialsUnset(t, h, canManipulateRealOrders)
	_, err := h.FQueryTriggerOpenOrders(t.Context(), currency.EMPTYPAIR, "BTC", 0, 0)
	require.NoError(t, err)
}

func TestFQueryTriggerOrderHistory(t *testing.T) {
	t.Parallel()
	sharedtestvalues.SkipTestIfCredentialsUnset(t, h, canManipulateRealOrders)
	_, err := h.FQueryTriggerOrderHistory(t.Context(), currency.EMPTYPAIR, "EOS", "all", "all", 10, 0, 0)
	require.NoError(t, err)
}

func TestFetchTradablePairs(t *testing.T) {
	t.Parallel()
	_, err := h.FetchTradablePairs(t.Context(), asset.Futures)
	require.NoError(t, err)
}

func TestUpdateTickerSpot(t *testing.T) {
	t.Parallel()
	_, err := h.UpdateTicker(t.Context(), currency.NewPairWithDelimiter("INV", "ALID", "-"), asset.Spot)
	assert.ErrorContains(t, err, "invalid symbol")
	_, err = h.UpdateTicker(t.Context(), currency.NewPairWithDelimiter("BTC", "USDT", "_"), asset.Spot)
	require.NoError(t, err)
}

func TestUpdateTickerCMF(t *testing.T) {
	t.Parallel()
	_, err := h.UpdateTicker(t.Context(), currency.NewPairWithDelimiter("INV", "ALID", "_"), asset.CoinMarginedFutures)
	assert.ErrorContains(t, err, "symbol data error")
	_, err = h.UpdateTicker(t.Context(), currency.NewPairWithDelimiter("BTC", "USD", "_"), asset.CoinMarginedFutures)
	require.NoError(t, err)
}

func TestUpdateTickerFutures(t *testing.T) {
	t.Parallel()
	_, err := h.UpdateTicker(t.Context(), btccwPair, asset.Futures)
	require.NoError(t, err)
}

func TestUpdateOrderbookSpot(t *testing.T) {
	t.Parallel()
	_, err := h.UpdateOrderbook(t.Context(), btcusdtPair, asset.Spot)
	require.NoError(t, err)
}

func TestUpdateOrderbookCMF(t *testing.T) {
	t.Parallel()
	_, err := h.UpdateOrderbook(t.Context(), btcusdPair, asset.CoinMarginedFutures)
	require.NoError(t, err)
}

func TestUpdateOrderbookFuture(t *testing.T) {
	t.Parallel()
	_, err := h.UpdateOrderbook(t.Context(), btccwPair, asset.Futures)
	require.NoError(t, err)
	_, err = h.UpdateOrderbook(t.Context(), btcusdPair, asset.CoinMarginedFutures)
	require.NoError(t, err)
}

func TestGetOrderHistory(t *testing.T) {
	t.Parallel()
	sharedtestvalues.SkipTestIfCredentialsUnset(t, h)
	updatePairsOnce(t, h)
	getOrdersRequest := order.MultiOrderRequest{
		Type:      order.AnyType,
		Pairs:     []currency.Pair{currency.NewBTCUSDT()},
		AssetType: asset.Spot,
		Side:      order.AnySide,
	}
	_, err := h.GetOrderHistory(t.Context(), &getOrdersRequest)
	require.NoError(t, err)

	getOrdersRequest.Pairs = []currency.Pair{btcusdPair}
	getOrdersRequest.AssetType = asset.CoinMarginedFutures
	_, err = h.GetOrderHistory(t.Context(), &getOrdersRequest)
	require.NoError(t, err)
	getOrdersRequest.Pairs = []currency.Pair{btcFutureDatedPair}
	getOrdersRequest.AssetType = asset.Futures
	_, err = h.GetOrderHistory(t.Context(), &getOrdersRequest)
	require.NoError(t, err)
}

func TestCancelAllOrders(t *testing.T) {
	t.Parallel()
	sharedtestvalues.SkipTestIfCredentialsUnset(t, h, canManipulateRealOrders)
	_, err := h.CancelAllOrders(t.Context(), &order.Cancel{AssetType: asset.Futures})
	require.NoError(t, err)
}

func TestQuerySwapIndexPriceInfo(t *testing.T) {
	t.Parallel()
	_, err := h.QuerySwapIndexPriceInfo(t.Context(), btcusdPair)
	require.NoError(t, err)
}

func TestSwapOpenInterestInformation(t *testing.T) {
	t.Parallel()
	_, err := h.SwapOpenInterestInformation(t.Context(), btcusdPair)
	require.NoError(t, err)
}

func TestGetSwapMarketDepth(t *testing.T) {
	t.Parallel()
	_, err := h.GetSwapMarketDepth(t.Context(), btcusdPair, "step0")
	require.NoError(t, err)
}

func TestGetSwapKlineData(t *testing.T) {
	t.Parallel()
	_, err := h.GetSwapKlineData(t.Context(), btcusdPair, "5min", 5, time.Now().Add(-time.Hour), time.Now())
	require.NoError(t, err)
}

func TestGetSwapMarketOverview(t *testing.T) {
	t.Parallel()
	_, err := h.GetSwapMarketOverview(t.Context(), btcusdPair)
	require.NoError(t, err)
}

func TestGetLastTrade(t *testing.T) {
	t.Parallel()
	_, err := h.GetLastTrade(t.Context(), btcusdPair)
	require.NoError(t, err)
}

func TestGetBatchTrades(t *testing.T) {
	t.Parallel()
	_, err := h.GetBatchTrades(t.Context(), btcusdPair, 5)
	require.NoError(t, err)
}

func TestGetTieredAjustmentFactorInfo(t *testing.T) {
	t.Parallel()
	_, err := h.GetTieredAjustmentFactorInfo(t.Context(), btcusdPair)
	require.NoError(t, err)
}

func TestGetOpenInterestInfo(t *testing.T) {
	t.Parallel()
	updatePairsOnce(t, h)
	_, err := h.GetOpenInterestInfo(t.Context(), btcusdPair, "5min", "cryptocurrency", 50)
	require.NoError(t, err)
}

func TestGetTraderSentimentIndexAccount(t *testing.T) {
	t.Parallel()
	_, err := h.GetTraderSentimentIndexAccount(t.Context(), btcusdPair, "5min")
	require.NoError(t, err)
}

func TestGetTraderSentimentIndexPosition(t *testing.T) {
	t.Parallel()
	_, err := h.GetTraderSentimentIndexPosition(t.Context(), btcusdPair, "5min")
	require.NoError(t, err)
}

func TestGetLiquidationOrders(t *testing.T) {
	t.Parallel()
	_, err := h.GetLiquidationOrders(t.Context(), btcusdPair, "closed", 0, 0, "", 0)
	require.NoError(t, err)
}

func TestGetHistoricalFundingRates(t *testing.T) {
	t.Parallel()
	_, err := h.GetHistoricalFundingRatesForPair(t.Context(), btcusdPair, 0, 0)
	require.NoError(t, err)
}

func TestGetPremiumIndexKlineData(t *testing.T) {
	t.Parallel()
	_, err := h.GetPremiumIndexKlineData(t.Context(), btcusdPair, "5min", 15)
	require.NoError(t, err)
}

func TestGetEstimatedFundingRates(t *testing.T) {
	t.Parallel()
	_, err := h.GetPremiumIndexKlineData(t.Context(), btcusdPair, "5min", 15)
	require.NoError(t, err)
}

func TestGetBasisData(t *testing.T) {
	t.Parallel()
	_, err := h.GetBasisData(t.Context(), btcusdPair, "5min", "close", 5)
	require.NoError(t, err)
}

func TestGetSystemStatusInfo(t *testing.T) {
	t.Parallel()
	_, err := h.GetSystemStatusInfo(t.Context(), btcusdPair)
	require.NoError(t, err)
}

func TestGetSwapPriceLimits(t *testing.T) {
	t.Parallel()
	_, err := h.GetSwapPriceLimits(t.Context(), btcusdPair)
	require.NoError(t, err)
}

func TestGetMarginRates(t *testing.T) {
	t.Parallel()
	sharedtestvalues.SkipTestIfCredentialsUnset(t, h)
	_, err := h.GetMarginRates(t.Context(), btcusdtPair)
	require.NoError(t, err)
}

func TestGetSwapAccountInfo(t *testing.T) {
	t.Parallel()
	sharedtestvalues.SkipTestIfCredentialsUnset(t, h)
	_, err := h.GetSwapAccountInfo(t.Context(), ethusdPair)
	require.NoError(t, err)
}

func TestGetSwapPositionsInfo(t *testing.T) {
	t.Parallel()
	sharedtestvalues.SkipTestIfCredentialsUnset(t, h)
	_, err := h.GetSwapPositionsInfo(t.Context(), ethusdPair)
	require.NoError(t, err)
}

func TestGetSwapAssetsAndPositions(t *testing.T) {
	t.Parallel()
	sharedtestvalues.SkipTestIfCredentialsUnset(t, h)
	_, err := h.GetSwapAssetsAndPositions(t.Context(), ethusdPair)
	require.NoError(t, err)
}

func TestGetSwapAllSubAccAssets(t *testing.T) {
	t.Parallel()
	sharedtestvalues.SkipTestIfCredentialsUnset(t, h)
	_, err := h.GetSwapAllSubAccAssets(t.Context(), ethusdPair)
	require.NoError(t, err)
}

func TestGetSubAccPositionInfo(t *testing.T) {
	t.Parallel()
	sharedtestvalues.SkipTestIfCredentialsUnset(t, h)
	_, err := h.GetSubAccPositionInfo(t.Context(), ethusdPair, 0)
	require.NoError(t, err)
}

func TestGetAccountFinancialRecords(t *testing.T) {
	t.Parallel()
	sharedtestvalues.SkipTestIfCredentialsUnset(t, h)
	_, err := h.GetAccountFinancialRecords(t.Context(), ethusdPair, "3,4", 15, 0, 0)
	require.NoError(t, err)
}

func TestGetSwapSettlementRecords(t *testing.T) {
	t.Parallel()
	sharedtestvalues.SkipTestIfCredentialsUnset(t, h)
	_, err := h.GetSwapSettlementRecords(t.Context(), ethusdPair, time.Time{}, time.Time{}, 0, 0)
	require.NoError(t, err)
}

func TestGetAvailableLeverage(t *testing.T) {
	t.Parallel()
	sharedtestvalues.SkipTestIfCredentialsUnset(t, h)
	_, err := h.GetAvailableLeverage(t.Context(), ethusdPair)
	require.NoError(t, err)
}

func TestGetSwapOrderLimitInfo(t *testing.T) {
	t.Parallel()
	sharedtestvalues.SkipTestIfCredentialsUnset(t, h)
	_, err := h.GetSwapOrderLimitInfo(t.Context(), ethusdPair, "limit")
	require.NoError(t, err)
}

func TestGetSwapTradingFeeInfo(t *testing.T) {
	t.Parallel()
	sharedtestvalues.SkipTestIfCredentialsUnset(t, h)
	_, err := h.GetSwapTradingFeeInfo(t.Context(), ethusdPair)
	require.NoError(t, err)
}

func TestGetSwapTransferLimitInfo(t *testing.T) {
	t.Parallel()
	sharedtestvalues.SkipTestIfCredentialsUnset(t, h)
	_, err := h.GetSwapTransferLimitInfo(t.Context(), ethusdPair)
	require.NoError(t, err)
}

func TestGetSwapPositionLimitInfo(t *testing.T) {
	t.Parallel()
	sharedtestvalues.SkipTestIfCredentialsUnset(t, h)
	_, err := h.GetSwapPositionLimitInfo(t.Context(), ethusdPair)
	require.NoError(t, err)
}

func TestAccountTransferData(t *testing.T) {
	t.Parallel()
	sharedtestvalues.SkipTestIfCredentialsUnset(t, h)
	_, err := h.AccountTransferData(t.Context(), ethusdPair, "123", "master_to_sub", 15)
	require.NoError(t, err)
}

func TestAccountTransferRecords(t *testing.T) {
	t.Parallel()
	sharedtestvalues.SkipTestIfCredentialsUnset(t, h)
	_, err := h.AccountTransferRecords(t.Context(), ethusdPair, "master_to_sub", 12, 0, 0)
	require.NoError(t, err)
}

func TestPlaceSwapOrders(t *testing.T) {
	t.Parallel()
	sharedtestvalues.SkipTestIfCredentialsUnset(t, h, canManipulateRealOrders)
	_, err := h.PlaceSwapOrders(t.Context(), ethusdPair, "", "buy", "open", "limit", 0.01, 1, 1)
	require.NoError(t, err)
}

func TestPlaceSwapBatchOrders(t *testing.T) {
	t.Parallel()
	sharedtestvalues.SkipTestIfCredentialsUnset(t, h, canManipulateRealOrders)
	var req BatchOrderRequestType
	order1 := batchOrderData{
		ContractCode:   "ETH-USD",
		ClientOrderID:  "",
		Price:          5,
		Volume:         1,
		Direction:      "buy",
		Offset:         "open",
		LeverageRate:   1,
		OrderPriceType: "limit",
	}
	order2 := batchOrderData{
		ContractCode:   "BTC-USD",
		ClientOrderID:  "",
		Price:          2.5,
		Volume:         1,
		Direction:      "buy",
		Offset:         "open",
		LeverageRate:   1,
		OrderPriceType: "limit",
	}
	req.Data = append(req.Data, order1, order2)

	_, err := h.PlaceSwapBatchOrders(t.Context(), req)
	require.NoError(t, err)
}

func TestCancelSwapOrder(t *testing.T) {
	t.Parallel()
	sharedtestvalues.SkipTestIfCredentialsUnset(t, h, canManipulateRealOrders)
	_, err := h.CancelSwapOrder(t.Context(), "test123", "", ethusdPair)
	require.NoError(t, err)
}

func TestCancelAllSwapOrders(t *testing.T) {
	t.Parallel()
	sharedtestvalues.SkipTestIfCredentialsUnset(t, h, canManipulateRealOrders)
	_, err := h.CancelAllSwapOrders(t.Context(), ethusdPair)
	require.NoError(t, err)
}

func TestPlaceLightningCloseOrder(t *testing.T) {
	t.Parallel()
	sharedtestvalues.SkipTestIfCredentialsUnset(t, h, canManipulateRealOrders)
	_, err := h.PlaceLightningCloseOrder(t.Context(), ethusdPair, "buy", "lightning", 5, 1)
	require.NoError(t, err)
}

func TestGetSwapOrderInfo(t *testing.T) {
	t.Parallel()
	sharedtestvalues.SkipTestIfCredentialsUnset(t, h)
	_, err := h.GetSwapOrderInfo(t.Context(), ethusdPair, "123", "")
	require.NoError(t, err)
}

func TestGetSwapOrderDetails(t *testing.T) {
	t.Parallel()
	sharedtestvalues.SkipTestIfCredentialsUnset(t, h)
	_, err := h.GetSwapOrderDetails(t.Context(), ethusdPair, "123", "10", "cancelledOrder", 0, 0)
	require.NoError(t, err)
}

func TestGetSwapOpenOrders(t *testing.T) {
	t.Parallel()
	sharedtestvalues.SkipTestIfCredentialsUnset(t, h)
	_, err := h.GetSwapOpenOrders(t.Context(), ethusdPair, 0, 0)
	require.NoError(t, err)
}

func TestGetSwapOrderHistory(t *testing.T) {
	t.Parallel()
	sharedtestvalues.SkipTestIfCredentialsUnset(t, h)
	_, err := h.GetSwapOrderHistory(t.Context(), ethusdPair, "all", "all", []order.Status{order.PartiallyCancelled, order.Active}, 25, 0, 0)
	require.NoError(t, err)
}

func TestGetSwapTradeHistory(t *testing.T) {
	t.Parallel()
	sharedtestvalues.SkipTestIfCredentialsUnset(t, h)
	_, err := h.GetSwapTradeHistory(t.Context(), ethusdPair, "liquidateShort", 10, 0, 0)
	require.NoError(t, err)
}

func TestPlaceSwapTriggerOrder(t *testing.T) {
	t.Parallel()
	sharedtestvalues.SkipTestIfCredentialsUnset(t, h, canManipulateRealOrders)
	_, err := h.PlaceSwapTriggerOrder(t.Context(), ethusdPair, "greaterOrEqual", "buy", "open", "optimal_5", 5, 3, 1, 1)
	require.NoError(t, err)
}

func TestCancelSwapTriggerOrder(t *testing.T) {
	t.Parallel()
	sharedtestvalues.SkipTestIfCredentialsUnset(t, h, canManipulateRealOrders)
	_, err := h.CancelSwapTriggerOrder(t.Context(), ethusdPair, "test123")
	require.NoError(t, err)
}

func TestCancelAllSwapTriggerOrders(t *testing.T) {
	t.Parallel()
	sharedtestvalues.SkipTestIfCredentialsUnset(t, h, canManipulateRealOrders)
	_, err := h.CancelAllSwapTriggerOrders(t.Context(), ethusdPair)
	require.NoError(t, err)
}

func TestGetSwapTriggerOrderHistory(t *testing.T) {
	t.Parallel()
	sharedtestvalues.SkipTestIfCredentialsUnset(t, h)
	_, err := h.GetSwapTriggerOrderHistory(t.Context(), ethusdPair, "open", "all", 15, 0, 0)
	require.NoError(t, err)
}

func TestGetSwapMarkets(t *testing.T) {
	t.Parallel()
	_, err := h.GetSwapMarkets(t.Context(), currency.EMPTYPAIR)
	require.NoError(t, err)
}

func TestGetSpotKline(t *testing.T) {
	t.Parallel()
	_, err := h.GetSpotKline(t.Context(), KlinesRequestParams{Symbol: btcusdtPair, Period: "1min"})
	require.NoError(t, err)
}

func TestGetHistoricCandles(t *testing.T) {
	t.Parallel()

	h := new(Exchange) //nolint:govet // Intentional shadow to avoid future copy/paste mistakes
	require.NoError(t, testexch.Setup(h), "Setup Instance must not error")
	updatePairsOnce(t, h)

	endTime := time.Now().Add(-time.Hour).Truncate(time.Hour)
	_, err := h.GetHistoricCandles(t.Context(), btcusdtPair, asset.Spot, kline.OneMin, endTime.Add(-time.Hour), endTime)
	require.NoError(t, err)

	_, err = h.GetHistoricCandles(t.Context(), btcusdtPair, asset.Spot, kline.OneDay, endTime.AddDate(0, 0, -7), endTime)
	require.NoError(t, err)

	_, err = h.GetHistoricCandles(t.Context(), btcFutureDatedPair, asset.Futures, kline.OneDay, endTime.AddDate(0, 0, -7), endTime)
	require.NoError(t, err)

	_, err = h.GetHistoricCandles(t.Context(), btcusdPair, asset.CoinMarginedFutures, kline.OneDay, endTime.AddDate(0, 0, -7), endTime)
	require.NoError(t, err)
}

func TestGetHistoricCandlesExtended(t *testing.T) {
	t.Parallel()

	h := new(Exchange) //nolint:govet // Intentional shadow to avoid future copy/paste mistakes
	require.NoError(t, testexch.Setup(h), "Setup Instance must not error")
	updatePairsOnce(t, h)

	endTime := time.Now().Add(-time.Hour).Truncate(time.Hour)
	_, err := h.GetHistoricCandlesExtended(t.Context(), btcusdtPair, asset.Spot, kline.OneMin, endTime.Add(-time.Hour), endTime)
	require.ErrorIs(t, err, common.ErrFunctionNotSupported)

	_, err = h.GetHistoricCandlesExtended(t.Context(), btcFutureDatedPair, asset.Futures, kline.OneDay, endTime.AddDate(0, 0, -7), endTime)
	require.NoError(t, err)

	// demonstrate that adjusting time doesn't wreck non-day intervals
	_, err = h.GetHistoricCandlesExtended(t.Context(), btcFutureDatedPair, asset.Futures, kline.OneHour, endTime.AddDate(0, 0, -1), endTime)
	require.NoError(t, err)

	_, err = h.GetHistoricCandlesExtended(t.Context(), btcusdPair, asset.CoinMarginedFutures, kline.OneDay, endTime.AddDate(0, 0, -7), time.Now())
	require.NoError(t, err)

	_, err = h.GetHistoricCandlesExtended(t.Context(), btcusdPair, asset.CoinMarginedFutures, kline.OneHour, endTime.AddDate(0, 0, -1), time.Now())
	require.NoError(t, err)
}

func TestGetMarketDetailMerged(t *testing.T) {
	t.Parallel()
	_, err := h.GetMarketDetailMerged(t.Context(), btcusdtPair)
	require.NoError(t, err)
}

func TestGetDepth(t *testing.T) {
	t.Parallel()
	_, err := h.GetDepth(t.Context(),
		&OrderBookDataRequestParams{
			Symbol: btcusdtPair,
			Type:   OrderBookDataRequestParamsTypeStep1,
		})
	require.NoError(t, err)
}

func TestGetTrades(t *testing.T) {
	t.Parallel()
	_, err := h.GetTrades(t.Context(), btcusdtPair)
	require.NoError(t, err)
}

func TestGetLatestSpotPrice(t *testing.T) {
	t.Parallel()
	_, err := h.GetLatestSpotPrice(t.Context(), btcusdtPair)
	require.NoError(t, err)
}

func TestGetTradeHistory(t *testing.T) {
	t.Parallel()
	_, err := h.GetTradeHistory(t.Context(), btcusdtPair, 50)
	require.NoError(t, err)
}

func TestGetMarketDetail(t *testing.T) {
	t.Parallel()
	_, err := h.GetMarketDetail(t.Context(), btcusdtPair)
	require.NoError(t, err)
}

func TestGetSymbols(t *testing.T) {
	t.Parallel()
	_, err := h.GetSymbols(t.Context())
	require.NoError(t, err)
}

func TestGetCurrencies(t *testing.T) {
	t.Parallel()
	_, err := h.GetCurrencies(t.Context())
	require.NoError(t, err)
}

func TestGet24HrMarketSummary(t *testing.T) {
	t.Parallel()
	_, err := h.Get24HrMarketSummary(t.Context(), btcusdtPair)
	require.NoError(t, err)
}

func TestGetTicker(t *testing.T) {
	t.Parallel()
	_, err := h.GetTickers(t.Context())
	require.NoError(t, err)
}

func TestGetTimestamp(t *testing.T) {
	t.Parallel()
	st, err := h.GetCurrentServerTime(t.Context())
	require.NoError(t, err)
	assert.NotEmpty(t, st, "GetCurrentServerTime should return a time")
}

func TestWrapperGetServerTime(t *testing.T) {
	t.Parallel()
	st, err := h.GetServerTime(t.Context(), asset.Spot)
	require.NoError(t, err)
	assert.NotEmpty(t, st, "GetServerTime should return a time")
}

func TestGetAccounts(t *testing.T) {
	t.Parallel()
	sharedtestvalues.SkipTestIfCredentialsUnset(t, h, canManipulateRealOrders)
	_, err := h.GetAccounts(t.Context())
	require.NoError(t, err)
}

func TestGetAccountBalance(t *testing.T) {
	t.Parallel()
	sharedtestvalues.SkipTestIfCredentialsUnset(t, h, canManipulateRealOrders)
	result, err := h.GetAccounts(t.Context())
	require.NoError(t, err, "GetAccounts must not error")

	userID := strconv.FormatInt(result[0].ID, 10)
	_, err = h.GetAccountBalance(t.Context(), userID)
	require.NoError(t, err, "GetAccountBalance must not error")
}

func TestGetAggregatedBalance(t *testing.T) {
	t.Parallel()
	sharedtestvalues.SkipTestIfCredentialsUnset(t, h)
	_, err := h.GetAggregatedBalance(t.Context())
	require.NoError(t, err)
}

func TestSpotNewOrder(t *testing.T) {
	t.Parallel()
	sharedtestvalues.SkipTestIfCredentialsUnset(t, h, canManipulateRealOrders)
	arg := SpotNewOrderRequestParams{
		Symbol:    btcusdtPair,
		AccountID: 1997024,
		Amount:    0.01,
		Price:     10.1,
		Type:      SpotNewOrderRequestTypeBuyLimit,
	}

	_, err := h.SpotNewOrder(t.Context(), &arg)
	require.NoError(t, err)
}

func TestCancelExistingOrder(t *testing.T) {
	t.Parallel()
	sharedtestvalues.SkipTestIfCredentialsUnset(t, h, canManipulateRealOrders)
	_, err := h.CancelExistingOrder(t.Context(), 1337)
	assert.Error(t, err)
}

func TestGetOrder(t *testing.T) {
	t.Parallel()
	sharedtestvalues.SkipTestIfCredentialsUnset(t, h, canManipulateRealOrders)
	_, err := h.GetOrder(t.Context(), 1337)
	require.NoError(t, err)
}

func TestGetMarginLoanOrders(t *testing.T) {
	t.Parallel()
	sharedtestvalues.SkipTestIfCredentialsUnset(t, h)
	_, err := h.GetMarginLoanOrders(t.Context(), btcusdtPair, "", "", "", "", "", "", "")
	require.NoError(t, err)
}

func TestGetMarginAccountBalance(t *testing.T) {
	t.Parallel()
	sharedtestvalues.SkipTestIfCredentialsUnset(t, h)
	_, err := h.GetMarginAccountBalance(t.Context(), btcusdtPair)
	require.NoError(t, err)
}

func TestCancelWithdraw(t *testing.T) {
	t.Parallel()
	sharedtestvalues.SkipTestIfCredentialsUnset(t, h, canManipulateRealOrders)
	_, err := h.CancelWithdraw(t.Context(), 1337)
	require.Error(t, err)
}

func setFeeBuilder() *exchange.FeeBuilder {
	return &exchange.FeeBuilder{
		Amount:  1,
		FeeType: exchange.CryptocurrencyTradeFee,
		Pair: currency.NewPairWithDelimiter(currency.BTC.String(),
			currency.LTC.String(),
			"_"),
		PurchasePrice:       1,
		FiatCurrency:        currency.USD,
		BankTransactionType: exchange.WireTransfer,
	}
}

// TestGetFeeByTypeOfflineTradeFee logic test
func TestGetFeeByTypeOfflineTradeFee(t *testing.T) {
	feeBuilder := setFeeBuilder()
	_, err := h.GetFeeByType(t.Context(), feeBuilder)
	require.NoError(t, err)
	if !sharedtestvalues.AreAPICredentialsSet(h) {
		assert.Equal(t, exchange.OfflineTradeFee, feeBuilder.FeeType)
	} else {
		assert.Equal(t, exchange.CryptocurrencyTradeFee, feeBuilder.FeeType)
	}
}

func TestGetFee(t *testing.T) {
	t.Parallel()
	feeBuilder := setFeeBuilder()
	// CryptocurrencyTradeFee Basic
	_, err := h.GetFee(feeBuilder)
	require.NoError(t, err)

	// CryptocurrencyTradeFee High quantity
	feeBuilder = setFeeBuilder()
	feeBuilder.Amount = 1000
	feeBuilder.PurchasePrice = 1000
	_, err = h.GetFee(feeBuilder)
	require.NoError(t, err)

	// CryptocurrencyTradeFee IsMaker
	feeBuilder = setFeeBuilder()
	feeBuilder.IsMaker = true
	_, err = h.GetFee(feeBuilder)
	require.NoError(t, err)

	// CryptocurrencyTradeFee Negative purchase price
	feeBuilder = setFeeBuilder()
	feeBuilder.PurchasePrice = -1000
	_, err = h.GetFee(feeBuilder)
	require.NoError(t, err)

	// CryptocurrencyWithdrawalFee Basic
	feeBuilder = setFeeBuilder()
	feeBuilder.FeeType = exchange.CryptocurrencyWithdrawalFee
	_, err = h.GetFee(feeBuilder)
	require.NoError(t, err)

	// CryptocurrencyWithdrawalFee Invalid currency
	feeBuilder = setFeeBuilder()
	feeBuilder.Pair.Base = currency.NewCode("hello")
	feeBuilder.FeeType = exchange.CryptocurrencyWithdrawalFee
	_, err = h.GetFee(feeBuilder)
	require.NoError(t, err)

	// CryptocurrencyDepositFee Basic
	feeBuilder = setFeeBuilder()
	feeBuilder.FeeType = exchange.CryptocurrencyDepositFee
	_, err = h.GetFee(feeBuilder)
	require.NoError(t, err)

	// InternationalBankDepositFee Basic
	feeBuilder = setFeeBuilder()
	feeBuilder.FeeType = exchange.InternationalBankDepositFee
	_, err = h.GetFee(feeBuilder)
	require.NoError(t, err)

	// InternationalBankWithdrawalFee Basic
	feeBuilder = setFeeBuilder()
	feeBuilder.FeeType = exchange.InternationalBankWithdrawalFee
	feeBuilder.FiatCurrency = currency.USD
	_, err = h.GetFee(feeBuilder)
	require.NoError(t, err)
}

func TestFormatWithdrawPermissions(t *testing.T) {
	t.Parallel()
	expectedResult := exchange.AutoWithdrawCryptoWithSetupText + " & " + exchange.NoFiatWithdrawalsText
	withdrawPermissions := h.FormatWithdrawPermissions()
	assert.Equal(t, expectedResult, withdrawPermissions)
}

func TestGetActiveOrders(t *testing.T) {
	t.Parallel()
	getOrdersRequest := order.MultiOrderRequest{
		AssetType: asset.Spot,
		Type:      order.AnyType,
		Pairs:     []currency.Pair{currency.NewBTCUSDT()},
		Side:      order.AnySide,
	}

	_, err := h.GetActiveOrders(t.Context(), &getOrdersRequest)
	if sharedtestvalues.AreAPICredentialsSet(h) {
		require.NoError(t, err)
	} else {
		require.ErrorIs(t, err, exchange.ErrAuthenticationSupportNotEnabled)
	}
}

// Any tests below this line have the ability to impact your orders on the exchange. Enable canManipulateRealOrders to run them
// ----------------------------------------------------------------------------------------------------------------------------
func TestSubmitOrder(t *testing.T) {
	t.Parallel()
	sharedtestvalues.SkipTestIfCredentialsUnset(t, h, canManipulateRealOrders)
	accounts, err := h.GetAccounts(t.Context())
	require.NoError(t, err, "GetAccounts must not error")

	orderSubmission := &order.Submit{
		Exchange: h.Name,
		Pair: currency.Pair{
			Base:  currency.BTC,
			Quote: currency.USDT,
		},
		Side:      order.Buy,
		Type:      order.Limit,
		Price:     5,
		Amount:    1,
		ClientID:  strconv.FormatInt(accounts[0].ID, 10),
		AssetType: asset.Spot,
	}
	response, err := h.SubmitOrder(t.Context(), orderSubmission)
	require.NoError(t, err)
	assert.Equal(t, order.New, response.Status, "response status should be correct")
}

func TestCancelExchangeOrder(t *testing.T) {
	t.Parallel()
	sharedtestvalues.SkipTestIfCredentialsUnset(t, h, canManipulateRealOrders)
	orderCancellation := &order.Cancel{
		OrderID:   "1",
		AccountID: "1",
		Pair:      btcusdtPair,
		AssetType: asset.Spot,
	}

	err := h.CancelOrder(t.Context(), orderCancellation)
	require.NoError(t, err)
}

func TestCancelAllExchangeOrders(t *testing.T) {
	t.Parallel()
	sharedtestvalues.SkipTestIfCredentialsUnset(t, h, canManipulateRealOrders)
	currencyPair := currency.NewPair(currency.LTC, currency.BTC)
	orderCancellation := order.Cancel{
		OrderID:   "1",
		AccountID: "1",
		Pair:      currencyPair,
		AssetType: asset.Spot,
	}

	_, err := h.CancelAllOrders(t.Context(), &orderCancellation)
	require.NoError(t, err)
}

func TestUpdateAccountInfo(t *testing.T) {
	t.Parallel()
	sharedtestvalues.SkipTestIfCredentialsUnset(t, h, canManipulateRealOrders)
	for _, a := range []asset.Item{asset.Spot, asset.CoinMarginedFutures, asset.Futures} {
		_, err := h.UpdateAccountInfo(t.Context(), a)
		assert.NoErrorf(t, err, "UpdateAccountInfo should not error for asset %s", a)
	}
}

func TestModifyOrder(t *testing.T) {
	t.Parallel()
	sharedtestvalues.SkipTestIfCannotManipulateOrders(t, h, canManipulateRealOrders)
	_, err := h.ModifyOrder(t.Context(), &order.Modify{AssetType: asset.Spot})
	require.Error(t, err, "ModifyOrder must error without any order details")
}

func TestWithdraw(t *testing.T) {
	t.Parallel()
	sharedtestvalues.SkipTestIfCannotManipulateOrders(t, h, canManipulateRealOrders)

	withdrawCryptoRequest := withdraw.Request{
		Exchange:    h.Name,
		Amount:      -1,
		Currency:    currency.BTC,
		Description: "WITHDRAW IT ALL",
		Crypto: withdraw.CryptoRequest{
			Address: core.BitcoinDonationAddress,
		},
	}

	_, err := h.WithdrawCryptocurrencyFunds(t.Context(), &withdrawCryptoRequest)
	require.ErrorContains(t, err, withdraw.ErrStrAmountMustBeGreaterThanZero)
}

func TestWithdrawFiat(t *testing.T) {
	t.Parallel()
	_, err := h.WithdrawFiatFunds(t.Context(), &withdraw.Request{})
	assert.ErrorIs(t, err, common.ErrFunctionNotSupported)
}

func TestWithdrawInternationalBank(t *testing.T) {
	t.Parallel()
	_, err := h.WithdrawFiatFundsToInternationalBank(t.Context(), &withdraw.Request{})
	assert.ErrorIs(t, err, common.ErrFunctionNotSupported)
}

func TestQueryDepositAddress(t *testing.T) {
	t.Parallel()
	_, err := h.QueryDepositAddress(t.Context(), currency.USDT)
	if sharedtestvalues.AreAPICredentialsSet(h) {
		require.NoError(t, err)
	} else {
		require.ErrorIs(t, err, exchange.ErrAuthenticationSupportNotEnabled)
	}
}

func TestGetDepositAddress(t *testing.T) {
	t.Parallel()
	_, err := h.GetDepositAddress(t.Context(), currency.USDT, "", "uSdTeRc20")
	if sharedtestvalues.AreAPICredentialsSet(h) {
		require.NoError(t, err)
	} else {
		require.ErrorIs(t, err, exchange.ErrAuthenticationSupportNotEnabled)
	}
}

func TestQueryWithdrawQuota(t *testing.T) {
	t.Parallel()
	_, err := h.QueryWithdrawQuotas(t.Context(), currency.BTC.Lower().String())
	if sharedtestvalues.AreAPICredentialsSet(h) {
		require.NoError(t, err)
	} else {
		require.ErrorIs(t, err, exchange.ErrAuthenticationSupportNotEnabled)
	}
}

func TestWSCandles(t *testing.T) {
	t.Parallel()
	h := new(Exchange) //nolint:govet // Intentional shadow to avoid future copy/paste mistakes
	require.NoError(t, testexch.Setup(h), "Setup Instance must not error")
	err := h.Websocket.AddSubscriptions(h.Websocket.Conn, &subscription.Subscription{Key: "market.btcusdt.kline.1min", Asset: asset.Spot, Pairs: currency.Pairs{btcusdtPair}, Channel: subscription.CandlesChannel})
	require.NoError(t, err, "AddSubscriptions must not error")
	testexch.FixtureToDataHandler(t, "testdata/wsCandles.json", h.wsHandleData)
	close(h.Websocket.DataHandler)
	require.Len(t, h.Websocket.DataHandler, 1, "Must see correct number of records")
	cAny := <-h.Websocket.DataHandler
	c, ok := cAny.(websocket.KlineData)
	require.True(t, ok, "Must get the correct type from DataHandler")
	exp := websocket.KlineData{
		Timestamp:  time.UnixMilli(1489474082831),
		Pair:       btcusdtPair,
		AssetType:  asset.Spot,
		Exchange:   h.Name,
		OpenPrice:  7962.62,
		ClosePrice: 8014.56,
		HighPrice:  14962.77,
		LowPrice:   5110.14,
		Volume:     4.4,
		Interval:   "0s",
	}
	assert.Equal(t, exp, c)
}

func TestWSOrderbook(t *testing.T) {
	t.Parallel()
	h := new(Exchange) //nolint:govet // Intentional shadow to avoid future copy/paste mistakes
	require.NoError(t, testexch.Setup(h), "Setup Instance must not error")
	err := h.Websocket.AddSubscriptions(h.Websocket.Conn, &subscription.Subscription{Key: "market.btcusdt.depth.step0", Asset: asset.Spot, Pairs: currency.Pairs{btcusdtPair}, Channel: subscription.OrderbookChannel})
	require.NoError(t, err, "AddSubscriptions must not error")
	testexch.FixtureToDataHandler(t, "testdata/wsOrderbook.json", h.wsHandleData)
	close(h.Websocket.DataHandler)
	require.Len(t, h.Websocket.DataHandler, 1, "Must see correct number of records")
	dAny := <-h.Websocket.DataHandler
	d, ok := dAny.(*orderbook.Depth)
	require.True(t, ok, "Must get the correct type from DataHandler")
	require.NotNil(t, d)
	l, err := d.GetAskLength()
	require.NoError(t, err, "GetAskLength must not error")
	assert.Equal(t, 2, l, "Ask length should be correct")
	liq, _, err := d.TotalAskAmounts()
	require.NoError(t, err, "TotalAskAmount must not error")
	assert.Equal(t, 0.502591, liq, "Ask Liquidity should be correct")
	l, err = d.GetBidLength()
	require.NoError(t, err, "GetBidLength must not error")
	assert.Equal(t, 2, l, "Bid length should be correct")
	liq, _, err = d.TotalBidAmounts()
	require.NoError(t, err, "TotalBidAmount must not error")
	assert.Equal(t, 0.56281, liq, "Bid Liquidity should be correct")
}

// TestWSHandleAllTradesMsg ensures wsHandleAllTrades sends trade.Data to the ws.DataHandler
func TestWSHandleAllTradesMsg(t *testing.T) {
	t.Parallel()
	h := new(Exchange) //nolint:govet // Intentional shadow to avoid future copy/paste mistakes
	require.NoError(t, testexch.Setup(h), "Setup Instance must not error")
	err := h.Websocket.AddSubscriptions(h.Websocket.Conn, &subscription.Subscription{Key: "market.btcusdt.trade.detail", Asset: asset.Spot, Pairs: currency.Pairs{btcusdtPair}, Channel: subscription.AllTradesChannel})
	require.NoError(t, err, "AddSubscriptions must not error")
	h.SetSaveTradeDataStatus(true)
	testexch.FixtureToDataHandler(t, "testdata/wsAllTrades.json", h.wsHandleData)
	close(h.Websocket.DataHandler)
	exp := []trade.Data{
		{
			Exchange:     h.Name,
			CurrencyPair: btcusdtPair,
			Timestamp:    time.UnixMilli(1630994963173).UTC(),
			Price:        52648.62,
			Amount:       0.006754,
			Side:         order.Buy,
			TID:          "102523573486",
			AssetType:    asset.Spot,
		},
		{
			Exchange:     h.Name,
			CurrencyPair: btcusdtPair,
			Timestamp:    time.UnixMilli(1630994963184).UTC(),
			Price:        52648.73,
			Amount:       0.006755,
			Side:         order.Sell,
			TID:          "102523573487",
			AssetType:    asset.Spot,
		},
	}
	require.Len(t, h.Websocket.DataHandler, 2, "Must see correct number of trades")
	for resp := range h.Websocket.DataHandler {
		switch v := resp.(type) {
		case trade.Data:
			i := 1 - len(h.Websocket.DataHandler)
			require.Equalf(t, exp[i], v, "Trade [%d] must be correct", i)
		case error:
			t.Error(v)
		default:
			t.Errorf("Unexpected type in DataHandler: %T(%s)", v, v)
		}
	}
	require.Empty(t, h.Websocket.DataHandler, "Must not see any errors going to datahandler")
}

func TestWSTicker(t *testing.T) {
	t.Parallel()
	h := new(Exchange) //nolint:govet // Intentional shadow to avoid future copy/paste mistakes
	require.NoError(t, testexch.Setup(h), "Setup Instance must not error")
	err := h.Websocket.AddSubscriptions(h.Websocket.Conn, &subscription.Subscription{Key: "market.btcusdt.detail", Asset: asset.Spot, Pairs: currency.Pairs{btcusdtPair}, Channel: subscription.TickerChannel})
	require.NoError(t, err, "AddSubscriptions must not error")
	testexch.FixtureToDataHandler(t, "testdata/wsTicker.json", h.wsHandleData)
	close(h.Websocket.DataHandler)
	require.Len(t, h.Websocket.DataHandler, 1, "Must see correct number of records")
	tickAny := <-h.Websocket.DataHandler
	tick, ok := tickAny.(*ticker.Price)
	require.True(t, ok, "Must get the correct type from DataHandler")
	require.NotNil(t, tick)
	exp := &ticker.Price{
		High:         52924.14,
		Low:          51000,
		Bid:          0,
		Volume:       13991.028076056185,
		QuoteVolume:  7.27676440200527e+08,
		Open:         51823.62,
		Close:        52379.99,
		Pair:         btcusdtPair,
		ExchangeName: h.Name,
		AssetType:    asset.Spot,
		LastUpdated:  time.UnixMilli(1630998026649),
	}
	assert.Equal(t, exp, tick)
}

func TestWSAccountUpdate(t *testing.T) {
	t.Parallel()
	h := new(Exchange) //nolint:govet // Intentional shadow to avoid future copy/paste mistakes
	require.NoError(t, testexch.Setup(h), "Setup Instance must not error")
	err := h.Websocket.AddSubscriptions(h.Websocket.Conn, &subscription.Subscription{Key: "accounts.update#2", Asset: asset.Spot, Pairs: currency.Pairs{btcusdtPair}, Channel: subscription.MyAccountChannel})
	require.NoError(t, err, "AddSubscriptions must not error")
	h.SetSaveTradeDataStatus(true)
	testexch.FixtureToDataHandler(t, "testdata/wsMyAccount.json", h.wsHandleData)
	close(h.Websocket.DataHandler)
	require.Len(t, h.Websocket.DataHandler, 3, "Must see correct number of records")
	exp := []WsAccountUpdate{
		{Currency: "btc", AccountID: 123456, Balance: 23.111, ChangeType: "transfer", AccountType: "trade", ChangeTime: types.Time(time.UnixMilli(1568601800000)), SeqNum: 1},
		{Currency: "btc", AccountID: 33385, Available: 2028.69, ChangeType: "order.match", AccountType: "trade", ChangeTime: types.Time(time.UnixMilli(1574393385167)), SeqNum: 2},
		{Currency: "usdt", AccountID: 14884859, Available: 20.29388158, Balance: 20.29388158, AccountType: "trade", SeqNum: 3},
	}
	for _, e := range exp {
		uAny := <-h.Websocket.DataHandler
		u, ok := uAny.(WsAccountUpdate)
		require.True(t, ok, "Must get the correct type from DataHandler")
		require.NotNil(t, u)
		assert.Equal(t, e, u)
	}
}

func TestWSOrderUpdate(t *testing.T) {
	t.Parallel()
	h := new(Exchange) //nolint:govet // Intentional shadow to avoid future copy/paste mistakes
	require.NoError(t, testexch.Setup(h), "Setup Instance must not error")
	err := h.Websocket.AddSubscriptions(h.Websocket.Conn, &subscription.Subscription{Key: "orders#*", Asset: asset.Spot, Pairs: currency.Pairs{btcusdtPair}, Channel: subscription.MyOrdersChannel})
	require.NoError(t, err, "AddSubscriptions must not error")
	h.SetSaveTradeDataStatus(true)
	errs := testexch.FixtureToDataHandlerWithErrors(t, "testdata/wsMyOrders.json", h.wsHandleData)
	close(h.Websocket.DataHandler)
	require.Equal(t, 1, len(errs), "Must receive the correct number of errors back")
	require.ErrorContains(t, errs[0].Err, "error with order \"test1\": invalid.client.order.id (NT) (2002)")
	require.Len(t, h.Websocket.DataHandler, 4, "Must see correct number of records")
	exp := []*order.Detail{
		{
			Exchange:      h.Name,
			Pair:          btcusdtPair,
			Side:          order.Buy,
			Status:        order.Rejected,
			ClientOrderID: "test1",
			AssetType:     asset.Spot,
			LastUpdated:   time.UnixMicro(1583853365586000),
		},
		{
			Exchange:      h.Name,
			Pair:          btcusdtPair,
			Side:          order.Buy,
			Status:        order.Cancelled,
			ClientOrderID: "test2",
			AssetType:     asset.Spot,
			LastUpdated:   time.UnixMicro(1583853365586000),
		},
		{
			Exchange:      h.Name,
			Pair:          btcusdtPair,
			Side:          order.Sell,
			Status:        order.New,
			ClientOrderID: "test3",
			AssetType:     asset.Spot,
			Price:         77,
			Amount:        2,
			Type:          order.Limit,
			OrderID:       "27163533",
			LastUpdated:   time.UnixMicro(1583853365586000),
		},
		{
			Exchange:    h.Name,
			Pair:        btcusdtPair,
			Side:        order.Buy,
			Status:      order.New,
			AssetType:   asset.Spot,
			Price:       70000,
			Amount:      0.000157,
			Type:        order.Limit,
			OrderID:     "1199329381585359",
			LastUpdated: time.UnixMicro(1731039387696000),
		},
	}
	for _, e := range exp {
		m := <-h.Websocket.DataHandler
		require.IsType(t, &order.Detail{}, m, "Must get the correct type from DataHandler")
		d, _ := m.(*order.Detail)
		require.NotNil(t, d)
		assert.Equal(t, e, d, "Order Detail should match")
	}
}

func TestWSMyTrades(t *testing.T) {
	t.Parallel()
	h := new(Exchange) //nolint:govet // Intentional shadow to avoid future copy/paste mistakes
	require.NoError(t, testexch.Setup(h), "Setup Instance must not error")
	err := h.Websocket.AddSubscriptions(h.Websocket.Conn, &subscription.Subscription{Key: "trade.clearing#btcusdt#1", Asset: asset.Spot, Pairs: currency.Pairs{btcusdtPair}, Channel: subscription.MyTradesChannel})
	require.NoError(t, err, "AddSubscriptions must not error")
	h.SetSaveTradeDataStatus(true)
	testexch.FixtureToDataHandler(t, "testdata/wsMyTrades.json", h.wsHandleData)
	close(h.Websocket.DataHandler)
	require.Len(t, h.Websocket.DataHandler, 1, "Must see correct number of records")
	m := <-h.Websocket.DataHandler
	exp := &order.Detail{
		Exchange:      h.Name,
		Pair:          btcusdtPair,
		Side:          order.Buy,
		Status:        order.PartiallyFilled,
		ClientOrderID: "a001",
		OrderID:       "99998888",
		AssetType:     asset.Spot,
		Date:          time.UnixMicro(1583853365586000),
		LastUpdated:   time.UnixMicro(1583853365996000),
		Price:         10000,
		Amount:        1,
		Trades: []order.TradeHistory{
			{
				Price:     9999.99,
				Amount:    0.96,
				Fee:       19.88,
				Exchange:  h.Name,
				TID:       "919219323232",
				Side:      order.Buy,
				IsMaker:   false,
				Timestamp: time.UnixMicro(1583853365996000),
			},
		},
	}
	require.IsType(t, &order.Detail{}, m, "Must get the correct type from DataHandler")
	d, _ := m.(*order.Detail)
	require.NotNil(t, d)
	assert.Equal(t, exp, d, "Order Detail should match")
}

func TestStringToOrderStatus(t *testing.T) {
	t.Parallel()
	type TestCases struct {
		Case   string
		Result order.Status
	}
	testCases := []TestCases{
		{Case: "submitted", Result: order.New},
		{Case: "canceled", Result: order.Cancelled},
		{Case: "partial-filled", Result: order.PartiallyFilled},
		{Case: "partial-canceled", Result: order.PartiallyCancelled},
		{Case: "LOL", Result: order.UnknownStatus},
	}
	for i := range testCases {
		result, _ := stringToOrderStatus(testCases[i].Case)
		if result != testCases[i].Result {
			t.Errorf("Expected: %v, received: %v", testCases[i].Result, result)
		}
	}
}

func TestStringToOrderSide(t *testing.T) {
	t.Parallel()
	type TestCases struct {
		Case   string
		Result order.Side
	}
	testCases := []TestCases{
		{Case: "buy-limit", Result: order.Buy},
		{Case: "sell-limit", Result: order.Sell},
		{Case: "woah-nelly", Result: order.UnknownSide},
	}
	for i := range testCases {
		result, _ := stringToOrderSide(testCases[i].Case)
		if result != testCases[i].Result {
			t.Errorf("Expected: %v, received: %v", testCases[i].Result, result)
		}
	}
}

func TestStringToOrderType(t *testing.T) {
	t.Parallel()
	type TestCases struct {
		Case   string
		Result order.Type
	}
	testCases := []TestCases{
		{Case: "buy-limit", Result: order.Limit},
		{Case: "sell-market", Result: order.Market},
		{Case: "woah-nelly", Result: order.UnknownType},
	}
	for i := range testCases {
		result, _ := stringToOrderType(testCases[i].Case)
		if result != testCases[i].Result {
			t.Errorf("Expected: %v, received: %v", testCases[i].Result, result)
		}
	}
}

func TestFormatExchangeKlineInterval(t *testing.T) {
	t.Parallel()
	for _, tt := range []struct {
		interval kline.Interval
		output   string
	}{
		{kline.OneMin, "1min"},
		{kline.FourHour, "4hour"},
		{kline.OneDay, "1day"},
		{kline.OneWeek, "1week"},
		{kline.OneMonth, "1mon"},
		{kline.OneYear, "1year"},
		{kline.TwoWeek, ""},
	} {
		assert.Equalf(t, tt.output, h.FormatExchangeKlineInterval(tt.interval), "FormatExchangeKlineInterval should return correctly for %s", tt.output)
	}
}

func TestGetRecentTrades(t *testing.T) {
	t.Parallel()
	_, err := h.GetRecentTrades(t.Context(), btcusdtPair, asset.Spot)
	require.NoError(t, err)
	_, err = h.GetRecentTrades(t.Context(), btccwPair, asset.Futures)
	require.NoError(t, err)
	_, err = h.GetRecentTrades(t.Context(), btcusdPair, asset.CoinMarginedFutures)
	require.NoError(t, err)
}

func TestGetHistoricTrades(t *testing.T) {
	t.Parallel()
	_, err := h.GetHistoricTrades(t.Context(), btcusdtPair, asset.Spot, time.Now().Add(-time.Minute*15), time.Now())
	require.ErrorIs(t, err, common.ErrFunctionNotSupported)
}

func TestGetAvailableTransferChains(t *testing.T) {
	t.Parallel()
	c, err := h.GetAvailableTransferChains(t.Context(), currency.USDT)
	require.NoError(t, err)
	require.Greater(t, len(c), 2, "Must get more than 2 chains")
}

func TestFormatFuturesPair(t *testing.T) {
	t.Parallel()
	updatePairsOnce(t, h)

	r, err := h.formatFuturesPair(btccwPair, false)
	require.NoError(t, err)
	assert.Equal(t, "BTC_CW", r)

	// pair in the format of BTC210827 but make it lower case to test correct formatting
	r, err = h.formatFuturesPair(btcFutureDatedPair.Lower(), false)
	require.NoError(t, err)
	assert.Len(t, r, 9, "Should be an 9 character string")
	assert.Equal(t, "BTC2", r[0:4], "Should start with btc and a date this millennium")

	r, err = h.formatFuturesPair(btccwPair, true)
	require.NoError(t, err)
	assert.Len(t, r, 9, "Should be an 9 character string")
	assert.Equal(t, "BTC2", r[0:4], "Should start with btc and a date this millennium")

	r, err = h.formatFuturesPair(currency.NewBTCUSDT(), false)
	require.NoError(t, err)
	assert.Equal(t, "BTC-USDT", r)
}

func TestSearchForExistedWithdrawsAndDeposits(t *testing.T) {
	t.Parallel()
	sharedtestvalues.SkipTestIfCredentialsUnset(t, h)
	_, err := h.SearchForExistedWithdrawsAndDeposits(t.Context(), currency.BTC, "deposit", "", 0, 100)
	require.NoError(t, err)
}

func TestCancelOrderBatch(t *testing.T) {
	t.Parallel()
	sharedtestvalues.SkipTestIfCredentialsUnset(t, h, canManipulateRealOrders)
	_, err := h.CancelOrderBatch(t.Context(), []string{"1234"}, nil)
	require.NoError(t, err)
}

func TestCancelBatchOrders(t *testing.T) {
	t.Parallel()
	sharedtestvalues.SkipTestIfCredentialsUnset(t, h, canManipulateRealOrders)
	_, err := h.CancelBatchOrders(t.Context(), []order.Cancel{
		{
			OrderID:   "1234",
			AssetType: asset.Spot,
			Pair:      currency.NewBTCUSDT(),
		},
	})
	require.NoError(t, err)
}

func TestGetWithdrawalsHistory(t *testing.T) {
	t.Parallel()
	sharedtestvalues.SkipTestIfCredentialsUnset(t, h)
	_, err := h.GetWithdrawalsHistory(t.Context(), currency.BTC, asset.Spot)
	require.NoError(t, err)
}

func TestGetFuturesContractDetails(t *testing.T) {
	t.Parallel()
	_, err := h.GetFuturesContractDetails(t.Context(), asset.Spot)
	require.ErrorIs(t, err, futures.ErrNotFuturesAsset)
	_, err = h.GetFuturesContractDetails(t.Context(), asset.USDTMarginedFutures)
	require.ErrorIs(t, err, asset.ErrNotSupported)

	_, err = h.GetFuturesContractDetails(t.Context(), asset.CoinMarginedFutures)
	require.NoError(t, err)
	_, err = h.GetFuturesContractDetails(t.Context(), asset.Futures)
	require.NoError(t, err)
}

func TestGetLatestFundingRates(t *testing.T) {
	t.Parallel()
	h := new(Exchange) //nolint:govet // Intentional shadow to avoid future copy/paste mistakes
	require.NoError(t, testexch.Setup(h), "Test Instance Setup must not fail")
	updatePairsOnce(t, h)

	_, err := h.GetLatestFundingRates(t.Context(), &fundingrate.LatestRateRequest{
		Asset:                asset.USDTMarginedFutures,
		Pair:                 currency.NewBTCUSD(),
		IncludePredictedRate: true,
	})
	require.ErrorIs(t, err, asset.ErrNotSupported)

	_, err = h.GetLatestFundingRates(t.Context(), &fundingrate.LatestRateRequest{
		Asset:                asset.CoinMarginedFutures,
		Pair:                 currency.NewBTCUSD(),
		IncludePredictedRate: true,
	})
	require.NoError(t, err)

	err = h.CurrencyPairs.EnablePair(asset.CoinMarginedFutures, currency.NewBTCUSD())
	require.ErrorIs(t, err, currency.ErrPairAlreadyEnabled)

	_, err = h.GetLatestFundingRates(t.Context(), &fundingrate.LatestRateRequest{
		Asset:                asset.CoinMarginedFutures,
		IncludePredictedRate: true,
	})
	require.NoError(t, err)
}

func TestIsPerpetualFutureCurrency(t *testing.T) {
	t.Parallel()
	is, err := h.IsPerpetualFutureCurrency(asset.Binary, currency.NewBTCUSDT())
	require.NoError(t, err)
	assert.False(t, is)

	is, err = h.IsPerpetualFutureCurrency(asset.CoinMarginedFutures, currency.NewBTCUSDT())
	require.NoError(t, err)
	assert.True(t, is)
}

func TestGetSwapFundingRates(t *testing.T) {
	t.Parallel()
	_, err := h.GetSwapFundingRates(t.Context())
	require.NoError(t, err)
}

func TestGetBatchCoinMarginSwapContracts(t *testing.T) {
	t.Parallel()
	resp, err := h.GetBatchCoinMarginSwapContracts(t.Context())
	assert.NoError(t, err)
	assert.NotEmpty(t, resp)
}

func TestGetBatchLinearSwapContracts(t *testing.T) {
	t.Parallel()
	resp, err := h.GetBatchLinearSwapContracts(t.Context())
	assert.NoError(t, err)
	assert.NotEmpty(t, resp)
}

func TestGetBatchFuturesContracts(t *testing.T) {
	t.Parallel()
	resp, err := h.GetBatchFuturesContracts(t.Context())
	assert.NoError(t, err)
	assert.NotEmpty(t, resp)
}

func TestUpdateTickers(t *testing.T) {
	t.Parallel()
	updatePairsOnce(t, h)
	for _, a := range h.GetAssetTypes(false) {
		err := h.UpdateTickers(t.Context(), a)
		require.NoErrorf(t, err, "asset %s", a)
		avail, err := h.GetAvailablePairs(a)
		require.NoError(t, err)
		for _, p := range avail {
			_, err = ticker.GetTicker(h.Name, p, a)
			assert.NoErrorf(t, err, "Could not get ticker for %s %s", a, p)
		}
	}
}

var expiryWindows = map[string]uint{
	"CW": 14,
	"NW": 21,
	"CQ": 190,
	"NQ": 282,
}

func TestPairFromContractExpiryCode(t *testing.T) {
	t.Parallel()

	h := new(Exchange) //nolint:govet // Intentional shadow to avoid future copy/paste mistakes
	require.NoError(t, testexch.Setup(h), "Test Instance Setup must not fail")

	_, err := h.FetchTradablePairs(t.Context(), asset.Futures)
	require.NoError(t, err)

	tz, err := time.LoadLocation("Asia/Singapore") // Huobi HQ and apparent local time for when codes become effective
	require.NoError(t, err, "LoadLocation must not error")

	today := time.Now()
	today = time.Date(today.Year(), today.Month(), today.Day(), 0, 0, 0, 0, tz) // Do not use Truncate; https://github.com/golang/go/issues/55921

	for _, cType := range contractExpiryNames {
		p, err := h.pairFromContractExpiryCode(currency.Pair{
			Base:  currency.BTC,
			Quote: currency.NewCode(cType),
		})
		if cType == "NQ" && err != nil {
			continue // Next Quarter is intermittently present
		}
		require.NoErrorf(t, err, "pairFromContractExpiryCode must not error for %s code", cType)
		assert.Equal(t, currency.BTC, p.Base, "pair Base should be BTC")
		h.futureContractCodesMutex.RLock()
		cachedContract, ok := h.futureContractCodes[cType]
		h.futureContractCodesMutex.RUnlock()
		require.Truef(t, ok, "%s type must be in futureContractCodes", cType)
		assert.Equal(t, cachedContract, p.Quote, "pair Quote should match contractExpiryNames")
		exp, err := time.ParseInLocation("060102", p.Quote.String(), tz)
		require.NoError(t, err, "currency code must be a parsable date")
		require.Falsef(t, exp.Before(today), "%s expiry must be today or after; Got: %q", cType, exp)
		diff := uint(exp.Sub(today).Hours() / 24)
		require.LessOrEqualf(t, diff, expiryWindows[cType], "%s expiry must be within expected update window; Today: %q, Expiry: %q",
			cType,
			today.Format(time.DateOnly),
			exp.Format(time.DateOnly),
		)
	}
}

func TestGetOpenInterest(t *testing.T) {
	t.Parallel()
	updatePairsOnce(t, h)

	_, err := h.GetOpenInterest(t.Context(), key.PairAsset{
		Base:  currency.ETH.Item,
		Quote: currency.USDT.Item,
		Asset: asset.USDTMarginedFutures,
	})
	assert.ErrorIs(t, err, asset.ErrNotSupported)

	resp, err := h.GetOpenInterest(t.Context(), key.PairAsset{
		Base:  currency.BTC.Item,
		Quote: currency.USD.Item,
		Asset: asset.CoinMarginedFutures,
	})
	require.NoError(t, err)
	assert.NotEmpty(t, resp)

	resp, err = h.GetOpenInterest(t.Context(), key.PairAsset{
		Base:  btccwPair.Base.Item,
		Quote: btccwPair.Quote.Item,
		Asset: asset.Futures,
	})
	require.NoError(t, err)
	assert.NotEmpty(t, resp)

	resp, err = h.GetOpenInterest(t.Context())
	require.NoError(t, err)
	assert.NotEmpty(t, resp)
}

func TestContractOpenInterestUSDT(t *testing.T) {
	t.Parallel()
	resp, err := h.ContractOpenInterestUSDT(t.Context(), currency.EMPTYPAIR, currency.EMPTYPAIR, "", "")
	assert.NoError(t, err)
	assert.NotEmpty(t, resp)

	cp := currency.NewBTCUSDT()
	resp, err = h.ContractOpenInterestUSDT(t.Context(), cp, currency.EMPTYPAIR, "", "")
	assert.NoError(t, err)
	assert.NotEmpty(t, resp)

	resp, err = h.ContractOpenInterestUSDT(t.Context(), currency.EMPTYPAIR, cp, "", "")
	assert.NoError(t, err)
	assert.NotEmpty(t, resp)

	resp, err = h.ContractOpenInterestUSDT(t.Context(), cp, currency.EMPTYPAIR, "this_week", "")
	assert.NoError(t, err)
	assert.NotEmpty(t, resp)

	resp, err = h.ContractOpenInterestUSDT(t.Context(), currency.EMPTYPAIR, currency.EMPTYPAIR, "", "swap")
	assert.NoError(t, err)
	assert.NotEmpty(t, resp)
}

func TestGetCurrencyTradeURL(t *testing.T) {
	t.Parallel()
	updatePairsOnce(t, h)
	for _, a := range h.GetAssetTypes(false) {
		pairs, err := h.CurrencyPairs.GetPairs(a, false)
		require.NoErrorf(t, err, "cannot get pairs for %s", a)
		require.NotEmptyf(t, pairs, "no pairs for %s", a)
		resp, err := h.GetCurrencyTradeURL(t.Context(), a, pairs[0])
		if (a == asset.Futures || a == asset.CoinMarginedFutures) && !pairs[0].Quote.Equal(currency.USD) && !pairs[0].Quote.Equal(currency.USDT) {
			require.ErrorIs(t, err, common.ErrNotYetImplemented)
		} else {
			require.NoError(t, err)
			assert.NotEmpty(t, resp)
		}
	}
}

func TestGenerateSubscriptions(t *testing.T) {
	t.Parallel()

	h := new(Exchange) //nolint:govet // Intentional shadow to avoid future copy/paste mistakes
	require.NoError(t, testexch.Setup(h), "Test instance Setup must not error")

	h.Websocket.SetCanUseAuthenticatedEndpoints(true)
	subs, err := h.generateSubscriptions()
	require.NoError(t, err, "generateSubscriptions must not error")
	exp := subscription.List{}
	for _, s := range h.Features.Subscriptions {
		if s.Asset == asset.Empty {
			s := s.Clone() //nolint:govet // Intentional lexical scope shadow
			s.QualifiedChannel = channelName(s)
			exp = append(exp, s)
			continue
		}
		for _, a := range h.GetAssetTypes(true) {
			if s.Asset != asset.All && s.Asset != a {
				continue
			}
			pairs, err := h.GetEnabledPairs(a)
			require.NoErrorf(t, err, "GetEnabledPairs %s must not error", a)
			pairs = common.SortStrings(pairs).Format(currency.PairFormat{Uppercase: false, Delimiter: ""})
			s := s.Clone() //nolint:govet // Intentional lexical scope shadow
			s.Asset = a
			if isWildcardChannel(s) {
				s.Pairs = pairs
				s.QualifiedChannel = channelName(s)
				exp = append(exp, s)
				continue
			}
			for i, p := range pairs {
				s := s.Clone() //nolint:govet // Intentional lexical scope shadow
				s.QualifiedChannel = channelName(s, p)
				switch s.Channel {
				case subscription.OrderbookChannel:
					s.QualifiedChannel += ".step0"
				case subscription.CandlesChannel:
					s.QualifiedChannel += ".1min"
				}
				s.Pairs = pairs[i : i+1]
				exp = append(exp, s)
			}
		}
	}
	testsubs.EqualLists(t, exp, subs)
}

func wsFixture(tb testing.TB, msg []byte, w *gws.Conn) error {
	tb.Helper()
	action, _ := jsonparser.GetString(msg, "action")
	ch, _ := jsonparser.GetString(msg, "ch")
	if action == "req" && ch == "auth" {
		return w.WriteMessage(gws.TextMessage, []byte(`{"action":"req","code":200,"ch":"auth","data":{}}`))
	}
	if action == "sub" {
		return w.WriteMessage(gws.TextMessage, []byte(`{"action":"sub","code":200,"ch":"`+ch+`"}`))
	}
	id, _ := jsonparser.GetString(msg, "id")
	sub, _ := jsonparser.GetString(msg, "sub")
	if id != "" && sub != "" {
		return w.WriteMessage(gws.TextMessage, []byte(`{"id":"`+id+`","status":"ok","subbed":"`+sub+`"}`))
	}
	return fmt.Errorf("%w: %s", errors.New("Unhandled mock websocket message"), msg)
}

// TestSubscribe exercises live public subscriptions
func TestSubscribe(t *testing.T) {
	t.Parallel()
	h := new(Exchange) //nolint:govet // Intentional shadow to avoid future copy/paste mistakes
	require.NoError(t, testexch.Setup(h), "Test instance Setup must not error")
	subs, err := h.Features.Subscriptions.ExpandTemplates(h)
	require.NoError(t, err, "ExpandTemplates must not error")
	testexch.SetupWs(t, h)
	err = h.Subscribe(subs)
	require.NoError(t, err, "Subscribe must not error")
	got := h.Websocket.GetSubscriptions()
	require.Equal(t, 8, len(got), "Must get correct number of subscriptions")
	for _, s := range got {
		assert.Equal(t, subscription.SubscribedState, s.State())
	}
}

// TestAuthSubscribe exercises mock subscriptions including private
func TestAuthSubscribe(t *testing.T) {
	t.Parallel()
	subCfg := h.Features.Subscriptions
	h := testexch.MockWsInstance[Exchange](t, mockws.CurryWsMockUpgrader(t, wsFixture))
	h.Websocket.SetCanUseAuthenticatedEndpoints(true)
	subs, err := subCfg.ExpandTemplates(h)
	require.NoError(t, err, "ExpandTemplates must not error")
	err = h.Subscribe(subs)
	require.NoError(t, err, "Subscribe must not error")
	got := h.Websocket.GetSubscriptions()
	require.Equal(t, 11, len(got), "Must get correct number of subscriptions")
	for _, s := range got {
		assert.Equal(t, subscription.SubscribedState, s.State())
	}
}

func TestChannelName(t *testing.T) {
	assert.Equal(t, "market.BTC-USD.kline", channelName(&subscription.Subscription{Channel: subscription.CandlesChannel}, btcusdPair))
	assert.Equal(t, "trade.clearing#*#1", channelName(&subscription.Subscription{Channel: subscription.MyTradesChannel}, btcusdPair))
	assert.Panics(t, func() { channelName(&subscription.Subscription{Channel: wsOrderbookChannel}, btcusdPair) })
}

func TestIsWildcardChannel(t *testing.T) {
	assert.False(t, isWildcardChannel(&subscription.Subscription{Channel: subscription.CandlesChannel}))
	assert.True(t, isWildcardChannel(&subscription.Subscription{Channel: subscription.MyOrdersChannel}))
	assert.Panics(t, func() { channelName(&subscription.Subscription{Channel: wsOrderbookChannel}) })
}

func TestGetErrResp(t *testing.T) {
	err := getErrResp([]byte(`{"status":"error","err-code":"bad-request","err-msg":"invalid topic promiscuous.drop🐻s.nearby"}`))
	assert.ErrorContains(t, err, "invalid topic promiscuous.drop🐻s.nearby (bad-request)", "V1 errors should return correctly")
	err = getErrResp([]byte(`{"status":"ok","subbed":"market.btcusdt.trade.detail"}`))
	assert.NoError(t, err, "V1 success should not error")

	err = getErrResp([]byte(`{"action":"sub","code":2001,"ch":"naughty.drop🐻s.locally","message":"invalid.ch"}`))
	assert.ErrorContains(t, err, "invalid.ch (2001)", "V2 errors should return correctly")

	err = getErrResp([]byte(`{"action":"sub","code":200,"ch":"orders#btcusdt","data":{}}`))
	assert.NoError(t, err, "V2 success should not error")
}

func TestBootstrap(t *testing.T) {
	t.Parallel()
	h := new(Exchange)
	require.NoError(t, testexch.Setup(h), "Test Instance Setup must not fail")

	c, err := h.Bootstrap(t.Context())
	require.NoError(t, err)
	assert.True(t, c, "Bootstrap should return true to continue")

	h.futureContractCodes = nil
	h.Features.Enabled.AutoPairUpdates = false
	_, err = h.Bootstrap(t.Context())
	require.NoError(t, err)
	require.NotNil(t, h.futureContractCodes)
}

var (
	updatePairsMutex         sync.Mutex
	futureContractCodesCache map[string]currency.Code
)

// updatePairsOnce updates the pairs once, and ensures a future dated contract is enabled
func updatePairsOnce(tb testing.TB, h *Exchange) {
	tb.Helper()

	updatePairsMutex.Lock()
	defer updatePairsMutex.Unlock()

	testexch.UpdatePairsOnce(tb, h)

	h.futureContractCodesMutex.Lock()
	if len(h.futureContractCodes) == 0 {
		// Restored pairs from cache, so haven't populated futureContract Codes
		require.NotEmpty(tb, futureContractCodesCache, "futureContractCodesCache must not be empty")
		h.futureContractCodes = futureContractCodesCache
	} else {
		futureContractCodesCache = h.futureContractCodes
	}
	h.futureContractCodesMutex.Unlock()

	if btcFutureDatedPair.Equal(currency.EMPTYPAIR) {
		p, err := h.pairFromContractExpiryCode(btccwPair)
		require.NoError(tb, err, "pairFromContractCode must not error")
		btcFutureDatedPair = p
	}

	err := h.CurrencyPairs.EnablePair(asset.Futures, btcFutureDatedPair) // Must enable every time we refresh the CurrencyPairs from cache
	require.NoError(tb, common.ExcludeError(err, currency.ErrPairAlreadyEnabled))
}<|MERGE_RESOLUTION|>--- conflicted
+++ resolved
@@ -45,11 +45,7 @@
 )
 
 var (
-<<<<<<< HEAD
 	h                  = &Exchange{}
-=======
-	h                  *HUOBI
->>>>>>> 48a66c9f
 	btcFutureDatedPair currency.Pair
 	btccwPair          = currency.NewPair(currency.BTC, currency.NewCode("CW"))
 	btcusdPair         = currency.NewPairWithDelimiter("BTC", "USD", "-")
@@ -58,7 +54,7 @@
 )
 
 func TestMain(m *testing.M) {
-	h = new(HUOBI)
+	h = new(Exchange)
 	if err := testexch.Setup(h); err != nil {
 		log.Fatalf("HUOBI Setup error: %s", err)
 	}
