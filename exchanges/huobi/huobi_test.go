package huobi

import (
	"context"
	"log"
	"os"
	"strconv"
	"strings"
	"testing"
	"time"

	"github.com/gorilla/websocket"
	"github.com/thrasher-corp/gocryptotrader/common"
	"github.com/thrasher-corp/gocryptotrader/config"
	"github.com/thrasher-corp/gocryptotrader/core"
	"github.com/thrasher-corp/gocryptotrader/currency"
	exchange "github.com/thrasher-corp/gocryptotrader/exchanges"
	"github.com/thrasher-corp/gocryptotrader/exchanges/asset"
	"github.com/thrasher-corp/gocryptotrader/exchanges/kline"
	"github.com/thrasher-corp/gocryptotrader/exchanges/order"
	"github.com/thrasher-corp/gocryptotrader/exchanges/sharedtestvalues"
	"github.com/thrasher-corp/gocryptotrader/exchanges/stream"
	"github.com/thrasher-corp/gocryptotrader/portfolio/withdraw"
)

// Please supply you own test keys here for due diligence testing.
const (
	apiKey                  = ""
	apiSecret               = ""
	canManipulateRealOrders = false
	testSymbol              = "btcusdt"
)

var (
	h               HUOBI
	wsSetupRan      bool
	futuresTestPair = currency.NewPair(currency.BTC, currency.NewCode("NQ"))
)

func TestMain(m *testing.M) {
	h.SetDefaults()
	cfg := config.GetConfig()
	err := cfg.LoadConfig("../../testdata/configtest.json", true)
	if err != nil {
		log.Fatal("Huobi load config error", err)
	}
	hConfig, err := cfg.GetExchangeConfig("Huobi")
	if err != nil {
		log.Fatal("Huobi Setup() init error")
	}
	hConfig.API.AuthenticatedSupport = true
	hConfig.API.AuthenticatedWebsocketSupport = true
	hConfig.API.Credentials.Key = apiKey
	hConfig.API.Credentials.Secret = apiSecret
	h.Websocket = sharedtestvalues.NewTestWebsocket()
	err = h.Setup(hConfig)
	if err != nil {
		log.Fatal("Huobi setup error", err)
	}
	os.Exit(m.Run())
}

func setupWsTests(t *testing.T) {
	t.Helper()
	if wsSetupRan {
		return
	}
	if !h.Websocket.IsEnabled() && !h.API.AuthenticatedWebsocketSupport || !areTestAPIKeysSet() {
		t.Skip(stream.WebsocketNotEnabled)
	}
	comms = make(chan WsMessage, sharedtestvalues.WebsocketChannelOverrideCapacity)
	go h.wsReadData()
	var dialer websocket.Dialer
	err := h.wsAuthenticatedDial(&dialer)
	if err != nil {
		t.Fatal(err)
	}
	err = h.wsLogin()
	if err != nil {
		t.Fatal(err)
	}

	wsSetupRan = true
}

func TestGetCurrenciesIncludingChains(t *testing.T) {
	t.Parallel()
	r, err := h.GetCurrenciesIncludingChains(context.Background(), currency.Code{})
	if err != nil {
		t.Error(err)
	}
	if len(r) == 1 {
		t.Error("expected 1 result")
	}
	r, err = h.GetCurrenciesIncludingChains(context.Background(), currency.USDT)
	if err != nil {
		t.Error(err)
	}
	if len(r) < 1 {
		t.Error("expected >= 1 results")
	}
}

func TestFGetContractInfo(t *testing.T) {
	t.Parallel()
	_, err := h.FGetContractInfo(context.Background(), "", "", currency.Pair{})
	if err != nil {
		t.Error(err)
	}
}

func TestFIndexPriceInfo(t *testing.T) {
	t.Parallel()
	_, err := h.FIndexPriceInfo(context.Background(), currency.BTC)
	if err != nil {
		t.Error(err)
	}
}

func TestFContractPriceLimitations(t *testing.T) {
	t.Parallel()
	_, err := h.FContractPriceLimitations(context.Background(),
		"BTC", "next_quarter", currency.Pair{})
	if err != nil {
		t.Error(err)
	}
}

func TestFContractOpenInterest(t *testing.T) {
	t.Parallel()
	_, err := h.FContractOpenInterest(context.Background(),
		"BTC", "next_quarter", currency.Pair{})
	if err != nil {
		t.Error(err)
	}
}

func TestFGetEstimatedDeliveryPrice(t *testing.T) {
	t.Parallel()
	_, err := h.FGetEstimatedDeliveryPrice(context.Background(), currency.BTC)
	if err != nil {
		t.Error(err)
	}
}

func TestFGetMarketDepth(t *testing.T) {
	t.Parallel()
<<<<<<< HEAD
	cp, err := currency.NewPairFromString("BTC_NQ")
	if err != nil {
		t.Error(err)
	}
	_, err = h.FGetMarketDepth(context.Background(), cp, "step5")
=======
	_, err := h.FGetMarketDepth(context.Background(), futuresTestPair, "step5")
>>>>>>> 0c00b7e1
	if err != nil {
		t.Error(err)
	}
}

func TestFGetKlineData(t *testing.T) {
	t.Parallel()
<<<<<<< HEAD
	cp, err := currency.NewPairFromString("BTC_NQ")
	if err != nil {
		t.Error(err)
	}
	_, err = h.FGetKlineData(context.Background(),
		cp, "5min", 5, time.Now().Add(-time.Minute*5), time.Now())
=======
	_, err := h.FGetKlineData(context.Background(), futuresTestPair, "5min", 5, time.Now().Add(-time.Minute*5), time.Now())
>>>>>>> 0c00b7e1
	if err != nil {
		t.Error(err)
	}
}

func TestFGetMarketOverviewData(t *testing.T) {
	t.Parallel()
	_, err := h.FGetMarketOverviewData(context.Background(), futuresTestPair)
	if err != nil {
		t.Error(err)
	}
}

func TestFLastTradeData(t *testing.T) {
	t.Parallel()
	_, err := h.FLastTradeData(context.Background(), futuresTestPair)
	if err != nil {
		t.Error(err)
	}
}

func TestFRequestPublicBatchTrades(t *testing.T) {
	t.Parallel()
	a, err := h.FRequestPublicBatchTrades(context.Background(), futuresTestPair, 50)
	if err != nil {
		t.Error(err)
	}
	if len(a.Data) != 50 {
		t.Errorf("len of data should be 50")
	}
}

func TestFQueryInsuranceAndClawbackData(t *testing.T) {
	t.Parallel()
	_, err := h.FQueryInsuranceAndClawbackData(context.Background(), currency.BTC)
	if err != nil {
		t.Error(err)
	}
}

func TestFQueryHistoricalInsuranceData(t *testing.T) {
	t.Parallel()
	_, err := h.FQueryHistoricalInsuranceData(context.Background(), currency.BTC)
	if err != nil {
		t.Error(err)
	}
}

func TestFQueryTieredAdjustmentFactor(t *testing.T) {
	t.Parallel()
	_, err := h.FQueryTieredAdjustmentFactor(context.Background(), currency.BTC)
	if err != nil {
		t.Error(err)
	}
}

func TestFQueryHisOpenInterest(t *testing.T) {
	t.Parallel()
	_, err := h.FQueryHisOpenInterest(context.Background(),
		"BTC", "next_quarter", "60min", "cont", 3)
	if err != nil {
		t.Error(err)
	}
}

func TestFQuerySystemStatus(t *testing.T) {
	t.Parallel()

	_, err := h.FQuerySystemStatus(context.Background(), currency.BTC)
	if err != nil {
		t.Error(err)
	}
}

func TestFQueryTopAccountsRatio(t *testing.T) {
	t.Parallel()
	_, err := h.FQueryTopAccountsRatio(context.Background(), "BTC", "5min")
	if err != nil {
		t.Error(err)
	}
}

func TestFQueryTopPositionsRatio(t *testing.T) {
	t.Parallel()
	_, err := h.FQueryTopPositionsRatio(context.Background(), "BTC", "5min")
	if err != nil {
		t.Error(err)
	}
}

func TestFLiquidationOrders(t *testing.T) {
	t.Parallel()
	_, err := h.FLiquidationOrders(context.Background(), "BTC", "filled", 0, 0, 7)
	if err != nil {
		t.Error(err)
	}
}

func TestFIndexKline(t *testing.T) {
	t.Parallel()
	_, err := h.FIndexKline(context.Background(), futuresTestPair, "5min", 5)
	if err != nil {
		t.Error(err)
	}
}

func TestFGetBasisData(t *testing.T) {
	t.Parallel()
	_, err := h.FGetBasisData(context.Background(), futuresTestPair, "5min", "open", 3)
	if err != nil {
		t.Error(err)
	}
}

func TestFGetAccountInfo(t *testing.T) {
	if !areTestAPIKeysSet() {
		t.Skip("skipping test: api keys not set")
	}
	t.Parallel()
	_, err := h.FGetAccountInfo(context.Background(), currency.Code{})
	if err != nil {
		t.Error(err)
	}
}

func TestFGetPositionsInfo(t *testing.T) {
	if !areTestAPIKeysSet() {
		t.Skip("skipping test: api keys not set")
	}
	t.Parallel()
	_, err := h.FGetPositionsInfo(context.Background(), currency.Code{})
	if err != nil {
		t.Error(err)
	}
}

func TestFGetAllSubAccountAssets(t *testing.T) {
	if !areTestAPIKeysSet() {
		t.Skip("skipping test: api keys not set")
	}
	t.Parallel()
	_, err := h.FGetAllSubAccountAssets(context.Background(), currency.Code{})
	if err != nil {
		t.Error(err)
	}
}

func TestFGetSingleSubAccountInfo(t *testing.T) {
	if !areTestAPIKeysSet() {
		t.Skip("skipping test: api keys not set")
	}
	t.Parallel()
	_, err := h.FGetSingleSubAccountInfo(context.Background(), "", "154263566")
	if err != nil {
		t.Error(err)
	}
}

func TestFGetSingleSubPositions(t *testing.T) {
	if !areTestAPIKeysSet() {
		t.Skip("skipping test: api keys not set")
	}
	t.Parallel()
	_, err := h.FGetSingleSubPositions(context.Background(), "", "154263566")
	if err != nil {
		t.Error(err)
	}
}

func TestFGetFinancialRecords(t *testing.T) {
	if !areTestAPIKeysSet() {
		t.Skip("skipping test: api keys not set")
	}
	t.Parallel()
	_, err := h.FGetFinancialRecords(context.Background(),
		"BTC", "closeLong", 2, 0, 0)
	if err != nil {
		t.Error(err)
	}
}

func TestFGetSettlementRecords(t *testing.T) {
	if !areTestAPIKeysSet() {
		t.Skip("skipping test: api keys not set")
	}
	t.Parallel()
	_, err := h.FGetSettlementRecords(context.Background(),
		currency.BTC, 0, 0, time.Now().Add(-48*time.Hour), time.Now())
	if err != nil {
		t.Error(err)
	}
}

func TestFContractTradingFee(t *testing.T) {
	if !areTestAPIKeysSet() {
		t.Skip("skipping test: api keys not set")
	}
	t.Parallel()
	_, err := h.FContractTradingFee(context.Background(), currency.Code{})
	if err != nil {
		t.Error(err)
	}
}

func TestFGetTransferLimits(t *testing.T) {
	if !areTestAPIKeysSet() {
		t.Skip("skipping test: api keys not set")
	}
	t.Parallel()
	_, err := h.FGetTransferLimits(context.Background(), currency.Code{})
	if err != nil {
		t.Error(err)
	}
}

func TestFGetPositionLimits(t *testing.T) {
	if !areTestAPIKeysSet() {
		t.Skip("skipping test: api keys not set")
	}
	t.Parallel()
	_, err := h.FGetPositionLimits(context.Background(), currency.Code{})
	if err != nil {
		t.Error(err)
	}
}

func TestFGetAssetsAndPositions(t *testing.T) {
	if !areTestAPIKeysSet() {
		t.Skip("skipping test: api keys not set")
	}
	t.Parallel()
	_, err := h.FGetAssetsAndPositions(context.Background(), currency.HT)
	if err != nil {
		t.Error(err)
	}
}

func TestFTransfer(t *testing.T) {
	if !areTestAPIKeysSet() {
		t.Skip("skipping test: api keys not set")
	}
	t.Parallel()
	_, err := h.FTransfer(context.Background(),
		"154263566", "HT", "sub_to_master", 5)
	if err != nil {
		t.Error(err)
	}
}

func TestFGetTransferRecords(t *testing.T) {
	if !areTestAPIKeysSet() {
		t.Skip("skipping test: api keys not set")
	}
	t.Parallel()
	_, err := h.FGetTransferRecords(context.Background(),
		"HT", "master_to_sub", 90, 0, 0)
	if err != nil {
		t.Error(err)
	}
}

func TestFGetAvailableLeverage(t *testing.T) {
	if !areTestAPIKeysSet() {
		t.Skip("skipping test: api keys not set")
	}
	t.Parallel()
	_, err := h.FGetAvailableLeverage(context.Background(), currency.BTC)
	if err != nil {
		t.Error(err)
	}
}

func TestFOrder(t *testing.T) {
	t.Parallel()
	if !areTestAPIKeysSet() || !canManipulateRealOrders {
		t.Skip("skipping test: api keys not set or canManipulateRealOrders set to false")
	}
	tradablePairs, err := h.FetchTradablePairs(context.Background(),
		asset.Futures)
	if err != nil {
		t.Error(err)
	}
	if len(tradablePairs) == 0 {
		t.Fatal("no tradable pairs")
	}
	cp, err := currency.NewPairFromString(tradablePairs[0])
	if err != nil {
		t.Error(err)
	}
	_, err = h.FOrder(context.Background(),
		currency.Pair{}, cp.Base.Upper().String(),
		"quarter", "123", "BUY", "open", "limit", 1, 1, 1)
	if err != nil {
		t.Error(err)
	}
}

func TestFPlaceBatchOrder(t *testing.T) {
	t.Parallel()
	if !areTestAPIKeysSet() || !canManipulateRealOrders {
		t.Skip("skipping test: api keys not set or canManipulateRealOrders set to false")
	}
	var req []fBatchOrderData
	order1 := fBatchOrderData{
		Symbol:         "btc",
		ContractType:   "quarter",
		ClientOrderID:  "",
		Price:          5,
		Volume:         1,
		Direction:      "buy",
		Offset:         "open",
		LeverageRate:   1,
		OrderPriceType: "limit",
	}
	order2 := fBatchOrderData{
		Symbol:         "xrp",
		ContractType:   "this_week",
		ClientOrderID:  "",
		Price:          10000,
		Volume:         1,
		Direction:      "sell",
		Offset:         "open",
		LeverageRate:   1,
		OrderPriceType: "limit",
	}
	req = append(req, order1, order2)
	_, err := h.FPlaceBatchOrder(context.Background(), req)
	if err != nil {
		t.Error(err)
	}
}

func TestFCancelOrder(t *testing.T) {
	if !areTestAPIKeysSet() || !canManipulateRealOrders {
		t.Skip("skipping test: api keys not set or canManipulateRealOrders set to false")
	}
	t.Parallel()
	_, err := h.FCancelOrder(context.Background(), "BTC", "123", "")
	if err != nil {
		t.Error(err)
	}
}

func TestFCancelAllOrders(t *testing.T) {
	if !areTestAPIKeysSet() || !canManipulateRealOrders {
		t.Skip("skipping test: api keys not set or canManipulateRealOrders set to false")
	}
	t.Parallel()
	tradablePairs, err := h.FetchTradablePairs(context.Background(),
		asset.Futures)
	if err != nil {
		t.Error(err)
	}
	if len(tradablePairs) == 0 {
		t.Fatal("no tradable pairs")
	}
	cp, err := currency.NewPairFromString(tradablePairs[0])
	if err != nil {
		t.Error(err)
	}
	_, err = h.FCancelAllOrders(context.Background(), cp, "", "")
	if err != nil {
		t.Error(err)
	}
}

func TestFFlashCloseOrder(t *testing.T) {
	if !areTestAPIKeysSet() || !canManipulateRealOrders {
		t.Skip("skipping test: api keys not set or canManipulateRealOrders set to false")
	}
	t.Parallel()
	_, err := h.FFlashCloseOrder(context.Background(),
		currency.Pair{}, "BTC", "quarter", "BUY", "lightning", "", 1)
	if err != nil {
		t.Error(err)
	}
}

func TestFGetOrderInfo(t *testing.T) {
	if !areTestAPIKeysSet() {
		t.Skip("skipping test: api keys not set")
	}
	t.Parallel()
	_, err := h.FGetOrderInfo(context.Background(), "BTC", "", "123")
	if err != nil {
		t.Error(err)
	}
}

func TestFOrderDetails(t *testing.T) {
	if !areTestAPIKeysSet() {
		t.Skip("skipping test: api keys not set")
	}
	t.Parallel()
	_, err := h.FOrderDetails(context.Background(),
		"BTC", "123", "quotation", time.Now().Add(-1*time.Hour), 0, 0)
	if err != nil {
		t.Error(err)
	}
}

func TestFGetOpenOrders(t *testing.T) {
	if !areTestAPIKeysSet() {
		t.Skip("skipping test: api keys not set")
	}
	t.Parallel()
	_, err := h.FGetOpenOrders(context.Background(), currency.BTC, 1, 2)
	if err != nil {
		t.Error(err)
	}
}

func TestFGetOrderHistory(t *testing.T) {
	if !areTestAPIKeysSet() {
		t.Skip("skipping test: api keys not set")
	}
	t.Parallel()
	tradablePairs, err := h.FetchTradablePairs(context.Background(),
		asset.Futures)
	if err != nil {
		t.Error(err)
	}
	if len(tradablePairs) == 0 {
		t.Fatal("no tradable pairs")
	}
	cp, err := currency.NewPairFromString(tradablePairs[0])
	if err != nil {
		t.Error(err)
	}
	_, err = h.FGetOrderHistory(context.Background(),
		currency.Pair{}, cp.Base.Upper().String(),
		"all", "all", "limit",
		[]order.Status{},
		5, 0, 0)
	if err != nil {
		t.Error(err)
	}
}

func TestFTradeHistory(t *testing.T) {
	if !areTestAPIKeysSet() {
		t.Skip("skipping test: api keys not set")
	}
	t.Parallel()
	_, err := h.FTradeHistory(context.Background(),
		currency.Pair{}, "BTC", "all", 10, 0, 0)
	if err != nil {
		t.Error(err)
	}
}

func TestFPlaceTriggerOrder(t *testing.T) {
	if !areTestAPIKeysSet() || !canManipulateRealOrders {
		t.Skip("skipping test: api keys not set or canManipulateRealOrders set to false")
	}
	t.Parallel()
	_, err := h.FPlaceTriggerOrder(context.Background(),
		currency.Pair{}, "EOS", "quarter", "greaterOrEqual",
		"limit", "buy", "close", 1.1, 1.05, 5, 2)
	if err != nil {
		t.Error(err)
	}
}

func TestFCancelTriggerOrder(t *testing.T) {
	if !areTestAPIKeysSet() || !canManipulateRealOrders {
		t.Skip("skipping test: api keys not set or canManipulateRealOrders set to false")
	}
	t.Parallel()
	_, err := h.FCancelTriggerOrder(context.Background(), "ETH", "123")
	if err != nil {
		t.Error(err)
	}
}

func TestFCancelAllTriggerOrders(t *testing.T) {
	if !areTestAPIKeysSet() || !canManipulateRealOrders {
		t.Skip("skipping test: api keys not set or canManipulateRealOrders set to false")
	}
	t.Parallel()
	_, err := h.FCancelAllTriggerOrders(context.Background(),
		currency.Pair{}, "BTC", "this_week")
	if err != nil {
		t.Error(err)
	}
}

func TestFQueryTriggerOpenOrders(t *testing.T) {
	if !areTestAPIKeysSet() {
		t.Skip("skipping test: api keys not set")
	}
	t.Parallel()
	_, err := h.FQueryTriggerOpenOrders(context.Background(),
		currency.Pair{}, "BTC", 0, 0)
	if err != nil {
		t.Error(err)
	}
}

func TestFQueryTriggerOrderHistory(t *testing.T) {
	if !areTestAPIKeysSet() || !canManipulateRealOrders {
		t.Skip("skipping test: api keys not set or canManipulateRealOrders set to false")
	}
	t.Parallel()
	_, err := h.FQueryTriggerOrderHistory(context.Background(),
		currency.Pair{}, "EOS", "all", "all", 10, 0, 0)
	if err != nil {
		t.Error(err)
	}
}

func TestFetchTradablePairs(t *testing.T) {
	t.Parallel()
	_, err := h.FetchTradablePairs(context.Background(), asset.Futures)
	if err != nil {
		t.Error(err)
	}
}

func TestUpdateTickerSpot(t *testing.T) {
	t.Parallel()
	_, err := h.UpdateTicker(context.Background(), currency.NewPairWithDelimiter("INV", "ALID", "-"), asset.Spot)
	if err == nil {
		t.Error("exepcted invalid pair")
	}
	_, err = h.UpdateTicker(context.Background(), currency.NewPairWithDelimiter("BTC", "USDT", "_"), asset.Spot)
	if err != nil {
		t.Error(err)
	}
}

func TestUpdateTickerCMF(t *testing.T) {
	t.Parallel()
	_, err := h.UpdateTicker(context.Background(), currency.NewPairWithDelimiter("INV", "ALID", "_"), asset.CoinMarginedFutures)
	if err == nil {
		t.Error("exepcted invalid contract code")
	}
	_, err = h.UpdateTicker(context.Background(), currency.NewPairWithDelimiter("BTC", "USD", "_"), asset.CoinMarginedFutures)
	if err != nil {
		t.Error(err)
	}
}

func TestUpdateTickerFutures(t *testing.T) {
	t.Parallel()
	tradablePairs, err := h.FetchTradablePairs(context.Background(),
		asset.Futures)
	if err != nil {
		t.Error(err)
	}
	if len(tradablePairs) == 0 {
		t.Fatal("no tradable pairs")
	}
	cp2, err := currency.NewPairFromString(tradablePairs[0])
	if err != nil {
		t.Error(err)
	}
	_, err = h.UpdateTicker(context.Background(), cp2, asset.Futures)
	if err != nil {
		t.Error(err)
	}
}

func TestUpdateOrderbookSpot(t *testing.T) {
	t.Parallel()
	sp, err := currency.NewPairFromString("BTC_USDT")
	if err != nil {
		t.Error(err)
	}
	_, err = h.UpdateOrderbook(context.Background(), sp, asset.Spot)
	if err != nil {
		t.Error(err)
	}
}

func TestUpdateOrderbookCMF(t *testing.T) {
	t.Parallel()
	cp1, err := currency.NewPairFromString("BTC-USD")
	if err != nil {
		t.Error(err)
	}
	_, err = h.UpdateOrderbook(context.Background(), cp1, asset.CoinMarginedFutures)
	if err != nil {
		t.Error(err)
	}
}

func TestUpdateOrderbookFuture(t *testing.T) {
	t.Parallel()
	tradablePairs, err := h.FetchTradablePairs(context.Background(),
		asset.Futures)
	if err != nil {
		t.Error(err)
	}
	if len(tradablePairs) == 0 {
		t.Fatal("no tradable pairs")
	}
	cp2, err := currency.NewPairFromString(tradablePairs[0])
	if err != nil {
		t.Error(err)
	}
	_, err = h.UpdateOrderbook(context.Background(), cp2, asset.Futures)
	if err != nil {
		t.Error(err)
	}
	tradablePairs, err = h.FetchTradablePairs(context.Background(),
		asset.CoinMarginedFutures)
	if err != nil {
		t.Error(err)
	}
	if len(tradablePairs) == 0 {
		t.Fatal("no tradable pairs")
	}
	cp2, err = currency.NewPairFromString(tradablePairs[0])
	if err != nil {
		t.Error(err)
	}
	_, err = h.UpdateOrderbook(context.Background(), cp2, asset.CoinMarginedFutures)
	if err != nil {
		t.Error(err)
	}
}

func TestUpdateAccountInfo(t *testing.T) {
	if !areTestAPIKeysSet() {
		t.Skip("skipping test: api keys not set")
	}
	t.Parallel()
	_, err := h.UpdateAccountInfo(context.Background(), asset.Spot)
	if err != nil {
		t.Error(err)
	}
}

func TestGetOrderHistory(t *testing.T) {
	t.Parallel()
	if !areTestAPIKeysSet() {
		t.Skip("skipping test: api keys not set")
	}

	getOrdersRequest := order.GetOrdersRequest{
		Type:      order.AnyType,
		Pairs:     []currency.Pair{currency.NewPair(currency.BTC, currency.USDT)},
		AssetType: asset.Spot,
	}
	_, err := h.GetOrderHistory(context.Background(), &getOrdersRequest)
	if err != nil {
		t.Error(err)
	}

	cp1, err := currency.NewPairFromString("ADA-USD")
	if err != nil {
		t.Error(err)
	}
	getOrdersRequest.Pairs = []currency.Pair{cp1}
	getOrdersRequest.AssetType = asset.CoinMarginedFutures
	_, err = h.GetOrderHistory(context.Background(), &getOrdersRequest)
	if err != nil {
		t.Error(err)
	}
	tradablePairs, err := h.FetchTradablePairs(context.Background(),
		asset.Futures)
	if err != nil {
		t.Error(err)
	}
	if len(tradablePairs) == 0 {
		t.Fatal("no tradable pairs")
	}
	cp2, err := currency.NewPairFromString(tradablePairs[0])
	if err != nil {
		t.Error(err)
	}
	getOrdersRequest.Pairs = []currency.Pair{cp2}
	getOrdersRequest.AssetType = asset.Futures
	_, err = h.GetOrderHistory(context.Background(), &getOrdersRequest)
	if err != nil {
		t.Error(err)
	}
}

func TestCancelAllOrders(t *testing.T) {
	if !areTestAPIKeysSet() || !canManipulateRealOrders {
		t.Skip("skipping test: api keys not set or canManipulateRealOrders set to false")
	}
	t.Parallel()
	_, err := h.CancelAllOrders(context.Background(),
		&order.Cancel{AssetType: asset.Futures})
	if err != nil {
		t.Error(err)
	}
}

func TestQuerySwapIndexPriceInfo(t *testing.T) {
	t.Parallel()
	cp, err := currency.NewPairFromString("BTC-USD")
	if err != nil {
		t.Error(err)
	}
	_, err = h.QuerySwapIndexPriceInfo(context.Background(), cp)
	if err != nil {
		t.Error(err)
	}
}

func TestSwapOpenInterestInformation(t *testing.T) {
	t.Parallel()
	cp, err := currency.NewPairFromString("BTC-USD")
	if err != nil {
		t.Error(err)
	}
	_, err = h.SwapOpenInterestInformation(context.Background(), cp)
	if err != nil {
		t.Error(err)
	}
}

func TestGetSwapMarketDepth(t *testing.T) {
	t.Parallel()
	cp, err := currency.NewPairFromString("BTC-USD")
	if err != nil {
		t.Error(err)
	}
	_, err = h.GetSwapMarketDepth(context.Background(), cp, "step0")
	if err != nil {
		t.Error(err)
	}
}

func TestGetSwapKlineData(t *testing.T) {
	t.Parallel()
	cp, err := currency.NewPairFromString("BTC-USD")
	if err != nil {
		t.Error(err)
	}
	_, err = h.GetSwapKlineData(context.Background(),
		cp, "5min", 5, time.Now().Add(-time.Hour), time.Now())
	if err != nil {
		t.Error(err)
	}
}

func TestGetSwapMarketOverview(t *testing.T) {
	t.Parallel()
	cp, err := currency.NewPairFromString("BTC-USD")
	if err != nil {
		t.Error(err)
	}
	_, err = h.GetSwapMarketOverview(context.Background(), cp)
	if err != nil {
		t.Error(err)
	}
}

func TestGetLastTrade(t *testing.T) {
	t.Parallel()
	cp, err := currency.NewPairFromString("BTC-USD")
	if err != nil {
		t.Error(err)
	}
	_, err = h.GetLastTrade(context.Background(), cp)
	if err != nil {
		t.Error(err)
	}
}

func TestGetBatchTrades(t *testing.T) {
	t.Parallel()
	cp, err := currency.NewPairFromString("BTC-USD")
	if err != nil {
		t.Error(err)
	}
	_, err = h.GetBatchTrades(context.Background(), cp, 5)
	if err != nil {
		t.Error(err)
	}
}

func TestGetInsuranceData(t *testing.T) {
	t.Parallel()
	cp, err := currency.NewPairFromString("BTC-USD")
	if err != nil {
		t.Error(err)
	}
	_, err = h.GetInsuranceData(context.Background(), cp)
	if err != nil {
		t.Error(err)
	}
}

func TestGetHistoricalInsuranceData(t *testing.T) {
	t.Parallel()
	cp, err := currency.NewPairFromString("BTC-USD")
	if err != nil {
		t.Error(err)
	}
	_, err = h.GetHistoricalInsuranceData(context.Background(), cp, 0, 0)
	if err != nil {
		t.Error(err)
	}
}

func TestGetTieredAjustmentFactorInfo(t *testing.T) {
	t.Parallel()
	cp, err := currency.NewPairFromString("BTC-USD")
	if err != nil {
		t.Error(err)
	}
	_, err = h.GetTieredAjustmentFactorInfo(context.Background(), cp)
	if err != nil {
		t.Error(err)
	}
}

func TestGetOpenInterestInfo(t *testing.T) {
	t.Parallel()
	cp, err := currency.NewPairFromString("BTC-USD")
	if err != nil {
		t.Error(err)
	}
	_, err = h.GetOpenInterestInfo(context.Background(),
		cp, "5min", "cryptocurrency", 50)
	if err != nil {
		t.Error(err)
	}
}

func TestGetTraderSentimentIndexAccount(t *testing.T) {
	t.Parallel()
	cp, err := currency.NewPairFromString("BTC-USD")
	if err != nil {
		t.Error(err)
	}
	_, err = h.GetTraderSentimentIndexAccount(context.Background(), cp, "5min")
	if err != nil {
		t.Error(err)
	}
}

func TestGetTraderSentimentIndexPosition(t *testing.T) {
	t.Parallel()
	cp, err := currency.NewPairFromString("BTC-USD")
	if err != nil {
		t.Error(err)
	}
	_, err = h.GetTraderSentimentIndexPosition(context.Background(), cp, "5min")
	if err != nil {
		t.Error(err)
	}
}

func TestGetLiquidationOrders(t *testing.T) {
	t.Parallel()
	cp, err := currency.NewPairFromString("BTC-USD")
	if err != nil {
		t.Error(err)
	}
	_, err = h.GetLiquidationOrders(context.Background(), cp, "closed", 0, 0, 7)
	if err != nil {
		t.Error(err)
	}
}

func TestGetHistoricalFundingRates(t *testing.T) {
	t.Parallel()
	cp, err := currency.NewPairFromString("BTC-USD")
	if err != nil {
		t.Error(err)
	}
	_, err = h.GetHistoricalFundingRates(context.Background(), cp, 0, 0)
	if err != nil {
		t.Error(err)
	}
}

func TestGetPremiumIndexKlineData(t *testing.T) {
	t.Parallel()
	cp, err := currency.NewPairFromString("BTC-USD")
	if err != nil {
		t.Error(err)
	}
	_, err = h.GetPremiumIndexKlineData(context.Background(), cp, "5min", 15)
	if err != nil {
		t.Error(err)
	}
}

func TestGetEstimatedFundingRates(t *testing.T) {
	t.Parallel()
	cp, err := currency.NewPairFromString("BTC-USD")
	if err != nil {
		t.Error(err)
	}
	_, err = h.GetPremiumIndexKlineData(context.Background(), cp, "5min", 15)
	if err != nil {
		t.Error(err)
	}
}

func TestGetBasisData(t *testing.T) {
	t.Parallel()
	cp, err := currency.NewPairFromString("BTC-USD")
	if err != nil {
		t.Error(err)
	}
	_, err = h.GetBasisData(context.Background(), cp, "5min", "close", 5)
	if err != nil {
		t.Error(err)
	}
}

func TestGetSystemStatusInfo(t *testing.T) {
	t.Parallel()
	cp, err := currency.NewPairFromString("BTC-USD")
	if err != nil {
		t.Error(err)
	}
	_, err = h.GetSystemStatusInfo(context.Background(), cp)
	if err != nil {
		t.Error(err)
	}
}

func TestGetSwapPriceLimits(t *testing.T) {
	t.Parallel()
	cp, err := currency.NewPairFromString("BTC-USD")
	if err != nil {
		t.Error(err)
	}
	_, err = h.GetSwapPriceLimits(context.Background(), cp)
	if err != nil {
		t.Error(err)
	}
}

func TestGetMarginRates(t *testing.T) {
	if !areTestAPIKeysSet() {
		t.Skip("skipping test: api keys not set")
	}
	t.Parallel()
	cp, err := currency.NewPairFromString("BTC-USDT")
	if err != nil {
		t.Error(err)
	}
	_, err = h.GetMarginRates(context.Background(), cp)
	if err != nil {
		t.Error(err)
	}
}

func TestGetSwapAccountInfo(t *testing.T) {
	t.Parallel()
	if !areTestAPIKeysSet() {
		t.Skip("skipping test: api keys not set")
	}
	cp, err := currency.NewPairFromString("ETH-USD")
	if err != nil {
		t.Error(err)
	}
	_, err = h.GetSwapAccountInfo(context.Background(), cp)
	if err != nil {
		t.Error(err)
	}
}

func TestGetSwapPositionsInfo(t *testing.T) {
	if !areTestAPIKeysSet() {
		t.Skip("skipping test: api keys not set")
	}
	t.Parallel()
	cp, err := currency.NewPairFromString("ETH-USD")
	if err != nil {
		t.Error(err)
	}
	_, err = h.GetSwapPositionsInfo(context.Background(), cp)
	if err != nil {
		t.Error(err)
	}
}

func TestGetSwapAssetsAndPositions(t *testing.T) {
	if !areTestAPIKeysSet() {
		t.Skip("skipping test: api keys not set")
	}
	t.Parallel()
	cp, err := currency.NewPairFromString("ETH-USD")
	if err != nil {
		t.Error(err)
	}
	_, err = h.GetSwapAssetsAndPositions(context.Background(), cp)
	if err != nil {
		t.Error(err)
	}
}

func TestGetSwapAllSubAccAssets(t *testing.T) {
	if !areTestAPIKeysSet() {
		t.Skip("skipping test: api keys not set")
	}
	t.Parallel()
	cp, err := currency.NewPairFromString("ETH-USD")
	if err != nil {
		t.Error(err)
	}
	_, err = h.GetSwapAllSubAccAssets(context.Background(), cp)
	if err != nil {
		t.Error(err)
	}
}

func TestGetSubAccPositionInfo(t *testing.T) {
	if !areTestAPIKeysSet() {
		t.Skip("skipping test: api keys not set")
	}
	t.Parallel()
	cp, err := currency.NewPairFromString("ETH-USD")
	if err != nil {
		t.Error(err)
	}
	_, err = h.GetSubAccPositionInfo(context.Background(), cp, 0)
	if err != nil {
		t.Error(err)
	}
}

func TestGetAccountFinancialRecords(t *testing.T) {
	if !areTestAPIKeysSet() {
		t.Skip("skipping test: api keys not set")
	}
	t.Parallel()
	cp, err := currency.NewPairFromString("ETH-USD")
	if err != nil {
		t.Error(err)
	}
	_, err = h.GetAccountFinancialRecords(context.Background(), cp, "3,4", 15, 0, 0)
	if err != nil {
		t.Error(err)
	}
}

func TestGetSwapSettlementRecords(t *testing.T) {
	if !areTestAPIKeysSet() {
		t.Skip("skipping test: api keys not set")
	}
	t.Parallel()
	cp, err := currency.NewPairFromString("ETH-USD")
	if err != nil {
		t.Error(err)
	}
	_, err = h.GetSwapSettlementRecords(context.Background(),
		cp, time.Time{}, time.Time{}, 0, 0)
	if err != nil {
		t.Error(err)
	}
}

func TestGetAvailableLeverage(t *testing.T) {
	if !areTestAPIKeysSet() {
		t.Skip("skipping test: api keys not set")
	}
	t.Parallel()
	cp, err := currency.NewPairFromString("ETH-USD")
	if err != nil {
		t.Error(err)
	}
	_, err = h.GetAvailableLeverage(context.Background(), cp)
	if err != nil {
		t.Error(err)
	}
}

func TestGetSwapOrderLimitInfo(t *testing.T) {
	if !areTestAPIKeysSet() {
		t.Skip("skipping test: api keys not set")
	}
	t.Parallel()
	cp, err := currency.NewPairFromString("ETH-USD")
	if err != nil {
		t.Error(err)
	}
	_, err = h.GetSwapOrderLimitInfo(context.Background(), cp, "limit")
	if err != nil {
		t.Error(err)
	}
}

func TestGetSwapTradingFeeInfo(t *testing.T) {
	if !areTestAPIKeysSet() {
		t.Skip("skipping test: api keys not set")
	}
	t.Parallel()
	cp, err := currency.NewPairFromString("ETH-USD")
	if err != nil {
		t.Error(err)
	}
	_, err = h.GetSwapTradingFeeInfo(context.Background(), cp)
	if err != nil {
		t.Error(err)
	}
}

func TestGetSwapTransferLimitInfo(t *testing.T) {
	if !areTestAPIKeysSet() {
		t.Skip("skipping test: api keys not set")
	}
	t.Parallel()
	cp, err := currency.NewPairFromString("ETH-USD")
	if err != nil {
		t.Error(err)
	}
	_, err = h.GetSwapTransferLimitInfo(context.Background(), cp)
	if err != nil {
		t.Error(err)
	}
}

func TestGetSwapPositionLimitInfo(t *testing.T) {
	if !areTestAPIKeysSet() {
		t.Skip("skipping test: api keys not set")
	}
	t.Parallel()
	cp, err := currency.NewPairFromString("ETH-USD")
	if err != nil {
		t.Error(err)
	}
	_, err = h.GetSwapPositionLimitInfo(context.Background(), cp)
	if err != nil {
		t.Error(err)
	}
}

func TestAccountTransferData(t *testing.T) {
	if !areTestAPIKeysSet() {
		t.Skip("skipping test: api keys not set")
	}
	t.Parallel()
	cp, err := currency.NewPairFromString("ETH-USD")
	if err != nil {
		t.Error(err)
	}
	_, err = h.AccountTransferData(context.Background(),
		cp, "123", "master_to_sub", 15)
	if err != nil {
		t.Error(err)
	}
}

func TestAccountTransferRecords(t *testing.T) {
	if !areTestAPIKeysSet() {
		t.Skip("skipping test: api keys not set")
	}
	t.Parallel()
	cp, err := currency.NewPairFromString("ETH-USD")
	if err != nil {
		t.Error(err)
	}
	_, err = h.AccountTransferRecords(context.Background(),
		cp, "master_to_sub", 12, 0, 0)
	if err != nil {
		t.Error(err)
	}
}

func TestPlaceSwapOrders(t *testing.T) {
	t.Parallel()
	if !areTestAPIKeysSet() || !canManipulateRealOrders {
		t.Skip("skipping test: api keys not set or canManipulateRealOrders set to false")
	}
	cp, err := currency.NewPairFromString("ETH-USD")
	if err != nil {
		t.Error(err)
	}
	_, err = h.PlaceSwapOrders(context.Background(),
		cp, "", "buy", "open", "limit", 0.01, 1, 1)
	if err != nil {
		t.Error(err)
	}
}

func TestPlaceSwapBatchOrders(t *testing.T) {
	t.Parallel()
	if !areTestAPIKeysSet() || !canManipulateRealOrders {
		t.Skip("skipping test: api keys not set or canManipulateRealOrders set to false")
	}
	var req BatchOrderRequestType
	order1 := batchOrderData{
		ContractCode:   "ETH-USD",
		ClientOrderID:  "",
		Price:          5,
		Volume:         1,
		Direction:      "buy",
		Offset:         "open",
		LeverageRate:   1,
		OrderPriceType: "limit",
	}
	order2 := batchOrderData{
		ContractCode:   "BTC-USD",
		ClientOrderID:  "",
		Price:          2.5,
		Volume:         1,
		Direction:      "buy",
		Offset:         "open",
		LeverageRate:   1,
		OrderPriceType: "limit",
	}
	req.Data = append(req.Data, order1, order2)

	_, err := h.PlaceSwapBatchOrders(context.Background(), req)
	if err != nil {
		t.Error(err)
	}
}

func TestCancelSwapOrder(t *testing.T) {
	t.Parallel()
	if !areTestAPIKeysSet() || !canManipulateRealOrders {
		t.Skip("skipping test: api keys not set or canManipulateRealOrders set to false")
	}
	cp, err := currency.NewPairFromString("ETH-USD")
	if err != nil {
		t.Error(err)
	}
	_, err = h.CancelSwapOrder(context.Background(), "test123", "", cp)
	if err != nil {
		t.Error(err)
	}
}

func TestCancelAllSwapOrders(t *testing.T) {
	t.Parallel()
	if !areTestAPIKeysSet() || !canManipulateRealOrders {
		t.Skip("skipping test: api keys not set or canManipulateRealOrders set to false")
	}
	cp, err := currency.NewPairFromString("ETH-USD")
	if err != nil {
		t.Error(err)
	}
	_, err = h.CancelAllSwapOrders(context.Background(), cp)
	if err != nil {
		t.Error(err)
	}
}

func TestPlaceLightningCloseOrder(t *testing.T) {
	t.Parallel()
	if !areTestAPIKeysSet() || !canManipulateRealOrders {
		t.Skip("skipping test: api keys not set or canManipulateRealOrders set to false")
	}
	cp, err := currency.NewPairFromString("ETH-USD")
	if err != nil {
		t.Error(err)
	}
	_, err = h.PlaceLightningCloseOrder(context.Background(),
		cp, "buy", "lightning", 5, 1)
	if err != nil {
		t.Error(err)
	}
}

func TestGetSwapOrderInfo(t *testing.T) {
	t.Parallel()
	if !areTestAPIKeysSet() {
		t.Skip("skipping test: api keys not set")
	}
	cp, err := currency.NewPairFromString("ETH-USD")
	if err != nil {
		t.Error(err)
	}
	_, err = h.GetSwapOrderInfo(context.Background(), cp, "123", "")
	if err != nil {
		t.Error(err)
	}
}

func TestGetSwapOrderDetails(t *testing.T) {
	t.Parallel()
	if !areTestAPIKeysSet() {
		t.Skip("skipping test: api keys not set")
	}
	cp, err := currency.NewPairFromString("ETH-USD")
	if err != nil {
		t.Error(err)
	}
	_, err = h.GetSwapOrderDetails(context.Background(),
		cp, "123", "10", "cancelledOrder", 0, 0)
	if err != nil {
		t.Error(err)
	}
}

func TestGetSwapOpenOrders(t *testing.T) {
	t.Parallel()
	if !areTestAPIKeysSet() {
		t.Skip("skipping test: api keys not set")
	}
	cp, err := currency.NewPairFromString("ETH-USD")
	if err != nil {
		t.Error(err)
	}
	_, err = h.GetSwapOpenOrders(context.Background(), cp, 0, 0)
	if err != nil {
		t.Error(err)
	}
}

func TestGetSwapOrderHistory(t *testing.T) {
	t.Parallel()
	if !areTestAPIKeysSet() {
		t.Skip("skipping test: api keys not set")
	}
	cp, err := currency.NewPairFromString("ETH-USD")
	if err != nil {
		t.Error(err)
	}
	_, err = h.GetSwapOrderHistory(context.Background(),
		cp, "all", "all",
		[]order.Status{order.PartiallyCancelled, order.Active}, 25, 0, 0)
	if err != nil {
		t.Error(err)
	}
}

func TestGetSwapTradeHistory(t *testing.T) {
	t.Parallel()
	if !areTestAPIKeysSet() {
		t.Skip("skipping test: api keys not set")
	}
	cp, err := currency.NewPairFromString("ETH-USD")
	if err != nil {
		t.Error(err)
	}
	_, err = h.GetSwapTradeHistory(context.Background(),
		cp, "liquidateShort", 10, 0, 0)
	if err != nil {
		t.Error(err)
	}
}

func TestPlaceSwapTriggerOrder(t *testing.T) {
	if !areTestAPIKeysSet() || !canManipulateRealOrders {
		t.Skip("skipping test: api keys not set or canManipulateRealOrders set to false")
	}
	t.Parallel()
	cp, err := currency.NewPairFromString("ETH-USD")
	if err != nil {
		t.Error(err)
	}
	_, err = h.PlaceSwapTriggerOrder(context.Background(),
		cp, "greaterOrEqual", "buy", "open", "optimal_5", 5, 3, 1, 1)
	if err != nil {
		t.Error(err)
	}
}

func TestCancelSwapTriggerOrder(t *testing.T) {
	if !areTestAPIKeysSet() || !canManipulateRealOrders {
		t.Skip("skipping test: api keys not set or canManipulateRealOrders set to false")
	}
	t.Parallel()
	cp, err := currency.NewPairFromString("ETH-USD")
	if err != nil {
		t.Error(err)
	}
	_, err = h.CancelSwapTriggerOrder(context.Background(), cp, "test123")
	if err != nil {
		t.Error(err)
	}
}

func TestCancelAllSwapTriggerOrders(t *testing.T) {
	if !areTestAPIKeysSet() || !canManipulateRealOrders {
		t.Skip("skipping test: api keys not set or canManipulateRealOrders set to false")
	}
	t.Parallel()
	cp, err := currency.NewPairFromString("ETH-USD")
	if err != nil {
		t.Error(err)
	}
	_, err = h.CancelAllSwapTriggerOrders(context.Background(), cp)
	if err != nil {
		t.Error(err)
	}
}

func TestGetSwapTriggerOrderHistory(t *testing.T) {
	if !areTestAPIKeysSet() {
		t.Skip("skipping test: api keys not set")
	}
	t.Parallel()
	cp, err := currency.NewPairFromString("ETH-USD")
	if err != nil {
		t.Error(err)
	}
	_, err = h.GetSwapTriggerOrderHistory(context.Background(),
		cp, "open", "all", 15, 0, 0)
	if err != nil {
		t.Error(err)
	}
}

func TestGetSwapMarkets(t *testing.T) {
	t.Parallel()
	_, err := h.GetSwapMarkets(context.Background(), currency.Pair{})
	if err != nil {
		t.Error(err)
	}
}

func TestGetSpotKline(t *testing.T) {
	t.Parallel()
	cp, err := currency.NewPairFromString(testSymbol)
	if err != nil {
		t.Error(err)
	}
	_, err = h.GetSpotKline(context.Background(),
		KlinesRequestParams{
			Symbol: cp,
			Period: "1min",
			Size:   0,
		})
	if err != nil {
		t.Errorf("Huobi TestGetSpotKline: %s", err)
	}
}

func TestGetHistoricCandles(t *testing.T) {
	currencyPair, err := currency.NewPairFromString("BTC-USDT")
	if err != nil {
		t.Fatal(err)
	}
	startTime := time.Now().Add(-time.Hour * 1)
	_, err = h.GetHistoricCandles(context.Background(),
		currencyPair, asset.Spot, startTime, time.Now(), kline.OneMin)
	if err != nil {
		t.Fatal(err)
	}

	_, err = h.GetHistoricCandles(context.Background(),
		currencyPair, asset.Spot, startTime.AddDate(0, 0, -7), time.Now(), kline.OneDay)
	if err != nil {
		t.Fatal(err)
	}

	_, err = h.GetHistoricCandles(context.Background(),
		currencyPair, asset.Spot, startTime, time.Now(), kline.Interval(time.Hour*7))
	if err == nil {
		t.Fatal("unexpected result")
	}
}

func TestGetHistoricCandlesExtended(t *testing.T) {
	currencyPair, err := currency.NewPairFromString("BTC-USDT")
	if err != nil {
		t.Fatal(err)
	}
	startTime := time.Now().Add(-time.Minute * 2)
	_, err = h.GetHistoricCandlesExtended(context.Background(),
		currencyPair, asset.Spot, startTime, time.Now(), kline.OneMin)
	if err != nil {
		t.Fatal(err)
	}

	_, err = h.GetHistoricCandlesExtended(context.Background(),
		currencyPair, asset.Spot, startTime, time.Now(), kline.Interval(time.Hour*7))
	if err == nil {
		t.Fatal("unexpected result")
	}
}

func TestGetMarketDetailMerged(t *testing.T) {
	t.Parallel()
	cp, err := currency.NewPairFromString(testSymbol)
	if err != nil {
		t.Error(err)
	}
	_, err = h.GetMarketDetailMerged(context.Background(), cp)
	if err != nil {
		t.Errorf("Huobi TestGetMarketDetailMerged: %s", err)
	}
}

func TestGetDepth(t *testing.T) {
	t.Parallel()
	cp, err := currency.NewPairFromString(testSymbol)
	if err != nil {
		t.Error(err)
	}
	_, err = h.GetDepth(context.Background(),
		OrderBookDataRequestParams{
			Symbol: cp,
			Type:   OrderBookDataRequestParamsTypeStep1,
		})
	if err != nil {
		t.Errorf("Huobi TestGetDepth: %s", err)
	}
}

func TestGetTrades(t *testing.T) {
	t.Parallel()
	cp, err := currency.NewPairFromString(testSymbol)
	if err != nil {
		t.Error(err)
	}
	_, err = h.GetTrades(context.Background(), cp)
	if err != nil {
		t.Errorf("Huobi TestGetTrades: %s", err)
	}
}

func TestGetLatestSpotPrice(t *testing.T) {
	t.Parallel()
	cp, err := currency.NewPairFromString(testSymbol)
	if err != nil {
		t.Error(err)
	}
	_, err = h.GetLatestSpotPrice(context.Background(), cp)
	if err != nil {
		t.Errorf("Huobi GetLatestSpotPrice: %s", err)
	}
}

func TestGetTradeHistory(t *testing.T) {
	t.Parallel()
	cp, err := currency.NewPairFromString(testSymbol)
	if err != nil {
		t.Error(err)
	}
	_, err = h.GetTradeHistory(context.Background(), cp, 50)
	if err != nil {
		t.Errorf("Huobi TestGetTradeHistory: %s", err)
	}
}

func TestGetMarketDetail(t *testing.T) {
	t.Parallel()
	cp, err := currency.NewPairFromString(testSymbol)
	if err != nil {
		t.Error(err)
	}
	_, err = h.GetMarketDetail(context.Background(), cp)
	if err != nil {
		t.Errorf("Huobi TestGetTradeHistory: %s", err)
	}
}

func TestGetSymbols(t *testing.T) {
	t.Parallel()
	_, err := h.GetSymbols(context.Background())
	if err != nil {
		t.Errorf("Huobi TestGetSymbols: %s", err)
	}
}

func TestGetCurrencies(t *testing.T) {
	t.Parallel()
	_, err := h.GetCurrencies(context.Background())
	if err != nil {
		t.Errorf("Huobi TestGetCurrencies: %s", err)
	}
}

func TestGet24HrMarketSummary(t *testing.T) {
	t.Parallel()
	cp, err := currency.NewPairFromString("ethusdt")
	if err != nil {
		t.Error(err)
	}
	_, err = h.Get24HrMarketSummary(context.Background(), cp)
	if err != nil {
		t.Error(err)
	}
}

func TestGetTicker(t *testing.T) {
	t.Parallel()
	_, err := h.GetTickers(context.Background())
	if err != nil {
		t.Error(err)
	}
}

func TestGetTimestamp(t *testing.T) {
	t.Parallel()
	_, err := h.GetTimestamp(context.Background())
	if err != nil {
		t.Errorf("Huobi TestGetTimestamp: %s", err)
	}
}

func TestGetAccounts(t *testing.T) {
	t.Parallel()
	if !h.ValidateAPICredentials() || !canManipulateRealOrders {
		t.Skip()
	}
	_, err := h.GetAccounts(context.Background())
	if err != nil {
		t.Errorf("Huobi GetAccounts: %s", err)
	}
}

func TestGetAccountBalance(t *testing.T) {
	t.Parallel()
	if !h.ValidateAPICredentials() {
		t.Skip()
	}
	result, err := h.GetAccounts(context.Background())
	if err != nil {
		t.Errorf("Huobi GetAccounts: %s", err)
	}

	userID := strconv.FormatInt(result[0].ID, 10)
	_, err = h.GetAccountBalance(context.Background(), userID)
	if err != nil {
		t.Errorf("Huobi GetAccountBalance: %s", err)
	}
}

func TestGetAggregatedBalance(t *testing.T) {
	t.Parallel()
	if !h.ValidateAPICredentials() {
		t.Skip()
	}

	_, err := h.GetAggregatedBalance(context.Background())
	if err != nil {
		t.Errorf("Huobi GetAggregatedBalance: %s", err)
	}
}

func TestSpotNewOrder(t *testing.T) {
	t.Parallel()
	if !h.ValidateAPICredentials() || !canManipulateRealOrders {
		t.Skip()
	}
	cp, err := currency.NewPairFromString(testSymbol)
	if err != nil {
		t.Error(err)
	}
	arg := SpotNewOrderRequestParams{
		Symbol:    cp,
		AccountID: 1997024,
		Amount:    0.01,
		Price:     10.1,
		Type:      SpotNewOrderRequestTypeBuyLimit,
	}

	_, err = h.SpotNewOrder(context.Background(), &arg)
	if err != nil {
		t.Errorf("Huobi SpotNewOrder: %s", err)
	}
}

func TestCancelExistingOrder(t *testing.T) {
	t.Parallel()
	if !h.ValidateAPICredentials() || !canManipulateRealOrders {
		t.Skip()
	}
	_, err := h.CancelExistingOrder(context.Background(), 1337)
	if err == nil {
		t.Error("Huobi TestCancelExistingOrder Expected error")
	}
}

func TestGetOrder(t *testing.T) {
	t.Parallel()
	if !h.ValidateAPICredentials() || !canManipulateRealOrders {
		t.Skip()
	}
	_, err := h.GetOrder(context.Background(), 1337)
	if err != nil {
		t.Error(err)
	}
}

func TestGetMarginLoanOrders(t *testing.T) {
	t.Parallel()
	if !h.ValidateAPICredentials() {
		t.Skip()
	}
	cp, err := currency.NewPairFromString(testSymbol)
	if err != nil {
		t.Error(err)
	}
	_, err = h.GetMarginLoanOrders(context.Background(),
		cp, "", "", "", "", "", "", "")
	if err != nil {
		t.Errorf("Huobi TestGetMarginLoanOrders: %s", err)
	}
}

func TestGetMarginAccountBalance(t *testing.T) {
	t.Parallel()
	if !h.ValidateAPICredentials() {
		t.Skip()
	}
	cp, err := currency.NewPairFromString(testSymbol)
	if err != nil {
		t.Error(err)
	}
	_, err = h.GetMarginAccountBalance(context.Background(), cp)
	if err != nil {
		t.Errorf("Huobi TestGetMarginAccountBalance: %s", err)
	}
}

func TestCancelWithdraw(t *testing.T) {
	t.Parallel()
	if !h.ValidateAPICredentials() || !canManipulateRealOrders {
		t.Skip()
	}
	_, err := h.CancelWithdraw(context.Background(), 1337)
	if err == nil {
		t.Error("Huobi TestCancelWithdraw Expected error")
	}
}

func setFeeBuilder() *exchange.FeeBuilder {
	return &exchange.FeeBuilder{
		Amount:  1,
		FeeType: exchange.CryptocurrencyTradeFee,
		Pair: currency.NewPairWithDelimiter(currency.BTC.String(),
			currency.LTC.String(),
			"_"),
		PurchasePrice:       1,
		FiatCurrency:        currency.USD,
		BankTransactionType: exchange.WireTransfer,
	}
}

// TestGetFeeByTypeOfflineTradeFee logic test
func TestGetFeeByTypeOfflineTradeFee(t *testing.T) {
	var feeBuilder = setFeeBuilder()
	_, err := h.GetFeeByType(context.Background(), feeBuilder)
	if err != nil {
		t.Fatal(err)
	}
	if !areTestAPIKeysSet() {
		if feeBuilder.FeeType != exchange.OfflineTradeFee {
			t.Errorf("Expected %v, received %v", exchange.OfflineTradeFee, feeBuilder.FeeType)
		}
	} else {
		if feeBuilder.FeeType != exchange.CryptocurrencyTradeFee {
			t.Errorf("Expected %v, received %v", exchange.CryptocurrencyTradeFee, feeBuilder.FeeType)
		}
	}
}

func TestGetFee(t *testing.T) {
	t.Parallel()
	var feeBuilder = setFeeBuilder()
	// CryptocurrencyTradeFee Basic
	if _, err := h.GetFee(feeBuilder); err != nil {
		t.Error(err)
	}

	// CryptocurrencyTradeFee High quantity
	feeBuilder = setFeeBuilder()
	feeBuilder.Amount = 1000
	feeBuilder.PurchasePrice = 1000
	if _, err := h.GetFee(feeBuilder); err != nil {
		t.Error(err)
	}
	// CryptocurrencyTradeFee IsMaker
	feeBuilder = setFeeBuilder()
	feeBuilder.IsMaker = true
	if _, err := h.GetFee(feeBuilder); err != nil {
		t.Error(err)
	}
	// CryptocurrencyTradeFee Negative purchase price
	feeBuilder = setFeeBuilder()
	feeBuilder.PurchasePrice = -1000
	if _, err := h.GetFee(feeBuilder); err != nil {
		t.Error(err)
	}
	// CryptocurrencyWithdrawalFee Basic
	feeBuilder = setFeeBuilder()
	feeBuilder.FeeType = exchange.CryptocurrencyWithdrawalFee
	if _, err := h.GetFee(feeBuilder); err != nil {
		t.Error(err)
	}
	// CryptocurrencyWithdrawalFee Invalid currency
	feeBuilder = setFeeBuilder()
	feeBuilder.Pair.Base = currency.NewCode("hello")
	feeBuilder.FeeType = exchange.CryptocurrencyWithdrawalFee
	if _, err := h.GetFee(feeBuilder); err != nil {
		t.Error(err)
	}
	// CryptocurrencyDepositFee Basic
	feeBuilder = setFeeBuilder()
	feeBuilder.FeeType = exchange.CryptocurrencyDepositFee
	if _, err := h.GetFee(feeBuilder); err != nil {
		t.Error(err)
	}
	// InternationalBankDepositFee Basic
	feeBuilder = setFeeBuilder()
	feeBuilder.FeeType = exchange.InternationalBankDepositFee
	if _, err := h.GetFee(feeBuilder); err != nil {
		t.Error(err)
	}
	// InternationalBankWithdrawalFee Basic
	feeBuilder = setFeeBuilder()
	feeBuilder.FeeType = exchange.InternationalBankWithdrawalFee
	feeBuilder.FiatCurrency = currency.USD
	if _, err := h.GetFee(feeBuilder); err != nil {
		t.Error(err)
	}
}

func TestFormatWithdrawPermissions(t *testing.T) {
	expectedResult := exchange.AutoWithdrawCryptoWithSetupText + " & " + exchange.NoFiatWithdrawalsText
	withdrawPermissions := h.FormatWithdrawPermissions()
	if withdrawPermissions != expectedResult {
		t.Errorf("Expected: %s, Received: %s", expectedResult, withdrawPermissions)
	}
}

func TestGetActiveOrders(t *testing.T) {
	var getOrdersRequest = order.GetOrdersRequest{
		AssetType: asset.Spot,
		Type:      order.AnyType,
		Pairs:     []currency.Pair{currency.NewPair(currency.BTC, currency.USDT)},
	}

	_, err := h.GetActiveOrders(context.Background(), &getOrdersRequest)
	if areTestAPIKeysSet() && err == nil {
		t.Errorf("Could not get open orders: %s", err)
	} else if !areTestAPIKeysSet() && err == nil {
		t.Error("Expecting an error when no keys are set")
	}
}

// Any tests below this line have the ability to impact your orders on the exchange. Enable canManipulateRealOrders to run them
// ----------------------------------------------------------------------------------------------------------------------------
func areTestAPIKeysSet() bool {
	return h.ValidateAPICredentials()
}

func TestSubmitOrder(t *testing.T) {
	if !h.ValidateAPICredentials() {
		t.Skip()
	}

	if areTestAPIKeysSet() && !canManipulateRealOrders {
		t.Skip("API keys set, canManipulateRealOrders false, skipping test")
	}

	accounts, err := h.GetAccounts(context.Background())
	if err != nil {
		t.Fatalf("Failed to get accounts. Err: %s", err)
	}

	var orderSubmission = &order.Submit{
		Pair: currency.Pair{
			Base:  currency.BTC,
			Quote: currency.USDT,
		},
		Side:      order.Buy,
		Type:      order.Limit,
		Price:     5,
		Amount:    1,
		ClientID:  strconv.FormatInt(accounts[0].ID, 10),
		AssetType: asset.Spot,
	}
	response, err := h.SubmitOrder(context.Background(), orderSubmission)
	if areTestAPIKeysSet() && (err != nil || !response.IsOrderPlaced) {
		t.Errorf("Order failed to be placed: %v", err)
	}
}

func TestCancelExchangeOrder(t *testing.T) {
	if areTestAPIKeysSet() && !canManipulateRealOrders {
		t.Skip("API keys set, canManipulateRealOrders false, skipping test")
	}

	currencyPair := currency.NewPair(currency.LTC, currency.BTC)
	var orderCancellation = &order.Cancel{
		ID:            "1",
		WalletAddress: core.BitcoinDonationAddress,
		AccountID:     "1",
		Pair:          currencyPair,
		AssetType:     asset.Spot,
	}

	err := h.CancelOrder(context.Background(), orderCancellation)

	if !areTestAPIKeysSet() && err == nil {
		t.Error("Expecting an error when no keys are set")
	}
	if areTestAPIKeysSet() && err != nil {
		t.Errorf("Could not cancel orders: %v", err)
	}
}

func TestCancelAllExchangeOrders(t *testing.T) {
	if !areTestAPIKeysSet() || !canManipulateRealOrders {
		t.Skip("skipping test: api keys not set or canManipulateRealOrders set to false")
	}
	currencyPair := currency.NewPair(currency.LTC, currency.BTC)
	var orderCancellation = order.Cancel{
		ID:            "1",
		WalletAddress: core.BitcoinDonationAddress,
		AccountID:     "1",
		Pair:          currencyPair,
		AssetType:     asset.Spot,
	}

	_, err := h.CancelAllOrders(context.Background(), &orderCancellation)
	if err != nil {
		t.Error(err)
	}
}

func TestGetAccountInfo(t *testing.T) {
	t.Parallel()
	if !areTestAPIKeysSet() {
		_, err := h.UpdateAccountInfo(context.Background(),
			asset.CoinMarginedFutures)
		if err == nil {
			t.Error("GetAccountInfo() Expected error")
		}
		_, err = h.UpdateAccountInfo(context.Background(), asset.Futures)
		if err == nil {
			t.Error("GetAccountInfo() Expected error")
		}
	} else {
		_, err := h.UpdateAccountInfo(context.Background(),
			asset.CoinMarginedFutures)
		if err != nil {
			// Spot and Futures have separate api keys. Please ensure that the correct keys are provided
			t.Error(err)
		}
		_, err = h.UpdateAccountInfo(context.Background(), asset.Futures)
		if err != nil {
			// Spot and Futures have separate api keys. Please ensure that the correct keys are provided
			t.Error(err)
		}
	}
}

func TestGetSpotAccountInfo(t *testing.T) {
	t.Parallel()
	if !areTestAPIKeysSet() {
		t.Skip("skipping test: api keys not set")
	}
	_, err := h.UpdateAccountInfo(context.Background(), asset.Spot)
	if err != nil {
		// Spot and Futures have separate api keys. Please ensure that the correct keys are provided
		t.Error(err)
	}
}

func TestModifyOrder(t *testing.T) {
	if areTestAPIKeysSet() && !canManipulateRealOrders {
		t.Skip("API keys set, canManipulateRealOrders false, skipping test")
	}
	_, err := h.ModifyOrder(context.Background(),
		&order.Modify{AssetType: asset.Spot})
	if err == nil {
		t.Error("ModifyOrder() Expected error")
	}
}

func TestWithdraw(t *testing.T) {
	withdrawCryptoRequest := withdraw.Request{
		Exchange:    h.Name,
		Amount:      -1,
		Currency:    currency.BTC,
		Description: "WITHDRAW IT ALL",
		Crypto: withdraw.CryptoRequest{
			Address: core.BitcoinDonationAddress,
		},
	}

	if areTestAPIKeysSet() && !canManipulateRealOrders {
		t.Skip("API keys set, canManipulateRealOrders false, skipping test")
	}

	_, err := h.WithdrawCryptocurrencyFunds(context.Background(),
		&withdrawCryptoRequest)
	if !areTestAPIKeysSet() && err == nil {
		t.Error("Expecting an error when no keys are set")
	}
	if areTestAPIKeysSet() && err != nil {
		t.Errorf("Withdraw failed to be placed: %v", err)
	}
}

func TestWithdrawFiat(t *testing.T) {
	if areTestAPIKeysSet() && !canManipulateRealOrders {
		t.Skip("API keys set, canManipulateRealOrders false, skipping test")
	}

	var withdrawFiatRequest = withdraw.Request{}
	_, err := h.WithdrawFiatFunds(context.Background(), &withdrawFiatRequest)
	if err != common.ErrFunctionNotSupported {
		t.Errorf("Expected '%v', received: '%v'", common.ErrFunctionNotSupported, err)
	}
}

func TestWithdrawInternationalBank(t *testing.T) {
	if areTestAPIKeysSet() && !canManipulateRealOrders {
		t.Skip("API keys set, canManipulateRealOrders false, skipping test")
	}

	var withdrawFiatRequest = withdraw.Request{}
	_, err := h.WithdrawFiatFundsToInternationalBank(context.Background(),
		&withdrawFiatRequest)
	if err != common.ErrFunctionNotSupported {
		t.Errorf("Expected '%v', received: '%v'", common.ErrFunctionNotSupported, err)
	}
}

func TestQueryDepositAddress(t *testing.T) {
	_, err := h.QueryDepositAddress(context.Background(), currency.USDT)
	if !areTestAPIKeysSet() && err == nil {
		t.Error("Expecting an error when no keys are set")
	}
	if areTestAPIKeysSet() && err != nil {
		t.Error(err)
	}
}

func TestGetDepositAddress(t *testing.T) {
	_, err := h.GetDepositAddress(context.Background(), currency.USDT, "", "uSdTeRc20")
	if !areTestAPIKeysSet() && err == nil {
		t.Error("Expecting an error when no keys are set")
	}
	if areTestAPIKeysSet() && err != nil {
		t.Error(err)
	}
}

func TestQueryWithdrawQuota(t *testing.T) {
	_, err := h.QueryWithdrawQuotas(context.Background(),
		currency.BTC.Lower().String())
	if !areTestAPIKeysSet() && err == nil {
		t.Error("Expecting an error when no keys are set")
	}
	if areTestAPIKeysSet() && err != nil {
		t.Error(err)
	}
}

// TestWsGetAccountsList connects to WS, logs in, gets account list
func TestWsGetAccountsList(t *testing.T) {
	setupWsTests(t)
	if _, err := h.wsGetAccountsList(); err != nil {
		t.Fatal(err)
	}
}

// TestWsGetOrderList connects to WS, logs in, gets order list
func TestWsGetOrderList(t *testing.T) {
	setupWsTests(t)
	p, err := currency.NewPairFromString("ethbtc")
	if err != nil {
		t.Fatal(err)
	}
	_, err = h.wsGetOrdersList(1, p)
	if err != nil {
		t.Fatal(err)
	}
}

// TestWsGetOrderDetails connects to WS, logs in, gets order details
func TestWsGetOrderDetails(t *testing.T) {
	setupWsTests(t)
	orderID := "123"
	_, err := h.wsGetOrderDetails(orderID)
	if err != nil {
		t.Fatal(err)
	}
}

func TestWsSubResponse(t *testing.T) {
	pressXToJSON := []byte(`{
  "op": "sub",
  "cid": "123",
  "err-code": 0,
  "ts": 1489474081631,
  "topic": "accounts"
}`)
	err := h.wsHandleData(pressXToJSON)
	if err != nil {
		t.Error(err)
	}
}

func TestWsKline(t *testing.T) {
	pressXToJSON := []byte(`{
  "ch": "market.btcusdt.kline.1min",
  "ts": 1489474082831,
  "tick": {
    "id": 1489464480,
    "amount": 0.0,
    "count": 0,
    "open": 7962.62,
    "close": 7962.62,
    "low": 7962.62,
    "high": 7962.62,
    "vol": 0.0
  }
}`)
	err := h.wsHandleData(pressXToJSON)
	if err != nil {
		t.Error(err)
	}
}

func TestWsUnsubscribe(t *testing.T) {
	pressXToJSON := []byte(`{
  "id": "id4",
  "status": "ok",
  "unsubbed": "market.btcusdt.trade.detail",
  "ts": 1494326028889
}`)
	err := h.wsHandleData(pressXToJSON)
	if err != nil {
		t.Error(err)
	}
}

func TestWsKlineArray(t *testing.T) {
	pressXToJSON := []byte(`{
  "status": "ok",
  "rep": "market.btcusdt.kline.1min",
  "data": [
    {
      "amount": 1.6206,
      "count":  3,
      "id":     1494465840,
      "open":   9887.00,
      "close":  9885.00,
      "low":    9885.00,
      "high":   9887.00,
      "vol":    16021.632026
    },
    {
      "amount": 2.2124,
      "count":  6,
      "id":     1494465900,
      "open":   9885.00,
      "close":  9880.00,
      "low":    9880.00,
      "high":   9885.00,
      "vol":    21859.023500
    }
  ]
}`)
	err := h.wsHandleData(pressXToJSON)
	if err != nil {
		t.Error(err)
	}
}

func TestWsMarketDepth(t *testing.T) {
	pressXToJSON := []byte(`{
  "ch": "market.htusdt.depth.step0",
  "ts": 1572362902027,
  "tick": {
    "bids": [
      [3.7721, 344.86],
      [3.7709, 46.66]
    ],
    "asks": [
      [3.7745, 15.44],
      [3.7746, 70.52]
    ],
    "version": 100434317651,
    "ts": 1572362902012
  }
}`)
	err := h.wsHandleData(pressXToJSON)
	if err != nil {
		t.Error(err)
	}
}

func TestWsBestBidOffer(t *testing.T) {
	pressXToJSON := []byte(`{
	  "ch": "market.btcusdt.bbo",
	  "ts": 1489474082831,
	  "tick": {
		"symbol": "btcusdt",
		"quoteTime": "1489474082811",
		"bid": "10008.31",
		"bidSize": "0.01",
		"ask": "10009.54",
		"askSize": "0.3"
	  }
	}`)
	err := h.wsHandleData(pressXToJSON)
	if err != nil {
		t.Error(err)
	}
}

func TestWsTradeDetail(t *testing.T) {
	pressXToJSON := []byte(`{
	  "ch": "market.btcusdt.trade.detail",
	  "ts": 1489474082831,
	  "tick": {
			"id": 14650745135,
			"ts": 1533265950234,
			"data": [
				{
					"amount": 0.0099,
					"ts": 1533265950234,
					"id": 146507451359183894799,
					"tradeId": 102043495674,
					"price": 401.74,
					"direction": "buy"
				}
			]
	  }
	}`)
	err := h.wsHandleData(pressXToJSON)
	if err != nil {
		t.Error(err)
	}
}

func TestWsTicker(t *testing.T) {
	pressXToJSON := []byte(`{
  "rep": "market.btcusdt.detail",
  "id": "id11",
	"data":{
		"amount": 12224.2922,
		"open":   9790.52,
		"close":  10195.00,
		"high":   10300.00,
		"ts":     1494496390000,
		"id":     1494496390,
		"count":  15195,
		"low":    9657.00,
		"vol":    121906001.754751
	  }
}`)
	err := h.wsHandleData(pressXToJSON)
	if err != nil {
		t.Error(err)
	}
}

func TestWsAccountUpdate(t *testing.T) {
	pressXToJSON := []byte(`{
	  "op": "notify",
	  "ts": 1522856623232,
	  "topic": "accounts",
	  "data": {
		"event": "order.place",
		"list": [
		  {
			"account-id": 419013,
			"currency": "usdt",
			"type": "trade",
			"balance": "500009195917.4362872650"
		  }
		]
	  }
	}`)
	err := h.wsHandleData(pressXToJSON)
	if err != nil {
		t.Error(err)
	}
}

func TestWsOrderUpdate(t *testing.T) {
	pressXToJSON := []byte(`{
  "op": "notify",
  "topic": "orders.htusdt",
  "ts": 1522856623232,
  "data": {
    "seq-id": 94984,
    "order-id": 2039498445,
    "symbol": "btcusdt",
    "account-id": 100077,
    "order-amount": "5000.000000000000000000",
    "order-price": "1.662100000000000000",
    "created-at": 1522858623622,
    "order-type": "buy-limit",
    "order-source": "api",
    "order-state": "filled",
    "role": "taker",
    "price": "1.662100000000000000",
    "filled-amount": "5000.000000000000000000",
    "unfilled-amount": "0.000000000000000000",
    "filled-cash-amount": "8301.357280000000000000",
    "filled-fees": "8.000000000000000000"
  }
}`)
	err := h.wsHandleData(pressXToJSON)
	if err != nil {
		t.Error(err)
	}
}

func TestWsSubsbOp(t *testing.T) {
	pressXToJSON := []byte(`{
	  "op": "unsub",
	  "topic": "accounts",
	  "cid": "123"
	}`)
	err := h.wsHandleData(pressXToJSON)
	if err != nil {
		t.Error(err)
	}
	pressXToJSON = []byte(`{
	  "op": "sub",
	  "cid": "123",
	  "err-code": 0,
	  "ts": 1489474081631,
	  "topic": "accounts"
	}`)
	err = h.wsHandleData(pressXToJSON)
	if err != nil {
		t.Error(err)
	}
}

func TestWsMarketByPrice(t *testing.T) {
	pressXToJSON := []byte(`{
		"ch": "market.btcusdt.mbp.150",
		"ts": 1573199608679,
		"tick": {
			"seqNum": 100020146795,
			"prevSeqNum": 100020146794,
			"bids": [],
			"asks": [
				[645.140000000000000000, 26.755973959140651643]
			]
		}
	}`)
	err := h.wsHandleData(pressXToJSON)
	if err != nil {
		t.Error(err)
	}
	pressXToJSON = []byte(`{
		"id": "id2",
		"rep": "market.btcusdt.mbp.150",
		"status": "ok",
		"data": {
			"seqNum": 100020142010,
			"bids": [
				[618.37, 71.594],
				[423.33, 77.726],
				[223.18, 47.997],
				[219.34, 24.82],
				[210.34, 94.463]
		],
			"asks": [
				[650.59, 14.909733438479636],
				[650.63, 97.996],
				[650.77, 97.465],
				[651.23, 83.973],
				[651.42, 34.465]
			]
		}
	}`)
	err = h.wsHandleData(pressXToJSON)
	if err != nil {
		t.Error(err)
	}
}

func TestWsOrdersUpdate(t *testing.T) {
	pressXToJSON := []byte(`{
		"op": "notify",
		"ts": 1522856623232,
		"topic": "orders.btcusdt.update",
		"data": {
		"unfilled-amount": "0.000000000000000000",
			"filled-amount": "5000.000000000000000000",
			"price": "1.662100000000000000",
			"order-id": 2039498445,
			"symbol": "btcusdt",
			"match-id": 94984,
			"filled-cash-amount": "8301.357280000000000000",
			"role": "taker|maker",
			"order-state": "filled",
			"client-order-id": "a0001",
			"order-type": "buy-limit"
	}
	}`)
	err := h.wsHandleData(pressXToJSON)
	if err != nil {
		t.Error(err)
	}
}

func TestStringToOrderStatus(t *testing.T) {
	type TestCases struct {
		Case   string
		Result order.Status
	}
	testCases := []TestCases{
		{Case: "submitted", Result: order.New},
		{Case: "canceled", Result: order.Cancelled},
		{Case: "partial-filled", Result: order.PartiallyFilled},
		{Case: "partial-canceled", Result: order.PartiallyCancelled},
		{Case: "LOL", Result: order.UnknownStatus},
	}
	for i := range testCases {
		result, _ := stringToOrderStatus(testCases[i].Case)
		if result != testCases[i].Result {
			t.Errorf("Exepcted: %v, received: %v", testCases[i].Result, result)
		}
	}
}

func TestStringToOrderSide(t *testing.T) {
	type TestCases struct {
		Case   string
		Result order.Side
	}
	testCases := []TestCases{
		{Case: "buy-limit", Result: order.Buy},
		{Case: "sell-limit", Result: order.Sell},
		{Case: "woah-nelly", Result: order.UnknownSide},
	}
	for i := range testCases {
		result, _ := stringToOrderSide(testCases[i].Case)
		if result != testCases[i].Result {
			t.Errorf("Exepcted: %v, received: %v", testCases[i].Result, result)
		}
	}
}

func TestStringToOrderType(t *testing.T) {
	type TestCases struct {
		Case   string
		Result order.Type
	}
	testCases := []TestCases{
		{Case: "buy-limit", Result: order.Limit},
		{Case: "sell-market", Result: order.Market},
		{Case: "woah-nelly", Result: order.UnknownType},
	}
	for i := range testCases {
		result, _ := stringToOrderType(testCases[i].Case)
		if result != testCases[i].Result {
			t.Errorf("Exepcted: %v, received: %v", testCases[i].Result, result)
		}
	}
}

func Test_FormatExchangeKlineInterval(t *testing.T) {
	testCases := []struct {
		name     string
		interval kline.Interval
		output   string
	}{
		{
			"OneMin",
			kline.OneMin,
			"1min",
		},
		{
			"FourHour",
			kline.FourHour,
			"4hour",
		},
		{
			"OneDay",
			kline.OneDay,
			"1day",
		},
		{
			"OneWeek",
			kline.OneWeek,
			"1week",
		},
		{
			"OneMonth",
			kline.OneMonth,
			"1mon",
		},
		{
			"OneYear",
			kline.OneYear,
			"1year",
		},
		{
			"AllOthers",
			kline.TwoWeek,
			"",
		},
	}

	for x := range testCases {
		test := testCases[x]

		t.Run(test.name, func(t *testing.T) {
			ret := h.FormatExchangeKlineInterval(test.interval)

			if ret != test.output {
				t.Fatalf("unexpected result return expected: %v received: %v", test.output, ret)
			}
		})
	}
}

func TestGetRecentTrades(t *testing.T) {
	t.Parallel()
	currencyPair, err := currency.NewPairFromString("BTC-USDT")
	if err != nil {
		t.Fatal(err)
	}
	_, err = h.GetRecentTrades(context.Background(), currencyPair, asset.Spot)
	if err != nil {
		t.Error(err)
	}
}

func TestGetHistoricTrades(t *testing.T) {
	t.Parallel()
	currencyPair, err := currency.NewPairFromString(testSymbol)
	if err != nil {
		t.Fatal(err)
	}
	_, err = h.GetHistoricTrades(context.Background(),
		currencyPair, asset.Spot, time.Now().Add(-time.Minute*15), time.Now())
	if err != nil && err != common.ErrFunctionNotSupported {
		t.Error(err)
	}
}

func TestGetAvailableTransferChains(t *testing.T) {
	t.Parallel()
	r, err := h.GetAvailableTransferChains(context.Background(), currency.USDT)
	if err != nil {
		t.Fatal(err)
	}
	if len(r) < 2 {
		t.Error("expected more than one result")
	}
}

func TestFormatFuturesPair(t *testing.T) {
	r, err := h.formatFuturesPair(futuresTestPair)
	if err != nil {
		t.Fatal(err)
	}
	if r != "BTC_NQ" {
		t.Errorf("expected BTC_NQ, got %s", r)
	}
	availInstruments, err := h.FetchTradablePairs(context.Background(), asset.Futures)
	if err != nil {
		t.Fatal(err)
	}
	if len(availInstruments) == 0 {
		t.Fatal("expected instruments, got 0")
	}
	// test getting a tradable pair in the format of BTC210827 but make it lower
	// case to test correct formatting
	p, err := currency.NewPairFromString(strings.ToLower(availInstruments[0]))
	if err != nil {
		t.Fatal(err)
	}
	r, err = h.formatFuturesPair(p)
	if err != nil {
		t.Fatal(err)
	}
	if r != availInstruments[0] {
		t.Errorf("expected %s, got %s", availInstruments[0], r)
	}
}<|MERGE_RESOLUTION|>--- conflicted
+++ resolved
@@ -145,15 +145,7 @@
 
 func TestFGetMarketDepth(t *testing.T) {
 	t.Parallel()
-<<<<<<< HEAD
-	cp, err := currency.NewPairFromString("BTC_NQ")
-	if err != nil {
-		t.Error(err)
-	}
-	_, err = h.FGetMarketDepth(context.Background(), cp, "step5")
-=======
 	_, err := h.FGetMarketDepth(context.Background(), futuresTestPair, "step5")
->>>>>>> 0c00b7e1
 	if err != nil {
 		t.Error(err)
 	}
@@ -161,16 +153,7 @@
 
 func TestFGetKlineData(t *testing.T) {
 	t.Parallel()
-<<<<<<< HEAD
-	cp, err := currency.NewPairFromString("BTC_NQ")
-	if err != nil {
-		t.Error(err)
-	}
-	_, err = h.FGetKlineData(context.Background(),
-		cp, "5min", 5, time.Now().Add(-time.Minute*5), time.Now())
-=======
 	_, err := h.FGetKlineData(context.Background(), futuresTestPair, "5min", 5, time.Now().Add(-time.Minute*5), time.Now())
->>>>>>> 0c00b7e1
 	if err != nil {
 		t.Error(err)
 	}
