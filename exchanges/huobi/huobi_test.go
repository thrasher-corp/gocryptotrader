--- conflicted
+++ resolved
@@ -2823,36 +2823,6 @@
 
 func TestPairFromContractExpiryCode(t *testing.T) {
 	t.Parallel()
-<<<<<<< HEAD
-	tt := time.Now()
-	cp := currency.NewPair(currency.BTC, currency.NewCode("CW"))
-	cp, err := h.convertContractShortHandToExpiry(cp, tt)
-	assert.NoError(t, err)
-	assert.NotEqual(t, "CW", cp.Quote.String())
-	tick, err := h.UpdateTicker(context.Background(), cp, asset.Futures)
-	if assert.NoError(t, err) {
-		assert.NotZero(t, tick.Close)
-	}
-
-	cp = currency.NewPair(currency.BTC, currency.NewCode("NW"))
-	cp, err = h.convertContractShortHandToExpiry(cp, tt)
-	assert.NoError(t, err)
-	assert.NotEqual(t, "NW", cp.Quote.String())
-	tick, err = h.UpdateTicker(context.Background(), cp, asset.Futures)
-	if assert.NoError(t, err) {
-		assert.NotZero(t, tick.Close)
-	}
-
-	cp = currency.NewPair(currency.BTC, currency.NewCode("CQ"))
-	cp, err = h.convertContractShortHandToExpiry(cp, tt)
-	assert.NoError(t, err)
-	assert.NotEqual(t, "CQ", cp.Quote.String())
-	tick, err = h.UpdateTicker(context.Background(), cp, asset.Futures)
-	if assert.NoError(t, err) {
-		assert.NotZero(t, tick.Close)
-	}
-=======
->>>>>>> ac731ce2
 
 	h := new(HUOBI) //nolint:govet // Intentional shadow to avoid future copy/paste mistakes
 	require.NoError(t, testexch.Setup(h), "Test Instance Setup must not fail")
@@ -2860,17 +2830,6 @@
 	_, err := h.FetchTradablePairs(context.Background(), asset.Futures)
 	require.NoError(t, err)
 
-<<<<<<< HEAD
-	tt = time.Now()
-	cp = currency.NewPair(currency.BTC, currency.NewCode("NQ"))
-	cp, err = h.convertContractShortHandToExpiry(cp, tt)
-	assert.NoError(t, err)
-	assert.NotEqual(t, "NQ", cp.Quote.String())
-	tick, err = h.UpdateTicker(context.Background(), cp, asset.Futures)
-	if err != nil {
-		// Huobi doesn't always have a next-quarter contract, return if no data found
-		return
-=======
 	n := time.Now().Truncate(24 * time.Hour)
 	for _, cType := range contractExpiryNames {
 		p, err := h.pairFromContractExpiryCode(currency.Pair{
@@ -2897,7 +2856,6 @@
 		case "CQ", "NQ":
 			require.True(t, d.Before(n.Add(24*time.Hour*90*2)), "%s expiry must be within 2 quarters", cType)
 		}
->>>>>>> ac731ce2
 	}
 }
 
