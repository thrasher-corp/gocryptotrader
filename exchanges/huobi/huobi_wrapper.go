package huobi

import (
	"context"
	"errors"
	"fmt"
	"slices"
	"sort"
	"strconv"
	"strings"
	"time"

	"github.com/shopspring/decimal"
	"github.com/thrasher-corp/gocryptotrader/common"
	"github.com/thrasher-corp/gocryptotrader/common/key"
	"github.com/thrasher-corp/gocryptotrader/config"
	"github.com/thrasher-corp/gocryptotrader/currency"
	"github.com/thrasher-corp/gocryptotrader/exchange/websocket"
	exchange "github.com/thrasher-corp/gocryptotrader/exchanges"
	"github.com/thrasher-corp/gocryptotrader/exchanges/account"
	"github.com/thrasher-corp/gocryptotrader/exchanges/asset"
	"github.com/thrasher-corp/gocryptotrader/exchanges/deposit"
	"github.com/thrasher-corp/gocryptotrader/exchanges/fundingrate"
	"github.com/thrasher-corp/gocryptotrader/exchanges/futures"
	"github.com/thrasher-corp/gocryptotrader/exchanges/kline"
	"github.com/thrasher-corp/gocryptotrader/exchanges/order"
	"github.com/thrasher-corp/gocryptotrader/exchanges/orderbook"
	"github.com/thrasher-corp/gocryptotrader/exchanges/protocol"
	"github.com/thrasher-corp/gocryptotrader/exchanges/request"
	"github.com/thrasher-corp/gocryptotrader/exchanges/ticker"
	"github.com/thrasher-corp/gocryptotrader/exchanges/trade"
	"github.com/thrasher-corp/gocryptotrader/log"
	"github.com/thrasher-corp/gocryptotrader/portfolio/withdraw"
)

// SetDefaults sets default values for the exchange
func (e *Exchange) SetDefaults() {
	e.Name = "Huobi"
	e.Enabled = true
	e.Verbose = true
	e.API.CredentialsValidator.RequiresKey = true
	e.API.CredentialsValidator.RequiresSecret = true

	for _, a := range []asset.Item{asset.Spot, asset.CoinMarginedFutures, asset.Futures} {
		ps := currency.PairStore{
			AssetEnabled:  true,
			RequestFormat: &currency.PairFormat{Uppercase: true},
			ConfigFormat:  &currency.PairFormat{Uppercase: true, Delimiter: currency.DashDelimiter},
		}
		switch a {
		case asset.Spot:
			ps.RequestFormat.Uppercase = false
		case asset.CoinMarginedFutures:
			ps.RequestFormat.Delimiter = currency.DashDelimiter
		}
		if err := e.SetAssetPairStore(a, ps); err != nil {
			log.Errorf(log.ExchangeSys, "%s error storing %q default asset formats: %s", e.Name, a, err)
		}
	}

	for _, a := range []asset.Item{asset.Futures, asset.CoinMarginedFutures} {
		if err := e.DisableAssetWebsocketSupport(a); err != nil {
			log.Errorf(log.ExchangeSys, "%s error disabling %q asset type websocket support: %s", e.Name, a, err)
		}
	}

	e.Features = exchange.Features{
		Supports: exchange.FeaturesSupported{
			REST:      true,
			Websocket: true,
			RESTCapabilities: protocol.Features{
				TickerFetching:                 true,
				TickerBatching:                 true,
				KlineFetching:                  true,
				TradeFetching:                  true,
				OrderbookFetching:              true,
				AutoPairUpdates:                true,
				AccountInfo:                    true,
				GetOrder:                       true,
				GetOrders:                      true,
				CancelOrders:                   true,
				CancelOrder:                    true,
				SubmitOrder:                    true,
				CryptoDeposit:                  true,
				CryptoWithdrawal:               true,
				TradeFee:                       true,
				MultiChainDeposits:             true,
				MultiChainWithdrawals:          true,
				HasAssetTypeAccountSegregation: true,
				FundingRateFetching:            true,
				PredictedFundingRate:           true,
			},
			WebsocketCapabilities: protocol.Features{
				KlineFetching:          true,
				OrderbookFetching:      true,
				TradeFetching:          true,
				Subscribe:              true,
				Unsubscribe:            true,
				AuthenticatedEndpoints: true,
				AccountInfo:            true,
				MessageCorrelation:     true,
				GetOrder:               true,
				GetOrders:              true,
				TickerFetching:         true,
				FundingRateFetching:    false, // supported but not implemented // TODO when multi-websocket support added
			},
			WithdrawPermissions: exchange.AutoWithdrawCryptoWithSetup |
				exchange.NoFiatWithdrawals,
			Kline: kline.ExchangeCapabilitiesSupported{
				Intervals: true,
			},
			FuturesCapabilities: exchange.FuturesCapabilities{
				FundingRates: true,
				SupportedFundingRateFrequencies: map[kline.Interval]bool{
					kline.EightHour: true,
				},
				FundingRateBatching: map[asset.Item]bool{
					asset.CoinMarginedFutures: true,
				},
				OpenInterest: exchange.OpenInterestSupport{
					Supported:         true,
					SupportsRestBatch: true,
				},
			},
		},
		Enabled: exchange.FeaturesEnabled{
			AutoPairUpdates: true,
			Kline: kline.ExchangeCapabilitiesEnabled{
				Intervals: kline.DeployExchangeIntervals(
					kline.IntervalCapacity{Interval: kline.OneMin},
					kline.IntervalCapacity{Interval: kline.FiveMin},
					kline.IntervalCapacity{Interval: kline.FifteenMin},
					kline.IntervalCapacity{Interval: kline.ThirtyMin},
					kline.IntervalCapacity{Interval: kline.OneHour},
					kline.IntervalCapacity{Interval: kline.FourHour},
					kline.IntervalCapacity{Interval: kline.OneYear},
					// NOTE: The supported time intervals below are returned
					// offset to the Asia/Shanghai time zone. This may lead to
					// issues with candle quality and conversion as the
					// intervals may be broken up. The below intervals
					// are constructed from hourly candles.
					// kline.IntervalCapacity{Interval: kline.OneDay},
					// kline.IntervalCapacity{Interval: kline.OneWeek},
					// kline.IntervalCapacity{Interval: kline.OneMonth},
				),
				GlobalResultLimit: 2000,
			},
		},
		Subscriptions: defaultSubscriptions.Clone(),
	}

	var err error
	e.Requester, err = request.New(e.Name,
		common.NewHTTPClientWithTimeout(exchange.DefaultHTTPTimeout),
		request.WithLimiter(GetRateLimit()))
	if err != nil {
		log.Errorln(log.ExchangeSys, err)
	}
	e.API.Endpoints = e.NewEndpoints()
	err = e.API.Endpoints.SetDefaultEndpoints(map[exchange.URL]string{
		exchange.RestSpot:         huobiAPIURL,
		exchange.RestFutures:      huobiFuturesURL,
		exchange.RestCoinMargined: huobiFuturesURL,
		exchange.WebsocketSpot:    wsSpotURL + wsPublicPath,
	})
	if err != nil {
		log.Errorln(log.ExchangeSys, err)
	}
	e.Websocket = websocket.NewManager()
	e.WebsocketResponseMaxLimit = exchange.DefaultWebsocketResponseMaxLimit
	e.WebsocketResponseCheckTimeout = exchange.DefaultWebsocketResponseCheckTimeout
	e.WebsocketOrderbookBufferLimit = exchange.DefaultWebsocketOrderbookBufferLimit
}

// Bootstrap ensures that future contract expiry codes are loaded if AutoPairUpdates is not enabled
func (e *Exchange) Bootstrap(ctx context.Context) (continueBootstrap bool, err error) {
	continueBootstrap = true

	if !e.GetEnabledFeatures().AutoPairUpdates && e.SupportsAsset(asset.Futures) {
		_, err = e.FetchTradablePairs(ctx, asset.Futures)
	}

	return
}

// Setup sets user configuration
func (e *Exchange) Setup(exch *config.Exchange) error {
	err := exch.Validate()
	if err != nil {
		return err
	}
	if !exch.Enabled {
		e.SetEnabled(false)
		return nil
	}
	err = e.SetupDefaults(exch)
	if err != nil {
		return err
	}

	wsRunningURL, err := e.API.Endpoints.GetURL(exchange.WebsocketSpot)
	if err != nil {
		return err
	}

	err = e.Websocket.Setup(&websocket.ManagerSetup{
		ExchangeConfig:        exch,
		DefaultURL:            wsSpotURL + wsPublicPath,
		RunningURL:            wsRunningURL,
		Connector:             e.WsConnect,
		Subscriber:            e.Subscribe,
		Unsubscriber:          e.Unsubscribe,
		GenerateSubscriptions: e.generateSubscriptions,
		Features:              &e.Features.Supports.WebsocketCapabilities,
	})
	if err != nil {
		return err
	}

	err = e.Websocket.SetupNewConnection(&websocket.ConnectionSetup{
		RateLimit:            request.NewWeightedRateLimitByDuration(20 * time.Millisecond),
		ResponseCheckTimeout: exch.WebsocketResponseCheckTimeout,
		ResponseMaxLimit:     exch.WebsocketResponseMaxLimit,
	})
	if err != nil {
		return err
	}

	return e.Websocket.SetupNewConnection(&websocket.ConnectionSetup{
		RateLimit:            request.NewWeightedRateLimitByDuration(20 * time.Millisecond),
		ResponseCheckTimeout: exch.WebsocketResponseCheckTimeout,
		ResponseMaxLimit:     exch.WebsocketResponseMaxLimit,
		URL:                  wsSpotURL + wsPrivatePath,
		Authenticated:        true,
	})
}

// FetchTradablePairs returns a list of the exchanges tradable pairs
func (e *Exchange) FetchTradablePairs(ctx context.Context, a asset.Item) (currency.Pairs, error) {
	if !e.SupportsAsset(a) {
		return nil, fmt.Errorf("%w %v", asset.ErrNotSupported, a)
	}

	var pairs []currency.Pair
	switch a {
	case asset.Spot:
		symbols, err := e.GetSymbols(ctx)
		if err != nil {
			return nil, err
		}

		pairs = make([]currency.Pair, 0, len(symbols))
		for x := range symbols {
			if symbols[x].State != "online" {
				continue
			}

			pair, err := currency.NewPairFromStrings(symbols[x].BaseCurrency,
				symbols[x].QuoteCurrency)
			if err != nil {
				return nil, err
			}
			pairs = append(pairs, pair)
		}
	case asset.CoinMarginedFutures:
		symbols, err := e.GetSwapMarkets(ctx, currency.EMPTYPAIR)
		if err != nil {
			return nil, err
		}

		pairs = make([]currency.Pair, 0, len(symbols))
		for z := range symbols {
			if symbols[z].ContractStatus != 1 {
				continue
			}
			pair, err := currency.NewPairFromString(symbols[z].ContractCode)
			if err != nil {
				return nil, err
			}
			pairs = append(pairs, pair)
		}
	case asset.Futures:
		symbols, err := e.FGetContractInfo(ctx, "", "", currency.EMPTYPAIR)
		if err != nil {
			return nil, err
		}
		pairs = make([]currency.Pair, 0, len(symbols.Data))
		expiryCodeDates := map[string]currency.Code{}
		for i := range symbols.Data {
			c := symbols.Data[i]
			if c.ContractStatus != 1 {
				continue
			}
			pair, err := currency.NewPairFromString(c.ContractCode)
			if err != nil {
				return nil, err
			}
			pairs = append(pairs, pair)
			if cType, ok := contractExpiryNames[c.ContractType]; ok {
				if v, ok := expiryCodeDates[cType]; !ok {
					expiryCodeDates[cType] = currency.NewCode(pair.Quote.String())
				} else if v.String() != pair.Quote.String() {
					return nil, fmt.Errorf("%w: %s (%s vs %s)", errInconsistentContractExpiry, cType, v.String(), pair.Quote.String())
				}
			}
		}
		// We cache contract expiries on the exchange locally right now because there's no exchange base holder for them
		// It's not as dangerous as it seems, because when contracts change, so would tradeable pairs,
		// so by caching them in FetchTradablePairs we're not adding any extra-layer of out-of-date data
		e.futureContractCodesMutex.Lock()
		e.futureContractCodes = expiryCodeDates
		e.futureContractCodesMutex.Unlock()
	}
	return pairs, nil
}

// UpdateTradablePairs updates the exchanges available pairs and stores
// them in the exchanges config
func (e *Exchange) UpdateTradablePairs(ctx context.Context, forceUpdate bool) error {
	assets := e.GetAssetTypes(false)
	for x := range assets {
		pairs, err := e.FetchTradablePairs(ctx, assets[x])
		if err != nil {
			return err
		}
		err = e.UpdatePairs(pairs, assets[x], false, forceUpdate)
		if err != nil {
			return err
		}
	}
	return e.EnsureOnePairEnabled()
}

// UpdateTickers updates the ticker for all currency pairs of a given asset type
func (e *Exchange) UpdateTickers(ctx context.Context, a asset.Item) error {
	var errs error
	switch a {
	case asset.Spot:
		ticks, err := e.GetTickers(ctx)
		if err != nil {
			return err
		}
		for i := range ticks.Data {
			var cp currency.Pair
			cp, _, err = e.MatchSymbolCheckEnabled(ticks.Data[i].Symbol, a, false)
			if err != nil {
				if !errors.Is(err, currency.ErrPairNotFound) {
					errs = common.AppendError(errs, err)
				}
				continue
			}
			err = ticker.ProcessTicker(&ticker.Price{
				High:         ticks.Data[i].High,
				Low:          ticks.Data[i].Low,
				Bid:          ticks.Data[i].Bid,
				Ask:          ticks.Data[i].Ask,
				Volume:       ticks.Data[i].Amount,
				QuoteVolume:  ticks.Data[i].Volume,
				Open:         ticks.Data[i].Open,
				Close:        ticks.Data[i].Close,
				BidSize:      ticks.Data[i].BidSize,
				AskSize:      ticks.Data[i].AskSize,
				Pair:         cp,
				ExchangeName: e.Name,
				AssetType:    a,
				LastUpdated:  time.Now(),
			})
			if err != nil {
				errs = common.AppendError(errs, err)
			}
		}
	case asset.CoinMarginedFutures:
		ticks, err := e.GetBatchCoinMarginSwapContracts(ctx)
		if err != nil {
			return err
		}
		for i := range ticks {
			var cp currency.Pair
			cp, _, err = e.MatchSymbolCheckEnabled(ticks[i].ContractCode, a, true)
			if err != nil {
				if !errors.Is(err, currency.ErrPairNotFound) {
					errs = common.AppendError(errs, err)
				}
				continue
			}
			tt := ticks[i].Timestamp.Time()
			err = ticker.ProcessTicker(&ticker.Price{
				High:         ticks[i].High.Float64(),
				Low:          ticks[i].Low.Float64(),
				Volume:       ticks[i].Amount.Float64(),
				QuoteVolume:  ticks[i].Volume.Float64(),
				Open:         ticks[i].Open.Float64(),
				Close:        ticks[i].Close.Float64(),
				Bid:          ticks[i].Bid[0],
				BidSize:      ticks[i].Bid[1],
				Ask:          ticks[i].Ask[0],
				AskSize:      ticks[i].Ask[1],
				Pair:         cp,
				ExchangeName: e.Name,
				AssetType:    a,
				LastUpdated:  tt,
			})
			if err != nil {
				errs = common.AppendError(errs, err)
			}
		}
	case asset.Futures:
		ticks := []FuturesBatchTicker{}
		// TODO: Linear swap contracts are coin-m assets
		if coinMTicks, err := e.GetBatchLinearSwapContracts(ctx); err != nil {
			errs = common.AppendError(errs, err)
		} else {
			ticks = append(ticks, coinMTicks...)
		}
		if futureTicks, err := e.GetBatchFuturesContracts(ctx); err != nil {
			errs = common.AppendError(errs, err)
		} else {
			ticks = append(ticks, futureTicks...)
		}
		for i := range ticks {
			var cp currency.Pair
			var err error
			if ticks[i].Symbol != "" {
				cp, err = currency.NewPairFromString(ticks[i].Symbol)
				if err == nil {
					cp, err = e.pairFromContractExpiryCode(cp)
				}
				if err == nil {
					cp, _, err = e.MatchSymbolCheckEnabled(cp.String(), a, true)
				}
			} else {
				cp, _, err = e.MatchSymbolCheckEnabled(ticks[i].ContractCode, a, true)
			}
			if err != nil {
				if !errors.Is(err, currency.ErrPairNotFound) {
					errs = common.AppendError(errs, err)
				}
				continue
			}
			err = ticker.ProcessTicker(&ticker.Price{
				High:         ticks[i].High.Float64(),
				Low:          ticks[i].Low.Float64(),
				Volume:       ticks[i].Amount.Float64(),
				QuoteVolume:  ticks[i].Volume.Float64(),
				Open:         ticks[i].Open.Float64(),
				Close:        ticks[i].Close.Float64(),
				Bid:          ticks[i].Bid[0],
				BidSize:      ticks[i].Bid[1],
				Ask:          ticks[i].Ask[0],
				AskSize:      ticks[i].Ask[1],
				Pair:         cp,
				ExchangeName: e.Name,
				AssetType:    a,
				LastUpdated:  ticks[i].Timestamp.Time(),
			})
			if err != nil {
				errs = common.AppendError(errs, err)
			}
		}
	default:
		return fmt.Errorf("%w %v", asset.ErrNotSupported, a)
	}
	return errs
}

// UpdateTicker updates and returns the ticker for a currency pair
func (e *Exchange) UpdateTicker(ctx context.Context, p currency.Pair, a asset.Item) (*ticker.Price, error) {
	if p.IsEmpty() {
		return nil, currency.ErrCurrencyPairEmpty
	}
	if !e.SupportsAsset(a) {
		return nil, fmt.Errorf("%w %v", asset.ErrNotSupported, a)
	}
	switch a {
	case asset.Spot:
		tickerData, err := e.Get24HrMarketSummary(ctx, p)
		if err != nil {
			return nil, err
		}
		err = ticker.ProcessTicker(&ticker.Price{
			High:         tickerData.Tick.High,
			Low:          tickerData.Tick.Low,
			Volume:       tickerData.Tick.Amount,
			QuoteVolume:  tickerData.Tick.Volume,
			Open:         tickerData.Tick.Open,
			Close:        tickerData.Tick.Close,
			Pair:         p,
			ExchangeName: e.Name,
			AssetType:    asset.Spot,
		})
		if err != nil {
			return nil, err
		}
	case asset.CoinMarginedFutures:
		marketData, err := e.GetSwapMarketOverview(ctx, p)
		if err != nil {
			return nil, err
		}

		if len(marketData.Tick.Bid) == 0 {
			return nil, errors.New("invalid data for bid")
		}
		if len(marketData.Tick.Ask) == 0 {
			return nil, errors.New("invalid data for Ask")
		}

		err = ticker.ProcessTicker(&ticker.Price{
			High:         marketData.Tick.High,
			Low:          marketData.Tick.Low,
			Volume:       marketData.Tick.Amount,
			QuoteVolume:  marketData.Tick.Vol,
			Open:         marketData.Tick.Open,
			Close:        marketData.Tick.Close,
			Pair:         p,
			Bid:          marketData.Tick.Bid[0],
			Ask:          marketData.Tick.Ask[0],
			ExchangeName: e.Name,
			AssetType:    a,
		})
		if err != nil {
			return nil, err
		}
	case asset.Futures:
		marketData, err := e.FGetMarketOverviewData(ctx, p)
		if err != nil {
			return nil, err
		}

		err = ticker.ProcessTicker(&ticker.Price{
			High:         marketData.Tick.High,
			Low:          marketData.Tick.Low,
			Volume:       marketData.Tick.Amount,
			QuoteVolume:  marketData.Tick.Vol,
			Open:         marketData.Tick.Open,
			Close:        marketData.Tick.Close,
			Pair:         p,
			Bid:          marketData.Tick.Bid[0],
			Ask:          marketData.Tick.Ask[0],
			ExchangeName: e.Name,
			AssetType:    a,
		})
		if err != nil {
			return nil, err
		}
	}
	return ticker.GetTicker(e.Name, p, a)
}

// UpdateOrderbook updates and returns the orderbook for a currency pair
func (e *Exchange) UpdateOrderbook(ctx context.Context, p currency.Pair, assetType asset.Item) (*orderbook.Book, error) {
	if p.IsEmpty() {
		return nil, currency.ErrCurrencyPairEmpty
	}
	if !assetType.IsValid() {
		return nil, fmt.Errorf("%w %v", asset.ErrNotSupported, assetType)
	}
	book := &orderbook.Book{
		Exchange:          e.Name,
		Pair:              p,
		Asset:             assetType,
		ValidateOrderbook: e.ValidateOrderbook,
	}
	var err error
	switch assetType {
	case asset.Spot:
		var orderbookNew *Orderbook
		orderbookNew, err = e.GetDepth(ctx,
			&OrderBookDataRequestParams{
				Symbol: p,
				Type:   OrderBookDataRequestParamsTypeStep0,
			})
		if err != nil {
			return book, err
		}

		book.Bids = make(orderbook.Levels, len(orderbookNew.Bids))
		for x := range orderbookNew.Bids {
			book.Bids[x] = orderbook.Level{
				Amount: orderbookNew.Bids[x][1],
				Price:  orderbookNew.Bids[x][0],
			}
		}
		book.Asks = make(orderbook.Levels, len(orderbookNew.Asks))
		for x := range orderbookNew.Asks {
			book.Asks[x] = orderbook.Level{
				Amount: orderbookNew.Asks[x][1],
				Price:  orderbookNew.Asks[x][0],
			}
		}

	case asset.Futures:
		var orderbookNew *OBData
		orderbookNew, err = e.FGetMarketDepth(ctx, p, "step0")
		if err != nil {
			return book, err
		}

		book.Asks = make(orderbook.Levels, len(orderbookNew.Asks))
		for x := range orderbookNew.Asks {
			book.Asks[x] = orderbook.Level{
				Amount: orderbookNew.Asks[x].Quantity,
				Price:  orderbookNew.Asks[x].Price,
			}
		}
		book.Bids = make(orderbook.Levels, len(orderbookNew.Bids))
		for y := range orderbookNew.Bids {
			book.Bids[y] = orderbook.Level{
				Amount: orderbookNew.Bids[y].Quantity,
				Price:  orderbookNew.Bids[y].Price,
			}
		}

	case asset.CoinMarginedFutures:
		var orderbookNew SwapMarketDepthData
		orderbookNew, err = e.GetSwapMarketDepth(ctx, p, "step0")
		if err != nil {
			return book, err
		}

		book.Asks = make(orderbook.Levels, len(orderbookNew.Tick.Asks))
		for x := range orderbookNew.Tick.Asks {
			book.Asks[x] = orderbook.Level{
				Amount: orderbookNew.Tick.Asks[x][1],
				Price:  orderbookNew.Tick.Asks[x][0],
			}
		}

		book.Bids = make(orderbook.Levels, len(orderbookNew.Tick.Bids))
		for y := range orderbookNew.Tick.Bids {
			book.Bids[y] = orderbook.Level{
				Amount: orderbookNew.Tick.Bids[y][1],
				Price:  orderbookNew.Tick.Bids[y][0],
			}
		}
	}
	err = book.Process()
	if err != nil {
		return book, err
	}
	return orderbook.Get(e.Name, p, assetType)
}

// GetAccountID returns the account ID for trades
func (e *Exchange) GetAccountID(ctx context.Context) ([]Account, error) {
	acc, err := e.GetAccounts(ctx)
	if err != nil {
		return nil, err
	}

	if len(acc) < 1 {
		return nil, errors.New("no account returned")
	}

	return acc, nil
}

// UpdateAccountInfo retrieves balances for all enabled currencies for the
// HUOBI exchange - to-do
func (e *Exchange) UpdateAccountInfo(ctx context.Context, assetType asset.Item) (account.Holdings, error) {
	var info account.Holdings
	var acc account.SubAccount
	info.Exchange = e.Name
	switch assetType {
	case asset.Spot:
		accounts, err := e.GetAccountID(ctx)
		if err != nil {
			return info, err
		}
		for i := range accounts {
			if accounts[i].Type != "spot" {
				continue
			}
			acc.ID = strconv.FormatInt(accounts[i].ID, 10)
			balances, err := e.GetAccountBalance(ctx, acc.ID)
			if err != nil {
				return info, err
			}

			var currencyDetails []account.Balance
		balance:
			for j := range balances {
				frozen := balances[j].Type == "frozen"
				for i := range currencyDetails {
					if currencyDetails[i].Currency.String() == balances[j].Currency {
						if frozen {
							currencyDetails[i].Hold = balances[j].Balance
						} else {
							currencyDetails[i].Total = balances[j].Balance
						}
						continue balance
					}
				}

				if frozen {
					currencyDetails = append(currencyDetails,
						account.Balance{
							Currency: currency.NewCode(balances[j].Currency),
							Hold:     balances[j].Balance,
						})
				} else {
					currencyDetails = append(currencyDetails,
						account.Balance{
							Currency: currency.NewCode(balances[j].Currency),
							Total:    balances[j].Balance,
						})
				}
			}
			acc.Currencies = currencyDetails
		}

	case asset.CoinMarginedFutures:
		// fetch swap account info
		acctInfo, err := e.GetSwapAccountInfo(ctx, currency.EMPTYPAIR)
		if err != nil {
			return info, err
		}

		var mainAcctBalances []account.Balance
		for x := range acctInfo.Data {
			mainAcctBalances = append(mainAcctBalances, account.Balance{
				Currency: currency.NewCode(acctInfo.Data[x].Symbol),
				Total:    acctInfo.Data[x].MarginBalance,
				Hold:     acctInfo.Data[x].MarginFrozen,
				Free:     acctInfo.Data[x].MarginAvailable,
			})
		}

		info.Accounts = append(info.Accounts, account.SubAccount{
			Currencies: mainAcctBalances,
			AssetType:  assetType,
		})

		// fetch subaccounts data
		subAccsData, err := e.GetSwapAllSubAccAssets(ctx, currency.EMPTYPAIR)
		if err != nil {
			return info, err
		}
		var currencyDetails []account.Balance
		for x := range subAccsData.Data {
			a, err := e.SwapSingleSubAccAssets(ctx,
				currency.EMPTYPAIR,
				subAccsData.Data[x].SubUID)
			if err != nil {
				return info, err
			}
			for y := range a.Data {
				currencyDetails = append(currencyDetails, account.Balance{
					Currency: currency.NewCode(a.Data[y].Symbol),
					Total:    a.Data[y].MarginBalance,
					Hold:     a.Data[y].MarginFrozen,
					Free:     a.Data[y].MarginAvailable,
				})
			}
		}
		acc.Currencies = currencyDetails
	case asset.Futures:
		// fetch main account data
		mainAcctData, err := e.FGetAccountInfo(ctx, currency.EMPTYCODE)
		if err != nil {
			return info, err
		}

		var mainAcctBalances []account.Balance
		for x := range mainAcctData.AccData {
			mainAcctBalances = append(mainAcctBalances, account.Balance{
				Currency: currency.NewCode(mainAcctData.AccData[x].Symbol),
				Total:    mainAcctData.AccData[x].MarginBalance,
				Hold:     mainAcctData.AccData[x].MarginFrozen,
				Free:     mainAcctData.AccData[x].MarginAvailable,
			})
		}

		info.Accounts = append(info.Accounts, account.SubAccount{
			Currencies: mainAcctBalances,
			AssetType:  assetType,
		})

		// fetch subaccounts data
		subAccsData, err := e.FGetAllSubAccountAssets(ctx, currency.EMPTYCODE)
		if err != nil {
			return info, err
		}
		var currencyDetails []account.Balance
		for x := range subAccsData.Data {
			a, err := e.FGetSingleSubAccountInfo(ctx,
				"",
				strconv.FormatInt(subAccsData.Data[x].SubUID, 10))
			if err != nil {
				return info, err
			}
			for y := range a.AssetsData {
				currencyDetails = append(currencyDetails, account.Balance{
					Currency: currency.NewCode(a.AssetsData[y].Symbol),
					Total:    a.AssetsData[y].MarginBalance,
					Hold:     a.AssetsData[y].MarginFrozen,
					Free:     a.AssetsData[y].MarginAvailable,
				})
			}
		}
		acc.Currencies = currencyDetails
	}
	acc.AssetType = assetType
	info.Accounts = append(info.Accounts, acc)
	creds, err := e.GetCredentials(ctx)
	if err != nil {
		return account.Holdings{}, err
	}
	if err := account.Process(&info, creds); err != nil {
		return info, err
	}
	return info, nil
}

// GetAccountFundingHistory returns funding history, deposits and
// withdrawals
func (e *Exchange) GetAccountFundingHistory(_ context.Context) ([]exchange.FundingHistory, error) {
	return nil, common.ErrFunctionNotSupported
}

// GetWithdrawalsHistory returns previous withdrawals data
func (e *Exchange) GetWithdrawalsHistory(ctx context.Context, c currency.Code, a asset.Item) ([]exchange.WithdrawalHistory, error) {
	if a != asset.Spot {
		return nil, fmt.Errorf("%w %v", asset.ErrNotSupported, a)
	}
	withdrawals, err := e.SearchForExistedWithdrawsAndDeposits(ctx, c, "withdraw", "", 0, 500)
	if err != nil {
		return nil, err
	}
	resp := make([]exchange.WithdrawalHistory, len(withdrawals.Data))
	for i := range withdrawals.Data {
		resp[i] = exchange.WithdrawalHistory{
			Status:          withdrawals.Data[i].State,
			TransferID:      withdrawals.Data[i].TransactionHash,
			Timestamp:       withdrawals.Data[i].CreatedAt.Time(),
			Currency:        withdrawals.Data[i].Currency.String(),
			Amount:          withdrawals.Data[i].Amount,
			Fee:             withdrawals.Data[i].Fee,
			TransferType:    withdrawals.Data[i].Type,
			CryptoToAddress: withdrawals.Data[i].Address,
			CryptoTxID:      withdrawals.Data[i].TransactionHash,
			CryptoChain:     withdrawals.Data[i].Chain,
		}
	}
	return resp, nil
}

// GetRecentTrades returns the most recent trades for a currency and asset
func (e *Exchange) GetRecentTrades(ctx context.Context, p currency.Pair, a asset.Item) ([]trade.Data, error) {
	var resp []trade.Data
	pFmt, err := e.GetPairFormat(a, true)
	if err != nil {
		return nil, err
	}

	p = p.Format(pFmt)
	switch a {
	case asset.Spot:
		var sTrades []TradeHistory
		sTrades, err = e.GetTradeHistory(ctx, p, 2000)
		if err != nil {
			return nil, err
		}
		for i := range sTrades {
			for j := range sTrades[i].Trades {
				var side order.Side
				side, err = order.StringToOrderSide(sTrades[i].Trades[j].Direction)
				if err != nil {
					return nil, err
				}
				resp = append(resp, trade.Data{
					Exchange:     e.Name,
					TID:          strconv.FormatFloat(sTrades[i].Trades[j].TradeID, 'f', -1, 64),
					CurrencyPair: p,
					AssetType:    a,
					Side:         side,
					Price:        sTrades[i].Trades[j].Price,
					Amount:       sTrades[i].Trades[j].Amount,
					Timestamp:    sTrades[i].Timestamp.Time(),
				})
			}
		}
	case asset.Futures:
		var fTrades FBatchTradesForContractData
		fTrades, err = e.FRequestPublicBatchTrades(ctx, p, 2000)
		if err != nil {
			return nil, err
		}
		for i := range fTrades.Data {
			for j := range fTrades.Data[i].Data {
				var side order.Side
				if fTrades.Data[i].Data[j].Direction != "" {
					side, err = order.StringToOrderSide(fTrades.Data[i].Data[j].Direction)
					if err != nil {
						return nil, err
					}
				}
				resp = append(resp, trade.Data{
					Exchange:     e.Name,
					TID:          strconv.FormatInt(fTrades.Data[i].Data[j].ID, 10),
					CurrencyPair: p,
					AssetType:    a,
					Side:         side,
					Price:        fTrades.Data[i].Data[j].Price,
					Amount:       fTrades.Data[i].Data[j].Amount,
					Timestamp:    fTrades.Data[i].Data[j].Timestamp.Time(),
				})
			}
		}
	case asset.CoinMarginedFutures:
		var cTrades BatchTradesData
		cTrades, err = e.GetBatchTrades(ctx, p, 2000)
		if err != nil {
			return nil, err
		}
		for i := range cTrades.Data {
			var side order.Side
			if cTrades.Data[i].Direction != "" {
				side, err = order.StringToOrderSide(cTrades.Data[i].Direction)
				if err != nil {
					return nil, err
				}
			}
			resp = append(resp, trade.Data{
				Exchange:     e.Name,
				TID:          strconv.FormatInt(cTrades.Data[i].ID, 10),
				CurrencyPair: p,
				AssetType:    a,
				Side:         side,
				Price:        cTrades.Data[i].Price,
				Amount:       cTrades.Data[i].Amount,
				Timestamp:    cTrades.Data[i].Timestamp.Time(),
			})
		}
	}

	err = e.AddTradesToBuffer(resp...)
	if err != nil {
		return nil, err
	}

	sort.Sort(trade.ByDate(resp))
	return resp, nil
}

// GetHistoricTrades returns historic trade data within the timeframe provided
func (e *Exchange) GetHistoricTrades(_ context.Context, _ currency.Pair, _ asset.Item, _, _ time.Time) ([]trade.Data, error) {
	return nil, common.ErrFunctionNotSupported
}

// SubmitOrder submits a new order
func (e *Exchange) SubmitOrder(ctx context.Context, s *order.Submit) (*order.SubmitResponse, error) {
	if err := s.Validate(e.GetTradingRequirements()); err != nil {
		return nil, err
	}

	var orderID string
	status := order.New
	switch s.AssetType {
	case asset.Spot:
		accountID, err := strconv.ParseInt(s.ClientID, 10, 64)
		if err != nil {
			return nil, err
		}
		var formattedType SpotNewOrderRequestParamsType
		params := SpotNewOrderRequestParams{
			Amount:    s.Amount,
			Source:    "api",
			Symbol:    s.Pair,
			AccountID: int(accountID),
		}
		switch {
		case s.Side.IsLong() && s.Type == order.Market:
			formattedType = SpotNewOrderRequestTypeBuyMarket
		case s.Side.IsShort() && s.Type == order.Market:
			formattedType = SpotNewOrderRequestTypeSellMarket
		case s.Side.IsLong() && s.Type == order.Limit:
			formattedType = SpotNewOrderRequestTypeBuyLimit
			params.Price = s.Price
		case s.Side.IsShort() && s.Type == order.Limit:
			formattedType = SpotNewOrderRequestTypeSellLimit
			params.Price = s.Price
		}
		params.Type = formattedType
		response, err := e.SpotNewOrder(ctx, &params)
		if err != nil {
			return nil, err
		}
		orderID = strconv.FormatInt(response, 10)

		if s.Type == order.Market {
			status = order.Filled
		}
	case asset.CoinMarginedFutures:
		var oDirection string
		switch {
		case s.Side.IsLong():
			oDirection = "BUY"
		case s.Side.IsShort():
			oDirection = "SELL"
		}
		var oType string
		switch s.Type {
		case order.Market:
			// https://huobiapi.github.io/docs/dm/v1/en/#order-and-trade
			// At present, Huobi Futures does not support unlimited slippage market price when placing an order.
			// To increase the probability of a transaction, users can choose to place an order based on BBO price (opponent),
			// optimal 5 (optimal_5), optimal 10 (optimal_10), optimal 20 (optimal_20), among which the success probability of
			// optimal 20 is the largest, while the slippage always is the largest as well.
			//
			// It is important to note that the above methods will not guarantee the order to be fully-filled
			// The exchange will obtain the optimal N price when the order is placed
			oType = "optimal_20"
			switch {
			case s.TimeInForce.Is(order.ImmediateOrCancel):
				oType = "optimal_20_ioc"
			case s.TimeInForce.Is(order.FillOrKill):
				oType = "optimal_20_fok"
			}
		case order.Limit:
			oType = "limit"
			if s.TimeInForce.Is(order.PostOnly) {
				oType = "post_only"
			}
		default:
			oType = "opponent"
		}
		offset := "open"
		if s.ReduceOnly {
			offset = "close"
		}
		orderResp, err := e.PlaceSwapOrders(ctx,
			s.Pair,
			s.ClientOrderID,
			oDirection,
			offset,
			oType,
			s.Price,
			s.Amount,
			s.Leverage)
		if err != nil {
			return nil, err
		}
		orderID = orderResp.Data.OrderIDString
	case asset.Futures:
		var oDirection string
		switch {
		case s.Side.IsLong():
			oDirection = "BUY"
		case s.Side.IsShort():
			oDirection = "SELL"
		}
		var oType string
		switch s.Type {
		case order.Market:
			// https://huobiapi.github.io/docs/dm/v1/en/#order-and-trade
			// At present, Huobi Futures does not support unlimited slippage market price when placing an order.
			// To increase the probability of a transaction, users can choose to place an order based on BBO price (opponent),
			// optimal 5 (optimal_5), optimal 10 (optimal_10), optimal 20 (optimal_20), among which the success probability of
			// optimal 20 is the largest, while the slippage always is the largest as well.
			//
			// It is important to note that the above methods will not guarantee the order to be fully-filled
			// The exchange will obtain the optimal N price when the order is placed
			oType = "optimal_20"
			switch {
			case s.TimeInForce.Is(order.ImmediateOrCancel):
				oType = "optimal_20_ioc"
			case s.TimeInForce.Is(order.FillOrKill):
				oType = "optimal_20_fok"
			}
		case order.Limit:
			oType = "limit"
			if s.TimeInForce.Is(order.PostOnly) {
				oType = "post_only"
			}
		default:
			oType = "opponent"
		}
		offset := "open"
		if s.ReduceOnly {
			offset = "close"
		}
		o, err := e.FOrder(ctx,
			s.Pair,
			"",
			"",
			s.ClientOrderID,
			oDirection,
			offset,
			oType,
			s.Price,
			s.Amount,
			s.Leverage)
		if err != nil {
			return nil, err
		}
		orderID = o.Data.OrderIDStr
	}
	resp, err := s.DeriveSubmitResponse(orderID)
	if err != nil {
		return nil, err
	}
	resp.Status = status
	return resp, nil
}

// ModifyOrder will allow of changing orderbook placement and limit to
// market conversion
func (e *Exchange) ModifyOrder(_ context.Context, _ *order.Modify) (*order.ModifyResponse, error) {
	return nil, common.ErrFunctionNotSupported
}

// CancelOrder cancels an order by its corresponding ID number
func (e *Exchange) CancelOrder(ctx context.Context, o *order.Cancel) error {
	if err := o.Validate(o.StandardCancel()); err != nil {
		return err
	}
	var err error
	switch o.AssetType {
	case asset.Spot:
		var orderIDInt int64
		orderIDInt, err = strconv.ParseInt(o.OrderID, 10, 64)
		if err != nil {
			return err
		}
		_, err = e.CancelExistingOrder(ctx, orderIDInt)
	case asset.CoinMarginedFutures:
		_, err = e.CancelSwapOrder(ctx, o.OrderID, o.ClientID, o.Pair)
	case asset.Futures:
		_, err = e.FCancelOrder(ctx, o.Pair.Base, o.ClientID, o.ClientOrderID)
	default:
		return fmt.Errorf("%w %v", asset.ErrNotSupported, o.AssetType)
	}
	return err
}

// CancelBatchOrders cancels an orders by their corresponding ID numbers
func (e *Exchange) CancelBatchOrders(ctx context.Context, o []order.Cancel) (*order.CancelBatchResponse, error) {
	if len(o) == 0 {
		return nil, order.ErrCancelOrderIsNil
	}
	ids := make([]string, 0, len(o))
	cIDs := make([]string, 0, len(o))
	for i := range o {
		switch {
		case o[i].ClientOrderID != "":
			cIDs = append(cIDs, o[i].ClientID)
		case o[i].OrderID != "":
			ids = append(ids, o[i].OrderID)
		default:
			return nil, order.ErrOrderIDNotSet
		}
	}

	cancelledOrders, err := e.CancelOrderBatch(ctx, ids, cIDs)
	if err != nil {
		return nil, err
	}
	resp := &order.CancelBatchResponse{Status: make(map[string]string)}
	for i := range cancelledOrders.Success {
		resp.Status[cancelledOrders.Success[i]] = "true"
	}
	for i := range cancelledOrders.Failed {
		resp.Status[cancelledOrders.Failed[i].OrderID] = cancelledOrders.Failed[i].ErrorMessage
	}
	return resp, nil
}

// CancelAllOrders cancels all orders associated with a currency pair
func (e *Exchange) CancelAllOrders(ctx context.Context, orderCancellation *order.Cancel) (order.CancelAllResponse, error) {
	if err := orderCancellation.Validate(); err != nil {
		return order.CancelAllResponse{}, err
	}
	var cancelAllOrdersResponse order.CancelAllResponse
	cancelAllOrdersResponse.Status = make(map[string]string)
	switch orderCancellation.AssetType {
	case asset.Spot:
		enabledPairs, err := e.GetEnabledPairs(asset.Spot)
		if err != nil {
			return cancelAllOrdersResponse, err
		}
		for i := range enabledPairs {
			resp, err := e.CancelOpenOrdersBatch(ctx,
				orderCancellation.AccountID,
				enabledPairs[i])
			if err != nil {
				return cancelAllOrdersResponse, err
			}
			if resp.Data.FailedCount > 0 {
				return cancelAllOrdersResponse,
					fmt.Errorf("%v orders failed to cancel",
						resp.Data.FailedCount)
			}
			if resp.Status == "error" {
				return cancelAllOrdersResponse, errors.New(resp.ErrorMessage)
			}
		}
	case asset.CoinMarginedFutures:
		if orderCancellation.Pair.IsEmpty() {
			enabledPairs, err := e.GetEnabledPairs(asset.CoinMarginedFutures)
			if err != nil {
				return cancelAllOrdersResponse, err
			}
			for i := range enabledPairs {
				a, err := e.CancelAllSwapOrders(ctx, enabledPairs[i])
				if err != nil {
					return cancelAllOrdersResponse, err
				}
				split := strings.Split(a.Successes, ",")
				for x := range split {
					cancelAllOrdersResponse.Status[split[x]] = "success"
				}
				for y := range a.Errors {
					cancelAllOrdersResponse.Status[a.Errors[y].OrderID] = "fail: " + a.Errors[y].ErrMsg
				}
			}
		} else {
			a, err := e.CancelAllSwapOrders(ctx, orderCancellation.Pair)
			if err != nil {
				return cancelAllOrdersResponse, err
			}
			split := strings.Split(a.Successes, ",")
			for x := range split {
				cancelAllOrdersResponse.Status[split[x]] = "success"
			}
			for y := range a.Errors {
				cancelAllOrdersResponse.Status[a.Errors[y].OrderID] = "fail: " + a.Errors[y].ErrMsg
			}
		}
	case asset.Futures:
		if orderCancellation.Pair.IsEmpty() {
			enabledPairs, err := e.GetEnabledPairs(asset.Futures)
			if err != nil {
				return cancelAllOrdersResponse, err
			}
			for i := range enabledPairs {
				a, err := e.FCancelAllOrders(ctx, enabledPairs[i], "", "")
				if err != nil {
					return cancelAllOrdersResponse, err
				}
				split := strings.Split(a.Data.Successes, ",")
				for x := range split {
					cancelAllOrdersResponse.Status[split[x]] = "success"
				}
				for y := range a.Data.Errors {
					cancelAllOrdersResponse.Status[strconv.FormatInt(a.Data.Errors[y].OrderID, 10)] = "fail: " + a.Data.Errors[y].ErrMsg
				}
			}
		} else {
			a, err := e.FCancelAllOrders(ctx, orderCancellation.Pair, "", "")
			if err != nil {
				return cancelAllOrdersResponse, err
			}
			split := strings.Split(a.Data.Successes, ",")
			for x := range split {
				cancelAllOrdersResponse.Status[split[x]] = "success"
			}
			for y := range a.Data.Errors {
				cancelAllOrdersResponse.Status[strconv.FormatInt(a.Data.Errors[y].OrderID, 10)] = "fail: " + a.Data.Errors[y].ErrMsg
			}
		}
	}
	return cancelAllOrdersResponse, nil
}

// GetOrderInfo returns order information based on order ID
func (e *Exchange) GetOrderInfo(ctx context.Context, orderID string, pair currency.Pair, assetType asset.Item) (*order.Detail, error) {
	if pair.IsEmpty() {
		return nil, currency.ErrCurrencyPairEmpty
	}
	if err := e.CurrencyPairs.IsAssetEnabled(assetType); err != nil {
		return nil, err
	}

	var orderDetail order.Detail
	switch assetType {
	case asset.Spot:
		oID, err := strconv.ParseInt(orderID, 10, 64)
		if err != nil {
			return nil, err
		}
		resp, err := e.GetOrder(ctx, oID)
		if err != nil {
			return nil, err
		}
		respData := &resp
		if respData.ID == 0 {
			return nil, fmt.Errorf("%s - order not found for orderid %s", e.Name, orderID)
		}
		responseID := strconv.FormatInt(respData.ID, 10)
		if responseID != orderID {
			return nil, errors.New(e.Name + " - GetOrderInfo orderID mismatch. Expected: " +
				orderID + " Received: " + responseID)
		}
		typeDetails := strings.Split(respData.Type, "-")
		orderSide, err := order.StringToOrderSide(typeDetails[0])
		if err != nil {
			if e.Websocket.IsConnected() {
				e.Websocket.DataHandler <- order.ClassificationError{
					Exchange: e.Name,
					OrderID:  orderID,
					Err:      err,
				}
			} else {
				return nil, err
			}
		}
		orderType, err := order.StringToOrderType(typeDetails[1])
		if err != nil {
			if e.Websocket.IsConnected() {
				e.Websocket.DataHandler <- order.ClassificationError{
					Exchange: e.Name,
					OrderID:  orderID,
					Err:      err,
				}
			} else {
				return nil, err
			}
		}
		orderStatus, err := order.StringToOrderStatus(respData.State)
		if err != nil {
			if e.Websocket.IsConnected() {
				e.Websocket.DataHandler <- order.ClassificationError{
					Exchange: e.Name,
					OrderID:  orderID,
					Err:      err,
				}
			} else {
				return nil, err
			}
		}
		var p currency.Pair
		var a asset.Item
		p, a, err = e.GetRequestFormattedPairAndAssetType(respData.Symbol)
		if err != nil {
			return nil, err
		}
		orderDetail = order.Detail{
			Exchange:       e.Name,
			OrderID:        orderID,
			AccountID:      strconv.FormatInt(respData.AccountID, 10),
			Pair:           p,
			Type:           orderType,
			Side:           orderSide,
			Date:           respData.CreatedAt.Time(),
			Status:         orderStatus,
			Price:          respData.Price,
			Amount:         respData.Amount,
			ExecutedAmount: respData.FilledAmount,
			Fee:            respData.FilledFees,
			AssetType:      a,
		}
	case asset.CoinMarginedFutures:
		orderInfo, err := e.GetSwapOrderInfo(ctx, pair, orderID, "")
		if err != nil {
			return nil, err
		}
		var orderVars OrderVars
		for x := range orderInfo.Data {
			orderVars, err = compatibleVars(orderInfo.Data[x].Direction, orderInfo.Data[x].OrderPriceType, orderInfo.Data[x].Status)
			if err != nil {
				return nil, err
			}
			maker := false
			if orderVars.OrderType == order.Limit || orderVars.TimeInForce.Is(order.PostOnly) {
				maker = true
			}
			orderDetail.Trades = append(orderDetail.Trades, order.TradeHistory{
				Price:    orderInfo.Data[x].Price,
				Amount:   orderInfo.Data[x].Volume,
				Fee:      orderInfo.Data[x].Fee,
				Exchange: e.Name,
				TID:      orderInfo.Data[x].OrderIDString,
				Type:     orderVars.OrderType,
				Side:     orderVars.Side,
				IsMaker:  maker,
			})
		}
	case asset.Futures:
		fPair, err := e.FormatSymbol(pair, asset.Futures)
		if err != nil {
			return nil, err
		}
		orderInfo, err := e.FGetOrderInfo(ctx, fPair, orderID, "")
		if err != nil {
			return nil, err
		}
		var orderVars OrderVars
		for x := range orderInfo.Data {
			orderVars, err = compatibleVars(orderInfo.Data[x].Direction, orderInfo.Data[x].OrderPriceType, orderInfo.Data[x].Status)
			if err != nil {
				return nil, err
			}

			orderDetail.Trades = append(orderDetail.Trades, order.TradeHistory{
				Price:    orderInfo.Data[x].Price,
				Amount:   orderInfo.Data[x].Volume,
				Fee:      orderInfo.Data[x].Fee,
				Exchange: e.Name,
				TID:      orderInfo.Data[x].OrderIDString,
				Type:     orderVars.OrderType,
				Side:     orderVars.Side,
				IsMaker:  orderVars.OrderType == order.Limit || orderVars.TimeInForce.Is(order.PostOnly),
			})
		}
	default:
		return nil, fmt.Errorf("%w %v", asset.ErrNotSupported, assetType)
	}
	return &orderDetail, nil
}

// GetDepositAddress returns a deposit address for a specified currency
func (e *Exchange) GetDepositAddress(ctx context.Context, cryptocurrency currency.Code, _, chain string) (*deposit.Address, error) {
	resp, err := e.QueryDepositAddress(ctx, cryptocurrency)
	if err != nil {
		return nil, err
	}

	for x := range resp {
		if chain != "" && strings.EqualFold(resp[x].Chain, chain) {
			return &deposit.Address{
				Address: resp[x].Address,
				Tag:     resp[x].AddressTag,
			}, nil
		} else if chain == "" && strings.EqualFold(resp[x].Currency, cryptocurrency.String()) {
			return &deposit.Address{
				Address: resp[x].Address,
				Tag:     resp[x].AddressTag,
			}, nil
		}
	}
	return nil, errors.New("unable to match deposit address currency or chain")
}

// WithdrawCryptocurrencyFunds returns a withdrawal ID when a withdrawal is
// submitted
func (e *Exchange) WithdrawCryptocurrencyFunds(ctx context.Context, withdrawRequest *withdraw.Request) (*withdraw.ExchangeResponse, error) {
	if err := withdrawRequest.Validate(); err != nil {
		return nil, err
	}
	resp, err := e.Withdraw(ctx,
		withdrawRequest.Currency,
		withdrawRequest.Crypto.Address,
		withdrawRequest.Crypto.AddressTag,
		withdrawRequest.Crypto.Chain,
		withdrawRequest.Amount,
		withdrawRequest.Crypto.FeeAmount)
	if err != nil {
		return nil, err
	}
	return &withdraw.ExchangeResponse{
		ID: strconv.FormatInt(resp, 10),
	}, err
}

// WithdrawFiatFunds returns a withdrawal ID when a
// withdrawal is submitted
func (e *Exchange) WithdrawFiatFunds(_ context.Context, _ *withdraw.Request) (*withdraw.ExchangeResponse, error) {
	return nil, common.ErrFunctionNotSupported
}

// WithdrawFiatFundsToInternationalBank returns a withdrawal ID when a
// withdrawal is submitted
func (e *Exchange) WithdrawFiatFundsToInternationalBank(_ context.Context, _ *withdraw.Request) (*withdraw.ExchangeResponse, error) {
	return nil, common.ErrFunctionNotSupported
}

// GetFeeByType returns an estimate of fee based on type of transaction
func (e *Exchange) GetFeeByType(ctx context.Context, feeBuilder *exchange.FeeBuilder) (float64, error) {
	if feeBuilder == nil {
		return 0, fmt.Errorf("%T %w", feeBuilder, common.ErrNilPointer)
	}
	if !e.AreCredentialsValid(ctx) && // Todo check connection status
		feeBuilder.FeeType == exchange.CryptocurrencyTradeFee {
		feeBuilder.FeeType = exchange.OfflineTradeFee
	}
	return e.GetFee(feeBuilder)
}

// GetActiveOrders retrieves any orders that are active/open
func (e *Exchange) GetActiveOrders(ctx context.Context, req *order.MultiOrderRequest) (order.FilteredOrders, error) {
	err := req.Validate()
	if err != nil {
		return nil, err
	}
	var orders []order.Detail
	switch req.AssetType {
	case asset.Spot:
		if len(req.Pairs) == 0 {
			return nil, errors.New("currency must be supplied")
		}
		side := ""
		if req.Side == order.Sell {
			side = req.Side.Lower()
		}
		creds, err := e.GetCredentials(ctx)
		if err != nil {
			return nil, err
		}
		for i := range req.Pairs {
			resp, err := e.GetOpenOrders(ctx,
				req.Pairs[i],
				creds.ClientID,
				side,
				500)
			if err != nil {
				return nil, err
			}
			for x := range resp {
				orderDetail := order.Detail{
					OrderID:         strconv.FormatInt(resp[x].ID, 10),
					Price:           resp[x].Price,
					Amount:          resp[x].Amount,
					ExecutedAmount:  resp[x].FilledAmount,
					RemainingAmount: resp[x].Amount - resp[x].FilledAmount,
					Pair:            req.Pairs[i],
<<<<<<< HEAD
					Exchange:        e.Name,
					Date:            time.UnixMilli(resp[x].CreatedAt),
=======
					Exchange:        h.Name,
					Date:            resp[x].CreatedAt.Time(),
>>>>>>> 78b2bd42
					AccountID:       strconv.FormatInt(resp[x].AccountID, 10),
					Fee:             resp[x].FilledFees,
				}
				setOrderSideStatusAndType(resp[x].State, resp[x].Type, &orderDetail)
				orders = append(orders, orderDetail)
			}
		}
	case asset.CoinMarginedFutures:
		for x := range req.Pairs {
			var currentPage int64
			for done := false; !done; {
				openOrders, err := e.GetSwapOpenOrders(ctx,
					req.Pairs[x], currentPage, 50)
				if err != nil {
					return orders, err
				}

				for x := range openOrders.Data.Orders {
					orderVars, err := compatibleVars(openOrders.Data.Orders[x].Direction,
						openOrders.Data.Orders[x].OrderPriceType,
						openOrders.Data.Orders[x].Status)
					if err != nil {
						return orders, err
					}
					p, err := currency.NewPairFromString(openOrders.Data.Orders[x].ContractCode)
					if err != nil {
						return orders, err
					}
					orders = append(orders, order.Detail{
						TimeInForce:     orderVars.TimeInForce,
						Leverage:        openOrders.Data.Orders[x].LeverageRate,
						Price:           openOrders.Data.Orders[x].Price,
						Amount:          openOrders.Data.Orders[x].Volume,
						ExecutedAmount:  openOrders.Data.Orders[x].TradeVolume,
						RemainingAmount: openOrders.Data.Orders[x].Volume - openOrders.Data.Orders[x].TradeVolume,
						Fee:             openOrders.Data.Orders[x].Fee,
						Exchange:        e.Name,
						AssetType:       req.AssetType,
						OrderID:         openOrders.Data.Orders[x].OrderIDString,
						Side:            orderVars.Side,
						Type:            orderVars.OrderType,
						Status:          orderVars.Status,
						Pair:            p,
					})
				}
				currentPage++
				done = currentPage == openOrders.Data.TotalPage
			}
		}
	case asset.Futures:
		for x := range req.Pairs {
			var currentPage int64
			for done := false; !done; {
				openOrders, err := e.FGetOpenOrders(ctx,
					req.Pairs[x].Base, currentPage, 50)
				if err != nil {
					return orders, err
				}
				var orderVars OrderVars
				for x := range openOrders.Data.Orders {
					orderVars, err = compatibleVars(openOrders.Data.Orders[x].Direction,
						openOrders.Data.Orders[x].OrderPriceType,
						openOrders.Data.Orders[x].Status)
					if err != nil {
						return orders, err
					}
					p, err := currency.NewPairFromString(openOrders.Data.Orders[x].ContractCode)
					if err != nil {
						return orders, err
					}
					orders = append(orders, order.Detail{
						TimeInForce:     orderVars.TimeInForce,
						Leverage:        openOrders.Data.Orders[x].LeverageRate,
						Price:           openOrders.Data.Orders[x].Price,
						Amount:          openOrders.Data.Orders[x].Volume,
						ExecutedAmount:  openOrders.Data.Orders[x].TradeVolume,
						RemainingAmount: openOrders.Data.Orders[x].Volume - openOrders.Data.Orders[x].TradeVolume,
						Fee:             openOrders.Data.Orders[x].Fee,
						Exchange:        e.Name,
						AssetType:       req.AssetType,
						OrderID:         openOrders.Data.Orders[x].OrderIDString,
						Side:            orderVars.Side,
						Type:            orderVars.OrderType,
						Status:          orderVars.Status,
						Pair:            p,
					})
				}
				currentPage++
				done = currentPage == openOrders.Data.TotalPage
			}
		}
	}
	return req.Filter(e.Name, orders), nil
}

// GetOrderHistory retrieves account order information
// Can Limit response to specific order status
func (e *Exchange) GetOrderHistory(ctx context.Context, req *order.MultiOrderRequest) (order.FilteredOrders, error) {
	err := req.Validate()
	if err != nil {
		return nil, err
	}
	var orders []order.Detail
	switch req.AssetType {
	case asset.Spot:
		if len(req.Pairs) == 0 {
			return nil, errors.New("currency must be supplied")
		}
		states := "partial-canceled,filled,canceled"
		for i := range req.Pairs {
			resp, err := e.GetOrders(ctx,
				req.Pairs[i],
				"",
				"",
				"",
				states,
				"",
				"",
				"")
			if err != nil {
				return nil, err
			}
			for x := range resp {
				orderDetail := order.Detail{
					OrderID:         strconv.FormatInt(resp[x].ID, 10),
					Price:           resp[x].Price,
					Amount:          resp[x].Amount,
					ExecutedAmount:  resp[x].FilledAmount,
					RemainingAmount: resp[x].Amount - resp[x].FilledAmount,
					Cost:            resp[x].FilledCashAmount,
					CostAsset:       req.Pairs[i].Quote,
					Pair:            req.Pairs[i],
<<<<<<< HEAD
					Exchange:        e.Name,
					Date:            time.UnixMilli(resp[x].CreatedAt),
					CloseTime:       time.UnixMilli(resp[x].FinishedAt),
=======
					Exchange:        h.Name,
					Date:            resp[x].CreatedAt.Time(),
					CloseTime:       resp[x].FinishedAt.Time(),
>>>>>>> 78b2bd42
					AccountID:       strconv.FormatInt(resp[x].AccountID, 10),
					Fee:             resp[x].FilledFees,
				}
				setOrderSideStatusAndType(resp[x].State, resp[x].Type, &orderDetail)
				orderDetail.InferCostsAndTimes()
				orders = append(orders, orderDetail)
			}
		}
	case asset.CoinMarginedFutures:
		for x := range req.Pairs {
			var currentPage int64
			for done := false; !done; {
				orderHistory, err := e.GetSwapOrderHistory(ctx,
					req.Pairs[x],
					"all",
					"all",
					[]order.Status{order.AnyStatus},
					int64(req.EndTime.Sub(req.StartTime).Hours()/24),
					currentPage,
					50)
				if err != nil {
					return orders, err
				}
				var orderVars OrderVars
				for x := range orderHistory.Data.Orders {
					p, err := currency.NewPairFromString(orderHistory.Data.Orders[x].ContractCode)
					if err != nil {
						return orders, err
					}

					orderVars, err = compatibleVars(orderHistory.Data.Orders[x].Direction,
						orderHistory.Data.Orders[x].OrderPriceType,
						orderHistory.Data.Orders[x].Status)
					if err != nil {
						return orders, err
					}
					orders = append(orders, order.Detail{
						TimeInForce:     orderVars.TimeInForce,
						Leverage:        orderHistory.Data.Orders[x].LeverageRate,
						Price:           orderHistory.Data.Orders[x].Price,
						Amount:          orderHistory.Data.Orders[x].Volume,
						ExecutedAmount:  orderHistory.Data.Orders[x].TradeVolume,
						RemainingAmount: orderHistory.Data.Orders[x].Volume - orderHistory.Data.Orders[x].TradeVolume,
						Fee:             orderHistory.Data.Orders[x].Fee,
						Exchange:        e.Name,
						AssetType:       req.AssetType,
						OrderID:         orderHistory.Data.Orders[x].OrderIDString,
						Side:            orderVars.Side,
						Type:            orderVars.OrderType,
						Status:          orderVars.Status,
						Pair:            p,
					})
				}
				currentPage++
				done = currentPage == orderHistory.Data.TotalPage
			}
		}
	case asset.Futures:
		for x := range req.Pairs {
			var currentPage int64
			for done := false; !done; {
				openOrders, err := e.FGetOrderHistory(ctx,
					req.Pairs[x],
					"",
					"all",
					"all",
					"limit",
					[]order.Status{order.AnyStatus},
					int64(req.EndTime.Sub(req.StartTime).Hours()/24),
					currentPage,
					50)
				if err != nil {
					return orders, err
				}
				var orderVars OrderVars
				for x := range openOrders.Data.Orders {
					orderVars, err = compatibleVars(openOrders.Data.Orders[x].Direction,
						openOrders.Data.Orders[x].OrderPriceType,
						openOrders.Data.Orders[x].Status)
					if err != nil {
						return orders, err
					}
					if req.Side != orderVars.Side {
						continue
					}
					if req.Type != orderVars.OrderType {
						continue
					}
					p, err := currency.NewPairFromString(openOrders.Data.Orders[x].ContractCode)
					if err != nil {
						return orders, err
					}
					orders = append(orders, order.Detail{
						TimeInForce:     orderVars.TimeInForce,
						Leverage:        openOrders.Data.Orders[x].LeverageRate,
						Price:           openOrders.Data.Orders[x].Price,
						Amount:          openOrders.Data.Orders[x].Volume,
						ExecutedAmount:  openOrders.Data.Orders[x].TradeVolume,
						RemainingAmount: openOrders.Data.Orders[x].Volume - openOrders.Data.Orders[x].TradeVolume,
						Fee:             openOrders.Data.Orders[x].Fee,
						Exchange:        e.Name,
						AssetType:       req.AssetType,
						OrderID:         openOrders.Data.Orders[x].OrderIDString,
						Side:            orderVars.Side,
						Type:            orderVars.OrderType,
						Status:          orderVars.Status,
						Pair:            p,
						Date:            openOrders.Data.Orders[x].CreateDate.Time(),
					})
				}
				currentPage++
				done = currentPage == openOrders.Data.TotalPage
			}
		}
	}
	return req.Filter(e.Name, orders), nil
}

func setOrderSideStatusAndType(orderState, requestType string, orderDetail *order.Detail) {
	var err error
	if orderDetail.Status, err = order.StringToOrderStatus(orderState); err != nil {
		log.Errorf(log.ExchangeSys, "%s %v", orderDetail.Exchange, err)
	}

	switch SpotNewOrderRequestParamsType(requestType) {
	case SpotNewOrderRequestTypeBuyMarket:
		orderDetail.Side = order.Buy
		orderDetail.Type = order.Market
	case SpotNewOrderRequestTypeSellMarket:
		orderDetail.Side = order.Sell
		orderDetail.Type = order.Market
	case SpotNewOrderRequestTypeBuyLimit:
		orderDetail.Side = order.Buy
		orderDetail.Type = order.Limit
	case SpotNewOrderRequestTypeSellLimit:
		orderDetail.Side = order.Sell
		orderDetail.Type = order.Limit
	}
}

// AuthenticateWebsocket sends an authentication message to the websocket
func (e *Exchange) AuthenticateWebsocket(ctx context.Context) error {
	return e.wsLogin(ctx)
}

// ValidateAPICredentials validates current credentials used for wrapper
// functionality
func (e *Exchange) ValidateAPICredentials(ctx context.Context, assetType asset.Item) error {
	_, err := e.UpdateAccountInfo(ctx, assetType)
	return e.CheckTransientError(err)
}

// FormatExchangeKlineInterval returns Interval to exchange formatted string
func (e *Exchange) FormatExchangeKlineInterval(in kline.Interval) string {
	switch in {
	case kline.OneMin, kline.FiveMin, kline.FifteenMin, kline.ThirtyMin:
		return in.Short() + "in"
	case kline.OneHour:
		return "60min"
	case kline.FourHour:
		return "4hour"
	case kline.OneDay:
		return "1day"
	case kline.OneMonth:
		return "1mon"
	case kline.OneWeek:
		return "1week"
	case kline.OneYear:
		return "1year"
	}
	return ""
}

// GetHistoricCandles returns candles between a time period for a set time interval
func (e *Exchange) GetHistoricCandles(ctx context.Context, pair currency.Pair, a asset.Item, interval kline.Interval, start, end time.Time) (*kline.Item, error) {
	req, err := e.GetKlineRequest(pair, a, interval, start, end, true)
	if err != nil {
		return nil, err
	}

	timeSeries := make([]kline.Candle, 0, req.Size())
	switch a {
	case asset.Spot:
		candles, err := e.GetSpotKline(ctx, KlinesRequestParams{
			Period: e.FormatExchangeKlineInterval(req.ExchangeInterval),
			Symbol: req.Pair,
			Size:   req.RequestLimit,
		})
		if err != nil {
			return nil, err
		}

		for x := range candles {
			timestamp := candles[x].IDTimestamp.Time()
			if timestamp.Before(req.Start) || timestamp.After(req.End) {
				continue
			}
			timeSeries = append(timeSeries, kline.Candle{
				Time:   timestamp,
				Open:   candles[x].Open,
				High:   candles[x].High,
				Low:    candles[x].Low,
				Close:  candles[x].Close,
				Volume: candles[x].Volume,
			})
		}
	case asset.Futures:
		// if size, from, to are all populated, only size is considered
		size := int64(-1)
		candles, err := e.FGetKlineData(ctx, req.Pair, e.FormatExchangeKlineInterval(req.ExchangeInterval), size, req.Start, req.End)
		if err != nil {
			return nil, err
		}
		for x := range candles.Data {
			timestamp := candles.Data[x].IDTimestamp.Time()
			if timestamp.Before(req.Start) || timestamp.After(req.End) {
				continue
			}
			timeSeries = append(timeSeries, kline.Candle{
				Time:   timestamp,
				Open:   candles.Data[x].Open,
				High:   candles.Data[x].High,
				Low:    candles.Data[x].Low,
				Close:  candles.Data[x].Close,
				Volume: candles.Data[x].Volume,
			})
		}
	case asset.CoinMarginedFutures:
		// if size, from, to are all populated, only size is considered
		size := int64(-1)
		candles, err := e.GetSwapKlineData(ctx, req.Pair, e.FormatExchangeKlineInterval(req.ExchangeInterval), size, req.Start, req.End)
		if err != nil {
			return nil, err
		}
		for x := range candles.Data {
			timestamp := candles.Data[x].IDTimestamp.Time()
			if timestamp.Before(req.Start) || timestamp.After(req.End) {
				continue
			}
			timeSeries = append(timeSeries, kline.Candle{
				Time:   timestamp,
				Open:   candles.Data[x].Open,
				High:   candles.Data[x].High,
				Low:    candles.Data[x].Low,
				Close:  candles.Data[x].Close,
				Volume: candles.Data[x].Volume,
			})
		}
	}

	return req.ProcessResponse(timeSeries)
}

// GetHistoricCandlesExtended returns candles between a time period for a set time interval
func (e *Exchange) GetHistoricCandlesExtended(ctx context.Context, pair currency.Pair, a asset.Item, interval kline.Interval, start, end time.Time) (*kline.Item, error) {
	req, err := e.GetKlineExtendedRequest(pair, a, interval, start, end)
	if err != nil {
		return nil, err
	}

	timeSeries := make([]kline.Candle, 0, req.Size())
	switch a {
	case asset.Spot:
		return nil, common.ErrFunctionNotSupported
	case asset.Futures:
		for i := range req.RangeHolder.Ranges {
			// if size, from, to are all populated, only size is considered
			size := int64(-1)
			var candles FKlineData
			candles, err = e.FGetKlineData(ctx, req.Pair, e.FormatExchangeKlineInterval(req.ExchangeInterval), size, req.RangeHolder.Ranges[i].Start.Time, req.RangeHolder.Ranges[i].End.Time)
			if err != nil {
				return nil, err
			}
			for x := range candles.Data {
				// align response data
				timestamp := candles.Data[x].IDTimestamp.Time()
				if timestamp.Before(req.Start) || timestamp.After(req.End) {
					continue
				}
				timeSeries = append(timeSeries, kline.Candle{
					Time:   timestamp,
					Open:   candles.Data[x].Open,
					High:   candles.Data[x].High,
					Low:    candles.Data[x].Low,
					Close:  candles.Data[x].Close,
					Volume: candles.Data[x].Volume,
				})
			}
		}
	case asset.CoinMarginedFutures:
		for i := range req.RangeHolder.Ranges {
			// if size, from, to are all populated, only size is considered
			size := int64(-1)
			var candles SwapKlineData
			candles, err = e.GetSwapKlineData(ctx, req.Pair, e.FormatExchangeKlineInterval(req.ExchangeInterval), size, req.RangeHolder.Ranges[i].Start.Time, req.RangeHolder.Ranges[i].End.Time)
			if err != nil {
				return nil, err
			}
			for x := range candles.Data {
				// align response data
				timestamp := candles.Data[x].IDTimestamp.Time()
				if timestamp.Before(req.Start) || timestamp.After(req.End) {
					continue
				}
				timeSeries = append(timeSeries, kline.Candle{
					Time:   timestamp,
					Open:   candles.Data[x].Open,
					High:   candles.Data[x].High,
					Low:    candles.Data[x].Low,
					Close:  candles.Data[x].Close,
					Volume: candles.Data[x].Volume,
				})
			}
		}
	}

	return req.ProcessResponse(timeSeries)
}

// compatibleVars gets compatible variables for order vars
func compatibleVars(side, orderPriceType string, status int64) (OrderVars, error) {
	var resp OrderVars
	switch side {
	case "buy":
		resp.Side = order.Buy
	case "sell":
		resp.Side = order.Sell
	default:
		return resp, errors.New("invalid orderSide")
	}
	switch orderPriceType {
	case "limit":
		resp.OrderType = order.Limit
	case "opponent":
		resp.OrderType = order.Market
	case "post_only":
		resp.OrderType = order.Limit
		resp.TimeInForce = order.PostOnly
	default:
		return resp, errors.New("invalid orderPriceType")
	}
	switch status {
	case 1, 2, 11:
		resp.Status = order.UnknownStatus
	case 3:
		resp.Status = order.Active
	case 4:
		resp.Status = order.PartiallyFilled
	case 5:
		resp.Status = order.PartiallyCancelled
	case 6:
		resp.Status = order.Filled
	case 7:
		resp.Status = order.Cancelled
	default:
		return resp, errors.New("invalid orderStatus")
	}
	return resp, nil
}

// GetAvailableTransferChains returns the available transfer blockchains for the specific cryptocurrency
func (e *Exchange) GetAvailableTransferChains(ctx context.Context, cryptocurrency currency.Code) ([]string, error) {
	resp, err := e.GetCurrenciesIncludingChains(ctx, cryptocurrency)
	if err != nil {
		return nil, err
	}

	if len(resp) == 0 {
		return nil, errors.New("no chains returned from currencies API")
	}

	chains := resp[0].ChainData

	availableChains := make([]string, 0, len(chains))
	for _, c := range chains {
		if c.DepositStatus == "allowed" || c.WithdrawStatus == "allowed" {
			availableChains = append(availableChains, c.Chain)
		}
	}
	return availableChains, nil
}

// GetServerTime returns the current exchange server time.
func (e *Exchange) GetServerTime(ctx context.Context, _ asset.Item) (time.Time, error) {
	return e.GetCurrentServerTime(ctx)
}

// GetFuturesContractDetails returns details about futures contracts
func (e *Exchange) GetFuturesContractDetails(ctx context.Context, item asset.Item) ([]futures.Contract, error) {
	if !item.IsFutures() {
		return nil, futures.ErrNotFuturesAsset
	}
	if !e.SupportsAsset(item) {
		return nil, fmt.Errorf("%w %v", asset.ErrNotSupported, item)
	}

	switch item {
	case asset.CoinMarginedFutures:
		result, err := e.GetSwapMarkets(ctx, currency.EMPTYPAIR)
		if err != nil {
			return nil, err
		}
		resp := make([]futures.Contract, 0, len(result))
		for x := range result {
			contractSplitIndex := strings.Split(result[x].ContractCode, currency.DashDelimiter)
			var cp, underlying currency.Pair
			cp, err = currency.NewPairFromStrings(contractSplitIndex[0], contractSplitIndex[1])
			if err != nil {
				return nil, err
			}
			underlying, err = currency.NewPairFromStrings(result[x].Symbol, "USD")
			if err != nil {
				return nil, err
			}
			var s time.Time
			s, err = time.Parse("20060102", result[x].CreateDate)
			if err != nil {
				return nil, err
			}

			resp = append(resp, futures.Contract{
				Exchange:             e.Name,
				Name:                 cp,
				Underlying:           underlying,
				Asset:                item,
				StartDate:            s,
				SettlementType:       futures.Inverse,
				IsActive:             result[x].ContractStatus == 1,
				Type:                 futures.Perpetual,
				SettlementCurrencies: currency.Currencies{currency.USD},
				Multiplier:           result[x].ContractSize,
			})
		}
		return resp, nil
	case asset.Futures:
		result, err := e.FGetContractInfo(ctx, "", "", currency.EMPTYPAIR)
		if err != nil {
			return nil, err
		}
		resp := make([]futures.Contract, 0, len(result.Data))
		for x := range result.Data {
			contractSplitIndex := strings.Split(result.Data[x].ContractCode, result.Data[x].Symbol)
			var cp, underlying currency.Pair
			cp, err = currency.NewPairFromStrings(result.Data[x].Symbol, contractSplitIndex[1])
			if err != nil {
				return nil, err
			}
			underlying, err = currency.NewPairFromStrings(result.Data[x].Symbol, "USD")
			if err != nil {
				return nil, err
			}
			var startTime, endTime time.Time
			startTime, err = time.Parse("20060102", result.Data[x].CreateDate)
			if err != nil {
				return nil, err
			}
			if result.Data[x].DeliveryTime.Time().IsZero() {
				endTime = result.Data[x].DeliveryTime.Time()
			} else {
				endTime = result.Data[x].SettlementTime.Time()
			}
			contractLength := endTime.Sub(startTime)
			var ct futures.ContractType
			switch {
			case contractLength <= kline.OneWeek.Duration()+kline.ThreeDay.Duration():
				ct = futures.Weekly
			case contractLength <= kline.TwoWeek.Duration()+kline.ThreeDay.Duration():
				ct = futures.Fortnightly
			case contractLength <= kline.ThreeMonth.Duration()+kline.ThreeWeek.Duration():
				ct = futures.Quarterly
			case contractLength <= kline.SixMonth.Duration()+kline.ThreeWeek.Duration():
				ct = futures.HalfYearly
			default:
				ct = futures.Perpetual
			}

			resp = append(resp, futures.Contract{
				Exchange:             e.Name,
				Name:                 cp,
				Underlying:           underlying,
				Asset:                item,
				StartDate:            startTime,
				EndDate:              endTime,
				SettlementType:       futures.Linear,
				IsActive:             result.Data[x].ContractStatus == 1,
				Type:                 ct,
				SettlementCurrencies: currency.Currencies{currency.USD},
				Multiplier:           result.Data[x].ContractSize,
			})
		}
		return resp, nil
	}
	return nil, fmt.Errorf("%w %v", asset.ErrNotSupported, item)
}

// GetLatestFundingRates returns the latest funding rates data
func (e *Exchange) GetLatestFundingRates(ctx context.Context, r *fundingrate.LatestRateRequest) ([]fundingrate.LatestRateResponse, error) {
	if r == nil {
		return nil, fmt.Errorf("%w LatestRateRequest", common.ErrNilPointer)
	}
	if r.Asset != asset.CoinMarginedFutures {
		return nil, fmt.Errorf("%w %v", asset.ErrNotSupported, r.Asset)
	}

	var rates []FundingRatesData
	if r.Pair.IsEmpty() {
		batchRates, err := e.GetSwapFundingRates(ctx)
		if err != nil {
			return nil, err
		}
		rates = batchRates.Data
	} else {
		rateResp, err := e.GetSwapFundingRate(ctx, r.Pair)
		if err != nil {
			return nil, err
		}
		rates = append(rates, rateResp)
	}
	resp := make([]fundingrate.LatestRateResponse, 0, len(rates))
	for i := range rates {
		if rates[i].ContractCode == "" {
			// formatting to match documentation
			rates[i].ContractCode = rates[i].Symbol + "-USD"
		}
		cp, isEnabled, err := e.MatchSymbolCheckEnabled(rates[i].ContractCode, r.Asset, true)
		if err != nil && !errors.Is(err, currency.ErrPairNotFound) {
			return nil, err
		}
		if !isEnabled {
			continue
		}
		var isPerp bool
		isPerp, err = e.IsPerpetualFutureCurrency(r.Asset, cp)
		if err != nil {
			return nil, err
		}
		if !isPerp {
			continue
		}
		ft, nft := rates[i].FundingTime.Time(), rates[i].NextFundingTime.Time()
		var fri time.Duration
		if len(e.Features.Supports.FuturesCapabilities.SupportedFundingRateFrequencies) == 1 {
			// can infer funding rate interval from the only funding rate frequency defined
			for k := range e.Features.Supports.FuturesCapabilities.SupportedFundingRateFrequencies {
				fri = k.Duration()
			}
		}
		if rates[i].FundingTime.Time().IsZero() {
			ft = nft.Add(-fri)
		}
		if ft.After(time.Now()) {
			ft = ft.Add(-fri)
			nft = nft.Add(-fri)
		}
		rate := fundingrate.LatestRateResponse{
			Exchange: e.Name,
			Asset:    r.Asset,
			Pair:     cp,
			LatestRate: fundingrate.Rate{
				Time: ft,
				Rate: decimal.NewFromFloat(rates[i].FundingRate),
			},
			TimeOfNextRate: nft,
			TimeChecked:    time.Now(),
		}
		if r.IncludePredictedRate {
			rate.PredictedUpcomingRate = fundingrate.Rate{
				Time: rate.TimeOfNextRate,
				Rate: decimal.NewFromFloat(rates[i].EstimatedRate),
			}
		}
		resp = append(resp, rate)
	}
	return resp, nil
}

// IsPerpetualFutureCurrency ensures a given asset and currency is a perpetual future
func (e *Exchange) IsPerpetualFutureCurrency(a asset.Item, _ currency.Pair) (bool, error) {
	return a == asset.CoinMarginedFutures, nil
}

// UpdateOrderExecutionLimits updates order execution limits
func (e *Exchange) UpdateOrderExecutionLimits(_ context.Context, _ asset.Item) error {
	return common.ErrNotYetImplemented
}

// GetOpenInterest returns the open interest rate for a given asset pair
func (e *Exchange) GetOpenInterest(ctx context.Context, k ...key.PairAsset) ([]futures.OpenInterest, error) {
	for i := range k {
		if k[i].Asset != asset.Futures && k[i].Asset != asset.CoinMarginedFutures {
			// avoid API calls or returning errors after a successful retrieval
			return nil, fmt.Errorf("%w %v %v", asset.ErrNotSupported, k[i].Asset, k[i].Pair())
		}
	}
	if len(k) == 1 {
		switch k[0].Asset {
		case asset.Futures:
			if !slices.Contains(validContractExpiryCodes, strings.ToUpper(k[0].Pair().Quote.String())) {
				// Huobi does not like requests being made with contract expiry in them (eg BTC240109)
				return nil, fmt.Errorf("%w %v, must use shorthand such as CW (current week)", currency.ErrCurrencyNotSupported, k[0].Pair())
			}
			data, err := e.FContractOpenInterest(ctx, "", "", k[0].Pair())
			if err != nil {
				data2, err2 := e.ContractOpenInterestUSDT(ctx, k[0].Pair(), currency.EMPTYPAIR, "", "")
				if err2 != nil {
					return nil, fmt.Errorf("%w %w", err, err2)
				}
				data.Data = data2
			}

			for i := range data.Data {
				var p currency.Pair
				p, err = e.MatchSymbolWithAvailablePairs(data.Data[i].ContractCode, k[0].Asset, true)
				if err != nil {
					if errors.Is(err, currency.ErrPairNotFound) {
						continue
					}
					return nil, err
				}
				return []futures.OpenInterest{
					{
						Key: key.ExchangePairAsset{
							Exchange: e.Name,
							Base:     p.Base.Item,
							Quote:    p.Quote.Item,
							Asset:    k[0].Asset,
						},
						OpenInterest: data.Data[i].Amount,
					},
				}, nil
			}
		case asset.CoinMarginedFutures:
			data, err := e.SwapOpenInterestInformation(ctx, k[0].Pair())
			if err != nil {
				return nil, err
			}
			for i := range data.Data {
				var p currency.Pair
				p, err = e.MatchSymbolWithAvailablePairs(data.Data[i].ContractCode, k[0].Asset, true)
				if err != nil {
					if errors.Is(err, currency.ErrPairNotFound) {
						continue
					}
					return nil, err
				}
				return []futures.OpenInterest{
					{
						Key: key.ExchangePairAsset{
							Exchange: e.Name,
							Base:     p.Base.Item,
							Quote:    p.Quote.Item,
							Asset:    k[0].Asset,
						},
						OpenInterest: data.Data[i].Amount,
					},
				}, nil
			}
		}
	}
	var resp []futures.OpenInterest
	for _, a := range e.GetAssetTypes(true) {
		switch a {
		case asset.Futures:
			data, err := e.FContractOpenInterest(ctx, "", "", currency.EMPTYPAIR)
			if err != nil {
				return nil, err
			}
			uData, err := e.ContractOpenInterestUSDT(ctx, currency.EMPTYPAIR, currency.EMPTYPAIR, "", "")
			if err != nil {
				return nil, err
			}
			allData := make([]UContractOpenInterest, 0, len(data.Data)+len(uData))
			allData = append(allData, data.Data...)
			allData = append(allData, uData...)
			for i := range allData {
				var p currency.Pair
				var isEnabled, appendData bool
				p, isEnabled, err = e.MatchSymbolCheckEnabled(allData[i].ContractCode, a, true)
				if err != nil && !errors.Is(err, currency.ErrPairNotFound) {
					return nil, err
				}
				if !isEnabled {
					continue
				}
				for j := range k {
					if k[j].Pair().Equal(p) {
						appendData = true
						break
					}
				}
				if len(k) > 0 && !appendData {
					continue
				}
				resp = append(resp, futures.OpenInterest{
					Key: key.ExchangePairAsset{
						Exchange: e.Name,
						Base:     p.Base.Item,
						Quote:    p.Quote.Item,
						Asset:    a,
					},
					OpenInterest: allData[i].Amount,
				})
			}
		case asset.CoinMarginedFutures:
			data, err := e.SwapOpenInterestInformation(ctx, currency.EMPTYPAIR)
			if err != nil {
				return nil, err
			}
			for i := range data.Data {
				p, isEnabled, err := e.MatchSymbolCheckEnabled(data.Data[i].ContractCode, a, true)
				if err != nil && !errors.Is(err, currency.ErrPairNotFound) {
					return nil, err
				}
				if !isEnabled {
					continue
				}
				var appendData bool
				for j := range k {
					if k[j].Pair().Equal(p) {
						appendData = true
						break
					}
				}
				if len(k) > 0 && !appendData {
					continue
				}
				resp = append(resp, futures.OpenInterest{
					Key: key.ExchangePairAsset{
						Exchange: e.Name,
						Base:     p.Base.Item,
						Quote:    p.Quote.Item,
						Asset:    a,
					},
					OpenInterest: data.Data[i].Amount,
				})
			}
		}
	}
	return resp, nil
}

// GetCurrencyTradeURL returns the UR˜L to the exchange's trade page for the given asset and currency pair
func (e *Exchange) GetCurrencyTradeURL(_ context.Context, a asset.Item, cp currency.Pair) (string, error) {
	_, err := e.CurrencyPairs.IsPairEnabled(cp, a)
	if err != nil {
		return "", err
	}
	switch a {
	case asset.Spot:
		cp.Delimiter = currency.UnderscoreDelimiter
		return tradeBaseURL + tradeSpot + cp.Lower().String(), nil
	case asset.Futures:
		if !cp.Quote.Equal(currency.USD) && !cp.Quote.Equal(currency.USDT) {
			// todo: support long dated currencies
			return "", fmt.Errorf("%w %v requires translating currency into static contracts eg 'weekly'", common.ErrNotYetImplemented, a)
		}
		cp.Delimiter = currency.DashDelimiter
		return tradeBaseURL + tradeFutures + cp.Upper().String(), nil
	case asset.CoinMarginedFutures:
		if !cp.Quote.Equal(currency.USD) && !cp.Quote.Equal(currency.USDT) {
			// todo: support long dated currencies
			return "", fmt.Errorf("%w %v requires translating currency into static contracts eg 'weekly'", common.ErrNotYetImplemented, a)
		}
		return tradeBaseURL + tradeCoinMargined + cp.Base.Upper().String(), nil
	default:
		return "", fmt.Errorf("%w %v", asset.ErrNotSupported, a)
	}
}<|MERGE_RESOLUTION|>--- conflicted
+++ resolved
@@ -1513,13 +1513,8 @@
 					ExecutedAmount:  resp[x].FilledAmount,
 					RemainingAmount: resp[x].Amount - resp[x].FilledAmount,
 					Pair:            req.Pairs[i],
-<<<<<<< HEAD
 					Exchange:        e.Name,
-					Date:            time.UnixMilli(resp[x].CreatedAt),
-=======
-					Exchange:        h.Name,
 					Date:            resp[x].CreatedAt.Time(),
->>>>>>> 78b2bd42
 					AccountID:       strconv.FormatInt(resp[x].AccountID, 10),
 					Fee:             resp[x].FilledFees,
 				}
@@ -1652,15 +1647,9 @@
 					Cost:            resp[x].FilledCashAmount,
 					CostAsset:       req.Pairs[i].Quote,
 					Pair:            req.Pairs[i],
-<<<<<<< HEAD
 					Exchange:        e.Name,
-					Date:            time.UnixMilli(resp[x].CreatedAt),
-					CloseTime:       time.UnixMilli(resp[x].FinishedAt),
-=======
-					Exchange:        h.Name,
 					Date:            resp[x].CreatedAt.Time(),
 					CloseTime:       resp[x].FinishedAt.Time(),
->>>>>>> 78b2bd42
 					AccountID:       strconv.FormatInt(resp[x].AccountID, 10),
 					Fee:             resp[x].FilledFees,
 				}
