package huobi

import (
	"context"
	"errors"
	"fmt"
	"slices"
	"sort"
	"strconv"
	"strings"
	"time"

	"github.com/shopspring/decimal"
	"github.com/thrasher-corp/gocryptotrader/common"
	"github.com/thrasher-corp/gocryptotrader/common/key"
	"github.com/thrasher-corp/gocryptotrader/config"
	"github.com/thrasher-corp/gocryptotrader/currency"
	"github.com/thrasher-corp/gocryptotrader/exchange/websocket"
	exchange "github.com/thrasher-corp/gocryptotrader/exchanges"
	"github.com/thrasher-corp/gocryptotrader/exchanges/account"
	"github.com/thrasher-corp/gocryptotrader/exchanges/asset"
	"github.com/thrasher-corp/gocryptotrader/exchanges/deposit"
	"github.com/thrasher-corp/gocryptotrader/exchanges/fundingrate"
	"github.com/thrasher-corp/gocryptotrader/exchanges/futures"
	"github.com/thrasher-corp/gocryptotrader/exchanges/kline"
	"github.com/thrasher-corp/gocryptotrader/exchanges/order"
	"github.com/thrasher-corp/gocryptotrader/exchanges/orderbook"
	"github.com/thrasher-corp/gocryptotrader/exchanges/protocol"
	"github.com/thrasher-corp/gocryptotrader/exchanges/request"
	"github.com/thrasher-corp/gocryptotrader/exchanges/ticker"
	"github.com/thrasher-corp/gocryptotrader/exchanges/trade"
	"github.com/thrasher-corp/gocryptotrader/log"
	"github.com/thrasher-corp/gocryptotrader/portfolio/withdraw"
)

// SetDefaults sets default values for the exchange
func (h *HUOBI) SetDefaults() {
	h.Name = "Huobi"
	h.Enabled = true
	h.Verbose = true
	h.API.CredentialsValidator.RequiresKey = true
	h.API.CredentialsValidator.RequiresSecret = true

	for _, a := range []asset.Item{asset.Spot, asset.CoinMarginedFutures, asset.Futures} {
		ps := currency.PairStore{
			AssetEnabled:  true,
			RequestFormat: &currency.PairFormat{Uppercase: true},
			ConfigFormat:  &currency.PairFormat{Uppercase: true, Delimiter: currency.DashDelimiter},
		}
		switch a {
		case asset.Spot:
			ps.RequestFormat.Uppercase = false
		case asset.CoinMarginedFutures:
			ps.RequestFormat.Delimiter = currency.DashDelimiter
		}
		if err := h.SetAssetPairStore(a, ps); err != nil {
			log.Errorf(log.ExchangeSys, "%s error storing `%s` default asset formats: %s", h.Name, a, err)
		}
	}

	for _, a := range []asset.Item{asset.Futures, asset.CoinMarginedFutures} {
		if err := h.DisableAssetWebsocketSupport(a); err != nil {
			log.Errorf(log.ExchangeSys, "%s error disabling `%s` asset type websocket support: %s", h.Name, a, err)
		}
	}

	h.Features = exchange.Features{
		Supports: exchange.FeaturesSupported{
			REST:      true,
			Websocket: true,
			RESTCapabilities: protocol.Features{
				TickerFetching:                 true,
				TickerBatching:                 true,
				KlineFetching:                  true,
				TradeFetching:                  true,
				OrderbookFetching:              true,
				AutoPairUpdates:                true,
				AccountInfo:                    true,
				GetOrder:                       true,
				GetOrders:                      true,
				CancelOrders:                   true,
				CancelOrder:                    true,
				SubmitOrder:                    true,
				CryptoDeposit:                  true,
				CryptoWithdrawal:               true,
				TradeFee:                       true,
				MultiChainDeposits:             true,
				MultiChainWithdrawals:          true,
				HasAssetTypeAccountSegregation: true,
				FundingRateFetching:            true,
				PredictedFundingRate:           true,
			},
			WebsocketCapabilities: protocol.Features{
				KlineFetching:          true,
				OrderbookFetching:      true,
				TradeFetching:          true,
				Subscribe:              true,
				Unsubscribe:            true,
				AuthenticatedEndpoints: true,
				AccountInfo:            true,
				MessageCorrelation:     true,
				GetOrder:               true,
				GetOrders:              true,
				TickerFetching:         true,
				FundingRateFetching:    false, // supported but not implemented // TODO when multi-websocket support added
			},
			WithdrawPermissions: exchange.AutoWithdrawCryptoWithSetup |
				exchange.NoFiatWithdrawals,
			Kline: kline.ExchangeCapabilitiesSupported{
				Intervals: true,
			},
			FuturesCapabilities: exchange.FuturesCapabilities{
				FundingRates: true,
				SupportedFundingRateFrequencies: map[kline.Interval]bool{
					kline.EightHour: true,
				},
				FundingRateBatching: map[asset.Item]bool{
					asset.CoinMarginedFutures: true,
				},
				OpenInterest: exchange.OpenInterestSupport{
					Supported:         true,
					SupportsRestBatch: true,
				},
			},
		},
		Enabled: exchange.FeaturesEnabled{
			AutoPairUpdates: true,
			Kline: kline.ExchangeCapabilitiesEnabled{
				Intervals: kline.DeployExchangeIntervals(
					kline.IntervalCapacity{Interval: kline.OneMin},
					kline.IntervalCapacity{Interval: kline.FiveMin},
					kline.IntervalCapacity{Interval: kline.FifteenMin},
					kline.IntervalCapacity{Interval: kline.ThirtyMin},
					kline.IntervalCapacity{Interval: kline.OneHour},
					kline.IntervalCapacity{Interval: kline.FourHour},
					kline.IntervalCapacity{Interval: kline.OneYear},
					// NOTE: The supported time intervals below are returned
					// offset to the Asia/Shanghai time zone. This may lead to
					// issues with candle quality and conversion as the
					// intervals may be broken up. The below intervals
					// are constructed from hourly candles.
					// kline.IntervalCapacity{Interval: kline.OneDay},
					// kline.IntervalCapacity{Interval: kline.OneWeek},
					// kline.IntervalCapacity{Interval: kline.OneMonth},
				),
				GlobalResultLimit: 2000,
			},
		},
		Subscriptions: defaultSubscriptions.Clone(),
	}

	var err error
	h.Requester, err = request.New(h.Name,
		common.NewHTTPClientWithTimeout(exchange.DefaultHTTPTimeout),
		request.WithLimiter(GetRateLimit()))
	if err != nil {
		log.Errorln(log.ExchangeSys, err)
	}
	h.API.Endpoints = h.NewEndpoints()
	err = h.API.Endpoints.SetDefaultEndpoints(map[exchange.URL]string{
		exchange.RestSpot:         huobiAPIURL,
		exchange.RestFutures:      huobiFuturesURL,
		exchange.RestCoinMargined: huobiFuturesURL,
		exchange.WebsocketSpot:    wsSpotURL + wsPublicPath,
	})
	if err != nil {
		log.Errorln(log.ExchangeSys, err)
	}
	h.Websocket = websocket.NewManager()
	h.WebsocketResponseMaxLimit = exchange.DefaultWebsocketResponseMaxLimit
	h.WebsocketResponseCheckTimeout = exchange.DefaultWebsocketResponseCheckTimeout
	h.WebsocketOrderbookBufferLimit = exchange.DefaultWebsocketOrderbookBufferLimit
}

// Bootstrap ensures that future contract expiry codes are loaded if AutoPairUpdates is not enabled
func (h *HUOBI) Bootstrap(_ context.Context) (continueBootstrap bool, err error) {
	continueBootstrap = true

	if !h.GetEnabledFeatures().AutoPairUpdates && h.SupportsAsset(asset.Futures) {
		_, err = h.FetchTradablePairs(context.Background(), asset.Futures)
	}

	return
}

// Setup sets user configuration
func (h *HUOBI) Setup(exch *config.Exchange) error {
	err := exch.Validate()
	if err != nil {
		return err
	}
	if !exch.Enabled {
		h.SetEnabled(false)
		return nil
	}
	err = h.SetupDefaults(exch)
	if err != nil {
		return err
	}

	wsRunningURL, err := h.API.Endpoints.GetURL(exchange.WebsocketSpot)
	if err != nil {
		return err
	}

	err = h.Websocket.Setup(&websocket.ManagerSetup{
		ExchangeConfig:        exch,
		DefaultURL:            wsSpotURL + wsPublicPath,
		RunningURL:            wsRunningURL,
		Connector:             h.WsConnect,
		Subscriber:            h.Subscribe,
		Unsubscriber:          h.Unsubscribe,
		GenerateSubscriptions: h.generateSubscriptions,
		Features:              &h.Features.Supports.WebsocketCapabilities,
	})
	if err != nil {
		return err
	}

	err = h.Websocket.SetupNewConnection(&websocket.ConnectionSetup{
		RateLimit:            request.NewWeightedRateLimitByDuration(20 * time.Millisecond),
		ResponseCheckTimeout: exch.WebsocketResponseCheckTimeout,
		ResponseMaxLimit:     exch.WebsocketResponseMaxLimit,
	})
	if err != nil {
		return err
	}

	return h.Websocket.SetupNewConnection(&websocket.ConnectionSetup{
		RateLimit:            request.NewWeightedRateLimitByDuration(20 * time.Millisecond),
		ResponseCheckTimeout: exch.WebsocketResponseCheckTimeout,
		ResponseMaxLimit:     exch.WebsocketResponseMaxLimit,
		URL:                  wsSpotURL + wsPrivatePath,
		Authenticated:        true,
	})
}

// FetchTradablePairs returns a list of the exchanges tradable pairs
func (h *HUOBI) FetchTradablePairs(ctx context.Context, a asset.Item) (currency.Pairs, error) {
	if !h.SupportsAsset(a) {
		return nil, fmt.Errorf("%w %v", asset.ErrNotSupported, a)
	}

	var pairs []currency.Pair
	switch a {
	case asset.Spot:
		symbols, err := h.GetSymbols(ctx)
		if err != nil {
			return nil, err
		}

		pairs = make([]currency.Pair, 0, len(symbols))
		for x := range symbols {
			if symbols[x].State != "online" {
				continue
			}

			pair, err := currency.NewPairFromStrings(symbols[x].BaseCurrency,
				symbols[x].QuoteCurrency)
			if err != nil {
				return nil, err
			}
			pairs = append(pairs, pair)
		}
	case asset.CoinMarginedFutures:
		symbols, err := h.GetSwapMarkets(ctx, currency.EMPTYPAIR)
		if err != nil {
			return nil, err
		}

		pairs = make([]currency.Pair, 0, len(symbols))
		for z := range symbols {
			if symbols[z].ContractStatus != 1 {
				continue
			}
			pair, err := currency.NewPairFromString(symbols[z].ContractCode)
			if err != nil {
				return nil, err
			}
			pairs = append(pairs, pair)
		}
	case asset.Futures:
		symbols, err := h.FGetContractInfo(ctx, "", "", currency.EMPTYPAIR)
		if err != nil {
			return nil, err
		}
		pairs = make([]currency.Pair, 0, len(symbols.Data))
		expiryCodeDates := map[string]currency.Code{}
		for i := range symbols.Data {
			c := symbols.Data[i]
			if c.ContractStatus != 1 {
				continue
			}
			pair, err := currency.NewPairFromString(c.ContractCode)
			if err != nil {
				return nil, err
			}
			pairs = append(pairs, pair)
			if cType, ok := contractExpiryNames[c.ContractType]; ok {
				if v, ok := expiryCodeDates[cType]; !ok {
					expiryCodeDates[cType] = currency.NewCode(pair.Quote.String())
				} else if v.String() != pair.Quote.String() {
					return nil, fmt.Errorf("%w: %s (%s vs %s)", errInconsistentContractExpiry, cType, v.String(), pair.Quote.String())
				}
			}
		}
		// We cache contract expiries on the exchange locally right now because there's no exchange base holder for them
		// It's not as dangerous as it seems, because when contracts change, so would tradeable pairs,
		// so by caching them in FetchTradablePairs we're not adding any extra-layer of out-of-date data
		h.futureContractCodesMutex.Lock()
		h.futureContractCodes = expiryCodeDates
		h.futureContractCodesMutex.Unlock()
	}
	return pairs, nil
}

// UpdateTradablePairs updates the exchanges available pairs and stores
// them in the exchanges config
func (h *HUOBI) UpdateTradablePairs(ctx context.Context, forceUpdate bool) error {
	assets := h.GetAssetTypes(false)
	for x := range assets {
		pairs, err := h.FetchTradablePairs(ctx, assets[x])
		if err != nil {
			return err
		}
		err = h.UpdatePairs(pairs, assets[x], false, forceUpdate)
		if err != nil {
			return err
		}
	}
	return h.EnsureOnePairEnabled()
}

// UpdateTickers updates the ticker for all currency pairs of a given asset type
func (h *HUOBI) UpdateTickers(ctx context.Context, a asset.Item) error {
	var errs error
	switch a {
	case asset.Spot:
		ticks, err := h.GetTickers(ctx)
		if err != nil {
			return err
		}
		for i := range ticks.Data {
			var cp currency.Pair
			cp, _, err = h.MatchSymbolCheckEnabled(ticks.Data[i].Symbol, a, false)
			if err != nil {
				if !errors.Is(err, currency.ErrPairNotFound) {
					errs = common.AppendError(errs, err)
				}
				continue
			}
			err = ticker.ProcessTicker(&ticker.Price{
				High:         ticks.Data[i].High,
				Low:          ticks.Data[i].Low,
				Bid:          ticks.Data[i].Bid,
				Ask:          ticks.Data[i].Ask,
				Volume:       ticks.Data[i].Amount,
				QuoteVolume:  ticks.Data[i].Volume,
				Open:         ticks.Data[i].Open,
				Close:        ticks.Data[i].Close,
				BidSize:      ticks.Data[i].BidSize,
				AskSize:      ticks.Data[i].AskSize,
				Pair:         cp,
				ExchangeName: h.Name,
				AssetType:    a,
				LastUpdated:  time.Now(),
			})
			if err != nil {
				errs = common.AppendError(errs, err)
			}
		}
	case asset.CoinMarginedFutures:
		ticks, err := h.GetBatchCoinMarginSwapContracts(ctx)
		if err != nil {
			return err
		}
		for i := range ticks {
			var cp currency.Pair
			cp, _, err = h.MatchSymbolCheckEnabled(ticks[i].ContractCode, a, true)
			if err != nil {
				if !errors.Is(err, currency.ErrPairNotFound) {
					errs = common.AppendError(errs, err)
				}
				continue
			}
			tt := ticks[i].Timestamp.Time()
			err = ticker.ProcessTicker(&ticker.Price{
				High:         ticks[i].High.Float64(),
				Low:          ticks[i].Low.Float64(),
				Volume:       ticks[i].Amount.Float64(),
				QuoteVolume:  ticks[i].Volume.Float64(),
				Open:         ticks[i].Open.Float64(),
				Close:        ticks[i].Close.Float64(),
				Bid:          ticks[i].Bid[0],
				BidSize:      ticks[i].Bid[1],
				Ask:          ticks[i].Ask[0],
				AskSize:      ticks[i].Ask[1],
				Pair:         cp,
				ExchangeName: h.Name,
				AssetType:    a,
				LastUpdated:  tt,
			})
			if err != nil {
				errs = common.AppendError(errs, err)
			}
		}
	case asset.Futures:
		ticks := []FuturesBatchTicker{}
		// TODO: Linear swap contracts are coin-m assets
		if coinMTicks, err := h.GetBatchLinearSwapContracts(ctx); err != nil {
			errs = common.AppendError(errs, err)
		} else {
			ticks = append(ticks, coinMTicks...)
		}
		if futureTicks, err := h.GetBatchFuturesContracts(ctx); err != nil {
			errs = common.AppendError(errs, err)
		} else {
			ticks = append(ticks, futureTicks...)
		}
		for i := range ticks {
			var cp currency.Pair
			var err error
			if ticks[i].Symbol != "" {
				cp, err = currency.NewPairFromString(ticks[i].Symbol)
				if err == nil {
					cp, err = h.pairFromContractExpiryCode(cp)
				}
				if err == nil {
					cp, _, err = h.MatchSymbolCheckEnabled(cp.String(), a, true)
				}
			} else {
				cp, _, err = h.MatchSymbolCheckEnabled(ticks[i].ContractCode, a, true)
			}
			if err != nil {
				if !errors.Is(err, currency.ErrPairNotFound) {
					errs = common.AppendError(errs, err)
				}
				continue
			}
			err = ticker.ProcessTicker(&ticker.Price{
				High:         ticks[i].High.Float64(),
				Low:          ticks[i].Low.Float64(),
				Volume:       ticks[i].Amount.Float64(),
				QuoteVolume:  ticks[i].Volume.Float64(),
				Open:         ticks[i].Open.Float64(),
				Close:        ticks[i].Close.Float64(),
				Bid:          ticks[i].Bid[0],
				BidSize:      ticks[i].Bid[1],
				Ask:          ticks[i].Ask[0],
				AskSize:      ticks[i].Ask[1],
				Pair:         cp,
				ExchangeName: h.Name,
				AssetType:    a,
				LastUpdated:  ticks[i].Timestamp.Time(),
			})
			if err != nil {
				errs = common.AppendError(errs, err)
			}
		}
	default:
		return fmt.Errorf("%w %v", asset.ErrNotSupported, a)
	}
	return errs
}

// UpdateTicker updates and returns the ticker for a currency pair
func (h *HUOBI) UpdateTicker(ctx context.Context, p currency.Pair, a asset.Item) (*ticker.Price, error) {
	if p.IsEmpty() {
		return nil, currency.ErrCurrencyPairEmpty
	}
	if !h.SupportsAsset(a) {
		return nil, fmt.Errorf("%w %v", asset.ErrNotSupported, a)
	}
	switch a {
	case asset.Spot:
		tickerData, err := h.Get24HrMarketSummary(ctx, p)
		if err != nil {
			return nil, err
		}
		err = ticker.ProcessTicker(&ticker.Price{
			High:         tickerData.Tick.High,
			Low:          tickerData.Tick.Low,
			Volume:       tickerData.Tick.Amount,
			QuoteVolume:  tickerData.Tick.Volume,
			Open:         tickerData.Tick.Open,
			Close:        tickerData.Tick.Close,
			Pair:         p,
			ExchangeName: h.Name,
			AssetType:    asset.Spot,
		})
		if err != nil {
			return nil, err
		}
	case asset.CoinMarginedFutures:
		marketData, err := h.GetSwapMarketOverview(ctx, p)
		if err != nil {
			return nil, err
		}

		if len(marketData.Tick.Bid) == 0 {
			return nil, errors.New("invalid data for bid")
		}
		if len(marketData.Tick.Ask) == 0 {
			return nil, errors.New("invalid data for Ask")
		}

		err = ticker.ProcessTicker(&ticker.Price{
			High:         marketData.Tick.High,
			Low:          marketData.Tick.Low,
			Volume:       marketData.Tick.Amount,
			QuoteVolume:  marketData.Tick.Vol,
			Open:         marketData.Tick.Open,
			Close:        marketData.Tick.Close,
			Pair:         p,
			Bid:          marketData.Tick.Bid[0],
			Ask:          marketData.Tick.Ask[0],
			ExchangeName: h.Name,
			AssetType:    a,
		})
		if err != nil {
			return nil, err
		}
	case asset.Futures:
		marketData, err := h.FGetMarketOverviewData(ctx, p)
		if err != nil {
			return nil, err
		}

		err = ticker.ProcessTicker(&ticker.Price{
			High:         marketData.Tick.High,
			Low:          marketData.Tick.Low,
			Volume:       marketData.Tick.Amount,
			QuoteVolume:  marketData.Tick.Vol,
			Open:         marketData.Tick.Open,
			Close:        marketData.Tick.Close,
			Pair:         p,
			Bid:          marketData.Tick.Bid[0],
			Ask:          marketData.Tick.Ask[0],
			ExchangeName: h.Name,
			AssetType:    a,
		})
		if err != nil {
			return nil, err
		}
	}
	return ticker.GetTicker(h.Name, p, a)
}

// UpdateOrderbook updates and returns the orderbook for a currency pair
func (h *HUOBI) UpdateOrderbook(ctx context.Context, p currency.Pair, assetType asset.Item) (*orderbook.Base, error) {
	if p.IsEmpty() {
		return nil, currency.ErrCurrencyPairEmpty
	}
	if !assetType.IsValid() {
		return nil, fmt.Errorf("%w %v", asset.ErrNotSupported, assetType)
	}
	book := &orderbook.Base{
		Exchange:        h.Name,
		Pair:            p,
		Asset:           assetType,
		VerifyOrderbook: h.CanVerifyOrderbook,
	}
	var err error
	switch assetType {
	case asset.Spot:
		var orderbookNew *Orderbook
		orderbookNew, err = h.GetDepth(ctx,
			&OrderBookDataRequestParams{
				Symbol: p,
				Type:   OrderBookDataRequestParamsTypeStep0,
			})
		if err != nil {
			return book, err
		}

		book.Bids = make(orderbook.Tranches, len(orderbookNew.Bids))
		for x := range orderbookNew.Bids {
			book.Bids[x] = orderbook.Tranche{
				Amount: orderbookNew.Bids[x][1],
				Price:  orderbookNew.Bids[x][0],
			}
		}
		book.Asks = make(orderbook.Tranches, len(orderbookNew.Asks))
		for x := range orderbookNew.Asks {
			book.Asks[x] = orderbook.Tranche{
				Amount: orderbookNew.Asks[x][1],
				Price:  orderbookNew.Asks[x][0],
			}
		}

	case asset.Futures:
		var orderbookNew *OBData
		orderbookNew, err = h.FGetMarketDepth(ctx, p, "step0")
		if err != nil {
			return book, err
		}

		book.Asks = make(orderbook.Tranches, len(orderbookNew.Asks))
		for x := range orderbookNew.Asks {
			book.Asks[x] = orderbook.Tranche{
				Amount: orderbookNew.Asks[x].Quantity,
				Price:  orderbookNew.Asks[x].Price,
			}
		}
		book.Bids = make(orderbook.Tranches, len(orderbookNew.Bids))
		for y := range orderbookNew.Bids {
			book.Bids[y] = orderbook.Tranche{
				Amount: orderbookNew.Bids[y].Quantity,
				Price:  orderbookNew.Bids[y].Price,
			}
		}

	case asset.CoinMarginedFutures:
		var orderbookNew SwapMarketDepthData
		orderbookNew, err = h.GetSwapMarketDepth(ctx, p, "step0")
		if err != nil {
			return book, err
		}

		book.Asks = make(orderbook.Tranches, len(orderbookNew.Tick.Asks))
		for x := range orderbookNew.Tick.Asks {
			book.Asks[x] = orderbook.Tranche{
				Amount: orderbookNew.Tick.Asks[x][1],
				Price:  orderbookNew.Tick.Asks[x][0],
			}
		}

		book.Bids = make(orderbook.Tranches, len(orderbookNew.Tick.Bids))
		for y := range orderbookNew.Tick.Bids {
			book.Bids[y] = orderbook.Tranche{
				Amount: orderbookNew.Tick.Bids[y][1],
				Price:  orderbookNew.Tick.Bids[y][0],
			}
		}
	}
	err = book.Process()
	if err != nil {
		return book, err
	}
	return orderbook.Get(h.Name, p, assetType)
}

// GetAccountID returns the account ID for trades
func (h *HUOBI) GetAccountID(ctx context.Context) ([]Account, error) {
	acc, err := h.GetAccounts(ctx)
	if err != nil {
		return nil, err
	}

	if len(acc) < 1 {
		return nil, errors.New("no account returned")
	}

	return acc, nil
}

// UpdateAccountInfo retrieves balances for all enabled currencies for the
// HUOBI exchange - to-do
func (h *HUOBI) UpdateAccountInfo(ctx context.Context, assetType asset.Item) (account.Holdings, error) {
	var info account.Holdings
	var acc account.SubAccount
	info.Exchange = h.Name
	switch assetType {
	case asset.Spot:
		accounts, err := h.GetAccountID(ctx)
		if err != nil {
			return info, err
		}
		for i := range accounts {
			if accounts[i].Type != "spot" {
				continue
			}
			acc.ID = strconv.FormatInt(accounts[i].ID, 10)
			balances, err := h.GetAccountBalance(ctx, acc.ID)
			if err != nil {
				return info, err
			}

			var currencyDetails []account.Balance
		balance:
			for j := range balances {
				frozen := balances[j].Type == "frozen"
				for i := range currencyDetails {
					if currencyDetails[i].Currency.String() == balances[j].Currency {
						if frozen {
							currencyDetails[i].Hold = balances[j].Balance
						} else {
							currencyDetails[i].Total = balances[j].Balance
						}
						continue balance
					}
				}

				if frozen {
					currencyDetails = append(currencyDetails,
						account.Balance{
							Currency: currency.NewCode(balances[j].Currency),
							Hold:     balances[j].Balance,
						})
				} else {
					currencyDetails = append(currencyDetails,
						account.Balance{
							Currency: currency.NewCode(balances[j].Currency),
							Total:    balances[j].Balance,
						})
				}
			}
			acc.Currencies = currencyDetails
		}

	case asset.CoinMarginedFutures:
		// fetch swap account info
		acctInfo, err := h.GetSwapAccountInfo(ctx, currency.EMPTYPAIR)
		if err != nil {
			return info, err
		}

		var mainAcctBalances []account.Balance
		for x := range acctInfo.Data {
			mainAcctBalances = append(mainAcctBalances, account.Balance{
				Currency: currency.NewCode(acctInfo.Data[x].Symbol),
				Total:    acctInfo.Data[x].MarginBalance,
				Hold:     acctInfo.Data[x].MarginFrozen,
				Free:     acctInfo.Data[x].MarginAvailable,
			})
		}

		info.Accounts = append(info.Accounts, account.SubAccount{
			Currencies: mainAcctBalances,
			AssetType:  assetType,
		})

		// fetch subaccounts data
		subAccsData, err := h.GetSwapAllSubAccAssets(ctx, currency.EMPTYPAIR)
		if err != nil {
			return info, err
		}
		var currencyDetails []account.Balance
		for x := range subAccsData.Data {
			a, err := h.SwapSingleSubAccAssets(ctx,
				currency.EMPTYPAIR,
				subAccsData.Data[x].SubUID)
			if err != nil {
				return info, err
			}
			for y := range a.Data {
				currencyDetails = append(currencyDetails, account.Balance{
					Currency: currency.NewCode(a.Data[y].Symbol),
					Total:    a.Data[y].MarginBalance,
					Hold:     a.Data[y].MarginFrozen,
					Free:     a.Data[y].MarginAvailable,
				})
			}
		}
		acc.Currencies = currencyDetails
	case asset.Futures:
		// fetch main account data
		mainAcctData, err := h.FGetAccountInfo(ctx, currency.EMPTYCODE)
		if err != nil {
			return info, err
		}

		var mainAcctBalances []account.Balance
		for x := range mainAcctData.AccData {
			mainAcctBalances = append(mainAcctBalances, account.Balance{
				Currency: currency.NewCode(mainAcctData.AccData[x].Symbol),
				Total:    mainAcctData.AccData[x].MarginBalance,
				Hold:     mainAcctData.AccData[x].MarginFrozen,
				Free:     mainAcctData.AccData[x].MarginAvailable,
			})
		}

		info.Accounts = append(info.Accounts, account.SubAccount{
			Currencies: mainAcctBalances,
			AssetType:  assetType,
		})

		// fetch subaccounts data
		subAccsData, err := h.FGetAllSubAccountAssets(ctx, currency.EMPTYCODE)
		if err != nil {
			return info, err
		}
		var currencyDetails []account.Balance
		for x := range subAccsData.Data {
			a, err := h.FGetSingleSubAccountInfo(ctx,
				"",
				strconv.FormatInt(subAccsData.Data[x].SubUID, 10))
			if err != nil {
				return info, err
			}
			for y := range a.AssetsData {
				currencyDetails = append(currencyDetails, account.Balance{
					Currency: currency.NewCode(a.AssetsData[y].Symbol),
					Total:    a.AssetsData[y].MarginBalance,
					Hold:     a.AssetsData[y].MarginFrozen,
					Free:     a.AssetsData[y].MarginAvailable,
				})
			}
		}
		acc.Currencies = currencyDetails
	}
	acc.AssetType = assetType
	info.Accounts = append(info.Accounts, acc)
	creds, err := h.GetCredentials(ctx)
	if err != nil {
		return account.Holdings{}, err
	}
	if err := account.Process(&info, creds); err != nil {
		return info, err
	}
	return info, nil
}

// GetAccountFundingHistory returns funding history, deposits and
// withdrawals
func (h *HUOBI) GetAccountFundingHistory(_ context.Context) ([]exchange.FundingHistory, error) {
	return nil, common.ErrFunctionNotSupported
}

// GetWithdrawalsHistory returns previous withdrawals data
func (h *HUOBI) GetWithdrawalsHistory(ctx context.Context, c currency.Code, a asset.Item) ([]exchange.WithdrawalHistory, error) {
	if a != asset.Spot {
		return nil, fmt.Errorf("%w %v", asset.ErrNotSupported, a)
	}
	withdrawals, err := h.SearchForExistedWithdrawsAndDeposits(ctx, c, "withdraw", "", 0, 500)
	if err != nil {
		return nil, err
	}
	resp := make([]exchange.WithdrawalHistory, len(withdrawals.Data))
	for i := range withdrawals.Data {
		resp[i] = exchange.WithdrawalHistory{
			Status:          withdrawals.Data[i].State,
			TransferID:      withdrawals.Data[i].TransactionHash,
			Timestamp:       withdrawals.Data[i].CreatedAt.Time(),
			Currency:        withdrawals.Data[i].Currency.String(),
			Amount:          withdrawals.Data[i].Amount,
			Fee:             withdrawals.Data[i].Fee,
			TransferType:    withdrawals.Data[i].Type,
			CryptoToAddress: withdrawals.Data[i].Address,
			CryptoTxID:      withdrawals.Data[i].TransactionHash,
			CryptoChain:     withdrawals.Data[i].Chain,
		}
	}
	return resp, nil
}

// GetRecentTrades returns the most recent trades for a currency and asset
func (h *HUOBI) GetRecentTrades(ctx context.Context, p currency.Pair, a asset.Item) ([]trade.Data, error) {
	var resp []trade.Data
	pFmt, err := h.GetPairFormat(a, true)
	if err != nil {
		return nil, err
	}

	p = p.Format(pFmt)
	switch a {
	case asset.Spot:
		var sTrades []TradeHistory
		sTrades, err = h.GetTradeHistory(ctx, p, 2000)
		if err != nil {
			return nil, err
		}
		for i := range sTrades {
			for j := range sTrades[i].Trades {
				var side order.Side
				side, err = order.StringToOrderSide(sTrades[i].Trades[j].Direction)
				if err != nil {
					return nil, err
				}
				resp = append(resp, trade.Data{
					Exchange:     h.Name,
					TID:          strconv.FormatFloat(sTrades[i].Trades[j].TradeID, 'f', -1, 64),
					CurrencyPair: p,
					AssetType:    a,
					Side:         side,
					Price:        sTrades[i].Trades[j].Price,
					Amount:       sTrades[i].Trades[j].Amount,
					Timestamp:    sTrades[i].Timestamp.Time(),
				})
			}
		}
	case asset.Futures:
		var fTrades FBatchTradesForContractData
		fTrades, err = h.FRequestPublicBatchTrades(ctx, p, 2000)
		if err != nil {
			return nil, err
		}
		for i := range fTrades.Data {
			for j := range fTrades.Data[i].Data {
				var side order.Side
				if fTrades.Data[i].Data[j].Direction != "" {
					side, err = order.StringToOrderSide(fTrades.Data[i].Data[j].Direction)
					if err != nil {
						return nil, err
					}
				}
				resp = append(resp, trade.Data{
					Exchange:     h.Name,
					TID:          strconv.FormatInt(fTrades.Data[i].Data[j].ID, 10),
					CurrencyPair: p,
					AssetType:    a,
					Side:         side,
					Price:        fTrades.Data[i].Data[j].Price,
					Amount:       fTrades.Data[i].Data[j].Amount,
					Timestamp:    fTrades.Data[i].Data[j].Timestamp.Time(),
				})
			}
		}
	case asset.CoinMarginedFutures:
		var cTrades BatchTradesData
		cTrades, err = h.GetBatchTrades(ctx, p, 2000)
		if err != nil {
			return nil, err
		}
		for i := range cTrades.Data {
			var side order.Side
			if cTrades.Data[i].Direction != "" {
				side, err = order.StringToOrderSide(cTrades.Data[i].Direction)
				if err != nil {
					return nil, err
				}
			}
			resp = append(resp, trade.Data{
				Exchange:     h.Name,
				TID:          strconv.FormatInt(cTrades.Data[i].ID, 10),
				CurrencyPair: p,
				AssetType:    a,
				Side:         side,
				Price:        cTrades.Data[i].Price,
				Amount:       cTrades.Data[i].Amount,
				Timestamp:    cTrades.Data[i].Timestamp.Time(),
			})
		}
	}

	err = h.AddTradesToBuffer(resp...)
	if err != nil {
		return nil, err
	}

	sort.Sort(trade.ByDate(resp))
	return resp, nil
}

// GetHistoricTrades returns historic trade data within the timeframe provided
func (h *HUOBI) GetHistoricTrades(_ context.Context, _ currency.Pair, _ asset.Item, _, _ time.Time) ([]trade.Data, error) {
	return nil, common.ErrFunctionNotSupported
}

// SubmitOrder submits a new order
func (h *HUOBI) SubmitOrder(ctx context.Context, s *order.Submit) (*order.SubmitResponse, error) {
	if err := s.Validate(h.GetTradingRequirements()); err != nil {
		return nil, err
	}

	var orderID string
	status := order.New
	switch s.AssetType {
	case asset.Spot:
		accountID, err := strconv.ParseInt(s.ClientID, 10, 64)
		if err != nil {
			return nil, err
		}
		var formattedType SpotNewOrderRequestParamsType
		params := SpotNewOrderRequestParams{
			Amount:    s.Amount,
			Source:    "api",
			Symbol:    s.Pair,
			AccountID: int(accountID),
		}
		switch {
		case s.Side.IsLong() && s.Type == order.Market:
			formattedType = SpotNewOrderRequestTypeBuyMarket
		case s.Side.IsShort() && s.Type == order.Market:
			formattedType = SpotNewOrderRequestTypeSellMarket
		case s.Side.IsLong() && s.Type == order.Limit:
			formattedType = SpotNewOrderRequestTypeBuyLimit
			params.Price = s.Price
		case s.Side.IsShort() && s.Type == order.Limit:
			formattedType = SpotNewOrderRequestTypeSellLimit
			params.Price = s.Price
		}
		params.Type = formattedType
		response, err := h.SpotNewOrder(ctx, &params)
		if err != nil {
			return nil, err
		}
		orderID = strconv.FormatInt(response, 10)

		if s.Type == order.Market {
			status = order.Filled
		}
	case asset.CoinMarginedFutures:
		var oDirection string
		switch {
		case s.Side.IsLong():
			oDirection = "BUY"
		case s.Side.IsShort():
			oDirection = "SELL"
		}
		var oType string
<<<<<<< HEAD
		switch {
		case s.Type == order.Limit:
			oType = "limit"
		case s.TimeInForce.Is(order.PostOnly):
			oType = "post_only"
=======
		switch s.Type {
		case order.Market:
			// https://huobiapi.github.io/docs/dm/v1/en/#order-and-trade
			// At present, Huobi Futures does not support unlimited slippage market price when placing an order.
			// To increase the probability of a transaction, users can choose to place an order based on BBO price (opponent),
			// optimal 5 (optimal_5), optimal 10 (optimal_10), optimal 20 (optimal_20), among which the success probability of
			// optimal 20 is the largest, while the slippage always is the largest as well.
			//
			// It is important to note that the above methods will not guarantee the order to be fully-filled
			// The exchange will obtain the optimal N price when the order is placed
			oType = "optimal_20"
			switch {
			case s.TimeInForce.Is(order.ImmediateOrCancel):
				oType = "optimal_20_ioc"
			case s.TimeInForce.Is(order.FillOrKill):
				oType = "optimal_20_fok"
			}
		case order.Limit:
			oType = "limit"
			if s.TimeInForce.Is(order.PostOnly) {
				oType = "post_only"
			}
		default:
			oType = "opponent"
>>>>>>> 9f659e71
		}
		offset := "open"
		if s.ReduceOnly {
			offset = "close"
		}
		orderResp, err := h.PlaceSwapOrders(ctx,
			s.Pair,
			s.ClientOrderID,
			oDirection,
			offset,
			oType,
			s.Price,
			s.Amount,
			s.Leverage)
		if err != nil {
			return nil, err
		}
		orderID = orderResp.Data.OrderIDString
	case asset.Futures:
		var oDirection string
		switch {
		case s.Side.IsLong():
			oDirection = "BUY"
		case s.Side.IsShort():
			oDirection = "SELL"
		}
		var oType string
		switch s.Type {
		case order.Market:
			// https://huobiapi.github.io/docs/dm/v1/en/#order-and-trade
			// At present, Huobi Futures does not support unlimited slippage market price when placing an order.
			// To increase the probability of a transaction, users can choose to place an order based on BBO price (opponent),
			// optimal 5 (optimal_5), optimal 10 (optimal_10), optimal 20 (optimal_20), among which the success probability of
			// optimal 20 is the largest, while the slippage always is the largest as well.
			//
			// It is important to note that the above methods will not guarantee the order to be fully-filled
			// The exchange will obtain the optimal N price when the order is placed
			oType = "optimal_20"
<<<<<<< HEAD
			if s.TimeInForce.Is(order.ImmediateOrCancel) {
=======
			switch {
			case s.TimeInForce.Is(order.ImmediateOrCancel):
>>>>>>> 9f659e71
				oType = "optimal_20_ioc"
			case s.TimeInForce.Is(order.FillOrKill):
				oType = "optimal_20_fok"
			}
		case order.Limit:
			oType = "limit"
			if s.TimeInForce.Is(order.PostOnly) {
				oType = "post_only"
			}
<<<<<<< HEAD
=======
		default:
			oType = "opponent"
>>>>>>> 9f659e71
		}
		offset := "open"
		if s.ReduceOnly {
			offset = "close"
		}
		o, err := h.FOrder(ctx,
			s.Pair,
			"",
			"",
			s.ClientOrderID,
			oDirection,
			offset,
			oType,
			s.Price,
			s.Amount,
			s.Leverage)
		if err != nil {
			return nil, err
		}
		orderID = o.Data.OrderIDStr
	}
	resp, err := s.DeriveSubmitResponse(orderID)
	if err != nil {
		return nil, err
	}
	resp.Status = status
	return resp, nil
}

// ModifyOrder will allow of changing orderbook placement and limit to
// market conversion
func (h *HUOBI) ModifyOrder(_ context.Context, _ *order.Modify) (*order.ModifyResponse, error) {
	return nil, common.ErrFunctionNotSupported
}

// CancelOrder cancels an order by its corresponding ID number
func (h *HUOBI) CancelOrder(ctx context.Context, o *order.Cancel) error {
	if err := o.Validate(o.StandardCancel()); err != nil {
		return err
	}
	var err error
	switch o.AssetType {
	case asset.Spot:
		var orderIDInt int64
		orderIDInt, err = strconv.ParseInt(o.OrderID, 10, 64)
		if err != nil {
			return err
		}
		_, err = h.CancelExistingOrder(ctx, orderIDInt)
	case asset.CoinMarginedFutures:
		_, err = h.CancelSwapOrder(ctx, o.OrderID, o.ClientID, o.Pair)
	case asset.Futures:
		_, err = h.FCancelOrder(ctx, o.Pair.Base, o.ClientID, o.ClientOrderID)
	default:
		return fmt.Errorf("%w %v", asset.ErrNotSupported, o.AssetType)
	}
	return err
}

// CancelBatchOrders cancels an orders by their corresponding ID numbers
func (h *HUOBI) CancelBatchOrders(ctx context.Context, o []order.Cancel) (*order.CancelBatchResponse, error) {
	if len(o) == 0 {
		return nil, order.ErrCancelOrderIsNil
	}
	ids := make([]string, 0, len(o))
	cIDs := make([]string, 0, len(o))
	for i := range o {
		switch {
		case o[i].ClientOrderID != "":
			cIDs = append(cIDs, o[i].ClientID)
		case o[i].OrderID != "":
			ids = append(ids, o[i].OrderID)
		default:
			return nil, order.ErrOrderIDNotSet
		}
	}

	cancelledOrders, err := h.CancelOrderBatch(ctx, ids, cIDs)
	if err != nil {
		return nil, err
	}
	resp := &order.CancelBatchResponse{Status: make(map[string]string)}
	for i := range cancelledOrders.Success {
		resp.Status[cancelledOrders.Success[i]] = "true"
	}
	for i := range cancelledOrders.Failed {
		resp.Status[cancelledOrders.Failed[i].OrderID] = cancelledOrders.Failed[i].ErrorMessage
	}
	return resp, nil
}

// CancelAllOrders cancels all orders associated with a currency pair
func (h *HUOBI) CancelAllOrders(ctx context.Context, orderCancellation *order.Cancel) (order.CancelAllResponse, error) {
	if err := orderCancellation.Validate(); err != nil {
		return order.CancelAllResponse{}, err
	}
	var cancelAllOrdersResponse order.CancelAllResponse
	cancelAllOrdersResponse.Status = make(map[string]string)
	switch orderCancellation.AssetType {
	case asset.Spot:
		enabledPairs, err := h.GetEnabledPairs(asset.Spot)
		if err != nil {
			return cancelAllOrdersResponse, err
		}
		for i := range enabledPairs {
			resp, err := h.CancelOpenOrdersBatch(ctx,
				orderCancellation.AccountID,
				enabledPairs[i])
			if err != nil {
				return cancelAllOrdersResponse, err
			}
			if resp.Data.FailedCount > 0 {
				return cancelAllOrdersResponse,
					fmt.Errorf("%v orders failed to cancel",
						resp.Data.FailedCount)
			}
			if resp.Status == "error" {
				return cancelAllOrdersResponse, errors.New(resp.ErrorMessage)
			}
		}
	case asset.CoinMarginedFutures:
		if orderCancellation.Pair.IsEmpty() {
			enabledPairs, err := h.GetEnabledPairs(asset.CoinMarginedFutures)
			if err != nil {
				return cancelAllOrdersResponse, err
			}
			for i := range enabledPairs {
				a, err := h.CancelAllSwapOrders(ctx, enabledPairs[i])
				if err != nil {
					return cancelAllOrdersResponse, err
				}
				split := strings.Split(a.Successes, ",")
				for x := range split {
					cancelAllOrdersResponse.Status[split[x]] = "success"
				}
				for y := range a.Errors {
					cancelAllOrdersResponse.Status[a.Errors[y].OrderID] = "fail: " + a.Errors[y].ErrMsg
				}
			}
		} else {
			a, err := h.CancelAllSwapOrders(ctx, orderCancellation.Pair)
			if err != nil {
				return cancelAllOrdersResponse, err
			}
			split := strings.Split(a.Successes, ",")
			for x := range split {
				cancelAllOrdersResponse.Status[split[x]] = "success"
			}
			for y := range a.Errors {
				cancelAllOrdersResponse.Status[a.Errors[y].OrderID] = "fail: " + a.Errors[y].ErrMsg
			}
		}
	case asset.Futures:
		if orderCancellation.Pair.IsEmpty() {
			enabledPairs, err := h.GetEnabledPairs(asset.Futures)
			if err != nil {
				return cancelAllOrdersResponse, err
			}
			for i := range enabledPairs {
				a, err := h.FCancelAllOrders(ctx, enabledPairs[i], "", "")
				if err != nil {
					return cancelAllOrdersResponse, err
				}
				split := strings.Split(a.Data.Successes, ",")
				for x := range split {
					cancelAllOrdersResponse.Status[split[x]] = "success"
				}
				for y := range a.Data.Errors {
					cancelAllOrdersResponse.Status[strconv.FormatInt(a.Data.Errors[y].OrderID, 10)] = "fail: " + a.Data.Errors[y].ErrMsg
				}
			}
		} else {
			a, err := h.FCancelAllOrders(ctx, orderCancellation.Pair, "", "")
			if err != nil {
				return cancelAllOrdersResponse, err
			}
			split := strings.Split(a.Data.Successes, ",")
			for x := range split {
				cancelAllOrdersResponse.Status[split[x]] = "success"
			}
			for y := range a.Data.Errors {
				cancelAllOrdersResponse.Status[strconv.FormatInt(a.Data.Errors[y].OrderID, 10)] = "fail: " + a.Data.Errors[y].ErrMsg
			}
		}
	}
	return cancelAllOrdersResponse, nil
}

// GetOrderInfo returns order information based on order ID
func (h *HUOBI) GetOrderInfo(ctx context.Context, orderID string, pair currency.Pair, assetType asset.Item) (*order.Detail, error) {
	if pair.IsEmpty() {
		return nil, currency.ErrCurrencyPairEmpty
	}
	if err := h.CurrencyPairs.IsAssetEnabled(assetType); err != nil {
		return nil, err
	}

	var orderDetail order.Detail
	switch assetType {
	case asset.Spot:
		oID, err := strconv.ParseInt(orderID, 10, 64)
		if err != nil {
			return nil, err
		}
		resp, err := h.GetOrder(ctx, oID)
		if err != nil {
			return nil, err
		}
		respData := &resp
		if respData.ID == 0 {
			return nil, fmt.Errorf("%s - order not found for orderid %s", h.Name, orderID)
		}
		responseID := strconv.FormatInt(respData.ID, 10)
		if responseID != orderID {
			return nil, errors.New(h.Name + " - GetOrderInfo orderID mismatch. Expected: " +
				orderID + " Received: " + responseID)
		}
		typeDetails := strings.Split(respData.Type, "-")
		orderSide, err := order.StringToOrderSide(typeDetails[0])
		if err != nil {
			if h.Websocket.IsConnected() {
				h.Websocket.DataHandler <- order.ClassificationError{
					Exchange: h.Name,
					OrderID:  orderID,
					Err:      err,
				}
			} else {
				return nil, err
			}
		}
		orderType, err := order.StringToOrderType(typeDetails[1])
		if err != nil {
			if h.Websocket.IsConnected() {
				h.Websocket.DataHandler <- order.ClassificationError{
					Exchange: h.Name,
					OrderID:  orderID,
					Err:      err,
				}
			} else {
				return nil, err
			}
		}
		orderStatus, err := order.StringToOrderStatus(respData.State)
		if err != nil {
			if h.Websocket.IsConnected() {
				h.Websocket.DataHandler <- order.ClassificationError{
					Exchange: h.Name,
					OrderID:  orderID,
					Err:      err,
				}
			} else {
				return nil, err
			}
		}
		var p currency.Pair
		var a asset.Item
		p, a, err = h.GetRequestFormattedPairAndAssetType(respData.Symbol)
		if err != nil {
			return nil, err
		}
		orderDetail = order.Detail{
			Exchange:       h.Name,
			OrderID:        orderID,
			AccountID:      strconv.FormatInt(respData.AccountID, 10),
			Pair:           p,
			Type:           orderType,
			Side:           orderSide,
			Date:           time.UnixMilli(respData.CreatedAt),
			Status:         orderStatus,
			Price:          respData.Price,
			Amount:         respData.Amount,
			ExecutedAmount: respData.FilledAmount,
			Fee:            respData.FilledFees,
			AssetType:      a,
		}
	case asset.CoinMarginedFutures:
		orderInfo, err := h.GetSwapOrderInfo(ctx, pair, orderID, "")
		if err != nil {
			return nil, err
		}
		var orderVars OrderVars
		for x := range orderInfo.Data {
			orderVars, err = compatibleVars(orderInfo.Data[x].Direction, orderInfo.Data[x].OrderPriceType, orderInfo.Data[x].Status)
			if err != nil {
				return nil, err
			}
			maker := false
			if orderVars.OrderType == order.Limit || orderVars.TimeInForce.Is(order.PostOnly) {
				maker = true
			}
			orderDetail.Trades = append(orderDetail.Trades, order.TradeHistory{
				Price:    orderInfo.Data[x].Price,
				Amount:   orderInfo.Data[x].Volume,
				Fee:      orderInfo.Data[x].Fee,
				Exchange: h.Name,
				TID:      orderInfo.Data[x].OrderIDString,
				Type:     orderVars.OrderType,
				Side:     orderVars.Side,
				IsMaker:  maker,
			})
		}
	case asset.Futures:
		fPair, err := h.FormatSymbol(pair, asset.Futures)
		if err != nil {
			return nil, err
		}
		orderInfo, err := h.FGetOrderInfo(ctx, fPair, orderID, "")
		if err != nil {
			return nil, err
		}
		var orderVars OrderVars
		for x := range orderInfo.Data {
			orderVars, err = compatibleVars(orderInfo.Data[x].Direction, orderInfo.Data[x].OrderPriceType, orderInfo.Data[x].Status)
			if err != nil {
				return nil, err
			}

			orderDetail.Trades = append(orderDetail.Trades, order.TradeHistory{
				Price:    orderInfo.Data[x].Price,
				Amount:   orderInfo.Data[x].Volume,
				Fee:      orderInfo.Data[x].Fee,
				Exchange: h.Name,
				TID:      orderInfo.Data[x].OrderIDString,
				Type:     orderVars.OrderType,
				Side:     orderVars.Side,
				IsMaker:  orderVars.OrderType == order.Limit || orderVars.TimeInForce.Is(order.PostOnly),
			})
		}
	default:
		return nil, fmt.Errorf("%w %v", asset.ErrNotSupported, assetType)
	}
	return &orderDetail, nil
}

// GetDepositAddress returns a deposit address for a specified currency
func (h *HUOBI) GetDepositAddress(ctx context.Context, cryptocurrency currency.Code, _, chain string) (*deposit.Address, error) {
	resp, err := h.QueryDepositAddress(ctx, cryptocurrency)
	if err != nil {
		return nil, err
	}

	for x := range resp {
		if chain != "" && strings.EqualFold(resp[x].Chain, chain) {
			return &deposit.Address{
				Address: resp[x].Address,
				Tag:     resp[x].AddressTag,
			}, nil
		} else if chain == "" && strings.EqualFold(resp[x].Currency, cryptocurrency.String()) {
			return &deposit.Address{
				Address: resp[x].Address,
				Tag:     resp[x].AddressTag,
			}, nil
		}
	}
	return nil, errors.New("unable to match deposit address currency or chain")
}

// WithdrawCryptocurrencyFunds returns a withdrawal ID when a withdrawal is
// submitted
func (h *HUOBI) WithdrawCryptocurrencyFunds(ctx context.Context, withdrawRequest *withdraw.Request) (*withdraw.ExchangeResponse, error) {
	if err := withdrawRequest.Validate(); err != nil {
		return nil, err
	}
	resp, err := h.Withdraw(ctx,
		withdrawRequest.Currency,
		withdrawRequest.Crypto.Address,
		withdrawRequest.Crypto.AddressTag,
		withdrawRequest.Crypto.Chain,
		withdrawRequest.Amount,
		withdrawRequest.Crypto.FeeAmount)
	if err != nil {
		return nil, err
	}
	return &withdraw.ExchangeResponse{
		ID: strconv.FormatInt(resp, 10),
	}, err
}

// WithdrawFiatFunds returns a withdrawal ID when a
// withdrawal is submitted
func (h *HUOBI) WithdrawFiatFunds(_ context.Context, _ *withdraw.Request) (*withdraw.ExchangeResponse, error) {
	return nil, common.ErrFunctionNotSupported
}

// WithdrawFiatFundsToInternationalBank returns a withdrawal ID when a
// withdrawal is submitted
func (h *HUOBI) WithdrawFiatFundsToInternationalBank(_ context.Context, _ *withdraw.Request) (*withdraw.ExchangeResponse, error) {
	return nil, common.ErrFunctionNotSupported
}

// GetFeeByType returns an estimate of fee based on type of transaction
func (h *HUOBI) GetFeeByType(ctx context.Context, feeBuilder *exchange.FeeBuilder) (float64, error) {
	if feeBuilder == nil {
		return 0, fmt.Errorf("%T %w", feeBuilder, common.ErrNilPointer)
	}
	if !h.AreCredentialsValid(ctx) && // Todo check connection status
		feeBuilder.FeeType == exchange.CryptocurrencyTradeFee {
		feeBuilder.FeeType = exchange.OfflineTradeFee
	}
	return h.GetFee(feeBuilder)
}

// GetActiveOrders retrieves any orders that are active/open
func (h *HUOBI) GetActiveOrders(ctx context.Context, req *order.MultiOrderRequest) (order.FilteredOrders, error) {
	err := req.Validate()
	if err != nil {
		return nil, err
	}
	var orders []order.Detail
	switch req.AssetType {
	case asset.Spot:
		if len(req.Pairs) == 0 {
			return nil, errors.New("currency must be supplied")
		}
		side := ""
		if req.Side == order.Sell {
			side = req.Side.Lower()
		}
		creds, err := h.GetCredentials(ctx)
		if err != nil {
			return nil, err
		}
		for i := range req.Pairs {
			resp, err := h.GetOpenOrders(ctx,
				req.Pairs[i],
				creds.ClientID,
				side,
				500)
			if err != nil {
				return nil, err
			}
			for x := range resp {
				orderDetail := order.Detail{
					OrderID:         strconv.FormatInt(resp[x].ID, 10),
					Price:           resp[x].Price,
					Amount:          resp[x].Amount,
					ExecutedAmount:  resp[x].FilledAmount,
					RemainingAmount: resp[x].Amount - resp[x].FilledAmount,
					Pair:            req.Pairs[i],
					Exchange:        h.Name,
					Date:            time.UnixMilli(resp[x].CreatedAt),
					AccountID:       strconv.FormatInt(resp[x].AccountID, 10),
					Fee:             resp[x].FilledFees,
				}
				setOrderSideStatusAndType(resp[x].State, resp[x].Type, &orderDetail)
				orders = append(orders, orderDetail)
			}
		}
	case asset.CoinMarginedFutures:
		for x := range req.Pairs {
			var currentPage int64
			for done := false; !done; {
				openOrders, err := h.GetSwapOpenOrders(ctx,
					req.Pairs[x], currentPage, 50)
				if err != nil {
					return orders, err
				}

				for x := range openOrders.Data.Orders {
					orderVars, err := compatibleVars(openOrders.Data.Orders[x].Direction,
						openOrders.Data.Orders[x].OrderPriceType,
						openOrders.Data.Orders[x].Status)
					if err != nil {
						return orders, err
					}
					p, err := currency.NewPairFromString(openOrders.Data.Orders[x].ContractCode)
					if err != nil {
						return orders, err
					}
					orders = append(orders, order.Detail{
						TimeInForce:     orderVars.TimeInForce,
						Leverage:        openOrders.Data.Orders[x].LeverageRate,
						Price:           openOrders.Data.Orders[x].Price,
						Amount:          openOrders.Data.Orders[x].Volume,
						ExecutedAmount:  openOrders.Data.Orders[x].TradeVolume,
						RemainingAmount: openOrders.Data.Orders[x].Volume - openOrders.Data.Orders[x].TradeVolume,
						Fee:             openOrders.Data.Orders[x].Fee,
						Exchange:        h.Name,
						AssetType:       req.AssetType,
						OrderID:         openOrders.Data.Orders[x].OrderIDString,
						Side:            orderVars.Side,
						Type:            orderVars.OrderType,
						Status:          orderVars.Status,
						Pair:            p,
					})
				}
				currentPage++
				done = currentPage == openOrders.Data.TotalPage
			}
		}
	case asset.Futures:
		for x := range req.Pairs {
			var currentPage int64
			for done := false; !done; {
				openOrders, err := h.FGetOpenOrders(ctx,
					req.Pairs[x].Base, currentPage, 50)
				if err != nil {
					return orders, err
				}
				var orderVars OrderVars
				for x := range openOrders.Data.Orders {
					orderVars, err = compatibleVars(openOrders.Data.Orders[x].Direction,
						openOrders.Data.Orders[x].OrderPriceType,
						openOrders.Data.Orders[x].Status)
					if err != nil {
						return orders, err
					}
					p, err := currency.NewPairFromString(openOrders.Data.Orders[x].ContractCode)
					if err != nil {
						return orders, err
					}
					orders = append(orders, order.Detail{
						TimeInForce:     orderVars.TimeInForce,
						Leverage:        openOrders.Data.Orders[x].LeverageRate,
						Price:           openOrders.Data.Orders[x].Price,
						Amount:          openOrders.Data.Orders[x].Volume,
						ExecutedAmount:  openOrders.Data.Orders[x].TradeVolume,
						RemainingAmount: openOrders.Data.Orders[x].Volume - openOrders.Data.Orders[x].TradeVolume,
						Fee:             openOrders.Data.Orders[x].Fee,
						Exchange:        h.Name,
						AssetType:       req.AssetType,
						OrderID:         openOrders.Data.Orders[x].OrderIDString,
						Side:            orderVars.Side,
						Type:            orderVars.OrderType,
						Status:          orderVars.Status,
						Pair:            p,
					})
				}
				currentPage++
				done = currentPage == openOrders.Data.TotalPage
			}
		}
	}
	return req.Filter(h.Name, orders), nil
}

// GetOrderHistory retrieves account order information
// Can Limit response to specific order status
func (h *HUOBI) GetOrderHistory(ctx context.Context, req *order.MultiOrderRequest) (order.FilteredOrders, error) {
	err := req.Validate()
	if err != nil {
		return nil, err
	}
	var orders []order.Detail
	switch req.AssetType {
	case asset.Spot:
		if len(req.Pairs) == 0 {
			return nil, errors.New("currency must be supplied")
		}
		states := "partial-canceled,filled,canceled"
		for i := range req.Pairs {
			resp, err := h.GetOrders(ctx,
				req.Pairs[i],
				"",
				"",
				"",
				states,
				"",
				"",
				"")
			if err != nil {
				return nil, err
			}
			for x := range resp {
				orderDetail := order.Detail{
					OrderID:         strconv.FormatInt(resp[x].ID, 10),
					Price:           resp[x].Price,
					Amount:          resp[x].Amount,
					ExecutedAmount:  resp[x].FilledAmount,
					RemainingAmount: resp[x].Amount - resp[x].FilledAmount,
					Cost:            resp[x].FilledCashAmount,
					CostAsset:       req.Pairs[i].Quote,
					Pair:            req.Pairs[i],
					Exchange:        h.Name,
					Date:            time.UnixMilli(resp[x].CreatedAt),
					CloseTime:       time.UnixMilli(resp[x].FinishedAt),
					AccountID:       strconv.FormatInt(resp[x].AccountID, 10),
					Fee:             resp[x].FilledFees,
				}
				setOrderSideStatusAndType(resp[x].State, resp[x].Type, &orderDetail)
				orderDetail.InferCostsAndTimes()
				orders = append(orders, orderDetail)
			}
		}
	case asset.CoinMarginedFutures:
		for x := range req.Pairs {
			var currentPage int64
			for done := false; !done; {
				orderHistory, err := h.GetSwapOrderHistory(ctx,
					req.Pairs[x],
					"all",
					"all",
					[]order.Status{order.AnyStatus},
					int64(req.EndTime.Sub(req.StartTime).Hours()/24),
					currentPage,
					50)
				if err != nil {
					return orders, err
				}
				var orderVars OrderVars
				for x := range orderHistory.Data.Orders {
					p, err := currency.NewPairFromString(orderHistory.Data.Orders[x].ContractCode)
					if err != nil {
						return orders, err
					}

					orderVars, err = compatibleVars(orderHistory.Data.Orders[x].Direction,
						orderHistory.Data.Orders[x].OrderPriceType,
						orderHistory.Data.Orders[x].Status)
					if err != nil {
						return orders, err
					}
					orders = append(orders, order.Detail{
						TimeInForce:     orderVars.TimeInForce,
						Leverage:        orderHistory.Data.Orders[x].LeverageRate,
						Price:           orderHistory.Data.Orders[x].Price,
						Amount:          orderHistory.Data.Orders[x].Volume,
						ExecutedAmount:  orderHistory.Data.Orders[x].TradeVolume,
						RemainingAmount: orderHistory.Data.Orders[x].Volume - orderHistory.Data.Orders[x].TradeVolume,
						Fee:             orderHistory.Data.Orders[x].Fee,
						Exchange:        h.Name,
						AssetType:       req.AssetType,
						OrderID:         orderHistory.Data.Orders[x].OrderIDString,
						Side:            orderVars.Side,
						Type:            orderVars.OrderType,
						Status:          orderVars.Status,
						Pair:            p,
					})
				}
				currentPage++
				done = currentPage == orderHistory.Data.TotalPage
			}
		}
	case asset.Futures:
		for x := range req.Pairs {
			var currentPage int64
			for done := false; !done; {
				openOrders, err := h.FGetOrderHistory(ctx,
					req.Pairs[x],
					"",
					"all",
					"all",
					"limit",
					[]order.Status{order.AnyStatus},
					int64(req.EndTime.Sub(req.StartTime).Hours()/24),
					currentPage,
					50)
				if err != nil {
					return orders, err
				}
				var orderVars OrderVars
				for x := range openOrders.Data.Orders {
					orderVars, err = compatibleVars(openOrders.Data.Orders[x].Direction,
						openOrders.Data.Orders[x].OrderPriceType,
						openOrders.Data.Orders[x].Status)
					if err != nil {
						return orders, err
					}
					if req.Side != orderVars.Side {
						continue
					}
					if req.Type != orderVars.OrderType {
						continue
					}
					orderCreateTime := time.Unix(openOrders.Data.Orders[x].CreateDate, 0)

					p, err := currency.NewPairFromString(openOrders.Data.Orders[x].ContractCode)
					if err != nil {
						return orders, err
					}
					orders = append(orders, order.Detail{
						TimeInForce:     orderVars.TimeInForce,
						Leverage:        openOrders.Data.Orders[x].LeverageRate,
						Price:           openOrders.Data.Orders[x].Price,
						Amount:          openOrders.Data.Orders[x].Volume,
						ExecutedAmount:  openOrders.Data.Orders[x].TradeVolume,
						RemainingAmount: openOrders.Data.Orders[x].Volume - openOrders.Data.Orders[x].TradeVolume,
						Fee:             openOrders.Data.Orders[x].Fee,
						Exchange:        h.Name,
						AssetType:       req.AssetType,
						OrderID:         openOrders.Data.Orders[x].OrderIDString,
						Side:            orderVars.Side,
						Type:            orderVars.OrderType,
						Status:          orderVars.Status,
						Pair:            p,
						Date:            orderCreateTime,
					})
				}
				currentPage++
				done = currentPage == openOrders.Data.TotalPage
			}
		}
	}
	return req.Filter(h.Name, orders), nil
}

func setOrderSideStatusAndType(orderState, requestType string, orderDetail *order.Detail) {
	var err error
	if orderDetail.Status, err = order.StringToOrderStatus(orderState); err != nil {
		log.Errorf(log.ExchangeSys, "%s %v", orderDetail.Exchange, err)
	}

	switch SpotNewOrderRequestParamsType(requestType) {
	case SpotNewOrderRequestTypeBuyMarket:
		orderDetail.Side = order.Buy
		orderDetail.Type = order.Market
	case SpotNewOrderRequestTypeSellMarket:
		orderDetail.Side = order.Sell
		orderDetail.Type = order.Market
	case SpotNewOrderRequestTypeBuyLimit:
		orderDetail.Side = order.Buy
		orderDetail.Type = order.Limit
	case SpotNewOrderRequestTypeSellLimit:
		orderDetail.Side = order.Sell
		orderDetail.Type = order.Limit
	}
}

// AuthenticateWebsocket sends an authentication message to the websocket
func (h *HUOBI) AuthenticateWebsocket(ctx context.Context) error {
	return h.wsLogin(ctx)
}

// ValidateAPICredentials validates current credentials used for wrapper
// functionality
func (h *HUOBI) ValidateAPICredentials(ctx context.Context, assetType asset.Item) error {
	_, err := h.UpdateAccountInfo(ctx, assetType)
	return h.CheckTransientError(err)
}

// FormatExchangeKlineInterval returns Interval to exchange formatted string
func (h *HUOBI) FormatExchangeKlineInterval(in kline.Interval) string {
	switch in {
	case kline.OneMin, kline.FiveMin, kline.FifteenMin, kline.ThirtyMin:
		return in.Short() + "in"
	case kline.OneHour:
		return "60min"
	case kline.FourHour:
		return "4hour"
	case kline.OneDay:
		return "1day"
	case kline.OneMonth:
		return "1mon"
	case kline.OneWeek:
		return "1week"
	case kline.OneYear:
		return "1year"
	}
	return ""
}

// GetHistoricCandles returns candles between a time period for a set time interval
func (h *HUOBI) GetHistoricCandles(ctx context.Context, pair currency.Pair, a asset.Item, interval kline.Interval, start, end time.Time) (*kline.Item, error) {
	req, err := h.GetKlineRequest(pair, a, interval, start, end, true)
	if err != nil {
		return nil, err
	}

	timeSeries := make([]kline.Candle, 0, req.Size())
	switch a {
	case asset.Spot:
		candles, err := h.GetSpotKline(ctx, KlinesRequestParams{
			Period: h.FormatExchangeKlineInterval(req.ExchangeInterval),
			Symbol: req.Pair,
			Size:   req.RequestLimit,
		})
		if err != nil {
			return nil, err
		}

		for x := range candles {
			timestamp := candles[x].IDTimestamp.Time()
			if timestamp.Before(req.Start) || timestamp.After(req.End) {
				continue
			}
			timeSeries = append(timeSeries, kline.Candle{
				Time:   timestamp,
				Open:   candles[x].Open,
				High:   candles[x].High,
				Low:    candles[x].Low,
				Close:  candles[x].Close,
				Volume: candles[x].Volume,
			})
		}
	case asset.Futures:
		// if size, from, to are all populated, only size is considered
		size := int64(-1)
		candles, err := h.FGetKlineData(ctx, req.Pair, h.FormatExchangeKlineInterval(req.ExchangeInterval), size, req.Start, req.End)
		if err != nil {
			return nil, err
		}
		for x := range candles.Data {
			timestamp := candles.Data[x].IDTimestamp.Time()
			if timestamp.Before(req.Start) || timestamp.After(req.End) {
				continue
			}
			timeSeries = append(timeSeries, kline.Candle{
				Time:   timestamp,
				Open:   candles.Data[x].Open,
				High:   candles.Data[x].High,
				Low:    candles.Data[x].Low,
				Close:  candles.Data[x].Close,
				Volume: candles.Data[x].Volume,
			})
		}
	case asset.CoinMarginedFutures:
		// if size, from, to are all populated, only size is considered
		size := int64(-1)
		candles, err := h.GetSwapKlineData(ctx, req.Pair, h.FormatExchangeKlineInterval(req.ExchangeInterval), size, req.Start, req.End)
		if err != nil {
			return nil, err
		}
		for x := range candles.Data {
			timestamp := candles.Data[x].IDTimestamp.Time()
			if timestamp.Before(req.Start) || timestamp.After(req.End) {
				continue
			}
			timeSeries = append(timeSeries, kline.Candle{
				Time:   timestamp,
				Open:   candles.Data[x].Open,
				High:   candles.Data[x].High,
				Low:    candles.Data[x].Low,
				Close:  candles.Data[x].Close,
				Volume: candles.Data[x].Volume,
			})
		}
	}

	return req.ProcessResponse(timeSeries)
}

// GetHistoricCandlesExtended returns candles between a time period for a set time interval
func (h *HUOBI) GetHistoricCandlesExtended(ctx context.Context, pair currency.Pair, a asset.Item, interval kline.Interval, start, end time.Time) (*kline.Item, error) {
	req, err := h.GetKlineExtendedRequest(pair, a, interval, start, end)
	if err != nil {
		return nil, err
	}

	timeSeries := make([]kline.Candle, 0, req.Size())
	switch a {
	case asset.Spot:
		return nil, common.ErrFunctionNotSupported
	case asset.Futures:
		for i := range req.RangeHolder.Ranges {
			// if size, from, to are all populated, only size is considered
			size := int64(-1)
			var candles FKlineData
			candles, err = h.FGetKlineData(ctx, req.Pair, h.FormatExchangeKlineInterval(req.ExchangeInterval), size, req.RangeHolder.Ranges[i].Start.Time, req.RangeHolder.Ranges[i].End.Time)
			if err != nil {
				return nil, err
			}
			for x := range candles.Data {
				// align response data
				timestamp := candles.Data[x].IDTimestamp.Time()
				if timestamp.Before(req.Start) || timestamp.After(req.End) {
					continue
				}
				timeSeries = append(timeSeries, kline.Candle{
					Time:   timestamp,
					Open:   candles.Data[x].Open,
					High:   candles.Data[x].High,
					Low:    candles.Data[x].Low,
					Close:  candles.Data[x].Close,
					Volume: candles.Data[x].Volume,
				})
			}
		}
	case asset.CoinMarginedFutures:
		for i := range req.RangeHolder.Ranges {
			// if size, from, to are all populated, only size is considered
			size := int64(-1)
			var candles SwapKlineData
			candles, err = h.GetSwapKlineData(ctx, req.Pair, h.FormatExchangeKlineInterval(req.ExchangeInterval), size, req.RangeHolder.Ranges[i].Start.Time, req.RangeHolder.Ranges[i].End.Time)
			if err != nil {
				return nil, err
			}
			for x := range candles.Data {
				// align response data
				timestamp := candles.Data[x].IDTimestamp.Time()
				if timestamp.Before(req.Start) || timestamp.After(req.End) {
					continue
				}
				timeSeries = append(timeSeries, kline.Candle{
					Time:   timestamp,
					Open:   candles.Data[x].Open,
					High:   candles.Data[x].High,
					Low:    candles.Data[x].Low,
					Close:  candles.Data[x].Close,
					Volume: candles.Data[x].Volume,
				})
			}
		}
	}

	return req.ProcessResponse(timeSeries)
}

// compatibleVars gets compatible variables for order vars
func compatibleVars(side, orderPriceType string, status int64) (OrderVars, error) {
	var resp OrderVars
	switch side {
	case "buy":
		resp.Side = order.Buy
	case "sell":
		resp.Side = order.Sell
	default:
		return resp, errors.New("invalid orderSide")
	}
	switch orderPriceType {
	case "limit":
		resp.OrderType = order.Limit
	case "opponent":
		resp.OrderType = order.Market
	case "post_only":
		resp.OrderType = order.Limit
		resp.TimeInForce = order.PostOnly
	default:
		return resp, errors.New("invalid orderPriceType")
	}
	switch status {
	case 1, 2, 11:
		resp.Status = order.UnknownStatus
	case 3:
		resp.Status = order.Active
	case 4:
		resp.Status = order.PartiallyFilled
	case 5:
		resp.Status = order.PartiallyCancelled
	case 6:
		resp.Status = order.Filled
	case 7:
		resp.Status = order.Cancelled
	default:
		return resp, errors.New("invalid orderStatus")
	}
	return resp, nil
}

// GetAvailableTransferChains returns the available transfer blockchains for the specific cryptocurrency
func (h *HUOBI) GetAvailableTransferChains(ctx context.Context, cryptocurrency currency.Code) ([]string, error) {
	resp, err := h.GetCurrenciesIncludingChains(ctx, cryptocurrency)
	if err != nil {
		return nil, err
	}

	if len(resp) == 0 {
		return nil, errors.New("no chains returned from currencies API")
	}

	chains := resp[0].ChainData

	availableChains := make([]string, 0, len(chains))
	for _, c := range chains {
		if c.DepositStatus == "allowed" || c.WithdrawStatus == "allowed" {
			availableChains = append(availableChains, c.Chain)
		}
	}
	return availableChains, nil
}

// GetServerTime returns the current exchange server time.
func (h *HUOBI) GetServerTime(ctx context.Context, _ asset.Item) (time.Time, error) {
	return h.GetCurrentServerTime(ctx)
}

// GetFuturesContractDetails returns details about futures contracts
func (h *HUOBI) GetFuturesContractDetails(ctx context.Context, item asset.Item) ([]futures.Contract, error) {
	if !item.IsFutures() {
		return nil, futures.ErrNotFuturesAsset
	}
	if !h.SupportsAsset(item) {
		return nil, fmt.Errorf("%w %v", asset.ErrNotSupported, item)
	}

	switch item {
	case asset.CoinMarginedFutures:
		result, err := h.GetSwapMarkets(ctx, currency.EMPTYPAIR)
		if err != nil {
			return nil, err
		}
		resp := make([]futures.Contract, 0, len(result))
		for x := range result {
			contractSplitIndex := strings.Split(result[x].ContractCode, currency.DashDelimiter)
			var cp, underlying currency.Pair
			cp, err = currency.NewPairFromStrings(contractSplitIndex[0], contractSplitIndex[1])
			if err != nil {
				return nil, err
			}
			underlying, err = currency.NewPairFromStrings(result[x].Symbol, "USD")
			if err != nil {
				return nil, err
			}
			var s time.Time
			s, err = time.Parse("20060102", result[x].CreateDate)
			if err != nil {
				return nil, err
			}

			resp = append(resp, futures.Contract{
				Exchange:             h.Name,
				Name:                 cp,
				Underlying:           underlying,
				Asset:                item,
				StartDate:            s,
				SettlementType:       futures.Inverse,
				IsActive:             result[x].ContractStatus == 1,
				Type:                 futures.Perpetual,
				SettlementCurrencies: currency.Currencies{currency.USD},
				Multiplier:           result[x].ContractSize,
			})
		}
		return resp, nil
	case asset.Futures:
		result, err := h.FGetContractInfo(ctx, "", "", currency.EMPTYPAIR)
		if err != nil {
			return nil, err
		}
		resp := make([]futures.Contract, 0, len(result.Data))
		for x := range result.Data {
			contractSplitIndex := strings.Split(result.Data[x].ContractCode, result.Data[x].Symbol)
			var cp, underlying currency.Pair
			cp, err = currency.NewPairFromStrings(result.Data[x].Symbol, contractSplitIndex[1])
			if err != nil {
				return nil, err
			}
			underlying, err = currency.NewPairFromStrings(result.Data[x].Symbol, "USD")
			if err != nil {
				return nil, err
			}
			var s, e time.Time
			s, err = time.Parse("20060102", result.Data[x].CreateDate)
			if err != nil {
				return nil, err
			}
			if result.Data[x].DeliveryTime.Time().IsZero() {
				e = result.Data[x].DeliveryTime.Time()
			} else {
				e = result.Data[x].SettlementTime.Time()
			}
			contractLength := e.Sub(s)
			var ct futures.ContractType
			switch {
			case contractLength <= kline.OneWeek.Duration()+kline.ThreeDay.Duration():
				ct = futures.Weekly
			case contractLength <= kline.TwoWeek.Duration()+kline.ThreeDay.Duration():
				ct = futures.Fortnightly
			case contractLength <= kline.ThreeMonth.Duration()+kline.ThreeWeek.Duration():
				ct = futures.Quarterly
			case contractLength <= kline.SixMonth.Duration()+kline.ThreeWeek.Duration():
				ct = futures.HalfYearly
			default:
				ct = futures.Perpetual
			}

			resp = append(resp, futures.Contract{
				Exchange:             h.Name,
				Name:                 cp,
				Underlying:           underlying,
				Asset:                item,
				StartDate:            s,
				EndDate:              e,
				SettlementType:       futures.Linear,
				IsActive:             result.Data[x].ContractStatus == 1,
				Type:                 ct,
				SettlementCurrencies: currency.Currencies{currency.USD},
				Multiplier:           result.Data[x].ContractSize,
			})
		}
		return resp, nil
	}
	return nil, fmt.Errorf("%w %v", asset.ErrNotSupported, item)
}

// GetLatestFundingRates returns the latest funding rates data
func (h *HUOBI) GetLatestFundingRates(ctx context.Context, r *fundingrate.LatestRateRequest) ([]fundingrate.LatestRateResponse, error) {
	if r == nil {
		return nil, fmt.Errorf("%w LatestRateRequest", common.ErrNilPointer)
	}
	if r.Asset != asset.CoinMarginedFutures {
		return nil, fmt.Errorf("%w %v", asset.ErrNotSupported, r.Asset)
	}

	var rates []FundingRatesData
	if r.Pair.IsEmpty() {
		batchRates, err := h.GetSwapFundingRates(ctx)
		if err != nil {
			return nil, err
		}
		rates = batchRates.Data
	} else {
		rateResp, err := h.GetSwapFundingRate(ctx, r.Pair)
		if err != nil {
			return nil, err
		}
		rates = append(rates, rateResp)
	}
	resp := make([]fundingrate.LatestRateResponse, 0, len(rates))
	for i := range rates {
		if rates[i].ContractCode == "" {
			// formatting to match documentation
			rates[i].ContractCode = rates[i].Symbol + "-USD"
		}
		cp, isEnabled, err := h.MatchSymbolCheckEnabled(rates[i].ContractCode, r.Asset, true)
		if err != nil && !errors.Is(err, currency.ErrPairNotFound) {
			return nil, err
		}
		if !isEnabled {
			continue
		}
		var isPerp bool
		isPerp, err = h.IsPerpetualFutureCurrency(r.Asset, cp)
		if err != nil {
			return nil, err
		}
		if !isPerp {
			continue
		}
		var ft, nft time.Time
		nft = time.UnixMilli(rates[i].NextFundingTime)
		ft = time.UnixMilli(rates[i].FundingTime)
		var fri time.Duration
		if len(h.Features.Supports.FuturesCapabilities.SupportedFundingRateFrequencies) == 1 {
			// can infer funding rate interval from the only funding rate frequency defined
			for k := range h.Features.Supports.FuturesCapabilities.SupportedFundingRateFrequencies {
				fri = k.Duration()
			}
		}
		if rates[i].FundingTime == 0 {
			ft = nft.Add(-fri)
		}
		if ft.After(time.Now()) {
			ft = ft.Add(-fri)
			nft = nft.Add(-fri)
		}
		rate := fundingrate.LatestRateResponse{
			Exchange: h.Name,
			Asset:    r.Asset,
			Pair:     cp,
			LatestRate: fundingrate.Rate{
				Time: ft,
				Rate: decimal.NewFromFloat(rates[i].FundingRate),
			},
			TimeOfNextRate: nft,
			TimeChecked:    time.Now(),
		}
		if r.IncludePredictedRate {
			rate.PredictedUpcomingRate = fundingrate.Rate{
				Time: rate.TimeOfNextRate,
				Rate: decimal.NewFromFloat(rates[i].EstimatedRate),
			}
		}
		resp = append(resp, rate)
	}
	return resp, nil
}

// IsPerpetualFutureCurrency ensures a given asset and currency is a perpetual future
func (h *HUOBI) IsPerpetualFutureCurrency(a asset.Item, _ currency.Pair) (bool, error) {
	return a == asset.CoinMarginedFutures, nil
}

// UpdateOrderExecutionLimits updates order execution limits
func (h *HUOBI) UpdateOrderExecutionLimits(_ context.Context, _ asset.Item) error {
	return common.ErrNotYetImplemented
}

// GetOpenInterest returns the open interest rate for a given asset pair
func (h *HUOBI) GetOpenInterest(ctx context.Context, k ...key.PairAsset) ([]futures.OpenInterest, error) {
	for i := range k {
		if k[i].Asset != asset.Futures && k[i].Asset != asset.CoinMarginedFutures {
			// avoid API calls or returning errors after a successful retrieval
			return nil, fmt.Errorf("%w %v %v", asset.ErrNotSupported, k[i].Asset, k[i].Pair())
		}
	}
	if len(k) == 1 {
		switch k[0].Asset {
		case asset.Futures:
			if !slices.Contains(validContractExpiryCodes, strings.ToUpper(k[0].Pair().Quote.String())) {
				// Huobi does not like requests being made with contract expiry in them (eg BTC240109)
				return nil, fmt.Errorf("%w %v, must use shorthand such as CW (current week)", currency.ErrCurrencyNotSupported, k[0].Pair())
			}
			data, err := h.FContractOpenInterest(ctx, "", "", k[0].Pair())
			if err != nil {
				data2, err2 := h.ContractOpenInterestUSDT(ctx, k[0].Pair(), currency.EMPTYPAIR, "", "")
				if err2 != nil {
					return nil, fmt.Errorf("%w %w", err, err2)
				}
				data.Data = data2
			}

			for i := range data.Data {
				var p currency.Pair
				p, err = h.MatchSymbolWithAvailablePairs(data.Data[i].ContractCode, k[0].Asset, true)
				if err != nil {
					if errors.Is(err, currency.ErrPairNotFound) {
						continue
					}
					return nil, err
				}
				return []futures.OpenInterest{
					{
						Key: key.ExchangePairAsset{
							Exchange: h.Name,
							Base:     p.Base.Item,
							Quote:    p.Quote.Item,
							Asset:    k[0].Asset,
						},
						OpenInterest: data.Data[i].Amount,
					},
				}, nil
			}
		case asset.CoinMarginedFutures:
			data, err := h.SwapOpenInterestInformation(ctx, k[0].Pair())
			if err != nil {
				return nil, err
			}
			for i := range data.Data {
				var p currency.Pair
				p, err = h.MatchSymbolWithAvailablePairs(data.Data[i].ContractCode, k[0].Asset, true)
				if err != nil {
					if errors.Is(err, currency.ErrPairNotFound) {
						continue
					}
					return nil, err
				}
				return []futures.OpenInterest{
					{
						Key: key.ExchangePairAsset{
							Exchange: h.Name,
							Base:     p.Base.Item,
							Quote:    p.Quote.Item,
							Asset:    k[0].Asset,
						},
						OpenInterest: data.Data[i].Amount,
					},
				}, nil
			}
		}
	}
	var resp []futures.OpenInterest
	for _, a := range h.GetAssetTypes(true) {
		switch a {
		case asset.Futures:
			data, err := h.FContractOpenInterest(ctx, "", "", currency.EMPTYPAIR)
			if err != nil {
				return nil, err
			}
			uData, err := h.ContractOpenInterestUSDT(ctx, currency.EMPTYPAIR, currency.EMPTYPAIR, "", "")
			if err != nil {
				return nil, err
			}
			allData := make([]UContractOpenInterest, 0, len(data.Data)+len(uData))
			allData = append(allData, data.Data...)
			allData = append(allData, uData...)
			for i := range allData {
				var p currency.Pair
				var isEnabled, appendData bool
				p, isEnabled, err = h.MatchSymbolCheckEnabled(allData[i].ContractCode, a, true)
				if err != nil && !errors.Is(err, currency.ErrPairNotFound) {
					return nil, err
				}
				if !isEnabled {
					continue
				}
				for j := range k {
					if k[j].Pair().Equal(p) {
						appendData = true
						break
					}
				}
				if len(k) > 0 && !appendData {
					continue
				}
				resp = append(resp, futures.OpenInterest{
					Key: key.ExchangePairAsset{
						Exchange: h.Name,
						Base:     p.Base.Item,
						Quote:    p.Quote.Item,
						Asset:    a,
					},
					OpenInterest: allData[i].Amount,
				})
			}
		case asset.CoinMarginedFutures:
			data, err := h.SwapOpenInterestInformation(ctx, currency.EMPTYPAIR)
			if err != nil {
				return nil, err
			}
			for i := range data.Data {
				p, isEnabled, err := h.MatchSymbolCheckEnabled(data.Data[i].ContractCode, a, true)
				if err != nil && !errors.Is(err, currency.ErrPairNotFound) {
					return nil, err
				}
				if !isEnabled {
					continue
				}
				var appendData bool
				for j := range k {
					if k[j].Pair().Equal(p) {
						appendData = true
						break
					}
				}
				if len(k) > 0 && !appendData {
					continue
				}
				resp = append(resp, futures.OpenInterest{
					Key: key.ExchangePairAsset{
						Exchange: h.Name,
						Base:     p.Base.Item,
						Quote:    p.Quote.Item,
						Asset:    a,
					},
					OpenInterest: data.Data[i].Amount,
				})
			}
		}
	}
	return resp, nil
}

// GetCurrencyTradeURL returns the UR˜L to the exchange's trade page for the given asset and currency pair
func (h *HUOBI) GetCurrencyTradeURL(_ context.Context, a asset.Item, cp currency.Pair) (string, error) {
	_, err := h.CurrencyPairs.IsPairEnabled(cp, a)
	if err != nil {
		return "", err
	}
	switch a {
	case asset.Spot:
		cp.Delimiter = currency.UnderscoreDelimiter
		return tradeBaseURL + tradeSpot + cp.Lower().String(), nil
	case asset.Futures:
		if !cp.Quote.Equal(currency.USD) && !cp.Quote.Equal(currency.USDT) {
			// todo: support long dated currencies
			return "", fmt.Errorf("%w %v requires translating currency into static contracts eg 'weekly'", common.ErrNotYetImplemented, a)
		}
		cp.Delimiter = currency.DashDelimiter
		return tradeBaseURL + tradeFutures + cp.Upper().String(), nil
	case asset.CoinMarginedFutures:
		if !cp.Quote.Equal(currency.USD) && !cp.Quote.Equal(currency.USDT) {
			// todo: support long dated currencies
			return "", fmt.Errorf("%w %v requires translating currency into static contracts eg 'weekly'", common.ErrNotYetImplemented, a)
		}
		return tradeBaseURL + tradeCoinMargined + cp.Base.Upper().String(), nil
	default:
		return "", fmt.Errorf("%w %v", asset.ErrNotSupported, a)
	}
}<|MERGE_RESOLUTION|>--- conflicted
+++ resolved
@@ -999,13 +999,6 @@
 			oDirection = "SELL"
 		}
 		var oType string
-<<<<<<< HEAD
-		switch {
-		case s.Type == order.Limit:
-			oType = "limit"
-		case s.TimeInForce.Is(order.PostOnly):
-			oType = "post_only"
-=======
 		switch s.Type {
 		case order.Market:
 			// https://huobiapi.github.io/docs/dm/v1/en/#order-and-trade
@@ -1030,7 +1023,6 @@
 			}
 		default:
 			oType = "opponent"
->>>>>>> 9f659e71
 		}
 		offset := "open"
 		if s.ReduceOnly {
@@ -1069,12 +1061,8 @@
 			// It is important to note that the above methods will not guarantee the order to be fully-filled
 			// The exchange will obtain the optimal N price when the order is placed
 			oType = "optimal_20"
-<<<<<<< HEAD
-			if s.TimeInForce.Is(order.ImmediateOrCancel) {
-=======
 			switch {
 			case s.TimeInForce.Is(order.ImmediateOrCancel):
->>>>>>> 9f659e71
 				oType = "optimal_20_ioc"
 			case s.TimeInForce.Is(order.FillOrKill):
 				oType = "optimal_20_fok"
@@ -1084,11 +1072,8 @@
 			if s.TimeInForce.Is(order.PostOnly) {
 				oType = "post_only"
 			}
-<<<<<<< HEAD
-=======
 		default:
 			oType = "opponent"
->>>>>>> 9f659e71
 		}
 		offset := "open"
 		if s.ReduceOnly {
