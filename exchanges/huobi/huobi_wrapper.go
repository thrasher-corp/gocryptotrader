package huobi

import (
	"errors"
	"fmt"
	"sort"
	"strconv"
	"strings"
	"sync"
	"time"

	"github.com/thrasher-corp/gocryptotrader/common"
	"github.com/thrasher-corp/gocryptotrader/config"
	"github.com/thrasher-corp/gocryptotrader/currency"
	exchange "github.com/thrasher-corp/gocryptotrader/exchanges"
	"github.com/thrasher-corp/gocryptotrader/exchanges/account"
	"github.com/thrasher-corp/gocryptotrader/exchanges/asset"
	"github.com/thrasher-corp/gocryptotrader/exchanges/kline"
	"github.com/thrasher-corp/gocryptotrader/exchanges/order"
	"github.com/thrasher-corp/gocryptotrader/exchanges/orderbook"
	"github.com/thrasher-corp/gocryptotrader/exchanges/protocol"
	"github.com/thrasher-corp/gocryptotrader/exchanges/request"
	"github.com/thrasher-corp/gocryptotrader/exchanges/stream"
	"github.com/thrasher-corp/gocryptotrader/exchanges/ticker"
	"github.com/thrasher-corp/gocryptotrader/exchanges/trade"
	"github.com/thrasher-corp/gocryptotrader/log"
	"github.com/thrasher-corp/gocryptotrader/portfolio/withdraw"
)

// GetDefaultConfig returns a default exchange config
func (h *HUOBI) GetDefaultConfig() (*config.ExchangeConfig, error) {
	h.SetDefaults()
	exchCfg := new(config.ExchangeConfig)
	exchCfg.Name = h.Name
	exchCfg.HTTPTimeout = exchange.DefaultHTTPTimeout
	exchCfg.BaseCurrencies = h.BaseCurrencies

	err := h.SetupDefaults(exchCfg)
	if err != nil {
		return nil, err
	}

	if h.Features.Supports.RESTCapabilities.AutoPairUpdates {
		err = h.UpdateTradablePairs(true)
		if err != nil {
			return nil, err
		}
	}

	return exchCfg, nil
}

// SetDefaults sets default values for the exchange
func (h *HUOBI) SetDefaults() {
	h.Name = "Huobi"
	h.Enabled = true
	h.Verbose = true
	h.API.CredentialsValidator.RequiresKey = true
	h.API.CredentialsValidator.RequiresSecret = true

	fmt1 := currency.PairStore{
		RequestFormat: &currency.PairFormat{Uppercase: false},
		ConfigFormat: &currency.PairFormat{
			Delimiter: currency.DashDelimiter,
			Uppercase: true,
		},
	}
	coinFutures := currency.PairStore{
		RequestFormat: &currency.PairFormat{
			Uppercase: true,
			Delimiter: currency.DashDelimiter,
		},
		ConfigFormat: &currency.PairFormat{
			Uppercase: true,
		},
	}
	futures := currency.PairStore{
		RequestFormat: &currency.PairFormat{
			Uppercase: true,
			Delimiter: currency.UnderscoreDelimiter,
		},
		ConfigFormat: &currency.PairFormat{
			Uppercase: true,
		},
	}
	err := h.StoreAssetPairFormat(asset.Spot, fmt1)
	if err != nil {
		log.Errorln(log.ExchangeSys, err)
	}
	err = h.StoreAssetPairFormat(asset.CoinMarginedFutures, coinFutures)
	if err != nil {
		log.Errorln(log.ExchangeSys, err)
	}
	err = h.StoreAssetPairFormat(asset.Futures, futures)
	if err != nil {
		log.Errorln(log.ExchangeSys, err)
	}

	h.Features = exchange.Features{
		Supports: exchange.FeaturesSupported{
			REST:      true,
			Websocket: true,
			RESTCapabilities: protocol.Features{
				TickerBatching:    true,
				TickerFetching:    true,
				KlineFetching:     true,
				TradeFetching:     true,
				OrderbookFetching: true,
				AutoPairUpdates:   true,
				AccountInfo:       true,
				GetOrder:          true,
				GetOrders:         true,
				CancelOrders:      true,
				CancelOrder:       true,
				SubmitOrder:       true,
				CryptoDeposit:     true,
				CryptoWithdrawal:  true,
				TradeFee:          true,
			},
			WebsocketCapabilities: protocol.Features{
				KlineFetching:          true,
				OrderbookFetching:      true,
				TradeFetching:          true,
				Subscribe:              true,
				Unsubscribe:            true,
				AuthenticatedEndpoints: true,
				AccountInfo:            true,
				MessageCorrelation:     true,
				GetOrder:               true,
				GetOrders:              true,
				TickerFetching:         true,
			},
			WithdrawPermissions: exchange.AutoWithdrawCryptoWithSetup |
				exchange.NoFiatWithdrawals,
			Kline: kline.ExchangeCapabilitiesSupported{
				Intervals: true,
			},
		},
		Enabled: exchange.FeaturesEnabled{
			AutoPairUpdates: true,
			Kline: kline.ExchangeCapabilitiesEnabled{
				Intervals: map[string]bool{
					kline.OneMin.Word():     true,
					kline.FiveMin.Word():    true,
					kline.FifteenMin.Word(): true,
					kline.ThirtyMin.Word():  true,
					kline.OneHour.Word():    true,
					kline.FourHour.Word():   true,
					kline.OneDay.Word():     true,
					kline.OneWeek.Word():    true,
					kline.OneMonth.Word():   true,
					kline.OneYear.Word():    true,
				},
				ResultLimit: 2000,
			},
		},
	}

	h.Requester = request.New(h.Name,
		common.NewHTTPClientWithTimeout(exchange.DefaultHTTPTimeout),
		request.WithLimiter(SetRateLimit()))
	h.API.Endpoints = h.NewEndpoints()
	h.API.Endpoints.CreateMap(map[exchange.URL]string{
		exchange.RestSpot:      huobiAPIURL,
		exchange.RestFutures:   huobiURL,
		exchange.WebsocketSpot: wsMarketURL,
	})
	h.Websocket = stream.New()
	h.WebsocketResponseMaxLimit = exchange.DefaultWebsocketResponseMaxLimit
	h.WebsocketResponseCheckTimeout = exchange.DefaultWebsocketResponseCheckTimeout
	h.WebsocketOrderbookBufferLimit = exchange.DefaultWebsocketOrderbookBufferLimit
}

// Setup sets user configuration
func (h *HUOBI) Setup(exch *config.ExchangeConfig) error {
	if !exch.Enabled {
		h.SetEnabled(false)
		return nil
	}

	err := h.SetupDefaults(exch)
	if err != nil {
		return err
	}

	wsRunningURL, err := h.API.Endpoints.GetURL(exchange.WebsocketSpot)
	if err != nil {
		return err
	}

	err = h.Websocket.Setup(&stream.WebsocketSetup{
		Enabled:                          exch.Features.Enabled.Websocket,
		Verbose:                          exch.Verbose,
		AuthenticatedWebsocketAPISupport: exch.API.AuthenticatedWebsocketSupport,
		WebsocketTimeout:                 exch.WebsocketTrafficTimeout,
		DefaultURL:                       wsMarketURL,
		ExchangeName:                     exch.Name,
		RunningURL:                       wsRunningURL,
		Connector:                        h.WsConnect,
		Subscriber:                       h.Subscribe,
		UnSubscriber:                     h.Unsubscribe,
		GenerateSubscriptions:            h.GenerateDefaultSubscriptions,
		Features:                         &h.Features.Supports.WebsocketCapabilities,
		OrderbookBufferLimit:             exch.WebsocketOrderbookBufferLimit,
		BufferEnabled:                    exch.WebsocketOrderbookBufferEnabled,
	})
	if err != nil {
		return err
	}

	err = h.Websocket.SetupNewConnection(stream.ConnectionSetup{
		RateLimit:            rateLimit,
		ResponseCheckTimeout: exch.WebsocketResponseCheckTimeout,
		ResponseMaxLimit:     exch.WebsocketResponseMaxLimit,
	})
	if err != nil {
		return err
	}

	return h.Websocket.SetupNewConnection(stream.ConnectionSetup{
		RateLimit:            rateLimit,
		ResponseCheckTimeout: exch.WebsocketResponseCheckTimeout,
		ResponseMaxLimit:     exch.WebsocketResponseMaxLimit,
		URL:                  wsAccountsOrdersURL,
		Authenticated:        true,
	})
}

// Start starts the HUOBI go routine
func (h *HUOBI) Start(wg *sync.WaitGroup) {
	wg.Add(1)
	go func() {
		h.Run()
		wg.Done()
	}()
}

// Run implements the HUOBI wrapper
func (h *HUOBI) Run() {
	if h.Verbose {
		log.Debugf(log.ExchangeSys,
			"%s Websocket: %s (url: %s).\n",
			h.Name,
			common.IsEnabled(h.Websocket.IsEnabled()),
			wsMarketURL)
		h.PrintEnabledPairs()
	}

	var forceUpdate bool
	enabled, err := h.GetEnabledPairs(asset.Spot)
	if err != nil {
		log.Errorf(log.ExchangeSys,
			"%s Failed to update enabled currencies. Err:%s\n",
			h.Name,
			err)
	}

	avail, err := h.GetAvailablePairs(asset.Spot)
	if err != nil {
		log.Errorf(log.ExchangeSys,
			"%s Failed to update enabled currencies. Err:%s\n",
			h.Name,
			err)
	}

	if common.StringDataContains(enabled.Strings(), currency.CNY.String()) ||
		common.StringDataContains(avail.Strings(), currency.CNY.String()) {
		forceUpdate = true
	}

	if common.StringDataContains(h.BaseCurrencies.Strings(), currency.CNY.String()) {
		cfg := config.GetConfig()
		var exchCfg *config.ExchangeConfig
		exchCfg, err = cfg.GetExchangeConfig(h.Name)
		if err != nil {
			log.Errorf(log.ExchangeSys,
				"%s failed to get exchange config. %s\n",
				h.Name,
				err)
			return
		}
		exchCfg.BaseCurrencies = currency.Currencies{currency.USD}
		h.BaseCurrencies = currency.Currencies{currency.USD}
	}

	if forceUpdate {
		var format currency.PairFormat
		format, err = h.GetPairFormat(asset.Spot, false)
		if err != nil {
			log.Errorf(log.ExchangeSys,
				"%s failed to get exchange config. %s\n",
				h.Name,
				err)
			return
		}
		enabledPairs := currency.Pairs{
			currency.Pair{
				Base:      currency.BTC.Lower(),
				Quote:     currency.USDT.Lower(),
				Delimiter: format.Delimiter,
			},
		}
		log.Warn(log.ExchangeSys,
			"Available and enabled pairs for Huobi reset due to config upgrade, please enable the ones you would like again")

		err = h.UpdatePairs(enabledPairs, asset.Spot, true, true)
		if err != nil {
			log.Errorf(log.ExchangeSys,
				"%s Failed to update enabled currencies. Err:%s\n",
				h.Name,
				err)
		}
	}

	if !h.GetEnabledFeatures().AutoPairUpdates && !forceUpdate {
		return
	}

	err = h.UpdateTradablePairs(forceUpdate)
	if err != nil {
		log.Errorf(log.ExchangeSys,
			"%s failed to update tradable pairs. Err: %s",
			h.Name,
			err)
	}
}

// FetchTradablePairs returns a list of the exchanges tradable pairs
func (h *HUOBI) FetchTradablePairs(a asset.Item) ([]string, error) {
	if !h.SupportsAsset(a) {
		return nil, fmt.Errorf("asset type of %s is not supported by %s", a, h.Name)
	}

	var pairs []string

	switch a {
	case asset.Spot:
		symbols, err := h.GetSymbols()
		if err != nil {
			return nil, err
		}

		format, err := h.GetPairFormat(a, false)
		if err != nil {
			return nil, err
		}

		for x := range symbols {
			if symbols[x].State != "online" {
				continue
			}
			pairs = append(pairs, symbols[x].BaseCurrency+
				format.Delimiter+
				symbols[x].QuoteCurrency)
		}

	case asset.CoinMarginedFutures:
		symbols, err := h.GetSwapMarkets(currency.Pair{})
		if err != nil {
			return nil, err
		}

		for z := range symbols {
			if symbols[z].ContractStatus == 1 {
				pairs = append(pairs, symbols[z].ContractCode)
			}
		}

	case asset.Futures:
		symbols, err := h.FGetContractInfo("", "", currency.Pair{})
		if err != nil {
			return nil, err
		}

		for c := range symbols.Data {
			if symbols.Data[c].ContractStatus == 1 {
				pairs = append(pairs, symbols.Data[c].ContractCode)
			}
		}
	}
	return pairs, nil
}

// UpdateTradablePairs updates the exchanges available pairs and stores
// them in the exchanges config
func (h *HUOBI) UpdateTradablePairs(forceUpdate bool) error {
	spotPairs, err := h.FetchTradablePairs(asset.Spot)
	if err != nil {
		return err
	}
	p, err := currency.NewPairsFromStrings(spotPairs)
	if err != nil {
		return err
	}
	err = h.UpdatePairs(p, asset.Spot, false, forceUpdate)
	if err != nil {
		return err
	}

	futuresPairs, err := h.FetchTradablePairs(asset.Futures)
	if err != nil {
		return err
	}
	fp, err := currency.NewPairsFromStrings(futuresPairs)
	if err != nil {
		return err
	}
	err = h.UpdatePairs(fp, asset.Futures, false, forceUpdate)
	if err != nil {
		return err
	}

	coinmarginedFuturesPairs, err := h.FetchTradablePairs(asset.CoinMarginedFutures)
	if err != nil {
		return err
	}
	cp, err := currency.NewPairsFromStrings(coinmarginedFuturesPairs)
	if err != nil {
		return err
	}
	return h.UpdatePairs(cp, asset.CoinMarginedFutures, false, forceUpdate)
}

// UpdateTicker updates and returns the ticker for a currency pair
func (h *HUOBI) UpdateTicker(p currency.Pair, assetType asset.Item) (*ticker.Price, error) {
	if !h.SupportsAsset(assetType) {
		return nil, fmt.Errorf("asset type of %s is not supported by %s", assetType, h.Name)
	}
	switch assetType {
	case asset.Spot:
		tickers, err := h.GetTickers()
		if err != nil {
			return nil, err
		}
		pairs, err := h.GetEnabledPairs(assetType)
		if err != nil {
			return nil, err
		}
		for i := range pairs {
			for j := range tickers.Data {
				pairFmt, err := h.FormatExchangeCurrency(pairs[i], assetType)
				if err != nil {
					return nil, err
				}
				if !strings.EqualFold(pairFmt.Lower().String(), tickers.Data[j].Symbol) {
					continue
				}
				err = ticker.ProcessTicker(&ticker.Price{
					High:         tickers.Data[j].High,
					Low:          tickers.Data[j].Low,
					Volume:       tickers.Data[j].Volume,
					Open:         tickers.Data[j].Open,
					Close:        tickers.Data[j].Close,
					Pair:         pairs[i],
					ExchangeName: h.Name,
					AssetType:    assetType})
				if err != nil {
					return nil, err
				}
			}
		}
	case asset.CoinMarginedFutures:
		marketData, err := h.GetSwapMarketOverview(p)
		if err != nil {
			return nil, err
		}

		if len(marketData.Tick.Bid) == 0 {
			return nil, fmt.Errorf("invalid data for bid")
		}
		if len(marketData.Tick.Ask) == 0 {
			return nil, fmt.Errorf("invalid data for Ask")
		}

		err = ticker.ProcessTicker(&ticker.Price{
			High:         marketData.Tick.High,
			Low:          marketData.Tick.Low,
			Volume:       marketData.Tick.Vol,
			Open:         marketData.Tick.Open,
			Close:        marketData.Tick.Close,
			Pair:         p,
			Bid:          marketData.Tick.Bid[0],
			Ask:          marketData.Tick.Ask[0],
			ExchangeName: h.Name,
			AssetType:    assetType,
		})
		if err != nil {
			return nil, err
		}
	case asset.Futures:
		marketData, err := h.FGetMarketOverviewData(p)
		if err != nil {
			return nil, err
		}

		err = ticker.ProcessTicker(&ticker.Price{
			High:         marketData.Tick.High,
			Low:          marketData.Tick.Low,
			Volume:       marketData.Tick.Vol,
			Open:         marketData.Tick.Open,
			Close:        marketData.Tick.Close,
			Pair:         p,
			Bid:          marketData.Tick.Bid[0],
			Ask:          marketData.Tick.Ask[0],
			ExchangeName: h.Name,
			AssetType:    assetType,
		})
		if err != nil {
			return nil, err
		}
	}
	return ticker.GetTicker(h.Name, p, assetType)
}

// FetchTicker returns the ticker for a currency pair
func (h *HUOBI) FetchTicker(p currency.Pair, assetType asset.Item) (*ticker.Price, error) {
	tickerNew, err := ticker.GetTicker(h.Name, p, assetType)
	if err != nil {
		return h.UpdateTicker(p, assetType)
	}
	return tickerNew, nil
}

// FetchOrderbook returns orderbook base on the currency pair
func (h *HUOBI) FetchOrderbook(p currency.Pair, assetType asset.Item) (*orderbook.Base, error) {
	ob, err := orderbook.Get(h.Name, p, assetType)
	if err != nil {
		return h.UpdateOrderbook(p, assetType)
	}
	return ob, nil
}

// UpdateOrderbook updates and returns the orderbook for a currency pair
func (h *HUOBI) UpdateOrderbook(p currency.Pair, assetType asset.Item) (*orderbook.Base, error) {
<<<<<<< HEAD
	orderBook := new(orderbook.Base)
	var err error

	switch assetType {
	case asset.Spot:
		var orderbookNew Orderbook
		orderbookNew, err = h.GetDepth(OrderBookDataRequestParams{
			Symbol: p,
			Type:   OrderBookDataRequestParamsTypeStep0,
=======
	book := &orderbook.Base{ExchangeName: h.Name, Pair: p, AssetType: assetType}
	fpair, err := h.FormatExchangeCurrency(p, assetType)
	if err != nil {
		return book, err
	}
	orderbookNew, err := h.GetDepth(OrderBookDataRequestParams{
		Symbol: fpair.String(),
		Type:   OrderBookDataRequestParamsTypeStep0,
	})
	if err != nil {
		return book, err
	}

	for x := range orderbookNew.Bids {
		book.Bids = append(book.Bids, orderbook.Item{
			Amount: orderbookNew.Bids[x][1],
			Price:  orderbookNew.Bids[x][0],
		})
	}

	for x := range orderbookNew.Asks {
		book.Asks = append(book.Asks, orderbook.Item{
			Amount: orderbookNew.Asks[x][1],
			Price:  orderbookNew.Asks[x][0],
>>>>>>> eb0571cc
		})
		if err != nil {
			return nil, err
		}

		for x := range orderbookNew.Bids {
			orderBook.Bids = append(orderBook.Bids, orderbook.Item{
				Amount: orderbookNew.Bids[x][1],
				Price:  orderbookNew.Bids[x][0],
			})
		}

		for x := range orderbookNew.Asks {
			orderBook.Asks = append(orderBook.Asks, orderbook.Item{
				Amount: orderbookNew.Asks[x][1],
				Price:  orderbookNew.Asks[x][0],
			})
		}

	case asset.Futures:
		var orderbookNew OBData
		orderbookNew, err = h.FGetMarketDepth(p, "step0")
		if err != nil {
			return nil, err
		}

		for x := range orderbookNew.Asks {
			orderBook.Asks = append(orderBook.Asks, orderbook.Item{
				Amount: orderbookNew.Asks[x].Quantity,
				Price:  orderbookNew.Asks[x].Price,
			})
		}
		for y := range orderbookNew.Bids {
			orderBook.Bids = append(orderBook.Bids, orderbook.Item{
				Amount: orderbookNew.Bids[y].Quantity,
				Price:  orderbookNew.Bids[y].Price,
			})
		}

	case asset.CoinMarginedFutures:
		var orderbookNew SwapMarketDepthData
		orderbookNew, err = h.GetSwapMarketDepth(p, "step0")
		if err != nil {
			return nil, err
		}

		for x := range orderbookNew.Tick.Asks {
			orderBook.Asks = append(orderBook.Asks, orderbook.Item{
				Amount: orderbookNew.Tick.Asks[x][1],
				Price:  orderbookNew.Tick.Asks[x][0],
			})
		}
		for y := range orderbookNew.Tick.Bids {
			orderBook.Bids = append(orderBook.Bids, orderbook.Item{
				Amount: orderbookNew.Tick.Bids[y][1],
				Price:  orderbookNew.Tick.Bids[y][0],
			})
		}
	}
	err = book.Process()
	if err != nil {
		return book, err
	}
	return orderbook.Get(h.Name, p, assetType)
}

// GetAccountID returns the account ID for trades
func (h *HUOBI) GetAccountID() ([]Account, error) {
	acc, err := h.GetAccounts()
	if err != nil {
		return nil, err
	}

	if len(acc) < 1 {
		return nil, errors.New("no account returned")
	}

	return acc, nil
}

// UpdateAccountInfo retrieves balances for all enabled currencies for the
// HUOBI exchange - to-do
func (h *HUOBI) UpdateAccountInfo() (account.Holdings, error) {
	var info account.Holdings
	var acc account.SubAccount
	info.Exchange = h.Name
	assetTypes := h.GetAssetTypes()
	for x := range assetTypes {
		switch assetTypes[x] {
		case asset.Spot:
			if h.Websocket.CanUseAuthenticatedWebsocketForWrapper() {
				resp, err := h.wsGetAccountsList()
				if err != nil {
					return info, err
				}
				var currencyDetails []account.Balance
				for i := range resp.Data {
					if len(resp.Data[i].List) == 0 {
						continue
					}
					currData := account.Balance{
						CurrencyName: currency.NewCode(resp.Data[i].List[0].Currency),
						TotalValue:   resp.Data[i].List[0].Balance,
					}
					if len(resp.Data[i].List) > 1 && resp.Data[i].List[1].Type == "frozen" {
						currData.Hold = resp.Data[i].List[1].Balance
					}
					currencyDetails = append(currencyDetails, currData)
				}
				acc.Currencies = currencyDetails
				info.Accounts = append(info.Accounts, acc)
			} else {
				accounts, err := h.GetAccountID()
				if err != nil {
					return info, err
				}
				for i := range accounts {
					acc.ID = strconv.FormatInt(accounts[i].ID, 10)
					balances, err := h.GetAccountBalance(acc.ID)
					if err != nil {
						return info, err
					}

					var currencyDetails []account.Balance
				balance:
					for j := range balances {
						var frozen bool
						if balances[j].Type == "frozen" {
							frozen = true
						}

						for i := range currencyDetails {
							if currencyDetails[i].CurrencyName.String() == balances[j].Currency {
								if frozen {
									currencyDetails[i].Hold = balances[j].Balance
								} else {
									currencyDetails[i].TotalValue = balances[j].Balance
								}
								continue balance
							}
						}

						if frozen {
							currencyDetails = append(currencyDetails,
								account.Balance{
									CurrencyName: currency.NewCode(balances[j].Currency),
									Hold:         balances[j].Balance,
								})
						} else {
							currencyDetails = append(currencyDetails,
								account.Balance{
									CurrencyName: currency.NewCode(balances[j].Currency),
									TotalValue:   balances[j].Balance,
								})
						}
					}
					acc.AssetType = asset.Spot
					acc.Currencies = currencyDetails
					info.Accounts = append(info.Accounts, acc)
				}
			}

		case asset.CoinMarginedFutures:
			subAccsData, err := h.GetSwapAllSubAccAssets(currency.Pair{})
			if err != nil {
				return info, err
			}
			var currencyDetails []account.Balance
			for x := range subAccsData.Data {
				a, err := h.SwapSingleSubAccAssets(currency.Pair{}, subAccsData.Data[x].SubUID)
				if err != nil {
					return info, err
				}
				for y := range a.Data {
					currencyDetails = append(currencyDetails, account.Balance{
						CurrencyName: currency.NewCode(a.Data[y].Symbol),
						TotalValue:   a.Data[y].MarginBalance,
						Hold:         a.Data[y].MarginFrozen,
					})
				}
			}

			acc.AssetType = asset.CoinMarginedFutures
			acc.Currencies = currencyDetails
			info.Accounts = append(info.Accounts, acc)

		case asset.Futures:
			subAccsData, err := h.FGetAllSubAccountAssets(currency.Code{})
			if err != nil {
				return info, err
			}
			var currencyDetails []account.Balance
			for x := range subAccsData.Data {
				a, err := h.FGetSingleSubAccountInfo("", strconv.FormatInt(subAccsData.Data[x].SubUID, 10))
				if err != nil {
					return info, err
				}
				for y := range a.AssetsData {
					currencyDetails = append(currencyDetails, account.Balance{
						CurrencyName: currency.NewCode(a.AssetsData[y].Symbol),
						TotalValue:   a.AssetsData[y].MarginBalance,
						Hold:         a.AssetsData[y].MarginFrozen,
					})
				}
			}
			acc.AssetType = asset.Futures
			acc.Currencies = currencyDetails
			info.Accounts = append(info.Accounts, acc)
		}
	}
	err := account.Process(&info)
	if err != nil {
		return info, err
	}
	return info, nil
}

// FetchAccountInfo retrieves balances for all enabled currencies
func (h *HUOBI) FetchAccountInfo() (account.Holdings, error) {
	acc, err := account.GetHoldings(h.Name)
	if err != nil {
		return h.UpdateAccountInfo()
	}
	return acc, nil
}

// GetFundingHistory returns funding history, deposits and
// withdrawals
func (h *HUOBI) GetFundingHistory() ([]exchange.FundHistory, error) {
	return nil, common.ErrFunctionNotSupported
}

// GetWithdrawalsHistory returns previous withdrawals data
func (h *HUOBI) GetWithdrawalsHistory(c currency.Code) (resp []exchange.WithdrawalHistory, err error) {
	return nil, common.ErrNotYetImplemented
}

// GetRecentTrades returns the most recent trades for a currency and asset
func (h *HUOBI) GetRecentTrades(p currency.Pair, assetType asset.Item) ([]trade.Data, error) {
	var err error
	var tradeData []TradeHistory
	tradeData, err = h.GetTradeHistory(p, 2000)
	if err != nil {
		return nil, err
	}
	var resp []trade.Data
	for i := range tradeData {
		for j := range tradeData[i].Trades {
			var side order.Side
			side, err = order.StringToOrderSide(tradeData[i].Trades[j].Direction)
			if err != nil {
				return nil, err
			}
			resp = append(resp, trade.Data{
				Exchange:     h.Name,
				TID:          strconv.FormatFloat(tradeData[i].Trades[j].TradeID, 'f', -1, 64),
				CurrencyPair: p,
				AssetType:    assetType,
				Side:         side,
				Price:        tradeData[i].Trades[j].Price,
				Amount:       tradeData[i].Trades[j].Amount,
				Timestamp:    time.Unix(0, tradeData[i].Timestamp*int64(time.Millisecond)),
			})
		}
	}

	err = h.AddTradesToBuffer(resp...)
	if err != nil {
		return nil, err
	}

	sort.Sort(trade.ByDate(resp))
	return resp, nil
}

// GetHistoricTrades returns historic trade data within the timeframe provided
func (h *HUOBI) GetHistoricTrades(_ currency.Pair, _ asset.Item, _, _ time.Time) ([]trade.Data, error) {
	return nil, common.ErrFunctionNotSupported
}

// SubmitOrder submits a new order
func (h *HUOBI) SubmitOrder(s *order.Submit) (order.SubmitResponse, error) {
	var submitOrderResponse order.SubmitResponse
	if err := s.Validate(); err != nil {
		return submitOrderResponse, err
	}
	switch s.AssetType {
	case asset.Spot:
		accountID, err := strconv.ParseInt(s.ClientID, 10, 64)
		if err != nil {
			return submitOrderResponse, err
		}
		var formattedType SpotNewOrderRequestParamsType
		var params = SpotNewOrderRequestParams{
			Amount:    s.Amount,
			Source:    "api",
			Symbol:    s.Pair,
			AccountID: int(accountID),
		}
		switch {
		case s.Side == order.Buy && s.Type == order.Market:
			formattedType = SpotNewOrderRequestTypeBuyMarket
		case s.Side == order.Sell && s.Type == order.Market:
			formattedType = SpotNewOrderRequestTypeSellMarket
		case s.Side == order.Buy && s.Type == order.Limit:
			formattedType = SpotNewOrderRequestTypeBuyLimit
			params.Price = s.Price
		case s.Side == order.Sell && s.Type == order.Limit:
			formattedType = SpotNewOrderRequestTypeSellLimit
			params.Price = s.Price
		}
		params.Type = formattedType
		response, err := h.SpotNewOrder(&params)
		if err != nil {
			return submitOrderResponse, err
		}
		if response > 0 {
			submitOrderResponse.OrderID = strconv.FormatInt(response, 10)
		}
		submitOrderResponse.IsOrderPlaced = true
		if s.Type == order.Market {
			submitOrderResponse.FullyMatched = true
		}
	case asset.CoinMarginedFutures:
		var oDirection string
		switch s.Side {
		case order.Buy:
			oDirection = "BUY"
		case order.Sell:
			oDirection = "SELL"
		}
		var oType string
		switch s.Type {
		case order.Limit:
			oType = "limit"
		case order.PostOnly:
			oType = "post_only"
		}
		order, err := h.PlaceSwapOrders(s.Pair, s.ClientOrderID, oDirection, s.Offset, oType, s.Price, s.Amount, s.Leverage)
		if err != nil {
			return submitOrderResponse, err
		}
		submitOrderResponse.OrderID = order.Data.OrderIDString
		submitOrderResponse.IsOrderPlaced = true
	case asset.Futures:
		var oDirection string
		switch s.Side {
		case order.Buy:
			oDirection = "BUY"
		case order.Sell:
			oDirection = "SELL"
		}
		var oType string
		switch s.Type {
		case order.Limit:
			oType = "limit"
		case order.PostOnly:
			oType = "post_only"
		}
		order, err := h.FOrder(s.Pair, "", "", s.ClientOrderID, oDirection, s.Offset, oType, s.Price, s.Amount, s.Leverage)
		if err != nil {
			return submitOrderResponse, err
		}
		submitOrderResponse.OrderID = order.Data.OrderIDStr
		submitOrderResponse.IsOrderPlaced = true
	}
	return submitOrderResponse, nil
}

// ModifyOrder will allow of changing orderbook placement and limit to
// market conversion
func (h *HUOBI) ModifyOrder(action *order.Modify) (string, error) {
	return "", common.ErrFunctionNotSupported
}

// CancelOrder cancels an order by its corresponding ID number
func (h *HUOBI) CancelOrder(o *order.Cancel) error {
	if err := o.Validate(o.StandardCancel()); err != nil {
		return err
	}
	var err error
	switch o.AssetType {
	case asset.Spot:
		var orderIDInt int64
		orderIDInt, err = strconv.ParseInt(o.ID, 10, 64)
		if err != nil {
			return err
		}
		_, err = h.CancelExistingOrder(orderIDInt)
	case asset.CoinMarginedFutures:
		_, err = h.CancelSwapOrder(o.ID, o.ClientID, o.Pair)
	case asset.Futures:
		_, err = h.FCancelOrder(o.Symbol, o.ClientID, o.ClientOrderID)
	default:
		return fmt.Errorf("%v assetType not supported", o.AssetType)
	}
	return err
}

// CancelBatchOrders cancels an orders by their corresponding ID numbers
func (h *HUOBI) CancelBatchOrders(o []order.Cancel) (order.CancelBatchResponse, error) {
	return order.CancelBatchResponse{}, common.ErrNotYetImplemented
}

// CancelAllOrders cancels all orders associated with a currency pair
func (h *HUOBI) CancelAllOrders(orderCancellation *order.Cancel) (order.CancelAllResponse, error) {
	if err := orderCancellation.Validate(); err != nil {
		return order.CancelAllResponse{}, err
	}
	var cancelAllOrdersResponse order.CancelAllResponse
	switch orderCancellation.AssetType {
	case asset.Spot:
		enabledPairs, err := h.GetEnabledPairs(asset.Spot)
		if err != nil {
			return cancelAllOrdersResponse, err
		}
		for i := range enabledPairs {
			resp, err := h.CancelOpenOrdersBatch(orderCancellation.AccountID,
				enabledPairs[i])
			if err != nil {
				return cancelAllOrdersResponse, err
			}
			if resp.Data.FailedCount > 0 {
				return cancelAllOrdersResponse,
					fmt.Errorf("%v orders failed to cancel",
						resp.Data.FailedCount)
			}
			if resp.Status == "error" {
				return cancelAllOrdersResponse, errors.New(resp.ErrorMessage)
			}
		}
	case asset.CoinMarginedFutures:
		if orderCancellation.Pair.IsEmpty() {
			enabledPairs, err := h.GetEnabledPairs(asset.CoinMarginedFutures)
			if err != nil {
				return cancelAllOrdersResponse, err
			}
			for i := range enabledPairs {
				a, err := h.CancelAllSwapOrders(enabledPairs[i])
				if err != nil {
					return cancelAllOrdersResponse, err
				}
				split := strings.Split(a.Successes, ",")
				for x := range split {
					cancelAllOrdersResponse.Status[split[x]] = "success"
				}
				for y := range a.Errors {
					cancelAllOrdersResponse.Status[a.Errors[y].OrderID] = "fail"
				}
			}
		} else {
			a, err := h.CancelAllSwapOrders(orderCancellation.Pair)
			if err != nil {
				return cancelAllOrdersResponse, err
			}
			split := strings.Split(a.Successes, ",")
			for x := range split {
				cancelAllOrdersResponse.Status[split[x]] = "success"
			}
			for y := range a.Errors {
				cancelAllOrdersResponse.Status[a.Errors[y].OrderID] = fmt.Sprintf("fail: %s", a.Errors[y].ErrMsg)
			}
		}
	case asset.Futures:
		if orderCancellation.Pair.IsEmpty() {
			enabledPairs, err := h.GetEnabledPairs(asset.Futures)
			if err != nil {
				return cancelAllOrdersResponse, err
			}
			for i := range enabledPairs {
				a, err := h.FCancelAllOrders(enabledPairs[i], "", "")
				if err != nil {
					return cancelAllOrdersResponse, err
				}
				split := strings.Split(a.Data.Successes, ",")
				for x := range split {
					cancelAllOrdersResponse.Status[split[x]] = "success"
				}
				for y := range a.Data.Errors {
					cancelAllOrdersResponse.Status[strconv.FormatInt(a.Data.Errors[y].OrderID, 10)] = "fail"
				}
			}
		} else {
			a, err := h.FCancelAllOrders(orderCancellation.Pair, "", "")
			if err != nil {
				return cancelAllOrdersResponse, err
			}
			split := strings.Split(a.Data.Successes, ",")
			for x := range split {
				cancelAllOrdersResponse.Status[split[x]] = "success"
			}
			for y := range a.Data.Errors {
				cancelAllOrdersResponse.Status[strconv.FormatInt(a.Data.Errors[y].OrderID, 10)] = fmt.Sprintf("fail: %s", a.Data.Errors[y].ErrMsg)
			}
		}
	}
	return cancelAllOrdersResponse, nil
}

// GetOrderInfo returns order information based on order ID
func (h *HUOBI) GetOrderInfo(orderID string, pair currency.Pair, assetType asset.Item) (order.Detail, error) {
	var orderDetail order.Detail
	switch assetType {
	case asset.Spot:
		var respData *OrderInfo
		if h.Websocket.CanUseAuthenticatedWebsocketForWrapper() {
			resp, err := h.wsGetOrderDetails(orderID)
			if err != nil {
				return orderDetail, err
			}
			respData = &resp.Data
		} else {
			oID, err := strconv.ParseInt(orderID, 10, 64)
			if err != nil {
				return orderDetail, err
			}
			resp, err := h.GetOrder(oID)
			if err != nil {
				return orderDetail, err
			}
			respData = &resp
		}
		if respData.ID == 0 {
			return orderDetail, fmt.Errorf("%s - order not found for orderid %s", h.Name, orderID)
		}
		var responseID = strconv.FormatInt(respData.ID, 10)
		if responseID != orderID {
			return orderDetail, errors.New(h.Name + " - GetOrderInfo orderID mismatch. Expected: " +
				orderID + " Received: " + responseID)
		}
		typeDetails := strings.Split(respData.Type, "-")
		orderSide, err := order.StringToOrderSide(typeDetails[0])
		if err != nil {
			if h.Websocket.IsConnected() {
				h.Websocket.DataHandler <- order.ClassificationError{
					Exchange: h.Name,
					OrderID:  orderID,
					Err:      err,
				}
			} else {
				return orderDetail, err
			}
		}
		orderType, err := order.StringToOrderType(typeDetails[1])
		if err != nil {
			if h.Websocket.IsConnected() {
				h.Websocket.DataHandler <- order.ClassificationError{
					Exchange: h.Name,
					OrderID:  orderID,
					Err:      err,
				}
			} else {
				return orderDetail, err
			}
		}
		orderStatus, err := order.StringToOrderStatus(respData.State)
		if err != nil {
			if h.Websocket.IsConnected() {
				h.Websocket.DataHandler <- order.ClassificationError{
					Exchange: h.Name,
					OrderID:  orderID,
					Err:      err,
				}
			} else {
				return orderDetail, err
			}
		}
		var p currency.Pair
		var a asset.Item
		p, a, err = h.GetRequestFormattedPairAndAssetType(respData.Symbol)
		if err != nil {
			return orderDetail, err
		}
		orderDetail = order.Detail{
			Exchange:       h.Name,
			ID:             orderID,
			AccountID:      strconv.FormatInt(respData.AccountID, 10),
			Pair:           p,
			Type:           orderType,
			Side:           orderSide,
			Date:           time.Unix(0, respData.CreatedAt*int64(time.Millisecond)),
			Status:         orderStatus,
			Price:          respData.Price,
			Amount:         respData.Amount,
			ExecutedAmount: respData.FilledAmount,
			Fee:            respData.FilledFees,
			AssetType:      a,
		}
	case asset.CoinMarginedFutures:
		orderInfo, err := h.GetSwapOrderInfo(pair, orderID, "")
		if err != nil {
			return orderDetail, err
		}
		var orderVars OrderVars
		for x := range orderInfo.Data {
			orderVars, err = compatibleVars(orderInfo.Data[x].Direction, orderInfo.Data[x].OrderPriceType, orderInfo.Data[x].Status)
			if err != nil {
				return orderDetail, err
			}
			maker := true
			if orderVars.OrderType == order.Limit || orderVars.OrderType == order.PostOnly {
				maker = false
			}
			orderDetail.Trades = append(orderDetail.Trades, order.TradeHistory{
				Price:    orderInfo.Data[x].Price,
				Amount:   orderInfo.Data[x].Volume,
				Fee:      orderInfo.Data[x].Fee,
				Exchange: h.Name,
				TID:      orderInfo.Data[x].OrderIDString,
				Type:     orderVars.OrderType,
				Side:     orderVars.Side,
				IsMaker:  maker,
			})
		}
	case asset.Futures:
		orderInfo, err := h.FGetOrderInfo("", orderID, "")
		if err != nil {
			return orderDetail, err
		}
		var orderVars OrderVars
		for x := range orderInfo.Data {
			orderVars, err = compatibleVars(orderInfo.Data[x].Direction, orderInfo.Data[x].OrderPriceType, orderInfo.Data[x].Status)
			if err != nil {
				return orderDetail, err
			}

			orderDetail.Trades = append(orderDetail.Trades, order.TradeHistory{
				Price:    orderInfo.Data[x].Price,
				Amount:   orderInfo.Data[x].Volume,
				Fee:      orderInfo.Data[x].Fee,
				Exchange: h.Name,
				TID:      orderInfo.Data[x].OrderIDString,
				Type:     orderVars.OrderType,
				Side:     orderVars.Side,
				IsMaker:  orderVars.OrderType == order.Limit || orderVars.OrderType == order.PostOnly,
			})
		}
	}
	return orderDetail, nil
}

// GetDepositAddress returns a deposit address for a specified currency
func (h *HUOBI) GetDepositAddress(cryptocurrency currency.Code, accountID string) (string, error) {
	resp, err := h.QueryDepositAddress(cryptocurrency.Lower().String())
	return resp.Address, err
}

// WithdrawCryptocurrencyFunds returns a withdrawal ID when a withdrawal is
// submitted
func (h *HUOBI) WithdrawCryptocurrencyFunds(withdrawRequest *withdraw.Request) (*withdraw.ExchangeResponse, error) {
	if err := withdrawRequest.Validate(); err != nil {
		return nil, err
	}
	resp, err := h.Withdraw(withdrawRequest.Currency,
		withdrawRequest.Crypto.Address,
		withdrawRequest.Crypto.AddressTag,
		withdrawRequest.Amount,
		withdrawRequest.Crypto.FeeAmount)
	if err != nil {
		return nil, err
	}
	return &withdraw.ExchangeResponse{
		ID: strconv.FormatInt(resp, 10),
	}, err
}

// WithdrawFiatFunds returns a withdrawal ID when a
// withdrawal is submitted
func (h *HUOBI) WithdrawFiatFunds(withdrawRequest *withdraw.Request) (*withdraw.ExchangeResponse, error) {
	return nil, common.ErrFunctionNotSupported
}

// WithdrawFiatFundsToInternationalBank returns a withdrawal ID when a
// withdrawal is submitted
func (h *HUOBI) WithdrawFiatFundsToInternationalBank(withdrawRequest *withdraw.Request) (*withdraw.ExchangeResponse, error) {
	return nil, common.ErrFunctionNotSupported
}

// GetFeeByType returns an estimate of fee based on type of transaction
func (h *HUOBI) GetFeeByType(feeBuilder *exchange.FeeBuilder) (float64, error) {
	if !h.AllowAuthenticatedRequest() && // Todo check connection status
		feeBuilder.FeeType == exchange.CryptocurrencyTradeFee {
		feeBuilder.FeeType = exchange.OfflineTradeFee
	}
	return h.GetFee(feeBuilder)
}

// GetActiveOrders retrieves any orders that are active/open
func (h *HUOBI) GetActiveOrders(req *order.GetOrdersRequest) ([]order.Detail, error) {
	if err := req.Validate(); err != nil {
		return nil, err
	}
	var orders []order.Detail
	switch req.AssetType {
	case asset.Spot:
		if len(req.Pairs) == 0 {
			return nil, errors.New("currency must be supplied")
		}
		side := ""
		if req.Side == order.AnySide || req.Side == "" {
			side = ""
		} else if req.Side == order.Sell {
			side = req.Side.Lower()
		}
		if h.Websocket.CanUseAuthenticatedWebsocketForWrapper() {
			for i := range req.Pairs {
				resp, err := h.wsGetOrdersList(-1, req.Pairs[i])
				if err != nil {
					return orders, err
				}
				for j := range resp.Data {
					sideData := strings.Split(resp.Data[j].OrderState, "-")
					side = sideData[0]
					var orderID = strconv.FormatInt(resp.Data[j].OrderID, 10)
					orderSide, err := order.StringToOrderSide(side)
					if err != nil {
						h.Websocket.DataHandler <- order.ClassificationError{
							Exchange: h.Name,
							OrderID:  orderID,
							Err:      err,
						}
					}
					orderType, err := order.StringToOrderType(sideData[1])
					if err != nil {
						h.Websocket.DataHandler <- order.ClassificationError{
							Exchange: h.Name,
							OrderID:  orderID,
							Err:      err,
						}
					}
					orderStatus, err := order.StringToOrderStatus(resp.Data[j].OrderState)
					if err != nil {
						h.Websocket.DataHandler <- order.ClassificationError{
							Exchange: h.Name,
							OrderID:  orderID,
							Err:      err,
						}
					}
					orders = append(orders, order.Detail{
						Exchange:        h.Name,
						AccountID:       strconv.FormatInt(resp.Data[j].AccountID, 10),
						ID:              orderID,
						Pair:            req.Pairs[i],
						Type:            orderType,
						Side:            orderSide,
						Date:            time.Unix(0, resp.Data[j].CreatedAt*int64(time.Millisecond)),
						Status:          orderStatus,
						Price:           resp.Data[j].Price,
						Amount:          resp.Data[j].OrderAmount,
						ExecutedAmount:  resp.Data[j].FilledAmount,
						RemainingAmount: resp.Data[j].UnfilledAmount,
						Fee:             resp.Data[j].FilledFees,
					})
				}
			}
		} else {
			for i := range req.Pairs {
				resp, err := h.GetOpenOrders(req.Pairs[i],
					h.API.Credentials.ClientID,
					side,
					500)
				if err != nil {
					return nil, err
				}
				for x := range resp {
					orderDetail := order.Detail{
						ID:             strconv.FormatInt(resp[x].ID, 10),
						Price:          resp[x].Price,
						Amount:         resp[x].Amount,
						Pair:           req.Pairs[i],
						Exchange:       h.Name,
						ExecutedAmount: resp[x].FilledAmount,
						Date:           time.Unix(0, resp[x].CreatedAt*int64(time.Millisecond)),
						Status:         order.Status(resp[x].State),
						AccountID:      strconv.FormatInt(resp[x].AccountID, 10),
						Fee:            resp[x].FilledFees,
					}
					setOrderSideAndType(resp[x].Type, &orderDetail)
					orders = append(orders, orderDetail)
				}
			}
		}
	case asset.CoinMarginedFutures:
		for x := range req.Pairs {
			var currentPage int64 = 0
			for done := false; !done; {
				openOrders, err := h.GetSwapOpenOrders(req.Pairs[x], currentPage, 50)
				if err != nil {
					return orders, err
				}
				var orderVars OrderVars
				for x := range openOrders.Data.Orders {
					orderVars, err = compatibleVars(openOrders.Data.Orders[x].Direction,
						openOrders.Data.Orders[x].OrderPriceType,
						openOrders.Data.Orders[x].Status)
					if err != nil {
						return orders, err
					}
					p, err := currency.NewPairFromString(openOrders.Data.Orders[x].ContractCode)
					if err != nil {
						return orders, err
					}
					orders = append(orders, order.Detail{
						PostOnly:        (orderVars.OrderType == order.PostOnly),
						Leverage:        openOrders.Data.Orders[x].LeverageRate,
						Price:           openOrders.Data.Orders[x].Price,
						Amount:          openOrders.Data.Orders[x].Volume,
						ExecutedAmount:  openOrders.Data.Orders[x].TradeVolume,
						RemainingAmount: openOrders.Data.Orders[x].Volume - openOrders.Data.Orders[x].TradeVolume,
						Fee:             openOrders.Data.Orders[x].Fee,
						Exchange:        h.Name,
						AssetType:       req.AssetType,
						ID:              openOrders.Data.Orders[x].OrderIDString,
						Side:            orderVars.Side,
						Type:            orderVars.OrderType,
						Status:          orderVars.Status,
						Pair:            p,
					})
				}
			}
		}
	case asset.Futures:
		for x := range req.Pairs {
			var currentPage int64 = 0
			for done := false; !done; {
				openOrders, err := h.FGetOpenOrders(req.Pairs[x].Base, currentPage, 50)
				if err != nil {
					return orders, err
				}
				var orderVars OrderVars
				for x := range openOrders.Data.Orders {
					orderVars, err = compatibleVars(openOrders.Data.Orders[x].Direction,
						openOrders.Data.Orders[x].OrderPriceType,
						openOrders.Data.Orders[x].Status)
					if err != nil {
						return orders, err
					}
					p, err := currency.NewPairFromString(openOrders.Data.Orders[x].ContractCode)
					if err != nil {
						return orders, err
					}
					orders = append(orders, order.Detail{
						PostOnly:        (orderVars.OrderType == order.PostOnly),
						Leverage:        openOrders.Data.Orders[x].LeverageRate,
						Price:           openOrders.Data.Orders[x].Price,
						Amount:          openOrders.Data.Orders[x].Volume,
						ExecutedAmount:  openOrders.Data.Orders[x].TradeVolume,
						RemainingAmount: openOrders.Data.Orders[x].Volume - openOrders.Data.Orders[x].TradeVolume,
						Fee:             openOrders.Data.Orders[x].Fee,
						Exchange:        h.Name,
						AssetType:       req.AssetType,
						ID:              openOrders.Data.Orders[x].OrderIDString,
						Side:            orderVars.Side,
						Type:            orderVars.OrderType,
						Status:          orderVars.Status,
						Pair:            p,
					})
				}
			}
		}
	}
	order.FilterOrdersByType(&orders, req.Type)
	order.FilterOrdersBySide(&orders, req.Side)
	order.FilterOrdersByTickRange(&orders, req.StartTicks, req.EndTicks)
	return orders, nil
}

// GetOrderHistory retrieves account order information
// Can Limit response to specific order status
func (h *HUOBI) GetOrderHistory(req *order.GetOrdersRequest) ([]order.Detail, error) {
	if err := req.Validate(); err != nil {
		return nil, err
	}
	var orders []order.Detail
	switch req.AssetType {
	case asset.Spot:
		if len(req.Pairs) == 0 {
			return nil, errors.New("currency must be supplied")
		}
		states := "partial-canceled,filled,canceled"
		for i := range req.Pairs {
			resp, err := h.GetOrders(
				req.Pairs[i],
				"",
				"",
				"",
				states,
				"",
				"",
				"")
			if err != nil {
				return nil, err
			}
			for x := range resp {
				orderDetail := order.Detail{
					ID:             strconv.FormatInt(resp[x].ID, 10),
					Price:          resp[x].Price,
					Amount:         resp[x].Amount,
					Pair:           req.Pairs[i],
					Exchange:       h.Name,
					ExecutedAmount: resp[x].FilledAmount,
					Date:           time.Unix(0, resp[x].CreatedAt*int64(time.Millisecond)),
					Status:         order.Status(resp[x].State),
					AccountID:      strconv.FormatInt(resp[x].AccountID, 10),
					Fee:            resp[x].FilledFees,
				}
				setOrderSideAndType(resp[x].Type, &orderDetail)
				orders = append(orders, orderDetail)
			}
		}
	case asset.CoinMarginedFutures:
		for x := range req.Pairs {
			var currentPage int64 = 0
			for done := false; !done; {
				orderHistory, err := h.GetSwapOrderHistory(req.Pairs[x], "all", "all", []order.Status{order.AnyStatus}, int64(req.EndTicks.Sub(req.StartTicks).Hours()/24), currentPage, 50)
				if err != nil {
					return orders, err
				}
				var orderVars OrderVars
				for x := range orderHistory.Data.Orders {
					p, err := currency.NewPairFromString(orderHistory.Data.Orders[x].ContractCode)
					if err != nil {
						return orders, err
					}

					orderVars, err = compatibleVars(orderHistory.Data.Orders[x].Direction,
						orderHistory.Data.Orders[x].OrderPriceType,
						orderHistory.Data.Orders[x].Status)
					if err != nil {
						return orders, err
					}
					orders = append(orders, order.Detail{
						PostOnly:        (orderVars.OrderType == order.PostOnly),
						Leverage:        orderHistory.Data.Orders[x].LeverageRate,
						Price:           orderHistory.Data.Orders[x].Price,
						Amount:          orderHistory.Data.Orders[x].Volume,
						ExecutedAmount:  orderHistory.Data.Orders[x].TradeVolume,
						RemainingAmount: orderHistory.Data.Orders[x].Volume - orderHistory.Data.Orders[x].TradeVolume,
						Fee:             orderHistory.Data.Orders[x].Fee,
						Exchange:        h.Name,
						AssetType:       req.AssetType,
						ID:              orderHistory.Data.Orders[x].OrderIDString,
						Side:            orderVars.Side,
						Type:            orderVars.OrderType,
						Status:          orderVars.Status,
						Pair:            p,
					})
				}
				currentPage++
				if currentPage == orderHistory.Data.TotalPage {
					done = true
				}
			}
		}
	case asset.Futures:
		for x := range req.Pairs {
			var currentPage int64 = 0
			for done := false; !done; {
				openOrders, err := h.FGetOrderHistory(req.Pairs[x], "", "all", "all", "limit", []order.Status{order.AnyStatus}, int64(req.EndTicks.Sub(req.StartTicks).Hours()/24), currentPage, 50)
				if err != nil {
					return orders, err
				}
				var orderVars OrderVars
				for x := range openOrders.Data.Orders {
					orderVars, err = compatibleVars(openOrders.Data.Orders[x].Direction,
						openOrders.Data.Orders[x].OrderPriceType,
						openOrders.Data.Orders[x].Status)
					if err != nil {
						return orders, err
					}
					if req.Side != orderVars.Side {
						continue
					}
					if req.Type != orderVars.OrderType {
						continue
					}
					orderCreateTime := time.Unix(openOrders.Data.Orders[x].CreateDate, 0)

					p, err := currency.NewPairFromString(openOrders.Data.Orders[x].ContractCode)
					if err != nil {
						return orders, err
					}
					orders = append(orders, order.Detail{
						PostOnly:        (orderVars.OrderType == order.PostOnly),
						Leverage:        openOrders.Data.Orders[x].LeverageRate,
						Price:           openOrders.Data.Orders[x].Price,
						Amount:          openOrders.Data.Orders[x].Volume,
						ExecutedAmount:  openOrders.Data.Orders[x].TradeVolume,
						RemainingAmount: openOrders.Data.Orders[x].Volume - openOrders.Data.Orders[x].TradeVolume,
						Fee:             openOrders.Data.Orders[x].Fee,
						Exchange:        h.Name,
						AssetType:       req.AssetType,
						ID:              openOrders.Data.Orders[x].OrderIDString,
						Side:            orderVars.Side,
						Type:            orderVars.OrderType,
						Status:          orderVars.Status,
						Pair:            p,
						Date:            orderCreateTime,
					})
				}
				currentPage++
				if currentPage == openOrders.Data.TotalPage {
					done = true
				}
			}
		}
	}
	order.FilterOrdersByTickRange(&orders, req.StartTicks, req.EndTicks)
	return orders, nil
}

func setOrderSideAndType(requestType string, orderDetail *order.Detail) {
	switch SpotNewOrderRequestParamsType(requestType) {
	case SpotNewOrderRequestTypeBuyMarket:
		orderDetail.Side = order.Buy
		orderDetail.Type = order.Market
	case SpotNewOrderRequestTypeSellMarket:
		orderDetail.Side = order.Sell
		orderDetail.Type = order.Market
	case SpotNewOrderRequestTypeBuyLimit:
		orderDetail.Side = order.Buy
		orderDetail.Type = order.Limit
	case SpotNewOrderRequestTypeSellLimit:
		orderDetail.Side = order.Sell
		orderDetail.Type = order.Limit
	}
}

// AuthenticateWebsocket sends an authentication message to the websocket
func (h *HUOBI) AuthenticateWebsocket() error {
	return h.wsLogin()
}

// ValidateCredentials validates current credentials used for wrapper
// functionality
func (h *HUOBI) ValidateCredentials() error {
	_, err := h.UpdateAccountInfo()
	return h.CheckTransientError(err)
}

// FormatExchangeKlineInterval returns Interval to exchange formatted string
func (h *HUOBI) FormatExchangeKlineInterval(in kline.Interval) string {
	switch in {
	case kline.OneMin, kline.FiveMin, kline.FifteenMin, kline.ThirtyMin:
		return in.Short() + "in"
	case kline.FourHour:
		return "4hour"
	case kline.OneDay:
		return "1day"
	case kline.OneMonth:
		return "1mon"
	case kline.OneWeek:
		return "1week"
	case kline.OneYear:
		return "1year"
	}
	return ""
}

// GetHistoricCandles returns candles between a time period for a set time interval
func (h *HUOBI) GetHistoricCandles(pair currency.Pair, a asset.Item, start, end time.Time, interval kline.Interval) (kline.Item, error) {
	if err := h.ValidateKline(pair, a, interval); err != nil {
		return kline.Item{}, err
	}
	klineParams := KlinesRequestParams{
		Period: h.FormatExchangeKlineInterval(interval),
		Symbol: pair,
	}
	candles, err := h.GetSpotKline(klineParams)
	if err != nil {
		return kline.Item{}, err
	}
	ret := kline.Item{
		Exchange: h.Name,
		Pair:     pair,
		Asset:    a,
		Interval: interval,
	}
	for x := range candles {
		if time.Unix(candles[x].ID, 0).Before(start) ||
			time.Unix(candles[x].ID, 0).After(end) {
			continue
		}
		ret.Candles = append(ret.Candles, kline.Candle{
			Time:   time.Unix(candles[x].ID, 0),
			Open:   candles[x].Open,
			High:   candles[x].High,
			Low:    candles[x].Low,
			Close:  candles[x].Close,
			Volume: candles[x].Volume,
		})
	}
	ret.SortCandlesByTimestamp(false)
	return ret, nil
}

// GetHistoricCandlesExtended returns candles between a time period for a set time interval
func (h *HUOBI) GetHistoricCandlesExtended(pair currency.Pair, a asset.Item, start, end time.Time, interval kline.Interval) (kline.Item, error) {
	return h.GetHistoricCandles(pair, a, start, end, interval)
}

// compatibleVars gets compatible variables for order vars
func compatibleVars(side, orderPriceType string, status int64) (OrderVars, error) {
	var resp OrderVars
	switch side {
	case "buy":
		resp.Side = order.Buy
	case "sell":
		resp.Side = order.Sell
	default:
		return resp, fmt.Errorf("invalid orderSide")
	}
	switch orderPriceType {
	case "limit":
		resp.OrderType = order.Limit
	case "opponent":
		resp.OrderType = order.Market
	case "post_only":
		resp.OrderType = order.PostOnly
	default:
		return resp, fmt.Errorf("invalid orderPriceType")
	}
	switch status {
	case 1, 2, 11:
		resp.Status = order.UnknownStatus
	case 3:
		resp.Status = order.Active
	case 4:
		resp.Status = order.PartiallyFilled
	case 5:
		resp.Status = order.PartiallyCancelled
	case 6:
		resp.Status = order.Filled
	case 7:
		resp.Status = order.Cancelled
	default:
		return resp, fmt.Errorf("invalid orderStatus")
	}
	return resp, nil
}<|MERGE_RESOLUTION|>--- conflicted
+++ resolved
@@ -532,42 +532,14 @@
 
 // UpdateOrderbook updates and returns the orderbook for a currency pair
 func (h *HUOBI) UpdateOrderbook(p currency.Pair, assetType asset.Item) (*orderbook.Base, error) {
-<<<<<<< HEAD
-	orderBook := new(orderbook.Base)
+book := &orderbook.Base{ExchangeName: h.Name, Pair: p, AssetType: assetType}
 	var err error
-
 	switch assetType {
 	case asset.Spot:
 		var orderbookNew Orderbook
 		orderbookNew, err = h.GetDepth(OrderBookDataRequestParams{
 			Symbol: p,
 			Type:   OrderBookDataRequestParamsTypeStep0,
-=======
-	book := &orderbook.Base{ExchangeName: h.Name, Pair: p, AssetType: assetType}
-	fpair, err := h.FormatExchangeCurrency(p, assetType)
-	if err != nil {
-		return book, err
-	}
-	orderbookNew, err := h.GetDepth(OrderBookDataRequestParams{
-		Symbol: fpair.String(),
-		Type:   OrderBookDataRequestParamsTypeStep0,
-	})
-	if err != nil {
-		return book, err
-	}
-
-	for x := range orderbookNew.Bids {
-		book.Bids = append(book.Bids, orderbook.Item{
-			Amount: orderbookNew.Bids[x][1],
-			Price:  orderbookNew.Bids[x][0],
-		})
-	}
-
-	for x := range orderbookNew.Asks {
-		book.Asks = append(book.Asks, orderbook.Item{
-			Amount: orderbookNew.Asks[x][1],
-			Price:  orderbookNew.Asks[x][0],
->>>>>>> eb0571cc
 		})
 		if err != nil {
 			return nil, err
