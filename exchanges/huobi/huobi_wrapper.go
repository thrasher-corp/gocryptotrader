package huobi

import (
	"context"
	"errors"
	"fmt"
	"sort"
	"strconv"
	"strings"
	"sync"
	"time"

	"github.com/thrasher-corp/gocryptotrader/common"
	"github.com/thrasher-corp/gocryptotrader/config"
	"github.com/thrasher-corp/gocryptotrader/currency"
	exchange "github.com/thrasher-corp/gocryptotrader/exchanges"
	"github.com/thrasher-corp/gocryptotrader/exchanges/account"
	"github.com/thrasher-corp/gocryptotrader/exchanges/asset"
	"github.com/thrasher-corp/gocryptotrader/exchanges/deposit"
	"github.com/thrasher-corp/gocryptotrader/exchanges/kline"
	"github.com/thrasher-corp/gocryptotrader/exchanges/order"
	"github.com/thrasher-corp/gocryptotrader/exchanges/orderbook"
	"github.com/thrasher-corp/gocryptotrader/exchanges/protocol"
	"github.com/thrasher-corp/gocryptotrader/exchanges/request"
	"github.com/thrasher-corp/gocryptotrader/exchanges/stream"
	"github.com/thrasher-corp/gocryptotrader/exchanges/ticker"
	"github.com/thrasher-corp/gocryptotrader/exchanges/trade"
	"github.com/thrasher-corp/gocryptotrader/log"
	"github.com/thrasher-corp/gocryptotrader/portfolio/withdraw"
)

// GetDefaultConfig returns a default exchange config
func (h *HUOBI) GetDefaultConfig() (*config.ExchangeConfig, error) {
	h.SetDefaults()
	exchCfg := new(config.ExchangeConfig)
	exchCfg.Name = h.Name
	exchCfg.HTTPTimeout = exchange.DefaultHTTPTimeout
	exchCfg.BaseCurrencies = h.BaseCurrencies

	err := h.SetupDefaults(exchCfg)
	if err != nil {
		return nil, err
	}

	if h.Features.Supports.RESTCapabilities.AutoPairUpdates {
		err = h.UpdateTradablePairs(context.TODO(), true)
		if err != nil {
			return nil, err
		}
	}

	return exchCfg, nil
}

// SetDefaults sets default values for the exchange
func (h *HUOBI) SetDefaults() {
	h.Name = "Huobi"
	h.Enabled = true
	h.Verbose = true
	h.API.CredentialsValidator.RequiresKey = true
	h.API.CredentialsValidator.RequiresSecret = true

	fmt1 := currency.PairStore{
		RequestFormat: &currency.PairFormat{Uppercase: false},
		ConfigFormat: &currency.PairFormat{
			Delimiter: currency.DashDelimiter,
			Uppercase: true,
		},
	}
	coinFutures := currency.PairStore{
		RequestFormat: &currency.PairFormat{
			Uppercase: true,
			Delimiter: currency.DashDelimiter,
		},
		ConfigFormat: &currency.PairFormat{
			Uppercase: true,
		},
	}
	futures := currency.PairStore{
		RequestFormat: &currency.PairFormat{
			Uppercase: true,
		},
		ConfigFormat: &currency.PairFormat{
			Uppercase: true,
		},
	}
	err := h.StoreAssetPairFormat(asset.Spot, fmt1)
	if err != nil {
		log.Errorln(log.ExchangeSys, err)
	}
	err = h.StoreAssetPairFormat(asset.CoinMarginedFutures, coinFutures)
	if err != nil {
		log.Errorln(log.ExchangeSys, err)
	}
	err = h.StoreAssetPairFormat(asset.Futures, futures)
	if err != nil {
		log.Errorln(log.ExchangeSys, err)
	}

	h.Features = exchange.Features{
		Supports: exchange.FeaturesSupported{
			REST:      true,
			Websocket: true,
			RESTCapabilities: protocol.Features{
				TickerFetching:        true,
				KlineFetching:         true,
				TradeFetching:         true,
				OrderbookFetching:     true,
				AutoPairUpdates:       true,
				AccountInfo:           true,
				GetOrder:              true,
				GetOrders:             true,
				CancelOrders:          true,
				CancelOrder:           true,
				SubmitOrder:           true,
				CryptoDeposit:         true,
				CryptoWithdrawal:      true,
				TradeFee:              true,
				MultiChainDeposits:    true,
				MultiChainWithdrawals: true,
			},
			WebsocketCapabilities: protocol.Features{
				KlineFetching:          true,
				OrderbookFetching:      true,
				TradeFetching:          true,
				Subscribe:              true,
				Unsubscribe:            true,
				AuthenticatedEndpoints: true,
				AccountInfo:            true,
				MessageCorrelation:     true,
				GetOrder:               true,
				GetOrders:              true,
				TickerFetching:         true,
			},
			WithdrawPermissions: exchange.AutoWithdrawCryptoWithSetup |
				exchange.NoFiatWithdrawals,
			Kline: kline.ExchangeCapabilitiesSupported{
				Intervals: true,
			},
		},
		Enabled: exchange.FeaturesEnabled{
			AutoPairUpdates: true,
			Kline: kline.ExchangeCapabilitiesEnabled{
				Intervals: map[string]bool{
					kline.OneMin.Word():     true,
					kline.FiveMin.Word():    true,
					kline.FifteenMin.Word(): true,
					kline.ThirtyMin.Word():  true,
					kline.OneHour.Word():    true,
					kline.FourHour.Word():   true,
					kline.OneDay.Word():     true,
					kline.OneWeek.Word():    true,
					kline.OneMonth.Word():   true,
					kline.OneYear.Word():    true,
				},
				ResultLimit: 2000,
			},
		},
	}

	h.Requester = request.New(h.Name,
		common.NewHTTPClientWithTimeout(exchange.DefaultHTTPTimeout),
		request.WithLimiter(SetRateLimit()))
	h.API.Endpoints = h.NewEndpoints()
	err = h.API.Endpoints.SetDefaultEndpoints(map[exchange.URL]string{
		exchange.RestSpot:         huobiAPIURL,
		exchange.RestFutures:      huobiFuturesURL,
		exchange.RestCoinMargined: huobiFuturesURL,
		exchange.WebsocketSpot:    wsMarketURL,
	})
	if err != nil {
		log.Errorln(log.ExchangeSys, err)
	}
	h.Websocket = stream.New()
	h.WebsocketResponseMaxLimit = exchange.DefaultWebsocketResponseMaxLimit
	h.WebsocketResponseCheckTimeout = exchange.DefaultWebsocketResponseCheckTimeout
	h.WebsocketOrderbookBufferLimit = exchange.DefaultWebsocketOrderbookBufferLimit
}

// Setup sets user configuration
func (h *HUOBI) Setup(exch *config.ExchangeConfig) error {
	if !exch.Enabled {
		h.SetEnabled(false)
		return nil
	}

	err := h.SetupDefaults(exch)
	if err != nil {
		return err
	}

	wsRunningURL, err := h.API.Endpoints.GetURL(exchange.WebsocketSpot)
	if err != nil {
		return err
	}

	err = h.Websocket.Setup(&stream.WebsocketSetup{
		Enabled:                          exch.Features.Enabled.Websocket,
		Verbose:                          exch.Verbose,
		AuthenticatedWebsocketAPISupport: exch.API.AuthenticatedWebsocketSupport,
		WebsocketTimeout:                 exch.WebsocketTrafficTimeout,
		DefaultURL:                       wsMarketURL,
		ExchangeName:                     exch.Name,
		RunningURL:                       wsRunningURL,
		Connector:                        h.WsConnect,
		Subscriber:                       h.Subscribe,
		UnSubscriber:                     h.Unsubscribe,
		GenerateSubscriptions:            h.GenerateDefaultSubscriptions,
		Features:                         &h.Features.Supports.WebsocketCapabilities,
		OrderbookBufferLimit:             exch.OrderbookConfig.WebsocketBufferLimit,
		BufferEnabled:                    exch.OrderbookConfig.WebsocketBufferEnabled,
	})
	if err != nil {
		return err
	}

	err = h.Websocket.SetupNewConnection(stream.ConnectionSetup{
		RateLimit:            rateLimit,
		ResponseCheckTimeout: exch.WebsocketResponseCheckTimeout,
		ResponseMaxLimit:     exch.WebsocketResponseMaxLimit,
	})
	if err != nil {
		return err
	}

	return h.Websocket.SetupNewConnection(stream.ConnectionSetup{
		RateLimit:            rateLimit,
		ResponseCheckTimeout: exch.WebsocketResponseCheckTimeout,
		ResponseMaxLimit:     exch.WebsocketResponseMaxLimit,
		URL:                  wsAccountsOrdersURL,
		Authenticated:        true,
	})
}

// Start starts the HUOBI go routine
func (h *HUOBI) Start(wg *sync.WaitGroup) {
	wg.Add(1)
	go func() {
		h.Run()
		wg.Done()
	}()
}

// Run implements the HUOBI wrapper
func (h *HUOBI) Run() {
	if h.Verbose {
		log.Debugf(log.ExchangeSys,
			"%s Websocket: %s (url: %s).\n",
			h.Name,
			common.IsEnabled(h.Websocket.IsEnabled()),
			wsMarketURL)
		h.PrintEnabledPairs()
	}

	var forceUpdate bool
	enabled, err := h.GetEnabledPairs(asset.Spot)
	if err != nil {
		log.Errorf(log.ExchangeSys,
			"%s Failed to update enabled currencies. Err:%s\n",
			h.Name,
			err)
	}

	avail, err := h.GetAvailablePairs(asset.Spot)
	if err != nil {
		log.Errorf(log.ExchangeSys,
			"%s Failed to update enabled currencies. Err:%s\n",
			h.Name,
			err)
	}

	if common.StringDataContains(enabled.Strings(), currency.CNY.String()) ||
		common.StringDataContains(avail.Strings(), currency.CNY.String()) {
		forceUpdate = true
	}

	if common.StringDataContains(h.BaseCurrencies.Strings(), currency.CNY.String()) {
		cfg := config.GetConfig()
		var exchCfg *config.ExchangeConfig
		exchCfg, err = cfg.GetExchangeConfig(h.Name)
		if err != nil {
			log.Errorf(log.ExchangeSys,
				"%s failed to get exchange config. %s\n",
				h.Name,
				err)
			return
		}
		exchCfg.BaseCurrencies = currency.Currencies{currency.USD}
		h.BaseCurrencies = currency.Currencies{currency.USD}
	}

	if forceUpdate {
		var format currency.PairFormat
		format, err = h.GetPairFormat(asset.Spot, false)
		if err != nil {
			log.Errorf(log.ExchangeSys,
				"%s failed to get exchange config. %s\n",
				h.Name,
				err)
			return
		}
		enabledPairs := currency.Pairs{
			currency.Pair{
				Base:      currency.BTC.Lower(),
				Quote:     currency.USDT.Lower(),
				Delimiter: format.Delimiter,
			},
		}
		log.Warn(log.ExchangeSys,
			"Available and enabled pairs for Huobi reset due to config upgrade, please enable the ones you would like again")

		err = h.UpdatePairs(enabledPairs, asset.Spot, true, true)
		if err != nil {
			log.Errorf(log.ExchangeSys,
				"%s Failed to update enabled currencies. Err:%s\n",
				h.Name,
				err)
		}
	}

	if !h.GetEnabledFeatures().AutoPairUpdates && !forceUpdate {
		return
	}

	err = h.UpdateTradablePairs(context.TODO(), forceUpdate)
	if err != nil {
		log.Errorf(log.ExchangeSys,
			"%s failed to update tradable pairs. Err: %s",
			h.Name,
			err)
	}
}

// FetchTradablePairs returns a list of the exchanges tradable pairs
func (h *HUOBI) FetchTradablePairs(ctx context.Context, a asset.Item) ([]string, error) {
	if !h.SupportsAsset(a) {
		return nil, fmt.Errorf("asset type of %s is not supported by %s", a, h.Name)
	}

	var pairs []string

	format, err := h.GetPairFormat(a, false)
	if err != nil {
		return nil, err
	}

	switch a {
	case asset.Spot:
		symbols, err := h.GetSymbols(ctx)
		if err != nil {
			return nil, err
		}

		for x := range symbols {
			if symbols[x].State != "online" {
				continue
			}
			pairs = append(pairs, symbols[x].BaseCurrency+
				format.Delimiter+
				symbols[x].QuoteCurrency)
		}

	case asset.CoinMarginedFutures:
		symbols, err := h.GetSwapMarkets(ctx, currency.Pair{})
		if err != nil {
			return nil, err
		}

		for z := range symbols {
			if symbols[z].ContractStatus == 1 {
				curr, err := currency.NewPairFromString(symbols[z].ContractCode)
				if err != nil {
					return nil, err
				}
				pairs = append(pairs, format.Format(curr))
			}
		}
	case asset.Futures:
		symbols, err := h.FGetContractInfo(ctx, "", "", currency.Pair{})
		if err != nil {
			return nil, err
		}

		for c := range symbols.Data {
			if symbols.Data[c].ContractStatus == 1 {
				curr, err := currency.NewPairFromString(symbols.Data[c].ContractCode)
				if err != nil {
					return nil, err
				}
				pairs = append(pairs, format.Format(curr))
			}
		}
	}
	return pairs, nil
}

// UpdateTradablePairs updates the exchanges available pairs and stores
// them in the exchanges config
func (h *HUOBI) UpdateTradablePairs(ctx context.Context, forceUpdate bool) error {
	spotPairs, err := h.FetchTradablePairs(ctx, asset.Spot)
	if err != nil {
		return err
	}
	p, err := currency.NewPairsFromStrings(spotPairs)
	if err != nil {
		return err
	}
	err = h.UpdatePairs(p, asset.Spot, false, forceUpdate)
	if err != nil {
		return err
	}

	futuresPairs, err := h.FetchTradablePairs(ctx, asset.Futures)
	if err != nil {
		return err
	}
	fp, err := currency.NewPairsFromStrings(futuresPairs)
	if err != nil {
		return err
	}
	err = h.UpdatePairs(fp, asset.Futures, false, forceUpdate)
	if err != nil {
		return err
	}

	coinmarginedFuturesPairs, err := h.FetchTradablePairs(ctx, asset.CoinMarginedFutures)
	if err != nil {
		return err
	}
	cp, err := currency.NewPairsFromStrings(coinmarginedFuturesPairs)
	if err != nil {
		return err
	}
	return h.UpdatePairs(cp, asset.CoinMarginedFutures, false, forceUpdate)
}

// UpdateTickers updates the ticker for all currency pairs of a given asset type
func (h *HUOBI) UpdateTickers(ctx context.Context, a asset.Item) error {
	return common.ErrFunctionNotSupported
}

// UpdateTicker updates and returns the ticker for a currency pair
func (h *HUOBI) UpdateTicker(ctx context.Context, p currency.Pair, a asset.Item) (*ticker.Price, error) {
	if !h.SupportsAsset(a) {
		return nil, fmt.Errorf("asset type of %s is not supported by %s", a, h.Name)
	}
	switch a {
	case asset.Spot:
		tickerData, err := h.Get24HrMarketSummary(ctx, p)
		if err != nil {
			return nil, err
		}
		err = ticker.ProcessTicker(&ticker.Price{
			High:         tickerData.Tick.High,
			Low:          tickerData.Tick.Low,
			Volume:       tickerData.Tick.Volume,
			Open:         tickerData.Tick.Open,
			Close:        tickerData.Tick.Close,
			Pair:         p,
			ExchangeName: h.Name,
			AssetType:    asset.Spot,
		})
		if err != nil {
			return nil, err
		}
	case asset.CoinMarginedFutures:
		marketData, err := h.GetSwapMarketOverview(ctx, p)
		if err != nil {
			return nil, err
		}

		if len(marketData.Tick.Bid) == 0 {
			return nil, fmt.Errorf("invalid data for bid")
		}
		if len(marketData.Tick.Ask) == 0 {
			return nil, fmt.Errorf("invalid data for Ask")
		}

		err = ticker.ProcessTicker(&ticker.Price{
			High:         marketData.Tick.High,
			Low:          marketData.Tick.Low,
			Volume:       marketData.Tick.Vol,
			Open:         marketData.Tick.Open,
			Close:        marketData.Tick.Close,
			Pair:         p,
			Bid:          marketData.Tick.Bid[0],
			Ask:          marketData.Tick.Ask[0],
			ExchangeName: h.Name,
			AssetType:    a,
		})
		if err != nil {
			return nil, err
		}
	case asset.Futures:
		marketData, err := h.FGetMarketOverviewData(ctx, p)
		if err != nil {
			return nil, err
		}

		err = ticker.ProcessTicker(&ticker.Price{
			High:         marketData.Tick.High,
			Low:          marketData.Tick.Low,
			Volume:       marketData.Tick.Vol,
			Open:         marketData.Tick.Open,
			Close:        marketData.Tick.Close,
			Pair:         p,
			Bid:          marketData.Tick.Bid[0],
			Ask:          marketData.Tick.Ask[0],
			ExchangeName: h.Name,
			AssetType:    a,
		})
		if err != nil {
			return nil, err
		}
	}
	return ticker.GetTicker(h.Name, p, a)
}

// FetchTicker returns the ticker for a currency pair
func (h *HUOBI) FetchTicker(ctx context.Context, p currency.Pair, assetType asset.Item) (*ticker.Price, error) {
	tickerNew, err := ticker.GetTicker(h.Name, p, assetType)
	if err != nil {
		return h.UpdateTicker(ctx, p, assetType)
	}
	return tickerNew, nil
}

// FetchOrderbook returns orderbook base on the currency pair
func (h *HUOBI) FetchOrderbook(ctx context.Context, p currency.Pair, assetType asset.Item) (*orderbook.Base, error) {
	ob, err := orderbook.Get(h.Name, p, assetType)
	if err != nil {
		return h.UpdateOrderbook(ctx, p, assetType)
	}
	return ob, nil
}

// UpdateOrderbook updates and returns the orderbook for a currency pair
func (h *HUOBI) UpdateOrderbook(ctx context.Context, p currency.Pair, assetType asset.Item) (*orderbook.Base, error) {
	book := &orderbook.Base{
		Exchange:        h.Name,
		Pair:            p,
		Asset:           assetType,
		VerifyOrderbook: h.CanVerifyOrderbook,
	}
	var err error
	switch assetType {
	case asset.Spot:
		var orderbookNew Orderbook
		orderbookNew, err = h.GetDepth(ctx,
			OrderBookDataRequestParams{
				Symbol: p,
				Type:   OrderBookDataRequestParamsTypeStep0,
			})
		if err != nil {
			return nil, err
		}

		for x := range orderbookNew.Bids {
			book.Bids = append(book.Bids, orderbook.Item{
				Amount: orderbookNew.Bids[x][1],
				Price:  orderbookNew.Bids[x][0],
			})
		}

		for x := range orderbookNew.Asks {
			book.Asks = append(book.Asks, orderbook.Item{
				Amount: orderbookNew.Asks[x][1],
				Price:  orderbookNew.Asks[x][0],
			})
		}

	case asset.Futures:
		var orderbookNew OBData
		orderbookNew, err = h.FGetMarketDepth(ctx, p, "step0")
		if err != nil {
			return nil, err
		}

		for x := range orderbookNew.Asks {
			book.Asks = append(book.Asks, orderbook.Item{
				Amount: orderbookNew.Asks[x].Quantity,
				Price:  orderbookNew.Asks[x].Price,
			})
		}
		for y := range orderbookNew.Bids {
			book.Bids = append(book.Bids, orderbook.Item{
				Amount: orderbookNew.Bids[y].Quantity,
				Price:  orderbookNew.Bids[y].Price,
			})
		}

	case asset.CoinMarginedFutures:
		var orderbookNew SwapMarketDepthData
		orderbookNew, err = h.GetSwapMarketDepth(ctx, p, "step0")
		if err != nil {
			return nil, err
		}

		for x := range orderbookNew.Tick.Asks {
			book.Asks = append(book.Asks, orderbook.Item{
				Amount: orderbookNew.Tick.Asks[x][1],
				Price:  orderbookNew.Tick.Asks[x][0],
			})
		}
		for y := range orderbookNew.Tick.Bids {
			book.Bids = append(book.Bids, orderbook.Item{
				Amount: orderbookNew.Tick.Bids[y][1],
				Price:  orderbookNew.Tick.Bids[y][0],
			})
		}
	}
	err = book.Process()
	if err != nil {
		return book, err
	}
	return orderbook.Get(h.Name, p, assetType)
}

// GetAccountID returns the account ID for trades
func (h *HUOBI) GetAccountID(ctx context.Context) ([]Account, error) {
	acc, err := h.GetAccounts(ctx)
	if err != nil {
		return nil, err
	}

	if len(acc) < 1 {
		return nil, errors.New("no account returned")
	}

	return acc, nil
}

// UpdateAccountInfo retrieves balances for all enabled currencies for the
// HUOBI exchange - to-do
func (h *HUOBI) UpdateAccountInfo(ctx context.Context, assetType asset.Item) (account.Holdings, error) {
	var info account.Holdings
	var acc account.SubAccount
	info.Exchange = h.Name
	switch assetType {
	case asset.Spot:
		if h.Websocket.CanUseAuthenticatedWebsocketForWrapper() {
			resp, err := h.wsGetAccountsList()
			if err != nil {
				return info, err
			}
			var currencyDetails []account.Balance
			for i := range resp.Data {
				if len(resp.Data[i].List) == 0 {
					continue
				}
				currData := account.Balance{
					CurrencyName: currency.NewCode(resp.Data[i].List[0].Currency),
					TotalValue:   resp.Data[i].List[0].Balance,
				}
				if len(resp.Data[i].List) > 1 && resp.Data[i].List[1].Type == "frozen" {
					currData.Hold = resp.Data[i].List[1].Balance
				}
				currencyDetails = append(currencyDetails, currData)
			}
			acc.Currencies = currencyDetails
		} else {
			accounts, err := h.GetAccountID(ctx)
			if err != nil {
				return info, err
			}
			for i := range accounts {
				if accounts[i].Type != "spot" {
					continue
				}
				acc.ID = strconv.FormatInt(accounts[i].ID, 10)
				balances, err := h.GetAccountBalance(ctx, acc.ID)
				if err != nil {
					return info, err
				}

				var currencyDetails []account.Balance
			balance:
				for j := range balances {
					frozen := balances[j].Type == "frozen"
					for i := range currencyDetails {
						if currencyDetails[i].CurrencyName.String() == balances[j].Currency {
							if frozen {
								currencyDetails[i].Hold = balances[j].Balance
							} else {
								currencyDetails[i].TotalValue = balances[j].Balance
							}
							continue balance
						}
					}

					if frozen {
						currencyDetails = append(currencyDetails,
							account.Balance{
								CurrencyName: currency.NewCode(balances[j].Currency),
								Hold:         balances[j].Balance,
							})
					} else {
						currencyDetails = append(currencyDetails,
							account.Balance{
								CurrencyName: currency.NewCode(balances[j].Currency),
								TotalValue:   balances[j].Balance,
							})
					}
				}
				acc.Currencies = currencyDetails
			}
		}

	case asset.CoinMarginedFutures:
		// fetch swap account info
		acctInfo, err := h.GetSwapAccountInfo(ctx, currency.Pair{})
		if err != nil {
			return info, err
		}

		var mainAcctBalances []account.Balance
		for x := range acctInfo.Data {
			mainAcctBalances = append(mainAcctBalances, account.Balance{
				CurrencyName: currency.NewCode(acctInfo.Data[x].Symbol),
				TotalValue:   acctInfo.Data[x].MarginBalance,
				Hold:         acctInfo.Data[x].MarginFrozen,
			})
		}

		info.Accounts = append(info.Accounts, account.SubAccount{
			Currencies: mainAcctBalances,
			AssetType:  assetType,
		})

		// fetch subaccounts data
		subAccsData, err := h.GetSwapAllSubAccAssets(ctx, currency.Pair{})
		if err != nil {
			return info, err
		}
		var currencyDetails []account.Balance
		for x := range subAccsData.Data {
			a, err := h.SwapSingleSubAccAssets(ctx,
				currency.Pair{},
				subAccsData.Data[x].SubUID)
			if err != nil {
				return info, err
			}
			for y := range a.Data {
				currencyDetails = append(currencyDetails, account.Balance{
					CurrencyName: currency.NewCode(a.Data[y].Symbol),
					TotalValue:   a.Data[y].MarginBalance,
					Hold:         a.Data[y].MarginFrozen,
				})
			}
		}
		acc.Currencies = currencyDetails
	case asset.Futures:
		// fetch main account data
		mainAcctData, err := h.FGetAccountInfo(ctx, currency.Code{})
		if err != nil {
			return info, err
		}

		var mainAcctBalances []account.Balance
		for x := range mainAcctData.AccData {
			mainAcctBalances = append(mainAcctBalances, account.Balance{
				CurrencyName: currency.NewCode(mainAcctData.AccData[x].Symbol),
				TotalValue:   mainAcctData.AccData[x].MarginBalance,
				Hold:         mainAcctData.AccData[x].MarginFrozen,
			})
		}

		info.Accounts = append(info.Accounts, account.SubAccount{
			Currencies: mainAcctBalances,
			AssetType:  assetType,
		})

		// fetch subaccounts data
		subAccsData, err := h.FGetAllSubAccountAssets(ctx, currency.Code{})
		if err != nil {
			return info, err
		}
		var currencyDetails []account.Balance
		for x := range subAccsData.Data {
			a, err := h.FGetSingleSubAccountInfo(ctx,
				"",
				strconv.FormatInt(subAccsData.Data[x].SubUID, 10))
			if err != nil {
				return info, err
			}
			for y := range a.AssetsData {
				currencyDetails = append(currencyDetails, account.Balance{
					CurrencyName: currency.NewCode(a.AssetsData[y].Symbol),
					TotalValue:   a.AssetsData[y].MarginBalance,
					Hold:         a.AssetsData[y].MarginFrozen,
				})
			}
		}
		acc.Currencies = currencyDetails
	}
	acc.AssetType = assetType
	info.Accounts = append(info.Accounts, acc)
	if err := account.Process(&info); err != nil {
		return info, err
	}
	return info, nil
}

// FetchAccountInfo retrieves balances for all enabled currencies
func (h *HUOBI) FetchAccountInfo(ctx context.Context, assetType asset.Item) (account.Holdings, error) {
	acc, err := account.GetHoldings(h.Name, assetType)
	if err != nil {
		return h.UpdateAccountInfo(ctx, assetType)
	}
	return acc, nil
}

// GetFundingHistory returns funding history, deposits and
// withdrawals
func (h *HUOBI) GetFundingHistory(ctx context.Context) ([]exchange.FundHistory, error) {
	return nil, common.ErrFunctionNotSupported
}

// GetWithdrawalsHistory returns previous withdrawals data
func (h *HUOBI) GetWithdrawalsHistory(ctx context.Context, c currency.Code) (resp []exchange.WithdrawalHistory, err error) {
	return nil, common.ErrNotYetImplemented
}

// GetRecentTrades returns the most recent trades for a currency and asset
func (h *HUOBI) GetRecentTrades(ctx context.Context, p currency.Pair, assetType asset.Item) ([]trade.Data, error) {
	var err error
	var tradeData []TradeHistory
	tradeData, err = h.GetTradeHistory(ctx, p, 2000)
	if err != nil {
		return nil, err
	}
	var resp []trade.Data
	for i := range tradeData {
		for j := range tradeData[i].Trades {
			var side order.Side
			side, err = order.StringToOrderSide(tradeData[i].Trades[j].Direction)
			if err != nil {
				return nil, err
			}
			resp = append(resp, trade.Data{
				Exchange:     h.Name,
				TID:          strconv.FormatFloat(tradeData[i].Trades[j].TradeID, 'f', -1, 64),
				CurrencyPair: p,
				AssetType:    assetType,
				Side:         side,
				Price:        tradeData[i].Trades[j].Price,
				Amount:       tradeData[i].Trades[j].Amount,
				Timestamp:    time.UnixMilli(tradeData[i].Timestamp),
			})
		}
	}

	err = h.AddTradesToBuffer(resp...)
	if err != nil {
		return nil, err
	}

	sort.Sort(trade.ByDate(resp))
	return resp, nil
}

// GetHistoricTrades returns historic trade data within the timeframe provided
func (h *HUOBI) GetHistoricTrades(_ context.Context, _ currency.Pair, _ asset.Item, _, _ time.Time) ([]trade.Data, error) {
	return nil, common.ErrFunctionNotSupported
}

// SubmitOrder submits a new order
func (h *HUOBI) SubmitOrder(ctx context.Context, s *order.Submit) (order.SubmitResponse, error) {
	var submitOrderResponse order.SubmitResponse
	if err := s.Validate(); err != nil {
		return submitOrderResponse, err
	}
	switch s.AssetType {
	case asset.Spot:
		accountID, err := strconv.ParseInt(s.ClientID, 10, 64)
		if err != nil {
			return submitOrderResponse, err
		}
		var formattedType SpotNewOrderRequestParamsType
		var params = SpotNewOrderRequestParams{
			Amount:    s.Amount,
			Source:    "api",
			Symbol:    s.Pair,
			AccountID: int(accountID),
		}
		switch {
		case s.Side == order.Buy && s.Type == order.Market:
			formattedType = SpotNewOrderRequestTypeBuyMarket
		case s.Side == order.Sell && s.Type == order.Market:
			formattedType = SpotNewOrderRequestTypeSellMarket
		case s.Side == order.Buy && s.Type == order.Limit:
			formattedType = SpotNewOrderRequestTypeBuyLimit
			params.Price = s.Price
		case s.Side == order.Sell && s.Type == order.Limit:
			formattedType = SpotNewOrderRequestTypeSellLimit
			params.Price = s.Price
		}
		params.Type = formattedType
		response, err := h.SpotNewOrder(ctx, &params)
		if err != nil {
			return submitOrderResponse, err
		}
		if response > 0 {
			submitOrderResponse.OrderID = strconv.FormatInt(response, 10)
		}
		submitOrderResponse.IsOrderPlaced = true
		if s.Type == order.Market {
			submitOrderResponse.FullyMatched = true
		}
	case asset.CoinMarginedFutures:
		var oDirection string
		switch s.Side {
		case order.Buy:
			oDirection = "BUY"
		case order.Sell:
			oDirection = "SELL"
		}
		var oType string
		switch s.Type {
		case order.Limit:
			oType = "limit"
		case order.PostOnly:
			oType = "post_only"
		}
		order, err := h.PlaceSwapOrders(ctx,
			s.Pair,
			s.ClientOrderID,
			oDirection,
			s.Offset,
			oType,
			s.Price,
			s.Amount,
			s.Leverage)
		if err != nil {
			return submitOrderResponse, err
		}
		submitOrderResponse.OrderID = order.Data.OrderIDString
		submitOrderResponse.IsOrderPlaced = true
	case asset.Futures:
		var oDirection string
		switch s.Side {
		case order.Buy:
			oDirection = "BUY"
		case order.Sell:
			oDirection = "SELL"
		}
		var oType string
		switch s.Type {
		case order.Limit:
			oType = "limit"
		case order.PostOnly:
			oType = "post_only"
		}
		order, err := h.FOrder(ctx,
			s.Pair,
			"",
			"",
			s.ClientOrderID,
			oDirection,
			s.Offset,
			oType,
			s.Price,
			s.Amount,
			s.Leverage)
		if err != nil {
			return submitOrderResponse, err
		}
		submitOrderResponse.OrderID = order.Data.OrderIDStr
		submitOrderResponse.IsOrderPlaced = true
	}
	return submitOrderResponse, nil
}

// ModifyOrder will allow of changing orderbook placement and limit to
// market conversion
func (h *HUOBI) ModifyOrder(ctx context.Context, action *order.Modify) (order.Modify, error) {
	return order.Modify{}, common.ErrFunctionNotSupported
}

// CancelOrder cancels an order by its corresponding ID number
func (h *HUOBI) CancelOrder(ctx context.Context, o *order.Cancel) error {
	if err := o.Validate(o.StandardCancel()); err != nil {
		return err
	}
	var err error
	switch o.AssetType {
	case asset.Spot:
		var orderIDInt int64
		orderIDInt, err = strconv.ParseInt(o.ID, 10, 64)
		if err != nil {
			return err
		}
		_, err = h.CancelExistingOrder(ctx, orderIDInt)
	case asset.CoinMarginedFutures:
		_, err = h.CancelSwapOrder(ctx, o.ID, o.ClientID, o.Pair)
	case asset.Futures:
		_, err = h.FCancelOrder(ctx, o.Symbol, o.ClientID, o.ClientOrderID)
	default:
		return fmt.Errorf("%v assetType not supported", o.AssetType)
	}
	return err
}

// CancelBatchOrders cancels an orders by their corresponding ID numbers
func (h *HUOBI) CancelBatchOrders(ctx context.Context, o []order.Cancel) (order.CancelBatchResponse, error) {
	return order.CancelBatchResponse{}, common.ErrNotYetImplemented
}

// CancelAllOrders cancels all orders associated with a currency pair
func (h *HUOBI) CancelAllOrders(ctx context.Context, orderCancellation *order.Cancel) (order.CancelAllResponse, error) {
	if err := orderCancellation.Validate(); err != nil {
		return order.CancelAllResponse{}, err
	}
	var cancelAllOrdersResponse order.CancelAllResponse
	cancelAllOrdersResponse.Status = make(map[string]string)
	switch orderCancellation.AssetType {
	case asset.Spot:
		enabledPairs, err := h.GetEnabledPairs(asset.Spot)
		if err != nil {
			return cancelAllOrdersResponse, err
		}
		for i := range enabledPairs {
			resp, err := h.CancelOpenOrdersBatch(ctx,
				orderCancellation.AccountID,
				enabledPairs[i])
			if err != nil {
				return cancelAllOrdersResponse, err
			}
			if resp.Data.FailedCount > 0 {
				return cancelAllOrdersResponse,
					fmt.Errorf("%v orders failed to cancel",
						resp.Data.FailedCount)
			}
			if resp.Status == "error" {
				return cancelAllOrdersResponse, errors.New(resp.ErrorMessage)
			}
		}
	case asset.CoinMarginedFutures:
		if orderCancellation.Pair.IsEmpty() {
			enabledPairs, err := h.GetEnabledPairs(asset.CoinMarginedFutures)
			if err != nil {
				return cancelAllOrdersResponse, err
			}
			for i := range enabledPairs {
				a, err := h.CancelAllSwapOrders(ctx, enabledPairs[i])
				if err != nil {
					return cancelAllOrdersResponse, err
				}
				split := strings.Split(a.Successes, ",")
				for x := range split {
					cancelAllOrdersResponse.Status[split[x]] = "success"
				}
				for y := range a.Errors {
					cancelAllOrdersResponse.Status[a.Errors[y].OrderID] = fmt.Sprintf("fail: %s", a.Errors[y].ErrMsg)
				}
			}
		} else {
			a, err := h.CancelAllSwapOrders(ctx, orderCancellation.Pair)
			if err != nil {
				return cancelAllOrdersResponse, err
			}
			split := strings.Split(a.Successes, ",")
			for x := range split {
				cancelAllOrdersResponse.Status[split[x]] = "success"
			}
			for y := range a.Errors {
				cancelAllOrdersResponse.Status[a.Errors[y].OrderID] = fmt.Sprintf("fail: %s", a.Errors[y].ErrMsg)
			}
		}
	case asset.Futures:
		if orderCancellation.Pair.IsEmpty() {
			enabledPairs, err := h.GetEnabledPairs(asset.Futures)
			if err != nil {
				return cancelAllOrdersResponse, err
			}
			for i := range enabledPairs {
				a, err := h.FCancelAllOrders(ctx, enabledPairs[i], "", "")
				if err != nil {
					return cancelAllOrdersResponse, err
				}
				split := strings.Split(a.Data.Successes, ",")
				for x := range split {
					cancelAllOrdersResponse.Status[split[x]] = "success"
				}
				for y := range a.Data.Errors {
					cancelAllOrdersResponse.Status[strconv.FormatInt(a.Data.Errors[y].OrderID, 10)] = fmt.Sprintf("fail: %s", a.Data.Errors[y].ErrMsg)
				}
			}
		} else {
			a, err := h.FCancelAllOrders(ctx, orderCancellation.Pair, "", "")
			if err != nil {
				return cancelAllOrdersResponse, err
			}
			split := strings.Split(a.Data.Successes, ",")
			for x := range split {
				cancelAllOrdersResponse.Status[split[x]] = "success"
			}
			for y := range a.Data.Errors {
				cancelAllOrdersResponse.Status[strconv.FormatInt(a.Data.Errors[y].OrderID, 10)] = fmt.Sprintf("fail: %s", a.Data.Errors[y].ErrMsg)
			}
		}
	}
	return cancelAllOrdersResponse, nil
}

// GetOrderInfo returns order information based on order ID
func (h *HUOBI) GetOrderInfo(ctx context.Context, orderID string, pair currency.Pair, assetType asset.Item) (order.Detail, error) {
	var orderDetail order.Detail
	switch assetType {
	case asset.Spot:
		var respData *OrderInfo
		if h.Websocket.CanUseAuthenticatedWebsocketForWrapper() {
			resp, err := h.wsGetOrderDetails(orderID)
			if err != nil {
				return orderDetail, err
			}
			respData = &resp.Data
		} else {
			oID, err := strconv.ParseInt(orderID, 10, 64)
			if err != nil {
				return orderDetail, err
			}
			resp, err := h.GetOrder(ctx, oID)
			if err != nil {
				return orderDetail, err
			}
			respData = &resp
		}
		if respData.ID == 0 {
			return orderDetail, fmt.Errorf("%s - order not found for orderid %s", h.Name, orderID)
		}
		var responseID = strconv.FormatInt(respData.ID, 10)
		if responseID != orderID {
			return orderDetail, errors.New(h.Name + " - GetOrderInfo orderID mismatch. Expected: " +
				orderID + " Received: " + responseID)
		}
		typeDetails := strings.Split(respData.Type, "-")
		orderSide, err := order.StringToOrderSide(typeDetails[0])
		if err != nil {
			if h.Websocket.IsConnected() {
				h.Websocket.DataHandler <- order.ClassificationError{
					Exchange: h.Name,
					OrderID:  orderID,
					Err:      err,
				}
			} else {
				return orderDetail, err
			}
		}
		orderType, err := order.StringToOrderType(typeDetails[1])
		if err != nil {
			if h.Websocket.IsConnected() {
				h.Websocket.DataHandler <- order.ClassificationError{
					Exchange: h.Name,
					OrderID:  orderID,
					Err:      err,
				}
			} else {
				return orderDetail, err
			}
		}
		orderStatus, err := order.StringToOrderStatus(respData.State)
		if err != nil {
			if h.Websocket.IsConnected() {
				h.Websocket.DataHandler <- order.ClassificationError{
					Exchange: h.Name,
					OrderID:  orderID,
					Err:      err,
				}
			} else {
				return orderDetail, err
			}
		}
		var p currency.Pair
		var a asset.Item
		p, a, err = h.GetRequestFormattedPairAndAssetType(respData.Symbol)
		if err != nil {
			return orderDetail, err
		}
		orderDetail = order.Detail{
			Exchange:       h.Name,
			ID:             orderID,
			AccountID:      strconv.FormatInt(respData.AccountID, 10),
			Pair:           p,
			Type:           orderType,
			Side:           orderSide,
			Date:           time.UnixMilli(respData.CreatedAt),
			Status:         orderStatus,
			Price:          respData.Price,
			Amount:         respData.Amount,
			ExecutedAmount: respData.FilledAmount,
			Fee:            respData.FilledFees,
			AssetType:      a,
		}
	case asset.CoinMarginedFutures:
		orderInfo, err := h.GetSwapOrderInfo(ctx, pair, orderID, "")
		if err != nil {
			return orderDetail, err
		}
		var orderVars OrderVars
		for x := range orderInfo.Data {
			orderVars, err = compatibleVars(orderInfo.Data[x].Direction, orderInfo.Data[x].OrderPriceType, orderInfo.Data[x].Status)
			if err != nil {
				return orderDetail, err
			}
			maker := true
			if orderVars.OrderType == order.Limit || orderVars.OrderType == order.PostOnly {
				maker = false
			}
			orderDetail.Trades = append(orderDetail.Trades, order.TradeHistory{
				Price:    orderInfo.Data[x].Price,
				Amount:   orderInfo.Data[x].Volume,
				Fee:      orderInfo.Data[x].Fee,
				Exchange: h.Name,
				TID:      orderInfo.Data[x].OrderIDString,
				Type:     orderVars.OrderType,
				Side:     orderVars.Side,
				IsMaker:  maker,
			})
		}
	case asset.Futures:
		orderInfo, err := h.FGetOrderInfo(ctx, "", orderID, "")
		if err != nil {
			return orderDetail, err
		}
		var orderVars OrderVars
		for x := range orderInfo.Data {
			orderVars, err = compatibleVars(orderInfo.Data[x].Direction, orderInfo.Data[x].OrderPriceType, orderInfo.Data[x].Status)
			if err != nil {
				return orderDetail, err
			}

			orderDetail.Trades = append(orderDetail.Trades, order.TradeHistory{
				Price:    orderInfo.Data[x].Price,
				Amount:   orderInfo.Data[x].Volume,
				Fee:      orderInfo.Data[x].Fee,
				Exchange: h.Name,
				TID:      orderInfo.Data[x].OrderIDString,
				Type:     orderVars.OrderType,
				Side:     orderVars.Side,
				IsMaker:  orderVars.OrderType == order.Limit || orderVars.OrderType == order.PostOnly,
			})
		}
	}
	return orderDetail, nil
}

// GetDepositAddress returns a deposit address for a specified currency
func (h *HUOBI) GetDepositAddress(ctx context.Context, cryptocurrency currency.Code, _, chain string) (*deposit.Address, error) {
	resp, err := h.QueryDepositAddress(ctx, cryptocurrency)
	if err != nil {
		return nil, err
	}

	for x := range resp {
		if chain != "" && strings.EqualFold(resp[x].Chain, chain) {
			return &deposit.Address{
				Address: resp[x].Address,
				Tag:     resp[x].AddressTag,
			}, nil
		} else if chain == "" && strings.EqualFold(resp[x].Currency, cryptocurrency.String()) {
			return &deposit.Address{
				Address: resp[x].Address,
				Tag:     resp[x].AddressTag,
			}, nil
		}
	}
	return nil, fmt.Errorf("unable to match deposit address currency or chain")
}

// WithdrawCryptocurrencyFunds returns a withdrawal ID when a withdrawal is
// submitted
func (h *HUOBI) WithdrawCryptocurrencyFunds(ctx context.Context, withdrawRequest *withdraw.Request) (*withdraw.ExchangeResponse, error) {
	if err := withdrawRequest.Validate(); err != nil {
		return nil, err
	}
	resp, err := h.Withdraw(ctx,
		withdrawRequest.Currency,
		withdrawRequest.Crypto.Address,
		withdrawRequest.Crypto.AddressTag,
		withdrawRequest.Crypto.Chain,
		withdrawRequest.Amount,
		withdrawRequest.Crypto.FeeAmount)
	if err != nil {
		return nil, err
	}
	return &withdraw.ExchangeResponse{
		ID: strconv.FormatInt(resp, 10),
	}, err
}

// WithdrawFiatFunds returns a withdrawal ID when a
// withdrawal is submitted
func (h *HUOBI) WithdrawFiatFunds(_ context.Context, _ *withdraw.Request) (*withdraw.ExchangeResponse, error) {
	return nil, common.ErrFunctionNotSupported
}

// WithdrawFiatFundsToInternationalBank returns a withdrawal ID when a
// withdrawal is submitted
func (h *HUOBI) WithdrawFiatFundsToInternationalBank(_ context.Context, _ *withdraw.Request) (*withdraw.ExchangeResponse, error) {
	return nil, common.ErrFunctionNotSupported
}

// GetFeeByType returns an estimate of fee based on type of transaction
func (h *HUOBI) GetFeeByType(ctx context.Context, feeBuilder *exchange.FeeBuilder) (float64, error) {
	if !h.AllowAuthenticatedRequest() && // Todo check connection status
		feeBuilder.FeeType == exchange.CryptocurrencyTradeFee {
		feeBuilder.FeeType = exchange.OfflineTradeFee
	}
	return h.GetFee(feeBuilder)
}

// GetActiveOrders retrieves any orders that are active/open
func (h *HUOBI) GetActiveOrders(ctx context.Context, req *order.GetOrdersRequest) ([]order.Detail, error) {
	if err := req.Validate(); err != nil {
		return nil, err
	}
	var orders []order.Detail
	switch req.AssetType {
	case asset.Spot:
		if len(req.Pairs) == 0 {
			return nil, errors.New("currency must be supplied")
		}
		side := ""
		if req.Side == order.AnySide || req.Side == "" {
			side = ""
		} else if req.Side == order.Sell {
			side = req.Side.Lower()
		}
		if h.Websocket.CanUseAuthenticatedWebsocketForWrapper() {
			for i := range req.Pairs {
				resp, err := h.wsGetOrdersList(-1, req.Pairs[i])
				if err != nil {
					return orders, err
				}
				for j := range resp.Data {
					sideData := strings.Split(resp.Data[j].OrderState, "-")
					side = sideData[0]
					var orderID = strconv.FormatInt(resp.Data[j].OrderID, 10)
					orderSide, err := order.StringToOrderSide(side)
					if err != nil {
						h.Websocket.DataHandler <- order.ClassificationError{
							Exchange: h.Name,
							OrderID:  orderID,
							Err:      err,
						}
					}
					orderType, err := order.StringToOrderType(sideData[1])
					if err != nil {
						h.Websocket.DataHandler <- order.ClassificationError{
							Exchange: h.Name,
							OrderID:  orderID,
							Err:      err,
						}
					}
					orderStatus, err := order.StringToOrderStatus(resp.Data[j].OrderState)
					if err != nil {
						h.Websocket.DataHandler <- order.ClassificationError{
							Exchange: h.Name,
							OrderID:  orderID,
							Err:      err,
						}
					}
					orders = append(orders, order.Detail{
						Exchange:        h.Name,
						AccountID:       strconv.FormatInt(resp.Data[j].AccountID, 10),
						ID:              orderID,
						Pair:            req.Pairs[i],
						Type:            orderType,
						Side:            orderSide,
						Date:            time.UnixMilli(resp.Data[j].CreatedAt),
						Status:          orderStatus,
						Price:           resp.Data[j].Price,
						Amount:          resp.Data[j].OrderAmount,
						ExecutedAmount:  resp.Data[j].FilledAmount,
						RemainingAmount: resp.Data[j].UnfilledAmount,
						Fee:             resp.Data[j].FilledFees,
					})
				}
			}
		} else {
			for i := range req.Pairs {
				resp, err := h.GetOpenOrders(ctx,
					req.Pairs[i],
					h.API.Credentials.ClientID,
					side,
					500)
				if err != nil {
					return nil, err
				}
				for x := range resp {
					orderDetail := order.Detail{
						ID:             strconv.FormatInt(resp[x].ID, 10),
						Price:          resp[x].Price,
						Amount:         resp[x].Amount,
						Pair:           req.Pairs[i],
						Exchange:       h.Name,
						ExecutedAmount: resp[x].FilledAmount,
						Date:           time.UnixMilli(resp[x].CreatedAt),
						Status:         order.Status(resp[x].State),
						AccountID:      strconv.FormatInt(resp[x].AccountID, 10),
						Fee:            resp[x].FilledFees,
					}
					setOrderSideAndType(resp[x].Type, &orderDetail)
					orders = append(orders, orderDetail)
				}
			}
		}
	case asset.CoinMarginedFutures:
		for x := range req.Pairs {
			var currentPage int64
			for done := false; !done; {
				openOrders, err := h.GetSwapOpenOrders(ctx,
					req.Pairs[x], currentPage, 50)
				if err != nil {
					return orders, err
				}

				var orderVars OrderVars
				for x := range openOrders.Data.Orders {
					orderVars, err = compatibleVars(openOrders.Data.Orders[x].Direction,
						openOrders.Data.Orders[x].OrderPriceType,
						openOrders.Data.Orders[x].Status)
					if err != nil {
						return orders, err
					}
					p, err := currency.NewPairFromString(openOrders.Data.Orders[x].ContractCode)
					if err != nil {
						return orders, err
					}
					orders = append(orders, order.Detail{
						PostOnly:        (orderVars.OrderType == order.PostOnly),
						Leverage:        openOrders.Data.Orders[x].LeverageRate,
						Price:           openOrders.Data.Orders[x].Price,
						Amount:          openOrders.Data.Orders[x].Volume,
						ExecutedAmount:  openOrders.Data.Orders[x].TradeVolume,
						RemainingAmount: openOrders.Data.Orders[x].Volume - openOrders.Data.Orders[x].TradeVolume,
						Fee:             openOrders.Data.Orders[x].Fee,
						Exchange:        h.Name,
						AssetType:       req.AssetType,
						ID:              openOrders.Data.Orders[x].OrderIDString,
						Side:            orderVars.Side,
						Type:            orderVars.OrderType,
						Status:          orderVars.Status,
						Pair:            p,
					})
				}
				currentPage++
				done = currentPage == openOrders.Data.TotalPage
			}
		}
	case asset.Futures:
		for x := range req.Pairs {
			var currentPage int64
			for done := false; !done; {
				openOrders, err := h.FGetOpenOrders(ctx,
					req.Pairs[x].Base, currentPage, 50)
				if err != nil {
					return orders, err
				}
				var orderVars OrderVars
				for x := range openOrders.Data.Orders {
					orderVars, err = compatibleVars(openOrders.Data.Orders[x].Direction,
						openOrders.Data.Orders[x].OrderPriceType,
						openOrders.Data.Orders[x].Status)
					if err != nil {
						return orders, err
					}
					p, err := currency.NewPairFromString(openOrders.Data.Orders[x].ContractCode)
					if err != nil {
						return orders, err
					}
					orders = append(orders, order.Detail{
						PostOnly:        (orderVars.OrderType == order.PostOnly),
						Leverage:        openOrders.Data.Orders[x].LeverageRate,
						Price:           openOrders.Data.Orders[x].Price,
						Amount:          openOrders.Data.Orders[x].Volume,
						ExecutedAmount:  openOrders.Data.Orders[x].TradeVolume,
						RemainingAmount: openOrders.Data.Orders[x].Volume - openOrders.Data.Orders[x].TradeVolume,
						Fee:             openOrders.Data.Orders[x].Fee,
						Exchange:        h.Name,
						AssetType:       req.AssetType,
						ID:              openOrders.Data.Orders[x].OrderIDString,
						Side:            orderVars.Side,
						Type:            orderVars.OrderType,
						Status:          orderVars.Status,
						Pair:            p,
					})
				}
				currentPage++
				done = currentPage == openOrders.Data.TotalPage
			}
		}
	}
	order.FilterOrdersByType(&orders, req.Type)
	order.FilterOrdersBySide(&orders, req.Side)
	order.FilterOrdersByTimeRange(&orders, req.StartTime, req.EndTime)
	return orders, nil
}

// GetOrderHistory retrieves account order information
// Can Limit response to specific order status
func (h *HUOBI) GetOrderHistory(ctx context.Context, req *order.GetOrdersRequest) ([]order.Detail, error) {
	if err := req.Validate(); err != nil {
		return nil, err
	}
	var orders []order.Detail
	switch req.AssetType {
	case asset.Spot:
		if len(req.Pairs) == 0 {
			return nil, errors.New("currency must be supplied")
		}
		states := "partial-canceled,filled,canceled"
		for i := range req.Pairs {
			resp, err := h.GetOrders(ctx,
				req.Pairs[i],
				"",
				"",
				"",
				states,
				"",
				"",
				"")
			if err != nil {
				return nil, err
			}
			for x := range resp {
<<<<<<< HEAD
				orderDetail := order.InferAmountsCostsAndTimes(
					&order.Detail{
						ID:             strconv.FormatInt(resp[x].ID, 10),
						Price:          resp[x].Price,
						Amount:         resp[x].Amount,
						ExecutedAmount: resp[x].FilledAmount,
						Cost:           resp[x].FilledCashAmount,
						CostAsset:      req.Pairs[i].Quote,
						Pair:           req.Pairs[i],
						Exchange:       h.Name,
						Date:           time.Unix(0, resp[x].CreatedAt*int64(time.Millisecond)),
						CloseTime:      time.Unix(0, resp[x].FinishedAt*int64(time.Millisecond)),
						Status:         order.Status(resp[x].State),
						AccountID:      strconv.FormatInt(resp[x].AccountID, 10),
						Fee:            resp[x].FilledFees,
					},
				)
=======
				orderDetail := order.Detail{
					ID:             strconv.FormatInt(resp[x].ID, 10),
					Price:          resp[x].Price,
					Amount:         resp[x].Amount,
					Pair:           req.Pairs[i],
					Exchange:       h.Name,
					ExecutedAmount: resp[x].FilledAmount,
					Date:           time.UnixMilli(resp[x].CreatedAt),
					Status:         order.Status(resp[x].State),
					AccountID:      strconv.FormatInt(resp[x].AccountID, 10),
					Fee:            resp[x].FilledFees,
				}
>>>>>>> 0c00b7e1
				setOrderSideAndType(resp[x].Type, &orderDetail)
				orders = append(orders, orderDetail)
			}
		}
	case asset.CoinMarginedFutures:
		for x := range req.Pairs {
			var currentPage int64
			for done := false; !done; {
				orderHistory, err := h.GetSwapOrderHistory(ctx,
					req.Pairs[x],
					"all",
					"all",
					[]order.Status{order.AnyStatus},
					int64(req.EndTime.Sub(req.StartTime).Hours()/24),
					currentPage,
					50)
				if err != nil {
					return orders, err
				}
				var orderVars OrderVars
				for x := range orderHistory.Data.Orders {
					p, err := currency.NewPairFromString(orderHistory.Data.Orders[x].ContractCode)
					if err != nil {
						return orders, err
					}

					orderVars, err = compatibleVars(orderHistory.Data.Orders[x].Direction,
						orderHistory.Data.Orders[x].OrderPriceType,
						orderHistory.Data.Orders[x].Status)
					if err != nil {
						return orders, err
					}
					orders = append(orders, order.Detail{
						PostOnly:        (orderVars.OrderType == order.PostOnly),
						Leverage:        orderHistory.Data.Orders[x].LeverageRate,
						Price:           orderHistory.Data.Orders[x].Price,
						Amount:          orderHistory.Data.Orders[x].Volume,
						ExecutedAmount:  orderHistory.Data.Orders[x].TradeVolume,
						RemainingAmount: orderHistory.Data.Orders[x].Volume - orderHistory.Data.Orders[x].TradeVolume,
						Fee:             orderHistory.Data.Orders[x].Fee,
						Exchange:        h.Name,
						AssetType:       req.AssetType,
						ID:              orderHistory.Data.Orders[x].OrderIDString,
						Side:            orderVars.Side,
						Type:            orderVars.OrderType,
						Status:          orderVars.Status,
						Pair:            p,
					})
				}
				currentPage++
				done = currentPage == orderHistory.Data.TotalPage
			}
		}
	case asset.Futures:
		for x := range req.Pairs {
			var currentPage int64
			for done := false; !done; {
				openOrders, err := h.FGetOrderHistory(ctx,
					req.Pairs[x],
					"",
					"all",
					"all",
					"limit",
					[]order.Status{order.AnyStatus},
					int64(req.EndTime.Sub(req.StartTime).Hours()/24),
					currentPage,
					50)
				if err != nil {
					return orders, err
				}
				var orderVars OrderVars
				for x := range openOrders.Data.Orders {
					orderVars, err = compatibleVars(openOrders.Data.Orders[x].Direction,
						openOrders.Data.Orders[x].OrderPriceType,
						openOrders.Data.Orders[x].Status)
					if err != nil {
						return orders, err
					}
					if req.Side != orderVars.Side {
						continue
					}
					if req.Type != orderVars.OrderType {
						continue
					}
					orderCreateTime := time.Unix(openOrders.Data.Orders[x].CreateDate, 0)

					p, err := currency.NewPairFromString(openOrders.Data.Orders[x].ContractCode)
					if err != nil {
						return orders, err
					}
					orders = append(orders, order.Detail{
						PostOnly:        (orderVars.OrderType == order.PostOnly),
						Leverage:        openOrders.Data.Orders[x].LeverageRate,
						Price:           openOrders.Data.Orders[x].Price,
						Amount:          openOrders.Data.Orders[x].Volume,
						ExecutedAmount:  openOrders.Data.Orders[x].TradeVolume,
						RemainingAmount: openOrders.Data.Orders[x].Volume - openOrders.Data.Orders[x].TradeVolume,
						Fee:             openOrders.Data.Orders[x].Fee,
						Exchange:        h.Name,
						AssetType:       req.AssetType,
						ID:              openOrders.Data.Orders[x].OrderIDString,
						Side:            orderVars.Side,
						Type:            orderVars.OrderType,
						Status:          orderVars.Status,
						Pair:            p,
						Date:            orderCreateTime,
					})
				}
				currentPage++
				done = currentPage == openOrders.Data.TotalPage
			}
		}
	}
	order.FilterOrdersByTimeRange(&orders, req.StartTime, req.EndTime)
	return orders, nil
}

func setOrderSideAndType(requestType string, orderDetail *order.Detail) {
	switch SpotNewOrderRequestParamsType(requestType) {
	case SpotNewOrderRequestTypeBuyMarket:
		orderDetail.Side = order.Buy
		orderDetail.Type = order.Market
	case SpotNewOrderRequestTypeSellMarket:
		orderDetail.Side = order.Sell
		orderDetail.Type = order.Market
	case SpotNewOrderRequestTypeBuyLimit:
		orderDetail.Side = order.Buy
		orderDetail.Type = order.Limit
	case SpotNewOrderRequestTypeSellLimit:
		orderDetail.Side = order.Sell
		orderDetail.Type = order.Limit
	}
}

// AuthenticateWebsocket sends an authentication message to the websocket
func (h *HUOBI) AuthenticateWebsocket(_ context.Context) error {
	return h.wsLogin()
}

// ValidateCredentials validates current credentials used for wrapper
// functionality
func (h *HUOBI) ValidateCredentials(ctx context.Context, assetType asset.Item) error {
	_, err := h.UpdateAccountInfo(ctx, assetType)
	return h.CheckTransientError(err)
}

// FormatExchangeKlineInterval returns Interval to exchange formatted string
func (h *HUOBI) FormatExchangeKlineInterval(in kline.Interval) string {
	switch in {
	case kline.OneMin, kline.FiveMin, kline.FifteenMin, kline.ThirtyMin:
		return in.Short() + "in"
	case kline.FourHour:
		return "4hour"
	case kline.OneDay:
		return "1day"
	case kline.OneMonth:
		return "1mon"
	case kline.OneWeek:
		return "1week"
	case kline.OneYear:
		return "1year"
	}
	return ""
}

// GetHistoricCandles returns candles between a time period for a set time interval
func (h *HUOBI) GetHistoricCandles(ctx context.Context, pair currency.Pair, a asset.Item, start, end time.Time, interval kline.Interval) (kline.Item, error) {
	if err := h.ValidateKline(pair, a, interval); err != nil {
		return kline.Item{}, err
	}
	klineParams := KlinesRequestParams{
		Period: h.FormatExchangeKlineInterval(interval),
		Symbol: pair,
	}
	candles, err := h.GetSpotKline(ctx, klineParams)
	if err != nil {
		return kline.Item{}, err
	}
	ret := kline.Item{
		Exchange: h.Name,
		Pair:     pair,
		Asset:    a,
		Interval: interval,
	}
	for x := range candles {
		if time.Unix(candles[x].ID, 0).Before(start) ||
			time.Unix(candles[x].ID, 0).After(end) {
			continue
		}
		ret.Candles = append(ret.Candles, kline.Candle{
			Time:   time.Unix(candles[x].ID, 0),
			Open:   candles[x].Open,
			High:   candles[x].High,
			Low:    candles[x].Low,
			Close:  candles[x].Close,
			Volume: candles[x].Volume,
		})
	}
	ret.SortCandlesByTimestamp(false)
	return ret, nil
}

// GetHistoricCandlesExtended returns candles between a time period for a set time interval
func (h *HUOBI) GetHistoricCandlesExtended(ctx context.Context, pair currency.Pair, a asset.Item, start, end time.Time, interval kline.Interval) (kline.Item, error) {
	return h.GetHistoricCandles(ctx, pair, a, start, end, interval)
}

// compatibleVars gets compatible variables for order vars
func compatibleVars(side, orderPriceType string, status int64) (OrderVars, error) {
	var resp OrderVars
	switch side {
	case "buy":
		resp.Side = order.Buy
	case "sell":
		resp.Side = order.Sell
	default:
		return resp, fmt.Errorf("invalid orderSide")
	}
	switch orderPriceType {
	case "limit":
		resp.OrderType = order.Limit
	case "opponent":
		resp.OrderType = order.Market
	case "post_only":
		resp.OrderType = order.PostOnly
	default:
		return resp, fmt.Errorf("invalid orderPriceType")
	}
	switch status {
	case 1, 2, 11:
		resp.Status = order.UnknownStatus
	case 3:
		resp.Status = order.Active
	case 4:
		resp.Status = order.PartiallyFilled
	case 5:
		resp.Status = order.PartiallyCancelled
	case 6:
		resp.Status = order.Filled
	case 7:
		resp.Status = order.Cancelled
	default:
		return resp, fmt.Errorf("invalid orderStatus")
	}
	return resp, nil
}

// GetAvailableTransferChains returns the available transfer blockchains for the specific
// cryptocurrency
func (h *HUOBI) GetAvailableTransferChains(ctx context.Context, cryptocurrency currency.Code) ([]string, error) {
	chains, err := h.GetCurrenciesIncludingChains(ctx, cryptocurrency)
	if err != nil {
		return nil, err
	}

	if len(chains) == 0 {
		return nil, errors.New("chain data isn't populated")
	}

	var availableChains []string
	for x := range chains[0].ChainData {
		availableChains = append(availableChains, chains[0].ChainData[x].Chain)
	}
	return availableChains, nil
}<|MERGE_RESOLUTION|>--- conflicted
+++ resolved
@@ -1525,7 +1525,7 @@
 				return nil, err
 			}
 			for x := range resp {
-<<<<<<< HEAD
+
 				orderDetail := order.InferAmountsCostsAndTimes(
 					&order.Detail{
 						ID:             strconv.FormatInt(resp[x].ID, 10),
@@ -1536,27 +1536,13 @@
 						CostAsset:      req.Pairs[i].Quote,
 						Pair:           req.Pairs[i],
 						Exchange:       h.Name,
-						Date:           time.Unix(0, resp[x].CreatedAt*int64(time.Millisecond)),
-						CloseTime:      time.Unix(0, resp[x].FinishedAt*int64(time.Millisecond)),
+						Date:           time.UnixMilli(resp[x].CreatedAt),
+						CloseTime:      time.UnixMilli(resp[x].FinishedAt),
 						Status:         order.Status(resp[x].State),
 						AccountID:      strconv.FormatInt(resp[x].AccountID, 10),
 						Fee:            resp[x].FilledFees,
 					},
 				)
-=======
-				orderDetail := order.Detail{
-					ID:             strconv.FormatInt(resp[x].ID, 10),
-					Price:          resp[x].Price,
-					Amount:         resp[x].Amount,
-					Pair:           req.Pairs[i],
-					Exchange:       h.Name,
-					ExecutedAmount: resp[x].FilledAmount,
-					Date:           time.UnixMilli(resp[x].CreatedAt),
-					Status:         order.Status(resp[x].State),
-					AccountID:      strconv.FormatInt(resp[x].AccountID, 10),
-					Fee:            resp[x].FilledFees,
-				}
->>>>>>> 0c00b7e1
 				setOrderSideAndType(resp[x].Type, &orderDetail)
 				orders = append(orders, orderDetail)
 			}
