package huobi

import (
	"context"
	"errors"
	"fmt"
	"slices"
	"sort"
	"strconv"
	"strings"
	"time"

	"github.com/shopspring/decimal"
	"github.com/thrasher-corp/gocryptotrader/common"
	"github.com/thrasher-corp/gocryptotrader/common/key"
	"github.com/thrasher-corp/gocryptotrader/config"
	"github.com/thrasher-corp/gocryptotrader/currency"
	"github.com/thrasher-corp/gocryptotrader/exchange/websocket"
	exchange "github.com/thrasher-corp/gocryptotrader/exchanges"
	"github.com/thrasher-corp/gocryptotrader/exchanges/account"
	"github.com/thrasher-corp/gocryptotrader/exchanges/asset"
	"github.com/thrasher-corp/gocryptotrader/exchanges/deposit"
	"github.com/thrasher-corp/gocryptotrader/exchanges/fundingrate"
	"github.com/thrasher-corp/gocryptotrader/exchanges/futures"
	"github.com/thrasher-corp/gocryptotrader/exchanges/kline"
	"github.com/thrasher-corp/gocryptotrader/exchanges/order"
	"github.com/thrasher-corp/gocryptotrader/exchanges/orderbook"
	"github.com/thrasher-corp/gocryptotrader/exchanges/protocol"
	"github.com/thrasher-corp/gocryptotrader/exchanges/request"
	"github.com/thrasher-corp/gocryptotrader/exchanges/ticker"
	"github.com/thrasher-corp/gocryptotrader/exchanges/trade"
	"github.com/thrasher-corp/gocryptotrader/log"
	"github.com/thrasher-corp/gocryptotrader/portfolio/withdraw"
)

// SetDefaults sets default values for the exchange
func (e *Exchange) SetDefaults() {
	e.Name = "Huobi"
	e.Enabled = true
	e.Verbose = true
	e.API.CredentialsValidator.RequiresKey = true
	e.API.CredentialsValidator.RequiresSecret = true

	for _, a := range []asset.Item{asset.Spot, asset.CoinMarginedFutures, asset.Futures} {
		ps := currency.PairStore{
			AssetEnabled:  true,
			RequestFormat: &currency.PairFormat{Uppercase: true},
			ConfigFormat:  &currency.PairFormat{Uppercase: true, Delimiter: currency.DashDelimiter},
		}
		switch a {
		case asset.Spot:
			ps.RequestFormat.Uppercase = false
		case asset.CoinMarginedFutures:
			ps.RequestFormat.Delimiter = currency.DashDelimiter
		}
		if err := e.SetAssetPairStore(a, ps); err != nil {
			log.Errorf(log.ExchangeSys, "%s error storing %q default asset formats: %s", e.Name, a, err)
		}
	}

	for _, a := range []asset.Item{asset.Futures, asset.CoinMarginedFutures} {
		if err := e.DisableAssetWebsocketSupport(a); err != nil {
			log.Errorf(log.ExchangeSys, "%s error disabling %q asset type websocket support: %s", e.Name, a, err)
		}
	}

	e.Features = exchange.Features{
		Supports: exchange.FeaturesSupported{
			REST:      true,
			Websocket: true,
			RESTCapabilities: protocol.Features{
				TickerFetching:                 true,
				TickerBatching:                 true,
				KlineFetching:                  true,
				TradeFetching:                  true,
				OrderbookFetching:              true,
				AutoPairUpdates:                true,
				AccountInfo:                    true,
				GetOrder:                       true,
				GetOrders:                      true,
				CancelOrders:                   true,
				CancelOrder:                    true,
				SubmitOrder:                    true,
				CryptoDeposit:                  true,
				CryptoWithdrawal:               true,
				TradeFee:                       true,
				MultiChainDeposits:             true,
				MultiChainWithdrawals:          true,
				HasAssetTypeAccountSegregation: true,
				FundingRateFetching:            true,
				PredictedFundingRate:           true,
			},
			WebsocketCapabilities: protocol.Features{
				KlineFetching:          true,
				OrderbookFetching:      true,
				TradeFetching:          true,
				Subscribe:              true,
				Unsubscribe:            true,
				AuthenticatedEndpoints: true,
				AccountInfo:            true,
				MessageCorrelation:     true,
				GetOrder:               true,
				GetOrders:              true,
				TickerFetching:         true,
				FundingRateFetching:    false, // supported but not implemented // TODO when multi-websocket support added
			},
			WithdrawPermissions: exchange.AutoWithdrawCryptoWithSetup |
				exchange.NoFiatWithdrawals,
			Kline: kline.ExchangeCapabilitiesSupported{
				Intervals: true,
			},
			FuturesCapabilities: exchange.FuturesCapabilities{
				FundingRates: true,
				SupportedFundingRateFrequencies: map[kline.Interval]bool{
					kline.EightHour: true,
				},
				FundingRateBatching: map[asset.Item]bool{
					asset.CoinMarginedFutures: true,
				},
				OpenInterest: exchange.OpenInterestSupport{
					Supported:         true,
					SupportsRestBatch: true,
				},
			},
		},
		Enabled: exchange.FeaturesEnabled{
			AutoPairUpdates: true,
			Kline: kline.ExchangeCapabilitiesEnabled{
				Intervals: kline.DeployExchangeIntervals(
					kline.IntervalCapacity{Interval: kline.OneMin},
					kline.IntervalCapacity{Interval: kline.FiveMin},
					kline.IntervalCapacity{Interval: kline.FifteenMin},
					kline.IntervalCapacity{Interval: kline.ThirtyMin},
					kline.IntervalCapacity{Interval: kline.OneHour},
					kline.IntervalCapacity{Interval: kline.FourHour},
					kline.IntervalCapacity{Interval: kline.OneYear},
					// NOTE: The supported time intervals below are returned
					// offset to the Asia/Shanghai time zone. This may lead to
					// issues with candle quality and conversion as the
					// intervals may be broken up. The below intervals
					// are constructed from hourly candles.
					// kline.IntervalCapacity{Interval: kline.OneDay},
					// kline.IntervalCapacity{Interval: kline.OneWeek},
					// kline.IntervalCapacity{Interval: kline.OneMonth},
				),
				GlobalResultLimit: 2000,
			},
		},
		Subscriptions: defaultSubscriptions.Clone(),
	}

	var err error
	e.Requester, err = request.New(e.Name,
		common.NewHTTPClientWithTimeout(exchange.DefaultHTTPTimeout),
		request.WithLimiter(GetRateLimit()))
	if err != nil {
		log.Errorln(log.ExchangeSys, err)
	}
	e.API.Endpoints = e.NewEndpoints()
	err = e.API.Endpoints.SetDefaultEndpoints(map[exchange.URL]string{
		exchange.RestSpot:         huobiAPIURL,
		exchange.RestFutures:      huobiFuturesURL,
		exchange.RestCoinMargined: huobiFuturesURL,
		exchange.WebsocketSpot:    wsSpotURL + wsPublicPath,
	})
	if err != nil {
		log.Errorln(log.ExchangeSys, err)
	}
	e.Websocket = websocket.NewManager()
	e.WebsocketResponseMaxLimit = exchange.DefaultWebsocketResponseMaxLimit
	e.WebsocketResponseCheckTimeout = exchange.DefaultWebsocketResponseCheckTimeout
	e.WebsocketOrderbookBufferLimit = exchange.DefaultWebsocketOrderbookBufferLimit
}

// Bootstrap ensures that future contract expiry codes are loaded if AutoPairUpdates is not enabled
func (e *Exchange) Bootstrap(ctx context.Context) (continueBootstrap bool, err error) {
	continueBootstrap = true

	if !e.GetEnabledFeatures().AutoPairUpdates && e.SupportsAsset(asset.Futures) {
		_, err = e.FetchTradablePairs(ctx, asset.Futures)
	}

	return
}

// Setup sets user configuration
func (e *Exchange) Setup(exch *config.Exchange) error {
	err := exch.Validate()
	if err != nil {
		return err
	}
	if !exch.Enabled {
		e.SetEnabled(false)
		return nil
	}
	err = e.SetupDefaults(exch)
	if err != nil {
		return err
	}

	wsRunningURL, err := e.API.Endpoints.GetURL(exchange.WebsocketSpot)
	if err != nil {
		return err
	}

	err = e.Websocket.Setup(&websocket.ManagerSetup{
		ExchangeConfig:        exch,
		DefaultURL:            wsSpotURL + wsPublicPath,
		RunningURL:            wsRunningURL,
		Connector:             e.WsConnect,
		Subscriber:            e.Subscribe,
		Unsubscriber:          e.Unsubscribe,
		GenerateSubscriptions: e.generateSubscriptions,
		Features:              &e.Features.Supports.WebsocketCapabilities,
	})
	if err != nil {
		return err
	}

	err = e.Websocket.SetupNewConnection(&websocket.ConnectionSetup{
		RateLimit:            request.NewWeightedRateLimitByDuration(20 * time.Millisecond),
		ResponseCheckTimeout: exch.WebsocketResponseCheckTimeout,
		ResponseMaxLimit:     exch.WebsocketResponseMaxLimit,
	})
	if err != nil {
		return err
	}

	return e.Websocket.SetupNewConnection(&websocket.ConnectionSetup{
		RateLimit:            request.NewWeightedRateLimitByDuration(20 * time.Millisecond),
		ResponseCheckTimeout: exch.WebsocketResponseCheckTimeout,
		ResponseMaxLimit:     exch.WebsocketResponseMaxLimit,
		URL:                  wsSpotURL + wsPrivatePath,
		Authenticated:        true,
	})
}

// FetchTradablePairs returns a list of the exchanges tradable pairs
func (e *Exchange) FetchTradablePairs(ctx context.Context, a asset.Item) (currency.Pairs, error) {
	if !e.SupportsAsset(a) {
		return nil, fmt.Errorf("%w %v", asset.ErrNotSupported, a)
	}

	var pairs []currency.Pair
	switch a {
	case asset.Spot:
		symbols, err := e.GetSymbols(ctx)
		if err != nil {
			return nil, err
		}

		pairs = make([]currency.Pair, 0, len(symbols))
		for x := range symbols {
			if symbols[x].State != "online" {
				continue
			}

			pair, err := currency.NewPairFromStrings(symbols[x].BaseCurrency,
				symbols[x].QuoteCurrency)
			if err != nil {
				return nil, err
			}
			pairs = append(pairs, pair)
		}
	case asset.CoinMarginedFutures:
		symbols, err := e.GetSwapMarkets(ctx, currency.EMPTYPAIR)
		if err != nil {
			return nil, err
		}

		pairs = make([]currency.Pair, 0, len(symbols))
		for z := range symbols {
			if symbols[z].ContractStatus != 1 {
				continue
			}
			pair, err := currency.NewPairFromString(symbols[z].ContractCode)
			if err != nil {
				return nil, err
			}
			pairs = append(pairs, pair)
		}
	case asset.Futures:
		symbols, err := e.FGetContractInfo(ctx, "", "", currency.EMPTYPAIR)
		if err != nil {
			return nil, err
		}
		pairs = make([]currency.Pair, 0, len(symbols.Data))
		expiryCodeDates := map[string]currency.Code{}
		for i := range symbols.Data {
			c := symbols.Data[i]
			if c.ContractStatus != 1 {
				continue
			}
			pair, err := currency.NewPairFromString(c.ContractCode)
			if err != nil {
				return nil, err
			}
			pairs = append(pairs, pair)
			if cType, ok := contractExpiryNames[c.ContractType]; ok {
				if v, ok := expiryCodeDates[cType]; !ok {
					expiryCodeDates[cType] = currency.NewCode(pair.Quote.String())
				} else if v.String() != pair.Quote.String() {
					return nil, fmt.Errorf("%w: %s (%s vs %s)", errInconsistentContractExpiry, cType, v.String(), pair.Quote.String())
				}
			}
		}
		// We cache contract expiries on the exchange locally right now because there's no exchange base holder for them
		// It's not as dangerous as it seems, because when contracts change, so would tradeable pairs,
		// so by caching them in FetchTradablePairs we're not adding any extra-layer of out-of-date data
		e.futureContractCodesMutex.Lock()
		e.futureContractCodes = expiryCodeDates
		e.futureContractCodesMutex.Unlock()
	}
	return pairs, nil
}

// UpdateTradablePairs updates the exchanges available pairs and stores
// them in the exchanges config
func (e *Exchange) UpdateTradablePairs(ctx context.Context, forceUpdate bool) error {
	assets := e.GetAssetTypes(false)
	for x := range assets {
		pairs, err := e.FetchTradablePairs(ctx, assets[x])
		if err != nil {
			return err
		}
		err = e.UpdatePairs(pairs, assets[x], false, forceUpdate)
		if err != nil {
			return err
		}
	}
	return e.EnsureOnePairEnabled()
}

// UpdateTickers updates the ticker for all currency pairs of a given asset type
func (e *Exchange) UpdateTickers(ctx context.Context, a asset.Item) error {
	var errs error
	switch a {
	case asset.Spot:
		ticks, err := e.GetTickers(ctx)
		if err != nil {
			return err
		}
		for i := range ticks.Data {
			var cp currency.Pair
			cp, _, err = e.MatchSymbolCheckEnabled(ticks.Data[i].Symbol, a, false)
			if err != nil {
				if !errors.Is(err, currency.ErrPairNotFound) {
					errs = common.AppendError(errs, err)
				}
				continue
			}
			err = ticker.ProcessTicker(&ticker.Price{
				High:         ticks.Data[i].High,
				Low:          ticks.Data[i].Low,
				Bid:          ticks.Data[i].Bid,
				Ask:          ticks.Data[i].Ask,
				Volume:       ticks.Data[i].Amount,
				QuoteVolume:  ticks.Data[i].Volume,
				Open:         ticks.Data[i].Open,
				Close:        ticks.Data[i].Close,
				BidSize:      ticks.Data[i].BidSize,
				AskSize:      ticks.Data[i].AskSize,
				Pair:         cp,
				ExchangeName: e.Name,
				AssetType:    a,
				LastUpdated:  time.Now(),
			})
			if err != nil {
				errs = common.AppendError(errs, err)
			}
		}
	case asset.CoinMarginedFutures:
		ticks, err := e.GetBatchCoinMarginSwapContracts(ctx)
		if err != nil {
			return err
		}
		for i := range ticks {
			var cp currency.Pair
			cp, _, err = e.MatchSymbolCheckEnabled(ticks[i].ContractCode, a, true)
			if err != nil {
				if !errors.Is(err, currency.ErrPairNotFound) {
					errs = common.AppendError(errs, err)
				}
				continue
			}
			tt := ticks[i].Timestamp.Time()
			err = ticker.ProcessTicker(&ticker.Price{
				High:         ticks[i].High.Float64(),
				Low:          ticks[i].Low.Float64(),
				Volume:       ticks[i].Amount.Float64(),
				QuoteVolume:  ticks[i].Volume.Float64(),
				Open:         ticks[i].Open.Float64(),
				Close:        ticks[i].Close.Float64(),
				Bid:          ticks[i].Bid[0],
				BidSize:      ticks[i].Bid[1],
				Ask:          ticks[i].Ask[0],
				AskSize:      ticks[i].Ask[1],
				Pair:         cp,
				ExchangeName: e.Name,
				AssetType:    a,
				LastUpdated:  tt,
			})
			if err != nil {
				errs = common.AppendError(errs, err)
			}
		}
	case asset.Futures:
		ticks := []FuturesBatchTicker{}
		// TODO: Linear swap contracts are coin-m assets
		if coinMTicks, err := e.GetBatchLinearSwapContracts(ctx); err != nil {
			errs = common.AppendError(errs, err)
		} else {
			ticks = append(ticks, coinMTicks...)
		}
		if futureTicks, err := e.GetBatchFuturesContracts(ctx); err != nil {
			errs = common.AppendError(errs, err)
		} else {
			ticks = append(ticks, futureTicks...)
		}
		for i := range ticks {
			var cp currency.Pair
			var err error
			if ticks[i].Symbol != "" {
				cp, err = currency.NewPairFromString(ticks[i].Symbol)
				if err == nil {
					cp, err = e.pairFromContractExpiryCode(cp)
				}
				if err == nil {
					cp, _, err = e.MatchSymbolCheckEnabled(cp.String(), a, true)
				}
			} else {
				cp, _, err = e.MatchSymbolCheckEnabled(ticks[i].ContractCode, a, true)
			}
			if err != nil {
				if !errors.Is(err, currency.ErrPairNotFound) {
					errs = common.AppendError(errs, err)
				}
				continue
			}
			err = ticker.ProcessTicker(&ticker.Price{
				High:         ticks[i].High.Float64(),
				Low:          ticks[i].Low.Float64(),
				Volume:       ticks[i].Amount.Float64(),
				QuoteVolume:  ticks[i].Volume.Float64(),
				Open:         ticks[i].Open.Float64(),
				Close:        ticks[i].Close.Float64(),
				Bid:          ticks[i].Bid[0],
				BidSize:      ticks[i].Bid[1],
				Ask:          ticks[i].Ask[0],
				AskSize:      ticks[i].Ask[1],
				Pair:         cp,
				ExchangeName: e.Name,
				AssetType:    a,
				LastUpdated:  ticks[i].Timestamp.Time(),
			})
			if err != nil {
				errs = common.AppendError(errs, err)
			}
		}
	default:
		return fmt.Errorf("%w %v", asset.ErrNotSupported, a)
	}
	return errs
}

// UpdateTicker updates and returns the ticker for a currency pair
func (e *Exchange) UpdateTicker(ctx context.Context, p currency.Pair, a asset.Item) (*ticker.Price, error) {
	if p.IsEmpty() {
		return nil, currency.ErrCurrencyPairEmpty
	}
	if !e.SupportsAsset(a) {
		return nil, fmt.Errorf("%w %v", asset.ErrNotSupported, a)
	}
	switch a {
	case asset.Spot:
		tickerData, err := e.Get24HrMarketSummary(ctx, p)
		if err != nil {
			return nil, err
		}
		err = ticker.ProcessTicker(&ticker.Price{
			High:         tickerData.Tick.High,
			Low:          tickerData.Tick.Low,
			Volume:       tickerData.Tick.Amount,
			QuoteVolume:  tickerData.Tick.Volume,
			Open:         tickerData.Tick.Open,
			Close:        tickerData.Tick.Close,
			Pair:         p,
			ExchangeName: e.Name,
			AssetType:    asset.Spot,
		})
		if err != nil {
			return nil, err
		}
	case asset.CoinMarginedFutures:
		marketData, err := e.GetSwapMarketOverview(ctx, p)
		if err != nil {
			return nil, err
		}

		if len(marketData.Tick.Bid) == 0 {
			return nil, errors.New("invalid data for bid")
		}
		if len(marketData.Tick.Ask) == 0 {
			return nil, errors.New("invalid data for Ask")
		}

		err = ticker.ProcessTicker(&ticker.Price{
			High:         marketData.Tick.High,
			Low:          marketData.Tick.Low,
			Volume:       marketData.Tick.Amount,
			QuoteVolume:  marketData.Tick.Vol,
			Open:         marketData.Tick.Open,
			Close:        marketData.Tick.Close,
			Pair:         p,
			Bid:          marketData.Tick.Bid[0],
			Ask:          marketData.Tick.Ask[0],
			ExchangeName: e.Name,
			AssetType:    a,
		})
		if err != nil {
			return nil, err
		}
	case asset.Futures:
		marketData, err := e.FGetMarketOverviewData(ctx, p)
		if err != nil {
			return nil, err
		}

		err = ticker.ProcessTicker(&ticker.Price{
			High:         marketData.Tick.High,
			Low:          marketData.Tick.Low,
			Volume:       marketData.Tick.Amount,
			QuoteVolume:  marketData.Tick.Vol,
			Open:         marketData.Tick.Open,
			Close:        marketData.Tick.Close,
			Pair:         p,
			Bid:          marketData.Tick.Bid[0],
			Ask:          marketData.Tick.Ask[0],
			ExchangeName: e.Name,
			AssetType:    a,
		})
		if err != nil {
			return nil, err
		}
	}
	return ticker.GetTicker(e.Name, p, a)
}

// UpdateOrderbook updates and returns the orderbook for a currency pair
func (e *Exchange) UpdateOrderbook(ctx context.Context, p currency.Pair, assetType asset.Item) (*orderbook.Book, error) {
	if p.IsEmpty() {
		return nil, currency.ErrCurrencyPairEmpty
	}
	if !assetType.IsValid() {
		return nil, fmt.Errorf("%w %v", asset.ErrNotSupported, assetType)
	}
	book := &orderbook.Book{
		Exchange:          e.Name,
		Pair:              p,
		Asset:             assetType,
		ValidateOrderbook: e.ValidateOrderbook,
	}
	var err error
	switch assetType {
	case asset.Spot:
		var orderbookNew *Orderbook
		orderbookNew, err = e.GetDepth(ctx,
			&OrderBookDataRequestParams{
				Symbol: p,
				Type:   OrderBookDataRequestParamsTypeStep0,
			})
		if err != nil {
			return book, err
		}

		book.Bids = make(orderbook.Levels, len(orderbookNew.Bids))
		for x := range orderbookNew.Bids {
			book.Bids[x] = orderbook.Level{
				Amount: orderbookNew.Bids[x][1],
				Price:  orderbookNew.Bids[x][0],
			}
		}
		book.Asks = make(orderbook.Levels, len(orderbookNew.Asks))
		for x := range orderbookNew.Asks {
			book.Asks[x] = orderbook.Level{
				Amount: orderbookNew.Asks[x][1],
				Price:  orderbookNew.Asks[x][0],
			}
		}

	case asset.Futures:
		var orderbookNew *OBData
		orderbookNew, err = e.FGetMarketDepth(ctx, p, "step0")
		if err != nil {
			return book, err
		}

		book.Asks = make(orderbook.Levels, len(orderbookNew.Asks))
		for x := range orderbookNew.Asks {
			book.Asks[x] = orderbook.Level{
				Amount: orderbookNew.Asks[x].Quantity,
				Price:  orderbookNew.Asks[x].Price,
			}
		}
		book.Bids = make(orderbook.Levels, len(orderbookNew.Bids))
		for y := range orderbookNew.Bids {
			book.Bids[y] = orderbook.Level{
				Amount: orderbookNew.Bids[y].Quantity,
				Price:  orderbookNew.Bids[y].Price,
			}
		}

	case asset.CoinMarginedFutures:
		var orderbookNew SwapMarketDepthData
		orderbookNew, err = e.GetSwapMarketDepth(ctx, p, "step0")
		if err != nil {
			return book, err
		}

		book.Asks = make(orderbook.Levels, len(orderbookNew.Tick.Asks))
		for x := range orderbookNew.Tick.Asks {
			book.Asks[x] = orderbook.Level{
				Amount: orderbookNew.Tick.Asks[x][1],
				Price:  orderbookNew.Tick.Asks[x][0],
			}
		}

		book.Bids = make(orderbook.Levels, len(orderbookNew.Tick.Bids))
		for y := range orderbookNew.Tick.Bids {
			book.Bids[y] = orderbook.Level{
				Amount: orderbookNew.Tick.Bids[y][1],
				Price:  orderbookNew.Tick.Bids[y][0],
			}
		}
	}
	err = book.Process()
	if err != nil {
		return book, err
	}
	return orderbook.Get(e.Name, p, assetType)
}

// GetAccountID returns the account ID for trades
func (e *Exchange) GetAccountID(ctx context.Context) ([]Account, error) {
	acc, err := e.GetAccounts(ctx)
	if err != nil {
		return nil, err
	}

	if len(acc) < 1 {
		return nil, errors.New("no account returned")
	}

	return acc, nil
}

// UpdateAccountInfo retrieves balances for all enabled currencies for the
// HUOBI exchange - to-do
func (e *Exchange) UpdateAccountInfo(ctx context.Context, assetType asset.Item) (account.Holdings, error) {
	var info account.Holdings
	var acc account.SubAccount
	info.Exchange = e.Name
	switch assetType {
	case asset.Spot:
		accounts, err := e.GetAccountID(ctx)
		if err != nil {
			return info, err
		}
		for i := range accounts {
			if accounts[i].Type != "spot" {
				continue
			}
			acc.ID = strconv.FormatInt(accounts[i].ID, 10)
			balances, err := e.GetAccountBalance(ctx, acc.ID)
			if err != nil {
				return info, err
			}

			var currencyDetails []account.Balance
		balance:
			for j := range balances {
				frozen := balances[j].Type == "frozen"
				for i := range currencyDetails {
					if currencyDetails[i].Currency.String() == balances[j].Currency {
						if frozen {
							currencyDetails[i].Hold = balances[j].Balance
						} else {
							currencyDetails[i].Total = balances[j].Balance
						}
						continue balance
					}
				}

				if frozen {
					currencyDetails = append(currencyDetails,
						account.Balance{
							Currency: currency.NewCode(balances[j].Currency),
							Hold:     balances[j].Balance,
						})
				} else {
					currencyDetails = append(currencyDetails,
						account.Balance{
							Currency: currency.NewCode(balances[j].Currency),
							Total:    balances[j].Balance,
						})
				}
			}
			acc.Currencies = currencyDetails
		}

	case asset.CoinMarginedFutures:
		// fetch swap account info
		acctInfo, err := e.GetSwapAccountInfo(ctx, currency.EMPTYPAIR)
		if err != nil {
			return info, err
		}

		var mainAcctBalances []account.Balance
		for x := range acctInfo.Data {
			mainAcctBalances = append(mainAcctBalances, account.Balance{
				Currency: currency.NewCode(acctInfo.Data[x].Symbol),
				Total:    acctInfo.Data[x].MarginBalance,
				Hold:     acctInfo.Data[x].MarginFrozen,
				Free:     acctInfo.Data[x].MarginAvailable,
			})
		}

		info.Accounts = append(info.Accounts, account.SubAccount{
			Currencies: mainAcctBalances,
			AssetType:  assetType,
		})

		// fetch subaccounts data
		subAccsData, err := e.GetSwapAllSubAccAssets(ctx, currency.EMPTYPAIR)
		if err != nil {
			return info, err
		}
		var currencyDetails []account.Balance
		for x := range subAccsData.Data {
			a, err := e.SwapSingleSubAccAssets(ctx,
				currency.EMPTYPAIR,
				subAccsData.Data[x].SubUID)
			if err != nil {
				return info, err
			}
			for y := range a.Data {
				currencyDetails = append(currencyDetails, account.Balance{
					Currency: currency.NewCode(a.Data[y].Symbol),
					Total:    a.Data[y].MarginBalance,
					Hold:     a.Data[y].MarginFrozen,
					Free:     a.Data[y].MarginAvailable,
				})
			}
		}
		acc.Currencies = currencyDetails
	case asset.Futures:
		// fetch main account data
		mainAcctData, err := e.FGetAccountInfo(ctx, currency.EMPTYCODE)
		if err != nil {
			return info, err
		}

		var mainAcctBalances []account.Balance
		for x := range mainAcctData.AccData {
			mainAcctBalances = append(mainAcctBalances, account.Balance{
				Currency: currency.NewCode(mainAcctData.AccData[x].Symbol),
				Total:    mainAcctData.AccData[x].MarginBalance,
				Hold:     mainAcctData.AccData[x].MarginFrozen,
				Free:     mainAcctData.AccData[x].MarginAvailable,
			})
		}

		info.Accounts = append(info.Accounts, account.SubAccount{
			Currencies: mainAcctBalances,
			AssetType:  assetType,
		})

		// fetch subaccounts data
		subAccsData, err := e.FGetAllSubAccountAssets(ctx, currency.EMPTYCODE)
		if err != nil {
			return info, err
		}
		var currencyDetails []account.Balance
		for x := range subAccsData.Data {
			a, err := e.FGetSingleSubAccountInfo(ctx,
				"",
				strconv.FormatInt(subAccsData.Data[x].SubUID, 10))
			if err != nil {
				return info, err
			}
			for y := range a.AssetsData {
				currencyDetails = append(currencyDetails, account.Balance{
					Currency: currency.NewCode(a.AssetsData[y].Symbol),
					Total:    a.AssetsData[y].MarginBalance,
					Hold:     a.AssetsData[y].MarginFrozen,
					Free:     a.AssetsData[y].MarginAvailable,
				})
			}
		}
		acc.Currencies = currencyDetails
	}
	acc.AssetType = assetType
	info.Accounts = append(info.Accounts, acc)
	creds, err := e.GetCredentials(ctx)
	if err != nil {
		return account.Holdings{}, err
	}
	if err := account.Process(&info, creds); err != nil {
		return info, err
	}
	return info, nil
}

// GetAccountFundingHistory returns funding history, deposits and
// withdrawals
func (e *Exchange) GetAccountFundingHistory(_ context.Context) ([]exchange.FundingHistory, error) {
	return nil, common.ErrFunctionNotSupported
}

// GetWithdrawalsHistory returns previous withdrawals data
func (e *Exchange) GetWithdrawalsHistory(ctx context.Context, c currency.Code, a asset.Item) ([]exchange.WithdrawalHistory, error) {
	if a != asset.Spot {
		return nil, fmt.Errorf("%w %v", asset.ErrNotSupported, a)
	}
	withdrawals, err := e.SearchForExistedWithdrawsAndDeposits(ctx, c, "withdraw", "", 0, 500)
	if err != nil {
		return nil, err
	}
	resp := make([]exchange.WithdrawalHistory, len(withdrawals.Data))
	for i := range withdrawals.Data {
		resp[i] = exchange.WithdrawalHistory{
			Status:          withdrawals.Data[i].State,
			TransferID:      withdrawals.Data[i].TransactionHash,
			Timestamp:       withdrawals.Data[i].CreatedAt.Time(),
			Currency:        withdrawals.Data[i].Currency.String(),
			Amount:          withdrawals.Data[i].Amount,
			Fee:             withdrawals.Data[i].Fee,
			TransferType:    withdrawals.Data[i].Type,
			CryptoToAddress: withdrawals.Data[i].Address,
			CryptoTxID:      withdrawals.Data[i].TransactionHash,
			CryptoChain:     withdrawals.Data[i].Chain,
		}
	}
	return resp, nil
}

// GetRecentTrades returns the most recent trades for a currency and asset
func (e *Exchange) GetRecentTrades(ctx context.Context, p currency.Pair, a asset.Item) ([]trade.Data, error) {
	var resp []trade.Data
	pFmt, err := e.GetPairFormat(a, true)
	if err != nil {
		return nil, err
	}

	p = p.Format(pFmt)
	switch a {
	case asset.Spot:
		var sTrades []TradeHistory
		sTrades, err = e.GetTradeHistory(ctx, p, 2000)
		if err != nil {
			return nil, err
		}
		for i := range sTrades {
			for j := range sTrades[i].Trades {
				var side order.Side
				side, err = order.StringToOrderSide(sTrades[i].Trades[j].Direction)
				if err != nil {
					return nil, err
				}
				resp = append(resp, trade.Data{
					Exchange:     e.Name,
					TID:          strconv.FormatFloat(sTrades[i].Trades[j].TradeID, 'f', -1, 64),
					CurrencyPair: p,
					AssetType:    a,
					Side:         side,
					Price:        sTrades[i].Trades[j].Price,
					Amount:       sTrades[i].Trades[j].Amount,
					Timestamp:    sTrades[i].Timestamp.Time(),
				})
			}
		}
	case asset.Futures:
		var fTrades FBatchTradesForContractData
		fTrades, err = e.FRequestPublicBatchTrades(ctx, p, 2000)
		if err != nil {
			return nil, err
		}
		for i := range fTrades.Data {
			for j := range fTrades.Data[i].Data {
				var side order.Side
				if fTrades.Data[i].Data[j].Direction != "" {
					side, err = order.StringToOrderSide(fTrades.Data[i].Data[j].Direction)
					if err != nil {
						return nil, err
					}
				}
				resp = append(resp, trade.Data{
					Exchange:     e.Name,
					TID:          strconv.FormatInt(fTrades.Data[i].Data[j].ID, 10),
					CurrencyPair: p,
					AssetType:    a,
					Side:         side,
					Price:        fTrades.Data[i].Data[j].Price,
					Amount:       fTrades.Data[i].Data[j].Amount,
					Timestamp:    fTrades.Data[i].Data[j].Timestamp.Time(),
				})
			}
		}
	case asset.CoinMarginedFutures:
		var cTrades BatchTradesData
		cTrades, err = e.GetBatchTrades(ctx, p, 2000)
		if err != nil {
			return nil, err
		}
		for i := range cTrades.Data {
			var side order.Side
			if cTrades.Data[i].Direction != "" {
				side, err = order.StringToOrderSide(cTrades.Data[i].Direction)
				if err != nil {
					return nil, err
				}
			}
			resp = append(resp, trade.Data{
				Exchange:     e.Name,
				TID:          strconv.FormatInt(cTrades.Data[i].ID, 10),
				CurrencyPair: p,
				AssetType:    a,
				Side:         side,
				Price:        cTrades.Data[i].Price,
				Amount:       cTrades.Data[i].Amount,
				Timestamp:    cTrades.Data[i].Timestamp.Time(),
			})
		}
	}

	err = e.AddTradesToBuffer(resp...)
	if err != nil {
		return nil, err
	}

	sort.Sort(trade.ByDate(resp))
	return resp, nil
}

// GetHistoricTrades returns historic trade data within the timeframe provided
func (e *Exchange) GetHistoricTrades(_ context.Context, _ currency.Pair, _ asset.Item, _, _ time.Time) ([]trade.Data, error) {
	return nil, common.ErrFunctionNotSupported
}

// SubmitOrder submits a new order
func (e *Exchange) SubmitOrder(ctx context.Context, s *order.Submit) (*order.SubmitResponse, error) {
	if err := s.Validate(e.GetTradingRequirements()); err != nil {
		return nil, err
	}

	var orderID string
	status := order.New
	switch s.AssetType {
	case asset.Spot:
		accountID, err := strconv.ParseInt(s.ClientID, 10, 64)
		if err != nil {
			return nil, err
		}
		var formattedType SpotNewOrderRequestParamsType
		params := SpotNewOrderRequestParams{
			Amount:    s.Amount,
			Source:    "api",
			Symbol:    s.Pair,
			AccountID: int(accountID),
		}
		switch {
		case s.Side.IsLong() && s.Type == order.Market:
			formattedType = SpotNewOrderRequestTypeBuyMarket
		case s.Side.IsShort() && s.Type == order.Market:
			formattedType = SpotNewOrderRequestTypeSellMarket
		case s.Side.IsLong() && s.Type == order.Limit:
			formattedType = SpotNewOrderRequestTypeBuyLimit
			params.Price = s.Price
		case s.Side.IsShort() && s.Type == order.Limit:
			formattedType = SpotNewOrderRequestTypeSellLimit
			params.Price = s.Price
		}
		params.Type = formattedType
		response, err := e.SpotNewOrder(ctx, &params)
		if err != nil {
			return nil, err
		}
		orderID = strconv.FormatInt(response, 10)

		if s.Type == order.Market {
			status = order.Filled
		}
	case asset.CoinMarginedFutures:
		var oDirection string
		switch {
		case s.Side.IsLong():
			oDirection = "BUY"
		case s.Side.IsShort():
			oDirection = "SELL"
		}
		var oType string
		switch s.Type {
		case order.Market:
			// https://huobiapi.github.io/docs/dm/v1/en/#order-and-trade
			// At present, Huobi Futures does not support unlimited slippage market price when placing an order.
			// To increase the probability of a transaction, users can choose to place an order based on BBO price (opponent),
			// optimal 5 (optimal_5), optimal 10 (optimal_10), optimal 20 (optimal_20), among which the success probability of
			// optimal 20 is the largest, while the slippage always is the largest as well.
			//
			// It is important to note that the above methods will not guarantee the order to be fully-filled
			// The exchange will obtain the optimal N price when the order is placed
			oType = "optimal_20"
			switch {
			case s.TimeInForce.Is(order.ImmediateOrCancel):
				oType = "optimal_20_ioc"
			case s.TimeInForce.Is(order.FillOrKill):
				oType = "optimal_20_fok"
			}
		case order.Limit:
			oType = "limit"
			if s.TimeInForce.Is(order.PostOnly) {
				oType = "post_only"
			}
		default:
			oType = "opponent"
		}
		offset := "open"
		if s.ReduceOnly {
			offset = "close"
		}
		orderResp, err := e.PlaceSwapOrders(ctx,
			s.Pair,
			s.ClientOrderID,
			oDirection,
			offset,
			oType,
			s.Price,
			s.Amount,
			s.Leverage)
		if err != nil {
			return nil, err
		}
		orderID = orderResp.Data.OrderIDString
	case asset.Futures:
		var oDirection string
		switch {
		case s.Side.IsLong():
			oDirection = "BUY"
		case s.Side.IsShort():
			oDirection = "SELL"
		}
		var oType string
		switch s.Type {
		case order.Market:
			// https://huobiapi.github.io/docs/dm/v1/en/#order-and-trade
			// At present, Huobi Futures does not support unlimited slippage market price when placing an order.
			// To increase the probability of a transaction, users can choose to place an order based on BBO price (opponent),
			// optimal 5 (optimal_5), optimal 10 (optimal_10), optimal 20 (optimal_20), among which the success probability of
			// optimal 20 is the largest, while the slippage always is the largest as well.
			//
			// It is important to note that the above methods will not guarantee the order to be fully-filled
			// The exchange will obtain the optimal N price when the order is placed
			oType = "optimal_20"
			switch {
			case s.TimeInForce.Is(order.ImmediateOrCancel):
				oType = "optimal_20_ioc"
			case s.TimeInForce.Is(order.FillOrKill):
				oType = "optimal_20_fok"
			}
		case order.Limit:
			oType = "limit"
			if s.TimeInForce.Is(order.PostOnly) {
				oType = "post_only"
			}
		default:
			oType = "opponent"
		}
		offset := "open"
		if s.ReduceOnly {
			offset = "close"
		}
		o, err := e.FOrder(ctx,
			s.Pair,
			"",
			"",
			s.ClientOrderID,
			oDirection,
			offset,
			oType,
			s.Price,
			s.Amount,
			s.Leverage)
		if err != nil {
			return nil, err
		}
		orderID = o.Data.OrderIDStr
	}
	resp, err := s.DeriveSubmitResponse(orderID)
	if err != nil {
		return nil, err
	}
	resp.Status = status
	return resp, nil
}

// ModifyOrder will allow of changing orderbook placement and limit to
// market conversion
func (e *Exchange) ModifyOrder(_ context.Context, _ *order.Modify) (*order.ModifyResponse, error) {
	return nil, common.ErrFunctionNotSupported
}

// CancelOrder cancels an order by its corresponding ID number
func (e *Exchange) CancelOrder(ctx context.Context, o *order.Cancel) error {
	if err := o.Validate(o.StandardCancel()); err != nil {
		return err
	}
	var err error
	switch o.AssetType {
	case asset.Spot:
		var orderIDInt int64
		orderIDInt, err = strconv.ParseInt(o.OrderID, 10, 64)
		if err != nil {
			return err
		}
		_, err = e.CancelExistingOrder(ctx, orderIDInt)
	case asset.CoinMarginedFutures:
		_, err = e.CancelSwapOrder(ctx, o.OrderID, o.ClientID, o.Pair)
	case asset.Futures:
		_, err = e.FCancelOrder(ctx, o.Pair.Base, o.ClientID, o.ClientOrderID)
	default:
		return fmt.Errorf("%w %v", asset.ErrNotSupported, o.AssetType)
	}
	return err
}

// CancelBatchOrders cancels an orders by their corresponding ID numbers
func (e *Exchange) CancelBatchOrders(ctx context.Context, o []order.Cancel) (*order.CancelBatchResponse, error) {
	if len(o) == 0 {
		return nil, order.ErrCancelOrderIsNil
	}
	ids := make([]string, 0, len(o))
	cIDs := make([]string, 0, len(o))
	for i := range o {
		switch {
		case o[i].ClientOrderID != "":
			cIDs = append(cIDs, o[i].ClientID)
		case o[i].OrderID != "":
			ids = append(ids, o[i].OrderID)
		default:
			return nil, order.ErrOrderIDNotSet
		}
	}

	cancelledOrders, err := e.CancelOrderBatch(ctx, ids, cIDs)
	if err != nil {
		return nil, err
	}
	resp := &order.CancelBatchResponse{Status: make(map[string]string)}
	for i := range cancelledOrders.Success {
		resp.Status[cancelledOrders.Success[i]] = "true"
	}
	for i := range cancelledOrders.Failed {
		resp.Status[cancelledOrders.Failed[i].OrderID] = cancelledOrders.Failed[i].ErrorMessage
	}
	return resp, nil
}

// CancelAllOrders cancels all orders associated with a currency pair
func (e *Exchange) CancelAllOrders(ctx context.Context, orderCancellation *order.Cancel) (order.CancelAllResponse, error) {
	if err := orderCancellation.Validate(); err != nil {
		return order.CancelAllResponse{}, err
	}
	var cancelAllOrdersResponse order.CancelAllResponse
	cancelAllOrdersResponse.Status = make(map[string]string)
	switch orderCancellation.AssetType {
	case asset.Spot:
		enabledPairs, err := e.GetEnabledPairs(asset.Spot)
		if err != nil {
			return cancelAllOrdersResponse, err
		}
		for i := range enabledPairs {
			resp, err := e.CancelOpenOrdersBatch(ctx,
				orderCancellation.AccountID,
				enabledPairs[i])
			if err != nil {
				return cancelAllOrdersResponse, err
			}
			if resp.Data.FailedCount > 0 {
				return cancelAllOrdersResponse,
					fmt.Errorf("%v orders failed to cancel",
						resp.Data.FailedCount)
			}
			if resp.Status == "error" {
				return cancelAllOrdersResponse, errors.New(resp.ErrorMessage)
			}
		}
	case asset.CoinMarginedFutures:
		if orderCancellation.Pair.IsEmpty() {
			enabledPairs, err := e.GetEnabledPairs(asset.CoinMarginedFutures)
			if err != nil {
				return cancelAllOrdersResponse, err
			}
			for i := range enabledPairs {
				a, err := e.CancelAllSwapOrders(ctx, enabledPairs[i])
				if err != nil {
					return cancelAllOrdersResponse, err
				}
				split := strings.Split(a.Successes, ",")
				for x := range split {
					cancelAllOrdersResponse.Status[split[x]] = "success"
				}
				for y := range a.Errors {
					cancelAllOrdersResponse.Status[a.Errors[y].OrderID] = "fail: " + a.Errors[y].ErrMsg
				}
			}
		} else {
			a, err := e.CancelAllSwapOrders(ctx, orderCancellation.Pair)
			if err != nil {
				return cancelAllOrdersResponse, err
			}
			split := strings.Split(a.Successes, ",")
			for x := range split {
				cancelAllOrdersResponse.Status[split[x]] = "success"
			}
			for y := range a.Errors {
				cancelAllOrdersResponse.Status[a.Errors[y].OrderID] = "fail: " + a.Errors[y].ErrMsg
			}
		}
	case asset.Futures:
		if orderCancellation.Pair.IsEmpty() {
			enabledPairs, err := e.GetEnabledPairs(asset.Futures)
			if err != nil {
				return cancelAllOrdersResponse, err
			}
			for i := range enabledPairs {
				a, err := e.FCancelAllOrders(ctx, enabledPairs[i], "", "")
				if err != nil {
					return cancelAllOrdersResponse, err
				}
				split := strings.Split(a.Data.Successes, ",")
				for x := range split {
					cancelAllOrdersResponse.Status[split[x]] = "success"
				}
				for y := range a.Data.Errors {
					cancelAllOrdersResponse.Status[strconv.FormatInt(a.Data.Errors[y].OrderID, 10)] = "fail: " + a.Data.Errors[y].ErrMsg
				}
			}
		} else {
			a, err := e.FCancelAllOrders(ctx, orderCancellation.Pair, "", "")
			if err != nil {
				return cancelAllOrdersResponse, err
			}
			split := strings.Split(a.Data.Successes, ",")
			for x := range split {
				cancelAllOrdersResponse.Status[split[x]] = "success"
			}
			for y := range a.Data.Errors {
				cancelAllOrdersResponse.Status[strconv.FormatInt(a.Data.Errors[y].OrderID, 10)] = "fail: " + a.Data.Errors[y].ErrMsg
			}
		}
	}
	return cancelAllOrdersResponse, nil
}

// GetOrderInfo returns order information based on order ID
func (e *Exchange) GetOrderInfo(ctx context.Context, orderID string, pair currency.Pair, assetType asset.Item) (*order.Detail, error) {
	if pair.IsEmpty() {
		return nil, currency.ErrCurrencyPairEmpty
	}
	if err := e.CurrencyPairs.IsAssetEnabled(assetType); err != nil {
		return nil, err
	}

	var orderDetail order.Detail
	switch assetType {
	case asset.Spot:
		oID, err := strconv.ParseInt(orderID, 10, 64)
		if err != nil {
			return nil, err
		}
		resp, err := e.GetOrder(ctx, oID)
		if err != nil {
			return nil, err
		}
		respData := &resp
		if respData.ID == 0 {
			return nil, fmt.Errorf("%s - order not found for orderid %s", e.Name, orderID)
		}
		responseID := strconv.FormatInt(respData.ID, 10)
		if responseID != orderID {
			return nil, errors.New(e.Name + " - GetOrderInfo orderID mismatch. Expected: " +
				orderID + " Received: " + responseID)
		}
		typeDetails := strings.Split(respData.Type, "-")
		orderSide, err := order.StringToOrderSide(typeDetails[0])
		if err != nil {
			if e.Websocket.IsConnected() {
				e.Websocket.DataHandler <- order.ClassificationError{
					Exchange: e.Name,
					OrderID:  orderID,
					Err:      err,
				}
			} else {
				return nil, err
			}
		}
		orderType, err := order.StringToOrderType(typeDetails[1])
		if err != nil {
			if e.Websocket.IsConnected() {
				e.Websocket.DataHandler <- order.ClassificationError{
					Exchange: e.Name,
					OrderID:  orderID,
					Err:      err,
				}
			} else {
				return nil, err
			}
		}
		orderStatus, err := order.StringToOrderStatus(respData.State)
		if err != nil {
			if e.Websocket.IsConnected() {
				e.Websocket.DataHandler <- order.ClassificationError{
					Exchange: e.Name,
					OrderID:  orderID,
					Err:      err,
				}
			} else {
				return nil, err
			}
		}
		var p currency.Pair
		var a asset.Item
		p, a, err = e.GetRequestFormattedPairAndAssetType(respData.Symbol)
		if err != nil {
			return nil, err
		}
		orderDetail = order.Detail{
			Exchange:       e.Name,
			OrderID:        orderID,
			AccountID:      strconv.FormatInt(respData.AccountID, 10),
			Pair:           p,
			Type:           orderType,
			Side:           orderSide,
			Date:           respData.CreatedAt.Time(),
			Status:         orderStatus,
			Price:          respData.Price,
			Amount:         respData.Amount,
			ExecutedAmount: respData.FilledAmount,
			Fee:            respData.FilledFees,
			AssetType:      a,
		}
	case asset.CoinMarginedFutures:
		orderInfo, err := e.GetSwapOrderInfo(ctx, pair, orderID, "")
		if err != nil {
			return nil, err
		}
		var orderVars OrderVars
		for x := range orderInfo.Data {
			orderVars, err = compatibleVars(orderInfo.Data[x].Direction, orderInfo.Data[x].OrderPriceType, orderInfo.Data[x].Status)
			if err != nil {
				return nil, err
			}
			maker := false
			if orderVars.OrderType == order.Limit || orderVars.TimeInForce.Is(order.PostOnly) {
				maker = true
			}
			orderDetail.Trades = append(orderDetail.Trades, order.TradeHistory{
				Price:    orderInfo.Data[x].Price,
				Amount:   orderInfo.Data[x].Volume,
				Fee:      orderInfo.Data[x].Fee,
				Exchange: e.Name,
				TID:      orderInfo.Data[x].OrderIDString,
				Type:     orderVars.OrderType,
				Side:     orderVars.Side,
				IsMaker:  maker,
			})
		}
	case asset.Futures:
		fPair, err := e.FormatSymbol(pair, asset.Futures)
		if err != nil {
			return nil, err
		}
		orderInfo, err := e.FGetOrderInfo(ctx, fPair, orderID, "")
		if err != nil {
			return nil, err
		}
		var orderVars OrderVars
		for x := range orderInfo.Data {
			orderVars, err = compatibleVars(orderInfo.Data[x].Direction, orderInfo.Data[x].OrderPriceType, orderInfo.Data[x].Status)
			if err != nil {
				return nil, err
			}

			orderDetail.Trades = append(orderDetail.Trades, order.TradeHistory{
				Price:    orderInfo.Data[x].Price,
				Amount:   orderInfo.Data[x].Volume,
				Fee:      orderInfo.Data[x].Fee,
				Exchange: e.Name,
				TID:      orderInfo.Data[x].OrderIDString,
				Type:     orderVars.OrderType,
				Side:     orderVars.Side,
				IsMaker:  orderVars.OrderType == order.Limit || orderVars.TimeInForce.Is(order.PostOnly),
			})
		}
	default:
		return nil, fmt.Errorf("%w %v", asset.ErrNotSupported, assetType)
	}
	return &orderDetail, nil
}

// GetDepositAddress returns a deposit address for a specified currency
func (e *Exchange) GetDepositAddress(ctx context.Context, cryptocurrency currency.Code, _, chain string) (*deposit.Address, error) {
	resp, err := e.QueryDepositAddress(ctx, cryptocurrency)
	if err != nil {
		return nil, err
	}

	for x := range resp {
		if chain != "" && strings.EqualFold(resp[x].Chain, chain) {
			return &deposit.Address{
				Address: resp[x].Address,
				Tag:     resp[x].AddressTag,
			}, nil
		} else if chain == "" && strings.EqualFold(resp[x].Currency, cryptocurrency.String()) {
			return &deposit.Address{
				Address: resp[x].Address,
				Tag:     resp[x].AddressTag,
			}, nil
		}
	}
	return nil, errors.New("unable to match deposit address currency or chain")
}

// WithdrawCryptocurrencyFunds returns a withdrawal ID when a withdrawal is
// submitted
func (e *Exchange) WithdrawCryptocurrencyFunds(ctx context.Context, withdrawRequest *withdraw.Request) (*withdraw.ExchangeResponse, error) {
	if err := withdrawRequest.Validate(); err != nil {
		return nil, err
	}
	resp, err := e.Withdraw(ctx,
		withdrawRequest.Currency,
		withdrawRequest.Crypto.Address,
		withdrawRequest.Crypto.AddressTag,
		withdrawRequest.Crypto.Chain,
		withdrawRequest.Amount,
		withdrawRequest.Crypto.FeeAmount)
	if err != nil {
		return nil, err
	}
	return &withdraw.ExchangeResponse{
		ID: strconv.FormatInt(resp, 10),
	}, err
}

// WithdrawFiatFunds returns a withdrawal ID when a
// withdrawal is submitted
func (e *Exchange) WithdrawFiatFunds(_ context.Context, _ *withdraw.Request) (*withdraw.ExchangeResponse, error) {
	return nil, common.ErrFunctionNotSupported
}

// WithdrawFiatFundsToInternationalBank returns a withdrawal ID when a
// withdrawal is submitted
func (e *Exchange) WithdrawFiatFundsToInternationalBank(_ context.Context, _ *withdraw.Request) (*withdraw.ExchangeResponse, error) {
	return nil, common.ErrFunctionNotSupported
}

// GetFeeByType returns an estimate of fee based on type of transaction
func (e *Exchange) GetFeeByType(ctx context.Context, feeBuilder *exchange.FeeBuilder) (float64, error) {
	if feeBuilder == nil {
		return 0, fmt.Errorf("%T %w", feeBuilder, common.ErrNilPointer)
	}
	if !e.AreCredentialsValid(ctx) && // Todo check connection status
		feeBuilder.FeeType == exchange.CryptocurrencyTradeFee {
		feeBuilder.FeeType = exchange.OfflineTradeFee
	}
	return e.GetFee(feeBuilder)
}

// GetActiveOrders retrieves any orders that are active/open
func (e *Exchange) GetActiveOrders(ctx context.Context, req *order.MultiOrderRequest) (order.FilteredOrders, error) {
	err := req.Validate()
	if err != nil {
		return nil, err
	}
	var orders []order.Detail
	switch req.AssetType {
	case asset.Spot:
		if len(req.Pairs) == 0 {
			return nil, errors.New("currency must be supplied")
		}
		side := ""
		if req.Side == order.Sell {
			side = req.Side.Lower()
		}
		creds, err := e.GetCredentials(ctx)
		if err != nil {
			return nil, err
		}
		for i := range req.Pairs {
			resp, err := e.GetOpenOrders(ctx,
				req.Pairs[i],
				creds.ClientID,
				side,
				500)
			if err != nil {
				return nil, err
			}
			for x := range resp {
				orderDetail := order.Detail{
					OrderID:         strconv.FormatInt(resp[x].ID, 10),
					Price:           resp[x].Price,
					Amount:          resp[x].Amount,
					ExecutedAmount:  resp[x].FilledAmount,
					RemainingAmount: resp[x].Amount - resp[x].FilledAmount,
					Pair:            req.Pairs[i],
					Exchange:        e.Name,
					Date:            resp[x].CreatedAt.Time(),
					AccountID:       strconv.FormatInt(resp[x].AccountID, 10),
					Fee:             resp[x].FilledFees,
				}
				setOrderSideStatusAndType(resp[x].State, resp[x].Type, &orderDetail)
				orders = append(orders, orderDetail)
			}
		}
	case asset.CoinMarginedFutures:
		for x := range req.Pairs {
			var currentPage int64
			for done := false; !done; {
				openOrders, err := e.GetSwapOpenOrders(ctx,
					req.Pairs[x], currentPage, 50)
				if err != nil {
					return orders, err
				}

				for x := range openOrders.Data.Orders {
					orderVars, err := compatibleVars(openOrders.Data.Orders[x].Direction,
						openOrders.Data.Orders[x].OrderPriceType,
						openOrders.Data.Orders[x].Status)
					if err != nil {
						return orders, err
					}
					p, err := currency.NewPairFromString(openOrders.Data.Orders[x].ContractCode)
					if err != nil {
						return orders, err
					}
					orders = append(orders, order.Detail{
						TimeInForce:     orderVars.TimeInForce,
						Leverage:        openOrders.Data.Orders[x].LeverageRate,
						Price:           openOrders.Data.Orders[x].Price,
						Amount:          openOrders.Data.Orders[x].Volume,
						ExecutedAmount:  openOrders.Data.Orders[x].TradeVolume,
						RemainingAmount: openOrders.Data.Orders[x].Volume - openOrders.Data.Orders[x].TradeVolume,
						Fee:             openOrders.Data.Orders[x].Fee,
						Exchange:        e.Name,
						AssetType:       req.AssetType,
						OrderID:         openOrders.Data.Orders[x].OrderIDString,
						Side:            orderVars.Side,
						Type:            orderVars.OrderType,
						Status:          orderVars.Status,
						Pair:            p,
					})
				}
				currentPage++
				done = currentPage == openOrders.Data.TotalPage
			}
		}
	case asset.Futures:
		for x := range req.Pairs {
			var currentPage int64
			for done := false; !done; {
				openOrders, err := e.FGetOpenOrders(ctx,
					req.Pairs[x].Base, currentPage, 50)
				if err != nil {
					return orders, err
				}
				var orderVars OrderVars
				for x := range openOrders.Data.Orders {
					orderVars, err = compatibleVars(openOrders.Data.Orders[x].Direction,
						openOrders.Data.Orders[x].OrderPriceType,
						openOrders.Data.Orders[x].Status)
					if err != nil {
						return orders, err
					}
					p, err := currency.NewPairFromString(openOrders.Data.Orders[x].ContractCode)
					if err != nil {
						return orders, err
					}
					orders = append(orders, order.Detail{
						TimeInForce:     orderVars.TimeInForce,
						Leverage:        openOrders.Data.Orders[x].LeverageRate,
						Price:           openOrders.Data.Orders[x].Price,
						Amount:          openOrders.Data.Orders[x].Volume,
						ExecutedAmount:  openOrders.Data.Orders[x].TradeVolume,
						RemainingAmount: openOrders.Data.Orders[x].Volume - openOrders.Data.Orders[x].TradeVolume,
						Fee:             openOrders.Data.Orders[x].Fee,
						Exchange:        e.Name,
						AssetType:       req.AssetType,
						OrderID:         openOrders.Data.Orders[x].OrderIDString,
						Side:            orderVars.Side,
						Type:            orderVars.OrderType,
						Status:          orderVars.Status,
						Pair:            p,
					})
				}
				currentPage++
				done = currentPage == openOrders.Data.TotalPage
			}
		}
	}
	return req.Filter(e.Name, orders), nil
}

// GetOrderHistory retrieves account order information
// Can Limit response to specific order status
func (e *Exchange) GetOrderHistory(ctx context.Context, req *order.MultiOrderRequest) (order.FilteredOrders, error) {
	err := req.Validate()
	if err != nil {
		return nil, err
	}
	var orders []order.Detail
	switch req.AssetType {
	case asset.Spot:
		if len(req.Pairs) == 0 {
			return nil, errors.New("currency must be supplied")
		}
		states := "partial-canceled,filled,canceled"
		for i := range req.Pairs {
			resp, err := e.GetOrders(ctx,
				req.Pairs[i],
				"",
				"",
				"",
				states,
				"",
				"",
				"")
			if err != nil {
				return nil, err
			}
			for x := range resp {
				orderDetail := order.Detail{
					OrderID:         strconv.FormatInt(resp[x].ID, 10),
					Price:           resp[x].Price,
					Amount:          resp[x].Amount,
					ExecutedAmount:  resp[x].FilledAmount,
					RemainingAmount: resp[x].Amount - resp[x].FilledAmount,
					Cost:            resp[x].FilledCashAmount,
					CostAsset:       req.Pairs[i].Quote,
					Pair:            req.Pairs[i],
					Exchange:        e.Name,
					Date:            resp[x].CreatedAt.Time(),
					CloseTime:       resp[x].FinishedAt.Time(),
					AccountID:       strconv.FormatInt(resp[x].AccountID, 10),
					Fee:             resp[x].FilledFees,
				}
				setOrderSideStatusAndType(resp[x].State, resp[x].Type, &orderDetail)
				orderDetail.InferCostsAndTimes()
				orders = append(orders, orderDetail)
			}
		}
	case asset.CoinMarginedFutures:
		for x := range req.Pairs {
			var currentPage int64
			for done := false; !done; {
				orderHistory, err := e.GetSwapOrderHistory(ctx,
					req.Pairs[x],
					"all",
					"all",
					[]order.Status{order.AnyStatus},
					int64(req.EndTime.Sub(req.StartTime).Hours()/24),
					currentPage,
					50)
				if err != nil {
					return orders, err
				}
				var orderVars OrderVars
				for x := range orderHistory.Data.Orders {
					p, err := currency.NewPairFromString(orderHistory.Data.Orders[x].ContractCode)
					if err != nil {
						return orders, err
					}

					orderVars, err = compatibleVars(orderHistory.Data.Orders[x].Direction,
						orderHistory.Data.Orders[x].OrderPriceType,
						orderHistory.Data.Orders[x].Status)
					if err != nil {
						return orders, err
					}
					orders = append(orders, order.Detail{
						TimeInForce:     orderVars.TimeInForce,
						Leverage:        orderHistory.Data.Orders[x].LeverageRate,
						Price:           orderHistory.Data.Orders[x].Price,
						Amount:          orderHistory.Data.Orders[x].Volume,
						ExecutedAmount:  orderHistory.Data.Orders[x].TradeVolume,
						RemainingAmount: orderHistory.Data.Orders[x].Volume - orderHistory.Data.Orders[x].TradeVolume,
						Fee:             orderHistory.Data.Orders[x].Fee,
						Exchange:        e.Name,
						AssetType:       req.AssetType,
						OrderID:         orderHistory.Data.Orders[x].OrderIDString,
						Side:            orderVars.Side,
						Type:            orderVars.OrderType,
						Status:          orderVars.Status,
						Pair:            p,
					})
				}
				currentPage++
				done = currentPage == orderHistory.Data.TotalPage
			}
		}
	case asset.Futures:
		for x := range req.Pairs {
			var currentPage int64
			for done := false; !done; {
				openOrders, err := e.FGetOrderHistory(ctx,
					req.Pairs[x],
					"",
					"all",
					"all",
					"limit",
					[]order.Status{order.AnyStatus},
					int64(req.EndTime.Sub(req.StartTime).Hours()/24),
					currentPage,
					50)
				if err != nil {
					return orders, err
				}
				var orderVars OrderVars
				for x := range openOrders.Data.Orders {
					orderVars, err = compatibleVars(openOrders.Data.Orders[x].Direction,
						openOrders.Data.Orders[x].OrderPriceType,
						openOrders.Data.Orders[x].Status)
					if err != nil {
						return orders, err
					}
					if req.Side != orderVars.Side {
						continue
					}
					if req.Type != orderVars.OrderType {
						continue
					}
					p, err := currency.NewPairFromString(openOrders.Data.Orders[x].ContractCode)
					if err != nil {
						return orders, err
					}
					orders = append(orders, order.Detail{
						TimeInForce:     orderVars.TimeInForce,
						Leverage:        openOrders.Data.Orders[x].LeverageRate,
						Price:           openOrders.Data.Orders[x].Price,
						Amount:          openOrders.Data.Orders[x].Volume,
						ExecutedAmount:  openOrders.Data.Orders[x].TradeVolume,
						RemainingAmount: openOrders.Data.Orders[x].Volume - openOrders.Data.Orders[x].TradeVolume,
						Fee:             openOrders.Data.Orders[x].Fee,
						Exchange:        e.Name,
						AssetType:       req.AssetType,
						OrderID:         openOrders.Data.Orders[x].OrderIDString,
						Side:            orderVars.Side,
						Type:            orderVars.OrderType,
						Status:          orderVars.Status,
						Pair:            p,
						Date:            openOrders.Data.Orders[x].CreateDate.Time(),
					})
				}
				currentPage++
				done = currentPage == openOrders.Data.TotalPage
			}
		}
	}
	return req.Filter(e.Name, orders), nil
}

func setOrderSideStatusAndType(orderState, requestType string, orderDetail *order.Detail) {
	var err error
	if orderDetail.Status, err = order.StringToOrderStatus(orderState); err != nil {
		log.Errorf(log.ExchangeSys, "%s %v", orderDetail.Exchange, err)
	}

	switch SpotNewOrderRequestParamsType(requestType) {
	case SpotNewOrderRequestTypeBuyMarket:
		orderDetail.Side = order.Buy
		orderDetail.Type = order.Market
	case SpotNewOrderRequestTypeSellMarket:
		orderDetail.Side = order.Sell
		orderDetail.Type = order.Market
	case SpotNewOrderRequestTypeBuyLimit:
		orderDetail.Side = order.Buy
		orderDetail.Type = order.Limit
	case SpotNewOrderRequestTypeSellLimit:
		orderDetail.Side = order.Sell
		orderDetail.Type = order.Limit
	}
}

// AuthenticateWebsocket sends an authentication message to the websocket
func (e *Exchange) AuthenticateWebsocket(ctx context.Context) error {
	return e.wsLogin(ctx)
}

// ValidateAPICredentials validates current credentials used for wrapper
// functionality
func (e *Exchange) ValidateAPICredentials(ctx context.Context, assetType asset.Item) error {
	_, err := e.UpdateAccountInfo(ctx, assetType)
	return e.CheckTransientError(err)
}

// FormatExchangeKlineInterval returns Interval to exchange formatted string
func (e *Exchange) FormatExchangeKlineInterval(in kline.Interval) string {
	switch in {
	case kline.OneMin, kline.FiveMin, kline.FifteenMin, kline.ThirtyMin:
		return in.Short() + "in"
	case kline.OneHour:
		return "60min"
	case kline.FourHour:
		return "4hour"
	case kline.OneDay:
		return "1day"
	case kline.OneMonth:
		return "1mon"
	case kline.OneWeek:
		return "1week"
	case kline.OneYear:
		return "1year"
	}
	return ""
}

// GetHistoricCandles returns candles between a time period for a set time interval
func (e *Exchange) GetHistoricCandles(ctx context.Context, pair currency.Pair, a asset.Item, interval kline.Interval, start, end time.Time) (*kline.Item, error) {
	req, err := e.GetKlineRequest(pair, a, interval, start, end, true)
	if err != nil {
		return nil, err
	}

	timeSeries := make([]kline.Candle, 0, req.Size())
	switch a {
	case asset.Spot:
		candles, err := e.GetSpotKline(ctx, KlinesRequestParams{
			Period: e.FormatExchangeKlineInterval(req.ExchangeInterval),
			Symbol: req.Pair,
			Size:   req.RequestLimit,
		})
		if err != nil {
			return nil, err
		}

		for x := range candles {
			timestamp := candles[x].IDTimestamp.Time()
			if timestamp.Before(req.Start) || timestamp.After(req.End) {
				continue
			}
			timeSeries = append(timeSeries, kline.Candle{
				Time:   timestamp,
				Open:   candles[x].Open,
				High:   candles[x].High,
				Low:    candles[x].Low,
				Close:  candles[x].Close,
				Volume: candles[x].Volume,
			})
		}
	case asset.Futures:
		// if size, from, to are all populated, only size is considered
		size := int64(-1)
		candles, err := e.FGetKlineData(ctx, req.Pair, e.FormatExchangeKlineInterval(req.ExchangeInterval), size, req.Start, req.End)
		if err != nil {
			return nil, err
		}
		for x := range candles.Data {
			timestamp := candles.Data[x].IDTimestamp.Time()
			if timestamp.Before(req.Start) || timestamp.After(req.End) {
				continue
			}
			timeSeries = append(timeSeries, kline.Candle{
				Time:   timestamp,
				Open:   candles.Data[x].Open,
				High:   candles.Data[x].High,
				Low:    candles.Data[x].Low,
				Close:  candles.Data[x].Close,
				Volume: candles.Data[x].Volume,
			})
		}
	case asset.CoinMarginedFutures:
		// if size, from, to are all populated, only size is considered
		size := int64(-1)
		candles, err := e.GetSwapKlineData(ctx, req.Pair, e.FormatExchangeKlineInterval(req.ExchangeInterval), size, req.Start, req.End)
		if err != nil {
			return nil, err
		}
		for x := range candles.Data {
			timestamp := candles.Data[x].IDTimestamp.Time()
			if timestamp.Before(req.Start) || timestamp.After(req.End) {
				continue
			}
			timeSeries = append(timeSeries, kline.Candle{
				Time:   timestamp,
				Open:   candles.Data[x].Open,
				High:   candles.Data[x].High,
				Low:    candles.Data[x].Low,
				Close:  candles.Data[x].Close,
				Volume: candles.Data[x].Volume,
			})
		}
	}

	return req.ProcessResponse(timeSeries)
}

// GetHistoricCandlesExtended returns candles between a time period for a set time interval
func (e *Exchange) GetHistoricCandlesExtended(ctx context.Context, pair currency.Pair, a asset.Item, interval kline.Interval, start, end time.Time) (*kline.Item, error) {
	req, err := e.GetKlineExtendedRequest(pair, a, interval, start, end)
	if err != nil {
		return nil, err
	}

	timeSeries := make([]kline.Candle, 0, req.Size())
	switch a {
	case asset.Spot:
		return nil, common.ErrFunctionNotSupported
	case asset.Futures:
		for i := range req.RangeHolder.Ranges {
			// if size, from, to are all populated, only size is considered
			size := int64(-1)
			var candles FKlineData
			candles, err = e.FGetKlineData(ctx, req.Pair, e.FormatExchangeKlineInterval(req.ExchangeInterval), size, req.RangeHolder.Ranges[i].Start.Time, req.RangeHolder.Ranges[i].End.Time)
			if err != nil {
				return nil, err
			}
			for x := range candles.Data {
				// align response data
				timestamp := candles.Data[x].IDTimestamp.Time()
				if timestamp.Before(req.Start) || timestamp.After(req.End) {
					continue
				}
				timeSeries = append(timeSeries, kline.Candle{
					Time:   timestamp,
					Open:   candles.Data[x].Open,
					High:   candles.Data[x].High,
					Low:    candles.Data[x].Low,
					Close:  candles.Data[x].Close,
					Volume: candles.Data[x].Volume,
				})
			}
		}
	case asset.CoinMarginedFutures:
		for i := range req.RangeHolder.Ranges {
			// if size, from, to are all populated, only size is considered
			size := int64(-1)
			var candles SwapKlineData
			candles, err = e.GetSwapKlineData(ctx, req.Pair, e.FormatExchangeKlineInterval(req.ExchangeInterval), size, req.RangeHolder.Ranges[i].Start.Time, req.RangeHolder.Ranges[i].End.Time)
			if err != nil {
				return nil, err
			}
			for x := range candles.Data {
				// align response data
				timestamp := candles.Data[x].IDTimestamp.Time()
				if timestamp.Before(req.Start) || timestamp.After(req.End) {
					continue
				}
				timeSeries = append(timeSeries, kline.Candle{
					Time:   timestamp,
					Open:   candles.Data[x].Open,
					High:   candles.Data[x].High,
					Low:    candles.Data[x].Low,
					Close:  candles.Data[x].Close,
					Volume: candles.Data[x].Volume,
				})
			}
		}
	}

	return req.ProcessResponse(timeSeries)
}

// compatibleVars gets compatible variables for order vars
func compatibleVars(side, orderPriceType string, status int64) (OrderVars, error) {
	var resp OrderVars
	switch side {
	case "buy":
		resp.Side = order.Buy
	case "sell":
		resp.Side = order.Sell
	default:
		return resp, errors.New("invalid orderSide")
	}
	switch orderPriceType {
	case "limit":
		resp.OrderType = order.Limit
	case "opponent":
		resp.OrderType = order.Market
	case "post_only":
		resp.OrderType = order.Limit
		resp.TimeInForce = order.PostOnly
	default:
		return resp, errors.New("invalid orderPriceType")
	}
	switch status {
	case 1, 2, 11:
		resp.Status = order.UnknownStatus
	case 3:
		resp.Status = order.Active
	case 4:
		resp.Status = order.PartiallyFilled
	case 5:
		resp.Status = order.PartiallyCancelled
	case 6:
		resp.Status = order.Filled
	case 7:
		resp.Status = order.Cancelled
	default:
		return resp, errors.New("invalid orderStatus")
	}
	return resp, nil
}

// GetAvailableTransferChains returns the available transfer blockchains for the specific cryptocurrency
func (e *Exchange) GetAvailableTransferChains(ctx context.Context, cryptocurrency currency.Code) ([]string, error) {
	resp, err := e.GetCurrenciesIncludingChains(ctx, cryptocurrency)
	if err != nil {
		return nil, err
	}

	if len(resp) == 0 {
		return nil, errors.New("no chains returned from currencies API")
	}

	chains := resp[0].ChainData

	availableChains := make([]string, 0, len(chains))
	for _, c := range chains {
		if c.DepositStatus == "allowed" || c.WithdrawStatus == "allowed" {
			availableChains = append(availableChains, c.Chain)
		}
	}
	return availableChains, nil
}

// GetServerTime returns the current exchange server time.
func (e *Exchange) GetServerTime(ctx context.Context, _ asset.Item) (time.Time, error) {
	return e.GetCurrentServerTime(ctx)
}

// GetFuturesContractDetails returns details about futures contracts
func (e *Exchange) GetFuturesContractDetails(ctx context.Context, item asset.Item) ([]futures.Contract, error) {
	if !item.IsFutures() {
		return nil, futures.ErrNotFuturesAsset
	}
	if !e.SupportsAsset(item) {
		return nil, fmt.Errorf("%w %v", asset.ErrNotSupported, item)
	}

	switch item {
	case asset.CoinMarginedFutures:
		result, err := e.GetSwapMarkets(ctx, currency.EMPTYPAIR)
		if err != nil {
			return nil, err
		}
		resp := make([]futures.Contract, 0, len(result))
		for x := range result {
			contractSplitIndex := strings.Split(result[x].ContractCode, currency.DashDelimiter)
			var cp, underlying currency.Pair
			cp, err = currency.NewPairFromStrings(contractSplitIndex[0], contractSplitIndex[1])
			if err != nil {
				return nil, err
			}
			underlying, err = currency.NewPairFromStrings(result[x].Symbol, "USD")
			if err != nil {
				return nil, err
			}
			var s time.Time
			s, err = time.Parse("20060102", result[x].CreateDate)
			if err != nil {
				return nil, err
			}

			resp = append(resp, futures.Contract{
				Exchange:             e.Name,
				Name:                 cp,
				Underlying:           underlying,
				Asset:                item,
				StartDate:            s,
				SettlementType:       futures.Inverse,
				IsActive:             result[x].ContractStatus == 1,
				Type:                 futures.Perpetual,
				SettlementCurrencies: currency.Currencies{currency.USD},
				Multiplier:           result[x].ContractSize,
			})
		}
		return resp, nil
	case asset.Futures:
		result, err := e.FGetContractInfo(ctx, "", "", currency.EMPTYPAIR)
		if err != nil {
			return nil, err
		}
		resp := make([]futures.Contract, 0, len(result.Data))
		for x := range result.Data {
			contractSplitIndex := strings.Split(result.Data[x].ContractCode, result.Data[x].Symbol)
			var cp, underlying currency.Pair
			cp, err = currency.NewPairFromStrings(result.Data[x].Symbol, contractSplitIndex[1])
			if err != nil {
				return nil, err
			}
			underlying, err = currency.NewPairFromStrings(result.Data[x].Symbol, "USD")
			if err != nil {
				return nil, err
			}
			var startTime, endTime time.Time
			startTime, err = time.Parse("20060102", result.Data[x].CreateDate)
			if err != nil {
				return nil, err
			}
			if result.Data[x].DeliveryTime.Time().IsZero() {
				endTime = result.Data[x].DeliveryTime.Time()
			} else {
				endTime = result.Data[x].SettlementTime.Time()
			}
			contractLength := endTime.Sub(startTime)
			var ct futures.ContractType
			switch {
			case contractLength <= kline.OneWeek.Duration()+kline.ThreeDay.Duration():
				ct = futures.Weekly
			case contractLength <= kline.TwoWeek.Duration()+kline.ThreeDay.Duration():
				ct = futures.Fortnightly
			case contractLength <= kline.ThreeMonth.Duration()+kline.ThreeWeek.Duration():
				ct = futures.Quarterly
			case contractLength <= kline.SixMonth.Duration()+kline.ThreeWeek.Duration():
				ct = futures.HalfYearly
			default:
				ct = futures.Perpetual
			}

			resp = append(resp, futures.Contract{
				Exchange:             e.Name,
				Name:                 cp,
				Underlying:           underlying,
				Asset:                item,
				StartDate:            startTime,
				EndDate:              endTime,
				SettlementType:       futures.Linear,
				IsActive:             result.Data[x].ContractStatus == 1,
				Type:                 ct,
				SettlementCurrencies: currency.Currencies{currency.USD},
				Multiplier:           result.Data[x].ContractSize,
			})
		}
		return resp, nil
	}
	return nil, fmt.Errorf("%w %v", asset.ErrNotSupported, item)
}

// GetLatestFundingRates returns the latest funding rates data
func (e *Exchange) GetLatestFundingRates(ctx context.Context, r *fundingrate.LatestRateRequest) ([]fundingrate.LatestRateResponse, error) {
	if r == nil {
		return nil, fmt.Errorf("%w LatestRateRequest", common.ErrNilPointer)
	}
	if r.Asset != asset.CoinMarginedFutures {
		return nil, fmt.Errorf("%w %v", asset.ErrNotSupported, r.Asset)
	}

	var rates []FundingRatesData
	if r.Pair.IsEmpty() {
		batchRates, err := e.GetSwapFundingRates(ctx)
		if err != nil {
			return nil, err
		}
		rates = batchRates.Data
	} else {
		rateResp, err := e.GetSwapFundingRate(ctx, r.Pair)
		if err != nil {
			return nil, err
		}
		rates = append(rates, rateResp)
	}
	resp := make([]fundingrate.LatestRateResponse, 0, len(rates))
	for i := range rates {
		if rates[i].ContractCode == "" {
			// formatting to match documentation
			rates[i].ContractCode = rates[i].Symbol + "-USD"
		}
		cp, isEnabled, err := e.MatchSymbolCheckEnabled(rates[i].ContractCode, r.Asset, true)
		if err != nil && !errors.Is(err, currency.ErrPairNotFound) {
			return nil, err
		}
		if !isEnabled {
			continue
		}
		var isPerp bool
		isPerp, err = e.IsPerpetualFutureCurrency(r.Asset, cp)
		if err != nil {
			return nil, err
		}
		if !isPerp {
			continue
		}
		ft, nft := rates[i].FundingTime.Time(), rates[i].NextFundingTime.Time()
		var fri time.Duration
		if len(e.Features.Supports.FuturesCapabilities.SupportedFundingRateFrequencies) == 1 {
			// can infer funding rate interval from the only funding rate frequency defined
			for k := range e.Features.Supports.FuturesCapabilities.SupportedFundingRateFrequencies {
				fri = k.Duration()
			}
		}
		if rates[i].FundingTime.Time().IsZero() {
			ft = nft.Add(-fri)
		}
		if ft.After(time.Now()) {
			ft = ft.Add(-fri)
			nft = nft.Add(-fri)
		}
		rate := fundingrate.LatestRateResponse{
			Exchange: e.Name,
			Asset:    r.Asset,
			Pair:     cp,
			LatestRate: fundingrate.Rate{
				Time: ft,
				Rate: decimal.NewFromFloat(rates[i].FundingRate),
			},
			TimeOfNextRate: nft,
			TimeChecked:    time.Now(),
		}
		if r.IncludePredictedRate {
			rate.PredictedUpcomingRate = fundingrate.Rate{
				Time: rate.TimeOfNextRate,
				Rate: decimal.NewFromFloat(rates[i].EstimatedRate),
			}
		}
		resp = append(resp, rate)
	}
	return resp, nil
}

// IsPerpetualFutureCurrency ensures a given asset and currency is a perpetual future
func (e *Exchange) IsPerpetualFutureCurrency(a asset.Item, _ currency.Pair) (bool, error) {
	return a == asset.CoinMarginedFutures, nil
}

// UpdateOrderExecutionLimits updates order execution limits
func (e *Exchange) UpdateOrderExecutionLimits(_ context.Context, _ asset.Item) error {
	return common.ErrNotYetImplemented
}

// GetOpenInterest returns the open interest rate for a given asset pair
func (e *Exchange) GetOpenInterest(ctx context.Context, k ...key.PairAsset) ([]futures.OpenInterest, error) {
	for i := range k {
		if k[i].Asset != asset.Futures && k[i].Asset != asset.CoinMarginedFutures {
			// avoid API calls or returning errors after a successful retrieval
			return nil, fmt.Errorf("%w %v %v", asset.ErrNotSupported, k[i].Asset, k[i].Pair())
		}
	}
	if len(k) == 1 {
		switch k[0].Asset {
		case asset.Futures:
			if !slices.Contains(validContractExpiryCodes, strings.ToUpper(k[0].Pair().Quote.String())) {
				// Huobi does not like requests being made with contract expiry in them (eg BTC240109)
				return nil, fmt.Errorf("%w %v, must use shorthand such as CW (current week)", currency.ErrCurrencyNotSupported, k[0].Pair())
			}
			data, err := e.FContractOpenInterest(ctx, "", "", k[0].Pair())
			if err != nil {
				data2, err2 := e.ContractOpenInterestUSDT(ctx, k[0].Pair(), currency.EMPTYPAIR, "", "")
				if err2 != nil {
					return nil, fmt.Errorf("%w %w", err, err2)
				}
				data.Data = data2
			}

			for i := range data.Data {
				var p currency.Pair
				p, err = e.MatchSymbolWithAvailablePairs(data.Data[i].ContractCode, k[0].Asset, true)
				if err != nil {
					if errors.Is(err, currency.ErrPairNotFound) {
						continue
					}
					return nil, err
				}
				return []futures.OpenInterest{
					{
<<<<<<< HEAD
						Key:          key.NewExchangePairAssetKey(h.Name, k[0].Asset, p),
=======
						Key: key.ExchangePairAsset{
							Exchange: e.Name,
							Base:     p.Base.Item,
							Quote:    p.Quote.Item,
							Asset:    k[0].Asset,
						},
>>>>>>> edf5d84d
						OpenInterest: data.Data[i].Amount,
					},
				}, nil
			}
		case asset.CoinMarginedFutures:
			data, err := e.SwapOpenInterestInformation(ctx, k[0].Pair())
			if err != nil {
				return nil, err
			}
			for i := range data.Data {
				var p currency.Pair
				p, err = e.MatchSymbolWithAvailablePairs(data.Data[i].ContractCode, k[0].Asset, true)
				if err != nil {
					if errors.Is(err, currency.ErrPairNotFound) {
						continue
					}
					return nil, err
				}
				return []futures.OpenInterest{
					{
<<<<<<< HEAD
						Key:          key.NewExchangePairAssetKey(h.Name, k[0].Asset, p),
=======
						Key: key.ExchangePairAsset{
							Exchange: e.Name,
							Base:     p.Base.Item,
							Quote:    p.Quote.Item,
							Asset:    k[0].Asset,
						},
>>>>>>> edf5d84d
						OpenInterest: data.Data[i].Amount,
					},
				}, nil
			}
		}
	}
	var resp []futures.OpenInterest
	for _, a := range e.GetAssetTypes(true) {
		switch a {
		case asset.Futures:
			data, err := e.FContractOpenInterest(ctx, "", "", currency.EMPTYPAIR)
			if err != nil {
				return nil, err
			}
			uData, err := e.ContractOpenInterestUSDT(ctx, currency.EMPTYPAIR, currency.EMPTYPAIR, "", "")
			if err != nil {
				return nil, err
			}
			allData := make([]UContractOpenInterest, 0, len(data.Data)+len(uData))
			allData = append(allData, data.Data...)
			allData = append(allData, uData...)
			for i := range allData {
				var p currency.Pair
				var isEnabled, appendData bool
				p, isEnabled, err = e.MatchSymbolCheckEnabled(allData[i].ContractCode, a, true)
				if err != nil && !errors.Is(err, currency.ErrPairNotFound) {
					return nil, err
				}
				if !isEnabled {
					continue
				}
				for j := range k {
					if k[j].Pair().Equal(p) {
						appendData = true
						break
					}
				}
				if len(k) > 0 && !appendData {
					continue
				}
				resp = append(resp, futures.OpenInterest{
<<<<<<< HEAD
					Key:          key.NewExchangePairAssetKey(h.Name, a, p),
=======
					Key: key.ExchangePairAsset{
						Exchange: e.Name,
						Base:     p.Base.Item,
						Quote:    p.Quote.Item,
						Asset:    a,
					},
>>>>>>> edf5d84d
					OpenInterest: allData[i].Amount,
				})
			}
		case asset.CoinMarginedFutures:
			data, err := e.SwapOpenInterestInformation(ctx, currency.EMPTYPAIR)
			if err != nil {
				return nil, err
			}
			for i := range data.Data {
				p, isEnabled, err := e.MatchSymbolCheckEnabled(data.Data[i].ContractCode, a, true)
				if err != nil && !errors.Is(err, currency.ErrPairNotFound) {
					return nil, err
				}
				if !isEnabled {
					continue
				}
				var appendData bool
				for j := range k {
					if k[j].Pair().Equal(p) {
						appendData = true
						break
					}
				}
				if len(k) > 0 && !appendData {
					continue
				}
				resp = append(resp, futures.OpenInterest{
<<<<<<< HEAD
					Key:          key.NewExchangePairAssetKey(h.Name, a, p),
=======
					Key: key.ExchangePairAsset{
						Exchange: e.Name,
						Base:     p.Base.Item,
						Quote:    p.Quote.Item,
						Asset:    a,
					},
>>>>>>> edf5d84d
					OpenInterest: data.Data[i].Amount,
				})
			}
		}
	}
	return resp, nil
}

// GetCurrencyTradeURL returns the UR˜L to the exchange's trade page for the given asset and currency pair
func (e *Exchange) GetCurrencyTradeURL(_ context.Context, a asset.Item, cp currency.Pair) (string, error) {
	_, err := e.CurrencyPairs.IsPairEnabled(cp, a)
	if err != nil {
		return "", err
	}
	switch a {
	case asset.Spot:
		cp.Delimiter = currency.UnderscoreDelimiter
		return tradeBaseURL + tradeSpot + cp.Lower().String(), nil
	case asset.Futures:
		if !cp.Quote.Equal(currency.USD) && !cp.Quote.Equal(currency.USDT) {
			// todo: support long dated currencies
			return "", fmt.Errorf("%w %v requires translating currency into static contracts eg 'weekly'", common.ErrNotYetImplemented, a)
		}
		cp.Delimiter = currency.DashDelimiter
		return tradeBaseURL + tradeFutures + cp.Upper().String(), nil
	case asset.CoinMarginedFutures:
		if !cp.Quote.Equal(currency.USD) && !cp.Quote.Equal(currency.USDT) {
			// todo: support long dated currencies
			return "", fmt.Errorf("%w %v requires translating currency into static contracts eg 'weekly'", common.ErrNotYetImplemented, a)
		}
		return tradeBaseURL + tradeCoinMargined + cp.Base.Upper().String(), nil
	default:
		return "", fmt.Errorf("%w %v", asset.ErrNotSupported, a)
	}
}<|MERGE_RESOLUTION|>--- conflicted
+++ resolved
@@ -2271,16 +2271,7 @@
 				}
 				return []futures.OpenInterest{
 					{
-<<<<<<< HEAD
-						Key:          key.NewExchangePairAssetKey(h.Name, k[0].Asset, p),
-=======
-						Key: key.ExchangePairAsset{
-							Exchange: e.Name,
-							Base:     p.Base.Item,
-							Quote:    p.Quote.Item,
-							Asset:    k[0].Asset,
-						},
->>>>>>> edf5d84d
+						Key:          key.NewExchangePairAssetKey(e.Name, k[0].Asset, p),
 						OpenInterest: data.Data[i].Amount,
 					},
 				}, nil
@@ -2301,16 +2292,7 @@
 				}
 				return []futures.OpenInterest{
 					{
-<<<<<<< HEAD
-						Key:          key.NewExchangePairAssetKey(h.Name, k[0].Asset, p),
-=======
-						Key: key.ExchangePairAsset{
-							Exchange: e.Name,
-							Base:     p.Base.Item,
-							Quote:    p.Quote.Item,
-							Asset:    k[0].Asset,
-						},
->>>>>>> edf5d84d
+						Key:          key.NewExchangePairAssetKey(e.Name, k[0].Asset, p),
 						OpenInterest: data.Data[i].Amount,
 					},
 				}, nil
@@ -2352,16 +2334,7 @@
 					continue
 				}
 				resp = append(resp, futures.OpenInterest{
-<<<<<<< HEAD
-					Key:          key.NewExchangePairAssetKey(h.Name, a, p),
-=======
-					Key: key.ExchangePairAsset{
-						Exchange: e.Name,
-						Base:     p.Base.Item,
-						Quote:    p.Quote.Item,
-						Asset:    a,
-					},
->>>>>>> edf5d84d
+					Key:          key.NewExchangePairAssetKey(e.Name, a, p),
 					OpenInterest: allData[i].Amount,
 				})
 			}
@@ -2389,16 +2362,7 @@
 					continue
 				}
 				resp = append(resp, futures.OpenInterest{
-<<<<<<< HEAD
-					Key:          key.NewExchangePairAssetKey(h.Name, a, p),
-=======
-					Key: key.ExchangePairAsset{
-						Exchange: e.Name,
-						Base:     p.Base.Item,
-						Quote:    p.Quote.Item,
-						Asset:    a,
-					},
->>>>>>> edf5d84d
+					Key:          key.NewExchangePairAssetKey(e.Name, a, p),
 					OpenInterest: data.Data[i].Amount,
 				})
 			}
