--- conflicted
+++ resolved
@@ -1248,18 +1248,6 @@
 	return nil, common.ErrFunctionNotSupported
 }
 
-<<<<<<< HEAD
-=======
-// GetFeeByType returns an estimate of fee based on type of transaction
-func (h *HUOBI) GetFeeByType(ctx context.Context, feeBuilder *exchange.FeeBuilder) (float64, error) {
-	if !h.AllowAuthenticatedRequest() && // Todo check connection status
-		feeBuilder.FeeType == exchange.CryptocurrencyTradeFee {
-		feeBuilder.FeeType = exchange.OfflineTradeFee
-	}
-	return h.GetFee(feeBuilder)
-}
-
->>>>>>> fd600972
 // GetActiveOrders retrieves any orders that are active/open
 func (h *HUOBI) GetActiveOrders(ctx context.Context, req *order.GetOrdersRequest) ([]order.Detail, error) {
 	if err := req.Validate(); err != nil {
