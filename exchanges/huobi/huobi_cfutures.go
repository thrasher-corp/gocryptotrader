--- conflicted
+++ resolved
@@ -282,11 +282,7 @@
 }
 
 // GetLiquidationOrders gets liquidation orders for a given perp
-<<<<<<< HEAD
-func (e *Exchange) GetLiquidationOrders(ctx context.Context, contract currency.Pair, tradeType string, startTime, endTime int64, direction string, fromID int64) (LiquidationOrdersData, error) {
-=======
-func (h *HUOBI) GetLiquidationOrders(ctx context.Context, contract currency.Pair, tradeType string, startTime, endTime time.Time, direction string, fromID int64) (LiquidationOrdersData, error) {
->>>>>>> 78b2bd42
+func (e *Exchange) GetLiquidationOrders(ctx context.Context, contract currency.Pair, tradeType string, startTime, endTime time.Time, direction string, fromID int64) (LiquidationOrdersData, error) {
 	var resp LiquidationOrdersData
 	formattedContract, err := e.FormatSymbol(contract, asset.CoinMarginedFutures)
 	if err != nil {
