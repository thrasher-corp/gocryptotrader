package huobi

import (
	"context"
	"encoding/base64"
	"errors"
	"fmt"
	"net/http"
	"net/url"
	"strconv"
	"strings"
	"text/template"
	"time"

	"github.com/buger/jsonparser"
	gws "github.com/gorilla/websocket"
	"github.com/thrasher-corp/gocryptotrader/common"
	"github.com/thrasher-corp/gocryptotrader/common/crypto"
	"github.com/thrasher-corp/gocryptotrader/currency"
	"github.com/thrasher-corp/gocryptotrader/encoding/json"
	"github.com/thrasher-corp/gocryptotrader/exchange/websocket"
	"github.com/thrasher-corp/gocryptotrader/exchanges/account"
	"github.com/thrasher-corp/gocryptotrader/exchanges/asset"
	"github.com/thrasher-corp/gocryptotrader/exchanges/kline"
	"github.com/thrasher-corp/gocryptotrader/exchanges/order"
	"github.com/thrasher-corp/gocryptotrader/exchanges/orderbook"
	"github.com/thrasher-corp/gocryptotrader/exchanges/request"
	"github.com/thrasher-corp/gocryptotrader/exchanges/subscription"
	"github.com/thrasher-corp/gocryptotrader/exchanges/ticker"
	"github.com/thrasher-corp/gocryptotrader/exchanges/trade"
	"github.com/thrasher-corp/gocryptotrader/log"
)

const (
	wsSpotHost    = "api.huobi.pro"
	wsSpotURL     = "wss://" + wsSpotHost
	wsPublicPath  = "/ws"
	wsPrivatePath = "/ws/v2"

	wsCandlesChannel      = "market.%s.kline"
	wsOrderbookChannel    = "market.%s.depth"
	wsTradesChannel       = "market.%s.trade.detail"
	wsMarketDetailChannel = "market.%s.detail"
	wsMyOrdersChannel     = "orders#*"
	wsMyTradesChannel     = "trade.clearing#*#1" // 0=Only trade events, 1=Trade and Cancellation events
	wsMyAccountChannel    = "accounts.update#2"  // 0=Only balance, 1=Balance or Available, 2=Balance and Available when either change
	wsAuthChannel         = "auth"

	wsDateTimeFormatting = "2006-01-02T15:04:05"
	signatureMethod      = "HmacSHA256"
	signatureVersion     = "2.1"
	wsRequestOp          = "req"
	wsSubOp              = "sub"
	wsUnsubOp            = "unsub"
)

var defaultSubscriptions = subscription.List{
	{Enabled: true, Asset: asset.Spot, Channel: subscription.TickerChannel},
	{Enabled: true, Asset: asset.Spot, Channel: subscription.CandlesChannel, Interval: kline.OneMin},
	{Enabled: true, Asset: asset.Spot, Channel: subscription.OrderbookChannel, Levels: 0}, // Aggregation Levels; 0 is no depth aggregation
	{Enabled: true, Asset: asset.Spot, Channel: subscription.AllTradesChannel},
	{Enabled: true, Asset: asset.Spot, Channel: subscription.MyOrdersChannel, Authenticated: true},
	{Enabled: true, Asset: asset.Spot, Channel: subscription.MyTradesChannel, Authenticated: true},
	{Enabled: true, Channel: subscription.MyAccountChannel, Authenticated: true},
}

var subscriptionNames = map[string]string{
	subscription.TickerChannel:    wsMarketDetailChannel,
	subscription.CandlesChannel:   wsCandlesChannel,
	subscription.OrderbookChannel: wsOrderbookChannel,
	subscription.AllTradesChannel: wsTradesChannel,
	subscription.MyTradesChannel:  wsMyTradesChannel,
	subscription.MyOrdersChannel:  wsMyOrdersChannel,
	subscription.MyAccountChannel: wsMyAccountChannel,
}

// WsConnect initiates a new websocket connection
func (h *HUOBI) WsConnect() error {
	ctx := context.TODO()
	if !h.Websocket.IsEnabled() || !h.IsEnabled() {
		return websocket.ErrWebsocketNotEnabled
	}
	if err := h.Websocket.Conn.Dial(ctx, &gws.Dialer{}, http.Header{}); err != nil {
		return err
	}

	h.Websocket.Wg.Add(1)
	go h.wsReadMsgs(ctx, h.Websocket.Conn)

	if h.IsWebsocketAuthenticationSupported() {
		if err := h.wsAuthConnect(ctx); err != nil {
			h.Websocket.SetCanUseAuthenticatedEndpoints(false)
			return fmt.Errorf("error authenticating websocket: %w", err)
		}
		h.Websocket.SetCanUseAuthenticatedEndpoints(true)
		h.Websocket.Wg.Add(1)
		go h.wsReadMsgs(ctx, h.Websocket.AuthConn)
	}

	return nil
}

// wsReadMsgs reads and processes messages from a websocket connection
func (h *HUOBI) wsReadMsgs(ctx context.Context, s websocket.Connection) {
	defer h.Websocket.Wg.Done()
	for {
		msg := s.ReadMessage()
		if msg.Raw == nil {
			return
		}

		if err := h.wsHandleData(ctx, msg.Raw); err != nil {
			h.Websocket.DataHandler <- err
		}
	}
}

func (h *HUOBI) wsHandleData(ctx context.Context, respRaw []byte) error {
	if id, err := jsonparser.GetString(respRaw, "id"); err == nil {
		if h.Websocket.Match.IncomingWithData(id, respRaw) {
			return nil
		}
	}

	if pingValue, err := jsonparser.GetInt(respRaw, "ping"); err == nil {
		return h.wsHandleV1ping(ctx, int(pingValue))
	}

	if action, err := jsonparser.GetString(respRaw, "action"); err == nil {
		switch action {
		case "ping":
			return h.wsHandleV2ping(ctx, respRaw)
		case wsSubOp, wsUnsubOp:
			return h.wsHandleV2subResp(action, respRaw)
		}
	}

	if err := getErrResp(respRaw); err != nil {
		return err
	}

	if ch, err := jsonparser.GetString(respRaw, "ch"); err == nil {
		s := h.Websocket.GetSubscription(ch)
		if s == nil {
			return fmt.Errorf("%w: %q", subscription.ErrNotFound, ch)
		}
		return h.wsHandleChannelMsgs(s, respRaw)
	}

	h.Websocket.DataHandler <- websocket.UnhandledMessageWarning{
		Message: h.Name + websocket.UnhandledMessage + string(respRaw),
	}

	return nil
}

// wsHandleV1ping handles v1 style pings, currently only used with public connections
func (h *HUOBI) wsHandleV1ping(ctx context.Context, pingValue int) error {
	if err := h.Websocket.Conn.SendJSONMessage(ctx, request.Unset, json.RawMessage(`{"pong":`+strconv.Itoa(pingValue)+`}`)); err != nil {
		return fmt.Errorf("error sending pong response: %w", err)
	}
	return nil
}

// wsHandleV2ping handles v2 style pings, currently only used with private connections
func (h *HUOBI) wsHandleV2ping(ctx context.Context, respRaw []byte) error {
	ts, err := jsonparser.GetInt(respRaw, "data", "ts")
	if err != nil {
		return fmt.Errorf("error getting ts from auth ping: %w", err)
	}
	if err := h.Websocket.AuthConn.SendJSONMessage(ctx, request.Unset, json.RawMessage(`{"action":"pong","data":{"ts":`+strconv.Itoa(int(ts))+`}}`)); err != nil {
		return fmt.Errorf("error sending auth pong response: %w", err)
	}
	return nil
}

func (h *HUOBI) wsHandleV2subResp(action string, respRaw []byte) error {
	if ch, err := jsonparser.GetString(respRaw, "ch"); err == nil {
		return h.Websocket.Match.RequireMatchWithData(action+":"+ch, respRaw)
	}
	return nil
}

func (h *HUOBI) wsHandleChannelMsgs(s *subscription.Subscription, respRaw []byte) error {
	switch s.Channel {
	case subscription.TickerChannel:
		return h.wsHandleTickerMsg(s, respRaw)
	case subscription.OrderbookChannel:
		return h.wsHandleOrderbookMsg(s, respRaw)
	case subscription.CandlesChannel:
		return h.wsHandleCandleMsg(s, respRaw)
	case subscription.AllTradesChannel:
		return h.wsHandleAllTradesMsg(s, respRaw)
	case subscription.MyAccountChannel:
		return h.wsHandleMyAccountMsg(respRaw)
	case subscription.MyOrdersChannel:
		return h.wsHandleMyOrdersMsg(s, respRaw)
	case subscription.MyTradesChannel:
		return h.wsHandleMyTradesMsg(s, respRaw)
	}
	return fmt.Errorf("%w: %s", common.ErrNotYetImplemented, s.Channel)
}

func (h *HUOBI) wsHandleCandleMsg(s *subscription.Subscription, respRaw []byte) error {
	if len(s.Pairs) != 1 {
		return subscription.ErrNotSinglePair
	}
	var c WsKline
	if err := json.Unmarshal(respRaw, &c); err != nil {
		return err
	}
	h.Websocket.DataHandler <- websocket.KlineData{
		Timestamp:  c.Timestamp.Time(),
		Exchange:   h.Name,
		AssetType:  s.Asset,
		Pair:       s.Pairs[0],
		OpenPrice:  c.Tick.Open,
		ClosePrice: c.Tick.Close,
		HighPrice:  c.Tick.High,
		LowPrice:   c.Tick.Low,
		Volume:     c.Tick.Volume,
		Interval:   s.Interval.String(),
	}
	return nil
}

func (h *HUOBI) wsHandleAllTradesMsg(s *subscription.Subscription, respRaw []byte) error {
	saveTradeData := h.IsSaveTradeDataEnabled()
	tradeFeed := h.IsTradeFeedEnabled()
	if !saveTradeData && !tradeFeed {
		return nil
	}
	if len(s.Pairs) != 1 {
		return subscription.ErrNotSinglePair
	}
	var t WsTrade
	if err := json.Unmarshal(respRaw, &t); err != nil {
		return err
	}
	trades := make([]trade.Data, 0, len(t.Tick.Data))
	for i := range t.Tick.Data {
		side := order.Buy
		if t.Tick.Data[i].Direction != "buy" {
			side = order.Sell
		}
		trades = append(trades, trade.Data{
			Exchange:     h.Name,
			AssetType:    s.Asset,
			CurrencyPair: s.Pairs[0],
			Timestamp:    t.Tick.Data[i].Timestamp.Time().UTC(),
			Amount:       t.Tick.Data[i].Amount,
			Price:        t.Tick.Data[i].Price,
			Side:         side,
			TID:          strconv.FormatFloat(t.Tick.Data[i].TradeID, 'f', -1, 64),
		})
	}
	if tradeFeed {
		for i := range trades {
			h.Websocket.DataHandler <- trades[i]
		}
	}
	if saveTradeData {
		return trade.AddTradesToBuffer(trades...)
	}
	return nil
}

func (h *HUOBI) wsHandleTickerMsg(s *subscription.Subscription, respRaw []byte) error {
	if len(s.Pairs) != 1 {
		return subscription.ErrNotSinglePair
	}
	var wsTicker WsTick
	if err := json.Unmarshal(respRaw, &wsTicker); err != nil {
		return err
	}
	h.Websocket.DataHandler <- &ticker.Price{
		ExchangeName: h.Name,
		Open:         wsTicker.Tick.Open,
		Close:        wsTicker.Tick.Close,
		Volume:       wsTicker.Tick.Amount,
		QuoteVolume:  wsTicker.Tick.Volume,
		High:         wsTicker.Tick.High,
		Low:          wsTicker.Tick.Low,
		LastUpdated:  wsTicker.Timestamp.Time(),
		AssetType:    s.Asset,
		Pair:         s.Pairs[0],
	}
	return nil
}

func (h *HUOBI) wsHandleOrderbookMsg(s *subscription.Subscription, respRaw []byte) error {
	if len(s.Pairs) != 1 {
		return subscription.ErrNotSinglePair
	}
	var update WsDepth
	if err := json.Unmarshal(respRaw, &update); err != nil {
		return err
	}
	bids := make(orderbook.Tranches, len(update.Tick.Bids))
	for i := range update.Tick.Bids {
		price, ok := update.Tick.Bids[i][0].(float64)
		if !ok {
			return errors.New("unable to type assert bid price")
		}
		amount, ok := update.Tick.Bids[i][1].(float64)
		if !ok {
			return errors.New("unable to type assert bid amount")
		}
		bids[i] = orderbook.Tranche{
			Price:  price,
			Amount: amount,
		}
	}

	asks := make(orderbook.Tranches, len(update.Tick.Asks))
	for i := range update.Tick.Asks {
		price, ok := update.Tick.Asks[i][0].(float64)
		if !ok {
			return errors.New("unable to type assert ask price")
		}
		amount, ok := update.Tick.Asks[i][1].(float64)
		if !ok {
			return errors.New("unable to type assert ask amount")
		}
		asks[i] = orderbook.Tranche{
			Price:  price,
			Amount: amount,
		}
	}

	var newOrderBook orderbook.Base
	newOrderBook.Asks = asks
	newOrderBook.Bids = bids
	newOrderBook.Pair = s.Pairs[0]
	newOrderBook.Asset = asset.Spot
	newOrderBook.Exchange = h.Name
	newOrderBook.VerifyOrderbook = h.CanVerifyOrderbook
	newOrderBook.LastUpdated = update.Timestamp.Time()

	return h.Websocket.Orderbook.LoadSnapshot(&newOrderBook)
}

func (h *HUOBI) wsHandleMyOrdersMsg(s *subscription.Subscription, respRaw []byte) error {
	var msg wsOrderUpdateMsg
	if err := json.Unmarshal(respRaw, &msg); err != nil {
		return err
	}
	o := msg.Data
	p, err := h.CurrencyPairs.Match(o.Symbol, s.Asset)
	if err != nil {
		return err
	}
	d := &order.Detail{
		ClientOrderID:   o.ClientOrderID,
		Price:           o.Price,
		Amount:          o.Size,
		ExecutedAmount:  o.ExecutedAmount,
		RemainingAmount: o.RemainingAmount,
		Exchange:        h.Name,
		Side:            o.Side,
		AssetType:       s.Asset,
		Pair:            p,
	}
	if o.OrderID != 0 {
		d.OrderID = strconv.FormatInt(o.OrderID, 10)
	}
	switch o.EventType {
	case "trigger", "deletion", "cancellation":
		d.LastUpdated = o.LastActTime.Time()
	case "creation":
		d.LastUpdated = o.CreateTime.Time()
	case "trade":
		d.LastUpdated = o.TradeTime.Time()
	}
	if d.Status, err = order.StringToOrderStatus(o.OrderStatus); err != nil {
		return &order.ClassificationError{
			Exchange: h.Name,
			OrderID:  d.OrderID,
			Err:      err,
		}
	}
	if o.Side == order.UnknownSide {
		d.Side, err = stringToOrderSide(o.OrderType)
		if err != nil {
			return &order.ClassificationError{
				Exchange: h.Name,
				OrderID:  d.OrderID,
				Err:      err,
			}
		}
	}
	if o.OrderType != "" {
		d.Type, err = stringToOrderType(o.OrderType)
		if err != nil {
			return &order.ClassificationError{
				Exchange: h.Name,
				OrderID:  d.OrderID,
				Err:      err,
			}
		}
	}
	h.Websocket.DataHandler <- d
	if o.ErrCode != 0 {
		return fmt.Errorf("error with order %q: %s (%v)", o.ClientOrderID, o.ErrMessage, o.ErrCode)
	}
	return nil
}

func (h *HUOBI) wsHandleMyTradesMsg(s *subscription.Subscription, respRaw []byte) error {
	var msg wsTradeUpdateMsg
	if err := json.Unmarshal(respRaw, &msg); err != nil {
		return err
	}
	t := msg.Data
	p, err := h.CurrencyPairs.Match(t.Symbol, s.Asset)
	if err != nil {
		return err
	}
	d := &order.Detail{
		ClientOrderID: t.ClientOrderID,
		Price:         t.OrderPrice,
		Amount:        t.OrderSize,
		Exchange:      h.Name,
		Side:          t.Side,
		AssetType:     s.Asset,
		Pair:          p,
		Date:          t.OrderCreateTime.Time(),
		LastUpdated:   t.TradeTime.Time(),
		OrderID:       strconv.FormatInt(t.OrderID, 10),
	}
	if d.Status, err = order.StringToOrderStatus(t.OrderStatus); err != nil {
		return &order.ClassificationError{
			Exchange: h.Name,
			OrderID:  d.OrderID,
			Err:      err,
		}
	}
	if t.Side == order.UnknownSide {
		d.Side, err = stringToOrderSide(t.OrderType)
		if err != nil {
			return &order.ClassificationError{
				Exchange: h.Name,
				OrderID:  d.OrderID,
				Err:      err,
			}
		}
	}
	if t.OrderType != "" {
		d.Type, err = stringToOrderType(t.OrderType)
		if err != nil {
			return &order.ClassificationError{
				Exchange: h.Name,
				OrderID:  d.OrderID,
				Err:      err,
			}
		}
	}
	d.Trades = []order.TradeHistory{
		{
			Price:     t.TradePrice,
			Amount:    t.TradeVolume,
			Fee:       t.TransactFee,
			Exchange:  h.Name,
			TID:       strconv.FormatInt(t.TradeID, 10),
			Type:      d.Type,
			Side:      d.Side,
			IsMaker:   !t.IsTaker,
			Timestamp: t.TradeTime.Time(),
		},
	}
	h.Websocket.DataHandler <- d
	return nil
}

func (h *HUOBI) wsHandleMyAccountMsg(respRaw []byte) error {
	u := &wsAccountUpdateMsg{}
	if err := json.Unmarshal(respRaw, u); err != nil {
		return err
	}
	h.Websocket.DataHandler <- u.Data
	return nil
}

// generateSubscriptions returns a list of subscriptions from the configured subscriptions feature
func (h *HUOBI) generateSubscriptions() (subscription.List, error) {
	return h.Features.Subscriptions.ExpandTemplates(h)
}

// GetSubscriptionTemplate returns a subscription channel template
func (h *HUOBI) GetSubscriptionTemplate(_ *subscription.Subscription) (*template.Template, error) {
	return template.New("master.tmpl").Funcs(template.FuncMap{
		"channelName":       channelName,
		"isWildcardChannel": isWildcardChannel,
		"interval":          h.FormatExchangeKlineInterval,
	}).Parse(subTplText)
}

// Subscribe sends a websocket message to receive data from the channel
func (h *HUOBI) Subscribe(subs subscription.List) error {
	ctx := context.TODO()
	subs, errs := subs.ExpandTemplates(h)
	return common.AppendError(errs, h.ParallelChanOp(ctx, subs, func(ctx context.Context, l subscription.List) error { return h.manageSubs(ctx, wsSubOp, l) }, 1))
}

// Unsubscribe sends a websocket message to stop receiving data from the channel
func (h *HUOBI) Unsubscribe(subs subscription.List) error {
	ctx := context.TODO()
	subs, errs := subs.ExpandTemplates(h)
	return common.AppendError(errs, h.ParallelChanOp(ctx, subs, func(ctx context.Context, l subscription.List) error { return h.manageSubs(ctx, wsUnsubOp, l) }, 1))
}

func (h *HUOBI) manageSubs(ctx context.Context, op string, subs subscription.List) error {
	if len(subs) != 1 {
		return subscription.ErrBatchingNotSupported
	}
	s := subs[0]
	var c websocket.Connection
	var req any
	if s.Authenticated {
		c = h.Websocket.AuthConn
		req = wsReq{Action: op, Channel: s.QualifiedChannel}
	} else {
		c = h.Websocket.Conn
		if op == wsSubOp {
			// Set the id to the channel so that V1 errors can make it back to us
			req = wsSubReq{ID: wsSubOp + ":" + s.QualifiedChannel, Sub: s.QualifiedChannel}
		} else {
			req = wsSubReq{Unsub: s.QualifiedChannel}
		}
	}
	if op == wsSubOp {
		s.SetKey(s.QualifiedChannel)
		if err := h.Websocket.AddSubscriptions(c, s); err != nil {
			return fmt.Errorf("%w: %s; error: %w", websocket.ErrSubscriptionFailure, s, err)
		}
	}
	respRaw, err := c.SendMessageReturnResponse(ctx, request.Unset, wsSubOp+":"+s.QualifiedChannel, req)
	if err == nil {
		err = getErrResp(respRaw)
	}
	if err != nil {
		if op == wsSubOp {
			_ = h.Websocket.RemoveSubscriptions(c, s)
		}
		return fmt.Errorf("%s: %w", s, err)
	}
	if op == wsSubOp {
		err = s.SetState(subscription.SubscribedState)
		if h.Verbose {
			log.Debugf(log.ExchangeSys, "%s Subscribed to %s", h.Name, s)
		}
	} else {
		err = h.Websocket.RemoveSubscriptions(c, s)
	}
	return err
}

func (h *HUOBI) wsGenerateSignature(creds *account.Credentials, timestamp string) ([]byte, error) {
	values := url.Values{}
	values.Set("accessKey", creds.Key)
	values.Set("signatureMethod", signatureMethod)
	values.Set("signatureVersion", signatureVersion)
	values.Set("timestamp", timestamp)
	payload := http.MethodGet + "\n" + wsSpotHost + "\n" + wsPrivatePath + "\n" + values.Encode()
	return crypto.GetHMAC(crypto.HashSHA256, []byte(payload), []byte(creds.Secret))
}

func (h *HUOBI) wsAuthConnect(ctx context.Context) error {
	if err := h.Websocket.AuthConn.Dial(ctx, &gws.Dialer{}, http.Header{}); err != nil {
		return fmt.Errorf("authenticated dial failed: %w", err)
	}
	if err := h.wsLogin(ctx); err != nil {
		return fmt.Errorf("authentication failed: %w", err)
	}
	return nil
}

func (h *HUOBI) wsLogin(ctx context.Context) error {
	creds, err := h.GetCredentials(ctx)
	if err != nil {
		return err
	}

	ts := time.Now().UTC().Format(wsDateTimeFormatting)
	hmac, err := h.wsGenerateSignature(creds, ts)
	if err != nil {
		return err
	}
	req := wsReq{
		Action:  wsRequestOp,
		Channel: wsAuthChannel,
		Params: wsAuthReq{
			AuthType:         "api",
			AccessKey:        creds.Key,
			SignatureMethod:  signatureMethod,
			SignatureVersion: signatureVersion,
			Signature:        base64.StdEncoding.EncodeToString(hmac),
			Timestamp:        ts,
		},
	}
<<<<<<< HEAD
	err = c.SendJSONMessage(ctx, request.Unset, req)
	if err != nil {
=======
	c := h.Websocket.AuthConn
	if err := c.SendJSONMessage(context.Background(), request.Unset, req); err != nil {
>>>>>>> ef8cb7b1
		return err
	}
	resp := c.ReadMessage()
	if resp.Raw == nil {
		return &gws.CloseError{Code: gws.CloseAbnormalClosure}
	}

	return getErrResp(resp.Raw)
}

func stringToOrderStatus(status string) (order.Status, error) {
	switch status {
	case "rejected":
		return order.Rejected, nil
	case "submitted":
		return order.New, nil
	case "partial-filled":
		return order.PartiallyFilled, nil
	case "filled":
		return order.Filled, nil
	case "partial-canceled":
		return order.PartiallyCancelled, nil
	case "canceled":
		return order.Cancelled, nil
	default:
		return order.UnknownStatus, errors.New(status + " not recognised as order status")
	}
}

func stringToOrderSide(side string) (order.Side, error) {
	switch {
	case strings.Contains(side, "buy"):
		return order.Buy, nil
	case strings.Contains(side, "sell"):
		return order.Sell, nil
	}

	return order.UnknownSide, errors.New(side + " not recognised as order side")
}

func stringToOrderType(oType string) (order.Type, error) {
	switch {
	case strings.Contains(oType, "limit"):
		return order.Limit, nil
	case strings.Contains(oType, "market"):
		return order.Market, nil
	}

	return order.UnknownType,
		errors.New(oType + " not recognised as order type")
}

/*
getErrResp looks for any of the following to determine an error:
- An err-code (V1)
- A code field that isn't 200 (V2)
Error message is retreieved from the field err-message or message.
Errors are returned in the format of <message> (<code>)
*/
func getErrResp(msg []byte) error {
	var errCode string
	errMsg, _ := jsonparser.GetString(msg, "err-msg")
	errCode, err := jsonparser.GetString(msg, "err-code")
	switch err {
	case nil: // Nothing to do
	case jsonparser.KeyPathNotFoundError: // Look for a V2 error
		errCodeInt, err := jsonparser.GetInt(msg, "code")
		if errCodeInt == 200 || errors.Is(err, jsonparser.KeyPathNotFoundError) {
			return nil
		}
		if err != nil {
			return fmt.Errorf("%w 'code': %w from message: %s", common.ErrParsingWSField, err, msg)
		}
		errCode = strconv.Itoa(int(errCodeInt))
		errMsg, _ = jsonparser.GetString(msg, "message")
	}
	if errCode != "" {
		return fmt.Errorf("%s (%v)", errMsg, errCode)
	}
	return nil
}

// channelName converts global channel Names used in config of channel input into exchange channel names
// returns the name unchanged if no match is found
func channelName(s *subscription.Subscription, p ...currency.Pair) string {
	if n, ok := subscriptionNames[s.Channel]; ok {
		if strings.Contains(n, "%s") {
			return fmt.Sprintf(n, p[0])
		}
		return n
	}
	panic(subscription.ErrUseConstChannelName)
}

func isWildcardChannel(s *subscription.Subscription) bool {
	return s.Channel == subscription.MyTradesChannel || s.Channel == subscription.MyOrdersChannel
}

const subTplText = `
{{- if $.S.Asset }}
	{{ range $asset, $pairs := $.AssetPairs }}
		{{- if isWildcardChannel $.S }}
			{{- channelName $.S -}}
		{{- else }}
			{{- range $p := $pairs }}
				{{- channelName $.S $p -}}
				{{- if eq $.S.Channel "candles" -}} . {{- interval $.S.Interval }}{{ end }}
				{{- if eq $.S.Channel "orderbook" -}} .step {{- $.S.Levels }}{{ end }}
				{{ $.PairSeparator }}
			{{- end }}
		{{- end }}
		{{ $.AssetSeparator }}
	{{- end }}
{{- else -}}
	{{ channelName $.S }}
{{- end }}
`<|MERGE_RESOLUTION|>--- conflicted
+++ resolved
@@ -598,13 +598,8 @@
 			Timestamp:        ts,
 		},
 	}
-<<<<<<< HEAD
-	err = c.SendJSONMessage(ctx, request.Unset, req)
-	if err != nil {
-=======
 	c := h.Websocket.AuthConn
-	if err := c.SendJSONMessage(context.Background(), request.Unset, req); err != nil {
->>>>>>> ef8cb7b1
+	if err := c.SendJSONMessage(ctx, request.Unset, req); err != nil {
 		return err
 	}
 	resp := c.ReadMessage()
