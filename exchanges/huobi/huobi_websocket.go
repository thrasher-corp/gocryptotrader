package huobi

import (
	"context"
	"encoding/json"
	"errors"
	"fmt"
	"net/http"
	"net/url"
	"strconv"
	"strings"
	"time"

	"github.com/gorilla/websocket"
	"github.com/thrasher-corp/gocryptotrader/common"
	"github.com/thrasher-corp/gocryptotrader/common/crypto"
	"github.com/thrasher-corp/gocryptotrader/currency"
	"github.com/thrasher-corp/gocryptotrader/exchanges/account"
	"github.com/thrasher-corp/gocryptotrader/exchanges/asset"
	"github.com/thrasher-corp/gocryptotrader/exchanges/order"
	"github.com/thrasher-corp/gocryptotrader/exchanges/orderbook"
	"github.com/thrasher-corp/gocryptotrader/exchanges/stream"
	"github.com/thrasher-corp/gocryptotrader/exchanges/ticker"
	"github.com/thrasher-corp/gocryptotrader/exchanges/trade"
	"github.com/thrasher-corp/gocryptotrader/log"
)

const (
	baseWSURL    = "wss://api.huobi.pro"
	futuresWSURL = "wss://api.hbdm.com/"

	wsMarketURL    = baseWSURL + "/ws"
	wsMarketKline  = "market.%s.kline.1min"
	wsMarketDepth  = "market.%s.depth.step0"
	wsMarketTrade  = "market.%s.trade.detail"
	wsMarketTicker = "market.%s.detail"

	wsAccountsOrdersEndPoint = "/ws/v1"
	wsAccountsList           = "accounts.list"
	wsOrdersList             = "orders.list"
	wsOrdersDetail           = "orders.detail"
	wsAccountsOrdersURL      = baseWSURL + wsAccountsOrdersEndPoint
	wsAccountListEndpoint    = wsAccountsOrdersEndPoint + "/" + wsAccountsList
	wsOrdersListEndpoint     = wsAccountsOrdersEndPoint + "/" + wsOrdersList
	wsOrdersDetailEndpoint   = wsAccountsOrdersEndPoint + "/" + wsOrdersDetail

	wsDateTimeFormatting = "2006-01-02T15:04:05"

	signatureMethod  = "HmacSHA256"
	signatureVersion = "2"
	requestOp        = "req"
	authOp           = "auth"

	loginDelay = 50 * time.Millisecond
	rateLimit  = 20
)

// WsConnect initiates a new websocket connection
func (h *HUOBI) WsConnect() error {
	if !h.Websocket.IsEnabled() || !h.IsEnabled() {
		return errors.New(stream.WebsocketNotEnabled)
	}
	var dialer websocket.Dialer
	err := h.wsDial(&dialer)
	if err != nil {
		return err
	}

	if h.Websocket.CanUseAuthenticatedEndpoints() {
		err = h.wsAuthenticatedDial(&dialer)
		if err != nil {
			log.Errorf(log.ExchangeSys,
				"%v - authenticated dial failed: %v\n",
				h.Name,
				err)
		}
		err = h.wsLogin(context.TODO())
		if err != nil {
			log.Errorf(log.ExchangeSys,
				"%v - authentication failed: %v\n",
				h.Name,
				err)
			h.Websocket.SetCanUseAuthenticatedEndpoints(false)
		}
	}

	return nil
}

func (h *HUOBI) wsDial(dialer *websocket.Dialer) error {
	spotWebsocket, err := h.Websocket.GetAssetWebsocket(asset.Spot)
	if err != nil {
		return fmt.Errorf("%w asset type: %v", err, asset.Spot)
	}
	err = spotWebsocket.Conn.Dial(dialer, http.Header{})
	if err != nil {
		return err
	}
	go h.wsReadData(spotWebsocket.Conn)
	return nil
}

func (h *HUOBI) wsAuthenticatedDial(dialer *websocket.Dialer) error {
	if !h.IsWebsocketAuthenticationSupported() {
		return fmt.Errorf("%v AuthenticatedWebsocketAPISupport not enabled",
			h.Name)
	}
	spotWebsocket, err := h.Websocket.GetAssetWebsocket(asset.Spot)
	if err != nil {
		return fmt.Errorf("%w asset type: %v", err, asset.Spot)
	}
	err = spotWebsocket.AuthConn.Dial(dialer, http.Header{})
	if err != nil {
		return err
	}

	go h.wsReadData(spotWebsocket.AuthConn)
	return nil
}

// wsReadData receives and passes on websocket messages for processing
func (h *HUOBI) wsReadData(ws stream.Connection) {
	spotWebsocket, err := h.Websocket.GetAssetWebsocket(asset.Spot)
	if err != nil {
		log.Errorf(log.ExchangeSys, "%v asset type: %v", err, asset.Spot)
	}
	spotWebsocket.Wg.Add(1)
	defer spotWebsocket.Wg.Done()
	for {
		select {
		case <-spotWebsocket.ShutdownC:
			return
		default:
			resp := ws.ReadMessage()
			if resp.Raw == nil {
				return
			}
			err := h.wsHandleData(resp.Raw)
			if err != nil {
				select {
				case h.Websocket.DataHandler <- err:
				default:
					log.Errorf(log.WebsocketMgr,
						"%s websocket handle data error: %v",
						h.Name,
						err)
				}
			}
		}
	}
}

func stringToOrderStatus(status string) (order.Status, error) {
	switch status {
	case "submitted":
		return order.New, nil
	case "canceled":
		return order.Cancelled, nil
	case "partial-filled":
		return order.PartiallyFilled, nil
	case "partial-canceled":
		return order.PartiallyCancelled, nil
	default:
		return order.UnknownStatus,
			errors.New(status + " not recognised as order status")
	}
}

func stringToOrderSide(side string) (order.Side, error) {
	switch {
	case strings.Contains(side, "buy"):
		return order.Buy, nil
	case strings.Contains(side, "sell"):
		return order.Sell, nil
	}

	return order.UnknownSide,
		errors.New(side + " not recognised as order side")
}

func stringToOrderType(oType string) (order.Type, error) {
	switch {
	case strings.Contains(oType, "limit"):
		return order.Limit, nil
	case strings.Contains(oType, "market"):
		return order.Market, nil
	}

	return order.UnknownType,
		errors.New(oType + " not recognised as order type")
}

func (h *HUOBI) wsHandleData(respRaw []byte) error {
	spotWebsocket, err := h.Websocket.GetAssetWebsocket(asset.Spot)
	if err != nil {
		return fmt.Errorf("%w asset type: %v", err, asset.Spot)
	}
	var init WsResponse
	err = json.Unmarshal(respRaw, &init)
	if err != nil {
		return err
	}
	if init.Subscribed != "" ||
		init.UnSubscribed != "" ||
		init.Op == "sub" ||
		init.Op == "unsub" {
		// TODO handle subs
		return nil
	}
	if init.Ping != 0 {
		h.sendPingResponse(init.Ping)
		return nil
	}

	if init.Op == "ping" {
		authPing := authenticationPing{
			OP: "pong",
			TS: init.TS,
		}
		err := spotWebsocket.AuthConn.SendJSONMessage(authPing)
		if err != nil {
			log.Errorln(log.ExchangeSys, err)
		}
		return nil
	}

	if init.ErrorMessage != "" {
		if init.ErrorMessage == "api-signature-not-valid" {
			h.Websocket.SetCanUseAuthenticatedEndpoints(false)
			return errors.New(h.Name +
				" - invalid credentials. Authenticated requests disabled")
		}

		codes, _ := init.ErrorCode.(string)
		return errors.New(h.Name + " Code:" + codes + " Message:" + init.ErrorMessage)
	}

	if init.ClientID > 0 {
		if h.Websocket.Match.IncomingWithData(init.ClientID, respRaw) {
			return nil
		}
	}

	switch {
	case strings.EqualFold(init.Op, authOp):
		h.Websocket.SetCanUseAuthenticatedEndpoints(true)
		// Auth captured
		return nil
	case strings.EqualFold(init.Topic, "accounts"):
		var response WsAuthenticatedAccountsResponse
		err := json.Unmarshal(respRaw, &response)
		if err != nil {
			return err
		}
		h.Websocket.DataHandler <- response

	case strings.Contains(init.Topic, "orders") &&
		strings.Contains(init.Topic, "update"):
		var response WsAuthenticatedOrdersUpdateResponse
		err := json.Unmarshal(respRaw, &response)
		if err != nil {
			return err
		}
		data := strings.Split(response.Topic, ".")
		if len(data) < 2 {
			return errors.New(h.Name +
				" - currency could not be extracted from response")
		}
		orderID := strconv.FormatInt(response.Data.OrderID, 10)
		var oSide order.Side
		oSide, err = stringToOrderSide(response.Data.OrderType)
		if err != nil {
			h.Websocket.DataHandler <- order.ClassificationError{
				Exchange: h.Name,
				OrderID:  orderID,
				Err:      err,
			}
		}
		var oType order.Type
		oType, err = stringToOrderType(response.Data.OrderType)
		if err != nil {
			h.Websocket.DataHandler <- order.ClassificationError{
				Exchange: h.Name,
				OrderID:  orderID,
				Err:      err,
			}
		}
		var oStatus order.Status
		oStatus, err = stringToOrderStatus(response.Data.OrderState)
		if err != nil {
			h.Websocket.DataHandler <- order.ClassificationError{
				Exchange: h.Name,
				OrderID:  orderID,
				Err:      err,
			}
		}
		var p currency.Pair
		var a asset.Item
		p, a, err = h.GetRequestFormattedPairAndAssetType(data[1])
		if err != nil {
			return err
		}
		h.Websocket.DataHandler <- &order.Detail{
			Price:           response.Data.Price,
			Amount:          response.Data.UnfilledAmount + response.Data.FilledAmount,
			ExecutedAmount:  response.Data.FilledAmount,
			RemainingAmount: response.Data.UnfilledAmount,
			Exchange:        h.Name,
			OrderID:         orderID,
			Type:            oType,
			Side:            oSide,
			Status:          oStatus,
			AssetType:       a,
			LastUpdated:     time.Unix(response.TS*1000, 0),
			Pair:            p,
		}

	case strings.Contains(init.Topic, "orders"):
		var response WsOldOrderUpdate
		err := json.Unmarshal(respRaw, &response)
		if err != nil {
			return err
		}
		h.Websocket.DataHandler <- response
	case strings.Contains(init.Channel, "depth"):
		var depth WsDepth
		err := json.Unmarshal(respRaw, &depth)
		if err != nil {
			return err
		}

		data := strings.Split(depth.Channel, ".")
		err = h.WsProcessOrderbook(&depth, data[1])
		if err != nil {
			return err
		}
	case strings.Contains(init.Channel, "kline"):
		var kline WsKline
		err := json.Unmarshal(respRaw, &kline)
		if err != nil {
			return err
		}
		data := strings.Split(kline.Channel, ".")
		var p currency.Pair
		var a asset.Item
		p, a, err = h.GetRequestFormattedPairAndAssetType(data[1])
		if err != nil {
			return err
		}
		h.Websocket.DataHandler <- stream.KlineData{
			Timestamp:  time.UnixMilli(kline.Timestamp),
			Exchange:   h.Name,
			AssetType:  a,
			Pair:       p,
			OpenPrice:  kline.Tick.Open,
			ClosePrice: kline.Tick.Close,
			HighPrice:  kline.Tick.High,
			LowPrice:   kline.Tick.Low,
			Volume:     kline.Tick.Volume,
			Interval:   data[3],
		}
	case strings.Contains(init.Channel, "trade.detail"):
		if !h.IsSaveTradeDataEnabled() {
			return nil
		}
		var t WsTrade
		err := json.Unmarshal(respRaw, &t)
		if err != nil {
			return err
		}
		data := strings.Split(t.Channel, ".")
		var p currency.Pair
		var a asset.Item
		p, a, err = h.GetRequestFormattedPairAndAssetType(data[1])
		if err != nil {
			return err
		}
		var trades []trade.Data
		for i := range t.Tick.Data {
			side := order.Buy
			if t.Tick.Data[i].Direction != "buy" {
				side = order.Sell
			}
			trades = append(trades, trade.Data{
				Exchange:     h.Name,
				AssetType:    a,
				CurrencyPair: p,
				Timestamp:    time.UnixMilli(t.Tick.Data[i].Timestamp),
				Amount:       t.Tick.Data[i].Amount,
				Price:        t.Tick.Data[i].Price,
				Side:         side,
				TID:          strconv.FormatFloat(t.Tick.Data[i].TradeID, 'f', -1, 64),
			})
		}
		return trade.AddTradesToBuffer(h.Name, trades...)
	case strings.Contains(init.Channel, "detail"),
		strings.Contains(init.Rep, "detail"):
		var wsTicker WsTick
		err := json.Unmarshal(respRaw, &wsTicker)
		if err != nil {
			return err
		}
		var data []string
		if wsTicker.Channel != "" {
			data = strings.Split(wsTicker.Channel, ".")
		}
		if wsTicker.Rep != "" {
			data = strings.Split(wsTicker.Rep, ".")
		}

		var p currency.Pair
		var a asset.Item
		p, a, err = h.GetRequestFormattedPairAndAssetType(data[1])
		if err != nil {
			return err
		}

		h.Websocket.DataHandler <- &ticker.Price{
			ExchangeName: h.Name,
			Open:         wsTicker.Tick.Open,
			Close:        wsTicker.Tick.Close,
			Volume:       wsTicker.Tick.Amount,
			QuoteVolume:  wsTicker.Tick.Volume,
			High:         wsTicker.Tick.High,
			Low:          wsTicker.Tick.Low,
			LastUpdated:  time.UnixMilli(wsTicker.Timestamp),
			AssetType:    a,
			Pair:         p,
		}
	default:
		h.Websocket.DataHandler <- stream.UnhandledMessageWarning{
			Message: h.Name + stream.UnhandledMessage + string(respRaw),
		}
		return nil
	}
	return nil
}

func (h *HUOBI) sendPingResponse(pong int64) {
	spotWebsocket, err := h.Websocket.GetAssetWebsocket(asset.Spot)
	if err != nil {
		log.Errorf(log.ExchangeSys, "%v asset type: %v", err, asset.Spot)
	}
	err = spotWebsocket.Conn.SendJSONMessage(WsPong{Pong: pong})
	if err != nil {
		log.Errorln(log.ExchangeSys, err)
	}
}

// WsProcessOrderbook processes new orderbook data
func (h *HUOBI) WsProcessOrderbook(update *WsDepth, symbol string) error {
	pairs, err := h.GetEnabledPairs(asset.Spot)
	if err != nil {
		return err
	}

	format, err := h.GetPairFormat(asset.Spot, true)
	if err != nil {
		return err
	}

	p, err := currency.NewPairFromFormattedPairs(symbol,
		pairs,
		format)
	if err != nil {
		return err
	}

	bids := make(orderbook.Items, len(update.Tick.Bids))
	for i := range update.Tick.Bids {
		price, ok := update.Tick.Bids[i][0].(float64)
		if !ok {
			return errors.New("unable to type assert bid price")
		}
		amount, ok := update.Tick.Bids[i][1].(float64)
		if !ok {
			return errors.New("unable to type assert bid amount")
		}
		bids[i] = orderbook.Item{
			Price:  price,
			Amount: amount,
		}
	}

	asks := make(orderbook.Items, len(update.Tick.Asks))
	for i := range update.Tick.Asks {
		price, ok := update.Tick.Asks[i][0].(float64)
		if !ok {
			return errors.New("unable to type assert ask price")
		}
		amount, ok := update.Tick.Asks[i][1].(float64)
		if !ok {
			return errors.New("unable to type assert ask amount")
		}
		asks[i] = orderbook.Item{
			Price:  price,
			Amount: amount,
		}
	}

	var newOrderBook orderbook.Base
	newOrderBook.Asks = asks
	newOrderBook.Bids = bids
	newOrderBook.Pair = p
	newOrderBook.Asset = asset.Spot
	newOrderBook.Exchange = h.Name
	newOrderBook.VerifyOrderbook = h.CanVerifyOrderbook
	newOrderBook.LastUpdated = time.UnixMilli(update.Timestamp)

	return h.Websocket.Orderbook.LoadSnapshot(&newOrderBook)
}

// GenerateDefaultSubscriptions Adds default subscriptions to websocket to be handled by ManageSubscriptions()
func (h *HUOBI) GenerateDefaultSubscriptions() ([]stream.ChannelSubscription, error) {
	var channels = []string{wsMarketKline,
		wsMarketDepth,
		wsMarketTrade,
		wsMarketTicker}
	var subscriptions []stream.ChannelSubscription
	if h.Websocket.CanUseAuthenticatedEndpoints() {
		channels = append(channels, "orders.%v", "orders.%v.update")
		subscriptions = append(subscriptions, stream.ChannelSubscription{
			Channel: "accounts",
		})
	}
	enabledCurrencies, err := h.GetEnabledPairs(asset.Spot)
	if err != nil {
		return nil, err
	}
	for i := range channels {
		for j := range enabledCurrencies {
			enabledCurrencies[j].Delimiter = ""
			channel := fmt.Sprintf(channels[i],
				enabledCurrencies[j].Lower().String())
			subscriptions = append(subscriptions, stream.ChannelSubscription{
				Channel:  channel,
				Currency: enabledCurrencies[j],
			})
		}
	}
	return subscriptions, nil
}

// Subscribe sends a websocket message to receive data from the channel
func (h *HUOBI) Subscribe(channelsToSubscribe []stream.ChannelSubscription) error {
	spotWebsocket, err := h.Websocket.GetAssetWebsocket(asset.Spot)
	if err != nil {
		return fmt.Errorf("%w asset type: %v", err, asset.Spot)
	}
	var creds *account.Credentials
	if h.Websocket.CanUseAuthenticatedEndpoints() {
		var err error
		creds, err = h.GetCredentials(context.TODO())
		if err != nil {
			return err
		}
	}
	var errs error
	for i := range channelsToSubscribe {
		if (strings.Contains(channelsToSubscribe[i].Channel, "orders.") ||
			strings.Contains(channelsToSubscribe[i].Channel, "accounts")) && creds != nil {
			err := h.wsAuthenticatedSubscribe(creds,
				"sub",
				wsAccountsOrdersEndPoint+channelsToSubscribe[i].Channel,
				channelsToSubscribe[i].Channel)
			if err != nil {
				errs = common.AppendError(errs, err)
				continue
			}
			spotWebsocket.AddSuccessfulSubscriptions(channelsToSubscribe[i])
			continue
		}
		err := spotWebsocket.Conn.SendJSONMessage(WsRequest{
			Subscribe: channelsToSubscribe[i].Channel,
		})
		if err != nil {
			errs = common.AppendError(errs, err)
			continue
		}
		spotWebsocket.AddSuccessfulSubscriptions(channelsToSubscribe[i])
	}
	if errs != nil {
		return errs
	}
	return nil
}

// Unsubscribe sends a websocket message to stop receiving data from the channel
func (h *HUOBI) Unsubscribe(channelsToUnsubscribe []stream.ChannelSubscription) error {
	spotWebsocket, err := h.Websocket.GetAssetWebsocket(asset.Spot)
	if err != nil {
		return fmt.Errorf("%w asset type: %v", err, asset.Spot)
	}
	var creds *account.Credentials
	if h.Websocket.CanUseAuthenticatedEndpoints() {
		var err error
		creds, err = h.GetCredentials(context.TODO())
		if err != nil {
			return err
		}
	}
	var errs error
	for i := range channelsToUnsubscribe {
		if (strings.Contains(channelsToUnsubscribe[i].Channel, "orders.") ||
			strings.Contains(channelsToUnsubscribe[i].Channel, "accounts")) && creds != nil {
			err := h.wsAuthenticatedSubscribe(creds,
				"unsub",
				wsAccountsOrdersEndPoint+channelsToUnsubscribe[i].Channel,
				channelsToUnsubscribe[i].Channel)
			if err != nil {
				errs = common.AppendError(errs, err)
				continue
			}
<<<<<<< HEAD
			spotWebsocket.RemoveSuccessfulUnsubscriptions(channelsToUnsubscribe[i])
=======
			h.Websocket.RemoveSubscriptions(channelsToUnsubscribe[i])
>>>>>>> 70690d9a
			continue
		}
		err := spotWebsocket.Conn.SendJSONMessage(WsRequest{
			Unsubscribe: channelsToUnsubscribe[i].Channel,
		})
		if err != nil {
			errs = common.AppendError(errs, err)
			continue
		}
<<<<<<< HEAD
		spotWebsocket.RemoveSuccessfulUnsubscriptions(channelsToUnsubscribe[i])
=======
		h.Websocket.RemoveSubscriptions(channelsToUnsubscribe[i])
>>>>>>> 70690d9a
	}
	if errs != nil {
		return errs
	}
	return nil
}

func (h *HUOBI) wsGenerateSignature(creds *account.Credentials, timestamp, endpoint string) ([]byte, error) {
	values := url.Values{}
	values.Set("AccessKeyId", creds.Key)
	values.Set("SignatureMethod", signatureMethod)
	values.Set("SignatureVersion", signatureVersion)
	values.Set("Timestamp", timestamp)
	host := "api.huobi.pro"
	payload := fmt.Sprintf("%s\n%s\n%s\n%s",
		http.MethodGet, host, endpoint, values.Encode())
	return crypto.GetHMAC(crypto.HashSHA256, []byte(payload), []byte(creds.Secret))
}

func (h *HUOBI) wsLogin(ctx context.Context) error {
	if !h.IsWebsocketAuthenticationSupported() {
		return fmt.Errorf("%v AuthenticatedWebsocketAPISupport not enabled", h.Name)
	}
	spotWebsocket, err := h.Websocket.GetAssetWebsocket(asset.Spot)
	if err != nil {
		return fmt.Errorf("%w asset type: %v", err, asset.Spot)
	}
	creds, err := h.GetCredentials(ctx)
	if err != nil {
		return err
	}

	h.Websocket.SetCanUseAuthenticatedEndpoints(true)
	timestamp := time.Now().UTC().Format(wsDateTimeFormatting)
	request := WsAuthenticationRequest{
		Op:               authOp,
		AccessKeyID:      creds.Key,
		SignatureMethod:  signatureMethod,
		SignatureVersion: signatureVersion,
		Timestamp:        timestamp,
	}
	hmac, err := h.wsGenerateSignature(creds, timestamp, wsAccountsOrdersEndPoint)
	if err != nil {
		return err
	}
	request.Signature = crypto.Base64Encode(hmac)
	err = spotWebsocket.AuthConn.SendJSONMessage(request)
	if err != nil {
		h.Websocket.SetCanUseAuthenticatedEndpoints(false)
		return err
	}

	time.Sleep(loginDelay)
	return nil
}

func (h *HUOBI) wsAuthenticatedSubscribe(creds *account.Credentials, operation, endpoint, topic string) error {
	spotWebsocket, err := h.Websocket.GetAssetWebsocket(asset.Spot)
	if err != nil {
		return fmt.Errorf("%w asset type: %v", err, asset.Spot)
	}
	timestamp := time.Now().UTC().Format(wsDateTimeFormatting)
	request := WsAuthenticatedSubscriptionRequest{
		Op:               operation,
		AccessKeyID:      creds.Key,
		SignatureMethod:  signatureMethod,
		SignatureVersion: signatureVersion,
		Timestamp:        timestamp,
		Topic:            topic,
	}
	hmac, err := h.wsGenerateSignature(creds, timestamp, endpoint)
	if err != nil {
		return err
	}
	request.Signature = crypto.Base64Encode(hmac)
	return spotWebsocket.AuthConn.SendJSONMessage(request)
}

func (h *HUOBI) wsGetAccountsList(ctx context.Context) (*WsAuthenticatedAccountsListResponse, error) {
	if !h.Websocket.CanUseAuthenticatedEndpoints() {
		return nil, fmt.Errorf("%v not authenticated cannot get accounts list", h.Name)
	}
	spotWebsocket, err := h.Websocket.GetAssetWebsocket(asset.Spot)
	if err != nil {
		return nil, fmt.Errorf("%w asset type: %v", err, asset.Spot)
	}
	creds, err := h.GetCredentials(ctx)
	if err != nil {
		return nil, err
	}

	timestamp := time.Now().UTC().Format(wsDateTimeFormatting)
	request := WsAuthenticatedAccountsListRequest{
		Op:               requestOp,
		AccessKeyID:      creds.Key,
		SignatureMethod:  signatureMethod,
		SignatureVersion: signatureVersion,
		Timestamp:        timestamp,
		Topic:            wsAccountsList,
	}
	hmac, err := h.wsGenerateSignature(creds, timestamp, wsAccountListEndpoint)
	if err != nil {
		return nil, err
	}
	request.Signature = crypto.Base64Encode(hmac)
	request.ClientID = spotWebsocket.AuthConn.GenerateMessageID(true)
	resp, err := spotWebsocket.AuthConn.SendMessageReturnResponse(request.ClientID, request)
	if err != nil {
		return nil, err
	}
	var response WsAuthenticatedAccountsListResponse
	err = json.Unmarshal(resp, &response)
	if err != nil {
		return nil, err
	}

	code, _ := response.ErrorCode.(int)
	if code != 0 {
		return nil, errors.New(response.ErrorMessage)
	}
	return &response, nil
}

func (h *HUOBI) wsGetOrdersList(ctx context.Context, accountID int64, pair currency.Pair) (*WsAuthenticatedOrdersResponse, error) {
	if !h.Websocket.CanUseAuthenticatedEndpoints() {
		return nil, fmt.Errorf("%v not authenticated cannot get orders list", h.Name)
	}
	spotWebsocket, err := h.Websocket.GetAssetWebsocket(asset.Spot)
	if err != nil {
		return nil, fmt.Errorf("%w asset type: %v", err, asset.Spot)
	}
	creds, err := h.GetCredentials(ctx)
	if err != nil {
		return nil, err
	}

	fPair, err := h.FormatExchangeCurrency(pair, asset.Spot)
	if err != nil {
		return nil, err
	}

	timestamp := time.Now().UTC().Format(wsDateTimeFormatting)
	request := WsAuthenticatedOrdersListRequest{
		Op:               requestOp,
		AccessKeyID:      creds.Key,
		SignatureMethod:  signatureMethod,
		SignatureVersion: signatureVersion,
		Timestamp:        timestamp,
		Topic:            wsOrdersList,
		AccountID:        accountID,
		Symbol:           fPair.String(),
		States:           "submitted,partial-filled",
	}

	hmac, err := h.wsGenerateSignature(creds, timestamp, wsOrdersListEndpoint)
	if err != nil {
		return nil, err
	}
	request.Signature = crypto.Base64Encode(hmac)
	request.ClientID = spotWebsocket.AuthConn.GenerateMessageID(true)

	resp, err := spotWebsocket.AuthConn.SendMessageReturnResponse(request.ClientID, request)
	if err != nil {
		return nil, err
	}

	var response WsAuthenticatedOrdersResponse
	err = json.Unmarshal(resp, &response)
	if err != nil {
		return nil, err
	}

	code, _ := response.ErrorCode.(int)
	if code != 0 {
		return nil, errors.New(response.ErrorMessage)
	}
	return &response, nil
}

func (h *HUOBI) wsGetOrderDetails(ctx context.Context, orderID string) (*WsAuthenticatedOrderDetailResponse, error) {
	if !h.Websocket.CanUseAuthenticatedEndpoints() {
		return nil, fmt.Errorf("%v not authenticated cannot get order details", h.Name)
	}
	spotWebsocket, err := h.Websocket.GetAssetWebsocket(asset.Spot)
	if err != nil {
		return nil, fmt.Errorf("%w asset type: %v", err, asset.Spot)
	}
	creds, err := h.GetCredentials(ctx)
	if err != nil {
		return nil, err
	}
	timestamp := time.Now().UTC().Format(wsDateTimeFormatting)
	request := WsAuthenticatedOrderDetailsRequest{
		Op:               requestOp,
		AccessKeyID:      creds.Key,
		SignatureMethod:  signatureMethod,
		SignatureVersion: signatureVersion,
		Timestamp:        timestamp,
		Topic:            wsOrdersDetail,
		OrderID:          orderID,
	}
	hmac, err := h.wsGenerateSignature(creds, timestamp, wsOrdersDetailEndpoint)
	if err != nil {
		return nil, err
	}
	request.Signature = crypto.Base64Encode(hmac)
	request.ClientID = spotWebsocket.AuthConn.GenerateMessageID(true)
	resp, err := spotWebsocket.AuthConn.SendMessageReturnResponse(request.ClientID, request)
	if err != nil {
		return nil, err
	}
	var response WsAuthenticatedOrderDetailResponse
	err = json.Unmarshal(resp, &response)
	if err != nil {
		return nil, err
	}

	code, _ := response.ErrorCode.(int)
	if code != 0 {
		return nil, errors.New(response.ErrorMessage)
	}
	return &response, nil
}<|MERGE_RESOLUTION|>--- conflicted
+++ resolved
@@ -611,11 +611,7 @@
 				errs = common.AppendError(errs, err)
 				continue
 			}
-<<<<<<< HEAD
-			spotWebsocket.RemoveSuccessfulUnsubscriptions(channelsToUnsubscribe[i])
-=======
-			h.Websocket.RemoveSubscriptions(channelsToUnsubscribe[i])
->>>>>>> 70690d9a
+			spotWebsocket.RemoveSubscriptions(channelsToUnsubscribe[i])
 			continue
 		}
 		err := spotWebsocket.Conn.SendJSONMessage(WsRequest{
@@ -625,11 +621,7 @@
 			errs = common.AppendError(errs, err)
 			continue
 		}
-<<<<<<< HEAD
-		spotWebsocket.RemoveSuccessfulUnsubscriptions(channelsToUnsubscribe[i])
-=======
-		h.Websocket.RemoveSubscriptions(channelsToUnsubscribe[i])
->>>>>>> 70690d9a
+		spotWebsocket.RemoveSubscriptions(channelsToUnsubscribe[i])
 	}
 	if errs != nil {
 		return errs
