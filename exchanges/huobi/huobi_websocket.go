--- conflicted
+++ resolved
@@ -75,12 +75,8 @@
 }
 
 // WsConnect initiates a new websocket connection
-<<<<<<< HEAD
 func (h *Exchange) WsConnect() error {
-=======
-func (h *HUOBI) WsConnect() error {
 	ctx := context.TODO()
->>>>>>> 3e80f1b9
 	if !h.Websocket.IsEnabled() || !h.IsEnabled() {
 		return websocket.ErrWebsocketNotEnabled
 	}
@@ -105,11 +101,7 @@
 }
 
 // wsReadMsgs reads and processes messages from a websocket connection
-<<<<<<< HEAD
-func (h *Exchange) wsReadMsgs(s websocket.Connection) {
-=======
-func (h *HUOBI) wsReadMsgs(ctx context.Context, s websocket.Connection) {
->>>>>>> 3e80f1b9
+func (h *Exchange) wsReadMsgs(ctx context.Context, s websocket.Connection) {
 	defer h.Websocket.Wg.Done()
 	for {
 		msg := s.ReadMessage()
@@ -123,11 +115,7 @@
 	}
 }
 
-<<<<<<< HEAD
-func (h *Exchange) wsHandleData(respRaw []byte) error {
-=======
-func (h *HUOBI) wsHandleData(ctx context.Context, respRaw []byte) error {
->>>>>>> 3e80f1b9
+func (h *Exchange) wsHandleData(ctx context.Context, respRaw []byte) error {
 	if id, err := jsonparser.GetString(respRaw, "id"); err == nil {
 		if h.Websocket.Match.IncomingWithData(id, respRaw) {
 			return nil
@@ -167,24 +155,15 @@
 }
 
 // wsHandleV1ping handles v1 style pings, currently only used with public connections
-<<<<<<< HEAD
-func (h *Exchange) wsHandleV1ping(pingValue int) error {
-	if err := h.Websocket.Conn.SendJSONMessage(context.Background(), request.Unset, json.RawMessage(`{"pong":`+strconv.Itoa(pingValue)+`}`)); err != nil {
-=======
-func (h *HUOBI) wsHandleV1ping(ctx context.Context, pingValue int) error {
+func (h *Exchange) wsHandleV1ping(ctx context.Context, pingValue int) error {
 	if err := h.Websocket.Conn.SendJSONMessage(ctx, request.Unset, json.RawMessage(`{"pong":`+strconv.Itoa(pingValue)+`}`)); err != nil {
->>>>>>> 3e80f1b9
 		return fmt.Errorf("error sending pong response: %w", err)
 	}
 	return nil
 }
 
 // wsHandleV2ping handles v2 style pings, currently only used with private connections
-<<<<<<< HEAD
-func (h *Exchange) wsHandleV2ping(respRaw []byte) error {
-=======
-func (h *HUOBI) wsHandleV2ping(ctx context.Context, respRaw []byte) error {
->>>>>>> 3e80f1b9
+func (h *Exchange) wsHandleV2ping(ctx context.Context, respRaw []byte) error {
 	ts, err := jsonparser.GetInt(respRaw, "data", "ts")
 	if err != nil {
 		return fmt.Errorf("error getting ts from auth ping: %w", err)
@@ -517,32 +496,20 @@
 }
 
 // Subscribe sends a websocket message to receive data from the channel
-<<<<<<< HEAD
 func (h *Exchange) Subscribe(subs subscription.List) error {
-=======
-func (h *HUOBI) Subscribe(subs subscription.List) error {
 	ctx := context.TODO()
->>>>>>> 3e80f1b9
 	subs, errs := subs.ExpandTemplates(h)
 	return common.AppendError(errs, h.ParallelChanOp(ctx, subs, func(ctx context.Context, l subscription.List) error { return h.manageSubs(ctx, wsSubOp, l) }, 1))
 }
 
 // Unsubscribe sends a websocket message to stop receiving data from the channel
-<<<<<<< HEAD
 func (h *Exchange) Unsubscribe(subs subscription.List) error {
-=======
-func (h *HUOBI) Unsubscribe(subs subscription.List) error {
 	ctx := context.TODO()
->>>>>>> 3e80f1b9
 	subs, errs := subs.ExpandTemplates(h)
 	return common.AppendError(errs, h.ParallelChanOp(ctx, subs, func(ctx context.Context, l subscription.List) error { return h.manageSubs(ctx, wsUnsubOp, l) }, 1))
 }
 
-<<<<<<< HEAD
-func (h *Exchange) manageSubs(op string, subs subscription.List) error {
-=======
-func (h *HUOBI) manageSubs(ctx context.Context, op string, subs subscription.List) error {
->>>>>>> 3e80f1b9
+func (h *Exchange) manageSubs(ctx context.Context, op string, subs subscription.List) error {
 	if len(subs) != 1 {
 		return subscription.ErrBatchingNotSupported
 	}
@@ -598,13 +565,8 @@
 	return crypto.GetHMAC(crypto.HashSHA256, []byte(payload), []byte(creds.Secret))
 }
 
-<<<<<<< HEAD
 func (h *Exchange) wsAuthConnect(ctx context.Context) error {
-	if err := h.Websocket.AuthConn.Dial(&gws.Dialer{}, http.Header{}); err != nil {
-=======
-func (h *HUOBI) wsAuthConnect(ctx context.Context) error {
 	if err := h.Websocket.AuthConn.Dial(ctx, &gws.Dialer{}, http.Header{}); err != nil {
->>>>>>> 3e80f1b9
 		return fmt.Errorf("authenticated dial failed: %w", err)
 	}
 	if err := h.wsLogin(ctx); err != nil {
