--- conflicted
+++ resolved
@@ -172,21 +172,9 @@
 		return err
 	}
 
-<<<<<<< HEAD
 	err = h.Websocket.Setup(&stream.WebsocketWrapperSetup{
 		ExchangeConfig:         exch,
 		ConnectionMonitorDelay: exch.ConnectionMonitorDelay,
-=======
-	err = h.Websocket.Setup(&stream.WebsocketSetup{
-		ExchangeConfig:        exch,
-		DefaultURL:            hitbtcWebsocketAddress,
-		RunningURL:            wsRunningURL,
-		Connector:             h.WsConnect,
-		Subscriber:            h.Subscribe,
-		Unsubscriber:          h.Unsubscribe,
-		GenerateSubscriptions: h.GenerateDefaultSubscriptions,
-		Features:              &h.Features.Supports.WebsocketCapabilities,
->>>>>>> e8c91231
 		OrderbookBufferConfig: buffer.Config{
 			SortBuffer:            true,
 			SortBufferByUpdateIDs: true,
