--- conflicted
+++ resolved
@@ -306,15 +306,9 @@
 	return h.UpdatePairs(p, asset.Spot, false, forceUpdate)
 }
 
-<<<<<<< HEAD
-// UpdateTicker updates and returns the ticker for a currency pair
-func (h *HitBTC) UpdateTicker(ctx context.Context, p currency.Pair, a asset.Item) (*ticker.Price, error) {
+// UpdateTickers updates the ticker for all currency pairs of a given asset type
+func (h *HitBTC) UpdateTickers(ctx context.Context, a asset.Item) error {
 	tick, err := h.GetTickers(ctx)
-=======
-// UpdateTickers updates the ticker for all currency pairs of a given asset type
-func (h *HitBTC) UpdateTickers(a asset.Item) error {
-	tick, err := h.GetTickers()
->>>>>>> c9ab0b11
 	if err != nil {
 		return err
 	}
@@ -363,8 +357,8 @@
 }
 
 // UpdateTicker updates and returns the ticker for a currency pair
-func (h *HitBTC) UpdateTicker(p currency.Pair, a asset.Item) (*ticker.Price, error) {
-	err := h.UpdateTickers(a)
+func (h *HitBTC) UpdateTicker(ctx context.Context, p currency.Pair, a asset.Item) (*ticker.Price, error) {
+	err := h.UpdateTickers(ctx, a)
 	if err != nil {
 		return nil, err
 	}
