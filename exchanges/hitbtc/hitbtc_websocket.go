--- conflicted
+++ resolved
@@ -391,11 +391,7 @@
 		return err
 	}
 	if h.Verbose {
-<<<<<<< HEAD
-		log.Debugf(log.SubSystemExchSys, "%v sending message to websocket %v", h.Name, data)
-=======
-		log.Debugf("%v sending message to websocket %v", h.Name, string(json))
->>>>>>> 9ff4471a
+		log.Debugf(log.SubSystemExchSys, "%v sending message to websocket %v", h.Name, string(json))
 	}
 	return h.WebsocketConn.WriteMessage(websocket.TextMessage, json)
 }
