package hitbtc

import (
	"context"
	"encoding/hex"
	"errors"
	"fmt"
	"net/http"
	"strconv"
	"strings"
	"text/template"
	"time"

	"github.com/Masterminds/sprig/v3"
	gws "github.com/gorilla/websocket"
	"github.com/thrasher-corp/gocryptotrader/common"
	"github.com/thrasher-corp/gocryptotrader/common/crypto"
	"github.com/thrasher-corp/gocryptotrader/currency"
	"github.com/thrasher-corp/gocryptotrader/encoding/json"
	"github.com/thrasher-corp/gocryptotrader/exchange/websocket"
	"github.com/thrasher-corp/gocryptotrader/exchanges/asset"
	"github.com/thrasher-corp/gocryptotrader/exchanges/kline"
	"github.com/thrasher-corp/gocryptotrader/exchanges/order"
	"github.com/thrasher-corp/gocryptotrader/exchanges/orderbook"
	"github.com/thrasher-corp/gocryptotrader/exchanges/request"
	"github.com/thrasher-corp/gocryptotrader/exchanges/subscription"
	"github.com/thrasher-corp/gocryptotrader/exchanges/ticker"
	"github.com/thrasher-corp/gocryptotrader/exchanges/trade"
	"github.com/thrasher-corp/gocryptotrader/log"
)

const (
	hitbtcWebsocketAddress = "wss://api.hitbtc.com/api/2/ws"
	rpcVersion             = "2.0"
	errAuthFailed          = 1002
)

var subscriptionNames = map[string]string{
	subscription.TickerChannel:    "Ticker",
	subscription.OrderbookChannel: "Orderbook",
	subscription.CandlesChannel:   "Candles",
	subscription.AllTradesChannel: "Trades",
	subscription.MyAccountChannel: "Reports",
}

var defaultSubscriptions = subscription.List{
	{Enabled: true, Asset: asset.Spot, Channel: subscription.TickerChannel},
	{Enabled: true, Asset: asset.Spot, Channel: subscription.OrderbookChannel},
	{Enabled: true, Asset: asset.Spot, Channel: subscription.CandlesChannel, Interval: kline.ThirtyMin, Levels: 100},
	{Enabled: true, Asset: asset.Spot, Channel: subscription.AllTradesChannel, Levels: 100},
	{Enabled: true, Asset: asset.Spot, Channel: subscription.MyAccountChannel, Authenticated: true},
}

// WsConnect starts a new connection with the websocket API
<<<<<<< HEAD
func (h *Exchange) WsConnect() error {
=======
func (h *HitBTC) WsConnect() error {
	ctx := context.TODO()
>>>>>>> 3e80f1b9
	if !h.Websocket.IsEnabled() || !h.IsEnabled() {
		return websocket.ErrWebsocketNotEnabled
	}
	var dialer gws.Dialer
	err := h.Websocket.Conn.Dial(ctx, &dialer, http.Header{})
	if err != nil {
		return err
	}

	h.Websocket.Wg.Add(1)
	go h.wsReadData()

	if h.Websocket.CanUseAuthenticatedEndpoints() {
		err = h.wsLogin(ctx)
		if err != nil {
			log.Errorf(log.ExchangeSys, "%v - authentication failed: %v\n", h.Name, err)
		}
	}

	return nil
}

// wsReadData receives and passes on websocket messages for processing
func (h *Exchange) wsReadData() {
	defer h.Websocket.Wg.Done()

	for {
		resp := h.Websocket.Conn.ReadMessage()
		if resp.Raw == nil {
			return
		}

		err := h.wsHandleData(resp.Raw)
		if err != nil {
			h.Websocket.DataHandler <- err
		}
	}
}

func (h *Exchange) wsGetTableName(respRaw []byte) (string, error) {
	var init capture
	err := json.Unmarshal(respRaw, &init)
	if err != nil {
		return "", err
	}
	if init.Error.Code == errAuthFailed {
		h.Websocket.SetCanUseAuthenticatedEndpoints(false)
	}
	if init.ID > 0 {
		if h.Websocket.Match.IncomingWithData(init.ID, respRaw) {
			return "", nil
		}
	}
	if init.Error.Message != "" || init.Error.Code != 0 {
		return "", fmt.Errorf("code: %d, Message: %s",
			init.Error.Code,
			init.Error.Message)
	}
	if _, ok := init.Result.(bool); ok {
		return "", nil
	}
	if init.Method != "" {
		return init.Method, nil
	}
	switch resultType := init.Result.(type) {
	case map[string]any:
		if reportType, ok := resultType["reportType"].(string); ok {
			return reportType, nil
		}
		// check for ids - means it was a specific request
		// and can't go through normal processing
		if responseID, ok := resultType["id"].(string); ok {
			if responseID != "" {
				return "", nil
			}
		}
	case []any:
		if len(resultType) == 0 {
			h.Websocket.DataHandler <- fmt.Sprintf("No data returned. ID: %v", init.ID)
			return "", nil
		}

		data, ok := resultType[0].(map[string]any)
		if !ok {
			return "", errors.New("unable to type assert data")
		}
		if _, ok := data["clientOrderId"]; ok {
			return "order", nil
		} else if _, ok := data["available"]; ok {
			return "trading", nil
		}
	}
	h.Websocket.DataHandler <- websocket.UnhandledMessageWarning{Message: h.Name + websocket.UnhandledMessage + string(respRaw)}
	return "", nil
}

func (h *Exchange) wsHandleData(respRaw []byte) error {
	name, err := h.wsGetTableName(respRaw)
	if err != nil {
		return err
	}
	switch name {
	case "":
		return nil
	case "ticker":
		var wsTicker WsTicker
		err := json.Unmarshal(respRaw, &wsTicker)
		if err != nil {
			return err
		}

		pairs, err := h.GetEnabledPairs(asset.Spot)
		if err != nil {
			return err
		}

		format, err := h.GetPairFormat(asset.Spot, true)
		if err != nil {
			return err
		}

		p, err := currency.NewPairFromFormattedPairs(wsTicker.Params.Symbol,
			pairs,
			format)
		if err != nil {
			return err
		}

		h.Websocket.DataHandler <- &ticker.Price{
			ExchangeName: h.Name,
			Open:         wsTicker.Params.Open,
			Volume:       wsTicker.Params.Volume,
			QuoteVolume:  wsTicker.Params.VolumeQuote,
			High:         wsTicker.Params.High,
			Low:          wsTicker.Params.Low,
			Bid:          wsTicker.Params.Bid,
			Ask:          wsTicker.Params.Ask,
			Last:         wsTicker.Params.Last,
			LastUpdated:  wsTicker.Params.Timestamp,
			AssetType:    asset.Spot,
			Pair:         p,
		}
	case "snapshotOrderbook":
		var obSnapshot WsOrderbook
		err := json.Unmarshal(respRaw, &obSnapshot)
		if err != nil {
			return err
		}
		err = h.WsProcessOrderbookSnapshot(&obSnapshot)
		if err != nil {
			return err
		}
	case "updateOrderbook":
		var obUpdate WsOrderbook
		err := json.Unmarshal(respRaw, &obUpdate)
		if err != nil {
			return err
		}
		err = h.WsProcessOrderbookUpdate(&obUpdate)
		if err != nil {
			return err
		}
	case "snapshotTrades", "updateTrades":
		if !h.IsSaveTradeDataEnabled() {
			return nil
		}
		var tradeSnapshot WsTrade
		err := json.Unmarshal(respRaw, &tradeSnapshot)
		if err != nil {
			return err
		}
		var trades []trade.Data
		p, err := currency.NewPairFromString(tradeSnapshot.Params.Symbol)
		if err != nil {
			return &order.ClassificationError{
				Exchange: h.Name,
				Err:      err,
			}
		}
		for i := range tradeSnapshot.Params.Data {
			side, err := order.StringToOrderSide(tradeSnapshot.Params.Data[i].Side)
			if err != nil {
				return &order.ClassificationError{
					Exchange: h.Name,
					Err:      err,
				}
			}
			trades = append(trades, trade.Data{
				Timestamp:    tradeSnapshot.Params.Data[i].Timestamp,
				Exchange:     h.Name,
				CurrencyPair: p,
				AssetType:    asset.Spot,
				Price:        tradeSnapshot.Params.Data[i].Price,
				Amount:       tradeSnapshot.Params.Data[i].Quantity,
				Side:         side,
				TID:          strconv.FormatInt(tradeSnapshot.Params.Data[i].ID, 10),
			})
		}
		return trade.AddTradesToBuffer(trades...)
	case "activeOrders":
		var o wsActiveOrdersResponse
		err := json.Unmarshal(respRaw, &o)
		if err != nil {
			return err
		}
		for i := range o.Params {
			err = h.wsHandleOrderData(&o.Params[i])
			if err != nil {
				return err
			}
		}
	case "trading":
		var trades WsGetTradingBalanceResponse
		err := json.Unmarshal(respRaw, &trades)
		if err != nil {
			return err
		}
		h.Websocket.DataHandler <- trades
	case "report":
		var o wsReportResponse
		err := json.Unmarshal(respRaw, &o)
		if err != nil {
			return err
		}
		err = h.wsHandleOrderData(&o.OrderData)
		if err != nil {
			return err
		}
	case "order":
		var o wsActiveOrderRequestResponse
		err := json.Unmarshal(respRaw, &o)
		if err != nil {
			return err
		}
		for i := range o.OrderData {
			err = h.wsHandleOrderData(&o.OrderData[i])
			if err != nil {
				return err
			}
		}
	case "replaced", "canceled", "new":
		var o wsOrderResponse
		err := json.Unmarshal(respRaw, &o)
		if err != nil {
			return err
		}
		err = h.wsHandleOrderData(&o.OrderData)
		if err != nil {
			return err
		}
	default:
		h.Websocket.DataHandler <- websocket.UnhandledMessageWarning{Message: h.Name + websocket.UnhandledMessage + string(respRaw)}
		return nil
	}
	return nil
}

// WsProcessOrderbookSnapshot processes a full orderbook snapshot to a local cache
func (h *Exchange) WsProcessOrderbookSnapshot(ob *WsOrderbook) error {
	if len(ob.Params.Bid) == 0 || len(ob.Params.Ask) == 0 {
		return errors.New("no orderbooks to process")
	}

	newOrderBook := orderbook.Book{
		Bids: make(orderbook.Levels, len(ob.Params.Bid)),
		Asks: make(orderbook.Levels, len(ob.Params.Ask)),
	}
	for i := range ob.Params.Bid {
		newOrderBook.Bids[i] = orderbook.Level{
			Amount: ob.Params.Bid[i].Size,
			Price:  ob.Params.Bid[i].Price,
		}
	}
	for i := range ob.Params.Ask {
		newOrderBook.Asks[i] = orderbook.Level{
			Amount: ob.Params.Ask[i].Size,
			Price:  ob.Params.Ask[i].Price,
		}
	}

	pairs, err := h.GetEnabledPairs(asset.Spot)
	if err != nil {
		return err
	}

	format, err := h.GetPairFormat(asset.Spot, true)
	if err != nil {
		return err
	}

	p, err := currency.NewPairFromFormattedPairs(ob.Params.Symbol,
		pairs,
		format)
	if err != nil {
		h.Websocket.DataHandler <- err
		return err
	}

	newOrderBook.Asset = asset.Spot
	newOrderBook.Pair = p
	newOrderBook.Exchange = h.Name
	newOrderBook.VerifyOrderbook = h.CanVerifyOrderbook
	newOrderBook.LastUpdated = ob.Params.Timestamp

	return h.Websocket.Orderbook.LoadSnapshot(&newOrderBook)
}

func (h *Exchange) wsHandleOrderData(o *wsOrderData) error {
	var trades []order.TradeHistory
	if o.TradeID > 0 {
		trades = append(trades, order.TradeHistory{
			Price:     o.TradePrice,
			Amount:    o.TradeQuantity,
			Fee:       o.TradeFee,
			Exchange:  h.Name,
			TID:       strconv.FormatFloat(o.TradeID, 'f', -1, 64),
			Timestamp: o.UpdatedAt,
		})
	}
	oType, err := order.StringToOrderType(o.Type)
	if err != nil {
		h.Websocket.DataHandler <- order.ClassificationError{
			Exchange: h.Name,
			OrderID:  o.ID,
			Err:      err,
		}
	}
	o.Status = strings.Replace(o.Status, "canceled", "cancelled", 1)
	oStatus, err := order.StringToOrderStatus(o.Status)
	if err != nil {
		h.Websocket.DataHandler <- order.ClassificationError{
			Exchange: h.Name,
			OrderID:  o.ID,
			Err:      err,
		}
	}
	oSide, err := order.StringToOrderSide(o.Side)
	if err != nil {
		h.Websocket.DataHandler <- order.ClassificationError{
			Exchange: h.Name,
			OrderID:  o.ID,
			Err:      err,
		}
	}

	p, err := currency.NewPairFromString(o.Symbol)
	if err != nil {
		h.Websocket.DataHandler <- order.ClassificationError{
			Exchange: h.Name,
			OrderID:  o.ID,
			Err:      err,
		}
	}

	var a asset.Item
	a, err = h.GetPairAssetType(p)
	if err != nil {
		return err
	}
	h.Websocket.DataHandler <- &order.Detail{
		Price:           o.Price,
		Amount:          o.Quantity,
		ExecutedAmount:  o.CumQuantity,
		RemainingAmount: o.Quantity - o.CumQuantity,
		Exchange:        h.Name,
		OrderID:         o.ID,
		Type:            oType,
		Side:            oSide,
		Status:          oStatus,
		AssetType:       a,
		Date:            o.CreatedAt,
		LastUpdated:     o.UpdatedAt,
		Pair:            p,
		Trades:          trades,
	}
	return nil
}

// WsProcessOrderbookUpdate updates a local cache
func (h *Exchange) WsProcessOrderbookUpdate(update *WsOrderbook) error {
	if len(update.Params.Bid) == 0 && len(update.Params.Ask) == 0 {
		// Periodically HitBTC sends empty updates which includes a sequence
		// can return this as nil.
		return nil
	}

	bids := make(orderbook.Levels, len(update.Params.Bid))
	for i := range update.Params.Bid {
		bids[i] = orderbook.Level{
			Price:  update.Params.Bid[i].Price,
			Amount: update.Params.Bid[i].Size,
		}
	}

	asks := make(orderbook.Levels, len(update.Params.Ask))
	for i := range update.Params.Ask {
		asks[i] = orderbook.Level{
			Price:  update.Params.Ask[i].Price,
			Amount: update.Params.Ask[i].Size,
		}
	}

	pairs, err := h.GetEnabledPairs(asset.Spot)
	if err != nil {
		return err
	}

	format, err := h.GetPairFormat(asset.Spot, true)
	if err != nil {
		return err
	}

	p, err := currency.NewPairFromFormattedPairs(update.Params.Symbol,
		pairs,
		format)
	if err != nil {
		return err
	}

	return h.Websocket.Orderbook.Update(&orderbook.Update{
		Asks:       asks,
		Bids:       bids,
		Pair:       p,
		UpdateID:   update.Params.Sequence,
		Asset:      asset.Spot,
		UpdateTime: update.Params.Timestamp,
	})
}

// generateSubscriptions returns a list of subscriptions from the configured subscriptions feature
func (h *Exchange) generateSubscriptions() (subscription.List, error) {
	return h.Features.Subscriptions.ExpandTemplates(h)
}

// GetSubscriptionTemplate returns a subscription channel template
func (h *Exchange) GetSubscriptionTemplate(_ *subscription.Subscription) (*template.Template, error) {
	return template.New("master.tmpl").Funcs(sprig.FuncMap()).Funcs(template.FuncMap{
		"subToReq":        subToReq,
		"isSymbolChannel": isSymbolChannel,
	}).Parse(subTplText)
}

const (
	subscribeOp   = "subscribe"
	unsubscribeOp = "unsubscribe"
)

// Subscribe sends a websocket message to receive data from the channel
<<<<<<< HEAD
func (h *Exchange) Subscribe(subs subscription.List) error {
	return h.ParallelChanOp(subs, func(subs subscription.List) error { return h.manageSubs(subscribeOp, subs) }, 1)
}

// Unsubscribe sends a websocket message to stop receiving data from the channel
func (h *Exchange) Unsubscribe(subs subscription.List) error {
	return h.ParallelChanOp(subs, func(subs subscription.List) error { return h.manageSubs(unsubscribeOp, subs) }, 1)
}

func (h *Exchange) manageSubs(op string, subs subscription.List) error {
=======
func (h *HitBTC) Subscribe(subs subscription.List) error {
	ctx := context.TODO()
	return h.ParallelChanOp(ctx, subs, func(ctx context.Context, subs subscription.List) error { return h.manageSubs(ctx, subscribeOp, subs) }, 1)
}

// Unsubscribe sends a websocket message to stop receiving data from the channel
func (h *HitBTC) Unsubscribe(subs subscription.List) error {
	ctx := context.TODO()
	return h.ParallelChanOp(ctx, subs, func(ctx context.Context, subs subscription.List) error { return h.manageSubs(ctx, unsubscribeOp, subs) }, 1)
}

func (h *HitBTC) manageSubs(ctx context.Context, op string, subs subscription.List) error {
>>>>>>> 3e80f1b9
	var errs error
	subs, errs = subs.ExpandTemplates(h)
	for _, s := range subs {
		r := WsRequest{
			JSONRPCVersion: rpcVersion,
			ID:             h.Websocket.Conn.GenerateMessageID(false),
		}
		if err := json.Unmarshal([]byte(s.QualifiedChannel), &r); err != nil {
			errs = common.AppendError(errs, err)
			continue
		}
		r.Method = op + r.Method
		err := h.Websocket.Conn.SendJSONMessage(ctx, request.Unset, r) // v2 api does not return an ID with errors, so we don't use ReturnResponse
		if err == nil {
			if op == subscribeOp {
				err = h.Websocket.AddSuccessfulSubscriptions(h.Websocket.Conn, s)
			} else {
				err = h.Websocket.RemoveSubscriptions(h.Websocket.Conn, s)
			}
		}
		if err != nil {
			errs = common.AppendError(errs, err)
		}
	}
	return errs
}

// Unsubscribe sends a websocket message to stop receiving data from the channel
func (h *Exchange) wsLogin(ctx context.Context) error {
	if !h.IsWebsocketAuthenticationSupported() {
		return fmt.Errorf("%v AuthenticatedWebsocketAPISupport not enabled", h.Name)
	}
	creds, err := h.GetCredentials(ctx)
	if err != nil {
		return err
	}
	h.Websocket.SetCanUseAuthenticatedEndpoints(true)
	n := strconv.FormatInt(time.Now().Unix(), 10)
	hmac, err := crypto.GetHMAC(crypto.HashSHA256, []byte(n), []byte(creds.Secret))
	if err != nil {
		return err
	}

	req := WsLoginRequest{
		Method: "login",
		Params: WsLoginData{
			Algo:      "HS256",
			PKey:      creds.Key,
			Nonce:     n,
			Signature: hex.EncodeToString(hmac),
		},
		ID: h.Websocket.Conn.GenerateMessageID(false),
	}

	err = h.Websocket.Conn.SendJSONMessage(ctx, request.Unset, req)
	if err != nil {
		h.Websocket.SetCanUseAuthenticatedEndpoints(false)
		return err
	}

	return nil
}

// wsPlaceOrder sends a websocket message to submit an order
<<<<<<< HEAD
func (h *Exchange) wsPlaceOrder(pair currency.Pair, side string, price, quantity float64) (*WsSubmitOrderSuccessResponse, error) {
=======
func (h *HitBTC) wsPlaceOrder(ctx context.Context, pair currency.Pair, side string, price, quantity float64) (*WsSubmitOrderSuccessResponse, error) {
>>>>>>> 3e80f1b9
	if !h.Websocket.CanUseAuthenticatedEndpoints() {
		return nil, fmt.Errorf("%v not authenticated, cannot place order", h.Name)
	}

	id := h.Websocket.Conn.GenerateMessageID(false)
	fPair, err := h.FormatExchangeCurrency(pair, asset.Spot)
	if err != nil {
		return nil, err
	}

	req := WsSubmitOrderRequest{
		Method: "newOrder",
		Params: WsSubmitOrderRequestData{
			ClientOrderID: id,
			Symbol:        fPair.String(),
			Side:          strings.ToLower(side),
			Price:         price,
			Quantity:      quantity,
		},
		ID: id,
	}
	resp, err := h.Websocket.Conn.SendMessageReturnResponse(ctx, request.Unset, id, req)
	if err != nil {
		return nil, fmt.Errorf("%v %v", h.Name, err)
	}
	var response WsSubmitOrderSuccessResponse
	err = json.Unmarshal(resp, &response)
	if err != nil {
		return nil, fmt.Errorf("%v %v", h.Name, err)
	}
	if response.Error.Code > 0 || response.Error.Message != "" {
		return &response, fmt.Errorf("%v Error:%v Message:%v", h.Name, response.Error.Code, response.Error.Message)
	}
	return &response, nil
}

// wsCancelOrder sends a websocket message to cancel an order
<<<<<<< HEAD
func (h *Exchange) wsCancelOrder(clientOrderID string) (*WsCancelOrderResponse, error) {
=======
func (h *HitBTC) wsCancelOrder(ctx context.Context, clientOrderID string) (*WsCancelOrderResponse, error) {
>>>>>>> 3e80f1b9
	if !h.Websocket.CanUseAuthenticatedEndpoints() {
		return nil, fmt.Errorf("%v not authenticated, cannot place order", h.Name)
	}
	req := WsCancelOrderRequest{
		Method: "cancelOrder",
		Params: WsCancelOrderRequestData{
			ClientOrderID: clientOrderID,
		},
		ID: h.Websocket.Conn.GenerateMessageID(false),
	}
	resp, err := h.Websocket.Conn.SendMessageReturnResponse(ctx, request.Unset, req.ID, req)
	if err != nil {
		return nil, fmt.Errorf("%v %v", h.Name, err)
	}
	var response WsCancelOrderResponse
	err = json.Unmarshal(resp, &response)
	if err != nil {
		return nil, fmt.Errorf("%v %v", h.Name, err)
	}
	if response.Error.Code > 0 || response.Error.Message != "" {
		return &response, fmt.Errorf("%v Error:%v Message:%v", h.Name, response.Error.Code, response.Error.Message)
	}
	return &response, nil
}

// wsReplaceOrder sends a websocket message to replace an order
<<<<<<< HEAD
func (h *Exchange) wsReplaceOrder(clientOrderID string, quantity, price float64) (*WsReplaceOrderResponse, error) {
=======
func (h *HitBTC) wsReplaceOrder(ctx context.Context, clientOrderID string, quantity, price float64) (*WsReplaceOrderResponse, error) {
>>>>>>> 3e80f1b9
	if !h.Websocket.CanUseAuthenticatedEndpoints() {
		return nil, fmt.Errorf("%v not authenticated, cannot place order", h.Name)
	}
	req := WsReplaceOrderRequest{
		Method: "cancelReplaceOrder",
		Params: WsReplaceOrderRequestData{
			ClientOrderID:   clientOrderID,
			RequestClientID: strconv.FormatInt(time.Now().Unix(), 10),
			Quantity:        quantity,
			Price:           price,
		},
		ID: h.Websocket.Conn.GenerateMessageID(false),
	}
	resp, err := h.Websocket.Conn.SendMessageReturnResponse(ctx, request.Unset, req.ID, req)
	if err != nil {
		return nil, fmt.Errorf("%v %v", h.Name, err)
	}
	var response WsReplaceOrderResponse
	err = json.Unmarshal(resp, &response)
	if err != nil {
		return nil, fmt.Errorf("%v %v", h.Name, err)
	}
	if response.Error.Code > 0 || response.Error.Message != "" {
		return &response, fmt.Errorf("%v Error:%v Message:%v", h.Name, response.Error.Code, response.Error.Message)
	}
	return &response, nil
}

// wsGetActiveOrders sends a websocket message to get all active orders
<<<<<<< HEAD
func (h *Exchange) wsGetActiveOrders() (*wsActiveOrdersResponse, error) {
=======
func (h *HitBTC) wsGetActiveOrders(ctx context.Context) (*wsActiveOrdersResponse, error) {
>>>>>>> 3e80f1b9
	if !h.Websocket.CanUseAuthenticatedEndpoints() {
		return nil, fmt.Errorf("%v not authenticated, cannot get active orders", h.Name)
	}
	req := WsReplaceOrderRequest{
		Method: "getOrders",
		Params: WsReplaceOrderRequestData{},
		ID:     h.Websocket.Conn.GenerateMessageID(false),
	}
	resp, err := h.Websocket.Conn.SendMessageReturnResponse(ctx, request.Unset, req.ID, req)
	if err != nil {
		return nil, fmt.Errorf("%v %v", h.Name, err)
	}
	var response wsActiveOrdersResponse
	err = json.Unmarshal(resp, &response)
	if err != nil {
		return nil, fmt.Errorf("%v %v", h.Name, err)
	}
	if response.Error.Code > 0 || response.Error.Message != "" {
		return &response, fmt.Errorf("%v Error:%v Message:%v", h.Name, response.Error.Code, response.Error.Message)
	}
	return &response, nil
}

// wsGetTradingBalance sends a websocket message to get trading balance
<<<<<<< HEAD
func (h *Exchange) wsGetTradingBalance() (*WsGetTradingBalanceResponse, error) {
=======
func (h *HitBTC) wsGetTradingBalance(ctx context.Context) (*WsGetTradingBalanceResponse, error) {
>>>>>>> 3e80f1b9
	if !h.Websocket.CanUseAuthenticatedEndpoints() {
		return nil, fmt.Errorf("%v not authenticated, cannot place order", h.Name)
	}
	req := WsReplaceOrderRequest{
		Method: "getTradingBalance",
		Params: WsReplaceOrderRequestData{},
		ID:     h.Websocket.Conn.GenerateMessageID(false),
	}
	resp, err := h.Websocket.Conn.SendMessageReturnResponse(ctx, request.Unset, req.ID, req)
	if err != nil {
		return nil, fmt.Errorf("%v %v", h.Name, err)
	}
	var response WsGetTradingBalanceResponse
	err = json.Unmarshal(resp, &response)
	if err != nil {
		return nil, fmt.Errorf("%v %v", h.Name, err)
	}
	if response.Error.Code > 0 || response.Error.Message != "" {
		return &response, fmt.Errorf("%v Error:%v Message:%v", h.Name, response.Error.Code, response.Error.Message)
	}
	return &response, nil
}

// wsGetCurrencies sends a websocket message to get trading balance
<<<<<<< HEAD
func (h *Exchange) wsGetCurrencies(currencyItem currency.Code) (*WsGetCurrenciesResponse, error) {
=======
func (h *HitBTC) wsGetCurrencies(ctx context.Context, currencyItem currency.Code) (*WsGetCurrenciesResponse, error) {
>>>>>>> 3e80f1b9
	req := WsGetCurrenciesRequest{
		Method: "getCurrency",
		Params: WsGetCurrenciesRequestParameters{
			Currency: currencyItem,
		},
		ID: h.Websocket.Conn.GenerateMessageID(false),
	}
	resp, err := h.Websocket.Conn.SendMessageReturnResponse(ctx, request.Unset, req.ID, req)
	if err != nil {
		return nil, fmt.Errorf("%v %v", h.Name, err)
	}
	var response WsGetCurrenciesResponse
	err = json.Unmarshal(resp, &response)
	if err != nil {
		return nil, fmt.Errorf("%v %v", h.Name, err)
	}
	if response.Error.Code > 0 || response.Error.Message != "" {
		return &response, fmt.Errorf("%v Error:%v Message:%v", h.Name, response.Error.Code, response.Error.Message)
	}
	return &response, nil
}

// wsGetSymbols sends a websocket message to get trading balance
<<<<<<< HEAD
func (h *Exchange) wsGetSymbols(c currency.Pair) (*WsGetSymbolsResponse, error) {
=======
func (h *HitBTC) wsGetSymbols(ctx context.Context, c currency.Pair) (*WsGetSymbolsResponse, error) {
>>>>>>> 3e80f1b9
	fPair, err := h.FormatExchangeCurrency(c, asset.Spot)
	if err != nil {
		return nil, err
	}

	req := WsGetSymbolsRequest{
		Method: "getSymbol",
		Params: WsGetSymbolsRequestParameters{
			Symbol: fPair.String(),
		},
		ID: h.Websocket.Conn.GenerateMessageID(false),
	}
	resp, err := h.Websocket.Conn.SendMessageReturnResponse(ctx, request.Unset, req.ID, req)
	if err != nil {
		return nil, fmt.Errorf("%v %v", h.Name, err)
	}
	var response WsGetSymbolsResponse
	err = json.Unmarshal(resp, &response)
	if err != nil {
		return nil, fmt.Errorf("%v %v", h.Name, err)
	}
	if response.Error.Code > 0 || response.Error.Message != "" {
		return &response, fmt.Errorf("%v Error:%v Message:%v", h.Name, response.Error.Code, response.Error.Message)
	}
	return &response, nil
}

// wsGetSymbols sends a websocket message to get trading balance
<<<<<<< HEAD
func (h *Exchange) wsGetTrades(c currency.Pair, limit int64, sort, by string) (*WsGetTradesResponse, error) {
=======
func (h *HitBTC) wsGetTrades(ctx context.Context, c currency.Pair, limit int64, sort, by string) (*WsGetTradesResponse, error) {
>>>>>>> 3e80f1b9
	fPair, err := h.FormatExchangeCurrency(c, asset.Spot)
	if err != nil {
		return nil, err
	}

	req := WsGetTradesRequest{
		Method: "getTrades",
		Params: WsGetTradesRequestParameters{
			Symbol: fPair.String(),
			Limit:  limit,
			Sort:   sort,
			By:     by,
		},
		ID: h.Websocket.Conn.GenerateMessageID(false),
	}
	resp, err := h.Websocket.Conn.SendMessageReturnResponse(ctx, request.Unset, req.ID, req)
	if err != nil {
		return nil, fmt.Errorf("%v %v", h.Name, err)
	}
	var response WsGetTradesResponse
	err = json.Unmarshal(resp, &response)
	if err != nil {
		return nil, fmt.Errorf("%v %v", h.Name, err)
	}
	if response.Error.Code > 0 || response.Error.Message != "" {
		return &response, fmt.Errorf("%v Error:%v Message:%v", h.Name, response.Error.Code, response.Error.Message)
	}
	return &response, nil
}

// subToReq returns the subscription as a map to populate WsRequest
func subToReq(s *subscription.Subscription, maybePair ...currency.Pair) *WsRequest {
	name, ok := subscriptionNames[s.Channel]
	if !ok {
		panic(fmt.Errorf("%w: %s", subscription.ErrNotSupported, s.Channel))
	}
	r := &WsRequest{
		Method: name,
	}
	if len(maybePair) != 0 {
		r.Params = &WsParams{
			Symbol: maybePair[0].String(),
			Limit:  s.Levels,
		}
		if s.Interval != 0 {
			var err error
			if r.Params.Period, err = formatExchangeKlineInterval(s.Interval); err != nil {
				panic(err)
			}
		}
	} else if s.Levels != 0 {
		r.Params = &WsParams{
			Limit: s.Levels,
		}
	}
	return r
}

// isSymbolChannel returns if the channel expects receive a symbol
func isSymbolChannel(s *subscription.Subscription) bool {
	return s.Channel != subscription.MyAccountChannel
}

const subTplText = `
{{- if isSymbolChannel $.S }} 
	{{ range $asset, $pairs := $.AssetPairs }}
		{{- range $p := $pairs -}}
			{{- subToReq $.S $p | mustToJson }}
			{{ $.PairSeparator }}
		{{- end }}
		{{ $.AssetSeparator }}
	{{- end }}
{{- else }}
	{{- subToReq $.S | mustToJson }}
{{- end }}
`<|MERGE_RESOLUTION|>--- conflicted
+++ resolved
@@ -52,12 +52,8 @@
 }
 
 // WsConnect starts a new connection with the websocket API
-<<<<<<< HEAD
 func (h *Exchange) WsConnect() error {
-=======
-func (h *HitBTC) WsConnect() error {
 	ctx := context.TODO()
->>>>>>> 3e80f1b9
 	if !h.Websocket.IsEnabled() || !h.IsEnabled() {
 		return websocket.ErrWebsocketNotEnabled
 	}
@@ -506,31 +502,18 @@
 )
 
 // Subscribe sends a websocket message to receive data from the channel
-<<<<<<< HEAD
 func (h *Exchange) Subscribe(subs subscription.List) error {
-	return h.ParallelChanOp(subs, func(subs subscription.List) error { return h.manageSubs(subscribeOp, subs) }, 1)
+	ctx := context.TODO()
+	return h.ParallelChanOp(ctx, subs, func(ctx context.Context, subs subscription.List) error { return h.manageSubs(ctx, subscribeOp, subs) }, 1)
 }
 
 // Unsubscribe sends a websocket message to stop receiving data from the channel
 func (h *Exchange) Unsubscribe(subs subscription.List) error {
-	return h.ParallelChanOp(subs, func(subs subscription.List) error { return h.manageSubs(unsubscribeOp, subs) }, 1)
-}
-
-func (h *Exchange) manageSubs(op string, subs subscription.List) error {
-=======
-func (h *HitBTC) Subscribe(subs subscription.List) error {
-	ctx := context.TODO()
-	return h.ParallelChanOp(ctx, subs, func(ctx context.Context, subs subscription.List) error { return h.manageSubs(ctx, subscribeOp, subs) }, 1)
-}
-
-// Unsubscribe sends a websocket message to stop receiving data from the channel
-func (h *HitBTC) Unsubscribe(subs subscription.List) error {
 	ctx := context.TODO()
 	return h.ParallelChanOp(ctx, subs, func(ctx context.Context, subs subscription.List) error { return h.manageSubs(ctx, unsubscribeOp, subs) }, 1)
 }
 
-func (h *HitBTC) manageSubs(ctx context.Context, op string, subs subscription.List) error {
->>>>>>> 3e80f1b9
+func (h *Exchange) manageSubs(ctx context.Context, op string, subs subscription.List) error {
 	var errs error
 	subs, errs = subs.ExpandTemplates(h)
 	for _, s := range subs {
@@ -595,11 +578,7 @@
 }
 
 // wsPlaceOrder sends a websocket message to submit an order
-<<<<<<< HEAD
-func (h *Exchange) wsPlaceOrder(pair currency.Pair, side string, price, quantity float64) (*WsSubmitOrderSuccessResponse, error) {
-=======
-func (h *HitBTC) wsPlaceOrder(ctx context.Context, pair currency.Pair, side string, price, quantity float64) (*WsSubmitOrderSuccessResponse, error) {
->>>>>>> 3e80f1b9
+func (h *Exchange) wsPlaceOrder(ctx context.Context, pair currency.Pair, side string, price, quantity float64) (*WsSubmitOrderSuccessResponse, error) {
 	if !h.Websocket.CanUseAuthenticatedEndpoints() {
 		return nil, fmt.Errorf("%v not authenticated, cannot place order", h.Name)
 	}
@@ -637,11 +616,7 @@
 }
 
 // wsCancelOrder sends a websocket message to cancel an order
-<<<<<<< HEAD
-func (h *Exchange) wsCancelOrder(clientOrderID string) (*WsCancelOrderResponse, error) {
-=======
-func (h *HitBTC) wsCancelOrder(ctx context.Context, clientOrderID string) (*WsCancelOrderResponse, error) {
->>>>>>> 3e80f1b9
+func (h *Exchange) wsCancelOrder(ctx context.Context, clientOrderID string) (*WsCancelOrderResponse, error) {
 	if !h.Websocket.CanUseAuthenticatedEndpoints() {
 		return nil, fmt.Errorf("%v not authenticated, cannot place order", h.Name)
 	}
@@ -668,11 +643,7 @@
 }
 
 // wsReplaceOrder sends a websocket message to replace an order
-<<<<<<< HEAD
-func (h *Exchange) wsReplaceOrder(clientOrderID string, quantity, price float64) (*WsReplaceOrderResponse, error) {
-=======
-func (h *HitBTC) wsReplaceOrder(ctx context.Context, clientOrderID string, quantity, price float64) (*WsReplaceOrderResponse, error) {
->>>>>>> 3e80f1b9
+func (h *Exchange) wsReplaceOrder(ctx context.Context, clientOrderID string, quantity, price float64) (*WsReplaceOrderResponse, error) {
 	if !h.Websocket.CanUseAuthenticatedEndpoints() {
 		return nil, fmt.Errorf("%v not authenticated, cannot place order", h.Name)
 	}
@@ -702,11 +673,7 @@
 }
 
 // wsGetActiveOrders sends a websocket message to get all active orders
-<<<<<<< HEAD
-func (h *Exchange) wsGetActiveOrders() (*wsActiveOrdersResponse, error) {
-=======
-func (h *HitBTC) wsGetActiveOrders(ctx context.Context) (*wsActiveOrdersResponse, error) {
->>>>>>> 3e80f1b9
+func (h *Exchange) wsGetActiveOrders(ctx context.Context) (*wsActiveOrdersResponse, error) {
 	if !h.Websocket.CanUseAuthenticatedEndpoints() {
 		return nil, fmt.Errorf("%v not authenticated, cannot get active orders", h.Name)
 	}
@@ -731,11 +698,7 @@
 }
 
 // wsGetTradingBalance sends a websocket message to get trading balance
-<<<<<<< HEAD
-func (h *Exchange) wsGetTradingBalance() (*WsGetTradingBalanceResponse, error) {
-=======
-func (h *HitBTC) wsGetTradingBalance(ctx context.Context) (*WsGetTradingBalanceResponse, error) {
->>>>>>> 3e80f1b9
+func (h *Exchange) wsGetTradingBalance(ctx context.Context) (*WsGetTradingBalanceResponse, error) {
 	if !h.Websocket.CanUseAuthenticatedEndpoints() {
 		return nil, fmt.Errorf("%v not authenticated, cannot place order", h.Name)
 	}
@@ -760,11 +723,7 @@
 }
 
 // wsGetCurrencies sends a websocket message to get trading balance
-<<<<<<< HEAD
-func (h *Exchange) wsGetCurrencies(currencyItem currency.Code) (*WsGetCurrenciesResponse, error) {
-=======
-func (h *HitBTC) wsGetCurrencies(ctx context.Context, currencyItem currency.Code) (*WsGetCurrenciesResponse, error) {
->>>>>>> 3e80f1b9
+func (h *Exchange) wsGetCurrencies(ctx context.Context, currencyItem currency.Code) (*WsGetCurrenciesResponse, error) {
 	req := WsGetCurrenciesRequest{
 		Method: "getCurrency",
 		Params: WsGetCurrenciesRequestParameters{
@@ -788,11 +747,7 @@
 }
 
 // wsGetSymbols sends a websocket message to get trading balance
-<<<<<<< HEAD
-func (h *Exchange) wsGetSymbols(c currency.Pair) (*WsGetSymbolsResponse, error) {
-=======
-func (h *HitBTC) wsGetSymbols(ctx context.Context, c currency.Pair) (*WsGetSymbolsResponse, error) {
->>>>>>> 3e80f1b9
+func (h *Exchange) wsGetSymbols(ctx context.Context, c currency.Pair) (*WsGetSymbolsResponse, error) {
 	fPair, err := h.FormatExchangeCurrency(c, asset.Spot)
 	if err != nil {
 		return nil, err
@@ -821,11 +776,7 @@
 }
 
 // wsGetSymbols sends a websocket message to get trading balance
-<<<<<<< HEAD
-func (h *Exchange) wsGetTrades(c currency.Pair, limit int64, sort, by string) (*WsGetTradesResponse, error) {
-=======
-func (h *HitBTC) wsGetTrades(ctx context.Context, c currency.Pair, limit int64, sort, by string) (*WsGetTradesResponse, error) {
->>>>>>> 3e80f1b9
+func (h *Exchange) wsGetTrades(ctx context.Context, c currency.Pair, limit int64, sort, by string) (*WsGetTradesResponse, error) {
 	fPair, err := h.FormatExchangeCurrency(c, asset.Spot)
 	if err != nil {
 		return nil, err
