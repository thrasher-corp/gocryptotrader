--- conflicted
+++ resolved
@@ -217,11 +217,7 @@
 			errs = common.AppendError(errs, err)
 			continue
 		}
-<<<<<<< HEAD
-		ufuturesWebsocket.RemoveSuccessfulUnsubscriptions(channelsToUnsubscribe[i])
-=======
-		by.Websocket.RemoveSubscriptions(channelsToUnsubscribe[i])
->>>>>>> 70690d9a
+		ufuturesWebsocket.RemoveSubscriptions(channelsToUnsubscribe[i])
 	}
 	if errs != nil {
 		return errs
