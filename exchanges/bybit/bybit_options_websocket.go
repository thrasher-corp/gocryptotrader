--- conflicted
+++ resolved
@@ -1,11 +1,7 @@
 package bybit
 
 import (
-<<<<<<< HEAD
-=======
 	"context"
-	"encoding/json"
->>>>>>> cb6b3421
 	"net/http"
 	"strconv"
 
