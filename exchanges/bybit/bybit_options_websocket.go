--- conflicted
+++ resolved
@@ -15,12 +15,8 @@
 )
 
 // WsOptionsConnect connects to options a websocket feed
-<<<<<<< HEAD
 func (by *Exchange) WsOptionsConnect() error {
-=======
-func (by *Bybit) WsOptionsConnect() error {
 	ctx := context.TODO()
->>>>>>> 3e80f1b9
 	if !by.Websocket.IsEnabled() || !by.IsEnabled() || !by.IsAssetWebsocketSupported(asset.Options) {
 		return websocket.ErrWebsocketNotEnabled
 	}
@@ -68,31 +64,18 @@
 }
 
 // OptionSubscribe sends a subscription message to options public channels.
-<<<<<<< HEAD
 func (by *Exchange) OptionSubscribe(channelSubscriptions subscription.List) error {
-	return by.handleOptionsPayloadSubscription("subscribe", channelSubscriptions)
-}
-
-// OptionUnsubscribe sends an unsubscription messages through options public channels.
-func (by *Exchange) OptionUnsubscribe(channelSubscriptions subscription.List) error {
-	return by.handleOptionsPayloadSubscription("unsubscribe", channelSubscriptions)
-}
-
-func (by *Exchange) handleOptionsPayloadSubscription(operation string, channelSubscriptions subscription.List) error {
-=======
-func (by *Bybit) OptionSubscribe(channelSubscriptions subscription.List) error {
 	ctx := context.TODO()
 	return by.handleOptionsPayloadSubscription(ctx, "subscribe", channelSubscriptions)
 }
 
 // OptionUnsubscribe sends an unsubscription messages through options public channels.
-func (by *Bybit) OptionUnsubscribe(channelSubscriptions subscription.List) error {
+func (by *Exchange) OptionUnsubscribe(channelSubscriptions subscription.List) error {
 	ctx := context.TODO()
 	return by.handleOptionsPayloadSubscription(ctx, "unsubscribe", channelSubscriptions)
 }
 
-func (by *Bybit) handleOptionsPayloadSubscription(ctx context.Context, operation string, channelSubscriptions subscription.List) error {
->>>>>>> 3e80f1b9
+func (by *Exchange) handleOptionsPayloadSubscription(ctx context.Context, operation string, channelSubscriptions subscription.List) error {
 	payloads, err := by.handleSubscriptions(operation, channelSubscriptions)
 	if err != nil {
 		return err
