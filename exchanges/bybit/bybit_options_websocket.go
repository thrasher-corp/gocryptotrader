--- conflicted
+++ resolved
@@ -10,45 +10,9 @@
 	"github.com/thrasher-corp/gocryptotrader/exchanges/subscription"
 )
 
-<<<<<<< HEAD
-// GenerateOptionsDefaultSubscriptions generates default subscription
-func (by *Bybit) GenerateOptionsDefaultSubscriptions() (subscription.List, error) {
-	pairs, err := by.GetEnabledPairs(asset.Options)
-=======
-// WsOptionsConnect connects to options a websocket feed
-func (e *Exchange) WsOptionsConnect() error {
-	ctx := context.TODO()
-	if !e.Websocket.IsEnabled() || !e.IsEnabled() || !e.IsAssetWebsocketSupported(asset.Options) {
-		return websocket.ErrWebsocketNotEnabled
-	}
-	e.Websocket.Conn.SetURL(optionPublic)
-	var dialer gws.Dialer
-	err := e.Websocket.Conn.Dial(ctx, &dialer, http.Header{})
-	if err != nil {
-		return err
-	}
-	pingMessage := PingMessage{Operation: "ping", RequestID: strconv.FormatInt(e.Websocket.Conn.GenerateMessageID(false), 10)}
-	pingData, err := json.Marshal(pingMessage)
-	if err != nil {
-		return err
-	}
-	e.Websocket.Conn.SetupPingHandler(request.Unset, websocket.PingHandler{
-		MessageType: gws.TextMessage,
-		Message:     pingData,
-		Delay:       bybitWebsocketTimer,
-	})
-
-	e.Websocket.Wg.Add(1)
-	go e.wsReadData(ctx, asset.Options, e.Websocket.Conn)
-	return nil
-}
-
 // GenerateOptionsDefaultSubscriptions generates default subscription
 func (e *Exchange) GenerateOptionsDefaultSubscriptions() (subscription.List, error) {
-	var subscriptions subscription.List
-	channels := []string{chanOrderbook, chanPublicTrade, chanPublicTicker}
 	pairs, err := e.GetEnabledPairs(asset.Options)
->>>>>>> 0fd33341
 	if err != nil {
 		if errors.Is(err, asset.ErrNotEnabled) {
 			return nil, nil
@@ -69,41 +33,12 @@
 	return subscriptions, nil
 }
 
-<<<<<<< HEAD
 // OptionSubscribe sends a websocket message to receive data from the channel
-func (by *Bybit) OptionSubscribe(ctx context.Context, conn websocket.Connection, channelSubscriptions subscription.List) error {
-	return by.submitDirectSubscription(ctx, conn, asset.Options, "subscribe", channelSubscriptions)
+func (e *Exchange) OptionSubscribe(ctx context.Context, conn websocket.Connection, channelSubscriptions subscription.List) error {
+	return e.submitDirectSubscription(ctx, conn, asset.Options, "subscribe", channelSubscriptions)
 }
 
 // OptionUnsubscribe sends a websocket message to stop receiving data from the channel
-func (by *Bybit) OptionUnsubscribe(ctx context.Context, conn websocket.Connection, channelSubscriptions subscription.List) error {
-	return by.submitDirectSubscription(ctx, conn, asset.Options, "unsubscribe", channelSubscriptions)
-=======
-// OptionSubscribe sends a subscription message to options public channels.
-func (e *Exchange) OptionSubscribe(channelSubscriptions subscription.List) error {
-	ctx := context.TODO()
-	return e.handleOptionsPayloadSubscription(ctx, "subscribe", channelSubscriptions)
-}
-
-// OptionUnsubscribe sends an unsubscription messages through options public channels.
-func (e *Exchange) OptionUnsubscribe(channelSubscriptions subscription.List) error {
-	ctx := context.TODO()
-	return e.handleOptionsPayloadSubscription(ctx, "unsubscribe", channelSubscriptions)
-}
-
-func (e *Exchange) handleOptionsPayloadSubscription(ctx context.Context, operation string, channelSubscriptions subscription.List) error {
-	payloads, err := e.handleSubscriptions(operation, channelSubscriptions)
-	if err != nil {
-		return err
-	}
-	for a := range payloads {
-		// The options connection does not send the subscription request id back with the subscription notification payload
-		// therefore the code doesn't wait for the response to check whether the subscription is successful or not.
-		err = e.Websocket.Conn.SendJSONMessage(ctx, request.Unset, payloads[a])
-		if err != nil {
-			return err
-		}
-	}
-	return nil
->>>>>>> 0fd33341
+func (e *Exchange) OptionUnsubscribe(ctx context.Context, conn websocket.Connection, channelSubscriptions subscription.List) error {
+	return e.submitDirectSubscription(ctx, conn, asset.Options, "unsubscribe", channelSubscriptions)
 }