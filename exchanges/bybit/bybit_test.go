package bybit

import (
	"context"
	"encoding/json"
	"errors"
	"sync"
	"testing"
	"time"

	"github.com/gofrs/uuid"
	"github.com/thrasher-corp/gocryptotrader/common"
	"github.com/thrasher-corp/gocryptotrader/currency"
	exchange "github.com/thrasher-corp/gocryptotrader/exchanges"
	"github.com/thrasher-corp/gocryptotrader/exchanges/asset"
	"github.com/thrasher-corp/gocryptotrader/exchanges/fundingrate"
	"github.com/thrasher-corp/gocryptotrader/exchanges/futures"
	"github.com/thrasher-corp/gocryptotrader/exchanges/kline"
	"github.com/thrasher-corp/gocryptotrader/exchanges/margin"
	"github.com/thrasher-corp/gocryptotrader/exchanges/order"
	"github.com/thrasher-corp/gocryptotrader/exchanges/sharedtestvalues"
	"github.com/thrasher-corp/gocryptotrader/portfolio/withdraw"
)

// Please supply your own keys here to do authenticated endpoint testing
const (
	apiKey                  = ""
	apiSecret               = ""
	canManipulateRealOrders = false

	skipAuthenticatedFunctionsForMockTesting = "skipping authenticated function for mock testing"
	skippingWebsocketFunctionsForMockTesting = "skipping websocket function for mock testing"
)

var (
	b = &Bybit{}

	spotTradablePair, usdcMarginedTradablePair, usdtMarginedTradablePair, inverseTradablePair, optionsTradablePair currency.Pair
)

func TestStart(t *testing.T) {
	t.Parallel()
	err := b.Start(context.Background(), nil)
	if !errors.Is(err, common.ErrNilPointer) {
		t.Fatalf("received: '%v' but expected: '%v'", err, common.ErrNilPointer)
	}
	var testWg sync.WaitGroup
	err = b.Start(context.Background(), &testWg)
	if err != nil {
		t.Fatal(err)
	}
	testWg.Wait()
}

func TestGetInstrumentInfo(t *testing.T) {
	t.Parallel()
	_, err := b.GetInstrumentInfo(context.Background(), "spot", "", "", "", "", 0)
	if err != nil {
		t.Error(err)
	}
	_, err = b.GetInstrumentInfo(context.Background(), "linear", "", "", "", "", 0)
	if err != nil {
		t.Error(err)
	}
	_, err = b.GetInstrumentInfo(context.Background(), "inverse", "", "", "", "", 0)
	if err != nil {
		t.Error(err)
	}
	_, err = b.GetInstrumentInfo(context.Background(), "option", "", "", "", "", 0)
	if err != nil {
		t.Error(err)
	}
}

func TestGetKlines(t *testing.T) {
	t.Parallel()
	s := time.Now().Add(-time.Hour)
	e := time.Now()
	if mockTests {
		s = time.Unix(1691897100, 0).Round(kline.FiveMin.Duration())
		e = time.Unix(1691907100, 0).Round(kline.FiveMin.Duration())
	}
	_, err := b.GetKlines(context.Background(), "spot", spotTradablePair.String(), kline.FiveMin, s, e, 100)
	if err != nil {
		t.Fatal(err)
	}
	_, err = b.GetKlines(context.Background(), "linear", usdtMarginedTradablePair.String(), kline.FiveMin, s, e, 5)
	if err != nil {
		t.Fatal(err)
	}
	_, err = b.GetKlines(context.Background(), "linear", usdcMarginedTradablePair.String(), kline.FiveMin, s, e, 5)
	if err != nil {
		t.Fatal(err)
	}
	_, err = b.GetKlines(context.Background(), "inverse", inverseTradablePair.String(), kline.FiveMin, s, e, 5)
	if err != nil {
		t.Fatal(err)
	}
	_, err = b.GetKlines(context.Background(), "option", optionsTradablePair.String(), kline.FiveMin, s, e, 5)
	if err == nil {
		t.Fatalf("expected 'params error: Category is invalid', but found nil")
	}
}

func TestGetMarkPriceKline(t *testing.T) {
	t.Parallel()
	s := time.Now().Add(-time.Hour * 1)
	e := time.Now()
	if mockTests {
		s = time.UnixMilli(1693077167971)
		e = time.UnixMilli(1693080767971)
	}
	_, err := b.GetMarkPriceKline(context.Background(), "linear", usdtMarginedTradablePair.String(), kline.FiveMin, s, e, 5)
	if err != nil {
		t.Fatal(err)
	}
	_, err = b.GetMarkPriceKline(context.Background(), "linear", usdcMarginedTradablePair.String(), kline.FiveMin, s, e, 5)
	if err != nil {
		t.Fatal(err)
	}
	_, err = b.GetMarkPriceKline(context.Background(), "inverse", inverseTradablePair.String(), kline.FiveMin, s, e, 5)
	if err != nil {
		t.Fatal(err)
	}
	_, err = b.GetMarkPriceKline(context.Background(), "option", optionsTradablePair.String(), kline.FiveMin, s, e, 5)
	if err == nil {
		t.Fatalf("expected 'params error: Category is invalid', but found nil")
	}
}

func TestGetIndexPriceKline(t *testing.T) {
	t.Parallel()
	s := time.Now().Add(-time.Hour * 1)
	e := time.Now()
	if mockTests {
		s = time.UnixMilli(1693077165571)
		e = time.UnixMilli(1693080765571)
	}
	_, err := b.GetIndexPriceKline(context.Background(), "linear", usdtMarginedTradablePair.String(), kline.FiveMin, s, e, 5)
	if err != nil {
		t.Fatal(err)
	}
	_, err = b.GetIndexPriceKline(context.Background(), "linear", usdcMarginedTradablePair.String(), kline.FiveMin, s, e, 5)
	if err != nil {
		t.Fatal(err)
	}
	_, err = b.GetIndexPriceKline(context.Background(), "inverse", inverseTradablePair.String(), kline.FiveMin, s, e, 5)
	if err != nil {
		t.Fatal(err)
	}
}

func TestGetOrderBook(t *testing.T) {
	t.Parallel()
	_, err := b.GetOrderBook(context.Background(), "spot", spotTradablePair.String(), 100)
	if err != nil {
		t.Fatal(err)
	}
	_, err = b.GetOrderBook(context.Background(), "linear", usdtMarginedTradablePair.String(), 100)
	if err != nil {
		t.Fatal(err)
	}
	_, err = b.GetOrderBook(context.Background(), "linear", usdcMarginedTradablePair.String(), 100)
	if err != nil {
		t.Fatal(err)
	}
	_, err = b.GetOrderBook(context.Background(), "inverse", inverseTradablePair.String(), 100)
	if err != nil {
		t.Fatal(err)
	}
	_, err = b.GetOrderBook(context.Background(), "option", optionsTradablePair.String(), 0)
	if err != nil {
		t.Fatal(err)
	}
}

func TestGetRiskLimit(t *testing.T) {
	t.Parallel()
	_, err := b.GetRiskLimit(context.Background(), "linear", usdtMarginedTradablePair.String())
	if err != nil {
		t.Error(err)
	}
	_, err = b.GetRiskLimit(context.Background(), "linear", usdcMarginedTradablePair.String())
	if err != nil {
		t.Error(err)
	}
	_, err = b.GetRiskLimit(context.Background(), "inverse", inverseTradablePair.String())
	if err != nil {
		t.Error(err)
	}
	_, err = b.GetRiskLimit(context.Background(), "option", optionsTradablePair.String())
	if !errors.Is(err, errInvalidCategory) {
		t.Error(err)
	}
	_, err = b.GetRiskLimit(context.Background(), "spot", spotTradablePair.String())
	if !errors.Is(err, errInvalidCategory) {
		t.Error(err)
	}
}

// test cases for Wrapper
func TestUpdateTicker(t *testing.T) {
	t.Parallel()
	_, err := b.UpdateTicker(context.Background(), spotTradablePair, asset.Spot)
	if err != nil {
		t.Error(err)
	}
	_, err = b.UpdateTicker(context.Background(), usdtMarginedTradablePair, asset.USDTMarginedFutures)
	if err != nil {
		t.Error(err)
	}
	_, err = b.UpdateTicker(context.Background(), usdcMarginedTradablePair, asset.USDCMarginedFutures)
	if err != nil {
		t.Error(err)
	}
	_, err = b.UpdateTicker(context.Background(), inverseTradablePair, asset.CoinMarginedFutures)
	if err != nil {
		t.Error(err)
	}
	_, err = b.UpdateTicker(context.Background(), optionsTradablePair, asset.Options)
	if err != nil {
		t.Error(err)
	}
}

func TestUpdateOrderbook(t *testing.T) {
	t.Parallel()
	var err error
	_, err = b.UpdateOrderbook(context.Background(), spotTradablePair, asset.Spot)
	if err != nil {
		t.Error(err)
	}
	_, err = b.UpdateOrderbook(context.Background(), usdcMarginedTradablePair, asset.USDCMarginedFutures)
	if err != nil {
		t.Error(err)
	}
	_, err = b.UpdateOrderbook(context.Background(), usdtMarginedTradablePair, asset.USDTMarginedFutures)
	if err != nil {
		t.Error(err)
	}

	_, err = b.UpdateOrderbook(context.Background(), inverseTradablePair, asset.CoinMarginedFutures)
	if err != nil {
		t.Error(err)
	}
	_, err = b.UpdateOrderbook(context.Background(), optionsTradablePair, asset.Options)
	if err != nil {
		t.Error(err)
	}
}

func TestSubmitOrder(t *testing.T) {
	t.Parallel()
	if mockTests {
		t.Skip(skipAuthenticatedFunctionsForMockTesting)
	}
	sharedtestvalues.SkipTestIfCredentialsUnset(t, b, canManipulateRealOrders)
	var orderSubmission = &order.Submit{
		Exchange:      b.GetName(),
		Pair:          spotTradablePair,
		Side:          order.Buy,
		Type:          order.Limit,
		Price:         1,
		Amount:        1,
		ClientOrderID: "1234",
		AssetType:     asset.Spot,
	}
	_, err := b.SubmitOrder(context.Background(), orderSubmission)
	if err != nil {
		t.Error(err)
	}
	_, err = b.SubmitOrder(context.Background(), &order.Submit{
		Exchange:      b.GetName(),
		AssetType:     asset.Options,
		Pair:          optionsTradablePair,
		Side:          order.Sell,
		Type:          order.Market,
		Price:         1,
		Amount:        1,
		Leverage:      1234,
		ClientOrderID: "1234",
	})
	if err != nil {
		t.Error(err)
	}
}

func TestModifyOrder(t *testing.T) {
	t.Parallel()
	if mockTests {
		t.Skip(skipAuthenticatedFunctionsForMockTesting)
	}
	sharedtestvalues.SkipTestIfCredentialsUnset(t, b, canManipulateRealOrders)
	_, err := b.ModifyOrder(context.Background(), &order.Modify{
		OrderID:      "1234",
		Type:         order.Limit,
		Side:         order.Buy,
		AssetType:    asset.Options,
		Pair:         spotTradablePair,
		PostOnly:     true,
		Price:        1234,
		Amount:       0.15,
		TriggerPrice: 1145,
		RiskManagementModes: order.RiskManagementModes{
			StopLoss: order.RiskManagement{
				Price: 0,
			},
		},
	})
	if err != nil {
		t.Error(err)
	}
}

func TestGetHistoricCandles(t *testing.T) {
	t.Parallel()
	end := time.Now()
	start := end.AddDate(0, 0, -3)
	if mockTests {
		start = time.UnixMilli(1692748800000)
		end = time.UnixMilli(1693094400000)
	}
	_, err := b.GetHistoricCandles(context.Background(), spotTradablePair, asset.Spot, kline.OneDay, start, end)
	if err != nil {
		t.Error(err)
	}
	_, err = b.GetHistoricCandles(context.Background(), usdtMarginedTradablePair, asset.USDTMarginedFutures, kline.OneDay, start, end)
	if err != nil {
		t.Error(err)
	}
	_, err = b.GetHistoricCandles(context.Background(), usdcMarginedTradablePair, asset.USDCMarginedFutures, kline.OneDay, start, end)
	if err != nil {
		t.Error(err)
	}
	_, err = b.GetHistoricCandles(context.Background(), inverseTradablePair, asset.CoinMarginedFutures, kline.OneHour, start, end)
	if err != nil {
		t.Error(err)
	}
	_, err = b.GetHistoricCandles(context.Background(), optionsTradablePair, asset.Options, kline.OneHour, start, end)
	if !errors.Is(err, asset.ErrNotSupported) {
		t.Errorf("expected %v, got %v", asset.ErrNotSupported, err)
	}
}

func TestGetHistoricCandlesExtended(t *testing.T) {
	t.Parallel()
	startTime := time.Now().Add(-time.Hour * 24 * 3)
	end := time.Now().Add(-time.Hour * 1)
	if mockTests {
		startTime = time.UnixMilli(1692889428738)
		end = time.UnixMilli(1693145028738)
	}
	_, err := b.GetHistoricCandlesExtended(context.Background(), spotTradablePair, asset.Spot, kline.OneMin, startTime, end)
	if err != nil {
		t.Error(err)
	}
	_, err = b.GetHistoricCandlesExtended(context.Background(), inverseTradablePair, asset.CoinMarginedFutures, kline.OneHour, startTime, end)
	if err != nil {
		t.Error(err)
	}
	_, err = b.GetHistoricCandlesExtended(context.Background(), usdtMarginedTradablePair, asset.USDTMarginedFutures, kline.OneDay, time.UnixMilli(1692889428738), time.UnixMilli(1693145028738))
	if err != nil {
		t.Error(err)
	}
	_, err = b.GetHistoricCandlesExtended(context.Background(), optionsTradablePair, asset.Options, kline.FiveMin, startTime, end)
	if !errors.Is(err, asset.ErrNotSupported) {
		t.Errorf("found '%v', expected '%v'", err, asset.ErrNotSupported)
	}
}

func TestCancelOrder(t *testing.T) {
	t.Parallel()
	if mockTests {
		t.Skip(skipAuthenticatedFunctionsForMockTesting)
	}
	sharedtestvalues.SkipTestIfCredentialsUnset(t, b, canManipulateRealOrders)
	err := b.CancelOrder(context.Background(), &order.Cancel{
		Exchange:  b.Name,
		AssetType: asset.Spot,
		Pair:      spotTradablePair,
		OrderID:   "1234"})
	if err != nil {
		t.Error(err)
	}
	err = b.CancelOrder(context.Background(), &order.Cancel{
		Exchange:  b.Name,
		AssetType: asset.USDTMarginedFutures,
		Pair:      usdtMarginedTradablePair,
		OrderID:   "1234"})
	if err != nil {
		t.Error(err)
	}

	err = b.CancelOrder(context.Background(), &order.Cancel{
		Exchange:  b.Name,
		AssetType: asset.CoinMarginedFutures,
		Pair:      inverseTradablePair,
		OrderID:   "1234"})
	if err != nil {
		t.Error(err)
	}
	err = b.CancelOrder(context.Background(), &order.Cancel{
		Exchange:  b.Name,
		AssetType: asset.Options,
		Pair:      optionsTradablePair,
		OrderID:   "1234"})
	if err != nil {
		t.Error(err)
	}
}

<<<<<<< HEAD
func TestGetOpenInterestData(t *testing.T) {
=======
func TestCancelAllOrders(t *testing.T) {
>>>>>>> fb6d12ac
	t.Parallel()
	if mockTests {
		t.Skip(skipAuthenticatedFunctionsForMockTesting)
	}
	sharedtestvalues.SkipTestIfCredentialsUnset(t, b, canManipulateRealOrders)
	_, err := b.CancelAllOrders(context.Background(), &order.Cancel{AssetType: asset.Spot, Pair: spotTradablePair})
	if err != nil {
		t.Error(err)
	}
<<<<<<< HEAD

	_, err = b.GetOpenInterestData(context.Background(), pair, "5min", 0)
=======
	_, err = b.CancelAllOrders(context.Background(), &order.Cancel{Exchange: b.Name, AssetType: asset.USDTMarginedFutures, Pair: usdtMarginedTradablePair})
>>>>>>> fb6d12ac
	if err != nil {
		t.Error(err)
	}
	_, err = b.CancelAllOrders(context.Background(), &order.Cancel{Exchange: b.Name, AssetType: asset.CoinMarginedFutures, Pair: inverseTradablePair})
	if err != nil {
		t.Error(err)
	}
	_, err = b.CancelAllOrders(context.Background(), &order.Cancel{Exchange: b.Name, AssetType: asset.Options, Pair: optionsTradablePair})
	if err != nil {
		t.Error(err)
	}
	_, err = b.CancelAllOrders(context.Background(), &order.Cancel{Exchange: b.Name, AssetType: asset.Futures, Pair: spotTradablePair})
	if !errors.Is(err, asset.ErrNotSupported) {
		t.Errorf("expected %v, but found %v", asset.ErrNotSupported, err)
	}
}

func TestGetOrderInfo(t *testing.T) {
	t.Parallel()
	if mockTests {
		t.Skip(skipAuthenticatedFunctionsForMockTesting)
	}
	sharedtestvalues.SkipTestIfCredentialsUnset(t, b)
	_, err := b.GetOrderInfo(context.Background(),
		"12234", spotTradablePair, asset.Spot)
	if err != nil {
		t.Error(err)
	}
	_, err = b.GetOrderInfo(context.Background(),
		"12234", usdtMarginedTradablePair, asset.USDTMarginedFutures)
	if err != nil {
		t.Error(err)
	}
	_, err = b.GetOrderInfo(context.Background(),
		"12234", inverseTradablePair, asset.CoinMarginedFutures)
	if err != nil {
		t.Error(err)
	}
	_, err = b.GetOrderInfo(context.Background(),
		"12234", optionsTradablePair, asset.Options)
	if err != nil {
		t.Error(err)
	}
}

func TestGetActiveOrders(t *testing.T) {
	t.Parallel()
	if mockTests {
		t.Skip(skipAuthenticatedFunctionsForMockTesting)
	}
	sharedtestvalues.SkipTestIfCredentialsUnset(t, b)
	var getOrdersRequestSpot = order.MultiOrderRequest{
		Pairs:     currency.Pairs{spotTradablePair},
		AssetType: asset.Spot,
		Side:      order.AnySide,
		Type:      order.AnyType,
	}
	_, err := b.GetActiveOrders(context.Background(), &getOrdersRequestSpot)
	if err != nil {
		t.Error(err)
	}
	var getOrdersRequestLinear = order.MultiOrderRequest{Pairs: currency.Pairs{usdtMarginedTradablePair}, AssetType: asset.USDTMarginedFutures, Side: order.AnySide, Type: order.AnyType}
	_, err = b.GetActiveOrders(context.Background(), &getOrdersRequestLinear)
	if err != nil {
		t.Error(err)
	}
	var getOrdersRequestInverse = order.MultiOrderRequest{Pairs: currency.Pairs{inverseTradablePair}, AssetType: asset.CoinMarginedFutures, Side: order.AnySide, Type: order.AnyType}
	_, err = b.GetActiveOrders(context.Background(), &getOrdersRequestInverse)
	if err != nil {
		t.Error(err)
	}
	var getOrdersRequestFutures = order.MultiOrderRequest{Pairs: currency.Pairs{optionsTradablePair}, AssetType: asset.Options, Side: order.AnySide, Type: order.AnyType}
	_, err = b.GetActiveOrders(context.Background(), &getOrdersRequestFutures)
	if err != nil {
		t.Error(err)
	}
	pairs, err := currency.NewPairsFromStrings([]string{"BTC_USDT", "BTC_ETH", "BTC_USDC"})
	if err != nil {
		t.Fatal(err)
	}
	getOrdersRequestSpot = order.MultiOrderRequest{Pairs: pairs, AssetType: asset.Spot, Side: order.AnySide, Type: order.AnyType}
	_, err = b.GetActiveOrders(context.Background(), &getOrdersRequestSpot)
	if err != nil {
		t.Error(err)
	}
}

func TestGetOrderHistory(t *testing.T) {
	t.Parallel()
	if mockTests {
		t.Skip(skipAuthenticatedFunctionsForMockTesting)
	}
	sharedtestvalues.SkipTestIfCredentialsUnset(t, b)
	var getOrdersRequestSpot = order.MultiOrderRequest{
		Pairs:     currency.Pairs{spotTradablePair},
		AssetType: asset.Spot,
		Type:      order.AnyType,
		Side:      order.AnySide,
	}
	_, err := b.GetOrderHistory(context.Background(), &getOrdersRequestSpot)
	if err != nil {
		t.Error(err)
	}
	var getOrdersRequestUMF = order.MultiOrderRequest{
		Pairs:     currency.Pairs{usdtMarginedTradablePair},
		AssetType: asset.USDTMarginedFutures,
		Type:      order.AnyType,
		Side:      order.AnySide,
	}
	_, err = b.GetOrderHistory(context.Background(), &getOrdersRequestUMF)
	if err != nil {
		t.Error(err)
	}
	getOrdersRequestUMF.Pairs = currency.Pairs{usdcMarginedTradablePair}
	getOrdersRequestUMF.AssetType = asset.USDCMarginedFutures
	_, err = b.GetOrderHistory(context.Background(), &getOrdersRequestUMF)
	if err != nil {
		t.Error(err)
	}
	var getOrdersRequestCMF = order.MultiOrderRequest{
		Pairs:     currency.Pairs{inverseTradablePair},
		AssetType: asset.CoinMarginedFutures,
		Type:      order.AnyType,
		Side:      order.AnySide,
	}
	_, err = b.GetOrderHistory(context.Background(), &getOrdersRequestCMF)
	if err != nil {
		t.Error(err)
	}
	var getOrdersRequestFutures = order.MultiOrderRequest{
		Pairs:     currency.Pairs{optionsTradablePair},
		AssetType: asset.Options,
		Type:      order.AnyType,
		Side:      order.AnySide,
	}
	_, err = b.GetOrderHistory(context.Background(), &getOrdersRequestFutures)
	if err != nil {
		t.Error(err)
	}
}

func TestGetDepositAddress(t *testing.T) {
	t.Parallel()
	if mockTests {
		t.Skip(skipAuthenticatedFunctionsForMockTesting)
	}
	sharedtestvalues.SkipTestIfCredentialsUnset(t, b)
	_, err := b.GetDepositAddress(context.Background(), currency.USDT, "", currency.ETH.String())
	if err != nil {
		t.Error(err)
	}
}

func TestGetAvailableTransferChains(t *testing.T) {
	t.Parallel()
	if mockTests {
		t.Skip(skipAuthenticatedFunctionsForMockTesting)
	}
	sharedtestvalues.SkipTestIfCredentialsUnset(t, b)
	_, err := b.GetAvailableTransferChains(context.Background(), currency.USDT)
	if err != nil {
		t.Error(err)
	}
}

func TestWithdrawCryptocurrencyFunds(t *testing.T) {
	t.Parallel()
	if mockTests {
		t.Skip(skipAuthenticatedFunctionsForMockTesting)
	}
	sharedtestvalues.SkipTestIfCredentialsUnset(t, b, canManipulateRealOrders)
	_, err := b.WithdrawCryptocurrencyFunds(context.Background(), &withdraw.Request{
		Exchange: "Bybit",
		Amount:   10,
		Currency: currency.LTC,
		Crypto: withdraw.CryptoRequest{
			Chain:      currency.LTC.String(),
			Address:    "3CDJNfdWX8m2NwuGUV3nhXHXEeLygMXoAj",
			AddressTag: "",
		}})
	if err != nil && err.Error() != "Withdraw address chain or destination tag are not equal" {
		t.Fatal(err)
	}
}

func TestUpdateTickers(t *testing.T) {
	t.Parallel()
	ctx := context.Background()
	err := b.UpdateTickers(ctx, asset.Spot)
	if err != nil {
		t.Fatalf("%v %v\n", asset.Spot, err)
	}
	err = b.UpdateTickers(ctx, asset.USDTMarginedFutures)
	if err != nil {
		t.Fatalf("%v %v\n", asset.USDTMarginedFutures, err)
	}
	err = b.UpdateTickers(ctx, asset.CoinMarginedFutures)
	if err != nil {
		t.Fatalf("%v %v\n", asset.CoinMarginedFutures, err)
	}
	err = b.UpdateTickers(ctx, asset.Options)
	if err != nil {
		t.Fatalf("%v %v\n", asset.Options, err)
	}
}

func TestGetTickersV5(t *testing.T) {
	t.Parallel()
	_, err := b.GetTickers(context.Background(), "bruh", "", "", time.Time{})
	if !errors.Is(err, errInvalidCategory) {
		t.Errorf("expected %v, got %v", errInvalidCategory, err)
	}
	_, err = b.GetTickers(context.Background(), "option", "BTC-29DEC23-80000-C", "", time.Time{})
	if err != nil {
		t.Fatal(err)
	}
	_, err = b.GetTickers(context.Background(), "spot", "", "", time.Time{})
	if err != nil {
		t.Error(err)
	}
	_, err = b.GetTickers(context.Background(), "option", "", "BTC", time.Time{})
	if err != nil {
		t.Error(err)
	}
	_, err = b.GetTickers(context.Background(), "inverse", "", "", time.Time{})
	if err != nil {
		t.Error(err)
	}
	_, err = b.GetTickers(context.Background(), "linear", "", "", time.Time{})
	if err != nil {
		t.Error(err)
	}
}

func TestGetFundingRateHistory(t *testing.T) {
	t.Parallel()
	_, err := b.GetFundingRateHistory(context.Background(), "bruh", "", time.Time{}, time.Time{}, 0)
	if !errors.Is(err, errInvalidCategory) {
		t.Errorf("expected %v, got %v", errInvalidCategory, err)
	}
	_, err = b.GetFundingRateHistory(context.Background(), "spot", spotTradablePair.String(), time.Time{}, time.Time{}, 100)
	if !errors.Is(err, errInvalidCategory) {
		t.Errorf("expected %v, got %v", errInvalidCategory, err)
	}
	_, err = b.GetFundingRateHistory(context.Background(), "linear", usdtMarginedTradablePair.String(), time.Time{}, time.Time{}, 100)
	if err != nil {
		t.Error(err)
	}
	_, err = b.GetFundingRateHistory(context.Background(), "linear", usdcMarginedTradablePair.String(), time.Time{}, time.Time{}, 100)
	if err != nil {
		t.Error(err)
	}
	_, err = b.GetFundingRateHistory(context.Background(), "inverse", inverseTradablePair.String(), time.Time{}, time.Time{}, 100)
	if err != nil {
		t.Error(err)
	}
	_, err = b.GetFundingRateHistory(context.Background(), "option", optionsTradablePair.String(), time.Time{}, time.Time{}, 100)
	if !errors.Is(err, errInvalidCategory) {
		t.Errorf("expected %v, got %v", errInvalidCategory, err)
	}
}

func TestGetPublicTradingHistory(t *testing.T) {
	t.Parallel()
	_, err := b.GetPublicTradingHistory(context.Background(), "spot", spotTradablePair.String(), "", "", 30)
	if err != nil {
		t.Error(err)
	}
	_, err = b.GetPublicTradingHistory(context.Background(), "linear", usdtMarginedTradablePair.String(), "", "", 30)
	if err != nil {
		t.Error(err)
	}
	_, err = b.GetPublicTradingHistory(context.Background(), "linear", usdcMarginedTradablePair.String(), "", "", 30)
	if err != nil {
		t.Error(err)
	}
	_, err = b.GetPublicTradingHistory(context.Background(), "inverse", inverseTradablePair.String(), "", "", 30)
	if err != nil {
		t.Error(err)
	}
	_, err = b.GetPublicTradingHistory(context.Background(), "option", optionsTradablePair.String(), "BTC", "", 30)
	if err != nil {
		t.Error(err)
	}
}

func TestGetOpenInterest(t *testing.T) {
	t.Parallel()
	_, err := b.GetOpenInterest(context.Background(), "spot", spotTradablePair.String(), "5min", time.Time{}, time.Time{}, 0, "")
	if !errors.Is(err, errInvalidCategory) {
		t.Errorf("expected %v, got %v", errInvalidCategory, err)
	}
	_, err = b.GetOpenInterest(context.Background(), "linear", usdtMarginedTradablePair.String(), "5min", time.Time{}, time.Time{}, 0, "")
	if err != nil {
		t.Error(err)
	}
	_, err = b.GetOpenInterest(context.Background(), "linear", usdcMarginedTradablePair.String(), "5min", time.Time{}, time.Time{}, 0, "")
	if err != nil {
		t.Error(err)
	}
	_, err = b.GetOpenInterest(context.Background(), "inverse", inverseTradablePair.String(), "5min", time.Time{}, time.Time{}, 0, "")
	if err != nil {
		t.Error(err)
	}
	_, err = b.GetOpenInterest(context.Background(), "option", optionsTradablePair.String(), "5min", time.Time{}, time.Time{}, 0, "")
	if !errors.Is(err, errInvalidCategory) {
		t.Errorf("expected %v, got %v", errInvalidCategory, err)
	}
}

func TestGetHistoricalVolatility(t *testing.T) {
	t.Parallel()
	start := time.Now().Add(-time.Hour * 30 * 24)
	end := time.Now()
	if mockTests {
		end = time.UnixMilli(1693080759395)
		start = time.UnixMilli(1690488759395)
	}
	_, err := b.GetHistoricalVolatility(context.Background(), "option", "", 123, start, end)
	if err != nil {
		t.Error(err)
	}
	_, err = b.GetHistoricalVolatility(context.Background(), "spot", "", 123, start, end)
	if !errors.Is(err, errInvalidCategory) {
		t.Errorf("expected %v, but found %v", errInvalidCategory, err)
	}
}

func TestGetInsurance(t *testing.T) {
	t.Parallel()
	_, err := b.GetInsurance(context.Background(), "")
	if err != nil {
		t.Error(err)
	}
}

func TestGetDeliveryPrice(t *testing.T) {
	t.Parallel()
	_, err := b.GetDeliveryPrice(context.Background(), "spot", spotTradablePair.String(), "", "", 200)
	if !errors.Is(err, errInvalidCategory) {
		t.Errorf("expected %v, but found %v", errInvalidCategory, err)
	}
	_, err = b.GetDeliveryPrice(context.Background(), "linear", "", "", "", 200)
	if err != nil {
		t.Error(err)
	}
	_, err = b.GetDeliveryPrice(context.Background(), "inverse", "", "", "", 200)
	if err != nil {
		t.Error(err)
	}
	_, err = b.GetDeliveryPrice(context.Background(), "option", "", "BTC", "", 200)
	if err != nil {
		t.Error(err)
	}
}

func TestUpdateOrderExecutionLimits(t *testing.T) {
	t.Parallel()
	if mockTests {
		t.Skip(skipAuthenticatedFunctionsForMockTesting)
	}
	err := b.UpdateOrderExecutionLimits(context.Background(), asset.Futures)
	if !errors.Is(err, asset.ErrNotSupported) {
		t.Fatalf("received: %v expected: %v", err, asset.ErrNotSupported)
	}
	err = b.UpdateOrderExecutionLimits(context.Background(), asset.Spot)
	if err != nil {
		t.Error("Bybit UpdateOrderExecutionLimits() error", err)
	}
	enabled, err := b.GetAvailablePairs(asset.Spot)
	if err != nil {
		t.Fatal("Bybit GetAvailablePairs() error", err)
	}
	for x := range enabled {
		var limits order.MinMaxLevel
		limits, err = b.GetOrderExecutionLimits(asset.Spot, enabled[x])
		if err != nil {
			t.Fatal("Bybit GetOrderExecutionLimits() error", err)
		}
		if limits == (order.MinMaxLevel{}) {
			t.Fatal("Bybit GetOrderExecutionLimits() error cannot be nil")
		}
	}
	err = b.UpdateOrderExecutionLimits(context.Background(), asset.Options)
	if err != nil {
		t.Fatal(err)
	}
}

func TestPlaceOrder(t *testing.T) {
	t.Parallel()
	if mockTests {
		t.Skip(skipAuthenticatedFunctionsForMockTesting)
	}
	sharedtestvalues.SkipTestIfCredentialsUnset(t, b, canManipulateRealOrders)
	ctx := context.Background()
	_, err := b.PlaceOrder(ctx, nil)
	if !errors.Is(err, errNilArgument) {
		t.Fatalf("expected %v, got %v", errNilArgument, err)
	}
	_, err = b.PlaceOrder(ctx, &PlaceOrderParams{})
	if !errors.Is(err, errCategoryNotSet) {
		t.Fatalf("expected %v, got %v", errCategoryNotSet, err)
	}
	_, err = b.PlaceOrder(ctx, &PlaceOrderParams{
		Category: "my-category",
	})
	if !errors.Is(err, errInvalidCategory) {
		t.Fatalf("expected %v, got %v", errInvalidCategory, err)
	}
	_, err = b.PlaceOrder(ctx, &PlaceOrderParams{
		Category: "spot",
	})
	if !errors.Is(err, currency.ErrCurrencyPairEmpty) {
		t.Fatalf("expected %v, got %v", currency.ErrCurrencyPairEmpty, err)
	}
	_, err = b.PlaceOrder(ctx, &PlaceOrderParams{
		Category: "spot",
		Symbol:   currency.Pair{Delimiter: "", Base: currency.BTC, Quote: currency.USDT},
	})
	if !errors.Is(err, order.ErrSideIsInvalid) {
		t.Fatalf("expected %v, got %v", order.ErrSideIsInvalid, err)
	}
	_, err = b.PlaceOrder(ctx, &PlaceOrderParams{
		Category: "spot",
		Symbol:   spotTradablePair,
		Side:     "buy",
	})
	if !errors.Is(err, order.ErrTypeIsInvalid) {
		t.Fatalf("expected %v, got %v", order.ErrTypeIsInvalid, err)
	}
	_, err = b.PlaceOrder(ctx, &PlaceOrderParams{
		Category:  "spot",
		Symbol:    spotTradablePair,
		Side:      "buy",
		OrderType: "limit",
	})
	if !errors.Is(err, order.ErrAmountBelowMin) {
		t.Fatalf("expected %v, got %v", order.ErrAmountBelowMin, err)
	}
	_, err = b.PlaceOrder(ctx, &PlaceOrderParams{
		Category:         "spot",
		Symbol:           spotTradablePair,
		Side:             "buy",
		OrderType:        "limit",
		OrderQuantity:    1,
		TriggerDirection: 3,
	})
	if !errors.Is(err, errInvalidTriggerDirection) {
		t.Fatalf("expected %v, got %v", errInvalidTriggerDirection, err)
	}
	_, err = b.PlaceOrder(context.Background(), &PlaceOrderParams{
		Category:         "spot",
		Symbol:           spotTradablePair,
		Side:             "buy",
		OrderType:        "limit",
		OrderQuantity:    1,
		Price:            31431.48,
		TriggerDirection: 2,
	})
	if err != nil {
		t.Error(err)
	}
	// Spot post only normal order
	arg := &PlaceOrderParams{Category: "spot", Symbol: spotTradablePair, Side: "Buy", OrderType: "Limit", OrderQuantity: 0.1, Price: 15600, TimeInForce: "PostOnly", OrderLinkID: "spot-test-01", IsLeverage: 0, OrderFilter: "Order"}
	_, err = b.PlaceOrder(context.Background(), arg)
	if err != nil {
		t.Error(err)
	}
	// Spot TP/SL order
	arg = &PlaceOrderParams{Category: "spot",
		Symbol: spotTradablePair,
		Side:   "Buy", OrderType: "Limit",
		OrderQuantity: 0.1, Price: 15600, TriggerPrice: 15000,
		TimeInForce: "GTC", OrderLinkID: "spot-test-02", IsLeverage: 0, OrderFilter: "tpslOrder"}
	_, err = b.PlaceOrder(context.Background(), arg)
	if err != nil {
		t.Error(err)
	}
	// Spot margin normal order (UTA)
	arg = &PlaceOrderParams{Category: "spot", Symbol: spotTradablePair, Side: "Buy", OrderType: "Limit",
		OrderQuantity: 0.1, Price: 15600, TimeInForce: "IOC", OrderLinkID: "spot-test-limit", IsLeverage: 1, OrderFilter: "Order"}
	_, err = b.PlaceOrder(context.Background(), arg)
	if err != nil {
		t.Error(err)
	}
	arg = &PlaceOrderParams{Category: "spot",
		Symbol: spotTradablePair,
		Side:   "Buy", OrderType: "Market", OrderQuantity: 200,
		TimeInForce: "IOC", OrderLinkID: "spot-test-04",
		IsLeverage: 0, OrderFilter: "Order"}
	_, err = b.PlaceOrder(context.Background(), arg)
	if err != nil {
		t.Error(err)
	}
	// USDT Perp open long position (one-way mode)
	arg = &PlaceOrderParams{Category: "linear",
		Symbol: usdcMarginedTradablePair, Side: "Buy", OrderType: "Limit", OrderQuantity: 1, Price: 25000, TimeInForce: "GTC", PositionIdx: 0, OrderLinkID: "usdt-test-01", ReduceOnly: false, TakeProfitPrice: 28000, StopLossPrice: 20000, TpslMode: "Partial", TpOrderType: "Limit", SlOrderType: "Limit", TpLimitPrice: 27500, SlLimitPrice: 20500}
	_, err = b.PlaceOrder(context.Background(), arg)
	if err != nil {
		t.Error(err)
	}
	// USDT Perp close long position (one-way mode)
	arg = &PlaceOrderParams{Category: "linear", Symbol: usdtMarginedTradablePair, Side: "Sell",
		OrderType: "Limit", OrderQuantity: 1, Price: 3000, TimeInForce: "GTC", PositionIdx: 0, OrderLinkID: "usdt-test-02", ReduceOnly: true}
	_, err = b.PlaceOrder(context.Background(), arg)
	if err != nil {
		t.Error(err)
	}
}

func TestAmendOrder(t *testing.T) {
	t.Parallel()
	if mockTests {
		t.Skip(skipAuthenticatedFunctionsForMockTesting)
	}
	sharedtestvalues.SkipTestIfCredentialsUnset(t, b, canManipulateRealOrders)
	_, err := b.AmendOrder(context.Background(), nil)
	if !errors.Is(err, errNilArgument) {
		t.Fatalf("expected %v, got %v", errNilArgument, err)
	}
	_, err = b.AmendOrder(context.Background(), &AmendOrderParams{})
	if !errors.Is(err, errEitherOrderIDOROrderLinkIDRequired) {
		t.Fatalf("expected %v, got %v", errEitherOrderIDOROrderLinkIDRequired, err)
	}
	_, err = b.AmendOrder(context.Background(), &AmendOrderParams{
		OrderID: "c6f055d9-7f21-4079-913d-e6523a9cfffa",
	})
	if !errors.Is(err, errCategoryNotSet) {
		t.Fatalf("expected %v, got %v", errCategoryNotSet, err)
	}
	_, err = b.AmendOrder(context.Background(), &AmendOrderParams{
		OrderID:  "c6f055d9-7f21-4079-913d-e6523a9cfffa",
		Category: "mycat"})
	if !errors.Is(err, errInvalidCategory) {
		t.Fatalf("expected %v, got %v", errInvalidCategory, err)
	}
	_, err = b.AmendOrder(context.Background(), &AmendOrderParams{
		OrderID:  "c6f055d9-7f21-4079-913d-e6523a9cfffa",
		Category: "option"})
	if !errors.Is(err, currency.ErrCurrencyPairEmpty) {
		t.Fatalf("expected %v, got %v", currency.ErrCurrencyPairEmpty, err)
	}
	_, err = b.AmendOrder(context.Background(), &AmendOrderParams{
		OrderID:         "c6f055d9-7f21-4079-913d-e6523a9cfffa",
		Category:        cSpot,
		Symbol:          spotTradablePair,
		TriggerPrice:    1145,
		OrderQuantity:   0.15,
		Price:           1050,
		TakeProfitPrice: 0,
		StopLossPrice:   0})
	if err != nil {
		t.Error(err)
	}
}

func TestCancelTradeOrder(t *testing.T) {
	t.Parallel()
	if mockTests {
		t.Skip(skipAuthenticatedFunctionsForMockTesting)
	}
	sharedtestvalues.SkipTestIfCredentialsUnset(t, b, canManipulateRealOrders)
	_, err := b.CancelTradeOrder(context.Background(), nil)
	if !errors.Is(err, errNilArgument) {
		t.Fatalf("expected %v, got %v", errNilArgument, err)
	}
	_, err = b.CancelTradeOrder(context.Background(), &CancelOrderParams{})
	if !errors.Is(err, errEitherOrderIDOROrderLinkIDRequired) {
		t.Fatalf("expected %v, got %v", errEitherOrderIDOROrderLinkIDRequired, err)
	}
	_, err = b.CancelTradeOrder(context.Background(), &CancelOrderParams{
		OrderID: "c6f055d9-7f21-4079-913d-e6523a9cfffa",
	})
	if !errors.Is(err, errCategoryNotSet) {
		t.Fatalf("expected %v, got %v", errCategoryNotSet, err)
	}
	_, err = b.CancelTradeOrder(context.Background(), &CancelOrderParams{
		OrderID:  "c6f055d9-7f21-4079-913d-e6523a9cfffa",
		Category: "mycat"})
	if !errors.Is(err, errInvalidCategory) {
		t.Fatalf("expected %v, got %v", errInvalidCategory, err)
	}
	_, err = b.CancelTradeOrder(context.Background(), &CancelOrderParams{
		OrderID:  "c6f055d9-7f21-4079-913d-e6523a9cfffa",
		Category: "option"})
	if !errors.Is(err, currency.ErrCurrencyPairEmpty) {
		t.Fatalf("expected %v, got %v", currency.ErrCurrencyPairEmpty, err)
	}
	_, err = b.CancelTradeOrder(context.Background(), &CancelOrderParams{
		OrderID:  "c6f055d9-7f21-4079-913d-e6523a9cfffa",
		Category: "option",
		Symbol:   optionsTradablePair,
	})
	if err != nil {
		t.Fatal(err)
	}
}

func TestGetOpenOrders(t *testing.T) {
	t.Parallel()
	if !mockTests {
		sharedtestvalues.SkipTestIfCredentialsUnset(t, b)
	}
	_, err := b.GetOpenOrders(context.Background(), "", "", "", "", "", "", "", "", 0, 100)
	if !errors.Is(err, errCategoryNotSet) {
		t.Fatalf("expected %v, got %v", errCategoryNotSet, err)
	}
	_, err = b.GetOpenOrders(context.Background(), "spot", "", "", "", "", "", "", "", 0, 0)
	if err != nil {
		t.Error(err)
	}
}

func TestCancelAllTradeOrders(t *testing.T) {
	t.Parallel()
	if mockTests {
		t.Skip(skipAuthenticatedFunctionsForMockTesting)
	}
	sharedtestvalues.SkipTestIfCredentialsUnset(t, b, canManipulateRealOrders)
	_, err := b.CancelAllTradeOrders(context.Background(), nil)
	if !errors.Is(err, errNilArgument) {
		t.Fatalf("expected %v, got %v", errNilArgument, err)
	}
	_, err = b.CancelAllTradeOrders(context.Background(), &CancelAllOrdersParam{})
	if !errors.Is(err, errCategoryNotSet) {
		t.Fatalf("expected %v, got %v", errCategoryNotSet, err)
	}
	_, err = b.CancelAllTradeOrders(context.Background(), &CancelAllOrdersParam{Category: "option"})
	if err != nil {
		t.Error(err)
	}
}

func TestGetTradeOrderHistory(t *testing.T) {
	t.Parallel()
	start := time.Now().Add(-time.Hour * 24 * 6)
	end := time.Now()
	if mockTests {
		end = time.UnixMilli(1700058627109)
		start = time.UnixMilli(1699540227109)
	} else {
		sharedtestvalues.SkipTestIfCredentialsUnset(t, b)
	}
	_, err := b.GetTradeOrderHistory(context.Background(), "", "", "", "", "", "", "", "", "", start, end, 100)
	if !errors.Is(err, errCategoryNotSet) {
		t.Fatalf("expected %v, got %v", errCategoryNotSet, err)
	}
	_, err = b.GetTradeOrderHistory(context.Background(), "spot", spotTradablePair.String(), "", "", "BTC", "", "StopOrder", "", "", start, end, 100)
	if err != nil {
		t.Error(err)
	}
}

func TestPlaceBatchOrder(t *testing.T) {
	t.Parallel()
	if mockTests {
		t.Skip(skipAuthenticatedFunctionsForMockTesting)
	}
	sharedtestvalues.SkipTestIfCredentialsUnset(t, b, canManipulateRealOrders)
	_, err := b.PlaceBatchOrder(context.Background(), nil)
	if !errors.Is(err, errNilArgument) {
		t.Fatalf("expected %v, got %v", errNilArgument, err)
	}
	_, err = b.PlaceBatchOrder(context.Background(), &PlaceBatchOrderParam{})
	if !errors.Is(err, errCategoryNotSet) {
		t.Fatalf("expected %v, got %v", errCategoryNotSet, err)
	}
	_, err = b.PlaceBatchOrder(context.Background(), &PlaceBatchOrderParam{
		Category: "linear",
	})
	if !errors.Is(err, errNoOrderPassed) {
		t.Fatalf("expected %v, got %v", errNoOrderPassed, err)
	}
	_, err = b.PlaceBatchOrder(context.Background(), &PlaceBatchOrderParam{
		Category: "option",
		Request: []BatchOrderItemParam{
			{
				Symbol:                optionsTradablePair,
				OrderType:             "Limit",
				Side:                  "Buy",
				OrderQuantity:         1,
				OrderIv:               6,
				TimeInForce:           "GTC",
				OrderLinkID:           "option-test-001",
				MarketMakerProtection: false,
				ReduceOnly:            false,
			},
			{
				Symbol:                optionsTradablePair,
				OrderType:             "Limit",
				Side:                  "Sell",
				OrderQuantity:         2,
				Price:                 700,
				TimeInForce:           "GTC",
				OrderLinkID:           "option-test-001",
				MarketMakerProtection: false,
				ReduceOnly:            false,
			},
		},
	})
	if err != nil {
		t.Fatal(err)
	}
	_, err = b.PlaceBatchOrder(context.Background(), &PlaceBatchOrderParam{
		Category: "linear",
		Request: []BatchOrderItemParam{
			{
				Symbol:                optionsTradablePair,
				OrderType:             "Limit",
				Side:                  "Buy",
				OrderQuantity:         1,
				OrderIv:               6,
				TimeInForce:           "GTC",
				OrderLinkID:           "linear-test-001",
				MarketMakerProtection: false,
				ReduceOnly:            false,
			},
			{
				Symbol:                optionsTradablePair,
				OrderType:             "Limit",
				Side:                  "Sell",
				OrderQuantity:         2,
				Price:                 700,
				TimeInForce:           "GTC",
				OrderLinkID:           "linear-test-001",
				MarketMakerProtection: false,
				ReduceOnly:            false,
			},
		},
	})
	if err != nil {
		t.Fatal(err)
	}
}

func TestBatchAmendOrder(t *testing.T) {
	t.Parallel()
	if mockTests {
		t.Skip(skipAuthenticatedFunctionsForMockTesting)
	}
	sharedtestvalues.SkipTestIfCredentialsUnset(t, b, canManipulateRealOrders)
	_, err := b.BatchAmendOrder(context.Background(), "linear", nil)
	if !errors.Is(err, errNilArgument) {
		t.Fatalf("expected %v, got %v", errNilArgument, err)
	}
	_, err = b.BatchAmendOrder(context.Background(), "", []BatchAmendOrderParamItem{
		{
			Symbol:                 optionsTradablePair,
			OrderImpliedVolatility: "6.8",
			OrderID:                "b551f227-7059-4fb5-a6a6-699c04dbd2f2",
		}})
	if !errors.Is(err, errCategoryNotSet) {
		t.Fatalf("expected %v, got %v", errCategoryNotSet, err)
	}
	_, err = b.BatchAmendOrder(context.Background(), "option", []BatchAmendOrderParamItem{
		{
			Symbol:                 optionsTradablePair,
			OrderImpliedVolatility: "6.8",
			OrderID:                "b551f227-7059-4fb5-a6a6-699c04dbd2f2",
		},
		{
			Symbol:  optionsTradablePair,
			Price:   650,
			OrderID: "fa6a595f-1a57-483f-b9d3-30e9c8235a52",
		},
	})
	if err != nil {
		t.Fatal(err)
	}
}

func TestCancelBatchOrder(t *testing.T) {
	t.Parallel()
	if mockTests {
		t.Skip(skipAuthenticatedFunctionsForMockTesting)
	}
	sharedtestvalues.SkipTestIfCredentialsUnset(t, b, canManipulateRealOrders)
	_, err := b.CancelBatchOrder(context.Background(), nil)
	if !errors.Is(err, errNilArgument) {
		t.Fatalf("expected %v, got %v", errNilArgument, err)
	}
	_, err = b.CancelBatchOrder(context.Background(), &CancelBatchOrder{})
	if !errors.Is(err, errInvalidCategory) {
		t.Fatalf("expected %v, got %v", errInvalidCategory, err)
	}
	_, err = b.CancelBatchOrder(context.Background(), &CancelBatchOrder{Category: cOption})
	if !errors.Is(err, errNoOrderPassed) {
		t.Fatalf("expected %v, got %v", errNoOrderPassed, err)
	}
	_, err = b.CancelBatchOrder(context.Background(), &CancelBatchOrder{
		Category: "option",
		Request: []CancelOrderParams{
			{
				Symbol:  optionsTradablePair,
				OrderID: "b551f227-7059-4fb5-a6a6-699c04dbd2f2",
			},
			{
				Symbol:  optionsTradablePair,
				OrderID: "fa6a595f-1a57-483f-b9d3-30e9c8235a52",
			},
		},
	})
	if err != nil {
		t.Fatal(err)
	}
}

func TestGetBorrowQuota(t *testing.T) {
	t.Parallel()
	if !mockTests {
		sharedtestvalues.SkipTestIfCredentialsUnset(t, b)
	}
	_, err := b.GetBorrowQuota(context.Background(), "", "BTCUSDT", "Buy")
	if !errors.Is(err, errCategoryNotSet) {
		t.Fatalf("expected %v, got %v", errCategoryNotSet, err)
	}
	_, err = b.GetBorrowQuota(context.Background(), "spot", "", "Buy")
	if !errors.Is(err, errSymbolMissing) {
		t.Fatalf("expected %v, got %v", errSymbolMissing, err)
	}
	_, err = b.GetBorrowQuota(context.Background(), "spot", spotTradablePair.String(), "")
	if !errors.Is(err, order.ErrSideIsInvalid) {
		t.Error(err)
	}
	_, err = b.GetBorrowQuota(context.Background(), "spot", spotTradablePair.String(), "Buy")
	if err != nil {
		t.Error(err)
	}
}

func TestSetDisconnectCancelAll(t *testing.T) {
	t.Parallel()
	if mockTests {
		t.Skip(skipAuthenticatedFunctionsForMockTesting)
	}
	sharedtestvalues.SkipTestIfCredentialsUnset(t, b, canManipulateRealOrders)
	err := b.SetDisconnectCancelAll(context.Background(), nil)
	if !errors.Is(err, errNilArgument) {
		t.Fatalf("expected %v, got %v", errNilArgument, err)
	}
	err = b.SetDisconnectCancelAll(context.Background(), &SetDCPParams{TimeWindow: 300})
	if err != nil {
		t.Fatal(err)
	}
}

func TestGetPositionInfo(t *testing.T) {
	t.Parallel()
	if !mockTests {
		sharedtestvalues.SkipTestIfCredentialsUnset(t, b)
	}
	_, err := b.GetPositionInfo(context.Background(), "", "", "", "", "", 20)
	if !errors.Is(err, errCategoryNotSet) {
		t.Fatalf("expected %v, got %v", errCategoryNotSet, err)
	}
	_, err = b.GetPositionInfo(context.Background(), "spot", "", "", "", "", 20)
	if !errors.Is(err, errInvalidCategory) {
		t.Fatalf("expected %v, got %v", errInvalidCategory, err)
	}
	_, err = b.GetPositionInfo(context.Background(), "linear", "BTCUSDT", "", "", "", 20)
	if err != nil {
		t.Error(err)
	}
	_, err = b.GetPositionInfo(context.Background(), "option", "BTC-29DEC23-80000-C", "BTC", "", "", 20)
	if err != nil {
		t.Error(err)
	}
}
func TestSetLeverageLevel(t *testing.T) {
	t.Parallel()
	if mockTests {
		t.Skip(skipAuthenticatedFunctionsForMockTesting)
	}
	sharedtestvalues.SkipTestIfCredentialsUnset(t, b, canManipulateRealOrders)
	err := b.SetLeverageLevel(context.Background(), nil)
	if !errors.Is(err, errNilArgument) {
		t.Errorf("expected %v, got %v", errNilArgument, err)
	}
	err = b.SetLeverageLevel(context.Background(), &SetLeverageParams{})
	if !errors.Is(err, errCategoryNotSet) {
		t.Fatalf("expected %v, got %v", errCategoryNotSet, err)
	}
	err = b.SetLeverageLevel(context.Background(), &SetLeverageParams{Category: "spot"})
	if !errors.Is(err, errInvalidCategory) {
		t.Fatalf("expected %v, got %v", errInvalidCategory, err)
	}
	err = b.SetLeverageLevel(context.Background(), &SetLeverageParams{Category: "linear"})
	if !errors.Is(err, errSymbolMissing) {
		t.Fatalf("expected %v, got %v", errSymbolMissing, err)
	}
	err = b.SetLeverageLevel(context.Background(), &SetLeverageParams{Category: "linear", Symbol: "BTCUSDT"})
	if !errors.Is(err, errInvalidLeverage) {
		t.Fatalf("expected %v, got %v", errInvalidLeverage, err)
	}
	err = b.SetLeverageLevel(context.Background(), &SetLeverageParams{Category: "linear", Symbol: "BTCUSDT", SellLeverage: 3, BuyLeverage: 3})
	if err != nil {
		t.Error(err)
	}
}

func TestSwitchTradeMode(t *testing.T) {
	t.Parallel()
	if mockTests {
		t.Skip(skipAuthenticatedFunctionsForMockTesting)
	}
	sharedtestvalues.SkipTestIfCredentialsUnset(t, b, canManipulateRealOrders)
	err := b.SwitchTradeMode(context.Background(), nil)
	if !errors.Is(err, errNilArgument) {
		t.Errorf("expected %v, got %v", errNilArgument, err)
	}
	err = b.SwitchTradeMode(context.Background(), &SwitchTradeModeParams{})
	if !errors.Is(err, errCategoryNotSet) {
		t.Fatalf("expected %v, got %v", errCategoryNotSet, err)
	}
	err = b.SwitchTradeMode(context.Background(), &SwitchTradeModeParams{Category: "spot"})
	if !errors.Is(err, errInvalidCategory) {
		t.Fatalf("expected %v, got %v", errInvalidCategory, err)
	}
	err = b.SwitchTradeMode(context.Background(), &SwitchTradeModeParams{Category: "linear"})
	if !errors.Is(err, errSymbolMissing) {
		t.Fatalf("expected %v, got %v", errSymbolMissing, err)
	}
	err = b.SwitchTradeMode(context.Background(), &SwitchTradeModeParams{Category: "linear", Symbol: usdtMarginedTradablePair.String()})
	if !errors.Is(err, errInvalidLeverage) {
		t.Fatalf("expected %v, got %v", errInvalidLeverage, err)
	}
	err = b.SwitchTradeMode(context.Background(), &SwitchTradeModeParams{Category: "linear", Symbol: usdcMarginedTradablePair.String(), SellLeverage: 3, BuyLeverage: 3, TradeMode: 2})
	if !errors.Is(err, errInvalidTradeModeValue) {
		t.Fatalf("expected %v, got %v", errInvalidTradeModeValue, err)
	}
	err = b.SwitchTradeMode(context.Background(), &SwitchTradeModeParams{Category: "linear", Symbol: usdtMarginedTradablePair.String(), SellLeverage: 3, BuyLeverage: 3, TradeMode: 1})
	if err != nil {
		t.Error(err)
	}
}

func TestSetTakeProfitStopLossMode(t *testing.T) {
	t.Parallel()
	if mockTests {
		t.Skip(skipAuthenticatedFunctionsForMockTesting)
	}
	sharedtestvalues.SkipTestIfCredentialsUnset(t, b, canManipulateRealOrders)
	_, err := b.SetTakeProfitStopLossMode(context.Background(), nil)
	if !errors.Is(err, errNilArgument) {
		t.Errorf("expected %v, got %v", errNilArgument, err)
	}
	_, err = b.SetTakeProfitStopLossMode(context.Background(), &TPSLModeParams{})
	if !errors.Is(err, errCategoryNotSet) {
		t.Fatalf("expected %v, got %v", errCategoryNotSet, err)
	}
	_, err = b.SetTakeProfitStopLossMode(context.Background(), &TPSLModeParams{
		Category: "spot",
	})
	if !errors.Is(err, errInvalidCategory) {
		t.Fatalf("expected %v, got %v", errInvalidCategory, err)
	}
	_, err = b.SetTakeProfitStopLossMode(context.Background(), &TPSLModeParams{Category: "spot"})
	if !errors.Is(err, errInvalidCategory) {
		t.Fatalf("expected %v, got %v", errInvalidCategory, err)
	}
	_, err = b.SetTakeProfitStopLossMode(context.Background(), &TPSLModeParams{Category: "linear"})
	if !errors.Is(err, errSymbolMissing) {
		t.Fatalf("expected %v, got %v", errSymbolMissing, err)
	}
	_, err = b.SetTakeProfitStopLossMode(context.Background(), &TPSLModeParams{Category: "linear", Symbol: "BTCUSDT"})
	if !errors.Is(err, errTakeProfitOrStopLossModeMissing) {
		t.Fatalf("expected %v, got %v", errTakeProfitOrStopLossModeMissing, err)
	}
	_, err = b.SetTakeProfitStopLossMode(context.Background(), &TPSLModeParams{Category: "linear", Symbol: "BTCUSDT", TpslMode: "Partial"})
	if err != nil {
		t.Error(err)
	}
}

func TestSwitchPositionMode(t *testing.T) {
	t.Parallel()
	if mockTests {
		t.Skip(skipAuthenticatedFunctionsForMockTesting)
	}
	sharedtestvalues.SkipTestIfCredentialsUnset(t, b, canManipulateRealOrders)
	err := b.SwitchPositionMode(context.Background(), nil)
	if !errors.Is(err, errNilArgument) {
		t.Fatalf("expected %v, got %v", errNilArgument, err)
	}
	err = b.SwitchPositionMode(context.Background(), &SwitchPositionModeParams{})
	if !errors.Is(err, errCategoryNotSet) {
		t.Fatalf("expected %v, got %v", errCategoryNotSet, err)
	}
	err = b.SwitchPositionMode(context.Background(), &SwitchPositionModeParams{Category: "linear"})
	if !errors.Is(err, errEitherSymbolOrCoinRequired) {
		t.Fatalf("expected %v, got %v", errInvalidCategory, err)
	}
	err = b.SwitchPositionMode(context.Background(), &SwitchPositionModeParams{Category: "linear", Symbol: usdtMarginedTradablePair, PositionMode: 3})
	if err != nil {
		t.Error(err)
	}
}

func TestSetRiskLimit(t *testing.T) {
	t.Parallel()
	if mockTests {
		t.Skip(skipAuthenticatedFunctionsForMockTesting)
	}
	sharedtestvalues.SkipTestIfCredentialsUnset(t, b, canManipulateRealOrders)
	_, err := b.SetRiskLimit(context.Background(), nil)
	if !errors.Is(err, errNilArgument) {
		t.Errorf("expected %v, got %v", errNilArgument, err)
	}
	_, err = b.SetRiskLimit(context.Background(), &SetRiskLimitParam{})
	if !errors.Is(err, errCategoryNotSet) {
		t.Errorf("expected %v, got %v", errCategoryNotSet, err)
	}
	_, err = b.SetRiskLimit(context.Background(), &SetRiskLimitParam{Category: "linear", PositionMode: -2})
	if !errors.Is(err, errInvalidPositionMode) {
		t.Errorf("expected %v, got %v", errInvalidPositionMode, err)
	}
	_, err = b.SetRiskLimit(context.Background(), &SetRiskLimitParam{Category: "linear"})
	if !errors.Is(err, errSymbolMissing) {
		t.Errorf("expected %v, got %v", errSymbolMissing, err)
	}
	_, err = b.SetRiskLimit(context.Background(), &SetRiskLimitParam{
		Category:     "linear",
		RiskID:       1234,
		Symbol:       usdtMarginedTradablePair,
		PositionMode: 0,
	})
	if err != nil {
		t.Error(err)
	}
}

func TestSetTradingStop(t *testing.T) {
	t.Parallel()
	if mockTests {
		t.Skip(skipAuthenticatedFunctionsForMockTesting)
	}
	sharedtestvalues.SkipTestIfCredentialsUnset(t, b, canManipulateRealOrders)
	err := b.SetTradingStop(context.Background(), &TradingStopParams{})
	if !errors.Is(err, errCategoryNotSet) {
		t.Errorf("expected %v, got %v", errCategoryNotSet, err)
	}
	err = b.SetTradingStop(context.Background(), &TradingStopParams{Category: "spot"})
	if !errors.Is(err, errInvalidCategory) {
		t.Errorf("expected %v, got %v", errInvalidCategory, err)
	}
	err = b.SetTradingStop(context.Background(), &TradingStopParams{
		Category:                 "linear",
		Symbol:                   usdtMarginedTradablePair,
		TakeProfit:               "0.5",
		StopLoss:                 "0.2",
		TakeProfitTriggerType:    "MarkPrice",
		StopLossTriggerType:      "IndexPrice",
		TakeProfitOrStopLossMode: "Partial",
		TakeProfitOrderType:      "Limit",
		StopLossOrderType:        "Limit",
		TakeProfitSize:           50,
		StopLossSize:             50,
		TakeProfitLimitPrice:     0.49,
		StopLossLimitPrice:       0.21,
		PositionIndex:            0,
	})
	if err != nil {
		t.Error(err)
	}
	err = b.SetTradingStop(context.Background(), &TradingStopParams{
		Category:                 "linear",
		Symbol:                   usdcMarginedTradablePair,
		TakeProfit:               "0.5",
		StopLoss:                 "0.2",
		TakeProfitTriggerType:    "MarkPrice",
		StopLossTriggerType:      "IndexPrice",
		TakeProfitOrStopLossMode: "Partial",
		TakeProfitOrderType:      "Limit",
		StopLossOrderType:        "Limit",
		TakeProfitSize:           50,
		StopLossSize:             50,
		TakeProfitLimitPrice:     0.49,
		StopLossLimitPrice:       0.21,
		PositionIndex:            0,
	})
	if err != nil {
		t.Error(err)
	}
}

func TestSetAutoAddMargin(t *testing.T) {
	t.Parallel()
	if mockTests {
		t.Skip(skipAuthenticatedFunctionsForMockTesting)
	}
	sharedtestvalues.SkipTestIfCredentialsUnset(t, b, canManipulateRealOrders)
	err := b.SetAutoAddMargin(context.Background(), &AutoAddMarginParam{
		Category:      "inverse",
		Symbol:        inverseTradablePair,
		AutoAddmargin: 0,
		PositionIndex: 2,
	})
	if err != nil {
		t.Error(err)
	}
}
func TestAddOrReduceMargin(t *testing.T) {
	t.Parallel()
	if mockTests {
		t.Skip(skipAuthenticatedFunctionsForMockTesting)
	}
	sharedtestvalues.SkipTestIfCredentialsUnset(t, b, canManipulateRealOrders)
	_, err := b.AddOrReduceMargin(context.Background(), &AddOrReduceMarginParam{
		Category:      "inverse",
		Symbol:        inverseTradablePair,
		Margin:        -10,
		PositionIndex: 2,
	})
	if err != nil {
		t.Error(err)
	}
}

func TestGetExecution(t *testing.T) {
	t.Parallel()
	if !mockTests {
		sharedtestvalues.SkipTestIfCredentialsUnset(t, b)
	}
	_, err := b.GetExecution(context.Background(), "spot", "", "", "", "", "Trade", "tpslOrder", "", time.Time{}, time.Time{}, 0)
	if err != nil {
		t.Fatal(err)
	}
}

func TestGetClosedPnL(t *testing.T) {
	t.Parallel()
	if !mockTests {
		sharedtestvalues.SkipTestIfCredentialsUnset(t, b)
	}
	_, err := b.GetClosedPnL(context.Background(), "spot", "", "", time.Time{}, time.Time{}, 0)
	if !errors.Is(err, errInvalidCategory) {
		t.Fatalf("expected %v, got %v", err, errInvalidCategory)
	}
	_, err = b.GetClosedPnL(context.Background(), "linear", "", "", time.Time{}, time.Time{}, 0)
	if err != nil {
		t.Fatal(err)
	}
}

func TestConfirmNewRiskLimit(t *testing.T) {
	t.Parallel()
	if mockTests {
		t.Skip(skipAuthenticatedFunctionsForMockTesting)
	}
	sharedtestvalues.SkipTestIfCredentialsUnset(t, b)
	err := b.ConfirmNewRiskLimit(context.Background(), "linear", "BTCUSDT")
	if err != nil {
		t.Error(err)
	}
}

func TestGetPreUpgradeOrderHistory(t *testing.T) {
	t.Parallel()
	if mockTests {
		t.Skip(skipAuthenticatedFunctionsForMockTesting)
	}
	sharedtestvalues.SkipTestIfCredentialsUnset(t, b)
	_, err := b.GetPreUpgradeOrderHistory(context.Background(), "", "", "", "", "", "", "", "", time.Time{}, time.Time{}, 100)
	if !errors.Is(err, errCategoryNotSet) {
		t.Fatalf("expected %v, got %v", errCategoryNotSet, err)
	}
	_, err = b.GetPreUpgradeOrderHistory(context.Background(), "option", "", "", "", "", "", "", "", time.Time{}, time.Time{}, 0)
	if !errors.Is(err, errBaseNotSet) {
		t.Fatalf("expected %v, got %v", errBaseNotSet, err)
	}
	_, err = b.GetPreUpgradeOrderHistory(context.Background(), "linear", "", "", "", "", "", "", "", time.Time{}, time.Time{}, 0)
	if err != nil {
		t.Error(err)
	}
}

func TestGetPreUpgradeTradeHistory(t *testing.T) {
	t.Parallel()
	if mockTests {
		t.Skip(skipAuthenticatedFunctionsForMockTesting)
	}
	sharedtestvalues.SkipTestIfCredentialsUnset(t, b)
	_, err := b.GetPreUpgradeTradeHistory(context.Background(), "", "", "", "", "", "", "", time.Time{}, time.Time{}, 0)
	if !errors.Is(err, errCategoryNotSet) {
		t.Fatalf("found %v, expected %v", err, errCategoryNotSet)
	}
	_, err = b.GetPreUpgradeTradeHistory(context.Background(), "option", "", "", "", "", "", "", time.Time{}, time.Time{}, 0)
	if !errors.Is(err, errInvalidCategory) {
		t.Fatalf("found %v, expected %v", err, errInvalidCategory)
	}
	_, err = b.GetPreUpgradeTradeHistory(context.Background(), "linear", "", "", "", "", "", "", time.Time{}, time.Time{}, 0)
	if err != nil {
		t.Error(err)
	}
}

func TestGetPreUpgradeClosedPnL(t *testing.T) {
	t.Parallel()
	if mockTests {
		t.Skip(skipAuthenticatedFunctionsForMockTesting)
	}
	sharedtestvalues.SkipTestIfCredentialsUnset(t, b)
	_, err := b.GetPreUpgradeClosedPnL(context.Background(), "option", "BTCUSDT", "", time.Time{}, time.Time{}, 0)
	if !errors.Is(err, errInvalidCategory) {
		t.Fatalf("expected %v, got %v", errInvalidCategory, err)
	}
	_, err = b.GetPreUpgradeClosedPnL(context.Background(), "linear", "BTCUSDT", "", time.Time{}, time.Time{}, 0)
	if err != nil {
		t.Error(err)
	}
}

func TestGetPreUpgradeTransactionLog(t *testing.T) {
	t.Parallel()
	if mockTests {
		t.Skip(skipAuthenticatedFunctionsForMockTesting)
	}
	sharedtestvalues.SkipTestIfCredentialsUnset(t, b)
	_, err := b.GetPreUpgradeTransactionLog(context.Background(), "option", "", "", "", time.Time{}, time.Time{}, 0)
	if !errors.Is(err, errInvalidCategory) {
		t.Fatalf("found %v, expected %v", err, errInvalidCategory)
	}
	_, err = b.GetPreUpgradeTransactionLog(context.Background(), "linear", "", "", "", time.Time{}, time.Time{}, 0)
	if err != nil {
		t.Error(err)
	}
}

func TestGetPreUpgradeOptionDeliveryRecord(t *testing.T) {
	t.Parallel()
	if mockTests {
		t.Skip(skipAuthenticatedFunctionsForMockTesting)
	}
	sharedtestvalues.SkipTestIfCredentialsUnset(t, b)
	_, err := b.GetPreUpgradeOptionDeliveryRecord(context.Background(), "linear", "", "", time.Time{}, 0)
	if !errors.Is(err, errInvalidCategory) {
		t.Error(err)
	}
	_, err = b.GetPreUpgradeOptionDeliveryRecord(context.Background(), "option", "", "", time.Time{}, 0)
	if err != nil {
		t.Error(err)
	}
}

func TestGetPreUpgradeUSDCSessionSettlement(t *testing.T) {
	t.Parallel()
	if mockTests {
		t.Skip(skipAuthenticatedFunctionsForMockTesting)
	}
	sharedtestvalues.SkipTestIfCredentialsUnset(t, b)
	_, err := b.GetPreUpgradeUSDCSessionSettlement(context.Background(), "option", "", "", 10)
	if !errors.Is(err, errInvalidCategory) {
		t.Fatalf("expected %v, got %v", errInvalidCategory, err)
	}
	_, err = b.GetPreUpgradeUSDCSessionSettlement(context.Background(), "linear", "", "", 10)
	if err != nil {
		t.Error(err)
	}
}

func TestGetWalletBalance(t *testing.T) {
	t.Parallel()
	if !mockTests {
		sharedtestvalues.SkipTestIfCredentialsUnset(t, b)
	}
	_, err := b.GetWalletBalance(context.Background(), "UNIFIED", "")
	if err != nil {
		t.Fatal(err)
	}
}

func TestUpgradeToUnifiedAccount(t *testing.T) {
	t.Parallel()
	if mockTests {
		t.Skip(skipAuthenticatedFunctionsForMockTesting)
	}
	sharedtestvalues.SkipTestIfCredentialsUnset(t, b, canManipulateRealOrders)
	_, err := b.UpgradeToUnifiedAccount(context.Background())
	if err != nil {
		t.Error(err)
	}
}

func TestGetBorrowHistory(t *testing.T) {
	t.Parallel()
	if !mockTests {
		sharedtestvalues.SkipTestIfCredentialsUnset(t, b)
	}
	_, err := b.GetBorrowHistory(context.Background(), "BTC", "", time.Time{}, time.Time{}, 0)
	if err != nil {
		t.Error(err)
	}
}

func TestSetCollateralCoin(t *testing.T) {
	t.Parallel()
	if mockTests {
		t.Skip(skipAuthenticatedFunctionsForMockTesting)
	}
	sharedtestvalues.SkipTestIfCredentialsUnset(t, b, canManipulateRealOrders)
	err := b.SetCollateralCoin(context.Background(), currency.BTC, false)
	if err != nil {
		t.Error(err)
	}
}

func TestGetCollateralInfo(t *testing.T) {
	t.Parallel()
	if !mockTests {
		sharedtestvalues.SkipTestIfCredentialsUnset(t, b)
	}
	_, err := b.GetCollateralInfo(context.Background(), "BTC")
	if err != nil {
		t.Error(err)
	}
}

func TestGetCoinGreeks(t *testing.T) {
	t.Parallel()
	if !mockTests {
		sharedtestvalues.SkipTestIfCredentialsUnset(t, b)
	}
	_, err := b.GetCoinGreeks(context.Background(), "BTC")
	if err != nil {
		t.Error(err)
	}
}

func TestGetFeeRate(t *testing.T) {
	t.Parallel()
	if !mockTests {
		sharedtestvalues.SkipTestIfCredentialsUnset(t, b)
	}
	_, err := b.GetFeeRate(context.Background(), "something", "", "BTC")
	if !errors.Is(err, errInvalidCategory) {
		t.Fatalf("expected %v, got %v", errInvalidCategory, err)
	}
	_, err = b.GetFeeRate(context.Background(), "linear", "", "BTC")
	if err != nil {
		t.Error(err)
	}
}

func TestGetAccountInfo(t *testing.T) {
	t.Parallel()
	if !mockTests {
		sharedtestvalues.SkipTestIfCredentialsUnset(t, b)
	}
	_, err := b.GetAccountInfo(context.Background())
	if err != nil {
		t.Error(err)
	}
}

func TestGetTransactionLog(t *testing.T) {
	t.Parallel()
	if !mockTests {
		sharedtestvalues.SkipTestIfCredentialsUnset(t, b)
	}
	_, err := b.GetTransactionLog(context.Background(), "option", "", "", "", time.Time{}, time.Time{}, 0)
	if err != nil {
		t.Error(err)
	}
	_, err = b.GetTransactionLog(context.Background(), "linear", "", "", "", time.Time{}, time.Time{}, 0)
	if err != nil {
		t.Error(err)
	}
}

func TestSetMarginMode(t *testing.T) {
	t.Parallel()
	if mockTests {
		t.Skip(skipAuthenticatedFunctionsForMockTesting)
	}
	sharedtestvalues.SkipTestIfCredentialsUnset(t, b, canManipulateRealOrders)
	_, err := b.SetMarginMode(context.Background(), "PORTFOLIO_MARGIN")
	if err != nil {
		t.Error(err)
	}
}

func TestSetSpotHedging(t *testing.T) {
	t.Parallel()
	sharedtestvalues.SkipTestIfCredentialsUnset(t, b, canManipulateRealOrders)
	err := b.SetSpotHedging(context.Background(), true)
	if err != nil {
		t.Error(err)
	}
}

func TestGetSubAccountALLAPIKeys(t *testing.T) {
	t.Parallel()
	if mockTests {
		t.Skip(skipAuthenticatedFunctionsForMockTesting)
	}
	sharedtestvalues.SkipTestIfCredentialsUnset(t, b)
	_, err := b.GetSubAccountAllAPIKeys(context.Background(), "", "", 10)
	if !errors.Is(err, errMemberIDRequired) {
		t.Errorf("expected %v, got %v", errMemberIDRequired, err)
	}
	_, err = b.GetSubAccountAllAPIKeys(context.Background(), "1234", "", 10)
	if err != nil {
		t.Error(err)
	}
}

func TestSetMMP(t *testing.T) {
	t.Parallel()
	if mockTests {
		t.Skip(skipAuthenticatedFunctionsForMockTesting)
	}
	sharedtestvalues.SkipTestIfCredentialsUnset(t, b, canManipulateRealOrders)
	err := b.SetMMP(context.Background(), nil)
	if !errors.Is(err, errNilArgument) {
		t.Fatalf("found %v, expected %v", err, errNilArgument)
	}
	err = b.SetMMP(context.Background(), &MMPRequestParam{
		BaseCoin:           "ETH",
		TimeWindowMS:       5000,
		FrozenPeriod:       100000,
		TradeQuantityLimit: 50,
		DeltaLimit:         20,
	})
	if err != nil {
		t.Error(err)
	}
}

func TestResetMMP(t *testing.T) {
	t.Parallel()
	if mockTests {
		t.Skip(skipAuthenticatedFunctionsForMockTesting)
	}
	sharedtestvalues.SkipTestIfCredentialsUnset(t, b, canManipulateRealOrders)
	err := b.ResetMMP(context.Background(), "USDT")
	if !errors.Is(err, errNilArgument) {
		t.Fatalf("found %v, expected %v", err, errNilArgument)
	}
	err = b.ResetMMP(context.Background(), "BTC")
	if err != nil {
		t.Error(err)
	}
}

func TestGetMMPState(t *testing.T) {
	t.Parallel()
	if !mockTests {
		sharedtestvalues.SkipTestIfCredentialsUnset(t, b)
	}
	_, err := b.GetMMPState(context.Background(), "BTC")
	if err != nil {
		t.Error(err)
	}
}

func TestGetCoinExchangeRecords(t *testing.T) {
	t.Parallel()
	if !mockTests {
		sharedtestvalues.SkipTestIfCredentialsUnset(t, b)
	}
	_, err := b.GetCoinExchangeRecords(context.Background(), "", "", "", 20)
	if err != nil {
		t.Fatal(err)
	}
}

func TestGetDeliveryRecord(t *testing.T) {
	t.Parallel()
	expiryTime := time.Now().Add(time.Hour * 40)
	if !mockTests {
		sharedtestvalues.SkipTestIfCredentialsUnset(t, b)
	} else {
		expiryTime = time.UnixMilli(1700216290093)
	}
	_, err := b.GetDeliveryRecord(context.Background(), "spot", "", "", expiryTime, 20)
	if !errors.Is(err, errInvalidCategory) {
		t.Fatal(err)
	}
	_, err = b.GetDeliveryRecord(context.Background(), "linear", "", "", expiryTime, 20)
	if err != nil {
		t.Error(err)
	}
}
func TestGetUSDCSessionSettlement(t *testing.T) {
	t.Parallel()
	if !mockTests {
		sharedtestvalues.SkipTestIfCredentialsUnset(t, b)
	}
	_, err := b.GetUSDCSessionSettlement(context.Background(), "option", "", "", 10)
	if !errors.Is(err, errInvalidCategory) {
		t.Fatalf("expected %v, got %v", errInvalidCategory, err)
	}
	_, err = b.GetUSDCSessionSettlement(context.Background(), "linear", "", "", 10)
	if err != nil {
		t.Error(err)
	}
}

func TestGetAssetInfo(t *testing.T) {
	t.Parallel()
	if !mockTests {
		sharedtestvalues.SkipTestIfCredentialsUnset(t, b)
	}
	_, err := b.GetAssetInfo(context.Background(), "", "BTC")
	if !errors.Is(err, errMissingAccountType) {
		t.Fatal(err)
	}
	_, err = b.GetAssetInfo(context.Background(), "SPOT", "BTC")
	if err != nil {
		t.Fatal(err)
	}
}

func TestGetAllCoinBalance(t *testing.T) {
	t.Parallel()
	if !mockTests {
		sharedtestvalues.SkipTestIfCredentialsUnset(t, b)
	}
	_, err := b.GetAllCoinBalance(context.Background(), "", "", "", 0)
	if !errors.Is(err, errMissingAccountType) {
		t.Fatalf("expected %v, got %v", errMissingAccountType, err)
	}
	_, err = b.GetAllCoinBalance(context.Background(), "FUND", "", "", 0)
	if err != nil {
		t.Fatal(err)
	}
}

func TestGetSingleCoinBalance(t *testing.T) {
	t.Parallel()
	if !mockTests {
		sharedtestvalues.SkipTestIfCredentialsUnset(t, b)
	}
	_, err := b.GetSingleCoinBalance(context.Background(), "", "", "", 0, 0)
	if !errors.Is(err, errMissingAccountType) {
		t.Fatalf("expected %v, got %v", errMissingAccountType, err)
	}
	_, err = b.GetSingleCoinBalance(context.Background(), "SPOT", currency.BTC.String(), "", 0, 0)
	if err != nil {
		t.Fatal(err)
	}
}

func TestGetTransferableCoin(t *testing.T) {
	t.Parallel()
	if !mockTests {
		sharedtestvalues.SkipTestIfCredentialsUnset(t, b)
	}
	_, err := b.GetTransferableCoin(context.Background(), "SPOT", "OPTION")
	if err != nil {
		t.Fatal(err)
	}
}

func TestCreateInternalTransfer(t *testing.T) {
	t.Parallel()
	if mockTests {
		t.Skip(skipAuthenticatedFunctionsForMockTesting)
	}
	sharedtestvalues.SkipTestIfCredentialsUnset(t, b, canManipulateRealOrders)
	_, err := b.CreateInternalTransfer(context.Background(), nil)
	if !errors.Is(err, errNilArgument) {
		t.Fatalf("expected %v, got %v", errNilArgument, err)
	}
	_, err = b.CreateInternalTransfer(context.Background(), &TransferParams{})
	if !errors.Is(err, errMissingTransferID) {
		t.Fatalf("expected %v, got %v", errMissingTransferID, err)
	}
	transferID, err := uuid.NewV7()
	if err != nil {
		t.Fatal(err)
	}
	_, err = b.CreateInternalTransfer(context.Background(), &TransferParams{TransferID: transferID})
	if !errors.Is(err, currency.ErrCurrencyCodeEmpty) {
		t.Fatalf("expected %v, got %v", currency.ErrCurrencyCodeEmpty, err)
	}
	_, err = b.CreateInternalTransfer(context.Background(), &TransferParams{
		TransferID: transferID,
		Coin:       currency.BTC,
	})
	if !errors.Is(err, order.ErrAmountIsInvalid) {
		t.Fatalf("expected %v, got %v", order.ErrAmountIsInvalid, err)
	}
	_, err = b.CreateInternalTransfer(context.Background(), &TransferParams{
		TransferID: transferID,
		Coin:       currency.BTC,
		Amount:     123.456,
	})
	if !errors.Is(err, errMissingAccountType) {
		t.Fatalf("expected %v, got %v", errMissingAccountType, err)
	}
	_, err = b.CreateInternalTransfer(context.Background(), &TransferParams{TransferID: transferID,
		Coin: currency.BTC, Amount: 123.456})
	if !errors.Is(err, errMissingAccountType) {
		t.Fatalf("expected %v, got %v", errMissingAccountType, err)
	}
	_, err = b.CreateInternalTransfer(context.Background(), &TransferParams{TransferID: transferID,
		Coin: currency.BTC, Amount: 123.456, FromAccountType: "UNIFIED"})
	if !errors.Is(err, errMissingAccountType) {
		t.Fatalf("expected %v, got %v", errMissingAccountType, err)
	}
	_, err = b.CreateInternalTransfer(context.Background(), &TransferParams{TransferID: transferID,
		Coin: currency.BTC, Amount: 123.456,
		ToAccountType:   "CONTRACT",
		FromAccountType: "UNIFIED"})
	if err != nil {
		t.Error(err)
	}
}

func TestGetInternalTransferRecords(t *testing.T) {
	t.Parallel()
	transferID, err := uuid.NewV7()
	if err != nil {
		t.Fatal(err)
	}
	transferIDString := transferID.String()
	if !mockTests {
		sharedtestvalues.SkipTestIfCredentialsUnset(t, b)
	} else {
		transferIDString = "018bd458-dba0-728b-b5b6-ecd5bd296528"
	}
	_, err = b.GetInternalTransferRecords(context.Background(), transferIDString, currency.BTC.String(), "", "", time.Time{}, time.Time{}, 0)
	if err != nil {
		t.Error(err)
	}
}

func TestGetSubUID(t *testing.T) {
	t.Parallel()
	if !mockTests {
		sharedtestvalues.SkipTestIfCredentialsUnset(t, b)
	}
	_, err := b.GetSubUID(context.Background())
	if err != nil {
		t.Error(err)
	}
}

func TestEnableUniversalTransferForSubUID(t *testing.T) {
	t.Parallel()
	if mockTests {
		t.Skip(skipAuthenticatedFunctionsForMockTesting)
	}
	sharedtestvalues.SkipTestIfCredentialsUnset(t, b, canManipulateRealOrders)
	err := b.EnableUniversalTransferForSubUID(context.Background())
	if !errors.Is(err, errMembersIDsNotSet) {
		t.Fatalf("expected %v, got %v", errMembersIDsNotSet, err)
	}
	transferID1, err := uuid.NewV7()
	if err != nil {
		t.Fatal(err)
	}
	transferID2, err := uuid.NewV7()
	if err != nil {
		t.Fatal(err)
	}
	err = b.EnableUniversalTransferForSubUID(context.Background(), transferID1.String(), transferID2.String())
	if err != nil {
		t.Error(err)
	}
}

func TestCreateUniversalTransfer(t *testing.T) {
	t.Parallel()
	_, err := b.CreateUniversalTransfer(context.Background(), nil)
	if !errors.Is(err, errNilArgument) {
		t.Fatalf("expected %v, got %v", errNilArgument, err)
	}
	_, err = b.CreateUniversalTransfer(context.Background(), &TransferParams{})
	if !errors.Is(err, errMissingTransferID) {
		t.Fatalf("expected %v, got %v", errMissingTransferID, err)
	}
	transferID, err := uuid.NewV7()
	if err != nil {
		t.Fatal(err)
	}
	_, err = b.CreateUniversalTransfer(context.Background(), &TransferParams{TransferID: transferID})
	if !errors.Is(err, currency.ErrCurrencyCodeEmpty) {
		t.Fatalf("expected %v, got %v", currency.ErrCurrencyCodeEmpty, err)
	}
	_, err = b.CreateUniversalTransfer(context.Background(), &TransferParams{
		TransferID: transferID,
		Coin:       currency.BTC,
	})
	if !errors.Is(err, order.ErrAmountIsInvalid) {
		t.Fatalf("expected %v, got %v", order.ErrAmountIsInvalid, err)
	}
	_, err = b.CreateUniversalTransfer(context.Background(), &TransferParams{
		TransferID: transferID,
		Coin:       currency.BTC,
		Amount:     123.456,
	})
	if !errors.Is(err, errMissingAccountType) {
		t.Fatalf("expected %v, got %v", errMissingAccountType, err)
	}
	_, err = b.CreateUniversalTransfer(context.Background(), &TransferParams{TransferID: transferID,
		Coin: currency.BTC, Amount: 123.456})
	if !errors.Is(err, errMissingAccountType) {
		t.Fatalf("expected %v, got %v", errMissingAccountType, err)
	}
	_, err = b.CreateUniversalTransfer(context.Background(), &TransferParams{TransferID: transferID,
		Coin: currency.BTC, Amount: 123.456, FromAccountType: "UNIFIED"})
	if !errors.Is(err, errMissingAccountType) {
		t.Fatalf("expected %v, got %v", errMissingAccountType, err)
	}
	_, err = b.CreateUniversalTransfer(context.Background(), &TransferParams{TransferID: transferID,
		Coin: currency.BTC, Amount: 123.456,
		ToAccountType:   "CONTRACT",
		FromAccountType: "UNIFIED"})
	if !errors.Is(err, errMemberIDRequired) {
		t.Fatalf("expected %v, got %v", errMemberIDRequired, err)
	}
	if mockTests {
		t.Skip(skipAuthenticatedFunctionsForMockTesting)
	}
	sharedtestvalues.SkipTestIfCredentialsUnset(t, b, canManipulateRealOrders)
	_, err = b.CreateUniversalTransfer(context.Background(), &TransferParams{
		TransferID: transferID,
		Coin:       currency.BTC, Amount: 123.456,
		ToAccountType:   "CONTRACT",
		FromAccountType: "UNIFIED",
		FromMemberID:    123,
		ToMemberID:      456,
	})
	if err != nil {
		t.Error(err)
	}
}

func TestGetUniversalTransferRecords(t *testing.T) {
	t.Parallel()
	var transferIDString string
	if !mockTests {
		sharedtestvalues.SkipTestIfCredentialsUnset(t, b)
		transferID, err := uuid.NewV7()
		if err != nil {
			t.Fatal(err)
		}
		transferIDString = transferID.String()
	} else {
		transferIDString = "018bd461-cb9c-75ce-94d4-0d3f4d84c339"
	}
	_, err := b.GetUniversalTransferRecords(context.Background(), transferIDString, currency.BTC.String(), "", "", time.Time{}, time.Time{}, 0)
	if err != nil {
		t.Error(err)
	}
}

func TestGetAllowedDepositCoinInfo(t *testing.T) {
	t.Parallel()
	if !mockTests {
		sharedtestvalues.SkipTestIfCredentialsUnset(t, b)
	}
	_, err := b.GetAllowedDepositCoinInfo(context.Background(), "BTC", "", "", 0)
	if err != nil {
		t.Error(err)
	}
}

func TestSetDepositAccount(t *testing.T) {
	t.Parallel()
	if mockTests {
		t.Skip(skipAuthenticatedFunctionsForMockTesting)
	}
	sharedtestvalues.SkipTestIfCredentialsUnset(t, b, canManipulateRealOrders)
	_, err := b.SetDepositAccount(context.Background(), "FUND")
	if err != nil {
		t.Error(err)
	}
}

func TestGetDepositRecords(t *testing.T) {
	t.Parallel()
	if !mockTests {
		sharedtestvalues.SkipTestIfCredentialsUnset(t, b)
	}
	_, err := b.GetDepositRecords(context.Background(), "", "", time.Time{}, time.Time{}, 0)
	if err != nil {
		t.Error(err)
	}
}

func TestGetSubDepositRecords(t *testing.T) {
	t.Parallel()
	if mockTests {
		t.Skip(skipAuthenticatedFunctionsForMockTesting)
	}
	sharedtestvalues.SkipTestIfCredentialsUnset(t, b)
	_, err := b.GetSubDepositRecords(context.Background(), "12345", "", "", time.Time{}, time.Time{}, 0)
	if err != nil {
		t.Error(err)
	}
}

func TestInternalDepositRecords(t *testing.T) {
	t.Parallel()
	if !mockTests {
		sharedtestvalues.SkipTestIfCredentialsUnset(t, b)
	}
	_, err := b.GetInternalDepositRecordsOffChain(context.Background(), currency.ETH.String(), "", time.Time{}, time.Time{}, 8)
	if err != nil {
		t.Error(err)
	}
}

func TestGetMasterDepositAddress(t *testing.T) {
	t.Parallel()
	if !mockTests {
		sharedtestvalues.SkipTestIfCredentialsUnset(t, b)
	}
	_, err := b.GetMasterDepositAddress(context.Background(), currency.LTC, "")
	if err != nil {
		t.Error(err)
	}
}

func TestGetSubDepositAddress(t *testing.T) {
	t.Parallel()
	if mockTests {
		t.Skip(skipAuthenticatedFunctionsForMockTesting)
	}
	sharedtestvalues.SkipTestIfCredentialsUnset(t, b)
	_, err := b.GetSubDepositAddress(context.Background(), currency.LTC, "LTC", "12345")
	if err != nil {
		t.Error(err)
	}
}

func TestGetCoinInfo(t *testing.T) {
	t.Parallel()
	if !mockTests {
		sharedtestvalues.SkipTestIfCredentialsUnset(t, b)
	}
	_, err := b.GetCoinInfo(context.Background(), currency.BTC)
	if err != nil {
		t.Error(err)
	}
}

func TestGetWithdrawalRecords(t *testing.T) {
	t.Parallel()
	if !mockTests {
		sharedtestvalues.SkipTestIfCredentialsUnset(t, b)
	}
	_, err := b.GetWithdrawalRecords(context.Background(), currency.LTC, "", "", "", time.Time{}, time.Time{}, 10)
	if err != nil {
		t.Error(err)
	}
}

func TestGetWithdrawableAmount(t *testing.T) {
	t.Parallel()
	if !mockTests {
		sharedtestvalues.SkipTestIfCredentialsUnset(t, b)
	}
	_, err := b.GetWithdrawableAmount(context.Background(), currency.LTC)
	if err != nil {
		t.Error(err)
	}
}

func TestWithdrawCurrency(t *testing.T) {
	t.Parallel()
	if mockTests {
		t.Skip(skipAuthenticatedFunctionsForMockTesting)
	}
	sharedtestvalues.SkipTestIfCredentialsUnset(t, b, canManipulateRealOrders)
	_, err := b.WithdrawCurrency(context.Background(), nil)
	if !errors.Is(err, errNilArgument) {
		t.Fatalf("expected %v, got %v", errNilArgument, err)
	}
	_, err = b.WithdrawCurrency(context.Background(), &WithdrawalParam{})
	if !errors.Is(err, currency.ErrCurrencyCodeEmpty) {
		t.Fatalf("expected %v, got %v", currency.ErrCurrencyCodeEmpty, err)
	}
	_, err = b.WithdrawCurrency(context.Background(), &WithdrawalParam{Coin: currency.BTC})
	if !errors.Is(err, errMissingChainInformation) {
		t.Fatalf("expected %v, got %v", errMissingChainInformation, err)
	}
	_, err = b.WithdrawCurrency(context.Background(), &WithdrawalParam{Coin: currency.LTC, Chain: "LTC"})
	if !errors.Is(err, errMissingAddressInfo) {
		t.Fatalf("expected %v, got %v", errMissingAddressInfo, err)
	}
	_, err = b.WithdrawCurrency(context.Background(), &WithdrawalParam{Coin: currency.LTC, Chain: "LTC", Address: "234234234"})
	if !errors.Is(err, order.ErrAmountBelowMin) {
		t.Fatalf("expected %v, got %v", order.ErrAmountBelowMin, err)
	}
	_, err = b.WithdrawCurrency(context.Background(), &WithdrawalParam{Coin: currency.LTC, Chain: "LTC", Address: "234234234", Amount: 123})
	if err != nil {
		t.Fatal(err)
	}
}

func TestCancelWithdrawal(t *testing.T) {
	t.Parallel()
	if mockTests {
		t.Skip(skipAuthenticatedFunctionsForMockTesting)
	}
	sharedtestvalues.SkipTestIfCredentialsUnset(t, b, canManipulateRealOrders)
	_, err := b.CancelWithdrawal(context.Background(), "")
	if !errors.Is(err, errMissingWithdrawalID) {
		t.Fatalf("expected %v, got %v", errMissingWithdrawalID, err)
	}
	_, err = b.CancelWithdrawal(context.Background(), "12314")
	if err != nil {
		t.Error(err)
	}
}

func TestCreateNewSubUserID(t *testing.T) {
	t.Parallel()
	_, err := b.CreateNewSubUserID(context.Background(), nil)
	if !errors.Is(err, errNilArgument) {
		t.Fatalf("expected %v, got %v", errNilArgument, err)
	}
	_, err = b.CreateNewSubUserID(context.Background(), &CreateSubUserParams{MemberType: 1, Switch: 1, Note: "test"})
	if !errors.Is(err, errMissingUsername) {
		t.Fatalf("expected %v, got %v", errMissingUsername, err)
	}
	_, err = b.CreateNewSubUserID(context.Background(), &CreateSubUserParams{Username: "Sami", Switch: 1, Note: "test"})
	if !errors.Is(err, errInvalidMemberType) {
		t.Fatalf("expected %v, got %v", errInvalidMemberType, err)
	}
	if mockTests {
		t.Skip(skipAuthenticatedFunctionsForMockTesting)
	}
	sharedtestvalues.SkipTestIfCredentialsUnset(t, b, canManipulateRealOrders)
	_, err = b.CreateNewSubUserID(context.Background(), &CreateSubUserParams{Username: "sami", MemberType: 1, Switch: 1, Note: "test"})
	if err != nil {
		t.Error(err)
	}
}

func TestCreateSubUIDAPIKey(t *testing.T) {
	t.Parallel()
	_, err := b.CreateSubUIDAPIKey(context.Background(), nil)
	if !errors.Is(err, errNilArgument) {
		t.Fatalf("expected %v, got %v", errNilArgument, err)
	}
	_, err = b.CreateSubUIDAPIKey(context.Background(), &SubUIDAPIKeyParam{})
	if !errors.Is(err, errMissingUserID) {
		t.Fatalf("expected %v, got %v", errMissingUserID, err)
	}
	if mockTests {
		t.Skip(skipAuthenticatedFunctionsForMockTesting)
	}
	sharedtestvalues.SkipTestIfCredentialsUnset(t, b, canManipulateRealOrders)
	_, err = b.CreateSubUIDAPIKey(context.Background(), &SubUIDAPIKeyParam{
		Subuid:      53888000,
		Note:        "testxxx",
		ReadOnly:    0,
		Permissions: map[string][]string{"Wallet": {"AccountTransfer"}},
	})
	if err != nil {
		t.Error(err)
	}
}

func TestGetSubUIDList(t *testing.T) {
	t.Parallel()
	if mockTests {
		t.Skip(skipAuthenticatedFunctionsForMockTesting)
	}
	sharedtestvalues.SkipTestIfCredentialsUnset(t, b)
	_, err := b.GetSubUIDList(context.Background())
	if err != nil {
		t.Error(err)
	}
}

func TestFreezeSubUID(t *testing.T) {
	t.Parallel()
	if mockTests {
		t.Skip(skipAuthenticatedFunctionsForMockTesting)
	}
	sharedtestvalues.SkipTestIfCredentialsUnset(t, b, canManipulateRealOrders)
	err := b.FreezeSubUID(context.Background(), "1234", true)
	if err != nil {
		t.Error(err)
	}
}

func TestGetAPIKeyInformation(t *testing.T) {
	t.Parallel()
	if mockTests {
		t.Skip(skipAuthenticatedFunctionsForMockTesting)
	}
	sharedtestvalues.SkipTestIfCredentialsUnset(t, b)
	_, err := b.GetAPIKeyInformation(context.Background())
	if err != nil {
		t.Error(err)
	}
}

func TestGetUIDWalletType(t *testing.T) {
	t.Parallel()
	if mockTests {
		t.Skip(skipAuthenticatedFunctionsForMockTesting)
	}
	sharedtestvalues.SkipTestIfCredentialsUnset(t, b)
	_, err := b.GetUIDWalletType(context.Background(), "234234")
	if err != nil {
		t.Error(err)
	}
}

func TestModifyMasterAPIKey(t *testing.T) {
	t.Parallel()
	if mockTests {
		t.Skip(skipAuthenticatedFunctionsForMockTesting)
	}
	sharedtestvalues.SkipTestIfCredentialsUnset(t, b, canManipulateRealOrders)
	_, err := b.ModifyMasterAPIKey(context.Background(), &SubUIDAPIKeyUpdateParam{})
	if !errors.Is(err, errNilArgument) {
		t.Fatalf("expected %v, got %v", errNilArgument, err)
	}
	_, err = b.ModifyMasterAPIKey(context.Background(), &SubUIDAPIKeyUpdateParam{
		ReadOnly: 0,
		IPs:      "*",
		Permissions: PermissionsList{
			ContractTrade: []string{"Order", "Position"},
			Spot:          []string{"SpotTrade"},
			Wallet:        []string{"AccountTransfer", "SubMemberTransfer"},
			Options:       []string{"OptionsTrade"},
			CopyTrading:   []string{"CopyTrading"},
			Exchange:      []string{"ExchangeHistory"},
		},
	})
	if err != nil {
		t.Error(err)
	}
}

func TestModifySubAPIKey(t *testing.T) {
	t.Parallel()
	if mockTests {
		t.Skip(skipAuthenticatedFunctionsForMockTesting)
	}
	sharedtestvalues.SkipTestIfCredentialsUnset(t, b, canManipulateRealOrders)
	_, err := b.ModifySubAPIKey(context.Background(), &SubUIDAPIKeyUpdateParam{})
	if !errors.Is(err, errNilArgument) {
		t.Fatalf("expected %v, got %v", errNilArgument, err)
	}
	_, err = b.ModifySubAPIKey(context.Background(), &SubUIDAPIKeyUpdateParam{
		APIKey:   "lnqQ8ACaoMLi4168He",
		ReadOnly: 0,
		IPs:      "*",
		Permissions: PermissionsList{
			ContractTrade: []string{"Order", "Position"},
			Spot:          []string{"SpotTrade"},
			Wallet:        []string{"AccountTransfer", "SubMemberTransfer"},
			Options:       []string{"OptionsTrade"},
			CopyTrading:   []string{"CopyTrading"},
			Exchange:      []string{"ExchangeHistory"},
		},
	})
	if err != nil {
		t.Error(err)
	}
}

func TestDeleteSubUID(t *testing.T) {
	t.Parallel()
	if mockTests {
		t.Skip(skipAuthenticatedFunctionsForMockTesting)
	}
	sharedtestvalues.SkipTestIfCredentialsUnset(t, b)
	err := b.DeleteSubUID(context.Background(), "")
	if !errors.Is(err, errMemberIDRequired) {
		t.Errorf("expected %v, got %v", errMemberIDRequired, err)
	}
	err = b.DeleteSubUID(context.Background(), "1234")
	if err != nil {
		t.Error(err)
	}
}

func TestDeleteMasterAPIKey(t *testing.T) {
	t.Parallel()
	if mockTests {
		t.Skip(skipAuthenticatedFunctionsForMockTesting)
	}
	sharedtestvalues.SkipTestIfCredentialsUnset(t, b, canManipulateRealOrders)
	err := b.DeleteMasterAPIKey(context.Background())
	if err != nil {
		t.Error(err)
	}
}

func TestDeleteSubAPIKey(t *testing.T) {
	t.Parallel()
	if mockTests {
		t.Skip(skipAuthenticatedFunctionsForMockTesting)
	}
	sharedtestvalues.SkipTestIfCredentialsUnset(t, b, canManipulateRealOrders)
	err := b.DeleteSubAccountAPIKey(context.Background(), "12434")
	if err != nil {
		t.Error(err)
	}
}

func TestGetAffiliateUserInfo(t *testing.T) {
	t.Parallel()
	if mockTests {
		t.Skip(skipAuthenticatedFunctionsForMockTesting)
	}
	sharedtestvalues.SkipTestIfCredentialsUnset(t, b)
	_, err := b.GetAffiliateUserInfo(context.Background(), "1234")
	if err != nil {
		t.Error(err)
	}
}

func TestGetLeverageTokenInfo(t *testing.T) {
	t.Parallel()
	if mockTests {
		t.Skip(skipAuthenticatedFunctionsForMockTesting)
	}
	sharedtestvalues.SkipTestIfCredentialsUnset(t, b)
	_, err := b.GetLeverageTokenInfo(context.Background(), currency.NewCode("BTC3L"))
	if err != nil {
		t.Error(err)
	}
}

func TestGetLeveragedTokenMarket(t *testing.T) {
	t.Parallel()
	if mockTests {
		t.Skip(skipAuthenticatedFunctionsForMockTesting)
	}
	sharedtestvalues.SkipTestIfCredentialsUnset(t, b)
	_, err := b.GetLeveragedTokenMarket(context.Background(), currency.EMPTYCODE)
	if !errors.Is(err, currency.ErrCurrencyCodeEmpty) {
		t.Fatalf("expected %v, got %v", currency.ErrCurrencyCodeEmpty, err)
	}
	_, err = b.GetLeveragedTokenMarket(context.Background(), currency.NewCode("BTC3L"))
	if err != nil {
		t.Error(err)
	}
}

func TestPurchaseLeverageToken(t *testing.T) {
	t.Parallel()
	if mockTests {
		t.Skip(skipAuthenticatedFunctionsForMockTesting)
	}
	sharedtestvalues.SkipTestIfCredentialsUnset(t, b, canManipulateRealOrders)
	_, err := b.PurchaseLeverageToken(context.Background(), currency.BTC3L, 100, "")
	if err != nil {
		t.Error(err)
	}
}

func TestRedeemLeverageToken(t *testing.T) {
	t.Parallel()
	if mockTests {
		t.Skip(skipAuthenticatedFunctionsForMockTesting)
	}
	sharedtestvalues.SkipTestIfCredentialsUnset(t, b, canManipulateRealOrders)
	_, err := b.RedeemLeverageToken(context.Background(), currency.BTC3L, 100, "")
	if err != nil {
		t.Error(err)
	}
}

func TestGetPurchaseAndRedemptionRecords(t *testing.T) {
	t.Parallel()
	if mockTests {
		t.Skip(skipAuthenticatedFunctionsForMockTesting)
	}
	sharedtestvalues.SkipTestIfCredentialsUnset(t, b)
	_, err := b.GetPurchaseAndRedemptionRecords(context.Background(), currency.EMPTYCODE, "", "", time.Time{}, time.Time{}, 0, 0)
	if err != nil {
		t.Error(err)
	}
}

func TestToggleMarginTrade(t *testing.T) {
	t.Parallel()
	if mockTests {
		t.Skip(skipAuthenticatedFunctionsForMockTesting)
	}
	sharedtestvalues.SkipTestIfCredentialsUnset(t, b, canManipulateRealOrders)
	_, err := b.ToggleMarginTrade(context.Background(), true)
	if err != nil {
		t.Error(err)
	}
}

func TestSetSpotMarginTradeLeverage(t *testing.T) {
	t.Parallel()
	if mockTests {
		t.Skip(skipAuthenticatedFunctionsForMockTesting)
	}
	sharedtestvalues.SkipTestIfCredentialsUnset(t, b)
	err := b.SetSpotMarginTradeLeverage(context.Background(), 3)
	if err != nil {
		t.Error(err)
	}
}

func TestGetMarginCoinInfo(t *testing.T) {
	t.Parallel()
	_, err := b.GetMarginCoinInfo(context.Background(), currency.BTC)
	if err != nil {
		t.Error(err)
	}
}

func TestGetVIPMarginData(t *testing.T) {
	t.Parallel()
	_, err := b.GetVIPMarginData(context.Background(), "", "")
	if err != nil {
		t.Error(err)
	}
}

func TestGetBorrowableCoinInfo(t *testing.T) {
	t.Parallel()
	_, err := b.GetBorrowableCoinInfo(context.Background(), currency.EMPTYCODE)
	if err != nil {
		t.Error(err)
	}
}

func TestGetInterestAndQuota(t *testing.T) {
	t.Parallel()
	if mockTests {
		t.Skip(skipAuthenticatedFunctionsForMockTesting)
	}
	sharedtestvalues.SkipTestIfCredentialsUnset(t, b)
	_, err := b.GetInterestAndQuota(context.Background(), currency.EMPTYCODE)
	if !errors.Is(err, currency.ErrCurrencyCodeEmpty) {
		t.Errorf("expected %v, got %v", currency.ErrCurrencyCodeEmpty, err)
	}
	_, err = b.GetInterestAndQuota(context.Background(), currency.BTC)
	if err != nil && !errors.Is(err, errEndpointAvailableForNormalAPIKeyHolders) {
		t.Error(err)
	}
}

func TestGetLoanAccountInfo(t *testing.T) {
	t.Parallel()
	if mockTests {
		t.Skip(skipAuthenticatedFunctionsForMockTesting)
	}
	sharedtestvalues.SkipTestIfCredentialsUnset(t, b)
	_, err := b.GetLoanAccountInfo(context.Background())
	if err != nil && !errors.Is(err, errEndpointAvailableForNormalAPIKeyHolders) {
		t.Error(err)
	}
}

func TestBorrow(t *testing.T) {
	t.Parallel()
	if mockTests {
		t.Skip(skipAuthenticatedFunctionsForMockTesting)
	}
	sharedtestvalues.SkipTestIfCredentialsUnset(t, b, canManipulateRealOrders)
	_, err := b.Borrow(context.Background(), nil)
	if !errors.Is(err, errNilArgument) {
		t.Errorf("expected %v, got %v", errNilArgument, err)
	}
	_, err = b.Borrow(context.Background(), &LendArgument{})
	if !errors.Is(err, currency.ErrCurrencyCodeEmpty) {
		t.Errorf("expected %v, got %v", currency.ErrCurrencyCodeEmpty, err)
	}
	_, err = b.Borrow(context.Background(), &LendArgument{Coin: currency.BTC})
	if !errors.Is(err, order.ErrAmountBelowMin) {
		t.Errorf("expected %v, got %v", order.ErrAmountBelowMin, err)
	}
	_, err = b.Borrow(context.Background(), &LendArgument{Coin: currency.BTC, AmountToBorrow: 0.1})
	if err != nil {
		t.Error(err)
	}
}
func TestRepay(t *testing.T) {
	t.Parallel()
	if mockTests {
		t.Skip(skipAuthenticatedFunctionsForMockTesting)
	}
	sharedtestvalues.SkipTestIfCredentialsUnset(t, b, canManipulateRealOrders)
	_, err := b.Repay(context.Background(), nil)
	if !errors.Is(err, errNilArgument) {
		t.Errorf("expected %v, got %v", errNilArgument, err)
	}
	_, err = b.Repay(context.Background(), &LendArgument{})
	if !errors.Is(err, currency.ErrCurrencyCodeEmpty) {
		t.Errorf("expected %v, got %v", currency.ErrCurrencyCodeEmpty, err)
	}
	_, err = b.Repay(context.Background(), &LendArgument{Coin: currency.BTC})
	if !errors.Is(err, order.ErrAmountBelowMin) {
		t.Errorf("expected %v, got %v", order.ErrAmountBelowMin, err)
	}
	_, err = b.Repay(context.Background(), &LendArgument{Coin: currency.BTC, AmountToBorrow: 0.1})
	if err != nil {
		t.Error(err)
	}
}

func TestGetBorrowOrderDetail(t *testing.T) {
	t.Parallel()
	if mockTests {
		t.Skip(skipAuthenticatedFunctionsForMockTesting)
	}
	sharedtestvalues.SkipTestIfCredentialsUnset(t, b)
	_, err := b.GetBorrowOrderDetail(context.Background(), time.Time{}, time.Time{}, currency.BTC, 0, 0)
	if err != nil && !errors.Is(err, errEndpointAvailableForNormalAPIKeyHolders) {
		t.Error(err)
	}
}

func TestGetRepaymentOrderDetail(t *testing.T) {
	t.Parallel()
	if mockTests {
		t.Skip(skipAuthenticatedFunctionsForMockTesting)
	}
	sharedtestvalues.SkipTestIfCredentialsUnset(t, b)
	_, err := b.GetRepaymentOrderDetail(context.Background(), time.Time{}, time.Time{}, currency.BTC, 0)
	if err != nil && !errors.Is(err, errEndpointAvailableForNormalAPIKeyHolders) {
		t.Error(err)
	}
}

func TestToggleMarginTradeNormal(t *testing.T) {
	t.Parallel()
	if mockTests {
		t.Skip(skipAuthenticatedFunctionsForMockTesting)
	}
	sharedtestvalues.SkipTestIfCredentialsUnset(t, b)
	_, err := b.ToggleMarginTradeNormal(context.Background(), true)
	if err != nil && !errors.Is(err, errEndpointAvailableForNormalAPIKeyHolders) {
		t.Error(err)
	}
}

func TestGetProductInfo(t *testing.T) {
	t.Parallel()
	_, err := b.GetProductInfo(context.Background(), "")
	if err != nil {
		t.Error(err)
	}
}

func TestGetInstitutionalLengingMarginCoinInfo(t *testing.T) {
	t.Parallel()
	_, err := b.GetInstitutionalLengingMarginCoinInfo(context.Background(), "")
	if err != nil {
		t.Error(err)
	}
}

func TestGetInstitutionalLoanOrders(t *testing.T) {
	t.Parallel()
	if mockTests {
		t.Skip(skipAuthenticatedFunctionsForMockTesting)
	}
	sharedtestvalues.SkipTestIfCredentialsUnset(t, b)
	_, err := b.GetInstitutionalLoanOrders(context.Background(), "", time.Time{}, time.Time{}, 0)
	if err != nil && !errors.Is(err, errEndpointAvailableForNormalAPIKeyHolders) {
		t.Error(err)
	}
}

func TestGetInstitutionalRepayOrders(t *testing.T) {
	t.Parallel()
	if mockTests {
		t.Skip(skipAuthenticatedFunctionsForMockTesting)
	}
	sharedtestvalues.SkipTestIfCredentialsUnset(t, b)
	_, err := b.GetInstitutionalRepayOrders(context.Background(), time.Time{}, time.Time{}, 0)
	if err != nil && !errors.Is(err, errEndpointAvailableForNormalAPIKeyHolders) {
		t.Error(err)
	}
}

func TestGetLTV(t *testing.T) {
	t.Parallel()
	if mockTests {
		t.Skip(skipAuthenticatedFunctionsForMockTesting)
	}
	sharedtestvalues.SkipTestIfCredentialsUnset(t, b)
	_, err := b.GetLTV(context.Background())
	if err != nil && !errors.Is(err, errEndpointAvailableForNormalAPIKeyHolders) {
		t.Error(err)
	}
}

func TestBindOrUnbindUID(t *testing.T) {
	t.Parallel()
	if mockTests {
		t.Skip(skipAuthenticatedFunctionsForMockTesting)
	}
	sharedtestvalues.SkipTestIfCredentialsUnset(t, b, canManipulateRealOrders)
	_, err := b.BindOrUnbindUID(context.Background(), "12234", "0")
	if err != nil {
		t.Error(err)
	}
}

func TestGetC2CLendingCoinInfo(t *testing.T) {
	t.Parallel()
	if mockTests {
		t.Skip(skipAuthenticatedFunctionsForMockTesting)
	}
	sharedtestvalues.SkipTestIfCredentialsUnset(t, b)
	_, err := b.GetC2CLendingCoinInfo(context.Background(), currency.BTC)
	if err != nil {
		t.Error(err)
	}
}

func TestC2CDepositFunds(t *testing.T) {
	t.Parallel()
	if mockTests {
		t.Skip(skipAuthenticatedFunctionsForMockTesting)
	}
	sharedtestvalues.SkipTestIfCredentialsUnset(t, b, canManipulateRealOrders)
	_, err := b.C2CDepositFunds(context.Background(), nil)
	if !errors.Is(err, errNilArgument) {
		t.Error(err)
	}
	_, err = b.C2CDepositFunds(context.Background(), &C2CLendingFundsParams{})
	if !errors.Is(err, currency.ErrCurrencyCodeEmpty) {
		t.Errorf("expected %v, got %v", currency.ErrCurrencyCodeEmpty, err)
	}
	_, err = b.C2CDepositFunds(context.Background(), &C2CLendingFundsParams{Coin: currency.BTC})
	if !errors.Is(err, order.ErrAmountBelowMin) {
		t.Errorf("expected %v, got %v", order.ErrAmountBelowMin, err)
	}
	_, err = b.C2CDepositFunds(context.Background(), &C2CLendingFundsParams{Coin: currency.BTC, Quantity: 1232})
	if err != nil {
		t.Error(err)
	}
}

func TestC2CRedeemFunds(t *testing.T) {
	t.Parallel()
	if mockTests {
		t.Skip(skipAuthenticatedFunctionsForMockTesting)
	}
	sharedtestvalues.SkipTestIfCredentialsUnset(t, b, canManipulateRealOrders)
	_, err := b.C2CRedeemFunds(context.Background(), nil)
	if !errors.Is(err, errNilArgument) {
		t.Error(err)
	}
	_, err = b.C2CRedeemFunds(context.Background(), &C2CLendingFundsParams{})
	if !errors.Is(err, currency.ErrCurrencyCodeEmpty) {
		t.Errorf("expected %v, got %v", currency.ErrCurrencyCodeEmpty, err)
	}
	_, err = b.C2CRedeemFunds(context.Background(), &C2CLendingFundsParams{Coin: currency.BTC})
	if !errors.Is(err, order.ErrAmountBelowMin) {
		t.Errorf("expected %v, got %v", order.ErrAmountBelowMin, err)
	}
	_, err = b.C2CRedeemFunds(context.Background(), &C2CLendingFundsParams{Coin: currency.BTC, Quantity: 1232})
	if err != nil {
		t.Error(err)
	}
}

func TestGetC2CLendingOrderRecords(t *testing.T) {
	t.Parallel()
	if mockTests {
		t.Skip(skipAuthenticatedFunctionsForMockTesting)
	}
	sharedtestvalues.SkipTestIfCredentialsUnset(t, b)
	_, err := b.GetC2CLendingOrderRecords(context.Background(), currency.EMPTYCODE, "", "", time.Time{}, time.Time{}, 0)
	if err != nil {
		t.Error(err)
	}
}

func TestGetC2CLendingAccountInfo(t *testing.T) {
	t.Parallel()
	if mockTests {
		t.Skip(skipAuthenticatedFunctionsForMockTesting)
	}
	sharedtestvalues.SkipTestIfCredentialsUnset(t, b)
	_, err := b.GetC2CLendingAccountInfo(context.Background(), currency.LTC)
	if err != nil {
		t.Error(err)
	}
}

func TestGetBrokerEarning(t *testing.T) {
	t.Parallel()
	if mockTests {
		t.Skip(skipAuthenticatedFunctionsForMockTesting)
	}
	sharedtestvalues.SkipTestIfCredentialsUnset(t, b)
	_, err := b.GetBrokerEarning(context.Background(), "DERIVATIVES", "", time.Time{}, time.Time{}, 0)
	if err != nil {
		t.Error(err)
	}
}

func instantiateTradablePairs() error {
	err := b.UpdateTradablePairs(context.Background(), true)
	if err != nil {
		return err
	}
	tradables, err := b.GetEnabledPairs(asset.Spot)
	if err != nil {
		return err
	}
	format, err := b.GetPairFormat(asset.Spot, true)
	if err != nil {
		return err
	}
	spotTradablePair = tradables[0].Format(format)
	tradables, err = b.GetEnabledPairs(asset.USDTMarginedFutures)
	if err != nil {
		return err
	}
	format, err = b.GetPairFormat(asset.USDTMarginedFutures, true)
	if err != nil {
		return err
	}
	usdtMarginedTradablePair = tradables[0].Format(format)
	tradables, err = b.GetEnabledPairs(asset.USDCMarginedFutures)
	if err != nil {
		return err
	}
	format, err = b.GetPairFormat(asset.USDCMarginedFutures, true)
	if err != nil {
		return err
	}
	usdcMarginedTradablePair = tradables[0].Format(format)
	tradables, err = b.GetEnabledPairs(asset.CoinMarginedFutures)
	if err != nil {
		return err
	}
	format, err = b.GetPairFormat(asset.CoinMarginedFutures, true)
	if err != nil {
		return err
	}
	inverseTradablePair = tradables[0].Format(format)
	tradables, err = b.GetEnabledPairs(asset.Options)
	if err != nil {
		return err
	}
	format, err = b.GetPairFormat(asset.Options, true)
	if err != nil {
		return err
	}
	optionsTradablePair = tradables[0].Format(format)
	return nil
}

func TestUpdateAccountInfo(t *testing.T) {
	t.Parallel()
	if mockTests {
		t.Skip(skipAuthenticatedFunctionsForMockTesting)
	}
	sharedtestvalues.SkipTestIfCredentialsUnset(t, b)
	_, err := b.UpdateAccountInfo(context.Background(), asset.Spot)
	if err != nil {
		t.Error(err)
	}
}

func TestFetchAccountInfo(t *testing.T) {
	t.Parallel()
	if mockTests {
		t.Skip(skipAuthenticatedFunctionsForMockTesting)
	}
	sharedtestvalues.SkipTestIfCredentialsUnset(t, b)
	_, err := b.FetchAccountInfo(context.Background(), asset.Spot)
	if err != nil {
		t.Error(err)
	}
}

func TestGetWithdrawalsHistory(t *testing.T) {
	t.Parallel()
	if mockTests {
		t.Skip(skipAuthenticatedFunctionsForMockTesting)
	}
	sharedtestvalues.SkipTestIfCredentialsUnset(t, b)
	_, err := b.GetWithdrawalsHistory(context.Background(), currency.BTC, asset.Futures)
	if !errors.Is(err, asset.ErrNotSupported) {
		t.Errorf("expected %v, got %v", asset.ErrNotSupported, err)
	}
	_, err = b.GetWithdrawalsHistory(context.Background(), currency.BTC, asset.Spot)
	if err != nil {
		t.Error("GetWithdrawalsHistory()", err)
	}
}

func TestGetRecentTrades(t *testing.T) {
	t.Parallel()
	_, err := b.GetRecentTrades(context.Background(), spotTradablePair, asset.Spot)
	if err != nil {
		t.Error(err)
	}
	_, err = b.GetRecentTrades(context.Background(), inverseTradablePair, asset.CoinMarginedFutures)
	if err != nil {
		t.Error(err)
	}
	_, err = b.GetRecentTrades(context.Background(), usdtMarginedTradablePair, asset.USDTMarginedFutures)
	if err != nil {
		t.Error(err)
	}
	_, err = b.GetRecentTrades(context.Background(), usdcMarginedTradablePair, asset.USDCMarginedFutures)
	if err != nil {
		t.Error(err)
	}
	_, err = b.GetRecentTrades(context.Background(), spotTradablePair, asset.Futures)
	if !errors.Is(err, asset.ErrNotSupported) {
		t.Error(err)
	}
	cp, err := b.ExtractCurrencyPair("BTC-29DEC23-80000-C", asset.Options, true)
	if err != nil {
		t.Fatal(err)
	}
	_, err = b.GetRecentTrades(context.Background(), cp, asset.Options)
	if err != nil {
		t.Error(err)
	}
}

func TestGetBybitServerTime(t *testing.T) {
	t.Parallel()
	_, err := b.GetBybitServerTime(context.Background())
	if err != nil {
		t.Error(err)
	}
}

func TestGetServerTime(t *testing.T) {
	t.Parallel()
	_, err := b.GetServerTime(context.Background(), asset.Empty)
	if err != nil {
		t.Error(err)
	}
}

func TestGetHistoricTrades(t *testing.T) {
	t.Parallel()
	_, err := b.GetHistoricTrades(context.Background(), spotTradablePair, asset.Spot, time.Time{}, time.Time{})
	if err != nil {
		t.Error(err)
	}
	_, err = b.GetHistoricTrades(context.Background(), usdtMarginedTradablePair, asset.USDTMarginedFutures, time.Time{}, time.Time{})
	if err != nil {
		t.Error(err)
	}
	_, err = b.GetHistoricTrades(context.Background(), usdcMarginedTradablePair, asset.USDCMarginedFutures, time.Time{}, time.Time{})
	if err != nil {
		t.Error(err)
	}
	_, err = b.GetHistoricTrades(context.Background(), inverseTradablePair, asset.CoinMarginedFutures, time.Time{}, time.Time{})
	if err != nil {
		t.Error(err)
	}
	_, err = b.GetHistoricTrades(context.Background(), optionsTradablePair, asset.Options, time.Time{}, time.Time{})
	if err != nil {
		t.Error(err)
	}
}

func TestCancelBatchOrders(t *testing.T) {
	t.Parallel()
	if mockTests {
		t.Skip(skipAuthenticatedFunctionsForMockTesting)
	}
	sharedtestvalues.SkipTestIfCredentialsUnset(t, b, canManipulateRealOrders)
	var orderCancellationParams = []order.Cancel{{
		OrderID:   "1",
		Pair:      spotTradablePair,
		AssetType: asset.Spot}, {
		OrderID:   "1",
		Pair:      usdtMarginedTradablePair,
		AssetType: asset.USDTMarginedFutures}}
	_, err := b.CancelBatchOrders(context.Background(), orderCancellationParams)
	if !errors.Is(err, asset.ErrNotSupported) {
		t.Errorf("expected %v, got %v", asset.ErrNotSupported, err)
	}
	orderCancellationParams = []order.Cancel{{
		OrderID:   "1",
		AccountID: "1",
		Pair:      optionsTradablePair,
		AssetType: asset.Options}, {
		OrderID:   "2",
		Pair:      optionsTradablePair,
		AssetType: asset.Options}}
	_, err = b.CancelBatchOrders(context.Background(), orderCancellationParams)
	if err != nil {
		t.Error(err)
	}
}

func TestWsConnect(t *testing.T) {
	t.Parallel()
	if mockTests {
		t.Skip(skippingWebsocketFunctionsForMockTesting)
	}
	err := b.WsConnect()
	if err != nil {
		t.Error(err)
	}
}
func TestWsLinearConnect(t *testing.T) {
	t.Parallel()
	if mockTests {
		t.Skip(skippingWebsocketFunctionsForMockTesting)
	}
	err := b.WsLinearConnect()
	if err != nil && !errors.Is(err, errWebsocketNotEnabled) {
		t.Error(err)
	}
}
func TestWsInverseConnect(t *testing.T) {
	t.Parallel()
	if mockTests {
		t.Skip(skippingWebsocketFunctionsForMockTesting)
	}
	err := b.WsInverseConnect()
	if err != nil && !errors.Is(err, errWebsocketNotEnabled) {
		t.Error(err)
	}
}
func TestWsOptionsConnect(t *testing.T) {
	t.Parallel()
	if mockTests {
		t.Skip(skippingWebsocketFunctionsForMockTesting)
	}
	err := b.WsOptionsConnect()
	if err != nil && !errors.Is(err, errWebsocketNotEnabled) {
		t.Error(err)
	}
}

var pushDataMap = map[string]string{
	"Orderbook Snapshot":   `{"topic":"orderbook.50.BTCUSDT","ts":1690719970602,"type":"snapshot","data":{"s":"BTCUSDT","b":[["29328.25","3.911681"],["29328.21","0.117584"],["29328.19","0.511493"],["29328.16","0.013639"],["29328","0.1646"],["29327.99","1"],["29327.98","0.681309"],["29327.53","0.001"],["29327.46","0.000048"],["29327","0.046517"],["29326.99","0.077528"],["29326.55","0.026808"],["29326.48","0.03"],["29326","0.1646"],["29325.99","0.00075"],["29325.93","0.409862"],["29325.92","0.745"],["29325.87","0.511533"],["29325.85","0.00018"],["29325.42","0.001023"],["29325.41","0.68199"],["29325.36","0.006309"],["29325.35","0.0153"],["29324.97","0.903728"],["29324.96","1.506212"],["29324.49","0.016966"],["29324.38","0.0341"],["29324.17","1.4535"],["29324","0.1646"],["29323.99","0.00075"],["29323.92","0.050492"],["29323.77","1.023141"],["29323.72","0.12"],["29323.48","0.0153"],["29323.26","0.001362"],["29322.78","0.464948"],["29322.77","0.745"],["29322.76","0.0153"],["29322.73","0.013633"],["29322.67","0.53"],["29322.62","0.01"],["29322.04","0.97036"],["29322","0.1656"],["29321.99","0.00075"],["29321.56","0.0341"],["29321.52","0.613945"],["29321.51","0.13"],["29321.4","0.002"],["29321.18","0.196788"],["29321.13","0.34104"]],"a":[["29328.26","1.256884"],["29328.36","0.013639"],["29328.97","0.51148"],["29329","0.002046"],["29329.2","0.035597"],["29329.27","0.001"],["29329.44","0.03523"],["29329.99","0.791676"],["29330","0.546264"],["29330.28","0.001"],["29330.35","0.767184"],["29330.5","0.002725"],["29330.51","0.0341"],["29330.79","0.03"],["29330.81","0.158412"],["29330.93","0.68199"],["29330.95","0.282036"],["29331","0.041"],["29331.13","0.0003"],["29331.19","0.01"],["29331.53","0.050164"],["29331.54","0.008573"],["29331.99","0.26305"],["29332.11","0.008124"],["29332.21","0.8721"],["29332.22","1.4535"],["29332.41","0.157"],["29332.58","0.001023"],["29332.59","0.0153"],["29332.84","0.679527"],["29332.85","1.022812"],["29332.98","0.200071"],["29333.01","1.13254"],["29333.24","0.0153"],["29333.25","0.001362"],["29333.35","0.625"],["29333.37","0.01"],["29333.56","0.0341"],["29333.68","0.21795"],["29333.85","0.182562"],["29333.98","0.0003"],["29333.99","0.00105"],["29334.16","0.009132"],["29334.29","0.0003"],["29334.48","0.029675"],["29334.7","0.00086"],["29334.99","0.006838"],["29335","0.002177"],["29335.18","0.013622"],["29335.32","0.034099"]],"u":51668654,"seq":10194901787}}`,
	"Orderbook Update":     `{"topic":"orderbook.50.ACAUSDT","ts":1690719548494,"type":"snapshot","data":{"s":"ACAUSDT","b":[["0.0657","5363.66"],["0.0646","7910.21"],["0.0645","1435.73"],["0.0644","1552.8"],["0.0642","6904.01"],["0.064","3232.64"],["0.0639","106"],["0.0637","100"],["0.0636","25.62"],["0.0635","209.43"],["0.0631","237.47"],["0.063","258.13"],["0.0627","318.97"],["0.0625","10066.99"],["0.0624","16.1"],["0.0623","41.72"],["0.0622","1624.59"],["0.0621","402.57"],["0.0616","10.65"],["0.0613","652"],["0.061","1081.97"],["0.0604","413.91"],["0.06","1471.82"],["0.0597","15000"],["0.0595","15000"],["0.0593","608.77"],["0.0591","430.79"],["0.059","444"],["0.0586","4536.97"],["0.0584","1533.58"],["0.0583","3764.43"],["0.0581","3072.34"],["0.058","2654.9"],["0.0579","1022.23"],["0.0576","1931.71"],["0.0574","2545.88"],["0.0573","821.27"],["0.0571","2957"],["0.0568","1483.57"],["0.0561","392.24"],["0.0555","900.9"],["0.055","322.15"],["0.0549","182"],["0.0545","30"],["0.0536","24.24"],["0.0535","1869.15"],["0.053","40"],["0.0529","189"],["0.0525","701.66"],["0.0521","1122.64"]],"a":[["0.0661","3320.27"],["0.0662","8667.02"],["0.0663","6087.91"],["0.0664","6060.61"],["0.0684","591.31"],["0.0689","155.77"],["0.069","1148.02"],["0.0694","2421.86"],["0.0699","155.77"],["0.07","445.87"],["0.0701","142.65"],["0.071","2131.4"],["0.0718","1447.83"],["0.072","420.62"],["0.0743","1399.15"],["0.0745","1481.62"],["0.0747","32.97"],["0.0748","900.38"],["0.0749","209.44"],["0.075","124.49"],["0.0757","41.9"],["0.0762","657.43"],["0.077","48.77"],["0.0779","96.26"],["0.078","12305.94"],["0.079","29.77"],["0.0797","512.26"],["0.0799","743.29"],["0.08","5050.7"],["0.0814","11.71"],["0.0815","75.93"],["0.0817","403"],["0.082","817.43"],["0.0825","768.47"],["0.0828","388.77"],["0.083","150.53"],["0.0835","18"],["0.084","10776.95"],["0.0841","1465.17"],["0.0848","15000"],["0.085","16976.73"],["0.0853","798.45"],["0.0856","5239.19"],["0.0857","5134.18"],["0.0858","3885.13"],["0.0859","3691.71"],["0.086","16847.35"],["0.0862","898.68"],["0.0863","994.24"],["0.0865","1251.56"]],"u":4694899,"seq":12206894097}}`,
	"Public Trade":         `{"topic":"publicTrade.ATOM2SUSDT","ts":1690720953113,"type":"snapshot","data":[{"i":"2200000000067341890","T":1690720953111,"p":"3.6279","v":"1.3637","S":"Sell","s":"ATOM2SUSDT","BT":false}]}`,
	"Public Linear Ticker": `{ "topic": "tickers.BTCUSDT", "type": "snapshot", "data": { "symbol": "BTCUSDT", "tickDirection": "PlusTick", "price24hPcnt": "0.017103", "lastPrice": "17216.00", "prevPrice24h": "16926.50", "highPrice24h": "17281.50", "lowPrice24h": "16915.00", "prevPrice1h": "17238.00", "markPrice": "17217.33", "indexPrice": "17227.36", "openInterest": "68744.761", "openInterestValue": "1183601235.91", "turnover24h": "1570383121.943499", "volume24h": "91705.276", "nextFundingTime": "1673280000000", "fundingRate": "-0.000212", "bid1Price": "17215.50", "bid1Size": "84.489", "ask1Price": "17216.00", "ask1Size": "83.020" }, "cs": 24987956059, "ts": 1673272861686 }`,
	"Public Option Ticker": `{ "id": "tickers.BTC-6JAN23-17500-C-2480334983-1672917511074", "topic": "tickers.BTC-6JAN23-17500-C", "ts": 1672917511074, "data": { "symbol": "BTC-6JAN23-17500-C", "bidPrice": "0", "bidSize": "0", "bidIv": "0", "askPrice": "10", "askSize": "5.1", "askIv": "0.514", "lastPrice": "10", "highPrice24h": "25", "lowPrice24h": "5", "markPrice": "7.86976724", "indexPrice": "16823.73", "markPriceIv": "0.4896", "underlyingPrice": "16815.1", "openInterest": "49.85", "turnover24h": "446802.8473", "volume24h": "26.55", "totalVolume": "86", "totalTurnover": "1437431", "delta": "0.047831", "gamma": "0.00021453", "vega": "0.81351067", "theta": "-19.9115368", "predictedDeliveryPrice": "0", "change24h": "-0.33333334" }, "type": "snapshot" }`,
	"Public Ticker":        `{"topic":"tickers.APTUSDC","ts":1690724804979,"type":"snapshot","cs":11505608330,"data":{"symbol":"APTUSDC","lastPrice":"7.0884","highPrice24h":"7.19","lowPrice24h":"7.0666","prevPrice24h":"7.0767","volume24h":"642.45","turnover24h":"4568.920448","price24hPcnt":"0.0017","usdIndexPrice":"7.07930012"}}`,
	"Public Kline":         `{ "topic": "kline.5.BTCUSDT", "data": [ { "start": 1672324800000, "end": 1672325099999, "interval": "5", "open": "16649.5", "close": "16677", "high": "16677", "low": "16608", "volume": "2.081", "turnover": "34666.4005", "confirm": false, "timestamp": 1672324988882 } ], "ts": 1672324988882,"type": "snapshot"}`,
	"Public Liquidiation":  `{ "data": { "price": "0.03803", "side": "Buy", "size": "1637", "symbol": "GALAUSDT", "updatedTime": 1673251091822 }, "topic": "liquidation.GALAUSDT", "ts": 1673251091822, "type": "snapshot" }`,
	"Public LT Kline":      `{ "type": "snapshot", "topic": "kline_lt.5.EOS3LUSDT", "data": [ { "start": 1672325100000, "end": 1672325399999, "interval": "5", "open": "0.416039541212402799", "close": "0.41477848043290448", "high": "0.416039541212402799", "low": "0.409734237314911206", "confirm": false, "timestamp": 1672325322393 } ], "ts": 1672325322393 }`,
	"Public LT Ticker":     `{ "topic": "tickers_lt.EOS3LUSDT", "ts": 1672325446847, "type": "snapshot", "data": { "symbol": "EOS3LUSDT", "lastPrice": "0.41477848043290448", "highPrice24h": "0.435285472510871305", "lowPrice24h": "0.394601507960931382", "prevPrice24h": "0.431502290172376349", "price24hPcnt": "-0.0388" } }`,
	"Public LT Navigation": `{ "topic": "lt.EOS3LUSDT", "ts": 1672325564669, "type": "snapshot", "data": { "symbol": "EOS3LUSDT", "time": 1672325564554, "nav": "0.413517419653406162", "basketPosition": "1.261060779498318641", "leverage": "2.656197506416192150", "basketLoan": "-0.684866519289629374", "circulation": "72767.309468460367138199", "basket": "91764.000000292013277472" } }`,
	"Private Position":     `{"id": "59232430b58efe-5fc5-4470-9337-4ce293b68edd", "topic": "position", "creationTime": 1672364174455, "data": [ { "positionIdx": 0, "tradeMode": 0, "riskId": 41, "riskLimitValue": "200000", "symbol": "XRPUSDT", "side": "Buy", "size": "75", "entryPrice": "0.3615", "leverage": "10", "positionValue": "27.1125", "positionBalance": "0", "markPrice": "0.3374", "positionIM": "2.72589075", "positionMM": "0.28576575", "takeProfit": "0", "stopLoss": "0", "trailingStop": "0", "unrealisedPnl": "-1.8075", "cumRealisedPnl": "0.64782276", "createdTime": "1672121182216", "updatedTime": "1672364174449", "tpslMode": "Full", "liqPrice": "", "bustPrice": "", "category": "linear","positionStatus":"Normal","adlRankIndicator":2}]}`,
	"Private Order":        `{ "id": "5923240c6880ab-c59f-420b-9adb-3639adc9dd90", "topic": "order", "creationTime": 1672364262474, "data": [ { "symbol": "ETH-30DEC22-1400-C", "orderId": "5cf98598-39a7-459e-97bf-76ca765ee020", "side": "Sell", "orderType": "Market", "cancelType": "UNKNOWN", "price": "72.5", "qty": "1", "orderIv": "", "timeInForce": "IOC", "orderStatus": "Filled", "orderLinkId": "", "lastPriceOnCreated": "", "reduceOnly": false, "leavesQty": "", "leavesValue": "", "cumExecQty": "1", "cumExecValue": "75", "avgPrice": "75", "blockTradeId": "", "positionIdx": 0, "cumExecFee": "0.358635", "createdTime": "1672364262444", "updatedTime": "1672364262457", "rejectReason": "EC_NoError", "stopOrderType": "", "tpslMode": "", "triggerPrice": "", "takeProfit": "", "stopLoss": "", "tpTriggerBy": "", "slTriggerBy": "", "tpLimitPrice": "", "slLimitPrice": "", "triggerDirection": 0, "triggerBy": "", "closeOnTrigger": false, "category": "option", "placeType": "price", "smpType": "None", "smpGroup": 0, "smpOrderId": "" } ] }`,
	"Private Wallet":       `{ "id": "5923242c464be9-25ca-483d-a743-c60101fc656f", "topic": "wallet", "creationTime": 1672364262482, "data": [ { "accountIMRate": "0.016", "accountMMRate": "0.003", "totalEquity": "12837.78330098", "totalWalletBalance": "12840.4045924", "totalMarginBalance": "12837.78330188", "totalAvailableBalance": "12632.05767702", "totalPerpUPL": "-2.62129051", "totalInitialMargin": "205.72562486", "totalMaintenanceMargin": "39.42876721", "coin": [ { "coin": "USDC", "equity": "200.62572554", "usdValue": "200.62572554", "walletBalance": "201.34882644", "availableToWithdraw": "0", "availableToBorrow": "1500000", "borrowAmount": "0", "accruedInterest": "0", "totalOrderIM": "0", "totalPositionIM": "202.99874213", "totalPositionMM": "39.14289747", "unrealisedPnl": "74.2768991", "cumRealisedPnl": "-209.1544627", "bonus": "0" }, { "coin": "BTC", "equity": "0.06488393", "usdValue": "1023.08402268", "walletBalance": "0.06488393", "availableToWithdraw": "0.06488393", "availableToBorrow": "2.5", "borrowAmount": "0", "accruedInterest": "0", "totalOrderIM": "0", "totalPositionIM": "0", "totalPositionMM": "0", "unrealisedPnl": "0", "cumRealisedPnl": "0", "bonus": "0" }, { "coin": "ETH", "equity": "0", "usdValue": "0", "walletBalance": "0", "availableToWithdraw": "0", "availableToBorrow": "26", "borrowAmount": "0", "accruedInterest": "0", "totalOrderIM": "0", "totalPositionIM": "0", "totalPositionMM": "0", "unrealisedPnl": "0", "cumRealisedPnl": "0", "bonus": "0" }, { "coin": "USDT", "equity": "11726.64664904", "usdValue": "11613.58597018", "walletBalance": "11728.54414904", "availableToWithdraw": "11723.92075829", "availableToBorrow": "2500000", "borrowAmount": "0", "accruedInterest": "0", "totalOrderIM": "0", "totalPositionIM": "2.72589075", "totalPositionMM": "0.28576575", "unrealisedPnl": "-1.8975", "cumRealisedPnl": "0.64782276", "bonus": "0" }, { "coin": "EOS3L", "equity": "215.0570412", "usdValue": "0", "walletBalance": "215.0570412", "availableToWithdraw": "215.0570412", "availableToBorrow": "0", "borrowAmount": "0", "accruedInterest": "", "totalOrderIM": "0", "totalPositionIM": "0", "totalPositionMM": "0", "unrealisedPnl": "0", "cumRealisedPnl": "0", "bonus": "0" }, { "coin": "BIT", "equity": "1.82", "usdValue": "0.48758257", "walletBalance": "1.82", "availableToWithdraw": "1.82", "availableToBorrow": "0", "borrowAmount": "0", "accruedInterest": "", "totalOrderIM": "0", "totalPositionIM": "0", "totalPositionMM": "0", "unrealisedPnl": "0", "cumRealisedPnl": "0", "bonus": "0" } ], "accountType": "UNIFIED", "accountLTV": "0.017" } ] }`,
	"Private Greek":        `{ "id": "592324fa945a30-2603-49a5-b865-21668c29f2a6", "topic": "greeks", "creationTime": 1672364262482, "data": [ { "baseCoin": "ETH", "totalDelta": "0.06999986", "totalGamma": "-0.00000001", "totalVega": "-0.00000024", "totalTheta": "0.00001314" } ] }`,
	"Execution":            `{"id": "592324803b2785-26fa-4214-9963-bdd4727f07be", "topic": "execution", "creationTime": 1672364174455, "data": [ { "category": "linear", "symbol": "XRPUSDT", "execFee": "0.005061", "execId": "7e2ae69c-4edf-5800-a352-893d52b446aa", "execPrice": "0.3374", "execQty": "25", "execType": "Trade", "execValue": "8.435", "isMaker": false, "feeRate": "0.0006", "tradeIv": "", "markIv": "", "blockTradeId": "", "markPrice": "0.3391", "indexPrice": "", "underlyingPrice": "", "leavesQty": "0", "orderId": "f6e324ff-99c2-4e89-9739-3086e47f9381", "orderLinkId": "", "orderPrice": "0.3207", "orderQty":"25","orderType":"Market","stopOrderType":"UNKNOWN","side":"Sell","execTime":"1672364174443","isLeverage": "0","closedSize": "","seq":4688002127}]}`,
}

func TestPushData(t *testing.T) {
	t.Parallel()
	for x := range pushDataMap {
		err := b.wsHandleData(asset.Spot, []byte(pushDataMap[x]))
		if err != nil {
			t.Errorf("%s: %v", x, err)
		}
	}
}

func TestGetFeeByTypeOfflineTradeFee(t *testing.T) {
	t.Parallel()
	var feeBuilder = &exchange.FeeBuilder{
		Amount:              1,
		FeeType:             exchange.CryptocurrencyTradeFee,
		Pair:                spotTradablePair,
		PurchasePrice:       1,
		FiatCurrency:        currency.USD,
		BankTransactionType: exchange.WireTransfer,
	}
	_, err := b.GetFeeByType(context.Background(), feeBuilder)
	if err != nil {
		t.Fatal(err)
	}
	feeBuilder.Pair = optionsTradablePair
	_, err = b.GetFeeByType(context.Background(), feeBuilder)
	if err != nil {
		t.Fatal(err)
	}
	feeBuilder.Pair = usdtMarginedTradablePair
	_, err = b.GetFeeByType(context.Background(), feeBuilder)
	if err != nil {
		t.Fatal(err)
	}
	feeBuilder.Pair = inverseTradablePair
	_, err = b.GetFeeByType(context.Background(), feeBuilder)
	if err != nil {
		t.Fatal(err)
	}
}

func TestSetLeverage(t *testing.T) {
	t.Parallel()
	sharedtestvalues.SkipTestIfCredentialsUnset(t, b, canManipulateRealOrders)
	ctx := context.Background()
	err := b.SetLeverage(ctx, asset.USDTMarginedFutures, usdtMarginedTradablePair, margin.Multi, 5, order.Buy)
	if err != nil {
		t.Error(err)
	}
	err = b.SetLeverage(ctx, asset.USDCMarginedFutures, usdcMarginedTradablePair, margin.Multi, 5, order.Buy)
	if err != nil {
		t.Error(err)
	}

	err = b.SetLeverage(ctx, asset.CoinMarginedFutures, inverseTradablePair, margin.Isolated, 5, order.UnknownSide)
	if !errors.Is(err, order.ErrSideIsInvalid) {
		t.Errorf("received '%v', expected '%v'", err, order.ErrSideIsInvalid)
	}

	err = b.SetLeverage(ctx, asset.USDTMarginedFutures, usdtMarginedTradablePair, margin.Isolated, 5, order.Buy)
	if err != nil {
		t.Error(err)
	}

	err = b.SetLeverage(ctx, asset.CoinMarginedFutures, inverseTradablePair, margin.Isolated, 5, order.Sell)
	if err != nil {
		t.Error(err)
	}

	err = b.SetLeverage(ctx, asset.USDTMarginedFutures, usdtMarginedTradablePair, margin.Isolated, 5, order.CouldNotBuy)
	if !errors.Is(err, order.ErrSideIsInvalid) {
		t.Errorf("received '%v', expected '%v'", err, order.ErrSideIsInvalid)
	}

	err = b.SetLeverage(ctx, asset.Spot, inverseTradablePair, margin.Multi, 5, order.UnknownSide)
	if !errors.Is(err, asset.ErrNotSupported) {
		t.Errorf("received '%v', expected '%v'", err, asset.ErrNotSupported)
	}
}

func TestGetFuturesContractDetails(t *testing.T) {
	t.Parallel()
	_, err := b.GetFuturesContractDetails(context.Background(), asset.Spot)
	if !errors.Is(err, futures.ErrNotFuturesAsset) {
		t.Error(err)
	}
	_, err = b.GetFuturesContractDetails(context.Background(), asset.CoinMarginedFutures)
	if !errors.Is(err, nil) {
		t.Error(err)
	}
	_, err = b.GetFuturesContractDetails(context.Background(), asset.USDTMarginedFutures)
	if !errors.Is(err, nil) {
		t.Error(err)
	}
	_, err = b.GetFuturesContractDetails(context.Background(), asset.USDCMarginedFutures)
	if !errors.Is(err, nil) {
		t.Error(err)
	}
}

func TestFetchTradablePairs(t *testing.T) {
	t.Parallel()
	_, err := b.FetchTradablePairs(context.Background(), asset.Spot)
	if err != nil {
		t.Fatal(err)
	}
	_, err = b.FetchTradablePairs(context.Background(), asset.CoinMarginedFutures)
	if err != nil {
		t.Fatal(err)
	}
	_, err = b.FetchTradablePairs(context.Background(), asset.USDTMarginedFutures)
	if err != nil {
		t.Fatal(err)
	}
	_, err = b.FetchTradablePairs(context.Background(), asset.USDCMarginedFutures)
	if err != nil {
		t.Fatal(err)
	}
	_, err = b.FetchTradablePairs(context.Background(), asset.Options)
	if err != nil {
		t.Fatal(err)
	}
	_, err = b.FetchTradablePairs(context.Background(), asset.Futures)
	if !errors.Is(err, asset.ErrNotSupported) {
		t.Errorf("expected %v, got %v", asset.ErrNotSupported, err)
	}
}

func TestDeltaUpdateOrderbook(t *testing.T) {
	t.Parallel()
	data := `{"topic":"orderbook.50.WEMIXUSDT","ts":1697573183768,"type":"snapshot","data":{"s":"WEMIXUSDT","b":[["0.9511","260.703"],["0.9677","0"]],"a":[],"u":3119516,"seq":14126848493}}`
	err := b.wsHandleData(asset.Spot, []byte(data))
	if err != nil {
		t.Fatal(err)
	}
	update := `{"topic":"orderbook.50.WEMIXUSDT","ts":1697573183768,"type":"delta","data":{"s":"WEMIXUSDT","b":[["0.9511","260.703"],["0.9677","0"]],"a":[],"u":3119516,"seq":14126848493}}`
	var wsResponse WebsocketResponse
	err = json.Unmarshal([]byte(update), &wsResponse)
	if err != nil {
		t.Fatal(err)
	}
	err = b.wsProcessOrderbook(asset.Spot, &wsResponse)
	if err != nil {
		t.Fatal(err)
	}
}

func TestGetLongShortRatio(t *testing.T) {
	t.Parallel()
	_, err := b.GetLongShortRatio(context.Background(), "linear", "BTCUSDT", kline.FiveMin, 0)
	if err != nil {
		t.Fatal(err)
	}
	_, err = b.GetLongShortRatio(context.Background(), "inverse", "BTCUSDT", kline.FiveMin, 0)
	if err != nil {
		t.Fatal(err)
	}
	_, err = b.GetLongShortRatio(context.Background(), "spot", "BTCUSDT", kline.FiveMin, 0)
	if !errors.Is(err, errInvalidCategory) {
		t.Fatalf("expected %v, got %v", errInvalidCategory, err)
	}
}

func TestExtractCurrencyPair(t *testing.T) {
	t.Parallel()
	dogeUSDT := currency.Pair{Base: currency.DOGE, Quote: currency.USDT}
	pair, err := b.ExtractCurrencyPair("DOGEUSDT", asset.Spot, false)
	if err != nil {
		t.Fatal(err)
	} else if !pair.Equal(dogeUSDT) {
		t.Fatalf("expecting %v, got %v", dogeUSDT, pair)
	}
}

func TestStringToOrderStatus(t *testing.T) {
	t.Parallel()
	input := []struct {
		OrderStatus string
		Expectation order.Status
	}{
		{
			OrderStatus: "",
			Expectation: order.UnknownStatus,
		},
		{
			OrderStatus: "UNKNOWN",
			Expectation: order.UnknownStatus,
		},
		{
			OrderStatus: "Cancelled",
			Expectation: order.Cancelled,
		},
		{
			OrderStatus: "ACTIVE",
			Expectation: order.Active,
		},
		{
			OrderStatus: "NEW",
			Expectation: order.New,
		},
		{
			OrderStatus: "FILLED",
			Expectation: order.Filled,
		},
		{
			OrderStatus: "UNTRIGGERED",
			Expectation: order.Pending,
		},
	}
	var oStatus order.Status
	for x := range input {
		oStatus = StringToOrderStatus(input[x].OrderStatus)
		if oStatus != input[x].Expectation {
			t.Fatalf("expected %v, got %v", input[x].Expectation, oStatus)
		}
	}
}

func TestRetrieveAndSetAccountType(t *testing.T) {
	sharedtestvalues.SkipTestIfCredentialsUnset(t, b)
	err := b.RetrieveAndSetAccountType(context.Background())
	if err != nil {
		t.Fatal(err)
	}
}

func TestGetLatestFundingRates(t *testing.T) {
	t.Parallel()
	_, err := b.GetLatestFundingRates(context.Background(), &fundingrate.LatestRateRequest{
		Asset: asset.Futures,
		Pair:  usdtMarginedTradablePair,
	})
	if !errors.Is(err, asset.ErrNotSupported) {
		t.Error(err)
	}
	_, err = b.GetLatestFundingRates(context.Background(), &fundingrate.LatestRateRequest{
		Asset: asset.Spot,
		Pair:  spotTradablePair,
	})
	if !errors.Is(err, asset.ErrNotSupported) {
		t.Errorf("expected %v, got %v", asset.ErrNotSupported, err)
	}
	_, err = b.GetLatestFundingRates(context.Background(), &fundingrate.LatestRateRequest{
		Asset: asset.Options,
		Pair:  optionsTradablePair,
	})
	if !errors.Is(err, asset.ErrNotSupported) {
		t.Errorf("expected %v, got %v", asset.ErrNotSupported, err)
	}
	_, err = b.GetLatestFundingRates(context.Background(), &fundingrate.LatestRateRequest{
		Asset: asset.USDTMarginedFutures,
	})
	if err != nil {
		t.Error(err)
	}
	_, err = b.GetLatestFundingRates(context.Background(), &fundingrate.LatestRateRequest{
		Asset: asset.USDCMarginedFutures,
		Pair:  usdcMarginedTradablePair,
	})
	if err != nil {
		t.Error(err)
	}
}

func TestConstructOrderDetails(t *testing.T) {
	t.Parallel()
	const data = `[	{"orderId": "fd4300ae-7847-404e-b947-b46980a4d140","orderLinkId": "test-000005","blockTradeId": "","symbol": "ETHUSDT","price": "1600.00","qty": "0.10","side": "Buy","isLeverage": "","positionIdx": 1,"orderStatus": "New","cancelType": "UNKNOWN","rejectReason": "EC_NoError","avgPrice": "0","leavesQty": "0.10","leavesValue": "160","cumExecQty": "0.00","cumExecValue": "0","cumExecFee": "0","timeInForce": "GTC","orderType": "Limit","stopOrderType": "UNKNOWN","orderIv": "","triggerPrice": "0.00","takeProfit": "2500.00","stopLoss": "1500.00","tpTriggerBy": "LastPrice","slTriggerBy": "LastPrice","triggerDirection": 0,"triggerBy": "UNKNOWN","lastPriceOnCreated": "","reduceOnly": false,"closeOnTrigger": false,"smpType": "None",		"smpGroup": 0,"smpOrderId": "","tpslMode": "Full","tpLimitPrice": "","slLimitPrice": "","placeType": "","createdTime": "1684738540559","updatedTime": "1684738540561"}]`
	var response []TradeOrder
	err := json.Unmarshal([]byte(data), &response)
	if err != nil {
		t.Fatal(err)
	}
	orders, err := b.ConstructOrderDetails(response, asset.Spot, currency.Pair{Base: currency.BTC, Quote: currency.USDT}, currency.Pairs{})
	if err != nil {
		t.Fatal(err)
	} else if len(orders) > 0 {
		t.Errorf("expected order with length 0, got %d", len(orders))
	}
	orders, err = b.ConstructOrderDetails(response, asset.Spot, currency.EMPTYPAIR, currency.Pairs{})
	if err != nil {
		t.Fatal(err)
	} else if len(orders) != 1 {
		t.Errorf("expected order with length 1, got %d", len(orders))
	}
}

// ExtractCurrencyPair extracts the currency pair equivalent of provided pair string.
func (by *Bybit) ExtractCurrencyPair(symbol string, assetType asset.Item, request bool) (currency.Pair, error) {
	format, err := by.GetPairFormat(assetType, request)
	if err != nil {
		return currency.EMPTYPAIR, err
	}
	var pair currency.Pair
	pair, err = by.MatchSymbolWithAvailablePairs(symbol, assetType, true)
	if err != nil {
		return currency.EMPTYPAIR, err
	}
	return pair.Format(format), nil
}

func TestUpdateOptionsTickerInformation(t *testing.T) {
	t.Parallel()
	snapshots := map[asset.Item]string{
		asset.Spot:                `{ "topic": "tickers.BTC-USDT", "ts": 1673853746003, "type": "snapshot", "cs": 2588407389, "data": { "symbol": "BTCUSDT", "lastPrice": "21109.77", "highPrice24h": "21426.99", "lowPrice24h": "20575", "prevPrice24h": "20704.93", "volume24h": "6780.866843", "turnover24h": "141946527.22907118", "price24hPcnt": "0.0196", "usdIndexPrice": "21120.2400136" } }`,
		asset.USDTMarginedFutures: `{ "topic": "tickers.BTC_USDT", "type": "snapshot", "data": { "symbol": "BTCUSDT", "tickDirection": "PlusTick", "price24hPcnt": "0.017103", "lastPrice": "17216.00", "prevPrice24h": "16926.50", "highPrice24h": "17281.50", "lowPrice24h": "16915.00", "prevPrice1h": "17238.00", "markPrice": "17217.33", "indexPrice": "17227.36", "openInterest": "68744.761", "openInterestValue": "1183601235.91", "turnover24h": "1570383121.943499", "volume24h": "91705.276", "nextFundingTime": "1673280000000", "fundingRate": "-0.000212", "bid1Price": "17215.50", "bid1Size": "84.489", "ask1Price": "17216.00", "ask1Size": "83.020" }, "cs": 24987956059, "ts": 1673272861686 }`,
		asset.Options:             `{ "id": "tickers.BTC-6JAN23-17500-C-2480334983-1672917511074", "topic": "tickers.BTC-6JAN23-17500-C", "ts": 1672917511074, "data": { "symbol": "BTC-USD-220930-28000-P", "bidPrice": "0", "bidSize": "0", "bidIv": "0", "askPrice": "10", "askSize": "5.1", "askIv": "0.514", "lastPrice": "10", "highPrice24h": "25", "lowPrice24h": "5", "markPrice": "7.86976724", "indexPrice": "16823.73", "markPriceIv": "0.4896", "underlyingPrice": "16815.1", "openInterest": "49.85", "turnover24h": "446802.8473", "volume24h": "26.55", "totalVolume": "86", "totalTurnover": "1437431", "delta": "0.047831", "gamma": "0.00021453", "vega": "0.81351067", "theta": "-19.9115368", "predictedDeliveryPrice": "0", "change24h": "-0.33333334" }, "type": "snapshot" }`,
	}
	var err error
	for x := range snapshots {
		err = b.wsHandleData(x, []byte(snapshots[x]))
		if err != nil {
			t.Fatal(err)
		}
	}

	// Spot update processing
	data := `{ "symbol": "BTC-USDT", "lastPrice": "21109.77", "highPrice24h": "21426.99", "lowPrice24h": "20575", "prevPrice24h": "20704.93", "volume24h": "6780.866843", "turnover24h": "141946527.22907118", "price24hPcnt": "0.0196", "usdIndexPrice": "21120.2400136" }`
	var result WsSpotTicker
	err = json.Unmarshal([]byte(data), &result)
	if err != nil {
		t.Fatal(err)
	}
	cp, err := b.ExtractCurrencyPair(result.Symbol, asset.Spot, false)
	if err != nil {
		t.Fatal(err)
	}
	_, err = b.updateSpotTickerInformation(&result, cp)
	if err != nil {
		t.Fatal(err)
	}

	// Linear update processing
	data = `{ "symbol": "BTC_USDT", "tickDirection": "PlusTick", "price24hPcnt": "0.017103", "lastPrice": "17216.00", "prevPrice24h": "16926.50", "highPrice24h": "17281.50", "lowPrice24h": "16915.00", "prevPrice1h": "17238.00", "markPrice": "17217.33", "indexPrice": "17227.36", "openInterest": "68744.761", "openInterestValue": "1183601235.91", "turnover24h": "1570383121.943499", "volume24h": "91705.276", "nextFundingTime": "1673280000000", "fundingRate": "-0.000212", "bid1Price": "17215.50", "bid1Size": "84.489", "ask1Price": "17216.00", "ask1Size": "83.020" }`
	var resultLinear WsLinearTicker
	err = json.Unmarshal([]byte(data), &resultLinear)
	if err != nil {
		t.Fatal(err)
	}
	cp, err = b.ExtractCurrencyPair(resultLinear.Symbol, asset.USDTMarginedFutures, false)
	if err != nil {
		t.Fatal(err)
	}
	_, err = b.updateTickerInformation(&resultLinear, cp, asset.USDTMarginedFutures)
	if err != nil {
		t.Error(err)
	}

	// Options update processing
	data = `{"symbol": "BTC-USD-220930-28000-P", "bidPrice": "0", "bidSize": "0", "bidIv": "0", "askPrice": "10", "askSize": "5.1", "askIv": "0.514", "lastPrice": "10", "highPrice24h": "25", "lowPrice24h": "5", "markPrice": "7.86976724", "indexPrice": "16823.73", "markPriceIv": "0.4896", "underlyingPrice": "16815.1", "openInterest": "49.85", "turnover24h": "446802.8473", "volume24h": "26.55", "totalVolume": "86", "totalTurnover": "1437431", "delta": "0.047831", "gamma": "0.00021453", "vega": "0.81351067", "theta": "-19.9115368", "predictedDeliveryPrice": "0", "change24h": "-0.33333334" }`
	var resultOptions WsOptionTicker
	err = json.Unmarshal([]byte(data), &resultOptions)
	if err != nil {
		t.Fatal(err)
	}
	cp, err = currency.NewPairFromString(resultOptions.Symbol)
	if err != nil {
		t.Fatal(err)
	}
	_, err = b.updateOptionsTickerInformation(&resultOptions, cp)
	if err != nil {
		t.Fatal(err)
	}
}<|MERGE_RESOLUTION|>--- conflicted
+++ resolved
@@ -409,11 +409,7 @@
 	}
 }
 
-<<<<<<< HEAD
-func TestGetOpenInterestData(t *testing.T) {
-=======
 func TestCancelAllOrders(t *testing.T) {
->>>>>>> fb6d12ac
 	t.Parallel()
 	if mockTests {
 		t.Skip(skipAuthenticatedFunctionsForMockTesting)
@@ -423,12 +419,7 @@
 	if err != nil {
 		t.Error(err)
 	}
-<<<<<<< HEAD
-
-	_, err = b.GetOpenInterestData(context.Background(), pair, "5min", 0)
-=======
 	_, err = b.CancelAllOrders(context.Background(), &order.Cancel{Exchange: b.Name, AssetType: asset.USDTMarginedFutures, Pair: usdtMarginedTradablePair})
->>>>>>> fb6d12ac
 	if err != nil {
 		t.Error(err)
 	}
