--- conflicted
+++ resolved
@@ -4,11 +4,8 @@
 	"context"
 	"encoding/json"
 	"errors"
-<<<<<<< HEAD
+	"fmt"
 	"net/http"
-=======
-	"fmt"
->>>>>>> 800665c2
 	"slices"
 	"testing"
 	"time"
@@ -3143,9 +3140,13 @@
 
 type DummyConnection struct{ stream.Connection }
 
+func (d *DummyConnection) GenerateMessageID(bool) int64                               { return 1337 }
 func (d *DummyConnection) SetupPingHandler(request.EndpointLimit, stream.PingHandler) {}
 func (d *DummyConnection) DialContext(context.Context, *websocket.Dialer, http.Header) error {
 	return nil
+}
+func (d *DummyConnection) SendMessageReturnResponse(context.Context, request.EndpointLimit, any, any) ([]byte, error) {
+	return []byte(`{"success":true,"ret_msg":"subscribe","conn_id":"5758770c-8152-4545-a84f-dae089e56499","req_id":"1","op":"subscribe"}`), nil
 }
 
 func TestWsConnect(t *testing.T) {
@@ -3718,7 +3719,7 @@
 	require.NoError(t, err, "ExpandTemplates must not error")
 	b.Features.Subscriptions = subscription.List{}
 	testexch.SetupWs(t, b)
-	err = b.Subscribe(subs)
+	err = b.Subscribe(context.Background(), &DummyConnection{}, subs)
 	require.NoError(t, err, "Subscribe must not error")
 }
 
@@ -3747,9 +3748,9 @@
 	}
 	b = testexch.MockWsInstance[Bybit](t, testws.CurryWsMockUpgrader(t, mock))
 	b.Websocket.AuthConn = b.Websocket.Conn
-	err = b.Subscribe(subs)
+	err = b.Subscribe(context.Background(), nil, subs)
 	require.NoError(t, err, "Subscribe must not error")
 	success = false
-	err = b.Subscribe(subs)
+	err = b.Subscribe(context.Background(), nil, subs)
 	assert.ErrorContains(t, err, "Mock Resp Error", "Subscribe should error containing the returned RetMsg")
 }