--- conflicted
+++ resolved
@@ -2392,15 +2392,9 @@
 	if !errors.Is(err, errMissingAddressInfo) {
 		t.Fatalf("expected %v, got %v", errMissingAddressInfo, err)
 	}
-<<<<<<< HEAD
-	_, err = b.WithdrawCurrency(context.Background(), &WithdrawalParam{Coin: currency.LTC, Chain: "LTC", Address: "234234234"})
+	_, err = b.WithdrawCurrency(t.Context(), &WithdrawalParam{Coin: currency.LTC, Chain: "LTC", Address: "234234234"})
 	if !errors.Is(err, limits.ErrAmountBelowMin) {
 		t.Fatalf("expected %v, got %v", limits.ErrAmountBelowMin, err)
-=======
-	_, err = b.WithdrawCurrency(t.Context(), &WithdrawalParam{Coin: currency.LTC, Chain: "LTC", Address: "234234234"})
-	if !errors.Is(err, order.ErrAmountBelowMin) {
-		t.Fatalf("expected %v, got %v", order.ErrAmountBelowMin, err)
->>>>>>> bea16af3
 	}
 	_, err = b.WithdrawCurrency(t.Context(), &WithdrawalParam{Coin: currency.LTC, Chain: "LTC", Address: "234234234", Amount: 123})
 	if err != nil {
@@ -2782,15 +2776,9 @@
 	if !errors.Is(err, currency.ErrCurrencyCodeEmpty) {
 		t.Errorf("expected %v, got %v", currency.ErrCurrencyCodeEmpty, err)
 	}
-<<<<<<< HEAD
-	_, err = b.Borrow(context.Background(), &LendArgument{Coin: currency.BTC})
+	_, err = b.Borrow(t.Context(), &LendArgument{Coin: currency.BTC})
 	if !errors.Is(err, limits.ErrAmountBelowMin) {
 		t.Errorf("expected %v, got %v", limits.ErrAmountBelowMin, err)
-=======
-	_, err = b.Borrow(t.Context(), &LendArgument{Coin: currency.BTC})
-	if !errors.Is(err, order.ErrAmountBelowMin) {
-		t.Errorf("expected %v, got %v", order.ErrAmountBelowMin, err)
->>>>>>> bea16af3
 	}
 	_, err = b.Borrow(t.Context(), &LendArgument{Coin: currency.BTC, AmountToBorrow: 0.1})
 	if err != nil {
@@ -2812,15 +2800,9 @@
 	if !errors.Is(err, currency.ErrCurrencyCodeEmpty) {
 		t.Errorf("expected %v, got %v", currency.ErrCurrencyCodeEmpty, err)
 	}
-<<<<<<< HEAD
-	_, err = b.Repay(context.Background(), &LendArgument{Coin: currency.BTC})
+	_, err = b.Repay(t.Context(), &LendArgument{Coin: currency.BTC})
 	if !errors.Is(err, limits.ErrAmountBelowMin) {
 		t.Errorf("expected %v, got %v", limits.ErrAmountBelowMin, err)
-=======
-	_, err = b.Repay(t.Context(), &LendArgument{Coin: currency.BTC})
-	if !errors.Is(err, order.ErrAmountBelowMin) {
-		t.Errorf("expected %v, got %v", order.ErrAmountBelowMin, err)
->>>>>>> bea16af3
 	}
 	_, err = b.Repay(t.Context(), &LendArgument{Coin: currency.BTC, AmountToBorrow: 0.1})
 	if err != nil {
@@ -2954,15 +2936,9 @@
 	if !errors.Is(err, currency.ErrCurrencyCodeEmpty) {
 		t.Errorf("expected %v, got %v", currency.ErrCurrencyCodeEmpty, err)
 	}
-<<<<<<< HEAD
-	_, err = b.C2CDepositFunds(context.Background(), &C2CLendingFundsParams{Coin: currency.BTC})
+	_, err = b.C2CDepositFunds(t.Context(), &C2CLendingFundsParams{Coin: currency.BTC})
 	if !errors.Is(err, limits.ErrAmountBelowMin) {
 		t.Errorf("expected %v, got %v", limits.ErrAmountBelowMin, err)
-=======
-	_, err = b.C2CDepositFunds(t.Context(), &C2CLendingFundsParams{Coin: currency.BTC})
-	if !errors.Is(err, order.ErrAmountBelowMin) {
-		t.Errorf("expected %v, got %v", order.ErrAmountBelowMin, err)
->>>>>>> bea16af3
 	}
 	_, err = b.C2CDepositFunds(t.Context(), &C2CLendingFundsParams{Coin: currency.BTC, Quantity: 1232})
 	if err != nil {
@@ -2984,15 +2960,9 @@
 	if !errors.Is(err, currency.ErrCurrencyCodeEmpty) {
 		t.Errorf("expected %v, got %v", currency.ErrCurrencyCodeEmpty, err)
 	}
-<<<<<<< HEAD
-	_, err = b.C2CRedeemFunds(context.Background(), &C2CLendingFundsParams{Coin: currency.BTC})
+	_, err = b.C2CRedeemFunds(t.Context(), &C2CLendingFundsParams{Coin: currency.BTC})
 	if !errors.Is(err, limits.ErrAmountBelowMin) {
 		t.Errorf("expected %v, got %v", limits.ErrAmountBelowMin, err)
-=======
-	_, err = b.C2CRedeemFunds(t.Context(), &C2CLendingFundsParams{Coin: currency.BTC})
-	if !errors.Is(err, order.ErrAmountBelowMin) {
-		t.Errorf("expected %v, got %v", order.ErrAmountBelowMin, err)
->>>>>>> bea16af3
 	}
 	_, err = b.C2CRedeemFunds(t.Context(), &C2CLendingFundsParams{Coin: currency.BTC, Quantity: 1232})
 	if err != nil {
