--- conflicted
+++ resolved
@@ -3018,7 +3018,6 @@
 	}
 }
 
-<<<<<<< HEAD
 type DummyConnection struct{ websocket.Connection }
 
 func (d *DummyConnection) GenerateMessageID(bool) int64                                  { return 1337 }
@@ -3027,49 +3026,12 @@
 
 func (d *DummyConnection) SendMessageReturnResponse(context.Context, request.EndpointLimit, any, any) ([]byte, error) {
 	return []byte(`{"success":true,"ret_msg":"subscribe","conn_id":"5758770c-8152-4545-a84f-dae089e56499","req_id":"1","op":"subscribe"}`), nil
-=======
+}
+
 func TestWsConnect(t *testing.T) {
 	t.Parallel()
-	if mockTests {
-		t.Skip(skippingWebsocketFunctionsForMockTesting)
-	}
-	err := e.WsConnect()
-	if err != nil {
-		t.Error(err)
-	}
-}
-
-func TestWsLinearConnect(t *testing.T) {
-	t.Parallel()
-	if mockTests {
-		t.Skip(skippingWebsocketFunctionsForMockTesting)
-	}
-	err := e.WsLinearConnect()
-	assert.Truef(t, errors.Is(err, websocket.ErrWebsocketNotEnabled) || err == nil, "WsLinerConnect should not error: %s", err)
-}
-
-func TestWsInverseConnect(t *testing.T) {
-	t.Parallel()
-	if mockTests {
-		t.Skip(skippingWebsocketFunctionsForMockTesting)
-	}
-	err := e.WsInverseConnect()
-	assert.Truef(t, errors.Is(err, websocket.ErrWebsocketNotEnabled) || err == nil, "WsInverseConnect should not error: %s", err)
->>>>>>> 0fd33341
-}
-
-func TestWsConnect(t *testing.T) {
-	t.Parallel()
-<<<<<<< HEAD
-	err := b.WsConnect(t.Context(), &DummyConnection{})
+	err := e.WsConnect(t.Context(), &DummyConnection{})
 	require.NoError(t, err)
-=======
-	if mockTests {
-		t.Skip(skippingWebsocketFunctionsForMockTesting)
-	}
-	err := e.WsOptionsConnect()
-	assert.Truef(t, errors.Is(err, websocket.ErrWebsocketNotEnabled) || err == nil, "WsOptionsConnect should not error: %s", err)
->>>>>>> 0fd33341
 }
 
 var pushDataMap = map[string]string{
@@ -3090,11 +3052,7 @@
 	slices.Sort(keys)
 
 	for x := range keys {
-<<<<<<< HEAD
-		err := b.wsHandleData(asset.Spot, []byte(pushDataMap[keys[x]]))
-=======
-		err := e.wsHandleData(t.Context(), asset.Spot, []byte(pushDataMap[keys[x]]))
->>>>>>> 0fd33341
+		err := e.wsHandleData(asset.Spot, []byte(pushDataMap[keys[x]]))
 		assert.NoError(t, err, "wsHandleData should not error")
 	}
 }
@@ -3102,22 +3060,22 @@
 func TestWSHandleAuthenticatedData(t *testing.T) {
 	t.Parallel()
 
-	b := new(Bybit) //nolint:govet // Intentional shadow to avoid future copy/paste mistakes
-	require.NoError(t, testexch.Setup(b), "Test instance Setup must not error")
-	b.API.AuthenticatedSupport = true
-	b.API.AuthenticatedWebsocketSupport = true
-	b.SetCredentials("test", "test", "", "", "", "")
+	e := new(Exchange)
+	require.NoError(t, testexch.Setup(e), "Test instance Setup must not error")
+	e.API.AuthenticatedSupport = true
+	e.API.AuthenticatedWebsocketSupport = true
+	e.SetCredentials("test", "test", "", "", "", "")
 	testexch.FixtureToDataHandler(t, "testdata/wsAuth.json", func(ctx context.Context, r []byte) error {
 		if bytes.Contains(r, []byte("%s")) {
 			r = fmt.Appendf(nil, string(r), optionsTradablePair.String())
 		}
-		return b.wsHandleAuthenticatedData(ctx, r)
-	})
-	close(b.Websocket.DataHandler)
-	require.Len(t, b.Websocket.DataHandler, 6, "Should see correct number of messages")
+		return e.wsHandleAuthenticatedData(ctx, r)
+	})
+	close(e.Websocket.DataHandler)
+	require.Len(t, e.Websocket.DataHandler, 6, "Should see correct number of messages")
 
 	i := 0
-	for data := range b.Websocket.DataHandler {
+	for data := range e.Websocket.DataHandler {
 		i++
 		switch v := data.(type) {
 		case WsPositions:
@@ -3250,7 +3208,7 @@
 			require.Len(t, v, 1, "must see 1 fill")
 			assert.Equal(t, "7e2ae69c-4edf-5800-a352-893d52b446aa", v[0].ID, "ID should be correct")
 			assert.Equal(t, time.UnixMilli(1672364174443), v[0].Timestamp, "time should be correct")
-			assert.Equal(t, b.Name, v[0].Exchange, "Exchange name should be correct")
+			assert.Equal(t, e.Name, v[0].Exchange, "Exchange name should be correct")
 			assert.Equal(t, asset.USDTMarginedFutures, v[0].AssetType, "Asset type should be correct")
 			assert.Equal(t, "XRP_USDT", v[0].CurrencyPair.String(), "Symbol should be correct")
 			assert.Equal(t, order.Sell, v[0].Side, "Side should be correct")
@@ -3272,17 +3230,10 @@
 		asset.Spot, asset.Options, asset.USDTMarginedFutures, asset.USDTMarginedFutures,
 		asset.USDCMarginedFutures, asset.USDCMarginedFutures, asset.CoinMarginedFutures, asset.CoinMarginedFutures,
 	}
-<<<<<<< HEAD
-	require.NoError(t, testexch.Setup(b), "Test instance Setup must not error")
+	require.NoError(t, testexch.Setup(e), "Test instance Setup must not error")
 	testexch.FixtureToDataHandler(t, "testdata/wsTicker.json", func(ctx context.Context, r []byte) error {
 		defer slices.Delete(assetRouting, 0, 1)
-		return b.wsHandleData(assetRouting[0], r)
-=======
-	require.NoError(t, testexch.Setup(e), "Test instance Setup must not error")
-	testexch.FixtureToDataHandler(t, "testdata/wsTicker.json", func(_ context.Context, r []byte) error {
-		defer slices.Delete(assetRouting, 0, 1)
-		return e.wsHandleData(t.Context(), assetRouting[0], r)
->>>>>>> 0fd33341
+		return e.wsHandleData(assetRouting[0], r)
 	})
 	close(e.Websocket.DataHandler)
 	expected := 8
@@ -3531,11 +3482,7 @@
 func TestDeltaUpdateOrderbook(t *testing.T) {
 	t.Parallel()
 	data := []byte(`{"topic":"orderbook.50.WEMIXUSDT","ts":1697573183768,"type":"snapshot","data":{"s":"WEMIXUSDT","b":[["0.9511","260.703"],["0.9677","0"]],"a":[],"u":3119516,"seq":14126848493},"cts":1728966699481}`)
-<<<<<<< HEAD
-	err := b.wsHandleData(asset.Spot, data)
-=======
-	err := e.wsHandleData(t.Context(), asset.Spot, data)
->>>>>>> 0fd33341
+	err := e.wsHandleData(asset.Spot, data)
 	if err != nil {
 		t.Fatal(err)
 	}
@@ -3772,13 +3719,8 @@
 func TestGenerateSubscriptions(t *testing.T) {
 	t.Parallel()
 
-<<<<<<< HEAD
-	b := new(Bybit) //nolint:govet // Intentional shadow to avoid future copy/paste mistakes
-	require.NoError(t, testexch.Setup(b), "Test instance Setup must not error")
-=======
 	e := new(Exchange)
 	require.NoError(t, testexch.Setup(e), "Test instance Setup must not error")
->>>>>>> 0fd33341
 
 	e.Websocket.SetCanUseAuthenticatedEndpoints(true)
 	subs, err := e.generateSubscriptions()
@@ -3825,88 +3767,47 @@
 
 func TestSubscribe(t *testing.T) {
 	t.Parallel()
-<<<<<<< HEAD
-	b := new(Bybit) //nolint:govet // Intentional shadow to avoid future copy/paste mistakes
-	require.NoError(t, testexch.Setup(b), "Test instance Setup must not error")
-	subs, err := b.Features.Subscriptions.ExpandTemplates(b)
-	require.NoError(t, err, "ExpandTemplates must not error")
-	b.Features.Subscriptions = subscription.List{}
-	testexch.SetupWs(t, b)
-	err = b.Subscribe(t.Context(), &DummyConnection{}, subs)
-=======
 	e := new(Exchange)
 	require.NoError(t, testexch.Setup(e), "Test instance Setup must not error")
 	subs, err := e.Features.Subscriptions.ExpandTemplates(e)
 	require.NoError(t, err, "ExpandTemplates must not error")
 	e.Features.Subscriptions = subscription.List{}
 	testexch.SetupWs(t, e)
-	err = e.Subscribe(subs)
->>>>>>> 0fd33341
+	err = e.Subscribe(t.Context(), &DummyConnection{}, subs)
 	require.NoError(t, err, "Subscribe must not error")
 }
 
 func TestAuthSubscribe(t *testing.T) {
 	t.Parallel()
-<<<<<<< HEAD
-
-	b := new(Bybit) //nolint:govet // Intentional shadow to avoid future copy/paste mistakes
-	require.NoError(t, testexch.Setup(b))
-	require.NoError(t, b.authSubscribe(t.Context(), &DummyConnection{}, subscription.List{}))
-
-	authsubs, err := b.generateAuthSubscriptions()
+
+	e := new(Exchange)
+	require.NoError(t, testexch.Setup(e))
+	require.NoError(t, e.authSubscribe(t.Context(), &DummyConnection{}, subscription.List{}))
+
+	authsubs, err := e.generateAuthSubscriptions()
 	require.NoError(t, err, "generateAuthSubscriptions must not error")
 	require.Empty(t, authsubs, "generateAuthSubscriptions must not return subs")
 
-	b.Websocket.SetCanUseAuthenticatedEndpoints(true)
-	authsubs, err = b.generateAuthSubscriptions()
+	e.Websocket.SetCanUseAuthenticatedEndpoints(true)
+	authsubs, err = e.generateAuthSubscriptions()
 	require.NoError(t, err, "generateAuthSubscriptions must not error")
 	require.NotEmpty(t, authsubs, "generateAuthSubscriptions must return subs")
 
-	require.NoError(t, b.authSubscribe(t.Context(), &DummyConnection{}, authsubs))
-	require.NoError(t, b.authUnsubscribe(t.Context(), &DummyConnection{}, authsubs))
+	require.NoError(t, e.authSubscribe(t.Context(), &DummyConnection{}, authsubs))
+	require.NoError(t, e.authUnsubscribe(t.Context(), &DummyConnection{}, authsubs))
 }
 
 func TestWebsocketAuthenticateConnection(t *testing.T) {
 	t.Parallel()
 
-	b := new(Bybit) //nolint:govet // Intentional shadow to avoid future copy/paste mistakes
-	require.NoError(t, testexch.Setup(b))
-	b.API.AuthenticatedSupport = true
-	b.API.AuthenticatedWebsocketSupport = true
-	b.Websocket.SetCanUseAuthenticatedEndpoints(true)
+	e := new(Exchange)
+	require.NoError(t, testexch.Setup(e))
+	e.API.AuthenticatedSupport = true
+	e.API.AuthenticatedWebsocketSupport = true
+	e.Websocket.SetCanUseAuthenticatedEndpoints(true)
 	ctx := account.DeployCredentialsToContext(t.Context(), &account.Credentials{Key: "dummy", Secret: "dummy"})
-	err := b.WebsocketAuthenticateConnection(ctx, &DummyConnection{})
+	err := e.WebsocketAuthenticateConnection(ctx, &DummyConnection{})
 	require.NoError(t, err)
-=======
-	e := new(Exchange)
-	require.NoError(t, testexch.Setup(e), "Test instance Setup must not error")
-	e.Websocket.SetCanUseAuthenticatedEndpoints(true)
-	subs, err := e.Features.Subscriptions.ExpandTemplates(e)
-	require.NoError(t, err, "ExpandTemplates must not error")
-	e.Features.Subscriptions = subscription.List{}
-	success := true
-	mock := func(tb testing.TB, msg []byte, w *gws.Conn) error {
-		tb.Helper()
-		var req SubscriptionArgument
-		require.NoError(tb, json.Unmarshal(msg, &req), "Unmarshal must not error")
-		require.Equal(tb, "subscribe", req.Operation)
-		msg, err = json.Marshal(SubscriptionResponse{
-			Success:   success,
-			RetMsg:    "Mock Resp Error",
-			RequestID: req.RequestID,
-			Operation: req.Operation,
-		})
-		require.NoError(tb, err, "Marshal must not error")
-		return w.WriteMessage(gws.TextMessage, msg)
-	}
-	e = testexch.MockWsInstance[Exchange](t, testws.CurryWsMockUpgrader(t, mock))
-	e.Websocket.AuthConn = e.Websocket.Conn
-	err = e.Subscribe(subs)
-	require.NoError(t, err, "Subscribe must not error")
-	success = false
-	err = e.Subscribe(subs)
-	assert.ErrorContains(t, err, "Mock Resp Error", "Subscribe should error containing the returned RetMsg")
->>>>>>> 0fd33341
 }
 
 func TestTransformSymbol(t *testing.T) {
@@ -3978,44 +3879,44 @@
 
 	exp := spotTradablePair
 	exp.Delimiter = ""
-	p, a, err := b.getPairFromCategory("spot", exp.String())
+	p, a, err := e.getPairFromCategory("spot", exp.String())
 	require.NoError(t, err)
 	require.True(t, exp.Equal(p))
 	require.Equal(t, asset.Spot, a)
 
 	exp = usdtMarginedTradablePair
 	exp.Delimiter = ""
-	p, a, err = b.getPairFromCategory("linear", exp.String())
+	p, a, err = e.getPairFromCategory("linear", exp.String())
 	require.NoError(t, err)
 	require.True(t, exp.Equal(p))
 	require.Equal(t, asset.USDTMarginedFutures, a)
 
 	exp = usdcMarginedTradablePair
 	exp.Delimiter = ""
-	p, a, err = b.getPairFromCategory("linear", exp.String())
+	p, a, err = e.getPairFromCategory("linear", exp.String())
 	require.NoError(t, err)
 	require.True(t, exp.Equal(p))
 	require.Equal(t, asset.USDCMarginedFutures, a)
 
 	exp = inverseTradablePair
 	exp.Delimiter = ""
-	p, a, err = b.getPairFromCategory("inverse", exp.String())
+	p, a, err = e.getPairFromCategory("inverse", exp.String())
 	require.NoError(t, err)
 	require.True(t, exp.Equal(p))
 	require.Equal(t, asset.CoinMarginedFutures, a)
 
 	exp = optionsTradablePair
-	p, a, err = b.getPairFromCategory("option", exp.String())
+	p, a, err = e.getPairFromCategory("option", exp.String())
 	require.NoError(t, err)
 	require.True(t, exp.Equal(p))
 	require.Equal(t, asset.Options, a)
 
-	p, a, err = b.getPairFromCategory("silly", exp.String())
+	p, a, err = e.getPairFromCategory("silly", exp.String())
 	require.Error(t, err)
 	require.Empty(t, p)
 	require.Empty(t, a)
 
-	p, a, err = b.getPairFromCategory("spot", "bad pair")
+	p, a, err = e.getPairFromCategory("spot", "bad pair")
 	require.ErrorIs(t, err, currency.ErrPairNotFound)
 	require.Empty(t, p)
 	require.Empty(t, a)
