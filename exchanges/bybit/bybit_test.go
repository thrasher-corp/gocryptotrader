package bybit

import (
	"context"
	"errors"
<<<<<<< HEAD
	"log"
	"os"
=======
	"strconv"
	"strings"
>>>>>>> c5240153
	"sync"
	"testing"
	"time"

	"github.com/gofrs/uuid"
	"github.com/thrasher-corp/gocryptotrader/common"
	"github.com/thrasher-corp/gocryptotrader/currency"
	exchange "github.com/thrasher-corp/gocryptotrader/exchanges"
	"github.com/thrasher-corp/gocryptotrader/exchanges/asset"
	"github.com/thrasher-corp/gocryptotrader/exchanges/kline"
	"github.com/thrasher-corp/gocryptotrader/exchanges/order"
	"github.com/thrasher-corp/gocryptotrader/exchanges/sharedtestvalues"
	"github.com/thrasher-corp/gocryptotrader/portfolio/withdraw"
)

// Please supply your own keys here to do authenticated endpoint testing
const (
	apiKey                  = ""
	apiSecret               = ""
	canManipulateRealOrders = false
)

var b = &Bybit{}

<<<<<<< HEAD
var spotTradablePair, linearTradablePair, inverseTradablePair, optionsTradablePair currency.Pair

func TestMain(m *testing.M) {
	b.SetDefaults()
	cfg := config.GetConfig()
	err := cfg.LoadConfig("../../testdata/configtest.json", true)
	if err != nil {
		log.Fatal(err)
	}

	exchCfg, err := cfg.GetExchangeConfig("Bybit")
	if err != nil {
		log.Fatal(err)
	}

	exchCfg.Enabled = true
	exchCfg.API.AuthenticatedSupport = true
	exchCfg.API.AuthenticatedWebsocketSupport = true
	exchCfg.API.Credentials.Key = apiKey
	exchCfg.API.Credentials.Secret = apiSecret
	b.Websocket = sharedtestvalues.NewTestWebsocket()
	request.MaxRequestJobs = 100
	err = b.Setup(exchCfg)
	if err != nil {
		log.Fatal(err)
	}

	// Turn on all pairs for testing
	supportedAssets := b.GetAssetTypes(false)
	for x := range supportedAssets {
		var avail currency.Pairs
		avail, err = b.GetAvailablePairs(supportedAssets[x])
		if err != nil {
			log.Fatal(err)
		}

		err = b.CurrencyPairs.StorePairs(supportedAssets[x], avail, true)
		if err != nil {
			log.Fatal(err)
		}
	}

	err = instantiateTradablePairs()
	if err != nil {
		log.Fatalf("%s %v", b.Name, err)
	}
	b.checkAccountType(context.Background())
	os.Exit(m.Run())
}

=======
>>>>>>> c5240153
func TestStart(t *testing.T) {
	t.Parallel()
	err := b.Start(context.Background(), nil)
	if !errors.Is(err, common.ErrNilPointer) {
		t.Fatalf("received: '%v' but expected: '%v'", err, common.ErrNilPointer)
	}
	var testWg sync.WaitGroup
	err = b.Start(context.Background(), &testWg)
	if err != nil {
		t.Fatal(err)
	}
	testWg.Wait()
}

// test cases for SPOT

func TestGetInstrumentInfo(t *testing.T) {
	t.Parallel()
	_, err := b.GetInstruments(context.Background(), "spot", "", "", "", "", 0)
	if err != nil {
		t.Error(err)
	}
	_, err = b.GetInstruments(context.Background(), "linear", "", "", "", "", 0)
	if err != nil {
		t.Error(err)
	}
	_, err = b.GetInstruments(context.Background(), "inverse", "", "", "", "", 0)
	if err != nil {
		t.Error(err)
	}
	_, err = b.GetInstruments(context.Background(), "option", "", "", "", "", 0)
	if err != nil {
		t.Error(err)
	}
}

func TestGetKlines(t *testing.T) {
	t.Parallel()
<<<<<<< HEAD
	_, err := b.GetKlines(context.Background(), "spot", spotTradablePair.String(), kline.FiveMin, time.Now().Add(-time.Hour*1), time.Now(), 5)
=======
	s := time.Now().Add(-time.Hour)
	e := time.Now()
	if mockTests {
		s = time.Unix(1691897100, 0).Round(kline.FiveMin.Duration())
		e = time.Unix(1691907100, 0).Round(kline.FiveMin.Duration())
	}
	_, err := b.GetKlines(context.Background(), "BTCUSDT", "5m", 2000, s, e)
	if err != nil {
		t.Fatal(err)
	}
}

func TestGet24HrsChange(t *testing.T) {
	t.Parallel()
	_, err := b.Get24HrsChange(context.Background(), "BTCUSDT")
>>>>>>> c5240153
	if err != nil {
		t.Fatal(err)
	}
	_, err = b.GetKlines(context.Background(), "linear", linearTradablePair.String(), kline.FiveMin, time.Now().Add(-time.Hour*1), time.Now(), 5)
	if err != nil {
		t.Fatal(err)
	}
	_, err = b.GetKlines(context.Background(), "inverse", inverseTradablePair.String(), kline.FiveMin, time.Now().Add(-time.Hour*1), time.Now(), 5)
	if err != nil {
		t.Fatal(err)
	}
	_, err = b.GetKlines(context.Background(), "option", optionsTradablePair.String(), kline.FiveMin, time.Now().Add(-time.Hour*1), time.Now(), 5)
	if err == nil {
		t.Fatalf("expected 'params error: Category is invalid', but found nil")
	}
}

func TestGetMarkPriceKline(t *testing.T) {
	t.Parallel()
	b.Verbose = true
	_, err := b.GetMarkPriceKline(context.Background(), "linear", linearTradablePair.String(), kline.FiveMin, time.Now().Add(-time.Hour*1), time.Now(), 5)
	if err != nil {
		t.Fatal(err)
	}
	_, err = b.GetMarkPriceKline(context.Background(), "inverse", inverseTradablePair.String(), kline.FiveMin, time.Now().Add(-time.Hour*1), time.Now(), 5)
	if err != nil {
		t.Fatal(err)
	}
	_, err = b.GetMarkPriceKline(context.Background(), "option", optionsTradablePair.String(), kline.FiveMin, time.Now().Add(-time.Hour*1), time.Now(), 5)
	if err == nil {
		t.Fatalf("expected 'params error: Category is invalid', but found nil")
	}
}

func TestGetIndexPriceKline(t *testing.T) {
	t.Parallel()
	_, err := b.GetIndexPriceKline(context.Background(), "linear", linearTradablePair.String(), kline.FiveMin, time.Now().Add(-time.Hour*1), time.Now(), 5)
	if err != nil {
		t.Fatal(err)
	}
	_, err = b.GetIndexPriceKline(context.Background(), "inverse", inverseTradablePair.String(), kline.FiveMin, time.Now().Add(-time.Hour*1), time.Now(), 5)
	if err != nil {
		t.Fatal(err)
	}
	_, err = b.GetIndexPriceKline(context.Background(), "option", optionsTradablePair.String(), kline.FiveMin, time.Now().Add(-time.Hour*1), time.Now(), 5)
	if err == nil {
		t.Fatalf("expected 'params error: Category is invalid', but found nil")
	}
}

func TestGetOrderBook(t *testing.T) {
	t.Parallel()
	_, err := b.GetOrderBook(context.Background(), "spot", spotTradablePair.String(), 100)
	if err != nil {
		t.Fatal(err)
	}
	_, err = b.GetOrderBook(context.Background(), "linear", linearTradablePair.String(), 100)
	if err != nil {
		t.Fatal(err)
	}
	_, err = b.GetOrderBook(context.Background(), "inverse", inverseTradablePair.String(), 100)
	if err != nil {
		t.Fatal(err)
	}
	_, err = b.GetOrderBook(context.Background(), "option", optionsTradablePair.String(), 100)
	if err != nil {
		t.Fatal(err)
	}
}

func TestGetRiskLimit(t *testing.T) {
	t.Parallel()
	_, err := b.GetRiskLimit(context.Background(), "linear", linearTradablePair.String())
	if err != nil {
		t.Error(err)
	}
	_, err = b.GetRiskLimit(context.Background(), "inverse", inverseTradablePair.String())
	if err != nil {
		t.Error(err)
	}
	_, err = b.GetRiskLimit(context.Background(), "option", optionsTradablePair.String())
	if !errors.Is(err, errInvalidCategory) {
		t.Error(err)
	}
	_, err = b.GetRiskLimit(context.Background(), "spot", spotTradablePair.String())
	if !errors.Is(err, errInvalidCategory) {
		t.Error(err)
	}
}

// test cases for Wrapper
func TestUpdateTicker(t *testing.T) {
	t.Parallel()
	_, err := b.UpdateTicker(context.Background(), spotTradablePair, asset.Spot)
	if err != nil {
		t.Error(err)
	}
	_, err = b.UpdateTicker(context.Background(), linearTradablePair, asset.Linear)
	if err != nil {
		t.Error(err)
	}
	_, err = b.UpdateTicker(context.Background(), inverseTradablePair, asset.Inverse)
	if err != nil {
		t.Error(err)
	}
	_, err = b.UpdateTicker(context.Background(), optionsTradablePair, asset.Options)
	if err != nil {
		t.Error(err)
	}
}

func TestUpdateOrderbook(t *testing.T) {
	t.Parallel()
	_, err := b.UpdateOrderbook(context.Background(), spotTradablePair, asset.Spot)
	if err != nil {
		t.Error(err)
	}
	_, err = b.UpdateOrderbook(context.Background(), linearTradablePair, asset.Linear)
	if err != nil {
		t.Error(err)
	}

	_, err = b.UpdateOrderbook(context.Background(), inverseTradablePair, asset.Inverse)
	if err != nil {
		t.Error(err)
	}

	_, err = b.UpdateOrderbook(context.Background(), optionsTradablePair, asset.Options)
	if err != nil {
		t.Error(err)
	}
}

func TestSubmitOrder(t *testing.T) {
	t.Parallel()
	sharedtestvalues.SkipTestIfCredentialsUnset(t, b, canManipulateRealOrders)
	var orderSubmission = &order.Submit{
		Exchange:      b.GetName(),
		Pair:          spotTradablePair,
		Side:          order.Buy,
		Type:          order.Limit,
		Price:         1,
		Amount:        1,
		ClientOrderID: "1234",
		AssetType:     asset.Spot,
	}
	_, err := b.SubmitOrder(context.Background(), orderSubmission)
	if err != nil {
		t.Error(err)
	}
	_, err = b.SubmitOrder(context.Background(), &order.Submit{
		Exchange:      b.GetName(),
		AssetType:     asset.Options,
		Pair:          optionsTradablePair,
		Side:          order.Sell,
		Type:          order.Market,
		Price:         1,
		Amount:        1,
		Leverage:      1234,
		ClientOrderID: "1234",
	})
	if err != nil {
		t.Error(err)
	}
}

func TestModifyOrder(t *testing.T) {
	t.Parallel()
	sharedtestvalues.SkipTestIfCredentialsUnset(t, b, canManipulateRealOrders)
	_, err := b.ModifyOrder(context.Background(), &order.Modify{
		OrderID:      "1234",
		Type:         order.Limit,
		Side:         order.Buy,
		AssetType:    asset.Options,
		Pair:         spotTradablePair,
		PostOnly:     true,
		Price:        1234,
		Amount:       0.15,
		TriggerPrice: 1145,
		RiskManagementModes: order.RiskManagementModes{
			StopLoss: order.RiskManagement{
				Price: 0,
			},
		},
	})
	if err != nil {
		t.Error(err)
	}
}

func TestGetHistoricCandles(t *testing.T) {
	t.Parallel()
	end := time.Now()
	start := end.AddDate(0, 0, -3)
	_, err := b.GetHistoricCandles(context.Background(), spotTradablePair, asset.Spot, kline.OneDay, start, end)
	if err != nil {
		t.Error(err)
	}

	_, err = b.GetHistoricCandles(context.Background(), linearTradablePair, asset.Linear, kline.OneDay, start, end)
	if err != nil {
		t.Error(err)
	}

	_, err = b.GetHistoricCandles(context.Background(), inverseTradablePair, asset.Inverse, kline.OneHour, start, end)
	if err != nil {
		t.Error(err)
	}

	_, err = b.GetHistoricCandles(context.Background(), optionsTradablePair, asset.Options, kline.OneHour, start, end)
	if !errors.Is(err, asset.ErrNotSupported) {
		t.Errorf("expected %v, got %v", err, asset.ErrNotSupported)
	}
}

func TestGetHistoricCandlesExtended(t *testing.T) {
	t.Parallel()
	startTime := time.Now().Add(-time.Hour * 24 * 3)
	end := time.Now().Add(-time.Hour * 1)
	_, err := b.GetHistoricCandlesExtended(context.Background(), spotTradablePair, asset.Spot, kline.OneMin, startTime, end)
	if err != nil {
		t.Error(err)
	}
	_, err = b.GetHistoricCandlesExtended(context.Background(), inverseTradablePair, asset.Inverse, kline.OneHour, startTime, end)
	if err != nil {
		t.Error(err)
	}
	_, err = b.GetHistoricCandlesExtended(context.Background(), linearTradablePair, asset.Linear, kline.OneDay, startTime, end)
	if err != nil {
		t.Error(err)
	}
	_, err = b.GetHistoricCandlesExtended(context.Background(), optionsTradablePair, asset.Options, kline.FiveMin, startTime, end)
	if !errors.Is(err, asset.ErrNotSupported) {
		t.Errorf("found %v, expected %v", err, asset.ErrNotSupported)
	}
}

func TestCancelOrder(t *testing.T) {
	t.Parallel()
	sharedtestvalues.SkipTestIfCredentialsUnset(t, b, canManipulateRealOrders)
	err := b.CancelOrder(context.Background(), &order.Cancel{
		Exchange:  b.Name,
		AssetType: asset.Spot,
		Pair:      spotTradablePair,
		OrderID:   "1234"})
	if err != nil {
		t.Error(err)
	}
	err = b.CancelOrder(context.Background(), &order.Cancel{
		Exchange:  b.Name,
		AssetType: asset.Linear,
		Pair:      linearTradablePair,
		OrderID:   "1234"})
	if err != nil {
		t.Error(err)
	}

	err = b.CancelOrder(context.Background(), &order.Cancel{
		Exchange:  b.Name,
		AssetType: asset.Inverse,
		Pair:      inverseTradablePair,
		OrderID:   "1234"})
	if err != nil {
		t.Error(err)
	}
	err = b.CancelOrder(context.Background(), &order.Cancel{
		Exchange:  b.Name,
		AssetType: asset.Options,
		Pair:      optionsTradablePair,
		OrderID:   "1234"})
	if err != nil {
		t.Error(err)
	}
}

func TestCancelAllOrders(t *testing.T) {
	t.Parallel()
	sharedtestvalues.SkipTestIfCredentialsUnset(t, b, canManipulateRealOrders)
	_, err := b.CancelAllOrders(context.Background(), &order.Cancel{AssetType: asset.Spot})
	if err != nil {
		t.Error(err)
	}
	_, err = b.CancelAllOrders(context.Background(), &order.Cancel{Exchange: b.Name, AssetType: asset.Linear, Pair: linearTradablePair})
	if err != nil {
		t.Error(err)
	}
	_, err = b.CancelAllOrders(context.Background(), &order.Cancel{Exchange: b.Name, AssetType: asset.Inverse, Pair: inverseTradablePair})
	if err != nil {
		t.Error(err)
	}
	_, err = b.CancelAllOrders(context.Background(), &order.Cancel{Exchange: b.Name, AssetType: asset.Options, Pair: optionsTradablePair})
	if err != nil {
		t.Error(err)
	}
	_, err = b.CancelAllOrders(context.Background(), &order.Cancel{Exchange: b.Name, AssetType: asset.Futures})
	if !errors.Is(err, asset.ErrNotSupported) {
		t.Errorf("expected %v, but found %v", asset.ErrNotSupported, err)
	}
}

func TestGetOrderInfo(t *testing.T) {
	t.Parallel()
	sharedtestvalues.SkipTestIfCredentialsUnset(t, b)
	_, err := b.GetOrderInfo(context.Background(),
		"12234", spotTradablePair, asset.Spot)
	if err != nil {
		t.Error(err)
	}
	_, err = b.GetOrderInfo(context.Background(),
		"12234", linearTradablePair, asset.Linear)
	if err != nil {
		t.Error(err)
	}
	_, err = b.GetOrderInfo(context.Background(),
		"12234", inverseTradablePair, asset.Inverse)
	if err != nil {
		t.Error(err)
	}
	_, err = b.GetOrderInfo(context.Background(),
		"12234", optionsTradablePair, asset.Options)
	if err != nil {
		t.Error(err)
	}
}

func TestGetActiveOrders(t *testing.T) {
	t.Parallel()
	sharedtestvalues.SkipTestIfCredentialsUnset(t, b)
	var getOrdersRequestSpot = order.MultiOrderRequest{
		Pairs:     currency.Pairs{spotTradablePair},
		AssetType: asset.Spot,
		Side:      order.AnySide,
		Type:      order.AnyType,
	}
	_, err := b.GetActiveOrders(context.Background(), &getOrdersRequestSpot)
	if err != nil {
		t.Error(err)
	}
	var getOrdersRequestLinear = order.MultiOrderRequest{Pairs: currency.Pairs{linearTradablePair}, AssetType: asset.Linear, Side: order.AnySide, Type: order.AnyType}
	_, err = b.GetActiveOrders(context.Background(), &getOrdersRequestLinear)
	if err != nil {
		t.Error(err)
	}
	var getOrdersRequestInverse = order.MultiOrderRequest{Pairs: currency.Pairs{inverseTradablePair}, AssetType: asset.Inverse, Side: order.AnySide, Type: order.AnyType}
	_, err = b.GetActiveOrders(context.Background(), &getOrdersRequestInverse)
	if err != nil {
		t.Error(err)
	}
	var getOrdersRequestFutures = order.MultiOrderRequest{Pairs: currency.Pairs{optionsTradablePair}, AssetType: asset.Options, Side: order.AnySide, Type: order.AnyType}
	_, err = b.GetActiveOrders(context.Background(), &getOrdersRequestFutures)
	if err != nil {
		t.Error(err)
	}
}

func TestGetOrderHistory(t *testing.T) {
	t.Parallel()
	sharedtestvalues.SkipTestIfCredentialsUnset(t, b)
	var getOrdersRequestSpot = order.MultiOrderRequest{
		Pairs:     currency.Pairs{spotTradablePair},
		AssetType: asset.Spot,
		Type:      order.AnyType,
		Side:      order.AnySide,
	}
	_, err := b.GetOrderHistory(context.Background(), &getOrdersRequestSpot)
	if err != nil {
		t.Error(err)
	}
	var getOrdersRequestUMF = order.MultiOrderRequest{
		Pairs:     currency.Pairs{linearTradablePair},
		AssetType: asset.Linear,
		Type:      order.AnyType,
		Side:      order.AnySide,
	}
	_, err = b.GetOrderHistory(context.Background(), &getOrdersRequestUMF)
	if err != nil {
		t.Error(err)
	}
	var getOrdersRequestCMF = order.MultiOrderRequest{
		Pairs:     currency.Pairs{inverseTradablePair},
		AssetType: asset.Inverse,
		Type:      order.AnyType,
		Side:      order.AnySide,
	}
	_, err = b.GetOrderHistory(context.Background(), &getOrdersRequestCMF)
	if err != nil {
		t.Error(err)
	}
	var getOrdersRequestFutures = order.MultiOrderRequest{
		Pairs:     currency.Pairs{optionsTradablePair},
		AssetType: asset.Options,
		Type:      order.AnyType,
		Side:      order.AnySide,
	}
	_, err = b.GetOrderHistory(context.Background(), &getOrdersRequestFutures)
	if err != nil {
		t.Error(err)
	}
}

func TestGetDepositAddress(t *testing.T) {
	t.Parallel()
	sharedtestvalues.SkipTestIfCredentialsUnset(t, b)
	_, err := b.GetDepositAddress(context.Background(), currency.USDT, "", currency.ETH.String())
	if err != nil {
		t.Error(err)
	}
}

func TestGetAvailableTransferChains(t *testing.T) {
	t.Parallel()
	sharedtestvalues.SkipTestIfCredentialsUnset(t, b)
	_, err := b.GetAvailableTransferChains(context.Background(), currency.USDT)
	if err != nil {
		t.Error(err)
	}
}

func TestWithdrawCryptocurrencyFunds(t *testing.T) {
	t.Parallel()
	sharedtestvalues.SkipTestIfCredentialsUnset(t, b, canManipulateRealOrders)
	_, err := b.WithdrawCryptocurrencyFunds(context.Background(), &withdraw.Request{
		Exchange: "Bybit",
		Amount:   10,
		Currency: currency.LTC,
		Crypto: withdraw.CryptoRequest{
			Chain:      currency.LTC.String(),
			Address:    "3CDJNfdWX8m2NwuGUV3nhXHXEeLygMXoAj",
			AddressTag: "",
		}})
	if err != nil && err.Error() != "Withdraw address chain or destination tag are not equal" {
		t.Fatal(err)
	}
}

func TestUpdateTickers(t *testing.T) {
	t.Parallel()
	ctx := context.Background()
	err := b.UpdateTickers(ctx, asset.Spot)
	if err != nil {
		t.Fatalf("%v %v\n", asset.Spot, err)
	}
	err = b.UpdateTickers(ctx, asset.Linear)
	if err != nil {
		t.Fatalf("%v %v\n", asset.Linear, err)
	}
	err = b.UpdateTickers(ctx, asset.Inverse)
	if err != nil {
		t.Fatalf("%v %v\n", asset.Inverse, err)
	}
	err = b.UpdateTickers(ctx, asset.Options)
	if err != nil {
		t.Fatalf("%v %v\n", asset.Options, err)
	}
}

func TestGetTickersV5(t *testing.T) {
	t.Parallel()
	_, err := b.GetTickers(context.Background(), "bruh", "", "", time.Time{})
	if !errors.Is(err, errInvalidCategory) {
		t.Errorf("expected %v, got %v", errInvalidCategory, err)
	}
	_, err = b.GetTickers(context.Background(), "option", optionsTradablePair.String(), "", time.Time{})
	if !errors.Is(err, errBaseNotSet) {
		t.Fatalf("expected: %v, received: %v", errBaseNotSet, err)
	}
	_, err = b.GetTickers(context.Background(), "spot", "", "", time.Time{})
	if err != nil {
		t.Error(err)
	}
	_, err = b.GetTickers(context.Background(), "option", "", "BTC", time.Time{})
	if err != nil {
		t.Error(err)
	}
	_, err = b.GetTickers(context.Background(), "inverse", "", "", time.Time{})
	if err != nil {
		t.Error(err)
	}
	_, err = b.GetTickers(context.Background(), "linear", "", "", time.Time{})
	if err != nil {
		t.Error(err)
	}
}

func TestGetFundingRateHistory(t *testing.T) {
	t.Parallel()
	_, err := b.GetFundingRateHistory(context.Background(), "bruh", "", time.Time{}, time.Time{}, 0)
	if !errors.Is(err, errInvalidCategory) {
		t.Errorf("expected %v, got %v", errInvalidCategory, err)
	}
	_, err = b.GetFundingRateHistory(context.Background(), "spot", spotTradablePair.String(), time.Time{}, time.Time{}, 100)
	if !errors.Is(err, errInvalidCategory) {
		t.Errorf("expected %v, got %v", errInvalidCategory, err)
	}
	_, err = b.GetFundingRateHistory(context.Background(), "linear", linearTradablePair.String(), time.Time{}, time.Time{}, 100)
	if err != nil {
		t.Error(err)
	}
	_, err = b.GetFundingRateHistory(context.Background(), "inverse", inverseTradablePair.String(), time.Time{}, time.Time{}, 100)
	if err != nil {
		t.Error(err)
	}
	_, err = b.GetFundingRateHistory(context.Background(), "option", optionsTradablePair.String(), time.Time{}, time.Time{}, 100)
	if !errors.Is(err, errInvalidCategory) {
		t.Errorf("expected %v, got %v", errInvalidCategory, err)
	}
}

func TestGetPublicTradingHistory(t *testing.T) {
	t.Parallel()
	_, err := b.GetPublicTradingHistory(context.Background(), "spot", spotTradablePair.String(), "", "", 30)
	if err != nil {
		t.Error(err)
	}
	_, err = b.GetPublicTradingHistory(context.Background(), "linear", linearTradablePair.String(), "", "", 30)
	if err != nil {
		t.Error(err)
	}
	_, err = b.GetPublicTradingHistory(context.Background(), "inverse", inverseTradablePair.String(), "", "", 30)
	if err != nil {
		t.Error(err)
	}
	_, err = b.GetPublicTradingHistory(context.Background(), "option", optionsTradablePair.String(), "BTC", "", 30)
	if err != nil {
		t.Error(err)
	}
}

func TestGetOpenInterest(t *testing.T) {
	t.Parallel()
	_, err := b.GetOpenInterest(context.Background(), "spot", spotTradablePair.String(), "5min", time.Time{}, time.Time{}, 0, "")
	if !errors.Is(err, errInvalidCategory) {
		t.Errorf("expected %v, got %v", errInvalidCategory, err)
	}
	_, err = b.GetOpenInterest(context.Background(), "linear", linearTradablePair.String(), "5min", time.Time{}, time.Time{}, 0, "")
	if err != nil {
		t.Error(err)
	}
	_, err = b.GetOpenInterest(context.Background(), "inverse", inverseTradablePair.String(), "5min", time.Time{}, time.Time{}, 0, "")
	if err != nil {
		t.Error(err)
	}
	_, err = b.GetOpenInterest(context.Background(), "option", optionsTradablePair.String(), "5min", time.Time{}, time.Time{}, 0, "")
	if !errors.Is(err, errInvalidCategory) {
		t.Errorf("expected %v, got %v", errInvalidCategory, err)
	}
}

func TestGetHistoricalValatility(t *testing.T) {
	t.Parallel()
	_, err := b.GetHistoricalValatility(context.Background(), "option", "", 123, time.Now().Add(-time.Hour*30*24), time.Now())
	if err != nil {
		t.Error(err)
	}
	_, err = b.GetHistoricalValatility(context.Background(), "spot", "", 123, time.Now().Add(-time.Hour*30*24), time.Now())
	if !errors.Is(err, errInvalidCategory) {
		t.Errorf("expected %v, but found %v", errInvalidCategory, err)
	}
}

func TestGetInsurance(t *testing.T) {
	t.Parallel()
	_, err := b.GetInsurance(context.Background(), "")
	if err != nil {
		t.Error(err)
	}
}

func TestGetDeliveryPrice(t *testing.T) {
	t.Parallel()
	_, err := b.GetDeliveryPrice(context.Background(), "spot", spotTradablePair.String(), "", "", 200)
	if !errors.Is(err, errInvalidCategory) {
		t.Errorf("expected %v, but found %v", errInvalidCategory, err)
	}
}

func TestUpdateOrderExecutionLimits(t *testing.T) {
	t.Parallel()
	err := b.UpdateOrderExecutionLimits(context.Background(), asset.USDCMarginedFutures)
	if !errors.Is(err, asset.ErrNotSupported) {
		t.Fatalf("received: %v expected: %v", err, asset.ErrNotSupported)
	}
	err = b.UpdateOrderExecutionLimits(context.Background(), asset.Spot)
	if err != nil {
		t.Error("Bybit UpdateOrderExecutionLimits() error", err)
	}
	avail, err := b.GetAvailablePairs(asset.Spot)
	if err != nil {
		t.Fatal("Bybit GetAvailablePairs() error", err)
	}
	for x := range avail {
		limits, err := b.GetOrderExecutionLimits(asset.Spot, avail[x])
		if err != nil {
			t.Fatal("Bybit GetOrderExecutionLimits() error", err)
		}
		if limits == (order.MinMaxLevel{}) {
			t.Fatal("Bybit GetOrderExecutionLimits() error cannot be nil")
		}
	}
}

func TestPlaceOrder(t *testing.T) {
	t.Parallel()
	sharedtestvalues.SkipTestIfCredentialsUnset(t, b, canManipulateRealOrders)
	ctx := context.Background()
	_, err := b.PlaceOrder(ctx, nil)
	if !errors.Is(err, errNilArgument) {
		t.Fatalf("expected %v, got %v", errNilArgument, err)
	}
	_, err = b.PlaceOrder(ctx, &PlaceOrderParams{})
	if !errors.Is(err, errCategoryNotSet) {
		t.Fatalf("expected %v, got %v", errCategoryNotSet, err)
	}
	_, err = b.PlaceOrder(ctx, &PlaceOrderParams{
		Category: "my-category",
	})
	if !errors.Is(err, errInvalidCategory) {
		t.Fatalf("expected %v, got %v", errInvalidCategory, err)
	}
	_, err = b.PlaceOrder(ctx, &PlaceOrderParams{
		Category: "spot",
	})
	if !errors.Is(err, currency.ErrCurrencyPairEmpty) {
		t.Fatalf("expected %v, got %v", currency.ErrCurrencyPairEmpty, err)
	}
	_, err = b.PlaceOrder(ctx, &PlaceOrderParams{
		Category: "spot",
		Symbol:   currency.Pair{Delimiter: "", Base: currency.BTC, Quote: currency.USDT},
	})
	if !errors.Is(err, order.ErrSideIsInvalid) {
		t.Fatalf("expected %v, got %v", order.ErrSideIsInvalid, err)
	}
	_, err = b.PlaceOrder(ctx, &PlaceOrderParams{
		Category: "spot",
		Symbol:   spotTradablePair,
		Side:     "buy",
	})
	if !errors.Is(err, order.ErrTypeIsInvalid) {
		t.Fatalf("expected %v, got %v", order.ErrTypeIsInvalid, err)
	}
	_, err = b.PlaceOrder(ctx, &PlaceOrderParams{
		Category:  "spot",
		Symbol:    spotTradablePair,
		Side:      "buy",
		OrderType: "limit",
	})
	if !errors.Is(err, order.ErrAmountBelowMin) {
		t.Fatalf("expected %v, got %v", order.ErrAmountBelowMin, err)
	}
	_, err = b.PlaceOrder(ctx, &PlaceOrderParams{
		Category:         "spot",
		Symbol:           spotTradablePair,
		Side:             "buy",
		OrderType:        "limit",
		OrderQuantity:    1,
		TriggerDirection: 3,
	})
	if !errors.Is(err, errInvalidTriggerDirection) {
		t.Fatalf("expected %v, got %v", errInvalidTriggerDirection, err)
	}
	_, err = b.PlaceOrder(context.Background(), &PlaceOrderParams{
		Category:         "spot",
		Symbol:           spotTradablePair,
		Side:             "buy",
		OrderType:        "limit",
		OrderQuantity:    1,
		Price:            31431.48,
		TriggerDirection: 2,
	})
	if err != nil {
		t.Error(err)
	}
	// Spot post only normal order
	arg := &PlaceOrderParams{Category: "spot", Symbol: spotTradablePair, Side: "Buy", OrderType: "Limit", OrderQuantity: 0.1, Price: 15600, TimeInForce: "PostOnly", OrderLinkID: "spot-test-01", IsLeverage: 0, OrderFilter: "Order"}
	_, err = b.PlaceOrder(context.Background(), arg)
	if err != nil {
		t.Error(err)
	}
	// Spot TP/SL order
	arg = &PlaceOrderParams{Category: "spot",
		Symbol: spotTradablePair,
		Side:   "Buy", OrderType: "Limit",
		OrderQuantity: 0.1, Price: 15600, TriggerPrice: 15000,
		TimeInForce: "GTC", OrderLinkID: "spot-test-02", IsLeverage: 0, OrderFilter: "tpslOrder"}
	_, err = b.PlaceOrder(context.Background(), arg)
	if err != nil {
		t.Error(err)
	}
	// Spot margin normal order (UTA)
	arg = &PlaceOrderParams{Category: "spot", Symbol: spotTradablePair, Side: "Buy", OrderType: "Limit",
		OrderQuantity: 0.1, Price: 15600, TimeInForce: "IOC", OrderLinkID: "spot-test-limit", IsLeverage: 1, OrderFilter: "Order"}
	_, err = b.PlaceOrder(context.Background(), arg)
	if err != nil {
		t.Error(err)
	}
	arg = &PlaceOrderParams{Category: "spot",
		Symbol: spotTradablePair,
		Side:   "Buy", OrderType: "Market", OrderQuantity: 200,
		TimeInForce: "IOC", OrderLinkID: "spot-test-04",
		IsLeverage: 0, OrderFilter: "Order"}
	_, err = b.PlaceOrder(context.Background(), arg)
	if err != nil {
		t.Error(err)
	}
	// USDT Perp open long position (one-way mode)
	arg = &PlaceOrderParams{Category: "linear",
		Symbol: linearTradablePair, Side: "Buy", OrderType: "Limit", OrderQuantity: 1, Price: 25000, TimeInForce: "GTC", PositionIdx: 0, OrderLinkID: "usdt-test-01", ReduceOnly: false, TakeProfitPrice: 28000, StopLossPrice: 20000, TpslMode: "Partial", TpOrderType: "Limit", SlOrderType: "Limit", TpLimitPrice: 27500, SlLimitPrice: 20500}
	_, err = b.PlaceOrder(context.Background(), arg)
	if err != nil {
		t.Error(err)
	}
	// USDT Perp close long position (one-way mode)
	arg = &PlaceOrderParams{Category: "linear", Symbol: linearTradablePair, Side: "Sell",
		OrderType: "Limit", OrderQuantity: 1, Price: 3000, TimeInForce: "GTC", PositionIdx: 0, OrderLinkID: "usdt-test-02", ReduceOnly: true}
	_, err = b.PlaceOrder(context.Background(), arg)
	if err != nil {
		t.Error(err)
	}
}

func TestAmendOrder(t *testing.T) {
	t.Parallel()
	sharedtestvalues.SkipTestIfCredentialsUnset(t, b, canManipulateRealOrders)
	_, err := b.AmendOrder(context.Background(), nil)
	if !errors.Is(err, errNilArgument) {
		t.Fatalf("expected %v, got %v", errNilArgument, err)
	}
	_, err = b.AmendOrder(context.Background(), &AmendOrderParams{})
	if !errors.Is(err, errEitherOrderIDOROrderLinkIDRequired) {
		t.Fatalf("expected %v, got %v", errEitherOrderIDOROrderLinkIDRequired, err)
	}
	_, err = b.AmendOrder(context.Background(), &AmendOrderParams{
		OrderID: "c6f055d9-7f21-4079-913d-e6523a9cfffa",
	})
	if !errors.Is(err, errCategoryNotSet) {
		t.Fatalf("expected %v, got %v", errCategoryNotSet, err)
	}
	_, err = b.AmendOrder(context.Background(), &AmendOrderParams{
		OrderID:  "c6f055d9-7f21-4079-913d-e6523a9cfffa",
		Category: "mycat"})
	if !errors.Is(err, errInvalidCategory) {
		t.Fatalf("expected %v, got %v", errInvalidCategory, err)
	}
	_, err = b.AmendOrder(context.Background(), &AmendOrderParams{
		OrderID:  "c6f055d9-7f21-4079-913d-e6523a9cfffa",
		Category: "option"})
	if !errors.Is(err, currency.ErrCurrencyPairEmpty) {
		t.Fatalf("expected %v, got %v", currency.ErrCurrencyPairEmpty, err)
	}
	_, err = b.AmendOrder(context.Background(), &AmendOrderParams{
		OrderID:  "c6f055d9-7f21-4079-913d-e6523a9cfffa",
		Category: "spot", Symbol: spotTradablePair,
		TriggerPrice:    1145,
		OrderQuantity:   0.15,
		Price:           1050,
		TakeProfitPrice: 0,
		StopLossPrice:   0})
	if err != nil {
		t.Error(err)
	}
}

func TestCancelTradeOrder(t *testing.T) {
	t.Parallel()
	sharedtestvalues.SkipTestIfCredentialsUnset(t, b, canManipulateRealOrders)
	_, err := b.CancelTradeOrder(context.Background(), nil)
	if !errors.Is(err, errNilArgument) {
		t.Fatalf("expected %v, got %v", errNilArgument, err)
	}
	_, err = b.CancelTradeOrder(context.Background(), &CancelOrderParams{})
	if !errors.Is(err, errEitherOrderIDOROrderLinkIDRequired) {
		t.Fatalf("expected %v, got %v", errEitherOrderIDOROrderLinkIDRequired, err)
	}
	_, err = b.CancelTradeOrder(context.Background(), &CancelOrderParams{
		OrderID: "c6f055d9-7f21-4079-913d-e6523a9cfffa",
	})
	if !errors.Is(err, errCategoryNotSet) {
		t.Fatalf("expected %v, got %v", errCategoryNotSet, err)
	}
	_, err = b.CancelTradeOrder(context.Background(), &CancelOrderParams{
		OrderID:  "c6f055d9-7f21-4079-913d-e6523a9cfffa",
		Category: "mycat"})
	if !errors.Is(err, errInvalidCategory) {
		t.Fatalf("expected %v, got %v", errInvalidCategory, err)
	}
	_, err = b.CancelTradeOrder(context.Background(), &CancelOrderParams{
		OrderID:  "c6f055d9-7f21-4079-913d-e6523a9cfffa",
		Category: "option"})
	if !errors.Is(err, currency.ErrCurrencyPairEmpty) {
		t.Fatalf("expected %v, got %v", currency.ErrCurrencyPairEmpty, err)
	}
	_, err = b.CancelTradeOrder(context.Background(), &CancelOrderParams{
		OrderID:  "c6f055d9-7f21-4079-913d-e6523a9cfffa",
		Category: "option",
		Symbol:   optionsTradablePair,
	})
	if err != nil {
		t.Fatal(err)
	}
}

func TestGetOpenOrders(t *testing.T) {
	t.Parallel()
	sharedtestvalues.SkipTestIfCredentialsUnset(t, b)
	_, err := b.GetOpenOrders(context.Background(), "", "", "", "", "", "", "", "", 0, 100)
	if !errors.Is(err, errCategoryNotSet) {
		t.Fatalf("expected %v, got %v", errCategoryNotSet, err)
	}
	_, err = b.GetOpenOrders(context.Background(), "spot", "", "", "", "", "", "", "", 0, 0)
	if err != nil {
		t.Error(err)
	}
}

func TestCancelAllTradeOrders(t *testing.T) {
	t.Parallel()
	sharedtestvalues.SkipTestIfCredentialsUnset(t, b, canManipulateRealOrders)
	_, err := b.CancelAllTradeOrders(context.Background(), nil)
	if !errors.Is(err, errNilArgument) {
		t.Fatalf("expected %v, got %v", errNilArgument, err)
	}
	_, err = b.CancelAllTradeOrders(context.Background(), &CancelAllOrdersParam{})
	if !errors.Is(err, errCategoryNotSet) {
		t.Fatalf("expected %v, got %v", errCategoryNotSet, err)
	}
	_, err = b.CancelAllTradeOrders(context.Background(), &CancelAllOrdersParam{Category: "option"})
	if err != nil {
		t.Error(err)
	}
}

func TestGetTradeOrderHistory(t *testing.T) {
	t.Parallel()
	sharedtestvalues.SkipTestIfCredentialsUnset(t, b)
	_, err := b.GetTradeOrderHistory(context.Background(), "", "", "", "", "", "", "", "", "", time.Now().Add(-time.Hour*24*6), time.Now(), 100)
	if !errors.Is(err, errCategoryNotSet) {
		t.Fatalf("expected %v, got %v", errCategoryNotSet, err)
	}
	_, err = b.GetTradeOrderHistory(context.Background(), "spot", spotTradablePair.String(), "", "", "BTC", "", "StopOrder", "", "", time.Now().Add(-time.Hour*24*6), time.Now(), 100)
	if err != nil {
		t.Error(err)
	}
}

func TestPlaceBatchOrder(t *testing.T) {
	t.Parallel()
	sharedtestvalues.SkipTestIfCredentialsUnset(t, b, canManipulateRealOrders)
	_, err := b.PlaceBatchOrder(context.Background(), nil)
	if !errors.Is(err, errNilArgument) {
		t.Fatalf("expected %v, got %v", errNilArgument, err)
	}
	_, err = b.PlaceBatchOrder(context.Background(), &PlaceBatchOrderParam{})
	if !errors.Is(err, errCategoryNotSet) {
		t.Fatalf("expected %v, got %v", errCategoryNotSet, err)
	}
	_, err = b.PlaceBatchOrder(context.Background(), &PlaceBatchOrderParam{
		Category: "spot",
	})
	if !errors.Is(err, errNoOrderPassed) {
		t.Fatalf("expected %v, got %v", errNoOrderPassed, err)
	}
	_, err = b.PlaceBatchOrder(context.Background(), &PlaceBatchOrderParam{
		Category: "option",
		Request: []BatchOrderItemParam{
			{
				Symbol:        optionsTradablePair,
				OrderType:     "Limit",
				Side:          "Buy",
				OrderQuantity: 1,
				OrderIv:       6,
				TimeInForce:   "GTC",
				OrderLinkID:   "option-test-001",
				Mmp:           false,
				ReduceOnly:    false,
			},
			{
				Symbol:        optionsTradablePair,
				OrderType:     "Limit",
				Side:          "Sell",
				OrderQuantity: 2,
				Price:         700,
				TimeInForce:   "GTC",
				OrderLinkID:   "option-test-001",
				Mmp:           false,
				ReduceOnly:    false,
			},
		},
	})
	if err != nil {
		t.Fatal(err)
	}
}

func TestBatchAmendOrder(t *testing.T) {
	t.Parallel()
	sharedtestvalues.SkipTestIfCredentialsUnset(t, b, canManipulateRealOrders)
	_, err := b.BatchAmendOrder(context.Background(), nil)
	if !errors.Is(err, errNilArgument) {
		t.Fatalf("expected %v, got %v", errNilArgument, err)
	}
	_, err = b.BatchAmendOrder(context.Background(), &BatchAmendOrderParams{})
	if !errors.Is(err, errCategoryNotSet) {
		t.Fatalf("expected %v, got %v", errCategoryNotSet, err)
	}
	_, err = b.BatchAmendOrder(context.Background(), &BatchAmendOrderParams{Category: "spot"})
	if !errors.Is(err, errNoOrderPassed) {
		t.Fatalf("expected %v, got %v", errNoOrderPassed, err)
	}
	_, err = b.BatchAmendOrder(context.Background(), &BatchAmendOrderParams{
		Category: "option",
		Request: []BatchAmendOrderParamItem{
			{
				Symbol:                 optionsTradablePair,
				OrderImpliedVolatility: "6.8",
				OrderID:                "b551f227-7059-4fb5-a6a6-699c04dbd2f2",
			},
			{
				Symbol:  optionsTradablePair,
				Price:   650,
				OrderID: "fa6a595f-1a57-483f-b9d3-30e9c8235a52",
			},
		},
	})
	if err != nil {
		t.Fatal(err)
	}
}

func TestCancelBatchOrder(t *testing.T) {
	t.Parallel()
	sharedtestvalues.SkipTestIfCredentialsUnset(t, b, canManipulateRealOrders)
	_, err := b.CancelBatchOrder(context.Background(), nil)
	if !errors.Is(err, errNilArgument) {
		t.Fatalf("expected %v, got %v", errNilArgument, err)
	}
	_, err = b.CancelBatchOrder(context.Background(), &CancelBatchOrder{})
	if !errors.Is(err, errCategoryNotSet) {
		t.Fatalf("expected %v, got %v", errCategoryNotSet, err)
	}
	_, err = b.CancelBatchOrder(context.Background(), &CancelBatchOrder{Category: "spot"})
	if !errors.Is(err, errNoOrderPassed) {
		t.Fatalf("expected %v, got %v", errNoOrderPassed, err)
	}
	_, err = b.CancelBatchOrder(context.Background(), &CancelBatchOrder{
		Category: "option",
		Request: []CancelOrderParams{
			{
				Symbol:  optionsTradablePair,
				OrderID: "b551f227-7059-4fb5-a6a6-699c04dbd2f2",
			},
			{
				Symbol:  optionsTradablePair,
				OrderID: "fa6a595f-1a57-483f-b9d3-30e9c8235a52",
			},
		},
	})
	if err != nil {
		t.Fatal(err)
	}
}

func TestGetBorrowQuota(t *testing.T) {
	t.Parallel()
	sharedtestvalues.SkipTestIfCredentialsUnset(t, b)
	_, err := b.GetBorrowQuota(context.Background(), "", "BTCUSDT", "Buy")
	if !errors.Is(err, errCategoryNotSet) {
		t.Fatalf("expected %v, got %v", errCategoryNotSet, err)
	}
	_, err = b.GetBorrowQuota(context.Background(), "spot", "", "Buy")
	if !errors.Is(err, errSymbolMissing) {
		t.Fatalf("expected %v, got %v", errSymbolMissing, err)
	}
	_, err = b.GetBorrowQuota(context.Background(), "spot", spotTradablePair.String(), "")
	if !errors.Is(err, order.ErrSideIsInvalid) {
		t.Error(err)
	}
	_, err = b.GetBorrowQuota(context.Background(), "spot", spotTradablePair.String(), "Buy")
	if err != nil {
		t.Error(err)
	}
}

func TestSetDisconnectCancelAll(t *testing.T) {
	t.Parallel()
	sharedtestvalues.SkipTestIfCredentialsUnset(t, b, canManipulateRealOrders)
	err := b.SetDisconnectCancelAll(context.Background(), nil)
	if !errors.Is(err, errNilArgument) {
		t.Fatalf("expected %v, got %v", errNilArgument, err)
	}
	err = b.SetDisconnectCancelAll(context.Background(), &SetDCPParams{TimeWindow: 300})
	if err != nil {
		t.Fatal(err)
	}
}

func TestGetPositionInfo(t *testing.T) {
	t.Parallel()
	sharedtestvalues.SkipTestIfCredentialsUnset(t, b)
	_, err := b.GetPositionInfo(context.Background(), "", "", "", "", "", 20)
	if !errors.Is(err, errCategoryNotSet) {
		t.Fatalf("expected %v, got %v", errCategoryNotSet, err)
	}
	_, err = b.GetPositionInfo(context.Background(), "spot", "", "", "", "", 20)
	if !errors.Is(err, errInvalidCategory) {
		t.Fatalf("expected %v, got %v", errInvalidCategory, err)
	}
	_, err = b.GetPositionInfo(context.Background(), "linear", linearTradablePair.String(), "", "", "", 20)
	if err != nil {
		t.Error(err)
	}
	_, err = b.GetPositionInfo(context.Background(), "option", optionsTradablePair.String(), "BTC", "", "", 20)
	if err != nil {
		t.Error(err)
	}
}
func TestSetLeverage(t *testing.T) {
	t.Parallel()
	sharedtestvalues.SkipTestIfCredentialsUnset(t, b, canManipulateRealOrders)
	err := b.SetLeverage(context.Background(), nil)
	if !errors.Is(err, errNilArgument) {
		t.Errorf("expected %v, got %v", errNilArgument, err)
	}
	err = b.SetLeverage(context.Background(), &SetLeverageParams{})
	if !errors.Is(err, errCategoryNotSet) {
		t.Fatalf("expected %v, got %v", errCategoryNotSet, err)
	}
	err = b.SetLeverage(context.Background(), &SetLeverageParams{Category: "spot"})
	if !errors.Is(err, errInvalidCategory) {
		t.Fatalf("expected %v, got %v", errInvalidCategory, err)
	}
	err = b.SetLeverage(context.Background(), &SetLeverageParams{Category: "linear"})
	if !errors.Is(err, errSymbolMissing) {
		t.Fatalf("expected %v, got %v", errSymbolMissing, err)
	}
	err = b.SetLeverage(context.Background(), &SetLeverageParams{Category: "linear", Symbol: "BTCUSDT"})
	if !errors.Is(err, errInvalidLeverage) {
		t.Fatalf("expected %v, got %v", errInvalidLeverage, err)
	}
	err = b.SetLeverage(context.Background(), &SetLeverageParams{Category: "linear", Symbol: "BTCUSDT", SellLeverage: 3, BuyLeverage: 3})
	if err != nil {
		t.Error(err)
	}
}

func TestSwitchTradeMode(t *testing.T) {
	t.Parallel()
	sharedtestvalues.SkipTestIfCredentialsUnset(t, b, canManipulateRealOrders)
	err := b.SwitchTradeMode(context.Background(), nil)
	if !errors.Is(err, errNilArgument) {
		t.Errorf("expected %v, got %v", errNilArgument, err)
	}
	err = b.SwitchTradeMode(context.Background(), &SwitchTradeModeParams{})
	if !errors.Is(err, errCategoryNotSet) {
		t.Fatalf("expected %v, got %v", errCategoryNotSet, err)
	}
	err = b.SwitchTradeMode(context.Background(), &SwitchTradeModeParams{Category: "spot"})
	if !errors.Is(err, errInvalidCategory) {
		t.Fatalf("expected %v, got %v", errInvalidCategory, err)
	}
	err = b.SwitchTradeMode(context.Background(), &SwitchTradeModeParams{Category: "linear"})
	if !errors.Is(err, errSymbolMissing) {
		t.Fatalf("expected %v, got %v", errSymbolMissing, err)
	}
	err = b.SwitchTradeMode(context.Background(), &SwitchTradeModeParams{Category: "linear", Symbol: linearTradablePair.String()})
	if !errors.Is(err, errInvalidLeverage) {
		t.Fatalf("expected %v, got %v", errInvalidLeverage, err)
	}
	err = b.SwitchTradeMode(context.Background(), &SwitchTradeModeParams{Category: "linear", Symbol: linearTradablePair.String(), SellLeverage: 3, BuyLeverage: 3, TradeMode: 2})
	if !errors.Is(err, errInvalidTradeModeValue) {
		t.Fatalf("expected %v, got %v", errInvalidTradeModeValue, err)
	}
	err = b.SwitchTradeMode(context.Background(), &SwitchTradeModeParams{Category: "linear", Symbol: linearTradablePair.String(), SellLeverage: 3, BuyLeverage: 3, TradeMode: 1})
	if err != nil {
		t.Error(err)
	}
}

func TestSetTakeProfitStopLossMode(t *testing.T) {
	t.Parallel()
	sharedtestvalues.SkipTestIfCredentialsUnset(t, b, canManipulateRealOrders)
	_, err := b.SetTakeProfitStopLossMode(context.Background(), nil)
	if !errors.Is(err, errNilArgument) {
		t.Errorf("expected %v, got %v", errNilArgument, err)
	}
	_, err = b.SetTakeProfitStopLossMode(context.Background(), &TPSLModeParams{})
	if !errors.Is(err, errCategoryNotSet) {
		t.Fatalf("expected %v, got %v", errCategoryNotSet, err)
	}
	_, err = b.SetTakeProfitStopLossMode(context.Background(), &TPSLModeParams{
		Category: "spot",
	})
	if !errors.Is(err, errInvalidCategory) {
		t.Fatalf("expected %v, got %v", errInvalidCategory, err)
	}
	_, err = b.SetTakeProfitStopLossMode(context.Background(), &TPSLModeParams{Category: "spot"})
	if !errors.Is(err, errInvalidCategory) {
		t.Fatalf("expected %v, got %v", errInvalidCategory, err)
	}
	_, err = b.SetTakeProfitStopLossMode(context.Background(), &TPSLModeParams{Category: "linear"})
	if !errors.Is(err, errSymbolMissing) {
		t.Fatalf("expected %v, got %v", errSymbolMissing, err)
	}
	_, err = b.SetTakeProfitStopLossMode(context.Background(), &TPSLModeParams{Category: "linear", Symbol: "BTCUSDT"})
	if !errors.Is(err, errTakeProfitOrStopLossModeMissing) {
		t.Fatalf("expected %v, got %v", errTakeProfitOrStopLossModeMissing, err)
	}
	_, err = b.SetTakeProfitStopLossMode(context.Background(), &TPSLModeParams{Category: "linear", Symbol: "BTCUSDT", TpslMode: "Partial"})
	if err != nil {
		t.Error(err)
	}
}

func TestSwitchPositionMode(t *testing.T) {
	t.Parallel()
	sharedtestvalues.SkipTestIfCredentialsUnset(t, b, canManipulateRealOrders)
	err := b.SwitchPositionMode(context.Background(), nil)
	if !errors.Is(err, errNilArgument) {
		t.Fatalf("expected %v, got %v", errNilArgument, err)
	}
	err = b.SwitchPositionMode(context.Background(), &SwitchPositionModeParams{})
	if !errors.Is(err, errCategoryNotSet) {
		t.Fatalf("expected %v, got %v", errCategoryNotSet, err)
	}
	err = b.SwitchPositionMode(context.Background(), &SwitchPositionModeParams{Category: "linear"})
	if !errors.Is(err, errEitherSymbolOrCoinRequired) {
		t.Fatalf("expected %v, got %v", errInvalidCategory, err)
	}
	err = b.SwitchPositionMode(context.Background(), &SwitchPositionModeParams{Category: "linear", Symbol: linearTradablePair, PositionMode: 3})
	if err != nil {
		t.Error(err)
	}
}

func TestSetRiskLimit(t *testing.T) {
	t.Parallel()
	sharedtestvalues.SkipTestIfCredentialsUnset(t, b, canManipulateRealOrders)
	_, err := b.SetRiskLimit(context.Background(), nil)
	if !errors.Is(err, errNilArgument) {
		t.Errorf("expected %v, got %v", errNilArgument, err)
	}
	_, err = b.SetRiskLimit(context.Background(), &SetRiskLimitParam{})
	if !errors.Is(err, errCategoryNotSet) {
		t.Errorf("expected %v, got %v", errCategoryNotSet, err)
	}
	_, err = b.SetRiskLimit(context.Background(), &SetRiskLimitParam{Category: "linear", PositionMode: -2})
	if !errors.Is(err, errInvalidPositionMode) {
		t.Errorf("expected %v, got %v", errInvalidPositionMode, err)
	}
	_, err = b.SetRiskLimit(context.Background(), &SetRiskLimitParam{Category: "linear"})
	if !errors.Is(err, errSymbolMissing) {
		t.Errorf("expected %v, got %v", errSymbolMissing, err)
	}
	_, err = b.SetRiskLimit(context.Background(), &SetRiskLimitParam{
		Category:     "linear",
		RiskID:       1234,
		Symbol:       linearTradablePair,
		PositionMode: 0,
	})
	if err != nil {
		t.Error(err)
	}
}

func TestSetTradingStop(t *testing.T) {
	t.Parallel()
	sharedtestvalues.SkipTestIfCredentialsUnset(t, b, canManipulateRealOrders)
	err := b.SetTradingStop(context.Background(), &TradingStopParams{})
	if !errors.Is(err, errCategoryNotSet) {
		t.Errorf("expected %v, got %v", errCategoryNotSet, err)
	}
	err = b.SetTradingStop(context.Background(), &TradingStopParams{Category: "spot"})
	if !errors.Is(err, errInvalidCategory) {
		t.Errorf("expected %v, got %v", errInvalidCategory, err)
	}
	err = b.SetTradingStop(context.Background(), &TradingStopParams{
		Category:                 "linear",
		Symbol:                   linearTradablePair,
		TakeProfit:               "0.5",
		StopLoss:                 "0.2",
		TakeProfitTriggerType:    "MarkPrice",
		StopLossTriggerType:      "IndexPrice",
		TakeProfitOrStopLossMode: "Partial",
		TakeProfitOrderType:      "Limit",
		StopLossOrderType:        "Limit",
		TakeProfitSize:           50,
		StopLossSize:             50,
		TakeProfitLimitPrice:     0.49,
		StopLossLimitPrice:       0.21,
		PositionIndex:            0,
	})
	if err != nil {
		t.Error(err)
	}
}

func TestSetAutoAddMargin(t *testing.T) {
	t.Parallel()
	sharedtestvalues.SkipTestIfCredentialsUnset(t, b, canManipulateRealOrders)
	err := b.SetAutoAddMargin(context.Background(), &AddRemoveMarginParams{
		Category:      "inverse",
		Symbol:        inverseTradablePair,
		AutoAddmargin: 0,
		PositionMode:  2,
	})
	if err != nil {
		t.Error(err)
	}
}
func TestAddOrReduceMargin(t *testing.T) {
	t.Parallel()
	sharedtestvalues.SkipTestIfCredentialsUnset(t, b, canManipulateRealOrders)
	_, err := b.AddOrReduceMargin(context.Background(), &AddRemoveMarginParams{
		Category:      "inverse",
		Symbol:        inverseTradablePair,
		AutoAddmargin: 0,
		PositionMode:  2,
	})
	if err != nil {
		t.Error(err)
	}
}

func TestGetExecution(t *testing.T) {
	t.Parallel()
	sharedtestvalues.SkipTestIfCredentialsUnset(t, b)
	_, err := b.GetExecution(context.Background(), "spot", "", "", "", "", "", time.Time{}, time.Time{}, 0)
	if err != nil {
		t.Fatal(err)
	}
}

func TestGetClosedPnL(t *testing.T) {
	t.Parallel()
	sharedtestvalues.SkipTestIfCredentialsUnset(t, b)
	_, err := b.GetClosedPnL(context.Background(), "spot", "", "", time.Time{}, time.Time{}, 0)
	if !errors.Is(err, errInvalidCategory) {
		t.Fatalf("expected %v, got %v", err, errInvalidCategory)
	}
	_, err = b.GetClosedPnL(context.Background(), "linear", "", "", time.Time{}, time.Time{}, 0)
	if err != nil {
		t.Fatal(err)
	}
}

func TestGetPreUpgradeOrderHistory(t *testing.T) {
	t.Parallel()
	sharedtestvalues.SkipTestIfCredentialsUnset(t, b)
	_, err := b.GetPreUpgradeOrderHistory(context.Background(), "", "", "", "", "", "", "", "", time.Time{}, time.Time{}, 100)
	if !errors.Is(err, errCategoryNotSet) {
		t.Fatalf("expected %v, got %v", errCategoryNotSet, err)
	}
	_, err = b.GetPreUpgradeOrderHistory(context.Background(), "option", "", "", "", "", "", "", "", time.Time{}, time.Time{}, 0)
	if !errors.Is(err, errBaseNotSet) {
		t.Fatalf("expected %v, got %v", errBaseNotSet, err)
	}
	_, err = b.GetPreUpgradeOrderHistory(context.Background(), "linear", "", "", "", "", "", "", "", time.Time{}, time.Time{}, 0)
	if err != nil {
		t.Error(err)
	}
}

func TestGetPreUpgradeTradeHistory(t *testing.T) {
	t.Parallel()
	sharedtestvalues.SkipTestIfCredentialsUnset(t, b)
	_, err := b.GetPreUpgradeTradeHistory(context.Background(), "", "", "", "", "", "", "", time.Time{}, time.Time{}, 0)
	if !errors.Is(err, errCategoryNotSet) {
		t.Fatalf("found %v, expected %v", err, errCategoryNotSet)
	}
	_, err = b.GetPreUpgradeTradeHistory(context.Background(), "option", "", "", "", "", "", "", time.Time{}, time.Time{}, 0)
	if !errors.Is(err, errInvalidCategory) {
		t.Fatalf("found %v, expected %v", err, errInvalidCategory)
	}
	_, err = b.GetPreUpgradeTradeHistory(context.Background(), "linear", "", "", "", "", "", "", time.Time{}, time.Time{}, 0)
	if err != nil {
		t.Error(err)
	}
}

func TestGetPreUpgradeClosedPnL(t *testing.T) {
	t.Parallel()
	sharedtestvalues.SkipTestIfCredentialsUnset(t, b)
	_, err := b.GetPreUpgradeClosedPnL(context.Background(), "option", "BTCUSDT", "", time.Time{}, time.Time{}, 0)
	if !errors.Is(err, errInvalidCategory) {
		t.Fatalf("expected %v, got %v", errInvalidCategory, err)
	}
	_, err = b.GetPreUpgradeClosedPnL(context.Background(), "linear", "BTCUSDT", "", time.Time{}, time.Time{}, 0)
	if err != nil {
		t.Error(err)
	}
}

func TestGetPreUpgradeTransactionLog(t *testing.T) {
	t.Parallel()
	sharedtestvalues.SkipTestIfCredentialsUnset(t, b)
	_, err := b.GetPreUpgradeTransactionLog(context.Background(), "option", "", "", "", time.Time{}, time.Time{}, 0)
	if !errors.Is(err, errInvalidCategory) {
		t.Fatalf("found %v, expected %v", err, errInvalidCategory)
	}
	_, err = b.GetPreUpgradeTransactionLog(context.Background(), "linear", "", "", "", time.Time{}, time.Time{}, 0)
	if err != nil {
		t.Error(err)
	}
}

func TestGetPreUpgradeOptionDeliveryRecord(t *testing.T) {
	t.Parallel()
	sharedtestvalues.SkipTestIfCredentialsUnset(t, b)
	_, err := b.GetPreUpgradeOptionDeliveryRecord(context.Background(), "linear", "", "", time.Time{}, 0)
	if !errors.Is(err, errInvalidCategory) {
		t.Error(err)
	}
	_, err = b.GetPreUpgradeOptionDeliveryRecord(context.Background(), "option", "", "", time.Time{}, 0)
	if err != nil {
		t.Error(err)
	}
}

func TestGetPreUpgradeUSDCSessionSettlement(t *testing.T) {
	t.Parallel()
	sharedtestvalues.SkipTestIfCredentialsUnset(t, b)
	_, err := b.GetPreUpgradeUSDCSessionSettlement(context.Background(), "option", "", "", 10)
	if !errors.Is(err, errInvalidCategory) {
		t.Fatalf("expected %v, got %v", errInvalidCategory, err)
	}
	_, err = b.GetPreUpgradeUSDCSessionSettlement(context.Background(), "linear", "", "", 10)
	if err != nil {
		t.Error(err)
	}
}

func TestGetWalletBalance(t *testing.T) {
	t.Parallel()
	sharedtestvalues.SkipTestIfCredentialsUnset(t, b)
	_, err := b.GetWalletBalance(context.Background(), "UNIFIED", "")
	if err != nil {
		t.Fatal(err)
	}
}

func TestUpgradeToUnifiedAccount(t *testing.T) {
	t.Parallel()
	sharedtestvalues.SkipTestIfCredentialsUnset(t, b, canManipulateRealOrders)
	_, err := b.UpgradeToUnifiedAccount(context.Background())
	if err != nil {
		t.Error(err)
	}
}

func TestGetBorrowHistory(t *testing.T) {
	t.Parallel()
	sharedtestvalues.SkipTestIfCredentialsUnset(t, b)
	_, err := b.GetBorrowHistory(context.Background(), "BTC", "", time.Time{}, time.Time{}, 0)
	if err != nil {
		t.Error(err)
	}
}

func TestSetCollateralCoin(t *testing.T) {
	t.Parallel()
	sharedtestvalues.SkipTestIfCredentialsUnset(t, b, canManipulateRealOrders)
	err := b.SetCollateralCoin(context.Background(), currency.BTC, false)
	if err != nil {
		t.Error(err)
	}
}

func TestGetCollateralInfo(t *testing.T) {
	t.Parallel()
	sharedtestvalues.SkipTestIfCredentialsUnset(t, b)
	_, err := b.GetCollateralInfo(context.Background(), "BTC")
	if err != nil {
		t.Error(err)
	}
}

func TestGetCoinGreeks(t *testing.T) {
	t.Parallel()
	sharedtestvalues.SkipTestIfCredentialsUnset(t, b)
	_, err := b.GetCoinGreeks(context.Background(), "BTC")
	if err != nil {
		t.Error(err)
	}
}

func TestGetFeeRate(t *testing.T) {
	t.Parallel()
	sharedtestvalues.SkipTestIfCredentialsUnset(t, b)
	_, err := b.GetFeeRate(context.Background(), "something", "", "BTC")
	if !errors.Is(err, errInvalidCategory) {
		t.Fatalf("expected %v, got %v", errInvalidCategory, err)
	}
	_, err = b.GetFeeRate(context.Background(), "linear", "", "BTC")
	if err != nil {
		t.Error(err)
	}
}

func TestGetAccountInfo(t *testing.T) {
	t.Parallel()
	sharedtestvalues.SkipTestIfCredentialsUnset(t, b)
	_, err := b.GetAccountInfo(context.Background())
	if err != nil {
		t.Error(err)
	}
}

func TestGetTransactionLog(t *testing.T) {
	t.Parallel()
	sharedtestvalues.SkipTestIfCredentialsUnset(t, b)
	_, err := b.GetTransactionLog(context.Background(), "option", "", "", "", time.Time{}, time.Time{}, 0)
	if err != nil {
		t.Error(err)
	}
	_, err = b.GetTransactionLog(context.Background(), "linear", "", "", "", time.Time{}, time.Time{}, 0)
	if err != nil {
		t.Error(err)
	}
}

func TestSetMarginMode(t *testing.T) {
	t.Parallel()
	sharedtestvalues.SkipTestIfCredentialsUnset(t, b, canManipulateRealOrders)
	_, err := b.SetMarginMode(context.Background(), "PORTFOLIO_MARGIN")
	if err != nil {
<<<<<<< HEAD
		t.Error(err)
=======
		t.Fatal(err)
	}

	err = b.ChangeUSDTMargin(context.Background(), pair, 1, 1, true)
	if err != nil {
		t.Error(err)
	}
}

func TestSwitchPositionMode(t *testing.T) {
	t.Parallel()
	sharedtestvalues.SkipTestIfCredentialsUnset(t, b, canManipulateRealOrders)

	pair, err := currency.NewPairFromString("BTCUSDT")
	if err != nil {
		t.Fatal(err)
	}

	err = b.SwitchPositionMode(context.Background(), pair, "BothSide")
	if err != nil {
		t.Error(err)
	}
}

func TestChangeUSDTMode(t *testing.T) {
	t.Parallel()
	sharedtestvalues.SkipTestIfCredentialsUnset(t, b, canManipulateRealOrders)

	pair, err := currency.NewPairFromString("BTCUSDT")
	if err != nil {
		t.Fatal(err)
	}

	_, err = b.ChangeUSDTMode(context.Background(), pair, "Partial")
	if err != nil {
		t.Error(err)
	}
}

func TestSetUSDTMargin(t *testing.T) {
	t.Parallel()
	sharedtestvalues.SkipTestIfCredentialsUnset(t, b, canManipulateRealOrders)

	pair, err := currency.NewPairFromString("BTCUSDT")
	if err != nil {
		t.Fatal(err)
	}

	_, err = b.SetUSDTMargin(context.Background(), pair, "Buy", "10")
	if err != nil {
		t.Error(err)
	}
}

func TestSetUSDTLeverage(t *testing.T) {
	t.Parallel()
	sharedtestvalues.SkipTestIfCredentialsUnset(t, b, canManipulateRealOrders)

	pair, err := currency.NewPairFromString("BTCUSDT")
	if err != nil {
		t.Fatal(err)
	}

	err = b.SetUSDTLeverage(context.Background(), pair, 10, 10)
	if err != nil {
		t.Error(err)
	}
}

func TestSetUSDTTradingAndStop(t *testing.T) {
	t.Parallel()
	sharedtestvalues.SkipTestIfCredentialsUnset(t, b, canManipulateRealOrders)

	pair, err := currency.NewPairFromString("BTCUSDT")
	if err != nil {
		t.Fatal(err)
	}

	err = b.SetUSDTTradingAndStop(context.Background(), pair, 0, 0, 0, 0, 0, "Buy", "", "")
	if err != nil {
		t.Error(err)
	}
}

func TestGetUSDTTradeRecords(t *testing.T) {
	t.Parallel()
	sharedtestvalues.SkipTestIfCredentialsUnset(t, b)
	pair, err := currency.NewPairFromString("BTCUSDT")
	if err != nil {
		t.Fatal(err)
	}

	_, err = b.GetUSDTTradeRecords(context.Background(), pair, "", 0, 0, 0, 0)
	if err != nil {
		t.Error(err)
	}
}

func TestGetClosedUSDTTrades(t *testing.T) {
	t.Parallel()
	sharedtestvalues.SkipTestIfCredentialsUnset(t, b)
	pair, err := currency.NewPairFromString("BTCUSDT")
	if err != nil {
		t.Fatal(err)
	}

	_, err = b.GetClosedUSDTTrades(context.Background(), pair, "", time.Time{}, time.Time{}, 0, 0)
	if err != nil {
		t.Error(err)
	}
}

func TestSetUSDTRiskLimit(t *testing.T) {
	t.Parallel()
	sharedtestvalues.SkipTestIfCredentialsUnset(t, b, canManipulateRealOrders)

	pair, err := currency.NewPairFromString("BTCUSDT")
	if err != nil {
		t.Fatal(err)
	}

	_, err = b.SetUSDTRiskLimit(context.Background(), pair, "Buy", 2)
	if err != nil {
		t.Error(err)
	}
}

func TestGetPredictedUSDTFundingRate(t *testing.T) {
	t.Parallel()
	sharedtestvalues.SkipTestIfCredentialsUnset(t, b)
	pair, err := currency.NewPairFromString("BTCUSDT")
	if err != nil {
		t.Fatal(err)
	}

	_, _, err = b.GetPredictedUSDTFundingRate(context.Background(), pair)
	if err != nil {
		t.Error(err)
	}
}

func TestGetLastUSDTFundingFee(t *testing.T) {
	t.Parallel()
	sharedtestvalues.SkipTestIfCredentialsUnset(t, b)
	pair, err := currency.NewPairFromString("BTCUSDT")
	if err != nil {
		t.Fatal(err)
	}

	_, err = b.GetLastUSDTFundingFee(context.Background(), pair)
	if err != nil {
		t.Error(err)
	}
}

// test cases for Futures

func TestCreateFuturesOrderr(t *testing.T) {
	t.Parallel()
	sharedtestvalues.SkipTestIfCredentialsUnset(t, b, canManipulateRealOrders)

	pair, err := currency.NewPairFromString("BTCUSDZ22")
	if err != nil {
		t.Fatal(err)
	}

	_, err = b.CreateFuturesOrder(context.Background(), 1, pair, "Buy", "Market", "GoodTillCancel", "", "", "", 10, 1, 0, 0, false, false)
	if err != nil {
		t.Error(err)
	}
}

func TestGetActiveFuturesOrders(t *testing.T) {
	t.Parallel()
	sharedtestvalues.SkipTestIfCredentialsUnset(t, b)
	pair, err := currency.NewPairFromString("BTCUSDZ22")
	if err != nil {
		t.Fatal(err)
	}

	_, err = b.GetActiveFuturesOrders(context.Background(), pair, "", "", "", 0)
	if err != nil {
		t.Error(err)
	}

	_, err = b.GetActiveFuturesOrders(context.Background(), pair, "Filled", "", "", 0)
	if err != nil {
		t.Error(err)
	}
}

func TestCancelActiveFuturesOrders(t *testing.T) {
	t.Parallel()
	sharedtestvalues.SkipTestIfCredentialsUnset(t, b, canManipulateRealOrders)

	pair, err := currency.NewPairFromString("BTCUSDZ22")
	if err != nil {
		t.Fatal(err)
	}

	_, err = b.CancelActiveFuturesOrders(context.Background(), pair, "3bd1844f-f3c0-4e10-8c25-10fea03763f6", "")
	if err != nil {
		t.Error(err)
	}
}

func TestCancelAllActiveFuturesOrders(t *testing.T) {
	t.Parallel()
	sharedtestvalues.SkipTestIfCredentialsUnset(t, b, canManipulateRealOrders)

	pair, err := currency.NewPairFromString("BTCUSDZ22")
	if err != nil {
		t.Fatal(err)
	}

	_, err = b.CancelAllActiveFuturesOrders(context.Background(), pair)
	if err != nil {
		t.Error(err)
	}
}

func TestReplaceActiveFuturesOrders(t *testing.T) {
	t.Parallel()
	sharedtestvalues.SkipTestIfCredentialsUnset(t, b, canManipulateRealOrders)

	pair, err := currency.NewPairFromString("BTCUSDZ22")
	if err != nil {
		t.Fatal(err)
	}

	_, err = b.ReplaceActiveFuturesOrders(context.Background(), pair, "3bd1844f-f3c0-4e10-8c25-10fea03763f6", "", "", "", 1, 2, 0, 0)
	if err != nil {
		t.Error(err)
	}
}

func TestGetActiveRealtimeOrders(t *testing.T) {
	t.Parallel()
	sharedtestvalues.SkipTestIfCredentialsUnset(t, b)
	pair, err := currency.NewPairFromString("BTCUSDZ22")
	if err != nil {
		t.Fatal(err)
	}

	_, err = b.GetActiveRealtimeOrders(context.Background(), pair, "", "")
	if err != nil {
		t.Error(err)
	}
}

func TestCreateConditionalFuturesOrder(t *testing.T) {
	t.Parallel()
	sharedtestvalues.SkipTestIfCredentialsUnset(t, b, canManipulateRealOrders)

	pair, err := currency.NewPairFromString("BTCUSDZ22")
	if err != nil {
		t.Fatal(err)
	}

	_, err = b.CreateConditionalFuturesOrder(context.Background(), 0, pair, "Buy", "Limit", "GoodTillCancel", "", "", "", "", 1, 0.5, 0, 0, 1, 1, false)
	if err != nil {
		t.Error(err)
	}
}

func TestGetConditionalFuturesOrders(t *testing.T) {
	t.Parallel()
	sharedtestvalues.SkipTestIfCredentialsUnset(t, b)
	pair, err := currency.NewPairFromString("BTCUSDZ22")
	if err != nil {
		t.Fatal(err)
	}

	_, err = b.GetConditionalFuturesOrders(context.Background(), pair, "", "", "", 0)
	if err != nil {
		t.Error(err)
	}
}

func TestCancelConditionalFuturesOrders(t *testing.T) {
	t.Parallel()
	sharedtestvalues.SkipTestIfCredentialsUnset(t, b, canManipulateRealOrders)

	pair, err := currency.NewPairFromString("BTCUSDZ22")
	if err != nil {
		t.Fatal(err)
	}

	_, err = b.CancelConditionalFuturesOrders(context.Background(), pair, "c1025629-e85b-4c26-b4f3-76e86ad9f8c", "")
	if err != nil {
		t.Error(err)
	}
}

func TestCancelAllConditionalFuturesOrders(t *testing.T) {
	t.Parallel()
	sharedtestvalues.SkipTestIfCredentialsUnset(t, b, canManipulateRealOrders)

	pair, err := currency.NewPairFromString("BTCUSDZ22")
	if err != nil {
		t.Fatal(err)
	}

	_, err = b.CancelAllConditionalFuturesOrders(context.Background(), pair)
	if err != nil {
		t.Error(err)
	}
}

func TestReplaceConditionalFuturesOrders(t *testing.T) {
	t.Parallel()
	sharedtestvalues.SkipTestIfCredentialsUnset(t, b, canManipulateRealOrders)

	pair, err := currency.NewPairFromString("BTCUSDZ22")
	if err != nil {
		t.Fatal(err)
	}

	_, err = b.ReplaceConditionalFuturesOrders(context.Background(), pair, "c1025629-e85b-4c26-b4f3-76e86ad9f8c", "", "", "", 0, 0, 0, 0, 0)
	if err != nil {
		t.Error(err)
	}
}

func TestGetConditionalRealtimeOrders(t *testing.T) {
	t.Parallel()
	sharedtestvalues.SkipTestIfCredentialsUnset(t, b)
	pair, err := currency.NewPairFromString("BTCUSDZ22")
	if err != nil {
		t.Fatal(err)
	}

	_, err = b.GetConditionalRealtimeOrders(context.Background(), pair, "", "")
	if err != nil {
		t.Error(err)
	}
}

func TestGetPositions(t *testing.T) {
	t.Parallel()
	sharedtestvalues.SkipTestIfCredentialsUnset(t, b)
	pair, err := currency.NewPairFromString("BTCUSDZ22")
	if err != nil {
		t.Fatal(err)
	}

	_, err = b.GetPositions(context.Background(), pair)
	if err != nil {
		t.Error(err)
	}
}

func TestSetMargin(t *testing.T) {
	t.Parallel()
	sharedtestvalues.SkipTestIfCredentialsUnset(t, b, canManipulateRealOrders)

	pair, err := currency.NewPairFromString("BTCUSDZ22")
	if err != nil {
		t.Fatal(err)
	}

	_, err = b.SetMargin(context.Background(), 0, pair, "10")
	if err != nil {
		t.Error(err)
	}
}

func TestSetTradingAndStop(t *testing.T) {
	t.Parallel()
	sharedtestvalues.SkipTestIfCredentialsUnset(t, b, canManipulateRealOrders)

	pair, err := currency.NewPairFromString("BTCUSDZ22")
	if err != nil {
		t.Fatal(err)
	}

	_, err = b.SetTradingAndStop(context.Background(), 0, pair, 0, 0, 0, 0, 0, 0, "", "")
	if err != nil {
		t.Error(err)
	}
}

func TestSetLeverage(t *testing.T) {
	t.Parallel()
	sharedtestvalues.SkipTestIfCredentialsUnset(t, b, canManipulateRealOrders)

	pair, err := currency.NewPairFromString("BTCUSDZ22")
	if err != nil {
		t.Fatal(err)
	}

	_, err = b.SetLeverage(context.Background(), pair, 10, 10)
	if err != nil {
		t.Error(err)
	}
}

func TestChangePositionMode(t *testing.T) {
	t.Parallel()
	sharedtestvalues.SkipTestIfCredentialsUnset(t, b, canManipulateRealOrders)

	pair, err := currency.NewPairFromString("BTCUSDZ22")
	if err != nil {
		t.Fatal(err)
	}

	err = b.ChangePositionMode(context.Background(), pair, 3)
	if err != nil {
		t.Error(err)
	}
}

func TestChangeMode(t *testing.T) {
	t.Parallel()
	sharedtestvalues.SkipTestIfCredentialsUnset(t, b, canManipulateRealOrders)

	pair, err := currency.NewPairFromString("BTCUSDZ22")
	if err != nil {
		t.Fatal(err)
	}

	_, err = b.ChangeMode(context.Background(), pair, "Partial")
	if err != nil {
		t.Error(err)
	}
}

func TestChangeMargin(t *testing.T) {
	t.Parallel()
	sharedtestvalues.SkipTestIfCredentialsUnset(t, b, canManipulateRealOrders)

	pair, err := currency.NewPairFromString("BTCUSDZ22")
	if err != nil {
		t.Fatal(err)
	}

	err = b.ChangeMargin(context.Background(), pair, 1, 1, false)
	if err != nil {
		t.Error(err)
	}
}

func TestGetTradeRecords(t *testing.T) {
	t.Parallel()
	sharedtestvalues.SkipTestIfCredentialsUnset(t, b)
	pair, err := currency.NewPairFromString("BTCUSDZ22")
	if err != nil {
		t.Fatal(err)
	}

	_, err = b.GetTradeRecords(context.Background(), pair, "", "", 0, 0, 0)
	if err != nil {
		t.Error(err)
	}
}

func TestGetClosedTrades(t *testing.T) {
	t.Parallel()
	sharedtestvalues.SkipTestIfCredentialsUnset(t, b)
	pair, err := currency.NewPairFromString("BTCUSDZ22")
	if err != nil {
		t.Fatal(err)
	}

	_, err = b.GetClosedTrades(context.Background(), pair, "", time.Time{}, time.Time{}, 0, 0)
	if err != nil {
		t.Error(err)
	}
}

func TestSetRiskLimit(t *testing.T) {
	t.Parallel()
	sharedtestvalues.SkipTestIfCredentialsUnset(t, b, canManipulateRealOrders)

	pair, err := currency.NewPairFromString("BTCUSDZ22")
	if err != nil {
		t.Fatal(err)
	}

	_, err = b.SetRiskLimit(context.Background(), pair, 2, 0)
	if err != nil {
		t.Error(err)
	}
}

// Miscellaneous

func TestTimeSecUnmarshalJSON(t *testing.T) {
	t.Parallel()
	tInSec := time.Now().Unix()

	var ts bybitTimeSec
	err := ts.UnmarshalJSON([]byte(strconv.FormatInt(tInSec, 10)))
	if err != nil {
		t.Fatal(err)
	}

	if !time.Unix(tInSec, 0).Equal(ts.Time()) {
		t.Errorf("TestTimeSecUnmarshalJSON failed")
	}
}

func TestTimeMilliSecUnmarshalJSON(t *testing.T) {
	t.Parallel()
	tInMilliSec := time.Now().UnixMilli()

	var tms bybitTimeMilliSec
	err := tms.UnmarshalJSON([]byte(strconv.FormatInt(tInMilliSec, 10)))
	if err != nil {
		t.Fatal(err)
	}

	if !time.UnixMilli(tInMilliSec).Equal(tms.Time()) {
		t.Errorf("TestTimeMilliSecUnmarshalJSON failed")
	}
}

func TestTimeNanoSecUnmarshalJSON(t *testing.T) {
	t.Parallel()
	tInNanoSec := time.Now().UnixNano()

	var tns bybitTimeNanoSec
	err := tns.UnmarshalJSON([]byte(strconv.FormatInt(tInNanoSec, 10)))
	if err != nil {
		t.Fatal(err)
	}

	if !time.Unix(0, tInNanoSec).Equal(tns.Time()) {
		t.Errorf("TestTimeNanoSecUnmarshalJSON failed")
	}
}

// test cases for Wrapper
func TestUpdateTicker(t *testing.T) {
	t.Parallel()
	pair, err := currency.NewPairFromString("BTCUSDT")
	if err != nil {
		t.Fatal(err)
	}

	_, err = b.UpdateTicker(context.Background(), pair, asset.Spot)
	if err != nil {
		t.Error(err)
	}
	_, err = b.UpdateTicker(context.Background(), pair, asset.USDTMarginedFutures)
	if err != nil {
		t.Error(err)
	}

	pair1, err := currency.NewPairFromString("BTCUSD")
	if err != nil {
		t.Fatal(err)
	}

	_, err = b.UpdateTicker(context.Background(), pair1, asset.CoinMarginedFutures)
	if err != nil {
		t.Error(err)
	}

	var pairs currency.Pairs
	if mockTests {
		var pair2 currency.Pair
		pair2, err = currency.NewPairFromString("BTCUSD-U23")
		if err != nil {
			t.Fatal(err)
		}
		pairs = pairs.Add(pair2)
	} else {
		// Futures update dynamically, so fetch the available tradable futures for this test
		pairs, err = b.FetchTradablePairs(context.Background(), asset.Futures)
		if err != nil {
			t.Fatal(err)
		}
		// Needs to be set before calling extractCurrencyPair
		if err = b.SetPairs(pairs, asset.Futures, true); err != nil {
			t.Fatal(err)
		}
	}

	_, err = b.UpdateTicker(context.Background(), pairs[0], asset.Futures)
	if err != nil {
		t.Error(err)
	}

	pair3, err := currency.NewPairFromString("BTCPERP")
	if err != nil {
		t.Fatal(err)
	}

	_, err = b.UpdateTicker(context.Background(), pair3, asset.USDCMarginedFutures)
	if err != nil {
		t.Error(err)
	}
}

func TestUpdateOrderbook(t *testing.T) {
	t.Parallel()
	pair, err := currency.NewPairFromString("BTCUSDT")
	if err != nil {
		t.Fatal(err)
	}

	_, err = b.UpdateOrderbook(context.Background(), pair, asset.Spot)
	if err != nil {
		t.Error(err)
	}

	_, err = b.UpdateOrderbook(context.Background(), pair, asset.CoinMarginedFutures)
	if err != nil {
		t.Error(err)
	}

	_, err = b.UpdateOrderbook(context.Background(), pair, asset.USDTMarginedFutures)
	if err != nil {
		t.Error(err)
	}

	_, err = b.UpdateOrderbook(context.Background(), pair, asset.Futures)
	if err != nil {
		t.Error(err)
	}

	pair1, err := currency.NewPairFromString("BTCPERP")
	if err != nil {
		t.Fatal(err)
	}

	_, err = b.UpdateOrderbook(context.Background(), pair1, asset.USDCMarginedFutures)
	if err != nil {
		t.Error(err)
	}
}

func TestFetchTradablePairs(t *testing.T) {
	t.Parallel()
	_, err := b.FetchTradablePairs(context.Background(), asset.Spot)
	if err != nil {
		t.Error(err)
	}

	_, err = b.FetchTradablePairs(context.Background(), asset.CoinMarginedFutures)
	if err != nil {
		t.Error(err)
	}

	_, err = b.FetchTradablePairs(context.Background(), asset.USDTMarginedFutures)
	if err != nil {
		t.Error(err)
	}

	_, err = b.FetchTradablePairs(context.Background(), asset.Futures)
	if err != nil {
		t.Error(err)
	}

	_, err = b.FetchTradablePairs(context.Background(), asset.USDCMarginedFutures)
	if err != nil {
		t.Error(err)
	}
}

func TestUpdateTradablePairs(t *testing.T) {
	t.Parallel()
	err := b.UpdateTradablePairs(context.Background(), true)
	if err != nil {
		t.Error(err)
	}
}

func TestGetRecentTrades(t *testing.T) {
	t.Parallel()
	pair, err := currency.NewPairFromString("BTCUSDT")
	if err != nil {
		t.Fatal(err)
	}

	_, err = b.GetRecentTrades(context.Background(), pair, asset.Spot)
	if err != nil {
		t.Error(err)
	}

	_, err = b.GetRecentTrades(context.Background(), pair, asset.USDTMarginedFutures)
	if err != nil {
		t.Error(err)
	}

	pair1, err := currency.NewPairFromString("BTCUSD")
	if err != nil {
		t.Fatal(err)
	}

	_, err = b.GetRecentTrades(context.Background(), pair1, asset.CoinMarginedFutures)
	if err != nil {
		t.Error(err)
	}

	_, err = b.GetRecentTrades(context.Background(), pair1, asset.Futures)
	if err != nil {
		t.Error(err)
	}

	pair2, err := currency.NewPairFromString("BTCPERP")
	if err != nil {
		t.Fatal(err)
	}

	_, err = b.GetRecentTrades(context.Background(), pair2, asset.USDCMarginedFutures)
	if err != nil {
		t.Error(err)
	}
}

func TestGetHistoricCandles(t *testing.T) {
	t.Parallel()
	pair, err := currency.NewPairFromString("BTCUSDT")
	if err != nil {
		t.Fatal(err)
	}
	e := time.Now()
	s := e.AddDate(0, 0, -3)
	if mockTests {
		s = time.Unix(1691897100, 0).Truncate(kline.OneDay.Duration())
		e = time.Unix(1692007100, 0).Truncate(kline.OneDay.Duration())
	}

	_, err = b.GetHistoricCandles(context.Background(), pair, asset.Spot, kline.OneDay, s, e)
	if err != nil {
		t.Error(err)
	}

	_, err = b.GetHistoricCandles(context.Background(), pair, asset.USDTMarginedFutures, kline.OneDay, s, e)
	if err != nil {
		t.Error(err)
	}

	pair1, err := currency.NewPairFromString("BTC-USD")
	if err != nil {
		t.Fatal(err)
	}
	_, err = b.GetHistoricCandles(context.Background(), pair1, asset.CoinMarginedFutures, kline.OneHour, s, e)
	if err != nil {
		t.Error(err)
	}

	enabled, err := b.GetEnabledPairs(asset.Futures)
	if err != nil {
		t.Fatal(err)
	}
	var pair2 currency.Pair
	if mockTests {
		pair2, err = currency.NewPairFromString("BTCUSD-U23")
		if err != nil {
			t.Fatal(err)
		}
	} else {
		pair2 = enabled[0]
	}

	_, err = b.GetHistoricCandles(context.Background(), pair2, asset.Futures, kline.OneHour, s, e)
	if err != nil {
		t.Error(err)
	}

	pair3, err := currency.NewPairFromString("BTCPERP")
	if err != nil {
		t.Fatal(err)
	}

	_, err = b.GetHistoricCandles(context.Background(), pair3, asset.USDCMarginedFutures, kline.OneDay, s, e)
	if err != nil {
		t.Error(err)
	}
}

func TestGetHistoricCandlesExtended(t *testing.T) {
	t.Parallel()
	pair, err := currency.NewPairFromString("BTCUSDT")
	if err != nil {
		t.Fatal(err)
	}
	e := time.Now()
	s := e.AddDate(0, 0, -3)
	if mockTests {
		s = time.Unix(1691897100, 0).Truncate(kline.OneDay.Duration())
		e = time.Unix(1692007100, 0).Truncate(kline.OneDay.Duration())
	}

	_, err = b.GetHistoricCandlesExtended(context.Background(), pair, asset.Spot, kline.OneDay, s, e)
	if err != nil {
		t.Error(err)
	}

	_, err = b.GetHistoricCandlesExtended(context.Background(), pair, asset.USDTMarginedFutures, kline.OneDay, s, e)
	if err != nil {
		t.Error(err)
	}

	pair1, err := currency.NewPairFromString("BTCUSD")
	if err != nil {
		t.Fatal(err)
	}
	_, err = b.GetHistoricCandlesExtended(context.Background(), pair1, asset.CoinMarginedFutures, kline.OneHour, s, e)
	if err != nil {
		t.Error(err)
	}

	enabled, err := b.GetEnabledPairs(asset.Futures)
	if err != nil {
		t.Fatal(err)
	}
	var pair2 currency.Pair
	if mockTests {
		pair2, err = currency.NewPairFromString("BTCUSD-U23")
		if err != nil {
			t.Fatal(err)
		}
	} else {
		pair2 = enabled[0]
	}

	_, err = b.GetHistoricCandlesExtended(context.Background(), pair2, asset.Futures, kline.OneHour, s, e)
	if err != nil {
		t.Error(err)
	}

	pair3, err := currency.NewPairFromString("BTCPERP")
	if err != nil {
		t.Fatal(err)
	}

	_, err = b.GetHistoricCandlesExtended(context.Background(), pair3, asset.USDCMarginedFutures, kline.OneDay, s, e)
	if err != nil {
		t.Error(err)
	}
}

func TestFetchAccountInfo(t *testing.T) {
	t.Parallel()
	sharedtestvalues.SkipTestIfCredentialsUnset(t, b)

	_, err := b.FetchAccountInfo(context.Background(), asset.Spot)
	if err != nil {
		t.Error(err)
	}

	_, err = b.FetchAccountInfo(context.Background(), asset.CoinMarginedFutures)
	if err != nil {
		t.Error(err)
	}

	_, err = b.FetchAccountInfo(context.Background(), asset.USDTMarginedFutures)
	if err != nil {
		t.Error(err)
	}

	_, err = b.FetchAccountInfo(context.Background(), asset.Futures)
	if err != nil {
		t.Error(err)
	}

	_, err = b.FetchAccountInfo(context.Background(), asset.USDCMarginedFutures)
	if err != nil && err.Error() != "System error. Please try again later." {
		t.Error(err)
	}
}

func TestSubmitOrder(t *testing.T) {
	t.Parallel()
	sharedtestvalues.SkipTestIfCredentialsUnset(t, b, canManipulateRealOrders)

	var oSpot = &order.Submit{
		Exchange: "Bybit",
		Pair: currency.Pair{
			Delimiter: "-",
			Base:      currency.LTC,
			Quote:     currency.BTC,
		},
		Side:      order.Buy,
		Type:      order.Limit,
		Price:     0.0001,
		Amount:    10,
		ClientID:  "newOrder",
		AssetType: asset.Spot,
	}
	_, err := b.SubmitOrder(context.Background(), oSpot)
	if err != nil {
		if strings.TrimSpace(err.Error()) != "Balance insufficient" {
			t.Error(err)
		}
	}

	var oCMF = &order.Submit{
		Exchange: "Bybit",
		Pair: currency.Pair{
			Delimiter: "-",
			Base:      currency.BTC,
			Quote:     currency.USD,
		},
		Side:      order.Buy,
		Type:      order.Limit,
		Price:     10000,
		Amount:    1,
		ClientID:  "newOrder",
		AssetType: asset.CoinMarginedFutures,
	}
	_, err = b.SubmitOrder(context.Background(), oCMF)
	if err == nil {
		t.Error("SubmitOrder() Expected error")
	}

	var oUMF = &order.Submit{
		Exchange: "Bybit",
		Pair: currency.Pair{
			Delimiter: "-",
			Base:      currency.BTC,
			Quote:     currency.USDT,
		},
		Side:      order.Buy,
		Type:      order.Limit,
		Price:     10000,
		Amount:    1,
		ClientID:  "newOrder",
		AssetType: asset.USDTMarginedFutures,
	}
	_, err = b.SubmitOrder(context.Background(), oUMF)
	if err == nil {
		t.Error("SubmitOrder() Expected error")
	}

	pair, err := currency.NewPairFromString("BTCUSDZ22")
	if err != nil {
		t.Fatal(err)
	}

	var oFutures = &order.Submit{
		Exchange:  "Bybit",
		Pair:      pair,
		Side:      order.Buy,
		Type:      order.Limit,
		Price:     10000,
		Amount:    1,
		ClientID:  "newOrder",
		AssetType: asset.Futures,
	}
	_, err = b.SubmitOrder(context.Background(), oFutures)
	if err != nil {
		t.Error(err)
	}

	pair1, err := currency.NewPairFromString("BTCPERP")
	if err != nil {
		t.Fatal(err)
	}

	var oUSDC = &order.Submit{
		Exchange:  "Bybit",
		Pair:      pair1,
		Side:      order.Buy,
		Type:      order.Limit,
		Price:     10000,
		Amount:    1,
		ClientID:  "newOrder",
		AssetType: asset.USDCMarginedFutures,
	}
	_, err = b.SubmitOrder(context.Background(), oUSDC)
	if err != nil && err.Error() != "margin account not exist" {
		t.Error(err)
	}
}

func TestModifyOrder(t *testing.T) {
	t.Parallel()
	sharedtestvalues.SkipTestIfCredentialsUnset(t, b, canManipulateRealOrders)

	_, err := b.ModifyOrder(context.Background(), &order.Modify{
		Exchange: "Bybit",
		OrderID:  "1337",
		Price:    10000,
		Amount:   10,
		Side:     order.Sell,
		Pair: currency.Pair{
			Delimiter: "-",
			Base:      currency.BTC,
			Quote:     currency.USD,
		},
		AssetType: asset.CoinMarginedFutures,
	})
	if err == nil {
		t.Error("ModifyOrder() Expected error")
	}
}

func TestCancelOrder(t *testing.T) {
	t.Parallel()
	sharedtestvalues.SkipTestIfCredentialsUnset(t, b, canManipulateRealOrders)

	err := b.CancelOrder(context.Background(), &order.Cancel{
		Exchange:  "Bybit",
		AssetType: asset.Spot,
		Pair: currency.Pair{
			Delimiter: "-",
			Base:      currency.BTC,
			Quote:     currency.USD,
		},
		OrderID: "1234",
	})
	if err == nil {
		t.Error("CancelOrder() Spot Expected error")
	}

	err = b.CancelOrder(context.Background(), &order.Cancel{
		Exchange:  "Bybit",
		AssetType: asset.CoinMarginedFutures,
		Pair: currency.Pair{
			Delimiter: "-",
			Base:      currency.BTC,
			Quote:     currency.USD,
		},
		OrderID: "1234",
	})
	if err == nil {
		t.Error("CancelOrder() CMF Expected error")
	}

	err = b.CancelOrder(context.Background(), &order.Cancel{
		Exchange:  "Bybit",
		AssetType: asset.USDTMarginedFutures,
		Pair: currency.Pair{
			Delimiter: "-",
			Base:      currency.BTC,
			Quote:     currency.USDT,
		},
		OrderID: "1234",
	})
	if err == nil {
		t.Error("CancelOrder() USDT Expected error")
	}

	pair, err := currency.NewPairFromString("BTCUSDZ22")
	if err != nil {
		t.Fatal(err)
	}

	err = b.CancelOrder(context.Background(), &order.Cancel{
		Exchange:  "Bybit",
		AssetType: asset.Futures,
		Pair:      pair,
		OrderID:   "1234",
	})
	if err == nil {
		t.Error("CancelOrder() Futures Expected error")
	}

	pair1, err := currency.NewPairFromString("BTCPERP")
	if err != nil {
		t.Fatal(err)
	}

	err = b.CancelOrder(context.Background(), &order.Cancel{
		Exchange:  "Bybit",
		AssetType: asset.Futures,
		Pair:      pair1,
		OrderID:   "1234",
	})
	if err == nil {
		t.Error("CancelOrder() USDC Expected error")
>>>>>>> c5240153
	}
}

func TestSetMMP(t *testing.T) {
	t.Parallel()
	sharedtestvalues.SkipTestIfCredentialsUnset(t, b, canManipulateRealOrders)
	err := b.SetMMP(context.Background(), nil)
	if !errors.Is(err, errNilArgument) {
		t.Fatalf("found %v, expected %v", err, errNilArgument)
	}
	b.Verbose = true
	err = b.SetMMP(context.Background(), &MMPRequestParam{
		BaseCoin:           "ETH",
		TimeWindowMS:       5000,
		FrozenPeriod:       100000,
		TradeQuantityLimit: 50,
		DeltaLimit:         20,
	})
	if err != nil {
		t.Error(err)
	}
}

func TestResetMMP(t *testing.T) {
	t.Parallel()
	sharedtestvalues.SkipTestIfCredentialsUnset(t, b, canManipulateRealOrders)
	err := b.ResetMMP(context.Background(), "USDT")
	if !errors.Is(err, errNilArgument) {
		t.Fatalf("found %v, expected %v", err, errNilArgument)
	}
	err = b.ResetMMP(context.Background(), "BTC")
	if err != nil {
		t.Error(err)
	}
}

func TestGetMMPState(t *testing.T) {
	t.Parallel()
	sharedtestvalues.SkipTestIfCredentialsUnset(t, b)
	_, err := b.GetMMPState(context.Background(), "BTC")
	if err != nil {
		t.Error(err)
	}
}

func TestGetCoinExchangeRecords(t *testing.T) {
	t.Parallel()
	sharedtestvalues.SkipTestIfCredentialsUnset(t, b)
	_, err := b.GetCoinExchangeRecords(context.Background(), "", "", "", 20)
	if err != nil {
		t.Fatal(err)
	}
}

func TestGetDeliveryRecord(t *testing.T) {
	t.Parallel()
	sharedtestvalues.SkipTestIfCredentialsUnset(t, b)
	_, err := b.GetDeliveryRecord(context.Background(), "spot", "", "", time.Now().Add(time.Hour*40), 20)
	if !errors.Is(err, errInvalidCategory) {
		t.Fatal(err)
	}
	_, err = b.GetDeliveryRecord(context.Background(), "linear", "", "", time.Now().Add(time.Hour*40), 20)
	if err != nil {
		t.Error(err)
	}
}
func TestGetUSDCSessionSettlement(t *testing.T) {
	t.Parallel()
	sharedtestvalues.SkipTestIfCredentialsUnset(t, b)
	_, err := b.GetUSDCSessionSettlement(context.Background(), "option", "", "", 10)
	if !errors.Is(err, errInvalidCategory) {
		t.Fatalf("expected %v, got %v", errInvalidCategory, err)
	}
	_, err = b.GetUSDCSessionSettlement(context.Background(), "linear", "", "", 10)
	if err != nil {
		t.Error(err)
	}
}

func TestGetAssetInfo(t *testing.T) {
	t.Parallel()
	sharedtestvalues.SkipTestIfCredentialsUnset(t, b)
	_, err := b.GetAssetInfo(context.Background(), "", "BTC")
	if !errors.Is(err, errMissingAccountType) {
		t.Fatal(err)
	}
	_, err = b.GetAssetInfo(context.Background(), "SPOT", "BTC")
	if err != nil {
		t.Fatal(err)
	}
}

func TestGetAllCoinBalance(t *testing.T) {
	t.Parallel()
	sharedtestvalues.SkipTestIfCredentialsUnset(t, b)
	_, err := b.GetAllCoinBalance(context.Background(), "", "", "", 0)
	if !errors.Is(err, errMissingAccountType) {
		t.Fatalf("expected %v, got %v", errMissingAccountType, err)
	}
	_, err = b.GetAllCoinBalance(context.Background(), "FUND", "", "", 0)
	if err != nil {
		t.Fatal(err)
	}
}

func TestGetSingleCoinBalance(t *testing.T) {
	t.Parallel()
	sharedtestvalues.SkipTestIfCredentialsUnset(t, b)
	_, err := b.GetSingleCoinBalance(context.Background(), "", "", "", 0, 0)
	if !errors.Is(err, errMissingAccountType) {
		t.Fatalf("expected %v, got %v", errMissingAccountType, err)
	}
	_, err = b.GetSingleCoinBalance(context.Background(), "SPOT", currency.BTC.String(), "", 0, 0)
	if err != nil {
		t.Fatal(err)
	}
}

func TestGetTransferableCoin(t *testing.T) {
	t.Parallel()
	sharedtestvalues.SkipTestIfCredentialsUnset(t, b)
	_, err := b.GetTransferableCoin(context.Background(), "SPOT", "OPTION")
	if err != nil {
		t.Fatal(err)
	}
}

func TestCreateInternalTransfer(t *testing.T) {
	t.Parallel()
	sharedtestvalues.SkipTestIfCredentialsUnset(t, b, canManipulateRealOrders)
	_, err := b.CreateInternalTransfer(context.Background(), nil)
	if !errors.Is(err, errNilArgument) {
		t.Fatalf("expected %v, got %v", errNilArgument, err)
	}
	_, err = b.CreateInternalTransfer(context.Background(), &TransferParams{})
	if !errors.Is(err, errMissingTransferID) {
		t.Fatalf("expected %v, got %v", errMissingTransferID, err)
	}
	transferID, err := uuid.NewV7()
	if err != nil {
		t.Fatal(err)
	}
	_, err = b.CreateInternalTransfer(context.Background(), &TransferParams{TransferID: transferID})
	if !errors.Is(err, currency.ErrCurrencyCodeEmpty) {
		t.Fatalf("expected %v, got %v", currency.ErrCurrencyCodeEmpty, err)
	}
	_, err = b.CreateInternalTransfer(context.Background(), &TransferParams{
		TransferID: transferID,
		Coin:       currency.BTC,
	})
	if !errors.Is(err, order.ErrAmountIsInvalid) {
		t.Fatalf("expected %v, got %v", order.ErrAmountIsInvalid, err)
	}
	_, err = b.CreateInternalTransfer(context.Background(), &TransferParams{
		TransferID: transferID,
		Coin:       currency.BTC,
		Amount:     123.456,
	})
	if !errors.Is(err, errMissingAccountType) {
		t.Fatalf("expected %v, got %v", errMissingAccountType, err)
	}
	_, err = b.CreateInternalTransfer(context.Background(), &TransferParams{TransferID: transferID,
		Coin: currency.BTC, Amount: 123.456})
	if !errors.Is(err, errMissingAccountType) {
		t.Fatalf("expected %v, got %v", errMissingAccountType, err)
	}
	_, err = b.CreateInternalTransfer(context.Background(), &TransferParams{TransferID: transferID,
		Coin: currency.BTC, Amount: 123.456, FromAccountType: "UNIFIED"})
	if !errors.Is(err, errMissingAccountType) {
		t.Fatalf("expected %v, got %v", errMissingAccountType, err)
	}
	_, err = b.CreateInternalTransfer(context.Background(), &TransferParams{TransferID: transferID,
		Coin: currency.BTC, Amount: 123.456,
		ToAccountType:   "CONTRACT",
		FromAccountType: "UNIFIED"})
	if err != nil {
		t.Error(err)
	}
}

func TestGetInternalTransferRecords(t *testing.T) {
	t.Parallel()
	sharedtestvalues.SkipTestIfCredentialsUnset(t, b)
	transferID, err := uuid.NewV7()
	if err != nil {
		t.Fatal(err)
	}
	_, err = b.GetInternalTransferRecords(context.Background(), transferID.String(), currency.BTC.String(), "", "", time.Time{}, time.Time{}, 0)
	if err != nil {
		t.Error(err)
	}
}

func TestGetSubUID(t *testing.T) {
	t.Parallel()
	sharedtestvalues.SkipTestIfCredentialsUnset(t, b)
	_, err := b.GetSubUID(context.Background())
	if err != nil {
		t.Error(err)
	}
}

func TestEnableUniversalTransferForSubUID(t *testing.T) {
	t.Parallel()
	sharedtestvalues.SkipTestIfCredentialsUnset(t, b)
	err := b.EnableUniversalTransferForSubUID(context.Background())
	if !errors.Is(err, errMembersIDsNotSet) {
		t.Fatalf("expected %v, got %v", errMembersIDsNotSet, err)
	}
	transferID1, err := uuid.NewV7()
	if err != nil {
		t.Fatal(err)
	}
	transferID2, err := uuid.NewV7()
	if err != nil {
		t.Fatal(err)
	}
	err = b.EnableUniversalTransferForSubUID(context.Background(), transferID1.String(), transferID2.String())
	if err != nil {
		t.Error(err)
	}
}

func TestCreateUniversalTransfer(t *testing.T) {
	t.Parallel()
	_, err := b.CreateUniversalTransfer(context.Background(), nil)
	if !errors.Is(err, errNilArgument) {
		t.Fatalf("expected %v, got %v", errNilArgument, err)
	}
	_, err = b.CreateUniversalTransfer(context.Background(), &TransferParams{})
	if !errors.Is(err, errMissingTransferID) {
		t.Fatalf("expected %v, got %v", errMissingTransferID, err)
	}
	transferID, err := uuid.NewV7()
	if err != nil {
		t.Fatal(err)
	}
	_, err = b.CreateUniversalTransfer(context.Background(), &TransferParams{TransferID: transferID})
	if !errors.Is(err, currency.ErrCurrencyCodeEmpty) {
		t.Fatalf("expected %v, got %v", currency.ErrCurrencyCodeEmpty, err)
	}
	_, err = b.CreateUniversalTransfer(context.Background(), &TransferParams{
		TransferID: transferID,
		Coin:       currency.BTC,
	})
	if !errors.Is(err, order.ErrAmountIsInvalid) {
		t.Fatalf("expected %v, got %v", order.ErrAmountIsInvalid, err)
	}
	_, err = b.CreateUniversalTransfer(context.Background(), &TransferParams{
		TransferID: transferID,
		Coin:       currency.BTC,
		Amount:     123.456,
	})
	if !errors.Is(err, errMissingAccountType) {
		t.Fatalf("expected %v, got %v", errMissingAccountType, err)
	}
	_, err = b.CreateUniversalTransfer(context.Background(), &TransferParams{TransferID: transferID,
		Coin: currency.BTC, Amount: 123.456})
	if !errors.Is(err, errMissingAccountType) {
		t.Fatalf("expected %v, got %v", errMissingAccountType, err)
	}
	_, err = b.CreateUniversalTransfer(context.Background(), &TransferParams{TransferID: transferID,
		Coin: currency.BTC, Amount: 123.456, FromAccountType: "UNIFIED"})
	if !errors.Is(err, errMissingAccountType) {
		t.Fatalf("expected %v, got %v", errMissingAccountType, err)
	}
	_, err = b.CreateUniversalTransfer(context.Background(), &TransferParams{TransferID: transferID,
		Coin: currency.BTC, Amount: 123.456,
		ToAccountType:   "CONTRACT",
		FromAccountType: "UNIFIED"})
	if !errors.Is(err, errMemberIDRequired) {
		t.Fatalf("expected %v, got %v", errMemberIDRequired, err)
	}
	sharedtestvalues.SkipTestIfCredentialsUnset(t, b, canManipulateRealOrders)
	_, err = b.CreateUniversalTransfer(context.Background(), &TransferParams{
		TransferID: transferID,
		Coin:       currency.BTC, Amount: 123.456,
		ToAccountType:   "CONTRACT",
		FromAccountType: "UNIFIED",
		FromMemberID:    123,
		ToMemberID:      456,
	})
	if err != nil {
		t.Error(err)
	}
}

func TestGetUniversalTransferRecords(t *testing.T) {
	t.Parallel()
	sharedtestvalues.SkipTestIfCredentialsUnset(t, b)
	transferID, err := uuid.NewV7()
	if err != nil {
		t.Fatal(err)
	}
	_, err = b.GetUniversalTransferRecords(context.Background(), transferID.String(), currency.BTC.String(), "", "", time.Time{}, time.Time{}, 0)
	if err != nil {
		t.Error(err)
	}
}

func TestGetAllowedDepositCoinInfo(t *testing.T) {
	t.Parallel()
	sharedtestvalues.SkipTestIfCredentialsUnset(t, b)
	_, err := b.GetAllowedDepositCoinInfo(context.Background(), "BTC", "", "", 0)
	if err != nil {
		t.Error(err)
	}
}

func TestSetDepositAccount(t *testing.T) {
	t.Parallel()
	sharedtestvalues.SkipTestIfCredentialsUnset(t, b)
	_, err := b.SetDepositAccount(context.Background(), "FUND")
	if err != nil {
		t.Error(err)
	}
}

func TestGetDepositRecords(t *testing.T) {
	t.Parallel()
	sharedtestvalues.SkipTestIfCredentialsUnset(t, b)
	_, err := b.GetDepositRecords(context.Background(), "", "", time.Time{}, time.Time{}, 0)
	if err != nil {
		t.Error(err)
	}
}

func TestGetSubDepositRecords(t *testing.T) {
	t.Parallel()
	sharedtestvalues.SkipTestIfCredentialsUnset(t, b)
	_, err := b.GetSubDepositRecords(context.Background(), "12345", "", "", time.Time{}, time.Time{}, 0)
	if err != nil {
		t.Error(err)
	}
}

func TestInternalDepositRecords(t *testing.T) {
	t.Parallel()
	sharedtestvalues.SkipTestIfCredentialsUnset(t, b)
	_, err := b.GetInternalDepositRecordsOffChain(context.Background(), currency.ETH.String(), "", time.Time{}, time.Time{}, 8)
	if err != nil {
		t.Error(err)
	}
}

func TestGetMasterDepositAddress(t *testing.T) {
	t.Parallel()
	sharedtestvalues.SkipTestIfCredentialsUnset(t, b)
	_, err := b.GetMasterDepositAddress(context.Background(), currency.LTC, "")
	if err != nil {
		t.Error(err)
	}
}

func TestGetSubDepositAddress(t *testing.T) {
	t.Parallel()
	sharedtestvalues.SkipTestIfCredentialsUnset(t, b)
	_, err := b.GetSubDepositAddress(context.Background(), currency.LTC, "LTC", "12345")
	if err != nil {
		t.Error(err)
	}
}

func TestGetCoinInfo(t *testing.T) {
	t.Parallel()
	sharedtestvalues.SkipTestIfCredentialsUnset(t, b)
	_, err := b.GetCoinInfo(context.Background(), currency.BTC)
	if err != nil {
		t.Error(err)
	}
}

func TestGetWithdrawalRecords(t *testing.T) {
	t.Parallel()
	sharedtestvalues.SkipTestIfCredentialsUnset(t, b)
	_, err := b.GetWithdrawalRecords(context.Background(), currency.LTC, "", "", "", time.Time{}, time.Time{}, 10)
	if err != nil {
		t.Error(err)
	}
}

func TestGetWithdrawableAmount(t *testing.T) {
	t.Parallel()
	sharedtestvalues.SkipTestIfCredentialsUnset(t, b)
	_, err := b.GetWithdrawableAmount(context.Background(), currency.LTC)
	if err != nil {
		t.Error(err)
	}
}

func TestWithdrawCurrency(t *testing.T) {
	t.Parallel()
	sharedtestvalues.SkipTestIfCredentialsUnset(t, b, canManipulateRealOrders)
	_, err := b.WithdrawCurrency(context.Background(), nil)
	if !errors.Is(err, errNilArgument) {
		t.Fatalf("expected %v, got %v", errNilArgument, err)
	}
	_, err = b.WithdrawCurrency(context.Background(), &WithdrawalParam{})
	if !errors.Is(err, currency.ErrCurrencyCodeEmpty) {
		t.Fatalf("expected %v, got %v", currency.ErrCurrencyCodeEmpty, err)
	}
	_, err = b.WithdrawCurrency(context.Background(), &WithdrawalParam{Coin: currency.BTC})
	if !errors.Is(err, errMissingChainInformation) {
		t.Fatalf("expected %v, got %v", errMissingChainInformation, err)
	}
	_, err = b.WithdrawCurrency(context.Background(), &WithdrawalParam{Coin: currency.LTC, Chain: "LTC"})
	if !errors.Is(err, errMissingAddressInfo) {
		t.Fatalf("expected %v, got %v", errMissingAddressInfo, err)
	}
	_, err = b.WithdrawCurrency(context.Background(), &WithdrawalParam{Coin: currency.LTC, Chain: "LTC", Address: "234234234"})
	if !errors.Is(err, order.ErrAmountBelowMin) {
		t.Fatalf("expected %v, got %v", order.ErrAmountBelowMin, err)
	}
	_, err = b.WithdrawCurrency(context.Background(), &WithdrawalParam{Coin: currency.LTC, Chain: "LTC", Address: "234234234", Amount: 123})
	if err != nil {
		t.Fatal(err)
	}
}

func TestCancelWithdrawal(t *testing.T) {
	t.Parallel()
	sharedtestvalues.SkipTestIfCredentialsUnset(t, b, canManipulateRealOrders)
	_, err := b.CancelWithdrawal(context.Background(), "")
	if !errors.Is(err, errMissingWithdrawalID) {
		t.Fatalf("expected %v, got %v", errMissingWithdrawalID, err)
	}
	_, err = b.CancelWithdrawal(context.Background(), "12314")
	if err != nil {
		t.Error(err)
	}
}

func TestCreateNewSubUserID(t *testing.T) {
	t.Parallel()
	_, err := b.CreateNewSubUserID(context.Background(), nil)
	if !errors.Is(err, errNilArgument) {
		t.Fatalf("expected %v, got %v", errNilArgument, err)
	}
	_, err = b.CreateNewSubUserID(context.Background(), &CreateSubUserParams{MemberType: 1, Switch: 1, Note: "test"})
	if !errors.Is(err, errMissingusername) {
		t.Fatalf("expected %v, got %v", errMissingusername, err)
	}
	_, err = b.CreateNewSubUserID(context.Background(), &CreateSubUserParams{Username: "Sami", Switch: 1, Note: "test"})
	if !errors.Is(err, errInvalidMemberType) {
		t.Fatalf("expected %v, got %v", errInvalidMemberType, err)
	}
	sharedtestvalues.SkipTestIfCredentialsUnset(t, b, canManipulateRealOrders)
	_, err = b.CreateNewSubUserID(context.Background(), &CreateSubUserParams{Username: "sami", MemberType: 1, Switch: 1, Note: "test"})
	if err != nil {
		t.Error(err)
	}
}

func TestCreateSubUIDAPIKey(t *testing.T) {
	t.Parallel()
	_, err := b.CreateSubUIDAPIKey(context.Background(), nil)
	if !errors.Is(err, errNilArgument) {
		t.Fatalf("expected %v, got %v", errNilArgument, err)
	}
	_, err = b.CreateSubUIDAPIKey(context.Background(), &SubUIDAPIKeyParam{})
	if !errors.Is(err, errMissingUserID) {
		t.Fatalf("expected %v, got %v", errMissingUserID, err)
	}
	sharedtestvalues.SkipTestIfCredentialsUnset(t, b, canManipulateRealOrders)
	_, err = b.CreateSubUIDAPIKey(context.Background(), &SubUIDAPIKeyParam{
		Subuid:      53888000,
		Note:        "testxxx",
		ReadOnly:    0,
		Permissions: map[string][]string{"Wallet": {"AccountTransfer"}},
	})
	if err != nil {
		t.Error(err)
	}
}

func TestGetSubUIDList(t *testing.T) {
	t.Parallel()
	sharedtestvalues.SkipTestIfCredentialsUnset(t, b)
	_, err := b.GetSubUIDList(context.Background())
	if err != nil {
		t.Error(err)
	}
}

func TestFreezeSubUID(t *testing.T) {
	t.Parallel()
	sharedtestvalues.SkipTestIfCredentialsUnset(t, b, canManipulateRealOrders)
	err := b.FreezeSubUID(context.Background(), "1234", true)
	if err != nil {
		t.Error(err)
	}
}

func TestGetAPIKeyInformation(t *testing.T) {
	t.Parallel()
	sharedtestvalues.SkipTestIfCredentialsUnset(t, b)
	_, err := b.GetAPIKeyInformation(context.Background())
	if err != nil {
		t.Error(err)
	}
}

func TestGetUIDWalletType(t *testing.T) {
	t.Parallel()
	sharedtestvalues.SkipTestIfCredentialsUnset(t, b)
	_, err := b.GetUIDWalletType(context.Background(), "234234")
	if err != nil {
		t.Error(err)
	}
}

func TestModifyMasterAPIKey(t *testing.T) {
	t.Parallel()
	sharedtestvalues.SkipTestIfCredentialsUnset(t, b, canManipulateRealOrders)
	_, err := b.ModifyMasterAPIKey(context.Background(), &SubUIDAPIKeyUpdateParam{})
	if !errors.Is(err, errNilArgument) {
		t.Fatalf("expected %v, got %v", errNilArgument, err)
	}
	_, err = b.ModifyMasterAPIKey(context.Background(), &SubUIDAPIKeyUpdateParam{
		ReadOnly: 0,
		IPs:      []string{"*"},
		Permissions: map[string][]string{
			"ContractTrade": {"Order", "Position"},
			"Spot":          {"SpotTrade"},
			"Wallet":        {"AccountTransfer", "SubMemberTransfer"},
			"Options":       {"OptionsTrade"},
			"Derivatives":   {"DerivativesTrade"},
			"CopyTrading":   {"CopyTrading"},
			"BlockTrade":    {},
			"Exchange":      {"ExchangeHistory"},
			"NFT":           {"NFTQueryProductList"}},
	})
	if err != nil {
		t.Error(err)
	}
}

func TestModifySubAPIKey(t *testing.T) {
	t.Parallel()
	sharedtestvalues.SkipTestIfCredentialsUnset(t, b, canManipulateRealOrders)
	_, err := b.ModifySubAPIKey(context.Background(), &SubUIDAPIKeyUpdateParam{})
	if !errors.Is(err, errNilArgument) {
		t.Fatalf("expected %v, got %v", errNilArgument, err)
	}
	_, err = b.ModifySubAPIKey(context.Background(), &SubUIDAPIKeyUpdateParam{
		ReadOnly: 0,
		IPs:      []string{"*"},
		Permissions: map[string][]string{
			"ContractTrade": {},
			"Spot":          {"SpotTrade"},
			"Wallet":        {"AccountTransfer"},
		},
	})
	if err != nil {
		t.Error(err)
	}
<<<<<<< HEAD
}

func TestDeleteMasterAPIKey(t *testing.T) {
	t.Parallel()
	sharedtestvalues.SkipTestIfCredentialsUnset(t, b, canManipulateRealOrders)
	err := b.DeleteMasterAPIKey(context.Background())
=======
	s := time.Now().Add(-time.Hour)
	if mockTests {
		s = time.Unix(1691897100, 0)
	}
	_, err = b.GetUSDCKlines(context.Background(), pair, "5", s, 0)
>>>>>>> c5240153
	if err != nil {
		t.Error(err)
	}
}

func TestDeleteSubAPIKey(t *testing.T) {
	t.Parallel()
<<<<<<< HEAD
	sharedtestvalues.SkipTestIfCredentialsUnset(t, b, canManipulateRealOrders)
	err := b.DeleteSubAccountAPIKey(context.Background(), "12434")
=======
	pair, err := currency.NewPairFromString("BTCPERP")
	if err != nil {
		t.Fatal(err)
	}
	s := time.Now().Add(-time.Hour)
	if mockTests {
		s = time.Unix(1691897100, 0)
	}
	_, err = b.GetUSDCMarkPriceKlines(context.Background(), pair, "5", s, 0)
>>>>>>> c5240153
	if err != nil {
		t.Error(err)
	}
}

func TestGetAffiliateUserInfo(t *testing.T) {
	t.Parallel()
	sharedtestvalues.SkipTestIfCredentialsUnset(t, b)
	_, err := b.GetAffiliateUserInfo(context.Background(), "1234")
	if err != nil {
		t.Error(err)
	}
<<<<<<< HEAD
}

func TestGetLeverageTokenInfo(t *testing.T) {
	t.Parallel()
	sharedtestvalues.SkipTestIfCredentialsUnset(t, b)
	_, err := b.GetLeverageTokenInfo(context.Background(), currency.NewCode("BTC3L"))
=======
	s := time.Now().Add(-time.Hour)
	if mockTests {
		s = time.Unix(1691897100, 0)
	}
	_, err = b.GetUSDCIndexPriceKlines(context.Background(), pair, "5", s, 0)
>>>>>>> c5240153
	if err != nil {
		t.Error(err)
	}
}

func TestGetLeveragedTokenMarket(t *testing.T) {
	t.Parallel()
	sharedtestvalues.SkipTestIfCredentialsUnset(t, b)
	_, err := b.GetLeveragedTokenMarket(context.Background(), currency.EMPTYCODE)
	if !errors.Is(err, currency.ErrCurrencyCodeEmpty) {
		t.Fatalf("expected %v, got %v", currency.ErrCurrencyCodeEmpty, err)
	}
<<<<<<< HEAD
	_, err = b.GetLeveragedTokenMarket(context.Background(), currency.NewCode("BTC3L"))
=======
	s := time.Now().Add(-time.Hour)
	if mockTests {
		s = time.Unix(1692077100, 0)
	}

	_, err = b.GetUSDCPremiumIndexKlines(context.Background(), pair, "5", s, 0)
>>>>>>> c5240153
	if err != nil {
		t.Error(err)
	}
}

func TestPurchaseLeverageToken(t *testing.T) {
	t.Parallel()
	sharedtestvalues.SkipTestIfCredentialsUnset(t, b, canManipulateRealOrders)
	_, err := b.PurchaseLeverageToken(context.Background(), currency.BTC3L, 100, "")
	if err != nil {
		t.Error(err)
	}
}

func TestRedeemLeverageToken(t *testing.T) {
	t.Parallel()
	sharedtestvalues.SkipTestIfCredentialsUnset(t, b, canManipulateRealOrders)
	_, err := b.RedeemLeverageToken(context.Background(), currency.BTC3L, 100, "")
	if err != nil {
		t.Error(err)
	}
}

func TestGetPurchaseAndRedemptionRecords(t *testing.T) {
	t.Parallel()
	sharedtestvalues.SkipTestIfCredentialsUnset(t, b)
	_, err := b.GetPurchaseAndRedemptionRecords(context.Background(), currency.EMPTYCODE, "", "", time.Time{}, time.Time{}, 0, 0)
	if err != nil {
		t.Error(err)
	}
}

func TestToggleMarginTrade(t *testing.T) {
	t.Parallel()
	sharedtestvalues.SkipTestIfCredentialsUnset(t, b, canManipulateRealOrders)
	_, err := b.ToggleMarginTrade(context.Background(), true)
	if err != nil {
		t.Error(err)
	}
}

func TestSetSpotMarginTradeLeverage(t *testing.T) {
	t.Parallel()
	sharedtestvalues.SkipTestIfCredentialsUnset(t, b)
	err := b.SetSpotMarginTradeLeverage(context.Background(), 3)
	if err != nil {
		t.Error(err)
	}
}

func TestGetMarginCoinInfo(t *testing.T) {
	t.Parallel()
	_, err := b.GetMarginCoinInfo(context.Background(), currency.BTC)
	if err != nil {
		t.Error(err)
	}
}

func TestGetVIPMarginData(t *testing.T) {
	t.Parallel()
	_, err := b.GetVIPMarginData(context.Background(), "", "")
	if err != nil {
		t.Error(err)
	}
}

func TestGetBorrowableCoinInfo(t *testing.T) {
	t.Parallel()
	_, err := b.GetBorrowableCoinInfo(context.Background(), currency.EMPTYCODE)
	if err != nil {
		t.Error(err)
	}
}

func TestGetInterestAndQuota(t *testing.T) {
	t.Parallel()
	sharedtestvalues.SkipTestIfCredentialsUnset(t, b)
	_, err := b.GetInterestAndQuota(context.Background(), currency.EMPTYCODE)
	if !errors.Is(err, currency.ErrCurrencyCodeEmpty) {
		t.Errorf("expected %v, got %v", currency.ErrCurrencyCodeEmpty, err)
	}
	_, err = b.GetInterestAndQuota(context.Background(), currency.BTC)
	if err != nil && !errors.Is(err, errEndpointAvailableForNormalAPIKeyHolders) {
		t.Error(err)
	}
}

func TestGetLoanAccountInfo(t *testing.T) {
	t.Parallel()
	sharedtestvalues.SkipTestIfCredentialsUnset(t, b)
	_, err := b.GetLoanAccountInfo(context.Background())
	if err != nil && !errors.Is(err, errEndpointAvailableForNormalAPIKeyHolders) {
		t.Error(err)
	}
}

func TestBorrow(t *testing.T) {
	t.Parallel()
	sharedtestvalues.SkipTestIfCredentialsUnset(t, b, canManipulateRealOrders)
	_, err := b.Borrow(context.Background(), nil)
	if !errors.Is(err, errNilArgument) {
		t.Errorf("expected %v, got %v", errNilArgument, err)
	}
	_, err = b.Borrow(context.Background(), &LendArgument{})
	if !errors.Is(err, currency.ErrCurrencyCodeEmpty) {
		t.Errorf("expected %v, got %v", currency.ErrCurrencyCodeEmpty, err)
	}
	_, err = b.Borrow(context.Background(), &LendArgument{Coin: currency.BTC})
	if !errors.Is(err, order.ErrAmountBelowMin) {
		t.Errorf("expected %v, got %v", order.ErrAmountBelowMin, err)
	}
	_, err = b.Borrow(context.Background(), &LendArgument{Coin: currency.BTC, AmountToBorrow: 0.1})
	if err != nil {
		t.Error(err)
	}
}
func TestRepay(t *testing.T) {
	t.Parallel()
	sharedtestvalues.SkipTestIfCredentialsUnset(t, b, canManipulateRealOrders)
	_, err := b.Repay(context.Background(), nil)
	if !errors.Is(err, errNilArgument) {
		t.Errorf("expected %v, got %v", errNilArgument, err)
	}
	_, err = b.Repay(context.Background(), &LendArgument{})
	if !errors.Is(err, currency.ErrCurrencyCodeEmpty) {
		t.Errorf("expected %v, got %v", currency.ErrCurrencyCodeEmpty, err)
	}
	_, err = b.Repay(context.Background(), &LendArgument{Coin: currency.BTC})
	if !errors.Is(err, order.ErrAmountBelowMin) {
		t.Errorf("expected %v, got %v", order.ErrAmountBelowMin, err)
	}
	_, err = b.Repay(context.Background(), &LendArgument{Coin: currency.BTC, AmountToBorrow: 0.1})
	if err != nil {
		t.Error(err)
	}
}

func TestGetBorrowOrderDetail(t *testing.T) {
	t.Parallel()
	sharedtestvalues.SkipTestIfCredentialsUnset(t, b)
	_, err := b.GetBorrowOrderDetail(context.Background(), time.Time{}, time.Time{}, currency.BTC, 0, 0)
	if err != nil && !errors.Is(err, errEndpointAvailableForNormalAPIKeyHolders) {
		t.Error(err)
	}
}

func TestGetRepaymentOrderDetail(t *testing.T) {
	t.Parallel()
	sharedtestvalues.SkipTestIfCredentialsUnset(t, b)
	_, err := b.GetRepaymentOrderDetail(context.Background(), time.Time{}, time.Time{}, currency.BTC, 0)
	if err != nil && !errors.Is(err, errEndpointAvailableForNormalAPIKeyHolders) {
		t.Error(err)
	}
}

func TestToggleMarginTradeNormal(t *testing.T) {
	t.Parallel()
	sharedtestvalues.SkipTestIfCredentialsUnset(t, b)
	_, err := b.ToggleMarginTradeNormal(context.Background(), true)
	if err != nil && !errors.Is(err, errEndpointAvailableForNormalAPIKeyHolders) {
		t.Error(err)
	}
}

func TestGetProductInfo(t *testing.T) {
	t.Parallel()
	_, err := b.GetProductInfo(context.Background(), "")
	if err != nil {
		t.Error(err)
	}
}

func TestGetInstitutionalLengingMarginCoinInfo(t *testing.T) {
	t.Parallel()
	_, err := b.GetInstitutionalLengingMarginCoinInfo(context.Background(), "")
	if err != nil {
		t.Error(err)
	}
}

func TestGetInstitutionalLoanOrders(t *testing.T) {
	t.Parallel()
	sharedtestvalues.SkipTestIfCredentialsUnset(t, b)
	_, err := b.GetInstitutionalLoanOrders(context.Background(), "", time.Time{}, time.Time{}, 0)
	if err != nil && !errors.Is(err, errEndpointAvailableForNormalAPIKeyHolders) {
		t.Error(err)
	}
}

func TestGetInstitutionalRepayOrders(t *testing.T) {
	t.Parallel()
	sharedtestvalues.SkipTestIfCredentialsUnset(t, b)
	_, err := b.GetInstitutionalRepayOrders(context.Background(), time.Time{}, time.Time{}, 0)
	if err != nil && !errors.Is(err, errEndpointAvailableForNormalAPIKeyHolders) {
		t.Error(err)
	}
}

func TestGetLTV(t *testing.T) {
	t.Parallel()
	sharedtestvalues.SkipTestIfCredentialsUnset(t, b)
	_, err := b.GetLTV(context.Background())
	if err != nil && !errors.Is(err, errEndpointAvailableForNormalAPIKeyHolders) {
		t.Error(err)
	}
}

func TestGetC2CLendingCoinInfo(t *testing.T) {
	t.Parallel()
	sharedtestvalues.SkipTestIfCredentialsUnset(t, b)
	_, err := b.GetC2CLendingCoinInfo(context.Background(), currency.BTC)
	if err != nil {
		t.Error(err)
	}
}

func TestC2CDepositFunds(t *testing.T) {
	t.Parallel()
	sharedtestvalues.SkipTestIfCredentialsUnset(t, b, canManipulateRealOrders)
	_, err := b.C2CDepositFunds(context.Background(), nil)
	if !errors.Is(err, errNilArgument) {
		t.Error(err)
	}
	_, err = b.C2CDepositFunds(context.Background(), &C2CLendingFundsParams{})
	if !errors.Is(err, currency.ErrCurrencyCodeEmpty) {
		t.Errorf("expected %v, got %v", currency.ErrCurrencyCodeEmpty, err)
	}
	_, err = b.C2CDepositFunds(context.Background(), &C2CLendingFundsParams{Coin: currency.BTC})
	if !errors.Is(err, order.ErrAmountBelowMin) {
		t.Errorf("expected %v, got %v", order.ErrAmountBelowMin, err)
	}
	_, err = b.C2CDepositFunds(context.Background(), &C2CLendingFundsParams{Coin: currency.BTC, Quantity: 1232})
	if err != nil {
		t.Error(err)
	}
}

func TestC2CRedeemFunds(t *testing.T) {
	t.Parallel()
	sharedtestvalues.SkipTestIfCredentialsUnset(t, b, canManipulateRealOrders)
	_, err := b.C2CRedeemFunds(context.Background(), nil)
	if !errors.Is(err, errNilArgument) {
		t.Error(err)
	}
	_, err = b.C2CRedeemFunds(context.Background(), &C2CLendingFundsParams{})
	if !errors.Is(err, currency.ErrCurrencyCodeEmpty) {
		t.Errorf("expected %v, got %v", currency.ErrCurrencyCodeEmpty, err)
	}
	_, err = b.C2CRedeemFunds(context.Background(), &C2CLendingFundsParams{Coin: currency.BTC})
	if !errors.Is(err, order.ErrAmountBelowMin) {
		t.Errorf("expected %v, got %v", order.ErrAmountBelowMin, err)
	}
	_, err = b.C2CRedeemFunds(context.Background(), &C2CLendingFundsParams{Coin: currency.BTC, Quantity: 1232})
	if err != nil {
		t.Error(err)
	}
}

func TestGetC2CLendingOrderRecords(t *testing.T) {
	t.Parallel()
	sharedtestvalues.SkipTestIfCredentialsUnset(t, b)
	_, err := b.GetC2CLendingOrderRecords(context.Background(), currency.EMPTYCODE, "", "", time.Time{}, time.Time{}, 0)
	if err != nil {
		t.Error(err)
	}
}

func TestGetC2CLendingAccountInfo(t *testing.T) {
	t.Parallel()
	sharedtestvalues.SkipTestIfCredentialsUnset(t, b)
	_, err := b.GetC2CLendingAccountInfo(context.Background(), currency.LTC)
	if err != nil {
		t.Error(err)
	}
}

func TestGetBrokerEarning(t *testing.T) {
	t.Parallel()
	sharedtestvalues.SkipTestIfCredentialsUnset(t, b)
	_, err := b.GetBrokerEarning(context.Background(), "DERIVATIVES", "", time.Time{}, time.Time{}, 0)
	if err != nil {
		t.Error(err)
	}
}

func instantiateTradablePairs() error {
	err := b.UpdateTradablePairs(context.Background(), true)
	if err != nil {
		return err
	}
	tradables, err := b.GetEnabledPairs(asset.Spot)
	if err != nil {
		return err
	}
	format, err := b.GetPairFormat(asset.Spot, true)
	if err != nil {
		return err
	}
	spotTradablePair = tradables[0].Format(format)
	tradables, err = b.GetEnabledPairs(asset.Linear)
	if err != nil {
		return err
	}
	format, err = b.GetPairFormat(asset.Linear, true)
	if err != nil {
		return err
	}
	linearTradablePair = tradables[0].Format(format)
	tradables, err = b.GetEnabledPairs(asset.Inverse)
	if err != nil {
		return err
	}
	format, err = b.GetPairFormat(asset.Inverse, true)
	if err != nil {
		return err
	}
	inverseTradablePair = tradables[0].Format(format)
	tradables, err = b.GetEnabledPairs(asset.Options)
	if err != nil {
		return err
	}
	format, err = b.GetPairFormat(asset.Options, true)
	if err != nil {
		return err
	}
	optionsTradablePair = tradables[0].Format(format)
	return nil
}

func TestUpdateAccountInfo(t *testing.T) {
	t.Parallel()
	sharedtestvalues.SkipTestIfCredentialsUnset(t, b)
	_, err := b.UpdateAccountInfo(context.Background(), asset.Spot)
	if err != nil {
		t.Error(err)
	}
}

func TestFetchAccountInfo(t *testing.T) {
	t.Parallel()
	sharedtestvalues.SkipTestIfCredentialsUnset(t, b)
	_, err := b.FetchAccountInfo(context.Background(), asset.Spot)
	if err != nil {
		t.Error(err)
	}
}

func TestGetWithdrawalsHistory(t *testing.T) {
	t.Parallel()
	sharedtestvalues.SkipTestIfCredentialsUnset(t, b)

	_, err := b.GetWithdrawalsHistory(context.Background(), currency.BTC, asset.CoinMarginedFutures)
	if !errors.Is(err, asset.ErrNotSupported) {
		t.Errorf("expected %v, got %v", asset.ErrNotSupported, err)
	}
	_, err = b.GetWithdrawalsHistory(context.Background(), currency.BTC, asset.Spot)
	if err != nil {
		t.Error("GetWithdrawalsHistory()", err)
	}
}

func TestGetRecentTrades(t *testing.T) {
	t.Parallel()
	_, err := b.GetRecentTrades(context.Background(), spotTradablePair, asset.Spot)
	if err != nil {
		t.Error(err)
	}
	_, err = b.GetRecentTrades(context.Background(), optionsTradablePair, asset.Options)
	if err != nil {
		t.Error(err)
	}
	_, err = b.GetRecentTrades(context.Background(), inverseTradablePair, asset.Inverse)
	if err != nil {
		t.Error(err)
	}
	_, err = b.GetRecentTrades(context.Background(), linearTradablePair, asset.Linear)
	if err != nil {
		t.Error(err)
	}
	_, err = b.GetRecentTrades(context.Background(), spotTradablePair, asset.CoinMarginedFutures)
	if !errors.Is(err, asset.ErrNotSupported) {
		t.Error(err)
	}
}

func TestGetBybitServerTime(t *testing.T) {
	t.Parallel()
<<<<<<< HEAD
	_, err := b.GetBybitServerTime(context.Background())
	if err != nil {
		t.Error(err)
=======
	if mockTests {
		t.Skip("test it not relevant in a mock setting")
	}
	supportedAssets := b.GetAssetTypes(false)
	ctx := context.Background()
	for x := range supportedAssets {
		err := b.UpdateTickers(ctx, supportedAssets[x])
		if err != nil {
			t.Fatalf("%v %v\n", supportedAssets[x], err)
		}

		avail, err := b.GetAvailablePairs(supportedAssets[x])
		if err != nil {
			t.Fatalf("%v %v\n", supportedAssets[x], err)
		}

		for y := range avail {
			_, err = ticker.GetTicker(b.GetName(), avail[y], supportedAssets[x])
			if err != nil {
				t.Fatalf("%v %v %v\n", avail[y], supportedAssets[x], err)
			}
		}
>>>>>>> c5240153
	}
}

func TestGetServerTime(t *testing.T) {
	t.Parallel()
<<<<<<< HEAD
	_, err := b.GetServerTime(context.Background(), asset.Empty)
	if err != nil {
		t.Error(err)
=======

	var err error
	if !mockTests {
		_, err = b.GetTickersV5(context.Background(), "bruh", "", "")
		if err != nil && err.Error() != "Illegal category" {
			t.Error(err)
		}
>>>>>>> c5240153
	}
}

func TestGetHistoricTrades(t *testing.T) {
	t.Parallel()
	_, err := b.GetHistoricTrades(context.Background(), spotTradablePair, asset.Spot, time.Time{}, time.Time{})
	if err != nil {
		t.Error(err)
	}
	_, err = b.GetHistoricTrades(context.Background(), linearTradablePair, asset.Linear, time.Time{}, time.Time{})
	if err != nil {
		t.Error(err)
	}
	_, err = b.GetHistoricTrades(context.Background(), inverseTradablePair, asset.Inverse, time.Time{}, time.Time{})
	if err != nil {
		t.Error(err)
	}
	_, err = b.GetHistoricTrades(context.Background(), optionsTradablePair, asset.Options, time.Time{}, time.Time{})
	if err != nil {
		t.Error(err)
	}
}

func TestCancelBatchOrders(t *testing.T) {
	t.Parallel()
	sharedtestvalues.SkipTestIfCredentialsUnset(t, b, canManipulateRealOrders)
	var orderCancellationParams = []order.Cancel{{
		OrderID:   "1",
		Pair:      spotTradablePair,
		AssetType: asset.Spot}, {
		OrderID:   "1",
		Pair:      linearTradablePair,
		AssetType: asset.Linear}}
	_, err := b.CancelBatchOrders(context.Background(), orderCancellationParams)
	if !errors.Is(err, asset.ErrNotSupported) {
		t.Errorf("expected %v, got %v", asset.ErrNotSupported, err)
	}
	orderCancellationParams = []order.Cancel{{
		OrderID:   "1",
		AccountID: "1",
		Pair:      optionsTradablePair,
		AssetType: asset.Options}, {
		OrderID:   "2",
		Pair:      optionsTradablePair,
		AssetType: asset.Options}}
	_, err = b.CancelBatchOrders(context.Background(), orderCancellationParams)
	if err != nil {
		t.Error(err)
	}
}

func TestWsConnect(t *testing.T) {
	t.Parallel()
	err := b.WsConnect()
	if err != nil {
		t.Error(err)
	}
	time.Sleep(time.Second * 23)
}
func TestWsLinearConnect(t *testing.T) {
	t.Parallel()
	err := b.WsLinearConnect()
	if err != nil && !errors.Is(err, errWebsocketNotEnabled) {
		t.Error(err)
	}
}
func TestWsInverseConnect(t *testing.T) {
	t.Parallel()
	err := b.WsInverseConnect()
	if err != nil && !errors.Is(err, errWebsocketNotEnabled) {
		t.Error(err)
	}
}
func TestWsOptionsConnect(t *testing.T) {
	t.Parallel()
	err := b.WsOptionsConnect()
	if err != nil && !errors.Is(err, errWebsocketNotEnabled) {
		t.Error(err)
	}
	time.Sleep(time.Second * 23)
}

var pushDataMap = map[string]string{
	"Orderbook Snapshot":   `{"topic":"orderbook.50.BTCUSDT","ts":1690719970602,"type":"snapshot","data":{"s":"BTCUSDT","b":[["29328.25","3.911681"],["29328.21","0.117584"],["29328.19","0.511493"],["29328.16","0.013639"],["29328","0.1646"],["29327.99","1"],["29327.98","0.681309"],["29327.53","0.001"],["29327.46","0.000048"],["29327","0.046517"],["29326.99","0.077528"],["29326.55","0.026808"],["29326.48","0.03"],["29326","0.1646"],["29325.99","0.00075"],["29325.93","0.409862"],["29325.92","0.745"],["29325.87","0.511533"],["29325.85","0.00018"],["29325.42","0.001023"],["29325.41","0.68199"],["29325.36","0.006309"],["29325.35","0.0153"],["29324.97","0.903728"],["29324.96","1.506212"],["29324.49","0.016966"],["29324.38","0.0341"],["29324.17","1.4535"],["29324","0.1646"],["29323.99","0.00075"],["29323.92","0.050492"],["29323.77","1.023141"],["29323.72","0.12"],["29323.48","0.0153"],["29323.26","0.001362"],["29322.78","0.464948"],["29322.77","0.745"],["29322.76","0.0153"],["29322.73","0.013633"],["29322.67","0.53"],["29322.62","0.01"],["29322.04","0.97036"],["29322","0.1656"],["29321.99","0.00075"],["29321.56","0.0341"],["29321.52","0.613945"],["29321.51","0.13"],["29321.4","0.002"],["29321.18","0.196788"],["29321.13","0.34104"]],"a":[["29328.26","1.256884"],["29328.36","0.013639"],["29328.97","0.51148"],["29329","0.002046"],["29329.2","0.035597"],["29329.27","0.001"],["29329.44","0.03523"],["29329.99","0.791676"],["29330","0.546264"],["29330.28","0.001"],["29330.35","0.767184"],["29330.5","0.002725"],["29330.51","0.0341"],["29330.79","0.03"],["29330.81","0.158412"],["29330.93","0.68199"],["29330.95","0.282036"],["29331","0.041"],["29331.13","0.0003"],["29331.19","0.01"],["29331.53","0.050164"],["29331.54","0.008573"],["29331.99","0.26305"],["29332.11","0.008124"],["29332.21","0.8721"],["29332.22","1.4535"],["29332.41","0.157"],["29332.58","0.001023"],["29332.59","0.0153"],["29332.84","0.679527"],["29332.85","1.022812"],["29332.98","0.200071"],["29333.01","1.13254"],["29333.24","0.0153"],["29333.25","0.001362"],["29333.35","0.625"],["29333.37","0.01"],["29333.56","0.0341"],["29333.68","0.21795"],["29333.85","0.182562"],["29333.98","0.0003"],["29333.99","0.00105"],["29334.16","0.009132"],["29334.29","0.0003"],["29334.48","0.029675"],["29334.7","0.00086"],["29334.99","0.006838"],["29335","0.002177"],["29335.18","0.013622"],["29335.32","0.034099"]],"u":51668654,"seq":10194901787}}`,
	"Orderbook Update":     `{"topic":"orderbook.50.ACAUSDT","ts":1690719548494,"type":"snapshot","data":{"s":"ACAUSDT","b":[["0.0657","5363.66"],["0.0646","7910.21"],["0.0645","1435.73"],["0.0644","1552.8"],["0.0642","6904.01"],["0.064","3232.64"],["0.0639","106"],["0.0637","100"],["0.0636","25.62"],["0.0635","209.43"],["0.0631","237.47"],["0.063","258.13"],["0.0627","318.97"],["0.0625","10066.99"],["0.0624","16.1"],["0.0623","41.72"],["0.0622","1624.59"],["0.0621","402.57"],["0.0616","10.65"],["0.0613","652"],["0.061","1081.97"],["0.0604","413.91"],["0.06","1471.82"],["0.0597","15000"],["0.0595","15000"],["0.0593","608.77"],["0.0591","430.79"],["0.059","444"],["0.0586","4536.97"],["0.0584","1533.58"],["0.0583","3764.43"],["0.0581","3072.34"],["0.058","2654.9"],["0.0579","1022.23"],["0.0576","1931.71"],["0.0574","2545.88"],["0.0573","821.27"],["0.0571","2957"],["0.0568","1483.57"],["0.0561","392.24"],["0.0555","900.9"],["0.055","322.15"],["0.0549","182"],["0.0545","30"],["0.0536","24.24"],["0.0535","1869.15"],["0.053","40"],["0.0529","189"],["0.0525","701.66"],["0.0521","1122.64"]],"a":[["0.0661","3320.27"],["0.0662","8667.02"],["0.0663","6087.91"],["0.0664","6060.61"],["0.0684","591.31"],["0.0689","155.77"],["0.069","1148.02"],["0.0694","2421.86"],["0.0699","155.77"],["0.07","445.87"],["0.0701","142.65"],["0.071","2131.4"],["0.0718","1447.83"],["0.072","420.62"],["0.0743","1399.15"],["0.0745","1481.62"],["0.0747","32.97"],["0.0748","900.38"],["0.0749","209.44"],["0.075","124.49"],["0.0757","41.9"],["0.0762","657.43"],["0.077","48.77"],["0.0779","96.26"],["0.078","12305.94"],["0.079","29.77"],["0.0797","512.26"],["0.0799","743.29"],["0.08","5050.7"],["0.0814","11.71"],["0.0815","75.93"],["0.0817","403"],["0.082","817.43"],["0.0825","768.47"],["0.0828","388.77"],["0.083","150.53"],["0.0835","18"],["0.084","10776.95"],["0.0841","1465.17"],["0.0848","15000"],["0.085","16976.73"],["0.0853","798.45"],["0.0856","5239.19"],["0.0857","5134.18"],["0.0858","3885.13"],["0.0859","3691.71"],["0.086","16847.35"],["0.0862","898.68"],["0.0863","994.24"],["0.0865","1251.56"]],"u":4694899,"seq":12206894097}}`,
	"Public Trade":         `{"topic":"publicTrade.ATOM2SUSDT","ts":1690720953113,"type":"snapshot","data":[{"i":"2200000000067341890","T":1690720953111,"p":"3.6279","v":"1.3637","S":"Sell","s":"ATOM2SUSDT","BT":false}]}`,
	"Public Linear Ticker": `{ "topic": "tickers.BTCUSDT", "type": "snapshot", "data": { "symbol": "BTCUSDT", "tickDirection": "PlusTick", "price24hPcnt": "0.017103", "lastPrice": "17216.00", "prevPrice24h": "16926.50", "highPrice24h": "17281.50", "lowPrice24h": "16915.00", "prevPrice1h": "17238.00", "markPrice": "17217.33", "indexPrice": "17227.36", "openInterest": "68744.761", "openInterestValue": "1183601235.91", "turnover24h": "1570383121.943499", "volume24h": "91705.276", "nextFundingTime": "1673280000000", "fundingRate": "-0.000212", "bid1Price": "17215.50", "bid1Size": "84.489", "ask1Price": "17216.00", "ask1Size": "83.020" }, "cs": 24987956059, "ts": 1673272861686 }`,
	"Public Option Ticker": `{ "id": "tickers.BTC-6JAN23-17500-C-2480334983-1672917511074", "topic": "tickers.BTC-6JAN23-17500-C", "ts": 1672917511074, "data": { "symbol": "BTC-6JAN23-17500-C", "bidPrice": "0", "bidSize": "0", "bidIv": "0", "askPrice": "10", "askSize": "5.1", "askIv": "0.514", "lastPrice": "10", "highPrice24h": "25", "lowPrice24h": "5", "markPrice": "7.86976724", "indexPrice": "16823.73", "markPriceIv": "0.4896", "underlyingPrice": "16815.1", "openInterest": "49.85", "turnover24h": "446802.8473", "volume24h": "26.55", "totalVolume": "86", "totalTurnover": "1437431", "delta": "0.047831", "gamma": "0.00021453", "vega": "0.81351067", "theta": "-19.9115368", "predictedDeliveryPrice": "0", "change24h": "-0.33333334" }, "type": "snapshot" }`,
	"Public Ticker":        `{"topic":"tickers.APTUSDC","ts":1690724804979,"type":"snapshot","cs":11505608330,"data":{"symbol":"APTUSDC","lastPrice":"7.0884","highPrice24h":"7.19","lowPrice24h":"7.0666","prevPrice24h":"7.0767","volume24h":"642.45","turnover24h":"4568.920448","price24hPcnt":"0.0017","usdIndexPrice":"7.07930012"}}`,
	"Public Kline":         `{ "topic": "kline.5.BTCUSDT", "data": [ { "start": 1672324800000, "end": 1672325099999, "interval": "5", "open": "16649.5", "close": "16677", "high": "16677", "low": "16608", "volume": "2.081", "turnover": "34666.4005", "confirm": false, "timestamp": 1672324988882 } ], "ts": 1672324988882,"type": "snapshot"}`,
	"Public Liquidiation":  `{ "data": { "price": "0.03803", "side": "Buy", "size": "1637", "symbol": "GALAUSDT", "updatedTime": 1673251091822 }, "topic": "liquidation.GALAUSDT", "ts": 1673251091822, "type": "snapshot" }`,
	"Public LT Kline":      `{ "type": "snapshot", "topic": "kline_lt.5.EOS3LUSDT", "data": [ { "start": 1672325100000, "end": 1672325399999, "interval": "5", "open": "0.416039541212402799", "close": "0.41477848043290448", "high": "0.416039541212402799", "low": "0.409734237314911206", "confirm": false, "timestamp": 1672325322393 } ], "ts": 1672325322393 }`,
	"Public LT Ticker":     `{ "topic": "tickers_lt.EOS3LUSDT", "ts": 1672325446847, "type": "snapshot", "data": { "symbol": "EOS3LUSDT", "lastPrice": "0.41477848043290448", "highPrice24h": "0.435285472510871305", "lowPrice24h": "0.394601507960931382", "prevPrice24h": "0.431502290172376349", "price24hPcnt": "-0.0388" } }`,
	"Public LT Navigation": `{ "topic": "lt.EOS3LUSDT", "ts": 1672325564669, "type": "snapshot", "data": { "symbol": "EOS3LUSDT", "time": 1672325564554, "nav": "0.413517419653406162", "basketPosition": "1.261060779498318641", "leverage": "2.656197506416192150", "basketLoan": "-0.684866519289629374", "circulation": "72767.309468460367138199", "basket": "91764.000000292013277472" } }`,
	"Private Position":     `{"id": "59232430b58efe-5fc5-4470-9337-4ce293b68edd", "topic": "position", "creationTime": 1672364174455, "data": [ { "positionIdx": 0, "tradeMode": 0, "riskId": 41, "riskLimitValue": "200000", "symbol": "XRPUSDT", "side": "Buy", "size": "75", "entryPrice": "0.3615", "leverage": "10", "positionValue": "27.1125", "positionBalance": "0", "markPrice": "0.3374", "positionIM": "2.72589075", "positionMM": "0.28576575", "takeProfit": "0", "stopLoss": "0", "trailingStop": "0", "unrealisedPnl": "-1.8075", "cumRealisedPnl": "0.64782276", "createdTime": "1672121182216", "updatedTime": "1672364174449", "tpslMode": "Full", "liqPrice": "", "bustPrice": "", "category": "linear","positionStatus":"Normal","adlRankIndicator":2}]}`,
	"Private Order":        `{ "id": "5923240c6880ab-c59f-420b-9adb-3639adc9dd90", "topic": "order", "creationTime": 1672364262474, "data": [ { "symbol": "ETH-30DEC22-1400-C", "orderId": "5cf98598-39a7-459e-97bf-76ca765ee020", "side": "Sell", "orderType": "Market", "cancelType": "UNKNOWN", "price": "72.5", "qty": "1", "orderIv": "", "timeInForce": "IOC", "orderStatus": "Filled", "orderLinkId": "", "lastPriceOnCreated": "", "reduceOnly": false, "leavesQty": "", "leavesValue": "", "cumExecQty": "1", "cumExecValue": "75", "avgPrice": "75", "blockTradeId": "", "positionIdx": 0, "cumExecFee": "0.358635", "createdTime": "1672364262444", "updatedTime": "1672364262457", "rejectReason": "EC_NoError", "stopOrderType": "", "tpslMode": "", "triggerPrice": "", "takeProfit": "", "stopLoss": "", "tpTriggerBy": "", "slTriggerBy": "", "tpLimitPrice": "", "slLimitPrice": "", "triggerDirection": 0, "triggerBy": "", "closeOnTrigger": false, "category": "option", "placeType": "price", "smpType": "None", "smpGroup": 0, "smpOrderId": "" } ] }`,
	"Private Wallet":       `{ "id": "5923242c464be9-25ca-483d-a743-c60101fc656f", "topic": "wallet", "creationTime": 1672364262482, "data": [ { "accountIMRate": "0.016", "accountMMRate": "0.003", "totalEquity": "12837.78330098", "totalWalletBalance": "12840.4045924", "totalMarginBalance": "12837.78330188", "totalAvailableBalance": "12632.05767702", "totalPerpUPL": "-2.62129051", "totalInitialMargin": "205.72562486", "totalMaintenanceMargin": "39.42876721", "coin": [ { "coin": "USDC", "equity": "200.62572554", "usdValue": "200.62572554", "walletBalance": "201.34882644", "availableToWithdraw": "0", "availableToBorrow": "1500000", "borrowAmount": "0", "accruedInterest": "0", "totalOrderIM": "0", "totalPositionIM": "202.99874213", "totalPositionMM": "39.14289747", "unrealisedPnl": "74.2768991", "cumRealisedPnl": "-209.1544627", "bonus": "0" }, { "coin": "BTC", "equity": "0.06488393", "usdValue": "1023.08402268", "walletBalance": "0.06488393", "availableToWithdraw": "0.06488393", "availableToBorrow": "2.5", "borrowAmount": "0", "accruedInterest": "0", "totalOrderIM": "0", "totalPositionIM": "0", "totalPositionMM": "0", "unrealisedPnl": "0", "cumRealisedPnl": "0", "bonus": "0" }, { "coin": "ETH", "equity": "0", "usdValue": "0", "walletBalance": "0", "availableToWithdraw": "0", "availableToBorrow": "26", "borrowAmount": "0", "accruedInterest": "0", "totalOrderIM": "0", "totalPositionIM": "0", "totalPositionMM": "0", "unrealisedPnl": "0", "cumRealisedPnl": "0", "bonus": "0" }, { "coin": "USDT", "equity": "11726.64664904", "usdValue": "11613.58597018", "walletBalance": "11728.54414904", "availableToWithdraw": "11723.92075829", "availableToBorrow": "2500000", "borrowAmount": "0", "accruedInterest": "0", "totalOrderIM": "0", "totalPositionIM": "2.72589075", "totalPositionMM": "0.28576575", "unrealisedPnl": "-1.8975", "cumRealisedPnl": "0.64782276", "bonus": "0" }, { "coin": "EOS3L", "equity": "215.0570412", "usdValue": "0", "walletBalance": "215.0570412", "availableToWithdraw": "215.0570412", "availableToBorrow": "0", "borrowAmount": "0", "accruedInterest": "", "totalOrderIM": "0", "totalPositionIM": "0", "totalPositionMM": "0", "unrealisedPnl": "0", "cumRealisedPnl": "0", "bonus": "0" }, { "coin": "BIT", "equity": "1.82", "usdValue": "0.48758257", "walletBalance": "1.82", "availableToWithdraw": "1.82", "availableToBorrow": "0", "borrowAmount": "0", "accruedInterest": "", "totalOrderIM": "0", "totalPositionIM": "0", "totalPositionMM": "0", "unrealisedPnl": "0", "cumRealisedPnl": "0", "bonus": "0" } ], "accountType": "UNIFIED", "accountLTV": "0.017" } ] }`,
	"Private Greek":        `{ "id": "592324fa945a30-2603-49a5-b865-21668c29f2a6", "topic": "greeks", "creationTime": 1672364262482, "data": [ { "baseCoin": "ETH", "totalDelta": "0.06999986", "totalGamma": "-0.00000001", "totalVega": "-0.00000024", "totalTheta": "0.00001314" } ] }`,
}

func TestPushData(t *testing.T) {
	t.Parallel()
	for x := range pushDataMap {
		err := b.wsHandleData(asset.Spot, []byte(pushDataMap[x]))
		if err != nil {
			t.Errorf("%s: %v", x, err)
		}
	}
}

func TestGetFeeByTypeOfflineTradeFee(t *testing.T) {
	t.Parallel()
	var feeBuilder = &exchange.FeeBuilder{
		Amount:              1,
		FeeType:             exchange.CryptocurrencyTradeFee,
		Pair:                spotTradablePair,
		PurchasePrice:       1,
		FiatCurrency:        currency.USD,
		BankTransactionType: exchange.WireTransfer,
	}
	_, err := b.GetFeeByType(context.Background(), feeBuilder)
	if err != nil {
		t.Fatal(err)
	}
	feeBuilder.Pair = optionsTradablePair
	_, err = b.GetFeeByType(context.Background(), feeBuilder)
	if err != nil {
		t.Fatal(err)
	}
	feeBuilder.Pair = linearTradablePair
	_, err = b.GetFeeByType(context.Background(), feeBuilder)
	if err != nil {
		t.Fatal(err)
	}
	feeBuilder.Pair = inverseTradablePair
	_, err = b.GetFeeByType(context.Background(), feeBuilder)
	if err != nil {
		t.Fatal(err)
	}
}<|MERGE_RESOLUTION|>--- conflicted
+++ resolved
@@ -3,13 +3,6 @@
 import (
 	"context"
 	"errors"
-<<<<<<< HEAD
-	"log"
-	"os"
-=======
-	"strconv"
-	"strings"
->>>>>>> c5240153
 	"sync"
 	"testing"
 	"time"
@@ -34,59 +27,8 @@
 
 var b = &Bybit{}
 
-<<<<<<< HEAD
 var spotTradablePair, linearTradablePair, inverseTradablePair, optionsTradablePair currency.Pair
 
-func TestMain(m *testing.M) {
-	b.SetDefaults()
-	cfg := config.GetConfig()
-	err := cfg.LoadConfig("../../testdata/configtest.json", true)
-	if err != nil {
-		log.Fatal(err)
-	}
-
-	exchCfg, err := cfg.GetExchangeConfig("Bybit")
-	if err != nil {
-		log.Fatal(err)
-	}
-
-	exchCfg.Enabled = true
-	exchCfg.API.AuthenticatedSupport = true
-	exchCfg.API.AuthenticatedWebsocketSupport = true
-	exchCfg.API.Credentials.Key = apiKey
-	exchCfg.API.Credentials.Secret = apiSecret
-	b.Websocket = sharedtestvalues.NewTestWebsocket()
-	request.MaxRequestJobs = 100
-	err = b.Setup(exchCfg)
-	if err != nil {
-		log.Fatal(err)
-	}
-
-	// Turn on all pairs for testing
-	supportedAssets := b.GetAssetTypes(false)
-	for x := range supportedAssets {
-		var avail currency.Pairs
-		avail, err = b.GetAvailablePairs(supportedAssets[x])
-		if err != nil {
-			log.Fatal(err)
-		}
-
-		err = b.CurrencyPairs.StorePairs(supportedAssets[x], avail, true)
-		if err != nil {
-			log.Fatal(err)
-		}
-	}
-
-	err = instantiateTradablePairs()
-	if err != nil {
-		log.Fatalf("%s %v", b.Name, err)
-	}
-	b.checkAccountType(context.Background())
-	os.Exit(m.Run())
-}
-
-=======
->>>>>>> c5240153
 func TestStart(t *testing.T) {
 	t.Parallel()
 	err := b.Start(context.Background(), nil)
@@ -125,37 +67,25 @@
 
 func TestGetKlines(t *testing.T) {
 	t.Parallel()
-<<<<<<< HEAD
-	_, err := b.GetKlines(context.Background(), "spot", spotTradablePair.String(), kline.FiveMin, time.Now().Add(-time.Hour*1), time.Now(), 5)
-=======
 	s := time.Now().Add(-time.Hour)
 	e := time.Now()
 	if mockTests {
 		s = time.Unix(1691897100, 0).Round(kline.FiveMin.Duration())
 		e = time.Unix(1691907100, 0).Round(kline.FiveMin.Duration())
 	}
-	_, err := b.GetKlines(context.Background(), "BTCUSDT", "5m", 2000, s, e)
-	if err != nil {
-		t.Fatal(err)
-	}
-}
-
-func TestGet24HrsChange(t *testing.T) {
-	t.Parallel()
-	_, err := b.Get24HrsChange(context.Background(), "BTCUSDT")
->>>>>>> c5240153
-	if err != nil {
-		t.Fatal(err)
-	}
-	_, err = b.GetKlines(context.Background(), "linear", linearTradablePair.String(), kline.FiveMin, time.Now().Add(-time.Hour*1), time.Now(), 5)
-	if err != nil {
-		t.Fatal(err)
-	}
-	_, err = b.GetKlines(context.Background(), "inverse", inverseTradablePair.String(), kline.FiveMin, time.Now().Add(-time.Hour*1), time.Now(), 5)
-	if err != nil {
-		t.Fatal(err)
-	}
-	_, err = b.GetKlines(context.Background(), "option", optionsTradablePair.String(), kline.FiveMin, time.Now().Add(-time.Hour*1), time.Now(), 5)
+	_, err := b.GetKlines(context.Background(), "spot", spotTradablePair.String(), kline.FiveMin, s, e, 100)
+	if err != nil {
+		t.Fatal(err)
+	}
+	_, err = b.GetKlines(context.Background(), "linear", linearTradablePair.String(), kline.FiveMin, s, e, 5)
+	if err != nil {
+		t.Fatal(err)
+	}
+	_, err = b.GetKlines(context.Background(), "inverse", inverseTradablePair.String(), kline.FiveMin, s, e, 5)
+	if err != nil {
+		t.Fatal(err)
+	}
+	_, err = b.GetKlines(context.Background(), "option", optionsTradablePair.String(), kline.FiveMin, s, e, 5)
 	if err == nil {
 		t.Fatalf("expected 'params error: Category is invalid', but found nil")
 	}
@@ -248,6 +178,26 @@
 	_, err = b.UpdateTicker(context.Background(), inverseTradablePair, asset.Inverse)
 	if err != nil {
 		t.Error(err)
+	}
+	var pairs currency.Pairs
+	if mockTests {
+		if optionsTradablePair.IsEmpty() {
+			optionsTradablePair, err = currency.NewPairFromString("BTC-29DEC23-80000-C")
+			if err != nil {
+				t.Fatal(err)
+			}
+		}
+		pairs = pairs.Add(optionsTradablePair)
+	} else {
+		// Futures update dynamically, so fetch the available tradable futures for this test
+		pairs, err = b.FetchTradablePairs(context.Background(), asset.Options)
+		if err != nil {
+			t.Fatal(err)
+		}
+		// Needs to be set before calling extractCurrencyPair
+		if err = b.SetPairs(pairs, asset.Futures, true); err != nil {
+			t.Fatal(err)
+		}
 	}
 	_, err = b.UpdateTicker(context.Background(), optionsTradablePair, asset.Options)
 	if err != nil {
@@ -1568,1076 +1518,7 @@
 	sharedtestvalues.SkipTestIfCredentialsUnset(t, b, canManipulateRealOrders)
 	_, err := b.SetMarginMode(context.Background(), "PORTFOLIO_MARGIN")
 	if err != nil {
-<<<<<<< HEAD
-		t.Error(err)
-=======
-		t.Fatal(err)
-	}
-
-	err = b.ChangeUSDTMargin(context.Background(), pair, 1, 1, true)
-	if err != nil {
-		t.Error(err)
-	}
-}
-
-func TestSwitchPositionMode(t *testing.T) {
-	t.Parallel()
-	sharedtestvalues.SkipTestIfCredentialsUnset(t, b, canManipulateRealOrders)
-
-	pair, err := currency.NewPairFromString("BTCUSDT")
-	if err != nil {
-		t.Fatal(err)
-	}
-
-	err = b.SwitchPositionMode(context.Background(), pair, "BothSide")
-	if err != nil {
-		t.Error(err)
-	}
-}
-
-func TestChangeUSDTMode(t *testing.T) {
-	t.Parallel()
-	sharedtestvalues.SkipTestIfCredentialsUnset(t, b, canManipulateRealOrders)
-
-	pair, err := currency.NewPairFromString("BTCUSDT")
-	if err != nil {
-		t.Fatal(err)
-	}
-
-	_, err = b.ChangeUSDTMode(context.Background(), pair, "Partial")
-	if err != nil {
-		t.Error(err)
-	}
-}
-
-func TestSetUSDTMargin(t *testing.T) {
-	t.Parallel()
-	sharedtestvalues.SkipTestIfCredentialsUnset(t, b, canManipulateRealOrders)
-
-	pair, err := currency.NewPairFromString("BTCUSDT")
-	if err != nil {
-		t.Fatal(err)
-	}
-
-	_, err = b.SetUSDTMargin(context.Background(), pair, "Buy", "10")
-	if err != nil {
-		t.Error(err)
-	}
-}
-
-func TestSetUSDTLeverage(t *testing.T) {
-	t.Parallel()
-	sharedtestvalues.SkipTestIfCredentialsUnset(t, b, canManipulateRealOrders)
-
-	pair, err := currency.NewPairFromString("BTCUSDT")
-	if err != nil {
-		t.Fatal(err)
-	}
-
-	err = b.SetUSDTLeverage(context.Background(), pair, 10, 10)
-	if err != nil {
-		t.Error(err)
-	}
-}
-
-func TestSetUSDTTradingAndStop(t *testing.T) {
-	t.Parallel()
-	sharedtestvalues.SkipTestIfCredentialsUnset(t, b, canManipulateRealOrders)
-
-	pair, err := currency.NewPairFromString("BTCUSDT")
-	if err != nil {
-		t.Fatal(err)
-	}
-
-	err = b.SetUSDTTradingAndStop(context.Background(), pair, 0, 0, 0, 0, 0, "Buy", "", "")
-	if err != nil {
-		t.Error(err)
-	}
-}
-
-func TestGetUSDTTradeRecords(t *testing.T) {
-	t.Parallel()
-	sharedtestvalues.SkipTestIfCredentialsUnset(t, b)
-	pair, err := currency.NewPairFromString("BTCUSDT")
-	if err != nil {
-		t.Fatal(err)
-	}
-
-	_, err = b.GetUSDTTradeRecords(context.Background(), pair, "", 0, 0, 0, 0)
-	if err != nil {
-		t.Error(err)
-	}
-}
-
-func TestGetClosedUSDTTrades(t *testing.T) {
-	t.Parallel()
-	sharedtestvalues.SkipTestIfCredentialsUnset(t, b)
-	pair, err := currency.NewPairFromString("BTCUSDT")
-	if err != nil {
-		t.Fatal(err)
-	}
-
-	_, err = b.GetClosedUSDTTrades(context.Background(), pair, "", time.Time{}, time.Time{}, 0, 0)
-	if err != nil {
-		t.Error(err)
-	}
-}
-
-func TestSetUSDTRiskLimit(t *testing.T) {
-	t.Parallel()
-	sharedtestvalues.SkipTestIfCredentialsUnset(t, b, canManipulateRealOrders)
-
-	pair, err := currency.NewPairFromString("BTCUSDT")
-	if err != nil {
-		t.Fatal(err)
-	}
-
-	_, err = b.SetUSDTRiskLimit(context.Background(), pair, "Buy", 2)
-	if err != nil {
-		t.Error(err)
-	}
-}
-
-func TestGetPredictedUSDTFundingRate(t *testing.T) {
-	t.Parallel()
-	sharedtestvalues.SkipTestIfCredentialsUnset(t, b)
-	pair, err := currency.NewPairFromString("BTCUSDT")
-	if err != nil {
-		t.Fatal(err)
-	}
-
-	_, _, err = b.GetPredictedUSDTFundingRate(context.Background(), pair)
-	if err != nil {
-		t.Error(err)
-	}
-}
-
-func TestGetLastUSDTFundingFee(t *testing.T) {
-	t.Parallel()
-	sharedtestvalues.SkipTestIfCredentialsUnset(t, b)
-	pair, err := currency.NewPairFromString("BTCUSDT")
-	if err != nil {
-		t.Fatal(err)
-	}
-
-	_, err = b.GetLastUSDTFundingFee(context.Background(), pair)
-	if err != nil {
-		t.Error(err)
-	}
-}
-
-// test cases for Futures
-
-func TestCreateFuturesOrderr(t *testing.T) {
-	t.Parallel()
-	sharedtestvalues.SkipTestIfCredentialsUnset(t, b, canManipulateRealOrders)
-
-	pair, err := currency.NewPairFromString("BTCUSDZ22")
-	if err != nil {
-		t.Fatal(err)
-	}
-
-	_, err = b.CreateFuturesOrder(context.Background(), 1, pair, "Buy", "Market", "GoodTillCancel", "", "", "", 10, 1, 0, 0, false, false)
-	if err != nil {
-		t.Error(err)
-	}
-}
-
-func TestGetActiveFuturesOrders(t *testing.T) {
-	t.Parallel()
-	sharedtestvalues.SkipTestIfCredentialsUnset(t, b)
-	pair, err := currency.NewPairFromString("BTCUSDZ22")
-	if err != nil {
-		t.Fatal(err)
-	}
-
-	_, err = b.GetActiveFuturesOrders(context.Background(), pair, "", "", "", 0)
-	if err != nil {
-		t.Error(err)
-	}
-
-	_, err = b.GetActiveFuturesOrders(context.Background(), pair, "Filled", "", "", 0)
-	if err != nil {
-		t.Error(err)
-	}
-}
-
-func TestCancelActiveFuturesOrders(t *testing.T) {
-	t.Parallel()
-	sharedtestvalues.SkipTestIfCredentialsUnset(t, b, canManipulateRealOrders)
-
-	pair, err := currency.NewPairFromString("BTCUSDZ22")
-	if err != nil {
-		t.Fatal(err)
-	}
-
-	_, err = b.CancelActiveFuturesOrders(context.Background(), pair, "3bd1844f-f3c0-4e10-8c25-10fea03763f6", "")
-	if err != nil {
-		t.Error(err)
-	}
-}
-
-func TestCancelAllActiveFuturesOrders(t *testing.T) {
-	t.Parallel()
-	sharedtestvalues.SkipTestIfCredentialsUnset(t, b, canManipulateRealOrders)
-
-	pair, err := currency.NewPairFromString("BTCUSDZ22")
-	if err != nil {
-		t.Fatal(err)
-	}
-
-	_, err = b.CancelAllActiveFuturesOrders(context.Background(), pair)
-	if err != nil {
-		t.Error(err)
-	}
-}
-
-func TestReplaceActiveFuturesOrders(t *testing.T) {
-	t.Parallel()
-	sharedtestvalues.SkipTestIfCredentialsUnset(t, b, canManipulateRealOrders)
-
-	pair, err := currency.NewPairFromString("BTCUSDZ22")
-	if err != nil {
-		t.Fatal(err)
-	}
-
-	_, err = b.ReplaceActiveFuturesOrders(context.Background(), pair, "3bd1844f-f3c0-4e10-8c25-10fea03763f6", "", "", "", 1, 2, 0, 0)
-	if err != nil {
-		t.Error(err)
-	}
-}
-
-func TestGetActiveRealtimeOrders(t *testing.T) {
-	t.Parallel()
-	sharedtestvalues.SkipTestIfCredentialsUnset(t, b)
-	pair, err := currency.NewPairFromString("BTCUSDZ22")
-	if err != nil {
-		t.Fatal(err)
-	}
-
-	_, err = b.GetActiveRealtimeOrders(context.Background(), pair, "", "")
-	if err != nil {
-		t.Error(err)
-	}
-}
-
-func TestCreateConditionalFuturesOrder(t *testing.T) {
-	t.Parallel()
-	sharedtestvalues.SkipTestIfCredentialsUnset(t, b, canManipulateRealOrders)
-
-	pair, err := currency.NewPairFromString("BTCUSDZ22")
-	if err != nil {
-		t.Fatal(err)
-	}
-
-	_, err = b.CreateConditionalFuturesOrder(context.Background(), 0, pair, "Buy", "Limit", "GoodTillCancel", "", "", "", "", 1, 0.5, 0, 0, 1, 1, false)
-	if err != nil {
-		t.Error(err)
-	}
-}
-
-func TestGetConditionalFuturesOrders(t *testing.T) {
-	t.Parallel()
-	sharedtestvalues.SkipTestIfCredentialsUnset(t, b)
-	pair, err := currency.NewPairFromString("BTCUSDZ22")
-	if err != nil {
-		t.Fatal(err)
-	}
-
-	_, err = b.GetConditionalFuturesOrders(context.Background(), pair, "", "", "", 0)
-	if err != nil {
-		t.Error(err)
-	}
-}
-
-func TestCancelConditionalFuturesOrders(t *testing.T) {
-	t.Parallel()
-	sharedtestvalues.SkipTestIfCredentialsUnset(t, b, canManipulateRealOrders)
-
-	pair, err := currency.NewPairFromString("BTCUSDZ22")
-	if err != nil {
-		t.Fatal(err)
-	}
-
-	_, err = b.CancelConditionalFuturesOrders(context.Background(), pair, "c1025629-e85b-4c26-b4f3-76e86ad9f8c", "")
-	if err != nil {
-		t.Error(err)
-	}
-}
-
-func TestCancelAllConditionalFuturesOrders(t *testing.T) {
-	t.Parallel()
-	sharedtestvalues.SkipTestIfCredentialsUnset(t, b, canManipulateRealOrders)
-
-	pair, err := currency.NewPairFromString("BTCUSDZ22")
-	if err != nil {
-		t.Fatal(err)
-	}
-
-	_, err = b.CancelAllConditionalFuturesOrders(context.Background(), pair)
-	if err != nil {
-		t.Error(err)
-	}
-}
-
-func TestReplaceConditionalFuturesOrders(t *testing.T) {
-	t.Parallel()
-	sharedtestvalues.SkipTestIfCredentialsUnset(t, b, canManipulateRealOrders)
-
-	pair, err := currency.NewPairFromString("BTCUSDZ22")
-	if err != nil {
-		t.Fatal(err)
-	}
-
-	_, err = b.ReplaceConditionalFuturesOrders(context.Background(), pair, "c1025629-e85b-4c26-b4f3-76e86ad9f8c", "", "", "", 0, 0, 0, 0, 0)
-	if err != nil {
-		t.Error(err)
-	}
-}
-
-func TestGetConditionalRealtimeOrders(t *testing.T) {
-	t.Parallel()
-	sharedtestvalues.SkipTestIfCredentialsUnset(t, b)
-	pair, err := currency.NewPairFromString("BTCUSDZ22")
-	if err != nil {
-		t.Fatal(err)
-	}
-
-	_, err = b.GetConditionalRealtimeOrders(context.Background(), pair, "", "")
-	if err != nil {
-		t.Error(err)
-	}
-}
-
-func TestGetPositions(t *testing.T) {
-	t.Parallel()
-	sharedtestvalues.SkipTestIfCredentialsUnset(t, b)
-	pair, err := currency.NewPairFromString("BTCUSDZ22")
-	if err != nil {
-		t.Fatal(err)
-	}
-
-	_, err = b.GetPositions(context.Background(), pair)
-	if err != nil {
-		t.Error(err)
-	}
-}
-
-func TestSetMargin(t *testing.T) {
-	t.Parallel()
-	sharedtestvalues.SkipTestIfCredentialsUnset(t, b, canManipulateRealOrders)
-
-	pair, err := currency.NewPairFromString("BTCUSDZ22")
-	if err != nil {
-		t.Fatal(err)
-	}
-
-	_, err = b.SetMargin(context.Background(), 0, pair, "10")
-	if err != nil {
-		t.Error(err)
-	}
-}
-
-func TestSetTradingAndStop(t *testing.T) {
-	t.Parallel()
-	sharedtestvalues.SkipTestIfCredentialsUnset(t, b, canManipulateRealOrders)
-
-	pair, err := currency.NewPairFromString("BTCUSDZ22")
-	if err != nil {
-		t.Fatal(err)
-	}
-
-	_, err = b.SetTradingAndStop(context.Background(), 0, pair, 0, 0, 0, 0, 0, 0, "", "")
-	if err != nil {
-		t.Error(err)
-	}
-}
-
-func TestSetLeverage(t *testing.T) {
-	t.Parallel()
-	sharedtestvalues.SkipTestIfCredentialsUnset(t, b, canManipulateRealOrders)
-
-	pair, err := currency.NewPairFromString("BTCUSDZ22")
-	if err != nil {
-		t.Fatal(err)
-	}
-
-	_, err = b.SetLeverage(context.Background(), pair, 10, 10)
-	if err != nil {
-		t.Error(err)
-	}
-}
-
-func TestChangePositionMode(t *testing.T) {
-	t.Parallel()
-	sharedtestvalues.SkipTestIfCredentialsUnset(t, b, canManipulateRealOrders)
-
-	pair, err := currency.NewPairFromString("BTCUSDZ22")
-	if err != nil {
-		t.Fatal(err)
-	}
-
-	err = b.ChangePositionMode(context.Background(), pair, 3)
-	if err != nil {
-		t.Error(err)
-	}
-}
-
-func TestChangeMode(t *testing.T) {
-	t.Parallel()
-	sharedtestvalues.SkipTestIfCredentialsUnset(t, b, canManipulateRealOrders)
-
-	pair, err := currency.NewPairFromString("BTCUSDZ22")
-	if err != nil {
-		t.Fatal(err)
-	}
-
-	_, err = b.ChangeMode(context.Background(), pair, "Partial")
-	if err != nil {
-		t.Error(err)
-	}
-}
-
-func TestChangeMargin(t *testing.T) {
-	t.Parallel()
-	sharedtestvalues.SkipTestIfCredentialsUnset(t, b, canManipulateRealOrders)
-
-	pair, err := currency.NewPairFromString("BTCUSDZ22")
-	if err != nil {
-		t.Fatal(err)
-	}
-
-	err = b.ChangeMargin(context.Background(), pair, 1, 1, false)
-	if err != nil {
-		t.Error(err)
-	}
-}
-
-func TestGetTradeRecords(t *testing.T) {
-	t.Parallel()
-	sharedtestvalues.SkipTestIfCredentialsUnset(t, b)
-	pair, err := currency.NewPairFromString("BTCUSDZ22")
-	if err != nil {
-		t.Fatal(err)
-	}
-
-	_, err = b.GetTradeRecords(context.Background(), pair, "", "", 0, 0, 0)
-	if err != nil {
-		t.Error(err)
-	}
-}
-
-func TestGetClosedTrades(t *testing.T) {
-	t.Parallel()
-	sharedtestvalues.SkipTestIfCredentialsUnset(t, b)
-	pair, err := currency.NewPairFromString("BTCUSDZ22")
-	if err != nil {
-		t.Fatal(err)
-	}
-
-	_, err = b.GetClosedTrades(context.Background(), pair, "", time.Time{}, time.Time{}, 0, 0)
-	if err != nil {
-		t.Error(err)
-	}
-}
-
-func TestSetRiskLimit(t *testing.T) {
-	t.Parallel()
-	sharedtestvalues.SkipTestIfCredentialsUnset(t, b, canManipulateRealOrders)
-
-	pair, err := currency.NewPairFromString("BTCUSDZ22")
-	if err != nil {
-		t.Fatal(err)
-	}
-
-	_, err = b.SetRiskLimit(context.Background(), pair, 2, 0)
-	if err != nil {
-		t.Error(err)
-	}
-}
-
-// Miscellaneous
-
-func TestTimeSecUnmarshalJSON(t *testing.T) {
-	t.Parallel()
-	tInSec := time.Now().Unix()
-
-	var ts bybitTimeSec
-	err := ts.UnmarshalJSON([]byte(strconv.FormatInt(tInSec, 10)))
-	if err != nil {
-		t.Fatal(err)
-	}
-
-	if !time.Unix(tInSec, 0).Equal(ts.Time()) {
-		t.Errorf("TestTimeSecUnmarshalJSON failed")
-	}
-}
-
-func TestTimeMilliSecUnmarshalJSON(t *testing.T) {
-	t.Parallel()
-	tInMilliSec := time.Now().UnixMilli()
-
-	var tms bybitTimeMilliSec
-	err := tms.UnmarshalJSON([]byte(strconv.FormatInt(tInMilliSec, 10)))
-	if err != nil {
-		t.Fatal(err)
-	}
-
-	if !time.UnixMilli(tInMilliSec).Equal(tms.Time()) {
-		t.Errorf("TestTimeMilliSecUnmarshalJSON failed")
-	}
-}
-
-func TestTimeNanoSecUnmarshalJSON(t *testing.T) {
-	t.Parallel()
-	tInNanoSec := time.Now().UnixNano()
-
-	var tns bybitTimeNanoSec
-	err := tns.UnmarshalJSON([]byte(strconv.FormatInt(tInNanoSec, 10)))
-	if err != nil {
-		t.Fatal(err)
-	}
-
-	if !time.Unix(0, tInNanoSec).Equal(tns.Time()) {
-		t.Errorf("TestTimeNanoSecUnmarshalJSON failed")
-	}
-}
-
-// test cases for Wrapper
-func TestUpdateTicker(t *testing.T) {
-	t.Parallel()
-	pair, err := currency.NewPairFromString("BTCUSDT")
-	if err != nil {
-		t.Fatal(err)
-	}
-
-	_, err = b.UpdateTicker(context.Background(), pair, asset.Spot)
-	if err != nil {
-		t.Error(err)
-	}
-	_, err = b.UpdateTicker(context.Background(), pair, asset.USDTMarginedFutures)
-	if err != nil {
-		t.Error(err)
-	}
-
-	pair1, err := currency.NewPairFromString("BTCUSD")
-	if err != nil {
-		t.Fatal(err)
-	}
-
-	_, err = b.UpdateTicker(context.Background(), pair1, asset.CoinMarginedFutures)
-	if err != nil {
-		t.Error(err)
-	}
-
-	var pairs currency.Pairs
-	if mockTests {
-		var pair2 currency.Pair
-		pair2, err = currency.NewPairFromString("BTCUSD-U23")
-		if err != nil {
-			t.Fatal(err)
-		}
-		pairs = pairs.Add(pair2)
-	} else {
-		// Futures update dynamically, so fetch the available tradable futures for this test
-		pairs, err = b.FetchTradablePairs(context.Background(), asset.Futures)
-		if err != nil {
-			t.Fatal(err)
-		}
-		// Needs to be set before calling extractCurrencyPair
-		if err = b.SetPairs(pairs, asset.Futures, true); err != nil {
-			t.Fatal(err)
-		}
-	}
-
-	_, err = b.UpdateTicker(context.Background(), pairs[0], asset.Futures)
-	if err != nil {
-		t.Error(err)
-	}
-
-	pair3, err := currency.NewPairFromString("BTCPERP")
-	if err != nil {
-		t.Fatal(err)
-	}
-
-	_, err = b.UpdateTicker(context.Background(), pair3, asset.USDCMarginedFutures)
-	if err != nil {
-		t.Error(err)
-	}
-}
-
-func TestUpdateOrderbook(t *testing.T) {
-	t.Parallel()
-	pair, err := currency.NewPairFromString("BTCUSDT")
-	if err != nil {
-		t.Fatal(err)
-	}
-
-	_, err = b.UpdateOrderbook(context.Background(), pair, asset.Spot)
-	if err != nil {
-		t.Error(err)
-	}
-
-	_, err = b.UpdateOrderbook(context.Background(), pair, asset.CoinMarginedFutures)
-	if err != nil {
-		t.Error(err)
-	}
-
-	_, err = b.UpdateOrderbook(context.Background(), pair, asset.USDTMarginedFutures)
-	if err != nil {
-		t.Error(err)
-	}
-
-	_, err = b.UpdateOrderbook(context.Background(), pair, asset.Futures)
-	if err != nil {
-		t.Error(err)
-	}
-
-	pair1, err := currency.NewPairFromString("BTCPERP")
-	if err != nil {
-		t.Fatal(err)
-	}
-
-	_, err = b.UpdateOrderbook(context.Background(), pair1, asset.USDCMarginedFutures)
-	if err != nil {
-		t.Error(err)
-	}
-}
-
-func TestFetchTradablePairs(t *testing.T) {
-	t.Parallel()
-	_, err := b.FetchTradablePairs(context.Background(), asset.Spot)
-	if err != nil {
-		t.Error(err)
-	}
-
-	_, err = b.FetchTradablePairs(context.Background(), asset.CoinMarginedFutures)
-	if err != nil {
-		t.Error(err)
-	}
-
-	_, err = b.FetchTradablePairs(context.Background(), asset.USDTMarginedFutures)
-	if err != nil {
-		t.Error(err)
-	}
-
-	_, err = b.FetchTradablePairs(context.Background(), asset.Futures)
-	if err != nil {
-		t.Error(err)
-	}
-
-	_, err = b.FetchTradablePairs(context.Background(), asset.USDCMarginedFutures)
-	if err != nil {
-		t.Error(err)
-	}
-}
-
-func TestUpdateTradablePairs(t *testing.T) {
-	t.Parallel()
-	err := b.UpdateTradablePairs(context.Background(), true)
-	if err != nil {
-		t.Error(err)
-	}
-}
-
-func TestGetRecentTrades(t *testing.T) {
-	t.Parallel()
-	pair, err := currency.NewPairFromString("BTCUSDT")
-	if err != nil {
-		t.Fatal(err)
-	}
-
-	_, err = b.GetRecentTrades(context.Background(), pair, asset.Spot)
-	if err != nil {
-		t.Error(err)
-	}
-
-	_, err = b.GetRecentTrades(context.Background(), pair, asset.USDTMarginedFutures)
-	if err != nil {
-		t.Error(err)
-	}
-
-	pair1, err := currency.NewPairFromString("BTCUSD")
-	if err != nil {
-		t.Fatal(err)
-	}
-
-	_, err = b.GetRecentTrades(context.Background(), pair1, asset.CoinMarginedFutures)
-	if err != nil {
-		t.Error(err)
-	}
-
-	_, err = b.GetRecentTrades(context.Background(), pair1, asset.Futures)
-	if err != nil {
-		t.Error(err)
-	}
-
-	pair2, err := currency.NewPairFromString("BTCPERP")
-	if err != nil {
-		t.Fatal(err)
-	}
-
-	_, err = b.GetRecentTrades(context.Background(), pair2, asset.USDCMarginedFutures)
-	if err != nil {
-		t.Error(err)
-	}
-}
-
-func TestGetHistoricCandles(t *testing.T) {
-	t.Parallel()
-	pair, err := currency.NewPairFromString("BTCUSDT")
-	if err != nil {
-		t.Fatal(err)
-	}
-	e := time.Now()
-	s := e.AddDate(0, 0, -3)
-	if mockTests {
-		s = time.Unix(1691897100, 0).Truncate(kline.OneDay.Duration())
-		e = time.Unix(1692007100, 0).Truncate(kline.OneDay.Duration())
-	}
-
-	_, err = b.GetHistoricCandles(context.Background(), pair, asset.Spot, kline.OneDay, s, e)
-	if err != nil {
-		t.Error(err)
-	}
-
-	_, err = b.GetHistoricCandles(context.Background(), pair, asset.USDTMarginedFutures, kline.OneDay, s, e)
-	if err != nil {
-		t.Error(err)
-	}
-
-	pair1, err := currency.NewPairFromString("BTC-USD")
-	if err != nil {
-		t.Fatal(err)
-	}
-	_, err = b.GetHistoricCandles(context.Background(), pair1, asset.CoinMarginedFutures, kline.OneHour, s, e)
-	if err != nil {
-		t.Error(err)
-	}
-
-	enabled, err := b.GetEnabledPairs(asset.Futures)
-	if err != nil {
-		t.Fatal(err)
-	}
-	var pair2 currency.Pair
-	if mockTests {
-		pair2, err = currency.NewPairFromString("BTCUSD-U23")
-		if err != nil {
-			t.Fatal(err)
-		}
-	} else {
-		pair2 = enabled[0]
-	}
-
-	_, err = b.GetHistoricCandles(context.Background(), pair2, asset.Futures, kline.OneHour, s, e)
-	if err != nil {
-		t.Error(err)
-	}
-
-	pair3, err := currency.NewPairFromString("BTCPERP")
-	if err != nil {
-		t.Fatal(err)
-	}
-
-	_, err = b.GetHistoricCandles(context.Background(), pair3, asset.USDCMarginedFutures, kline.OneDay, s, e)
-	if err != nil {
-		t.Error(err)
-	}
-}
-
-func TestGetHistoricCandlesExtended(t *testing.T) {
-	t.Parallel()
-	pair, err := currency.NewPairFromString("BTCUSDT")
-	if err != nil {
-		t.Fatal(err)
-	}
-	e := time.Now()
-	s := e.AddDate(0, 0, -3)
-	if mockTests {
-		s = time.Unix(1691897100, 0).Truncate(kline.OneDay.Duration())
-		e = time.Unix(1692007100, 0).Truncate(kline.OneDay.Duration())
-	}
-
-	_, err = b.GetHistoricCandlesExtended(context.Background(), pair, asset.Spot, kline.OneDay, s, e)
-	if err != nil {
-		t.Error(err)
-	}
-
-	_, err = b.GetHistoricCandlesExtended(context.Background(), pair, asset.USDTMarginedFutures, kline.OneDay, s, e)
-	if err != nil {
-		t.Error(err)
-	}
-
-	pair1, err := currency.NewPairFromString("BTCUSD")
-	if err != nil {
-		t.Fatal(err)
-	}
-	_, err = b.GetHistoricCandlesExtended(context.Background(), pair1, asset.CoinMarginedFutures, kline.OneHour, s, e)
-	if err != nil {
-		t.Error(err)
-	}
-
-	enabled, err := b.GetEnabledPairs(asset.Futures)
-	if err != nil {
-		t.Fatal(err)
-	}
-	var pair2 currency.Pair
-	if mockTests {
-		pair2, err = currency.NewPairFromString("BTCUSD-U23")
-		if err != nil {
-			t.Fatal(err)
-		}
-	} else {
-		pair2 = enabled[0]
-	}
-
-	_, err = b.GetHistoricCandlesExtended(context.Background(), pair2, asset.Futures, kline.OneHour, s, e)
-	if err != nil {
-		t.Error(err)
-	}
-
-	pair3, err := currency.NewPairFromString("BTCPERP")
-	if err != nil {
-		t.Fatal(err)
-	}
-
-	_, err = b.GetHistoricCandlesExtended(context.Background(), pair3, asset.USDCMarginedFutures, kline.OneDay, s, e)
-	if err != nil {
-		t.Error(err)
-	}
-}
-
-func TestFetchAccountInfo(t *testing.T) {
-	t.Parallel()
-	sharedtestvalues.SkipTestIfCredentialsUnset(t, b)
-
-	_, err := b.FetchAccountInfo(context.Background(), asset.Spot)
-	if err != nil {
-		t.Error(err)
-	}
-
-	_, err = b.FetchAccountInfo(context.Background(), asset.CoinMarginedFutures)
-	if err != nil {
-		t.Error(err)
-	}
-
-	_, err = b.FetchAccountInfo(context.Background(), asset.USDTMarginedFutures)
-	if err != nil {
-		t.Error(err)
-	}
-
-	_, err = b.FetchAccountInfo(context.Background(), asset.Futures)
-	if err != nil {
-		t.Error(err)
-	}
-
-	_, err = b.FetchAccountInfo(context.Background(), asset.USDCMarginedFutures)
-	if err != nil && err.Error() != "System error. Please try again later." {
-		t.Error(err)
-	}
-}
-
-func TestSubmitOrder(t *testing.T) {
-	t.Parallel()
-	sharedtestvalues.SkipTestIfCredentialsUnset(t, b, canManipulateRealOrders)
-
-	var oSpot = &order.Submit{
-		Exchange: "Bybit",
-		Pair: currency.Pair{
-			Delimiter: "-",
-			Base:      currency.LTC,
-			Quote:     currency.BTC,
-		},
-		Side:      order.Buy,
-		Type:      order.Limit,
-		Price:     0.0001,
-		Amount:    10,
-		ClientID:  "newOrder",
-		AssetType: asset.Spot,
-	}
-	_, err := b.SubmitOrder(context.Background(), oSpot)
-	if err != nil {
-		if strings.TrimSpace(err.Error()) != "Balance insufficient" {
-			t.Error(err)
-		}
-	}
-
-	var oCMF = &order.Submit{
-		Exchange: "Bybit",
-		Pair: currency.Pair{
-			Delimiter: "-",
-			Base:      currency.BTC,
-			Quote:     currency.USD,
-		},
-		Side:      order.Buy,
-		Type:      order.Limit,
-		Price:     10000,
-		Amount:    1,
-		ClientID:  "newOrder",
-		AssetType: asset.CoinMarginedFutures,
-	}
-	_, err = b.SubmitOrder(context.Background(), oCMF)
-	if err == nil {
-		t.Error("SubmitOrder() Expected error")
-	}
-
-	var oUMF = &order.Submit{
-		Exchange: "Bybit",
-		Pair: currency.Pair{
-			Delimiter: "-",
-			Base:      currency.BTC,
-			Quote:     currency.USDT,
-		},
-		Side:      order.Buy,
-		Type:      order.Limit,
-		Price:     10000,
-		Amount:    1,
-		ClientID:  "newOrder",
-		AssetType: asset.USDTMarginedFutures,
-	}
-	_, err = b.SubmitOrder(context.Background(), oUMF)
-	if err == nil {
-		t.Error("SubmitOrder() Expected error")
-	}
-
-	pair, err := currency.NewPairFromString("BTCUSDZ22")
-	if err != nil {
-		t.Fatal(err)
-	}
-
-	var oFutures = &order.Submit{
-		Exchange:  "Bybit",
-		Pair:      pair,
-		Side:      order.Buy,
-		Type:      order.Limit,
-		Price:     10000,
-		Amount:    1,
-		ClientID:  "newOrder",
-		AssetType: asset.Futures,
-	}
-	_, err = b.SubmitOrder(context.Background(), oFutures)
-	if err != nil {
-		t.Error(err)
-	}
-
-	pair1, err := currency.NewPairFromString("BTCPERP")
-	if err != nil {
-		t.Fatal(err)
-	}
-
-	var oUSDC = &order.Submit{
-		Exchange:  "Bybit",
-		Pair:      pair1,
-		Side:      order.Buy,
-		Type:      order.Limit,
-		Price:     10000,
-		Amount:    1,
-		ClientID:  "newOrder",
-		AssetType: asset.USDCMarginedFutures,
-	}
-	_, err = b.SubmitOrder(context.Background(), oUSDC)
-	if err != nil && err.Error() != "margin account not exist" {
-		t.Error(err)
-	}
-}
-
-func TestModifyOrder(t *testing.T) {
-	t.Parallel()
-	sharedtestvalues.SkipTestIfCredentialsUnset(t, b, canManipulateRealOrders)
-
-	_, err := b.ModifyOrder(context.Background(), &order.Modify{
-		Exchange: "Bybit",
-		OrderID:  "1337",
-		Price:    10000,
-		Amount:   10,
-		Side:     order.Sell,
-		Pair: currency.Pair{
-			Delimiter: "-",
-			Base:      currency.BTC,
-			Quote:     currency.USD,
-		},
-		AssetType: asset.CoinMarginedFutures,
-	})
-	if err == nil {
-		t.Error("ModifyOrder() Expected error")
-	}
-}
-
-func TestCancelOrder(t *testing.T) {
-	t.Parallel()
-	sharedtestvalues.SkipTestIfCredentialsUnset(t, b, canManipulateRealOrders)
-
-	err := b.CancelOrder(context.Background(), &order.Cancel{
-		Exchange:  "Bybit",
-		AssetType: asset.Spot,
-		Pair: currency.Pair{
-			Delimiter: "-",
-			Base:      currency.BTC,
-			Quote:     currency.USD,
-		},
-		OrderID: "1234",
-	})
-	if err == nil {
-		t.Error("CancelOrder() Spot Expected error")
-	}
-
-	err = b.CancelOrder(context.Background(), &order.Cancel{
-		Exchange:  "Bybit",
-		AssetType: asset.CoinMarginedFutures,
-		Pair: currency.Pair{
-			Delimiter: "-",
-			Base:      currency.BTC,
-			Quote:     currency.USD,
-		},
-		OrderID: "1234",
-	})
-	if err == nil {
-		t.Error("CancelOrder() CMF Expected error")
-	}
-
-	err = b.CancelOrder(context.Background(), &order.Cancel{
-		Exchange:  "Bybit",
-		AssetType: asset.USDTMarginedFutures,
-		Pair: currency.Pair{
-			Delimiter: "-",
-			Base:      currency.BTC,
-			Quote:     currency.USDT,
-		},
-		OrderID: "1234",
-	})
-	if err == nil {
-		t.Error("CancelOrder() USDT Expected error")
-	}
-
-	pair, err := currency.NewPairFromString("BTCUSDZ22")
-	if err != nil {
-		t.Fatal(err)
-	}
-
-	err = b.CancelOrder(context.Background(), &order.Cancel{
-		Exchange:  "Bybit",
-		AssetType: asset.Futures,
-		Pair:      pair,
-		OrderID:   "1234",
-	})
-	if err == nil {
-		t.Error("CancelOrder() Futures Expected error")
-	}
-
-	pair1, err := currency.NewPairFromString("BTCPERP")
-	if err != nil {
-		t.Fatal(err)
-	}
-
-	err = b.CancelOrder(context.Background(), &order.Cancel{
-		Exchange:  "Bybit",
-		AssetType: asset.Futures,
-		Pair:      pair1,
-		OrderID:   "1234",
-	})
-	if err == nil {
-		t.Error("CancelOrder() USDC Expected error")
->>>>>>> c5240153
+		t.Error(err)
 	}
 }
 
@@ -3194,20 +2075,12 @@
 	if err != nil {
 		t.Error(err)
 	}
-<<<<<<< HEAD
 }
 
 func TestDeleteMasterAPIKey(t *testing.T) {
 	t.Parallel()
 	sharedtestvalues.SkipTestIfCredentialsUnset(t, b, canManipulateRealOrders)
 	err := b.DeleteMasterAPIKey(context.Background())
-=======
-	s := time.Now().Add(-time.Hour)
-	if mockTests {
-		s = time.Unix(1691897100, 0)
-	}
-	_, err = b.GetUSDCKlines(context.Background(), pair, "5", s, 0)
->>>>>>> c5240153
 	if err != nil {
 		t.Error(err)
 	}
@@ -3215,20 +2088,8 @@
 
 func TestDeleteSubAPIKey(t *testing.T) {
 	t.Parallel()
-<<<<<<< HEAD
 	sharedtestvalues.SkipTestIfCredentialsUnset(t, b, canManipulateRealOrders)
 	err := b.DeleteSubAccountAPIKey(context.Background(), "12434")
-=======
-	pair, err := currency.NewPairFromString("BTCPERP")
-	if err != nil {
-		t.Fatal(err)
-	}
-	s := time.Now().Add(-time.Hour)
-	if mockTests {
-		s = time.Unix(1691897100, 0)
-	}
-	_, err = b.GetUSDCMarkPriceKlines(context.Background(), pair, "5", s, 0)
->>>>>>> c5240153
 	if err != nil {
 		t.Error(err)
 	}
@@ -3241,20 +2102,12 @@
 	if err != nil {
 		t.Error(err)
 	}
-<<<<<<< HEAD
 }
 
 func TestGetLeverageTokenInfo(t *testing.T) {
 	t.Parallel()
 	sharedtestvalues.SkipTestIfCredentialsUnset(t, b)
 	_, err := b.GetLeverageTokenInfo(context.Background(), currency.NewCode("BTC3L"))
-=======
-	s := time.Now().Add(-time.Hour)
-	if mockTests {
-		s = time.Unix(1691897100, 0)
-	}
-	_, err = b.GetUSDCIndexPriceKlines(context.Background(), pair, "5", s, 0)
->>>>>>> c5240153
 	if err != nil {
 		t.Error(err)
 	}
@@ -3267,16 +2120,7 @@
 	if !errors.Is(err, currency.ErrCurrencyCodeEmpty) {
 		t.Fatalf("expected %v, got %v", currency.ErrCurrencyCodeEmpty, err)
 	}
-<<<<<<< HEAD
 	_, err = b.GetLeveragedTokenMarket(context.Background(), currency.NewCode("BTC3L"))
-=======
-	s := time.Now().Add(-time.Hour)
-	if mockTests {
-		s = time.Unix(1692077100, 0)
-	}
-
-	_, err = b.GetUSDCPremiumIndexKlines(context.Background(), pair, "5", s, 0)
->>>>>>> c5240153
 	if err != nil {
 		t.Error(err)
 	}
@@ -3664,52 +2508,17 @@
 
 func TestGetBybitServerTime(t *testing.T) {
 	t.Parallel()
-<<<<<<< HEAD
 	_, err := b.GetBybitServerTime(context.Background())
 	if err != nil {
 		t.Error(err)
-=======
-	if mockTests {
-		t.Skip("test it not relevant in a mock setting")
-	}
-	supportedAssets := b.GetAssetTypes(false)
-	ctx := context.Background()
-	for x := range supportedAssets {
-		err := b.UpdateTickers(ctx, supportedAssets[x])
-		if err != nil {
-			t.Fatalf("%v %v\n", supportedAssets[x], err)
-		}
-
-		avail, err := b.GetAvailablePairs(supportedAssets[x])
-		if err != nil {
-			t.Fatalf("%v %v\n", supportedAssets[x], err)
-		}
-
-		for y := range avail {
-			_, err = ticker.GetTicker(b.GetName(), avail[y], supportedAssets[x])
-			if err != nil {
-				t.Fatalf("%v %v %v\n", avail[y], supportedAssets[x], err)
-			}
-		}
->>>>>>> c5240153
 	}
 }
 
 func TestGetServerTime(t *testing.T) {
 	t.Parallel()
-<<<<<<< HEAD
 	_, err := b.GetServerTime(context.Background(), asset.Empty)
 	if err != nil {
 		t.Error(err)
-=======
-
-	var err error
-	if !mockTests {
-		_, err = b.GetTickersV5(context.Background(), "bruh", "", "")
-		if err != nil && err.Error() != "Illegal category" {
-			t.Error(err)
-		}
->>>>>>> c5240153
 	}
 }
 
