--- conflicted
+++ resolved
@@ -783,21 +783,11 @@
 
 	err = e.UpdateOrderExecutionLimits(t.Context(), asset.Spot)
 	assert.NoError(t, err)
-<<<<<<< HEAD
-	availablePairs, err := b.GetAvailablePairs(asset.Spot)
+	availablePairs, err := e.GetAvailablePairs(asset.Spot)
 	require.NoError(t, err, "GetAvailablePairs must not error")
 	for x := range availablePairs {
 		var l limits.MinMaxLevel
-		l, err = b.GetOrderExecutionLimits(asset.Spot, availablePairs[x])
-=======
-	availablePairs, err := e.GetAvailablePairs(asset.Spot)
-	if err != nil {
-		t.Fatal("Bybit GetAvailablePairs() error", err)
-	}
-	for x := range availablePairs {
-		var limits order.MinMaxLevel
-		limits, err = e.GetOrderExecutionLimits(asset.Spot, availablePairs[x])
->>>>>>> edf5d84d
+		l, err = e.GetOrderExecutionLimits(asset.Spot, availablePairs[x])
 		require.NoError(t, err)
 		require.NotEmpty(t, l, "response must not be empty")
 	}
@@ -845,16 +835,9 @@
 		Side:      "buy",
 		OrderType: "limit",
 	})
-<<<<<<< HEAD
-	if !errors.Is(err, limits.ErrAmountBelowMin) {
-		t.Fatalf("expected %v, got %v", limits.ErrAmountBelowMin, err)
-	}
-	_, err = b.PlaceOrder(ctx, &PlaceOrderParams{
-=======
 	require.ErrorIs(t, err, order.ErrAmountBelowMin)
 
 	_, err = e.PlaceOrder(ctx, &PlaceOrderParams{
->>>>>>> edf5d84d
 		Category:         "spot",
 		Symbol:           spotTradablePair,
 		Side:             "buy",
@@ -2297,30 +2280,6 @@
 	if mockTests {
 		t.Skip(skipAuthenticatedFunctionsForMockTesting)
 	}
-<<<<<<< HEAD
-	sharedtestvalues.SkipTestIfCredentialsUnset(t, b, canManipulateRealOrders)
-	_, err := b.WithdrawCurrency(t.Context(), nil)
-	if !errors.Is(err, errNilArgument) {
-		t.Fatalf("expected %v, got %v", errNilArgument, err)
-	}
-	_, err = b.WithdrawCurrency(t.Context(), &WithdrawalParam{})
-	if !errors.Is(err, currency.ErrCurrencyCodeEmpty) {
-		t.Fatalf("expected %v, got %v", currency.ErrCurrencyCodeEmpty, err)
-	}
-	_, err = b.WithdrawCurrency(t.Context(), &WithdrawalParam{Coin: currency.BTC})
-	if !errors.Is(err, errMissingChainInformation) {
-		t.Fatalf("expected %v, got %v", errMissingChainInformation, err)
-	}
-	_, err = b.WithdrawCurrency(t.Context(), &WithdrawalParam{Coin: currency.LTC, Chain: "LTC"})
-	if !errors.Is(err, errMissingAddressInfo) {
-		t.Fatalf("expected %v, got %v", errMissingAddressInfo, err)
-	}
-	_, err = b.WithdrawCurrency(t.Context(), &WithdrawalParam{Coin: currency.LTC, Chain: "LTC", Address: "234234234"})
-	if !errors.Is(err, limits.ErrAmountBelowMin) {
-		t.Fatalf("expected %v, got %v", limits.ErrAmountBelowMin, err)
-	}
-	_, err = b.WithdrawCurrency(t.Context(), &WithdrawalParam{Coin: currency.LTC, Chain: "LTC", Address: "234234234", Amount: 123})
-=======
 	sharedtestvalues.SkipTestIfCredentialsUnset(t, e, canManipulateRealOrders)
 	_, err := e.WithdrawCurrency(t.Context(), nil)
 	require.ErrorIs(t, err, errNilArgument)
@@ -2338,7 +2297,6 @@
 	require.ErrorIs(t, err, order.ErrAmountBelowMin)
 
 	_, err = e.WithdrawCurrency(t.Context(), &WithdrawalParam{Coin: currency.LTC, Chain: "LTC", Address: "234234234", Amount: 123})
->>>>>>> edf5d84d
 	if err != nil {
 		t.Fatal(err)
 	}
@@ -2695,22 +2653,6 @@
 	if mockTests {
 		t.Skip(skipAuthenticatedFunctionsForMockTesting)
 	}
-<<<<<<< HEAD
-	sharedtestvalues.SkipTestIfCredentialsUnset(t, b, canManipulateRealOrders)
-	_, err := b.Borrow(t.Context(), nil)
-	if !errors.Is(err, errNilArgument) {
-		t.Errorf("expected %v, got %v", errNilArgument, err)
-	}
-	_, err = b.Borrow(t.Context(), &LendArgument{})
-	if !errors.Is(err, currency.ErrCurrencyCodeEmpty) {
-		t.Errorf("expected %v, got %v", currency.ErrCurrencyCodeEmpty, err)
-	}
-	_, err = b.Borrow(t.Context(), &LendArgument{Coin: currency.BTC})
-	if !errors.Is(err, limits.ErrAmountBelowMin) {
-		t.Errorf("expected %v, got %v", limits.ErrAmountBelowMin, err)
-	}
-	_, err = b.Borrow(t.Context(), &LendArgument{Coin: currency.BTC, AmountToBorrow: 0.1})
-=======
 	sharedtestvalues.SkipTestIfCredentialsUnset(t, e, canManipulateRealOrders)
 	_, err := e.Borrow(t.Context(), nil)
 	assert.ErrorIs(t, err, errNilArgument)
@@ -2722,7 +2664,6 @@
 	assert.ErrorIs(t, err, order.ErrAmountBelowMin)
 
 	_, err = e.Borrow(t.Context(), &LendArgument{Coin: currency.BTC, AmountToBorrow: 0.1})
->>>>>>> edf5d84d
 	if err != nil {
 		t.Error(err)
 	}
@@ -2733,22 +2674,6 @@
 	if mockTests {
 		t.Skip(skipAuthenticatedFunctionsForMockTesting)
 	}
-<<<<<<< HEAD
-	sharedtestvalues.SkipTestIfCredentialsUnset(t, b, canManipulateRealOrders)
-	_, err := b.Repay(t.Context(), nil)
-	if !errors.Is(err, errNilArgument) {
-		t.Errorf("expected %v, got %v", errNilArgument, err)
-	}
-	_, err = b.Repay(t.Context(), &LendArgument{})
-	if !errors.Is(err, currency.ErrCurrencyCodeEmpty) {
-		t.Errorf("expected %v, got %v", currency.ErrCurrencyCodeEmpty, err)
-	}
-	_, err = b.Repay(t.Context(), &LendArgument{Coin: currency.BTC})
-	if !errors.Is(err, limits.ErrAmountBelowMin) {
-		t.Errorf("expected %v, got %v", limits.ErrAmountBelowMin, err)
-	}
-	_, err = b.Repay(t.Context(), &LendArgument{Coin: currency.BTC, AmountToBorrow: 0.1})
-=======
 	sharedtestvalues.SkipTestIfCredentialsUnset(t, e, canManipulateRealOrders)
 	_, err := e.Repay(t.Context(), nil)
 	assert.ErrorIs(t, err, errNilArgument)
@@ -2760,7 +2685,6 @@
 	assert.ErrorIs(t, err, order.ErrAmountBelowMin)
 
 	_, err = e.Repay(t.Context(), &LendArgument{Coin: currency.BTC, AmountToBorrow: 0.1})
->>>>>>> edf5d84d
 	if err != nil {
 		t.Error(err)
 	}
@@ -2871,22 +2795,6 @@
 	if mockTests {
 		t.Skip(skipAuthenticatedFunctionsForMockTesting)
 	}
-<<<<<<< HEAD
-	sharedtestvalues.SkipTestIfCredentialsUnset(t, b, canManipulateRealOrders)
-	_, err := b.C2CDepositFunds(t.Context(), nil)
-	if !errors.Is(err, errNilArgument) {
-		t.Error(err)
-	}
-	_, err = b.C2CDepositFunds(t.Context(), &C2CLendingFundsParams{})
-	if !errors.Is(err, currency.ErrCurrencyCodeEmpty) {
-		t.Errorf("expected %v, got %v", currency.ErrCurrencyCodeEmpty, err)
-	}
-	_, err = b.C2CDepositFunds(t.Context(), &C2CLendingFundsParams{Coin: currency.BTC})
-	if !errors.Is(err, limits.ErrAmountBelowMin) {
-		t.Errorf("expected %v, got %v", limits.ErrAmountBelowMin, err)
-	}
-	_, err = b.C2CDepositFunds(t.Context(), &C2CLendingFundsParams{Coin: currency.BTC, Quantity: 1232})
-=======
 	sharedtestvalues.SkipTestIfCredentialsUnset(t, e, canManipulateRealOrders)
 	_, err := e.C2CDepositFunds(t.Context(), nil)
 	assert.ErrorIs(t, err, errNilArgument)
@@ -2898,7 +2806,6 @@
 	assert.ErrorIs(t, err, order.ErrAmountBelowMin)
 
 	_, err = e.C2CDepositFunds(t.Context(), &C2CLendingFundsParams{Coin: currency.BTC, Quantity: 1232})
->>>>>>> edf5d84d
 	if err != nil {
 		t.Error(err)
 	}
@@ -2909,22 +2816,6 @@
 	if mockTests {
 		t.Skip(skipAuthenticatedFunctionsForMockTesting)
 	}
-<<<<<<< HEAD
-	sharedtestvalues.SkipTestIfCredentialsUnset(t, b, canManipulateRealOrders)
-	_, err := b.C2CRedeemFunds(t.Context(), nil)
-	if !errors.Is(err, errNilArgument) {
-		t.Error(err)
-	}
-	_, err = b.C2CRedeemFunds(t.Context(), &C2CLendingFundsParams{})
-	if !errors.Is(err, currency.ErrCurrencyCodeEmpty) {
-		t.Errorf("expected %v, got %v", currency.ErrCurrencyCodeEmpty, err)
-	}
-	_, err = b.C2CRedeemFunds(t.Context(), &C2CLendingFundsParams{Coin: currency.BTC})
-	if !errors.Is(err, limits.ErrAmountBelowMin) {
-		t.Errorf("expected %v, got %v", limits.ErrAmountBelowMin, err)
-	}
-	_, err = b.C2CRedeemFunds(t.Context(), &C2CLendingFundsParams{Coin: currency.BTC, Quantity: 1232})
-=======
 	sharedtestvalues.SkipTestIfCredentialsUnset(t, e, canManipulateRealOrders)
 	_, err := e.C2CRedeemFunds(t.Context(), nil)
 	assert.ErrorIs(t, err, errNilArgument)
@@ -2936,7 +2827,6 @@
 	assert.ErrorIs(t, err, order.ErrAmountBelowMin)
 
 	_, err = e.C2CRedeemFunds(t.Context(), &C2CLendingFundsParams{Coin: currency.BTC, Quantity: 1232})
->>>>>>> edf5d84d
 	if err != nil {
 		t.Error(err)
 	}
