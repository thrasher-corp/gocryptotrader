package bybit

import (
<<<<<<< HEAD
	"bytes"
	"context"
=======
	"context"
	"errors"
>>>>>>> 3e80f1b9
	"fmt"
	"maps"
	"net/http"
	"slices"
	"testing"
	"time"

	"github.com/gofrs/uuid"
	gws "github.com/gorilla/websocket"
	"github.com/stretchr/testify/assert"
	"github.com/stretchr/testify/require"
	"github.com/thrasher-corp/gocryptotrader/common"
	"github.com/thrasher-corp/gocryptotrader/common/key"
	"github.com/thrasher-corp/gocryptotrader/currency"
	"github.com/thrasher-corp/gocryptotrader/encoding/json"
	"github.com/thrasher-corp/gocryptotrader/exchange/websocket"
	exchange "github.com/thrasher-corp/gocryptotrader/exchanges"
	"github.com/thrasher-corp/gocryptotrader/exchanges/account"
	"github.com/thrasher-corp/gocryptotrader/exchanges/asset"
	"github.com/thrasher-corp/gocryptotrader/exchanges/fill"
	"github.com/thrasher-corp/gocryptotrader/exchanges/fundingrate"
	"github.com/thrasher-corp/gocryptotrader/exchanges/futures"
	"github.com/thrasher-corp/gocryptotrader/exchanges/kline"
	"github.com/thrasher-corp/gocryptotrader/exchanges/margin"
	"github.com/thrasher-corp/gocryptotrader/exchanges/order"
	"github.com/thrasher-corp/gocryptotrader/exchanges/request"
	"github.com/thrasher-corp/gocryptotrader/exchanges/sharedtestvalues"
	"github.com/thrasher-corp/gocryptotrader/exchanges/subscription"
	"github.com/thrasher-corp/gocryptotrader/exchanges/ticker"
	testexch "github.com/thrasher-corp/gocryptotrader/internal/testing/exchange"
	testsubs "github.com/thrasher-corp/gocryptotrader/internal/testing/subscriptions"
	"github.com/thrasher-corp/gocryptotrader/portfolio/withdraw"
	"github.com/thrasher-corp/gocryptotrader/types"
)

// Please supply your own keys here to do authenticated endpoint testing
const (
	apiKey                  = ""
	apiSecret               = ""
	canManipulateRealOrders = false

	skipAuthenticatedFunctionsForMockTesting = "skipping authenticated function for mock testing"
	skippingWebsocketFunctionsForMockTesting = "skipping websocket function for mock testing"
)

var (
	b = &Bybit{}

	spotTradablePair, usdcMarginedTradablePair, usdtMarginedTradablePair, inverseTradablePair, optionsTradablePair currency.Pair
)

func TestGetInstrumentInfo(t *testing.T) {
	t.Parallel()
	_, err := b.GetInstrumentInfo(t.Context(), "spot", "", "", "", "", 0)
	require.NoError(t, err)
	_, err = b.GetInstrumentInfo(t.Context(), "linear", "", "", "", "", 0)
	require.NoError(t, err)
	_, err = b.GetInstrumentInfo(t.Context(), "inverse", "", "", "", "", 0)
	require.NoError(t, err)
	_, err = b.GetInstrumentInfo(t.Context(), "option", "", "", "", "", 0)
	require.NoError(t, err)
	payload, err := b.GetInstrumentInfo(t.Context(), "linear", "10000000AIDOGEUSDT", "", "", "", 0)
	require.NoError(t, err)
	require.NotEmpty(t, payload.List)
	require.NotZero(t, payload.List[0].LotSizeFilter.MinNotionalValue)
}

func TestGetKlines(t *testing.T) {
	t.Parallel()
	s := time.Now().Add(-time.Hour)
	e := time.Now()
	if mockTests {
		s = time.Unix(1691897100, 0).Round(kline.FiveMin.Duration())
		e = time.Unix(1691907100, 0).Round(kline.FiveMin.Duration())
	}
	_, err := b.GetKlines(t.Context(), "spot", spotTradablePair.String(), kline.FiveMin, s, e, 100)
	if err != nil {
		t.Fatal(err)
	}
	_, err = b.GetKlines(t.Context(), "linear", usdtMarginedTradablePair.String(), kline.FiveMin, s, e, 5)
	if err != nil {
		t.Fatal(err)
	}
	_, err = b.GetKlines(t.Context(), "linear", usdcMarginedTradablePair.String(), kline.FiveMin, s, e, 5)
	if err != nil {
		t.Fatal(err)
	}
	_, err = b.GetKlines(t.Context(), "inverse", inverseTradablePair.String(), kline.FiveMin, s, e, 5)
	if err != nil {
		t.Fatal(err)
	}
	_, err = b.GetKlines(t.Context(), "option", optionsTradablePair.String(), kline.FiveMin, s, e, 5)
	if err == nil {
		t.Fatalf("expected 'params error: Category is invalid', but found nil")
	}
}

func TestGetMarkPriceKline(t *testing.T) {
	t.Parallel()
	s := time.Now().Add(-time.Hour * 1)
	e := time.Now()
	if mockTests {
		s = time.UnixMilli(1693077167971)
		e = time.UnixMilli(1693080767971)
	}
	_, err := b.GetMarkPriceKline(t.Context(), "linear", usdtMarginedTradablePair.String(), kline.FiveMin, s, e, 5)
	if err != nil {
		t.Fatal(err)
	}
	_, err = b.GetMarkPriceKline(t.Context(), "linear", usdcMarginedTradablePair.String(), kline.FiveMin, s, e, 5)
	if err != nil {
		t.Fatal(err)
	}
	_, err = b.GetMarkPriceKline(t.Context(), "inverse", inverseTradablePair.String(), kline.FiveMin, s, e, 5)
	if err != nil {
		t.Fatal(err)
	}
	_, err = b.GetMarkPriceKline(t.Context(), "option", optionsTradablePair.String(), kline.FiveMin, s, e, 5)
	if err == nil {
		t.Fatalf("expected 'params error: Category is invalid', but found nil")
	}
}

func TestGetIndexPriceKline(t *testing.T) {
	t.Parallel()
	s := time.Now().Add(-time.Hour * 1)
	e := time.Now()
	if mockTests {
		s = time.UnixMilli(1693077165571)
		e = time.UnixMilli(1693080765571)
	}
	_, err := b.GetIndexPriceKline(t.Context(), "linear", usdtMarginedTradablePair.String(), kline.FiveMin, s, e, 5)
	if err != nil {
		t.Fatal(err)
	}
	_, err = b.GetIndexPriceKline(t.Context(), "linear", usdcMarginedTradablePair.String(), kline.FiveMin, s, e, 5)
	if err != nil {
		t.Fatal(err)
	}
	_, err = b.GetIndexPriceKline(t.Context(), "inverse", inverseTradablePair.String(), kline.FiveMin, s, e, 5)
	if err != nil {
		t.Fatal(err)
	}
}

func TestGetOrderBook(t *testing.T) {
	t.Parallel()
	_, err := b.GetOrderBook(t.Context(), "spot", spotTradablePair.String(), 100)
	if err != nil {
		t.Fatal(err)
	}
	_, err = b.GetOrderBook(t.Context(), "linear", usdtMarginedTradablePair.String(), 100)
	if err != nil {
		t.Fatal(err)
	}
	_, err = b.GetOrderBook(t.Context(), "linear", usdcMarginedTradablePair.String(), 100)
	if err != nil {
		t.Fatal(err)
	}
	_, err = b.GetOrderBook(t.Context(), "inverse", inverseTradablePair.String(), 100)
	if err != nil {
		t.Fatal(err)
	}
	_, err = b.GetOrderBook(t.Context(), "option", optionsTradablePair.String(), 0)
	if err != nil {
		t.Fatal(err)
	}
}

func TestGetRiskLimit(t *testing.T) {
	t.Parallel()
	_, err := b.GetRiskLimit(t.Context(), "linear", usdtMarginedTradablePair.String())
	if err != nil {
		t.Error(err)
	}
	_, err = b.GetRiskLimit(t.Context(), "linear", usdcMarginedTradablePair.String())
	if err != nil {
		t.Error(err)
	}
	_, err = b.GetRiskLimit(t.Context(), "inverse", inverseTradablePair.String())
	if err != nil {
		t.Error(err)
	}
	_, err = b.GetRiskLimit(t.Context(), "option", optionsTradablePair.String())
	assert.ErrorIs(t, err, errInvalidCategory)

	_, err = b.GetRiskLimit(t.Context(), "spot", spotTradablePair.String())
	assert.ErrorIs(t, err, errInvalidCategory)
}

// test cases for Wrapper
func TestUpdateTicker(t *testing.T) {
	t.Parallel()
	_, err := b.UpdateTicker(t.Context(), spotTradablePair, asset.Spot)
	if err != nil {
		t.Error(err)
	}
	_, err = b.UpdateTicker(t.Context(), usdtMarginedTradablePair, asset.USDTMarginedFutures)
	if err != nil {
		t.Error(err)
	}
	_, err = b.UpdateTicker(t.Context(), usdcMarginedTradablePair, asset.USDCMarginedFutures)
	if err != nil {
		t.Error(err)
	}
	_, err = b.UpdateTicker(t.Context(), inverseTradablePair, asset.CoinMarginedFutures)
	if err != nil {
		t.Error(err)
	}
	_, err = b.UpdateTicker(t.Context(), optionsTradablePair, asset.Options)
	if err != nil {
		t.Error(err)
	}
}

func TestUpdateOrderbook(t *testing.T) {
	t.Parallel()
	var err error
	_, err = b.UpdateOrderbook(t.Context(), spotTradablePair, asset.Spot)
	if err != nil {
		t.Error(err)
	}
	_, err = b.UpdateOrderbook(t.Context(), usdcMarginedTradablePair, asset.USDCMarginedFutures)
	if err != nil {
		t.Error(err)
	}
	_, err = b.UpdateOrderbook(t.Context(), usdtMarginedTradablePair, asset.USDTMarginedFutures)
	if err != nil {
		t.Error(err)
	}

	_, err = b.UpdateOrderbook(t.Context(), inverseTradablePair, asset.CoinMarginedFutures)
	if err != nil {
		t.Error(err)
	}
	_, err = b.UpdateOrderbook(t.Context(), optionsTradablePair, asset.Options)
	if err != nil {
		t.Error(err)
	}
}

func TestSubmitOrder(t *testing.T) {
	t.Parallel()
	if mockTests {
		t.Skip(skipAuthenticatedFunctionsForMockTesting)
	}
	sharedtestvalues.SkipTestIfCredentialsUnset(t, b, canManipulateRealOrders)
	orderSubmission := &order.Submit{
		Exchange:      b.GetName(),
		Pair:          spotTradablePair,
		Side:          order.Buy,
		Type:          order.Limit,
		Price:         1,
		Amount:        1,
		ClientOrderID: "1234",
		AssetType:     asset.Spot,
	}
	_, err := b.SubmitOrder(t.Context(), orderSubmission)
	if err != nil {
		t.Error(err)
	}
	_, err = b.SubmitOrder(t.Context(), &order.Submit{
		Exchange:      b.GetName(),
		AssetType:     asset.Options,
		Pair:          optionsTradablePair,
		Side:          order.Sell,
		Type:          order.Market,
		Price:         1,
		Amount:        1,
		Leverage:      1234,
		ClientOrderID: "1234",
	})
	if err != nil {
		t.Error(err)
	}
}

func TestModifyOrder(t *testing.T) {
	t.Parallel()
	if mockTests {
		t.Skip(skipAuthenticatedFunctionsForMockTesting)
	}
	sharedtestvalues.SkipTestIfCredentialsUnset(t, b, canManipulateRealOrders)
	_, err := b.ModifyOrder(t.Context(), &order.Modify{
		OrderID:      "1234",
		Type:         order.Limit,
		Side:         order.Buy,
		AssetType:    asset.Options,
		Pair:         spotTradablePair,
		Price:        1234,
		Amount:       0.15,
		TriggerPrice: 1145,
		RiskManagementModes: order.RiskManagementModes{
			StopLoss: order.RiskManagement{
				Price: 0,
			},
		},
	})
	if err != nil {
		t.Error(err)
	}
}

func TestGetHistoricCandles(t *testing.T) {
	t.Parallel()
	end := time.Now()
	start := end.AddDate(0, 0, -3)
	if mockTests {
		start = time.UnixMilli(1692748800000)
		end = time.UnixMilli(1693094400000)
	}
	_, err := b.GetHistoricCandles(t.Context(), spotTradablePair, asset.Spot, kline.OneDay, start, end)
	if err != nil {
		t.Error(err)
	}
	_, err = b.GetHistoricCandles(t.Context(), usdtMarginedTradablePair, asset.USDTMarginedFutures, kline.OneDay, start, end)
	if err != nil {
		t.Error(err)
	}
	_, err = b.GetHistoricCandles(t.Context(), usdcMarginedTradablePair, asset.USDCMarginedFutures, kline.OneDay, start, end)
	if err != nil {
		t.Error(err)
	}
	_, err = b.GetHistoricCandles(t.Context(), inverseTradablePair, asset.CoinMarginedFutures, kline.OneHour, start, end)
	if err != nil {
		t.Error(err)
	}
	_, err = b.GetHistoricCandles(t.Context(), optionsTradablePair, asset.Options, kline.OneHour, start, end)
	assert.ErrorIs(t, err, asset.ErrNotSupported)
}

func TestGetHistoricCandlesExtended(t *testing.T) {
	t.Parallel()
	startTime := time.Now().Add(-time.Hour * 24 * 3)
	end := time.Now().Add(-time.Hour * 1)
	if mockTests {
		startTime = time.UnixMilli(1692889428738)
		end = time.UnixMilli(1693145028738)
	}
	_, err := b.GetHistoricCandlesExtended(t.Context(), spotTradablePair, asset.Spot, kline.OneMin, startTime, end)
	if err != nil {
		t.Error(err)
	}
	_, err = b.GetHistoricCandlesExtended(t.Context(), inverseTradablePair, asset.CoinMarginedFutures, kline.OneHour, startTime, end)
	if err != nil {
		t.Error(err)
	}
	_, err = b.GetHistoricCandlesExtended(t.Context(), usdtMarginedTradablePair, asset.USDTMarginedFutures, kline.OneDay, time.UnixMilli(1692889428738), time.UnixMilli(1693145028738))
	if err != nil {
		t.Error(err)
	}
	_, err = b.GetHistoricCandlesExtended(t.Context(), optionsTradablePair, asset.Options, kline.FiveMin, startTime, end)
	assert.ErrorIs(t, err, asset.ErrNotSupported)
}

func TestCancelOrder(t *testing.T) {
	t.Parallel()
	if mockTests {
		t.Skip(skipAuthenticatedFunctionsForMockTesting)
	}
	sharedtestvalues.SkipTestIfCredentialsUnset(t, b, canManipulateRealOrders)
	err := b.CancelOrder(t.Context(), &order.Cancel{
		Exchange:  b.Name,
		AssetType: asset.Spot,
		Pair:      spotTradablePair,
		OrderID:   "1234",
	})
	if err != nil {
		t.Error(err)
	}
	err = b.CancelOrder(t.Context(), &order.Cancel{
		Exchange:  b.Name,
		AssetType: asset.USDTMarginedFutures,
		Pair:      usdtMarginedTradablePair,
		OrderID:   "1234",
	})
	if err != nil {
		t.Error(err)
	}

	err = b.CancelOrder(t.Context(), &order.Cancel{
		Exchange:  b.Name,
		AssetType: asset.CoinMarginedFutures,
		Pair:      inverseTradablePair,
		OrderID:   "1234",
	})
	if err != nil {
		t.Error(err)
	}
	err = b.CancelOrder(t.Context(), &order.Cancel{
		Exchange:  b.Name,
		AssetType: asset.Options,
		Pair:      optionsTradablePair,
		OrderID:   "1234",
	})
	if err != nil {
		t.Error(err)
	}
}

func TestCancelAllOrders(t *testing.T) {
	t.Parallel()
	if mockTests {
		t.Skip(skipAuthenticatedFunctionsForMockTesting)
	}
	sharedtestvalues.SkipTestIfCredentialsUnset(t, b, canManipulateRealOrders)
	_, err := b.CancelAllOrders(t.Context(), &order.Cancel{AssetType: asset.Spot, Pair: spotTradablePair})
	if err != nil {
		t.Error(err)
	}
	_, err = b.CancelAllOrders(t.Context(), &order.Cancel{Exchange: b.Name, AssetType: asset.USDTMarginedFutures, Pair: usdtMarginedTradablePair})
	if err != nil {
		t.Error(err)
	}
	_, err = b.CancelAllOrders(t.Context(), &order.Cancel{Exchange: b.Name, AssetType: asset.CoinMarginedFutures, Pair: inverseTradablePair})
	if err != nil {
		t.Error(err)
	}
	_, err = b.CancelAllOrders(t.Context(), &order.Cancel{Exchange: b.Name, AssetType: asset.Options, Pair: optionsTradablePair})
	if err != nil {
		t.Error(err)
	}
	_, err = b.CancelAllOrders(t.Context(), &order.Cancel{Exchange: b.Name, AssetType: asset.Futures, Pair: spotTradablePair})
	assert.ErrorIs(t, err, asset.ErrNotSupported)
}

func TestGetOrderInfo(t *testing.T) {
	t.Parallel()
	if mockTests {
		t.Skip(skipAuthenticatedFunctionsForMockTesting)
	}
	sharedtestvalues.SkipTestIfCredentialsUnset(t, b)
	_, err := b.GetOrderInfo(t.Context(),
		"12234", spotTradablePair, asset.Spot)
	if err != nil {
		t.Error(err)
	}
	_, err = b.GetOrderInfo(t.Context(),
		"12234", usdtMarginedTradablePair, asset.USDTMarginedFutures)
	if err != nil {
		t.Error(err)
	}
	_, err = b.GetOrderInfo(t.Context(),
		"12234", inverseTradablePair, asset.CoinMarginedFutures)
	if err != nil {
		t.Error(err)
	}
	_, err = b.GetOrderInfo(t.Context(),
		"12234", optionsTradablePair, asset.Options)
	if err != nil {
		t.Error(err)
	}
}

func TestGetActiveOrders(t *testing.T) {
	t.Parallel()
	if mockTests {
		t.Skip(skipAuthenticatedFunctionsForMockTesting)
	}
	sharedtestvalues.SkipTestIfCredentialsUnset(t, b)
	getOrdersRequestSpot := order.MultiOrderRequest{
		Pairs:     currency.Pairs{spotTradablePair},
		AssetType: asset.Spot,
		Side:      order.AnySide,
		Type:      order.AnyType,
	}
	_, err := b.GetActiveOrders(t.Context(), &getOrdersRequestSpot)
	if err != nil {
		t.Error(err)
	}
	getOrdersRequestLinear := order.MultiOrderRequest{Pairs: currency.Pairs{usdtMarginedTradablePair}, AssetType: asset.USDTMarginedFutures, Side: order.AnySide, Type: order.AnyType}
	_, err = b.GetActiveOrders(t.Context(), &getOrdersRequestLinear)
	if err != nil {
		t.Error(err)
	}
	getOrdersRequestInverse := order.MultiOrderRequest{Pairs: currency.Pairs{inverseTradablePair}, AssetType: asset.CoinMarginedFutures, Side: order.AnySide, Type: order.AnyType}
	_, err = b.GetActiveOrders(t.Context(), &getOrdersRequestInverse)
	if err != nil {
		t.Error(err)
	}
	getOrdersRequestFutures := order.MultiOrderRequest{Pairs: currency.Pairs{optionsTradablePair}, AssetType: asset.Options, Side: order.AnySide, Type: order.AnyType}
	_, err = b.GetActiveOrders(t.Context(), &getOrdersRequestFutures)
	if err != nil {
		t.Error(err)
	}
	pairs, err := currency.NewPairsFromStrings([]string{"BTC_USDT", "BTC_ETH", "BTC_USDC"})
	if err != nil {
		t.Fatal(err)
	}
	getOrdersRequestSpot = order.MultiOrderRequest{Pairs: pairs, AssetType: asset.Spot, Side: order.AnySide, Type: order.AnyType}
	_, err = b.GetActiveOrders(t.Context(), &getOrdersRequestSpot)
	if err != nil {
		t.Error(err)
	}
}

func TestGetOrderHistory(t *testing.T) {
	t.Parallel()
	if mockTests {
		t.Skip(skipAuthenticatedFunctionsForMockTesting)
	}
	sharedtestvalues.SkipTestIfCredentialsUnset(t, b)
	getOrdersRequestSpot := order.MultiOrderRequest{
		Pairs:     currency.Pairs{spotTradablePair},
		AssetType: asset.Spot,
		Type:      order.AnyType,
		Side:      order.AnySide,
	}
	_, err := b.GetOrderHistory(t.Context(), &getOrdersRequestSpot)
	if err != nil {
		t.Error(err)
	}
	getOrdersRequestUMF := order.MultiOrderRequest{
		Pairs:     currency.Pairs{usdtMarginedTradablePair},
		AssetType: asset.USDTMarginedFutures,
		Type:      order.AnyType,
		Side:      order.AnySide,
	}
	_, err = b.GetOrderHistory(t.Context(), &getOrdersRequestUMF)
	if err != nil {
		t.Error(err)
	}
	getOrdersRequestUMF.Pairs = currency.Pairs{usdcMarginedTradablePair}
	getOrdersRequestUMF.AssetType = asset.USDCMarginedFutures
	_, err = b.GetOrderHistory(t.Context(), &getOrdersRequestUMF)
	if err != nil {
		t.Error(err)
	}
	getOrdersRequestCMF := order.MultiOrderRequest{
		Pairs:     currency.Pairs{inverseTradablePair},
		AssetType: asset.CoinMarginedFutures,
		Type:      order.AnyType,
		Side:      order.AnySide,
	}
	_, err = b.GetOrderHistory(t.Context(), &getOrdersRequestCMF)
	if err != nil {
		t.Error(err)
	}
	getOrdersRequestFutures := order.MultiOrderRequest{
		Pairs:     currency.Pairs{optionsTradablePair},
		AssetType: asset.Options,
		Type:      order.AnyType,
		Side:      order.AnySide,
	}
	_, err = b.GetOrderHistory(t.Context(), &getOrdersRequestFutures)
	if err != nil {
		t.Error(err)
	}
}

func TestGetDepositAddress(t *testing.T) {
	t.Parallel()
	if mockTests {
		t.Skip(skipAuthenticatedFunctionsForMockTesting)
	}
	sharedtestvalues.SkipTestIfCredentialsUnset(t, b)
	_, err := b.GetDepositAddress(t.Context(), currency.USDT, "", currency.ETH.String())
	if err != nil {
		t.Error(err)
	}
}

func TestGetAvailableTransferChains(t *testing.T) {
	t.Parallel()
	if mockTests {
		t.Skip(skipAuthenticatedFunctionsForMockTesting)
	}
	sharedtestvalues.SkipTestIfCredentialsUnset(t, b)
	_, err := b.GetAvailableTransferChains(t.Context(), currency.USDT)
	if err != nil {
		t.Error(err)
	}
}

func TestWithdrawCryptocurrencyFunds(t *testing.T) {
	t.Parallel()
	if mockTests {
		t.Skip(skipAuthenticatedFunctionsForMockTesting)
	}
	sharedtestvalues.SkipTestIfCredentialsUnset(t, b, canManipulateRealOrders)
	_, err := b.WithdrawCryptocurrencyFunds(t.Context(), &withdraw.Request{
		Exchange: "Bybit",
		Amount:   10,
		Currency: currency.LTC,
		Crypto: withdraw.CryptoRequest{
			Chain:      currency.LTC.String(),
			Address:    "3CDJNfdWX8m2NwuGUV3nhXHXEeLygMXoAj",
			AddressTag: "",
		},
	})
	if err != nil && err.Error() != "Withdraw address chain or destination tag are not equal" {
		t.Fatal(err)
	}
}

func TestUpdateTickers(t *testing.T) {
	t.Parallel()
	ctx := t.Context()
	err := b.UpdateTickers(ctx, asset.Spot)
	if err != nil {
		t.Fatalf("%v %v\n", asset.Spot, err)
	}
	err = b.UpdateTickers(ctx, asset.USDTMarginedFutures)
	if err != nil {
		t.Fatalf("%v %v\n", asset.USDTMarginedFutures, err)
	}
	err = b.UpdateTickers(ctx, asset.CoinMarginedFutures)
	if err != nil {
		t.Fatalf("%v %v\n", asset.CoinMarginedFutures, err)
	}
	err = b.UpdateTickers(ctx, asset.Options)
	if err != nil {
		t.Fatalf("%v %v\n", asset.Options, err)
	}
}

func TestGetTickersV5(t *testing.T) {
	t.Parallel()
	_, err := b.GetTickers(t.Context(), "bruh", "", "", time.Time{})
	require.ErrorIs(t, err, errInvalidCategory)
	_, err = b.GetTickers(t.Context(), "option", "BTC-26NOV24-92000-C", "", time.Time{})
	require.NoError(t, err)
	_, err = b.GetTickers(t.Context(), "spot", "", "", time.Time{})
	require.NoError(t, err)
	_, err = b.GetTickers(t.Context(), "inverse", "", "", time.Time{})
	require.NoError(t, err)
	_, err = b.GetTickers(t.Context(), "linear", "", "", time.Time{})
	require.NoError(t, err)
	_, err = b.GetTickers(t.Context(), "option", "", "BTC", time.Time{})
	require.NoError(t, err)
}

func TestGetFundingRateHistory(t *testing.T) {
	t.Parallel()
	_, err := b.GetFundingRateHistory(t.Context(), "bruh", "", time.Time{}, time.Time{}, 0)
	assert.ErrorIs(t, err, errInvalidCategory)

	_, err = b.GetFundingRateHistory(t.Context(), "spot", spotTradablePair.String(), time.Time{}, time.Time{}, 100)
	assert.ErrorIs(t, err, errInvalidCategory)

	_, err = b.GetFundingRateHistory(t.Context(), "linear", usdtMarginedTradablePair.String(), time.Time{}, time.Time{}, 100)
	if err != nil {
		t.Error(err)
	}
	_, err = b.GetFundingRateHistory(t.Context(), "linear", usdcMarginedTradablePair.String(), time.Time{}, time.Time{}, 100)
	if err != nil {
		t.Error(err)
	}
	_, err = b.GetFundingRateHistory(t.Context(), "inverse", inverseTradablePair.String(), time.Time{}, time.Time{}, 100)
	if err != nil {
		t.Error(err)
	}
	_, err = b.GetFundingRateHistory(t.Context(), "option", optionsTradablePair.String(), time.Time{}, time.Time{}, 100)
	assert.ErrorIs(t, err, errInvalidCategory)
}

func TestGetPublicTradingHistory(t *testing.T) {
	t.Parallel()
	_, err := b.GetPublicTradingHistory(t.Context(), "spot", spotTradablePair.String(), "", "", 30)
	if err != nil {
		t.Error(err)
	}
	_, err = b.GetPublicTradingHistory(t.Context(), "linear", usdtMarginedTradablePair.String(), "", "", 30)
	if err != nil {
		t.Error(err)
	}
	_, err = b.GetPublicTradingHistory(t.Context(), "linear", usdcMarginedTradablePair.String(), "", "", 30)
	if err != nil {
		t.Error(err)
	}
	_, err = b.GetPublicTradingHistory(t.Context(), "inverse", inverseTradablePair.String(), "", "", 30)
	if err != nil {
		t.Error(err)
	}
	_, err = b.GetPublicTradingHistory(t.Context(), "option", optionsTradablePair.String(), "BTC", "", 30)
	if err != nil {
		t.Error(err)
	}
}

func TestGetOpenInterestData(t *testing.T) {
	t.Parallel()
	_, err := b.GetOpenInterestData(t.Context(), "spot", spotTradablePair.String(), "5min", time.Time{}, time.Time{}, 0, "")
	assert.ErrorIs(t, err, errInvalidCategory)

	_, err = b.GetOpenInterestData(t.Context(), "linear", usdtMarginedTradablePair.String(), "5min", time.Time{}, time.Time{}, 0, "")
	if err != nil {
		t.Error(err)
	}
	_, err = b.GetOpenInterestData(t.Context(), "linear", usdcMarginedTradablePair.String(), "5min", time.Time{}, time.Time{}, 0, "")
	if err != nil {
		t.Error(err)
	}
	_, err = b.GetOpenInterestData(t.Context(), "inverse", inverseTradablePair.String(), "5min", time.Time{}, time.Time{}, 0, "")
	if err != nil {
		t.Error(err)
	}
	_, err = b.GetOpenInterestData(t.Context(), "option", optionsTradablePair.String(), "5min", time.Time{}, time.Time{}, 0, "")
	assert.ErrorIs(t, err, errInvalidCategory)
}

func TestGetHistoricalVolatility(t *testing.T) {
	t.Parallel()
	start := time.Now().Add(-time.Hour * 30 * 24)
	end := time.Now()
	if mockTests {
		end = time.UnixMilli(1693080759395)
		start = time.UnixMilli(1690488759395)
	}
	_, err := b.GetHistoricalVolatility(t.Context(), "option", "", 123, start, end)
	if err != nil {
		t.Error(err)
	}
	_, err = b.GetHistoricalVolatility(t.Context(), "spot", "", 123, start, end)
	assert.ErrorIs(t, err, errInvalidCategory)
}

func TestGetInsurance(t *testing.T) {
	t.Parallel()
	_, err := b.GetInsurance(t.Context(), "")
	if err != nil {
		t.Error(err)
	}
}

func TestGetDeliveryPrice(t *testing.T) {
	t.Parallel()
	_, err := b.GetDeliveryPrice(t.Context(), "spot", spotTradablePair.String(), "", "", 200)
	assert.ErrorIs(t, err, errInvalidCategory)

	_, err = b.GetDeliveryPrice(t.Context(), "linear", "", "", "", 200)
	if err != nil {
		t.Error(err)
	}
	_, err = b.GetDeliveryPrice(t.Context(), "inverse", "", "", "", 200)
	if err != nil {
		t.Error(err)
	}
	_, err = b.GetDeliveryPrice(t.Context(), "option", "", "BTC", "", 200)
	if err != nil {
		t.Error(err)
	}
}

func TestUpdateOrderExecutionLimits(t *testing.T) {
	t.Parallel()
	err := b.UpdateOrderExecutionLimits(t.Context(), asset.Futures)
	assert.ErrorIs(t, err, asset.ErrNotSupported)
	err = b.UpdateOrderExecutionLimits(t.Context(), asset.Options)
	assert.NoError(t, err)
	err = b.UpdateOrderExecutionLimits(t.Context(), asset.USDCMarginedFutures)
	assert.NoError(t, err)
	err = b.UpdateOrderExecutionLimits(t.Context(), asset.USDTMarginedFutures)
	assert.NoError(t, err)

	err = b.UpdateOrderExecutionLimits(t.Context(), asset.Spot)
	assert.NoError(t, err)
	availablePairs, err := b.GetAvailablePairs(asset.Spot)
	if err != nil {
		t.Fatal("Bybit GetAvailablePairs() error", err)
	}
	for x := range availablePairs {
		var limits order.MinMaxLevel
		limits, err = b.GetOrderExecutionLimits(asset.Spot, availablePairs[x])
		require.NoError(t, err)
		if limits == (order.MinMaxLevel{}) {
			t.Fatal("Bybit GetOrderExecutionLimits() error cannot be nil")
		}
	}
}

func TestPlaceOrder(t *testing.T) {
	t.Parallel()
	if mockTests {
		t.Skip(skipAuthenticatedFunctionsForMockTesting)
	}
	sharedtestvalues.SkipTestIfCredentialsUnset(t, b, canManipulateRealOrders)
	ctx := t.Context()
	_, err := b.PlaceOrder(ctx, nil)
	require.ErrorIs(t, err, errNilArgument)

	_, err = b.PlaceOrder(ctx, &PlaceOrderParams{})
	require.ErrorIs(t, err, errCategoryNotSet)

	_, err = b.PlaceOrder(ctx, &PlaceOrderParams{
		Category: "my-category",
	})
	require.ErrorIs(t, err, errInvalidCategory)

	_, err = b.PlaceOrder(ctx, &PlaceOrderParams{
		Category: "spot",
	})
	require.ErrorIs(t, err, currency.ErrCurrencyPairEmpty)

	_, err = b.PlaceOrder(ctx, &PlaceOrderParams{
		Category: "spot",
		Symbol:   currency.Pair{Delimiter: "", Base: currency.BTC, Quote: currency.USDT},
	})
	require.ErrorIs(t, err, order.ErrSideIsInvalid)

	_, err = b.PlaceOrder(ctx, &PlaceOrderParams{
		Category: "spot",
		Symbol:   spotTradablePair,
		Side:     "buy",
	})
	require.ErrorIs(t, err, order.ErrTypeIsInvalid)

	_, err = b.PlaceOrder(ctx, &PlaceOrderParams{
		Category:  "spot",
		Symbol:    spotTradablePair,
		Side:      "buy",
		OrderType: "limit",
	})
	require.ErrorIs(t, err, order.ErrAmountBelowMin)

	_, err = b.PlaceOrder(ctx, &PlaceOrderParams{
		Category:         "spot",
		Symbol:           spotTradablePair,
		Side:             "buy",
		OrderType:        "limit",
		OrderQuantity:    1,
		TriggerDirection: 3,
	})
	require.ErrorIs(t, err, errInvalidTriggerDirection)

	_, err = b.PlaceOrder(t.Context(), &PlaceOrderParams{
		Category:         "spot",
		Symbol:           spotTradablePair,
		Side:             "buy",
		OrderType:        "limit",
		OrderQuantity:    1,
		Price:            31431.48,
		TriggerDirection: 2,
	})
	if err != nil {
		t.Error(err)
	}
	// Spot post only normal order
	arg := &PlaceOrderParams{Category: "spot", Symbol: spotTradablePair, Side: "Buy", OrderType: "Limit", OrderQuantity: 0.1, Price: 15600, TimeInForce: "PostOnly", OrderLinkID: "spot-test-01", IsLeverage: 0, OrderFilter: "Order"}
	_, err = b.PlaceOrder(t.Context(), arg)
	if err != nil {
		t.Error(err)
	}
	// Spot TP/SL order
	arg = &PlaceOrderParams{
		Category: "spot",
		Symbol:   spotTradablePair,
		Side:     "Buy", OrderType: "Limit",
		OrderQuantity: 0.1, Price: 15600, TriggerPrice: 15000,
		TimeInForce: "GTC", OrderLinkID: "spot-test-02", IsLeverage: 0, OrderFilter: "tpslOrder",
	}
	_, err = b.PlaceOrder(t.Context(), arg)
	if err != nil {
		t.Error(err)
	}
	// Spot margin normal order (UTA)
	arg = &PlaceOrderParams{
		Category: "spot", Symbol: spotTradablePair, Side: "Buy", OrderType: "Limit",
		OrderQuantity: 0.1, Price: 15600, TimeInForce: "IOC", OrderLinkID: "spot-test-limit", IsLeverage: 1, OrderFilter: "Order",
	}
	_, err = b.PlaceOrder(t.Context(), arg)
	if err != nil {
		t.Error(err)
	}
	arg = &PlaceOrderParams{
		Category: "spot",
		Symbol:   spotTradablePair,
		Side:     "Buy", OrderType: "Market", OrderQuantity: 200,
		TimeInForce: "IOC", OrderLinkID: "spot-test-04",
		IsLeverage: 0, OrderFilter: "Order",
	}
	_, err = b.PlaceOrder(t.Context(), arg)
	if err != nil {
		t.Error(err)
	}
	// USDT Perp open long position (one-way mode)
	arg = &PlaceOrderParams{
		Category: "linear",
		Symbol:   usdcMarginedTradablePair, Side: "Buy", OrderType: "Limit", OrderQuantity: 1, Price: 25000, TimeInForce: "GTC", PositionIdx: 0, OrderLinkID: "usdt-test-01", ReduceOnly: false, TakeProfitPrice: 28000, StopLossPrice: 20000, TpslMode: "Partial", TpOrderType: "Limit", SlOrderType: "Limit", TpLimitPrice: 27500, SlLimitPrice: 20500,
	}
	_, err = b.PlaceOrder(t.Context(), arg)
	if err != nil {
		t.Error(err)
	}
	// USDT Perp close long position (one-way mode)
	arg = &PlaceOrderParams{
		Category: "linear", Symbol: usdtMarginedTradablePair, Side: "Sell",
		OrderType: "Limit", OrderQuantity: 1, Price: 3000, TimeInForce: "GTC", PositionIdx: 0, OrderLinkID: "usdt-test-02", ReduceOnly: true,
	}
	_, err = b.PlaceOrder(t.Context(), arg)
	if err != nil {
		t.Error(err)
	}
}

func TestAmendOrder(t *testing.T) {
	t.Parallel()
	if mockTests {
		t.Skip(skipAuthenticatedFunctionsForMockTesting)
	}
	sharedtestvalues.SkipTestIfCredentialsUnset(t, b, canManipulateRealOrders)
	_, err := b.AmendOrder(t.Context(), nil)
	require.ErrorIs(t, err, errNilArgument)

	_, err = b.AmendOrder(t.Context(), &AmendOrderParams{})
	require.ErrorIs(t, err, errEitherOrderIDOROrderLinkIDRequired)

	_, err = b.AmendOrder(t.Context(), &AmendOrderParams{
		OrderID: "c6f055d9-7f21-4079-913d-e6523a9cfffa",
	})
	require.ErrorIs(t, err, errCategoryNotSet)

	_, err = b.AmendOrder(t.Context(), &AmendOrderParams{
		OrderID:  "c6f055d9-7f21-4079-913d-e6523a9cfffa",
		Category: "mycat",
	})
	require.ErrorIs(t, err, errInvalidCategory)

	_, err = b.AmendOrder(t.Context(), &AmendOrderParams{
		OrderID:  "c6f055d9-7f21-4079-913d-e6523a9cfffa",
		Category: "option",
	})
	require.ErrorIs(t, err, currency.ErrCurrencyPairEmpty)

	_, err = b.AmendOrder(t.Context(), &AmendOrderParams{
		OrderID:         "c6f055d9-7f21-4079-913d-e6523a9cfffa",
		Category:        cSpot,
		Symbol:          spotTradablePair,
		TriggerPrice:    1145,
		OrderQuantity:   0.15,
		Price:           1050,
		TakeProfitPrice: 0,
		StopLossPrice:   0,
	})
	if err != nil {
		t.Error(err)
	}
}

func TestCancelTradeOrder(t *testing.T) {
	t.Parallel()
	if mockTests {
		t.Skip(skipAuthenticatedFunctionsForMockTesting)
	}
	sharedtestvalues.SkipTestIfCredentialsUnset(t, b, canManipulateRealOrders)
	_, err := b.CancelTradeOrder(t.Context(), nil)
	require.ErrorIs(t, err, errNilArgument)

	_, err = b.CancelTradeOrder(t.Context(), &CancelOrderParams{})
	require.ErrorIs(t, err, errEitherOrderIDOROrderLinkIDRequired)

	_, err = b.CancelTradeOrder(t.Context(), &CancelOrderParams{
		OrderID: "c6f055d9-7f21-4079-913d-e6523a9cfffa",
	})
	require.ErrorIs(t, err, errCategoryNotSet)

	_, err = b.CancelTradeOrder(t.Context(), &CancelOrderParams{
		OrderID:  "c6f055d9-7f21-4079-913d-e6523a9cfffa",
		Category: "mycat",
	})
	require.ErrorIs(t, err, errInvalidCategory)

	_, err = b.CancelTradeOrder(t.Context(), &CancelOrderParams{
		OrderID:  "c6f055d9-7f21-4079-913d-e6523a9cfffa",
		Category: "option",
	})
	require.ErrorIs(t, err, currency.ErrCurrencyPairEmpty)

	_, err = b.CancelTradeOrder(t.Context(), &CancelOrderParams{
		OrderID:  "c6f055d9-7f21-4079-913d-e6523a9cfffa",
		Category: "option",
		Symbol:   optionsTradablePair,
	})
	if err != nil {
		t.Fatal(err)
	}
}

func TestGetOpenOrders(t *testing.T) {
	t.Parallel()
	if !mockTests {
		sharedtestvalues.SkipTestIfCredentialsUnset(t, b)
	}
	_, err := b.GetOpenOrders(t.Context(), "", "", "", "", "", "", "", "", 0, 100)
	require.ErrorIs(t, err, errCategoryNotSet)

	_, err = b.GetOpenOrders(t.Context(), "spot", "", "", "", "", "", "", "", 0, 0)
	if err != nil {
		t.Error(err)
	}
}

func TestCancelAllTradeOrders(t *testing.T) {
	t.Parallel()
	if mockTests {
		t.Skip(skipAuthenticatedFunctionsForMockTesting)
	}
	sharedtestvalues.SkipTestIfCredentialsUnset(t, b, canManipulateRealOrders)
	_, err := b.CancelAllTradeOrders(t.Context(), nil)
	require.ErrorIs(t, err, errNilArgument)

	_, err = b.CancelAllTradeOrders(t.Context(), &CancelAllOrdersParam{})
	require.ErrorIs(t, err, errCategoryNotSet)

	_, err = b.CancelAllTradeOrders(t.Context(), &CancelAllOrdersParam{Category: "option"})
	if err != nil {
		t.Error(err)
	}
}

func TestGetTradeOrderHistory(t *testing.T) {
	t.Parallel()
	start := time.Now().Add(-time.Hour * 24 * 6)
	end := time.Now()
	if mockTests {
		end = time.UnixMilli(1700058627109)
		start = time.UnixMilli(1699540227109)
	} else {
		sharedtestvalues.SkipTestIfCredentialsUnset(t, b)
	}
	_, err := b.GetTradeOrderHistory(t.Context(), "", "", "", "", "", "", "", "", "", start, end, 100)
	require.ErrorIs(t, err, errCategoryNotSet)

	_, err = b.GetTradeOrderHistory(t.Context(), "spot", spotTradablePair.String(), "", "", "BTC", "", "StopOrder", "", "", start, end, 100)
	if err != nil {
		t.Error(err)
	}
}

func TestPlaceBatchOrder(t *testing.T) {
	t.Parallel()
	if mockTests {
		t.Skip(skipAuthenticatedFunctionsForMockTesting)
	}
	sharedtestvalues.SkipTestIfCredentialsUnset(t, b, canManipulateRealOrders)
	_, err := b.PlaceBatchOrder(t.Context(), nil)
	require.ErrorIs(t, err, errNilArgument)

	_, err = b.PlaceBatchOrder(t.Context(), &PlaceBatchOrderParam{})
	require.ErrorIs(t, err, errCategoryNotSet)

	_, err = b.PlaceBatchOrder(t.Context(), &PlaceBatchOrderParam{
		Category: "linear",
	})
	require.ErrorIs(t, err, errNoOrderPassed)

	_, err = b.PlaceBatchOrder(t.Context(), &PlaceBatchOrderParam{
		Category: "option",
		Request: []BatchOrderItemParam{
			{
				Symbol:                optionsTradablePair,
				OrderType:             "Limit",
				Side:                  "Buy",
				OrderQuantity:         1,
				OrderIv:               6,
				TimeInForce:           "GTC",
				OrderLinkID:           "option-test-001",
				MarketMakerProtection: false,
				ReduceOnly:            false,
			},
			{
				Symbol:                optionsTradablePair,
				OrderType:             "Limit",
				Side:                  "Sell",
				OrderQuantity:         2,
				Price:                 700,
				TimeInForce:           "GTC",
				OrderLinkID:           "option-test-001",
				MarketMakerProtection: false,
				ReduceOnly:            false,
			},
		},
	})
	if err != nil {
		t.Fatal(err)
	}
	_, err = b.PlaceBatchOrder(t.Context(), &PlaceBatchOrderParam{
		Category: "linear",
		Request: []BatchOrderItemParam{
			{
				Symbol:                optionsTradablePair,
				OrderType:             "Limit",
				Side:                  "Buy",
				OrderQuantity:         1,
				OrderIv:               6,
				TimeInForce:           "GTC",
				OrderLinkID:           "linear-test-001",
				MarketMakerProtection: false,
				ReduceOnly:            false,
			},
			{
				Symbol:                optionsTradablePair,
				OrderType:             "Limit",
				Side:                  "Sell",
				OrderQuantity:         2,
				Price:                 700,
				TimeInForce:           "GTC",
				OrderLinkID:           "linear-test-001",
				MarketMakerProtection: false,
				ReduceOnly:            false,
			},
		},
	})
	if err != nil {
		t.Fatal(err)
	}
}

func TestBatchAmendOrder(t *testing.T) {
	t.Parallel()
	if mockTests {
		t.Skip(skipAuthenticatedFunctionsForMockTesting)
	}
	sharedtestvalues.SkipTestIfCredentialsUnset(t, b, canManipulateRealOrders)
	_, err := b.BatchAmendOrder(t.Context(), "linear", nil)
	require.ErrorIs(t, err, errNilArgument)

	_, err = b.BatchAmendOrder(t.Context(), "", []BatchAmendOrderParamItem{
		{
			Symbol:                 optionsTradablePair,
			OrderImpliedVolatility: "6.8",
			OrderID:                "b551f227-7059-4fb5-a6a6-699c04dbd2f2",
		},
	})
	require.ErrorIs(t, err, errCategoryNotSet)

	_, err = b.BatchAmendOrder(t.Context(), "option", []BatchAmendOrderParamItem{
		{
			Symbol:                 optionsTradablePair,
			OrderImpliedVolatility: "6.8",
			OrderID:                "b551f227-7059-4fb5-a6a6-699c04dbd2f2",
		},
		{
			Symbol:  optionsTradablePair,
			Price:   650,
			OrderID: "fa6a595f-1a57-483f-b9d3-30e9c8235a52",
		},
	})
	if err != nil {
		t.Fatal(err)
	}
}

func TestCancelBatchOrder(t *testing.T) {
	t.Parallel()
	if mockTests {
		t.Skip(skipAuthenticatedFunctionsForMockTesting)
	}
	sharedtestvalues.SkipTestIfCredentialsUnset(t, b, canManipulateRealOrders)
	_, err := b.CancelBatchOrder(t.Context(), nil)
	require.ErrorIs(t, err, errNilArgument)

	_, err = b.CancelBatchOrder(t.Context(), &CancelBatchOrder{})
	require.ErrorIs(t, err, errInvalidCategory)

	_, err = b.CancelBatchOrder(t.Context(), &CancelBatchOrder{Category: cOption})
	require.ErrorIs(t, err, errNoOrderPassed)

	_, err = b.CancelBatchOrder(t.Context(), &CancelBatchOrder{
		Category: "option",
		Request: []CancelOrderParams{
			{
				Symbol:  optionsTradablePair,
				OrderID: "b551f227-7059-4fb5-a6a6-699c04dbd2f2",
			},
			{
				Symbol:  optionsTradablePair,
				OrderID: "fa6a595f-1a57-483f-b9d3-30e9c8235a52",
			},
		},
	})
	if err != nil {
		t.Fatal(err)
	}
}

func TestGetBorrowQuota(t *testing.T) {
	t.Parallel()
	if !mockTests {
		sharedtestvalues.SkipTestIfCredentialsUnset(t, b)
	}
	_, err := b.GetBorrowQuota(t.Context(), "", "BTCUSDT", "Buy")
	require.ErrorIs(t, err, errCategoryNotSet)

	_, err = b.GetBorrowQuota(t.Context(), "spot", "", "Buy")
	require.ErrorIs(t, err, errSymbolMissing)

	_, err = b.GetBorrowQuota(t.Context(), "spot", spotTradablePair.String(), "")
	assert.ErrorIs(t, err, order.ErrSideIsInvalid)

	_, err = b.GetBorrowQuota(t.Context(), "spot", spotTradablePair.String(), "Buy")
	if err != nil {
		t.Error(err)
	}
}

func TestSetDisconnectCancelAll(t *testing.T) {
	t.Parallel()
	if mockTests {
		t.Skip(skipAuthenticatedFunctionsForMockTesting)
	}
	sharedtestvalues.SkipTestIfCredentialsUnset(t, b, canManipulateRealOrders)
	err := b.SetDisconnectCancelAll(t.Context(), nil)
	require.ErrorIs(t, err, errNilArgument)

	err = b.SetDisconnectCancelAll(t.Context(), &SetDCPParams{TimeWindow: 300})
	if err != nil {
		t.Fatal(err)
	}
}

func TestGetPositionInfo(t *testing.T) {
	t.Parallel()
	if !mockTests {
		sharedtestvalues.SkipTestIfCredentialsUnset(t, b)
	}
	_, err := b.GetPositionInfo(t.Context(), "", "", "", "", "", 20)
	require.ErrorIs(t, err, errCategoryNotSet)

	_, err = b.GetPositionInfo(t.Context(), "spot", "", "", "", "", 20)
	require.ErrorIs(t, err, errInvalidCategory)

	_, err = b.GetPositionInfo(t.Context(), "linear", "BTCUSDT", "", "", "", 20)
	if err != nil {
		t.Error(err)
	}
	_, err = b.GetPositionInfo(t.Context(), "option", "BTC-26NOV24-92000-C", "BTC", "", "", 20)
	if err != nil {
		t.Error(err)
	}
}

func TestSetLeverageLevel(t *testing.T) {
	t.Parallel()
	if mockTests {
		t.Skip(skipAuthenticatedFunctionsForMockTesting)
	}
	sharedtestvalues.SkipTestIfCredentialsUnset(t, b, canManipulateRealOrders)
	err := b.SetLeverageLevel(t.Context(), nil)
	assert.ErrorIs(t, err, errNilArgument)

	err = b.SetLeverageLevel(t.Context(), &SetLeverageParams{})
	require.ErrorIs(t, err, errCategoryNotSet)

	err = b.SetLeverageLevel(t.Context(), &SetLeverageParams{Category: "spot"})
	require.ErrorIs(t, err, errInvalidCategory)

	err = b.SetLeverageLevel(t.Context(), &SetLeverageParams{Category: "linear"})
	require.ErrorIs(t, err, errSymbolMissing)

	err = b.SetLeverageLevel(t.Context(), &SetLeverageParams{Category: "linear", Symbol: "BTCUSDT"})
	require.ErrorIs(t, err, errInvalidLeverage)

	err = b.SetLeverageLevel(t.Context(), &SetLeverageParams{Category: "linear", Symbol: "BTCUSDT", SellLeverage: 3, BuyLeverage: 3})
	if err != nil {
		t.Error(err)
	}
}

func TestSwitchTradeMode(t *testing.T) {
	t.Parallel()
	if mockTests {
		t.Skip(skipAuthenticatedFunctionsForMockTesting)
	}
	sharedtestvalues.SkipTestIfCredentialsUnset(t, b, canManipulateRealOrders)
	err := b.SwitchTradeMode(t.Context(), nil)
	assert.ErrorIs(t, err, errNilArgument)

	err = b.SwitchTradeMode(t.Context(), &SwitchTradeModeParams{})
	require.ErrorIs(t, err, errCategoryNotSet)

	err = b.SwitchTradeMode(t.Context(), &SwitchTradeModeParams{Category: "spot"})
	require.ErrorIs(t, err, errInvalidCategory)

	err = b.SwitchTradeMode(t.Context(), &SwitchTradeModeParams{Category: "linear"})
	require.ErrorIs(t, err, errSymbolMissing)

	err = b.SwitchTradeMode(t.Context(), &SwitchTradeModeParams{Category: "linear", Symbol: usdtMarginedTradablePair.String()})
	require.ErrorIs(t, err, errInvalidLeverage)

	err = b.SwitchTradeMode(t.Context(), &SwitchTradeModeParams{Category: "linear", Symbol: usdcMarginedTradablePair.String(), SellLeverage: 3, BuyLeverage: 3, TradeMode: 2})
	require.ErrorIs(t, err, errInvalidTradeModeValue)

	err = b.SwitchTradeMode(t.Context(), &SwitchTradeModeParams{Category: "linear", Symbol: usdtMarginedTradablePair.String(), SellLeverage: 3, BuyLeverage: 3, TradeMode: 1})
	if err != nil {
		t.Error(err)
	}
}

func TestSetTakeProfitStopLossMode(t *testing.T) {
	t.Parallel()
	if mockTests {
		t.Skip(skipAuthenticatedFunctionsForMockTesting)
	}
	sharedtestvalues.SkipTestIfCredentialsUnset(t, b, canManipulateRealOrders)
	_, err := b.SetTakeProfitStopLossMode(t.Context(), nil)
	assert.ErrorIs(t, err, errNilArgument)

	_, err = b.SetTakeProfitStopLossMode(t.Context(), &TPSLModeParams{})
	require.ErrorIs(t, err, errCategoryNotSet)

	_, err = b.SetTakeProfitStopLossMode(t.Context(), &TPSLModeParams{
		Category: "spot",
	})
	require.ErrorIs(t, err, errInvalidCategory)

	_, err = b.SetTakeProfitStopLossMode(t.Context(), &TPSLModeParams{Category: "spot"})
	require.ErrorIs(t, err, errInvalidCategory)

	_, err = b.SetTakeProfitStopLossMode(t.Context(), &TPSLModeParams{Category: "linear"})
	require.ErrorIs(t, err, errSymbolMissing)

	_, err = b.SetTakeProfitStopLossMode(t.Context(), &TPSLModeParams{Category: "linear", Symbol: "BTCUSDT"})
	require.ErrorIs(t, err, errTakeProfitOrStopLossModeMissing)

	_, err = b.SetTakeProfitStopLossMode(t.Context(), &TPSLModeParams{Category: "linear", Symbol: "BTCUSDT", TpslMode: "Partial"})
	if err != nil {
		t.Error(err)
	}
}

func TestSwitchPositionMode(t *testing.T) {
	t.Parallel()
	if mockTests {
		t.Skip(skipAuthenticatedFunctionsForMockTesting)
	}
	sharedtestvalues.SkipTestIfCredentialsUnset(t, b, canManipulateRealOrders)
	err := b.SwitchPositionMode(t.Context(), nil)
	require.ErrorIs(t, err, errNilArgument)

	err = b.SwitchPositionMode(t.Context(), &SwitchPositionModeParams{})
	require.ErrorIs(t, err, errCategoryNotSet)

	err = b.SwitchPositionMode(t.Context(), &SwitchPositionModeParams{Category: "linear"})
	require.ErrorIs(t, err, errEitherSymbolOrCoinRequired)

	err = b.SwitchPositionMode(t.Context(), &SwitchPositionModeParams{Category: "linear", Symbol: usdtMarginedTradablePair, PositionMode: 3})
	if err != nil {
		t.Error(err)
	}
}

func TestSetRiskLimit(t *testing.T) {
	t.Parallel()
	if mockTests {
		t.Skip(skipAuthenticatedFunctionsForMockTesting)
	}
	sharedtestvalues.SkipTestIfCredentialsUnset(t, b, canManipulateRealOrders)
	_, err := b.SetRiskLimit(t.Context(), nil)
	assert.ErrorIs(t, err, errNilArgument)

	_, err = b.SetRiskLimit(t.Context(), &SetRiskLimitParam{})
	assert.ErrorIs(t, err, errCategoryNotSet)

	_, err = b.SetRiskLimit(t.Context(), &SetRiskLimitParam{Category: "linear", PositionMode: -2})
	assert.ErrorIs(t, err, errInvalidPositionMode)

	_, err = b.SetRiskLimit(t.Context(), &SetRiskLimitParam{Category: "linear"})
	assert.ErrorIs(t, err, errSymbolMissing)

	_, err = b.SetRiskLimit(t.Context(), &SetRiskLimitParam{
		Category:     "linear",
		RiskID:       1234,
		Symbol:       usdtMarginedTradablePair,
		PositionMode: 0,
	})
	if err != nil {
		t.Error(err)
	}
}

func TestSetTradingStop(t *testing.T) {
	t.Parallel()
	if mockTests {
		t.Skip(skipAuthenticatedFunctionsForMockTesting)
	}
	sharedtestvalues.SkipTestIfCredentialsUnset(t, b, canManipulateRealOrders)
	err := b.SetTradingStop(t.Context(), &TradingStopParams{})
	assert.ErrorIs(t, err, errCategoryNotSet)

	err = b.SetTradingStop(t.Context(), &TradingStopParams{Category: "spot"})
	assert.ErrorIs(t, err, errInvalidCategory)

	err = b.SetTradingStop(t.Context(), &TradingStopParams{
		Category:                 "linear",
		Symbol:                   usdtMarginedTradablePair,
		TakeProfit:               "0.5",
		StopLoss:                 "0.2",
		TakeProfitTriggerType:    "MarkPrice",
		StopLossTriggerType:      "IndexPrice",
		TakeProfitOrStopLossMode: "Partial",
		TakeProfitOrderType:      "Limit",
		StopLossOrderType:        "Limit",
		TakeProfitSize:           50,
		StopLossSize:             50,
		TakeProfitLimitPrice:     0.49,
		StopLossLimitPrice:       0.21,
		PositionIndex:            0,
	})
	if err != nil {
		t.Error(err)
	}
	err = b.SetTradingStop(t.Context(), &TradingStopParams{
		Category:                 "linear",
		Symbol:                   usdcMarginedTradablePair,
		TakeProfit:               "0.5",
		StopLoss:                 "0.2",
		TakeProfitTriggerType:    "MarkPrice",
		StopLossTriggerType:      "IndexPrice",
		TakeProfitOrStopLossMode: "Partial",
		TakeProfitOrderType:      "Limit",
		StopLossOrderType:        "Limit",
		TakeProfitSize:           50,
		StopLossSize:             50,
		TakeProfitLimitPrice:     0.49,
		StopLossLimitPrice:       0.21,
		PositionIndex:            0,
	})
	if err != nil {
		t.Error(err)
	}
}

func TestSetAutoAddMargin(t *testing.T) {
	t.Parallel()
	if mockTests {
		t.Skip(skipAuthenticatedFunctionsForMockTesting)
	}
	sharedtestvalues.SkipTestIfCredentialsUnset(t, b, canManipulateRealOrders)
	err := b.SetAutoAddMargin(t.Context(), &AutoAddMarginParam{
		Category:      "inverse",
		Symbol:        inverseTradablePair,
		AutoAddmargin: 0,
		PositionIndex: 2,
	})
	if err != nil {
		t.Error(err)
	}
}

func TestAddOrReduceMargin(t *testing.T) {
	t.Parallel()
	if mockTests {
		t.Skip(skipAuthenticatedFunctionsForMockTesting)
	}
	sharedtestvalues.SkipTestIfCredentialsUnset(t, b, canManipulateRealOrders)
	_, err := b.AddOrReduceMargin(t.Context(), &AddOrReduceMarginParam{
		Category:      "inverse",
		Symbol:        inverseTradablePair,
		Margin:        -10,
		PositionIndex: 2,
	})
	if err != nil {
		t.Error(err)
	}
}

func TestGetExecution(t *testing.T) {
	t.Parallel()
	if !mockTests {
		sharedtestvalues.SkipTestIfCredentialsUnset(t, b)
	}
	_, err := b.GetExecution(t.Context(), "spot", "", "", "", "", "Trade", "tpslOrder", "", time.Time{}, time.Time{}, 0)
	if err != nil {
		t.Fatal(err)
	}
}

func TestGetClosedPnL(t *testing.T) {
	t.Parallel()
	if !mockTests {
		sharedtestvalues.SkipTestIfCredentialsUnset(t, b)
	}
	_, err := b.GetClosedPnL(t.Context(), "spot", "", "", time.Time{}, time.Time{}, 0)
	require.ErrorIs(t, err, errInvalidCategory)

	_, err = b.GetClosedPnL(t.Context(), "linear", "", "", time.Time{}, time.Time{}, 0)
	if err != nil {
		t.Fatal(err)
	}
}

func TestConfirmNewRiskLimit(t *testing.T) {
	t.Parallel()
	if mockTests {
		t.Skip(skipAuthenticatedFunctionsForMockTesting)
	}
	sharedtestvalues.SkipTestIfCredentialsUnset(t, b)
	err := b.ConfirmNewRiskLimit(t.Context(), "linear", "BTCUSDT")
	if err != nil {
		t.Error(err)
	}
}

func TestGetPreUpgradeOrderHistory(t *testing.T) {
	t.Parallel()
	if mockTests {
		t.Skip(skipAuthenticatedFunctionsForMockTesting)
	}
	sharedtestvalues.SkipTestIfCredentialsUnset(t, b)
	_, err := b.GetPreUpgradeOrderHistory(t.Context(), "", "", "", "", "", "", "", "", time.Time{}, time.Time{}, 100)
	require.ErrorIs(t, err, errCategoryNotSet)

	_, err = b.GetPreUpgradeOrderHistory(t.Context(), "option", "", "", "", "", "", "", "", time.Time{}, time.Time{}, 0)
	require.ErrorIs(t, err, errBaseNotSet)

	_, err = b.GetPreUpgradeOrderHistory(t.Context(), "linear", "", "", "", "", "", "", "", time.Time{}, time.Time{}, 0)
	if err != nil {
		t.Error(err)
	}
}

func TestGetPreUpgradeTradeHistory(t *testing.T) {
	t.Parallel()
	if mockTests {
		t.Skip(skipAuthenticatedFunctionsForMockTesting)
	}
	sharedtestvalues.SkipTestIfCredentialsUnset(t, b)
	_, err := b.GetPreUpgradeTradeHistory(t.Context(), "", "", "", "", "", "", "", time.Time{}, time.Time{}, 0)
	require.ErrorIs(t, err, errCategoryNotSet)

	_, err = b.GetPreUpgradeTradeHistory(t.Context(), "option", "", "", "", "", "", "", time.Time{}, time.Time{}, 0)
	require.ErrorIs(t, err, errInvalidCategory)

	_, err = b.GetPreUpgradeTradeHistory(t.Context(), "linear", "", "", "", "", "", "", time.Time{}, time.Time{}, 0)
	if err != nil {
		t.Error(err)
	}
}

func TestGetPreUpgradeClosedPnL(t *testing.T) {
	t.Parallel()
	if mockTests {
		t.Skip(skipAuthenticatedFunctionsForMockTesting)
	}
	sharedtestvalues.SkipTestIfCredentialsUnset(t, b)
	_, err := b.GetPreUpgradeClosedPnL(t.Context(), "option", "BTCUSDT", "", time.Time{}, time.Time{}, 0)
	require.ErrorIs(t, err, errInvalidCategory)

	_, err = b.GetPreUpgradeClosedPnL(t.Context(), "linear", "BTCUSDT", "", time.Time{}, time.Time{}, 0)
	if err != nil {
		t.Error(err)
	}
}

func TestGetPreUpgradeTransactionLog(t *testing.T) {
	t.Parallel()
	if mockTests {
		t.Skip(skipAuthenticatedFunctionsForMockTesting)
	}
	sharedtestvalues.SkipTestIfCredentialsUnset(t, b)
	_, err := b.GetPreUpgradeTransactionLog(t.Context(), "option", "", "", "", time.Time{}, time.Time{}, 0)
	require.ErrorIs(t, err, errInvalidCategory)

	_, err = b.GetPreUpgradeTransactionLog(t.Context(), "linear", "", "", "", time.Time{}, time.Time{}, 0)
	if err != nil {
		t.Error(err)
	}
}

func TestGetPreUpgradeOptionDeliveryRecord(t *testing.T) {
	t.Parallel()
	if mockTests {
		t.Skip(skipAuthenticatedFunctionsForMockTesting)
	}
	sharedtestvalues.SkipTestIfCredentialsUnset(t, b)
	_, err := b.GetPreUpgradeOptionDeliveryRecord(t.Context(), "linear", "", "", time.Time{}, 0)
	assert.ErrorIs(t, err, errInvalidCategory)

	_, err = b.GetPreUpgradeOptionDeliveryRecord(t.Context(), "option", "", "", time.Time{}, 0)
	if err != nil {
		t.Error(err)
	}
}

func TestGetPreUpgradeUSDCSessionSettlement(t *testing.T) {
	t.Parallel()
	if mockTests {
		t.Skip(skipAuthenticatedFunctionsForMockTesting)
	}
	sharedtestvalues.SkipTestIfCredentialsUnset(t, b)
	_, err := b.GetPreUpgradeUSDCSessionSettlement(t.Context(), "option", "", "", 10)
	require.ErrorIs(t, err, errInvalidCategory)

	_, err = b.GetPreUpgradeUSDCSessionSettlement(t.Context(), "linear", "", "", 10)
	if err != nil {
		t.Error(err)
	}
}

func TestGetWalletBalance(t *testing.T) {
	t.Parallel()
	if !mockTests {
		sharedtestvalues.SkipTestIfCredentialsUnset(t, b)
	}

	r, err := b.GetWalletBalance(t.Context(), "UNIFIED", "")
	require.NoError(t, err, "GetWalletBalance must not error")
	require.NotNil(t, r, "GetWalletBalance must return a result")

	if mockTests {
		require.Len(t, r.List, 1, "GetWalletBalance must return a single list result")
		assert.Equal(t, types.Number(0.1997), r.List[0].AccountIMRate, "AccountIMRate should match")
		assert.Equal(t, types.Number(0.4996), r.List[0].AccountLTV, "AccountLTV should match")
		assert.Equal(t, types.Number(0.0399), r.List[0].AccountMMRate, "AccountMMRate should match")
		assert.Equal(t, "UNIFIED", r.List[0].AccountType, "AccountType should match")
		assert.Equal(t, types.Number(24616.49915805), r.List[0].TotalAvailableBalance, "TotalAvailableBalance should match")
		assert.Equal(t, types.Number(41445.9203332), r.List[0].TotalEquity, "TotalEquity should match")
		assert.Equal(t, types.Number(6144.46796478), r.List[0].TotalInitialMargin, "TotalInitialMargin should match")
		assert.Equal(t, types.Number(1228.89359295), r.List[0].TotalMaintenanceMargin, "TotalMaintenanceMargin should match")
		assert.Equal(t, types.Number(30760.96712284), r.List[0].TotalMarginBalance, "TotalMarginBalance should match")
		assert.Equal(t, types.Number(0.0), r.List[0].TotalPerpUPL, "TotalPerpUPL should match")
		assert.Equal(t, types.Number(30760.96712284), r.List[0].TotalWalletBalance, "TotalWalletBalance should match")
		require.Len(t, r.List[0].Coin, 3, "GetWalletBalance must return 3 coins")

		for x := range r.List[0].Coin {
			switch x {
			case 0:
				assert.Equal(t, types.Number(0.21976631), r.List[0].Coin[x].AccruedInterest, "AccruedInterest should match")
				assert.Equal(t, types.Number(0), r.List[0].Coin[x].AvailableToBorrow, "AvailableToBorrow should match")
				assert.Equal(t, types.Number(0), r.List[0].Coin[x].AvailableToWithdraw, "AvailableToWithdraw should match")
				assert.Equal(t, types.Number(0), r.List[0].Coin[x].Bonus, "Bonus should match")
				assert.Equal(t, types.Number(30723.630216383711792744), r.List[0].Coin[x].BorrowAmount, "BorrowAmount should match")
				assert.Equal(t, currency.USDC, r.List[0].Coin[x].Coin, "Coin should match")
				assert.True(t, r.List[0].Coin[x].CollateralSwitch, "CollateralSwitch should match")
				assert.Equal(t, types.Number(0), r.List[0].Coin[x].CumulativeRealisedPNL, "CumulativeRealisedPNL should match")
				assert.Equal(t, types.Number(-30723.63021638), r.List[0].Coin[x].Equity, "Equity should match")
				assert.Equal(t, types.Number(0), r.List[0].Coin[x].Locked, "Locked should match")
				assert.True(t, r.List[0].Coin[x].MarginCollateral, "MarginCollateral should match")
				assert.Equal(t, types.Number(0), r.List[0].Coin[x].SpotHedgingQuantity, "SpotHedgingQuantity should match")
				assert.Equal(t, types.Number(0), r.List[0].Coin[x].TotalOrderIM, "TotalOrderIM should match")
				assert.Equal(t, types.Number(0), r.List[0].Coin[x].TotalPositionIM, "TotalPositionIM should match")
				assert.Equal(t, types.Number(0), r.List[0].Coin[x].TotalPositionMM, "TotalPositionMM should match")
				assert.Equal(t, types.Number(0), r.List[0].Coin[x].UnrealisedPNL, "UnrealisedPNL should match")
				assert.Equal(t, types.Number(-30722.33982391), r.List[0].Coin[x].USDValue, "USDValue should match")
				assert.Equal(t, types.Number(-30723.63021638), r.List[0].Coin[x].WalletBalance, "WalletBalance should match")
			case 1:
				assert.Equal(t, types.Number(0), r.List[0].Coin[x].AccruedInterest, "AccruedInterest should match")
				assert.Equal(t, types.Number(0), r.List[0].Coin[x].AvailableToBorrow, "AvailableToBorrow should match")
				assert.Equal(t, types.Number(1005.79191187), r.List[0].Coin[x].AvailableToWithdraw, "AvailableToWithdraw should match")
				assert.Equal(t, types.Number(0), r.List[0].Coin[x].Bonus, "Bonus should match")
				assert.Equal(t, types.Number(0), r.List[0].Coin[x].BorrowAmount, "BorrowAmount should match")
				assert.Equal(t, currency.AVAX, r.List[0].Coin[x].Coin, "Coin should match")
				assert.True(t, r.List[0].Coin[x].CollateralSwitch, "CollateralSwitch should match")
				assert.Equal(t, types.Number(0), r.List[0].Coin[x].CumulativeRealisedPNL, "CumulativeRealisedPNL should match")
				assert.Equal(t, types.Number(2473.9), r.List[0].Coin[x].Equity, "Equity should match")
				assert.Equal(t, types.Number(0), r.List[0].Coin[x].Locked, "Locked should match")
				assert.True(t, r.List[0].Coin[x].MarginCollateral, "MarginCollateral should match")
				assert.Equal(t, types.Number(0), r.List[0].Coin[x].SpotHedgingQuantity, "SpotHedgingQuantity should match")
				assert.Equal(t, types.Number(0), r.List[0].Coin[x].TotalOrderIM, "TotalOrderIM should match")
				assert.Equal(t, types.Number(0), r.List[0].Coin[x].TotalPositionIM, "TotalPositionIM should match")
				assert.Equal(t, types.Number(0), r.List[0].Coin[x].TotalPositionMM, "TotalPositionMM should match")
				assert.Equal(t, types.Number(0), r.List[0].Coin[x].UnrealisedPNL, "UnrealisedPNL should match")
				assert.Equal(t, types.Number(71233.0214024), r.List[0].Coin[x].USDValue, "USDValue should match")
				assert.Equal(t, types.Number(2473.9), r.List[0].Coin[x].WalletBalance, "WalletBalance should match")
			case 2:
				assert.Equal(t, types.Number(0), r.List[0].Coin[x].AccruedInterest, "AccruedInterest should match")
				assert.Equal(t, types.Number(0), r.List[0].Coin[x].AvailableToBorrow, "AvailableToBorrow should match")
				assert.Equal(t, types.Number(935.1415), r.List[0].Coin[x].AvailableToWithdraw, "AvailableToWithdraw should match")
				assert.Equal(t, types.Number(0), r.List[0].Coin[x].Bonus, "Bonus should match")
				assert.Equal(t, types.Number(0), r.List[0].Coin[x].BorrowAmount, "BorrowAmount should match")
				assert.Equal(t, currency.USDT, r.List[0].Coin[x].Coin, "Coin should match")
				assert.True(t, r.List[0].Coin[x].CollateralSwitch, "CollateralSwitch should match")
				assert.Equal(t, types.Number(0), r.List[0].Coin[x].CumulativeRealisedPNL, "CumulativeRealisedPNL should match")
				assert.Equal(t, types.Number(935.1415), r.List[0].Coin[x].Equity, "Equity should match")
				assert.Equal(t, types.Number(0), r.List[0].Coin[x].Locked, "Locked should match")
				assert.True(t, r.List[0].Coin[x].MarginCollateral, "MarginCollateral should match")
				assert.Equal(t, types.Number(0), r.List[0].Coin[x].SpotHedgingQuantity, "SpotHedgingQuantity should match")
				assert.Equal(t, types.Number(0), r.List[0].Coin[x].TotalOrderIM, "TotalOrderIM should match")
				assert.Equal(t, types.Number(0), r.List[0].Coin[x].TotalPositionIM, "TotalPositionIM should match")
				assert.Equal(t, types.Number(0), r.List[0].Coin[x].TotalPositionMM, "TotalPositionMM should match")
				assert.Equal(t, types.Number(0), r.List[0].Coin[x].UnrealisedPNL, "UnrealisedPNL should match")
				assert.Equal(t, types.Number(935.23875471), r.List[0].Coin[x].USDValue, "USDValue should match")
				assert.Equal(t, types.Number(935.1415), r.List[0].Coin[x].WalletBalance, "WalletBalance should match")
			}
		}
	}
}

func TestUpgradeToUnifiedAccount(t *testing.T) {
	t.Parallel()
	if mockTests {
		t.Skip(skipAuthenticatedFunctionsForMockTesting)
	}
	sharedtestvalues.SkipTestIfCredentialsUnset(t, b, canManipulateRealOrders)
	_, err := b.UpgradeToUnifiedAccount(t.Context())
	if err != nil {
		t.Error(err)
	}
}

func TestGetBorrowHistory(t *testing.T) {
	t.Parallel()
	if !mockTests {
		sharedtestvalues.SkipTestIfCredentialsUnset(t, b)
	}
	_, err := b.GetBorrowHistory(t.Context(), "BTC", "", time.Time{}, time.Time{}, 0)
	if err != nil {
		t.Error(err)
	}
}

func TestSetCollateralCoin(t *testing.T) {
	t.Parallel()
	if mockTests {
		t.Skip(skipAuthenticatedFunctionsForMockTesting)
	}
	sharedtestvalues.SkipTestIfCredentialsUnset(t, b, canManipulateRealOrders)
	err := b.SetCollateralCoin(t.Context(), currency.BTC, false)
	if err != nil {
		t.Error(err)
	}
}

func TestGetCollateralInfo(t *testing.T) {
	t.Parallel()
	if !mockTests {
		sharedtestvalues.SkipTestIfCredentialsUnset(t, b)
	}
	_, err := b.GetCollateralInfo(t.Context(), "BTC")
	if err != nil {
		t.Error(err)
	}
}

func TestGetCoinGreeks(t *testing.T) {
	t.Parallel()
	if !mockTests {
		sharedtestvalues.SkipTestIfCredentialsUnset(t, b)
	}
	_, err := b.GetCoinGreeks(t.Context(), "BTC")
	if err != nil {
		t.Error(err)
	}
}

func TestGetFeeRate(t *testing.T) {
	t.Parallel()
	if !mockTests {
		sharedtestvalues.SkipTestIfCredentialsUnset(t, b)
	}
	_, err := b.GetFeeRate(t.Context(), "something", "", "BTC")
	require.ErrorIs(t, err, errInvalidCategory)

	_, err = b.GetFeeRate(t.Context(), "linear", "", "BTC")
	if err != nil {
		t.Error(err)
	}
}

func TestGetAccountInfo(t *testing.T) {
	t.Parallel()
	if !mockTests {
		sharedtestvalues.SkipTestIfCredentialsUnset(t, b)
	}
	_, err := b.GetAccountInfo(t.Context())
	if err != nil {
		t.Error(err)
	}
}

func TestGetTransactionLog(t *testing.T) {
	t.Parallel()
	if !mockTests {
		sharedtestvalues.SkipTestIfCredentialsUnset(t, b)
	}
	_, err := b.GetTransactionLog(t.Context(), "option", "", "", "", time.Time{}, time.Time{}, 0)
	if err != nil {
		t.Error(err)
	}
	_, err = b.GetTransactionLog(t.Context(), "linear", "", "", "", time.Time{}, time.Time{}, 0)
	if err != nil {
		t.Error(err)
	}
}

func TestSetMarginMode(t *testing.T) {
	t.Parallel()
	if mockTests {
		t.Skip(skipAuthenticatedFunctionsForMockTesting)
	}
	sharedtestvalues.SkipTestIfCredentialsUnset(t, b, canManipulateRealOrders)
	_, err := b.SetMarginMode(t.Context(), "PORTFOLIO_MARGIN")
	if err != nil {
		t.Error(err)
	}
}

func TestSetSpotHedging(t *testing.T) {
	t.Parallel()
	sharedtestvalues.SkipTestIfCredentialsUnset(t, b, canManipulateRealOrders)
	err := b.SetSpotHedging(t.Context(), true)
	if err != nil {
		t.Error(err)
	}
}

func TestGetSubAccountALLAPIKeys(t *testing.T) {
	t.Parallel()
	if mockTests {
		t.Skip(skipAuthenticatedFunctionsForMockTesting)
	}
	sharedtestvalues.SkipTestIfCredentialsUnset(t, b)
	_, err := b.GetSubAccountAllAPIKeys(t.Context(), "", "", 10)
	assert.ErrorIs(t, err, errMemberIDRequired)

	_, err = b.GetSubAccountAllAPIKeys(t.Context(), "1234", "", 10)
	if err != nil {
		t.Error(err)
	}
}

func TestSetMMP(t *testing.T) {
	t.Parallel()
	if mockTests {
		t.Skip(skipAuthenticatedFunctionsForMockTesting)
	}
	sharedtestvalues.SkipTestIfCredentialsUnset(t, b, canManipulateRealOrders)
	err := b.SetMMP(t.Context(), nil)
	require.ErrorIs(t, err, errNilArgument)

	err = b.SetMMP(t.Context(), &MMPRequestParam{
		BaseCoin:           "ETH",
		TimeWindowMS:       5000,
		FrozenPeriod:       100000,
		TradeQuantityLimit: 50,
		DeltaLimit:         20,
	})
	if err != nil {
		t.Error(err)
	}
}

func TestResetMMP(t *testing.T) {
	t.Parallel()
	if mockTests {
		t.Skip(skipAuthenticatedFunctionsForMockTesting)
	}
	sharedtestvalues.SkipTestIfCredentialsUnset(t, b, canManipulateRealOrders)
	err := b.ResetMMP(t.Context(), "USDT")
	require.ErrorIs(t, err, errNilArgument)

	err = b.ResetMMP(t.Context(), "BTC")
	if err != nil {
		t.Error(err)
	}
}

func TestGetMMPState(t *testing.T) {
	t.Parallel()
	if !mockTests {
		sharedtestvalues.SkipTestIfCredentialsUnset(t, b)
	}
	_, err := b.GetMMPState(t.Context(), "BTC")
	if err != nil {
		t.Error(err)
	}
}

func TestGetCoinExchangeRecords(t *testing.T) {
	t.Parallel()
	if !mockTests {
		sharedtestvalues.SkipTestIfCredentialsUnset(t, b)
	}
	_, err := b.GetCoinExchangeRecords(t.Context(), "", "", "", 20)
	if err != nil {
		t.Fatal(err)
	}
}

func TestGetDeliveryRecord(t *testing.T) {
	t.Parallel()
	expiryTime := time.Now().Add(time.Hour * 40)
	if !mockTests {
		sharedtestvalues.SkipTestIfCredentialsUnset(t, b)
	} else {
		expiryTime = time.UnixMilli(1700216290093)
	}
	_, err := b.GetDeliveryRecord(t.Context(), "spot", "", "", expiryTime, 20)
	assert.ErrorIs(t, err, errInvalidCategory)
	_, err = b.GetDeliveryRecord(t.Context(), "linear", "", "", expiryTime, 20)
	assert.NoError(t, err, "GetDeliveryRecord should not error for linear category")
}

func TestGetUSDCSessionSettlement(t *testing.T) {
	t.Parallel()
	if !mockTests {
		sharedtestvalues.SkipTestIfCredentialsUnset(t, b)
	}
	_, err := b.GetUSDCSessionSettlement(t.Context(), "option", "", "", 10)
	require.ErrorIs(t, err, errInvalidCategory)

	_, err = b.GetUSDCSessionSettlement(t.Context(), "linear", "", "", 10)
	if err != nil {
		t.Error(err)
	}
}

func TestGetAssetInfo(t *testing.T) {
	t.Parallel()
	if !mockTests {
		sharedtestvalues.SkipTestIfCredentialsUnset(t, b)
	}
	_, err := b.GetAssetInfo(t.Context(), "", "BTC")
	require.ErrorIs(t, err, errMissingAccountType)

	_, err = b.GetAssetInfo(t.Context(), "SPOT", "BTC")
	assert.NoError(t, err, "GetAssetInfo should not error for SPOT account type")
}

func TestGetAllCoinBalance(t *testing.T) {
	t.Parallel()
	if !mockTests {
		sharedtestvalues.SkipTestIfCredentialsUnset(t, b)
	}
	_, err := b.GetAllCoinBalance(t.Context(), "", "", "", 0)
	require.ErrorIs(t, err, errMissingAccountType)

	_, err = b.GetAllCoinBalance(t.Context(), "FUND", "", "", 0)
	if err != nil {
		t.Fatal(err)
	}
}

func TestGetSingleCoinBalance(t *testing.T) {
	t.Parallel()
	if !mockTests {
		sharedtestvalues.SkipTestIfCredentialsUnset(t, b)
	}
	_, err := b.GetSingleCoinBalance(t.Context(), "", "", "", 0, 0)
	require.ErrorIs(t, err, errMissingAccountType)

	_, err = b.GetSingleCoinBalance(t.Context(), "SPOT", currency.BTC.String(), "", 0, 0)
	if err != nil {
		t.Fatal(err)
	}
}

func TestGetTransferableCoin(t *testing.T) {
	t.Parallel()
	if !mockTests {
		sharedtestvalues.SkipTestIfCredentialsUnset(t, b)
	}
	_, err := b.GetTransferableCoin(t.Context(), "SPOT", "OPTION")
	if err != nil {
		t.Fatal(err)
	}
}

func TestCreateInternalTransfer(t *testing.T) {
	t.Parallel()
	if mockTests {
		t.Skip(skipAuthenticatedFunctionsForMockTesting)
	}
	sharedtestvalues.SkipTestIfCredentialsUnset(t, b, canManipulateRealOrders)
	_, err := b.CreateInternalTransfer(t.Context(), nil)
	require.ErrorIs(t, err, errNilArgument)

	_, err = b.CreateInternalTransfer(t.Context(), &TransferParams{})
	require.ErrorIs(t, err, errMissingTransferID)

	transferID, err := uuid.NewV7()
	if err != nil {
		t.Fatal(err)
	}
	_, err = b.CreateInternalTransfer(t.Context(), &TransferParams{TransferID: transferID})
	require.ErrorIs(t, err, currency.ErrCurrencyCodeEmpty)

	_, err = b.CreateInternalTransfer(t.Context(), &TransferParams{
		TransferID: transferID,
		Coin:       currency.BTC,
	})
	require.ErrorIs(t, err, order.ErrAmountIsInvalid)

	_, err = b.CreateInternalTransfer(t.Context(), &TransferParams{
		TransferID: transferID,
		Coin:       currency.BTC,
		Amount:     123.456,
	})
	require.ErrorIs(t, err, errMissingAccountType)

	_, err = b.CreateInternalTransfer(t.Context(), &TransferParams{
		TransferID: transferID,
		Coin:       currency.BTC, Amount: 123.456,
	})
	require.ErrorIs(t, err, errMissingAccountType)

	_, err = b.CreateInternalTransfer(t.Context(), &TransferParams{
		TransferID: transferID,
		Coin:       currency.BTC, Amount: 123.456, FromAccountType: "UNIFIED",
	})
	require.ErrorIs(t, err, errMissingAccountType)

	_, err = b.CreateInternalTransfer(t.Context(), &TransferParams{
		TransferID: transferID,
		Coin:       currency.BTC, Amount: 123.456,
		ToAccountType:   "CONTRACT",
		FromAccountType: "UNIFIED",
	})
	if err != nil {
		t.Error(err)
	}
}

func TestGetInternalTransferRecords(t *testing.T) {
	t.Parallel()
	transferID, err := uuid.NewV7()
	if err != nil {
		t.Fatal(err)
	}
	transferIDString := transferID.String()
	if !mockTests {
		sharedtestvalues.SkipTestIfCredentialsUnset(t, b)
	} else {
		transferIDString = "018bd458-dba0-728b-b5b6-ecd5bd296528"
	}
	_, err = b.GetInternalTransferRecords(t.Context(), transferIDString, currency.BTC.String(), "", "", time.Time{}, time.Time{}, 0)
	if err != nil {
		t.Error(err)
	}
}

func TestGetSubUID(t *testing.T) {
	t.Parallel()
	if !mockTests {
		sharedtestvalues.SkipTestIfCredentialsUnset(t, b)
	}
	_, err := b.GetSubUID(t.Context())
	if err != nil {
		t.Error(err)
	}
}

func TestEnableUniversalTransferForSubUID(t *testing.T) {
	t.Parallel()
	if mockTests {
		t.Skip(skipAuthenticatedFunctionsForMockTesting)
	}
	sharedtestvalues.SkipTestIfCredentialsUnset(t, b, canManipulateRealOrders)
	err := b.EnableUniversalTransferForSubUID(t.Context())
	require.ErrorIs(t, err, errMembersIDsNotSet)

	transferID1, err := uuid.NewV7()
	if err != nil {
		t.Fatal(err)
	}
	transferID2, err := uuid.NewV7()
	if err != nil {
		t.Fatal(err)
	}
	err = b.EnableUniversalTransferForSubUID(t.Context(), transferID1.String(), transferID2.String())
	if err != nil {
		t.Error(err)
	}
}

func TestCreateUniversalTransfer(t *testing.T) {
	t.Parallel()
	_, err := b.CreateUniversalTransfer(t.Context(), nil)
	require.ErrorIs(t, err, errNilArgument)

	_, err = b.CreateUniversalTransfer(t.Context(), &TransferParams{})
	require.ErrorIs(t, err, errMissingTransferID)

	transferID, err := uuid.NewV7()
	if err != nil {
		t.Fatal(err)
	}
	_, err = b.CreateUniversalTransfer(t.Context(), &TransferParams{TransferID: transferID})
	require.ErrorIs(t, err, currency.ErrCurrencyCodeEmpty)

	_, err = b.CreateUniversalTransfer(t.Context(), &TransferParams{
		TransferID: transferID,
		Coin:       currency.BTC,
	})
	require.ErrorIs(t, err, order.ErrAmountIsInvalid)

	_, err = b.CreateUniversalTransfer(t.Context(), &TransferParams{
		TransferID: transferID,
		Coin:       currency.BTC,
		Amount:     123.456,
	})
	require.ErrorIs(t, err, errMissingAccountType)

	_, err = b.CreateUniversalTransfer(t.Context(), &TransferParams{
		TransferID: transferID,
		Coin:       currency.BTC, Amount: 123.456,
	})
	require.ErrorIs(t, err, errMissingAccountType)

	_, err = b.CreateUniversalTransfer(t.Context(), &TransferParams{
		TransferID: transferID,
		Coin:       currency.BTC, Amount: 123.456, FromAccountType: "UNIFIED",
	})
	require.ErrorIs(t, err, errMissingAccountType)

	_, err = b.CreateUniversalTransfer(t.Context(), &TransferParams{
		TransferID: transferID,
		Coin:       currency.BTC, Amount: 123.456,
		ToAccountType:   "CONTRACT",
		FromAccountType: "UNIFIED",
	})
	require.ErrorIs(t, err, errMemberIDRequired)

	if mockTests {
		t.Skip(skipAuthenticatedFunctionsForMockTesting)
	}
	sharedtestvalues.SkipTestIfCredentialsUnset(t, b, canManipulateRealOrders)
	_, err = b.CreateUniversalTransfer(t.Context(), &TransferParams{
		TransferID: transferID,
		Coin:       currency.BTC, Amount: 123.456,
		ToAccountType:   "CONTRACT",
		FromAccountType: "UNIFIED",
		FromMemberID:    123,
		ToMemberID:      456,
	})
	if err != nil {
		t.Error(err)
	}
}

func TestGetUniversalTransferRecords(t *testing.T) {
	t.Parallel()
	var transferIDString string
	if !mockTests {
		sharedtestvalues.SkipTestIfCredentialsUnset(t, b)
		transferID, err := uuid.NewV7()
		if err != nil {
			t.Fatal(err)
		}
		transferIDString = transferID.String()
	} else {
		transferIDString = "018bd461-cb9c-75ce-94d4-0d3f4d84c339"
	}
	_, err := b.GetUniversalTransferRecords(t.Context(), transferIDString, currency.BTC.String(), "", "", time.Time{}, time.Time{}, 0)
	if err != nil {
		t.Error(err)
	}
}

func TestGetAllowedDepositCoinInfo(t *testing.T) {
	t.Parallel()
	if !mockTests {
		sharedtestvalues.SkipTestIfCredentialsUnset(t, b)
	}
	_, err := b.GetAllowedDepositCoinInfo(t.Context(), "BTC", "", "", 0)
	if err != nil {
		t.Error(err)
	}
}

func TestSetDepositAccount(t *testing.T) {
	t.Parallel()
	if mockTests {
		t.Skip(skipAuthenticatedFunctionsForMockTesting)
	}
	sharedtestvalues.SkipTestIfCredentialsUnset(t, b, canManipulateRealOrders)
	_, err := b.SetDepositAccount(t.Context(), "FUND")
	if err != nil {
		t.Error(err)
	}
}

func TestGetDepositRecords(t *testing.T) {
	t.Parallel()
	if !mockTests {
		sharedtestvalues.SkipTestIfCredentialsUnset(t, b)
	}
	_, err := b.GetDepositRecords(t.Context(), "", "", time.Time{}, time.Time{}, 0)
	if err != nil {
		t.Error(err)
	}
}

func TestGetSubDepositRecords(t *testing.T) {
	t.Parallel()
	if mockTests {
		t.Skip(skipAuthenticatedFunctionsForMockTesting)
	}
	sharedtestvalues.SkipTestIfCredentialsUnset(t, b)
	_, err := b.GetSubDepositRecords(t.Context(), "12345", "", "", time.Time{}, time.Time{}, 0)
	if err != nil {
		t.Error(err)
	}
}

func TestInternalDepositRecords(t *testing.T) {
	t.Parallel()
	if !mockTests {
		sharedtestvalues.SkipTestIfCredentialsUnset(t, b)
	}
	_, err := b.GetInternalDepositRecordsOffChain(t.Context(), currency.ETH.String(), "", time.Time{}, time.Time{}, 8)
	if err != nil {
		t.Error(err)
	}
}

func TestGetMasterDepositAddress(t *testing.T) {
	t.Parallel()
	if !mockTests {
		sharedtestvalues.SkipTestIfCredentialsUnset(t, b)
	}
	_, err := b.GetMasterDepositAddress(t.Context(), currency.LTC, "")
	if err != nil {
		t.Error(err)
	}
}

func TestGetSubDepositAddress(t *testing.T) {
	t.Parallel()
	if mockTests {
		t.Skip(skipAuthenticatedFunctionsForMockTesting)
	}
	sharedtestvalues.SkipTestIfCredentialsUnset(t, b)
	_, err := b.GetSubDepositAddress(t.Context(), currency.LTC, "LTC", "12345")
	if err != nil {
		t.Error(err)
	}
}

func TestGetCoinInfo(t *testing.T) {
	t.Parallel()
	if !mockTests {
		sharedtestvalues.SkipTestIfCredentialsUnset(t, b)
	}
	_, err := b.GetCoinInfo(t.Context(), currency.BTC)
	if err != nil {
		t.Error(err)
	}
}

func TestGetWithdrawalRecords(t *testing.T) {
	t.Parallel()
	if !mockTests {
		sharedtestvalues.SkipTestIfCredentialsUnset(t, b)
	}
	_, err := b.GetWithdrawalRecords(t.Context(), currency.LTC, "", "", "", time.Time{}, time.Time{}, 10)
	if err != nil {
		t.Error(err)
	}
}

func TestGetWithdrawableAmount(t *testing.T) {
	t.Parallel()
	if !mockTests {
		sharedtestvalues.SkipTestIfCredentialsUnset(t, b)
	}
	_, err := b.GetWithdrawableAmount(t.Context(), currency.LTC)
	if err != nil {
		t.Error(err)
	}
}

func TestWithdrawCurrency(t *testing.T) {
	t.Parallel()
	if mockTests {
		t.Skip(skipAuthenticatedFunctionsForMockTesting)
	}
	sharedtestvalues.SkipTestIfCredentialsUnset(t, b, canManipulateRealOrders)
	_, err := b.WithdrawCurrency(t.Context(), nil)
	require.ErrorIs(t, err, errNilArgument)

	_, err = b.WithdrawCurrency(t.Context(), &WithdrawalParam{})
	require.ErrorIs(t, err, currency.ErrCurrencyCodeEmpty)

	_, err = b.WithdrawCurrency(t.Context(), &WithdrawalParam{Coin: currency.BTC})
	require.ErrorIs(t, err, errMissingChainInformation)

	_, err = b.WithdrawCurrency(t.Context(), &WithdrawalParam{Coin: currency.LTC, Chain: "LTC"})
	require.ErrorIs(t, err, errMissingAddressInfo)

	_, err = b.WithdrawCurrency(t.Context(), &WithdrawalParam{Coin: currency.LTC, Chain: "LTC", Address: "234234234"})
	require.ErrorIs(t, err, order.ErrAmountBelowMin)

	_, err = b.WithdrawCurrency(t.Context(), &WithdrawalParam{Coin: currency.LTC, Chain: "LTC", Address: "234234234", Amount: 123})
	if err != nil {
		t.Fatal(err)
	}
}

func TestCancelWithdrawal(t *testing.T) {
	t.Parallel()
	if mockTests {
		t.Skip(skipAuthenticatedFunctionsForMockTesting)
	}
	sharedtestvalues.SkipTestIfCredentialsUnset(t, b, canManipulateRealOrders)
	_, err := b.CancelWithdrawal(t.Context(), "")
	require.ErrorIs(t, err, errMissingWithdrawalID)

	_, err = b.CancelWithdrawal(t.Context(), "12314")
	if err != nil {
		t.Error(err)
	}
}

func TestCreateNewSubUserID(t *testing.T) {
	t.Parallel()
	_, err := b.CreateNewSubUserID(t.Context(), nil)
	require.ErrorIs(t, err, errNilArgument)

	_, err = b.CreateNewSubUserID(t.Context(), &CreateSubUserParams{MemberType: 1, Switch: 1, Note: "test"})
	require.ErrorIs(t, err, errMissingUsername)

	_, err = b.CreateNewSubUserID(t.Context(), &CreateSubUserParams{Username: "Sami", Switch: 1, Note: "test"})
	require.ErrorIs(t, err, errInvalidMemberType)

	if mockTests {
		t.Skip(skipAuthenticatedFunctionsForMockTesting)
	}
	sharedtestvalues.SkipTestIfCredentialsUnset(t, b, canManipulateRealOrders)
	_, err = b.CreateNewSubUserID(t.Context(), &CreateSubUserParams{Username: "sami", MemberType: 1, Switch: 1, Note: "test"})
	if err != nil {
		t.Error(err)
	}
}

func TestCreateSubUIDAPIKey(t *testing.T) {
	t.Parallel()
	_, err := b.CreateSubUIDAPIKey(t.Context(), nil)
	require.ErrorIs(t, err, errNilArgument)

	_, err = b.CreateSubUIDAPIKey(t.Context(), &SubUIDAPIKeyParam{})
	require.ErrorIs(t, err, errMissingUserID)

	if mockTests {
		t.Skip(skipAuthenticatedFunctionsForMockTesting)
	}
	sharedtestvalues.SkipTestIfCredentialsUnset(t, b, canManipulateRealOrders)
	_, err = b.CreateSubUIDAPIKey(t.Context(), &SubUIDAPIKeyParam{
		Subuid:      53888000,
		Note:        "testxxx",
		ReadOnly:    0,
		Permissions: map[string][]string{"Wallet": {"AccountTransfer"}},
	})
	if err != nil {
		t.Error(err)
	}
}

func TestGetSubUIDList(t *testing.T) {
	t.Parallel()
	if mockTests {
		t.Skip(skipAuthenticatedFunctionsForMockTesting)
	}
	sharedtestvalues.SkipTestIfCredentialsUnset(t, b)
	_, err := b.GetSubUIDList(t.Context())
	if err != nil {
		t.Error(err)
	}
}

func TestFreezeSubUID(t *testing.T) {
	t.Parallel()
	if mockTests {
		t.Skip(skipAuthenticatedFunctionsForMockTesting)
	}
	sharedtestvalues.SkipTestIfCredentialsUnset(t, b, canManipulateRealOrders)
	err := b.FreezeSubUID(t.Context(), "1234", true)
	if err != nil {
		t.Error(err)
	}
}

func TestGetAPIKeyInformation(t *testing.T) {
	t.Parallel()
	if mockTests {
		t.Skip(skipAuthenticatedFunctionsForMockTesting)
	}
	sharedtestvalues.SkipTestIfCredentialsUnset(t, b)
	_, err := b.GetAPIKeyInformation(t.Context())
	if err != nil {
		t.Error(err)
	}
}

func TestGetUIDWalletType(t *testing.T) {
	t.Parallel()
	if mockTests {
		t.Skip(skipAuthenticatedFunctionsForMockTesting)
	}
	sharedtestvalues.SkipTestIfCredentialsUnset(t, b)
	_, err := b.GetUIDWalletType(t.Context(), "234234")
	if err != nil {
		t.Error(err)
	}
}

func TestModifyMasterAPIKey(t *testing.T) {
	t.Parallel()
	if mockTests {
		t.Skip(skipAuthenticatedFunctionsForMockTesting)
	}
	sharedtestvalues.SkipTestIfCredentialsUnset(t, b, canManipulateRealOrders)
	_, err := b.ModifyMasterAPIKey(t.Context(), &SubUIDAPIKeyUpdateParam{})
	require.ErrorIs(t, err, errNilArgument)

	_, err = b.ModifyMasterAPIKey(t.Context(), &SubUIDAPIKeyUpdateParam{
		ReadOnly: 0,
		IPs:      "*",
		Permissions: PermissionsList{
			ContractTrade: []string{"Order", "Position"},
			Spot:          []string{"SpotTrade"},
			Wallet:        []string{"AccountTransfer", "SubMemberTransfer"},
			Options:       []string{"OptionsTrade"},
			CopyTrading:   []string{"CopyTrading"},
			Exchange:      []string{"ExchangeHistory"},
		},
	})
	if err != nil {
		t.Error(err)
	}
}

func TestModifySubAPIKey(t *testing.T) {
	t.Parallel()
	if mockTests {
		t.Skip(skipAuthenticatedFunctionsForMockTesting)
	}
	sharedtestvalues.SkipTestIfCredentialsUnset(t, b, canManipulateRealOrders)
	_, err := b.ModifySubAPIKey(t.Context(), &SubUIDAPIKeyUpdateParam{})
	require.ErrorIs(t, err, errNilArgument)

	_, err = b.ModifySubAPIKey(t.Context(), &SubUIDAPIKeyUpdateParam{
		APIKey:   "lnqQ8ACaoMLi4168He",
		ReadOnly: 0,
		IPs:      "*",
		Permissions: PermissionsList{
			ContractTrade: []string{"Order", "Position"},
			Spot:          []string{"SpotTrade"},
			Wallet:        []string{"AccountTransfer", "SubMemberTransfer"},
			Options:       []string{"OptionsTrade"},
			CopyTrading:   []string{"CopyTrading"},
			Exchange:      []string{"ExchangeHistory"},
		},
	})
	if err != nil {
		t.Error(err)
	}
}

func TestDeleteSubUID(t *testing.T) {
	t.Parallel()
	if mockTests {
		t.Skip(skipAuthenticatedFunctionsForMockTesting)
	}
	sharedtestvalues.SkipTestIfCredentialsUnset(t, b)
	err := b.DeleteSubUID(t.Context(), "")
	assert.ErrorIs(t, err, errMemberIDRequired)

	err = b.DeleteSubUID(t.Context(), "1234")
	if err != nil {
		t.Error(err)
	}
}

func TestDeleteMasterAPIKey(t *testing.T) {
	t.Parallel()
	if mockTests {
		t.Skip(skipAuthenticatedFunctionsForMockTesting)
	}
	sharedtestvalues.SkipTestIfCredentialsUnset(t, b, canManipulateRealOrders)
	err := b.DeleteMasterAPIKey(t.Context())
	if err != nil {
		t.Error(err)
	}
}

func TestDeleteSubAPIKey(t *testing.T) {
	t.Parallel()
	if mockTests {
		t.Skip(skipAuthenticatedFunctionsForMockTesting)
	}
	sharedtestvalues.SkipTestIfCredentialsUnset(t, b, canManipulateRealOrders)
	err := b.DeleteSubAccountAPIKey(t.Context(), "12434")
	if err != nil {
		t.Error(err)
	}
}

func TestGetAffiliateUserInfo(t *testing.T) {
	t.Parallel()
	if mockTests {
		t.Skip(skipAuthenticatedFunctionsForMockTesting)
	}
	sharedtestvalues.SkipTestIfCredentialsUnset(t, b)
	_, err := b.GetAffiliateUserInfo(t.Context(), "1234")
	if err != nil {
		t.Error(err)
	}
}

func TestGetLeverageTokenInfo(t *testing.T) {
	t.Parallel()
	if mockTests {
		t.Skip(skipAuthenticatedFunctionsForMockTesting)
	}
	sharedtestvalues.SkipTestIfCredentialsUnset(t, b)
	_, err := b.GetLeverageTokenInfo(t.Context(), currency.NewCode("BTC3L"))
	if err != nil {
		t.Error(err)
	}
}

func TestGetLeveragedTokenMarket(t *testing.T) {
	t.Parallel()
	if mockTests {
		t.Skip(skipAuthenticatedFunctionsForMockTesting)
	}
	sharedtestvalues.SkipTestIfCredentialsUnset(t, b)
	_, err := b.GetLeveragedTokenMarket(t.Context(), currency.EMPTYCODE)
	require.ErrorIs(t, err, currency.ErrCurrencyCodeEmpty)

	_, err = b.GetLeveragedTokenMarket(t.Context(), currency.NewCode("BTC3L"))
	if err != nil {
		t.Error(err)
	}
}

func TestPurchaseLeverageToken(t *testing.T) {
	t.Parallel()
	if mockTests {
		t.Skip(skipAuthenticatedFunctionsForMockTesting)
	}
	sharedtestvalues.SkipTestIfCredentialsUnset(t, b, canManipulateRealOrders)
	_, err := b.PurchaseLeverageToken(t.Context(), currency.BTC3L, 100, "")
	if err != nil {
		t.Error(err)
	}
}

func TestRedeemLeverageToken(t *testing.T) {
	t.Parallel()
	if mockTests {
		t.Skip(skipAuthenticatedFunctionsForMockTesting)
	}
	sharedtestvalues.SkipTestIfCredentialsUnset(t, b, canManipulateRealOrders)
	_, err := b.RedeemLeverageToken(t.Context(), currency.BTC3L, 100, "")
	if err != nil {
		t.Error(err)
	}
}

func TestGetPurchaseAndRedemptionRecords(t *testing.T) {
	t.Parallel()
	if mockTests {
		t.Skip(skipAuthenticatedFunctionsForMockTesting)
	}
	sharedtestvalues.SkipTestIfCredentialsUnset(t, b)
	_, err := b.GetPurchaseAndRedemptionRecords(t.Context(), currency.EMPTYCODE, "", "", time.Time{}, time.Time{}, 0, 0)
	if err != nil {
		t.Error(err)
	}
}

func TestToggleMarginTrade(t *testing.T) {
	t.Parallel()
	if mockTests {
		t.Skip(skipAuthenticatedFunctionsForMockTesting)
	}
	sharedtestvalues.SkipTestIfCredentialsUnset(t, b, canManipulateRealOrders)
	_, err := b.ToggleMarginTrade(t.Context(), true)
	if err != nil {
		t.Error(err)
	}
}

func TestSetSpotMarginTradeLeverage(t *testing.T) {
	t.Parallel()
	if mockTests {
		t.Skip(skipAuthenticatedFunctionsForMockTesting)
	}
	sharedtestvalues.SkipTestIfCredentialsUnset(t, b)
	err := b.SetSpotMarginTradeLeverage(t.Context(), 3)
	if err != nil {
		t.Error(err)
	}
}

func TestGetMarginCoinInfo(t *testing.T) {
	t.Parallel()
	_, err := b.GetMarginCoinInfo(t.Context(), currency.BTC)
	if err != nil {
		t.Error(err)
	}
}

func TestGetVIPMarginData(t *testing.T) {
	t.Parallel()
	_, err := b.GetVIPMarginData(t.Context(), "", "")
	if err != nil {
		t.Error(err)
	}
}

func TestGetBorrowableCoinInfo(t *testing.T) {
	t.Parallel()
	_, err := b.GetBorrowableCoinInfo(t.Context(), currency.EMPTYCODE)
	if err != nil {
		t.Error(err)
	}
}

func TestGetInterestAndQuota(t *testing.T) {
	t.Parallel()
	_, err := b.GetInterestAndQuota(t.Context(), currency.EMPTYCODE)
	assert.ErrorIs(t, err, currency.ErrCurrencyCodeEmpty)

	if mockTests {
		t.Skip(skipAuthenticatedFunctionsForMockTesting)
	}
	sharedtestvalues.SkipTestIfCredentialsUnset(t, b)

	_, err = b.GetInterestAndQuota(t.Context(), currency.BTC)
	assert.NoError(t, err)
}

func TestGetLoanAccountInfo(t *testing.T) {
	t.Parallel()
	if mockTests {
		t.Skip(skipAuthenticatedFunctionsForMockTesting)
	}
	sharedtestvalues.SkipTestIfCredentialsUnset(t, b)
	_, err := b.GetLoanAccountInfo(t.Context())
	assert.NoError(t, err)
}

func TestBorrow(t *testing.T) {
	t.Parallel()
	if mockTests {
		t.Skip(skipAuthenticatedFunctionsForMockTesting)
	}
	sharedtestvalues.SkipTestIfCredentialsUnset(t, b, canManipulateRealOrders)
	_, err := b.Borrow(t.Context(), nil)
	assert.ErrorIs(t, err, errNilArgument)

	_, err = b.Borrow(t.Context(), &LendArgument{})
	assert.ErrorIs(t, err, currency.ErrCurrencyCodeEmpty)

	_, err = b.Borrow(t.Context(), &LendArgument{Coin: currency.BTC})
	assert.ErrorIs(t, err, order.ErrAmountBelowMin)

	_, err = b.Borrow(t.Context(), &LendArgument{Coin: currency.BTC, AmountToBorrow: 0.1})
	if err != nil {
		t.Error(err)
	}
}

func TestRepay(t *testing.T) {
	t.Parallel()
	if mockTests {
		t.Skip(skipAuthenticatedFunctionsForMockTesting)
	}
	sharedtestvalues.SkipTestIfCredentialsUnset(t, b, canManipulateRealOrders)
	_, err := b.Repay(t.Context(), nil)
	assert.ErrorIs(t, err, errNilArgument)

	_, err = b.Repay(t.Context(), &LendArgument{})
	assert.ErrorIs(t, err, currency.ErrCurrencyCodeEmpty)

	_, err = b.Repay(t.Context(), &LendArgument{Coin: currency.BTC})
	assert.ErrorIs(t, err, order.ErrAmountBelowMin)

	_, err = b.Repay(t.Context(), &LendArgument{Coin: currency.BTC, AmountToBorrow: 0.1})
	if err != nil {
		t.Error(err)
	}
}

func TestGetBorrowOrderDetail(t *testing.T) {
	t.Parallel()
	if mockTests {
		t.Skip(skipAuthenticatedFunctionsForMockTesting)
	}
	sharedtestvalues.SkipTestIfCredentialsUnset(t, b)
	_, err := b.GetBorrowOrderDetail(t.Context(), time.Time{}, time.Time{}, currency.BTC, 0, 0)
	assert.NoError(t, err)
}

func TestGetRepaymentOrderDetail(t *testing.T) {
	t.Parallel()
	if mockTests {
		t.Skip(skipAuthenticatedFunctionsForMockTesting)
	}
	sharedtestvalues.SkipTestIfCredentialsUnset(t, b)
	_, err := b.GetRepaymentOrderDetail(t.Context(), time.Time{}, time.Time{}, currency.BTC, 0)
	assert.NoError(t, err)
}

func TestToggleMarginTradeNormal(t *testing.T) {
	t.Parallel()
	if mockTests {
		t.Skip(skipAuthenticatedFunctionsForMockTesting)
	}
	sharedtestvalues.SkipTestIfCredentialsUnset(t, b)
	_, err := b.ToggleMarginTradeNormal(t.Context(), true)
	assert.NoError(t, err)
}

func TestGetProductInfo(t *testing.T) {
	t.Parallel()
	_, err := b.GetProductInfo(t.Context(), "")
	if err != nil {
		t.Error(err)
	}
}

func TestGetInstitutionalLengingMarginCoinInfo(t *testing.T) {
	t.Parallel()
	_, err := b.GetInstitutionalLengingMarginCoinInfo(t.Context(), "")
	if err != nil {
		t.Error(err)
	}
}

func TestGetInstitutionalLoanOrders(t *testing.T) {
	t.Parallel()
	if mockTests {
		t.Skip(skipAuthenticatedFunctionsForMockTesting)
	}
	sharedtestvalues.SkipTestIfCredentialsUnset(t, b)
	_, err := b.GetInstitutionalLoanOrders(t.Context(), "", time.Time{}, time.Time{}, 0)
	assert.NoError(t, err)
}

func TestGetInstitutionalRepayOrders(t *testing.T) {
	t.Parallel()
	if mockTests {
		t.Skip(skipAuthenticatedFunctionsForMockTesting)
	}
	sharedtestvalues.SkipTestIfCredentialsUnset(t, b)
	_, err := b.GetInstitutionalRepayOrders(t.Context(), time.Time{}, time.Time{}, 0)
	assert.NoError(t, err)
}

func TestGetLTV(t *testing.T) {
	t.Parallel()
	if mockTests {
		t.Skip(skipAuthenticatedFunctionsForMockTesting)
	}
	sharedtestvalues.SkipTestIfCredentialsUnset(t, b)
	_, err := b.GetLTV(t.Context())
	assert.NoError(t, err)
}

func TestBindOrUnbindUID(t *testing.T) {
	t.Parallel()
	if mockTests {
		t.Skip(skipAuthenticatedFunctionsForMockTesting)
	}
	sharedtestvalues.SkipTestIfCredentialsUnset(t, b, canManipulateRealOrders)
	_, err := b.BindOrUnbindUID(t.Context(), "12234", "0")
	if err != nil {
		t.Error(err)
	}
}

func TestGetC2CLendingCoinInfo(t *testing.T) {
	t.Parallel()
	if mockTests {
		t.Skip(skipAuthenticatedFunctionsForMockTesting)
	}
	sharedtestvalues.SkipTestIfCredentialsUnset(t, b)
	_, err := b.GetC2CLendingCoinInfo(t.Context(), currency.BTC)
	if err != nil {
		t.Error(err)
	}
}

func TestC2CDepositFunds(t *testing.T) {
	t.Parallel()
	if mockTests {
		t.Skip(skipAuthenticatedFunctionsForMockTesting)
	}
	sharedtestvalues.SkipTestIfCredentialsUnset(t, b, canManipulateRealOrders)
	_, err := b.C2CDepositFunds(t.Context(), nil)
	assert.ErrorIs(t, err, errNilArgument)

	_, err = b.C2CDepositFunds(t.Context(), &C2CLendingFundsParams{})
	assert.ErrorIs(t, err, currency.ErrCurrencyCodeEmpty)

	_, err = b.C2CDepositFunds(t.Context(), &C2CLendingFundsParams{Coin: currency.BTC})
	assert.ErrorIs(t, err, order.ErrAmountBelowMin)

	_, err = b.C2CDepositFunds(t.Context(), &C2CLendingFundsParams{Coin: currency.BTC, Quantity: 1232})
	if err != nil {
		t.Error(err)
	}
}

func TestC2CRedeemFunds(t *testing.T) {
	t.Parallel()
	if mockTests {
		t.Skip(skipAuthenticatedFunctionsForMockTesting)
	}
	sharedtestvalues.SkipTestIfCredentialsUnset(t, b, canManipulateRealOrders)
	_, err := b.C2CRedeemFunds(t.Context(), nil)
	assert.ErrorIs(t, err, errNilArgument)

	_, err = b.C2CRedeemFunds(t.Context(), &C2CLendingFundsParams{})
	assert.ErrorIs(t, err, currency.ErrCurrencyCodeEmpty)

	_, err = b.C2CRedeemFunds(t.Context(), &C2CLendingFundsParams{Coin: currency.BTC})
	assert.ErrorIs(t, err, order.ErrAmountBelowMin)

	_, err = b.C2CRedeemFunds(t.Context(), &C2CLendingFundsParams{Coin: currency.BTC, Quantity: 1232})
	if err != nil {
		t.Error(err)
	}
}

func TestGetC2CLendingOrderRecords(t *testing.T) {
	t.Parallel()
	if mockTests {
		t.Skip(skipAuthenticatedFunctionsForMockTesting)
	}
	sharedtestvalues.SkipTestIfCredentialsUnset(t, b)
	_, err := b.GetC2CLendingOrderRecords(t.Context(), currency.EMPTYCODE, "", "", time.Time{}, time.Time{}, 0)
	if err != nil {
		t.Error(err)
	}
}

func TestGetC2CLendingAccountInfo(t *testing.T) {
	t.Parallel()
	if mockTests {
		t.Skip(skipAuthenticatedFunctionsForMockTesting)
	}
	sharedtestvalues.SkipTestIfCredentialsUnset(t, b)
	_, err := b.GetC2CLendingAccountInfo(t.Context(), currency.LTC)
	if err != nil {
		t.Error(err)
	}
}

func TestGetBrokerEarning(t *testing.T) {
	t.Parallel()
	if mockTests {
		t.Skip(skipAuthenticatedFunctionsForMockTesting)
	}
	sharedtestvalues.SkipTestIfCredentialsUnset(t, b)
	_, err := b.GetBrokerEarning(t.Context(), "DERIVATIVES", "", time.Time{}, time.Time{}, 0)
	if err != nil {
		t.Error(err)
	}
}

func TestUpdateAccountInfo(t *testing.T) {
	t.Parallel()
	if !mockTests {
		sharedtestvalues.SkipTestIfCredentialsUnset(t, b)
	}

	r, err := b.UpdateAccountInfo(t.Context(), asset.Spot)
	require.NoError(t, err, "UpdateAccountInfo must not error")
	require.NotEmpty(t, r, "UpdateAccountInfo must return account info")

	if mockTests {
		require.Len(t, r.Accounts, 1, "Accounts must have 1 item")
		require.Len(t, r.Accounts[0].Currencies, 3, "Accounts currencies must have 3 currency items")

		for x := range r.Accounts[0].Currencies {
			switch x {
			case 0:
				assert.Equal(t, currency.USDC, r.Accounts[0].Currencies[x].Currency, "Currency should be USDC")
				assert.Equal(t, -30723.63021638, r.Accounts[0].Currencies[x].Total, "Total amount should match")
				assert.Equal(t, -30723.63021638, r.Accounts[0].Currencies[x].Hold, "Hold amount should match")
				assert.Equal(t, 30723.630216383714, r.Accounts[0].Currencies[x].Borrowed, "Borrowed amount should match")
				assert.Equal(t, 0.0, r.Accounts[0].Currencies[x].Free, "Free amount should match")
			case 1:
				assert.Equal(t, currency.AVAX, r.Accounts[0].Currencies[x].Currency, "Currency should be AVAX")
				assert.Equal(t, 2473.9, r.Accounts[0].Currencies[x].Total, "Total amount should match")
				assert.Equal(t, 1468.10808813, r.Accounts[0].Currencies[x].Hold, "Hold amount should match")
				assert.Equal(t, 0.0, r.Accounts[0].Currencies[x].Borrowed, "Borrowed amount should match")
				assert.Equal(t, 1005.79191187, r.Accounts[0].Currencies[x].Free, "Free amount should match")
			case 2:
				assert.Equal(t, currency.USDT, r.Accounts[0].Currencies[x].Currency, "Currency should be USDT")
				assert.Equal(t, 935.1415, r.Accounts[0].Currencies[x].Total, "Total amount should match")
				assert.Equal(t, 0.0, r.Accounts[0].Currencies[x].Borrowed, "Borrowed amount should match")
				assert.Equal(t, 0.0, r.Accounts[0].Currencies[x].Hold, "Hold amount should match")
				assert.Equal(t, 935.1415, r.Accounts[0].Currencies[x].Free, "Free amount should match")
			}
		}
	}
}

func TestGetWithdrawalsHistory(t *testing.T) {
	t.Parallel()
	if mockTests {
		t.Skip(skipAuthenticatedFunctionsForMockTesting)
	}
	sharedtestvalues.SkipTestIfCredentialsUnset(t, b)
	_, err := b.GetWithdrawalsHistory(t.Context(), currency.BTC, asset.Futures)
	assert.ErrorIs(t, err, asset.ErrNotSupported)

	_, err = b.GetWithdrawalsHistory(t.Context(), currency.BTC, asset.Spot)
	if err != nil {
		t.Error("GetWithdrawalsHistory()", err)
	}
}

func TestGetRecentTrades(t *testing.T) {
	t.Parallel()
	for _, tt := range []struct {
		a asset.Item
		p currency.Pair
	}{
		{asset.Spot, spotTradablePair},
		{asset.Options, optionsTradablePair},
		{asset.CoinMarginedFutures, inverseTradablePair},
		{asset.USDTMarginedFutures, usdtMarginedTradablePair},
		{asset.USDCMarginedFutures, usdcMarginedTradablePair},
	} {
		_, err := b.GetRecentTrades(t.Context(), tt.p, tt.a)
		assert.NoErrorf(t, err, "GetRecentTrades should not error for %s asset", tt.a)
	}

	_, err := b.GetRecentTrades(t.Context(), spotTradablePair, asset.Futures)
	assert.ErrorIs(t, err, asset.ErrNotSupported)
}

func TestGetBybitServerTime(t *testing.T) {
	t.Parallel()
	_, err := b.GetBybitServerTime(t.Context())
	if err != nil {
		t.Error(err)
	}
}

func TestGetServerTime(t *testing.T) {
	t.Parallel()
	_, err := b.GetServerTime(t.Context(), asset.Empty)
	if err != nil {
		t.Error(err)
	}
}

func TestGetHistoricTrades(t *testing.T) {
	t.Parallel()
	_, err := b.GetHistoricTrades(t.Context(), spotTradablePair, asset.Spot, time.Time{}, time.Time{})
	if err != nil {
		t.Error(err)
	}
	_, err = b.GetHistoricTrades(t.Context(), usdtMarginedTradablePair, asset.USDTMarginedFutures, time.Time{}, time.Time{})
	if err != nil {
		t.Error(err)
	}
	_, err = b.GetHistoricTrades(t.Context(), usdcMarginedTradablePair, asset.USDCMarginedFutures, time.Time{}, time.Time{})
	if err != nil {
		t.Error(err)
	}
	_, err = b.GetHistoricTrades(t.Context(), inverseTradablePair, asset.CoinMarginedFutures, time.Time{}, time.Time{})
	if err != nil {
		t.Error(err)
	}
	_, err = b.GetHistoricTrades(t.Context(), optionsTradablePair, asset.Options, time.Time{}, time.Time{})
	if err != nil {
		t.Error(err)
	}
}

func TestCancelBatchOrders(t *testing.T) {
	t.Parallel()
	if mockTests {
		t.Skip(skipAuthenticatedFunctionsForMockTesting)
	}
	sharedtestvalues.SkipTestIfCredentialsUnset(t, b, canManipulateRealOrders)
	orderCancellationParams := []order.Cancel{{
		OrderID:   "1",
		Pair:      spotTradablePair,
		AssetType: asset.Spot,
	}, {
		OrderID:   "1",
		Pair:      usdtMarginedTradablePair,
		AssetType: asset.USDTMarginedFutures,
	}}
	_, err := b.CancelBatchOrders(t.Context(), orderCancellationParams)
	assert.ErrorIs(t, err, asset.ErrNotSupported)

	orderCancellationParams = []order.Cancel{{
		OrderID:   "1",
		AccountID: "1",
		Pair:      optionsTradablePair,
		AssetType: asset.Options,
	}, {
		OrderID:   "2",
		Pair:      optionsTradablePair,
		AssetType: asset.Options,
	}}
	_, err = b.CancelBatchOrders(t.Context(), orderCancellationParams)
	if err != nil {
		t.Error(err)
	}
}

type DummyConnection struct{ websocket.Connection }

func (d *DummyConnection) GenerateMessageID(bool) int64                                  { return 1337 }
func (d *DummyConnection) SetupPingHandler(request.EndpointLimit, websocket.PingHandler) {}
func (d *DummyConnection) DialContext(context.Context, *gws.Dialer, http.Header) error   { return nil }

func (d *DummyConnection) SendMessageReturnResponse(context.Context, request.EndpointLimit, any, any) ([]byte, error) {
	return []byte(`{"success":true,"ret_msg":"subscribe","conn_id":"5758770c-8152-4545-a84f-dae089e56499","req_id":"1","op":"subscribe"}`), nil
}

func TestWsConnect(t *testing.T) {
	t.Parallel()
	err := b.WsConnect(t.Context(), &DummyConnection{})
	require.NoError(t, err)
}

var pushDataMap = map[string]string{
	"Orderbook Snapshot":   `{"topic":"orderbook.50.BTCUSDT","ts":1731035685326,"type":"snapshot","data":{"s":"BTCUSDT","b":[["75848.74","0.067669"],["75848.63","0.004772"],["75848.61","0.00659"],["75848.05","0.000329"],["75847.68","0.00159"],["75846.88","0.00159"],["75845.97","0.026366"],["75845.87","0.013185"],["75845.41","0.077259"],["75845.4","0.132228"],["75844.61","0.00159"],["75844.44","0.026367"],["75844.2","0.013185"],["75844","0.00039"],["75843.13","0.00159"],["75843.07","0.013185"],["75842.33","0.00159"],["75841.99","0.006"],["75841.75","0.019538"],["75841.74","0.04"],["75841.71","0.031817"],["75841.36","0.017336"],["75841.33","0.000072"],["75841.16","0.001872"],["75841.11","0.172641"],["75841.04","0.029772"],["75841","0.000065"],["75840.93","0.015244"],["75840.86","0.00159"],["75840.79","0.000072"],["75840.38","0.043333"],["75840.32","0.092539"],["75840.3","0.132228"],["75840.2","0.054966"],["75840.06","0.00159"],["75840","0.20726"],["75839.64","0.003744"],["75839.29","0.006592"],["75838.58","0.00159"],["75838.52","0.049778"],["75838.14","0.003955"],["75838","0.000065"],["75837.78","0.00159"],["75837.75","0.000587"],["75837.53","0.322245"],["75837.52","0.593323"],["75837.37","0.00384"],["75837.29","0.044335"],["75837.24","0.119228"],["75837.13","0.152844"]],"a":[["75848.75","0.747137"],["75848.89","0.060306"],["75848.9","0.1"],["75851.43","0.00159"],["75851.44","0.080754"],["75852.23","0.00159"],["75852.54","0.131067"],["75852.65","0.003955"],["75853.71","0.00159"],["75853.86","0.003955"],["75854.43","0.015684"],["75854.5","0.130389"],["75854.51","0.00159"],["75855.21","0.031168"],["75855.23","0.271494"],["75855.73","0.042698"],["75855.98","0.00159"],["75856.04","0.01346"],["75856.33","0.001872"],["75856.78","0.00159"],["75857.15","0.000072"],["75857.17","0.015127"],["75857.8","0.043322"],["75857.81","0.045305"],["75857.85","0.003792"],["75858.09","0.026344"],["75858.26","0.00159"],["75859.06","0.031618"],["75859.07","0.025"],["75859.1","0.006592"],["75859.98","0.013183"],["75860.12","0.00384"],["75860.54","0.00159"],["75860.74","0.051204"],["75860.75","0.065861"],["75861.18","0.031222"],["75861.33","0.00159"],["75861.64","0.003888"],["75861.96","0.042213"],["75862.28","0.000777"],["75862.79","0.013184"],["75862.81","0.00159"],["75862.84","0.027959"],["75863.16","0.003888"],["75863.51","0.043628"],["75863.52","0.002525"],["75863.61","0.00159"],["75864.2","0.003955"],["75864.76","0.000072"],["75864.81","0.002018"]],"u":2876700,"seq":47474967795},"cts":1731035685323}`,
	"Orderbook Update":     `{"topic":"orderbook.50.BTCUSDT","ts":1731035685345,"type":"delta","data":{"s":"BTCUSDT","b":[["75848.62","0.014895"],["75837.13","0"]],"a":[["75848.89","0.088149"],["75851.44","0.078379"],["75852.65","0"],["75855.23","0.260219"],["75857.74","0.049778"]],"u":2876701,"seq":47474967823},"cts":1731035685342}`,
	"Public Trade":         `{"topic":"publicTrade.BTCUSDT","ts":1690720953113,"type":"snapshot","data":[{"i":"2200000000067341890","T":1690720953111,"p":"3.6279","v":"1.3637","S":"Sell","s":"BTCUSDT","BT":false}]}`,
	"Public Kline":         `{ "topic": "kline.5.BTCUSDT", "data": [ { "start": 1672324800000, "end": 1672325099999, "interval": "5", "open": "16649.5", "close": "16677", "high": "16677", "low": "16608", "volume": "2.081", "turnover": "34666.4005", "confirm": false, "timestamp": 1672324988882} ], "ts": 1672324988882,"type": "snapshot"}`,
	"Public Liquidiation":  `{ "data": { "price": "0.03803", "side": "Buy", "size": "1637", "symbol": "GALAUSDT", "updatedTime": 1673251091822}, "topic": "liquidation.GALAUSDT", "ts": 1673251091822, "type": "snapshot" }`,
	"Public LT Kline":      `{ "type": "snapshot", "topic": "kline_lt.5.BTCUSDT", "data": [ { "start": 1672325100000, "end": 1672325399999, "interval": "5", "open": "0.416039541212402799", "close": "0.41477848043290448", "high": "0.416039541212402799", "low": "0.409734237314911206", "confirm": false, "timestamp": 1672325322393} ], "ts": 1672325322393}`,
	"Public LT Ticker":     `{ "topic": "tickers_lt.BTCUSDT", "ts": 1672325446847, "type": "snapshot", "data": { "symbol": "BTCUSDT", "lastPrice": "0.41477848043290448", "highPrice24h": "0.435285472510871305", "lowPrice24h": "0.394601507960931382", "prevPrice24h": "0.431502290172376349", "price24hPcnt": "-0.0388" } }`,
	"Public LT Navigation": `{ "topic": "lt.EOS3LUSDT", "ts": 1672325564669, "type": "snapshot", "data": { "symbol": "BTCUSDT", "time": 1672325564554, "nav": "0.413517419653406162", "basketPosition": "1.261060779498318641", "leverage": "2.656197506416192150", "basketLoan": "-0.684866519289629374", "circulation": "72767.309468460367138199", "basket": "91764.000000292013277472" } }`,
}

func TestPushDataPublic(t *testing.T) {
	t.Parallel()

	keys := slices.Collect(maps.Keys(pushDataMap))
	slices.Sort(keys)

	for x := range keys {
<<<<<<< HEAD
		err := b.wsHandleData(t.Context(), []byte(pushDataMap[keys[x]]), asset.Spot)
=======
		err := b.wsHandleData(t.Context(), asset.Spot, []byte(pushDataMap[keys[x]]))
>>>>>>> 3e80f1b9
		assert.NoError(t, err, "wsHandleData should not error")
	}
}

func TestWSHandleAuthenticatedData(t *testing.T) {
	t.Parallel()

	b := new(Bybit) //nolint:govet // Intentional shadow to avoid future copy/paste mistakes
	require.NoError(t, testexch.Setup(b), "Test instance Setup must not error")
	b.API.AuthenticatedSupport = true
	b.API.AuthenticatedWebsocketSupport = true
	b.SetCredentials("test", "test", "", "", "", "")
	testexch.FixtureToDataHandler(t, "testdata/wsAuth.json", func(r []byte) error {
		if bytes.Contains(r, []byte("%s")) {
			r = fmt.Appendf(nil, string(r), optionsTradablePair.String())
		}
		return b.wsHandleAuthenticatedData(t.Context(), r)
	})
	close(b.Websocket.DataHandler)
	require.Len(t, b.Websocket.DataHandler, 6, "Should see correct number of private messages")

	i := 0
	for data := range b.Websocket.DataHandler {
		i++
		switch v := data.(type) {
		case WsPositions:
			require.Len(t, v, 1, "must see 1 position")
			assert.Zero(t, v[0].PositionIdx, "PositionIdx should be 0")
			assert.Zero(t, v[0].TradeMode, "TradeMode should be 0")
			assert.Equal(t, int64(41), v[0].RiskID, "RiskID should match")
			assert.Equal(t, 200000.0, v[0].RiskLimitValue.Float64(), "RiskLimitValue should match")
			assert.Equal(t, "XRPUSDT", v[0].Symbol, "Symbol should match")
			assert.Equal(t, "Buy", v[0].Side, "Side should match")
			assert.Equal(t, 75.0, v[0].Size.Float64(), "Size should match")
			assert.Equal(t, 0.3615, v[0].EntryPrice.Float64(), "Entry price should match")
			assert.Equal(t, 10.0, v[0].Leverage.Float64(), "Leverage should match")
			assert.Equal(t, 27.1125, v[0].PositionValue.Float64(), "Position value should match")
			assert.Zero(t, v[0].PositionBalance.Float64(), "Position balance should be 0")
			assert.Equal(t, 0.3374, v[0].MarkPrice.Float64(), "Mark price should match")
			assert.Equal(t, 2.72589075, v[0].PositionIM.Float64(), "Position IM should match")
			assert.Equal(t, 0.28576575, v[0].PositionMM.Float64(), "Position MM should match")
			assert.Zero(t, v[0].TakeProfit.Float64(), "Take profit should be 0")
			assert.Zero(t, v[0].StopLoss.Float64(), "Stop loss should be 0")
			assert.Zero(t, v[0].TrailingStop.Float64(), "Trailing stop should be 0")
			assert.Equal(t, -1.8075, v[0].UnrealisedPnl.Float64(), "Unrealised PnL should match")
			assert.Equal(t, 0.64782276, v[0].CumRealisedPnl.Float64(), "Cum realised PnL should match")
			assert.Equal(t, time.UnixMilli(1672121182216), v[0].CreatedTime.Time(), "Creation time should match")
			assert.Equal(t, time.UnixMilli(1672364174449), v[0].UpdatedTime.Time(), "Updated time should match")
			assert.Equal(t, "Full", v[0].TpslMode, "TPSL mode should match")
			assert.Zero(t, v[0].LiqPrice.Float64(), "Liq price should be 0")
			assert.Zero(t, v[0].BustPrice.Float64(), "Bust price should be 0")
			assert.Equal(t, "linear", v[0].Category, "Category should match")
			assert.Equal(t, "Normal", v[0].PositionStatus, "Position status should match")
			assert.Equal(t, int64(2), v[0].AdlRankIndicator, "ADL Rank Indicator should match")
		case []order.Detail:
			if i == 6 {
				require.Len(t, v, 1)
				assert.Equal(t, "c1956690-b731-4191-97c0-94b00422231b", v[0].OrderID)
				assert.Equal(t, "BTC_USDT", v[0].Pair.String())
				assert.Equal(t, order.Sell, v[0].Side)
				assert.Equal(t, order.Filled, v[0].Status)
				assert.Equal(t, 1.7, v[0].Amount)
				assert.Equal(t, 4.033, v[0].Price)
				assert.Equal(t, 4.24, v[0].AverageExecutedPrice)
				assert.Equal(t, 0.0, v[0].RemainingAmount)
				assert.Equal(t, asset.USDTMarginedFutures, v[0].AssetType)
				continue
			}
			require.Len(t, v, 1, "must see 1 order")
			assert.True(t, optionsTradablePair.Equal(v[0].Pair), "Pair should match")
			assert.Equal(t, "5cf98598-39a7-459e-97bf-76ca765ee020", v[0].OrderID, "Order ID should match")
			assert.Equal(t, order.Sell, v[0].Side, "Side should match")
			assert.Equal(t, order.Market, v[0].Type, "Order type should match")
			assert.Equal(t, 72.5, v[0].Price, "Price should match")
			assert.Equal(t, 1.0, v[0].Amount, "Amount should match")
			assert.Equal(t, order.ImmediateOrCancel, v[0].TimeInForce, "Time in force should match")
			assert.Equal(t, order.Filled, v[0].Status, "Order status should match")
			assert.Empty(t, v[0].ClientOrderID, "client order ID should be empty")
			assert.False(t, v[0].ReduceOnly, "Reduce only should be false")
			assert.Equal(t, 1.0, v[0].ExecutedAmount, "Cum exec qty should match")
			assert.Equal(t, 75.0, v[0].AverageExecutedPrice, "Avg price should match")
			assert.Equal(t, 0.358635, v[0].Fee, "Cum exec fee should match")
			assert.Equal(t, time.UnixMilli(1672364262444), v[0].Date, "Created time should match")
			assert.Equal(t, time.UnixMilli(1672364262457), v[0].LastUpdated, "Updated time should match")
		case []account.Change:
			require.Len(t, v, 6, "must see 6 items")
			for i, change := range v {
				assert.Empty(t, change.Account, "Account type should be empty")
				assert.Equal(t, asset.Spot, change.AssetType, "Asset type should be Spot")
				require.NotNil(t, change.Balance, "balance must not be nil")
				switch i {
				case 0:
					assert.True(t, currency.USDC.Equal(change.Balance.Currency), "currency should match")
					assert.Zero(t, change.Balance.AvailableWithoutBorrow, "AvailableWithoutBorrow should zero")
					assert.Zero(t, change.Balance.Borrowed, "Borrowed should be 0")
					assert.Equal(t, 201.34882644, change.Balance.Free, "Free should match")
					assert.Zero(t, change.Balance.Hold, "Hold should be 0")
					assert.Equal(t, 201.34882644, change.Balance.Total, "Total should match")
					assert.Equal(t, time.UnixMilli(1672364262482), change.Balance.UpdatedAt, "Last updated should match")
				case 1:
					assert.True(t, currency.BTC.Equal(change.Balance.Currency), "currency should match")
					assert.Equal(t, 0.06488393, change.Balance.Free, "Free should match")
					assert.Zero(t, change.Balance.AvailableWithoutBorrow, "AvailableWithoutBorrow should zero")
					assert.Zero(t, change.Balance.Borrowed, "Borrowed should be 0")
					assert.Zero(t, change.Balance.Hold, "Hold should be 0")
					assert.Equal(t, 0.06488393, change.Balance.Total, "Total should match")
					assert.Equal(t, time.UnixMilli(1672364262482), change.Balance.UpdatedAt, "Last updated should match")
				case 2:
					assert.True(t, currency.ETH.Equal(change.Balance.Currency), "currency should match")
					assert.Zero(t, change.Balance.Free, "Free should be 0")
					assert.Zero(t, change.Balance.AvailableWithoutBorrow, "AvailableWithoutBorrow should zero")
					assert.Zero(t, change.Balance.Borrowed, "Borrowed should be 0")
					assert.Zero(t, change.Balance.Hold, "Hold should be 0")
					assert.Zero(t, change.Balance.Total, "Total should be 0")
					assert.Equal(t, time.UnixMilli(1672364262482), change.Balance.UpdatedAt, "Last updated should match")
				case 3:
					assert.True(t, currency.USDT.Equal(change.Balance.Currency), "currency should match")
					assert.Equal(t, 11728.54414904, change.Balance.Free, "Free should match")
					assert.Zero(t, change.Balance.AvailableWithoutBorrow, "AvailableWithoutBorrow should be 0")
					assert.Zero(t, change.Balance.Borrowed, "Borrowed should be 0")
					assert.Zero(t, change.Balance.Hold, "Hold should be 0")
					assert.Equal(t, 11728.54414904, change.Balance.Total, "Total should match")
					assert.Equal(t, time.UnixMilli(1672364262482), change.Balance.UpdatedAt, "Last updated should match")
				case 4:
					assert.True(t, currency.NewCode("EOS3L").Equal(change.Balance.Currency), "currency should match")
					assert.Equal(t, 215.0570412, change.Balance.Free, "Free should match")
					assert.Zero(t, change.Balance.AvailableWithoutBorrow, "AvailableWithoutBorrow should be 0")
					assert.Zero(t, change.Balance.Borrowed, "Borrowed should be 0")
					assert.Zero(t, change.Balance.Hold, "Hold should be 0")
					assert.Equal(t, 215.0570412, change.Balance.Total, "Total should match")
					assert.Equal(t, time.UnixMilli(1672364262482), change.Balance.UpdatedAt, "Last updated should match")
				case 5:
					assert.True(t, currency.BIT.Equal(change.Balance.Currency), "currency should match")
					assert.Equal(t, 1.82, change.Balance.Free, "Free should match")
					assert.Zero(t, change.Balance.AvailableWithoutBorrow, "AvailableWithoutBorrow should be 0")
					assert.Zero(t, change.Balance.Borrowed, "Borrowed should be 0")
					assert.Zero(t, change.Balance.Hold, "Hold should be 0")
					assert.Equal(t, 1.82, change.Balance.Total, "Total should match")
					assert.Equal(t, time.UnixMilli(1672364262482), change.Balance.UpdatedAt, "Last updated should match")
				}
			}
		case *GreeksResponse:
			assert.Equal(t, "592324fa945a30-2603-49a5-b865-21668c29f2a6", v.ID, "ID should match")
			assert.Equal(t, "greeks", v.Topic, "Topic should match")
			assert.Equal(t, time.UnixMilli(1672364262482), v.CreationTime.Time(), "Creation time should match")
			require.Len(t, v.Data, 1, "must see 1 greek")
			assert.Equal(t, "ETH", v.Data[0].BaseCoin.String(), "Base coin should match")
			assert.Equal(t, 0.06999986, v.Data[0].TotalDelta.Float64(), "Total delta should match")
			assert.Equal(t, -0.00000001, v.Data[0].TotalGamma.Float64(), "Total gamma should match")
			assert.Equal(t, -0.00000024, v.Data[0].TotalVega.Float64(), "Total vega should match")
			assert.Equal(t, 0.00001314, v.Data[0].TotalTheta.Float64(), "Total theta should match")
		case []fill.Data:
			require.Len(t, v, 1, "must see 1 fill")
			assert.Equal(t, "7e2ae69c-4edf-5800-a352-893d52b446aa", v[0].ID, "ID should match")
			assert.Equal(t, time.UnixMilli(1672364174443), v[0].Timestamp, "time should match")
			assert.Equal(t, b.Name, v[0].Exchange, "Exchange name should match")
			assert.Equal(t, asset.USDTMarginedFutures, v[0].AssetType, "Asset type should match")
			assert.Equal(t, "XRP_USDT", v[0].CurrencyPair.String(), "Symbol should match")
			assert.Equal(t, order.Sell, v[0].Side, "Side should match")
			assert.Equal(t, "f6e324ff-99c2-4e89-9739-3086e47f9381", v[0].OrderID, "Order ID should match")
			assert.Empty(t, v[0].ClientOrderID, "Client order ID should be empty")
			assert.Empty(t, v[0].TradeID, "Trade ID should be empty")
			assert.Equal(t, 0.3374, v[0].Price, "price should match")
			assert.Equal(t, 25.0, v[0].Amount, "amount should match")
		default:
			t.Errorf("Unexpected data type received: %T", v)
		}
	}
}

func TestWsTicker(t *testing.T) {
	t.Parallel()
	b := new(Bybit) //nolint:govet // Intentional shadow to avoid future copy/paste mistakes
	assetRouting := []asset.Item{
		asset.Spot, asset.Options, asset.USDTMarginedFutures, asset.USDTMarginedFutures,
		asset.USDCMarginedFutures, asset.USDCMarginedFutures, asset.CoinMarginedFutures, asset.CoinMarginedFutures,
	}
	require.NoError(t, testexch.Setup(b), "Test instance Setup must not error")
	testexch.FixtureToDataHandler(t, "testdata/wsTicker.json", func(_ context.Context, r []byte) error {
		defer slices.Delete(assetRouting, 0, 1)
<<<<<<< HEAD
		return b.wsHandleData(t.Context(), r, assetRouting[0])
=======
		return b.wsHandleData(t.Context(), assetRouting[0], r)
>>>>>>> 3e80f1b9
	})
	close(b.Websocket.DataHandler)
	expected := 8
	require.Len(t, b.Websocket.DataHandler, expected, "Should see correct number of tickers")
	for resp := range b.Websocket.DataHandler {
		switch v := resp.(type) {
		case *ticker.Price:
			assert.Equal(t, b.Name, v.ExchangeName, "ExchangeName should be correct")
			switch expected - len(b.Websocket.DataHandler) {
			case 1: // Spot
				assert.Equal(t, currency.BTC, v.Pair.Base, "Pair base should be correct")
				assert.Equal(t, currency.USDT, v.Pair.Quote, "Pair quote should be correct")
				assert.Equal(t, 21109.77, v.Last, "Last should be correct")
				assert.Equal(t, 21426.99, v.High, "High should be correct")
				assert.Equal(t, 20575.00, v.Low, "Low should be correct")
				assert.Equal(t, 6780.866843, v.Volume, "Volume should be correct")
				assert.Equal(t, "BTC_USDT", v.Pair.String(), "Pair should be correct")
				assert.Equal(t, asset.Spot, v.AssetType, "AssetType should be correct")
				assert.Equal(t, int64(1715742949283), v.LastUpdated.UnixMilli(), "LastUpdated should be correct")
			case 2: // Option
				assert.Equal(t, currency.BTC, v.Pair.Base, "Pair base should be correct")
				assert.Equal(t, 3565.00, v.Last, "Last should be correct")
				assert.Equal(t, 3715.00, v.High, "High should be correct")
				assert.Equal(t, 3555.00, v.Low, "Low should be correct")
				assert.Equal(t, 1.62, v.Volume, "Volume should be correct")
				assert.Equal(t, 3475.00, v.Bid, "Bid should be correct")
				assert.Equal(t, 10.14, v.BidSize, "BidSize should be correct")
				assert.Equal(t, 3520.00, v.Ask, "Ask should be correct")
				assert.Equal(t, 2.5, v.AskSize, "AskSize should be correct")
				assert.Equal(t, 3502.0715721, v.MarkPrice, "MarkPrice should be correct")
				assert.Equal(t, 61912.8, v.IndexPrice, "IndexPrice should be correct")
				assert.Equal(t, 29.35, v.OpenInterest, "OpenInterest should be correct")
				assert.Equal(t, "BTC-28JUN24-60000-P", v.Pair.String(), "Pair should be correct")
				assert.Equal(t, asset.Options, v.AssetType, "AssetType should be correct")
				assert.Equal(t, int64(1715742949283), v.LastUpdated.UnixMilli(), "LastUpdated should be correct")
			case 3: // USDTMargined snapshot
				assert.Equal(t, currency.BTC, v.Pair.Base, "Pair base should be correct")
				assert.Equal(t, currency.USDT, v.Pair.Quote, "Pair quote should be correct")
				assert.Equal(t, 61874.00, v.Last, "Last should be correct")
				assert.Equal(t, 62752.90, v.High, "High should be correct")
				assert.Equal(t, 61000.10, v.Low, "Low should be correct")
				assert.Equal(t, 98430.1050, v.Volume, "Volume should be correct")
				assert.Equal(t, 61873.9, v.Bid, "Bid should be correct")
				assert.Equal(t, 3.783, v.BidSize, "BidSize should be correct")
				assert.Equal(t, 61874.00, v.Ask, "Ask should be correct")
				assert.Equal(t, 16.278, v.AskSize, "AskSize should be correct")
				assert.Equal(t, 61875.25, v.MarkPrice, "MarkPrice should be correct")
				assert.Equal(t, 61903.73, v.IndexPrice, "IndexPrice should be correct")
				assert.Equal(t, 58117.022, v.OpenInterest, "OpenInterest should be correct")
				assert.Equal(t, asset.USDTMarginedFutures, v.AssetType, "AssetType should be correct")
				assert.Equal(t, int64(1715748762463), v.LastUpdated.UnixMilli(), "LastUpdated should be correct")
			case 4: // USDTMargined partial
				assert.Equal(t, currency.BTC, v.Pair.Base, "Pair base should be correct")
				assert.Equal(t, currency.USDT, v.Pair.Quote, "Pair quote should be correct")
				assert.Equal(t, 61874.00, v.Last, "Last should be correct")
				assert.Equal(t, 62752.90, v.High, "High should be correct")
				assert.Equal(t, 61000.10, v.Low, "Low should be correct")
				assert.Equal(t, 98430.1050, v.Volume, "Volume should be correct")
				assert.Equal(t, 61873.90, v.Bid, "Bid should be correct")
				assert.Equal(t, 3.543, v.BidSize, "BidSize should be correct")
				assert.Equal(t, 61874.00, v.Ask, "Ask should be correct")
				assert.Equal(t, 16.278, v.AskSize, "AskSize should be correct")
				assert.Equal(t, 61875.06, v.MarkPrice, "MarkPrice should be correct")
				assert.Equal(t, 61903.59, v.IndexPrice, "IndexPrice should be correct")
				assert.Equal(t, 58117.022, v.OpenInterest, "OpenInterest should be correct")
				assert.Equal(t, asset.USDTMarginedFutures, v.AssetType, "AssetType should be correct")
				assert.Equal(t, int64(1715748763063), v.LastUpdated.UnixMilli(), "LastUpdated should be correct")
			case 5: // USDCMargined snapshot
				assert.Equal(t, currency.BTC, v.Pair.Base, "Pair base should be correct")
				assert.Equal(t, currency.PERP, v.Pair.Quote, "Pair quote should be correct")
				assert.Equal(t, 61945.70, v.Last, "Last should be correct")
				assert.Equal(t, 62242.2, v.High, "High should be correct")
				assert.Equal(t, 61059.1, v.Low, "Low should be correct")
				assert.Equal(t, 427.375, v.Volume, "Volume should be correct")
				assert.Equal(t, 61909.2, v.Bid, "Bid should be correct")
				assert.Equal(t, 0.035, v.BidSize, "BidSize should be correct")
				assert.Equal(t, 61909.60, v.Ask, "Ask should be correct")
				assert.Equal(t, 0.082, v.AskSize, "AskSize should be correct")
				assert.Equal(t, 61943.58, v.MarkPrice, "MarkPrice should be correct")
				assert.Equal(t, 61942.85, v.IndexPrice, "IndexPrice should be correct")
				assert.Equal(t, 526.806, v.OpenInterest, "OpenInterest should be correct")
				assert.Equal(t, asset.USDCMarginedFutures, v.AssetType, "AssetType should be correct")
				assert.Equal(t, int64(1715756612118), v.LastUpdated.UnixMilli(), "LastUpdated should be correct")
			case 6: // USDCMargined partial
				assert.Equal(t, currency.BTC, v.Pair.Base, "Pair base should be correct")
				assert.Equal(t, currency.PERP, v.Pair.Quote, "Pair quote should be correct")
				assert.Equal(t, 61945.70, v.Last, "Last should be correct")
				assert.Equal(t, 62242.2, v.High, "High should be correct")
				assert.Equal(t, 61059.1, v.Low, "Low should be correct")
				assert.Equal(t, 427.375, v.Volume, "Volume should be correct")
				assert.Equal(t, 61909.5, v.Bid, "Bid should be correct")
				assert.Equal(t, 0.035, v.BidSize, "BidSize should be correct")
				assert.Equal(t, 61909.60, v.Ask, "Ask should be correct")
				assert.Equal(t, 0.082, v.AskSize, "AskSize should be correct")
				assert.Equal(t, 61943.58, v.MarkPrice, "MarkPrice should be correct")
				assert.Equal(t, 61942.85, v.IndexPrice, "IndexPrice should be correct")
				assert.Equal(t, 526.806, v.OpenInterest, "OpenInterest should be correct")
				assert.Equal(t, asset.USDCMarginedFutures, v.AssetType, "AssetType should be correct")
				assert.Equal(t, int64(1715756612210), v.LastUpdated.UnixMilli(), "LastUpdated should be correct")
			case 7: // CoinMargined snapshot
				assert.Equal(t, currency.BTC, v.Pair.Base, "Pair base should be correct")
				assert.Equal(t, currency.USD, v.Pair.Quote, "Pair quote should be correct")
				assert.Equal(t, 61894.0, v.Last, "Last should be correct")
				assert.Equal(t, 62265.5, v.High, "High should be correct")
				assert.Equal(t, 61029.5, v.Low, "Low should be correct")
				assert.Equal(t, 391976479.0, v.Volume, "Volume should be correct")
				assert.Equal(t, 61891.5, v.Bid, "Bid should be correct")
				assert.Equal(t, 12667.0, v.BidSize, "BidSize should be correct")
				assert.Equal(t, 61892.0, v.Ask, "Ask should be correct")
				assert.Equal(t, 60953.0, v.AskSize, "AskSize should be correct")
				assert.Equal(t, 61894.0, v.MarkPrice, "MarkPrice should be correct")
				assert.Equal(t, 61923.36, v.IndexPrice, "IndexPrice should be correct")
				assert.Equal(t, 931760496.0, v.OpenInterest, "OpenInterest should be correct")
				assert.Equal(t, asset.CoinMarginedFutures, v.AssetType, "AssetType should be correct")
				assert.Equal(t, int64(1715757637952), v.LastUpdated.UnixMilli(), "LastUpdated should be correct")
			case 8: // CoinMargined partial
				assert.Equal(t, currency.BTC, v.Pair.Base, "Pair base should be correct")
				assert.Equal(t, currency.USD, v.Pair.Quote, "Pair quote should be correct")
				assert.Equal(t, 61894.0, v.Last, "Last should be correct")
				assert.Equal(t, 62265.5, v.High, "High should be correct")
				assert.Equal(t, 61029.5, v.Low, "Low should be correct")
				assert.Equal(t, 391976479.0, v.Volume, "Volume should be correct")
				assert.Equal(t, 61891.5, v.Bid, "Bid should be correct")
				assert.Equal(t, 27634.0, v.BidSize, "BidSize should be correct")
				assert.Equal(t, 61892.0, v.Ask, "Ask should be correct")
				assert.Equal(t, 60953.0, v.AskSize, "AskSize should be correct")
				assert.Equal(t, 61894.0, v.MarkPrice, "MarkPrice should be correct")
				assert.Equal(t, 61923.36, v.IndexPrice, "IndexPrice should be correct")
				assert.Equal(t, 931760496.0, v.OpenInterest, "OpenInterest should be correct")
				assert.Equal(t, asset.CoinMarginedFutures, v.AssetType, "AssetType should be correct")
				assert.Equal(t, int64(1715757638152), v.LastUpdated.UnixMilli(), "LastUpdated should be correct")
			}
		case error:
			t.Error(v)
		default:
			t.Errorf("Unexpected type in DataHandler: %T (%s)", v, v)
		}
	}
}

func TestGetFeeByTypeOfflineTradeFee(t *testing.T) {
	t.Parallel()
	feeBuilder := &exchange.FeeBuilder{
		Amount:              1,
		FeeType:             exchange.CryptocurrencyTradeFee,
		Pair:                spotTradablePair,
		PurchasePrice:       1,
		FiatCurrency:        currency.USD,
		BankTransactionType: exchange.WireTransfer,
	}
	_, err := b.GetFeeByType(t.Context(), feeBuilder)
	if err != nil {
		t.Fatal(err)
	}
	feeBuilder.Pair = optionsTradablePair
	_, err = b.GetFeeByType(t.Context(), feeBuilder)
	if err != nil {
		t.Fatal(err)
	}
	feeBuilder.Pair = usdtMarginedTradablePair
	_, err = b.GetFeeByType(t.Context(), feeBuilder)
	if err != nil {
		t.Fatal(err)
	}
	feeBuilder.Pair = inverseTradablePair
	_, err = b.GetFeeByType(t.Context(), feeBuilder)
	if err != nil {
		t.Fatal(err)
	}
}

func TestSetLeverage(t *testing.T) {
	t.Parallel()
	sharedtestvalues.SkipTestIfCredentialsUnset(t, b, canManipulateRealOrders)
	ctx := t.Context()
	err := b.SetLeverage(ctx, asset.USDTMarginedFutures, usdtMarginedTradablePair, margin.Multi, 5, order.Buy)
	if err != nil {
		t.Error(err)
	}
	err = b.SetLeverage(ctx, asset.USDCMarginedFutures, usdcMarginedTradablePair, margin.Multi, 5, order.Buy)
	if err != nil {
		t.Error(err)
	}

	err = b.SetLeverage(ctx, asset.CoinMarginedFutures, inverseTradablePair, margin.Isolated, 5, order.UnknownSide)
	assert.ErrorIs(t, err, order.ErrSideIsInvalid)

	err = b.SetLeverage(ctx, asset.USDTMarginedFutures, usdtMarginedTradablePair, margin.Isolated, 5, order.Buy)
	if err != nil {
		t.Error(err)
	}

	err = b.SetLeverage(ctx, asset.CoinMarginedFutures, inverseTradablePair, margin.Isolated, 5, order.Sell)
	if err != nil {
		t.Error(err)
	}

	err = b.SetLeverage(ctx, asset.USDTMarginedFutures, usdtMarginedTradablePair, margin.Isolated, 5, order.CouldNotBuy)
	assert.ErrorIs(t, err, order.ErrSideIsInvalid)

	err = b.SetLeverage(ctx, asset.Spot, inverseTradablePair, margin.Multi, 5, order.UnknownSide)
	assert.ErrorIs(t, err, asset.ErrNotSupported)
}

func TestGetFuturesContractDetails(t *testing.T) {
	t.Parallel()
	_, err := b.GetFuturesContractDetails(t.Context(), asset.Spot)
	assert.ErrorIs(t, err, futures.ErrNotFuturesAsset)

	_, err = b.GetFuturesContractDetails(t.Context(), asset.CoinMarginedFutures)
	assert.NoError(t, err)

	_, err = b.GetFuturesContractDetails(t.Context(), asset.USDTMarginedFutures)
	assert.NoError(t, err)

	_, err = b.GetFuturesContractDetails(t.Context(), asset.USDCMarginedFutures)
	assert.NoError(t, err)
}

func TestFetchTradablePairs(t *testing.T) {
	t.Parallel()
	_, err := b.FetchTradablePairs(t.Context(), asset.Spot)
	if err != nil {
		t.Fatal(err)
	}
	_, err = b.FetchTradablePairs(t.Context(), asset.CoinMarginedFutures)
	if err != nil {
		t.Fatal(err)
	}
	_, err = b.FetchTradablePairs(t.Context(), asset.USDTMarginedFutures)
	if err != nil {
		t.Fatal(err)
	}
	_, err = b.FetchTradablePairs(t.Context(), asset.USDCMarginedFutures)
	if err != nil {
		t.Fatal(err)
	}
	_, err = b.FetchTradablePairs(t.Context(), asset.Options)
	if err != nil {
		t.Fatal(err)
	}
	_, err = b.FetchTradablePairs(t.Context(), asset.Futures)
	assert.ErrorIs(t, err, asset.ErrNotSupported)
}

func TestDeltaUpdateOrderbook(t *testing.T) {
	t.Parallel()
	data := []byte(`{"topic":"orderbook.50.WEMIXUSDT","ts":1697573183768,"type":"snapshot","data":{"s":"WEMIXUSDT","b":[["0.9511","260.703"],["0.9677","0"]],"a":[],"u":3119516,"seq":14126848493},"cts":1728966699481}`)
<<<<<<< HEAD
	err := b.wsHandleData(t.Context(), data, asset.Spot)
=======
	err := b.wsHandleData(t.Context(), asset.Spot, data)
>>>>>>> 3e80f1b9
	if err != nil {
		t.Fatal(err)
	}
	update := []byte(`{"topic":"orderbook.50.WEMIXUSDT","ts":1697573183768,"type":"delta","data":{"s":"WEMIXUSDT","b":[["0.9511","260.703"],["0.9677","0"]],"a":[],"u":3119516,"seq":14126848493},"cts":1728966699481}`)
	var wsResponse WebsocketResponse
	err = json.Unmarshal(update, &wsResponse)
	if err != nil {
		t.Fatal(err)
	}
	err = b.wsProcessOrderbook(asset.Spot, &wsResponse)
	if err != nil {
		t.Fatal(err)
	}
}

func TestGetLongShortRatio(t *testing.T) {
	t.Parallel()
	_, err := b.GetLongShortRatio(t.Context(), "linear", "BTCUSDT", kline.FiveMin, 0)
	if err != nil {
		t.Fatal(err)
	}
	_, err = b.GetLongShortRatio(t.Context(), "inverse", "BTCUSDT", kline.FiveMin, 0)
	if err != nil {
		t.Fatal(err)
	}
	_, err = b.GetLongShortRatio(t.Context(), "spot", "BTCUSDT", kline.FiveMin, 0)
	require.ErrorIs(t, err, errInvalidCategory)
}

func TestStringToOrderStatus(t *testing.T) {
	t.Parallel()
	input := []struct {
		OrderStatus string
		Expectation order.Status
	}{
		{
			OrderStatus: "",
			Expectation: order.UnknownStatus,
		},
		{
			OrderStatus: "UNKNOWN",
			Expectation: order.UnknownStatus,
		},
		{
			OrderStatus: "Cancelled",
			Expectation: order.Cancelled,
		},
		{
			OrderStatus: "ACTIVE",
			Expectation: order.Active,
		},
		{
			OrderStatus: "NEW",
			Expectation: order.New,
		},
		{
			OrderStatus: "FILLED",
			Expectation: order.Filled,
		},
		{
			OrderStatus: "UNTRIGGERED",
			Expectation: order.Pending,
		},
	}
	var oStatus order.Status
	for x := range input {
		oStatus = StringToOrderStatus(input[x].OrderStatus)
		if oStatus != input[x].Expectation {
			t.Fatalf("expected %v, got %v", input[x].Expectation, oStatus)
		}
	}
}

func TestFetchAccountType(t *testing.T) {
	t.Parallel()
	if !mockTests {
		sharedtestvalues.SkipTestIfCredentialsUnset(t, b)
	}
	val, err := b.FetchAccountType(t.Context())
	require.NoError(t, err)
	require.NotZero(t, val)
}

func TestAccountTypeString(t *testing.T) {
	t.Parallel()
	require.Equal(t, "unset", AccountType(0).String())
	require.Equal(t, "unified", accountTypeUnified.String())
	require.Equal(t, "normal", accountTypeNormal.String())
	require.Equal(t, "unknown", AccountType(3).String())
}

func TestRequiresUnifiedAccount(t *testing.T) {
	t.Parallel()
	if !mockTests {
		sharedtestvalues.SkipTestIfCredentialsUnset(t, b)
	}
	err := b.RequiresUnifiedAccount(t.Context())
	require.NoError(t, err)
	b := &Bybit{} //nolint:govet // Intentional shadow to avoid future copy/paste mistakes. Also stops race below.
	b.account.accountType = accountTypeNormal
	err = b.RequiresUnifiedAccount(t.Context())
	require.ErrorIs(t, err, errAPIKeyIsNotUnified)
}

func TestGetLatestFundingRates(t *testing.T) {
	t.Parallel()
	_, err := b.GetLatestFundingRates(t.Context(), &fundingrate.LatestRateRequest{
		Asset: asset.Futures,
		Pair:  usdtMarginedTradablePair,
	})
	assert.ErrorIs(t, err, asset.ErrNotSupported)

	_, err = b.GetLatestFundingRates(t.Context(), &fundingrate.LatestRateRequest{
		Asset: asset.Spot,
		Pair:  spotTradablePair,
	})
	assert.ErrorIs(t, err, asset.ErrNotSupported)

	_, err = b.GetLatestFundingRates(t.Context(), &fundingrate.LatestRateRequest{
		Asset: asset.Options,
		Pair:  optionsTradablePair,
	})
	assert.ErrorIs(t, err, asset.ErrNotSupported)

	_, err = b.GetLatestFundingRates(t.Context(), &fundingrate.LatestRateRequest{
		Asset: asset.USDTMarginedFutures,
	})
	if err != nil {
		t.Error(err)
	}
	_, err = b.GetLatestFundingRates(t.Context(), &fundingrate.LatestRateRequest{
		Asset: asset.USDCMarginedFutures,
		Pair:  usdcMarginedTradablePair,
	})
	if err != nil {
		t.Error(err)
	}
}

func TestConstructOrderDetails(t *testing.T) {
	t.Parallel()
	const data = `[	{"orderId": "fd4300ae-7847-404e-b947-b46980a4d140","orderLinkId": "test-000005","blockTradeId": "","symbol": "ETHUSDT","price": "1600.00","qty": "0.10","side": "Buy","isLeverage": "","positionIdx": 1,"orderStatus": "New","cancelType": "UNKNOWN","rejectReason": "EC_NoError","avgPrice": "0","leavesQty": "0.10","leavesValue": "160","cumExecQty": "0.00","cumExecValue": "0","cumExecFee": "0","timeInForce": "GTC","orderType": "Limit","stopOrderType": "UNKNOWN","orderIv": "","triggerPrice": "0.00","takeProfit": "2500.00","stopLoss": "1500.00","tpTriggerBy": "LastPrice","slTriggerBy": "LastPrice","triggerDirection": 0,"triggerBy": "UNKNOWN","lastPriceOnCreated": "","reduceOnly": false,"closeOnTrigger": false,"smpType": "None",		"smpGroup": 0,"smpOrderId": "","tpslMode": "Full","tpLimitPrice": "","slLimitPrice": "","placeType": "","createdTime": "1684738540559","updatedTime": "1684738540561"}]`
	var response []TradeOrder
	err := json.Unmarshal([]byte(data), &response)
	if err != nil {
		t.Fatal(err)
	}
	orders, err := b.ConstructOrderDetails(response, asset.Spot, currency.Pair{Base: currency.BTC, Quote: currency.USDT}, currency.Pairs{})
	if err != nil {
		t.Fatal(err)
	} else if len(orders) > 0 {
		t.Errorf("expected order with length 0, got %d", len(orders))
	}
	orders, err = b.ConstructOrderDetails(response, asset.Spot, currency.EMPTYPAIR, currency.Pairs{})
	if err != nil {
		t.Fatal(err)
	} else if len(orders) != 1 {
		t.Errorf("expected order with length 1, got %d", len(orders))
	}
}

func TestGetOpenInterest(t *testing.T) {
	t.Parallel()
	_, err := b.GetOpenInterest(t.Context(), key.PairAsset{
		Base:  currency.ETH.Item,
		Quote: currency.USDT.Item,
		Asset: asset.Spot,
	})
	assert.ErrorIs(t, err, asset.ErrNotSupported)

	resp, err := b.GetOpenInterest(t.Context(), key.PairAsset{
		Base:  usdcMarginedTradablePair.Base.Item,
		Quote: usdcMarginedTradablePair.Quote.Item,
		Asset: asset.USDCMarginedFutures,
	})
	assert.NoError(t, err)
	assert.NotEmpty(t, resp)

	resp, err = b.GetOpenInterest(t.Context(), key.PairAsset{
		Base:  usdtMarginedTradablePair.Base.Item,
		Quote: usdtMarginedTradablePair.Quote.Item,
		Asset: asset.USDTMarginedFutures,
	})
	assert.NoError(t, err)
	assert.NotEmpty(t, resp)

	resp, err = b.GetOpenInterest(t.Context(), key.PairAsset{
		Base:  inverseTradablePair.Base.Item,
		Quote: inverseTradablePair.Quote.Item,
		Asset: asset.CoinMarginedFutures,
	})
	assert.NoError(t, err)
	assert.NotEmpty(t, resp)

	resp, err = b.GetOpenInterest(t.Context())
	assert.NoError(t, err)
	assert.NotEmpty(t, resp)
}

func TestIsPerpetualFutureCurrency(t *testing.T) {
	t.Parallel()

	is, err := b.IsPerpetualFutureCurrency(asset.Spot, spotTradablePair)
	assert.NoError(t, err)
	assert.False(t, is)

	is, err = b.IsPerpetualFutureCurrency(asset.CoinMarginedFutures, inverseTradablePair)
	assert.NoError(t, err)
	assert.Truef(t, is, "%s %s should be a perp", asset.CoinMarginedFutures, inverseTradablePair)

	is, err = b.IsPerpetualFutureCurrency(asset.USDTMarginedFutures, usdtMarginedTradablePair)
	assert.NoError(t, err)
	assert.Truef(t, is, "%s %s should be a perp", asset.USDTMarginedFutures, usdtMarginedTradablePair)

	is, err = b.IsPerpetualFutureCurrency(asset.USDCMarginedFutures, usdcMarginedTradablePair)
	assert.NoError(t, err)
	assert.Truef(t, is, "%s %s should be a perp", asset.USDCMarginedFutures, usdcMarginedTradablePair)
}

func TestGetCurrencyTradeURL(t *testing.T) {
	t.Parallel()
	testexch.UpdatePairsOnce(t, b)
	for _, a := range b.GetAssetTypes(false) {
		pairs, err := b.CurrencyPairs.GetPairs(a, false)
		require.NoErrorf(t, err, "cannot get pairs for %s", a)
		require.NotEmptyf(t, pairs, "no pairs for %s", a)
		resp, err := b.GetCurrencyTradeURL(t.Context(), a, pairs[0])
		require.NoError(t, err)
		assert.NotEmpty(t, resp)
	}
}

// TestGenerateSubscriptions exercises generateSubscriptions
func TestGenerateSubscriptions(t *testing.T) {
	t.Parallel()

	b := new(Bybit) //nolint:govet // Intentional shadow to avoid future copy/paste mistakes
	require.NoError(t, testexch.Setup(b), "Test instance Setup must not error")

	b.Websocket.SetCanUseAuthenticatedEndpoints(true)
	subs, err := b.generateSubscriptions()
	require.NoError(t, err, "generateSubscriptions must not error")
	exp := subscription.List{}
	for _, s := range b.Features.Subscriptions {
		for _, a := range b.GetAssetTypes(true) {
			if s.Asset != asset.All && s.Asset != a {
				continue
			}
			pairs, err := b.GetEnabledPairs(a)
			require.NoErrorf(t, err, "GetEnabledPairs %s must not error", a)
			pairs = common.SortStrings(pairs).Format(currency.PairFormat{Uppercase: true, Delimiter: ""})
			s := s.Clone() //nolint:govet // Intentional lexical scope shadow
			s.Asset = a
			if isSymbolChannel(channelName(s)) {
				for i, p := range pairs {
					s := s.Clone() //nolint:govet // Intentional lexical scope shadow
					switch s.Channel {
					case subscription.CandlesChannel:
						s.QualifiedChannel = fmt.Sprintf("%s.%.f.%s", channelName(s), s.Interval.Duration().Minutes(), p)
					case subscription.OrderbookChannel:
						s.QualifiedChannel = fmt.Sprintf("%s.%d.%s", channelName(s), s.Levels, p)
					default:
						s.QualifiedChannel = channelName(s) + "." + p.String()
					}
					s.Pairs = pairs[i : i+1]
					exp = append(exp, s)
				}
			} else {
				s.Pairs = pairs
				s.QualifiedChannel = channelName(s)
				categoryName := getCategoryName(a)
				if isCategorisedChannel(s.QualifiedChannel) && categoryName != "" {
					s.QualifiedChannel += "." + categoryName
				}

				exp = append(exp, s)
			}
		}
	}
	testsubs.EqualLists(t, exp, subs)
}

func TestSubscribe(t *testing.T) {
	t.Parallel()
	b := new(Bybit) //nolint:govet // Intentional shadow to avoid future copy/paste mistakes
	require.NoError(t, testexch.Setup(b), "Test instance Setup must not error")
	subs, err := b.Features.Subscriptions.ExpandTemplates(b)
	require.NoError(t, err, "ExpandTemplates must not error")
	b.Features.Subscriptions = subscription.List{}
	testexch.SetupWs(t, b)
	err = b.Subscribe(t.Context(), &DummyConnection{}, subs)
	require.NoError(t, err, "Subscribe must not error")
}

func TestAuthSubscribe(t *testing.T) {
	t.Parallel()

	b := new(Bybit) //nolint:govet // Intentional shadow to avoid future copy/paste mistakes
	require.NoError(t, testexch.Setup(b))
	require.NoError(t, b.authSubscribe(t.Context(), &DummyConnection{}, subscription.List{}))

	authsubs, err := b.generateAuthSubscriptions()
	require.NoError(t, err, "generateAuthSubscriptions must not error")
	require.Empty(t, authsubs, "generateAuthSubscriptions must not return subs")

	b.Websocket.SetCanUseAuthenticatedEndpoints(true)
	authsubs, err = b.generateAuthSubscriptions()
	require.NoError(t, err, "generateAuthSubscriptions must not error")
	require.NotEmpty(t, authsubs, "generateAuthSubscriptions must return subs")

	require.NoError(t, b.authSubscribe(t.Context(), &DummyConnection{}, authsubs))
	require.NoError(t, b.authUnsubscribe(t.Context(), &DummyConnection{}, authsubs))
}

func TestWebsocketAuthenticateConnection(t *testing.T) {
	t.Parallel()

	b := new(Bybit) //nolint:govet // Intentional shadow to avoid future copy/paste mistakes
	require.NoError(t, testexch.Setup(b))
	b.API.AuthenticatedSupport = true
	b.API.AuthenticatedWebsocketSupport = true
	b.Websocket.SetCanUseAuthenticatedEndpoints(true)
	ctx := account.DeployCredentialsToContext(t.Context(), &account.Credentials{Key: "dummy", Secret: "dummy"})
	err := b.WebsocketAuthenticateConnection(ctx, &DummyConnection{})
	require.NoError(t, err)
}

func TestTransformSymbol(t *testing.T) {
	t.Parallel()
	tests := []struct {
		symbol         string
		baseCoin       string
		contractType   string
		item           asset.Item
		expectedSymbol string
	}{
		{
			symbol:         "POPCATUSDT",
			baseCoin:       "POPCAT",
			item:           asset.Spot,
			expectedSymbol: "POPCAT_USDT",
		},
		{
			symbol:         "BTC26SEP25-300000-P",
			item:           asset.Options,
			baseCoin:       "BTC",
			expectedSymbol: "BTC-26SEP25-300000-P",
		},
		{
			symbol:         "1000000BABYDOGEUSDT",
			item:           asset.USDTMarginedFutures,
			baseCoin:       "1000000BABYDOGE",
			expectedSymbol: "1000000BABYDOGE-USDT",
		},
		{
			symbol:         "BTC-06DEC24",
			item:           asset.USDCMarginedFutures,
			expectedSymbol: "BTC-06DEC24",
			contractType:   "LinearFutures",
		},
		{
			symbol:         "1000PEPEPERP",
			baseCoin:       "1000PEPE",
			item:           asset.USDCMarginedFutures,
			expectedSymbol: "1000PEPE-PERP",
		},
		{
			symbol:         "BTCUSD",
			baseCoin:       "BTC",
			item:           asset.CoinMarginedFutures,
			expectedSymbol: "BTC_USD",
		},
		{
			symbol:         "nothingHappens",
			item:           asset.CrossMargin,
			expectedSymbol: "nothingHappens",
		},
	}
	for i := range tests {
		t.Run(tests[i].symbol+" "+tests[i].item.String(), func(t *testing.T) {
			t.Parallel()
			ii := InstrumentInfo{
				Symbol:       tests[i].symbol,
				ContractType: tests[i].contractType,
				BaseCoin:     tests[i].baseCoin,
			}
			assert.Equal(t, tests[i].expectedSymbol, ii.transformSymbol(tests[i].item), "expected symbols to match")
		})
	}
}

func TestGetPairFromCategory(t *testing.T) {
	t.Parallel()

	exp := spotTradablePair
	exp.Delimiter = ""
	p, a, err := b.getPairFromCategory("spot", exp.String())
	require.NoError(t, err)
	require.True(t, exp.Equal(p))
	require.Equal(t, asset.Spot, a)

	exp = usdtMarginedTradablePair
	exp.Delimiter = ""
	p, a, err = b.getPairFromCategory("linear", exp.String())
	require.NoError(t, err)
	require.True(t, exp.Equal(p))
	require.Equal(t, asset.USDTMarginedFutures, a)

	exp = usdcMarginedTradablePair
	exp.Delimiter = ""
	p, a, err = b.getPairFromCategory("linear", exp.String())
	require.NoError(t, err)
	require.True(t, exp.Equal(p))
	require.Equal(t, asset.USDCMarginedFutures, a)

	exp = inverseTradablePair
	exp.Delimiter = ""
	p, a, err = b.getPairFromCategory("inverse", exp.String())
	require.NoError(t, err)
	require.True(t, exp.Equal(p))
	require.Equal(t, asset.CoinMarginedFutures, a)

	exp = optionsTradablePair
	p, a, err = b.getPairFromCategory("option", exp.String())
	require.NoError(t, err)
	require.True(t, exp.Equal(p))
	require.Equal(t, asset.Options, a)

	p, a, err = b.getPairFromCategory("silly", exp.String())
	require.Error(t, err)
	require.Empty(t, p)
	require.Empty(t, a)

	p, a, err = b.getPairFromCategory("spot", "bad pair")
	require.ErrorIs(t, err, currency.ErrPairNotFound)
	require.Empty(t, p)
	require.Empty(t, a)
}<|MERGE_RESOLUTION|>--- conflicted
+++ resolved
@@ -1,13 +1,8 @@
 package bybit
 
 import (
-<<<<<<< HEAD
 	"bytes"
 	"context"
-=======
-	"context"
-	"errors"
->>>>>>> 3e80f1b9
 	"fmt"
 	"maps"
 	"net/http"
@@ -3006,7 +3001,7 @@
 
 func (d *DummyConnection) GenerateMessageID(bool) int64                                  { return 1337 }
 func (d *DummyConnection) SetupPingHandler(request.EndpointLimit, websocket.PingHandler) {}
-func (d *DummyConnection) DialContext(context.Context, *gws.Dialer, http.Header) error   { return nil }
+func (d *DummyConnection) Dial(context.Context, *gws.Dialer, http.Header) error          { return nil }
 
 func (d *DummyConnection) SendMessageReturnResponse(context.Context, request.EndpointLimit, any, any) ([]byte, error) {
 	return []byte(`{"success":true,"ret_msg":"subscribe","conn_id":"5758770c-8152-4545-a84f-dae089e56499","req_id":"1","op":"subscribe"}`), nil
@@ -3036,11 +3031,7 @@
 	slices.Sort(keys)
 
 	for x := range keys {
-<<<<<<< HEAD
-		err := b.wsHandleData(t.Context(), []byte(pushDataMap[keys[x]]), asset.Spot)
-=======
 		err := b.wsHandleData(t.Context(), asset.Spot, []byte(pushDataMap[keys[x]]))
->>>>>>> 3e80f1b9
 		assert.NoError(t, err, "wsHandleData should not error")
 	}
 }
@@ -3053,11 +3044,11 @@
 	b.API.AuthenticatedSupport = true
 	b.API.AuthenticatedWebsocketSupport = true
 	b.SetCredentials("test", "test", "", "", "", "")
-	testexch.FixtureToDataHandler(t, "testdata/wsAuth.json", func(r []byte) error {
+	testexch.FixtureToDataHandler(t, "testdata/wsAuth.json", func(ctx context.Context, r []byte) error {
 		if bytes.Contains(r, []byte("%s")) {
 			r = fmt.Appendf(nil, string(r), optionsTradablePair.String())
 		}
-		return b.wsHandleAuthenticatedData(t.Context(), r)
+		return b.wsHandleAuthenticatedData(ctx, r)
 	})
 	close(b.Websocket.DataHandler)
 	require.Len(t, b.Websocket.DataHandler, 6, "Should see correct number of private messages")
@@ -3219,13 +3210,9 @@
 		asset.USDCMarginedFutures, asset.USDCMarginedFutures, asset.CoinMarginedFutures, asset.CoinMarginedFutures,
 	}
 	require.NoError(t, testexch.Setup(b), "Test instance Setup must not error")
-	testexch.FixtureToDataHandler(t, "testdata/wsTicker.json", func(_ context.Context, r []byte) error {
+	testexch.FixtureToDataHandler(t, "testdata/wsTicker.json", func(ctx context.Context, r []byte) error {
 		defer slices.Delete(assetRouting, 0, 1)
-<<<<<<< HEAD
-		return b.wsHandleData(t.Context(), r, assetRouting[0])
-=======
-		return b.wsHandleData(t.Context(), assetRouting[0], r)
->>>>>>> 3e80f1b9
+		return b.wsHandleData(ctx, assetRouting[0], r)
 	})
 	close(b.Websocket.DataHandler)
 	expected := 8
@@ -3474,11 +3461,7 @@
 func TestDeltaUpdateOrderbook(t *testing.T) {
 	t.Parallel()
 	data := []byte(`{"topic":"orderbook.50.WEMIXUSDT","ts":1697573183768,"type":"snapshot","data":{"s":"WEMIXUSDT","b":[["0.9511","260.703"],["0.9677","0"]],"a":[],"u":3119516,"seq":14126848493},"cts":1728966699481}`)
-<<<<<<< HEAD
-	err := b.wsHandleData(t.Context(), data, asset.Spot)
-=======
 	err := b.wsHandleData(t.Context(), asset.Spot, data)
->>>>>>> 3e80f1b9
 	if err != nil {
 		t.Fatal(err)
 	}
