--- conflicted
+++ resolved
@@ -13,6 +13,7 @@
 	exchange "github.com/thrasher-corp/gocryptotrader/exchanges"
 	"github.com/thrasher-corp/gocryptotrader/exchanges/asset"
 	"github.com/thrasher-corp/gocryptotrader/exchanges/kline"
+	"github.com/thrasher-corp/gocryptotrader/exchanges/margin"
 	"github.com/thrasher-corp/gocryptotrader/exchanges/order"
 	"github.com/thrasher-corp/gocryptotrader/exchanges/sharedtestvalues"
 	"github.com/thrasher-corp/gocryptotrader/portfolio/withdraw"
@@ -1182,33 +1183,33 @@
 		t.Error(err)
 	}
 }
-func TestSetLeverage(t *testing.T) {
-	t.Parallel()
-	if mockTests {
-		t.Skip("skipping authenticated function for mock testing")
-	}
-	sharedtestvalues.SkipTestIfCredentialsUnset(t, b, canManipulateRealOrders)
-	err := b.SetLeverage(context.Background(), nil)
+func TestSetLeverageLevel(t *testing.T) {
+	t.Parallel()
+	if mockTests {
+		t.Skip("skipping authenticated function for mock testing")
+	}
+	sharedtestvalues.SkipTestIfCredentialsUnset(t, b, canManipulateRealOrders)
+	err := b.SetLeverageLevel(context.Background(), nil)
 	if !errors.Is(err, errNilArgument) {
 		t.Errorf("expected %v, got %v", errNilArgument, err)
 	}
-	err = b.SetLeverage(context.Background(), &SetLeverageParams{})
+	err = b.SetLeverageLevel(context.Background(), &SetLeverageParams{})
 	if !errors.Is(err, errCategoryNotSet) {
 		t.Fatalf("expected %v, got %v", errCategoryNotSet, err)
 	}
-	err = b.SetLeverage(context.Background(), &SetLeverageParams{Category: "spot"})
+	err = b.SetLeverageLevel(context.Background(), &SetLeverageParams{Category: "spot"})
 	if !errors.Is(err, errInvalidCategory) {
 		t.Fatalf("expected %v, got %v", errInvalidCategory, err)
 	}
-	err = b.SetLeverage(context.Background(), &SetLeverageParams{Category: "linear"})
+	err = b.SetLeverageLevel(context.Background(), &SetLeverageParams{Category: "linear"})
 	if !errors.Is(err, errSymbolMissing) {
 		t.Fatalf("expected %v, got %v", errSymbolMissing, err)
 	}
-	err = b.SetLeverage(context.Background(), &SetLeverageParams{Category: "linear", Symbol: "BTCUSDT"})
+	err = b.SetLeverageLevel(context.Background(), &SetLeverageParams{Category: "linear", Symbol: "BTCUSDT"})
 	if !errors.Is(err, errInvalidLeverage) {
 		t.Fatalf("expected %v, got %v", errInvalidLeverage, err)
 	}
-	err = b.SetLeverage(context.Background(), &SetLeverageParams{Category: "linear", Symbol: "BTCUSDT", SellLeverage: 3, BuyLeverage: 3})
+	err = b.SetLeverageLevel(context.Background(), &SetLeverageParams{Category: "linear", Symbol: "BTCUSDT", SellLeverage: 3, BuyLeverage: 3})
 	if err != nil {
 		t.Error(err)
 	}
@@ -2048,560 +2049,6 @@
 	if mockTests {
 		t.Skip("skipping authenticated function for mock testing")
 	}
-<<<<<<< HEAD
-=======
-
-	_, err = b.CancelConditionalFuturesOrders(context.Background(), pair, "c1025629-e85b-4c26-b4f3-76e86ad9f8c", "")
-	if err != nil {
-		t.Error(err)
-	}
-}
-
-func TestCancelAllConditionalFuturesOrders(t *testing.T) {
-	t.Parallel()
-	sharedtestvalues.SkipTestIfCredentialsUnset(t, b, canManipulateRealOrders)
-
-	pair, err := currency.NewPairFromString("BTCUSDZ22")
-	if err != nil {
-		t.Fatal(err)
-	}
-
-	_, err = b.CancelAllConditionalFuturesOrders(context.Background(), pair)
-	if err != nil {
-		t.Error(err)
-	}
-}
-
-func TestReplaceConditionalFuturesOrders(t *testing.T) {
-	t.Parallel()
-	sharedtestvalues.SkipTestIfCredentialsUnset(t, b, canManipulateRealOrders)
-
-	pair, err := currency.NewPairFromString("BTCUSDZ22")
-	if err != nil {
-		t.Fatal(err)
-	}
-
-	_, err = b.ReplaceConditionalFuturesOrders(context.Background(), pair, "c1025629-e85b-4c26-b4f3-76e86ad9f8c", "", "", "", 0, 0, 0, 0, 0)
-	if err != nil {
-		t.Error(err)
-	}
-}
-
-func TestGetConditionalRealtimeOrders(t *testing.T) {
-	t.Parallel()
-	sharedtestvalues.SkipTestIfCredentialsUnset(t, b)
-	pair, err := currency.NewPairFromString("BTCUSDZ22")
-	if err != nil {
-		t.Fatal(err)
-	}
-
-	_, err = b.GetConditionalRealtimeOrders(context.Background(), pair, "", "")
-	if err != nil {
-		t.Error(err)
-	}
-}
-
-func TestGetPositions(t *testing.T) {
-	t.Parallel()
-	sharedtestvalues.SkipTestIfCredentialsUnset(t, b)
-	pair, err := currency.NewPairFromString("BTCUSDZ22")
-	if err != nil {
-		t.Fatal(err)
-	}
-
-	_, err = b.GetPositions(context.Background(), pair)
-	if err != nil {
-		t.Error(err)
-	}
-}
-
-func TestSetMargin(t *testing.T) {
-	t.Parallel()
-	sharedtestvalues.SkipTestIfCredentialsUnset(t, b, canManipulateRealOrders)
-
-	pair, err := currency.NewPairFromString("BTCUSDZ22")
-	if err != nil {
-		t.Fatal(err)
-	}
-
-	_, err = b.SetMargin(context.Background(), 0, pair, "10")
-	if err != nil {
-		t.Error(err)
-	}
-}
-
-func TestSetTradingAndStop(t *testing.T) {
-	t.Parallel()
-	sharedtestvalues.SkipTestIfCredentialsUnset(t, b, canManipulateRealOrders)
-
-	pair, err := currency.NewPairFromString("BTCUSDZ22")
-	if err != nil {
-		t.Fatal(err)
-	}
-
-	_, err = b.SetTradingAndStop(context.Background(), 0, pair, 0, 0, 0, 0, 0, 0, "", "")
-	if err != nil {
-		t.Error(err)
-	}
-}
-
-func TestSetLeverage(t *testing.T) {
-	t.Parallel()
-	sharedtestvalues.SkipTestIfCredentialsUnset(t, b, canManipulateRealOrders)
-
-	pair, err := currency.NewPairFromString("BTCUSDZ22")
-	if err != nil {
-		t.Fatal(err)
-	}
-
-	_, err = b.SetLeverageLevel(context.Background(), pair, 10, 10)
-	if err != nil {
-		t.Error(err)
-	}
-}
-
-func TestChangePositionMode(t *testing.T) {
-	t.Parallel()
-	sharedtestvalues.SkipTestIfCredentialsUnset(t, b, canManipulateRealOrders)
-
-	pair, err := currency.NewPairFromString("BTCUSDZ22")
-	if err != nil {
-		t.Fatal(err)
-	}
-
-	err = b.ChangePositionMode(context.Background(), pair, 3)
-	if err != nil {
-		t.Error(err)
-	}
-}
-
-func TestChangeMode(t *testing.T) {
-	t.Parallel()
-	sharedtestvalues.SkipTestIfCredentialsUnset(t, b, canManipulateRealOrders)
-
-	pair, err := currency.NewPairFromString("BTCUSDZ22")
-	if err != nil {
-		t.Fatal(err)
-	}
-
-	_, err = b.ChangeMode(context.Background(), pair, "Partial")
-	if err != nil {
-		t.Error(err)
-	}
-}
-
-func TestChangeMargin(t *testing.T) {
-	t.Parallel()
-	sharedtestvalues.SkipTestIfCredentialsUnset(t, b, canManipulateRealOrders)
-
-	pair, err := currency.NewPairFromString("BTCUSDZ22")
-	if err != nil {
-		t.Fatal(err)
-	}
-
-	err = b.ChangeMargin(context.Background(), pair, 1, 1, false)
-	if err != nil {
-		t.Error(err)
-	}
-}
-
-func TestGetTradeRecords(t *testing.T) {
-	t.Parallel()
-	sharedtestvalues.SkipTestIfCredentialsUnset(t, b)
-	pair, err := currency.NewPairFromString("BTCUSDZ22")
-	if err != nil {
-		t.Fatal(err)
-	}
-
-	_, err = b.GetTradeRecords(context.Background(), pair, "", "", 0, 0, 0)
-	if err != nil {
-		t.Error(err)
-	}
-}
-
-func TestGetClosedTrades(t *testing.T) {
-	t.Parallel()
-	sharedtestvalues.SkipTestIfCredentialsUnset(t, b)
-	pair, err := currency.NewPairFromString("BTCUSDZ22")
-	if err != nil {
-		t.Fatal(err)
-	}
-
-	_, err = b.GetClosedTrades(context.Background(), pair, "", time.Time{}, time.Time{}, 0, 0)
-	if err != nil {
-		t.Error(err)
-	}
-}
-
-func TestSetRiskLimit(t *testing.T) {
-	t.Parallel()
-	sharedtestvalues.SkipTestIfCredentialsUnset(t, b, canManipulateRealOrders)
-
-	pair, err := currency.NewPairFromString("BTCUSDZ22")
-	if err != nil {
-		t.Fatal(err)
-	}
-
-	_, err = b.SetRiskLimit(context.Background(), pair, 2, 0)
-	if err != nil {
-		t.Error(err)
-	}
-}
-
-// Miscellaneous
-
-func TestTimeSecUnmarshalJSON(t *testing.T) {
-	t.Parallel()
-	tInSec := time.Now().Unix()
-
-	var ts bybitTimeSec
-	err := ts.UnmarshalJSON([]byte(strconv.FormatInt(tInSec, 10)))
-	if err != nil {
-		t.Fatal(err)
-	}
-
-	if !time.Unix(tInSec, 0).Equal(ts.Time()) {
-		t.Errorf("TestTimeSecUnmarshalJSON failed")
-	}
-}
-
-func TestTimeMilliSecUnmarshalJSON(t *testing.T) {
-	t.Parallel()
-	tInMilliSec := time.Now().UnixMilli()
-
-	var tms bybitTimeMilliSec
-	err := tms.UnmarshalJSON([]byte(strconv.FormatInt(tInMilliSec, 10)))
-	if err != nil {
-		t.Fatal(err)
-	}
-
-	if !time.UnixMilli(tInMilliSec).Equal(tms.Time()) {
-		t.Errorf("TestTimeMilliSecUnmarshalJSON failed")
-	}
-}
-
-func TestTimeNanoSecUnmarshalJSON(t *testing.T) {
-	t.Parallel()
-	tInNanoSec := time.Now().UnixNano()
-
-	var tns bybitTimeNanoSec
-	err := tns.UnmarshalJSON([]byte(strconv.FormatInt(tInNanoSec, 10)))
-	if err != nil {
-		t.Fatal(err)
-	}
-
-	if !time.Unix(0, tInNanoSec).Equal(tns.Time()) {
-		t.Errorf("TestTimeNanoSecUnmarshalJSON failed")
-	}
-}
-
-// test cases for Wrapper
-func TestUpdateTicker(t *testing.T) {
-	t.Parallel()
-	pair, err := currency.NewPairFromString("BTCUSDT")
-	if err != nil {
-		t.Fatal(err)
-	}
-
-	_, err = b.UpdateTicker(context.Background(), pair, asset.Spot)
-	if err != nil {
-		t.Error(err)
-	}
-	_, err = b.UpdateTicker(context.Background(), pair, asset.USDTMarginedFutures)
-	if err != nil {
-		t.Error(err)
-	}
-
-	pair1, err := currency.NewPairFromString("BTCUSD")
-	if err != nil {
-		t.Fatal(err)
-	}
-
-	_, err = b.UpdateTicker(context.Background(), pair1, asset.CoinMarginedFutures)
-	if err != nil {
-		t.Error(err)
-	}
-
-	var pairs currency.Pairs
-	if mockTests {
-		var pair2 currency.Pair
-		pair2, err = currency.NewPairFromString("BTCUSD-U23")
-		if err != nil {
-			t.Fatal(err)
-		}
-		pairs = pairs.Add(pair2)
-	} else {
-		// Futures update dynamically, so fetch the available tradable futures for this test
-		pairs, err = b.FetchTradablePairs(context.Background(), asset.Futures)
-		if err != nil {
-			t.Fatal(err)
-		}
-		// Needs to be set before calling extractCurrencyPair
-		if err = b.SetPairs(pairs, asset.Futures, true); err != nil {
-			t.Fatal(err)
-		}
-	}
-
-	_, err = b.UpdateTicker(context.Background(), pairs[0], asset.Futures)
-	if err != nil {
-		t.Error(err)
-	}
-
-	pair3, err := currency.NewPairFromString("BTCPERP")
-	if err != nil {
-		t.Fatal(err)
-	}
-
-	_, err = b.UpdateTicker(context.Background(), pair3, asset.USDCMarginedFutures)
-	if err != nil {
-		t.Error(err)
-	}
-}
-
-func TestUpdateOrderbook(t *testing.T) {
-	t.Parallel()
-	pair, err := currency.NewPairFromString("BTCUSDT")
-	if err != nil {
-		t.Fatal(err)
-	}
-
-	_, err = b.UpdateOrderbook(context.Background(), pair, asset.Spot)
-	if err != nil {
-		t.Error(err)
-	}
-
-	_, err = b.UpdateOrderbook(context.Background(), pair, asset.CoinMarginedFutures)
-	if err != nil {
-		t.Error(err)
-	}
-
-	_, err = b.UpdateOrderbook(context.Background(), pair, asset.USDTMarginedFutures)
-	if err != nil {
-		t.Error(err)
-	}
-
-	_, err = b.UpdateOrderbook(context.Background(), pair, asset.Futures)
-	if err != nil {
-		t.Error(err)
-	}
-
-	pair1, err := currency.NewPairFromString("BTCPERP")
-	if err != nil {
-		t.Fatal(err)
-	}
-
-	_, err = b.UpdateOrderbook(context.Background(), pair1, asset.USDCMarginedFutures)
-	if err != nil {
-		t.Error(err)
-	}
-}
-
-func TestFetchTradablePairs(t *testing.T) {
-	t.Parallel()
-	_, err := b.FetchTradablePairs(context.Background(), asset.Spot)
-	if err != nil {
-		t.Error(err)
-	}
-
-	_, err = b.FetchTradablePairs(context.Background(), asset.CoinMarginedFutures)
-	if err != nil {
-		t.Error(err)
-	}
-
-	_, err = b.FetchTradablePairs(context.Background(), asset.USDTMarginedFutures)
-	if err != nil {
-		t.Error(err)
-	}
-
-	_, err = b.FetchTradablePairs(context.Background(), asset.Futures)
-	if err != nil {
-		t.Error(err)
-	}
-
-	_, err = b.FetchTradablePairs(context.Background(), asset.USDCMarginedFutures)
-	if err != nil {
-		t.Error(err)
-	}
-}
-
-func TestUpdateTradablePairs(t *testing.T) {
-	t.Parallel()
-	err := b.UpdateTradablePairs(context.Background(), true)
-	if err != nil {
-		t.Error(err)
-	}
-}
-
-func TestGetRecentTrades(t *testing.T) {
-	t.Parallel()
-	pair, err := currency.NewPairFromString("BTCUSDT")
-	if err != nil {
-		t.Fatal(err)
-	}
-
-	_, err = b.GetRecentTrades(context.Background(), pair, asset.Spot)
-	if err != nil {
-		t.Error(err)
-	}
-
-	_, err = b.GetRecentTrades(context.Background(), pair, asset.USDTMarginedFutures)
-	if err != nil {
-		t.Error(err)
-	}
-
-	pair1, err := currency.NewPairFromString("BTCUSD")
-	if err != nil {
-		t.Fatal(err)
-	}
-
-	_, err = b.GetRecentTrades(context.Background(), pair1, asset.CoinMarginedFutures)
-	if err != nil {
-		t.Error(err)
-	}
-
-	_, err = b.GetRecentTrades(context.Background(), pair1, asset.Futures)
-	if err != nil {
-		t.Error(err)
-	}
-
-	pair2, err := currency.NewPairFromString("BTCPERP")
-	if err != nil {
-		t.Fatal(err)
-	}
-
-	_, err = b.GetRecentTrades(context.Background(), pair2, asset.USDCMarginedFutures)
-	if err != nil {
-		t.Error(err)
-	}
-}
-
-func TestGetHistoricCandles(t *testing.T) {
-	t.Parallel()
-	pair, err := currency.NewPairFromString("BTCUSDT")
-	if err != nil {
-		t.Fatal(err)
-	}
-	e := time.Now()
-	s := e.AddDate(0, 0, -3)
-	if mockTests {
-		s = time.Unix(1691897100, 0).Truncate(kline.OneDay.Duration())
-		e = time.Unix(1692007100, 0).Truncate(kline.OneDay.Duration())
-	}
-
-	_, err = b.GetHistoricCandles(context.Background(), pair, asset.Spot, kline.OneDay, s, e)
-	if err != nil {
-		t.Error(err)
-	}
-
-	_, err = b.GetHistoricCandles(context.Background(), pair, asset.USDTMarginedFutures, kline.OneDay, s, e)
-	if err != nil {
-		t.Error(err)
-	}
-
-	pair1, err := currency.NewPairFromString("BTC-USD")
-	if err != nil {
-		t.Fatal(err)
-	}
-	_, err = b.GetHistoricCandles(context.Background(), pair1, asset.CoinMarginedFutures, kline.OneHour, s, e)
-	if err != nil {
-		t.Error(err)
-	}
-
-	enabled, err := b.GetEnabledPairs(asset.Futures)
-	if err != nil {
-		t.Fatal(err)
-	}
-	var pair2 currency.Pair
-	if mockTests {
-		pair2, err = currency.NewPairFromString("BTCUSD-U23")
-		if err != nil {
-			t.Fatal(err)
-		}
-	} else {
-		pair2 = enabled[0]
-	}
-
-	_, err = b.GetHistoricCandles(context.Background(), pair2, asset.Futures, kline.OneHour, s, e)
-	if err != nil {
-		t.Error(err)
-	}
-
-	pair3, err := currency.NewPairFromString("BTCPERP")
-	if err != nil {
-		t.Fatal(err)
-	}
-
-	_, err = b.GetHistoricCandles(context.Background(), pair3, asset.USDCMarginedFutures, kline.OneDay, s, e)
-	if err != nil {
-		t.Error(err)
-	}
-}
-
-func TestGetHistoricCandlesExtended(t *testing.T) {
-	t.Parallel()
-	pair, err := currency.NewPairFromString("BTCUSDT")
-	if err != nil {
-		t.Fatal(err)
-	}
-	e := time.Now()
-	s := e.AddDate(0, 0, -3)
-	if mockTests {
-		s = time.Unix(1691897100, 0).Truncate(kline.OneDay.Duration())
-		e = time.Unix(1692007100, 0).Truncate(kline.OneDay.Duration())
-	}
-
-	_, err = b.GetHistoricCandlesExtended(context.Background(), pair, asset.Spot, kline.OneDay, s, e)
-	if err != nil {
-		t.Error(err)
-	}
-
-	_, err = b.GetHistoricCandlesExtended(context.Background(), pair, asset.USDTMarginedFutures, kline.OneDay, s, e)
-	if err != nil {
-		t.Error(err)
-	}
-
-	pair1, err := currency.NewPairFromString("BTCUSD")
-	if err != nil {
-		t.Fatal(err)
-	}
-	_, err = b.GetHistoricCandlesExtended(context.Background(), pair1, asset.CoinMarginedFutures, kline.OneHour, s, e)
-	if err != nil {
-		t.Error(err)
-	}
-
-	enabled, err := b.GetEnabledPairs(asset.Futures)
-	if err != nil {
-		t.Fatal(err)
-	}
-	var pair2 currency.Pair
-	if mockTests {
-		pair2, err = currency.NewPairFromString("BTCUSD-U23")
-		if err != nil {
-			t.Fatal(err)
-		}
-	} else {
-		pair2 = enabled[0]
-	}
-
-	_, err = b.GetHistoricCandlesExtended(context.Background(), pair2, asset.Futures, kline.OneHour, s, e)
-	if err != nil {
-		t.Error(err)
-	}
-
-	pair3, err := currency.NewPairFromString("BTCPERP")
-	if err != nil {
-		t.Fatal(err)
-	}
-
-	_, err = b.GetHistoricCandlesExtended(context.Background(), pair3, asset.USDCMarginedFutures, kline.OneDay, s, e)
-	if err != nil {
-		t.Error(err)
-	}
-}
-
-func TestFetchAccountInfo(t *testing.T) {
-	t.Parallel()
->>>>>>> 61050711
 	sharedtestvalues.SkipTestIfCredentialsUnset(t, b)
 	_, err := b.GetDepositRecords(context.Background(), "", "", time.Time{}, time.Time{}, 0)
 	if err != nil {
@@ -3574,4 +3021,40 @@
 	if err != nil {
 		t.Fatal(err)
 	}
+}
+
+func TestSetLeverage(t *testing.T) {
+	t.Parallel()
+	sharedtestvalues.SkipTestIfCredentialsUnset(t, b, canManipulateRealOrders)
+	ctx := context.Background()
+	b.Verbose = true
+	err := b.SetLeverage(ctx, asset.Linear, linearTradablePair, margin.Multi, 5, order.Buy)
+	if err != nil {
+		t.Error(err)
+	}
+
+	err = b.SetLeverage(ctx, asset.Inverse, inverseTradablePair, margin.Isolated, 5, order.UnknownSide)
+	if !errors.Is(err, errOrderSideRequired) {
+		t.Errorf("received '%v', expected '%v'", err, errOrderSideRequired)
+	}
+
+	err = b.SetLeverage(ctx, asset.Linear, linearTradablePair, margin.Isolated, 5, order.Buy)
+	if err != nil {
+		t.Error(err)
+	}
+
+	err = b.SetLeverage(ctx, asset.Inverse, inverseTradablePair, margin.Isolated, 5, order.Sell)
+	if err != nil {
+		t.Error(err)
+	}
+
+	err = b.SetLeverage(ctx, asset.Linear, linearTradablePair, margin.Isolated, 5, order.CouldNotBuy)
+	if !errors.Is(err, order.ErrSideIsInvalid) {
+		t.Errorf("received '%v', expected '%v'", err, order.ErrSideIsInvalid)
+	}
+
+	err = b.SetLeverage(ctx, asset.Spot, inverseTradablePair, margin.Multi, 5, order.UnknownSide)
+	if !errors.Is(err, asset.ErrNotSupported) {
+		t.Errorf("received '%v', expected '%v'", err, asset.ErrNotSupported)
+	}
 }