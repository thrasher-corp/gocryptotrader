package bybit

import (
	"bytes"
	"context"
	"errors"
	"fmt"
	"maps"
	"net/http"
	"slices"
	"testing"
	"time"

	"github.com/gofrs/uuid"
	gws "github.com/gorilla/websocket"
	"github.com/stretchr/testify/assert"
	"github.com/stretchr/testify/require"
	"github.com/thrasher-corp/gocryptotrader/common"
	"github.com/thrasher-corp/gocryptotrader/common/key"
	"github.com/thrasher-corp/gocryptotrader/currency"
	"github.com/thrasher-corp/gocryptotrader/encoding/json"
	"github.com/thrasher-corp/gocryptotrader/exchange/websocket"
	exchange "github.com/thrasher-corp/gocryptotrader/exchanges"
	"github.com/thrasher-corp/gocryptotrader/exchanges/account"
	"github.com/thrasher-corp/gocryptotrader/exchanges/asset"
	"github.com/thrasher-corp/gocryptotrader/exchanges/fill"
	"github.com/thrasher-corp/gocryptotrader/exchanges/fundingrate"
	"github.com/thrasher-corp/gocryptotrader/exchanges/futures"
	"github.com/thrasher-corp/gocryptotrader/exchanges/kline"
	"github.com/thrasher-corp/gocryptotrader/exchanges/margin"
	"github.com/thrasher-corp/gocryptotrader/exchanges/order"
	"github.com/thrasher-corp/gocryptotrader/exchanges/request"
	"github.com/thrasher-corp/gocryptotrader/exchanges/sharedtestvalues"
	"github.com/thrasher-corp/gocryptotrader/exchanges/subscription"
	"github.com/thrasher-corp/gocryptotrader/exchanges/ticker"
	testexch "github.com/thrasher-corp/gocryptotrader/internal/testing/exchange"
	testsubs "github.com/thrasher-corp/gocryptotrader/internal/testing/subscriptions"
	"github.com/thrasher-corp/gocryptotrader/portfolio/withdraw"
	"github.com/thrasher-corp/gocryptotrader/types"
)

// Please supply your own keys here to do authenticated endpoint testing
const (
	apiKey                  = ""
	apiSecret               = ""
	canManipulateRealOrders = false

	skipAuthenticatedFunctionsForMockTesting = "skipping authenticated function for mock testing"
	skippingWebsocketFunctionsForMockTesting = "skipping websocket function for mock testing"
)

var (
	b = &Bybit{}

	spotTradablePair, usdcMarginedTradablePair, usdtMarginedTradablePair, inverseTradablePair, optionsTradablePair currency.Pair
)

func TestGetInstrumentInfo(t *testing.T) {
	t.Parallel()
	_, err := b.GetInstrumentInfo(t.Context(), "spot", "", "", "", "", 0)
	require.NoError(t, err)
	_, err = b.GetInstrumentInfo(t.Context(), "linear", "", "", "", "", 0)
	require.NoError(t, err)
	_, err = b.GetInstrumentInfo(t.Context(), "inverse", "", "", "", "", 0)
	require.NoError(t, err)
	_, err = b.GetInstrumentInfo(t.Context(), "option", "", "", "", "", 0)
	require.NoError(t, err)
	payload, err := b.GetInstrumentInfo(t.Context(), "linear", "10000000AIDOGEUSDT", "", "", "", 0)
	require.NoError(t, err)
	require.NotEmpty(t, payload.List)
	require.NotZero(t, payload.List[0].LotSizeFilter.MinNotionalValue)
}

func TestGetKlines(t *testing.T) {
	t.Parallel()
	s := time.Now().Add(-time.Hour)
	e := time.Now()
	if mockTests {
		s = time.Unix(1691897100, 0).Round(kline.FiveMin.Duration())
		e = time.Unix(1691907100, 0).Round(kline.FiveMin.Duration())
	}
	_, err := b.GetKlines(t.Context(), "spot", spotTradablePair.String(), kline.FiveMin, s, e, 100)
	if err != nil {
		t.Fatal(err)
	}
	_, err = b.GetKlines(t.Context(), "linear", usdtMarginedTradablePair.String(), kline.FiveMin, s, e, 5)
	if err != nil {
		t.Fatal(err)
	}
	_, err = b.GetKlines(t.Context(), "linear", usdcMarginedTradablePair.String(), kline.FiveMin, s, e, 5)
	if err != nil {
		t.Fatal(err)
	}
	_, err = b.GetKlines(t.Context(), "inverse", inverseTradablePair.String(), kline.FiveMin, s, e, 5)
	if err != nil {
		t.Fatal(err)
	}
	_, err = b.GetKlines(t.Context(), "option", optionsTradablePair.String(), kline.FiveMin, s, e, 5)
	if err == nil {
		t.Fatalf("expected 'params error: Category is invalid', but found nil")
	}
}

func TestGetMarkPriceKline(t *testing.T) {
	t.Parallel()
	s := time.Now().Add(-time.Hour * 1)
	e := time.Now()
	if mockTests {
		s = time.UnixMilli(1693077167971)
		e = time.UnixMilli(1693080767971)
	}
	_, err := b.GetMarkPriceKline(t.Context(), "linear", usdtMarginedTradablePair.String(), kline.FiveMin, s, e, 5)
	if err != nil {
		t.Fatal(err)
	}
	_, err = b.GetMarkPriceKline(t.Context(), "linear", usdcMarginedTradablePair.String(), kline.FiveMin, s, e, 5)
	if err != nil {
		t.Fatal(err)
	}
	_, err = b.GetMarkPriceKline(t.Context(), "inverse", inverseTradablePair.String(), kline.FiveMin, s, e, 5)
	if err != nil {
		t.Fatal(err)
	}
	_, err = b.GetMarkPriceKline(t.Context(), "option", optionsTradablePair.String(), kline.FiveMin, s, e, 5)
	if err == nil {
		t.Fatalf("expected 'params error: Category is invalid', but found nil")
	}
}

func TestGetIndexPriceKline(t *testing.T) {
	t.Parallel()
	s := time.Now().Add(-time.Hour * 1)
	e := time.Now()
	if mockTests {
		s = time.UnixMilli(1693077165571)
		e = time.UnixMilli(1693080765571)
	}
	_, err := b.GetIndexPriceKline(t.Context(), "linear", usdtMarginedTradablePair.String(), kline.FiveMin, s, e, 5)
	if err != nil {
		t.Fatal(err)
	}
	_, err = b.GetIndexPriceKline(t.Context(), "linear", usdcMarginedTradablePair.String(), kline.FiveMin, s, e, 5)
	if err != nil {
		t.Fatal(err)
	}
	_, err = b.GetIndexPriceKline(t.Context(), "inverse", inverseTradablePair.String(), kline.FiveMin, s, e, 5)
	if err != nil {
		t.Fatal(err)
	}
}

func TestGetOrderBook(t *testing.T) {
	t.Parallel()
	_, err := b.GetOrderBook(t.Context(), "spot", spotTradablePair.String(), 100)
	if err != nil {
		t.Fatal(err)
	}
	_, err = b.GetOrderBook(t.Context(), "linear", usdtMarginedTradablePair.String(), 100)
	if err != nil {
		t.Fatal(err)
	}
	_, err = b.GetOrderBook(t.Context(), "linear", usdcMarginedTradablePair.String(), 100)
	if err != nil {
		t.Fatal(err)
	}
	_, err = b.GetOrderBook(t.Context(), "inverse", inverseTradablePair.String(), 100)
	if err != nil {
		t.Fatal(err)
	}
	_, err = b.GetOrderBook(t.Context(), "option", optionsTradablePair.String(), 0)
	if err != nil {
		t.Fatal(err)
	}
}

func TestGetRiskLimit(t *testing.T) {
	t.Parallel()
	_, err := b.GetRiskLimit(t.Context(), "linear", usdtMarginedTradablePair.String())
	if err != nil {
		t.Error(err)
	}
	_, err = b.GetRiskLimit(t.Context(), "linear", usdcMarginedTradablePair.String())
	if err != nil {
		t.Error(err)
	}
	_, err = b.GetRiskLimit(t.Context(), "inverse", inverseTradablePair.String())
	if err != nil {
		t.Error(err)
	}
	_, err = b.GetRiskLimit(t.Context(), "option", optionsTradablePair.String())
	assert.ErrorIs(t, err, errInvalidCategory)

	_, err = b.GetRiskLimit(t.Context(), "spot", spotTradablePair.String())
	assert.ErrorIs(t, err, errInvalidCategory)
}

// test cases for Wrapper
func TestUpdateTicker(t *testing.T) {
	t.Parallel()
	_, err := b.UpdateTicker(t.Context(), spotTradablePair, asset.Spot)
	if err != nil {
		t.Error(err)
	}
	_, err = b.UpdateTicker(t.Context(), usdtMarginedTradablePair, asset.USDTMarginedFutures)
	if err != nil {
		t.Error(err)
	}
	_, err = b.UpdateTicker(t.Context(), usdcMarginedTradablePair, asset.USDCMarginedFutures)
	if err != nil {
		t.Error(err)
	}
	_, err = b.UpdateTicker(t.Context(), inverseTradablePair, asset.CoinMarginedFutures)
	if err != nil {
		t.Error(err)
	}
	_, err = b.UpdateTicker(t.Context(), optionsTradablePair, asset.Options)
	if err != nil {
		t.Error(err)
	}
}

func TestUpdateOrderbook(t *testing.T) {
	t.Parallel()
	var err error
	_, err = b.UpdateOrderbook(t.Context(), spotTradablePair, asset.Spot)
	if err != nil {
		t.Error(err)
	}
	_, err = b.UpdateOrderbook(t.Context(), usdcMarginedTradablePair, asset.USDCMarginedFutures)
	if err != nil {
		t.Error(err)
	}
	_, err = b.UpdateOrderbook(t.Context(), usdtMarginedTradablePair, asset.USDTMarginedFutures)
	if err != nil {
		t.Error(err)
	}

	_, err = b.UpdateOrderbook(t.Context(), inverseTradablePair, asset.CoinMarginedFutures)
	if err != nil {
		t.Error(err)
	}
	_, err = b.UpdateOrderbook(t.Context(), optionsTradablePair, asset.Options)
	if err != nil {
		t.Error(err)
	}
}

func TestSubmitOrder(t *testing.T) {
	t.Parallel()
	if mockTests {
		t.Skip(skipAuthenticatedFunctionsForMockTesting)
	}
	sharedtestvalues.SkipTestIfCredentialsUnset(t, b, canManipulateRealOrders)
	orderSubmission := &order.Submit{
		Exchange:      b.GetName(),
		Pair:          spotTradablePair,
		Side:          order.Buy,
		Type:          order.Limit,
		Price:         1,
		Amount:        1,
		ClientOrderID: "1234",
		AssetType:     asset.Spot,
	}
	_, err := b.SubmitOrder(t.Context(), orderSubmission)
	if err != nil {
		t.Error(err)
	}
	_, err = b.SubmitOrder(t.Context(), &order.Submit{
		Exchange:      b.GetName(),
		AssetType:     asset.Options,
		Pair:          optionsTradablePair,
		Side:          order.Sell,
		Type:          order.Market,
		Price:         1,
		Amount:        1,
		Leverage:      1234,
		ClientOrderID: "1234",
	})
	if err != nil {
		t.Error(err)
	}
}

func TestModifyOrder(t *testing.T) {
	t.Parallel()
	if mockTests {
		t.Skip(skipAuthenticatedFunctionsForMockTesting)
	}
	sharedtestvalues.SkipTestIfCredentialsUnset(t, b, canManipulateRealOrders)
	_, err := b.ModifyOrder(t.Context(), &order.Modify{
		OrderID:      "1234",
		Type:         order.Limit,
		Side:         order.Buy,
		AssetType:    asset.Options,
		Pair:         spotTradablePair,
		Price:        1234,
		Amount:       0.15,
		TriggerPrice: 1145,
		RiskManagementModes: order.RiskManagementModes{
			StopLoss: order.RiskManagement{
				Price: 0,
			},
		},
	})
	if err != nil {
		t.Error(err)
	}
}

func TestGetHistoricCandles(t *testing.T) {
	t.Parallel()
	end := time.Now()
	start := end.AddDate(0, 0, -3)
	if mockTests {
		start = time.UnixMilli(1692748800000)
		end = time.UnixMilli(1693094400000)
	}
	_, err := b.GetHistoricCandles(t.Context(), spotTradablePair, asset.Spot, kline.OneDay, start, end)
	if err != nil {
		t.Error(err)
	}
	_, err = b.GetHistoricCandles(t.Context(), usdtMarginedTradablePair, asset.USDTMarginedFutures, kline.OneDay, start, end)
	if err != nil {
		t.Error(err)
	}
	_, err = b.GetHistoricCandles(t.Context(), usdcMarginedTradablePair, asset.USDCMarginedFutures, kline.OneDay, start, end)
	if err != nil {
		t.Error(err)
	}
	_, err = b.GetHistoricCandles(t.Context(), inverseTradablePair, asset.CoinMarginedFutures, kline.OneHour, start, end)
	if err != nil {
		t.Error(err)
	}
	_, err = b.GetHistoricCandles(t.Context(), optionsTradablePair, asset.Options, kline.OneHour, start, end)
	assert.ErrorIs(t, err, asset.ErrNotSupported)
}

func TestGetHistoricCandlesExtended(t *testing.T) {
	t.Parallel()
	startTime := time.Now().Add(-time.Hour * 24 * 3)
	end := time.Now().Add(-time.Hour * 1)
	if mockTests {
		startTime = time.UnixMilli(1692889428738)
		end = time.UnixMilli(1693145028738)
	}
	_, err := b.GetHistoricCandlesExtended(t.Context(), spotTradablePair, asset.Spot, kline.OneMin, startTime, end)
	if err != nil {
		t.Error(err)
	}
	_, err = b.GetHistoricCandlesExtended(t.Context(), inverseTradablePair, asset.CoinMarginedFutures, kline.OneHour, startTime, end)
	if err != nil {
		t.Error(err)
	}
	_, err = b.GetHistoricCandlesExtended(t.Context(), usdtMarginedTradablePair, asset.USDTMarginedFutures, kline.OneDay, time.UnixMilli(1692889428738), time.UnixMilli(1693145028738))
	if err != nil {
		t.Error(err)
	}
	_, err = b.GetHistoricCandlesExtended(t.Context(), optionsTradablePair, asset.Options, kline.FiveMin, startTime, end)
	assert.ErrorIs(t, err, asset.ErrNotSupported)
}

func TestCancelOrder(t *testing.T) {
	t.Parallel()
	if mockTests {
		t.Skip(skipAuthenticatedFunctionsForMockTesting)
	}
	sharedtestvalues.SkipTestIfCredentialsUnset(t, b, canManipulateRealOrders)
	err := b.CancelOrder(t.Context(), &order.Cancel{
		Exchange:  b.Name,
		AssetType: asset.Spot,
		Pair:      spotTradablePair,
		OrderID:   "1234",
	})
	if err != nil {
		t.Error(err)
	}
	err = b.CancelOrder(t.Context(), &order.Cancel{
		Exchange:  b.Name,
		AssetType: asset.USDTMarginedFutures,
		Pair:      usdtMarginedTradablePair,
		OrderID:   "1234",
	})
	if err != nil {
		t.Error(err)
	}

	err = b.CancelOrder(t.Context(), &order.Cancel{
		Exchange:  b.Name,
		AssetType: asset.CoinMarginedFutures,
		Pair:      inverseTradablePair,
		OrderID:   "1234",
	})
	if err != nil {
		t.Error(err)
	}
	err = b.CancelOrder(t.Context(), &order.Cancel{
		Exchange:  b.Name,
		AssetType: asset.Options,
		Pair:      optionsTradablePair,
		OrderID:   "1234",
	})
	if err != nil {
		t.Error(err)
	}
}

func TestCancelAllOrders(t *testing.T) {
	t.Parallel()
	if mockTests {
		t.Skip(skipAuthenticatedFunctionsForMockTesting)
	}
	sharedtestvalues.SkipTestIfCredentialsUnset(t, b, canManipulateRealOrders)
	_, err := b.CancelAllOrders(t.Context(), &order.Cancel{AssetType: asset.Spot, Pair: spotTradablePair})
	if err != nil {
		t.Error(err)
	}
	_, err = b.CancelAllOrders(t.Context(), &order.Cancel{Exchange: b.Name, AssetType: asset.USDTMarginedFutures, Pair: usdtMarginedTradablePair})
	if err != nil {
		t.Error(err)
	}
	_, err = b.CancelAllOrders(t.Context(), &order.Cancel{Exchange: b.Name, AssetType: asset.CoinMarginedFutures, Pair: inverseTradablePair})
	if err != nil {
		t.Error(err)
	}
	_, err = b.CancelAllOrders(t.Context(), &order.Cancel{Exchange: b.Name, AssetType: asset.Options, Pair: optionsTradablePair})
	if err != nil {
		t.Error(err)
	}
	_, err = b.CancelAllOrders(t.Context(), &order.Cancel{Exchange: b.Name, AssetType: asset.Futures, Pair: spotTradablePair})
	assert.ErrorIs(t, err, asset.ErrNotSupported)
}

func TestGetOrderInfo(t *testing.T) {
	t.Parallel()
	if mockTests {
		t.Skip(skipAuthenticatedFunctionsForMockTesting)
	}
	sharedtestvalues.SkipTestIfCredentialsUnset(t, b)
	_, err := b.GetOrderInfo(t.Context(),
		"12234", spotTradablePair, asset.Spot)
	if err != nil {
		t.Error(err)
	}
	_, err = b.GetOrderInfo(t.Context(),
		"12234", usdtMarginedTradablePair, asset.USDTMarginedFutures)
	if err != nil {
		t.Error(err)
	}
	_, err = b.GetOrderInfo(t.Context(),
		"12234", inverseTradablePair, asset.CoinMarginedFutures)
	if err != nil {
		t.Error(err)
	}
	_, err = b.GetOrderInfo(t.Context(),
		"12234", optionsTradablePair, asset.Options)
	if err != nil {
		t.Error(err)
	}
}

func TestGetActiveOrders(t *testing.T) {
	t.Parallel()
	if mockTests {
		t.Skip(skipAuthenticatedFunctionsForMockTesting)
	}
	sharedtestvalues.SkipTestIfCredentialsUnset(t, b)
	getOrdersRequestSpot := order.MultiOrderRequest{
		Pairs:     currency.Pairs{spotTradablePair},
		AssetType: asset.Spot,
		Side:      order.AnySide,
		Type:      order.AnyType,
	}
	_, err := b.GetActiveOrders(t.Context(), &getOrdersRequestSpot)
	if err != nil {
		t.Error(err)
	}
	getOrdersRequestLinear := order.MultiOrderRequest{Pairs: currency.Pairs{usdtMarginedTradablePair}, AssetType: asset.USDTMarginedFutures, Side: order.AnySide, Type: order.AnyType}
	_, err = b.GetActiveOrders(t.Context(), &getOrdersRequestLinear)
	if err != nil {
		t.Error(err)
	}
	getOrdersRequestInverse := order.MultiOrderRequest{Pairs: currency.Pairs{inverseTradablePair}, AssetType: asset.CoinMarginedFutures, Side: order.AnySide, Type: order.AnyType}
	_, err = b.GetActiveOrders(t.Context(), &getOrdersRequestInverse)
	if err != nil {
		t.Error(err)
	}
	getOrdersRequestFutures := order.MultiOrderRequest{Pairs: currency.Pairs{optionsTradablePair}, AssetType: asset.Options, Side: order.AnySide, Type: order.AnyType}
	_, err = b.GetActiveOrders(t.Context(), &getOrdersRequestFutures)
	if err != nil {
		t.Error(err)
	}
	pairs, err := currency.NewPairsFromStrings([]string{"BTC_USDT", "BTC_ETH", "BTC_USDC"})
	if err != nil {
		t.Fatal(err)
	}
	getOrdersRequestSpot = order.MultiOrderRequest{Pairs: pairs, AssetType: asset.Spot, Side: order.AnySide, Type: order.AnyType}
	_, err = b.GetActiveOrders(t.Context(), &getOrdersRequestSpot)
	if err != nil {
		t.Error(err)
	}
}

func TestGetOrderHistory(t *testing.T) {
	t.Parallel()
	if mockTests {
		t.Skip(skipAuthenticatedFunctionsForMockTesting)
	}
	sharedtestvalues.SkipTestIfCredentialsUnset(t, b)
	getOrdersRequestSpot := order.MultiOrderRequest{
		Pairs:     currency.Pairs{spotTradablePair},
		AssetType: asset.Spot,
		Type:      order.AnyType,
		Side:      order.AnySide,
	}
	_, err := b.GetOrderHistory(t.Context(), &getOrdersRequestSpot)
	if err != nil {
		t.Error(err)
	}
	getOrdersRequestUMF := order.MultiOrderRequest{
		Pairs:     currency.Pairs{usdtMarginedTradablePair},
		AssetType: asset.USDTMarginedFutures,
		Type:      order.AnyType,
		Side:      order.AnySide,
	}
	_, err = b.GetOrderHistory(t.Context(), &getOrdersRequestUMF)
	if err != nil {
		t.Error(err)
	}
	getOrdersRequestUMF.Pairs = currency.Pairs{usdcMarginedTradablePair}
	getOrdersRequestUMF.AssetType = asset.USDCMarginedFutures
	_, err = b.GetOrderHistory(t.Context(), &getOrdersRequestUMF)
	if err != nil {
		t.Error(err)
	}
	getOrdersRequestCMF := order.MultiOrderRequest{
		Pairs:     currency.Pairs{inverseTradablePair},
		AssetType: asset.CoinMarginedFutures,
		Type:      order.AnyType,
		Side:      order.AnySide,
	}
	_, err = b.GetOrderHistory(t.Context(), &getOrdersRequestCMF)
	if err != nil {
		t.Error(err)
	}
	getOrdersRequestFutures := order.MultiOrderRequest{
		Pairs:     currency.Pairs{optionsTradablePair},
		AssetType: asset.Options,
		Type:      order.AnyType,
		Side:      order.AnySide,
	}
	_, err = b.GetOrderHistory(t.Context(), &getOrdersRequestFutures)
	if err != nil {
		t.Error(err)
	}
}

func TestGetDepositAddress(t *testing.T) {
	t.Parallel()
	if mockTests {
		t.Skip(skipAuthenticatedFunctionsForMockTesting)
	}
	sharedtestvalues.SkipTestIfCredentialsUnset(t, b)
	_, err := b.GetDepositAddress(t.Context(), currency.USDT, "", currency.ETH.String())
	if err != nil {
		t.Error(err)
	}
}

func TestGetAvailableTransferChains(t *testing.T) {
	t.Parallel()
	if mockTests {
		t.Skip(skipAuthenticatedFunctionsForMockTesting)
	}
	sharedtestvalues.SkipTestIfCredentialsUnset(t, b)
	_, err := b.GetAvailableTransferChains(t.Context(), currency.USDT)
	if err != nil {
		t.Error(err)
	}
}

func TestWithdrawCryptocurrencyFunds(t *testing.T) {
	t.Parallel()
	if mockTests {
		t.Skip(skipAuthenticatedFunctionsForMockTesting)
	}
	sharedtestvalues.SkipTestIfCredentialsUnset(t, b, canManipulateRealOrders)
	_, err := b.WithdrawCryptocurrencyFunds(t.Context(), &withdraw.Request{
		Exchange: "Bybit",
		Amount:   10,
		Currency: currency.LTC,
		Crypto: withdraw.CryptoRequest{
			Chain:      currency.LTC.String(),
			Address:    "3CDJNfdWX8m2NwuGUV3nhXHXEeLygMXoAj",
			AddressTag: "",
		},
	})
	if err != nil && err.Error() != "Withdraw address chain or destination tag are not equal" {
		t.Fatal(err)
	}
}

func TestUpdateTickers(t *testing.T) {
	t.Parallel()
	ctx := t.Context()
	err := b.UpdateTickers(ctx, asset.Spot)
	if err != nil {
		t.Fatalf("%v %v\n", asset.Spot, err)
	}
	err = b.UpdateTickers(ctx, asset.USDTMarginedFutures)
	if err != nil {
		t.Fatalf("%v %v\n", asset.USDTMarginedFutures, err)
	}
	err = b.UpdateTickers(ctx, asset.CoinMarginedFutures)
	if err != nil {
		t.Fatalf("%v %v\n", asset.CoinMarginedFutures, err)
	}
	err = b.UpdateTickers(ctx, asset.Options)
	if err != nil {
		t.Fatalf("%v %v\n", asset.Options, err)
	}
}

func TestGetTickersV5(t *testing.T) {
	t.Parallel()
	_, err := b.GetTickers(t.Context(), "bruh", "", "", time.Time{})
	require.ErrorIs(t, err, errInvalidCategory)
	_, err = b.GetTickers(t.Context(), "option", "BTC-26NOV24-92000-C", "", time.Time{})
	require.NoError(t, err)
	_, err = b.GetTickers(t.Context(), "spot", "", "", time.Time{})
	require.NoError(t, err)
	_, err = b.GetTickers(t.Context(), "inverse", "", "", time.Time{})
	require.NoError(t, err)
	_, err = b.GetTickers(t.Context(), "linear", "", "", time.Time{})
	require.NoError(t, err)
	_, err = b.GetTickers(t.Context(), "option", "", "BTC", time.Time{})
	require.NoError(t, err)
}

func TestGetFundingRateHistory(t *testing.T) {
	t.Parallel()
	_, err := b.GetFundingRateHistory(t.Context(), "bruh", "", time.Time{}, time.Time{}, 0)
	assert.ErrorIs(t, err, errInvalidCategory)

	_, err = b.GetFundingRateHistory(t.Context(), "spot", spotTradablePair.String(), time.Time{}, time.Time{}, 100)
	assert.ErrorIs(t, err, errInvalidCategory)

	_, err = b.GetFundingRateHistory(t.Context(), "linear", usdtMarginedTradablePair.String(), time.Time{}, time.Time{}, 100)
	if err != nil {
		t.Error(err)
	}
	_, err = b.GetFundingRateHistory(t.Context(), "linear", usdcMarginedTradablePair.String(), time.Time{}, time.Time{}, 100)
	if err != nil {
		t.Error(err)
	}
	_, err = b.GetFundingRateHistory(t.Context(), "inverse", inverseTradablePair.String(), time.Time{}, time.Time{}, 100)
	if err != nil {
		t.Error(err)
	}
	_, err = b.GetFundingRateHistory(t.Context(), "option", optionsTradablePair.String(), time.Time{}, time.Time{}, 100)
	assert.ErrorIs(t, err, errInvalidCategory)
}

func TestGetPublicTradingHistory(t *testing.T) {
	t.Parallel()
	_, err := b.GetPublicTradingHistory(t.Context(), "spot", spotTradablePair.String(), "", "", 30)
	if err != nil {
		t.Error(err)
	}
	_, err = b.GetPublicTradingHistory(t.Context(), "linear", usdtMarginedTradablePair.String(), "", "", 30)
	if err != nil {
		t.Error(err)
	}
	_, err = b.GetPublicTradingHistory(t.Context(), "linear", usdcMarginedTradablePair.String(), "", "", 30)
	if err != nil {
		t.Error(err)
	}
	_, err = b.GetPublicTradingHistory(t.Context(), "inverse", inverseTradablePair.String(), "", "", 30)
	if err != nil {
		t.Error(err)
	}
	_, err = b.GetPublicTradingHistory(t.Context(), "option", optionsTradablePair.String(), "BTC", "", 30)
	if err != nil {
		t.Error(err)
	}
}

func TestGetOpenInterestData(t *testing.T) {
	t.Parallel()
	_, err := b.GetOpenInterestData(t.Context(), "spot", spotTradablePair.String(), "5min", time.Time{}, time.Time{}, 0, "")
	assert.ErrorIs(t, err, errInvalidCategory)

	_, err = b.GetOpenInterestData(t.Context(), "linear", usdtMarginedTradablePair.String(), "5min", time.Time{}, time.Time{}, 0, "")
	if err != nil {
		t.Error(err)
	}
	_, err = b.GetOpenInterestData(t.Context(), "linear", usdcMarginedTradablePair.String(), "5min", time.Time{}, time.Time{}, 0, "")
	if err != nil {
		t.Error(err)
	}
	_, err = b.GetOpenInterestData(t.Context(), "inverse", inverseTradablePair.String(), "5min", time.Time{}, time.Time{}, 0, "")
	if err != nil {
		t.Error(err)
	}
	_, err = b.GetOpenInterestData(t.Context(), "option", optionsTradablePair.String(), "5min", time.Time{}, time.Time{}, 0, "")
	assert.ErrorIs(t, err, errInvalidCategory)
}

func TestGetHistoricalVolatility(t *testing.T) {
	t.Parallel()
	start := time.Now().Add(-time.Hour * 30 * 24)
	end := time.Now()
	if mockTests {
		end = time.UnixMilli(1693080759395)
		start = time.UnixMilli(1690488759395)
	}
	_, err := b.GetHistoricalVolatility(t.Context(), "option", "", 123, start, end)
	if err != nil {
		t.Error(err)
	}
	_, err = b.GetHistoricalVolatility(t.Context(), "spot", "", 123, start, end)
	assert.ErrorIs(t, err, errInvalidCategory)
}

func TestGetInsurance(t *testing.T) {
	t.Parallel()
	_, err := b.GetInsurance(t.Context(), "")
	if err != nil {
		t.Error(err)
	}
}

func TestGetDeliveryPrice(t *testing.T) {
	t.Parallel()
	_, err := b.GetDeliveryPrice(t.Context(), "spot", spotTradablePair.String(), "", "", 200)
	assert.ErrorIs(t, err, errInvalidCategory)

	_, err = b.GetDeliveryPrice(t.Context(), "linear", "", "", "", 200)
	if err != nil {
		t.Error(err)
	}
	_, err = b.GetDeliveryPrice(t.Context(), "inverse", "", "", "", 200)
	if err != nil {
		t.Error(err)
	}
	_, err = b.GetDeliveryPrice(t.Context(), "option", "", "BTC", "", 200)
	if err != nil {
		t.Error(err)
	}
}

func TestUpdateOrderExecutionLimits(t *testing.T) {
	t.Parallel()
	err := b.UpdateOrderExecutionLimits(t.Context(), asset.Futures)
	assert.ErrorIs(t, err, asset.ErrNotSupported)
	err = b.UpdateOrderExecutionLimits(t.Context(), asset.Options)
	assert.NoError(t, err)
	err = b.UpdateOrderExecutionLimits(t.Context(), asset.USDCMarginedFutures)
	assert.NoError(t, err)
	err = b.UpdateOrderExecutionLimits(t.Context(), asset.USDTMarginedFutures)
	assert.NoError(t, err)

	err = b.UpdateOrderExecutionLimits(t.Context(), asset.Spot)
	assert.NoError(t, err)
	availablePairs, err := b.GetAvailablePairs(asset.Spot)
	if err != nil {
		t.Fatal("Bybit GetAvailablePairs() error", err)
	}
	for x := range availablePairs {
		var limits order.MinMaxLevel
		limits, err = b.GetOrderExecutionLimits(asset.Spot, availablePairs[x])
		require.NoError(t, err)
		if limits == (order.MinMaxLevel{}) {
			t.Fatal("Bybit GetOrderExecutionLimits() error cannot be nil")
		}
	}
}

func TestPlaceOrder(t *testing.T) {
	t.Parallel()
	if mockTests {
		t.Skip(skipAuthenticatedFunctionsForMockTesting)
	}
	sharedtestvalues.SkipTestIfCredentialsUnset(t, b, canManipulateRealOrders)
	ctx := t.Context()
	_, err := b.PlaceOrder(ctx, nil)
	require.ErrorIs(t, err, errNilArgument)

	_, err = b.PlaceOrder(ctx, &PlaceOrderParams{})
	require.ErrorIs(t, err, errCategoryNotSet)

	_, err = b.PlaceOrder(ctx, &PlaceOrderParams{
		Category: "my-category",
	})
	require.ErrorIs(t, err, errInvalidCategory)

	_, err = b.PlaceOrder(ctx, &PlaceOrderParams{
		Category: "spot",
	})
	require.ErrorIs(t, err, currency.ErrCurrencyPairEmpty)

	_, err = b.PlaceOrder(ctx, &PlaceOrderParams{
		Category: "spot",
		Symbol:   currency.Pair{Delimiter: "", Base: currency.BTC, Quote: currency.USDT},
	})
	require.ErrorIs(t, err, order.ErrSideIsInvalid)

	_, err = b.PlaceOrder(ctx, &PlaceOrderParams{
		Category: "spot",
		Symbol:   spotTradablePair,
		Side:     "buy",
	})
	require.ErrorIs(t, err, order.ErrTypeIsInvalid)

	_, err = b.PlaceOrder(ctx, &PlaceOrderParams{
		Category:  "spot",
		Symbol:    spotTradablePair,
		Side:      "buy",
		OrderType: "limit",
	})
	require.ErrorIs(t, err, order.ErrAmountBelowMin)

	_, err = b.PlaceOrder(ctx, &PlaceOrderParams{
		Category:         "spot",
		Symbol:           spotTradablePair,
		Side:             "buy",
		OrderType:        "limit",
		OrderQuantity:    1,
		TriggerDirection: 3,
	})
	require.ErrorIs(t, err, errInvalidTriggerDirection)

	_, err = b.PlaceOrder(t.Context(), &PlaceOrderParams{
		Category:         "spot",
		Symbol:           spotTradablePair,
		Side:             "buy",
		OrderType:        "limit",
		OrderQuantity:    1,
		Price:            31431.48,
		TriggerDirection: 2,
	})
	if err != nil {
		t.Error(err)
	}
	// Spot post only normal order
	arg := &PlaceOrderParams{Category: "spot", Symbol: spotTradablePair, Side: "Buy", OrderType: "Limit", OrderQuantity: 0.1, Price: 15600, TimeInForce: "PostOnly", OrderLinkID: "spot-test-01", IsLeverage: 0, OrderFilter: "Order"}
	_, err = b.PlaceOrder(t.Context(), arg)
	if err != nil {
		t.Error(err)
	}
	// Spot TP/SL order
	arg = &PlaceOrderParams{
		Category: "spot",
		Symbol:   spotTradablePair,
		Side:     "Buy", OrderType: "Limit",
		OrderQuantity: 0.1, Price: 15600, TriggerPrice: 15000,
		TimeInForce: "GTC", OrderLinkID: "spot-test-02", IsLeverage: 0, OrderFilter: "tpslOrder",
	}
	_, err = b.PlaceOrder(t.Context(), arg)
	if err != nil {
		t.Error(err)
	}
	// Spot margin normal order (UTA)
	arg = &PlaceOrderParams{
		Category: "spot", Symbol: spotTradablePair, Side: "Buy", OrderType: "Limit",
		OrderQuantity: 0.1, Price: 15600, TimeInForce: "IOC", OrderLinkID: "spot-test-limit", IsLeverage: 1, OrderFilter: "Order",
	}
	_, err = b.PlaceOrder(t.Context(), arg)
	if err != nil {
		t.Error(err)
	}
	arg = &PlaceOrderParams{
		Category: "spot",
		Symbol:   spotTradablePair,
		Side:     "Buy", OrderType: "Market", OrderQuantity: 200,
		TimeInForce: "IOC", OrderLinkID: "spot-test-04",
		IsLeverage: 0, OrderFilter: "Order",
	}
	_, err = b.PlaceOrder(t.Context(), arg)
	if err != nil {
		t.Error(err)
	}
	// USDT Perp open long position (one-way mode)
	arg = &PlaceOrderParams{
		Category: "linear",
		Symbol:   usdcMarginedTradablePair, Side: "Buy", OrderType: "Limit", OrderQuantity: 1, Price: 25000, TimeInForce: "GTC", PositionIdx: 0, OrderLinkID: "usdt-test-01", ReduceOnly: false, TakeProfitPrice: 28000, StopLossPrice: 20000, TpslMode: "Partial", TpOrderType: "Limit", SlOrderType: "Limit", TpLimitPrice: 27500, SlLimitPrice: 20500,
	}
	_, err = b.PlaceOrder(t.Context(), arg)
	if err != nil {
		t.Error(err)
	}
	// USDT Perp close long position (one-way mode)
	arg = &PlaceOrderParams{
		Category: "linear", Symbol: usdtMarginedTradablePair, Side: "Sell",
		OrderType: "Limit", OrderQuantity: 1, Price: 3000, TimeInForce: "GTC", PositionIdx: 0, OrderLinkID: "usdt-test-02", ReduceOnly: true,
	}
	_, err = b.PlaceOrder(t.Context(), arg)
	if err != nil {
		t.Error(err)
	}
}

func TestAmendOrder(t *testing.T) {
	t.Parallel()
	if mockTests {
		t.Skip(skipAuthenticatedFunctionsForMockTesting)
	}
	sharedtestvalues.SkipTestIfCredentialsUnset(t, b, canManipulateRealOrders)
	_, err := b.AmendOrder(t.Context(), nil)
	require.ErrorIs(t, err, errNilArgument)

	_, err = b.AmendOrder(t.Context(), &AmendOrderParams{})
	require.ErrorIs(t, err, errEitherOrderIDOROrderLinkIDRequired)

	_, err = b.AmendOrder(t.Context(), &AmendOrderParams{
		OrderID: "c6f055d9-7f21-4079-913d-e6523a9cfffa",
	})
	require.ErrorIs(t, err, errCategoryNotSet)

	_, err = b.AmendOrder(t.Context(), &AmendOrderParams{
		OrderID:  "c6f055d9-7f21-4079-913d-e6523a9cfffa",
		Category: "mycat",
	})
	require.ErrorIs(t, err, errInvalidCategory)

	_, err = b.AmendOrder(t.Context(), &AmendOrderParams{
		OrderID:  "c6f055d9-7f21-4079-913d-e6523a9cfffa",
		Category: "option",
	})
	require.ErrorIs(t, err, currency.ErrCurrencyPairEmpty)

	_, err = b.AmendOrder(t.Context(), &AmendOrderParams{
		OrderID:         "c6f055d9-7f21-4079-913d-e6523a9cfffa",
		Category:        cSpot,
		Symbol:          spotTradablePair,
		TriggerPrice:    1145,
		OrderQuantity:   0.15,
		Price:           1050,
		TakeProfitPrice: 0,
		StopLossPrice:   0,
	})
	if err != nil {
		t.Error(err)
	}
}

func TestCancelTradeOrder(t *testing.T) {
	t.Parallel()
	if mockTests {
		t.Skip(skipAuthenticatedFunctionsForMockTesting)
	}
	sharedtestvalues.SkipTestIfCredentialsUnset(t, b, canManipulateRealOrders)
	_, err := b.CancelTradeOrder(t.Context(), nil)
	require.ErrorIs(t, err, errNilArgument)

	_, err = b.CancelTradeOrder(t.Context(), &CancelOrderParams{})
	require.ErrorIs(t, err, errEitherOrderIDOROrderLinkIDRequired)

	_, err = b.CancelTradeOrder(t.Context(), &CancelOrderParams{
		OrderID: "c6f055d9-7f21-4079-913d-e6523a9cfffa",
	})
	require.ErrorIs(t, err, errCategoryNotSet)

	_, err = b.CancelTradeOrder(t.Context(), &CancelOrderParams{
		OrderID:  "c6f055d9-7f21-4079-913d-e6523a9cfffa",
		Category: "mycat",
	})
	require.ErrorIs(t, err, errInvalidCategory)

	_, err = b.CancelTradeOrder(t.Context(), &CancelOrderParams{
		OrderID:  "c6f055d9-7f21-4079-913d-e6523a9cfffa",
		Category: "option",
	})
	require.ErrorIs(t, err, currency.ErrCurrencyPairEmpty)

	_, err = b.CancelTradeOrder(t.Context(), &CancelOrderParams{
		OrderID:  "c6f055d9-7f21-4079-913d-e6523a9cfffa",
		Category: "option",
		Symbol:   optionsTradablePair,
	})
	if err != nil {
		t.Fatal(err)
	}
}

func TestGetOpenOrders(t *testing.T) {
	t.Parallel()
	if !mockTests {
		sharedtestvalues.SkipTestIfCredentialsUnset(t, b)
	}
	_, err := b.GetOpenOrders(t.Context(), "", "", "", "", "", "", "", "", 0, 100)
	require.ErrorIs(t, err, errCategoryNotSet)

	_, err = b.GetOpenOrders(t.Context(), "spot", "", "", "", "", "", "", "", 0, 0)
	if err != nil {
		t.Error(err)
	}
}

func TestCancelAllTradeOrders(t *testing.T) {
	t.Parallel()
	if mockTests {
		t.Skip(skipAuthenticatedFunctionsForMockTesting)
	}
	sharedtestvalues.SkipTestIfCredentialsUnset(t, b, canManipulateRealOrders)
	_, err := b.CancelAllTradeOrders(t.Context(), nil)
	require.ErrorIs(t, err, errNilArgument)

	_, err = b.CancelAllTradeOrders(t.Context(), &CancelAllOrdersParam{})
	require.ErrorIs(t, err, errCategoryNotSet)

	_, err = b.CancelAllTradeOrders(t.Context(), &CancelAllOrdersParam{Category: "option"})
	if err != nil {
		t.Error(err)
	}
}

func TestGetTradeOrderHistory(t *testing.T) {
	t.Parallel()
	start := time.Now().Add(-time.Hour * 24 * 6)
	end := time.Now()
	if mockTests {
		end = time.UnixMilli(1700058627109)
		start = time.UnixMilli(1699540227109)
	} else {
		sharedtestvalues.SkipTestIfCredentialsUnset(t, b)
	}
	_, err := b.GetTradeOrderHistory(t.Context(), "", "", "", "", "", "", "", "", "", start, end, 100)
	require.ErrorIs(t, err, errCategoryNotSet)

	_, err = b.GetTradeOrderHistory(t.Context(), "spot", spotTradablePair.String(), "", "", "BTC", "", "StopOrder", "", "", start, end, 100)
	if err != nil {
		t.Error(err)
	}
}

func TestPlaceBatchOrder(t *testing.T) {
	t.Parallel()
	if mockTests {
		t.Skip(skipAuthenticatedFunctionsForMockTesting)
	}
	sharedtestvalues.SkipTestIfCredentialsUnset(t, b, canManipulateRealOrders)
	_, err := b.PlaceBatchOrder(t.Context(), nil)
	require.ErrorIs(t, err, errNilArgument)

	_, err = b.PlaceBatchOrder(t.Context(), &PlaceBatchOrderParam{})
	require.ErrorIs(t, err, errCategoryNotSet)

	_, err = b.PlaceBatchOrder(t.Context(), &PlaceBatchOrderParam{
		Category: "linear",
	})
	require.ErrorIs(t, err, errNoOrderPassed)

	_, err = b.PlaceBatchOrder(t.Context(), &PlaceBatchOrderParam{
		Category: "option",
		Request: []BatchOrderItemParam{
			{
				Symbol:                optionsTradablePair,
				OrderType:             "Limit",
				Side:                  "Buy",
				OrderQuantity:         1,
				OrderIv:               6,
				TimeInForce:           "GTC",
				OrderLinkID:           "option-test-001",
				MarketMakerProtection: false,
				ReduceOnly:            false,
			},
			{
				Symbol:                optionsTradablePair,
				OrderType:             "Limit",
				Side:                  "Sell",
				OrderQuantity:         2,
				Price:                 700,
				TimeInForce:           "GTC",
				OrderLinkID:           "option-test-001",
				MarketMakerProtection: false,
				ReduceOnly:            false,
			},
		},
	})
	if err != nil {
		t.Fatal(err)
	}
	_, err = b.PlaceBatchOrder(t.Context(), &PlaceBatchOrderParam{
		Category: "linear",
		Request: []BatchOrderItemParam{
			{
				Symbol:                optionsTradablePair,
				OrderType:             "Limit",
				Side:                  "Buy",
				OrderQuantity:         1,
				OrderIv:               6,
				TimeInForce:           "GTC",
				OrderLinkID:           "linear-test-001",
				MarketMakerProtection: false,
				ReduceOnly:            false,
			},
			{
				Symbol:                optionsTradablePair,
				OrderType:             "Limit",
				Side:                  "Sell",
				OrderQuantity:         2,
				Price:                 700,
				TimeInForce:           "GTC",
				OrderLinkID:           "linear-test-001",
				MarketMakerProtection: false,
				ReduceOnly:            false,
			},
		},
	})
	if err != nil {
		t.Fatal(err)
	}
}

func TestBatchAmendOrder(t *testing.T) {
	t.Parallel()
	if mockTests {
		t.Skip(skipAuthenticatedFunctionsForMockTesting)
	}
	sharedtestvalues.SkipTestIfCredentialsUnset(t, b, canManipulateRealOrders)
	_, err := b.BatchAmendOrder(t.Context(), "linear", nil)
	require.ErrorIs(t, err, errNilArgument)

	_, err = b.BatchAmendOrder(t.Context(), "", []BatchAmendOrderParamItem{
		{
			Symbol:                 optionsTradablePair,
			OrderImpliedVolatility: "6.8",
			OrderID:                "b551f227-7059-4fb5-a6a6-699c04dbd2f2",
		},
	})
	require.ErrorIs(t, err, errCategoryNotSet)

	_, err = b.BatchAmendOrder(t.Context(), "option", []BatchAmendOrderParamItem{
		{
			Symbol:                 optionsTradablePair,
			OrderImpliedVolatility: "6.8",
			OrderID:                "b551f227-7059-4fb5-a6a6-699c04dbd2f2",
		},
		{
			Symbol:  optionsTradablePair,
			Price:   650,
			OrderID: "fa6a595f-1a57-483f-b9d3-30e9c8235a52",
		},
	})
	if err != nil {
		t.Fatal(err)
	}
}

func TestCancelBatchOrder(t *testing.T) {
	t.Parallel()
	if mockTests {
		t.Skip(skipAuthenticatedFunctionsForMockTesting)
	}
	sharedtestvalues.SkipTestIfCredentialsUnset(t, b, canManipulateRealOrders)
	_, err := b.CancelBatchOrder(t.Context(), nil)
	require.ErrorIs(t, err, errNilArgument)

	_, err = b.CancelBatchOrder(t.Context(), &CancelBatchOrder{})
	require.ErrorIs(t, err, errInvalidCategory)

	_, err = b.CancelBatchOrder(t.Context(), &CancelBatchOrder{Category: cOption})
	require.ErrorIs(t, err, errNoOrderPassed)

	_, err = b.CancelBatchOrder(t.Context(), &CancelBatchOrder{
		Category: "option",
		Request: []CancelOrderParams{
			{
				Symbol:  optionsTradablePair,
				OrderID: "b551f227-7059-4fb5-a6a6-699c04dbd2f2",
			},
			{
				Symbol:  optionsTradablePair,
				OrderID: "fa6a595f-1a57-483f-b9d3-30e9c8235a52",
			},
		},
	})
	if err != nil {
		t.Fatal(err)
	}
}

func TestGetBorrowQuota(t *testing.T) {
	t.Parallel()
	if !mockTests {
		sharedtestvalues.SkipTestIfCredentialsUnset(t, b)
	}
	_, err := b.GetBorrowQuota(t.Context(), "", "BTCUSDT", "Buy")
	require.ErrorIs(t, err, errCategoryNotSet)

	_, err = b.GetBorrowQuota(t.Context(), "spot", "", "Buy")
	require.ErrorIs(t, err, errSymbolMissing)

	_, err = b.GetBorrowQuota(t.Context(), "spot", spotTradablePair.String(), "")
	assert.ErrorIs(t, err, order.ErrSideIsInvalid)

	_, err = b.GetBorrowQuota(t.Context(), "spot", spotTradablePair.String(), "Buy")
	if err != nil {
		t.Error(err)
	}
}

func TestSetDisconnectCancelAll(t *testing.T) {
	t.Parallel()
	if mockTests {
		t.Skip(skipAuthenticatedFunctionsForMockTesting)
	}
	sharedtestvalues.SkipTestIfCredentialsUnset(t, b, canManipulateRealOrders)
	err := b.SetDisconnectCancelAll(t.Context(), nil)
	require.ErrorIs(t, err, errNilArgument)

	err = b.SetDisconnectCancelAll(t.Context(), &SetDCPParams{TimeWindow: 300})
	if err != nil {
		t.Fatal(err)
	}
}

func TestGetPositionInfo(t *testing.T) {
	t.Parallel()
	if !mockTests {
		sharedtestvalues.SkipTestIfCredentialsUnset(t, b)
	}
	_, err := b.GetPositionInfo(t.Context(), "", "", "", "", "", 20)
	require.ErrorIs(t, err, errCategoryNotSet)

	_, err = b.GetPositionInfo(t.Context(), "spot", "", "", "", "", 20)
	require.ErrorIs(t, err, errInvalidCategory)

	_, err = b.GetPositionInfo(t.Context(), "linear", "BTCUSDT", "", "", "", 20)
	if err != nil {
		t.Error(err)
	}
	_, err = b.GetPositionInfo(t.Context(), "option", "BTC-26NOV24-92000-C", "BTC", "", "", 20)
	if err != nil {
		t.Error(err)
	}
}

func TestSetLeverageLevel(t *testing.T) {
	t.Parallel()
	if mockTests {
		t.Skip(skipAuthenticatedFunctionsForMockTesting)
	}
	sharedtestvalues.SkipTestIfCredentialsUnset(t, b, canManipulateRealOrders)
	err := b.SetLeverageLevel(t.Context(), nil)
	assert.ErrorIs(t, err, errNilArgument)

	err = b.SetLeverageLevel(t.Context(), &SetLeverageParams{})
	require.ErrorIs(t, err, errCategoryNotSet)

	err = b.SetLeverageLevel(t.Context(), &SetLeverageParams{Category: "spot"})
	require.ErrorIs(t, err, errInvalidCategory)

	err = b.SetLeverageLevel(t.Context(), &SetLeverageParams{Category: "linear"})
	require.ErrorIs(t, err, errSymbolMissing)

	err = b.SetLeverageLevel(t.Context(), &SetLeverageParams{Category: "linear", Symbol: "BTCUSDT"})
	require.ErrorIs(t, err, errInvalidLeverage)

	err = b.SetLeverageLevel(t.Context(), &SetLeverageParams{Category: "linear", Symbol: "BTCUSDT", SellLeverage: 3, BuyLeverage: 3})
	if err != nil {
		t.Error(err)
	}
}

func TestSwitchTradeMode(t *testing.T) {
	t.Parallel()
	if mockTests {
		t.Skip(skipAuthenticatedFunctionsForMockTesting)
	}
	sharedtestvalues.SkipTestIfCredentialsUnset(t, b, canManipulateRealOrders)
	err := b.SwitchTradeMode(t.Context(), nil)
	assert.ErrorIs(t, err, errNilArgument)

	err = b.SwitchTradeMode(t.Context(), &SwitchTradeModeParams{})
	require.ErrorIs(t, err, errCategoryNotSet)

	err = b.SwitchTradeMode(t.Context(), &SwitchTradeModeParams{Category: "spot"})
	require.ErrorIs(t, err, errInvalidCategory)

	err = b.SwitchTradeMode(t.Context(), &SwitchTradeModeParams{Category: "linear"})
	require.ErrorIs(t, err, errSymbolMissing)

	err = b.SwitchTradeMode(t.Context(), &SwitchTradeModeParams{Category: "linear", Symbol: usdtMarginedTradablePair.String()})
	require.ErrorIs(t, err, errInvalidLeverage)

	err = b.SwitchTradeMode(t.Context(), &SwitchTradeModeParams{Category: "linear", Symbol: usdcMarginedTradablePair.String(), SellLeverage: 3, BuyLeverage: 3, TradeMode: 2})
	require.ErrorIs(t, err, errInvalidTradeModeValue)

	err = b.SwitchTradeMode(t.Context(), &SwitchTradeModeParams{Category: "linear", Symbol: usdtMarginedTradablePair.String(), SellLeverage: 3, BuyLeverage: 3, TradeMode: 1})
	if err != nil {
		t.Error(err)
	}
}

func TestSetTakeProfitStopLossMode(t *testing.T) {
	t.Parallel()
	if mockTests {
		t.Skip(skipAuthenticatedFunctionsForMockTesting)
	}
	sharedtestvalues.SkipTestIfCredentialsUnset(t, b, canManipulateRealOrders)
	_, err := b.SetTakeProfitStopLossMode(t.Context(), nil)
	assert.ErrorIs(t, err, errNilArgument)

	_, err = b.SetTakeProfitStopLossMode(t.Context(), &TPSLModeParams{})
	require.ErrorIs(t, err, errCategoryNotSet)

	_, err = b.SetTakeProfitStopLossMode(t.Context(), &TPSLModeParams{
		Category: "spot",
	})
	require.ErrorIs(t, err, errInvalidCategory)

	_, err = b.SetTakeProfitStopLossMode(t.Context(), &TPSLModeParams{Category: "spot"})
	require.ErrorIs(t, err, errInvalidCategory)

	_, err = b.SetTakeProfitStopLossMode(t.Context(), &TPSLModeParams{Category: "linear"})
	require.ErrorIs(t, err, errSymbolMissing)

	_, err = b.SetTakeProfitStopLossMode(t.Context(), &TPSLModeParams{Category: "linear", Symbol: "BTCUSDT"})
	require.ErrorIs(t, err, errTakeProfitOrStopLossModeMissing)

	_, err = b.SetTakeProfitStopLossMode(t.Context(), &TPSLModeParams{Category: "linear", Symbol: "BTCUSDT", TpslMode: "Partial"})
	if err != nil {
		t.Error(err)
	}
}

func TestSwitchPositionMode(t *testing.T) {
	t.Parallel()
	if mockTests {
		t.Skip(skipAuthenticatedFunctionsForMockTesting)
	}
	sharedtestvalues.SkipTestIfCredentialsUnset(t, b, canManipulateRealOrders)
	err := b.SwitchPositionMode(t.Context(), nil)
	require.ErrorIs(t, err, errNilArgument)

	err = b.SwitchPositionMode(t.Context(), &SwitchPositionModeParams{})
	require.ErrorIs(t, err, errCategoryNotSet)

	err = b.SwitchPositionMode(t.Context(), &SwitchPositionModeParams{Category: "linear"})
	require.ErrorIs(t, err, errEitherSymbolOrCoinRequired)

	err = b.SwitchPositionMode(t.Context(), &SwitchPositionModeParams{Category: "linear", Symbol: usdtMarginedTradablePair, PositionMode: 3})
	if err != nil {
		t.Error(err)
	}
}

func TestSetRiskLimit(t *testing.T) {
	t.Parallel()
	if mockTests {
		t.Skip(skipAuthenticatedFunctionsForMockTesting)
	}
	sharedtestvalues.SkipTestIfCredentialsUnset(t, b, canManipulateRealOrders)
	_, err := b.SetRiskLimit(t.Context(), nil)
	assert.ErrorIs(t, err, errNilArgument)

	_, err = b.SetRiskLimit(t.Context(), &SetRiskLimitParam{})
	assert.ErrorIs(t, err, errCategoryNotSet)

	_, err = b.SetRiskLimit(t.Context(), &SetRiskLimitParam{Category: "linear", PositionMode: -2})
	assert.ErrorIs(t, err, errInvalidPositionMode)

	_, err = b.SetRiskLimit(t.Context(), &SetRiskLimitParam{Category: "linear"})
	assert.ErrorIs(t, err, errSymbolMissing)

	_, err = b.SetRiskLimit(t.Context(), &SetRiskLimitParam{
		Category:     "linear",
		RiskID:       1234,
		Symbol:       usdtMarginedTradablePair,
		PositionMode: 0,
	})
	if err != nil {
		t.Error(err)
	}
}

func TestSetTradingStop(t *testing.T) {
	t.Parallel()
	if mockTests {
		t.Skip(skipAuthenticatedFunctionsForMockTesting)
	}
	sharedtestvalues.SkipTestIfCredentialsUnset(t, b, canManipulateRealOrders)
	err := b.SetTradingStop(t.Context(), &TradingStopParams{})
	assert.ErrorIs(t, err, errCategoryNotSet)

	err = b.SetTradingStop(t.Context(), &TradingStopParams{Category: "spot"})
	assert.ErrorIs(t, err, errInvalidCategory)

	err = b.SetTradingStop(t.Context(), &TradingStopParams{
		Category:                 "linear",
		Symbol:                   usdtMarginedTradablePair,
		TakeProfit:               "0.5",
		StopLoss:                 "0.2",
		TakeProfitTriggerType:    "MarkPrice",
		StopLossTriggerType:      "IndexPrice",
		TakeProfitOrStopLossMode: "Partial",
		TakeProfitOrderType:      "Limit",
		StopLossOrderType:        "Limit",
		TakeProfitSize:           50,
		StopLossSize:             50,
		TakeProfitLimitPrice:     0.49,
		StopLossLimitPrice:       0.21,
		PositionIndex:            0,
	})
	if err != nil {
		t.Error(err)
	}
	err = b.SetTradingStop(t.Context(), &TradingStopParams{
		Category:                 "linear",
		Symbol:                   usdcMarginedTradablePair,
		TakeProfit:               "0.5",
		StopLoss:                 "0.2",
		TakeProfitTriggerType:    "MarkPrice",
		StopLossTriggerType:      "IndexPrice",
		TakeProfitOrStopLossMode: "Partial",
		TakeProfitOrderType:      "Limit",
		StopLossOrderType:        "Limit",
		TakeProfitSize:           50,
		StopLossSize:             50,
		TakeProfitLimitPrice:     0.49,
		StopLossLimitPrice:       0.21,
		PositionIndex:            0,
	})
	if err != nil {
		t.Error(err)
	}
}

func TestSetAutoAddMargin(t *testing.T) {
	t.Parallel()
	if mockTests {
		t.Skip(skipAuthenticatedFunctionsForMockTesting)
	}
	sharedtestvalues.SkipTestIfCredentialsUnset(t, b, canManipulateRealOrders)
	err := b.SetAutoAddMargin(t.Context(), &AutoAddMarginParam{
		Category:      "inverse",
		Symbol:        inverseTradablePair,
		AutoAddmargin: 0,
		PositionIndex: 2,
	})
	if err != nil {
		t.Error(err)
	}
}

func TestAddOrReduceMargin(t *testing.T) {
	t.Parallel()
	if mockTests {
		t.Skip(skipAuthenticatedFunctionsForMockTesting)
	}
	sharedtestvalues.SkipTestIfCredentialsUnset(t, b, canManipulateRealOrders)
	_, err := b.AddOrReduceMargin(t.Context(), &AddOrReduceMarginParam{
		Category:      "inverse",
		Symbol:        inverseTradablePair,
		Margin:        -10,
		PositionIndex: 2,
	})
	if err != nil {
		t.Error(err)
	}
}

func TestGetExecution(t *testing.T) {
	t.Parallel()
	if !mockTests {
		sharedtestvalues.SkipTestIfCredentialsUnset(t, b)
	}
	_, err := b.GetExecution(t.Context(), "spot", "", "", "", "", "Trade", "tpslOrder", "", time.Time{}, time.Time{}, 0)
	if err != nil {
		t.Fatal(err)
	}
}

func TestGetClosedPnL(t *testing.T) {
	t.Parallel()
	if !mockTests {
		sharedtestvalues.SkipTestIfCredentialsUnset(t, b)
	}
	_, err := b.GetClosedPnL(t.Context(), "spot", "", "", time.Time{}, time.Time{}, 0)
	require.ErrorIs(t, err, errInvalidCategory)

	_, err = b.GetClosedPnL(t.Context(), "linear", "", "", time.Time{}, time.Time{}, 0)
	if err != nil {
		t.Fatal(err)
	}
}

func TestConfirmNewRiskLimit(t *testing.T) {
	t.Parallel()
	if mockTests {
		t.Skip(skipAuthenticatedFunctionsForMockTesting)
	}
	sharedtestvalues.SkipTestIfCredentialsUnset(t, b)
	err := b.ConfirmNewRiskLimit(t.Context(), "linear", "BTCUSDT")
	if err != nil {
		t.Error(err)
	}
}

func TestGetPreUpgradeOrderHistory(t *testing.T) {
	t.Parallel()
	if mockTests {
		t.Skip(skipAuthenticatedFunctionsForMockTesting)
	}
	sharedtestvalues.SkipTestIfCredentialsUnset(t, b)
	_, err := b.GetPreUpgradeOrderHistory(t.Context(), "", "", "", "", "", "", "", "", time.Time{}, time.Time{}, 100)
	require.ErrorIs(t, err, errCategoryNotSet)

	_, err = b.GetPreUpgradeOrderHistory(t.Context(), "option", "", "", "", "", "", "", "", time.Time{}, time.Time{}, 0)
	require.ErrorIs(t, err, errBaseNotSet)

	_, err = b.GetPreUpgradeOrderHistory(t.Context(), "linear", "", "", "", "", "", "", "", time.Time{}, time.Time{}, 0)
	if err != nil {
		t.Error(err)
	}
}

func TestGetPreUpgradeTradeHistory(t *testing.T) {
	t.Parallel()
	if mockTests {
		t.Skip(skipAuthenticatedFunctionsForMockTesting)
	}
	sharedtestvalues.SkipTestIfCredentialsUnset(t, b)
	_, err := b.GetPreUpgradeTradeHistory(t.Context(), "", "", "", "", "", "", "", time.Time{}, time.Time{}, 0)
	require.ErrorIs(t, err, errCategoryNotSet)

	_, err = b.GetPreUpgradeTradeHistory(t.Context(), "option", "", "", "", "", "", "", time.Time{}, time.Time{}, 0)
	require.ErrorIs(t, err, errInvalidCategory)

	_, err = b.GetPreUpgradeTradeHistory(t.Context(), "linear", "", "", "", "", "", "", time.Time{}, time.Time{}, 0)
	if err != nil {
		t.Error(err)
	}
}

func TestGetPreUpgradeClosedPnL(t *testing.T) {
	t.Parallel()
	if mockTests {
		t.Skip(skipAuthenticatedFunctionsForMockTesting)
	}
	sharedtestvalues.SkipTestIfCredentialsUnset(t, b)
	_, err := b.GetPreUpgradeClosedPnL(t.Context(), "option", "BTCUSDT", "", time.Time{}, time.Time{}, 0)
	require.ErrorIs(t, err, errInvalidCategory)

	_, err = b.GetPreUpgradeClosedPnL(t.Context(), "linear", "BTCUSDT", "", time.Time{}, time.Time{}, 0)
	if err != nil {
		t.Error(err)
	}
}

func TestGetPreUpgradeTransactionLog(t *testing.T) {
	t.Parallel()
	if mockTests {
		t.Skip(skipAuthenticatedFunctionsForMockTesting)
	}
	sharedtestvalues.SkipTestIfCredentialsUnset(t, b)
	_, err := b.GetPreUpgradeTransactionLog(t.Context(), "option", "", "", "", time.Time{}, time.Time{}, 0)
	require.ErrorIs(t, err, errInvalidCategory)

	_, err = b.GetPreUpgradeTransactionLog(t.Context(), "linear", "", "", "", time.Time{}, time.Time{}, 0)
	if err != nil {
		t.Error(err)
	}
}

func TestGetPreUpgradeOptionDeliveryRecord(t *testing.T) {
	t.Parallel()
	if mockTests {
		t.Skip(skipAuthenticatedFunctionsForMockTesting)
	}
	sharedtestvalues.SkipTestIfCredentialsUnset(t, b)
	_, err := b.GetPreUpgradeOptionDeliveryRecord(t.Context(), "linear", "", "", time.Time{}, 0)
	assert.ErrorIs(t, err, errInvalidCategory)

	_, err = b.GetPreUpgradeOptionDeliveryRecord(t.Context(), "option", "", "", time.Time{}, 0)
	if err != nil {
		t.Error(err)
	}
}

func TestGetPreUpgradeUSDCSessionSettlement(t *testing.T) {
	t.Parallel()
	if mockTests {
		t.Skip(skipAuthenticatedFunctionsForMockTesting)
	}
	sharedtestvalues.SkipTestIfCredentialsUnset(t, b)
	_, err := b.GetPreUpgradeUSDCSessionSettlement(t.Context(), "option", "", "", 10)
	require.ErrorIs(t, err, errInvalidCategory)

	_, err = b.GetPreUpgradeUSDCSessionSettlement(t.Context(), "linear", "", "", 10)
	if err != nil {
		t.Error(err)
	}
}

func TestGetWalletBalance(t *testing.T) {
	t.Parallel()
	if !mockTests {
		sharedtestvalues.SkipTestIfCredentialsUnset(t, b)
	}

	r, err := b.GetWalletBalance(t.Context(), "UNIFIED", "")
	require.NoError(t, err, "GetWalletBalance must not error")
	require.NotNil(t, r, "GetWalletBalance must return a result")

	if mockTests {
		require.Len(t, r.List, 1, "GetWalletBalance must return a single list result")
		assert.Equal(t, types.Number(0.1997), r.List[0].AccountIMRate, "AccountIMRate should match")
		assert.Equal(t, types.Number(0.4996), r.List[0].AccountLTV, "AccountLTV should match")
		assert.Equal(t, types.Number(0.0399), r.List[0].AccountMMRate, "AccountMMRate should match")
		assert.Equal(t, "UNIFIED", r.List[0].AccountType, "AccountType should match")
		assert.Equal(t, types.Number(24616.49915805), r.List[0].TotalAvailableBalance, "TotalAvailableBalance should match")
		assert.Equal(t, types.Number(41445.9203332), r.List[0].TotalEquity, "TotalEquity should match")
		assert.Equal(t, types.Number(6144.46796478), r.List[0].TotalInitialMargin, "TotalInitialMargin should match")
		assert.Equal(t, types.Number(1228.89359295), r.List[0].TotalMaintenanceMargin, "TotalMaintenanceMargin should match")
		assert.Equal(t, types.Number(30760.96712284), r.List[0].TotalMarginBalance, "TotalMarginBalance should match")
		assert.Equal(t, types.Number(0.0), r.List[0].TotalPerpUPL, "TotalPerpUPL should match")
		assert.Equal(t, types.Number(30760.96712284), r.List[0].TotalWalletBalance, "TotalWalletBalance should match")
		require.Len(t, r.List[0].Coin, 3, "GetWalletBalance must return 3 coins")

		for x := range r.List[0].Coin {
			switch x {
			case 0:
				assert.Equal(t, types.Number(0.21976631), r.List[0].Coin[x].AccruedInterest, "AccruedInterest should match")
				assert.Equal(t, types.Number(0), r.List[0].Coin[x].AvailableToBorrow, "AvailableToBorrow should match")
				assert.Equal(t, types.Number(0), r.List[0].Coin[x].AvailableToWithdraw, "AvailableToWithdraw should match")
				assert.Equal(t, types.Number(0), r.List[0].Coin[x].Bonus, "Bonus should match")
				assert.Equal(t, types.Number(30723.630216383711792744), r.List[0].Coin[x].BorrowAmount, "BorrowAmount should match")
				assert.Equal(t, currency.USDC, r.List[0].Coin[x].Coin, "Coin should match")
				assert.True(t, r.List[0].Coin[x].CollateralSwitch, "CollateralSwitch should match")
				assert.Equal(t, types.Number(0), r.List[0].Coin[x].CumulativeRealisedPNL, "CumulativeRealisedPNL should match")
				assert.Equal(t, types.Number(-30723.63021638), r.List[0].Coin[x].Equity, "Equity should match")
				assert.Equal(t, types.Number(0), r.List[0].Coin[x].Locked, "Locked should match")
				assert.True(t, r.List[0].Coin[x].MarginCollateral, "MarginCollateral should match")
				assert.Equal(t, types.Number(0), r.List[0].Coin[x].SpotHedgingQuantity, "SpotHedgingQuantity should match")
				assert.Equal(t, types.Number(0), r.List[0].Coin[x].TotalOrderIM, "TotalOrderIM should match")
				assert.Equal(t, types.Number(0), r.List[0].Coin[x].TotalPositionIM, "TotalPositionIM should match")
				assert.Equal(t, types.Number(0), r.List[0].Coin[x].TotalPositionMM, "TotalPositionMM should match")
				assert.Equal(t, types.Number(0), r.List[0].Coin[x].UnrealisedPNL, "UnrealisedPNL should match")
				assert.Equal(t, types.Number(-30722.33982391), r.List[0].Coin[x].USDValue, "USDValue should match")
				assert.Equal(t, types.Number(-30723.63021638), r.List[0].Coin[x].WalletBalance, "WalletBalance should match")
			case 1:
				assert.Equal(t, types.Number(0), r.List[0].Coin[x].AccruedInterest, "AccruedInterest should match")
				assert.Equal(t, types.Number(0), r.List[0].Coin[x].AvailableToBorrow, "AvailableToBorrow should match")
				assert.Equal(t, types.Number(1005.79191187), r.List[0].Coin[x].AvailableToWithdraw, "AvailableToWithdraw should match")
				assert.Equal(t, types.Number(0), r.List[0].Coin[x].Bonus, "Bonus should match")
				assert.Equal(t, types.Number(0), r.List[0].Coin[x].BorrowAmount, "BorrowAmount should match")
				assert.Equal(t, currency.AVAX, r.List[0].Coin[x].Coin, "Coin should match")
				assert.True(t, r.List[0].Coin[x].CollateralSwitch, "CollateralSwitch should match")
				assert.Equal(t, types.Number(0), r.List[0].Coin[x].CumulativeRealisedPNL, "CumulativeRealisedPNL should match")
				assert.Equal(t, types.Number(2473.9), r.List[0].Coin[x].Equity, "Equity should match")
				assert.Equal(t, types.Number(0), r.List[0].Coin[x].Locked, "Locked should match")
				assert.True(t, r.List[0].Coin[x].MarginCollateral, "MarginCollateral should match")
				assert.Equal(t, types.Number(0), r.List[0].Coin[x].SpotHedgingQuantity, "SpotHedgingQuantity should match")
				assert.Equal(t, types.Number(0), r.List[0].Coin[x].TotalOrderIM, "TotalOrderIM should match")
				assert.Equal(t, types.Number(0), r.List[0].Coin[x].TotalPositionIM, "TotalPositionIM should match")
				assert.Equal(t, types.Number(0), r.List[0].Coin[x].TotalPositionMM, "TotalPositionMM should match")
				assert.Equal(t, types.Number(0), r.List[0].Coin[x].UnrealisedPNL, "UnrealisedPNL should match")
				assert.Equal(t, types.Number(71233.0214024), r.List[0].Coin[x].USDValue, "USDValue should match")
				assert.Equal(t, types.Number(2473.9), r.List[0].Coin[x].WalletBalance, "WalletBalance should match")
			case 2:
				assert.Equal(t, types.Number(0), r.List[0].Coin[x].AccruedInterest, "AccruedInterest should match")
				assert.Equal(t, types.Number(0), r.List[0].Coin[x].AvailableToBorrow, "AvailableToBorrow should match")
				assert.Equal(t, types.Number(935.1415), r.List[0].Coin[x].AvailableToWithdraw, "AvailableToWithdraw should match")
				assert.Equal(t, types.Number(0), r.List[0].Coin[x].Bonus, "Bonus should match")
				assert.Equal(t, types.Number(0), r.List[0].Coin[x].BorrowAmount, "BorrowAmount should match")
				assert.Equal(t, currency.USDT, r.List[0].Coin[x].Coin, "Coin should match")
				assert.True(t, r.List[0].Coin[x].CollateralSwitch, "CollateralSwitch should match")
				assert.Equal(t, types.Number(0), r.List[0].Coin[x].CumulativeRealisedPNL, "CumulativeRealisedPNL should match")
				assert.Equal(t, types.Number(935.1415), r.List[0].Coin[x].Equity, "Equity should match")
				assert.Equal(t, types.Number(0), r.List[0].Coin[x].Locked, "Locked should match")
				assert.True(t, r.List[0].Coin[x].MarginCollateral, "MarginCollateral should match")
				assert.Equal(t, types.Number(0), r.List[0].Coin[x].SpotHedgingQuantity, "SpotHedgingQuantity should match")
				assert.Equal(t, types.Number(0), r.List[0].Coin[x].TotalOrderIM, "TotalOrderIM should match")
				assert.Equal(t, types.Number(0), r.List[0].Coin[x].TotalPositionIM, "TotalPositionIM should match")
				assert.Equal(t, types.Number(0), r.List[0].Coin[x].TotalPositionMM, "TotalPositionMM should match")
				assert.Equal(t, types.Number(0), r.List[0].Coin[x].UnrealisedPNL, "UnrealisedPNL should match")
				assert.Equal(t, types.Number(935.23875471), r.List[0].Coin[x].USDValue, "USDValue should match")
				assert.Equal(t, types.Number(935.1415), r.List[0].Coin[x].WalletBalance, "WalletBalance should match")
			}
		}
	}
}

func TestUpgradeToUnifiedAccount(t *testing.T) {
	t.Parallel()
	if mockTests {
		t.Skip(skipAuthenticatedFunctionsForMockTesting)
	}
	sharedtestvalues.SkipTestIfCredentialsUnset(t, b, canManipulateRealOrders)
	_, err := b.UpgradeToUnifiedAccount(t.Context())
	if err != nil {
		t.Error(err)
	}
}

func TestGetBorrowHistory(t *testing.T) {
	t.Parallel()
	if !mockTests {
		sharedtestvalues.SkipTestIfCredentialsUnset(t, b)
	}
	_, err := b.GetBorrowHistory(t.Context(), "BTC", "", time.Time{}, time.Time{}, 0)
	if err != nil {
		t.Error(err)
	}
}

func TestSetCollateralCoin(t *testing.T) {
	t.Parallel()
	if mockTests {
		t.Skip(skipAuthenticatedFunctionsForMockTesting)
	}
	sharedtestvalues.SkipTestIfCredentialsUnset(t, b, canManipulateRealOrders)
	err := b.SetCollateralCoin(t.Context(), currency.BTC, false)
	if err != nil {
		t.Error(err)
	}
}

func TestGetCollateralInfo(t *testing.T) {
	t.Parallel()
	if !mockTests {
		sharedtestvalues.SkipTestIfCredentialsUnset(t, b)
	}
	_, err := b.GetCollateralInfo(t.Context(), "BTC")
	if err != nil {
		t.Error(err)
	}
}

func TestGetCoinGreeks(t *testing.T) {
	t.Parallel()
	if !mockTests {
		sharedtestvalues.SkipTestIfCredentialsUnset(t, b)
	}
	_, err := b.GetCoinGreeks(t.Context(), "BTC")
	if err != nil {
		t.Error(err)
	}
}

func TestGetFeeRate(t *testing.T) {
	t.Parallel()
	if !mockTests {
		sharedtestvalues.SkipTestIfCredentialsUnset(t, b)
	}
	_, err := b.GetFeeRate(t.Context(), "something", "", "BTC")
	require.ErrorIs(t, err, errInvalidCategory)

	_, err = b.GetFeeRate(t.Context(), "linear", "", "BTC")
	if err != nil {
		t.Error(err)
	}
}

func TestGetAccountInfo(t *testing.T) {
	t.Parallel()
	if !mockTests {
		sharedtestvalues.SkipTestIfCredentialsUnset(t, b)
	}
	_, err := b.GetAccountInfo(t.Context())
	if err != nil {
		t.Error(err)
	}
}

func TestGetTransactionLog(t *testing.T) {
	t.Parallel()
	if !mockTests {
		sharedtestvalues.SkipTestIfCredentialsUnset(t, b)
	}
	_, err := b.GetTransactionLog(t.Context(), "option", "", "", "", time.Time{}, time.Time{}, 0)
	if err != nil {
		t.Error(err)
	}
	_, err = b.GetTransactionLog(t.Context(), "linear", "", "", "", time.Time{}, time.Time{}, 0)
	if err != nil {
		t.Error(err)
	}
}

func TestSetMarginMode(t *testing.T) {
	t.Parallel()
	if mockTests {
		t.Skip(skipAuthenticatedFunctionsForMockTesting)
	}
	sharedtestvalues.SkipTestIfCredentialsUnset(t, b, canManipulateRealOrders)
	_, err := b.SetMarginMode(t.Context(), "PORTFOLIO_MARGIN")
	if err != nil {
		t.Error(err)
	}
}

func TestSetSpotHedging(t *testing.T) {
	t.Parallel()
	sharedtestvalues.SkipTestIfCredentialsUnset(t, b, canManipulateRealOrders)
	err := b.SetSpotHedging(t.Context(), true)
	if err != nil {
		t.Error(err)
	}
}

func TestGetSubAccountALLAPIKeys(t *testing.T) {
	t.Parallel()
	if mockTests {
		t.Skip(skipAuthenticatedFunctionsForMockTesting)
	}
	sharedtestvalues.SkipTestIfCredentialsUnset(t, b)
	_, err := b.GetSubAccountAllAPIKeys(t.Context(), "", "", 10)
	assert.ErrorIs(t, err, errMemberIDRequired)

	_, err = b.GetSubAccountAllAPIKeys(t.Context(), "1234", "", 10)
	if err != nil {
		t.Error(err)
	}
}

func TestSetMMP(t *testing.T) {
	t.Parallel()
	if mockTests {
		t.Skip(skipAuthenticatedFunctionsForMockTesting)
	}
	sharedtestvalues.SkipTestIfCredentialsUnset(t, b, canManipulateRealOrders)
	err := b.SetMMP(t.Context(), nil)
	require.ErrorIs(t, err, errNilArgument)

	err = b.SetMMP(t.Context(), &MMPRequestParam{
		BaseCoin:           "ETH",
		TimeWindowMS:       5000,
		FrozenPeriod:       100000,
		TradeQuantityLimit: 50,
		DeltaLimit:         20,
	})
	if err != nil {
		t.Error(err)
	}
}

func TestResetMMP(t *testing.T) {
	t.Parallel()
	if mockTests {
		t.Skip(skipAuthenticatedFunctionsForMockTesting)
	}
	sharedtestvalues.SkipTestIfCredentialsUnset(t, b, canManipulateRealOrders)
	err := b.ResetMMP(t.Context(), "USDT")
	require.ErrorIs(t, err, errNilArgument)

	err = b.ResetMMP(t.Context(), "BTC")
	if err != nil {
		t.Error(err)
	}
}

func TestGetMMPState(t *testing.T) {
	t.Parallel()
	if !mockTests {
		sharedtestvalues.SkipTestIfCredentialsUnset(t, b)
	}
	_, err := b.GetMMPState(t.Context(), "BTC")
	if err != nil {
		t.Error(err)
	}
}

func TestGetCoinExchangeRecords(t *testing.T) {
	t.Parallel()
	if !mockTests {
		sharedtestvalues.SkipTestIfCredentialsUnset(t, b)
	}
	_, err := b.GetCoinExchangeRecords(t.Context(), "", "", "", 20)
	if err != nil {
		t.Fatal(err)
	}
}

func TestGetDeliveryRecord(t *testing.T) {
	t.Parallel()
	expiryTime := time.Now().Add(time.Hour * 40)
	if !mockTests {
		sharedtestvalues.SkipTestIfCredentialsUnset(t, b)
	} else {
		expiryTime = time.UnixMilli(1700216290093)
	}
	_, err := b.GetDeliveryRecord(t.Context(), "spot", "", "", expiryTime, 20)
	assert.ErrorIs(t, err, errInvalidCategory)
	_, err = b.GetDeliveryRecord(t.Context(), "linear", "", "", expiryTime, 20)
	assert.NoError(t, err, "GetDeliveryRecord should not error for linear category")
}

func TestGetUSDCSessionSettlement(t *testing.T) {
	t.Parallel()
	if !mockTests {
		sharedtestvalues.SkipTestIfCredentialsUnset(t, b)
	}
	_, err := b.GetUSDCSessionSettlement(t.Context(), "option", "", "", 10)
	require.ErrorIs(t, err, errInvalidCategory)

	_, err = b.GetUSDCSessionSettlement(t.Context(), "linear", "", "", 10)
	if err != nil {
		t.Error(err)
	}
}

func TestGetAssetInfo(t *testing.T) {
	t.Parallel()
	if !mockTests {
		sharedtestvalues.SkipTestIfCredentialsUnset(t, b)
	}
	_, err := b.GetAssetInfo(t.Context(), "", "BTC")
	require.ErrorIs(t, err, errMissingAccountType)

	_, err = b.GetAssetInfo(t.Context(), "SPOT", "BTC")
	assert.NoError(t, err, "GetAssetInfo should not error for SPOT account type")
}

func TestGetAllCoinBalance(t *testing.T) {
	t.Parallel()
	if !mockTests {
		sharedtestvalues.SkipTestIfCredentialsUnset(t, b)
	}
	_, err := b.GetAllCoinBalance(t.Context(), "", "", "", 0)
	require.ErrorIs(t, err, errMissingAccountType)

	_, err = b.GetAllCoinBalance(t.Context(), "FUND", "", "", 0)
	if err != nil {
		t.Fatal(err)
	}
}

func TestGetSingleCoinBalance(t *testing.T) {
	t.Parallel()
	if !mockTests {
		sharedtestvalues.SkipTestIfCredentialsUnset(t, b)
	}
	_, err := b.GetSingleCoinBalance(t.Context(), "", "", "", 0, 0)
	require.ErrorIs(t, err, errMissingAccountType)

	_, err = b.GetSingleCoinBalance(t.Context(), "SPOT", currency.BTC.String(), "", 0, 0)
	if err != nil {
		t.Fatal(err)
	}
}

func TestGetTransferableCoin(t *testing.T) {
	t.Parallel()
	if !mockTests {
		sharedtestvalues.SkipTestIfCredentialsUnset(t, b)
	}
	_, err := b.GetTransferableCoin(t.Context(), "SPOT", "OPTION")
	if err != nil {
		t.Fatal(err)
	}
}

func TestCreateInternalTransfer(t *testing.T) {
	t.Parallel()
	if mockTests {
		t.Skip(skipAuthenticatedFunctionsForMockTesting)
	}
	sharedtestvalues.SkipTestIfCredentialsUnset(t, b, canManipulateRealOrders)
	_, err := b.CreateInternalTransfer(t.Context(), nil)
	require.ErrorIs(t, err, errNilArgument)

	_, err = b.CreateInternalTransfer(t.Context(), &TransferParams{})
	require.ErrorIs(t, err, errMissingTransferID)

	transferID, err := uuid.NewV7()
	if err != nil {
		t.Fatal(err)
	}
	_, err = b.CreateInternalTransfer(t.Context(), &TransferParams{TransferID: transferID})
	require.ErrorIs(t, err, currency.ErrCurrencyCodeEmpty)

	_, err = b.CreateInternalTransfer(t.Context(), &TransferParams{
		TransferID: transferID,
		Coin:       currency.BTC,
	})
	require.ErrorIs(t, err, order.ErrAmountIsInvalid)

	_, err = b.CreateInternalTransfer(t.Context(), &TransferParams{
		TransferID: transferID,
		Coin:       currency.BTC,
		Amount:     123.456,
	})
	require.ErrorIs(t, err, errMissingAccountType)

	_, err = b.CreateInternalTransfer(t.Context(), &TransferParams{
		TransferID: transferID,
		Coin:       currency.BTC, Amount: 123.456,
	})
	require.ErrorIs(t, err, errMissingAccountType)

	_, err = b.CreateInternalTransfer(t.Context(), &TransferParams{
		TransferID: transferID,
		Coin:       currency.BTC, Amount: 123.456, FromAccountType: "UNIFIED",
	})
	require.ErrorIs(t, err, errMissingAccountType)

	_, err = b.CreateInternalTransfer(t.Context(), &TransferParams{
		TransferID: transferID,
		Coin:       currency.BTC, Amount: 123.456,
		ToAccountType:   "CONTRACT",
		FromAccountType: "UNIFIED",
	})
	if err != nil {
		t.Error(err)
	}
}

func TestGetInternalTransferRecords(t *testing.T) {
	t.Parallel()
	transferID, err := uuid.NewV7()
	if err != nil {
		t.Fatal(err)
	}
	transferIDString := transferID.String()
	if !mockTests {
		sharedtestvalues.SkipTestIfCredentialsUnset(t, b)
	} else {
		transferIDString = "018bd458-dba0-728b-b5b6-ecd5bd296528"
	}
	_, err = b.GetInternalTransferRecords(t.Context(), transferIDString, currency.BTC.String(), "", "", time.Time{}, time.Time{}, 0)
	if err != nil {
		t.Error(err)
	}
}

func TestGetSubUID(t *testing.T) {
	t.Parallel()
	if !mockTests {
		sharedtestvalues.SkipTestIfCredentialsUnset(t, b)
	}
	_, err := b.GetSubUID(t.Context())
	if err != nil {
		t.Error(err)
	}
}

func TestEnableUniversalTransferForSubUID(t *testing.T) {
	t.Parallel()
	if mockTests {
		t.Skip(skipAuthenticatedFunctionsForMockTesting)
	}
	sharedtestvalues.SkipTestIfCredentialsUnset(t, b, canManipulateRealOrders)
	err := b.EnableUniversalTransferForSubUID(t.Context())
	require.ErrorIs(t, err, errMembersIDsNotSet)

	transferID1, err := uuid.NewV7()
	if err != nil {
		t.Fatal(err)
	}
	transferID2, err := uuid.NewV7()
	if err != nil {
		t.Fatal(err)
	}
	err = b.EnableUniversalTransferForSubUID(t.Context(), transferID1.String(), transferID2.String())
	if err != nil {
		t.Error(err)
	}
}

func TestCreateUniversalTransfer(t *testing.T) {
	t.Parallel()
	_, err := b.CreateUniversalTransfer(t.Context(), nil)
	require.ErrorIs(t, err, errNilArgument)

	_, err = b.CreateUniversalTransfer(t.Context(), &TransferParams{})
	require.ErrorIs(t, err, errMissingTransferID)

	transferID, err := uuid.NewV7()
	if err != nil {
		t.Fatal(err)
	}
	_, err = b.CreateUniversalTransfer(t.Context(), &TransferParams{TransferID: transferID})
	require.ErrorIs(t, err, currency.ErrCurrencyCodeEmpty)

	_, err = b.CreateUniversalTransfer(t.Context(), &TransferParams{
		TransferID: transferID,
		Coin:       currency.BTC,
	})
	require.ErrorIs(t, err, order.ErrAmountIsInvalid)

	_, err = b.CreateUniversalTransfer(t.Context(), &TransferParams{
		TransferID: transferID,
		Coin:       currency.BTC,
		Amount:     123.456,
	})
	require.ErrorIs(t, err, errMissingAccountType)

	_, err = b.CreateUniversalTransfer(t.Context(), &TransferParams{
		TransferID: transferID,
		Coin:       currency.BTC, Amount: 123.456,
	})
	require.ErrorIs(t, err, errMissingAccountType)

	_, err = b.CreateUniversalTransfer(t.Context(), &TransferParams{
		TransferID: transferID,
		Coin:       currency.BTC, Amount: 123.456, FromAccountType: "UNIFIED",
	})
	require.ErrorIs(t, err, errMissingAccountType)

	_, err = b.CreateUniversalTransfer(t.Context(), &TransferParams{
		TransferID: transferID,
		Coin:       currency.BTC, Amount: 123.456,
		ToAccountType:   "CONTRACT",
		FromAccountType: "UNIFIED",
	})
	require.ErrorIs(t, err, errMemberIDRequired)

	if mockTests {
		t.Skip(skipAuthenticatedFunctionsForMockTesting)
	}
	sharedtestvalues.SkipTestIfCredentialsUnset(t, b, canManipulateRealOrders)
	_, err = b.CreateUniversalTransfer(t.Context(), &TransferParams{
		TransferID: transferID,
		Coin:       currency.BTC, Amount: 123.456,
		ToAccountType:   "CONTRACT",
		FromAccountType: "UNIFIED",
		FromMemberID:    123,
		ToMemberID:      456,
	})
	if err != nil {
		t.Error(err)
	}
}

func TestGetUniversalTransferRecords(t *testing.T) {
	t.Parallel()
	var transferIDString string
	if !mockTests {
		sharedtestvalues.SkipTestIfCredentialsUnset(t, b)
		transferID, err := uuid.NewV7()
		if err != nil {
			t.Fatal(err)
		}
		transferIDString = transferID.String()
	} else {
		transferIDString = "018bd461-cb9c-75ce-94d4-0d3f4d84c339"
	}
	_, err := b.GetUniversalTransferRecords(t.Context(), transferIDString, currency.BTC.String(), "", "", time.Time{}, time.Time{}, 0)
	if err != nil {
		t.Error(err)
	}
}

func TestGetAllowedDepositCoinInfo(t *testing.T) {
	t.Parallel()
	if !mockTests {
		sharedtestvalues.SkipTestIfCredentialsUnset(t, b)
	}
	_, err := b.GetAllowedDepositCoinInfo(t.Context(), "BTC", "", "", 0)
	if err != nil {
		t.Error(err)
	}
}

func TestSetDepositAccount(t *testing.T) {
	t.Parallel()
	if mockTests {
		t.Skip(skipAuthenticatedFunctionsForMockTesting)
	}
	sharedtestvalues.SkipTestIfCredentialsUnset(t, b, canManipulateRealOrders)
	_, err := b.SetDepositAccount(t.Context(), "FUND")
	if err != nil {
		t.Error(err)
	}
}

func TestGetDepositRecords(t *testing.T) {
	t.Parallel()
	if !mockTests {
		sharedtestvalues.SkipTestIfCredentialsUnset(t, b)
	}
	_, err := b.GetDepositRecords(t.Context(), "", "", time.Time{}, time.Time{}, 0)
	if err != nil {
		t.Error(err)
	}
}

func TestGetSubDepositRecords(t *testing.T) {
	t.Parallel()
	if mockTests {
		t.Skip(skipAuthenticatedFunctionsForMockTesting)
	}
	sharedtestvalues.SkipTestIfCredentialsUnset(t, b)
	_, err := b.GetSubDepositRecords(t.Context(), "12345", "", "", time.Time{}, time.Time{}, 0)
	if err != nil {
		t.Error(err)
	}
}

func TestInternalDepositRecords(t *testing.T) {
	t.Parallel()
	if !mockTests {
		sharedtestvalues.SkipTestIfCredentialsUnset(t, b)
	}
	_, err := b.GetInternalDepositRecordsOffChain(t.Context(), currency.ETH.String(), "", time.Time{}, time.Time{}, 8)
	if err != nil {
		t.Error(err)
	}
}

func TestGetMasterDepositAddress(t *testing.T) {
	t.Parallel()
	if !mockTests {
		sharedtestvalues.SkipTestIfCredentialsUnset(t, b)
	}
	_, err := b.GetMasterDepositAddress(t.Context(), currency.LTC, "")
	if err != nil {
		t.Error(err)
	}
}

func TestGetSubDepositAddress(t *testing.T) {
	t.Parallel()
	if mockTests {
		t.Skip(skipAuthenticatedFunctionsForMockTesting)
	}
	sharedtestvalues.SkipTestIfCredentialsUnset(t, b)
	_, err := b.GetSubDepositAddress(t.Context(), currency.LTC, "LTC", "12345")
	if err != nil {
		t.Error(err)
	}
}

func TestGetCoinInfo(t *testing.T) {
	t.Parallel()
	if !mockTests {
		sharedtestvalues.SkipTestIfCredentialsUnset(t, b)
	}
	_, err := b.GetCoinInfo(t.Context(), currency.BTC)
	if err != nil {
		t.Error(err)
	}
}

func TestGetWithdrawalRecords(t *testing.T) {
	t.Parallel()
	if !mockTests {
		sharedtestvalues.SkipTestIfCredentialsUnset(t, b)
	}
	_, err := b.GetWithdrawalRecords(t.Context(), currency.LTC, "", "", "", time.Time{}, time.Time{}, 10)
	if err != nil {
		t.Error(err)
	}
}

func TestGetWithdrawableAmount(t *testing.T) {
	t.Parallel()
	if !mockTests {
		sharedtestvalues.SkipTestIfCredentialsUnset(t, b)
	}
	_, err := b.GetWithdrawableAmount(t.Context(), currency.LTC)
	if err != nil {
		t.Error(err)
	}
}

func TestWithdrawCurrency(t *testing.T) {
	t.Parallel()
	if mockTests {
		t.Skip(skipAuthenticatedFunctionsForMockTesting)
	}
	sharedtestvalues.SkipTestIfCredentialsUnset(t, b, canManipulateRealOrders)
	_, err := b.WithdrawCurrency(t.Context(), nil)
	require.ErrorIs(t, err, errNilArgument)

	_, err = b.WithdrawCurrency(t.Context(), &WithdrawalParam{})
	require.ErrorIs(t, err, currency.ErrCurrencyCodeEmpty)

	_, err = b.WithdrawCurrency(t.Context(), &WithdrawalParam{Coin: currency.BTC})
	require.ErrorIs(t, err, errMissingChainInformation)

	_, err = b.WithdrawCurrency(t.Context(), &WithdrawalParam{Coin: currency.LTC, Chain: "LTC"})
	require.ErrorIs(t, err, errMissingAddressInfo)

	_, err = b.WithdrawCurrency(t.Context(), &WithdrawalParam{Coin: currency.LTC, Chain: "LTC", Address: "234234234"})
	require.ErrorIs(t, err, order.ErrAmountBelowMin)

	_, err = b.WithdrawCurrency(t.Context(), &WithdrawalParam{Coin: currency.LTC, Chain: "LTC", Address: "234234234", Amount: 123})
	if err != nil {
		t.Fatal(err)
	}
}

func TestCancelWithdrawal(t *testing.T) {
	t.Parallel()
	if mockTests {
		t.Skip(skipAuthenticatedFunctionsForMockTesting)
	}
	sharedtestvalues.SkipTestIfCredentialsUnset(t, b, canManipulateRealOrders)
	_, err := b.CancelWithdrawal(t.Context(), "")
	require.ErrorIs(t, err, errMissingWithdrawalID)

	_, err = b.CancelWithdrawal(t.Context(), "12314")
	if err != nil {
		t.Error(err)
	}
}

func TestCreateNewSubUserID(t *testing.T) {
	t.Parallel()
	_, err := b.CreateNewSubUserID(t.Context(), nil)
	require.ErrorIs(t, err, errNilArgument)

	_, err = b.CreateNewSubUserID(t.Context(), &CreateSubUserParams{MemberType: 1, Switch: 1, Note: "test"})
	require.ErrorIs(t, err, errMissingUsername)

	_, err = b.CreateNewSubUserID(t.Context(), &CreateSubUserParams{Username: "Sami", Switch: 1, Note: "test"})
	require.ErrorIs(t, err, errInvalidMemberType)

	if mockTests {
		t.Skip(skipAuthenticatedFunctionsForMockTesting)
	}
	sharedtestvalues.SkipTestIfCredentialsUnset(t, b, canManipulateRealOrders)
	_, err = b.CreateNewSubUserID(t.Context(), &CreateSubUserParams{Username: "sami", MemberType: 1, Switch: 1, Note: "test"})
	if err != nil {
		t.Error(err)
	}
}

func TestCreateSubUIDAPIKey(t *testing.T) {
	t.Parallel()
	_, err := b.CreateSubUIDAPIKey(t.Context(), nil)
	require.ErrorIs(t, err, errNilArgument)

	_, err = b.CreateSubUIDAPIKey(t.Context(), &SubUIDAPIKeyParam{})
	require.ErrorIs(t, err, errMissingUserID)

	if mockTests {
		t.Skip(skipAuthenticatedFunctionsForMockTesting)
	}
	sharedtestvalues.SkipTestIfCredentialsUnset(t, b, canManipulateRealOrders)
	_, err = b.CreateSubUIDAPIKey(t.Context(), &SubUIDAPIKeyParam{
		Subuid:      53888000,
		Note:        "testxxx",
		ReadOnly:    0,
		Permissions: map[string][]string{"Wallet": {"AccountTransfer"}},
	})
	if err != nil {
		t.Error(err)
	}
}

func TestGetSubUIDList(t *testing.T) {
	t.Parallel()
	if mockTests {
		t.Skip(skipAuthenticatedFunctionsForMockTesting)
	}
	sharedtestvalues.SkipTestIfCredentialsUnset(t, b)
	_, err := b.GetSubUIDList(t.Context())
	if err != nil {
		t.Error(err)
	}
}

func TestFreezeSubUID(t *testing.T) {
	t.Parallel()
	if mockTests {
		t.Skip(skipAuthenticatedFunctionsForMockTesting)
	}
	sharedtestvalues.SkipTestIfCredentialsUnset(t, b, canManipulateRealOrders)
	err := b.FreezeSubUID(t.Context(), "1234", true)
	if err != nil {
		t.Error(err)
	}
}

func TestGetAPIKeyInformation(t *testing.T) {
	t.Parallel()
	if mockTests {
		t.Skip(skipAuthenticatedFunctionsForMockTesting)
	}
	sharedtestvalues.SkipTestIfCredentialsUnset(t, b)
	_, err := b.GetAPIKeyInformation(t.Context())
	if err != nil {
		t.Error(err)
	}
}

func TestGetUIDWalletType(t *testing.T) {
	t.Parallel()
	if mockTests {
		t.Skip(skipAuthenticatedFunctionsForMockTesting)
	}
	sharedtestvalues.SkipTestIfCredentialsUnset(t, b)
	_, err := b.GetUIDWalletType(t.Context(), "234234")
	if err != nil {
		t.Error(err)
	}
}

func TestModifyMasterAPIKey(t *testing.T) {
	t.Parallel()
	if mockTests {
		t.Skip(skipAuthenticatedFunctionsForMockTesting)
	}
	sharedtestvalues.SkipTestIfCredentialsUnset(t, b, canManipulateRealOrders)
	_, err := b.ModifyMasterAPIKey(t.Context(), &SubUIDAPIKeyUpdateParam{})
	require.ErrorIs(t, err, errNilArgument)

	_, err = b.ModifyMasterAPIKey(t.Context(), &SubUIDAPIKeyUpdateParam{
		ReadOnly: 0,
		IPs:      "*",
		Permissions: PermissionsList{
			ContractTrade: []string{"Order", "Position"},
			Spot:          []string{"SpotTrade"},
			Wallet:        []string{"AccountTransfer", "SubMemberTransfer"},
			Options:       []string{"OptionsTrade"},
			CopyTrading:   []string{"CopyTrading"},
			Exchange:      []string{"ExchangeHistory"},
		},
	})
	if err != nil {
		t.Error(err)
	}
}

func TestModifySubAPIKey(t *testing.T) {
	t.Parallel()
	if mockTests {
		t.Skip(skipAuthenticatedFunctionsForMockTesting)
	}
	sharedtestvalues.SkipTestIfCredentialsUnset(t, b, canManipulateRealOrders)
	_, err := b.ModifySubAPIKey(t.Context(), &SubUIDAPIKeyUpdateParam{})
	require.ErrorIs(t, err, errNilArgument)

	_, err = b.ModifySubAPIKey(t.Context(), &SubUIDAPIKeyUpdateParam{
		APIKey:   "lnqQ8ACaoMLi4168He",
		ReadOnly: 0,
		IPs:      "*",
		Permissions: PermissionsList{
			ContractTrade: []string{"Order", "Position"},
			Spot:          []string{"SpotTrade"},
			Wallet:        []string{"AccountTransfer", "SubMemberTransfer"},
			Options:       []string{"OptionsTrade"},
			CopyTrading:   []string{"CopyTrading"},
			Exchange:      []string{"ExchangeHistory"},
		},
	})
	if err != nil {
		t.Error(err)
	}
}

func TestDeleteSubUID(t *testing.T) {
	t.Parallel()
	if mockTests {
		t.Skip(skipAuthenticatedFunctionsForMockTesting)
	}
	sharedtestvalues.SkipTestIfCredentialsUnset(t, b)
	err := b.DeleteSubUID(t.Context(), "")
	assert.ErrorIs(t, err, errMemberIDRequired)

	err = b.DeleteSubUID(t.Context(), "1234")
	if err != nil {
		t.Error(err)
	}
}

func TestDeleteMasterAPIKey(t *testing.T) {
	t.Parallel()
	if mockTests {
		t.Skip(skipAuthenticatedFunctionsForMockTesting)
	}
	sharedtestvalues.SkipTestIfCredentialsUnset(t, b, canManipulateRealOrders)
	err := b.DeleteMasterAPIKey(t.Context())
	if err != nil {
		t.Error(err)
	}
}

func TestDeleteSubAPIKey(t *testing.T) {
	t.Parallel()
	if mockTests {
		t.Skip(skipAuthenticatedFunctionsForMockTesting)
	}
	sharedtestvalues.SkipTestIfCredentialsUnset(t, b, canManipulateRealOrders)
	err := b.DeleteSubAccountAPIKey(t.Context(), "12434")
	if err != nil {
		t.Error(err)
	}
}

func TestGetAffiliateUserInfo(t *testing.T) {
	t.Parallel()
	if mockTests {
		t.Skip(skipAuthenticatedFunctionsForMockTesting)
	}
	sharedtestvalues.SkipTestIfCredentialsUnset(t, b)
	_, err := b.GetAffiliateUserInfo(t.Context(), "1234")
	if err != nil {
		t.Error(err)
	}
}

func TestGetLeverageTokenInfo(t *testing.T) {
	t.Parallel()
	if mockTests {
		t.Skip(skipAuthenticatedFunctionsForMockTesting)
	}
	sharedtestvalues.SkipTestIfCredentialsUnset(t, b)
	_, err := b.GetLeverageTokenInfo(t.Context(), currency.NewCode("BTC3L"))
	if err != nil {
		t.Error(err)
	}
}

func TestGetLeveragedTokenMarket(t *testing.T) {
	t.Parallel()
	if mockTests {
		t.Skip(skipAuthenticatedFunctionsForMockTesting)
	}
	sharedtestvalues.SkipTestIfCredentialsUnset(t, b)
	_, err := b.GetLeveragedTokenMarket(t.Context(), currency.EMPTYCODE)
	require.ErrorIs(t, err, currency.ErrCurrencyCodeEmpty)

	_, err = b.GetLeveragedTokenMarket(t.Context(), currency.NewCode("BTC3L"))
	if err != nil {
		t.Error(err)
	}
}

func TestPurchaseLeverageToken(t *testing.T) {
	t.Parallel()
	if mockTests {
		t.Skip(skipAuthenticatedFunctionsForMockTesting)
	}
	sharedtestvalues.SkipTestIfCredentialsUnset(t, b, canManipulateRealOrders)
	_, err := b.PurchaseLeverageToken(t.Context(), currency.BTC3L, 100, "")
	if err != nil {
		t.Error(err)
	}
}

func TestRedeemLeverageToken(t *testing.T) {
	t.Parallel()
	if mockTests {
		t.Skip(skipAuthenticatedFunctionsForMockTesting)
	}
	sharedtestvalues.SkipTestIfCredentialsUnset(t, b, canManipulateRealOrders)
	_, err := b.RedeemLeverageToken(t.Context(), currency.BTC3L, 100, "")
	if err != nil {
		t.Error(err)
	}
}

func TestGetPurchaseAndRedemptionRecords(t *testing.T) {
	t.Parallel()
	if mockTests {
		t.Skip(skipAuthenticatedFunctionsForMockTesting)
	}
	sharedtestvalues.SkipTestIfCredentialsUnset(t, b)
	_, err := b.GetPurchaseAndRedemptionRecords(t.Context(), currency.EMPTYCODE, "", "", time.Time{}, time.Time{}, 0, 0)
	if err != nil {
		t.Error(err)
	}
}

func TestToggleMarginTrade(t *testing.T) {
	t.Parallel()
	if mockTests {
		t.Skip(skipAuthenticatedFunctionsForMockTesting)
	}
	sharedtestvalues.SkipTestIfCredentialsUnset(t, b, canManipulateRealOrders)
	_, err := b.ToggleMarginTrade(t.Context(), true)
	if err != nil {
		t.Error(err)
	}
}

func TestSetSpotMarginTradeLeverage(t *testing.T) {
	t.Parallel()
	if mockTests {
		t.Skip(skipAuthenticatedFunctionsForMockTesting)
	}
	sharedtestvalues.SkipTestIfCredentialsUnset(t, b)
	err := b.SetSpotMarginTradeLeverage(t.Context(), 3)
	if err != nil {
		t.Error(err)
	}
}

func TestGetMarginCoinInfo(t *testing.T) {
	t.Parallel()
	_, err := b.GetMarginCoinInfo(t.Context(), currency.BTC)
	if err != nil {
		t.Error(err)
	}
}

func TestGetVIPMarginData(t *testing.T) {
	t.Parallel()
	_, err := b.GetVIPMarginData(t.Context(), "", "")
	if err != nil {
		t.Error(err)
	}
}

func TestGetBorrowableCoinInfo(t *testing.T) {
	t.Parallel()
	_, err := b.GetBorrowableCoinInfo(t.Context(), currency.EMPTYCODE)
	if err != nil {
		t.Error(err)
	}
}

func TestGetInterestAndQuota(t *testing.T) {
	t.Parallel()
	_, err := b.GetInterestAndQuota(t.Context(), currency.EMPTYCODE)
	assert.ErrorIs(t, err, currency.ErrCurrencyCodeEmpty)

	if mockTests {
		t.Skip(skipAuthenticatedFunctionsForMockTesting)
	}
	sharedtestvalues.SkipTestIfCredentialsUnset(t, b)

	_, err = b.GetInterestAndQuota(t.Context(), currency.BTC)
	assert.NoError(t, err)
}

func TestGetLoanAccountInfo(t *testing.T) {
	t.Parallel()
	if mockTests {
		t.Skip(skipAuthenticatedFunctionsForMockTesting)
	}
	sharedtestvalues.SkipTestIfCredentialsUnset(t, b)
	_, err := b.GetLoanAccountInfo(t.Context())
	assert.NoError(t, err)
}

func TestBorrow(t *testing.T) {
	t.Parallel()
	if mockTests {
		t.Skip(skipAuthenticatedFunctionsForMockTesting)
	}
	sharedtestvalues.SkipTestIfCredentialsUnset(t, b, canManipulateRealOrders)
	_, err := b.Borrow(t.Context(), nil)
	assert.ErrorIs(t, err, errNilArgument)

	_, err = b.Borrow(t.Context(), &LendArgument{})
	assert.ErrorIs(t, err, currency.ErrCurrencyCodeEmpty)

	_, err = b.Borrow(t.Context(), &LendArgument{Coin: currency.BTC})
	assert.ErrorIs(t, err, order.ErrAmountBelowMin)

	_, err = b.Borrow(t.Context(), &LendArgument{Coin: currency.BTC, AmountToBorrow: 0.1})
	if err != nil {
		t.Error(err)
	}
}

func TestRepay(t *testing.T) {
	t.Parallel()
	if mockTests {
		t.Skip(skipAuthenticatedFunctionsForMockTesting)
	}
	sharedtestvalues.SkipTestIfCredentialsUnset(t, b, canManipulateRealOrders)
	_, err := b.Repay(t.Context(), nil)
	assert.ErrorIs(t, err, errNilArgument)

	_, err = b.Repay(t.Context(), &LendArgument{})
	assert.ErrorIs(t, err, currency.ErrCurrencyCodeEmpty)

	_, err = b.Repay(t.Context(), &LendArgument{Coin: currency.BTC})
	assert.ErrorIs(t, err, order.ErrAmountBelowMin)

	_, err = b.Repay(t.Context(), &LendArgument{Coin: currency.BTC, AmountToBorrow: 0.1})
	if err != nil {
		t.Error(err)
	}
}

func TestGetBorrowOrderDetail(t *testing.T) {
	t.Parallel()
	if mockTests {
		t.Skip(skipAuthenticatedFunctionsForMockTesting)
	}
	sharedtestvalues.SkipTestIfCredentialsUnset(t, b)
	_, err := b.GetBorrowOrderDetail(t.Context(), time.Time{}, time.Time{}, currency.BTC, 0, 0)
	assert.NoError(t, err)
}

func TestGetRepaymentOrderDetail(t *testing.T) {
	t.Parallel()
	if mockTests {
		t.Skip(skipAuthenticatedFunctionsForMockTesting)
	}
	sharedtestvalues.SkipTestIfCredentialsUnset(t, b)
	_, err := b.GetRepaymentOrderDetail(t.Context(), time.Time{}, time.Time{}, currency.BTC, 0)
	assert.NoError(t, err)
}

func TestToggleMarginTradeNormal(t *testing.T) {
	t.Parallel()
	if mockTests {
		t.Skip(skipAuthenticatedFunctionsForMockTesting)
	}
	sharedtestvalues.SkipTestIfCredentialsUnset(t, b)
	_, err := b.ToggleMarginTradeNormal(t.Context(), true)
	assert.NoError(t, err)
}

func TestGetProductInfo(t *testing.T) {
	t.Parallel()
	_, err := b.GetProductInfo(t.Context(), "")
	if err != nil {
		t.Error(err)
	}
}

func TestGetInstitutionalLengingMarginCoinInfo(t *testing.T) {
	t.Parallel()
	_, err := b.GetInstitutionalLengingMarginCoinInfo(t.Context(), "")
	if err != nil {
		t.Error(err)
	}
}

func TestGetInstitutionalLoanOrders(t *testing.T) {
	t.Parallel()
	if mockTests {
		t.Skip(skipAuthenticatedFunctionsForMockTesting)
	}
	sharedtestvalues.SkipTestIfCredentialsUnset(t, b)
	_, err := b.GetInstitutionalLoanOrders(t.Context(), "", time.Time{}, time.Time{}, 0)
	assert.NoError(t, err)
}

func TestGetInstitutionalRepayOrders(t *testing.T) {
	t.Parallel()
	if mockTests {
		t.Skip(skipAuthenticatedFunctionsForMockTesting)
	}
	sharedtestvalues.SkipTestIfCredentialsUnset(t, b)
	_, err := b.GetInstitutionalRepayOrders(t.Context(), time.Time{}, time.Time{}, 0)
	assert.NoError(t, err)
}

func TestGetLTV(t *testing.T) {
	t.Parallel()
	if mockTests {
		t.Skip(skipAuthenticatedFunctionsForMockTesting)
	}
	sharedtestvalues.SkipTestIfCredentialsUnset(t, b)
	_, err := b.GetLTV(t.Context())
	assert.NoError(t, err)
}

func TestBindOrUnbindUID(t *testing.T) {
	t.Parallel()
	if mockTests {
		t.Skip(skipAuthenticatedFunctionsForMockTesting)
	}
	sharedtestvalues.SkipTestIfCredentialsUnset(t, b, canManipulateRealOrders)
	_, err := b.BindOrUnbindUID(t.Context(), "12234", "0")
	if err != nil {
		t.Error(err)
	}
}

func TestGetC2CLendingCoinInfo(t *testing.T) {
	t.Parallel()
	if mockTests {
		t.Skip(skipAuthenticatedFunctionsForMockTesting)
	}
	sharedtestvalues.SkipTestIfCredentialsUnset(t, b)
	_, err := b.GetC2CLendingCoinInfo(t.Context(), currency.BTC)
	if err != nil {
		t.Error(err)
	}
}

func TestC2CDepositFunds(t *testing.T) {
	t.Parallel()
	if mockTests {
		t.Skip(skipAuthenticatedFunctionsForMockTesting)
	}
	sharedtestvalues.SkipTestIfCredentialsUnset(t, b, canManipulateRealOrders)
	_, err := b.C2CDepositFunds(t.Context(), nil)
	assert.ErrorIs(t, err, errNilArgument)

	_, err = b.C2CDepositFunds(t.Context(), &C2CLendingFundsParams{})
	assert.ErrorIs(t, err, currency.ErrCurrencyCodeEmpty)

	_, err = b.C2CDepositFunds(t.Context(), &C2CLendingFundsParams{Coin: currency.BTC})
	assert.ErrorIs(t, err, order.ErrAmountBelowMin)

	_, err = b.C2CDepositFunds(t.Context(), &C2CLendingFundsParams{Coin: currency.BTC, Quantity: 1232})
	if err != nil {
		t.Error(err)
	}
}

func TestC2CRedeemFunds(t *testing.T) {
	t.Parallel()
	if mockTests {
		t.Skip(skipAuthenticatedFunctionsForMockTesting)
	}
	sharedtestvalues.SkipTestIfCredentialsUnset(t, b, canManipulateRealOrders)
	_, err := b.C2CRedeemFunds(t.Context(), nil)
	assert.ErrorIs(t, err, errNilArgument)

	_, err = b.C2CRedeemFunds(t.Context(), &C2CLendingFundsParams{})
	assert.ErrorIs(t, err, currency.ErrCurrencyCodeEmpty)

	_, err = b.C2CRedeemFunds(t.Context(), &C2CLendingFundsParams{Coin: currency.BTC})
	assert.ErrorIs(t, err, order.ErrAmountBelowMin)

	_, err = b.C2CRedeemFunds(t.Context(), &C2CLendingFundsParams{Coin: currency.BTC, Quantity: 1232})
	if err != nil {
		t.Error(err)
	}
}

func TestGetC2CLendingOrderRecords(t *testing.T) {
	t.Parallel()
	if mockTests {
		t.Skip(skipAuthenticatedFunctionsForMockTesting)
	}
	sharedtestvalues.SkipTestIfCredentialsUnset(t, b)
	_, err := b.GetC2CLendingOrderRecords(t.Context(), currency.EMPTYCODE, "", "", time.Time{}, time.Time{}, 0)
	if err != nil {
		t.Error(err)
	}
}

func TestGetC2CLendingAccountInfo(t *testing.T) {
	t.Parallel()
	if mockTests {
		t.Skip(skipAuthenticatedFunctionsForMockTesting)
	}
	sharedtestvalues.SkipTestIfCredentialsUnset(t, b)
	_, err := b.GetC2CLendingAccountInfo(t.Context(), currency.LTC)
	if err != nil {
		t.Error(err)
	}
}

func TestGetBrokerEarning(t *testing.T) {
	t.Parallel()
	if mockTests {
		t.Skip(skipAuthenticatedFunctionsForMockTesting)
	}
	sharedtestvalues.SkipTestIfCredentialsUnset(t, b)
	_, err := b.GetBrokerEarning(t.Context(), "DERIVATIVES", "", time.Time{}, time.Time{}, 0)
	if err != nil {
		t.Error(err)
	}
}

func TestUpdateAccountInfo(t *testing.T) {
	t.Parallel()
	if !mockTests {
		sharedtestvalues.SkipTestIfCredentialsUnset(t, b)
	}

	r, err := b.UpdateAccountInfo(t.Context(), asset.Spot)
	require.NoError(t, err, "UpdateAccountInfo must not error")
	require.NotEmpty(t, r, "UpdateAccountInfo must return account info")

	if mockTests {
		require.Len(t, r.Accounts, 1, "Accounts must have 1 item")
		require.Len(t, r.Accounts[0].Currencies, 3, "Accounts currencies must have 3 currency items")

		for x := range r.Accounts[0].Currencies {
			switch x {
			case 0:
				assert.Equal(t, currency.USDC, r.Accounts[0].Currencies[x].Currency, "Currency should be USDC")
				assert.Equal(t, -30723.63021638, r.Accounts[0].Currencies[x].Total, "Total amount should match")
				assert.Equal(t, -30723.63021638, r.Accounts[0].Currencies[x].Hold, "Hold amount should match")
				assert.Equal(t, 30723.630216383714, r.Accounts[0].Currencies[x].Borrowed, "Borrowed amount should match")
				assert.Equal(t, 0.0, r.Accounts[0].Currencies[x].Free, "Free amount should match")
			case 1:
				assert.Equal(t, currency.AVAX, r.Accounts[0].Currencies[x].Currency, "Currency should be AVAX")
				assert.Equal(t, 2473.9, r.Accounts[0].Currencies[x].Total, "Total amount should match")
				assert.Equal(t, 1468.10808813, r.Accounts[0].Currencies[x].Hold, "Hold amount should match")
				assert.Equal(t, 0.0, r.Accounts[0].Currencies[x].Borrowed, "Borrowed amount should match")
				assert.Equal(t, 1005.79191187, r.Accounts[0].Currencies[x].Free, "Free amount should match")
			case 2:
				assert.Equal(t, currency.USDT, r.Accounts[0].Currencies[x].Currency, "Currency should be USDT")
				assert.Equal(t, 935.1415, r.Accounts[0].Currencies[x].Total, "Total amount should match")
				assert.Equal(t, 0.0, r.Accounts[0].Currencies[x].Borrowed, "Borrowed amount should match")
				assert.Equal(t, 0.0, r.Accounts[0].Currencies[x].Hold, "Hold amount should match")
				assert.Equal(t, 935.1415, r.Accounts[0].Currencies[x].Free, "Free amount should match")
			}
		}
	}
}

func TestGetWithdrawalsHistory(t *testing.T) {
	t.Parallel()
	if mockTests {
		t.Skip(skipAuthenticatedFunctionsForMockTesting)
	}
	sharedtestvalues.SkipTestIfCredentialsUnset(t, b)
	_, err := b.GetWithdrawalsHistory(t.Context(), currency.BTC, asset.Futures)
	assert.ErrorIs(t, err, asset.ErrNotSupported)

	_, err = b.GetWithdrawalsHistory(t.Context(), currency.BTC, asset.Spot)
	if err != nil {
		t.Error("GetWithdrawalsHistory()", err)
	}
}

func TestGetRecentTrades(t *testing.T) {
	t.Parallel()
	for _, tt := range []struct {
		a asset.Item
		p currency.Pair
	}{
		{asset.Spot, spotTradablePair},
		{asset.Options, optionsTradablePair},
		{asset.CoinMarginedFutures, inverseTradablePair},
		{asset.USDTMarginedFutures, usdtMarginedTradablePair},
		{asset.USDCMarginedFutures, usdcMarginedTradablePair},
	} {
		_, err := b.GetRecentTrades(t.Context(), tt.p, tt.a)
		assert.NoErrorf(t, err, "GetRecentTrades should not error for %s asset", tt.a)
	}

	_, err := b.GetRecentTrades(t.Context(), spotTradablePair, asset.Futures)
	assert.ErrorIs(t, err, asset.ErrNotSupported)
}

func TestGetBybitServerTime(t *testing.T) {
	t.Parallel()
	_, err := b.GetBybitServerTime(t.Context())
	if err != nil {
		t.Error(err)
	}
}

func TestGetServerTime(t *testing.T) {
	t.Parallel()
	_, err := b.GetServerTime(t.Context(), asset.Empty)
	if err != nil {
		t.Error(err)
	}
}

func TestGetHistoricTrades(t *testing.T) {
	t.Parallel()
	_, err := b.GetHistoricTrades(t.Context(), spotTradablePair, asset.Spot, time.Time{}, time.Time{})
	if err != nil {
		t.Error(err)
	}
	_, err = b.GetHistoricTrades(t.Context(), usdtMarginedTradablePair, asset.USDTMarginedFutures, time.Time{}, time.Time{})
	if err != nil {
		t.Error(err)
	}
	_, err = b.GetHistoricTrades(t.Context(), usdcMarginedTradablePair, asset.USDCMarginedFutures, time.Time{}, time.Time{})
	if err != nil {
		t.Error(err)
	}
	_, err = b.GetHistoricTrades(t.Context(), inverseTradablePair, asset.CoinMarginedFutures, time.Time{}, time.Time{})
	if err != nil {
		t.Error(err)
	}
	_, err = b.GetHistoricTrades(t.Context(), optionsTradablePair, asset.Options, time.Time{}, time.Time{})
	if err != nil {
		t.Error(err)
	}
}

func TestCancelBatchOrders(t *testing.T) {
	t.Parallel()
	if mockTests {
		t.Skip(skipAuthenticatedFunctionsForMockTesting)
	}
	sharedtestvalues.SkipTestIfCredentialsUnset(t, b, canManipulateRealOrders)
	orderCancellationParams := []order.Cancel{{
		OrderID:   "1",
		Pair:      spotTradablePair,
		AssetType: asset.Spot,
	}, {
		OrderID:   "1",
		Pair:      usdtMarginedTradablePair,
		AssetType: asset.USDTMarginedFutures,
	}}
	_, err := b.CancelBatchOrders(t.Context(), orderCancellationParams)
	assert.ErrorIs(t, err, asset.ErrNotSupported)

	orderCancellationParams = []order.Cancel{{
		OrderID:   "1",
		AccountID: "1",
		Pair:      optionsTradablePair,
		AssetType: asset.Options,
	}, {
		OrderID:   "2",
		Pair:      optionsTradablePair,
		AssetType: asset.Options,
	}}
	_, err = b.CancelBatchOrders(t.Context(), orderCancellationParams)
	if err != nil {
		t.Error(err)
	}
}

type DummyConnection struct{ websocket.Connection }

<<<<<<< HEAD
func (d *DummyConnection) GenerateMessageID(bool) int64                                  { return 1337 }
func (d *DummyConnection) SetupPingHandler(request.EndpointLimit, websocket.PingHandler) {}
func (d *DummyConnection) DialContext(context.Context, *gws.Dialer, http.Header) error   { return nil }

func (d *DummyConnection) SendMessageReturnResponse(context.Context, request.EndpointLimit, any, any) ([]byte, error) {
	return []byte(`{"success":true,"ret_msg":"subscribe","conn_id":"5758770c-8152-4545-a84f-dae089e56499","req_id":"1","op":"subscribe"}`), nil
=======
func TestWsLinearConnect(t *testing.T) {
	t.Parallel()
	if mockTests {
		t.Skip(skippingWebsocketFunctionsForMockTesting)
	}
	err := b.WsLinearConnect()
	assert.Truef(t, errors.Is(err, websocket.ErrWebsocketNotEnabled) || err == nil, "WsLinerConnect should not error: %s", err)
}

func TestWsInverseConnect(t *testing.T) {
	t.Parallel()
	if mockTests {
		t.Skip(skippingWebsocketFunctionsForMockTesting)
	}
	err := b.WsInverseConnect()
	assert.Truef(t, errors.Is(err, websocket.ErrWebsocketNotEnabled) || err == nil, "WsInverseConnect should not error: %s", err)
>>>>>>> 2958e64a
}

func TestWsConnect(t *testing.T) {
	t.Parallel()
<<<<<<< HEAD
	err := b.WsConnect(t.Context(), &DummyConnection{})
	require.NoError(t, err)
=======
	if mockTests {
		t.Skip(skippingWebsocketFunctionsForMockTesting)
	}
	err := b.WsOptionsConnect()
	assert.Truef(t, errors.Is(err, websocket.ErrWebsocketNotEnabled) || err == nil, "WsOptionsConnect should not error: %s", err)
>>>>>>> 2958e64a
}

var pushDataMap = map[string]string{
	"Orderbook Snapshot":   `{"topic":"orderbook.50.BTCUSDT","ts":1731035685326,"type":"snapshot","data":{"s":"BTCUSDT","b":[["75848.74","0.067669"],["75848.63","0.004772"],["75848.61","0.00659"],["75848.05","0.000329"],["75847.68","0.00159"],["75846.88","0.00159"],["75845.97","0.026366"],["75845.87","0.013185"],["75845.41","0.077259"],["75845.4","0.132228"],["75844.61","0.00159"],["75844.44","0.026367"],["75844.2","0.013185"],["75844","0.00039"],["75843.13","0.00159"],["75843.07","0.013185"],["75842.33","0.00159"],["75841.99","0.006"],["75841.75","0.019538"],["75841.74","0.04"],["75841.71","0.031817"],["75841.36","0.017336"],["75841.33","0.000072"],["75841.16","0.001872"],["75841.11","0.172641"],["75841.04","0.029772"],["75841","0.000065"],["75840.93","0.015244"],["75840.86","0.00159"],["75840.79","0.000072"],["75840.38","0.043333"],["75840.32","0.092539"],["75840.3","0.132228"],["75840.2","0.054966"],["75840.06","0.00159"],["75840","0.20726"],["75839.64","0.003744"],["75839.29","0.006592"],["75838.58","0.00159"],["75838.52","0.049778"],["75838.14","0.003955"],["75838","0.000065"],["75837.78","0.00159"],["75837.75","0.000587"],["75837.53","0.322245"],["75837.52","0.593323"],["75837.37","0.00384"],["75837.29","0.044335"],["75837.24","0.119228"],["75837.13","0.152844"]],"a":[["75848.75","0.747137"],["75848.89","0.060306"],["75848.9","0.1"],["75851.43","0.00159"],["75851.44","0.080754"],["75852.23","0.00159"],["75852.54","0.131067"],["75852.65","0.003955"],["75853.71","0.00159"],["75853.86","0.003955"],["75854.43","0.015684"],["75854.5","0.130389"],["75854.51","0.00159"],["75855.21","0.031168"],["75855.23","0.271494"],["75855.73","0.042698"],["75855.98","0.00159"],["75856.04","0.01346"],["75856.33","0.001872"],["75856.78","0.00159"],["75857.15","0.000072"],["75857.17","0.015127"],["75857.8","0.043322"],["75857.81","0.045305"],["75857.85","0.003792"],["75858.09","0.026344"],["75858.26","0.00159"],["75859.06","0.031618"],["75859.07","0.025"],["75859.1","0.006592"],["75859.98","0.013183"],["75860.12","0.00384"],["75860.54","0.00159"],["75860.74","0.051204"],["75860.75","0.065861"],["75861.18","0.031222"],["75861.33","0.00159"],["75861.64","0.003888"],["75861.96","0.042213"],["75862.28","0.000777"],["75862.79","0.013184"],["75862.81","0.00159"],["75862.84","0.027959"],["75863.16","0.003888"],["75863.51","0.043628"],["75863.52","0.002525"],["75863.61","0.00159"],["75864.2","0.003955"],["75864.76","0.000072"],["75864.81","0.002018"]],"u":2876700,"seq":47474967795},"cts":1731035685323}`,
	"Orderbook Update":     `{"topic":"orderbook.50.BTCUSDT","ts":1731035685345,"type":"delta","data":{"s":"BTCUSDT","b":[["75848.62","0.014895"],["75837.13","0"]],"a":[["75848.89","0.088149"],["75851.44","0.078379"],["75852.65","0"],["75855.23","0.260219"],["75857.74","0.049778"]],"u":2876701,"seq":47474967823},"cts":1731035685342}`,
	"Public Trade":         `{"topic":"publicTrade.BTCUSDT","ts":1690720953113,"type":"snapshot","data":[{"i":"2200000000067341890","T":1690720953111,"p":"3.6279","v":"1.3637","S":"Sell","s":"BTCUSDT","BT":false}]}`,
	"Public Kline":         `{ "topic": "kline.5.BTCUSDT", "data": [ { "start": 1672324800000, "end": 1672325099999, "interval": "5", "open": "16649.5", "close": "16677", "high": "16677", "low": "16608", "volume": "2.081", "turnover": "34666.4005", "confirm": false, "timestamp": 1672324988882} ], "ts": 1672324988882,"type": "snapshot"}`,
	"Public Liquidiation":  `{ "data": { "price": "0.03803", "side": "Buy", "size": "1637", "symbol": "GALAUSDT", "updatedTime": 1673251091822}, "topic": "liquidation.GALAUSDT", "ts": 1673251091822, "type": "snapshot" }`,
	"Public LT Kline":      `{ "type": "snapshot", "topic": "kline_lt.5.BTCUSDT", "data": [ { "start": 1672325100000, "end": 1672325399999, "interval": "5", "open": "0.416039541212402799", "close": "0.41477848043290448", "high": "0.416039541212402799", "low": "0.409734237314911206", "confirm": false, "timestamp": 1672325322393} ], "ts": 1672325322393}`,
	"Public LT Ticker":     `{ "topic": "tickers_lt.BTCUSDT", "ts": 1672325446847, "type": "snapshot", "data": { "symbol": "BTCUSDT", "lastPrice": "0.41477848043290448", "highPrice24h": "0.435285472510871305", "lowPrice24h": "0.394601507960931382", "prevPrice24h": "0.431502290172376349", "price24hPcnt": "-0.0388" } }`,
	"Public LT Navigation": `{ "topic": "lt.EOS3LUSDT", "ts": 1672325564669, "type": "snapshot", "data": { "symbol": "BTCUSDT", "time": 1672325564554, "nav": "0.413517419653406162", "basketPosition": "1.261060779498318641", "leverage": "2.656197506416192150", "basketLoan": "-0.684866519289629374", "circulation": "72767.309468460367138199", "basket": "91764.000000292013277472" } }`,
}

func TestPushDataPublic(t *testing.T) {
	t.Parallel()

	keys := slices.Collect(maps.Keys(pushDataMap))
	slices.Sort(keys)

	for x := range keys {
		err := b.wsHandleData(t.Context(), []byte(pushDataMap[keys[x]]), asset.Spot)
		assert.NoError(t, err, "wsHandleData should not error")
	}
}

func TestWSHandleAuthenticatedData(t *testing.T) {
	t.Parallel()

	b := new(Bybit) //nolint:govet // Intentional shadow to avoid future copy/paste mistakes
	require.NoError(t, testexch.Setup(b), "Test instance Setup must not error")
	b.API.AuthenticatedSupport = true
	b.API.AuthenticatedWebsocketSupport = true
	b.SetCredentials("test", "test", "", "", "", "")
	testexch.FixtureToDataHandler(t, "testdata/wsAuth.json", func(r []byte) error {
		if bytes.Contains(r, []byte("%s")) {
			r = fmt.Appendf(nil, string(r), optionsTradablePair.String())
		}
		return b.wsHandleAuthenticatedData(t.Context(), r)
	})
	close(b.Websocket.DataHandler)
	require.Len(t, b.Websocket.DataHandler, 6, "Should see correct number of private messages")

	i := 0
	for data := range b.Websocket.DataHandler {
		i++
		switch v := data.(type) {
		case WsPositions:
			require.Len(t, v, 1, "must see 1 position")
			assert.Zero(t, v[0].PositionIdx, "PositionIdx should be 0")
			assert.Zero(t, v[0].TradeMode, "TradeMode should be 0")
			assert.Equal(t, int64(41), v[0].RiskID, "RiskID should match")
			assert.Equal(t, 200000.0, v[0].RiskLimitValue.Float64(), "RiskLimitValue should match")
			assert.Equal(t, "XRPUSDT", v[0].Symbol, "Symbol should match")
			assert.Equal(t, "Buy", v[0].Side, "Side should match")
			assert.Equal(t, 75.0, v[0].Size.Float64(), "Size should match")
			assert.Equal(t, 0.3615, v[0].EntryPrice.Float64(), "Entry price should match")
			assert.Equal(t, 10.0, v[0].Leverage.Float64(), "Leverage should match")
			assert.Equal(t, 27.1125, v[0].PositionValue.Float64(), "Position value should match")
			assert.Zero(t, 0.0, v[0].PositionBalance.Float64(), "Position balance should be 0")
			assert.Equal(t, 0.3374, v[0].MarkPrice.Float64(), "Mark price should match")
			assert.Equal(t, 2.72589075, v[0].PositionIM.Float64(), "Position IM should match")
			assert.Equal(t, 0.28576575, v[0].PositionMM.Float64(), "Position MM should match")
			assert.Zero(t, v[0].TakeProfit.Float64(), "Take profit should be 0")
			assert.Zero(t, v[0].StopLoss.Float64(), "Stop loss should be 0")
			assert.Zero(t, v[0].TrailingStop.Float64(), "Trailing stop should be 0")
			assert.Equal(t, -1.8075, v[0].UnrealisedPnl.Float64(), "Unrealised PnL should match")
			assert.Equal(t, 0.64782276, v[0].CumRealisedPnl.Float64(), "Cum realised PnL should match")
			assert.Equal(t, time.UnixMilli(1672121182216), v[0].CreatedTime.Time(), "Creation time should match")
			assert.Equal(t, time.UnixMilli(1672364174449), v[0].UpdatedTime.Time(), "Updated time should match")
			assert.Equal(t, "Full", v[0].TpslMode, "TPSL mode should match")
			assert.Zero(t, v[0].LiqPrice.Float64(), "Liq price should be 0")
			assert.Zero(t, v[0].BustPrice.Float64(), "Bust price should be 0")
			assert.Equal(t, "linear", v[0].Category, "Category should match")
			assert.Equal(t, "Normal", v[0].PositionStatus, "Position status should match")
			assert.Equal(t, int64(2), v[0].AdlRankIndicator, "ADL Rank Indicator should match")
		case []order.Detail:
			if i == 6 {
				require.Len(t, v, 1)
				assert.Equal(t, "c1956690-b731-4191-97c0-94b00422231b", v[0].OrderID)
				assert.Equal(t, "BTC_USDT", v[0].Pair.String())
				assert.Equal(t, order.Sell, v[0].Side)
				assert.Equal(t, order.Filled, v[0].Status)
				assert.Equal(t, 1.7, v[0].Amount)
				assert.Equal(t, 4.033, v[0].Price)
				assert.Equal(t, 4.24, v[0].AverageExecutedPrice)
				assert.Equal(t, 0.0, v[0].RemainingAmount)
				assert.Equal(t, asset.USDTMarginedFutures, v[0].AssetType)
				continue
			}
			require.Len(t, v, 1, "must see 1 order")
			assert.True(t, optionsTradablePair.Equal(v[0].Pair), "Pair should match")
			assert.Equal(t, "5cf98598-39a7-459e-97bf-76ca765ee020", v[0].OrderID, "Order ID should match")
			assert.Equal(t, order.Sell, v[0].Side, "Side should match")
			assert.Equal(t, order.Market, v[0].Type, "Order type should match")
			assert.Equal(t, 72.5, v[0].Price, "Price should match")
			assert.Equal(t, 1.0, v[0].Amount, "Amount should match")
			assert.Equal(t, order.ImmediateOrCancel, v[0].TimeInForce, "Time in force should match")
			assert.Equal(t, order.Filled, v[0].Status, "Order status should match")
			assert.Zero(t, v[0].ClientOrderID, "client order ID should be empty")
			assert.False(t, v[0].ReduceOnly, "Reduce only should be false")
			assert.Equal(t, 1.0, v[0].ExecutedAmount, "Cum exec qty should match")
			assert.Equal(t, 75.0, v[0].AverageExecutedPrice, "Avg price should match")
			assert.Equal(t, 0.358635, v[0].Fee, "Cum exec fee should match")
			assert.Equal(t, time.UnixMilli(1672364262444), v[0].Date, "Created time should match")
			assert.Equal(t, time.UnixMilli(1672364262457), v[0].LastUpdated, "Updated time should match")
		case []account.Change:
			require.Len(t, v, 6, "must see 6 items")
			for i, change := range v {
				assert.Empty(t, change.Account, "Account type should be empty")
				assert.Equal(t, asset.Spot, change.AssetType, "Asset type should be Spot")
				require.NotNil(t, change.Balance, "balance must not be nil")
				switch i {
				case 0:
					assert.True(t, currency.USDC.Equal(change.Balance.Currency), "currency should match")
					assert.Zero(t, change.Balance.AvailableWithoutBorrow, "AvailableWithoutBorrow should zero")
					assert.Zero(t, change.Balance.Borrowed, "Borrowed should be 0")
					assert.Equal(t, 201.34882644, change.Balance.Free, "Free should match")
					assert.Zero(t, change.Balance.Hold, "Hold should be 0")
					assert.Equal(t, 201.34882644, change.Balance.Total, "Total should match")
					assert.Equal(t, time.UnixMilli(1672364262482), change.Balance.UpdatedAt, "Last updated should match")
				case 1:
					assert.True(t, currency.BTC.Equal(change.Balance.Currency), "currency should match")
					assert.Equal(t, 0.06488393, change.Balance.Free, "Free should match")
					assert.Zero(t, change.Balance.AvailableWithoutBorrow, "AvailableWithoutBorrow should zero")
					assert.Zero(t, change.Balance.Borrowed, "Borrowed should be 0")
					assert.Zero(t, change.Balance.Hold, "Hold should be 0")
					assert.Equal(t, 0.06488393, change.Balance.Total, "Total should match")
					assert.Equal(t, time.UnixMilli(1672364262482), change.Balance.UpdatedAt, "Last updated should match")
				case 2:
					assert.True(t, currency.ETH.Equal(change.Balance.Currency), "currency should match")
					assert.Zero(t, change.Balance.Free, "Free should be 0")
					assert.Zero(t, change.Balance.AvailableWithoutBorrow, "AvailableWithoutBorrow should zero")
					assert.Zero(t, change.Balance.Borrowed, "Borrowed should be 0")
					assert.Zero(t, change.Balance.Hold, "Hold should be 0")
					assert.Zero(t, change.Balance.Total, "Total should be 0")
					assert.Equal(t, time.UnixMilli(1672364262482), change.Balance.UpdatedAt, "Last updated should match")
				case 3:
					assert.True(t, currency.USDT.Equal(change.Balance.Currency), "currency should match")
					assert.Equal(t, 11728.54414904, change.Balance.Free, "Free should match")
					assert.Zero(t, change.Balance.AvailableWithoutBorrow, "AvailableWithoutBorrow should be 0")
					assert.Zero(t, change.Balance.Borrowed, "Borrowed should be 0")
					assert.Zero(t, change.Balance.Hold, "Hold should be 0")
					assert.Equal(t, 11728.54414904, change.Balance.Total, "Total should match")
					assert.Equal(t, time.UnixMilli(1672364262482), change.Balance.UpdatedAt, "Last updated should match")
				case 4:
					assert.True(t, currency.NewCode("EOS3L").Equal(change.Balance.Currency), "currency should match")
					assert.Equal(t, 215.0570412, change.Balance.Free, "Free should match")
					assert.Zero(t, change.Balance.AvailableWithoutBorrow, "AvailableWithoutBorrow should be 0")
					assert.Zero(t, change.Balance.Borrowed, "Borrowed should be 0")
					assert.Zero(t, change.Balance.Hold, "Hold should be 0")
					assert.Equal(t, 215.0570412, change.Balance.Total, "Total should match")
					assert.Equal(t, time.UnixMilli(1672364262482), change.Balance.UpdatedAt, "Last updated should match")
				case 5:
					assert.True(t, currency.BIT.Equal(change.Balance.Currency), "currency should match")
					assert.Equal(t, 1.82, change.Balance.Free, "Free should match")
					assert.Zero(t, change.Balance.AvailableWithoutBorrow, "AvailableWithoutBorrow should be 0")
					assert.Zero(t, change.Balance.Borrowed, "Borrowed should be 0")
					assert.Zero(t, change.Balance.Hold, "Hold should be 0")
					assert.Equal(t, 1.82, change.Balance.Total, "Total should match")
					assert.Equal(t, time.UnixMilli(1672364262482), change.Balance.UpdatedAt, "Last updated should match")
				}
			}
		case *GreeksResponse:
			assert.Equal(t, "592324fa945a30-2603-49a5-b865-21668c29f2a6", v.ID, "ID should match")
			assert.Equal(t, "greeks", v.Topic, "Topic should match")
			assert.Equal(t, time.UnixMilli(1672364262482), v.CreationTime.Time(), "Creation time should match")
			require.Len(t, v.Data, 1, "must see 1 greek")
			assert.Equal(t, "ETH", v.Data[0].BaseCoin.String(), "Base coin should match")
			assert.Equal(t, 0.06999986, v.Data[0].TotalDelta.Float64(), "Total delta should match")
			assert.Equal(t, -0.00000001, v.Data[0].TotalGamma.Float64(), "Total gamma should match")
			assert.Equal(t, -0.00000024, v.Data[0].TotalVega.Float64(), "Total vega should match")
			assert.Equal(t, 0.00001314, v.Data[0].TotalTheta.Float64(), "Total theta should match")
		case []fill.Data:
			require.Len(t, v, 1, "must see 1 fill")
			assert.Equal(t, "7e2ae69c-4edf-5800-a352-893d52b446aa", v[0].ID, "ID should match")
			assert.Equal(t, time.UnixMilli(1672364174443), v[0].Timestamp, "time should match")
			assert.Equal(t, b.Name, v[0].Exchange, "Exchange name should match")
			assert.Equal(t, asset.USDTMarginedFutures, v[0].AssetType, "Asset type should match")
			assert.Equal(t, "XRP_USDT", v[0].CurrencyPair.String(), "Symbol should match")
			assert.Equal(t, order.Sell, v[0].Side, "Side should match")
			assert.Equal(t, "f6e324ff-99c2-4e89-9739-3086e47f9381", v[0].OrderID, "Order ID should match")
			assert.Zero(t, v[0].ClientOrderID, "Client order ID should be empty")
			assert.Zero(t, v[0].TradeID, "Trade ID should be empty")
			assert.Equal(t, 0.3374, v[0].Price, "price should match")
			assert.Equal(t, 25.0, v[0].Amount, "amount should match")
		default:
			t.Errorf("Unexpected data type received: %T", v)
		}
	}
}

func TestWsTicker(t *testing.T) {
	t.Parallel()
	b := new(Bybit) //nolint:govet // Intentional shadow to avoid future copy/paste mistakes
	assetRouting := []asset.Item{
		asset.Spot, asset.Options, asset.USDTMarginedFutures, asset.USDTMarginedFutures,
		asset.USDCMarginedFutures, asset.USDCMarginedFutures, asset.CoinMarginedFutures, asset.CoinMarginedFutures,
	}
	require.NoError(t, testexch.Setup(b), "Test instance Setup must not error")
	testexch.FixtureToDataHandler(t, "testdata/wsTicker.json", func(r []byte) error {
		defer slices.Delete(assetRouting, 0, 1)
		return b.wsHandleData(t.Context(), r, assetRouting[0])
	})
	close(b.Websocket.DataHandler)
	expected := 8
	require.Len(t, b.Websocket.DataHandler, expected, "Should see correct number of tickers")
	for resp := range b.Websocket.DataHandler {
		switch v := resp.(type) {
		case *ticker.Price:
			assert.Equal(t, b.Name, v.ExchangeName, "ExchangeName should be correct")
			switch expected - len(b.Websocket.DataHandler) {
			case 1: // Spot
				assert.Equal(t, currency.BTC, v.Pair.Base, "Pair base should be correct")
				assert.Equal(t, currency.USDT, v.Pair.Quote, "Pair quote should be correct")
				assert.Equal(t, 21109.77, v.Last, "Last should be correct")
				assert.Equal(t, 21426.99, v.High, "High should be correct")
				assert.Equal(t, 20575.00, v.Low, "Low should be correct")
				assert.Equal(t, 6780.866843, v.Volume, "Volume should be correct")
				assert.Equal(t, "BTC_USDT", v.Pair.String(), "Pair should be correct")
				assert.Equal(t, asset.Spot, v.AssetType, "AssetType should be correct")
				assert.Equal(t, int64(1715742949283), v.LastUpdated.UnixMilli(), "LastUpdated should be correct")
			case 2: // Option
				assert.Equal(t, currency.BTC, v.Pair.Base, "Pair base should be correct")
				assert.Equal(t, 3565.00, v.Last, "Last should be correct")
				assert.Equal(t, 3715.00, v.High, "High should be correct")
				assert.Equal(t, 3555.00, v.Low, "Low should be correct")
				assert.Equal(t, 1.62, v.Volume, "Volume should be correct")
				assert.Equal(t, 3475.00, v.Bid, "Bid should be correct")
				assert.Equal(t, 10.14, v.BidSize, "BidSize should be correct")
				assert.Equal(t, 3520.00, v.Ask, "Ask should be correct")
				assert.Equal(t, 2.5, v.AskSize, "AskSize should be correct")
				assert.Equal(t, 3502.0715721, v.MarkPrice, "MarkPrice should be correct")
				assert.Equal(t, 61912.8, v.IndexPrice, "IndexPrice should be correct")
				assert.Equal(t, 29.35, v.OpenInterest, "OpenInterest should be correct")
				assert.Equal(t, "BTC-28JUN24-60000-P", v.Pair.String(), "Pair should be correct")
				assert.Equal(t, asset.Options, v.AssetType, "AssetType should be correct")
				assert.Equal(t, int64(1715742949283), v.LastUpdated.UnixMilli(), "LastUpdated should be correct")
			case 3: // USDTMargined snapshot
				assert.Equal(t, currency.BTC, v.Pair.Base, "Pair base should be correct")
				assert.Equal(t, currency.USDT, v.Pair.Quote, "Pair quote should be correct")
				assert.Equal(t, 61874.00, v.Last, "Last should be correct")
				assert.Equal(t, 62752.90, v.High, "High should be correct")
				assert.Equal(t, 61000.10, v.Low, "Low should be correct")
				assert.Equal(t, 98430.1050, v.Volume, "Volume should be correct")
				assert.Equal(t, 61873.9, v.Bid, "Bid should be correct")
				assert.Equal(t, 3.783, v.BidSize, "BidSize should be correct")
				assert.Equal(t, 61874.00, v.Ask, "Ask should be correct")
				assert.Equal(t, 16.278, v.AskSize, "AskSize should be correct")
				assert.Equal(t, 61875.25, v.MarkPrice, "MarkPrice should be correct")
				assert.Equal(t, 61903.73, v.IndexPrice, "IndexPrice should be correct")
				assert.Equal(t, 58117.022, v.OpenInterest, "OpenInterest should be correct")
				assert.Equal(t, asset.USDTMarginedFutures, v.AssetType, "AssetType should be correct")
				assert.Equal(t, int64(1715748762463), v.LastUpdated.UnixMilli(), "LastUpdated should be correct")
			case 4: // USDTMargined partial
				assert.Equal(t, currency.BTC, v.Pair.Base, "Pair base should be correct")
				assert.Equal(t, currency.USDT, v.Pair.Quote, "Pair quote should be correct")
				assert.Equal(t, 61874.00, v.Last, "Last should be correct")
				assert.Equal(t, 62752.90, v.High, "High should be correct")
				assert.Equal(t, 61000.10, v.Low, "Low should be correct")
				assert.Equal(t, 98430.1050, v.Volume, "Volume should be correct")
				assert.Equal(t, 61873.90, v.Bid, "Bid should be correct")
				assert.Equal(t, 3.543, v.BidSize, "BidSize should be correct")
				assert.Equal(t, 61874.00, v.Ask, "Ask should be correct")
				assert.Equal(t, 16.278, v.AskSize, "AskSize should be correct")
				assert.Equal(t, 61875.06, v.MarkPrice, "MarkPrice should be correct")
				assert.Equal(t, 61903.59, v.IndexPrice, "IndexPrice should be correct")
				assert.Equal(t, 58117.022, v.OpenInterest, "OpenInterest should be correct")
				assert.Equal(t, asset.USDTMarginedFutures, v.AssetType, "AssetType should be correct")
				assert.Equal(t, int64(1715748763063), v.LastUpdated.UnixMilli(), "LastUpdated should be correct")
			case 5: // USDCMargined snapshot
				assert.Equal(t, currency.BTC, v.Pair.Base, "Pair base should be correct")
				assert.Equal(t, currency.PERP, v.Pair.Quote, "Pair quote should be correct")
				assert.Equal(t, 61945.70, v.Last, "Last should be correct")
				assert.Equal(t, 62242.2, v.High, "High should be correct")
				assert.Equal(t, 61059.1, v.Low, "Low should be correct")
				assert.Equal(t, 427.375, v.Volume, "Volume should be correct")
				assert.Equal(t, 61909.2, v.Bid, "Bid should be correct")
				assert.Equal(t, 0.035, v.BidSize, "BidSize should be correct")
				assert.Equal(t, 61909.60, v.Ask, "Ask should be correct")
				assert.Equal(t, 0.082, v.AskSize, "AskSize should be correct")
				assert.Equal(t, 61943.58, v.MarkPrice, "MarkPrice should be correct")
				assert.Equal(t, 61942.85, v.IndexPrice, "IndexPrice should be correct")
				assert.Equal(t, 526.806, v.OpenInterest, "OpenInterest should be correct")
				assert.Equal(t, asset.USDCMarginedFutures, v.AssetType, "AssetType should be correct")
				assert.Equal(t, int64(1715756612118), v.LastUpdated.UnixMilli(), "LastUpdated should be correct")
			case 6: // USDCMargined partial
				assert.Equal(t, currency.BTC, v.Pair.Base, "Pair base should be correct")
				assert.Equal(t, currency.PERP, v.Pair.Quote, "Pair quote should be correct")
				assert.Equal(t, 61945.70, v.Last, "Last should be correct")
				assert.Equal(t, 62242.2, v.High, "High should be correct")
				assert.Equal(t, 61059.1, v.Low, "Low should be correct")
				assert.Equal(t, 427.375, v.Volume, "Volume should be correct")
				assert.Equal(t, 61909.5, v.Bid, "Bid should be correct")
				assert.Equal(t, 0.035, v.BidSize, "BidSize should be correct")
				assert.Equal(t, 61909.60, v.Ask, "Ask should be correct")
				assert.Equal(t, 0.082, v.AskSize, "AskSize should be correct")
				assert.Equal(t, 61943.58, v.MarkPrice, "MarkPrice should be correct")
				assert.Equal(t, 61942.85, v.IndexPrice, "IndexPrice should be correct")
				assert.Equal(t, 526.806, v.OpenInterest, "OpenInterest should be correct")
				assert.Equal(t, asset.USDCMarginedFutures, v.AssetType, "AssetType should be correct")
				assert.Equal(t, int64(1715756612210), v.LastUpdated.UnixMilli(), "LastUpdated should be correct")
			case 7: // CoinMargined snapshot
				assert.Equal(t, currency.BTC, v.Pair.Base, "Pair base should be correct")
				assert.Equal(t, currency.USD, v.Pair.Quote, "Pair quote should be correct")
				assert.Equal(t, 61894.0, v.Last, "Last should be correct")
				assert.Equal(t, 62265.5, v.High, "High should be correct")
				assert.Equal(t, 61029.5, v.Low, "Low should be correct")
				assert.Equal(t, 391976479.0, v.Volume, "Volume should be correct")
				assert.Equal(t, 61891.5, v.Bid, "Bid should be correct")
				assert.Equal(t, 12667.0, v.BidSize, "BidSize should be correct")
				assert.Equal(t, 61892.0, v.Ask, "Ask should be correct")
				assert.Equal(t, 60953.0, v.AskSize, "AskSize should be correct")
				assert.Equal(t, 61894.0, v.MarkPrice, "MarkPrice should be correct")
				assert.Equal(t, 61923.36, v.IndexPrice, "IndexPrice should be correct")
				assert.Equal(t, 931760496.0, v.OpenInterest, "OpenInterest should be correct")
				assert.Equal(t, asset.CoinMarginedFutures, v.AssetType, "AssetType should be correct")
				assert.Equal(t, int64(1715757637952), v.LastUpdated.UnixMilli(), "LastUpdated should be correct")
			case 8: // CoinMargined partial
				assert.Equal(t, currency.BTC, v.Pair.Base, "Pair base should be correct")
				assert.Equal(t, currency.USD, v.Pair.Quote, "Pair quote should be correct")
				assert.Equal(t, 61894.0, v.Last, "Last should be correct")
				assert.Equal(t, 62265.5, v.High, "High should be correct")
				assert.Equal(t, 61029.5, v.Low, "Low should be correct")
				assert.Equal(t, 391976479.0, v.Volume, "Volume should be correct")
				assert.Equal(t, 61891.5, v.Bid, "Bid should be correct")
				assert.Equal(t, 27634.0, v.BidSize, "BidSize should be correct")
				assert.Equal(t, 61892.0, v.Ask, "Ask should be correct")
				assert.Equal(t, 60953.0, v.AskSize, "AskSize should be correct")
				assert.Equal(t, 61894.0, v.MarkPrice, "MarkPrice should be correct")
				assert.Equal(t, 61923.36, v.IndexPrice, "IndexPrice should be correct")
				assert.Equal(t, 931760496.0, v.OpenInterest, "OpenInterest should be correct")
				assert.Equal(t, asset.CoinMarginedFutures, v.AssetType, "AssetType should be correct")
				assert.Equal(t, int64(1715757638152), v.LastUpdated.UnixMilli(), "LastUpdated should be correct")
			}
		case error:
			t.Error(v)
		default:
			t.Errorf("Unexpected type in DataHandler: %T (%s)", v, v)
		}
	}
}

func TestGetFeeByTypeOfflineTradeFee(t *testing.T) {
	t.Parallel()
	feeBuilder := &exchange.FeeBuilder{
		Amount:              1,
		FeeType:             exchange.CryptocurrencyTradeFee,
		Pair:                spotTradablePair,
		PurchasePrice:       1,
		FiatCurrency:        currency.USD,
		BankTransactionType: exchange.WireTransfer,
	}
	_, err := b.GetFeeByType(t.Context(), feeBuilder)
	if err != nil {
		t.Fatal(err)
	}
	feeBuilder.Pair = optionsTradablePair
	_, err = b.GetFeeByType(t.Context(), feeBuilder)
	if err != nil {
		t.Fatal(err)
	}
	feeBuilder.Pair = usdtMarginedTradablePair
	_, err = b.GetFeeByType(t.Context(), feeBuilder)
	if err != nil {
		t.Fatal(err)
	}
	feeBuilder.Pair = inverseTradablePair
	_, err = b.GetFeeByType(t.Context(), feeBuilder)
	if err != nil {
		t.Fatal(err)
	}
}

func TestSetLeverage(t *testing.T) {
	t.Parallel()
	sharedtestvalues.SkipTestIfCredentialsUnset(t, b, canManipulateRealOrders)
	ctx := t.Context()
	err := b.SetLeverage(ctx, asset.USDTMarginedFutures, usdtMarginedTradablePair, margin.Multi, 5, order.Buy)
	if err != nil {
		t.Error(err)
	}
	err = b.SetLeverage(ctx, asset.USDCMarginedFutures, usdcMarginedTradablePair, margin.Multi, 5, order.Buy)
	if err != nil {
		t.Error(err)
	}

	err = b.SetLeverage(ctx, asset.CoinMarginedFutures, inverseTradablePair, margin.Isolated, 5, order.UnknownSide)
	assert.ErrorIs(t, err, order.ErrSideIsInvalid)

	err = b.SetLeverage(ctx, asset.USDTMarginedFutures, usdtMarginedTradablePair, margin.Isolated, 5, order.Buy)
	if err != nil {
		t.Error(err)
	}

	err = b.SetLeverage(ctx, asset.CoinMarginedFutures, inverseTradablePair, margin.Isolated, 5, order.Sell)
	if err != nil {
		t.Error(err)
	}

	err = b.SetLeverage(ctx, asset.USDTMarginedFutures, usdtMarginedTradablePair, margin.Isolated, 5, order.CouldNotBuy)
	assert.ErrorIs(t, err, order.ErrSideIsInvalid)

	err = b.SetLeverage(ctx, asset.Spot, inverseTradablePair, margin.Multi, 5, order.UnknownSide)
	assert.ErrorIs(t, err, asset.ErrNotSupported)
}

func TestGetFuturesContractDetails(t *testing.T) {
	t.Parallel()
	_, err := b.GetFuturesContractDetails(t.Context(), asset.Spot)
	assert.ErrorIs(t, err, futures.ErrNotFuturesAsset)

	_, err = b.GetFuturesContractDetails(t.Context(), asset.CoinMarginedFutures)
	assert.NoError(t, err)

	_, err = b.GetFuturesContractDetails(t.Context(), asset.USDTMarginedFutures)
	assert.NoError(t, err)

	_, err = b.GetFuturesContractDetails(t.Context(), asset.USDCMarginedFutures)
	assert.NoError(t, err)
}

func TestFetchTradablePairs(t *testing.T) {
	t.Parallel()
	_, err := b.FetchTradablePairs(t.Context(), asset.Spot)
	if err != nil {
		t.Fatal(err)
	}
	_, err = b.FetchTradablePairs(t.Context(), asset.CoinMarginedFutures)
	if err != nil {
		t.Fatal(err)
	}
	_, err = b.FetchTradablePairs(t.Context(), asset.USDTMarginedFutures)
	if err != nil {
		t.Fatal(err)
	}
	_, err = b.FetchTradablePairs(t.Context(), asset.USDCMarginedFutures)
	if err != nil {
		t.Fatal(err)
	}
	_, err = b.FetchTradablePairs(t.Context(), asset.Options)
	if err != nil {
		t.Fatal(err)
	}
	_, err = b.FetchTradablePairs(t.Context(), asset.Futures)
	assert.ErrorIs(t, err, asset.ErrNotSupported)
}

func TestDeltaUpdateOrderbook(t *testing.T) {
	t.Parallel()
	data := []byte(`{"topic":"orderbook.50.WEMIXUSDT","ts":1697573183768,"type":"snapshot","data":{"s":"WEMIXUSDT","b":[["0.9511","260.703"],["0.9677","0"]],"a":[],"u":3119516,"seq":14126848493},"cts":1728966699481}`)
	err := b.wsHandleData(t.Context(), data, asset.Spot)
	if err != nil {
		t.Fatal(err)
	}
	update := []byte(`{"topic":"orderbook.50.WEMIXUSDT","ts":1697573183768,"type":"delta","data":{"s":"WEMIXUSDT","b":[["0.9511","260.703"],["0.9677","0"]],"a":[],"u":3119516,"seq":14126848493},"cts":1728966699481}`)
	var wsResponse WebsocketResponse
	err = json.Unmarshal(update, &wsResponse)
	if err != nil {
		t.Fatal(err)
	}
	err = b.wsProcessOrderbook(asset.Spot, &wsResponse)
	if err != nil {
		t.Fatal(err)
	}
}

func TestGetLongShortRatio(t *testing.T) {
	t.Parallel()
	_, err := b.GetLongShortRatio(t.Context(), "linear", "BTCUSDT", kline.FiveMin, 0)
	if err != nil {
		t.Fatal(err)
	}
	_, err = b.GetLongShortRatio(t.Context(), "inverse", "BTCUSDT", kline.FiveMin, 0)
	if err != nil {
		t.Fatal(err)
	}
	_, err = b.GetLongShortRatio(t.Context(), "spot", "BTCUSDT", kline.FiveMin, 0)
	require.ErrorIs(t, err, errInvalidCategory)
}

func TestStringToOrderStatus(t *testing.T) {
	t.Parallel()
	input := []struct {
		OrderStatus string
		Expectation order.Status
	}{
		{
			OrderStatus: "",
			Expectation: order.UnknownStatus,
		},
		{
			OrderStatus: "UNKNOWN",
			Expectation: order.UnknownStatus,
		},
		{
			OrderStatus: "Cancelled",
			Expectation: order.Cancelled,
		},
		{
			OrderStatus: "ACTIVE",
			Expectation: order.Active,
		},
		{
			OrderStatus: "NEW",
			Expectation: order.New,
		},
		{
			OrderStatus: "FILLED",
			Expectation: order.Filled,
		},
		{
			OrderStatus: "UNTRIGGERED",
			Expectation: order.Pending,
		},
	}
	var oStatus order.Status
	for x := range input {
		oStatus = StringToOrderStatus(input[x].OrderStatus)
		if oStatus != input[x].Expectation {
			t.Fatalf("expected %v, got %v", input[x].Expectation, oStatus)
		}
	}
}

func TestFetchAccountType(t *testing.T) {
	t.Parallel()
	if !mockTests {
		sharedtestvalues.SkipTestIfCredentialsUnset(t, b)
	}
	val, err := b.FetchAccountType(t.Context())
	require.NoError(t, err)
	require.NotZero(t, val)
}

func TestAccountTypeString(t *testing.T) {
	t.Parallel()
	require.Equal(t, "unset", AccountType(0).String())
	require.Equal(t, "unified", accountTypeUnified.String())
	require.Equal(t, "normal", accountTypeNormal.String())
	require.Equal(t, "unknown", AccountType(3).String())
}

func TestRequiresUnifiedAccount(t *testing.T) {
	t.Parallel()
	if !mockTests {
		sharedtestvalues.SkipTestIfCredentialsUnset(t, b)
	}
	err := b.RequiresUnifiedAccount(t.Context())
	require.NoError(t, err)
	b := &Bybit{} //nolint:govet // Intentional shadow to avoid future copy/paste mistakes. Also stops race below.
	b.account.accountType = accountTypeNormal
	err = b.RequiresUnifiedAccount(t.Context())
	require.ErrorIs(t, err, errAPIKeyIsNotUnified)
}

func TestGetLatestFundingRates(t *testing.T) {
	t.Parallel()
	_, err := b.GetLatestFundingRates(t.Context(), &fundingrate.LatestRateRequest{
		Asset: asset.Futures,
		Pair:  usdtMarginedTradablePair,
	})
	assert.ErrorIs(t, err, asset.ErrNotSupported)

	_, err = b.GetLatestFundingRates(t.Context(), &fundingrate.LatestRateRequest{
		Asset: asset.Spot,
		Pair:  spotTradablePair,
	})
	assert.ErrorIs(t, err, asset.ErrNotSupported)

	_, err = b.GetLatestFundingRates(t.Context(), &fundingrate.LatestRateRequest{
		Asset: asset.Options,
		Pair:  optionsTradablePair,
	})
	assert.ErrorIs(t, err, asset.ErrNotSupported)

	_, err = b.GetLatestFundingRates(t.Context(), &fundingrate.LatestRateRequest{
		Asset: asset.USDTMarginedFutures,
	})
	if err != nil {
		t.Error(err)
	}
	_, err = b.GetLatestFundingRates(t.Context(), &fundingrate.LatestRateRequest{
		Asset: asset.USDCMarginedFutures,
		Pair:  usdcMarginedTradablePair,
	})
	if err != nil {
		t.Error(err)
	}
}

func TestConstructOrderDetails(t *testing.T) {
	t.Parallel()
	const data = `[	{"orderId": "fd4300ae-7847-404e-b947-b46980a4d140","orderLinkId": "test-000005","blockTradeId": "","symbol": "ETHUSDT","price": "1600.00","qty": "0.10","side": "Buy","isLeverage": "","positionIdx": 1,"orderStatus": "New","cancelType": "UNKNOWN","rejectReason": "EC_NoError","avgPrice": "0","leavesQty": "0.10","leavesValue": "160","cumExecQty": "0.00","cumExecValue": "0","cumExecFee": "0","timeInForce": "GTC","orderType": "Limit","stopOrderType": "UNKNOWN","orderIv": "","triggerPrice": "0.00","takeProfit": "2500.00","stopLoss": "1500.00","tpTriggerBy": "LastPrice","slTriggerBy": "LastPrice","triggerDirection": 0,"triggerBy": "UNKNOWN","lastPriceOnCreated": "","reduceOnly": false,"closeOnTrigger": false,"smpType": "None",		"smpGroup": 0,"smpOrderId": "","tpslMode": "Full","tpLimitPrice": "","slLimitPrice": "","placeType": "","createdTime": "1684738540559","updatedTime": "1684738540561"}]`
	var response []TradeOrder
	err := json.Unmarshal([]byte(data), &response)
	if err != nil {
		t.Fatal(err)
	}
	orders, err := b.ConstructOrderDetails(response, asset.Spot, currency.Pair{Base: currency.BTC, Quote: currency.USDT}, currency.Pairs{})
	if err != nil {
		t.Fatal(err)
	} else if len(orders) > 0 {
		t.Errorf("expected order with length 0, got %d", len(orders))
	}
	orders, err = b.ConstructOrderDetails(response, asset.Spot, currency.EMPTYPAIR, currency.Pairs{})
	if err != nil {
		t.Fatal(err)
	} else if len(orders) != 1 {
		t.Errorf("expected order with length 1, got %d", len(orders))
	}
}

func TestGetOpenInterest(t *testing.T) {
	t.Parallel()
	_, err := b.GetOpenInterest(t.Context(), key.PairAsset{
		Base:  currency.ETH.Item,
		Quote: currency.USDT.Item,
		Asset: asset.Spot,
	})
	assert.ErrorIs(t, err, asset.ErrNotSupported)

	resp, err := b.GetOpenInterest(t.Context(), key.PairAsset{
		Base:  usdcMarginedTradablePair.Base.Item,
		Quote: usdcMarginedTradablePair.Quote.Item,
		Asset: asset.USDCMarginedFutures,
	})
	assert.NoError(t, err)
	assert.NotEmpty(t, resp)

	resp, err = b.GetOpenInterest(t.Context(), key.PairAsset{
		Base:  usdtMarginedTradablePair.Base.Item,
		Quote: usdtMarginedTradablePair.Quote.Item,
		Asset: asset.USDTMarginedFutures,
	})
	assert.NoError(t, err)
	assert.NotEmpty(t, resp)

	resp, err = b.GetOpenInterest(t.Context(), key.PairAsset{
		Base:  inverseTradablePair.Base.Item,
		Quote: inverseTradablePair.Quote.Item,
		Asset: asset.CoinMarginedFutures,
	})
	assert.NoError(t, err)
	assert.NotEmpty(t, resp)

	resp, err = b.GetOpenInterest(t.Context())
	assert.NoError(t, err)
	assert.NotEmpty(t, resp)
}

func TestIsPerpetualFutureCurrency(t *testing.T) {
	t.Parallel()

	is, err := b.IsPerpetualFutureCurrency(asset.Spot, spotTradablePair)
	assert.NoError(t, err)
	assert.False(t, is)

	is, err = b.IsPerpetualFutureCurrency(asset.CoinMarginedFutures, inverseTradablePair)
	assert.NoError(t, err)
	assert.Truef(t, is, "%s %s should be a perp", asset.CoinMarginedFutures, inverseTradablePair)

	is, err = b.IsPerpetualFutureCurrency(asset.USDTMarginedFutures, usdtMarginedTradablePair)
	assert.NoError(t, err)
	assert.Truef(t, is, "%s %s should be a perp", asset.USDTMarginedFutures, usdtMarginedTradablePair)

	is, err = b.IsPerpetualFutureCurrency(asset.USDCMarginedFutures, usdcMarginedTradablePair)
	assert.NoError(t, err)
	assert.Truef(t, is, "%s %s should be a perp", asset.USDCMarginedFutures, usdcMarginedTradablePair)
}

func TestGetCurrencyTradeURL(t *testing.T) {
	t.Parallel()
	testexch.UpdatePairsOnce(t, b)
	for _, a := range b.GetAssetTypes(false) {
		pairs, err := b.CurrencyPairs.GetPairs(a, false)
		require.NoErrorf(t, err, "cannot get pairs for %s", a)
		require.NotEmptyf(t, pairs, "no pairs for %s", a)
		resp, err := b.GetCurrencyTradeURL(t.Context(), a, pairs[0])
		require.NoError(t, err)
		assert.NotEmpty(t, resp)
	}
}

// TestGenerateSubscriptions exercises generateSubscriptions
func TestGenerateSubscriptions(t *testing.T) {
	t.Parallel()

	b := new(Bybit) //nolint:govet // Intentional shadow to avoid future copy/paste mistakes
	require.NoError(t, testexch.Setup(b), "Test instance Setup must not error")

	b.Websocket.SetCanUseAuthenticatedEndpoints(true)
	subs, err := b.generateSubscriptions()
	require.NoError(t, err, "generateSubscriptions must not error")
	exp := subscription.List{}
	for _, s := range b.Features.Subscriptions {
		for _, a := range b.GetAssetTypes(true) {
			if s.Asset != asset.All && s.Asset != a {
				continue
			}
			pairs, err := b.GetEnabledPairs(a)
			require.NoErrorf(t, err, "GetEnabledPairs %s must not error", a)
			pairs = common.SortStrings(pairs).Format(currency.PairFormat{Uppercase: true, Delimiter: ""})
			s := s.Clone() //nolint:govet // Intentional lexical scope shadow
			s.Asset = a
			if isSymbolChannel(channelName(s)) {
				for i, p := range pairs {
					s := s.Clone() //nolint:govet // Intentional lexical scope shadow
					switch s.Channel {
					case subscription.CandlesChannel:
						s.QualifiedChannel = fmt.Sprintf("%s.%.f.%s", channelName(s), s.Interval.Duration().Minutes(), p)
					case subscription.OrderbookChannel:
						s.QualifiedChannel = fmt.Sprintf("%s.%d.%s", channelName(s), s.Levels, p)
					default:
						s.QualifiedChannel = channelName(s) + "." + p.String()
					}
					s.Pairs = pairs[i : i+1]
					exp = append(exp, s)
				}
			} else {
				s.Pairs = pairs
				s.QualifiedChannel = channelName(s)
				categoryName := getCategoryName(a)
				if isCategorisedChannel(s.QualifiedChannel) && categoryName != "" {
					s.QualifiedChannel += "." + categoryName
				}

				exp = append(exp, s)
			}
		}
	}
	testsubs.EqualLists(t, exp, subs)
}

func TestSubscribe(t *testing.T) {
	t.Parallel()
	b := new(Bybit) //nolint:govet // Intentional shadow to avoid future copy/paste mistakes
	require.NoError(t, testexch.Setup(b), "Test instance Setup must not error")
	subs, err := b.Features.Subscriptions.ExpandTemplates(b)
	require.NoError(t, err, "ExpandTemplates must not error")
	b.Features.Subscriptions = subscription.List{}
	testexch.SetupWs(t, b)
	err = b.Subscribe(t.Context(), &DummyConnection{}, subs)
	require.NoError(t, err, "Subscribe must not error")
}

func TestAuthSubscribe(t *testing.T) {
	t.Parallel()

	b := new(Bybit) //nolint:govet // Intentional shadow to avoid future copy/paste mistakes
	require.NoError(t, testexch.Setup(b))
	require.NoError(t, b.authSubscribe(t.Context(), &DummyConnection{}, subscription.List{}))

	authsubs, err := b.generateAuthSubscriptions()
	require.NoError(t, err, "generateAuthSubscriptions must not error")
	require.Empty(t, authsubs, "generateAuthSubscriptions must not return subs")

	b.Websocket.SetCanUseAuthenticatedEndpoints(true)
	authsubs, err = b.generateAuthSubscriptions()
	require.NoError(t, err, "generateAuthSubscriptions must not error")
	require.NotEmpty(t, authsubs, "generateAuthSubscriptions must return subs")

	require.NoError(t, b.authSubscribe(t.Context(), &DummyConnection{}, authsubs))
	require.NoError(t, b.authUnsubscribe(t.Context(), &DummyConnection{}, authsubs))
}

func TestWebsocketAuthenticateConnection(t *testing.T) {
	t.Parallel()

	b := new(Bybit) //nolint:govet // Intentional shadow to avoid future copy/paste mistakes
	require.NoError(t, testexch.Setup(b))
	b.API.AuthenticatedSupport = true
	b.API.AuthenticatedWebsocketSupport = true
	b.Websocket.SetCanUseAuthenticatedEndpoints(true)
	ctx := account.DeployCredentialsToContext(t.Context(), &account.Credentials{Key: "dummy", Secret: "dummy"})
	err := b.WebsocketAuthenticateConnection(ctx, &DummyConnection{})
	require.NoError(t, err)
}

func TestTransformSymbol(t *testing.T) {
	t.Parallel()
	tests := []struct {
		symbol         string
		baseCoin       string
		contractType   string
		item           asset.Item
		expectedSymbol string
	}{
		{
			symbol:         "POPCATUSDT",
			baseCoin:       "POPCAT",
			item:           asset.Spot,
			expectedSymbol: "POPCAT_USDT",
		},
		{
			symbol:         "BTC26SEP25-300000-P",
			item:           asset.Options,
			baseCoin:       "BTC",
			expectedSymbol: "BTC-26SEP25-300000-P",
		},
		{
			symbol:         "1000000BABYDOGEUSDT",
			item:           asset.USDTMarginedFutures,
			baseCoin:       "1000000BABYDOGE",
			expectedSymbol: "1000000BABYDOGE-USDT",
		},
		{
			symbol:         "BTC-06DEC24",
			item:           asset.USDCMarginedFutures,
			expectedSymbol: "BTC-06DEC24",
			contractType:   "LinearFutures",
		},
		{
			symbol:         "1000PEPEPERP",
			baseCoin:       "1000PEPE",
			item:           asset.USDCMarginedFutures,
			expectedSymbol: "1000PEPE-PERP",
		},
		{
			symbol:         "BTCUSD",
			baseCoin:       "BTC",
			item:           asset.CoinMarginedFutures,
			expectedSymbol: "BTC_USD",
		},
		{
			symbol:         "nothingHappens",
			item:           asset.CrossMargin,
			expectedSymbol: "nothingHappens",
		},
	}
	for i := range tests {
		t.Run(tests[i].symbol+" "+tests[i].item.String(), func(t *testing.T) {
			t.Parallel()
			ii := InstrumentInfo{
				Symbol:       tests[i].symbol,
				ContractType: tests[i].contractType,
				BaseCoin:     tests[i].baseCoin,
			}
			assert.Equal(t, tests[i].expectedSymbol, ii.transformSymbol(tests[i].item), "expected symbols to match")
		})
	}
}

func TestGetPairFromCategory(t *testing.T) {
	t.Parallel()

	exp := spotTradablePair
	exp.Delimiter = ""
	p, a, err := b.getPairFromCategory("spot", exp.String())
	require.NoError(t, err)
	require.True(t, exp.Equal(p))
	require.Equal(t, asset.Spot, a)

	exp = usdtMarginedTradablePair
	exp.Delimiter = ""
	p, a, err = b.getPairFromCategory("linear", exp.String())
	require.NoError(t, err)
	require.True(t, exp.Equal(p))
	require.Equal(t, asset.USDTMarginedFutures, a)

	exp = usdcMarginedTradablePair
	exp.Delimiter = ""
	p, a, err = b.getPairFromCategory("linear", exp.String())
	require.NoError(t, err)
	require.True(t, exp.Equal(p))
	require.Equal(t, asset.USDCMarginedFutures, a)

	exp = inverseTradablePair
	exp.Delimiter = ""
	p, a, err = b.getPairFromCategory("inverse", exp.String())
	require.NoError(t, err)
	require.True(t, exp.Equal(p))
	require.Equal(t, asset.CoinMarginedFutures, a)

	exp = optionsTradablePair
	p, a, err = b.getPairFromCategory("option", exp.String())
	require.NoError(t, err)
	require.True(t, exp.Equal(p))
	require.Equal(t, asset.Options, a)

	p, a, err = b.getPairFromCategory("silly", exp.String())
	require.Error(t, err)
	require.Empty(t, p)
	require.Empty(t, a)

	p, a, err = b.getPairFromCategory("spot", "bad pair")
	require.ErrorIs(t, err, currency.ErrPairNotFound)
	require.Empty(t, p)
	require.Empty(t, a)
}<|MERGE_RESOLUTION|>--- conflicted
+++ resolved
@@ -3,7 +3,6 @@
 import (
 	"bytes"
 	"context"
-	"errors"
 	"fmt"
 	"maps"
 	"net/http"
@@ -3000,45 +2999,18 @@
 
 type DummyConnection struct{ websocket.Connection }
 
-<<<<<<< HEAD
 func (d *DummyConnection) GenerateMessageID(bool) int64                                  { return 1337 }
 func (d *DummyConnection) SetupPingHandler(request.EndpointLimit, websocket.PingHandler) {}
 func (d *DummyConnection) DialContext(context.Context, *gws.Dialer, http.Header) error   { return nil }
 
 func (d *DummyConnection) SendMessageReturnResponse(context.Context, request.EndpointLimit, any, any) ([]byte, error) {
 	return []byte(`{"success":true,"ret_msg":"subscribe","conn_id":"5758770c-8152-4545-a84f-dae089e56499","req_id":"1","op":"subscribe"}`), nil
-=======
-func TestWsLinearConnect(t *testing.T) {
-	t.Parallel()
-	if mockTests {
-		t.Skip(skippingWebsocketFunctionsForMockTesting)
-	}
-	err := b.WsLinearConnect()
-	assert.Truef(t, errors.Is(err, websocket.ErrWebsocketNotEnabled) || err == nil, "WsLinerConnect should not error: %s", err)
-}
-
-func TestWsInverseConnect(t *testing.T) {
-	t.Parallel()
-	if mockTests {
-		t.Skip(skippingWebsocketFunctionsForMockTesting)
-	}
-	err := b.WsInverseConnect()
-	assert.Truef(t, errors.Is(err, websocket.ErrWebsocketNotEnabled) || err == nil, "WsInverseConnect should not error: %s", err)
->>>>>>> 2958e64a
 }
 
 func TestWsConnect(t *testing.T) {
 	t.Parallel()
-<<<<<<< HEAD
 	err := b.WsConnect(t.Context(), &DummyConnection{})
 	require.NoError(t, err)
-=======
-	if mockTests {
-		t.Skip(skippingWebsocketFunctionsForMockTesting)
-	}
-	err := b.WsOptionsConnect()
-	assert.Truef(t, errors.Is(err, websocket.ErrWebsocketNotEnabled) || err == nil, "WsOptionsConnect should not error: %s", err)
->>>>>>> 2958e64a
 }
 
 var pushDataMap = map[string]string{
