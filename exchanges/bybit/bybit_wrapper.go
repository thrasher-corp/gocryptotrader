--- conflicted
+++ resolved
@@ -68,15 +68,6 @@
 		}
 	}
 
-<<<<<<< HEAD
-=======
-	for _, a := range []asset.Item{asset.CoinMarginedFutures, asset.USDTMarginedFutures, asset.USDCMarginedFutures, asset.Options} {
-		if err := by.DisableAssetWebsocketSupport(a); err != nil {
-			log.Errorf(log.ExchangeSys, "%s error disabling %q asset type websocket support: %s", by.Name, a, err)
-		}
-	}
-
->>>>>>> 8fa6179f
 	by.Features = exchange.Features{
 		CurrencyTranslations: currency.NewTranslations(
 			map[currency.Code]currency.Code{
@@ -353,7 +344,7 @@
 
 // websocketRequestIDGenerator generates a unique ID for websocket requests, this is just a simple counter.
 func (by *Bybit) websocketRequestIDGenerator() int64 {
-	return by.counter.IncrementAndGet()
+	return by.messageIDSeq.IncrementAndGet()
 }
 
 // FetchTradablePairs returns a list of the exchanges tradable pairs
