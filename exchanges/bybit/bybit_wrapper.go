package bybit

import (
	"context"
	"errors"
	"fmt"
	"sort"
	"strings"
	"time"

	"github.com/shopspring/decimal"
	"github.com/thrasher-corp/gocryptotrader/common"
	"github.com/thrasher-corp/gocryptotrader/common/key"
	"github.com/thrasher-corp/gocryptotrader/config"
	"github.com/thrasher-corp/gocryptotrader/currency"
	"github.com/thrasher-corp/gocryptotrader/exchange/order/limits"
	"github.com/thrasher-corp/gocryptotrader/exchange/websocket"
	"github.com/thrasher-corp/gocryptotrader/exchange/websocket/buffer"
	exchange "github.com/thrasher-corp/gocryptotrader/exchanges"
	"github.com/thrasher-corp/gocryptotrader/exchanges/account"
	"github.com/thrasher-corp/gocryptotrader/exchanges/asset"
	"github.com/thrasher-corp/gocryptotrader/exchanges/deposit"
	"github.com/thrasher-corp/gocryptotrader/exchanges/fundingrate"
	"github.com/thrasher-corp/gocryptotrader/exchanges/futures"
	"github.com/thrasher-corp/gocryptotrader/exchanges/kline"
	"github.com/thrasher-corp/gocryptotrader/exchanges/margin"
	"github.com/thrasher-corp/gocryptotrader/exchanges/order"
	"github.com/thrasher-corp/gocryptotrader/exchanges/orderbook"
	"github.com/thrasher-corp/gocryptotrader/exchanges/protocol"
	"github.com/thrasher-corp/gocryptotrader/exchanges/request"
	"github.com/thrasher-corp/gocryptotrader/exchanges/subscription"
	"github.com/thrasher-corp/gocryptotrader/exchanges/ticker"
	"github.com/thrasher-corp/gocryptotrader/exchanges/trade"
	"github.com/thrasher-corp/gocryptotrader/log"
	"github.com/thrasher-corp/gocryptotrader/portfolio/withdraw"
)

type assetPairFmt struct {
	asset  asset.Item
	cfgFmt *currency.PairFormat
	reqFmt *currency.PairFormat
}

var (
	underscoreFmt = &currency.PairFormat{Uppercase: true, Delimiter: "_"}
	dashFmt       = &currency.PairFormat{Uppercase: true, Delimiter: currency.DashDelimiter}
	plainFmt      = &currency.PairFormat{Uppercase: true}
	assetPairFmts = []assetPairFmt{
		{asset.Spot, underscoreFmt, plainFmt},
		{asset.USDTMarginedFutures, underscoreFmt, plainFmt},
		{asset.CoinMarginedFutures, underscoreFmt, plainFmt},
		{asset.USDCMarginedFutures, dashFmt, plainFmt},
		{asset.Options, dashFmt, dashFmt},
	}
)

// SetDefaults sets the basic defaults for Bybit
func (e *Exchange) SetDefaults() {
	e.Name = "Bybit"
	e.Enabled = true
	e.Verbose = true
	e.API.CredentialsValidator.RequiresKey = true
	e.API.CredentialsValidator.RequiresSecret = true

	for _, n := range assetPairFmts {
		ps := currency.PairStore{AssetEnabled: true, RequestFormat: n.reqFmt, ConfigFormat: n.cfgFmt}
		if err := e.SetAssetPairStore(n.asset, ps); err != nil {
			log.Errorf(log.ExchangeSys, "%s error storing %q default asset formats: %s", e.Name, n.asset, err)
		}
	}

	e.Features = exchange.Features{
		CurrencyTranslations: currency.NewTranslations(
			map[currency.Code]currency.Code{
				currency.NewCode("10000000AIDOGE"):  currency.AIDOGE,
				currency.NewCode("1000000BABYDOGE"): currency.BABYDOGE,
				currency.NewCode("1000000MOG"):      currency.NewCode("MOG"),
				currency.NewCode("10000COQ"):        currency.NewCode("COQ"),
				currency.NewCode("10000LADYS"):      currency.NewCode("LADYS"),
				currency.NewCode("10000NFT"):        currency.NFT,
				currency.NewCode("10000SATS"):       currency.NewCode("SATS"),
				currency.NewCode("10000STARL"):      currency.STARL,
				currency.NewCode("10000WEN"):        currency.NewCode("WEN"),
				currency.NewCode("1000APU"):         currency.NewCode("APU"),
				currency.NewCode("1000BEER"):        currency.NewCode("BEER"),
				currency.NewCode("1000BONK"):        currency.BONK,
				currency.NewCode("1000BTT"):         currency.BTT,
				currency.NewCode("1000FLOKI"):       currency.FLOKI,
				currency.NewCode("1000IQ50"):        currency.NewCode("IQ50"),
				currency.NewCode("1000LUNC"):        currency.LUNC,
				currency.NewCode("1000PEPE"):        currency.PEPE,
				currency.NewCode("1000RATS"):        currency.NewCode("RATS"),
				currency.NewCode("1000TURBO"):       currency.NewCode("TURBO"),
				currency.NewCode("1000XEC"):         currency.XEC,
				currency.NewCode("LUNA2"):           currency.LUNA,
				currency.NewCode("SHIB1000"):        currency.SHIB,
			},
		),
		Supports: exchange.FeaturesSupported{
			REST:      true,
			Websocket: true,
			RESTCapabilities: protocol.Features{
				TickerFetching:        true,
				TradeFetching:         true,
				KlineFetching:         true,
				OrderbookFetching:     true,
				AutoPairUpdates:       true,
				AccountInfo:           true,
				GetOrder:              true,
				GetOrders:             true,
				CancelOrders:          true,
				CancelOrder:           true,
				SubmitOrder:           true,
				DepositHistory:        true,
				WithdrawalHistory:     true,
				UserTradeHistory:      true,
				CryptoDeposit:         true,
				CryptoWithdrawal:      true,
				TradeFee:              true,
				FiatDepositFee:        true,
				FiatWithdrawalFee:     true,
				CryptoDepositFee:      true,
				ModifyOrder:           true,
				MultiChainDeposits:    true,
				MultiChainWithdrawals: true,
			},
			WebsocketCapabilities: protocol.Features{
				TradeFetching:          true,
				TickerFetching:         true,
				KlineFetching:          true,
				OrderbookFetching:      true,
				AuthenticatedEndpoints: true,
				AccountInfo:            true,
				GetOrders:              true,
				Subscribe:              true,
				Unsubscribe:            true,
			},
			WithdrawPermissions: exchange.AutoWithdrawCrypto |
				exchange.AutoWithdrawFiat,
			Kline: kline.ExchangeCapabilitiesSupported{
				Intervals: true,
			},
			FuturesCapabilities: exchange.FuturesCapabilities{
				FundingRates: true,
				FundingRateBatching: map[asset.Item]bool{
					asset.USDCMarginedFutures: true,
					asset.USDTMarginedFutures: true,
					asset.CoinMarginedFutures: true,
				},
				SupportedFundingRateFrequencies: map[kline.Interval]bool{
					kline.FourHour:  true,
					kline.EightHour: true,
				},
				OpenInterest: exchange.OpenInterestSupport{
					Supported:          true,
					SupportedViaTicker: true,
					SupportsRestBatch:  true,
				},
			},
		},
		Enabled: exchange.FeaturesEnabled{
			AutoPairUpdates: true,
			Kline: kline.ExchangeCapabilitiesEnabled{
				Intervals: kline.DeployExchangeIntervals(
					kline.IntervalCapacity{Interval: kline.OneMin},
					kline.IntervalCapacity{Interval: kline.ThreeMin},
					kline.IntervalCapacity{Interval: kline.FiveMin},
					kline.IntervalCapacity{Interval: kline.FifteenMin},
					kline.IntervalCapacity{Interval: kline.ThirtyMin},
					kline.IntervalCapacity{Interval: kline.OneHour},
					kline.IntervalCapacity{Interval: kline.TwoHour},
					kline.IntervalCapacity{Interval: kline.FourHour},
					kline.IntervalCapacity{Interval: kline.SixHour},
					kline.IntervalCapacity{Interval: kline.SevenHour},
					kline.IntervalCapacity{Interval: kline.OneDay},
					kline.IntervalCapacity{Interval: kline.OneWeek},
					kline.IntervalCapacity{Interval: kline.OneMonth},
				),
				GlobalResultLimit: 1000,
			},
		},
		Subscriptions: defaultSubscriptions.Clone(),
	}

	e.API.Endpoints = e.NewEndpoints()
	err := e.API.Endpoints.SetDefaultEndpoints(map[exchange.URL]string{
		exchange.RestSpot:              bybitAPIURL,
		exchange.RestCoinMargined:      bybitAPIURL,
		exchange.RestUSDTMargined:      bybitAPIURL,
		exchange.RestFutures:           bybitAPIURL,
		exchange.RestUSDCMargined:      bybitAPIURL,
		exchange.WebsocketSpot:         spotPublic,
		exchange.WebsocketCoinMargined: inversePublic,
		exchange.WebsocketUSDTMargined: linearPublic,
		exchange.WebsocketUSDCMargined: linearPublic,
		exchange.WebsocketOptions:      optionPublic,
		exchange.WebsocketPrivate:      websocketPrivate,
	})
	if err != nil {
		log.Errorln(log.ExchangeSys, err)
	}

	if e.Requester, err = request.New(e.Name,
		common.NewHTTPClientWithTimeout(exchange.DefaultHTTPTimeout),
		request.WithLimiter(GetRateLimit()),
	); err != nil {
		log.Errorln(log.ExchangeSys, err)
	}

	e.Websocket = websocket.NewManager()
	e.WebsocketResponseMaxLimit = exchange.DefaultWebsocketResponseMaxLimit
	e.WebsocketResponseCheckTimeout = exchange.DefaultWebsocketResponseCheckTimeout
	e.WebsocketOrderbookBufferLimit = exchange.DefaultWebsocketOrderbookBufferLimit
}

// Setup takes in the supplied exchange configuration details and sets params
func (e *Exchange) Setup(exch *config.Exchange) error {
	if err := exch.Validate(); err != nil {
		return err
	}
	if !exch.Enabled {
		e.SetEnabled(false)
		return nil
	}
	if err := e.SetupDefaults(exch); err != nil {
		return err
	}

	if err := e.Websocket.Setup(&websocket.ManagerSetup{
		ExchangeConfig:               exch,
		Features:                     &e.Features.Supports.WebsocketCapabilities,
		OrderbookBufferConfig:        buffer.Config{SortBuffer: true, SortBufferByUpdateIDs: true},
		TradeFeed:                    e.Features.Enabled.TradeFeed,
		UseMultiConnectionManagement: true,
	}); err != nil {
		return err
	}

	wsSpotURL, err := e.API.Endpoints.GetURL(exchange.WebsocketSpot)
	if err != nil {
		return err
	}

	// Spot
	if err := e.Websocket.SetupNewConnection(&websocket.ConnectionSetup{
		URL:                   wsSpotURL,
		ResponseCheckTimeout:  exch.WebsocketResponseCheckTimeout,
		ResponseMaxLimit:      exch.WebsocketResponseMaxLimit,
		RateLimit:             request.NewWeightedRateLimitByDuration(time.Microsecond),
		Connector:             e.WsConnect,
		GenerateSubscriptions: e.generateSubscriptions,
		Subscriber:            e.SpotSubscribe,
		Unsubscriber:          e.SpotUnsubscribe,
		Handler: func(_ context.Context, conn websocket.Connection, resp []byte) error {
			return e.wsHandleData(conn, asset.Spot, resp)
		},
		RequestIDGenerator: e.messageIDSeq.IncrementAndGet,
	}); err != nil {
		return err
	}

	wsOptionsURL, err := e.API.Endpoints.GetURL(exchange.WebsocketOptions)
	if err != nil {
		return err
	}

	// Options
	if err := e.Websocket.SetupNewConnection(&websocket.ConnectionSetup{
		URL:                   wsOptionsURL,
		ResponseCheckTimeout:  exch.WebsocketResponseCheckTimeout,
		ResponseMaxLimit:      exch.WebsocketResponseMaxLimit,
		RateLimit:             request.NewWeightedRateLimitByDuration(time.Microsecond),
		Connector:             e.WsConnect,
		GenerateSubscriptions: e.GenerateOptionsDefaultSubscriptions,
		Subscriber:            e.OptionsSubscribe,
		Unsubscriber:          e.OptionsUnsubscribe,
		Handler: func(_ context.Context, conn websocket.Connection, resp []byte) error {
			return e.wsHandleData(conn, asset.Options, resp)
		},
		RequestIDGenerator: e.messageIDSeq.IncrementAndGet,
	}); err != nil {
		return err
	}

	wsUSDTLinearURL, err := e.API.Endpoints.GetURL(exchange.WebsocketUSDTMargined)
	if err != nil {
		return err
	}

	// Linear - USDT margined futures.
	if err := e.Websocket.SetupNewConnection(&websocket.ConnectionSetup{
		URL:                  wsUSDTLinearURL,
		ResponseCheckTimeout: exch.WebsocketResponseCheckTimeout,
		ResponseMaxLimit:     exch.WebsocketResponseMaxLimit,
		RateLimit:            request.NewWeightedRateLimitByDuration(time.Microsecond),
		Connector:            e.WsConnect,
		GenerateSubscriptions: func() (subscription.List, error) {
			return e.GenerateLinearDefaultSubscriptions(asset.USDTMarginedFutures)
		},
		Subscriber: func(ctx context.Context, conn websocket.Connection, sub subscription.List) error {
			return e.LinearSubscribe(ctx, conn, asset.USDTMarginedFutures, sub)
		},
		Unsubscriber: func(ctx context.Context, conn websocket.Connection, unsub subscription.List) error {
			return e.LinearUnsubscribe(ctx, conn, asset.USDTMarginedFutures, unsub)
		},
		Handler: func(_ context.Context, conn websocket.Connection, resp []byte) error {
			return e.wsHandleData(conn, asset.USDTMarginedFutures, resp)
		},
		RequestIDGenerator: e.messageIDSeq.IncrementAndGet,
		MessageFilter:      asset.USDTMarginedFutures, // Unused but it allows us to differentiate between the two linear futures types.
	}); err != nil {
		return err
	}

	wsUSDCLinearURL, err := e.API.Endpoints.GetURL(exchange.WebsocketUSDCMargined)
	if err != nil {
		return err
	}

	// Linear - USDC margined futures.
	if err := e.Websocket.SetupNewConnection(&websocket.ConnectionSetup{
		URL:                  wsUSDCLinearURL,
		ResponseCheckTimeout: exch.WebsocketResponseCheckTimeout,
		ResponseMaxLimit:     exch.WebsocketResponseMaxLimit,
		RateLimit:            request.NewWeightedRateLimitByDuration(time.Microsecond),
		Connector:            e.WsConnect,
		GenerateSubscriptions: func() (subscription.List, error) {
			return e.GenerateLinearDefaultSubscriptions(asset.USDCMarginedFutures)
		},
		Subscriber: func(ctx context.Context, conn websocket.Connection, sub subscription.List) error {
			return e.LinearSubscribe(ctx, conn, asset.USDCMarginedFutures, sub)
		},
		Unsubscriber: func(ctx context.Context, conn websocket.Connection, unsub subscription.List) error {
			return e.LinearUnsubscribe(ctx, conn, asset.USDCMarginedFutures, unsub)
		},
		Handler: func(_ context.Context, conn websocket.Connection, resp []byte) error {
			return e.wsHandleData(conn, asset.USDCMarginedFutures, resp)
		},
		RequestIDGenerator: e.messageIDSeq.IncrementAndGet,
		MessageFilter:      asset.USDCMarginedFutures, // Unused but it allows us to differentiate between the two linear futures types.
	}); err != nil {
		return err
	}

	wsInverseURL, err := e.API.Endpoints.GetURL(exchange.WebsocketCoinMargined)
	if err != nil {
		return err
	}

	// Inverse - Coin margined futures.
	if err := e.Websocket.SetupNewConnection(&websocket.ConnectionSetup{
		URL:                   wsInverseURL,
		ResponseCheckTimeout:  exch.WebsocketResponseCheckTimeout,
		ResponseMaxLimit:      exch.WebsocketResponseMaxLimit,
		RateLimit:             request.NewWeightedRateLimitByDuration(time.Microsecond),
		Connector:             e.WsConnect,
		GenerateSubscriptions: e.GenerateInverseDefaultSubscriptions,
		Subscriber:            e.InverseSubscribe,
		Unsubscriber:          e.InverseUnsubscribe,
		Handler: func(_ context.Context, conn websocket.Connection, resp []byte) error {
			return e.wsHandleData(conn, asset.CoinMarginedFutures, resp)
		},
		RequestIDGenerator: e.messageIDSeq.IncrementAndGet,
	}); err != nil {
		return err
	}

	wsPrivateURL, err := e.API.Endpoints.GetURL(exchange.WebsocketPrivate)
	if err != nil {
		return err
	}

	// Private
	return e.Websocket.SetupNewConnection(&websocket.ConnectionSetup{
		URL:                   wsPrivateURL,
		ResponseCheckTimeout:  exch.WebsocketResponseCheckTimeout,
		ResponseMaxLimit:      exch.WebsocketResponseMaxLimit,
		RateLimit:             request.NewWeightedRateLimitByDuration(time.Microsecond),
		Authenticated:         true,
		Connector:             e.WsConnect,
		GenerateSubscriptions: e.generateAuthSubscriptions,
		Subscriber:            e.authSubscribe,
		Unsubscriber:          e.authUnsubscribe,
		Handler:               e.wsHandleAuthenticatedData,
		RequestIDGenerator:    e.messageIDSeq.IncrementAndGet,
		Authenticate:          e.WebsocketAuthenticateConnection,
	})
}

// FetchTradablePairs returns a list of the exchanges tradable pairs
func (e *Exchange) FetchTradablePairs(ctx context.Context, a asset.Item) (currency.Pairs, error) {
	if !e.SupportsAsset(a) {
		return nil, fmt.Errorf("%s %w", a, asset.ErrNotSupported)
	}
	var pair currency.Pair
	var category string
	format, err := e.GetPairFormat(a, false)
	if err != nil {
		return nil, err
	}
	var (
		pairs    currency.Pairs
		allPairs []InstrumentInfo
		response *InstrumentsInfo
	)
	var nextPageCursor string
	switch a {
	case asset.Spot, asset.CoinMarginedFutures, asset.USDCMarginedFutures, asset.USDTMarginedFutures:
		category = getCategoryName(a)
		for {
			response, err = e.GetInstrumentInfo(ctx, category, "", "Trading", "", nextPageCursor, 1000)
			if err != nil {
				return nil, err
			}
			allPairs = append(allPairs, response.List...)
			nextPageCursor = response.NextPageCursor
			if nextPageCursor == "" {
				break
			}
		}
	case asset.Options:
		category = getCategoryName(a)
		for x := range supportedOptionsTypes {
			nextPageCursor = ""
			for {
				response, err = e.GetInstrumentInfo(ctx, category, "", "Trading", supportedOptionsTypes[x], nextPageCursor, 1000)
				if err != nil {
					return nil, err
				}
				allPairs = append(allPairs, response.List...)
				if response.NextPageCursor == "" || (nextPageCursor != "" && nextPageCursor == response.NextPageCursor) || len(response.List) == 0 {
					break
				}
				nextPageCursor = response.NextPageCursor
			}
		}
	default:
		return nil, fmt.Errorf("%w %v", asset.ErrNotSupported, a)
	}
	pairs = make(currency.Pairs, 0, len(allPairs))
	var filterSymbol string
	switch a {
	case asset.USDCMarginedFutures:
		filterSymbol = "USDC"
	case asset.USDTMarginedFutures:
		filterSymbol = "USDT"
	case asset.CoinMarginedFutures:
		filterSymbol = "USD"
	}
	for x := range allPairs {
		if allPairs[x].Status != "Trading" || (filterSymbol != "" && allPairs[x].QuoteCoin != filterSymbol) {
			continue
		}
		if a == asset.Options {
			_ = allPairs[x].transformSymbol(a)
		}
		pair, err = currency.NewPairFromString(allPairs[x].transformSymbol(a))
		if err != nil {
			return nil, err
		}
		pairs = append(pairs, pair)
	}

	return pairs.Format(format), nil
}

func getCategoryName(a asset.Item) string {
	switch a {
	case asset.CoinMarginedFutures:
		return "inverse"
	case asset.USDTMarginedFutures, asset.USDCMarginedFutures:
		return "linear"
	case asset.Spot:
		return a.String()
	case asset.Options:
		return "option"
	default:
		return ""
	}
}

// UpdateTradablePairs updates the exchanges available pairs and stores
// them in the exchanges config
func (e *Exchange) UpdateTradablePairs(ctx context.Context, forceUpdate bool) error {
	assetTypes := e.GetAssetTypes(true)
	for i := range assetTypes {
		pairs, err := e.FetchTradablePairs(ctx, assetTypes[i])
		if err != nil {
			return err
		}
		err = e.UpdatePairs(pairs, assetTypes[i], false, forceUpdate)
		if err != nil {
			return err
		}
	}
	return e.EnsureOnePairEnabled()
}

// UpdateTickers updates the ticker for all currency pairs of a given asset type
func (e *Exchange) UpdateTickers(ctx context.Context, assetType asset.Item) error {
	enabled, err := e.GetEnabledPairs(assetType)
	if err != nil {
		return err
	}
	format, err := e.GetPairFormat(assetType, false)
	if err != nil {
		return err
	}
	var ticks *TickerData
	switch assetType {
	case asset.Spot, asset.USDCMarginedFutures,
		asset.USDTMarginedFutures,
		asset.CoinMarginedFutures:
		ticks, err = e.GetTickers(ctx, getCategoryName(assetType), "", "", time.Time{})
		if err != nil {
			return err
		}
		for x := range ticks.List {
			var pair currency.Pair
			pair, err = e.MatchSymbolWithAvailablePairs(ticks.List[x].Symbol, assetType, true)
			if err != nil {
				continue
			}
			if !enabled.Contains(pair, true) {
				continue
			}
			err = ticker.ProcessTicker(&ticker.Price{
				Last:         ticks.List[x].LastPrice.Float64(),
				High:         ticks.List[x].HighPrice24H.Float64(),
				Low:          ticks.List[x].LowPrice24H.Float64(),
				Bid:          ticks.List[x].Bid1Price.Float64(),
				BidSize:      ticks.List[x].Bid1Size.Float64(),
				Ask:          ticks.List[x].Ask1Price.Float64(),
				AskSize:      ticks.List[x].Ask1Size.Float64(),
				Volume:       ticks.List[x].Volume24H.Float64(),
				Pair:         pair.Format(format),
				ExchangeName: e.Name,
				AssetType:    assetType,
			})
			if err != nil {
				return err
			}
		}
	case asset.Options:
		for x := range supportedOptionsTypes {
			ticks, err = e.GetTickers(ctx, getCategoryName(assetType), "", supportedOptionsTypes[x], time.Time{})
			if err != nil {
				return err
			}
			for x := range ticks.List {
				var pair currency.Pair
				pair, err = e.MatchSymbolWithAvailablePairs(ticks.List[x].Symbol, assetType, true)
				if err != nil {
					continue
				}
				if !enabled.Contains(pair, true) {
					continue
				}
				err = ticker.ProcessTicker(&ticker.Price{
					Last:         ticks.List[x].LastPrice.Float64(),
					High:         ticks.List[x].HighPrice24H.Float64(),
					Low:          ticks.List[x].LowPrice24H.Float64(),
					Bid:          ticks.List[x].Bid1Price.Float64(),
					BidSize:      ticks.List[x].Bid1Size.Float64(),
					Ask:          ticks.List[x].Ask1Price.Float64(),
					AskSize:      ticks.List[x].Ask1Size.Float64(),
					Volume:       ticks.List[x].Volume24H.Float64(),
					Pair:         pair.Format(format),
					ExchangeName: e.Name,
					AssetType:    assetType,
				})
				if err != nil {
					return err
				}
			}
		}
	default:
		return fmt.Errorf("%s %w", assetType, asset.ErrNotSupported)
	}
	return nil
}

// UpdateTicker updates and returns the ticker for a currency pair
func (e *Exchange) UpdateTicker(ctx context.Context, p currency.Pair, assetType asset.Item) (*ticker.Price, error) {
	if err := e.UpdateTickers(ctx, assetType); err != nil {
		return nil, err
	}
	return ticker.GetTicker(e.Name, p, assetType)
}

// UpdateOrderbook updates and returns the orderbook for a currency pair
func (e *Exchange) UpdateOrderbook(ctx context.Context, p currency.Pair, assetType asset.Item) (*orderbook.Book, error) {
	if p.IsEmpty() {
		return nil, currency.ErrCurrencyPairEmpty
	}
	if err := e.CurrencyPairs.IsAssetEnabled(assetType); err != nil {
		return nil, err
	}
	var orderbookNew *Orderbook
	var err error
	p, err = e.FormatExchangeCurrency(p, assetType)
	if err != nil {
		return nil, err
	}

	switch assetType {
	case asset.Spot, asset.USDTMarginedFutures,
		asset.USDCMarginedFutures,
		asset.CoinMarginedFutures,
		asset.Options:
		if assetType == asset.USDCMarginedFutures && !p.Quote.Equal(currency.PERP) {
			p.Delimiter = currency.DashDelimiter
		}
		orderbookNew, err = e.GetOrderBook(ctx, getCategoryName(assetType), p.String(), 0)
	default:
		return nil, fmt.Errorf("%s %w", assetType, asset.ErrNotSupported)
	}
	if err != nil {
		return nil, err
	}
	book := &orderbook.Book{
		Exchange:          e.Name,
		Pair:              p,
		Asset:             assetType,
		ValidateOrderbook: e.ValidateOrderbook,
		Bids:              make([]orderbook.Level, len(orderbookNew.Bids)),
		Asks:              make([]orderbook.Level, len(orderbookNew.Asks)),
	}
	for x := range orderbookNew.Bids {
		book.Bids[x] = orderbook.Level{
			Amount: orderbookNew.Bids[x].Amount,
			Price:  orderbookNew.Bids[x].Price,
		}
	}
	for x := range orderbookNew.Asks {
		book.Asks[x] = orderbook.Level{
			Amount: orderbookNew.Asks[x].Amount,
			Price:  orderbookNew.Asks[x].Price,
		}
	}
	err = book.Process()
	if err != nil {
		return book, err
	}
	return orderbook.Get(e.Name, p, assetType)
}

// UpdateAccountInfo retrieves balances for all enabled currencies
func (e *Exchange) UpdateAccountInfo(ctx context.Context, assetType asset.Item) (account.Holdings, error) {
	var info account.Holdings
	var acc account.SubAccount
	var accountType string
	info.Exchange = e.Name
	at, err := e.FetchAccountType(ctx)
	if err != nil {
		return info, err
	}
	switch assetType {
	case asset.Spot, asset.Options,
		asset.USDCMarginedFutures,
		asset.USDTMarginedFutures:
		switch at {
		case accountTypeUnified:
			accountType = "UNIFIED"
		case accountTypeNormal:
			if assetType == asset.Spot {
				accountType = "SPOT"
			} else {
				accountType = "CONTRACT"
			}
		}
	case asset.CoinMarginedFutures:
		accountType = "CONTRACT"
	default:
		return info, fmt.Errorf("%s %w", assetType, asset.ErrNotSupported)
	}
	balances, err := e.GetWalletBalance(ctx, accountType, "")
	if err != nil {
		return info, err
	}
	currencyBalance := []account.Balance{}
	for i := range balances.List {
		for c := range balances.List[i].Coin {
			balance := account.Balance{
				Currency: balances.List[i].Coin[c].Coin,
				Total:    balances.List[i].Coin[c].WalletBalance.Float64(),
				Free:     balances.List[i].Coin[c].AvailableToWithdraw.Float64(),
				Borrowed: balances.List[i].Coin[c].BorrowAmount.Float64(),
				Hold:     balances.List[i].Coin[c].WalletBalance.Float64() - balances.List[i].Coin[c].AvailableToWithdraw.Float64(),
			}
			if assetType == asset.Spot && balances.List[i].Coin[c].AvailableBalanceForSpot.Float64() != 0 {
				balance.Free = balances.List[i].Coin[c].AvailableBalanceForSpot.Float64()
			}
			currencyBalance = append(currencyBalance, balance)
		}
	}
	acc.Currencies = currencyBalance
	acc.AssetType = assetType
	info.Accounts = append(info.Accounts, acc)
	creds, err := e.GetCredentials(ctx)
	if err != nil {
		return account.Holdings{}, err
	}
	err = account.Process(&info, creds)
	if err != nil {
		return account.Holdings{}, err
	}
	return info, nil
}

// GetAccountFundingHistory returns funding history, deposits and
// withdrawals
func (e *Exchange) GetAccountFundingHistory(_ context.Context) ([]exchange.FundingHistory, error) {
	return nil, common.ErrFunctionNotSupported
}

// GetWithdrawalsHistory returns previous withdrawals data
func (e *Exchange) GetWithdrawalsHistory(ctx context.Context, c currency.Code, a asset.Item) ([]exchange.WithdrawalHistory, error) {
	switch a {
	case asset.Spot, asset.Options, asset.USDTMarginedFutures, asset.USDCMarginedFutures, asset.CoinMarginedFutures:
		withdrawals, err := e.GetWithdrawalRecords(ctx, c, "", "2", "", time.Time{}, time.Time{}, 0)
		if err != nil {
			return nil, err
		}

		withdrawHistory := make([]exchange.WithdrawalHistory, len(withdrawals.Rows))
		for i := range withdrawals.Rows {
			withdrawHistory[i] = exchange.WithdrawalHistory{
				TransferID:      withdrawals.Rows[i].WithdrawID,
				Status:          withdrawals.Rows[i].Status,
				Currency:        withdrawals.Rows[i].Coin,
				Amount:          withdrawals.Rows[i].Amount.Float64(),
				Fee:             withdrawals.Rows[i].WithdrawFee.Float64(),
				CryptoToAddress: withdrawals.Rows[i].ToAddress,
				CryptoTxID:      withdrawals.Rows[i].TransactionID,
				CryptoChain:     withdrawals.Rows[i].Chain,
				Timestamp:       withdrawals.Rows[i].UpdateTime.Time(),
			}
		}
		return withdrawHistory, nil
	default:
		return nil, fmt.Errorf("%s %w", a, asset.ErrNotSupported)
	}
}

// GetRecentTrades returns the most recent trades for a currency and asset
func (e *Exchange) GetRecentTrades(ctx context.Context, p currency.Pair, assetType asset.Item) ([]trade.Data, error) {
	formattedPair, err := e.FormatExchangeCurrency(p, assetType)
	if err != nil {
		return nil, err
	}
	limit := int64(500)
	if assetType == asset.Spot {
		limit = 60
	}
	var tradeData *TradingHistory
	switch assetType {
	case asset.Spot, asset.USDTMarginedFutures, asset.USDCMarginedFutures, asset.CoinMarginedFutures:
		if assetType == asset.USDCMarginedFutures && !p.Quote.Equal(currency.PERP) {
			formattedPair.Delimiter = currency.DashDelimiter
		}
		tradeData, err = e.GetPublicTradingHistory(ctx, getCategoryName(assetType), formattedPair.String(), "", "", limit)
	case asset.Options:
		tradeData, err = e.GetPublicTradingHistory(ctx, getCategoryName(assetType), formattedPair.String(), formattedPair.Base.String(), "", limit)
	default:
		return nil, fmt.Errorf("%s %w", assetType, asset.ErrNotSupported)
	}
	if err != nil {
		return nil, err
	}
	resp := make([]trade.Data, len(tradeData.List))
	for i := range tradeData.List {
		side, err := order.StringToOrderSide(tradeData.List[i].Side)
		if err != nil {
			return nil, err
		}
		resp[i] = trade.Data{
			Exchange:     e.Name,
			CurrencyPair: formattedPair,
			AssetType:    assetType,
			Price:        tradeData.List[i].Price.Float64(),
			Amount:       tradeData.List[i].Size.Float64(),
			Timestamp:    tradeData.List[i].TradeTime.Time(),
			TID:          tradeData.List[i].ExecutionID,
			Side:         side,
		}
	}

	if e.IsSaveTradeDataEnabled() {
		err := trade.AddTradesToBuffer(resp...)
		if err != nil {
			return nil, err
		}
	}

	sort.Sort(trade.ByDate(resp))
	return resp, nil
}

// GetHistoricTrades returns historic trade data within the timeframe provided
func (e *Exchange) GetHistoricTrades(ctx context.Context, p currency.Pair, assetType asset.Item, _, _ time.Time) ([]trade.Data, error) {
	var err error
	p, err = e.FormatExchangeCurrency(p, assetType)
	if err != nil {
		return nil, err
	}
	limit := int64(1000)
	if assetType == asset.Spot {
		limit = 60
	}
	var tradeHistoryResponse *TradingHistory
	switch assetType {
	case asset.Spot, asset.USDTMarginedFutures, asset.USDCMarginedFutures, asset.CoinMarginedFutures:
		if assetType == asset.USDCMarginedFutures && !p.Quote.Equal(currency.PERP) {
			p.Delimiter = currency.DashDelimiter
		}
		tradeHistoryResponse, err = e.GetPublicTradingHistory(ctx, getCategoryName(assetType), p.String(), "", "", limit)
		if err != nil {
			return nil, err
		}
	case asset.Options:
		tradeHistoryResponse, err = e.GetPublicTradingHistory(ctx, getCategoryName(assetType), p.String(), p.Base.String(), "", limit)
		if err != nil {
			return nil, err
		}
	default:
		return nil, fmt.Errorf("%s %w", assetType, asset.ErrNotSupported)
	}
	resp := make([]trade.Data, len(tradeHistoryResponse.List))
	for x := range tradeHistoryResponse.List {
		side, err := order.StringToOrderSide(tradeHistoryResponse.List[x].Side)
		if err != nil {
			return nil, err
		}
		resp[x] = trade.Data{
			TID:          tradeHistoryResponse.List[x].ExecutionID,
			Exchange:     e.Name,
			CurrencyPair: p,
			AssetType:    assetType,
			Side:         side,
			Price:        tradeHistoryResponse.List[x].Price.Float64(),
			Amount:       tradeHistoryResponse.List[x].Size.Float64(),
			Timestamp:    tradeHistoryResponse.List[x].TradeTime.Time(),
		}
	}
	return resp, nil
}

func orderTypeToString(oType order.Type) string {
	switch oType {
	case order.Limit:
		return "Limit"
	case order.Market:
		return "Market"
	default:
		return oType.String()
	}
}

// SubmitOrder submits a new order
func (e *Exchange) SubmitOrder(ctx context.Context, s *order.Submit) (*order.SubmitResponse, error) {
	err := s.Validate(e.GetTradingRequirements())
	if err != nil {
		return nil, err
	}
	formattedPair, err := e.FormatExchangeCurrency(s.Pair, s.AssetType)
	if err != nil {
		return nil, err
	}
	var sideType string
	switch {
	case s.Side.IsLong():
		sideType = sideBuy
	case s.Side.IsShort():
		sideType = sideSell
	default:
		return nil, order.ErrSideIsInvalid
	}
	status := order.New
	switch s.AssetType {
	case asset.Spot, asset.Options, asset.USDTMarginedFutures, asset.USDCMarginedFutures, asset.CoinMarginedFutures:
		if s.AssetType == asset.USDCMarginedFutures && !formattedPair.Quote.Equal(currency.PERP) {
			formattedPair.Delimiter = currency.DashDelimiter
		}
		var response *OrderResponse
		arg := &PlaceOrderParams{
			Category:        getCategoryName(s.AssetType),
			Symbol:          formattedPair,
			Side:            sideType,
			OrderType:       orderTypeToString(s.Type),
			OrderQuantity:   s.Amount,
			Price:           s.Price,
			OrderLinkID:     s.ClientOrderID,
			WhetherToBorrow: s.AssetType == asset.Margin,
			ReduceOnly:      s.ReduceOnly,
			OrderFilter: func() string {
				if s.RiskManagementModes.TakeProfit.Price != 0 || s.RiskManagementModes.TakeProfit.LimitPrice != 0 ||
					s.RiskManagementModes.StopLoss.Price != 0 || s.RiskManagementModes.StopLoss.LimitPrice != 0 {
					return ""
				} else if s.TriggerPrice != 0 {
					return "tpslOrder"
				}
				return "Order"
			}(),
			TriggerPrice: s.TriggerPrice,
		}
		if arg.TriggerPrice != 0 {
			arg.TriggerPriceType = s.TriggerPriceType.String()
		}
		if s.RiskManagementModes.TakeProfit.Price != 0 {
			arg.TakeProfitPrice = s.RiskManagementModes.TakeProfit.Price
			arg.TakeProfitTriggerBy = s.RiskManagementModes.TakeProfit.TriggerPriceType.String()
			arg.TpOrderType = getOrderTypeString(s.RiskManagementModes.TakeProfit.OrderType)
			arg.TpLimitPrice = s.RiskManagementModes.TakeProfit.LimitPrice
		}
		if s.RiskManagementModes.StopLoss.Price != 0 {
			arg.StopLossPrice = s.RiskManagementModes.StopLoss.Price
			arg.StopLossTriggerBy = s.RiskManagementModes.StopLoss.TriggerPriceType.String()
			arg.SlOrderType = getOrderTypeString(s.RiskManagementModes.StopLoss.OrderType)
			arg.SlLimitPrice = s.RiskManagementModes.StopLoss.LimitPrice
		}
		response, err = e.PlaceOrder(ctx, arg)
		if err != nil {
			return nil, err
		}
		resp, err := s.DeriveSubmitResponse(response.OrderID)
		if err != nil {
			return nil, err
		}
		resp.Status = status
		return resp, nil
	default:
		return nil, fmt.Errorf("%s %w", s.AssetType, asset.ErrNotSupported)
	}
}

func getOrderTypeString(oType order.Type) string {
	switch oType {
	case order.UnknownType:
		return ""
	default:
		return oType.String()
	}
}

// ModifyOrder will allow of changing orderbook placement and limit to
// market conversion
func (e *Exchange) ModifyOrder(ctx context.Context, action *order.Modify) (*order.ModifyResponse, error) {
	if err := action.Validate(); err != nil {
		return nil, err
	}
	var (
		result *OrderResponse
		err    error
	)
	action.Pair, err = e.FormatExchangeCurrency(action.Pair, action.AssetType)
	if err != nil {
		return nil, err
	}
	switch action.AssetType {
	case asset.Spot, asset.USDTMarginedFutures, asset.USDCMarginedFutures, asset.CoinMarginedFutures, asset.Options:
		if action.AssetType == asset.USDCMarginedFutures && !action.Pair.Quote.Equal(currency.PERP) {
			action.Pair.Delimiter = currency.DashDelimiter
		}
		arg := &AmendOrderParams{
			Category:             getCategoryName(action.AssetType),
			Symbol:               action.Pair,
			OrderID:              action.OrderID,
			OrderLinkID:          action.ClientOrderID,
			OrderQuantity:        action.Amount,
			Price:                action.Price,
			TriggerPrice:         action.TriggerPrice,
			TriggerPriceType:     action.TriggerPriceType.String(),
			TakeProfitPrice:      action.RiskManagementModes.TakeProfit.Price,
			TakeProfitTriggerBy:  getOrderTypeString(action.RiskManagementModes.TakeProfit.OrderType),
			TakeProfitLimitPrice: action.RiskManagementModes.TakeProfit.LimitPrice,
			StopLossPrice:        action.RiskManagementModes.StopLoss.Price,
			StopLossTriggerBy:    action.RiskManagementModes.StopLoss.TriggerPriceType.String(),
			StopLossLimitPrice:   action.RiskManagementModes.StopLoss.LimitPrice,
		}
		result, err = e.AmendOrder(ctx, arg)
		if err != nil {
			return nil, err
		}
	default:
		err = fmt.Errorf("%s %w", action.AssetType, asset.ErrNotSupported)
	}
	if err != nil {
		return nil, err
	}
	resp, err := action.DeriveModifyResponse()
	if err != nil {
		return nil, err
	}
	resp.OrderID = result.OrderID
	return resp, nil
}

// CancelOrder cancels an order by its corresponding ID number
func (e *Exchange) CancelOrder(ctx context.Context, ord *order.Cancel) error {
	if err := ord.Validate(ord.StandardCancel()); err != nil {
		return err
	}
	format, err := e.GetPairFormat(ord.AssetType, true)
	if err != nil {
		return err
	}
	switch ord.AssetType {
	case asset.Spot, asset.USDTMarginedFutures, asset.USDCMarginedFutures, asset.CoinMarginedFutures, asset.Options:
		if ord.AssetType == asset.USDCMarginedFutures && !ord.Pair.Quote.Equal(currency.PERP) {
			ord.Pair.Delimiter = currency.DashDelimiter
		}
		_, err = e.CancelTradeOrder(ctx, &CancelOrderParams{
			Category:    getCategoryName(ord.AssetType),
			Symbol:      ord.Pair.Format(format),
			OrderID:     ord.OrderID,
			OrderLinkID: ord.ClientOrderID,
		})
	default:
		return fmt.Errorf("%s %w", ord.AssetType, asset.ErrNotSupported)
	}
	return err
}

// CancelBatchOrders cancels orders by their corresponding ID numbers
func (e *Exchange) CancelBatchOrders(ctx context.Context, o []order.Cancel) (*order.CancelBatchResponse, error) {
	if len(o) == 0 {
		return nil, order.ErrCancelOrderIsNil
	}
	requests := make([]CancelOrderParams, len(o))
	category := asset.Options
	var err error
	for i := range o {
		switch o[i].AssetType {
		case asset.Options:
		default:
			return nil, fmt.Errorf("%w, only 'option' category is allowed, but given %v", asset.ErrNotSupported, o[i].AssetType)
		}
		switch {
		case o[i].Pair.IsEmpty():
			return nil, currency.ErrCurrencyPairEmpty
		case o[i].ClientOrderID == "" && o[i].OrderID == "":
			return nil, order.ErrOrderIDNotSet
		default:
			o[i].Pair, err = e.FormatExchangeCurrency(o[i].Pair, category)
			if err != nil {
				return nil, err
			}
			requests[i] = CancelOrderParams{
				OrderID:     o[i].OrderID,
				OrderLinkID: o[i].ClientOrderID,
				Symbol:      o[i].Pair,
			}
		}
	}
	cancelledOrders, err := e.CancelBatchOrder(ctx, &CancelBatchOrder{
		Category: getCategoryName(category),
		Request:  requests,
	})
	if err != nil {
		return nil, err
	}
	resp := &order.CancelBatchResponse{
		Status: make(map[string]string),
	}
	for i := range cancelledOrders {
		resp.Status[cancelledOrders[i].OrderID] = "success"
	}
	return resp, nil
}

// CancelAllOrders cancels all orders associated with a currency pair
func (e *Exchange) CancelAllOrders(ctx context.Context, orderCancellation *order.Cancel) (order.CancelAllResponse, error) {
	err := orderCancellation.Validate()
	if err != nil {
		return order.CancelAllResponse{}, err
	}
	orderCancellation.Pair, err = e.FormatExchangeCurrency(orderCancellation.Pair, orderCancellation.AssetType)
	if err != nil {
		return order.CancelAllResponse{}, err
	}
	status := "success"
	var cancelAllOrdersResponse order.CancelAllResponse
	cancelAllOrdersResponse.Status = make(map[string]string)
	switch orderCancellation.AssetType {
	case asset.Spot, asset.USDTMarginedFutures, asset.USDCMarginedFutures, asset.CoinMarginedFutures, asset.Options:
		if orderCancellation.AssetType == asset.USDCMarginedFutures && !orderCancellation.Pair.Quote.Equal(currency.PERP) {
			orderCancellation.Pair.Delimiter = currency.DashDelimiter
		}
		activeOrder, err := e.CancelAllTradeOrders(ctx, &CancelAllOrdersParam{
			Category: getCategoryName(orderCancellation.AssetType),
			Symbol:   orderCancellation.Pair,
			BaseCoin: orderCancellation.Pair.Base.String(),
		})
		if err != nil {
			return cancelAllOrdersResponse, err
		}
		for i := range activeOrder {
			cancelAllOrdersResponse.Status[activeOrder[i].OrderID] = status
		}
	default:
		return cancelAllOrdersResponse, fmt.Errorf("%s %w", orderCancellation.AssetType, asset.ErrNotSupported)
	}
	return cancelAllOrdersResponse, nil
}

// GetOrderInfo returns order information based on order ID
func (e *Exchange) GetOrderInfo(ctx context.Context, orderID string, pair currency.Pair, assetType asset.Item) (*order.Detail, error) {
	if pair.IsEmpty() {
		return nil, currency.ErrCurrencyPairEmpty
	} else if err := e.CurrencyPairs.IsAssetEnabled(assetType); err != nil {
		return nil, err
	}

	pair, err := e.FormatExchangeCurrency(pair, assetType)
	if err != nil {
		return nil, err
	}

	switch assetType {
	case asset.Spot, asset.USDTMarginedFutures, asset.USDCMarginedFutures, asset.CoinMarginedFutures, asset.Options:
		if assetType == asset.USDCMarginedFutures && !pair.Quote.Equal(currency.PERP) {
			pair.Delimiter = currency.DashDelimiter
		}
		resp, err := e.GetOpenOrders(ctx, getCategoryName(assetType), pair.String(), "", "", orderID, "", "", "", 0, 1)
		if err != nil {
			return nil, err
		}
		if len(resp.List) != 1 {
			return nil, order.ErrOrderNotFound
		}
		orderType, err := order.StringToOrderType(resp.List[0].OrderType)
		if err != nil {
			return nil, err
		}
		remainingAmt := resp.List[0].LeavesQuantity.Float64()
		if remainingAmt == 0 {
			remainingAmt = resp.List[0].OrderQuantity.Float64() - resp.List[0].CumulativeExecQuantity.Float64()
		}
		return &order.Detail{
			Amount:          resp.List[0].OrderQuantity.Float64(),
			Exchange:        e.Name,
			OrderID:         resp.List[0].OrderID,
			ClientOrderID:   resp.List[0].OrderLinkID,
			Side:            getSide(resp.List[0].Side),
			Type:            orderType,
			Pair:            pair,
			Cost:            resp.List[0].CumulativeExecQuantity.Float64() * resp.List[0].AveragePrice.Float64(),
			AssetType:       assetType,
			Status:          StringToOrderStatus(resp.List[0].OrderStatus),
			Price:           resp.List[0].Price.Float64(),
			ExecutedAmount:  resp.List[0].CumulativeExecQuantity.Float64(),
			RemainingAmount: remainingAmt,
			Date:            resp.List[0].CreatedTime.Time(),
			LastUpdated:     resp.List[0].UpdatedTime.Time(),
		}, nil
	default:
		return nil, fmt.Errorf("%s %w", assetType, asset.ErrNotSupported)
	}
}

// GetDepositAddress returns a deposit address for a specified currency
func (e *Exchange) GetDepositAddress(ctx context.Context, cryptocurrency currency.Code, _, chain string) (*deposit.Address, error) {
	dAddressInfo, err := e.GetMasterDepositAddress(ctx, cryptocurrency, chain)
	if err != nil {
		return nil, err
	}

	for x := range dAddressInfo.Chains {
		if dAddressInfo.Chains[x].Chain == chain || chain == "" {
			return &deposit.Address{
				Address: dAddressInfo.Chains[x].AddressDeposit,
				Tag:     dAddressInfo.Chains[x].TagDeposit,
				Chain:   dAddressInfo.Chains[x].Chain,
			}, nil
		}
	}
	return nil, fmt.Errorf("%w for currency: %s chain: %s", deposit.ErrAddressNotFound, cryptocurrency, chain)
}

// GetAvailableTransferChains returns the available transfer blockchains for the specific cryptocurrency
func (e *Exchange) GetAvailableTransferChains(ctx context.Context, cryptocurrency currency.Code) ([]string, error) {
	info, err := e.GetCoinInfo(ctx, cryptocurrency)
	if err != nil {
		return nil, err
	}
	var availableChains []string
	for x := range info.Rows {
		if strings.EqualFold(info.Rows[x].Coin, cryptocurrency.String()) {
			for i := range info.Rows[x].Chains {
				availableChains = append(availableChains, info.Rows[x].Chains[i].Chain)
			}
		}
	}
	return availableChains, nil
}

// WithdrawCryptocurrencyFunds returns a withdrawal ID when a withdrawal is
// submitted
func (e *Exchange) WithdrawCryptocurrencyFunds(ctx context.Context, withdrawRequest *withdraw.Request) (*withdraw.ExchangeResponse, error) {
	if err := withdrawRequest.Validate(); err != nil {
		return nil, err
	}
	wID, err := e.WithdrawCurrency(ctx,
		&WithdrawalParam{
			Coin:      withdrawRequest.Currency,
			Chain:     withdrawRequest.Crypto.Chain,
			Address:   withdrawRequest.Crypto.Address,
			Tag:       withdrawRequest.Crypto.AddressTag,
			Amount:    withdrawRequest.Amount,
			Timestamp: time.Now().UnixMilli(),
		})
	if err != nil {
		return nil, err
	}
	return &withdraw.ExchangeResponse{
		ID: wID,
	}, nil
}

// WithdrawFiatFunds returns a withdrawal ID when a withdrawal is
// submitted
func (e *Exchange) WithdrawFiatFunds(_ context.Context, _ *withdraw.Request) (*withdraw.ExchangeResponse, error) {
	return nil, common.ErrFunctionNotSupported
}

// WithdrawFiatFundsToInternationalBank returns a withdrawal ID when a withdrawal is
// submitted
func (e *Exchange) WithdrawFiatFundsToInternationalBank(_ context.Context, _ *withdraw.Request) (*withdraw.ExchangeResponse, error) {
	return nil, common.ErrFunctionNotSupported
}

// GetActiveOrders retrieves any orders that are active/open
func (e *Exchange) GetActiveOrders(ctx context.Context, req *order.MultiOrderRequest) (order.FilteredOrders, error) {
	err := req.Validate()
	if err != nil {
		return nil, err
	}
	if len(req.Pairs) == 0 {
		return nil, currency.ErrCurrencyPairsEmpty
	}
	format, err := e.GetPairFormat(req.AssetType, true)
	if err != nil {
		return nil, err
	}
	var baseCoin currency.Code
	req.Pairs = req.Pairs.Format(format)
	for i := range req.Pairs {
		if baseCoin != currency.EMPTYCODE && req.Pairs[i].Base != baseCoin {
			baseCoin = currency.EMPTYCODE
		} else if req.Pairs[i].Base != currency.EMPTYCODE {
			baseCoin = req.Pairs[i].Base
		}
	}
	var orders []order.Detail
	switch req.AssetType {
	case asset.Spot, asset.USDTMarginedFutures, asset.USDCMarginedFutures, asset.CoinMarginedFutures, asset.Options:
		if baseCoin != currency.EMPTYCODE {
			openOrders, err := e.GetOpenOrders(ctx, getCategoryName(req.AssetType), "", baseCoin.String(), "", req.FromOrderID, "", "", "", 0, 50)
			if err != nil {
				return nil, err
			}
			newOpenOrders, err := e.ConstructOrderDetails(openOrders.List, req.AssetType, currency.EMPTYPAIR, req.Pairs)
			if err != nil {
				return nil, err
			}
			orders = append(orders, newOpenOrders...)
		} else {
			for y := range req.Pairs {
				if req.AssetType == asset.USDCMarginedFutures && !req.Pairs[y].Quote.Equal(currency.PERP) {
					req.Pairs[y].Delimiter = currency.DashDelimiter
				}
				openOrders, err := e.GetOpenOrders(ctx, getCategoryName(req.AssetType), req.Pairs[y].String(), "", "", req.FromOrderID, "", "", "", 0, 50)
				if err != nil {
					return nil, err
				}
				newOpenOrders, err := e.ConstructOrderDetails(openOrders.List, req.AssetType, req.Pairs[y], currency.Pairs{})
				if err != nil {
					return nil, err
				}
				orders = append(orders, newOpenOrders...)
			}
		}
	default:
		return orders, fmt.Errorf("%s %w", req.AssetType, asset.ErrNotSupported)
	}
	return req.Filter(e.Name, orders), nil
}

// ConstructOrderDetails constructs list of order.Detail instances given list of TradeOrder and other filtering information
func (e *Exchange) ConstructOrderDetails(tradeOrders []TradeOrder, assetType asset.Item, pair currency.Pair, filterPairs currency.Pairs) (order.FilteredOrders, error) {
	orders := make([]order.Detail, 0, len(tradeOrders))
	var err error
	var ePair currency.Pair
	for x := range tradeOrders {
		ePair, err = e.MatchSymbolWithAvailablePairs(tradeOrders[x].Symbol, assetType, true)
		if err != nil {
			return nil, err
		}
		if (pair.IsEmpty() && len(filterPairs) > 0 && !filterPairs.Contains(ePair, true)) ||
			(!pair.IsEmpty() && !pair.Equal(ePair)) {
			continue
		}
		orderType, err := order.StringToOrderType(tradeOrders[x].OrderType)
		if err != nil {
			return nil, err
		}
		orders = append(orders, order.Detail{
			Amount:               tradeOrders[x].OrderQuantity.Float64(),
			Date:                 tradeOrders[x].CreatedTime.Time(),
			Exchange:             e.Name,
			OrderID:              tradeOrders[x].OrderID,
			ClientOrderID:        tradeOrders[x].OrderLinkID,
			Side:                 getSide(tradeOrders[x].Side),
			Type:                 orderType,
			Price:                tradeOrders[x].Price.Float64(),
			Status:               StringToOrderStatus(tradeOrders[x].OrderStatus),
			Pair:                 ePair,
			AssetType:            assetType,
			LastUpdated:          tradeOrders[x].UpdatedTime.Time(),
			ReduceOnly:           tradeOrders[x].ReduceOnly,
			ExecutedAmount:       tradeOrders[x].CumulativeExecQuantity.Float64(),
			RemainingAmount:      tradeOrders[x].LeavesQuantity.Float64(),
			TriggerPrice:         tradeOrders[x].TriggerPrice.Float64(),
			AverageExecutedPrice: tradeOrders[x].AveragePrice.Float64(),
			Cost:                 tradeOrders[x].AveragePrice.Float64() * tradeOrders[x].CumulativeExecQuantity.Float64(),
			Fee:                  tradeOrders[x].CumulativeExecFee.Float64(),
		})
	}
	return orders, nil
}

// GetOrderHistory retrieves account order information
// Can Limit response to specific order status
func (e *Exchange) GetOrderHistory(ctx context.Context, req *order.MultiOrderRequest) (order.FilteredOrders, error) {
	err := req.Validate()
	if err != nil {
		return nil, err
	}
	limit := int64(200)
	if req.AssetType == asset.Options {
		limit = 25
	}
	format, err := e.GetPairFormat(req.AssetType, false)
	if err != nil {
		return nil, err
	}
	var orders []order.Detail
	switch req.AssetType {
	case asset.USDTMarginedFutures, asset.USDCMarginedFutures, asset.CoinMarginedFutures, asset.Options:
		resp, err := e.GetTradeOrderHistory(ctx, getCategoryName(req.AssetType), "", req.FromOrderID, "", "", "", "", "", "", req.StartTime, req.EndTime, limit)
		if err != nil {
			return nil, err
		}

		for i := range resp.List {
			// here, we are not using getSide because in sample response's sides are in upper
			var side order.Side
			side, err = order.StringToOrderSide(resp.List[i].Side)
			if err != nil {
				log.Errorf(log.ExchangeSys, "%s %v", e.Name, err)
			}

			var pair currency.Pair
			pair, err = e.MatchSymbolWithAvailablePairs(resp.List[i].Symbol, req.AssetType, true)
			if err != nil {
				return nil, err
			}
			orderType, err := order.StringToOrderType(resp.List[i].OrderType)
			if err != nil {
				return nil, err
			}
			detail := order.Detail{
				Amount:               resp.List[i].OrderQuantity.Float64(),
				ExecutedAmount:       resp.List[i].CumulativeExecQuantity.Float64(),
				RemainingAmount:      resp.List[i].LeavesQuantity.Float64(),
				Date:                 resp.List[i].CreatedTime.Time(),
				LastUpdated:          resp.List[i].UpdatedTime.Time(),
				Exchange:             e.Name,
				OrderID:              resp.List[i].OrderID,
				Side:                 side,
				Type:                 orderType,
				Price:                resp.List[i].Price.Float64(),
				Pair:                 pair.Format(format),
				Status:               StringToOrderStatus(resp.List[i].OrderStatus),
				ReduceOnly:           resp.List[i].ReduceOnly,
				TriggerPrice:         resp.List[i].TriggerPrice.Float64(),
				AverageExecutedPrice: resp.List[i].AveragePrice.Float64(),
				Cost:                 resp.List[i].AveragePrice.Float64() * resp.List[i].CumulativeExecQuantity.Float64(),
				CostAsset:            pair.Quote,
				Fee:                  resp.List[i].CumulativeExecFee.Float64(),
				ClientOrderID:        resp.List[i].OrderLinkID,
				AssetType:            req.AssetType,
			}
			orders = append(orders, detail)
		}
	case asset.Spot:
		resp, err := e.GetTradeOrderHistory(ctx, getCategoryName(req.AssetType), "", req.FromOrderID, "", "", "", "", "", "", req.StartTime, req.EndTime, limit)
		if err != nil {
			return nil, err
		}

		for i := range resp.List {
			// here, we are not using getSide because in sample response's sides are in upper
			var side order.Side
			side, err = order.StringToOrderSide(resp.List[i].Side)
			if err != nil {
				log.Errorf(log.ExchangeSys, "%s %v", e.Name, err)
			}
			var pair currency.Pair
			pair, err = e.MatchSymbolWithAvailablePairs(resp.List[i].Symbol, req.AssetType, true)
			if err != nil {
				return nil, err
			}
			orderType, err := order.StringToOrderType(resp.List[i].OrderType)
			if err != nil {
				return nil, err
			}
			detail := order.Detail{
				Amount:               resp.List[i].OrderQuantity.Float64(),
				ExecutedAmount:       resp.List[i].CumulativeExecQuantity.Float64(),
				RemainingAmount:      resp.List[i].CumulativeExecQuantity.Float64() - resp.List[i].CumulativeExecQuantity.Float64(),
				Cost:                 resp.List[i].AveragePrice.Float64() * resp.List[i].CumulativeExecQuantity.Float64(),
				Date:                 resp.List[i].CreatedTime.Time(),
				LastUpdated:          resp.List[i].UpdatedTime.Time(),
				Exchange:             e.Name,
				OrderID:              resp.List[i].OrderID,
				Side:                 side,
				Type:                 orderType,
				Price:                resp.List[i].Price.Float64(),
				Pair:                 pair.Format(format),
				Status:               StringToOrderStatus(resp.List[i].OrderStatus),
				ReduceOnly:           resp.List[i].ReduceOnly,
				TriggerPrice:         resp.List[i].TriggerPrice.Float64(),
				AverageExecutedPrice: resp.List[i].AveragePrice.Float64(),
				CostAsset:            pair.Quote,
				ClientOrderID:        resp.List[i].OrderLinkID,
				AssetType:            req.AssetType,
			}
			orders = append(orders, detail)
		}
	default:
		return orders, fmt.Errorf("%s %w", req.AssetType, asset.ErrNotSupported)
	}
	order.FilterOrdersByPairs(&orders, req.Pairs)
	return req.Filter(e.Name, orders), nil
}

// GetFeeByType returns an estimate of fee based on the type of transaction
func (e *Exchange) GetFeeByType(ctx context.Context, feeBuilder *exchange.FeeBuilder) (float64, error) {
	if feeBuilder.Pair.IsEmpty() {
		return 0, currency.ErrCurrencyPairEmpty
	}
	if (!e.AreCredentialsValid(ctx) || e.SkipAuthCheck) &&
		feeBuilder.FeeType == exchange.CryptocurrencyTradeFee {
		feeBuilder.FeeType = exchange.OfflineTradeFee
	}
	switch feeBuilder.FeeType {
	case exchange.OfflineTradeFee:
		return getOfflineTradeFee(feeBuilder.PurchasePrice, feeBuilder.Amount), nil
	default:
		assets := e.getCategoryFromPair(feeBuilder.Pair)
		var err error
		var baseCoin, pairString string
		if assets[0] == asset.Options {
			baseCoin = feeBuilder.Pair.Base.String()
		} else {
			pairString, err = e.FormatSymbol(feeBuilder.Pair, assets[0])
			if err != nil {
				return 0, err
			}
		}
		accountFee, err := e.GetFeeRate(ctx, getCategoryName(assets[0]), pairString, baseCoin)
		if err != nil {
			return 0, err
		}
		if len(accountFee.List) == 0 {
			return 0, fmt.Errorf("no fee builder found for currency pair %s", pairString)
		}
		if feeBuilder.IsMaker {
			return accountFee.List[0].Maker.Float64() * feeBuilder.Amount, nil
		}
		return accountFee.List[0].Taker.Float64() * feeBuilder.Amount * feeBuilder.PurchasePrice, nil
	}
}

// getOfflineTradeFee calculates the worst case-scenario trading fee
func getOfflineTradeFee(price, amount float64) float64 {
	return 0.01 * price * amount
}

func (e *Exchange) getCategoryFromPair(pair currency.Pair) []asset.Item {
	assets := e.GetAssetTypes(true)
	containingAssets := make([]asset.Item, 0, len(assets))
	for a := range assets {
		pairs, err := e.GetAvailablePairs(assets[a])
		if err != nil {
			continue
		}
		if pairs.Contains(pair, true) {
			containingAssets = append(containingAssets, assets[a])
		}
	}
	return containingAssets
}

// ValidateAPICredentials validates current credentials used for wrapper
func (e *Exchange) ValidateAPICredentials(ctx context.Context, assetType asset.Item) error {
	_, err := e.UpdateAccountInfo(ctx, assetType)
	return e.CheckTransientError(err)
}

// GetHistoricCandles returns candles between a time period for a set time interval
func (e *Exchange) GetHistoricCandles(ctx context.Context, pair currency.Pair, a asset.Item, interval kline.Interval, start, end time.Time) (*kline.Item, error) {
	switch a {
	case asset.Spot, asset.CoinMarginedFutures, asset.USDTMarginedFutures, asset.USDCMarginedFutures:
		req, err := e.GetKlineRequest(pair, a, interval, start, end, false)
		if err != nil {
			return nil, err
		}
		var timeSeries []kline.Candle
		if a == asset.USDCMarginedFutures && !pair.Quote.Equal(currency.PERP) {
			req.RequestFormatted.Delimiter = currency.DashDelimiter
		}
		var candles []KlineItem
		candles, err = e.GetKlines(ctx, getCategoryName(req.Asset), req.RequestFormatted.String(), req.ExchangeInterval, req.Start, req.End, req.RequestLimit)
		if err != nil {
			return nil, err
		}

		timeSeries = make([]kline.Candle, len(candles))
		for x := range candles {
			timeSeries[x] = kline.Candle{
				Time:   candles[x].StartTime.Time(),
				Open:   candles[x].Open.Float64(),
				High:   candles[x].High.Float64(),
				Low:    candles[x].Low.Float64(),
				Close:  candles[x].Close.Float64(),
				Volume: candles[x].TradeVolume.Float64(),
			}
		}
		return req.ProcessResponse(timeSeries)
	default:
		return nil, fmt.Errorf("%s %w", a, asset.ErrNotSupported)
	}
}

// GetHistoricCandlesExtended returns candles between a time period for a set time interval
func (e *Exchange) GetHistoricCandlesExtended(ctx context.Context, pair currency.Pair, a asset.Item, interval kline.Interval, start, end time.Time) (*kline.Item, error) {
	switch a {
	case asset.Spot, asset.USDTMarginedFutures, asset.USDCMarginedFutures, asset.CoinMarginedFutures:
		req, err := e.GetKlineExtendedRequest(pair, a, interval, start, end)
		if err != nil {
			return nil, err
		}
		timeSeries := make([]kline.Candle, 0, req.Size())
		for x := range req.RangeHolder.Ranges {
			if req.Asset == asset.USDCMarginedFutures && !req.RequestFormatted.Quote.Equal(currency.PERP) {
				req.RequestFormatted.Delimiter = currency.DashDelimiter
			}
			var klineItems []KlineItem
			klineItems, err = e.GetKlines(ctx,
				getCategoryName(req.Asset),
				req.RequestFormatted.String(),
				req.ExchangeInterval,
				req.RangeHolder.Ranges[x].Start.Time,
				req.RangeHolder.Ranges[x].End.Time,
				req.RequestLimit)
			if err != nil {
				return nil, err
			}

			for i := range klineItems {
				timeSeries = append(timeSeries, kline.Candle{
					Time:   klineItems[i].StartTime.Time(),
					Open:   klineItems[i].Open.Float64(),
					High:   klineItems[i].High.Float64(),
					Low:    klineItems[i].Low.Float64(),
					Close:  klineItems[i].Close.Float64(),
					Volume: klineItems[i].TradeVolume.Float64(),
				})
			}
		}
		return req.ProcessResponse(timeSeries)
	default:
		return nil, fmt.Errorf("%s %w", a, asset.ErrNotSupported)
	}
}

// GetServerTime returns the current exchange server time.
func (e *Exchange) GetServerTime(ctx context.Context, _ asset.Item) (time.Time, error) {
	info, err := e.GetBybitServerTime(ctx)
	if err != nil {
		return time.Time{}, err
	}
	return info.TimeNano.Time(), err
}

// transformSymbol returns a symbol with a delimiter added if missing
// * Spot and Coin-M add "_"
// * Options, USDC-M USDT-M add "-"
// * CrossMargin is left without a delimiter
func (i *InstrumentInfo) transformSymbol(a asset.Item) string {
	switch a {
	case asset.Spot, asset.CoinMarginedFutures:
		quote := i.Symbol[len(i.BaseCoin):]
		return i.BaseCoin + "_" + quote
	case asset.Options:
		quote := strings.TrimPrefix(i.Symbol[len(i.BaseCoin):], currency.DashDelimiter)
		return i.BaseCoin + "-" + quote
	case asset.USDTMarginedFutures:
		quote := i.Symbol[len(i.BaseCoin):]
		return i.BaseCoin + "-" + quote
	case asset.USDCMarginedFutures:
		if i.ContractType != "LinearFutures" {
			quote := i.Symbol[len(i.BaseCoin):]
			return i.BaseCoin + "-" + quote
		}
		fallthrough // Contracts with linear futures already have a delimiter
	default:
		return i.Symbol
	}
}

// UpdateOrderExecutionLimits sets exchange executions for a required asset type
func (e *Exchange) UpdateOrderExecutionLimits(ctx context.Context, a asset.Item) error {
	var (
		allInstrumentsInfo InstrumentsInfo
		nextPageCursor     string
	)
	switch a {
	case asset.Spot, asset.USDTMarginedFutures, asset.USDCMarginedFutures, asset.CoinMarginedFutures:
		for {
			instrumentInfo, err := e.GetInstrumentInfo(ctx, getCategoryName(a), "", "", "", nextPageCursor, 1000)
			if err != nil {
				return err
			}
			switch a {
			case asset.USDTMarginedFutures:
				for i := range instrumentInfo.List {
					if instrumentInfo.List[i].QuoteCoin != "USDT" {
						continue
					}
					allInstrumentsInfo.List = append(allInstrumentsInfo.List, instrumentInfo.List[i])
				}
			case asset.USDCMarginedFutures:
				for i := range instrumentInfo.List {
					if instrumentInfo.List[i].QuoteCoin != "USDC" {
						continue
					}
					allInstrumentsInfo.List = append(allInstrumentsInfo.List, instrumentInfo.List[i])
				}
			default:
				allInstrumentsInfo.List = append(allInstrumentsInfo.List, instrumentInfo.List...)
			}
			nextPageCursor = instrumentInfo.NextPageCursor
			if nextPageCursor == "" {
				break
			}
		}
	case asset.Options:
		for i := range supportedOptionsTypes {
			nextPageCursor = ""
			for {
				instrumentInfo, err := e.GetInstrumentInfo(ctx, getCategoryName(a), "", "", supportedOptionsTypes[i], nextPageCursor, 1000)
				if err != nil {
					return fmt.Errorf("%w - %v", err, supportedOptionsTypes[i])
				}
				allInstrumentsInfo.List = append(allInstrumentsInfo.List, instrumentInfo.List...)
				nextPageCursor = instrumentInfo.NextPageCursor
				if nextPageCursor == "" {
					break
				}
			}
		}
	default:
		return fmt.Errorf("%s %w", a, asset.ErrNotSupported)
	}
	l := make([]limits.MinMaxLevel, 0, len(allInstrumentsInfo.List))
	for x := range allInstrumentsInfo.List {
		if allInstrumentsInfo.List[x].Status != "Trading" {
			continue
		}
		symbol := allInstrumentsInfo.List[x].transformSymbol(a)
		pair, err := e.MatchSymbolWithAvailablePairs(symbol, a, true)
		if err != nil {
			log.Warnf(log.ExchangeSys, "%s unable to load limits for %s %v, pair data missing", e.Name, a, symbol)
			continue
		}
		l = append(l, limits.MinMaxLevel{
			Key:                     key.NewExchangePairAssetKey(by.Name, a, pair),
			MinimumBaseAmount:       allInstrumentsInfo.List[x].LotSizeFilter.MinOrderQty.Float64(),
			MaximumBaseAmount:       allInstrumentsInfo.List[x].LotSizeFilter.MaxOrderQty.Float64(),
			MinPrice:                allInstrumentsInfo.List[x].PriceFilter.MinPrice.Float64(),
			MaxPrice:                allInstrumentsInfo.List[x].PriceFilter.MaxPrice.Float64(),
			PriceStepIncrementSize:  allInstrumentsInfo.List[x].PriceFilter.TickSize.Float64(),
			AmountStepIncrementSize: allInstrumentsInfo.List[x].LotSizeFilter.BasePrecision.Float64(),
			QuoteStepIncrementSize:  allInstrumentsInfo.List[x].LotSizeFilter.QuotePrecision.Float64(),
			MinimumQuoteAmount:      allInstrumentsInfo.List[x].LotSizeFilter.MinOrderQty.Float64() * allInstrumentsInfo.List[x].PriceFilter.MinPrice.Float64(),
			MaximumQuoteAmount:      allInstrumentsInfo.List[x].LotSizeFilter.MaxOrderQty.Float64() * allInstrumentsInfo.List[x].PriceFilter.MaxPrice.Float64(),
		})
	}
<<<<<<< HEAD
	return limits.LoadLimits(l)
=======
	return e.LoadLimits(limits)
>>>>>>> edf5d84d
}

// SetLeverage sets the account's initial leverage for the asset type and pair
func (e *Exchange) SetLeverage(ctx context.Context, item asset.Item, pair currency.Pair, _ margin.Type, amount float64, orderSide order.Side) error {
	switch item {
	case asset.USDTMarginedFutures, asset.USDCMarginedFutures, asset.CoinMarginedFutures:
		var err error
		pair, err = e.FormatExchangeCurrency(pair, item)
		if err != nil {
			return err
		}
		if item == asset.USDCMarginedFutures && !pair.Quote.Equal(currency.PERP) {
			pair.Delimiter = currency.DashDelimiter
		}
		params := &SetLeverageParams{
			Category: getCategoryName(item),
			Symbol:   pair.String(),
		}
		switch orderSide {
		case order.Buy, order.Sell:
			// Unified account: buyLeverage must be the same as sellLeverage all the time
			// Classic account: under one-way mode, buyLeverage must be the same as sellLeverage
			params.BuyLeverage, params.SellLeverage = amount, amount
		case order.UnknownSide:
			return order.ErrSideIsInvalid
		default:
			return order.ErrSideIsInvalid
		}
		return e.SetLeverageLevel(ctx, params)
	default:
		return fmt.Errorf("%w %v", asset.ErrNotSupported, item)
	}
}

// IsPerpetualFutureCurrency ensures a given asset and currency is a perpetual future
func (e *Exchange) IsPerpetualFutureCurrency(a asset.Item, p currency.Pair) (bool, error) {
	if !a.IsFutures() {
		return false, nil
	}
	return p.Quote.Equal(currency.PERP) ||
		p.Quote.Equal(currency.USD) ||
		p.Quote.Equal(currency.USDC) ||
		p.Quote.Equal(currency.USDT), nil
}

// GetFuturesContractDetails returns details about futures contracts
func (e *Exchange) GetFuturesContractDetails(ctx context.Context, item asset.Item) ([]futures.Contract, error) {
	if !item.IsFutures() {
		return nil, futures.ErrNotFuturesAsset
	}
	if !e.SupportsAsset(item) {
		return nil, fmt.Errorf("%w %v", asset.ErrNotSupported, item)
	}
	inverseContracts, err := e.GetInstrumentInfo(ctx, getCategoryName(item), "", "", "", "", 1000)
	if err != nil {
		return nil, err
	}
	format, err := e.GetPairFormat(item, false)
	if err != nil {
		return nil, err
	}
	switch item {
	case asset.CoinMarginedFutures:
		resp := make([]futures.Contract, 0, len(inverseContracts.List))
		for i := range inverseContracts.List {
			if inverseContracts.List[i].SettleCoin == "USDT" || inverseContracts.List[i].SettleCoin == "USDC" {
				continue
			}
			var cp, underlying currency.Pair
			cp, err = currency.NewPairFromStrings(inverseContracts.List[i].BaseCoin, inverseContracts.List[i].Symbol[len(inverseContracts.List[i].BaseCoin):])
			if err != nil {
				return nil, err
			}

			underlying, err = currency.NewPairFromStrings(inverseContracts.List[i].BaseCoin, inverseContracts.List[i].QuoteCoin)
			if err != nil {
				return nil, err
			}
			contractType := strings.ToLower(inverseContracts.List[i].ContractType)
			var start, end time.Time
			if inverseContracts.List[i].LaunchTime.Time().UnixMilli() > 0 {
				start = inverseContracts.List[i].LaunchTime.Time()
			}
			if inverseContracts.List[i].DeliveryTime.Time().UnixMilli() > 0 {
				end = inverseContracts.List[i].DeliveryTime.Time()
			}

			var ct futures.ContractType
			switch contractType {
			case "inverseperpetual":
				ct = futures.Perpetual
			case "inversefutures":
				ct, err = getContractLength(end.Sub(start))
				if err != nil {
					return nil, fmt.Errorf("%w %v %v %v %v-%v", err, e.Name, item, cp, inverseContracts.List[i].LaunchTime.Time(), inverseContracts.List[i].DeliveryTime)
				}
			default:
				if e.Verbose {
					log.Warnf(log.ExchangeSys, "%v unhandled contract type for %v %v %v-%v", e.Name, item, cp, start, end)
				}
				ct = futures.Unknown
			}

			resp = append(resp, futures.Contract{
				Exchange:             e.Name,
				Name:                 cp.Format(format),
				Underlying:           underlying,
				Asset:                item,
				StartDate:            start,
				EndDate:              end,
				SettlementType:       futures.Inverse,
				IsActive:             strings.EqualFold(inverseContracts.List[i].Status, "trading"),
				Status:               inverseContracts.List[i].Status,
				Type:                 ct,
				SettlementCurrencies: currency.Currencies{currency.NewCode(inverseContracts.List[i].SettleCoin)},
				MaxLeverage:          inverseContracts.List[i].LeverageFilter.MaxLeverage.Float64(),
			})
		}
		return resp, nil
	case asset.USDCMarginedFutures:
		linearContracts, err := e.GetInstrumentInfo(ctx, "linear", "", "", "", "", 1000)
		if err != nil {
			return nil, err
		}
		resp := make([]futures.Contract, 0, len(inverseContracts.List)+len(linearContracts.List))

		var instruments []InstrumentInfo
		for i := range linearContracts.List {
			if linearContracts.List[i].SettleCoin != "USDC" {
				continue
			}
			instruments = append(instruments, linearContracts.List[i])
		}
		for i := range inverseContracts.List {
			if inverseContracts.List[i].SettleCoin != "USDC" {
				continue
			}
			instruments = append(instruments, inverseContracts.List[i])
		}
		for i := range instruments {
			var cp, underlying currency.Pair
			underlying, err = currency.NewPairFromStrings(instruments[i].BaseCoin, instruments[i].QuoteCoin)
			if err != nil {
				return nil, err
			}
			contractType := strings.ToLower(instruments[i].ContractType)

			var ct futures.ContractType
			switch contractType {
			case "linearperpetual":
				ct = futures.Perpetual
				cp, err = currency.NewPairFromStrings(instruments[i].BaseCoin, instruments[i].Symbol[len(instruments[i].BaseCoin):])
				if err != nil {
					return nil, err
				}
			case "linearfutures":
				ct, err = getContractLength(instruments[i].DeliveryTime.Time().Sub(instruments[i].LaunchTime.Time()))
				if err != nil {
					return nil, fmt.Errorf("%w %v %v %v %v-%v", err, e.Name, item, cp, instruments[i].LaunchTime.Time(), instruments[i].DeliveryTime.Time())
				}
				cp, err = e.MatchSymbolWithAvailablePairs(instruments[i].Symbol, item, true)
				if err != nil {
					if errors.Is(err, currency.ErrPairNotFound) {
						continue
					}
					return nil, err
				}
			default:
				if e.Verbose {
					log.Warnf(log.ExchangeSys, "%v unhandled contract type for %v %v %v-%v", e.Name, item, cp, instruments[i].LaunchTime.Time(), instruments[i].DeliveryTime.Time())
				}
				ct = futures.Unknown
				cp, err = e.MatchSymbolWithAvailablePairs(instruments[i].Symbol, item, true)
				if err != nil {
					if errors.Is(err, currency.ErrPairNotFound) {
						continue
					}
					return nil, err
				}
			}

			resp = append(resp, futures.Contract{
				Exchange:             e.Name,
				Name:                 cp.Format(format),
				Underlying:           underlying,
				Asset:                item,
				StartDate:            instruments[i].LaunchTime.Time(),
				EndDate:              instruments[i].DeliveryTime.Time(),
				SettlementType:       futures.Linear,
				IsActive:             strings.EqualFold(instruments[i].Status, "trading"),
				Status:               instruments[i].Status,
				Type:                 ct,
				SettlementCurrencies: currency.Currencies{currency.USDC},
				MaxLeverage:          instruments[i].LeverageFilter.MaxLeverage.Float64(),
				Multiplier:           instruments[i].LeverageFilter.LeverageStep.Float64(),
			})
		}
		return resp, nil
	case asset.USDTMarginedFutures:
		linearContracts, err := e.GetInstrumentInfo(ctx, "linear", "", "", "", "", 1000)
		if err != nil {
			return nil, err
		}
		resp := make([]futures.Contract, 0, len(inverseContracts.List)+len(linearContracts.List))

		var instruments []InstrumentInfo
		for i := range linearContracts.List {
			if linearContracts.List[i].SettleCoin != "USDT" {
				continue
			}
			instruments = append(instruments, linearContracts.List[i])
		}
		for i := range inverseContracts.List {
			if inverseContracts.List[i].SettleCoin != "USDT" {
				continue
			}
			instruments = append(instruments, inverseContracts.List[i])
		}
		for i := range instruments {
			var cp, underlying currency.Pair
			cp, err = currency.NewPairFromStrings(instruments[i].BaseCoin, instruments[i].Symbol[len(instruments[i].BaseCoin):])
			if err != nil {
				return nil, err
			}

			underlying, err = currency.NewPairFromStrings(instruments[i].BaseCoin, instruments[i].QuoteCoin)
			if err != nil {
				return nil, err
			}
			contractType := strings.ToLower(instruments[i].ContractType)
			var start, end time.Time
			if !instruments[i].LaunchTime.Time().IsZero() {
				start = instruments[i].LaunchTime.Time()
			}
			if !instruments[i].DeliveryTime.Time().IsZero() {
				end = instruments[i].DeliveryTime.Time()
			}

			var ct futures.ContractType
			switch contractType {
			case "linearperpetual":
				ct = futures.Perpetual
			case "linearfutures":
				ct, err = getContractLength(end.Sub(start))
				if err != nil {
					return nil, fmt.Errorf("%w %v %v %v %v-%v", err, e.Name, item, cp, start, end)
				}
			default:
				if e.Verbose {
					log.Warnf(log.ExchangeSys, "%v unhandled contract type for %v %v %v-%v", e.Name, item, cp, start, end)
				}
				ct = futures.Unknown
			}

			resp = append(resp, futures.Contract{
				Exchange:             e.Name,
				Name:                 cp.Format(format),
				Underlying:           underlying,
				Asset:                item,
				StartDate:            start,
				EndDate:              end,
				SettlementType:       futures.Linear,
				IsActive:             strings.EqualFold(instruments[i].Status, "trading"),
				Status:               instruments[i].Status,
				Type:                 ct,
				SettlementCurrencies: currency.Currencies{currency.USDT},
				MaxLeverage:          instruments[i].LeverageFilter.MaxLeverage.Float64(),
				Multiplier:           instruments[i].LeverageFilter.LeverageStep.Float64(),
			})
		}
		return resp, nil
	}

	return nil, fmt.Errorf("%w %v", asset.ErrNotSupported, item)
}

func getContractLength(contractLength time.Duration) (futures.ContractType, error) {
	if contractLength <= 0 {
		return futures.Unknown, errInvalidContractLength
	}
	var ct futures.ContractType
	switch {
	case contractLength > 0 && contractLength <= kline.OneWeek.Duration()+kline.ThreeDay.Duration():
		ct = futures.Weekly
	case contractLength <= kline.TwoWeek.Duration()+kline.ThreeDay.Duration():
		ct = futures.Fortnightly
	case contractLength <= kline.ThreeWeek.Duration()+kline.ThreeDay.Duration():
		ct = futures.ThreeWeekly
	case contractLength <= kline.ThreeMonth.Duration()+kline.ThreeWeek.Duration():
		ct = futures.Quarterly
	case contractLength <= kline.SixMonth.Duration()+kline.ThreeWeek.Duration():
		ct = futures.HalfYearly
	case contractLength <= kline.NineMonth.Duration()+kline.ThreeWeek.Duration():
		ct = futures.NineMonthly
	case contractLength <= kline.OneYear.Duration()+kline.ThreeWeek.Duration():
		ct = futures.Yearly
	default:
		ct = futures.SemiAnnually
	}
	return ct, nil
}

// GetLatestFundingRates returns the latest funding rates data
func (e *Exchange) GetLatestFundingRates(ctx context.Context, r *fundingrate.LatestRateRequest) ([]fundingrate.LatestRateResponse, error) {
	if r == nil {
		return nil, fmt.Errorf("%w LatestRateRequest", common.ErrNilPointer)
	}
	if r.IncludePredictedRate {
		return nil, fmt.Errorf("%w IncludePredictedRate", common.ErrFunctionNotSupported)
	}
	switch r.Asset {
	case asset.USDCMarginedFutures,
		asset.USDTMarginedFutures,
		asset.CoinMarginedFutures:

		symbol := ""
		if !r.Pair.IsEmpty() {
			format, err := e.GetPairFormat(r.Asset, true)
			if err != nil {
				return nil, err
			}
			symbol = r.Pair.Format(format).String()
		}
		ticks, err := e.GetTickers(ctx, getCategoryName(r.Asset), symbol, "", time.Time{})
		if err != nil {
			return nil, err
		}

		instrumentInfo, err := e.GetInstrumentInfo(ctx, getCategoryName(r.Asset), symbol, "", "", "", 1000)
		if err != nil {
			return nil, err
		}

		resp := make([]fundingrate.LatestRateResponse, 0, len(ticks.List))
		for i := range ticks.List {
			var cp currency.Pair
			var isEnabled bool
			cp, isEnabled, err = e.MatchSymbolCheckEnabled(ticks.List[i].Symbol, r.Asset, false)
			if err != nil && !errors.Is(err, currency.ErrPairNotFound) {
				return nil, err
			} else if !isEnabled {
				continue
			}
			var fundingInterval time.Duration
			for j := range instrumentInfo.List {
				if instrumentInfo.List[j].Symbol != ticks.List[i].Symbol {
					continue
				}
				fundingInterval = time.Duration(instrumentInfo.List[j].FundingInterval) * time.Minute
				break
			}
			var lrt time.Time
			if fundingInterval > 0 {
				lrt = ticks.List[i].NextFundingTime.Time().Add(-fundingInterval)
			}
			resp = append(resp, fundingrate.LatestRateResponse{
				Exchange:    e.Name,
				TimeChecked: time.Now(),
				Asset:       r.Asset,
				Pair:        cp,
				LatestRate: fundingrate.Rate{
					Time: lrt,
					Rate: decimal.NewFromFloat(ticks.List[i].FundingRate.Float64()),
				},
				TimeOfNextRate: ticks.List[i].NextFundingTime.Time(),
			})
		}
		if len(resp) == 0 {
			return nil, fmt.Errorf("%w %v %v", futures.ErrNotPerpetualFuture, r.Asset, r.Pair)
		}
		return resp, nil
	}
	return nil, fmt.Errorf("%w %s", asset.ErrNotSupported, r.Asset)
}

// GetOpenInterest returns the open interest rate for a given asset pair
func (e *Exchange) GetOpenInterest(ctx context.Context, k ...key.PairAsset) ([]futures.OpenInterest, error) {
	for i := range k {
		if k[i].Asset != asset.USDCMarginedFutures &&
			k[i].Asset != asset.USDTMarginedFutures &&
			k[i].Asset != asset.CoinMarginedFutures {
			return nil, fmt.Errorf("%w %v", asset.ErrNotSupported, k[i].Asset)
		}
	}
	if len(k) == 1 {
		formattedPair, err := e.FormatExchangeCurrency(k[0].Pair(), k[0].Asset)
		if err != nil {
			return nil, err
		}
		if _, parseErr := time.Parse(longDatedFormat, k[0].Quote.Symbol); parseErr == nil {
			// long-dated contracts have a delimiter
			formattedPair.Delimiter = currency.DashDelimiter
		}
		pFmt := formattedPair.String()
		var ticks *TickerData
		ticks, err = e.GetTickers(ctx, getCategoryName(k[0].Asset), pFmt, "", time.Time{})
		if err != nil {
			return nil, err
		}
		for i := range ticks.List {
			if ticks.List[i].Symbol != pFmt {
				continue
			}
			return []futures.OpenInterest{{
<<<<<<< HEAD
				Key:          key.NewExchangePairAssetKey(by.Name, k[0].Asset, k[0].Pair()),
=======
				Key: key.ExchangePairAsset{
					Exchange: e.Name,
					Asset:    k[0].Asset,
					Base:     k[0].Base,
					Quote:    k[0].Quote,
				},
>>>>>>> edf5d84d
				OpenInterest: ticks.List[i].OpenInterest.Float64(),
			}}, nil
		}
	}
	assets := []asset.Item{asset.USDCMarginedFutures, asset.USDTMarginedFutures, asset.CoinMarginedFutures}
	var resp []futures.OpenInterest
	for i := range assets {
		ticks, err := e.GetTickers(ctx, getCategoryName(assets[i]), "", "", time.Time{})
		if err != nil {
			return nil, err
		}
		for x := range ticks.List {
			var pair currency.Pair
			var isEnabled bool
			// only long-dated contracts have a delimiter
			pair, isEnabled, err = e.MatchSymbolCheckEnabled(ticks.List[x].Symbol, assets[i], strings.Contains(ticks.List[x].Symbol, currency.DashDelimiter))
			if err != nil || !isEnabled {
				continue
			}
			var appendData bool
			for j := range k {
				if k[j].Pair().Equal(pair) {
					appendData = true
					break
				}
			}
			if len(k) > 0 && !appendData {
				continue
			}
			resp = append(resp, futures.OpenInterest{
<<<<<<< HEAD
				Key:          key.NewExchangePairAssetKey(by.Name, assets[i], pair),
=======
				Key: key.ExchangePairAsset{
					Exchange: e.Name,
					Base:     pair.Base.Item,
					Quote:    pair.Quote.Item,
					Asset:    assets[i],
				},
>>>>>>> edf5d84d
				OpenInterest: ticks.List[i].OpenInterest.Float64(),
			})
		}
	}
	return resp, nil
}

// GetCurrencyTradeURL returns the URL to the exchange's trade page for the given asset and currency pair
func (e *Exchange) GetCurrencyTradeURL(ctx context.Context, a asset.Item, cp currency.Pair) (string, error) {
	_, err := e.CurrencyPairs.IsPairEnabled(cp, a)
	if err != nil {
		return "", err
	}
	switch a {
	case asset.Spot:
		cp.Delimiter = currency.ForwardSlashDelimiter
		return tradeBaseURL + "en/trade/spot/" + cp.Upper().String(), nil
	case asset.CoinMarginedFutures:
		if cp.Quote.Equal(currency.USD) {
			cp.Delimiter = ""
			return tradeBaseURL + "trade/inverse/" + cp.Upper().String(), nil
		}
		var symbol string
		symbol, err = e.FormatSymbol(cp, a)
		if err != nil {
			return "", err
		}
		// convert long-dated to static contracts
		var io *InstrumentsInfo
		io, err = e.GetInstrumentInfo(ctx, getCategoryName(a), symbol, "", "", "", 1000)
		if err != nil {
			return "", err
		}
		if len(io.List) != 1 {
			return "", fmt.Errorf("%w %v", currency.ErrCurrencyNotFound, cp)
		}
		var length futures.ContractType
		length, err = getContractLength(io.List[0].DeliveryTime.Time().Sub(io.List[0].LaunchTime.Time()))
		if err != nil {
			return "", err
		}
		// bybit inverse long-dated contracts are currently only quarterly or bi-quarterly
		if length == futures.Quarterly {
			cp = currency.NewPair(currency.NewCode(cp.Base.String()+currency.USD.String()), currency.NewCode("Q"))
		} else {
			cp = currency.NewPair(currency.NewCode(cp.Base.String()+currency.USD.String()), currency.NewCode("BIQ"))
		}
		cp.Delimiter = currency.UnderscoreDelimiter
		return tradeBaseURL + "trade/inverse/futures/" + cp.Upper().String(), nil
	case asset.USDTMarginedFutures:
		cp.Delimiter = ""
		return tradeBaseURL + "trade/usdt/" + cp.Upper().String(), nil
	case asset.USDCMarginedFutures:
		cp.Delimiter = currency.DashDelimiter
		return tradeBaseURL + "trade/futures/usdc/" + cp.Upper().String(), nil
	case asset.Options:
		return tradeBaseURL + "trade/option/usdc/" + cp.Base.Upper().String(), nil
	default:
		return "", fmt.Errorf("%w %v", asset.ErrNotSupported, a)
	}
}<|MERGE_RESOLUTION|>--- conflicted
+++ resolved
@@ -1700,11 +1700,7 @@
 			MaximumQuoteAmount:      allInstrumentsInfo.List[x].LotSizeFilter.MaxOrderQty.Float64() * allInstrumentsInfo.List[x].PriceFilter.MaxPrice.Float64(),
 		})
 	}
-<<<<<<< HEAD
 	return limits.LoadLimits(l)
-=======
-	return e.LoadLimits(limits)
->>>>>>> edf5d84d
 }
 
 // SetLeverage sets the account's initial leverage for the asset type and pair
@@ -2109,16 +2105,7 @@
 				continue
 			}
 			return []futures.OpenInterest{{
-<<<<<<< HEAD
 				Key:          key.NewExchangePairAssetKey(by.Name, k[0].Asset, k[0].Pair()),
-=======
-				Key: key.ExchangePairAsset{
-					Exchange: e.Name,
-					Asset:    k[0].Asset,
-					Base:     k[0].Base,
-					Quote:    k[0].Quote,
-				},
->>>>>>> edf5d84d
 				OpenInterest: ticks.List[i].OpenInterest.Float64(),
 			}}, nil
 		}
@@ -2149,16 +2136,7 @@
 				continue
 			}
 			resp = append(resp, futures.OpenInterest{
-<<<<<<< HEAD
 				Key:          key.NewExchangePairAssetKey(by.Name, assets[i], pair),
-=======
-				Key: key.ExchangePairAsset{
-					Exchange: e.Name,
-					Base:     pair.Base.Item,
-					Quote:    pair.Quote.Item,
-					Asset:    assets[i],
-				},
->>>>>>> edf5d84d
 				OpenInterest: ticks.List[i].OpenInterest.Float64(),
 			})
 		}
