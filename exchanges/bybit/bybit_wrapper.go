package bybit

import (
	"context"
	"errors"
	"fmt"
	"sort"
	"strings"
	"time"

	"github.com/shopspring/decimal"
	"github.com/thrasher-corp/gocryptotrader/common"
	"github.com/thrasher-corp/gocryptotrader/common/key"
	"github.com/thrasher-corp/gocryptotrader/config"
	"github.com/thrasher-corp/gocryptotrader/currency"
	"github.com/thrasher-corp/gocryptotrader/exchange/websocket"
	"github.com/thrasher-corp/gocryptotrader/exchange/websocket/buffer"
	exchange "github.com/thrasher-corp/gocryptotrader/exchanges"
	"github.com/thrasher-corp/gocryptotrader/exchanges/account"
	"github.com/thrasher-corp/gocryptotrader/exchanges/asset"
	"github.com/thrasher-corp/gocryptotrader/exchanges/deposit"
	"github.com/thrasher-corp/gocryptotrader/exchanges/fundingrate"
	"github.com/thrasher-corp/gocryptotrader/exchanges/futures"
	"github.com/thrasher-corp/gocryptotrader/exchanges/kline"
	"github.com/thrasher-corp/gocryptotrader/exchanges/margin"
	"github.com/thrasher-corp/gocryptotrader/exchanges/order"
	"github.com/thrasher-corp/gocryptotrader/exchanges/orderbook"
	"github.com/thrasher-corp/gocryptotrader/exchanges/protocol"
	"github.com/thrasher-corp/gocryptotrader/exchanges/request"
	"github.com/thrasher-corp/gocryptotrader/exchanges/subscription"
	"github.com/thrasher-corp/gocryptotrader/exchanges/ticker"
	"github.com/thrasher-corp/gocryptotrader/exchanges/trade"
	"github.com/thrasher-corp/gocryptotrader/log"
	"github.com/thrasher-corp/gocryptotrader/portfolio/withdraw"
)

type assetPairFmt struct {
	asset  asset.Item
	cfgFmt *currency.PairFormat
	reqFmt *currency.PairFormat
}

var (
	underscoreFmt = &currency.PairFormat{Uppercase: true, Delimiter: "_"}
	dashFmt       = &currency.PairFormat{Uppercase: true, Delimiter: currency.DashDelimiter}
	plainFmt      = &currency.PairFormat{Uppercase: true}
	assetPairFmts = []assetPairFmt{
		{asset.Spot, underscoreFmt, plainFmt},
		{asset.USDTMarginedFutures, underscoreFmt, plainFmt},
		{asset.CoinMarginedFutures, underscoreFmt, plainFmt},
		{asset.USDCMarginedFutures, dashFmt, plainFmt},
		{asset.Options, dashFmt, dashFmt},
	}
)

// SetDefaults sets the basic defaults for Bybit
func (by *Bybit) SetDefaults() {
	by.Name = "Bybit"
	by.Enabled = true
	by.Verbose = true
	by.API.CredentialsValidator.RequiresKey = true
	by.API.CredentialsValidator.RequiresSecret = true

	for _, n := range assetPairFmts {
		ps := currency.PairStore{AssetEnabled: true, RequestFormat: n.reqFmt, ConfigFormat: n.cfgFmt}
		if err := by.SetAssetPairStore(n.asset, ps); err != nil {
			log.Errorf(log.ExchangeSys, "%s error storing %q default asset formats: %s", by.Name, n.asset, err)
		}
	}

	by.Features = exchange.Features{
		CurrencyTranslations: currency.NewTranslations(
			map[currency.Code]currency.Code{
				currency.NewCode("10000000AIDOGE"):  currency.AIDOGE,
				currency.NewCode("1000000BABYDOGE"): currency.BABYDOGE,
				currency.NewCode("1000000MOG"):      currency.NewCode("MOG"),
				currency.NewCode("10000COQ"):        currency.NewCode("COQ"),
				currency.NewCode("10000LADYS"):      currency.NewCode("LADYS"),
				currency.NewCode("10000NFT"):        currency.NFT,
				currency.NewCode("10000SATS"):       currency.NewCode("SATS"),
				currency.NewCode("10000STARL"):      currency.STARL,
				currency.NewCode("10000WEN"):        currency.NewCode("WEN"),
				currency.NewCode("1000APU"):         currency.NewCode("APU"),
				currency.NewCode("1000BEER"):        currency.NewCode("BEER"),
				currency.NewCode("1000BONK"):        currency.BONK,
				currency.NewCode("1000BTT"):         currency.BTT,
				currency.NewCode("1000FLOKI"):       currency.FLOKI,
				currency.NewCode("1000IQ50"):        currency.NewCode("IQ50"),
				currency.NewCode("1000LUNC"):        currency.LUNC,
				currency.NewCode("1000PEPE"):        currency.PEPE,
				currency.NewCode("1000RATS"):        currency.NewCode("RATS"),
				currency.NewCode("1000TURBO"):       currency.NewCode("TURBO"),
				currency.NewCode("1000XEC"):         currency.XEC,
				currency.NewCode("LUNA2"):           currency.LUNA,
				currency.NewCode("SHIB1000"):        currency.SHIB,
			},
		),
		TradingRequirements: protocol.TradingRequirements{
			SpotMarketOrderAmountPurchaseQuotationOnly: true,
		},
		Supports: exchange.FeaturesSupported{
			REST:      true,
			Websocket: true,
			RESTCapabilities: protocol.Features{
				TickerFetching:        true,
				TradeFetching:         true,
				KlineFetching:         true,
				OrderbookFetching:     true,
				AutoPairUpdates:       true,
				AccountInfo:           true,
				GetOrder:              true,
				GetOrders:             true,
				CancelOrders:          true,
				CancelOrder:           true,
				SubmitOrder:           true,
				DepositHistory:        true,
				WithdrawalHistory:     true,
				UserTradeHistory:      true,
				CryptoDeposit:         true,
				CryptoWithdrawal:      true,
				TradeFee:              true,
				FiatDepositFee:        true,
				FiatWithdrawalFee:     true,
				CryptoDepositFee:      true,
				ModifyOrder:           true,
				MultiChainDeposits:    true,
				MultiChainWithdrawals: true,
			},
			WebsocketCapabilities: protocol.Features{
				TradeFetching:          true,
				TickerFetching:         true,
				KlineFetching:          true,
				OrderbookFetching:      true,
				AuthenticatedEndpoints: true,
				AccountInfo:            true,
				GetOrders:              true,
				Subscribe:              true,
				Unsubscribe:            true,
			},
			WithdrawPermissions: exchange.AutoWithdrawCrypto |
				exchange.AutoWithdrawFiat,
			Kline: kline.ExchangeCapabilitiesSupported{
				Intervals: true,
			},
			FuturesCapabilities: exchange.FuturesCapabilities{
				FundingRates: true,
				FundingRateBatching: map[asset.Item]bool{
					asset.USDCMarginedFutures: true,
					asset.USDTMarginedFutures: true,
					asset.CoinMarginedFutures: true,
				},
				SupportedFundingRateFrequencies: map[kline.Interval]bool{
					kline.FourHour:  true,
					kline.EightHour: true,
				},
				OpenInterest: exchange.OpenInterestSupport{
					Supported:          true,
					SupportedViaTicker: true,
					SupportsRestBatch:  true,
				},
			},
		},
		Enabled: exchange.FeaturesEnabled{
			AutoPairUpdates: true,
			Kline: kline.ExchangeCapabilitiesEnabled{
				Intervals: kline.DeployExchangeIntervals(
					kline.IntervalCapacity{Interval: kline.OneMin},
					kline.IntervalCapacity{Interval: kline.ThreeMin},
					kline.IntervalCapacity{Interval: kline.FiveMin},
					kline.IntervalCapacity{Interval: kline.FifteenMin},
					kline.IntervalCapacity{Interval: kline.ThirtyMin},
					kline.IntervalCapacity{Interval: kline.OneHour},
					kline.IntervalCapacity{Interval: kline.TwoHour},
					kline.IntervalCapacity{Interval: kline.FourHour},
					kline.IntervalCapacity{Interval: kline.SixHour},
					kline.IntervalCapacity{Interval: kline.SevenHour},
					kline.IntervalCapacity{Interval: kline.OneDay},
					kline.IntervalCapacity{Interval: kline.OneWeek},
					kline.IntervalCapacity{Interval: kline.OneMonth},
				),
				GlobalResultLimit: 1000,
			},
		},
		Subscriptions: defaultSubscriptions.Clone(),
	}

	by.API.Endpoints = by.NewEndpoints()
	err := by.API.Endpoints.SetDefaultEndpoints(map[exchange.URL]string{
		exchange.RestSpot:         bybitAPIURL,
		exchange.RestCoinMargined: bybitAPIURL,
		exchange.RestUSDTMargined: bybitAPIURL,
		exchange.RestFutures:      bybitAPIURL,
		exchange.RestUSDCMargined: bybitAPIURL,
		exchange.WebsocketSpot:    spotPublic,
	})
	if err != nil {
		log.Errorln(log.ExchangeSys, err)
	}

	if by.Requester, err = request.New(by.Name,
		common.NewHTTPClientWithTimeout(exchange.DefaultHTTPTimeout),
		request.WithLimiter(GetRateLimit()),
	); err != nil {
		log.Errorln(log.ExchangeSys, err)
	}

	by.Websocket = websocket.NewManager()
	by.WebsocketResponseMaxLimit = exchange.DefaultWebsocketResponseMaxLimit
	by.WebsocketResponseCheckTimeout = exchange.DefaultWebsocketResponseCheckTimeout
	by.WebsocketOrderbookBufferLimit = exchange.DefaultWebsocketOrderbookBufferLimit
}

// Setup takes in the supplied exchange configuration details and sets params
func (by *Bybit) Setup(exch *config.Exchange) error {
	if err := exch.Validate(); err != nil {
		return err
	}

	if !exch.Enabled {
		by.SetEnabled(false)
		return nil
	}

	if err := by.SetupDefaults(exch); err != nil {
		return err
	}

	if err := by.Websocket.Setup(&websocket.ManagerSetup{
		ExchangeConfig:               exch,
		Features:                     &by.Features.Supports.WebsocketCapabilities,
		OrderbookBufferConfig:        buffer.Config{SortBuffer: true, SortBufferByUpdateIDs: true},
		TradeFeed:                    by.Features.Enabled.TradeFeed,
		UseMultiConnectionManagement: true,
	}); err != nil {
		return err
	}

	// Spot - Inbound public data.
	if err := by.Websocket.SetupNewConnection(&websocket.ConnectionSetup{
		URL:                   spotPublic,
		ResponseCheckTimeout:  exch.WebsocketResponseCheckTimeout,
		ResponseMaxLimit:      exch.WebsocketResponseMaxLimit,
		RateLimit:             request.NewWeightedRateLimitByDuration(time.Microsecond),
		Connector:             by.WsConnect,
		GenerateSubscriptions: by.generateSubscriptions,
		Subscriber:            by.Subscribe,
		Unsubscriber:          by.Unsubscribe,
		Handler:               func(ctx context.Context, resp []byte) error { return by.wsHandleData(ctx, resp, asset.Spot) },
		RequestIDGenerator:    by.messageIDSeq.IncrementAndGet,
	}); err != nil {
		return err
	}

	// Options - Inbound public data.
	if err := by.Websocket.SetupNewConnection(&websocket.ConnectionSetup{
		URL:                   optionPublic,
		ResponseCheckTimeout:  exch.WebsocketResponseCheckTimeout,
		ResponseMaxLimit:      exch.WebsocketResponseMaxLimit,
		RateLimit:             request.NewWeightedRateLimitByDuration(time.Microsecond),
		Connector:             by.WsConnect,
		GenerateSubscriptions: by.GenerateOptionsDefaultSubscriptions,
		Subscriber:            by.OptionSubscribe,
		Unsubscriber:          by.OptionUnsubscribe,
		Handler:               func(ctx context.Context, resp []byte) error { return by.wsHandleData(ctx, resp, asset.Options) },
		RequestIDGenerator:    by.messageIDSeq.IncrementAndGet,
	}); err != nil {
		return err
	}

	// Linear - USDT margined futures inbound public data.
	if err := by.Websocket.SetupNewConnection(&websocket.ConnectionSetup{
		URL:                  linearPublic,
		ResponseCheckTimeout: exch.WebsocketResponseCheckTimeout,
		ResponseMaxLimit:     exch.WebsocketResponseMaxLimit,
		RateLimit:            request.NewWeightedRateLimitByDuration(time.Microsecond),
		Connector:            by.WsConnect,
		GenerateSubscriptions: func() (subscription.List, error) {
			return by.GenerateLinearDefaultSubscriptions(asset.USDTMarginedFutures)
		},
		Subscriber:   by.LinearSubscribe,
		Unsubscriber: by.LinearUnsubscribe,
		Handler: func(ctx context.Context, resp []byte) error {
			return by.wsHandleData(ctx, resp, asset.USDTMarginedFutures)
		},
		RequestIDGenerator: by.messageIDSeq.IncrementAndGet,
		MessageFilter:      asset.USDTMarginedFutures, // Unused but it allows us to differentiate between the two linear futures types.
	}); err != nil {
		return err
	}

	// Linear - USDC margined futures inbound public data.
	if err := by.Websocket.SetupNewConnection(&websocket.ConnectionSetup{
		URL:                  linearPublic,
		ResponseCheckTimeout: exch.WebsocketResponseCheckTimeout,
		ResponseMaxLimit:     exch.WebsocketResponseMaxLimit,
		RateLimit:            request.NewWeightedRateLimitByDuration(time.Microsecond),
		Connector:            by.WsConnect,
		GenerateSubscriptions: func() (subscription.List, error) {
			return by.GenerateLinearDefaultSubscriptions(asset.USDCMarginedFutures)
		},
		Subscriber:   by.LinearSubscribe,
		Unsubscriber: by.LinearUnsubscribe,
		Handler: func(ctx context.Context, resp []byte) error {
			return by.wsHandleData(ctx, resp, asset.USDCMarginedFutures)
		},
		RequestIDGenerator: by.messageIDSeq.IncrementAndGet,
		MessageFilter:      asset.USDCMarginedFutures, // Unused but it allows us to differentiate between the two linear futures types.
	}); err != nil {
		return err
	}

	// Inverse - Coin margined futures inbound public data.
	if err := by.Websocket.SetupNewConnection(&websocket.ConnectionSetup{
		URL:                   inversePublic,
		ResponseCheckTimeout:  exch.WebsocketResponseCheckTimeout,
		ResponseMaxLimit:      exch.WebsocketResponseMaxLimit,
		RateLimit:             request.NewWeightedRateLimitByDuration(time.Microsecond),
		Connector:             by.WsConnect,
		GenerateSubscriptions: by.GenerateInverseDefaultSubscriptions,
		Subscriber:            by.InverseSubscribe,
		Unsubscriber:          by.InverseUnsubscribe,
		Handler: func(ctx context.Context, resp []byte) error {
			return by.wsHandleData(ctx, resp, asset.CoinMarginedFutures)
		},
		RequestIDGenerator: by.messageIDSeq.IncrementAndGet,
	}); err != nil {
		return err
	}

	// Trade - Dedicated trade connection for all outbound trading requests.
	if err := by.Websocket.SetupNewConnection(&websocket.ConnectionSetup{
		URL:                      websocketTrade,
		ResponseCheckTimeout:     exch.WebsocketResponseCheckTimeout,
		ResponseMaxLimit:         exch.WebsocketResponseMaxLimit,
		RateLimit:                request.NewWeightedRateLimitByDuration(time.Microsecond),
		Connector:                by.WsConnect,
		Handler:                  by.wsHandleTradeData,
		RequestIDGenerator:       by.websocketRequestIDGenerator,
		Authenticate:             by.WebsocketAuthenticateTradeConnection,
		MessageFilter:            OutboundTradeConnection,
		SubscriptionsNotRequired: true,
	}); err != nil {
		return err
	}

	// Private - Dedicated private connection for all inbound private data.
	return by.Websocket.SetupNewConnection(&websocket.ConnectionSetup{
		URL:                   websocketPrivate,
		ResponseCheckTimeout:  exch.WebsocketResponseCheckTimeout,
		ResponseMaxLimit:      exch.WebsocketResponseMaxLimit,
		RateLimit:             request.NewWeightedRateLimitByDuration(time.Microsecond),
		Connector:             by.WsConnect,
		GenerateSubscriptions: by.generateAuthSubscriptions,
		Subscriber:            by.authSubscribe,
		Unsubscriber:          by.authUnsubscribe,
		Handler:               by.wsHandleAuthenticatedData,
<<<<<<< HEAD
		RequestIDGenerator:    by.websocketRequestIDGenerator,
		Authenticate:          by.WebsocketAuthenticatePrivateConnection,
		MessageFilter:         InboundPrivateConnection,
=======
		RequestIDGenerator:    by.messageIDSeq.IncrementAndGet,
		Authenticate:          by.WebsocketAuthenticateConnection,
>>>>>>> a5f96a18
	})
}

// FetchTradablePairs returns a list of the exchanges tradable pairs
func (by *Bybit) FetchTradablePairs(ctx context.Context, a asset.Item) (currency.Pairs, error) {
	if !by.SupportsAsset(a) {
		return nil, fmt.Errorf("%s %w", a, asset.ErrNotSupported)
	}
	var pair currency.Pair
	var category string
	format, err := by.GetPairFormat(a, false)
	if err != nil {
		return nil, err
	}
	var (
		pairs    currency.Pairs
		allPairs []InstrumentInfo
		response *InstrumentsInfo
	)
	var nextPageCursor string
	switch a {
	case asset.Spot, asset.CoinMarginedFutures, asset.USDCMarginedFutures, asset.USDTMarginedFutures:
		category = getCategoryName(a)
		for {
			response, err = by.GetInstrumentInfo(ctx, category, "", "Trading", "", nextPageCursor, 1000)
			if err != nil {
				return nil, err
			}
			allPairs = append(allPairs, response.List...)
			nextPageCursor = response.NextPageCursor
			if nextPageCursor == "" {
				break
			}
		}
	case asset.Options:
		category = getCategoryName(a)
		for x := range supportedOptionsTypes {
			nextPageCursor = ""
			for {
				response, err = by.GetInstrumentInfo(ctx, category, "", "Trading", supportedOptionsTypes[x], nextPageCursor, 1000)
				if err != nil {
					return nil, err
				}
				allPairs = append(allPairs, response.List...)
				if response.NextPageCursor == "" || (nextPageCursor != "" && nextPageCursor == response.NextPageCursor) || len(response.List) == 0 {
					break
				}
				nextPageCursor = response.NextPageCursor
			}
		}
	default:
		return nil, fmt.Errorf("%w %v", asset.ErrNotSupported, a)
	}
	pairs = make(currency.Pairs, 0, len(allPairs))
	var filterSymbol string
	switch a {
	case asset.USDCMarginedFutures:
		filterSymbol = "USDC"
	case asset.USDTMarginedFutures:
		filterSymbol = "USDT"
	case asset.CoinMarginedFutures:
		filterSymbol = "USD"
	}
	for x := range allPairs {
		if allPairs[x].Status != "Trading" || (filterSymbol != "" && allPairs[x].QuoteCoin != filterSymbol) {
			continue
		}
		if a == asset.Options {
			_ = allPairs[x].transformSymbol(a)
		}
		pair, err = currency.NewPairFromString(allPairs[x].transformSymbol(a))
		if err != nil {
			return nil, err
		}
		pairs = append(pairs, pair)
	}

	return pairs.Format(format), nil
}

func getCategoryName(a asset.Item) string {
	switch a {
	case asset.CoinMarginedFutures:
		return "inverse"
	case asset.USDTMarginedFutures, asset.USDCMarginedFutures:
		return "linear"
	case asset.Spot:
		return a.String()
	case asset.Options:
		return "option"
	default:
		return ""
	}
}

// UpdateTradablePairs updates the exchanges available pairs and stores
// them in the exchanges config
func (by *Bybit) UpdateTradablePairs(ctx context.Context, forceUpdate bool) error {
	assetTypes := by.GetAssetTypes(true)
	for i := range assetTypes {
		pairs, err := by.FetchTradablePairs(ctx, assetTypes[i])
		if err != nil {
			return err
		}
		err = by.UpdatePairs(pairs, assetTypes[i], false, forceUpdate)
		if err != nil {
			return err
		}
	}
	return by.EnsureOnePairEnabled()
}

// UpdateTickers updates the ticker for all currency pairs of a given asset type
func (by *Bybit) UpdateTickers(ctx context.Context, assetType asset.Item) error {
	enabled, err := by.GetEnabledPairs(assetType)
	if err != nil {
		return err
	}
	format, err := by.GetPairFormat(assetType, false)
	if err != nil {
		return err
	}
	var ticks *TickerData
	switch assetType {
	case asset.Spot, asset.USDCMarginedFutures,
		asset.USDTMarginedFutures,
		asset.CoinMarginedFutures:
		ticks, err = by.GetTickers(ctx, getCategoryName(assetType), "", "", time.Time{})
		if err != nil {
			return err
		}
		for x := range ticks.List {
			var pair currency.Pair
			pair, err = by.MatchSymbolWithAvailablePairs(ticks.List[x].Symbol, assetType, true)
			if err != nil {
				continue
			}
			if !enabled.Contains(pair, true) {
				continue
			}
			err = ticker.ProcessTicker(&ticker.Price{
				Last:         ticks.List[x].LastPrice.Float64(),
				High:         ticks.List[x].HighPrice24H.Float64(),
				Low:          ticks.List[x].LowPrice24H.Float64(),
				Bid:          ticks.List[x].Bid1Price.Float64(),
				BidSize:      ticks.List[x].Bid1Size.Float64(),
				Ask:          ticks.List[x].Ask1Price.Float64(),
				AskSize:      ticks.List[x].Ask1Size.Float64(),
				Volume:       ticks.List[x].Volume24H.Float64(),
				Pair:         pair.Format(format),
				ExchangeName: by.Name,
				AssetType:    assetType,
			})
			if err != nil {
				return err
			}
		}
	case asset.Options:
		for x := range supportedOptionsTypes {
			ticks, err = by.GetTickers(ctx, getCategoryName(assetType), "", supportedOptionsTypes[x], time.Time{})
			if err != nil {
				return err
			}
			for x := range ticks.List {
				var pair currency.Pair
				pair, err = by.MatchSymbolWithAvailablePairs(ticks.List[x].Symbol, assetType, true)
				if err != nil {
					continue
				}
				if !enabled.Contains(pair, true) {
					continue
				}
				err = ticker.ProcessTicker(&ticker.Price{
					Last:         ticks.List[x].LastPrice.Float64(),
					High:         ticks.List[x].HighPrice24H.Float64(),
					Low:          ticks.List[x].LowPrice24H.Float64(),
					Bid:          ticks.List[x].Bid1Price.Float64(),
					BidSize:      ticks.List[x].Bid1Size.Float64(),
					Ask:          ticks.List[x].Ask1Price.Float64(),
					AskSize:      ticks.List[x].Ask1Size.Float64(),
					Volume:       ticks.List[x].Volume24H.Float64(),
					Pair:         pair.Format(format),
					ExchangeName: by.Name,
					AssetType:    assetType,
				})
				if err != nil {
					return err
				}
			}
		}
	default:
		return fmt.Errorf("%s %w", assetType, asset.ErrNotSupported)
	}
	return nil
}

// UpdateTicker updates and returns the ticker for a currency pair
func (by *Bybit) UpdateTicker(ctx context.Context, p currency.Pair, assetType asset.Item) (*ticker.Price, error) {
	if err := by.UpdateTickers(ctx, assetType); err != nil {
		return nil, err
	}
	return ticker.GetTicker(by.Name, p, assetType)
}

// UpdateOrderbook updates and returns the orderbook for a currency pair
func (by *Bybit) UpdateOrderbook(ctx context.Context, p currency.Pair, assetType asset.Item) (*orderbook.Base, error) {
	if p.IsEmpty() {
		return nil, currency.ErrCurrencyPairEmpty
	}
	if err := by.CurrencyPairs.IsAssetEnabled(assetType); err != nil {
		return nil, err
	}
	var orderbookNew *Orderbook
	var err error
	p, err = by.FormatExchangeCurrency(p, assetType)
	if err != nil {
		return nil, err
	}

	switch assetType {
	case asset.Spot, asset.USDTMarginedFutures,
		asset.USDCMarginedFutures,
		asset.CoinMarginedFutures,
		asset.Options:
		if assetType == asset.USDCMarginedFutures && !p.Quote.Equal(currency.PERP) {
			p.Delimiter = currency.DashDelimiter
		}
		orderbookNew, err = by.GetOrderBook(ctx, getCategoryName(assetType), p.String(), 0)
	default:
		return nil, fmt.Errorf("%s %w", assetType, asset.ErrNotSupported)
	}
	if err != nil {
		return nil, err
	}
	book := &orderbook.Base{
		Exchange:        by.Name,
		Pair:            p,
		Asset:           assetType,
		VerifyOrderbook: by.CanVerifyOrderbook,
		Bids:            make([]orderbook.Tranche, len(orderbookNew.Bids)),
		Asks:            make([]orderbook.Tranche, len(orderbookNew.Asks)),
	}
	for x := range orderbookNew.Bids {
		book.Bids[x] = orderbook.Tranche{
			Amount: orderbookNew.Bids[x].Amount,
			Price:  orderbookNew.Bids[x].Price,
		}
	}
	for x := range orderbookNew.Asks {
		book.Asks[x] = orderbook.Tranche{
			Amount: orderbookNew.Asks[x].Amount,
			Price:  orderbookNew.Asks[x].Price,
		}
	}
	err = book.Process()
	if err != nil {
		return book, err
	}
	return orderbook.Get(by.Name, p, assetType)
}

// UpdateAccountInfo retrieves balances for all enabled currencies
func (by *Bybit) UpdateAccountInfo(ctx context.Context, assetType asset.Item) (account.Holdings, error) {
	var info account.Holdings
	var acc account.SubAccount
	var accountType string
	info.Exchange = by.Name
	at, err := by.FetchAccountType(ctx)
	if err != nil {
		return info, err
	}
	switch assetType {
	case asset.Spot, asset.Options,
		asset.USDCMarginedFutures,
		asset.USDTMarginedFutures:
		switch at {
		case accountTypeUnified:
			accountType = "UNIFIED"
		case accountTypeNormal:
			if assetType == asset.Spot {
				accountType = "SPOT"
			} else {
				accountType = "CONTRACT"
			}
		}
	case asset.CoinMarginedFutures:
		accountType = "CONTRACT"
	default:
		return info, fmt.Errorf("%s %w", assetType, asset.ErrNotSupported)
	}
	balances, err := by.GetWalletBalance(ctx, accountType, "")
	if err != nil {
		return info, err
	}
	currencyBalance := []account.Balance{}
	for i := range balances.List {
		for c := range balances.List[i].Coin {
			balance := account.Balance{
				Currency: balances.List[i].Coin[c].Coin,
				Total:    balances.List[i].Coin[c].WalletBalance.Float64(),
				Free:     balances.List[i].Coin[c].AvailableToWithdraw.Float64(),
				Borrowed: balances.List[i].Coin[c].BorrowAmount.Float64(),
				Hold:     balances.List[i].Coin[c].WalletBalance.Float64() - balances.List[i].Coin[c].AvailableToWithdraw.Float64(),
			}
			if assetType == asset.Spot && balances.List[i].Coin[c].AvailableBalanceForSpot.Float64() != 0 {
				balance.Free = balances.List[i].Coin[c].AvailableBalanceForSpot.Float64()
			}
			currencyBalance = append(currencyBalance, balance)
		}
	}
	acc.Currencies = currencyBalance
	acc.AssetType = assetType
	info.Accounts = append(info.Accounts, acc)
	creds, err := by.GetCredentials(ctx)
	if err != nil {
		return account.Holdings{}, err
	}
	err = account.Process(&info, creds)
	if err != nil {
		return account.Holdings{}, err
	}
	return info, nil
}

// GetAccountFundingHistory returns funding history, deposits and
// withdrawals
func (by *Bybit) GetAccountFundingHistory(_ context.Context) ([]exchange.FundingHistory, error) {
	return nil, common.ErrFunctionNotSupported
}

// GetWithdrawalsHistory returns previous withdrawals data
func (by *Bybit) GetWithdrawalsHistory(ctx context.Context, c currency.Code, a asset.Item) ([]exchange.WithdrawalHistory, error) {
	switch a {
	case asset.Spot, asset.Options, asset.USDTMarginedFutures, asset.USDCMarginedFutures, asset.CoinMarginedFutures:
		withdrawals, err := by.GetWithdrawalRecords(ctx, c, "", "2", "", time.Time{}, time.Time{}, 0)
		if err != nil {
			return nil, err
		}

		withdrawHistory := make([]exchange.WithdrawalHistory, len(withdrawals.Rows))
		for i := range withdrawals.Rows {
			withdrawHistory[i] = exchange.WithdrawalHistory{
				TransferID:      withdrawals.Rows[i].WithdrawID,
				Status:          withdrawals.Rows[i].Status,
				Currency:        withdrawals.Rows[i].Coin,
				Amount:          withdrawals.Rows[i].Amount.Float64(),
				Fee:             withdrawals.Rows[i].WithdrawFee.Float64(),
				CryptoToAddress: withdrawals.Rows[i].ToAddress,
				CryptoTxID:      withdrawals.Rows[i].TransactionID,
				CryptoChain:     withdrawals.Rows[i].Chain,
				Timestamp:       withdrawals.Rows[i].UpdateTime.Time(),
			}
		}
		return withdrawHistory, nil
	default:
		return nil, fmt.Errorf("%s %w", a, asset.ErrNotSupported)
	}
}

// GetRecentTrades returns the most recent trades for a currency and asset
func (by *Bybit) GetRecentTrades(ctx context.Context, p currency.Pair, assetType asset.Item) ([]trade.Data, error) {
	formattedPair, err := by.FormatExchangeCurrency(p, assetType)
	if err != nil {
		return nil, err
	}
	limit := int64(500)
	if assetType == asset.Spot {
		limit = 60
	}
	var tradeData *TradingHistory
	switch assetType {
	case asset.Spot, asset.USDTMarginedFutures, asset.USDCMarginedFutures, asset.CoinMarginedFutures:
		if assetType == asset.USDCMarginedFutures && !p.Quote.Equal(currency.PERP) {
			formattedPair.Delimiter = currency.DashDelimiter
		}
		tradeData, err = by.GetPublicTradingHistory(ctx, getCategoryName(assetType), formattedPair.String(), "", "", limit)
	case asset.Options:
		tradeData, err = by.GetPublicTradingHistory(ctx, getCategoryName(assetType), formattedPair.String(), formattedPair.Base.String(), "", limit)
	default:
		return nil, fmt.Errorf("%s %w", assetType, asset.ErrNotSupported)
	}
	if err != nil {
		return nil, err
	}
	resp := make([]trade.Data, len(tradeData.List))
	for i := range tradeData.List {
		side, err := order.StringToOrderSide(tradeData.List[i].Side)
		if err != nil {
			return nil, err
		}
		resp[i] = trade.Data{
			Exchange:     by.Name,
			CurrencyPair: formattedPair,
			AssetType:    assetType,
			Price:        tradeData.List[i].Price.Float64(),
			Amount:       tradeData.List[i].Size.Float64(),
			Timestamp:    tradeData.List[i].TradeTime.Time(),
			TID:          tradeData.List[i].ExecutionID,
			Side:         side,
		}
	}

	if by.IsSaveTradeDataEnabled() {
		err := trade.AddTradesToBuffer(resp...)
		if err != nil {
			return nil, err
		}
	}

	sort.Sort(trade.ByDate(resp))
	return resp, nil
}

// GetHistoricTrades returns historic trade data within the timeframe provided
func (by *Bybit) GetHistoricTrades(ctx context.Context, p currency.Pair, assetType asset.Item, _, _ time.Time) ([]trade.Data, error) {
	var err error
	p, err = by.FormatExchangeCurrency(p, assetType)
	if err != nil {
		return nil, err
	}
	limit := int64(1000)
	if assetType == asset.Spot {
		limit = 60
	}
	var tradeHistoryResponse *TradingHistory
	switch assetType {
	case asset.Spot, asset.USDTMarginedFutures, asset.USDCMarginedFutures, asset.CoinMarginedFutures:
		if assetType == asset.USDCMarginedFutures && !p.Quote.Equal(currency.PERP) {
			p.Delimiter = currency.DashDelimiter
		}
		tradeHistoryResponse, err = by.GetPublicTradingHistory(ctx, getCategoryName(assetType), p.String(), "", "", limit)
		if err != nil {
			return nil, err
		}
	case asset.Options:
		tradeHistoryResponse, err = by.GetPublicTradingHistory(ctx, getCategoryName(assetType), p.String(), p.Base.String(), "", limit)
		if err != nil {
			return nil, err
		}
	default:
		return nil, fmt.Errorf("%s %w", assetType, asset.ErrNotSupported)
	}
	resp := make([]trade.Data, len(tradeHistoryResponse.List))
	for x := range tradeHistoryResponse.List {
		side, err := order.StringToOrderSide(tradeHistoryResponse.List[x].Side)
		if err != nil {
			return nil, err
		}
		resp[x] = trade.Data{
			TID:          tradeHistoryResponse.List[x].ExecutionID,
			Exchange:     by.Name,
			CurrencyPair: p,
			AssetType:    assetType,
			Side:         side,
			Price:        tradeHistoryResponse.List[x].Price.Float64(),
			Amount:       tradeHistoryResponse.List[x].Size.Float64(),
			Timestamp:    tradeHistoryResponse.List[x].TradeTime.Time(),
		}
	}
	return resp, nil
}

func orderTypeToString(oType order.Type) string {
	switch oType {
	case order.Limit:
		return "Limit"
	case order.Market:
		return "Market"
	default:
		return oType.String()
	}
}

// SubmitOrder submits a new order
func (by *Bybit) SubmitOrder(ctx context.Context, s *order.Submit) (*order.SubmitResponse, error) {
	err := s.Validate(by.GetTradingRequirements())
	if err != nil {
		return nil, err
	}
	arg, err := by.DeriveSubmitOrderArguments(s)
	if err != nil {
		return nil, err
	}
	response, err := by.PlaceOrder(ctx, arg)
	if err != nil {
		return nil, err
	}
	resp, err := s.DeriveSubmitResponse(response.OrderID)
	if err != nil {
		return nil, err
	}
	resp.Status = order.New
	return resp, nil
}

// WebsocketSubmitOrder submits a new order through the websocket connection
func (by *Bybit) WebsocketSubmitOrder(ctx context.Context, s *order.Submit) (*order.SubmitResponse, error) {
	err := s.Validate(by.GetTradingRequirements())
	if err != nil {
		return nil, err
	}
	arg, err := by.DeriveSubmitOrderArguments(s)
	if err != nil {
		return nil, err
	}
	orderDetails, err := by.WSCreateOrder(ctx, arg)
	if err != nil {
		return nil, err
	}
	resp, err := s.DeriveSubmitResponse(orderDetails.OrderID)
	if err != nil {
		return nil, err
	}
	resp.Status, err = order.StringToOrderStatus(orderDetails.OrderStatus)
	if err != nil {
		return nil, err
	}

	switch orderDetails.TimeInForce {
	case "IOC":
		resp.TimeInForce = order.ImmediateOrCancel
	case "PostOnly":
		resp.TimeInForce = order.PostOnly
	}

	resp.ReduceOnly = orderDetails.ReduceOnly
	resp.TriggerPrice = orderDetails.TriggerPrice.Float64()
	resp.AverageExecutedPrice = orderDetails.AvgPrice.Float64()
	resp.ClientOrderID = orderDetails.OrderLinkID
	resp.Fee = orderDetails.CumExecFee.Float64()
	resp.Cost = orderDetails.CumExecValue.Float64()
	return resp, nil
}

// DeriveSubmitOrderArguments returns a derived order arguments struct from an order.Submit for use in this package.
func (by *Bybit) DeriveSubmitOrderArguments(s *order.Submit) (*PlaceOrderParams, error) {
	if err := s.Validate(by.GetTradingRequirements()); err != nil {
		return nil, err
	}

	switch s.AssetType {
	case asset.Spot, asset.Options, asset.USDTMarginedFutures, asset.USDCMarginedFutures, asset.CoinMarginedFutures:
	default:
		return nil, fmt.Errorf("%s %w", s.AssetType, asset.ErrNotSupported)
	}

	formattedPair, err := by.FormatExchangeCurrency(s.Pair, s.AssetType)
	if err != nil {
		return nil, err
	}
	var sideType string
	switch {
	case s.Side.IsLong():
		sideType = sideBuy
	case s.Side.IsShort():
		sideType = sideSell
	default:
		return nil, order.ErrSideIsInvalid
	}

	if s.AssetType == asset.USDCMarginedFutures && !formattedPair.Quote.Equal(currency.PERP) {
		formattedPair.Delimiter = currency.DashDelimiter
	}

	timeInForce := "GTC"
	if s.Type == order.Market {
		timeInForce = "IOC"
	} else {
		switch {
		case s.TimeInForce.Is(order.FillOrKill):
			timeInForce = "FOK"
		case s.TimeInForce.Is(order.PostOnly):
			timeInForce = "PostOnly"
		case s.TimeInForce.Is(order.ImmediateOrCancel):
			timeInForce = "IOC"
		}
	}

	arg := &PlaceOrderParams{
		Category:        getCategoryName(s.AssetType),
		Symbol:          formattedPair,
		Side:            sideType,
		OrderType:       orderTypeToString(s.Type),
		OrderQuantity:   s.Amount,
		Price:           s.Price,
		OrderLinkID:     s.ClientOrderID,
		WhetherToBorrow: s.AssetType == asset.Margin,
		ReduceOnly:      s.ReduceOnly,
		OrderFilter: func() string {
			if s.RiskManagementModes.TakeProfit.Price != 0 || s.RiskManagementModes.TakeProfit.LimitPrice != 0 ||
				s.RiskManagementModes.StopLoss.Price != 0 || s.RiskManagementModes.StopLoss.LimitPrice != 0 {
				return ""
			} else if s.TriggerPrice != 0 {
				return "tpslOrder"
			}
			return "Order"
		}(),
		TriggerPrice: s.TriggerPrice,
		TimeInForce:  timeInForce,
	}
	if arg.TriggerPrice != 0 {
		arg.TriggerPriceType = s.TriggerPriceType.String()
	}
	if s.RiskManagementModes.TakeProfit.Price != 0 {
		arg.TakeProfitPrice = s.RiskManagementModes.TakeProfit.Price
		arg.TakeProfitTriggerBy = s.RiskManagementModes.TakeProfit.TriggerPriceType.String()
		arg.TpOrderType = getOrderTypeString(s.RiskManagementModes.TakeProfit.OrderType)
		arg.TpLimitPrice = s.RiskManagementModes.TakeProfit.LimitPrice
	}
	if s.RiskManagementModes.StopLoss.Price != 0 {
		arg.StopLossPrice = s.RiskManagementModes.StopLoss.Price
		arg.StopLossTriggerBy = s.RiskManagementModes.StopLoss.TriggerPriceType.String()
		arg.SlOrderType = getOrderTypeString(s.RiskManagementModes.StopLoss.OrderType)
		arg.SlLimitPrice = s.RiskManagementModes.StopLoss.LimitPrice
	}
	return arg, nil
}

func getOrderTypeString(oType order.Type) string {
	switch oType {
	case order.UnknownType:
		return ""
	default:
		return oType.String()
	}
}

// ModifyOrder will allow of changing orderbook placement and limit to market conversion
func (by *Bybit) ModifyOrder(ctx context.Context, action *order.Modify) (*order.ModifyResponse, error) {
	arg, err := by.DeriveAmendOrderArguments(action)
	if err != nil {
		return nil, err
	}
	result, err := by.AmendOrder(ctx, arg)
	if err != nil {
		return nil, err
	}
	resp, err := action.DeriveModifyResponse()
	if err != nil {
		return nil, err
	}
	resp.OrderID = result.OrderID
	return resp, nil
}

// WebsocketModifyOrder will allow of changing orderbook placement and limit to market conversion through the websocket
// connection.
func (by *Bybit) WebsocketModifyOrder(ctx context.Context, action *order.Modify) (*order.ModifyResponse, error) {
	arg, err := by.DeriveAmendOrderArguments(action)
	if err != nil {
		return nil, err
	}
	result, err := by.WSAmendOrder(ctx, arg)
	if err != nil {
		return nil, err
	}
	resp, err := action.DeriveModifyResponse()
	if err != nil {
		return nil, err
	}
	resp.OrderID = result.OrderID
	resp.ClientOrderID = result.OrderLinkID
	resp.Amount = result.Qty.Float64()
	resp.Price = action.Price
	return resp, nil
}

// DeriveAmendOrderArguments returns a derived order arguments struct from an order.Modify for use in this package.
func (by *Bybit) DeriveAmendOrderArguments(action *order.Modify) (*AmendOrderParams, error) {
	err := action.Validate()
	if err != nil {
		return nil, err
	}

	switch action.AssetType {
	case asset.Spot, asset.USDTMarginedFutures, asset.USDCMarginedFutures, asset.CoinMarginedFutures, asset.Options:
	default:
		return nil, fmt.Errorf("%s %w", action.AssetType, asset.ErrNotSupported)
	}

	action.Pair, err = by.FormatExchangeCurrency(action.Pair, action.AssetType)
	if err != nil {
		return nil, err
	}
	if action.AssetType == asset.USDCMarginedFutures && !action.Pair.Quote.Equal(currency.PERP) {
		action.Pair.Delimiter = currency.DashDelimiter
	}

	return &AmendOrderParams{
		Category:             getCategoryName(action.AssetType),
		Symbol:               action.Pair,
		OrderID:              action.OrderID,
		OrderLinkID:          action.ClientOrderID,
		OrderQuantity:        action.Amount,
		Price:                action.Price,
		TriggerPrice:         action.TriggerPrice,
		TriggerPriceType:     action.TriggerPriceType.String(),
		TakeProfitPrice:      action.RiskManagementModes.TakeProfit.Price,
		TakeProfitTriggerBy:  getOrderTypeString(action.RiskManagementModes.TakeProfit.OrderType),
		TakeProfitLimitPrice: action.RiskManagementModes.TakeProfit.LimitPrice,
		StopLossPrice:        action.RiskManagementModes.StopLoss.Price,
		StopLossTriggerBy:    action.RiskManagementModes.StopLoss.TriggerPriceType.String(),
		StopLossLimitPrice:   action.RiskManagementModes.StopLoss.LimitPrice,
	}, nil
}

// CancelOrder cancels an order by its corresponding ID number
func (by *Bybit) CancelOrder(ctx context.Context, ord *order.Cancel) error {
	arg, err := by.DeriveCancelOrderArguments(ord)
	if err != nil {
		return err
	}
	_, err = by.CancelTradeOrder(ctx, arg)
	return err
}

// WebsocketCancelOrder cancels an order by its corresponding ID number
func (by *Bybit) WebsocketCancelOrder(ctx context.Context, ord *order.Cancel) error {
	arg, err := by.DeriveCancelOrderArguments(ord)
	if err != nil {
		return err
	}
	_, err = by.CancelTradeOrder(ctx, arg)
	return err
}

// DeriveCancelOrderArguments returns a derived order arguments struct from an order.Cancel for use in this package.
func (by *Bybit) DeriveCancelOrderArguments(ord *order.Cancel) (*CancelOrderParams, error) {
	err := ord.Validate(ord.StandardCancel())
	if err != nil {
		return nil, err
	}
	ord.Pair, err = by.FormatExchangeCurrency(ord.Pair, ord.AssetType)
	if err != nil {
		return nil, err
	}
	if ord.AssetType == asset.USDCMarginedFutures && !ord.Pair.Quote.Equal(currency.PERP) {
		ord.Pair.Delimiter = currency.DashDelimiter
	}
	switch ord.AssetType {
	case asset.Spot, asset.USDTMarginedFutures, asset.USDCMarginedFutures, asset.CoinMarginedFutures, asset.Options:
	default:
		return nil, fmt.Errorf("%s %w", ord.AssetType, asset.ErrNotSupported)
	}
	return &CancelOrderParams{
		Category:    getCategoryName(ord.AssetType),
		Symbol:      ord.Pair,
		OrderID:     ord.OrderID,
		OrderLinkID: ord.ClientOrderID,
	}, nil
}

// CancelBatchOrders cancels orders by their corresponding ID numbers
func (by *Bybit) CancelBatchOrders(ctx context.Context, o []order.Cancel) (*order.CancelBatchResponse, error) {
	if len(o) == 0 {
		return nil, order.ErrCancelOrderIsNil
	}
	requests := make([]CancelOrderParams, len(o))
	category := asset.Options
	var err error
	for i := range o {
		switch o[i].AssetType {
		case asset.Options:
		default:
			return nil, fmt.Errorf("%w, only 'option' category is allowed, but given %v", asset.ErrNotSupported, o[i].AssetType)
		}
		switch {
		case o[i].Pair.IsEmpty():
			return nil, currency.ErrCurrencyPairEmpty
		case o[i].ClientOrderID == "" && o[i].OrderID == "":
			return nil, order.ErrOrderIDNotSet
		default:
			o[i].Pair, err = by.FormatExchangeCurrency(o[i].Pair, category)
			if err != nil {
				return nil, err
			}
			requests[i] = CancelOrderParams{
				OrderID:     o[i].OrderID,
				OrderLinkID: o[i].ClientOrderID,
				Symbol:      o[i].Pair,
			}
		}
	}
	cancelledOrders, err := by.CancelBatchOrder(ctx, &CancelBatchOrder{
		Category: getCategoryName(category),
		Request:  requests,
	})
	if err != nil {
		return nil, err
	}
	resp := &order.CancelBatchResponse{
		Status: make(map[string]string),
	}
	for i := range cancelledOrders {
		resp.Status[cancelledOrders[i].OrderID] = "success"
	}
	return resp, nil
}

// CancelAllOrders cancels all orders associated with a currency pair
func (by *Bybit) CancelAllOrders(ctx context.Context, orderCancellation *order.Cancel) (order.CancelAllResponse, error) {
	err := orderCancellation.Validate()
	if err != nil {
		return order.CancelAllResponse{}, err
	}
	orderCancellation.Pair, err = by.FormatExchangeCurrency(orderCancellation.Pair, orderCancellation.AssetType)
	if err != nil {
		return order.CancelAllResponse{}, err
	}
	status := "success"
	var cancelAllOrdersResponse order.CancelAllResponse
	cancelAllOrdersResponse.Status = make(map[string]string)
	switch orderCancellation.AssetType {
	case asset.Spot, asset.USDTMarginedFutures, asset.USDCMarginedFutures, asset.CoinMarginedFutures, asset.Options:
		if orderCancellation.AssetType == asset.USDCMarginedFutures && !orderCancellation.Pair.Quote.Equal(currency.PERP) {
			orderCancellation.Pair.Delimiter = currency.DashDelimiter
		}
		activeOrder, err := by.CancelAllTradeOrders(ctx, &CancelAllOrdersParam{
			Category: getCategoryName(orderCancellation.AssetType),
			Symbol:   orderCancellation.Pair,
			BaseCoin: orderCancellation.Pair.Base.String(),
		})
		if err != nil {
			return cancelAllOrdersResponse, err
		}
		for i := range activeOrder {
			cancelAllOrdersResponse.Status[activeOrder[i].OrderID] = status
		}
	default:
		return cancelAllOrdersResponse, fmt.Errorf("%s %w", orderCancellation.AssetType, asset.ErrNotSupported)
	}
	return cancelAllOrdersResponse, nil
}

// GetOrderInfo returns order information based on order ID
func (by *Bybit) GetOrderInfo(ctx context.Context, orderID string, pair currency.Pair, assetType asset.Item) (*order.Detail, error) {
	if pair.IsEmpty() {
		return nil, currency.ErrCurrencyPairEmpty
	} else if err := by.CurrencyPairs.IsAssetEnabled(assetType); err != nil {
		return nil, err
	}

	pair, err := by.FormatExchangeCurrency(pair, assetType)
	if err != nil {
		return nil, err
	}

	switch assetType {
	case asset.Spot, asset.USDTMarginedFutures, asset.USDCMarginedFutures, asset.CoinMarginedFutures, asset.Options:
		if assetType == asset.USDCMarginedFutures && !pair.Quote.Equal(currency.PERP) {
			pair.Delimiter = currency.DashDelimiter
		}
		resp, err := by.GetOpenOrders(ctx, getCategoryName(assetType), pair.String(), "", "", orderID, "", "", "", 0, 1)
		if err != nil {
			return nil, err
		}
		if len(resp.List) != 1 {
			return nil, order.ErrOrderNotFound
		}
		orderType, err := order.StringToOrderType(resp.List[0].OrderType)
		if err != nil {
			return nil, err
		}
		remainingAmt := resp.List[0].LeavesQuantity.Float64()
		if remainingAmt == 0 {
			remainingAmt = resp.List[0].OrderQuantity.Float64() - resp.List[0].CumulativeExecQuantity.Float64()
		}
		return &order.Detail{
			Amount:          resp.List[0].OrderQuantity.Float64(),
			Exchange:        by.Name,
			OrderID:         resp.List[0].OrderID,
			ClientOrderID:   resp.List[0].OrderLinkID,
			Side:            getSide(resp.List[0].Side),
			Type:            orderType,
			Pair:            pair,
			Cost:            resp.List[0].CumulativeExecQuantity.Float64() * resp.List[0].AveragePrice.Float64(),
			AssetType:       assetType,
			Status:          StringToOrderStatus(resp.List[0].OrderStatus),
			Price:           resp.List[0].Price.Float64(),
			ExecutedAmount:  resp.List[0].CumulativeExecQuantity.Float64(),
			RemainingAmount: remainingAmt,
			Date:            resp.List[0].CreatedTime.Time(),
			LastUpdated:     resp.List[0].UpdatedTime.Time(),
		}, nil
	default:
		return nil, fmt.Errorf("%s %w", assetType, asset.ErrNotSupported)
	}
}

// GetDepositAddress returns a deposit address for a specified currency
func (by *Bybit) GetDepositAddress(ctx context.Context, cryptocurrency currency.Code, _, chain string) (*deposit.Address, error) {
	dAddressInfo, err := by.GetMasterDepositAddress(ctx, cryptocurrency, chain)
	if err != nil {
		return nil, err
	}

	for x := range dAddressInfo.Chains {
		if dAddressInfo.Chains[x].Chain == chain || chain == "" {
			return &deposit.Address{
				Address: dAddressInfo.Chains[x].AddressDeposit,
				Tag:     dAddressInfo.Chains[x].TagDeposit,
				Chain:   dAddressInfo.Chains[x].Chain,
			}, nil
		}
	}
	return nil, fmt.Errorf("%w for currency: %s chain: %s", deposit.ErrAddressNotFound, cryptocurrency, chain)
}

// GetAvailableTransferChains returns the available transfer blockchains for the specific
// cryptocurrency
func (by *Bybit) GetAvailableTransferChains(ctx context.Context, cryptocurrency currency.Code) ([]string, error) {
	info, err := by.GetCoinInfo(ctx, cryptocurrency)
	if err != nil {
		return nil, err
	}
	var availableChains []string
	for x := range info.Rows {
		if strings.EqualFold(info.Rows[x].Coin, cryptocurrency.String()) {
			for i := range info.Rows[x].Chains {
				availableChains = append(availableChains, info.Rows[x].Chains[i].Chain)
			}
		}
	}
	return availableChains, nil
}

// WithdrawCryptocurrencyFunds returns a withdrawal ID when a withdrawal is
// submitted
func (by *Bybit) WithdrawCryptocurrencyFunds(ctx context.Context, withdrawRequest *withdraw.Request) (*withdraw.ExchangeResponse, error) {
	if err := withdrawRequest.Validate(); err != nil {
		return nil, err
	}
	wID, err := by.WithdrawCurrency(ctx,
		&WithdrawalParam{
			Coin:      withdrawRequest.Currency,
			Chain:     withdrawRequest.Crypto.Chain,
			Address:   withdrawRequest.Crypto.Address,
			Tag:       withdrawRequest.Crypto.AddressTag,
			Amount:    withdrawRequest.Amount,
			Timestamp: time.Now().UnixMilli(),
		})
	if err != nil {
		return nil, err
	}
	return &withdraw.ExchangeResponse{
		ID: wID,
	}, nil
}

// WithdrawFiatFunds returns a withdrawal ID when a withdrawal is
// submitted
func (by *Bybit) WithdrawFiatFunds(_ context.Context, _ *withdraw.Request) (*withdraw.ExchangeResponse, error) {
	return nil, common.ErrFunctionNotSupported
}

// WithdrawFiatFundsToInternationalBank returns a withdrawal ID when a withdrawal is
// submitted
func (by *Bybit) WithdrawFiatFundsToInternationalBank(_ context.Context, _ *withdraw.Request) (*withdraw.ExchangeResponse, error) {
	return nil, common.ErrFunctionNotSupported
}

// GetActiveOrders retrieves any orders that are active/open
func (by *Bybit) GetActiveOrders(ctx context.Context, req *order.MultiOrderRequest) (order.FilteredOrders, error) {
	err := req.Validate()
	if err != nil {
		return nil, err
	}
	if len(req.Pairs) == 0 {
		return nil, currency.ErrCurrencyPairsEmpty
	}
	format, err := by.GetPairFormat(req.AssetType, true)
	if err != nil {
		return nil, err
	}
	var baseCoin currency.Code
	req.Pairs = req.Pairs.Format(format)
	for i := range req.Pairs {
		if baseCoin != currency.EMPTYCODE && req.Pairs[i].Base != baseCoin {
			baseCoin = currency.EMPTYCODE
		} else if req.Pairs[i].Base != currency.EMPTYCODE {
			baseCoin = req.Pairs[i].Base
		}
	}
	var orders []order.Detail
	switch req.AssetType {
	case asset.Spot, asset.USDTMarginedFutures, asset.USDCMarginedFutures, asset.CoinMarginedFutures, asset.Options:
		if baseCoin != currency.EMPTYCODE {
			openOrders, err := by.GetOpenOrders(ctx, getCategoryName(req.AssetType), "", baseCoin.String(), "", req.FromOrderID, "", "", "", 0, 50)
			if err != nil {
				return nil, err
			}
			newOpenOrders, err := by.ConstructOrderDetails(openOrders.List, req.AssetType, currency.EMPTYPAIR, req.Pairs)
			if err != nil {
				return nil, err
			}
			orders = append(orders, newOpenOrders...)
		} else {
			for y := range req.Pairs {
				if req.AssetType == asset.USDCMarginedFutures && !req.Pairs[y].Quote.Equal(currency.PERP) {
					req.Pairs[y].Delimiter = currency.DashDelimiter
				}
				openOrders, err := by.GetOpenOrders(ctx, getCategoryName(req.AssetType), req.Pairs[y].String(), "", "", req.FromOrderID, "", "", "", 0, 50)
				if err != nil {
					return nil, err
				}
				newOpenOrders, err := by.ConstructOrderDetails(openOrders.List, req.AssetType, req.Pairs[y], currency.Pairs{})
				if err != nil {
					return nil, err
				}
				orders = append(orders, newOpenOrders...)
			}
		}
	default:
		return orders, fmt.Errorf("%s %w", req.AssetType, asset.ErrNotSupported)
	}
	return req.Filter(by.Name, orders), nil
}

// ConstructOrderDetails constructs list of order.Detail instances given list of TradeOrder and other filtering information
func (by *Bybit) ConstructOrderDetails(tradeOrders []TradeOrder, assetType asset.Item, pair currency.Pair, filterPairs currency.Pairs) (order.FilteredOrders, error) {
	orders := make([]order.Detail, 0, len(tradeOrders))
	var err error
	var ePair currency.Pair
	for x := range tradeOrders {
		ePair, err = by.MatchSymbolWithAvailablePairs(tradeOrders[x].Symbol, assetType, true)
		if err != nil {
			return nil, err
		}
		if (pair.IsEmpty() && len(filterPairs) > 0 && !filterPairs.Contains(ePair, true)) ||
			(!pair.IsEmpty() && !pair.Equal(ePair)) {
			continue
		}
		orderType, err := order.StringToOrderType(tradeOrders[x].OrderType)
		if err != nil {
			return nil, err
		}
		orders = append(orders, order.Detail{
			Amount:               tradeOrders[x].OrderQuantity.Float64(),
			Date:                 tradeOrders[x].CreatedTime.Time(),
			Exchange:             by.Name,
			OrderID:              tradeOrders[x].OrderID,
			ClientOrderID:        tradeOrders[x].OrderLinkID,
			Side:                 getSide(tradeOrders[x].Side),
			Type:                 orderType,
			Price:                tradeOrders[x].Price.Float64(),
			Status:               StringToOrderStatus(tradeOrders[x].OrderStatus),
			Pair:                 ePair,
			AssetType:            assetType,
			LastUpdated:          tradeOrders[x].UpdatedTime.Time(),
			ReduceOnly:           tradeOrders[x].ReduceOnly,
			ExecutedAmount:       tradeOrders[x].CumulativeExecQuantity.Float64(),
			RemainingAmount:      tradeOrders[x].LeavesQuantity.Float64(),
			TriggerPrice:         tradeOrders[x].TriggerPrice.Float64(),
			AverageExecutedPrice: tradeOrders[x].AveragePrice.Float64(),
			Cost:                 tradeOrders[x].AveragePrice.Float64() * tradeOrders[x].CumulativeExecQuantity.Float64(),
			Fee:                  tradeOrders[x].CumulativeExecFee.Float64(),
		})
	}
	return orders, nil
}

// GetOrderHistory retrieves account order information
// Can Limit response to specific order status
func (by *Bybit) GetOrderHistory(ctx context.Context, req *order.MultiOrderRequest) (order.FilteredOrders, error) {
	err := req.Validate()
	if err != nil {
		return nil, err
	}
	limit := int64(200)
	if req.AssetType == asset.Options {
		limit = 25
	}
	format, err := by.GetPairFormat(req.AssetType, false)
	if err != nil {
		return nil, err
	}
	var orders []order.Detail
	switch req.AssetType {
	case asset.USDTMarginedFutures, asset.USDCMarginedFutures, asset.CoinMarginedFutures, asset.Options:
		resp, err := by.GetTradeOrderHistory(ctx, getCategoryName(req.AssetType), "", req.FromOrderID, "", "", "", "", "", "", req.StartTime, req.EndTime, limit)
		if err != nil {
			return nil, err
		}

		for i := range resp.List {
			// here, we are not using getSide because in sample response's sides are in upper
			var side order.Side
			side, err = order.StringToOrderSide(resp.List[i].Side)
			if err != nil {
				log.Errorf(log.ExchangeSys, "%s %v", by.Name, err)
			}

			var pair currency.Pair
			pair, err = by.MatchSymbolWithAvailablePairs(resp.List[i].Symbol, req.AssetType, true)
			if err != nil {
				return nil, err
			}
			orderType, err := order.StringToOrderType(resp.List[i].OrderType)
			if err != nil {
				return nil, err
			}
			detail := order.Detail{
				Amount:               resp.List[i].OrderQuantity.Float64(),
				ExecutedAmount:       resp.List[i].CumulativeExecQuantity.Float64(),
				RemainingAmount:      resp.List[i].LeavesQuantity.Float64(),
				Date:                 resp.List[i].CreatedTime.Time(),
				LastUpdated:          resp.List[i].UpdatedTime.Time(),
				Exchange:             by.Name,
				OrderID:              resp.List[i].OrderID,
				Side:                 side,
				Type:                 orderType,
				Price:                resp.List[i].Price.Float64(),
				Pair:                 pair.Format(format),
				Status:               StringToOrderStatus(resp.List[i].OrderStatus),
				ReduceOnly:           resp.List[i].ReduceOnly,
				TriggerPrice:         resp.List[i].TriggerPrice.Float64(),
				AverageExecutedPrice: resp.List[i].AveragePrice.Float64(),
				Cost:                 resp.List[i].AveragePrice.Float64() * resp.List[i].CumulativeExecQuantity.Float64(),
				CostAsset:            pair.Quote,
				Fee:                  resp.List[i].CumulativeExecFee.Float64(),
				ClientOrderID:        resp.List[i].OrderLinkID,
				AssetType:            req.AssetType,
			}
			orders = append(orders, detail)
		}
	case asset.Spot:
		resp, err := by.GetTradeOrderHistory(ctx, getCategoryName(req.AssetType), "", req.FromOrderID, "", "", "", "", "", "", req.StartTime, req.EndTime, limit)
		if err != nil {
			return nil, err
		}

		for i := range resp.List {
			// here, we are not using getSide because in sample response's sides are in upper
			var side order.Side
			side, err = order.StringToOrderSide(resp.List[i].Side)
			if err != nil {
				log.Errorf(log.ExchangeSys, "%s %v", by.Name, err)
			}
			var pair currency.Pair
			pair, err = by.MatchSymbolWithAvailablePairs(resp.List[i].Symbol, req.AssetType, true)
			if err != nil {
				return nil, err
			}
			orderType, err := order.StringToOrderType(resp.List[i].OrderType)
			if err != nil {
				return nil, err
			}
			detail := order.Detail{
				Amount:               resp.List[i].OrderQuantity.Float64(),
				ExecutedAmount:       resp.List[i].CumulativeExecQuantity.Float64(),
				RemainingAmount:      resp.List[i].CumulativeExecQuantity.Float64() - resp.List[i].CumulativeExecQuantity.Float64(),
				Cost:                 resp.List[i].AveragePrice.Float64() * resp.List[i].CumulativeExecQuantity.Float64(),
				Date:                 resp.List[i].CreatedTime.Time(),
				LastUpdated:          resp.List[i].UpdatedTime.Time(),
				Exchange:             by.Name,
				OrderID:              resp.List[i].OrderID,
				Side:                 side,
				Type:                 orderType,
				Price:                resp.List[i].Price.Float64(),
				Pair:                 pair.Format(format),
				Status:               StringToOrderStatus(resp.List[i].OrderStatus),
				ReduceOnly:           resp.List[i].ReduceOnly,
				TriggerPrice:         resp.List[i].TriggerPrice.Float64(),
				AverageExecutedPrice: resp.List[i].AveragePrice.Float64(),
				CostAsset:            pair.Quote,
				ClientOrderID:        resp.List[i].OrderLinkID,
				AssetType:            req.AssetType,
			}
			orders = append(orders, detail)
		}
	default:
		return orders, fmt.Errorf("%s %w", req.AssetType, asset.ErrNotSupported)
	}
	order.FilterOrdersByPairs(&orders, req.Pairs)
	return req.Filter(by.Name, orders), nil
}

// GetFeeByType returns an estimate of fee based on the type of transaction
func (by *Bybit) GetFeeByType(ctx context.Context, feeBuilder *exchange.FeeBuilder) (float64, error) {
	if feeBuilder.Pair.IsEmpty() {
		return 0, currency.ErrCurrencyPairEmpty
	}
	if (!by.AreCredentialsValid(ctx) || by.SkipAuthCheck) &&
		feeBuilder.FeeType == exchange.CryptocurrencyTradeFee {
		feeBuilder.FeeType = exchange.OfflineTradeFee
	}
	switch feeBuilder.FeeType {
	case exchange.OfflineTradeFee:
		return getOfflineTradeFee(feeBuilder.PurchasePrice, feeBuilder.Amount), nil
	default:
		assets := by.getCategoryFromPair(feeBuilder.Pair)
		var err error
		var baseCoin, pairString string
		if assets[0] == asset.Options {
			baseCoin = feeBuilder.Pair.Base.String()
		} else {
			pairString, err = by.FormatSymbol(feeBuilder.Pair, assets[0])
			if err != nil {
				return 0, err
			}
		}
		accountFee, err := by.GetFeeRate(ctx, getCategoryName(assets[0]), pairString, baseCoin)
		if err != nil {
			return 0, err
		}
		if len(accountFee.List) == 0 {
			return 0, fmt.Errorf("no fee builder found for currency pair %s", pairString)
		}
		if feeBuilder.IsMaker {
			return accountFee.List[0].Maker.Float64() * feeBuilder.Amount, nil
		}
		return accountFee.List[0].Taker.Float64() * feeBuilder.Amount * feeBuilder.PurchasePrice, nil
	}
}

// getOfflineTradeFee calculates the worst case-scenario trading fee
func getOfflineTradeFee(price, amount float64) float64 {
	return 0.01 * price * amount
}

func (by *Bybit) getCategoryFromPair(pair currency.Pair) []asset.Item {
	assets := by.GetAssetTypes(true)
	containingAssets := make([]asset.Item, 0, len(assets))
	for a := range assets {
		pairs, err := by.GetAvailablePairs(assets[a])
		if err != nil {
			continue
		}
		if pairs.Contains(pair, true) {
			containingAssets = append(containingAssets, assets[a])
		}
	}
	return containingAssets
}

// ValidateAPICredentials validates current credentials used for wrapper
func (by *Bybit) ValidateAPICredentials(ctx context.Context, assetType asset.Item) error {
	_, err := by.UpdateAccountInfo(ctx, assetType)
	return by.CheckTransientError(err)
}

// GetHistoricCandles returns candles between a time period for a set time interval
func (by *Bybit) GetHistoricCandles(ctx context.Context, pair currency.Pair, a asset.Item, interval kline.Interval, start, end time.Time) (*kline.Item, error) {
	switch a {
	case asset.Spot, asset.CoinMarginedFutures, asset.USDTMarginedFutures, asset.USDCMarginedFutures:
		req, err := by.GetKlineRequest(pair, a, interval, start, end, false)
		if err != nil {
			return nil, err
		}
		var timeSeries []kline.Candle
		if a == asset.USDCMarginedFutures && !pair.Quote.Equal(currency.PERP) {
			req.RequestFormatted.Delimiter = currency.DashDelimiter
		}
		var candles []KlineItem
		candles, err = by.GetKlines(ctx, getCategoryName(req.Asset), req.RequestFormatted.String(), req.ExchangeInterval, req.Start, req.End, req.RequestLimit)
		if err != nil {
			return nil, err
		}

		timeSeries = make([]kline.Candle, len(candles))
		for x := range candles {
			timeSeries[x] = kline.Candle{
				Time:   candles[x].StartTime,
				Open:   candles[x].Open,
				High:   candles[x].High,
				Low:    candles[x].Low,
				Close:  candles[x].Close,
				Volume: candles[x].TradeVolume,
			}
		}
		return req.ProcessResponse(timeSeries)
	default:
		return nil, fmt.Errorf("%s %w", a, asset.ErrNotSupported)
	}
}

// GetHistoricCandlesExtended returns candles between a time period for a set time interval
func (by *Bybit) GetHistoricCandlesExtended(ctx context.Context, pair currency.Pair, a asset.Item, interval kline.Interval, start, end time.Time) (*kline.Item, error) {
	switch a {
	case asset.Spot, asset.USDTMarginedFutures, asset.USDCMarginedFutures, asset.CoinMarginedFutures:
		req, err := by.GetKlineExtendedRequest(pair, a, interval, start, end)
		if err != nil {
			return nil, err
		}
		timeSeries := make([]kline.Candle, 0, req.Size())
		for x := range req.RangeHolder.Ranges {
			if req.Asset == asset.USDCMarginedFutures && !req.RequestFormatted.Quote.Equal(currency.PERP) {
				req.RequestFormatted.Delimiter = currency.DashDelimiter
			}
			var klineItems []KlineItem
			klineItems, err = by.GetKlines(ctx,
				getCategoryName(req.Asset),
				req.RequestFormatted.String(),
				req.ExchangeInterval,
				req.RangeHolder.Ranges[x].Start.Time,
				req.RangeHolder.Ranges[x].End.Time,
				req.RequestLimit)
			if err != nil {
				return nil, err
			}

			for i := range klineItems {
				timeSeries = append(timeSeries, kline.Candle{
					Time:   klineItems[i].StartTime,
					Open:   klineItems[i].Open,
					High:   klineItems[i].High,
					Low:    klineItems[i].Low,
					Close:  klineItems[i].Close,
					Volume: klineItems[i].TradeVolume,
				})
			}
		}
		return req.ProcessResponse(timeSeries)
	default:
		return nil, fmt.Errorf("%s %w", a, asset.ErrNotSupported)
	}
}

// GetServerTime returns the current exchange server time.
func (by *Bybit) GetServerTime(ctx context.Context, _ asset.Item) (time.Time, error) {
	info, err := by.GetBybitServerTime(ctx)
	if err != nil {
		return time.Time{}, err
	}
	return info.TimeNano.Time(), err
}

// transformInstrumentInfoSymbol converts GetInstrumentInfo symbol to one stored in config with proper delimiters
func (i *InstrumentInfo) transformSymbol(a asset.Item) string {
	switch a {
	case asset.Spot, asset.CoinMarginedFutures:
		quote := i.Symbol[len(i.BaseCoin):]
		return i.BaseCoin + "_" + quote
	case asset.Options:
		quote := strings.TrimPrefix(i.Symbol[len(i.BaseCoin):], currency.DashDelimiter)
		return i.BaseCoin + "-" + quote
	case asset.USDTMarginedFutures:
		quote := i.Symbol[len(i.BaseCoin):]
		return i.BaseCoin + "-" + quote
	case asset.USDCMarginedFutures:
		if i.ContractType != "LinearFutures" {
			quote := i.Symbol[len(i.BaseCoin):]
			return i.BaseCoin + "-" + quote
		}
		fallthrough // Contracts with linear futures already have a delimiter
	default:
		return i.Symbol
	}
}

// UpdateOrderExecutionLimits sets exchange executions for a required asset type
func (by *Bybit) UpdateOrderExecutionLimits(ctx context.Context, a asset.Item) error {
	var (
		allInstrumentsInfo InstrumentsInfo
		nextPageCursor     string
	)
	switch a {
	case asset.Spot, asset.USDTMarginedFutures, asset.USDCMarginedFutures, asset.CoinMarginedFutures:
		for {
			instrumentInfo, err := by.GetInstrumentInfo(ctx, getCategoryName(a), "", "", "", nextPageCursor, 1000)
			if err != nil {
				return err
			}
			switch a {
			case asset.USDTMarginedFutures:
				for i := range instrumentInfo.List {
					if instrumentInfo.List[i].QuoteCoin != "USDT" {
						continue
					}
					allInstrumentsInfo.List = append(allInstrumentsInfo.List, instrumentInfo.List[i])
				}
			case asset.USDCMarginedFutures:
				for i := range instrumentInfo.List {
					if instrumentInfo.List[i].QuoteCoin != "USDC" {
						continue
					}
					allInstrumentsInfo.List = append(allInstrumentsInfo.List, instrumentInfo.List[i])
				}
			default:
				allInstrumentsInfo.List = append(allInstrumentsInfo.List, instrumentInfo.List...)
			}
			nextPageCursor = instrumentInfo.NextPageCursor
			if nextPageCursor == "" {
				break
			}
		}
	case asset.Options:
		for i := range supportedOptionsTypes {
			nextPageCursor = ""
			for {
				instrumentInfo, err := by.GetInstrumentInfo(ctx, getCategoryName(a), "", "", supportedOptionsTypes[i], nextPageCursor, 1000)
				if err != nil {
					return fmt.Errorf("%w - %v", err, supportedOptionsTypes[i])
				}
				allInstrumentsInfo.List = append(allInstrumentsInfo.List, instrumentInfo.List...)
				nextPageCursor = instrumentInfo.NextPageCursor
				if nextPageCursor == "" {
					break
				}
			}
		}
	default:
		return fmt.Errorf("%s %w", a, asset.ErrNotSupported)
	}
	limits := make([]order.MinMaxLevel, 0, len(allInstrumentsInfo.List))
	for x := range allInstrumentsInfo.List {
		if allInstrumentsInfo.List[x].Status != "Trading" {
			continue
		}
		symbol := allInstrumentsInfo.List[x].transformSymbol(a)
		pair, err := by.MatchSymbolWithAvailablePairs(symbol, a, true)
		if err != nil {
			log.Warnf(log.ExchangeSys, "%s unable to load limits for %s %v, pair data missing", by.Name, a, symbol)
			continue
		}
		limits = append(limits, order.MinMaxLevel{
			Asset:                   a,
			Pair:                    pair,
			MinimumBaseAmount:       allInstrumentsInfo.List[x].LotSizeFilter.MinOrderQty.Float64(),
			MaximumBaseAmount:       allInstrumentsInfo.List[x].LotSizeFilter.MaxOrderQty.Float64(),
			MinPrice:                allInstrumentsInfo.List[x].PriceFilter.MinPrice.Float64(),
			MaxPrice:                allInstrumentsInfo.List[x].PriceFilter.MaxPrice.Float64(),
			PriceStepIncrementSize:  allInstrumentsInfo.List[x].PriceFilter.TickSize.Float64(),
			AmountStepIncrementSize: allInstrumentsInfo.List[x].LotSizeFilter.BasePrecision.Float64(),
			QuoteStepIncrementSize:  allInstrumentsInfo.List[x].LotSizeFilter.QuotePrecision.Float64(),
			MinimumQuoteAmount:      allInstrumentsInfo.List[x].LotSizeFilter.MinOrderQty.Float64() * allInstrumentsInfo.List[x].PriceFilter.MinPrice.Float64(),
			MaximumQuoteAmount:      allInstrumentsInfo.List[x].LotSizeFilter.MaxOrderQty.Float64() * allInstrumentsInfo.List[x].PriceFilter.MaxPrice.Float64(),
		})
	}
	return by.LoadLimits(limits)
}

// SetLeverage sets the account's initial leverage for the asset type and pair
func (by *Bybit) SetLeverage(ctx context.Context, item asset.Item, pair currency.Pair, _ margin.Type, amount float64, orderSide order.Side) error {
	switch item {
	case asset.USDTMarginedFutures, asset.USDCMarginedFutures, asset.CoinMarginedFutures:
		var err error
		pair, err = by.FormatExchangeCurrency(pair, item)
		if err != nil {
			return err
		}
		if item == asset.USDCMarginedFutures && !pair.Quote.Equal(currency.PERP) {
			pair.Delimiter = currency.DashDelimiter
		}
		params := &SetLeverageParams{
			Category: getCategoryName(item),
			Symbol:   pair.String(),
		}
		switch orderSide {
		case order.Buy, order.Sell:
			// Unified account: buyLeverage must be the same as sellLeverage all the time
			// Classic account: under one-way mode, buyLeverage must be the same as sellLeverage
			params.BuyLeverage, params.SellLeverage = amount, amount
		case order.UnknownSide:
			return order.ErrSideIsInvalid
		default:
			return order.ErrSideIsInvalid
		}
		return by.SetLeverageLevel(ctx, params)
	default:
		return fmt.Errorf("%w %v", asset.ErrNotSupported, item)
	}
}

// IsPerpetualFutureCurrency ensures a given asset and currency is a perpetual future
func (by *Bybit) IsPerpetualFutureCurrency(a asset.Item, p currency.Pair) (bool, error) {
	if !a.IsFutures() {
		return false, nil
	}
	return p.Quote.Equal(currency.PERP) ||
		p.Quote.Equal(currency.USD) ||
		p.Quote.Equal(currency.USDC) ||
		p.Quote.Equal(currency.USDT), nil
}

// GetFuturesContractDetails returns details about futures contracts
func (by *Bybit) GetFuturesContractDetails(ctx context.Context, item asset.Item) ([]futures.Contract, error) {
	if !item.IsFutures() {
		return nil, futures.ErrNotFuturesAsset
	}
	if !by.SupportsAsset(item) {
		return nil, fmt.Errorf("%w %v", asset.ErrNotSupported, item)
	}
	inverseContracts, err := by.GetInstrumentInfo(ctx, getCategoryName(item), "", "", "", "", 1000)
	if err != nil {
		return nil, err
	}
	format, err := by.GetPairFormat(item, false)
	if err != nil {
		return nil, err
	}
	switch item {
	case asset.CoinMarginedFutures:
		resp := make([]futures.Contract, 0, len(inverseContracts.List))
		for i := range inverseContracts.List {
			if inverseContracts.List[i].SettleCoin == "USDT" || inverseContracts.List[i].SettleCoin == "USDC" {
				continue
			}
			var cp, underlying currency.Pair
			cp, err = currency.NewPairFromStrings(inverseContracts.List[i].BaseCoin, inverseContracts.List[i].Symbol[len(inverseContracts.List[i].BaseCoin):])
			if err != nil {
				return nil, err
			}

			underlying, err = currency.NewPairFromStrings(inverseContracts.List[i].BaseCoin, inverseContracts.List[i].QuoteCoin)
			if err != nil {
				return nil, err
			}
			contractType := strings.ToLower(inverseContracts.List[i].ContractType)
			var s, e time.Time
			if inverseContracts.List[i].LaunchTime.Time().UnixMilli() > 0 {
				s = inverseContracts.List[i].LaunchTime.Time()
			}
			if inverseContracts.List[i].DeliveryTime.Time().UnixMilli() > 0 {
				e = inverseContracts.List[i].DeliveryTime.Time()
			}

			var ct futures.ContractType
			switch contractType {
			case "inverseperpetual":
				ct = futures.Perpetual
			case "inversefutures":
				ct, err = getContractLength(e.Sub(s))
				if err != nil {
					return nil, fmt.Errorf("%w %v %v %v %v-%v", err, by.Name, item, cp, inverseContracts.List[i].LaunchTime.Time(), inverseContracts.List[i].DeliveryTime)
				}
			default:
				if by.Verbose {
					log.Warnf(log.ExchangeSys, "%v unhandled contract type for %v %v %v-%v", by.Name, item, cp, s, e)
				}
				ct = futures.Unknown
			}

			resp = append(resp, futures.Contract{
				Exchange:             by.Name,
				Name:                 cp.Format(format),
				Underlying:           underlying,
				Asset:                item,
				StartDate:            s,
				EndDate:              e,
				SettlementType:       futures.Inverse,
				IsActive:             strings.EqualFold(inverseContracts.List[i].Status, "trading"),
				Status:               inverseContracts.List[i].Status,
				Type:                 ct,
				SettlementCurrencies: currency.Currencies{currency.NewCode(inverseContracts.List[i].SettleCoin)},
				MaxLeverage:          inverseContracts.List[i].LeverageFilter.MaxLeverage.Float64(),
			})
		}
		return resp, nil
	case asset.USDCMarginedFutures:
		linearContracts, err := by.GetInstrumentInfo(ctx, "linear", "", "", "", "", 1000)
		if err != nil {
			return nil, err
		}
		resp := make([]futures.Contract, 0, len(inverseContracts.List)+len(linearContracts.List))

		var instruments []InstrumentInfo
		for i := range linearContracts.List {
			if linearContracts.List[i].SettleCoin != "USDC" {
				continue
			}
			instruments = append(instruments, linearContracts.List[i])
		}
		for i := range inverseContracts.List {
			if inverseContracts.List[i].SettleCoin != "USDC" {
				continue
			}
			instruments = append(instruments, inverseContracts.List[i])
		}
		for i := range instruments {
			var cp, underlying currency.Pair
			underlying, err = currency.NewPairFromStrings(instruments[i].BaseCoin, instruments[i].QuoteCoin)
			if err != nil {
				return nil, err
			}
			contractType := strings.ToLower(instruments[i].ContractType)

			var ct futures.ContractType
			switch contractType {
			case "linearperpetual":
				ct = futures.Perpetual
				cp, err = currency.NewPairFromStrings(instruments[i].BaseCoin, instruments[i].Symbol[len(instruments[i].BaseCoin):])
				if err != nil {
					return nil, err
				}
			case "linearfutures":
				ct, err = getContractLength(instruments[i].DeliveryTime.Time().Sub(instruments[i].LaunchTime.Time()))
				if err != nil {
					return nil, fmt.Errorf("%w %v %v %v %v-%v", err, by.Name, item, cp, instruments[i].LaunchTime.Time(), instruments[i].DeliveryTime.Time())
				}
				cp, err = by.MatchSymbolWithAvailablePairs(instruments[i].Symbol, item, true)
				if err != nil {
					if errors.Is(err, currency.ErrPairNotFound) {
						continue
					}
					return nil, err
				}
			default:
				if by.Verbose {
					log.Warnf(log.ExchangeSys, "%v unhandled contract type for %v %v %v-%v", by.Name, item, cp, instruments[i].LaunchTime.Time(), instruments[i].DeliveryTime.Time())
				}
				ct = futures.Unknown
				cp, err = by.MatchSymbolWithAvailablePairs(instruments[i].Symbol, item, true)
				if err != nil {
					if errors.Is(err, currency.ErrPairNotFound) {
						continue
					}
					return nil, err
				}
			}

			resp = append(resp, futures.Contract{
				Exchange:             by.Name,
				Name:                 cp.Format(format),
				Underlying:           underlying,
				Asset:                item,
				StartDate:            instruments[i].LaunchTime.Time(),
				EndDate:              instruments[i].DeliveryTime.Time(),
				SettlementType:       futures.Linear,
				IsActive:             strings.EqualFold(instruments[i].Status, "trading"),
				Status:               instruments[i].Status,
				Type:                 ct,
				SettlementCurrencies: currency.Currencies{currency.USDC},
				MaxLeverage:          instruments[i].LeverageFilter.MaxLeverage.Float64(),
				Multiplier:           instruments[i].LeverageFilter.LeverageStep.Float64(),
			})
		}
		return resp, nil
	case asset.USDTMarginedFutures:
		linearContracts, err := by.GetInstrumentInfo(ctx, "linear", "", "", "", "", 1000)
		if err != nil {
			return nil, err
		}
		resp := make([]futures.Contract, 0, len(inverseContracts.List)+len(linearContracts.List))

		var instruments []InstrumentInfo
		for i := range linearContracts.List {
			if linearContracts.List[i].SettleCoin != "USDT" {
				continue
			}
			instruments = append(instruments, linearContracts.List[i])
		}
		for i := range inverseContracts.List {
			if inverseContracts.List[i].SettleCoin != "USDT" {
				continue
			}
			instruments = append(instruments, inverseContracts.List[i])
		}
		for i := range instruments {
			var cp, underlying currency.Pair
			cp, err = currency.NewPairFromStrings(instruments[i].BaseCoin, instruments[i].Symbol[len(instruments[i].BaseCoin):])
			if err != nil {
				return nil, err
			}

			underlying, err = currency.NewPairFromStrings(instruments[i].BaseCoin, instruments[i].QuoteCoin)
			if err != nil {
				return nil, err
			}
			contractType := strings.ToLower(instruments[i].ContractType)
			var s, e time.Time
			if !instruments[i].LaunchTime.Time().IsZero() {
				s = instruments[i].LaunchTime.Time()
			}
			if !instruments[i].DeliveryTime.Time().IsZero() {
				e = instruments[i].DeliveryTime.Time()
			}

			var ct futures.ContractType
			switch contractType {
			case "linearperpetual":
				ct = futures.Perpetual
			case "linearfutures":
				ct, err = getContractLength(e.Sub(s))
				if err != nil {
					return nil, fmt.Errorf("%w %v %v %v %v-%v", err, by.Name, item, cp, s, e)
				}
			default:
				if by.Verbose {
					log.Warnf(log.ExchangeSys, "%v unhandled contract type for %v %v %v-%v", by.Name, item, cp, s, e)
				}
				ct = futures.Unknown
			}

			resp = append(resp, futures.Contract{
				Exchange:             by.Name,
				Name:                 cp.Format(format),
				Underlying:           underlying,
				Asset:                item,
				StartDate:            s,
				EndDate:              e,
				SettlementType:       futures.Linear,
				IsActive:             strings.EqualFold(instruments[i].Status, "trading"),
				Status:               instruments[i].Status,
				Type:                 ct,
				SettlementCurrencies: currency.Currencies{currency.USDT},
				MaxLeverage:          instruments[i].LeverageFilter.MaxLeverage.Float64(),
				Multiplier:           instruments[i].LeverageFilter.LeverageStep.Float64(),
			})
		}
		return resp, nil
	}

	return nil, fmt.Errorf("%w %v", asset.ErrNotSupported, item)
}

func getContractLength(contractLength time.Duration) (futures.ContractType, error) {
	if contractLength <= 0 {
		return futures.Unknown, errInvalidContractLength
	}
	var ct futures.ContractType
	switch {
	case contractLength > 0 && contractLength <= kline.OneWeek.Duration()+kline.ThreeDay.Duration():
		ct = futures.Weekly
	case contractLength <= kline.TwoWeek.Duration()+kline.ThreeDay.Duration():
		ct = futures.Fortnightly
	case contractLength <= kline.ThreeWeek.Duration()+kline.ThreeDay.Duration():
		ct = futures.ThreeWeekly
	case contractLength <= kline.ThreeMonth.Duration()+kline.ThreeWeek.Duration():
		ct = futures.Quarterly
	case contractLength <= kline.SixMonth.Duration()+kline.ThreeWeek.Duration():
		ct = futures.HalfYearly
	case contractLength <= kline.NineMonth.Duration()+kline.ThreeWeek.Duration():
		ct = futures.NineMonthly
	case contractLength <= kline.OneYear.Duration()+kline.ThreeWeek.Duration():
		ct = futures.Yearly
	default:
		ct = futures.SemiAnnually
	}
	return ct, nil
}

// GetLatestFundingRates returns the latest funding rates data
func (by *Bybit) GetLatestFundingRates(ctx context.Context, r *fundingrate.LatestRateRequest) ([]fundingrate.LatestRateResponse, error) {
	if r == nil {
		return nil, fmt.Errorf("%w LatestRateRequest", common.ErrNilPointer)
	}
	if r.IncludePredictedRate {
		return nil, fmt.Errorf("%w IncludePredictedRate", common.ErrFunctionNotSupported)
	}
	switch r.Asset {
	case asset.USDCMarginedFutures,
		asset.USDTMarginedFutures,
		asset.CoinMarginedFutures:

		symbol := ""
		if !r.Pair.IsEmpty() {
			format, err := by.GetPairFormat(r.Asset, true)
			if err != nil {
				return nil, err
			}
			symbol = r.Pair.Format(format).String()
		}
		ticks, err := by.GetTickers(ctx, getCategoryName(r.Asset), symbol, "", time.Time{})
		if err != nil {
			return nil, err
		}

		instrumentInfo, err := by.GetInstrumentInfo(ctx, getCategoryName(r.Asset), symbol, "", "", "", 1000)
		if err != nil {
			return nil, err
		}

		resp := make([]fundingrate.LatestRateResponse, 0, len(ticks.List))
		for i := range ticks.List {
			var cp currency.Pair
			var isEnabled bool
			cp, isEnabled, err = by.MatchSymbolCheckEnabled(ticks.List[i].Symbol, r.Asset, false)
			if err != nil && !errors.Is(err, currency.ErrPairNotFound) {
				return nil, err
			} else if !isEnabled {
				continue
			}
			var fundingInterval time.Duration
			for j := range instrumentInfo.List {
				if instrumentInfo.List[j].Symbol != ticks.List[i].Symbol {
					continue
				}
				fundingInterval = time.Duration(instrumentInfo.List[j].FundingInterval) * time.Minute
				break
			}
			var lrt time.Time
			if fundingInterval > 0 {
				lrt = ticks.List[i].NextFundingTime.Time().Add(-fundingInterval)
			}
			resp = append(resp, fundingrate.LatestRateResponse{
				Exchange:    by.Name,
				TimeChecked: time.Now(),
				Asset:       r.Asset,
				Pair:        cp,
				LatestRate: fundingrate.Rate{
					Time: lrt,
					Rate: decimal.NewFromFloat(ticks.List[i].FundingRate.Float64()),
				},
				TimeOfNextRate: ticks.List[i].NextFundingTime.Time(),
			})
		}
		if len(resp) == 0 {
			return nil, fmt.Errorf("%w %v %v", futures.ErrNotPerpetualFuture, r.Asset, r.Pair)
		}
		return resp, nil
	}
	return nil, fmt.Errorf("%w %s", asset.ErrNotSupported, r.Asset)
}

// GetOpenInterest returns the open interest rate for a given asset pair
func (by *Bybit) GetOpenInterest(ctx context.Context, k ...key.PairAsset) ([]futures.OpenInterest, error) {
	for i := range k {
		if k[i].Asset != asset.USDCMarginedFutures &&
			k[i].Asset != asset.USDTMarginedFutures &&
			k[i].Asset != asset.CoinMarginedFutures {
			return nil, fmt.Errorf("%w %v", asset.ErrNotSupported, k[i].Asset)
		}
	}
	if len(k) == 1 {
		formattedPair, err := by.FormatExchangeCurrency(k[0].Pair(), k[0].Asset)
		if err != nil {
			return nil, err
		}
		if _, parseErr := time.Parse(longDatedFormat, k[0].Quote.Symbol); parseErr == nil {
			// long-dated contracts have a delimiter
			formattedPair.Delimiter = currency.DashDelimiter
		}
		pFmt := formattedPair.String()
		var ticks *TickerData
		ticks, err = by.GetTickers(ctx, getCategoryName(k[0].Asset), pFmt, "", time.Time{})
		if err != nil {
			return nil, err
		}
		for i := range ticks.List {
			if ticks.List[i].Symbol != pFmt {
				continue
			}
			return []futures.OpenInterest{{
				Key: key.ExchangePairAsset{
					Exchange: by.Name,
					Asset:    k[0].Asset,
					Base:     k[0].Base,
					Quote:    k[0].Quote,
				},
				OpenInterest: ticks.List[i].OpenInterest.Float64(),
			}}, nil
		}
	}
	assets := []asset.Item{asset.USDCMarginedFutures, asset.USDTMarginedFutures, asset.CoinMarginedFutures}
	var resp []futures.OpenInterest
	for i := range assets {
		ticks, err := by.GetTickers(ctx, getCategoryName(assets[i]), "", "", time.Time{})
		if err != nil {
			return nil, err
		}
		for x := range ticks.List {
			var pair currency.Pair
			var isEnabled bool
			// only long-dated contracts have a delimiter
			pair, isEnabled, err = by.MatchSymbolCheckEnabled(ticks.List[x].Symbol, assets[i], strings.Contains(ticks.List[x].Symbol, currency.DashDelimiter))
			if err != nil || !isEnabled {
				continue
			}
			var appendData bool
			for j := range k {
				if k[j].Pair().Equal(pair) {
					appendData = true
					break
				}
			}
			if len(k) > 0 && !appendData {
				continue
			}
			resp = append(resp, futures.OpenInterest{
				Key: key.ExchangePairAsset{
					Exchange: by.Name,
					Base:     pair.Base.Item,
					Quote:    pair.Quote.Item,
					Asset:    assets[i],
				},
				OpenInterest: ticks.List[i].OpenInterest.Float64(),
			})
		}
	}
	return resp, nil
}

// GetCurrencyTradeURL returns the URL to the exchange's trade page for the given asset and currency pair
func (by *Bybit) GetCurrencyTradeURL(ctx context.Context, a asset.Item, cp currency.Pair) (string, error) {
	_, err := by.CurrencyPairs.IsPairEnabled(cp, a)
	if err != nil {
		return "", err
	}
	switch a {
	case asset.Spot:
		cp.Delimiter = currency.ForwardSlashDelimiter
		return tradeBaseURL + "en/trade/spot/" + cp.Upper().String(), nil
	case asset.CoinMarginedFutures:
		if cp.Quote.Equal(currency.USD) {
			cp.Delimiter = ""
			return tradeBaseURL + "trade/inverse/" + cp.Upper().String(), nil
		}
		var symbol string
		symbol, err = by.FormatSymbol(cp, a)
		if err != nil {
			return "", err
		}
		// convert long-dated to static contracts
		var io *InstrumentsInfo
		io, err = by.GetInstrumentInfo(ctx, getCategoryName(a), symbol, "", "", "", 1000)
		if err != nil {
			return "", err
		}
		if len(io.List) != 1 {
			return "", fmt.Errorf("%w %v", currency.ErrCurrencyNotFound, cp)
		}
		var length futures.ContractType
		length, err = getContractLength(io.List[0].DeliveryTime.Time().Sub(io.List[0].LaunchTime.Time()))
		if err != nil {
			return "", err
		}
		// bybit inverse long-dated contracts are currently only quarterly or bi-quarterly
		if length == futures.Quarterly {
			cp = currency.NewPair(currency.NewCode(cp.Base.String()+currency.USD.String()), currency.NewCode("Q"))
		} else {
			cp = currency.NewPair(currency.NewCode(cp.Base.String()+currency.USD.String()), currency.NewCode("BIQ"))
		}
		cp.Delimiter = currency.UnderscoreDelimiter
		return tradeBaseURL + "trade/inverse/futures/" + cp.Upper().String(), nil
	case asset.USDTMarginedFutures:
		cp.Delimiter = ""
		return tradeBaseURL + "trade/usdt/" + cp.Upper().String(), nil
	case asset.USDCMarginedFutures:
		cp.Delimiter = currency.DashDelimiter
		return tradeBaseURL + "trade/futures/usdc/" + cp.Upper().String(), nil
	case asset.Options:
		return tradeBaseURL + "trade/option/usdc/" + cp.Base.Upper().String(), nil
	default:
		return "", fmt.Errorf("%w %v", asset.ErrNotSupported, a)
	}
}<|MERGE_RESOLUTION|>--- conflicted
+++ resolved
@@ -335,7 +335,7 @@
 		RateLimit:                request.NewWeightedRateLimitByDuration(time.Microsecond),
 		Connector:                by.WsConnect,
 		Handler:                  by.wsHandleTradeData,
-		RequestIDGenerator:       by.websocketRequestIDGenerator,
+		RequestIDGenerator:       by.messageIDSeq.IncrementAndGet,
 		Authenticate:             by.WebsocketAuthenticateTradeConnection,
 		MessageFilter:            OutboundTradeConnection,
 		SubscriptionsNotRequired: true,
@@ -354,14 +354,9 @@
 		Subscriber:            by.authSubscribe,
 		Unsubscriber:          by.authUnsubscribe,
 		Handler:               by.wsHandleAuthenticatedData,
-<<<<<<< HEAD
-		RequestIDGenerator:    by.websocketRequestIDGenerator,
+		RequestIDGenerator:    by.messageIDSeq.IncrementAndGet,
 		Authenticate:          by.WebsocketAuthenticatePrivateConnection,
 		MessageFilter:         InboundPrivateConnection,
-=======
-		RequestIDGenerator:    by.messageIDSeq.IncrementAndGet,
-		Authenticate:          by.WebsocketAuthenticateConnection,
->>>>>>> a5f96a18
 	})
 }
 
