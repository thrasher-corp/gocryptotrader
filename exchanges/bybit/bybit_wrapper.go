package bybit

import (
	"context"
	"fmt"
	"sort"
	"strconv"
	"strings"
	"sync"
	"time"

	"github.com/thrasher-corp/gocryptotrader/common"
	"github.com/thrasher-corp/gocryptotrader/config"
	"github.com/thrasher-corp/gocryptotrader/currency"
	exchange "github.com/thrasher-corp/gocryptotrader/exchanges"
	"github.com/thrasher-corp/gocryptotrader/exchanges/account"
	"github.com/thrasher-corp/gocryptotrader/exchanges/asset"
	"github.com/thrasher-corp/gocryptotrader/exchanges/deposit"
	"github.com/thrasher-corp/gocryptotrader/exchanges/kline"
	"github.com/thrasher-corp/gocryptotrader/exchanges/order"
	"github.com/thrasher-corp/gocryptotrader/exchanges/orderbook"
	"github.com/thrasher-corp/gocryptotrader/exchanges/protocol"
	"github.com/thrasher-corp/gocryptotrader/exchanges/request"
	"github.com/thrasher-corp/gocryptotrader/exchanges/stream"
	"github.com/thrasher-corp/gocryptotrader/exchanges/stream/buffer"
	"github.com/thrasher-corp/gocryptotrader/exchanges/ticker"
	"github.com/thrasher-corp/gocryptotrader/exchanges/trade"
	"github.com/thrasher-corp/gocryptotrader/log"
	"github.com/thrasher-corp/gocryptotrader/portfolio/withdraw"
)

// GetDefaultConfig returns a default exchange config
func (by *Bybit) GetDefaultConfig() (*config.Exchange, error) {
	by.SetDefaults()
	exchCfg := new(config.Exchange)
	exchCfg.Name = by.Name
	exchCfg.HTTPTimeout = exchange.DefaultHTTPTimeout
	exchCfg.BaseCurrencies = by.BaseCurrencies

	err := by.SetupDefaults(exchCfg)
	if err != nil {
		return nil, err
	}

	if by.Features.Supports.RESTCapabilities.AutoPairUpdates {
		err := by.UpdateTradablePairs(context.TODO(), true)
		if err != nil {
			return nil, err
		}
	}
	return exchCfg, nil
}

// SetDefaults sets the basic defaults for Bybit
func (by *Bybit) SetDefaults() {
	by.Name = "Bybit"
	by.Enabled = true
	by.Verbose = true
	by.API.CredentialsValidator.RequiresKey = true
	by.API.CredentialsValidator.RequiresSecret = true

	requestFmt := &currency.PairFormat{Uppercase: true}

	configFmt := &currency.PairFormat{Delimiter: currency.DashDelimiter, Uppercase: true}
	err := by.SetGlobalPairsManager(requestFmt, configFmt, asset.Spot, asset.CoinMarginedFutures, asset.USDTMarginedFutures, asset.Futures, asset.USDCMarginedFutures)
	if err != nil {
		log.Errorln(log.ExchangeSys, err)
	}

	err = by.DisableAssetWebsocketSupport(asset.CoinMarginedFutures)
	if err != nil {
		log.Errorln(log.ExchangeSys, err)
	}

	err = by.DisableAssetWebsocketSupport(asset.USDTMarginedFutures)
	if err != nil {
		log.Errorln(log.ExchangeSys, err)
	}

	err = by.DisableAssetWebsocketSupport(asset.Futures)
	if err != nil {
		log.Errorln(log.ExchangeSys, err)
	}

	err = by.DisableAssetWebsocketSupport(asset.USDCMarginedFutures)
	if err != nil {
		log.Errorln(log.ExchangeSys, err)
	}
	by.Features = exchange.Features{
		Supports: exchange.FeaturesSupported{
			REST:      true,
			Websocket: true,
			RESTCapabilities: protocol.Features{
				TickerFetching:        true,
				TradeFetching:         true,
				KlineFetching:         true,
				OrderbookFetching:     true,
				AutoPairUpdates:       true,
				AccountInfo:           true,
				GetOrder:              true,
				GetOrders:             true,
				CancelOrders:          true,
				CancelOrder:           true,
				SubmitOrder:           true,
				DepositHistory:        true,
				WithdrawalHistory:     true,
				UserTradeHistory:      true,
				CryptoDeposit:         true,
				CryptoWithdrawal:      true,
				TradeFee:              true,
				FiatDepositFee:        true,
				FiatWithdrawalFee:     true,
				CryptoDepositFee:      true,
				ModifyOrder:           true,
				MultiChainDeposits:    true,
				MultiChainWithdrawals: true,
			},
			WebsocketCapabilities: protocol.Features{
				TradeFetching:          true,
				TickerFetching:         true,
				KlineFetching:          true,
				OrderbookFetching:      true,
				AuthenticatedEndpoints: true,
				AccountInfo:            true,
				GetOrders:              true,
				Subscribe:              true,
				Unsubscribe:            true,
			},
			WithdrawPermissions: exchange.AutoWithdrawCrypto |
				exchange.AutoWithdrawFiat,
			Kline: kline.ExchangeCapabilitiesSupported{
				Intervals: true,
			},
		},
		Enabled: exchange.FeaturesEnabled{
			AutoPairUpdates: true,
			Kline: kline.ExchangeCapabilitiesEnabled{
				Intervals: kline.DeployExchangeIntervals(
					kline.OneMin,
					kline.ThreeMin,
					kline.FiveMin,
					kline.FifteenMin,
					kline.ThirtyMin,
					kline.OneHour,
					kline.TwoHour,
					kline.FourHour,
					kline.SixHour,
					kline.TwelveHour,
					kline.OneDay,
					kline.OneWeek,
					kline.OneMonth,
				),
				ResultLimit: 200,
			},
		},
	}

	by.Requester, err = request.New(by.Name,
		common.NewHTTPClientWithTimeout(exchange.DefaultHTTPTimeout),
		request.WithLimiter(SetRateLimit()))
	if err != nil {
		log.Errorln(log.ExchangeSys, err)
	}
	by.API.Endpoints = by.NewEndpoints()
	err = by.API.Endpoints.SetDefaultEndpoints(map[exchange.URL]string{
		exchange.RestSpot:         bybitAPIURL,
		exchange.RestCoinMargined: bybitAPIURL,
		exchange.RestUSDTMargined: bybitAPIURL,
		exchange.RestFutures:      bybitAPIURL,
		exchange.RestUSDCMargined: bybitAPIURL,
		exchange.WebsocketSpot:    bybitWSBaseURL + wsSpotPublicTopicV2,
	})
	if err != nil {
		log.Errorln(log.ExchangeSys, err)
	}

	by.Websocket = stream.New()
	by.WebsocketResponseMaxLimit = exchange.DefaultWebsocketResponseMaxLimit
	by.WebsocketResponseCheckTimeout = exchange.DefaultWebsocketResponseCheckTimeout
	by.WebsocketOrderbookBufferLimit = exchange.DefaultWebsocketOrderbookBufferLimit
}

// Setup takes in the supplied exchange configuration details and sets params
func (by *Bybit) Setup(exch *config.Exchange) error {
	if !exch.Enabled {
		by.SetEnabled(false)
		return nil
	}

	err := by.SetupDefaults(exch)
	if err != nil {
		return err
	}

	wsRunningEndpoint, err := by.API.Endpoints.GetURL(exchange.WebsocketSpot)
	if err != nil {
		return err
	}

	err = by.Websocket.Setup(
		&stream.WebsocketSetup{
			ExchangeConfig:        exch,
			DefaultURL:            bybitWSBaseURL + wsSpotPublicTopicV2,
			RunningURL:            wsRunningEndpoint,
			RunningURLAuth:        bybitWSBaseURL + wsSpotPrivate,
			Connector:             by.WsConnect,
			Subscriber:            by.Subscribe,
			Unsubscriber:          by.Unsubscribe,
			GenerateSubscriptions: by.GenerateDefaultSubscriptions,
			Features:              &by.Features.Supports.WebsocketCapabilities,
			OrderbookBufferConfig: buffer.Config{
				SortBuffer:            true,
				SortBufferByUpdateIDs: true,
			},
			TradeFeed: by.Features.Enabled.TradeFeed,
		})
	if err != nil {
		return err
	}

	err = by.Websocket.SetupNewConnection(stream.ConnectionSetup{
		URL:                  by.Websocket.GetWebsocketURL(),
		ResponseCheckTimeout: exch.WebsocketResponseCheckTimeout,
		ResponseMaxLimit:     exch.WebsocketResponseMaxLimit,
	})
	if err != nil {
		return err
	}

	return by.Websocket.SetupNewConnection(stream.ConnectionSetup{
		URL:                  bybitWSBaseURL + wsSpotPrivate,
		ResponseCheckTimeout: exch.WebsocketResponseCheckTimeout,
		ResponseMaxLimit:     exch.WebsocketResponseMaxLimit,
		Authenticated:        true,
	})
}

// AuthenticateWebsocket sends an authentication message to the websocket
func (by *Bybit) AuthenticateWebsocket(ctx context.Context) error {
	return by.WsAuth(ctx)
}

// Start starts the Bybit go routine
func (by *Bybit) Start(wg *sync.WaitGroup) error {
	if wg == nil {
		return fmt.Errorf("%T %w", wg, common.ErrNilPointer)
	}
	wg.Add(1)
	go func() {
		by.Run()
		wg.Done()
	}()
	return nil
}

// Run implements the Bybit wrapper
func (by *Bybit) Run() {
	if by.Verbose {
		log.Debugf(log.ExchangeSys,
			"%s Websocket: %s.",
			by.Name,
			common.IsEnabled(by.Websocket.IsEnabled()))
		by.PrintEnabledPairs()
	}

	if !by.GetEnabledFeatures().AutoPairUpdates {
		return
	}

	err := by.UpdateTradablePairs(context.TODO(), false)
	if err != nil {
		log.Errorf(log.ExchangeSys,
			"%s failed to update tradable pairs. Err: %s",
			by.Name,
			err)
	}
}

// FetchTradablePairs returns a list of the exchanges tradable pairs
func (by *Bybit) FetchTradablePairs(ctx context.Context, a asset.Item) (currency.Pairs, error) {
	if !by.SupportsAsset(a) {
		return nil, fmt.Errorf("asset type of %s is not supported by %s", a, by.Name)
	}

	var pair currency.Pair
	switch a {
	case asset.Spot:
		allPairs, err := by.GetAllSpotPairs(ctx)
		if err != nil {
			return nil, err
		}
		pairs := make([]currency.Pair, len(allPairs))
		for x := range allPairs {
			pair, err = currency.NewPairFromStrings(allPairs[x].BaseCurrency,
				allPairs[x].QuoteCurrency)
			if err != nil {
				return nil, err
			}
			pairs[x] = pair
		}
		return pairs, nil
	case asset.CoinMarginedFutures:
		allPairs, err := by.GetSymbolsInfo(ctx)
		if err != nil {
			return nil, err
		}
		pairs := make([]currency.Pair, 0, len(allPairs))
		for x := range allPairs {
			if allPairs[x].Status != "Trading" || allPairs[x].QuoteCurrency != "USD" {
				continue
			}

			contractSplit := strings.Split(allPairs[x].Name, allPairs[x].BaseCurrency)
			if len(contractSplit) != 2 {
				log.Warnf(log.ExchangeSys, "%s base currency %s cannot split contract name %s cannot add to tradable pairs",
					by.Name,
					allPairs[x].BaseCurrency,
					allPairs[x].Name)
				continue
			}

			pair, err = currency.NewPairFromStrings(allPairs[x].BaseCurrency,
				contractSplit[1])
			if err != nil {
				return nil, err
			}
			pairs = append(pairs, pair)
		}
		return pairs, nil
	case asset.USDTMarginedFutures:
		allPairs, err := by.GetSymbolsInfo(ctx)
		if err != nil {
			return nil, err
		}
		pairs := make([]currency.Pair, 0, len(allPairs))
		for x := range allPairs {
			if allPairs[x].Status != "Trading" || allPairs[x].QuoteCurrency != "USDT" {
				continue
			}

			pair, err = currency.NewPairFromStrings(allPairs[x].BaseCurrency,
				allPairs[x].QuoteCurrency)
			if err != nil {
				return nil, err
			}
			pairs = append(pairs, pair)
		}
		return pairs, nil
	case asset.Futures:
		allPairs, err := by.GetSymbolsInfo(ctx)
		if err != nil {
			return nil, err
		}
		pairs := make([]currency.Pair, 0, len(allPairs))
		for x := range allPairs {
			if allPairs[x].Status != "Trading" {
				continue
			}

			symbol := allPairs[x].BaseCurrency + allPairs[x].QuoteCurrency
			filter := strings.Split(allPairs[x].Name, symbol)
			if len(filter) != 2 || filter[1] == "" {
				continue
			}

			pair, err = currency.NewPairFromStrings(symbol, filter[1])
			if err != nil {
				return nil, err
			}
			pairs = append(pairs, pair)
		}
		return pairs, nil
	case asset.USDCMarginedFutures:
		allPairs, err := by.GetUSDCContracts(ctx, currency.EMPTYPAIR, "", 0)
		if err != nil {
			return nil, err
		}
		pairs := make([]currency.Pair, len(allPairs))
		for x := range allPairs {
			pair, err = currency.NewPairFromStrings(allPairs[x].BaseCoin, "PERP")
			if err != nil {
				return nil, err
			}
			pairs[x] = pair
		}
		return pairs, nil
	}
	return nil, nil
}

// UpdateTradablePairs updates the exchanges available pairs and stores
// them in the exchanges config
func (by *Bybit) UpdateTradablePairs(ctx context.Context, forceUpdate bool) error {
	assetTypes := by.GetAssetTypes(false)
	for i := range assetTypes {
		pairs, err := by.FetchTradablePairs(ctx, assetTypes[i])
		if err != nil {
			return err
		}
		err = by.UpdatePairs(pairs, assetTypes[i], false, forceUpdate)
		if err != nil {
			return err
		}
	}
	return nil
}

// UpdateTickers updates the ticker for all currency pairs of a given asset type
func (by *Bybit) UpdateTickers(ctx context.Context, assetType asset.Item) error {
	allPairs, err := by.GetEnabledPairs(assetType)
	if err != nil {
		return err
	}
	switch assetType {
	case asset.Spot:
		tick, err := by.Get24HrsChange(ctx, "")
		if err != nil {
			return err
		}
		for p := range allPairs {
			formattedPair, err := by.FormatExchangeCurrency(allPairs[p], assetType)
			if err != nil {
				return err
			}

			for y := range tick {
				if tick[y].Symbol != formattedPair.String() {
					continue
				}

				cp, err := by.extractCurrencyPair(tick[y].Symbol, assetType)
				if err != nil {
					return err
				}
				err = ticker.ProcessTicker(&ticker.Price{
					Last:         tick[y].LastPrice,
					High:         tick[y].HighPrice,
					Low:          tick[y].LowPrice,
					Bid:          tick[y].BestBidPrice,
					Ask:          tick[y].BestAskPrice,
					Volume:       tick[y].Volume,
					QuoteVolume:  tick[y].QuoteVolume,
					Open:         tick[y].OpenPrice,
					Pair:         cp,
					LastUpdated:  tick[y].Time,
					ExchangeName: by.Name,
					AssetType:    assetType})
				if err != nil {
					return err
				}
			}
		}

	case asset.CoinMarginedFutures, asset.USDTMarginedFutures, asset.Futures:
		tick, err := by.GetFuturesSymbolPriceTicker(ctx, currency.Pair{})
		if err != nil {
			return err
		}

		for p := range allPairs {
			formattedPair, err := by.FormatExchangeCurrency(allPairs[p], assetType)
			if err != nil {
				return err
			}

			for y := range tick {
				if tick[y].Symbol != formattedPair.String() {
					continue
				}
				cp, err := by.extractCurrencyPair(tick[y].Symbol, assetType)
				if err != nil {
					return err
				}
				err = ticker.ProcessTicker(&ticker.Price{
					Last:         tick[y].LastPrice,
					High:         tick[y].HighPrice24h,
					Low:          tick[y].LowPrice24h,
					Bid:          tick[y].BidPrice,
					Ask:          tick[y].AskPrice,
					Volume:       tick[y].Volume24h,
					Open:         tick[y].OpenValue.Float64(),
					Pair:         cp,
					ExchangeName: by.Name,
					AssetType:    assetType})
				if err != nil {
					return err
				}
			}
		}

	case asset.USDCMarginedFutures:
		for p := range allPairs {
			formattedPair, err := by.FormatExchangeCurrency(allPairs[p], assetType)
			if err != nil {
				return err
			}

			tick, err := by.GetUSDCSymbols(ctx, formattedPair)
			if err != nil {
				return err
			}

			cp, err := by.extractCurrencyPair(tick.Symbol, assetType)
			if err != nil {
				return err
			}
			err = ticker.ProcessTicker(&ticker.Price{
				Last:         tick.LastPrice,
				High:         tick.High24h,
				Low:          tick.Low24h,
				Bid:          tick.Bid,
				Ask:          tick.Ask,
				Volume:       tick.Volume24h,
				Pair:         cp,
				ExchangeName: by.Name,
				AssetType:    assetType})
			if err != nil {
				return err
			}
		}

	default:
		return fmt.Errorf("%s %w", assetType, asset.ErrNotSupported)
	}

	return nil
}

// UpdateTicker updates and returns the ticker for a currency pair
func (by *Bybit) UpdateTicker(ctx context.Context, p currency.Pair, assetType asset.Item) (*ticker.Price, error) {
	formattedPair, err := by.FormatExchangeCurrency(p, assetType)
	if err != nil {
		return nil, err
	}

	switch assetType {
	case asset.Spot:
		tick, err := by.Get24HrsChange(ctx, formattedPair.String())
		if err != nil {
			return nil, err
		}

		for y := range tick {
			cp, err := by.extractCurrencyPair(tick[y].Symbol, assetType)
			if err != nil {
				return nil, err
			}
			err = ticker.ProcessTicker(&ticker.Price{
				Last:         tick[y].LastPrice,
				High:         tick[y].HighPrice,
				Low:          tick[y].LowPrice,
				Bid:          tick[y].BestBidPrice,
				Ask:          tick[y].BestAskPrice,
				Volume:       tick[y].Volume,
				QuoteVolume:  tick[y].QuoteVolume,
				Open:         tick[y].OpenPrice,
				Pair:         cp,
				LastUpdated:  tick[y].Time,
				ExchangeName: by.Name,
				AssetType:    assetType})
			if err != nil {
				return nil, err
			}
		}

	case asset.CoinMarginedFutures, asset.USDTMarginedFutures, asset.Futures:
		tick, err := by.GetFuturesSymbolPriceTicker(ctx, formattedPair)
		if err != nil {
			return nil, err
		}

		for y := range tick {
			cp, err := by.extractCurrencyPair(tick[y].Symbol, assetType)
			if err != nil {
				return nil, err
			}
			err = ticker.ProcessTicker(&ticker.Price{
				Last:         tick[y].LastPrice,
				High:         tick[y].HighPrice24h,
				Low:          tick[y].LowPrice24h,
				Bid:          tick[y].BidPrice,
				Ask:          tick[y].AskPrice,
				Volume:       tick[y].Volume24h,
				Open:         tick[y].OpenValue.Float64(),
				Pair:         cp,
				ExchangeName: by.Name,
				AssetType:    assetType})
			if err != nil {
				return nil, err
			}
		}

	case asset.USDCMarginedFutures:
		tick, err := by.GetUSDCSymbols(ctx, formattedPair)
		if err != nil {
			return nil, err
		}

		cp, err := by.extractCurrencyPair(tick.Symbol, assetType)
		if err != nil {
			return nil, err
		}
		err = ticker.ProcessTicker(&ticker.Price{
			Last:         tick.LastPrice,
			High:         tick.High24h,
			Low:          tick.Low24h,
			Bid:          tick.Bid,
			Ask:          tick.Ask,
			Volume:       tick.Volume24h,
			Pair:         cp,
			ExchangeName: by.Name,
			AssetType:    assetType})
		if err != nil {
			return nil, err
		}

	default:
		return nil, fmt.Errorf("%s %w", assetType, asset.ErrNotSupported)
	}

	return ticker.GetTicker(by.Name, p, assetType)
}

// FetchTicker returns the ticker for a currency pair
func (by *Bybit) FetchTicker(ctx context.Context, p currency.Pair, assetType asset.Item) (*ticker.Price, error) {
	fPair, err := by.FormatExchangeCurrency(p, assetType)
	if err != nil {
		return nil, err
	}

	tickerNew, err := ticker.GetTicker(by.Name, fPair, assetType)
	if err != nil {
		return by.UpdateTicker(ctx, p, assetType)
	}
	return tickerNew, nil
}

// FetchOrderbook returns orderbook base on the currency pair
func (by *Bybit) FetchOrderbook(ctx context.Context, currency currency.Pair, assetType asset.Item) (*orderbook.Base, error) {
	ob, err := orderbook.Get(by.Name, currency, assetType)
	if err != nil {
		return by.UpdateOrderbook(ctx, currency, assetType)
	}
	return ob, nil
}

// UpdateOrderbook updates and returns the orderbook for a currency pair
func (by *Bybit) UpdateOrderbook(ctx context.Context, p currency.Pair, assetType asset.Item) (*orderbook.Base, error) {
	var orderbookNew *Orderbook
	var err error

	formattedPair, err := by.FormatExchangeCurrency(p, assetType)
	if err != nil {
		return nil, err
	}

	switch assetType {
	case asset.Spot:
		orderbookNew, err = by.GetOrderBook(ctx, formattedPair.String(), 0)
	case asset.CoinMarginedFutures, asset.USDTMarginedFutures, asset.Futures:
		orderbookNew, err = by.GetFuturesOrderbook(ctx, formattedPair)
	case asset.USDCMarginedFutures:
		orderbookNew, err = by.GetUSDCFuturesOrderbook(ctx, formattedPair)
	default:
		return nil, fmt.Errorf("%s %w", assetType, asset.ErrNotSupported)
	}
	if err != nil {
		return nil, err
	}

	book := &orderbook.Base{
		Exchange:        by.Name,
		Pair:            formattedPair,
		Asset:           assetType,
		VerifyOrderbook: by.CanVerifyOrderbook,
		Bids:            make([]orderbook.Item, len(orderbookNew.Bids)),
		Asks:            make([]orderbook.Item, len(orderbookNew.Asks)),
	}

	for x := range orderbookNew.Bids {
		book.Bids[x] = orderbook.Item{
			Amount: orderbookNew.Bids[x].Amount,
			Price:  orderbookNew.Bids[x].Price,
		}
	}

	for x := range orderbookNew.Asks {
		book.Asks[x] = orderbook.Item{
			Amount: orderbookNew.Asks[x].Amount,
			Price:  orderbookNew.Asks[x].Price,
		}
	}
	err = book.Process()
	if err != nil {
		return book, err
	}
	return orderbook.Get(by.Name, formattedPair, assetType)
}

// UpdateAccountInfo retrieves balances for all enabled currencies
func (by *Bybit) UpdateAccountInfo(ctx context.Context, assetType asset.Item) (account.Holdings, error) {
	var info account.Holdings
	var acc account.SubAccount
	info.Exchange = by.Name
	switch assetType {
	case asset.Spot:
		balances, err := by.GetWalletBalance(ctx)
		if err != nil {
			return info, err
		}

		currencyBalance := make([]account.Balance, len(balances))
		for i := range balances {
			currencyBalance[i] = account.Balance{
				Currency: currency.NewCode(balances[i].CoinName),
				Total:    balances[i].Total,
				Hold:     balances[i].Locked,
				Free:     balances[i].Total - balances[i].Locked,
			}
		}

		acc.Currencies = currencyBalance

	case asset.CoinMarginedFutures, asset.USDTMarginedFutures, asset.Futures:
		balances, err := by.GetFutureWalletBalance(ctx, "")
		if err != nil {
			return info, err
		}

		var i int
		currencyBalance := make([]account.Balance, len(balances))
		for coinName, data := range balances {
			currencyBalance[i] = account.Balance{
				Currency: currency.NewCode(coinName),
				Total:    data.WalletBalance,
				Hold:     data.WalletBalance - data.AvailableBalance,
				Free:     data.AvailableBalance,
			}
			i++
		}

		acc.Currencies = currencyBalance

	case asset.USDCMarginedFutures:
		balance, err := by.GetUSDCWalletBalance(ctx)
		if err != nil {
			return info, err
		}

		acc.Currencies = []account.Balance{
			{
				Currency: currency.USD,
				Total:    balance.WalletBalance,
				Hold:     balance.WalletBalance - balance.AvailableBalance,
				Free:     balance.AvailableBalance,
			},
		}

	default:
		return info, fmt.Errorf("%s %w", assetType, asset.ErrNotSupported)
	}
	acc.AssetType = assetType
	info.Accounts = append(info.Accounts, acc)

	creds, err := by.GetCredentials(ctx)
	if err != nil {
		return account.Holdings{}, err
	}
	if err := account.Process(&info, creds); err != nil {
		return account.Holdings{}, err
	}
	return info, nil
}

// FetchAccountInfo retrieves balances for all enabled currencies
func (by *Bybit) FetchAccountInfo(ctx context.Context, assetType asset.Item) (account.Holdings, error) {
	creds, err := by.GetCredentials(ctx)
	if err != nil {
		return account.Holdings{}, err
	}
	acc, err := account.GetHoldings(by.Name, creds, assetType)
	if err != nil {
		return by.UpdateAccountInfo(ctx, assetType)
	}

	return acc, nil
}

// GetFundingHistory returns funding history, deposits and
// withdrawals
func (by *Bybit) GetFundingHistory(ctx context.Context) ([]exchange.FundHistory, error) {
	return nil, common.ErrNotYetImplemented
}

// GetWithdrawalsHistory returns previous withdrawals data
func (by *Bybit) GetWithdrawalsHistory(ctx context.Context, c currency.Code, a asset.Item) ([]exchange.WithdrawalHistory, error) {
	switch a {
	case asset.CoinMarginedFutures:
		w, err := by.GetWalletWithdrawalRecords(ctx, "", "", "", c, 0, 0)
		if err != nil {
			return nil, err
		}

		withdrawHistory := make([]exchange.WithdrawalHistory, len(w))
		for i := range w {
			withdrawHistory[i] = exchange.WithdrawalHistory{
				Status:          w[i].Status,
				TransferID:      strconv.FormatInt(w[i].ID, 10),
				Currency:        w[i].Coin,
				Amount:          w[i].Amount,
				Fee:             w[i].Fee,
				CryptoToAddress: w[i].Address,
				CryptoTxID:      w[i].TxID,
				Timestamp:       w[i].UpdatedAt,
			}
		}
		return withdrawHistory, nil
	default:
		return nil, fmt.Errorf("%s %w", a, asset.ErrNotSupported)
	}
}

// GetRecentTrades returns the most recent trades for a currency and asset
func (by *Bybit) GetRecentTrades(ctx context.Context, p currency.Pair, assetType asset.Item) ([]trade.Data, error) {
	var resp []trade.Data

	formattedPair, err := by.FormatExchangeCurrency(p, assetType)
	if err != nil {
		return nil, err
	}

	switch assetType {
	case asset.Spot:
		tradeData, err := by.GetTrades(ctx, formattedPair.String(), 0)
		if err != nil {
			return nil, err
		}

		for i := range tradeData {
			resp = append(resp, trade.Data{
				Exchange:     by.Name,
				CurrencyPair: p,
				AssetType:    assetType,
				Price:        tradeData[i].Price,
				Amount:       tradeData[i].Volume,
				Timestamp:    tradeData[i].Time,
			})
		}

	case asset.CoinMarginedFutures, asset.Futures:
		tradeData, err := by.GetPublicTrades(ctx, formattedPair, 0)
		if err != nil {
			return nil, err
		}

		for i := range tradeData {
			resp = append(resp, trade.Data{
				Exchange:     by.Name,
				CurrencyPair: p,
				AssetType:    assetType,
				Price:        tradeData[i].Price,
				Amount:       tradeData[i].Qty,
				Timestamp:    tradeData[i].Time,
			})
		}

	case asset.USDTMarginedFutures:
		tradeData, err := by.GetUSDTPublicTrades(ctx, formattedPair, 0)
		if err != nil {
			return nil, err
		}

		for i := range tradeData {
			resp = append(resp, trade.Data{
				Exchange:     by.Name,
				CurrencyPair: p,
				AssetType:    assetType,
				Price:        tradeData[i].Price,
				Amount:       tradeData[i].Qty,
				Timestamp:    tradeData[i].Time,
			})
		}

	case asset.USDCMarginedFutures:
		tradeData, err := by.GetUSDCLatestTrades(ctx, formattedPair, "PERPETUAL", 0)
		if err != nil {
			return nil, err
		}

		for i := range tradeData {
			resp = append(resp, trade.Data{
				Exchange:     by.Name,
				CurrencyPair: p,
				AssetType:    assetType,
				Price:        tradeData[i].OrderPrice,
				Amount:       tradeData[i].OrderQty,
				Timestamp:    tradeData[i].Timestamp.Time(),
			})
		}

	default:
		return nil, fmt.Errorf("%s %w", assetType, asset.ErrNotSupported)
	}

	if by.IsSaveTradeDataEnabled() {
		err := trade.AddTradesToBuffer(by.Name, resp...)
		if err != nil {
			return nil, err
		}
	}

	sort.Sort(trade.ByDate(resp))
	return resp, nil
}

// GetHistoricTrades returns historic trade data within the timeframe provided
func (by *Bybit) GetHistoricTrades(ctx context.Context, p currency.Pair, assetType asset.Item, timestampStart, timestampEnd time.Time) ([]trade.Data, error) {
	return nil, common.ErrFunctionNotSupported
}

// SubmitOrder submits a new order
func (by *Bybit) SubmitOrder(ctx context.Context, s *order.Submit) (*order.SubmitResponse, error) {
	err := s.Validate()
	if err != nil {
		return nil, err
	}

	formattedPair, err := by.FormatExchangeCurrency(s.Pair, s.AssetType)
	if err != nil {
		return nil, err
	}

	var sideType string
	switch s.Side {
	case order.Buy:
		sideType = sideBuy
	case order.Sell:
		sideType = sideSell
	default:
		return nil, errInvalidSide
	}

	var orderID string
	status := order.New
	switch s.AssetType {
	case asset.Spot:
		timeInForce := BybitRequestParamsTimeGTC
		var requestParamsOrderType string
		switch s.Type {
		case order.Market:
			timeInForce = ""
			requestParamsOrderType = BybitRequestParamsOrderMarket
		case order.Limit:
			requestParamsOrderType = BybitRequestParamsOrderLimit
		default:
			return nil, errUnsupportedOrderType
		}

		var orderRequest = PlaceOrderRequest{
			Symbol:      formattedPair.String(),
			Side:        sideType,
			Price:       s.Price,
			Quantity:    s.Amount,
			TradeType:   requestParamsOrderType,
			TimeInForce: timeInForce,
			OrderLinkID: s.ClientOrderID,
		}
		var response *PlaceOrderResponse
		response, err = by.CreatePostOrder(ctx, &orderRequest)
		if err != nil {
			return nil, err
		}
		orderID = response.OrderID
		if response.ExecutedQty == response.Quantity {
			status = order.Filled
		}
	case asset.CoinMarginedFutures:
		timeInForce := "GoodTillCancel"
		var oType string
		switch s.Type {
		case order.Market:
			timeInForce = ""
			oType = "Market"
		case order.Limit:
			oType = "Limit"
		default:
			return nil, errUnsupportedOrderType
		}
		var o FuturesOrderDataResp
		o, err = by.CreateCoinFuturesOrder(ctx, formattedPair, sideType, oType, timeInForce,
			s.ClientOrderID, "", "",
			s.Amount, s.Price, 0, 0, false, s.ReduceOnly)
		if err != nil {
			return nil, err
		}
		orderID = o.OrderID
	case asset.USDTMarginedFutures:
		timeInForce := "GoodTillCancel"
		var oType string
		switch s.Type {
		case order.Market:
			timeInForce = ""
			oType = "Market"
		case order.Limit:
			oType = "Limit"
		default:
			return nil, errUnsupportedOrderType
		}
		var o FuturesOrderDataResp
		o, err = by.CreateUSDTFuturesOrder(ctx, formattedPair, sideType, oType, timeInForce,
			s.ClientOrderID, "", "",
			s.Amount, s.Price, 0, 0, false, s.ReduceOnly)
		if err != nil {
			return nil, err
		}
		orderID = o.OrderID
	case asset.Futures:
		timeInForce := "GoodTillCancel"
		var oType string
		switch s.Type {
		case order.Market:
			timeInForce = ""
			oType = "Market"
		case order.Limit:
			oType = "Limit"
		default:
			return nil, errUnsupportedOrderType
		}
		var o FuturesOrderDataResp
		o, err = by.CreateFuturesOrder(ctx, 0, formattedPair, sideType, oType, timeInForce,
			s.ClientOrderID, "", "",
			s.Amount, s.Price, 0, 0, false, s.ReduceOnly)
		if err != nil {
			return nil, err
		}
		orderID = o.OrderID
	case asset.USDCMarginedFutures:
		timeInForce := "GoodTillCancel"
		var oType string
		switch s.Type {
		case order.Market:
			timeInForce = ""
			oType = "Market"
		case order.Limit:
			oType = "Limit"
		default:
			return nil, errUnsupportedOrderType
		}
		var o USDCCreateOrderResp
		o, err = by.PlaceUSDCOrder(ctx, formattedPair, oType, "Order", sideType, timeInForce,
			s.ClientOrderID, s.Price, s.Amount, 0, 0, 0, 0, s.TriggerPrice, 0, s.ReduceOnly, false, false)
		if err != nil {
			return nil, err
		}
		orderID = o.ID
	default:
		return nil, fmt.Errorf("%s %w", s.AssetType, asset.ErrNotSupported)
	}

	resp, err := s.DeriveSubmitResponse(orderID)
	if err != nil {
		return nil, err
	}
	resp.Status = status
	return resp, nil
}

// ModifyOrder will allow of changing orderbook placement and limit to
// market conversion
func (by *Bybit) ModifyOrder(ctx context.Context, action *order.Modify) (*order.ModifyResponse, error) {
	if err := action.Validate(); err != nil {
		return nil, err
	}

	var (
		orderID string
		err     error
	)
	switch action.AssetType {
	case asset.CoinMarginedFutures:
		orderID, err = by.ReplaceActiveCoinFuturesOrders(ctx, action.Pair, action.OrderID, action.ClientOrderID, "", "", int64(action.Amount), action.Price, 0, 0)
	case asset.USDTMarginedFutures:
		orderID, err = by.ReplaceActiveUSDTFuturesOrders(ctx, action.Pair, action.OrderID, action.ClientOrderID, "", "", int64(action.Amount), action.Price, 0, 0)
	case asset.Futures:
		orderID, err = by.ReplaceActiveFuturesOrders(ctx, action.Pair, action.OrderID, action.ClientOrderID, "", "", action.Amount, action.Price, 0, 0)
	case asset.USDCMarginedFutures:
		// TODO: take suggestion related to orderFilter. option accepted by bybit Order/StopOrder
		orderID, err = by.ModifyUSDCOrder(ctx, action.Pair, "Order", action.OrderID, action.ClientOrderID, action.Price, action.Amount, 0, 0, 0, 0, 0)
	default:
		err = fmt.Errorf("%s %w", action.AssetType, asset.ErrNotSupported)
	}
	if err != nil {
		return nil, err
	}

	resp, err := action.DeriveModifyResponse()
	if err != nil {
		return nil, err
	}
	resp.OrderID = orderID
	return resp, nil
}

// CancelOrder cancels an order by its corresponding ID number
func (by *Bybit) CancelOrder(ctx context.Context, ord *order.Cancel) error {
	if err := ord.Validate(ord.StandardCancel()); err != nil {
		return err
	}

	var err error
	switch ord.AssetType {
	case asset.Spot:
		_, err = by.CancelExistingOrder(ctx, ord.OrderID, ord.ClientOrderID)
	case asset.CoinMarginedFutures:
		_, err = by.CancelActiveCoinFuturesOrders(ctx, ord.Pair, ord.OrderID, ord.ClientOrderID)
	case asset.USDTMarginedFutures:
		_, err = by.CancelActiveUSDTFuturesOrders(ctx, ord.Pair, ord.OrderID, ord.ClientOrderID)
	case asset.Futures:
		_, err = by.CancelActiveFuturesOrders(ctx, ord.Pair, ord.OrderID, ord.ClientOrderID)
	case asset.USDCMarginedFutures:
		_, err = by.CancelUSDCOrder(ctx, ord.Pair, "Order", ord.OrderID, ord.ClientOrderID)
	default:
		return fmt.Errorf("%s %w", ord.AssetType, asset.ErrNotSupported)
	}
	return err
}

// CancelBatchOrders cancels orders by their corresponding ID numbers
func (by *Bybit) CancelBatchOrders(ctx context.Context, orders []order.Cancel) (order.CancelBatchResponse, error) {
	return order.CancelBatchResponse{}, common.ErrNotYetImplemented
}

// CancelAllOrders cancels all orders associated with a currency pair
func (by *Bybit) CancelAllOrders(ctx context.Context, orderCancellation *order.Cancel) (order.CancelAllResponse, error) {
	if err := orderCancellation.Validate(); err != nil {
		return order.CancelAllResponse{}, err
	}

	status := "success"
	var cancelAllOrdersResponse order.CancelAllResponse
	cancelAllOrdersResponse.Status = make(map[string]string)
	switch orderCancellation.AssetType {
	case asset.Spot:
		activeOrder, err := by.ListOpenOrders(ctx, orderCancellation.Pair.String(), "", 0)
		if err != nil {
			return cancelAllOrdersResponse, err
		}

		if len(activeOrder) == 0 { // avoid further call if no active order present
			break
		}
		var orderType, side string
		if orderCancellation.Type != order.UnknownType {
			orderType = orderCancellation.Type.String()
		}
		if orderCancellation.Side != order.UnknownSide {
			side = orderCancellation.Side.Title()
		}

		successful, err := by.BatchCancelOrder(ctx, orderCancellation.Pair.String(), side, orderType)
		if !successful {
			status = "failed"
		}
		if err != nil {
			status = err.Error()
		}
		for i := range activeOrder {
			cancelAllOrdersResponse.Status[activeOrder[i].OrderID] = status
		}

	case asset.CoinMarginedFutures:
		resp, err := by.CancelAllActiveCoinFuturesOrders(ctx, orderCancellation.Pair)
		if err != nil {
			status = err.Error()
		}
		for i := range resp {
			cancelAllOrdersResponse.Status[resp[i].OrderID] = status
		}
	case asset.USDTMarginedFutures:
		resp, err := by.CancelAllActiveUSDTFuturesOrders(ctx, orderCancellation.Pair)
		if err != nil {
			status = err.Error()
		}
		for i := range resp {
			cancelAllOrdersResponse.Status[resp[i]] = status
		}
	case asset.Futures:
		resp, err := by.CancelAllActiveFuturesOrders(ctx, orderCancellation.Pair)
		if err != nil {
			status = err.Error()
		}
		for i := range resp {
			cancelAllOrdersResponse.Status[resp[i].CancelOrderID] = status
		}
	case asset.USDCMarginedFutures:
		activeOrder, err := by.GetActiveUSDCOrder(ctx, orderCancellation.Pair, "PERPETUAL", "", "", "", "", "", 0)
		if err != nil {
			return cancelAllOrdersResponse, err
		}

		if len(activeOrder) == 0 { // avoid further call if no active order present
			break
		}
		err = by.CancelAllActiveUSDCOrder(ctx, orderCancellation.Pair, "Order")
		if err != nil {
			status = err.Error()
		}
		for i := range activeOrder {
			cancelAllOrdersResponse.Status[activeOrder[i].ID] = status
		}
	default:
		return cancelAllOrdersResponse, fmt.Errorf("%s %w", orderCancellation.AssetType, asset.ErrNotSupported)
	}
	return cancelAllOrdersResponse, nil
}

// GetOrderInfo returns order information based on order ID
func (by *Bybit) GetOrderInfo(ctx context.Context, orderID string, pair currency.Pair, assetType asset.Item) (order.Detail, error) {
	switch assetType {
	case asset.Spot:
		resp, err := by.QueryOrder(ctx, orderID, "")
		if err != nil {
			return order.Detail{}, err
		}

		return order.Detail{
			Amount:         resp.Quantity,
			Exchange:       by.Name,
			OrderID:        resp.OrderID,
			ClientOrderID:  resp.OrderLinkID,
			Side:           getSide(resp.Side),
			Type:           getTradeType(resp.TradeType),
			Pair:           pair,
			Cost:           resp.CummulativeQuoteQty,
			AssetType:      assetType,
			Status:         getOrderStatus(resp.Status),
			Price:          resp.Price,
			ExecutedAmount: resp.ExecutedQty,
			Date:           resp.Time.Time(),
			LastUpdated:    resp.UpdateTime.Time(),
		}, nil

	case asset.CoinMarginedFutures:
		resp, err := by.GetActiveRealtimeCoinOrders(ctx, pair, orderID, "")
		if err != nil {
			return order.Detail{}, err
		}

		if len(resp) != 1 {
			return order.Detail{}, fmt.Errorf("%w, received %v orders", errExpectedOneOrder, len(resp))
		}

		return order.Detail{
			Amount:         resp[0].Qty,
			Exchange:       by.Name,
			OrderID:        resp[0].OrderID,
			ClientOrderID:  resp[0].OrderLinkID,
			Side:           getSide(resp[0].Side),
			Type:           getTradeType(resp[0].OrderType),
			Pair:           pair,
			Cost:           resp[0].CumulativeQty,
			AssetType:      assetType,
			Status:         getOrderStatus(resp[0].OrderStatus),
			Price:          resp[0].Price,
			ExecutedAmount: resp[0].Qty - resp[0].LeavesQty,
			Date:           resp[0].CreatedAt,
			LastUpdated:    resp[0].UpdatedAt,
		}, nil

	case asset.USDTMarginedFutures:
		resp, err := by.GetActiveUSDTRealtimeOrders(ctx, pair, orderID, "")
		if err != nil {
			return order.Detail{}, err
		}

		if len(resp) != 1 {
			return order.Detail{}, fmt.Errorf("%w, received %v orders", errExpectedOneOrder, len(resp))
		}

		return order.Detail{
			Amount:         resp[0].Qty,
			Exchange:       by.Name,
			OrderID:        resp[0].OrderID,
			ClientOrderID:  resp[0].OrderLinkID,
			Side:           getSide(resp[0].Side),
			Type:           getTradeType(resp[0].OrderType),
			Pair:           pair,
			Cost:           resp[0].CumulativeQty,
			AssetType:      assetType,
			Status:         getOrderStatus(resp[0].OrderStatus),
			Price:          resp[0].Price,
			ExecutedAmount: resp[0].Qty - resp[0].LeavesQty,
			Date:           resp[0].CreatedAt,
			LastUpdated:    resp[0].UpdatedAt,
		}, nil

	case asset.Futures:
		resp, err := by.GetActiveRealtimeOrders(ctx, pair, orderID, "")
		if err != nil {
			return order.Detail{}, err
		}

		if len(resp) != 1 {
			return order.Detail{}, fmt.Errorf("%w, received %v orders", errExpectedOneOrder, len(resp))
		}

		return order.Detail{
			Amount:         resp[0].Qty,
			Exchange:       by.Name,
			OrderID:        resp[0].OrderID,
			ClientOrderID:  resp[0].OrderLinkID,
			Side:           getSide(resp[0].Side),
			Type:           getTradeType(resp[0].OrderType),
			Pair:           pair,
			Cost:           resp[0].CumulativeQty,
			AssetType:      assetType,
			Status:         getOrderStatus(resp[0].OrderStatus),
			Price:          resp[0].Price,
			ExecutedAmount: resp[0].Qty - resp[0].LeavesQty,
			Date:           resp[0].CreatedAt,
			LastUpdated:    resp[0].UpdatedAt,
		}, nil

	case asset.USDCMarginedFutures:
		resp, err := by.GetActiveUSDCOrder(ctx, pair, "PERPETUAL", orderID, "", "", "", "", 0)
		if err != nil {
			return order.Detail{}, err
		}

		if len(resp) != 1 {
			return order.Detail{}, fmt.Errorf("%w, received %v orders", errExpectedOneOrder, len(resp))
		}

		return order.Detail{
			Amount:         resp[0].Qty,
			Exchange:       by.Name,
			OrderID:        resp[0].ID,
			ClientOrderID:  resp[0].OrderLinkID,
			Side:           getSide(resp[0].Side),
			Type:           getTradeType(resp[0].OrderType),
			Pair:           pair,
			Cost:           resp[0].TotalOrderValue,
			AssetType:      assetType,
			Status:         getOrderStatus(resp[0].OrderStatus),
			Price:          resp[0].Price,
			ExecutedAmount: resp[0].TotalFilledQty,
			Date:           resp[0].CreatedAt.Time(),
		}, nil

	default:
		return order.Detail{}, fmt.Errorf("%s %w", assetType, asset.ErrNotSupported)
	}
}

// GetDepositAddress returns a deposit address for a specified currency
func (by *Bybit) GetDepositAddress(ctx context.Context, cryptocurrency currency.Code, _, chain string) (*deposit.Address, error) {
	dAddressInfo, err := by.GetDepositAddressForCurrency(ctx, cryptocurrency.String())
	if err != nil {
		return nil, err
	}

	for x := range dAddressInfo.Chains {
		if dAddressInfo.Chains[x].Chain == chain || chain == "" {
			return &deposit.Address{
				Address: dAddressInfo.Chains[x].DepositAddress,
				Tag:     dAddressInfo.Chains[x].DepositTag,
				Chain:   dAddressInfo.Chains[x].Chain,
			}, nil
		}
	}
	return nil, fmt.Errorf("deposit address not found for currency: %s chain: %s", cryptocurrency, chain)
}

// GetAvailableTransferChains returns the available transfer blockchains for the specific
// cryptocurrency
func (by *Bybit) GetAvailableTransferChains(ctx context.Context, cryptocurrency currency.Code) ([]string, error) {
	info, err := by.GetDepositAddressForCurrency(ctx, cryptocurrency.String())
	if err != nil {
		return nil, err
	}

	availableChains := make([]string, len(info.Chains))
	for x := range info.Chains {
		availableChains[x] = info.Chains[x].Chain
	}
	return availableChains, nil
}

// WithdrawCryptocurrencyFunds returns a withdrawal ID when a withdrawal is
// submitted
func (by *Bybit) WithdrawCryptocurrencyFunds(ctx context.Context, withdrawRequest *withdraw.Request) (*withdraw.ExchangeResponse, error) {
	if err := withdrawRequest.Validate(); err != nil {
		return nil, err
	}
	amountStr := strconv.FormatFloat(withdrawRequest.Amount, 'f', -1, 64)
	wID, err := by.WithdrawFund(ctx,
		withdrawRequest.Currency.String(),
		withdrawRequest.Crypto.Chain,
		withdrawRequest.Crypto.Address,
		withdrawRequest.Crypto.AddressTag,
		amountStr)
	if err != nil {
		return nil, err
	}
	return &withdraw.ExchangeResponse{
		ID: wID,
	}, nil
}

// WithdrawFiatFunds returns a withdrawal ID when a withdrawal is
// submitted
func (by *Bybit) WithdrawFiatFunds(ctx context.Context, withdrawRequest *withdraw.Request) (*withdraw.ExchangeResponse, error) {
	return nil, common.ErrFunctionNotSupported
}

// WithdrawFiatFundsToInternationalBank returns a withdrawal ID when a withdrawal is
// submitted
func (by *Bybit) WithdrawFiatFundsToInternationalBank(ctx context.Context, withdrawRequest *withdraw.Request) (*withdraw.ExchangeResponse, error) {
	return nil, common.ErrFunctionNotSupported
}

// GetActiveOrders retrieves any orders that are active/open
func (by *Bybit) GetActiveOrders(ctx context.Context, req *order.GetOrdersRequest) (order.FilteredOrders, error) {
	err := req.Validate()
	if err != nil {
		return nil, err
	}

	if len(req.Pairs) == 0 && req.AssetType != asset.Spot {
		return nil, fmt.Errorf("GetActiveOrders: zero pairs found")
	}

	if len(req.Pairs) == 0 {
		// sending an empty currency pair retrieves data for all currencies
		req.Pairs = append(req.Pairs, currency.Pair{})
	}

	var orders []order.Detail
	switch req.AssetType {
	case asset.Spot:
		openOrders, err := by.ListOpenOrders(ctx, "", "", 0)
		if err != nil {
			return nil, err
		}

		for x := range openOrders {
			for i := range req.Pairs {
				if req.Pairs[i].String() == openOrders[x].SymbolName {
					orders = append(orders, order.Detail{
						Amount:        openOrders[x].Quantity,
						Date:          openOrders[x].Time.Time(),
						Exchange:      by.Name,
						OrderID:       openOrders[x].OrderID,
						ClientOrderID: openOrders[x].OrderLinkID,
						Side:          getSide(openOrders[x].Side),
						Type:          getTradeType(openOrders[x].TradeType),
						Price:         openOrders[x].Price,
						Status:        getOrderStatus(openOrders[x].Status),
						Pair:          req.Pairs[i],
						AssetType:     req.AssetType,
						LastUpdated:   openOrders[x].UpdateTime.Time(),
					})
				}
			}
		}
	case asset.CoinMarginedFutures:
		for i := range req.Pairs {
			openOrders, err := by.GetActiveCoinFuturesOrders(ctx, req.Pairs[i], "", "", "", 0)
			if err != nil {
				return nil, err
			}

			for x := range openOrders {
				orders = append(orders, order.Detail{
					Price:           openOrders[x].Price,
					Amount:          openOrders[x].Qty,
					ExecutedAmount:  openOrders[x].Qty - openOrders[x].LeavesQty,
					RemainingAmount: openOrders[x].LeavesQty,
					Fee:             openOrders[x].CumulativeFee,
					Exchange:        by.Name,
					OrderID:         openOrders[x].OrderID,
					ClientOrderID:   openOrders[x].OrderLinkID,
					Type:            getTradeType(openOrders[x].OrderType),
					Side:            getSide(openOrders[x].Side),
					Status:          getOrderStatus(openOrders[x].OrderStatus),
					Pair:            req.Pairs[i],
					AssetType:       req.AssetType,
					Date:            openOrders[x].CreatedAt,
				})
			}
		}
	case asset.USDTMarginedFutures:
		for i := range req.Pairs {
			openOrders, err := by.GetActiveUSDTFuturesOrders(ctx, req.Pairs[i], "", "", "", "", 0, 0)
			if err != nil {
				return nil, err
			}

			for x := range openOrders {
				orders = append(orders, order.Detail{
					Price:           openOrders[x].Price,
					Amount:          openOrders[x].Qty,
					ExecutedAmount:  openOrders[x].Qty - openOrders[x].LeavesQty,
					RemainingAmount: openOrders[x].LeaveValue,
					Fee:             openOrders[x].CumulativeFee,
					Exchange:        by.Name,
					OrderID:         openOrders[x].OrderID,
					ClientOrderID:   openOrders[x].OrderLinkID,
					Type:            getTradeType(openOrders[x].OrderType),
					Side:            getSide(openOrders[x].Side),
					Status:          getOrderStatus(openOrders[x].OrderStatus),
					Pair:            req.Pairs[i],
					AssetType:       asset.USDTMarginedFutures,
					Date:            openOrders[x].CreatedAt,
				})
			}
		}
	case asset.Futures:
		for i := range req.Pairs {
			openOrders, err := by.GetActiveFuturesOrders(ctx, req.Pairs[i], "", "", "", 0)
			if err != nil {
				return nil, err
			}

			for x := range openOrders {
				orders = append(orders, order.Detail{
					Price:           openOrders[x].Price,
					Amount:          openOrders[x].Qty,
					ExecutedAmount:  openOrders[x].Qty - openOrders[x].LeavesQty,
					RemainingAmount: openOrders[x].LeavesQty,
					Fee:             openOrders[x].CumulativeFee,
					Exchange:        by.Name,
					OrderID:         openOrders[x].OrderID,
					ClientOrderID:   openOrders[x].OrderLinkID,
					Type:            getTradeType(openOrders[x].OrderType),
					Side:            getSide(openOrders[x].Side),
					Status:          getOrderStatus(openOrders[x].OrderStatus),
					Pair:            req.Pairs[i],
					AssetType:       req.AssetType,
					Date:            openOrders[x].CreatedAt,
				})
			}
		}
	case asset.USDCMarginedFutures:
		openOrders, err := by.GetActiveUSDCOrder(ctx, currency.EMPTYPAIR, "PERPETUAL", "", "", "", "", "", 0)
		if err != nil {
			return nil, err
		}

		for x := range openOrders {
			for i := range req.Pairs {
				if req.Pairs[i].String() == openOrders[x].Symbol {
					orders = append(orders, order.Detail{
						Price:           openOrders[x].Price,
						Amount:          openOrders[x].Qty,
						ExecutedAmount:  openOrders[x].TotalFilledQty,
						RemainingAmount: openOrders[x].Qty - openOrders[x].TotalFilledQty,
						Fee:             openOrders[x].TotalFee,
						Exchange:        by.Name,
						OrderID:         openOrders[x].ID,
						ClientOrderID:   openOrders[x].OrderLinkID,
						Type:            getTradeType(openOrders[x].OrderType),
						Side:            getSide(openOrders[x].Side),
						Status:          getOrderStatus(openOrders[x].OrderStatus),
						Pair:            req.Pairs[i],
						AssetType:       req.AssetType,
						Date:            openOrders[x].CreatedAt.Time(),
					})
				}
			}
		}
	default:
		return orders, fmt.Errorf("%s %w", req.AssetType, asset.ErrNotSupported)
	}
	return req.Filter(by.Name, orders), nil
}

// GetOrderHistory retrieves account order information
// Can Limit response to specific order status
func (by *Bybit) GetOrderHistory(ctx context.Context, req *order.GetOrdersRequest) (order.FilteredOrders, error) {
	err := req.Validate()
	if err != nil {
		return nil, err
	}
	var orders []order.Detail
	switch req.AssetType {
	case asset.Spot:
		resp, err := by.GetPastOrders(ctx, "", req.OrderID, 0, req.StartTime, req.EndTime)
		if err != nil {
			return nil, err
		}

		for i := range resp {
			// here, we are not using getSide because in sample response side's are in upper
			var side order.Side
			side, err = order.StringToOrderSide(resp[i].Side)
			if err != nil {
				log.Errorf(log.ExchangeSys, "%s %v", by.Name, err)
			}

			var pair currency.Pair
			pair, err = currency.NewPairFromString(resp[i].Symbol)
			if err != nil {
				return nil, err
			}
			detail := order.Detail{
				Amount:          resp[i].Quantity,
				ExecutedAmount:  resp[i].ExecutedQty,
				RemainingAmount: resp[i].Quantity - resp[i].ExecutedQty,
				Cost:            resp[i].CummulativeQuoteQty,
				Date:            resp[i].Time.Time(),
				LastUpdated:     resp[i].UpdateTime.Time(),
				Exchange:        by.Name,
				OrderID:         resp[i].OrderID,
				Side:            side,
				Type:            getTradeType(resp[i].TradeType),
				Price:           resp[i].Price,
				Pair:            pair,
				Status:          getOrderStatus(resp[i].Status),
			}
			orders = append(orders, detail)
		}
		order.FilterOrdersByPairs(&orders, req.Pairs)
	case asset.CoinMarginedFutures:
		for i := range req.Pairs {
			resp, err := by.GetClosedCoinTrades(ctx, req.Pairs[i], "", req.StartTime, req.EndTime, 0, 0)
			if err != nil {
				return nil, err
			}

			for i := range resp {
				var pair currency.Pair
				pair, err = currency.NewPairFromString(resp[i].Symbol)
				if err != nil {
					return nil, err
				}
				detail := order.Detail{
					Amount:   resp[i].Qty,
					Date:     resp[i].CreatedAt.Time(),
					Exchange: by.Name,
					OrderID:  resp[i].OrderID,
					Side:     getSide(resp[i].OrderSide),
					Type:     getTradeType(resp[i].OrderType),
					Price:    resp[i].OrderPrice,
					Pair:     pair,
					Leverage: resp[i].Leverage,
				}
				orders = append(orders, detail)
			}
		}
	case asset.Futures:
		for i := range req.Pairs {
			resp, err := by.GetClosedTrades(ctx, req.Pairs[i], "", req.StartTime, req.EndTime, 0, 0)
			if err != nil {
				return nil, err
			}

			for i := range resp {
				var pair currency.Pair
				pair, err = currency.NewPairFromString(resp[i].Symbol)
				if err != nil {
					return nil, err
				}
				detail := order.Detail{
					Amount:   resp[i].Qty,
					Date:     resp[i].CreatedAt.Time(),
					Exchange: by.Name,
					OrderID:  resp[i].OrderID,
					Side:     getSide(resp[i].OrderSide),
					Type:     getTradeType(resp[i].OrderType),
					Price:    resp[i].OrderPrice,
					Pair:     pair,
					Leverage: resp[i].Leverage,
				}
				orders = append(orders, detail)
			}
		}
	case asset.USDTMarginedFutures:
		for i := range req.Pairs {
			resp, err := by.GetClosedUSDTTrades(ctx, req.Pairs[i], "", req.StartTime, req.EndTime, 0, 0)
			if err != nil {
				return nil, err
			}

			for i := range resp {
				var pair currency.Pair
				pair, err = currency.NewPairFromString(resp[i].Symbol)
				if err != nil {
					return nil, err
				}
				detail := order.Detail{
					Amount:   resp[i].Qty,
					Date:     resp[i].CreatedAt.Time(),
					Exchange: by.Name,
					OrderID:  resp[i].OrderID,
					Side:     getSide(resp[i].OrderSide),
					Type:     getTradeType(resp[i].OrderType),
					Price:    resp[i].OrderPrice,
					Pair:     pair,
					Leverage: resp[i].Leverage,
				}
				orders = append(orders, detail)
			}
		}
	case asset.USDCMarginedFutures:
		resp, err := by.GetUSDCOrderHistory(ctx, currency.EMPTYPAIR, "PERPETUAL", req.OrderID, "", "", "", "", 0)
		if err != nil {
			return nil, err
		}

		for i := range resp {
			var orderType order.Type
			orderType, err = order.StringToOrderType(resp[i].OrderType)
			if err != nil {
				log.Errorf(log.ExchangeSys, "%s %v", by.Name, err)
			}
			orderStatus, err := order.StringToOrderStatus(resp[i].OrderStatus)
			if err != nil {
				log.Errorf(log.ExchangeSys, "%s %v", by.Name, err)
			}

			var pair currency.Pair
			pair, err = currency.NewPairFromString(resp[i].Symbol)
			if err != nil {
				return nil, err
			}
			detail := order.Detail{
				Amount:          resp[i].Qty,
				ExecutedAmount:  resp[i].TotalFilledQty,
				RemainingAmount: resp[i].LeavesQty,
				Date:            resp[i].CreatedAt.Time(),
				LastUpdated:     resp[i].UpdatedAt.Time(),
				Exchange:        by.Name,
				OrderID:         resp[i].ID,
				Side:            getSide(resp[i].Side),
				Type:            orderType,
				Price:           resp[i].Price,
				Pair:            pair,
				Status:          orderStatus,
			}
			orders = append(orders, detail)
		}
		order.FilterOrdersByPairs(&orders, req.Pairs)
	default:
		return orders, fmt.Errorf("%s %w", req.AssetType, asset.ErrNotSupported)
	}
	return req.Filter(by.Name, orders), nil
}

// GetFeeByType returns an estimate of fee based on the type of transaction
func (by *Bybit) GetFeeByType(ctx context.Context, feeBuilder *exchange.FeeBuilder) (float64, error) {
	return 0, common.ErrNotYetImplemented
}

// ValidateCredentials validates current credentials used for wrapper
func (by *Bybit) ValidateCredentials(ctx context.Context, assetType asset.Item) error {
	_, err := by.UpdateAccountInfo(ctx, assetType)
	return by.CheckTransientError(err)
}

// FormatExchangeKlineInterval returns Interval to exchange formatted string
func (by *Bybit) FormatExchangeKlineInterval(ctx context.Context, interval kline.Interval) string {
	switch interval {
	case kline.OneMin:
		return "1m"
	case kline.ThreeMin:
		return "3m"
	case kline.FiveMin:
		return "5m"
	case kline.FifteenMin:
		return "15m"
	case kline.ThirtyMin:
		return "30m"
	case kline.OneHour:
		return "1h"
	case kline.TwoHour:
		return "2h"
	case kline.FourHour:
		return "4h"
	case kline.SixHour:
		return "4h"
	case kline.TwelveHour:
		return "12h"
	case kline.OneDay:
		return "1d"
	case kline.OneWeek:
		return "1w"
	case kline.OneMonth:
		return "1M"
	default:
		return interval.Short()
	}
}

// FormatExchangeKlineIntervalFutures returns Interval to exchange formatted string for future assets
func (by *Bybit) FormatExchangeKlineIntervalFutures(ctx context.Context, interval kline.Interval) string {
	switch interval {
	case kline.OneMin:
		return "1"
	case kline.ThreeMin:
		return "3"
	case kline.FiveMin:
		return "5"
	case kline.FifteenMin:
		return "15"
	case kline.ThirtyMin:
		return "30"
	case kline.OneHour:
		return "60"
	case kline.TwoHour:
		return "120"
	case kline.FourHour:
		return "240"
	case kline.SixHour:
		return "360"
	case kline.TwelveHour:
		return "720"
	case kline.OneDay:
		return "D"
	case kline.OneWeek:
		return "W"
	case kline.OneMonth:
		return "M"
	default:
		return interval.Short()
	}
}

// GetHistoricCandles returns candles between a time period for a set time interval
func (by *Bybit) GetHistoricCandles(ctx context.Context, pair currency.Pair, a asset.Item, interval kline.Interval, start, end time.Time) (*kline.Item, error) {
	req, err := by.GetKlineRequest(pair, a, interval, start, end)
	if err != nil {
		return nil, err
	}

	var timeSeries []kline.Candle
	switch req.Asset {
	case asset.Spot:
		var candles []KlineItem
		candles, err = by.GetKlines(ctx,
			req.RequestFormatted.String(),
			by.FormatExchangeKlineInterval(ctx, req.ExchangeInterval),
			int64(by.Features.Enabled.Kline.ResultLimit),
			req.Start,
			req.End)
		if err != nil {
			return nil, err
		}

		timeSeries = make([]kline.Candle, len(candles))
		for x := range candles {
			timeSeries[x] = kline.Candle{
				Time:   candles[x].StartTime,
				Open:   candles[x].Open,
				High:   candles[x].High,
				Low:    candles[x].Low,
				Close:  candles[x].Close,
				Volume: candles[x].Volume,
			}
		}
	case asset.CoinMarginedFutures, asset.Futures:
		var candles []FuturesCandleStickWithStringParam
		candles, err = by.GetFuturesKlineData(ctx,
			req.RequestFormatted,
			by.FormatExchangeKlineIntervalFutures(ctx, req.ExchangeInterval),
			int64(by.Features.Enabled.Kline.ResultLimit),
			req.Start)
		if err != nil {
			return nil, err
		}

		timeSeries = make([]kline.Candle, len(candles))
		for x := range candles {
			timeSeries[x] = kline.Candle{
				Time:   time.Unix(candles[x].OpenTime, 0),
				Open:   candles[x].Open,
				High:   candles[x].High,
				Low:    candles[x].Low,
				Close:  candles[x].Close,
				Volume: candles[x].Volume,
			}
		}
	case asset.USDTMarginedFutures:
		var candles []FuturesCandleStick
		candles, err = by.GetUSDTFuturesKlineData(ctx,
			req.RequestFormatted,
			by.FormatExchangeKlineIntervalFutures(ctx, req.ExchangeInterval),
			int64(by.Features.Enabled.Kline.ResultLimit),
			req.Start)
		if err != nil {
			return nil, err
		}

		timeSeries = make([]kline.Candle, len(candles))
		for x := range candles {
			timeSeries[x] = kline.Candle{
				Time:   time.Unix(candles[x].OpenTime, 0),
				Open:   candles[x].Open,
				High:   candles[x].High,
				Low:    candles[x].Low,
				Close:  candles[x].Close,
				Volume: candles[x].Volume,
			}
		}
	case asset.USDCMarginedFutures:
		var candles []USDCKline
		candles, err = by.GetUSDCKlines(ctx,
			req.RequestFormatted,
			by.FormatExchangeKlineIntervalFutures(ctx, req.ExchangeInterval),
			req.Start,
			int64(by.Features.Enabled.Kline.ResultLimit))
		if err != nil {
			return nil, err
		}

		timeSeries = make([]kline.Candle, len(candles))
		for x := range candles {
			timeSeries[x] = kline.Candle{
				Time:   candles[x].OpenTime.Time(),
				Open:   candles[x].Open,
				High:   candles[x].High,
				Low:    candles[x].Low,
				Close:  candles[x].Close,
				Volume: candles[x].Volume,
			}
		}
	default:
		return nil, fmt.Errorf("%s %w", req.Asset, asset.ErrNotSupported)
	}
	return req.ProcessResponse(timeSeries)
}

// GetHistoricCandlesExtended returns candles between a time period for a set time interval
func (by *Bybit) GetHistoricCandlesExtended(ctx context.Context, pair currency.Pair, a asset.Item, interval kline.Interval, start, end time.Time) (*kline.Item, error) {
	req, err := by.GetKlineExtendedRequest(pair, a, interval, start, end)
	if err != nil {
		return nil, err
	}

	timeSeries := make([]kline.Candle, 0, req.Size())
	for x := range req.Ranges {
		switch req.Asset {
		case asset.Spot:
			var candles []KlineItem
			candles, err = by.GetKlines(ctx,
				req.RequestFormatted.String(),
				by.FormatExchangeKlineInterval(ctx, req.ExchangeInterval),
				int64(by.Features.Enabled.Kline.ResultLimit),
				req.Ranges[x].Start.Time,
				req.Ranges[x].End.Time)
			if err != nil {
				return nil, err
			}

			for i := range candles {
				timeSeries = append(timeSeries, kline.Candle{
					Time:   candles[i].StartTime,
					Open:   candles[i].Open,
					High:   candles[i].High,
					Low:    candles[i].Low,
					Close:  candles[i].Close,
					Volume: candles[i].Volume,
				})
			}
		case asset.CoinMarginedFutures, asset.Futures:
			var candles []FuturesCandleStickWithStringParam
			candles, err = by.GetFuturesKlineData(ctx,
				req.RequestFormatted,
				by.FormatExchangeKlineIntervalFutures(ctx, req.ExchangeInterval),
				int64(by.Features.Enabled.Kline.ResultLimit),
				req.Ranges[x].Start.Time)
			if err != nil {
				return nil, err
			}

			for i := range candles {
				timeSeries = append(timeSeries, kline.Candle{
					Time:   time.Unix(candles[i].OpenTime, 0),
					Open:   candles[i].Open,
					High:   candles[i].High,
					Low:    candles[i].Low,
					Close:  candles[i].Close,
					Volume: candles[i].Volume,
				})
			}
		case asset.USDTMarginedFutures:
			var candles []FuturesCandleStick
			candles, err = by.GetUSDTFuturesKlineData(ctx,
				req.RequestFormatted,
				by.FormatExchangeKlineIntervalFutures(ctx, req.ExchangeInterval),
				int64(by.Features.Enabled.Kline.ResultLimit),
				req.Ranges[x].Start.Time)
			if err != nil {
				return nil, err
			}

			for i := range candles {
				timeSeries = append(timeSeries, kline.Candle{
					Time:   time.Unix(candles[i].OpenTime, 0),
					Open:   candles[i].Open,
					High:   candles[i].High,
					Low:    candles[i].Low,
					Close:  candles[i].Close,
					Volume: candles[i].Volume,
				})
			}
		case asset.USDCMarginedFutures:
			var candles []USDCKline
			candles, err = by.GetUSDCKlines(ctx,
				req.RequestFormatted,
				by.FormatExchangeKlineIntervalFutures(ctx, req.ExchangeInterval),
				req.Ranges[x].Start.Time,
				int64(by.Features.Enabled.Kline.ResultLimit))
			if err != nil {
				return nil, err
			}

			for x := range candles {
				timeSeries = append(timeSeries, kline.Candle{
					Time:   candles[x].OpenTime.Time(),
					Open:   candles[x].Open,
					High:   candles[x].High,
					Low:    candles[x].Low,
					Close:  candles[x].Close,
					Volume: candles[x].Volume,
				})
			}
		default:
			return nil, fmt.Errorf("%s %w", req.Asset, asset.ErrNotSupported)
		}
	}
<<<<<<< HEAD
	return req.ProcessResponse(timeSeries)
=======

	dates.SetHasDataFromCandles(klineItem.Candles)
	summary := dates.DataSummary(false)
	if len(summary) > 0 {
		log.Warnf(log.ExchangeSys, "%v - %v", by.Name, summary)
	}
	klineItem.RemoveDuplicateCandlesByTime()
	klineItem.RemoveOutsideRange(start, end)
	klineItem.SortCandlesByTimestamp(false)
	return klineItem, nil
>>>>>>> 017cdf13
}

// GetServerTime returns the current exchange server time.
func (by *Bybit) GetServerTime(ctx context.Context, a asset.Item) (time.Time, error) {
	switch a {
	case asset.Spot:
		info, err := by.GetSpotServerTime(ctx)
		if err != nil {
			return time.Time{}, err
		}
		return info, nil
	case asset.CoinMarginedFutures, asset.USDTMarginedFutures, asset.Futures, asset.USDCMarginedFutures:
		info, err := by.GetFuturesServerTime(ctx)
		if err != nil {
			return time.Time{}, err
		}
		return info, nil
	}
	return time.Time{}, fmt.Errorf("%s %w", a, asset.ErrNotSupported)
}

func (by *Bybit) extractCurrencyPair(symbol string, item asset.Item) (currency.Pair, error) {
	pairs, err := by.CurrencyPairs.GetPairs(item, true)
	if err != nil {
		return currency.Pair{}, err
	}
	return pairs.DeriveFrom(symbol)
}<|MERGE_RESOLUTION|>--- conflicted
+++ resolved
@@ -2029,20 +2029,7 @@
 			return nil, fmt.Errorf("%s %w", req.Asset, asset.ErrNotSupported)
 		}
 	}
-<<<<<<< HEAD
 	return req.ProcessResponse(timeSeries)
-=======
-
-	dates.SetHasDataFromCandles(klineItem.Candles)
-	summary := dates.DataSummary(false)
-	if len(summary) > 0 {
-		log.Warnf(log.ExchangeSys, "%v - %v", by.Name, summary)
-	}
-	klineItem.RemoveDuplicateCandlesByTime()
-	klineItem.RemoveOutsideRange(start, end)
-	klineItem.SortCandlesByTimestamp(false)
-	return klineItem, nil
->>>>>>> 017cdf13
 }
 
 // GetServerTime returns the current exchange server time.
