--- conflicted
+++ resolved
@@ -233,7 +233,6 @@
 		return err
 	}
 
-<<<<<<< HEAD
 	// Spot
 	if err := by.Websocket.SetupNewConnection(&stream.ConnectionSetup{
 		URL:                      spotPublic,
@@ -241,32 +240,12 @@
 		ResponseMaxLimit:         exch.WebsocketResponseMaxLimit,
 		RateLimit:                request.NewWeightedRateLimitByDuration(time.Microsecond),
 		Connector:                by.WsConnect,
-		GenerateSubscriptions:    func() (subscription.List, error) { return by.GenerateDefaultSubscriptions(false) },
+		GenerateSubscriptions:    func() (subscription.List, error) { return by.generateSubscriptions() },
 		Subscriber:               by.Subscribe,
 		Unsubscriber:             by.Unsubscribe,
 		Handler:                  func(ctx context.Context, resp []byte) error { return by.wsHandleData(ctx, resp, asset.Spot) },
 		BespokeGenerateMessageID: by.bespokeWebsocketRequestID,
 	}); err != nil {
-=======
-	err = by.Websocket.Setup(
-		&stream.WebsocketSetup{
-			ExchangeConfig:        exch,
-			DefaultURL:            spotPublic,
-			RunningURL:            wsRunningEndpoint,
-			RunningURLAuth:        websocketPrivate,
-			Connector:             by.WsConnect,
-			Subscriber:            by.Subscribe,
-			Unsubscriber:          by.Unsubscribe,
-			GenerateSubscriptions: by.generateSubscriptions,
-			Features:              &by.Features.Supports.WebsocketCapabilities,
-			OrderbookBufferConfig: buffer.Config{
-				SortBuffer:            true,
-				SortBufferByUpdateIDs: true,
-			},
-			TradeFeed: by.Features.Enabled.TradeFeed,
-		})
-	if err != nil {
->>>>>>> 800665c2
 		return err
 	}
 
@@ -354,9 +333,9 @@
 		RateLimit:             request.NewWeightedRateLimitByDuration(time.Microsecond),
 		Authenticated:         true,
 		Connector:             by.WsConnect,
-		GenerateSubscriptions: func() (subscription.List, error) { return by.GenerateDefaultSubscriptions(true) },
-		Subscriber:            by.Subscribe,
-		Unsubscriber:          by.Unsubscribe,
+		GenerateSubscriptions: by.generateAuthSubscriptions,
+		Subscriber:            by.authSubscribe,
+		Unsubscriber:          by.authUnsubscribe,
 		// Private websocket data is handled by the same function as the public data. Intentionally set asset as asset.All.
 		// As all asset type order execution, wallet and other data is centralised through the private websocket connection.
 		// TODO: Handle private websocket data to be asset specific.
