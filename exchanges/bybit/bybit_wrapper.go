--- conflicted
+++ resolved
@@ -68,17 +68,7 @@
 		}
 	}
 
-<<<<<<< HEAD
-	by.Features = exchange.Features{
-=======
-	for _, a := range []asset.Item{asset.CoinMarginedFutures, asset.USDTMarginedFutures, asset.USDCMarginedFutures, asset.Options} {
-		if err := e.DisableAssetWebsocketSupport(a); err != nil {
-			log.Errorf(log.ExchangeSys, "%s error disabling %q asset type websocket support: %s", e.Name, a, err)
-		}
-	}
-
 	e.Features = exchange.Features{
->>>>>>> 0fd33341
 		CurrencyTranslations: currency.NewTranslations(
 			map[currency.Code]currency.Code{
 				currency.NewCode("10000000AIDOGE"):  currency.AIDOGE,
@@ -191,9 +181,8 @@
 		Subscriptions: defaultSubscriptions.Clone(),
 	}
 
-<<<<<<< HEAD
-	by.API.Endpoints = by.NewEndpoints()
-	err := by.API.Endpoints.SetDefaultEndpoints(map[exchange.URL]string{
+	e.API.Endpoints = e.NewEndpoints()
+	err := e.API.Endpoints.SetDefaultEndpoints(map[exchange.URL]string{
 		exchange.RestSpot:              bybitAPIURL,
 		exchange.RestCoinMargined:      bybitAPIURL,
 		exchange.RestUSDTMargined:      bybitAPIURL,
@@ -205,16 +194,6 @@
 		exchange.WebsocketUSDCMargined: linearPublic,
 		exchange.WebsocketOptions:      optionPublic,
 		exchange.WebsocketPrivate:      websocketPrivate,
-=======
-	e.API.Endpoints = e.NewEndpoints()
-	err := e.API.Endpoints.SetDefaultEndpoints(map[exchange.URL]string{
-		exchange.RestSpot:         bybitAPIURL,
-		exchange.RestCoinMargined: bybitAPIURL,
-		exchange.RestUSDTMargined: bybitAPIURL,
-		exchange.RestFutures:      bybitAPIURL,
-		exchange.RestUSDCMargined: bybitAPIURL,
-		exchange.WebsocketSpot:    spotPublic,
->>>>>>> 0fd33341
 	})
 	if err != nil {
 		log.Errorln(log.ExchangeSys, err)
@@ -234,14 +213,8 @@
 }
 
 // Setup takes in the supplied exchange configuration details and sets params
-<<<<<<< HEAD
-func (by *Bybit) Setup(exch *config.Exchange) error {
+func (e *Exchange) Setup(exch *config.Exchange) error {
 	if err := exch.Validate(); err != nil {
-=======
-func (e *Exchange) Setup(exch *config.Exchange) error {
-	err := exch.Validate()
-	if err != nil {
->>>>>>> 0fd33341
 		return err
 	}
 
@@ -250,203 +223,159 @@
 		return nil
 	}
 
-<<<<<<< HEAD
-	if err := by.SetupDefaults(exch); err != nil {
+	if err := e.SetupDefaults(exch); err != nil {
 		return err
 	}
 
-	if err := by.Websocket.Setup(&websocket.ManagerSetup{
+	if err := e.Websocket.Setup(&websocket.ManagerSetup{
 		ExchangeConfig:               exch,
-		Features:                     &by.Features.Supports.WebsocketCapabilities,
+		Features:                     &e.Features.Supports.WebsocketCapabilities,
 		OrderbookBufferConfig:        buffer.Config{SortBuffer: true, SortBufferByUpdateIDs: true},
-		TradeFeed:                    by.Features.Enabled.TradeFeed,
+		TradeFeed:                    e.Features.Enabled.TradeFeed,
 		UseMultiConnectionManagement: true,
 	}); err != nil {
 		return err
 	}
 
-	wsSpotURL, err := by.API.Endpoints.GetURL(exchange.WebsocketSpot)
-=======
-	err = e.SetupDefaults(exch)
->>>>>>> 0fd33341
+	wsSpotURL, err := e.API.Endpoints.GetURL(exchange.WebsocketSpot)
 	if err != nil {
 		return err
 	}
 
-<<<<<<< HEAD
 	// Spot
-	if err := by.Websocket.SetupNewConnection(&websocket.ConnectionSetup{
+	if err := e.Websocket.SetupNewConnection(&websocket.ConnectionSetup{
 		URL:                   wsSpotURL,
 		ResponseCheckTimeout:  exch.WebsocketResponseCheckTimeout,
 		ResponseMaxLimit:      exch.WebsocketResponseMaxLimit,
 		RateLimit:             request.NewWeightedRateLimitByDuration(time.Microsecond),
-		Connector:             by.WsConnect,
-		GenerateSubscriptions: by.generateSubscriptions,
-		Subscriber:            by.Subscribe,
-		Unsubscriber:          by.Unsubscribe,
-		Handler:               func(_ context.Context, resp []byte) error { return by.wsHandleData(asset.Spot, resp) },
-		RequestIDGenerator:    by.messageIDSeq.IncrementAndGet,
+		Connector:             e.WsConnect,
+		GenerateSubscriptions: e.generateSubscriptions,
+		Subscriber:            e.Subscribe,
+		Unsubscriber:          e.Unsubscribe,
+		Handler:               func(_ context.Context, resp []byte) error { return e.wsHandleData(asset.Spot, resp) },
+		RequestIDGenerator:    e.messageIDSeq.IncrementAndGet,
 	}); err != nil {
 		return err
 	}
 
-	wsOptionsURL, err := by.API.Endpoints.GetURL(exchange.WebsocketOptions)
-=======
-	wsRunningEndpoint, err := e.API.Endpoints.GetURL(exchange.WebsocketSpot)
->>>>>>> 0fd33341
+	wsOptionsURL, err := e.API.Endpoints.GetURL(exchange.WebsocketOptions)
 	if err != nil {
 		return err
 	}
 
-<<<<<<< HEAD
 	// Options
-	if err := by.Websocket.SetupNewConnection(&websocket.ConnectionSetup{
+	if err := e.Websocket.SetupNewConnection(&websocket.ConnectionSetup{
 		URL:                   wsOptionsURL,
 		ResponseCheckTimeout:  exch.WebsocketResponseCheckTimeout,
 		ResponseMaxLimit:      exch.WebsocketResponseMaxLimit,
 		RateLimit:             request.NewWeightedRateLimitByDuration(time.Microsecond),
-		Connector:             by.WsConnect,
-		GenerateSubscriptions: by.GenerateOptionsDefaultSubscriptions,
-		Subscriber:            by.OptionSubscribe,
-		Unsubscriber:          by.OptionUnsubscribe,
-		Handler:               func(_ context.Context, resp []byte) error { return by.wsHandleData(asset.Options, resp) },
-		RequestIDGenerator:    by.messageIDSeq.IncrementAndGet,
+		Connector:             e.WsConnect,
+		GenerateSubscriptions: e.GenerateOptionsDefaultSubscriptions,
+		Subscriber:            e.OptionSubscribe,
+		Unsubscriber:          e.OptionUnsubscribe,
+		Handler:               func(_ context.Context, resp []byte) error { return e.wsHandleData(asset.Options, resp) },
+		RequestIDGenerator:    e.messageIDSeq.IncrementAndGet,
 	}); err != nil {
 		return err
 	}
 
-	wsUSDTLinearURL, err := by.API.Endpoints.GetURL(exchange.WebsocketUSDTMargined)
+	wsUSDTLinearURL, err := e.API.Endpoints.GetURL(exchange.WebsocketUSDTMargined)
 	if err != nil {
 		return err
 	}
 
 	// Linear - USDT margined futures.
-	if err := by.Websocket.SetupNewConnection(&websocket.ConnectionSetup{
+	if err := e.Websocket.SetupNewConnection(&websocket.ConnectionSetup{
 		URL:                  wsUSDTLinearURL,
-=======
-	err = e.Websocket.Setup(
-		&websocket.ManagerSetup{
-			ExchangeConfig:        exch,
-			DefaultURL:            spotPublic,
-			RunningURL:            wsRunningEndpoint,
-			RunningURLAuth:        websocketPrivate,
-			Connector:             e.WsConnect,
-			Subscriber:            e.Subscribe,
-			Unsubscriber:          e.Unsubscribe,
-			GenerateSubscriptions: e.generateSubscriptions,
-			Features:              &e.Features.Supports.WebsocketCapabilities,
-			OrderbookBufferConfig: buffer.Config{
-				SortBuffer:            true,
-				SortBufferByUpdateIDs: true,
-			},
-			TradeFeed: e.Features.Enabled.TradeFeed,
-		})
-	if err != nil {
-		return err
-	}
-	err = e.Websocket.SetupNewConnection(&websocket.ConnectionSetup{
-		URL:                  e.Websocket.GetWebsocketURL(),
->>>>>>> 0fd33341
 		ResponseCheckTimeout: exch.WebsocketResponseCheckTimeout,
 		ResponseMaxLimit:     exch.WebsocketResponseMaxLimit,
 		RateLimit:            request.NewWeightedRateLimitByDuration(time.Microsecond),
-		Connector:            by.WsConnect,
+		Connector:            e.WsConnect,
 		GenerateSubscriptions: func() (subscription.List, error) {
-			return by.GenerateLinearDefaultSubscriptions(asset.USDTMarginedFutures)
+			return e.GenerateLinearDefaultSubscriptions(asset.USDTMarginedFutures)
 		},
 		Subscriber: func(ctx context.Context, conn websocket.Connection, sub subscription.List) error {
-			return by.LinearSubscribe(ctx, conn, asset.USDTMarginedFutures, sub)
+			return e.LinearSubscribe(ctx, conn, asset.USDTMarginedFutures, sub)
 		},
 		Unsubscriber: func(ctx context.Context, conn websocket.Connection, unsub subscription.List) error {
-			return by.LinearUnsubscribe(ctx, conn, asset.USDTMarginedFutures, unsub)
+			return e.LinearUnsubscribe(ctx, conn, asset.USDTMarginedFutures, unsub)
 		},
-		Handler:            func(_ context.Context, resp []byte) error { return by.wsHandleData(asset.USDTMarginedFutures, resp) },
-		RequestIDGenerator: by.messageIDSeq.IncrementAndGet,
+		Handler:            func(_ context.Context, resp []byte) error { return e.wsHandleData(asset.USDTMarginedFutures, resp) },
+		RequestIDGenerator: e.messageIDSeq.IncrementAndGet,
 		MessageFilter:      asset.USDTMarginedFutures, // Unused but it allows us to differentiate between the two linear futures types.
 	}); err != nil {
 		return err
 	}
 
-	wsUSDCLinearURL, err := by.API.Endpoints.GetURL(exchange.WebsocketUSDCMargined)
+	wsUSDCLinearURL, err := e.API.Endpoints.GetURL(exchange.WebsocketUSDCMargined)
 	if err != nil {
 		return err
 	}
 
-<<<<<<< HEAD
 	// Linear - USDC margined futures.
-	if err := by.Websocket.SetupNewConnection(&websocket.ConnectionSetup{
+	if err := e.Websocket.SetupNewConnection(&websocket.ConnectionSetup{
 		URL:                  wsUSDCLinearURL,
-=======
-	return e.Websocket.SetupNewConnection(&websocket.ConnectionSetup{
-		URL:                  websocketPrivate,
->>>>>>> 0fd33341
 		ResponseCheckTimeout: exch.WebsocketResponseCheckTimeout,
 		ResponseMaxLimit:     exch.WebsocketResponseMaxLimit,
 		RateLimit:            request.NewWeightedRateLimitByDuration(time.Microsecond),
-		Connector:            by.WsConnect,
+		Connector:            e.WsConnect,
 		GenerateSubscriptions: func() (subscription.List, error) {
-			return by.GenerateLinearDefaultSubscriptions(asset.USDCMarginedFutures)
+			return e.GenerateLinearDefaultSubscriptions(asset.USDCMarginedFutures)
 		},
 		Subscriber: func(ctx context.Context, conn websocket.Connection, sub subscription.List) error {
-			return by.LinearSubscribe(ctx, conn, asset.USDCMarginedFutures, sub)
+			return e.LinearSubscribe(ctx, conn, asset.USDCMarginedFutures, sub)
 		},
 		Unsubscriber: func(ctx context.Context, conn websocket.Connection, unsub subscription.List) error {
-			return by.LinearUnsubscribe(ctx, conn, asset.USDCMarginedFutures, unsub)
+			return e.LinearUnsubscribe(ctx, conn, asset.USDCMarginedFutures, unsub)
 		},
-		Handler:            func(_ context.Context, resp []byte) error { return by.wsHandleData(asset.USDCMarginedFutures, resp) },
-		RequestIDGenerator: by.messageIDSeq.IncrementAndGet,
+		Handler:            func(_ context.Context, resp []byte) error { return e.wsHandleData(asset.USDCMarginedFutures, resp) },
+		RequestIDGenerator: e.messageIDSeq.IncrementAndGet,
 		MessageFilter:      asset.USDCMarginedFutures, // Unused but it allows us to differentiate between the two linear futures types.
 	}); err != nil {
 		return err
 	}
 
-	wsInverseURL, err := by.API.Endpoints.GetURL(exchange.WebsocketCoinMargined)
+	wsInverseURL, err := e.API.Endpoints.GetURL(exchange.WebsocketCoinMargined)
 	if err != nil {
 		return err
 	}
 
 	// Inverse - Coin margined futures.
-	if err := by.Websocket.SetupNewConnection(&websocket.ConnectionSetup{
+	if err := e.Websocket.SetupNewConnection(&websocket.ConnectionSetup{
 		URL:                   wsInverseURL,
 		ResponseCheckTimeout:  exch.WebsocketResponseCheckTimeout,
 		ResponseMaxLimit:      exch.WebsocketResponseMaxLimit,
 		RateLimit:             request.NewWeightedRateLimitByDuration(time.Microsecond),
-		Connector:             by.WsConnect,
-		GenerateSubscriptions: by.GenerateInverseDefaultSubscriptions,
-		Subscriber:            by.InverseSubscribe,
-		Unsubscriber:          by.InverseUnsubscribe,
-		Handler:               func(_ context.Context, resp []byte) error { return by.wsHandleData(asset.CoinMarginedFutures, resp) },
-		RequestIDGenerator:    by.messageIDSeq.IncrementAndGet,
+		Connector:             e.WsConnect,
+		GenerateSubscriptions: e.GenerateInverseDefaultSubscriptions,
+		Subscriber:            e.InverseSubscribe,
+		Unsubscriber:          e.InverseUnsubscribe,
+		Handler:               func(_ context.Context, resp []byte) error { return e.wsHandleData(asset.CoinMarginedFutures, resp) },
+		RequestIDGenerator:    e.messageIDSeq.IncrementAndGet,
 	}); err != nil {
 		return err
 	}
 
-<<<<<<< HEAD
-	wsPrivateURL, err := by.API.Endpoints.GetURL(exchange.WebsocketPrivate)
+	wsPrivateURL, err := e.API.Endpoints.GetURL(exchange.WebsocketPrivate)
 	if err != nil {
 		return err
 	}
 
 	// Private
-	return by.Websocket.SetupNewConnection(&websocket.ConnectionSetup{
+	return e.Websocket.SetupNewConnection(&websocket.ConnectionSetup{
 		URL:                   wsPrivateURL,
 		ResponseCheckTimeout:  exch.WebsocketResponseCheckTimeout,
 		ResponseMaxLimit:      exch.WebsocketResponseMaxLimit,
 		RateLimit:             request.NewWeightedRateLimitByDuration(time.Microsecond),
 		Authenticated:         true,
-		Connector:             by.WsConnect,
-		GenerateSubscriptions: by.generateAuthSubscriptions,
-		Subscriber:            by.authSubscribe,
-		Unsubscriber:          by.authUnsubscribe,
-		Handler:               by.wsHandleAuthenticatedData,
-		RequestIDGenerator:    by.messageIDSeq.IncrementAndGet,
-		Authenticate:          by.WebsocketAuthenticateConnection,
+		Connector:             e.WsConnect,
+		GenerateSubscriptions: e.generateAuthSubscriptions,
+		Subscriber:            e.authSubscribe,
+		Unsubscriber:          e.authUnsubscribe,
+		Handler:               e.wsHandleAuthenticatedData,
+		RequestIDGenerator:    e.messageIDSeq.IncrementAndGet,
+		Authenticate:          e.WebsocketAuthenticateConnection,
 	})
-=======
-// AuthenticateWebsocket sends an authentication message to the websocket
-func (e *Exchange) AuthenticateWebsocket(ctx context.Context) error {
-	return e.WsAuth(ctx)
->>>>>>> 0fd33341
 }
 
 // FetchTradablePairs returns a list of the exchanges tradable pairs
