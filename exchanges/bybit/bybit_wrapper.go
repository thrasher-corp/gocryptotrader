package bybit

import (
	"context"
	"errors"
	"fmt"
	"sort"
	"strings"
	"time"

	"github.com/shopspring/decimal"
	"github.com/thrasher-corp/gocryptotrader/common"
	"github.com/thrasher-corp/gocryptotrader/common/key"
	"github.com/thrasher-corp/gocryptotrader/config"
	"github.com/thrasher-corp/gocryptotrader/currency"
	"github.com/thrasher-corp/gocryptotrader/exchange/websocket"
	"github.com/thrasher-corp/gocryptotrader/exchange/websocket/buffer"
	exchange "github.com/thrasher-corp/gocryptotrader/exchanges"
	"github.com/thrasher-corp/gocryptotrader/exchanges/account"
	"github.com/thrasher-corp/gocryptotrader/exchanges/asset"
	"github.com/thrasher-corp/gocryptotrader/exchanges/deposit"
	"github.com/thrasher-corp/gocryptotrader/exchanges/fundingrate"
	"github.com/thrasher-corp/gocryptotrader/exchanges/futures"
	"github.com/thrasher-corp/gocryptotrader/exchanges/kline"
	"github.com/thrasher-corp/gocryptotrader/exchanges/margin"
	"github.com/thrasher-corp/gocryptotrader/exchanges/order"
	"github.com/thrasher-corp/gocryptotrader/exchanges/orderbook"
	"github.com/thrasher-corp/gocryptotrader/exchanges/protocol"
	"github.com/thrasher-corp/gocryptotrader/exchanges/request"
	"github.com/thrasher-corp/gocryptotrader/exchanges/subscription"
	"github.com/thrasher-corp/gocryptotrader/exchanges/ticker"
	"github.com/thrasher-corp/gocryptotrader/exchanges/trade"
	"github.com/thrasher-corp/gocryptotrader/log"
	"github.com/thrasher-corp/gocryptotrader/portfolio/withdraw"
)

type assetPairFmt struct {
	asset  asset.Item
	cfgFmt *currency.PairFormat
	reqFmt *currency.PairFormat
}

var (
	underscoreFmt = &currency.PairFormat{Uppercase: true, Delimiter: "_"}
	dashFmt       = &currency.PairFormat{Uppercase: true, Delimiter: currency.DashDelimiter}
	plainFmt      = &currency.PairFormat{Uppercase: true}
	assetPairFmts = []assetPairFmt{
		{asset.Spot, underscoreFmt, plainFmt},
		{asset.USDTMarginedFutures, underscoreFmt, plainFmt},
		{asset.CoinMarginedFutures, underscoreFmt, plainFmt},
		{asset.USDCMarginedFutures, dashFmt, plainFmt},
		{asset.Options, dashFmt, dashFmt},
	}
)

// SetDefaults sets the basic defaults for Bybit
func (by *Bybit) SetDefaults() {
	by.Name = "Bybit"
	by.Enabled = true
	by.Verbose = true
	by.API.CredentialsValidator.RequiresKey = true
	by.API.CredentialsValidator.RequiresSecret = true

	for _, n := range assetPairFmts {
		ps := currency.PairStore{AssetEnabled: true, RequestFormat: n.reqFmt, ConfigFormat: n.cfgFmt}
		if err := by.SetAssetPairStore(n.asset, ps); err != nil {
			log.Errorf(log.ExchangeSys, "%s error storing %q default asset formats: %s", by.Name, n.asset, err)
		}
	}

	by.Features = exchange.Features{
		CurrencyTranslations: currency.NewTranslations(
			map[currency.Code]currency.Code{
				currency.NewCode("10000000AIDOGE"):  currency.AIDOGE,
				currency.NewCode("1000000BABYDOGE"): currency.BABYDOGE,
				currency.NewCode("1000000MOG"):      currency.NewCode("MOG"),
				currency.NewCode("10000COQ"):        currency.NewCode("COQ"),
				currency.NewCode("10000LADYS"):      currency.NewCode("LADYS"),
				currency.NewCode("10000NFT"):        currency.NFT,
				currency.NewCode("10000SATS"):       currency.NewCode("SATS"),
				currency.NewCode("10000STARL"):      currency.STARL,
				currency.NewCode("10000WEN"):        currency.NewCode("WEN"),
				currency.NewCode("1000APU"):         currency.NewCode("APU"),
				currency.NewCode("1000BEER"):        currency.NewCode("BEER"),
				currency.NewCode("1000BONK"):        currency.BONK,
				currency.NewCode("1000BTT"):         currency.BTT,
				currency.NewCode("1000FLOKI"):       currency.FLOKI,
				currency.NewCode("1000IQ50"):        currency.NewCode("IQ50"),
				currency.NewCode("1000LUNC"):        currency.LUNC,
				currency.NewCode("1000PEPE"):        currency.PEPE,
				currency.NewCode("1000RATS"):        currency.NewCode("RATS"),
				currency.NewCode("1000TURBO"):       currency.NewCode("TURBO"),
				currency.NewCode("1000XEC"):         currency.XEC,
				currency.NewCode("LUNA2"):           currency.LUNA,
				currency.NewCode("SHIB1000"):        currency.SHIB,
			},
		),
		TradingRequirements: protocol.TradingRequirements{
			SpotMarketOrderAmountPurchaseQuotationOnly: true,
		},
		Supports: exchange.FeaturesSupported{
			REST:      true,
			Websocket: true,
			RESTCapabilities: protocol.Features{
				TickerFetching:        true,
				TradeFetching:         true,
				KlineFetching:         true,
				OrderbookFetching:     true,
				AutoPairUpdates:       true,
				AccountInfo:           true,
				GetOrder:              true,
				GetOrders:             true,
				CancelOrders:          true,
				CancelOrder:           true,
				SubmitOrder:           true,
				DepositHistory:        true,
				WithdrawalHistory:     true,
				UserTradeHistory:      true,
				CryptoDeposit:         true,
				CryptoWithdrawal:      true,
				TradeFee:              true,
				FiatDepositFee:        true,
				FiatWithdrawalFee:     true,
				CryptoDepositFee:      true,
				ModifyOrder:           true,
				MultiChainDeposits:    true,
				MultiChainWithdrawals: true,
			},
			WebsocketCapabilities: protocol.Features{
				TradeFetching:          true,
				TickerFetching:         true,
				KlineFetching:          true,
				OrderbookFetching:      true,
				AuthenticatedEndpoints: true,
				AccountInfo:            true,
				GetOrders:              true,
				Subscribe:              true,
				Unsubscribe:            true,
			},
			WithdrawPermissions: exchange.AutoWithdrawCrypto |
				exchange.AutoWithdrawFiat,
			Kline: kline.ExchangeCapabilitiesSupported{
				Intervals: true,
			},
			FuturesCapabilities: exchange.FuturesCapabilities{
				FundingRates: true,
				FundingRateBatching: map[asset.Item]bool{
					asset.USDCMarginedFutures: true,
					asset.USDTMarginedFutures: true,
					asset.CoinMarginedFutures: true,
				},
				SupportedFundingRateFrequencies: map[kline.Interval]bool{
					kline.FourHour:  true,
					kline.EightHour: true,
				},
				OpenInterest: exchange.OpenInterestSupport{
					Supported:          true,
					SupportedViaTicker: true,
					SupportsRestBatch:  true,
				},
			},
		},
		Enabled: exchange.FeaturesEnabled{
			AutoPairUpdates: true,
			Kline: kline.ExchangeCapabilitiesEnabled{
				Intervals: kline.DeployExchangeIntervals(
					kline.IntervalCapacity{Interval: kline.OneMin},
					kline.IntervalCapacity{Interval: kline.ThreeMin},
					kline.IntervalCapacity{Interval: kline.FiveMin},
					kline.IntervalCapacity{Interval: kline.FifteenMin},
					kline.IntervalCapacity{Interval: kline.ThirtyMin},
					kline.IntervalCapacity{Interval: kline.OneHour},
					kline.IntervalCapacity{Interval: kline.TwoHour},
					kline.IntervalCapacity{Interval: kline.FourHour},
					kline.IntervalCapacity{Interval: kline.SixHour},
					kline.IntervalCapacity{Interval: kline.SevenHour},
					kline.IntervalCapacity{Interval: kline.OneDay},
					kline.IntervalCapacity{Interval: kline.OneWeek},
					kline.IntervalCapacity{Interval: kline.OneMonth},
				),
				GlobalResultLimit: 1000,
			},
		},
		Subscriptions: defaultSubscriptions.Clone(),
	}

	by.API.Endpoints = by.NewEndpoints()
	err := by.API.Endpoints.SetDefaultEndpoints(map[exchange.URL]string{
		exchange.RestSpot:         bybitAPIURL,
		exchange.RestCoinMargined: bybitAPIURL,
		exchange.RestUSDTMargined: bybitAPIURL,
		exchange.RestFutures:      bybitAPIURL,
		exchange.RestUSDCMargined: bybitAPIURL,
		exchange.WebsocketSpot:    spotPublic,
	})
	if err != nil {
		log.Errorln(log.ExchangeSys, err)
	}

	if by.Requester, err = request.New(by.Name,
		common.NewHTTPClientWithTimeout(exchange.DefaultHTTPTimeout),
		request.WithLimiter(GetRateLimit()),
	); err != nil {
		log.Errorln(log.ExchangeSys, err)
	}

	by.Websocket = websocket.NewManager()
	by.WebsocketResponseMaxLimit = exchange.DefaultWebsocketResponseMaxLimit
	by.WebsocketResponseCheckTimeout = exchange.DefaultWebsocketResponseCheckTimeout
	by.WebsocketOrderbookBufferLimit = exchange.DefaultWebsocketOrderbookBufferLimit
}

// Setup takes in the supplied exchange configuration details and sets params
func (by *Bybit) Setup(exch *config.Exchange) error {
	if err := exch.Validate(); err != nil {
		return err
	}

	if !exch.Enabled {
		by.SetEnabled(false)
		return nil
	}

	if err := by.SetupDefaults(exch); err != nil {
		return err
	}

	if err := by.Websocket.Setup(&websocket.ManagerSetup{
		ExchangeConfig:               exch,
		Features:                     &by.Features.Supports.WebsocketCapabilities,
		OrderbookBufferConfig:        buffer.Config{SortBuffer: true, SortBufferByUpdateIDs: true},
		TradeFeed:                    by.Features.Enabled.TradeFeed,
		UseMultiConnectionManagement: true,
	}); err != nil {
		return err
	}

<<<<<<< HEAD
	// Spot - Inbound public data.
	if err := by.Websocket.SetupNewConnection(&stream.ConnectionSetup{
		URL:                      spotPublic,
		ResponseCheckTimeout:     exch.WebsocketResponseCheckTimeout,
		ResponseMaxLimit:         exch.WebsocketResponseMaxLimit,
		RateLimit:                request.NewWeightedRateLimitByDuration(time.Microsecond),
		Connector:                by.WsConnect,
		GenerateSubscriptions:    func() (subscription.List, error) { return by.generateSubscriptions() },
		Subscriber:               by.Subscribe,
		Unsubscriber:             by.Unsubscribe,
		Handler:                  func(ctx context.Context, resp []byte) error { return by.wsHandleData(ctx, resp, asset.Spot) },
		BespokeGenerateMessageID: by.bespokeWebsocketRequestID,
=======
	// Spot
	if err := by.Websocket.SetupNewConnection(&websocket.ConnectionSetup{
		URL:                   spotPublic,
		ResponseCheckTimeout:  exch.WebsocketResponseCheckTimeout,
		ResponseMaxLimit:      exch.WebsocketResponseMaxLimit,
		RateLimit:             request.NewWeightedRateLimitByDuration(time.Microsecond),
		Connector:             by.WsConnect,
		GenerateSubscriptions: func() (subscription.List, error) { return by.generateSubscriptions() },
		Subscriber:            by.Subscribe,
		Unsubscriber:          by.Unsubscribe,
		Handler:               func(ctx context.Context, resp []byte) error { return by.wsHandleData(ctx, resp, asset.Spot) },
		RequestIDGenerator:    by.websocketRequestIDGenerator,
>>>>>>> 1a7c5ccd
	}); err != nil {
		return err
	}

<<<<<<< HEAD
	// Options - Inbound public data.
	if err := by.Websocket.SetupNewConnection(&stream.ConnectionSetup{
		URL:                      optionPublic,
		ResponseCheckTimeout:     exch.WebsocketResponseCheckTimeout,
		ResponseMaxLimit:         exch.WebsocketResponseMaxLimit,
		RateLimit:                request.NewWeightedRateLimitByDuration(time.Microsecond),
		Connector:                by.WsConnect,
		GenerateSubscriptions:    by.GenerateOptionsDefaultSubscriptions,
		Subscriber:               by.OptionSubscribe,
		Unsubscriber:             by.OptionUnsubscribe,
		Handler:                  func(ctx context.Context, resp []byte) error { return by.wsHandleData(ctx, resp, asset.Options) },
		BespokeGenerateMessageID: by.bespokeWebsocketRequestID,
=======
	// Options
	if err := by.Websocket.SetupNewConnection(&websocket.ConnectionSetup{
		URL:                   optionPublic,
		ResponseCheckTimeout:  exch.WebsocketResponseCheckTimeout,
		ResponseMaxLimit:      exch.WebsocketResponseMaxLimit,
		RateLimit:             request.NewWeightedRateLimitByDuration(time.Microsecond),
		Connector:             by.WsConnect,
		GenerateSubscriptions: by.GenerateOptionsDefaultSubscriptions,
		Subscriber:            by.OptionSubscribe,
		Unsubscriber:          by.OptionUnsubscribe,
		Handler:               func(ctx context.Context, resp []byte) error { return by.wsHandleData(ctx, resp, asset.Options) },
		RequestIDGenerator:    by.websocketRequestIDGenerator,
>>>>>>> 1a7c5ccd
	}); err != nil {
		return err
	}

<<<<<<< HEAD
	// Linear - USDT margined futures inbound public data.
	if err := by.Websocket.SetupNewConnection(&stream.ConnectionSetup{
=======
	// Linear - USDT margined futures.
	if err := by.Websocket.SetupNewConnection(&websocket.ConnectionSetup{
>>>>>>> 1a7c5ccd
		URL:                  linearPublic,
		ResponseCheckTimeout: exch.WebsocketResponseCheckTimeout,
		ResponseMaxLimit:     exch.WebsocketResponseMaxLimit,
		RateLimit:            request.NewWeightedRateLimitByDuration(time.Microsecond),
		Connector:            by.WsConnect,
		GenerateSubscriptions: func() (subscription.List, error) {
			return by.GenerateLinearDefaultSubscriptions(asset.USDTMarginedFutures)
		},
		Subscriber:   by.LinearSubscribe,
		Unsubscriber: by.LinearUnsubscribe,
		Handler: func(ctx context.Context, resp []byte) error {
			return by.wsHandleData(ctx, resp, asset.USDTMarginedFutures)
		},
		RequestIDGenerator: by.websocketRequestIDGenerator,
		MessageFilter:      asset.USDTMarginedFutures, // Unused but it allows us to differentiate between the two linear futures types.
	}); err != nil {
		return err
	}

<<<<<<< HEAD
	// Linear - USDC margined futures inbound public data.
	if err := by.Websocket.SetupNewConnection(&stream.ConnectionSetup{
=======
	// Linear - USDC margined futures.
	if err := by.Websocket.SetupNewConnection(&websocket.ConnectionSetup{
>>>>>>> 1a7c5ccd
		URL:                  linearPublic,
		ResponseCheckTimeout: exch.WebsocketResponseCheckTimeout,
		ResponseMaxLimit:     exch.WebsocketResponseMaxLimit,
		RateLimit:            request.NewWeightedRateLimitByDuration(time.Microsecond),
		Connector:            by.WsConnect,
		GenerateSubscriptions: func() (subscription.List, error) {
			return by.GenerateLinearDefaultSubscriptions(asset.USDCMarginedFutures)
		},
		Subscriber:   by.LinearSubscribe,
		Unsubscriber: by.LinearUnsubscribe,
		Handler: func(ctx context.Context, resp []byte) error {
			return by.wsHandleData(ctx, resp, asset.USDCMarginedFutures)
		},
		RequestIDGenerator: by.websocketRequestIDGenerator,
		MessageFilter:      asset.USDCMarginedFutures, // Unused but it allows us to differentiate between the two linear futures types.
	}); err != nil {
		return err
	}

<<<<<<< HEAD
	// Inverse - Coin margined futures inbound public data.
	if err := by.Websocket.SetupNewConnection(&stream.ConnectionSetup{
=======
	// Inverse - Coin margined futures.
	if err := by.Websocket.SetupNewConnection(&websocket.ConnectionSetup{
>>>>>>> 1a7c5ccd
		URL:                   inversePublic,
		ResponseCheckTimeout:  exch.WebsocketResponseCheckTimeout,
		ResponseMaxLimit:      exch.WebsocketResponseMaxLimit,
		RateLimit:             request.NewWeightedRateLimitByDuration(time.Microsecond),
		Connector:             by.WsConnect,
		GenerateSubscriptions: by.GenerateInverseDefaultSubscriptions,
		Subscriber:            by.InverseSubscribe,
		Unsubscriber:          by.InverseUnsubscribe,
		Handler: func(ctx context.Context, resp []byte) error {
			return by.wsHandleData(ctx, resp, asset.CoinMarginedFutures)
		},
		RequestIDGenerator: by.websocketRequestIDGenerator,
	}); err != nil {
		return err
	}

<<<<<<< HEAD
	// Trade - Dedicated trade connection for all outbound trading requests.
	if err := by.Websocket.SetupNewConnection(&stream.ConnectionSetup{
		URL:                                   websocketTrade,
		ResponseCheckTimeout:                  exch.WebsocketResponseCheckTimeout,
		ResponseMaxLimit:                      exch.WebsocketResponseMaxLimit,
		RateLimit:                             request.NewWeightedRateLimitByDuration(time.Microsecond),
		Connector:                             by.WsConnect,
		GenerateSubscriptions:                 stream.SubscriptionGenerationNotRequired,
		Subscriber:                            stream.SubscriberNotRequired,
		Unsubscriber:                          stream.SubscriberNotRequired,
		Handler:                               by.wsHandleTradeData,
		BespokeGenerateMessageID:              by.bespokeWebsocketRequestID,
		Authenticate:                          by.WebsocketAuthenticateTradeConnection,
		MessageFilter:                         OutboundTradeConnection,
		ConnectionDoesNotRequireSubscriptions: true,
	}); err != nil {
		return err
	}

	// Private - Dedicated private connection for all inbound private data.
	return by.Websocket.SetupNewConnection(&stream.ConnectionSetup{
		URL:                      websocketPrivate,
		ResponseCheckTimeout:     exch.WebsocketResponseCheckTimeout,
		ResponseMaxLimit:         exch.WebsocketResponseMaxLimit,
		RateLimit:                request.NewWeightedRateLimitByDuration(time.Microsecond),
		Connector:                by.WsConnect,
		GenerateSubscriptions:    by.generateAuthSubscriptions,
		Subscriber:               by.authSubscribe,
		Unsubscriber:             by.authUnsubscribe,
		Handler:                  by.wsHandleAuthenticated,
		BespokeGenerateMessageID: by.bespokeWebsocketRequestID,
		Authenticate:             by.WebsocketAuthenticatePrivateConnection,
		MessageFilter:            InboundPrivateConnection,
=======
	// Private
	return by.Websocket.SetupNewConnection(&websocket.ConnectionSetup{
		URL:                   websocketPrivate,
		ResponseCheckTimeout:  exch.WebsocketResponseCheckTimeout,
		ResponseMaxLimit:      exch.WebsocketResponseMaxLimit,
		RateLimit:             request.NewWeightedRateLimitByDuration(time.Microsecond),
		Authenticated:         true,
		Connector:             by.WsConnect,
		GenerateSubscriptions: by.generateAuthSubscriptions,
		Subscriber:            by.authSubscribe,
		Unsubscriber:          by.authUnsubscribe,
		Handler:               by.wsHandleAuthenticatedData,
		RequestIDGenerator:    by.websocketRequestIDGenerator,
		Authenticate:          by.WebsocketAuthenticateConnection,
>>>>>>> 1a7c5ccd
	})
}

// websocketRequestIDGenerator generates a unique ID for websocket requests, this is just a simple counter.
func (by *Bybit) websocketRequestIDGenerator() int64 {
	return by.messageIDSeq.IncrementAndGet()
}

// FetchTradablePairs returns a list of the exchanges tradable pairs
func (by *Bybit) FetchTradablePairs(ctx context.Context, a asset.Item) (currency.Pairs, error) {
	if !by.SupportsAsset(a) {
		return nil, fmt.Errorf("%s %w", a, asset.ErrNotSupported)
	}
	var pair currency.Pair
	var category string
	format, err := by.GetPairFormat(a, false)
	if err != nil {
		return nil, err
	}
	var (
		pairs    currency.Pairs
		allPairs []InstrumentInfo
		response *InstrumentsInfo
	)
	var nextPageCursor string
	switch a {
	case asset.Spot, asset.CoinMarginedFutures, asset.USDCMarginedFutures, asset.USDTMarginedFutures:
		category = getCategoryName(a)
		for {
			response, err = by.GetInstrumentInfo(ctx, category, "", "Trading", "", nextPageCursor, 1000)
			if err != nil {
				return nil, err
			}
			allPairs = append(allPairs, response.List...)
			nextPageCursor = response.NextPageCursor
			if nextPageCursor == "" {
				break
			}
		}
	case asset.Options:
		category = getCategoryName(a)
		for x := range supportedOptionsTypes {
			nextPageCursor = ""
			for {
				response, err = by.GetInstrumentInfo(ctx, category, "", "Trading", supportedOptionsTypes[x], nextPageCursor, 1000)
				if err != nil {
					return nil, err
				}
				allPairs = append(allPairs, response.List...)
				if response.NextPageCursor == "" || (nextPageCursor != "" && nextPageCursor == response.NextPageCursor) || len(response.List) == 0 {
					break
				}
				nextPageCursor = response.NextPageCursor
			}
		}
	default:
		return nil, fmt.Errorf("%w %v", asset.ErrNotSupported, a)
	}
	pairs = make(currency.Pairs, 0, len(allPairs))
	var filterSymbol string
	switch a {
	case asset.USDCMarginedFutures:
		filterSymbol = "USDC"
	case asset.USDTMarginedFutures:
		filterSymbol = "USDT"
	case asset.CoinMarginedFutures:
		filterSymbol = "USD"
	}
	for x := range allPairs {
		if allPairs[x].Status != "Trading" || (filterSymbol != "" && allPairs[x].QuoteCoin != filterSymbol) {
			continue
		}
		if a == asset.Options {
			_ = allPairs[x].transformSymbol(a)
		}
		pair, err = currency.NewPairFromString(allPairs[x].transformSymbol(a))
		if err != nil {
			return nil, err
		}
		pairs = append(pairs, pair)
	}

	return pairs.Format(format), nil
}

func getCategoryName(a asset.Item) string {
	switch a {
	case asset.CoinMarginedFutures:
		return "inverse"
	case asset.USDTMarginedFutures, asset.USDCMarginedFutures:
		return "linear"
	case asset.Spot:
		return a.String()
	case asset.Options:
		return "option"
	default:
		return ""
	}
}

// UpdateTradablePairs updates the exchanges available pairs and stores
// them in the exchanges config
func (by *Bybit) UpdateTradablePairs(ctx context.Context, forceUpdate bool) error {
	assetTypes := by.GetAssetTypes(true)
	for i := range assetTypes {
		pairs, err := by.FetchTradablePairs(ctx, assetTypes[i])
		if err != nil {
			return err
		}
		err = by.UpdatePairs(pairs, assetTypes[i], false, forceUpdate)
		if err != nil {
			return err
		}
	}
	return by.EnsureOnePairEnabled()
}

// UpdateTickers updates the ticker for all currency pairs of a given asset type
func (by *Bybit) UpdateTickers(ctx context.Context, assetType asset.Item) error {
	enabled, err := by.GetEnabledPairs(assetType)
	if err != nil {
		return err
	}
	format, err := by.GetPairFormat(assetType, false)
	if err != nil {
		return err
	}
	var ticks *TickerData
	switch assetType {
	case asset.Spot, asset.USDCMarginedFutures,
		asset.USDTMarginedFutures,
		asset.CoinMarginedFutures:
		ticks, err = by.GetTickers(ctx, getCategoryName(assetType), "", "", time.Time{})
		if err != nil {
			return err
		}
		for x := range ticks.List {
			var pair currency.Pair
			pair, err = by.MatchSymbolWithAvailablePairs(ticks.List[x].Symbol, assetType, true)
			if err != nil {
				continue
			}
			if !enabled.Contains(pair, true) {
				continue
			}
			err = ticker.ProcessTicker(&ticker.Price{
				Last:         ticks.List[x].LastPrice.Float64(),
				High:         ticks.List[x].HighPrice24H.Float64(),
				Low:          ticks.List[x].LowPrice24H.Float64(),
				Bid:          ticks.List[x].Bid1Price.Float64(),
				BidSize:      ticks.List[x].Bid1Size.Float64(),
				Ask:          ticks.List[x].Ask1Price.Float64(),
				AskSize:      ticks.List[x].Ask1Size.Float64(),
				Volume:       ticks.List[x].Volume24H.Float64(),
				Pair:         pair.Format(format),
				ExchangeName: by.Name,
				AssetType:    assetType,
			})
			if err != nil {
				return err
			}
		}
	case asset.Options:
		for x := range supportedOptionsTypes {
			ticks, err = by.GetTickers(ctx, getCategoryName(assetType), "", supportedOptionsTypes[x], time.Time{})
			if err != nil {
				return err
			}
			for x := range ticks.List {
				var pair currency.Pair
				pair, err = by.MatchSymbolWithAvailablePairs(ticks.List[x].Symbol, assetType, true)
				if err != nil {
					continue
				}
				if !enabled.Contains(pair, true) {
					continue
				}
				err = ticker.ProcessTicker(&ticker.Price{
					Last:         ticks.List[x].LastPrice.Float64(),
					High:         ticks.List[x].HighPrice24H.Float64(),
					Low:          ticks.List[x].LowPrice24H.Float64(),
					Bid:          ticks.List[x].Bid1Price.Float64(),
					BidSize:      ticks.List[x].Bid1Size.Float64(),
					Ask:          ticks.List[x].Ask1Price.Float64(),
					AskSize:      ticks.List[x].Ask1Size.Float64(),
					Volume:       ticks.List[x].Volume24H.Float64(),
					Pair:         pair.Format(format),
					ExchangeName: by.Name,
					AssetType:    assetType,
				})
				if err != nil {
					return err
				}
			}
		}
	default:
		return fmt.Errorf("%s %w", assetType, asset.ErrNotSupported)
	}
	return nil
}

// UpdateTicker updates and returns the ticker for a currency pair
func (by *Bybit) UpdateTicker(ctx context.Context, p currency.Pair, assetType asset.Item) (*ticker.Price, error) {
	if err := by.UpdateTickers(ctx, assetType); err != nil {
		return nil, err
	}
	return ticker.GetTicker(by.Name, p, assetType)
}

// UpdateOrderbook updates and returns the orderbook for a currency pair
func (by *Bybit) UpdateOrderbook(ctx context.Context, p currency.Pair, assetType asset.Item) (*orderbook.Base, error) {
	if p.IsEmpty() {
		return nil, currency.ErrCurrencyPairEmpty
	}
	if err := by.CurrencyPairs.IsAssetEnabled(assetType); err != nil {
		return nil, err
	}
	var orderbookNew *Orderbook
	var err error
	p, err = by.FormatExchangeCurrency(p, assetType)
	if err != nil {
		return nil, err
	}

	switch assetType {
	case asset.Spot, asset.USDTMarginedFutures,
		asset.USDCMarginedFutures,
		asset.CoinMarginedFutures,
		asset.Options:
		if assetType == asset.USDCMarginedFutures && !p.Quote.Equal(currency.PERP) {
			p.Delimiter = currency.DashDelimiter
		}
		orderbookNew, err = by.GetOrderBook(ctx, getCategoryName(assetType), p.String(), 0)
	default:
		return nil, fmt.Errorf("%s %w", assetType, asset.ErrNotSupported)
	}
	if err != nil {
		return nil, err
	}
	book := &orderbook.Base{
		Exchange:        by.Name,
		Pair:            p,
		Asset:           assetType,
		VerifyOrderbook: by.CanVerifyOrderbook,
		Bids:            make([]orderbook.Tranche, len(orderbookNew.Bids)),
		Asks:            make([]orderbook.Tranche, len(orderbookNew.Asks)),
	}
	for x := range orderbookNew.Bids {
		book.Bids[x] = orderbook.Tranche{
			Amount: orderbookNew.Bids[x].Amount,
			Price:  orderbookNew.Bids[x].Price,
		}
	}
	for x := range orderbookNew.Asks {
		book.Asks[x] = orderbook.Tranche{
			Amount: orderbookNew.Asks[x].Amount,
			Price:  orderbookNew.Asks[x].Price,
		}
	}
	err = book.Process()
	if err != nil {
		return book, err
	}
	return orderbook.Get(by.Name, p, assetType)
}

// UpdateAccountInfo retrieves balances for all enabled currencies
func (by *Bybit) UpdateAccountInfo(ctx context.Context, assetType asset.Item) (account.Holdings, error) {
	var info account.Holdings
	var acc account.SubAccount
	var accountType string
	info.Exchange = by.Name
	at, err := by.FetchAccountType(ctx)
	if err != nil {
		return info, err
	}
	switch assetType {
	case asset.Spot, asset.Options,
		asset.USDCMarginedFutures,
		asset.USDTMarginedFutures:
		switch at {
		case accountTypeUnified:
			accountType = "UNIFIED"
		case accountTypeNormal:
			if assetType == asset.Spot {
				accountType = "SPOT"
			} else {
				accountType = "CONTRACT"
			}
		}
	case asset.CoinMarginedFutures:
		accountType = "CONTRACT"
	default:
		return info, fmt.Errorf("%s %w", assetType, asset.ErrNotSupported)
	}
	balances, err := by.GetWalletBalance(ctx, accountType, "")
	if err != nil {
		return info, err
	}
	currencyBalance := []account.Balance{}
	for i := range balances.List {
		for c := range balances.List[i].Coin {
			balance := account.Balance{
				Currency: balances.List[i].Coin[c].Coin,
				Total:    balances.List[i].Coin[c].WalletBalance.Float64(),
				Free:     balances.List[i].Coin[c].AvailableToWithdraw.Float64(),
				Borrowed: balances.List[i].Coin[c].BorrowAmount.Float64(),
				Hold:     balances.List[i].Coin[c].WalletBalance.Float64() - balances.List[i].Coin[c].AvailableToWithdraw.Float64(),
			}
			if assetType == asset.Spot && balances.List[i].Coin[c].AvailableBalanceForSpot.Float64() != 0 {
				balance.Free = balances.List[i].Coin[c].AvailableBalanceForSpot.Float64()
			}
			currencyBalance = append(currencyBalance, balance)
		}
	}
	acc.Currencies = currencyBalance
	acc.AssetType = assetType
	info.Accounts = append(info.Accounts, acc)
	creds, err := by.GetCredentials(ctx)
	if err != nil {
		return account.Holdings{}, err
	}
	err = account.Process(&info, creds)
	if err != nil {
		return account.Holdings{}, err
	}
	return info, nil
}

// GetAccountFundingHistory returns funding history, deposits and
// withdrawals
func (by *Bybit) GetAccountFundingHistory(_ context.Context) ([]exchange.FundingHistory, error) {
	return nil, common.ErrFunctionNotSupported
}

// GetWithdrawalsHistory returns previous withdrawals data
func (by *Bybit) GetWithdrawalsHistory(ctx context.Context, c currency.Code, a asset.Item) ([]exchange.WithdrawalHistory, error) {
	switch a {
	case asset.Spot, asset.Options, asset.USDTMarginedFutures, asset.USDCMarginedFutures, asset.CoinMarginedFutures:
		withdrawals, err := by.GetWithdrawalRecords(ctx, c, "", "2", "", time.Time{}, time.Time{}, 0)
		if err != nil {
			return nil, err
		}

		withdrawHistory := make([]exchange.WithdrawalHistory, len(withdrawals.Rows))
		for i := range withdrawals.Rows {
			withdrawHistory[i] = exchange.WithdrawalHistory{
				TransferID:      withdrawals.Rows[i].WithdrawID,
				Status:          withdrawals.Rows[i].Status,
				Currency:        withdrawals.Rows[i].Coin,
				Amount:          withdrawals.Rows[i].Amount.Float64(),
				Fee:             withdrawals.Rows[i].WithdrawFee.Float64(),
				CryptoToAddress: withdrawals.Rows[i].ToAddress,
				CryptoTxID:      withdrawals.Rows[i].TransactionID,
				CryptoChain:     withdrawals.Rows[i].Chain,
				Timestamp:       withdrawals.Rows[i].UpdateTime.Time(),
			}
		}
		return withdrawHistory, nil
	default:
		return nil, fmt.Errorf("%s %w", a, asset.ErrNotSupported)
	}
}

// GetRecentTrades returns the most recent trades for a currency and asset
func (by *Bybit) GetRecentTrades(ctx context.Context, p currency.Pair, assetType asset.Item) ([]trade.Data, error) {
	formattedPair, err := by.FormatExchangeCurrency(p, assetType)
	if err != nil {
		return nil, err
	}
	limit := int64(500)
	if assetType == asset.Spot {
		limit = 60
	}
	var tradeData *TradingHistory
	switch assetType {
	case asset.Spot, asset.USDTMarginedFutures, asset.USDCMarginedFutures, asset.CoinMarginedFutures:
		if assetType == asset.USDCMarginedFutures && !p.Quote.Equal(currency.PERP) {
			formattedPair.Delimiter = currency.DashDelimiter
		}
		tradeData, err = by.GetPublicTradingHistory(ctx, getCategoryName(assetType), formattedPair.String(), "", "", limit)
	case asset.Options:
		tradeData, err = by.GetPublicTradingHistory(ctx, getCategoryName(assetType), formattedPair.String(), formattedPair.Base.String(), "", limit)
	default:
		return nil, fmt.Errorf("%s %w", assetType, asset.ErrNotSupported)
	}
	if err != nil {
		return nil, err
	}
	resp := make([]trade.Data, len(tradeData.List))
	for i := range tradeData.List {
		side, err := order.StringToOrderSide(tradeData.List[i].Side)
		if err != nil {
			return nil, err
		}
		resp[i] = trade.Data{
			Exchange:     by.Name,
			CurrencyPair: formattedPair,
			AssetType:    assetType,
			Price:        tradeData.List[i].Price.Float64(),
			Amount:       tradeData.List[i].Size.Float64(),
			Timestamp:    tradeData.List[i].TradeTime.Time(),
			TID:          tradeData.List[i].ExecutionID,
			Side:         side,
		}
	}

	if by.IsSaveTradeDataEnabled() {
		err := trade.AddTradesToBuffer(resp...)
		if err != nil {
			return nil, err
		}
	}

	sort.Sort(trade.ByDate(resp))
	return resp, nil
}

// GetHistoricTrades returns historic trade data within the timeframe provided
func (by *Bybit) GetHistoricTrades(ctx context.Context, p currency.Pair, assetType asset.Item, _, _ time.Time) ([]trade.Data, error) {
	var err error
	p, err = by.FormatExchangeCurrency(p, assetType)
	if err != nil {
		return nil, err
	}
	limit := int64(1000)
	if assetType == asset.Spot {
		limit = 60
	}
	var tradeHistoryResponse *TradingHistory
	switch assetType {
	case asset.Spot, asset.USDTMarginedFutures, asset.USDCMarginedFutures, asset.CoinMarginedFutures:
		if assetType == asset.USDCMarginedFutures && !p.Quote.Equal(currency.PERP) {
			p.Delimiter = currency.DashDelimiter
		}
		tradeHistoryResponse, err = by.GetPublicTradingHistory(ctx, getCategoryName(assetType), p.String(), "", "", limit)
		if err != nil {
			return nil, err
		}
	case asset.Options:
		tradeHistoryResponse, err = by.GetPublicTradingHistory(ctx, getCategoryName(assetType), p.String(), p.Base.String(), "", limit)
		if err != nil {
			return nil, err
		}
	default:
		return nil, fmt.Errorf("%s %w", assetType, asset.ErrNotSupported)
	}
	resp := make([]trade.Data, len(tradeHistoryResponse.List))
	for x := range tradeHistoryResponse.List {
		side, err := order.StringToOrderSide(tradeHistoryResponse.List[x].Side)
		if err != nil {
			return nil, err
		}
		resp[x] = trade.Data{
			TID:          tradeHistoryResponse.List[x].ExecutionID,
			Exchange:     by.Name,
			CurrencyPair: p,
			AssetType:    assetType,
			Side:         side,
			Price:        tradeHistoryResponse.List[x].Price.Float64(),
			Amount:       tradeHistoryResponse.List[x].Size.Float64(),
			Timestamp:    tradeHistoryResponse.List[x].TradeTime.Time(),
		}
	}
	return resp, nil
}

func orderTypeToString(oType order.Type) string {
	switch oType {
	case order.Limit:
		return "Limit"
	case order.Market:
		return "Market"
	default:
		return oType.String()
	}
}

// SubmitOrder submits a new order
func (by *Bybit) SubmitOrder(ctx context.Context, s *order.Submit) (*order.SubmitResponse, error) {
	err := s.Validate(by.GetTradingRequirements())
	if err != nil {
		return nil, err
	}
	arg, err := by.DeriveSubmitOrderArguments(s)
	if err != nil {
		return nil, err
	}
	response, err := by.PlaceOrder(ctx, arg)
	if err != nil {
		return nil, err
	}
	resp, err := s.DeriveSubmitResponse(response.OrderID)
	if err != nil {
		return nil, err
	}
	resp.Status = order.New
	return resp, nil
}

// WebsocketSubmitOrder submits a new order through the websocket connection
func (by *Bybit) WebsocketSubmitOrder(ctx context.Context, s *order.Submit) (*order.SubmitResponse, error) {
	err := s.Validate(by.GetTradingRequirements())
	if err != nil {
		return nil, err
	}
	arg, err := by.DeriveSubmitOrderArguments(s)
	if err != nil {
		return nil, err
	}
	orderDetails, err := by.CreateOrderThroughWebsocket(ctx, arg)
	if err != nil {
		return nil, err
	}
	resp, err := s.DeriveSubmitResponse(orderDetails.OrderID)
	if err != nil {
		return nil, err
	}
	resp.Status, err = order.StringToOrderStatus(orderDetails.OrderStatus)
	if err != nil {
		return nil, err
	}
	resp.ImmediateOrCancel = orderDetails.TimeInForce == "IOC"
	resp.PostOnly = orderDetails.TimeInForce == "PostOnly"
	resp.ReduceOnly = orderDetails.ReduceOnly
	resp.TriggerPrice = orderDetails.TriggerPrice.Float64()
	resp.AverageExecutedPrice = orderDetails.AvgPrice.Float64()
	resp.ClientOrderID = orderDetails.OrderLinkID
	resp.Fee = orderDetails.CumExecFee.Float64()
	resp.Cost = orderDetails.CumExecValue.Float64()
	return resp, nil
}

// DeriveSubmitOrderArguments returns a derived order arguments struct from an order.Submit for use in this package.
func (by *Bybit) DeriveSubmitOrderArguments(s *order.Submit) (*PlaceOrderParams, error) {
	if err := s.Validate(by.GetTradingRequirements()); err != nil {
		return nil, err
	}

	switch s.AssetType {
	case asset.Spot, asset.Options, asset.USDTMarginedFutures, asset.USDCMarginedFutures, asset.CoinMarginedFutures:
	default:
		return nil, fmt.Errorf("%s %w", s.AssetType, asset.ErrNotSupported)
	}

	formattedPair, err := by.FormatExchangeCurrency(s.Pair, s.AssetType)
	if err != nil {
		return nil, err
	}
	var sideType string
	switch {
	case s.Side.IsLong():
		sideType = sideBuy
	case s.Side.IsShort():
		sideType = sideSell
	default:
		return nil, order.ErrSideIsInvalid
	}

	if s.AssetType == asset.USDCMarginedFutures && !formattedPair.Quote.Equal(currency.PERP) {
		formattedPair.Delimiter = currency.DashDelimiter
	}

	timeInForce := "GTC"
	if s.Type == order.Market {
		timeInForce = "IOC"
	} else {
		if s.FillOrKill {
			timeInForce = "FOK"
		} else if s.PostOnly {
			timeInForce = "PostOnly"
		} else if s.ImmediateOrCancel {
			timeInForce = "IOC"
		}
	}

	arg := &PlaceOrderParams{
		Category:        getCategoryName(s.AssetType),
		Symbol:          formattedPair,
		Side:            sideType,
		OrderType:       orderTypeToString(s.Type),
		OrderQuantity:   s.Amount,
		Price:           s.Price,
		OrderLinkID:     s.ClientOrderID,
		WhetherToBorrow: s.AssetType == asset.Margin,
		ReduceOnly:      s.ReduceOnly,
		OrderFilter: func() string {
			if s.RiskManagementModes.TakeProfit.Price != 0 || s.RiskManagementModes.TakeProfit.LimitPrice != 0 ||
				s.RiskManagementModes.StopLoss.Price != 0 || s.RiskManagementModes.StopLoss.LimitPrice != 0 {
				return ""
			} else if s.TriggerPrice != 0 {
				return "tpslOrder"
			}
			return "Order"
		}(),
		TriggerPrice: s.TriggerPrice,
		TimeInForce:  timeInForce,
	}
	if arg.TriggerPrice != 0 {
		arg.TriggerPriceType = s.TriggerPriceType.String()
	}
	if s.RiskManagementModes.TakeProfit.Price != 0 {
		arg.TakeProfitPrice = s.RiskManagementModes.TakeProfit.Price
		arg.TakeProfitTriggerBy = s.RiskManagementModes.TakeProfit.TriggerPriceType.String()
		arg.TpOrderType = getOrderTypeString(s.RiskManagementModes.TakeProfit.OrderType)
		arg.TpLimitPrice = s.RiskManagementModes.TakeProfit.LimitPrice
	}
	if s.RiskManagementModes.StopLoss.Price != 0 {
		arg.StopLossPrice = s.RiskManagementModes.StopLoss.Price
		arg.StopLossTriggerBy = s.RiskManagementModes.StopLoss.TriggerPriceType.String()
		arg.SlOrderType = getOrderTypeString(s.RiskManagementModes.StopLoss.OrderType)
		arg.SlLimitPrice = s.RiskManagementModes.StopLoss.LimitPrice
	}
	return arg, nil
}

func getOrderTypeString(oType order.Type) string {
	switch oType {
	case order.UnknownType:
		return ""
	default:
		return oType.String()
	}
}

// ModifyOrder will allow of changing orderbook placement and limit to market conversion
func (by *Bybit) ModifyOrder(ctx context.Context, action *order.Modify) (*order.ModifyResponse, error) {
	arg, err := by.DeriveAmendOrderArguments(action)
	if err != nil {
		return nil, err
	}
	result, err := by.AmendOrder(ctx, arg)
	if err != nil {
		return nil, err
	}
	resp, err := action.DeriveModifyResponse()
	if err != nil {
		return nil, err
	}
	resp.OrderID = result.OrderID
	return resp, nil
}

// WebsocketModifyOrder will allow of changing orderbook placement and limit to market conversion through the websocket
// connection.
func (by *Bybit) WebsocketModifyOrder(ctx context.Context, action *order.Modify) (*order.ModifyResponse, error) {
	arg, err := by.DeriveAmendOrderArguments(action)
	if err != nil {
		return nil, err
	}
	result, err := by.AmendOrderThroughWebsocket(ctx, arg)
	if err != nil {
		return nil, err
	}
	resp, err := action.DeriveModifyResponse()
	if err != nil {
		return nil, err
	}
	resp.OrderID = result.OrderID
	resp.ClientOrderID = result.OrderLinkID
	resp.Amount = result.Qty.Float64()
	resp.Price = action.Price
	return resp, nil
}

// DeriveAmendOrderArguments returns a derived order arguments struct from an order.Modify for use in this package.
func (by *Bybit) DeriveAmendOrderArguments(action *order.Modify) (*AmendOrderParams, error) {
	err := action.Validate()
	if err != nil {
		return nil, err
	}

	switch action.AssetType {
	case asset.Spot, asset.USDTMarginedFutures, asset.USDCMarginedFutures, asset.CoinMarginedFutures, asset.Options:
	default:
		return nil, fmt.Errorf("%s %w", action.AssetType, asset.ErrNotSupported)
	}

	action.Pair, err = by.FormatExchangeCurrency(action.Pair, action.AssetType)
	if err != nil {
		return nil, err
	}
	if action.AssetType == asset.USDCMarginedFutures && !action.Pair.Quote.Equal(currency.PERP) {
		action.Pair.Delimiter = currency.DashDelimiter
	}

	return &AmendOrderParams{
		Category:             getCategoryName(action.AssetType),
		Symbol:               action.Pair,
		OrderID:              action.OrderID,
		OrderLinkID:          action.ClientOrderID,
		OrderQuantity:        action.Amount,
		Price:                action.Price,
		TriggerPrice:         action.TriggerPrice,
		TriggerPriceType:     action.TriggerPriceType.String(),
		TakeProfitPrice:      action.RiskManagementModes.TakeProfit.Price,
		TakeProfitTriggerBy:  getOrderTypeString(action.RiskManagementModes.TakeProfit.OrderType),
		TakeProfitLimitPrice: action.RiskManagementModes.TakeProfit.LimitPrice,
		StopLossPrice:        action.RiskManagementModes.StopLoss.Price,
		StopLossTriggerBy:    action.RiskManagementModes.StopLoss.TriggerPriceType.String(),
		StopLossLimitPrice:   action.RiskManagementModes.StopLoss.LimitPrice,
	}, nil
}

// CancelOrder cancels an order by its corresponding ID number
func (by *Bybit) CancelOrder(ctx context.Context, ord *order.Cancel) error {
	arg, err := by.DeriveCancelOrderArguments(ord)
	if err != nil {
		return err
	}
	_, err = by.CancelTradeOrder(ctx, arg)
	return err
}

// WebsocketCancelOrder cancels an order by its corresponding ID number
func (by *Bybit) WebsocketCancelOrder(ctx context.Context, ord *order.Cancel) error {
	arg, err := by.DeriveCancelOrderArguments(ord)
	if err != nil {
		return err
	}
	_, err = by.CancelTradeOrder(ctx, arg)
	return err
}

// DeriveCancelOrderArguments returns a derived order arguments struct from an order.Cancel for use in this package.
func (by *Bybit) DeriveCancelOrderArguments(ord *order.Cancel) (*CancelOrderParams, error) {
	err := ord.Validate(ord.StandardCancel())
	if err != nil {
		return nil, err
	}
	ord.Pair, err = by.FormatExchangeCurrency(ord.Pair, ord.AssetType)
	if err != nil {
		return nil, err
	}
	if ord.AssetType == asset.USDCMarginedFutures && !ord.Pair.Quote.Equal(currency.PERP) {
		ord.Pair.Delimiter = currency.DashDelimiter
	}
	switch ord.AssetType {
	case asset.Spot, asset.USDTMarginedFutures, asset.USDCMarginedFutures, asset.CoinMarginedFutures, asset.Options:
	default:
		return nil, fmt.Errorf("%s %w", ord.AssetType, asset.ErrNotSupported)
	}
	return &CancelOrderParams{
		Category:    getCategoryName(ord.AssetType),
		Symbol:      ord.Pair,
		OrderID:     ord.OrderID,
		OrderLinkID: ord.ClientOrderID,
	}, nil
}

// CancelBatchOrders cancels orders by their corresponding ID numbers
func (by *Bybit) CancelBatchOrders(ctx context.Context, o []order.Cancel) (*order.CancelBatchResponse, error) {
	if len(o) == 0 {
		return nil, order.ErrCancelOrderIsNil
	}
	requests := make([]CancelOrderParams, len(o))
	category := asset.Options
	var err error
	for i := range o {
		switch o[i].AssetType {
		case asset.Options:
		default:
			return nil, fmt.Errorf("%w, only 'option' category is allowed, but given %v", asset.ErrNotSupported, o[i].AssetType)
		}
		switch {
		case o[i].Pair.IsEmpty():
			return nil, currency.ErrCurrencyPairEmpty
		case o[i].ClientOrderID == "" && o[i].OrderID == "":
			return nil, order.ErrOrderIDNotSet
		default:
			o[i].Pair, err = by.FormatExchangeCurrency(o[i].Pair, category)
			if err != nil {
				return nil, err
			}
			requests[i] = CancelOrderParams{
				OrderID:     o[i].OrderID,
				OrderLinkID: o[i].ClientOrderID,
				Symbol:      o[i].Pair,
			}
		}
	}
	cancelledOrders, err := by.CancelBatchOrder(ctx, &CancelBatchOrder{
		Category: getCategoryName(category),
		Request:  requests,
	})
	if err != nil {
		return nil, err
	}
	resp := &order.CancelBatchResponse{
		Status: make(map[string]string),
	}
	for i := range cancelledOrders {
		resp.Status[cancelledOrders[i].OrderID] = "success"
	}
	return resp, nil
}

// CancelAllOrders cancels all orders associated with a currency pair
func (by *Bybit) CancelAllOrders(ctx context.Context, orderCancellation *order.Cancel) (order.CancelAllResponse, error) {
	err := orderCancellation.Validate()
	if err != nil {
		return order.CancelAllResponse{}, err
	}
	orderCancellation.Pair, err = by.FormatExchangeCurrency(orderCancellation.Pair, orderCancellation.AssetType)
	if err != nil {
		return order.CancelAllResponse{}, err
	}
	status := "success"
	var cancelAllOrdersResponse order.CancelAllResponse
	cancelAllOrdersResponse.Status = make(map[string]string)
	switch orderCancellation.AssetType {
	case asset.Spot, asset.USDTMarginedFutures, asset.USDCMarginedFutures, asset.CoinMarginedFutures, asset.Options:
		if orderCancellation.AssetType == asset.USDCMarginedFutures && !orderCancellation.Pair.Quote.Equal(currency.PERP) {
			orderCancellation.Pair.Delimiter = currency.DashDelimiter
		}
		activeOrder, err := by.CancelAllTradeOrders(ctx, &CancelAllOrdersParam{
			Category: getCategoryName(orderCancellation.AssetType),
			Symbol:   orderCancellation.Pair,
			BaseCoin: orderCancellation.Pair.Base.String(),
		})
		if err != nil {
			return cancelAllOrdersResponse, err
		}
		for i := range activeOrder {
			cancelAllOrdersResponse.Status[activeOrder[i].OrderID] = status
		}
	default:
		return cancelAllOrdersResponse, fmt.Errorf("%s %w", orderCancellation.AssetType, asset.ErrNotSupported)
	}
	return cancelAllOrdersResponse, nil
}

// GetOrderInfo returns order information based on order ID
func (by *Bybit) GetOrderInfo(ctx context.Context, orderID string, pair currency.Pair, assetType asset.Item) (*order.Detail, error) {
	if pair.IsEmpty() {
		return nil, currency.ErrCurrencyPairEmpty
	} else if err := by.CurrencyPairs.IsAssetEnabled(assetType); err != nil {
		return nil, err
	}

	pair, err := by.FormatExchangeCurrency(pair, assetType)
	if err != nil {
		return nil, err
	}

	switch assetType {
	case asset.Spot, asset.USDTMarginedFutures, asset.USDCMarginedFutures, asset.CoinMarginedFutures, asset.Options:
		if assetType == asset.USDCMarginedFutures && !pair.Quote.Equal(currency.PERP) {
			pair.Delimiter = currency.DashDelimiter
		}
		resp, err := by.GetOpenOrders(ctx, getCategoryName(assetType), pair.String(), "", "", orderID, "", "", "", 0, 1)
		if err != nil {
			return nil, err
		}
		if len(resp.List) != 1 {
			return nil, order.ErrOrderNotFound
		}
		orderType, err := order.StringToOrderType(resp.List[0].OrderType)
		if err != nil {
			return nil, err
		}
		remainingAmt := resp.List[0].LeavesQuantity.Float64()
		if remainingAmt == 0 {
			remainingAmt = resp.List[0].OrderQuantity.Float64() - resp.List[0].CumulativeExecQuantity.Float64()
		}
		return &order.Detail{
			Amount:          resp.List[0].OrderQuantity.Float64(),
			Exchange:        by.Name,
			OrderID:         resp.List[0].OrderID,
			ClientOrderID:   resp.List[0].OrderLinkID,
			Side:            getSide(resp.List[0].Side),
			Type:            orderType,
			Pair:            pair,
			Cost:            resp.List[0].CumulativeExecQuantity.Float64() * resp.List[0].AveragePrice.Float64(),
			AssetType:       assetType,
			Status:          StringToOrderStatus(resp.List[0].OrderStatus),
			Price:           resp.List[0].Price.Float64(),
			ExecutedAmount:  resp.List[0].CumulativeExecQuantity.Float64(),
			RemainingAmount: remainingAmt,
			Date:            resp.List[0].CreatedTime.Time(),
			LastUpdated:     resp.List[0].UpdatedTime.Time(),
		}, nil
	default:
		return nil, fmt.Errorf("%s %w", assetType, asset.ErrNotSupported)
	}
}

// GetDepositAddress returns a deposit address for a specified currency
func (by *Bybit) GetDepositAddress(ctx context.Context, cryptocurrency currency.Code, _, chain string) (*deposit.Address, error) {
	dAddressInfo, err := by.GetMasterDepositAddress(ctx, cryptocurrency, chain)
	if err != nil {
		return nil, err
	}

	for x := range dAddressInfo.Chains {
		if dAddressInfo.Chains[x].Chain == chain || chain == "" {
			return &deposit.Address{
				Address: dAddressInfo.Chains[x].AddressDeposit,
				Tag:     dAddressInfo.Chains[x].TagDeposit,
				Chain:   dAddressInfo.Chains[x].Chain,
			}, nil
		}
	}
	return nil, fmt.Errorf("%w for currency: %s chain: %s", deposit.ErrAddressNotFound, cryptocurrency, chain)
}

// GetAvailableTransferChains returns the available transfer blockchains for the specific
// cryptocurrency
func (by *Bybit) GetAvailableTransferChains(ctx context.Context, cryptocurrency currency.Code) ([]string, error) {
	info, err := by.GetCoinInfo(ctx, cryptocurrency)
	if err != nil {
		return nil, err
	}
	var availableChains []string
	for x := range info.Rows {
		if strings.EqualFold(info.Rows[x].Coin, cryptocurrency.String()) {
			for i := range info.Rows[x].Chains {
				availableChains = append(availableChains, info.Rows[x].Chains[i].Chain)
			}
		}
	}
	return availableChains, nil
}

// WithdrawCryptocurrencyFunds returns a withdrawal ID when a withdrawal is
// submitted
func (by *Bybit) WithdrawCryptocurrencyFunds(ctx context.Context, withdrawRequest *withdraw.Request) (*withdraw.ExchangeResponse, error) {
	if err := withdrawRequest.Validate(); err != nil {
		return nil, err
	}
	wID, err := by.WithdrawCurrency(ctx,
		&WithdrawalParam{
			Coin:      withdrawRequest.Currency,
			Chain:     withdrawRequest.Crypto.Chain,
			Address:   withdrawRequest.Crypto.Address,
			Tag:       withdrawRequest.Crypto.AddressTag,
			Amount:    withdrawRequest.Amount,
			Timestamp: time.Now().UnixMilli(),
		})
	if err != nil {
		return nil, err
	}
	return &withdraw.ExchangeResponse{
		ID: wID,
	}, nil
}

// WithdrawFiatFunds returns a withdrawal ID when a withdrawal is
// submitted
func (by *Bybit) WithdrawFiatFunds(_ context.Context, _ *withdraw.Request) (*withdraw.ExchangeResponse, error) {
	return nil, common.ErrFunctionNotSupported
}

// WithdrawFiatFundsToInternationalBank returns a withdrawal ID when a withdrawal is
// submitted
func (by *Bybit) WithdrawFiatFundsToInternationalBank(_ context.Context, _ *withdraw.Request) (*withdraw.ExchangeResponse, error) {
	return nil, common.ErrFunctionNotSupported
}

// GetActiveOrders retrieves any orders that are active/open
func (by *Bybit) GetActiveOrders(ctx context.Context, req *order.MultiOrderRequest) (order.FilteredOrders, error) {
	err := req.Validate()
	if err != nil {
		return nil, err
	}
	if len(req.Pairs) == 0 {
		return nil, currency.ErrCurrencyPairsEmpty
	}
	format, err := by.GetPairFormat(req.AssetType, true)
	if err != nil {
		return nil, err
	}
	var baseCoin currency.Code
	req.Pairs = req.Pairs.Format(format)
	for i := range req.Pairs {
		if baseCoin != currency.EMPTYCODE && req.Pairs[i].Base != baseCoin {
			baseCoin = currency.EMPTYCODE
		} else if req.Pairs[i].Base != currency.EMPTYCODE {
			baseCoin = req.Pairs[i].Base
		}
	}
	var orders []order.Detail
	switch req.AssetType {
	case asset.Spot, asset.USDTMarginedFutures, asset.USDCMarginedFutures, asset.CoinMarginedFutures, asset.Options:
		if baseCoin != currency.EMPTYCODE {
			openOrders, err := by.GetOpenOrders(ctx, getCategoryName(req.AssetType), "", baseCoin.String(), "", req.FromOrderID, "", "", "", 0, 50)
			if err != nil {
				return nil, err
			}
			newOpenOrders, err := by.ConstructOrderDetails(openOrders.List, req.AssetType, currency.EMPTYPAIR, req.Pairs)
			if err != nil {
				return nil, err
			}
			orders = append(orders, newOpenOrders...)
		} else {
			for y := range req.Pairs {
				if req.AssetType == asset.USDCMarginedFutures && !req.Pairs[y].Quote.Equal(currency.PERP) {
					req.Pairs[y].Delimiter = currency.DashDelimiter
				}
				openOrders, err := by.GetOpenOrders(ctx, getCategoryName(req.AssetType), req.Pairs[y].String(), "", "", req.FromOrderID, "", "", "", 0, 50)
				if err != nil {
					return nil, err
				}
				newOpenOrders, err := by.ConstructOrderDetails(openOrders.List, req.AssetType, req.Pairs[y], currency.Pairs{})
				if err != nil {
					return nil, err
				}
				orders = append(orders, newOpenOrders...)
			}
		}
	default:
		return orders, fmt.Errorf("%s %w", req.AssetType, asset.ErrNotSupported)
	}
	return req.Filter(by.Name, orders), nil
}

// ConstructOrderDetails constructs list of order.Detail instances given list of TradeOrder and other filtering information
func (by *Bybit) ConstructOrderDetails(tradeOrders []TradeOrder, assetType asset.Item, pair currency.Pair, filterPairs currency.Pairs) (order.FilteredOrders, error) {
	orders := make([]order.Detail, 0, len(tradeOrders))
	var err error
	var ePair currency.Pair
	for x := range tradeOrders {
		ePair, err = by.MatchSymbolWithAvailablePairs(tradeOrders[x].Symbol, assetType, true)
		if err != nil {
			return nil, err
		}
		if (pair.IsEmpty() && len(filterPairs) > 0 && !filterPairs.Contains(ePair, true)) ||
			(!pair.IsEmpty() && !pair.Equal(ePair)) {
			continue
		}
		orderType, err := order.StringToOrderType(tradeOrders[x].OrderType)
		if err != nil {
			return nil, err
		}
		orders = append(orders, order.Detail{
			Amount:               tradeOrders[x].OrderQuantity.Float64(),
			Date:                 tradeOrders[x].CreatedTime.Time(),
			Exchange:             by.Name,
			OrderID:              tradeOrders[x].OrderID,
			ClientOrderID:        tradeOrders[x].OrderLinkID,
			Side:                 getSide(tradeOrders[x].Side),
			Type:                 orderType,
			Price:                tradeOrders[x].Price.Float64(),
			Status:               StringToOrderStatus(tradeOrders[x].OrderStatus),
			Pair:                 ePair,
			AssetType:            assetType,
			LastUpdated:          tradeOrders[x].UpdatedTime.Time(),
			ReduceOnly:           tradeOrders[x].ReduceOnly,
			ExecutedAmount:       tradeOrders[x].CumulativeExecQuantity.Float64(),
			RemainingAmount:      tradeOrders[x].LeavesQuantity.Float64(),
			TriggerPrice:         tradeOrders[x].TriggerPrice.Float64(),
			AverageExecutedPrice: tradeOrders[x].AveragePrice.Float64(),
			Cost:                 tradeOrders[x].AveragePrice.Float64() * tradeOrders[x].CumulativeExecQuantity.Float64(),
			Fee:                  tradeOrders[x].CumulativeExecFee.Float64(),
		})
	}
	return orders, nil
}

// GetOrderHistory retrieves account order information
// Can Limit response to specific order status
func (by *Bybit) GetOrderHistory(ctx context.Context, req *order.MultiOrderRequest) (order.FilteredOrders, error) {
	err := req.Validate()
	if err != nil {
		return nil, err
	}
	limit := int64(200)
	if req.AssetType == asset.Options {
		limit = 25
	}
	format, err := by.GetPairFormat(req.AssetType, false)
	if err != nil {
		return nil, err
	}
	var orders []order.Detail
	switch req.AssetType {
	case asset.USDTMarginedFutures, asset.USDCMarginedFutures, asset.CoinMarginedFutures, asset.Options:
		resp, err := by.GetTradeOrderHistory(ctx, getCategoryName(req.AssetType), "", req.FromOrderID, "", "", "", "", "", "", req.StartTime, req.EndTime, limit)
		if err != nil {
			return nil, err
		}

		for i := range resp.List {
			// here, we are not using getSide because in sample response's sides are in upper
			var side order.Side
			side, err = order.StringToOrderSide(resp.List[i].Side)
			if err != nil {
				log.Errorf(log.ExchangeSys, "%s %v", by.Name, err)
			}

			var pair currency.Pair
			pair, err = by.MatchSymbolWithAvailablePairs(resp.List[i].Symbol, req.AssetType, true)
			if err != nil {
				return nil, err
			}
			orderType, err := order.StringToOrderType(resp.List[i].OrderType)
			if err != nil {
				return nil, err
			}
			detail := order.Detail{
				Amount:               resp.List[i].OrderQuantity.Float64(),
				ExecutedAmount:       resp.List[i].CumulativeExecQuantity.Float64(),
				RemainingAmount:      resp.List[i].LeavesQuantity.Float64(),
				Date:                 resp.List[i].CreatedTime.Time(),
				LastUpdated:          resp.List[i].UpdatedTime.Time(),
				Exchange:             by.Name,
				OrderID:              resp.List[i].OrderID,
				Side:                 side,
				Type:                 orderType,
				Price:                resp.List[i].Price.Float64(),
				Pair:                 pair.Format(format),
				Status:               StringToOrderStatus(resp.List[i].OrderStatus),
				ReduceOnly:           resp.List[i].ReduceOnly,
				TriggerPrice:         resp.List[i].TriggerPrice.Float64(),
				AverageExecutedPrice: resp.List[i].AveragePrice.Float64(),
				Cost:                 resp.List[i].AveragePrice.Float64() * resp.List[i].CumulativeExecQuantity.Float64(),
				CostAsset:            pair.Quote,
				Fee:                  resp.List[i].CumulativeExecFee.Float64(),
				ClientOrderID:        resp.List[i].OrderLinkID,
				AssetType:            req.AssetType,
			}
			orders = append(orders, detail)
		}
	case asset.Spot:
		resp, err := by.GetTradeOrderHistory(ctx, getCategoryName(req.AssetType), "", req.FromOrderID, "", "", "", "", "", "", req.StartTime, req.EndTime, limit)
		if err != nil {
			return nil, err
		}

		for i := range resp.List {
			// here, we are not using getSide because in sample response's sides are in upper
			var side order.Side
			side, err = order.StringToOrderSide(resp.List[i].Side)
			if err != nil {
				log.Errorf(log.ExchangeSys, "%s %v", by.Name, err)
			}
			var pair currency.Pair
			pair, err = by.MatchSymbolWithAvailablePairs(resp.List[i].Symbol, req.AssetType, true)
			if err != nil {
				return nil, err
			}
			orderType, err := order.StringToOrderType(resp.List[i].OrderType)
			if err != nil {
				return nil, err
			}
			detail := order.Detail{
				Amount:               resp.List[i].OrderQuantity.Float64(),
				ExecutedAmount:       resp.List[i].CumulativeExecQuantity.Float64(),
				RemainingAmount:      resp.List[i].CumulativeExecQuantity.Float64() - resp.List[i].CumulativeExecQuantity.Float64(),
				Cost:                 resp.List[i].AveragePrice.Float64() * resp.List[i].CumulativeExecQuantity.Float64(),
				Date:                 resp.List[i].CreatedTime.Time(),
				LastUpdated:          resp.List[i].UpdatedTime.Time(),
				Exchange:             by.Name,
				OrderID:              resp.List[i].OrderID,
				Side:                 side,
				Type:                 orderType,
				Price:                resp.List[i].Price.Float64(),
				Pair:                 pair.Format(format),
				Status:               StringToOrderStatus(resp.List[i].OrderStatus),
				ReduceOnly:           resp.List[i].ReduceOnly,
				TriggerPrice:         resp.List[i].TriggerPrice.Float64(),
				AverageExecutedPrice: resp.List[i].AveragePrice.Float64(),
				CostAsset:            pair.Quote,
				ClientOrderID:        resp.List[i].OrderLinkID,
				AssetType:            req.AssetType,
			}
			orders = append(orders, detail)
		}
	default:
		return orders, fmt.Errorf("%s %w", req.AssetType, asset.ErrNotSupported)
	}
	order.FilterOrdersByPairs(&orders, req.Pairs)
	return req.Filter(by.Name, orders), nil
}

// GetFeeByType returns an estimate of fee based on the type of transaction
func (by *Bybit) GetFeeByType(ctx context.Context, feeBuilder *exchange.FeeBuilder) (float64, error) {
	if feeBuilder.Pair.IsEmpty() {
		return 0, currency.ErrCurrencyPairEmpty
	}
	if (!by.AreCredentialsValid(ctx) || by.SkipAuthCheck) &&
		feeBuilder.FeeType == exchange.CryptocurrencyTradeFee {
		feeBuilder.FeeType = exchange.OfflineTradeFee
	}
	switch feeBuilder.FeeType {
	case exchange.OfflineTradeFee:
		return getOfflineTradeFee(feeBuilder.PurchasePrice, feeBuilder.Amount), nil
	default:
		assets := by.getCategoryFromPair(feeBuilder.Pair)
		var err error
		var baseCoin, pairString string
		if assets[0] == asset.Options {
			baseCoin = feeBuilder.Pair.Base.String()
		} else {
			pairString, err = by.FormatSymbol(feeBuilder.Pair, assets[0])
			if err != nil {
				return 0, err
			}
		}
		accountFee, err := by.GetFeeRate(ctx, getCategoryName(assets[0]), pairString, baseCoin)
		if err != nil {
			return 0, err
		}
		if len(accountFee.List) == 0 {
			return 0, fmt.Errorf("no fee builder found for currency pair %s", pairString)
		}
		if feeBuilder.IsMaker {
			return accountFee.List[0].Maker.Float64() * feeBuilder.Amount, nil
		}
		return accountFee.List[0].Taker.Float64() * feeBuilder.Amount * feeBuilder.PurchasePrice, nil
	}
}

// getOfflineTradeFee calculates the worst case-scenario trading fee
func getOfflineTradeFee(price, amount float64) float64 {
	return 0.01 * price * amount
}

func (by *Bybit) getCategoryFromPair(pair currency.Pair) []asset.Item {
	assets := by.GetAssetTypes(true)
	containingAssets := make([]asset.Item, 0, len(assets))
	for a := range assets {
		pairs, err := by.GetAvailablePairs(assets[a])
		if err != nil {
			continue
		}
		if pairs.Contains(pair, true) {
			containingAssets = append(containingAssets, assets[a])
		}
	}
	return containingAssets
}

// ValidateAPICredentials validates current credentials used for wrapper
func (by *Bybit) ValidateAPICredentials(ctx context.Context, assetType asset.Item) error {
	_, err := by.UpdateAccountInfo(ctx, assetType)
	return by.CheckTransientError(err)
}

// GetHistoricCandles returns candles between a time period for a set time interval
func (by *Bybit) GetHistoricCandles(ctx context.Context, pair currency.Pair, a asset.Item, interval kline.Interval, start, end time.Time) (*kline.Item, error) {
	switch a {
	case asset.Spot, asset.CoinMarginedFutures, asset.USDTMarginedFutures, asset.USDCMarginedFutures:
		req, err := by.GetKlineRequest(pair, a, interval, start, end, false)
		if err != nil {
			return nil, err
		}
		var timeSeries []kline.Candle
		if a == asset.USDCMarginedFutures && !pair.Quote.Equal(currency.PERP) {
			req.RequestFormatted.Delimiter = currency.DashDelimiter
		}
		var candles []KlineItem
		candles, err = by.GetKlines(ctx, getCategoryName(req.Asset), req.RequestFormatted.String(), req.ExchangeInterval, req.Start, req.End, req.RequestLimit)
		if err != nil {
			return nil, err
		}

		timeSeries = make([]kline.Candle, len(candles))
		for x := range candles {
			timeSeries[x] = kline.Candle{
				Time:   candles[x].StartTime,
				Open:   candles[x].Open,
				High:   candles[x].High,
				Low:    candles[x].Low,
				Close:  candles[x].Close,
				Volume: candles[x].TradeVolume,
			}
		}
		return req.ProcessResponse(timeSeries)
	default:
		return nil, fmt.Errorf("%s %w", a, asset.ErrNotSupported)
	}
}

// GetHistoricCandlesExtended returns candles between a time period for a set time interval
func (by *Bybit) GetHistoricCandlesExtended(ctx context.Context, pair currency.Pair, a asset.Item, interval kline.Interval, start, end time.Time) (*kline.Item, error) {
	switch a {
	case asset.Spot, asset.USDTMarginedFutures, asset.USDCMarginedFutures, asset.CoinMarginedFutures:
		req, err := by.GetKlineExtendedRequest(pair, a, interval, start, end)
		if err != nil {
			return nil, err
		}
		timeSeries := make([]kline.Candle, 0, req.Size())
		for x := range req.RangeHolder.Ranges {
			if req.Asset == asset.USDCMarginedFutures && !req.RequestFormatted.Quote.Equal(currency.PERP) {
				req.RequestFormatted.Delimiter = currency.DashDelimiter
			}
			var klineItems []KlineItem
			klineItems, err = by.GetKlines(ctx,
				getCategoryName(req.Asset),
				req.RequestFormatted.String(),
				req.ExchangeInterval,
				req.RangeHolder.Ranges[x].Start.Time,
				req.RangeHolder.Ranges[x].End.Time,
				req.RequestLimit)
			if err != nil {
				return nil, err
			}

			for i := range klineItems {
				timeSeries = append(timeSeries, kline.Candle{
					Time:   klineItems[i].StartTime,
					Open:   klineItems[i].Open,
					High:   klineItems[i].High,
					Low:    klineItems[i].Low,
					Close:  klineItems[i].Close,
					Volume: klineItems[i].TradeVolume,
				})
			}
		}
		return req.ProcessResponse(timeSeries)
	default:
		return nil, fmt.Errorf("%s %w", a, asset.ErrNotSupported)
	}
}

// GetServerTime returns the current exchange server time.
func (by *Bybit) GetServerTime(ctx context.Context, _ asset.Item) (time.Time, error) {
	info, err := by.GetBybitServerTime(ctx)
	if err != nil {
		return time.Time{}, err
	}
	return info.TimeNano.Time(), err
}

// transformInstrumentInfoSymbol converts GetInstrumentInfo symbol to one stored in config with proper delimiters
func (i *InstrumentInfo) transformSymbol(a asset.Item) string {
	switch a {
	case asset.Spot, asset.CoinMarginedFutures:
		quote := i.Symbol[len(i.BaseCoin):]
		return i.BaseCoin + "_" + quote
	case asset.Options:
		quote := strings.TrimPrefix(i.Symbol[len(i.BaseCoin):], currency.DashDelimiter)
		return i.BaseCoin + "-" + quote
	case asset.USDTMarginedFutures:
		quote := i.Symbol[len(i.BaseCoin):]
		return i.BaseCoin + "-" + quote
	case asset.USDCMarginedFutures:
		if i.ContractType != "LinearFutures" {
			quote := i.Symbol[len(i.BaseCoin):]
			return i.BaseCoin + "-" + quote
		}
		fallthrough // Contracts with linear futures already have a delimiter
	default:
		return i.Symbol
	}
}

// UpdateOrderExecutionLimits sets exchange executions for a required asset type
func (by *Bybit) UpdateOrderExecutionLimits(ctx context.Context, a asset.Item) error {
	var (
		allInstrumentsInfo InstrumentsInfo
		nextPageCursor     string
	)
	switch a {
	case asset.Spot, asset.USDTMarginedFutures, asset.USDCMarginedFutures, asset.CoinMarginedFutures:
		for {
			instrumentInfo, err := by.GetInstrumentInfo(ctx, getCategoryName(a), "", "", "", nextPageCursor, 1000)
			if err != nil {
				return err
			}
			switch a {
			case asset.USDTMarginedFutures:
				for i := range instrumentInfo.List {
					if instrumentInfo.List[i].QuoteCoin != "USDT" {
						continue
					}
					allInstrumentsInfo.List = append(allInstrumentsInfo.List, instrumentInfo.List[i])
				}
			case asset.USDCMarginedFutures:
				for i := range instrumentInfo.List {
					if instrumentInfo.List[i].QuoteCoin != "USDC" {
						continue
					}
					allInstrumentsInfo.List = append(allInstrumentsInfo.List, instrumentInfo.List[i])
				}
			default:
				allInstrumentsInfo.List = append(allInstrumentsInfo.List, instrumentInfo.List...)
			}
			nextPageCursor = instrumentInfo.NextPageCursor
			if nextPageCursor == "" {
				break
			}
		}
	case asset.Options:
		for i := range supportedOptionsTypes {
			nextPageCursor = ""
			for {
				instrumentInfo, err := by.GetInstrumentInfo(ctx, getCategoryName(a), "", "", supportedOptionsTypes[i], nextPageCursor, 1000)
				if err != nil {
					return fmt.Errorf("%w - %v", err, supportedOptionsTypes[i])
				}
				allInstrumentsInfo.List = append(allInstrumentsInfo.List, instrumentInfo.List...)
				nextPageCursor = instrumentInfo.NextPageCursor
				if nextPageCursor == "" {
					break
				}
			}
		}
	default:
		return fmt.Errorf("%s %w", a, asset.ErrNotSupported)
	}
	limits := make([]order.MinMaxLevel, 0, len(allInstrumentsInfo.List))
	for x := range allInstrumentsInfo.List {
		if allInstrumentsInfo.List[x].Status != "Trading" {
			continue
		}
		symbol := allInstrumentsInfo.List[x].transformSymbol(a)
		pair, err := by.MatchSymbolWithAvailablePairs(symbol, a, true)
		if err != nil {
			log.Warnf(log.ExchangeSys, "%s unable to load limits for %s %v, pair data missing", by.Name, a, symbol)
			continue
		}
		limits = append(limits, order.MinMaxLevel{
			Asset:                   a,
			Pair:                    pair,
			MinimumBaseAmount:       allInstrumentsInfo.List[x].LotSizeFilter.MinOrderQty.Float64(),
			MaximumBaseAmount:       allInstrumentsInfo.List[x].LotSizeFilter.MaxOrderQty.Float64(),
			MinPrice:                allInstrumentsInfo.List[x].PriceFilter.MinPrice.Float64(),
			MaxPrice:                allInstrumentsInfo.List[x].PriceFilter.MaxPrice.Float64(),
			PriceStepIncrementSize:  allInstrumentsInfo.List[x].PriceFilter.TickSize.Float64(),
			AmountStepIncrementSize: allInstrumentsInfo.List[x].LotSizeFilter.BasePrecision.Float64(),
			QuoteStepIncrementSize:  allInstrumentsInfo.List[x].LotSizeFilter.QuotePrecision.Float64(),
			MinimumQuoteAmount:      allInstrumentsInfo.List[x].LotSizeFilter.MinOrderQty.Float64() * allInstrumentsInfo.List[x].PriceFilter.MinPrice.Float64(),
			MaximumQuoteAmount:      allInstrumentsInfo.List[x].LotSizeFilter.MaxOrderQty.Float64() * allInstrumentsInfo.List[x].PriceFilter.MaxPrice.Float64(),
		})
	}
	return by.LoadLimits(limits)
}

// SetLeverage sets the account's initial leverage for the asset type and pair
func (by *Bybit) SetLeverage(ctx context.Context, item asset.Item, pair currency.Pair, _ margin.Type, amount float64, orderSide order.Side) error {
	switch item {
	case asset.USDTMarginedFutures, asset.USDCMarginedFutures, asset.CoinMarginedFutures:
		var err error
		pair, err = by.FormatExchangeCurrency(pair, item)
		if err != nil {
			return err
		}
		if item == asset.USDCMarginedFutures && !pair.Quote.Equal(currency.PERP) {
			pair.Delimiter = currency.DashDelimiter
		}
		params := &SetLeverageParams{
			Category: getCategoryName(item),
			Symbol:   pair.String(),
		}
		switch orderSide {
		case order.Buy, order.Sell:
			// Unified account: buyLeverage must be the same as sellLeverage all the time
			// Classic account: under one-way mode, buyLeverage must be the same as sellLeverage
			params.BuyLeverage, params.SellLeverage = amount, amount
		case order.UnknownSide:
			return order.ErrSideIsInvalid
		default:
			return order.ErrSideIsInvalid
		}
		return by.SetLeverageLevel(ctx, params)
	default:
		return fmt.Errorf("%w %v", asset.ErrNotSupported, item)
	}
}

// IsPerpetualFutureCurrency ensures a given asset and currency is a perpetual future
func (by *Bybit) IsPerpetualFutureCurrency(a asset.Item, p currency.Pair) (bool, error) {
	if !a.IsFutures() {
		return false, nil
	}
	return p.Quote.Equal(currency.PERP) ||
		p.Quote.Equal(currency.USD) ||
		p.Quote.Equal(currency.USDC) ||
		p.Quote.Equal(currency.USDT), nil
}

// GetFuturesContractDetails returns details about futures contracts
func (by *Bybit) GetFuturesContractDetails(ctx context.Context, item asset.Item) ([]futures.Contract, error) {
	if !item.IsFutures() {
		return nil, futures.ErrNotFuturesAsset
	}
	if !by.SupportsAsset(item) {
		return nil, fmt.Errorf("%w %v", asset.ErrNotSupported, item)
	}
	inverseContracts, err := by.GetInstrumentInfo(ctx, getCategoryName(item), "", "", "", "", 1000)
	if err != nil {
		return nil, err
	}
	format, err := by.GetPairFormat(item, false)
	if err != nil {
		return nil, err
	}
	switch item {
	case asset.CoinMarginedFutures:
		resp := make([]futures.Contract, 0, len(inverseContracts.List))
		for i := range inverseContracts.List {
			if inverseContracts.List[i].SettleCoin == "USDT" || inverseContracts.List[i].SettleCoin == "USDC" {
				continue
			}
			var cp, underlying currency.Pair
			cp, err = currency.NewPairFromStrings(inverseContracts.List[i].BaseCoin, inverseContracts.List[i].Symbol[len(inverseContracts.List[i].BaseCoin):])
			if err != nil {
				return nil, err
			}

			underlying, err = currency.NewPairFromStrings(inverseContracts.List[i].BaseCoin, inverseContracts.List[i].QuoteCoin)
			if err != nil {
				return nil, err
			}
			contractType := strings.ToLower(inverseContracts.List[i].ContractType)
			var s, e time.Time
			if inverseContracts.List[i].LaunchTime.Time().UnixMilli() > 0 {
				s = inverseContracts.List[i].LaunchTime.Time()
			}
			if inverseContracts.List[i].DeliveryTime.Time().UnixMilli() > 0 {
				e = inverseContracts.List[i].DeliveryTime.Time()
			}

			var ct futures.ContractType
			switch contractType {
			case "inverseperpetual":
				ct = futures.Perpetual
			case "inversefutures":
				ct, err = getContractLength(e.Sub(s))
				if err != nil {
					return nil, fmt.Errorf("%w %v %v %v %v-%v", err, by.Name, item, cp, inverseContracts.List[i].LaunchTime.Time(), inverseContracts.List[i].DeliveryTime)
				}
			default:
				if by.Verbose {
					log.Warnf(log.ExchangeSys, "%v unhandled contract type for %v %v %v-%v", by.Name, item, cp, s, e)
				}
				ct = futures.Unknown
			}

			resp = append(resp, futures.Contract{
				Exchange:             by.Name,
				Name:                 cp.Format(format),
				Underlying:           underlying,
				Asset:                item,
				StartDate:            s,
				EndDate:              e,
				SettlementType:       futures.Inverse,
				IsActive:             strings.EqualFold(inverseContracts.List[i].Status, "trading"),
				Status:               inverseContracts.List[i].Status,
				Type:                 ct,
				SettlementCurrencies: currency.Currencies{currency.NewCode(inverseContracts.List[i].SettleCoin)},
				MaxLeverage:          inverseContracts.List[i].LeverageFilter.MaxLeverage.Float64(),
			})
		}
		return resp, nil
	case asset.USDCMarginedFutures:
		linearContracts, err := by.GetInstrumentInfo(ctx, "linear", "", "", "", "", 1000)
		if err != nil {
			return nil, err
		}
		resp := make([]futures.Contract, 0, len(inverseContracts.List)+len(linearContracts.List))

		var instruments []InstrumentInfo
		for i := range linearContracts.List {
			if linearContracts.List[i].SettleCoin != "USDC" {
				continue
			}
			instruments = append(instruments, linearContracts.List[i])
		}
		for i := range inverseContracts.List {
			if inverseContracts.List[i].SettleCoin != "USDC" {
				continue
			}
			instruments = append(instruments, inverseContracts.List[i])
		}
		for i := range instruments {
			var cp, underlying currency.Pair
			underlying, err = currency.NewPairFromStrings(instruments[i].BaseCoin, instruments[i].QuoteCoin)
			if err != nil {
				return nil, err
			}
			contractType := strings.ToLower(instruments[i].ContractType)

			var ct futures.ContractType
			switch contractType {
			case "linearperpetual":
				ct = futures.Perpetual
				cp, err = currency.NewPairFromStrings(instruments[i].BaseCoin, instruments[i].Symbol[len(instruments[i].BaseCoin):])
				if err != nil {
					return nil, err
				}
			case "linearfutures":
				ct, err = getContractLength(instruments[i].DeliveryTime.Time().Sub(instruments[i].LaunchTime.Time()))
				if err != nil {
					return nil, fmt.Errorf("%w %v %v %v %v-%v", err, by.Name, item, cp, instruments[i].LaunchTime.Time(), instruments[i].DeliveryTime.Time())
				}
				cp, err = by.MatchSymbolWithAvailablePairs(instruments[i].Symbol, item, true)
				if err != nil {
					if errors.Is(err, currency.ErrPairNotFound) {
						continue
					}
					return nil, err
				}
			default:
				if by.Verbose {
					log.Warnf(log.ExchangeSys, "%v unhandled contract type for %v %v %v-%v", by.Name, item, cp, instruments[i].LaunchTime.Time(), instruments[i].DeliveryTime.Time())
				}
				ct = futures.Unknown
				cp, err = by.MatchSymbolWithAvailablePairs(instruments[i].Symbol, item, true)
				if err != nil {
					if errors.Is(err, currency.ErrPairNotFound) {
						continue
					}
					return nil, err
				}
			}

			resp = append(resp, futures.Contract{
				Exchange:             by.Name,
				Name:                 cp.Format(format),
				Underlying:           underlying,
				Asset:                item,
				StartDate:            instruments[i].LaunchTime.Time(),
				EndDate:              instruments[i].DeliveryTime.Time(),
				SettlementType:       futures.Linear,
				IsActive:             strings.EqualFold(instruments[i].Status, "trading"),
				Status:               instruments[i].Status,
				Type:                 ct,
				SettlementCurrencies: currency.Currencies{currency.USDC},
				MaxLeverage:          instruments[i].LeverageFilter.MaxLeverage.Float64(),
				Multiplier:           instruments[i].LeverageFilter.LeverageStep.Float64(),
			})
		}
		return resp, nil
	case asset.USDTMarginedFutures:
		linearContracts, err := by.GetInstrumentInfo(ctx, "linear", "", "", "", "", 1000)
		if err != nil {
			return nil, err
		}
		resp := make([]futures.Contract, 0, len(inverseContracts.List)+len(linearContracts.List))

		var instruments []InstrumentInfo
		for i := range linearContracts.List {
			if linearContracts.List[i].SettleCoin != "USDT" {
				continue
			}
			instruments = append(instruments, linearContracts.List[i])
		}
		for i := range inverseContracts.List {
			if inverseContracts.List[i].SettleCoin != "USDT" {
				continue
			}
			instruments = append(instruments, inverseContracts.List[i])
		}
		for i := range instruments {
			var cp, underlying currency.Pair
			cp, err = currency.NewPairFromStrings(instruments[i].BaseCoin, instruments[i].Symbol[len(instruments[i].BaseCoin):])
			if err != nil {
				return nil, err
			}

			underlying, err = currency.NewPairFromStrings(instruments[i].BaseCoin, instruments[i].QuoteCoin)
			if err != nil {
				return nil, err
			}
			contractType := strings.ToLower(instruments[i].ContractType)
			var s, e time.Time
			if !instruments[i].LaunchTime.Time().IsZero() {
				s = instruments[i].LaunchTime.Time()
			}
			if !instruments[i].DeliveryTime.Time().IsZero() {
				e = instruments[i].DeliveryTime.Time()
			}

			var ct futures.ContractType
			switch contractType {
			case "linearperpetual":
				ct = futures.Perpetual
			case "linearfutures":
				ct, err = getContractLength(e.Sub(s))
				if err != nil {
					return nil, fmt.Errorf("%w %v %v %v %v-%v", err, by.Name, item, cp, s, e)
				}
			default:
				if by.Verbose {
					log.Warnf(log.ExchangeSys, "%v unhandled contract type for %v %v %v-%v", by.Name, item, cp, s, e)
				}
				ct = futures.Unknown
			}

			resp = append(resp, futures.Contract{
				Exchange:             by.Name,
				Name:                 cp.Format(format),
				Underlying:           underlying,
				Asset:                item,
				StartDate:            s,
				EndDate:              e,
				SettlementType:       futures.Linear,
				IsActive:             strings.EqualFold(instruments[i].Status, "trading"),
				Status:               instruments[i].Status,
				Type:                 ct,
				SettlementCurrencies: currency.Currencies{currency.USDT},
				MaxLeverage:          instruments[i].LeverageFilter.MaxLeverage.Float64(),
				Multiplier:           instruments[i].LeverageFilter.LeverageStep.Float64(),
			})
		}
		return resp, nil
	}

	return nil, fmt.Errorf("%w %v", asset.ErrNotSupported, item)
}

func getContractLength(contractLength time.Duration) (futures.ContractType, error) {
	if contractLength <= 0 {
		return futures.Unknown, errInvalidContractLength
	}
	var ct futures.ContractType
	switch {
	case contractLength > 0 && contractLength <= kline.OneWeek.Duration()+kline.ThreeDay.Duration():
		ct = futures.Weekly
	case contractLength <= kline.TwoWeek.Duration()+kline.ThreeDay.Duration():
		ct = futures.Fortnightly
	case contractLength <= kline.ThreeWeek.Duration()+kline.ThreeDay.Duration():
		ct = futures.ThreeWeekly
	case contractLength <= kline.ThreeMonth.Duration()+kline.ThreeWeek.Duration():
		ct = futures.Quarterly
	case contractLength <= kline.SixMonth.Duration()+kline.ThreeWeek.Duration():
		ct = futures.HalfYearly
	case contractLength <= kline.NineMonth.Duration()+kline.ThreeWeek.Duration():
		ct = futures.NineMonthly
	case contractLength <= kline.OneYear.Duration()+kline.ThreeWeek.Duration():
		ct = futures.Yearly
	default:
		ct = futures.SemiAnnually
	}
	return ct, nil
}

// GetLatestFundingRates returns the latest funding rates data
func (by *Bybit) GetLatestFundingRates(ctx context.Context, r *fundingrate.LatestRateRequest) ([]fundingrate.LatestRateResponse, error) {
	if r == nil {
		return nil, fmt.Errorf("%w LatestRateRequest", common.ErrNilPointer)
	}
	if r.IncludePredictedRate {
		return nil, fmt.Errorf("%w IncludePredictedRate", common.ErrFunctionNotSupported)
	}
	switch r.Asset {
	case asset.USDCMarginedFutures,
		asset.USDTMarginedFutures,
		asset.CoinMarginedFutures:

		symbol := ""
		if !r.Pair.IsEmpty() {
			format, err := by.GetPairFormat(r.Asset, true)
			if err != nil {
				return nil, err
			}
			symbol = r.Pair.Format(format).String()
		}
		ticks, err := by.GetTickers(ctx, getCategoryName(r.Asset), symbol, "", time.Time{})
		if err != nil {
			return nil, err
		}

		instrumentInfo, err := by.GetInstrumentInfo(ctx, getCategoryName(r.Asset), symbol, "", "", "", 1000)
		if err != nil {
			return nil, err
		}

		resp := make([]fundingrate.LatestRateResponse, 0, len(ticks.List))
		for i := range ticks.List {
			var cp currency.Pair
			var isEnabled bool
			cp, isEnabled, err = by.MatchSymbolCheckEnabled(ticks.List[i].Symbol, r.Asset, false)
			if err != nil && !errors.Is(err, currency.ErrPairNotFound) {
				return nil, err
			} else if !isEnabled {
				continue
			}
			var fundingInterval time.Duration
			for j := range instrumentInfo.List {
				if instrumentInfo.List[j].Symbol != ticks.List[i].Symbol {
					continue
				}
				fundingInterval = time.Duration(instrumentInfo.List[j].FundingInterval) * time.Minute
				break
			}
			var lrt time.Time
			if fundingInterval > 0 {
				lrt = ticks.List[i].NextFundingTime.Time().Add(-fundingInterval)
			}
			resp = append(resp, fundingrate.LatestRateResponse{
				Exchange:    by.Name,
				TimeChecked: time.Now(),
				Asset:       r.Asset,
				Pair:        cp,
				LatestRate: fundingrate.Rate{
					Time: lrt,
					Rate: decimal.NewFromFloat(ticks.List[i].FundingRate.Float64()),
				},
				TimeOfNextRate: ticks.List[i].NextFundingTime.Time(),
			})
		}
		if len(resp) == 0 {
			return nil, fmt.Errorf("%w %v %v", futures.ErrNotPerpetualFuture, r.Asset, r.Pair)
		}
		return resp, nil
	}
	return nil, fmt.Errorf("%w %s", asset.ErrNotSupported, r.Asset)
}

// GetOpenInterest returns the open interest rate for a given asset pair
func (by *Bybit) GetOpenInterest(ctx context.Context, k ...key.PairAsset) ([]futures.OpenInterest, error) {
	for i := range k {
		if k[i].Asset != asset.USDCMarginedFutures &&
			k[i].Asset != asset.USDTMarginedFutures &&
			k[i].Asset != asset.CoinMarginedFutures {
			return nil, fmt.Errorf("%w %v", asset.ErrNotSupported, k[i].Asset)
		}
	}
	if len(k) == 1 {
		formattedPair, err := by.FormatExchangeCurrency(k[0].Pair(), k[0].Asset)
		if err != nil {
			return nil, err
		}
		if _, parseErr := time.Parse(longDatedFormat, k[0].Quote.Symbol); parseErr == nil {
			// long-dated contracts have a delimiter
			formattedPair.Delimiter = currency.DashDelimiter
		}
		pFmt := formattedPair.String()
		var ticks *TickerData
		ticks, err = by.GetTickers(ctx, getCategoryName(k[0].Asset), pFmt, "", time.Time{})
		if err != nil {
			return nil, err
		}
		for i := range ticks.List {
			if ticks.List[i].Symbol != pFmt {
				continue
			}
			return []futures.OpenInterest{{
				Key: key.ExchangePairAsset{
					Exchange: by.Name,
					Asset:    k[0].Asset,
					Base:     k[0].Base,
					Quote:    k[0].Quote,
				},
				OpenInterest: ticks.List[i].OpenInterest.Float64(),
			}}, nil
		}
	}
	assets := []asset.Item{asset.USDCMarginedFutures, asset.USDTMarginedFutures, asset.CoinMarginedFutures}
	var resp []futures.OpenInterest
	for i := range assets {
		ticks, err := by.GetTickers(ctx, getCategoryName(assets[i]), "", "", time.Time{})
		if err != nil {
			return nil, err
		}
		for x := range ticks.List {
			var pair currency.Pair
			var isEnabled bool
			// only long-dated contracts have a delimiter
			pair, isEnabled, err = by.MatchSymbolCheckEnabled(ticks.List[x].Symbol, assets[i], strings.Contains(ticks.List[x].Symbol, currency.DashDelimiter))
			if err != nil || !isEnabled {
				continue
			}
			var appendData bool
			for j := range k {
				if k[j].Pair().Equal(pair) {
					appendData = true
					break
				}
			}
			if len(k) > 0 && !appendData {
				continue
			}
			resp = append(resp, futures.OpenInterest{
				Key: key.ExchangePairAsset{
					Exchange: by.Name,
					Base:     pair.Base.Item,
					Quote:    pair.Quote.Item,
					Asset:    assets[i],
				},
				OpenInterest: ticks.List[i].OpenInterest.Float64(),
			})
		}
	}
	return resp, nil
}

// GetCurrencyTradeURL returns the URL to the exchange's trade page for the given asset and currency pair
func (by *Bybit) GetCurrencyTradeURL(ctx context.Context, a asset.Item, cp currency.Pair) (string, error) {
	_, err := by.CurrencyPairs.IsPairEnabled(cp, a)
	if err != nil {
		return "", err
	}
	switch a {
	case asset.Spot:
		cp.Delimiter = currency.ForwardSlashDelimiter
		return tradeBaseURL + "en/trade/spot/" + cp.Upper().String(), nil
	case asset.CoinMarginedFutures:
		if cp.Quote.Equal(currency.USD) {
			cp.Delimiter = ""
			return tradeBaseURL + "trade/inverse/" + cp.Upper().String(), nil
		}
		var symbol string
		symbol, err = by.FormatSymbol(cp, a)
		if err != nil {
			return "", err
		}
		// convert long-dated to static contracts
		var io *InstrumentsInfo
		io, err = by.GetInstrumentInfo(ctx, getCategoryName(a), symbol, "", "", "", 1000)
		if err != nil {
			return "", err
		}
		if len(io.List) != 1 {
			return "", fmt.Errorf("%w %v", currency.ErrCurrencyNotFound, cp)
		}
		var length futures.ContractType
		length, err = getContractLength(io.List[0].DeliveryTime.Time().Sub(io.List[0].LaunchTime.Time()))
		if err != nil {
			return "", err
		}
		// bybit inverse long-dated contracts are currently only quarterly or bi-quarterly
		if length == futures.Quarterly {
			cp = currency.NewPair(currency.NewCode(cp.Base.String()+currency.USD.String()), currency.NewCode("Q"))
		} else {
			cp = currency.NewPair(currency.NewCode(cp.Base.String()+currency.USD.String()), currency.NewCode("BIQ"))
		}
		cp.Delimiter = currency.UnderscoreDelimiter
		return tradeBaseURL + "trade/inverse/futures/" + cp.Upper().String(), nil
	case asset.USDTMarginedFutures:
		cp.Delimiter = ""
		return tradeBaseURL + "trade/usdt/" + cp.Upper().String(), nil
	case asset.USDCMarginedFutures:
		cp.Delimiter = currency.DashDelimiter
		return tradeBaseURL + "trade/futures/usdc/" + cp.Upper().String(), nil
	case asset.Options:
		return tradeBaseURL + "trade/option/usdc/" + cp.Base.Upper().String(), nil
	default:
		return "", fmt.Errorf("%w %v", asset.ErrNotSupported, a)
	}
}<|MERGE_RESOLUTION|>--- conflicted
+++ resolved
@@ -235,52 +235,23 @@
 		return err
 	}
 
-<<<<<<< HEAD
 	// Spot - Inbound public data.
-	if err := by.Websocket.SetupNewConnection(&stream.ConnectionSetup{
-		URL:                      spotPublic,
-		ResponseCheckTimeout:     exch.WebsocketResponseCheckTimeout,
-		ResponseMaxLimit:         exch.WebsocketResponseMaxLimit,
-		RateLimit:                request.NewWeightedRateLimitByDuration(time.Microsecond),
-		Connector:                by.WsConnect,
-		GenerateSubscriptions:    func() (subscription.List, error) { return by.generateSubscriptions() },
-		Subscriber:               by.Subscribe,
-		Unsubscriber:             by.Unsubscribe,
-		Handler:                  func(ctx context.Context, resp []byte) error { return by.wsHandleData(ctx, resp, asset.Spot) },
-		BespokeGenerateMessageID: by.bespokeWebsocketRequestID,
-=======
-	// Spot
 	if err := by.Websocket.SetupNewConnection(&websocket.ConnectionSetup{
 		URL:                   spotPublic,
 		ResponseCheckTimeout:  exch.WebsocketResponseCheckTimeout,
 		ResponseMaxLimit:      exch.WebsocketResponseMaxLimit,
 		RateLimit:             request.NewWeightedRateLimitByDuration(time.Microsecond),
 		Connector:             by.WsConnect,
-		GenerateSubscriptions: func() (subscription.List, error) { return by.generateSubscriptions() },
+		GenerateSubscriptions: by.generateSubscriptions,
 		Subscriber:            by.Subscribe,
 		Unsubscriber:          by.Unsubscribe,
 		Handler:               func(ctx context.Context, resp []byte) error { return by.wsHandleData(ctx, resp, asset.Spot) },
 		RequestIDGenerator:    by.websocketRequestIDGenerator,
->>>>>>> 1a7c5ccd
 	}); err != nil {
 		return err
 	}
 
-<<<<<<< HEAD
 	// Options - Inbound public data.
-	if err := by.Websocket.SetupNewConnection(&stream.ConnectionSetup{
-		URL:                      optionPublic,
-		ResponseCheckTimeout:     exch.WebsocketResponseCheckTimeout,
-		ResponseMaxLimit:         exch.WebsocketResponseMaxLimit,
-		RateLimit:                request.NewWeightedRateLimitByDuration(time.Microsecond),
-		Connector:                by.WsConnect,
-		GenerateSubscriptions:    by.GenerateOptionsDefaultSubscriptions,
-		Subscriber:               by.OptionSubscribe,
-		Unsubscriber:             by.OptionUnsubscribe,
-		Handler:                  func(ctx context.Context, resp []byte) error { return by.wsHandleData(ctx, resp, asset.Options) },
-		BespokeGenerateMessageID: by.bespokeWebsocketRequestID,
-=======
-	// Options
 	if err := by.Websocket.SetupNewConnection(&websocket.ConnectionSetup{
 		URL:                   optionPublic,
 		ResponseCheckTimeout:  exch.WebsocketResponseCheckTimeout,
@@ -292,18 +263,12 @@
 		Unsubscriber:          by.OptionUnsubscribe,
 		Handler:               func(ctx context.Context, resp []byte) error { return by.wsHandleData(ctx, resp, asset.Options) },
 		RequestIDGenerator:    by.websocketRequestIDGenerator,
->>>>>>> 1a7c5ccd
 	}); err != nil {
 		return err
 	}
 
-<<<<<<< HEAD
 	// Linear - USDT margined futures inbound public data.
-	if err := by.Websocket.SetupNewConnection(&stream.ConnectionSetup{
-=======
-	// Linear - USDT margined futures.
 	if err := by.Websocket.SetupNewConnection(&websocket.ConnectionSetup{
->>>>>>> 1a7c5ccd
 		URL:                  linearPublic,
 		ResponseCheckTimeout: exch.WebsocketResponseCheckTimeout,
 		ResponseMaxLimit:     exch.WebsocketResponseMaxLimit,
@@ -323,13 +288,8 @@
 		return err
 	}
 
-<<<<<<< HEAD
 	// Linear - USDC margined futures inbound public data.
-	if err := by.Websocket.SetupNewConnection(&stream.ConnectionSetup{
-=======
-	// Linear - USDC margined futures.
 	if err := by.Websocket.SetupNewConnection(&websocket.ConnectionSetup{
->>>>>>> 1a7c5ccd
 		URL:                  linearPublic,
 		ResponseCheckTimeout: exch.WebsocketResponseCheckTimeout,
 		ResponseMaxLimit:     exch.WebsocketResponseMaxLimit,
@@ -349,13 +309,8 @@
 		return err
 	}
 
-<<<<<<< HEAD
 	// Inverse - Coin margined futures inbound public data.
-	if err := by.Websocket.SetupNewConnection(&stream.ConnectionSetup{
-=======
-	// Inverse - Coin margined futures.
 	if err := by.Websocket.SetupNewConnection(&websocket.ConnectionSetup{
->>>>>>> 1a7c5ccd
 		URL:                   inversePublic,
 		ResponseCheckTimeout:  exch.WebsocketResponseCheckTimeout,
 		ResponseMaxLimit:      exch.WebsocketResponseMaxLimit,
@@ -372,56 +327,36 @@
 		return err
 	}
 
-<<<<<<< HEAD
 	// Trade - Dedicated trade connection for all outbound trading requests.
-	if err := by.Websocket.SetupNewConnection(&stream.ConnectionSetup{
-		URL:                                   websocketTrade,
-		ResponseCheckTimeout:                  exch.WebsocketResponseCheckTimeout,
-		ResponseMaxLimit:                      exch.WebsocketResponseMaxLimit,
-		RateLimit:                             request.NewWeightedRateLimitByDuration(time.Microsecond),
-		Connector:                             by.WsConnect,
-		GenerateSubscriptions:                 stream.SubscriptionGenerationNotRequired,
-		Subscriber:                            stream.SubscriberNotRequired,
-		Unsubscriber:                          stream.SubscriberNotRequired,
-		Handler:                               by.wsHandleTradeData,
-		BespokeGenerateMessageID:              by.bespokeWebsocketRequestID,
-		Authenticate:                          by.WebsocketAuthenticateTradeConnection,
-		MessageFilter:                         OutboundTradeConnection,
-		ConnectionDoesNotRequireSubscriptions: true,
-	}); err != nil {
-		return err
-	}
-
-	// Private - Dedicated private connection for all inbound private data.
-	return by.Websocket.SetupNewConnection(&stream.ConnectionSetup{
-		URL:                      websocketPrivate,
+	if err := by.Websocket.SetupNewConnection(&websocket.ConnectionSetup{
+		URL:                      websocketTrade,
 		ResponseCheckTimeout:     exch.WebsocketResponseCheckTimeout,
 		ResponseMaxLimit:         exch.WebsocketResponseMaxLimit,
 		RateLimit:                request.NewWeightedRateLimitByDuration(time.Microsecond),
 		Connector:                by.WsConnect,
-		GenerateSubscriptions:    by.generateAuthSubscriptions,
-		Subscriber:               by.authSubscribe,
-		Unsubscriber:             by.authUnsubscribe,
-		Handler:                  by.wsHandleAuthenticated,
-		BespokeGenerateMessageID: by.bespokeWebsocketRequestID,
-		Authenticate:             by.WebsocketAuthenticatePrivateConnection,
-		MessageFilter:            InboundPrivateConnection,
-=======
-	// Private
+		Handler:                  by.wsHandleTradeData,
+		RequestIDGenerator:       by.websocketRequestIDGenerator,
+		Authenticate:             by.WebsocketAuthenticateTradeConnection,
+		MessageFilter:            OutboundTradeConnection,
+		SubscriptionsNotRequired: true,
+	}); err != nil {
+		return err
+	}
+
+	// Private - Dedicated private connection for all inbound private data.
 	return by.Websocket.SetupNewConnection(&websocket.ConnectionSetup{
 		URL:                   websocketPrivate,
 		ResponseCheckTimeout:  exch.WebsocketResponseCheckTimeout,
 		ResponseMaxLimit:      exch.WebsocketResponseMaxLimit,
 		RateLimit:             request.NewWeightedRateLimitByDuration(time.Microsecond),
-		Authenticated:         true,
 		Connector:             by.WsConnect,
 		GenerateSubscriptions: by.generateAuthSubscriptions,
 		Subscriber:            by.authSubscribe,
 		Unsubscriber:          by.authUnsubscribe,
 		Handler:               by.wsHandleAuthenticatedData,
 		RequestIDGenerator:    by.websocketRequestIDGenerator,
-		Authenticate:          by.WebsocketAuthenticateConnection,
->>>>>>> 1a7c5ccd
+		Authenticate:          by.WebsocketAuthenticatePrivateConnection,
+		MessageFilter:         InboundPrivateConnection,
 	})
 }
 
@@ -944,8 +879,11 @@
 	if err != nil {
 		return nil, err
 	}
-	resp.ImmediateOrCancel = orderDetails.TimeInForce == "IOC"
-	resp.PostOnly = orderDetails.TimeInForce == "PostOnly"
+	if orderDetails.TimeInForce == "IOC" {
+		resp.TimeInForce = order.ImmediateOrCancel
+	} else if orderDetails.TimeInForce == "PostOnly" {
+		resp.TimeInForce = order.PostOnly
+	}
 	resp.ReduceOnly = orderDetails.ReduceOnly
 	resp.TriggerPrice = orderDetails.TriggerPrice.Float64()
 	resp.AverageExecutedPrice = orderDetails.AvgPrice.Float64()
@@ -989,11 +927,11 @@
 	if s.Type == order.Market {
 		timeInForce = "IOC"
 	} else {
-		if s.FillOrKill {
+		if s.TimeInForce.Is(order.FillOrKill) {
 			timeInForce = "FOK"
-		} else if s.PostOnly {
+		} else if s.TimeInForce.Is(order.PostOnly) {
 			timeInForce = "PostOnly"
-		} else if s.ImmediateOrCancel {
+		} else if s.TimeInForce.Is(order.ImmediateOrCancel) {
 			timeInForce = "IOC"
 		}
 	}
