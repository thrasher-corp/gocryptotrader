--- conflicted
+++ resolved
@@ -267,11 +267,7 @@
 		return err
 	}
 
-<<<<<<< HEAD
 	// Linear - USDT margined futures inbound public data.
-=======
-	// Linear - USDT margined futures.
->>>>>>> 696f3d20
 	if err := by.Websocket.SetupNewConnection(&stream.ConnectionSetup{
 		URL:                  linearPublic,
 		ResponseCheckTimeout: exch.WebsocketResponseCheckTimeout,
@@ -344,7 +340,7 @@
 		Handler:                               by.wsHandleTradeData,
 		BespokeGenerateMessageID:              by.bespokeWebsocketRequestID,
 		Authenticate:                          by.WebsocketAuthenticateTradeConnection,
-		WrapperDefinedConnectionSignature:     OutboundTradeConnection,
+		MessageFilter:                         OutboundTradeConnection,
 		ConnectionDoesNotRequireSubscriptions: true,
 	}); err != nil {
 		return err
@@ -363,10 +359,10 @@
 		// Private websocket data is handled by the same function as the public data. Intentionally set asset as asset.All.
 		// As all asset type order execution, wallet and other data is centralised through the private websocket connection.
 		// TODO: Handle private websocket data to be asset specific.
-		Handler:                           func(ctx context.Context, resp []byte) error { return by.wsHandleData(ctx, resp, asset.All) },
-		BespokeGenerateMessageID:          by.bespokeWebsocketRequestID,
-		Authenticate:                      by.WebsocketAuthenticatePrivateConnection,
-		WrapperDefinedConnectionSignature: InboundPrivateConnection,
+		Handler:                  func(ctx context.Context, resp []byte) error { return by.wsHandleData(ctx, resp, asset.All) },
+		BespokeGenerateMessageID: by.bespokeWebsocketRequestID,
+		Authenticate:             by.WebsocketAuthenticatePrivateConnection,
+		MessageFilter:            InboundPrivateConnection,
 	})
 }
 
