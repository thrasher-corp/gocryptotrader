--- conflicted
+++ resolved
@@ -27,12 +27,7 @@
 	"github.com/thrasher-corp/gocryptotrader/exchanges/orderbook"
 	"github.com/thrasher-corp/gocryptotrader/exchanges/protocol"
 	"github.com/thrasher-corp/gocryptotrader/exchanges/request"
-<<<<<<< HEAD
-	"github.com/thrasher-corp/gocryptotrader/exchanges/stream"
-	"github.com/thrasher-corp/gocryptotrader/exchanges/stream/buffer"
 	"github.com/thrasher-corp/gocryptotrader/exchanges/subscription"
-=======
->>>>>>> cad7586e
 	"github.com/thrasher-corp/gocryptotrader/exchanges/ticker"
 	"github.com/thrasher-corp/gocryptotrader/exchanges/trade"
 	"github.com/thrasher-corp/gocryptotrader/log"
@@ -227,7 +222,7 @@
 		return err
 	}
 
-	if err := by.Websocket.Setup(&stream.WebsocketSetup{
+	if err := by.Websocket.Setup(&websocket.ManagerSetup{
 		ExchangeConfig:               exch,
 		RunningURLAuth:               websocketPrivate,
 		Features:                     &by.Features.Supports.WebsocketCapabilities,
@@ -238,9 +233,8 @@
 		return err
 	}
 
-<<<<<<< HEAD
 	// Spot
-	if err := by.Websocket.SetupNewConnection(&stream.ConnectionSetup{
+	if err := by.Websocket.SetupNewConnection(&websocket.ConnectionSetup{
 		URL:                      spotPublic,
 		ResponseCheckTimeout:     exch.WebsocketResponseCheckTimeout,
 		ResponseMaxLimit:         exch.WebsocketResponseMaxLimit,
@@ -256,7 +250,7 @@
 	}
 
 	// Options
-	if err := by.Websocket.SetupNewConnection(&stream.ConnectionSetup{
+	if err := by.Websocket.SetupNewConnection(&websocket.ConnectionSetup{
 		URL:                      optionPublic,
 		ResponseCheckTimeout:     exch.WebsocketResponseCheckTimeout,
 		ResponseMaxLimit:         exch.WebsocketResponseMaxLimit,
@@ -272,32 +266,8 @@
 	}
 
 	// Linear - USDT margined futures.
-	if err := by.Websocket.SetupNewConnection(&stream.ConnectionSetup{
+	if err := by.Websocket.SetupNewConnection(&websocket.ConnectionSetup{
 		URL:                  linearPublic,
-=======
-	err = by.Websocket.Setup(
-		&websocket.ManagerSetup{
-			ExchangeConfig:        exch,
-			DefaultURL:            spotPublic,
-			RunningURL:            wsRunningEndpoint,
-			RunningURLAuth:        websocketPrivate,
-			Connector:             by.WsConnect,
-			Subscriber:            by.Subscribe,
-			Unsubscriber:          by.Unsubscribe,
-			GenerateSubscriptions: by.generateSubscriptions,
-			Features:              &by.Features.Supports.WebsocketCapabilities,
-			OrderbookBufferConfig: buffer.Config{
-				SortBuffer:            true,
-				SortBufferByUpdateIDs: true,
-			},
-			TradeFeed: by.Features.Enabled.TradeFeed,
-		})
-	if err != nil {
-		return err
-	}
-	err = by.Websocket.SetupNewConnection(&websocket.ConnectionSetup{
-		URL:                  by.Websocket.GetWebsocketURL(),
->>>>>>> cad7586e
 		ResponseCheckTimeout: exch.WebsocketResponseCheckTimeout,
 		ResponseMaxLimit:     exch.WebsocketResponseMaxLimit,
 		RateLimit:            request.NewWeightedRateLimitByDuration(time.Microsecond),
@@ -316,14 +286,9 @@
 		return err
 	}
 
-<<<<<<< HEAD
 	// Linear - USDC margined futures.
-	if err := by.Websocket.SetupNewConnection(&stream.ConnectionSetup{
+	if err := by.Websocket.SetupNewConnection(&websocket.ConnectionSetup{
 		URL:                  linearPublic,
-=======
-	return by.Websocket.SetupNewConnection(&websocket.ConnectionSetup{
-		URL:                  websocketPrivate,
->>>>>>> cad7586e
 		ResponseCheckTimeout: exch.WebsocketResponseCheckTimeout,
 		ResponseMaxLimit:     exch.WebsocketResponseMaxLimit,
 		RateLimit:            request.NewWeightedRateLimitByDuration(time.Microsecond),
@@ -343,7 +308,7 @@
 	}
 
 	// Inverse - Coin margined futures.
-	if err := by.Websocket.SetupNewConnection(&stream.ConnectionSetup{
+	if err := by.Websocket.SetupNewConnection(&websocket.ConnectionSetup{
 		URL:                   inversePublic,
 		ResponseCheckTimeout:  exch.WebsocketResponseCheckTimeout,
 		ResponseMaxLimit:      exch.WebsocketResponseMaxLimit,
@@ -361,7 +326,7 @@
 	}
 
 	// Private
-	return by.Websocket.SetupNewConnection(&stream.ConnectionSetup{
+	return by.Websocket.SetupNewConnection(&websocket.ConnectionSetup{
 		URL:                      websocketPrivate,
 		ResponseCheckTimeout:     exch.WebsocketResponseCheckTimeout,
 		ResponseMaxLimit:         exch.WebsocketResponseMaxLimit,
