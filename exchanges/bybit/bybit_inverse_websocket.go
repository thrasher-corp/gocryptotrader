package bybit

import (
	"net/http"

	"github.com/gorilla/websocket"
	"github.com/thrasher-corp/gocryptotrader/currency"
	"github.com/thrasher-corp/gocryptotrader/exchanges/asset"
	"github.com/thrasher-corp/gocryptotrader/exchanges/stream"
	"github.com/thrasher-corp/gocryptotrader/exchanges/subscription"
)

// WsInverseConnect connects to inverse websocket feed
func (by *Bybit) WsInverseConnect() error {
	if !by.Websocket.IsEnabled() || !by.IsEnabled() || !by.IsAssetWebsocketSupported(asset.CoinMarginedFutures) {
		return stream.ErrWebsocketNotEnabled
	}
	inverseWebsocket, err := by.Websocket.GetAssetWebsocket(asset.CoinMarginedFutures)
	if err != nil {
		return err
	}
	inverseWebsocket.Conn.SetURL(inversePublic)
	var dialer websocket.Dialer
	err = inverseWebsocket.Conn.Dial(&dialer, http.Header{})
	if err != nil {
		return err
	}
	inverseWebsocket.Conn.SetupPingHandler(stream.PingHandler{
		MessageType: websocket.TextMessage,
		Message:     []byte(`{"op": "ping"}`),
		Delay:       bybitWebsocketTimer,
	})

	by.Websocket.Wg.Add(1)
	go by.wsReadData(asset.CoinMarginedFutures, inverseWebsocket.Conn)
	return nil
}

// GenerateInverseDefaultSubscriptions generates default subscription
func (by *Bybit) GenerateInverseDefaultSubscriptions() (subscription.List, error) {
	var subscriptions subscription.List
	var channels = []string{chanOrderbook, chanPublicTrade, chanPublicTicker}
	pairs, err := by.GetEnabledPairs(asset.CoinMarginedFutures)
	if err != nil {
		return nil, err
	}
	for z := range pairs {
		for x := range channels {
			subscriptions = append(subscriptions,
				&subscription.Subscription{
					Channel: channels[x],
					Pairs:   currency.Pairs{pairs[z]},
					Asset:   asset.CoinMarginedFutures,
				})
		}
	}
	return subscriptions, nil
}

// InverseSubscribe sends a subscription message to linear public channels.
func (by *Bybit) InverseSubscribe(channelSubscriptions subscription.List) error {
	return by.handleInversePayloadSubscription("subscribe", channelSubscriptions)
}

// InverseUnsubscribe sends an unsubscription messages through linear public channels.
func (by *Bybit) InverseUnsubscribe(channelSubscriptions subscription.List) error {
	return by.handleInversePayloadSubscription("unsubscribe", channelSubscriptions)
}

<<<<<<< HEAD
func (by *Bybit) handleInversePayloadSubscription(operation string, channelSubscriptions []subscription.Subscription) error {
	inverseWebsocket, err := by.Websocket.GetAssetWebsocket(asset.CoinMarginedFutures)
	if err != nil {
		return err
	}
=======
func (by *Bybit) handleInversePayloadSubscription(operation string, channelSubscriptions subscription.List) error {
>>>>>>> 59469331
	payloads, err := by.handleSubscriptions(asset.CoinMarginedFutures, operation, channelSubscriptions)
	if err != nil {
		return err
	}
	for a := range payloads {
		// The options connection does not send the subscription request id back with the subscription notification payload
		// therefore the code doesn't wait for the response to check whether the subscription is successful or not.
		err = inverseWebsocket.Conn.SendJSONMessage(payloads[a])
		if err != nil {
			return err
		}
	}
	return nil
}<|MERGE_RESOLUTION|>--- conflicted
+++ resolved
@@ -1,6 +1,7 @@
 package bybit
 
 import (
+	"fmt"
 	"net/http"
 
 	"github.com/gorilla/websocket"
@@ -15,9 +16,9 @@
 	if !by.Websocket.IsEnabled() || !by.IsEnabled() || !by.IsAssetWebsocketSupported(asset.CoinMarginedFutures) {
 		return stream.ErrWebsocketNotEnabled
 	}
-	inverseWebsocket, err := by.Websocket.GetAssetWebsocket(asset.CoinMarginedFutures)
+	inverseWebsocket, err := by.Websocket.GetAssetWebsocket(asset.LinearContract)
 	if err != nil {
-		return err
+		return fmt.Errorf("%w asset type: %v", err, asset.LinearContract)
 	}
 	inverseWebsocket.Conn.SetURL(inversePublic)
 	var dialer websocket.Dialer
@@ -67,18 +68,14 @@
 	return by.handleInversePayloadSubscription("unsubscribe", channelSubscriptions)
 }
 
-<<<<<<< HEAD
-func (by *Bybit) handleInversePayloadSubscription(operation string, channelSubscriptions []subscription.Subscription) error {
-	inverseWebsocket, err := by.Websocket.GetAssetWebsocket(asset.CoinMarginedFutures)
+func (by *Bybit) handleInversePayloadSubscription(operation string, channelSubscriptions subscription.List) error {
+	payloads, err := by.handleSubscriptions(asset.CoinMarginedFutures, operation, channelSubscriptions)
 	if err != nil {
 		return err
 	}
-=======
-func (by *Bybit) handleInversePayloadSubscription(operation string, channelSubscriptions subscription.List) error {
->>>>>>> 59469331
-	payloads, err := by.handleSubscriptions(asset.CoinMarginedFutures, operation, channelSubscriptions)
+	inverseWebsocket, err := by.Websocket.GetAssetWebsocket(asset.LinearContract)
 	if err != nil {
-		return err
+		return fmt.Errorf("%w asset type: %v", err, asset.LinearContract)
 	}
 	for a := range payloads {
 		// The options connection does not send the subscription request id back with the subscription notification payload
