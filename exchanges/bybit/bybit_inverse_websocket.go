--- conflicted
+++ resolved
@@ -10,40 +10,9 @@
 	"github.com/thrasher-corp/gocryptotrader/exchanges/subscription"
 )
 
-<<<<<<< HEAD
-// GenerateInverseDefaultSubscriptions generates default subscription
-func (by *Bybit) GenerateInverseDefaultSubscriptions() (subscription.List, error) {
-	pairs, err := by.GetEnabledPairs(asset.CoinMarginedFutures)
-=======
-// WsInverseConnect connects to inverse websocket feed
-func (e *Exchange) WsInverseConnect() error {
-	ctx := context.TODO()
-	if !e.Websocket.IsEnabled() || !e.IsEnabled() || !e.IsAssetWebsocketSupported(asset.CoinMarginedFutures) {
-		return websocket.ErrWebsocketNotEnabled
-	}
-	e.Websocket.Conn.SetURL(inversePublic)
-	var dialer gws.Dialer
-	err := e.Websocket.Conn.Dial(ctx, &dialer, http.Header{})
-	if err != nil {
-		return err
-	}
-	e.Websocket.Conn.SetupPingHandler(request.Unset, websocket.PingHandler{
-		MessageType: gws.TextMessage,
-		Message:     []byte(`{"op": "ping"}`),
-		Delay:       bybitWebsocketTimer,
-	})
-
-	e.Websocket.Wg.Add(1)
-	go e.wsReadData(ctx, asset.CoinMarginedFutures, e.Websocket.Conn)
-	return nil
-}
-
 // GenerateInverseDefaultSubscriptions generates default subscription
 func (e *Exchange) GenerateInverseDefaultSubscriptions() (subscription.List, error) {
-	var subscriptions subscription.List
-	channels := []string{chanOrderbook, chanPublicTrade, chanPublicTicker}
 	pairs, err := e.GetEnabledPairs(asset.CoinMarginedFutures)
->>>>>>> 0fd33341
 	if err != nil {
 		if errors.Is(err, asset.ErrNotEnabled) {
 			return nil, nil
@@ -64,41 +33,12 @@
 	return subscriptions, nil
 }
 
-<<<<<<< HEAD
 // InverseSubscribe sends a websocket message to receive data from the channel
-func (by *Bybit) InverseSubscribe(ctx context.Context, conn websocket.Connection, channelSubscriptions subscription.List) error {
-	return by.submitDirectSubscription(ctx, conn, asset.CoinMarginedFutures, "subscribe", channelSubscriptions)
+func (e *Exchange) InverseSubscribe(ctx context.Context, conn websocket.Connection, channelSubscriptions subscription.List) error {
+	return e.submitDirectSubscription(ctx, conn, asset.CoinMarginedFutures, "subscribe", channelSubscriptions)
 }
 
 // InverseUnsubscribe sends a websocket message to stop receiving data from the channel
-func (by *Bybit) InverseUnsubscribe(ctx context.Context, conn websocket.Connection, channelSubscriptions subscription.List) error {
-	return by.submitDirectSubscription(ctx, conn, asset.CoinMarginedFutures, "unsubscribe", channelSubscriptions)
-=======
-// InverseSubscribe sends a subscription message to linear public channels.
-func (e *Exchange) InverseSubscribe(channelSubscriptions subscription.List) error {
-	ctx := context.TODO()
-	return e.handleInversePayloadSubscription(ctx, "subscribe", channelSubscriptions)
-}
-
-// InverseUnsubscribe sends an unsubscription messages through linear public channels.
-func (e *Exchange) InverseUnsubscribe(channelSubscriptions subscription.List) error {
-	ctx := context.TODO()
-	return e.handleInversePayloadSubscription(ctx, "unsubscribe", channelSubscriptions)
-}
-
-func (e *Exchange) handleInversePayloadSubscription(ctx context.Context, operation string, channelSubscriptions subscription.List) error {
-	payloads, err := e.handleSubscriptions(operation, channelSubscriptions)
-	if err != nil {
-		return err
-	}
-	for a := range payloads {
-		// The options connection does not send the subscription request id back with the subscription notification payload
-		// therefore the code doesn't wait for the response to check whether the subscription is successful or not.
-		err = e.Websocket.Conn.SendJSONMessage(ctx, request.Unset, payloads[a])
-		if err != nil {
-			return err
-		}
-	}
-	return nil
->>>>>>> 0fd33341
+func (e *Exchange) InverseUnsubscribe(ctx context.Context, conn websocket.Connection, channelSubscriptions subscription.List) error {
+	return e.submitDirectSubscription(ctx, conn, asset.CoinMarginedFutures, "unsubscribe", channelSubscriptions)
 }