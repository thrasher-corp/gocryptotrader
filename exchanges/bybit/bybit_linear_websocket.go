package bybit

import (
	"context"
	"errors"

<<<<<<< HEAD
=======
	gws "github.com/gorilla/websocket"
>>>>>>> cad7586e
	"github.com/thrasher-corp/gocryptotrader/currency"
	"github.com/thrasher-corp/gocryptotrader/exchange/websocket"
	"github.com/thrasher-corp/gocryptotrader/exchanges/asset"
<<<<<<< HEAD
	"github.com/thrasher-corp/gocryptotrader/exchanges/stream"
	"github.com/thrasher-corp/gocryptotrader/exchanges/subscription"
)

// GenerateLinearDefaultSubscriptions generates default subscription
func (by *Bybit) GenerateLinearDefaultSubscriptions(a asset.Item) (subscription.List, error) {
	pairs, err := by.GetEnabledPairs(a)
	if err != nil {
		if errors.Is(err, asset.ErrNotEnabled) {
			return nil, nil
=======
	"github.com/thrasher-corp/gocryptotrader/exchanges/request"
	"github.com/thrasher-corp/gocryptotrader/exchanges/subscription"
)

// WsLinearConnect connects to linear a websocket feed
func (by *Bybit) WsLinearConnect() error {
	if !by.Websocket.IsEnabled() || !by.IsEnabled() || !by.IsAssetWebsocketSupported(asset.LinearContract) {
		return websocket.ErrWebsocketNotEnabled
	}
	by.Websocket.Conn.SetURL(linearPublic)
	var dialer gws.Dialer
	err := by.Websocket.Conn.Dial(&dialer, http.Header{})
	if err != nil {
		return err
	}
	by.Websocket.Conn.SetupPingHandler(request.Unset, websocket.PingHandler{
		MessageType: gws.TextMessage,
		Message:     []byte(`{"op": "ping"}`),
		Delay:       bybitWebsocketTimer,
	})

	by.Websocket.Wg.Add(1)
	go by.wsReadData(asset.LinearContract, by.Websocket.Conn)
	if by.IsWebsocketAuthenticationSupported() {
		err = by.WsAuth(context.TODO())
		if err != nil {
			by.Websocket.DataHandler <- err
			by.Websocket.SetCanUseAuthenticatedEndpoints(false)
>>>>>>> cad7586e
		}
		return nil, err
	}

	var subscriptions subscription.List
	for _, pair := range pairs {
		for _, channel := range []string{chanOrderbook, chanPublicTrade, chanPublicTicker} {
			subscriptions = append(subscriptions, &subscription.Subscription{
				Channel: channel,
				Pairs:   currency.Pairs{pair},
				Asset:   a,
			})
		}
	}
	return subscriptions, nil
}

// LinearSubscribe sends a subscription message to linear public channels.
func (by *Bybit) LinearSubscribe(ctx context.Context, conn stream.Connection, channelSubscriptions subscription.List) error {
	return by.handleSubscriptionNonTemplate(ctx, conn, asset.USDTMarginedFutures, "subscribe", channelSubscriptions)
}

// LinearUnsubscribe sends an unsubscription messages through linear public channels.
func (by *Bybit) LinearUnsubscribe(ctx context.Context, conn stream.Connection, channelSubscriptions subscription.List) error {
	return by.handleSubscriptionNonTemplate(ctx, conn, asset.USDTMarginedFutures, "unsubscribe", channelSubscriptions)
}<|MERGE_RESOLUTION|>--- conflicted
+++ resolved
@@ -4,15 +4,9 @@
 	"context"
 	"errors"
 
-<<<<<<< HEAD
-=======
-	gws "github.com/gorilla/websocket"
->>>>>>> cad7586e
 	"github.com/thrasher-corp/gocryptotrader/currency"
 	"github.com/thrasher-corp/gocryptotrader/exchange/websocket"
 	"github.com/thrasher-corp/gocryptotrader/exchanges/asset"
-<<<<<<< HEAD
-	"github.com/thrasher-corp/gocryptotrader/exchanges/stream"
 	"github.com/thrasher-corp/gocryptotrader/exchanges/subscription"
 )
 
@@ -22,36 +16,6 @@
 	if err != nil {
 		if errors.Is(err, asset.ErrNotEnabled) {
 			return nil, nil
-=======
-	"github.com/thrasher-corp/gocryptotrader/exchanges/request"
-	"github.com/thrasher-corp/gocryptotrader/exchanges/subscription"
-)
-
-// WsLinearConnect connects to linear a websocket feed
-func (by *Bybit) WsLinearConnect() error {
-	if !by.Websocket.IsEnabled() || !by.IsEnabled() || !by.IsAssetWebsocketSupported(asset.LinearContract) {
-		return websocket.ErrWebsocketNotEnabled
-	}
-	by.Websocket.Conn.SetURL(linearPublic)
-	var dialer gws.Dialer
-	err := by.Websocket.Conn.Dial(&dialer, http.Header{})
-	if err != nil {
-		return err
-	}
-	by.Websocket.Conn.SetupPingHandler(request.Unset, websocket.PingHandler{
-		MessageType: gws.TextMessage,
-		Message:     []byte(`{"op": "ping"}`),
-		Delay:       bybitWebsocketTimer,
-	})
-
-	by.Websocket.Wg.Add(1)
-	go by.wsReadData(asset.LinearContract, by.Websocket.Conn)
-	if by.IsWebsocketAuthenticationSupported() {
-		err = by.WsAuth(context.TODO())
-		if err != nil {
-			by.Websocket.DataHandler <- err
-			by.Websocket.SetCanUseAuthenticatedEndpoints(false)
->>>>>>> cad7586e
 		}
 		return nil, err
 	}
@@ -70,11 +34,11 @@
 }
 
 // LinearSubscribe sends a subscription message to linear public channels.
-func (by *Bybit) LinearSubscribe(ctx context.Context, conn stream.Connection, channelSubscriptions subscription.List) error {
+func (by *Bybit) LinearSubscribe(ctx context.Context, conn websocket.Connection, channelSubscriptions subscription.List) error {
 	return by.handleSubscriptionNonTemplate(ctx, conn, asset.USDTMarginedFutures, "subscribe", channelSubscriptions)
 }
 
 // LinearUnsubscribe sends an unsubscription messages through linear public channels.
-func (by *Bybit) LinearUnsubscribe(ctx context.Context, conn stream.Connection, channelSubscriptions subscription.List) error {
+func (by *Bybit) LinearUnsubscribe(ctx context.Context, conn websocket.Connection, channelSubscriptions subscription.List) error {
 	return by.handleSubscriptionNonTemplate(ctx, conn, asset.USDTMarginedFutures, "unsubscribe", channelSubscriptions)
 }