--- conflicted
+++ resolved
@@ -13,12 +13,8 @@
 )
 
 // WsLinearConnect connects to linear a websocket feed
-<<<<<<< HEAD
 func (by *Exchange) WsLinearConnect() error {
-=======
-func (by *Bybit) WsLinearConnect() error {
 	ctx := context.TODO()
->>>>>>> 3e80f1b9
 	if !by.Websocket.IsEnabled() || !by.IsEnabled() || !by.IsAssetWebsocketSupported(asset.LinearContract) {
 		return websocket.ErrWebsocketNotEnabled
 	}
@@ -79,31 +75,18 @@
 }
 
 // LinearSubscribe sends a subscription message to linear public channels.
-<<<<<<< HEAD
 func (by *Exchange) LinearSubscribe(channelSubscriptions subscription.List) error {
-	return by.handleLinearPayloadSubscription("subscribe", channelSubscriptions)
-}
-
-// LinearUnsubscribe sends an unsubscription messages through linear public channels.
-func (by *Exchange) LinearUnsubscribe(channelSubscriptions subscription.List) error {
-	return by.handleLinearPayloadSubscription("unsubscribe", channelSubscriptions)
-}
-
-func (by *Exchange) handleLinearPayloadSubscription(operation string, channelSubscriptions subscription.List) error {
-=======
-func (by *Bybit) LinearSubscribe(channelSubscriptions subscription.List) error {
 	ctx := context.TODO()
 	return by.handleLinearPayloadSubscription(ctx, "subscribe", channelSubscriptions)
 }
 
 // LinearUnsubscribe sends an unsubscription messages through linear public channels.
-func (by *Bybit) LinearUnsubscribe(channelSubscriptions subscription.List) error {
+func (by *Exchange) LinearUnsubscribe(channelSubscriptions subscription.List) error {
 	ctx := context.TODO()
 	return by.handleLinearPayloadSubscription(ctx, "unsubscribe", channelSubscriptions)
 }
 
-func (by *Bybit) handleLinearPayloadSubscription(ctx context.Context, operation string, channelSubscriptions subscription.List) error {
->>>>>>> 3e80f1b9
+func (by *Exchange) handleLinearPayloadSubscription(ctx context.Context, operation string, channelSubscriptions subscription.List) error {
 	payloads, err := by.handleSubscriptions(operation, channelSubscriptions)
 	if err != nil {
 		return err
