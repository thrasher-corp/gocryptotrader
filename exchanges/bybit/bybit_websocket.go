--- conflicted
+++ resolved
@@ -305,11 +305,7 @@
 	}
 	execution := make([]order.Detail, len(result))
 	for x := range result {
-<<<<<<< HEAD
-		cp, err := by.MatchSymbolWithAvailablePairs(result[x].Symbol, assetType, true)
-=======
 		cp, err := by.MatchSymbolWithAvailablePairs(result[x].Symbol, assetType, hasPotentialDelimiter(assetType))
->>>>>>> fae9556f
 		if err != nil {
 			return err
 		}
@@ -350,11 +346,7 @@
 	}
 	executions := make([]fill.Data, len(result))
 	for x := range result {
-<<<<<<< HEAD
-		cp, err := by.MatchSymbolWithAvailablePairs(result[x].Symbol, assetType, false)
-=======
 		cp, err := by.MatchSymbolWithAvailablePairs(result[x].Symbol, assetType, hasPotentialDelimiter(assetType))
->>>>>>> fae9556f
 		if err != nil {
 			return err
 		}
@@ -405,11 +397,7 @@
 	if err != nil {
 		return err
 	}
-<<<<<<< HEAD
-	cp, err := by.MatchSymbolWithAvailablePairs(result.Symbol, assetType, true)
-=======
 	cp, err := by.MatchSymbolWithAvailablePairs(result.Symbol, assetType, hasPotentialDelimiter(assetType))
->>>>>>> fae9556f
 	if err != nil {
 		return err
 	}
@@ -431,11 +419,7 @@
 	if err != nil {
 		return err
 	}
-<<<<<<< HEAD
-	cp, err := by.MatchSymbolWithAvailablePairs(topicSplit[2], assetType, true)
-=======
 	cp, err := by.MatchSymbolWithAvailablePairs(topicSplit[2], assetType, hasPotentialDelimiter(assetType))
->>>>>>> fae9556f
 	if err != nil {
 		return err
 	}
@@ -479,11 +463,7 @@
 	if err != nil {
 		return err
 	}
-<<<<<<< HEAD
-	cp, err := by.MatchSymbolWithAvailablePairs(topicSplit[2], assetType, true)
-=======
 	cp, err := by.MatchSymbolWithAvailablePairs(topicSplit[2], assetType, hasPotentialDelimiter(assetType))
->>>>>>> fae9556f
 	if err != nil {
 		return err
 	}
@@ -529,15 +509,10 @@
 		// ticker updates may be partial, so we need to update the current ticker
 		tick = snapshot
 	}
-<<<<<<< HEAD
-	tick.LastUpdated = resp.Timestamp.Time()
+
 	updateTicker(tick, &tickResp)
-=======
-
-	updateTicker(tick, tickResp)
 	tick.LastUpdated = resp.PushTimestamp.Time()
 
->>>>>>> fae9556f
 	if err = ticker.ProcessTicker(tick); err == nil {
 		by.Websocket.DataHandler <- tick
 	}
@@ -610,11 +585,7 @@
 	}
 	tradeDatas := make([]trade.Data, len(result))
 	for x := range result {
-<<<<<<< HEAD
-		cp, err := by.MatchSymbolWithAvailablePairs(result[x].Symbol, assetType, true)
-=======
 		cp, err := by.MatchSymbolWithAvailablePairs(result[x].Symbol, assetType, hasPotentialDelimiter(assetType))
->>>>>>> fae9556f
 		if err != nil {
 			return err
 		}
@@ -642,11 +613,7 @@
 	if err != nil {
 		return err
 	}
-<<<<<<< HEAD
-	cp, err := by.MatchSymbolWithAvailablePairs(result.Symbol, assetType, true)
-=======
 	cp, err := by.MatchSymbolWithAvailablePairs(result.Symbol, assetType, hasPotentialDelimiter(assetType))
->>>>>>> fae9556f
 	if err != nil {
 		return err
 	}
@@ -734,7 +701,11 @@
 {{- end }}
 `
 
-<<<<<<< HEAD
+// hasPotentialDelimiter returns if the asset has a potential delimiter on the pairs being returned.
+func hasPotentialDelimiter(a asset.Item) bool {
+	return a == asset.Options || a == asset.USDCMarginedFutures
+}
+
 // TODO: Remove this function when template expansion is across all assets
 func (by *Bybit) handleSubscriptionNonTemplate(ctx context.Context, conn stream.Connection, a asset.Item, operation string, channelsToSubscribe subscription.List) error {
 	payloads, err := by.handleSubscriptionsNonTemplate(conn, a, operation, channelsToSubscribe)
@@ -864,9 +835,4 @@
 // LinearUnsubscribe sends an unsubscription messages through linear public channels.
 func (by *Bybit) authUnsubscribe(ctx context.Context, conn stream.Connection, channelSubscriptions subscription.List) error {
 	return by.handleSubscriptionNonTemplate(ctx, conn, asset.Spot, "unsubscribe", channelSubscriptions)
-=======
-// hasPotentialDelimiter returns if the asset has a potential delimiter on the pairs being returned.
-func hasPotentialDelimiter(a asset.Item) bool {
-	return a == asset.Options || a == asset.USDCMarginedFutures
->>>>>>> fae9556f
 }