package bybit

import (
	"context"
	"encoding/json"
	"errors"
	"fmt"
	"net/http"
	"strconv"
	"strings"
	"text/template"
	"time"

	"github.com/gorilla/websocket"
	"github.com/thrasher-corp/gocryptotrader/common"
	"github.com/thrasher-corp/gocryptotrader/common/crypto"
	"github.com/thrasher-corp/gocryptotrader/currency"
	"github.com/thrasher-corp/gocryptotrader/exchanges/account"
	"github.com/thrasher-corp/gocryptotrader/exchanges/asset"
	"github.com/thrasher-corp/gocryptotrader/exchanges/fill"
	"github.com/thrasher-corp/gocryptotrader/exchanges/kline"
	"github.com/thrasher-corp/gocryptotrader/exchanges/order"
	"github.com/thrasher-corp/gocryptotrader/exchanges/orderbook"
	"github.com/thrasher-corp/gocryptotrader/exchanges/request"
	"github.com/thrasher-corp/gocryptotrader/exchanges/stream"
	"github.com/thrasher-corp/gocryptotrader/exchanges/subscription"
	"github.com/thrasher-corp/gocryptotrader/exchanges/ticker"
	"github.com/thrasher-corp/gocryptotrader/exchanges/trade"
)

const (
	bybitWebsocketTimer = 20 * time.Second

	// Public v5 channels
	chanOrderbook           = "orderbook"
	chanPublicTrade         = "publicTrade"
	chanPublicTicker        = "tickers"
	chanKline               = "kline"
	chanLiquidation         = "liquidation"
	chanLeverageTokenKline  = "kline_lt"
	chanLeverageTokenTicker = "tickers_lt"
	chanLeverageTokenNav    = "lt"

	// Private v5 channels
	chanPositions = "position"
	chanExecution = "execution"
	chanOrder     = "order"
	chanWallet    = "wallet"
	chanGreeks    = "greeks"
	chanDCP       = "dcp"

	spotPublic    = "wss://stream.bybit.com/v5/public/spot"
	linearPublic  = "wss://stream.bybit.com/v5/public/linear"  // USDT, USDC perpetual & USDC Futures
	inversePublic = "wss://stream.bybit.com/v5/public/inverse" // Inverse contract
	optionPublic  = "wss://stream.bybit.com/v5/public/option"  // USDC Option

	// Main-net private
	websocketPrivate = "wss://stream.bybit.com/v5/private"
)

var defaultSubscriptions = subscription.List{
	{Enabled: true, Asset: asset.Spot, Channel: subscription.TickerChannel},
	{Enabled: true, Asset: asset.Spot, Channel: subscription.OrderbookChannel, Levels: 50},
	{Enabled: true, Asset: asset.Spot, Channel: subscription.AllTradesChannel},
	{Enabled: true, Asset: asset.Spot, Channel: subscription.CandlesChannel, Interval: kline.OneHour},
	{Enabled: true, Asset: asset.Spot, Authenticated: true, Channel: subscription.MyOrdersChannel},
	{Enabled: true, Asset: asset.Spot, Authenticated: true, Channel: subscription.MyWalletChannel},
	{Enabled: true, Asset: asset.Spot, Authenticated: true, Channel: subscription.MyTradesChannel},
	{Enabled: true, Asset: asset.Spot, Authenticated: true, Channel: chanPositions},
}

var subscriptionNames = map[string]string{
	subscription.TickerChannel:    chanPublicTicker,
	subscription.OrderbookChannel: chanOrderbook,
	subscription.AllTradesChannel: chanPublicTrade,
	subscription.MyOrdersChannel:  chanOrder,
	subscription.MyTradesChannel:  chanExecution,
	subscription.MyWalletChannel:  chanWallet,
	subscription.CandlesChannel:   chanKline,
}

// WsConnect connects to a websocket feed
func (by *Bybit) WsConnect(ctx context.Context, conn stream.Connection) error {
	if err := conn.DialContext(ctx, &websocket.Dialer{}, http.Header{}); err != nil {
		return err
	}
	conn.SetupPingHandler(request.Unset, stream.PingHandler{
		MessageType: websocket.TextMessage,
		Message:     []byte(`{"op": "ping"}`),
		Delay:       bybitWebsocketTimer,
	})
	return nil
}

// WebsocketAuthenticateConnection sends an authentication message to the websocket
func (by *Bybit) WebsocketAuthenticateConnection(ctx context.Context, conn stream.Connection) error {
	creds, err := by.GetCredentials(ctx)
	if err != nil {
		return err
	}
	intNonce := time.Now().Add(time.Hour * 6).UnixMilli()
	strNonce := strconv.FormatInt(intNonce, 10)
	hmac, err := crypto.GetHMAC(crypto.HashSHA256, []byte("GET/realtime"+strNonce), []byte(creds.Secret))
	if err != nil {
		return err
	}
	req := Authenticate{
		RequestID: strconv.FormatInt(conn.GenerateMessageID(false), 10),
		Operation: "auth",
		Args:      []interface{}{creds.Key, intNonce, crypto.HexEncodeToString(hmac)},
	}
	resp, err := conn.SendMessageReturnResponse(ctx, request.Unset, req.RequestID, req)
	if err != nil {
		return err
	}
	var response SubscriptionResponse
	if err := json.Unmarshal(resp, &response); err != nil {
		return err
	}
	if !response.Success {
		return fmt.Errorf("%s with request ID %s msg: %s", response.Operation, response.RequestID, response.RetMsg)
	}
	return nil
}

// Subscribe sends a websocket message to receive data from the channel
func (by *Bybit) Subscribe(ctx context.Context, conn stream.Connection, channelsToSubscribe subscription.List) error {
	return by.handleSubscription(ctx, conn, asset.Spot, "subscribe", channelsToSubscribe)
}

<<<<<<< HEAD
func (by *Bybit) handleSubscriptions(conn stream.Connection, assetType asset.Item, operation string, channelsToSubscribe subscription.List) ([]SubscriptionArgument, error) {
	var args []SubscriptionArgument
	arg := SubscriptionArgument{
		Operation: operation,
		RequestID: strconv.FormatInt(conn.GenerateMessageID(false), 10),
		Arguments: []string{},
	}
	authArg := SubscriptionArgument{
		auth:      true,
		Operation: operation,
		RequestID: strconv.FormatInt(conn.GenerateMessageID(false), 10),
		Arguments: []string{},
	}

	var selectedChannels, positions, execution, order, wallet, greeks, dCP = 0, 1, 2, 3, 4, 5, 6
	chanMap := map[string]int{
		chanPositions: positions,
		chanExecution: execution,
		chanOrder:     order,
		chanWallet:    wallet,
		chanGreeks:    greeks,
		chanDCP:       dCP}

	pairFormat, err := by.GetPairFormat(assetType, true)
	if err != nil {
		return nil, err
	}
	for i := range channelsToSubscribe {
		if len(channelsToSubscribe[i].Pairs) != 1 {
			return nil, subscription.ErrNotSinglePair
		}
		pair := channelsToSubscribe[i].Pairs[0]
		switch channelsToSubscribe[i].Channel {
		case chanOrderbook:
			arg.Arguments = append(arg.Arguments, fmt.Sprintf("%s.%d.%s", channelsToSubscribe[i].Channel, 50, pair.Format(pairFormat).String()))
		case chanPublicTrade, chanPublicTicker, chanLiquidation, chanLeverageTokenTicker, chanLeverageTokenNav:
			arg.Arguments = append(arg.Arguments, channelsToSubscribe[i].Channel+"."+pair.Format(pairFormat).String())
		case chanKline, chanLeverageTokenKline:
			interval, err := intervalToString(kline.FiveMin)
			if err != nil {
				return nil, err
			}
			arg.Arguments = append(arg.Arguments, channelsToSubscribe[i].Channel+"."+interval+"."+pair.Format(pairFormat).String())
		case chanPositions, chanExecution, chanOrder, chanWallet, chanGreeks, chanDCP:
			if chanMap[channelsToSubscribe[i].Channel]&selectedChannels > 0 {
				continue
			}
			authArg.Arguments = append(authArg.Arguments, channelsToSubscribe[i].Channel)
			// adding the channel to selected channels so that we will not visit it again.
			selectedChannels |= chanMap[channelsToSubscribe[i].Channel]
		}
		if len(arg.Arguments) >= 10 {
			args = append(args, arg)
			arg = SubscriptionArgument{
				Operation: operation,
				RequestID: strconv.FormatInt(conn.GenerateMessageID(false), 10),
				Arguments: []string{},
			}
=======
func (by *Bybit) handleSubscriptions(operation string, subs subscription.List) (args []SubscriptionArgument, err error) {
	subs, err = subs.ExpandTemplates(by)
	if err != nil {
		return
	}
	chans := []string{}
	authChans := []string{}
	for _, s := range subs {
		if s.Authenticated {
			authChans = append(authChans, s.QualifiedChannel)
		} else {
			chans = append(chans, s.QualifiedChannel)
>>>>>>> 800665c2
		}
	}
	for _, b := range common.Batch(chans, 10) {
		args = append(args, SubscriptionArgument{
			Operation: operation,
			RequestID: strconv.FormatInt(by.Websocket.Conn.GenerateMessageID(false), 10),
			Arguments: b,
		})
	}
	if len(authChans) != 0 {
		args = append(args, SubscriptionArgument{
			auth:      true,
			Operation: operation,
			RequestID: strconv.FormatInt(by.Websocket.Conn.GenerateMessageID(false), 10),
			Arguments: authChans,
		})
	}
	return
}

// Unsubscribe sends a websocket message to stop receiving data from the channel
func (by *Bybit) Unsubscribe(ctx context.Context, conn stream.Connection, channelsToUnsubscribe subscription.List) error {
	return by.handleSubscription(ctx, conn, asset.Spot, "unsubscribe", channelsToUnsubscribe)
}

<<<<<<< HEAD
func (by *Bybit) handleSubscription(ctx context.Context, conn stream.Connection, a asset.Item, operation string, channelsToSubscribe subscription.List) error {
	payloads, err := by.handleSubscriptions(conn, a, operation, channelsToSubscribe)
=======
func (by *Bybit) handleSpotSubscription(operation string, channelsToSubscribe subscription.List) error {
	payloads, err := by.handleSubscriptions(operation, channelsToSubscribe)
>>>>>>> 800665c2
	if err != nil {
		return err
	}
	for _, payload := range payloads {
		if a == asset.Options {
			// The options connection does not send the subscription request id back with the subscription notification payload
			// therefore the code doesn't wait for the response to check whether the subscription is successful or not.
			err = conn.SendJSONMessage(ctx, request.Unset, payload)
			if err != nil {
				return err
			}
			continue
		}
		var response []byte
		response, err = conn.SendMessageReturnResponse(ctx, request.Unset, payload.RequestID, payload)
		if err != nil {
			return err
		}
		var resp SubscriptionResponse
		err = json.Unmarshal(response, &resp)
		if err != nil {
			return err
		}
		if !resp.Success {
			return fmt.Errorf("%s with request ID %s msg: %s", resp.Operation, resp.RequestID, resp.RetMsg)
		}
	}
	return nil
}

<<<<<<< HEAD
// GenerateDefaultSubscriptions generates default subscription
func (by *Bybit) GenerateDefaultSubscriptions(auth bool) (subscription.List, error) {
	pairs, err := by.GetEnabledPairs(asset.Spot)
	if err != nil {
		if errors.Is(err, asset.ErrNotEnabled) {
			return nil, nil
		}
		return nil, err
	}

	var channels []string
	if !auth {
		channels = []string{chanPublicTicker, chanOrderbook, chanPublicTrade}
	}
	if by.Websocket.CanUseAuthenticatedEndpoints() && auth {
		channels = append(channels, []string{chanPositions, chanExecution, chanOrder, chanWallet}...)
	}

	var subscriptions subscription.List
	for x := range channels {
		switch channels[x] {
		case chanPositions, chanExecution, chanOrder, chanDCP, chanWallet:
			subscriptions = append(subscriptions, &subscription.Subscription{
				Channel: channels[x],
				Pairs:   currency.Pairs{currency.EMPTYPAIR}, // This is a placeholder, the actual pair is not required for these channels
				Asset:   asset.Spot,
			})
		default:
			for z := range pairs {
				subscriptions = append(subscriptions, &subscription.Subscription{
					Channel: channels[x],
					Pairs:   currency.Pairs{pairs[z]},
					Asset:   asset.Spot,
				})
			}
		}
	}
	return subscriptions, nil
=======
// generateSubscriptions generates default subscription
func (by *Bybit) generateSubscriptions() (subscription.List, error) {
	return by.Features.Subscriptions.ExpandTemplates(by)
}

// GetSubscriptionTemplate returns a subscription channel template
func (by *Bybit) GetSubscriptionTemplate(_ *subscription.Subscription) (*template.Template, error) {
	return template.New("master.tmpl").Funcs(template.FuncMap{
		"channelName":      channelName,
		"isSymbolChannel":  isSymbolChannel,
		"intervalToString": intervalToString,
	}).Parse(subTplText)
>>>>>>> 800665c2
}

func (by *Bybit) wsHandleData(_ context.Context, respRaw []byte, assetType asset.Item) error {
	var result WebsocketResponse
	if err := json.Unmarshal(respRaw, &result); err != nil {
		return err
	}
	if result.Topic == "" {
		switch result.Operation {
		case "subscribe", "unsubscribe", "auth":
			if result.RequestID != "" {
				if !by.Websocket.Match.IncomingWithData(result.RequestID, respRaw) {
					return fmt.Errorf("could not match subscription with id %s data %s", result.RequestID, respRaw)
				}
			}
		case "ping", "pong":
		default:
			by.Websocket.DataHandler <- stream.UnhandledMessageWarning{
				Message: string(respRaw),
			}
			return nil
		}
		return nil
	}
	topicSplit := strings.Split(result.Topic, ".")
	if len(topicSplit) == 0 {
		return errInvalidPushData
	}
	switch topicSplit[0] {
	case chanOrderbook:
		return by.wsProcessOrderbook(assetType, &result)
	case chanPublicTrade:
		return by.wsProcessPublicTrade(assetType, &result)
	case chanPublicTicker:
		return by.wsProcessPublicTicker(assetType, &result)
	case chanKline:
		return by.wsProcessKline(assetType, &result, topicSplit)
	case chanLiquidation:
		return by.wsProcessLiquidation(&result)
	case chanLeverageTokenKline:
		return by.wsProcessLeverageTokenKline(assetType, &result, topicSplit)
	case chanLeverageTokenTicker:
		return by.wsProcessLeverageTokenTicker(assetType, &result)
	case chanLeverageTokenNav:
		return by.wsLeverageTokenNav(&result)
		// TODO: The following cases are coming from the dedicated authenticated websocket connection, this is asset
		// agnostic and will need an update in a future PR to handle asset specific data.
	case chanPositions:
		return by.wsProcessPosition(&result)
	case chanExecution:
		return by.wsProcessExecution(assetType, &result)
	case chanOrder:
		return by.wsProcessOrder(assetType, &result)
	case chanWallet:
		return by.wsProcessWalletPushData(assetType, respRaw)
	case chanGreeks:
		return by.wsProcessGreeks(respRaw)
	case chanDCP:
		return nil
	}
	return fmt.Errorf("unhandled stream data %s", string(respRaw))
}

func (by *Bybit) wsProcessGreeks(resp []byte) error {
	var result GreeksResponse
	err := json.Unmarshal(resp, &result)
	if err != nil {
		return err
	}
	by.Websocket.DataHandler <- &result
	return nil
}

func (by *Bybit) wsProcessWalletPushData(assetType asset.Item, resp []byte) error {
	var result WebsocketWallet
	err := json.Unmarshal(resp, &result)
	if err != nil {
		return err
	}
	accounts := []account.Change{}
	for x := range result.Data {
		for y := range result.Data[x].Coin {
			accounts = append(accounts, account.Change{
				Exchange: by.Name,
				Currency: currency.NewCode(result.Data[x].Coin[y].Coin),
				Asset:    assetType,
				Amount:   result.Data[x].Coin[y].WalletBalance.Float64(),
			})
		}
	}
	by.Websocket.DataHandler <- accounts
	return nil
}

// wsProcessOrder the order stream to see changes to your orders in real-time.
func (by *Bybit) wsProcessOrder(assetType asset.Item, resp *WebsocketResponse) error {
	var result WsOrders
	err := json.Unmarshal(resp.Data, &result)
	if err != nil {
		return err
	}
	execution := make([]order.Detail, len(result))
	for x := range result {
		cp, err := by.MatchSymbolWithAvailablePairs(result[x].Symbol, assetType, true)
		if err != nil {
			return err
		}
		orderType, err := order.StringToOrderType(result[x].OrderType)
		if err != nil {
			return err
		}
		side, err := order.StringToOrderSide(result[x].Side)
		if err != nil {
			return err
		}
		execution[x] = order.Detail{
			Amount:         result[x].Qty.Float64(),
			Exchange:       by.Name,
			OrderID:        result[x].OrderID,
			ClientOrderID:  result[x].OrderLinkID,
			Side:           side,
			Type:           orderType,
			Pair:           cp,
			Cost:           result[x].CumExecQty.Float64() * result[x].AvgPrice.Float64(),
			AssetType:      assetType,
			Status:         StringToOrderStatus(result[x].OrderStatus),
			Price:          result[x].Price.Float64(),
			ExecutedAmount: result[x].CumExecQty.Float64(),
			Date:           result[x].CreatedTime.Time(),
			LastUpdated:    result[x].UpdatedTime.Time(),
		}
	}
	by.Websocket.DataHandler <- execution
	return nil
}

func (by *Bybit) wsProcessExecution(assetType asset.Item, resp *WebsocketResponse) error {
	var result WsExecutions
	err := json.Unmarshal(resp.Data, &result)
	if err != nil {
		return err
	}
	executions := make([]fill.Data, len(result))
	for x := range result {
		cp, err := by.MatchSymbolWithAvailablePairs(result[x].Symbol, assetType, false)
		if err != nil {
			return err
		}
		side, err := order.StringToOrderSide(result[x].Side)
		if err != nil {
			return err
		}
		executions[x] = fill.Data{
			ID:            result[x].ExecID,
			Timestamp:     result[x].ExecTime.Time(),
			Exchange:      by.Name,
			AssetType:     assetType,
			CurrencyPair:  cp,
			Side:          side,
			OrderID:       result[x].OrderID,
			ClientOrderID: result[x].OrderLinkID,
			Price:         result[x].ExecPrice.Float64(),
			Amount:        result[x].ExecQty.Float64(),
		}
	}
	by.Websocket.DataHandler <- executions
	return nil
}

func (by *Bybit) wsProcessPosition(resp *WebsocketResponse) error {
	var result WsPositions
	err := json.Unmarshal(resp.Data, &result)
	if err != nil {
		return err
	}
	by.Websocket.DataHandler <- result
	return nil
}

func (by *Bybit) wsLeverageTokenNav(resp *WebsocketResponse) error {
	var result LTNav
	err := json.Unmarshal(resp.Data, &result)
	if err != nil {
		return err
	}
	by.Websocket.DataHandler <- result
	return nil
}

func (by *Bybit) wsProcessLeverageTokenTicker(assetType asset.Item, resp *WebsocketResponse) error {
	var result TickerItem
	err := json.Unmarshal(resp.Data, &result)
	if err != nil {
		return err
	}
	cp, err := by.MatchSymbolWithAvailablePairs(result.Symbol, assetType, true)
	if err != nil {
		return err
	}
	by.Websocket.DataHandler <- &ticker.Price{
		Last:         result.LastPrice.Float64(),
		High:         result.HighPrice24H.Float64(),
		Low:          result.LowPrice24H.Float64(),
		Pair:         cp,
		ExchangeName: by.Name,
		AssetType:    assetType,
		LastUpdated:  resp.Timestamp.Time(),
	}
	return nil
}

func (by *Bybit) wsProcessLeverageTokenKline(assetType asset.Item, resp *WebsocketResponse, topicSplit []string) error {
	var result LTKlines
	err := json.Unmarshal(resp.Data, &result)
	if err != nil {
		return err
	}
	cp, err := by.MatchSymbolWithAvailablePairs(topicSplit[2], assetType, true)
	if err != nil {
		return err
	}
	ltKline := make([]stream.KlineData, len(result))
	for x := range result {
		interval, err := stringToInterval(result[x].Interval)
		if err != nil {
			return err
		}
		ltKline[x] = stream.KlineData{
			Timestamp:  result[x].Timestamp.Time(),
			Pair:       cp,
			AssetType:  assetType,
			Exchange:   by.Name,
			StartTime:  result[x].Start.Time(),
			CloseTime:  result[x].End.Time(),
			Interval:   interval.String(),
			OpenPrice:  result[x].Open.Float64(),
			ClosePrice: result[x].Close.Float64(),
			HighPrice:  result[x].High.Float64(),
			LowPrice:   result[x].Low.Float64(),
		}
	}
	by.Websocket.DataHandler <- result
	return nil
}

func (by *Bybit) wsProcessLiquidation(resp *WebsocketResponse) error {
	var result WebsocketLiquidation
	err := json.Unmarshal(resp.Data, &result)
	if err != nil {
		return err
	}
	by.Websocket.DataHandler <- result
	return nil
}

func (by *Bybit) wsProcessKline(assetType asset.Item, resp *WebsocketResponse, topicSplit []string) error {
	var result WsKlines
	err := json.Unmarshal(resp.Data, &result)
	if err != nil {
		return err
	}
	cp, err := by.MatchSymbolWithAvailablePairs(topicSplit[2], assetType, true)
	if err != nil {
		return err
	}
	spotCandlesticks := make([]stream.KlineData, len(result))
	for x := range result {
		interval, err := stringToInterval(result[x].Interval)
		if err != nil {
			return err
		}
		spotCandlesticks[x] = stream.KlineData{
			Timestamp:  result[x].Timestamp.Time(),
			Pair:       cp,
			AssetType:  assetType,
			Exchange:   by.Name,
			StartTime:  result[x].Start.Time(),
			CloseTime:  result[x].End.Time(),
			Interval:   interval.String(),
			OpenPrice:  result[x].Open.Float64(),
			ClosePrice: result[x].Close.Float64(),
			HighPrice:  result[x].High.Float64(),
			LowPrice:   result[x].Low.Float64(),
			Volume:     result[x].Volume.Float64(),
		}
	}
	by.Websocket.DataHandler <- spotCandlesticks
	return nil
}

func (by *Bybit) wsProcessPublicTicker(assetType asset.Item, resp *WebsocketResponse) error {
	var tickResp TickerItem
	if err := json.Unmarshal(resp.Data, &tickResp); err != nil {
		return err
	}

	p, err := by.MatchSymbolWithAvailablePairs(tickResp.Symbol, assetType, true)
	if err != nil {
		return err
	}

	tick := &ticker.Price{Pair: p, ExchangeName: by.Name, AssetType: assetType}
	snapshot, err := ticker.GetTicker(by.Name, p, assetType)
	if err == nil && resp.Type != "snapshot" {
		// ticker updates may be partial, so we need to update the current ticker
		tick = snapshot
	}
	tick.LastUpdated = resp.Timestamp.Time()
	updateTicker(tick, &tickResp)
	if err = ticker.ProcessTicker(tick); err == nil {
		by.Websocket.DataHandler <- tick
	}
	return err
}

func updateTicker(tick *ticker.Price, resp *TickerItem) {
	if resp.LastPrice.Float64() != 0 {
		tick.Last = resp.LastPrice.Float64()
	}
	if resp.HighPrice24H.Float64() != 0 {
		tick.High = resp.HighPrice24H.Float64()
	}
	if resp.LowPrice24H.Float64() != 0 {
		tick.Low = resp.LowPrice24H.Float64()
	}
	if resp.Volume24H.Float64() != 0 {
		tick.Volume = resp.Volume24H.Float64()
	}

	if tick.AssetType == asset.Spot {
		return
	}

	if resp.MarkPrice.Float64() != 0 {
		tick.MarkPrice = resp.MarkPrice.Float64()
	}
	if resp.IndexPrice.Float64() != 0 {
		tick.IndexPrice = resp.IndexPrice.Float64()
	}
	if resp.OpenInterest.Float64() != 0 {
		tick.OpenInterest = resp.OpenInterest.Float64()
	}

	switch tick.AssetType {
	case asset.Options:
		if resp.BidPrice.Float64() != 0 {
			tick.Bid = resp.BidPrice.Float64()
		}
		if resp.BidSize.Float64() != 0 {
			tick.BidSize = resp.BidSize.Float64()
		}
		if resp.AskPrice.Float64() != 0 {
			tick.Ask = resp.AskPrice.Float64()
		}
		if resp.AskSize.Float64() != 0 {
			tick.AskSize = resp.AskSize.Float64()
		}
	case asset.USDCMarginedFutures, asset.USDTMarginedFutures, asset.CoinMarginedFutures:
		if resp.Bid1Price.Float64() != 0 {
			tick.Bid = resp.Bid1Price.Float64()
		}
		if resp.Bid1Size.Float64() != 0 {
			tick.BidSize = resp.Bid1Size.Float64()
		}
		if resp.Ask1Price.Float64() != 0 {
			tick.Ask = resp.Ask1Price.Float64()
		}
		if resp.Ask1Size.Float64() != 0 {
			tick.AskSize = resp.Ask1Size.Float64()
		}
	}
}

func (by *Bybit) wsProcessPublicTrade(assetType asset.Item, resp *WebsocketResponse) error {
	var result WebsocketPublicTrades
	err := json.Unmarshal(resp.Data, &result)
	if err != nil {
		return err
	}
	tradeDatas := make([]trade.Data, len(result))
	for x := range result {
		cp, err := by.MatchSymbolWithAvailablePairs(result[x].Symbol, assetType, true)
		if err != nil {
			return err
		}
		side, err := order.StringToOrderSide(result[x].Side)
		if err != nil {
			return err
		}
		tradeDatas[x] = trade.Data{
			Timestamp:    result[x].OrderFillTimestamp.Time(),
			CurrencyPair: cp,
			AssetType:    assetType,
			Exchange:     by.Name,
			Price:        result[x].Price.Float64(),
			Amount:       result[x].Size.Float64(),
			Side:         side,
			TID:          result[x].TradeID,
		}
	}
	return trade.AddTradesToBuffer(by.Name, tradeDatas...)
}

func (by *Bybit) wsProcessOrderbook(assetType asset.Item, resp *WebsocketResponse) error {
	var result WsOrderbookDetail
	err := json.Unmarshal(resp.Data, &result)
	if err != nil {
		return err
	}
	cp, err := by.MatchSymbolWithAvailablePairs(result.Symbol, assetType, true)
	if err != nil {
		return err
	}
	asks := make([]orderbook.Tranche, len(result.Asks))
	for i := range result.Asks {
		asks[i].Price, err = strconv.ParseFloat(result.Asks[i][0], 64)
		if err != nil {
			return err
		}
		asks[i].Amount, err = strconv.ParseFloat(result.Asks[i][1], 64)
		if err != nil {
			return err
		}
	}
	bids := make([]orderbook.Tranche, len(result.Bids))
	for i := range result.Bids {
		bids[i].Price, err = strconv.ParseFloat(result.Bids[i][0], 64)
		if err != nil {
			return err
		}
		bids[i].Amount, err = strconv.ParseFloat(result.Bids[i][1], 64)
		if err != nil {
			return err
		}
	}
	if len(asks) == 0 && len(bids) == 0 {
		return nil
	}
	if resp.Type == "snapshot" || result.UpdateID == 1 {
		err = by.Websocket.Orderbook.LoadSnapshot(&orderbook.Base{
			Pair:         cp,
			Exchange:     by.Name,
			Asset:        assetType,
			LastUpdated:  resp.Timestamp.Time(),
			LastUpdateID: result.Sequence,
			Asks:         asks,
			Bids:         bids,
		})
		if err != nil {
			return err
		}
	} else {
		err = by.Websocket.Orderbook.Update(&orderbook.Update{
			Pair:       cp,
			Asks:       asks,
			Bids:       bids,
			Asset:      assetType,
			UpdateID:   result.Sequence,
			UpdateTime: resp.Timestamp.Time(),
		})
		if err != nil {
			return err
		}
	}
	return nil
}

// channelName converts global channel names to exchange specific names
func channelName(s *subscription.Subscription) string {
	if name, ok := subscriptionNames[s.Channel]; ok {
		return name
	}
	return s.Channel
}

// isSymbolChannel returns whether the channel accepts a symbol parameter
func isSymbolChannel(name string) bool {
	switch name {
	case chanPositions, chanExecution, chanOrder, chanDCP, chanWallet:
		return false
	}
	return true
}

const subTplText = `
{{ with $name := channelName $.S }}
	{{- range $asset, $pairs := $.AssetPairs }}
		{{- if isSymbolChannel $name }}
			{{- range $p := $pairs }}
				{{- $name -}} .
				{{- if eq $name "orderbook" -}} {{- $.S.Levels -}} . {{- end }}
				{{- if eq $name "kline" -}} {{- intervalToString $.S.Interval -}} . {{- end }}
				{{- $p }}
				{{- $.PairSeparator }}
			{{- end }}
		{{- else }}
			{{- $name }}
		{{- end }}
	{{- end }}
	{{- $.AssetSeparator }}
{{- end }}
`<|MERGE_RESOLUTION|>--- conflicted
+++ resolved
@@ -3,7 +3,6 @@
 import (
 	"context"
 	"encoding/json"
-	"errors"
 	"fmt"
 	"net/http"
 	"strconv"
@@ -56,6 +55,8 @@
 
 	// Main-net private
 	websocketPrivate = "wss://stream.bybit.com/v5/private"
+
+	privateConnection = "private"
 )
 
 var defaultSubscriptions = subscription.List{
@@ -63,20 +64,20 @@
 	{Enabled: true, Asset: asset.Spot, Channel: subscription.OrderbookChannel, Levels: 50},
 	{Enabled: true, Asset: asset.Spot, Channel: subscription.AllTradesChannel},
 	{Enabled: true, Asset: asset.Spot, Channel: subscription.CandlesChannel, Interval: kline.OneHour},
-	{Enabled: true, Asset: asset.Spot, Authenticated: true, Channel: subscription.MyOrdersChannel},
-	{Enabled: true, Asset: asset.Spot, Authenticated: true, Channel: subscription.MyWalletChannel},
-	{Enabled: true, Asset: asset.Spot, Authenticated: true, Channel: subscription.MyTradesChannel},
-	{Enabled: true, Asset: asset.Spot, Authenticated: true, Channel: chanPositions},
+	// {Enabled: true, Asset: asset.Spot, Authenticated: true, Channel: subscription.MyOrdersChannel},
+	// {Enabled: true, Asset: asset.Spot, Authenticated: true, Channel: subscription.MyWalletChannel},
+	// {Enabled: true, Asset: asset.Spot, Authenticated: true, Channel: subscription.MyTradesChannel},
+	// {Enabled: true, Asset: asset.Spot, Authenticated: true, Channel: chanPositions},
 }
 
 var subscriptionNames = map[string]string{
 	subscription.TickerChannel:    chanPublicTicker,
 	subscription.OrderbookChannel: chanOrderbook,
 	subscription.AllTradesChannel: chanPublicTrade,
-	subscription.MyOrdersChannel:  chanOrder,
-	subscription.MyTradesChannel:  chanExecution,
-	subscription.MyWalletChannel:  chanWallet,
-	subscription.CandlesChannel:   chanKline,
+	// subscription.MyOrdersChannel:  chanOrder,
+	// subscription.MyTradesChannel:  chanExecution,
+	// subscription.MyWalletChannel:  chanWallet,
+	subscription.CandlesChannel: chanKline,
 }
 
 // WsConnect connects to a websocket feed
@@ -125,72 +126,13 @@
 
 // Subscribe sends a websocket message to receive data from the channel
 func (by *Bybit) Subscribe(ctx context.Context, conn stream.Connection, channelsToSubscribe subscription.List) error {
-	return by.handleSubscription(ctx, conn, asset.Spot, "subscribe", channelsToSubscribe)
-}
-
-<<<<<<< HEAD
-func (by *Bybit) handleSubscriptions(conn stream.Connection, assetType asset.Item, operation string, channelsToSubscribe subscription.List) ([]SubscriptionArgument, error) {
-	var args []SubscriptionArgument
-	arg := SubscriptionArgument{
-		Operation: operation,
-		RequestID: strconv.FormatInt(conn.GenerateMessageID(false), 10),
-		Arguments: []string{},
-	}
-	authArg := SubscriptionArgument{
-		auth:      true,
-		Operation: operation,
-		RequestID: strconv.FormatInt(conn.GenerateMessageID(false), 10),
-		Arguments: []string{},
-	}
-
-	var selectedChannels, positions, execution, order, wallet, greeks, dCP = 0, 1, 2, 3, 4, 5, 6
-	chanMap := map[string]int{
-		chanPositions: positions,
-		chanExecution: execution,
-		chanOrder:     order,
-		chanWallet:    wallet,
-		chanGreeks:    greeks,
-		chanDCP:       dCP}
-
-	pairFormat, err := by.GetPairFormat(assetType, true)
-	if err != nil {
-		return nil, err
-	}
-	for i := range channelsToSubscribe {
-		if len(channelsToSubscribe[i].Pairs) != 1 {
-			return nil, subscription.ErrNotSinglePair
-		}
-		pair := channelsToSubscribe[i].Pairs[0]
-		switch channelsToSubscribe[i].Channel {
-		case chanOrderbook:
-			arg.Arguments = append(arg.Arguments, fmt.Sprintf("%s.%d.%s", channelsToSubscribe[i].Channel, 50, pair.Format(pairFormat).String()))
-		case chanPublicTrade, chanPublicTicker, chanLiquidation, chanLeverageTokenTicker, chanLeverageTokenNav:
-			arg.Arguments = append(arg.Arguments, channelsToSubscribe[i].Channel+"."+pair.Format(pairFormat).String())
-		case chanKline, chanLeverageTokenKline:
-			interval, err := intervalToString(kline.FiveMin)
-			if err != nil {
-				return nil, err
-			}
-			arg.Arguments = append(arg.Arguments, channelsToSubscribe[i].Channel+"."+interval+"."+pair.Format(pairFormat).String())
-		case chanPositions, chanExecution, chanOrder, chanWallet, chanGreeks, chanDCP:
-			if chanMap[channelsToSubscribe[i].Channel]&selectedChannels > 0 {
-				continue
-			}
-			authArg.Arguments = append(authArg.Arguments, channelsToSubscribe[i].Channel)
-			// adding the channel to selected channels so that we will not visit it again.
-			selectedChannels |= chanMap[channelsToSubscribe[i].Channel]
-		}
-		if len(arg.Arguments) >= 10 {
-			args = append(args, arg)
-			arg = SubscriptionArgument{
-				Operation: operation,
-				RequestID: strconv.FormatInt(conn.GenerateMessageID(false), 10),
-				Arguments: []string{},
-			}
-=======
-func (by *Bybit) handleSubscriptions(operation string, subs subscription.List) (args []SubscriptionArgument, err error) {
+	return by.handleSpotSubscription(ctx, conn, "subscribe", channelsToSubscribe)
+}
+
+func (by *Bybit) handleSubscriptions(conn stream.Connection, operation string, subs subscription.List) (args []SubscriptionArgument, err error) {
 	subs, err = subs.ExpandTemplates(by)
 	if err != nil {
+		fmt.Println("expandy silly", conn.GetURL())
 		return
 	}
 	chans := []string{}
@@ -200,13 +142,12 @@
 			authChans = append(authChans, s.QualifiedChannel)
 		} else {
 			chans = append(chans, s.QualifiedChannel)
->>>>>>> 800665c2
 		}
 	}
 	for _, b := range common.Batch(chans, 10) {
 		args = append(args, SubscriptionArgument{
 			Operation: operation,
-			RequestID: strconv.FormatInt(by.Websocket.Conn.GenerateMessageID(false), 10),
+			RequestID: strconv.FormatInt(conn.GenerateMessageID(false), 10),
 			Arguments: b,
 		})
 	}
@@ -214,7 +155,7 @@
 		args = append(args, SubscriptionArgument{
 			auth:      true,
 			Operation: operation,
-			RequestID: strconv.FormatInt(by.Websocket.Conn.GenerateMessageID(false), 10),
+			RequestID: strconv.FormatInt(conn.GenerateMessageID(false), 10),
 			Arguments: authChans,
 		})
 	}
@@ -223,29 +164,15 @@
 
 // Unsubscribe sends a websocket message to stop receiving data from the channel
 func (by *Bybit) Unsubscribe(ctx context.Context, conn stream.Connection, channelsToUnsubscribe subscription.List) error {
-	return by.handleSubscription(ctx, conn, asset.Spot, "unsubscribe", channelsToUnsubscribe)
-}
-
-<<<<<<< HEAD
-func (by *Bybit) handleSubscription(ctx context.Context, conn stream.Connection, a asset.Item, operation string, channelsToSubscribe subscription.List) error {
-	payloads, err := by.handleSubscriptions(conn, a, operation, channelsToSubscribe)
-=======
-func (by *Bybit) handleSpotSubscription(operation string, channelsToSubscribe subscription.List) error {
-	payloads, err := by.handleSubscriptions(operation, channelsToSubscribe)
->>>>>>> 800665c2
+	return by.handleSpotSubscription(ctx, conn, "unsubscribe", channelsToUnsubscribe)
+}
+
+func (by *Bybit) handleSpotSubscription(ctx context.Context, conn stream.Connection, operation string, channelsToSubscribe subscription.List) error {
+	payloads, err := by.handleSubscriptions(conn, operation, channelsToSubscribe)
 	if err != nil {
 		return err
 	}
 	for _, payload := range payloads {
-		if a == asset.Options {
-			// The options connection does not send the subscription request id back with the subscription notification payload
-			// therefore the code doesn't wait for the response to check whether the subscription is successful or not.
-			err = conn.SendJSONMessage(ctx, request.Unset, payload)
-			if err != nil {
-				return err
-			}
-			continue
-		}
 		var response []byte
 		response, err = conn.SendMessageReturnResponse(ctx, request.Unset, payload.RequestID, payload)
 		if err != nil {
@@ -263,46 +190,6 @@
 	return nil
 }
 
-<<<<<<< HEAD
-// GenerateDefaultSubscriptions generates default subscription
-func (by *Bybit) GenerateDefaultSubscriptions(auth bool) (subscription.List, error) {
-	pairs, err := by.GetEnabledPairs(asset.Spot)
-	if err != nil {
-		if errors.Is(err, asset.ErrNotEnabled) {
-			return nil, nil
-		}
-		return nil, err
-	}
-
-	var channels []string
-	if !auth {
-		channels = []string{chanPublicTicker, chanOrderbook, chanPublicTrade}
-	}
-	if by.Websocket.CanUseAuthenticatedEndpoints() && auth {
-		channels = append(channels, []string{chanPositions, chanExecution, chanOrder, chanWallet}...)
-	}
-
-	var subscriptions subscription.List
-	for x := range channels {
-		switch channels[x] {
-		case chanPositions, chanExecution, chanOrder, chanDCP, chanWallet:
-			subscriptions = append(subscriptions, &subscription.Subscription{
-				Channel: channels[x],
-				Pairs:   currency.Pairs{currency.EMPTYPAIR}, // This is a placeholder, the actual pair is not required for these channels
-				Asset:   asset.Spot,
-			})
-		default:
-			for z := range pairs {
-				subscriptions = append(subscriptions, &subscription.Subscription{
-					Channel: channels[x],
-					Pairs:   currency.Pairs{pairs[z]},
-					Asset:   asset.Spot,
-				})
-			}
-		}
-	}
-	return subscriptions, nil
-=======
 // generateSubscriptions generates default subscription
 func (by *Bybit) generateSubscriptions() (subscription.List, error) {
 	return by.Features.Subscriptions.ExpandTemplates(by)
@@ -315,7 +202,6 @@
 		"isSymbolChannel":  isSymbolChannel,
 		"intervalToString": intervalToString,
 	}).Parse(subTplText)
->>>>>>> 800665c2
 }
 
 func (by *Bybit) wsHandleData(_ context.Context, respRaw []byte, assetType asset.Item) error {
@@ -817,4 +703,135 @@
 	{{- end }}
 	{{- $.AssetSeparator }}
 {{- end }}
-`+`
+
+// TODO: Remove this function when template expansion is across all assets
+func (by *Bybit) handleSubscriptionNonTemplate(ctx context.Context, conn stream.Connection, a asset.Item, operation string, channelsToSubscribe subscription.List) error {
+	payloads, err := by.handleSubscriptionsNonTemplate(conn, a, operation, channelsToSubscribe)
+	if err != nil {
+		return err
+	}
+	for _, payload := range payloads {
+		if a == asset.Options {
+			// The options connection does not send the subscription request id back with the subscription notification payload
+			// therefore the code doesn't wait for the response to check whether the subscription is successful or not.
+			err = conn.SendJSONMessage(ctx, request.Unset, payload)
+			if err != nil {
+				return err
+			}
+			continue
+		}
+		var response []byte
+		response, err = conn.SendMessageReturnResponse(ctx, request.Unset, payload.RequestID, payload)
+		if err != nil {
+			return err
+		}
+		var resp SubscriptionResponse
+		err = json.Unmarshal(response, &resp)
+		if err != nil {
+			return err
+		}
+		if !resp.Success {
+			return fmt.Errorf("%s with request ID %s msg: %s", resp.Operation, resp.RequestID, resp.RetMsg)
+		}
+	}
+	return nil
+}
+
+// TODO: Remove this function when template expansion is across all assets
+func (by *Bybit) handleSubscriptionsNonTemplate(conn stream.Connection, assetType asset.Item, operation string, channelsToSubscribe subscription.List) ([]SubscriptionArgument, error) {
+	var args []SubscriptionArgument
+	arg := SubscriptionArgument{
+		Operation: operation,
+		RequestID: strconv.FormatInt(conn.GenerateMessageID(false), 10),
+		Arguments: []string{},
+	}
+	authArg := SubscriptionArgument{
+		auth:      true,
+		Operation: operation,
+		RequestID: strconv.FormatInt(conn.GenerateMessageID(false), 10),
+		Arguments: []string{},
+	}
+
+	var selectedChannels, positions, execution, order, wallet, greeks, dCP = 0, 1, 2, 3, 4, 5, 6
+	chanMap := map[string]int{
+		chanPositions: positions,
+		chanExecution: execution,
+		chanOrder:     order,
+		chanWallet:    wallet,
+		chanGreeks:    greeks,
+		chanDCP:       dCP}
+
+	pairFormat, err := by.GetPairFormat(assetType, true)
+	if err != nil {
+		return nil, err
+	}
+	for i := range channelsToSubscribe {
+		if len(channelsToSubscribe[i].Pairs) != 1 {
+			return nil, subscription.ErrNotSinglePair
+		}
+		pair := channelsToSubscribe[i].Pairs[0]
+		switch channelsToSubscribe[i].Channel {
+		case chanOrderbook:
+			arg.Arguments = append(arg.Arguments, fmt.Sprintf("%s.%d.%s", channelsToSubscribe[i].Channel, 50, pair.Format(pairFormat).String()))
+		case chanPublicTrade, chanPublicTicker, chanLiquidation, chanLeverageTokenTicker, chanLeverageTokenNav:
+			arg.Arguments = append(arg.Arguments, channelsToSubscribe[i].Channel+"."+pair.Format(pairFormat).String())
+		case chanKline, chanLeverageTokenKline:
+			interval, err := intervalToString(kline.FiveMin)
+			if err != nil {
+				return nil, err
+			}
+			arg.Arguments = append(arg.Arguments, channelsToSubscribe[i].Channel+"."+interval+"."+pair.Format(pairFormat).String())
+		case chanPositions, chanExecution, chanOrder, chanWallet, chanGreeks, chanDCP:
+			if chanMap[channelsToSubscribe[i].Channel]&selectedChannels > 0 {
+				continue
+			}
+			authArg.Arguments = append(authArg.Arguments, channelsToSubscribe[i].Channel)
+			// adding the channel to selected channels so that we will not visit it again.
+			selectedChannels |= chanMap[channelsToSubscribe[i].Channel]
+		}
+		if len(arg.Arguments) >= 10 {
+			args = append(args, arg)
+			arg = SubscriptionArgument{
+				Operation: operation,
+				RequestID: strconv.FormatInt(conn.GenerateMessageID(false), 10),
+				Arguments: []string{},
+			}
+		}
+	}
+	if len(arg.Arguments) != 0 {
+		args = append(args, arg)
+	}
+	if len(authArg.Arguments) != 0 {
+		args = append(args, authArg)
+	}
+	return args, nil
+}
+
+// generateAuthSubscriptions generates default subscription for the dedicated auth websocket connection. These are
+// are agnostic to the asset type and pair as all account level data will be routed through this connection.
+// TODO: Remove this function when template expansion is across all assets
+func (by *Bybit) generateAuthSubscriptions() (subscription.List, error) {
+	if !by.Websocket.CanUseAuthenticatedEndpoints() {
+		return nil, nil
+	}
+	var subscriptions subscription.List
+	for _, channel := range []string{chanPositions, chanExecution, chanOrder, chanWallet} {
+		subscriptions = append(subscriptions, &subscription.Subscription{
+			Channel: channel,
+			Pairs:   currency.Pairs{currency.EMPTYPAIR}, // This is a placeholder, the actual pair is not required for these channels
+			Asset:   asset.All,
+		})
+	}
+	return subscriptions, nil
+}
+
+// LinearSubscribe sends a subscription message to linear public channels.
+func (by *Bybit) authSubscribe(ctx context.Context, conn stream.Connection, channelSubscriptions subscription.List) error {
+	return by.handleSubscriptionNonTemplate(ctx, conn, asset.Spot, "subscribe", channelSubscriptions)
+}
+
+// LinearUnsubscribe sends an unsubscription messages through linear public channels.
+func (by *Bybit) authUnsubscribe(ctx context.Context, conn stream.Connection, channelSubscriptions subscription.List) error {
+	return by.handleSubscriptionNonTemplate(ctx, conn, asset.Spot, "unsubscribe", channelSubscriptions)
+}