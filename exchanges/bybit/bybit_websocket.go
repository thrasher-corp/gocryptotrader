--- conflicted
+++ resolved
@@ -80,75 +80,24 @@
 }
 
 // WsConnect connects to a websocket feed
-<<<<<<< HEAD
-func (by *Bybit) WsConnect(ctx context.Context, conn websocket.Connection) error {
+func (e *Exchange) WsConnect(ctx context.Context, conn websocket.Connection) error {
 	if err := conn.Dial(ctx, &gws.Dialer{}, http.Header{}); err != nil {
 		return err
 	}
 	conn.SetupPingHandler(request.Unset, websocket.PingHandler{
-=======
-func (e *Exchange) WsConnect() error {
-	ctx := context.TODO()
-	if !e.Websocket.IsEnabled() || !e.IsEnabled() || !e.IsAssetWebsocketSupported(asset.Spot) {
-		return websocket.ErrWebsocketNotEnabled
-	}
-	var dialer gws.Dialer
-	err := e.Websocket.Conn.Dial(ctx, &dialer, http.Header{})
-	if err != nil {
-		return err
-	}
-	e.Websocket.Conn.SetupPingHandler(request.Unset, websocket.PingHandler{
->>>>>>> 0fd33341
 		MessageType: gws.TextMessage,
 		Message:     []byte(`{"op": "ping"}`),
 		Delay:       bybitWebsocketTimer,
 	})
-<<<<<<< HEAD
 	return nil
 }
 
 // WebsocketAuthenticateConnection sends an authentication message to receive auth data
-func (by *Bybit) WebsocketAuthenticateConnection(ctx context.Context, conn websocket.Connection) error {
-	creds, err := by.GetCredentials(ctx)
-	if err != nil {
-		return err
-	}
-=======
-
-	e.Websocket.Wg.Add(1)
-	go e.wsReadData(ctx, asset.Spot, e.Websocket.Conn)
-	if e.Websocket.CanUseAuthenticatedEndpoints() {
-		err = e.WsAuth(ctx)
-		if err != nil {
-			e.Websocket.DataHandler <- err
-			e.Websocket.SetCanUseAuthenticatedEndpoints(false)
-		}
-	}
-	return nil
-}
-
-// WsAuth sends an authentication message to receive auth data
-func (e *Exchange) WsAuth(ctx context.Context) error {
+func (e *Exchange) WebsocketAuthenticateConnection(ctx context.Context, conn websocket.Connection) error {
 	creds, err := e.GetCredentials(ctx)
 	if err != nil {
 		return err
 	}
-
-	var dialer gws.Dialer
-	if err := e.Websocket.AuthConn.Dial(ctx, &dialer, http.Header{}); err != nil {
-		return err
-	}
-
-	e.Websocket.AuthConn.SetupPingHandler(request.Unset, websocket.PingHandler{
-		MessageType: gws.TextMessage,
-		Message:     []byte(`{"op":"ping"}`),
-		Delay:       bybitWebsocketTimer,
-	})
-
-	e.Websocket.Wg.Add(1)
-	go e.wsReadData(ctx, asset.Spot, e.Websocket.AuthConn)
-
->>>>>>> 0fd33341
 	intNonce := time.Now().Add(time.Hour * 6).UnixMilli()
 	strNonce := strconv.FormatInt(intNonce, 10)
 	hmac, err := crypto.GetHMAC(crypto.HashSHA256, []byte("GET/realtime"+strNonce), []byte(creds.Secret))
@@ -156,19 +105,11 @@
 		return err
 	}
 	req := Authenticate{
-<<<<<<< HEAD
 		RequestID: strconv.FormatInt(conn.GenerateMessageID(false), 10),
-=======
-		RequestID: strconv.FormatInt(e.Websocket.AuthConn.GenerateMessageID(false), 10),
->>>>>>> 0fd33341
 		Operation: "auth",
 		Args:      []any{creds.Key, intNonce, hex.EncodeToString(hmac)},
 	}
-<<<<<<< HEAD
 	resp, err := conn.SendMessageReturnResponse(ctx, request.Unset, req.RequestID, req)
-=======
-	resp, err := e.Websocket.AuthConn.SendMessageReturnResponse(ctx, request.Unset, req.RequestID, req)
->>>>>>> 0fd33341
 	if err != nil {
 		return err
 	}
@@ -183,22 +124,12 @@
 }
 
 // Subscribe sends a websocket message to receive data from the channel
-<<<<<<< HEAD
-func (by *Bybit) Subscribe(ctx context.Context, conn websocket.Connection, channelsToSubscribe subscription.List) error {
-	return by.handleSpotSubscription(ctx, conn, "subscribe", channelsToSubscribe)
-}
-
-func (by *Bybit) handleSubscriptions(conn websocket.Connection, operation string, subs subscription.List) (args []SubscriptionArgument, err error) {
-	subs, err = subs.ExpandTemplates(by)
-=======
-func (e *Exchange) Subscribe(channelsToSubscribe subscription.List) error {
-	ctx := context.TODO()
-	return e.handleSpotSubscription(ctx, "subscribe", channelsToSubscribe)
-}
-
-func (e *Exchange) handleSubscriptions(operation string, subs subscription.List) (args []SubscriptionArgument, err error) {
+func (e *Exchange) Subscribe(ctx context.Context, conn websocket.Connection, channelsToSubscribe subscription.List) error {
+	return e.handleSpotSubscription(ctx, conn, "subscribe", channelsToSubscribe)
+}
+
+func (e *Exchange) handleSubscriptions(conn websocket.Connection, operation string, subs subscription.List) (args []SubscriptionArgument, err error) {
 	subs, err = subs.ExpandTemplates(e)
->>>>>>> 0fd33341
 	if err != nil {
 		return
 	}
@@ -208,11 +139,7 @@
 			args = append(args, SubscriptionArgument{
 				auth:           b[0].Authenticated,
 				Operation:      operation,
-<<<<<<< HEAD
 				RequestID:      strconv.FormatInt(conn.GenerateMessageID(false), 10),
-=======
-				RequestID:      strconv.FormatInt(e.Websocket.Conn.GenerateMessageID(false), 10),
->>>>>>> 0fd33341
 				Arguments:      b.QualifiedChannels(),
 				associatedSubs: b,
 			})
@@ -222,13 +149,12 @@
 }
 
 // Unsubscribe sends a websocket message to stop receiving data from the channel
-<<<<<<< HEAD
-func (by *Bybit) Unsubscribe(ctx context.Context, conn websocket.Connection, channelsToUnsubscribe subscription.List) error {
-	return by.handleSpotSubscription(ctx, conn, "unsubscribe", channelsToUnsubscribe)
-}
-
-func (by *Bybit) handleSpotSubscription(ctx context.Context, conn websocket.Connection, operation string, channelsToSubscribe subscription.List) error {
-	payloads, err := by.handleSubscriptions(conn, operation, channelsToSubscribe)
+func (e *Exchange) Unsubscribe(ctx context.Context, conn websocket.Connection, channelsToUnsubscribe subscription.List) error {
+	return e.handleSpotSubscription(ctx, conn, "unsubscribe", channelsToUnsubscribe)
+}
+
+func (e *Exchange) handleSpotSubscription(ctx context.Context, conn websocket.Connection, operation string, channelsToSubscribe subscription.List) error {
+	payloads, err := e.handleSubscriptions(conn, operation, channelsToSubscribe)
 	if err != nil {
 		return err
 	}
@@ -236,30 +162,6 @@
 		response, err := conn.SendMessageReturnResponse(ctx, request.Unset, payload.RequestID, payload)
 		if err != nil {
 			return err
-=======
-func (e *Exchange) Unsubscribe(channelsToUnsubscribe subscription.List) error {
-	ctx := context.TODO()
-	return e.handleSpotSubscription(ctx, "unsubscribe", channelsToUnsubscribe)
-}
-
-func (e *Exchange) handleSpotSubscription(ctx context.Context, operation string, channelsToSubscribe subscription.List) error {
-	payloads, err := e.handleSubscriptions(operation, channelsToSubscribe)
-	if err != nil {
-		return err
-	}
-	for a := range payloads {
-		var response []byte
-		if payloads[a].auth {
-			response, err = e.Websocket.AuthConn.SendMessageReturnResponse(ctx, request.Unset, payloads[a].RequestID, payloads[a])
-			if err != nil {
-				return err
-			}
-		} else {
-			response, err = e.Websocket.Conn.SendMessageReturnResponse(ctx, request.Unset, payloads[a].RequestID, payloads[a])
-			if err != nil {
-				return err
-			}
->>>>>>> 0fd33341
 		}
 		var resp SubscriptionResponse
 		if err := json.Unmarshal(response, &resp); err != nil {
@@ -268,25 +170,10 @@
 		if !resp.Success {
 			return fmt.Errorf("%s with request ID %s msg: %s", resp.Operation, resp.RequestID, resp.RetMsg)
 		}
-<<<<<<< HEAD
 		if operation == "unsubscribe" {
-			err = by.Websocket.RemoveSubscriptions(conn, payload.associatedSubs...)
+			err = e.Websocket.RemoveSubscriptions(conn, payload.associatedSubs...)
 		} else {
-			err = by.Websocket.AddSubscriptions(conn, payload.associatedSubs...)
-=======
-
-		var conn websocket.Connection
-		if payloads[a].auth {
-			conn = e.Websocket.AuthConn
-		} else {
-			conn = e.Websocket.Conn
-		}
-
-		if operation == "unsubscribe" {
-			err = e.Websocket.RemoveSubscriptions(conn, payloads[a].associatedSubs...)
-		} else {
-			err = e.Websocket.AddSubscriptions(conn, payloads[a].associatedSubs...)
->>>>>>> 0fd33341
+			err = e.Websocket.AddSubscriptions(conn, payload.associatedSubs...)
 		}
 		if err != nil {
 			return err
@@ -311,31 +198,7 @@
 	}).Parse(subTplText)
 }
 
-<<<<<<< HEAD
-func (by *Bybit) wsHandleData(assetType asset.Item, respRaw []byte) error {
-=======
-// wsReadData receives and passes on websocket messages for processing
-func (e *Exchange) wsReadData(ctx context.Context, assetType asset.Item, ws websocket.Connection) {
-	defer e.Websocket.Wg.Done()
-	for {
-		select {
-		case <-e.Websocket.ShutdownC:
-			return
-		default:
-			resp := ws.ReadMessage()
-			if resp.Raw == nil {
-				return
-			}
-			err := e.wsHandleData(ctx, assetType, resp.Raw)
-			if err != nil {
-				e.Websocket.DataHandler <- err
-			}
-		}
-	}
-}
-
-func (e *Exchange) wsHandleData(ctx context.Context, assetType asset.Item, respRaw []byte) error {
->>>>>>> 0fd33341
+func (e *Exchange) wsHandleData(assetType asset.Item, respRaw []byte) error {
 	var result WebsocketResponse
 	if err := json.Unmarshal(respRaw, &result); err != nil {
 		return err
@@ -350,13 +213,7 @@
 			}
 		case "ping", "pong":
 		default:
-<<<<<<< HEAD
-			by.Websocket.DataHandler <- websocket.UnhandledMessageWarning{Message: string(respRaw)}
-=======
-			e.Websocket.DataHandler <- websocket.UnhandledMessageWarning{
-				Message: string(respRaw),
-			}
->>>>>>> 0fd33341
+			e.Websocket.DataHandler <- websocket.UnhandledMessageWarning{Message: string(respRaw)}
 			return nil
 		}
 		return nil
@@ -381,13 +238,12 @@
 	case chanLeverageTokenTicker:
 		return e.wsProcessLeverageTokenTicker(assetType, &result)
 	case chanLeverageTokenNav:
-<<<<<<< HEAD
-		return by.wsLeverageTokenNav(&result)
+		return e.wsLeverageTokenNav(&result)
 	}
 	return fmt.Errorf("unhandled stream data %s", string(respRaw))
 }
 
-func (by *Bybit) wsHandleAuthenticatedData(ctx context.Context, respRaw []byte) error {
+func (e *Exchange) wsHandleAuthenticatedData(ctx context.Context, respRaw []byte) error {
 	var result WebsocketResponse
 	if err := json.Unmarshal(respRaw, &result); err != nil {
 		return err
@@ -396,13 +252,13 @@
 		switch result.Operation {
 		case "subscribe", "unsubscribe", "auth":
 			if result.RequestID != "" {
-				if !by.Websocket.Match.IncomingWithData(result.RequestID, respRaw) {
+				if !e.Websocket.Match.IncomingWithData(result.RequestID, respRaw) {
 					return fmt.Errorf("could not match subscription with id %s data %s", result.RequestID, respRaw)
 				}
 			}
 		case "ping", "pong":
 		default:
-			by.Websocket.DataHandler <- websocket.UnhandledMessageWarning{Message: string(respRaw)}
+			e.Websocket.DataHandler <- websocket.UnhandledMessageWarning{Message: string(respRaw)}
 			return nil
 		}
 		return nil
@@ -413,32 +269,21 @@
 	}
 
 	switch topicSplit[0] {
-=======
-		return e.wsLeverageTokenNav(&result)
->>>>>>> 0fd33341
 	case chanPositions:
 		return e.wsProcessPosition(&result)
 	case chanExecution:
-<<<<<<< HEAD
-		return by.wsProcessExecution(&result)
+		return e.wsProcessExecution(&result)
 	case chanOrder:
 		// Below provides a way of matching an order change to a websocket request. There is no batch support for this
 		// so the first element will be used to match the order link ID.
 		if id, err := jsonparser.GetString(respRaw, "data", "[0]", "orderLinkId"); err == nil {
-			if by.Websocket.Match.IncomingWithData(id, respRaw) {
+			if e.Websocket.Match.IncomingWithData(id, respRaw) {
 				return nil // If the data has been routed, return
 			}
 		}
-		return by.wsProcessOrder(&result)
+		return e.wsProcessOrder(&result)
 	case chanWallet:
-		return by.wsProcessWalletPushData(ctx, respRaw)
-=======
-		return e.wsProcessExecution(asset.Spot, &result)
-	case chanOrder:
-		return e.wsProcessOrder(asset.Spot, &result)
-	case chanWallet:
-		return e.wsProcessWalletPushData(ctx, asset.Spot, respRaw)
->>>>>>> 0fd33341
+		return e.wsProcessWalletPushData(ctx, respRaw)
 	case chanGreeks:
 		return e.wsProcessGreeks(respRaw)
 	case chanDCP:
@@ -457,11 +302,7 @@
 	return nil
 }
 
-<<<<<<< HEAD
-func (by *Bybit) wsProcessWalletPushData(ctx context.Context, resp []byte) error {
-=======
-func (e *Exchange) wsProcessWalletPushData(ctx context.Context, assetType asset.Item, resp []byte) error {
->>>>>>> 0fd33341
+func (e *Exchange) wsProcessWalletPushData(ctx context.Context, resp []byte) error {
 	var result WebsocketWallet
 	if err := json.Unmarshal(resp, &result); err != nil {
 		return err
@@ -489,22 +330,14 @@
 }
 
 // wsProcessOrder the order stream to see changes to your orders in real-time.
-<<<<<<< HEAD
-func (by *Bybit) wsProcessOrder(resp *WebsocketResponse) error {
-=======
-func (e *Exchange) wsProcessOrder(assetType asset.Item, resp *WebsocketResponse) error {
->>>>>>> 0fd33341
+func (e *Exchange) wsProcessOrder(resp *WebsocketResponse) error {
 	var result WsOrders
 	if err := json.Unmarshal(resp.Data, &result); err != nil {
 		return err
 	}
 	execution := make([]order.Detail, len(result))
 	for x := range result {
-<<<<<<< HEAD
-		cp, a, err := by.getPairFromCategory(result[x].Category, result[x].Symbol)
-=======
-		cp, err := e.MatchSymbolWithAvailablePairs(result[x].Symbol, assetType, hasPotentialDelimiter(assetType))
->>>>>>> 0fd33341
+		cp, a, err := e.getPairFromCategory(result[x].Category, result[x].Symbol)
 		if err != nil {
 			return err
 		}
@@ -521,10 +354,9 @@
 			return err
 		}
 		execution[x] = order.Detail{
-<<<<<<< HEAD
 			TimeInForce:          tif,
 			Amount:               result[x].Qty.Float64(),
-			Exchange:             by.Name,
+			Exchange:             e.Name,
 			OrderID:              result[x].OrderID,
 			ClientOrderID:        result[x].OrderLinkID,
 			Side:                 side,
@@ -539,44 +371,20 @@
 			AverageExecutedPrice: result[x].AvgPrice.Float64(),
 			Date:                 result[x].CreatedTime.Time(),
 			LastUpdated:          result[x].UpdatedTime.Time(),
-=======
-			Amount:         result[x].Qty.Float64(),
-			Exchange:       e.Name,
-			OrderID:        result[x].OrderID,
-			ClientOrderID:  result[x].OrderLinkID,
-			Side:           side,
-			Type:           orderType,
-			Pair:           cp,
-			Cost:           result[x].CumExecQty.Float64() * result[x].AvgPrice.Float64(),
-			AssetType:      assetType,
-			Status:         StringToOrderStatus(result[x].OrderStatus),
-			Price:          result[x].Price.Float64(),
-			ExecutedAmount: result[x].CumExecQty.Float64(),
-			Date:           result[x].CreatedTime.Time(),
-			LastUpdated:    result[x].UpdatedTime.Time(),
->>>>>>> 0fd33341
 		}
 	}
 	e.Websocket.DataHandler <- execution
 	return nil
 }
 
-<<<<<<< HEAD
-func (by *Bybit) wsProcessExecution(resp *WebsocketResponse) error {
-=======
-func (e *Exchange) wsProcessExecution(assetType asset.Item, resp *WebsocketResponse) error {
->>>>>>> 0fd33341
+func (e *Exchange) wsProcessExecution(resp *WebsocketResponse) error {
 	var result WsExecutions
 	if err := json.Unmarshal(resp.Data, &result); err != nil {
 		return err
 	}
 	executions := make([]fill.Data, len(result))
 	for x := range result {
-<<<<<<< HEAD
-		cp, a, err := by.getPairFromCategory(result[x].Category, result[x].Symbol)
-=======
-		cp, err := e.MatchSymbolWithAvailablePairs(result[x].Symbol, assetType, hasPotentialDelimiter(assetType))
->>>>>>> 0fd33341
+		cp, a, err := e.getPairFromCategory(result[x].Category, result[x].Symbol)
 		if err != nil {
 			return err
 		}
@@ -587,13 +395,8 @@
 		executions[x] = fill.Data{
 			ID:            result[x].ExecID,
 			Timestamp:     result[x].ExecTime.Time(),
-<<<<<<< HEAD
-			Exchange:      by.Name,
+			Exchange:      e.Name,
 			AssetType:     a,
-=======
-			Exchange:      e.Name,
-			AssetType:     assetType,
->>>>>>> 0fd33341
 			CurrencyPair:  cp,
 			Side:          side,
 			OrderID:       result[x].OrderID,
@@ -626,13 +429,8 @@
 	return nil
 }
 
-<<<<<<< HEAD
-func (by *Bybit) wsProcessLeverageTokenTicker(assetType asset.Item, resp *WebsocketResponse) error {
+func (e *Exchange) wsProcessLeverageTokenTicker(assetType asset.Item, resp *WebsocketResponse) error {
 	var result TickerWebsocket
-=======
-func (e *Exchange) wsProcessLeverageTokenTicker(assetType asset.Item, resp *WebsocketResponse) error {
-	var result TickerItem
->>>>>>> 0fd33341
 	err := json.Unmarshal(resp.Data, &result)
 	if err != nil {
 		return err
@@ -732,15 +530,9 @@
 	return nil
 }
 
-<<<<<<< HEAD
-func (by *Bybit) wsProcessPublicTicker(assetType asset.Item, resp *WebsocketResponse) error {
+func (e *Exchange) wsProcessPublicTicker(assetType asset.Item, resp *WebsocketResponse) error {
 	var tickResp TickerWebsocket
 	if err := json.Unmarshal(resp.Data, &tickResp); err != nil {
-=======
-func (e *Exchange) wsProcessPublicTicker(assetType asset.Item, resp *WebsocketResponse) error {
-	tickResp := new(TickerItem)
-	if err := json.Unmarshal(resp.Data, tickResp); err != nil {
->>>>>>> 0fd33341
 		return err
 	}
 
@@ -748,29 +540,10 @@
 	if err != nil {
 		return err
 	}
-<<<<<<< HEAD
-
-	tick := &ticker.Price{Pair: p, ExchangeName: by.Name, AssetType: assetType}
+
+	tick := &ticker.Price{Pair: p, ExchangeName: e.Name, AssetType: assetType}
 	if resp.Type != "snapshot" {
-		snapshot, err := by.GetCachedTicker(p, assetType)
-=======
-	pFmt, err := e.GetPairFormat(assetType, false)
-	if err != nil {
-		return err
-	}
-	p = p.Format(pFmt)
-
-	var tick *ticker.Price
-	if resp.Type == "snapshot" {
-		tick = &ticker.Price{
-			Pair:         p,
-			ExchangeName: e.Name,
-			AssetType:    assetType,
-		}
-	} else {
-		// ticker updates may be partial, so we need to update the current ticker
-		tick, err = ticker.GetTicker(e.Name, p, assetType)
->>>>>>> 0fd33341
+		snapshot, err := e.GetCachedTicker(p, assetType)
 		if err != nil {
 			return err
 		}
@@ -779,16 +552,10 @@
 	}
 	updateTicker(tick, &tickResp)
 	tick.LastUpdated = resp.PushTimestamp.Time()
-<<<<<<< HEAD
 	if err := ticker.ProcessTicker(tick); err != nil {
 		return err
-=======
-
-	if err = ticker.ProcessTicker(tick); err == nil {
-		e.Websocket.DataHandler <- tick
->>>>>>> 0fd33341
-	}
-	by.Websocket.DataHandler <- tick
+	}
+	e.Websocket.DataHandler <- tick
 	return err
 }
 
@@ -978,15 +745,15 @@
 }
 
 // TODO: Remove this function when template expansion is across all assets
-func (by *Bybit) submitDirectSubscription(ctx context.Context, conn websocket.Connection, a asset.Item, operation string, channelsToSubscribe subscription.List) error {
-	payloads, err := by.directSubscriptionPayload(conn, a, operation, channelsToSubscribe)
-	if err != nil {
-		return err
-	}
-
-	op := by.Websocket.AddSubscriptions
+func (e *Exchange) submitDirectSubscription(ctx context.Context, conn websocket.Connection, a asset.Item, operation string, channelsToSubscribe subscription.List) error {
+	payloads, err := e.directSubscriptionPayload(conn, a, operation, channelsToSubscribe)
+	if err != nil {
+		return err
+	}
+
+	op := e.Websocket.AddSubscriptions
 	if operation == "unsubscribe" {
-		op = by.Websocket.RemoveSubscriptions
+		op = e.Websocket.RemoveSubscriptions
 	}
 
 	for _, payload := range payloads {
@@ -1017,7 +784,7 @@
 }
 
 // TODO: Remove this function when template expansion is across all assets
-func (by *Bybit) directSubscriptionPayload(conn websocket.Connection, assetType asset.Item, operation string, channelsToSubscribe subscription.List) ([]SubscriptionArgument, error) {
+func (e *Exchange) directSubscriptionPayload(conn websocket.Connection, assetType asset.Item, operation string, channelsToSubscribe subscription.List) ([]SubscriptionArgument, error) {
 	var args []SubscriptionArgument
 	arg := SubscriptionArgument{
 		Operation: operation,
@@ -1032,7 +799,7 @@
 	}
 
 	chanMap := map[string]bool{}
-	pairFmt, err := by.GetPairFormat(assetType, true)
+	pairFmt, err := e.GetPairFormat(assetType, true)
 	if err != nil {
 		return nil, err
 	}
@@ -1089,8 +856,8 @@
 // generateAuthSubscriptions generates default subscription for the dedicated auth websocket connection. These are
 // agnostic to the asset type and pair as all account level data will be routed through this connection.
 // TODO: Remove this function when template expansion is across all assets
-func (by *Bybit) generateAuthSubscriptions() (subscription.List, error) {
-	if !by.Websocket.CanUseAuthenticatedEndpoints() {
+func (e *Exchange) generateAuthSubscriptions() (subscription.List, error) {
+	if !e.Websocket.CanUseAuthenticatedEndpoints() {
 		return nil, nil
 	}
 	var subscriptions subscription.List
@@ -1102,18 +869,18 @@
 }
 
 // LinearSubscribe sends a subscription message to linear public channels.
-func (by *Bybit) authSubscribe(ctx context.Context, conn websocket.Connection, channelSubscriptions subscription.List) error {
-	return by.submitDirectSubscription(ctx, conn, asset.Spot, "subscribe", channelSubscriptions)
+func (e *Exchange) authSubscribe(ctx context.Context, conn websocket.Connection, channelSubscriptions subscription.List) error {
+	return e.submitDirectSubscription(ctx, conn, asset.Spot, "subscribe", channelSubscriptions)
 }
 
 // LinearUnsubscribe sends an unsubscription messages through linear public channels.
-func (by *Bybit) authUnsubscribe(ctx context.Context, conn websocket.Connection, channelSubscriptions subscription.List) error {
-	return by.submitDirectSubscription(ctx, conn, asset.Spot, "unsubscribe", channelSubscriptions)
+func (e *Exchange) authUnsubscribe(ctx context.Context, conn websocket.Connection, channelSubscriptions subscription.List) error {
+	return e.submitDirectSubscription(ctx, conn, asset.Spot, "unsubscribe", channelSubscriptions)
 }
 
 // getPairFromCategory returns the currency pair and asset type based on the category and symbol. Used with a dedicated
 // auth connection where multiple asset type changes are piped through a single connection.
-func (by *Bybit) getPairFromCategory(category, symbol string) (currency.Pair, asset.Item, error) {
+func (e *Exchange) getPairFromCategory(category, symbol string) (currency.Pair, asset.Item, error) {
 	assets := make([]asset.Item, 0, 2)
 	switch category {
 	case "spot":
@@ -1128,7 +895,7 @@
 		return currency.EMPTYPAIR, 0, fmt.Errorf("category %q not supported for incoming symbol %q", category, symbol)
 	}
 	for _, a := range assets {
-		cp, err := by.MatchSymbolWithAvailablePairs(symbol, a, hasPotentialDelimiter(a))
+		cp, err := e.MatchSymbolWithAvailablePairs(symbol, a, hasPotentialDelimiter(a))
 		if err != nil {
 			if !errors.Is(err, currency.ErrPairNotFound) {
 				return currency.EMPTYPAIR, 0, fmt.Errorf("could not match symbol %s with asset %s: %w", symbol, a, err)
