package bybit

import (
	"context"
	"encoding/json"
	"fmt"
	"net/http"
	"strconv"
	"strings"
	"time"

	"github.com/gorilla/websocket"
	"github.com/thrasher-corp/gocryptotrader/common/crypto"
	"github.com/thrasher-corp/gocryptotrader/currency"
	"github.com/thrasher-corp/gocryptotrader/exchanges/account"
	"github.com/thrasher-corp/gocryptotrader/exchanges/asset"
	"github.com/thrasher-corp/gocryptotrader/exchanges/fill"
	"github.com/thrasher-corp/gocryptotrader/exchanges/kline"
	"github.com/thrasher-corp/gocryptotrader/exchanges/order"
	"github.com/thrasher-corp/gocryptotrader/exchanges/orderbook"
	"github.com/thrasher-corp/gocryptotrader/exchanges/stream"
	"github.com/thrasher-corp/gocryptotrader/exchanges/subscription"
	"github.com/thrasher-corp/gocryptotrader/exchanges/ticker"
	"github.com/thrasher-corp/gocryptotrader/exchanges/trade"
)

const (
	bybitWebsocketTimer = 20 * time.Second

	// Public v5 channels
	chanOrderbook           = "orderbook"
	chanPublicTrade         = "publicTrade"
	chanPublicTicker        = "tickers"
	chanKline               = "kline"
	chanLiquidation         = "liquidation"
	chanLeverageTokenKline  = "kline_lt"
	chanLeverageTokenTicker = "tickers_lt"
	chanLeverageTokenNav    = "lt"

	// Private v5 channels
	chanPositions = "position"
	chanExecution = "execution"
	chanOrder     = "order"
	chanWallet    = "wallet"
	chanGreeks    = "greeks"
	chanDCP       = "dcp"

	spotPublic    = "wss://stream.bybit.com/v5/public/spot"
	linearPublic  = "wss://stream.bybit.com/v5/public/linear"  // USDT, USDC perpetual & USDC Futures
	inversePublic = "wss://stream.bybit.com/v5/public/inverse" // Inverse contract
	optionPublic  = "wss://stream.bybit.com/v5/public/option"  // USDC Option

	// Main-net private
	websocketPrivate = "wss://stream.bybit.com/v5/private"
)

// WsConnect connects to a websocket feed
func (by *Bybit) WsConnect() error {
	if !by.Websocket.IsEnabled() || !by.IsEnabled() || !by.IsAssetWebsocketSupported(asset.Spot) {
		return stream.ErrWebsocketNotEnabled
	}
	spotWebsocket, err := by.Websocket.GetAssetWebsocket(asset.Spot)
	if err != nil {
		return err
	}
	var dialer websocket.Dialer
	err = spotWebsocket.Conn.Dial(&dialer, http.Header{})
	if err != nil {
		return err
	}
	spotWebsocket.Conn.SetupPingHandler(stream.PingHandler{
		MessageType: websocket.TextMessage,
		Message:     []byte(`{"op": "ping"}`),
		Delay:       bybitWebsocketTimer,
	})

	by.Websocket.Wg.Add(1)
	go by.wsReadData(asset.Spot, spotWebsocket.Conn)
	if by.Websocket.CanUseAuthenticatedEndpoints() {
		err = by.WsAuth(context.TODO())
		if err != nil {
			by.Websocket.DataHandler <- err
			by.Websocket.SetCanUseAuthenticatedEndpoints(false)
		}
	}
	return nil
}

// WsAuth sends an authentication message to receive auth data
func (by *Bybit) WsAuth(ctx context.Context) error {
	var dialer websocket.Dialer
	spotWebsocket, err := by.Websocket.GetAssetWebsocket(asset.Spot)
	if err != nil {
		return err
	}
	err = spotWebsocket.AuthConn.Dial(&dialer, http.Header{})
	if err != nil {
		return err
	}

	spotWebsocket.AuthConn.SetupPingHandler(stream.PingHandler{
		MessageType: websocket.TextMessage,
		Message:     []byte(`{"op":"ping"}`),
		Delay:       bybitWebsocketTimer,
	})

	by.Websocket.Wg.Add(1)
	go by.wsReadData(asset.Spot, spotWebsocket.AuthConn)
	creds, err := by.GetCredentials(ctx)
	if err != nil {
		return err
	}
	intNonce := time.Now().Add(time.Hour * 6).UnixMilli()
	strNonce := strconv.FormatInt(intNonce, 10)
	hmac, err := crypto.GetHMAC(
		crypto.HashSHA256,
		[]byte("GET/realtime"+strNonce),
		[]byte(creds.Secret),
	)
	if err != nil {
		return err
	}
	sign := crypto.HexEncodeToString(hmac)
	req := Authenticate{
		RequestID: strconv.FormatInt(spotWebsocket.AuthConn.GenerateMessageID(false), 10),
		Operation: "auth",
		Args:      []interface{}{creds.Key, intNonce, sign},
	}
	resp, err := spotWebsocket.AuthConn.SendMessageReturnResponse(req.RequestID, req)
	if err != nil {
		return err
	}
	var response SubscriptionResponse
	err = json.Unmarshal(resp, &response)
	if err != nil {
		return err
	}
	if !response.Success {
		return fmt.Errorf("%s with request ID %s msg: %s", response.Operation, response.RequestID, response.RetMsg)
	}
	return nil
}

// Subscribe sends a websocket message to receive data from the channel
func (by *Bybit) Subscribe(channelsToSubscribe subscription.List) error {
	return by.handleSpotSubscription("subscribe", channelsToSubscribe)
}

<<<<<<< HEAD
func (by *Bybit) handleSubscriptions(assetType asset.Item, operation string, channelsToSubscribe []subscription.Subscription) ([]SubscriptionArgument, error) {
	spotWebsocket, err := by.Websocket.GetAssetWebsocket(asset.Spot)
	if err != nil {
		return nil, err
	}
=======
func (by *Bybit) handleSubscriptions(assetType asset.Item, operation string, channelsToSubscribe subscription.List) ([]SubscriptionArgument, error) {
>>>>>>> 59469331
	var args []SubscriptionArgument
	arg := SubscriptionArgument{
		Operation: operation,
		RequestID: strconv.FormatInt(spotWebsocket.Conn.GenerateMessageID(false), 10),
		Arguments: []string{},
	}
	authArg := SubscriptionArgument{
		auth:      true,
		Operation: operation,
		RequestID: strconv.FormatInt(spotWebsocket.Conn.GenerateMessageID(false), 10),
		Arguments: []string{},
	}

	var selectedChannels, positions, execution, order, wallet, greeks, dCP = 0, 1, 2, 3, 4, 5, 6
	chanMap := map[string]int{
		chanPositions: positions,
		chanExecution: execution,
		chanOrder:     order,
		chanWallet:    wallet,
		chanGreeks:    greeks,
		chanDCP:       dCP}

	pairFormat, err := by.GetPairFormat(assetType, true)
	if err != nil {
		return nil, err
	}
	for i := range channelsToSubscribe {
		if len(channelsToSubscribe[i].Pairs) != 1 {
			return nil, subscription.ErrNotSinglePair
		}
		pair := channelsToSubscribe[i].Pairs[0]
		switch channelsToSubscribe[i].Channel {
		case chanOrderbook:
			arg.Arguments = append(arg.Arguments, fmt.Sprintf("%s.%d.%s", channelsToSubscribe[i].Channel, 50, pair.Format(pairFormat).String()))
		case chanPublicTrade, chanPublicTicker, chanLiquidation, chanLeverageTokenTicker, chanLeverageTokenNav:
			arg.Arguments = append(arg.Arguments, channelsToSubscribe[i].Channel+"."+pair.Format(pairFormat).String())
		case chanKline, chanLeverageTokenKline:
			interval, err := intervalToString(kline.FiveMin)
			if err != nil {
				return nil, err
			}
			arg.Arguments = append(arg.Arguments, channelsToSubscribe[i].Channel+"."+interval+"."+pair.Format(pairFormat).String())
		case chanPositions, chanExecution, chanOrder, chanWallet, chanGreeks, chanDCP:
			if chanMap[channelsToSubscribe[i].Channel]&selectedChannels > 0 {
				continue
			}
			authArg.Arguments = append(authArg.Arguments, channelsToSubscribe[i].Channel)
			// adding the channel to selected channels so that we will not visit it again.
			selectedChannels |= chanMap[channelsToSubscribe[i].Channel]
		}
		if len(arg.Arguments) >= 10 {
			args = append(args, arg)
			arg = SubscriptionArgument{
				Operation: operation,
				RequestID: strconv.FormatInt(spotWebsocket.Conn.GenerateMessageID(false), 10),
				Arguments: []string{},
			}
		}
	}
	if len(arg.Arguments) != 0 {
		args = append(args, arg)
	}
	if len(authArg.Arguments) != 0 {
		args = append(args, authArg)
	}
	return args, nil
}

// Unsubscribe sends a websocket message to stop receiving data from the channel
func (by *Bybit) Unsubscribe(channelsToUnsubscribe subscription.List) error {
	return by.handleSpotSubscription("unsubscribe", channelsToUnsubscribe)
}

<<<<<<< HEAD
func (by *Bybit) handleSpotSubscription(operation string, channelsToSubscribe []subscription.Subscription) error {
	spotWebsocket, err := by.Websocket.GetAssetWebsocket(asset.Spot)
	if err != nil {
		return err
	}
=======
func (by *Bybit) handleSpotSubscription(operation string, channelsToSubscribe subscription.List) error {
>>>>>>> 59469331
	payloads, err := by.handleSubscriptions(asset.Spot, operation, channelsToSubscribe)
	if err != nil {
		return err
	}
	for a := range payloads {
		var response []byte
		if payloads[a].auth {
			response, err = spotWebsocket.AuthConn.SendMessageReturnResponse(payloads[a].RequestID, payloads[a])
			if err != nil {
				return err
			}
		} else {
			response, err = spotWebsocket.Conn.SendMessageReturnResponse(payloads[a].RequestID, payloads[a])
			if err != nil {
				return err
			}
		}
		var resp SubscriptionResponse
		err = json.Unmarshal(response, &resp)
		if err != nil {
			return err
		}
		if !resp.Success {
			return fmt.Errorf("%s with request ID %s msg: %s", resp.Operation, resp.RequestID, resp.RetMsg)
		}
	}
	return nil
}

// GenerateDefaultSubscriptions generates default subscription
func (by *Bybit) GenerateDefaultSubscriptions() (subscription.List, error) {
	var subscriptions subscription.List
	var channels = []string{
		chanPublicTicker,
		chanOrderbook,
		chanPublicTrade,
	}
	if by.Websocket.CanUseAuthenticatedEndpoints() {
		channels = append(channels, []string{
			chanPositions,
			chanExecution,
			chanOrder,
			chanWallet,
		}...)
	}
	pairs, err := by.GetEnabledPairs(asset.Spot)
	if err != nil {
		return nil, err
	}
	for x := range channels {
		switch channels[x] {
		case chanPositions,
			chanExecution,
			chanOrder,
			chanDCP,
			chanWallet:
			subscriptions = append(subscriptions,
				&subscription.Subscription{
					Channel: channels[x],
					Asset:   asset.Spot,
				})
		default:
			for z := range pairs {
				subscriptions = append(subscriptions,
					&subscription.Subscription{
						Channel: channels[x],
						Pairs:   currency.Pairs{pairs[z]},
						Asset:   asset.Spot,
					})
			}
		}
	}
	return subscriptions, nil
}

// wsReadData receives and passes on websocket messages for processing
func (by *Bybit) wsReadData(assetType asset.Item, ws stream.Connection) {
	defer by.Websocket.Wg.Done()
	for {
		select {
		case <-by.Websocket.ShutdownC:
			return
		default:
			resp := ws.ReadMessage()
			if resp.Raw == nil {
				return
			}
			err := by.wsHandleData(assetType, resp.Raw)
			if err != nil {
				by.Websocket.DataHandler <- err
			}
		}
	}
}

func (by *Bybit) wsHandleData(assetType asset.Item, respRaw []byte) error {
	var result WebsocketResponse
	err := json.Unmarshal(respRaw, &result)
	if err != nil {
		return err
	}
	if result.Topic == "" {
		switch result.Operation {
		case "subscribe", "unsubscribe", "auth":
			if result.RequestID != "" {
				if !by.Websocket.Match.IncomingWithData(result.RequestID, respRaw) {
					return fmt.Errorf("could not match subscription with id %s data %s", result.RequestID, respRaw)
				}
			}
		case "ping", "pong":
		default:
			by.Websocket.DataHandler <- stream.UnhandledMessageWarning{
				Message: string(respRaw),
			}
			return nil
		}
		return nil
	}
	topicSplit := strings.Split(result.Topic, ".")
	if len(topicSplit) == 0 {
		return errInvalidPushData
	}
	switch topicSplit[0] {
	case chanOrderbook:
		return by.wsProcessOrderbook(assetType, &result)
	case chanPublicTrade:
		return by.wsProcessPublicTrade(assetType, &result)
	case chanPublicTicker:
		return by.wsProcessPublicTicker(assetType, &result)
	case chanKline:
		return by.wsProcessKline(assetType, &result, topicSplit)
	case chanLiquidation:
		return by.wsProcessLiquidation(&result)
	case chanLeverageTokenKline:
		return by.wsProcessLeverageTokenKline(assetType, &result, topicSplit)
	case chanLeverageTokenTicker:
		return by.wsProcessLeverageTokenTicker(assetType, &result)
	case chanLeverageTokenNav:
		return by.wsLeverageTokenNav(&result)
	case chanPositions:
		return by.wsProcessPosition(&result)
	case chanExecution:
		return by.wsProcessExecution(asset.Spot, &result)
	case chanOrder:
		return by.wsProcessOrder(asset.Spot, &result)
	case chanWallet:
		return by.wsProcessWalletPushData(asset.Spot, respRaw)
	case chanGreeks:
		return by.wsProcessGreeks(respRaw)
	case chanDCP:
		return nil
	}
	return fmt.Errorf("unhandled stream data %s", string(respRaw))
}

func (by *Bybit) wsProcessGreeks(resp []byte) error {
	var result GreeksResponse
	err := json.Unmarshal(resp, &result)
	if err != nil {
		return err
	}
	by.Websocket.DataHandler <- &result
	return nil
}

func (by *Bybit) wsProcessWalletPushData(assetType asset.Item, resp []byte) error {
	var result WebsocketWallet
	err := json.Unmarshal(resp, &result)
	if err != nil {
		return err
	}
	accounts := []account.Change{}
	for x := range result.Data {
		for y := range result.Data[x].Coin {
			accounts = append(accounts, account.Change{
				Exchange: by.Name,
				Currency: currency.NewCode(result.Data[x].Coin[y].Coin),
				Asset:    assetType,
				Amount:   result.Data[x].Coin[y].WalletBalance.Float64(),
			})
		}
	}
	by.Websocket.DataHandler <- accounts
	return nil
}

// wsProcessOrder the order stream to see changes to your orders in real-time.
func (by *Bybit) wsProcessOrder(assetType asset.Item, resp *WebsocketResponse) error {
	var result WsOrders
	err := json.Unmarshal(resp.Data, &result)
	if err != nil {
		return err
	}
	execution := make([]order.Detail, len(result))
	for x := range result {
		cp, err := currency.NewPairFromString(result[x].Symbol)
		if err != nil {
			return err
		}
		orderType, err := order.StringToOrderType(result[x].OrderType)
		if err != nil {
			return err
		}
		side, err := order.StringToOrderSide(result[x].Side)
		if err != nil {
			return err
		}
		execution[x] = order.Detail{
			Amount:         result[x].Qty.Float64(),
			Exchange:       by.Name,
			OrderID:        result[x].OrderID,
			ClientOrderID:  result[x].OrderLinkID,
			Side:           side,
			Type:           orderType,
			Pair:           cp,
			Cost:           result[x].CumExecQty.Float64() * result[x].AvgPrice.Float64(),
			AssetType:      assetType,
			Status:         StringToOrderStatus(result[x].OrderStatus),
			Price:          result[x].Price.Float64(),
			ExecutedAmount: result[x].CumExecQty.Float64(),
			Date:           result[x].CreatedTime.Time(),
			LastUpdated:    result[x].UpdatedTime.Time(),
		}
	}
	by.Websocket.DataHandler <- execution
	return nil
}

func (by *Bybit) wsProcessExecution(assetType asset.Item, resp *WebsocketResponse) error {
	var result WsExecutions
	err := json.Unmarshal(resp.Data, &result)
	if err != nil {
		return err
	}
	executions := make([]fill.Data, len(result))
	for x := range result {
		cp, err := currency.NewPairFromString(result[x].Symbol)
		if err != nil {
			return err
		}
		side, err := order.StringToOrderSide(result[x].Side)
		if err != nil {
			return err
		}
		executions[x] = fill.Data{
			ID:            result[x].ExecID,
			Timestamp:     result[x].ExecTime.Time(),
			Exchange:      by.Name,
			AssetType:     assetType,
			CurrencyPair:  cp,
			Side:          side,
			OrderID:       result[x].OrderID,
			ClientOrderID: result[x].OrderLinkID,
			Price:         result[x].ExecPrice.Float64(),
			Amount:        result[x].ExecQty.Float64(),
		}
	}
	by.Websocket.DataHandler <- executions
	return nil
}

func (by *Bybit) wsProcessPosition(resp *WebsocketResponse) error {
	var result WsPositions
	err := json.Unmarshal(resp.Data, &result)
	if err != nil {
		return err
	}
	by.Websocket.DataHandler <- result
	return nil
}

func (by *Bybit) wsLeverageTokenNav(resp *WebsocketResponse) error {
	var result LTNav
	err := json.Unmarshal(resp.Data, &result)
	if err != nil {
		return err
	}
	by.Websocket.DataHandler <- result
	return nil
}

func (by *Bybit) wsProcessLeverageTokenTicker(assetType asset.Item, resp *WebsocketResponse) error {
	var result LTTicker
	err := json.Unmarshal(resp.Data, &result)
	if err != nil {
		return err
	}
	cp, err := currency.NewPairFromString(result.Symbol)
	if err != nil {
		return err
	}
	by.Websocket.DataHandler <- &ticker.Price{
		Last:         result.LastPrice.Float64(),
		High:         result.HighPrice24H.Float64(),
		Low:          result.LowPrice24H.Float64(),
		Pair:         cp,
		ExchangeName: by.Name,
		AssetType:    assetType,
		LastUpdated:  resp.Timestamp.Time(),
	}
	return nil
}

func (by *Bybit) wsProcessLeverageTokenKline(assetType asset.Item, resp *WebsocketResponse, topicSplit []string) error {
	var result LTKlines
	err := json.Unmarshal(resp.Data, &result)
	if err != nil {
		return err
	}
	cp, err := currency.NewPairFromString(topicSplit[2])
	if err != nil {
		return err
	}
	ltKline := make([]stream.KlineData, len(result))
	for x := range result {
		interval, err := stringToInterval(result[x].Interval)
		if err != nil {
			return err
		}
		ltKline[x] = stream.KlineData{
			Timestamp:  result[x].Timestamp.Time(),
			Pair:       cp,
			AssetType:  assetType,
			Exchange:   by.Name,
			StartTime:  result[x].Start.Time(),
			CloseTime:  result[x].End.Time(),
			Interval:   interval.String(),
			OpenPrice:  result[x].Open.Float64(),
			ClosePrice: result[x].Close.Float64(),
			HighPrice:  result[x].High.Float64(),
			LowPrice:   result[x].Low.Float64(),
		}
	}
	by.Websocket.DataHandler <- result
	return nil
}

func (by *Bybit) wsProcessLiquidation(resp *WebsocketResponse) error {
	var result WebsocketLiquidation
	err := json.Unmarshal(resp.Data, &result)
	if err != nil {
		return err
	}
	by.Websocket.DataHandler <- result
	return nil
}

func (by *Bybit) wsProcessKline(assetType asset.Item, resp *WebsocketResponse, topicSplit []string) error {
	var result WsKlines
	err := json.Unmarshal(resp.Data, &result)
	if err != nil {
		return err
	}
	cp, err := currency.NewPairFromString(topicSplit[2])
	if err != nil {
		return err
	}
	spotCandlesticks := make([]stream.KlineData, len(result))
	for x := range result {
		interval, err := stringToInterval(result[x].Interval)
		if err != nil {
			return err
		}
		spotCandlesticks[x] = stream.KlineData{
			Timestamp:  result[x].Timestamp.Time(),
			Pair:       cp,
			AssetType:  assetType,
			Exchange:   by.Name,
			StartTime:  result[x].Start.Time(),
			CloseTime:  result[x].End.Time(),
			Interval:   interval.String(),
			OpenPrice:  result[x].Open.Float64(),
			ClosePrice: result[x].Close.Float64(),
			HighPrice:  result[x].High.Float64(),
			LowPrice:   result[x].Low.Float64(),
			Volume:     result[x].Volume.Float64(),
		}
	}
	by.Websocket.DataHandler <- spotCandlesticks
	return nil
}

func (by *Bybit) wsProcessPublicTicker(assetType asset.Item, resp *WebsocketResponse) error {
	format, err := by.GetPairFormat(assetType, false)
	if err != nil {
		return err
	}
	switch assetType {
	case asset.Spot:
		var result WsSpotTicker
		err := json.Unmarshal(resp.Data, &result)
		if err != nil {
			return err
		}
		cp, err := currency.NewPairFromString(result.Symbol)
		if err != nil {
			return err
		}
		cp = cp.Format(format)
		if resp.Type == "snapshot" {
			return ticker.ProcessTicker(&ticker.Price{
				Last:         result.LastPrice.Float64(),
				High:         result.HighPrice24H.Float64(),
				Low:          result.LowPrice24H.Float64(),
				Volume:       result.Volume24H.Float64(),
				Pair:         cp,
				ExchangeName: by.Name,
				AssetType:    assetType,
				LastUpdated:  resp.Timestamp.Time(),
			})
		}
		var tickerData *ticker.Price
		tickerData, err = by.updateSpotTickerInformation(&result, cp)
		if err != nil {
			return err
		}
		tickerData.LastUpdated = resp.Timestamp.Time()
		return nil
	case asset.USDCMarginedFutures, asset.USDTMarginedFutures, asset.CoinMarginedFutures:
		var result WsLinearTicker
		err := json.Unmarshal(resp.Data, &result)
		if err != nil {
			return err
		}
		cp, err := currency.NewPairFromString(result.Symbol)
		if err != nil {
			return err
		}
		cp = cp.Format(format)
		if resp.Type == "snapshot" {
			return ticker.ProcessTicker(&ticker.Price{
				Last:         result.LastPrice.Float64(),
				High:         result.HighPrice24H.Float64(),
				Low:          result.LowPrice24H.Float64(),
				Bid:          result.Bid1Price.Float64(),
				BidSize:      result.Bid1Size.Float64(),
				Ask:          result.Ask1Price.Float64(),
				AskSize:      result.Ask1Size.Float64(),
				Volume:       result.Volume24H.Float64(),
				Pair:         cp,
				ExchangeName: by.Name,
				AssetType:    assetType,
			})
		}
		var tickerData *ticker.Price
		tickerData, err = by.updateTickerInformation(&result, cp, assetType)
		if err != nil {
			return err
		}
		tickerData.LastUpdated = resp.Timestamp.Time()
		by.Websocket.DataHandler <- tickerData
		return nil
	case asset.Options:
		var result WsOptionTicker
		err := json.Unmarshal(resp.Data, &result)
		if err != nil {
			return err
		}
		cp, err := currency.NewPairFromString(result.Symbol)
		if err != nil {
			return err
		}
		cp = cp.Format(format)
		if resp.Type == "snapshot" {
			return ticker.ProcessTicker(&ticker.Price{
				Last:         result.LastPrice.Float64(),
				High:         result.HighPrice24H.Float64(),
				Low:          result.LastPrice.Float64(),
				Bid:          result.BidPrice.Float64(),
				BidSize:      result.BidSize.Float64(),
				Ask:          result.AskPrice.Float64(),
				AskSize:      result.AskSize.Float64(),
				Volume:       result.Volume24H.Float64(),
				Pair:         cp,
				ExchangeName: by.Name,
				AssetType:    assetType,
			})
		}
		tickerData, err := by.updateOptionsTickerInformation(&result, cp)
		if err != nil {
			return err
		}
		tickerData.LastUpdated = resp.Timestamp.Time()
		by.Websocket.DataHandler <- tickerData
		return nil
	default:
		return fmt.Errorf("ticker data unsupported for asset type %v", assetType)
	}
}

func (by *Bybit) updateSpotTickerInformation(result *WsSpotTicker, cp currency.Pair) (*ticker.Price, error) {
	tickerData, err := ticker.GetTicker(by.Name, cp, asset.Spot)
	if err != nil {
		return nil, err
	}
	if result.LastPrice.Float64() != 0 {
		tickerData.Last = result.LastPrice.Float64()
	}
	if result.HighPrice24H.Float64() != 0 {
		tickerData.High = result.HighPrice24H.Float64()
	}
	if result.LowPrice24H.Float64() != 0 {
		tickerData.Low = result.LowPrice24H.Float64()
	}
	if result.Volume24H.Float64() != 0 {
		tickerData.Volume = result.Volume24H.Float64()
	}
	return tickerData, nil
}

func (by *Bybit) updateTickerInformation(result *WsLinearTicker, cp currency.Pair, assetType asset.Item) (*ticker.Price, error) {
	tickerData, err := ticker.GetTicker(by.Name, cp, assetType)
	if err != nil {
		return nil, err
	}
	if result.LastPrice.Float64() != 0 {
		tickerData.Last = result.LastPrice.Float64()
	}
	if result.HighPrice24H.Float64() != 0 {
		tickerData.High = result.HighPrice24H.Float64()
	}
	if result.Volume24H.Float64() != 0 {
		tickerData.Volume = result.Volume24H.Float64()
	}
	if result.LowPrice24H.Float64() != 0 {
		tickerData.Low = result.LowPrice24H.Float64()
	}
	if result.Bid1Price.Float64() != 0 {
		tickerData.Bid = result.Bid1Price.Float64()
	}
	if result.Bid1Size.Float64() != 0 {
		tickerData.BidSize = result.Bid1Size.Float64()
	}
	if result.Ask1Price.Float64() != 0 {
		tickerData.Ask = result.Ask1Price.Float64()
	}
	if result.Ask1Size.Float64() != 0 {
		tickerData.AskSize = result.Ask1Size.Float64()
	}
	return tickerData, nil
}

func (by *Bybit) updateOptionsTickerInformation(result *WsOptionTicker, cp currency.Pair) (*ticker.Price, error) {
	tickerData, err := ticker.GetTicker(by.Name, cp, asset.Options)
	if err != nil {
		return nil, err
	}
	if result.LastPrice.Float64() != 0 {
		tickerData.Last = result.LastPrice.Float64()
	}
	if result.HighPrice24H.Float64() != 0 {
		tickerData.High = result.HighPrice24H.Float64()
	}
	if result.Volume24H.Float64() != 0 {
		tickerData.Volume = result.Volume24H.Float64()
	}
	if result.LowPrice24H.Float64() != 0 {
		tickerData.Low = result.LowPrice24H.Float64()
	}
	if result.BidPrice.Float64() != 0 {
		tickerData.Bid = result.BidPrice.Float64()
	}
	if result.BidSize.Float64() != 0 {
		tickerData.BidSize = result.BidSize.Float64()
	}
	if result.AskPrice.Float64() != 0 {
		tickerData.Ask = result.AskPrice.Float64()
	}
	if result.AskSize.Float64() != 0 {
		tickerData.AskSize = result.AskSize.Float64()
	}
	return tickerData, nil
}

func (by *Bybit) wsProcessPublicTrade(assetType asset.Item, resp *WebsocketResponse) error {
	var result WebsocketPublicTrades
	err := json.Unmarshal(resp.Data, &result)
	if err != nil {
		return err
	}
	tradeDatas := make([]trade.Data, len(result))
	for x := range result {
		cp, err := currency.NewPairFromString(result[x].Symbol)
		if err != nil {
			return err
		}
		side, err := order.StringToOrderSide(result[x].Side)
		if err != nil {
			return err
		}
		tradeDatas[x] = trade.Data{
			Timestamp:    result[x].OrderFillTimestamp.Time(),
			CurrencyPair: cp,
			AssetType:    assetType,
			Exchange:     by.Name,
			Price:        result[x].Price.Float64(),
			Amount:       result[x].Size.Float64(),
			Side:         side,
			TID:          result[x].TradeID,
		}
	}
	return trade.AddTradesToBuffer(by.Name, tradeDatas...)
}

func (by *Bybit) wsProcessOrderbook(assetType asset.Item, resp *WebsocketResponse) error {
	var result WsOrderbookDetail
	err := json.Unmarshal(resp.Data, &result)
	if err != nil {
		return err
	}
	cp, err := currency.NewPairFromString(result.Symbol)
	if err != nil {
		return err
	}
	asks := make([]orderbook.Tranche, len(result.Asks))
	for i := range result.Asks {
		asks[i].Price = result.Asks[i][0].Float64()
		asks[i].Amount = result.Asks[i][1].Float64()
	}
	bids := make([]orderbook.Tranche, len(result.Bids))
	for i := range result.Bids {
		bids[i].Price = result.Bids[i][0].Float64()
		bids[i].Amount = result.Bids[i][1].Float64()
	}
	if len(asks) == 0 && len(bids) == 0 {
		return nil
	}
	if resp.Type == "snapshot" || result.UpdateID == 1 {
		err = by.Websocket.Orderbook.LoadSnapshot(&orderbook.Base{
			Pair:         cp,
			Exchange:     by.Name,
			Asset:        assetType,
			LastUpdated:  resp.Timestamp.Time(),
			LastUpdateID: result.Sequence,
			Asks:         asks,
			Bids:         bids,
		})
		if err != nil {
			return err
		}
	} else {
		err = by.Websocket.Orderbook.Update(&orderbook.Update{
			Pair:       cp,
			Asks:       asks,
			Bids:       bids,
			Asset:      assetType,
			UpdateID:   result.Sequence,
			UpdateTime: resp.Timestamp.Time(),
		})
		if err != nil {
			return err
		}
	}
	return nil
}<|MERGE_RESOLUTION|>--- conflicted
+++ resolved
@@ -61,7 +61,7 @@
 	}
 	spotWebsocket, err := by.Websocket.GetAssetWebsocket(asset.Spot)
 	if err != nil {
-		return err
+		return fmt.Errorf("%w asset type: %v", err, asset.Spot)
 	}
 	var dialer websocket.Dialer
 	err = spotWebsocket.Conn.Dial(&dialer, http.Header{})
@@ -88,11 +88,11 @@
 
 // WsAuth sends an authentication message to receive auth data
 func (by *Bybit) WsAuth(ctx context.Context) error {
+	spotWebsocket, err := by.Websocket.GetAssetWebsocket(asset.Spot)
+	if err != nil {
+		return fmt.Errorf("%w asset type: %v", err, asset.Spot)
+	}
 	var dialer websocket.Dialer
-	spotWebsocket, err := by.Websocket.GetAssetWebsocket(asset.Spot)
-	if err != nil {
-		return err
-	}
 	err = spotWebsocket.AuthConn.Dial(&dialer, http.Header{})
 	if err != nil {
 		return err
@@ -146,15 +146,11 @@
 	return by.handleSpotSubscription("subscribe", channelsToSubscribe)
 }
 
-<<<<<<< HEAD
-func (by *Bybit) handleSubscriptions(assetType asset.Item, operation string, channelsToSubscribe []subscription.Subscription) ([]SubscriptionArgument, error) {
+func (by *Bybit) handleSubscriptions(assetType asset.Item, operation string, channelsToSubscribe subscription.List) ([]SubscriptionArgument, error) {
 	spotWebsocket, err := by.Websocket.GetAssetWebsocket(asset.Spot)
 	if err != nil {
-		return nil, err
-	}
-=======
-func (by *Bybit) handleSubscriptions(assetType asset.Item, operation string, channelsToSubscribe subscription.List) ([]SubscriptionArgument, error) {
->>>>>>> 59469331
+		return nil, fmt.Errorf("%w asset type: %v", err, asset.Spot)
+	}
 	var args []SubscriptionArgument
 	arg := SubscriptionArgument{
 		Operation: operation,
@@ -228,18 +224,14 @@
 	return by.handleSpotSubscription("unsubscribe", channelsToUnsubscribe)
 }
 
-<<<<<<< HEAD
-func (by *Bybit) handleSpotSubscription(operation string, channelsToSubscribe []subscription.Subscription) error {
+func (by *Bybit) handleSpotSubscription(operation string, channelsToSubscribe subscription.List) error {
+	payloads, err := by.handleSubscriptions(asset.Spot, operation, channelsToSubscribe)
+	if err != nil {
+		return err
+	}
 	spotWebsocket, err := by.Websocket.GetAssetWebsocket(asset.Spot)
 	if err != nil {
-		return err
-	}
-=======
-func (by *Bybit) handleSpotSubscription(operation string, channelsToSubscribe subscription.List) error {
->>>>>>> 59469331
-	payloads, err := by.handleSubscriptions(asset.Spot, operation, channelsToSubscribe)
-	if err != nil {
-		return err
+		return fmt.Errorf("%w asset type: %v", err, asset.Spot)
 	}
 	for a := range payloads {
 		var response []byte
@@ -853,13 +845,17 @@
 	}
 	asks := make([]orderbook.Tranche, len(result.Asks))
 	for i := range result.Asks {
-		asks[i].Price = result.Asks[i][0].Float64()
-		asks[i].Amount = result.Asks[i][1].Float64()
+		asks[i] = orderbook.Tranche{
+			Price:  result.Asks[i][0].Float64(),
+			Amount: result.Asks[i][1].Float64(),
+		}
 	}
 	bids := make([]orderbook.Tranche, len(result.Bids))
 	for i := range result.Bids {
-		bids[i].Price = result.Bids[i][0].Float64()
-		bids[i].Amount = result.Bids[i][1].Float64()
+		bids[i] = orderbook.Tranche{
+			Price:  result.Bids[i][0].Float64(),
+			Amount: result.Bids[i][1].Float64(),
+		}
 	}
 	if len(asks) == 0 && len(bids) == 0 {
 		return nil
