--- conflicted
+++ resolved
@@ -2,11 +2,8 @@
 
 import (
 	"context"
-<<<<<<< HEAD
+	"encoding/hex"
 	"errors"
-=======
-	"encoding/hex"
->>>>>>> 2958e64a
 	"fmt"
 	"net/http"
 	"strconv"
@@ -95,49 +92,22 @@
 	return nil
 }
 
-<<<<<<< HEAD
-// WebsocketAuthenticateConnection sends an authentication message to the websocket
+// WebsocketAuthenticateConnection sends an authentication message to receive auth data
 func (by *Bybit) WebsocketAuthenticateConnection(ctx context.Context, conn websocket.Connection) error {
-=======
-// WsAuth sends an authentication message to receive auth data
-func (by *Bybit) WsAuth(ctx context.Context) error {
->>>>>>> 2958e64a
 	creds, err := by.GetCredentials(ctx)
 	if err != nil {
 		return err
 	}
-<<<<<<< HEAD
-=======
-
-	var dialer gws.Dialer
-	if err := by.Websocket.AuthConn.Dial(&dialer, http.Header{}); err != nil {
-		return err
-	}
-
-	by.Websocket.AuthConn.SetupPingHandler(request.Unset, websocket.PingHandler{
-		MessageType: gws.TextMessage,
-		Message:     []byte(`{"op":"ping"}`),
-		Delay:       bybitWebsocketTimer,
-	})
-
-	by.Websocket.Wg.Add(1)
-	go by.wsReadData(asset.Spot, by.Websocket.AuthConn)
-
->>>>>>> 2958e64a
 	intNonce := time.Now().Add(time.Hour * 6).UnixMilli()
 	strNonce := strconv.FormatInt(intNonce, 10)
 	hmac, err := crypto.GetHMAC(crypto.HashSHA256, []byte("GET/realtime"+strNonce), []byte(creds.Secret))
 	if err != nil {
 		return err
 	}
-<<<<<<< HEAD
-=======
-	sign := hex.EncodeToString(hmac)
->>>>>>> 2958e64a
 	req := Authenticate{
 		RequestID: strconv.FormatInt(conn.GenerateMessageID(false), 10),
 		Operation: "auth",
-		Args:      []any{creds.Key, intNonce, crypto.HexEncodeToString(hmac)},
+		Args:      []any{creds.Key, intNonce, hex.EncodeToString(hmac)},
 	}
 	resp, err := conn.SendMessageReturnResponse(ctx, request.Unset, req.RequestID, req)
 	if err != nil {
