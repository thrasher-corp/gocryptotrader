--- conflicted
+++ resolved
@@ -65,26 +65,21 @@
 	{Enabled: true, Asset: asset.Spot, Channel: subscription.OrderbookChannel, Levels: 50},
 	{Enabled: true, Asset: asset.Spot, Channel: subscription.AllTradesChannel},
 	{Enabled: true, Asset: asset.Spot, Channel: subscription.CandlesChannel, Interval: kline.OneHour},
-<<<<<<< HEAD
+	// These channels are currently being managed by the `generateAuthSubscriptions` method for the private connection
+	// TODO: Reimplement these channels
 	// {Enabled: true, Asset: asset.Spot, Authenticated: true, Channel: subscription.MyOrdersChannel},
 	// {Enabled: true, Asset: asset.Spot, Authenticated: true, Channel: subscription.MyWalletChannel},
 	// {Enabled: true, Asset: asset.Spot, Authenticated: true, Channel: subscription.MyTradesChannel},
-	// {Enabled: true, Asset: asset.Spot, Authenticated: true, Channel: chanPositions},
-=======
-	{Enabled: true, Asset: asset.Spot, Authenticated: true, Channel: subscription.MyOrdersChannel},
-	{Enabled: true, Asset: asset.Spot, Authenticated: true, Channel: subscription.MyWalletChannel},
-	{Enabled: true, Asset: asset.Spot, Authenticated: true, Channel: subscription.MyTradesChannel},
->>>>>>> ec91b661
 }
 
 var subscriptionNames = map[string]string{
 	subscription.TickerChannel:    chanPublicTicker,
 	subscription.OrderbookChannel: chanOrderbook,
 	subscription.AllTradesChannel: chanPublicTrade,
-	// subscription.MyOrdersChannel:  chanOrder,
-	// subscription.MyTradesChannel:  chanExecution,
-	// subscription.MyWalletChannel:  chanWallet,
-	subscription.CandlesChannel: chanKline,
+	subscription.MyOrdersChannel:  chanOrder,
+	subscription.MyWalletChannel:  chanWallet,
+	subscription.MyTradesChannel:  chanExecution,
+	subscription.CandlesChannel:   chanKline,
 }
 
 // WsConnect connects to a websocket feed
@@ -115,11 +110,7 @@
 	req := Authenticate{
 		RequestID: strconv.FormatInt(conn.GenerateMessageID(false), 10),
 		Operation: "auth",
-<<<<<<< HEAD
-		Args:      []interface{}{creds.Key, intNonce, crypto.HexEncodeToString(hmac)},
-=======
-		Args:      []any{creds.Key, intNonce, sign},
->>>>>>> ec91b661
+		Args:      []any{creds.Key, intNonce, crypto.HexEncodeToString(hmac)},
 	}
 	resp, err := conn.SendMessageReturnResponse(ctx, request.Unset, req.RequestID, req)
 	if err != nil {
@@ -143,7 +134,6 @@
 func (by *Bybit) handleSubscriptions(conn stream.Connection, operation string, subs subscription.List) (args []SubscriptionArgument, err error) {
 	subs, err = subs.ExpandTemplates(by)
 	if err != nil {
-		fmt.Println("expandy silly", conn.GetURL())
 		return
 	}
 
@@ -152,31 +142,12 @@
 			args = append(args, SubscriptionArgument{
 				auth:           b[0].Authenticated,
 				Operation:      operation,
-				RequestID:      strconv.FormatInt(by.Websocket.Conn.GenerateMessageID(false), 10),
+				RequestID:      strconv.FormatInt(conn.GenerateMessageID(false), 10),
 				Arguments:      b.QualifiedChannels(),
 				associatedSubs: b,
 			})
 		}
 	}
-<<<<<<< HEAD
-	for _, b := range common.Batch(chans, 10) {
-		args = append(args, SubscriptionArgument{
-			Operation: operation,
-			RequestID: strconv.FormatInt(conn.GenerateMessageID(false), 10),
-			Arguments: b,
-		})
-	}
-	if len(authChans) != 0 {
-		args = append(args, SubscriptionArgument{
-			auth:      true,
-			Operation: operation,
-			RequestID: strconv.FormatInt(conn.GenerateMessageID(false), 10),
-			Arguments: authChans,
-		})
-	}
-=======
-
->>>>>>> ec91b661
 	return
 }
 
@@ -191,31 +162,21 @@
 		return err
 	}
 	for _, payload := range payloads {
-		var response []byte
-		response, err = conn.SendMessageReturnResponse(ctx, request.Unset, payload.RequestID, payload)
+		response, err := conn.SendMessageReturnResponse(ctx, request.Unset, payload.RequestID, payload)
 		if err != nil {
 			return err
 		}
 		var resp SubscriptionResponse
-		err = json.Unmarshal(response, &resp)
-		if err != nil {
+		if err := json.Unmarshal(response, &resp); err != nil {
 			return err
 		}
 		if !resp.Success {
 			return fmt.Errorf("%s with request ID %s msg: %s", resp.Operation, resp.RequestID, resp.RetMsg)
 		}
-
-		var conn stream.Connection
-		if payloads[a].auth {
-			conn = by.Websocket.AuthConn
+		if operation == "unsubscribe" {
+			err = by.Websocket.RemoveSubscriptions(conn, payload.associatedSubs...)
 		} else {
-			conn = by.Websocket.Conn
-		}
-
-		if operation == "unsubscribe" {
-			err = by.Websocket.RemoveSubscriptions(conn, payloads[a].associatedSubs...)
-		} else {
-			err = by.Websocket.AddSubscriptions(conn, payloads[a].associatedSubs...)
+			err = by.Websocket.AddSubscriptions(conn, payload.associatedSubs...)
 		}
 		if err != nil {
 			return err
@@ -286,6 +247,7 @@
 }
 
 func (by *Bybit) wsHandleAuthenticated(_ context.Context, respRaw []byte) error {
+	fmt.Println(string(respRaw))
 	var result WebsocketResponse
 	if err := json.Unmarshal(respRaw, &result); err != nil {
 		return err
@@ -792,24 +754,29 @@
 		if a == asset.Options {
 			// The options connection does not send the subscription request id back with the subscription notification payload
 			// therefore the code doesn't wait for the response to check whether the subscription is successful or not.
-			err = conn.SendJSONMessage(ctx, request.Unset, payload)
+			if err := conn.SendJSONMessage(ctx, request.Unset, payload); err != nil {
+				return err
+			}
+		} else {
+			response, err := conn.SendMessageReturnResponse(ctx, request.Unset, payload.RequestID, payload)
 			if err != nil {
 				return err
 			}
-			continue
-		}
-		var response []byte
-		response, err = conn.SendMessageReturnResponse(ctx, request.Unset, payload.RequestID, payload)
-		if err != nil {
-			return err
-		}
-		var resp SubscriptionResponse
-		err = json.Unmarshal(response, &resp)
-		if err != nil {
-			return err
-		}
-		if !resp.Success {
-			return fmt.Errorf("%s with request ID %s msg: %s", resp.Operation, resp.RequestID, resp.RetMsg)
+			var resp SubscriptionResponse
+			if err := json.Unmarshal(response, &resp); err != nil {
+				return err
+			}
+			if !resp.Success {
+				return fmt.Errorf("%s with request ID %s msg: %s", resp.Operation, resp.RequestID, resp.RetMsg)
+			}
+		}
+		if operation == "unsubscribe" {
+			err = by.Websocket.RemoveSubscriptions(conn, payload.associatedSubs...)
+		} else {
+			err = by.Websocket.AddSubscriptions(conn, payload.associatedSubs...)
+		}
+		if err != nil {
+			return err
 		}
 	}
 	return nil
@@ -835,30 +802,35 @@
 	if err != nil {
 		return nil, err
 	}
-	for i := range channelsToSubscribe {
-		if len(channelsToSubscribe[i].Pairs) != 1 {
+	for _, s := range channelsToSubscribe {
+		if len(s.Pairs) != 1 {
 			return nil, subscription.ErrNotSinglePair
 		}
-		pair := channelsToSubscribe[i].Pairs[0]
-		switch channelsToSubscribe[i].Channel {
+		pair := s.Pairs[0]
+		switch s.Channel {
 		case chanOrderbook:
-			arg.Arguments = append(arg.Arguments, fmt.Sprintf("%s.%d.%s", channelsToSubscribe[i].Channel, 50, pair.Format(pairFormat).String()))
+			arg.Arguments = append(arg.Arguments, fmt.Sprintf("%s.%d.%s", s.Channel, 50, pair.Format(pairFormat).String()))
+			arg.associatedSubs = append(arg.associatedSubs, s)
 		case chanPublicTrade, chanPublicTicker, chanLiquidation, chanLeverageTokenTicker, chanLeverageTokenNav:
-			arg.Arguments = append(arg.Arguments, channelsToSubscribe[i].Channel+"."+pair.Format(pairFormat).String())
+			arg.Arguments = append(arg.Arguments, s.Channel+"."+pair.Format(pairFormat).String())
+			arg.associatedSubs = append(arg.associatedSubs, s)
 		case chanKline, chanLeverageTokenKline:
 			interval, err := intervalToString(kline.FiveMin)
 			if err != nil {
 				return nil, err
 			}
-			arg.Arguments = append(arg.Arguments, channelsToSubscribe[i].Channel+"."+interval+"."+pair.Format(pairFormat).String())
+			arg.Arguments = append(arg.Arguments, s.Channel+"."+interval+"."+pair.Format(pairFormat).String())
+			arg.associatedSubs = append(arg.associatedSubs, s)
 		case chanPositions, chanExecution, chanOrder, chanWallet, chanGreeks, chanDCP:
-			if chanMap[channelsToSubscribe[i].Channel] {
+			if chanMap[s.Channel] {
 				continue
 			}
-			authArg.Arguments = append(authArg.Arguments, channelsToSubscribe[i].Channel)
+			authArg.Arguments = append(authArg.Arguments, s.Channel)
 			// adding the channel to selected channels so that we will not visit it again.
-			chanMap[channelsToSubscribe[i].Channel] = true
-		}
+			chanMap[s.Channel] = true
+			authArg.associatedSubs = append(authArg.associatedSubs, s)
+		}
+
 		if len(arg.Arguments) >= 10 {
 			args = append(args, arg)
 			arg = SubscriptionArgument{
