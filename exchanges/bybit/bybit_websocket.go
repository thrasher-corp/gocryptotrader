package bybit

import (
	"context"
	"errors"
	"fmt"
	"net/http"
	"strconv"
	"strings"
	"text/template"
	"time"

	"github.com/buger/jsonparser"
	gws "github.com/gorilla/websocket"
	"github.com/thrasher-corp/gocryptotrader/common"
	"github.com/thrasher-corp/gocryptotrader/common/crypto"
	"github.com/thrasher-corp/gocryptotrader/currency"
	"github.com/thrasher-corp/gocryptotrader/encoding/json"
	"github.com/thrasher-corp/gocryptotrader/exchange/websocket"
	"github.com/thrasher-corp/gocryptotrader/exchanges/account"
	"github.com/thrasher-corp/gocryptotrader/exchanges/asset"
	"github.com/thrasher-corp/gocryptotrader/exchanges/fill"
	"github.com/thrasher-corp/gocryptotrader/exchanges/kline"
	"github.com/thrasher-corp/gocryptotrader/exchanges/order"
	"github.com/thrasher-corp/gocryptotrader/exchanges/orderbook"
	"github.com/thrasher-corp/gocryptotrader/exchanges/request"
	"github.com/thrasher-corp/gocryptotrader/exchanges/subscription"
	"github.com/thrasher-corp/gocryptotrader/exchanges/ticker"
	"github.com/thrasher-corp/gocryptotrader/exchanges/trade"
)

const (
	bybitWebsocketTimer = 20 * time.Second

	// Public v5 channels
	chanOrderbook           = "orderbook"
	chanPublicTrade         = "publicTrade"
	chanPublicTicker        = "tickers"
	chanKline               = "kline"
	chanLiquidation         = "liquidation"
	chanLeverageTokenKline  = "kline_lt"
	chanLeverageTokenTicker = "tickers_lt"
	chanLeverageTokenNav    = "lt"

	// Private v5 channels
	chanPositions = "position"
	chanExecution = "execution"
	chanOrder     = "order"
	chanWallet    = "wallet"
	chanGreeks    = "greeks"
	chanDCP       = "dcp"

	spotPublic    = "wss://stream.bybit.com/v5/public/spot"
	linearPublic  = "wss://stream.bybit.com/v5/public/linear"  // USDT, USDC perpetual & USDC Futures
	inversePublic = "wss://stream.bybit.com/v5/public/inverse" // Inverse contract
	optionPublic  = "wss://stream.bybit.com/v5/public/option"  // USDC Option

	// Main-net private
	websocketPrivate = "wss://stream.bybit.com/v5/private"
<<<<<<< HEAD
	websocketTrade   = "wss://stream.bybit.com/v5/trade"
=======
>>>>>>> 1a7c5ccd
)

var defaultSubscriptions = subscription.List{
	{Enabled: true, Asset: asset.Spot, Channel: subscription.TickerChannel},
	{Enabled: true, Asset: asset.Spot, Channel: subscription.OrderbookChannel, Levels: 50},
	{Enabled: true, Asset: asset.Spot, Channel: subscription.AllTradesChannel},
	{Enabled: true, Asset: asset.Spot, Channel: subscription.CandlesChannel, Interval: kline.OneHour},
<<<<<<< HEAD
=======
	// Authenticated channels are currently being managed by the `generateAuthSubscriptions` method for the private connection
	// TODO: expand subscription template generation to handle authenticated subscriptions across all assets
>>>>>>> 1a7c5ccd
}

var subscriptionNames = map[string]string{
	subscription.TickerChannel:    chanPublicTicker,
	subscription.OrderbookChannel: chanOrderbook,
	subscription.AllTradesChannel: chanPublicTrade,
<<<<<<< HEAD
=======
	subscription.MyOrdersChannel:  chanOrder,
	subscription.MyWalletChannel:  chanWallet,
	subscription.MyTradesChannel:  chanExecution,
>>>>>>> 1a7c5ccd
	subscription.CandlesChannel:   chanKline,
}

// WsConnect connects to a websocket feed
func (by *Bybit) WsConnect(ctx context.Context, conn websocket.Connection) error {
	if err := conn.DialContext(ctx, &gws.Dialer{}, http.Header{}); err != nil {
		return err
	}
	conn.SetupPingHandler(request.Unset, websocket.PingHandler{
		MessageType: gws.TextMessage,
		Message:     []byte(`{"op": "ping"}`),
		Delay:       bybitWebsocketTimer,
	})
	return nil
}

<<<<<<< HEAD
// WebsocketAuthenticatePrivateConnection sends an authentication message to the private websocket for inbound account
// data
func (by *Bybit) WebsocketAuthenticatePrivateConnection(ctx context.Context, conn stream.Connection) error {
	req, err := by.GetAuthenticationPayload(ctx, strconv.FormatInt(conn.GenerateMessageID(false), 10))
=======
// WebsocketAuthenticateConnection sends an authentication message to the websocket
func (by *Bybit) WebsocketAuthenticateConnection(ctx context.Context, conn websocket.Connection) error {
	creds, err := by.GetCredentials(ctx)
>>>>>>> 1a7c5ccd
	if err != nil {
		return err
	}
	resp, err := conn.SendMessageReturnResponse(ctx, request.Unset, req.RequestID, req)
	if err != nil {
		return err
	}
<<<<<<< HEAD
	var response SubscriptionResponse
	if err := json.Unmarshal(resp, &response); err != nil {
		return err
	}
	if !response.Success {
		return fmt.Errorf("%s with request ID %s msg: %s", response.Operation, response.RequestID, response.ReturnMessage)
	}
	return nil
}

// WebsocketAuthenticateTradeConnection sends an authentication message to the private websocket for outbound account
// data
func (by *Bybit) WebsocketAuthenticateTradeConnection(ctx context.Context, conn stream.Connection) error {
	// request ID is not returned with the response, a workaround in the trade connection handler monitors the response
	// for the operation type "auth", which is then set in the response match key.
	req, err := by.GetAuthenticationPayload(ctx, "auth")
	if err != nil {
		return err
=======
	req := Authenticate{
		RequestID: strconv.FormatInt(conn.GenerateMessageID(false), 10),
		Operation: "auth",
		Args:      []any{creds.Key, intNonce, crypto.HexEncodeToString(hmac)},
>>>>>>> 1a7c5ccd
	}
	resp, err := conn.SendMessageReturnResponse(ctx, request.Unset, req.RequestID, req)
	if err != nil {
		return err
	}
	var response struct {
		ReturnCode    int64  `json:"retCode"`
		ReturnMessage string `json:"retMsg"`
		Operation     string `json:"op"`
		ConnectionID  string `json:"connId"`
	}
	if err := json.Unmarshal(resp, &response); err != nil {
		return err
	}
	if response.ReturnCode != 0 {
		return fmt.Errorf("%s failed - code:%d [%v] msg:%s", response.Operation, response.ReturnCode, retCode[response.ReturnCode], response.ReturnMessage)
	}
	return nil
}

// GetAuthenticationPayload returns the authentication payload for the websocket connection to upgrade the connection.
func (by *Bybit) GetAuthenticationPayload(ctx context.Context, requestID string) (*Authenticate, error) {
	creds, err := by.GetCredentials(ctx)
	if err != nil {
		return nil, err
	}
	intNonce := time.Now().Add(time.Hour * 6).UnixMilli()
	strNonce := strconv.FormatInt(intNonce, 10)
	hmac, err := crypto.GetHMAC(crypto.HashSHA256, []byte("GET/realtime"+strNonce), []byte(creds.Secret))
	if err != nil {
		return nil, err
	}
	return &Authenticate{
		RequestID: requestID,
		Operation: "auth",
		Args:      []any{creds.Key, intNonce, crypto.HexEncodeToString(hmac)},
	}, nil
}

// Subscribe sends a websocket message to receive data from the channel
func (by *Bybit) Subscribe(ctx context.Context, conn websocket.Connection, channelsToSubscribe subscription.List) error {
	return by.handleSpotSubscription(ctx, conn, "subscribe", channelsToSubscribe)
}

func (by *Bybit) handleSubscriptions(conn websocket.Connection, operation string, subs subscription.List) (args []SubscriptionArgument, err error) {
	subs, err = subs.ExpandTemplates(by)
	if err != nil {
		return
	}

	for _, list := range []subscription.List{subs.Public(), subs.Private()} {
		for _, b := range common.Batch(list, 10) {
			args = append(args, SubscriptionArgument{
				auth:           b[0].Authenticated,
				Operation:      operation,
				RequestID:      strconv.FormatInt(conn.GenerateMessageID(false), 10),
				Arguments:      b.QualifiedChannels(),
				associatedSubs: b,
			})
		}
	}
	return
}

// Unsubscribe sends a websocket message to stop receiving data from the channel
func (by *Bybit) Unsubscribe(ctx context.Context, conn websocket.Connection, channelsToUnsubscribe subscription.List) error {
	return by.handleSpotSubscription(ctx, conn, "unsubscribe", channelsToUnsubscribe)
}

func (by *Bybit) handleSpotSubscription(ctx context.Context, conn websocket.Connection, operation string, channelsToSubscribe subscription.List) error {
	payloads, err := by.handleSubscriptions(conn, operation, channelsToSubscribe)
	if err != nil {
		return err
	}
	for _, payload := range payloads {
		response, err := conn.SendMessageReturnResponse(ctx, request.Unset, payload.RequestID, payload)
		if err != nil {
			return err
		}
		var resp SubscriptionResponse
		if err := json.Unmarshal(response, &resp); err != nil {
			return err
		}
		if !resp.Success {
			return fmt.Errorf("%s with request ID %s msg: %s", resp.Operation, resp.RequestID, resp.ReturnMessage)
		}
		if operation == "unsubscribe" {
			err = by.Websocket.RemoveSubscriptions(conn, payload.associatedSubs...)
		} else {
			err = by.Websocket.AddSubscriptions(conn, payload.associatedSubs...)
		}
		if err != nil {
			return err
		}
	}
	return nil
}

// generateSubscriptions generates default subscription
func (by *Bybit) generateSubscriptions() (subscription.List, error) {
	return by.Features.Subscriptions.ExpandTemplates(by)
}

// GetSubscriptionTemplate returns a subscription channel template
func (by *Bybit) GetSubscriptionTemplate(_ *subscription.Subscription) (*template.Template, error) {
	return template.New("master.tmpl").Funcs(template.FuncMap{
		"channelName":          channelName,
		"isSymbolChannel":      isSymbolChannel,
		"intervalToString":     intervalToString,
		"getCategoryName":      getCategoryName,
		"isCategorisedChannel": isCategorisedChannel,
	}).Parse(subTplText)
}

func (by *Bybit) wsHandleTradeData(_ context.Context, respRaw []byte) error {
	var response struct {
		RequestID string `json:"reqId"`
		Operation string `json:"op"`
	}
	if err := json.Unmarshal(respRaw, &response); err != nil {
		return err
	}

	if response.RequestID != "" {
		if !by.Websocket.Match.IncomingWithData(response.RequestID, respRaw) {
			return fmt.Errorf("could not match subscription with id %s data %s", response.RequestID, respRaw)
		}
		return nil
	}

	switch response.Operation {
	case "auth": // When authenticating the connection there is no request ID, so a static value is used.
		if !by.Websocket.Match.IncomingWithData(response.Operation, respRaw) {
			return fmt.Errorf("could not match subscription with id %s data %s", response.Operation, respRaw)
		}
		return nil
	case "pong":
		return nil
	default:
		return fmt.Errorf("cannot route trade data %v to correct handler", string(respRaw))
	}
}

func (by *Bybit) wsHandleData(_ context.Context, respRaw []byte, assetType asset.Item) error {
	var result WebsocketResponse
	if err := json.Unmarshal(respRaw, &result); err != nil {
		return err
	}
	if result.Topic == "" {
		switch result.Operation {
		case "subscribe", "unsubscribe", "auth":
			if result.RequestID != "" {
				if !by.Websocket.Match.IncomingWithData(result.RequestID, respRaw) {
					return fmt.Errorf("could not match subscription with id %s data %s", result.RequestID, respRaw)
				}
			}
		case "ping", "pong":
		default:
			by.Websocket.DataHandler <- websocket.UnhandledMessageWarning{Message: string(respRaw)}
			return nil
		}
		return nil
	}
	topicSplit := strings.Split(result.Topic, ".")
	if len(topicSplit) == 0 {
		return errInvalidPushData
	}
	switch topicSplit[0] {
	case chanOrderbook:
		return by.wsProcessOrderbook(assetType, &result)
	case chanPublicTrade:
		return by.wsProcessPublicTrade(assetType, &result)
	case chanPublicTicker:
		return by.wsProcessPublicTicker(assetType, &result)
	case chanKline:
		return by.wsProcessKline(assetType, &result, topicSplit)
	case chanLiquidation:
		return by.wsProcessLiquidation(&result)
	case chanLeverageTokenKline:
		return by.wsProcessLeverageTokenKline(assetType, &result, topicSplit)
	case chanLeverageTokenTicker:
		return by.wsProcessLeverageTokenTicker(assetType, &result)
	case chanLeverageTokenNav:
		return by.wsLeverageTokenNav(&result)
	}
	return fmt.Errorf("unhandled stream data %s", string(respRaw))
}

func (by *Bybit) wsHandleAuthenticatedData(_ context.Context, respRaw []byte) error {
	var result WebsocketResponse
	if err := json.Unmarshal(respRaw, &result); err != nil {
		return err
	}
	if result.Topic == "" {
		switch result.Operation {
		case "subscribe", "unsubscribe", "auth":
			if result.RequestID != "" {
				if !by.Websocket.Match.IncomingWithData(result.RequestID, respRaw) {
					return fmt.Errorf("could not match subscription with id %s data %s", result.RequestID, respRaw)
				}
			}
		case "ping", "pong":
		default:
			by.Websocket.DataHandler <- websocket.UnhandledMessageWarning{Message: string(respRaw)}
			return nil
		}
		return nil
	}
	topicSplit := strings.Split(result.Topic, ".")
	if len(topicSplit) == 0 {
		return errInvalidPushData
	}

	switch topicSplit[0] {
	case chanPositions:
		return by.wsProcessPosition(&result)
	case chanExecution:
		return by.wsProcessExecution(&result)
	case chanOrder:
		// Below provides a way of matching an order change to a websocket request. There is no batch support for this
		// so the first element will be used to match the order link ID.
		if id, err := jsonparser.GetString(respRaw, "data", "[0]", "orderLinkId"); err == nil {
			if by.Websocket.Match.IncomingWithData(id, respRaw) {
				return nil // If the data has been routed, return
			}
		}
		return by.wsProcessOrder(&result)
	case chanWallet:
		return by.wsProcessWalletPushData(respRaw)
	case chanGreeks:
		return by.wsProcessGreeks(respRaw)
	case chanDCP:
		return nil
	}
	return fmt.Errorf("unhandled stream data %s", string(respRaw))
}

func (by *Bybit) wsProcessGreeks(resp []byte) error {
	var result GreeksResponse
	err := json.Unmarshal(resp, &result)
	if err != nil {
		return err
	}
	by.Websocket.DataHandler <- &result
	return nil
}

func (by *Bybit) wsProcessWalletPushData(resp []byte) error {
	var result WebsocketWallet
	if err := json.Unmarshal(resp, &result); err != nil {
		return err
	}
	creds, err := by.GetCredentials(context.TODO())
	if err != nil {
		return err
	}
	var changes []account.Change
	for x := range result.Data {
		for y := range result.Data[x].Coin {
			changes = append(changes, account.Change{
				AssetType: asset.Spot,
				Balance: &account.Balance{
					Currency:  result.Data[x].Coin[y].Coin,
					Total:     result.Data[x].Coin[y].WalletBalance.Float64(),
					Free:      result.Data[x].Coin[y].WalletBalance.Float64(),
					UpdatedAt: result.CreationTime.Time(),
				},
			})
		}
	}
	by.Websocket.DataHandler <- changes
	return account.ProcessChange(by.Name, changes, creds)
}

// wsProcessOrder the order stream to see changes to your orders in real-time.
func (by *Bybit) wsProcessOrder(resp *WebsocketResponse) error {
	var result []WebsocketOrderDetails
	if err := json.Unmarshal(resp.Data, &result); err != nil {
		return err
	}
	execution := make([]order.Detail, len(result))
	for x := range result {
		cp, a, err := by.getPairFromCategory(result[x].Category, result[x].Symbol)
		if err != nil {
			return err
		}
		orderType, err := order.StringToOrderType(result[x].OrderType)
		if err != nil {
			return err
		}
		execution[x] = order.Detail{
			Amount:               result[x].Qty.Float64(),
			Exchange:             by.Name,
			OrderID:              result[x].OrderID,
			ClientOrderID:        result[x].OrderLinkID,
			Side:                 result[x].Side,
			Type:                 orderType,
			Pair:                 cp,
			Cost:                 result[x].CumExecQty.Float64() * result[x].AvgPrice.Float64(),
			AssetType:            a,
			Status:               StringToOrderStatus(result[x].OrderStatus),
			Price:                result[x].Price.Float64(),
			ExecutedAmount:       result[x].CumExecQty.Float64(),
			AverageExecutedPrice: result[x].AvgPrice.Float64(),
			Date:                 result[x].CreatedTime.Time(),
			LastUpdated:          result[x].UpdatedTime.Time(),
		}
	}
	by.Websocket.DataHandler <- execution
	return nil
}

func (by *Bybit) wsProcessExecution(resp *WebsocketResponse) error {
	var result WsExecutions
	if err := json.Unmarshal(resp.Data, &result); err != nil {
		return err
	}
	executions := make([]fill.Data, len(result))
	for x := range result {
		cp, a, err := by.getPairFromCategory(result[x].Category, result[x].Symbol)
		if err != nil {
			return err
		}
		side, err := order.StringToOrderSide(result[x].Side)
		if err != nil {
			return err
		}
		executions[x] = fill.Data{
			ID:            result[x].ExecID,
			Timestamp:     result[x].ExecTime.Time(),
			Exchange:      by.Name,
			AssetType:     a,
			CurrencyPair:  cp,
			Side:          side,
			OrderID:       result[x].OrderID,
			ClientOrderID: result[x].OrderLinkID,
			Price:         result[x].ExecPrice.Float64(),
			Amount:        result[x].ExecQty.Float64(),
		}
	}
	by.Websocket.DataHandler <- executions
	return nil
}

func (by *Bybit) wsProcessPosition(resp *WebsocketResponse) error {
	var result WsPositions
	err := json.Unmarshal(resp.Data, &result)
	if err != nil {
		return err
	}
	by.Websocket.DataHandler <- result
	return nil
}

func (by *Bybit) wsLeverageTokenNav(resp *WebsocketResponse) error {
	var result LTNav
	err := json.Unmarshal(resp.Data, &result)
	if err != nil {
		return err
	}
	by.Websocket.DataHandler <- result
	return nil
}

func (by *Bybit) wsProcessLeverageTokenTicker(assetType asset.Item, resp *WebsocketResponse) error {
	var result TickerWebsocket
	err := json.Unmarshal(resp.Data, &result)
	if err != nil {
		return err
	}
	cp, err := by.MatchSymbolWithAvailablePairs(result.Symbol, assetType, hasPotentialDelimiter(assetType))
	if err != nil {
		return err
	}
	by.Websocket.DataHandler <- &ticker.Price{
		Last:         result.LastPrice.Float64(),
		High:         result.HighPrice24H.Float64(),
		Low:          result.LowPrice24H.Float64(),
		Pair:         cp,
		ExchangeName: by.Name,
		AssetType:    assetType,
		LastUpdated:  resp.PushTimestamp.Time(),
	}
	return nil
}

func (by *Bybit) wsProcessLeverageTokenKline(assetType asset.Item, resp *WebsocketResponse, topicSplit []string) error {
	var result LTKlines
	err := json.Unmarshal(resp.Data, &result)
	if err != nil {
		return err
	}
	cp, err := by.MatchSymbolWithAvailablePairs(topicSplit[2], assetType, hasPotentialDelimiter(assetType))
	if err != nil {
		return err
	}
	ltKline := make([]websocket.KlineData, len(result))
	for x := range result {
		interval, err := stringToInterval(result[x].Interval)
		if err != nil {
			return err
		}
		ltKline[x] = websocket.KlineData{
			Timestamp:  result[x].Timestamp.Time(),
			Pair:       cp,
			AssetType:  assetType,
			Exchange:   by.Name,
			StartTime:  result[x].Start.Time(),
			CloseTime:  result[x].End.Time(),
			Interval:   interval.String(),
			OpenPrice:  result[x].Open.Float64(),
			ClosePrice: result[x].Close.Float64(),
			HighPrice:  result[x].High.Float64(),
			LowPrice:   result[x].Low.Float64(),
		}
	}
	by.Websocket.DataHandler <- result
	return nil
}

func (by *Bybit) wsProcessLiquidation(resp *WebsocketResponse) error {
	var result WebsocketLiquidation
	err := json.Unmarshal(resp.Data, &result)
	if err != nil {
		return err
	}
	by.Websocket.DataHandler <- result
	return nil
}

func (by *Bybit) wsProcessKline(assetType asset.Item, resp *WebsocketResponse, topicSplit []string) error {
	var result WsKlines
	err := json.Unmarshal(resp.Data, &result)
	if err != nil {
		return err
	}
	cp, err := by.MatchSymbolWithAvailablePairs(topicSplit[2], assetType, hasPotentialDelimiter(assetType))
	if err != nil {
		return err
	}
	spotCandlesticks := make([]websocket.KlineData, len(result))
	for x := range result {
		interval, err := stringToInterval(result[x].Interval)
		if err != nil {
			return err
		}
		spotCandlesticks[x] = websocket.KlineData{
			Timestamp:  result[x].Timestamp.Time(),
			Pair:       cp,
			AssetType:  assetType,
			Exchange:   by.Name,
			StartTime:  result[x].Start.Time(),
			CloseTime:  result[x].End.Time(),
			Interval:   interval.String(),
			OpenPrice:  result[x].Open.Float64(),
			ClosePrice: result[x].Close.Float64(),
			HighPrice:  result[x].High.Float64(),
			LowPrice:   result[x].Low.Float64(),
			Volume:     result[x].Volume.Float64(),
		}
	}
	by.Websocket.DataHandler <- spotCandlesticks
	return nil
}

func (by *Bybit) wsProcessPublicTicker(assetType asset.Item, resp *WebsocketResponse) error {
	var tickResp TickerWebsocket
	if err := json.Unmarshal(resp.Data, &tickResp); err != nil {
		return err
	}

	p, err := by.MatchSymbolWithAvailablePairs(tickResp.Symbol, assetType, hasPotentialDelimiter(assetType))
	if err != nil {
		return err
	}

	tick := &ticker.Price{Pair: p, ExchangeName: by.Name, AssetType: assetType}
	if resp.Type != "snapshot" {
		snapshot, err := by.GetCachedTicker(p, assetType)
		if err != nil {
			return err
		}
		// ticker updates may be partial, so we need to update the current ticker
		tick = snapshot
	}
	updateTicker(tick, &tickResp)
	tick.LastUpdated = resp.PushTimestamp.Time()
	if err := ticker.ProcessTicker(tick); err != nil {
		return err
	}
	by.Websocket.DataHandler <- tick
	return err
}

func updateTicker(tick *ticker.Price, resp *TickerWebsocket) {
	if resp.LastPrice.Float64() != 0 {
		tick.Last = resp.LastPrice.Float64()
	}
	if resp.HighPrice24H.Float64() != 0 {
		tick.High = resp.HighPrice24H.Float64()
	}
	if resp.LowPrice24H.Float64() != 0 {
		tick.Low = resp.LowPrice24H.Float64()
	}
	if resp.Volume24H.Float64() != 0 {
		tick.Volume = resp.Volume24H.Float64()
	}

	if tick.AssetType == asset.Spot {
		return
	}

	if resp.MarkPrice.Float64() != 0 {
		tick.MarkPrice = resp.MarkPrice.Float64()
	}
	if resp.IndexPrice.Float64() != 0 {
		tick.IndexPrice = resp.IndexPrice.Float64()
	}
	if resp.OpenInterest.Float64() != 0 {
		tick.OpenInterest = resp.OpenInterest.Float64()
	}

	switch tick.AssetType {
	case asset.Options:
		if resp.BidPrice.Float64() != 0 {
			tick.Bid = resp.BidPrice.Float64()
		}
		if resp.BidSize.Float64() != 0 {
			tick.BidSize = resp.BidSize.Float64()
		}
		if resp.AskPrice.Float64() != 0 {
			tick.Ask = resp.AskPrice.Float64()
		}
		if resp.AskSize.Float64() != 0 {
			tick.AskSize = resp.AskSize.Float64()
		}
	case asset.USDCMarginedFutures, asset.USDTMarginedFutures, asset.CoinMarginedFutures:
		if resp.Bid1Price.Float64() != 0 {
			tick.Bid = resp.Bid1Price.Float64()
		}
		if resp.Bid1Size.Float64() != 0 {
			tick.BidSize = resp.Bid1Size.Float64()
		}
		if resp.Ask1Price.Float64() != 0 {
			tick.Ask = resp.Ask1Price.Float64()
		}
		if resp.Ask1Size.Float64() != 0 {
			tick.AskSize = resp.Ask1Size.Float64()
		}
	}
}

func (by *Bybit) wsProcessPublicTrade(assetType asset.Item, resp *WebsocketResponse) error {
	var result WebsocketPublicTrades
	err := json.Unmarshal(resp.Data, &result)
	if err != nil {
		return err
	}
	tradeDatas := make([]trade.Data, len(result))
	for x := range result {
		cp, err := by.MatchSymbolWithAvailablePairs(result[x].Symbol, assetType, hasPotentialDelimiter(assetType))
		if err != nil {
			return err
		}
		side, err := order.StringToOrderSide(result[x].Side)
		if err != nil {
			return err
		}
		tradeDatas[x] = trade.Data{
			Timestamp:    result[x].OrderFillTimestamp.Time(),
			CurrencyPair: cp,
			AssetType:    assetType,
			Exchange:     by.Name,
			Price:        result[x].Price.Float64(),
			Amount:       result[x].Size.Float64(),
			Side:         side,
			TID:          result[x].TradeID,
		}
	}
	return trade.AddTradesToBuffer(tradeDatas...)
}

func (by *Bybit) wsProcessOrderbook(assetType asset.Item, resp *WebsocketResponse) error {
	var result WsOrderbookDetail
	err := json.Unmarshal(resp.Data, &result)
	if err != nil {
		return err
	}
	cp, err := by.MatchSymbolWithAvailablePairs(result.Symbol, assetType, hasPotentialDelimiter(assetType))
	if err != nil {
		return err
	}
	asks := make([]orderbook.Tranche, len(result.Asks))
	for i := range result.Asks {
		asks[i].Price, err = strconv.ParseFloat(result.Asks[i][0], 64)
		if err != nil {
			return err
		}
		asks[i].Amount, err = strconv.ParseFloat(result.Asks[i][1], 64)
		if err != nil {
			return err
		}
	}
	bids := make([]orderbook.Tranche, len(result.Bids))
	for i := range result.Bids {
		bids[i].Price, err = strconv.ParseFloat(result.Bids[i][0], 64)
		if err != nil {
			return err
		}
		bids[i].Amount, err = strconv.ParseFloat(result.Bids[i][1], 64)
		if err != nil {
			return err
		}
	}
	if len(asks) == 0 && len(bids) == 0 {
		return nil
	}
	if resp.Type == "snapshot" {
		return by.Websocket.Orderbook.LoadSnapshot(&orderbook.Base{
			Pair:           cp,
			Exchange:       by.Name,
			Asset:          assetType,
			LastUpdated:    resp.OrderbookLastUpdated.Time(),
			LastUpdateID:   result.UpdateID,
			UpdatePushedAt: resp.PushTimestamp.Time(),
			Asks:           asks,
			Bids:           bids,
		})
	}
	return by.Websocket.Orderbook.Update(&orderbook.Update{
		Pair:           cp,
		Asks:           asks,
		Bids:           bids,
		Asset:          assetType,
		UpdateID:       result.UpdateID,
		UpdateTime:     resp.OrderbookLastUpdated.Time(),
		UpdatePushedAt: resp.PushTimestamp.Time(),
	})
}

// channelName converts global channel names to exchange specific names
func channelName(s *subscription.Subscription) string {
	if name, ok := subscriptionNames[s.Channel]; ok {
		return name
	}
	return s.Channel
}

// isSymbolChannel returns whether the channel accepts a symbol parameter
func isSymbolChannel(name string) bool {
	switch name {
	case chanPositions, chanExecution, chanOrder, chanDCP, chanWallet:
		return false
	}
	return true
}

func isCategorisedChannel(name string) bool {
	switch name {
	case chanPositions, chanExecution, chanOrder:
		return true
	}
	return false
}

const subTplText = `
{{ with $name := channelName $.S }}
	{{- range $asset, $pairs := $.AssetPairs }}
		{{- if isSymbolChannel $name }}
			{{- range $p := $pairs }}
				{{- $name -}} .
				{{- if eq $name "orderbook" -}} {{- $.S.Levels -}} . {{- end }}
				{{- if eq $name "kline" -}} {{- intervalToString $.S.Interval -}} . {{- end }}
				{{- $p }}
				{{- $.PairSeparator }}
			{{- end }}
		{{- else }}
			{{- $name }}
			{{- if and (isCategorisedChannel $name) ($categoryName := getCategoryName $asset) -}} . {{- $categoryName -}} {{- end }}
		{{- end }}
	{{- end }}
	{{- $.AssetSeparator }}
{{- end }}
`

// hasPotentialDelimiter returns if the asset has a potential delimiter on the pairs being returned.
func hasPotentialDelimiter(a asset.Item) bool {
	return a == asset.Options || a == asset.USDCMarginedFutures
}

// TODO: Remove this function when template expansion is across all assets
func (by *Bybit) submitSubscriptionNonTemplate(ctx context.Context, conn websocket.Connection, a asset.Item, operation string, channelsToSubscribe subscription.List) error {
	payloads, err := by.handleSubscriptionsNonTemplate(conn, a, operation, channelsToSubscribe)
	if err != nil {
		return err
	}
	for _, payload := range payloads {
		if a == asset.Options {
			// The options connection does not send the subscription request id back with the subscription notification payload
			// therefore the code doesn't wait for the response to check whether the subscription is successful or not.
			if err := conn.SendJSONMessage(ctx, request.Unset, payload); err != nil {
				return err
			}
		} else {
			response, err := conn.SendMessageReturnResponse(ctx, request.Unset, payload.RequestID, payload)
			if err != nil {
				return err
			}
			var resp SubscriptionResponse
			if err := json.Unmarshal(response, &resp); err != nil {
				return err
			}
			if !resp.Success {
				return fmt.Errorf("%s with request ID %s msg: %s", resp.Operation, resp.RequestID, resp.RetMsg)
			}
		}
		if operation == "unsubscribe" {
			err = by.Websocket.RemoveSubscriptions(conn, payload.associatedSubs...)
		} else {
			err = by.Websocket.AddSubscriptions(conn, payload.associatedSubs...)
		}
		if err != nil {
			return err
		}
<<<<<<< HEAD
		if !resp.Success {
			return fmt.Errorf("%s with request ID %s msg: %s", resp.Operation, resp.RequestID, resp.ReturnMessage)
		}
=======
>>>>>>> 1a7c5ccd
	}
	return nil
}

// TODO: Remove this function when template expansion is across all assets
func (by *Bybit) handleSubscriptionsNonTemplate(conn websocket.Connection, assetType asset.Item, operation string, channelsToSubscribe subscription.List) ([]SubscriptionArgument, error) {
	var args []SubscriptionArgument
	arg := SubscriptionArgument{
		Operation: operation,
		RequestID: strconv.FormatInt(conn.GenerateMessageID(false), 10),
		Arguments: []string{},
	}
	authArg := SubscriptionArgument{
		auth:      true,
		Operation: operation,
		RequestID: strconv.FormatInt(conn.GenerateMessageID(false), 10),
		Arguments: []string{},
	}

	chanMap := map[string]bool{}
	pairFormat, err := by.GetPairFormat(assetType, true)
	if err != nil {
		return nil, err
	}
	for _, s := range channelsToSubscribe {
		var pair currency.Pair
		if len(s.Pairs) > 1 {
			return nil, subscription.ErrNotSinglePair
		}
		if len(s.Pairs) == 1 {
			pair = s.Pairs[0]
		}
		switch s.Channel {
		case chanOrderbook:
			arg.Arguments = append(arg.Arguments, fmt.Sprintf("%s.%d.%s", s.Channel, 50, pair.Format(pairFormat).String()))
			arg.associatedSubs = append(arg.associatedSubs, s)
		case chanPublicTrade, chanPublicTicker, chanLiquidation, chanLeverageTokenTicker, chanLeverageTokenNav:
			arg.Arguments = append(arg.Arguments, s.Channel+"."+pair.Format(pairFormat).String())
			arg.associatedSubs = append(arg.associatedSubs, s)
		case chanKline, chanLeverageTokenKline:
			interval, err := intervalToString(kline.FiveMin)
			if err != nil {
				return nil, err
			}
			arg.Arguments = append(arg.Arguments, s.Channel+"."+interval+"."+pair.Format(pairFormat).String())
			arg.associatedSubs = append(arg.associatedSubs, s)
		case chanPositions, chanExecution, chanOrder, chanWallet, chanGreeks, chanDCP:
			if chanMap[s.Channel] {
				continue
			}
			authArg.Arguments = append(authArg.Arguments, s.Channel)
			// adding the channel to selected channels so that we will not visit it again.
			chanMap[s.Channel] = true
			authArg.associatedSubs = append(authArg.associatedSubs, s)
		}

		if len(arg.Arguments) >= 10 {
			args = append(args, arg)
			arg = SubscriptionArgument{
				Operation: operation,
				RequestID: strconv.FormatInt(conn.GenerateMessageID(false), 10),
				Arguments: []string{},
			}
		}
	}
	if len(arg.Arguments) != 0 {
		args = append(args, arg)
	}
	if len(authArg.Arguments) != 0 {
		args = append(args, authArg)
	}
	return args, nil
}

// generateAuthSubscriptions generates default subscription for the dedicated auth websocket connection. These are
// agnostic to the asset type and pair as all account level data will be routed through this connection.
// TODO: Remove this function when template expansion is across all assets
func (by *Bybit) generateAuthSubscriptions() (subscription.List, error) {
	if !by.Websocket.CanUseAuthenticatedEndpoints() {
		return nil, nil
	}
	var subscriptions subscription.List
	for _, channel := range []string{chanPositions, chanExecution, chanOrder, chanWallet} {
		subscriptions = append(subscriptions, &subscription.Subscription{Channel: channel, Asset: asset.All})
	}
	return subscriptions, nil
}

// LinearSubscribe sends a subscription message to linear public channels.
func (by *Bybit) authSubscribe(ctx context.Context, conn websocket.Connection, channelSubscriptions subscription.List) error {
	return by.submitSubscriptionNonTemplate(ctx, conn, asset.Spot, "subscribe", channelSubscriptions)
}

// LinearUnsubscribe sends an unsubscription messages through linear public channels.
func (by *Bybit) authUnsubscribe(ctx context.Context, conn websocket.Connection, channelSubscriptions subscription.List) error {
	return by.submitSubscriptionNonTemplate(ctx, conn, asset.Spot, "unsubscribe", channelSubscriptions)
}

// getPairFromCategory returns the currency pair and asset type based on the category and symbol. Used with a dedicated
// auth connection where multiple asset type changes are piped through a single connection.
func (by *Bybit) getPairFromCategory(category, symbol string) (currency.Pair, asset.Item, error) {
	assets := make([]asset.Item, 0, 2)
	switch category {
	case "spot":
		assets = append(assets, asset.Spot)
	case "inverse":
		assets = append(assets, asset.CoinMarginedFutures)
	case "linear":
		assets = append(assets, asset.USDTMarginedFutures, asset.USDCMarginedFutures)
	case "option":
		assets = append(assets, asset.Options)
	default:
		return currency.EMPTYPAIR, 0, fmt.Errorf("category %q not supported for incoming symbol %q", category, symbol)
	}
	for _, a := range assets {
		cp, err := by.MatchSymbolWithAvailablePairs(symbol, a, hasPotentialDelimiter(a))
		if err != nil {
			if !errors.Is(err, currency.ErrPairNotFound) {
				return currency.EMPTYPAIR, 0, fmt.Errorf("could not match symbol %s with asset %s: %w", symbol, a, err)
			}
			continue
		}
		return cp, a, nil
	}
	return currency.EMPTYPAIR, 0, currency.ErrPairNotFound
}<|MERGE_RESOLUTION|>--- conflicted
+++ resolved
@@ -57,10 +57,7 @@
 
 	// Main-net private
 	websocketPrivate = "wss://stream.bybit.com/v5/private"
-<<<<<<< HEAD
 	websocketTrade   = "wss://stream.bybit.com/v5/trade"
-=======
->>>>>>> 1a7c5ccd
 )
 
 var defaultSubscriptions = subscription.List{
@@ -68,23 +65,14 @@
 	{Enabled: true, Asset: asset.Spot, Channel: subscription.OrderbookChannel, Levels: 50},
 	{Enabled: true, Asset: asset.Spot, Channel: subscription.AllTradesChannel},
 	{Enabled: true, Asset: asset.Spot, Channel: subscription.CandlesChannel, Interval: kline.OneHour},
-<<<<<<< HEAD
-=======
 	// Authenticated channels are currently being managed by the `generateAuthSubscriptions` method for the private connection
 	// TODO: expand subscription template generation to handle authenticated subscriptions across all assets
->>>>>>> 1a7c5ccd
 }
 
 var subscriptionNames = map[string]string{
 	subscription.TickerChannel:    chanPublicTicker,
 	subscription.OrderbookChannel: chanOrderbook,
 	subscription.AllTradesChannel: chanPublicTrade,
-<<<<<<< HEAD
-=======
-	subscription.MyOrdersChannel:  chanOrder,
-	subscription.MyWalletChannel:  chanWallet,
-	subscription.MyTradesChannel:  chanExecution,
->>>>>>> 1a7c5ccd
 	subscription.CandlesChannel:   chanKline,
 }
 
@@ -101,16 +89,10 @@
 	return nil
 }
 
-<<<<<<< HEAD
 // WebsocketAuthenticatePrivateConnection sends an authentication message to the private websocket for inbound account
 // data
-func (by *Bybit) WebsocketAuthenticatePrivateConnection(ctx context.Context, conn stream.Connection) error {
+func (by *Bybit) WebsocketAuthenticatePrivateConnection(ctx context.Context, conn websocket.Connection) error {
 	req, err := by.GetAuthenticationPayload(ctx, strconv.FormatInt(conn.GenerateMessageID(false), 10))
-=======
-// WebsocketAuthenticateConnection sends an authentication message to the websocket
-func (by *Bybit) WebsocketAuthenticateConnection(ctx context.Context, conn websocket.Connection) error {
-	creds, err := by.GetCredentials(ctx)
->>>>>>> 1a7c5ccd
 	if err != nil {
 		return err
 	}
@@ -118,7 +100,6 @@
 	if err != nil {
 		return err
 	}
-<<<<<<< HEAD
 	var response SubscriptionResponse
 	if err := json.Unmarshal(resp, &response); err != nil {
 		return err
@@ -131,18 +112,12 @@
 
 // WebsocketAuthenticateTradeConnection sends an authentication message to the private websocket for outbound account
 // data
-func (by *Bybit) WebsocketAuthenticateTradeConnection(ctx context.Context, conn stream.Connection) error {
+func (by *Bybit) WebsocketAuthenticateTradeConnection(ctx context.Context, conn websocket.Connection) error {
 	// request ID is not returned with the response, a workaround in the trade connection handler monitors the response
 	// for the operation type "auth", which is then set in the response match key.
 	req, err := by.GetAuthenticationPayload(ctx, "auth")
 	if err != nil {
 		return err
-=======
-	req := Authenticate{
-		RequestID: strconv.FormatInt(conn.GenerateMessageID(false), 10),
-		Operation: "auth",
-		Args:      []any{creds.Key, intNonce, crypto.HexEncodeToString(hmac)},
->>>>>>> 1a7c5ccd
 	}
 	resp, err := conn.SendMessageReturnResponse(ctx, request.Unset, req.RequestID, req)
 	if err != nil {
@@ -243,6 +218,7 @@
 
 // generateSubscriptions generates default subscription
 func (by *Bybit) generateSubscriptions() (subscription.List, error) {
+	fmt.Println("Generating default subscriptions for Bybit WebSocket")
 	return by.Features.Subscriptions.ExpandTemplates(by)
 }
 
@@ -856,7 +832,7 @@
 				return err
 			}
 			if !resp.Success {
-				return fmt.Errorf("%s with request ID %s msg: %s", resp.Operation, resp.RequestID, resp.RetMsg)
+				return fmt.Errorf("%s with request ID %s msg: %s", resp.Operation, resp.RequestID, resp.ReturnMessage)
 			}
 		}
 		if operation == "unsubscribe" {
@@ -867,12 +843,6 @@
 		if err != nil {
 			return err
 		}
-<<<<<<< HEAD
-		if !resp.Success {
-			return fmt.Errorf("%s with request ID %s msg: %s", resp.Operation, resp.RequestID, resp.ReturnMessage)
-		}
-=======
->>>>>>> 1a7c5ccd
 	}
 	return nil
 }
