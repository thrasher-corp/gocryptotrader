package bybit

import (
	"context"
	"encoding/hex"
	"errors"
	"fmt"
	"net/http"
	"strconv"
	"strings"
	"text/template"
	"time"

	"github.com/buger/jsonparser"
	gws "github.com/gorilla/websocket"
	"github.com/thrasher-corp/gocryptotrader/common"
	"github.com/thrasher-corp/gocryptotrader/common/crypto"
	"github.com/thrasher-corp/gocryptotrader/currency"
	"github.com/thrasher-corp/gocryptotrader/encoding/json"
	"github.com/thrasher-corp/gocryptotrader/exchange/websocket"
	"github.com/thrasher-corp/gocryptotrader/exchanges/account"
	"github.com/thrasher-corp/gocryptotrader/exchanges/asset"
	"github.com/thrasher-corp/gocryptotrader/exchanges/fill"
	"github.com/thrasher-corp/gocryptotrader/exchanges/kline"
	"github.com/thrasher-corp/gocryptotrader/exchanges/order"
	"github.com/thrasher-corp/gocryptotrader/exchanges/orderbook"
	"github.com/thrasher-corp/gocryptotrader/exchanges/request"
	"github.com/thrasher-corp/gocryptotrader/exchanges/subscription"
	"github.com/thrasher-corp/gocryptotrader/exchanges/ticker"
	"github.com/thrasher-corp/gocryptotrader/exchanges/trade"
)

const (
	bybitWebsocketTimer = 20 * time.Second

	// Public v5 channels
	chanOrderbook           = "orderbook"
	chanPublicTrade         = "publicTrade"
	chanPublicTicker        = "tickers"
	chanKline               = "kline"
	chanLiquidation         = "liquidation"
	chanLeverageTokenKline  = "kline_lt"
	chanLeverageTokenTicker = "tickers_lt"
	chanLeverageTokenNav    = "lt"

	// Private v5 channels
	chanPositions = "position"
	chanExecution = "execution"
	chanOrder     = "order"
	chanWallet    = "wallet"
	chanGreeks    = "greeks"
	chanDCP       = "dcp"

	spotPublic    = "wss://stream.bybit.com/v5/public/spot"
	linearPublic  = "wss://stream.bybit.com/v5/public/linear"  // USDT, USDC perpetual & USDC Futures
	inversePublic = "wss://stream.bybit.com/v5/public/inverse" // Inverse contract
	optionPublic  = "wss://stream.bybit.com/v5/public/option"  // USDC Option

	// Main-net private
	websocketPrivate = "wss://stream.bybit.com/v5/private"
	websocketTrade   = "wss://stream.bybit.com/v5/trade"
)

var defaultSubscriptions = subscription.List{
	{Enabled: true, Asset: asset.Spot, Channel: subscription.TickerChannel},
	{Enabled: true, Asset: asset.Spot, Channel: subscription.OrderbookChannel, Levels: 50},
	{Enabled: true, Asset: asset.Spot, Channel: subscription.AllTradesChannel},
	{Enabled: true, Asset: asset.Spot, Channel: subscription.CandlesChannel, Interval: kline.OneHour},
	// Authenticated channels are currently being managed by the `generateAuthSubscriptions` method for the private connection
	// TODO: expand subscription template generation to handle authenticated subscriptions across all assets
}

var subscriptionNames = map[string]string{
	subscription.TickerChannel:    chanPublicTicker,
	subscription.OrderbookChannel: chanOrderbook,
	subscription.AllTradesChannel: chanPublicTrade,
	subscription.CandlesChannel:   chanKline,
}

var errUnhandledStreamData = errors.New("unhandled stream data")

// WsConnect connects to a websocket feed
func (e *Exchange) WsConnect(ctx context.Context, conn websocket.Connection) error {
	if err := conn.Dial(ctx, &gws.Dialer{}, http.Header{}); err != nil {
		return err
	}
	conn.SetupPingHandler(request.Unset, websocket.PingHandler{
		MessageType: gws.TextMessage,
		Message:     []byte(`{"op": "ping"}`),
		Delay:       bybitWebsocketTimer,
	})
	return nil
}

<<<<<<< HEAD
// WebsocketAuthenticatePrivateConnection sends an authentication message to the private websocket for inbound account
// data
func (by *Bybit) WebsocketAuthenticatePrivateConnection(ctx context.Context, conn websocket.Connection) error {
	req, err := by.GetAuthenticationPayload(ctx, strconv.FormatInt(conn.GenerateMessageID(false), 10))
=======
// WebsocketAuthenticateConnection sends an authentication message to receive auth data
func (e *Exchange) WebsocketAuthenticateConnection(ctx context.Context, conn websocket.Connection) error {
	creds, err := e.GetCredentials(ctx)
>>>>>>> a7a7d892
	if err != nil {
		return err
	}
	resp, err := conn.SendMessageReturnResponse(ctx, request.Unset, req.RequestID, req)
	if err != nil {
		return err
	}
<<<<<<< HEAD
	var response SubscriptionResponse
	if err := json.Unmarshal(resp, &response); err != nil {
		return err
	}
	if !response.Success {
		return fmt.Errorf("%s with request ID %s msg: %s", response.Operation, response.RequestID, response.ReturnMessage)
	}
	return nil
}

// WebsocketAuthenticateTradeConnection sends an authentication message to the private websocket for outbound account
// data
func (by *Bybit) WebsocketAuthenticateTradeConnection(ctx context.Context, conn websocket.Connection) error {
	// request ID is not returned with the response, a workaround in the trade connection handler monitors the response
	// for the operation type "auth", which is then set in the response match key.
	req, err := by.GetAuthenticationPayload(ctx, "auth")
	if err != nil {
		return err
=======
	req := Authenticate{
		RequestID: strconv.FormatInt(conn.GenerateMessageID(false), 10),
		Operation: "auth",
		Args:      []any{creds.Key, intNonce, hex.EncodeToString(hmac)},
>>>>>>> a7a7d892
	}
	resp, err := conn.SendMessageReturnResponse(ctx, request.Unset, req.RequestID, req)
	if err != nil {
		return err
	}
	var response struct {
		ReturnCode    int64  `json:"retCode"`
		ReturnMessage string `json:"retMsg"`
		Operation     string `json:"op"`
		ConnectionID  string `json:"connId"`
	}
	if err := json.Unmarshal(resp, &response); err != nil {
		return err
	}
	if response.ReturnCode != 0 {
		return fmt.Errorf("%s failed - code:%d [%v] msg:%s", response.Operation, response.ReturnCode, retCode[response.ReturnCode], response.ReturnMessage)
	}
	return nil
}

<<<<<<< HEAD
// GetAuthenticationPayload returns the authentication payload for the websocket connection to upgrade the connection.
func (by *Bybit) GetAuthenticationPayload(ctx context.Context, requestID string) (*Authenticate, error) {
	creds, err := by.GetCredentials(ctx)
	if err != nil {
		return nil, err
	}
	intNonce := time.Now().Add(time.Hour * 6).UnixMilli()
	strNonce := strconv.FormatInt(intNonce, 10)
	hmac, err := crypto.GetHMAC(crypto.HashSHA256, []byte("GET/realtime"+strNonce), []byte(creds.Secret))
	if err != nil {
		return nil, err
	}
	return &Authenticate{
		RequestID: requestID,
		Operation: "auth",
		Args:      []any{creds.Key, intNonce, crypto.HexEncodeToString(hmac)},
	}, nil
}

// Subscribe sends a websocket message to receive data from the channel
func (by *Bybit) Subscribe(ctx context.Context, conn websocket.Connection, channelsToSubscribe subscription.List) error {
	return by.handleSpotSubscription(ctx, conn, "subscribe", channelsToSubscribe)
}

func (by *Bybit) handleSubscriptions(conn websocket.Connection, operation string, subs subscription.List) (args []SubscriptionArgument, err error) {
	subs, err = subs.ExpandTemplates(by)
=======
func (e *Exchange) handleSubscriptions(conn websocket.Connection, operation string, subs subscription.List) (args []SubscriptionArgument, err error) {
	subs, err = subs.ExpandTemplates(e)
>>>>>>> a7a7d892
	if err != nil {
		return
	}

	for _, list := range []subscription.List{subs.Public(), subs.Private()} {
		for _, b := range common.Batch(list, 10) {
			args = append(args, SubscriptionArgument{
				auth:           b[0].Authenticated,
				Operation:      operation,
				RequestID:      strconv.FormatInt(conn.GenerateMessageID(false), 10),
				Arguments:      b.QualifiedChannels(),
				associatedSubs: b,
			})
		}
	}
	return
}

<<<<<<< HEAD
// Unsubscribe sends a websocket message to stop receiving data from the channel
func (by *Bybit) Unsubscribe(ctx context.Context, conn websocket.Connection, channelsToUnsubscribe subscription.List) error {
	return by.handleSpotSubscription(ctx, conn, "unsubscribe", channelsToUnsubscribe)
}

func (by *Bybit) handleSpotSubscription(ctx context.Context, conn websocket.Connection, operation string, channelsToSubscribe subscription.List) error {
	payloads, err := by.handleSubscriptions(conn, operation, channelsToSubscribe)
	if err != nil {
		return err
	}
	for _, payload := range payloads {
		response, err := conn.SendMessageReturnResponse(ctx, request.Unset, payload.RequestID, payload)
		if err != nil {
			return err
		}
		var resp SubscriptionResponse
		if err := json.Unmarshal(response, &resp); err != nil {
			return err
		}
		if !resp.Success {
			return fmt.Errorf("%s with request ID %s msg: %s", resp.Operation, resp.RequestID, resp.ReturnMessage)
		}
		if operation == "unsubscribe" {
			err = by.Websocket.RemoveSubscriptions(conn, payload.associatedSubs...)
		} else {
			err = by.Websocket.AddSubscriptions(conn, payload.associatedSubs...)
		}
		if err != nil {
			return err
		}
	}
	return nil
}

=======
>>>>>>> a7a7d892
// generateSubscriptions generates default subscription
func (e *Exchange) generateSubscriptions() (subscription.List, error) {
	return e.Features.Subscriptions.ExpandTemplates(e)
}

// GetSubscriptionTemplate returns a subscription channel template
func (e *Exchange) GetSubscriptionTemplate(_ *subscription.Subscription) (*template.Template, error) {
	return template.New("master.tmpl").Funcs(template.FuncMap{
		"channelName":          channelName,
		"isSymbolChannel":      isSymbolChannel,
		"intervalToString":     intervalToString,
		"getCategoryName":      getCategoryName,
		"isCategorisedChannel": isCategorisedChannel,
	}).Parse(subTplText)
}

<<<<<<< HEAD
func (by *Bybit) wsHandleTradeData(_ context.Context, respRaw []byte) error {
	var response struct {
		RequestID string `json:"reqId"`
		Operation string `json:"op"`
	}
	if err := json.Unmarshal(respRaw, &response); err != nil {
		return err
	}

	if response.RequestID != "" {
		if !by.Websocket.Match.IncomingWithData(response.RequestID, respRaw) {
			return fmt.Errorf("could not match subscription with id %s data %s", response.RequestID, respRaw)
		}
		return nil
	}

	switch response.Operation {
	case "auth": // When authenticating the connection there is no request ID, so a static value is used.
		if !by.Websocket.Match.IncomingWithData(response.Operation, respRaw) {
			return fmt.Errorf("could not match subscription with id %s data %s", response.Operation, respRaw)
		}
		return nil
	case "pong":
		return nil
	default:
		return fmt.Errorf("cannot route trade data %v to correct handler", string(respRaw))
	}
}

func (by *Bybit) wsHandleData(_ context.Context, respRaw []byte, assetType asset.Item) error {
=======
func (e *Exchange) wsHandleData(assetType asset.Item, respRaw []byte) error {
>>>>>>> a7a7d892
	var result WebsocketResponse
	if err := json.Unmarshal(respRaw, &result); err != nil {
		return err
	}
	if result.Topic == "" {
		return e.handleNoTopicWebsocketResponse(&result, respRaw)
	}
	topicSplit := strings.Split(result.Topic, ".")
	switch topicSplit[0] {
	case chanOrderbook:
		return e.wsProcessOrderbook(assetType, &result)
	case chanPublicTrade:
		return e.wsProcessPublicTrade(assetType, &result)
	case chanPublicTicker:
		return e.wsProcessPublicTicker(assetType, &result)
	case chanKline:
		return e.wsProcessKline(assetType, &result, topicSplit)
	case chanLiquidation:
		return e.wsProcessLiquidation(&result)
	case chanLeverageTokenKline:
		return e.wsProcessLeverageTokenKline(assetType, &result, topicSplit)
	case chanLeverageTokenTicker:
		return e.wsProcessLeverageTokenTicker(assetType, &result)
	case chanLeverageTokenNav:
		return e.wsLeverageTokenNav(&result)
	}
	return fmt.Errorf("%w %s", errUnhandledStreamData, string(respRaw))
}

func (e *Exchange) wsHandleAuthenticatedData(ctx context.Context, respRaw []byte) error {
	var result WebsocketResponse
	if err := json.Unmarshal(respRaw, &result); err != nil {
		return err
	}
	if result.Topic == "" {
		return e.handleNoTopicWebsocketResponse(&result, respRaw)
	}
	topicSplit := strings.Split(result.Topic, ".")
	switch topicSplit[0] {
	case chanPositions:
		return e.wsProcessPosition(&result)
	case chanExecution:
		return e.wsProcessExecution(&result)
	case chanOrder:
		// Below provides a way of matching an order change to a websocket request. There is no batch support for this
		// so the first element will be used to match the order link ID.
		if id, err := jsonparser.GetString(respRaw, "data", "[0]", "orderLinkId"); err == nil {
			if e.Websocket.Match.IncomingWithData(id, respRaw) {
				return nil // If the data has been routed, return
			}
		}
		return e.wsProcessOrder(&result)
	case chanWallet:
		return e.wsProcessWalletPushData(ctx, respRaw)
	case chanGreeks:
		return e.wsProcessGreeks(respRaw)
	case chanDCP:
		return nil
	}
	return fmt.Errorf("%w %s", errUnhandledStreamData, string(respRaw))
}

func (e *Exchange) handleNoTopicWebsocketResponse(result *WebsocketResponse, respRaw []byte) error {
	switch result.Operation {
	case "subscribe", "unsubscribe", "auth":
		if result.RequestID != "" && !e.Websocket.Match.IncomingWithData(result.RequestID, respRaw) {
			return fmt.Errorf("%w with id %s data %s", websocket.ErrSignatureNotMatched, result.RequestID, respRaw)
		}
	case "ping", "pong":
	default:
		e.Websocket.DataHandler <- websocket.UnhandledMessageWarning{Message: string(respRaw)}
	}
	return nil
}

func (e *Exchange) wsProcessGreeks(resp []byte) error {
	var result GreeksResponse
	if err := json.Unmarshal(resp, &result); err != nil {
		return err
	}
	e.Websocket.DataHandler <- &result
	return nil
}

func (e *Exchange) wsProcessWalletPushData(ctx context.Context, resp []byte) error {
	var result WebsocketWallet
	if err := json.Unmarshal(resp, &result); err != nil {
		return err
	}
	creds, err := e.GetCredentials(ctx)
	if err != nil {
		return err
	}
	var changes []account.Change
	for x := range result.Data {
		for y := range result.Data[x].Coin {
			changes = append(changes, account.Change{
				AssetType: asset.Spot,
				Balance: &account.Balance{
					Currency:  result.Data[x].Coin[y].Coin,
					Total:     result.Data[x].Coin[y].WalletBalance.Float64(),
					Free:      result.Data[x].Coin[y].WalletBalance.Float64(),
					UpdatedAt: result.CreationTime.Time(),
				},
			})
		}
	}
	e.Websocket.DataHandler <- changes
	return account.ProcessChange(e.Name, changes, creds)
}

// wsProcessOrder the order stream to see changes to your orders in real-time.
<<<<<<< HEAD
func (by *Bybit) wsProcessOrder(resp *WebsocketResponse) error {
	var result []WebsocketOrderDetails
=======
func (e *Exchange) wsProcessOrder(resp *WebsocketResponse) error {
	var result WsOrders
>>>>>>> a7a7d892
	if err := json.Unmarshal(resp.Data, &result); err != nil {
		return err
	}
	execution := make([]order.Detail, len(result))
	for x := range result {
		cp, a, err := e.getPairFromCategory(result[x].Category, result[x].Symbol)
		if err != nil {
			return err
		}
		orderType, err := order.StringToOrderType(result[x].OrderType)
		if err != nil {
			return err
		}
<<<<<<< HEAD
=======
		side, err := order.StringToOrderSide(result[x].Side)
		if err != nil {
			return err
		}
		tif, err := order.StringToTimeInForce(result[x].TimeInForce)
		if err != nil {
			return err
		}
>>>>>>> a7a7d892
		execution[x] = order.Detail{
			TimeInForce:          tif,
			Amount:               result[x].Qty.Float64(),
			Exchange:             e.Name,
			OrderID:              result[x].OrderID,
			ClientOrderID:        result[x].OrderLinkID,
			Side:                 result[x].Side,
			Type:                 orderType,
			Pair:                 cp,
			Cost:                 result[x].CumExecQty.Float64() * result[x].AvgPrice.Float64(),
			Fee:                  result[x].CumExecFee.Float64(),
			AssetType:            a,
			Status:               StringToOrderStatus(result[x].OrderStatus),
			Price:                result[x].Price.Float64(),
			ExecutedAmount:       result[x].CumExecQty.Float64(),
			AverageExecutedPrice: result[x].AvgPrice.Float64(),
			Date:                 result[x].CreatedTime.Time(),
			LastUpdated:          result[x].UpdatedTime.Time(),
		}
	}
	e.Websocket.DataHandler <- execution
	return nil
}

func (e *Exchange) wsProcessExecution(resp *WebsocketResponse) error {
	var result WsExecutions
	if err := json.Unmarshal(resp.Data, &result); err != nil {
		return err
	}
	executions := make([]fill.Data, len(result))
	for x := range result {
		cp, a, err := e.getPairFromCategory(result[x].Category, result[x].Symbol)
		if err != nil {
			return err
		}
		side, err := order.StringToOrderSide(result[x].Side)
		if err != nil {
			return err
		}
		executions[x] = fill.Data{
			ID:            result[x].ExecID,
			Timestamp:     result[x].ExecTime.Time(),
			Exchange:      e.Name,
			AssetType:     a,
			CurrencyPair:  cp,
			Side:          side,
			OrderID:       result[x].OrderID,
			ClientOrderID: result[x].OrderLinkID,
			Price:         result[x].ExecPrice.Float64(),
			Amount:        result[x].ExecQty.Float64(),
		}
	}
	e.Websocket.DataHandler <- executions
	return nil
}

func (e *Exchange) wsProcessPosition(resp *WebsocketResponse) error {
	var result WsPositions
	if err := json.Unmarshal(resp.Data, &result); err != nil {
		return err
	}
	e.Websocket.DataHandler <- result
	return nil
}

func (e *Exchange) wsLeverageTokenNav(resp *WebsocketResponse) error {
	var result LTNav
	if err := json.Unmarshal(resp.Data, &result); err != nil {
		return err
	}
	e.Websocket.DataHandler <- result
	return nil
}

func (e *Exchange) wsProcessLeverageTokenTicker(assetType asset.Item, resp *WebsocketResponse) error {
	var result TickerWebsocket
	if err := json.Unmarshal(resp.Data, &result); err != nil {
		return err
	}
	cp, err := e.MatchSymbolWithAvailablePairs(result.Symbol, assetType, hasPotentialDelimiter(assetType))
	if err != nil {
		return err
	}
	e.Websocket.DataHandler <- &ticker.Price{
		Last:         result.LastPrice.Float64(),
		High:         result.HighPrice24H.Float64(),
		Low:          result.LowPrice24H.Float64(),
		Pair:         cp,
		ExchangeName: e.Name,
		AssetType:    assetType,
		LastUpdated:  resp.PushTimestamp.Time(),
	}
	return nil
}

func (e *Exchange) wsProcessLeverageTokenKline(assetType asset.Item, resp *WebsocketResponse, topicSplit []string) error {
	var result LTKlines
	if err := json.Unmarshal(resp.Data, &result); err != nil {
		return err
	}
	cp, err := e.MatchSymbolWithAvailablePairs(topicSplit[2], assetType, hasPotentialDelimiter(assetType))
	if err != nil {
		return err
	}
	ltKline := make([]websocket.KlineData, len(result))
	for x := range result {
		interval, err := stringToInterval(result[x].Interval)
		if err != nil {
			return err
		}
		ltKline[x] = websocket.KlineData{
			Timestamp:  result[x].Timestamp.Time(),
			Pair:       cp,
			AssetType:  assetType,
			Exchange:   e.Name,
			StartTime:  result[x].Start.Time(),
			CloseTime:  result[x].End.Time(),
			Interval:   interval.String(),
			OpenPrice:  result[x].Open.Float64(),
			ClosePrice: result[x].Close.Float64(),
			HighPrice:  result[x].High.Float64(),
			LowPrice:   result[x].Low.Float64(),
		}
	}
	e.Websocket.DataHandler <- result
	return nil
}

func (e *Exchange) wsProcessLiquidation(resp *WebsocketResponse) error {
	var result WebsocketLiquidation
	if err := json.Unmarshal(resp.Data, &result); err != nil {
		return err
	}
	e.Websocket.DataHandler <- result
	return nil
}

func (e *Exchange) wsProcessKline(assetType asset.Item, resp *WebsocketResponse, topicSplit []string) error {
	var result WsKlines
	if err := json.Unmarshal(resp.Data, &result); err != nil {
		return err
	}
	cp, err := e.MatchSymbolWithAvailablePairs(topicSplit[2], assetType, hasPotentialDelimiter(assetType))
	if err != nil {
		return err
	}
	spotCandlesticks := make([]websocket.KlineData, len(result))
	for x := range result {
		interval, err := stringToInterval(result[x].Interval)
		if err != nil {
			return err
		}
		spotCandlesticks[x] = websocket.KlineData{
			Timestamp:  result[x].Timestamp.Time(),
			Pair:       cp,
			AssetType:  assetType,
			Exchange:   e.Name,
			StartTime:  result[x].Start.Time(),
			CloseTime:  result[x].End.Time(),
			Interval:   interval.String(),
			OpenPrice:  result[x].Open.Float64(),
			ClosePrice: result[x].Close.Float64(),
			HighPrice:  result[x].High.Float64(),
			LowPrice:   result[x].Low.Float64(),
			Volume:     result[x].Volume.Float64(),
		}
	}
	e.Websocket.DataHandler <- spotCandlesticks
	return nil
}

func (e *Exchange) wsProcessPublicTicker(assetType asset.Item, resp *WebsocketResponse) error {
	var tickResp TickerWebsocket
	if err := json.Unmarshal(resp.Data, &tickResp); err != nil {
		return err
	}

	p, err := e.MatchSymbolWithAvailablePairs(tickResp.Symbol, assetType, hasPotentialDelimiter(assetType))
	if err != nil {
		return err
	}

	tick := &ticker.Price{Pair: p, ExchangeName: e.Name, AssetType: assetType}
	if resp.Type != "snapshot" {
		snapshot, err := e.GetCachedTicker(p, assetType)
		if err != nil {
			return err
		}
		// ticker updates may be partial, so we need to update the current ticker
		tick = snapshot
	}
	updateTicker(tick, &tickResp)
	tick.LastUpdated = resp.PushTimestamp.Time()
	if err := ticker.ProcessTicker(tick); err != nil {
		return err
	}
	e.Websocket.DataHandler <- tick
	return err
}

func updateTicker(tick *ticker.Price, resp *TickerWebsocket) {
	if resp.LastPrice.Float64() != 0 {
		tick.Last = resp.LastPrice.Float64()
	}
	if resp.HighPrice24H.Float64() != 0 {
		tick.High = resp.HighPrice24H.Float64()
	}
	if resp.LowPrice24H.Float64() != 0 {
		tick.Low = resp.LowPrice24H.Float64()
	}
	if resp.Volume24H.Float64() != 0 {
		tick.Volume = resp.Volume24H.Float64()
	}

	if tick.AssetType == asset.Spot {
		return
	}

	if resp.MarkPrice.Float64() != 0 {
		tick.MarkPrice = resp.MarkPrice.Float64()
	}
	if resp.IndexPrice.Float64() != 0 {
		tick.IndexPrice = resp.IndexPrice.Float64()
	}
	if resp.OpenInterest.Float64() != 0 {
		tick.OpenInterest = resp.OpenInterest.Float64()
	}

	switch tick.AssetType {
	case asset.Options:
		if resp.BidPrice.Float64() != 0 {
			tick.Bid = resp.BidPrice.Float64()
		}
		if resp.BidSize.Float64() != 0 {
			tick.BidSize = resp.BidSize.Float64()
		}
		if resp.AskPrice.Float64() != 0 {
			tick.Ask = resp.AskPrice.Float64()
		}
		if resp.AskSize.Float64() != 0 {
			tick.AskSize = resp.AskSize.Float64()
		}
	case asset.USDCMarginedFutures, asset.USDTMarginedFutures, asset.CoinMarginedFutures:
		if resp.Bid1Price.Float64() != 0 {
			tick.Bid = resp.Bid1Price.Float64()
		}
		if resp.Bid1Size.Float64() != 0 {
			tick.BidSize = resp.Bid1Size.Float64()
		}
		if resp.Ask1Price.Float64() != 0 {
			tick.Ask = resp.Ask1Price.Float64()
		}
		if resp.Ask1Size.Float64() != 0 {
			tick.AskSize = resp.Ask1Size.Float64()
		}
	}
}

func (e *Exchange) wsProcessPublicTrade(assetType asset.Item, resp *WebsocketResponse) error {
	var result WebsocketPublicTrades
	if err := json.Unmarshal(resp.Data, &result); err != nil {
		return err
	}
	tradeDatas := make([]trade.Data, len(result))
	for x := range result {
		cp, err := e.MatchSymbolWithAvailablePairs(result[x].Symbol, assetType, hasPotentialDelimiter(assetType))
		if err != nil {
			return err
		}
		side, err := order.StringToOrderSide(result[x].Side)
		if err != nil {
			return err
		}
		tradeDatas[x] = trade.Data{
			Timestamp:    result[x].OrderFillTimestamp.Time(),
			CurrencyPair: cp,
			AssetType:    assetType,
			Exchange:     e.Name,
			Price:        result[x].Price.Float64(),
			Amount:       result[x].Size.Float64(),
			Side:         side,
			TID:          result[x].TradeID,
		}
	}
	return trade.AddTradesToBuffer(tradeDatas...)
}

func (e *Exchange) wsProcessOrderbook(assetType asset.Item, resp *WebsocketResponse) error {
	var result WsOrderbookDetail
	if err := json.Unmarshal(resp.Data, &result); err != nil {
		return err
	}
	if len(result.Bids) == 0 && len(result.Asks) == 0 {
		return nil
	}

	cp, err := e.MatchSymbolWithAvailablePairs(result.Symbol, assetType, hasPotentialDelimiter(assetType))
	if err != nil {
		return err
	}
	asks := make([]orderbook.Level, len(result.Asks))
	for i := range result.Asks {
		asks[i].Price = result.Asks[i][0].Float64()
		asks[i].Amount = result.Asks[i][1].Float64()
	}
	bids := make([]orderbook.Level, len(result.Bids))
	for i := range result.Bids {
		bids[i].Price = result.Bids[i][0].Float64()
		bids[i].Amount = result.Bids[i][1].Float64()
	}

	if resp.Type == "snapshot" {
		return e.Websocket.Orderbook.LoadSnapshot(&orderbook.Book{
			Pair:         cp,
			Exchange:     e.Name,
			Asset:        assetType,
			LastUpdated:  resp.OrderbookLastUpdated.Time(),
			LastUpdateID: result.UpdateID,
			LastPushed:   resp.PushTimestamp.Time(),
			Asks:         asks,
			Bids:         bids,
		})
	}
	return e.Websocket.Orderbook.Update(&orderbook.Update{
		Pair:       cp,
		Asks:       asks,
		Bids:       bids,
		Asset:      assetType,
		UpdateID:   result.UpdateID,
		UpdateTime: resp.OrderbookLastUpdated.Time(),
		LastPushed: resp.PushTimestamp.Time(),
	})
}

// channelName converts global channel names to exchange specific names
func channelName(s *subscription.Subscription) string {
	if name, ok := subscriptionNames[s.Channel]; ok {
		return name
	}
	return s.Channel
}

// isSymbolChannel returns whether the channel accepts a symbol parameter
func isSymbolChannel(name string) bool {
	switch name {
	case chanPositions, chanExecution, chanOrder, chanDCP, chanWallet:
		return false
	}
	return true
}

func isCategorisedChannel(name string) bool {
	switch name {
	case chanPositions, chanExecution, chanOrder:
		return true
	}
	return false
}

const subTplText = `
{{ with $name := channelName $.S }}
	{{- range $asset, $pairs := $.AssetPairs }}
		{{- if isSymbolChannel $name }}
			{{- range $p := $pairs }}
				{{- $name -}} .
				{{- if eq $name "orderbook" -}} {{- $.S.Levels -}} . {{- end }}
				{{- if eq $name "kline" -}} {{- intervalToString $.S.Interval -}} . {{- end }}
				{{- $p }}
				{{- $.PairSeparator }}
			{{- end }}
		{{- else }}
			{{- $name }}
			{{- if and (isCategorisedChannel $name) ($categoryName := getCategoryName $asset) -}} . {{- $categoryName -}} {{- end }}
		{{- end }}
	{{- end }}
	{{- $.AssetSeparator }}
{{- end }}
`

// hasPotentialDelimiter returns if the asset has a potential delimiter on the pairs being returned.
func hasPotentialDelimiter(a asset.Item) bool {
	return a == asset.Options || a == asset.USDCMarginedFutures
}

// TODO: Remove this function when template expansion is across all assets
func (e *Exchange) submitDirectSubscription(ctx context.Context, conn websocket.Connection, a asset.Item, operation string, channelsToSubscribe subscription.List) error {
	payloads, err := e.directSubscriptionPayload(conn, a, operation, channelsToSubscribe)
	if err != nil {
		return err
	}

	op := e.Websocket.AddSubscriptions
	if operation == "unsubscribe" {
		op = e.Websocket.RemoveSubscriptions
	}

	for _, payload := range payloads {
		if a == asset.Options {
			// The options connection does not send the subscription request id back with the subscription notification payload
			// therefore the code doesn't wait for the response to check whether the subscription is successful or not.
			if err := conn.SendJSONMessage(ctx, request.Unset, payload); err != nil {
				return err
			}
		} else {
			response, err := conn.SendMessageReturnResponse(ctx, request.Unset, payload.RequestID, payload)
			if err != nil {
				return err
			}
			var resp SubscriptionResponse
			if err := json.Unmarshal(response, &resp); err != nil {
				return err
			}
			if !resp.Success {
				return fmt.Errorf("%s with request ID %s msg: %s", resp.Operation, resp.RequestID, resp.ReturnMessage)
			}
		}
		if err := op(conn, payload.associatedSubs...); err != nil {
			return err
		}
	}
	return nil
}

// TODO: Remove this function when template expansion is across all assets
func (e *Exchange) directSubscriptionPayload(conn websocket.Connection, assetType asset.Item, operation string, channelsToSubscribe subscription.List) ([]SubscriptionArgument, error) {
	var args []SubscriptionArgument
	arg := SubscriptionArgument{
		Operation: operation,
		RequestID: strconv.FormatInt(conn.GenerateMessageID(false), 10),
		Arguments: []string{},
	}
	authArg := SubscriptionArgument{
		auth:      true,
		Operation: operation,
		RequestID: strconv.FormatInt(conn.GenerateMessageID(false), 10),
		Arguments: []string{},
	}

	chanMap := map[string]bool{}
	pairFmt, err := e.GetPairFormat(assetType, true)
	if err != nil {
		return nil, err
	}
	for _, s := range channelsToSubscribe {
		var pair currency.Pair
		if len(s.Pairs) > 1 {
			return nil, subscription.ErrNotSinglePair
		}
		if len(s.Pairs) == 1 {
			pair = s.Pairs[0]
		}
		switch s.Channel {
		case chanOrderbook:
			arg.Arguments = append(arg.Arguments, fmt.Sprintf("%s.%d.%s", s.Channel, 50, pairFmt.Format(pair)))
			arg.associatedSubs = append(arg.associatedSubs, s)
		case chanPublicTrade, chanPublicTicker, chanLiquidation, chanLeverageTokenTicker, chanLeverageTokenNav:
			arg.Arguments = append(arg.Arguments, s.Channel+"."+pairFmt.Format(pair))
			arg.associatedSubs = append(arg.associatedSubs, s)
		case chanKline, chanLeverageTokenKline:
			interval, err := intervalToString(kline.FiveMin)
			if err != nil {
				return nil, err
			}
			arg.Arguments = append(arg.Arguments, s.Channel+"."+interval+"."+pairFmt.Format(pair))
			arg.associatedSubs = append(arg.associatedSubs, s)
		case chanPositions, chanExecution, chanOrder, chanWallet, chanGreeks, chanDCP:
			if chanMap[s.Channel] {
				continue
			}
			authArg.Arguments = append(authArg.Arguments, s.Channel)
			// adding the channel to selected channels so that we will not visit it again.
			chanMap[s.Channel] = true
			authArg.associatedSubs = append(authArg.associatedSubs, s)
		}

		if len(arg.Arguments) >= 10 {
			args = append(args, arg)
			arg = SubscriptionArgument{
				Operation: operation,
				RequestID: strconv.FormatInt(conn.GenerateMessageID(false), 10),
				Arguments: []string{},
			}
		}
	}
	if len(arg.Arguments) != 0 {
		args = append(args, arg)
	}
	if len(authArg.Arguments) != 0 {
		args = append(args, authArg)
	}
	return args, nil
}

// generateAuthSubscriptions generates default subscription for the dedicated auth websocket connection. These are
// agnostic to the asset type and pair as all account level data will be routed through this connection.
// TODO: Remove this function when template expansion is across all assets
func (e *Exchange) generateAuthSubscriptions() (subscription.List, error) {
	if !e.Websocket.CanUseAuthenticatedEndpoints() {
		return nil, nil
	}
	var subscriptions subscription.List
	// TODO: Implement DCP (Disconnection Protect) subscription
	for _, channel := range []string{chanPositions, chanExecution, chanOrder, chanWallet} {
		subscriptions = append(subscriptions, &subscription.Subscription{Channel: channel, Asset: asset.All})
	}
	return subscriptions, nil
}

func (e *Exchange) authSubscribe(ctx context.Context, conn websocket.Connection, channelSubscriptions subscription.List) error {
	return e.submitDirectSubscription(ctx, conn, asset.Spot, "subscribe", channelSubscriptions)
}

func (e *Exchange) authUnsubscribe(ctx context.Context, conn websocket.Connection, channelSubscriptions subscription.List) error {
	return e.submitDirectSubscription(ctx, conn, asset.Spot, "unsubscribe", channelSubscriptions)
}

// getPairFromCategory returns the currency pair and asset type based on the category and symbol. Used with a dedicated
// auth connection where multiple asset type changes are piped through a single connection.
func (e *Exchange) getPairFromCategory(category, symbol string) (currency.Pair, asset.Item, error) {
	assets := make([]asset.Item, 0, 2)
	switch category {
	case "spot":
		assets = append(assets, asset.Spot)
	case "inverse":
		assets = append(assets, asset.CoinMarginedFutures)
	case "linear":
		assets = append(assets, asset.USDTMarginedFutures, asset.USDCMarginedFutures)
	case "option":
		assets = append(assets, asset.Options)
	default:
		return currency.EMPTYPAIR, 0, fmt.Errorf("category %q not supported for incoming symbol %q", category, symbol)
	}
	for _, a := range assets {
		cp, err := e.MatchSymbolWithAvailablePairs(symbol, a, hasPotentialDelimiter(a))
		if err != nil {
			if !errors.Is(err, currency.ErrPairNotFound) {
				return currency.EMPTYPAIR, 0, fmt.Errorf("could not match symbol %s with asset %s: %w", symbol, a, err)
			}
			continue
		}
		return cp, a, nil
	}
	return currency.EMPTYPAIR, 0, currency.ErrPairNotFound
}<|MERGE_RESOLUTION|>--- conflicted
+++ resolved
@@ -92,16 +92,10 @@
 	return nil
 }
 
-<<<<<<< HEAD
 // WebsocketAuthenticatePrivateConnection sends an authentication message to the private websocket for inbound account
 // data
-func (by *Bybit) WebsocketAuthenticatePrivateConnection(ctx context.Context, conn websocket.Connection) error {
-	req, err := by.GetAuthenticationPayload(ctx, strconv.FormatInt(conn.GenerateMessageID(false), 10))
-=======
-// WebsocketAuthenticateConnection sends an authentication message to receive auth data
-func (e *Exchange) WebsocketAuthenticateConnection(ctx context.Context, conn websocket.Connection) error {
-	creds, err := e.GetCredentials(ctx)
->>>>>>> a7a7d892
+func (e *Exchange) WebsocketAuthenticatePrivateConnection(ctx context.Context, conn websocket.Connection) error {
+	req, err := e.GetAuthenticationPayload(ctx, strconv.FormatInt(conn.GenerateMessageID(false), 10))
 	if err != nil {
 		return err
 	}
@@ -109,7 +103,6 @@
 	if err != nil {
 		return err
 	}
-<<<<<<< HEAD
 	var response SubscriptionResponse
 	if err := json.Unmarshal(resp, &response); err != nil {
 		return err
@@ -122,18 +115,12 @@
 
 // WebsocketAuthenticateTradeConnection sends an authentication message to the private websocket for outbound account
 // data
-func (by *Bybit) WebsocketAuthenticateTradeConnection(ctx context.Context, conn websocket.Connection) error {
+func (e *Exchange) WebsocketAuthenticateTradeConnection(ctx context.Context, conn websocket.Connection) error {
 	// request ID is not returned with the response, a workaround in the trade connection handler monitors the response
 	// for the operation type "auth", which is then set in the response match key.
-	req, err := by.GetAuthenticationPayload(ctx, "auth")
-	if err != nil {
-		return err
-=======
-	req := Authenticate{
-		RequestID: strconv.FormatInt(conn.GenerateMessageID(false), 10),
-		Operation: "auth",
-		Args:      []any{creds.Key, intNonce, hex.EncodeToString(hmac)},
->>>>>>> a7a7d892
+	req, err := e.GetAuthenticationPayload(ctx, "auth")
+	if err != nil {
+		return err
 	}
 	resp, err := conn.SendMessageReturnResponse(ctx, request.Unset, req.RequestID, req)
 	if err != nil {
@@ -154,10 +141,9 @@
 	return nil
 }
 
-<<<<<<< HEAD
 // GetAuthenticationPayload returns the authentication payload for the websocket connection to upgrade the connection.
-func (by *Bybit) GetAuthenticationPayload(ctx context.Context, requestID string) (*Authenticate, error) {
-	creds, err := by.GetCredentials(ctx)
+func (e *Exchange) GetAuthenticationPayload(ctx context.Context, requestID string) (*Authenticate, error) {
+	creds, err := e.GetCredentials(ctx)
 	if err != nil {
 		return nil, err
 	}
@@ -170,21 +156,17 @@
 	return &Authenticate{
 		RequestID: requestID,
 		Operation: "auth",
-		Args:      []any{creds.Key, intNonce, crypto.HexEncodeToString(hmac)},
+		Args:      []any{creds.Key, intNonce, hex.EncodeToString(hmac)},
 	}, nil
 }
 
-// Subscribe sends a websocket message to receive data from the channel
-func (by *Bybit) Subscribe(ctx context.Context, conn websocket.Connection, channelsToSubscribe subscription.List) error {
-	return by.handleSpotSubscription(ctx, conn, "subscribe", channelsToSubscribe)
-}
-
-func (by *Bybit) handleSubscriptions(conn websocket.Connection, operation string, subs subscription.List) (args []SubscriptionArgument, err error) {
-	subs, err = subs.ExpandTemplates(by)
-=======
+// // Subscribe sends a websocket message to receive data from the channel
+// func (by *Bybit) Subscribe(ctx context.Context, conn websocket.Connection, channelsToSubscribe subscription.List) error {
+// 	return by.handleSpotSubscription(ctx, conn, "subscribe", channelsToSubscribe)
+// }
+
 func (e *Exchange) handleSubscriptions(conn websocket.Connection, operation string, subs subscription.List) (args []SubscriptionArgument, err error) {
 	subs, err = subs.ExpandTemplates(e)
->>>>>>> a7a7d892
 	if err != nil {
 		return
 	}
@@ -203,43 +185,6 @@
 	return
 }
 
-<<<<<<< HEAD
-// Unsubscribe sends a websocket message to stop receiving data from the channel
-func (by *Bybit) Unsubscribe(ctx context.Context, conn websocket.Connection, channelsToUnsubscribe subscription.List) error {
-	return by.handleSpotSubscription(ctx, conn, "unsubscribe", channelsToUnsubscribe)
-}
-
-func (by *Bybit) handleSpotSubscription(ctx context.Context, conn websocket.Connection, operation string, channelsToSubscribe subscription.List) error {
-	payloads, err := by.handleSubscriptions(conn, operation, channelsToSubscribe)
-	if err != nil {
-		return err
-	}
-	for _, payload := range payloads {
-		response, err := conn.SendMessageReturnResponse(ctx, request.Unset, payload.RequestID, payload)
-		if err != nil {
-			return err
-		}
-		var resp SubscriptionResponse
-		if err := json.Unmarshal(response, &resp); err != nil {
-			return err
-		}
-		if !resp.Success {
-			return fmt.Errorf("%s with request ID %s msg: %s", resp.Operation, resp.RequestID, resp.ReturnMessage)
-		}
-		if operation == "unsubscribe" {
-			err = by.Websocket.RemoveSubscriptions(conn, payload.associatedSubs...)
-		} else {
-			err = by.Websocket.AddSubscriptions(conn, payload.associatedSubs...)
-		}
-		if err != nil {
-			return err
-		}
-	}
-	return nil
-}
-
-=======
->>>>>>> a7a7d892
 // generateSubscriptions generates default subscription
 func (e *Exchange) generateSubscriptions() (subscription.List, error) {
 	return e.Features.Subscriptions.ExpandTemplates(e)
@@ -256,8 +201,7 @@
 	}).Parse(subTplText)
 }
 
-<<<<<<< HEAD
-func (by *Bybit) wsHandleTradeData(_ context.Context, respRaw []byte) error {
+func (e *Exchange) wsHandleTradeData(respRaw []byte) error {
 	var response struct {
 		RequestID string `json:"reqId"`
 		Operation string `json:"op"`
@@ -267,7 +211,7 @@
 	}
 
 	if response.RequestID != "" {
-		if !by.Websocket.Match.IncomingWithData(response.RequestID, respRaw) {
+		if !e.Websocket.Match.IncomingWithData(response.RequestID, respRaw) {
 			return fmt.Errorf("could not match subscription with id %s data %s", response.RequestID, respRaw)
 		}
 		return nil
@@ -275,7 +219,7 @@
 
 	switch response.Operation {
 	case "auth": // When authenticating the connection there is no request ID, so a static value is used.
-		if !by.Websocket.Match.IncomingWithData(response.Operation, respRaw) {
+		if !e.Websocket.Match.IncomingWithData(response.Operation, respRaw) {
 			return fmt.Errorf("could not match subscription with id %s data %s", response.Operation, respRaw)
 		}
 		return nil
@@ -286,10 +230,7 @@
 	}
 }
 
-func (by *Bybit) wsHandleData(_ context.Context, respRaw []byte, assetType asset.Item) error {
-=======
-func (e *Exchange) wsHandleData(assetType asset.Item, respRaw []byte) error {
->>>>>>> a7a7d892
+func (e *Exchange) wsHandleData(respRaw []byte, assetType asset.Item) error {
 	var result WebsocketResponse
 	if err := json.Unmarshal(respRaw, &result); err != nil {
 		return err
@@ -402,13 +343,8 @@
 }
 
 // wsProcessOrder the order stream to see changes to your orders in real-time.
-<<<<<<< HEAD
-func (by *Bybit) wsProcessOrder(resp *WebsocketResponse) error {
+func (e *Exchange) wsProcessOrder(resp *WebsocketResponse) error {
 	var result []WebsocketOrderDetails
-=======
-func (e *Exchange) wsProcessOrder(resp *WebsocketResponse) error {
-	var result WsOrders
->>>>>>> a7a7d892
 	if err := json.Unmarshal(resp.Data, &result); err != nil {
 		return err
 	}
@@ -422,17 +358,10 @@
 		if err != nil {
 			return err
 		}
-<<<<<<< HEAD
-=======
-		side, err := order.StringToOrderSide(result[x].Side)
-		if err != nil {
-			return err
-		}
 		tif, err := order.StringToTimeInForce(result[x].TimeInForce)
 		if err != nil {
 			return err
 		}
->>>>>>> a7a7d892
 		execution[x] = order.Detail{
 			TimeInForce:          tif,
 			Amount:               result[x].Qty.Float64(),
