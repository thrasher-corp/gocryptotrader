--- conflicted
+++ resolved
@@ -107,14 +107,8 @@
 }
 
 // WsAuth sends an authentication message to receive auth data
-<<<<<<< HEAD
 func (by *Exchange) WsAuth(ctx context.Context) error {
-	var dialer gws.Dialer
-	err := by.Websocket.AuthConn.Dial(&dialer, http.Header{})
-=======
-func (by *Bybit) WsAuth(ctx context.Context) error {
 	creds, err := by.GetCredentials(ctx)
->>>>>>> ef8cb7b1
 	if err != nil {
 		return err
 	}
