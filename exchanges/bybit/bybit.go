package bybit

import (
	"bytes"
	"context"
	"errors"
	"fmt"
	"net/http"
	"net/url"
	"reflect"
	"slices"
	"strconv"
	"strings"
	"time"

	"github.com/thrasher-corp/gocryptotrader/common"
	"github.com/thrasher-corp/gocryptotrader/common/crypto"
	"github.com/thrasher-corp/gocryptotrader/currency"
	"github.com/thrasher-corp/gocryptotrader/encoding/json"
	exchange "github.com/thrasher-corp/gocryptotrader/exchanges"
	"github.com/thrasher-corp/gocryptotrader/exchanges/kline"
	"github.com/thrasher-corp/gocryptotrader/exchanges/order"
	"github.com/thrasher-corp/gocryptotrader/exchanges/orderbook"
	"github.com/thrasher-corp/gocryptotrader/exchanges/request"
)

// Bybit is the overarching type across this package
type Bybit struct {
	exchange.Base
<<<<<<< HEAD
	// AccountType holds information about whether the account to which the api key belongs is a unified margin account or not.
	// 0: unified, and 1: for normal account
	AccountType int64
	Counter     common.Counter
=======
	account accountTypeHolder
>>>>>>> ec91b661
}

const (
	bybitAPIURL     = "https://api.bybit.com"
	bybitAPIVersion = "/v5/"
	tradeBaseURL    = "https://www.bybit.com/"

	defaultRecvWindow = "5000" // 5000 milli second

	sideBuy  = "Buy"
	sideSell = "Sell"

	cSpot, cLinear, cOption, cInverse = "spot", "linear", "option", "inverse"

	accountTypeNormal  AccountType = 1
	accountTypeUnified AccountType = 2

	longDatedFormat = "02Jan06"
)

var (
	errCategoryNotSet                          = errors.New("category not set")
	errBaseNotSet                              = errors.New("base coin not set when category is option")
	errInvalidTriggerDirection                 = errors.New("invalid trigger direction")
	errInvalidTriggerPriceType                 = errors.New("invalid trigger price type")
	errNilArgument                             = errors.New("nil argument")
	errMissingUserID                           = errors.New("sub user id missing")
	errMissingUsername                         = errors.New("username is missing")
	errInvalidMemberType                       = errors.New("invalid member type")
	errMissingTransferID                       = errors.New("transfer ID is required")
	errMemberIDRequired                        = errors.New("member ID is required")
	errNonePointerArgument                     = errors.New("argument must be pointer")
	errEitherOrderIDOROrderLinkIDRequired      = errors.New("either orderId or orderLinkId required")
	errNoOrderPassed                           = errors.New("no order passed")
	errSymbolOrSettleCoinRequired              = errors.New("provide symbol or settleCoin at least one")
	errInvalidTradeModeValue                   = errors.New("invalid trade mode value")
	errTakeProfitOrStopLossModeMissing         = errors.New("TP/SL mode missing")
	errMissingAccountType                      = errors.New("account type not specified")
	errMembersIDsNotSet                        = errors.New("members IDs not set")
	errMissingChainType                        = errors.New("missing chain type is empty")
	errMissingChainInformation                 = errors.New("missing transfer chain")
	errMissingAddressInfo                      = errors.New("address is required")
	errMissingWithdrawalID                     = errors.New("missing withdrawal id")
	errTimeWindowRequired                      = errors.New("time window is required")
	errFrozenPeriodRequired                    = errors.New("frozen period required")
	errQuantityLimitRequired                   = errors.New("quantity limit required")
	errInvalidPushData                         = errors.New("invalid push data")
	errInvalidLeverage                         = errors.New("leverage can't be zero or less then it")
	errInvalidPositionMode                     = errors.New("position mode is invalid")
	errInvalidMode                             = errors.New("mode can't be empty or missing")
	errInvalidOrderFilter                      = errors.New("invalid order filter")
	errInvalidCategory                         = errors.New("invalid category")
	errEitherSymbolOrCoinRequired              = errors.New("either symbol or coin required")
	errOrderLinkIDMissing                      = errors.New("order link id missing")
	errSymbolMissing                           = errors.New("symbol missing")
	errInvalidAutoAddMarginValue               = errors.New("invalid add auto margin value")
	errDisconnectTimeWindowNotSet              = errors.New("disconnect time window not set")
	errAPIKeyIsNotUnified                      = errors.New("api key is not unified")
	errEndpointAvailableForNormalAPIKeyHolders = errors.New("endpoint available for normal API key holders only")
	errInvalidContractLength                   = errors.New("contract length cannot be less than or equal to zero")
)

var (
	intervalMap         = map[kline.Interval]string{kline.OneMin: "1", kline.ThreeMin: "3", kline.FiveMin: "5", kline.FifteenMin: "15", kline.ThirtyMin: "30", kline.OneHour: "60", kline.TwoHour: "120", kline.FourHour: "240", kline.SixHour: "360", kline.SevenHour: "720", kline.OneDay: "D", kline.OneWeek: "W", kline.OneMonth: "M"}
	stringToIntervalMap = map[string]kline.Interval{"1": kline.OneMin, "3": kline.ThreeMin, "5": kline.FiveMin, "15": kline.FifteenMin, "30": kline.ThirtyMin, "60": kline.OneHour, "120": kline.TwoHour, "240": kline.FourHour, "360": kline.SixHour, "720": kline.SevenHour, "D": kline.OneDay, "W": kline.OneWeek, "M": kline.OneMonth}
)

func intervalToString(interval kline.Interval) (string, error) {
	inter, okay := intervalMap[interval]
	if okay {
		return inter, nil
	}
	return "", kline.ErrUnsupportedInterval
}

// stringToInterval returns a kline.Interval instance from string.
func stringToInterval(s string) (kline.Interval, error) {
	interval, okay := stringToIntervalMap[s]
	if okay {
		return interval, nil
	}
	return 0, kline.ErrInvalidInterval
}

// GetBybitServerTime retrieves bybit server time
func (by *Bybit) GetBybitServerTime(ctx context.Context) (*ServerTime, error) {
	var resp *ServerTime
	return resp, by.SendHTTPRequest(ctx, exchange.RestSpot, "market/time", defaultEPL, &resp)
}

// GetKlines query for historical klines (also known as candles/candlesticks). Charts are returned in groups based on the requested interval.
func (by *Bybit) GetKlines(ctx context.Context, category, symbol string, interval kline.Interval, startTime, endTime time.Time, limit uint64) ([]KlineItem, error) {
	switch category {
	case "":
		return nil, errCategoryNotSet
	case cSpot, cLinear, cInverse:
	default:
		return nil, fmt.Errorf("%w, category: %s", errInvalidCategory, category)
	}
	if symbol == "" {
		return nil, errSymbolMissing
	}
	params := url.Values{}
	params.Set("category", category)
	params.Set("symbol", symbol)
	intervalString, err := intervalToString(interval)
	if err != nil {
		return nil, err
	}
	params.Set("interval", intervalString)
	if !startTime.IsZero() {
		params.Set("start", strconv.FormatInt(startTime.UnixMilli(), 10))
	}
	if !endTime.IsZero() {
		params.Set("end", strconv.FormatInt(endTime.UnixMilli(), 10))
	}
	if limit > 0 {
		params.Set("limit", strconv.FormatUint(limit, 10))
	}
	var resp KlineResponse
	err = by.SendHTTPRequest(ctx, exchange.RestSpot, common.EncodeURLValues("market/kline", params), defaultEPL, &resp)
	if err != nil {
		return nil, err
	}
	return processKlineResponse(resp.List)
}

func processKlineResponse(in [][]string) ([]KlineItem, error) {
	klines := make([]KlineItem, len(in))
	for x := range in {
		if len(in[x]) < 5 {
			return nil, errors.New("invalid kline data")
		}
		startTimestamp, err := strconv.ParseInt(in[x][0], 10, 64)
		if err != nil {
			return nil, err
		}
		klines[x] = KlineItem{StartTime: time.UnixMilli(startTimestamp)}
		klines[x].Open, err = strconv.ParseFloat(in[x][1], 64)
		if err != nil {
			return nil, err
		}
		klines[x].High, err = strconv.ParseFloat(in[x][2], 64)
		if err != nil {
			return nil, err
		}
		klines[x].Low, err = strconv.ParseFloat(in[x][3], 64)
		if err != nil {
			return nil, err
		}
		klines[x].Close, err = strconv.ParseFloat(in[x][4], 64)
		if err != nil {
			return nil, err
		}
		if len(in[x]) == 7 {
			klines[x].TradeVolume, err = strconv.ParseFloat(in[x][5], 64)
			if err != nil {
				return nil, err
			}
			klines[x].Turnover, err = strconv.ParseFloat(in[x][6], 64)
			if err != nil {
				return nil, err
			}
		}
	}
	return klines, nil
}

// GetInstrumentInfo retrieves the list of instrument details given the category and symbol.
func (by *Bybit) GetInstrumentInfo(ctx context.Context, category, symbol, status, baseCoin, cursor string, limit int64) (*InstrumentsInfo, error) {
	params, err := fillCategoryAndSymbol(category, symbol, true)
	if err != nil {
		return nil, err
	}
	if status != "" {
		params.Set("status", status)
	}
	if baseCoin != "" {
		params.Set("baseCoin", baseCoin)
	}
	if cursor != "" {
		params.Set("cursor", cursor)
	}
	if limit > 0 {
		params.Set("limit", strconv.FormatInt(limit, 10))
	}
	var resp *InstrumentsInfo
	return resp, by.SendHTTPRequest(ctx, exchange.RestSpot, common.EncodeURLValues("market/instruments-info", params), defaultEPL, &resp)
}

// GetMarkPriceKline query for historical mark price klines. Charts are returned in groups based on the requested interval.
func (by *Bybit) GetMarkPriceKline(ctx context.Context, category, symbol string, interval kline.Interval, startTime, endTime time.Time, limit int64) ([]KlineItem, error) {
	params, err := fillCategoryAndSymbol(category, symbol)
	if err != nil {
		return nil, err
	}
	intervalString, err := intervalToString(interval)
	if err != nil {
		return nil, err
	}
	params.Set("interval", intervalString)
	if !startTime.IsZero() {
		params.Set("start", strconv.FormatInt(startTime.UnixMilli(), 10))
	}
	if !endTime.IsZero() {
		params.Set("end", strconv.FormatInt(endTime.UnixMilli(), 10))
	}
	if limit > 0 {
		params.Set("limit", strconv.FormatInt(limit, 10))
	}
	var resp MarkPriceKlineResponse
	err = by.SendHTTPRequest(ctx, exchange.RestSpot, common.EncodeURLValues("market/mark-price-kline", params), defaultEPL, &resp)
	if err != nil {
		return nil, err
	}
	return processKlineResponse(resp.List)
}

// GetIndexPriceKline query for historical index price klines. Charts are returned in groups based on the requested interval.
func (by *Bybit) GetIndexPriceKline(ctx context.Context, category, symbol string, interval kline.Interval, startTime, endTime time.Time, limit int64) ([]KlineItem, error) {
	params, err := fillCategoryAndSymbol(category, symbol)
	if err != nil {
		return nil, err
	}
	intervalString, err := intervalToString(interval)
	if err != nil {
		return nil, err
	}
	params.Set("interval", intervalString)
	if !startTime.IsZero() {
		params.Set("start", strconv.FormatInt(startTime.UnixMilli(), 10))
	}
	if !endTime.IsZero() {
		params.Set("end", strconv.FormatInt(endTime.UnixMilli(), 10))
	}
	if limit > 0 {
		params.Set("limit", strconv.FormatInt(limit, 10))
	}
	var resp KlineResponse
	err = by.SendHTTPRequest(ctx, exchange.RestSpot, common.EncodeURLValues("market/index-price-kline", params), defaultEPL, &resp)
	if err != nil {
		return nil, err
	}
	return processKlineResponse(resp.List)
}

// GetOrderBook retrieves for orderbook depth data.
func (by *Bybit) GetOrderBook(ctx context.Context, category, symbol string, limit int64) (*Orderbook, error) {
	params, err := fillCategoryAndSymbol(category, symbol)
	if err != nil {
		return nil, err
	}
	if limit > 0 {
		params.Set("limit", strconv.FormatInt(limit, 10))
	}
	var resp orderbookResponse
	err = by.SendHTTPRequest(ctx, exchange.RestSpot, common.EncodeURLValues("market/orderbook", params), defaultEPL, &resp)
	if err != nil {
		return nil, err
	}
	return constructOrderbook(&resp)
}

func fillCategoryAndSymbol(category, symbol string, optionalSymbol ...bool) (url.Values, error) {
	if category == "" {
		return nil, errCategoryNotSet
	} else if category != cSpot && category != cLinear && category != cInverse && category != cOption {
		return nil, fmt.Errorf("%w, category: %s", errInvalidCategory, category)
	}
	params := url.Values{}
	if symbol == "" && (len(optionalSymbol) == 0 || !optionalSymbol[0]) {
		return nil, errSymbolMissing
	} else if symbol != "" {
		params.Set("symbol", symbol)
	}
	params.Set("category", category)
	return params, nil
}

// GetTickers returns the latest price snapshot, best bid/ask price, and trading volume in the last 24 hours.
func (by *Bybit) GetTickers(ctx context.Context, category, symbol, baseCoin string, expiryDate time.Time) (*TickerData, error) {
	params, err := fillCategoryAndSymbol(category, symbol, true)
	if err != nil {
		return nil, err
	}
	if category == cOption && symbol == "" && baseCoin == "" {
		return nil, errBaseNotSet
	}
	if baseCoin != "" {
		params.Set("baseCoin", baseCoin)
	}
	if !expiryDate.IsZero() {
		params.Set("expData", expiryDate.Format(longDatedFormat))
	}
	var resp *TickerData
	return resp, by.SendHTTPRequest(ctx, exchange.RestSpot, common.EncodeURLValues("market/tickers", params), defaultEPL, &resp)
}

// GetFundingRateHistory retrieves historical funding rates. Each symbol has a different funding interval.
// For example, if the interval is 8 hours and the current time is UTC 12, then it returns the last funding rate, which settled at UTC 8.
func (by *Bybit) GetFundingRateHistory(ctx context.Context, category, symbol string, startTime, endTime time.Time, limit int64) (*FundingRateHistory, error) {
	if category == "" {
		return nil, errCategoryNotSet
	} else if category != cLinear && category != cInverse {
		return nil, fmt.Errorf("%w, category: %s", errInvalidCategory, category)
	}
	params := url.Values{}
	if symbol == "" {
		return nil, errSymbolMissing
	}
	params.Set("symbol", symbol)
	params.Set("category", category)
	if !startTime.IsZero() {
		params.Set("startTime", strconv.FormatInt(startTime.UnixMilli(), 10))
	}
	if !endTime.IsZero() {
		params.Set("endTime", strconv.FormatInt(endTime.UnixMilli(), 10))
	}
	if limit > 0 {
		params.Set("limit", strconv.FormatInt(limit, 10))
	}
	var resp *FundingRateHistory
	return resp, by.SendHTTPRequest(ctx, exchange.RestSpot, common.EncodeURLValues("market/funding/history", params), defaultEPL, &resp)
}

// GetPublicTradingHistory retrieves recent public trading data.
// Option type. 'Call' or 'Put'. For option only
func (by *Bybit) GetPublicTradingHistory(ctx context.Context, category, symbol, baseCoin, optionType string, limit int64) (*TradingHistory, error) {
	params, err := fillCategoryAndSymbol(category, symbol)
	if err != nil {
		return nil, err
	}
	if category == cOption && symbol == "" && baseCoin == "" {
		return nil, errBaseNotSet
	}
	if baseCoin != "" {
		params.Set("baseCoin", baseCoin)
	}
	if optionType != "" {
		params.Set("optionType", optionType)
	}
	if limit > 0 {
		params.Set("limit", strconv.FormatInt(limit, 10))
	}
	var resp *TradingHistory
	return resp, by.SendHTTPRequest(ctx, exchange.RestSpot, common.EncodeURLValues("market/recent-trade", params), defaultEPL, &resp)
}

// GetOpenInterestData retrieves open interest of each symbol.
func (by *Bybit) GetOpenInterestData(ctx context.Context, category, symbol, intervalTime string, startTime, endTime time.Time, limit int64, cursor string) (*OpenInterest, error) {
	if category == "" {
		return nil, errCategoryNotSet
	} else if category != cLinear && category != cInverse {
		return nil, fmt.Errorf("%w, category: %s", errInvalidCategory, category)
	}
	params := url.Values{}
	if symbol == "" {
		return nil, errSymbolMissing
	}
	params.Set("symbol", symbol)
	params.Set("category", category)
	if intervalTime != "" {
		params.Set("intervalTime", intervalTime)
	}
	if !startTime.IsZero() {
		params.Set("startTime", strconv.FormatInt(startTime.UnixMilli(), 10))
	}
	if !endTime.IsZero() {
		params.Set("endTime", strconv.FormatInt(endTime.UnixMilli(), 10))
	}
	if limit > 0 {
		params.Set("limit", strconv.FormatInt(limit, 10))
	}
	if cursor != "" {
		params.Set("cursor", cursor)
	}
	var resp *OpenInterest
	return resp, by.SendHTTPRequest(ctx, exchange.RestSpot, common.EncodeURLValues("market/open-interest", params), defaultEPL, &resp)
}

// GetHistoricalVolatility retrieves option historical volatility.
// The data is hourly.
// If both 'startTime' and 'endTime' are not specified, it will return the most recent 1 hours worth of data.
// 'startTime' and 'endTime' are a pair of params. Either both are passed or they are not passed at all.
// This endpoint can query the last 2 years worth of data, but make sure [endTime - startTime] <= 30 days.
func (by *Bybit) GetHistoricalVolatility(ctx context.Context, category, baseCoin string, period int64, startTime, endTime time.Time) ([]HistoricVolatility, error) {
	if category == "" {
		return nil, errCategoryNotSet
	} else if category != cOption {
		return nil, fmt.Errorf("%w, category: %s", errInvalidCategory, category)
	}
	params := url.Values{}
	params.Set("category", category)
	if baseCoin != "" {
		params.Set("baseCoin", baseCoin)
	}
	if period > 0 {
		params.Set("period", strconv.FormatInt(period, 10))
	}
	var err error
	if !startTime.IsZero() || !endTime.IsZero() {
		err = common.StartEndTimeCheck(startTime, endTime)
		if err != nil {
			return nil, err
		}
		params.Set("startTime", strconv.FormatInt(startTime.UnixMilli(), 10))
		params.Set("endTime", strconv.FormatInt(endTime.UnixMilli(), 10))
	}
	var resp []HistoricVolatility
	return resp, by.SendHTTPRequest(ctx, exchange.RestSpot, common.EncodeURLValues("market/historical-volatility", params), defaultEPL, &resp)
}

// GetInsurance retrieves insurance pool data (BTC/USDT/USDC etc). The data is updated every 24 hours.
func (by *Bybit) GetInsurance(ctx context.Context, coin string) (*InsuranceHistory, error) {
	params := url.Values{}
	if coin != "" {
		params.Set("coin", coin)
	}
	var resp *InsuranceHistory
	return resp, by.SendHTTPRequest(ctx, exchange.RestSpot, common.EncodeURLValues("market/insurance", params), defaultEPL, &resp)
}

// GetRiskLimit retrieves risk limit history
func (by *Bybit) GetRiskLimit(ctx context.Context, category, symbol string) (*RiskLimitHistory, error) {
	if category == "" {
		return nil, errCategoryNotSet
	} else if category != cLinear && category != cInverse {
		return nil, fmt.Errorf("%w, category: %s", errInvalidCategory, category)
	}
	params := url.Values{}
	params.Set("category", category)
	if symbol != "" {
		params.Set("symbol", symbol)
	}
	var resp *RiskLimitHistory
	return resp, by.SendHTTPRequest(ctx, exchange.RestSpot, common.EncodeURLValues("market/risk-limit", params), defaultEPL, &resp)
}

// GetDeliveryPrice retrieves delivery price.
func (by *Bybit) GetDeliveryPrice(ctx context.Context, category, symbol, baseCoin, cursor string, limit int64) (*DeliveryPrice, error) {
	if category == "" {
		return nil, errCategoryNotSet
	} else if category != cLinear && category != cInverse && category != cOption {
		return nil, fmt.Errorf("%w, category: %s", errInvalidCategory, category)
	}
	params := url.Values{}
	params.Set("category", category)
	if symbol != "" {
		params.Set("symbol", symbol)
	}
	if baseCoin != "" {
		params.Set("baseCoin", baseCoin)
	}
	if limit > 0 {
		params.Set("limit", strconv.FormatInt(limit, 10))
	}
	if cursor != "" {
		params.Set("cursor", cursor)
	}
	var resp *DeliveryPrice
	return resp, by.SendHTTPRequest(ctx, exchange.RestSpot, common.EncodeURLValues("market/delivery-price", params), defaultEPL, &resp)
}

func isValidCategory(category string) error {
	switch category {
	case cSpot, cOption, cLinear, cInverse:
		return nil
	case "":
		return errCategoryNotSet
	default:
		return fmt.Errorf("%w, category: %s", errInvalidCategory, category)
	}
}

// PlaceOrder creates an order for spot, spot margin, USDT perpetual, USDC perpetual, USDC futures, inverse futures and options.
func (by *Bybit) PlaceOrder(ctx context.Context, arg *PlaceOrderParams) (*OrderResponse, error) {
	if arg == nil {
		return nil, errNilArgument
	}
	err := isValidCategory(arg.Category)
	if err != nil {
		return nil, err
	}
	if arg.Symbol.IsEmpty() {
		return nil, currency.ErrCurrencyPairEmpty
	}
	if arg.WhetherToBorrow {
		arg.IsLeverage = 1
	}
	// specifies whether to borrow or to trade.
	if arg.IsLeverage != 0 && arg.IsLeverage != 1 {
		return nil, errors.New("please provide a valid isLeverage value; must be 0 for unified spot and 1 for margin trading")
	}
	if arg.Side == "" {
		return nil, order.ErrSideIsInvalid
	}
	if arg.OrderType == "" { // Market and Limit order types are allowed
		return nil, order.ErrTypeIsInvalid
	}
	if arg.OrderQuantity <= 0 {
		return nil, order.ErrAmountBelowMin
	}
	switch arg.TriggerDirection {
	case 0, 1, 2: // 0: None, 1: triggered when market price rises to triggerPrice, 2: triggered when market price falls to triggerPrice
	default:
		return nil, fmt.Errorf("%w, triggerDirection: %d", errInvalidTriggerDirection, arg.TriggerDirection)
	}
	if arg.OrderFilter != "" && arg.Category == cSpot {
		switch arg.OrderFilter {
		case "Order", "tpslOrder", "StopOrder":
		default:
			return nil, fmt.Errorf("%w, orderFilter=%s", errInvalidOrderFilter, arg.OrderFilter)
		}
	}
	switch arg.TriggerPriceType {
	case "", "LastPrice", "IndexPrice", "MarkPrice":
	default:
		return nil, errInvalidTriggerPriceType
	}
	var resp OrderResponse

	epl := createOrderEPL
	if arg.Category == "spot" {
		epl = createSpotOrderEPL
	}
	return &resp, by.SendAuthHTTPRequestV5(ctx, exchange.RestSpot, http.MethodPost, "/v5/order/create", nil, arg, &resp, epl)
}

// AmendOrder amends an open unfilled or partially filled orders.
func (by *Bybit) AmendOrder(ctx context.Context, arg *AmendOrderParams) (*OrderResponse, error) {
	if arg == nil {
		return nil, errNilArgument
	}
	if arg.OrderID == "" && arg.OrderLinkID == "" {
		return nil, errEitherOrderIDOROrderLinkIDRequired
	}
	err := isValidCategory(arg.Category)
	if err != nil {
		return nil, err
	}
	if arg.Symbol.IsEmpty() {
		return nil, currency.ErrCurrencyPairEmpty
	}
	var resp *OrderResponse
	return resp, by.SendAuthHTTPRequestV5(ctx, exchange.RestSpot, http.MethodPost, "/v5/order/amend", nil, arg, &resp, amendOrderEPL)
}

// CancelTradeOrder cancels an open unfilled or partially filled order.
func (by *Bybit) CancelTradeOrder(ctx context.Context, arg *CancelOrderParams) (*OrderResponse, error) {
	if arg == nil {
		return nil, errNilArgument
	}
	if arg.OrderID == "" && arg.OrderLinkID == "" {
		return nil, errEitherOrderIDOROrderLinkIDRequired
	}
	err := isValidCategory(arg.Category)
	if err != nil {
		return nil, err
	}
	if arg.Symbol.IsEmpty() {
		return nil, currency.ErrCurrencyPairEmpty
	}
	switch {
	case arg.OrderFilter != "" && arg.Category == cSpot:
		switch arg.OrderFilter {
		case "Order", "tpslOrder", "StopOrder":
		default:
			return nil, fmt.Errorf("%w, orderFilter=%s", errInvalidOrderFilter, arg.OrderFilter)
		}
	case arg.OrderFilter != "":
		return nil, fmt.Errorf("%w, orderFilter is valid for 'spot' only", errInvalidCategory)
	}
	var resp *OrderResponse

	epl := cancelOrderEPL
	if arg.Category == "spot" {
		epl = cancelSpotEPL
	}
	return resp, by.SendAuthHTTPRequestV5(ctx, exchange.RestSpot, http.MethodPost, "/v5/order/cancel", nil, arg, &resp, epl)
}

// GetOpenOrders retrieves unfilled or partially filled orders in real-time. To query older order records, please use the order history interface.
// orderFilter: possible values are 'Order', 'StopOrder', 'tpslOrder', and 'OcoOrder'
func (by *Bybit) GetOpenOrders(ctx context.Context, category, symbol, baseCoin, settleCoin, orderID, orderLinkID, orderFilter, cursor string, openOnly, limit int64) (*TradeOrders, error) {
	params, err := fillCategoryAndSymbol(category, symbol, true)
	if err != nil {
		return nil, err
	}
	if baseCoin != "" {
		params.Set("baseCoin", baseCoin)
	}
	if settleCoin != "" {
		params.Set("settleCoin", settleCoin)
	}
	if orderID != "" {
		params.Set("orderId", orderID)
	}
	if orderLinkID != "" {
		params.Set("orderLinkId", orderLinkID)
	}
	if openOnly != 0 {
		params.Set("openOnly", strconv.FormatInt(openOnly, 10))
	}
	if orderFilter != "" {
		params.Set("orderFilter", orderFilter)
	}
	if limit > 0 {
		params.Set("limit", strconv.FormatInt(limit, 10))
	}
	if cursor != "" {
		params.Set("cursor", cursor)
	}
	var resp *TradeOrders
	return resp, by.SendAuthHTTPRequestV5(ctx, exchange.RestSpot, http.MethodGet, "/v5/order/realtime", params, nil, &resp, getOrderEPL)
}

// CancelAllTradeOrders cancel all open orders
func (by *Bybit) CancelAllTradeOrders(ctx context.Context, arg *CancelAllOrdersParam) ([]OrderResponse, error) {
	if arg == nil {
		return nil, errNilArgument
	}
	err := isValidCategory(arg.Category)
	if err != nil {
		return nil, err
	}
	if arg.OrderFilter != "" && (arg.Category != "linear" && arg.Category != "inverse") {
		return nil, fmt.Errorf("%w, only used for category=linear or inverse", errInvalidOrderFilter)
	}
	var resp CancelAllResponse
	epl := cancelAllEPL
	if arg.Category == "spot" {
		epl = cancelAllSpotEPL
	}
	return resp.List, by.SendAuthHTTPRequestV5(ctx, exchange.RestSpot, http.MethodPost, "/v5/order/cancel-all", nil, arg, &resp, epl)
}

// GetTradeOrderHistory retrieves order history. As order creation/cancellation is asynchronous, the data returned from this endpoint may delay.
// If you want to get real-time order information, you could query this endpoint or rely on the websocket stream (recommended).
// orderFilter: possible values are 'Order', 'StopOrder', 'tpslOrder', and 'OcoOrder'
func (by *Bybit) GetTradeOrderHistory(ctx context.Context, category, symbol, orderID, orderLinkID,
	baseCoin, settleCoin, orderFilter, orderStatus, cursor string,
	startTime, endTime time.Time, limit int64,
) (*TradeOrders, error) {
	params, err := fillCategoryAndSymbol(category, symbol, true)
	if err != nil {
		return nil, err
	}
	if baseCoin != "" {
		params.Set("baseCoin", baseCoin)
	}
	if settleCoin != "" {
		params.Set("settleCoin", settleCoin)
	}
	if orderID != "" {
		params.Set("orderId", orderID)
	}
	if orderLinkID != "" {
		params.Set("orderLinkId", orderLinkID)
	}
	if orderFilter != "" {
		params.Set("orderFilter", orderFilter)
	}
	if orderStatus != "" {
		params.Set("orderStatus", orderStatus)
	}
	if cursor != "" {
		params.Set("cursor", cursor)
	}
	if !startTime.IsZero() {
		params.Set("startTime", strconv.FormatInt(startTime.UnixMilli(), 10))
	}
	if !endTime.IsZero() {
		params.Set("endTime", strconv.FormatInt(endTime.UnixMilli(), 10))
	}
	if limit > 0 {
		params.Set("limit", strconv.FormatInt(limit, 10))
	}
	var resp *TradeOrders
	return resp, by.SendAuthHTTPRequestV5(ctx, exchange.RestSpot, http.MethodGet, "/v5/order/history", params, nil, &resp, getOrderHistoryEPL)
}

// PlaceBatchOrder place batch or trade order.
func (by *Bybit) PlaceBatchOrder(ctx context.Context, arg *PlaceBatchOrderParam) ([]BatchOrderResponse, error) {
	if arg == nil {
		return nil, errNilArgument
	}
	switch {
	case arg.Category == "":
		return nil, errCategoryNotSet
	case arg.Category != cOption && arg.Category != cLinear:
		return nil, fmt.Errorf("%w, only 'option' and 'linear' categories are allowed", errInvalidCategory)
	}
	if len(arg.Request) == 0 {
		return nil, errNoOrderPassed
	}
	for a := range arg.Request {
		if arg.Request[a].OrderLinkID == "" {
			return nil, errOrderLinkIDMissing
		}
		if arg.Request[a].Symbol.IsEmpty() {
			return nil, currency.ErrCurrencyPairEmpty
		}
		if arg.Request[a].Side == "" {
			return nil, order.ErrSideIsInvalid
		}
		if arg.Request[a].OrderType == "" { // Market and Limit order types are allowed
			return nil, order.ErrTypeIsInvalid
		}
		if arg.Request[a].OrderQuantity <= 0 {
			return nil, order.ErrAmountBelowMin
		}
	}
	var resp BatchOrdersList
	return resp.List, by.SendAuthHTTPRequestV5(ctx, exchange.RestSpot, http.MethodPost, "/v5/order/create-batch", nil, arg, &resp, createBatchOrderEPL)
}

// BatchAmendOrder represents a batch amend order.
func (by *Bybit) BatchAmendOrder(ctx context.Context, category string, args []BatchAmendOrderParamItem) (*BatchOrderResponse, error) {
	if len(args) == 0 {
		return nil, errNilArgument
	}
	switch {
	case category == "":
		return nil, errCategoryNotSet
	case category != cOption:
		return nil, fmt.Errorf("%w, only 'option' category is allowed", errInvalidCategory)
	}
	for a := range args {
		if args[a].OrderID == "" && args[a].OrderLinkID == "" {
			return nil, errEitherOrderIDOROrderLinkIDRequired
		}
		if args[a].Symbol.IsEmpty() {
			return nil, currency.ErrCurrencyPairEmpty
		}
	}
	var resp *BatchOrderResponse
	return resp, by.SendAuthHTTPRequestV5(ctx, exchange.RestSpot, http.MethodPost, "/v5/order/amend-batch", nil, &BatchAmendOrderParams{
		Category: category,
		Request:  args,
	}, &resp, amendBatchOrderEPL)
}

// CancelBatchOrder cancel more than one open order in a single request.
func (by *Bybit) CancelBatchOrder(ctx context.Context, arg *CancelBatchOrder) ([]CancelBatchResponseItem, error) {
	if arg == nil {
		return nil, errNilArgument
	}
	if arg.Category != cOption {
		return nil, fmt.Errorf("%w, only 'option' category is allowed", errInvalidCategory)
	}
	if len(arg.Request) == 0 {
		return nil, errNoOrderPassed
	}
	for a := range arg.Request {
		if arg.Request[a].OrderID == "" && arg.Request[a].OrderLinkID == "" {
			return nil, errEitherOrderIDOROrderLinkIDRequired
		}
		if arg.Request[a].Symbol.IsEmpty() {
			return nil, currency.ErrCurrencyPairEmpty
		}
	}
	var resp cancelBatchResponse
	return resp.List, by.SendAuthHTTPRequestV5(ctx, exchange.RestSpot, http.MethodPost, "/v5/order/cancel-batch", nil, arg, &resp, cancelBatchOrderEPL)
}

// GetBorrowQuota retrieves the qty and amount of borrowable coins in spot account.
func (by *Bybit) GetBorrowQuota(ctx context.Context, category, symbol, side string) (*BorrowQuota, error) {
	if category == "" {
		return nil, errCategoryNotSet
	} else if category != cSpot {
		return nil, fmt.Errorf("%w, category: %s", errInvalidCategory, category)
	}
	params := url.Values{}
	if symbol == "" {
		return nil, errSymbolMissing
	}
	params.Set("symbol", symbol)
	params.Set("category", category)
	if side == "" {
		return nil, order.ErrSideIsInvalid
	}
	params.Set("side", side)
	var resp *BorrowQuota
	return resp, by.SendAuthHTTPRequestV5(ctx, exchange.RestSpot, http.MethodGet, "/v5/order/spot-borrow-check", params, nil, &resp, defaultEPL)
}

// SetDisconnectCancelAll You can use this endpoint to get your current DCP configuration.
// Your private websocket connection must subscribe "dcp" topic in order to trigger DCP successfully
func (by *Bybit) SetDisconnectCancelAll(ctx context.Context, arg *SetDCPParams) error {
	if arg == nil {
		return errNilArgument
	}
	if arg.TimeWindow == 0 {
		return errDisconnectTimeWindowNotSet
	}
	return by.SendAuthHTTPRequestV5(ctx, exchange.RestSpot, http.MethodPost, "/v5/order/disconnected-cancel-all", nil, arg, &struct{}{}, defaultEPL)
}

// GetPositionInfo retrieves real-time position data, such as position size, cumulative realizedPNL.
func (by *Bybit) GetPositionInfo(ctx context.Context, category, symbol, baseCoin, settleCoin, cursor string, limit int64) (*PositionInfoList, error) {
	if category == "" {
		return nil, errCategoryNotSet
	} else if category != cLinear && category != cInverse && category != cOption {
		return nil, fmt.Errorf("%w, category: %s", errInvalidCategory, category)
	}
	if symbol == "" && settleCoin == "" {
		return nil, errSymbolOrSettleCoinRequired
	}
	params := url.Values{}
	if symbol != "" {
		params.Set("symbol", symbol)
	}
	params.Set("category", category)
	if baseCoin != "" {
		params.Set("baseCoin", baseCoin)
	}
	if settleCoin != "" {
		params.Set("settleCoin", settleCoin)
	}
	if cursor != "" {
		params.Set("cursor", cursor)
	}
	if limit > 0 {
		params.Set("limit", strconv.FormatInt(limit, 10))
	}
	var resp *PositionInfoList
	return resp, by.SendAuthHTTPRequestV5(ctx, exchange.RestSpot, http.MethodGet, "/v5/position/list", params, nil, &resp, getPositionListEPL)
}

// SetLeverageLevel sets a leverage from 0 to max leverage of corresponding risk limit
func (by *Bybit) SetLeverageLevel(ctx context.Context, arg *SetLeverageParams) error {
	if arg == nil {
		return errNilArgument
	}
	switch arg.Category {
	case "":
		return errCategoryNotSet
	case cLinear, cInverse:
	default:
		return fmt.Errorf("%w, category: %s", errInvalidCategory, arg.Category)
	}
	if arg.Symbol == "" {
		return errSymbolMissing
	}
	switch {
	case arg.BuyLeverage <= 0:
		return fmt.Errorf("%w code: 10001 msg: invalid buy leverage %f", errInvalidLeverage, arg.BuyLeverage)
	case arg.BuyLeverage != arg.SellLeverage:
		return fmt.Errorf("%w, buy leverage not equal sell leverage", errInvalidLeverage)
	}
	return by.SendAuthHTTPRequestV5(ctx, exchange.RestSpot, http.MethodPost, "/v5/position/set-leverage", nil, arg, &struct{}{}, postPositionSetLeverageEPL)
}

// SwitchTradeMode sets the trade mode value either to 'cross' or 'isolated'.
// Select cross margin mode or isolated margin mode per symbol level
func (by *Bybit) SwitchTradeMode(ctx context.Context, arg *SwitchTradeModeParams) error {
	if arg == nil {
		return errNilArgument
	}
	switch arg.Category {
	case "":
		return errCategoryNotSet
	case cLinear, cInverse:
	default:
		return fmt.Errorf("%w, category: %s", errInvalidCategory, arg.Category)
	}
	switch {
	case arg.Symbol == "":
		return errSymbolMissing
	case arg.BuyLeverage <= 0:
		return fmt.Errorf("%w code: 10001 msg: invalid buy leverage %f", errInvalidLeverage, arg.BuyLeverage)
	case arg.BuyLeverage != arg.SellLeverage:
		return fmt.Errorf("%w, buy leverage not equal sell leverage", errInvalidLeverage)
	case arg.TradeMode != 0 && arg.TradeMode != 1:
		return errInvalidTradeModeValue
	}
	return by.SendAuthHTTPRequestV5(ctx, exchange.RestSpot, http.MethodPost, "/v5/position/switch-isolated", nil, arg, &struct{}{}, defaultEPL)
}

// SetTakeProfitStopLossMode set partial TP/SL mode, you can set the TP/SL size smaller than position size.
func (by *Bybit) SetTakeProfitStopLossMode(ctx context.Context, arg *TPSLModeParams) (*TPSLModeResponse, error) {
	if arg == nil {
		return nil, errNilArgument
	}
	switch arg.Category {
	case "":
		return nil, errCategoryNotSet
	case cLinear, cInverse:
	default:
		return nil, fmt.Errorf("%w, category: %s", errInvalidCategory, arg.Category)
	}
	switch {
	case arg.Symbol == "":
		return nil, errSymbolMissing
	case arg.TpslMode == "":
		return nil, errTakeProfitOrStopLossModeMissing
	}
	var resp *TPSLModeResponse
	return resp, by.SendAuthHTTPRequestV5(ctx, exchange.RestSpot, http.MethodPost, "/v5/position/set-tpsl-mode", nil, arg, &resp, setPositionTPLSModeEPL)
}

// SwitchPositionMode switch the position mode for USDT perpetual and Inverse futures.
// If you are in one-way Mode, you can only open one position on Buy or Sell side.
// If you are in hedge mode, you can open both Buy and Sell side positions simultaneously.
// switches mode between MergedSingle: One-Way Mode or BothSide: Hedge Mode
func (by *Bybit) SwitchPositionMode(ctx context.Context, arg *SwitchPositionModeParams) error {
	if arg == nil {
		return errNilArgument
	}
	switch arg.Category {
	case "":
		return errCategoryNotSet
	case cLinear, cInverse:
	default:
		return fmt.Errorf("%w, category: %s", errInvalidCategory, arg.Category)
	}
	if arg.Symbol.IsEmpty() && arg.Coin.IsEmpty() {
		return errEitherSymbolOrCoinRequired
	}
	return by.SendAuthHTTPRequestV5(ctx, exchange.RestSpot, http.MethodPost, "/v5/position/switch-mode", nil, arg, &struct{}{}, defaultEPL)
}

// SetRiskLimit risk limit will limit the maximum position value you can hold under different margin requirements.
// If you want to hold a bigger position size, you need more margin. This interface can set the risk limit of a single position.
// If the order exceeds the current risk limit when placing an order, it will be rejected.
// '0': one-way mode '1': hedge-mode Buy side '2': hedge-mode Sell side
func (by *Bybit) SetRiskLimit(ctx context.Context, arg *SetRiskLimitParam) (*RiskLimitResponse, error) {
	if arg == nil {
		return nil, errNilArgument
	}
	switch arg.Category {
	case "":
		return nil, errCategoryNotSet
	case cLinear, cInverse:
	default:
		return nil, fmt.Errorf("%w, category: %s", errInvalidCategory, arg.Category)
	}
	if arg.PositionMode < 0 || arg.PositionMode > 2 {
		return nil, errInvalidPositionMode
	}
	if arg.Symbol.IsEmpty() {
		return nil, errSymbolMissing
	}
	var resp *RiskLimitResponse
	return resp, by.SendAuthHTTPRequestV5(ctx, exchange.RestSpot, http.MethodPost, "/v5/position/set-risk-limit", nil, arg, &resp, setPositionRiskLimitEPL)
}

// SetTradingStop set the take profit, stop loss or trailing stop for the position.
func (by *Bybit) SetTradingStop(ctx context.Context, arg *TradingStopParams) error {
	if arg == nil {
		return errNilArgument
	}
	switch arg.Category {
	case cLinear, cInverse:
	case "":
		return errCategoryNotSet
	default:
		return fmt.Errorf("%w, category: %s", errInvalidCategory, arg.Category)
	}
	if arg.Symbol.IsEmpty() {
		return errSymbolMissing
	}
	return by.SendAuthHTTPRequestV5(ctx, exchange.RestSpot, http.MethodPost, "/v5/position/trading-stop", nil, arg, &struct{}{}, stopTradingPositionEPL)
}

// SetAutoAddMargin sets auto add margin
func (by *Bybit) SetAutoAddMargin(ctx context.Context, arg *AutoAddMarginParam) error {
	if arg == nil {
		return errNilArgument
	}
	switch arg.Category {
	case "":
		return errCategoryNotSet
	case cLinear, cInverse:
	default:
		return fmt.Errorf("%w, category: %s", errInvalidCategory, arg.Category)
	}
	if arg.Symbol.IsEmpty() {
		return errSymbolMissing
	}
	if arg.AutoAddmargin != 0 && arg.AutoAddmargin != 1 {
		return errInvalidAutoAddMarginValue
	}
	if arg.PositionIndex < 0 || arg.PositionIndex > 2 {
		return errInvalidPositionMode
	}
	return by.SendAuthHTTPRequestV5(ctx, exchange.RestSpot, http.MethodPost, "/v5/position/set-auto-add-margin", nil, arg, &struct{}{}, defaultEPL)
}

// AddOrReduceMargin manually add or reduce margin for isolated margin position
func (by *Bybit) AddOrReduceMargin(ctx context.Context, arg *AddOrReduceMarginParam) (*AddOrReduceMargin, error) {
	if arg == nil {
		return nil, errNilArgument
	}
	switch arg.Category {
	case "":
		return nil, errCategoryNotSet
	case cLinear, cInverse:
	default:
		return nil, fmt.Errorf("%w, category: %s", errInvalidCategory, arg.Category)
	}
	if arg.Symbol.IsEmpty() {
		return nil, errSymbolMissing
	}
	if arg.Margin != 10 && arg.Margin != -10 {
		return nil, errInvalidAutoAddMarginValue
	}
	if arg.PositionIndex < 0 || arg.PositionIndex > 2 {
		return nil, errInvalidPositionMode
	}
	var resp *AddOrReduceMargin
	return resp, by.SendAuthHTTPRequestV5(ctx, exchange.RestSpot, http.MethodPost, "/v5/position/add-margin", nil, arg, &resp, defaultEPL)
}

// GetExecution retrieves users' execution records, sorted by execTime in descending order. However, for Normal spot, they are sorted by execId in descending order.
// Execution Type possible values: 'Trade', 'AdlTrade' Auto-Deleveraging, 'Funding' Funding fee, 'BustTrade' Liquidation, 'Delivery' USDC futures delivery, 'BlockTrade'
// UTA Spot: 'stopOrderType', "" for normal order, "tpslOrder" for TP/SL order, "Stop" for conditional order, "OcoOrder" for OCO order
func (by *Bybit) GetExecution(ctx context.Context, category, symbol, orderID, orderLinkID, baseCoin, executionType, stopOrderType, cursor string, startTime, endTime time.Time, limit int64) (*ExecutionResponse, error) {
	params, err := fillCategoryAndSymbol(category, symbol, true)
	if err != nil {
		return nil, err
	}
	if orderID != "" {
		params.Set("orderId", orderID)
	}
	if orderLinkID != "" {
		params.Set("orderLinkId", orderLinkID)
	}
	if baseCoin != "" {
		params.Set("baseCoin", baseCoin)
	}
	if cursor != "" {
		params.Set("cursor", cursor)
	}
	if !startTime.IsZero() {
		params.Set("startTime", strconv.FormatInt(startTime.UnixMilli(), 10))
	}
	if !endTime.IsZero() {
		params.Set("endTime", strconv.FormatInt(endTime.UnixMilli(), 10))
	}
	if executionType != "" {
		params.Set("execType", executionType)
	}
	if cursor != "" {
		params.Set("cursor", cursor)
	}
	if stopOrderType != "" {
		params.Set("stopOrderType", stopOrderType)
	}
	if limit > 0 {
		params.Set("limit", strconv.FormatInt(limit, 10))
	}
	var resp *ExecutionResponse
	return resp, by.SendAuthHTTPRequestV5(ctx, exchange.RestSpot, http.MethodGet, "/v5/execution/list", params, nil, &resp, getExecutionListEPL)
}

// GetClosedPnL retrieves user's closed profit and loss records. The results are sorted by createdTime in descending order.
func (by *Bybit) GetClosedPnL(ctx context.Context, category, symbol, cursor string, startTime, endTime time.Time, limit int64) (*ClosedProfitAndLossResponse, error) {
	params, err := fillOrderAndExecutionFetchParams(paramsConfig{Linear: true, Inverse: true}, category, symbol, "", "", "", "", "", cursor, startTime, endTime, limit)
	if err != nil {
		return nil, err
	}
	var resp *ClosedProfitAndLossResponse
	return resp, by.SendAuthHTTPRequestV5(ctx, exchange.RestSpot, http.MethodGet, "/v5/position/closed-pnl", params, nil, &resp, getPositionClosedPNLEPL)
}

func fillOrderAndExecutionFetchParams(ac paramsConfig, category, symbol, baseCoin, orderID, orderLinkID, orderFilter, orderStatus, cursor string, startTime, endTime time.Time, limit int64) (url.Values, error) {
	params := url.Values{}
	switch {
	case !ac.OptionalCategory && category == "":
		return nil, errCategoryNotSet
	case ac.OptionalCategory && category == "":
	case (!ac.Linear && category == cLinear) ||
		(!ac.Option && category == cOption) ||
		(!ac.Inverse && category == cInverse) ||
		(!ac.Spot && category == cSpot):
		return nil, fmt.Errorf("%w, category: %s", errInvalidCategory, category)
	default:
		params.Set("category", category)
	}
	if ac.MandatorySymbol && symbol == "" {
		return nil, errSymbolMissing
	} else if symbol != "" {
		params.Set("symbol", symbol)
	}
	if category == cOption && baseCoin == "" && !ac.OptionalBaseCoin {
		return nil, fmt.Errorf("%w, baseCoin is required", errBaseNotSet)
	} else if baseCoin != "" {
		params.Set("baseCoin", baseCoin)
	}
	if orderID != "" {
		params.Set("orderId", orderID)
	}
	if orderLinkID != "" {
		params.Set("orderLinkId", orderLinkID)
	}
	if orderFilter != "" {
		params.Set("orderFilter", orderFilter)
	}
	if orderStatus != "" {
		params.Set("orderStatus", orderStatus)
	}
	if cursor != "" {
		params.Set("cursor", cursor)
	}
	if !startTime.IsZero() {
		params.Set("startTime", strconv.FormatInt(startTime.UnixMilli(), 10))
	}
	if !endTime.IsZero() {
		params.Set("endTime", strconv.FormatInt(endTime.UnixMilli(), 10))
	}
	if limit > 0 {
		params.Set("limit", strconv.FormatInt(limit, 10))
	}
	return params, nil
}

// ConfirmNewRiskLimit t is only applicable when the user is marked as only reducing positions
// (please see the isReduceOnly field in the Get Position Info interface).
// After the user actively adjusts the risk level, this interface is called to try to calculate the adjusted risk level,
// and if it passes (retCode=0), the system will remove the position reduceOnly mark.
// You are recommended to call Get Position Info to check isReduceOnly field.
func (by *Bybit) ConfirmNewRiskLimit(ctx context.Context, category, symbol string) error {
	if category == "" {
		return errCategoryNotSet
	}
	if symbol == "" {
		return errSymbolMissing
	}
	arg := &struct {
		Category string `json:"category"`
		Symbol   string `json:"symbol"`
	}{
		Category: category,
		Symbol:   symbol,
	}
	return by.SendAuthHTTPRequestV5(ctx, exchange.RestSpot, http.MethodPost, "/v5/position/confirm-pending-mmr", nil, arg, &struct{}{}, defaultEPL)
}

// GetPreUpgradeOrderHistory the account is upgraded to a Unified account, you can get the orders which occurred before the upgrade.
func (by *Bybit) GetPreUpgradeOrderHistory(ctx context.Context, category, symbol, baseCoin, orderID, orderLinkID, orderFilter, orderStatus, cursor string, startTime, endTime time.Time, limit int64) (*TradeOrders, error) {
	params, err := fillOrderAndExecutionFetchParams(paramsConfig{Linear: true, Option: true, Inverse: true}, category, symbol, baseCoin, orderID, orderLinkID, orderFilter, orderStatus, cursor, startTime, endTime, limit)
	if err != nil {
		return nil, err
	}
	err = by.RequiresUnifiedAccount(ctx)
	if err != nil {
		return nil, err
	}
	var resp *TradeOrders
	return resp, by.SendAuthHTTPRequestV5(ctx, exchange.RestSpot, http.MethodGet, "/v5/pre-upgrade/order/history", params, nil, &resp, defaultEPL)
}

// GetPreUpgradeTradeHistory retrieves users' execution records which occurred before you upgraded the account to a Unified account, sorted by execTime in descending order
func (by *Bybit) GetPreUpgradeTradeHistory(ctx context.Context, category, symbol, orderID, orderLinkID, baseCoin, executionType, cursor string, startTime, endTime time.Time, limit int64) (*ExecutionResponse, error) {
	params, err := fillOrderAndExecutionFetchParams(paramsConfig{Linear: true, Option: false, Inverse: true}, category, symbol, baseCoin, orderID, orderLinkID, "", "", cursor, startTime, endTime, limit)
	if err != nil {
		return nil, err
	}
	err = by.RequiresUnifiedAccount(ctx)
	if err != nil {
		return nil, err
	}
	if executionType != "" {
		params.Set("executionType", executionType)
	}
	var resp *ExecutionResponse
	return resp, by.SendAuthHTTPRequestV5(ctx, exchange.RestSpot, http.MethodGet, "/v5/pre-upgrade/execution/list", params, nil, &resp, defaultEPL)
}

// GetPreUpgradeClosedPnL retrieves user's closed profit and loss records from before you upgraded the account to a Unified account. The results are sorted by createdTime in descending order.
func (by *Bybit) GetPreUpgradeClosedPnL(ctx context.Context, category, symbol, cursor string, startTime, endTime time.Time, limit int64) (*ClosedProfitAndLossResponse, error) {
	params, err := fillOrderAndExecutionFetchParams(paramsConfig{Linear: true, Inverse: true, MandatorySymbol: true}, category, symbol, "", "", "", "", "", cursor, startTime, endTime, limit)
	if err != nil {
		return nil, err
	}
	err = by.RequiresUnifiedAccount(ctx)
	if err != nil {
		return nil, err
	}
	var resp *ClosedProfitAndLossResponse
	return resp, by.SendAuthHTTPRequestV5(ctx, exchange.RestSpot, http.MethodGet, "/v5/pre-upgrade/position/closed-pnl", params, nil, &resp, defaultEPL)
}

// GetPreUpgradeTransactionLog retrieves transaction logs which occurred in the USDC Derivatives wallet before the account was upgraded to a Unified account.
func (by *Bybit) GetPreUpgradeTransactionLog(ctx context.Context, category, baseCoin, transactionType, cursor string, startTime, endTime time.Time, limit int64) (*TransactionLog, error) {
	params, err := fillOrderAndExecutionFetchParams(paramsConfig{Linear: true, Inverse: true}, category, "", baseCoin, "", "", "", "", cursor, startTime, endTime, limit)
	if err != nil {
		return nil, err
	}
	err = by.RequiresUnifiedAccount(ctx)
	if err != nil {
		return nil, err
	}
	if transactionType != "" {
		params.Set("type", transactionType)
	}
	var resp *TransactionLog
	return resp, by.SendAuthHTTPRequestV5(ctx, exchange.RestSpot, http.MethodGet, "/v5/pre-upgrade/account/transaction-log", params, nil, &resp, defaultEPL)
}

// GetPreUpgradeOptionDeliveryRecord retrieves delivery records of Option before you upgraded the account to a Unified account, sorted by deliveryTime in descending order
func (by *Bybit) GetPreUpgradeOptionDeliveryRecord(ctx context.Context, category, symbol, cursor string, expiryDate time.Time, limit int64) (*PreUpdateOptionDeliveryRecord, error) {
	params, err := fillOrderAndExecutionFetchParams(paramsConfig{OptionalBaseCoin: true, Option: true}, category, symbol, "", "", "", "", "", cursor, time.Time{}, time.Time{}, limit)
	if err != nil {
		return nil, err
	}
	err = by.RequiresUnifiedAccount(ctx)
	if err != nil {
		return nil, err
	}
	if !expiryDate.IsZero() {
		params.Set("expData", expiryDate.Format(longDatedFormat))
	}
	var resp *PreUpdateOptionDeliveryRecord
	return resp, by.SendAuthHTTPRequestV5(ctx, exchange.RestSpot, http.MethodGet, "/v5/pre-upgrade/asset/delivery-record", params, nil, &resp, defaultEPL)
}

// GetPreUpgradeUSDCSessionSettlement retrieves session settlement records of USDC perpetual before you upgrade the account to Unified account.
func (by *Bybit) GetPreUpgradeUSDCSessionSettlement(ctx context.Context, category, symbol, cursor string, limit int64) (*SettlementSession, error) {
	params, err := fillOrderAndExecutionFetchParams(paramsConfig{Linear: true}, category, symbol, "", "", "", "", "", cursor, time.Time{}, time.Time{}, limit)
	if err != nil {
		return nil, err
	}
	err = by.RequiresUnifiedAccount(ctx)
	if err != nil {
		return nil, err
	}
	var resp *SettlementSession
	return resp, by.SendAuthHTTPRequestV5(ctx, exchange.RestSpot, http.MethodGet, "/v5/pre-upgrade/asset/settlement-record", params, nil, &resp, defaultEPL)
}

// GetWalletBalance represents wallet balance, query asset information of each currency, and account risk rate information.
// By default, currency information with assets or liabilities of 0 is not returned.
// Unified account: UNIFIED (trade spot/linear/options), CONTRACT(trade inverse)
// Normal account: CONTRACT, SPOT
func (by *Bybit) GetWalletBalance(ctx context.Context, accountType, coin string) (*WalletBalance, error) {
	params := url.Values{}
	if accountType == "" {
		return nil, errMissingAccountType
	}
	params.Set("accountType", accountType)
	if coin != "" {
		params.Set("coin", coin)
	}
	var resp *WalletBalance
	return resp, by.SendAuthHTTPRequestV5(ctx, exchange.RestSpot, http.MethodGet, "/v5/account/wallet-balance", params, nil, &resp, getAccountWalletBalanceEPL)
}

// UpgradeToUnifiedAccount upgrades the account to unified account.
func (by *Bybit) UpgradeToUnifiedAccount(ctx context.Context) (*UnifiedAccountUpgradeResponse, error) {
	var resp *UnifiedAccountUpgradeResponse
	return resp, by.SendAuthHTTPRequestV5(ctx, exchange.RestSpot, http.MethodPost, "/v5/account/upgrade-to-uta", nil, nil, &resp, defaultEPL)
}

// GetBorrowHistory retrieves interest records, sorted in reverse order of creation time.
func (by *Bybit) GetBorrowHistory(ctx context.Context, currency, cursor string, startTime, endTime time.Time, limit int64) (*BorrowHistory, error) {
	params := url.Values{}
	if currency != "" {
		params.Set("currency", currency)
	}
	if cursor != "" {
		params.Set("cursor", cursor)
	}
	if !startTime.IsZero() {
		params.Set("startTime", strconv.FormatInt(startTime.UnixMilli(), 10))
	}
	if !endTime.IsZero() {
		params.Set("endTime", strconv.FormatInt(endTime.UnixMilli(), 10))
	}
	if limit > 0 {
		params.Set("limit", strconv.FormatInt(limit, 10))
	}
	if cursor != "" {
		params.Set("cursor", cursor)
	}
	var resp *BorrowHistory
	return resp, by.SendAuthHTTPRequestV5(ctx, exchange.RestSpot, http.MethodGet, "/v5/account/borrow-history", params, nil, &resp, defaultEPL)
}

// SetCollateralCoin decide whether the assets in the Unified account needs to be collateral coins.
func (by *Bybit) SetCollateralCoin(ctx context.Context, coin currency.Code, collateralSwitchON bool) error {
	params := url.Values{}
	if !coin.IsEmpty() {
		params.Set("coin", coin.String())
	}
	if collateralSwitchON {
		params.Set("collateralSwitch", "ON")
	} else {
		params.Set("collateralSwitch", "OFF")
	}
	return by.SendAuthHTTPRequestV5(ctx, exchange.RestSpot, http.MethodGet, "/v5/account/set-collateral-switch", params, nil, &struct{}{}, defaultEPL)
}

// GetCollateralInfo retrieves the collateral information of the current unified margin account,
// including loan interest rate, loanable amount, collateral conversion rate,
// whether it can be mortgaged as margin, etc.
func (by *Bybit) GetCollateralInfo(ctx context.Context, currency string) (*CollateralInfo, error) {
	params := url.Values{}
	if currency != "" {
		params.Set("currency", currency)
	}
	var resp *CollateralInfo
	return resp, by.SendAuthHTTPRequestV5(ctx, exchange.RestSpot, http.MethodGet, "/v5/account/collateral-info", params, nil, &resp, defaultEPL)
}

// GetCoinGreeks retrieves current account Greeks information
func (by *Bybit) GetCoinGreeks(ctx context.Context, baseCoin string) (*CoinGreeks, error) {
	params := url.Values{}
	if baseCoin != "" {
		params.Set("baseCoin", baseCoin)
	}
	var resp *CoinGreeks
	return resp, by.SendAuthHTTPRequestV5(ctx, exchange.RestSpot, http.MethodGet, "/v5/asset/coin-greeks", params, nil, &resp, defaultEPL)
}

// GetFeeRate retrieves the trading fee rate.
func (by *Bybit) GetFeeRate(ctx context.Context, category, symbol, baseCoin string) (*AccountFee, error) {
	params := url.Values{}
	if !slices.Contains(validCategory, category) {
		return nil, fmt.Errorf("%w, valid category values are %v", errInvalidCategory, validCategory)
	}
	if category != "" {
		params.Set("category", category)
	}
	if symbol != "" {
		params.Set("symbol", symbol)
	}
	if baseCoin != "" {
		params.Set("baseCoin", baseCoin)
	}
	var resp *AccountFee
	return resp, by.SendAuthHTTPRequestV5(ctx, exchange.RestSpot, http.MethodGet, "/v5/account/fee-rate", params, nil, &resp, getAccountFeeEPL)
}

// GetAccountInfo retrieves the margin mode configuration of the account.
// query the margin mode and the upgraded status of account
func (by *Bybit) GetAccountInfo(ctx context.Context) (*AccountInfo, error) {
	var resp *AccountInfo
	return resp, by.SendAuthHTTPRequestV5(ctx, exchange.RestSpot, http.MethodGet, "/v5/account/info", nil, nil, &resp, defaultEPL)
}

// GetTransactionLog retrieves transaction logs in Unified account.
func (by *Bybit) GetTransactionLog(ctx context.Context, category, baseCoin, transactionType, cursor string, startTime, endTime time.Time, limit int64) (*TransactionLog, error) {
	params, err := fillOrderAndExecutionFetchParams(paramsConfig{OptionalBaseCoin: true, OptionalCategory: true, Linear: true, Option: true, Spot: true}, category, "", baseCoin, "", "", "", "", cursor, startTime, endTime, limit)
	if err != nil {
		return nil, err
	}
	if transactionType != "" {
		params.Set("type", transactionType)
	}
	var resp *TransactionLog
	return resp, by.SendAuthHTTPRequestV5(ctx, exchange.RestSpot, http.MethodGet, "/v5/account/transaction-log", params, nil, &resp, defaultEPL)
}

// SetMarginMode set margin mode to  either of ISOLATED_MARGIN, REGULAR_MARGIN(i.e. Cross margin), PORTFOLIO_MARGIN
func (by *Bybit) SetMarginMode(ctx context.Context, marginMode string) (*SetMarginModeResponse, error) {
	if marginMode == "" {
		return nil, fmt.Errorf("%w, margin mode should be either of ISOLATED_MARGIN, REGULAR_MARGIN, or PORTFOLIO_MARGIN", errInvalidMode)
	}
	arg := &struct {
		SetMarginMode string `json:"setMarginMode"`
	}{SetMarginMode: marginMode}

	var resp *SetMarginModeResponse
	return resp, by.SendAuthHTTPRequestV5(ctx, exchange.RestSpot, http.MethodPost, "/v5/account/set-margin-mode", nil, arg, &resp, defaultEPL)
}

// SetSpotHedging to turn on/off Spot hedging feature in Portfolio margin for Unified account.
func (by *Bybit) SetSpotHedging(ctx context.Context, setHedgingModeOn bool) error {
	resp := struct{}{}
	setHedgingMode := "OFF"
	if setHedgingModeOn {
		setHedgingMode = "ON"
	}
	return by.SendAuthHTTPRequestV5(ctx, exchange.RestSpot, http.MethodPost, "/v5/account/set-hedging-mode", nil, &map[string]string{"setHedgingMode": setHedgingMode}, &resp, defaultEPL)
}

// SetMMP Market Maker Protection (MMP) is an automated mechanism designed to protect market makers (MM) against liquidity risks and over-exposure in the market.
func (by *Bybit) SetMMP(ctx context.Context, arg *MMPRequestParam) error {
	if arg == nil {
		return errNilArgument
	}
	if arg.BaseCoin == "" {
		return errBaseNotSet
	}
	if arg.TimeWindowMS <= 0 {
		return errTimeWindowRequired
	}
	if arg.FrozenPeriod <= 0 {
		return errFrozenPeriodRequired
	}
	if arg.TradeQuantityLimit <= 0 {
		return fmt.Errorf("%w, trade quantity limit required", errQuantityLimitRequired)
	}
	if arg.DeltaLimit <= 0 {
		return fmt.Errorf("%w, delta limit is required", errQuantityLimitRequired)
	}
	return by.SendAuthHTTPRequestV5(ctx, exchange.RestSpot, http.MethodPost, "/v5/account/mmp-modify", nil, arg, &struct{}{}, defaultEPL)
}

// ResetMMP resets MMP.
// once the mmp triggered, you can unfreeze the account by this endpoint
func (by *Bybit) ResetMMP(ctx context.Context, baseCoin string) error {
	if baseCoin == "" {
		return errBaseNotSet
	}
	arg := &struct {
		BaseCoin string `json:"baseCoin"`
	}{BaseCoin: baseCoin}
	return by.SendAuthHTTPRequestV5(ctx, exchange.RestSpot, http.MethodPost, "/v5/account/mmp-reset", nil, arg, &struct{}{}, defaultEPL)
}

// GetMMPState retrieve Market Maker Protection (MMP) states for different coins.
func (by *Bybit) GetMMPState(ctx context.Context, baseCoin string) (*MMPStates, error) {
	if baseCoin == "" {
		return nil, errBaseNotSet
	}
	arg := &struct {
		BaseCoin string `json:"baseCoin"`
	}{BaseCoin: baseCoin}
	var resp *MMPStates
	return resp, by.SendAuthHTTPRequestV5(ctx, exchange.RestSpot, http.MethodPost, "/v5/account/mmp-state", nil, arg, &resp, defaultEPL)
}

// GetCoinExchangeRecords queries the coin exchange records.
func (by *Bybit) GetCoinExchangeRecords(ctx context.Context, fromCoin, toCoin, cursor string, limit int64) (*CoinExchangeRecords, error) {
	params := url.Values{}
	if fromCoin != "" {
		params.Set("fromCoin", fromCoin)
	}
	if toCoin != "" {
		params.Set("toCoin", toCoin)
	}
	if cursor != "" {
		params.Set("cursor", cursor)
	}
	if limit > 0 {
		params.Set("limit", strconv.FormatInt(limit, 10))
	}
	var resp *CoinExchangeRecords
	return resp, by.SendAuthHTTPRequestV5(ctx, exchange.RestSpot, http.MethodGet, "/v5/asset/exchange/order-record", params, nil, &resp, getExchangeOrderRecordEPL)
}

// GetDeliveryRecord retrieves delivery records of USDC futures and Options, sorted by deliveryTime in descending order
func (by *Bybit) GetDeliveryRecord(ctx context.Context, category, symbol, cursor string, expiryDate time.Time, limit int64) (*DeliveryRecord, error) {
	if !slices.Contains([]string{cLinear, cOption}, category) {
		return nil, fmt.Errorf("%w, valid category values are %v", errInvalidCategory, []string{cLinear, cOption})
	}
	params := url.Values{}
	params.Set("category", category)
	if symbol != "" {
		params.Set("symbol", symbol)
	}
	if !expiryDate.IsZero() {
		params.Set("expData", expiryDate.Format(longDatedFormat))
	}
	if cursor != "" {
		params.Set("cursor", cursor)
	}
	if limit > 0 {
		params.Set("limit", strconv.FormatInt(limit, 10))
	}
	var resp *DeliveryRecord
	return resp, by.SendAuthHTTPRequestV5(ctx, exchange.RestSpot, http.MethodGet, "/v5/asset/delivery-record", params, nil, &resp, defaultEPL)
}

// GetUSDCSessionSettlement retrieves session settlement records of USDC perpetual and futures
func (by *Bybit) GetUSDCSessionSettlement(ctx context.Context, category, symbol, cursor string, limit int64) (*SettlementSession, error) {
	if category != cLinear {
		return nil, fmt.Errorf("%w, valid category value is %v", errInvalidCategory, cLinear)
	}
	params := url.Values{}
	params.Set("category", category)
	if symbol != "" {
		params.Set("symbol", symbol)
	}
	if cursor != "" {
		params.Set("cursor", cursor)
	}
	if limit > 0 {
		params.Set("limit", strconv.FormatInt(limit, 10))
	}
	var resp *SettlementSession
	return resp, by.SendAuthHTTPRequestV5(ctx, exchange.RestSpot, http.MethodGet, "/v5/asset/settlement-record", params, nil, &resp, defaultEPL)
}

// GetAssetInfo retrieves asset information
func (by *Bybit) GetAssetInfo(ctx context.Context, accountType, coin string) (*AccountInfos, error) {
	if accountType == "" {
		return nil, errMissingAccountType
	}
	params := url.Values{}
	params.Set("accountType", accountType)
	if coin != "" {
		params.Set("coin", coin)
	}
	var resp *AccountInfos
	return resp, by.SendAuthHTTPRequestV5(ctx, exchange.RestSpot, http.MethodGet, "/v5/asset/transfer/query-asset-info", params, nil, &resp, getAssetTransferQueryInfoEPL)
}

func fillCoinBalanceFetchParams(accountType, memberID, coin string, withBonus int64, coinRequired bool) (url.Values, error) {
	if accountType == "" {
		return nil, errMissingAccountType
	}
	params := url.Values{}
	params.Set("accountType", accountType)
	if memberID != "" {
		params.Set("memberId", memberID)
	}
	if coinRequired && coin == "" {
		return nil, currency.ErrCurrencyCodeEmpty
	}
	if coin != "" {
		params.Set("coin", coin)
	}
	if withBonus > 0 {
		params.Set("withBonus", strconv.FormatInt(withBonus, 10))
	}
	return params, nil
}

// GetAllCoinBalance retrieves all coin balance of all account types under the master account, and sub account.
// It is not allowed to get master account coin balance via sub account api key.
func (by *Bybit) GetAllCoinBalance(ctx context.Context, accountType, memberID, coin string, withBonus int64) (*CoinBalances, error) {
	params, err := fillCoinBalanceFetchParams(accountType, memberID, coin, withBonus, false)
	if err != nil {
		return nil, err
	}
	var resp *CoinBalances
	return resp, by.SendAuthHTTPRequestV5(ctx, exchange.RestSpot, http.MethodGet, "/v5/asset/transfer/query-account-coins-balance", params, nil, &resp, getAssetAccountCoinBalanceEPL)
}

// GetSingleCoinBalance retrieves the balance of a specific coin in a specific account type. Supports querying sub UID's balance.
func (by *Bybit) GetSingleCoinBalance(ctx context.Context, accountType, coin, memberID string, withBonus, withTransferSafeAmount int64) (*CoinBalance, error) {
	params, err := fillCoinBalanceFetchParams(accountType, memberID, coin, withBonus, true)
	if err != nil {
		return nil, err
	}
	if withTransferSafeAmount > 0 {
		params.Set("withTransferSafeAmount", strconv.FormatInt(withTransferSafeAmount, 10))
	}
	var resp *CoinBalance
	return resp, by.SendAuthHTTPRequestV5(ctx, exchange.RestSpot, http.MethodGet, "/v5/asset/transfer/query-account-coin-balance", params, nil, &resp, getAssetTransferQueryTransferCoinListEPL)
}

// GetTransferableCoin the transferable coin list between each account type
func (by *Bybit) GetTransferableCoin(ctx context.Context, fromAccountType, toAccountType string) (*TransferableCoins, error) {
	if fromAccountType == "" {
		return nil, fmt.Errorf("%w, from account type not specified", errMissingAccountType)
	}
	if toAccountType == "" {
		return nil, fmt.Errorf("%w, to account type not specified", errMissingAccountType)
	}
	params := url.Values{}
	params.Set("fromAccountType", fromAccountType)
	params.Set("toAccountType", toAccountType)
	var resp *TransferableCoins
	return resp, by.SendAuthHTTPRequestV5(ctx, exchange.RestSpot, http.MethodGet, "/v5/asset/transfer/query-transfer-coin-list", params, nil, &resp, getAssetTransferQueryTransferCoinListEPL)
}

// CreateInternalTransfer create the internal transfer between different account types under the same UID.
// Each account type has its own acceptable coins, e.g, you cannot transfer USDC from SPOT to CONTRACT.
// Please refer to transferable coin list API to find out more.
func (by *Bybit) CreateInternalTransfer(ctx context.Context, arg *TransferParams) (string, error) {
	if arg == nil {
		return "", errNilArgument
	}
	if arg.TransferID.IsNil() {
		return "", errMissingTransferID
	}
	if arg.Coin.IsEmpty() {
		return "", currency.ErrCurrencyCodeEmpty
	}
	if arg.Amount <= 0 {
		return "", order.ErrAmountIsInvalid
	}
	if arg.FromAccountType == "" {
		return "", fmt.Errorf("%w, from account type not specified", errMissingAccountType)
	}
	if arg.ToAccountType == "" {
		return "", fmt.Errorf("%w, to account type not specified", errMissingAccountType)
	}
	resp := struct {
		TransferID string `json:"transferId"`
	}{}
	return resp.TransferID, by.SendAuthHTTPRequestV5(ctx, exchange.RestSpot, http.MethodPost, "/v5/asset/transfer/inter-transfer", nil, arg, &resp, interTransferEPL)
}

// GetInternalTransferRecords retrieves the internal transfer records between different account types under the same UID.
func (by *Bybit) GetInternalTransferRecords(ctx context.Context, transferID, coin, status, cursor string, startTime, endTime time.Time, limit int64) (*TransferResponse, error) {
	params := fillTransferQueryParams(transferID, coin, status, cursor, startTime, endTime, limit)
	var resp *TransferResponse
	return resp, by.SendAuthHTTPRequestV5(ctx, exchange.RestSpot, http.MethodGet, "/v5/asset/transfer/query-inter-transfer-list", params, nil, &resp, getAssetInterTransferListEPL)
}

// GetSubUID retrieves the sub UIDs under a main UID
func (by *Bybit) GetSubUID(ctx context.Context) (*SubUID, error) {
	var resp *SubUID
	return resp, by.SendAuthHTTPRequestV5(ctx, exchange.RestSpot, http.MethodGet, "/v5/asset/transfer/query-sub-member-list", nil, nil, &resp, getSubMemberListEPL)
}

// EnableUniversalTransferForSubUID Transfer between sub-sub or main-sub
// Use this endpoint to enable a subaccount to take part in a universal transfer. It is a one-time switch which, once thrown, enables a subaccount permanently.
// If not set, your subaccount cannot use universal transfers.
func (by *Bybit) EnableUniversalTransferForSubUID(ctx context.Context, subMemberIDs ...string) error {
	if len(subMemberIDs) == 0 {
		return errMembersIDsNotSet
	}
	arg := map[string][]string{
		"subMemberIDs": subMemberIDs,
	}
	return by.SendAuthHTTPRequestV5(ctx, exchange.RestSpot, http.MethodPost, "/v5/asset/transfer/save-transfer-sub-member", nil, &arg, &struct{}{}, saveTransferSubMemberEPL)
}

// CreateUniversalTransfer transfer between sub-sub or main-sub. Please make sure you have enabled universal transfer on your sub UID in advance.
// To use sub acct api key, it must have "SubMemberTransferList" permission
// When use sub acct api key, it can only transfer to main account
// You can not transfer between the same UID
func (by *Bybit) CreateUniversalTransfer(ctx context.Context, arg *TransferParams) (string, error) {
	if arg == nil {
		return "", errNilArgument
	}
	if arg.TransferID.IsNil() {
		return "", errMissingTransferID
	}
	if arg.Coin.IsEmpty() {
		return "", currency.ErrCurrencyCodeEmpty
	}
	if arg.Amount <= 0 {
		return "", order.ErrAmountIsInvalid
	}
	if arg.FromAccountType == "" {
		return "", fmt.Errorf("%w, from account type not specified", errMissingAccountType)
	}
	if arg.ToAccountType == "" {
		return "", fmt.Errorf("%w, to account type not specified", errMissingAccountType)
	}
	if arg.FromMemberID == 0 {
		return "", fmt.Errorf("%w, fromMemberId is missing", errMemberIDRequired)
	}
	if arg.ToMemberID == 0 {
		return "", fmt.Errorf("%w, toMemberId is missing", errMemberIDRequired)
	}
	resp := struct {
		TransferID string `json:"transferId"`
	}{}
	return resp.TransferID, by.SendAuthHTTPRequestV5(ctx, exchange.RestSpot, http.MethodPost, "/v5/asset/transfer/universal-transfer", nil, arg, &resp, universalTransferEPL)
}

func fillTransferQueryParams(transferID, coin, status, cursor string, startTime, endTime time.Time, limit int64) url.Values {
	params := url.Values{}
	if transferID != "" {
		params.Set("transferId", transferID)
	}
	if coin != "" {
		params.Set("coin", coin)
	}
	if status != "" {
		params.Set("status", status)
	}
	if !startTime.IsZero() {
		params.Set("startTime", strconv.FormatInt(startTime.UnixMilli(), 10))
	}
	if !endTime.IsZero() {
		params.Set("endTime", strconv.FormatInt(endTime.UnixMilli(), 10))
	}
	if cursor != "" {
		params.Set("cursor", cursor)
	}
	if limit > 0 {
		params.Set("limit", strconv.FormatInt(limit, 10))
	}
	return params
}

// GetUniversalTransferRecords query universal transfer records
// Main acct api key or Sub acct api key are both supported
// Main acct api key needs "SubMemberTransfer" permission
// Sub acct api key needs "SubMemberTransferList" permission
func (by *Bybit) GetUniversalTransferRecords(ctx context.Context, transferID, coin, status, cursor string, startTime, endTime time.Time, limit int64) (*TransferResponse, error) {
	params := fillTransferQueryParams(transferID, coin, status, cursor, startTime, endTime, limit)
	var resp *TransferResponse
	return resp, by.SendAuthHTTPRequestV5(ctx, exchange.RestSpot, http.MethodGet, "/v5/asset/transfer/query-universal-transfer-list", params, nil, &resp, getAssetUniversalTransferListEPL)
}

// GetAllowedDepositCoinInfo retrieves allowed deposit coin information. To find out paired chain of coin, please refer coin info api.
func (by *Bybit) GetAllowedDepositCoinInfo(ctx context.Context, coin, chain, cursor string, limit int64) (*AllowedDepositCoinInfo, error) {
	params := url.Values{}
	if coin != "" {
		params.Set("coin", coin)
	}
	if chain != "" {
		params.Set("chain", chain)
	}
	if cursor != "" {
		params.Set("cursor", cursor)
	}
	if limit > 0 {
		params.Set("limit", strconv.FormatInt(limit, 10))
	}
	var resp *AllowedDepositCoinInfo
	return resp, by.SendAuthHTTPRequestV5(ctx, exchange.RestSpot, http.MethodGet, "/v5/asset/deposit/query-allowed-list", params, nil, &resp, defaultEPL)
}

// SetDepositAccount sets auto transfer account after deposit. The same function as the setting for Deposit on web GUI
// account types: CONTRACT Derivatives Account
// 'SPOT' Spot Account 'INVESTMENT' ByFi Account (The service has been offline) 'OPTION' USDC Account 'UNIFIED' UMA or UTA 'FUND' Funding Account
func (by *Bybit) SetDepositAccount(ctx context.Context, accountType string) (*StatusResponse, error) {
	if accountType == "" {
		return nil, errMissingAccountType
	}
	arg := &struct {
		AccountType string `json:"accountType"`
	}{
		AccountType: accountType,
	}
	var resp *StatusResponse
	return resp, by.SendAuthHTTPRequestV5(ctx, exchange.RestSpot, http.MethodPost, "/v5/asset/deposit/deposit-to-account", nil, &arg, &resp, defaultEPL)
}

func fillDepositRecordsParams(coin, cursor string, startTime, endTime time.Time, limit int64) url.Values {
	params := url.Values{}
	if coin != "" {
		params.Set("coin", coin)
	}
	if !startTime.IsZero() {
		params.Set("startTime", strconv.FormatInt(startTime.UnixMilli(), 10))
	}
	if !endTime.IsZero() {
		params.Set("endTime", strconv.FormatInt(endTime.UnixMilli(), 10))
	}
	if cursor != "" {
		params.Set("cursor", cursor)
	}
	if limit > 0 {
		params.Set("limit", strconv.FormatInt(limit, 10))
	}
	return params
}

// GetDepositRecords query deposit records.
func (by *Bybit) GetDepositRecords(ctx context.Context, coin, cursor string, startTime, endTime time.Time, limit int64) (*DepositRecords, error) {
	params := fillDepositRecordsParams(coin, cursor, startTime, endTime, limit)
	var resp *DepositRecords
	return resp, by.SendAuthHTTPRequestV5(ctx, exchange.RestSpot, http.MethodGet, "/v5/asset/deposit/query-record", params, nil, &resp, getAssetDepositRecordsEPL)
}

// GetSubDepositRecords query subaccount's deposit records by main UID's API key. on chain
func (by *Bybit) GetSubDepositRecords(ctx context.Context, subMemberID, coin, cursor string, startTime, endTime time.Time, limit int64) (*DepositRecords, error) {
	if subMemberID == "" {
		return nil, errMembersIDsNotSet
	}
	params := fillDepositRecordsParams(coin, cursor, startTime, endTime, limit)
	params.Set("subMemberId", subMemberID)
	var resp *DepositRecords
	return resp, by.SendAuthHTTPRequestV5(ctx, exchange.RestSpot, http.MethodGet, "/v5/asset/deposit/query-sub-member-record", params, nil, &resp, getAssetDepositSubMemberRecordsEPL)
}

// GetInternalDepositRecordsOffChain retrieves deposit records within the Bybit platform. These transactions are not on the blockchain.
func (by *Bybit) GetInternalDepositRecordsOffChain(ctx context.Context, coin, cursor string, startTime, endTime time.Time, limit int64) (*InternalDepositRecords, error) {
	params := fillDepositRecordsParams(coin, cursor, startTime, endTime, limit)
	var resp *InternalDepositRecords
	return resp, by.SendAuthHTTPRequestV5(ctx, exchange.RestSpot, http.MethodGet, "/v5/asset/deposit/query-internal-record", params, nil, &resp, defaultEPL)
}

// GetMasterDepositAddress retrieves the deposit address information of MASTER account.
func (by *Bybit) GetMasterDepositAddress(ctx context.Context, coin currency.Code, chainType string) (*DepositAddresses, error) {
	if coin.IsEmpty() {
		return nil, currency.ErrCurrencyCodeEmpty
	}
	params := url.Values{}
	params.Set("coin", coin.String())
	if chainType != "" {
		params.Set("chainType", chainType)
	}
	var resp *DepositAddresses
	return resp, by.SendAuthHTTPRequestV5(ctx, exchange.RestSpot, http.MethodGet, "/v5/asset/deposit/query-address", params, nil, &resp, getAssetDepositRecordsEPL)
}

// GetSubDepositAddress retrieves the deposit address information of SUB account.
func (by *Bybit) GetSubDepositAddress(ctx context.Context, coin currency.Code, chainType, subMemberID string) (*DepositAddresses, error) {
	if coin.IsEmpty() {
		return nil, currency.ErrCurrencyCodeEmpty
	}
	if chainType == "" {
		return nil, errMissingChainType
	}
	if subMemberID == "" {
		return nil, errMembersIDsNotSet
	}
	params := url.Values{}
	params.Set("coin", coin.String())
	params.Set("chainType", chainType)
	params.Set("subMemberId", subMemberID)
	var resp *DepositAddresses
	return resp, by.SendAuthHTTPRequestV5(ctx, exchange.RestSpot, http.MethodGet, "/v5/asset/deposit/query-sub-member-address", params, nil, &resp, getAssetDepositSubMemberAddressEPL)
}

// GetCoinInfo retrieves coin information, including chain information, withdraw and deposit status.
func (by *Bybit) GetCoinInfo(ctx context.Context, coin currency.Code) (*CoinInfo, error) {
	params := url.Values{}
	if coin.IsEmpty() {
		params.Set("coin", coin.String())
	}
	var resp *CoinInfo
	return resp, by.SendAuthHTTPRequestV5(ctx, exchange.RestSpot, http.MethodGet, "/v5/asset/coin/query-info", params, nil, &resp, getAssetCoinInfoEPL)
}

// GetWithdrawalRecords query withdrawal records.
// endTime - startTime should be less than 30 days. Query last 30 days records by default.
// Can query by the master UID's api key only
func (by *Bybit) GetWithdrawalRecords(ctx context.Context, coin currency.Code, withdrawalID, withdrawType, cursor string, startTime, endTime time.Time, limit int64) (*WithdrawalRecords, error) {
	params := url.Values{}
	if withdrawalID != "" {
		params.Set("withdrawID", withdrawalID)
	}
	if !coin.IsEmpty() {
		params.Set("coin", coin.String())
	}
	if withdrawType != "" {
		params.Set("withdrawType", withdrawType)
	}
	if !startTime.IsZero() {
		params.Set("startTime", strconv.FormatInt(startTime.UnixMilli(), 10))
	}
	if !endTime.IsZero() {
		params.Set("endTime", strconv.FormatInt(endTime.UnixMilli(), 10))
	}
	if cursor != "" {
		params.Set("cursor", cursor)
	}
	if limit > 0 {
		params.Set("limit", strconv.FormatInt(limit, 10))
	}
	var resp *WithdrawalRecords
	return resp, by.SendAuthHTTPRequestV5(ctx, exchange.RestSpot, http.MethodGet, "/v5/asset/withdraw/query-record", params, nil, &resp, getWithdrawRecordsEPL)
}

// GetWithdrawableAmount retrieves withdrawable amount information using currency code
func (by *Bybit) GetWithdrawableAmount(ctx context.Context, coin currency.Code) (*WithdrawableAmount, error) {
	if coin.IsEmpty() {
		return nil, currency.ErrCurrencyCodeEmpty
	}
	params := url.Values{}
	params.Set("coin", coin.String())
	var resp *WithdrawableAmount
	return resp, by.SendAuthHTTPRequestV5(ctx, exchange.RestSpot, http.MethodGet, "/v5/asset/withdraw/withdrawable-amount", params, nil, &resp, defaultEPL)
}

// WithdrawCurrency Withdraw assets from your Bybit account. You can make an off-chain transfer if the target wallet address is from Bybit. This means that no blockchain fee will be charged.
func (by *Bybit) WithdrawCurrency(ctx context.Context, arg *WithdrawalParam) (string, error) {
	if arg == nil {
		return "", errNilArgument
	}
	if arg.Coin.IsEmpty() {
		return "", currency.ErrCurrencyCodeEmpty
	}
	if arg.Chain == "" {
		return "", errMissingChainInformation
	}
	if arg.Address == "" {
		return "", errMissingAddressInfo
	}
	if arg.Amount <= 0 {
		return "", order.ErrAmountBelowMin
	}
	if arg.Timestamp == 0 {
		arg.Timestamp = time.Now().UnixMilli()
	}
	resp := struct {
		ID string `json:"id"`
	}{}
	return resp.ID, by.SendAuthHTTPRequestV5(ctx, exchange.RestSpot, http.MethodPost, "/v5/asset/withdraw/create", nil, arg, &resp, createWithdrawalEPL)
}

// CancelWithdrawal cancel the withdrawal
func (by *Bybit) CancelWithdrawal(ctx context.Context, id string) (*StatusResponse, error) {
	if id == "" {
		return nil, errMissingWithdrawalID
	}
	arg := &struct {
		ID string `json:"id"`
	}{
		ID: id,
	}
	var resp *StatusResponse
	return resp, by.SendAuthHTTPRequestV5(ctx, exchange.RestSpot, http.MethodPost, "/v5/asset/withdraw/cancel", nil, arg, &resp, cancelWithdrawalEPL)
}

// CreateNewSubUserID created a new sub user id. Use master user's api key only.
func (by *Bybit) CreateNewSubUserID(ctx context.Context, arg *CreateSubUserParams) (*SubUserItem, error) {
	if arg == nil {
		return nil, errNilArgument
	}
	if arg.Username == "" {
		return nil, errMissingUsername
	}
	if arg.MemberType <= 0 {
		return nil, errInvalidMemberType
	}
	var resp *SubUserItem
	return resp, by.SendAuthHTTPRequestV5(ctx, exchange.RestSpot, http.MethodPost, "/v5/user/create-sub-member", nil, &arg, &resp, userCreateSubMemberEPL)
}

// CreateSubUIDAPIKey create new API key for those newly created sub UID. Use master user's api key only.
func (by *Bybit) CreateSubUIDAPIKey(ctx context.Context, arg *SubUIDAPIKeyParam) (*SubUIDAPIResponse, error) {
	if arg == nil {
		return nil, errNilArgument
	}
	if arg.Subuid <= 0 {
		return nil, fmt.Errorf("%w, subuid", errMissingUserID)
	}
	var resp *SubUIDAPIResponse
	return resp, by.SendAuthHTTPRequestV5(ctx, exchange.RestSpot, http.MethodPost, "/v5/user/create-sub-api", nil, arg, &resp, userCreateSubAPIKeyEPL)
}

// GetSubUIDList get all sub uid of master account. Use master user's api key only.
func (by *Bybit) GetSubUIDList(ctx context.Context) ([]SubUserItem, error) {
	resp := struct {
		SubMembers []SubUserItem `json:"subMembers"`
	}{}
	return resp.SubMembers, by.SendAuthHTTPRequestV5(ctx, exchange.RestSpot, http.MethodGet, "/v5/user/query-sub-members", nil, nil, &resp, userQuerySubMembersEPL)
}

// FreezeSubUID freeze Sub UID. Use master user's api key only.
func (by *Bybit) FreezeSubUID(ctx context.Context, subUID string, frozen bool) error {
	if subUID == "" {
		return fmt.Errorf("%w, subuid", errMissingUserID)
	}
	arg := &struct {
		SubUID string `json:"subuid"`
		Frozen int64  `json:"frozen"`
	}{
		SubUID: subUID,
	}
	if frozen {
		arg.Frozen = 0
	} else {
		arg.Frozen = 1
	}
	return by.SendAuthHTTPRequestV5(ctx, exchange.RestSpot, http.MethodPost, "/v5/user/frozen-sub-member", nil, arg, &struct{}{}, userFrozenSubMemberEPL)
}

// GetAPIKeyInformation retrieves the information of the api key.
// Use the api key pending to be checked to call the endpoint.
// Both master and sub user's api key are applicable.
func (by *Bybit) GetAPIKeyInformation(ctx context.Context) (*SubUIDAPIResponse, error) {
	var resp *SubUIDAPIResponse
	return resp, by.SendAuthHTTPRequestV5(ctx, exchange.RestSpot, http.MethodGet, "/v5/user/query-api", nil, nil, &resp, userQueryAPIEPL)
}

// GetSubAccountAllAPIKeys retrieves all api keys information of a sub UID.
func (by *Bybit) GetSubAccountAllAPIKeys(ctx context.Context, subMemberID, cursor string, limit int64) (*SubAccountAPIKeys, error) {
	if subMemberID == "" {
		return nil, errMembersIDsNotSet
	}
	params := url.Values{}
	params.Set("subMemberId", subMemberID)
	if cursor != "" {
		params.Set("cursor", cursor)
	}
	if limit > 0 {
		params.Set("limit", strconv.FormatInt(limit, 10))
	}
	var resp *SubAccountAPIKeys
	return resp, by.SendAuthHTTPRequestV5(ctx, exchange.RestSpot, http.MethodGet, "  /v5/user/sub-apikeys", params, nil, &resp, defaultEPL)
}

// GetUIDWalletType retrieves available wallet types for the master account or sub account
func (by *Bybit) GetUIDWalletType(ctx context.Context, memberIDs string) (*WalletType, error) {
	if memberIDs == "" {
		return nil, errMembersIDsNotSet
	}
	var resp *WalletType
	return resp, by.SendAuthHTTPRequestV5(ctx, exchange.RestSpot, http.MethodGet, "/v5/user/get-member-type", nil, nil, &resp, defaultEPL)
}

// ModifyMasterAPIKey modify the settings of master api key.
// Use the api key pending to be modified to call the endpoint. Use master user's api key only.
func (by *Bybit) ModifyMasterAPIKey(ctx context.Context, arg *SubUIDAPIKeyUpdateParam) (*SubUIDAPIResponse, error) {
	if arg == nil || reflect.DeepEqual(*arg, SubUIDAPIKeyUpdateParam{}) {
		return nil, errNilArgument
	}
	if arg.IPs == "" && len(arg.IPAddresses) > 0 {
		arg.IPs = strings.Join(arg.IPAddresses, ",")
	}
	var resp *SubUIDAPIResponse
	return resp, by.SendAuthHTTPRequestV5(ctx, exchange.RestSpot, http.MethodPost, "/v5/user/update-api", nil, arg, &resp, userUpdateAPIEPL)
}

// ModifySubAPIKey modifies the settings of sub api key. Use the api key pending to be modified to call the endpoint. Use sub user's api key only.
func (by *Bybit) ModifySubAPIKey(ctx context.Context, arg *SubUIDAPIKeyUpdateParam) (*SubUIDAPIResponse, error) {
	if arg == nil || reflect.DeepEqual(*arg, SubUIDAPIKeyUpdateParam{}) {
		return nil, errNilArgument
	}
	if arg.IPs == "" && len(arg.IPAddresses) > 0 {
		arg.IPs = strings.Join(arg.IPAddresses, ",")
	}
	var resp *SubUIDAPIResponse
	return resp, by.SendAuthHTTPRequestV5(ctx, exchange.RestSpot, http.MethodPost, "/v5/user/update-sub-api", nil, &arg, &resp, userUpdateSubAPIEPL)
}

// DeleteSubUID delete a sub UID. Before deleting the UID, please make sure there is no asset.
// Use master user's api key**.
func (by *Bybit) DeleteSubUID(ctx context.Context, subMemberID string) error {
	if subMemberID == "" {
		return errMemberIDRequired
	}
	arg := &struct {
		SubMemberID string `json:"subMemberId"`
	}{SubMemberID: subMemberID}
	var resp any
	return by.SendAuthHTTPRequestV5(ctx, exchange.RestSpot, http.MethodPost, "/v5/user/del-submember", nil, arg, &resp, defaultEPL)
}

// DeleteMasterAPIKey delete the api key of master account.
// Use the api key pending to be delete to call the endpoint. Use master user's api key only.
func (by *Bybit) DeleteMasterAPIKey(ctx context.Context) error {
	return by.SendAuthHTTPRequestV5(ctx, exchange.RestSpot, http.MethodPost, "/v5/user/delete-api", nil, nil, &struct{}{}, userDeleteAPIEPL)
}

// DeleteSubAccountAPIKey delete the api key of sub account.
// Use the api key pending to be delete to call the endpoint. Use sub user's api key only.
func (by *Bybit) DeleteSubAccountAPIKey(ctx context.Context, subAccountUID string) error {
	if subAccountUID == "" {
		return fmt.Errorf("%w, sub-account id missing", errMissingUserID)
	}
	arg := &struct {
		UID string `json:"uid"`
	}{
		UID: subAccountUID,
	}
	return by.SendAuthHTTPRequestV5(ctx, exchange.RestSpot, http.MethodPost, "/v5/user/delete-sub-api", nil, arg, &struct{}{}, userDeleteSubAPIEPL)
}

// GetAffiliateUserInfo the API is used for affiliate to get their users information
// The master account uid of affiliate's client
func (by *Bybit) GetAffiliateUserInfo(ctx context.Context, uid string) (*AffiliateCustomerInfo, error) {
	if uid == "" {
		return nil, errMissingUserID
	}
	params := url.Values{}
	params.Set("uid", uid)
	var resp *AffiliateCustomerInfo
	return resp, by.SendAuthHTTPRequestV5(ctx, exchange.RestSpot, http.MethodGet, "/v5/user/aff-customer-info", params, nil, &resp, defaultEPL)
}

// GetLeverageTokenInfo query leverage token information
// Abbreviation of the LT, such as BTC3L
func (by *Bybit) GetLeverageTokenInfo(ctx context.Context, ltCoin currency.Code) ([]LeverageTokenInfo, error) {
	params := url.Values{}
	if !ltCoin.IsEmpty() {
		params.Set("ltCoin", ltCoin.String())
	}
	resp := struct {
		List []LeverageTokenInfo `json:"list"`
	}{}
	return resp.List, by.SendAuthHTTPRequestV5(ctx, exchange.RestSpot, http.MethodGet, "/v5/spot-lever-token/info", params, nil, &resp, defaultEPL)
}

// GetLeveragedTokenMarket retrieves leverage token market information
func (by *Bybit) GetLeveragedTokenMarket(ctx context.Context, ltCoin currency.Code) (*LeveragedTokenMarket, error) {
	if ltCoin.IsEmpty() {
		return nil, fmt.Errorf("%w, 'ltCoin' is required", currency.ErrCurrencyCodeEmpty)
	}
	params := url.Values{}
	params.Set("ltCoin", ltCoin.String())
	var resp *LeveragedTokenMarket
	return resp, by.SendAuthHTTPRequestV5(ctx, exchange.RestSpot, http.MethodGet, "/v5/spot-lever-token/reference", params, nil, &resp, defaultEPL)
}

// PurchaseLeverageToken purcases a leverage token.
func (by *Bybit) PurchaseLeverageToken(ctx context.Context, ltCoin currency.Code, amount float64, serialNumber string) (*LeverageToken, error) {
	if ltCoin.IsEmpty() {
		return nil, fmt.Errorf("%w, 'ltCoin' is required", currency.ErrCurrencyCodeEmpty)
	}
	if amount <= 0 {
		return nil, order.ErrAmountBelowMin
	}
	arg := &struct {
		LTCoin       string  `json:"ltCoin"`
		LTAmount     float64 `json:"amount,string"`
		SerialNumber string  `json:"serialNo,omitempty"`
	}{
		LTCoin:       ltCoin.String(),
		LTAmount:     amount,
		SerialNumber: serialNumber,
	}
	var resp *LeverageToken
	return resp, by.SendAuthHTTPRequestV5(ctx, exchange.RestSpot, http.MethodPost, "/v5/spot-lever-token/purchase", nil, arg, &resp, spotLeverageTokenPurchaseEPL)
}

// RedeemLeverageToken redeem leverage token
func (by *Bybit) RedeemLeverageToken(ctx context.Context, ltCoin currency.Code, quantity float64, serialNumber string) (*RedeemToken, error) {
	if ltCoin.IsEmpty() {
		return nil, fmt.Errorf("%w, 'ltCoin' is required", currency.ErrCurrencyCodeEmpty)
	}
	if quantity <= 0 {
		return nil, fmt.Errorf("%w, quantity=%f", order.ErrAmountBelowMin, quantity)
	}
	arg := &struct {
		LTCoin       string  `json:"ltCoin"`
		Quantity     float64 `json:"quantity,string"`
		SerialNumber string  `json:"serialNo,omitempty"`
	}{
		LTCoin:       ltCoin.String(),
		Quantity:     quantity,
		SerialNumber: serialNumber,
	}
	var resp *RedeemToken
	return resp, by.SendAuthHTTPRequestV5(ctx, exchange.RestSpot, http.MethodPost, "/v5/spot-lever-token/redeem", nil, &arg, &resp, spotLeverTokenRedeemEPL)
}

// GetPurchaseAndRedemptionRecords retrieves purchase or redeem history.
// ltOrderType	false	integer	LT order type. 1: purchase, 2: redemption
func (by *Bybit) GetPurchaseAndRedemptionRecords(ctx context.Context, ltCoin currency.Code, orderID, serialNo string, startTime, endTime time.Time, ltOrderType, limit int64) ([]RedeemPurchaseRecord, error) {
	params := url.Values{}
	if !ltCoin.IsEmpty() {
		params.Set("ltCoin", ltCoin.String())
	}
	if orderID != "" {
		params.Set("orderId", orderID)
	}
	if serialNo != "" {
		params.Set("serialNo", serialNo)
	}
	if !startTime.IsZero() {
		params.Set("startTime", strconv.FormatInt(startTime.UnixMilli(), 10))
	}
	if !endTime.IsZero() {
		params.Set("endTime", strconv.FormatInt(endTime.UnixMilli(), 10))
	}
	if ltOrderType != 0 {
		params.Set("ltOrderType", strconv.FormatInt(ltOrderType, 10))
	}
	if limit != 0 {
		params.Set("limit", strconv.FormatInt(limit, 10))
	}
	resp := struct {
		List []RedeemPurchaseRecord `json:"list"`
	}{}
	return resp.List, by.SendAuthHTTPRequestV5(ctx, exchange.RestSpot, http.MethodGet, "/v5/spot-lever-token/order-record", params, nil, &resp, getSpotLeverageTokenOrderRecordsEPL)
}

// ToggleMarginTrade turn on / off spot margin trade
// Your account needs to activate spot margin first; i.e., you must have finished the quiz on web / app.
// spotMarginMode '1': on, '0': off
func (by *Bybit) ToggleMarginTrade(ctx context.Context, spotMarginMode bool) (*SpotMarginMode, error) {
	arg := &SpotMarginMode{}
	if spotMarginMode {
		arg.SpotMarginMode = "1"
	} else {
		arg.SpotMarginMode = "0"
	}
	var resp *SpotMarginMode
	return resp, by.SendAuthHTTPRequestV5(ctx, exchange.RestSpot, http.MethodPost, "/v5/spot-margin-trade/switch-mode", nil, arg, &resp, defaultEPL)
}

// SetSpotMarginTradeLeverage set the user's maximum leverage in spot cross margin
func (by *Bybit) SetSpotMarginTradeLeverage(ctx context.Context, leverage float64) error {
	if leverage <= 2 {
		return fmt.Errorf("%w, leverage. value range from [2  to 10]", errInvalidLeverage)
	}
	return by.SendAuthHTTPRequestV5(ctx, exchange.RestSpot, http.MethodPost, "/v5/spot-margin-trade/set-leverage", nil, &map[string]string{"leverage": strconv.FormatFloat(leverage, 'f', -1, 64)}, &struct{}{}, defaultEPL)
}

// GetVIPMarginData retrieves public VIP Margin data
func (by *Bybit) GetVIPMarginData(ctx context.Context, vipLevel, currency string) (*VIPMarginData, error) {
	params := url.Values{}
	if vipLevel != "" {
		params.Set("vipLevel", vipLevel)
	}
	if currency != "" {
		params.Set("currency", currency)
	}
	var resp *VIPMarginData
	return resp, by.SendHTTPRequest(ctx, exchange.RestSpot, "spot-cross-margin-trade/data", defaultEPL, &resp)
}

// GetMarginCoinInfo retrieves margin coin information.
func (by *Bybit) GetMarginCoinInfo(ctx context.Context, coin currency.Code) ([]MarginCoinInfo, error) {
	params := url.Values{}
	if !coin.IsEmpty() {
		params.Set("coin", coin.String())
	}
	resp := struct {
		List []MarginCoinInfo `json:"list"`
	}{}
	return resp.List, by.SendHTTPRequest(ctx, exchange.RestSpot, common.EncodeURLValues("spot-cross-margin-trade/pledge-token", params), defaultEPL, &resp)
}

// GetBorrowableCoinInfo retrieves borrowable coin info list.
func (by *Bybit) GetBorrowableCoinInfo(ctx context.Context, coin currency.Code) ([]BorrowableCoinInfo, error) {
	params := url.Values{}
	if !coin.IsEmpty() {
		params.Set("coin", coin.String())
	}
	resp := struct {
		List []BorrowableCoinInfo `json:"list"`
	}{}
	return resp.List, by.SendHTTPRequest(ctx, exchange.RestSpot, common.EncodeURLValues("spot-cross-margin-trade/borrow-token", params), defaultEPL, &resp)
}

// GetInterestAndQuota retrieves interest and quota information.
func (by *Bybit) GetInterestAndQuota(ctx context.Context, coin currency.Code) (*InterestAndQuota, error) {
	if coin.IsEmpty() {
		return nil, currency.ErrCurrencyCodeEmpty
	}
	params := url.Values{}
	params.Set("coin", coin.String())
	var resp *InterestAndQuota
	return resp, by.SendAuthHTTPRequestV5(ctx, exchange.RestSpot, http.MethodGet, "/v5/spot-cross-margin-trade/loan-info", params, nil, &resp, getSpotCrossMarginTradeLoanInfoEPL)
}

// GetLoanAccountInfo retrieves loan account information.
func (by *Bybit) GetLoanAccountInfo(ctx context.Context) (*AccountLoanInfo, error) {
	var resp *AccountLoanInfo
	return resp, by.SendAuthHTTPRequestV5(ctx, exchange.RestSpot, http.MethodGet, "/v5/spot-cross-margin-trade/account", nil, nil, &resp, getSpotCrossMarginTradeAccountEPL)
}

// Borrow borrows a coin.
func (by *Bybit) Borrow(ctx context.Context, arg *LendArgument) (*BorrowResponse, error) {
	if arg == nil {
		return nil, errNilArgument
	}
	if arg.Coin.IsEmpty() {
		return nil, currency.ErrCurrencyCodeEmpty
	}
	if arg.AmountToBorrow <= 0 {
		return nil, order.ErrAmountBelowMin
	}
	var resp *BorrowResponse
	return resp, by.SendAuthHTTPRequestV5(ctx, exchange.RestSpot, http.MethodPost, "/v5/spot-cross-margin-trade/loan", nil, arg, &resp, spotCrossMarginTradeLoanEPL)
}

// Repay repay a debt.
func (by *Bybit) Repay(ctx context.Context, arg *LendArgument) (*RepayResponse, error) {
	if arg == nil {
		return nil, errNilArgument
	}
	if arg.Coin.IsEmpty() {
		return nil, currency.ErrCurrencyCodeEmpty
	}
	if arg.AmountToBorrow <= 0 {
		return nil, order.ErrAmountBelowMin
	}
	var resp *RepayResponse
	return resp, by.SendAuthHTTPRequestV5(ctx, exchange.RestSpot, http.MethodPost, "/v5/spot-cross-margin-trade/repay", nil, arg, &resp, spotCrossMarginTradeRepayEPL)
}

// GetBorrowOrderDetail represents the borrow order detail.
// Status '0'(default)：get all kinds of status '1'：uncleared '2'：cleared
func (by *Bybit) GetBorrowOrderDetail(ctx context.Context, startTime, endTime time.Time, coin currency.Code, status, limit int64) ([]BorrowOrderDetail, error) {
	params := url.Values{}
	if !startTime.IsZero() {
		params.Set("startTime", strconv.FormatInt(startTime.UnixMilli(), 10))
	}
	if !endTime.IsZero() {
		params.Set("endTime", strconv.FormatInt(endTime.UnixMilli(), 10))
	}
	if !coin.IsEmpty() {
		params.Set("coin", coin.String())
	}
	if limit > 0 {
		params.Set("limit", strconv.FormatInt(limit, 10))
	}
	if status != 0 {
		params.Set("status", strconv.FormatInt(status, 10))
	}
	resp := struct {
		List []BorrowOrderDetail `json:"list"`
	}{}
	return resp.List, by.SendAuthHTTPRequestV5(ctx, exchange.RestSpot, http.MethodGet, "/v5/spot-cross-margin-trade/orders", params, nil, &resp, getSpotCrossMarginTradeOrdersEPL)
}

// GetRepaymentOrderDetail retrieves repayment order detail.
func (by *Bybit) GetRepaymentOrderDetail(ctx context.Context, startTime, endTime time.Time, coin currency.Code, limit int64) ([]CoinRepaymentResponse, error) {
	params := url.Values{}
	if !startTime.IsZero() {
		params.Set("startTime", strconv.FormatInt(startTime.UnixMilli(), 10))
	}
	if !endTime.IsZero() {
		params.Set("endTime", strconv.FormatInt(endTime.UnixMilli(), 10))
	}
	if !coin.IsEmpty() {
		params.Set("coin", coin.String())
	}
	if limit > 0 {
		params.Set("limit", strconv.FormatInt(limit, 10))
	}
	resp := struct {
		List []CoinRepaymentResponse `json:"list"`
	}{}
	return resp.List, by.SendAuthHTTPRequestV5(ctx, exchange.RestSpot, http.MethodGet, "/v5/spot-cross-margin-trade/repay-history", params, nil, &resp, getSpotCrossMarginTradeRepayHistoryEPL)
}

// ToggleMarginTradeNormal turn on / off spot margin trade
// Your account needs to activate spot margin first; i.e., you must have finished the quiz on web / app.
// spotMarginMode '1': on, '0': off
func (by *Bybit) ToggleMarginTradeNormal(ctx context.Context, spotMarginMode bool) (*SpotMarginMode, error) {
	arg := &SpotMarginMode{}
	if spotMarginMode {
		arg.SpotMarginMode = "1"
	} else {
		arg.SpotMarginMode = "0"
	}
	var resp *SpotMarginMode
	return resp, by.SendAuthHTTPRequestV5(ctx, exchange.RestSpot, http.MethodPost, "/v5/spot-cross-margin-trade/switch", nil, arg, &resp, spotCrossMarginTradeSwitchEPL)
}

// GetProductInfo represents a product info.
func (by *Bybit) GetProductInfo(ctx context.Context, productID string) (*InstitutionalProductInfo, error) {
	params := url.Values{}
	if productID != "" {
		params.Set("productId", productID)
	}
	var resp *InstitutionalProductInfo
	return resp, by.SendHTTPRequest(ctx, exchange.RestSpot, common.EncodeURLValues("ins-loan/product-infos", params), defaultEPL, &resp)
}

// GetInstitutionalLengingMarginCoinInfo retrieves institutional lending margin coin information.
// ProductId. If not passed, then return all product margin coin. For spot, it returns coin that convertRation greater than 0.
func (by *Bybit) GetInstitutionalLengingMarginCoinInfo(ctx context.Context, productID string) (*InstitutionalMarginCoinInfo, error) {
	params := url.Values{}
	if productID != "" {
		params.Set("productId", productID)
	}
	var resp *InstitutionalMarginCoinInfo
	return resp, by.SendHTTPRequest(ctx, exchange.RestSpot, common.EncodeURLValues("ins-loan/ensure-tokens-convert", params), defaultEPL, &resp)
}

// GetInstitutionalLoanOrders retrieves institutional loan orders.
func (by *Bybit) GetInstitutionalLoanOrders(ctx context.Context, orderID string, startTime, endTime time.Time, limit int64) ([]LoanOrderDetails, error) {
	params := url.Values{}
	if orderID != "" {
		params.Set("orderId", orderID)
	}
	if !startTime.IsZero() {
		params.Set("startTime", strconv.FormatInt(startTime.UnixMilli(), 10))
	}
	if !endTime.IsZero() {
		params.Set("endTime", strconv.FormatInt(endTime.UnixMilli(), 10))
	}
	if limit > 0 {
		params.Set("limit", strconv.FormatInt(limit, 10))
	}
	resp := struct {
		Loans []LoanOrderDetails `json:"loanInfo"`
	}{}
	return resp.Loans, by.SendAuthHTTPRequestV5(ctx, exchange.RestSpot, http.MethodGet, "/v5/ins-loan/loan-order", params, nil, &resp, defaultEPL)
}

// GetInstitutionalRepayOrders retrieves list of repaid order information.
func (by *Bybit) GetInstitutionalRepayOrders(ctx context.Context, startTime, endTime time.Time, limit int64) ([]OrderRepayInfo, error) {
	params := url.Values{}
	if !startTime.IsZero() {
		params.Set("startTime", strconv.FormatInt(startTime.UnixMilli(), 10))
	}
	if !endTime.IsZero() {
		params.Set("endTime", strconv.FormatInt(endTime.UnixMilli(), 10))
	}
	if limit > 0 {
		params.Set("limit", strconv.FormatInt(limit, 10))
	}
	resp := struct {
		RepayInfo []OrderRepayInfo `json:"repayInfo"`
	}{}
	return resp.RepayInfo, by.SendAuthHTTPRequestV5(ctx, exchange.RestSpot, http.MethodGet, "/v5/ins-loan/repaid-history", params, nil, &resp, defaultEPL)
}

// GetLTV retrieves a loan-to-value(LTV)
func (by *Bybit) GetLTV(ctx context.Context) (*LTVInfo, error) {
	var resp *LTVInfo
	return resp, by.SendAuthHTTPRequestV5(ctx, exchange.RestSpot, http.MethodGet, "/v5/ins-loan/ltv-convert", nil, nil, &resp, defaultEPL)
}

// BindOrUnbindUID For the INS loan product, you can bind new UID to risk unit or unbind UID out from risk unit.
// possible 'operate' values: 0: bind, 1: unbind
func (by *Bybit) BindOrUnbindUID(ctx context.Context, uid, operate string) (*BindOrUnbindUIDResponse, error) {
	if uid == "" {
		return nil, fmt.Errorf("%w, uid is required", errMissingUserID)
	}
	if operate != "0" && operate != "1" {
		return nil, errors.New("operation type required; 0:bind and 1:unbind")
	}
	arg := &struct {
		UID     string `json:"uid"`
		Operate string `json:"operate"`
	}{UID: uid, Operate: operate}
	var resp *BindOrUnbindUIDResponse
	return resp, by.SendAuthHTTPRequestV5(ctx, exchange.RestSpot, http.MethodPost, "/v5/ins-loan/association-uid", nil, arg, &resp, defaultEPL)
}

// GetC2CLendingCoinInfo retrieves C2C basic information of lending coins
func (by *Bybit) GetC2CLendingCoinInfo(ctx context.Context, coin currency.Code) ([]C2CLendingCoinInfo, error) {
	params := url.Values{}
	if !coin.IsEmpty() {
		params.Set("coin", coin.String())
	}
	resp := struct {
		List []C2CLendingCoinInfo `json:"list"`
	}{}
	return resp.List, by.SendAuthHTTPRequestV5(ctx, exchange.RestSpot, http.MethodGet, "/v5/lending/info", params, nil, &resp, defaultEPL)
}

// C2CDepositFunds lending funds to Bybit asset pool
func (by *Bybit) C2CDepositFunds(ctx context.Context, arg *C2CLendingFundsParams) (*C2CLendingFundResponse, error) {
	if arg == nil {
		return nil, errNilArgument
	}
	if arg.Coin.IsEmpty() {
		return nil, currency.ErrCurrencyCodeEmpty
	}
	if arg.Quantity <= 0 {
		return nil, order.ErrAmountBelowMin
	}
	var resp *C2CLendingFundResponse
	return resp, by.SendAuthHTTPRequestV5(ctx, exchange.RestSpot, http.MethodPost, "/v5/lending/purchase", nil, &arg, &resp, defaultEPL)
}

// C2CRedeemFunds withdraw funds from the Bybit asset pool.
func (by *Bybit) C2CRedeemFunds(ctx context.Context, arg *C2CLendingFundsParams) (*C2CLendingFundResponse, error) {
	if arg == nil {
		return nil, errNilArgument
	}
	if arg.Coin.IsEmpty() {
		return nil, currency.ErrCurrencyCodeEmpty
	}
	if arg.Quantity <= 0 {
		return nil, order.ErrAmountBelowMin
	}
	var resp *C2CLendingFundResponse
	return resp, by.SendAuthHTTPRequestV5(ctx, exchange.RestSpot, http.MethodPost, "/v5/lending/redeem", nil, &arg, &resp, defaultEPL)
}

// GetC2CLendingOrderRecords retrieves lending or redeem history
func (by *Bybit) GetC2CLendingOrderRecords(ctx context.Context, coin currency.Code, orderID, orderType string, startTime, endTime time.Time, limit int64) ([]C2CLendingFundResponse, error) {
	params := url.Values{}
	if !coin.IsEmpty() {
		params.Set("coin", coin.String())
	}
	if orderID != "" {
		params.Set("orderId", orderID)
	}
	if orderType != "" {
		params.Set("orderType", orderType)
	}
	if !startTime.IsZero() {
		params.Set("startTime", strconv.FormatInt(startTime.UnixMilli(), 10))
	}
	if !endTime.IsZero() {
		params.Set("endTime", strconv.FormatInt(endTime.UnixMilli(), 10))
	}
	if limit > 0 {
		params.Set("limit", strconv.FormatInt(limit, 10))
	}
	resp := struct {
		List []C2CLendingFundResponse `json:"list"`
	}{}
	return resp.List, by.SendAuthHTTPRequestV5(ctx, exchange.RestSpot, http.MethodGet, "/v5/lending/history-order", params, nil, &resp, defaultEPL)
}

// GetC2CLendingAccountInfo retrieves C2C lending account information.
func (by *Bybit) GetC2CLendingAccountInfo(ctx context.Context, coin currency.Code) (*LendingAccountInfo, error) {
	params := url.Values{}
	if !coin.IsEmpty() {
		params.Set("coin", coin.String())
	}
	var resp *LendingAccountInfo
	return resp, by.SendAuthHTTPRequestV5(ctx, exchange.RestSpot, http.MethodGet, "/v5/lending/account", params, nil, &resp, defaultEPL)
}

// GetBrokerEarning exchange broker master account to query
// The data can support up to past 6 months until T-1
// startTime & endTime are either entered at the same time or not entered
// Business type. 'SPOT', 'DERIVATIVES', 'OPTIONS'
func (by *Bybit) GetBrokerEarning(ctx context.Context, businessType, cursor string, startTime, endTime time.Time, limit int64) ([]BrokerEarningItem, error) {
	params := url.Values{}
	if businessType != "" {
		params.Set("bizType", businessType)
	}
	if cursor != "" {
		params.Set("cursor", cursor)
	}
	if !startTime.IsZero() {
		params.Set("startTime", strconv.FormatInt(startTime.UnixMilli(), 10))
	}
	if !endTime.IsZero() {
		params.Set("endTime", strconv.FormatInt(endTime.UnixMilli(), 10))
	}
	if limit > 0 {
		params.Set("limit", strconv.FormatInt(limit, 10))
	}
	resp := struct {
		List []BrokerEarningItem `json:"list"`
	}{}
	return resp.List, by.SendAuthHTTPRequestV5(ctx, exchange.RestSpot, http.MethodGet, "/v5/broker/earning-record", params, nil, &resp, defaultEPL)
}

func processOB(ob [][2]string) ([]orderbook.Tranche, error) {
	var err error
	o := make([]orderbook.Tranche, len(ob))
	for x := range ob {
		o[x].Amount, err = strconv.ParseFloat(ob[x][1], 64)
		if err != nil {
			return nil, err
		}
		o[x].Price, err = strconv.ParseFloat(ob[x][0], 64)
		if err != nil {
			return nil, err
		}
	}
	return o, nil
}

// SendHTTPRequest sends an unauthenticated request
func (by *Bybit) SendHTTPRequest(ctx context.Context, ePath exchange.URL, path string, f request.EndpointLimit, result any) error {
	endpointPath, err := by.API.Endpoints.GetURL(ePath)
	if err != nil {
		return err
	}
	value := reflect.ValueOf(result)
	if value.Kind() != reflect.Ptr {
		return fmt.Errorf("expected a pointer, got %T", value)
	}
	response := &RestResponse{
		Result: result,
	}
	err = by.SendPayload(ctx, f, func() (*request.Item, error) {
		return &request.Item{
			Method:        http.MethodGet,
			Path:          endpointPath + bybitAPIVersion + path,
			Result:        response,
			Verbose:       by.Verbose,
			HTTPDebugging: by.HTTPDebugging,
			HTTPRecording: by.HTTPRecording,
		}, nil
	}, request.UnauthenticatedRequest)
	if err != nil {
		return err
	}
	if response.RetCode != 0 && response.RetMsg != "" {
		return fmt.Errorf("code: %d message: %s", response.RetCode, response.RetMsg)
	}
	return nil
}

// SendAuthHTTPRequestV5 sends an authenticated HTTP request
func (by *Bybit) SendAuthHTTPRequestV5(ctx context.Context, ePath exchange.URL, method, path string, params url.Values, arg, result any, f request.EndpointLimit) error {
	val := reflect.ValueOf(result)
	if val.Kind() != reflect.Ptr {
		return errNonePointerArgument
	} else if val.IsNil() {
		return errNilArgument
	}
	creds, err := by.GetCredentials(ctx)
	if err != nil {
		return err
	}
	endpointPath, err := by.API.Endpoints.GetURL(ePath)
	if err != nil {
		return err
	}
	response := &RestResponse{
		Result: result,
	}
	err = by.SendPayload(ctx, f, func() (*request.Item, error) {
		timestamp := strconv.FormatInt(time.Now().UnixMilli(), 10)
		headers := make(map[string]string)
		headers["X-BAPI-API-KEY"] = creds.Key
		headers["X-BAPI-TIMESTAMP"] = timestamp
		headers["X-BAPI-RECV-WINDOW"] = defaultRecvWindow

		var hmacSignedStr string
		var payload []byte

		switch method {
		case http.MethodGet:
			headers["Content-Type"] = "application/x-www-form-urlencoded"
			hmacSignedStr, err = getSign(timestamp+creds.Key+defaultRecvWindow+params.Encode(), creds.Secret)
		case http.MethodPost:
			headers["Content-Type"] = "application/json"
			payload, err = json.Marshal(arg)
			if err != nil {
				return nil, err
			}
			hmacSignedStr, err = getSign(timestamp+creds.Key+defaultRecvWindow+string(payload), creds.Secret)
		}
		if err != nil {
			return nil, err
		}
		headers["X-BAPI-SIGN"] = hmacSignedStr
		return &request.Item{
			Method:        method,
			Path:          endpointPath + common.EncodeURLValues(path, params),
			Headers:       headers,
			Body:          bytes.NewBuffer(payload),
			Result:        &response,
			Verbose:       by.Verbose,
			HTTPDebugging: by.HTTPDebugging,
			HTTPRecording: by.HTTPRecording,
		}, nil
	}, request.AuthenticatedRequest)
	if response.RetCode != 0 && response.RetMsg != "" {
		return fmt.Errorf("%w code: %d message: %s", request.ErrAuthRequestFailed, response.RetCode, response.RetMsg)
	}
	if len(response.RetExtInfo.List) > 0 && response.RetCode != 0 {
		var errMessage string
		var failed bool
		for i := range response.RetExtInfo.List {
			if response.RetExtInfo.List[i].Code != 0 {
				failed = true
				errMessage += fmt.Sprintf("code: %d message: %s ", response.RetExtInfo.List[i].Code, response.RetExtInfo.List[i].Message)
			}
		}
		if failed {
			return fmt.Errorf("%w %s", request.ErrAuthRequestFailed, errMessage)
		}
	}
	return err
}

func getSide(side string) order.Side {
	switch side {
	case sideBuy:
		return order.Buy
	case sideSell:
		return order.Sell
	default:
		return order.UnknownSide
	}
}

// StringToOrderStatus returns order status from string
func StringToOrderStatus(status string) order.Status {
	status = strings.ToUpper(status)
	switch status {
	case "CREATED":
		return order.Open
	case "NEW":
		return order.New
	case "REJECTED":
		return order.Rejected
	case "PARTIALLYFILLED", "PARTIALLY_FILLED":
		return order.PartiallyFilled
	case "PARTIALLYFILLEDCANCELED":
		return order.PartiallyFilledCancelled
	case "PENDING_CANCEL":
		return order.PendingCancel
	case "FILLED":
		return order.Filled
	case "CANCELED", "CANCELLED":
		return order.Cancelled
	case "UNTRIGGERED":
		return order.Pending
	case "TRIGGERED":
		return order.Open
	case "DEACTIVATED":
		return order.Closed
	case "ACTIVE":
		return order.Active
	default:
		return order.UnknownStatus
	}
}

func getSign(sign, secret string) (string, error) {
	hmacSigned, err := crypto.GetHMAC(crypto.HashSHA256, []byte(sign), []byte(secret))
	if err != nil {
		return "", err
	}
	return crypto.HexEncodeToString(hmacSigned), nil
}

// FetchAccountType if not set fetches the account type from the API, stores it and returns it. Else returns the stored account type.
func (by *Bybit) FetchAccountType(ctx context.Context) (AccountType, error) {
	by.account.m.Lock()
	defer by.account.m.Unlock()
	if by.account.accountType == 0 {
		accInfo, err := by.GetAPIKeyInformation(ctx)
		if err != nil {
			return 0, err
		}
		// From endpoint 0：regular account; 1：unified trade account
		// + 1 to make it 1 and 2 so that a zero value can be used to check if the account type has been set or not.
		by.account.accountType = AccountType(accInfo.IsUnifiedTradeAccount + 1)
	}
	return by.account.accountType, nil
}

// RequiresUnifiedAccount checks account type and returns error if not unified
func (by *Bybit) RequiresUnifiedAccount(ctx context.Context) error {
	at, err := by.FetchAccountType(ctx)
	if err != nil {
		return nil //nolint:nilerr // if we can't get the account type, we can't check if it's unified or not, fail on call
	}
	if at != accountTypeUnified {
		return fmt.Errorf("%w, account type: %s", errAPIKeyIsNotUnified, at)
	}
	return nil
}

// GetLongShortRatio retrieves long short ratio of an instrument.
func (by *Bybit) GetLongShortRatio(ctx context.Context, category, symbol string, interval kline.Interval, limit int64) ([]InstrumentInfoItem, error) {
	if category == "" {
		return nil, errCategoryNotSet
	} else if category != cLinear && category != cInverse {
		return nil, fmt.Errorf("%w, category: %s", errInvalidCategory, category)
	}
	if symbol == "" {
		return nil, errSymbolMissing
	}
	intervalString, err := intervalToString(interval)
	if err != nil {
		return nil, err
	}
	params := url.Values{}
	params.Set("category", category)
	params.Set("symbol", symbol)
	params.Set("period", intervalString)
	if limit > 0 {
		params.Set("limit", strconv.FormatInt(limit, 10))
	}
	resp := struct {
		List []InstrumentInfoItem `json:"list"`
	}{}
	return resp.List, by.SendHTTPRequest(ctx, exchange.RestSpot, common.EncodeURLValues("market/account-ratio", params), defaultEPL, &resp)
}<|MERGE_RESOLUTION|>--- conflicted
+++ resolved
@@ -27,14 +27,8 @@
 // Bybit is the overarching type across this package
 type Bybit struct {
 	exchange.Base
-<<<<<<< HEAD
-	// AccountType holds information about whether the account to which the api key belongs is a unified margin account or not.
-	// 0: unified, and 1: for normal account
-	AccountType int64
-	Counter     common.Counter
-=======
+	counter common.Counter
 	account accountTypeHolder
->>>>>>> ec91b661
 }
 
 const (
