package bybit

import (
	"bytes"
	"context"
	"encoding/hex"
	"errors"
	"fmt"
	"net/http"
	"net/url"
	"reflect"
	"slices"
	"strconv"
	"strings"
	"time"

	"github.com/thrasher-corp/gocryptotrader/common"
	"github.com/thrasher-corp/gocryptotrader/common/crypto"
	"github.com/thrasher-corp/gocryptotrader/currency"
	"github.com/thrasher-corp/gocryptotrader/encoding/json"
	"github.com/thrasher-corp/gocryptotrader/exchange/order/limits"
	exchange "github.com/thrasher-corp/gocryptotrader/exchanges"
	"github.com/thrasher-corp/gocryptotrader/exchanges/kline"
	"github.com/thrasher-corp/gocryptotrader/exchanges/order"
	"github.com/thrasher-corp/gocryptotrader/exchanges/orderbook"
	"github.com/thrasher-corp/gocryptotrader/exchanges/request"
	"github.com/thrasher-corp/gocryptotrader/types"
)

// Exchange implements exchange.IBotExchange and contains additional specific api methods for interacting with Bybit
type Exchange struct {
	exchange.Base

	messageIDSeq common.Counter
	account      accountTypeHolder
}

const (
	bybitAPIURL     = "https://api.bybit.com"
	bybitAPIVersion = "/v5/"
	tradeBaseURL    = "https://www.bybit.com/"

	defaultRecvWindow = "5000" // 5000 milli second

	sideBuy  = "Buy"
	sideSell = "Sell"

	cSpot, cLinear, cOption, cInverse = "spot", "linear", "option", "inverse"

	accountTypeNormal  AccountType = 1
	accountTypeUnified AccountType = 2

	longDatedFormat = "02Jan06"
)

var (
	errCategoryNotSet                     = errors.New("category not set")
	errBaseNotSet                         = errors.New("base coin not set when category is option")
	errInvalidTriggerDirection            = errors.New("invalid trigger direction")
	errInvalidTriggerPriceType            = errors.New("invalid trigger price type")
	errNilArgument                        = errors.New("nil argument")
	errMissingUserID                      = errors.New("sub user id missing")
	errMissingUsername                    = errors.New("username is missing")
	errInvalidMemberType                  = errors.New("invalid member type")
	errMissingTransferID                  = errors.New("transfer ID is required")
	errMemberIDRequired                   = errors.New("member ID is required")
	errNonePointerArgument                = errors.New("argument must be pointer")
	errEitherOrderIDOROrderLinkIDRequired = errors.New("either orderId or orderLinkId required")
	errNoOrderPassed                      = errors.New("no order passed")
	errSymbolOrSettleCoinRequired         = errors.New("provide symbol or settleCoin at least one")
	errInvalidTradeModeValue              = errors.New("invalid trade mode value")
	errTakeProfitOrStopLossModeMissing    = errors.New("TP/SL mode missing")
	errMissingAccountType                 = errors.New("account type not specified")
	errMembersIDsNotSet                   = errors.New("members IDs not set")
	errMissingChainType                   = errors.New("missing chain type is empty")
	errMissingChainInformation            = errors.New("missing transfer chain")
	errMissingAddressInfo                 = errors.New("address is required")
	errMissingWithdrawalID                = errors.New("missing withdrawal id")
	errTimeWindowRequired                 = errors.New("time window is required")
	errFrozenPeriodRequired               = errors.New("frozen period required")
	errQuantityLimitRequired              = errors.New("quantity limit required")
	errInvalidLeverage                    = errors.New("leverage can't be zero or less then it")
	errInvalidPositionMode                = errors.New("position mode is invalid")
	errInvalidMode                        = errors.New("mode can't be empty or missing")
	errInvalidOrderFilter                 = errors.New("invalid order filter")
	errInvalidCategory                    = errors.New("invalid category")
	errEitherSymbolOrCoinRequired         = errors.New("either symbol or coin required")
	errOrderLinkIDMissing                 = errors.New("order link id missing")
	errSymbolMissing                      = errors.New("symbol missing")
	errInvalidAutoAddMarginValue          = errors.New("invalid add auto margin value")
	errDisconnectTimeWindowNotSet         = errors.New("disconnect time window not set")
	errAPIKeyIsNotUnified                 = errors.New("api key is not unified")
	errInvalidContractLength              = errors.New("contract length cannot be less than or equal to zero")
)

var (
	intervalMap         = map[kline.Interval]string{kline.OneMin: "1", kline.ThreeMin: "3", kline.FiveMin: "5", kline.FifteenMin: "15", kline.ThirtyMin: "30", kline.OneHour: "60", kline.TwoHour: "120", kline.FourHour: "240", kline.SixHour: "360", kline.SevenHour: "720", kline.OneDay: "D", kline.OneWeek: "W", kline.OneMonth: "M"}
	stringToIntervalMap = map[string]kline.Interval{"1": kline.OneMin, "3": kline.ThreeMin, "5": kline.FiveMin, "15": kline.FifteenMin, "30": kline.ThirtyMin, "60": kline.OneHour, "120": kline.TwoHour, "240": kline.FourHour, "360": kline.SixHour, "720": kline.SevenHour, "D": kline.OneDay, "W": kline.OneWeek, "M": kline.OneMonth}
)

func intervalToString(interval kline.Interval) (string, error) {
	inter, okay := intervalMap[interval]
	if okay {
		return inter, nil
	}
	return "", kline.ErrUnsupportedInterval
}

// stringToInterval returns a kline.Interval instance from string.
func stringToInterval(s string) (kline.Interval, error) {
	interval, okay := stringToIntervalMap[s]
	if okay {
		return interval, nil
	}
	return 0, kline.ErrInvalidInterval
}

// GetBybitServerTime retrieves bybit server time
func (e *Exchange) GetBybitServerTime(ctx context.Context) (*ServerTime, error) {
	var resp *ServerTime
	return resp, e.SendHTTPRequest(ctx, exchange.RestSpot, "market/time", defaultEPL, &resp)
}

// GetKlines query for historical klines (also known as candles/candlesticks). Charts are returned in groups based on the requested interval.
func (e *Exchange) GetKlines(ctx context.Context, category, symbol string, interval kline.Interval, startTime, endTime time.Time, limit uint64) ([]KlineItem, error) {
	switch category {
	case "":
		return nil, errCategoryNotSet
	case cSpot, cLinear, cInverse:
	default:
		return nil, fmt.Errorf("%w, category: %s", errInvalidCategory, category)
	}
	if symbol == "" {
		return nil, errSymbolMissing
	}
	params := url.Values{}
	params.Set("category", category)
	params.Set("symbol", symbol)
	intervalString, err := intervalToString(interval)
	if err != nil {
		return nil, err
	}
	params.Set("interval", intervalString)
	if !startTime.IsZero() {
		params.Set("start", strconv.FormatInt(startTime.UnixMilli(), 10))
	}
	if !endTime.IsZero() {
		params.Set("end", strconv.FormatInt(endTime.UnixMilli(), 10))
	}
	if limit > 0 {
		params.Set("limit", strconv.FormatUint(limit, 10))
	}
	var resp KlineResponse
	err = e.SendHTTPRequest(ctx, exchange.RestSpot, common.EncodeURLValues("market/kline", params), defaultEPL, &resp)
	if err != nil {
		return nil, err
	}
	return resp.List, nil
}

// GetInstrumentInfo retrieves the list of instrument details given the category and symbol.
func (e *Exchange) GetInstrumentInfo(ctx context.Context, category, symbol, status, baseCoin, cursor string, limit int64) (*InstrumentsInfo, error) {
	params, err := fillCategoryAndSymbol(category, symbol, true)
	if err != nil {
		return nil, err
	}
	if status != "" {
		params.Set("status", status)
	}
	if baseCoin != "" {
		params.Set("baseCoin", baseCoin)
	}
	if cursor != "" {
		params.Set("cursor", cursor)
	}
	if limit > 0 {
		params.Set("limit", strconv.FormatInt(limit, 10))
	}
	var resp *InstrumentsInfo
	return resp, e.SendHTTPRequest(ctx, exchange.RestSpot, common.EncodeURLValues("market/instruments-info", params), defaultEPL, &resp)
}

// GetMarkPriceKline query for historical mark price klines. Charts are returned in groups based on the requested interval.
func (e *Exchange) GetMarkPriceKline(ctx context.Context, category, symbol string, interval kline.Interval, startTime, endTime time.Time, limit int64) ([]KlineItem, error) {
	params, err := fillCategoryAndSymbol(category, symbol)
	if err != nil {
		return nil, err
	}
	intervalString, err := intervalToString(interval)
	if err != nil {
		return nil, err
	}
	params.Set("interval", intervalString)
	if !startTime.IsZero() {
		params.Set("start", strconv.FormatInt(startTime.UnixMilli(), 10))
	}
	if !endTime.IsZero() {
		params.Set("end", strconv.FormatInt(endTime.UnixMilli(), 10))
	}
	if limit > 0 {
		params.Set("limit", strconv.FormatInt(limit, 10))
	}
	var resp MarkPriceKlineResponse
	err = e.SendHTTPRequest(ctx, exchange.RestSpot, common.EncodeURLValues("market/mark-price-kline", params), defaultEPL, &resp)
	if err != nil {
		return nil, err
	}
	return resp.List, nil
}

// GetIndexPriceKline query for historical index price klines. Charts are returned in groups based on the requested interval.
func (e *Exchange) GetIndexPriceKline(ctx context.Context, category, symbol string, interval kline.Interval, startTime, endTime time.Time, limit int64) ([]KlineItem, error) {
	params, err := fillCategoryAndSymbol(category, symbol)
	if err != nil {
		return nil, err
	}
	intervalString, err := intervalToString(interval)
	if err != nil {
		return nil, err
	}
	params.Set("interval", intervalString)
	if !startTime.IsZero() {
		params.Set("start", strconv.FormatInt(startTime.UnixMilli(), 10))
	}
	if !endTime.IsZero() {
		params.Set("end", strconv.FormatInt(endTime.UnixMilli(), 10))
	}
	if limit > 0 {
		params.Set("limit", strconv.FormatInt(limit, 10))
	}
	var resp KlineResponse
	err = e.SendHTTPRequest(ctx, exchange.RestSpot, common.EncodeURLValues("market/index-price-kline", params), defaultEPL, &resp)
	if err != nil {
		return nil, err
	}
	return resp.List, nil
}

// GetOrderBook retrieves for orderbook depth data.
func (e *Exchange) GetOrderBook(ctx context.Context, category, symbol string, limit int64) (*Orderbook, error) {
	params, err := fillCategoryAndSymbol(category, symbol)
	if err != nil {
		return nil, err
	}
	if limit > 0 {
		params.Set("limit", strconv.FormatInt(limit, 10))
	}
	var resp orderbookResponse
	err = e.SendHTTPRequest(ctx, exchange.RestSpot, common.EncodeURLValues("market/orderbook", params), defaultEPL, &resp)
	if err != nil {
		return nil, err
	}
	return constructOrderbook(&resp)
}

func fillCategoryAndSymbol(category, symbol string, optionalSymbol ...bool) (url.Values, error) {
	if category == "" {
		return nil, errCategoryNotSet
	} else if category != cSpot && category != cLinear && category != cInverse && category != cOption {
		return nil, fmt.Errorf("%w, category: %s", errInvalidCategory, category)
	}
	params := url.Values{}
	if symbol == "" && (len(optionalSymbol) == 0 || !optionalSymbol[0]) {
		return nil, errSymbolMissing
	} else if symbol != "" {
		params.Set("symbol", symbol)
	}
	params.Set("category", category)
	return params, nil
}

// GetTickers returns the latest price snapshot, best bid/ask price, and trading volume in the last 24 hours.
func (e *Exchange) GetTickers(ctx context.Context, category, symbol, baseCoin string, expiryDate time.Time) (*TickerData, error) {
	params, err := fillCategoryAndSymbol(category, symbol, true)
	if err != nil {
		return nil, err
	}
	if category == cOption && symbol == "" && baseCoin == "" {
		return nil, errBaseNotSet
	}
	if baseCoin != "" {
		params.Set("baseCoin", baseCoin)
	}
	if !expiryDate.IsZero() {
		params.Set("expData", expiryDate.Format(longDatedFormat))
	}
	var resp *TickerData
	return resp, e.SendHTTPRequest(ctx, exchange.RestSpot, common.EncodeURLValues("market/tickers", params), defaultEPL, &resp)
}

// GetFundingRateHistory retrieves historical funding rates. Each symbol has a different funding interval.
// For example, if the interval is 8 hours and the current time is UTC 12, then it returns the last funding rate, which settled at UTC 8.
func (e *Exchange) GetFundingRateHistory(ctx context.Context, category, symbol string, startTime, endTime time.Time, limit int64) (*FundingRateHistory, error) {
	if category == "" {
		return nil, errCategoryNotSet
	} else if category != cLinear && category != cInverse {
		return nil, fmt.Errorf("%w, category: %s", errInvalidCategory, category)
	}
	params := url.Values{}
	if symbol == "" {
		return nil, errSymbolMissing
	}
	params.Set("symbol", symbol)
	params.Set("category", category)
	if !startTime.IsZero() {
		params.Set("startTime", strconv.FormatInt(startTime.UnixMilli(), 10))
	}
	if !endTime.IsZero() {
		params.Set("endTime", strconv.FormatInt(endTime.UnixMilli(), 10))
	}
	if limit > 0 {
		params.Set("limit", strconv.FormatInt(limit, 10))
	}
	var resp *FundingRateHistory
	return resp, e.SendHTTPRequest(ctx, exchange.RestSpot, common.EncodeURLValues("market/funding/history", params), defaultEPL, &resp)
}

// GetPublicTradingHistory retrieves recent public trading data.
// Option type. 'Call' or 'Put'. For option only
func (e *Exchange) GetPublicTradingHistory(ctx context.Context, category, symbol, baseCoin, optionType string, limit int64) (*TradingHistory, error) {
	params, err := fillCategoryAndSymbol(category, symbol)
	if err != nil {
		return nil, err
	}
	if category == cOption && symbol == "" && baseCoin == "" {
		return nil, errBaseNotSet
	}
	if baseCoin != "" {
		params.Set("baseCoin", baseCoin)
	}
	if optionType != "" {
		params.Set("optionType", optionType)
	}
	if limit > 0 {
		params.Set("limit", strconv.FormatInt(limit, 10))
	}
	var resp *TradingHistory
	return resp, e.SendHTTPRequest(ctx, exchange.RestSpot, common.EncodeURLValues("market/recent-trade", params), defaultEPL, &resp)
}

// GetOpenInterestData retrieves open interest of each symbol.
func (e *Exchange) GetOpenInterestData(ctx context.Context, category, symbol, intervalTime string, startTime, endTime time.Time, limit int64, cursor string) (*OpenInterest, error) {
	if category == "" {
		return nil, errCategoryNotSet
	} else if category != cLinear && category != cInverse {
		return nil, fmt.Errorf("%w, category: %s", errInvalidCategory, category)
	}
	params := url.Values{}
	if symbol == "" {
		return nil, errSymbolMissing
	}
	params.Set("symbol", symbol)
	params.Set("category", category)
	if intervalTime != "" {
		params.Set("intervalTime", intervalTime)
	}
	if !startTime.IsZero() {
		params.Set("startTime", strconv.FormatInt(startTime.UnixMilli(), 10))
	}
	if !endTime.IsZero() {
		params.Set("endTime", strconv.FormatInt(endTime.UnixMilli(), 10))
	}
	if limit > 0 {
		params.Set("limit", strconv.FormatInt(limit, 10))
	}
	if cursor != "" {
		params.Set("cursor", cursor)
	}
	var resp *OpenInterest
	return resp, e.SendHTTPRequest(ctx, exchange.RestSpot, common.EncodeURLValues("market/open-interest", params), defaultEPL, &resp)
}

// GetHistoricalVolatility retrieves option historical volatility.
// The data is hourly.
// If both 'startTime' and 'endTime' are not specified, it will return the most recent 1 hours worth of data.
// 'startTime' and 'endTime' are a pair of params. Either both are passed or they are not passed at all.
// This endpoint can query the last 2 years worth of data, but make sure [endTime - startTime] <= 30 days.
func (e *Exchange) GetHistoricalVolatility(ctx context.Context, category, baseCoin string, period int64, startTime, endTime time.Time) ([]HistoricVolatility, error) {
	if category == "" {
		return nil, errCategoryNotSet
	} else if category != cOption {
		return nil, fmt.Errorf("%w, category: %s", errInvalidCategory, category)
	}
	params := url.Values{}
	params.Set("category", category)
	if baseCoin != "" {
		params.Set("baseCoin", baseCoin)
	}
	if period > 0 {
		params.Set("period", strconv.FormatInt(period, 10))
	}
	var err error
	if !startTime.IsZero() || !endTime.IsZero() {
		err = common.StartEndTimeCheck(startTime, endTime)
		if err != nil {
			return nil, err
		}
		params.Set("startTime", strconv.FormatInt(startTime.UnixMilli(), 10))
		params.Set("endTime", strconv.FormatInt(endTime.UnixMilli(), 10))
	}
	var resp []HistoricVolatility
	return resp, e.SendHTTPRequest(ctx, exchange.RestSpot, common.EncodeURLValues("market/historical-volatility", params), defaultEPL, &resp)
}

// GetInsurance retrieves insurance pool data (BTC/USDT/USDC etc). The data is updated every 24 hours.
func (e *Exchange) GetInsurance(ctx context.Context, coin string) (*InsuranceHistory, error) {
	params := url.Values{}
	if coin != "" {
		params.Set("coin", coin)
	}
	var resp *InsuranceHistory
	return resp, e.SendHTTPRequest(ctx, exchange.RestSpot, common.EncodeURLValues("market/insurance", params), defaultEPL, &resp)
}

// GetRiskLimit retrieves risk limit history
func (e *Exchange) GetRiskLimit(ctx context.Context, category, symbol string) (*RiskLimitHistory, error) {
	if category == "" {
		return nil, errCategoryNotSet
	} else if category != cLinear && category != cInverse {
		return nil, fmt.Errorf("%w, category: %s", errInvalidCategory, category)
	}
	params := url.Values{}
	params.Set("category", category)
	if symbol != "" {
		params.Set("symbol", symbol)
	}
	var resp *RiskLimitHistory
	return resp, e.SendHTTPRequest(ctx, exchange.RestSpot, common.EncodeURLValues("market/risk-limit", params), defaultEPL, &resp)
}

// GetDeliveryPrice retrieves delivery price.
func (e *Exchange) GetDeliveryPrice(ctx context.Context, category, symbol, baseCoin, cursor string, limit int64) (*DeliveryPrice, error) {
	if category == "" {
		return nil, errCategoryNotSet
	} else if category != cLinear && category != cInverse && category != cOption {
		return nil, fmt.Errorf("%w, category: %s", errInvalidCategory, category)
	}
	params := url.Values{}
	params.Set("category", category)
	if symbol != "" {
		params.Set("symbol", symbol)
	}
	if baseCoin != "" {
		params.Set("baseCoin", baseCoin)
	}
	if limit > 0 {
		params.Set("limit", strconv.FormatInt(limit, 10))
	}
	if cursor != "" {
		params.Set("cursor", cursor)
	}
	var resp *DeliveryPrice
	return resp, e.SendHTTPRequest(ctx, exchange.RestSpot, common.EncodeURLValues("market/delivery-price", params), defaultEPL, &resp)
}

func isValidCategory(category string) error {
	switch category {
	case cSpot, cOption, cLinear, cInverse:
		return nil
	case "":
		return errCategoryNotSet
	default:
		return fmt.Errorf("%w, category: %s", errInvalidCategory, category)
	}
}

// PlaceOrder creates an order for spot, spot margin, USDT perpetual, USDC perpetual, USDC futures, inverse futures and options.
func (e *Exchange) PlaceOrder(ctx context.Context, arg *PlaceOrderParams) (*OrderResponse, error) {
	if err := arg.Validate(); err != nil {
		return nil, err
	}
<<<<<<< HEAD
=======
	if arg.Symbol.IsEmpty() {
		return nil, currency.ErrCurrencyPairEmpty
	}
	if arg.WhetherToBorrow {
		arg.IsLeverage = 1
	}
	// specifies whether to borrow or to trade.
	if arg.IsLeverage != 0 && arg.IsLeverage != 1 {
		return nil, errors.New("please provide a valid isLeverage value; must be 0 for unified spot and 1 for margin trading")
	}
	if arg.Side == "" {
		return nil, order.ErrSideIsInvalid
	}
	if arg.OrderType == "" { // Market and Limit order types are allowed
		return nil, order.ErrTypeIsInvalid
	}
	if arg.OrderQuantity <= 0 {
		return nil, limits.ErrAmountBelowMin
	}
	switch arg.TriggerDirection {
	case 0, 1, 2: // 0: None, 1: triggered when market price rises to triggerPrice, 2: triggered when market price falls to triggerPrice
	default:
		return nil, fmt.Errorf("%w, triggerDirection: %d", errInvalidTriggerDirection, arg.TriggerDirection)
	}
	if arg.OrderFilter != "" && arg.Category == cSpot {
		switch arg.OrderFilter {
		case "Order", "tpslOrder", "StopOrder":
		default:
			return nil, fmt.Errorf("%w, orderFilter=%s", errInvalidOrderFilter, arg.OrderFilter)
		}
	}
	switch arg.TriggerPriceType {
	case "", "LastPrice", "IndexPrice", "MarkPrice":
	default:
		return nil, errInvalidTriggerPriceType
	}
	var resp OrderResponse

>>>>>>> d5b2cf17
	epl := createOrderEPL
	if arg.Category == "spot" {
		epl = createSpotOrderEPL
	}
	var resp OrderResponse
	return &resp, e.SendAuthHTTPRequestV5(ctx, exchange.RestSpot, http.MethodPost, "/v5/order/create", nil, arg, &resp, epl)
}

// AmendOrder amends an open unfilled or partially filled orders.
func (e *Exchange) AmendOrder(ctx context.Context, arg *AmendOrderParams) (*OrderResponse, error) {
	if err := arg.Validate(); err != nil {
		return nil, err
	}
	var resp *OrderResponse
	return resp, e.SendAuthHTTPRequestV5(ctx, exchange.RestSpot, http.MethodPost, "/v5/order/amend", nil, arg, &resp, amendOrderEPL)
}

// CancelTradeOrder cancels an open unfilled or partially filled order.
func (e *Exchange) CancelTradeOrder(ctx context.Context, arg *CancelOrderParams) (*OrderResponse, error) {
	if err := arg.Validate(); err != nil {
		return nil, err
	}
	epl := cancelOrderEPL
	if arg.Category == "spot" {
		epl = cancelSpotEPL
	}
	var resp *OrderResponse
	return resp, e.SendAuthHTTPRequestV5(ctx, exchange.RestSpot, http.MethodPost, "/v5/order/cancel", nil, arg, &resp, epl)
}

// GetOpenOrders retrieves unfilled or partially filled orders in real-time. To query older order records, please use the order history interface.
// orderFilter: possible values are 'Order', 'StopOrder', 'tpslOrder', and 'OcoOrder'
func (e *Exchange) GetOpenOrders(ctx context.Context, category, symbol, baseCoin, settleCoin, orderID, orderLinkID, orderFilter, cursor string, openOnly, limit int64) (*TradeOrders, error) {
	params, err := fillCategoryAndSymbol(category, symbol, true)
	if err != nil {
		return nil, err
	}
	if baseCoin != "" {
		params.Set("baseCoin", baseCoin)
	}
	if settleCoin != "" {
		params.Set("settleCoin", settleCoin)
	}
	if orderID != "" {
		params.Set("orderId", orderID)
	}
	if orderLinkID != "" {
		params.Set("orderLinkId", orderLinkID)
	}
	if openOnly != 0 {
		params.Set("openOnly", strconv.FormatInt(openOnly, 10))
	}
	if orderFilter != "" {
		params.Set("orderFilter", orderFilter)
	}
	if limit > 0 {
		params.Set("limit", strconv.FormatInt(limit, 10))
	}
	if cursor != "" {
		params.Set("cursor", cursor)
	}
	var resp *TradeOrders
	return resp, e.SendAuthHTTPRequestV5(ctx, exchange.RestSpot, http.MethodGet, "/v5/order/realtime", params, nil, &resp, getOrderEPL)
}

// CancelAllTradeOrders cancel all open orders
func (e *Exchange) CancelAllTradeOrders(ctx context.Context, arg *CancelAllOrdersParam) ([]OrderResponse, error) {
	if arg == nil {
		return nil, errNilArgument
	}
	err := isValidCategory(arg.Category)
	if err != nil {
		return nil, err
	}
	if arg.OrderFilter != "" && (arg.Category != "linear" && arg.Category != "inverse") {
		return nil, fmt.Errorf("%w, only used for category=linear or inverse", errInvalidOrderFilter)
	}
	var resp CancelAllResponse
	epl := cancelAllEPL
	if arg.Category == "spot" {
		epl = cancelAllSpotEPL
	}
	return resp.List, e.SendAuthHTTPRequestV5(ctx, exchange.RestSpot, http.MethodPost, "/v5/order/cancel-all", nil, arg, &resp, epl)
}

// GetTradeOrderHistory retrieves order history. As order creation/cancellation is asynchronous, the data returned from this endpoint may delay.
// If you want to get real-time order information, you could query this endpoint or rely on the websocket stream (recommended).
// orderFilter: possible values are 'Order', 'StopOrder', 'tpslOrder', and 'OcoOrder'
func (e *Exchange) GetTradeOrderHistory(ctx context.Context, category, symbol, orderID, orderLinkID,
	baseCoin, settleCoin, orderFilter, orderStatus, cursor string,
	startTime, endTime time.Time, limit int64,
) (*TradeOrders, error) {
	params, err := fillCategoryAndSymbol(category, symbol, true)
	if err != nil {
		return nil, err
	}
	if baseCoin != "" {
		params.Set("baseCoin", baseCoin)
	}
	if settleCoin != "" {
		params.Set("settleCoin", settleCoin)
	}
	if orderID != "" {
		params.Set("orderId", orderID)
	}
	if orderLinkID != "" {
		params.Set("orderLinkId", orderLinkID)
	}
	if orderFilter != "" {
		params.Set("orderFilter", orderFilter)
	}
	if orderStatus != "" {
		params.Set("orderStatus", orderStatus)
	}
	if cursor != "" {
		params.Set("cursor", cursor)
	}
	if !startTime.IsZero() {
		params.Set("startTime", strconv.FormatInt(startTime.UnixMilli(), 10))
	}
	if !endTime.IsZero() {
		params.Set("endTime", strconv.FormatInt(endTime.UnixMilli(), 10))
	}
	if limit > 0 {
		params.Set("limit", strconv.FormatInt(limit, 10))
	}
	var resp *TradeOrders
	return resp, e.SendAuthHTTPRequestV5(ctx, exchange.RestSpot, http.MethodGet, "/v5/order/history", params, nil, &resp, getOrderHistoryEPL)
}

// PlaceBatchOrder place batch or trade order.
func (e *Exchange) PlaceBatchOrder(ctx context.Context, arg *PlaceBatchOrderParam) ([]BatchOrderResponse, error) {
	if arg == nil {
		return nil, errNilArgument
	}
	switch {
	case arg.Category == "":
		return nil, errCategoryNotSet
	case arg.Category != cOption && arg.Category != cLinear:
		return nil, fmt.Errorf("%w, only 'option' and 'linear' categories are allowed", errInvalidCategory)
	}
	if len(arg.Request) == 0 {
		return nil, errNoOrderPassed
	}
	for a := range arg.Request {
		if arg.Request[a].OrderLinkID == "" {
			return nil, errOrderLinkIDMissing
		}
		if arg.Request[a].Symbol.IsEmpty() {
			return nil, currency.ErrCurrencyPairEmpty
		}
		if arg.Request[a].Side == "" {
			return nil, order.ErrSideIsInvalid
		}
		if arg.Request[a].OrderType == "" { // Market and Limit order types are allowed
			return nil, order.ErrTypeIsInvalid
		}
		if arg.Request[a].OrderQuantity <= 0 {
			return nil, limits.ErrAmountBelowMin
		}
	}
	var resp BatchOrdersList
	return resp.List, e.SendAuthHTTPRequestV5(ctx, exchange.RestSpot, http.MethodPost, "/v5/order/create-batch", nil, arg, &resp, createBatchOrderEPL)
}

// BatchAmendOrder represents a batch amend order.
func (e *Exchange) BatchAmendOrder(ctx context.Context, category string, args []BatchAmendOrderParamItem) (*BatchOrderResponse, error) {
	if len(args) == 0 {
		return nil, errNilArgument
	}
	switch {
	case category == "":
		return nil, errCategoryNotSet
	case category != cOption:
		return nil, fmt.Errorf("%w, only 'option' category is allowed", errInvalidCategory)
	}
	for a := range args {
		if args[a].OrderID == "" && args[a].OrderLinkID == "" {
			return nil, errEitherOrderIDOROrderLinkIDRequired
		}
		if args[a].Symbol.IsEmpty() {
			return nil, currency.ErrCurrencyPairEmpty
		}
	}
	var resp *BatchOrderResponse
	return resp, e.SendAuthHTTPRequestV5(ctx, exchange.RestSpot, http.MethodPost, "/v5/order/amend-batch", nil, &BatchAmendOrderParams{
		Category: category,
		Request:  args,
	}, &resp, amendBatchOrderEPL)
}

// CancelBatchOrder cancel more than one open order in a single request.
func (e *Exchange) CancelBatchOrder(ctx context.Context, arg *CancelBatchOrder) ([]CancelBatchResponseItem, error) {
	if arg == nil {
		return nil, errNilArgument
	}
	if arg.Category != cOption {
		return nil, fmt.Errorf("%w, only 'option' category is allowed", errInvalidCategory)
	}
	if len(arg.Request) == 0 {
		return nil, errNoOrderPassed
	}
	for a := range arg.Request {
		if arg.Request[a].OrderID == "" && arg.Request[a].OrderLinkID == "" {
			return nil, errEitherOrderIDOROrderLinkIDRequired
		}
		if arg.Request[a].Symbol.IsEmpty() {
			return nil, currency.ErrCurrencyPairEmpty
		}
	}
	var resp cancelBatchResponse
	return resp.List, e.SendAuthHTTPRequestV5(ctx, exchange.RestSpot, http.MethodPost, "/v5/order/cancel-batch", nil, arg, &resp, cancelBatchOrderEPL)
}

// GetBorrowQuota retrieves the qty and amount of borrowable coins in spot account.
func (e *Exchange) GetBorrowQuota(ctx context.Context, category, symbol, side string) (*BorrowQuota, error) {
	if category == "" {
		return nil, errCategoryNotSet
	} else if category != cSpot {
		return nil, fmt.Errorf("%w, category: %s", errInvalidCategory, category)
	}
	params := url.Values{}
	if symbol == "" {
		return nil, errSymbolMissing
	}
	params.Set("symbol", symbol)
	params.Set("category", category)
	if side == "" {
		return nil, order.ErrSideIsInvalid
	}
	params.Set("side", side)
	var resp *BorrowQuota
	return resp, e.SendAuthHTTPRequestV5(ctx, exchange.RestSpot, http.MethodGet, "/v5/order/spot-borrow-check", params, nil, &resp, defaultEPL)
}

// SetDisconnectCancelAll You can use this endpoint to get your current DCP configuration.
// Your private websocket connection must subscribe "dcp" topic in order to trigger DCP successfully
func (e *Exchange) SetDisconnectCancelAll(ctx context.Context, arg *SetDCPParams) error {
	if arg == nil {
		return errNilArgument
	}
	if arg.TimeWindow == 0 {
		return errDisconnectTimeWindowNotSet
	}
	return e.SendAuthHTTPRequestV5(ctx, exchange.RestSpot, http.MethodPost, "/v5/order/disconnected-cancel-all", nil, arg, &struct{}{}, defaultEPL)
}

// GetPositionInfo retrieves real-time position data, such as position size, cumulative realizedPNL.
func (e *Exchange) GetPositionInfo(ctx context.Context, category, symbol, baseCoin, settleCoin, cursor string, limit int64) (*PositionInfoList, error) {
	if category == "" {
		return nil, errCategoryNotSet
	} else if category != cLinear && category != cInverse && category != cOption {
		return nil, fmt.Errorf("%w, category: %s", errInvalidCategory, category)
	}
	if symbol == "" && settleCoin == "" {
		return nil, errSymbolOrSettleCoinRequired
	}
	params := url.Values{}
	if symbol != "" {
		params.Set("symbol", symbol)
	}
	params.Set("category", category)
	if baseCoin != "" {
		params.Set("baseCoin", baseCoin)
	}
	if settleCoin != "" {
		params.Set("settleCoin", settleCoin)
	}
	if cursor != "" {
		params.Set("cursor", cursor)
	}
	if limit > 0 {
		params.Set("limit", strconv.FormatInt(limit, 10))
	}
	var resp *PositionInfoList
	return resp, e.SendAuthHTTPRequestV5(ctx, exchange.RestSpot, http.MethodGet, "/v5/position/list", params, nil, &resp, getPositionListEPL)
}

// SetLeverageLevel sets a leverage from 0 to max leverage of corresponding risk limit
func (e *Exchange) SetLeverageLevel(ctx context.Context, arg *SetLeverageParams) error {
	if arg == nil {
		return errNilArgument
	}
	switch arg.Category {
	case "":
		return errCategoryNotSet
	case cLinear, cInverse:
	default:
		return fmt.Errorf("%w, category: %s", errInvalidCategory, arg.Category)
	}
	if arg.Symbol == "" {
		return errSymbolMissing
	}
	switch {
	case arg.BuyLeverage <= 0:
		return fmt.Errorf("%w code: 10001 msg: invalid buy leverage %f", errInvalidLeverage, arg.BuyLeverage)
	case arg.BuyLeverage != arg.SellLeverage:
		return fmt.Errorf("%w, buy leverage not equal sell leverage", errInvalidLeverage)
	}
	return e.SendAuthHTTPRequestV5(ctx, exchange.RestSpot, http.MethodPost, "/v5/position/set-leverage", nil, arg, &struct{}{}, postPositionSetLeverageEPL)
}

// SwitchTradeMode sets the trade mode value either to 'cross' or 'isolated'.
// Select cross margin mode or isolated margin mode per symbol level
func (e *Exchange) SwitchTradeMode(ctx context.Context, arg *SwitchTradeModeParams) error {
	if arg == nil {
		return errNilArgument
	}
	switch arg.Category {
	case "":
		return errCategoryNotSet
	case cLinear, cInverse:
	default:
		return fmt.Errorf("%w, category: %s", errInvalidCategory, arg.Category)
	}
	switch {
	case arg.Symbol == "":
		return errSymbolMissing
	case arg.BuyLeverage <= 0:
		return fmt.Errorf("%w code: 10001 msg: invalid buy leverage %f", errInvalidLeverage, arg.BuyLeverage)
	case arg.BuyLeverage != arg.SellLeverage:
		return fmt.Errorf("%w, buy leverage not equal sell leverage", errInvalidLeverage)
	case arg.TradeMode != 0 && arg.TradeMode != 1:
		return errInvalidTradeModeValue
	}
	return e.SendAuthHTTPRequestV5(ctx, exchange.RestSpot, http.MethodPost, "/v5/position/switch-isolated", nil, arg, &struct{}{}, defaultEPL)
}

// SetTakeProfitStopLossMode set partial TP/SL mode, you can set the TP/SL size smaller than position size.
func (e *Exchange) SetTakeProfitStopLossMode(ctx context.Context, arg *TPSLModeParams) (*TPSLModeResponse, error) {
	if arg == nil {
		return nil, errNilArgument
	}
	switch arg.Category {
	case "":
		return nil, errCategoryNotSet
	case cLinear, cInverse:
	default:
		return nil, fmt.Errorf("%w, category: %s", errInvalidCategory, arg.Category)
	}
	switch {
	case arg.Symbol == "":
		return nil, errSymbolMissing
	case arg.TpslMode == "":
		return nil, errTakeProfitOrStopLossModeMissing
	}
	var resp *TPSLModeResponse
	return resp, e.SendAuthHTTPRequestV5(ctx, exchange.RestSpot, http.MethodPost, "/v5/position/set-tpsl-mode", nil, arg, &resp, setPositionTPLSModeEPL)
}

// SwitchPositionMode switch the position mode for USDT perpetual and Inverse futures.
// If you are in one-way Mode, you can only open one position on Buy or Sell side.
// If you are in hedge mode, you can open both Buy and Sell side positions simultaneously.
// switches mode between MergedSingle: One-Way Mode or BothSide: Hedge Mode
func (e *Exchange) SwitchPositionMode(ctx context.Context, arg *SwitchPositionModeParams) error {
	if arg == nil {
		return errNilArgument
	}
	switch arg.Category {
	case "":
		return errCategoryNotSet
	case cLinear, cInverse:
	default:
		return fmt.Errorf("%w, category: %s", errInvalidCategory, arg.Category)
	}
	if arg.Symbol.IsEmpty() && arg.Coin.IsEmpty() {
		return errEitherSymbolOrCoinRequired
	}
	return e.SendAuthHTTPRequestV5(ctx, exchange.RestSpot, http.MethodPost, "/v5/position/switch-mode", nil, arg, &struct{}{}, defaultEPL)
}

// SetRiskLimit risk limit will limit the maximum position value you can hold under different margin requirements.
// If you want to hold a bigger position size, you need more margin. This interface can set the risk limit of a single position.
// If the order exceeds the current risk limit when placing an order, it will be rejected.
// '0': one-way mode '1': hedge-mode Buy side '2': hedge-mode Sell side
func (e *Exchange) SetRiskLimit(ctx context.Context, arg *SetRiskLimitParam) (*RiskLimitResponse, error) {
	if arg == nil {
		return nil, errNilArgument
	}
	switch arg.Category {
	case "":
		return nil, errCategoryNotSet
	case cLinear, cInverse:
	default:
		return nil, fmt.Errorf("%w, category: %s", errInvalidCategory, arg.Category)
	}
	if arg.PositionMode < 0 || arg.PositionMode > 2 {
		return nil, errInvalidPositionMode
	}
	if arg.Symbol.IsEmpty() {
		return nil, errSymbolMissing
	}
	var resp *RiskLimitResponse
	return resp, e.SendAuthHTTPRequestV5(ctx, exchange.RestSpot, http.MethodPost, "/v5/position/set-risk-limit", nil, arg, &resp, setPositionRiskLimitEPL)
}

// SetTradingStop set the take profit, stop loss or trailing stop for the position.
func (e *Exchange) SetTradingStop(ctx context.Context, arg *TradingStopParams) error {
	if arg == nil {
		return errNilArgument
	}
	switch arg.Category {
	case cLinear, cInverse:
	case "":
		return errCategoryNotSet
	default:
		return fmt.Errorf("%w, category: %s", errInvalidCategory, arg.Category)
	}
	if arg.Symbol.IsEmpty() {
		return errSymbolMissing
	}
	return e.SendAuthHTTPRequestV5(ctx, exchange.RestSpot, http.MethodPost, "/v5/position/trading-stop", nil, arg, &struct{}{}, stopTradingPositionEPL)
}

// SetAutoAddMargin sets auto add margin
func (e *Exchange) SetAutoAddMargin(ctx context.Context, arg *AutoAddMarginParam) error {
	if arg == nil {
		return errNilArgument
	}
	switch arg.Category {
	case "":
		return errCategoryNotSet
	case cLinear, cInverse:
	default:
		return fmt.Errorf("%w, category: %s", errInvalidCategory, arg.Category)
	}
	if arg.Symbol.IsEmpty() {
		return errSymbolMissing
	}
	if arg.AutoAddmargin != 0 && arg.AutoAddmargin != 1 {
		return errInvalidAutoAddMarginValue
	}
	if arg.PositionIndex < 0 || arg.PositionIndex > 2 {
		return errInvalidPositionMode
	}
	return e.SendAuthHTTPRequestV5(ctx, exchange.RestSpot, http.MethodPost, "/v5/position/set-auto-add-margin", nil, arg, &struct{}{}, defaultEPL)
}

// AddOrReduceMargin manually add or reduce margin for isolated margin position
func (e *Exchange) AddOrReduceMargin(ctx context.Context, arg *AddOrReduceMarginParam) (*AddOrReduceMargin, error) {
	if arg == nil {
		return nil, errNilArgument
	}
	switch arg.Category {
	case "":
		return nil, errCategoryNotSet
	case cLinear, cInverse:
	default:
		return nil, fmt.Errorf("%w, category: %s", errInvalidCategory, arg.Category)
	}
	if arg.Symbol.IsEmpty() {
		return nil, errSymbolMissing
	}
	if arg.Margin != 10 && arg.Margin != -10 {
		return nil, errInvalidAutoAddMarginValue
	}
	if arg.PositionIndex < 0 || arg.PositionIndex > 2 {
		return nil, errInvalidPositionMode
	}
	var resp *AddOrReduceMargin
	return resp, e.SendAuthHTTPRequestV5(ctx, exchange.RestSpot, http.MethodPost, "/v5/position/add-margin", nil, arg, &resp, defaultEPL)
}

// GetExecution retrieves users' execution records, sorted by execTime in descending order. However, for Normal spot, they are sorted by execId in descending order.
// Execution Type possible values: 'Trade', 'AdlTrade' Auto-Deleveraging, 'Funding' Funding fee, 'BustTrade' Liquidation, 'Delivery' USDC futures delivery, 'BlockTrade'
// UTA Spot: 'stopOrderType', "" for normal order, "tpslOrder" for TP/SL order, "Stop" for conditional order, "OcoOrder" for OCO order
func (e *Exchange) GetExecution(ctx context.Context, category, symbol, orderID, orderLinkID, baseCoin, executionType, stopOrderType, cursor string, startTime, endTime time.Time, limit int64) (*ExecutionResponse, error) {
	params, err := fillCategoryAndSymbol(category, symbol, true)
	if err != nil {
		return nil, err
	}
	if orderID != "" {
		params.Set("orderId", orderID)
	}
	if orderLinkID != "" {
		params.Set("orderLinkId", orderLinkID)
	}
	if baseCoin != "" {
		params.Set("baseCoin", baseCoin)
	}
	if cursor != "" {
		params.Set("cursor", cursor)
	}
	if !startTime.IsZero() {
		params.Set("startTime", strconv.FormatInt(startTime.UnixMilli(), 10))
	}
	if !endTime.IsZero() {
		params.Set("endTime", strconv.FormatInt(endTime.UnixMilli(), 10))
	}
	if executionType != "" {
		params.Set("execType", executionType)
	}
	if cursor != "" {
		params.Set("cursor", cursor)
	}
	if stopOrderType != "" {
		params.Set("stopOrderType", stopOrderType)
	}
	if limit > 0 {
		params.Set("limit", strconv.FormatInt(limit, 10))
	}
	var resp *ExecutionResponse
	return resp, e.SendAuthHTTPRequestV5(ctx, exchange.RestSpot, http.MethodGet, "/v5/execution/list", params, nil, &resp, getExecutionListEPL)
}

// GetClosedPnL retrieves user's closed profit and loss records. The results are sorted by createdTime in descending order.
func (e *Exchange) GetClosedPnL(ctx context.Context, category, symbol, cursor string, startTime, endTime time.Time, limit int64) (*ClosedProfitAndLossResponse, error) {
	params, err := fillOrderAndExecutionFetchParams(paramsConfig{Linear: true, Inverse: true}, category, symbol, "", "", "", "", "", cursor, startTime, endTime, limit)
	if err != nil {
		return nil, err
	}
	var resp *ClosedProfitAndLossResponse
	return resp, e.SendAuthHTTPRequestV5(ctx, exchange.RestSpot, http.MethodGet, "/v5/position/closed-pnl", params, nil, &resp, getPositionClosedPNLEPL)
}

func fillOrderAndExecutionFetchParams(ac paramsConfig, category, symbol, baseCoin, orderID, orderLinkID, orderFilter, orderStatus, cursor string, startTime, endTime time.Time, limit int64) (url.Values, error) {
	params := url.Values{}
	switch {
	case !ac.OptionalCategory && category == "":
		return nil, errCategoryNotSet
	case ac.OptionalCategory && category == "":
	case (!ac.Linear && category == cLinear) ||
		(!ac.Option && category == cOption) ||
		(!ac.Inverse && category == cInverse) ||
		(!ac.Spot && category == cSpot):
		return nil, fmt.Errorf("%w, category: %s", errInvalidCategory, category)
	default:
		params.Set("category", category)
	}
	if ac.MandatorySymbol && symbol == "" {
		return nil, errSymbolMissing
	} else if symbol != "" {
		params.Set("symbol", symbol)
	}
	if category == cOption && baseCoin == "" && !ac.OptionalBaseCoin {
		return nil, fmt.Errorf("%w, baseCoin is required", errBaseNotSet)
	} else if baseCoin != "" {
		params.Set("baseCoin", baseCoin)
	}
	if orderID != "" {
		params.Set("orderId", orderID)
	}
	if orderLinkID != "" {
		params.Set("orderLinkId", orderLinkID)
	}
	if orderFilter != "" {
		params.Set("orderFilter", orderFilter)
	}
	if orderStatus != "" {
		params.Set("orderStatus", orderStatus)
	}
	if cursor != "" {
		params.Set("cursor", cursor)
	}
	if !startTime.IsZero() {
		params.Set("startTime", strconv.FormatInt(startTime.UnixMilli(), 10))
	}
	if !endTime.IsZero() {
		params.Set("endTime", strconv.FormatInt(endTime.UnixMilli(), 10))
	}
	if limit > 0 {
		params.Set("limit", strconv.FormatInt(limit, 10))
	}
	return params, nil
}

// ConfirmNewRiskLimit t is only applicable when the user is marked as only reducing positions
// (please see the isReduceOnly field in the Get Position Info interface).
// After the user actively adjusts the risk level, this interface is called to try to calculate the adjusted risk level,
// and if it passes (retCode=0), the system will remove the position reduceOnly mark.
// You are recommended to call Get Position Info to check isReduceOnly field.
func (e *Exchange) ConfirmNewRiskLimit(ctx context.Context, category, symbol string) error {
	if category == "" {
		return errCategoryNotSet
	}
	if symbol == "" {
		return errSymbolMissing
	}
	arg := &struct {
		Category string `json:"category"`
		Symbol   string `json:"symbol"`
	}{
		Category: category,
		Symbol:   symbol,
	}
	return e.SendAuthHTTPRequestV5(ctx, exchange.RestSpot, http.MethodPost, "/v5/position/confirm-pending-mmr", nil, arg, &struct{}{}, defaultEPL)
}

// GetPreUpgradeOrderHistory the account is upgraded to a Unified account, you can get the orders which occurred before the upgrade.
func (e *Exchange) GetPreUpgradeOrderHistory(ctx context.Context, category, symbol, baseCoin, orderID, orderLinkID, orderFilter, orderStatus, cursor string, startTime, endTime time.Time, limit int64) (*TradeOrders, error) {
	params, err := fillOrderAndExecutionFetchParams(paramsConfig{Linear: true, Option: true, Inverse: true}, category, symbol, baseCoin, orderID, orderLinkID, orderFilter, orderStatus, cursor, startTime, endTime, limit)
	if err != nil {
		return nil, err
	}
	err = e.RequiresUnifiedAccount(ctx)
	if err != nil {
		return nil, err
	}
	var resp *TradeOrders
	return resp, e.SendAuthHTTPRequestV5(ctx, exchange.RestSpot, http.MethodGet, "/v5/pre-upgrade/order/history", params, nil, &resp, defaultEPL)
}

// GetPreUpgradeTradeHistory retrieves users' execution records which occurred before you upgraded the account to a Unified account, sorted by execTime in descending order
func (e *Exchange) GetPreUpgradeTradeHistory(ctx context.Context, category, symbol, orderID, orderLinkID, baseCoin, executionType, cursor string, startTime, endTime time.Time, limit int64) (*ExecutionResponse, error) {
	params, err := fillOrderAndExecutionFetchParams(paramsConfig{Linear: true, Option: false, Inverse: true}, category, symbol, baseCoin, orderID, orderLinkID, "", "", cursor, startTime, endTime, limit)
	if err != nil {
		return nil, err
	}
	err = e.RequiresUnifiedAccount(ctx)
	if err != nil {
		return nil, err
	}
	if executionType != "" {
		params.Set("executionType", executionType)
	}
	var resp *ExecutionResponse
	return resp, e.SendAuthHTTPRequestV5(ctx, exchange.RestSpot, http.MethodGet, "/v5/pre-upgrade/execution/list", params, nil, &resp, defaultEPL)
}

// GetPreUpgradeClosedPnL retrieves user's closed profit and loss records from before you upgraded the account to a Unified account. The results are sorted by createdTime in descending order.
func (e *Exchange) GetPreUpgradeClosedPnL(ctx context.Context, category, symbol, cursor string, startTime, endTime time.Time, limit int64) (*ClosedProfitAndLossResponse, error) {
	params, err := fillOrderAndExecutionFetchParams(paramsConfig{Linear: true, Inverse: true, MandatorySymbol: true}, category, symbol, "", "", "", "", "", cursor, startTime, endTime, limit)
	if err != nil {
		return nil, err
	}
	err = e.RequiresUnifiedAccount(ctx)
	if err != nil {
		return nil, err
	}
	var resp *ClosedProfitAndLossResponse
	return resp, e.SendAuthHTTPRequestV5(ctx, exchange.RestSpot, http.MethodGet, "/v5/pre-upgrade/position/closed-pnl", params, nil, &resp, defaultEPL)
}

// GetPreUpgradeTransactionLog retrieves transaction logs which occurred in the USDC Derivatives wallet before the account was upgraded to a Unified account.
func (e *Exchange) GetPreUpgradeTransactionLog(ctx context.Context, category, baseCoin, transactionType, cursor string, startTime, endTime time.Time, limit int64) (*TransactionLog, error) {
	params, err := fillOrderAndExecutionFetchParams(paramsConfig{Linear: true, Inverse: true}, category, "", baseCoin, "", "", "", "", cursor, startTime, endTime, limit)
	if err != nil {
		return nil, err
	}
	err = e.RequiresUnifiedAccount(ctx)
	if err != nil {
		return nil, err
	}
	if transactionType != "" {
		params.Set("type", transactionType)
	}
	var resp *TransactionLog
	return resp, e.SendAuthHTTPRequestV5(ctx, exchange.RestSpot, http.MethodGet, "/v5/pre-upgrade/account/transaction-log", params, nil, &resp, defaultEPL)
}

// GetPreUpgradeOptionDeliveryRecord retrieves delivery records of Option before you upgraded the account to a Unified account, sorted by deliveryTime in descending order
func (e *Exchange) GetPreUpgradeOptionDeliveryRecord(ctx context.Context, category, symbol, cursor string, expiryDate time.Time, limit int64) (*PreUpdateOptionDeliveryRecord, error) {
	params, err := fillOrderAndExecutionFetchParams(paramsConfig{OptionalBaseCoin: true, Option: true}, category, symbol, "", "", "", "", "", cursor, time.Time{}, time.Time{}, limit)
	if err != nil {
		return nil, err
	}
	err = e.RequiresUnifiedAccount(ctx)
	if err != nil {
		return nil, err
	}
	if !expiryDate.IsZero() {
		params.Set("expData", expiryDate.Format(longDatedFormat))
	}
	var resp *PreUpdateOptionDeliveryRecord
	return resp, e.SendAuthHTTPRequestV5(ctx, exchange.RestSpot, http.MethodGet, "/v5/pre-upgrade/asset/delivery-record", params, nil, &resp, defaultEPL)
}

// GetPreUpgradeUSDCSessionSettlement retrieves session settlement records of USDC perpetual before you upgrade the account to Unified account.
func (e *Exchange) GetPreUpgradeUSDCSessionSettlement(ctx context.Context, category, symbol, cursor string, limit int64) (*SettlementSession, error) {
	params, err := fillOrderAndExecutionFetchParams(paramsConfig{Linear: true}, category, symbol, "", "", "", "", "", cursor, time.Time{}, time.Time{}, limit)
	if err != nil {
		return nil, err
	}
	err = e.RequiresUnifiedAccount(ctx)
	if err != nil {
		return nil, err
	}
	var resp *SettlementSession
	return resp, e.SendAuthHTTPRequestV5(ctx, exchange.RestSpot, http.MethodGet, "/v5/pre-upgrade/asset/settlement-record", params, nil, &resp, defaultEPL)
}

// GetWalletBalance represents wallet balance, query asset information of each currency, and account risk rate information.
// By default, currency information with assets or liabilities of 0 is not returned.
// Unified account: UNIFIED (trade spot/linear/options), CONTRACT(trade inverse)
// Normal account: CONTRACT, SPOT
func (e *Exchange) GetWalletBalance(ctx context.Context, accountType, coin string) (*WalletBalance, error) {
	params := url.Values{}
	if accountType == "" {
		return nil, errMissingAccountType
	}
	params.Set("accountType", accountType)
	if coin != "" {
		params.Set("coin", coin)
	}
	var resp *WalletBalance
	return resp, e.SendAuthHTTPRequestV5(ctx, exchange.RestSpot, http.MethodGet, "/v5/account/wallet-balance", params, nil, &resp, getAccountWalletBalanceEPL)
}

// UpgradeToUnifiedAccount upgrades the account to unified account.
func (e *Exchange) UpgradeToUnifiedAccount(ctx context.Context) (*UnifiedAccountUpgradeResponse, error) {
	var resp *UnifiedAccountUpgradeResponse
	return resp, e.SendAuthHTTPRequestV5(ctx, exchange.RestSpot, http.MethodPost, "/v5/account/upgrade-to-uta", nil, nil, &resp, defaultEPL)
}

// GetBorrowHistory retrieves interest records, sorted in reverse order of creation time.
func (e *Exchange) GetBorrowHistory(ctx context.Context, ccy, cursor string, startTime, endTime time.Time, limit int64) (*BorrowHistory, error) {
	params := url.Values{}
	if ccy != "" {
		params.Set("currency", ccy)
	}
	if cursor != "" {
		params.Set("cursor", cursor)
	}
	if !startTime.IsZero() {
		params.Set("startTime", strconv.FormatInt(startTime.UnixMilli(), 10))
	}
	if !endTime.IsZero() {
		params.Set("endTime", strconv.FormatInt(endTime.UnixMilli(), 10))
	}
	if limit > 0 {
		params.Set("limit", strconv.FormatInt(limit, 10))
	}
	if cursor != "" {
		params.Set("cursor", cursor)
	}
	var resp *BorrowHistory
	return resp, e.SendAuthHTTPRequestV5(ctx, exchange.RestSpot, http.MethodGet, "/v5/account/borrow-history", params, nil, &resp, defaultEPL)
}

// SetCollateralCoin decide whether the assets in the Unified account needs to be collateral coins.
func (e *Exchange) SetCollateralCoin(ctx context.Context, coin currency.Code, collateralSwitchON bool) error {
	params := url.Values{}
	if !coin.IsEmpty() {
		params.Set("coin", coin.String())
	}
	if collateralSwitchON {
		params.Set("collateralSwitch", "ON")
	} else {
		params.Set("collateralSwitch", "OFF")
	}
	return e.SendAuthHTTPRequestV5(ctx, exchange.RestSpot, http.MethodGet, "/v5/account/set-collateral-switch", params, nil, &struct{}{}, defaultEPL)
}

// GetCollateralInfo retrieves the collateral information of the current unified margin account,
// including loan interest rate, loanable amount, collateral conversion rate,
// whether it can be mortgaged as margin, etc.
func (e *Exchange) GetCollateralInfo(ctx context.Context, ccy string) (*CollateralInfo, error) {
	params := url.Values{}
	if ccy != "" {
		params.Set("currency", ccy)
	}
	var resp *CollateralInfo
	return resp, e.SendAuthHTTPRequestV5(ctx, exchange.RestSpot, http.MethodGet, "/v5/account/collateral-info", params, nil, &resp, defaultEPL)
}

// GetCoinGreeks retrieves current account Greeks information
func (e *Exchange) GetCoinGreeks(ctx context.Context, baseCoin string) (*CoinGreeks, error) {
	params := url.Values{}
	if baseCoin != "" {
		params.Set("baseCoin", baseCoin)
	}
	var resp *CoinGreeks
	return resp, e.SendAuthHTTPRequestV5(ctx, exchange.RestSpot, http.MethodGet, "/v5/asset/coin-greeks", params, nil, &resp, defaultEPL)
}

// GetFeeRate retrieves the trading fee rate.
func (e *Exchange) GetFeeRate(ctx context.Context, category, symbol, baseCoin string) (*AccountFee, error) {
	params := url.Values{}
	if !slices.Contains(validCategory, category) {
		return nil, fmt.Errorf("%w, valid category values are %v", errInvalidCategory, validCategory)
	}
	if category != "" {
		params.Set("category", category)
	}
	if symbol != "" {
		params.Set("symbol", symbol)
	}
	if baseCoin != "" {
		params.Set("baseCoin", baseCoin)
	}
	var resp *AccountFee
	return resp, e.SendAuthHTTPRequestV5(ctx, exchange.RestSpot, http.MethodGet, "/v5/account/fee-rate", params, nil, &resp, getAccountFeeEPL)
}

// GetAccountInfo retrieves the margin mode configuration of the account.
// query the margin mode and the upgraded status of account
func (e *Exchange) GetAccountInfo(ctx context.Context) (*AccountInfo, error) {
	var resp *AccountInfo
	return resp, e.SendAuthHTTPRequestV5(ctx, exchange.RestSpot, http.MethodGet, "/v5/account/info", nil, nil, &resp, defaultEPL)
}

// GetTransactionLog retrieves transaction logs in Unified account.
func (e *Exchange) GetTransactionLog(ctx context.Context, category, baseCoin, transactionType, cursor string, startTime, endTime time.Time, limit int64) (*TransactionLog, error) {
	params, err := fillOrderAndExecutionFetchParams(paramsConfig{OptionalBaseCoin: true, OptionalCategory: true, Linear: true, Option: true, Spot: true}, category, "", baseCoin, "", "", "", "", cursor, startTime, endTime, limit)
	if err != nil {
		return nil, err
	}
	if transactionType != "" {
		params.Set("type", transactionType)
	}
	var resp *TransactionLog
	return resp, e.SendAuthHTTPRequestV5(ctx, exchange.RestSpot, http.MethodGet, "/v5/account/transaction-log", params, nil, &resp, defaultEPL)
}

// SetMarginMode set margin mode to  either of ISOLATED_MARGIN, REGULAR_MARGIN(i.e. Cross margin), PORTFOLIO_MARGIN
func (e *Exchange) SetMarginMode(ctx context.Context, marginMode string) (*SetMarginModeResponse, error) {
	if marginMode == "" {
		return nil, fmt.Errorf("%w, margin mode should be either of ISOLATED_MARGIN, REGULAR_MARGIN, or PORTFOLIO_MARGIN", errInvalidMode)
	}
	arg := &struct {
		SetMarginMode string `json:"setMarginMode"`
	}{SetMarginMode: marginMode}

	var resp *SetMarginModeResponse
	return resp, e.SendAuthHTTPRequestV5(ctx, exchange.RestSpot, http.MethodPost, "/v5/account/set-margin-mode", nil, arg, &resp, defaultEPL)
}

// SetSpotHedging to turn on/off Spot hedging feature in Portfolio margin for Unified account.
func (e *Exchange) SetSpotHedging(ctx context.Context, setHedgingModeOn bool) error {
	resp := struct{}{}
	setHedgingMode := "OFF"
	if setHedgingModeOn {
		setHedgingMode = "ON"
	}
	return e.SendAuthHTTPRequestV5(ctx, exchange.RestSpot, http.MethodPost, "/v5/account/set-hedging-mode", nil, &map[string]string{"setHedgingMode": setHedgingMode}, &resp, defaultEPL)
}

// SetMMP Market Maker Protection (MMP) is an automated mechanism designed to protect market makers (MM) against liquidity risks and over-exposure in the market.
func (e *Exchange) SetMMP(ctx context.Context, arg *MMPRequestParam) error {
	if arg == nil {
		return errNilArgument
	}
	if arg.BaseCoin == "" {
		return errBaseNotSet
	}
	if arg.TimeWindowMS <= 0 {
		return errTimeWindowRequired
	}
	if arg.FrozenPeriod <= 0 {
		return errFrozenPeriodRequired
	}
	if arg.TradeQuantityLimit <= 0 {
		return fmt.Errorf("%w, trade quantity limit required", errQuantityLimitRequired)
	}
	if arg.DeltaLimit <= 0 {
		return fmt.Errorf("%w, delta limit is required", errQuantityLimitRequired)
	}
	return e.SendAuthHTTPRequestV5(ctx, exchange.RestSpot, http.MethodPost, "/v5/account/mmp-modify", nil, arg, &struct{}{}, defaultEPL)
}

// ResetMMP resets MMP.
// once the mmp triggered, you can unfreeze the account by this endpoint
func (e *Exchange) ResetMMP(ctx context.Context, baseCoin string) error {
	if baseCoin == "" {
		return errBaseNotSet
	}
	arg := &struct {
		BaseCoin string `json:"baseCoin"`
	}{BaseCoin: baseCoin}
	return e.SendAuthHTTPRequestV5(ctx, exchange.RestSpot, http.MethodPost, "/v5/account/mmp-reset", nil, arg, &struct{}{}, defaultEPL)
}

// GetMMPState retrieve Market Maker Protection (MMP) states for different coins.
func (e *Exchange) GetMMPState(ctx context.Context, baseCoin string) (*MMPStates, error) {
	if baseCoin == "" {
		return nil, errBaseNotSet
	}
	arg := &struct {
		BaseCoin string `json:"baseCoin"`
	}{BaseCoin: baseCoin}
	var resp *MMPStates
	return resp, e.SendAuthHTTPRequestV5(ctx, exchange.RestSpot, http.MethodPost, "/v5/account/mmp-state", nil, arg, &resp, defaultEPL)
}

// GetCoinExchangeRecords queries the coin exchange records.
func (e *Exchange) GetCoinExchangeRecords(ctx context.Context, fromCoin, toCoin, cursor string, limit int64) (*CoinExchangeRecords, error) {
	params := url.Values{}
	if fromCoin != "" {
		params.Set("fromCoin", fromCoin)
	}
	if toCoin != "" {
		params.Set("toCoin", toCoin)
	}
	if cursor != "" {
		params.Set("cursor", cursor)
	}
	if limit > 0 {
		params.Set("limit", strconv.FormatInt(limit, 10))
	}
	var resp *CoinExchangeRecords
	return resp, e.SendAuthHTTPRequestV5(ctx, exchange.RestSpot, http.MethodGet, "/v5/asset/exchange/order-record", params, nil, &resp, getExchangeOrderRecordEPL)
}

// GetDeliveryRecord retrieves delivery records of USDC futures and Options, sorted by deliveryTime in descending order
func (e *Exchange) GetDeliveryRecord(ctx context.Context, category, symbol, cursor string, expiryDate time.Time, limit int64) (*DeliveryRecord, error) {
	if !slices.Contains([]string{cLinear, cOption}, category) {
		return nil, fmt.Errorf("%w, valid category values are %v", errInvalidCategory, []string{cLinear, cOption})
	}
	params := url.Values{}
	params.Set("category", category)
	if symbol != "" {
		params.Set("symbol", symbol)
	}
	if !expiryDate.IsZero() {
		params.Set("expData", expiryDate.Format(longDatedFormat))
	}
	if cursor != "" {
		params.Set("cursor", cursor)
	}
	if limit > 0 {
		params.Set("limit", strconv.FormatInt(limit, 10))
	}
	var resp *DeliveryRecord
	return resp, e.SendAuthHTTPRequestV5(ctx, exchange.RestSpot, http.MethodGet, "/v5/asset/delivery-record", params, nil, &resp, defaultEPL)
}

// GetUSDCSessionSettlement retrieves session settlement records of USDC perpetual and futures
func (e *Exchange) GetUSDCSessionSettlement(ctx context.Context, category, symbol, cursor string, limit int64) (*SettlementSession, error) {
	if category != cLinear {
		return nil, fmt.Errorf("%w, valid category value is %v", errInvalidCategory, cLinear)
	}
	params := url.Values{}
	params.Set("category", category)
	if symbol != "" {
		params.Set("symbol", symbol)
	}
	if cursor != "" {
		params.Set("cursor", cursor)
	}
	if limit > 0 {
		params.Set("limit", strconv.FormatInt(limit, 10))
	}
	var resp *SettlementSession
	return resp, e.SendAuthHTTPRequestV5(ctx, exchange.RestSpot, http.MethodGet, "/v5/asset/settlement-record", params, nil, &resp, defaultEPL)
}

// GetAssetInfo retrieves asset information
func (e *Exchange) GetAssetInfo(ctx context.Context, accountType, coin string) (*AccountInfos, error) {
	if accountType == "" {
		return nil, errMissingAccountType
	}
	params := url.Values{}
	params.Set("accountType", accountType)
	if coin != "" {
		params.Set("coin", coin)
	}
	var resp *AccountInfos
	return resp, e.SendAuthHTTPRequestV5(ctx, exchange.RestSpot, http.MethodGet, "/v5/asset/transfer/query-asset-info", params, nil, &resp, getAssetTransferQueryInfoEPL)
}

func fillCoinBalanceFetchParams(accountType, memberID, coin string, withBonus int64, coinRequired bool) (url.Values, error) {
	if accountType == "" {
		return nil, errMissingAccountType
	}
	params := url.Values{}
	params.Set("accountType", accountType)
	if memberID != "" {
		params.Set("memberId", memberID)
	}
	if coinRequired && coin == "" {
		return nil, currency.ErrCurrencyCodeEmpty
	}
	if coin != "" {
		params.Set("coin", coin)
	}
	if withBonus > 0 {
		params.Set("withBonus", strconv.FormatInt(withBonus, 10))
	}
	return params, nil
}

// GetAllCoinBalance retrieves all coin balance of all account types under the master account, and sub account.
// It is not allowed to get master account coin balance via sub account api key.
func (e *Exchange) GetAllCoinBalance(ctx context.Context, accountType, memberID, coin string, withBonus int64) (*CoinBalances, error) {
	params, err := fillCoinBalanceFetchParams(accountType, memberID, coin, withBonus, false)
	if err != nil {
		return nil, err
	}
	var resp *CoinBalances
	return resp, e.SendAuthHTTPRequestV5(ctx, exchange.RestSpot, http.MethodGet, "/v5/asset/transfer/query-account-coins-balance", params, nil, &resp, getAssetAccountCoinBalanceEPL)
}

// GetSingleCoinBalance retrieves the balance of a specific coin in a specific account type. Supports querying sub UID's balance.
func (e *Exchange) GetSingleCoinBalance(ctx context.Context, accountType, coin, memberID string, withBonus, withTransferSafeAmount int64) (*CoinBalance, error) {
	params, err := fillCoinBalanceFetchParams(accountType, memberID, coin, withBonus, true)
	if err != nil {
		return nil, err
	}
	if withTransferSafeAmount > 0 {
		params.Set("withTransferSafeAmount", strconv.FormatInt(withTransferSafeAmount, 10))
	}
	var resp *CoinBalance
	return resp, e.SendAuthHTTPRequestV5(ctx, exchange.RestSpot, http.MethodGet, "/v5/asset/transfer/query-account-coin-balance", params, nil, &resp, getAssetTransferQueryTransferCoinListEPL)
}

// GetTransferableCoin the transferable coin list between each account type
func (e *Exchange) GetTransferableCoin(ctx context.Context, fromAccountType, toAccountType string) (*TransferableCoins, error) {
	if fromAccountType == "" {
		return nil, fmt.Errorf("%w, from account type not specified", errMissingAccountType)
	}
	if toAccountType == "" {
		return nil, fmt.Errorf("%w, to account type not specified", errMissingAccountType)
	}
	params := url.Values{}
	params.Set("fromAccountType", fromAccountType)
	params.Set("toAccountType", toAccountType)
	var resp *TransferableCoins
	return resp, e.SendAuthHTTPRequestV5(ctx, exchange.RestSpot, http.MethodGet, "/v5/asset/transfer/query-transfer-coin-list", params, nil, &resp, getAssetTransferQueryTransferCoinListEPL)
}

// CreateInternalTransfer create the internal transfer between different account types under the same UID.
// Each account type has its own acceptable coins, e.g, you cannot transfer USDC from SPOT to CONTRACT.
// Please refer to transferable coin list API to find out more.
func (e *Exchange) CreateInternalTransfer(ctx context.Context, arg *TransferParams) (string, error) {
	if arg == nil {
		return "", errNilArgument
	}
	if arg.TransferID.IsNil() {
		return "", errMissingTransferID
	}
	if arg.Coin.IsEmpty() {
		return "", currency.ErrCurrencyCodeEmpty
	}
	if arg.Amount <= 0 {
		return "", order.ErrAmountIsInvalid
	}
	if arg.FromAccountType == "" {
		return "", fmt.Errorf("%w, from account type not specified", errMissingAccountType)
	}
	if arg.ToAccountType == "" {
		return "", fmt.Errorf("%w, to account type not specified", errMissingAccountType)
	}
	resp := struct {
		TransferID string `json:"transferId"`
	}{}
	return resp.TransferID, e.SendAuthHTTPRequestV5(ctx, exchange.RestSpot, http.MethodPost, "/v5/asset/transfer/inter-transfer", nil, arg, &resp, interTransferEPL)
}

// GetInternalTransferRecords retrieves the internal transfer records between different account types under the same UID.
func (e *Exchange) GetInternalTransferRecords(ctx context.Context, transferID, coin, status, cursor string, startTime, endTime time.Time, limit int64) (*TransferResponse, error) {
	params := fillTransferQueryParams(transferID, coin, status, cursor, startTime, endTime, limit)
	var resp *TransferResponse
	return resp, e.SendAuthHTTPRequestV5(ctx, exchange.RestSpot, http.MethodGet, "/v5/asset/transfer/query-inter-transfer-list", params, nil, &resp, getAssetInterTransferListEPL)
}

// GetSubUID retrieves the sub UIDs under a main UID
func (e *Exchange) GetSubUID(ctx context.Context) (*SubUID, error) {
	var resp *SubUID
	return resp, e.SendAuthHTTPRequestV5(ctx, exchange.RestSpot, http.MethodGet, "/v5/asset/transfer/query-sub-member-list", nil, nil, &resp, getSubMemberListEPL)
}

// EnableUniversalTransferForSubUID Transfer between sub-sub or main-sub
// Use this endpoint to enable a subaccount to take part in a universal transfer. It is a one-time switch which, once thrown, enables a subaccount permanently.
// If not set, your subaccount cannot use universal transfers.
func (e *Exchange) EnableUniversalTransferForSubUID(ctx context.Context, subMemberIDs ...string) error {
	if len(subMemberIDs) == 0 {
		return errMembersIDsNotSet
	}
	arg := map[string][]string{
		"subMemberIDs": subMemberIDs,
	}
	return e.SendAuthHTTPRequestV5(ctx, exchange.RestSpot, http.MethodPost, "/v5/asset/transfer/save-transfer-sub-member", nil, &arg, &struct{}{}, saveTransferSubMemberEPL)
}

// CreateUniversalTransfer transfer between sub-sub or main-sub. Please make sure you have enabled universal transfer on your sub UID in advance.
// To use sub acct api key, it must have "SubMemberTransferList" permission
// When use sub acct api key, it can only transfer to main account
// You can not transfer between the same UID
func (e *Exchange) CreateUniversalTransfer(ctx context.Context, arg *TransferParams) (string, error) {
	if arg == nil {
		return "", errNilArgument
	}
	if arg.TransferID.IsNil() {
		return "", errMissingTransferID
	}
	if arg.Coin.IsEmpty() {
		return "", currency.ErrCurrencyCodeEmpty
	}
	if arg.Amount <= 0 {
		return "", order.ErrAmountIsInvalid
	}
	if arg.FromAccountType == "" {
		return "", fmt.Errorf("%w, from account type not specified", errMissingAccountType)
	}
	if arg.ToAccountType == "" {
		return "", fmt.Errorf("%w, to account type not specified", errMissingAccountType)
	}
	if arg.FromMemberID == 0 {
		return "", fmt.Errorf("%w, fromMemberId is missing", errMemberIDRequired)
	}
	if arg.ToMemberID == 0 {
		return "", fmt.Errorf("%w, toMemberId is missing", errMemberIDRequired)
	}
	resp := struct {
		TransferID string `json:"transferId"`
	}{}
	return resp.TransferID, e.SendAuthHTTPRequestV5(ctx, exchange.RestSpot, http.MethodPost, "/v5/asset/transfer/universal-transfer", nil, arg, &resp, universalTransferEPL)
}

func fillTransferQueryParams(transferID, coin, status, cursor string, startTime, endTime time.Time, limit int64) url.Values {
	params := url.Values{}
	if transferID != "" {
		params.Set("transferId", transferID)
	}
	if coin != "" {
		params.Set("coin", coin)
	}
	if status != "" {
		params.Set("status", status)
	}
	if !startTime.IsZero() {
		params.Set("startTime", strconv.FormatInt(startTime.UnixMilli(), 10))
	}
	if !endTime.IsZero() {
		params.Set("endTime", strconv.FormatInt(endTime.UnixMilli(), 10))
	}
	if cursor != "" {
		params.Set("cursor", cursor)
	}
	if limit > 0 {
		params.Set("limit", strconv.FormatInt(limit, 10))
	}
	return params
}

// GetUniversalTransferRecords query universal transfer records
// Main acct api key or Sub acct api key are both supported
// Main acct api key needs "SubMemberTransfer" permission
// Sub acct api key needs "SubMemberTransferList" permission
func (e *Exchange) GetUniversalTransferRecords(ctx context.Context, transferID, coin, status, cursor string, startTime, endTime time.Time, limit int64) (*TransferResponse, error) {
	params := fillTransferQueryParams(transferID, coin, status, cursor, startTime, endTime, limit)
	var resp *TransferResponse
	return resp, e.SendAuthHTTPRequestV5(ctx, exchange.RestSpot, http.MethodGet, "/v5/asset/transfer/query-universal-transfer-list", params, nil, &resp, getAssetUniversalTransferListEPL)
}

// GetAllowedDepositCoinInfo retrieves allowed deposit coin information. To find out paired chain of coin, please refer coin info api.
func (e *Exchange) GetAllowedDepositCoinInfo(ctx context.Context, coin, chain, cursor string, limit int64) (*AllowedDepositCoinInfo, error) {
	params := url.Values{}
	if coin != "" {
		params.Set("coin", coin)
	}
	if chain != "" {
		params.Set("chain", chain)
	}
	if cursor != "" {
		params.Set("cursor", cursor)
	}
	if limit > 0 {
		params.Set("limit", strconv.FormatInt(limit, 10))
	}
	var resp *AllowedDepositCoinInfo
	return resp, e.SendAuthHTTPRequestV5(ctx, exchange.RestSpot, http.MethodGet, "/v5/asset/deposit/query-allowed-list", params, nil, &resp, defaultEPL)
}

// SetDepositAccount sets auto transfer account after deposit. The same function as the setting for Deposit on web GUI
// account types: CONTRACT Derivatives Account
// 'SPOT' Spot Account 'INVESTMENT' ByFi Account (The service has been offline) 'OPTION' USDC Account 'UNIFIED' UMA or UTA 'FUND' Funding Account
func (e *Exchange) SetDepositAccount(ctx context.Context, accountType string) (*StatusResponse, error) {
	if accountType == "" {
		return nil, errMissingAccountType
	}
	arg := &struct {
		AccountType string `json:"accountType"`
	}{
		AccountType: accountType,
	}
	var resp *StatusResponse
	return resp, e.SendAuthHTTPRequestV5(ctx, exchange.RestSpot, http.MethodPost, "/v5/asset/deposit/deposit-to-account", nil, &arg, &resp, defaultEPL)
}

func fillDepositRecordsParams(coin, cursor string, startTime, endTime time.Time, limit int64) url.Values {
	params := url.Values{}
	if coin != "" {
		params.Set("coin", coin)
	}
	if !startTime.IsZero() {
		params.Set("startTime", strconv.FormatInt(startTime.UnixMilli(), 10))
	}
	if !endTime.IsZero() {
		params.Set("endTime", strconv.FormatInt(endTime.UnixMilli(), 10))
	}
	if cursor != "" {
		params.Set("cursor", cursor)
	}
	if limit > 0 {
		params.Set("limit", strconv.FormatInt(limit, 10))
	}
	return params
}

// GetDepositRecords query deposit records.
func (e *Exchange) GetDepositRecords(ctx context.Context, coin, cursor string, startTime, endTime time.Time, limit int64) (*DepositRecords, error) {
	params := fillDepositRecordsParams(coin, cursor, startTime, endTime, limit)
	var resp *DepositRecords
	return resp, e.SendAuthHTTPRequestV5(ctx, exchange.RestSpot, http.MethodGet, "/v5/asset/deposit/query-record", params, nil, &resp, getAssetDepositRecordsEPL)
}

// GetSubDepositRecords query subaccount's deposit records by main UID's API key. on chain
func (e *Exchange) GetSubDepositRecords(ctx context.Context, subMemberID, coin, cursor string, startTime, endTime time.Time, limit int64) (*DepositRecords, error) {
	if subMemberID == "" {
		return nil, errMembersIDsNotSet
	}
	params := fillDepositRecordsParams(coin, cursor, startTime, endTime, limit)
	params.Set("subMemberId", subMemberID)
	var resp *DepositRecords
	return resp, e.SendAuthHTTPRequestV5(ctx, exchange.RestSpot, http.MethodGet, "/v5/asset/deposit/query-sub-member-record", params, nil, &resp, getAssetDepositSubMemberRecordsEPL)
}

// GetInternalDepositRecordsOffChain retrieves deposit records within the Bybit platform. These transactions are not on the blockchain.
func (e *Exchange) GetInternalDepositRecordsOffChain(ctx context.Context, coin, cursor string, startTime, endTime time.Time, limit int64) (*InternalDepositRecords, error) {
	params := fillDepositRecordsParams(coin, cursor, startTime, endTime, limit)
	var resp *InternalDepositRecords
	return resp, e.SendAuthHTTPRequestV5(ctx, exchange.RestSpot, http.MethodGet, "/v5/asset/deposit/query-internal-record", params, nil, &resp, defaultEPL)
}

// GetMasterDepositAddress retrieves the deposit address information of MASTER account.
func (e *Exchange) GetMasterDepositAddress(ctx context.Context, coin currency.Code, chainType string) (*DepositAddresses, error) {
	if coin.IsEmpty() {
		return nil, currency.ErrCurrencyCodeEmpty
	}
	params := url.Values{}
	params.Set("coin", coin.String())
	if chainType != "" {
		params.Set("chainType", chainType)
	}
	var resp *DepositAddresses
	return resp, e.SendAuthHTTPRequestV5(ctx, exchange.RestSpot, http.MethodGet, "/v5/asset/deposit/query-address", params, nil, &resp, getAssetDepositRecordsEPL)
}

// GetSubDepositAddress retrieves the deposit address information of SUB account.
func (e *Exchange) GetSubDepositAddress(ctx context.Context, coin currency.Code, chainType, subMemberID string) (*DepositAddresses, error) {
	if coin.IsEmpty() {
		return nil, currency.ErrCurrencyCodeEmpty
	}
	if chainType == "" {
		return nil, errMissingChainType
	}
	if subMemberID == "" {
		return nil, errMembersIDsNotSet
	}
	params := url.Values{}
	params.Set("coin", coin.String())
	params.Set("chainType", chainType)
	params.Set("subMemberId", subMemberID)
	var resp *DepositAddresses
	return resp, e.SendAuthHTTPRequestV5(ctx, exchange.RestSpot, http.MethodGet, "/v5/asset/deposit/query-sub-member-address", params, nil, &resp, getAssetDepositSubMemberAddressEPL)
}

// GetCoinInfo retrieves coin information, including chain information, withdraw and deposit status.
func (e *Exchange) GetCoinInfo(ctx context.Context, coin currency.Code) (*CoinInfo, error) {
	params := url.Values{}
	if coin.IsEmpty() {
		params.Set("coin", coin.String())
	}
	var resp *CoinInfo
	return resp, e.SendAuthHTTPRequestV5(ctx, exchange.RestSpot, http.MethodGet, "/v5/asset/coin/query-info", params, nil, &resp, getAssetCoinInfoEPL)
}

// GetWithdrawalRecords query withdrawal records.
// endTime - startTime should be less than 30 days. Query last 30 days records by default.
// Can query by the master UID's api key only
func (e *Exchange) GetWithdrawalRecords(ctx context.Context, coin currency.Code, withdrawalID, withdrawType, cursor string, startTime, endTime time.Time, limit int64) (*WithdrawalRecords, error) {
	params := url.Values{}
	if withdrawalID != "" {
		params.Set("withdrawID", withdrawalID)
	}
	if !coin.IsEmpty() {
		params.Set("coin", coin.String())
	}
	if withdrawType != "" {
		params.Set("withdrawType", withdrawType)
	}
	if !startTime.IsZero() {
		params.Set("startTime", strconv.FormatInt(startTime.UnixMilli(), 10))
	}
	if !endTime.IsZero() {
		params.Set("endTime", strconv.FormatInt(endTime.UnixMilli(), 10))
	}
	if cursor != "" {
		params.Set("cursor", cursor)
	}
	if limit > 0 {
		params.Set("limit", strconv.FormatInt(limit, 10))
	}
	var resp *WithdrawalRecords
	return resp, e.SendAuthHTTPRequestV5(ctx, exchange.RestSpot, http.MethodGet, "/v5/asset/withdraw/query-record", params, nil, &resp, getWithdrawRecordsEPL)
}

// GetWithdrawableAmount retrieves withdrawable amount information using currency code
func (e *Exchange) GetWithdrawableAmount(ctx context.Context, coin currency.Code) (*WithdrawableAmount, error) {
	if coin.IsEmpty() {
		return nil, currency.ErrCurrencyCodeEmpty
	}
	params := url.Values{}
	params.Set("coin", coin.String())
	var resp *WithdrawableAmount
	return resp, e.SendAuthHTTPRequestV5(ctx, exchange.RestSpot, http.MethodGet, "/v5/asset/withdraw/withdrawable-amount", params, nil, &resp, defaultEPL)
}

// WithdrawCurrency Withdraw assets from your Bybit account. You can make an off-chain transfer if the target wallet address is from Bybit. This means that no blockchain fee will be charged.
func (e *Exchange) WithdrawCurrency(ctx context.Context, arg *WithdrawalParam) (string, error) {
	if arg == nil {
		return "", errNilArgument
	}
	if arg.Coin.IsEmpty() {
		return "", currency.ErrCurrencyCodeEmpty
	}
	if arg.Chain == "" {
		return "", errMissingChainInformation
	}
	if arg.Address == "" {
		return "", errMissingAddressInfo
	}
	if arg.Amount <= 0 {
		return "", limits.ErrAmountBelowMin
	}
	if arg.Timestamp == 0 {
		arg.Timestamp = time.Now().UnixMilli()
	}
	resp := struct {
		ID string `json:"id"`
	}{}
	return resp.ID, e.SendAuthHTTPRequestV5(ctx, exchange.RestSpot, http.MethodPost, "/v5/asset/withdraw/create", nil, arg, &resp, createWithdrawalEPL)
}

// CancelWithdrawal cancel the withdrawal
func (e *Exchange) CancelWithdrawal(ctx context.Context, id string) (*StatusResponse, error) {
	if id == "" {
		return nil, errMissingWithdrawalID
	}
	arg := &struct {
		ID string `json:"id"`
	}{
		ID: id,
	}
	var resp *StatusResponse
	return resp, e.SendAuthHTTPRequestV5(ctx, exchange.RestSpot, http.MethodPost, "/v5/asset/withdraw/cancel", nil, arg, &resp, cancelWithdrawalEPL)
}

// CreateNewSubUserID created a new sub user id. Use master user's api key only.
func (e *Exchange) CreateNewSubUserID(ctx context.Context, arg *CreateSubUserParams) (*SubUserItem, error) {
	if arg == nil {
		return nil, errNilArgument
	}
	if arg.Username == "" {
		return nil, errMissingUsername
	}
	if arg.MemberType <= 0 {
		return nil, errInvalidMemberType
	}
	var resp *SubUserItem
	return resp, e.SendAuthHTTPRequestV5(ctx, exchange.RestSpot, http.MethodPost, "/v5/user/create-sub-member", nil, &arg, &resp, userCreateSubMemberEPL)
}

// CreateSubUIDAPIKey create new API key for those newly created sub UID. Use master user's api key only.
func (e *Exchange) CreateSubUIDAPIKey(ctx context.Context, arg *SubUIDAPIKeyParam) (*SubUIDAPIResponse, error) {
	if arg == nil {
		return nil, errNilArgument
	}
	if arg.Subuid <= 0 {
		return nil, fmt.Errorf("%w, subuid", errMissingUserID)
	}
	var resp *SubUIDAPIResponse
	return resp, e.SendAuthHTTPRequestV5(ctx, exchange.RestSpot, http.MethodPost, "/v5/user/create-sub-api", nil, arg, &resp, userCreateSubAPIKeyEPL)
}

// GetSubUIDList get all sub uid of master account. Use master user's api key only.
func (e *Exchange) GetSubUIDList(ctx context.Context) ([]SubUserItem, error) {
	resp := struct {
		SubMembers []SubUserItem `json:"subMembers"`
	}{}
	return resp.SubMembers, e.SendAuthHTTPRequestV5(ctx, exchange.RestSpot, http.MethodGet, "/v5/user/query-sub-members", nil, nil, &resp, userQuerySubMembersEPL)
}

// FreezeSubUID freeze Sub UID. Use master user's api key only.
func (e *Exchange) FreezeSubUID(ctx context.Context, subUID string, frozen bool) error {
	if subUID == "" {
		return fmt.Errorf("%w, subuid", errMissingUserID)
	}
	arg := &struct {
		SubUID string `json:"subuid"`
		Frozen int64  `json:"frozen"`
	}{
		SubUID: subUID,
	}
	if frozen {
		arg.Frozen = 0
	} else {
		arg.Frozen = 1
	}
	return e.SendAuthHTTPRequestV5(ctx, exchange.RestSpot, http.MethodPost, "/v5/user/frozen-sub-member", nil, arg, &struct{}{}, userFrozenSubMemberEPL)
}

// GetAPIKeyInformation retrieves the information of the api key.
// Use the api key pending to be checked to call the endpoint.
// Both master and sub user's api key are applicable.
func (e *Exchange) GetAPIKeyInformation(ctx context.Context) (*SubUIDAPIResponse, error) {
	var resp *SubUIDAPIResponse
	return resp, e.SendAuthHTTPRequestV5(ctx, exchange.RestSpot, http.MethodGet, "/v5/user/query-api", nil, nil, &resp, userQueryAPIEPL)
}

// GetSubAccountAllAPIKeys retrieves all api keys information of a sub UID.
func (e *Exchange) GetSubAccountAllAPIKeys(ctx context.Context, subMemberID, cursor string, limit int64) (*SubAccountAPIKeys, error) {
	if subMemberID == "" {
		return nil, errMembersIDsNotSet
	}
	params := url.Values{}
	params.Set("subMemberId", subMemberID)
	if cursor != "" {
		params.Set("cursor", cursor)
	}
	if limit > 0 {
		params.Set("limit", strconv.FormatInt(limit, 10))
	}
	var resp *SubAccountAPIKeys
	return resp, e.SendAuthHTTPRequestV5(ctx, exchange.RestSpot, http.MethodGet, "  /v5/user/sub-apikeys", params, nil, &resp, defaultEPL)
}

// GetUIDWalletType retrieves available wallet types for the master account or sub account
func (e *Exchange) GetUIDWalletType(ctx context.Context, memberIDs string) (*WalletType, error) {
	if memberIDs == "" {
		return nil, errMembersIDsNotSet
	}
	var resp *WalletType
	return resp, e.SendAuthHTTPRequestV5(ctx, exchange.RestSpot, http.MethodGet, "/v5/user/get-member-type", nil, nil, &resp, defaultEPL)
}

// ModifyMasterAPIKey modify the settings of master api key.
// Use the api key pending to be modified to call the endpoint. Use master user's api key only.
func (e *Exchange) ModifyMasterAPIKey(ctx context.Context, arg *SubUIDAPIKeyUpdateParam) (*SubUIDAPIResponse, error) {
	if arg == nil || reflect.DeepEqual(*arg, SubUIDAPIKeyUpdateParam{}) {
		return nil, errNilArgument
	}
	if arg.IPs == "" && len(arg.IPAddresses) > 0 {
		arg.IPs = strings.Join(arg.IPAddresses, ",")
	}
	var resp *SubUIDAPIResponse
	return resp, e.SendAuthHTTPRequestV5(ctx, exchange.RestSpot, http.MethodPost, "/v5/user/update-api", nil, arg, &resp, userUpdateAPIEPL)
}

// ModifySubAPIKey modifies the settings of sub api key. Use the api key pending to be modified to call the endpoint. Use sub user's api key only.
func (e *Exchange) ModifySubAPIKey(ctx context.Context, arg *SubUIDAPIKeyUpdateParam) (*SubUIDAPIResponse, error) {
	if arg == nil || reflect.DeepEqual(*arg, SubUIDAPIKeyUpdateParam{}) {
		return nil, errNilArgument
	}
	if arg.IPs == "" && len(arg.IPAddresses) > 0 {
		arg.IPs = strings.Join(arg.IPAddresses, ",")
	}
	var resp *SubUIDAPIResponse
	return resp, e.SendAuthHTTPRequestV5(ctx, exchange.RestSpot, http.MethodPost, "/v5/user/update-sub-api", nil, &arg, &resp, userUpdateSubAPIEPL)
}

// DeleteSubUID delete a sub UID. Before deleting the UID, please make sure there is no asset.
// Use master user's api key**.
func (e *Exchange) DeleteSubUID(ctx context.Context, subMemberID string) error {
	if subMemberID == "" {
		return errMemberIDRequired
	}
	arg := &struct {
		SubMemberID string `json:"subMemberId"`
	}{SubMemberID: subMemberID}
	var resp any
	return e.SendAuthHTTPRequestV5(ctx, exchange.RestSpot, http.MethodPost, "/v5/user/del-submember", nil, arg, &resp, defaultEPL)
}

// DeleteMasterAPIKey delete the api key of master account.
// Use the api key pending to be delete to call the endpoint. Use master user's api key only.
func (e *Exchange) DeleteMasterAPIKey(ctx context.Context) error {
	return e.SendAuthHTTPRequestV5(ctx, exchange.RestSpot, http.MethodPost, "/v5/user/delete-api", nil, nil, &struct{}{}, userDeleteAPIEPL)
}

// DeleteSubAccountAPIKey delete the api key of sub account.
// Use the api key pending to be delete to call the endpoint. Use sub user's api key only.
func (e *Exchange) DeleteSubAccountAPIKey(ctx context.Context, subAccountUID string) error {
	if subAccountUID == "" {
		return fmt.Errorf("%w, sub-account id missing", errMissingUserID)
	}
	arg := &struct {
		UID string `json:"uid"`
	}{
		UID: subAccountUID,
	}
	return e.SendAuthHTTPRequestV5(ctx, exchange.RestSpot, http.MethodPost, "/v5/user/delete-sub-api", nil, arg, &struct{}{}, userDeleteSubAPIEPL)
}

// GetAffiliateUserInfo the API is used for affiliate to get their users information
// The master account uid of affiliate's client
func (e *Exchange) GetAffiliateUserInfo(ctx context.Context, uid string) (*AffiliateCustomerInfo, error) {
	if uid == "" {
		return nil, errMissingUserID
	}
	params := url.Values{}
	params.Set("uid", uid)
	var resp *AffiliateCustomerInfo
	return resp, e.SendAuthHTTPRequestV5(ctx, exchange.RestSpot, http.MethodGet, "/v5/user/aff-customer-info", params, nil, &resp, defaultEPL)
}

// GetLeverageTokenInfo query leverage token information
// Abbreviation of the LT, such as BTC3L
func (e *Exchange) GetLeverageTokenInfo(ctx context.Context, ltCoin currency.Code) ([]LeverageTokenInfo, error) {
	params := url.Values{}
	if !ltCoin.IsEmpty() {
		params.Set("ltCoin", ltCoin.String())
	}
	resp := struct {
		List []LeverageTokenInfo `json:"list"`
	}{}
	return resp.List, e.SendAuthHTTPRequestV5(ctx, exchange.RestSpot, http.MethodGet, "/v5/spot-lever-token/info", params, nil, &resp, defaultEPL)
}

// GetLeveragedTokenMarket retrieves leverage token market information
func (e *Exchange) GetLeveragedTokenMarket(ctx context.Context, ltCoin currency.Code) (*LeveragedTokenMarket, error) {
	if ltCoin.IsEmpty() {
		return nil, fmt.Errorf("%w, 'ltCoin' is required", currency.ErrCurrencyCodeEmpty)
	}
	params := url.Values{}
	params.Set("ltCoin", ltCoin.String())
	var resp *LeveragedTokenMarket
	return resp, e.SendAuthHTTPRequestV5(ctx, exchange.RestSpot, http.MethodGet, "/v5/spot-lever-token/reference", params, nil, &resp, defaultEPL)
}

// PurchaseLeverageToken purcases a leverage token.
func (e *Exchange) PurchaseLeverageToken(ctx context.Context, ltCoin currency.Code, amount float64, serialNumber string) (*LeverageToken, error) {
	if ltCoin.IsEmpty() {
		return nil, fmt.Errorf("%w, 'ltCoin' is required", currency.ErrCurrencyCodeEmpty)
	}
	if amount <= 0 {
		return nil, limits.ErrAmountBelowMin
	}
	arg := &struct {
		LTCoin       string  `json:"ltCoin"`
		LTAmount     float64 `json:"amount,string"`
		SerialNumber string  `json:"serialNo,omitempty"`
	}{
		LTCoin:       ltCoin.String(),
		LTAmount:     amount,
		SerialNumber: serialNumber,
	}
	var resp *LeverageToken
	return resp, e.SendAuthHTTPRequestV5(ctx, exchange.RestSpot, http.MethodPost, "/v5/spot-lever-token/purchase", nil, arg, &resp, spotLeverageTokenPurchaseEPL)
}

// RedeemLeverageToken redeem leverage token
func (e *Exchange) RedeemLeverageToken(ctx context.Context, ltCoin currency.Code, quantity float64, serialNumber string) (*RedeemToken, error) {
	if ltCoin.IsEmpty() {
		return nil, fmt.Errorf("%w, 'ltCoin' is required", currency.ErrCurrencyCodeEmpty)
	}
	if quantity <= 0 {
		return nil, fmt.Errorf("%w, quantity=%f", limits.ErrAmountBelowMin, quantity)
	}
	arg := &struct {
		LTCoin       string  `json:"ltCoin"`
		Quantity     float64 `json:"quantity,string"`
		SerialNumber string  `json:"serialNo,omitempty"`
	}{
		LTCoin:       ltCoin.String(),
		Quantity:     quantity,
		SerialNumber: serialNumber,
	}
	var resp *RedeemToken
	return resp, e.SendAuthHTTPRequestV5(ctx, exchange.RestSpot, http.MethodPost, "/v5/spot-lever-token/redeem", nil, &arg, &resp, spotLeverTokenRedeemEPL)
}

// GetPurchaseAndRedemptionRecords retrieves purchase or redeem history.
// ltOrderType	false	integer	LT order type. 1: purchase, 2: redemption
func (e *Exchange) GetPurchaseAndRedemptionRecords(ctx context.Context, ltCoin currency.Code, orderID, serialNo string, startTime, endTime time.Time, ltOrderType, limit int64) ([]RedeemPurchaseRecord, error) {
	params := url.Values{}
	if !ltCoin.IsEmpty() {
		params.Set("ltCoin", ltCoin.String())
	}
	if orderID != "" {
		params.Set("orderId", orderID)
	}
	if serialNo != "" {
		params.Set("serialNo", serialNo)
	}
	if !startTime.IsZero() {
		params.Set("startTime", strconv.FormatInt(startTime.UnixMilli(), 10))
	}
	if !endTime.IsZero() {
		params.Set("endTime", strconv.FormatInt(endTime.UnixMilli(), 10))
	}
	if ltOrderType != 0 {
		params.Set("ltOrderType", strconv.FormatInt(ltOrderType, 10))
	}
	if limit != 0 {
		params.Set("limit", strconv.FormatInt(limit, 10))
	}
	resp := struct {
		List []RedeemPurchaseRecord `json:"list"`
	}{}
	return resp.List, e.SendAuthHTTPRequestV5(ctx, exchange.RestSpot, http.MethodGet, "/v5/spot-lever-token/order-record", params, nil, &resp, getSpotLeverageTokenOrderRecordsEPL)
}

// ToggleMarginTrade turn on / off spot margin trade
// Your account needs to activate spot margin first; i.e., you must have finished the quiz on web / app.
// spotMarginMode '1': on, '0': off
func (e *Exchange) ToggleMarginTrade(ctx context.Context, spotMarginMode bool) (*SpotMarginMode, error) {
	arg := &SpotMarginMode{}
	if spotMarginMode {
		arg.SpotMarginMode = "1"
	} else {
		arg.SpotMarginMode = "0"
	}
	var resp *SpotMarginMode
	return resp, e.SendAuthHTTPRequestV5(ctx, exchange.RestSpot, http.MethodPost, "/v5/spot-margin-trade/switch-mode", nil, arg, &resp, defaultEPL)
}

// SetSpotMarginTradeLeverage set the user's maximum leverage in spot cross margin
func (e *Exchange) SetSpotMarginTradeLeverage(ctx context.Context, leverage float64) error {
	if leverage <= 2 {
		return fmt.Errorf("%w, leverage. value range from [2  to 10]", errInvalidLeverage)
	}
	return e.SendAuthHTTPRequestV5(ctx, exchange.RestSpot, http.MethodPost, "/v5/spot-margin-trade/set-leverage", nil, &map[string]string{"leverage": strconv.FormatFloat(leverage, 'f', -1, 64)}, &struct{}{}, defaultEPL)
}

// GetVIPMarginData retrieves public VIP Margin data
func (e *Exchange) GetVIPMarginData(ctx context.Context, vipLevel, ccy string) (*VIPMarginData, error) {
	params := url.Values{}
	if vipLevel != "" {
		params.Set("vipLevel", vipLevel)
	}
	if ccy != "" {
		params.Set("currency", ccy)
	}
	var resp *VIPMarginData
	return resp, e.SendHTTPRequest(ctx, exchange.RestSpot, "spot-cross-margin-trade/data", defaultEPL, &resp)
}

// GetMarginCoinInfo retrieves margin coin information.
func (e *Exchange) GetMarginCoinInfo(ctx context.Context, coin currency.Code) ([]MarginCoinInfo, error) {
	params := url.Values{}
	if !coin.IsEmpty() {
		params.Set("coin", coin.String())
	}
	resp := struct {
		List []MarginCoinInfo `json:"list"`
	}{}
	return resp.List, e.SendHTTPRequest(ctx, exchange.RestSpot, common.EncodeURLValues("spot-cross-margin-trade/pledge-token", params), defaultEPL, &resp)
}

// GetBorrowableCoinInfo retrieves borrowable coin info list.
func (e *Exchange) GetBorrowableCoinInfo(ctx context.Context, coin currency.Code) ([]BorrowableCoinInfo, error) {
	params := url.Values{}
	if !coin.IsEmpty() {
		params.Set("coin", coin.String())
	}
	resp := struct {
		List []BorrowableCoinInfo `json:"list"`
	}{}
	return resp.List, e.SendHTTPRequest(ctx, exchange.RestSpot, common.EncodeURLValues("spot-cross-margin-trade/borrow-token", params), defaultEPL, &resp)
}

// GetInterestAndQuota retrieves interest and quota information.
func (e *Exchange) GetInterestAndQuota(ctx context.Context, coin currency.Code) (*InterestAndQuota, error) {
	if coin.IsEmpty() {
		return nil, currency.ErrCurrencyCodeEmpty
	}
	params := url.Values{}
	params.Set("coin", coin.String())
	var resp *InterestAndQuota
	return resp, e.SendAuthHTTPRequestV5(ctx, exchange.RestSpot, http.MethodGet, "/v5/spot-cross-margin-trade/loan-info", params, nil, &resp, getSpotCrossMarginTradeLoanInfoEPL)
}

// GetLoanAccountInfo retrieves loan account information.
func (e *Exchange) GetLoanAccountInfo(ctx context.Context) (*AccountLoanInfo, error) {
	var resp *AccountLoanInfo
	return resp, e.SendAuthHTTPRequestV5(ctx, exchange.RestSpot, http.MethodGet, "/v5/spot-cross-margin-trade/account", nil, nil, &resp, getSpotCrossMarginTradeAccountEPL)
}

// Borrow borrows a coin.
func (e *Exchange) Borrow(ctx context.Context, arg *LendArgument) (*BorrowResponse, error) {
	if arg == nil {
		return nil, errNilArgument
	}
	if arg.Coin.IsEmpty() {
		return nil, currency.ErrCurrencyCodeEmpty
	}
	if arg.AmountToBorrow <= 0 {
		return nil, limits.ErrAmountBelowMin
	}
	var resp *BorrowResponse
	return resp, e.SendAuthHTTPRequestV5(ctx, exchange.RestSpot, http.MethodPost, "/v5/spot-cross-margin-trade/loan", nil, arg, &resp, spotCrossMarginTradeLoanEPL)
}

// Repay repay a debt.
func (e *Exchange) Repay(ctx context.Context, arg *LendArgument) (*RepayResponse, error) {
	if arg == nil {
		return nil, errNilArgument
	}
	if arg.Coin.IsEmpty() {
		return nil, currency.ErrCurrencyCodeEmpty
	}
	if arg.AmountToBorrow <= 0 {
		return nil, limits.ErrAmountBelowMin
	}
	var resp *RepayResponse
	return resp, e.SendAuthHTTPRequestV5(ctx, exchange.RestSpot, http.MethodPost, "/v5/spot-cross-margin-trade/repay", nil, arg, &resp, spotCrossMarginTradeRepayEPL)
}

// GetBorrowOrderDetail represents the borrow order detail.
// Status '0'(default)：get all kinds of status '1'：uncleared '2'：cleared
func (e *Exchange) GetBorrowOrderDetail(ctx context.Context, startTime, endTime time.Time, coin currency.Code, status, limit int64) ([]BorrowOrderDetail, error) {
	params := url.Values{}
	if !startTime.IsZero() {
		params.Set("startTime", strconv.FormatInt(startTime.UnixMilli(), 10))
	}
	if !endTime.IsZero() {
		params.Set("endTime", strconv.FormatInt(endTime.UnixMilli(), 10))
	}
	if !coin.IsEmpty() {
		params.Set("coin", coin.String())
	}
	if limit > 0 {
		params.Set("limit", strconv.FormatInt(limit, 10))
	}
	if status != 0 {
		params.Set("status", strconv.FormatInt(status, 10))
	}
	resp := struct {
		List []BorrowOrderDetail `json:"list"`
	}{}
	return resp.List, e.SendAuthHTTPRequestV5(ctx, exchange.RestSpot, http.MethodGet, "/v5/spot-cross-margin-trade/orders", params, nil, &resp, getSpotCrossMarginTradeOrdersEPL)
}

// GetRepaymentOrderDetail retrieves repayment order detail.
func (e *Exchange) GetRepaymentOrderDetail(ctx context.Context, startTime, endTime time.Time, coin currency.Code, limit int64) ([]CoinRepaymentResponse, error) {
	params := url.Values{}
	if !startTime.IsZero() {
		params.Set("startTime", strconv.FormatInt(startTime.UnixMilli(), 10))
	}
	if !endTime.IsZero() {
		params.Set("endTime", strconv.FormatInt(endTime.UnixMilli(), 10))
	}
	if !coin.IsEmpty() {
		params.Set("coin", coin.String())
	}
	if limit > 0 {
		params.Set("limit", strconv.FormatInt(limit, 10))
	}
	resp := struct {
		List []CoinRepaymentResponse `json:"list"`
	}{}
	return resp.List, e.SendAuthHTTPRequestV5(ctx, exchange.RestSpot, http.MethodGet, "/v5/spot-cross-margin-trade/repay-history", params, nil, &resp, getSpotCrossMarginTradeRepayHistoryEPL)
}

// ToggleMarginTradeNormal turn on / off spot margin trade
// Your account needs to activate spot margin first; i.e., you must have finished the quiz on web / app.
// spotMarginMode '1': on, '0': off
func (e *Exchange) ToggleMarginTradeNormal(ctx context.Context, spotMarginMode bool) (*SpotMarginMode, error) {
	arg := &SpotMarginMode{}
	if spotMarginMode {
		arg.SpotMarginMode = "1"
	} else {
		arg.SpotMarginMode = "0"
	}
	var resp *SpotMarginMode
	return resp, e.SendAuthHTTPRequestV5(ctx, exchange.RestSpot, http.MethodPost, "/v5/spot-cross-margin-trade/switch", nil, arg, &resp, spotCrossMarginTradeSwitchEPL)
}

// GetProductInfo represents a product info.
func (e *Exchange) GetProductInfo(ctx context.Context, productID string) (*InstitutionalProductInfo, error) {
	params := url.Values{}
	if productID != "" {
		params.Set("productId", productID)
	}
	var resp *InstitutionalProductInfo
	return resp, e.SendHTTPRequest(ctx, exchange.RestSpot, common.EncodeURLValues("ins-loan/product-infos", params), defaultEPL, &resp)
}

// GetInstitutionalLengingMarginCoinInfo retrieves institutional lending margin coin information.
// ProductId. If not passed, then return all product margin coin. For spot, it returns coin that convertRation greater than 0.
func (e *Exchange) GetInstitutionalLengingMarginCoinInfo(ctx context.Context, productID string) (*InstitutionalMarginCoinInfo, error) {
	params := url.Values{}
	if productID != "" {
		params.Set("productId", productID)
	}
	var resp *InstitutionalMarginCoinInfo
	return resp, e.SendHTTPRequest(ctx, exchange.RestSpot, common.EncodeURLValues("ins-loan/ensure-tokens-convert", params), defaultEPL, &resp)
}

// GetInstitutionalLoanOrders retrieves institutional loan orders.
func (e *Exchange) GetInstitutionalLoanOrders(ctx context.Context, orderID string, startTime, endTime time.Time, limit int64) ([]LoanOrderDetails, error) {
	params := url.Values{}
	if orderID != "" {
		params.Set("orderId", orderID)
	}
	if !startTime.IsZero() {
		params.Set("startTime", strconv.FormatInt(startTime.UnixMilli(), 10))
	}
	if !endTime.IsZero() {
		params.Set("endTime", strconv.FormatInt(endTime.UnixMilli(), 10))
	}
	if limit > 0 {
		params.Set("limit", strconv.FormatInt(limit, 10))
	}
	resp := struct {
		Loans []LoanOrderDetails `json:"loanInfo"`
	}{}
	return resp.Loans, e.SendAuthHTTPRequestV5(ctx, exchange.RestSpot, http.MethodGet, "/v5/ins-loan/loan-order", params, nil, &resp, defaultEPL)
}

// GetInstitutionalRepayOrders retrieves list of repaid order information.
func (e *Exchange) GetInstitutionalRepayOrders(ctx context.Context, startTime, endTime time.Time, limit int64) ([]OrderRepayInfo, error) {
	params := url.Values{}
	if !startTime.IsZero() {
		params.Set("startTime", strconv.FormatInt(startTime.UnixMilli(), 10))
	}
	if !endTime.IsZero() {
		params.Set("endTime", strconv.FormatInt(endTime.UnixMilli(), 10))
	}
	if limit > 0 {
		params.Set("limit", strconv.FormatInt(limit, 10))
	}
	resp := struct {
		RepayInfo []OrderRepayInfo `json:"repayInfo"`
	}{}
	return resp.RepayInfo, e.SendAuthHTTPRequestV5(ctx, exchange.RestSpot, http.MethodGet, "/v5/ins-loan/repaid-history", params, nil, &resp, defaultEPL)
}

// GetLTV retrieves a loan-to-value(LTV)
func (e *Exchange) GetLTV(ctx context.Context) (*LTVInfo, error) {
	var resp *LTVInfo
	return resp, e.SendAuthHTTPRequestV5(ctx, exchange.RestSpot, http.MethodGet, "/v5/ins-loan/ltv-convert", nil, nil, &resp, defaultEPL)
}

// BindOrUnbindUID For the INS loan product, you can bind new UID to risk unit or unbind UID out from risk unit.
// possible 'operate' values: 0: bind, 1: unbind
func (e *Exchange) BindOrUnbindUID(ctx context.Context, uid, operate string) (*BindOrUnbindUIDResponse, error) {
	if uid == "" {
		return nil, fmt.Errorf("%w, uid is required", errMissingUserID)
	}
	if operate != "0" && operate != "1" {
		return nil, errors.New("operation type required; 0:bind and 1:unbind")
	}
	arg := &struct {
		UID     string `json:"uid"`
		Operate string `json:"operate"`
	}{UID: uid, Operate: operate}
	var resp *BindOrUnbindUIDResponse
	return resp, e.SendAuthHTTPRequestV5(ctx, exchange.RestSpot, http.MethodPost, "/v5/ins-loan/association-uid", nil, arg, &resp, defaultEPL)
}

// GetC2CLendingCoinInfo retrieves C2C basic information of lending coins
func (e *Exchange) GetC2CLendingCoinInfo(ctx context.Context, coin currency.Code) ([]C2CLendingCoinInfo, error) {
	params := url.Values{}
	if !coin.IsEmpty() {
		params.Set("coin", coin.String())
	}
	resp := struct {
		List []C2CLendingCoinInfo `json:"list"`
	}{}
	return resp.List, e.SendAuthHTTPRequestV5(ctx, exchange.RestSpot, http.MethodGet, "/v5/lending/info", params, nil, &resp, defaultEPL)
}

// C2CDepositFunds lending funds to Bybit asset pool
func (e *Exchange) C2CDepositFunds(ctx context.Context, arg *C2CLendingFundsParams) (*C2CLendingFundResponse, error) {
	if arg == nil {
		return nil, errNilArgument
	}
	if arg.Coin.IsEmpty() {
		return nil, currency.ErrCurrencyCodeEmpty
	}
	if arg.Quantity <= 0 {
		return nil, limits.ErrAmountBelowMin
	}
	var resp *C2CLendingFundResponse
	return resp, e.SendAuthHTTPRequestV5(ctx, exchange.RestSpot, http.MethodPost, "/v5/lending/purchase", nil, &arg, &resp, defaultEPL)
}

// C2CRedeemFunds withdraw funds from the Bybit asset pool.
func (e *Exchange) C2CRedeemFunds(ctx context.Context, arg *C2CLendingFundsParams) (*C2CLendingFundResponse, error) {
	if arg == nil {
		return nil, errNilArgument
	}
	if arg.Coin.IsEmpty() {
		return nil, currency.ErrCurrencyCodeEmpty
	}
	if arg.Quantity <= 0 {
		return nil, limits.ErrAmountBelowMin
	}
	var resp *C2CLendingFundResponse
	return resp, e.SendAuthHTTPRequestV5(ctx, exchange.RestSpot, http.MethodPost, "/v5/lending/redeem", nil, &arg, &resp, defaultEPL)
}

// GetC2CLendingOrderRecords retrieves lending or redeem history
func (e *Exchange) GetC2CLendingOrderRecords(ctx context.Context, coin currency.Code, orderID, orderType string, startTime, endTime time.Time, limit int64) ([]C2CLendingFundResponse, error) {
	params := url.Values{}
	if !coin.IsEmpty() {
		params.Set("coin", coin.String())
	}
	if orderID != "" {
		params.Set("orderId", orderID)
	}
	if orderType != "" {
		params.Set("orderType", orderType)
	}
	if !startTime.IsZero() {
		params.Set("startTime", strconv.FormatInt(startTime.UnixMilli(), 10))
	}
	if !endTime.IsZero() {
		params.Set("endTime", strconv.FormatInt(endTime.UnixMilli(), 10))
	}
	if limit > 0 {
		params.Set("limit", strconv.FormatInt(limit, 10))
	}
	resp := struct {
		List []C2CLendingFundResponse `json:"list"`
	}{}
	return resp.List, e.SendAuthHTTPRequestV5(ctx, exchange.RestSpot, http.MethodGet, "/v5/lending/history-order", params, nil, &resp, defaultEPL)
}

// GetC2CLendingAccountInfo retrieves C2C lending account information.
func (e *Exchange) GetC2CLendingAccountInfo(ctx context.Context, coin currency.Code) (*LendingAccountInfo, error) {
	params := url.Values{}
	if !coin.IsEmpty() {
		params.Set("coin", coin.String())
	}
	var resp *LendingAccountInfo
	return resp, e.SendAuthHTTPRequestV5(ctx, exchange.RestSpot, http.MethodGet, "/v5/lending/account", params, nil, &resp, defaultEPL)
}

// GetBrokerEarning exchange broker master account to query
// The data can support up to past 6 months until T-1
// startTime & endTime are either entered at the same time or not entered
// Business type. 'SPOT', 'DERIVATIVES', 'OPTIONS'
func (e *Exchange) GetBrokerEarning(ctx context.Context, businessType, cursor string, startTime, endTime time.Time, limit int64) ([]BrokerEarningItem, error) {
	params := url.Values{}
	if businessType != "" {
		params.Set("bizType", businessType)
	}
	if cursor != "" {
		params.Set("cursor", cursor)
	}
	if !startTime.IsZero() {
		params.Set("startTime", strconv.FormatInt(startTime.UnixMilli(), 10))
	}
	if !endTime.IsZero() {
		params.Set("endTime", strconv.FormatInt(endTime.UnixMilli(), 10))
	}
	if limit > 0 {
		params.Set("limit", strconv.FormatInt(limit, 10))
	}
	resp := struct {
		List []BrokerEarningItem `json:"list"`
	}{}
	return resp.List, e.SendAuthHTTPRequestV5(ctx, exchange.RestSpot, http.MethodGet, "/v5/broker/earning-record", params, nil, &resp, defaultEPL)
}

func processOB(ob [][2]types.Number) []orderbook.Level {
	o := make([]orderbook.Level, len(ob))
	for x := range ob {
		o[x].Price = ob[x][0].Float64()
		o[x].Amount = ob[x][1].Float64()
	}
	return o
}

// SendHTTPRequest sends an unauthenticated request
func (e *Exchange) SendHTTPRequest(ctx context.Context, ePath exchange.URL, path string, f request.EndpointLimit, result any) error {
	endpointPath, err := e.API.Endpoints.GetURL(ePath)
	if err != nil {
		return err
	}
	value := reflect.ValueOf(result)
	if value.Kind() != reflect.Ptr {
		return fmt.Errorf("expected a pointer, got %T", value)
	}
	response := &RestResponse{
		Result: result,
	}
	err = e.SendPayload(ctx, f, func() (*request.Item, error) {
		return &request.Item{
			Method:                 http.MethodGet,
			Path:                   endpointPath + bybitAPIVersion + path,
			Result:                 response,
			Verbose:                e.Verbose,
			HTTPDebugging:          e.HTTPDebugging,
			HTTPRecording:          e.HTTPRecording,
			HTTPMockDataSliceLimit: e.HTTPMockDataSliceLimit,
		}, nil
	}, request.UnauthenticatedRequest)
	if err != nil {
		return err
	}
	if response.RetCode != 0 && response.RetMsg != "" {
		return fmt.Errorf("code: %d message: %s", response.RetCode, response.RetMsg)
	}
	return nil
}

// SendAuthHTTPRequestV5 sends an authenticated HTTP request
func (e *Exchange) SendAuthHTTPRequestV5(ctx context.Context, ePath exchange.URL, method, path string, params url.Values, arg, result any, f request.EndpointLimit) error {
	val := reflect.ValueOf(result)
	if val.Kind() != reflect.Ptr {
		return errNonePointerArgument
	} else if val.IsNil() {
		return errNilArgument
	}
	creds, err := e.GetCredentials(ctx)
	if err != nil {
		return err
	}
	endpointPath, err := e.API.Endpoints.GetURL(ePath)
	if err != nil {
		return err
	}
	response := &RestResponse{
		Result: result,
	}
	err = e.SendPayload(ctx, f, func() (*request.Item, error) {
		timestamp := strconv.FormatInt(time.Now().UnixMilli(), 10)
		headers := make(map[string]string)
		headers["X-BAPI-API-KEY"] = creds.Key
		headers["X-BAPI-TIMESTAMP"] = timestamp
		headers["X-BAPI-RECV-WINDOW"] = defaultRecvWindow

		var hmacSignedStr string
		var payload []byte

		switch method {
		case http.MethodGet:
			headers["Content-Type"] = "application/x-www-form-urlencoded"
			hmacSignedStr, err = getSign(timestamp+creds.Key+defaultRecvWindow+params.Encode(), creds.Secret)
		case http.MethodPost:
			headers["Content-Type"] = "application/json"
			payload, err = json.Marshal(arg)
			if err != nil {
				return nil, err
			}
			hmacSignedStr, err = getSign(timestamp+creds.Key+defaultRecvWindow+string(payload), creds.Secret)
		}
		if err != nil {
			return nil, err
		}
		headers["X-BAPI-SIGN"] = hmacSignedStr
		return &request.Item{
			Method:                 method,
			Path:                   endpointPath + common.EncodeURLValues(path, params),
			Headers:                headers,
			Body:                   bytes.NewBuffer(payload),
			Result:                 &response,
			Verbose:                e.Verbose,
			HTTPDebugging:          e.HTTPDebugging,
			HTTPRecording:          e.HTTPRecording,
			HTTPMockDataSliceLimit: e.HTTPMockDataSliceLimit,
		}, nil
	}, request.AuthenticatedRequest)
	if response.RetCode != 0 && response.RetMsg != "" {
		return fmt.Errorf("%w code: %d message: %s", request.ErrAuthRequestFailed, response.RetCode, response.RetMsg)
	}
	if len(response.RetExtInfo.List) > 0 && response.RetCode != 0 {
		var errMessage string
		var failed bool
		for i := range response.RetExtInfo.List {
			if response.RetExtInfo.List[i].Code != 0 {
				failed = true
				errMessage += fmt.Sprintf("code: %d message: %s ", response.RetExtInfo.List[i].Code, response.RetExtInfo.List[i].Message)
			}
		}
		if failed {
			return fmt.Errorf("%w %s", request.ErrAuthRequestFailed, errMessage)
		}
	}
	return err
}

func getSide(side string) order.Side {
	switch side {
	case sideBuy:
		return order.Buy
	case sideSell:
		return order.Sell
	default:
		return order.UnknownSide
	}
}

// StringToOrderStatus returns order status from string
func StringToOrderStatus(status string) order.Status {
	status = strings.ToUpper(status)
	switch status {
	case "CREATED":
		return order.Open
	case "NEW":
		return order.New
	case "REJECTED":
		return order.Rejected
	case "PARTIALLYFILLED", "PARTIALLY_FILLED":
		return order.PartiallyFilled
	case "PARTIALLYFILLEDCANCELED":
		return order.PartiallyFilledCancelled
	case "PENDING_CANCEL":
		return order.PendingCancel
	case "FILLED":
		return order.Filled
	case "CANCELED", "CANCELLED":
		return order.Cancelled
	case "UNTRIGGERED":
		return order.Pending
	case "TRIGGERED":
		return order.Open
	case "DEACTIVATED":
		return order.Closed
	case "ACTIVE":
		return order.Active
	default:
		return order.UnknownStatus
	}
}

func getSign(sign, secret string) (string, error) {
	hmacSigned, err := crypto.GetHMAC(crypto.HashSHA256, []byte(sign), []byte(secret))
	if err != nil {
		return "", err
	}
	return hex.EncodeToString(hmacSigned), nil
}

// FetchAccountType if not set fetches the account type from the API, stores it and returns it. Else returns the stored account type.
func (e *Exchange) FetchAccountType(ctx context.Context) (AccountType, error) {
	e.account.m.Lock()
	defer e.account.m.Unlock()
	if e.account.accountType == 0 {
		accInfo, err := e.GetAPIKeyInformation(ctx)
		if err != nil {
			return 0, err
		}
		// From endpoint 0：regular account; 1：unified trade account
		// + 1 to make it 1 and 2 so that a zero value can be used to check if the account type has been set or not.
		e.account.accountType = AccountType(accInfo.IsUnifiedTradeAccount + 1)
	}
	return e.account.accountType, nil
}

// RequiresUnifiedAccount checks account type and returns error if not unified
func (e *Exchange) RequiresUnifiedAccount(ctx context.Context) error {
	at, err := e.FetchAccountType(ctx)
	if err != nil {
		return nil //nolint:nilerr // if we can't get the account type, we can't check if it's unified or not, fail on call
	}
	if at != accountTypeUnified {
		return fmt.Errorf("%w, account type: %s", errAPIKeyIsNotUnified, at)
	}
	return nil
}

// GetLongShortRatio retrieves long short ratio of an instrument.
func (e *Exchange) GetLongShortRatio(ctx context.Context, category, symbol string, interval kline.Interval, limit int64) ([]InstrumentInfoItem, error) {
	if category == "" {
		return nil, errCategoryNotSet
	} else if category != cLinear && category != cInverse {
		return nil, fmt.Errorf("%w, category: %s", errInvalidCategory, category)
	}
	if symbol == "" {
		return nil, errSymbolMissing
	}
	intervalString, err := intervalToString(interval)
	if err != nil {
		return nil, err
	}
	params := url.Values{}
	params.Set("category", category)
	params.Set("symbol", symbol)
	params.Set("period", intervalString)
	if limit > 0 {
		params.Set("limit", strconv.FormatInt(limit, 10))
	}
	resp := struct {
		List []InstrumentInfoItem `json:"list"`
	}{}
	return resp.List, e.SendHTTPRequest(ctx, exchange.RestSpot, common.EncodeURLValues("market/account-ratio", params), defaultEPL, &resp)
}<|MERGE_RESOLUTION|>--- conflicted
+++ resolved
@@ -469,47 +469,6 @@
 	if err := arg.Validate(); err != nil {
 		return nil, err
 	}
-<<<<<<< HEAD
-=======
-	if arg.Symbol.IsEmpty() {
-		return nil, currency.ErrCurrencyPairEmpty
-	}
-	if arg.WhetherToBorrow {
-		arg.IsLeverage = 1
-	}
-	// specifies whether to borrow or to trade.
-	if arg.IsLeverage != 0 && arg.IsLeverage != 1 {
-		return nil, errors.New("please provide a valid isLeverage value; must be 0 for unified spot and 1 for margin trading")
-	}
-	if arg.Side == "" {
-		return nil, order.ErrSideIsInvalid
-	}
-	if arg.OrderType == "" { // Market and Limit order types are allowed
-		return nil, order.ErrTypeIsInvalid
-	}
-	if arg.OrderQuantity <= 0 {
-		return nil, limits.ErrAmountBelowMin
-	}
-	switch arg.TriggerDirection {
-	case 0, 1, 2: // 0: None, 1: triggered when market price rises to triggerPrice, 2: triggered when market price falls to triggerPrice
-	default:
-		return nil, fmt.Errorf("%w, triggerDirection: %d", errInvalidTriggerDirection, arg.TriggerDirection)
-	}
-	if arg.OrderFilter != "" && arg.Category == cSpot {
-		switch arg.OrderFilter {
-		case "Order", "tpslOrder", "StopOrder":
-		default:
-			return nil, fmt.Errorf("%w, orderFilter=%s", errInvalidOrderFilter, arg.OrderFilter)
-		}
-	}
-	switch arg.TriggerPriceType {
-	case "", "LastPrice", "IndexPrice", "MarkPrice":
-	default:
-		return nil, errInvalidTriggerPriceType
-	}
-	var resp OrderResponse
-
->>>>>>> d5b2cf17
 	epl := createOrderEPL
 	if arg.Category == "spot" {
 		epl = createSpotOrderEPL
