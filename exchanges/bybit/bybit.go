--- conflicted
+++ resolved
@@ -29,12 +29,8 @@
 	exchange.Base
 	// AccountType holds information about whether the account to which the api key belongs is a unified margin account or not.
 	// 0: unified, and 1: for normal account
-<<<<<<< HEAD
-	AccountType uint8
+	AccountType int64
 	Counter     common.Counter
-=======
-	AccountType int64
->>>>>>> 8f0fd7fe
 }
 
 const (
