package bybit

import (
	"bytes"
	"context"
	"encoding/hex"
	"errors"
	"fmt"
	"net/http"
	"net/url"
	"reflect"
	"slices"
	"strconv"
	"strings"
	"time"

	"github.com/thrasher-corp/gocryptotrader/common"
	"github.com/thrasher-corp/gocryptotrader/common/crypto"
	"github.com/thrasher-corp/gocryptotrader/currency"
	"github.com/thrasher-corp/gocryptotrader/encoding/json"
	exchange "github.com/thrasher-corp/gocryptotrader/exchanges"
	"github.com/thrasher-corp/gocryptotrader/exchanges/kline"
	"github.com/thrasher-corp/gocryptotrader/exchanges/order"
	"github.com/thrasher-corp/gocryptotrader/exchanges/orderbook"
	"github.com/thrasher-corp/gocryptotrader/exchanges/request"
	"github.com/thrasher-corp/gocryptotrader/types"
)

// Bybit is the overarching type across this package
type Bybit struct {
	exchange.Base
	account accountTypeHolder
}

const (
	bybitAPIURL     = "https://api.bybit.com"
	bybitAPIVersion = "/v5/"
	tradeBaseURL    = "https://www.bybit.com/"

	defaultRecvWindow = "5000" // 5000 milli second

	sideBuy  = "Buy"
	sideSell = "Sell"

	cSpot, cLinear, cOption, cInverse = "spot", "linear", "option", "inverse"

	accountTypeNormal  AccountType = 1
	accountTypeUnified AccountType = 2

	longDatedFormat = "02Jan06"
)

var (
	errCategoryNotSet                     = errors.New("category not set")
	errBaseNotSet                         = errors.New("base coin not set when category is option")
	errInvalidTriggerDirection            = errors.New("invalid trigger direction")
	errInvalidTriggerPriceType            = errors.New("invalid trigger price type")
	errNilArgument                        = errors.New("nil argument")
	errMissingUserID                      = errors.New("sub user id missing")
	errMissingUsername                    = errors.New("username is missing")
	errInvalidMemberType                  = errors.New("invalid member type")
	errMissingTransferID                  = errors.New("transfer ID is required")
	errMemberIDRequired                   = errors.New("member ID is required")
	errNonePointerArgument                = errors.New("argument must be pointer")
	errEitherOrderIDOROrderLinkIDRequired = errors.New("either orderId or orderLinkId required")
	errNoOrderPassed                      = errors.New("no order passed")
	errSymbolOrSettleCoinRequired         = errors.New("provide symbol or settleCoin at least one")
	errInvalidTradeModeValue              = errors.New("invalid trade mode value")
	errTakeProfitOrStopLossModeMissing    = errors.New("TP/SL mode missing")
	errMissingAccountType                 = errors.New("account type not specified")
	errMembersIDsNotSet                   = errors.New("members IDs not set")
	errMissingChainType                   = errors.New("missing chain type is empty")
	errMissingChainInformation            = errors.New("missing transfer chain")
	errMissingAddressInfo                 = errors.New("address is required")
	errMissingWithdrawalID                = errors.New("missing withdrawal id")
	errTimeWindowRequired                 = errors.New("time window is required")
	errFrozenPeriodRequired               = errors.New("frozen period required")
	errQuantityLimitRequired              = errors.New("quantity limit required")
	errInvalidPushData                    = errors.New("invalid push data")
	errInvalidLeverage                    = errors.New("leverage can't be zero or less then it")
	errInvalidPositionMode                = errors.New("position mode is invalid")
	errInvalidMode                        = errors.New("mode can't be empty or missing")
	errInvalidOrderFilter                 = errors.New("invalid order filter")
	errInvalidCategory                    = errors.New("invalid category")
	errEitherSymbolOrCoinRequired         = errors.New("either symbol or coin required")
	errOrderLinkIDMissing                 = errors.New("order link id missing")
	errSymbolMissing                      = errors.New("symbol missing")
	errInvalidAutoAddMarginValue          = errors.New("invalid add auto margin value")
	errDisconnectTimeWindowNotSet         = errors.New("disconnect time window not set")
	errAPIKeyIsNotUnified                 = errors.New("api key is not unified")
	errInvalidContractLength              = errors.New("contract length cannot be less than or equal to zero")
)

var (
	intervalMap         = map[kline.Interval]string{kline.OneMin: "1", kline.ThreeMin: "3", kline.FiveMin: "5", kline.FifteenMin: "15", kline.ThirtyMin: "30", kline.OneHour: "60", kline.TwoHour: "120", kline.FourHour: "240", kline.SixHour: "360", kline.SevenHour: "720", kline.OneDay: "D", kline.OneWeek: "W", kline.OneMonth: "M"}
	stringToIntervalMap = map[string]kline.Interval{"1": kline.OneMin, "3": kline.ThreeMin, "5": kline.FiveMin, "15": kline.FifteenMin, "30": kline.ThirtyMin, "60": kline.OneHour, "120": kline.TwoHour, "240": kline.FourHour, "360": kline.SixHour, "720": kline.SevenHour, "D": kline.OneDay, "W": kline.OneWeek, "M": kline.OneMonth}
)

func intervalToString(interval kline.Interval) (string, error) {
	inter, okay := intervalMap[interval]
	if okay {
		return inter, nil
	}
	return "", kline.ErrUnsupportedInterval
}

// stringToInterval returns a kline.Interval instance from string.
func stringToInterval(s string) (kline.Interval, error) {
	interval, okay := stringToIntervalMap[s]
	if okay {
		return interval, nil
	}
	return 0, kline.ErrInvalidInterval
}

// GetBybitServerTime retrieves bybit server time
func (by *Bybit) GetBybitServerTime(ctx context.Context) (*ServerTime, error) {
	var resp *ServerTime
	return resp, by.SendHTTPRequest(ctx, exchange.RestSpot, "market/time", defaultEPL, &resp)
}

// GetKlines query for historical klines (also known as candles/candlesticks). Charts are returned in groups based on the requested interval.
func (by *Bybit) GetKlines(ctx context.Context, category, symbol string, interval kline.Interval, startTime, endTime time.Time, limit uint64) ([]KlineItem, error) {
	switch category {
	case "":
		return nil, errCategoryNotSet
	case cSpot, cLinear, cInverse:
	default:
		return nil, fmt.Errorf("%w, category: %s", errInvalidCategory, category)
	}
	if symbol == "" {
		return nil, errSymbolMissing
	}
	params := url.Values{}
	params.Set("category", category)
	params.Set("symbol", symbol)
	intervalString, err := intervalToString(interval)
	if err != nil {
		return nil, err
	}
	params.Set("interval", intervalString)
	if !startTime.IsZero() {
		params.Set("start", strconv.FormatInt(startTime.UnixMilli(), 10))
	}
	if !endTime.IsZero() {
		params.Set("end", strconv.FormatInt(endTime.UnixMilli(), 10))
	}
	if limit > 0 {
		params.Set("limit", strconv.FormatUint(limit, 10))
	}
	var resp KlineResponse
	err = by.SendHTTPRequest(ctx, exchange.RestSpot, common.EncodeURLValues("market/kline", params), defaultEPL, &resp)
	if err != nil {
		return nil, err
	}
	return processKlineResponse(resp.List)
}

func processKlineResponse(in [][]string) ([]KlineItem, error) {
	klines := make([]KlineItem, len(in))
	for x := range in {
		if len(in[x]) < 5 {
			return nil, errors.New("invalid kline data")
		}
		startTimestamp, err := strconv.ParseInt(in[x][0], 10, 64)
		if err != nil {
			return nil, err
		}
		klines[x] = KlineItem{StartTime: time.UnixMilli(startTimestamp)}
		klines[x].Open, err = strconv.ParseFloat(in[x][1], 64)
		if err != nil {
			return nil, err
		}
		klines[x].High, err = strconv.ParseFloat(in[x][2], 64)
		if err != nil {
			return nil, err
		}
		klines[x].Low, err = strconv.ParseFloat(in[x][3], 64)
		if err != nil {
			return nil, err
		}
		klines[x].Close, err = strconv.ParseFloat(in[x][4], 64)
		if err != nil {
			return nil, err
		}
		if len(in[x]) == 7 {
			klines[x].TradeVolume, err = strconv.ParseFloat(in[x][5], 64)
			if err != nil {
				return nil, err
			}
			klines[x].Turnover, err = strconv.ParseFloat(in[x][6], 64)
			if err != nil {
				return nil, err
			}
		}
	}
	return klines, nil
}

// GetInstrumentInfo retrieves the list of instrument details given the category and symbol.
func (by *Bybit) GetInstrumentInfo(ctx context.Context, category, symbol, status, baseCoin, cursor string, limit int64) (*InstrumentsInfo, error) {
	params, err := fillCategoryAndSymbol(category, symbol, true)
	if err != nil {
		return nil, err
	}
	if status != "" {
		params.Set("status", status)
	}
	if baseCoin != "" {
		params.Set("baseCoin", baseCoin)
	}
	if cursor != "" {
		params.Set("cursor", cursor)
	}
	if limit > 0 {
		params.Set("limit", strconv.FormatInt(limit, 10))
	}
	var resp *InstrumentsInfo
	return resp, by.SendHTTPRequest(ctx, exchange.RestSpot, common.EncodeURLValues("market/instruments-info", params), defaultEPL, &resp)
}

// GetMarkPriceKline query for historical mark price klines. Charts are returned in groups based on the requested interval.
func (by *Bybit) GetMarkPriceKline(ctx context.Context, category, symbol string, interval kline.Interval, startTime, endTime time.Time, limit int64) ([]KlineItem, error) {
	params, err := fillCategoryAndSymbol(category, symbol)
	if err != nil {
		return nil, err
	}
	intervalString, err := intervalToString(interval)
	if err != nil {
		return nil, err
	}
	params.Set("interval", intervalString)
	if !startTime.IsZero() {
		params.Set("start", strconv.FormatInt(startTime.UnixMilli(), 10))
	}
	if !endTime.IsZero() {
		params.Set("end", strconv.FormatInt(endTime.UnixMilli(), 10))
	}
	if limit > 0 {
		params.Set("limit", strconv.FormatInt(limit, 10))
	}
	var resp MarkPriceKlineResponse
	err = by.SendHTTPRequest(ctx, exchange.RestSpot, common.EncodeURLValues("market/mark-price-kline", params), defaultEPL, &resp)
	if err != nil {
		return nil, err
	}
	return processKlineResponse(resp.List)
}

// GetIndexPriceKline query for historical index price klines. Charts are returned in groups based on the requested interval.
func (by *Bybit) GetIndexPriceKline(ctx context.Context, category, symbol string, interval kline.Interval, startTime, endTime time.Time, limit int64) ([]KlineItem, error) {
	params, err := fillCategoryAndSymbol(category, symbol)
	if err != nil {
		return nil, err
	}
	intervalString, err := intervalToString(interval)
	if err != nil {
		return nil, err
	}
	params.Set("interval", intervalString)
	if !startTime.IsZero() {
		params.Set("start", strconv.FormatInt(startTime.UnixMilli(), 10))
	}
	if !endTime.IsZero() {
		params.Set("end", strconv.FormatInt(endTime.UnixMilli(), 10))
	}
	if limit > 0 {
		params.Set("limit", strconv.FormatInt(limit, 10))
	}
	var resp KlineResponse
	err = by.SendHTTPRequest(ctx, exchange.RestSpot, common.EncodeURLValues("market/index-price-kline", params), defaultEPL, &resp)
	if err != nil {
		return nil, err
	}
	return processKlineResponse(resp.List)
}

// GetOrderBook retrieves for orderbook depth data.
func (by *Bybit) GetOrderBook(ctx context.Context, category, symbol string, limit int64) (*Orderbook, error) {
	params, err := fillCategoryAndSymbol(category, symbol)
	if err != nil {
		return nil, err
	}
	if limit > 0 {
		params.Set("limit", strconv.FormatInt(limit, 10))
	}
	var resp orderbookResponse
	err = by.SendHTTPRequest(ctx, exchange.RestSpot, common.EncodeURLValues("market/orderbook", params), defaultEPL, &resp)
	if err != nil {
		return nil, err
	}
	return constructOrderbook(&resp)
}

func fillCategoryAndSymbol(category, symbol string, optionalSymbol ...bool) (url.Values, error) {
	if category == "" {
		return nil, errCategoryNotSet
	} else if category != cSpot && category != cLinear && category != cInverse && category != cOption {
		return nil, fmt.Errorf("%w, category: %s", errInvalidCategory, category)
	}
	params := url.Values{}
	if symbol == "" && (len(optionalSymbol) == 0 || !optionalSymbol[0]) {
		return nil, errSymbolMissing
	} else if symbol != "" {
		params.Set("symbol", symbol)
	}
	params.Set("category", category)
	return params, nil
}

// GetTickers returns the latest price snapshot, best bid/ask price, and trading volume in the last 24 hours.
func (by *Bybit) GetTickers(ctx context.Context, category, symbol, baseCoin string, expiryDate time.Time) (*TickerData, error) {
	params, err := fillCategoryAndSymbol(category, symbol, true)
	if err != nil {
		return nil, err
	}
	if category == cOption && symbol == "" && baseCoin == "" {
		return nil, errBaseNotSet
	}
	if baseCoin != "" {
		params.Set("baseCoin", baseCoin)
	}
	if !expiryDate.IsZero() {
		params.Set("expData", expiryDate.Format(longDatedFormat))
	}
	var resp *TickerData
	return resp, by.SendHTTPRequest(ctx, exchange.RestSpot, common.EncodeURLValues("market/tickers", params), defaultEPL, &resp)
}

// GetFundingRateHistory retrieves historical funding rates. Each symbol has a different funding interval.
// For example, if the interval is 8 hours and the current time is UTC 12, then it returns the last funding rate, which settled at UTC 8.
func (by *Bybit) GetFundingRateHistory(ctx context.Context, category, symbol string, startTime, endTime time.Time, limit int64) (*FundingRateHistory, error) {
	if category == "" {
		return nil, errCategoryNotSet
	} else if category != cLinear && category != cInverse {
		return nil, fmt.Errorf("%w, category: %s", errInvalidCategory, category)
	}
	params := url.Values{}
	if symbol == "" {
		return nil, errSymbolMissing
	}
	params.Set("symbol", symbol)
	params.Set("category", category)
	if !startTime.IsZero() {
		params.Set("startTime", strconv.FormatInt(startTime.UnixMilli(), 10))
	}
	if !endTime.IsZero() {
		params.Set("endTime", strconv.FormatInt(endTime.UnixMilli(), 10))
	}
	if limit > 0 {
		params.Set("limit", strconv.FormatInt(limit, 10))
	}
	var resp *FundingRateHistory
	return resp, by.SendHTTPRequest(ctx, exchange.RestSpot, common.EncodeURLValues("market/funding/history", params), defaultEPL, &resp)
}

// GetPublicTradingHistory retrieves recent public trading data.
// Option type. 'Call' or 'Put'. For option only
func (by *Bybit) GetPublicTradingHistory(ctx context.Context, category, symbol, baseCoin, optionType string, limit int64) (*TradingHistory, error) {
	params, err := fillCategoryAndSymbol(category, symbol)
	if err != nil {
		return nil, err
	}
	if category == cOption && symbol == "" && baseCoin == "" {
		return nil, errBaseNotSet
	}
	if baseCoin != "" {
		params.Set("baseCoin", baseCoin)
	}
	if optionType != "" {
		params.Set("optionType", optionType)
	}
	if limit > 0 {
		params.Set("limit", strconv.FormatInt(limit, 10))
	}
	var resp *TradingHistory
	return resp, by.SendHTTPRequest(ctx, exchange.RestSpot, common.EncodeURLValues("market/recent-trade", params), defaultEPL, &resp)
}

// GetOpenInterestData retrieves open interest of each symbol.
func (by *Bybit) GetOpenInterestData(ctx context.Context, category, symbol, intervalTime string, startTime, endTime time.Time, limit int64, cursor string) (*OpenInterest, error) {
	if category == "" {
		return nil, errCategoryNotSet
	} else if category != cLinear && category != cInverse {
		return nil, fmt.Errorf("%w, category: %s", errInvalidCategory, category)
	}
	params := url.Values{}
	if symbol == "" {
		return nil, errSymbolMissing
	}
	params.Set("symbol", symbol)
	params.Set("category", category)
	if intervalTime != "" {
		params.Set("intervalTime", intervalTime)
	}
	if !startTime.IsZero() {
		params.Set("startTime", strconv.FormatInt(startTime.UnixMilli(), 10))
	}
	if !endTime.IsZero() {
		params.Set("endTime", strconv.FormatInt(endTime.UnixMilli(), 10))
	}
	if limit > 0 {
		params.Set("limit", strconv.FormatInt(limit, 10))
	}
	if cursor != "" {
		params.Set("cursor", cursor)
	}
	var resp *OpenInterest
	return resp, by.SendHTTPRequest(ctx, exchange.RestSpot, common.EncodeURLValues("market/open-interest", params), defaultEPL, &resp)
}

// GetHistoricalVolatility retrieves option historical volatility.
// The data is hourly.
// If both 'startTime' and 'endTime' are not specified, it will return the most recent 1 hours worth of data.
// 'startTime' and 'endTime' are a pair of params. Either both are passed or they are not passed at all.
// This endpoint can query the last 2 years worth of data, but make sure [endTime - startTime] <= 30 days.
func (by *Bybit) GetHistoricalVolatility(ctx context.Context, category, baseCoin string, period int64, startTime, endTime time.Time) ([]HistoricVolatility, error) {
	if category == "" {
		return nil, errCategoryNotSet
	} else if category != cOption {
		return nil, fmt.Errorf("%w, category: %s", errInvalidCategory, category)
	}
	params := url.Values{}
	params.Set("category", category)
	if baseCoin != "" {
		params.Set("baseCoin", baseCoin)
	}
	if period > 0 {
		params.Set("period", strconv.FormatInt(period, 10))
	}
	var err error
	if !startTime.IsZero() || !endTime.IsZero() {
		err = common.StartEndTimeCheck(startTime, endTime)
		if err != nil {
			return nil, err
		}
		params.Set("startTime", strconv.FormatInt(startTime.UnixMilli(), 10))
		params.Set("endTime", strconv.FormatInt(endTime.UnixMilli(), 10))
	}
	var resp []HistoricVolatility
	return resp, by.SendHTTPRequest(ctx, exchange.RestSpot, common.EncodeURLValues("market/historical-volatility", params), defaultEPL, &resp)
}

// GetInsurance retrieves insurance pool data (BTC/USDT/USDC etc). The data is updated every 24 hours.
func (by *Bybit) GetInsurance(ctx context.Context, coin string) (*InsuranceHistory, error) {
	params := url.Values{}
	if coin != "" {
		params.Set("coin", coin)
	}
	var resp *InsuranceHistory
	return resp, by.SendHTTPRequest(ctx, exchange.RestSpot, common.EncodeURLValues("market/insurance", params), defaultEPL, &resp)
}

// GetRiskLimit retrieves risk limit history
func (by *Bybit) GetRiskLimit(ctx context.Context, category, symbol string) (*RiskLimitHistory, error) {
	if category == "" {
		return nil, errCategoryNotSet
	} else if category != cLinear && category != cInverse {
		return nil, fmt.Errorf("%w, category: %s", errInvalidCategory, category)
	}
	params := url.Values{}
	params.Set("category", category)
	if symbol != "" {
		params.Set("symbol", symbol)
	}
	var resp *RiskLimitHistory
	return resp, by.SendHTTPRequest(ctx, exchange.RestSpot, common.EncodeURLValues("market/risk-limit", params), defaultEPL, &resp)
}

// GetDeliveryPrice retrieves delivery price.
func (by *Bybit) GetDeliveryPrice(ctx context.Context, category, symbol, baseCoin, cursor string, limit int64) (*DeliveryPrice, error) {
	if category == "" {
		return nil, errCategoryNotSet
	} else if category != cLinear && category != cInverse && category != cOption {
		return nil, fmt.Errorf("%w, category: %s", errInvalidCategory, category)
	}
	params := url.Values{}
	params.Set("category", category)
	if symbol != "" {
		params.Set("symbol", symbol)
	}
	if baseCoin != "" {
		params.Set("baseCoin", baseCoin)
	}
	if limit > 0 {
		params.Set("limit", strconv.FormatInt(limit, 10))
	}
	if cursor != "" {
		params.Set("cursor", cursor)
	}
	var resp *DeliveryPrice
	return resp, by.SendHTTPRequest(ctx, exchange.RestSpot, common.EncodeURLValues("market/delivery-price", params), defaultEPL, &resp)
}

func isValidCategory(category string) error {
	switch category {
	case cSpot, cOption, cLinear, cInverse:
		return nil
	case "":
		return errCategoryNotSet
	default:
		return fmt.Errorf("%w, category: %s", errInvalidCategory, category)
	}
}

// PlaceOrder creates an order for spot, spot margin, USDT perpetual, USDC perpetual, USDC futures, inverse futures and options.
func (by *Bybit) PlaceOrder(ctx context.Context, arg *PlaceOrderParams) (*OrderResponse, error) {
	if arg == nil {
		return nil, errNilArgument
	}
	err := isValidCategory(arg.Category)
	if err != nil {
		return nil, err
	}
	if arg.Symbol.IsEmpty() {
		return nil, currency.ErrCurrencyPairEmpty
	}
	if arg.WhetherToBorrow {
		arg.IsLeverage = 1
	}
	// specifies whether to borrow or to trade.
	if arg.IsLeverage != 0 && arg.IsLeverage != 1 {
		return nil, errors.New("please provide a valid isLeverage value; must be 0 for unified spot and 1 for margin trading")
	}
	if arg.Side == "" {
		return nil, order.ErrSideIsInvalid
	}
	if arg.OrderType == "" { // Market and Limit order types are allowed
		return nil, order.ErrTypeIsInvalid
	}
	if arg.OrderQuantity <= 0 {
		return nil, order.ErrAmountBelowMin
	}
	switch arg.TriggerDirection {
	case 0, 1, 2: // 0: None, 1: triggered when market price rises to triggerPrice, 2: triggered when market price falls to triggerPrice
	default:
		return nil, fmt.Errorf("%w, triggerDirection: %d", errInvalidTriggerDirection, arg.TriggerDirection)
	}
	if arg.OrderFilter != "" && arg.Category == cSpot {
		switch arg.OrderFilter {
		case "Order", "tpslOrder", "StopOrder":
		default:
			return nil, fmt.Errorf("%w, orderFilter=%s", errInvalidOrderFilter, arg.OrderFilter)
		}
	}
	switch arg.TriggerPriceType {
	case "", "LastPrice", "IndexPrice", "MarkPrice":
	default:
		return nil, errInvalidTriggerPriceType
	}
	var resp OrderResponse

	epl := createOrderEPL
	if arg.Category == "spot" {
		epl = createSpotOrderEPL
	}
	return &resp, by.SendAuthHTTPRequestV5(ctx, exchange.RestSpot, http.MethodPost, "/v5/order/create", nil, arg, &resp, epl)
}

// AmendOrder amends an open unfilled or partially filled orders.
func (by *Bybit) AmendOrder(ctx context.Context, arg *AmendOrderParams) (*OrderResponse, error) {
	if arg == nil {
		return nil, errNilArgument
	}
	if arg.OrderID == "" && arg.OrderLinkID == "" {
		return nil, errEitherOrderIDOROrderLinkIDRequired
	}
	err := isValidCategory(arg.Category)
	if err != nil {
		return nil, err
	}
	if arg.Symbol.IsEmpty() {
		return nil, currency.ErrCurrencyPairEmpty
	}
	var resp *OrderResponse
	return resp, by.SendAuthHTTPRequestV5(ctx, exchange.RestSpot, http.MethodPost, "/v5/order/amend", nil, arg, &resp, amendOrderEPL)
}

// CancelTradeOrder cancels an open unfilled or partially filled order.
func (by *Bybit) CancelTradeOrder(ctx context.Context, arg *CancelOrderParams) (*OrderResponse, error) {
	if arg == nil {
		return nil, errNilArgument
	}
	if arg.OrderID == "" && arg.OrderLinkID == "" {
		return nil, errEitherOrderIDOROrderLinkIDRequired
	}
	err := isValidCategory(arg.Category)
	if err != nil {
		return nil, err
	}
	if arg.Symbol.IsEmpty() {
		return nil, currency.ErrCurrencyPairEmpty
	}
	switch {
	case arg.OrderFilter != "" && arg.Category == cSpot:
		switch arg.OrderFilter {
		case "Order", "tpslOrder", "StopOrder":
		default:
			return nil, fmt.Errorf("%w, orderFilter=%s", errInvalidOrderFilter, arg.OrderFilter)
		}
	case arg.OrderFilter != "":
		return nil, fmt.Errorf("%w, orderFilter is valid for 'spot' only", errInvalidCategory)
	}
	var resp *OrderResponse

	epl := cancelOrderEPL
	if arg.Category == "spot" {
		epl = cancelSpotEPL
	}
	return resp, by.SendAuthHTTPRequestV5(ctx, exchange.RestSpot, http.MethodPost, "/v5/order/cancel", nil, arg, &resp, epl)
}

// GetOpenOrders retrieves unfilled or partially filled orders in real-time. To query older order records, please use the order history interface.
// orderFilter: possible values are 'Order', 'StopOrder', 'tpslOrder', and 'OcoOrder'
func (by *Bybit) GetOpenOrders(ctx context.Context, category, symbol, baseCoin, settleCoin, orderID, orderLinkID, orderFilter, cursor string, openOnly, limit int64) (*TradeOrders, error) {
	params, err := fillCategoryAndSymbol(category, symbol, true)
	if err != nil {
		return nil, err
	}
	if baseCoin != "" {
		params.Set("baseCoin", baseCoin)
	}
	if settleCoin != "" {
		params.Set("settleCoin", settleCoin)
	}
	if orderID != "" {
		params.Set("orderId", orderID)
	}
	if orderLinkID != "" {
		params.Set("orderLinkId", orderLinkID)
	}
	if openOnly != 0 {
		params.Set("openOnly", strconv.FormatInt(openOnly, 10))
	}
	if orderFilter != "" {
		params.Set("orderFilter", orderFilter)
	}
	if limit > 0 {
		params.Set("limit", strconv.FormatInt(limit, 10))
	}
	if cursor != "" {
		params.Set("cursor", cursor)
	}
	var resp *TradeOrders
	return resp, by.SendAuthHTTPRequestV5(ctx, exchange.RestSpot, http.MethodGet, "/v5/order/realtime", params, nil, &resp, getOrderEPL)
}

// CancelAllTradeOrders cancel all open orders
func (by *Bybit) CancelAllTradeOrders(ctx context.Context, arg *CancelAllOrdersParam) ([]OrderResponse, error) {
	if arg == nil {
		return nil, errNilArgument
	}
	err := isValidCategory(arg.Category)
	if err != nil {
		return nil, err
	}
	if arg.OrderFilter != "" && (arg.Category != "linear" && arg.Category != "inverse") {
		return nil, fmt.Errorf("%w, only used for category=linear or inverse", errInvalidOrderFilter)
	}
	var resp CancelAllResponse
	epl := cancelAllEPL
	if arg.Category == "spot" {
		epl = cancelAllSpotEPL
	}
	return resp.List, by.SendAuthHTTPRequestV5(ctx, exchange.RestSpot, http.MethodPost, "/v5/order/cancel-all", nil, arg, &resp, epl)
}

// GetTradeOrderHistory retrieves order history. As order creation/cancellation is asynchronous, the data returned from this endpoint may delay.
// If you want to get real-time order information, you could query this endpoint or rely on the websocket stream (recommended).
// orderFilter: possible values are 'Order', 'StopOrder', 'tpslOrder', and 'OcoOrder'
func (by *Bybit) GetTradeOrderHistory(ctx context.Context, category, symbol, orderID, orderLinkID,
	baseCoin, settleCoin, orderFilter, orderStatus, cursor string,
	startTime, endTime time.Time, limit int64,
) (*TradeOrders, error) {
	params, err := fillCategoryAndSymbol(category, symbol, true)
	if err != nil {
		return nil, err
	}
	if baseCoin != "" {
		params.Set("baseCoin", baseCoin)
	}
	if settleCoin != "" {
		params.Set("settleCoin", settleCoin)
	}
	if orderID != "" {
		params.Set("orderId", orderID)
	}
	if orderLinkID != "" {
		params.Set("orderLinkId", orderLinkID)
	}
	if orderFilter != "" {
		params.Set("orderFilter", orderFilter)
	}
	if orderStatus != "" {
		params.Set("orderStatus", orderStatus)
	}
	if cursor != "" {
		params.Set("cursor", cursor)
	}
	if !startTime.IsZero() {
		params.Set("startTime", strconv.FormatInt(startTime.UnixMilli(), 10))
	}
	if !endTime.IsZero() {
		params.Set("endTime", strconv.FormatInt(endTime.UnixMilli(), 10))
	}
	if limit > 0 {
		params.Set("limit", strconv.FormatInt(limit, 10))
	}
	var resp *TradeOrders
	return resp, by.SendAuthHTTPRequestV5(ctx, exchange.RestSpot, http.MethodGet, "/v5/order/history", params, nil, &resp, getOrderHistoryEPL)
}

// PlaceBatchOrder place batch or trade order.
func (by *Bybit) PlaceBatchOrder(ctx context.Context, arg *PlaceBatchOrderParam) ([]BatchOrderResponse, error) {
	if arg == nil {
		return nil, errNilArgument
	}
	switch {
	case arg.Category == "":
		return nil, errCategoryNotSet
	case arg.Category != cOption && arg.Category != cLinear:
		return nil, fmt.Errorf("%w, only 'option' and 'linear' categories are allowed", errInvalidCategory)
	}
	if len(arg.Request) == 0 {
		return nil, errNoOrderPassed
	}
	for a := range arg.Request {
		if arg.Request[a].OrderLinkID == "" {
			return nil, errOrderLinkIDMissing
		}
		if arg.Request[a].Symbol.IsEmpty() {
			return nil, currency.ErrCurrencyPairEmpty
		}
		if arg.Request[a].Side == "" {
			return nil, order.ErrSideIsInvalid
		}
		if arg.Request[a].OrderType == "" { // Market and Limit order types are allowed
			return nil, order.ErrTypeIsInvalid
		}
		if arg.Request[a].OrderQuantity <= 0 {
			return nil, order.ErrAmountBelowMin
		}
	}
	var resp BatchOrdersList
	return resp.List, by.SendAuthHTTPRequestV5(ctx, exchange.RestSpot, http.MethodPost, "/v5/order/create-batch", nil, arg, &resp, createBatchOrderEPL)
}

// BatchAmendOrder represents a batch amend order.
func (by *Bybit) BatchAmendOrder(ctx context.Context, category string, args []BatchAmendOrderParamItem) (*BatchOrderResponse, error) {
	if len(args) == 0 {
		return nil, errNilArgument
	}
	switch {
	case category == "":
		return nil, errCategoryNotSet
	case category != cOption:
		return nil, fmt.Errorf("%w, only 'option' category is allowed", errInvalidCategory)
	}
	for a := range args {
		if args[a].OrderID == "" && args[a].OrderLinkID == "" {
			return nil, errEitherOrderIDOROrderLinkIDRequired
		}
		if args[a].Symbol.IsEmpty() {
			return nil, currency.ErrCurrencyPairEmpty
		}
	}
	var resp *BatchOrderResponse
	return resp, by.SendAuthHTTPRequestV5(ctx, exchange.RestSpot, http.MethodPost, "/v5/order/amend-batch", nil, &BatchAmendOrderParams{
		Category: category,
		Request:  args,
	}, &resp, amendBatchOrderEPL)
}

// CancelBatchOrder cancel more than one open order in a single request.
func (by *Bybit) CancelBatchOrder(ctx context.Context, arg *CancelBatchOrder) ([]CancelBatchResponseItem, error) {
	if arg == nil {
		return nil, errNilArgument
	}
	if arg.Category != cOption {
		return nil, fmt.Errorf("%w, only 'option' category is allowed", errInvalidCategory)
	}
	if len(arg.Request) == 0 {
		return nil, errNoOrderPassed
	}
	for a := range arg.Request {
		if arg.Request[a].OrderID == "" && arg.Request[a].OrderLinkID == "" {
			return nil, errEitherOrderIDOROrderLinkIDRequired
		}
		if arg.Request[a].Symbol.IsEmpty() {
			return nil, currency.ErrCurrencyPairEmpty
		}
	}
	var resp cancelBatchResponse
	return resp.List, by.SendAuthHTTPRequestV5(ctx, exchange.RestSpot, http.MethodPost, "/v5/order/cancel-batch", nil, arg, &resp, cancelBatchOrderEPL)
}

// GetBorrowQuota retrieves the qty and amount of borrowable coins in spot account.
func (by *Bybit) GetBorrowQuota(ctx context.Context, category, symbol, side string) (*BorrowQuota, error) {
	if category == "" {
		return nil, errCategoryNotSet
	} else if category != cSpot {
		return nil, fmt.Errorf("%w, category: %s", errInvalidCategory, category)
	}
	params := url.Values{}
	if symbol == "" {
		return nil, errSymbolMissing
	}
	params.Set("symbol", symbol)
	params.Set("category", category)
	if side == "" {
		return nil, order.ErrSideIsInvalid
	}
	params.Set("side", side)
	var resp *BorrowQuota
	return resp, by.SendAuthHTTPRequestV5(ctx, exchange.RestSpot, http.MethodGet, "/v5/order/spot-borrow-check", params, nil, &resp, defaultEPL)
}

// SetDisconnectCancelAll You can use this endpoint to get your current DCP configuration.
// Your private websocket connection must subscribe "dcp" topic in order to trigger DCP successfully
func (by *Bybit) SetDisconnectCancelAll(ctx context.Context, arg *SetDCPParams) error {
	if arg == nil {
		return errNilArgument
	}
	if arg.TimeWindow == 0 {
		return errDisconnectTimeWindowNotSet
	}
	return by.SendAuthHTTPRequestV5(ctx, exchange.RestSpot, http.MethodPost, "/v5/order/disconnected-cancel-all", nil, arg, &struct{}{}, defaultEPL)
}

// GetPositionInfo retrieves real-time position data, such as position size, cumulative realizedPNL.
func (by *Bybit) GetPositionInfo(ctx context.Context, category, symbol, baseCoin, settleCoin, cursor string, limit int64) (*PositionInfoList, error) {
	if category == "" {
		return nil, errCategoryNotSet
	} else if category != cLinear && category != cInverse && category != cOption {
		return nil, fmt.Errorf("%w, category: %s", errInvalidCategory, category)
	}
	if symbol == "" && settleCoin == "" {
		return nil, errSymbolOrSettleCoinRequired
	}
	params := url.Values{}
	if symbol != "" {
		params.Set("symbol", symbol)
	}
	params.Set("category", category)
	if baseCoin != "" {
		params.Set("baseCoin", baseCoin)
	}
	if settleCoin != "" {
		params.Set("settleCoin", settleCoin)
	}
	if cursor != "" {
		params.Set("cursor", cursor)
	}
	if limit > 0 {
		params.Set("limit", strconv.FormatInt(limit, 10))
	}
	var resp *PositionInfoList
	return resp, by.SendAuthHTTPRequestV5(ctx, exchange.RestSpot, http.MethodGet, "/v5/position/list", params, nil, &resp, getPositionListEPL)
}

// SetLeverageLevel sets a leverage from 0 to max leverage of corresponding risk limit
func (by *Bybit) SetLeverageLevel(ctx context.Context, arg *SetLeverageParams) error {
	if arg == nil {
		return errNilArgument
	}
	switch arg.Category {
	case "":
		return errCategoryNotSet
	case cLinear, cInverse:
	default:
		return fmt.Errorf("%w, category: %s", errInvalidCategory, arg.Category)
	}
	if arg.Symbol == "" {
		return errSymbolMissing
	}
	switch {
	case arg.BuyLeverage <= 0:
		return fmt.Errorf("%w code: 10001 msg: invalid buy leverage %f", errInvalidLeverage, arg.BuyLeverage)
	case arg.BuyLeverage != arg.SellLeverage:
		return fmt.Errorf("%w, buy leverage not equal sell leverage", errInvalidLeverage)
	}
	return by.SendAuthHTTPRequestV5(ctx, exchange.RestSpot, http.MethodPost, "/v5/position/set-leverage", nil, arg, &struct{}{}, postPositionSetLeverageEPL)
}

// SwitchTradeMode sets the trade mode value either to 'cross' or 'isolated'.
// Select cross margin mode or isolated margin mode per symbol level
func (by *Bybit) SwitchTradeMode(ctx context.Context, arg *SwitchTradeModeParams) error {
	if arg == nil {
		return errNilArgument
	}
	switch arg.Category {
	case "":
		return errCategoryNotSet
	case cLinear, cInverse:
	default:
		return fmt.Errorf("%w, category: %s", errInvalidCategory, arg.Category)
	}
	switch {
	case arg.Symbol == "":
		return errSymbolMissing
	case arg.BuyLeverage <= 0:
		return fmt.Errorf("%w code: 10001 msg: invalid buy leverage %f", errInvalidLeverage, arg.BuyLeverage)
	case arg.BuyLeverage != arg.SellLeverage:
		return fmt.Errorf("%w, buy leverage not equal sell leverage", errInvalidLeverage)
	case arg.TradeMode != 0 && arg.TradeMode != 1:
		return errInvalidTradeModeValue
	}
	return by.SendAuthHTTPRequestV5(ctx, exchange.RestSpot, http.MethodPost, "/v5/position/switch-isolated", nil, arg, &struct{}{}, defaultEPL)
}

// SetTakeProfitStopLossMode set partial TP/SL mode, you can set the TP/SL size smaller than position size.
func (by *Bybit) SetTakeProfitStopLossMode(ctx context.Context, arg *TPSLModeParams) (*TPSLModeResponse, error) {
	if arg == nil {
		return nil, errNilArgument
	}
	switch arg.Category {
	case "":
		return nil, errCategoryNotSet
	case cLinear, cInverse:
	default:
		return nil, fmt.Errorf("%w, category: %s", errInvalidCategory, arg.Category)
	}
	switch {
	case arg.Symbol == "":
		return nil, errSymbolMissing
	case arg.TpslMode == "":
		return nil, errTakeProfitOrStopLossModeMissing
	}
	var resp *TPSLModeResponse
	return resp, by.SendAuthHTTPRequestV5(ctx, exchange.RestSpot, http.MethodPost, "/v5/position/set-tpsl-mode", nil, arg, &resp, setPositionTPLSModeEPL)
}

// SwitchPositionMode switch the position mode for USDT perpetual and Inverse futures.
// If you are in one-way Mode, you can only open one position on Buy or Sell side.
// If you are in hedge mode, you can open both Buy and Sell side positions simultaneously.
// switches mode between MergedSingle: One-Way Mode or BothSide: Hedge Mode
func (by *Bybit) SwitchPositionMode(ctx context.Context, arg *SwitchPositionModeParams) error {
	if arg == nil {
		return errNilArgument
	}
	switch arg.Category {
	case "":
		return errCategoryNotSet
	case cLinear, cInverse:
	default:
		return fmt.Errorf("%w, category: %s", errInvalidCategory, arg.Category)
	}
	if arg.Symbol.IsEmpty() && arg.Coin.IsEmpty() {
		return errEitherSymbolOrCoinRequired
	}
	return by.SendAuthHTTPRequestV5(ctx, exchange.RestSpot, http.MethodPost, "/v5/position/switch-mode", nil, arg, &struct{}{}, defaultEPL)
}

// SetRiskLimit risk limit will limit the maximum position value you can hold under different margin requirements.
// If you want to hold a bigger position size, you need more margin. This interface can set the risk limit of a single position.
// If the order exceeds the current risk limit when placing an order, it will be rejected.
// '0': one-way mode '1': hedge-mode Buy side '2': hedge-mode Sell side
func (by *Bybit) SetRiskLimit(ctx context.Context, arg *SetRiskLimitParam) (*RiskLimitResponse, error) {
	if arg == nil {
		return nil, errNilArgument
	}
	switch arg.Category {
	case "":
		return nil, errCategoryNotSet
	case cLinear, cInverse:
	default:
		return nil, fmt.Errorf("%w, category: %s", errInvalidCategory, arg.Category)
	}
	if arg.PositionMode < 0 || arg.PositionMode > 2 {
		return nil, errInvalidPositionMode
	}
	if arg.Symbol.IsEmpty() {
		return nil, errSymbolMissing
	}
	var resp *RiskLimitResponse
	return resp, by.SendAuthHTTPRequestV5(ctx, exchange.RestSpot, http.MethodPost, "/v5/position/set-risk-limit", nil, arg, &resp, setPositionRiskLimitEPL)
}

// SetTradingStop set the take profit, stop loss or trailing stop for the position.
func (by *Bybit) SetTradingStop(ctx context.Context, arg *TradingStopParams) error {
	if arg == nil {
		return errNilArgument
	}
	switch arg.Category {
	case cLinear, cInverse:
	case "":
		return errCategoryNotSet
	default:
		return fmt.Errorf("%w, category: %s", errInvalidCategory, arg.Category)
	}
	if arg.Symbol.IsEmpty() {
		return errSymbolMissing
	}
	return by.SendAuthHTTPRequestV5(ctx, exchange.RestSpot, http.MethodPost, "/v5/position/trading-stop", nil, arg, &struct{}{}, stopTradingPositionEPL)
}

// SetAutoAddMargin sets auto add margin
func (by *Bybit) SetAutoAddMargin(ctx context.Context, arg *AutoAddMarginParam) error {
	if arg == nil {
		return errNilArgument
	}
	switch arg.Category {
	case "":
		return errCategoryNotSet
	case cLinear, cInverse:
	default:
		return fmt.Errorf("%w, category: %s", errInvalidCategory, arg.Category)
	}
	if arg.Symbol.IsEmpty() {
		return errSymbolMissing
	}
	if arg.AutoAddmargin != 0 && arg.AutoAddmargin != 1 {
		return errInvalidAutoAddMarginValue
	}
	if arg.PositionIndex < 0 || arg.PositionIndex > 2 {
		return errInvalidPositionMode
	}
	return by.SendAuthHTTPRequestV5(ctx, exchange.RestSpot, http.MethodPost, "/v5/position/set-auto-add-margin", nil, arg, &struct{}{}, defaultEPL)
}

// AddOrReduceMargin manually add or reduce margin for isolated margin position
func (by *Bybit) AddOrReduceMargin(ctx context.Context, arg *AddOrReduceMarginParam) (*AddOrReduceMargin, error) {
	if arg == nil {
		return nil, errNilArgument
	}
	switch arg.Category {
	case "":
		return nil, errCategoryNotSet
	case cLinear, cInverse:
	default:
		return nil, fmt.Errorf("%w, category: %s", errInvalidCategory, arg.Category)
	}
	if arg.Symbol.IsEmpty() {
		return nil, errSymbolMissing
	}
	if arg.Margin != 10 && arg.Margin != -10 {
		return nil, errInvalidAutoAddMarginValue
	}
	if arg.PositionIndex < 0 || arg.PositionIndex > 2 {
		return nil, errInvalidPositionMode
	}
	var resp *AddOrReduceMargin
	return resp, by.SendAuthHTTPRequestV5(ctx, exchange.RestSpot, http.MethodPost, "/v5/position/add-margin", nil, arg, &resp, defaultEPL)
}

// GetExecution retrieves users' execution records, sorted by execTime in descending order. However, for Normal spot, they are sorted by execId in descending order.
// Execution Type possible values: 'Trade', 'AdlTrade' Auto-Deleveraging, 'Funding' Funding fee, 'BustTrade' Liquidation, 'Delivery' USDC futures delivery, 'BlockTrade'
// UTA Spot: 'stopOrderType', "" for normal order, "tpslOrder" for TP/SL order, "Stop" for conditional order, "OcoOrder" for OCO order
func (by *Bybit) GetExecution(ctx context.Context, category, symbol, orderID, orderLinkID, baseCoin, executionType, stopOrderType, cursor string, startTime, endTime time.Time, limit int64) (*ExecutionResponse, error) {
	params, err := fillCategoryAndSymbol(category, symbol, true)
	if err != nil {
		return nil, err
	}
	if orderID != "" {
		params.Set("orderId", orderID)
	}
	if orderLinkID != "" {
		params.Set("orderLinkId", orderLinkID)
	}
	if baseCoin != "" {
		params.Set("baseCoin", baseCoin)
	}
	if cursor != "" {
		params.Set("cursor", cursor)
	}
	if !startTime.IsZero() {
		params.Set("startTime", strconv.FormatInt(startTime.UnixMilli(), 10))
	}
	if !endTime.IsZero() {
		params.Set("endTime", strconv.FormatInt(endTime.UnixMilli(), 10))
	}
	if executionType != "" {
		params.Set("execType", executionType)
	}
	if cursor != "" {
		params.Set("cursor", cursor)
	}
	if stopOrderType != "" {
		params.Set("stopOrderType", stopOrderType)
	}
	if limit > 0 {
		params.Set("limit", strconv.FormatInt(limit, 10))
	}
	var resp *ExecutionResponse
	return resp, by.SendAuthHTTPRequestV5(ctx, exchange.RestSpot, http.MethodGet, "/v5/execution/list", params, nil, &resp, getExecutionListEPL)
}

// GetClosedPnL retrieves user's closed profit and loss records. The results are sorted by createdTime in descending order.
func (by *Bybit) GetClosedPnL(ctx context.Context, category, symbol, cursor string, startTime, endTime time.Time, limit int64) (*ClosedProfitAndLossResponse, error) {
	params, err := fillOrderAndExecutionFetchParams(paramsConfig{Linear: true, Inverse: true}, category, symbol, "", "", "", "", "", cursor, startTime, endTime, limit)
	if err != nil {
		return nil, err
	}
	var resp *ClosedProfitAndLossResponse
	return resp, by.SendAuthHTTPRequestV5(ctx, exchange.RestSpot, http.MethodGet, "/v5/position/closed-pnl", params, nil, &resp, getPositionClosedPNLEPL)
}

func fillOrderAndExecutionFetchParams(ac paramsConfig, category, symbol, baseCoin, orderID, orderLinkID, orderFilter, orderStatus, cursor string, startTime, endTime time.Time, limit int64) (url.Values, error) {
	params := url.Values{}
	switch {
	case !ac.OptionalCategory && category == "":
		return nil, errCategoryNotSet
	case ac.OptionalCategory && category == "":
	case (!ac.Linear && category == cLinear) ||
		(!ac.Option && category == cOption) ||
		(!ac.Inverse && category == cInverse) ||
		(!ac.Spot && category == cSpot):
		return nil, fmt.Errorf("%w, category: %s", errInvalidCategory, category)
	default:
		params.Set("category", category)
	}
	if ac.MandatorySymbol && symbol == "" {
		return nil, errSymbolMissing
	} else if symbol != "" {
		params.Set("symbol", symbol)
	}
	if category == cOption && baseCoin == "" && !ac.OptionalBaseCoin {
		return nil, fmt.Errorf("%w, baseCoin is required", errBaseNotSet)
	} else if baseCoin != "" {
		params.Set("baseCoin", baseCoin)
	}
	if orderID != "" {
		params.Set("orderId", orderID)
	}
	if orderLinkID != "" {
		params.Set("orderLinkId", orderLinkID)
	}
	if orderFilter != "" {
		params.Set("orderFilter", orderFilter)
	}
	if orderStatus != "" {
		params.Set("orderStatus", orderStatus)
	}
	if cursor != "" {
		params.Set("cursor", cursor)
	}
	if !startTime.IsZero() {
		params.Set("startTime", strconv.FormatInt(startTime.UnixMilli(), 10))
	}
	if !endTime.IsZero() {
		params.Set("endTime", strconv.FormatInt(endTime.UnixMilli(), 10))
	}
	if limit > 0 {
		params.Set("limit", strconv.FormatInt(limit, 10))
	}
	return params, nil
}

// ConfirmNewRiskLimit t is only applicable when the user is marked as only reducing positions
// (please see the isReduceOnly field in the Get Position Info interface).
// After the user actively adjusts the risk level, this interface is called to try to calculate the adjusted risk level,
// and if it passes (retCode=0), the system will remove the position reduceOnly mark.
// You are recommended to call Get Position Info to check isReduceOnly field.
func (by *Bybit) ConfirmNewRiskLimit(ctx context.Context, category, symbol string) error {
	if category == "" {
		return errCategoryNotSet
	}
	if symbol == "" {
		return errSymbolMissing
	}
	arg := &struct {
		Category string `json:"category"`
		Symbol   string `json:"symbol"`
	}{
		Category: category,
		Symbol:   symbol,
	}
	return by.SendAuthHTTPRequestV5(ctx, exchange.RestSpot, http.MethodPost, "/v5/position/confirm-pending-mmr", nil, arg, &struct{}{}, defaultEPL)
}

// GetPreUpgradeOrderHistory the account is upgraded to a Unified account, you can get the orders which occurred before the upgrade.
func (by *Bybit) GetPreUpgradeOrderHistory(ctx context.Context, category, symbol, baseCoin, orderID, orderLinkID, orderFilter, orderStatus, cursor string, startTime, endTime time.Time, limit int64) (*TradeOrders, error) {
	params, err := fillOrderAndExecutionFetchParams(paramsConfig{Linear: true, Option: true, Inverse: true}, category, symbol, baseCoin, orderID, orderLinkID, orderFilter, orderStatus, cursor, startTime, endTime, limit)
	if err != nil {
		return nil, err
	}
	err = by.RequiresUnifiedAccount(ctx)
	if err != nil {
		return nil, err
	}
	var resp *TradeOrders
	return resp, by.SendAuthHTTPRequestV5(ctx, exchange.RestSpot, http.MethodGet, "/v5/pre-upgrade/order/history", params, nil, &resp, defaultEPL)
}

// GetPreUpgradeTradeHistory retrieves users' execution records which occurred before you upgraded the account to a Unified account, sorted by execTime in descending order
func (by *Bybit) GetPreUpgradeTradeHistory(ctx context.Context, category, symbol, orderID, orderLinkID, baseCoin, executionType, cursor string, startTime, endTime time.Time, limit int64) (*ExecutionResponse, error) {
	params, err := fillOrderAndExecutionFetchParams(paramsConfig{Linear: true, Option: false, Inverse: true}, category, symbol, baseCoin, orderID, orderLinkID, "", "", cursor, startTime, endTime, limit)
	if err != nil {
		return nil, err
	}
	err = by.RequiresUnifiedAccount(ctx)
	if err != nil {
		return nil, err
	}
	if executionType != "" {
		params.Set("executionType", executionType)
	}
	var resp *ExecutionResponse
	return resp, by.SendAuthHTTPRequestV5(ctx, exchange.RestSpot, http.MethodGet, "/v5/pre-upgrade/execution/list", params, nil, &resp, defaultEPL)
}

// GetPreUpgradeClosedPnL retrieves user's closed profit and loss records from before you upgraded the account to a Unified account. The results are sorted by createdTime in descending order.
func (by *Bybit) GetPreUpgradeClosedPnL(ctx context.Context, category, symbol, cursor string, startTime, endTime time.Time, limit int64) (*ClosedProfitAndLossResponse, error) {
	params, err := fillOrderAndExecutionFetchParams(paramsConfig{Linear: true, Inverse: true, MandatorySymbol: true}, category, symbol, "", "", "", "", "", cursor, startTime, endTime, limit)
	if err != nil {
		return nil, err
	}
	err = by.RequiresUnifiedAccount(ctx)
	if err != nil {
		return nil, err
	}
	var resp *ClosedProfitAndLossResponse
	return resp, by.SendAuthHTTPRequestV5(ctx, exchange.RestSpot, http.MethodGet, "/v5/pre-upgrade/position/closed-pnl", params, nil, &resp, defaultEPL)
}

// GetPreUpgradeTransactionLog retrieves transaction logs which occurred in the USDC Derivatives wallet before the account was upgraded to a Unified account.
func (by *Bybit) GetPreUpgradeTransactionLog(ctx context.Context, category, baseCoin, transactionType, cursor string, startTime, endTime time.Time, limit int64) (*TransactionLog, error) {
	params, err := fillOrderAndExecutionFetchParams(paramsConfig{Linear: true, Inverse: true}, category, "", baseCoin, "", "", "", "", cursor, startTime, endTime, limit)
	if err != nil {
		return nil, err
	}
	err = by.RequiresUnifiedAccount(ctx)
	if err != nil {
		return nil, err
	}
	if transactionType != "" {
		params.Set("type", transactionType)
	}
	var resp *TransactionLog
	return resp, by.SendAuthHTTPRequestV5(ctx, exchange.RestSpot, http.MethodGet, "/v5/pre-upgrade/account/transaction-log", params, nil, &resp, defaultEPL)
}

// GetPreUpgradeOptionDeliveryRecord retrieves delivery records of Option before you upgraded the account to a Unified account, sorted by deliveryTime in descending order
func (by *Bybit) GetPreUpgradeOptionDeliveryRecord(ctx context.Context, category, symbol, cursor string, expiryDate time.Time, limit int64) (*PreUpdateOptionDeliveryRecord, error) {
	params, err := fillOrderAndExecutionFetchParams(paramsConfig{OptionalBaseCoin: true, Option: true}, category, symbol, "", "", "", "", "", cursor, time.Time{}, time.Time{}, limit)
	if err != nil {
		return nil, err
	}
	err = by.RequiresUnifiedAccount(ctx)
	if err != nil {
		return nil, err
	}
	if !expiryDate.IsZero() {
		params.Set("expData", expiryDate.Format(longDatedFormat))
	}
	var resp *PreUpdateOptionDeliveryRecord
	return resp, by.SendAuthHTTPRequestV5(ctx, exchange.RestSpot, http.MethodGet, "/v5/pre-upgrade/asset/delivery-record", params, nil, &resp, defaultEPL)
}

// GetPreUpgradeUSDCSessionSettlement retrieves session settlement records of USDC perpetual before you upgrade the account to Unified account.
func (by *Bybit) GetPreUpgradeUSDCSessionSettlement(ctx context.Context, category, symbol, cursor string, limit int64) (*SettlementSession, error) {
	params, err := fillOrderAndExecutionFetchParams(paramsConfig{Linear: true}, category, symbol, "", "", "", "", "", cursor, time.Time{}, time.Time{}, limit)
	if err != nil {
		return nil, err
	}
	err = by.RequiresUnifiedAccount(ctx)
	if err != nil {
		return nil, err
	}
	var resp *SettlementSession
	return resp, by.SendAuthHTTPRequestV5(ctx, exchange.RestSpot, http.MethodGet, "/v5/pre-upgrade/asset/settlement-record", params, nil, &resp, defaultEPL)
}

// GetWalletBalance represents wallet balance, query asset information of each currency, and account risk rate information.
// By default, currency information with assets or liabilities of 0 is not returned.
// Unified account: UNIFIED (trade spot/linear/options), CONTRACT(trade inverse)
// Normal account: CONTRACT, SPOT
func (by *Bybit) GetWalletBalance(ctx context.Context, accountType, coin string) (*WalletBalance, error) {
	params := url.Values{}
	if accountType == "" {
		return nil, errMissingAccountType
	}
	params.Set("accountType", accountType)
	if coin != "" {
		params.Set("coin", coin)
	}
	var resp *WalletBalance
	return resp, by.SendAuthHTTPRequestV5(ctx, exchange.RestSpot, http.MethodGet, "/v5/account/wallet-balance", params, nil, &resp, getAccountWalletBalanceEPL)
}

// UpgradeToUnifiedAccount upgrades the account to unified account.
func (by *Bybit) UpgradeToUnifiedAccount(ctx context.Context) (*UnifiedAccountUpgradeResponse, error) {
	var resp *UnifiedAccountUpgradeResponse
	return resp, by.SendAuthHTTPRequestV5(ctx, exchange.RestSpot, http.MethodPost, "/v5/account/upgrade-to-uta", nil, nil, &resp, defaultEPL)
}

// GetBorrowHistory retrieves interest records, sorted in reverse order of creation time.
func (by *Bybit) GetBorrowHistory(ctx context.Context, currency, cursor string, startTime, endTime time.Time, limit int64) (*BorrowHistory, error) {
	params := url.Values{}
	if currency != "" {
		params.Set("currency", currency)
	}
	if cursor != "" {
		params.Set("cursor", cursor)
	}
	if !startTime.IsZero() {
		params.Set("startTime", strconv.FormatInt(startTime.UnixMilli(), 10))
	}
	if !endTime.IsZero() {
		params.Set("endTime", strconv.FormatInt(endTime.UnixMilli(), 10))
	}
	if limit > 0 {
		params.Set("limit", strconv.FormatInt(limit, 10))
	}
	if cursor != "" {
		params.Set("cursor", cursor)
	}
	var resp *BorrowHistory
	return resp, by.SendAuthHTTPRequestV5(ctx, exchange.RestSpot, http.MethodGet, "/v5/account/borrow-history", params, nil, &resp, defaultEPL)
}

// SetCollateralCoin decide whether the assets in the Unified account needs to be collateral coins.
func (by *Bybit) SetCollateralCoin(ctx context.Context, coin currency.Code, collateralSwitchON bool) error {
	params := url.Values{}
	if !coin.IsEmpty() {
		params.Set("coin", coin.String())
	}
	if collateralSwitchON {
		params.Set("collateralSwitch", "ON")
	} else {
		params.Set("collateralSwitch", "OFF")
	}
	return by.SendAuthHTTPRequestV5(ctx, exchange.RestSpot, http.MethodGet, "/v5/account/set-collateral-switch", params, nil, &struct{}{}, defaultEPL)
}

// GetCollateralInfo retrieves the collateral information of the current unified margin account,
// including loan interest rate, loanable amount, collateral conversion rate,
// whether it can be mortgaged as margin, etc.
func (by *Bybit) GetCollateralInfo(ctx context.Context, currency string) (*CollateralInfo, error) {
	params := url.Values{}
	if currency != "" {
		params.Set("currency", currency)
	}
	var resp *CollateralInfo
	return resp, by.SendAuthHTTPRequestV5(ctx, exchange.RestSpot, http.MethodGet, "/v5/account/collateral-info", params, nil, &resp, defaultEPL)
}

// GetCoinGreeks retrieves current account Greeks information
func (by *Bybit) GetCoinGreeks(ctx context.Context, baseCoin string) (*CoinGreeks, error) {
	params := url.Values{}
	if baseCoin != "" {
		params.Set("baseCoin", baseCoin)
	}
	var resp *CoinGreeks
	return resp, by.SendAuthHTTPRequestV5(ctx, exchange.RestSpot, http.MethodGet, "/v5/asset/coin-greeks", params, nil, &resp, defaultEPL)
}

// GetFeeRate retrieves the trading fee rate.
func (by *Bybit) GetFeeRate(ctx context.Context, category, symbol, baseCoin string) (*AccountFee, error) {
	params := url.Values{}
	if !slices.Contains(validCategory, category) {
		return nil, fmt.Errorf("%w, valid category values are %v", errInvalidCategory, validCategory)
	}
	if category != "" {
		params.Set("category", category)
	}
	if symbol != "" {
		params.Set("symbol", symbol)
	}
	if baseCoin != "" {
		params.Set("baseCoin", baseCoin)
	}
	var resp *AccountFee
	return resp, by.SendAuthHTTPRequestV5(ctx, exchange.RestSpot, http.MethodGet, "/v5/account/fee-rate", params, nil, &resp, getAccountFeeEPL)
}

// GetAccountInfo retrieves the margin mode configuration of the account.
// query the margin mode and the upgraded status of account
func (by *Bybit) GetAccountInfo(ctx context.Context) (*AccountInfo, error) {
	var resp *AccountInfo
	return resp, by.SendAuthHTTPRequestV5(ctx, exchange.RestSpot, http.MethodGet, "/v5/account/info", nil, nil, &resp, defaultEPL)
}

// GetTransactionLog retrieves transaction logs in Unified account.
func (by *Bybit) GetTransactionLog(ctx context.Context, category, baseCoin, transactionType, cursor string, startTime, endTime time.Time, limit int64) (*TransactionLog, error) {
	params, err := fillOrderAndExecutionFetchParams(paramsConfig{OptionalBaseCoin: true, OptionalCategory: true, Linear: true, Option: true, Spot: true}, category, "", baseCoin, "", "", "", "", cursor, startTime, endTime, limit)
	if err != nil {
		return nil, err
	}
	if transactionType != "" {
		params.Set("type", transactionType)
	}
	var resp *TransactionLog
	return resp, by.SendAuthHTTPRequestV5(ctx, exchange.RestSpot, http.MethodGet, "/v5/account/transaction-log", params, nil, &resp, defaultEPL)
}

// SetMarginMode set margin mode to  either of ISOLATED_MARGIN, REGULAR_MARGIN(i.e. Cross margin), PORTFOLIO_MARGIN
func (by *Bybit) SetMarginMode(ctx context.Context, marginMode string) (*SetMarginModeResponse, error) {
	if marginMode == "" {
		return nil, fmt.Errorf("%w, margin mode should be either of ISOLATED_MARGIN, REGULAR_MARGIN, or PORTFOLIO_MARGIN", errInvalidMode)
	}
	arg := &struct {
		SetMarginMode string `json:"setMarginMode"`
	}{SetMarginMode: marginMode}

	var resp *SetMarginModeResponse
	return resp, by.SendAuthHTTPRequestV5(ctx, exchange.RestSpot, http.MethodPost, "/v5/account/set-margin-mode", nil, arg, &resp, defaultEPL)
}

// SetSpotHedging to turn on/off Spot hedging feature in Portfolio margin for Unified account.
func (by *Bybit) SetSpotHedging(ctx context.Context, setHedgingModeOn bool) error {
	resp := struct{}{}
	setHedgingMode := "OFF"
	if setHedgingModeOn {
		setHedgingMode = "ON"
	}
	return by.SendAuthHTTPRequestV5(ctx, exchange.RestSpot, http.MethodPost, "/v5/account/set-hedging-mode", nil, &map[string]string{"setHedgingMode": setHedgingMode}, &resp, defaultEPL)
}

// SetMMP Market Maker Protection (MMP) is an automated mechanism designed to protect market makers (MM) against liquidity risks and over-exposure in the market.
func (by *Bybit) SetMMP(ctx context.Context, arg *MMPRequestParam) error {
	if arg == nil {
		return errNilArgument
	}
	if arg.BaseCoin == "" {
		return errBaseNotSet
	}
	if arg.TimeWindowMS <= 0 {
		return errTimeWindowRequired
	}
	if arg.FrozenPeriod <= 0 {
		return errFrozenPeriodRequired
	}
	if arg.TradeQuantityLimit <= 0 {
		return fmt.Errorf("%w, trade quantity limit required", errQuantityLimitRequired)
	}
	if arg.DeltaLimit <= 0 {
		return fmt.Errorf("%w, delta limit is required", errQuantityLimitRequired)
	}
	return by.SendAuthHTTPRequestV5(ctx, exchange.RestSpot, http.MethodPost, "/v5/account/mmp-modify", nil, arg, &struct{}{}, defaultEPL)
}

// ResetMMP resets MMP.
// once the mmp triggered, you can unfreeze the account by this endpoint
func (by *Bybit) ResetMMP(ctx context.Context, baseCoin string) error {
	if baseCoin == "" {
		return errBaseNotSet
	}
	arg := &struct {
		BaseCoin string `json:"baseCoin"`
	}{BaseCoin: baseCoin}
	return by.SendAuthHTTPRequestV5(ctx, exchange.RestSpot, http.MethodPost, "/v5/account/mmp-reset", nil, arg, &struct{}{}, defaultEPL)
}

// GetMMPState retrieve Market Maker Protection (MMP) states for different coins.
func (by *Bybit) GetMMPState(ctx context.Context, baseCoin string) (*MMPStates, error) {
	if baseCoin == "" {
		return nil, errBaseNotSet
	}
	arg := &struct {
		BaseCoin string `json:"baseCoin"`
	}{BaseCoin: baseCoin}
	var resp *MMPStates
	return resp, by.SendAuthHTTPRequestV5(ctx, exchange.RestSpot, http.MethodPost, "/v5/account/mmp-state", nil, arg, &resp, defaultEPL)
}

// GetCoinExchangeRecords queries the coin exchange records.
func (by *Bybit) GetCoinExchangeRecords(ctx context.Context, fromCoin, toCoin, cursor string, limit int64) (*CoinExchangeRecords, error) {
	params := url.Values{}
	if fromCoin != "" {
		params.Set("fromCoin", fromCoin)
	}
	if toCoin != "" {
		params.Set("toCoin", toCoin)
	}
	if cursor != "" {
		params.Set("cursor", cursor)
	}
	if limit > 0 {
		params.Set("limit", strconv.FormatInt(limit, 10))
	}
	var resp *CoinExchangeRecords
	return resp, by.SendAuthHTTPRequestV5(ctx, exchange.RestSpot, http.MethodGet, "/v5/asset/exchange/order-record", params, nil, &resp, getExchangeOrderRecordEPL)
}

// GetDeliveryRecord retrieves delivery records of USDC futures and Options, sorted by deliveryTime in descending order
func (by *Bybit) GetDeliveryRecord(ctx context.Context, category, symbol, cursor string, expiryDate time.Time, limit int64) (*DeliveryRecord, error) {
	if !slices.Contains([]string{cLinear, cOption}, category) {
		return nil, fmt.Errorf("%w, valid category values are %v", errInvalidCategory, []string{cLinear, cOption})
	}
	params := url.Values{}
	params.Set("category", category)
	if symbol != "" {
		params.Set("symbol", symbol)
	}
	if !expiryDate.IsZero() {
		params.Set("expData", expiryDate.Format(longDatedFormat))
	}
	if cursor != "" {
		params.Set("cursor", cursor)
	}
	if limit > 0 {
		params.Set("limit", strconv.FormatInt(limit, 10))
	}
	var resp *DeliveryRecord
	return resp, by.SendAuthHTTPRequestV5(ctx, exchange.RestSpot, http.MethodGet, "/v5/asset/delivery-record", params, nil, &resp, defaultEPL)
}

// GetUSDCSessionSettlement retrieves session settlement records of USDC perpetual and futures
func (by *Bybit) GetUSDCSessionSettlement(ctx context.Context, category, symbol, cursor string, limit int64) (*SettlementSession, error) {
	if category != cLinear {
		return nil, fmt.Errorf("%w, valid category value is %v", errInvalidCategory, cLinear)
	}
	params := url.Values{}
	params.Set("category", category)
	if symbol != "" {
		params.Set("symbol", symbol)
	}
	if cursor != "" {
		params.Set("cursor", cursor)
	}
	if limit > 0 {
		params.Set("limit", strconv.FormatInt(limit, 10))
	}
	var resp *SettlementSession
	return resp, by.SendAuthHTTPRequestV5(ctx, exchange.RestSpot, http.MethodGet, "/v5/asset/settlement-record", params, nil, &resp, defaultEPL)
}

// GetAssetInfo retrieves asset information
func (by *Bybit) GetAssetInfo(ctx context.Context, accountType, coin string) (*AccountInfos, error) {
	if accountType == "" {
		return nil, errMissingAccountType
	}
	params := url.Values{}
	params.Set("accountType", accountType)
	if coin != "" {
		params.Set("coin", coin)
	}
	var resp *AccountInfos
	return resp, by.SendAuthHTTPRequestV5(ctx, exchange.RestSpot, http.MethodGet, "/v5/asset/transfer/query-asset-info", params, nil, &resp, getAssetTransferQueryInfoEPL)
}

func fillCoinBalanceFetchParams(accountType, memberID, coin string, withBonus int64, coinRequired bool) (url.Values, error) {
	if accountType == "" {
		return nil, errMissingAccountType
	}
	params := url.Values{}
	params.Set("accountType", accountType)
	if memberID != "" {
		params.Set("memberId", memberID)
	}
	if coinRequired && coin == "" {
		return nil, currency.ErrCurrencyCodeEmpty
	}
	if coin != "" {
		params.Set("coin", coin)
	}
	if withBonus > 0 {
		params.Set("withBonus", strconv.FormatInt(withBonus, 10))
	}
	return params, nil
}

// GetAllCoinBalance retrieves all coin balance of all account types under the master account, and sub account.
// It is not allowed to get master account coin balance via sub account api key.
func (by *Bybit) GetAllCoinBalance(ctx context.Context, accountType, memberID, coin string, withBonus int64) (*CoinBalances, error) {
	params, err := fillCoinBalanceFetchParams(accountType, memberID, coin, withBonus, false)
	if err != nil {
		return nil, err
	}
	var resp *CoinBalances
	return resp, by.SendAuthHTTPRequestV5(ctx, exchange.RestSpot, http.MethodGet, "/v5/asset/transfer/query-account-coins-balance", params, nil, &resp, getAssetAccountCoinBalanceEPL)
}

// GetSingleCoinBalance retrieves the balance of a specific coin in a specific account type. Supports querying sub UID's balance.
func (by *Bybit) GetSingleCoinBalance(ctx context.Context, accountType, coin, memberID string, withBonus, withTransferSafeAmount int64) (*CoinBalance, error) {
	params, err := fillCoinBalanceFetchParams(accountType, memberID, coin, withBonus, true)
	if err != nil {
		return nil, err
	}
	if withTransferSafeAmount > 0 {
		params.Set("withTransferSafeAmount", strconv.FormatInt(withTransferSafeAmount, 10))
	}
	var resp *CoinBalance
	return resp, by.SendAuthHTTPRequestV5(ctx, exchange.RestSpot, http.MethodGet, "/v5/asset/transfer/query-account-coin-balance", params, nil, &resp, getAssetTransferQueryTransferCoinListEPL)
}

// GetTransferableCoin the transferable coin list between each account type
func (by *Bybit) GetTransferableCoin(ctx context.Context, fromAccountType, toAccountType string) (*TransferableCoins, error) {
	if fromAccountType == "" {
		return nil, fmt.Errorf("%w, from account type not specified", errMissingAccountType)
	}
	if toAccountType == "" {
		return nil, fmt.Errorf("%w, to account type not specified", errMissingAccountType)
	}
	params := url.Values{}
	params.Set("fromAccountType", fromAccountType)
	params.Set("toAccountType", toAccountType)
	var resp *TransferableCoins
	return resp, by.SendAuthHTTPRequestV5(ctx, exchange.RestSpot, http.MethodGet, "/v5/asset/transfer/query-transfer-coin-list", params, nil, &resp, getAssetTransferQueryTransferCoinListEPL)
}

// CreateInternalTransfer create the internal transfer between different account types under the same UID.
// Each account type has its own acceptable coins, e.g, you cannot transfer USDC from SPOT to CONTRACT.
// Please refer to transferable coin list API to find out more.
func (by *Bybit) CreateInternalTransfer(ctx context.Context, arg *TransferParams) (string, error) {
	if arg == nil {
		return "", errNilArgument
	}
	if arg.TransferID.IsNil() {
		return "", errMissingTransferID
	}
	if arg.Coin.IsEmpty() {
		return "", currency.ErrCurrencyCodeEmpty
	}
	if arg.Amount <= 0 {
		return "", order.ErrAmountIsInvalid
	}
	if arg.FromAccountType == "" {
		return "", fmt.Errorf("%w, from account type not specified", errMissingAccountType)
	}
	if arg.ToAccountType == "" {
		return "", fmt.Errorf("%w, to account type not specified", errMissingAccountType)
	}
	resp := struct {
		TransferID string `json:"transferId"`
	}{}
	return resp.TransferID, by.SendAuthHTTPRequestV5(ctx, exchange.RestSpot, http.MethodPost, "/v5/asset/transfer/inter-transfer", nil, arg, &resp, interTransferEPL)
}

// GetInternalTransferRecords retrieves the internal transfer records between different account types under the same UID.
func (by *Bybit) GetInternalTransferRecords(ctx context.Context, transferID, coin, status, cursor string, startTime, endTime time.Time, limit int64) (*TransferResponse, error) {
	params := fillTransferQueryParams(transferID, coin, status, cursor, startTime, endTime, limit)
	var resp *TransferResponse
	return resp, by.SendAuthHTTPRequestV5(ctx, exchange.RestSpot, http.MethodGet, "/v5/asset/transfer/query-inter-transfer-list", params, nil, &resp, getAssetInterTransferListEPL)
}

// GetSubUID retrieves the sub UIDs under a main UID
func (by *Bybit) GetSubUID(ctx context.Context) (*SubUID, error) {
	var resp *SubUID
	return resp, by.SendAuthHTTPRequestV5(ctx, exchange.RestSpot, http.MethodGet, "/v5/asset/transfer/query-sub-member-list", nil, nil, &resp, getSubMemberListEPL)
}

// EnableUniversalTransferForSubUID Transfer between sub-sub or main-sub
// Use this endpoint to enable a subaccount to take part in a universal transfer. It is a one-time switch which, once thrown, enables a subaccount permanently.
// If not set, your subaccount cannot use universal transfers.
func (by *Bybit) EnableUniversalTransferForSubUID(ctx context.Context, subMemberIDs ...string) error {
	if len(subMemberIDs) == 0 {
		return errMembersIDsNotSet
	}
	arg := map[string][]string{
		"subMemberIDs": subMemberIDs,
	}
	return by.SendAuthHTTPRequestV5(ctx, exchange.RestSpot, http.MethodPost, "/v5/asset/transfer/save-transfer-sub-member", nil, &arg, &struct{}{}, saveTransferSubMemberEPL)
}

// CreateUniversalTransfer transfer between sub-sub or main-sub. Please make sure you have enabled universal transfer on your sub UID in advance.
// To use sub acct api key, it must have "SubMemberTransferList" permission
// When use sub acct api key, it can only transfer to main account
// You can not transfer between the same UID
func (by *Bybit) CreateUniversalTransfer(ctx context.Context, arg *TransferParams) (string, error) {
	if arg == nil {
		return "", errNilArgument
	}
	if arg.TransferID.IsNil() {
		return "", errMissingTransferID
	}
	if arg.Coin.IsEmpty() {
		return "", currency.ErrCurrencyCodeEmpty
	}
	if arg.Amount <= 0 {
		return "", order.ErrAmountIsInvalid
	}
	if arg.FromAccountType == "" {
		return "", fmt.Errorf("%w, from account type not specified", errMissingAccountType)
	}
	if arg.ToAccountType == "" {
		return "", fmt.Errorf("%w, to account type not specified", errMissingAccountType)
	}
	if arg.FromMemberID == 0 {
		return "", fmt.Errorf("%w, fromMemberId is missing", errMemberIDRequired)
	}
	if arg.ToMemberID == 0 {
		return "", fmt.Errorf("%w, toMemberId is missing", errMemberIDRequired)
	}
	resp := struct {
		TransferID string `json:"transferId"`
	}{}
	return resp.TransferID, by.SendAuthHTTPRequestV5(ctx, exchange.RestSpot, http.MethodPost, "/v5/asset/transfer/universal-transfer", nil, arg, &resp, universalTransferEPL)
}

func fillTransferQueryParams(transferID, coin, status, cursor string, startTime, endTime time.Time, limit int64) url.Values {
	params := url.Values{}
	if transferID != "" {
		params.Set("transferId", transferID)
	}
	if coin != "" {
		params.Set("coin", coin)
	}
	if status != "" {
		params.Set("status", status)
	}
	if !startTime.IsZero() {
		params.Set("startTime", strconv.FormatInt(startTime.UnixMilli(), 10))
	}
	if !endTime.IsZero() {
		params.Set("endTime", strconv.FormatInt(endTime.UnixMilli(), 10))
	}
	if cursor != "" {
		params.Set("cursor", cursor)
	}
	if limit > 0 {
		params.Set("limit", strconv.FormatInt(limit, 10))
	}
	return params
}

// GetUniversalTransferRecords query universal transfer records
// Main acct api key or Sub acct api key are both supported
// Main acct api key needs "SubMemberTransfer" permission
// Sub acct api key needs "SubMemberTransferList" permission
func (by *Bybit) GetUniversalTransferRecords(ctx context.Context, transferID, coin, status, cursor string, startTime, endTime time.Time, limit int64) (*TransferResponse, error) {
	params := fillTransferQueryParams(transferID, coin, status, cursor, startTime, endTime, limit)
	var resp *TransferResponse
	return resp, by.SendAuthHTTPRequestV5(ctx, exchange.RestSpot, http.MethodGet, "/v5/asset/transfer/query-universal-transfer-list", params, nil, &resp, getAssetUniversalTransferListEPL)
}

// GetAllowedDepositCoinInfo retrieves allowed deposit coin information. To find out paired chain of coin, please refer coin info api.
func (by *Bybit) GetAllowedDepositCoinInfo(ctx context.Context, coin, chain, cursor string, limit int64) (*AllowedDepositCoinInfo, error) {
	params := url.Values{}
	if coin != "" {
		params.Set("coin", coin)
	}
	if chain != "" {
		params.Set("chain", chain)
	}
	if cursor != "" {
		params.Set("cursor", cursor)
	}
	if limit > 0 {
		params.Set("limit", strconv.FormatInt(limit, 10))
	}
	var resp *AllowedDepositCoinInfo
	return resp, by.SendAuthHTTPRequestV5(ctx, exchange.RestSpot, http.MethodGet, "/v5/asset/deposit/query-allowed-list", params, nil, &resp, defaultEPL)
}

// SetDepositAccount sets auto transfer account after deposit. The same function as the setting for Deposit on web GUI
// account types: CONTRACT Derivatives Account
// 'SPOT' Spot Account 'INVESTMENT' ByFi Account (The service has been offline) 'OPTION' USDC Account 'UNIFIED' UMA or UTA 'FUND' Funding Account
func (by *Bybit) SetDepositAccount(ctx context.Context, accountType string) (*StatusResponse, error) {
	if accountType == "" {
		return nil, errMissingAccountType
	}
	arg := &struct {
		AccountType string `json:"accountType"`
	}{
		AccountType: accountType,
	}
	var resp *StatusResponse
	return resp, by.SendAuthHTTPRequestV5(ctx, exchange.RestSpot, http.MethodPost, "/v5/asset/deposit/deposit-to-account", nil, &arg, &resp, defaultEPL)
}

func fillDepositRecordsParams(coin, cursor string, startTime, endTime time.Time, limit int64) url.Values {
	params := url.Values{}
	if coin != "" {
		params.Set("coin", coin)
	}
	if !startTime.IsZero() {
		params.Set("startTime", strconv.FormatInt(startTime.UnixMilli(), 10))
	}
	if !endTime.IsZero() {
		params.Set("endTime", strconv.FormatInt(endTime.UnixMilli(), 10))
	}
	if cursor != "" {
		params.Set("cursor", cursor)
	}
	if limit > 0 {
		params.Set("limit", strconv.FormatInt(limit, 10))
	}
	return params
}

// GetDepositRecords query deposit records.
func (by *Bybit) GetDepositRecords(ctx context.Context, coin, cursor string, startTime, endTime time.Time, limit int64) (*DepositRecords, error) {
	params := fillDepositRecordsParams(coin, cursor, startTime, endTime, limit)
	var resp *DepositRecords
	return resp, by.SendAuthHTTPRequestV5(ctx, exchange.RestSpot, http.MethodGet, "/v5/asset/deposit/query-record", params, nil, &resp, getAssetDepositRecordsEPL)
}

// GetSubDepositRecords query subaccount's deposit records by main UID's API key. on chain
func (by *Bybit) GetSubDepositRecords(ctx context.Context, subMemberID, coin, cursor string, startTime, endTime time.Time, limit int64) (*DepositRecords, error) {
	if subMemberID == "" {
		return nil, errMembersIDsNotSet
	}
	params := fillDepositRecordsParams(coin, cursor, startTime, endTime, limit)
	params.Set("subMemberId", subMemberID)
	var resp *DepositRecords
	return resp, by.SendAuthHTTPRequestV5(ctx, exchange.RestSpot, http.MethodGet, "/v5/asset/deposit/query-sub-member-record", params, nil, &resp, getAssetDepositSubMemberRecordsEPL)
}

// GetInternalDepositRecordsOffChain retrieves deposit records within the Bybit platform. These transactions are not on the blockchain.
func (by *Bybit) GetInternalDepositRecordsOffChain(ctx context.Context, coin, cursor string, startTime, endTime time.Time, limit int64) (*InternalDepositRecords, error) {
	params := fillDepositRecordsParams(coin, cursor, startTime, endTime, limit)
	var resp *InternalDepositRecords
	return resp, by.SendAuthHTTPRequestV5(ctx, exchange.RestSpot, http.MethodGet, "/v5/asset/deposit/query-internal-record", params, nil, &resp, defaultEPL)
}

// GetMasterDepositAddress retrieves the deposit address information of MASTER account.
func (by *Bybit) GetMasterDepositAddress(ctx context.Context, coin currency.Code, chainType string) (*DepositAddresses, error) {
	if coin.IsEmpty() {
		return nil, currency.ErrCurrencyCodeEmpty
	}
	params := url.Values{}
	params.Set("coin", coin.String())
	if chainType != "" {
		params.Set("chainType", chainType)
	}
	var resp *DepositAddresses
	return resp, by.SendAuthHTTPRequestV5(ctx, exchange.RestSpot, http.MethodGet, "/v5/asset/deposit/query-address", params, nil, &resp, getAssetDepositRecordsEPL)
}

// GetSubDepositAddress retrieves the deposit address information of SUB account.
func (by *Bybit) GetSubDepositAddress(ctx context.Context, coin currency.Code, chainType, subMemberID string) (*DepositAddresses, error) {
	if coin.IsEmpty() {
		return nil, currency.ErrCurrencyCodeEmpty
	}
	if chainType == "" {
		return nil, errMissingChainType
	}
	if subMemberID == "" {
		return nil, errMembersIDsNotSet
	}
	params := url.Values{}
	params.Set("coin", coin.String())
	params.Set("chainType", chainType)
	params.Set("subMemberId", subMemberID)
	var resp *DepositAddresses
	return resp, by.SendAuthHTTPRequestV5(ctx, exchange.RestSpot, http.MethodGet, "/v5/asset/deposit/query-sub-member-address", params, nil, &resp, getAssetDepositSubMemberAddressEPL)
}

// GetCoinInfo retrieves coin information, including chain information, withdraw and deposit status.
func (by *Bybit) GetCoinInfo(ctx context.Context, coin currency.Code) (*CoinInfo, error) {
	params := url.Values{}
	if coin.IsEmpty() {
		params.Set("coin", coin.String())
	}
	var resp *CoinInfo
	return resp, by.SendAuthHTTPRequestV5(ctx, exchange.RestSpot, http.MethodGet, "/v5/asset/coin/query-info", params, nil, &resp, getAssetCoinInfoEPL)
}

// GetWithdrawalRecords query withdrawal records.
// endTime - startTime should be less than 30 days. Query last 30 days records by default.
// Can query by the master UID's api key only
func (by *Bybit) GetWithdrawalRecords(ctx context.Context, coin currency.Code, withdrawalID, withdrawType, cursor string, startTime, endTime time.Time, limit int64) (*WithdrawalRecords, error) {
	params := url.Values{}
	if withdrawalID != "" {
		params.Set("withdrawID", withdrawalID)
	}
	if !coin.IsEmpty() {
		params.Set("coin", coin.String())
	}
	if withdrawType != "" {
		params.Set("withdrawType", withdrawType)
	}
	if !startTime.IsZero() {
		params.Set("startTime", strconv.FormatInt(startTime.UnixMilli(), 10))
	}
	if !endTime.IsZero() {
		params.Set("endTime", strconv.FormatInt(endTime.UnixMilli(), 10))
	}
	if cursor != "" {
		params.Set("cursor", cursor)
	}
	if limit > 0 {
		params.Set("limit", strconv.FormatInt(limit, 10))
	}
	var resp *WithdrawalRecords
	return resp, by.SendAuthHTTPRequestV5(ctx, exchange.RestSpot, http.MethodGet, "/v5/asset/withdraw/query-record", params, nil, &resp, getWithdrawRecordsEPL)
}

// GetWithdrawableAmount retrieves withdrawable amount information using currency code
func (by *Bybit) GetWithdrawableAmount(ctx context.Context, coin currency.Code) (*WithdrawableAmount, error) {
	if coin.IsEmpty() {
		return nil, currency.ErrCurrencyCodeEmpty
	}
	params := url.Values{}
	params.Set("coin", coin.String())
	var resp *WithdrawableAmount
	return resp, by.SendAuthHTTPRequestV5(ctx, exchange.RestSpot, http.MethodGet, "/v5/asset/withdraw/withdrawable-amount", params, nil, &resp, defaultEPL)
}

// WithdrawCurrency Withdraw assets from your Bybit account. You can make an off-chain transfer if the target wallet address is from Bybit. This means that no blockchain fee will be charged.
func (by *Bybit) WithdrawCurrency(ctx context.Context, arg *WithdrawalParam) (string, error) {
	if arg == nil {
		return "", errNilArgument
	}
	if arg.Coin.IsEmpty() {
		return "", currency.ErrCurrencyCodeEmpty
	}
	if arg.Chain == "" {
		return "", errMissingChainInformation
	}
	if arg.Address == "" {
		return "", errMissingAddressInfo
	}
	if arg.Amount <= 0 {
		return "", order.ErrAmountBelowMin
	}
	if arg.Timestamp == 0 {
		arg.Timestamp = time.Now().UnixMilli()
	}
	resp := struct {
		ID string `json:"id"`
	}{}
	return resp.ID, by.SendAuthHTTPRequestV5(ctx, exchange.RestSpot, http.MethodPost, "/v5/asset/withdraw/create", nil, arg, &resp, createWithdrawalEPL)
}

// CancelWithdrawal cancel the withdrawal
func (by *Bybit) CancelWithdrawal(ctx context.Context, id string) (*StatusResponse, error) {
	if id == "" {
		return nil, errMissingWithdrawalID
	}
	arg := &struct {
		ID string `json:"id"`
	}{
		ID: id,
	}
	var resp *StatusResponse
	return resp, by.SendAuthHTTPRequestV5(ctx, exchange.RestSpot, http.MethodPost, "/v5/asset/withdraw/cancel", nil, arg, &resp, cancelWithdrawalEPL)
}

// CreateNewSubUserID created a new sub user id. Use master user's api key only.
func (by *Bybit) CreateNewSubUserID(ctx context.Context, arg *CreateSubUserParams) (*SubUserItem, error) {
	if arg == nil {
		return nil, errNilArgument
	}
	if arg.Username == "" {
		return nil, errMissingUsername
	}
	if arg.MemberType <= 0 {
		return nil, errInvalidMemberType
	}
	var resp *SubUserItem
	return resp, by.SendAuthHTTPRequestV5(ctx, exchange.RestSpot, http.MethodPost, "/v5/user/create-sub-member", nil, &arg, &resp, userCreateSubMemberEPL)
}

// CreateSubUIDAPIKey create new API key for those newly created sub UID. Use master user's api key only.
func (by *Bybit) CreateSubUIDAPIKey(ctx context.Context, arg *SubUIDAPIKeyParam) (*SubUIDAPIResponse, error) {
	if arg == nil {
		return nil, errNilArgument
	}
	if arg.Subuid <= 0 {
		return nil, fmt.Errorf("%w, subuid", errMissingUserID)
	}
	var resp *SubUIDAPIResponse
	return resp, by.SendAuthHTTPRequestV5(ctx, exchange.RestSpot, http.MethodPost, "/v5/user/create-sub-api", nil, arg, &resp, userCreateSubAPIKeyEPL)
}

// GetSubUIDList get all sub uid of master account. Use master user's api key only.
func (by *Bybit) GetSubUIDList(ctx context.Context) ([]SubUserItem, error) {
	resp := struct {
		SubMembers []SubUserItem `json:"subMembers"`
	}{}
	return resp.SubMembers, by.SendAuthHTTPRequestV5(ctx, exchange.RestSpot, http.MethodGet, "/v5/user/query-sub-members", nil, nil, &resp, userQuerySubMembersEPL)
}

// FreezeSubUID freeze Sub UID. Use master user's api key only.
func (by *Bybit) FreezeSubUID(ctx context.Context, subUID string, frozen bool) error {
	if subUID == "" {
		return fmt.Errorf("%w, subuid", errMissingUserID)
	}
	arg := &struct {
		SubUID string `json:"subuid"`
		Frozen int64  `json:"frozen"`
	}{
		SubUID: subUID,
	}
	if frozen {
		arg.Frozen = 0
	} else {
		arg.Frozen = 1
	}
	return by.SendAuthHTTPRequestV5(ctx, exchange.RestSpot, http.MethodPost, "/v5/user/frozen-sub-member", nil, arg, &struct{}{}, userFrozenSubMemberEPL)
}

// GetAPIKeyInformation retrieves the information of the api key.
// Use the api key pending to be checked to call the endpoint.
// Both master and sub user's api key are applicable.
func (by *Bybit) GetAPIKeyInformation(ctx context.Context) (*SubUIDAPIResponse, error) {
	var resp *SubUIDAPIResponse
	return resp, by.SendAuthHTTPRequestV5(ctx, exchange.RestSpot, http.MethodGet, "/v5/user/query-api", nil, nil, &resp, userQueryAPIEPL)
}

// GetSubAccountAllAPIKeys retrieves all api keys information of a sub UID.
func (by *Bybit) GetSubAccountAllAPIKeys(ctx context.Context, subMemberID, cursor string, limit int64) (*SubAccountAPIKeys, error) {
	if subMemberID == "" {
		return nil, errMembersIDsNotSet
	}
	params := url.Values{}
	params.Set("subMemberId", subMemberID)
	if cursor != "" {
		params.Set("cursor", cursor)
	}
	if limit > 0 {
		params.Set("limit", strconv.FormatInt(limit, 10))
	}
	var resp *SubAccountAPIKeys
	return resp, by.SendAuthHTTPRequestV5(ctx, exchange.RestSpot, http.MethodGet, "  /v5/user/sub-apikeys", params, nil, &resp, defaultEPL)
}

// GetUIDWalletType retrieves available wallet types for the master account or sub account
func (by *Bybit) GetUIDWalletType(ctx context.Context, memberIDs string) (*WalletType, error) {
	if memberIDs == "" {
		return nil, errMembersIDsNotSet
	}
	var resp *WalletType
	return resp, by.SendAuthHTTPRequestV5(ctx, exchange.RestSpot, http.MethodGet, "/v5/user/get-member-type", nil, nil, &resp, defaultEPL)
}

// ModifyMasterAPIKey modify the settings of master api key.
// Use the api key pending to be modified to call the endpoint. Use master user's api key only.
func (by *Bybit) ModifyMasterAPIKey(ctx context.Context, arg *SubUIDAPIKeyUpdateParam) (*SubUIDAPIResponse, error) {
	if arg == nil || reflect.DeepEqual(*arg, SubUIDAPIKeyUpdateParam{}) {
		return nil, errNilArgument
	}
	if arg.IPs == "" && len(arg.IPAddresses) > 0 {
		arg.IPs = strings.Join(arg.IPAddresses, ",")
	}
	var resp *SubUIDAPIResponse
	return resp, by.SendAuthHTTPRequestV5(ctx, exchange.RestSpot, http.MethodPost, "/v5/user/update-api", nil, arg, &resp, userUpdateAPIEPL)
}

// ModifySubAPIKey modifies the settings of sub api key. Use the api key pending to be modified to call the endpoint. Use sub user's api key only.
func (by *Bybit) ModifySubAPIKey(ctx context.Context, arg *SubUIDAPIKeyUpdateParam) (*SubUIDAPIResponse, error) {
	if arg == nil || reflect.DeepEqual(*arg, SubUIDAPIKeyUpdateParam{}) {
		return nil, errNilArgument
	}
	if arg.IPs == "" && len(arg.IPAddresses) > 0 {
		arg.IPs = strings.Join(arg.IPAddresses, ",")
	}
	var resp *SubUIDAPIResponse
	return resp, by.SendAuthHTTPRequestV5(ctx, exchange.RestSpot, http.MethodPost, "/v5/user/update-sub-api", nil, &arg, &resp, userUpdateSubAPIEPL)
}

// DeleteSubUID delete a sub UID. Before deleting the UID, please make sure there is no asset.
// Use master user's api key**.
func (by *Bybit) DeleteSubUID(ctx context.Context, subMemberID string) error {
	if subMemberID == "" {
		return errMemberIDRequired
	}
	arg := &struct {
		SubMemberID string `json:"subMemberId"`
	}{SubMemberID: subMemberID}
	var resp any
	return by.SendAuthHTTPRequestV5(ctx, exchange.RestSpot, http.MethodPost, "/v5/user/del-submember", nil, arg, &resp, defaultEPL)
}

// DeleteMasterAPIKey delete the api key of master account.
// Use the api key pending to be delete to call the endpoint. Use master user's api key only.
func (by *Bybit) DeleteMasterAPIKey(ctx context.Context) error {
	return by.SendAuthHTTPRequestV5(ctx, exchange.RestSpot, http.MethodPost, "/v5/user/delete-api", nil, nil, &struct{}{}, userDeleteAPIEPL)
}

// DeleteSubAccountAPIKey delete the api key of sub account.
// Use the api key pending to be delete to call the endpoint. Use sub user's api key only.
func (by *Bybit) DeleteSubAccountAPIKey(ctx context.Context, subAccountUID string) error {
	if subAccountUID == "" {
		return fmt.Errorf("%w, sub-account id missing", errMissingUserID)
	}
	arg := &struct {
		UID string `json:"uid"`
	}{
		UID: subAccountUID,
	}
	return by.SendAuthHTTPRequestV5(ctx, exchange.RestSpot, http.MethodPost, "/v5/user/delete-sub-api", nil, arg, &struct{}{}, userDeleteSubAPIEPL)
}

// GetAffiliateUserInfo the API is used for affiliate to get their users information
// The master account uid of affiliate's client
func (by *Bybit) GetAffiliateUserInfo(ctx context.Context, uid string) (*AffiliateCustomerInfo, error) {
	if uid == "" {
		return nil, errMissingUserID
	}
	params := url.Values{}
	params.Set("uid", uid)
	var resp *AffiliateCustomerInfo
	return resp, by.SendAuthHTTPRequestV5(ctx, exchange.RestSpot, http.MethodGet, "/v5/user/aff-customer-info", params, nil, &resp, defaultEPL)
}

// GetLeverageTokenInfo query leverage token information
// Abbreviation of the LT, such as BTC3L
func (by *Bybit) GetLeverageTokenInfo(ctx context.Context, ltCoin currency.Code) ([]LeverageTokenInfo, error) {
	params := url.Values{}
	if !ltCoin.IsEmpty() {
		params.Set("ltCoin", ltCoin.String())
	}
	resp := struct {
		List []LeverageTokenInfo `json:"list"`
	}{}
	return resp.List, by.SendAuthHTTPRequestV5(ctx, exchange.RestSpot, http.MethodGet, "/v5/spot-lever-token/info", params, nil, &resp, defaultEPL)
}

// GetLeveragedTokenMarket retrieves leverage token market information
func (by *Bybit) GetLeveragedTokenMarket(ctx context.Context, ltCoin currency.Code) (*LeveragedTokenMarket, error) {
	if ltCoin.IsEmpty() {
		return nil, fmt.Errorf("%w, 'ltCoin' is required", currency.ErrCurrencyCodeEmpty)
	}
	params := url.Values{}
	params.Set("ltCoin", ltCoin.String())
	var resp *LeveragedTokenMarket
	return resp, by.SendAuthHTTPRequestV5(ctx, exchange.RestSpot, http.MethodGet, "/v5/spot-lever-token/reference", params, nil, &resp, defaultEPL)
}

// PurchaseLeverageToken purcases a leverage token.
func (by *Bybit) PurchaseLeverageToken(ctx context.Context, ltCoin currency.Code, amount float64, serialNumber string) (*LeverageToken, error) {
	if ltCoin.IsEmpty() {
		return nil, fmt.Errorf("%w, 'ltCoin' is required", currency.ErrCurrencyCodeEmpty)
	}
	if amount <= 0 {
		return nil, order.ErrAmountBelowMin
	}
	arg := &struct {
		LTCoin       string  `json:"ltCoin"`
		LTAmount     float64 `json:"amount,string"`
		SerialNumber string  `json:"serialNo,omitempty"`
	}{
		LTCoin:       ltCoin.String(),
		LTAmount:     amount,
		SerialNumber: serialNumber,
	}
	var resp *LeverageToken
	return resp, by.SendAuthHTTPRequestV5(ctx, exchange.RestSpot, http.MethodPost, "/v5/spot-lever-token/purchase", nil, arg, &resp, spotLeverageTokenPurchaseEPL)
}

// RedeemLeverageToken redeem leverage token
func (by *Bybit) RedeemLeverageToken(ctx context.Context, ltCoin currency.Code, quantity float64, serialNumber string) (*RedeemToken, error) {
	if ltCoin.IsEmpty() {
		return nil, fmt.Errorf("%w, 'ltCoin' is required", currency.ErrCurrencyCodeEmpty)
	}
	if quantity <= 0 {
		return nil, fmt.Errorf("%w, quantity=%f", order.ErrAmountBelowMin, quantity)
	}
	arg := &struct {
		LTCoin       string  `json:"ltCoin"`
		Quantity     float64 `json:"quantity,string"`
		SerialNumber string  `json:"serialNo,omitempty"`
	}{
		LTCoin:       ltCoin.String(),
		Quantity:     quantity,
		SerialNumber: serialNumber,
	}
	var resp *RedeemToken
	return resp, by.SendAuthHTTPRequestV5(ctx, exchange.RestSpot, http.MethodPost, "/v5/spot-lever-token/redeem", nil, &arg, &resp, spotLeverTokenRedeemEPL)
}

// GetPurchaseAndRedemptionRecords retrieves purchase or redeem history.
// ltOrderType	false	integer	LT order type. 1: purchase, 2: redemption
func (by *Bybit) GetPurchaseAndRedemptionRecords(ctx context.Context, ltCoin currency.Code, orderID, serialNo string, startTime, endTime time.Time, ltOrderType, limit int64) ([]RedeemPurchaseRecord, error) {
	params := url.Values{}
	if !ltCoin.IsEmpty() {
		params.Set("ltCoin", ltCoin.String())
	}
	if orderID != "" {
		params.Set("orderId", orderID)
	}
	if serialNo != "" {
		params.Set("serialNo", serialNo)
	}
	if !startTime.IsZero() {
		params.Set("startTime", strconv.FormatInt(startTime.UnixMilli(), 10))
	}
	if !endTime.IsZero() {
		params.Set("endTime", strconv.FormatInt(endTime.UnixMilli(), 10))
	}
	if ltOrderType != 0 {
		params.Set("ltOrderType", strconv.FormatInt(ltOrderType, 10))
	}
	if limit != 0 {
		params.Set("limit", strconv.FormatInt(limit, 10))
	}
	resp := struct {
		List []RedeemPurchaseRecord `json:"list"`
	}{}
	return resp.List, by.SendAuthHTTPRequestV5(ctx, exchange.RestSpot, http.MethodGet, "/v5/spot-lever-token/order-record", params, nil, &resp, getSpotLeverageTokenOrderRecordsEPL)
}

// ToggleMarginTrade turn on / off spot margin trade
// Your account needs to activate spot margin first; i.e., you must have finished the quiz on web / app.
// spotMarginMode '1': on, '0': off
func (by *Bybit) ToggleMarginTrade(ctx context.Context, spotMarginMode bool) (*SpotMarginMode, error) {
	arg := &SpotMarginMode{}
	if spotMarginMode {
		arg.SpotMarginMode = "1"
	} else {
		arg.SpotMarginMode = "0"
	}
	var resp *SpotMarginMode
	return resp, by.SendAuthHTTPRequestV5(ctx, exchange.RestSpot, http.MethodPost, "/v5/spot-margin-trade/switch-mode", nil, arg, &resp, defaultEPL)
}

// SetSpotMarginTradeLeverage set the user's maximum leverage in spot cross margin
func (by *Bybit) SetSpotMarginTradeLeverage(ctx context.Context, leverage float64) error {
	if leverage <= 2 {
		return fmt.Errorf("%w, leverage. value range from [2  to 10]", errInvalidLeverage)
	}
	return by.SendAuthHTTPRequestV5(ctx, exchange.RestSpot, http.MethodPost, "/v5/spot-margin-trade/set-leverage", nil, &map[string]string{"leverage": strconv.FormatFloat(leverage, 'f', -1, 64)}, &struct{}{}, defaultEPL)
}

// GetVIPMarginData retrieves public VIP Margin data
func (by *Bybit) GetVIPMarginData(ctx context.Context, vipLevel, currency string) (*VIPMarginData, error) {
	params := url.Values{}
	if vipLevel != "" {
		params.Set("vipLevel", vipLevel)
	}
	if currency != "" {
		params.Set("currency", currency)
	}
	var resp *VIPMarginData
	return resp, by.SendHTTPRequest(ctx, exchange.RestSpot, "spot-cross-margin-trade/data", defaultEPL, &resp)
}

// GetMarginCoinInfo retrieves margin coin information.
func (by *Bybit) GetMarginCoinInfo(ctx context.Context, coin currency.Code) ([]MarginCoinInfo, error) {
	params := url.Values{}
	if !coin.IsEmpty() {
		params.Set("coin", coin.String())
	}
	resp := struct {
		List []MarginCoinInfo `json:"list"`
	}{}
	return resp.List, by.SendHTTPRequest(ctx, exchange.RestSpot, common.EncodeURLValues("spot-cross-margin-trade/pledge-token", params), defaultEPL, &resp)
}

// GetBorrowableCoinInfo retrieves borrowable coin info list.
func (by *Bybit) GetBorrowableCoinInfo(ctx context.Context, coin currency.Code) ([]BorrowableCoinInfo, error) {
	params := url.Values{}
	if !coin.IsEmpty() {
		params.Set("coin", coin.String())
	}
	resp := struct {
		List []BorrowableCoinInfo `json:"list"`
	}{}
	return resp.List, by.SendHTTPRequest(ctx, exchange.RestSpot, common.EncodeURLValues("spot-cross-margin-trade/borrow-token", params), defaultEPL, &resp)
}

// GetInterestAndQuota retrieves interest and quota information.
func (by *Bybit) GetInterestAndQuota(ctx context.Context, coin currency.Code) (*InterestAndQuota, error) {
	if coin.IsEmpty() {
		return nil, currency.ErrCurrencyCodeEmpty
	}
	params := url.Values{}
	params.Set("coin", coin.String())
	var resp *InterestAndQuota
	return resp, by.SendAuthHTTPRequestV5(ctx, exchange.RestSpot, http.MethodGet, "/v5/spot-cross-margin-trade/loan-info", params, nil, &resp, getSpotCrossMarginTradeLoanInfoEPL)
}

// GetLoanAccountInfo retrieves loan account information.
func (by *Bybit) GetLoanAccountInfo(ctx context.Context) (*AccountLoanInfo, error) {
	var resp *AccountLoanInfo
	return resp, by.SendAuthHTTPRequestV5(ctx, exchange.RestSpot, http.MethodGet, "/v5/spot-cross-margin-trade/account", nil, nil, &resp, getSpotCrossMarginTradeAccountEPL)
}

// Borrow borrows a coin.
func (by *Bybit) Borrow(ctx context.Context, arg *LendArgument) (*BorrowResponse, error) {
	if arg == nil {
		return nil, errNilArgument
	}
	if arg.Coin.IsEmpty() {
		return nil, currency.ErrCurrencyCodeEmpty
	}
	if arg.AmountToBorrow <= 0 {
		return nil, order.ErrAmountBelowMin
	}
	var resp *BorrowResponse
	return resp, by.SendAuthHTTPRequestV5(ctx, exchange.RestSpot, http.MethodPost, "/v5/spot-cross-margin-trade/loan", nil, arg, &resp, spotCrossMarginTradeLoanEPL)
}

// Repay repay a debt.
func (by *Bybit) Repay(ctx context.Context, arg *LendArgument) (*RepayResponse, error) {
	if arg == nil {
		return nil, errNilArgument
	}
	if arg.Coin.IsEmpty() {
		return nil, currency.ErrCurrencyCodeEmpty
	}
	if arg.AmountToBorrow <= 0 {
		return nil, order.ErrAmountBelowMin
	}
	var resp *RepayResponse
	return resp, by.SendAuthHTTPRequestV5(ctx, exchange.RestSpot, http.MethodPost, "/v5/spot-cross-margin-trade/repay", nil, arg, &resp, spotCrossMarginTradeRepayEPL)
}

// GetBorrowOrderDetail represents the borrow order detail.
// Status '0'(default)：get all kinds of status '1'：uncleared '2'：cleared
func (by *Bybit) GetBorrowOrderDetail(ctx context.Context, startTime, endTime time.Time, coin currency.Code, status, limit int64) ([]BorrowOrderDetail, error) {
	params := url.Values{}
	if !startTime.IsZero() {
		params.Set("startTime", strconv.FormatInt(startTime.UnixMilli(), 10))
	}
	if !endTime.IsZero() {
		params.Set("endTime", strconv.FormatInt(endTime.UnixMilli(), 10))
	}
	if !coin.IsEmpty() {
		params.Set("coin", coin.String())
	}
	if limit > 0 {
		params.Set("limit", strconv.FormatInt(limit, 10))
	}
	if status != 0 {
		params.Set("status", strconv.FormatInt(status, 10))
	}
	resp := struct {
		List []BorrowOrderDetail `json:"list"`
	}{}
	return resp.List, by.SendAuthHTTPRequestV5(ctx, exchange.RestSpot, http.MethodGet, "/v5/spot-cross-margin-trade/orders", params, nil, &resp, getSpotCrossMarginTradeOrdersEPL)
}

// GetRepaymentOrderDetail retrieves repayment order detail.
func (by *Bybit) GetRepaymentOrderDetail(ctx context.Context, startTime, endTime time.Time, coin currency.Code, limit int64) ([]CoinRepaymentResponse, error) {
	params := url.Values{}
	if !startTime.IsZero() {
		params.Set("startTime", strconv.FormatInt(startTime.UnixMilli(), 10))
	}
	if !endTime.IsZero() {
		params.Set("endTime", strconv.FormatInt(endTime.UnixMilli(), 10))
	}
	if !coin.IsEmpty() {
		params.Set("coin", coin.String())
	}
	if limit > 0 {
		params.Set("limit", strconv.FormatInt(limit, 10))
	}
	resp := struct {
		List []CoinRepaymentResponse `json:"list"`
	}{}
	return resp.List, by.SendAuthHTTPRequestV5(ctx, exchange.RestSpot, http.MethodGet, "/v5/spot-cross-margin-trade/repay-history", params, nil, &resp, getSpotCrossMarginTradeRepayHistoryEPL)
}

// ToggleMarginTradeNormal turn on / off spot margin trade
// Your account needs to activate spot margin first; i.e., you must have finished the quiz on web / app.
// spotMarginMode '1': on, '0': off
func (by *Bybit) ToggleMarginTradeNormal(ctx context.Context, spotMarginMode bool) (*SpotMarginMode, error) {
	arg := &SpotMarginMode{}
	if spotMarginMode {
		arg.SpotMarginMode = "1"
	} else {
		arg.SpotMarginMode = "0"
	}
	var resp *SpotMarginMode
	return resp, by.SendAuthHTTPRequestV5(ctx, exchange.RestSpot, http.MethodPost, "/v5/spot-cross-margin-trade/switch", nil, arg, &resp, spotCrossMarginTradeSwitchEPL)
}

// GetProductInfo represents a product info.
func (by *Bybit) GetProductInfo(ctx context.Context, productID string) (*InstitutionalProductInfo, error) {
	params := url.Values{}
	if productID != "" {
		params.Set("productId", productID)
	}
	var resp *InstitutionalProductInfo
	return resp, by.SendHTTPRequest(ctx, exchange.RestSpot, common.EncodeURLValues("ins-loan/product-infos", params), defaultEPL, &resp)
}

// GetInstitutionalLengingMarginCoinInfo retrieves institutional lending margin coin information.
// ProductId. If not passed, then return all product margin coin. For spot, it returns coin that convertRation greater than 0.
func (by *Bybit) GetInstitutionalLengingMarginCoinInfo(ctx context.Context, productID string) (*InstitutionalMarginCoinInfo, error) {
	params := url.Values{}
	if productID != "" {
		params.Set("productId", productID)
	}
	var resp *InstitutionalMarginCoinInfo
	return resp, by.SendHTTPRequest(ctx, exchange.RestSpot, common.EncodeURLValues("ins-loan/ensure-tokens-convert", params), defaultEPL, &resp)
}

// GetInstitutionalLoanOrders retrieves institutional loan orders.
func (by *Bybit) GetInstitutionalLoanOrders(ctx context.Context, orderID string, startTime, endTime time.Time, limit int64) ([]LoanOrderDetails, error) {
	params := url.Values{}
	if orderID != "" {
		params.Set("orderId", orderID)
	}
	if !startTime.IsZero() {
		params.Set("startTime", strconv.FormatInt(startTime.UnixMilli(), 10))
	}
	if !endTime.IsZero() {
		params.Set("endTime", strconv.FormatInt(endTime.UnixMilli(), 10))
	}
	if limit > 0 {
		params.Set("limit", strconv.FormatInt(limit, 10))
	}
	resp := struct {
		Loans []LoanOrderDetails `json:"loanInfo"`
	}{}
	return resp.Loans, by.SendAuthHTTPRequestV5(ctx, exchange.RestSpot, http.MethodGet, "/v5/ins-loan/loan-order", params, nil, &resp, defaultEPL)
}

// GetInstitutionalRepayOrders retrieves list of repaid order information.
func (by *Bybit) GetInstitutionalRepayOrders(ctx context.Context, startTime, endTime time.Time, limit int64) ([]OrderRepayInfo, error) {
	params := url.Values{}
	if !startTime.IsZero() {
		params.Set("startTime", strconv.FormatInt(startTime.UnixMilli(), 10))
	}
	if !endTime.IsZero() {
		params.Set("endTime", strconv.FormatInt(endTime.UnixMilli(), 10))
	}
	if limit > 0 {
		params.Set("limit", strconv.FormatInt(limit, 10))
	}
	resp := struct {
		RepayInfo []OrderRepayInfo `json:"repayInfo"`
	}{}
	return resp.RepayInfo, by.SendAuthHTTPRequestV5(ctx, exchange.RestSpot, http.MethodGet, "/v5/ins-loan/repaid-history", params, nil, &resp, defaultEPL)
}

// GetLTV retrieves a loan-to-value(LTV)
func (by *Bybit) GetLTV(ctx context.Context) (*LTVInfo, error) {
	var resp *LTVInfo
	return resp, by.SendAuthHTTPRequestV5(ctx, exchange.RestSpot, http.MethodGet, "/v5/ins-loan/ltv-convert", nil, nil, &resp, defaultEPL)
}

// BindOrUnbindUID For the INS loan product, you can bind new UID to risk unit or unbind UID out from risk unit.
// possible 'operate' values: 0: bind, 1: unbind
func (by *Bybit) BindOrUnbindUID(ctx context.Context, uid, operate string) (*BindOrUnbindUIDResponse, error) {
	if uid == "" {
		return nil, fmt.Errorf("%w, uid is required", errMissingUserID)
	}
	if operate != "0" && operate != "1" {
		return nil, errors.New("operation type required; 0:bind and 1:unbind")
	}
	arg := &struct {
		UID     string `json:"uid"`
		Operate string `json:"operate"`
	}{UID: uid, Operate: operate}
	var resp *BindOrUnbindUIDResponse
	return resp, by.SendAuthHTTPRequestV5(ctx, exchange.RestSpot, http.MethodPost, "/v5/ins-loan/association-uid", nil, arg, &resp, defaultEPL)
}

// GetC2CLendingCoinInfo retrieves C2C basic information of lending coins
func (by *Bybit) GetC2CLendingCoinInfo(ctx context.Context, coin currency.Code) ([]C2CLendingCoinInfo, error) {
	params := url.Values{}
	if !coin.IsEmpty() {
		params.Set("coin", coin.String())
	}
	resp := struct {
		List []C2CLendingCoinInfo `json:"list"`
	}{}
	return resp.List, by.SendAuthHTTPRequestV5(ctx, exchange.RestSpot, http.MethodGet, "/v5/lending/info", params, nil, &resp, defaultEPL)
}

// C2CDepositFunds lending funds to Bybit asset pool
func (by *Bybit) C2CDepositFunds(ctx context.Context, arg *C2CLendingFundsParams) (*C2CLendingFundResponse, error) {
	if arg == nil {
		return nil, errNilArgument
	}
	if arg.Coin.IsEmpty() {
		return nil, currency.ErrCurrencyCodeEmpty
	}
	if arg.Quantity <= 0 {
		return nil, order.ErrAmountBelowMin
	}
	var resp *C2CLendingFundResponse
	return resp, by.SendAuthHTTPRequestV5(ctx, exchange.RestSpot, http.MethodPost, "/v5/lending/purchase", nil, &arg, &resp, defaultEPL)
}

// C2CRedeemFunds withdraw funds from the Bybit asset pool.
func (by *Bybit) C2CRedeemFunds(ctx context.Context, arg *C2CLendingFundsParams) (*C2CLendingFundResponse, error) {
	if arg == nil {
		return nil, errNilArgument
	}
	if arg.Coin.IsEmpty() {
		return nil, currency.ErrCurrencyCodeEmpty
	}
	if arg.Quantity <= 0 {
		return nil, order.ErrAmountBelowMin
	}
	var resp *C2CLendingFundResponse
	return resp, by.SendAuthHTTPRequestV5(ctx, exchange.RestSpot, http.MethodPost, "/v5/lending/redeem", nil, &arg, &resp, defaultEPL)
}

// GetC2CLendingOrderRecords retrieves lending or redeem history
func (by *Bybit) GetC2CLendingOrderRecords(ctx context.Context, coin currency.Code, orderID, orderType string, startTime, endTime time.Time, limit int64) ([]C2CLendingFundResponse, error) {
	params := url.Values{}
	if !coin.IsEmpty() {
		params.Set("coin", coin.String())
	}
	if orderID != "" {
		params.Set("orderId", orderID)
	}
	if orderType != "" {
		params.Set("orderType", orderType)
	}
	if !startTime.IsZero() {
		params.Set("startTime", strconv.FormatInt(startTime.UnixMilli(), 10))
	}
	if !endTime.IsZero() {
		params.Set("endTime", strconv.FormatInt(endTime.UnixMilli(), 10))
	}
	if limit > 0 {
		params.Set("limit", strconv.FormatInt(limit, 10))
	}
	resp := struct {
		List []C2CLendingFundResponse `json:"list"`
	}{}
	return resp.List, by.SendAuthHTTPRequestV5(ctx, exchange.RestSpot, http.MethodGet, "/v5/lending/history-order", params, nil, &resp, defaultEPL)
}

// GetC2CLendingAccountInfo retrieves C2C lending account information.
func (by *Bybit) GetC2CLendingAccountInfo(ctx context.Context, coin currency.Code) (*LendingAccountInfo, error) {
	params := url.Values{}
	if !coin.IsEmpty() {
		params.Set("coin", coin.String())
	}
	var resp *LendingAccountInfo
	return resp, by.SendAuthHTTPRequestV5(ctx, exchange.RestSpot, http.MethodGet, "/v5/lending/account", params, nil, &resp, defaultEPL)
}

// GetBrokerEarning exchange broker master account to query
// The data can support up to past 6 months until T-1
// startTime & endTime are either entered at the same time or not entered
// Business type. 'SPOT', 'DERIVATIVES', 'OPTIONS'
func (by *Bybit) GetBrokerEarning(ctx context.Context, businessType, cursor string, startTime, endTime time.Time, limit int64) ([]BrokerEarningItem, error) {
	params := url.Values{}
	if businessType != "" {
		params.Set("bizType", businessType)
	}
	if cursor != "" {
		params.Set("cursor", cursor)
	}
	if !startTime.IsZero() {
		params.Set("startTime", strconv.FormatInt(startTime.UnixMilli(), 10))
	}
	if !endTime.IsZero() {
		params.Set("endTime", strconv.FormatInt(endTime.UnixMilli(), 10))
	}
	if limit > 0 {
		params.Set("limit", strconv.FormatInt(limit, 10))
	}
	resp := struct {
		List []BrokerEarningItem `json:"list"`
	}{}
	return resp.List, by.SendAuthHTTPRequestV5(ctx, exchange.RestSpot, http.MethodGet, "/v5/broker/earning-record", params, nil, &resp, defaultEPL)
}

<<<<<<< HEAD
func processOB(ob [][2]string) ([]orderbook.Level, error) {
	var err error
	o := make([]orderbook.Level, len(ob))
=======
func processOB(ob [][2]types.Number) []orderbook.Tranche {
	o := make([]orderbook.Tranche, len(ob))
>>>>>>> d5ba674f
	for x := range ob {
		o[x].Price = ob[x][0].Float64()
		o[x].Amount = ob[x][1].Float64()
	}
	return o
}

// SendHTTPRequest sends an unauthenticated request
func (by *Bybit) SendHTTPRequest(ctx context.Context, ePath exchange.URL, path string, f request.EndpointLimit, result any) error {
	endpointPath, err := by.API.Endpoints.GetURL(ePath)
	if err != nil {
		return err
	}
	value := reflect.ValueOf(result)
	if value.Kind() != reflect.Ptr {
		return fmt.Errorf("expected a pointer, got %T", value)
	}
	response := &RestResponse{
		Result: result,
	}
	err = by.SendPayload(ctx, f, func() (*request.Item, error) {
		return &request.Item{
			Method:        http.MethodGet,
			Path:          endpointPath + bybitAPIVersion + path,
			Result:        response,
			Verbose:       by.Verbose,
			HTTPDebugging: by.HTTPDebugging,
			HTTPRecording: by.HTTPRecording,
		}, nil
	}, request.UnauthenticatedRequest)
	if err != nil {
		return err
	}
	if response.RetCode != 0 && response.RetMsg != "" {
		return fmt.Errorf("code: %d message: %s", response.RetCode, response.RetMsg)
	}
	return nil
}

// SendAuthHTTPRequestV5 sends an authenticated HTTP request
func (by *Bybit) SendAuthHTTPRequestV5(ctx context.Context, ePath exchange.URL, method, path string, params url.Values, arg, result any, f request.EndpointLimit) error {
	val := reflect.ValueOf(result)
	if val.Kind() != reflect.Ptr {
		return errNonePointerArgument
	} else if val.IsNil() {
		return errNilArgument
	}
	creds, err := by.GetCredentials(ctx)
	if err != nil {
		return err
	}
	endpointPath, err := by.API.Endpoints.GetURL(ePath)
	if err != nil {
		return err
	}
	response := &RestResponse{
		Result: result,
	}
	err = by.SendPayload(ctx, f, func() (*request.Item, error) {
		timestamp := strconv.FormatInt(time.Now().UnixMilli(), 10)
		headers := make(map[string]string)
		headers["X-BAPI-API-KEY"] = creds.Key
		headers["X-BAPI-TIMESTAMP"] = timestamp
		headers["X-BAPI-RECV-WINDOW"] = defaultRecvWindow

		var hmacSignedStr string
		var payload []byte

		switch method {
		case http.MethodGet:
			headers["Content-Type"] = "application/x-www-form-urlencoded"
			hmacSignedStr, err = getSign(timestamp+creds.Key+defaultRecvWindow+params.Encode(), creds.Secret)
		case http.MethodPost:
			headers["Content-Type"] = "application/json"
			payload, err = json.Marshal(arg)
			if err != nil {
				return nil, err
			}
			hmacSignedStr, err = getSign(timestamp+creds.Key+defaultRecvWindow+string(payload), creds.Secret)
		}
		if err != nil {
			return nil, err
		}
		headers["X-BAPI-SIGN"] = hmacSignedStr
		return &request.Item{
			Method:        method,
			Path:          endpointPath + common.EncodeURLValues(path, params),
			Headers:       headers,
			Body:          bytes.NewBuffer(payload),
			Result:        &response,
			Verbose:       by.Verbose,
			HTTPDebugging: by.HTTPDebugging,
			HTTPRecording: by.HTTPRecording,
		}, nil
	}, request.AuthenticatedRequest)
	if response.RetCode != 0 && response.RetMsg != "" {
		return fmt.Errorf("%w code: %d message: %s", request.ErrAuthRequestFailed, response.RetCode, response.RetMsg)
	}
	if len(response.RetExtInfo.List) > 0 && response.RetCode != 0 {
		var errMessage string
		var failed bool
		for i := range response.RetExtInfo.List {
			if response.RetExtInfo.List[i].Code != 0 {
				failed = true
				errMessage += fmt.Sprintf("code: %d message: %s ", response.RetExtInfo.List[i].Code, response.RetExtInfo.List[i].Message)
			}
		}
		if failed {
			return fmt.Errorf("%w %s", request.ErrAuthRequestFailed, errMessage)
		}
	}
	return err
}

func getSide(side string) order.Side {
	switch side {
	case sideBuy:
		return order.Buy
	case sideSell:
		return order.Sell
	default:
		return order.UnknownSide
	}
}

// StringToOrderStatus returns order status from string
func StringToOrderStatus(status string) order.Status {
	status = strings.ToUpper(status)
	switch status {
	case "CREATED":
		return order.Open
	case "NEW":
		return order.New
	case "REJECTED":
		return order.Rejected
	case "PARTIALLYFILLED", "PARTIALLY_FILLED":
		return order.PartiallyFilled
	case "PARTIALLYFILLEDCANCELED":
		return order.PartiallyFilledCancelled
	case "PENDING_CANCEL":
		return order.PendingCancel
	case "FILLED":
		return order.Filled
	case "CANCELED", "CANCELLED":
		return order.Cancelled
	case "UNTRIGGERED":
		return order.Pending
	case "TRIGGERED":
		return order.Open
	case "DEACTIVATED":
		return order.Closed
	case "ACTIVE":
		return order.Active
	default:
		return order.UnknownStatus
	}
}

func getSign(sign, secret string) (string, error) {
	hmacSigned, err := crypto.GetHMAC(crypto.HashSHA256, []byte(sign), []byte(secret))
	if err != nil {
		return "", err
	}
	return hex.EncodeToString(hmacSigned), nil
}

// FetchAccountType if not set fetches the account type from the API, stores it and returns it. Else returns the stored account type.
func (by *Bybit) FetchAccountType(ctx context.Context) (AccountType, error) {
	by.account.m.Lock()
	defer by.account.m.Unlock()
	if by.account.accountType == 0 {
		accInfo, err := by.GetAPIKeyInformation(ctx)
		if err != nil {
			return 0, err
		}
		// From endpoint 0：regular account; 1：unified trade account
		// + 1 to make it 1 and 2 so that a zero value can be used to check if the account type has been set or not.
		by.account.accountType = AccountType(accInfo.IsUnifiedTradeAccount + 1)
	}
	return by.account.accountType, nil
}

// RequiresUnifiedAccount checks account type and returns error if not unified
func (by *Bybit) RequiresUnifiedAccount(ctx context.Context) error {
	at, err := by.FetchAccountType(ctx)
	if err != nil {
		return nil //nolint:nilerr // if we can't get the account type, we can't check if it's unified or not, fail on call
	}
	if at != accountTypeUnified {
		return fmt.Errorf("%w, account type: %s", errAPIKeyIsNotUnified, at)
	}
	return nil
}

// GetLongShortRatio retrieves long short ratio of an instrument.
func (by *Bybit) GetLongShortRatio(ctx context.Context, category, symbol string, interval kline.Interval, limit int64) ([]InstrumentInfoItem, error) {
	if category == "" {
		return nil, errCategoryNotSet
	} else if category != cLinear && category != cInverse {
		return nil, fmt.Errorf("%w, category: %s", errInvalidCategory, category)
	}
	if symbol == "" {
		return nil, errSymbolMissing
	}
	intervalString, err := intervalToString(interval)
	if err != nil {
		return nil, err
	}
	params := url.Values{}
	params.Set("category", category)
	params.Set("symbol", symbol)
	params.Set("period", intervalString)
	if limit > 0 {
		params.Set("limit", strconv.FormatInt(limit, 10))
	}
	resp := struct {
		List []InstrumentInfoItem `json:"list"`
	}{}
	return resp.List, by.SendHTTPRequest(ctx, exchange.RestSpot, common.EncodeURLValues("market/account-ratio", params), defaultEPL, &resp)
}<|MERGE_RESOLUTION|>--- conflicted
+++ resolved
@@ -2529,14 +2529,8 @@
 	return resp.List, by.SendAuthHTTPRequestV5(ctx, exchange.RestSpot, http.MethodGet, "/v5/broker/earning-record", params, nil, &resp, defaultEPL)
 }
 
-<<<<<<< HEAD
-func processOB(ob [][2]string) ([]orderbook.Level, error) {
-	var err error
+func processOB(ob [][2]types.Number) []orderbook.Level {
 	o := make([]orderbook.Level, len(ob))
-=======
-func processOB(ob [][2]types.Number) []orderbook.Tranche {
-	o := make([]orderbook.Tranche, len(ob))
->>>>>>> d5ba674f
 	for x := range ob {
 		o[x].Price = ob[x][0].Float64()
 		o[x].Amount = ob[x][1].Float64()
