--- conflicted
+++ resolved
@@ -964,11 +964,7 @@
 }
 
 // GetError checks and returns an error if it is supplied.
-<<<<<<< HEAD
-func (e Error) GetError(isAuthRequest bool) error {
-=======
-func (e *Error) GetError() error {
->>>>>>> 92839eba
+func (e *Error) GetError(isAuthRequest bool) error {
 	if e.ReturnCode != 0 && e.ReturnMsg != "" {
 		if isAuthRequest {
 			return fmt.Errorf("%w %v", request.ErrAuthRequestFailed, e.ReturnMsg)
