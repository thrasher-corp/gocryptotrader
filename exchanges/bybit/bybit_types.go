--- conflicted
+++ resolved
@@ -1,11 +1,7 @@
 package bybit
 
 import (
-<<<<<<< HEAD
-=======
-	"encoding/json"
 	"sync"
->>>>>>> fcd78add
 	"time"
 
 	"github.com/gofrs/uuid"
