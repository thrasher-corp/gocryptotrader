--- conflicted
+++ resolved
@@ -39,7 +39,6 @@
 	errStopOrderOrOrderLinkIDMissing = errors.New("at least one should be present among stopOrderID and orderLinkID")
 	errOrderOrOrderLinkIDMissing     = errors.New("at least one should be present among orderID and orderLinkID")
 
-<<<<<<< HEAD
 	errOrderLinkIDMissing = errors.New("order link id missing")
 
 	errSymbolMissing              = errors.New("symbol missing")
@@ -48,12 +47,6 @@
 	errMissingPrice               = errors.New("price should be present for Limit and LimitMaker orders")
 	errExpectedOneOrder           = errors.New("expected one order")
 	errDisconnectTimeWindowNotSet = errors.New("disconnect time window not set")
-=======
-	errSymbolMissing    = errors.New("symbol missing")
-	errEmptyOrderIDs    = errors.New("orderIDs can't be empty")
-	errMissingPrice     = errors.New("price should be present for Limit and LimitMaker orders")
-	errExpectedOneOrder = errors.New("expected one order")
->>>>>>> 048c4b0f
 )
 
 var validCategory = []string{"spot", "linear", "inverse", "option"}
