package bybit

import (
	"encoding/json"
	"errors"
	"strconv"
	"time"

	"github.com/thrasher-corp/gocryptotrader/common/convert"
	"github.com/thrasher-corp/gocryptotrader/exchanges/orderbook"
)

var (
	errTypeAssert                = errors.New("type assertion failed")
	errStrParsing                = errors.New("parsing string failed")
	errInvalidSide               = errors.New("invalid side")
	errInvalidInterval           = errors.New("invalid interval")
	errInvalidPeriod             = errors.New("invalid period")
	errInvalidStartTime          = errors.New("startTime can't be zero or missing")
	errInvalidQuantity           = errors.New("quantity can't be zero or missing")
	errInvalidBasePrice          = errors.New("basePrice can't be empty or missing")
	errInvalidStopPrice          = errors.New("stopPrice can't be empty or missing")
	errInvalidTimeInForce        = errors.New("timeInForce can't be empty or missing")
	errInvalidTakeProfitStopLoss = errors.New("takeProfitStopLoss can't be empty or missing")
	errInvalidMargin             = errors.New("margin can't be empty")
	errInvalidLeverage           = errors.New("leverage can't be zero or less then it")
	errInvalidRiskID             = errors.New("riskID can't be zero or lesser")
	errInvalidPositionMode       = errors.New("position mode is invalid")
	errInvalidOrderType          = errors.New("orderType can't be empty or missing")
	errInvalidMode               = errors.New("mode can't be empty or missing")
	errInvalidBuyLeverage        = errors.New("buyLeverage can't be zero or less then it")
	errInvalidSellLeverage       = errors.New("sellLeverage can't be zero or less then it")
	errInvalidOrderRequest       = errors.New("order request param can't be nil")
	errInvalidOrderFilter        = errors.New("orderFilter can't be empty or missing")
	errInvalidCategory           = errors.New("invalid category")
	errInvalidCoin               = errors.New("coin can't be empty")

	errStopOrderOrOrderLinkIDMissing = errors.New("at least one should be present among stopOrderID and orderLinkID")
	errOrderOrOrderLinkIDMissing     = errors.New("at least one should be present among orderID and orderLinkID")

	errSymbolMissing        = errors.New("symbol missing")
	errUnsupportedOrderType = errors.New("unsupported order type")
	errEmptyOrderIDs        = errors.New("orderIDs can't be empty")
	errMissingPrice         = errors.New("price should be present for Limit and LimitMaker orders")
	errExpectedOneOrder     = errors.New("expected one order")
)

var validCategory = []string{"spot", "linear", "inverse", "option"}

// bybitTimeSec provides an internal conversion helper
type bybitTimeSec time.Time

// UnmarshalJSON is custom json unmarshaller for bybitTimeSec
func (b *bybitTimeSec) UnmarshalJSON(data []byte) error {
	var timestamp int64
	err := json.Unmarshal(data, &timestamp)
	if err != nil {
		return err
	}
	*b = bybitTimeSec(time.Unix(timestamp, 0))
	return nil
}

// Time returns a time.Time object
func (b bybitTimeSec) Time() time.Time {
	return time.Time(b)
}

// bybitTimeSecStr provides an internal conversion helper
type bybitTimeSecStr time.Time

// UnmarshalJSON is custom json unmarshaller for bybitTimeSec
func (b *bybitTimeSecStr) UnmarshalJSON(data []byte) error {
	var timestamp string
	err := json.Unmarshal(data, &timestamp)
	if err != nil {
		return err
	}

	t, err := strconv.ParseInt(timestamp, 10, 64)
	if err != nil {
		return err
	}
	*b = bybitTimeSecStr(time.Unix(t, 0))
	return nil
}

// Time returns a time.Time object
func (b bybitTimeSecStr) Time() time.Time {
	return time.Time(b)
}

// bybitTimeMilliSec provides an internal conversion helper
type bybitTimeMilliSec time.Time

// UnmarshalJSON is custom type json unmarshaller for bybitTimeMilliSec
func (b *bybitTimeMilliSec) UnmarshalJSON(data []byte) error {
	var timestamp int64
	err := json.Unmarshal(data, &timestamp)
	if err != nil {
		return err
	}
	*b = bybitTimeMilliSec(time.UnixMilli(timestamp))
	return nil
}

// Time returns a time.Time object
func (b bybitTimeMilliSec) Time() time.Time {
	return time.Time(b)
}

// bybitTimeMilliSecStr provides an internal conversion helper
type bybitTimeMilliSecStr time.Time

// UnmarshalJSON is custom type json unmarshaller for bybitTimeMilliSec
func (b *bybitTimeMilliSecStr) UnmarshalJSON(data []byte) error {
	var timestamp string
	err := json.Unmarshal(data, &timestamp)
	if err != nil {
		return err
	}

	t, err := strconv.ParseInt(timestamp, 10, 64)
	if err != nil {
		return err
	}
	*b = bybitTimeMilliSecStr(time.UnixMilli(t))
	return nil
}

// Time returns a time.Time object
func (b bybitTimeMilliSecStr) Time() time.Time {
	return time.Time(b)
}

// bybitTimeNanoSec provides an internal conversion helper
type bybitTimeNanoSec time.Time

// UnmarshalJSON is custom type json unmarshaller for bybitTimeNanoSec
func (b *bybitTimeNanoSec) UnmarshalJSON(data []byte) error {
	var timestamp int64
	err := json.Unmarshal(data, &timestamp)
	if err != nil {
		return err
	}
	*b = bybitTimeNanoSec(time.Unix(0, timestamp))
	return nil
}

// Time returns a time.Time object
func (b bybitTimeNanoSec) Time() time.Time {
	return time.Time(b)
}

// UnmarshalTo acts as interface to exchange API response
type UnmarshalTo interface {
	GetError() error
}

// PairData stores pair data
type PairData struct {
	Name              string                  `json:"name"`
	Alias             string                  `json:"alias"`
	BaseCurrency      string                  `json:"baseCurrency"`
	QuoteCurrency     string                  `json:"quoteCurrency"`
<<<<<<< HEAD
	BasePrecision     convert.NullableFloat64 `json:"basePrecision"`
	QuotePrecision    convert.NullableFloat64 `json:"quotePrecision"`
	MinTradeQuantity  convert.NullableFloat64 `json:"minTradeQuantity"`
	MinTradeAmount    convert.NullableFloat64 `json:"minTradeAmount"`
	MinPricePrecision convert.NullableFloat64 `json:"minPricePrecision"`
	MaxTradeQuantity  convert.NullableFloat64 `json:"maxTradeQuantity"`
	MaxTradeAmount    convert.NullableFloat64 `json:"maxTradeAmount"`
=======
	BasePrecision     convert.StringToFloat64 `json:"basePrecision"`
	QuotePrecision    convert.StringToFloat64 `json:"quotePrecision"`
	MinTradeQuantity  convert.StringToFloat64 `json:"minTradeQuantity"`
	MinTradeAmount    convert.StringToFloat64 `json:"minTradeAmount"`
	MinPricePrecision convert.StringToFloat64 `json:"minPricePrecision"`
	MaxTradeQuantity  convert.StringToFloat64 `json:"maxTradeQuantity"`
	MaxTradeAmount    convert.StringToFloat64 `json:"maxTradeAmount"`
>>>>>>> 92839eba
	Category          int64                   `json:"category"`
	ShowStatus        bool                    `json:"showStatus"`
}

// Orderbook stores the orderbook data
type Orderbook struct {
	Bids   []orderbook.Item
	Asks   []orderbook.Item
	Symbol string
	Time   time.Time
}

// TradeItem stores a single trade
type TradeItem struct {
	CurrencyPair string
	Price        float64
	Side         string
	Volume       float64
	Time         time.Time
}

// KlineItem stores an individual kline data item
type KlineItem struct {
	StartTime        time.Time
	EndTime          time.Time
	Open             float64
	Close            float64
	High             float64
	Low              float64
	Volume           float64
	QuoteAssetVolume float64
	TakerBaseVolume  float64
	TakerQuoteVolume float64
	TradesCount      int64
}

// PriceChangeStats contains statistics for the last 24 hours trade
type PriceChangeStats struct {
	Time         bybitTimeMilliSec       `json:"time"`
	Symbol       string                  `json:"symbol"`
<<<<<<< HEAD
	BestBidPrice convert.NullableFloat64 `json:"bestBidPrice"`
	BestAskPrice convert.NullableFloat64 `json:"bestAskPrice"`
	LastPrice    convert.NullableFloat64 `json:"lastPrice"`
	OpenPrice    convert.NullableFloat64 `json:"openPrice"`
	HighPrice    convert.NullableFloat64 `json:"highPrice"`
	LowPrice     convert.NullableFloat64 `json:"lowPrice"`
	Volume       convert.NullableFloat64 `json:"volume"`
	QuoteVolume  convert.NullableFloat64 `json:"quoteVolume"`
=======
	BestBidPrice convert.StringToFloat64 `json:"bestBidPrice"`
	BestAskPrice convert.StringToFloat64 `json:"bestAskPrice"`
	LastPrice    convert.StringToFloat64 `json:"lastPrice"`
	OpenPrice    convert.StringToFloat64 `json:"openPrice"`
	HighPrice    convert.StringToFloat64 `json:"highPrice"`
	LowPrice     convert.StringToFloat64 `json:"lowPrice"`
	Volume       convert.StringToFloat64 `json:"volume"`
	QuoteVolume  convert.StringToFloat64 `json:"quoteVolume"`
>>>>>>> 92839eba
}

// LastTradePrice contains price for last trade
type LastTradePrice struct {
	Symbol string                  `json:"symbol"`
<<<<<<< HEAD
	Price  convert.NullableFloat64 `json:"price"`
=======
	Price  convert.StringToFloat64 `json:"price"`
>>>>>>> 92839eba
}

// TickerData stores ticker data
type TickerData struct {
	Symbol      string                  `json:"symbol"`
<<<<<<< HEAD
	BidPrice    convert.NullableFloat64 `json:"bidPrice"`
	BidQuantity convert.NullableFloat64 `json:"bidQty"`
	AskPrice    convert.NullableFloat64 `json:"askPrice"`
	AskQuantity convert.NullableFloat64 `json:"askQty"`
=======
	BidPrice    convert.StringToFloat64 `json:"bidPrice"`
	BidQuantity convert.StringToFloat64 `json:"bidQty"`
	AskPrice    convert.StringToFloat64 `json:"askPrice"`
	AskQuantity convert.StringToFloat64 `json:"askQty"`
>>>>>>> 92839eba
	Time        bybitTimeMilliSec       `json:"time"`
}

var (
	// BybitRequestParamsOrderLimit Limit order
	BybitRequestParamsOrderLimit = "LIMIT"

	// BybitRequestParamsOrderMarket Market order
	BybitRequestParamsOrderMarket = "MARKET"

	// BybitRequestParamsOrderLimitMaker Limit Maker
	BybitRequestParamsOrderLimitMaker = "LIMIT_MAKER"
)

var (
	// BybitRequestParamsTimeGTC Good Till Canceled
	BybitRequestParamsTimeGTC = "GTC"

	// BybitRequestParamsTimeFOK Fill or Kill
	BybitRequestParamsTimeFOK = "FOK"

	// BybitRequestParamsTimeIOC Immediate or Cancel
	BybitRequestParamsTimeIOC = "IOC"
)

// PlaceOrderRequest store new order request type
type PlaceOrderRequest struct {
	Symbol      string
	Quantity    float64
	Side        string
	TradeType   string
	TimeInForce string
	Price       float64
	OrderLinkID string
}

// PlaceOrderResponse store new order response type
type PlaceOrderResponse struct {
	OrderID     string                  `json:"orderId"`
	OrderLinkID string                  `json:"orderLinkId"`
	Symbol      string                  `json:"symbol"`
	Time        bybitTimeMilliSecStr    `json:"transactTime"`
<<<<<<< HEAD
	Price       convert.NullableFloat64 `json:"price"`
	Quantity    convert.NullableFloat64 `json:"origQty"`
=======
	Price       convert.StringToFloat64 `json:"price"`
	Quantity    convert.StringToFloat64 `json:"origQty"`
>>>>>>> 92839eba
	TradeType   string                  `json:"type"`
	Side        string                  `json:"side"`
	Status      string                  `json:"status"`
	TimeInForce string                  `json:"timeInForce"`
	AccountID   string                  `json:"accountId"`
	SymbolName  string                  `json:"symbolName"`
<<<<<<< HEAD
	ExecutedQty convert.NullableFloat64 `json:"executedQty"`
=======
	ExecutedQty convert.StringToFloat64 `json:"executedQty"`
>>>>>>> 92839eba
}

// QueryOrderResponse holds query order data
type QueryOrderResponse struct {
	AccountID           string                  `json:"accountId"`
	ExchangeID          string                  `json:"exchangeId"`
	Symbol              string                  `json:"symbol"`
	SymbolName          string                  `json:"symbolName"`
	OrderLinkID         string                  `json:"orderLinkId"`
	OrderID             string                  `json:"orderId"`
<<<<<<< HEAD
	Price               convert.NullableFloat64 `json:"price"`
	Quantity            convert.NullableFloat64 `json:"origQty"`
	ExecutedQty         convert.NullableFloat64 `json:"executedQty"`
	CummulativeQuoteQty convert.NullableFloat64 `json:"cummulativeQuoteQty"`
	AveragePrice        convert.NullableFloat64 `json:"avgPrice"`
=======
	Price               convert.StringToFloat64 `json:"price"`
	Quantity            convert.StringToFloat64 `json:"origQty"`
	ExecutedQty         convert.StringToFloat64 `json:"executedQty"`
	CummulativeQuoteQty convert.StringToFloat64 `json:"cummulativeQuoteQty"`
	AveragePrice        convert.StringToFloat64 `json:"avgPrice"`
>>>>>>> 92839eba
	Status              string                  `json:"status"`
	TimeInForce         string                  `json:"timeInForce"`
	TradeType           string                  `json:"type"`
	Side                string                  `json:"side"`
<<<<<<< HEAD
	StopPrice           convert.NullableFloat64 `json:"stopPrice"`
	IcebergQty          convert.NullableFloat64 `json:"icebergQty"`
=======
	StopPrice           convert.StringToFloat64 `json:"stopPrice"`
	IcebergQty          convert.StringToFloat64 `json:"icebergQty"`
>>>>>>> 92839eba
	Time                bybitTimeMilliSecStr    `json:"time"`
	UpdateTime          bybitTimeMilliSecStr    `json:"updateTime"`
	IsWorking           bool                    `json:"isWorking"`
}

// CancelOrderResponse is the return structured response from the exchange
type CancelOrderResponse struct {
	OrderID     string                  `json:"orderId"`
	OrderLinkID string                  `json:"orderLinkId"`
	Symbol      string                  `json:"symbol"`
	Status      string                  `json:"status"`
	AccountID   string                  `json:"accountId"`
	Time        bybitTimeMilliSecStr    `json:"transactTime"`
<<<<<<< HEAD
	Price       convert.NullableFloat64 `json:"price"`
	Quantity    convert.NullableFloat64 `json:"origQty"`
	ExecutedQty convert.NullableFloat64 `json:"executedQty"`
=======
	Price       convert.StringToFloat64 `json:"price"`
	Quantity    convert.StringToFloat64 `json:"origQty"`
	ExecutedQty convert.StringToFloat64 `json:"executedQty"`
>>>>>>> 92839eba
	TimeInForce string                  `json:"timeInForce"`
	TradeType   string                  `json:"type"`
	Side        string                  `json:"side"`
}

// HistoricalTrade holds recent trade data
type HistoricalTrade struct {
	Symbol          string                  `json:"symbol"`
	ID              string                  `json:"id"`
	OrderID         string                  `json:"orderId"`
	TicketID        string                  `json:"ticketId"`
<<<<<<< HEAD
	Price           convert.NullableFloat64 `json:"price"`
	Quantity        convert.NullableFloat64 `json:"qty"`
	Commission      convert.NullableFloat64 `json:"commission"`
	CommissionAsset convert.NullableFloat64 `json:"commissionAsset"`
=======
	Price           convert.StringToFloat64 `json:"price"`
	Quantity        convert.StringToFloat64 `json:"qty"`
	Commission      convert.StringToFloat64 `json:"commission"`
	CommissionAsset convert.StringToFloat64 `json:"commissionAsset"`
>>>>>>> 92839eba
	Time            bybitTimeMilliSecStr    `json:"time"`
	IsBuyer         bool                    `json:"isBuyer"`
	IsMaker         bool                    `json:"isMaker"`
	SymbolName      string                  `json:"symbolName"`
	MatchOrderID    string                  `json:"matchOrderId"`
	Fee             FeeData                 `json:"fee"`
	FeeTokenID      string                  `json:"feeTokenId"`
<<<<<<< HEAD
	FeeAmount       convert.NullableFloat64 `json:"feeAmount"`
	MakerRebate     convert.NullableFloat64 `json:"makerRebate"`
=======
	FeeAmount       convert.StringToFloat64 `json:"feeAmount"`
	MakerRebate     convert.StringToFloat64 `json:"makerRebate"`
>>>>>>> 92839eba
}

// FeeData store fees data
type FeeData struct {
	FeeTokenID   int64                   `json:"feeTokenId"`
	FeeTokenName string                  `json:"feeTokenName"`
<<<<<<< HEAD
	Fee          convert.NullableFloat64 `json:"fee"`
=======
	Fee          convert.StringToFloat64 `json:"fee"`
>>>>>>> 92839eba
}

// Balance holds wallet balance
type Balance struct {
	Coin     string                  `json:"coin"`
	CoinID   string                  `json:"coinId"`
	CoinName string                  `json:"coinName"`
<<<<<<< HEAD
	Total    convert.NullableFloat64 `json:"total"`
	Free     convert.NullableFloat64 `json:"free"`
	Locked   convert.NullableFloat64 `json:"locked"`
=======
	Total    convert.StringToFloat64 `json:"total"`
	Free     convert.StringToFloat64 `json:"free"`
	Locked   convert.StringToFloat64 `json:"locked"`
>>>>>>> 92839eba
}

type orderbookResponse struct {
	Data struct {
		Asks [][2]string       `json:"asks"`
		Bids [][2]string       `json:"bids"`
		Time bybitTimeMilliSec `json:"time"`
	} `json:"result"`
	Error
}

// DepositWalletInfo stores wallet deposit info
type DepositWalletInfo struct {
	Coin   string      `json:"coin"`
	Chains []ChainInfo `json:"chains"`
}

// ChainInfo stores a coins chain info
type ChainInfo struct {
	ChainType      string `json:"chain_type"`
	DepositAddress string `json:"address_deposit"`
	DepositTag     string `json:"tag_deposit"`
	Chain          string `json:"chain"`
}

// Websocket Structures

// Authenticate stores authentication variables required
type Authenticate struct {
	Args      []interface{} `json:"args"`
	Operation string        `json:"op"`
}

// WsReq has the data used for ws request
type WsReq struct {
	Topic      string      `json:"topic"`
	Event      string      `json:"event"`
	Parameters interface{} `json:"params"`
}

// WsFuturesReq stores futures ws request
type WsFuturesReq struct {
	Topic string   `json:"op"`
	Args  []string `json:"args"`
}

// WsParams store ws parameters
type WsParams struct {
	Symbol     string `json:"symbol"`
	IsBinary   bool   `json:"binary,string"`
	SymbolName string `json:"symbolName,omitempty"`
	KlineType  string `json:"klineType,omitempty"` // only present in kline ws stream
}

// WsSpotTickerData stores ws ticker data
type WsSpotTickerData struct {
	Symbol  string                  `json:"symbol"`
<<<<<<< HEAD
	Bid     convert.NullableFloat64 `json:"bidPrice"`
	Ask     convert.NullableFloat64 `json:"askPrice"`
	BidSize convert.NullableFloat64 `json:"bidQty"`
	AskSize convert.NullableFloat64 `json:"askQty"`
=======
	Bid     convert.StringToFloat64 `json:"bidPrice"`
	Ask     convert.StringToFloat64 `json:"askPrice"`
	BidSize convert.StringToFloat64 `json:"bidQty"`
	AskSize convert.StringToFloat64 `json:"askQty"`
>>>>>>> 92839eba
	Time    bybitTimeMilliSec       `json:"time"`
}

// WsSpotTicker stores ws ticker data
type WsSpotTicker struct {
	Topic      string           `json:"topic"`
	Parameters WsParams         `json:"params"`
	Ticker     WsSpotTickerData `json:"data"`
}

// KlineStreamData stores ws kline stream data
type KlineStreamData struct {
	StartTime  bybitTimeMilliSec       `json:"t"`
	Symbol     string                  `json:"s"`
<<<<<<< HEAD
	ClosePrice convert.NullableFloat64 `json:"c"`
	HighPrice  convert.NullableFloat64 `json:"h"`
	LowPrice   convert.NullableFloat64 `json:"l"`
	OpenPrice  convert.NullableFloat64 `json:"o"`
	Volume     convert.NullableFloat64 `json:"v"`
=======
	ClosePrice convert.StringToFloat64 `json:"c"`
	HighPrice  convert.StringToFloat64 `json:"h"`
	LowPrice   convert.StringToFloat64 `json:"l"`
	OpenPrice  convert.StringToFloat64 `json:"o"`
	Volume     convert.StringToFloat64 `json:"v"`
>>>>>>> 92839eba
}

// KlineStream holds the kline stream data
type KlineStream struct {
	Topic      string          `json:"topic"`
	Parameters WsParams        `json:"params"`
	Kline      KlineStreamData `json:"data"`
}

// WsOrderbookData stores ws orderbook data
type WsOrderbookData struct {
	Symbol  string            `json:"s"`
	Time    bybitTimeMilliSec `json:"t"`
	Version string            `json:"v"`
	Bids    [][2]string       `json:"b"`
	Asks    [][2]string       `json:"a"`
}

// WsOrderbook stores ws orderbook data
type WsOrderbook struct {
	Topic      string          `json:"topic"`
	Parameters WsParams        `json:"params"`
	OBData     WsOrderbookData `json:"data"`
}

// WsTradeData stores ws trade data
type WsTradeData struct {
	Time  bybitTimeMilliSec       `json:"t"`
	ID    string                  `json:"v"`
<<<<<<< HEAD
	Price convert.NullableFloat64 `json:"p"`
	Size  convert.NullableFloat64 `json:"q"`
=======
	Price convert.StringToFloat64 `json:"p"`
	Size  convert.StringToFloat64 `json:"q"`
>>>>>>> 92839eba
	Side  bool                    `json:"m"`
}

// WsTrade stores ws trades data
type WsTrade struct {
	Topic      string      `json:"topic"`
	Parameters WsParams    `json:"params"`
	TradeData  WsTradeData `json:"data"`
}

// wsAccount defines websocket account info data
type wsAccount struct {
	EventType   string       `json:"e"`
	EventTime   string       `json:"E"`
	CanTrade    bool         `json:"T"`
	CanWithdraw bool         `json:"W"`
	CanDeposit  bool         `json:"D"`
	Balance     []Currencies `json:"B"`
}

// Currencies stores currencies data
type Currencies struct {
	Asset     string                  `json:"a"`
<<<<<<< HEAD
	Available convert.NullableFloat64 `json:"f"`
	Locked    convert.NullableFloat64 `json:"l"`
=======
	Available convert.StringToFloat64 `json:"f"`
	Locked    convert.StringToFloat64 `json:"l"`
>>>>>>> 92839eba
}

// wsOrderUpdate defines websocket account order update data
type wsOrderUpdate struct {
	EventType                         string                  `json:"e"`
	EventTime                         string                  `json:"E"`
	Symbol                            string                  `json:"s"`
	ClientOrderID                     string                  `json:"c"`
	Side                              string                  `json:"S"`
	OrderType                         string                  `json:"o"`
	TimeInForce                       string                  `json:"f"`
<<<<<<< HEAD
	Quantity                          convert.NullableFloat64 `json:"q"`
	Price                             convert.NullableFloat64 `json:"p"`
	OrderStatus                       string                  `json:"X"`
	OrderID                           string                  `json:"i"`
	OpponentOrderID                   string                  `json:"M"`
	LastExecutedQuantity              convert.NullableFloat64 `json:"l"`
	CumulativeFilledQuantity          convert.NullableFloat64 `json:"z"`
	LastExecutedPrice                 convert.NullableFloat64 `json:"L"`
	Commission                        convert.NullableFloat64 `json:"n"`
=======
	Quantity                          convert.StringToFloat64 `json:"q"`
	Price                             convert.StringToFloat64 `json:"p"`
	OrderStatus                       string                  `json:"X"`
	OrderID                           string                  `json:"i"`
	OpponentOrderID                   string                  `json:"M"`
	LastExecutedQuantity              convert.StringToFloat64 `json:"l"`
	CumulativeFilledQuantity          convert.StringToFloat64 `json:"z"`
	LastExecutedPrice                 convert.StringToFloat64 `json:"L"`
	Commission                        convert.StringToFloat64 `json:"n"`
>>>>>>> 92839eba
	CommissionAsset                   string                  `json:"N"`
	IsNormal                          bool                    `json:"u"`
	IsOnOrderBook                     bool                    `json:"w"`
	IsLimitMaker                      bool                    `json:"m"`
	OrderCreationTime                 bybitTimeMilliSecStr    `json:"O"`
<<<<<<< HEAD
	CumulativeQuoteTransactedQuantity convert.NullableFloat64 `json:"Z"`
	AccountID                         string                  `json:"A"`
	IsClose                           bool                    `json:"C"`
	Leverage                          convert.NullableFloat64 `json:"v"`
=======
	CumulativeQuoteTransactedQuantity convert.StringToFloat64 `json:"Z"`
	AccountID                         string                  `json:"A"`
	IsClose                           bool                    `json:"C"`
	Leverage                          convert.StringToFloat64 `json:"v"`
>>>>>>> 92839eba
}

// wsOrderFilled defines websocket account order filled data
type wsOrderFilled struct {
	EventType         string                  `json:"e"`
	EventTime         string                  `json:"E"`
	Symbol            string                  `json:"s"`
<<<<<<< HEAD
	Quantity          convert.NullableFloat64 `json:"q"`
	Timestamp         bybitTimeMilliSecStr    `json:"t"`
	Price             convert.NullableFloat64 `json:"p"`
=======
	Quantity          convert.StringToFloat64 `json:"q"`
	Timestamp         bybitTimeMilliSecStr    `json:"t"`
	Price             convert.StringToFloat64 `json:"p"`
>>>>>>> 92839eba
	TradeID           string                  `json:"T"`
	OrderID           string                  `json:"o"`
	UserGenOrderID    string                  `json:"c"`
	OpponentOrderID   string                  `json:"O"`
	AccountID         string                  `json:"a"`
	OpponentAccountID string                  `json:"A"`
	IsMaker           bool                    `json:"m"`
	Side              string                  `json:"S"`
}

// WsFuturesOrderbookData stores ws futures orderbook data
type WsFuturesOrderbookData struct {
<<<<<<< HEAD
	Price  convert.NullableFloat64 `json:"price"`
=======
	Price  convert.StringToFloat64 `json:"price"`
>>>>>>> 92839eba
	Symbol string                  `json:"symbol"`
	ID     int64                   `json:"id"`
	Side   string                  `json:"side"`
	Size   float64                 `json:"size"`
}

// WsFuturesOrderbook stores ws futures orderbook
type WsFuturesOrderbook struct {
	Topic  string                   `json:"topic"`
	Type   string                   `json:"string"`
	OBData []WsFuturesOrderbookData `json:"data"`
}

// WsUSDTOrderbook stores ws usdt orderbook
type WsUSDTOrderbook struct {
	Topic string `json:"topic"`
	Type  string `json:"string"`
	Data  struct {
		OBData []WsFuturesOrderbookData `json:"order_book"`
	} `json:"data"`
}

// WsCoinDeltaOrderbook stores ws coinmargined orderbook
type WsCoinDeltaOrderbook struct {
	Topic  string `json:"topic"`
	Type   string `json:"string"`
	OBData struct {
		Delete []WsFuturesOrderbookData `json:"delete"`
		Update []WsFuturesOrderbookData `json:"update"`
		Insert []WsFuturesOrderbookData `json:"insert"`
	} `json:"data"`
}

// WsFuturesTradeData stores ws future trade data
type WsFuturesTradeData struct {
	Time               time.Time         `json:"timestamp"`
	TimeInMilliseconds bybitTimeMilliSec `json:"trade_time_ms"`
	Symbol             string            `json:"symbol"`
	Side               string            `json:"side"`
	Size               float64           `json:"size"`
	Price              float64           `json:"price"`
	Direction          string            `json:"tick_direction"`
	ID                 string            `json:"trade_id"`
}

// WsFuturesTrade stores ws future trade
type WsFuturesTrade struct {
	Topic     string               `json:"topic"`
	TradeData []WsFuturesTradeData `json:"data"`
}

// WsFuturesKlineData stores ws future kline data
type WsFuturesKlineData struct {
	StartTime bybitTimeSec      `json:"start"`
	EndTime   bybitTimeSec      `json:"end"`
	Close     float64           `json:"close"`
	Open      float64           `json:"open"`
	High      float64           `json:"high"`
	Low       float64           `json:"low"`
	Volume    float64           `json:"volume"`
	TurnOver  float64           `json:"turnover"`
	Confirm   bool              `json:"confirm"`
	Timestamp bybitTimeMilliSec `json:"timestamp"`
}

// WsFuturesKline stores ws future kline
type WsFuturesKline struct {
	Topic     string               `json:"topic"`
	KlineData []WsFuturesKlineData `json:"data"`
}

// WsInsuranceData stores ws insurance data
type WsInsuranceData struct {
	Currency      string    `json:"currency"`
	Timestamp     time.Time `json:"timestamp"`
	WalletBalance float64   `json:"wallet_balance"`
}

// WsInsurance stores ws insurance
type WsInsurance struct {
	Topic string            `json:"topic"`
	Data  []WsInsuranceData `json:"data"`
}

// WsTickerData stores ws ticker data
type WsTickerData struct {
	ID                    string                  `json:"id"`
	Symbol                string                  `json:"symbol"`
<<<<<<< HEAD
	LastPrice             convert.NullableFloat64 `json:"last_price"`
	BidPrice              float64                 `json:"bid1_price"`
	AskPrice              float64                 `json:"ask1_price"`
	LastDirection         string                  `json:"last_tick_direction"`
	PrevPrice24h          convert.NullableFloat64 `json:"prev_price_24h"`
	Price24hPercentChange float64                 `json:"price_24h_pcnt_e6"`
	Price1hPercentChange  float64                 `json:"price_1h_pcnt_e6"`
	HighPrice24h          convert.NullableFloat64 `json:"high_price_24h"`
	LowPrice24h           convert.NullableFloat64 `json:"low_price_24h"`
	PrevPrice1h           convert.NullableFloat64 `json:"prev_price_1h"`
	MarkPrice             convert.NullableFloat64 `json:"mark_price"`
	IndexPrice            convert.NullableFloat64 `json:"index_price"`
=======
	LastPrice             convert.StringToFloat64 `json:"last_price"`
	BidPrice              float64                 `json:"bid1_price"`
	AskPrice              float64                 `json:"ask1_price"`
	LastDirection         string                  `json:"last_tick_direction"`
	PrevPrice24h          convert.StringToFloat64 `json:"prev_price_24h"`
	Price24hPercentChange float64                 `json:"price_24h_pcnt_e6"`
	Price1hPercentChange  float64                 `json:"price_1h_pcnt_e6"`
	HighPrice24h          convert.StringToFloat64 `json:"high_price_24h"`
	LowPrice24h           convert.StringToFloat64 `json:"low_price_24h"`
	PrevPrice1h           convert.StringToFloat64 `json:"prev_price_1h"`
	MarkPrice             convert.StringToFloat64 `json:"mark_price"`
	IndexPrice            convert.StringToFloat64 `json:"index_price"`
>>>>>>> 92839eba
	OpenInterest          float64                 `json:"open_interest"`
	OpenValue             float64                 `json:"open_value_e8"`
	TotalTurnOver         float64                 `json:"total_turnover_e8"`
	TurnOver24h           float64                 `json:"turnover_24h_e8"`
	TotalVolume           float64                 `json:"total_volume"`
	Volume24h             float64                 `json:"volume_24h"`
	FundingRate           int64                   `json:"funding_rate_e6"`
	PredictedFundingRate  float64                 `json:"predicted_funding_rate_e6"`
	CreatedAt             time.Time               `json:"created_at"`
	UpdateAt              time.Time               `json:"updated_at"`
	NextFundingAt         time.Time               `json:"next_funding_time"`
	CountDownHour         int64                   `json:"countdown_hour"`
}

// WsTicker stores ws ticker
type WsTicker struct {
	Topic  string       `json:"topic"`
	Ticker WsTickerData `json:"data"`
}

// WsDeltaTicker stores ws ticker
type WsDeltaTicker struct {
	Topic string `json:"topic"`
	Type  string `json:"string"`
	Data  struct {
		Delete []WsTickerData `json:"delete"`
		Update []WsTickerData `json:"update"`
		Insert []WsTickerData `json:"insert"`
	} `json:"data"`
}

// WsFuturesTickerData stores ws future ticker data
type WsFuturesTickerData struct {
	ID                    string                  `json:"id"`
	Symbol                string                  `json:"symbol"`
	SymbolName            string                  `json:"symbol_name"`
	SymbolYear            int64                   `json:"symbol_year"`
	ContractType          string                  `json:"contract_type"`
	Coin                  string                  `json:"coin"`
	QuoteSymbol           string                  `json:"quote_symbol"`
	Mode                  string                  `json:"mode"`
	IsUpBorrowable        int64                   `json:"is_up_borrowable"`
	ImportTime            bybitTimeNanoSec        `json:"import_time_e9"`
	StartTradingTime      bybitTimeNanoSec        `json:"start_trading_time_e9"`
	TimeToSettle          bybitTimeNanoSec        `json:"settle_time_e9"`
	SettleFeeRate         int64                   `json:"settle_fee_rate_e8"`
	ContractStatus        string                  `json:"contract_status"`
	SystemSubsidy         int64                   `json:"system_subsidy_e8"`
<<<<<<< HEAD
	LastPrice             convert.NullableFloat64 `json:"last_price"`
	BidPrice              float64                 `json:"bid1_price"`
	AskPrice              float64                 `json:"ask1_price"`
	LastDirection         string                  `json:"last_tick_direction"`
	PrevPrice24h          convert.NullableFloat64 `json:"prev_price_24h"`
	Price24hPercentChange float64                 `json:"price_24h_pcnt_e6"`
	Price1hPercentChange  float64                 `json:"price_1h_pcnt_e6"`
	HighPrice24h          convert.NullableFloat64 `json:"high_price_24h"`
	LowPrice24h           convert.NullableFloat64 `json:"low_price_24h"`
	PrevPrice1h           convert.NullableFloat64 `json:"prev_price_1h"`
	MarkPrice             convert.NullableFloat64 `json:"mark_price"`
	IndexPrice            convert.NullableFloat64 `json:"index_price"`
=======
	LastPrice             convert.StringToFloat64 `json:"last_price"`
	BidPrice              float64                 `json:"bid1_price"`
	AskPrice              float64                 `json:"ask1_price"`
	LastDirection         string                  `json:"last_tick_direction"`
	PrevPrice24h          convert.StringToFloat64 `json:"prev_price_24h"`
	Price24hPercentChange float64                 `json:"price_24h_pcnt_e6"`
	Price1hPercentChange  float64                 `json:"price_1h_pcnt_e6"`
	HighPrice24h          convert.StringToFloat64 `json:"high_price_24h"`
	LowPrice24h           convert.StringToFloat64 `json:"low_price_24h"`
	PrevPrice1h           convert.StringToFloat64 `json:"prev_price_1h"`
	MarkPrice             convert.StringToFloat64 `json:"mark_price"`
	IndexPrice            convert.StringToFloat64 `json:"index_price"`
>>>>>>> 92839eba
	OpenInterest          float64                 `json:"open_interest"`
	OpenValue             float64                 `json:"open_value_e8"`
	TotalTurnOver         float64                 `json:"total_turnover_e8"`
	TurnOver24h           float64                 `json:"turnover_24h_e8"`
	TotalVolume           float64                 `json:"total_volume"`
	Volume24h             float64                 `json:"volume_24h"`
	FairBasis             float64                 `json:"fair_basis_e8"`
	FairBasisRate         float64                 `json:"fair_basis_rate_e8"`
	BasisInYear           float64                 `json:"basis_in_year_e8"`
<<<<<<< HEAD
	ExpectPrice           convert.NullableFloat64 `json:"expect_price"`
=======
	ExpectPrice           convert.StringToFloat64 `json:"expect_price"`
>>>>>>> 92839eba
	CreatedAt             time.Time               `json:"created_at"`
	UpdateAt              time.Time               `json:"updated_at"`
}

// WsFuturesTicker stores ws future ticker
type WsFuturesTicker struct {
	Topic  string              `json:"topic"`
	Ticker WsFuturesTickerData `json:"data"`
}

// WsDeltaFuturesTicker stores ws delta future ticker
type WsDeltaFuturesTicker struct {
	Topic string `json:"topic"`
	Type  string `json:"string"`
	Data  struct {
		Delete []WsFuturesTickerData `json:"delete"`
		Update []WsFuturesTickerData `json:"update"`
		Insert []WsFuturesTickerData `json:"insert"`
	} `json:"data"`
}

// WsLiquidationData stores ws liquidation data
type WsLiquidationData struct {
	Symbol    string                  `json:"symbol"`
	Side      string                  `json:"side"`
<<<<<<< HEAD
	Price     convert.NullableFloat64 `json:"price"`
=======
	Price     convert.StringToFloat64 `json:"price"`
>>>>>>> 92839eba
	Qty       float64                 `json:"qty"`
	Timestamp bybitTimeMilliSec       `json:"time"`
}

// WsFuturesLiquidation stores ws future liquidation
type WsFuturesLiquidation struct {
	Topic string            `json:"topic"`
	Data  WsLiquidationData `json:"data"`
}

// WsFuturesPositionData stores ws future position data
type WsFuturesPositionData struct {
	UserID              int64                   `json:"user_id"`
	Symbol              string                  `json:"symbol"`
	Side                string                  `json:"side"`
	Size                float64                 `json:"size"`
	PositionID          int64                   `json:"position_idx"` // present in Futures position struct only
	Mode                int64                   `json:"mode"`         // present in Futures position struct only
	Isolated            bool                    `json:"isolated"`     // present in Futures position struct only
<<<<<<< HEAD
	PositionValue       convert.NullableFloat64 `json:"position_value"`
	EntryPrice          convert.NullableFloat64 `json:"entry_price"`
	LiquidPrice         convert.NullableFloat64 `json:"liq_price"`
	BustPrice           convert.NullableFloat64 `json:"bust_price"`
	Leverage            convert.NullableFloat64 `json:"leverage"`
	OrderMargin         convert.NullableFloat64 `json:"order_margin"`
	PositionMargin      convert.NullableFloat64 `json:"position_margin"`
	AvailableBalance    convert.NullableFloat64 `json:"available_balance"`
	TakeProfit          convert.NullableFloat64 `json:"take_profit"`
	TakeProfitTriggerBy string                  `json:"tp_trigger_by"`
	StopLoss            convert.NullableFloat64 `json:"stop_loss"`
	StopLossTriggerBy   string                  `json:"sl_trigger_by"`
	RealisedPNL         convert.NullableFloat64 `json:"realised_pnl"`
	TrailingStop        convert.NullableFloat64 `json:"trailing_stop"`
	TrailingActive      convert.NullableFloat64 `json:"trailing_active"`
	WalletBalance       convert.NullableFloat64 `json:"wallet_balance"`
	RiskID              int64                   `json:"risk_id"`
	ClosingFee          convert.NullableFloat64 `json:"occ_closing_fee"`
	FundingFee          convert.NullableFloat64 `json:"occ_funding_fee"`
	AutoAddMargin       int64                   `json:"auto_add_margin"`
	TotalPNL            convert.NullableFloat64 `json:"cum_realised_pnl"`
=======
	PositionValue       convert.StringToFloat64 `json:"position_value"`
	EntryPrice          convert.StringToFloat64 `json:"entry_price"`
	LiquidPrice         convert.StringToFloat64 `json:"liq_price"`
	BustPrice           convert.StringToFloat64 `json:"bust_price"`
	Leverage            convert.StringToFloat64 `json:"leverage"`
	OrderMargin         convert.StringToFloat64 `json:"order_margin"`
	PositionMargin      convert.StringToFloat64 `json:"position_margin"`
	AvailableBalance    convert.StringToFloat64 `json:"available_balance"`
	TakeProfit          convert.StringToFloat64 `json:"take_profit"`
	TakeProfitTriggerBy string                  `json:"tp_trigger_by"`
	StopLoss            convert.StringToFloat64 `json:"stop_loss"`
	StopLossTriggerBy   string                  `json:"sl_trigger_by"`
	RealisedPNL         convert.StringToFloat64 `json:"realised_pnl"`
	TrailingStop        convert.StringToFloat64 `json:"trailing_stop"`
	TrailingActive      convert.StringToFloat64 `json:"trailing_active"`
	WalletBalance       convert.StringToFloat64 `json:"wallet_balance"`
	RiskID              int64                   `json:"risk_id"`
	ClosingFee          convert.StringToFloat64 `json:"occ_closing_fee"`
	FundingFee          convert.StringToFloat64 `json:"occ_funding_fee"`
	AutoAddMargin       int64                   `json:"auto_add_margin"`
	TotalPNL            convert.StringToFloat64 `json:"cum_realised_pnl"`
>>>>>>> 92839eba
	Status              string                  `json:"position_status"`
	Version             int64                   `json:"position_seq"`
}

// WsFuturesPosition stores ws future position
type WsFuturesPosition struct {
	Topic  string                  `json:"topic"`
	Action string                  `json:"action"`
	Data   []WsFuturesPositionData `json:"data"`
}

// WsFuturesExecutionData stores ws future execution data
type WsFuturesExecutionData struct {
	Symbol        string                  `json:"symbol"`
	Side          string                  `json:"side"`
	OrderID       string                  `json:"order_id"`
	ExecutionID   string                  `json:"exec_id"`
	OrderLinkID   string                  `json:"order_link_id"`
<<<<<<< HEAD
	Price         convert.NullableFloat64 `json:"price"`
	OrderQty      float64                 `json:"order_qty"`
	ExecutionType string                  `json:"exec_type"`
	ExecutionQty  float64                 `json:"exec_qty"`
	ExecutionFee  convert.NullableFloat64 `json:"exec_fee"`
=======
	Price         convert.StringToFloat64 `json:"price"`
	OrderQty      float64                 `json:"order_qty"`
	ExecutionType string                  `json:"exec_type"`
	ExecutionQty  float64                 `json:"exec_qty"`
	ExecutionFee  convert.StringToFloat64 `json:"exec_fee"`
>>>>>>> 92839eba
	LeavesQty     float64                 `json:"leaves_qty"`
	IsMaker       bool                    `json:"is_maker"`
	Time          time.Time               `json:"trade_time"`
}

// WsFuturesExecution stores ws future execution
type WsFuturesExecution struct {
	Topic string                   `json:"topic"`
	Data  []WsFuturesExecutionData `json:"data"`
}

// WsOrderData stores ws order data
type WsOrderData struct {
	OrderID              string                  `json:"order_id"`
	OrderLinkID          string                  `json:"order_link_id"`
	Symbol               string                  `json:"symbol"`
	Side                 string                  `json:"side"`
	OrderType            string                  `json:"order_type"`
<<<<<<< HEAD
	Price                convert.NullableFloat64 `json:"price"`
=======
	Price                convert.StringToFloat64 `json:"price"`
>>>>>>> 92839eba
	OrderQty             float64                 `json:"qty"`
	TimeInForce          string                  `json:"time_in_force"`
	CreateType           string                  `json:"create_type"`
	CancelType           string                  `json:"cancel_type"`
	OrderStatus          string                  `json:"order_status"`
	LeavesQty            float64                 `json:"leaves_qty"`
	CummulativeExecQty   float64                 `json:"cum_exec_qty"`
<<<<<<< HEAD
	CummulativeExecValue convert.NullableFloat64 `json:"cum_exec_value"`
	CummulativeExecFee   convert.NullableFloat64 `json:"cum_exec_fee"`
	TakeProfit           convert.NullableFloat64 `json:"take_profit"`
	StopLoss             convert.NullableFloat64 `json:"stop_loss"`
	TrailingStop         convert.NullableFloat64 `json:"trailing_stop"`
	TrailingActive       convert.NullableFloat64 `json:"trailing_active"`
	LastExecPrice        convert.NullableFloat64 `json:"last_exec_price"`
=======
	CummulativeExecValue convert.StringToFloat64 `json:"cum_exec_value"`
	CummulativeExecFee   convert.StringToFloat64 `json:"cum_exec_fee"`
	TakeProfit           convert.StringToFloat64 `json:"take_profit"`
	StopLoss             convert.StringToFloat64 `json:"stop_loss"`
	TrailingStop         convert.StringToFloat64 `json:"trailing_stop"`
	TrailingActive       convert.StringToFloat64 `json:"trailing_active"`
	LastExecPrice        convert.StringToFloat64 `json:"last_exec_price"`
>>>>>>> 92839eba
	ReduceOnly           bool                    `json:"reduce_only"`
	CloseOnTrigger       bool                    `json:"close_on_trigger"`
	Time                 time.Time               `json:"timestamp"`   // present in CoinMarginedFutures and Futures only
	CreateTime           time.Time               `json:"create_time"` // present in USDTMarginedFutures only
	UpdateTime           time.Time               `json:"update_time"` // present in USDTMarginedFutures only
}

// WsOrder stores ws order
type WsOrder struct {
	Topic string        `json:"topic"`
	Data  []WsOrderData `json:"data"`
}

// WsStopOrderData stores ws stop order data
type WsStopOrderData struct {
	OrderID        string                  `json:"order_id"`
	OrderLinkID    string                  `json:"order_link_id"`
	UserID         int64                   `json:"user_id"`
	Symbol         string                  `json:"symbol"`
	Side           string                  `json:"side"`
	OrderType      string                  `json:"order_type"`
<<<<<<< HEAD
	Price          convert.NullableFloat64 `json:"price"`
=======
	Price          convert.StringToFloat64 `json:"price"`
>>>>>>> 92839eba
	OrderQty       float64                 `json:"qty"`
	TimeInForce    string                  `json:"time_in_force"`
	CreateType     string                  `json:"create_type"`
	CancelType     string                  `json:"cancel_type"`
	OrderStatus    string                  `json:"order_status"`
	StopOrderType  string                  `json:"stop_order_type"`
	TriggerBy      string                  `json:"trigger_by"`
<<<<<<< HEAD
	TriggerPrice   convert.NullableFloat64 `json:"trigger_price"`
=======
	TriggerPrice   convert.StringToFloat64 `json:"trigger_price"`
>>>>>>> 92839eba
	Time           time.Time               `json:"timestamp"`
	CloseOnTrigger bool                    `json:"close_on_trigger"`
}

// WsFuturesStopOrder stores ws future stop order
type WsFuturesStopOrder struct {
	Topic string            `json:"topic"`
	Data  []WsStopOrderData `json:"data"`
}

// WsUSDTStopOrderData stores ws USDT stop order data
type WsUSDTStopOrderData struct {
	OrderID        string                  `json:"stop_order_id"`
	OrderLinkID    string                  `json:"order_link_id"`
	UserID         int64                   `json:"user_id"`
	Symbol         string                  `json:"symbol"`
	Side           string                  `json:"side"`
	OrderType      string                  `json:"order_type"`
<<<<<<< HEAD
	Price          convert.NullableFloat64 `json:"price"`
=======
	Price          convert.StringToFloat64 `json:"price"`
>>>>>>> 92839eba
	OrderQty       float64                 `json:"qty"`
	TimeInForce    string                  `json:"time_in_force"`
	OrderStatus    string                  `json:"order_status"`
	StopOrderType  string                  `json:"stop_order_type"`
	TriggerBy      string                  `json:"trigger_by"`
<<<<<<< HEAD
	TriggerPrice   convert.NullableFloat64 `json:"trigger_price"`
=======
	TriggerPrice   convert.StringToFloat64 `json:"trigger_price"`
>>>>>>> 92839eba
	ReduceOnly     bool                    `json:"reduce_only"`
	CloseOnTrigger bool                    `json:"close_on_trigger"`
	CreateTime     time.Time               `json:"create_time"`
	UpdateTime     time.Time               `json:"update_time"`
}

// WsUSDTFuturesStopOrder stores ws USDT stop order
type WsUSDTFuturesStopOrder struct {
	Topic string                `json:"topic"`
	Data  []WsUSDTStopOrderData `json:"data"`
}

// WsFuturesWalletData stores ws future wallet data
type WsFuturesWalletData struct {
	WalletBalance    float64 `json:"wallet_balance"`
	AvailableBalance float64 `json:"available_balance"`
}

// WsFuturesWallet stores ws future wallet
type WsFuturesWallet struct {
	Topic string                `json:"topic"`
	Data  []WsFuturesWalletData `json:"data"`
}

// Ticker holds ticker information
type Ticker struct {
<<<<<<< HEAD
	Symbol            string                  `json:"symbol"`
	TopBidPrice       convert.NullableFloat64 `json:"bid1Price"`
	TopBidSize        convert.NullableFloat64 `json:"bid1Size"`
	TopAskPrice       convert.NullableFloat64 `json:"ask1Price"`
	TopAskSize        convert.NullableFloat64 `json:"ask1Size"`
	LastPrice         convert.NullableFloat64 `json:"lastPrice"`
	PreviousPrice24Hr convert.NullableFloat64 `json:"prevPrice24h"`
	Price24HrPcnt     convert.NullableFloat64 `json:"price24hPcnt"`
	HighPrice24Hr     convert.NullableFloat64 `json:"highPrice24h"`
	LowPrice24Hr      convert.NullableFloat64 `json:"lowPrice24h"`
	Turnover24Hr      convert.NullableFloat64 `json:"turnover24h"`
	Volume24Hr        convert.NullableFloat64 `json:"volume24h"`
	USDIndexPrice     convert.NullableFloat64 `json:"usdIndexPrice"`
=======
	// Spot fields
	Symbol            string                  `json:"symbol"`
	TopBidPrice       convert.StringToFloat64 `json:"bid1Price"`
	TopBidSize        convert.StringToFloat64 `json:"bid1Size"`
	TopAskPrice       convert.StringToFloat64 `json:"ask1Price"`
	TopAskSize        convert.StringToFloat64 `json:"ask1Size"`
	LastPrice         convert.StringToFloat64 `json:"lastPrice"`
	PreviousPrice24Hr convert.StringToFloat64 `json:"prevPrice24h"`
	Price24HrPcnt     convert.StringToFloat64 `json:"price24hPcnt"`
	HighPrice24Hr     convert.StringToFloat64 `json:"highPrice24h"`
	LowPrice24Hr      convert.StringToFloat64 `json:"lowPrice24h"`
	Turnover24Hr      convert.StringToFloat64 `json:"turnover24h"`
	Volume24Hr        convert.StringToFloat64 `json:"volume24h"`
	USDIndexPrice     convert.StringToFloat64 `json:"usdIndexPrice"`

	// Option fields
	TopBidImpliedVolatility convert.StringToFloat64 `json:"bid1Iv"`
	TopAskImpliedVolatility convert.StringToFloat64 `json:"ask1Iv"`
	MarkPrice               convert.StringToFloat64 `json:"markPrice"`
	IndexPrice              convert.StringToFloat64 `json:"indexPrice"`
	MarkImpliedVolatility   convert.StringToFloat64 `json:"markIv"`
	UnderlyingPrice         convert.StringToFloat64 `json:"underlyingPrice"`
	OpenInterest            convert.StringToFloat64 `json:"openInterest"`
	TotalVolume             convert.StringToFloat64 `json:"totalVolume"`
	TotalTurnover           convert.StringToFloat64 `json:"totalTurnover"`
	Delta                   convert.StringToFloat64 `json:"delta"`
	Gamma                   convert.StringToFloat64 `json:"gamma"`
	Vega                    convert.StringToFloat64 `json:"vega"`
	Theta                   convert.StringToFloat64 `json:"theta"`
	PredictedDeliveryPrice  convert.StringToFloat64 `json:"predictedDeliveryPrice"`
	Change24h               convert.StringToFloat64 `json:"change24h"`

	// Inverse/linear  fields
	PrevPrice1h       convert.StringToFloat64 `json:"prevPrice1h"`
	OpenInterestValue convert.StringToFloat64 `json:"openInterestValue"`
	FundingRate       convert.StringToFloat64 `json:"fundingRate"`
	NextFundingTime   convert.StringToFloat64 `json:"nextFundingTime"`
	BasisRate         convert.StringToFloat64 `json:"basisRate"`
	DeliveryFeeRate   convert.StringToFloat64 `json:"deliveryFeeRate"`
	DeliveryTime      convert.StringToFloat64 `json:"deliveryTime"`
	Basis             convert.StringToFloat64 `json:"basis"`
>>>>>>> 92839eba
}

// Fee holds fee information
type Fee struct {
<<<<<<< HEAD
	Symbol string                  `json:"symbol"`
	Taker  convert.NullableFloat64 `json:"takerFeeRate"`
	Maker  convert.NullableFloat64 `json:"makerFeeRate"`
=======
	BaseCoin string                  `json:"baseCoin"`
	Symbol   string                  `json:"symbol"`
	Taker    convert.StringToFloat64 `json:"takerFeeRate"`
	Maker    convert.StringToFloat64 `json:"makerFeeRate"`
}

// AccountFee holds account fee information
type AccountFee struct {
	Category string `json:"category"`
	List     []Fee  `json:"list"`
}

// ListOfTickers holds list of tickers
type ListOfTickers struct {
	Category string   `json:"category"`
	List     []Ticker `json:"list"`
>>>>>>> 92839eba
}<|MERGE_RESOLUTION|>--- conflicted
+++ resolved
@@ -163,15 +163,6 @@
 	Alias             string                  `json:"alias"`
 	BaseCurrency      string                  `json:"baseCurrency"`
 	QuoteCurrency     string                  `json:"quoteCurrency"`
-<<<<<<< HEAD
-	BasePrecision     convert.NullableFloat64 `json:"basePrecision"`
-	QuotePrecision    convert.NullableFloat64 `json:"quotePrecision"`
-	MinTradeQuantity  convert.NullableFloat64 `json:"minTradeQuantity"`
-	MinTradeAmount    convert.NullableFloat64 `json:"minTradeAmount"`
-	MinPricePrecision convert.NullableFloat64 `json:"minPricePrecision"`
-	MaxTradeQuantity  convert.NullableFloat64 `json:"maxTradeQuantity"`
-	MaxTradeAmount    convert.NullableFloat64 `json:"maxTradeAmount"`
-=======
 	BasePrecision     convert.StringToFloat64 `json:"basePrecision"`
 	QuotePrecision    convert.StringToFloat64 `json:"quotePrecision"`
 	MinTradeQuantity  convert.StringToFloat64 `json:"minTradeQuantity"`
@@ -179,7 +170,6 @@
 	MinPricePrecision convert.StringToFloat64 `json:"minPricePrecision"`
 	MaxTradeQuantity  convert.StringToFloat64 `json:"maxTradeQuantity"`
 	MaxTradeAmount    convert.StringToFloat64 `json:"maxTradeAmount"`
->>>>>>> 92839eba
 	Category          int64                   `json:"category"`
 	ShowStatus        bool                    `json:"showStatus"`
 }
@@ -220,16 +210,6 @@
 type PriceChangeStats struct {
 	Time         bybitTimeMilliSec       `json:"time"`
 	Symbol       string                  `json:"symbol"`
-<<<<<<< HEAD
-	BestBidPrice convert.NullableFloat64 `json:"bestBidPrice"`
-	BestAskPrice convert.NullableFloat64 `json:"bestAskPrice"`
-	LastPrice    convert.NullableFloat64 `json:"lastPrice"`
-	OpenPrice    convert.NullableFloat64 `json:"openPrice"`
-	HighPrice    convert.NullableFloat64 `json:"highPrice"`
-	LowPrice     convert.NullableFloat64 `json:"lowPrice"`
-	Volume       convert.NullableFloat64 `json:"volume"`
-	QuoteVolume  convert.NullableFloat64 `json:"quoteVolume"`
-=======
 	BestBidPrice convert.StringToFloat64 `json:"bestBidPrice"`
 	BestAskPrice convert.StringToFloat64 `json:"bestAskPrice"`
 	LastPrice    convert.StringToFloat64 `json:"lastPrice"`
@@ -238,33 +218,21 @@
 	LowPrice     convert.StringToFloat64 `json:"lowPrice"`
 	Volume       convert.StringToFloat64 `json:"volume"`
 	QuoteVolume  convert.StringToFloat64 `json:"quoteVolume"`
->>>>>>> 92839eba
 }
 
 // LastTradePrice contains price for last trade
 type LastTradePrice struct {
 	Symbol string                  `json:"symbol"`
-<<<<<<< HEAD
-	Price  convert.NullableFloat64 `json:"price"`
-=======
 	Price  convert.StringToFloat64 `json:"price"`
->>>>>>> 92839eba
 }
 
 // TickerData stores ticker data
 type TickerData struct {
 	Symbol      string                  `json:"symbol"`
-<<<<<<< HEAD
-	BidPrice    convert.NullableFloat64 `json:"bidPrice"`
-	BidQuantity convert.NullableFloat64 `json:"bidQty"`
-	AskPrice    convert.NullableFloat64 `json:"askPrice"`
-	AskQuantity convert.NullableFloat64 `json:"askQty"`
-=======
 	BidPrice    convert.StringToFloat64 `json:"bidPrice"`
 	BidQuantity convert.StringToFloat64 `json:"bidQty"`
 	AskPrice    convert.StringToFloat64 `json:"askPrice"`
 	AskQuantity convert.StringToFloat64 `json:"askQty"`
->>>>>>> 92839eba
 	Time        bybitTimeMilliSec       `json:"time"`
 }
 
@@ -307,24 +275,15 @@
 	OrderLinkID string                  `json:"orderLinkId"`
 	Symbol      string                  `json:"symbol"`
 	Time        bybitTimeMilliSecStr    `json:"transactTime"`
-<<<<<<< HEAD
-	Price       convert.NullableFloat64 `json:"price"`
-	Quantity    convert.NullableFloat64 `json:"origQty"`
-=======
 	Price       convert.StringToFloat64 `json:"price"`
 	Quantity    convert.StringToFloat64 `json:"origQty"`
->>>>>>> 92839eba
 	TradeType   string                  `json:"type"`
 	Side        string                  `json:"side"`
 	Status      string                  `json:"status"`
 	TimeInForce string                  `json:"timeInForce"`
 	AccountID   string                  `json:"accountId"`
 	SymbolName  string                  `json:"symbolName"`
-<<<<<<< HEAD
-	ExecutedQty convert.NullableFloat64 `json:"executedQty"`
-=======
 	ExecutedQty convert.StringToFloat64 `json:"executedQty"`
->>>>>>> 92839eba
 }
 
 // QueryOrderResponse holds query order data
@@ -335,30 +294,17 @@
 	SymbolName          string                  `json:"symbolName"`
 	OrderLinkID         string                  `json:"orderLinkId"`
 	OrderID             string                  `json:"orderId"`
-<<<<<<< HEAD
-	Price               convert.NullableFloat64 `json:"price"`
-	Quantity            convert.NullableFloat64 `json:"origQty"`
-	ExecutedQty         convert.NullableFloat64 `json:"executedQty"`
-	CummulativeQuoteQty convert.NullableFloat64 `json:"cummulativeQuoteQty"`
-	AveragePrice        convert.NullableFloat64 `json:"avgPrice"`
-=======
 	Price               convert.StringToFloat64 `json:"price"`
 	Quantity            convert.StringToFloat64 `json:"origQty"`
 	ExecutedQty         convert.StringToFloat64 `json:"executedQty"`
 	CummulativeQuoteQty convert.StringToFloat64 `json:"cummulativeQuoteQty"`
 	AveragePrice        convert.StringToFloat64 `json:"avgPrice"`
->>>>>>> 92839eba
 	Status              string                  `json:"status"`
 	TimeInForce         string                  `json:"timeInForce"`
 	TradeType           string                  `json:"type"`
 	Side                string                  `json:"side"`
-<<<<<<< HEAD
-	StopPrice           convert.NullableFloat64 `json:"stopPrice"`
-	IcebergQty          convert.NullableFloat64 `json:"icebergQty"`
-=======
 	StopPrice           convert.StringToFloat64 `json:"stopPrice"`
 	IcebergQty          convert.StringToFloat64 `json:"icebergQty"`
->>>>>>> 92839eba
 	Time                bybitTimeMilliSecStr    `json:"time"`
 	UpdateTime          bybitTimeMilliSecStr    `json:"updateTime"`
 	IsWorking           bool                    `json:"isWorking"`
@@ -372,15 +318,9 @@
 	Status      string                  `json:"status"`
 	AccountID   string                  `json:"accountId"`
 	Time        bybitTimeMilliSecStr    `json:"transactTime"`
-<<<<<<< HEAD
-	Price       convert.NullableFloat64 `json:"price"`
-	Quantity    convert.NullableFloat64 `json:"origQty"`
-	ExecutedQty convert.NullableFloat64 `json:"executedQty"`
-=======
 	Price       convert.StringToFloat64 `json:"price"`
 	Quantity    convert.StringToFloat64 `json:"origQty"`
 	ExecutedQty convert.StringToFloat64 `json:"executedQty"`
->>>>>>> 92839eba
 	TimeInForce string                  `json:"timeInForce"`
 	TradeType   string                  `json:"type"`
 	Side        string                  `json:"side"`
@@ -392,17 +332,10 @@
 	ID              string                  `json:"id"`
 	OrderID         string                  `json:"orderId"`
 	TicketID        string                  `json:"ticketId"`
-<<<<<<< HEAD
-	Price           convert.NullableFloat64 `json:"price"`
-	Quantity        convert.NullableFloat64 `json:"qty"`
-	Commission      convert.NullableFloat64 `json:"commission"`
-	CommissionAsset convert.NullableFloat64 `json:"commissionAsset"`
-=======
 	Price           convert.StringToFloat64 `json:"price"`
 	Quantity        convert.StringToFloat64 `json:"qty"`
 	Commission      convert.StringToFloat64 `json:"commission"`
 	CommissionAsset convert.StringToFloat64 `json:"commissionAsset"`
->>>>>>> 92839eba
 	Time            bybitTimeMilliSecStr    `json:"time"`
 	IsBuyer         bool                    `json:"isBuyer"`
 	IsMaker         bool                    `json:"isMaker"`
@@ -410,24 +343,15 @@
 	MatchOrderID    string                  `json:"matchOrderId"`
 	Fee             FeeData                 `json:"fee"`
 	FeeTokenID      string                  `json:"feeTokenId"`
-<<<<<<< HEAD
-	FeeAmount       convert.NullableFloat64 `json:"feeAmount"`
-	MakerRebate     convert.NullableFloat64 `json:"makerRebate"`
-=======
 	FeeAmount       convert.StringToFloat64 `json:"feeAmount"`
 	MakerRebate     convert.StringToFloat64 `json:"makerRebate"`
->>>>>>> 92839eba
 }
 
 // FeeData store fees data
 type FeeData struct {
 	FeeTokenID   int64                   `json:"feeTokenId"`
 	FeeTokenName string                  `json:"feeTokenName"`
-<<<<<<< HEAD
-	Fee          convert.NullableFloat64 `json:"fee"`
-=======
 	Fee          convert.StringToFloat64 `json:"fee"`
->>>>>>> 92839eba
 }
 
 // Balance holds wallet balance
@@ -435,15 +359,9 @@
 	Coin     string                  `json:"coin"`
 	CoinID   string                  `json:"coinId"`
 	CoinName string                  `json:"coinName"`
-<<<<<<< HEAD
-	Total    convert.NullableFloat64 `json:"total"`
-	Free     convert.NullableFloat64 `json:"free"`
-	Locked   convert.NullableFloat64 `json:"locked"`
-=======
 	Total    convert.StringToFloat64 `json:"total"`
 	Free     convert.StringToFloat64 `json:"free"`
 	Locked   convert.StringToFloat64 `json:"locked"`
->>>>>>> 92839eba
 }
 
 type orderbookResponse struct {
@@ -501,17 +419,10 @@
 // WsSpotTickerData stores ws ticker data
 type WsSpotTickerData struct {
 	Symbol  string                  `json:"symbol"`
-<<<<<<< HEAD
-	Bid     convert.NullableFloat64 `json:"bidPrice"`
-	Ask     convert.NullableFloat64 `json:"askPrice"`
-	BidSize convert.NullableFloat64 `json:"bidQty"`
-	AskSize convert.NullableFloat64 `json:"askQty"`
-=======
 	Bid     convert.StringToFloat64 `json:"bidPrice"`
 	Ask     convert.StringToFloat64 `json:"askPrice"`
 	BidSize convert.StringToFloat64 `json:"bidQty"`
 	AskSize convert.StringToFloat64 `json:"askQty"`
->>>>>>> 92839eba
 	Time    bybitTimeMilliSec       `json:"time"`
 }
 
@@ -526,19 +437,11 @@
 type KlineStreamData struct {
 	StartTime  bybitTimeMilliSec       `json:"t"`
 	Symbol     string                  `json:"s"`
-<<<<<<< HEAD
-	ClosePrice convert.NullableFloat64 `json:"c"`
-	HighPrice  convert.NullableFloat64 `json:"h"`
-	LowPrice   convert.NullableFloat64 `json:"l"`
-	OpenPrice  convert.NullableFloat64 `json:"o"`
-	Volume     convert.NullableFloat64 `json:"v"`
-=======
 	ClosePrice convert.StringToFloat64 `json:"c"`
 	HighPrice  convert.StringToFloat64 `json:"h"`
 	LowPrice   convert.StringToFloat64 `json:"l"`
 	OpenPrice  convert.StringToFloat64 `json:"o"`
 	Volume     convert.StringToFloat64 `json:"v"`
->>>>>>> 92839eba
 }
 
 // KlineStream holds the kline stream data
@@ -568,13 +471,8 @@
 type WsTradeData struct {
 	Time  bybitTimeMilliSec       `json:"t"`
 	ID    string                  `json:"v"`
-<<<<<<< HEAD
-	Price convert.NullableFloat64 `json:"p"`
-	Size  convert.NullableFloat64 `json:"q"`
-=======
 	Price convert.StringToFloat64 `json:"p"`
 	Size  convert.StringToFloat64 `json:"q"`
->>>>>>> 92839eba
 	Side  bool                    `json:"m"`
 }
 
@@ -598,13 +496,8 @@
 // Currencies stores currencies data
 type Currencies struct {
 	Asset     string                  `json:"a"`
-<<<<<<< HEAD
-	Available convert.NullableFloat64 `json:"f"`
-	Locked    convert.NullableFloat64 `json:"l"`
-=======
 	Available convert.StringToFloat64 `json:"f"`
 	Locked    convert.StringToFloat64 `json:"l"`
->>>>>>> 92839eba
 }
 
 // wsOrderUpdate defines websocket account order update data
@@ -616,17 +509,6 @@
 	Side                              string                  `json:"S"`
 	OrderType                         string                  `json:"o"`
 	TimeInForce                       string                  `json:"f"`
-<<<<<<< HEAD
-	Quantity                          convert.NullableFloat64 `json:"q"`
-	Price                             convert.NullableFloat64 `json:"p"`
-	OrderStatus                       string                  `json:"X"`
-	OrderID                           string                  `json:"i"`
-	OpponentOrderID                   string                  `json:"M"`
-	LastExecutedQuantity              convert.NullableFloat64 `json:"l"`
-	CumulativeFilledQuantity          convert.NullableFloat64 `json:"z"`
-	LastExecutedPrice                 convert.NullableFloat64 `json:"L"`
-	Commission                        convert.NullableFloat64 `json:"n"`
-=======
 	Quantity                          convert.StringToFloat64 `json:"q"`
 	Price                             convert.StringToFloat64 `json:"p"`
 	OrderStatus                       string                  `json:"X"`
@@ -636,23 +518,15 @@
 	CumulativeFilledQuantity          convert.StringToFloat64 `json:"z"`
 	LastExecutedPrice                 convert.StringToFloat64 `json:"L"`
 	Commission                        convert.StringToFloat64 `json:"n"`
->>>>>>> 92839eba
 	CommissionAsset                   string                  `json:"N"`
 	IsNormal                          bool                    `json:"u"`
 	IsOnOrderBook                     bool                    `json:"w"`
 	IsLimitMaker                      bool                    `json:"m"`
 	OrderCreationTime                 bybitTimeMilliSecStr    `json:"O"`
-<<<<<<< HEAD
-	CumulativeQuoteTransactedQuantity convert.NullableFloat64 `json:"Z"`
-	AccountID                         string                  `json:"A"`
-	IsClose                           bool                    `json:"C"`
-	Leverage                          convert.NullableFloat64 `json:"v"`
-=======
 	CumulativeQuoteTransactedQuantity convert.StringToFloat64 `json:"Z"`
 	AccountID                         string                  `json:"A"`
 	IsClose                           bool                    `json:"C"`
 	Leverage                          convert.StringToFloat64 `json:"v"`
->>>>>>> 92839eba
 }
 
 // wsOrderFilled defines websocket account order filled data
@@ -660,15 +534,9 @@
 	EventType         string                  `json:"e"`
 	EventTime         string                  `json:"E"`
 	Symbol            string                  `json:"s"`
-<<<<<<< HEAD
-	Quantity          convert.NullableFloat64 `json:"q"`
-	Timestamp         bybitTimeMilliSecStr    `json:"t"`
-	Price             convert.NullableFloat64 `json:"p"`
-=======
 	Quantity          convert.StringToFloat64 `json:"q"`
 	Timestamp         bybitTimeMilliSecStr    `json:"t"`
 	Price             convert.StringToFloat64 `json:"p"`
->>>>>>> 92839eba
 	TradeID           string                  `json:"T"`
 	OrderID           string                  `json:"o"`
 	UserGenOrderID    string                  `json:"c"`
@@ -681,11 +549,7 @@
 
 // WsFuturesOrderbookData stores ws futures orderbook data
 type WsFuturesOrderbookData struct {
-<<<<<<< HEAD
-	Price  convert.NullableFloat64 `json:"price"`
-=======
 	Price  convert.StringToFloat64 `json:"price"`
->>>>>>> 92839eba
 	Symbol string                  `json:"symbol"`
 	ID     int64                   `json:"id"`
 	Side   string                  `json:"side"`
@@ -774,20 +638,6 @@
 type WsTickerData struct {
 	ID                    string                  `json:"id"`
 	Symbol                string                  `json:"symbol"`
-<<<<<<< HEAD
-	LastPrice             convert.NullableFloat64 `json:"last_price"`
-	BidPrice              float64                 `json:"bid1_price"`
-	AskPrice              float64                 `json:"ask1_price"`
-	LastDirection         string                  `json:"last_tick_direction"`
-	PrevPrice24h          convert.NullableFloat64 `json:"prev_price_24h"`
-	Price24hPercentChange float64                 `json:"price_24h_pcnt_e6"`
-	Price1hPercentChange  float64                 `json:"price_1h_pcnt_e6"`
-	HighPrice24h          convert.NullableFloat64 `json:"high_price_24h"`
-	LowPrice24h           convert.NullableFloat64 `json:"low_price_24h"`
-	PrevPrice1h           convert.NullableFloat64 `json:"prev_price_1h"`
-	MarkPrice             convert.NullableFloat64 `json:"mark_price"`
-	IndexPrice            convert.NullableFloat64 `json:"index_price"`
-=======
 	LastPrice             convert.StringToFloat64 `json:"last_price"`
 	BidPrice              float64                 `json:"bid1_price"`
 	AskPrice              float64                 `json:"ask1_price"`
@@ -800,7 +650,6 @@
 	PrevPrice1h           convert.StringToFloat64 `json:"prev_price_1h"`
 	MarkPrice             convert.StringToFloat64 `json:"mark_price"`
 	IndexPrice            convert.StringToFloat64 `json:"index_price"`
->>>>>>> 92839eba
 	OpenInterest          float64                 `json:"open_interest"`
 	OpenValue             float64                 `json:"open_value_e8"`
 	TotalTurnOver         float64                 `json:"total_turnover_e8"`
@@ -849,20 +698,6 @@
 	SettleFeeRate         int64                   `json:"settle_fee_rate_e8"`
 	ContractStatus        string                  `json:"contract_status"`
 	SystemSubsidy         int64                   `json:"system_subsidy_e8"`
-<<<<<<< HEAD
-	LastPrice             convert.NullableFloat64 `json:"last_price"`
-	BidPrice              float64                 `json:"bid1_price"`
-	AskPrice              float64                 `json:"ask1_price"`
-	LastDirection         string                  `json:"last_tick_direction"`
-	PrevPrice24h          convert.NullableFloat64 `json:"prev_price_24h"`
-	Price24hPercentChange float64                 `json:"price_24h_pcnt_e6"`
-	Price1hPercentChange  float64                 `json:"price_1h_pcnt_e6"`
-	HighPrice24h          convert.NullableFloat64 `json:"high_price_24h"`
-	LowPrice24h           convert.NullableFloat64 `json:"low_price_24h"`
-	PrevPrice1h           convert.NullableFloat64 `json:"prev_price_1h"`
-	MarkPrice             convert.NullableFloat64 `json:"mark_price"`
-	IndexPrice            convert.NullableFloat64 `json:"index_price"`
-=======
 	LastPrice             convert.StringToFloat64 `json:"last_price"`
 	BidPrice              float64                 `json:"bid1_price"`
 	AskPrice              float64                 `json:"ask1_price"`
@@ -875,7 +710,6 @@
 	PrevPrice1h           convert.StringToFloat64 `json:"prev_price_1h"`
 	MarkPrice             convert.StringToFloat64 `json:"mark_price"`
 	IndexPrice            convert.StringToFloat64 `json:"index_price"`
->>>>>>> 92839eba
 	OpenInterest          float64                 `json:"open_interest"`
 	OpenValue             float64                 `json:"open_value_e8"`
 	TotalTurnOver         float64                 `json:"total_turnover_e8"`
@@ -885,11 +719,7 @@
 	FairBasis             float64                 `json:"fair_basis_e8"`
 	FairBasisRate         float64                 `json:"fair_basis_rate_e8"`
 	BasisInYear           float64                 `json:"basis_in_year_e8"`
-<<<<<<< HEAD
-	ExpectPrice           convert.NullableFloat64 `json:"expect_price"`
-=======
 	ExpectPrice           convert.StringToFloat64 `json:"expect_price"`
->>>>>>> 92839eba
 	CreatedAt             time.Time               `json:"created_at"`
 	UpdateAt              time.Time               `json:"updated_at"`
 }
@@ -915,11 +745,7 @@
 type WsLiquidationData struct {
 	Symbol    string                  `json:"symbol"`
 	Side      string                  `json:"side"`
-<<<<<<< HEAD
-	Price     convert.NullableFloat64 `json:"price"`
-=======
 	Price     convert.StringToFloat64 `json:"price"`
->>>>>>> 92839eba
 	Qty       float64                 `json:"qty"`
 	Timestamp bybitTimeMilliSec       `json:"time"`
 }
@@ -939,29 +765,6 @@
 	PositionID          int64                   `json:"position_idx"` // present in Futures position struct only
 	Mode                int64                   `json:"mode"`         // present in Futures position struct only
 	Isolated            bool                    `json:"isolated"`     // present in Futures position struct only
-<<<<<<< HEAD
-	PositionValue       convert.NullableFloat64 `json:"position_value"`
-	EntryPrice          convert.NullableFloat64 `json:"entry_price"`
-	LiquidPrice         convert.NullableFloat64 `json:"liq_price"`
-	BustPrice           convert.NullableFloat64 `json:"bust_price"`
-	Leverage            convert.NullableFloat64 `json:"leverage"`
-	OrderMargin         convert.NullableFloat64 `json:"order_margin"`
-	PositionMargin      convert.NullableFloat64 `json:"position_margin"`
-	AvailableBalance    convert.NullableFloat64 `json:"available_balance"`
-	TakeProfit          convert.NullableFloat64 `json:"take_profit"`
-	TakeProfitTriggerBy string                  `json:"tp_trigger_by"`
-	StopLoss            convert.NullableFloat64 `json:"stop_loss"`
-	StopLossTriggerBy   string                  `json:"sl_trigger_by"`
-	RealisedPNL         convert.NullableFloat64 `json:"realised_pnl"`
-	TrailingStop        convert.NullableFloat64 `json:"trailing_stop"`
-	TrailingActive      convert.NullableFloat64 `json:"trailing_active"`
-	WalletBalance       convert.NullableFloat64 `json:"wallet_balance"`
-	RiskID              int64                   `json:"risk_id"`
-	ClosingFee          convert.NullableFloat64 `json:"occ_closing_fee"`
-	FundingFee          convert.NullableFloat64 `json:"occ_funding_fee"`
-	AutoAddMargin       int64                   `json:"auto_add_margin"`
-	TotalPNL            convert.NullableFloat64 `json:"cum_realised_pnl"`
-=======
 	PositionValue       convert.StringToFloat64 `json:"position_value"`
 	EntryPrice          convert.StringToFloat64 `json:"entry_price"`
 	LiquidPrice         convert.StringToFloat64 `json:"liq_price"`
@@ -983,7 +786,6 @@
 	FundingFee          convert.StringToFloat64 `json:"occ_funding_fee"`
 	AutoAddMargin       int64                   `json:"auto_add_margin"`
 	TotalPNL            convert.StringToFloat64 `json:"cum_realised_pnl"`
->>>>>>> 92839eba
 	Status              string                  `json:"position_status"`
 	Version             int64                   `json:"position_seq"`
 }
@@ -1002,19 +804,11 @@
 	OrderID       string                  `json:"order_id"`
 	ExecutionID   string                  `json:"exec_id"`
 	OrderLinkID   string                  `json:"order_link_id"`
-<<<<<<< HEAD
-	Price         convert.NullableFloat64 `json:"price"`
-	OrderQty      float64                 `json:"order_qty"`
-	ExecutionType string                  `json:"exec_type"`
-	ExecutionQty  float64                 `json:"exec_qty"`
-	ExecutionFee  convert.NullableFloat64 `json:"exec_fee"`
-=======
 	Price         convert.StringToFloat64 `json:"price"`
 	OrderQty      float64                 `json:"order_qty"`
 	ExecutionType string                  `json:"exec_type"`
 	ExecutionQty  float64                 `json:"exec_qty"`
 	ExecutionFee  convert.StringToFloat64 `json:"exec_fee"`
->>>>>>> 92839eba
 	LeavesQty     float64                 `json:"leaves_qty"`
 	IsMaker       bool                    `json:"is_maker"`
 	Time          time.Time               `json:"trade_time"`
@@ -1033,11 +827,7 @@
 	Symbol               string                  `json:"symbol"`
 	Side                 string                  `json:"side"`
 	OrderType            string                  `json:"order_type"`
-<<<<<<< HEAD
-	Price                convert.NullableFloat64 `json:"price"`
-=======
 	Price                convert.StringToFloat64 `json:"price"`
->>>>>>> 92839eba
 	OrderQty             float64                 `json:"qty"`
 	TimeInForce          string                  `json:"time_in_force"`
 	CreateType           string                  `json:"create_type"`
@@ -1045,15 +835,6 @@
 	OrderStatus          string                  `json:"order_status"`
 	LeavesQty            float64                 `json:"leaves_qty"`
 	CummulativeExecQty   float64                 `json:"cum_exec_qty"`
-<<<<<<< HEAD
-	CummulativeExecValue convert.NullableFloat64 `json:"cum_exec_value"`
-	CummulativeExecFee   convert.NullableFloat64 `json:"cum_exec_fee"`
-	TakeProfit           convert.NullableFloat64 `json:"take_profit"`
-	StopLoss             convert.NullableFloat64 `json:"stop_loss"`
-	TrailingStop         convert.NullableFloat64 `json:"trailing_stop"`
-	TrailingActive       convert.NullableFloat64 `json:"trailing_active"`
-	LastExecPrice        convert.NullableFloat64 `json:"last_exec_price"`
-=======
 	CummulativeExecValue convert.StringToFloat64 `json:"cum_exec_value"`
 	CummulativeExecFee   convert.StringToFloat64 `json:"cum_exec_fee"`
 	TakeProfit           convert.StringToFloat64 `json:"take_profit"`
@@ -1061,7 +842,6 @@
 	TrailingStop         convert.StringToFloat64 `json:"trailing_stop"`
 	TrailingActive       convert.StringToFloat64 `json:"trailing_active"`
 	LastExecPrice        convert.StringToFloat64 `json:"last_exec_price"`
->>>>>>> 92839eba
 	ReduceOnly           bool                    `json:"reduce_only"`
 	CloseOnTrigger       bool                    `json:"close_on_trigger"`
 	Time                 time.Time               `json:"timestamp"`   // present in CoinMarginedFutures and Futures only
@@ -1083,11 +863,7 @@
 	Symbol         string                  `json:"symbol"`
 	Side           string                  `json:"side"`
 	OrderType      string                  `json:"order_type"`
-<<<<<<< HEAD
-	Price          convert.NullableFloat64 `json:"price"`
-=======
 	Price          convert.StringToFloat64 `json:"price"`
->>>>>>> 92839eba
 	OrderQty       float64                 `json:"qty"`
 	TimeInForce    string                  `json:"time_in_force"`
 	CreateType     string                  `json:"create_type"`
@@ -1095,11 +871,7 @@
 	OrderStatus    string                  `json:"order_status"`
 	StopOrderType  string                  `json:"stop_order_type"`
 	TriggerBy      string                  `json:"trigger_by"`
-<<<<<<< HEAD
-	TriggerPrice   convert.NullableFloat64 `json:"trigger_price"`
-=======
 	TriggerPrice   convert.StringToFloat64 `json:"trigger_price"`
->>>>>>> 92839eba
 	Time           time.Time               `json:"timestamp"`
 	CloseOnTrigger bool                    `json:"close_on_trigger"`
 }
@@ -1118,21 +890,13 @@
 	Symbol         string                  `json:"symbol"`
 	Side           string                  `json:"side"`
 	OrderType      string                  `json:"order_type"`
-<<<<<<< HEAD
-	Price          convert.NullableFloat64 `json:"price"`
-=======
 	Price          convert.StringToFloat64 `json:"price"`
->>>>>>> 92839eba
 	OrderQty       float64                 `json:"qty"`
 	TimeInForce    string                  `json:"time_in_force"`
 	OrderStatus    string                  `json:"order_status"`
 	StopOrderType  string                  `json:"stop_order_type"`
 	TriggerBy      string                  `json:"trigger_by"`
-<<<<<<< HEAD
-	TriggerPrice   convert.NullableFloat64 `json:"trigger_price"`
-=======
 	TriggerPrice   convert.StringToFloat64 `json:"trigger_price"`
->>>>>>> 92839eba
 	ReduceOnly     bool                    `json:"reduce_only"`
 	CloseOnTrigger bool                    `json:"close_on_trigger"`
 	CreateTime     time.Time               `json:"create_time"`
@@ -1159,21 +923,6 @@
 
 // Ticker holds ticker information
 type Ticker struct {
-<<<<<<< HEAD
-	Symbol            string                  `json:"symbol"`
-	TopBidPrice       convert.NullableFloat64 `json:"bid1Price"`
-	TopBidSize        convert.NullableFloat64 `json:"bid1Size"`
-	TopAskPrice       convert.NullableFloat64 `json:"ask1Price"`
-	TopAskSize        convert.NullableFloat64 `json:"ask1Size"`
-	LastPrice         convert.NullableFloat64 `json:"lastPrice"`
-	PreviousPrice24Hr convert.NullableFloat64 `json:"prevPrice24h"`
-	Price24HrPcnt     convert.NullableFloat64 `json:"price24hPcnt"`
-	HighPrice24Hr     convert.NullableFloat64 `json:"highPrice24h"`
-	LowPrice24Hr      convert.NullableFloat64 `json:"lowPrice24h"`
-	Turnover24Hr      convert.NullableFloat64 `json:"turnover24h"`
-	Volume24Hr        convert.NullableFloat64 `json:"volume24h"`
-	USDIndexPrice     convert.NullableFloat64 `json:"usdIndexPrice"`
-=======
 	// Spot fields
 	Symbol            string                  `json:"symbol"`
 	TopBidPrice       convert.StringToFloat64 `json:"bid1Price"`
@@ -1215,16 +964,10 @@
 	DeliveryFeeRate   convert.StringToFloat64 `json:"deliveryFeeRate"`
 	DeliveryTime      convert.StringToFloat64 `json:"deliveryTime"`
 	Basis             convert.StringToFloat64 `json:"basis"`
->>>>>>> 92839eba
 }
 
 // Fee holds fee information
 type Fee struct {
-<<<<<<< HEAD
-	Symbol string                  `json:"symbol"`
-	Taker  convert.NullableFloat64 `json:"takerFeeRate"`
-	Maker  convert.NullableFloat64 `json:"makerFeeRate"`
-=======
 	BaseCoin string                  `json:"baseCoin"`
 	Symbol   string                  `json:"symbol"`
 	Taker    convert.StringToFloat64 `json:"takerFeeRate"`
@@ -1241,5 +984,4 @@
 type ListOfTickers struct {
 	Category string   `json:"category"`
 	List     []Ticker `json:"list"`
->>>>>>> 92839eba
 }