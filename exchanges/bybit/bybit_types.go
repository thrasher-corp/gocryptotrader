package bybit

import (
<<<<<<< HEAD
	"encoding/json"
	"errors"
	"fmt"
=======
	"sync"
>>>>>>> 1a7c5ccd
	"time"

	"github.com/gofrs/uuid"
	"github.com/thrasher-corp/gocryptotrader/currency"
<<<<<<< HEAD
	"github.com/thrasher-corp/gocryptotrader/exchanges/order"
=======
	"github.com/thrasher-corp/gocryptotrader/encoding/json"
>>>>>>> 1a7c5ccd
	"github.com/thrasher-corp/gocryptotrader/exchanges/orderbook"
	"github.com/thrasher-corp/gocryptotrader/exchanges/subscription"
	"github.com/thrasher-corp/gocryptotrader/types"
)

var errAmendArgumentsRequired = errors.New("at least one of the following fields is required: orderIv, triggerPrice, qty, price, takeProfit, stopLoss etc")
var errInvalidLeverageValue = errors.New("please provide a valid isLeverage value; must be 0 for unified spot and 1 for margin trading")
var validCategory = []string{"spot", "linear", "inverse", "option"}

// supportedOptionsTypes Bybit does not offer a way to retrieve option denominations via its API
var supportedOptionsTypes = []string{"BTC", "ETH", "SOL"}

type orderbookResponse struct {
	Symbol    string      `json:"s"`
	Asks      [][2]string `json:"a"`
	Bids      [][2]string `json:"b"`
	Timestamp types.Time  `json:"ts"`
	UpdateID  int64       `json:"u"`
}

// Authenticate stores authentication variables required
type Authenticate struct {
	RequestID string `json:"req_id"`
	Args      []any  `json:"args"`
	Operation string `json:"op"`
}

// SubscriptionArgument represents a subscription arguments.
type SubscriptionArgument struct {
	auth           bool              `json:"-"`
	RequestID      string            `json:"req_id"`
	Operation      string            `json:"op"`
	Arguments      []string          `json:"args"`
	associatedSubs subscription.List `json:"-"`
}

// Fee holds fee information
type Fee struct {
	BaseCoin string       `json:"baseCoin"`
	Symbol   string       `json:"symbol"`
	Taker    types.Number `json:"takerFeeRate"`
	Maker    types.Number `json:"makerFeeRate"`
}

// AccountFee holds account fee information
type AccountFee struct {
	Category string `json:"category"`
	List     []Fee  `json:"list"`
}

// InstrumentsInfo represents a category, page indicator, and list of instrument information.
type InstrumentsInfo struct {
	Category       string           `json:"category"`
	List           []InstrumentInfo `json:"list"`
	NextPageCursor string           `json:"nextPageCursor"`
}

// InstrumentInfo holds all instrument info across
// spot, linear, option types
type InstrumentInfo struct {
	Symbol          string       `json:"symbol"`
	ContractType    string       `json:"contractType"`
	Innovation      string       `json:"innovation"`
	MarginTrading   string       `json:"marginTrading"`
	OptionsType     string       `json:"optionsType"`
	Status          string       `json:"status"`
	BaseCoin        string       `json:"baseCoin"`
	QuoteCoin       string       `json:"quoteCoin"`
	LaunchTime      types.Time   `json:"launchTime"`
	DeliveryTime    types.Time   `json:"deliveryTime"`
	DeliveryFeeRate types.Number `json:"deliveryFeeRate"`
	PriceScale      types.Number `json:"priceScale"`
	LeverageFilter  struct {
		MinLeverage  types.Number `json:"minLeverage"`
		MaxLeverage  types.Number `json:"maxLeverage"`
		LeverageStep types.Number `json:"leverageStep"`
	} `json:"leverageFilter"`
	PriceFilter struct {
		MinPrice types.Number `json:"minPrice"`
		MaxPrice types.Number `json:"maxPrice"`
		TickSize types.Number `json:"tickSize"`
	} `json:"priceFilter"`
	LotSizeFilter struct {
		MaxOrderQty         types.Number `json:"maxOrderQty"`
		MinOrderQty         types.Number `json:"minOrderQty"`
		QtyStep             types.Number `json:"qtyStep"`
		PostOnlyMaxOrderQty types.Number `json:"postOnlyMaxOrderQty"`
		BasePrecision       types.Number `json:"basePrecision"`
		QuotePrecision      types.Number `json:"quotePrecision"`
		MinOrderAmt         types.Number `json:"minOrderAmt"`
		MaxOrderAmt         types.Number `json:"maxOrderAmt"`
		MinNotionalValue    types.Number `json:"minNotionalValue"`
	} `json:"lotSizeFilter"`
	UnifiedMarginTrade bool   `json:"unifiedMarginTrade"`
	FundingInterval    int64  `json:"fundingInterval"`
	SettleCoin         string `json:"settleCoin"`
}

// RestResponse represents a REST response instance.
type RestResponse struct {
	RetCode    int64  `json:"retCode"`
	RetMsg     string `json:"retMsg"`
	Result     any    `json:"result"`
	RetExtInfo struct {
		List []ErrorMessage `json:"list"`
	} `json:"retExtInfo"`
	Time types.Time `json:"time"`
}

// KlineResponse represents a kline item list instance as an array of string.
type KlineResponse struct {
	Symbol   string     `json:"symbol"`
	Category string     `json:"category"`
	List     [][]string `json:"list"`
}

// KlineItem stores an individual kline data item
type KlineItem struct {
	StartTime time.Time
	Open      float64
	High      float64
	Low       float64
	Close     float64

	// not available for mark and index price kline data
	TradeVolume float64
	Turnover    float64
}

// MarkPriceKlineResponse represents a kline data item.
type MarkPriceKlineResponse struct {
	Symbol   string     `json:"symbol"`
	Category string     `json:"category"`
	List     [][]string `json:"list"`
}

func constructOrderbook(o *orderbookResponse) (*Orderbook, error) {
	var (
		s = Orderbook{
			Symbol:         o.Symbol,
			UpdateID:       o.UpdateID,
			GenerationTime: o.Timestamp.Time(),
		}
		err error
	)
	s.Bids, err = processOB(o.Bids)
	if err != nil {
		return nil, err
	}
	s.Asks, err = processOB(o.Asks)
	if err != nil {
		return nil, err
	}
	return &s, err
}

// TickerData represents a list of ticker detailed information.
type TickerData struct {
	Category string       `json:"category"`
	List     []TickerREST `json:"list"`
}

// TickerREST for REST API
type TickerREST struct {
	TickerCommon
	DeliveryTime types.Time `json:"deliveryTime"`
}

// TickerWebsocket for websocket API
type TickerWebsocket struct {
	TickerCommon
	DeliveryTime time.Time `json:"deliveryTime"` // "2025-03-28T08:00:00Z"
}

// TickerCommon common ticker fields
type TickerCommon struct {
	Symbol                 string       `json:"symbol"`
	TickDirection          string       `json:"tickDirection"`
	LastPrice              types.Number `json:"lastPrice"`
	IndexPrice             types.Number `json:"indexPrice"`
	MarkPrice              types.Number `json:"markPrice"`
	PrevPrice24H           types.Number `json:"prevPrice24h"`
	Price24HPcnt           types.Number `json:"price24hPcnt"`
	HighPrice24H           types.Number `json:"highPrice24h"`
	LowPrice24H            types.Number `json:"lowPrice24h"`
	PrevPrice1H            types.Number `json:"prevPrice1h"`
	OpenInterest           types.Number `json:"openInterest"`
	OpenInterestValue      types.Number `json:"openInterestValue"`
	Turnover24H            types.Number `json:"turnover24h"`
	Volume24H              types.Number `json:"volume24h"`
	FundingRate            types.Number `json:"fundingRate"`
	NextFundingTime        types.Time   `json:"nextFundingTime"`
	PredictedDeliveryPrice types.Number `json:"predictedDeliveryPrice"`
	BasisRate              types.Number `json:"basisRate"`
	DeliveryFeeRate        types.Number `json:"deliveryFeeRate"`
	DeliveryTime           types.Time   `json:"deliveryTime"`
	Ask1Size               types.Number `json:"ask1Size"`
	Bid1Price              types.Number `json:"bid1Price"`
	Ask1Price              types.Number `json:"ask1Price"`
	Bid1Size               types.Number `json:"bid1Size"`
	Basis                  types.Number `json:"basis"`
	Bid1Iv                 types.Number `json:"bid1Iv"`
	Ask1Iv                 types.Number `json:"ask1Iv"`
	MarkIv                 types.Number `json:"markIv"`
	MarkPriceIv            types.Number `json:"markPriceIv"`
	UnderlyingPrice        types.Number `json:"underlyingPrice"`
	TotalVolume            types.Number `json:"totalVolume"`
	TotalTurnover          types.Number `json:"totalTurnover"`
	Delta                  types.Number `json:"delta"`
	Gamma                  types.Number `json:"gamma"`
	Vega                   types.Number `json:"vega"`
	Theta                  types.Number `json:"theta"`
	Change24Hour           types.Number `json:"change24h"`
	UsdIndexPrice          types.Number `json:"usdIndexPrice"`
	BidPrice               types.Number `json:"bidPrice"`
	BidSize                types.Number `json:"bidSize"`
	BidIv                  types.Number `json:"bidIv"`
	AskPrice               types.Number `json:"askPrice"`
	AskSize                types.Number `json:"askSize"`
	AskIv                  types.Number `json:"askIv"`
}

// FundingRateHistory represents a funding rate history for a category.
type FundingRateHistory struct {
	Category string        `json:"category"`
	List     []FundingRate `json:"list"`
}

// FundingRate represents a funding rate instance.
type FundingRate struct {
	Symbol               string       `json:"symbol"`
	FundingRate          types.Number `json:"fundingRate"`
	FundingRateTimestamp types.Time   `json:"fundingRateTimestamp"`
}

// TradingHistory represents a trading history list.
type TradingHistory struct {
	Category string               `json:"category"`
	List     []TradingHistoryItem `json:"list"`
}

// TradingHistoryItem represents a trading history item instance.
type TradingHistoryItem struct {
	ExecutionID  string       `json:"execId"`
	Symbol       string       `json:"symbol"`
	Side         string       `json:"side"`
	Price        types.Number `json:"price"`
	Size         types.Number `json:"size"`
	TradeTime    types.Time   `json:"time"`
	IsBlockTrade bool         `json:"isBlockTrade"`
}

// OpenInterest represents open interest of each symbol.
type OpenInterest struct {
	Symbol   string `json:"symbol"`
	Category string `json:"category"`
	List     []struct {
		OpenInterest types.Number `json:"openInterest"`
		Timestamp    types.Time   `json:"timestamp"`
	} `json:"list"`
	NextPageCursor string `json:"nextPageCursor"`
}

// HistoricVolatility represents option historical volatility
type HistoricVolatility struct {
	Period int64        `json:"period"`
	Value  types.Number `json:"value"`
	Time   types.Time   `json:"time"`
}

// InsuranceHistory represents an insurance list.
type InsuranceHistory struct {
	UpdatedTime types.Time `json:"updatedTime"`
	List        []struct {
		Coin    string       `json:"coin"`
		Balance types.Number `json:"balance"`
		Value   types.Number `json:"value"`
	} `json:"list"`
}

// RiskLimitHistory represents risk limit history of a category.
type RiskLimitHistory struct {
	Category string `json:"category"`
	List     []struct {
		ID                int64        `json:"id"`
		IsLowestRisk      int64        `json:"isLowestRisk"`
		Symbol            string       `json:"symbol"`
		RiskLimitValue    types.Number `json:"riskLimitValue"`
		MaintenanceMargin types.Number `json:"maintenanceMargin"`
		InitialMargin     types.Number `json:"initialMargin"`
		MaxLeverage       types.Number `json:"maxLeverage"`
	} `json:"list"`
}

// DeliveryPrice represents the delivery price information.
type DeliveryPrice struct {
	Category       string `json:"category"`
	NextPageCursor string `json:"nextPageCursor"`
	List           []struct {
		Symbol        string       `json:"symbol"`
		DeliveryPrice types.Number `json:"deliveryPrice"`
		DeliveryTime  types.Time   `json:"deliveryTime"`
	} `json:"list"`
}

// PlaceOrderParams represents
type PlaceOrderParams struct {
	Category               string        `json:"category"`   // Required
	Symbol                 currency.Pair `json:"symbol"`     // Required
	Side                   string        `json:"side"`       // Required
	OrderType              string        `json:"orderType"`  // Required // Market, Limit
	OrderQuantity          float64       `json:"qty,string"` // Required // Order quantity. For Spot Market Buy order, please note that qty should be quote currency amount
	Price                  float64       `json:"price,string,omitempty"`
	TimeInForce            string        `json:"timeInForce,omitempty"`      // IOC and GTC
	OrderLinkID            string        `json:"orderLinkId,omitempty"`      // User customised order ID. A max of 36 characters. Combinations of numbers, letters (upper and lower cases), dashes, and underscores are supported. future orderLinkId rules:
	WhetherToBorrow        bool          `json:"-"`                          // '0' for default spot, '1' for Margin trading.
	IsLeverage             int64         `json:"isLeverage,omitempty"`       // Required   // '0' for default spot, '1' for Margin trading.
	OrderFilter            string        `json:"orderFilter,omitempty"`      // Valid for spot only. Order,tpslOrder. If not passed, Order by default
	TriggerDirection       int64         `json:"triggerDirection,omitempty"` // Required // Conditional order param. Used to identify the expected direction of the conditional order. '1': triggered when market price rises to triggerPrice '2': triggered when market price falls to triggerPrice
	TriggerPrice           float64       `json:"triggerPrice,omitempty,string"`
	TriggerPriceType       string        `json:"triggerBy,omitempty"` // Conditional order param. Trigger price type. 'LastPrice', 'IndexPrice', 'MarkPrice'
	OrderImpliedVolatility string        `json:"orderIv,omitempty"`
	PositionIdx            int64         `json:"positionIdx,omitempty"` // Under hedge-mode, this param is required '0': one-way mode '1': hedge-mode Buy side '2': hedge-mode Sell side
	TakeProfitPrice        float64       `json:"takeProfit,omitempty,string"`
	TakeProfitTriggerBy    string        `json:"tpTriggerBy,omitempty"` // The price type to trigger take profit. 'MarkPrice', 'IndexPrice', default: 'LastPrice'
	StopLossTriggerBy      string        `json:"slTriggerBy,omitempty"` // The price type to trigger stop loss. MarkPrice, IndexPrice, default: LastPrice
	StopLossPrice          float64       `json:"stopLoss,omitempty,string"`
	SMPExecutionType       string        `json:"smpType,omitempty"` // default: 'None', 'CancelMaker', 'CancelTaker', 'CancelBoth'
	ReduceOnly             bool          `json:"reduceOnly,omitempty"`
	CloseOnTrigger         bool          `json:"closeOnTrigger,omitempty"`
	MarketMakerProtection  bool          `json:"mmp,omitempty"` // option only. true means set the order as a market maker protection order.

	// TP/SL mode
	// "Full": entire position for TP/SL. Then, tpOrderType or slOrderType must be Market
	// 'Partial': partial position tp/sl. Limit TP/SL order are supported. Note: When create limit tp/sl, tpslMode is required and it must be Partial
	TpslMode     string  `json:"tpslMode,omitempty"`
	TpOrderType  string  `json:"tpOrderType,omitempty"`
	SlOrderType  string  `json:"slOrderType,omitempty"`
	TpLimitPrice float64 `json:"tpLimitPrice,omitempty,string"`
	SlLimitPrice float64 `json:"slLimitPrice,omitempty,string"`
}

// Validate checks the input parameters and returns an error if they are invalid.
func (p *PlaceOrderParams) Validate() error {
	err := isValidCategory(p.Category)
	if err != nil {
		return err
	}
	if p.Symbol.IsEmpty() {
		return currency.ErrCurrencyPairEmpty
	}
	if p.WhetherToBorrow {
		p.IsLeverage = 1
	}
	// specifies whether to borrow or to trade.
	if p.IsLeverage != 0 && p.IsLeverage != 1 {
		return errInvalidLeverageValue
	}
	if p.Side == "" {
		return order.ErrSideIsInvalid
	}
	if p.OrderType == "" { // Market and Limit order types are allowed
		return order.ErrTypeIsInvalid
	}
	if p.OrderQuantity <= 0 {
		return order.ErrAmountBelowMin
	}
	switch p.TriggerDirection {
	case 0, 1, 2: // 0: None, 1: triggered when market price rises to triggerPrice, 2: triggered when market price falls to triggerPrice
	default:
		return fmt.Errorf("%w, triggerDirection: %d", errInvalidTriggerDirection, p.TriggerDirection)
	}
	if p.OrderFilter != "" && p.Category == cSpot {
		switch p.OrderFilter {
		case "Order", "tpslOrder", "StopOrder":
		default:
			return fmt.Errorf("%w, orderFilter=%s", errInvalidOrderFilter, p.OrderFilter)
		}
	}
	switch p.TriggerPriceType {
	case "", "LastPrice", "IndexPrice", "MarkPrice":
	default:
		return errInvalidTriggerPriceType
	}

	return nil
}

// LoadID loads the order link ID into the parameter, only if it is not already set
func (p *PlaceOrderParams) LoadID(id string) string {
	if p.OrderLinkID == "" {
		p.OrderLinkID = id
	}
	return p.OrderLinkID
}

// OrderResponse holds newly placed order information.
type OrderResponse struct {
	OrderID     string `json:"orderId"`
	OrderLinkID string `json:"orderLinkId"`
}

// AmendOrderParams represents a parameter for amending order.
type AmendOrderParams struct {
<<<<<<< HEAD
	Category    string        `json:"category"`              // Required
	Symbol      currency.Pair `json:"symbol"`                // Required
	OrderID     string        `json:"orderId,omitempty"`     // This Required or orderLinkID required
	OrderLinkID string        `json:"orderLinkId,omitempty"` // User customised order ID. A max of 36 characters. Combinations of numbers, letters (upper and lower cases), dashes, and underscores are supported. future orderLinkId rules:

	// At least one of the following fields is required
	OrderImpliedVolatility string  `json:"orderIv,omitempty"`
	TriggerPrice           float64 `json:"triggerPrice,omitempty,string"`
	OrderQuantity          float64 `json:"qty,omitempty,string"` // Order quantity. For Spot Market Buy order, please note that qty should be quote currency amount
	Price                  float64 `json:"price,string,omitempty"`
=======
	Category               string        `json:"category,omitempty"`
	Symbol                 currency.Pair `json:"symbol,omitzero"`
	OrderID                string        `json:"orderId,omitempty"`
	OrderLinkID            string        `json:"orderLinkId,omitempty"` // User customised order ID. A max of 36 characters. Combinations of numbers, letters (upper and lower cases), dashes, and underscores are supported. future orderLinkId rules:
	OrderImpliedVolatility string        `json:"orderIv,omitempty"`
	TriggerPrice           float64       `json:"triggerPrice,omitempty,string"`
	OrderQuantity          float64       `json:"qty,omitempty,string"` // Order quantity. For Spot Market Buy order, please note that qty should be quote currency amount
	Price                  float64       `json:"price,string,omitempty"`
>>>>>>> 1a7c5ccd

	TakeProfitPrice float64 `json:"takeProfit,omitempty,string"`
	StopLossPrice   float64 `json:"stopLoss,omitempty,string"`

	TakeProfitTriggerBy string `json:"tpTriggerBy,omitempty"` // The price type to trigger take profit. 'MarkPrice', 'IndexPrice', default: 'LastPrice'
	StopLossTriggerBy   string `json:"slTriggerBy,omitempty"` // The price type to trigger stop loss. MarkPrice, IndexPrice, default: LastPrice
	TriggerPriceType    string `json:"triggerBy,omitempty"`   // Conditional order param. Trigger price type. 'LastPrice', 'IndexPrice', 'MarkPrice'

	TakeProfitLimitPrice float64 `json:"tpLimitPrice,omitempty,string"`
	StopLossLimitPrice   float64 `json:"slLimitPrice,omitempty,string"`

	// TP/SL mode
	// Full: entire position for TP/SL. Then, tpOrderType or slOrderType must be Market
	// Partial: partial position tp/sl. Limit TP/SL order are supported. Note: When create limit tp/sl,
	// 'tpslMode' is required and it must be Partial
	// Valid for 'linear' & 'inverse'
	TPSLMode string `json:"tpslMode,omitempty"`
}

// Validate checks the input parameters and returns an error if they are invalid
func (p *AmendOrderParams) Validate() error {
	err := isValidCategory(p.Category)
	if err != nil {
		return err
	}

	if p.Symbol.IsEmpty() {
		return currency.ErrCurrencyPairEmpty
	}

	if p.OrderID == "" && p.OrderLinkID == "" {
		return errEitherOrderIDOROrderLinkIDRequired
	}

	if AllZero(p.OrderImpliedVolatility,
		p.TriggerPrice,
		p.OrderQuantity,
		p.Price,
		p.TakeProfitPrice,
		p.StopLossPrice,
		p.TakeProfitTriggerBy,
		p.StopLossTriggerBy,
		p.TriggerPriceType,
		p.TakeProfitLimitPrice,
		p.StopLossLimitPrice,
		p.TPSLMode) {
		return errAmendArgumentsRequired
	}

	return nil
}

// LoadID loads the order link ID into the parameter, only if it is not already set
func (p *AmendOrderParams) LoadID(id string) string {
	if p.OrderLinkID == "" {
		p.OrderLinkID = id
	}
	return p.OrderLinkID
}

// AllZero checks if all the arguments are a zero value
func AllZero(args ...any) bool {
	for _, v := range args {
		switch val := v.(type) {
		case float64:
			if val != 0 {
				return false
			}
		case string:
			if val != "" {
				return false
			}
		}
	}
	return true
}

// CancelOrderParams represents a cancel order parameters.
type CancelOrderParams struct {
<<<<<<< HEAD
	Category    string        `json:"category"`
	Symbol      currency.Pair `json:"symbol"`
=======
	Category    string        `json:"category,omitempty"`
	Symbol      currency.Pair `json:"symbol,omitzero"`
>>>>>>> 1a7c5ccd
	OrderID     string        `json:"orderId,omitempty"`
	OrderLinkID string        `json:"orderLinkId,omitempty"` // User customised order ID. A max of 36 characters. Combinations of numbers, letters (upper and lower cases), dashes, and underscores are supported. future orderLinkId rules:

	OrderFilter string `json:"orderFilter,omitempty"` // Valid for spot only. Order,tpslOrder. If not passed, Order by default
}

// Validate checks the input parameters and returns an error if they are invalid
func (p *CancelOrderParams) Validate() error {
	err := isValidCategory(p.Category)
	if err != nil {
		return err
	}

	if p.Symbol.IsEmpty() {
		return currency.ErrCurrencyPairEmpty
	}

	if p.OrderID == "" && p.OrderLinkID == "" {
		return errEitherOrderIDOROrderLinkIDRequired
	}

	switch {
	case p.OrderFilter != "" && p.Category == cSpot:
		switch p.OrderFilter {
		case "Order", "tpslOrder", "StopOrder":
		default:
			return fmt.Errorf("%w, orderFilter=%s", errInvalidOrderFilter, p.OrderFilter)
		}
	case p.OrderFilter != "":
		return fmt.Errorf("%w, orderFilter is valid for 'spot' only", errInvalidCategory)
	}

	return nil
}

// LoadID loads the order link ID into the parameter, only if it is not already set
func (p *CancelOrderParams) LoadID(id string) string {
	if p.OrderLinkID == "" {
		p.OrderLinkID = id
	}
	return p.OrderLinkID
}

// TradeOrders represents category and list of trade orders of the category.
type TradeOrders struct {
	List           []TradeOrder `json:"list"`
	NextPageCursor string       `json:"nextPageCursor"`
	Category       string       `json:"category"`
}

// TradeOrder represents a trade order details.
type TradeOrder struct {
	OrderID                string       `json:"orderId"`
	OrderLinkID            string       `json:"orderLinkId"`
	BlockTradeID           string       `json:"blockTradeId"`
	Symbol                 string       `json:"symbol"`
	Price                  types.Number `json:"price"`
	OrderQuantity          types.Number `json:"qty"`
	Side                   string       `json:"side"`
	IsLeverage             string       `json:"isLeverage"`
	PositionIdx            int64        `json:"positionIdx"`
	OrderStatus            string       `json:"orderStatus"`
	CancelType             string       `json:"cancelType"`
	RejectReason           string       `json:"rejectReason"`
	AveragePrice           types.Number `json:"avgPrice"`
	LeavesQuantity         types.Number `json:"leavesQty"`
	LeavesValue            string       `json:"leavesValue"`
	CumulativeExecQuantity types.Number `json:"cumExecQty"`
	CumulativeExecValue    types.Number `json:"cumExecValue"`
	CumulativeExecFee      types.Number `json:"cumExecFee"`
	TimeInForce            string       `json:"timeInForce"`
	OrderType              string       `json:"orderType"`
	StopOrderType          string       `json:"stopOrderType"`
	OrderIv                string       `json:"orderIv"`
	TriggerPrice           types.Number `json:"triggerPrice"`
	TakeProfitPrice        types.Number `json:"takeProfit"`
	StopLossPrice          types.Number `json:"stopLoss"`
	TpTriggerBy            string       `json:"tpTriggerBy"`
	SlTriggerBy            string       `json:"slTriggerBy"`
	TriggerDirection       int64        `json:"triggerDirection"`
	TriggerBy              string       `json:"triggerBy"`
	LastPriceOnCreated     string       `json:"lastPriceOnCreated"`
	ReduceOnly             bool         `json:"reduceOnly"`
	CloseOnTrigger         bool         `json:"closeOnTrigger"`
	SmpType                string       `json:"smpType"`
	SmpGroup               int64        `json:"smpGroup"`
	SmpOrderID             string       `json:"smpOrderId"`
	TpslMode               string       `json:"tpslMode"`
	TpLimitPrice           types.Number `json:"tpLimitPrice"`
	SlLimitPrice           types.Number `json:"slLimitPrice"`
	PlaceType              string       `json:"placeType"`
	CreatedTime            types.Time   `json:"createdTime"`
	UpdatedTime            types.Time   `json:"updatedTime"`

	// UTA Spot: add new response field 'ocoTriggerBy',
	// and the value can be 'OcoTriggerByUnknown', 'OcoTriggerByTp', 'OcoTriggerBySl'
	OCOTriggerType string `json:"ocoTriggerType"`
	OCOTriggerBy   string `json:"ocoTriggerBy"`
}

// CancelAllResponse represents a cancel all trade orders response.
type CancelAllResponse struct {
	List []OrderResponse `json:"list"`
}

// CancelAllOrdersParam request parameters for cancel all orders.
type CancelAllOrdersParam struct {
	Category    string        `json:"category"`
	Symbol      currency.Pair `json:"symbol"`
	BaseCoin    string        `json:"baseCoin,omitempty"`
	SettleCoin  string        `json:"settleCoin,omitempty"`
	OrderFilter string        `json:"orderFilter,omitempty"` // Valid for spot only. Order,tpslOrder. If not passed, Order by default

	// Possible value: Stop. Only used for category=linear or inverse and orderFilter=StopOrder,
	// you can cancel conditional orders except TP/SL order and Trailing stop orders with this param
	StopOrderType string `json:"stopOrderType,omitempty"`
}

// PlaceBatchOrderParam represents a parameter for placing batch orders
type PlaceBatchOrderParam struct {
	Category string                `json:"category"`
	Request  []BatchOrderItemParam `json:"request"`
}

// BatchOrderItemParam represents a batch order place parameter.
type BatchOrderItemParam struct {
	Category         string        `json:"category,omitempty"`
	Symbol           currency.Pair `json:"symbol,omitzero"`
	OrderType        string        `json:"orderType,omitempty"`
	Side             string        `json:"side,omitempty"`
	OrderQuantity    float64       `json:"qty,string,omitempty"`
	Price            float64       `json:"price,string,omitempty"`
	TriggerDirection int64         `json:"triggerDirection,omitempty"`
	TriggerPrice     int64         `json:"triggerPrice,omitempty"`
	OrderIv          int64         `json:"orderIv,omitempty,string"`
	TriggerBy        string        `json:"triggerBy,omitempty"` // Possible values:  LastPrice, IndexPrice, and MarkPrice
	TimeInForce      string        `json:"timeInForce,omitempty"`

	// PositionIndex Used to identify positions in different position modes. Under hedge-mode,
	// this param is required (USDT perps have hedge mode)
	// 0: one-way mode 1: hedge-mode Buy side 2: hedge-mode Sell side
	PositionIndex         int64  `json:"positionIdx,omitempty"`
	OrderLinkID           string `json:"orderLinkId,omitempty"`
	TakeProfit            string `json:"takeProfit,omitempty"`  // Take profit price, valid for linear
	StopLoss              string `json:"stopLoss,omitempty"`    // Stop loss price, valid for linear
	TakeProfitTriggerBy   string `json:"tpTriggerBy,omitempty"` // MarkPrice, IndexPrice, default: LastPrice. Valid for linear
	StopLossTriggerBy     string `json:"slTriggerBy,omitempty"` // MarkPrice, IndexPrice, default: LastPrice
	SMPType               string `json:"smpType,omitempty"`
	ReduceOnly            bool   `json:"reduceOnly,omitempty"`
	CloseOnTrigger        bool   `json:"closeOnTrigger,omitempty"`
	MarketMakerProtection bool   `json:"mmp,omitempty"`
	TPSLMode              string `json:"tpslMode,omitempty"`
	TakeProfitLimitPrice  string `json:"tpLimitPrice,omitempty"`
	StopLossLimitPrice    string `json:"slLimitPrice,omitempty"`
	TakeProfitOrderType   string `json:"tpOrderType,omitempty"`
	StopLossOrderType     string `json:"slOrderType,omitempty"`
}

// BatchOrdersList represents a list trade orders.
type BatchOrdersList struct {
	List []BatchOrderResponse `json:"list"`
}

// BatchOrderResponse represents a batch trade order item response.
type BatchOrderResponse struct {
	Category    string     `json:"category"`
	Symbol      string     `json:"symbol"`
	OrderID     string     `json:"orderId"`
	OrderLinkID string     `json:"orderLinkId"`
	CreateAt    types.Time `json:"createAt"`
}

// ErrorMessage represents an error message item
type ErrorMessage struct {
	Code    int64  `json:"code"`
	Message string `json:"msg"`
}

// BatchAmendOrderParams request parameter for batch amend order.
type BatchAmendOrderParams struct {
	Category string                     `json:"category"`
	Request  []BatchAmendOrderParamItem `json:"request"`
}

// BatchAmendOrderParamItem represents a single order amend item in batch amend order
type BatchAmendOrderParamItem struct {
	Symbol                 currency.Pair `json:"symbol"`
	OrderID                string        `json:"orderId,omitempty"`
	OrderLinkID            string        `json:"orderLinkId,omitempty"` // User customised order ID. A max of 36 characters. Combinations of numbers, letters (upper and lower cases), dashes, and underscores are supported. future orderLinkId rules:
	OrderImpliedVolatility string        `json:"orderIv,omitempty"`
	OrderQuantity          float64       `json:"qty,omitempty,string"` // Order quantity. For Spot Market Buy order, please note that qty should be quote currency amount
	Price                  float64       `json:"price,string,omitempty"`

	// TP/SL mode
	// Full: entire position for TP/SL. Then, tpOrderType or slOrderType must be Market
	// Partial: partial position tp/sl. Limit TP/SL order are supported. Note: When create limit tp/sl,
	// 'tpslMode' is required and it must be Partial
	// Valid for 'linear' & 'inverse'
	TPSLMode string `json:"tpslMode,omitempty"`
}

// CancelBatchOrder represents a batch cancel request parameters.
type CancelBatchOrder struct {
	Category string              `json:"category"`
	Request  []CancelOrderParams `json:"request"`
}

// CancelBatchResponseItem represents a batch cancel response item.
type CancelBatchResponseItem struct {
	Category    string `json:"category,omitempty"`
	Symbol      string `json:"symbol,omitempty"`
	OrderID     string `json:"orderId,omitempty"`
	OrderLinkID string `json:"orderLinkId,omitempty"`
}

type cancelBatchResponse struct {
	List []CancelBatchResponseItem `json:"list"`
}

// BorrowQuota represents
type BorrowQuota struct {
	Symbol               string       `json:"symbol"`
	MaxTradeQty          string       `json:"maxTradeQty"`
	Side                 string       `json:"side"`
	MaxTradeAmount       string       `json:"maxTradeAmount"`
	BorrowCoin           string       `json:"borrowCoin"`
	SpotMaxTradeQuantity types.Number `json:"spotMaxTradeQty"`
	SpotMaxTradeAmount   types.Number `json:"spotMaxTradeAmount"`
}

// SetDCPParams represents the set disconnect cancel all parameters.
type SetDCPParams struct {
	TimeWindow int64 `json:"timeWindow"`
}

// PositionInfoList represents a list of positions infos.
type PositionInfoList struct {
	Category       string         `json:"category"`
	NextPageCursor string         `json:"nextPageCursor"`
	List           []PositionInfo `json:"list"`
}

// PositionInfo represents a position info item.
type PositionInfo struct {
	Symbol           string       `json:"symbol"`
	Side             string       `json:"side"`
	Size             types.Number `json:"size"`
	AveragePrice     types.Number `json:"avgPrice"`
	PositionValue    types.Number `json:"positionValue"`
	TradeMode        int64        `json:"tradeMode"`
	PositionStatus   string       `json:"positionStatus"`
	AutoAddMargin    int64        `json:"autoAddMargin"`
	ADLRankIndicator int64        `json:"adlRankIndicator"`
	Leverage         types.Number `json:"leverage"`
	PositionBalance  types.Number `json:"positionBalance"`
	MarkPrice        types.Number `json:"markPrice"`
	LiqPrice         types.Number `json:"liqPrice"`
	BustPrice        types.Number `json:"bustPrice"`
	PositionMM       types.Number `json:"positionMM"`
	PositionIM       types.Number `json:"positionIM"`
	TpslMode         string       `json:"tpslMode"`
	TakeProfit       types.Number `json:"takeProfit"`
	StopLoss         types.Number `json:"stopLoss"`
	TrailingStop     types.Number `json:"trailingStop"`
	UnrealisedPnl    types.Number `json:"unrealisedPnl"`
	PositionIndex    int64        `json:"positionIdx"`
	RiskID           int64        `json:"riskId"`
	RiskLimitValue   string       `json:"riskLimitValue"`

	// Futures & Perp: it is the all time cumulative realised P&L
	// Option: it is the realised P&L when you hold that position
	CumRealisedPnl types.Number `json:"cumRealisedPnl"`
	CreatedTime    types.Time   `json:"createdTime"`
	UpdatedTime    types.Time   `json:"updatedTime"`

	IsReduceOnly           bool       `json:"isReduceOnly"`
	MMRSysUpdatedTime      types.Time `json:"mmrSysUpdatedTime"`
	LeverageSysUpdatedTime types.Time `json:"leverageSysUpdatedTime"`

	// Cross sequence, used to associate each fill and each position update
	// Different symbols may have the same seq, please use seq + symbol to check unique
	// Returns "-1" if the symbol has never been traded
	// Returns the seq updated by the last transaction when there are settings like leverage, risk limit
	Sequence int64 `json:"seq"`
}

// SetLeverageParams parameters to set the leverage.
type SetLeverageParams struct {
	Category     string  `json:"category"`
	Symbol       string  `json:"symbol"`
	BuyLeverage  float64 `json:"buyLeverage,string"`  // [0, max leverage of corresponding risk limit]. Note: Under one-way mode, buyLeverage must be the same as sellLeverage
	SellLeverage float64 `json:"sellLeverage,string"` // [0, max leverage of corresponding risk limit]. Note: Under one-way mode, buyLeverage must be the same as sellLeverage
}

// SwitchTradeModeParams parameters to switch between cross margin and isolated margin trade mode.
type SwitchTradeModeParams struct {
	Category     string  `json:"category"`
	Symbol       string  `json:"symbol"`
	BuyLeverage  float64 `json:"buyLeverage,string"`
	SellLeverage float64 `json:"sellLeverage,string"`
	TradeMode    int64   `json:"tradeMode"` // 0: cross margin. 1: isolated margin
}

// TPSLModeParams parameters for settle Take Profit(TP) or Stop Loss(SL) mode.
type TPSLModeParams struct {
	Category string `json:"category"`
	Symbol   string `json:"symbol"`
	TpslMode string `json:"tpSlMode"` // TP/SL mode. Full,Partial
}

// TPSLModeResponse represents response for the take profit and stop loss mode change.
type TPSLModeResponse struct {
	TPSLMode string `json:"tpSlMode"`
}

// SwitchPositionModeParams represents a position switch mode parameters.
type SwitchPositionModeParams struct {
	Category     string        `json:"category"`
	Symbol       currency.Pair `json:"symbol"` // Symbol name. Either symbol or coin is required. symbol has a higher priority
	Coin         currency.Code `json:"coin"`
	PositionMode int64         `json:"mode"` // Position mode. 0: Merged Single. 3: Both Sides
}

// SetRiskLimitParam represents a risk limit set parameter.
type SetRiskLimitParam struct {
	Category     string        `json:"category"`
	Symbol       currency.Pair `json:"symbol"` // Symbol name. Either symbol or coin is required. symbol has a higher priority
	RiskID       int64         `json:"riskId"`
	PositionMode int64         `json:"positionIdx"` // Used to identify positions in different position modes. For hedge mode, it is required '0': one-way mode '1': hedge-mode Buy side '2': hedge-mode Sell side
}

// RiskLimitResponse represents a risk limit response.
type RiskLimitResponse struct {
	RiskID         int64  `json:"riskId"`
	RiskLimitValue string `json:"riskLimitValue"`
	Category       string `json:"category"`
}

// TradingStopParams take profit, stop loss or trailing stop for the position.
type TradingStopParams struct {
	Category                 string        `json:"category"`
	Symbol                   currency.Pair `json:"symbol"`                 // Symbol name. Either symbol or coin is required. symbol has a higher priority
	TakeProfit               string        `json:"takeProfit,omitempty"`   // Cannot be less than 0, 0 means cancel TP
	StopLoss                 string        `json:"stopLoss,omitempty"`     // Cannot be less than 0, 0 means cancel SL
	TrailingStop             string        `json:"trailingStop,omitempty"` // Trailing stop by price distance. Cannot be less than 0, 0 means cancel TS
	TakeProfitTriggerType    string        `json:"tpTriggerBy,omitempty"`
	StopLossTriggerType      string        `json:"slTriggerBy,omitempty"`
	ActivePrice              float64       `json:"activePrice,omitempty,string"`
	TakeProfitOrStopLossMode string        `json:"tpslMode,omitempty"`
	TakeProfitOrderType      string        `json:"tpOrderType,omitempty"`
	StopLossOrderType        string        `json:"slOrderType,omitempty"`
	TakeProfitSize           float64       `json:"tpSize,string,omitempty"`
	StopLossSize             float64       `json:"slSize,string,omitempty"`
	TakeProfitLimitPrice     float64       `json:"tpLimitPrice,string,omitempty"`
	StopLossLimitPrice       float64       `json:"slLimitPrice,string,omitempty"`
	PositionIndex            int64         `json:"positionIdx,omitempty"`
}

// AutoAddMarginParam represents parameters for auto add margin
type AutoAddMarginParam struct {
	Category      string        `json:"category"`
	Symbol        currency.Pair `json:"symbol"`
	AutoAddmargin int64         `json:"autoAddMargin,string"` // Turn on/off. 0: off. 1: on

	// Positions in different position modes.
	// 0: one-way mode, 1: hedge-mode Buy side, 2: hedge-mode Sell side
	PositionIndex int64 `json:"positionIdx,omitempty,string"`
}

// AddOrReduceMarginParam holds manually add or reduce margin for isolated margin position parameters.
type AddOrReduceMarginParam struct {
	Category      string        `json:"category"`
	Symbol        currency.Pair `json:"symbol"`
	Margin        int64         `json:"margin,string"` // Add or reduce. To add, then 10; To reduce, then -10. Support up to 4 decimal
	PositionIndex int64         `json:"positionIdx"`   // Same as PositionIndex value in AutoAddMarginParam
}

// AddOrReduceMargin represents a add or reduce margin response.
type AddOrReduceMargin struct {
	Category                 string       `json:"category"`
	Symbol                   string       `json:"symbol"`
	PositionIndex            int64        `json:"positionIdx"` // position mode index
	RiskID                   int64        `json:"riskId"`
	RiskLimitValue           string       `json:"riskLimitValue"`
	Size                     types.Number `json:"size"`
	PositionValue            string       `json:"positionValue"`
	AveragePrice             types.Number `json:"avgPrice"`
	LiquidationPrice         types.Number `json:"liqPrice"`
	BustPrice                types.Number `json:"bustPrice"`
	MarkPrice                types.Number `json:"markPrice"`
	Leverage                 string       `json:"leverage"`
	AutoAddMargin            int64        `json:"autoAddMargin"`
	PositionStatus           string       `json:"positionStatus"`
	PositionIM               types.Number `json:"positionIM"`
	PositionMM               types.Number `json:"positionMM"`
	UnrealisedProfitAndLoss  types.Number `json:"unrealisedPnl"`
	CumRealisedProfitAndLoss types.Number `json:"cumRealisedPnl"`
	StopLoss                 types.Number `json:"stopLoss"`
	TakeProfit               types.Number `json:"takeProfit"`
	TrailingStop             types.Number `json:"trailingStop"`
	CreatedTime              types.Time   `json:"createdTime"`
	UpdatedTime              types.Time   `json:"updatedTime"`
}

// ExecutionResponse represents users order execution response
type ExecutionResponse struct {
	NextPageCursor string      `json:"nextPageCursor"`
	Category       string      `json:"category"`
	List           []Execution `json:"list"`
}

// Execution represents execution record
type Execution struct {
	Symbol                 string       `json:"symbol"`
	OrderType              string       `json:"orderType"`
	UnderlyingPrice        types.Number `json:"underlyingPrice"`
	IndexPrice             types.Number `json:"indexPrice"`
	OrderLinkID            string       `json:"orderLinkId"`
	Side                   string       `json:"side"`
	OrderID                string       `json:"orderId"`
	StopOrderType          string       `json:"stopOrderType"`
	LeavesQuantity         types.Number `json:"leavesQty"`
	ExecTime               types.Time   `json:"execTime"`
	IsMaker                bool         `json:"isMaker"`
	ExecFee                types.Number `json:"execFee"`
	FeeRate                types.Number `json:"feeRate"`
	ExecID                 string       `json:"execId"`
	TradeImpliedVolatility string       `json:"tradeIv"`
	BlockTradeID           string       `json:"blockTradeId"`
	MarkPrice              types.Number `json:"markPrice"`
	ExecPrice              types.Number `json:"execPrice"`
	MarkIv                 string       `json:"markIv"`
	OrderQuantity          types.Number `json:"orderQty"`
	ExecValue              string       `json:"execValue"`
	ExecType               string       `json:"execType"`
	OrderPrice             types.Number `json:"orderPrice"`
	ExecQuantity           types.Number `json:"execQty"`
	ClosedSize             types.Number `json:"closedSize"`
}

// ClosedProfitAndLossResponse represents list of closed profit and loss records
type ClosedProfitAndLossResponse struct {
	NextPageCursor string `json:"nextPageCursor"`
	Category       string `json:"category"`
	List           []struct {
		Symbol              string       `json:"symbol"`
		OrderID             string       `json:"orderId"`
		Side                string       `json:"side"`
		Quantity            types.Number `json:"qty"`
		OrderPrice          types.Number `json:"orderPrice"`
		OrderType           string       `json:"orderType"`
		ExecutionType       string       `json:"execType"`
		ClosedSize          types.Number `json:"closedSize"`
		CumulatedEntryValue string       `json:"cumEntryValue"`
		AvgEntryPrice       types.Number `json:"avgEntryPrice"`
		CumulatedExitValue  string       `json:"cumExitValue"`
		AvgExitPrice        types.Number `json:"avgExitPrice"`
		ClosedPnl           string       `json:"closedPnl"`
		FillCount           types.Number `json:"fillCount"`
		Leverage            string       `json:"leverage"`
		CreatedTime         types.Time   `json:"createdTime"`
		UpdatedTime         types.Time   `json:"updatedTime"`
	} `json:"list"`
}

type paramsConfig struct {
	Spot            bool
	Option          bool
	Linear          bool
	Inverse         bool
	MandatorySymbol bool

	OptionalCategory bool
	OptionalBaseCoin bool
}

// TransactionLog represents a transaction log history.
type TransactionLog struct {
	NextPageCursor string               `json:"nextPageCursor"`
	List           []TransactionLogItem `json:"list"`
}

// TransactionLogItem represents a transaction log item information.
type TransactionLogItem struct {
	Symbol          string       `json:"symbol"`
	Side            string       `json:"side"`
	Funding         string       `json:"funding"`
	OrderLinkID     string       `json:"orderLinkId"`
	OrderID         string       `json:"orderId"`
	Fee             types.Number `json:"fee"`
	Change          string       `json:"change"`
	CashFlow        string       `json:"cashFlow"`
	TransactionTime types.Time   `json:"transactionTime"`
	Type            string       `json:"type"`
	FeeRate         types.Number `json:"feeRate"`
	BonusChange     types.Number `json:"bonusChange"`
	Size            types.Number `json:"size"`
	Qty             types.Number `json:"qty"`
	CashBalance     types.Number `json:"cashBalance"`
	Currency        string       `json:"currency"`
	Category        string       `json:"category"`
	TradePrice      types.Number `json:"tradePrice"`
	TradeID         string       `json:"tradeId"`
}

// PreUpdateOptionDeliveryRecord represents delivery records of Option
type PreUpdateOptionDeliveryRecord struct {
	NextPageCursor string `json:"nextPageCursor"`
	Category       string `json:"category"`
	List           []struct {
		Symbol        string       `json:"symbol"`
		Side          string       `json:"side"`
		DeliveryTime  types.Time   `json:"deliveryTime"`
		ExercisePrice types.Number `json:"strike"`
		Fee           types.Number `json:"fee"`
		Position      string       `json:"position"`
		DeliveryPrice types.Number `json:"deliveryPrice"`
		DeliveryRpl   string       `json:"deliveryRpl"` // Realized PnL of the delivery
	} `json:"list"`
}

// SettlementSession represents a USDC settlement session.
type SettlementSession struct {
	NextPageCursor string `json:"nextPageCursor"`
	Category       string `json:"category"`
	List           []struct {
		RealisedProfitAndLoss string       `json:"realisedPnl"`
		Symbol                string       `json:"symbol"`
		Side                  string       `json:"side"`
		MarkPrice             types.Number `json:"markPrice"`
		Size                  types.Number `json:"size"`
		CreatedTime           types.Time   `json:"createdTime"`
		SessionAveragePrice   types.Number `json:"sessionAvgPrice"`
	} `json:"list"`
}

// WalletBalance represents wallet balance
type WalletBalance struct {
	List []struct {
		TotalEquity            types.Number `json:"totalEquity"`
		AccountIMRate          types.Number `json:"accountIMRate"`
		TotalMarginBalance     types.Number `json:"totalMarginBalance"`
		TotalInitialMargin     types.Number `json:"totalInitialMargin"`
		AccountType            string       `json:"accountType"`
		TotalAvailableBalance  types.Number `json:"totalAvailableBalance"`
		AccountMMRate          types.Number `json:"accountMMRate"`
		TotalPerpUPL           types.Number `json:"totalPerpUPL"`
		TotalWalletBalance     types.Number `json:"totalWalletBalance"`
		AccountLTV             types.Number `json:"accountLTV"` // Account LTV: account total borrowed size / (account total equity + account total borrowed size).
		TotalMaintenanceMargin types.Number `json:"totalMaintenanceMargin"`
		Coin                   []struct {
			AvailableToBorrow       types.Number  `json:"availableToBorrow"`
			Bonus                   types.Number  `json:"bonus"`
			AccruedInterest         types.Number  `json:"accruedInterest"`
			AvailableToWithdraw     types.Number  `json:"availableToWithdraw"`
			AvailableBalanceForSpot types.Number  `json:"free"`
			TotalOrderIM            types.Number  `json:"totalOrderIM"`
			Equity                  types.Number  `json:"equity"`
			Locked                  types.Number  `json:"locked"`
			MarginCollateral        bool          `json:"marginCollateral"`
			SpotHedgingQuantity     types.Number  `json:"spotHedgingQty"`
			TotalPositionMM         types.Number  `json:"totalPositionMM"`
			USDValue                types.Number  `json:"usdValue"`
			UnrealisedPNL           types.Number  `json:"unrealisedPnl"`
			BorrowAmount            types.Number  `json:"borrowAmount"`
			TotalPositionIM         types.Number  `json:"totalPositionIM"`
			WalletBalance           types.Number  `json:"walletBalance"`
			CumulativeRealisedPNL   types.Number  `json:"cumRealisedPnl"`
			Coin                    currency.Code `json:"coin"`
			CollateralSwitch        bool          `json:"collateralSwitch"`
		} `json:"coin"`
	} `json:"list"`
}

// UnifiedAccountUpgradeResponse represents a response parameter for update to unified account.
type UnifiedAccountUpgradeResponse struct {
	UnifiedUpdateStatus string `json:"unifiedUpdateStatus"`
	UnifiedUpdateMsg    struct {
		Messages []string `json:"msg"`
	} `json:"unifiedUpdateMsg"`
}

// BorrowHistory represents interest records.
type BorrowHistory struct {
	NextPageCursor string `json:"nextPageCursor"`
	List           []struct {
		Currency                  string       `json:"currency"`
		CreatedTime               types.Time   `json:"createdTime"`
		BorrowCost                types.Number `json:"borrowCost"`
		HourlyBorrowRate          types.Number `json:"hourlyBorrowRate"`
		InterestBearingBorrowSize types.Number `json:"InterestBearingBorrowSize"`
		CostExemption             string       `json:"costExemption"`
		BorrowAmount              types.Number `json:"borrowAmount"`
		UnrealisedLoss            types.Number `json:"unrealisedLoss"`
		FreeBorrowedAmount        types.Number `json:"freeBorrowedAmount"`
	} `json:"list"`
}

// CollateralInfo represents collateral information of the current unified margin account.
type CollateralInfo struct {
	List []struct {
		Currency            string       `json:"currency"`
		HourlyBorrowRate    types.Number `json:"hourlyBorrowRate"`
		MaxBorrowingAmount  types.Number `json:"maxBorrowingAmount"`
		FreeBorrowingAmount types.Number `json:"freeBorrowingAmount"`
		FreeBorrowingLimit  types.Number `json:"freeBorrowingLimit"`
		FreeBorrowAmount    types.Number `json:"freeBorrowAmount"` // The amount of borrowing within your total borrowing amount that is exempt from interest charges
		BorrowAmount        types.Number `json:"borrowAmount"`
		AvailableToBorrow   types.Number `json:"availableToBorrow"`
		Borrowable          bool         `json:"borrowable"`
		BorrowUsageRate     types.Number `json:"borrowUsageRate"`
		MarginCollateral    bool         `json:"marginCollateral"`
		CollateralSwitch    bool         `json:"collateralSwitch"`
		CollateralRatio     types.Number `json:"collateralRatio"` // Collateral ratio
	} `json:"list"`
}

// CoinGreeks represents current account greeks information.
type CoinGreeks struct {
	List []struct {
		BaseCoin   string       `json:"baseCoin"`
		TotalDelta types.Number `json:"totalDelta"`
		TotalGamma types.Number `json:"totalGamma"`
		TotalVega  types.Number `json:"totalVega"`
		TotalTheta types.Number `json:"totalTheta"`
	} `json:"list"`
}

// FeeRate represents maker and taker fee rate information for a symbol.
type FeeRate struct {
	Symbol       string       `json:"symbol"`
	TakerFeeRate types.Number `json:"takerFeeRate"`
	MakerFeeRate types.Number `json:"makerFeeRate"`
}

// AccountInfo represents margin mode account information.
type AccountInfo struct {
	UnifiedMarginStatus int64      `json:"unifiedMarginStatus"`
	MarginMode          string     `json:"marginMode"` // ISOLATED_MARGIN, REGULAR_MARGIN, PORTFOLIO_MARGIN
	DcpStatus           string     `json:"dcpStatus"`  // Disconnected-CancelAll-Prevention status: ON, OFF
	TimeWindow          int64      `json:"timeWindow"`
	SmpGroup            int64      `json:"smpGroup"`
	IsMasterTrader      bool       `json:"isMasterTrader"`
	SpotHedgingStatus   string     `json:"spotHedgingStatus"`
	UpdatedTime         types.Time `json:"updatedTime"`
}

// SetMarginModeResponse represents a response for setting margin mode.
type SetMarginModeResponse struct {
	Reasons []struct {
		ReasonCode string `json:"reasonCode"`
		ReasonMsg  string `json:"reasonMsg"`
	} `json:"reasons"`
}

// MMPRequestParam represents an MMP request parameter.
type MMPRequestParam struct {
	BaseCoin           string       `json:"baseCoin"`
	TimeWindowMS       int64        `json:"window,string"`
	FrozenPeriod       int64        `json:"frozenPeriod,string"`
	TradeQuantityLimit types.Number `json:"qtyLimit"`
	DeltaLimit         types.Number `json:"deltaLimit"`
}

// MMPStates represents an MMP states.
type MMPStates struct {
	Result []struct {
		BaseCoin           string       `json:"baseCoin"`
		MmpEnabled         bool         `json:"mmpEnabled"`
		Window             string       `json:"window"`
		FrozenPeriod       string       `json:"frozenPeriod"`
		TradeQuantityLimit types.Number `json:"qtyLimit"`
		DeltaLimit         types.Number `json:"deltaLimit"`
		MmpFrozenUntil     types.Number `json:"mmpFrozenUntil"`
		MmpFrozen          bool         `json:"mmpFrozen"`
	} `json:"result"`
}

// CoinExchangeRecords represents a coin exchange records.
type CoinExchangeRecords struct {
	OrderBody []struct {
		FromCoin              string       `json:"fromCoin"`
		FromAmount            types.Number `json:"fromAmount"`
		ToCoin                string       `json:"toCoin"`
		ToAmount              types.Number `json:"toAmount"`
		ExchangeRate          types.Number `json:"exchangeRate"`
		CreatedTime           types.Time   `json:"createdTime"`
		ExchangeTransactionID string       `json:"exchangeTxId"`
	} `json:"orderBody"`
	NextPageCursor string `json:"nextPageCursor"`
}

// DeliveryRecord represents delivery records of USDC futures and Options.
type DeliveryRecord struct {
	NextPageCursor string `json:"nextPageCursor"`
	Category       string `json:"category"`
	List           []struct {
		Symbol                        string       `json:"symbol"`
		Side                          string       `json:"side"`
		DeliveryTime                  types.Time   `json:"deliveryTime"`
		ExercisePrice                 types.Number `json:"strike"`
		Fee                           types.Number `json:"fee"`
		Position                      types.Number `json:"position"`
		DeliveryPrice                 types.Number `json:"deliveryPrice"`
		DeliveryRealizedProfitAndLoss types.Number `json:"deliveryRpl"`
	} `json:"list"`
}

// AccountInfos represents account type and account information
type AccountInfos map[string]struct {
	Status string `json:"status"`
	Assets []struct {
		Coin     string `json:"coin"`
		Frozen   string `json:"frozen"`
		Free     string `json:"free"`
		Withdraw string `json:"withdraw"`
	} `json:"assets"`
}

// CoinBalances represents coin balances for a specific asset type.
type CoinBalances struct {
	AccountType string `json:"accountType"`
	BizType     int64  `json:"bizType"`
	AccountID   string `json:"accountId"`
	MemberID    string `json:"memberId"`
	Balance     []struct {
		Coin               string       `json:"coin"`
		WalletBalance      types.Number `json:"walletBalance"`
		TransferBalance    types.Number `json:"transferBalance"`
		Bonus              types.Number `json:"bonus"`
		TransferSafeAmount string       `json:"transferSafeAmount"`
	} `json:"balance"`
}

// CoinBalance represents coin balance for a specific asset type.
type CoinBalance struct {
	AccountType string `json:"accountType"`
	BizType     int64  `json:"bizType"`
	AccountID   string `json:"accountId"`
	MemberID    string `json:"memberId"`
	Balance     struct {
		Coin               string       `json:"coin"`
		WalletBalance      types.Number `json:"walletBalance"`
		TransferBalance    types.Number `json:"transferBalance"`
		Bonus              types.Number `json:"bonus"`
		TransferSafeAmount string       `json:"transferSafeAmount"`
	} `json:"balance"`
}

// TransferableCoins represents list of transferable coins.
type TransferableCoins struct {
	List []string `json:"list"`
}

// TransferParams represents parameters from internal coin transfer.
type TransferParams struct {
	TransferID      uuid.UUID     `json:"transferId"`
	Coin            currency.Code `json:"coin"`
	Amount          types.Number  `json:"amount,string"`
	FromAccountType string        `json:"fromAccountType"`
	ToAccountType   string        `json:"toAccountType"`

	// Added for universal transfers
	FromMemberID int64 `json:"fromMemberId"`
	ToMemberID   int64 `json:"toMemberId"`
}

// TransferResponse represents a transfer response
type TransferResponse struct {
	List []struct {
		TransferID      string       `json:"transferId"`
		Coin            string       `json:"coin"`
		Amount          types.Number `json:"amount"`
		FromAccountType string       `json:"fromAccountType"`
		ToAccountType   string       `json:"toAccountType"`
		Timestamp       types.Time   `json:"timestamp"`
		Status          string       `json:"status"`

		// Returned with universal transfer IDs.
		FromMemberID string `json:"fromMemberId"`
		ToMemberID   string `json:"toMemberId"`
	} `json:"list"`
	NextPageCursor string `json:"nextPageCursor"`
}

// SubUID represents a sub-users ID
type SubUID struct {
	SubMemberIDs             []string `json:"subMemberIds"`
	TransferableSubMemberIDs []string `json:"transferableSubMemberIds"`
}

// AllowedDepositCoinInfo represents coin deposit information.
type AllowedDepositCoinInfo struct {
	ConfigList []struct {
		Coin               string `json:"coin"`
		Chain              string `json:"chain"`
		CoinShowName       string `json:"coinShowName"`
		ChainType          string `json:"chainType"`
		BlockConfirmNumber int64  `json:"blockConfirmNumber"`
		MinDepositAmount   string `json:"minDepositAmount"`
	} `json:"configList"`
	NextPageCursor string `json:"nextPageCursor"`
}

// StatusResponse represents account information
type StatusResponse struct {
	Status int64 `json:"status"` // 1: SUCCESS 0: FAIL
}

// DepositRecords represents deposit records
type DepositRecords struct {
	Rows []struct {
		Coin          string `json:"coin"`
		Chain         string `json:"chain"`
		Amount        string `json:"amount"`
		TxID          string `json:"txID"`
		Status        int64  `json:"status"`
		ToAddress     string `json:"toAddress"`
		Tag           string `json:"tag"`
		DepositFee    string `json:"depositFee"`
		SuccessAt     string `json:"successAt"`
		Confirmations string `json:"confirmations"`
		TxIndex       string `json:"txIndex"`
		BlockHash     string `json:"blockHash"`
	} `json:"rows"`
	NextPageCursor string `json:"nextPageCursor"`
}

// InternalDepositRecords represents internal deposit records response instances
type InternalDepositRecords struct {
	Rows []struct {
		ID          string       `json:"id"`
		Amount      types.Number `json:"amount"`
		Type        int64        `json:"type"`
		Coin        string       `json:"coin"`
		Address     string       `json:"address"`
		Status      int64        `json:"status"`
		CreatedTime types.Time   `json:"createdTime"`
	} `json:"rows"`
	NextPageCursor string `json:"nextPageCursor"`
}

// DepositAddresses represents deposit address information.
type DepositAddresses struct {
	Coin   string `json:"coin"`
	Chains []struct {
		ChainType      string `json:"chainType"`
		AddressDeposit string `json:"addressDeposit"`
		TagDeposit     string `json:"tagDeposit"`
		Chain          string `json:"chain"`
	} `json:"chains"`
}

// CoinInfo represents coin info information.
type CoinInfo struct {
	Rows []struct {
		Name         string       `json:"name"`
		Coin         string       `json:"coin"`
		RemainAmount types.Number `json:"remainAmount"`
		Chains       []struct {
			ChainType             string       `json:"chainType"`
			Confirmation          string       `json:"confirmation"`
			WithdrawFee           types.Number `json:"withdrawFee"`
			DepositMin            types.Number `json:"depositMin"`
			WithdrawMin           types.Number `json:"withdrawMin"`
			Chain                 string       `json:"chain"`
			ChainDeposit          types.Number `json:"chainDeposit"`
			ChainWithdraw         string       `json:"chainWithdraw"`
			MinAccuracy           types.Number `json:"minAccuracy"`
			WithdrawPercentageFee types.Number `json:"withdrawPercentageFee"`
		} `json:"chains"`
	} `json:"rows"`
}

// WithdrawalRecords represents a list of withdrawal records.
type WithdrawalRecords struct {
	Rows []struct {
		Coin          string       `json:"coin"`
		Chain         string       `json:"chain"`
		Amount        types.Number `json:"amount"`
		TransactionID string       `json:"txID"`
		Status        string       `json:"status"`
		ToAddress     string       `json:"toAddress"`
		Tag           string       `json:"tag"`
		WithdrawFee   types.Number `json:"withdrawFee"`
		CreateTime    types.Time   `json:"createTime"`
		UpdateTime    types.Time   `json:"updateTime"`
		WithdrawID    string       `json:"withdrawId"`
		WithdrawType  int64        `json:"withdrawType"`
	} `json:"rows"`
	NextPageCursor string `json:"nextPageCursor"`
}

// WithdrawableAmount represents withdrawable amount information for each currency code
type WithdrawableAmount struct {
	LimitAmountUsd     string `json:"limitAmountUsd"`
	WithdrawableAmount map[string]struct {
		Coin               string       `json:"coin"`
		WithdrawableAmount types.Number `json:"withdrawableAmount"`
		AvailableBalance   types.Number `json:"availableBalance"`
	} `json:"withdrawableAmount"`
}

// WithdrawalParam represents asset withdrawal request parameter.
type WithdrawalParam struct {
	Coin        currency.Code `json:"coin,omitzero"`
	Chain       string        `json:"chain,omitempty"`
	Address     string        `json:"address,omitempty"`
	Tag         string        `json:"tag,omitempty"`
	Amount      float64       `json:"amount,omitempty,string"`
	Timestamp   int64         `json:"timestamp,omitempty"`
	ForceChain  int64         `json:"forceChain,omitempty"` // Whether or not to force an on-chain withdrawal '0'(default): If the address is parsed out to be an internal address, then internal transfer '1': Force the withdrawal to occur on-chain '2': Use UID to withdraw
	AccountType string        `json:"accountType,omitempty"`
}

// CreateSubUserParams parameter to create a new sub user id. Use master user's api key only.
type CreateSubUserParams struct {
	Username   string `json:"username,omitempty"`   // Give a username of the new sub user id.
	Password   string `json:"password,omitempty"`   // Set the password for the new sub user id. 8-30 characters, must include numbers, capital and little letters.
	MemberType int64  `json:"memberType,omitempty"` // '1': normal sub account, '6': custodial sub account
	Switch     int64  `json:"switch,omitempty"`     // '0': turn off quick login (default) '1': turn on quick login
	IsUTC      bool   `json:"isUta,omitempty"`
	Note       string `json:"note,omitempty"`
}

// SubUserItem represents a sub user response instance.
type SubUserItem struct {
	UID        string `json:"uid"`
	Username   string `json:"username"`
	MemberType int64  `json:"memberType"`
	Status     int64  `json:"status"`
	Remark     string `json:"remark"`
}

// SubUIDAPIKeyParam represents a sub-user ID API key creation parameter.
type SubUIDAPIKeyParam struct {
	Subuid int64  `json:"subuid"`
	Note   string `json:"note"`

	ReadOnly int64 `json:"readOnly"`

	// Set the IP bind. example: ["192.168.0.1,192.168.0.2"]note:
	// don't pass ips or pass with ["*"] means no bind
	// No ip bound api key will be invalid after 90 days
	// api key will be invalid after 7 days once the account password is changed
	IPs []string `json:"ips"`

	// Tick the types of permission. one of below types must be passed, otherwise the error is thrown
	Permissions map[string][]string `json:"permissions,omitempty"`
}

// SubUIDAPIResponse represents sub UID API key response.
type SubUIDAPIResponse struct {
	ID          string              `json:"id"`
	Note        string              `json:"note"`
	APIKey      string              `json:"apiKey"`
	ReadOnly    int64               `json:"readOnly"`
	Secret      string              `json:"secret"`
	Permissions map[string][]string `json:"permissions"`

	IPS                   []string  `json:"ips"`
	Type                  int64     `json:"type"`
	DeadlineDay           int64     `json:"deadlineDay"`
	ExpiredAt             time.Time `json:"expiredAt"`
	CreatedAt             time.Time `json:"createdAt"`
	IsMarginUnified       int64     `json:"unified"` // Whether the account to which the account upgrade to unified margin account.
	IsUnifiedTradeAccount uint8     `json:"uta"`     // Whether the account to which the account upgrade to unified trade account.
	UserID                int64     `json:"userID"`
	InviterID             int64     `json:"inviterID"`
	VipLevel              string    `json:"vipLevel"`
	MktMakerLevel         string    `json:"mktMakerLevel"`
	AffiliateID           int64     `json:"affiliateID"`
	RsaPublicKey          string    `json:"rsaPublicKey"`
	IsMaster              bool      `json:"isMaster"`

	// Personal account kyc level. LEVEL_DEFAULT, LEVEL_1， LEVEL_2
	KycLevel  string `json:"kycLevel"`
	KycRegion string `json:"kycRegion"`
}

// SubAccountAPIKeys holds list of sub-account API Keys
type SubAccountAPIKeys struct {
	Result []struct {
		ID          string    `json:"id"`
		Ips         []string  `json:"ips"`
		APIKey      string    `json:"apiKey"`
		Note        string    `json:"note"`
		Status      int64     `json:"status"`
		ExpiredAt   time.Time `json:"expiredAt"`
		CreatedAt   time.Time `json:"createdAt"`
		Type        int64     `json:"type"`
		Permissions struct {
			ContractTrade []string `json:"ContractTrade"`
			Spot          []string `json:"Spot"`
			Wallet        []string `json:"Wallet"`
			Options       []string `json:"Options"`
			Derivatives   []string `json:"Derivatives"`
			CopyTrading   []string `json:"CopyTrading"`
			BlockTrade    []string `json:"BlockTrade"`
			Exchange      []string `json:"Exchange"`
			Nft           []string `json:"NFT"`
			Affiliate     []string `json:"Affiliate"`
		} `json:"permissions"`
		Secret      string `json:"secret"`
		ReadOnly    bool   `json:"readOnly"`
		DeadlineDay int64  `json:"deadlineDay"`
		Flag        string `json:"flag"`
	} `json:"result"`
	NextPageCursor string `json:"nextPageCursor"`
}

// WalletType represents available wallet types for the master account or sub account
type WalletType struct {
	Accounts []struct {
		UID         string   `json:"uid"`
		AccountType []string `json:"accountType"`
	} `json:"accounts"`
}

// SubUIDAPIKeyUpdateParam represents a sub-user ID API key update parameter.
type SubUIDAPIKeyUpdateParam struct {
	APIKey   string `json:"apikey"`
	ReadOnly int64  `json:"readOnly,omitempty"`
	// Set the IP bind. example: ["192.168.0.1,192.168.0.2"]note:
	// don't pass ips or pass with ["*"] means no bind
	// No ip bound api key will be invalid after 90 days
	// api key will be invalid after 7 days once the account password is changed
	IPs string `json:"ips"`

	// You can provide the IP addresses as a list of strings.
	IPAddresses []string `json:"-"`

	// Tick the types of permission. one of below types must be passed, otherwise the error is thrown
	Permissions PermissionsList `json:"permissions"`
}

// PermissionsList represents list of sub api permissions.
type PermissionsList struct {
	ContractTrade []string `json:"ContractTrade,omitempty"`
	Spot          []string `json:"Spot,omitempty"`
	Wallet        []string `json:"Wallet,omitempty"`
	Options       []string `json:"Options,omitempty"`
	Exchange      []string `json:"Exchange,omitempty"`
	CopyTrading   []string `json:"CopyTrading,omitempty"`
	BlockTrade    []string `json:"BlockTrade,omitempty"`
	NFT           []string `json:"NFT,omitempty"`
}

// AffiliateCustomerInfo represents user information
type AffiliateCustomerInfo struct {
	UID                 string       `json:"uid"`
	TakerVol30Day       types.Number `json:"takerVol30Day"`
	MakerVol30Day       types.Number `json:"makerVol30Day"`
	TradeVol30Day       types.Number `json:"tradeVol30Day"`
	DepositAmount30Day  types.Number `json:"depositAmount30Day"`
	TakerVol365Day      types.Number `json:"takerVol365Day"`
	MakerVol365Day      types.Number `json:"makerVol365Day"`
	TradeVol365Day      types.Number `json:"tradeVol365Day"`
	DepositAmount365Day types.Number `json:"depositAmount365Day"`
	TotalWalletBalance  types.Number `json:"totalWalletBalance"`
	DepositUpdateTime   time.Time    `json:"depositUpdateTime"`
	VipLevel            string       `json:"vipLevel"`
	VolUpdateTime       time.Time    `json:"volUpdateTime"`
}

// LeverageTokenInfo represents leverage token information.
type LeverageTokenInfo struct {
	FundFee          types.Number `json:"fundFee"`
	FundFeeTime      types.Time   `json:"fundFeeTime"`
	LtCoin           string       `json:"ltCoin"`
	LtName           string       `json:"ltName"`
	LtStatus         string       `json:"ltStatus"`
	ManageFeeRate    types.Number `json:"manageFeeRate"`
	ManageFeeTime    types.Time   `json:"manageFeeTime"`
	MaxPurchase      string       `json:"maxPurchase"`
	MaxPurchaseDaily string       `json:"maxPurchaseDaily"`
	MaxRedeem        string       `json:"maxRedeem"`
	MaxRedeemDaily   string       `json:"maxRedeemDaily"`
	MinPurchase      string       `json:"minPurchase"`
	MinRedeem        string       `json:"minRedeem"`
	NetValue         types.Number `json:"netValue"`
	PurchaseFeeRate  types.Number `json:"purchaseFeeRate"`
	RedeemFeeRate    types.Number `json:"redeemFeeRate"`
	Total            types.Number `json:"total"`
	Value            types.Number `json:"value"`
}

// LeveragedTokenMarket represents leverage token market details.
type LeveragedTokenMarket struct {
	Basket      types.Number `json:"basket"`
	Circulation types.Number `json:"circulation"`
	Leverage    types.Number `json:"leverage"` // Real leverage calculated by last traded price
	LTCoin      string       `json:"ltCoin"`
	NetValue    types.Number `json:"nav"`
	NavTime     types.Time   `json:"navTime"` // Update time for net asset value (in milliseconds and UTC time zone)
}

// LeverageToken represents a response instance when purchasing a leverage token.
type LeverageToken struct {
	Amount        types.Number `json:"amount"`
	ExecAmt       types.Number `json:"execAmt"`
	ExecQty       types.Number `json:"execQty"`
	LtCoin        string       `json:"ltCoin"`
	LtOrderStatus string       `json:"ltOrderStatus"`
	PurchaseID    string       `json:"purchaseId"`
	SerialNo      string       `json:"serialNo"`
	ValueCoin     string       `json:"valueCoin"`
}

// RedeemToken represents leverage redeem token
type RedeemToken struct {
	ExecAmt       types.Number `json:"execAmt"`
	ExecQty       types.Number `json:"execQty"`
	LtCoin        string       `json:"ltCoin"`
	LtOrderStatus string       `json:"ltOrderStatus"`
	Quantity      types.Number `json:"quantity"`
	RedeemID      string       `json:"redeemId"`
	SerialNo      string       `json:"serialNo"`
	ValueCoin     string       `json:"valueCoin"`
}

// RedeemPurchaseRecord represents a purchase and redeem record instance.
type RedeemPurchaseRecord struct {
	Amount        types.Number `json:"amount"`
	Fee           types.Number `json:"fee"`
	LtCoin        string       `json:"ltCoin"`
	LtOrderStatus string       `json:"ltOrderStatus"`
	LtOrderType   string       `json:"ltOrderType"`
	OrderID       string       `json:"orderId"`
	OrderTime     types.Time   `json:"orderTime"`
	SerialNo      string       `json:"serialNo"`
	UpdateTime    types.Time   `json:"updateTime"`
	Value         types.Number `json:"value"`
	ValueCoin     string       `json:"valueCoin"`
}

// SpotMarginMode represents data about whether spot margin trade is on / off
type SpotMarginMode struct {
	SpotMarginMode string `json:"spotMarginMode"`
}

// VIPMarginData represents VIP margin data.
type VIPMarginData struct {
	VipCoinList []struct {
		List []struct {
			Borrowable         bool         `json:"borrowable"`
			CollateralRatio    types.Number `json:"collateralRatio"`
			Currency           string       `json:"currency"`
			HourlyBorrowRate   types.Number `json:"hourlyBorrowRate"`
			LiquidationOrder   string       `json:"liquidationOrder"`
			MarginCollateral   bool         `json:"marginCollateral"`
			MaxBorrowingAmount types.Number `json:"maxBorrowingAmount"`
		} `json:"list"`
		VipLevel string `json:"vipLevel"`
	} `json:"vipCoinList"`
}

// MarginCoinInfo represents margin coin information.
type MarginCoinInfo struct {
	Coin             string       `json:"coin"`
	ConversionRate   types.Number `json:"conversionRate"`
	LiquidationOrder int64        `json:"liquidationOrder"`
}

// BorrowableCoinInfo represents borrowable coin information.
type BorrowableCoinInfo struct {
	Coin               string `json:"coin"`
	BorrowingPrecision int64  `json:"borrowingPrecision"`
	RepaymentPrecision int64  `json:"repaymentPrecision"`
}

// InterestAndQuota represents interest and quota information.
type InterestAndQuota struct {
	Coin           string       `json:"coin"`
	InterestRate   string       `json:"interestRate"`
	LoanAbleAmount types.Number `json:"loanAbleAmount"`
	MaxLoanAmount  types.Number `json:"maxLoanAmount"`
}

// AccountLoanInfo covers: Margin trade (Normal Account)
type AccountLoanInfo struct {
	AcctBalanceSum  types.Number `json:"acctBalanceSum"`
	DebtBalanceSum  types.Number `json:"debtBalanceSum"`
	LoanAccountList []struct {
		Interest     string       `json:"interest"`
		Loan         string       `json:"loan"`
		Locked       string       `json:"locked"`
		TokenID      string       `json:"tokenId"`
		Free         types.Number `json:"free"`
		RemainAmount types.Number `json:"remainAmount"`
		Total        types.Number `json:"total"`
	} `json:"loanAccountList"`
	RiskRate     types.Number `json:"riskRate"`
	Status       int64        `json:"status"`
	SwitchStatus int64        `json:"switchStatus"`
}

// BorrowResponse represents borrow response transaction id.
type BorrowResponse struct {
	TransactID string `json:"transactId"`
}

// LendArgument represents currency borrow and repay parameter.
type LendArgument struct {
	Coin           currency.Code `json:"coin"`
	AmountToBorrow float64       `json:"qty,string"`
}

// RepayResponse represents a repay id
type RepayResponse struct {
	RepayID string `json:"repayId"`
}

// BorrowOrderDetail represents a borrow order detail info.
type BorrowOrderDetail struct {
	ID              string       `json:"id"`
	AccountID       string       `json:"accountId"`
	Coin            string       `json:"coin"`
	CreatedTime     types.Time   `json:"createdTime"`
	InterestAmount  types.Number `json:"interestAmount"`
	InterestBalance types.Number `json:"interestBalance"`
	LoanAmount      types.Number `json:"loanAmount"`
	LoanBalance     types.Number `json:"loanBalance"`
	RemainAmount    types.Number `json:"remainAmount"`
	Status          int64        `json:"status"`
	Type            int64        `json:"type"`
}

// CoinRepaymentResponse represents a coin repayment detail.
type CoinRepaymentResponse struct {
	AccountID          string       `json:"accountId"`
	Coin               string       `json:"coin"`
	RepaidAmount       types.Number `json:"repaidAmount"`
	RepayID            string       `json:"repayId"`
	RepayMarginOrderID string       `json:"repayMarginOrderId"`
	RepayTime          types.Time   `json:"repayTime"`
	TransactIDs        []struct {
		RepaidAmount       types.Number `json:"repaidAmount"`
		RepaidInterest     types.Number `json:"repaidInterest"`
		RepaidPrincipal    types.Number `json:"repaidPrincipal"`
		RepaidSerialNumber types.Number `json:"repaidSerialNumber"`
		TransactID         string       `json:"transactId"`
	} `json:"transactIds"`
}

// InstitutionalProductInfo represents institutional product info.
type InstitutionalProductInfo struct {
	MarginProductInfo []struct {
		ProductID           string   `json:"productId"`
		Leverage            string   `json:"leverage"`
		SupportSpot         int64    `json:"supportSpot"`
		SupportContract     int64    `json:"supportContract"`
		WithdrawLine        string   `json:"withdrawLine"`
		TransferLine        string   `json:"transferLine"`
		SpotBuyLine         string   `json:"spotBuyLine"`
		SpotSellLine        string   `json:"spotSellLine"`
		ContractOpenLine    string   `json:"contractOpenLine"`
		LiquidationLine     string   `json:"liquidationLine"`
		StopLiquidationLine string   `json:"stopLiquidationLine"`
		ContractLeverage    string   `json:"contractLeverage"`
		TransferRatio       string   `json:"transferRatio"`
		SpotSymbols         []string `json:"spotSymbols"`
		ContractSymbols     []string `json:"contractSymbols"`
	} `json:"marginProductInfo"`
}

// InstitutionalMarginCoinInfo represents margin coin info for institutional lending
// token and tokens convert information.
type InstitutionalMarginCoinInfo struct {
	MarginToken []struct {
		ProductID string `json:"productId"`
		TokenInfo []struct {
			Token            string `json:"token"`
			ConvertRatioList []struct {
				Ladder       string       `json:"ladder"`
				ConvertRatio types.Number `json:"convertRatio"`
			} `json:"convertRatioList"`
		} `json:"tokenInfo"`
	} `json:"marginToken"`
}

// LoanOrderDetails retrieves institutional loan order detail item.
type LoanOrderDetails struct {
	OrderID             string       `json:"orderId"`
	OrderProductID      string       `json:"orderProductId"`
	ParentUID           string       `json:"parentUid"`
	LoanTime            types.Time   `json:"loanTime"`
	LoanCoin            string       `json:"loanCoin"`
	LoanAmount          types.Number `json:"loanAmount"`
	UnpaidAmount        types.Number `json:"unpaidAmount"`
	UnpaidInterest      types.Number `json:"unpaidInterest"`
	RepaidAmount        types.Number `json:"repaidAmount"`
	RepaidInterest      types.Number `json:"repaidInterest"`
	InterestRate        types.Number `json:"interestRate"`
	Status              int64        `json:"status"`
	Leverage            string       `json:"leverage"`
	SupportSpot         int64        `json:"supportSpot"`
	SupportContract     int64        `json:"supportContract"`
	WithdrawLine        types.Number `json:"withdrawLine"`
	TransferLine        types.Number `json:"transferLine"`
	SpotBuyLine         types.Number `json:"spotBuyLine"`
	SpotSellLine        types.Number `json:"spotSellLine"`
	ContractOpenLine    types.Number `json:"contractOpenLine"`
	LiquidationLine     types.Number `json:"liquidationLine"`
	StopLiquidationLine types.Number `json:"stopLiquidationLine"`
	ContractLeverage    types.Number `json:"contractLeverage"`
	TransferRatio       types.Number `json:"transferRatio"`
	SpotSymbols         []string     `json:"spotSymbols"`
	ContractSymbols     []string     `json:"contractSymbols"`
}

// OrderRepayInfo represents repaid information information.
type OrderRepayInfo struct {
	RepayOrderID string     `json:"repayOrderId"`
	RepaidTime   types.Time `json:"repaidTime"`
	Token        string     `json:"token"`
	Quantity     types.Time `json:"quantity"`
	Interest     types.Time `json:"interest"`
	BusinessType string     `json:"businessType"`
	Status       string     `json:"status"`
}

// LTVInfo represents institutional lending Loan-to-value(LTV)
type LTVInfo struct {
	LtvInfo []struct {
		LoanToValue    string       `json:"ltv"`
		ParentUID      string       `json:"parentUid"`
		SubAccountUids []string     `json:"subAccountUids"`
		UnpaidAmount   types.Number `json:"unpaidAmount"`
		UnpaidInfo     []struct {
			Token          string       `json:"token"`
			UnpaidQuantity types.Number `json:"unpaidQty"`
			UnpaidInterest types.Number `json:"unpaidInterest"`
		} `json:"unpaidInfo"`
		Balance     string `json:"balance"`
		BalanceInfo []struct {
			Token           string       `json:"token"`
			Price           types.Number `json:"price"`
			Qty             types.Number `json:"qty"`
			ConvertedAmount types.Number `json:"convertedAmount"`
		} `json:"balanceInfo"`
	} `json:"ltvInfo"`
}

// BindOrUnbindUIDResponse holds uid information after binding/unbinding.
type BindOrUnbindUIDResponse struct {
	UID     string `json:"uid"`
	Operate string `json:"operate"`
}

// C2CLendingCoinInfo represent contract-to-contract lending coin information.
type C2CLendingCoinInfo struct {
	Coin            string       `json:"coin"`
	LoanToPoolRatio types.Number `json:"loanToPoolRatio"`
	MaxRedeemQty    types.Number `json:"maxRedeemQty"`
	MinPurchaseQty  types.Number `json:"minPurchaseQty"`
	Precision       types.Number `json:"precision"`
	Rate            types.Number `json:"rate"`
}

// C2CLendingFundsParams represents deposit funds parameter
type C2CLendingFundsParams struct {
	Coin         currency.Code `json:"coin"`
	Quantity     float64       `json:"quantity,string"`
	SerialNumber string        `json:"serialNO"`
}

// C2CLendingFundResponse represents contract-to-contract deposit funds item.
type C2CLendingFundResponse struct {
	Coin         string       `json:"coin"`
	OrderID      string       `json:"orderId"`
	SerialNumber string       `json:"serialNo"`
	Status       string       `json:"status"`
	CreatedTime  types.Time   `json:"createdTime"`
	Quantity     types.Number `json:"quantity"`
	UpdatedTime  types.Time   `json:"updatedTime"`

	// added for redeem funds
	PrincipalQty string `json:"principalQty"`

	// added for to distinguish between redeem funds and deposit funds
	OrderType string `json:"orderType"`
}

// LendingAccountInfo represents contract-to-contract lending account info item.
type LendingAccountInfo struct {
	Coin              string       `json:"coin"`
	PrincipalInterest string       `json:"principalInterest"`
	PrincipalQty      types.Number `json:"principalQty"`
	PrincipalTotal    types.Number `json:"principalTotal"`
	Quantity          types.Number `json:"quantity"`
}

// BrokerEarningItem represents contract-to-contract broker earning item.
type BrokerEarningItem struct {
	UserID   string     `json:"userId"`
	BizType  string     `json:"bizType"`
	Symbol   string     `json:"symbol"`
	Coin     string     `json:"coin"`
	Earning  string     `json:"earning"`
	OrderID  string     `json:"orderId"`
	ExecTime types.Time `json:"execTime"`
}

// ServerTime represents server time
type ServerTime struct {
	TimeSecond types.Time `json:"timeSecond"`
	TimeNano   types.Time `json:"timeNano"`
}

// Orderbook stores the orderbook data
type Orderbook struct {
	UpdateID       int64
	Bids           []orderbook.Tranche
	Asks           []orderbook.Tranche
	Symbol         string
	GenerationTime time.Time
}

// WsOrderbookDetail represents an orderbook detail information.
type WsOrderbookDetail struct {
	Symbol   string     `json:"s"`
	Bids     [][]string `json:"b"`
	Asks     [][]string `json:"a"`
	UpdateID int64      `json:"u"`
	Sequence int64      `json:"seq"`
}

// SubscriptionResponse represents a subscription response.
type SubscriptionResponse struct {
	Success       bool   `json:"success"`
	ReturnMessage string `json:"ret_msg"`
	ConnectionID  string `json:"conn_id"`
	RequestID     string `json:"req_id"`
	Operation     string `json:"op"`
}

// WebsocketResponse represents push data response struct.
type WebsocketResponse struct {
	Topic         string          `json:"topic"`
	Type          string          `json:"type"`
	PushTimestamp types.Time      `json:"ts"` // The timestamp (ms) that the system generates the data
	Data          json.RawMessage `json:"data"`
	CrossSequence int64           `json:"cs"`

	// for ping messages
	Operation string `json:"op"`

	// for subscription response checks.
	RequestID string `json:"req_id"`

	// The timestamp from the match engine when orderbook data is produced. It can be correlated with T from public trade channel
	OrderbookLastUpdated types.Time `json:"cts"`
}

// WebsocketPublicTrades represents
type WebsocketPublicTrades []struct {
	OrderFillTimestamp   types.Time   `json:"T"`
	Symbol               string       `json:"s"`
	Side                 string       `json:"S"`
	Size                 types.Number `json:"v"`
	Price                types.Number `json:"p"`
	PriceChangeDirection string       `json:"L"`
	TradeID              string       `json:"i"`
	BlockTrade           bool         `json:"BT"`
}

// WsKlines represents a list of Kline data.
type WsKlines []struct {
	Confirm   bool         `json:"confirm"`
	Start     types.Time   `json:"start"`
	End       types.Time   `json:"end"`
	Open      types.Number `json:"open"`
	Close     types.Number `json:"close"`
	High      types.Number `json:"high"`
	Low       types.Number `json:"low"`
	Volume    types.Number `json:"volume"`
	Turnover  string       `json:"turnover"`
	Interval  string       `json:"interval"`
	Timestamp types.Time   `json:"timestamp"`
}

// WebsocketLiquidation represents liquidation stream push data.
type WebsocketLiquidation struct {
	Symbol      string       `json:"symbol"`
	Side        string       `json:"side"`
	Price       types.Number `json:"price"`
	Size        types.Number `json:"size"`
	UpdatedTime types.Time   `json:"updatedTime"`
}

// LTKlines represents a leverage token kline.
type LTKlines []struct {
	Confirm   bool         `json:"confirm"`
	Interval  string       `json:"interval"`
	Start     types.Time   `json:"start"`
	End       types.Time   `json:"end"`
	Open      types.Number `json:"open"`
	Close     types.Number `json:"close"`
	High      types.Number `json:"high"`
	Low       types.Number `json:"low"`
	Timestamp types.Time   `json:"timestamp"`
}

// LTNav represents leveraged token nav stream.
type LTNav struct {
	Symbol         string       `json:"symbol"`
	Time           types.Time   `json:"time"`
	Nav            types.Number `json:"nav"`
	BasketPosition types.Number `json:"basketPosition"`
	Leverage       types.Number `json:"leverage"`
	BasketLoan     types.Number `json:"basketLoan"`
	Circulation    types.Number `json:"circulation"`
	Basket         types.Number `json:"basket"`
}

// WsPositions represents a position information.
type WsPositions []struct {
	PositionIdx      int64        `json:"positionIdx"`
	TradeMode        int64        `json:"tradeMode"`
	RiskID           int64        `json:"riskId"`
	RiskLimitValue   types.Number `json:"riskLimitValue"`
	Symbol           string       `json:"symbol"`
	Side             string       `json:"side"`
	Size             types.Number `json:"size"`
	EntryPrice       types.Number `json:"entryPrice"`
	Leverage         types.Number `json:"leverage"`
	PositionValue    types.Number `json:"positionValue"`
	PositionBalance  types.Number `json:"positionBalance"`
	MarkPrice        types.Number `json:"markPrice"`
	PositionIM       types.Number `json:"positionIM"`
	PositionMM       types.Number `json:"positionMM"`
	TakeProfit       types.Number `json:"takeProfit"`
	StopLoss         types.Number `json:"stopLoss"`
	TrailingStop     types.Number `json:"trailingStop"`
	UnrealisedPnl    types.Number `json:"unrealisedPnl"`
	CumRealisedPnl   types.Number `json:"cumRealisedPnl"`
	CreatedTime      types.Time   `json:"createdTime"`
	UpdatedTime      types.Time   `json:"updatedTime"`
	TpslMode         string       `json:"tpslMode"`
	LiqPrice         types.Number `json:"liqPrice"`
	BustPrice        types.Number `json:"bustPrice"`
	Category         string       `json:"category"`
	PositionStatus   string       `json:"positionStatus"`
	AdlRankIndicator int64        `json:"adlRankIndicator"`
}

// WsExecutions represents execution stream to see your executions in real-time.
type WsExecutions []struct {
	Category        string       `json:"category"`
	Symbol          string       `json:"symbol"`
	ExecFee         types.Number `json:"execFee"`
	ExecID          string       `json:"execId"`
	ExecPrice       types.Number `json:"execPrice"`
	ExecQty         types.Number `json:"execQty"`
	ExecType        string       `json:"execType"`
	ExecValue       types.Number `json:"execValue"`
	IsMaker         bool         `json:"isMaker"`
	FeeRate         string       `json:"feeRate"`
	TradeIv         string       `json:"tradeIv"`
	MarkIv          string       `json:"markIv"`
	BlockTradeID    string       `json:"blockTradeId"`
	MarkPrice       types.Number `json:"markPrice"`
	IndexPrice      types.Number `json:"indexPrice"`
	UnderlyingPrice types.Number `json:"underlyingPrice"`
	LeavesQty       types.Number `json:"leavesQty"`
	OrderID         string       `json:"orderId"`
	OrderLinkID     string       `json:"orderLinkId"`
	OrderPrice      types.Number `json:"orderPrice"`
	OrderQty        types.Number `json:"orderQty"`
	OrderType       string       `json:"orderType"`
	StopOrderType   string       `json:"stopOrderType"`
	Side            string       `json:"side"`
	ExecTime        types.Time   `json:"execTime"`
	IsLeverage      types.Number `json:"isLeverage"`
	ClosedSize      types.Number `json:"closedSize"`
}

// WsOrders represents private order
type WsOrders []struct {
	Symbol             string       `json:"symbol"`
	OrderID            string       `json:"orderId"`
	Side               string       `json:"side"`
	OrderType          string       `json:"orderType"`
	CancelType         string       `json:"cancelType"`
	Price              types.Number `json:"price"`
	Qty                types.Number `json:"qty"`
	OrderIv            string       `json:"orderIv"`
	TimeInForce        string       `json:"timeInForce"`
	OrderStatus        string       `json:"orderStatus"`
	OrderLinkID        string       `json:"orderLinkId"`
	LastPriceOnCreated string       `json:"lastPriceOnCreated"`
	ReduceOnly         bool         `json:"reduceOnly"`
	LeavesQty          types.Number `json:"leavesQty"`
	LeavesValue        types.Number `json:"leavesValue"`
	CumExecQty         types.Number `json:"cumExecQty"`
	CumExecValue       types.Number `json:"cumExecValue"`
	AvgPrice           types.Number `json:"avgPrice"`
	BlockTradeID       string       `json:"blockTradeId"`
	PositionIdx        int64        `json:"positionIdx"`
	CumExecFee         types.Number `json:"cumExecFee"`
	CreatedTime        types.Time   `json:"createdTime"`
	UpdatedTime        types.Time   `json:"updatedTime"`
	RejectReason       string       `json:"rejectReason"`
	StopOrderType      string       `json:"stopOrderType"`
	TpslMode           string       `json:"tpslMode"`
	TriggerPrice       types.Number `json:"triggerPrice"`
	TakeProfit         types.Number `json:"takeProfit"`
	StopLoss           types.Number `json:"stopLoss"`
	TpTriggerBy        types.Number `json:"tpTriggerBy"`
	SlTriggerBy        types.Number `json:"slTriggerBy"`
	TpLimitPrice       types.Number `json:"tpLimitPrice"`
	SlLimitPrice       types.Number `json:"slLimitPrice"`
	TriggerDirection   int64        `json:"triggerDirection"`
	TriggerBy          string       `json:"triggerBy"`
	CloseOnTrigger     bool         `json:"closeOnTrigger"`
	Category           string       `json:"category"`
	PlaceType          string       `json:"placeType"`
	SmpType            string       `json:"smpType"` // SMP execution type
	SmpGroup           int64        `json:"smpGroup"`
	SmpOrderID         string       `json:"smpOrderId"`

	// UTA Spot: add new response field ocoTriggerBy, and the value can be
	// OcoTriggerByUnknown, OcoTriggerByTp, OcoTriggerBySl
	OCOTriggerBy string `json:"ocoTriggerBy"`
}

// WebsocketWallet represents a wallet stream to see changes to your wallet in real-time.
type WebsocketWallet struct {
	ID           string     `json:"id"`
	Topic        string     `json:"topic"`
	CreationTime types.Time `json:"creationTime"`
	Data         []struct {
		AccountIMRate          types.Number `json:"accountIMRate"`
		AccountMMRate          types.Number `json:"accountMMRate"`
		TotalEquity            types.Number `json:"totalEquity"`
		TotalWalletBalance     types.Number `json:"totalWalletBalance"`
		TotalMarginBalance     types.Number `json:"totalMarginBalance"`
		TotalAvailableBalance  types.Number `json:"totalAvailableBalance"`
		TotalPerpUPL           types.Number `json:"totalPerpUPL"`
		TotalInitialMargin     types.Number `json:"totalInitialMargin"`
		TotalMaintenanceMargin types.Number `json:"totalMaintenanceMargin"`
		Coin                   []struct {
			Coin                currency.Code `json:"coin"`
			Equity              types.Number  `json:"equity"`
			UsdValue            types.Number  `json:"usdValue"`
			WalletBalance       types.Number  `json:"walletBalance"`
			AvailableToWithdraw types.Number  `json:"availableToWithdraw"`
			AvailableToBorrow   types.Number  `json:"availableToBorrow"`
			BorrowAmount        types.Number  `json:"borrowAmount"`
			AccruedInterest     types.Number  `json:"accruedInterest"`
			TotalOrderIM        types.Number  `json:"totalOrderIM"`
			TotalPositionIM     types.Number  `json:"totalPositionIM"`
			TotalPositionMM     types.Number  `json:"totalPositionMM"`
			UnrealisedPnl       types.Number  `json:"unrealisedPnl"`
			CumRealisedPnl      types.Number  `json:"cumRealisedPnl"`
			Bonus               types.Number  `json:"bonus"`
			SpotHedgingQuantity types.Number  `json:"spotHedgingQty"`
		} `json:"coin"`
		AccountType string `json:"accountType"`
		AccountLTV  string `json:"accountLTV"`
	} `json:"data"`
}

// GreeksResponse represents changes to your greeks data
type GreeksResponse struct {
	ID           string     `json:"id"`
	Topic        string     `json:"topic"`
	CreationTime types.Time `json:"creationTime"`
	Data         []struct {
		BaseCoin   string       `json:"baseCoin"`
		TotalDelta types.Number `json:"totalDelta"`
		TotalGamma types.Number `json:"totalGamma"`
		TotalVega  types.Number `json:"totalVega"`
		TotalTheta types.Number `json:"totalTheta"`
	} `json:"data"`
}

// PingMessage represents a ping message.
type PingMessage struct {
	Operation string `json:"op"`
	RequestID string `json:"req_id"`
}

// InstrumentInfoItem represents an instrument long short ratio information.
type InstrumentInfoItem struct {
	Symbol    string       `json:"symbol"`
	BuyRatio  types.Number `json:"buyRatio"`
	SellRatio types.Number `json:"sellRatio"`
	Timestamp types.Time   `json:"timestamp"`
}

// Error defines all error information for each request
type Error struct {
	ReturnCode      int64  `json:"ret_code"`
	ReturnMsg       string `json:"ret_msg"`
	ReturnCodeV5    int64  `json:"retCode"`
	ReturnMessageV5 string `json:"retMsg"`
	ExtCode         string `json:"ext_code"`
	ExtMsg          string `json:"ext_info"`
}

// accountTypeHolder holds the account type associated with the loaded API key.
type accountTypeHolder struct {
	accountType AccountType
	m           sync.Mutex
}

// AccountType constants
type AccountType uint8

// String returns the account type as a string
func (a AccountType) String() string {
	switch a {
	case 0:
		return "unset"
	case accountTypeNormal:
		return "normal"
	case accountTypeUnified:
		return "unified"
	default:
		return "unknown"
	}
}<|MERGE_RESOLUTION|>--- conflicted
+++ resolved
@@ -1,30 +1,25 @@
 package bybit
 
 import (
-<<<<<<< HEAD
-	"encoding/json"
 	"errors"
 	"fmt"
-=======
 	"sync"
->>>>>>> 1a7c5ccd
 	"time"
 
 	"github.com/gofrs/uuid"
 	"github.com/thrasher-corp/gocryptotrader/currency"
-<<<<<<< HEAD
+	"github.com/thrasher-corp/gocryptotrader/encoding/json"
 	"github.com/thrasher-corp/gocryptotrader/exchanges/order"
-=======
-	"github.com/thrasher-corp/gocryptotrader/encoding/json"
->>>>>>> 1a7c5ccd
 	"github.com/thrasher-corp/gocryptotrader/exchanges/orderbook"
 	"github.com/thrasher-corp/gocryptotrader/exchanges/subscription"
 	"github.com/thrasher-corp/gocryptotrader/types"
 )
 
-var errAmendArgumentsRequired = errors.New("at least one of the following fields is required: orderIv, triggerPrice, qty, price, takeProfit, stopLoss etc")
-var errInvalidLeverageValue = errors.New("please provide a valid isLeverage value; must be 0 for unified spot and 1 for margin trading")
-var validCategory = []string{"spot", "linear", "inverse", "option"}
+var (
+	errAmendArgumentsRequired = errors.New("at least one of the following fields is required: orderIv, triggerPrice, qty, price, takeProfit, stopLoss etc")
+	errInvalidLeverageValue   = errors.New("please provide a valid isLeverage value; must be 0 for unified spot and 1 for margin trading")
+	validCategory             = []string{"spot", "linear", "inverse", "option"}
+)
 
 // supportedOptionsTypes Bybit does not offer a way to retrieve option denominations via its API
 var supportedOptionsTypes = []string{"BTC", "ETH", "SOL"}
@@ -421,7 +416,6 @@
 
 // AmendOrderParams represents a parameter for amending order.
 type AmendOrderParams struct {
-<<<<<<< HEAD
 	Category    string        `json:"category"`              // Required
 	Symbol      currency.Pair `json:"symbol"`                // Required
 	OrderID     string        `json:"orderId,omitempty"`     // This Required or orderLinkID required
@@ -432,16 +426,6 @@
 	TriggerPrice           float64 `json:"triggerPrice,omitempty,string"`
 	OrderQuantity          float64 `json:"qty,omitempty,string"` // Order quantity. For Spot Market Buy order, please note that qty should be quote currency amount
 	Price                  float64 `json:"price,string,omitempty"`
-=======
-	Category               string        `json:"category,omitempty"`
-	Symbol                 currency.Pair `json:"symbol,omitzero"`
-	OrderID                string        `json:"orderId,omitempty"`
-	OrderLinkID            string        `json:"orderLinkId,omitempty"` // User customised order ID. A max of 36 characters. Combinations of numbers, letters (upper and lower cases), dashes, and underscores are supported. future orderLinkId rules:
-	OrderImpliedVolatility string        `json:"orderIv,omitempty"`
-	TriggerPrice           float64       `json:"triggerPrice,omitempty,string"`
-	OrderQuantity          float64       `json:"qty,omitempty,string"` // Order quantity. For Spot Market Buy order, please note that qty should be quote currency amount
-	Price                  float64       `json:"price,string,omitempty"`
->>>>>>> 1a7c5ccd
 
 	TakeProfitPrice float64 `json:"takeProfit,omitempty,string"`
 	StopLossPrice   float64 `json:"stopLoss,omitempty,string"`
@@ -521,17 +505,11 @@
 
 // CancelOrderParams represents a cancel order parameters.
 type CancelOrderParams struct {
-<<<<<<< HEAD
 	Category    string        `json:"category"`
 	Symbol      currency.Pair `json:"symbol"`
-=======
-	Category    string        `json:"category,omitempty"`
-	Symbol      currency.Pair `json:"symbol,omitzero"`
->>>>>>> 1a7c5ccd
 	OrderID     string        `json:"orderId,omitempty"`
 	OrderLinkID string        `json:"orderLinkId,omitempty"` // User customised order ID. A max of 36 characters. Combinations of numbers, letters (upper and lower cases), dashes, and underscores are supported. future orderLinkId rules:
-
-	OrderFilter string `json:"orderFilter,omitempty"` // Valid for spot only. Order,tpslOrder. If not passed, Order by default
+	OrderFilter string        `json:"orderFilter,omitempty"` // Valid for spot only. Order,tpslOrder. If not passed, Order by default
 }
 
 // Validate checks the input parameters and returns an error if they are invalid
