--- conflicted
+++ resolved
@@ -14,11 +14,8 @@
 
 // Exchanges stores a list of supported exchanges
 var Exchanges = []string{
-<<<<<<< HEAD
 	"okx",
-=======
 	"binanceus",
->>>>>>> ace5e64c
 	"binance",
 	"bitfinex",
 	"bitflyer",
