--- conflicted
+++ resolved
@@ -123,12 +123,8 @@
 )
 
 // WsConnect starts a new connection with the websocket API
-<<<<<<< HEAD
 func (d *Exchange) WsConnect() error {
-=======
-func (d *Deribit) WsConnect() error {
 	ctx := context.TODO()
->>>>>>> 3e80f1b9
 	if !d.Websocket.IsEnabled() || !d.IsEnabled() {
 		return websocket.ErrWebsocketNotEnabled
 	}
@@ -195,11 +191,7 @@
 }
 
 // wsReadData receives and passes on websocket messages for processing
-<<<<<<< HEAD
-func (d *Exchange) wsReadData() {
-=======
-func (d *Deribit) wsReadData(ctx context.Context) {
->>>>>>> 3e80f1b9
+func (d *Exchange) wsReadData(ctx context.Context) {
 	defer d.Websocket.Wg.Done()
 
 	for {
@@ -215,11 +207,7 @@
 	}
 }
 
-<<<<<<< HEAD
-func (d *Exchange) wsHandleData(respRaw []byte) error {
-=======
-func (d *Deribit) wsHandleData(ctx context.Context, respRaw []byte) error {
->>>>>>> 3e80f1b9
+func (d *Exchange) wsHandleData(ctx context.Context, respRaw []byte) error {
 	var response WsResponse
 	err := json.Unmarshal(respRaw, &response)
 	if err != nil {
@@ -807,39 +795,20 @@
 }
 
 // Subscribe sends a websocket message to receive data from the channel
-<<<<<<< HEAD
 func (d *Exchange) Subscribe(subs subscription.List) error {
-	errs := d.handleSubscription("public/subscribe", subs.Public())
-	return common.AppendError(errs,
-		d.handleSubscription("private/subscribe", subs.Private()),
-	)
-}
-
-// Unsubscribe sends a websocket message to stop receiving data from the channel
-func (d *Exchange) Unsubscribe(subs subscription.List) error {
-	errs := d.handleSubscription("public/unsubscribe", subs.Public())
-	return common.AppendError(errs,
-		d.handleSubscription("private/unsubscribe", subs.Private()),
-	)
-}
-
-func (d *Exchange) handleSubscription(method string, subs subscription.List) error {
-=======
-func (d *Deribit) Subscribe(subs subscription.List) error {
 	ctx := context.TODO()
 	errs := d.handleSubscription(ctx, "public/subscribe", subs.Public())
 	return common.AppendError(errs, d.handleSubscription(ctx, "private/subscribe", subs.Private()))
 }
 
 // Unsubscribe sends a websocket message to stop receiving data from the channel
-func (d *Deribit) Unsubscribe(subs subscription.List) error {
+func (d *Exchange) Unsubscribe(subs subscription.List) error {
 	ctx := context.TODO()
 	errs := d.handleSubscription(ctx, "public/unsubscribe", subs.Public())
 	return common.AppendError(errs, d.handleSubscription(ctx, "private/unsubscribe", subs.Private()))
 }
 
-func (d *Deribit) handleSubscription(ctx context.Context, method string, subs subscription.List) error {
->>>>>>> 3e80f1b9
+func (d *Exchange) handleSubscription(ctx context.Context, method string, subs subscription.List) error {
 	var err error
 	subs, err = subs.ExpandTemplates(d)
 	if err != nil || len(subs) == 0 {
