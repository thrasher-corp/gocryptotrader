package deribit

import (
	"context"
	"encoding/hex"
	"errors"
	"fmt"
	"net/http"
	"strconv"
	"strings"
	"text/template"
	"time"

	gws "github.com/gorilla/websocket"
	"github.com/thrasher-corp/gocryptotrader/common"
	"github.com/thrasher-corp/gocryptotrader/common/crypto"
	"github.com/thrasher-corp/gocryptotrader/currency"
	"github.com/thrasher-corp/gocryptotrader/encoding/json"
	"github.com/thrasher-corp/gocryptotrader/exchange/websocket"
	"github.com/thrasher-corp/gocryptotrader/exchanges/asset"
	"github.com/thrasher-corp/gocryptotrader/exchanges/kline"
	"github.com/thrasher-corp/gocryptotrader/exchanges/nonce"
	"github.com/thrasher-corp/gocryptotrader/exchanges/order"
	"github.com/thrasher-corp/gocryptotrader/exchanges/orderbook"
	"github.com/thrasher-corp/gocryptotrader/exchanges/request"
	"github.com/thrasher-corp/gocryptotrader/exchanges/subscription"
	"github.com/thrasher-corp/gocryptotrader/exchanges/ticker"
	"github.com/thrasher-corp/gocryptotrader/exchanges/trade"
	"github.com/thrasher-corp/gocryptotrader/log"
)

var deribitWebsocketAddress = "wss://www.deribit.com/ws" + deribitAPIVersion

const (
	rpcVersion    = "2.0"
	rateLimit     = 20
	errAuthFailed = 1002

	// public websocket channels
	announcementsChannel                   = "announcements"
	orderbookChannel                       = "book"
	chartTradesChannel                     = "chart.trades"
	priceIndexChannel                      = "deribit_price_index"
	priceRankingChannel                    = "deribit_price_ranking"
	priceStatisticsChannel                 = "deribit_price_statistics"
	volatilityIndexChannel                 = "deribit_volatility_index"
	estimatedExpirationPriceChannel        = "estimated_expiration_price"
	incrementalTickerChannel               = "incremental_ticker"
	instrumentStateChannel                 = "instrument.state"
	markPriceOptionsChannel                = "markprice.options"
	perpetualChannel                       = "perpetual."
	platformStateChannel                   = "platform_state"
	platformStatePublicMethodsStateChannel = "platform_state.public_methods_state"
	quoteChannel                           = "quote"
	requestForQuoteChannel                 = "rfq"
	tickerChannel                          = "ticker"
	tradesChannel                          = "trades"

	// private websocket channels
	userAccessLogChannel          = "user.access_log"
	userChangesInstrumentsChannel = "user.changes."
	userChangesCurrencyChannel    = "user.changes"
	userLockChannel               = "user.lock"
	userMMPTriggerChannel         = "user.mmp_trigger"
	userOrdersChannel             = "user.orders"
	userTradesChannel             = "user.trades"
	userPortfolioChannel          = "user.portfolio"
)

var subscriptionNames = map[string]string{
	subscription.TickerChannel:             tickerChannel,
	subscription.OrderbookChannel:          orderbookChannel,
	subscription.CandlesChannel:            chartTradesChannel,
	subscription.AllTradesChannel:          tradesChannel,
	subscription.MyTradesChannel:           userTradesChannel,
	subscription.MyOrdersChannel:           userOrdersChannel,
	announcementsChannel:                   announcementsChannel,
	priceIndexChannel:                      priceIndexChannel,
	priceRankingChannel:                    priceRankingChannel,
	priceStatisticsChannel:                 priceStatisticsChannel,
	volatilityIndexChannel:                 volatilityIndexChannel,
	estimatedExpirationPriceChannel:        estimatedExpirationPriceChannel,
	incrementalTickerChannel:               incrementalTickerChannel,
	instrumentStateChannel:                 instrumentStateChannel,
	markPriceOptionsChannel:                markPriceOptionsChannel,
	perpetualChannel:                       perpetualChannel,
	platformStateChannel:                   platformStateChannel,
	platformStatePublicMethodsStateChannel: platformStatePublicMethodsStateChannel,
	quoteChannel:                           quoteChannel,
	requestForQuoteChannel:                 requestForQuoteChannel,
	userAccessLogChannel:                   userAccessLogChannel,
	userChangesInstrumentsChannel:          userChangesInstrumentsChannel,
	userChangesCurrencyChannel:             userChangesCurrencyChannel,
	userLockChannel:                        userLockChannel,
	userMMPTriggerChannel:                  userMMPTriggerChannel,
	userPortfolioChannel:                   userPortfolioChannel,
}

var defaultSubscriptions = subscription.List{
	{Enabled: true, Asset: asset.All, Channel: subscription.CandlesChannel, Interval: kline.OneDay},
	{Enabled: true, Asset: asset.All, Channel: subscription.OrderbookChannel, Interval: kline.HundredMilliseconds}, // Raw is available for authenticated users
	{Enabled: true, Asset: asset.All, Channel: subscription.TickerChannel, Interval: kline.HundredMilliseconds},
	{Enabled: true, Asset: asset.All, Channel: subscription.AllTradesChannel, Interval: kline.HundredMilliseconds},
	{Enabled: true, Asset: asset.All, Channel: subscription.MyOrdersChannel, Interval: kline.HundredMilliseconds, Authenticated: true},
	{Enabled: true, Asset: asset.All, Channel: subscription.MyTradesChannel, Interval: kline.HundredMilliseconds, Authenticated: true},
}

var (
	pingMessage = WsSubscriptionInput{
		ID:             2,
		JSONRPCVersion: rpcVersion,
		Method:         "public/test",
		Params:         map[string][]string{},
	}
	setHeartBeatMessage = wsInput{
		ID:             1,
		JSONRPCVersion: rpcVersion,
		Method:         "public/set_heartbeat",
		Params: map[string]any{
			"interval": 15,
		},
	}
)

// WsConnect starts a new connection with the websocket API
func (e *Exchange) WsConnect() error {
	ctx := context.TODO()
	if !e.Websocket.IsEnabled() || !e.IsEnabled() {
		return websocket.ErrWebsocketNotEnabled
	}
	var dialer gws.Dialer
	err := e.Websocket.Conn.Dial(ctx, &dialer, http.Header{})
	if err != nil {
		return err
	}
	e.Websocket.Wg.Add(1)
	go e.wsReadData(ctx)
	if e.Websocket.CanUseAuthenticatedEndpoints() {
		err = e.wsLogin(ctx)
		if err != nil {
			log.Errorf(log.ExchangeSys, "%v - authentication failed: %v\n", e.Name, err)
			e.Websocket.SetCanUseAuthenticatedEndpoints(false)
		}
	}
	return e.Websocket.Conn.SendJSONMessage(ctx, request.Unset, setHeartBeatMessage)
}

func (e *Exchange) wsLogin(ctx context.Context) error {
	if !e.IsWebsocketAuthenticationSupported() {
		return fmt.Errorf("%v AuthenticatedWebsocketAPISupport not enabled", e.Name)
	}
	creds, err := e.GetCredentials(ctx)
	if err != nil {
		return err
	}
	e.Websocket.SetCanUseAuthenticatedEndpoints(true)
	n := e.Requester.GetNonce(nonce.UnixNano).String()
	strTS := strconv.FormatInt(time.Now().UnixMilli(), 10)
	str2Sign := strTS + "\n" + n + "\n"
	hmac, err := crypto.GetHMAC(crypto.HashSHA256, []byte(str2Sign), []byte(creds.Secret))
	if err != nil {
		return err
	}

	req := wsInput{
		JSONRPCVersion: rpcVersion,
		Method:         "public/auth",
		ID:             e.Websocket.Conn.GenerateMessageID(false),
		Params: map[string]any{
			"grant_type": "client_signature",
			"client_id":  creds.Key,
			"timestamp":  strTS,
			"nonce":      n,
			"signature":  hex.EncodeToString(hmac),
		},
	}
	resp, err := e.Websocket.Conn.SendMessageReturnResponse(ctx, request.Unset, req.ID, req)
	if err != nil {
		e.Websocket.SetCanUseAuthenticatedEndpoints(false)
		return err
	}
	var response wsLoginResponse
	err = json.Unmarshal(resp, &response)
	if err != nil {
		return fmt.Errorf("%v %v", e.Name, err)
	}
	if response.Error != nil && (response.Error.Code > 0 || response.Error.Message != "") {
		return fmt.Errorf("%v Error:%v Message:%v", e.Name, response.Error.Code, response.Error.Message)
	}
	return nil
}

// wsReadData receives and passes on websocket messages for processing
func (e *Exchange) wsReadData(ctx context.Context) {
	defer e.Websocket.Wg.Done()

	for {
		resp := e.Websocket.Conn.ReadMessage()
		if resp.Raw == nil {
			return
		}

		err := e.wsHandleData(ctx, resp.Raw)
		if err != nil {
			e.Websocket.DataHandler <- err
		}
	}
}

func (e *Exchange) wsHandleData(ctx context.Context, respRaw []byte) error {
	var response WsResponse
	err := json.Unmarshal(respRaw, &response)
	if err != nil {
		return fmt.Errorf("%s - err %s could not parse websocket data: %s", e.Name, err, respRaw)
	}
	if response.Method == "heartbeat" {
		return e.Websocket.Conn.SendJSONMessage(ctx, request.Unset, pingMessage)
	}
	if response.ID > 2 {
		if !e.Websocket.Match.IncomingWithData(response.ID, respRaw) {
			return fmt.Errorf("can't send ws incoming data to Matched channel with RequestID: %d", response.ID)
		}
		return nil
	} else if response.ID > 0 {
		return nil
	}
	channels := strings.Split(response.Params.Channel, ".")
	switch channels[0] {
	case "announcements":
		announcement := &Announcement{}
		response.Params.Data = announcement
		err = json.Unmarshal(respRaw, &response)
		if err != nil {
			return err
		}
		e.Websocket.DataHandler <- announcement
	case "book":
		return e.processOrderbook(respRaw, channels)
	case "chart":
		return e.processCandleChart(respRaw, channels)
	case "deribit_price_index":
		indexPrice := &wsIndexPrice{}
		return e.processData(respRaw, indexPrice)
	case "deribit_price_ranking":
		priceRankings := &wsRankingPrices{}
		return e.processData(respRaw, priceRankings)
	case "deribit_price_statistics":
		priceStatistics := &wsPriceStatistics{}
		return e.processData(respRaw, priceStatistics)
	case "deribit_volatility_index":
		volatilityIndex := &wsVolatilityIndex{}
		return e.processData(respRaw, volatilityIndex)
	case "estimated_expiration_price":
		estimatedExpirationPrice := &wsEstimatedExpirationPrice{}
		return e.processData(respRaw, estimatedExpirationPrice)
	case "incremental_ticker":
		return e.processIncrementalTicker(respRaw, channels)
	case "instrument":
		instrumentState := &wsInstrumentState{}
		return e.processData(respRaw, instrumentState)
	case "markprice":
		markPriceOptions := []wsMarkPriceOptions{}
		return e.processData(respRaw, markPriceOptions)
	case "perpetual":
		perpetualInterest := &wsPerpetualInterest{}
		return e.processData(respRaw, perpetualInterest)
	case platformStateChannel:
		platformState := &wsPlatformState{}
		return e.processData(respRaw, platformState)
	case "quote": // Quote ticker information.
		return e.processQuoteTicker(respRaw, channels)
	case "rfq":
		rfq := &wsRequestForQuote{}
		return e.processData(respRaw, rfq)
	case "ticker":
		return e.processInstrumentTicker(respRaw, channels)
	case "trades":
		return e.processTrades(respRaw, channels)
	case "user":
		switch channels[1] {
		case "access_log":
			accessLog := &wsAccessLog{}
			return e.processData(respRaw, accessLog)
		case "changes":
			return e.processUserOrderChanges(respRaw, channels)
		case "lock":
			userLock := &WsUserLock{}
			return e.processData(respRaw, userLock)
		case "mmp_trigger":
			data := &WsMMPTrigger{
				Currency: channels[2],
			}
			return e.processData(respRaw, data)
		case "orders":
			return e.processUserOrders(respRaw, channels)
		case "portfolio":
			portfolio := &wsUserPortfolio{}
			return e.processData(respRaw, portfolio)
		case "trades":
			return e.processTrades(respRaw, channels)
		default:
			e.Websocket.DataHandler <- websocket.UnhandledMessageWarning{
				Message: e.Name + websocket.UnhandledMessage + string(respRaw),
			}
			return nil
		}
	case "public/test", "public/set_heartbeat":
	default:
		switch result := response.Result.(type) {
		case string:
			if result == "ok" {
				return nil
			}
		default:
			e.Websocket.DataHandler <- websocket.UnhandledMessageWarning{
				Message: e.Name + websocket.UnhandledMessage + string(respRaw),
			}
			return nil
		}
	}
	return nil
}

func (e *Exchange) processUserOrders(respRaw []byte, channels []string) error {
	if len(channels) != 4 && len(channels) != 5 {
		return fmt.Errorf("%w, expected format 'user.orders.{instrument_name}.raw, user.orders.{instrument_name}.{interval}, user.orders.{kind}.{currency}.raw, or user.orders.{kind}.{currency}.{interval}', but found %s", errMalformedData, strings.Join(channels, "."))
	}
	var response WsResponse
	orderData := []WsOrder{}
	response.Params.Data = orderData
	err := json.Unmarshal(respRaw, &response)
	if err != nil {
		return err
	}
	orderDetails := make([]order.Detail, len(orderData))
	for x := range orderData {
		cp, a, err := e.getAssetPairByInstrument(orderData[x].InstrumentName)
		if err != nil {
			return err
		}
		oType, err := order.StringToOrderType(orderData[x].OrderType)
		if err != nil {
			return err
		}
		side, err := order.StringToOrderSide(orderData[x].Direction)
		if err != nil {
			return err
		}
		status, err := order.StringToOrderStatus(orderData[x].OrderState)
		if err != nil {
			return err
		}
		orderDetails[x] = order.Detail{
			Price:           orderData[x].Price,
			Amount:          orderData[x].Amount,
			ExecutedAmount:  orderData[x].FilledAmount,
			RemainingAmount: orderData[x].Amount - orderData[x].FilledAmount,
			Exchange:        e.Name,
			OrderID:         orderData[x].OrderID,
			Type:            oType,
			Side:            side,
			Status:          status,
			AssetType:       a,
			Date:            orderData[x].CreationTimestamp.Time(),
			LastUpdated:     orderData[x].LastUpdateTimestamp.Time(),
			Pair:            cp,
		}
	}
	e.Websocket.DataHandler <- orderDetails
	return nil
}

func (e *Exchange) processUserOrderChanges(respRaw []byte, channels []string) error {
	if len(channels) < 4 || len(channels) > 5 {
		return fmt.Errorf("%w, expected format 'trades.{instrument_name}.{interval} or trades.{kind}.{currency}.{interval}', but found %s", errMalformedData, strings.Join(channels, "."))
	}
	var response WsResponse
	changeData := &wsChanges{}
	response.Params.Data = changeData
	err := json.Unmarshal(respRaw, &response)
	if err != nil {
		return err
	}
	td := make([]trade.Data, len(changeData.Trades))
	for x := range changeData.Trades {
		var side order.Side
		side, err = order.StringToOrderSide(changeData.Trades[x].Direction)
		if err != nil {
			return err
		}
		var cp currency.Pair
		var a asset.Item
		cp, a, err = e.getAssetPairByInstrument(changeData.Trades[x].InstrumentName)
		if err != nil {
			return err
		}

		td[x] = trade.Data{
			CurrencyPair: cp,
			Exchange:     e.Name,
			Timestamp:    changeData.Trades[x].Timestamp.Time(),
			Price:        changeData.Trades[x].Price,
			Amount:       changeData.Trades[x].Amount,
			Side:         side,
			TID:          changeData.Trades[x].TradeID,
			AssetType:    a,
		}
	}
	err = trade.AddTradesToBuffer(td...)
	if err != nil {
		return err
	}
	orders := make([]order.Detail, len(changeData.Orders))
	for x := range orders {
		oType, err := order.StringToOrderType(changeData.Orders[x].OrderType)
		if err != nil {
			return err
		}
		side, err := order.StringToOrderSide(changeData.Orders[x].Direction)
		if err != nil {
			return err
		}
		status, err := order.StringToOrderStatus(changeData.Orders[x].OrderState)
		if err != nil {
			return err
		}
		cp, a, err := e.getAssetPairByInstrument(changeData.Orders[x].InstrumentName)
		if err != nil {
			return err
		}
		orders[x] = order.Detail{
			Price:           changeData.Orders[x].Price,
			Amount:          changeData.Orders[x].Amount,
			ExecutedAmount:  changeData.Orders[x].FilledAmount,
			RemainingAmount: changeData.Orders[x].Amount - changeData.Orders[x].FilledAmount,
			Exchange:        e.Name,
			OrderID:         changeData.Orders[x].OrderID,
			Type:            oType,
			Side:            side,
			Status:          status,
			AssetType:       a,
			Date:            changeData.Orders[x].CreationTimestamp.Time(),
			LastUpdated:     changeData.Orders[x].LastUpdateTimestamp.Time(),
			Pair:            cp,
		}
	}
	e.Websocket.DataHandler <- orders
	e.Websocket.DataHandler <- changeData.Positions
	return nil
}

func (e *Exchange) processQuoteTicker(respRaw []byte, channels []string) error {
	cp, a, err := e.getAssetPairByInstrument(channels[1])
	if err != nil {
		return err
	}
	var response WsResponse
	quoteTicker := &wsQuoteTickerInformation{}
	response.Params.Data = quoteTicker
	err = json.Unmarshal(respRaw, &response)
	if err != nil {
		return err
	}
	e.Websocket.DataHandler <- &ticker.Price{
		ExchangeName: e.Name,
		Pair:         cp,
		AssetType:    a,
		LastUpdated:  quoteTicker.Timestamp.Time(),
		Bid:          quoteTicker.BestBidPrice,
		Ask:          quoteTicker.BestAskPrice,
		BidSize:      quoteTicker.BestBidAmount,
		AskSize:      quoteTicker.BestAskAmount,
	}
	return nil
}

func (e *Exchange) processTrades(respRaw []byte, channels []string) error {
	tradeFeed := e.IsTradeFeedEnabled()
	saveTradeData := e.IsSaveTradeDataEnabled()
	if !tradeFeed && !saveTradeData {
		return nil
	}

	if len(channels) < 3 || len(channels) > 5 {
		return fmt.Errorf("%w, expected format 'trades.{instrument_name}.{interval} or trades.{kind}.{currency}.{interval}', but found %s", errMalformedData, strings.Join(channels, "."))
	}
	var response WsResponse
	var tradeList []wsTrade
	response.Params.Data = &tradeList
	err := json.Unmarshal(respRaw, &response)
	if err != nil {
		return err
	}
	if len(tradeList) == 0 {
		return fmt.Errorf("%v, empty list of trades found", common.ErrNoResponse)
	}
	tradesData := make([]trade.Data, len(tradeList))
	for x := range tradesData {
		var cp currency.Pair
		var a asset.Item
		cp, a, err = e.getAssetPairByInstrument(tradeList[x].InstrumentName)
		if err != nil {
			return err
		}
		tradesData[x] = trade.Data{
			CurrencyPair: cp,
			Exchange:     e.Name,
			Timestamp:    tradeList[x].Timestamp.Time().UTC(),
			Price:        tradeList[x].Price,
			Amount:       tradeList[x].Amount,
			Side:         tradeList[x].Direction,
			TID:          tradeList[x].TradeID,
			AssetType:    a,
		}
	}
	if tradeFeed {
		for i := range tradesData {
			e.Websocket.DataHandler <- tradesData[i]
		}
	}
	if saveTradeData {
		return trade.AddTradesToBuffer(tradesData...)
	}
	return nil
}

func (e *Exchange) processIncrementalTicker(respRaw []byte, channels []string) error {
	if len(channels) != 2 {
		return fmt.Errorf("%w, expected format 'incremental_ticker.{instrument_name}', but found %s", errMalformedData, strings.Join(channels, "."))
	}
	cp, a, err := e.getAssetPairByInstrument(channels[1])
	if err != nil {
		return err
	}
	var response WsResponse
	incrementalTicker := &WsIncrementalTicker{}
	response.Params.Data = incrementalTicker
	err = json.Unmarshal(respRaw, &response)
	if err != nil {
		return err
	}
	e.Websocket.DataHandler <- &ticker.Price{
		ExchangeName: e.Name,
		Pair:         cp,
		AssetType:    a,
		LastUpdated:  incrementalTicker.Timestamp.Time(),
		BidSize:      incrementalTicker.BestBidAmount,
		AskSize:      incrementalTicker.BestAskAmount,
		High:         incrementalTicker.MaxPrice,
		Low:          incrementalTicker.MinPrice,
		Volume:       incrementalTicker.Stats.Volume,
		QuoteVolume:  incrementalTicker.Stats.VolumeUsd,
		Ask:          incrementalTicker.ImpliedAsk,
		Bid:          incrementalTicker.ImpliedBid,
	}
	return nil
}

func (e *Exchange) processInstrumentTicker(respRaw []byte, channels []string) error {
	if len(channels) != 3 {
		return fmt.Errorf("%w, expected format 'ticker.{instrument_name}.{interval}', but found %s", errMalformedData, strings.Join(channels, "."))
	}
	return e.processTicker(respRaw, channels)
}

func (e *Exchange) processTicker(respRaw []byte, channels []string) error {
	cp, a, err := e.getAssetPairByInstrument(channels[1])
	if err != nil {
		return err
	}
	var response WsResponse
	tickerPriceResponse := &wsTicker{}
	response.Params.Data = tickerPriceResponse
	err = json.Unmarshal(respRaw, &response)
	if err != nil {
		return err
	}
	tickerPrice := &ticker.Price{
		ExchangeName: e.Name,
		Pair:         cp,
		AssetType:    a,
		LastUpdated:  tickerPriceResponse.Timestamp.Time(),
		Bid:          tickerPriceResponse.BestBidPrice,
		Ask:          tickerPriceResponse.BestAskPrice,
		BidSize:      tickerPriceResponse.BestBidAmount,
		AskSize:      tickerPriceResponse.BestAskAmount,
		Last:         tickerPriceResponse.LastPrice,
		High:         tickerPriceResponse.Stats.High,
		Low:          tickerPriceResponse.Stats.Low,
		Volume:       tickerPriceResponse.Stats.Volume,
	}
	if a != asset.Futures {
		tickerPrice.Low = tickerPriceResponse.MinPrice
		tickerPrice.High = tickerPriceResponse.MaxPrice
		tickerPrice.Last = tickerPriceResponse.MarkPrice
		tickerPrice.Ask = tickerPriceResponse.ImpliedAsk
		tickerPrice.Bid = tickerPriceResponse.ImpliedBid
	}
	e.Websocket.DataHandler <- tickerPrice
	return nil
}

func (e *Exchange) processData(respRaw []byte, result any) error {
	var response WsResponse
	response.Params.Data = result
	err := json.Unmarshal(respRaw, &response)
	if err != nil {
		return err
	}
	e.Websocket.DataHandler <- result
	return nil
}

func (e *Exchange) processCandleChart(respRaw []byte, channels []string) error {
	if len(channels) != 4 {
		return fmt.Errorf("%w, expected format 'chart.trades.{instrument_name}.{resolution}', but found %s", errMalformedData, strings.Join(channels, "."))
	}
	cp, a, err := e.getAssetPairByInstrument(channels[2])
	if err != nil {
		return err
	}
	var response WsResponse
	candleData := &wsCandlestickData{}
	response.Params.Data = candleData
	err = json.Unmarshal(respRaw, &response)
	if err != nil {
		return err
	}
<<<<<<< HEAD
	e.Websocket.DataHandler <- websocket.KlineData{
		Timestamp:  time.UnixMilli(candleData.Tick),
=======
	d.Websocket.DataHandler <- websocket.KlineData{
		Timestamp:  candleData.Tick.Time(),
>>>>>>> 78b2bd42
		Pair:       cp,
		AssetType:  a,
		Exchange:   e.Name,
		OpenPrice:  candleData.Open,
		HighPrice:  candleData.High,
		LowPrice:   candleData.Low,
		ClosePrice: candleData.Close,
		Volume:     candleData.Volume,
	}
	return nil
}

func (e *Exchange) processOrderbook(respRaw []byte, channels []string) error {
	var response WsResponse
	orderbookData := &wsOrderbook{}
	response.Params.Data = orderbookData
	err := json.Unmarshal(respRaw, &response)
	if err != nil {
		return err
	}
	if len(channels) == 3 {
		cp, a, err := e.getAssetPairByInstrument(orderbookData.InstrumentName)
		if err != nil {
			return err
		}
		asks := make(orderbook.Levels, 0, len(orderbookData.Asks))
		for x := range orderbookData.Asks {
			if len(orderbookData.Asks[x]) != 3 {
				return errMalformedData
			}
			price, okay := orderbookData.Asks[x][1].(float64)
			if !okay {
				return fmt.Errorf("%w, invalid orderbook price", errMalformedData)
			}
			amount, okay := orderbookData.Asks[x][2].(float64)
			if !okay {
				return fmt.Errorf("%w, invalid amount", errMalformedData)
			}
			asks = append(asks, orderbook.Level{
				Price:  price,
				Amount: amount,
			})
		}
		bids := make(orderbook.Levels, 0, len(orderbookData.Bids))
		for x := range orderbookData.Bids {
			if len(orderbookData.Bids[x]) != 3 {
				return errMalformedData
			}
			price, okay := orderbookData.Bids[x][1].(float64)
			if !okay {
				return fmt.Errorf("%w, invalid orderbook price", errMalformedData)
			} else if price == 0.0 {
				continue
			}
			amount, okay := orderbookData.Bids[x][2].(float64)
			if !okay {
				return fmt.Errorf("%w, invalid amount", errMalformedData)
			}
			bids = append(bids, orderbook.Level{
				Price:  price,
				Amount: amount,
			})
		}
		if len(asks) == 0 && len(bids) == 0 {
			return nil
		}

		switch orderbookData.Type {
		case "snapshot":
			return e.Websocket.Orderbook.LoadSnapshot(&orderbook.Book{
				Exchange:          e.Name,
				ValidateOrderbook: e.ValidateOrderbook,
				LastUpdated:       orderbookData.Timestamp.Time(),
				Pair:              cp,
				Asks:              asks,
				Bids:              bids,
				Asset:             a,
				LastUpdateID:      orderbookData.ChangeID,
			})
		case "change":
			return e.Websocket.Orderbook.Update(&orderbook.Update{
				Asks:       asks,
				Bids:       bids,
				Pair:       cp,
				Asset:      a,
				UpdateID:   orderbookData.ChangeID,
				UpdateTime: orderbookData.Timestamp.Time(),
			})
		}
	} else if len(channels) == 5 {
		cp, a, err := e.getAssetPairByInstrument(orderbookData.InstrumentName)
		if err != nil {
			return err
		}
		asks := make(orderbook.Levels, 0, len(orderbookData.Asks))
		for x := range orderbookData.Asks {
			if len(orderbookData.Asks[x]) != 2 {
				return errMalformedData
			}
			price, okay := orderbookData.Asks[x][0].(float64)
			if !okay {
				return fmt.Errorf("%w, invalid orderbook price", errMalformedData)
			} else if price == 0 {
				continue
			}
			amount, okay := orderbookData.Asks[x][1].(float64)
			if !okay {
				return fmt.Errorf("%w, invalid amount", errMalformedData)
			}
			asks = append(asks, orderbook.Level{
				Price:  price,
				Amount: amount,
			})
		}
		bids := make([]orderbook.Level, 0, len(orderbookData.Bids))
		for x := range orderbookData.Bids {
			if len(orderbookData.Bids[x]) != 2 {
				return errMalformedData
			}
			price, okay := orderbookData.Bids[x][0].(float64)
			if !okay {
				return fmt.Errorf("%w, invalid orderbook price", errMalformedData)
			} else if price == 0 {
				continue
			}
			amount, okay := orderbookData.Bids[x][1].(float64)
			if !okay {
				return fmt.Errorf("%w, invalid amount", errMalformedData)
			}
			bids = append(bids, orderbook.Level{
				Price:  price,
				Amount: amount,
			})
		}
		if len(asks) == 0 && len(bids) == 0 {
			return nil
		}
		return e.Websocket.Orderbook.LoadSnapshot(&orderbook.Book{
			Asks:         asks,
			Bids:         bids,
			Pair:         cp,
			Asset:        a,
			Exchange:     e.Name,
			LastUpdateID: orderbookData.ChangeID,
			LastUpdated:  orderbookData.Timestamp.Time(),
		})
	}
	return nil
}

// generateSubscriptions returns a list of configured subscriptions
func (e *Exchange) generateSubscriptions() (subscription.List, error) {
	return e.Features.Subscriptions.ExpandTemplates(e)
}

// GetSubscriptionTemplate returns a subscription channel template
func (e *Exchange) GetSubscriptionTemplate(_ *subscription.Subscription) (*template.Template, error) {
	return template.New("master.tmpl").Funcs(template.FuncMap{
		"channelName":     channelName,
		"interval":        channelInterval,
		"isSymbolChannel": isSymbolChannel,
		"fmt":             formatChannelPair,
	}).
		Parse(subTplText)
}

// Subscribe sends a websocket message to receive data from the channel
func (e *Exchange) Subscribe(subs subscription.List) error {
	ctx := context.TODO()
	errs := e.handleSubscription(ctx, "public/subscribe", subs.Public())
	return common.AppendError(errs, e.handleSubscription(ctx, "private/subscribe", subs.Private()))
}

// Unsubscribe sends a websocket message to stop receiving data from the channel
func (e *Exchange) Unsubscribe(subs subscription.List) error {
	ctx := context.TODO()
	errs := e.handleSubscription(ctx, "public/unsubscribe", subs.Public())
	return common.AppendError(errs, e.handleSubscription(ctx, "private/unsubscribe", subs.Private()))
}

func (e *Exchange) handleSubscription(ctx context.Context, method string, subs subscription.List) error {
	var err error
	subs, err = subs.ExpandTemplates(e)
	if err != nil || len(subs) == 0 {
		return err
	}

	r := WsSubscriptionInput{
		JSONRPCVersion: rpcVersion,
		ID:             e.Websocket.Conn.GenerateMessageID(false),
		Method:         method,
		Params:         map[string][]string{"channels": subs.QualifiedChannels()},
	}

	data, err := e.Websocket.Conn.SendMessageReturnResponse(ctx, request.Unset, r.ID, r)
	if err != nil {
		return err
	}

	var response wsSubscriptionResponse
	err = json.Unmarshal(data, &response)
	if err != nil {
		return fmt.Errorf("%v %v", e.Name, err)
	}
	subAck := map[string]bool{}
	for _, c := range response.Result {
		subAck[c] = true
	}
	if len(subAck) != len(subs) {
		err = websocket.ErrSubscriptionFailure
	}
	for _, s := range subs {
		if _, ok := subAck[s.QualifiedChannel]; ok {
			delete(subAck, s.QualifiedChannel)
			if !strings.Contains(method, "unsubscribe") {
				err = common.AppendError(err, e.Websocket.AddSuccessfulSubscriptions(e.Websocket.Conn, s))
			} else {
				err = common.AppendError(err, e.Websocket.RemoveSubscriptions(e.Websocket.Conn, s))
			}
		} else {
			err = common.AppendError(err, errors.New(s.String()+" failed to "+method))
		}
	}

	for key := range subAck {
		err = common.AppendError(err, fmt.Errorf("unexpected channel %q in result", key))
	}

	return err
}

func getValidatedCurrencyCode(pair currency.Pair) string {
	currencyCode := pair.Base.Upper().String()
	switch currencyCode {
	case currencyBTC, currencyETH,
		currencySOL, currencyUSDT,
		currencyUSDC, currencyEURR:
		return currencyCode
	default:
		switch {
		case strings.Contains(pair.String(), currencyUSDC):
			return currencyUSDC
		case strings.Contains(pair.String(), currencyUSDT):
			return currencyUSDT
		}
		return "any"
	}
}

func channelName(s *subscription.Subscription) string {
	if name, ok := subscriptionNames[s.Channel]; ok {
		return name
	}
	panic(fmt.Errorf("%w: %s", subscription.ErrNotSupported, s.Channel))
}

// channelInterval converts an interval to an exchange specific interval
// We convert 1s to agg2; Docs do not explain agg2 but support explained that it may vary under load but is currently 1 second
func channelInterval(s *subscription.Subscription) string {
	if s.Interval != 0 {
		if channelName(s) == chartTradesChannel {
			if s.Interval == kline.OneDay {
				return "1D"
			}
			m := s.Interval.Duration().Minutes()
			switch m {
			case 1, 3, 5, 10, 15, 30, 60, 120, 180, 360, 720: // Valid Minute intervals
				return strconv.Itoa(int(m))
			}
			panic(fmt.Errorf("%w: %s", kline.ErrUnsupportedInterval, s.Interval))
		}
		switch s.Interval {
		case kline.ThousandMilliseconds:
			return "agg2"
		case kline.HundredMilliseconds, kline.Raw:
			return s.Interval.Short()
		}
		panic(fmt.Errorf("%w: %s", kline.ErrUnsupportedInterval, s.Interval))
	}
	return ""
}

func isSymbolChannel(s *subscription.Subscription) bool {
	switch channelName(s) {
	case orderbookChannel, chartTradesChannel, tickerChannel, tradesChannel, perpetualChannel, quoteChannel,
		userChangesInstrumentsChannel, incrementalTickerChannel, userOrdersChannel, userTradesChannel:
		return true
	}
	return false
}

func formatChannelPair(pair currency.Pair) string {
	if str := pair.Quote.String(); strings.Contains(str, "PERPETUAL") && strings.Contains(str, "-") {
		pair.Delimiter = "_"
	}
	return pair.String()
}

const subTplText = `
{{- if isSymbolChannel $.S -}}
	{{- range $asset, $pairs := $.AssetPairs }}
		{{- range $p := $pairs }}
			{{- channelName $.S -}} . {{- fmt $p }}
			{{- with $i := interval $.S -}} . {{- $i }}{{ end }}
			{{- $.PairSeparator }}
		{{- end }}
		{{- $.AssetSeparator }}
	{{- end }}
{{- else }}
	{{- channelName $.S -}}
	{{- with $i := interval $.S -}} . {{- $i }}{{ end }}
{{- end }}
`<|MERGE_RESOLUTION|>--- conflicted
+++ resolved
@@ -626,13 +626,8 @@
 	if err != nil {
 		return err
 	}
-<<<<<<< HEAD
 	e.Websocket.DataHandler <- websocket.KlineData{
-		Timestamp:  time.UnixMilli(candleData.Tick),
-=======
-	d.Websocket.DataHandler <- websocket.KlineData{
 		Timestamp:  candleData.Tick.Time(),
->>>>>>> 78b2bd42
 		Pair:       cp,
 		AssetType:  a,
 		Exchange:   e.Name,
