package deribit

import (
	"context"
	"encoding/hex"
	"errors"
	"fmt"
	"net/http"
	"strconv"
	"strings"
	"text/template"
	"time"

	gws "github.com/gorilla/websocket"
	"github.com/thrasher-corp/gocryptotrader/common"
	"github.com/thrasher-corp/gocryptotrader/common/crypto"
	"github.com/thrasher-corp/gocryptotrader/currency"
	"github.com/thrasher-corp/gocryptotrader/encoding/json"
	"github.com/thrasher-corp/gocryptotrader/exchange/websocket"
	"github.com/thrasher-corp/gocryptotrader/exchanges/asset"
	"github.com/thrasher-corp/gocryptotrader/exchanges/kline"
	"github.com/thrasher-corp/gocryptotrader/exchanges/nonce"
	"github.com/thrasher-corp/gocryptotrader/exchanges/order"
	"github.com/thrasher-corp/gocryptotrader/exchanges/orderbook"
	"github.com/thrasher-corp/gocryptotrader/exchanges/request"
	"github.com/thrasher-corp/gocryptotrader/exchanges/subscription"
	"github.com/thrasher-corp/gocryptotrader/exchanges/ticker"
	"github.com/thrasher-corp/gocryptotrader/exchanges/trade"
	"github.com/thrasher-corp/gocryptotrader/log"
)

var deribitWebsocketAddress = "wss://www.deribit.com/ws" + deribitAPIVersion

const (
	rpcVersion    = "2.0"
	rateLimit     = 20
	errAuthFailed = 1002

	// public websocket channels
	announcementsChannel                   = "announcements"
	orderbookChannel                       = "book"
	chartTradesChannel                     = "chart.trades"
	priceIndexChannel                      = "deribit_price_index"
	priceRankingChannel                    = "deribit_price_ranking"
	priceStatisticsChannel                 = "deribit_price_statistics"
	volatilityIndexChannel                 = "deribit_volatility_index"
	estimatedExpirationPriceChannel        = "estimated_expiration_price"
	incrementalTickerChannel               = "incremental_ticker"
	instrumentStateChannel                 = "instrument.state"
	markPriceOptionsChannel                = "markprice.options"
	perpetualChannel                       = "perpetual."
	platformStateChannel                   = "platform_state"
	platformStatePublicMethodsStateChannel = "platform_state.public_methods_state"
	quoteChannel                           = "quote"
	requestForQuoteChannel                 = "rfq"
	tickerChannel                          = "ticker"
	tradesChannel                          = "trades"

	// private websocket channels
	userAccessLogChannel          = "user.access_log"
	userChangesInstrumentsChannel = "user.changes."
	userChangesCurrencyChannel    = "user.changes"
	userLockChannel               = "user.lock"
	userMMPTriggerChannel         = "user.mmp_trigger"
	userOrdersChannel             = "user.orders"
	userTradesChannel             = "user.trades"
	userPortfolioChannel          = "user.portfolio"
)

var subscriptionNames = map[string]string{
	subscription.TickerChannel:             tickerChannel,
	subscription.OrderbookChannel:          orderbookChannel,
	subscription.CandlesChannel:            chartTradesChannel,
	subscription.AllTradesChannel:          tradesChannel,
	subscription.MyTradesChannel:           userTradesChannel,
	subscription.MyOrdersChannel:           userOrdersChannel,
	announcementsChannel:                   announcementsChannel,
	priceIndexChannel:                      priceIndexChannel,
	priceRankingChannel:                    priceRankingChannel,
	priceStatisticsChannel:                 priceStatisticsChannel,
	volatilityIndexChannel:                 volatilityIndexChannel,
	estimatedExpirationPriceChannel:        estimatedExpirationPriceChannel,
	incrementalTickerChannel:               incrementalTickerChannel,
	instrumentStateChannel:                 instrumentStateChannel,
	markPriceOptionsChannel:                markPriceOptionsChannel,
	perpetualChannel:                       perpetualChannel,
	platformStateChannel:                   platformStateChannel,
	platformStatePublicMethodsStateChannel: platformStatePublicMethodsStateChannel,
	quoteChannel:                           quoteChannel,
	requestForQuoteChannel:                 requestForQuoteChannel,
	userAccessLogChannel:                   userAccessLogChannel,
	userChangesInstrumentsChannel:          userChangesInstrumentsChannel,
	userChangesCurrencyChannel:             userChangesCurrencyChannel,
	userLockChannel:                        userLockChannel,
	userMMPTriggerChannel:                  userMMPTriggerChannel,
	userPortfolioChannel:                   userPortfolioChannel,
}

var defaultSubscriptions = subscription.List{
	{Enabled: true, Asset: asset.All, Channel: subscription.CandlesChannel, Interval: kline.OneDay},
	{Enabled: true, Asset: asset.All, Channel: subscription.OrderbookChannel, Interval: kline.HundredMilliseconds}, // Raw is available for authenticated users
	{Enabled: true, Asset: asset.All, Channel: subscription.TickerChannel, Interval: kline.HundredMilliseconds},
	{Enabled: true, Asset: asset.All, Channel: subscription.AllTradesChannel, Interval: kline.HundredMilliseconds},
	{Enabled: true, Asset: asset.All, Channel: subscription.MyOrdersChannel, Interval: kline.HundredMilliseconds, Authenticated: true},
	{Enabled: true, Asset: asset.All, Channel: subscription.MyTradesChannel, Interval: kline.HundredMilliseconds, Authenticated: true},
}

// WsConnect starts a new connection with the websocket API
func (e *Exchange) WsConnect() error {
	ctx := context.TODO()
	if !e.Websocket.IsEnabled() || !e.IsEnabled() {
		return websocket.ErrWebsocketNotEnabled
	}
	var dialer gws.Dialer
	if err := e.Websocket.Conn.Dial(ctx, &dialer, http.Header{}); err != nil {
		return err
	}
	e.Websocket.Wg.Add(1)
	go e.wsReadData(ctx)
	go e.wsStartHeartbeat(ctx)
	if e.Websocket.CanUseAuthenticatedEndpoints() {
		if err := e.wsLogin(ctx); err != nil {
			log.Errorf(log.ExchangeSys, "%v - authentication failed: %v\n", e.Name, err)
			e.Websocket.SetCanUseAuthenticatedEndpoints(false)
		}
	}
	return nil
}

func (e *Exchange) wsStartHeartbeat(ctx context.Context) {
	msg := wsInput{
		ID:             e.MessageID(),
		JSONRPCVersion: rpcVersion,
		Method:         "public/set_heartbeat",
		Params: map[string]any{
			"interval": 15,
		},
	}
	respRaw, err := e.Websocket.Conn.SendMessageReturnResponse(ctx, request.Unset, msg.ID, msg)
	if err != nil {
		log.Errorf(log.ExchangeSys, "%v %s: %s\n", e.Name, errStartingHeartbeat, err)
		return
	}
	var resp wsResponse
	if err := json.Unmarshal(respRaw, &resp); err != nil {
		log.Errorf(log.ExchangeSys, "%v %s: %s\n", e.Name, errStartingHeartbeat, err)
	}
	if resp.Error.Code != 0 || resp.Error.Message != "" {
		log.Errorf(log.ExchangeSys, "%s %s code: %d message: %s", e.Name, errStartingHeartbeat, resp.Error.Code, resp.Error.Message)
	}
}

func (e *Exchange) wsLogin(ctx context.Context) error {
	if !e.IsWebsocketAuthenticationSupported() {
		return fmt.Errorf("%v AuthenticatedWebsocketAPISupport not enabled", e.Name)
	}
	creds, err := e.GetCredentials(ctx)
	if err != nil {
		return err
	}
	e.Websocket.SetCanUseAuthenticatedEndpoints(true)
	n := e.Requester.GetNonce(nonce.UnixNano).String()
	strTS := strconv.FormatInt(time.Now().UnixMilli(), 10)
	str2Sign := strTS + "\n" + n + "\n"
	hmac, err := crypto.GetHMAC(crypto.HashSHA256, []byte(str2Sign), []byte(creds.Secret))
	if err != nil {
		return err
	}

	req := wsInput{
		JSONRPCVersion: rpcVersion,
		Method:         "public/auth",
		ID:             e.MessageID(),
		Params: map[string]any{
			"grant_type": "client_signature",
			"client_id":  creds.Key,
			"timestamp":  strTS,
			"nonce":      n,
			"signature":  hex.EncodeToString(hmac),
		},
	}
	resp, err := e.Websocket.Conn.SendMessageReturnResponse(ctx, request.Unset, req.ID, req)
	if err != nil {
		e.Websocket.SetCanUseAuthenticatedEndpoints(false)
		return err
	}
	var response wsLoginResponse
	err = json.Unmarshal(resp, &response)
	if err != nil {
		return fmt.Errorf("%v %v", e.Name, err)
	}
	if response.Error != nil && (response.Error.Code > 0 || response.Error.Message != "") {
		return fmt.Errorf("%v Error:%v Message:%v", e.Name, response.Error.Code, response.Error.Message)
	}
	return nil
}

// wsReadData receives and passes on websocket messages for processing
func (e *Exchange) wsReadData(ctx context.Context) {
	defer e.Websocket.Wg.Done()

	for {
		resp := e.Websocket.Conn.ReadMessage()
		if resp.Raw == nil {
			return
		}
		if err := e.wsHandleData(ctx, resp.Raw); err != nil {
			if errSend := e.Websocket.DataHandler.Send(ctx, err); errSend != nil {
				log.Errorf(log.WebsocketMgr, "%s %s: %s %s", e.Name, e.Websocket.Conn.GetURL(), errSend, err)
			}
		}
	}
}

func (e *Exchange) wsHandleData(ctx context.Context, respRaw []byte) error {
	var response wsResponse
	err := json.Unmarshal(respRaw, &response)
	if err != nil {
		return fmt.Errorf("%s - err %s could not parse websocket data: %s", e.Name, err, respRaw)
	}
	if response.Method == "heartbeat" {
		go e.wsSendHeartbeat(ctx)
		return nil
	}
	if response.ID != "" {
		if strings.HasPrefix(response.ID, "hb-") {
			return nil
		}
		return e.Websocket.Match.RequireMatchWithData(response.ID, respRaw)
	}
	channels := strings.Split(response.Params.Channel, ".")
	switch channels[0] {
	case "announcements":
		announcement := &Announcement{}
		response.Params.Data = announcement
		err = json.Unmarshal(respRaw, &response)
		if err != nil {
			return err
		}
		return e.Websocket.DataHandler.Send(ctx, announcement)
	case "book":
		return e.processOrderbook(respRaw, channels)
	case "chart":
		return e.processCandleChart(ctx, respRaw, channels)
	case "deribit_price_index":
		indexPrice := &wsIndexPrice{}
		return e.processData(ctx, respRaw, indexPrice)
	case "deribit_price_ranking":
		priceRankings := &wsRankingPrices{}
		return e.processData(ctx, respRaw, priceRankings)
	case "deribit_price_statistics":
		priceStatistics := &wsPriceStatistics{}
		return e.processData(ctx, respRaw, priceStatistics)
	case "deribit_volatility_index":
		volatilityIndex := &wsVolatilityIndex{}
		return e.processData(ctx, respRaw, volatilityIndex)
	case "estimated_expiration_price":
		estimatedExpirationPrice := &wsEstimatedExpirationPrice{}
		return e.processData(ctx, respRaw, estimatedExpirationPrice)
	case "incremental_ticker":
		return e.processIncrementalTicker(ctx, respRaw, channels)
	case "instrument":
		instrumentState := &wsInstrumentState{}
		return e.processData(ctx, respRaw, instrumentState)
	case "markprice":
		markPriceOptions := []wsMarkPriceOptions{}
		return e.processData(ctx, respRaw, markPriceOptions)
	case "perpetual":
		perpetualInterest := &wsPerpetualInterest{}
		return e.processData(ctx, respRaw, perpetualInterest)
	case platformStateChannel:
		platformState := &wsPlatformState{}
		return e.processData(ctx, respRaw, platformState)
	case "quote": // Quote ticker information.
<<<<<<< HEAD
		return e.processQuoteTicker(ctx, respRaw, channels)
	case "rfq":
		rfq := &wsRequestForQuote{}
		return e.processData(ctx, respRaw, rfq)
=======
		return e.processQuoteTicker(respRaw, channels)
>>>>>>> 3eb4c7fa
	case "ticker":
		return e.processInstrumentTicker(ctx, respRaw, channels)
	case "trades":
		return e.processTrades(ctx, respRaw, channels)
	case "user":
		switch channels[1] {
		case "access_log":
			accessLog := &wsAccessLog{}
			return e.processData(ctx, respRaw, accessLog)
		case "changes":
			return e.processUserOrderChanges(ctx, respRaw, channels)
		case "lock":
			userLock := &WsUserLock{}
			return e.processData(ctx, respRaw, userLock)
		case "mmp_trigger":
			data := &WsMMPTrigger{
				Currency: channels[2],
			}
			return e.processData(ctx, respRaw, data)
		case "orders":
			return e.processUserOrders(ctx, respRaw, channels)
		case "portfolio":
			portfolio := &wsUserPortfolio{}
			return e.processData(ctx, respRaw, portfolio)
		case "trades":
			return e.processTrades(ctx, respRaw, channels)
		default:
			return e.Websocket.DataHandler.Send(ctx, websocket.UnhandledMessageWarning{
				Message: e.Name + websocket.UnhandledMessage + string(respRaw),
			})
		}
	case "public/test", "public/set_heartbeat":
	default:
		switch result := response.Result.(type) {
		case string:
			if result == "ok" {
				return nil
			}
		default:
			return e.Websocket.DataHandler.Send(ctx, websocket.UnhandledMessageWarning{
				Message: e.Name + websocket.UnhandledMessage + string(respRaw),
			})
		}
	}
	return nil
}

func (e *Exchange) wsSendHeartbeat(ctx context.Context) {
	msg := WsSubscriptionInput{
		ID:             "hb-" + e.MessageID(),
		JSONRPCVersion: rpcVersion,
		Method:         "public/test",
	}
	if err := e.Websocket.Conn.SendJSONMessage(ctx, request.Unset, msg); err != nil {
		log.Errorf(log.ExchangeSys, "%v %s: %s\n", e.Name, errSendingHeartbeat, err)
	}
}

func (e *Exchange) processUserOrders(ctx context.Context, respRaw []byte, channels []string) error {
	if len(channels) != 4 && len(channels) != 5 {
		return fmt.Errorf("%w, expected format 'user.orders.{instrument_name}.raw, user.orders.{instrument_name}.{interval}, user.orders.{kind}.{currency}.raw, or user.orders.{kind}.{currency}.{interval}', but found %s", errMalformedData, strings.Join(channels, "."))
	}
	var response wsResponse
	orderData := []WsOrder{}
	response.Params.Data = orderData
	err := json.Unmarshal(respRaw, &response)
	if err != nil {
		return err
	}
	orderDetails := make([]order.Detail, len(orderData))
	for x := range orderData {
		a, cp, err := getAssetPairByInstrument(orderData[x].InstrumentName)
		if err != nil {
			return err
		}
		oType, err := order.StringToOrderType(orderData[x].OrderType)
		if err != nil {
			return err
		}
		side, err := order.StringToOrderSide(orderData[x].Direction)
		if err != nil {
			return err
		}
		status, err := order.StringToOrderStatus(orderData[x].OrderState)
		if err != nil {
			return err
		}
		orderDetails[x] = order.Detail{
			Price:           orderData[x].Price,
			Amount:          orderData[x].Amount,
			ExecutedAmount:  orderData[x].FilledAmount,
			RemainingAmount: orderData[x].Amount - orderData[x].FilledAmount,
			Exchange:        e.Name,
			OrderID:         orderData[x].OrderID,
			Type:            oType,
			Side:            side,
			Status:          status,
			AssetType:       a,
			Date:            orderData[x].CreationTimestamp.Time(),
			LastUpdated:     orderData[x].LastUpdateTimestamp.Time(),
			Pair:            cp,
		}
	}
	return e.Websocket.DataHandler.Send(ctx, orderDetails)
}

func (e *Exchange) processUserOrderChanges(ctx context.Context, respRaw []byte, channels []string) error {
	if len(channels) < 4 || len(channels) > 5 {
		return fmt.Errorf("%w, expected format 'trades.{instrument_name}.{interval} or trades.{kind}.{currency}.{interval}', but found %s", errMalformedData, strings.Join(channels, "."))
	}
	var response wsResponse
	changeData := &wsChanges{}
	response.Params.Data = changeData
	err := json.Unmarshal(respRaw, &response)
	if err != nil {
		return err
	}
	td := make([]trade.Data, len(changeData.Trades))
	for x := range changeData.Trades {
		var side order.Side
		side, err = order.StringToOrderSide(changeData.Trades[x].Direction)
		if err != nil {
			return err
		}
		var cp currency.Pair
		var a asset.Item
		a, cp, err = getAssetPairByInstrument(changeData.Trades[x].InstrumentName)
		if err != nil {
			return err
		}

		td[x] = trade.Data{
			CurrencyPair: cp,
			Exchange:     e.Name,
			Timestamp:    changeData.Trades[x].Timestamp.Time(),
			Price:        changeData.Trades[x].Price,
			Amount:       changeData.Trades[x].Amount,
			Side:         side,
			TID:          changeData.Trades[x].TradeID,
			AssetType:    a,
		}
	}
	err = trade.AddTradesToBuffer(td...)
	if err != nil {
		return err
	}
	orders := make([]order.Detail, len(changeData.Orders))
	for x := range orders {
		oType, err := order.StringToOrderType(changeData.Orders[x].OrderType)
		if err != nil {
			return err
		}
		side, err := order.StringToOrderSide(changeData.Orders[x].Direction)
		if err != nil {
			return err
		}
		status, err := order.StringToOrderStatus(changeData.Orders[x].OrderState)
		if err != nil {
			return err
		}
		a, cp, err := getAssetPairByInstrument(changeData.Orders[x].InstrumentName)
		if err != nil {
			return err
		}
		orders[x] = order.Detail{
			Price:           changeData.Orders[x].Price,
			Amount:          changeData.Orders[x].Amount,
			ExecutedAmount:  changeData.Orders[x].FilledAmount,
			RemainingAmount: changeData.Orders[x].Amount - changeData.Orders[x].FilledAmount,
			Exchange:        e.Name,
			OrderID:         changeData.Orders[x].OrderID,
			Type:            oType,
			Side:            side,
			Status:          status,
			AssetType:       a,
			Date:            changeData.Orders[x].CreationTimestamp.Time(),
			LastUpdated:     changeData.Orders[x].LastUpdateTimestamp.Time(),
			Pair:            cp,
		}
	}
	if err := e.Websocket.DataHandler.Send(ctx, orders); err != nil {
		return err
	}
	return e.Websocket.DataHandler.Send(ctx, changeData.Positions)
}

func (e *Exchange) processQuoteTicker(ctx context.Context, respRaw []byte, channels []string) error {
	a, cp, err := getAssetPairByInstrument(channels[1])
	if err != nil {
		return err
	}
	var response wsResponse
	quoteTicker := &wsQuoteTickerInformation{}
	response.Params.Data = quoteTicker
	err = json.Unmarshal(respRaw, &response)
	if err != nil {
		return err
	}
	return e.Websocket.DataHandler.Send(ctx, &ticker.Price{
		ExchangeName: e.Name,
		Pair:         cp,
		AssetType:    a,
		LastUpdated:  quoteTicker.Timestamp.Time(),
		Bid:          quoteTicker.BestBidPrice,
		Ask:          quoteTicker.BestAskPrice,
		BidSize:      quoteTicker.BestBidAmount,
		AskSize:      quoteTicker.BestAskAmount,
	})
}

func (e *Exchange) processTrades(ctx context.Context, respRaw []byte, channels []string) error {
	tradeFeed := e.IsTradeFeedEnabled()
	saveTradeData := e.IsSaveTradeDataEnabled()
	if !tradeFeed && !saveTradeData {
		return nil
	}

	if len(channels) < 3 || len(channels) > 5 {
		return fmt.Errorf("%w, expected format 'trades.{instrument_name}.{interval} or trades.{kind}.{currency}.{interval}', but found %s", errMalformedData, strings.Join(channels, "."))
	}
	var response wsResponse
	var tradeList []wsTrade
	response.Params.Data = &tradeList
	err := json.Unmarshal(respRaw, &response)
	if err != nil {
		return err
	}
	if len(tradeList) == 0 {
		return fmt.Errorf("%v, empty list of trades found", common.ErrNoResponse)
	}
	tradesData := make([]trade.Data, len(tradeList))
	for x := range tradesData {
		var cp currency.Pair
		var a asset.Item
		a, cp, err = getAssetPairByInstrument(tradeList[x].InstrumentName)
		if err != nil {
			return err
		}
		tradesData[x] = trade.Data{
			CurrencyPair: cp,
			Exchange:     e.Name,
			Timestamp:    tradeList[x].Timestamp.Time().UTC(),
			Price:        tradeList[x].Price,
			Amount:       tradeList[x].Amount,
			Side:         tradeList[x].Direction,
			TID:          tradeList[x].TradeID,
			AssetType:    a,
		}
	}
	if tradeFeed {
		for i := range tradesData {
			if err := e.Websocket.DataHandler.Send(ctx, tradesData[i]); err != nil {
				return err
			}
		}
	}
	if saveTradeData {
		return trade.AddTradesToBuffer(tradesData...)
	}
	return nil
}

func (e *Exchange) processIncrementalTicker(ctx context.Context, respRaw []byte, channels []string) error {
	if len(channels) != 2 {
		return fmt.Errorf("%w, expected format 'incremental_ticker.{instrument_name}', but found %s", errMalformedData, strings.Join(channels, "."))
	}
	a, cp, err := getAssetPairByInstrument(channels[1])
	if err != nil {
		return err
	}
	var response wsResponse
	incrementalTicker := &WsIncrementalTicker{}
	response.Params.Data = incrementalTicker
	err = json.Unmarshal(respRaw, &response)
	if err != nil {
		return err
	}
	return e.Websocket.DataHandler.Send(ctx, &ticker.Price{
		ExchangeName: e.Name,
		Pair:         cp,
		AssetType:    a,
		LastUpdated:  incrementalTicker.Timestamp.Time(),
		BidSize:      incrementalTicker.BestBidAmount,
		AskSize:      incrementalTicker.BestAskAmount,
		High:         incrementalTicker.MaxPrice,
		Low:          incrementalTicker.MinPrice,
		Volume:       incrementalTicker.Stats.Volume,
		QuoteVolume:  incrementalTicker.Stats.VolumeUsd,
		Ask:          incrementalTicker.ImpliedAsk,
		Bid:          incrementalTicker.ImpliedBid,
	})
}

func (e *Exchange) processInstrumentTicker(ctx context.Context, respRaw []byte, channels []string) error {
	if len(channels) != 3 {
		return fmt.Errorf("%w, expected format 'ticker.{instrument_name}.{interval}', but found %s", errMalformedData, strings.Join(channels, "."))
	}
	return e.processTicker(ctx, respRaw, channels)
}

func (e *Exchange) processTicker(ctx context.Context, respRaw []byte, channels []string) error {
	a, cp, err := getAssetPairByInstrument(channels[1])
	if err != nil {
		return err
	}
	var response wsResponse
	tickerPriceResponse := &wsTicker{}
	response.Params.Data = tickerPriceResponse
	err = json.Unmarshal(respRaw, &response)
	if err != nil {
		return err
	}
	tickerPrice := &ticker.Price{
		ExchangeName: e.Name,
		Pair:         cp,
		AssetType:    a,
		LastUpdated:  tickerPriceResponse.Timestamp.Time(),
		Bid:          tickerPriceResponse.BestBidPrice,
		Ask:          tickerPriceResponse.BestAskPrice,
		BidSize:      tickerPriceResponse.BestBidAmount,
		AskSize:      tickerPriceResponse.BestAskAmount,
		Last:         tickerPriceResponse.LastPrice,
		High:         tickerPriceResponse.Stats.High,
		Low:          tickerPriceResponse.Stats.Low,
		Volume:       tickerPriceResponse.Stats.Volume,
	}
	if a != asset.Futures {
		tickerPrice.Low = tickerPriceResponse.MinPrice
		tickerPrice.High = tickerPriceResponse.MaxPrice
		tickerPrice.Last = tickerPriceResponse.MarkPrice
		tickerPrice.Ask = tickerPriceResponse.ImpliedAsk
		tickerPrice.Bid = tickerPriceResponse.ImpliedBid
	}
	return e.Websocket.DataHandler.Send(ctx, tickerPrice)
}

func (e *Exchange) processData(ctx context.Context, respRaw []byte, result any) error {
	var response wsResponse
	response.Params.Data = result
	err := json.Unmarshal(respRaw, &response)
	if err != nil {
		return err
	}
	return e.Websocket.DataHandler.Send(ctx, result)
}

func (e *Exchange) processCandleChart(ctx context.Context, respRaw []byte, channels []string) error {
	if len(channels) != 4 {
		return fmt.Errorf("%w, expected format 'chart.trades.{instrument_name}.{resolution}', but found %s", errMalformedData, strings.Join(channels, "."))
	}
	a, cp, err := getAssetPairByInstrument(channels[2])
	if err != nil {
		return err
	}
	var response wsResponse
	candleData := &wsCandlestickData{}
	response.Params.Data = candleData
	err = json.Unmarshal(respRaw, &response)
	if err != nil {
		return err
	}
	return e.Websocket.DataHandler.Send(ctx, websocket.KlineData{
		Timestamp:  candleData.Tick.Time(),
		Pair:       cp,
		AssetType:  a,
		Exchange:   e.Name,
		OpenPrice:  candleData.Open,
		HighPrice:  candleData.High,
		LowPrice:   candleData.Low,
		ClosePrice: candleData.Close,
		Volume:     candleData.Volume,
	})
}

func (e *Exchange) processOrderbook(respRaw []byte, channels []string) error {
	var response wsResponse
	orderbookData := &wsOrderbook{}
	response.Params.Data = orderbookData
	err := json.Unmarshal(respRaw, &response)
	if err != nil {
		return err
	}
	if len(channels) == 3 {
		a, cp, err := getAssetPairByInstrument(orderbookData.InstrumentName)
		if err != nil {
			return err
		}
		asks := make(orderbook.Levels, 0, len(orderbookData.Asks))
		for x := range orderbookData.Asks {
			if len(orderbookData.Asks[x]) != 3 {
				return errMalformedData
			}
			price, okay := orderbookData.Asks[x][1].(float64)
			if !okay {
				return fmt.Errorf("%w, invalid orderbook price", errMalformedData)
			}
			amount, okay := orderbookData.Asks[x][2].(float64)
			if !okay {
				return fmt.Errorf("%w, invalid amount", errMalformedData)
			}
			asks = append(asks, orderbook.Level{
				Price:  price,
				Amount: amount,
			})
		}
		bids := make(orderbook.Levels, 0, len(orderbookData.Bids))
		for x := range orderbookData.Bids {
			if len(orderbookData.Bids[x]) != 3 {
				return errMalformedData
			}
			price, okay := orderbookData.Bids[x][1].(float64)
			if !okay {
				return fmt.Errorf("%w, invalid orderbook price", errMalformedData)
			} else if price == 0.0 {
				continue
			}
			amount, okay := orderbookData.Bids[x][2].(float64)
			if !okay {
				return fmt.Errorf("%w, invalid amount", errMalformedData)
			}
			bids = append(bids, orderbook.Level{
				Price:  price,
				Amount: amount,
			})
		}
		if len(asks) == 0 && len(bids) == 0 {
			return nil
		}

		switch orderbookData.Type {
		case "snapshot":
			return e.Websocket.Orderbook.LoadSnapshot(&orderbook.Book{
				Exchange:          e.Name,
				ValidateOrderbook: e.ValidateOrderbook,
				LastUpdated:       orderbookData.Timestamp.Time(),
				Pair:              cp,
				Asks:              asks,
				Bids:              bids,
				Asset:             a,
				LastUpdateID:      orderbookData.ChangeID,
			})
		case "change":
			return e.Websocket.Orderbook.Update(&orderbook.Update{
				Asks:       asks,
				Bids:       bids,
				Pair:       cp,
				Asset:      a,
				UpdateID:   orderbookData.ChangeID,
				UpdateTime: orderbookData.Timestamp.Time(),
			})
		}
	} else if len(channels) == 5 {
		a, cp, err := getAssetPairByInstrument(orderbookData.InstrumentName)
		if err != nil {
			return err
		}
		asks := make(orderbook.Levels, 0, len(orderbookData.Asks))
		for x := range orderbookData.Asks {
			if len(orderbookData.Asks[x]) != 2 {
				return errMalformedData
			}
			price, okay := orderbookData.Asks[x][0].(float64)
			if !okay {
				return fmt.Errorf("%w, invalid orderbook price", errMalformedData)
			} else if price == 0 {
				continue
			}
			amount, okay := orderbookData.Asks[x][1].(float64)
			if !okay {
				return fmt.Errorf("%w, invalid amount", errMalformedData)
			}
			asks = append(asks, orderbook.Level{
				Price:  price,
				Amount: amount,
			})
		}
		bids := make([]orderbook.Level, 0, len(orderbookData.Bids))
		for x := range orderbookData.Bids {
			if len(orderbookData.Bids[x]) != 2 {
				return errMalformedData
			}
			price, okay := orderbookData.Bids[x][0].(float64)
			if !okay {
				return fmt.Errorf("%w, invalid orderbook price", errMalformedData)
			} else if price == 0 {
				continue
			}
			amount, okay := orderbookData.Bids[x][1].(float64)
			if !okay {
				return fmt.Errorf("%w, invalid amount", errMalformedData)
			}
			bids = append(bids, orderbook.Level{
				Price:  price,
				Amount: amount,
			})
		}
		if len(asks) == 0 && len(bids) == 0 {
			return nil
		}
		return e.Websocket.Orderbook.LoadSnapshot(&orderbook.Book{
			Asks:         asks,
			Bids:         bids,
			Pair:         cp,
			Asset:        a,
			Exchange:     e.Name,
			LastUpdateID: orderbookData.ChangeID,
			LastUpdated:  orderbookData.Timestamp.Time(),
		})
	}
	return nil
}

// generateSubscriptions returns a list of configured subscriptions
func (e *Exchange) generateSubscriptions() (subscription.List, error) {
	return e.Features.Subscriptions.ExpandTemplates(e)
}

// GetSubscriptionTemplate returns a subscription channel template
func (e *Exchange) GetSubscriptionTemplate(_ *subscription.Subscription) (*template.Template, error) {
	return template.New("master.tmpl").Funcs(template.FuncMap{
		"channelName":     channelName,
		"interval":        channelInterval,
		"isSymbolChannel": isSymbolChannel,
		"fmt":             formatChannelPair,
	}).
		Parse(subTplText)
}

// Subscribe sends a websocket message to receive data from the channel
func (e *Exchange) Subscribe(subs subscription.List) error {
	ctx := context.TODO()
	errs := e.handleSubscription(ctx, "public/subscribe", subs.Public())
	return common.AppendError(errs, e.handleSubscription(ctx, "private/subscribe", subs.Private()))
}

// Unsubscribe sends a websocket message to stop receiving data from the channel
func (e *Exchange) Unsubscribe(subs subscription.List) error {
	ctx := context.TODO()
	errs := e.handleSubscription(ctx, "public/unsubscribe", subs.Public())
	return common.AppendError(errs, e.handleSubscription(ctx, "private/unsubscribe", subs.Private()))
}

func (e *Exchange) handleSubscription(ctx context.Context, method string, subs subscription.List) error {
	var err error
	subs, err = subs.ExpandTemplates(e)
	if err != nil || len(subs) == 0 {
		return err
	}

	r := WsSubscriptionInput{
		JSONRPCVersion: rpcVersion,
		ID:             e.MessageID(),
		Method:         method,
		Params:         map[string][]string{"channels": subs.QualifiedChannels()},
	}

	data, err := e.Websocket.Conn.SendMessageReturnResponse(ctx, request.Unset, r.ID, r)
	if err != nil {
		return err
	}

	var response wsSubscriptionResponse
	err = json.Unmarshal(data, &response)
	if err != nil {
		return fmt.Errorf("%v %v", e.Name, err)
	}
	subAck := map[string]bool{}
	for _, c := range response.Result {
		subAck[c] = true
	}
	if len(subAck) != len(subs) {
		err = websocket.ErrSubscriptionFailure
	}
	for _, s := range subs {
		if _, ok := subAck[s.QualifiedChannel]; ok {
			delete(subAck, s.QualifiedChannel)
			if !strings.Contains(method, "unsubscribe") {
				err = common.AppendError(err, e.Websocket.AddSuccessfulSubscriptions(e.Websocket.Conn, s))
			} else {
				err = common.AppendError(err, e.Websocket.RemoveSubscriptions(e.Websocket.Conn, s))
			}
		} else {
			err = common.AppendError(err, errors.New(s.String()+" failed to "+method))
		}
	}

	for key := range subAck {
		err = common.AppendError(err, fmt.Errorf("unexpected channel %q in result", key))
	}

	return err
}

func channelName(s *subscription.Subscription) string {
	if name, ok := subscriptionNames[s.Channel]; ok {
		return name
	}
	panic(fmt.Errorf("%w: %s", subscription.ErrNotSupported, s.Channel))
}

// channelInterval converts an interval to an exchange specific interval
// We convert 1s to agg2; Docs do not explain agg2 but support explained that it may vary under load but is currently 1 second
func channelInterval(s *subscription.Subscription) string {
	if s.Interval != 0 {
		if channelName(s) == chartTradesChannel {
			if s.Interval == kline.OneDay {
				return "1D"
			}
			m := s.Interval.Duration().Minutes()
			switch m {
			case 1, 3, 5, 10, 15, 30, 60, 120, 180, 360, 720: // Valid Minute intervals
				return strconv.Itoa(int(m))
			}
			panic(fmt.Errorf("%w: %s", kline.ErrUnsupportedInterval, s.Interval))
		}
		switch s.Interval {
		case kline.ThousandMilliseconds:
			return "agg2"
		case kline.HundredMilliseconds, kline.Raw:
			return s.Interval.Short()
		}
		panic(fmt.Errorf("%w: %s", kline.ErrUnsupportedInterval, s.Interval))
	}
	return ""
}

func isSymbolChannel(s *subscription.Subscription) bool {
	switch channelName(s) {
	case orderbookChannel, chartTradesChannel, tickerChannel, tradesChannel, perpetualChannel, quoteChannel,
		userChangesInstrumentsChannel, incrementalTickerChannel, userOrdersChannel, userTradesChannel:
		return true
	}
	return false
}

func formatChannelPair(pair currency.Pair) string {
	if str := pair.Quote.String(); strings.Contains(str, "PERPETUAL") && strings.Contains(str, "-") {
		pair.Delimiter = "_"
	}
	return pair.String()
}

const subTplText = `
{{- if isSymbolChannel $.S -}}
	{{- range $asset, $pairs := $.AssetPairs }}
		{{- range $p := $pairs }}
			{{- channelName $.S -}} . {{- fmt $p }}
			{{- with $i := interval $.S -}} . {{- $i }}{{ end }}
			{{- $.PairSeparator }}
		{{- end }}
		{{- $.AssetSeparator }}
	{{- end }}
{{- else }}
	{{- channelName $.S -}}
	{{- with $i := interval $.S -}} . {{- $i }}{{ end }}
{{- end }}
`<|MERGE_RESOLUTION|>--- conflicted
+++ resolved
@@ -272,14 +272,7 @@
 		platformState := &wsPlatformState{}
 		return e.processData(ctx, respRaw, platformState)
 	case "quote": // Quote ticker information.
-<<<<<<< HEAD
 		return e.processQuoteTicker(ctx, respRaw, channels)
-	case "rfq":
-		rfq := &wsRequestForQuote{}
-		return e.processData(ctx, respRaw, rfq)
-=======
-		return e.processQuoteTicker(respRaw, channels)
->>>>>>> 3eb4c7fa
 	case "ticker":
 		return e.processInstrumentTicker(ctx, respRaw, channels)
 	case "trades":
