--- conflicted
+++ resolved
@@ -584,20 +584,8 @@
 	if err != nil {
 		return nil, err
 	}
-<<<<<<< HEAD
-	var timeInForce string
-	switch {
-	case s.TimeInForce.Is(order.GoodTillCancel):
-		timeInForce = "good_til_cancelled"
-	case s.TimeInForce.Is(order.GoodTillDay):
-		timeInForce = "good_till_day"
-	case s.TimeInForce.Is(order.FillOrKill):
-		timeInForce = "fill_or_kill"
-	case s.TimeInForce.Is(order.ImmediateOrCancel):
-=======
 	timeInForce := ""
 	if s.TimeInForce.Is(order.ImmediateOrCancel) {
->>>>>>> 764eb37c
 		timeInForce = "immediate_or_cancel"
 	}
 	var data *PrivateTradeData
@@ -921,11 +909,7 @@
 				return nil, err
 			}
 			if ordersData[y].PostOnly {
-<<<<<<< HEAD
-				tif = order.PostOnly
-=======
 				tif |= order.PostOnly
->>>>>>> 764eb37c
 			}
 
 			resp = append(resp, order.Detail{
