--- conflicted
+++ resolved
@@ -14,12 +14,9 @@
 	"github.com/thrasher-corp/gocryptotrader/common/key"
 	"github.com/thrasher-corp/gocryptotrader/config"
 	"github.com/thrasher-corp/gocryptotrader/currency"
-<<<<<<< HEAD
 	"github.com/thrasher-corp/gocryptotrader/exchange/order/limits"
-=======
 	"github.com/thrasher-corp/gocryptotrader/exchange/websocket"
 	"github.com/thrasher-corp/gocryptotrader/exchange/websocket/buffer"
->>>>>>> 228f26e0
 	exchange "github.com/thrasher-corp/gocryptotrader/exchanges"
 	"github.com/thrasher-corp/gocryptotrader/exchanges/account"
 	"github.com/thrasher-corp/gocryptotrader/exchanges/asset"
@@ -1210,13 +1207,8 @@
 	if !d.SupportsAsset(a) {
 		return fmt.Errorf("%s: %w - %v", d.Name, asset.ErrNotSupported, a)
 	}
-<<<<<<< HEAD
 	for _, bc := range baseCurrencies {
-		var instrumentsData []InstrumentData
-=======
-	for _, x := range baseCurrencies {
 		var instrumentsData []*InstrumentData
->>>>>>> 228f26e0
 		var err error
 		if d.Websocket.IsConnected() {
 			instrumentsData, err = d.WSRetrieveInstrumentsData(currency.NewCode(bc), d.GetAssetKind(a), false)
@@ -1229,32 +1221,17 @@
 			continue
 		}
 
-<<<<<<< HEAD
 		l := make([]limits.MinMaxLevel, len(instrumentsData))
-		for j := range instrumentsData {
-			var pair currency.Pair
-			pair, err = currency.NewPairFromString(instrumentsData[j].InstrumentName)
-			if err != nil {
-				return err
-			}
-			l[j] = limits.MinMaxLevel{
-				Key:                    key.NewExchangePairAssetKey(d.Name, a, pair),
-				PriceStepIncrementSize: instrumentsData[j].TickSize,
-				MinimumBaseAmount:      instrumentsData[j].MinimumTradeAmount,
-=======
-		limits := make([]order.MinMaxLevel, len(instrumentsData))
-		for x, inst := range instrumentsData {
+		for i, inst := range instrumentsData {
 			var pair currency.Pair
 			pair, err = currency.NewPairFromString(inst.InstrumentName)
 			if err != nil {
 				return err
 			}
-			limits[x] = order.MinMaxLevel{
-				Pair:                   pair,
-				Asset:                  a,
+			l[i] = limits.MinMaxLevel{
+				Key:                    key.NewExchangePairAssetKey(d.Name, a, pair),
 				PriceStepIncrementSize: inst.TickSize,
 				MinimumBaseAmount:      inst.MinimumTradeAmount,
->>>>>>> 228f26e0
 			}
 		}
 		err = limits.LoadLimits(l)
