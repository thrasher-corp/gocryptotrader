package deribit

import (
	"context"
	"errors"
	"fmt"
	"sort"
	"strconv"
	"strings"
	"time"

	"github.com/shopspring/decimal"
	"github.com/thrasher-corp/gocryptotrader/common"
	"github.com/thrasher-corp/gocryptotrader/common/key"
	"github.com/thrasher-corp/gocryptotrader/config"
	"github.com/thrasher-corp/gocryptotrader/currency"
	"github.com/thrasher-corp/gocryptotrader/exchange/websocket"
	"github.com/thrasher-corp/gocryptotrader/exchange/websocket/buffer"
	exchange "github.com/thrasher-corp/gocryptotrader/exchanges"
	"github.com/thrasher-corp/gocryptotrader/exchanges/account"
	"github.com/thrasher-corp/gocryptotrader/exchanges/asset"
	"github.com/thrasher-corp/gocryptotrader/exchanges/deposit"
	"github.com/thrasher-corp/gocryptotrader/exchanges/fundingrate"
	"github.com/thrasher-corp/gocryptotrader/exchanges/futures"
	"github.com/thrasher-corp/gocryptotrader/exchanges/kline"
	"github.com/thrasher-corp/gocryptotrader/exchanges/order"
	"github.com/thrasher-corp/gocryptotrader/exchanges/orderbook"
	"github.com/thrasher-corp/gocryptotrader/exchanges/protocol"
	"github.com/thrasher-corp/gocryptotrader/exchanges/request"
	"github.com/thrasher-corp/gocryptotrader/exchanges/ticker"
	"github.com/thrasher-corp/gocryptotrader/exchanges/trade"
	"github.com/thrasher-corp/gocryptotrader/log"
	"github.com/thrasher-corp/gocryptotrader/portfolio/withdraw"
)

// SetDefaults sets the basic defaults for Deribit
func (d *Deribit) SetDefaults() {
	d.Name = "Deribit"
	d.Enabled = true
	d.Verbose = true
	d.API.CredentialsValidator.RequiresKey = true
	d.API.CredentialsValidator.RequiresSecret = true

	dashFormat := &currency.PairFormat{Uppercase: true, Delimiter: currency.DashDelimiter}
	underscoreFormat := &currency.PairFormat{Uppercase: true, Delimiter: currency.UnderscoreDelimiter}
	if err := d.SetAssetPairStore(asset.Spot, currency.PairStore{AssetEnabled: true, RequestFormat: underscoreFormat, ConfigFormat: underscoreFormat}); err != nil {
		log.Errorf(log.ExchangeSys, "%s error storing `%s` default asset formats: %s", d.Name, asset.Spot, err)
	}
	for _, a := range []asset.Item{asset.Futures, asset.Options, asset.OptionCombo, asset.FutureCombo} {
		if err := d.SetAssetPairStore(a, currency.PairStore{AssetEnabled: true, RequestFormat: dashFormat, ConfigFormat: dashFormat}); err != nil {
			log.Errorf(log.ExchangeSys, "%s error storing `%s` default asset formats: %s", d.Name, a, err)
		}
	}

	// Fill out the capabilities/features that the exchange supports
	d.Features = exchange.Features{
		Supports: exchange.FeaturesSupported{
			REST:      true,
			Websocket: true,
			RESTCapabilities: protocol.Features{
				TickerFetching:        true,
				KlineFetching:         true,
				TradeFetching:         true,
				OrderbookFetching:     true,
				AutoPairUpdates:       true,
				AccountInfo:           true,
				GetOrder:              true,
				GetOrders:             true,
				CancelOrders:          true,
				CancelOrder:           true,
				SubmitOrder:           true,
				UserTradeHistory:      true,
				CryptoDeposit:         true,
				CryptoWithdrawal:      true,
				TradeFee:              true,
				CryptoWithdrawalFee:   true,
				MultiChainDeposits:    true,
				MultiChainWithdrawals: true,
			},
			WebsocketCapabilities: protocol.Features{
				TickerFetching:    true,
				OrderbookFetching: true,
			},
			WithdrawPermissions: exchange.AutoWithdrawCrypto |
				exchange.AutoWithdrawFiat,
			Kline: kline.ExchangeCapabilitiesSupported{
				Intervals: true,
			},
			FuturesCapabilities: exchange.FuturesCapabilities{
				Positions:    true,
				Leverage:     true,
				FundingRates: true,
				SupportedFundingRateFrequencies: map[kline.Interval]bool{
					kline.OneHour:   true,
					kline.EightHour: true,
				},
				OpenInterest: exchange.OpenInterestSupport{
					Supported: true,
				},
			},
		},
		Enabled: exchange.FeaturesEnabled{
			AutoPairUpdates: true,
			Kline: kline.ExchangeCapabilitiesEnabled{
				Intervals: kline.DeployExchangeIntervals(
					kline.IntervalCapacity{Interval: kline.HundredMilliseconds},
					kline.IntervalCapacity{Interval: kline.OneMin},
					kline.IntervalCapacity{Interval: kline.ThreeMin},
					kline.IntervalCapacity{Interval: kline.FiveMin},
					kline.IntervalCapacity{Interval: kline.TenMin},
					kline.IntervalCapacity{Interval: kline.FifteenMin},
					kline.IntervalCapacity{Interval: kline.ThirtyMin},
					kline.IntervalCapacity{Interval: kline.OneHour},
					kline.IntervalCapacity{Interval: kline.TwoHour},
					// NOTE: The supported time intervals below are returned
					// offset to +8 hours. This may lead to
					// issues with candle quality and conversion as the
					// intervals may be broken up. The below intervals
					// are therefore constructed from the intervals above.
					// kline.IntervalCapacity{Interval: kline.ThreeHour},
					// kline.IntervalCapacity{Interval: kline.SixHour},
					// kline.IntervalCapacity{Interval: kline.TwelveHour},
					// kline.IntervalCapacity{Interval: kline.OneDay},
				),
				GlobalResultLimit: 500,
			},
		},
		Subscriptions: defaultSubscriptions.Clone(),
	}

	var err error
	d.Requester, err = request.New(d.Name,
		common.NewHTTPClientWithTimeout(exchange.DefaultHTTPTimeout),
		request.WithLimiter(GetRateLimits()),
	)
	if err != nil {
		log.Errorln(log.ExchangeSys, err)
	}
	for _, assetType := range []asset.Item{asset.Options, asset.OptionCombo, asset.FutureCombo} {
		if err = d.DisableAssetWebsocketSupport(assetType); err != nil {
			log.Errorln(log.ExchangeSys, err)
		}
	}
	d.API.Endpoints = d.NewEndpoints()
	err = d.API.Endpoints.SetDefaultEndpoints(map[exchange.URL]string{
		exchange.RestFutures:           "https://www.deribit.com",
		exchange.RestSpot:              "https://www.deribit.com",
		exchange.RestSpotSupplementary: "https://test.deribit.com",
	})
	if err != nil {
		log.Errorln(log.ExchangeSys, err)
	}
	d.Websocket = websocket.NewManager()
	d.WebsocketResponseMaxLimit = exchange.DefaultWebsocketResponseMaxLimit
	d.WebsocketResponseCheckTimeout = exchange.DefaultWebsocketResponseCheckTimeout
	d.WebsocketOrderbookBufferLimit = exchange.DefaultWebsocketOrderbookBufferLimit
}

// Setup takes in the supplied exchange configuration details and sets params
func (d *Deribit) Setup(exch *config.Exchange) error {
	err := exch.Validate()
	if err != nil {
		return err
	}
	if !exch.Enabled {
		d.SetEnabled(false)
		return nil
	}
	err = d.SetupDefaults(exch)
	if err != nil {
		return err
	}
	err = d.Websocket.Setup(&websocket.ManagerSetup{
		ExchangeConfig:        exch,
		DefaultURL:            deribitWebsocketAddress,
		RunningURL:            deribitWebsocketAddress,
		Connector:             d.WsConnect,
		Subscriber:            d.Subscribe,
		Unsubscriber:          d.Unsubscribe,
		GenerateSubscriptions: d.generateSubscriptions,
		Features:              &d.Features.Supports.WebsocketCapabilities,
		OrderbookBufferConfig: buffer.Config{
			SortBuffer:            true,
			SortBufferByUpdateIDs: true,
		},
	})
	if err != nil {
		return err
	}

	return d.Websocket.SetupNewConnection(&websocket.ConnectionSetup{
		URL:                  d.Websocket.GetWebsocketURL(),
		ResponseCheckTimeout: exch.WebsocketResponseCheckTimeout,
		ResponseMaxLimit:     exch.WebsocketResponseMaxLimit,
	})
}

// FetchTradablePairs returns a list of the exchanges tradable pairs
func (d *Deribit) FetchTradablePairs(ctx context.Context, assetType asset.Item) (currency.Pairs, error) {
	if !d.SupportsAsset(assetType) {
		return nil, fmt.Errorf("%s: %w - %v", d.Name, asset.ErrNotSupported, assetType)
	}

	instruments, err := d.GetInstruments(ctx, currency.EMPTYCODE, d.GetAssetKind(assetType), false)
	if err != nil {
		return nil, err
	}

	resp := make(currency.Pairs, 0, len(instruments))
	for _, inst := range instruments {
		if !inst.IsActive {
			continue
		}
		cp, err := currency.NewPairFromString(inst.InstrumentName)
		if err != nil {
			return nil, err
		}
		resp = resp.Add(cp)
	}
	return resp, nil
}

// UpdateTradablePairs updates the exchanges available pairs and stores
// them in the exchanges config
func (d *Deribit) UpdateTradablePairs(ctx context.Context, forceUpdate bool) error {
	assets := d.GetAssetTypes(false)
	errs := common.CollectErrors(len(assets))
	for x := range assets {
		go func(x int) {
			defer errs.Wg.Done()
			pairs, err := d.FetchTradablePairs(ctx, assets[x])
			if err != nil {
				errs.C <- err
				return
			}
			errs.C <- d.UpdatePairs(pairs, assets[x], false, forceUpdate)
		}(x)
	}
	return errs.Collect()
}

// UpdateTickers updates the ticker for all currency pairs of a given asset type
func (d *Deribit) UpdateTickers(_ context.Context, _ asset.Item) error {
	return common.ErrFunctionNotSupported
}

// UpdateTicker updates and returns the ticker for a currency pair
func (d *Deribit) UpdateTicker(ctx context.Context, p currency.Pair, assetType asset.Item) (*ticker.Price, error) {
	if !d.SupportsAsset(assetType) {
		return nil, fmt.Errorf("%s: %w - %s", d.Name, asset.ErrNotSupported, assetType)
	}
	p, err := d.FormatExchangeCurrency(p, assetType)
	if err != nil {
		return nil, err
	}
	instrumentID := d.formatPairString(assetType, p)
	var tickerData *TickerData
	if d.Websocket.IsConnected() {
		tickerData, err = d.WSRetrievePublicTicker(instrumentID)
	} else {
		tickerData, err = d.GetPublicTicker(ctx, instrumentID)
	}
	if err != nil {
		return nil, err
	}
	resp := ticker.Price{
		ExchangeName: d.Name,
		Pair:         p,
		AssetType:    assetType,
		Ask:          tickerData.BestAskPrice,
		AskSize:      tickerData.BestAskAmount,
		Bid:          tickerData.BestBidPrice,
		BidSize:      tickerData.BestBidAmount,
		High:         tickerData.Stats.High,
		Low:          tickerData.Stats.Low,
		Last:         tickerData.LastPrice,
		Volume:       tickerData.Stats.Volume,
		Close:        tickerData.LastPrice,
		IndexPrice:   tickerData.IndexPrice,
		MarkPrice:    tickerData.MarkPrice,
		QuoteVolume:  tickerData.Stats.VolumeUSD,
	}
	err = ticker.ProcessTicker(&resp)
	if err != nil {
		return nil, err
	}
	return ticker.GetTicker(d.Name, p, assetType)
}

// UpdateOrderbook updates and returns the orderbook for a currency pair
func (d *Deribit) UpdateOrderbook(ctx context.Context, p currency.Pair, assetType asset.Item) (*orderbook.Base, error) {
	p, err := d.FormatExchangeCurrency(p, assetType)
	if err != nil {
		return nil, err
	}
	instrumentID := d.formatPairString(assetType, p)
	var obData *Orderbook
	if d.Websocket.IsConnected() {
		obData, err = d.WSRetrieveOrderbookData(instrumentID, 50)
	} else {
		obData, err = d.GetOrderbook(ctx, instrumentID, 50)
	}
	if err != nil {
		return nil, err
	}
	book := &orderbook.Base{
		Exchange:        d.Name,
		Pair:            p,
		Asset:           assetType,
		VerifyOrderbook: d.CanVerifyOrderbook,
	}
	book.Asks = make(orderbook.Tranches, 0, len(obData.Asks))
	for x := range obData.Asks {
		if obData.Asks[x][0] == 0 || obData.Asks[x][1] == 0 {
			continue
		}
		book.Asks = append(book.Asks, orderbook.Tranche{
			Price:  obData.Asks[x][0],
			Amount: obData.Asks[x][1],
		})
	}
	book.Bids = make(orderbook.Tranches, 0, len(obData.Bids))
	for x := range obData.Bids {
		if obData.Bids[x][0] == 0 || obData.Bids[x][1] == 0 {
			continue
		}
		book.Bids = append(book.Bids, orderbook.Tranche{
			Price:  obData.Bids[x][0],
			Amount: obData.Bids[x][1],
		})
	}
	err = book.Process()
	if err != nil {
		return book, err
	}
	return orderbook.Get(d.Name, p, assetType)
}

// UpdateAccountInfo retrieves balances for all enabled currencies
func (d *Deribit) UpdateAccountInfo(ctx context.Context, _ asset.Item) (account.Holdings, error) {
	var resp account.Holdings
	resp.Exchange = d.Name
	currencies, err := d.GetCurrencies(ctx)
	if err != nil {
		return resp, err
	}
	resp.Accounts = make([]account.SubAccount, len(currencies))
	for x := range currencies {
		var data *AccountSummaryData
		if d.Websocket.IsConnected() && d.Websocket.CanUseAuthenticatedWebsocketForWrapper() {
			data, err = d.WSRetrieveAccountSummary(currency.NewCode(currencies[x].Currency), false)
		} else {
			data, err = d.GetAccountSummary(ctx, currency.NewCode(currencies[x].Currency), false)
		}
		if err != nil {
			return resp, err
		}
		var subAcc account.SubAccount
		subAcc.Currencies = append(subAcc.Currencies, account.Balance{
			Currency: currency.NewCode(currencies[x].Currency),
			Total:    data.Balance,
			Hold:     data.Balance - data.AvailableFunds,
		})
		resp.Accounts[x] = subAcc
	}
	return resp, nil
}

// GetAccountFundingHistory returns funding history, deposits and withdrawals
func (d *Deribit) GetAccountFundingHistory(ctx context.Context) ([]exchange.FundingHistory, error) {
	var currencies []CurrencyData
	var err error
	if d.Websocket.IsConnected() {
		currencies, err = d.WSRetrieveCurrencies()
	} else {
		currencies, err = d.GetCurrencies(ctx)
	}
	if err != nil {
		return nil, err
	}
	var resp []exchange.FundingHistory
	for x := range currencies {
		var deposits *DepositsData
		if d.Websocket.IsConnected() && d.Websocket.CanUseAuthenticatedWebsocketForWrapper() {
			deposits, err = d.WSRetrieveDeposits(currency.NewCode(currencies[x].Currency), 100, 0)
		} else {
			deposits, err = d.GetDeposits(ctx, currency.NewCode(currencies[x].Currency), 100, 0)
		}
		if err != nil {
			return nil, err
		}
		for y := range deposits.Data {
			resp = append(resp, exchange.FundingHistory{
				ExchangeName:    d.Name,
				Status:          deposits.Data[y].State,
				TransferID:      deposits.Data[y].TransactionID,
				Timestamp:       deposits.Data[y].UpdatedTimestamp.Time(),
				Currency:        currencies[x].Currency,
				Amount:          deposits.Data[y].Amount,
				CryptoToAddress: deposits.Data[y].Address,
				TransferType:    "deposit",
			})
		}
		var withdrawalData *WithdrawalsData
		if d.Websocket.IsConnected() && d.Websocket.CanUseAuthenticatedWebsocketForWrapper() {
			withdrawalData, err = d.WSRetrieveWithdrawals(currency.NewCode(currencies[x].Currency), 100, 0)
		} else {
			withdrawalData, err = d.GetWithdrawals(ctx, currency.NewCode(currencies[x].Currency), 100, 0)
		}
		if err != nil {
			return nil, err
		}
		for z := range withdrawalData.Data {
			resp = append(resp, exchange.FundingHistory{
				ExchangeName:    d.Name,
				Status:          withdrawalData.Data[z].State,
				TransferID:      withdrawalData.Data[z].TransactionID,
				Timestamp:       withdrawalData.Data[z].UpdatedTimestamp.Time(),
				Currency:        currencies[x].Currency,
				Amount:          withdrawalData.Data[z].Amount,
				CryptoToAddress: withdrawalData.Data[z].Address,
				TransferType:    "withdrawal",
			})
		}
	}
	return resp, nil
}

// GetWithdrawalsHistory returns previous withdrawals data
func (d *Deribit) GetWithdrawalsHistory(ctx context.Context, c currency.Code, _ asset.Item) ([]exchange.WithdrawalHistory, error) {
	var currencies []CurrencyData
	var err error
	if d.Websocket.IsConnected() {
		currencies, err = d.WSRetrieveCurrencies()
	} else {
		currencies, err = d.GetCurrencies(ctx)
	}
	if err != nil {
		return nil, err
	}
	resp := []exchange.WithdrawalHistory{}
	for x := range currencies {
		if !strings.EqualFold(currencies[x].Currency, c.String()) {
			continue
		}
		var withdrawalData *WithdrawalsData
		if d.Websocket.IsConnected() && d.Websocket.CanUseAuthenticatedWebsocketForWrapper() {
			withdrawalData, err = d.WSRetrieveWithdrawals(currency.NewCode(currencies[x].Currency), 100, 0)
		} else {
			withdrawalData, err = d.GetWithdrawals(ctx, currency.NewCode(currencies[x].Currency), 100, 0)
		}
		if err != nil {
			return nil, err
		}
		for y := range withdrawalData.Data {
			resp = append(resp, exchange.WithdrawalHistory{
				Status:          withdrawalData.Data[y].State,
				TransferID:      withdrawalData.Data[y].TransactionID,
				Timestamp:       withdrawalData.Data[y].UpdatedTimestamp.Time(),
				Currency:        currencies[x].Currency,
				Amount:          withdrawalData.Data[y].Amount,
				CryptoToAddress: withdrawalData.Data[y].Address,
				TransferType:    "deposit",
			})
		}
	}
	return resp, nil
}

// GetRecentTrades returns the most recent trades for a currency and asset
func (d *Deribit) GetRecentTrades(ctx context.Context, p currency.Pair, assetType asset.Item) ([]trade.Data, error) {
	if !d.SupportsAsset(assetType) {
		return nil, fmt.Errorf("%s: %w - %s", d.Name, asset.ErrNotSupported, assetType)
	}
	p, err := d.FormatExchangeCurrency(p, assetType)
	if err != nil {
		return nil, err
	}
	instrumentID := d.formatPairString(assetType, p)
	resp := []trade.Data{}
	var trades *PublicTradesData
	if d.Websocket.IsConnected() {
		trades, err = d.WSRetrieveLastTradesByInstrument(
			instrumentID, "", "", "", 0, false)
	} else {
		trades, err = d.GetLastTradesByInstrument(
			ctx,
			instrumentID, "", "", "", 0, false)
	}
	if err != nil {
		return nil, err
	}
	for a := range trades.Trades {
		sideData := order.Sell
		if trades.Trades[a].Direction == sideBUY {
			sideData = order.Buy
		}
		resp = append(resp, trade.Data{
			TID:          trades.Trades[a].TradeID,
			Exchange:     d.Name,
			Price:        trades.Trades[a].Price,
			Amount:       trades.Trades[a].Amount,
			Timestamp:    trades.Trades[a].Timestamp.Time(),
			AssetType:    assetType,
			Side:         sideData,
			CurrencyPair: p,
		})
	}
	return resp, nil
}

// GetHistoricTrades returns historic trade data within the timeframe provided
func (d *Deribit) GetHistoricTrades(ctx context.Context, p currency.Pair, assetType asset.Item, timestampStart, timestampEnd time.Time) ([]trade.Data, error) {
	if common.StartEndTimeCheck(timestampStart, timestampEnd) != nil {
		return nil, fmt.Errorf("invalid time range supplied. Start: %v End %v",
			timestampStart,
			timestampEnd)
	}
	p, err := d.FormatExchangeCurrency(p, assetType)
	if err != nil {
		return nil, err
	}
	var instrumentID string
	switch assetType {
	case asset.Futures, asset.Options, asset.Spot:
		instrumentID = d.formatPairString(assetType, p)
	default:
		return nil, fmt.Errorf("%w asset type %v", asset.ErrNotSupported, assetType)
	}
	var resp []trade.Data
	var tradesData *PublicTradesData
	hasMore := true
	for hasMore {
		if d.Websocket.IsConnected() {
			tradesData, err = d.WSRetrieveLastTradesByInstrumentAndTime(instrumentID, "asc", 100, true, timestampStart, timestampEnd)
		} else {
			tradesData, err = d.GetLastTradesByInstrumentAndTime(ctx, instrumentID, "asc", 100, timestampStart, timestampEnd)
		}
		if err != nil {
			return nil, err
		}
		if len(tradesData.Trades) != 100 {
			hasMore = false
		}
		for t := range tradesData.Trades {
			if t == 99 {
				if timestampStart.Equal(tradesData.Trades[t].Timestamp.Time()) {
					hasMore = false
				}
				timestampStart = tradesData.Trades[t].Timestamp.Time()
			}
			sideData := order.Sell
			if tradesData.Trades[t].Direction == sideBUY {
				sideData = order.Buy
			}
			resp = append(resp, trade.Data{
				TID:          tradesData.Trades[t].TradeID,
				Exchange:     d.Name,
				Price:        tradesData.Trades[t].Price,
				Amount:       tradesData.Trades[t].Amount,
				Timestamp:    tradesData.Trades[t].Timestamp.Time(),
				AssetType:    assetType,
				Side:         sideData,
				CurrencyPair: p,
			})
		}
	}
	return resp, nil
}

// SubmitOrder submits a new order
func (d *Deribit) SubmitOrder(ctx context.Context, s *order.Submit) (*order.SubmitResponse, error) {
	err := s.Validate(d.GetTradingRequirements())
	if err != nil {
		return nil, err
	}
	if !d.SupportsAsset(s.AssetType) {
		return nil, fmt.Errorf("%s: orderType %v is not valid", d.Name, s.AssetType)
	}
	var orderID string
	var fmtPair currency.Pair
	status := order.New
	fmtPair, err = d.FormatExchangeCurrency(s.Pair, s.AssetType)
	if err != nil {
		return nil, err
	}
	timeInForce := ""
	if s.TimeInForce.Is(order.ImmediateOrCancel) {
		timeInForce = "immediate_or_cancel"
	}
	var data *PrivateTradeData
	reqParams := &OrderBuyAndSellParams{
		Instrument:   fmtPair.String(),
		OrderType:    strings.ToLower(s.Type.String()),
		Label:        s.ClientOrderID,
		TimeInForce:  timeInForce,
		Amount:       s.Amount,
		Price:        s.Price,
		TriggerPrice: s.TriggerPrice,
		PostOnly:     s.TimeInForce.Is(order.PostOnly),
		ReduceOnly:   s.ReduceOnly,
	}
	switch {
	case s.Side.IsLong():
		if d.Websocket.IsConnected() && d.Websocket.CanUseAuthenticatedWebsocketForWrapper() {
			data, err = d.WSSubmitBuy(reqParams)
		} else {
			data, err = d.SubmitBuy(ctx, reqParams)
		}
		if err != nil {
			return nil, err
		}
		if data == nil {
			return nil, common.ErrNoResponse
		}
		orderID = data.Order.OrderID
	case s.Side.IsShort():
		if d.Websocket.IsConnected() && d.Websocket.CanUseAuthenticatedWebsocketForWrapper() {
			data, err = d.WSSubmitSell(reqParams)
		} else {
			data, err = d.SubmitSell(ctx, reqParams)
		}
		if err != nil {
			return nil, err
		}
		if data == nil {
			return nil, common.ErrNoResponse
		}
		orderID = data.Order.OrderID
	}
	resp, err := s.DeriveSubmitResponse(orderID)
	if err != nil {
		return nil, err
	}
	resp.Status = status
	return resp, nil
}

// ModifyOrder will allow of changing orderbook placement and limit to
// market conversion
func (d *Deribit) ModifyOrder(ctx context.Context, action *order.Modify) (*order.ModifyResponse, error) {
	if err := action.Validate(); err != nil {
		return nil, err
	}
	if !d.SupportsAsset(action.AssetType) {
		return nil, fmt.Errorf("%s: %w - %v", d.Name, asset.ErrNotSupported, action.AssetType)
	}
	var modify *PrivateTradeData
	var err error
	reqParam := &OrderBuyAndSellParams{
		TriggerPrice: action.TriggerPrice,
		PostOnly:     action.TimeInForce.Is(order.PostOnly),
		Amount:       action.Amount,
		OrderID:      action.OrderID,
		Price:        action.Price,
	}
	if d.Websocket.IsConnected() && d.Websocket.CanUseAuthenticatedWebsocketForWrapper() {
		modify, err = d.WSSubmitEdit(reqParam)
	} else {
		modify, err = d.SubmitEdit(ctx, reqParam)
	}
	if err != nil {
		return nil, err
	}
	resp, err := action.DeriveModifyResponse()
	if err != nil {
		return nil, err
	}
	resp.OrderID = modify.Order.OrderID
	return resp, nil
}

// CancelOrder cancels an order by its corresponding ID number
func (d *Deribit) CancelOrder(ctx context.Context, ord *order.Cancel) error {
	if !d.SupportsAsset(ord.AssetType) {
		return fmt.Errorf("%s: %w - %s", d.Name, asset.ErrNotSupported, ord.AssetType)
	}
	err := ord.Validate(ord.StandardCancel())
	if err != nil {
		return err
	}
	if d.Websocket.IsConnected() && d.Websocket.CanUseAuthenticatedWebsocketForWrapper() {
		_, err = d.WSSubmitCancel(ord.OrderID)
	} else {
		_, err = d.SubmitCancel(ctx, ord.OrderID)
	}
	if err != nil {
		return err
	}
	return nil
}

// CancelBatchOrders cancels orders by their corresponding ID numbers
func (d *Deribit) CancelBatchOrders(_ context.Context, _ []order.Cancel) (*order.CancelBatchResponse, error) {
	return nil, common.ErrFunctionNotSupported
}

// CancelAllOrders cancels all orders associated with a currency pair
func (d *Deribit) CancelAllOrders(ctx context.Context, orderCancellation *order.Cancel) (order.CancelAllResponse, error) {
	if err := orderCancellation.Validate(); err != nil {
		return order.CancelAllResponse{}, err
	}
	var cancelData *MultipleCancelResponse
	pairFmt, err := d.GetPairFormat(orderCancellation.AssetType, true)
	if err != nil {
		return order.CancelAllResponse{}, err
	}
	var orderTypeStr string
	switch orderCancellation.Type {
	case order.Limit:
		orderTypeStr = order.Limit.String()
	case order.Market:
		orderTypeStr = order.Market.String()
	case order.AnyType, order.UnknownType:
		orderTypeStr = "all"
	default:
		return order.CancelAllResponse{}, fmt.Errorf("%s: orderType %v is not valid", d.Name, orderCancellation.Type)
	}
	if d.Websocket.IsConnected() && d.Websocket.CanUseAuthenticatedWebsocketForWrapper() {
		cancelData, err = d.WSSubmitCancelAllByInstrument(pairFmt.Format(orderCancellation.Pair), orderTypeStr, true, true)
	} else {
		cancelData, err = d.SubmitCancelAllByInstrument(ctx, pairFmt.Format(orderCancellation.Pair), orderTypeStr, true, true)
	}
	if err != nil {
		return order.CancelAllResponse{}, err
	}
	response := order.CancelAllResponse{Count: cancelData.CancelCount}
	if len(cancelData.CancelDetails) > 0 {
		response.Status = make(map[string]string)
		for a := range cancelData.CancelDetails {
			for b := range cancelData.CancelDetails[a].Result {
				response.Status[cancelData.CancelDetails[a].Result[b].OrderID] = cancelData.CancelDetails[a].Result[b].OrderState
			}
		}
	}
	return response, nil
}

// GetOrderInfo returns order information based on order ID
func (d *Deribit) GetOrderInfo(ctx context.Context, orderID string, _ currency.Pair, assetType asset.Item) (*order.Detail, error) {
	if !d.SupportsAsset(assetType) {
		return nil, fmt.Errorf("%w assetType %v", asset.ErrNotSupported, assetType)
	}
	var orderInfo *OrderData
	var err error
	if d.Websocket.IsConnected() && d.Websocket.CanUseAuthenticatedWebsocketForWrapper() {
		orderInfo, err = d.WSRetrievesOrderState(orderID)
	} else {
		orderInfo, err = d.GetOrderState(ctx, orderID)
	}
	if err != nil {
		return nil, err
	}
	orderSide := order.Sell
	if orderInfo.Direction == sideBUY {
		orderSide = order.Buy
	}
	orderType, err := order.StringToOrderType(orderInfo.OrderType)
	if err != nil {
		return nil, err
	}
	var pair currency.Pair
	pair, err = currency.NewPairFromString(orderInfo.InstrumentName)
	if err != nil {
		return nil, err
	}
	var orderStatus order.Status
	if orderInfo.OrderState == "untriggered" {
		orderStatus = order.UnknownStatus
	} else {
		orderStatus, err = order.StringToOrderStatus(orderInfo.OrderState)
		if err != nil {
			return nil, fmt.Errorf("%v: orderStatus %s not supported", d.Name, orderInfo.OrderState)
		}
	}
	var tif order.TimeInForce
<<<<<<< HEAD
	tif, err = order.StringToTimeInForce(orderInfo.TimeInForce)
	if err != nil {
		return nil, err
	}
	if orderInfo.PostOnly {
		tif |= order.PostOnly
	}
=======
	tif, err = timeInForceFromString(orderInfo.TimeInForce, orderInfo.PostOnly)
	if err != nil {
		return nil, err
	}
>>>>>>> 9f659e71
	return &order.Detail{
		AssetType:       assetType,
		Exchange:        d.Name,
		TimeInForce:     tif,
		Price:           orderInfo.Price,
		Amount:          orderInfo.Amount,
		ExecutedAmount:  orderInfo.FilledAmount,
		Fee:             orderInfo.Commission,
		RemainingAmount: orderInfo.Amount - orderInfo.FilledAmount,
		OrderID:         orderInfo.OrderID,
		Pair:            pair,
		LastUpdated:     orderInfo.LastUpdateTimestamp.Time(),
		Side:            orderSide,
		Type:            orderType,
		Status:          orderStatus,
	}, nil
}

// GetDepositAddress returns a deposit address for a specified currency
func (d *Deribit) GetDepositAddress(ctx context.Context, cryptocurrency currency.Code, _, _ string) (*deposit.Address, error) {
	var addressData *DepositAddressData
	var err error
	if d.Websocket.IsConnected() && d.Websocket.CanUseAuthenticatedWebsocketForWrapper() {
		addressData, err = d.WSRetrieveCurrentDepositAddress(cryptocurrency)
	} else {
		addressData, err = d.GetCurrentDepositAddress(ctx, cryptocurrency)
	}
	if err != nil {
		return nil, err
	}
	return &deposit.Address{
		Address: addressData.Address,
		Chain:   addressData.Currency,
	}, nil
}

// WithdrawCryptocurrencyFunds returns a withdrawal ID when a withdrawal is
// submitted
func (d *Deribit) WithdrawCryptocurrencyFunds(ctx context.Context, withdrawRequest *withdraw.Request) (*withdraw.ExchangeResponse, error) {
	err := withdrawRequest.Validate()
	if err != nil {
		return nil, err
	}
	var withdrawData *WithdrawData
	if d.Websocket.IsConnected() && d.Websocket.CanUseAuthenticatedWebsocketForWrapper() {
		withdrawData, err = d.WSSubmitWithdraw(withdrawRequest.Currency, withdrawRequest.Crypto.Address, "", withdrawRequest.Amount)
	} else {
		withdrawData, err = d.SubmitWithdraw(ctx, withdrawRequest.Currency, withdrawRequest.Crypto.Address, "", withdrawRequest.Amount)
	}
	if err != nil {
		return nil, err
	}
	return &withdraw.ExchangeResponse{
		ID:     strconv.FormatInt(withdrawData.ID, 10),
		Status: withdrawData.State,
	}, err
}

// WithdrawFiatFunds returns a withdrawal ID when a withdrawal is submitted
func (d *Deribit) WithdrawFiatFunds(_ context.Context, _ *withdraw.Request) (*withdraw.ExchangeResponse, error) {
	return nil, common.ErrFunctionNotSupported
}

// WithdrawFiatFundsToInternationalBank returns a withdrawal ID when a withdrawal is submitted
func (d *Deribit) WithdrawFiatFundsToInternationalBank(_ context.Context, _ *withdraw.Request) (*withdraw.ExchangeResponse, error) {
	return nil, common.ErrFunctionNotSupported
}

// GetActiveOrders retrieves any orders that are active/open
func (d *Deribit) GetActiveOrders(ctx context.Context, getOrdersRequest *order.MultiOrderRequest) (order.FilteredOrders, error) {
	if err := getOrdersRequest.Validate(); err != nil {
		return nil, err
	}
	if !d.SupportsAsset(getOrdersRequest.AssetType) {
		return nil, fmt.Errorf("%s: %w - %v", d.Name, asset.ErrNotSupported, getOrdersRequest.AssetType)
	}
	if len(getOrdersRequest.Pairs) == 0 {
		return nil, currency.ErrCurrencyPairsEmpty
	}
	resp := []order.Detail{}
	for x := range getOrdersRequest.Pairs {
		fmtPair, err := d.FormatExchangeCurrency(getOrdersRequest.Pairs[x], getOrdersRequest.AssetType)
		if err != nil {
			return nil, err
		}
		var oTypeString string
		switch getOrdersRequest.Type {
		case order.AnyType, order.UnknownType:
			oTypeString = "all"
		default:
			oTypeString = getOrdersRequest.Type.Lower()
		}
		var ordersData []OrderData
		if d.Websocket.IsConnected() && d.Websocket.CanUseAuthenticatedWebsocketForWrapper() {
			ordersData, err = d.WSRetrieveOpenOrdersByInstrument(fmtPair.String(), oTypeString)
		} else {
			ordersData, err = d.GetOpenOrdersByInstrument(ctx, fmtPair.String(), oTypeString)
		}
		if err != nil {
			return nil, err
		}
		for y := range ordersData {
			orderSide := order.Sell
			if ordersData[y].Direction == sideBUY {
				orderSide = order.Buy
			}
			if getOrdersRequest.Side != orderSide && getOrdersRequest.Side != order.AnySide {
				continue
			}
			orderType, err := order.StringToOrderType(ordersData[y].OrderType)
			if err != nil {
				return nil, err
			}
			if getOrdersRequest.Type != orderType && getOrdersRequest.Type != order.AnyType {
				continue
			}
			var orderStatus order.Status
			ordersData[y].OrderState = strings.ToLower(ordersData[y].OrderState)
			if ordersData[y].OrderState != "open" {
				continue
			}

			var tif order.TimeInForce
<<<<<<< HEAD
			tif, err = order.StringToTimeInForce(ordersData[y].TimeInForce)
			if err != nil {
				return nil, err
			}
			if ordersData[y].PostOnly {
				tif |= order.PostOnly
			}

=======
			tif, err = timeInForceFromString(ordersData[y].TimeInForce, ordersData[y].PostOnly)
			if err != nil {
				return nil, err
			}
>>>>>>> 9f659e71
			resp = append(resp, order.Detail{
				AssetType:       getOrdersRequest.AssetType,
				Exchange:        d.Name,
				Price:           ordersData[y].Price,
				Amount:          ordersData[y].Amount,
				ExecutedAmount:  ordersData[y].FilledAmount,
				Fee:             ordersData[y].Commission,
				RemainingAmount: ordersData[y].Amount - ordersData[y].FilledAmount,
				OrderID:         ordersData[y].OrderID,
				Pair:            getOrdersRequest.Pairs[x],
				LastUpdated:     ordersData[y].LastUpdateTimestamp.Time(),
				Side:            orderSide,
				Type:            orderType,
				Status:          orderStatus,
				TimeInForce:     tif,
			})
		}
	}
	return resp, nil
}

// GetOrderHistory retrieves account order information
// Can Limit response to specific order status
func (d *Deribit) GetOrderHistory(ctx context.Context, getOrdersRequest *order.MultiOrderRequest) (order.FilteredOrders, error) {
	if err := getOrdersRequest.Validate(); err != nil {
		return nil, err
	}
	if len(getOrdersRequest.Pairs) == 0 {
		return nil, currency.ErrCurrencyPairsEmpty
	}
	var resp []order.Detail
	for x := range getOrdersRequest.Pairs {
		fmtPair, err := d.FormatExchangeCurrency(getOrdersRequest.Pairs[x], getOrdersRequest.AssetType)
		if err != nil {
			return nil, err
		}
		var ordersData []OrderData
		if d.Websocket.IsConnected() && d.Websocket.CanUseAuthenticatedWebsocketForWrapper() {
			ordersData, err = d.WSRetrieveOrderHistoryByInstrument(fmtPair.String(), 100, 0, true, true)
		} else {
			ordersData, err = d.GetOrderHistoryByInstrument(ctx, fmtPair.String(), 100, 0, true, true)
		}
		if err != nil {
			return nil, err
		}
		for y := range ordersData {
			orderSide := order.Sell
			if ordersData[y].Direction == sideBUY {
				orderSide = order.Buy
			}
			if getOrdersRequest.Side != orderSide && getOrdersRequest.Side != order.AnySide {
				continue
			}
			orderType, err := order.StringToOrderType(ordersData[y].OrderType)
			if err != nil {
				return nil, err
			}
			if getOrdersRequest.Type != orderType && getOrdersRequest.Type != order.AnyType {
				continue
			}
			var orderStatus order.Status
			if ordersData[y].OrderState == "untriggered" {
				orderStatus = order.UnknownStatus
			} else {
				orderStatus, err = order.StringToOrderStatus(ordersData[y].OrderState)
				if err != nil {
					return resp, fmt.Errorf("%v: orderStatus %s not supported", d.Name, ordersData[y].OrderState)
				}
			}

			var tif order.TimeInForce
<<<<<<< HEAD
			tif, err = order.StringToTimeInForce(ordersData[y].TimeInForce)
			if err != nil {
				return nil, err
			}
			if ordersData[y].PostOnly {
				tif |= order.PostOnly
			}
=======
			tif, err = timeInForceFromString(ordersData[y].TimeInForce, ordersData[y].PostOnly)
			if err != nil {
				return nil, err
			}
>>>>>>> 9f659e71
			resp = append(resp, order.Detail{
				AssetType:       getOrdersRequest.AssetType,
				Exchange:        d.Name,
				Price:           ordersData[y].Price,
				Amount:          ordersData[y].Amount,
				ExecutedAmount:  ordersData[y].FilledAmount,
				Fee:             ordersData[y].Commission,
				RemainingAmount: ordersData[y].Amount - ordersData[y].FilledAmount,
				OrderID:         ordersData[y].OrderID,
				Pair:            getOrdersRequest.Pairs[x],
				LastUpdated:     ordersData[y].LastUpdateTimestamp.Time(),
				Side:            orderSide,
				Type:            orderType,
				Status:          orderStatus,
				TimeInForce:     tif,
			})
		}
	}
	return resp, nil
}

// GetFeeByType returns an estimate of fee based on the type of transaction
func (d *Deribit) GetFeeByType(ctx context.Context, feeBuilder *exchange.FeeBuilder) (float64, error) {
	if feeBuilder == nil {
		return 0, fmt.Errorf("%T %w", feeBuilder, common.ErrNilPointer)
	}
	if !d.AreCredentialsValid(ctx) && // Todo check connection status
		feeBuilder.FeeType == exchange.CryptocurrencyTradeFee {
		feeBuilder.FeeType = exchange.OfflineTradeFee
	}
	var fee float64
	var err error
	switch feeBuilder.FeeType {
	case exchange.CryptocurrencyTradeFee:
		fee, err = calculateTradingFee(feeBuilder)
		if err != nil {
			return 0, err
		}
	case exchange.CryptocurrencyDepositFee:
	case exchange.CryptocurrencyWithdrawalFee:
		// Withdrawals are processed instantly if the balance in our hot wallet permits so. We keep only a small percentage of coins in hot storage,
		// therefore there is a chance that your withdrawal cannot be processed immediately. If needed, once a day we will replenish the balance of the hot wallet from the cold storage.
	case exchange.OfflineTradeFee:
		fee = getOfflineTradeFee(feeBuilder.PurchasePrice, feeBuilder.Amount)
	}
	if fee < 0 {
		fee = 0
	}
	return fee, nil
}

// ValidateAPICredentials validates current credentials used for wrapper
// functionality
func (d *Deribit) ValidateAPICredentials(ctx context.Context, assetType asset.Item) error {
	_, err := d.UpdateAccountInfo(ctx, assetType)
	return d.CheckTransientError(err)
}

// GetHistoricCandles returns candles between a time period for a set time interval
func (d *Deribit) GetHistoricCandles(ctx context.Context, pair currency.Pair, a asset.Item, interval kline.Interval, start, end time.Time) (*kline.Item, error) {
	req, err := d.GetKlineRequest(pair, a, interval, start, end, false)
	if err != nil {
		return nil, err
	}
	intervalString, err := d.GetResolutionFromInterval(req.ExchangeInterval)
	if err != nil {
		return nil, err
	}
	switch a {
	case asset.Futures, asset.Spot:
		var tradingViewData *TVChartData
		if d.Websocket.IsConnected() {
			tradingViewData, err = d.WSRetrievesTradingViewChartData(d.formatFuturesTradablePair(req.RequestFormatted), intervalString, start, end)
		} else {
			tradingViewData, err = d.GetTradingViewChart(ctx, d.formatFuturesTradablePair(req.RequestFormatted), intervalString, start, end)
		}
		if err != nil {
			return nil, err
		} else if len(tradingViewData.Ticks) == 0 {
			return nil, kline.ErrNoTimeSeriesDataToConvert
		}
		checkLen := len(tradingViewData.Ticks)
		if len(tradingViewData.Open) != checkLen ||
			len(tradingViewData.High) != checkLen ||
			len(tradingViewData.Low) != checkLen ||
			len(tradingViewData.Close) != checkLen ||
			len(tradingViewData.Volume) != checkLen {
			return nil, fmt.Errorf("%s - %v: invalid trading view chart data received", a, req.RequestFormatted)
		}
		listCandles := make([]kline.Candle, 0, len(tradingViewData.Ticks))
		for x := range tradingViewData.Ticks {
			timeInfo := time.UnixMilli(tradingViewData.Ticks[x]).UTC()
			if timeInfo.Before(start) {
				continue
			}
			listCandles = append(listCandles, kline.Candle{
				Open:   tradingViewData.Open[x],
				High:   tradingViewData.High[x],
				Low:    tradingViewData.Low[x],
				Close:  tradingViewData.Close[x],
				Volume: tradingViewData.Volume[x],
				Time:   timeInfo,
			})
		}
		return req.ProcessResponse(listCandles)
	case asset.OptionCombo, asset.FutureCombo, asset.Options:
		// TODO: candlestick data for asset item option_combo, future_combo, and option not supported yet
	}
	return nil, fmt.Errorf("%w candlestick data for asset type %v", asset.ErrNotSupported, a)
}

// GetHistoricCandlesExtended returns candles between a time period for a set time interval
func (d *Deribit) GetHistoricCandlesExtended(ctx context.Context, pair currency.Pair, a asset.Item, interval kline.Interval, start, end time.Time) (*kline.Item, error) {
	req, err := d.GetKlineExtendedRequest(pair, a, interval, start, end)
	if err != nil {
		return nil, err
	}
	var tradingViewData *TVChartData
	timeSeries := make([]kline.Candle, 0, req.Size())
	switch a {
	case asset.Futures, asset.Spot:
		for x := range req.RangeHolder.Ranges {
			intervalString, err := d.GetResolutionFromInterval(req.ExchangeInterval)
			if err != nil {
				return nil, err
			}
			if d.Websocket.IsConnected() {
				tradingViewData, err = d.WSRetrievesTradingViewChartData(d.formatFuturesTradablePair(req.RequestFormatted), intervalString, req.RangeHolder.Ranges[x].Start.Time, req.RangeHolder.Ranges[x].End.Time)
			} else {
				tradingViewData, err = d.GetTradingViewChart(ctx, d.formatFuturesTradablePair(req.RequestFormatted), intervalString, req.RangeHolder.Ranges[x].Start.Time, req.RangeHolder.Ranges[x].End.Time)
			}
			if err != nil {
				return nil, err
			}
			checkLen := len(tradingViewData.Ticks)
			if len(tradingViewData.Open) != checkLen ||
				len(tradingViewData.High) != checkLen ||
				len(tradingViewData.Low) != checkLen ||
				len(tradingViewData.Close) != checkLen ||
				len(tradingViewData.Volume) != checkLen {
				return nil, fmt.Errorf("%s - %v: invalid trading view chart data received", a, d.formatFuturesTradablePair(req.RequestFormatted))
			}
			for i := range tradingViewData.Ticks {
				timeInfo := time.UnixMilli(tradingViewData.Ticks[i]).UTC()
				if timeInfo.Before(start) {
					continue
				}
				timeSeries = append(timeSeries, kline.Candle{
					Open:   tradingViewData.Open[i],
					High:   tradingViewData.High[i],
					Low:    tradingViewData.Low[i],
					Close:  tradingViewData.Close[i],
					Volume: tradingViewData.Volume[i],
					Time:   timeInfo,
				})
			}
		}
		return req.ProcessResponse(timeSeries)
	case asset.OptionCombo, asset.FutureCombo, asset.Options:
		// TODO: candlestick data for asset item option_combo, future_combo, and option not supported yet
	}
	return nil, fmt.Errorf("%w candlestick data for asset type %v", asset.ErrNotSupported, a)
}

// GetServerTime returns the current exchange server time.
func (d *Deribit) GetServerTime(ctx context.Context, _ asset.Item) (time.Time, error) {
	return d.GetTime(ctx)
}

// AuthenticateWebsocket sends an authentication message to the websocket
func (d *Deribit) AuthenticateWebsocket(ctx context.Context) error {
	return d.wsLogin(ctx)
}

// GetFuturesContractDetails returns all contracts from the exchange by asset type
func (d *Deribit) GetFuturesContractDetails(ctx context.Context, item asset.Item) ([]futures.Contract, error) {
	if !item.IsFutures() {
		return nil, futures.ErrNotFuturesAsset
	}
	if item != asset.Futures {
		return nil, fmt.Errorf("%w %v", asset.ErrNotSupported, item)
	}
	resp := []futures.Contract{}
	for _, ccy := range baseCurrencies {
		var marketSummary []*InstrumentData
		var err error
		if d.Websocket.IsConnected() {
			marketSummary, err = d.WSRetrieveInstrumentsData(currency.NewCode(ccy), d.GetAssetKind(item), false)
		} else {
			marketSummary, err = d.GetInstruments(ctx, currency.NewCode(ccy), d.GetAssetKind(item), false)
		}
		if err != nil {
			return nil, err
		}
		for _, inst := range marketSummary {
			if inst.Kind != "future" && inst.Kind != "future_combo" {
				continue
			}
			cp, err := currency.NewPairFromString(inst.InstrumentName)
			if err != nil {
				return nil, err
			}
			var ct futures.ContractType
			switch inst.SettlementPeriod {
			case "day":
				ct = futures.Daily
			case "week":
				ct = futures.Weekly
			case "month":
				ct = futures.Monthly
			case "perpetual":
				ct = futures.Perpetual
			}
			var contractSettlementType futures.ContractSettlementType
			if inst.InstrumentType == "reversed" {
				contractSettlementType = futures.Inverse
			} else {
				contractSettlementType = futures.Linear
			}
			resp = append(resp, futures.Contract{
				Exchange:             d.Name,
				Name:                 cp,
				Underlying:           currency.NewPair(currency.NewCode(inst.BaseCurrency), currency.NewCode(inst.QuoteCurrency)),
				Asset:                item,
				SettlementCurrencies: []currency.Code{currency.NewCode(inst.SettlementCurrency)},
				StartDate:            inst.CreationTimestamp.Time(),
				EndDate:              inst.ExpirationTimestamp.Time(),
				Type:                 ct,
				SettlementType:       contractSettlementType,
				IsActive:             inst.IsActive,
				MaxLeverage:          inst.MaxLeverage,
				Multiplier:           inst.ContractSize,
			})
		}
	}
	return resp, nil
}

// UpdateOrderExecutionLimits sets exchange execution order limits for an asset type
func (d *Deribit) UpdateOrderExecutionLimits(ctx context.Context, a asset.Item) error {
	if !d.SupportsAsset(a) {
		return fmt.Errorf("%s: %w - %v", d.Name, asset.ErrNotSupported, a)
	}
	for _, x := range baseCurrencies {
		var instrumentsData []*InstrumentData
		var err error
		if d.Websocket.IsConnected() {
			instrumentsData, err = d.WSRetrieveInstrumentsData(currency.NewCode(x), d.GetAssetKind(a), false)
		} else {
			instrumentsData, err = d.GetInstruments(ctx, currency.NewCode(x), d.GetAssetKind(a), false)
		}
		if err != nil {
			return err
		} else if len(instrumentsData) == 0 {
			continue
		}

		limits := make([]order.MinMaxLevel, len(instrumentsData))
		for x, inst := range instrumentsData {
			var pair currency.Pair
			pair, err = currency.NewPairFromString(inst.InstrumentName)
			if err != nil {
				return err
			}
			limits[x] = order.MinMaxLevel{
				Pair:                   pair,
				Asset:                  a,
				PriceStepIncrementSize: inst.TickSize,
				MinimumBaseAmount:      inst.MinimumTradeAmount,
			}
		}
		err = d.LoadLimits(limits)
		if err != nil {
			return err
		}
	}
	return nil
}

// GetFuturesPositionSummary returns position summary details for an active position
func (d *Deribit) GetFuturesPositionSummary(ctx context.Context, r *futures.PositionSummaryRequest) (*futures.PositionSummary, error) {
	if r == nil {
		return nil, fmt.Errorf("%w HistoricalRatesRequest", common.ErrNilPointer)
	}
	if r.Asset != asset.Futures {
		return nil, fmt.Errorf("%w %v", futures.ErrNotPerpetualFuture, r.Asset)
	}
	if r.Pair.IsEmpty() {
		return nil, currency.ErrCurrencyPairEmpty
	}
	fPair, err := d.FormatExchangeCurrency(r.Pair, r.Asset)
	if err != nil {
		return nil, err
	}
	var pos []PositionData
	if d.Websocket.IsConnected() && d.Websocket.CanUseAuthenticatedWebsocketForWrapper() {
		pos, err = d.WSRetrievePositions(fPair.Base, d.GetAssetKind(r.Asset))
	} else {
		pos, err = d.GetPositions(ctx, fPair.Base, d.GetAssetKind(r.Asset))
	}
	if err != nil {
		return nil, err
	}
	index := -1
	for a := range pos {
		if pos[a].InstrumentName == fPair.String() {
			index = a
			break
		}
	}
	if index == -1 {
		return nil, errors.New("position information for the instrument not found")
	}
	contracts, err := d.GetFuturesContractDetails(ctx, r.Asset)
	if err != nil {
		return nil, err
	}
	var multiplier, contractSize float64
	var settlementType futures.ContractSettlementType
	for i := range contracts {
		if !contracts[i].Name.Equal(fPair) {
			continue
		}
		multiplier = contracts[i].Multiplier
		settlementType = contracts[i].SettlementType
		break
	}

	var baseSize float64
	switch r.Asset {
	case asset.Futures:
		baseSize = pos[index].SizeCurrency
	case asset.Options:
		baseSize = pos[index].Size
	}
	contractSize = multiplier * baseSize

	return &futures.PositionSummary{
		Pair:                      r.Pair,
		Asset:                     r.Asset,
		Currency:                  fPair.Base,
		NotionalSize:              decimal.NewFromFloat(pos[index].MarkPrice),
		Leverage:                  decimal.NewFromFloat(pos[index].Leverage),
		InitialMarginRequirement:  decimal.NewFromFloat(pos[index].InitialMargin),
		EstimatedLiquidationPrice: decimal.NewFromFloat(pos[index].EstimatedLiquidationPrice),
		MarkPrice:                 decimal.NewFromFloat(pos[index].MarkPrice),
		CurrentSize:               decimal.NewFromFloat(baseSize),
		ContractSize:              decimal.NewFromFloat(contractSize),
		ContractMultiplier:        decimal.NewFromFloat(multiplier),
		ContractSettlementType:    settlementType,
		AverageOpenPrice:          decimal.NewFromFloat(pos[index].AveragePrice),
		UnrealisedPNL:             decimal.NewFromFloat(pos[index].TotalProfitLoss - pos[index].RealizedProfitLoss),
		RealisedPNL:               decimal.NewFromFloat(pos[index].RealizedProfitLoss),
		MaintenanceMarginFraction: decimal.NewFromFloat(pos[index].MaintenanceMargin),
	}, nil
}

// GetOpenInterest returns the open interest rate for a given asset pair
func (d *Deribit) GetOpenInterest(ctx context.Context, k ...key.PairAsset) ([]futures.OpenInterest, error) {
	if len(k) == 0 {
		return nil, fmt.Errorf("%w requires pair", common.ErrFunctionNotSupported)
	}
	for i := range k {
		if k[i].Asset == asset.Spot ||
			!d.SupportsAsset(k[i].Asset) {
			return nil, fmt.Errorf("%w %v %v", asset.ErrNotSupported, k[i].Asset, k[i].Pair())
		}
	}
	result := make([]futures.OpenInterest, 0, len(k))
	for i := range k {
		pFmt, err := d.CurrencyPairs.GetFormat(k[i].Asset, true)
		if err != nil {
			return nil, err
		}
		cp := k[i].Pair().Format(pFmt)
		p := d.formatPairString(k[i].Asset, cp)
		var oi []BookSummaryData
		if d.Websocket.IsConnected() {
			oi, err = d.WSRetrieveBookSummaryByInstrument(p)
		} else {
			oi, err = d.GetBookSummaryByInstrument(ctx, p)
		}
		if err != nil {
			return nil, err
		}
		for a := range oi {
			result = append(result, futures.OpenInterest{
				Key: key.ExchangePairAsset{
					Exchange: d.Name,
					Base:     k[i].Base,
					Quote:    k[i].Quote,
					Asset:    k[i].Asset,
				},
				OpenInterest: oi[a].OpenInterest,
			})
			break
		}
	}
	if len(result) == 0 {
		return nil, fmt.Errorf("%w, no data found for %v", currency.ErrCurrencyNotFound, k)
	}
	return result, nil
}

// GetCurrencyTradeURL returns the URL to the exchange's trade page for the given asset and currency pair
func (d *Deribit) GetCurrencyTradeURL(_ context.Context, a asset.Item, cp currency.Pair) (string, error) {
	if cp.IsEmpty() {
		return "", currency.ErrCurrencyPairEmpty
	}
	switch a {
	case asset.Futures:
		isPerp, err := d.IsPerpetualFutureCurrency(a, cp)
		if err != nil {
			return "", err
		}
		if isPerp {
			return tradeBaseURL + tradeFutures + cp.Base.Upper().String() + currency.UnderscoreDelimiter + cp.Quote.Upper().String(), nil
		}
		return tradeBaseURL + tradeFutures + cp.Upper().String(), nil
	case asset.Spot:
		cp.Delimiter = currency.UnderscoreDelimiter
		return tradeBaseURL + tradeSpot + cp.Upper().String(), nil
	case asset.Options:
		baseString := cp.Base.Upper().String()
		quoteString := cp.Quote.Upper().String()
		quoteSplit := strings.Split(quoteString, currency.DashDelimiter)
		if len(quoteSplit) > 1 &&
			(quoteSplit[len(quoteSplit)-1] == "C" || quoteSplit[len(quoteSplit)-1] == "P") {
			return tradeBaseURL + tradeOptions + baseString + "/" + baseString + currency.DashDelimiter + quoteSplit[0], nil
		}
		return tradeBaseURL + tradeOptions + baseString, nil
	case asset.FutureCombo:
		return tradeBaseURL + tradeFuturesCombo + cp.Upper().String(), nil
	case asset.OptionCombo:
		return tradeBaseURL + tradeOptionsCombo + cp.Base.Upper().String(), nil
	default:
		return "", fmt.Errorf("%w %v", asset.ErrNotSupported, a)
	}
}

// IsPerpetualFutureCurrency ensures a given asset and currency is a perpetual future
// differs by exchange
func (d *Deribit) IsPerpetualFutureCurrency(assetType asset.Item, pair currency.Pair) (bool, error) {
	if pair.IsEmpty() {
		return false, currency.ErrCurrencyPairEmpty
	}
	if assetType != asset.Futures {
		// deribit considers future combo, even if ending in "PERP" to not be a perpetual
		return false, nil
	}
	pqs := strings.Split(pair.Quote.Upper().String(), currency.DashDelimiter)
	return pqs[len(pqs)-1] == perpString, nil
}

// GetLatestFundingRates returns the latest funding rates data
func (d *Deribit) GetLatestFundingRates(ctx context.Context, r *fundingrate.LatestRateRequest) ([]fundingrate.LatestRateResponse, error) {
	if r == nil {
		return nil, fmt.Errorf("%w LatestRateRequest", common.ErrNilPointer)
	}
	if !d.SupportsAsset(r.Asset) {
		return nil, fmt.Errorf("%s %w", r.Asset, asset.ErrNotSupported)
	}
	isPerpetual, err := d.IsPerpetualFutureCurrency(r.Asset, r.Pair)
	if err != nil {
		return nil, err
	}
	if !isPerpetual {
		return nil, fmt.Errorf("%w '%s'", futures.ErrNotPerpetualFuture, r.Pair)
	}
	pFmt, err := d.CurrencyPairs.GetFormat(r.Asset, true)
	if err != nil {
		return nil, err
	}
	cp := r.Pair.Format(pFmt)
	p := d.formatPairString(r.Asset, cp)
	var fri []FundingRateHistory
	fri, err = d.GetFundingRateHistory(ctx, p, time.Now().Add(-time.Hour*16), time.Now())
	if err != nil {
		return nil, err
	}

	resp := make([]fundingrate.LatestRateResponse, 1)
	latestTime := fri[0].Timestamp.Time()
	for i := range fri {
		if fri[i].Timestamp.Time().Before(latestTime) {
			continue
		}
		resp[0] = fundingrate.LatestRateResponse{
			TimeChecked: time.Now(),
			Exchange:    d.Name,
			Asset:       r.Asset,
			Pair:        r.Pair,
			LatestRate: fundingrate.Rate{
				Time: fri[i].Timestamp.Time(),
				Rate: decimal.NewFromFloat(fri[i].Interest8H),
			},
		}
		latestTime = fri[i].Timestamp.Time()
	}
	if len(resp) == 0 {
		return nil, fmt.Errorf("%w %v %v", futures.ErrNotPerpetualFuture, r.Asset, r.Pair)
	}
	return resp, nil
}

// GetHistoricalFundingRates returns historical funding rates for a future
func (d *Deribit) GetHistoricalFundingRates(ctx context.Context, r *fundingrate.HistoricalRatesRequest) (*fundingrate.HistoricalRates, error) {
	if r == nil {
		return nil, fmt.Errorf("%w LatestRateRequest", common.ErrNilPointer)
	}
	if r.Asset != asset.Futures {
		return nil, fmt.Errorf("%w %v", asset.ErrNotSupported, r.Asset)
	}
	if r.Pair.IsEmpty() {
		return nil, currency.ErrCurrencyPairEmpty
	}

	if !r.StartDate.IsZero() && !r.EndDate.IsZero() {
		err := common.StartEndTimeCheck(r.StartDate, r.EndDate)
		if err != nil {
			return nil, err
		}
	}
	if r.IncludePayments {
		return nil, fmt.Errorf("include payments %w", common.ErrNotYetImplemented)
	}
	pFmt, err := d.CurrencyPairs.GetFormat(r.Asset, true)
	if err != nil {
		return nil, err
	}
	cp := r.Pair.Format(pFmt)
	p := d.formatPairString(r.Asset, cp)
	ed := r.EndDate

	var fundingRates []fundingrate.Rate
	mfr := make(map[int64]struct{})
	for ed.After(r.StartDate) {
		var records []FundingRateHistory
		if d.Websocket.IsConnected() {
			records, err = d.WSRetrieveFundingRateHistory(p, r.StartDate, ed)
		} else {
			records, err = d.GetFundingRateHistory(ctx, p, r.StartDate, ed)
		}
		if err != nil {
			return nil, err
		}
		if len(records) == 0 || ed.Equal(records[0].Timestamp.Time()) {
			break
		}
		for i := range records {
			rt := records[i].Timestamp.Time()
			if rt.Before(r.StartDate) || rt.After(r.EndDate) {
				continue
			}
			if _, ok := mfr[rt.UnixMilli()]; ok {
				continue
			}
			fundingRates = append(fundingRates, fundingrate.Rate{
				Rate: decimal.NewFromFloat(records[i].Interest1H),
				Time: rt,
			})
			mfr[rt.UnixMilli()] = struct{}{}
		}
		ed = records[0].Timestamp.Time()
	}
	if len(fundingRates) == 0 {
		return nil, fundingrate.ErrNoFundingRatesFound
	}
	sort.Slice(fundingRates, func(i, j int) bool {
		return fundingRates[i].Time.Before(fundingRates[j].Time)
	})
	return &fundingrate.HistoricalRates{
		Exchange:        d.Name,
		Asset:           r.Asset,
		Pair:            r.Pair,
		FundingRates:    fundingRates,
		StartDate:       fundingRates[0].Time,
		EndDate:         r.EndDate,
		LatestRate:      fundingRates[len(fundingRates)-1],
		PaymentCurrency: r.PaymentCurrency,
	}, nil
}

func (d *Deribit) formatPairString(assetType asset.Item, pair currency.Pair) string {
	switch assetType {
	case asset.Futures:
		return d.formatFuturesTradablePair(pair)
	case asset.Options:
		return d.optionPairToString(pair)
	}
	return pair.String()
}

func timeInForceFromString(timeInForceString string, postOnly bool) (order.TimeInForce, error) {
	tif, err := order.StringToTimeInForce(timeInForceString)
	if err != nil {
		return order.UnknownTIF, err
	}
	if postOnly {
		tif |= order.PostOnly
	}
	return tif, nil
}<|MERGE_RESOLUTION|>--- conflicted
+++ resolved
@@ -774,20 +774,10 @@
 		}
 	}
 	var tif order.TimeInForce
-<<<<<<< HEAD
-	tif, err = order.StringToTimeInForce(orderInfo.TimeInForce)
-	if err != nil {
-		return nil, err
-	}
-	if orderInfo.PostOnly {
-		tif |= order.PostOnly
-	}
-=======
 	tif, err = timeInForceFromString(orderInfo.TimeInForce, orderInfo.PostOnly)
 	if err != nil {
 		return nil, err
 	}
->>>>>>> 9f659e71
 	return &order.Detail{
 		AssetType:       assetType,
 		Exchange:        d.Name,
@@ -911,21 +901,10 @@
 			}
 
 			var tif order.TimeInForce
-<<<<<<< HEAD
-			tif, err = order.StringToTimeInForce(ordersData[y].TimeInForce)
-			if err != nil {
-				return nil, err
-			}
-			if ordersData[y].PostOnly {
-				tif |= order.PostOnly
-			}
-
-=======
 			tif, err = timeInForceFromString(ordersData[y].TimeInForce, ordersData[y].PostOnly)
 			if err != nil {
 				return nil, err
 			}
->>>>>>> 9f659e71
 			resp = append(resp, order.Detail{
 				AssetType:       getOrdersRequest.AssetType,
 				Exchange:        d.Name,
@@ -997,20 +976,10 @@
 			}
 
 			var tif order.TimeInForce
-<<<<<<< HEAD
-			tif, err = order.StringToTimeInForce(ordersData[y].TimeInForce)
-			if err != nil {
-				return nil, err
-			}
-			if ordersData[y].PostOnly {
-				tif |= order.PostOnly
-			}
-=======
 			tif, err = timeInForceFromString(ordersData[y].TimeInForce, ordersData[y].PostOnly)
 			if err != nil {
 				return nil, err
 			}
->>>>>>> 9f659e71
 			resp = append(resp, order.Detail{
 				AssetType:       getOrdersRequest.AssetType,
 				Exchange:        d.Name,
