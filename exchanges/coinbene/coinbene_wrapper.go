--- conflicted
+++ resolved
@@ -266,16 +266,7 @@
 		if err != nil {
 			return nil, err
 		}
-<<<<<<< HEAD
-		for t := range tickers {
-			idx := strings.Index(t, currency.USDT.String())
-			if idx <= 0 {
-				return nil,
-					fmt.Errorf("%s SWAP currency does not contain USDT", c.Name)
-			}
-=======
 		for x := range instruments {
->>>>>>> 9973523f
 			currencies = append(currencies,
 				instruments[x].InstrumentID.Format(pFmt.Delimiter, pFmt.Uppercase).String())
 		}
