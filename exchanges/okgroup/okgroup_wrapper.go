package okgroup

import (
	"context"
	"errors"
	"fmt"
	"strconv"
	"strings"
	"time"

	"github.com/thrasher-corp/gocryptotrader/common"
	"github.com/thrasher-corp/gocryptotrader/common/convert"
	"github.com/thrasher-corp/gocryptotrader/config"
	"github.com/thrasher-corp/gocryptotrader/currency"
	exchange "github.com/thrasher-corp/gocryptotrader/exchanges"
	"github.com/thrasher-corp/gocryptotrader/exchanges/account"
	"github.com/thrasher-corp/gocryptotrader/exchanges/asset"
	"github.com/thrasher-corp/gocryptotrader/exchanges/deposit"
	"github.com/thrasher-corp/gocryptotrader/exchanges/kline"
	"github.com/thrasher-corp/gocryptotrader/exchanges/order"
	"github.com/thrasher-corp/gocryptotrader/exchanges/orderbook"
	"github.com/thrasher-corp/gocryptotrader/exchanges/stream"
	"github.com/thrasher-corp/gocryptotrader/exchanges/trade"
	"github.com/thrasher-corp/gocryptotrader/log"
	"github.com/thrasher-corp/gocryptotrader/portfolio/withdraw"
)

// Note: GoCryptoTrader wrapper funcs currently only support SPOT trades.
// Therefore this OKGroup_Wrapper can be shared between OKEX and OKCoin.
// When circumstances change, wrapper funcs can be split appropriately

var errNoAccountDepositAddress = errors.New("no account deposit address")

// Setup sets user exchange configuration settings
func (o *OKGroup) Setup(exch *config.Exchange) error {
	err := exch.Validate()
	if err != nil {
		return err
	}
	if !exch.Enabled {
		o.SetEnabled(false)
		return nil
	}
	err = o.SetupDefaults(exch)
	if err != nil {
		return err
	}

	wsEndpoint, err := o.API.Endpoints.GetURL(exchange.WebsocketSpot)
	if err != nil {
		return err
	}
	err = o.Websocket.Setup(&stream.WebsocketSetup{
		ExchangeConfig:        exch,
		DefaultURL:            wsEndpoint,
		RunningURL:            wsEndpoint,
		Connector:             o.WsConnect,
		Subscriber:            o.Subscribe,
		Unsubscriber:          o.Unsubscribe,
		GenerateSubscriptions: o.GenerateDefaultSubscriptions,
		Features:              &o.Features.Supports.WebsocketCapabilities,
	})
	if err != nil {
		return err
	}

	return o.Websocket.SetupNewConnection(stream.ConnectionSetup{
		RateLimit:            okGroupWsRateLimit,
		ResponseCheckTimeout: exch.WebsocketResponseCheckTimeout,
		ResponseMaxLimit:     exch.WebsocketResponseMaxLimit,
	})
}

// FetchOrderbook returns orderbook base on the currency pair
func (o *OKGroup) FetchOrderbook(ctx context.Context, p currency.Pair, assetType asset.Item) (*orderbook.Base, error) {
	fPair, err := o.FormatExchangeCurrency(p, assetType)
	if err != nil {
		return nil, err
	}
	ob, err := orderbook.Get(o.Name, fPair, assetType)
	if err != nil {
		return o.UpdateOrderbook(ctx, fPair, assetType)
	}
	return ob, nil
}

// UpdateOrderbook updates and returns the orderbook for a currency pair
func (o *OKGroup) UpdateOrderbook(ctx context.Context, p currency.Pair, a asset.Item) (*orderbook.Base, error) {
	book := &orderbook.Base{
		Exchange:        o.Name,
		Pair:            p,
		Asset:           a,
		VerifyOrderbook: o.CanVerifyOrderbook,
	}

	if a == asset.Index {
		return book, errors.New("no orderbooks for index")
	}

	fPair, err := o.FormatExchangeCurrency(p, a)
	if err != nil {
		return book, err
	}

	orderbookNew, err := o.GetOrderBook(ctx,
		&GetOrderBookRequest{
			InstrumentID: fPair.String(),
			Size:         200,
		}, a)
	if err != nil {
		return book, err
	}

	book.Bids = make(orderbook.Items, len(orderbookNew.Bids))
	for x := range orderbookNew.Bids {
		amount, convErr := strconv.ParseFloat(orderbookNew.Bids[x][1], 64)
		if convErr != nil {
			return book, err
		}
		price, convErr := strconv.ParseFloat(orderbookNew.Bids[x][0], 64)
		if convErr != nil {
			return book, err
		}

		var liquidationOrders, orderCount int64
		// Contract specific variables
		if len(orderbookNew.Bids[x]) == 4 {
			liquidationOrders, convErr = strconv.ParseInt(orderbookNew.Bids[x][2], 10, 64)
			if convErr != nil {
				return book, err
			}

			orderCount, convErr = strconv.ParseInt(orderbookNew.Bids[x][3], 10, 64)
			if convErr != nil {
				return book, err
			}
		}

		book.Bids[x] = orderbook.Item{
			Amount:            amount,
			Price:             price,
			LiquidationOrders: liquidationOrders,
			OrderCount:        orderCount,
		}
	}

	book.Asks = make(orderbook.Items, len(orderbookNew.Asks))
	for x := range orderbookNew.Asks {
		amount, convErr := strconv.ParseFloat(orderbookNew.Asks[x][1], 64)
		if convErr != nil {
			return book, err
		}
		price, convErr := strconv.ParseFloat(orderbookNew.Asks[x][0], 64)
		if convErr != nil {
			return book, err
		}

		var liquidationOrders, orderCount int64
		// Contract specific variables
		if len(orderbookNew.Asks[x]) == 4 {
			liquidationOrders, convErr = strconv.ParseInt(orderbookNew.Asks[x][2], 10, 64)
			if convErr != nil {
				return book, err
			}

			orderCount, convErr = strconv.ParseInt(orderbookNew.Asks[x][3], 10, 64)
			if convErr != nil {
				return book, err
			}
		}

		book.Asks[x] = orderbook.Item{
			Amount:            amount,
			Price:             price,
			LiquidationOrders: liquidationOrders,
			OrderCount:        orderCount,
		}
	}

	err = book.Process()
	if err != nil {
		return book, err
	}

	return orderbook.Get(o.Name, fPair, a)
}

// UpdateAccountInfo retrieves balances for all enabled currencies
func (o *OKGroup) UpdateAccountInfo(ctx context.Context, assetType asset.Item) (account.Holdings, error) {
	currencies, err := o.GetSpotTradingAccounts(ctx)
	if err != nil {
		return account.Holdings{}, err
	}

	var resp account.Holdings
	resp.Exchange = o.Name
	currencyAccount := account.SubAccount{}

	for i := range currencies {
		hold, parseErr := strconv.ParseFloat(currencies[i].Hold, 64)
		if parseErr != nil {
			return resp, parseErr
		}
		totalValue, parseErr := strconv.ParseFloat(currencies[i].Balance, 64)
		if parseErr != nil {
			return resp, parseErr
		}
		currencyAccount.Currencies = append(currencyAccount.Currencies,
			account.Balance{
				CurrencyName: currency.NewCode(currencies[i].Currency),
				Total:        totalValue,
				Hold:         hold,
				Free:         totalValue - hold,
			})
	}

	resp.Accounts = append(resp.Accounts, currencyAccount)

	err = account.Process(&resp)
	if err != nil {
		return resp, err
	}

	return resp, nil
}

// FetchAccountInfo retrieves balances for all enabled currencies
func (o *OKGroup) FetchAccountInfo(ctx context.Context, assetType asset.Item) (account.Holdings, error) {
	acc, err := account.GetHoldings(o.Name, assetType)
	if err != nil {
		return o.UpdateAccountInfo(ctx, assetType)
	}

	return acc, nil
}

// GetFundingHistory returns funding history, deposits and
// withdrawals
func (o *OKGroup) GetFundingHistory(ctx context.Context) (resp []exchange.FundHistory, err error) {
	accountDepositHistory, err := o.GetAccountDepositHistory(ctx, "")
	if err != nil {
		return
	}
	for x := range accountDepositHistory {
		orderStatus := ""
		switch accountDepositHistory[x].Status {
		case 0:
			orderStatus = "waiting"
		case 1:
			orderStatus = "confirmation account"
		case 2:
			orderStatus = "recharge success"
		}

		resp = append(resp, exchange.FundHistory{
			Amount:       accountDepositHistory[x].Amount,
			Currency:     accountDepositHistory[x].Currency,
			ExchangeName: o.Name,
			Status:       orderStatus,
			Timestamp:    accountDepositHistory[x].Timestamp,
			TransferID:   accountDepositHistory[x].TransactionID,
			TransferType: "deposit",
		})
	}
	accountWithdrawlHistory, err := o.GetAccountWithdrawalHistory(ctx, "")
	for i := range accountWithdrawlHistory {
		resp = append(resp, exchange.FundHistory{
			Amount:       accountWithdrawlHistory[i].Amount,
			Currency:     accountWithdrawlHistory[i].Currency,
			ExchangeName: o.Name,
			Status:       OrderStatus[accountWithdrawlHistory[i].Status],
			Timestamp:    accountWithdrawlHistory[i].Timestamp,
			TransferID:   accountWithdrawlHistory[i].TransactionID,
			TransferType: "withdrawal",
		})
	}
	return resp, err
}

// SubmitOrder submits a new order
func (o *OKGroup) SubmitOrder(ctx context.Context, s *order.Submit) (order.SubmitResponse, error) {
	if err := s.Validate(); err != nil {
		return order.SubmitResponse{}, err
	}

	fpair, err := o.FormatExchangeCurrency(s.Pair, s.AssetType)
	if err != nil {
		return order.SubmitResponse{}, err
	}

	request := PlaceOrderRequest{
		ClientOID:    s.ClientID,
		InstrumentID: fpair.String(),
		Side:         s.Side.Lower(),
		Type:         s.Type.Lower(),
		Size:         strconv.FormatFloat(s.Amount, 'f', -1, 64),
	}
	if s.Type == order.Limit {
		request.Price = strconv.FormatFloat(s.Price, 'f', -1, 64)
	}

	orderResponse, err := o.PlaceSpotOrder(ctx, &request)
	if err != nil {
		return order.SubmitResponse{}, err
	}

	var resp order.SubmitResponse
	resp.IsOrderPlaced = orderResponse.Result
	resp.OrderID = orderResponse.OrderID
	if s.Type == order.Market {
		resp.FullyMatched = true
	}

	return resp, nil
}

// ModifyOrder will allow of changing orderbook placement and limit to
// market conversion
func (o *OKGroup) ModifyOrder(ctx context.Context, action *order.Modify) (order.Modify, error) {
	return order.Modify{}, common.ErrFunctionNotSupported
}

// CancelOrder cancels an order by its corresponding ID number
func (o *OKGroup) CancelOrder(ctx context.Context, cancel *order.Cancel) (err error) {
	err = cancel.Validate(cancel.StandardCancel())
	if err != nil {
		return
	}

	orderID, err := strconv.ParseInt(cancel.ID, 10, 64)
	if err != nil {
		return
	}

	fpair, err := o.FormatExchangeCurrency(cancel.Pair,
		cancel.AssetType)
	if err != nil {
		return
	}

	orderCancellationResponse, err := o.CancelSpotOrder(ctx,
		CancelSpotOrderRequest{
			InstrumentID: fpair.String(),
			OrderID:      orderID,
		})

	if !orderCancellationResponse.Result {
		err = fmt.Errorf("order %d failed to be cancelled",
			orderCancellationResponse.OrderID)
	}

	return
}

// CancelAllOrders cancels all orders associated with a currency pair
func (o *OKGroup) CancelAllOrders(ctx context.Context, orderCancellation *order.Cancel) (order.CancelAllResponse, error) {
	if err := orderCancellation.Validate(); err != nil {
		return order.CancelAllResponse{}, err
	}

	orderIDs := strings.Split(orderCancellation.ID, ",")
	resp := order.CancelAllResponse{}
	resp.Status = make(map[string]string)
	orderIDNumbers := make([]int64, 0, len(orderIDs))
	for i := range orderIDs {
		orderIDNumber, err := strconv.ParseInt(orderIDs[i], 10, 64)
		if err != nil {
			resp.Status[orderIDs[i]] = err.Error()
			continue
		}
		orderIDNumbers = append(orderIDNumbers, orderIDNumber)
	}

	fpair, err := o.FormatExchangeCurrency(orderCancellation.Pair,
		orderCancellation.AssetType)
	if err != nil {
		return resp, err
	}

	cancelOrdersResponse, err := o.CancelMultipleSpotOrders(ctx,
		CancelMultipleSpotOrdersRequest{
			InstrumentID: fpair.String(),
			OrderIDs:     orderIDNumbers,
		})
	if err != nil {
		return resp, err
	}

	for x := range cancelOrdersResponse {
		for y := range cancelOrdersResponse[x] {
			resp.Status[strconv.FormatInt(cancelOrdersResponse[x][y].OrderID, 10)] = strconv.FormatBool(cancelOrdersResponse[x][y].Result)
		}
	}

	return resp, err
}

// GetOrderInfo returns order information based on order ID
func (o *OKGroup) GetOrderInfo(ctx context.Context, orderID string, pair currency.Pair, assetType asset.Item) (resp order.Detail, err error) {
	if assetType != asset.Spot {
		return resp, fmt.Errorf("%s %w", assetType, asset.ErrNotSupported)
	}

	mOrder, err := o.GetSpotOrder(ctx, GetSpotOrderRequest{OrderID: orderID})
	if err != nil {
		return
	}

<<<<<<< HEAD
	if assetType.IsValid() {
		return resp, fmt.Errorf("%v %w", assetType, asset.ErrNotSupported)
	}

=======
>>>>>>> b87a0791
	format, err := o.GetPairFormat(assetType, false)
	if err != nil {
		return resp, err
	}

	p, err := currency.NewPairDelimiter(mOrder.InstrumentID, format.Delimiter)
	if err != nil {
		return resp, err
	}

	status, err := order.StringToOrderStatus(mOrder.Status)
	if err != nil {
		log.Errorf(log.ExchangeSys, "%s %v", o.Name, err)
	}

	side, err := order.StringToOrderSide(mOrder.Side)
	if err != nil {
		log.Errorf(log.ExchangeSys, "%s %v", o.Name, err)
	}
	resp = order.Detail{
		Amount:         mOrder.Size,
		Pair:           p,
		Exchange:       o.Name,
		Date:           mOrder.Timestamp,
		ExecutedAmount: mOrder.FilledSize,
		Status:         status,
		Side:           side,
	}
	return resp, nil
}

// GetDepositAddress returns a deposit address for a specified currency
func (o *OKGroup) GetDepositAddress(ctx context.Context, c currency.Code, _, _ string) (*deposit.Address, error) {
	wallet, err := o.GetAccountDepositAddressForCurrency(ctx, c.Lower().String())
	if err != nil {
		return nil, err
	}
	if len(wallet) == 0 {
		return nil, fmt.Errorf("%w for currency %s",
			errNoAccountDepositAddress,
			c)
	}
	return &deposit.Address{
		Address: wallet[0].Address,
		Tag:     wallet[0].Tag,
	}, nil
}

// WithdrawCryptocurrencyFunds returns a withdrawal ID when a withdrawal is
// submitted
func (o *OKGroup) WithdrawCryptocurrencyFunds(ctx context.Context, withdrawRequest *withdraw.Request) (*withdraw.ExchangeResponse, error) {
	if err := withdrawRequest.Validate(); err != nil {
		return nil, err
	}
	withdrawal, err := o.AccountWithdraw(ctx,
		AccountWithdrawRequest{
			Amount:      withdrawRequest.Amount,
			Currency:    withdrawRequest.Currency.Lower().String(),
			Destination: 4, // 1, 2, 3 are all internal
			Fee:         withdrawRequest.Crypto.FeeAmount,
			ToAddress:   withdrawRequest.Crypto.Address,
			TradePwd:    withdrawRequest.TradePassword,
		})
	if err != nil {
		return nil, err
	}
	if !withdrawal.Result {
		return nil,
			fmt.Errorf("could not withdraw currency %s to %s, no error specified",
				withdrawRequest.Currency,
				withdrawRequest.Crypto.Address)
	}

	return &withdraw.ExchangeResponse{
		ID: strconv.FormatInt(withdrawal.WithdrawalID, 10),
	}, nil
}

// WithdrawFiatFunds returns a withdrawal ID when a
// withdrawal is submitted
func (o *OKGroup) WithdrawFiatFunds(_ context.Context, _ *withdraw.Request) (*withdraw.ExchangeResponse, error) {
	return nil, common.ErrFunctionNotSupported
}

// WithdrawFiatFundsToInternationalBank returns a withdrawal ID when a
// withdrawal is submitted
func (o *OKGroup) WithdrawFiatFundsToInternationalBank(_ context.Context, _ *withdraw.Request) (*withdraw.ExchangeResponse, error) {
	return nil, common.ErrFunctionNotSupported
}

// GetWithdrawalsHistory returns previous withdrawals data
func (o *OKGroup) GetWithdrawalsHistory(ctx context.Context, c currency.Code) (resp []exchange.WithdrawalHistory, err error) {
	return nil, common.ErrNotYetImplemented
}

// GetActiveOrders retrieves any orders that are active/open
func (o *OKGroup) GetActiveOrders(ctx context.Context, req *order.GetOrdersRequest) (resp []order.Detail, err error) {
	err = req.Validate()
	if err != nil {
		return nil, err
	}

	for x := range req.Pairs {
		var fPair currency.Pair
		fPair, err = o.FormatExchangeCurrency(req.Pairs[x], asset.Spot)
		if err != nil {
			return nil, err
		}
		var spotOpenOrders []GetSpotOrderResponse
		spotOpenOrders, err = o.GetSpotOpenOrders(ctx,
			GetSpotOpenOrdersRequest{
				InstrumentID: fPair.String(),
			})
		if err != nil {
			return resp, err
		}
		for i := range spotOpenOrders {
			var status order.Status
			status, err = order.StringToOrderStatus(spotOpenOrders[i].Status)
			if err != nil {
				log.Errorf(log.ExchangeSys, "%s %v", o.Name, err)
			}
			var side order.Side
			side, err = order.StringToOrderSide(spotOpenOrders[i].Side)
			if err != nil {
				log.Errorf(log.ExchangeSys, "%s %v", o.Name, err)
			}
			var orderType order.Type
			orderType, err = order.StringToOrderType(spotOpenOrders[i].Type)
			if err != nil {
				log.Errorf(log.ExchangeSys, "%s %v", o.Name, err)
			}
			resp = append(resp, order.Detail{
				ID:             spotOpenOrders[i].OrderID,
				Price:          spotOpenOrders[i].Price,
				Amount:         spotOpenOrders[i].Size,
				Pair:           req.Pairs[x],
				Exchange:       o.Name,
				Side:           side,
				Type:           orderType,
				ExecutedAmount: spotOpenOrders[i].FilledSize,
				Date:           spotOpenOrders[i].Timestamp,
				Status:         status,
			})
		}
	}
	return resp, err
}

// GetOrderHistory retrieves account order information
// Can Limit response to specific order status
func (o *OKGroup) GetOrderHistory(ctx context.Context, req *order.GetOrdersRequest) (resp []order.Detail, err error) {
	err = req.Validate()
	if err != nil {
		return nil, err
	}

	for x := range req.Pairs {
		var fPair currency.Pair
		fPair, err = o.FormatExchangeCurrency(req.Pairs[x], asset.Spot)
		if err != nil {
			return nil, err
		}
		var spotOrders []GetSpotOrderResponse
		spotOrders, err = o.GetSpotOrders(ctx,
			GetSpotOrdersRequest{
				Status:       strings.Join([]string{"filled", "cancelled", "failure"}, "|"),
				InstrumentID: fPair.String(),
			})
		if err != nil {
			return resp, err
		}
		for i := range spotOrders {
			var status order.Status
			status, err = order.StringToOrderStatus(spotOrders[i].Status)
			if err != nil {
				log.Errorf(log.ExchangeSys, "%s %v", o.Name, err)
			}
			var side order.Side
			side, err = order.StringToOrderSide(spotOrders[i].Side)
			if err != nil {
				log.Errorf(log.ExchangeSys, "%s %v", o.Name, err)
			}
			var orderType order.Type
			orderType, err = order.StringToOrderType(spotOrders[i].Type)
			if err != nil {
				log.Errorf(log.ExchangeSys, "%s %v", o.Name, err)
			}
			detail := order.Detail{
				ID:                   spotOrders[i].OrderID,
				Price:                spotOrders[i].Price,
				AverageExecutedPrice: spotOrders[i].PriceAvg,
				Amount:               spotOrders[i].Size,
				ExecutedAmount:       spotOrders[i].FilledSize,
				RemainingAmount:      spotOrders[i].Size - spotOrders[i].FilledSize,
				Pair:                 req.Pairs[x],
				Exchange:             o.Name,
				Side:                 side,
				Type:                 orderType,
				Date:                 spotOrders[i].Timestamp,
				Status:               status,
			}
			detail.InferCostsAndTimes()
			resp = append(resp, detail)
		}
	}
	return resp, err
}

// GetFeeByType returns an estimate of fee based on type of transaction
func (o *OKGroup) GetFeeByType(ctx context.Context, feeBuilder *exchange.FeeBuilder) (float64, error) {
	if feeBuilder == nil {
		return 0, fmt.Errorf("%T %w", feeBuilder, common.ErrNilPointer)
	}
	if !o.AreCredentialsValid(ctx) && // Todo check connection status
		feeBuilder.FeeType == exchange.CryptocurrencyTradeFee {
		feeBuilder.FeeType = exchange.OfflineTradeFee
	}
	return o.GetFee(ctx, feeBuilder)
}

// GetWithdrawCapabilities returns the types of withdrawal methods permitted by the exchange
func (o *OKGroup) GetWithdrawCapabilities() uint32 {
	return o.GetWithdrawPermissions()
}

// AuthenticateWebsocket sends an authentication message to the websocket
func (o *OKGroup) AuthenticateWebsocket(ctx context.Context) error {
	return o.WsLogin(ctx)
}

// ValidateCredentials validates current credentials used for wrapper
// functionality
func (o *OKGroup) ValidateCredentials(ctx context.Context, assetType asset.Item) error {
	_, err := o.UpdateAccountInfo(ctx, assetType)
	return o.CheckTransientError(err)
}

// GetHistoricTrades returns historic trade data within the timeframe provided
func (o *OKGroup) GetHistoricTrades(_ context.Context, _ currency.Pair, _ asset.Item, _, _ time.Time) ([]trade.Data, error) {
	return nil, common.ErrFunctionNotSupported
}

// GetHistoricCandles returns candles between a time period for a set time interval
func (o *OKGroup) GetHistoricCandles(ctx context.Context, pair currency.Pair, a asset.Item, start, end time.Time, interval kline.Interval) (kline.Item, error) {
	if err := o.ValidateKline(pair, a, interval); err != nil {
		return kline.Item{}, err
	}

	formattedPair, err := o.FormatExchangeCurrency(pair, a)
	if err != nil {
		return kline.Item{}, err
	}

	req := &GetMarketDataRequest{
		Asset:        a,
		Start:        start.UTC().Format(time.RFC3339),
		End:          end.UTC().Format(time.RFC3339),
		Granularity:  o.FormatExchangeKlineInterval(interval),
		InstrumentID: formattedPair.String(),
	}

	candles, err := o.GetMarketData(ctx, req)
	if err != nil {
		return kline.Item{}, err
	}

	ret := kline.Item{
		Exchange: o.Name,
		Pair:     pair,
		Asset:    a,
		Interval: interval,
	}

	for x := range candles {
		t, ok := candles[x].([]interface{})
		if !ok {
			return kline.Item{}, errors.New("unable to type asset candle data")
		}
		if len(t) < 6 {
			return kline.Item{}, errors.New("incorrect candles data length")
		}
		v, ok := t[0].(string)
		if !ok {
			return kline.Item{}, errors.New("unable to type asset time data")
		}
		var tempCandle kline.Candle
		if tempCandle.Time, err = time.Parse(time.RFC3339, v); err != nil {
			return kline.Item{}, err
		}
		if tempCandle.Open, err = convert.FloatFromString(t[1]); err != nil {
			return kline.Item{}, err
		}
		if tempCandle.High, err = convert.FloatFromString(t[2]); err != nil {
			return kline.Item{}, err
		}
		if tempCandle.Low, err = convert.FloatFromString(t[3]); err != nil {
			return kline.Item{}, err
		}
		if tempCandle.Close, err = convert.FloatFromString(t[4]); err != nil {
			return kline.Item{}, err
		}
		if tempCandle.Volume, err = convert.FloatFromString(t[5]); err != nil {
			return kline.Item{}, err
		}
		ret.Candles = append(ret.Candles, tempCandle)
	}

	ret.SortCandlesByTimestamp(false)
	return ret, nil
}

// GetHistoricCandlesExtended returns candles between a time period for a set time interval
func (o *OKGroup) GetHistoricCandlesExtended(ctx context.Context, pair currency.Pair, a asset.Item, start, end time.Time, interval kline.Interval) (kline.Item, error) {
	if err := o.ValidateKline(pair, a, interval); err != nil {
		return kline.Item{}, err
	}

	ret := kline.Item{
		Exchange: o.Name,
		Pair:     pair,
		Asset:    a,
		Interval: interval,
	}

	dates, err := kline.CalculateCandleDateRanges(start, end, interval, o.Features.Enabled.Kline.ResultLimit)
	if err != nil {
		return kline.Item{}, err
	}
	formattedPair, err := o.FormatExchangeCurrency(pair, a)
	if err != nil {
		return kline.Item{}, err
	}

	for x := range dates.Ranges {
		req := &GetMarketDataRequest{
			Asset:        a,
			Start:        dates.Ranges[x].Start.Time.UTC().Format(time.RFC3339),
			End:          dates.Ranges[x].End.Time.UTC().Format(time.RFC3339),
			Granularity:  o.FormatExchangeKlineInterval(interval),
			InstrumentID: formattedPair.String(),
		}

		var candles GetMarketDataResponse
		candles, err = o.GetMarketData(ctx, req)
		if err != nil {
			return kline.Item{}, err
		}

		for i := range candles {
			t, ok := candles[i].([]interface{})
			if !ok {
				return kline.Item{}, errors.New("unable to type assert candles data")
			}
			if len(t) < 6 {
				return kline.Item{}, errors.New("candle data length invalid")
			}
			v, ok := t[0].(string)
			if !ok {
				return kline.Item{}, errors.New("unable to type assert time value")
			}
			var tempCandle kline.Candle
			if tempCandle.Time, err = time.Parse(time.RFC3339, v); err != nil {
				return kline.Item{}, err
			}
			if tempCandle.Open, err = convert.FloatFromString(t[1]); err != nil {
				return kline.Item{}, err
			}
			if tempCandle.High, err = convert.FloatFromString(t[2]); err != nil {
				return kline.Item{}, err
			}

			if tempCandle.Low, err = convert.FloatFromString(t[3]); err != nil {
				return kline.Item{}, err
			}

			if tempCandle.Close, err = convert.FloatFromString(t[4]); err != nil {
				return kline.Item{}, err
			}

			if tempCandle.Volume, err = convert.FloatFromString(t[5]); err != nil {
				return kline.Item{}, err
			}
			ret.Candles = append(ret.Candles, tempCandle)
		}
	}

	dates.SetHasDataFromCandles(ret.Candles)
	summary := dates.DataSummary(false)
	if len(summary) > 0 {
		log.Warnf(log.ExchangeSys, "%v - %v", o.Base.Name, summary)
	}
	ret.RemoveDuplicates()
	ret.RemoveOutsideRange(start, end)
	ret.SortCandlesByTimestamp(false)
	return ret, nil
}<|MERGE_RESOLUTION|>--- conflicted
+++ resolved
@@ -406,13 +406,6 @@
 		return
 	}
 
-<<<<<<< HEAD
-	if assetType.IsValid() {
-		return resp, fmt.Errorf("%v %w", assetType, asset.ErrNotSupported)
-	}
-
-=======
->>>>>>> b87a0791
 	format, err := o.GetPairFormat(assetType, false)
 	if err != nil {
 		return resp, err
