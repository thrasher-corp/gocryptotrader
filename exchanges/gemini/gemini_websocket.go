--- conflicted
+++ resolved
@@ -177,13 +177,8 @@
 }
 
 // WsAuth will connect to Gemini's secure endpoint
-<<<<<<< HEAD
-func (g *Gemini) WsAuth(dialer *websocket.Dialer) error {
+func (g *Gemini) WsAuth(ctx context.Context, dialer *websocket.Dialer) error {
 	if !g.IsAuthenticatedWebsocketSupported() {
-=======
-func (g *Gemini) WsAuth(ctx context.Context, dialer *websocket.Dialer) error {
-	if !g.GetAuthenticatedAPISupport(exchange.WebsocketAuthentication) {
->>>>>>> 1669f1c6
 		return fmt.Errorf("%v AuthenticatedWebsocketAPISupport not enabled", g.Name)
 	}
 	creds, err := g.GetCredentials(ctx)
