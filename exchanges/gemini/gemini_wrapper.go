package gemini

import (
	"context"
	"errors"
	"fmt"
	"net/url"
	"sort"
	"strconv"
	"strings"
	"time"

	"github.com/thrasher-corp/gocryptotrader/common"
	"github.com/thrasher-corp/gocryptotrader/common/key"
	"github.com/thrasher-corp/gocryptotrader/config"
	"github.com/thrasher-corp/gocryptotrader/currency"
	"github.com/thrasher-corp/gocryptotrader/exchange/order/limits"
	"github.com/thrasher-corp/gocryptotrader/exchange/websocket"
	exchange "github.com/thrasher-corp/gocryptotrader/exchanges"
	"github.com/thrasher-corp/gocryptotrader/exchanges/account"
	"github.com/thrasher-corp/gocryptotrader/exchanges/asset"
	"github.com/thrasher-corp/gocryptotrader/exchanges/deposit"
	"github.com/thrasher-corp/gocryptotrader/exchanges/fundingrate"
	"github.com/thrasher-corp/gocryptotrader/exchanges/futures"
	"github.com/thrasher-corp/gocryptotrader/exchanges/kline"
	"github.com/thrasher-corp/gocryptotrader/exchanges/order"
	"github.com/thrasher-corp/gocryptotrader/exchanges/orderbook"
	"github.com/thrasher-corp/gocryptotrader/exchanges/protocol"
	"github.com/thrasher-corp/gocryptotrader/exchanges/request"
	"github.com/thrasher-corp/gocryptotrader/exchanges/ticker"
	"github.com/thrasher-corp/gocryptotrader/exchanges/trade"
	"github.com/thrasher-corp/gocryptotrader/log"
	"github.com/thrasher-corp/gocryptotrader/portfolio/withdraw"
)

// SetDefaults sets package defaults for gemini exchange
func (e *Exchange) SetDefaults() {
	e.Name = "Gemini"
	e.Enabled = true
	e.Verbose = true
	e.API.CredentialsValidator.RequiresKey = true
	e.API.CredentialsValidator.RequiresSecret = true

	requestFmt := &currency.PairFormat{
		Uppercase: true,
		Separator: ",",
	}
	configFmt := &currency.PairFormat{
		Uppercase: true,
		Delimiter: currency.DashDelimiter,
	}
	err := e.SetGlobalPairsManager(requestFmt, configFmt, asset.Spot)
	if err != nil {
		log.Errorln(log.ExchangeSys, err)
	}

	e.Features = exchange.Features{
		Supports: exchange.FeaturesSupported{
			REST:      true,
			Websocket: true,
			RESTCapabilities: protocol.Features{
				TickerFetching:      true,
				TradeFetching:       true,
				OrderbookFetching:   true,
				AutoPairUpdates:     true,
				AccountInfo:         true,
				GetOrder:            true,
				CancelOrders:        true,
				CancelOrder:         true,
				SubmitOrder:         true,
				UserTradeHistory:    true,
				CryptoDeposit:       true,
				CryptoWithdrawal:    true,
				TradeFee:            true,
				FiatWithdrawalFee:   true,
				CryptoWithdrawalFee: true,
			},
			WebsocketCapabilities: protocol.Features{
				OrderbookFetching:      true,
				TradeFetching:          true,
				AuthenticatedEndpoints: true,
				MessageSequenceNumbers: true,
				KlineFetching:          true,
				Subscribe:              true,
				Unsubscribe:            true,
			},
			WithdrawPermissions: exchange.AutoWithdrawCryptoWithAPIPermission |
				exchange.AutoWithdrawCryptoWithSetup |
				exchange.WithdrawFiatViaWebsiteOnly,
		},
		Enabled: exchange.FeaturesEnabled{
			AutoPairUpdates: true,
		},
		Subscriptions: defaultSubscriptions.Clone(),
	}

	e.Requester, err = request.New(e.Name,
		common.NewHTTPClientWithTimeout(exchange.DefaultHTTPTimeout),
		request.WithLimiter(GetRateLimit()))
	if err != nil {
		log.Errorln(log.ExchangeSys, err)
	}
	e.API.Endpoints = e.NewEndpoints()
	err = e.API.Endpoints.SetDefaultEndpoints(map[exchange.URL]string{
		exchange.RestSpot:      geminiAPIURL,
		exchange.WebsocketSpot: geminiWebsocketEndpoint,
	})
	if err != nil {
		log.Errorln(log.ExchangeSys, err)
	}
	e.Websocket = websocket.NewManager()
	e.WebsocketResponseMaxLimit = exchange.DefaultWebsocketResponseMaxLimit
	e.WebsocketResponseCheckTimeout = exchange.DefaultWebsocketResponseCheckTimeout
	e.WebsocketOrderbookBufferLimit = exchange.DefaultWebsocketOrderbookBufferLimit
}

// Setup sets exchange configuration parameters
func (e *Exchange) Setup(exch *config.Exchange) error {
	err := exch.Validate()
	if err != nil {
		return err
	}
	if !exch.Enabled {
		e.SetEnabled(false)
		return nil
	}
	err = e.SetupDefaults(exch)
	if err != nil {
		return err
	}

	if exch.UseSandbox {
		err = e.API.Endpoints.SetRunningURL(exchange.RestSpot.String(), geminiSandboxAPIURL)
		if err != nil {
			log.Errorln(log.ExchangeSys, err)
		}
	}

	wsRunningURL, err := e.API.Endpoints.GetURL(exchange.WebsocketSpot)
	if err != nil {
		return err
	}

	err = e.Websocket.Setup(&websocket.ManagerSetup{
		ExchangeConfig:        exch,
		DefaultURL:            geminiWebsocketEndpoint,
		RunningURL:            wsRunningURL,
		Connector:             e.WsConnect,
		Subscriber:            e.Subscribe,
		Unsubscriber:          e.Unsubscribe,
		GenerateSubscriptions: e.generateSubscriptions,
		Features:              &e.Features.Supports.WebsocketCapabilities,
	})
	if err != nil {
		return err
	}

	err = e.Websocket.SetupNewConnection(&websocket.ConnectionSetup{
		ResponseCheckTimeout: exch.WebsocketResponseCheckTimeout,
		ResponseMaxLimit:     exch.WebsocketResponseMaxLimit,
		URL:                  geminiWebsocketEndpoint + "/v2/" + geminiWsMarketData,
	})
	if err != nil {
		return err
	}

	return e.Websocket.SetupNewConnection(&websocket.ConnectionSetup{
		ResponseCheckTimeout: exch.WebsocketResponseCheckTimeout,
		ResponseMaxLimit:     exch.WebsocketResponseMaxLimit,
		URL:                  geminiWebsocketEndpoint + "/v1/" + geminiWsOrderEvents,
		Authenticated:        true,
	})
}

// FetchTradablePairs returns a list of the exchanges tradable pairs
func (e *Exchange) FetchTradablePairs(ctx context.Context, a asset.Item) (currency.Pairs, error) {
	if !e.SupportsAsset(a) {
		return nil, asset.ErrNotSupported
	}

	details, err := e.GetSymbolDetails(ctx, "all")
	if err != nil {
		return nil, err
	}
	pairs := make([]currency.Pair, 0, len(details))
	for i := range details {
		status := strings.ToLower(details[i].Status)
		if status != "open" && status != "limit_only" {
			continue
		}
		if !strings.EqualFold(details[i].ContractType, "vanilla") {
			// TODO: add support for futures
			continue
		}

		cp, err := currency.NewPairFromStrings(details[i].BaseCurrency, details[i].Symbol[len(details[i].BaseCurrency):])
		if err != nil {
			return nil, err
		}
		pairs = append(pairs, cp)
	}
	return pairs, nil
}

// UpdateTradablePairs updates the exchanges available pairs and stores
// them in the exchanges config
func (e *Exchange) UpdateTradablePairs(ctx context.Context, forceUpdate bool) error {
	pairs, err := e.FetchTradablePairs(ctx, asset.Spot)
	if err != nil {
		return err
	}
	err = e.UpdatePairs(pairs, asset.Spot, false, forceUpdate)
	if err != nil {
		return err
	}
	return e.EnsureOnePairEnabled()
}

// UpdateAccountInfo Retrieves balances for all enabled currencies for the
// Gemini exchange
func (e *Exchange) UpdateAccountInfo(ctx context.Context, assetType asset.Item) (account.Holdings, error) {
	var response account.Holdings
	response.Exchange = e.Name
	accountBalance, err := e.GetBalances(ctx)
	if err != nil {
		return response, err
	}

	currencies := make([]account.Balance, len(accountBalance))
	for i := range accountBalance {
		currencies[i] = account.Balance{
			Currency: currency.NewCode(accountBalance[i].Currency),
			Total:    accountBalance[i].Amount,
			Hold:     accountBalance[i].Amount - accountBalance[i].Available,
			Free:     accountBalance[i].Available,
		}
	}

	response.Accounts = append(response.Accounts, account.SubAccount{
		AssetType:  assetType,
		Currencies: currencies,
	})

	creds, err := e.GetCredentials(ctx)
	if err != nil {
		return account.Holdings{}, err
	}
	err = account.Process(&response, creds)
	if err != nil {
		return account.Holdings{}, err
	}

	return response, nil
}

// UpdateTickers updates the ticker for all currency pairs of a given asset type
func (e *Exchange) UpdateTickers(_ context.Context, _ asset.Item) error {
	return common.ErrFunctionNotSupported
}

// UpdateTicker updates and returns the ticker for a currency pair
func (e *Exchange) UpdateTicker(ctx context.Context, p currency.Pair, a asset.Item) (*ticker.Price, error) {
	fPair, err := e.FormatExchangeCurrency(p, a)
	if err != nil {
		return nil, err
	}

	tick, err := e.GetTicker(ctx, fPair.String())
	if err != nil {
		return nil, err
	}

	err = ticker.ProcessTicker(&ticker.Price{
		High:         tick.High,
		Low:          tick.Low,
		Bid:          tick.Bid,
		Ask:          tick.Ask,
		Open:         tick.Open,
		Close:        tick.Close,
		Pair:         fPair,
		ExchangeName: e.Name,
		AssetType:    a,
	})
	if err != nil {
		return nil, err
	}

	return ticker.GetTicker(e.Name, fPair, a)
}

// UpdateOrderbook updates and returns the orderbook for a currency pair
func (e *Exchange) UpdateOrderbook(ctx context.Context, p currency.Pair, assetType asset.Item) (*orderbook.Book, error) {
	if p.IsEmpty() {
		return nil, currency.ErrCurrencyPairEmpty
	}
	if err := e.CurrencyPairs.IsAssetEnabled(assetType); err != nil {
		return nil, err
	}
	book := &orderbook.Book{
		Exchange:          e.Name,
		Pair:              p,
		Asset:             assetType,
		ValidateOrderbook: e.ValidateOrderbook,
	}
	fPair, err := e.FormatExchangeCurrency(p, assetType)
	if err != nil {
		return book, err
	}

	orderbookNew, err := e.GetOrderbook(ctx, fPair.String(), url.Values{})
	if err != nil {
		return book, err
	}

	book.Bids = make(orderbook.Levels, len(orderbookNew.Bids))
	for x := range orderbookNew.Bids {
		book.Bids[x] = orderbook.Level{
			Amount: orderbookNew.Bids[x].Amount,
			Price:  orderbookNew.Bids[x].Price,
		}
	}

	book.Asks = make(orderbook.Levels, len(orderbookNew.Asks))
	for x := range orderbookNew.Asks {
		book.Asks[x] = orderbook.Level{
			Amount: orderbookNew.Asks[x].Amount,
			Price:  orderbookNew.Asks[x].Price,
		}
	}
	err = book.Process()
	if err != nil {
		return book, err
	}
	return orderbook.Get(e.Name, fPair, assetType)
}

// GetAccountFundingHistory returns funding history, deposits and
// withdrawals
func (e *Exchange) GetAccountFundingHistory(ctx context.Context) ([]exchange.FundingHistory, error) {
	transfers, err := e.Transfers(ctx, currency.EMPTYCODE, time.Time{}, 50, "", false)
	if err != nil {
		return nil, err
	}
	resp := make([]exchange.FundingHistory, len(transfers))
	for i := range transfers {
		resp[i] = exchange.FundingHistory{
			Status:          transfers[i].Status,
			TransferID:      transfers[i].WithdrawalID,
			Timestamp:       transfers[i].Timestamp.Time(),
			Currency:        transfers[i].Currency.String(),
			Amount:          transfers[i].Amount,
			Fee:             transfers[i].FeeAmount,
			TransferType:    transfers[i].Type,
			CryptoToAddress: transfers[i].Destination,
			CryptoTxID:      transfers[i].TxHash,
		}
	}
	return resp, nil
}

// GetWithdrawalsHistory returns previous withdrawals data
func (e *Exchange) GetWithdrawalsHistory(ctx context.Context, c currency.Code, a asset.Item) ([]exchange.WithdrawalHistory, error) {
	if err := e.CurrencyPairs.IsAssetEnabled(a); err != nil {
		return nil, err
	}
	transfers, err := e.Transfers(ctx, c, time.Time{}, 50, "", false)
	if err != nil {
		return nil, err
	}
	resp := make([]exchange.WithdrawalHistory, 0, len(transfers))
	for i := range transfers {
		if transfers[i].Type != "Withdrawal" {
			continue
		}
		resp = append(resp, exchange.WithdrawalHistory{
			Status:          transfers[i].Status,
			TransferID:      transfers[i].WithdrawalID,
			Timestamp:       transfers[i].Timestamp.Time(),
			Currency:        transfers[i].Currency.String(),
			Amount:          transfers[i].Amount,
			Fee:             transfers[i].FeeAmount,
			TransferType:    transfers[i].Type,
			CryptoToAddress: transfers[i].Destination,
			CryptoTxID:      transfers[i].TxHash,
		})
	}
	return resp, nil
}

// GetRecentTrades returns the most recent trades for a currency and asset
func (e *Exchange) GetRecentTrades(ctx context.Context, pair currency.Pair, assetType asset.Item) ([]trade.Data, error) {
	return e.GetHistoricTrades(ctx, pair, assetType, time.Time{}, time.Time{})
}

// GetHistoricTrades returns historic trade data within the timeframe provided
func (e *Exchange) GetHistoricTrades(ctx context.Context, p currency.Pair, assetType asset.Item, timestampStart, timestampEnd time.Time) ([]trade.Data, error) {
	if err := common.StartEndTimeCheck(timestampStart, timestampEnd); err != nil && !errors.Is(err, common.ErrDateUnset) {
		return nil, fmt.Errorf("invalid time range supplied. Start: %v End %v %w", timestampStart, timestampEnd, err)
	}
	var err error
	p, err = e.FormatExchangeCurrency(p, assetType)
	if err != nil {
		return nil, err
	}
	var resp []trade.Data
	ts := timestampStart
	limit := 500
allTrades:
	for {
		var tradeData []Trade
		tradeData, err = e.GetTrades(ctx, p.String(), ts.Unix(), int64(limit), false)
		if err != nil {
			return nil, err
		}
		for i := range tradeData {
			tradeTS := tradeData[i].Timestamp.Time()
			if tradeTS.After(timestampEnd) && !timestampEnd.IsZero() {
				break allTrades
			}

			var side order.Side
			side, err = order.StringToOrderSide(tradeData[i].Type)
			if err != nil {
				return nil, err
			}
			resp = append(resp, trade.Data{
				Exchange:     e.Name,
				TID:          strconv.FormatInt(tradeData[i].TID, 10),
				CurrencyPair: p,
				AssetType:    assetType,
				Side:         side,
				Price:        tradeData[i].Price,
				Amount:       tradeData[i].Amount,
				Timestamp:    tradeTS,
			})
			if i == len(tradeData)-1 {
				if ts.Equal(tradeTS) {
					break allTrades
				}
				ts = tradeTS
			}
		}
		if len(tradeData) != limit {
			break allTrades
		}
	}

	err = e.AddTradesToBuffer(resp...)
	if err != nil {
		return nil, err
	}
	resp = trade.FilterTradesByTime(resp, timestampStart, timestampEnd)

	sort.Sort(trade.ByDate(resp))
	return resp, nil
}

// SubmitOrder submits a new order
func (e *Exchange) SubmitOrder(ctx context.Context, s *order.Submit) (*order.SubmitResponse, error) {
	if err := s.Validate(e.GetTradingRequirements()); err != nil {
		return nil, err
	}

	if s.Type != order.Limit {
		return nil, errors.New("only limit orders are enabled through this exchange")
	}

	fPair, err := e.FormatExchangeCurrency(s.Pair, asset.Spot)
	if err != nil {
		return nil, err
	}

	response, err := e.NewOrder(ctx,
		fPair.String(),
		s.Amount,
		s.Price,
		s.Side.String(),
		"exchange limit")
	if err != nil {
		return nil, err
	}

	return s.DeriveSubmitResponse(strconv.FormatInt(response, 10))
}

// ModifyOrder will allow of changing orderbook placement and limit to
// market conversion
func (e *Exchange) ModifyOrder(_ context.Context, _ *order.Modify) (*order.ModifyResponse, error) {
	return nil, common.ErrFunctionNotSupported
}

// CancelOrder cancels an order by its corresponding ID number
func (e *Exchange) CancelOrder(ctx context.Context, o *order.Cancel) error {
	if err := o.Validate(o.StandardCancel()); err != nil {
		return err
	}

	orderIDInt, err := strconv.ParseInt(o.OrderID, 10, 64)
	if err != nil {
		return err
	}

	_, err = e.CancelExistingOrder(ctx, orderIDInt)
	return err
}

// CancelBatchOrders cancels an orders by their corresponding ID numbers
func (e *Exchange) CancelBatchOrders(_ context.Context, _ []order.Cancel) (*order.CancelBatchResponse, error) {
	return nil, common.ErrFunctionNotSupported
}

// GetServerTime returns the current exchange server time.
func (e *Exchange) GetServerTime(_ context.Context, _ asset.Item) (time.Time, error) {
	return time.Time{}, common.ErrFunctionNotSupported
}

// CancelAllOrders cancels all orders associated with a currency pair
func (e *Exchange) CancelAllOrders(ctx context.Context, _ *order.Cancel) (order.CancelAllResponse, error) {
	cancelAllOrdersResponse := order.CancelAllResponse{
		Status: make(map[string]string),
	}
	resp, err := e.CancelExistingOrders(ctx, false)
	if err != nil {
		return cancelAllOrdersResponse, err
	}

	for i := range resp.Details.CancelRejects {
		cancelAllOrdersResponse.Status[resp.Details.CancelRejects[i]] = "Could not cancel order"
	}

	return cancelAllOrdersResponse, nil
}

// GetOrderInfo returns order information based on order ID
func (e *Exchange) GetOrderInfo(ctx context.Context, orderID string, _ currency.Pair, _ asset.Item) (*order.Detail, error) {
	iOID, err := strconv.ParseInt(orderID, 10, 64)
	if err != nil {
		return nil, err
	}
	resp, err := e.GetOrderStatus(ctx, iOID)
	if err != nil {
		return nil, err
	}

	cp, err := currency.NewPairFromString(resp.Symbol)
	if err != nil {
		return nil, err
	}

	var orderType order.Type
	switch resp.Type {
	case "exchange limit":
		orderType = order.Limit
	case "market buy", "market sell":
		orderType = order.Market
	default:
		return nil, fmt.Errorf("unknown order type: %q", resp.Type)
	}

	var side order.Side
	side, err = order.StringToOrderSide(resp.Side)
	if err != nil {
		return nil, err
	}
	return &order.Detail{
		OrderID:         strconv.FormatInt(resp.OrderID, 10),
		Amount:          resp.OriginalAmount,
		RemainingAmount: resp.RemainingAmount,
		Pair:            cp,
		Date:            resp.TimestampMS.Time(),
		Price:           resp.Price,
		HiddenOrder:     resp.IsHidden,
		ClientOrderID:   resp.ClientOrderID,
		Type:            orderType,
		Side:            side,
	}, nil
}

// GetDepositAddress returns a deposit address for a specified currency
func (e *Exchange) GetDepositAddress(ctx context.Context, cryptocurrency currency.Code, _, _ string) (*deposit.Address, error) {
	addr, err := e.GetCryptoDepositAddress(ctx, "", cryptocurrency.String())
	if err != nil {
		return nil, err
	}
	return &deposit.Address{Address: addr.Address}, nil
}

// WithdrawCryptocurrencyFunds returns a withdrawal ID when a withdrawal is
// submitted
func (e *Exchange) WithdrawCryptocurrencyFunds(ctx context.Context, withdrawRequest *withdraw.Request) (*withdraw.ExchangeResponse, error) {
	if err := withdrawRequest.Validate(); err != nil {
		return nil, err
	}
	resp, err := e.WithdrawCrypto(ctx,
		withdrawRequest.Crypto.Address,
		withdrawRequest.Currency.String(),
		withdrawRequest.Amount)
	if err != nil {
		return nil, err
	}
	if resp.Result == "error" {
		return nil, errors.New(resp.Message)
	}

	return &withdraw.ExchangeResponse{
		ID: resp.TXHash,
	}, err
}

// WithdrawFiatFunds returns a withdrawal ID when a
// withdrawal is submitted
func (e *Exchange) WithdrawFiatFunds(_ context.Context, _ *withdraw.Request) (*withdraw.ExchangeResponse, error) {
	return nil, common.ErrFunctionNotSupported
}

// WithdrawFiatFundsToInternationalBank returns a withdrawal ID when a
// withdrawal is submitted
func (e *Exchange) WithdrawFiatFundsToInternationalBank(_ context.Context, _ *withdraw.Request) (*withdraw.ExchangeResponse, error) {
	return nil, common.ErrFunctionNotSupported
}

// GetFeeByType returns an estimate of fee based on type of transaction
func (e *Exchange) GetFeeByType(ctx context.Context, feeBuilder *exchange.FeeBuilder) (float64, error) {
	if feeBuilder == nil {
		return 0, fmt.Errorf("%T %w", feeBuilder, common.ErrNilPointer)
	}
	if (!e.AreCredentialsValid(ctx) || e.SkipAuthCheck) && // Todo check connection status
		feeBuilder.FeeType == exchange.CryptocurrencyTradeFee {
		feeBuilder.FeeType = exchange.OfflineTradeFee
	}
	return e.GetFee(ctx, feeBuilder)
}

// GetActiveOrders retrieves any orders that are active/open
func (e *Exchange) GetActiveOrders(ctx context.Context, req *order.MultiOrderRequest) (order.FilteredOrders, error) {
	err := req.Validate()
	if err != nil {
		return nil, err
	}

	resp, err := e.GetOrders(ctx)
	if err != nil {
		return nil, err
	}

	availPairs, err := e.GetAvailablePairs(asset.Spot)
	if err != nil {
		return nil, err
	}

	format, err := e.GetPairFormat(asset.Spot, true)
	if err != nil {
		return nil, err
	}

	orders := make([]order.Detail, len(resp))
	for i := range resp {
		var symbol currency.Pair
		symbol, err = currency.NewPairFromFormattedPairs(resp[i].Symbol, availPairs, format)
		if err != nil {
			return nil, err
		}

		var orderType order.Type
		switch resp[i].Type {
		case "exchange limit":
			orderType = order.Limit
		case "market buy", "market sell":
			orderType = order.Market
		default:
			return nil, fmt.Errorf("unknown order type: %q", resp[i].Type)
		}

		var side order.Side
		side, err = order.StringToOrderSide(resp[i].Side)
		if err != nil {
			return nil, err
		}

		orders[i] = order.Detail{
			Amount:          resp[i].OriginalAmount,
			RemainingAmount: resp[i].RemainingAmount,
			OrderID:         strconv.FormatInt(resp[i].OrderID, 10),
			ExecutedAmount:  resp[i].ExecutedAmount,
			Exchange:        e.Name,
			Type:            orderType,
			Side:            side,
			Price:           resp[i].Price,
			Pair:            symbol,
			Date:            resp[i].Timestamp.Time(),
		}
	}
	return req.Filter(e.Name, orders), nil
}

// GetOrderHistory retrieves account order information
// Can Limit response to specific order status
func (e *Exchange) GetOrderHistory(ctx context.Context, req *order.MultiOrderRequest) (order.FilteredOrders, error) {
	err := req.Validate()
	if err != nil {
		return nil, err
	}

	if len(req.Pairs) == 0 {
		return nil, errors.New("currency must be supplied")
	}

	var trades []TradeHistory
	for j := range req.Pairs {
		var fPair currency.Pair
		fPair, err = e.FormatExchangeCurrency(req.Pairs[j], asset.Spot)
		if err != nil {
			return nil, err
		}

		var resp []TradeHistory
		resp, err = e.GetTradeHistory(ctx, fPair.String(), req.StartTime.Unix())
		if err != nil {
			return nil, err
		}

		for i := range resp {
			resp[i].BaseCurrency = req.Pairs[j].Base.String()
			resp[i].QuoteCurrency = req.Pairs[j].Quote.String()
			trades = append(trades, resp[i])
		}
	}

	format, err := e.GetPairFormat(asset.Spot, false)
	if err != nil {
		return nil, err
	}

	orders := make([]order.Detail, len(trades))
	for i := range trades {
		var side order.Side
		side, err = order.StringToOrderSide(trades[i].Type)
		if err != nil {
			return nil, err
		}
		detail := order.Detail{
			OrderID:              strconv.FormatInt(trades[i].OrderID, 10),
			Amount:               trades[i].Amount,
			ExecutedAmount:       trades[i].Amount,
			Exchange:             e.Name,
			Date:                 trades[i].Timestamp.Time(),
			Side:                 side,
			Fee:                  trades[i].FeeAmount,
			Price:                trades[i].Price,
			AverageExecutedPrice: trades[i].Price,
			Pair: currency.NewPairWithDelimiter(
				trades[i].BaseCurrency,
				trades[i].QuoteCurrency,
				format.Delimiter,
			),
		}
		detail.InferCostsAndTimes()
		orders[i] = detail
	}
	return req.Filter(e.Name, orders), nil
}

// ValidateAPICredentials validates current credentials used for wrapper
// functionality
func (e *Exchange) ValidateAPICredentials(ctx context.Context, assetType asset.Item) error {
	_, err := e.UpdateAccountInfo(ctx, assetType)
	return e.CheckTransientError(err)
}

// GetHistoricCandles returns candles between a time period for a set time interval
func (e *Exchange) GetHistoricCandles(_ context.Context, _ currency.Pair, _ asset.Item, _ kline.Interval, _, _ time.Time) (*kline.Item, error) {
	return nil, common.ErrFunctionNotSupported
}

// GetHistoricCandlesExtended returns candles between a time period for a set time interval
func (e *Exchange) GetHistoricCandlesExtended(_ context.Context, _ currency.Pair, _ asset.Item, _ kline.Interval, _, _ time.Time) (*kline.Item, error) {
	return nil, common.ErrFunctionNotSupported
}

// GetFuturesContractDetails returns all contracts from the exchange by asset type
func (e *Exchange) GetFuturesContractDetails(context.Context, asset.Item) ([]futures.Contract, error) {
	return nil, common.ErrFunctionNotSupported
}

// UpdateOrderExecutionLimits sets exchange executions for a required asset type
func (e *Exchange) UpdateOrderExecutionLimits(ctx context.Context, a asset.Item) error {
	if a != asset.Spot {
		return fmt.Errorf("%w %v", asset.ErrNotSupported, a)
	}
	details, err := e.GetSymbolDetails(ctx, "all")
	if err != nil {
		return fmt.Errorf("cannot update exchange execution limits: %w", err)
	}
	resp := make([]limits.MinMaxLevel, 0, len(details))
	for i := range details {
		status := strings.ToLower(details[i].Status)
		if status != "open" && status != "limit_only" {
			continue
		}
		cp, err := currency.NewPairFromStrings(details[i].BaseCurrency, details[i].QuoteCurrency)
		if err != nil {
			return err
		}
		resp = append(resp, limits.MinMaxLevel{
			Key:                     key.NewExchangePairAssetKey(g.Name, a, cp),
			AmountStepIncrementSize: details[i].TickSize,
			MinimumBaseAmount:       details[i].MinOrderSize.Float64(),
			QuoteStepIncrementSize:  details[i].QuoteIncrement,
		})
	}
<<<<<<< HEAD
	return limits.LoadLimits(resp)
=======
	return e.LoadLimits(resp)
>>>>>>> edf5d84d
}

// GetLatestFundingRates returns the latest funding rates data
func (e *Exchange) GetLatestFundingRates(context.Context, *fundingrate.LatestRateRequest) ([]fundingrate.LatestRateResponse, error) {
	return nil, common.ErrFunctionNotSupported
}

// GetCurrencyTradeURL returns the URL to the exchange's trade page for the given asset and currency pair
func (e *Exchange) GetCurrencyTradeURL(_ context.Context, a asset.Item, cp currency.Pair) (string, error) {
	_, err := e.CurrencyPairs.IsPairEnabled(cp, a)
	if err != nil {
		return "", err
	}
	cp.Delimiter = ""
	return tradeBaseURL + cp.Upper().String(), nil
}<|MERGE_RESOLUTION|>--- conflicted
+++ resolved
@@ -808,11 +808,7 @@
 			QuoteStepIncrementSize:  details[i].QuoteIncrement,
 		})
 	}
-<<<<<<< HEAD
 	return limits.LoadLimits(resp)
-=======
-	return e.LoadLimits(resp)
->>>>>>> edf5d84d
 }
 
 // GetLatestFundingRates returns the latest funding rates data
