package gemini

import (
	"errors"
	"net/url"
	"strconv"
	"strings"
	"sync"
	"time"

	"github.com/thrasher-corp/gocryptotrader/common"
	"github.com/thrasher-corp/gocryptotrader/config"
	"github.com/thrasher-corp/gocryptotrader/currency"
	exchange "github.com/thrasher-corp/gocryptotrader/exchanges"
	"github.com/thrasher-corp/gocryptotrader/exchanges/account"
	"github.com/thrasher-corp/gocryptotrader/exchanges/asset"
	"github.com/thrasher-corp/gocryptotrader/exchanges/kline"
	"github.com/thrasher-corp/gocryptotrader/exchanges/order"
	"github.com/thrasher-corp/gocryptotrader/exchanges/orderbook"
	"github.com/thrasher-corp/gocryptotrader/exchanges/protocol"
	"github.com/thrasher-corp/gocryptotrader/exchanges/request"
	"github.com/thrasher-corp/gocryptotrader/exchanges/ticker"
	"github.com/thrasher-corp/gocryptotrader/exchanges/trade"
	"github.com/thrasher-corp/gocryptotrader/exchanges/websocket/wshandler"
	"github.com/thrasher-corp/gocryptotrader/log"
	"github.com/thrasher-corp/gocryptotrader/portfolio/withdraw"
)

// GetDefaultConfig returns a default exchange config
func (g *Gemini) GetDefaultConfig() (*config.ExchangeConfig, error) {
	g.SetDefaults()
	exchCfg := new(config.ExchangeConfig)
	exchCfg.Name = g.Name
	exchCfg.HTTPTimeout = exchange.DefaultHTTPTimeout
	exchCfg.BaseCurrencies = g.BaseCurrencies

	err := g.SetupDefaults(exchCfg)
	if err != nil {
		return nil, err
	}

	if g.Features.Supports.RESTCapabilities.AutoPairUpdates {
		err = g.UpdateTradablePairs(true)
		if err != nil {
			return nil, err
		}
	}

	return exchCfg, nil
}

// SetDefaults sets package defaults for gemini exchange
func (g *Gemini) SetDefaults() {
	g.Name = "Gemini"
	g.Enabled = true
	g.Verbose = true
	g.API.CredentialsValidator.RequiresKey = true
	g.API.CredentialsValidator.RequiresSecret = true

	g.CurrencyPairs = currency.PairsManager{
		AssetTypes: asset.Items{
			asset.Spot,
		},
		UseGlobalFormat: true,
		RequestFormat: &currency.PairFormat{
			Uppercase: true,
		},
		ConfigFormat: &currency.PairFormat{
			Uppercase: true,
		},
	}

	g.Features = exchange.Features{
		Supports: exchange.FeaturesSupported{
			REST:      true,
			Websocket: true,
			RESTCapabilities: protocol.Features{
				TickerFetching:      true,
				TradeFetching:       true,
				OrderbookFetching:   true,
				AutoPairUpdates:     true,
				AccountInfo:         true,
				GetOrder:            true,
				CancelOrders:        true,
				CancelOrder:         true,
				SubmitOrder:         true,
				UserTradeHistory:    true,
				CryptoDeposit:       true,
				CryptoWithdrawal:    true,
				TradeFee:            true,
				FiatWithdrawalFee:   true,
				CryptoWithdrawalFee: true,
			},
			WebsocketCapabilities: protocol.Features{
				OrderbookFetching:      true,
				TradeFetching:          true,
				AuthenticatedEndpoints: true,
				MessageSequenceNumbers: true,
				Subscribe:              true,
				Unsubscribe:            true,
				KlineFetching:          true,
			},
			WithdrawPermissions: exchange.AutoWithdrawCryptoWithAPIPermission |
				exchange.AutoWithdrawCryptoWithSetup |
				exchange.WithdrawFiatViaWebsiteOnly,
		},
		Enabled: exchange.FeaturesEnabled{
			AutoPairUpdates: true,
		},
	}

	g.Requester = request.New(g.Name,
		common.NewHTTPClientWithTimeout(exchange.DefaultHTTPTimeout),
		request.WithLimiter(SetRateLimit()))

	g.API.Endpoints.URLDefault = geminiAPIURL
	g.API.Endpoints.URL = g.API.Endpoints.URLDefault
	g.API.Endpoints.WebsocketURL = geminiWebsocketEndpoint
	g.Websocket = wshandler.New()
	g.WebsocketResponseMaxLimit = exchange.DefaultWebsocketResponseMaxLimit
	g.WebsocketResponseCheckTimeout = exchange.DefaultWebsocketResponseCheckTimeout
	g.WebsocketOrderbookBufferLimit = exchange.DefaultWebsocketOrderbookBufferLimit
}

// Setup sets exchange configuration parameters
func (g *Gemini) Setup(exch *config.ExchangeConfig) error {
	if !exch.Enabled {
		g.SetEnabled(false)
		return nil
	}

	err := g.SetupDefaults(exch)
	if err != nil {
		return err
	}

	if exch.UseSandbox {
		g.API.Endpoints.URL = geminiSandboxAPIURL
	}

	err = g.Websocket.Setup(
		&wshandler.WebsocketSetup{
			Enabled:                          exch.Features.Enabled.Websocket,
			Verbose:                          exch.Verbose,
			AuthenticatedWebsocketAPISupport: exch.API.AuthenticatedWebsocketSupport,
			WebsocketTimeout:                 exch.WebsocketTrafficTimeout,
			DefaultURL:                       geminiWebsocketEndpoint,
			ExchangeName:                     exch.Name,
			RunningURL:                       exch.API.Endpoints.WebsocketURL,
			Connector:                        g.WsConnect,
			Features:                         &g.Features.Supports.WebsocketCapabilities,
		})
	if err != nil {
		return err
	}

	g.WebsocketConn = &wshandler.WebsocketConnection{
		ExchangeName:         g.Name,
		URL:                  g.Websocket.GetWebsocketURL(),
		ProxyURL:             g.Websocket.GetProxyAddress(),
		Verbose:              g.Verbose,
		ResponseCheckTimeout: exch.WebsocketResponseCheckTimeout,
		ResponseMaxLimit:     exch.WebsocketResponseMaxLimit,
	}

	g.Websocket.Orderbook.Setup(
		exch.WebsocketOrderbookBufferLimit,
		true,
		true,
		false,
		false,
		exch.Name)
	return nil
}

// Start starts the Gemini go routine
func (g *Gemini) Start(wg *sync.WaitGroup) {
	wg.Add(1)
	go func() {
		g.Run()
		wg.Done()
	}()
}

// Run implements the Gemini wrapper
func (g *Gemini) Run() {
	if g.Verbose {
		g.PrintEnabledPairs()
	}

	if !g.GetEnabledFeatures().AutoPairUpdates {
		return
	}

	err := g.UpdateTradablePairs(false)
	if err != nil {
		log.Errorf(log.ExchangeSys, "%s failed to update tradable pairs. Err: %s", g.Name, err)
	}
}

// FetchTradablePairs returns a list of the exchanges tradable pairs
func (g *Gemini) FetchTradablePairs(asset asset.Item) ([]string, error) {
	return g.GetSymbols()
}

// UpdateTradablePairs updates the exchanges available pairs and stores
// them in the exchanges config
func (g *Gemini) UpdateTradablePairs(forceUpdate bool) error {
	pairs, err := g.GetSymbols()
	if err != nil {
		return err
	}

	return g.UpdatePairs(currency.NewPairsFromStrings(pairs), asset.Spot, false, forceUpdate)
}

// UpdateAccountInfo Retrieves balances for all enabled currencies for the
// Gemini exchange
func (g *Gemini) UpdateAccountInfo() (account.Holdings, error) {
	var response account.Holdings
	response.Exchange = g.Name
	accountBalance, err := g.GetBalances()
	if err != nil {
		return response, err
	}

	var currencies []account.Balance
	for i := range accountBalance {
		var exchangeCurrency account.Balance
		exchangeCurrency.CurrencyName = currency.NewCode(accountBalance[i].Currency)
		exchangeCurrency.TotalValue = accountBalance[i].Amount
		exchangeCurrency.Hold = accountBalance[i].Available
		currencies = append(currencies, exchangeCurrency)
	}

	response.Accounts = append(response.Accounts, account.SubAccount{
		Currencies: currencies,
	})

	err = account.Process(&response)
	if err != nil {
		return account.Holdings{}, err
	}

	return response, nil
}

// FetchAccountInfo retrieves balances for all enabled currencies
func (g *Gemini) FetchAccountInfo() (account.Holdings, error) {
	acc, err := account.GetHoldings(g.Name)
	if err != nil {
		return g.UpdateAccountInfo()
	}

	return acc, nil
}

// UpdateTicker updates and returns the ticker for a currency pair
func (g *Gemini) UpdateTicker(p currency.Pair, assetType asset.Item) (*ticker.Price, error) {
	tickerPrice := new(ticker.Price)
	tick, err := g.GetTicker(p.String())
	if err != nil {
		return tickerPrice, err
	}
	tickerPrice = &ticker.Price{
		High:  tick.High,
		Low:   tick.Low,
		Bid:   tick.Bid,
		Ask:   tick.Ask,
		Open:  tick.Open,
		Close: tick.Close,
		Pair:  p,
	}
	err = ticker.ProcessTicker(g.Name, tickerPrice, assetType)
	if err != nil {
		return tickerPrice, err
	}

	return ticker.GetTicker(g.Name, p, assetType)
}

// FetchTicker returns the ticker for a currency pair
func (g *Gemini) FetchTicker(p currency.Pair, assetType asset.Item) (*ticker.Price, error) {
	tickerNew, err := ticker.GetTicker(g.Name, p, assetType)
	if err != nil {
		return g.UpdateTicker(p, assetType)
	}
	return tickerNew, nil
}

// FetchOrderbook returns orderbook base on the currency pair
func (g *Gemini) FetchOrderbook(p currency.Pair, assetType asset.Item) (*orderbook.Base, error) {
	ob, err := orderbook.Get(g.Name, p, assetType)
	if err != nil {
		return g.UpdateOrderbook(p, assetType)
	}
	return ob, nil
}

// UpdateOrderbook updates and returns the orderbook for a currency pair
func (g *Gemini) UpdateOrderbook(p currency.Pair, assetType asset.Item) (*orderbook.Base, error) {
	orderBook := new(orderbook.Base)
	orderbookNew, err := g.GetOrderbook(p.String(), url.Values{})
	if err != nil {
		return orderBook, err
	}

	for x := range orderbookNew.Bids {
		orderBook.Bids = append(orderBook.Bids, orderbook.Item{Amount: orderbookNew.Bids[x].Amount, Price: orderbookNew.Bids[x].Price})
	}

	for x := range orderbookNew.Asks {
		orderBook.Asks = append(orderBook.Asks, orderbook.Item{Amount: orderbookNew.Asks[x].Amount, Price: orderbookNew.Asks[x].Price})
	}

	orderBook.Pair = p
	orderBook.ExchangeName = g.Name
	orderBook.AssetType = assetType

	err = orderBook.Process()
	if err != nil {
		return orderBook, err
	}

	return orderbook.Get(g.Name, p, assetType)
}

// GetFundingHistory returns funding history, deposits and
// withdrawals
func (g *Gemini) GetFundingHistory() ([]exchange.FundHistory, error) {
	return nil, common.ErrFunctionNotSupported
}

// GetExchangeHistory returns historic trade data since exchange opening.
<<<<<<< HEAD
func (g *Gemini) GetExchangeHistory(req *trade.HistoryRequest) ([]trade.History, error) {
=======
func (g *Gemini) GetExchangeHistory(*trade.HistoryRequest) ([]trade.History, error) {
>>>>>>> fe17b184
	return nil, common.ErrNotYetImplemented
}

// SubmitOrder submits a new order
func (g *Gemini) SubmitOrder(s *order.Submit) (order.SubmitResponse, error) {
	var submitOrderResponse order.SubmitResponse
	if err := s.Validate(); err != nil {
		return submitOrderResponse, err
	}

	if s.Type != order.Limit {
		return submitOrderResponse,
			errors.New("only limit orders are enabled through this exchange")
	}

	response, err := g.NewOrder(
		g.FormatExchangeCurrency(s.Pair, asset.Spot).String(),
		s.Amount,
		s.Price,
		s.Side.String(),
		"exchange limit")
	if err != nil {
		return submitOrderResponse, err
	}
	if response > 0 {
		submitOrderResponse.OrderID = strconv.FormatInt(response, 10)
	}

	submitOrderResponse.IsOrderPlaced = true

	return submitOrderResponse, nil
}

// ModifyOrder will allow of changing orderbook placement and limit to
// market conversion
func (g *Gemini) ModifyOrder(action *order.Modify) (string, error) {
	return "", common.ErrFunctionNotSupported
}

// CancelOrder cancels an order by its corresponding ID number
func (g *Gemini) CancelOrder(order *order.Cancel) error {
	orderIDInt, err := strconv.ParseInt(order.ID, 10, 64)
	if err != nil {
		return err
	}

	_, err = g.CancelExistingOrder(orderIDInt)
	return err
}

// CancelAllOrders cancels all orders associated with a currency pair
func (g *Gemini) CancelAllOrders(_ *order.Cancel) (order.CancelAllResponse, error) {
	cancelAllOrdersResponse := order.CancelAllResponse{
		Status: make(map[string]string),
	}
	resp, err := g.CancelExistingOrders(false)
	if err != nil {
		return cancelAllOrdersResponse, err
	}

	for i := range resp.Details.CancelRejects {
		cancelAllOrdersResponse.Status[resp.Details.CancelRejects[i]] = "Could not cancel order"
	}

	return cancelAllOrdersResponse, nil
}

// GetOrderInfo returns information on a current open order
func (g *Gemini) GetOrderInfo(orderID string) (order.Detail, error) {
	var orderDetail order.Detail
	return orderDetail, common.ErrNotYetImplemented
}

// GetDepositAddress returns a deposit address for a specified currency
func (g *Gemini) GetDepositAddress(cryptocurrency currency.Code, _ string) (string, error) {
	addr, err := g.GetCryptoDepositAddress("", cryptocurrency.String())
	if err != nil {
		return "", err
	}
	return addr.Address, nil
}

// WithdrawCryptocurrencyFunds returns a withdrawal ID when a withdrawal is
// submitted
func (g *Gemini) WithdrawCryptocurrencyFunds(withdrawRequest *withdraw.Request) (*withdraw.ExchangeResponse, error) {
	resp, err := g.WithdrawCrypto(withdrawRequest.Crypto.Address, withdrawRequest.Currency.String(), withdrawRequest.Amount)
	if err != nil {
		return nil, err
	}
	if resp.Result == "error" {
		return nil, errors.New(resp.Message)
	}

	return &withdraw.ExchangeResponse{
		ID: resp.TXHash,
	}, err
}

// WithdrawFiatFunds returns a withdrawal ID when a
// withdrawal is submitted
func (g *Gemini) WithdrawFiatFunds(withdrawRequest *withdraw.Request) (*withdraw.ExchangeResponse, error) {
	return nil, common.ErrFunctionNotSupported
}

// WithdrawFiatFundsToInternationalBank returns a withdrawal ID when a
// withdrawal is submitted
func (g *Gemini) WithdrawFiatFundsToInternationalBank(withdrawRequest *withdraw.Request) (*withdraw.ExchangeResponse, error) {
	return nil, common.ErrFunctionNotSupported
}

// GetWebsocket returns a pointer to the exchange websocket
func (g *Gemini) GetWebsocket() (*wshandler.Websocket, error) {
	return g.Websocket, nil
}

// GetFeeByType returns an estimate of fee based on type of transaction
func (g *Gemini) GetFeeByType(feeBuilder *exchange.FeeBuilder) (float64, error) {
	if (!g.AllowAuthenticatedRequest() || g.SkipAuthCheck) && // Todo check connection status
		feeBuilder.FeeType == exchange.CryptocurrencyTradeFee {
		feeBuilder.FeeType = exchange.OfflineTradeFee
	}
	return g.GetFee(feeBuilder)
}

// GetActiveOrders retrieves any orders that are active/open
func (g *Gemini) GetActiveOrders(req *order.GetOrdersRequest) ([]order.Detail, error) {
	resp, err := g.GetOrders()
	if err != nil {
		return nil, err
	}

	var orders []order.Detail
	for i := range resp {
		symbol := currency.NewPairDelimiter(resp[i].Symbol,
			g.GetPairFormat(asset.Spot, false).Delimiter)
		var orderType order.Type
		if resp[i].Type == "exchange limit" {
			orderType = order.Limit
		} else if resp[i].Type == "market buy" || resp[i].Type == "market sell" {
			orderType = order.Market
		}

		side := order.Side(strings.ToUpper(resp[i].Type))
		orderDate := time.Unix(resp[i].Timestamp, 0)

		orders = append(orders, order.Detail{
			Amount:          resp[i].OriginalAmount,
			RemainingAmount: resp[i].RemainingAmount,
			ID:              strconv.FormatInt(resp[i].OrderID, 10),
			ExecutedAmount:  resp[i].ExecutedAmount,
			Exchange:        g.Name,
			Type:            orderType,
			Side:            side,
			Price:           resp[i].Price,
			Pair:            symbol,
			Date:            orderDate,
		})
	}

	order.FilterOrdersByTickRange(&orders, req.StartTicks, req.EndTicks)
	order.FilterOrdersBySide(&orders, req.Side)
	order.FilterOrdersByType(&orders, req.Type)
	order.FilterOrdersByCurrencies(&orders, req.Pairs)
	return orders, nil
}

// GetOrderHistory retrieves account order information
// Can Limit response to specific order status
func (g *Gemini) GetOrderHistory(req *order.GetOrdersRequest) ([]order.Detail, error) {
	if len(req.Pairs) == 0 {
		return nil, errors.New("currency must be supplied")
	}

	var trades []TradeHistory
	for j := range req.Pairs {
		resp, err := g.GetTradeHistory(g.FormatExchangeCurrency(req.Pairs[j],
			asset.Spot).String(),
			req.StartTicks.Unix())
		if err != nil {
			return nil, err
		}

		for i := range resp {
			resp[i].BaseCurrency = req.Pairs[j].Base.String()
			resp[i].QuoteCurrency = req.Pairs[j].Quote.String()
			trades = append(trades, resp[i])
		}
	}

	var orders []order.Detail
	for i := range trades {
		side := order.Side(strings.ToUpper(trades[i].Type))
		orderDate := time.Unix(trades[i].Timestamp, 0)

		orders = append(orders, order.Detail{
			Amount:   trades[i].Amount,
			ID:       strconv.FormatInt(trades[i].OrderID, 10),
			Exchange: g.Name,
			Date:     orderDate,
			Side:     side,
			Fee:      trades[i].FeeAmount,
			Price:    trades[i].Price,
			Pair: currency.NewPairWithDelimiter(trades[i].BaseCurrency,
				trades[i].QuoteCurrency,
				g.GetPairFormat(asset.Spot, false).Delimiter),
		})
	}

	order.FilterOrdersByTickRange(&orders, req.StartTicks, req.EndTicks)
	order.FilterOrdersBySide(&orders, req.Side)
	return orders, nil
}

// SubscribeToWebsocketChannels appends to ChannelsToSubscribe
// which lets websocket.manageSubscriptions handle subscribing
func (g *Gemini) SubscribeToWebsocketChannels(channels []wshandler.WebsocketChannelSubscription) error {
	return common.ErrFunctionNotSupported
}

// UnsubscribeToWebsocketChannels removes from ChannelsToSubscribe
// which lets websocket.manageSubscriptions handle unsubscribing
func (g *Gemini) UnsubscribeToWebsocketChannels(channels []wshandler.WebsocketChannelSubscription) error {
	return common.ErrFunctionNotSupported
}

// GetSubscriptions returns a copied list of subscriptions
func (g *Gemini) GetSubscriptions() ([]wshandler.WebsocketChannelSubscription, error) {
	return nil, common.ErrFunctionNotSupported
}

// AuthenticateWebsocket sends an authentication message to the websocket
func (g *Gemini) AuthenticateWebsocket() error {
	return common.ErrFunctionNotSupported
}

// ValidateCredentials validates current credentials used for wrapper
// functionality
func (g *Gemini) ValidateCredentials() error {
	_, err := g.UpdateAccountInfo()
	return g.CheckTransientError(err)
}

// GetHistoricCandles returns candles between a time period for a set time interval
func (g *Gemini) GetHistoricCandles(pair currency.Pair, a asset.Item, start, end time.Time, interval kline.Interval) (kline.Item, error) {
	return kline.Item{}, common.ErrFunctionNotSupported
}

// GetHistoricCandlesExtended returns candles between a time period for a set time interval
func (g *Gemini) GetHistoricCandlesExtended(pair currency.Pair, a asset.Item, start, end time.Time, interval kline.Interval) (kline.Item, error) {
	return kline.Item{}, common.ErrFunctionNotSupported
}<|MERGE_RESOLUTION|>--- conflicted
+++ resolved
@@ -332,11 +332,7 @@
 }
 
 // GetExchangeHistory returns historic trade data since exchange opening.
-<<<<<<< HEAD
-func (g *Gemini) GetExchangeHistory(req *trade.HistoryRequest) ([]trade.History, error) {
-=======
 func (g *Gemini) GetExchangeHistory(*trade.HistoryRequest) ([]trade.History, error) {
->>>>>>> fe17b184
 	return nil, common.ErrNotYetImplemented
 }
 
