package okex

import (
	"fmt"
	"strings"
	"testing"
	"time"

	"github.com/thrasher-/gocryptotrader/common"
	"github.com/thrasher-/gocryptotrader/config"
	"github.com/thrasher-/gocryptotrader/currency/pair"
	"github.com/thrasher-/gocryptotrader/currency/symbol"
	exchange "github.com/thrasher-/gocryptotrader/exchanges"
	"github.com/thrasher-/gocryptotrader/exchanges/okgroup"
)

// Please supply you own test keys here for due diligence testing.
const (
	apiKey                  = ""
	apiSecret               = ""
	passphrase              = ""
	OKGroupExchange         = "OKEX"
	canManipulateRealOrders = false
)

var testSetupRan bool
var o = OKEX{}
var spotCurrency = pair.NewCurrencyPairWithDelimiter(symbol.BTC, symbol.USDT, "-").Pair().Lower().String()

// TestSetDefaults Sets standard default settings for running a test
func TestSetDefaults(t *testing.T) {
	if o.Name != OKGroupExchange {
		o.SetDefaults()
	}
	if o.GetName() != OKGroupExchange {
		t.Errorf("Test Failed - %v - SetDefaults() error", OKGroupExchange)
	}
	TestSetup(t)
}

// TestSetRealOrderDefaults Sets test defaults when test can impact real money/orders
func TestSetRealOrderDefaults(t *testing.T) {
	TestSetDefaults(t)
	if areTestAPIKeysSet() || !canManipulateRealOrders {
		t.Skip("Ensure canManipulateRealOrders is true and your API keys are set")
	}
}

// TestSetup Sets defaults for test environment
func TestSetup(t *testing.T) {
	if testSetupRan {
		return
	}
	if o.APIKey == apiKey && o.APISecret == apiSecret &&
		o.ClientID == passphrase && apiKey != "" && apiSecret != "" && passphrase != "" {
		return
	}
	o.ExchangeName = OKGroupExchange
	cfg := config.GetConfig()
	cfg.LoadConfig("../../testdata/configtest.json")

	okexConfig, err := cfg.GetExchangeConfig(OKGroupExchange)
	if err != nil {
		t.Fatalf("Test Failed - %v Setup() init error", OKGroupExchange)
	}

	okexConfig.AuthenticatedAPISupport = true
	okexConfig.APIKey = apiKey
	okexConfig.APISecret = apiSecret
	okexConfig.ClientID = passphrase
	okexConfig.WebsocketURL = o.WebsocketURL
	o.Setup(okexConfig)
	testSetupRan = true
}

func areTestAPIKeysSet() bool {
	if o.APIKey != "" && o.APIKey != "Key" &&
		o.APISecret != "" && o.APISecret != "Secret" {
		return true
	}
	return false
}

func testStandardErrorHandling(t *testing.T, err error) {
	if !areTestAPIKeysSet() && err == nil {
		t.Errorf("Expecting an error when no keys are set")
	}
	if areTestAPIKeysSet() && err != nil {
		t.Errorf("Encountered error: %v", err)
	}
}

// setupWSConnection Connect to WS, but pass back error so test can handle it if needed
func setupWSConnection() error {
	if !o.Websocket.IsEnabled() {
		err := o.WebsocketSetup(o.WsConnect,
			o.Name,
			true,
			o.WebsocketURL,
			o.WebsocketURL)
		o.Websocket.DataHandler = make(chan interface{}, 500)
		if err != nil {
			return err
		}
		o.Websocket.SetWsStatusAndConnection(true)
	}
	return nil
}

// disconnectFromWS disconnect to WS, but pass back error so test can handle it if needed
func disconnectFromWS() error {
	return o.Websocket.Shutdown()
}

// TestGetAccountCurrencies API endpoint test
func TestGetAccountCurrencies(t *testing.T) {
	TestSetDefaults(t)
	t.Parallel()
	_, err := o.GetAccountCurrencies()
	testStandardErrorHandling(t, err)
}

// TestGetAccountWalletInformation API endpoint test
func TestGetAccountWalletInformation(t *testing.T) {
	TestSetDefaults(t)
	t.Parallel()
	resp, err := o.GetAccountWalletInformation("")
	if areTestAPIKeysSet() {
		if err != nil {
			t.Error(err)
		}
		if len(resp) == 0 {
			t.Error("No wallets returned")
		}
	} else if !areTestAPIKeysSet() && err == nil {
		t.Error("Expecting an error when no keys are set")
	}
}

// TestGetAccountWalletInformationForCurrency API endpoint test
func TestGetAccountWalletInformationForCurrency(t *testing.T) {
	TestSetDefaults(t)
	t.Parallel()
	resp, err := o.GetAccountWalletInformation(symbol.BTC)
	if areTestAPIKeysSet() {
		if err != nil {
			t.Error(err)
		}
		if len(resp) != 1 {
			t.Errorf("Error receiving wallet information for currency: %v", symbol.BTC)
		}
	} else if !areTestAPIKeysSet() && err == nil {
		t.Error("Expecting an error when no keys are set")
	}
}

// TestTransferAccountFunds API endpoint test
func TestTransferAccountFunds(t *testing.T) {
	TestSetRealOrderDefaults(t)
	t.Parallel()
	request := okgroup.TransferAccountFundsRequest{
		Amount:   10,
		Currency: symbol.BTC,
		From:     6,
		To:       1,
	}

	_, err := o.TransferAccountFunds(request)
	testStandardErrorHandling(t, err)
}

// TestBaseWithdraw API endpoint test
func TestAccountWithdrawRequest(t *testing.T) {
	TestSetRealOrderDefaults(t)
	t.Parallel()
	request := okgroup.AccountWithdrawRequest{
		Amount:      10,
		Currency:    symbol.BTC,
		TradePwd:    "1234",
		Destination: 4,
		ToAddress:   "1F5zVDgNjorJ51oGebSvNCrSAHpwGkUdDB",
		Fee:         1,
	}

	_, err := o.AccountWithdraw(request)
	testStandardErrorHandling(t, err)
}

// TestGetAccountWithdrawalFee API endpoint test
func TestGetAccountWithdrawalFee(t *testing.T) {
	TestSetDefaults(t)
	t.Parallel()
	resp, err := o.GetAccountWithdrawalFee("")
	if areTestAPIKeysSet() {
		if err != nil {
			t.Error(err)
		}
		if len(resp) == 0 {
			t.Error("Expected fees")
		}
	} else if !areTestAPIKeysSet() && err == nil {
		t.Error("Expecting an error when no keys are set")
	}
}

// TestGetWithdrawalFeeForCurrency API endpoint test
func TestGetAccountWithdrawalFeeForCurrency(t *testing.T) {
	TestSetDefaults(t)
	t.Parallel()
	resp, err := o.GetAccountWithdrawalFee(symbol.BTC)
	if areTestAPIKeysSet() {
		if err != nil {
			t.Error(err)
		}
		if len(resp) != 1 {
			t.Error("Expected fee for one currency")
		}
	} else if !areTestAPIKeysSet() && err == nil {
		t.Error("Expecting an error when no keys are set")
	}
}

// TestGetAccountWithdrawalHistory API endpoint test
func TestGetAccountWithdrawalHistory(t *testing.T) {
	TestSetDefaults(t)
	t.Parallel()
	_, err := o.GetAccountWithdrawalHistory("")
	testStandardErrorHandling(t, err)
}

// TestGetAccountWithdrawalHistoryForCurrency API endpoint test
func TestGetAccountWithdrawalHistoryForCurrency(t *testing.T) {
	TestSetDefaults(t)
	t.Parallel()
	_, err := o.GetAccountWithdrawalHistory(symbol.BTC)
	testStandardErrorHandling(t, err)
}

// TestGetAccountBillDetails API endpoint test
func TestGetAccountBillDetails(t *testing.T) {
	TestSetDefaults(t)
	t.Parallel()
	_, err := o.GetAccountBillDetails(okgroup.GetAccountBillDetailsRequest{})
	testStandardErrorHandling(t, err)
}

// TestGetAccountDepositAddressForCurrency API endpoint test
func TestGetAccountDepositAddressForCurrency(t *testing.T) {
	TestSetDefaults(t)
	t.Parallel()
	_, err := o.GetAccountDepositAddressForCurrency(symbol.BTC)
	testStandardErrorHandling(t, err)
}

// TestGetAccountDepositHistory API endpoint test
func TestGetAccountDepositHistory(t *testing.T) {
	TestSetDefaults(t)
	t.Parallel()
	_, err := o.GetAccountDepositHistory("")
	testStandardErrorHandling(t, err)
}

// TestGetAccountDepositHistoryForCurrency API endpoint test
func TestGetAccountDepositHistoryForCurrency(t *testing.T) {
	TestSetDefaults(t)
	t.Parallel()
	_, err := o.GetAccountDepositHistory(symbol.BTC)
	testStandardErrorHandling(t, err)
}

// TestGetSpotTradingAccounts API endpoint test
func TestGetSpotTradingAccounts(t *testing.T) {
	TestSetDefaults(t)
	t.Parallel()
	_, err := o.GetSpotTradingAccounts()
	testStandardErrorHandling(t, err)
}

// TestGetSpotTradingAccountsForCurrency API endpoint test
func TestGetSpotTradingAccountsForCurrency(t *testing.T) {
	TestSetDefaults(t)
	t.Parallel()
	_, err := o.GetSpotTradingAccountForCurrency(symbol.BTC)
	testStandardErrorHandling(t, err)
}

// TestGetSpotBillDetailsForCurrency API endpoint test
func TestGetSpotBillDetailsForCurrency(t *testing.T) {
	TestSetDefaults(t)
	t.Parallel()
	request := okgroup.GetSpotBillDetailsForCurrencyRequest{
		Currency: symbol.BTC,
		Limit:    100,
	}
	_, err := o.GetSpotBillDetailsForCurrency(request)
	testStandardErrorHandling(t, err)
}

// TestGetSpotBillDetailsForCurrencyBadLimit API logic test
func TestGetSpotBillDetailsForCurrencyBadLimit(t *testing.T) {
	TestSetDefaults(t)
	t.Parallel()
	request := okgroup.GetSpotBillDetailsForCurrencyRequest{
		Currency: symbol.BTC,
		Limit:    -1,
	}
	_, err := o.GetSpotBillDetailsForCurrency(request)
	if areTestAPIKeysSet() && err == nil {
		t.Errorf("Expecting an error when invalid request sent")
	}
}

// TestPlaceSpotOrderLimit API endpoint test
func TestPlaceSpotOrderLimit(t *testing.T) {
	TestSetRealOrderDefaults(t)
	t.Parallel()
	request := okgroup.PlaceSpotOrderRequest{
		InstrumentID:  spotCurrency,
		Type:          "limit",
		Side:          "buy",
		MarginTrading: "1",
		Price:         "100",
		Size:          "100",
	}

	_, err := o.PlaceSpotOrder(request)
	testStandardErrorHandling(t, err)
}

// TestPlaceSpotOrderMarket API endpoint test
func TestPlaceSpotOrderMarket(t *testing.T) {
	TestSetRealOrderDefaults(t)
	t.Parallel()
	request := okgroup.PlaceSpotOrderRequest{
		InstrumentID:  spotCurrency,
		Type:          "market",
		Side:          "buy",
		MarginTrading: "1",
		Size:          "100",
		Notional:      "100",
	}

	_, err := o.PlaceSpotOrder(request)
	testStandardErrorHandling(t, err)
}

// TestPlaceMultipleSpotOrders API endpoint test
func TestPlaceMultipleSpotOrders(t *testing.T) {
	TestSetRealOrderDefaults(t)
	t.Parallel()
	order := okgroup.PlaceSpotOrderRequest{
		InstrumentID:  spotCurrency,
		Type:          "market",
		Side:          "buy",
		MarginTrading: "1",
		Size:          "100",
		Notional:      "100",
	}

	request := []okgroup.PlaceSpotOrderRequest{
		order,
	}

	_, errs := o.PlaceMultipleSpotOrders(request)
	if len(errs) > 0 {
		testStandardErrorHandling(t, errs[0])
	}
}

// TestPlaceMultipleSpotOrdersOverCurrencyLimits API logic test
func TestPlaceMultipleSpotOrdersOverCurrencyLimits(t *testing.T) {
	TestSetDefaults(t)
	t.Parallel()
	order := okgroup.PlaceSpotOrderRequest{
		InstrumentID:  spotCurrency,
		Type:          "market",
		Side:          "buy",
		MarginTrading: "1",
		Size:          "100",
		Notional:      "100",
	}

	request := []okgroup.PlaceSpotOrderRequest{
		order,
		order,
		order,
		order,
		order,
	}

	_, errs := o.PlaceMultipleSpotOrders(request)
	if errs[0].Error() != "maximum 4 orders for each pair" {
		t.Error("Expecting an error when more than 4 orders for a pair supplied", errs[0])
	}
}

// TestPlaceMultipleSpotOrdersOverPairLimits API logic test
func TestPlaceMultipleSpotOrdersOverPairLimits(t *testing.T) {
	TestSetDefaults(t)
	t.Parallel()
	order := okgroup.PlaceSpotOrderRequest{
		InstrumentID:  spotCurrency,
		Type:          "market",
		Side:          "buy",
		MarginTrading: "1",
		Size:          "100",
		Notional:      "100",
	}

	request := []okgroup.PlaceSpotOrderRequest{
		order,
	}

	order.InstrumentID = pair.NewCurrencyPairWithDelimiter(symbol.LTC, symbol.USDT, "-").Pair().Lower().String()
	request = append(request, order)
	order.InstrumentID = pair.NewCurrencyPairWithDelimiter(symbol.DOGE, symbol.USDT, "-").Pair().Lower().String()
	request = append(request, order)
	order.InstrumentID = pair.NewCurrencyPairWithDelimiter(symbol.XMR, symbol.USDT, "-").Pair().Lower().String()
	request = append(request, order)
	order.InstrumentID = pair.NewCurrencyPairWithDelimiter(symbol.BCH, symbol.USDT, "-").Pair().Lower().String()
	request = append(request, order)

	_, errs := o.PlaceMultipleSpotOrders(request)
	if errs[0].Error() != "up to 4 trading pairs" {
		t.Error("Expecting an error when more than 4 trading pairs supplied", errs[0])
	}
}

// TestCancelSpotOrder API endpoint test
func TestCancelSpotOrder(t *testing.T) {
	TestSetRealOrderDefaults(t)
	t.Parallel()
	request := okgroup.CancelSpotOrderRequest{
		InstrumentID: spotCurrency,
		OrderID:      1234,
	}

	_, err := o.CancelSpotOrder(request)
	testStandardErrorHandling(t, err)
}

// TestCancelMultipleSpotOrders API endpoint test
func TestCancelMultipleSpotOrders(t *testing.T) {
	TestSetRealOrderDefaults(t)
	t.Parallel()
	request := okgroup.CancelMultipleSpotOrdersRequest{
		InstrumentID: spotCurrency,
		OrderIDs:     []int64{1, 2, 3, 4},
	}

	cancellations, err := o.CancelMultipleSpotOrders(request)
	testStandardErrorHandling(t, err)
	for _, cancellationsPerCurrency := range cancellations {
		for _, cancellation := range cancellationsPerCurrency {
			if !cancellation.Result {
				t.Error(cancellation.Error)
			}
		}
	}
}

// TestCancelMultipleSpotOrdersOverCurrencyLimits API logic test
func TestCancelMultipleSpotOrdersOverCurrencyLimits(t *testing.T) {
	TestSetRealOrderDefaults(t)
	t.Parallel()
	request := okgroup.CancelMultipleSpotOrdersRequest{
		InstrumentID: spotCurrency,
		OrderIDs:     []int64{1, 2, 3, 4, 5},
	}

	_, err := o.CancelMultipleSpotOrders(request)
	if err.Error() != "maximum 4 order cancellations for each pair" {
		t.Error("Expecting an error when more than 4 orders for a pair supplied", err)
	}
}

// TestGetSpotOrders API endpoint test
func TestGetSpotOrders(t *testing.T) {
	TestSetDefaults(t)
	t.Parallel()
	request := okgroup.GetSpotOrdersRequest{
		InstrumentID: spotCurrency,
		Status:       "all",
		Limit:        1,
	}
	_, err := o.GetSpotOrders(request)
	testStandardErrorHandling(t, err)
}

// TestGetSpotOpenOrders API endpoint test
func TestGetSpotOpenOrders(t *testing.T) {
	TestSetDefaults(t)
	t.Parallel()
	request := okgroup.GetSpotOpenOrdersRequest{}
	_, err := o.GetSpotOpenOrders(request)
	testStandardErrorHandling(t, err)
}

// TestGetSpotOrder API endpoint test
func TestGetSpotOrder(t *testing.T) {
	TestSetDefaults(t)
	t.Parallel()
	request := okgroup.GetSpotOrderRequest{
		OrderID:      "-1234",
		InstrumentID: pair.NewCurrencyPairWithDelimiter(symbol.BTC, symbol.USDT, "-").Pair().Upper().String(),
	}
	_, err := o.GetSpotOrder(request)
	testStandardErrorHandling(t, err)
}

// TestGetSpotTransactionDetails API endpoint test
func TestGetSpotTransactionDetails(t *testing.T) {
	TestSetDefaults(t)
	t.Parallel()
	request := okgroup.GetSpotTransactionDetailsRequest{
		OrderID:      1234,
		InstrumentID: spotCurrency,
	}
	_, err := o.GetSpotTransactionDetails(request)
	testStandardErrorHandling(t, err)
}

// TestGetSpotTokenPairDetails API endpoint test
func TestGetSpotTokenPairDetails(t *testing.T) {
	TestSetDefaults(t)
	t.Parallel()
	_, err := o.GetSpotTokenPairDetails()
	if err != nil {
		t.Error(err)
	}
}

// TestGetSpotOrderBook API endpoint test
func TestGetSpotOrderBook(t *testing.T) {
	TestSetDefaults(t)
	t.Parallel()
	request := okgroup.GetSpotOrderBookRequest{
		InstrumentID: spotCurrency,
	}
	_, err := o.GetSpotOrderBook(request)
	if err != nil {
		t.Error(err)
	}
}

// TestGetSpotAllTokenPairsInformation API endpoint test
func TestGetSpotAllTokenPairsInformation(t *testing.T) {
	TestSetDefaults(t)
	t.Parallel()
	_, err := o.GetSpotAllTokenPairsInformation()
	if err != nil {
		t.Error(err)
	}
}

// TestGetSpotAllTokenPairsInformationForCurrency API endpoint test
func TestGetSpotAllTokenPairsInformationForCurrency(t *testing.T) {
	TestSetDefaults(t)
	t.Parallel()
	_, err := o.GetSpotAllTokenPairsInformationForCurrency(spotCurrency)
	if err != nil {
		t.Error(err)
	}
}

// TestGetSpotFilledOrdersInformation API endpoint test
func TestGetSpotFilledOrdersInformation(t *testing.T) {
	TestSetDefaults(t)
	t.Parallel()
	request := okgroup.GetSpotFilledOrdersInformationRequest{
		InstrumentID: spotCurrency,
	}
	_, err := o.GetSpotFilledOrdersInformation(request)
	if err != nil {
		t.Error(err)
	}
}

// TestGetSpotMarketData API endpoint test
func TestGetSpotMarketData(t *testing.T) {
	TestSetDefaults(t)
	t.Parallel()
	request := okgroup.GetSpotMarketDataRequest{
		InstrumentID: spotCurrency,
		Granularity:  604800,
	}
	_, err := o.GetSpotMarketData(request)
	if err != nil {
		t.Error(err)
	}
}

// TestGetMarginTradingAccounts API endpoint test
func TestGetMarginTradingAccounts(t *testing.T) {
	TestSetDefaults(t)
	t.Parallel()
	_, err := o.GetMarginTradingAccounts()
	testStandardErrorHandling(t, err)
}

// TestGetMarginTradingAccountsForCurrency API endpoint test
func TestGetMarginTradingAccountsForCurrency(t *testing.T) {
	TestSetDefaults(t)
	t.Parallel()
	_, err := o.GetMarginTradingAccountsForCurrency(spotCurrency)
	testStandardErrorHandling(t, err)
}

// TestGetMarginBillDetails API endpoint test
func TestGetMarginBillDetails(t *testing.T) {
	TestSetDefaults(t)
	t.Parallel()
	request := okgroup.GetMarginBillDetailsRequest{
		InstrumentID: spotCurrency,
		Limit:        100,
	}

	_, err := o.GetMarginBillDetails(request)
	testStandardErrorHandling(t, err)
}

// TestGetMarginAccountSettings API endpoint test
func TestGetMarginAccountSettings(t *testing.T) {
	TestSetDefaults(t)
	t.Parallel()
	_, err := o.GetMarginAccountSettings("")
	testStandardErrorHandling(t, err)
}

// TestGetMarginAccountSettingsForCurrency API endpoint test
func TestGetMarginAccountSettingsForCurrency(t *testing.T) {
	TestSetDefaults(t)
	t.Parallel()
	_, err := o.GetMarginAccountSettings(spotCurrency)
	testStandardErrorHandling(t, err)
}

// TestOpenMarginLoan API endpoint test
func TestOpenMarginLoan(t *testing.T) {
	TestSetRealOrderDefaults(t)
	t.Parallel()
	request := okgroup.OpenMarginLoanRequest{
		Amount:        100,
		InstrumentID:  spotCurrency,
		QuoteCurrency: symbol.USDT,
	}

	_, err := o.OpenMarginLoan(request)
	testStandardErrorHandling(t, err)
}

// TestRepayMarginLoan API endpoint test
func TestRepayMarginLoan(t *testing.T) {
	TestSetRealOrderDefaults(t)
	t.Parallel()
	request := okgroup.RepayMarginLoanRequest{
		Amount:        100,
		InstrumentID:  spotCurrency,
		QuoteCurrency: symbol.USDT,
		BorrowID:      1,
	}

	_, err := o.RepayMarginLoan(request)
	testStandardErrorHandling(t, err)
}

// TestPlaceMarginOrderLimit API endpoint test
func TestPlaceMarginOrderLimit(t *testing.T) {
	TestSetRealOrderDefaults(t)
	t.Parallel()
	request := okgroup.PlaceSpotOrderRequest{
		InstrumentID:  spotCurrency,
		Type:          "limit",
		Side:          "buy",
		MarginTrading: "2",
		Price:         "100",
		Size:          "100",
	}

	_, err := o.PlaceMarginOrder(request)
	testStandardErrorHandling(t, err)
}

// TestPlaceMarginOrderMarket API endpoint test
func TestPlaceMarginOrderMarket(t *testing.T) {
	TestSetRealOrderDefaults(t)
	t.Parallel()
	request := okgroup.PlaceSpotOrderRequest{
		InstrumentID:  spotCurrency,
		Type:          "market",
		Side:          "buy",
		MarginTrading: "2",
		Size:          "100",
		Notional:      "100",
	}

	_, err := o.PlaceMarginOrder(request)
	testStandardErrorHandling(t, err)
}

// TestPlaceMultipleMarginOrders API endpoint test
func TestPlaceMultipleMarginOrders(t *testing.T) {
	TestSetRealOrderDefaults(t)
	t.Parallel()
	order := okgroup.PlaceSpotOrderRequest{
		InstrumentID:  spotCurrency,
		Type:          "market",
		Side:          "buy",
		MarginTrading: "1",
		Size:          "100",
		Notional:      "100",
	}

	request := []okgroup.PlaceSpotOrderRequest{
		order,
	}

	_, errs := o.PlaceMultipleMarginOrders(request)
	if len(errs) > 0 {
		testStandardErrorHandling(t, errs[0])
	}
}

// TestPlaceMultipleMarginOrdersOverCurrencyLimits API logic test
func TestPlaceMultipleMarginOrdersOverCurrencyLimits(t *testing.T) {
	TestSetDefaults(t)
	t.Parallel()
	order := okgroup.PlaceSpotOrderRequest{
		InstrumentID:  spotCurrency,
		Type:          "market",
		Side:          "buy",
		MarginTrading: "1",
		Size:          "100",
		Notional:      "100",
	}

	request := []okgroup.PlaceSpotOrderRequest{
		order,
		order,
		order,
		order,
		order,
	}

	_, errs := o.PlaceMultipleMarginOrders(request)
	if errs[0].Error() != "maximum 4 orders for each pair" {
		t.Error("Expecting an error when more than 4 orders for a pair supplied", errs[0])
	}
}

// TestPlaceMultipleMarginOrdersOverPairLimits API logic test
func TestPlaceMultipleMarginOrdersOverPairLimits(t *testing.T) {
	TestSetDefaults(t)
	t.Parallel()
	order := okgroup.PlaceSpotOrderRequest{
		InstrumentID:  spotCurrency,
		Type:          "market",
		Side:          "buy",
		MarginTrading: "1",
		Size:          "100",
		Notional:      "100",
	}

	request := []okgroup.PlaceSpotOrderRequest{
		order,
	}

	order.InstrumentID = pair.NewCurrencyPairWithDelimiter(symbol.LTC, symbol.USDT, "-").Pair().Lower().String()
	request = append(request, order)
	order.InstrumentID = pair.NewCurrencyPairWithDelimiter(symbol.DOGE, symbol.USDT, "-").Pair().Lower().String()
	request = append(request, order)
	order.InstrumentID = pair.NewCurrencyPairWithDelimiter(symbol.XMR, symbol.USDT, "-").Pair().Lower().String()
	request = append(request, order)
	order.InstrumentID = pair.NewCurrencyPairWithDelimiter(symbol.BCH, symbol.USDT, "-").Pair().Lower().String()
	request = append(request, order)

	_, errs := o.PlaceMultipleMarginOrders(request)
	if errs[0].Error() != "up to 4 trading pairs" {
		t.Error("Expecting an error when more than 4 trading pairs supplied", errs[0])
	}
}

// TestCancelMarginOrder API endpoint test
func TestCancelMarginOrder(t *testing.T) {
	TestSetRealOrderDefaults(t)
	t.Parallel()
	request := okgroup.CancelSpotOrderRequest{
		InstrumentID: spotCurrency,
		OrderID:      1234,
	}

	_, err := o.CancelMarginOrder(request)
	testStandardErrorHandling(t, err)
}

// TestCancelMultipleMarginOrders API endpoint test
func TestCancelMultipleMarginOrders(t *testing.T) {
	TestSetRealOrderDefaults(t)
	t.Parallel()
	request := okgroup.CancelMultipleSpotOrdersRequest{
		InstrumentID: spotCurrency,
		OrderIDs:     []int64{1, 2, 3, 4},
	}

	_, errs := o.CancelMultipleMarginOrders(request)
	if len(errs) > 0 {
		testStandardErrorHandling(t, errs[0])
	}
}

// TestCancelMultipleMarginOrdersOverCurrencyLimits API logic test
func TestCancelMultipleMarginOrdersOverCurrencyLimits(t *testing.T) {
	TestSetRealOrderDefaults(t)
	t.Parallel()
	request := okgroup.CancelMultipleSpotOrdersRequest{
		InstrumentID: spotCurrency,
		OrderIDs:     []int64{1, 2, 3, 4, 5},
	}

	_, errs := o.CancelMultipleMarginOrders(request)
	if errs[0].Error() != "maximum 4 order cancellations for each pair" {
		t.Error("Expecting an error when more than 4 orders for a pair supplied", errs[0])
	}
}

// TestGetMarginOrders API endpoint test
func TestGetMarginOrders(t *testing.T) {
	TestSetDefaults(t)
	t.Parallel()
	request := okgroup.GetSpotOrdersRequest{
		InstrumentID: spotCurrency,
		Status:       "all",
	}
	_, err := o.GetMarginOrders(request)
	testStandardErrorHandling(t, err)
}

// TestGetMarginOpenOrders API endpoint test
func TestGetMarginOpenOrders(t *testing.T) {
	TestSetDefaults(t)
	t.Parallel()
	request := okgroup.GetSpotOpenOrdersRequest{}
	_, err := o.GetMarginOpenOrders(request)
	testStandardErrorHandling(t, err)
}

// TestGetMarginOrder API endpoint test
func TestGetMarginOrder(t *testing.T) {
	TestSetDefaults(t)
	t.Parallel()
	request := okgroup.GetSpotOrderRequest{
		OrderID:      "1234",
		InstrumentID: pair.NewCurrencyPairWithDelimiter(symbol.BTC, symbol.USDT, "-").Pair().Upper().String(),
	}
	_, err := o.GetMarginOrder(request)
	testStandardErrorHandling(t, err)
}

// TestGetMarginTransactionDetails API endpoint test
func TestGetMarginTransactionDetails(t *testing.T) {
	TestSetDefaults(t)
	t.Parallel()
	request := okgroup.GetSpotTransactionDetailsRequest{
		OrderID:      1234,
		InstrumentID: spotCurrency,
	}
	_, err := o.GetMarginTransactionDetails(request)
	testStandardErrorHandling(t, err)
}

var genericFutureInstrumentID string

// getFutureInstrumentID Future contract ids are date based without an easy way to calculate the closest valid date
// This retrieves the value and stores it if running all tests so only one call is made
func getFutureInstrumentID() string {
	if genericFutureInstrumentID != "" {
		return genericFutureInstrumentID
	}
	resp, err := o.GetFuturesContractInformation()
	if err != nil {
		// No error handling here because we're not testing this
		return err.Error()
	}
	genericFutureInstrumentID = resp[0].InstrumentID
	return genericFutureInstrumentID
}

// TestGetFuturesPostions API endpoint test
func TestGetFuturesPostions(t *testing.T) {
	TestSetDefaults(t)
	t.Parallel()
	_, err := o.GetFuturesPostions()
	testStandardErrorHandling(t, err)
}

// TestGetFuturesPostionsForCurrency API endpoint test
func TestGetFuturesPostionsForCurrency(t *testing.T) {
	TestSetDefaults(t)
	currencyContract := getFutureInstrumentID()
	_, err := o.GetFuturesPostionsForCurrency(currencyContract)
	testStandardErrorHandling(t, err)
}

// TestGetFuturesAccountOfAllCurrencies API endpoint test
func TestGetFuturesAccountOfAllCurrencies(t *testing.T) {
	TestSetDefaults(t)
	t.Parallel()
	_, err := o.GetFuturesAccountOfAllCurrencies()
	testStandardErrorHandling(t, err)
}

// TestGetFuturesAccountOfACurrency API endpoint test
func TestGetFuturesAccountOfACurrency(t *testing.T) {
	TestSetDefaults(t)
	t.Parallel()
	_, err := o.GetFuturesAccountOfACurrency(symbol.BTC)
	testStandardErrorHandling(t, err)
}

// TestGetFuturesLeverage API endpoint test
func TestGetFuturesLeverage(t *testing.T) {
	TestSetDefaults(t)
	t.Parallel()
	_, err := o.GetFuturesLeverage(symbol.BTC)
	testStandardErrorHandling(t, err)
}

// TestSetFuturesLeverage API endpoint test
func TestSetFuturesLeverage(t *testing.T) {
	TestSetRealOrderDefaults(t)
	request := okgroup.SetFuturesLeverageRequest{
		Currency:     symbol.BTC,
		InstrumentID: getFutureInstrumentID(),
		Leverage:     10,
		Direction:    "Long",
	}
	_, err := o.SetFuturesLeverage(request)
	testStandardErrorHandling(t, err)
}

// TestGetFuturesBillDetails API endpoint test
func TestGetFuturesBillDetails(t *testing.T) {
	TestSetDefaults(t)
	t.Parallel()
	_, err := o.GetFuturesBillDetails(okgroup.GetSpotBillDetailsForCurrencyRequest{
		Currency: symbol.BTC,
	})
	testStandardErrorHandling(t, err)
}

// TestPlaceFuturesOrder API endpoint test
func TestPlaceFuturesOrder(t *testing.T) {
	TestSetRealOrderDefaults(t)
	_, err := o.PlaceFuturesOrder(okgroup.PlaceFuturesOrderRequest{
		InstrumentID: getFutureInstrumentID(),
		Leverage:     10,
		Type:         1,
		Size:         2,
		Price:        432.11,
		ClientOid:    "12233456",
	})
	testStandardErrorHandling(t, err)
}

// TestPlaceFuturesOrderBatch API endpoint test
func TestPlaceFuturesOrderBatch(t *testing.T) {
	TestSetRealOrderDefaults(t)
	_, err := o.PlaceFuturesOrderBatch(okgroup.PlaceFuturesOrderBatchRequest{
		InstrumentID: getFutureInstrumentID(),
		Leverage:     10,
		OrdersData: []okgroup.PlaceFuturesOrderBatchRequestDetails{
			{
				ClientOid:  "1",
				MatchPrice: "0",
				Price:      "100",
				Size:       "100",
				Type:       "1",
			},
		},
	})
	testStandardErrorHandling(t, err)
}

// TestCancelFuturesOrder API endpoint test
func TestCancelFuturesOrder(t *testing.T) {
	TestSetRealOrderDefaults(t)
	_, err := o.CancelFuturesOrder(okgroup.CancelFuturesOrderRequest{
		InstrumentID: getFutureInstrumentID(),
		OrderID:      "1",
	})
	testStandardErrorHandling(t, err)
}

// TestCancelMultipleSpotOrders API endpoint test
func TestCancelMultipleFuturesOrders(t *testing.T) {
	TestSetRealOrderDefaults(t)
	request := okgroup.CancelMultipleSpotOrdersRequest{
		InstrumentID: getFutureInstrumentID(),
		OrderIDs:     []int64{1, 2, 3, 4},
	}

	_, err := o.CancelFuturesOrderBatch(request)
	testStandardErrorHandling(t, err)
}

// TestGetFuturesOrderList API endpoint test
func TestGetFuturesOrderList(t *testing.T) {
	TestSetDefaults(t)
	_, err := o.GetFuturesOrderList(okgroup.GetFuturesOrdersListRequest{
		InstrumentID: getFutureInstrumentID(),
		Status:       6,
	})
	testStandardErrorHandling(t, err)
}

// TestGetFuturesOrderDetails API endpoint test
func TestGetFuturesOrderDetails(t *testing.T) {
	TestSetDefaults(t)
	_, err := o.GetFuturesOrderDetails(okgroup.GetFuturesOrderDetailsRequest{
		InstrumentID: getFutureInstrumentID(),
		OrderID:      1,
	})
	testStandardErrorHandling(t, err)
}

// TestGetFuturesTransactionDetails API endpoint test
func TestGetFuturesTransactionDetails(t *testing.T) {
	TestSetDefaults(t)
	_, err := o.GetFuturesTransactionDetails(okgroup.GetFuturesTransactionDetailsRequest{
		InstrumentID: getFutureInstrumentID(),
		OrderID:      1,
	})
	testStandardErrorHandling(t, err)
}

// TestGetFuturesContractInformation API endpoint test
func TestGetFuturesContractInformation(t *testing.T) {
	TestSetDefaults(t)
	t.Parallel()
	_, err := o.GetFuturesContractInformation()
	if err != nil {
		t.Error(err)
	}
}

// TestGetFuturesContractInformation API endpoint test
func TestGetFuturesOrderBook(t *testing.T) {
	TestSetDefaults(t)
	_, err := o.GetFuturesOrderBook(okgroup.GetFuturesOrderBookRequest{
		InstrumentID: getFutureInstrumentID(),
		Size:         10,
	})
	if err != nil {
		t.Error(err)
	}
}

// TestGetAllFuturesTokenInfo API endpoint test
func TestGetAllFuturesTokenInfo(t *testing.T) {
	TestSetDefaults(t)
	t.Parallel()
	_, err := o.GetAllFuturesTokenInfo()
	if err != nil {
		t.Error(err)
	}
}

// TestGetAllFuturesTokenInfo API endpoint test
func TestGetFuturesTokenInfoForCurrency(t *testing.T) {
	TestSetDefaults(t)
	_, err := o.GetFuturesTokenInfoForCurrency(getFutureInstrumentID())
	if err != nil {
		t.Error(err)
	}
}

// TestGetFuturesFilledOrder API endpoint test
func TestGetFuturesFilledOrder(t *testing.T) {
	TestSetDefaults(t)
	_, err := o.GetFuturesFilledOrder(okgroup.GetFuturesFilledOrderRequest{
		InstrumentID: getFutureInstrumentID(),
	})
	if err != nil {
		t.Error(err)
	}
}

// TestGetFuturesHoldAmount API endpoint test
func TestGetFuturesHoldAmount(t *testing.T) {
	TestSetDefaults(t)
	_, err := o.GetFuturesHoldAmount(getFutureInstrumentID())
	testStandardErrorHandling(t, err)
}

// TestGetFuturesHoldAmount API endpoint test
func TestGetFuturesIndices(t *testing.T) {
	TestSetDefaults(t)
	_, err := o.GetFuturesIndices(getFutureInstrumentID())
	if err != nil {
		t.Error(err)
	}
}

// TestGetFuturesHoldAmount API endpoint test
func TestGetFuturesExchangeRates(t *testing.T) {
	TestSetDefaults(t)
	t.Parallel()
	_, err := o.GetFuturesExchangeRates()
	if err != nil {
		t.Errorf("Encountered error: %v", err)
	}
}

// TestGetFuturesHoldAmount API endpoint test
func TestGetFuturesEstimatedDeliveryPrice(t *testing.T) {
	TestSetDefaults(t)
	_, err := o.GetFuturesEstimatedDeliveryPrice(getFutureInstrumentID())
	if err != nil {
		t.Error(err)
	}
}

// TestGetFuturesOpenInterests API endpoint test
func TestGetFuturesOpenInterests(t *testing.T) {
	TestSetDefaults(t)
	_, err := o.GetFuturesOpenInterests(getFutureInstrumentID())
	if err != nil {
		t.Error(err)
	}
}

// TestGetFuturesOpenInterests API endpoint test
func TestGetFuturesCurrentPriceLimit(t *testing.T) {
	TestSetDefaults(t)
	_, err := o.GetFuturesCurrentPriceLimit(getFutureInstrumentID())
	if err != nil {
		t.Error(err)
	}
}

// TestGetFuturesCurrentMarkPrice API endpoint test
func TestGetFuturesCurrentMarkPrice(t *testing.T) {
	TestSetDefaults(t)
	_, err := o.GetFuturesCurrentMarkPrice(getFutureInstrumentID())
	if err != nil {
		t.Error(err)
	}
}

// TestGetFuturesForceLiquidatedOrders API endpoint test
func TestGetFuturesForceLiquidatedOrders(t *testing.T) {
	TestSetDefaults(t)
	_, err := o.GetFuturesForceLiquidatedOrders(okgroup.GetFuturesForceLiquidatedOrdersRequest{
		InstrumentID: getFutureInstrumentID(),
		Status:       "1",
	})
	if err != nil {
		t.Error(err)
	}
}

// TestGetFuturesTagPrice API endpoint test
func TestGetFuturesTagPrice(t *testing.T) {
	TestSetDefaults(t)
	_, err := o.GetFuturesTagPrice(getFutureInstrumentID())
	testStandardErrorHandling(t, err)
}

// TestGetSwapPostions API endpoint test
func TestGetSwapPostions(t *testing.T) {
	TestSetDefaults(t)
	t.Parallel()
	_, err := o.GetSwapPostions()
	testStandardErrorHandling(t, err)
}

// TestGetSwapPostionsForContract API endpoint test
func TestGetSwapPostionsForContract(t *testing.T) {
	TestSetDefaults(t)
	t.Parallel()
	_, err := o.GetSwapPostionsForContract(fmt.Sprintf("%v-%v-SWAP", symbol.BTC, symbol.USD))
	testStandardErrorHandling(t, err)
}

// TestGetSwapAccountOfAllCurrency API endpoint test
func TestGetSwapAccountOfAllCurrency(t *testing.T) {
	TestSetDefaults(t)
	t.Parallel()
	_, err := o.GetSwapAccountOfAllCurrency()
	testStandardErrorHandling(t, err)
}

// TestGetSwapAccountSettingsOfAContract API endpoint test
func TestGetSwapAccountSettingsOfAContract(t *testing.T) {
	TestSetDefaults(t)
	t.Parallel()
	_, err := o.GetSwapAccountSettingsOfAContract(fmt.Sprintf("%v-%v-SWAP", symbol.BTC, symbol.USD))
	testStandardErrorHandling(t, err)
}

// TestSetSwapLeverageLevelOfAContract API endpoint test
func TestSetSwapLeverageLevelOfAContract(t *testing.T) {
	TestSetDefaults(t)
	t.Parallel()
	_, err := o.SetSwapLeverageLevelOfAContract(okgroup.SetSwapLeverageLevelOfAContractRequest{
		InstrumentID: fmt.Sprintf("%v-%v-SWAP", symbol.BTC, symbol.USD),
		Leverage:     10,
		Side:         1,
	})

	testStandardErrorHandling(t, err)
}

// TestGetSwapAccountSettingsOfAContract API endpoint test
func TestGetSwapBillDetails(t *testing.T) {
	TestSetDefaults(t)
	t.Parallel()
	_, err := o.GetSwapBillDetails(okgroup.GetSpotBillDetailsForCurrencyRequest{
		Currency: fmt.Sprintf("%v-%v-SWAP", symbol.BTC, symbol.USD),
		Limit:    100,
	})
	testStandardErrorHandling(t, err)
}

// TestPlaceSwapOrder API endpoint test
func TestPlaceSwapOrder(t *testing.T) {
	TestSetRealOrderDefaults(t)
	t.Parallel()
	_, err := o.PlaceSwapOrder(okgroup.PlaceSwapOrderRequest{
		InstrumentID: fmt.Sprintf("%v-%v-SWAP", symbol.BTC, symbol.USD),
		Size:         1,
		Type:         1,
		Price:        1,
	})
	testStandardErrorHandling(t, err)
}

// TestPlaceMultipleSwapOrders API endpoint test
func TestPlaceMultipleSwapOrders(t *testing.T) {
	TestSetRealOrderDefaults(t)
	t.Parallel()
	_, err := o.PlaceMultipleSwapOrders(okgroup.PlaceMultipleSwapOrdersRequest{
		InstrumentID: fmt.Sprintf("%v-%v-SWAP", symbol.BTC, symbol.USD),
		Leverage:     10,
		OrdersData: []okgroup.PlaceMultipleSwapOrderData{
			{
				ClientOID:  "hello",
				MatchPrice: "0",
				Price:      "10",
				Size:       "1",
				Type:       "1",
			}, {
				ClientOID:  "hello2",
				MatchPrice: "0",
				Price:      "10",
				Size:       "1",
				Type:       "1",
			}},
	})
	testStandardErrorHandling(t, err)
}

// TestCancelSwapOrder API endpoint test
func TestCancelSwapOrder(t *testing.T) {
	TestSetRealOrderDefaults(t)
	t.Parallel()
	_, err := o.CancelSwapOrder(okgroup.CancelSwapOrderRequest{
		InstrumentID: fmt.Sprintf("%v-%v-SWAP", symbol.BTC, symbol.USD),
		OrderID:      "64-2a-26132f931-3",
	})
	testStandardErrorHandling(t, err)
}

// TestCancelMultipleSwapOrders API endpoint test
func TestCancelMultipleSwapOrders(t *testing.T) {
	TestSetRealOrderDefaults(t)
	t.Parallel()
	_, err := o.CancelMultipleSwapOrders(okgroup.CancelMultipleSwapOrdersRequest{
		InstrumentID: fmt.Sprintf("%v-%v-SWAP", symbol.BTC, symbol.USD),
		OrderIDs:     []int64{1, 2, 3, 4},
	})
	testStandardErrorHandling(t, err)
}

// TestGetSwapOrderList API endpoint test
func TestGetSwapOrderList(t *testing.T) {
	TestSetDefaults(t)
	t.Parallel()
	_, err := o.GetSwapOrderList(okgroup.GetSwapOrderListRequest{
		InstrumentID: fmt.Sprintf("%v-%v-SWAP", symbol.BTC, symbol.USD),
		Status:       6,
	})
	testStandardErrorHandling(t, err)
}

// TestGetSwapOrderDetails API endpoint test
func TestGetSwapOrderDetails(t *testing.T) {
	TestSetDefaults(t)
	t.Parallel()
	_, err := o.GetSwapOrderDetails(okgroup.GetSwapOrderDetailsRequest{
		InstrumentID: fmt.Sprintf("%v-%v-SWAP", symbol.BTC, symbol.USD),
		OrderID:      "64-2a-26132f931-3",
	})
	testStandardErrorHandling(t, err)
}

// TestGetSwapTransactionDetails API endpoint test
func TestGetSwapTransactionDetails(t *testing.T) {
	TestSetDefaults(t)
	t.Parallel()
	_, err := o.GetSwapTransactionDetails(okgroup.GetSwapTransactionDetailsRequest{
		InstrumentID: fmt.Sprintf("%v-%v-SWAP", symbol.BTC, symbol.USD),
		OrderID:      "64-2a-26132f931-3",
	})
	testStandardErrorHandling(t, err)
}

// TestGetSwapContractInformation API endpoint test
func TestGetSwapContractInformation(t *testing.T) {
	TestSetDefaults(t)
	t.Parallel()
	_, err := o.GetSwapContractInformation()
	if err != nil {
		t.Error(err)
	}
}

// TestGetSwapOrderBook API endpoint test
func TestGetSwapOrderBook(t *testing.T) {
	TestSetDefaults(t)
	t.Parallel()
	_, err := o.GetSwapOrderBook(okgroup.GetSwapOrderBookRequest{
		InstrumentID: fmt.Sprintf("%v-%v-SWAP", symbol.BTC, symbol.USD),
		Size:         200,
	})
	if err != nil {
		t.Error(err)
	}
}

// TestGetAllSwapTokensInformation API endpoint test
func TestGetAllSwapTokensInformation(t *testing.T) {
	TestSetDefaults(t)
	t.Parallel()
	_, err := o.GetAllSwapTokensInformation()
	if err != nil {
		t.Error(err)
	}
}

// TestGetSwapTokensInformationForCurrency API endpoint test
func TestGetSwapTokensInformationForCurrency(t *testing.T) {
	TestSetDefaults(t)
	t.Parallel()
	_, err := o.GetSwapTokensInformationForCurrency(fmt.Sprintf("%v-%v-SWAP", symbol.BTC, symbol.USD))
	if err != nil {
		t.Error(err)
	}
}

// TestGetSwapFilledOrdersData API endpoint test
func TestGetSwapFilledOrdersData(t *testing.T) {
	TestSetDefaults(t)
	t.Parallel()
	_, err := o.GetSwapFilledOrdersData(&okgroup.GetSwapFilledOrdersDataRequest{
		InstrumentID: fmt.Sprintf("%v-%v-SWAP", symbol.BTC, symbol.USD),
		Limit:        100,
	})
	if err != nil {
		t.Error(err)
	}
}

// TestGetSwapMarketData API endpoint test
func TestGetSwapMarketData(t *testing.T) {
	TestSetDefaults(t)
	t.Parallel()
	request := okgroup.GetSwapMarketDataRequest{
		InstrumentID: fmt.Sprintf("%v-%v-SWAP", symbol.BTC, symbol.USD),
		Granularity:  604800,
	}
	_, err := o.GetSwapMarketData(request)
	if err != nil {
		t.Error(err)
	}
}

// TestGetSwapIndeces API endpoint test
func TestGetSwapIndeces(t *testing.T) {
	TestSetDefaults(t)
	t.Parallel()
	_, err := o.GetSwapIndices(fmt.Sprintf("%v-%v-SWAP", symbol.BTC, symbol.USD))
	if err != nil {
		t.Error(err)
	}
}

// TestGetSwapExchangeRates API endpoint test
func TestGetSwapExchangeRates(t *testing.T) {
	TestSetDefaults(t)
	t.Parallel()
	_, err := o.GetSwapExchangeRates()
	if err != nil {
		t.Error(err)
	}
}

// TestGetSwapOpenInterest API endpoint test
func TestGetSwapOpenInterest(t *testing.T) {
	TestSetDefaults(t)
	t.Parallel()
	_, err := o.GetSwapOpenInterest(fmt.Sprintf("%v-%v-SWAP", symbol.BTC, symbol.USD))
	if err != nil {
		t.Error(err)
	}
}

// TestGetSwapCurrentPriceLimits API endpoint test
func TestGetSwapCurrentPriceLimits(t *testing.T) {
	TestSetDefaults(t)
	t.Parallel()
	_, err := o.GetSwapCurrentPriceLimits(fmt.Sprintf("%v-%v-SWAP", symbol.BTC, symbol.USD))
	if err != nil {
		t.Error(err)
	}
}

// TestGetSwapForceLiquidatedOrders API endpoint test
func TestGetSwapForceLiquidatedOrders(t *testing.T) {
	TestSetDefaults(t)
	t.Parallel()
	_, err := o.GetSwapForceLiquidatedOrders(okgroup.GetSwapForceLiquidatedOrdersRequest{
		InstrumentID: fmt.Sprintf("%v-%v-SWAP", symbol.BTC, symbol.USD),
		Status:       "0",
	})
	if err != nil {
		t.Error(err)
	}
}

// TestGetSwapOnHoldAmountForOpenOrders API endpoint test
func TestGetSwapOnHoldAmountForOpenOrders(t *testing.T) {
	TestSetDefaults(t)
	t.Parallel()
	_, err := o.GetSwapOnHoldAmountForOpenOrders(fmt.Sprintf("%v-%v-SWAP", symbol.BTC, symbol.USD))
	testStandardErrorHandling(t, err)
}

// TestGetSwapNextSettlementTime API endpoint test
func TestGetSwapNextSettlementTime(t *testing.T) {
	TestSetDefaults(t)
	t.Parallel()
	_, err := o.GetSwapNextSettlementTime(fmt.Sprintf("%v-%v-SWAP", symbol.BTC, symbol.USD))
	if err != nil {
		t.Error(err)
	}
}

// TestGetSwapMarkPrice API endpoint test
func TestGetSwapMarkPrice(t *testing.T) {
	TestSetDefaults(t)
	t.Parallel()
	_, err := o.GetSwapMarkPrice(fmt.Sprintf("%v-%v-SWAP", symbol.BTC, symbol.USD))
	if err != nil {
		t.Error(err)
	}
}

// TestGetSwapFundingRateHistory API endpoint test
func TestGetSwapFundingRateHistory(t *testing.T) {
	TestSetDefaults(t)
	t.Parallel()
	_, err := o.GetSwapFundingRateHistory(okgroup.GetSwapFundingRateHistoryRequest{
		InstrumentID: fmt.Sprintf("%v-%v-SWAP", symbol.BTC, symbol.USD),
		Limit:        100,
	})
	if err != nil {
		t.Error(err)
	}
}

// TestGetETT API endpoint test
func TestGetETT(t *testing.T) {
	TestSetDefaults(t)
	t.Parallel()
	_, err := o.GetETT()
	testStandardErrorHandling(t, err)
}

// TestGetETTAccountInformationForCurrency API endpoint test
func TestGetETTAccountInformationForCurrency(t *testing.T) {
	TestSetDefaults(t)
	t.Parallel()
	_, err := o.GetETTBillsDetails(symbol.BTC)
	testStandardErrorHandling(t, err)
}

// TestGetETTBillsDetails API endpoint test
func TestGetETTBillsDetails(t *testing.T) {
	TestSetDefaults(t)
	t.Parallel()
	_, err := o.GetETTBillsDetails(symbol.BTC)
	testStandardErrorHandling(t, err)
}

// TestPlaceETTOrder API endpoint test
func TestPlaceETTOrder(t *testing.T) {
	TestSetRealOrderDefaults(t)
	t.Parallel()
	request := okgroup.PlaceETTOrderRequest{
		QuoteCurrency: spotCurrency,
		Type:          0,
		Size:          "100",
		Amount:        1,
		ETT:           "OK06",
	}

	_, err := o.PlaceETTOrder(request)
	testStandardErrorHandling(t, err)
}

// TestCancelETTOrder API endpoint test
func TestCancelETTOrder(t *testing.T) {
	TestSetRealOrderDefaults(t)
	t.Parallel()
	_, err := o.CancelETTOrder("888845120785408")
	testStandardErrorHandling(t, err)
}

// TestGetETTOrderList API endpoint test
// This results in a 500 error when its a request object
// Or when it is submitted as URL params
// Unsure how to fix
func TestGetETTOrderList(t *testing.T) {
	TestSetDefaults(t)
	t.Parallel()
	request := okgroup.GetETTOrderListRequest{
		Type:   1,
		ETT:    "OK06ETT",
		Status: 0,
	}

	_, err := o.GetETTOrderList(request)
	testStandardErrorHandling(t, err)
}

// TestGetETTOrderDetails API endpoint test
func TestGetETTOrderDetails(t *testing.T) {
	TestSetDefaults(t)
	t.Parallel()
	_, err := o.GetETTOrderDetails("888845020785408")
	testStandardErrorHandling(t, err)
}

// TestGetETTConstituents API endpoint test
func TestGetETTConstituents(t *testing.T) {
	TestSetDefaults(t)
	t.Parallel()
	_, err := o.GetETTConstituents("OK06ETT")
	if err != nil {
		t.Error(err)
	}
}

// TestGetETTSettlementPriceHistory API endpoint test
func TestGetETTSettlementPriceHistory(t *testing.T) {
	TestSetDefaults(t)
	t.Parallel()
	_, err := o.GetETTSettlementPriceHistory("OK06ETT")
	if err != nil {
		t.Error(err)
	}
}

// Websocket tests ----------------------------------------------------------------------------------------------

// TestWsLogin API endpoint test
func TestWsLogin(t *testing.T) {
	TestSetRealOrderDefaults(t)
	t.Parallel()
	if o.WebsocketConn == nil {
		o.Websocket.Shutdown()
		err := setupWSConnection()
		if err != nil {
			t.Error(err)
		}
	}
	if !o.Websocket.IsConnected() {
		t.Skip("Could not connect to websocket. Skipping")
	}
	err := o.WsLogin()
	if err != nil {
		t.Error(err)
	}
	var errorReceived bool
	for i := 0; i < 5; i++ {
		response := <-o.Websocket.DataHandler
		if err, ok := response.(error); ok && err != nil {
			t.Log(response)
			errorReceived = true
		}
	}
	if errorReceived {
		t.Error("Expecting no errors")
	}
}

// TestSubscribeToChannel API endpoint test
func TestSubscribeToChannel(t *testing.T) {
	TestSetDefaults(t)
	if o.WebsocketConn == nil {
		o.Websocket.Shutdown()
		err := setupWSConnection()
		if err != nil {
			t.Error(err)
		}
	}
	if !o.Websocket.IsConnected() {
		t.Skip("Could not connect to websocket. Skipping")
	}
	channelName := "spot/depth:LTC-BTC"
	err := o.WsSubscribeToChannel(channelName)
	if err != nil {
		t.Error(err)
		return
	}
	var errorReceived bool
	for i := 0; i < 5; i++ {
		response := <-o.Websocket.DataHandler
		if err, ok := response.(error); ok && err != nil {
			t.Log(response)
			if strings.Contains(response.(error).Error(), channelName) {
				errorReceived = true
			}
		}
	}

	if errorReceived {
		t.Error("Expecting subscription to channel")
	}
}

// TestSubscribeToNonExistantChannel Logic test
// Attempts to subscribe to a channel that doesn't exist
// Then captures the error response
func TestSubscribeToNonExistantChannel(t *testing.T) {
	defer disconnectFromWS()
	TestSetDefaults(t)
	if o.WebsocketConn == nil {
		o.Websocket.Shutdown()
		err := setupWSConnection()
		if err != nil {
			t.Error(err)
		}
	}
	if !o.Websocket.IsConnected() {
		t.Skip("Could not connect to websocket. Skipping")
	}
	channelName := "badChannel"
	err := o.WsSubscribeToChannel(channelName)
	if err != nil {
		t.Error(err)
		return
	}
	var errorReceived bool
	for i := 0; i < 5; i++ {
		response := <-o.Websocket.DataHandler
		if err, ok := response.(error); ok && err != nil {
			t.Log(response)
			if strings.Contains(response.(error).Error(), channelName) {
				errorReceived = true
			}
		}
	}

	if !errorReceived {
		t.Error("Expecting OKEX error - 30040 message: Channel badChannel doesn't exist")
	}
}

// TestGetAssetTypeFromTableName logic test
func TestGetAssetTypeFromTableName(t *testing.T) {
	str := "spot/candle300s:BTC-USDT"
	spot := o.GetAssetTypeFromTableName(str)
	if spot != "SPOT" {
		t.Errorf("Error, expected 'SPOT', received: '%v'", spot)
	}
}

// TestGetWsChannelWithoutOrderType logic test
func TestGetWsChannelWithoutOrderType(t *testing.T) {
	TestSetDefaults(t)
	t.Parallel()
	str := "spot/depth5:BTC-USDT"
	expected := "depth5"
	resp := o.GetWsChannelWithoutOrderType(str)
	if resp != expected {
		t.Errorf("Logic change error %v should be %v", resp, expected)
	}
	str = "spot/depth"
	resp = o.GetWsChannelWithoutOrderType(str)
	expected = "depth"
	if resp != expected {
		t.Errorf("Logic change error %v should be %v", resp, expected)
	}
	str = "testWithBadData"
	resp = o.GetWsChannelWithoutOrderType(str)
	if resp != str {
		t.Errorf("Logic change error %v should be %v", resp, str)
	}
}

// TestOrderBookUpdateChecksumCalculator logic test
func TestOrderBookUpdateChecksumCalculator(t *testing.T) {
	TestSetDefaults(t)
	t.Parallel()
	if o.WebsocketConn == nil {
		o.Websocket.Shutdown()
		err := setupWSConnection()
		if err != nil {
			t.Error(err)
		}
	}
	disconnectFromWS()
	original := `{"table":"spot/depth","action":"partial","data":[{"instrument_id":"BTC-USDT","asks":[["3864.6786","0.145",1],["3864.7682","0.005",1],["3864.9851","0.57",1],["3864.9852","0.30137754",1],["3864.9986","2.81818419",1],["3864.9995","0.002",1],["3865","0.0597",1],["3865.0309","0.4",1],["3865.1995","0.004",1],["3865.3995","0.004",1],["3865.5995","0.004",1],["3865.7995","0.004",1],["3865.9995","0.004",1],["3866.0961","0.25865886",1],["3866.1995","0.004",1],["3866.3995","0.004",1],["3866.4004","0.3243",2],["3866.5995","0.004",1],["3866.7633","0.44247086",1],["3866.7995","0.004",1],["3866.9197","0.511",1],["3867.256","0.51716256",1],["3867.3951","0.02588112",1],["3867.4014","0.025",1],["3867.4566","0.02499999",1],["3867.4675","4.01155057",5],["3867.5515","1.1",1],["3867.6113","0.009",1],["3867.7349","0.026",1],["3867.7781","0.03738652",1],["3867.9163","0.0521",1],["3868.0381","0.34354941",1],["3868.0436","0.051",1],["3868.0657","0.90552172",3],["3868.1819","0.03863346",1],["3868.2013","0.194",1],["3868.346","0.051",1],["3868.3863","0.01155",1],["3868.7716","0.009",1],["3868.947","0.025",1],["3868.98","0.001",1],["3869.0764","1.03487931",1],["3869.2773","0.07724578",1],["3869.4039","0.025",1],["3869.4068","1.03",1],["3869.7068","2.06976398",1],["3870","0.5",1],["3870.0465","0.01",1],["3870.7042","0.02099651",1],["3870.9451","2.07047375",1],["3871.5254","1.2",1],["3871.5596","0.001",1],["3871.6605","0.01035032",1],["3871.7179","2.07047375",1],["3871.8816","0.51751625",1],["3872.1","0.75",1],["3872.2464","0.0646",1],["3872.3747","0.283",1],["3872.4039","0.2",1],["3872.7655","0.23179307",1],["3872.8005","2.06976398",1],["3873.1509","2",1],["3873.3215","0.26",1],["3874.1392","0.001",1],["3874.1487","3.88224364",4],["3874.1685","1.8",1],["3874.5571","0.08974762",1],["3874.734","2.06976398",1],["3874.99","0.3",1],["3875","1.001",2],["3875.0041","1.03505051",1],["3875.45","0.3",1],["3875.4766","0.15",1],["3875.7057","0.51751625",1],["3876","0.001",1],["3876.68","0.3",1],["3876.7188","0.001",1],["3877","0.75",1],["3877.31","0.035",1],["3877.38","0.3",1],["3877.7","0.3",1],["3877.88","0.3",1],["3878.0364","0.34770122",1],["3878.4525","0.48579748",1],["3878.4955","0.02812511",1],["3878.8855","0.00258579",1],["3878.9605","0.895",1],["3879","0.001",1],["3879.2984","0.002",2],["3879.432","0.001",1],["3879.6313","6",1],["3879.9999","0.002",2],["3880","1.25132834",5],["3880.2526","0.04075162",1],["3880.7145","0.0647",1],["3881.2469","1.883",1],["3881.878","0.002",2],["3884.4576","0.002",2],["3885","0.002",2],["3885.2233","0.28304103",1],["3885.7416","18",1],["3886","0.001",1],["3886.1554","5.4",1],["3887","0.001",1],["3887.0372","0.002",2],["3887.2559","0.05214011",1],["3887.9238","0.0019",1],["3888","0.15810538",4],["3889","0.001",1],["3889.5175","0.50510653",1],["3889.6168","0.002",2],["3889.9999","0.001",1],["3890","2.34968109",4],["3890.5222","0.00257806",1],["3891.2659","5",1],["3891.9999","0.00893897",1],["3892.1964","0.002",2],["3892.4358","0.0176",1],["3893.1388","1.4279",1],["3894","0.0026321",1],["3894.776","0.001",1],["3895","1.501",2],["3895.379","0.25881288",1],["3897","0.05",1],["3897.3556","0.001",1],["3897.8432","0.73708079",1],["3898","3.31353018",7],["3898.4462","4.757",1],["3898.6","0.47159638",1],["3898.8769","0.0129",1],["3899","6",2],["3899.6516","0.025",1],["3899.9352","0.001",1],["3899.9999","0.013",2],["3900","22.37447743",24],["3900.9999","0.07763916",1],["3901","0.10192487",1],["3902.1937","0.00257034",1],["3902.3991","1.5532141",1],["3902.5148","0.001",1],["3904","1.49331984",1],["3904.9999","0.95905447",1],["3905","0.501",2],["3905.0944","0.001",1],["3905.61","0.099",1],["3905.6801","0.54343686",1],["3906.2901","0.0258",1],["3907.674","0.001",1],["3907.85","1.35778084",1],["3908","0.03846153",1],["3908.23","1.95189531",1],["3908.906","0.03148978",1],["3909","0.001",1],["3909.9999","0.01398721",2],["3910","0.016",2],["3910.2536","0.001",1],["3912.5406","0.88270517",1],["3912.8332","0.001",1],["3913","1.2640608",1],["3913.87","1.69114184",1],["3913.9003","0.00256266",1],["3914","1.21766411",1],["3915","0.001",1],["3915.4128","0.001",1],["3915.7425","6.848",1],["3916","0.0050949",1],["3917.36","1.28658296",1],["3917.9924","0.001",1],["3919","0.001",1],["3919.9999","0.001",1],["3920","1.21171832",3],["3920.0002","0.20217038",1],["3920.572","0.001",1],["3921","0.128",1],["3923.0756","0.00148064",1],["3923.1516","0.001",1],["3923.86","1.38831714",1],["3925","0.01867801",2],["3925.642","0.00255499",1],["3925.7312","0.001",1],["3926","0.04290757",1],["3927","0.023",1],["3927.3175","0.01212865",1],["3927.65","1.51375612",1],["3928","0.5",1],["3928.3108","0.001",1],["3929","0.001",1],["3929.9999","0.01519338",2],["3930","0.0174985",3],["3930.21","1.49335799",1],["3930.8904","0.001",1],["3932.2999","0.01953",1],["3932.8962","7.96",1],["3933.0387","11.808",1],["3933.47","0.001",1],["3934","1.40839932",1],["3935","0.001",1],["3936.8","0.62879518",1],["3937.23","1.56977841",1],["3937.4189","0.00254735",1]],"bids":[["3864.5217","0.00540709",1],["3864.5216","0.14068758",2],["3864.2275","0.01033576",1],["3864.0989","0.00825047",1],["3864.0273","0.38",1],["3864.0272","0.4",1],["3863.9957","0.01083539",1],["3863.9184","0.01653723",1],["3863.8282","0.25588165",1],["3863.8153","0.154",1],["3863.7791","1.14122492",1],["3863.6866","0.01733662",1],["3863.6093","0.02645958",1],["3863.3775","0.02773862",1],["3863.0297","0.513",1],["3863.0286","1.1028564",2],["3862.8489","0.01",1],["3862.5972","0.01890179",1],["3862.3431","0.01152944",1],["3862.313","0.009",1],["3862.2445","0.90551002",3],["3862.0734","0.014",1],["3862.0539","0.64976067",1],["3861.8586","0.025",1],["3861.7888","0.025",1],["3861.7673","0.008",1],["3861.5785","0.01",1],["3861.3895","0.005",1],["3861.3338","0.25875855",1],["3861.161","0.01",1],["3861.1111","0.03863352",1],["3861.0732","0.51703882",1],["3860.9116","0.17754895",1],["3860.75","0.19",1],["3860.6554","0.015",1],["3860.6172","0.005",1],["3860.6088","0.008",1],["3860.4724","0.12940042",1],["3860.4424","0.25880084",1],["3860.42","0.01",1],["3860.3725","0.51760102",1],["3859.8449","0.005",1],["3859.8285","0.03738652",1],["3859.7638","0.07726703",1],["3859.4502","0.008",1],["3859.3772","0.05173471",1],["3859.3409","0.194",1],["3859","5",1],["3858.827","0.0521",1],["3858.8208","0.001",1],["3858.679","0.26",1],["3858.4814","0.07477305",1],["3858.1669","1.03503422",1],["3857.6005","0.006",1],["3857.4005","0.004",1],["3857.2005","0.004",1],["3857.1871","1.218",1],["3857.0005","0.004",1],["3856.8135","0.0646",1],["3856.8005","0.004",1],["3856.2412","0.001",1],["3856.2349","1.03503422",1],["3856.0197","0.01037339",1],["3855.8781","0.23178117",1],["3855.8005","0.004",1],["3855.7165","0.00259355",1],["3855.4858","0.25875855",1],["3854.4584","0.01",1],["3853.6616","0.001",1],["3853.1373","0.92",1],["3852.5072","0.48599702",1],["3851.3926","0.13008333",1],["3851.082","0.001",1],["3850.9317","2",1],["3850.6359","0.34770165",1],["3850.2058","0.51751624",1],["3850.0823","0.15",1],["3850.0042","0.5175171",1],["3850","0.001",1],["3849.6325","1.8",1],["3849.41","0.3",1],["3848.9686","1.85",1],["3848.7426","0.18511466",1],["3848.52","0.3",1],["3848.5024","0.001",1],["3848.42","0.3",1],["3848.1618","2.204",1],["3847.77","0.3",1],["3847.48","0.3",1],["3847.3581","2.05",1],["3846.8259","0.0646",1],["3846.59","0.3",1],["3846.49","0.3",1],["3845.9228","0.001",1],["3844.184","0.00260133",1],["3844.0092","6.3",1],["3843.3432","0.001",1],["3841","0.06300963",1],["3840.7636","0.001",1],["3840","0.201",3],["3839.7681","18",1],["3839.5328","0.05214011",1],["3838.184","0.001",1],["3837.2344","0.27589557",1],["3836.6479","5.2",1],["3836","2.37196773",3],["3835.6044","0.001",1],["3833.6053","0.25873556",1],["3833.0248","0.001",1],["3833","0.8726502",1],["3832.6859","0.00260913",1],["3832","0.007",1],["3831.637","6",1],["3831.0602","0.001",1],["3830.4452","0.001",1],["3830","0.20375718",4],["3829.7125","0.07833486",1],["3829.6283","0.3519681",1],["3829","0.0039261",1],["3827.8656","0.001",1],["3826.0001","0.53251232",1],["3826","0.0509",1],["3825.7834","0.00698562",1],["3825.286","0.001",1],["3823.0001","0.03010127",1],["3822.8014","0.00261588",1],["3822.7064","0.001",1],["3822.2","1",1],["3822.1121","0.35994101",1],["3821.2222","0.00261696",1],["3821","0.001",1],["3820.1268","0.001",1],["3820","1.12992803",4],["3819","0.01331195",2],["3817.5472","0.001",1],["3816","1.13807184",2],["3815.8343","0.32463428",1],["3815.7834","0.00525295",1],["3815","28.99386799",4],["3814.9676","0.001",1],["3813","0.91303023",4],["3812.388","0.002",2],["3811.2257","0.07",1],["3810","0.32573997",2],["3809.8084","0.001",1],["3809.7928","0.00262481",1],["3807.2288","0.001",1],["3806.8421","0.07003461",1],["3806","0.19",1],["3805.8041","0.05678805",1],["3805","1.01",2],["3804.6492","0.001",1],["3804.3551","0.1",1],["3803","0.005",1],["3802.22","2.05042631",1],["3802.0696","0.001",1],["3802","1.63290092",1],["3801.2257","0.07",1],["3801","57.4",3],["3800.9853","0.02492278",1],["3800.8421","0.06503533",1],["3800.7844","0.02812628",1],["3800.0001","0.00409473",1],["3800","17.91401074",15],["3799.49","0.001",1],["3799","0.1",1],["3796.9104","0.001",1],["3796","9.00128053",2],["3795.5441","0.0028",1],["3794.3308","0.001",1],["3791","55",1],["3790.7777","0.07",1],["3790","12.03238184",7],["3789","1",1],["3788","0.21110454",2],["3787.2959","9",1],["3786.592","0.001",1],["3786","9.01916822",2],["3785","12.87914268",5],["3784.0124","0.001",1],["3781.4328","0.002",2],["3781","56.3",2],["3780.7777","0.07",1],["3780","23.41537654",10],["3778.8532","0.002",2],["3776","9",1],["3774","0.003",1],["3772.2481","0.06901672",1],["3771","55.1",2],["3770.7777","0.07",1],["3770","7.30268416",5],["3769","0.25",1],["3768","1.3725",3],["3766.66","0.02",1],["3766","7.64837924",2],["3765.58","1.22775492",1],["3762.58","1.22873383",1],["3761","51.68262164",1],["3760.8031","0.0399",1],["3760.7777","0.07",1]],"timestamp":"2019-03-06T23:19:17.705Z","checksum":-1785549915}]}`
	update := `{"table":"spot/depth","action":"update","data":[{"instrument_id":"BTC-USDT","asks":[["3864.6786","0",0],["3864.9852","0",0],["3865.9994","0.48402971",1],["3866.4004","0.001",1],["3866.7995","0.3273",2],["3867.4566","0",0],["3867.7031","0.025",1],["3868.0436","0",0],["3868.346","0",0],["3868.3695","0.051",1],["3870.9243","0.642",1],["3874.9942","0.51751796",1],["3875.7057","0",0],["3939","0.001",1]],"bids":[["3864.55","0.0565449",1],["3863.8282","0",0],["3863.8153","0",0],["3863.7898","0.01320077",1],["3863.4807","0.02112123",1],["3863.3002","0.04233533",1],["3863.1717","0.03379397",1],["3863.0685","0.04438179",1],["3863.0286","0.7362564",1],["3862.9912","0.06773651",1],["3862.8626","0.05407035",1],["3862.7595","0.07101087",1],["3862.313","0.3756",2],["3862.1848","0.012",1],["3862.0734","0",0],["3861.8391","0.025",1],["3861.7888","0",0],["3856.6716","0.38893641",1],["3768","0",0],["3766.66","0",0],["3766","0",0],["3765.58","0",0],["3762.58","0",0],["3761","0",0],["3760.8031","0",0],["3760.7777","0",0]],"timestamp":"2019-03-06T23:19:18.239Z","checksum":-1587788848}]}`
	var dataResponse okgroup.WebsocketDataResponse
	err := common.JSONDecode([]byte(original), &dataResponse)
	if err != nil {
		t.Error(err)
	}
	err = o.WsProcessOrderBook(&dataResponse)
	if err != nil {
		t.Error(err)
		return
	}
	var updateResponse okgroup.WebsocketDataResponse
	err = common.JSONDecode([]byte(update), &updateResponse)
	if err != nil {
		t.Error(err)
	}
	time.Sleep(2 * time.Second)
	err = o.WsProcessOrderBook(&updateResponse)
	if err != nil {
		t.Error(err)
	}
}

// TestOrderBookUpdateChecksumCalculatorWithDash logic test
func TestOrderBookUpdateChecksumCalculatorWith8DecimalPlaces(t *testing.T) {
	TestSetDefaults(t)
	t.Parallel()
	if o.WebsocketConn == nil {
		o.Websocket.Shutdown()
		err := setupWSConnection()
		if err != nil {
			t.Error(err)
		}
	}
	disconnectFromWS()
	original := `{"table":"spot/depth","action":"partial","data":[{"instrument_id":"WAVES-BTC","asks":[["0.000714","1.15414979",1],["0.000715","3.3",2],["0.000717","426.71348",2],["0.000719","140.84507042",1],["0.00072","590.77",1],["0.000721","991.77",1],["0.000724","0.3532032",1],["0.000725","58.82698567",1],["0.000726","1033.15469748",2],["0.000729","0.35320321",1],["0.00073","352.77",1],["0.000735","0.38469748",1],["0.000736","625.77",1],["0.00075191","152.44796961",1],["0.00075192","114.3359772",1],["0.00075193","85.7519829",1],["0.00075194","64.31398718",1],["0.00075195","48.23549038",1],["0.00075196","36.17661779",1],["0.00075199","61.04804253",1],["0.0007591","70.71318474",1],["0.0007621","53.03488855",1],["0.00076211","39.77616642",1],["0.00076212","29.83212481",1],["0.0007635","22.37409361",1],["0.00076351","29.36599786",2],["0.00076352","9.43907074",1],["0.00076353","7.07930306",1],["0.00076354","14.15860612",1],["0.00076355","3.53965153",1],["0.00076369","3.53965153",1],["0.0008","34.36841101",1],["0.00082858","1.69936503",1],["0.00083232","2.8",1],["0.00084","15.69220129",1],["0.00085","4.42785042",1],["0.00088","0.1",1],["0.000891","0.1",1],["0.0009","12.41486491",2],["0.00093","5",1],["0.0012","12.31486492",1],["0.00531314","6.91803114",1],["0.00799999","0.02",1],["0.0084","0.05989",1],["0.00931314","5.18852336",1],["0.0799999","0.02",1],["0.499","6.00423396",1],["0.5","0.4995",1],["0.799999","0.02",1],["4.99","2",1],["5","3.98583144",1],["7.99999999","0.02",1],["79.99999999","0.02",1],["799.99999999","0.02986704",1]],"bids":[["0.000709","222.91679881",3],["0.000703","0.47161952",1],["0.000701","140.73015789",2],["0.0007","0.3",1],["0.000699","401",1],["0.000698","232.61801667",2],["0.000689","0.71396896",1],["0.000688","0.69910125",1],["0.000613","227.54771052",1],["0.0005","0.01",1],["0.00026789","3.69905341",1],["0.000238","2.4",1],["0.00022","0.53",1],["0.0000055","374.09871696",1],["0.00000056","222",1],["0.00000055","736.84761363",1],["0.0000002","999",1],["0.00000009","1222.22222417",1],["0.00000008","20868.64520447",1],["0.00000002","110000",1],["0.00000001","10000",1]],"timestamp":"2019-03-12T22:22:42.274Z","checksum":1319037905}]}`
	update := `{"table":"spot/depth","action":"update","data":[{"instrument_id":"WAVES-BTC","asks":[["0.000715","100.48199596",3],["0.000716","62.21679881",1]],"bids":[["0.000713","38.95772168",1]],"timestamp":"2019-03-12T22:22:42.938Z","checksum":-131160897}]}`
	var dataResponse okgroup.WebsocketDataResponse
	err := common.JSONDecode([]byte(original), &dataResponse)
	if err != nil {
		t.Error(err)
	}
	err = o.WsProcessOrderBook(&dataResponse)
	if err != nil {
		t.Error(err)
		return
	}
	var updateResponse okgroup.WebsocketDataResponse
	err = common.JSONDecode([]byte(update), &updateResponse)
	if err != nil {
		t.Error(err)
	}
	time.Sleep(2 * time.Second)
	err = o.WsProcessOrderBook(&updateResponse)
	if err != nil {
		t.Error(err)
	}
}

// TestOrderBookPartialChecksumCalculator logic test
func TestOrderBookPartialChecksumCalculator(t *testing.T) {
	orderbookPartialJSON := `{"table":"spot/depth","action":"partial","data":[{"instrument_id":"EOS-USDT","asks":[["3.5196","0.1077",1],["3.5198","21.71",1],["3.5199","51.1805",1],["3.5208","75.09",1],["3.521","196.3333",1],["3.5213","0.1",1],["3.5218","39.276",2],["3.5219","395.6334",1],["3.522","27.956",1],["3.5222","404.9595",1],["3.5225","300",1],["3.5227","143.5442",2],["3.523","42.4746",1],["3.5231","852.64",2],["3.5235","34.9602",1],["3.5237","442.0918",2],["3.5238","352.8404",2],["3.5239","341.6759",2],["3.524","84.9493",1],["3.5241","148.4882",1],["3.5242","261.64",1],["3.5243","142.045",1],["3.5246","10",1],["3.5247","284.0788",1],["3.5248","720",1],["3.5249","89.2518",2],["3.5251","1201.8965",2],["3.5254","426.2938",1],["3.5255","213.0863",1],["3.5257","568.1576",1],["3.5258","0.3",1],["3.5259","34.4602",1],["3.526","0.1",1],["3.5263","850.771",1],["3.5265","5.9",1],["3.5268","10.5064",2],["3.5272","1136.8965",1],["3.5274","255.1481",1],["3.5276","29.5374",1],["3.5278","50",1],["3.5282","284.1797",1],["3.5283","1136.8965",1],["3.5284","0.4275",1],["3.5285","100",1],["3.5292","90.9",1],["3.5298","0.2",1],["3.5303","568.1576",1],["3.5305","279.9999",1],["3.532","0.409",1],["3.5321","568.1576",1],["3.5326","6016.8756",1],["3.5328","4.9849",1],["3.533","92.88",2],["3.5343","1200.2383",2],["3.5344","100",1],["3.535","359.7047",1],["3.5354","100",1],["3.5355","100",1],["3.5356","10",1],["3.5358","200",2],["3.5362","435.139",1],["3.5365","2152",1],["3.5366","284.1756",1],["3.5367","568.4644",1],["3.5369","33.9878",1],["3.537","337.1191",2],["3.5373","0.4045",1],["3.5383","1136.7188",1],["3.5386","12.1614",1],["3.5387","90.89",1],["3.54","4.54",1],["3.5423","90.8",1],["3.5436","0.1",1],["3.5454","853.4156",1],["3.5468","142.0656",1],["3.5491","0.0008",1],["3.55","14478.8206",6],["3.5537","21521",1],["3.5555","11.53",1],["3.5573","50.6001",1],["3.5599","4591.4221",1],["3.56","1227.0002",4],["3.5603","2670",1],["3.5608","58.6638",1],["3.5613","0.1",1],["3.5621","45.9473",1],["3.57","2141.7274",3],["3.5712","2956.9816",1],["3.5717","27.9978",1],["3.5718","0.9285",1],["3.5739","299.73",1],["3.5761","864",1],["3.579","22.5225",1],["3.5791","38.26",2],["3.58","7618.4634",5],["3.5801","457.2184",1],["3.582","24.5",1],["3.5822","1572.6425",1],["3.5845","14.1438",1],["3.585","527.169",1],["3.5865","20",1],["3.5867","4490",1],["3.5876","39.0493",1],["3.5879","392.9083",1],["3.5888","436.42",2],["3.5896","50",1],["3.59","2608.9128",8],["3.5913","19.5246",1],["3.5938","7082",1],["3.597","0.1",1],["3.5979","399",1],["3.5995","315.1509",1],["3.5999","2566.2648",1],["3.6","18511.2292",35],["3.603","22.3379",2],["3.605","499.5",1],["3.6055","100",1],["3.6058","499.5",1],["3.608","1021.1485",1],["3.61","11755.4596",13],["3.611","42.8571",1],["3.6131","6690",1],["3.6157","19.5247",1],["3.618","2500",1],["3.6197","525.7146",1],["3.6198","0.4455",1],["3.62","6440.6295",8],["3.6219","0.4175",1],["3.6237","168",1],["3.6265","0.1001",1],["3.628","64.9345",1],["3.63","4435.4985",6],["3.6308","1.7815",1],["3.6331","0.1",1],["3.6338","355.527",2],["3.6358","50",1],["3.6363","2074.7096",1],["3.6376","4000",1],["3.6396","11090",1],["3.6399","0.4055",1],["3.64","4161.9805",4],["3.6437","117.6524",1],["3.648","190",1],["3.6488","200",1],["3.65","11740.5045",25],["3.6512","0.1",1],["3.6521","728",1],["3.6555","100",1],["3.6598","36.6914",1],["3.66","4331.2148",6],["3.6638","200",1],["3.6673","100",1],["3.6679","38",1],["3.6688","2",1],["3.6695","0.1",1],["3.67","7984.698",6],["3.672","300",1],["3.6777","257.8247",1],["3.6789","393.4217",2],["3.68","9202.3222",11],["3.6818","500",1],["3.6823","299.7",1],["3.6839","422.3748",1],["3.685","100",1],["3.6878","0.1",1],["3.6888","72.0958",2],["3.6889","2876",1],["3.689","28",1],["3.6891","28",1],["3.6892","28",1],["3.6895","28",1],["3.6898","28",1],["3.69","643.96",7],["3.6908","118",2],["3.691","28",1],["3.6916","28",1],["3.6918","28",1],["3.6926","28",1],["3.6928","28",1],["3.6932","28",1],["3.6933","200",1],["3.6935","28",1],["3.6936","28",1],["3.6938","28",1],["3.694","28",1],["3.698","1498.5",1],["3.6988","2014.2004",2],["3.7","21904.2689",22],["3.7029","71.95",1],["3.704","3690.1362",1],["3.7055","100",1],["3.7063","0.1",1],["3.71","4421.3468",4],["3.719","17.3491",1],["3.72","1304.5995",3],["3.7211","10",1],["3.7248","0.1",1],["3.725","1900",1],["3.73","31.1785",2],["3.7375","38",1]],"bids":[["3.5182","151.5343",6],["3.5181","0.3691",1],["3.518","271.3967",2],["3.5179","257.8352",1],["3.5178","12.3811",1],["3.5173","34.1921",2],["3.5171","1013.8256",2],["3.517","272.1119",2],["3.5168","395.3376",1],["3.5166","317.1756",2],["3.5165","348.302",3],["3.5164","142.0414",1],["3.5163","96.8933",2],["3.516","600.1034",3],["3.5159","27.481",1],["3.5158","27.33",1],["3.5157","583.1898",2],["3.5156","24.6819",2],["3.5154","25",1],["3.5153","0.429",1],["3.5152","453.9204",3],["3.5151","2131.592",4],["3.515","335",3],["3.5149","37.1586",1],["3.5147","41.6759",1],["3.5146","54.569",1],["3.5145","70.3515",1],["3.5143","68.206",3],["3.5142","359.4538",2],["3.5139","45.4123",2],["3.5137","71.673",2],["3.5136","25",1],["3.5135","300",1],["3.5134","442.57",2],["3.5132","83.3518",1],["3.513","1245.2529",3],["3.5127","20",1],["3.512","284.1353",1],["3.5119","1136.8319",1],["3.5113","56.9351",1],["3.5111","588.1898",2],["3.5109","255.0946",1],["3.5105","48.65",1],["3.5103","50.2",1],["3.5098","720",1],["3.5096","148.95",1],["3.5094","570.5758",2],["3.509","2.386",1],["3.5089","0.4065",1],["3.5087","282.3859",2],["3.5086","145.036",2],["3.5084","2.386",1],["3.5082","90.98",1],["3.5081","2.386",1],["3.5079","2.386",1],["3.5078","857.6229",2],["3.5075","2.386",1],["3.5074","284.1877",1],["3.5073","100",1],["3.5071","100",1],["3.507","768.4159",3],["3.5069","313.0863",2],["3.5068","426.2938",1],["3.5066","568.3594",1],["3.5063","1136.6865",1],["3.5059","0.3",1],["3.5054","9.9999",1],["3.5053","0.2",1],["3.5051","392.428",1],["3.505","13.79",1],["3.5048","99.5497",2],["3.5047","78.5331",2],["3.5046","2153",1],["3.5041","5983.999",1],["3.5037","668.5682",1],["3.5036","160.5948",1],["3.5024","534.8075",1],["3.5014","28.5604",1],["3.5011","91",1],["3.5","1058.8771",2],["3.4997","50.2",1],["3.4985","3430.0414",1],["3.4949","232.0591",1],["3.4942","21521",1],["3.493","2",1],["3.4928","2",1],["3.4925","0.44",1],["3.4917","142.0656",1],["3.49","2051.8826",4],["3.488","280.7459",1],["3.4852","643.4038",1],["3.4851","86.0807",1],["3.485","213.2436",1],["3.484","0.1",1],["3.4811","144.3399",1],["3.4808","89",1],["3.4803","12.1999",1],["3.4801","2390",1],["3.48","930.8453",9],["3.4791","310",1],["3.4768","206",1],["3.4767","0.9415",1],["3.4754","1.4387",1],["3.4728","20",1],["3.4701","1219.2873",1],["3.47","1904.3139",7],["3.468","0.4035",1],["3.4667","0.1",1],["3.4666","3020.0101",1],["3.465","10",1],["3.464","0.4485",1],["3.462","2119.6556",1],["3.46","1305.6113",8],["3.4589","8.0228",1],["3.457","100",1],["3.456","70.3859",2],["3.4538","20",1],["3.4536","4323.9486",2],["3.4531","827.0427",1],["3.4528","0.439",1],["3.4522","8.0381",1],["3.4513","441.1873",1],["3.4512","50.707",1],["3.451","87.0902",1],["3.4509","200",1],["3.4506","100",1],["3.4505","86.4045",2],["3.45","12409.4595",28],["3.4494","0.5365",2],["3.449","10761",1],["3.4482","8.0476",1],["3.4469","0.449",1],["3.445","2000",1],["3.4427","14",1],["3.4421","100",1],["3.4416","8.0631",1],["3.4404","1",1],["3.44","4580.733",11],["3.4388","1868.2085",1],["3.438","937.7246",2],["3.4367","1500",1],["3.4366","62",1],["3.436","29.8743",1],["3.4356","25.4801",1],["3.4349","4.3086",1],["3.4343","43.2402",1],["3.433","2.0688",1],["3.4322","2.7335",2],["3.432","93.3233",1],["3.4302","328.8301",2],["3.43","4440.8158",11],["3.4288","754.574",2],["3.4283","125.7043",2],["3.428","744.3154",2],["3.4273","5460",1],["3.4258","50",1],["3.4255","109.005",1],["3.4248","100",1],["3.4241","129.2048",2],["3.4233","5.3598",1],["3.4228","4498.866",1],["3.4222","3.5435",1],["3.4217","404.3252",2],["3.4211","1000",1],["3.4208","31",1],["3.42","1834.024",9],["3.4175","300",1],["3.4162","400",1],["3.4152","0.1",1],["3.4151","4.3336",1],["3.415","1.5974",1],["3.414","1146",1],["3.4134","306.4246",1],["3.4129","7.5556",1],["3.4111","198.5188",1],["3.4109","500",1],["3.4106","4305",1],["3.41","2150.7635",13],["3.4085","4.342",1],["3.4054","5.6985",1],["3.4019","5.438",1],["3.4015","1010.846",1],["3.4009","8610",1],["3.4005","1.9122",1],["3.4004","1",1],["3.4","27081.1806",67],["3.3955","3.2682",1],["3.3953","5.4486",1],["3.3937","1591.3805",1],["3.39","3221.4155",8],["3.3899","3.2736",1],["3.3888","1500",2],["3.3887","5.4592",1],["3.385","117.0969",2],["3.3821","5.4699",1],["3.382","100.0529",1],["3.3818","172.0164",1],["3.3815","165.6288",1],["3.381","887.3115",1],["3.3808","100",1]],"timestamp":"2019-03-04T00:15:04.155Z","checksum":-2036653089}]}`
	var dataResponse okgroup.WebsocketDataResponse
	err := common.JSONDecode([]byte(orderbookPartialJSON), &dataResponse)
	if err != nil {
		t.Error(err)
	}

	calculatedChecksum := o.CalculatePartialOrderbookChecksum(&dataResponse.Data[0])
	if calculatedChecksum != dataResponse.Data[0].Checksum {
		t.Errorf("Expected %v, Receieved %v", dataResponse.Data[0].Checksum, calculatedChecksum)
	}
}

<<<<<<< HEAD
func setFeeBuilder() *exchange.FeeBuilder {
	return &exchange.FeeBuilder{
=======
// Function tests ----------------------------------------------------------------------------------------------
func setFeeBuilder() exchange.FeeBuilder {
	return exchange.FeeBuilder{
>>>>>>> ed760e18
		Amount:              1,
		Delimiter:           "-",
		FeeType:             exchange.CryptocurrencyTradeFee,
		FirstCurrency:       symbol.LTC,
		SecondCurrency:      symbol.BTC,
		IsMaker:             false,
		PurchasePrice:       1,
		CurrencyItem:        symbol.USD,
		BankTransactionType: exchange.WireTransfer,
	}
}

// TestGetFee fee calcuation test
func TestGetFee(t *testing.T) {
	TestSetDefaults(t)
	t.Parallel()
	var feeBuilder = setFeeBuilder()
	// CryptocurrencyTradeFee Basic
	if resp, err := o.GetFee(feeBuilder); resp != float64(0.0015) || err != nil {
		t.Error(err)
		t.Errorf("Test Failed - GetFee() error. Expected: %f, Received: %f", float64(0.0015), resp)
	}

	// CryptocurrencyTradeFee High quantity
	feeBuilder = setFeeBuilder()
	feeBuilder.Amount = 1000
	feeBuilder.PurchasePrice = 1000
	if resp, err := o.GetFee(feeBuilder); resp != float64(1500) || err != nil {
		t.Errorf("Test Failed - GetFee() error. Expected: %f, Received: %f", float64(1500), resp)
		t.Error(err)
	}

	// CryptocurrencyTradeFee IsMaker
	feeBuilder = setFeeBuilder()
	feeBuilder.IsMaker = true
	if resp, err := o.GetFee(feeBuilder); resp != float64(0.001) || err != nil {
		t.Errorf("Test Failed - GetFee() error. Expected: %f, Received: %f", float64(0.001), resp)
		t.Error(err)
	}

	// CryptocurrencyTradeFee Negative purchase price
	feeBuilder = setFeeBuilder()
	feeBuilder.PurchasePrice = -1000
	if resp, err := o.GetFee(feeBuilder); resp != float64(0) || err != nil {
		t.Errorf("Test Failed - GetFee() error. Expected: %f, Received: %f", float64(0), resp)
		t.Error(err)
	}

	// CyptocurrencyDepositFee Basic
	feeBuilder = setFeeBuilder()
	feeBuilder.FeeType = exchange.CyptocurrencyDepositFee
	if resp, err := o.GetFee(feeBuilder); resp != float64(0) || err != nil {
		t.Errorf("Test Failed - GetFee() error. Expected: %f, Received: %f", float64(0), resp)
		t.Error(err)
	}

	// InternationalBankDepositFee Basic
	feeBuilder = setFeeBuilder()
	feeBuilder.FeeType = exchange.InternationalBankDepositFee
	if resp, err := o.GetFee(feeBuilder); resp != float64(0) || err != nil {
		t.Errorf("Test Failed - GetFee() error. Expected: %f, Received: %f", float64(0), resp)
		t.Error(err)
	}

	// InternationalBankWithdrawalFee Basic
	feeBuilder = setFeeBuilder()
	feeBuilder.FeeType = exchange.InternationalBankWithdrawalFee
	feeBuilder.CurrencyItem = symbol.USD
	if resp, err := o.GetFee(feeBuilder); resp != float64(0) || err != nil {
		t.Errorf("Test Failed - GetFee() error. Expected: %f, Received: %f", float64(0), resp)
		t.Error(err)
	}
}

// TestFormatWithdrawPermissions helper test
func TestFormatWithdrawPermissions(t *testing.T) {
	TestSetDefaults(t)
	t.Parallel()
	expectedResult := exchange.AutoWithdrawCryptoText + " & " + exchange.NoFiatWithdrawalsText
	withdrawPermissions := o.FormatWithdrawPermissions()
	if withdrawPermissions != expectedResult {
		t.Errorf("Expected: %s, Received: %s", expectedResult, withdrawPermissions)
	}
}

// Wrapper tests --------------------------------------------------------------------------------------------------

// TestSubmitOrder Wrapper test
func TestSubmitOrder(t *testing.T) {
	TestSetRealOrderDefaults(t)
	t.Parallel()
	var p = pair.CurrencyPair{
		Delimiter:      "",
		FirstCurrency:  symbol.BTC,
		SecondCurrency: symbol.USDT,
	}
	response, err := o.SubmitOrder(p, exchange.BuyOrderSide, exchange.MarketOrderType, 1, 10, "hi")
	if areTestAPIKeysSet() && (err != nil || !response.IsOrderPlaced) {
		t.Errorf("Order failed to be placed: %v", err)
	} else if !areTestAPIKeysSet() && err == nil {
		t.Error("Expecting an error when no keys are set")
	}
}

// TestCancelExchangeOrder Wrapper test
func TestCancelExchangeOrder(t *testing.T) {
	TestSetRealOrderDefaults(t)
	t.Parallel()
	currencyPair := pair.NewCurrencyPair(symbol.LTC, symbol.BTC)
<<<<<<< HEAD

	var orderCancellation = &exchange.OrderCancellation{
=======
	var orderCancellation = exchange.OrderCancellation{
>>>>>>> ed760e18
		OrderID:       "1",
		WalletAddress: "1F5zVDgNjorJ51oGebSvNCrSAHpwGkUdDB",
		AccountID:     "1",
		CurrencyPair:  currencyPair,
	}

	err := o.CancelOrder(orderCancellation)
	testStandardErrorHandling(t, err)

}

// TestCancelAllExchangeOrders Wrapper test
func TestCancelAllExchangeOrders(t *testing.T) {
	TestSetRealOrderDefaults(t)
	t.Parallel()
	currencyPair := pair.NewCurrencyPair(symbol.LTC, symbol.BTC)
<<<<<<< HEAD

	var orderCancellation = &exchange.OrderCancellation{
=======
	var orderCancellation = exchange.OrderCancellation{
>>>>>>> ed760e18
		OrderID:       "1",
		WalletAddress: "1F5zVDgNjorJ51oGebSvNCrSAHpwGkUdDB",
		AccountID:     "1",
		CurrencyPair:  currencyPair,
	}

	resp, err := o.CancelAllOrders(orderCancellation)
	testStandardErrorHandling(t, err)

	if len(resp.OrderStatus) > 0 {
		t.Errorf("%v orders failed to cancel", len(resp.OrderStatus))
	}
}

// TestGetAccountInfo Wrapper test
func TestGetAccountInfo(t *testing.T) {
	_, err := o.GetAccountInfo()
	testStandardErrorHandling(t, err)
}

// TestModifyOrder Wrapper test
func TestModifyOrder(t *testing.T) {
	TestSetRealOrderDefaults(t)
	t.Parallel()
	_, err := o.ModifyOrder(exchange.ModifyOrder{})
	if err != common.ErrFunctionNotSupported {
		t.Errorf("Expected '%v', received: '%v'", common.ErrFunctionNotSupported, err)
	}
}

// TestWithdraw Wrapper test
func TestWithdraw(t *testing.T) {
	TestSetRealOrderDefaults(t)
	t.Parallel()
	var withdrawCryptoRequest = exchange.WithdrawRequest{
		Amount:        100,
		Currency:      symbol.BTC,
		Address:       "1F5zVDgNjorJ51oGebSvNCrSAHpwGkUdDB",
		Description:   "WITHDRAW IT ALL",
		TradePassword: "Password",
		FeeAmount:     1,
	}
<<<<<<< HEAD

	if areTestAPIKeysSet() && !canManipulateRealOrders {
		t.Skip("API keys set, canManipulateRealOrders false, skipping test")
	}

	_, err := o.WithdrawCryptocurrencyFunds(&withdrawCryptoRequest)
	if !areTestAPIKeysSet() && err == nil {
		t.Error("Expecting an error when no keys are set")
	}
	if areTestAPIKeysSet() && err != nil {
		t.Errorf("Withdraw failed to be placed: %v", err)
	}
=======
	_, err := o.WithdrawCryptocurrencyFunds(withdrawCryptoRequest)
	testStandardErrorHandling(t, err)
>>>>>>> ed760e18
}

// TestWithdrawFiat Wrapper test
func TestWithdrawFiat(t *testing.T) {
	TestSetRealOrderDefaults(t)
	t.Parallel()
	var withdrawFiatRequest = exchange.WithdrawRequest{}
<<<<<<< HEAD

	_, err := o.WithdrawFiatFunds(&withdrawFiatRequest)
=======
	_, err := o.WithdrawFiatFunds(withdrawFiatRequest)
>>>>>>> ed760e18
	if err != common.ErrFunctionNotSupported {
		t.Errorf("Expected '%v', received: '%v'", common.ErrFunctionNotSupported, err)
	}
}

// TestSubmitOrder Wrapper test
func TestWithdrawInternationalBank(t *testing.T) {
	TestSetRealOrderDefaults(t)
	t.Parallel()
	var withdrawFiatRequest = exchange.WithdrawRequest{}
<<<<<<< HEAD

	_, err := o.WithdrawFiatFundsToInternationalBank(&withdrawFiatRequest)
=======
	_, err := o.WithdrawFiatFundsToInternationalBank(withdrawFiatRequest)
>>>>>>> ed760e18
	if err != common.ErrFunctionNotSupported {
		t.Errorf("Expected '%v', received: '%v'", common.ErrFunctionNotSupported, err)
	}
}<|MERGE_RESOLUTION|>--- conflicted
+++ resolved
@@ -1797,14 +1797,8 @@
 	}
 }
 
-<<<<<<< HEAD
 func setFeeBuilder() *exchange.FeeBuilder {
 	return &exchange.FeeBuilder{
-=======
-// Function tests ----------------------------------------------------------------------------------------------
-func setFeeBuilder() exchange.FeeBuilder {
-	return exchange.FeeBuilder{
->>>>>>> ed760e18
 		Amount:              1,
 		Delimiter:           "-",
 		FeeType:             exchange.CryptocurrencyTradeFee,
@@ -1914,12 +1908,8 @@
 	TestSetRealOrderDefaults(t)
 	t.Parallel()
 	currencyPair := pair.NewCurrencyPair(symbol.LTC, symbol.BTC)
-<<<<<<< HEAD
 
 	var orderCancellation = &exchange.OrderCancellation{
-=======
-	var orderCancellation = exchange.OrderCancellation{
->>>>>>> ed760e18
 		OrderID:       "1",
 		WalletAddress: "1F5zVDgNjorJ51oGebSvNCrSAHpwGkUdDB",
 		AccountID:     "1",
@@ -1936,12 +1926,8 @@
 	TestSetRealOrderDefaults(t)
 	t.Parallel()
 	currencyPair := pair.NewCurrencyPair(symbol.LTC, symbol.BTC)
-<<<<<<< HEAD
 
 	var orderCancellation = &exchange.OrderCancellation{
-=======
-	var orderCancellation = exchange.OrderCancellation{
->>>>>>> ed760e18
 		OrderID:       "1",
 		WalletAddress: "1F5zVDgNjorJ51oGebSvNCrSAHpwGkUdDB",
 		AccountID:     "1",
@@ -1984,23 +1970,8 @@
 		TradePassword: "Password",
 		FeeAmount:     1,
 	}
-<<<<<<< HEAD
-
-	if areTestAPIKeysSet() && !canManipulateRealOrders {
-		t.Skip("API keys set, canManipulateRealOrders false, skipping test")
-	}
-
-	_, err := o.WithdrawCryptocurrencyFunds(&withdrawCryptoRequest)
-	if !areTestAPIKeysSet() && err == nil {
-		t.Error("Expecting an error when no keys are set")
-	}
-	if areTestAPIKeysSet() && err != nil {
-		t.Errorf("Withdraw failed to be placed: %v", err)
-	}
-=======
 	_, err := o.WithdrawCryptocurrencyFunds(withdrawCryptoRequest)
 	testStandardErrorHandling(t, err)
->>>>>>> ed760e18
 }
 
 // TestWithdrawFiat Wrapper test
@@ -2008,12 +1979,8 @@
 	TestSetRealOrderDefaults(t)
 	t.Parallel()
 	var withdrawFiatRequest = exchange.WithdrawRequest{}
-<<<<<<< HEAD
 
 	_, err := o.WithdrawFiatFunds(&withdrawFiatRequest)
-=======
-	_, err := o.WithdrawFiatFunds(withdrawFiatRequest)
->>>>>>> ed760e18
 	if err != common.ErrFunctionNotSupported {
 		t.Errorf("Expected '%v', received: '%v'", common.ErrFunctionNotSupported, err)
 	}
@@ -2024,12 +1991,8 @@
 	TestSetRealOrderDefaults(t)
 	t.Parallel()
 	var withdrawFiatRequest = exchange.WithdrawRequest{}
-<<<<<<< HEAD
 
 	_, err := o.WithdrawFiatFundsToInternationalBank(&withdrawFiatRequest)
-=======
-	_, err := o.WithdrawFiatFundsToInternationalBank(withdrawFiatRequest)
->>>>>>> ed760e18
 	if err != common.ErrFunctionNotSupported {
 		t.Errorf("Expected '%v', received: '%v'", common.ErrFunctionNotSupported, err)
 	}
