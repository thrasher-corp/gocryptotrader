--- conflicted
+++ resolved
@@ -3,11 +3,8 @@
 import (
 	"net/http"
 	"net/url"
-<<<<<<< HEAD
-=======
 	"os"
 	"path/filepath"
->>>>>>> fd9aaf00
 	"testing"
 
 	"github.com/stretchr/testify/assert"
@@ -16,30 +13,15 @@
 )
 
 func TestGetFilteredHeader(t *testing.T) {
-<<<<<<< HEAD
-	items, err := GetExcludedItems()
-	require.NoError(t, err)
-	assert.NotNil(t, items)
-=======
 	items, err := getExcludedItems()
 	require.NoError(t, err, "getExcludedItems must not error")
 	assert.NotNil(t, items, "getExcludedItems should not return nil")
->>>>>>> fd9aaf00
 
 	resp := http.Response{}
 	resp.Request = &http.Request{}
 	resp.Request.Header = http.Header{}
 	resp.Request.Header.Set("Key", "RiskyVals")
 	fMap := GetFilteredHeader(&resp, items)
-<<<<<<< HEAD
-	assert.Empty(t, fMap.Get("Key"), "risky vals where not replaced correctly")
-}
-
-func TestGetFilteredURLVals(t *testing.T) {
-	items, err := GetExcludedItems()
-	require.NoError(t, err)
-	assert.NotNil(t, items)
-=======
 	assert.Empty(t, fMap.Get("Key"), "risky values should be removed")
 }
 
@@ -47,17 +29,12 @@
 	items, err := getExcludedItems()
 	require.NoError(t, err, "getExcludedItems must not error")
 	assert.NotNil(t, items, "getExcludedItems should not return nil")
->>>>>>> fd9aaf00
 
 	superSecretData := "Dr Seuss"
 	shadyVals := url.Values{}
 	shadyVals.Set("real_name", superSecretData)
 	cleanVals := GetFilteredURLVals(shadyVals, items)
-<<<<<<< HEAD
-	assert.NotContains(t, cleanVals, superSecretData, "Super secret data found")
-=======
 	assert.NotContains(t, cleanVals, superSecretData, "exclusion real_name should be removed")
->>>>>>> fd9aaf00
 }
 
 func TestCheckResponsePayload(t *testing.T) {
@@ -68,16 +45,6 @@
 	}
 
 	payload, err := json.Marshal(testbody)
-<<<<<<< HEAD
-	require.NoErrorf(t, err, "json marshal error %v", err)
-
-	items, err := GetExcludedItems()
-	require.NoError(t, err)
-	assert.NotNil(t, items)
-
-	data, err := CheckResponsePayload(payload, items)
-	assert.NoError(t, err)
-=======
 	require.NoError(t, err, "json marshal must not error")
 
 	items, err := getExcludedItems()
@@ -86,14 +53,11 @@
 
 	data, err := CheckResponsePayload(payload, items, 5)
 	assert.NoError(t, err, "CheckResponsePayload should not error")
->>>>>>> fd9aaf00
 
 	expected := `{
  "stuff": "REAAAAHHHHH"
 }`
 	assert.Equal(t, expected, string(data))
-<<<<<<< HEAD
-=======
 }
 
 func TestGetExcludedItems(t *testing.T) {
@@ -101,7 +65,6 @@
 	require.NoError(t, err, "getExcludedItems must not error")
 	assert.NotEmpty(t, exclusionList.Headers, "Headers should not be empty")
 	assert.NotEmpty(t, exclusionList.Variables, "Variables should not be empty")
->>>>>>> fd9aaf00
 }
 
 type TestStructLevel0 struct {
@@ -113,11 +76,11 @@
 }
 
 type TestStructLevel1 struct {
-	OkayVal   string             `json:"okayVal"`
-	OkayVal2  float64            `json:"okayVal2"`
-	BadVal    string             `json:"user"`
-	BadVal2   int                `json:"bsb"`
-	OtherData []TestStructLevel2 `json:"otherVals"`
+	OkayVal   string           `json:"okayVal"`
+	OkayVal2  float64          `json:"okayVal2"`
+	BadVal    string           `json:"user"`
+	BadVal2   int              `json:"bsb"`
+	OtherData TestStructLevel2 `json:"otherVals"`
 }
 
 type TestStructLevel2 struct {
@@ -177,125 +140,14 @@
 }
 
 func TestCheckJSON(t *testing.T) {
-<<<<<<< HEAD
-	level3 := TestStructLevel3{
-		OkayVal:  "stuff",
-		OkayVal2: 129219,
-		BadVal:   1337,
-		BadVal2:  "Super Secret Password",
-	}
-
-	level2 := []TestStructLevel2{
-		{
-			OkayVal:   "stuff",
-			OkayVal2:  129219,
-			BadVal:    0.222,
-			BadVal2:   1337888888,
-			OtherData: level3,
-		},
-		{},
-		{},
-		{},
-		{},
-		{},
-	}
-
-	level1 := TestStructLevel1{
-		OkayVal:   "stuff",
-		OkayVal2:  120938,
-		BadVal:    "CritcalBankingStuff",
-		BadVal2:   1337,
-		OtherData: level2,
-	}
-=======
 	exclusionList, err := getExcludedItems()
 	require.NoError(t, err, "getExcludedItems must not error")
 	assert.NotNil(t, exclusionList, "getExcludedItems should not return nil")
->>>>>>> fd9aaf00
 
 	data, err := json.Marshal(testVal)
 	require.NoError(t, err, "Marshal must not error")
 	require.NotNil(t, data, "Marshal must not return nil")
 
-<<<<<<< HEAD
-	testVal := []TestStructLevel0{
-		{
-			StringVal:  "somestringstuff",
-			FloatVal:   3.14,
-			IntVal:     1337,
-			StructVal:  level1,
-			MixedSlice: sliceOfPrimitives,
-		},
-		{
-			StringVal: "somestringstuff",
-			FloatVal:  3.14,
-		},
-		{
-			StringVal: "somestringstuff",
-			FloatVal:  3.14,
-			IntVal:    1337,
-		},
-		{
-			StringVal: "somestringstuff",
-			FloatVal:  3.14,
-			IntVal:    1337,
-		},
-		{
-			StringVal: "somestringstuff",
-			IntVal:    1337,
-		},
-		{},
-		{},
-		{},
-	}
-
-	exclusionList, err := GetExcludedItems()
-	assert.NoErrorf(t, err, "GetExcludedItems error: %v", err)
-
-	data, err := json.Marshal(testVal)
-	require.NoError(t, err)
-	assert.NotNil(t, data)
-
-	var input any
-	err = json.Unmarshal(data, &input)
-	require.NoError(t, err)
-
-	vals, err := CheckJSON(input, &exclusionList, 4)
-	assert.NoErrorf(t, err, "Check JSON error: %v", err)
-
-	payload, err := json.Marshal(vals)
-	require.NoErrorf(t, err, "json marshal error: %v", err)
-
-	newStruct := []TestStructLevel0{}
-	err = json.Unmarshal(payload, &newStruct)
-	require.NoErrorf(t, err, "Umarshal error: %v", err)
-
-	assert.Len(t, newStruct, 4)
-	assert.Empty(t, newStruct[0].StructVal.BadVal, "Value not wiped correctly")
-	assert.Empty(t, newStruct[0].StructVal.BadVal2, "Value not wiped correctly")
-	assert.Empty(t, newStruct[0].StructVal.OtherData[0].BadVal, "Value not wiped correctly")
-	assert.Empty(t, newStruct[0].StructVal.OtherData[0].BadVal2, "Value not wiped correctly")
-	assert.Empty(t, newStruct[0].StructVal.OtherData[0].OtherData.BadVal, "Value not wiped correctly")
-	assert.Empty(t, newStruct[0].StructVal.OtherData[0].OtherData.BadVal2, "Value not wiped correctly")
-	assert.Len(t, newStruct[0].StructVal.OtherData, 4)
-
-	vals, err = CheckJSON(sliceOfPrimitives, &exclusionList, 0)
-	assert.NoError(t, err)
-
-	payload, err = json.Marshal(vals)
-	require.NoError(t, err)
-
-	var newSlice []any
-	err = json.Unmarshal(payload, &newSlice)
-	require.NoError(t, err)
-}
-
-func TestGetExcludedItems(t *testing.T) {
-	exclusionList, err := GetExcludedItems()
-	require.NoErrorf(t, err, "GetExcludedItems error: %v", err)
-	assert.NotEmpty(t, exclusionList.Headers)
-	assert.NotEmpty(t, exclusionList.Variables)
-=======
 	var input any
 	err = json.Unmarshal(data, &input)
 	require.NoError(t, err, "Unmarshal must not error")
@@ -351,5 +203,4 @@
 	}
 	err = HTTPRecord(response, "mock", content, 4)
 	require.NoError(t, err, "HTTPRecord must not error")
->>>>>>> fd9aaf00
 }