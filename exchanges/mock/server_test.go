--- conflicted
+++ resolved
@@ -26,11 +26,7 @@
 
 func TestNewVCRServer(t *testing.T) {
 	_, _, err := NewVCRServer("")
-<<<<<<< HEAD
-	assert.Error(t, err, "NewVCRServer error cannot be nil")
-=======
 	assert.ErrorIs(t, err, errJSONMockFilePathRequired)
->>>>>>> 9725191b
 
 	// Set up mock data
 	test1 := VCRMock{}
@@ -42,25 +38,12 @@
 		Amount:   1,
 		Currency: "bitcoin",
 	})
-<<<<<<< HEAD
-	require.NoErrorf(t, err, "marshal error: %v", err)
-=======
 	require.NoError(t, err, "Marshal must not error")
->>>>>>> 9725191b
 
 	testValue := HTTPResponse{Data: rp, QueryString: queryString, BodyParams: queryString}
 	test1.Routes["/test"][http.MethodGet] = []HTTPResponse{testValue}
 
 	payload, err := json.Marshal(test1)
-<<<<<<< HEAD
-	require.NoErrorf(t, err, "marshal error: %v", err)
-
-	err = os.WriteFile(testFile, payload, os.ModePerm)
-	require.NoErrorf(t, err, "marshal error: %v", err)
-
-	deets, client, err := NewVCRServer(testFile)
-	assert.NoErrorf(t, err, "NewVCRServer error: %v", err)
-=======
 	require.NoError(t, err, "Marshal must not error")
 
 	err = os.WriteFile(testFile, payload, os.ModePerm)
@@ -68,7 +51,6 @@
 
 	deets, client, err := NewVCRServer(testFile)
 	assert.NoError(t, err, "NewVCRServer should not error")
->>>>>>> 9725191b
 
 	err = common.SetHTTPClient(client) // Set common package global HTTP Client
 	require.NoError(t, err)
@@ -78,12 +60,8 @@
 		"http://localhost:300/somethingElse?"+queryString,
 		nil,
 		bytes.NewBufferString(""), true)
-<<<<<<< HEAD
-	assert.Error(t, err, "Sending http request expected an error")
-=======
 	var netErr *net.OpError
 	assert.ErrorAs(t, err, &netErr, "SendHTTPRequest should return a net.OpError for an invalid host")
->>>>>>> 9725191b
 
 	// Expected good outcome
 	r, err := common.SendHTTPRequest(t.Context(),
@@ -91,41 +69,24 @@
 		deets,
 		nil,
 		bytes.NewBufferString(""), true)
-<<<<<<< HEAD
-	assert.NoErrorf(t, err, "Sending http request error: %v", err)
-	assert.Containsf(t, string(r), "404 page not found", "Was not expecting any value returned: %s", string(r))
-=======
 	assert.NoError(t, err, "SendHTTPRequest should not error")
 	assert.Contains(t, string(r), "404 page not found", "SendHTTPRequest return should only contain 404")
->>>>>>> 9725191b
 
 	r, err = common.SendHTTPRequest(t.Context(),
 		http.MethodGet,
 		deets+"/test?"+queryString,
 		nil,
 		bytes.NewBufferString(""), true)
-<<<<<<< HEAD
-	assert.NoErrorf(t, err, "Sending http request error: %v", err)
-
-	var res responsePayload
-	err = json.Unmarshal(r, &res)
-	assert.NoErrorf(t, err, "unmarshal error: %v", err)
-=======
 	assert.NoError(t, err, "SendHTTPRequest should not error")
 
 	var res responsePayload
 	err = json.Unmarshal(r, &res)
 	assert.NoError(t, err, "Unmarshal should not error")
->>>>>>> 9725191b
 	assert.Equalf(t, 8000.0, res.Price, "response error expected 8000 but received: %f", res.Price)
 	assert.Equalf(t, 1.0, res.Amount, "response error expected 1 but received: %f", res.Amount)
 	assert.Equalf(t, "bitcoin", res.Currency, "response error expected \"bitcoin\" but received: %s", res.Currency)
 
 	// clean up test.json file
 	err = os.Remove(testFile)
-<<<<<<< HEAD
-	require.NoErrorf(t, err, "Remove error: %v", err)
-=======
 	require.NoError(t, err, "Remove testFile must not error")
->>>>>>> 9725191b
 }