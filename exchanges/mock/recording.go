package mock

import (
	"encoding/base64"
	"errors"
	"fmt"
	"io"
	"net/http"
	"net/url"
	"os"
	"path/filepath"
	"reflect"
	"slices"
	"strings"
	"sync"

	"github.com/thrasher-corp/gocryptotrader/common"
	"github.com/thrasher-corp/gocryptotrader/common/file"
	"github.com/thrasher-corp/gocryptotrader/encoding/json"
)

// defaultDataSliceLimit the mock slice data size limit to a default of 5
const defaultDataSliceLimit = 5

// HTTPResponse defines expected response from the end point including request
// data for pathing on the VCR server
type HTTPResponse struct {
	Data        json.RawMessage     `json:"data"`
	QueryString string              `json:"queryString"`
	BodyParams  string              `json:"bodyParams"`
	Headers     map[string][]string `json:"headers"`
}

// HTTPRecord will record the request and response to a default JSON file for
// mocking purposes
// mockDataSliceLimit defaults to 5
func HTTPRecord(res *http.Response, service string, respContents []byte, mockDataSliceLimit int) error {
	if res == nil {
		return errors.New("http.Response cannot be nil")
	}

	if res.Request == nil {
		return errors.New("http.Request cannot be nil")
	}

	if res.Request.Method == "" {
		return errors.New("request method not supplied")
	}

	if service == "" {
		return errors.New("service not supplied cannot access correct mock file")
	}
	service = strings.ToLower(service)
	if mockDataSliceLimit == 0 {
		mockDataSliceLimit = defaultDataSliceLimit
	}
	outputFilePath := filepath.Join(DefaultDirectory, service, service+".json")
	_, err := os.Stat(outputFilePath)
	if err != nil {
		if os.IsExist(err) {
			return err
		}
		// check alternative path to add compatibility with /internal/testing/exchange/exchange.go MockHTTPInstance
		outputFilePath = filepath.Join("..", service, "testdata", "http.json")
		_, err = os.Stat(outputFilePath)
		if err != nil {
			return err
		}
	}

	contents, err := os.ReadFile(outputFilePath)
	if err != nil {
		return err
	}

	var m VCRMock
	err = json.Unmarshal(contents, &m)
	if err != nil {
		return err
	}

	if m.Routes == nil {
		m.Routes = make(map[string]map[string][]HTTPResponse)
	}

<<<<<<< HEAD
	items, err := GetExcludedItems()
=======
	items, err := getExcludedItems()
>>>>>>> 9725191b
	if err != nil {
		return err
	}

	var httpResponse HTTPResponse
<<<<<<< HEAD
	cleanedContents, err := CheckResponsePayload(respContents, items)
=======
	cleanedContents, err := CheckResponsePayload(respContents, items, mockDataSliceLimit)
>>>>>>> 9725191b
	if err != nil {
		return err
	}

	err = json.Unmarshal(cleanedContents, &httpResponse.Data)
	if err != nil {
		return err
	}

	var body string
	if res.Request.GetBody != nil {
		bodycopy, bodyErr := res.Request.GetBody()
		if bodyErr != nil {
			return bodyErr
		}
		payload, bodyErr := io.ReadAll(bodycopy)
		if bodyErr != nil {
			return bodyErr
		}
		body = string(payload)
	}

	switch res.Request.Header.Get(contentType) {
	case applicationURLEncoded:
		vals, urlErr := url.ParseQuery(body)
		if urlErr != nil {
			return urlErr
		}

		httpResponse.BodyParams = GetFilteredURLVals(vals, items)
	case textPlain:
		payload := res.Request.Header.Get("X-Gemini-Payload")
		j, dErr := base64.StdEncoding.DecodeString(payload)
		if dErr != nil {
			return dErr
		}

		httpResponse.BodyParams = string(j)

	default:
		httpResponse.BodyParams = body
	}

	httpResponse.Headers = GetFilteredHeader(res, items)
	httpResponse.QueryString = GetFilteredURLVals(res.Request.URL.Query(), items)

	_, ok := m.Routes[res.Request.URL.Path]
	if !ok {
		m.Routes[res.Request.URL.Path] = make(map[string][]HTTPResponse)
		m.Routes[res.Request.URL.Path][res.Request.Method] = []HTTPResponse{httpResponse}
	} else {
		mockResponses, ok := m.Routes[res.Request.URL.Path][res.Request.Method]
		if !ok {
			m.Routes[res.Request.URL.Path][res.Request.Method] = []HTTPResponse{httpResponse}
		} else {
			switch res.Request.Method { // Based off method - check add or replace
			case http.MethodGet:
				for i := range mockResponses {
					mockQuery, urlErr := url.ParseQuery(mockResponses[i].QueryString)
					if urlErr != nil {
						return urlErr
					}

					if MatchURLVals(mockQuery, res.Request.URL.Query()) {
						mockResponses = slices.Delete(mockResponses, i, i+1)
						break
					}
				}

			case http.MethodPost:
				for i := range mockResponses {
					cType, ok := mockResponses[i].Headers[contentType]

					jCType := strings.Join(cType, "")
					var found bool
					switch jCType {
					case applicationURLEncoded:
						respQueryVals, urlErr := url.ParseQuery(body)
						if urlErr != nil {
							return urlErr
						}

						mockRespVals, urlErr := url.ParseQuery(mockResponses[i].BodyParams)
						if urlErr != nil {
							return urlErr
						}

						if MatchURLVals(respQueryVals, mockRespVals) {
							// if found will delete instance and overwrite with new
							// data
							mockResponses = slices.Delete(mockResponses, i, i+1)
							found = true
						}

					case applicationJSON, textPlain:
						reqVals, jErr := DeriveURLValsFromJSONMap([]byte(body))
						if jErr != nil {
							return jErr
						}

						mockVals, jErr := DeriveURLValsFromJSONMap([]byte(mockResponses[i].BodyParams))
						if jErr != nil {
							return jErr
						}

						if MatchURLVals(reqVals, mockVals) {
							// if found will delete instance and overwrite with new
							// data
							mockResponses = slices.Delete(mockResponses, i, i+1)
							found = true
						}
					case "":
						if !ok {
							// Assume query params are used
							mockQuery, urlErr := url.ParseQuery(mockResponses[i].QueryString)
							if urlErr != nil {
								return urlErr
							}

							if MatchURLVals(mockQuery, res.Request.URL.Query()) {
								// if found will delete instance and overwrite with new data
								mockResponses = slices.Delete(mockResponses, i, i+1)
								found = true
							}

							break
						}

						fallthrough
					default:
						return fmt.Errorf("unhandled content type %s", jCType)
					}
					if found {
						break
					}
				}

			default:
				return fmt.Errorf("unhandled request method %s", res.Request.Method)
			}

			m.Routes[res.Request.URL.Path][res.Request.Method] = append(mockResponses, httpResponse)
		}
	}

	payload, err := json.MarshalIndent(m, "", " ")
	if err != nil {
		return err
	}

	return file.Write(outputFilePath, payload)
}

// GetFilteredHeader filters excluded http headers for insertion into a mock
// test file
func GetFilteredHeader(res *http.Response, items Exclusion) http.Header {
	for i := range items.Headers {
		if res.Request.Header.Get(items.Headers[i]) != "" {
			res.Request.Header.Set(items.Headers[i], "")
		}
	}
	return res.Request.Header
}

// GetFilteredURLVals filters excluded url value variables for insertion into a
// mock test file
func GetFilteredURLVals(vals url.Values, items Exclusion) string {
	for key := range vals {
		for i := range items.Variables {
			if strings.EqualFold(items.Variables[i], key) {
				vals.Set(key, "")
			}
		}
	}
	return vals.Encode()
}

// CheckResponsePayload checks to see if there are any response body variables
// that should not be there.
<<<<<<< HEAD
func CheckResponsePayload(data []byte, items Exclusion) ([]byte, error) {
=======
func CheckResponsePayload(data []byte, items Exclusion, mockDataSliceLimit int) ([]byte, error) {
>>>>>>> 9725191b
	var intermediary any
	if err := json.Unmarshal(data, &intermediary); err != nil {
		return nil, err
	}

<<<<<<< HEAD
	payload, err := CheckJSON(intermediary, &items, 5)
=======
	payload, err := CheckJSON(intermediary, &items, mockDataSliceLimit)
>>>>>>> 9725191b
	if err != nil {
		return nil, err
	}

	return json.MarshalIndent(payload, "", " ")
}

// Reflection consts
const (
	Float64 = "float64"
	Slice   = "slice"
	String  = "string"
	Bool    = "bool"
	Invalid = "invalid"
)

// CheckJSON recursively parses json data to retract keywords, quite intensive.
func CheckJSON(data any, excluded *Exclusion, limit int) (any, error) {
	if value, ok := data.([]any); ok {
		var sData []any
		for i := range value {
<<<<<<< HEAD
			switch subvalues := value[i].(type) {
			case []any:
				if len(subvalues) > 0 {
					if _, ok := subvalues[0].(map[string]any); ok && len(subvalues) > limit {
						subvalues = subvalues[:limit]
					}
				}
				checkedData, err := CheckJSON(subvalues, excluded, limit)
				if err != nil {
					return nil, err
				}
				sData = append(sData, checkedData)
			case map[string]any:
				checkedData, err := CheckJSON(subvalues, excluded, limit)
=======
			switch subvalue := value[i].(type) {
			case []any, map[string]any:
				checkedData, err := CheckJSON(subvalue, excluded, limit)
>>>>>>> 9725191b
				if err != nil {
					return nil, err
				}
				sData = append(sData, checkedData)
				if limit > 0 && len(sData) >= limit {
					return sData, nil
				}
			default:
				// Primitive value doesn't need exclusions applied, e.g. float64 or string
<<<<<<< HEAD
				sData = append(sData, subvalues)
			}
			if limit > 0 && len(sData) >= limit {
				return sData, nil
=======
				sData = append(sData, subvalue)
>>>>>>> 9725191b
			}
		}
		return sData, nil
	}

	conv, err := json.Marshal(data)
	if err != nil {
		return nil, err
	}

	var contextValue map[string]any
	err = json.Unmarshal(conv, &contextValue)
	if err != nil {
		return nil, err
	}

	if len(contextValue) == 0 {
		// Nil for some reason, should error out before in json.Unmarshal
		return contextValue, nil
	}

	for key, val := range contextValue {
		switch reflect.ValueOf(val).Kind().String() {
		case String:
			if IsExcluded(key, excluded.Variables) {
				contextValue[key] = "" // Zero val string
			}
		case Float64:
			if IsExcluded(key, excluded.Variables) {
				contextValue[key] = 0.0 // Zero val float
			}
		case Slice:
			slice, ok := val.([]any)
			if !ok {
				return nil, common.GetTypeAssertError("[]any", val)
			}
			switch {
			case len(slice) == 0:
				// Empty slice found
<<<<<<< HEAD
				context[key] = slice
			} else {
				if _, ok := slice[0].(map[string]any); ok {
					if len(slice) > limit {
						slice = slice[:limit]
					}
					var cleanSlice []any
					for i := range slice {
						cleanMap, sErr := CheckJSON(slice[i], excluded, limit)
						if sErr != nil {
							return nil, sErr
						}
						cleanSlice = append(cleanSlice, cleanMap)
					}
					context[key] = cleanSlice
				} else if IsExcluded(key, excluded.Variables) {
					context[key] = nil // Zero val slice
=======
				contextValue[key] = slice
			case IsExcluded(key, excluded.Variables):
				contextValue[key] = nil // Zero val slice
			default:
				contextValue[key], err = CheckJSON(slice, excluded, limit)
				if err != nil {
					return nil, err
>>>>>>> 9725191b
				}
			}
		case Bool, Invalid: // Skip these bad boys for now
		default:
			// Recursively check map data
<<<<<<< HEAD
			contextValue, err := CheckJSON(val, excluded, limit)
=======
			contextValue[key], err = CheckJSON(val, excluded, limit)
>>>>>>> 9725191b
			if err != nil {
				return nil, err
			}
		}
	}

	return contextValue, nil
}

// IsExcluded cross references the key with the excluded variables
func IsExcluded(key string, excludedVars []string) bool {
	for i := range excludedVars {
		if strings.EqualFold(key, excludedVars[i]) {
			return true
		}
	}
	return false
}

var (
	excludedList  Exclusion
	m             sync.Mutex
	set           bool
	exclusionFile = DefaultDirectory + "exclusion.json"
)

var defaultExcludedHeaders = []string{
	"Key",
	"X-Mbx-Apikey",
	"Rest-Key",
	"Apiauth-Key",
	"X-Bapi-Api-Key",
}

var defaultExcludedVariables = []string{
	"bsb",
	"user",
	"name",
	"real_name",
	"receiver_name",
	"account_number",
	"username",
	"apiKey",
}

// Exclusion defines a list of items to be excluded from the main mock output
// this attempts a catch all approach and needs to be updated per exchange basis
type Exclusion struct {
	Headers   []string `json:"headers"`
	Variables []string `json:"variables"`
}

// getExcludedItems checks to see if the variable is in the exclusion list as to
// not display secure items in mock file generator output
func getExcludedItems() (Exclusion, error) {
	m.Lock()
	defer m.Unlock()
	if !set {
		f, err := os.ReadFile(exclusionFile)
		if err != nil {
			if !strings.Contains(err.Error(), "no such file or directory") {
				return excludedList, err
			}

			excludedList.Headers = defaultExcludedHeaders
			excludedList.Variables = defaultExcludedVariables

			data, mErr := json.MarshalIndent(excludedList, "", " ")
			if mErr != nil {
				return excludedList, mErr
			}

			mErr = os.WriteFile(exclusionFile, data, os.ModePerm)
			if mErr != nil {
				return excludedList, mErr
			}
		} else {
			err = json.Unmarshal(f, &excludedList)
			if err != nil {
				return excludedList, err
			}

			if len(excludedList.Headers) == 0 || len(excludedList.Variables) == 0 {
				return excludedList, errors.New("exclusion list does not have names")
			}
		}

		set = true
	}

	return excludedList, nil
}<|MERGE_RESOLUTION|>--- conflicted
+++ resolved
@@ -83,21 +83,13 @@
 		m.Routes = make(map[string]map[string][]HTTPResponse)
 	}
 
-<<<<<<< HEAD
-	items, err := GetExcludedItems()
-=======
 	items, err := getExcludedItems()
->>>>>>> 9725191b
 	if err != nil {
 		return err
 	}
 
 	var httpResponse HTTPResponse
-<<<<<<< HEAD
-	cleanedContents, err := CheckResponsePayload(respContents, items)
-=======
 	cleanedContents, err := CheckResponsePayload(respContents, items, mockDataSliceLimit)
->>>>>>> 9725191b
 	if err != nil {
 		return err
 	}
@@ -277,21 +269,13 @@
 
 // CheckResponsePayload checks to see if there are any response body variables
 // that should not be there.
-<<<<<<< HEAD
-func CheckResponsePayload(data []byte, items Exclusion) ([]byte, error) {
-=======
 func CheckResponsePayload(data []byte, items Exclusion, mockDataSliceLimit int) ([]byte, error) {
->>>>>>> 9725191b
 	var intermediary any
 	if err := json.Unmarshal(data, &intermediary); err != nil {
 		return nil, err
 	}
 
-<<<<<<< HEAD
-	payload, err := CheckJSON(intermediary, &items, 5)
-=======
 	payload, err := CheckJSON(intermediary, &items, mockDataSliceLimit)
->>>>>>> 9725191b
 	if err != nil {
 		return nil, err
 	}
@@ -313,26 +297,9 @@
 	if value, ok := data.([]any); ok {
 		var sData []any
 		for i := range value {
-<<<<<<< HEAD
-			switch subvalues := value[i].(type) {
-			case []any:
-				if len(subvalues) > 0 {
-					if _, ok := subvalues[0].(map[string]any); ok && len(subvalues) > limit {
-						subvalues = subvalues[:limit]
-					}
-				}
-				checkedData, err := CheckJSON(subvalues, excluded, limit)
-				if err != nil {
-					return nil, err
-				}
-				sData = append(sData, checkedData)
-			case map[string]any:
-				checkedData, err := CheckJSON(subvalues, excluded, limit)
-=======
 			switch subvalue := value[i].(type) {
 			case []any, map[string]any:
 				checkedData, err := CheckJSON(subvalue, excluded, limit)
->>>>>>> 9725191b
 				if err != nil {
 					return nil, err
 				}
@@ -342,14 +309,7 @@
 				}
 			default:
 				// Primitive value doesn't need exclusions applied, e.g. float64 or string
-<<<<<<< HEAD
-				sData = append(sData, subvalues)
-			}
-			if limit > 0 && len(sData) >= limit {
-				return sData, nil
-=======
 				sData = append(sData, subvalue)
->>>>>>> 9725191b
 			}
 		}
 		return sData, nil
@@ -389,25 +349,6 @@
 			switch {
 			case len(slice) == 0:
 				// Empty slice found
-<<<<<<< HEAD
-				context[key] = slice
-			} else {
-				if _, ok := slice[0].(map[string]any); ok {
-					if len(slice) > limit {
-						slice = slice[:limit]
-					}
-					var cleanSlice []any
-					for i := range slice {
-						cleanMap, sErr := CheckJSON(slice[i], excluded, limit)
-						if sErr != nil {
-							return nil, sErr
-						}
-						cleanSlice = append(cleanSlice, cleanMap)
-					}
-					context[key] = cleanSlice
-				} else if IsExcluded(key, excluded.Variables) {
-					context[key] = nil // Zero val slice
-=======
 				contextValue[key] = slice
 			case IsExcluded(key, excluded.Variables):
 				contextValue[key] = nil // Zero val slice
@@ -415,17 +356,12 @@
 				contextValue[key], err = CheckJSON(slice, excluded, limit)
 				if err != nil {
 					return nil, err
->>>>>>> 9725191b
 				}
 			}
 		case Bool, Invalid: // Skip these bad boys for now
 		default:
 			// Recursively check map data
-<<<<<<< HEAD
-			contextValue, err := CheckJSON(val, excluded, limit)
-=======
 			contextValue[key], err = CheckJSON(val, excluded, limit)
->>>>>>> 9725191b
 			if err != nil {
 				return nil, err
 			}
