package mock

import (
	"errors"
	"fmt"
	"net/url"
	"strconv"
	"strings"

	"github.com/thrasher-corp/gocryptotrader/encoding/json"
)

var errUnsupportedType = errors.New("unsupported type")

// MatchURLVals matches url.Value query strings
func MatchURLVals(v1, v2 url.Values) bool {
	if len(v1) != len(v2) {
		return false
	}

	if len(v1) == 0 && len(v2) == 0 {
		return true
	}

	for key, val := range v1 {
		if key == "nonce" || key == "signature" || key == "timestamp" || key == "tonce" || key == "key" { // delta values
			if _, ok := v2[key]; !ok {
				return false
			}
			continue
		}

		if val2, ok := v2[key]; ok {
			if strings.Join(val2, "") == strings.Join(val, "") {
				continue
			}
		}
		return false
	}
	return true
}

// DeriveURLValsFromJSONMap gets url vals from a map[string]string encoded JSON body
func DeriveURLValsFromJSONMap(payload []byte) ([]url.Values, error) {
	var vals = []url.Values{}
	if len(payload) == 0 {
		return vals, nil
	}
<<<<<<< HEAD
	var marshaledResult interface{}
	var intermediary []map[string]interface{}
	err := json.Unmarshal(payload, &marshaledResult)
	if err != nil {
		return vals, err
	}
	switch value := marshaledResult.(type) {
	case []interface{}:
		intermediary = make([]map[string]interface{}, len(value))
		var okay bool
		for i := range value {
			intermediary[i], okay = value[i].(map[string]interface{})
			if !okay {
				return nil, errUnsupportedType
			}
		}
	case map[string]interface{}:
		intermediary = []map[string]interface{}{value}
	default:
		return nil, errUnsupportedType
	}
	for x := range intermediary {
		valsItem := url.Values{}
		for k, v := range intermediary[x] {
			switch val := v.(type) {
			case string:
				valsItem.Add(k, val)
			case bool:
				valsItem.Add(k, strconv.FormatBool(val))
			case float64:
				valsItem.Add(k, strconv.FormatFloat(val, 'f', -1, 64))
			case map[string]interface{}, []interface{}, nil:
				valsItem.Add(k, fmt.Sprintf("%v", val))
			default:
				return vals, errors.New("unhandled conversion type, please add as needed")
			}
=======
	intermediary := make(map[string]any)
	err := json.Unmarshal(payload, &intermediary)
	if err != nil {
		return vals, err
	}

	for k, v := range intermediary {
		switch val := v.(type) {
		case string:
			vals.Add(k, val)
		case bool:
			vals.Add(k, strconv.FormatBool(val))
		case float64:
			vals.Add(k, strconv.FormatFloat(val, 'f', -1, 64))
		case map[string]any, []any, nil:
			vals.Add(k, fmt.Sprintf("%v", val))
		default:
			log.Println(reflect.TypeOf(val))
			return vals, errors.New("unhandled conversion type, please add as needed")
>>>>>>> 4651af57
		}
		vals = append(vals, valsItem)
	}

	return vals, nil
}<|MERGE_RESOLUTION|>--- conflicted
+++ resolved
@@ -3,14 +3,14 @@
 import (
 	"errors"
 	"fmt"
+	"log"
 	"net/url"
+	"reflect"
 	"strconv"
 	"strings"
 
 	"github.com/thrasher-corp/gocryptotrader/encoding/json"
 )
-
-var errUnsupportedType = errors.New("unsupported type")
 
 // MatchURLVals matches url.Value query strings
 func MatchURLVals(v1, v2 url.Values) bool {
@@ -41,49 +41,11 @@
 }
 
 // DeriveURLValsFromJSONMap gets url vals from a map[string]string encoded JSON body
-func DeriveURLValsFromJSONMap(payload []byte) ([]url.Values, error) {
-	var vals = []url.Values{}
+func DeriveURLValsFromJSONMap(payload []byte) (url.Values, error) {
+	vals := url.Values{}
 	if len(payload) == 0 {
 		return vals, nil
 	}
-<<<<<<< HEAD
-	var marshaledResult interface{}
-	var intermediary []map[string]interface{}
-	err := json.Unmarshal(payload, &marshaledResult)
-	if err != nil {
-		return vals, err
-	}
-	switch value := marshaledResult.(type) {
-	case []interface{}:
-		intermediary = make([]map[string]interface{}, len(value))
-		var okay bool
-		for i := range value {
-			intermediary[i], okay = value[i].(map[string]interface{})
-			if !okay {
-				return nil, errUnsupportedType
-			}
-		}
-	case map[string]interface{}:
-		intermediary = []map[string]interface{}{value}
-	default:
-		return nil, errUnsupportedType
-	}
-	for x := range intermediary {
-		valsItem := url.Values{}
-		for k, v := range intermediary[x] {
-			switch val := v.(type) {
-			case string:
-				valsItem.Add(k, val)
-			case bool:
-				valsItem.Add(k, strconv.FormatBool(val))
-			case float64:
-				valsItem.Add(k, strconv.FormatFloat(val, 'f', -1, 64))
-			case map[string]interface{}, []interface{}, nil:
-				valsItem.Add(k, fmt.Sprintf("%v", val))
-			default:
-				return vals, errors.New("unhandled conversion type, please add as needed")
-			}
-=======
 	intermediary := make(map[string]any)
 	err := json.Unmarshal(payload, &intermediary)
 	if err != nil {
@@ -103,9 +65,7 @@
 		default:
 			log.Println(reflect.TypeOf(val))
 			return vals, errors.New("unhandled conversion type, please add as needed")
->>>>>>> 4651af57
 		}
-		vals = append(vals, valsItem)
 	}
 
 	return vals, nil
