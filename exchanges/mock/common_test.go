--- conflicted
+++ resolved
@@ -20,17 +20,10 @@
 	nonceVal1.Add("nonce", "012349723587")
 	nonceVal2.Add("nonce", "9327373874")
 
-<<<<<<< HEAD
-	args := []struct {
-		Src1     url.Values
-		Src2     url.Values
-		Expected bool
-=======
 	tests := []struct {
 		a   url.Values
 		b   url.Values
 		exp bool
->>>>>>> 9725191b
 	}{
 		{testVal, emptyVal, false},
 		{emptyVal, testVal, false},
@@ -42,15 +35,9 @@
 		{testVal, testVal, true},
 		{nonceVal1, nonceVal2, true},
 	}
-<<<<<<< HEAD
-	for a := range args {
-		received := MatchURLVals(args[a].Src1, args[a].Src2)
-		assert.Equalf(t, args[a].Expected, received, "MatchURLVals error expected %v received %v", args[a].Expected, received)
-=======
 	for _, tc := range tests {
 		got := MatchURLVals(tc.a, tc.b)
 		assert.Equalf(t, tc.exp, got, "MatchURLVals should return correctly for (%q, %q)", tc.a, tc.b)
->>>>>>> 9725191b
 	}
 }
 
@@ -73,18 +60,11 @@
 	}
 
 	payload, err := json.Marshal(test1)
-<<<<<<< HEAD
-	require.NoErrorf(t, err, "marshal error: %v", err)
-
-	_, err = DeriveURLValsFromJSONMap(payload)
-	assert.NoErrorf(t, err, "DeriveURLValsFromJSON error: %v", err)
-=======
 	require.NoError(t, err, "Marshal must not error")
 
 	values, err := DeriveURLValsFromJSONMap(payload)
 	assert.NoError(t, err, "DeriveURLValsFromJSONMap should not error")
 	assert.Len(t, values, 2)
->>>>>>> 9725191b
 
 	test2 := map[string]string{
 		"val":  "1",
@@ -97,16 +77,6 @@
 	}
 
 	payload, err = json.Marshal(test2)
-<<<<<<< HEAD
-	require.NoErrorf(t, err, "marshal error: %v", err)
-
-	values, err := DeriveURLValsFromJSONMap(payload)
-	require.NoErrorf(t, err, "DeriveURLValsFromJSON error: %v", err)
-	require.Len(t, values, 7)
-	for key, val := range values {
-		require.Len(t, val, 1)
-		assert.Equalf(t, val[0], test2[key], "DeriveURLValsFromJSON unexpected value: ^%v", val[0])
-=======
 	require.NoError(t, err, "Marshal must not error")
 
 	values, err = DeriveURLValsFromJSONMap(payload)
@@ -115,6 +85,5 @@
 	for key, val := range values {
 		require.Len(t, val, 1)
 		assert.Equalf(t, test2[key], val[0], "DeriveURLValsFromJSON should return the correct value for %s", key)
->>>>>>> 9725191b
 	}
 }