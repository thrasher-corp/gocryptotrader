package mock

import (
<<<<<<< HEAD
	"encoding/json"
	"errors"
=======
>>>>>>> 636adb88
	"net/url"
	"testing"

	"github.com/thrasher-corp/gocryptotrader/encoding/json"
)

func TestMatchURLVals(t *testing.T) {
	testVal, testVal2, testVal3, emptyVal := url.Values{}, url.Values{}, url.Values{}, url.Values{}
	testVal.Add("test", "test")
	testVal2.Add("test2", "test2")
	testVal3.Add("test", "diferentValString")

	nonceVal1, nonceVal2 := url.Values{}, url.Values{}
	nonceVal1.Add("nonce", "012349723587")
	nonceVal2.Add("nonce", "9327373874")

	var expected = false
	received := MatchURLVals(testVal, emptyVal)
	if received != expected {
		t.Errorf("MatchURLVals error expected %v received %v",
			expected,
			received)
	}

	received = MatchURLVals(emptyVal, testVal)
	if received != expected {
		t.Errorf("MatchURLVals error expected %v received %v",
			expected,
			received)
	}

	received = MatchURLVals(testVal, testVal2)
	if received != expected {
		t.Errorf("MatchURLVals error expected %v received %v",
			expected,
			received)
	}

	received = MatchURLVals(testVal2, testVal)
	if received != expected {
		t.Errorf("MatchURLVals error expected %v received %v",
			expected,
			received)
	}

	received = MatchURLVals(testVal, testVal3)
	if received != expected {
		t.Errorf("MatchURLVals error expected %v received %v",
			expected,
			received)
	}

	received = MatchURLVals(nonceVal1, testVal2)
	if received != expected {
		t.Errorf("MatchURLVals error expected %v received %v",
			expected,
			received)
	}

	expected = true
	received = MatchURLVals(emptyVal, emptyVal)
	if received != expected {
		t.Errorf("MatchURLVals error expected %v received %v",
			expected,
			received)
	}

	received = MatchURLVals(testVal, testVal)
	if received != expected {
		t.Errorf("MatchURLVals error expected %v received %v",
			expected,
			received)
	}

	received = MatchURLVals(nonceVal1, nonceVal2)
	if received != expected {
		t.Errorf("MatchURLVals error expected %v received %v",
			expected,
			received)
	}
}

func TestDeriveURLValsFromJSON(t *testing.T) {
	test1 := struct {
		Things []string `json:"things"`
		Data   struct {
			Numbers    []int   `json:"numbers"`
			Number     float64 `json:"number"`
			SomeString string  `json:"somestring"`
		} `json:"data"`
	}{
		Things: []string{"hello", "world"},
		Data: struct {
			Numbers    []int   `json:"numbers"`
			Number     float64 `json:"number"`
			SomeString string  `json:"somestring"`
		}{
			Numbers:    []int{1, 3, 3, 7},
			Number:     3.14,
			SomeString: "hello, peoples",
		},
	}

	payload, err := json.Marshal(test1)
	if err != nil {
		t.Error("marshal error", err)
	}

	_, err = DeriveURLValsFromJSONMap(payload)
	if err != nil {
		t.Error("DeriveURLValsFromJSON error", err)
	}

	test2 := map[string]string{
		"val":  "1",
		"val2": "2",
		"val3": "3",
		"val4": "4",
		"val5": "5",
		"val6": "6",
		"val7": "7",
	}

	payload, err = json.Marshal(test2)
	if err != nil {
		t.Error("marshal error", err)
	}

	vals, err := DeriveURLValsFromJSONMap(payload)
	if err != nil {
		t.Error("DeriveURLValsFromJSON error", err)
	}

	if vals[0]["val"][0] != "1" {
		t.Error("DeriveURLValsFromJSON unexpected value",
			vals[0]["val"][0])
	}
	payload = []byte(`[1, 2, 3, 4, 5]`)
	_, err = DeriveURLValsFromJSONMap(payload)
	if !errors.Is(err, errUnsupportedType) {
		t.Errorf("DeriveURLValsFromJSON expected %v, got %v", errUnsupportedType, err)
	}
}<|MERGE_RESOLUTION|>--- conflicted
+++ resolved
@@ -1,11 +1,7 @@
 package mock
 
 import (
-<<<<<<< HEAD
-	"encoding/json"
 	"errors"
-=======
->>>>>>> 636adb88
 	"net/url"
 	"testing"
 
