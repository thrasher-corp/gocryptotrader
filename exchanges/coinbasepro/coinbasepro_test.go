package coinbasepro

import (
	"fmt"
	"log"
	"net/http"
	"os"
	"testing"
	"time"

	"github.com/gorilla/websocket"
	"github.com/thrasher-corp/gocryptotrader/config"
	"github.com/thrasher-corp/gocryptotrader/core"
	"github.com/thrasher-corp/gocryptotrader/currency"
	exchange "github.com/thrasher-corp/gocryptotrader/exchanges"
	"github.com/thrasher-corp/gocryptotrader/exchanges/order"
	"github.com/thrasher-corp/gocryptotrader/exchanges/sharedtestvalues"
	"github.com/thrasher-corp/gocryptotrader/exchanges/websocket/wshandler"
	"github.com/thrasher-corp/gocryptotrader/portfolio/banking"
	"github.com/thrasher-corp/gocryptotrader/portfolio/withdraw"
)

var c CoinbasePro

// Please supply your APIKeys here for better testing
const (
	apiKey                  = ""
	apiSecret               = ""
	clientID                = "" // passphrase you made at API CREATION
	canManipulateRealOrders = false
	testPair                = "BTC-USD"
)

func TestMain(m *testing.M) {
	c.SetDefaults()
	cfg := config.GetConfig()
	err := cfg.LoadConfig("../../testdata/configtest.json", true)
	if err != nil {
		log.Fatal("coinbasepro load config error", err)
	}
	gdxConfig, err := cfg.GetExchangeConfig("CoinbasePro")
	if err != nil {
		log.Fatal("coinbasepro Setup() init error")
	}
	gdxConfig.API.Credentials.Key = apiKey
	gdxConfig.API.Credentials.Secret = apiSecret
	gdxConfig.API.Credentials.ClientID = clientID
	gdxConfig.API.AuthenticatedSupport = true
	gdxConfig.API.AuthenticatedWebsocketSupport = true
	err = c.Setup(gdxConfig)
	if err != nil {
		log.Fatal("CoinbasePro setup error", err)
	}
	c.Websocket.DataHandler = sharedtestvalues.GetWebsocketInterfaceChannelOverride()
	c.Websocket.TrafficAlert = sharedtestvalues.GetWebsocketStructChannelOverride()
	os.Exit(m.Run())
}

func TestGetProducts(t *testing.T) {
	_, err := c.GetProducts()
	if err != nil {
		t.Errorf("Coinbase, GetProducts() Error: %s", err)
	}
}

func TestGetTicker(t *testing.T) {
	_, err := c.GetTicker(testPair)
	if err != nil {
		t.Error("GetTicker() error", err)
	}
}

func TestGetTrades(t *testing.T) {
	_, err := c.GetTrades(testPair)
	if err != nil {
		t.Error("GetTrades() error", err)
	}
}

func TestGetHistoricRatesApiCheck(t *testing.T) {
	e := expectedCandles(5, 300, 60)
	if e != nil {
		t.Error(e)
	}
	e = expectedCandles(2, 600, 300)
	if e != nil {
		t.Error(e)
	}
	e = expectedCandles(2, 1800, 900)
	if e != nil {
		t.Error(e)
	}
	e = expectedCandles(2, 7200, 3600)
	if e != nil {
		t.Error(e)
	}
	e = expectedCandles(2, 43200, 21600)
	if e != nil {
		t.Error(e)
	}
	e = expectedCandles(2, 172800, 86400)
	if e != nil {
		t.Error(e)
	}
}

// expectedCandles uses the previous candle time window because the current one might not be complete and if used the test would become non-deterministic
func expectedCandles(expectedCandles int, timeRange time.Duration, candleGranularity int64) error {
	end := time.Now().UTC().Add(-time.Second * timeRange) // the latest candle may not yet be ready, so skipping to the previous one
	start := end.Add(-time.Second * timeRange)
	resp, err := c.GetHistoricRates(testPair, start.Format(time.RFC3339), end.Format(time.RFC3339), candleGranularity)
	if err != nil {
		return err
	}
	if len(resp) != expectedCandles {
		err := fmt.Errorf("expected %d candles, returned: %d", expectedCandles, len(resp))
		return err
	}
	return nil
}

func TestGetHistoricRatesGranularityCheck(t *testing.T) {
	end := time.Now().UTC()
	start := time.Now().UTC().Add(-time.Second * 300)
	invalidGranularity := 11
	_, err := c.GetHistoricRates(testPair, start.Format(time.RFC3339), end.Format(time.RFC3339), int64(invalidGranularity))
	if err == nil {
		t.Error("granularity validation did not work as expected")
	}
}

func TestGetStats(t *testing.T) {
	_, err := c.GetStats(testPair)
	if err != nil {
		t.Error("GetStats() error", err)
	}
}

func TestGetCurrencies(t *testing.T) {
	_, err := c.GetCurrencies()
	if err != nil {
		t.Error("GetCurrencies() error", err)
	}
}

func TestGetServerTime(t *testing.T) {
	_, err := c.GetServerTime()
	if err != nil {
		t.Error("GetServerTime() error", err)
	}
}

func TestAuthRequests(t *testing.T) {
	if !areTestAPIKeysSet() {
		t.Skip("API keys not set, skipping test")
	}
	_, err := c.GetAccounts()
	if err != nil {
		t.Error("GetAccounts() error", err)
	}
	accountResponse, err := c.GetAccount("13371337-1337-1337-1337-133713371337")
	if accountResponse.ID != "" {
		t.Error("Expecting no data returned")
	}
	if err == nil {
		t.Error("Expecting error")
	}
	accountHistoryResponse, err := c.GetAccountHistory("13371337-1337-1337-1337-133713371337")
	if len(accountHistoryResponse) > 0 {
		t.Error("Expecting no data returned")
	}
	if err == nil {
		t.Error("Expecting error")
	}
	getHoldsResponse, err := c.GetHolds("13371337-1337-1337-1337-133713371337")
	if len(getHoldsResponse) > 0 {
		t.Error("Expecting no data returned")
	}
	if err == nil {
		t.Error("Expecting error")
	}
	orderResponse, err := c.PlaceLimitOrder("", 0.001, 0.001,
		order.Buy.Lower(), "", "", testPair, "", false)
	if orderResponse != "" {
		t.Error("Expecting no data returned")
	}
	if err == nil {
		t.Error("Expecting error")
	}
	marketOrderResponse, err := c.PlaceMarketOrder("", 1, 0,
		order.Buy.Lower(), testPair, "")
	if marketOrderResponse != "" {
		t.Error("Expecting no data returned")
	}
	if err == nil {
		t.Error("Expecting error")
	}
	fillsResponse, err := c.GetFills("1337", testPair)
	if len(fillsResponse) > 0 {
		t.Error("Expecting no data returned")
	}
	if err == nil {
		t.Error("Expecting error")
	}
	_, err = c.GetFills("", "")
	if err == nil {
		t.Error("Expecting error")
	}
	_, err = c.GetFundingRecords("rejected")
	if err == nil {
		t.Error("Expecting error")
	}
	marginTransferResponse, err := c.MarginTransfer(1, "withdraw", "13371337-1337-1337-1337-133713371337", "BTC")
	if marginTransferResponse.ID != "" {
		t.Error("Expecting no data returned")
	}
	if err == nil {
		t.Error("Expecting error")
	}
	_, err = c.GetPosition()
	if err == nil {
		t.Error("Expecting error")
	}
	_, err = c.ClosePosition(false)
	if err == nil {
		t.Error("Expecting error")
	}
	_, err = c.GetPayMethods()
	if err != nil {
		t.Error("GetPayMethods() error", err)
	}
	_, err = c.GetCoinbaseAccounts()
	if err != nil {
		t.Error("GetCoinbaseAccounts() error", err)
	}
}

func setFeeBuilder() *exchange.FeeBuilder {
	return &exchange.FeeBuilder{
		Amount:        1,
		FeeType:       exchange.CryptocurrencyTradeFee,
		Pair:          currency.NewPair(currency.BTC, currency.LTC),
		PurchasePrice: 1,
	}
}

// TestGetFeeByTypeOfflineTradeFee logic test
func TestGetFeeByTypeOfflineTradeFee(t *testing.T) {
	var feeBuilder = setFeeBuilder()
	c.GetFeeByType(feeBuilder)
	if !areTestAPIKeysSet() {
		if feeBuilder.FeeType != exchange.OfflineTradeFee {
			t.Errorf("Expected %v, received %v", exchange.OfflineTradeFee, feeBuilder.FeeType)
		}
	} else {
		if feeBuilder.FeeType != exchange.CryptocurrencyTradeFee {
			t.Errorf("Expected %v, received %v", exchange.CryptocurrencyTradeFee, feeBuilder.FeeType)
		}
	}
}

func TestGetFee(t *testing.T) {
	var feeBuilder = setFeeBuilder()

	if areTestAPIKeysSet() {
		// CryptocurrencyTradeFee Basic
		if resp, err := c.GetFee(feeBuilder); resp != float64(0.003) || err != nil {
			t.Error(err)
			t.Errorf("GetFee() error. Expected: %f, Received: %f", float64(0.003), resp)
		}

		// CryptocurrencyTradeFee High quantity
		feeBuilder = setFeeBuilder()
		feeBuilder.Amount = 1000
		feeBuilder.PurchasePrice = 1000
		if resp, err := c.GetFee(feeBuilder); resp != float64(3000) || err != nil {
			t.Errorf("GetFee() error. Expected: %f, Received: %f", float64(3000), resp)
			t.Error(err)
		}

		// CryptocurrencyTradeFee IsMaker
		feeBuilder = setFeeBuilder()
		feeBuilder.IsMaker = true
		if resp, err := c.GetFee(feeBuilder); resp != float64(0) || err != nil {
			t.Errorf("GetFee() error. Expected: %f, Received: %f", float64(0.01), resp)
			t.Error(err)
		}

		// CryptocurrencyTradeFee Negative purchase price
		feeBuilder = setFeeBuilder()
		feeBuilder.PurchasePrice = -1000
		if resp, err := c.GetFee(feeBuilder); resp != float64(0) || err != nil {
			t.Errorf("GetFee() error. Expected: %f, Received: %f", float64(0), resp)
			t.Error(err)
		}
	}

	// CryptocurrencyWithdrawalFee Basic
	feeBuilder = setFeeBuilder()
	feeBuilder.FeeType = exchange.CryptocurrencyWithdrawalFee
	if resp, err := c.GetFee(feeBuilder); resp != float64(0) || err != nil {
		t.Errorf("GetFee() error. Expected: %f, Received: %f", float64(0), resp)
		t.Error(err)
	}

	// CyptocurrencyDepositFee Basic
	feeBuilder = setFeeBuilder()
	feeBuilder.FeeType = exchange.CyptocurrencyDepositFee
	if resp, err := c.GetFee(feeBuilder); resp != float64(0) || err != nil {
		t.Errorf("GetFee() error. Expected: %f, Received: %f", float64(0), resp)
		t.Error(err)
	}

	// InternationalBankDepositFee Basic
	feeBuilder = setFeeBuilder()
	feeBuilder.FeeType = exchange.InternationalBankDepositFee
	feeBuilder.FiatCurrency = currency.EUR
	if resp, err := c.GetFee(feeBuilder); resp != float64(0.15) || err != nil {
		t.Errorf("GetFee() error. Expected: %f, Received: %f", float64(0), resp)
		t.Error(err)
	}

	// InternationalBankWithdrawalFee Basic
	feeBuilder = setFeeBuilder()
	feeBuilder.FeeType = exchange.InternationalBankWithdrawalFee
	feeBuilder.FiatCurrency = currency.USD
	if resp, err := c.GetFee(feeBuilder); resp != float64(25) || err != nil {
		t.Errorf("GetFee() error. Expected: %f, Received: %f", float64(0), resp)
		t.Error(err)
	}
}

func TestCalculateTradingFee(t *testing.T) {
	t.Parallel()
	// uppercase
	var volume = []Volume{
		{
			ProductID: "BTC_USD",
			Volume:    100,
		},
	}

	if resp := c.calculateTradingFee(volume, currency.BTC, currency.USD, "_", 1, 1, false); resp != float64(0.003) {
		t.Errorf("GetFee() error. Expected: %f, Received: %f", float64(0.003), resp)
	}

	// lowercase
	volume = []Volume{
		{
			ProductID: "btc_usd",
			Volume:    100,
		},
	}

	if resp := c.calculateTradingFee(volume, currency.BTC, currency.USD, "_", 1, 1, false); resp != float64(0.003) {
		t.Errorf("GetFee() error. Expected: %f, Received: %f", float64(0.003), resp)
	}

	// mixedCase
	volume = []Volume{
		{
			ProductID: "btc_USD",
			Volume:    100,
		},
	}

	if resp := c.calculateTradingFee(volume, currency.BTC, currency.USD, "_", 1, 1, false); resp != float64(0.003) {
		t.Errorf("GetFee() error. Expected: %f, Received: %f", float64(0.003), resp)
	}

	// medium volume
	volume = []Volume{
		{
			ProductID: "btc_USD",
			Volume:    10000001,
		},
	}

	if resp := c.calculateTradingFee(volume, currency.BTC, currency.USD, "_", 1, 1, false); resp != float64(0.002) {
		t.Errorf("GetFee() error. Expected: %f, Received: %f", float64(0.002), resp)
	}

	// high volume
	volume = []Volume{
		{
			ProductID: "btc_USD",
			Volume:    100000010000,
		},
	}

	if resp := c.calculateTradingFee(volume, currency.BTC, currency.USD, "_", 1, 1, false); resp != float64(0.001) {
		t.Errorf("GetFee() error. Expected: %f, Received: %f", float64(0.001), resp)
	}

	// no match
	volume = []Volume{
		{
			ProductID: "btc_beeteesee",
			Volume:    100000010000,
		},
	}

	if resp := c.calculateTradingFee(volume, currency.BTC, currency.USD, "_", 1, 1, false); resp != float64(0) {
		t.Errorf("GetFee() error. Expected: %f, Received: %f", float64(0), resp)
	}

	// taker
	volume = []Volume{
		{
			ProductID: "btc_USD",
			Volume:    100000010000,
		},
	}

	if resp := c.calculateTradingFee(volume, currency.BTC, currency.USD, "_", 1, 1, true); resp != float64(0) {
		t.Errorf("GetFee() error. Expected: %f, Received: %f", float64(0), resp)
	}
}

func TestFormatWithdrawPermissions(t *testing.T) {
	expectedResult := exchange.AutoWithdrawCryptoWithAPIPermissionText + " & " + exchange.AutoWithdrawFiatWithAPIPermissionText
	withdrawPermissions := c.FormatWithdrawPermissions()
	if withdrawPermissions != expectedResult {
		t.Errorf("Expected: %s, Received: %s", expectedResult, withdrawPermissions)
	}
}

func TestGetActiveOrders(t *testing.T) {
	var getOrdersRequest = order.GetOrdersRequest{
		Type: order.AnyType,
		Pairs: []currency.Pair{currency.NewPair(currency.BTC,
			currency.LTC)},
	}

	_, err := c.GetActiveOrders(&getOrdersRequest)
	if areTestAPIKeysSet() && err != nil {
		t.Errorf("Could not get open orders: %s", err)
	} else if !areTestAPIKeysSet() && err == nil {
		t.Error("Expecting an error when no keys are set")
	}
}

func TestGetOrderHistory(t *testing.T) {
	var getOrdersRequest = order.GetOrdersRequest{
		Type: order.AnyType,
		Pairs: []currency.Pair{currency.NewPair(currency.BTC,
			currency.LTC)},
	}

	_, err := c.GetOrderHistory(&getOrdersRequest)
	if areTestAPIKeysSet() && err != nil {
		t.Errorf("Could not get order history: %s", err)
	} else if !areTestAPIKeysSet() && err == nil {
		t.Error("Expecting an error when no keys are set")
	}
}

// Any tests below this line have the ability to impact your orders on the exchange. Enable canManipulateRealOrders to run them
// ----------------------------------------------------------------------------------------------------------------------------
func areTestAPIKeysSet() bool {
	return c.ValidateAPICredentials()
}

func TestSubmitOrder(t *testing.T) {
	if areTestAPIKeysSet() && !canManipulateRealOrders {
		t.Skip("API keys set, canManipulateRealOrders false, skipping test")
	}

	var orderSubmission = &order.Submit{
		Pair: currency.Pair{
			Delimiter: "-",
			Base:      currency.BTC,
			Quote:     currency.USD,
		},
		Side:     order.Buy,
		Type:     order.Limit,
		Price:    1,
		Amount:   1,
		ClientID: "meowOrder",
	}
	response, err := c.SubmitOrder(orderSubmission)
	if areTestAPIKeysSet() && (err != nil || !response.IsOrderPlaced) {
		t.Errorf("Order failed to be placed: %v", err)
	} else if !areTestAPIKeysSet() && err == nil {
		t.Error("Expecting an error when no keys are set")
	}
}

func TestCancelExchangeOrder(t *testing.T) {
	if areTestAPIKeysSet() && !canManipulateRealOrders {
		t.Skip("API keys set, canManipulateRealOrders false, skipping test")
	}

	currencyPair := currency.NewPair(currency.LTC, currency.BTC)
	var orderCancellation = &order.Cancel{
		ID:            "1",
		WalletAddress: core.BitcoinDonationAddress,
		AccountID:     "1",
		Pair:          currencyPair,
	}

	err := c.CancelOrder(orderCancellation)
	if !areTestAPIKeysSet() && err == nil {
		t.Error("Expecting an error when no keys are set")
	}
	if areTestAPIKeysSet() && err != nil {
		t.Errorf("Could not cancel orders: %v", err)
	}
}

func TestCancelAllExchangeOrders(t *testing.T) {
	if areTestAPIKeysSet() && !canManipulateRealOrders {
		t.Skip("API keys set, canManipulateRealOrders false, skipping test")
	}

	currencyPair := currency.NewPair(currency.LTC, currency.BTC)
	var orderCancellation = &order.Cancel{
		ID:            "1",
		WalletAddress: core.BitcoinDonationAddress,
		AccountID:     "1",
		Pair:          currencyPair,
	}

	resp, err := c.CancelAllOrders(orderCancellation)

	if !areTestAPIKeysSet() && err == nil {
		t.Error("Expecting an error when no keys are set")
	}
	if areTestAPIKeysSet() && err != nil {
		t.Errorf("Could not cancel orders: %v", err)
	}

	if len(resp.Status) > 0 {
		t.Errorf("%v orders failed to cancel", len(resp.Status))
	}
}

func TestModifyOrder(t *testing.T) {
	if areTestAPIKeysSet() && !canManipulateRealOrders {
		t.Skip("API keys set, canManipulateRealOrders false, skipping test")
	}
	_, err := c.ModifyOrder(&order.Modify{})
	if err == nil {
		t.Error("ModifyOrder() Expected error")
	}
}

func TestWithdraw(t *testing.T) {
	withdrawCryptoRequest := withdraw.Request{
		Amount:      -1,
		Currency:    currency.BTC,
		Description: "WITHDRAW IT ALL",
		Crypto: &withdraw.CryptoRequest{
			Address: core.BitcoinDonationAddress,
		},
	}

	if areTestAPIKeysSet() && !canManipulateRealOrders {
		t.Skip("API keys set, canManipulateRealOrders false, skipping test")
	}

	_, err := c.WithdrawCryptocurrencyFunds(&withdrawCryptoRequest)
	if !areTestAPIKeysSet() && err == nil {
		t.Error("Expecting an error when no keys are set")
	}
	if areTestAPIKeysSet() && err != nil {
		t.Errorf("Withdraw failed to be placed: %v", err)
	}
}

func TestWithdrawFiat(t *testing.T) {
	if areTestAPIKeysSet() && !canManipulateRealOrders {
		t.Skip("API keys set, canManipulateRealOrders false, skipping test")
	}

	var withdrawFiatRequest = withdraw.Request{
		Amount:   100,
		Currency: currency.USD,
		Fiat: &withdraw.FiatRequest{
			Bank: &banking.Account{
				BankName: "Federal Reserve Bank",
			},
		},
	}

	_, err := c.WithdrawFiatFunds(&withdrawFiatRequest)
	if !areTestAPIKeysSet() && err == nil {
		t.Error("Expecting an error when no keys are set")
	}
	if areTestAPIKeysSet() && err != nil {
		t.Errorf("Withdraw failed to be placed: %v", err)
	}
}

func TestWithdrawInternationalBank(t *testing.T) {
	if areTestAPIKeysSet() && !canManipulateRealOrders {
		t.Skip("API keys set, canManipulateRealOrders false, skipping test")
	}

	var withdrawFiatRequest = withdraw.Request{
		Amount:   100,
		Currency: currency.USD,
		Fiat: &withdraw.FiatRequest{
			Bank: &banking.Account{
				BankName: "Federal Reserve Bank",
			},
		},
	}

	_, err := c.WithdrawFiatFundsToInternationalBank(&withdrawFiatRequest)
	if !areTestAPIKeysSet() && err == nil {
		t.Error("Expecting an error when no keys are set")
	}
	if areTestAPIKeysSet() && err != nil {
		t.Errorf("Withdraw failed to be placed: %v", err)
	}
}

func TestGetDepositAddress(t *testing.T) {
	_, err := c.GetDepositAddress(currency.BTC, "")
	if err == nil {
		t.Error("GetDepositAddress() error", err)
	}
}

// TestWsAuth dials websocket, sends login request.
func TestWsAuth(t *testing.T) {
	if !c.Websocket.IsEnabled() && !c.API.AuthenticatedWebsocketSupport || !areTestAPIKeysSet() {
		t.Skip(wshandler.WebsocketNotEnabled)
	}
	c.WebsocketConn = &wshandler.WebsocketConnection{
		ExchangeName:         c.Name,
		URL:                  c.Websocket.GetWebsocketURL(),
		Verbose:              c.Verbose,
		ResponseMaxLimit:     exchange.DefaultWebsocketResponseMaxLimit,
		ResponseCheckTimeout: exchange.DefaultWebsocketResponseCheckTimeout,
	}
	var dialer websocket.Dialer
	err := c.WebsocketConn.Dial(&dialer, http.Header{})
	if err != nil {
		t.Fatal(err)
	}
	c.Websocket.DataHandler = sharedtestvalues.GetWebsocketInterfaceChannelOverride()
	c.Websocket.TrafficAlert = sharedtestvalues.GetWebsocketStructChannelOverride()
<<<<<<< HEAD
	go c.WsHandleData()

	p, err := currency.NewPairFromString(testPair)
	if err != nil {
		t.Fatal(err)
	}
=======
	go c.wsReadData()
>>>>>>> 1deeca99
	err = c.Subscribe(wshandler.WebsocketChannelSubscription{
		Channel:  "user",
		Currency: p,
	})
	if err != nil {
		t.Error(err)
	}
	timer := time.NewTimer(sharedtestvalues.WebsocketResponseDefaultTimeout)
	select {
	case badResponse := <-c.Websocket.DataHandler:
		t.Error(badResponse)
	case <-timer.C:
	}
	timer.Stop()
}

func TestWsSubscribe(t *testing.T) {
	pressXToJSON := []byte(`{
		"type": "subscriptions",
		"channels": [
			{
				"name": "level2",
				"product_ids": [
					"ETH-USD",
					"ETH-EUR"
				]
			},
			{
				"name": "heartbeat",
				"product_ids": [
					"ETH-USD",
					"ETH-EUR"
				]
			},
			{
				"name": "ticker",
				"product_ids": [
					"ETH-USD",
					"ETH-EUR",
					"ETH-BTC"
				]
			}
		]
	}`)
	err := c.wsHandleData(pressXToJSON)
	if err != nil {
		t.Error(err)
	}
}

func TestWsHeartbeat(t *testing.T) {
	pressXToJSON := []byte(`{
		"type": "heartbeat",
		"sequence": 90,
		"last_trade_id": 20,
		"product_id": "BTC-USD",
		"time": "2014-11-07T08:19:28.464459Z"
	}`)
	err := c.wsHandleData(pressXToJSON)
	if err != nil {
		t.Error(err)
	}
}

func TestWsStatus(t *testing.T) {
	pressXToJSON := []byte(`{
    "type": "status",
    "products": [
        {
            "id": "BTC-USD",
            "base_currency": "BTC",
            "quote_currency": "USD",
            "base_min_size": "0.001",
            "base_max_size": "70",
            "base_increment": "0.00000001",
            "quote_increment": "0.01",
            "display_name": "BTC/USD",
            "status": "online",
            "status_message": null,
            "min_market_funds": "10",
            "max_market_funds": "1000000",
            "post_only": false,
            "limit_only": false,
            "cancel_only": false
        }
    ],
    "currencies": [
        {
            "id": "USD",
            "name": "United States Dollar",
            "min_size": "0.01000000",
            "status": "online",
            "status_message": null,
            "max_precision": "0.01",
            "convertible_to": ["USDC"], "details": {}
        },
        {
            "id": "USDC",
            "name": "USD Coin",
            "min_size": "0.00000100",
            "status": "online",
            "status_message": null,
            "max_precision": "0.000001",
            "convertible_to": ["USD"], "details": {}
        },
        {
            "id": "BTC",
            "name": "Bitcoin",
            "min_size": "0.00000001",
            "status": "online",
            "status_message": null,
            "max_precision": "0.00000001",
            "convertible_to": []
        }
    ]
}`)
	err := c.wsHandleData(pressXToJSON)
	if err != nil {
		t.Error(err)
	}
}

func TestWsTicker(t *testing.T) {
	pressXToJSON := []byte(`{
    "type": "ticker",
    "trade_id": 20153558,
    "sequence": 3262786978,
    "time": "2017-09-02T17:05:49.250000Z",
    "product_id": "BTC-USD",
    "price": "4388.01000000",
    "side": "buy", 
    "last_size": "0.03000000",
    "best_bid": "4388",
    "best_ask": "4388.01"
}`)
	err := c.wsHandleData(pressXToJSON)
	if err != nil {
		t.Error(err)
	}
}

func TestWsOrderbook(t *testing.T) {
	pressXToJSON := []byte(`{
    "type": "snapshot",
    "product_id": "BTC-USD",
    "bids": [["10101.10", "0.45054140"]],
    "asks": [["10102.55", "0.57753524"]]
}`)
	err := c.wsHandleData(pressXToJSON)
	if err != nil {
		t.Error(err)
	}

	pressXToJSON = []byte(`{
  "type": "l2update",
  "product_id": "BTC-USD",
  "time": "2019-08-14T20:42:27.265Z",
  "changes": [
    [
      "buy",
      "10101.80000000",
      "0.162567"
    ]
  ]
}`)
	err = c.wsHandleData(pressXToJSON)
	if err != nil {
		t.Error(err)
	}
}

func TestWsOrders(t *testing.T) {
	pressXToJSON := []byte(`{
    "type": "received",
    "time": "2014-11-07T08:19:27.028459Z",
    "product_id": "BTC-USD",
    "sequence": 10,
    "order_id": "d50ec984-77a8-460a-b958-66f114b0de9b",
    "size": "1.34",
    "price": "502.1",
    "side": "buy",
    "order_type": "limit"
}`)
	err := c.wsHandleData(pressXToJSON)
	if err != nil {
		t.Error(err)
	}

	pressXToJSON = []byte(`{
    "type": "received",
    "time": "2014-11-09T08:19:27.028459Z",
    "product_id": "BTC-USD",
    "sequence": 12,
    "order_id": "dddec984-77a8-460a-b958-66f114b0de9b",
    "funds": "3000.234",
    "side": "buy",
    "order_type": "market"
}`)
	err = c.wsHandleData(pressXToJSON)
	if err != nil {
		t.Error(err)
	}

	pressXToJSON = []byte(`{
    "type": "open",
    "time": "2014-11-07T08:19:27.028459Z",
    "product_id": "BTC-USD",
    "sequence": 10,
    "order_id": "d50ec984-77a8-460a-b958-66f114b0de9b",
    "price": "200.2",
    "remaining_size": "1.00",
    "side": "sell"
}`)
	err = c.wsHandleData(pressXToJSON)
	if err != nil {
		t.Error(err)
	}

	pressXToJSON = []byte(`{
    "type": "done",
    "time": "2014-11-07T08:19:27.028459Z",
    "product_id": "BTC-USD",
    "sequence": 10,
    "price": "200.2",
    "order_id": "d50ec984-77a8-460a-b958-66f114b0de9b",
    "reason": "filled", 
    "side": "sell",
    "remaining_size": "0"
}`)
	err = c.wsHandleData(pressXToJSON)
	if err != nil {
		t.Error(err)
	}

	pressXToJSON = []byte(`{
    "type": "match",
    "trade_id": 10,
    "sequence": 50,
    "maker_order_id": "ac928c66-ca53-498f-9c13-a110027a60e8",
    "taker_order_id": "132fb6ae-456b-4654-b4e0-d681ac05cea1",
    "time": "2014-11-07T08:19:27.028459Z",
    "product_id": "BTC-USD",
    "size": "5.23512",
    "price": "400.23",
    "side": "sell"
}`)
	err = c.wsHandleData(pressXToJSON)
	if err != nil {
		t.Error(err)
	}

	pressXToJSON = []byte(`{
    "type": "change",
    "time": "2014-11-07T08:19:27.028459Z",
    "sequence": 80,
    "order_id": "ac928c66-ca53-498f-9c13-a110027a60e8",
    "product_id": "BTC-USD",
    "new_size": "5.23512",
    "old_size": "12.234412",
    "price": "400.23",
    "side": "sell"
}`)
	err = c.wsHandleData(pressXToJSON)
	if err != nil {
		t.Error(err)
	}
	pressXToJSON = []byte(`{
    "type": "change",
    "time": "2014-11-07T08:19:27.028459Z",
    "sequence": 80,
    "order_id": "ac928c66-ca53-498f-9c13-a110027a60e8",
    "product_id": "BTC-USD",
    "new_funds": "5.23512",
    "old_funds": "12.234412",
    "price": "400.23",
    "side": "sell"
}`)
	err = c.wsHandleData(pressXToJSON)
	if err != nil {
		t.Error(err)
	}
	pressXToJSON = []byte(`{
  "type": "activate",
  "product_id": "BTC-USD",
  "timestamp": "1483736448.299000",
  "user_id": "12",
  "profile_id": "30000727-d308-cf50-7b1c-c06deb1934fc",
  "order_id": "7b52009b-64fd-0a2a-49e6-d8a939753077",
  "stop_type": "entry",
  "side": "buy",
  "stop_price": "80",
  "size": "2",
  "funds": "50",
  "taker_fee_rate": "0.0025",
  "private": true
}`)
	err = c.wsHandleData(pressXToJSON)
	if err != nil {
		t.Error(err)
	}
}

func TestStatusToStandardStatus(t *testing.T) {
	type TestCases struct {
		Case   string
		Result order.Status
	}
	testCases := []TestCases{
		{Case: "received", Result: order.New},
		{Case: "open", Result: order.Active},
		{Case: "done", Result: order.Filled},
		{Case: "match", Result: order.PartiallyFilled},
		{Case: "change", Result: order.Active},
		{Case: "activate", Result: order.Active},
		{Case: "LOL", Result: order.UnknownStatus},
	}
	for i := range testCases {
		result, _ := statusToStandardStatus(testCases[i].Case)
		if result != testCases[i].Result {
			t.Errorf("Exepcted: %v, received: %v", testCases[i].Result, result)
		}
	}
}<|MERGE_RESOLUTION|>--- conflicted
+++ resolved
@@ -642,16 +642,12 @@
 	}
 	c.Websocket.DataHandler = sharedtestvalues.GetWebsocketInterfaceChannelOverride()
 	c.Websocket.TrafficAlert = sharedtestvalues.GetWebsocketStructChannelOverride()
-<<<<<<< HEAD
-	go c.WsHandleData()
+	go c.wsReadData()
 
 	p, err := currency.NewPairFromString(testPair)
 	if err != nil {
 		t.Fatal(err)
 	}
-=======
-	go c.wsReadData()
->>>>>>> 1deeca99
 	err = c.Subscribe(wshandler.WebsocketChannelSubscription{
 		Channel:  "user",
 		Currency: p,
