--- conflicted
+++ resolved
@@ -2,6 +2,7 @@
 
 import (
 	"context"
+	"net/http"
 	"strconv"
 	"strings"
 
@@ -13,6 +14,7 @@
 
 	"github.com/buger/jsonparser"
 	"github.com/gofrs/uuid"
+	"github.com/gorilla/websocket"
 	"github.com/stretchr/testify/assert"
 	"github.com/thrasher-corp/gocryptotrader/common"
 	"github.com/thrasher-corp/gocryptotrader/config"
@@ -25,12 +27,8 @@
 	"github.com/thrasher-corp/gocryptotrader/exchanges/order"
 	"github.com/thrasher-corp/gocryptotrader/exchanges/sharedtestvalues"
 	"github.com/thrasher-corp/gocryptotrader/exchanges/stream"
-<<<<<<< HEAD
+	"github.com/thrasher-corp/gocryptotrader/exchanges/subscription"
 	gctlog "github.com/thrasher-corp/gocryptotrader/log"
-=======
-	"github.com/thrasher-corp/gocryptotrader/exchanges/subscription"
-	"github.com/thrasher-corp/gocryptotrader/portfolio/banking"
->>>>>>> 08da42dd
 	"github.com/thrasher-corp/gocryptotrader/portfolio/withdraw"
 )
 
@@ -109,12 +107,6 @@
 	}
 }
 
-func TestWrapperStart(t *testing.T) {
-	wg := sync.WaitGroup{}
-	err := c.Start(context.Background(), &wg)
-	assert.NoError(t, err)
-}
-
 func TestMain(m *testing.M) {
 	c.SetDefaults()
 	if testingInSandbox {
@@ -147,36 +139,17 @@
 		c.GetBase().API.AuthenticatedWebsocketSupport = true
 	}
 	err = gctlog.SetGlobalLogConfig(gctlog.GenDefaultSettings())
-	fmt.Println(err)
-	c.Websocket.Enable()
+	if err != nil {
+		log.Fatal(err)
+	}
 	os.Exit(m.Run())
 }
 
-<<<<<<< HEAD
-func TestStart(t *testing.T) {
-	t.Parallel()
-	err := c.Start(context.Background(), nil)
-	assert.ErrorIs(t, err, common.ErrNilPointer)
-	var testWg sync.WaitGroup
-	err = c.Start(context.Background(), &testWg)
-	if err != nil {
-		t.Fatal(err)
-	}
-	testWg.Wait()
-}
-
 func TestGetAllAccounts(t *testing.T) {
 	sharedtestvalues.SkipTestIfCredentialsUnset(t, c)
 	resp, err := c.GetAllAccounts(context.Background(), 50, "")
 	assert.NoError(t, err)
 	assert.NotEmpty(t, resp, errExpectedNonEmpty)
-=======
-func TestGetProducts(t *testing.T) {
-	_, err := c.GetProducts(context.Background())
-	if err != nil {
-		t.Errorf("Coinbase, GetProducts() Error: %s", err)
-	}
->>>>>>> 08da42dd
 }
 
 func TestGetAccountByID(t *testing.T) {
@@ -314,7 +287,7 @@
 	assert.ErrorIs(t, err, errOrderIDEmpty)
 	_, err = c.EditOrderPreview(context.Background(), "meow", 0, 0)
 	assert.ErrorIs(t, err, errSizeAndPriceZero)
-	sharedtestvalues.SkipTestIfCredentialsUnset(t, c, canManipulateRealOrders)
+	sharedtestvalues.SkipTestIfCredentialsUnset(t, c)
 	skipTestIfLowOnFunds(t)
 	id, err := uuid.NewV4()
 	assert.NoError(t, err)
@@ -383,6 +356,7 @@
 	assert.ErrorIs(t, err, errAmountEmpty)
 	_, err = c.PreviewOrder(context.Background(), "", "", "", "", "", 0, 1, 0, 0, 0, 0, false, false, false, time.Time{})
 	assert.ErrorIs(t, err, errInvalidOrderType)
+	sharedtestvalues.SkipTestIfCredentialsUnset(t, c)
 	skipTestIfLowOnFunds(t)
 	resp, err := c.PreviewOrder(context.Background(), testPair.String(), "BUY", "MARKET", "", "", 0, 1, 0, 0, 0, 0, false,
 		false, false, time.Time{})
@@ -951,6 +925,7 @@
 	fc := &CoinbasePro{}
 	err := fc.SendAuthenticatedHTTPRequest(context.Background(), exchange.EdgeCase3, "", "", "", nil, false, nil, nil)
 	assert.ErrorIs(t, err, exchange.ErrCredentialsAreEmpty)
+	sharedtestvalues.SkipTestIfCredentialsUnset(t, c)
 	err = c.SendAuthenticatedHTTPRequest(context.Background(), exchange.EdgeCase3, "", "", "", nil, false, nil, nil)
 	if err.Error() != errNoEndpointPathEdgeCase3 {
 		t.Errorf(errExpectMismatch, err, errNoEndpointPathEdgeCase3)
@@ -1081,11 +1056,11 @@
 func TestUpdateOrderbook(t *testing.T) {
 	_, err := c.UpdateOrderbook(context.Background(), currency.Pair{}, asset.Empty)
 	assert.ErrorIs(t, err, currency.ErrCurrencyPairEmpty)
+	sharedtestvalues.SkipTestIfCredentialsUnset(t, c)
 	_, err = c.UpdateOrderbook(context.Background(), currency.NewPairWithDelimiter("meow", "woof", "-"), asset.Spot)
 	if err.Error() != errInvalidProductID {
 		t.Errorf(errExpectMismatch, err, errInvalidProductID)
 	}
-	sharedtestvalues.SkipTestIfCredentialsUnset(t, c)
 	resp, err := c.UpdateOrderbook(context.Background(), testPair, asset.Spot)
 	assert.NoError(t, err)
 	assert.NotEmpty(t, resp, errExpectedNonEmpty)
@@ -1098,9 +1073,9 @@
 }
 
 func TestGetWithdrawalsHistory(t *testing.T) {
+	sharedtestvalues.SkipTestIfCredentialsUnset(t, c)
 	_, err := c.GetWithdrawalsHistory(context.Background(), currency.NewCode("meow"), asset.Spot)
 	assert.ErrorIs(t, err, errNoMatchingWallets)
-	sharedtestvalues.SkipTestIfCredentialsUnset(t, c)
 	_, err = c.GetWithdrawalsHistory(context.Background(), testCrypto, asset.Spot)
 	assert.NoError(t, err)
 }
@@ -1244,9 +1219,9 @@
 }
 
 func TestGetDepositAddress(t *testing.T) {
+	sharedtestvalues.SkipTestIfCredentialsUnset(t, c)
 	_, err := c.GetDepositAddress(context.Background(), currency.NewCode("fake currency that doesn't exist"), "", "")
 	assert.ErrorIs(t, err, errNoWalletForCurrency)
-	sharedtestvalues.SkipTestIfCredentialsUnset(t, c)
 	resp, err := c.GetDepositAddress(context.Background(), testCrypto, "", "")
 	assert.NoError(t, err)
 	assert.NotEmpty(t, resp, errExpectedNonEmpty)
@@ -1469,17 +1444,18 @@
 	}
 }
 
-<<<<<<< HEAD
-func TestStringToFloatPtr(t *testing.T) {
-	t.Parallel()
-	err := stringToFloatPtr(nil, "")
-	assert.ErrorIs(t, err, errPointerNil)
-	var fl float64
-	err = stringToFloatPtr(&fl, "")
-	assert.NoError(t, err)
-	err = stringToFloatPtr(&fl, "1.1")
-	assert.NoError(t, err)
-=======
+// TestWsAuth dials websocket, sends login request.
+func TestWsAuth(t *testing.T) {
+	if !c.Websocket.IsEnabled() && !c.API.AuthenticatedWebsocketSupport || !sharedtestvalues.AreAPICredentialsSet(c) {
+		t.Skip(stream.WebsocketNotEnabled)
+	}
+	var dialer websocket.Dialer
+	err := c.Websocket.Conn.Dial(&dialer, http.Header{})
+	if err != nil {
+		t.Fatal(err)
+	}
+	go c.wsReadData()
+
 	err = c.Subscribe([]subscription.Subscription{
 		{
 			Channel: "user",
@@ -1498,39 +1474,37 @@
 	timer.Stop()
 }
 
-func TestWsSubscribe(t *testing.T) {
-	pressXToJSON := []byte(`{
-		"type": "subscriptions",
-		"channels": [
-			{
-				"name": "level2",
-				"product_ids": [
-					"ETH-USD",
-					"ETH-EUR"
-				]
-			},
-			{
-				"name": "heartbeat",
-				"product_ids": [
-					"ETH-USD",
-					"ETH-EUR"
-				]
-			},
-			{
-				"name": "ticker",
-				"product_ids": [
-					"ETH-USD",
-					"ETH-EUR",
-					"ETH-BTC"
-				]
-			}
-		]
-	}`)
-	err := c.wsHandleData(pressXToJSON)
-	if err != nil {
-		t.Error(err)
-	}
->>>>>>> 08da42dd
+func TestStatusToStandardStatus(t *testing.T) {
+	type TestCases struct {
+		Case   string
+		Result order.Status
+	}
+	testCases := []TestCases{
+		{Case: "received", Result: order.New},
+		{Case: "open", Result: order.Active},
+		{Case: "done", Result: order.Filled},
+		{Case: "match", Result: order.PartiallyFilled},
+		{Case: "change", Result: order.Active},
+		{Case: "activate", Result: order.Active},
+		{Case: "LOL", Result: order.UnknownStatus},
+	}
+	for i := range testCases {
+		result, _ := statusToStandardStatus(testCases[i].Case)
+		if result != testCases[i].Result {
+			t.Errorf("Expected: %v, received: %v", testCases[i].Result, result)
+		}
+	}
+}
+
+func TestStringToFloatPtr(t *testing.T) {
+	t.Parallel()
+	err := stringToFloatPtr(nil, "")
+	assert.ErrorIs(t, err, errPointerNil)
+	var fl float64
+	err = stringToFloatPtr(&fl, "")
+	assert.NoError(t, err)
+	err = stringToFloatPtr(&fl, "1.1")
+	assert.NoError(t, err)
 }
 
 func TestWsConnect(t *testing.T) {
@@ -1671,11 +1645,11 @@
 }
 
 func TestGenerateDefaultSubscriptions(t *testing.T) {
-	comparison := []stream.ChannelSubscription{{Channel: "heartbeats"}, {Channel: "status"}, {Channel: "ticker"},
+	comparison := []subscription.Subscription{{Channel: "heartbeats"}, {Channel: "status"}, {Channel: "ticker"},
 		{Channel: "ticker_batch"}, {Channel: "candles"}, {Channel: "market_trades"}, {Channel: "level2"},
 		{Channel: "user"}}
 	for i := range comparison {
-		comparison[i].Currency = currency.NewPairWithDelimiter(testCrypto.String(), testFiat.String(), "-")
+		comparison[i].Pair = currency.NewPairWithDelimiter(testCrypto.String(), testFiat.String(), "-")
 		comparison[i].Asset = asset.Spot
 	}
 	resp, err := c.GenerateDefaultSubscriptions()
@@ -1686,8 +1660,9 @@
 }
 
 func TestSubscribeUnsubscribe(t *testing.T) {
-	req := []stream.ChannelSubscription{{Channel: "heartbeats", Asset: asset.Spot,
-		Currency: currency.NewPairWithDelimiter(testCrypto.String(), testFiat.String(), "-")}}
+	sharedtestvalues.SkipTestIfCredentialsUnset(t, c)
+	req := []subscription.Subscription{{Channel: "heartbeats", Asset: asset.Spot,
+		Pair: currency.NewPairWithDelimiter(testCrypto.String(), testFiat.String(), "-")}}
 	err := c.Subscribe(req)
 	assert.NoError(t, err)
 	err = c.Unsubscribe(req)
@@ -1695,6 +1670,7 @@
 }
 
 func TestGetJWT(t *testing.T) {
+	sharedtestvalues.SkipTestIfCredentialsUnset(t, c)
 	creds, err := c.GetCredentials(context.Background())
 	assert.NoError(t, err)
 	_, err = c.GetJWT(context.Background(), "")
@@ -1834,6 +1810,7 @@
 	req.Fiat.Bank.BSBNumber = "789"
 	_, err = fn(context.Background(), &req)
 	assert.ErrorIs(t, err, errWalletIDEmpty)
+	sharedtestvalues.SkipTestIfCredentialsUnset(t, c)
 	req.WalletID = "meow"
 	req.Fiat.Bank.BankName = "GCT's Fake and Not Real Test Bank Meow Meow Meow"
 	expectedError := fmt.Sprintf(errPayMethodNotFound, req.Fiat.Bank.BankName)
