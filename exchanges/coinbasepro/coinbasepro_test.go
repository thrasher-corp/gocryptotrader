--- conflicted
+++ resolved
@@ -17,11 +17,7 @@
 	"github.com/stretchr/testify/assert"
 	"github.com/stretchr/testify/require"
 	"github.com/thrasher-corp/gocryptotrader/common"
-<<<<<<< HEAD
 	"github.com/thrasher-corp/gocryptotrader/config"
-=======
-	"github.com/thrasher-corp/gocryptotrader/core"
->>>>>>> 78b2bd42
 	"github.com/thrasher-corp/gocryptotrader/currency"
 	"github.com/thrasher-corp/gocryptotrader/encoding/json"
 	"github.com/thrasher-corp/gocryptotrader/exchange/websocket"
@@ -37,15 +33,6 @@
 	testsubs "github.com/thrasher-corp/gocryptotrader/internal/testing/subscriptions"
 	gctlog "github.com/thrasher-corp/gocryptotrader/log"
 	"github.com/thrasher-corp/gocryptotrader/portfolio/withdraw"
-<<<<<<< HEAD
-=======
-	"github.com/thrasher-corp/gocryptotrader/types"
-)
-
-var (
-	c        *CoinbasePro
-	testPair = currency.NewPairWithDelimiter(currency.BTC.String(), currency.USD.String(), "-")
->>>>>>> 78b2bd42
 )
 
 // Please supply your APIKeys here for better testing
@@ -116,7 +103,7 @@
 		log.Fatal(err)
 	}
 	var dialer gws.Dialer
-	err = c.Websocket.Conn.Dial(&dialer, http.Header{})
+	err = c.Websocket.Conn.Dial(context.TODO(), &dialer, http.Header{})
 	if err != nil {
 		log.Fatal(err)
 	}
@@ -168,19 +155,12 @@
 	}
 }
 
-<<<<<<< HEAD
 func TestListAccounts(t *testing.T) {
 	t.Parallel()
 	sharedtestvalues.SkipTestIfCredentialsUnset(t, c)
 	resp, err := c.ListAccounts(t.Context(), 50, "")
 	require.NoError(t, err)
 	assert.NotEmpty(t, resp, errExpectedNonEmpty)
-=======
-func TestGetHistoricCandlesExtended(t *testing.T) {
-	t.Parallel()
-	_, err := c.GetHistoricCandlesExtended(t.Context(), testPair, asset.Spot, kline.OneDay, time.Unix(1546300800, 0), time.Unix(1577836799, 0))
-	assert.NoError(t, err, "GetHistoricCandlesExtended should not error")
->>>>>>> 78b2bd42
 }
 
 func TestCreateConvertQuote(t *testing.T) {
@@ -1570,8 +1550,7 @@
 		t.Skip(websocket.ErrWebsocketNotEnabled.Error())
 	}
 	var dialer gws.Dialer
-<<<<<<< HEAD
-	err := c.Websocket.Conn.Dial(&dialer, http.Header{})
+	err := c.Websocket.Conn.Dial(t.Context(), &dialer, http.Header{})
 	require.NoError(t, err)
 	c.Websocket.Wg.Add(1)
 	go c.wsReadData()
@@ -1584,14 +1563,6 @@
 		},
 	})
 	assert.NoError(t, err)
-=======
-	err := c.Websocket.Conn.Dial(t.Context(), &dialer, http.Header{})
-	require.NoError(t, err, "Dial must not error")
-	go c.wsReadData(t.Context())
-
-	err = c.Subscribe(subscription.List{{Channel: "user", Pairs: currency.Pairs{testPair}}})
-	require.NoError(t, err, "Subscribe must not error")
->>>>>>> 78b2bd42
 	timer := time.NewTimer(sharedtestvalues.WebsocketResponseDefaultTimeout)
 	select {
 	case badResponse := <-c.Websocket.DataHandler:
@@ -1614,7 +1585,6 @@
 			case <-done:
 				return
 			}
-<<<<<<< HEAD
 		}
 	}()
 	_, err := c.wsHandleData(nil)
@@ -1722,13 +1692,6 @@
 			s.Pairs = p1
 		}
 		exp = append(exp, s)
-=======
-		]
-	}`)
-	err := c.wsHandleData(t.Context(), pressXToJSON)
-	if err != nil {
-		t.Error(err)
->>>>>>> 78b2bd42
 	}
 	subs, err := c.generateSubscriptions()
 	require.NoError(t, err)
@@ -1737,7 +1700,6 @@
 	assert.ErrorContains(t, err, "subscription channel not supported: wibble")
 }
 
-<<<<<<< HEAD
 func TestSubscribeUnsubscribe(t *testing.T) {
 	t.Parallel()
 	sharedtestvalues.SkipTestIfCredentialsUnset(t, c)
@@ -1761,103 +1723,12 @@
 			},
 			Features: exchange.Features{},
 		},
-=======
-func TestWsHeartbeat(t *testing.T) {
-	pressXToJSON := []byte(`{
-		"type": "heartbeat",
-		"sequence": 90,
-		"last_trade_id": 20,
-		"product_id": "BTC-USD",
-		"time": "2014-11-07T08:19:28.464459Z"
-	}`)
-	err := c.wsHandleData(t.Context(), pressXToJSON)
-	if err != nil {
-		t.Error(err)
-	}
-}
-
-func TestWsStatus(t *testing.T) {
-	pressXToJSON := []byte(`{
-    "type": "status",
-    "products": [
-        {
-            "id": "BTC-USD",
-            "base_currency": "BTC",
-            "quote_currency": "USD",
-            "base_min_size": "0.001",
-            "base_max_size": "70",
-            "base_increment": "0.00000001",
-            "quote_increment": "0.01",
-            "display_name": "BTC/USD",
-            "status": "online",
-            "status_message": null,
-            "min_market_funds": "10",
-            "max_market_funds": "1000000",
-            "post_only": false,
-            "limit_only": false,
-            "cancel_only": false
-        }
-    ],
-    "currencies": [
-        {
-            "id": "USD",
-            "name": "United States Dollar",
-            "min_size": "0.01000000",
-            "status": "online",
-            "status_message": null,
-            "max_precision": "0.01",
-            "convertible_to": ["USDC"], "details": {}
-        },
-        {
-            "id": "USDC",
-            "name": "USD Coin",
-            "min_size": "0.00000100",
-            "status": "online",
-            "status_message": null,
-            "max_precision": "0.000001",
-            "convertible_to": ["USD"], "details": {}
-        },
-        {
-            "id": "BTC",
-            "name": "Bitcoin",
-            "min_size": "0.00000001",
-            "status": "online",
-            "status_message": null,
-            "max_precision": "0.00000001",
-            "convertible_to": []
-        }
-    ]
-}`)
-	err := c.wsHandleData(t.Context(), pressXToJSON)
-	if err != nil {
-		t.Error(err)
-	}
-}
-
-func TestWsTicker(t *testing.T) {
-	pressXToJSON := []byte(`{
-    "type": "ticker",
-    "trade_id": 20153558,
-    "sequence": 3262786978,
-    "time": "2017-09-02T17:05:49.250000Z",
-    "product_id": "BTC-USD",
-    "price": "4388.01000000",
-    "side": "buy", 
-    "last_size": "0.03000000",
-    "best_bid": "4388",
-    "best_ask": "4388.01"
-}`)
-	err := c.wsHandleData(t.Context(), pressXToJSON)
-	if err != nil {
-		t.Error(err)
->>>>>>> 78b2bd42
 	}
 	c.checkSubscriptions()
 	testsubs.EqualLists(t, defaultSubscriptions.Enabled(), c.Features.Subscriptions)
 	testsubs.EqualLists(t, defaultSubscriptions, c.Config.Features.Subscriptions)
 }
 
-<<<<<<< HEAD
 func TestGetJWT(t *testing.T) {
 	t.Parallel()
 	sharedtestvalues.SkipTestIfCredentialsUnset(t, c)
@@ -2033,165 +1904,6 @@
 	}
 	c.Websocket = sharedtestvalues.NewTestWebsocket()
 	err = c.Setup(gdxConfig)
-=======
-func TestWsOrderbook(t *testing.T) {
-	pressXToJSON := []byte(`{
-    "type": "snapshot",
-    "product_id": "BTC-USD",
-    "bids": [["10101.10", "0.45054140"]],
-    "asks": [["10102.55", "0.57753524"]],
-	"time":"2023-08-15T06:46:55.376250Z"
-}`)
-	err := c.wsHandleData(t.Context(), pressXToJSON)
-	if err != nil {
-		t.Error(err)
-	}
-
-	pressXToJSON = []byte(`{
-  "type": "l2update",
-  "product_id": "BTC-USD",
-  "time": "2023-08-15T06:46:57.933713Z",
-  "changes": [
-    [
-      "buy",
-      "10101.80000000",
-      "0.162567"
-    ]
-  ]
-}`)
-	err = c.wsHandleData(t.Context(), pressXToJSON)
-	if err != nil {
-		t.Error(err)
-	}
-}
-
-func TestWsOrders(t *testing.T) {
-	pressXToJSON := []byte(`{
-    "type": "received",
-    "time": "2014-11-07T08:19:27.028459Z",
-    "product_id": "BTC-USD",
-    "sequence": 10,
-    "order_id": "d50ec984-77a8-460a-b958-66f114b0de9b",
-    "size": "1.34",
-    "price": "502.1",
-    "side": "buy",
-    "order_type": "limit"
-}`)
-	err := c.wsHandleData(t.Context(), pressXToJSON)
-	if err != nil {
-		t.Error(err)
-	}
-
-	pressXToJSON = []byte(`{
-    "type": "received",
-    "time": "2014-11-09T08:19:27.028459Z",
-    "product_id": "BTC-USD",
-    "sequence": 12,
-    "order_id": "dddec984-77a8-460a-b958-66f114b0de9b",
-    "funds": "3000.234",
-    "side": "buy",
-    "order_type": "market"
-}`)
-	err = c.wsHandleData(t.Context(), pressXToJSON)
-	if err != nil {
-		t.Error(err)
-	}
-
-	pressXToJSON = []byte(`{
-    "type": "open",
-    "time": "2014-11-07T08:19:27.028459Z",
-    "product_id": "BTC-USD",
-    "sequence": 10,
-    "order_id": "d50ec984-77a8-460a-b958-66f114b0de9b",
-    "price": "200.2",
-    "remaining_size": "1.00",
-    "side": "sell"
-}`)
-	err = c.wsHandleData(t.Context(), pressXToJSON)
-	if err != nil {
-		t.Error(err)
-	}
-
-	pressXToJSON = []byte(`{
-    "type": "done",
-    "time": "2014-11-07T08:19:27.028459Z",
-    "product_id": "BTC-USD",
-    "sequence": 10,
-    "price": "200.2",
-    "order_id": "d50ec984-77a8-460a-b958-66f114b0de9b",
-    "reason": "filled", 
-    "side": "sell",
-    "remaining_size": "0"
-}`)
-	err = c.wsHandleData(t.Context(), pressXToJSON)
-	if err != nil {
-		t.Error(err)
-	}
-
-	pressXToJSON = []byte(`{
-    "type": "match",
-    "trade_id": 10,
-    "sequence": 50,
-    "maker_order_id": "ac928c66-ca53-498f-9c13-a110027a60e8",
-    "taker_order_id": "132fb6ae-456b-4654-b4e0-d681ac05cea1",
-    "time": "2014-11-07T08:19:27.028459Z",
-    "product_id": "BTC-USD",
-    "size": "5.23512",
-    "price": "400.23",
-    "side": "sell"
-}`)
-	err = c.wsHandleData(t.Context(), pressXToJSON)
-	if err != nil {
-		t.Error(err)
-	}
-
-	pressXToJSON = []byte(`{
-    "type": "change",
-    "time": "2014-11-07T08:19:27.028459Z",
-    "sequence": 80,
-    "order_id": "ac928c66-ca53-498f-9c13-a110027a60e8",
-    "product_id": "BTC-USD",
-    "new_size": "5.23512",
-    "old_size": "12.234412",
-    "price": "400.23",
-    "side": "sell"
-}`)
-	err = c.wsHandleData(t.Context(), pressXToJSON)
-	if err != nil {
-		t.Error(err)
-	}
-	pressXToJSON = []byte(`{
-    "type": "change",
-    "time": "2014-11-07T08:19:27.028459Z",
-    "sequence": 80,
-    "order_id": "ac928c66-ca53-498f-9c13-a110027a60e8",
-    "product_id": "BTC-USD",
-    "new_funds": "5.23512",
-    "old_funds": "12.234412",
-    "price": "400.23",
-    "side": "sell"
-}`)
-	err = c.wsHandleData(t.Context(), pressXToJSON)
-	if err != nil {
-		t.Error(err)
-	}
-	pressXToJSON = []byte(`{
-  "type": "activate",
-  "product_id": "BTC-USD",
-  "timestamp": "1483736448.299000",
-  "user_id": "12",
-  "profile_id": "30000727-d308-cf50-7b1c-c06deb1934fc",
-  "order_id": "7b52009b-64fd-0a2a-49e6-d8a939753077",
-  "stop_type": "entry",
-  "side": "buy",
-  "stop_price": "80",
-  "size": "2",
-  "funds": "50",
-  "taker_fee_rate": "0.0025",
-  "private": true
-}`)
-	err = c.wsHandleData(t.Context(), pressXToJSON)
->>>>>>> 78b2bd42
 	if err != nil {
 		return err
 	}
@@ -2213,7 +1925,6 @@
 			break
 		}
 	}
-<<<<<<< HEAD
 	if targetID == "" {
 		t.Skip(skipInsufficientPortfolios)
 	}
@@ -2226,15 +1937,6 @@
 	assert.NoError(t, err)
 	if accIDs == nil || len(accIDs.Accounts) == 0 {
 		t.Fatal(errExpectedNonEmpty)
-=======
-}
-
-func TestGetRecentTrades(t *testing.T) {
-	t.Parallel()
-	_, err := c.GetRecentTrades(t.Context(), testPair, asset.Spot)
-	if err != nil {
-		t.Error(err)
->>>>>>> 78b2bd42
 	}
 	for x := range accIDs.Accounts {
 		if accIDs.Accounts[x].Currency == testStable.String() {
