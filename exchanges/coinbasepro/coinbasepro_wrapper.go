package coinbasepro

import (
	"context"
	"fmt"
	"sort"
	"strconv"
	"sync"
	"time"

	"github.com/thrasher-corp/gocryptotrader/common"
	"github.com/thrasher-corp/gocryptotrader/config"
	"github.com/thrasher-corp/gocryptotrader/currency"
	exchange "github.com/thrasher-corp/gocryptotrader/exchanges"
	"github.com/thrasher-corp/gocryptotrader/exchanges/account"
	"github.com/thrasher-corp/gocryptotrader/exchanges/asset"
	"github.com/thrasher-corp/gocryptotrader/exchanges/deposit"
	"github.com/thrasher-corp/gocryptotrader/exchanges/kline"
	"github.com/thrasher-corp/gocryptotrader/exchanges/order"
	"github.com/thrasher-corp/gocryptotrader/exchanges/orderbook"
	"github.com/thrasher-corp/gocryptotrader/exchanges/protocol"
	"github.com/thrasher-corp/gocryptotrader/exchanges/request"
	"github.com/thrasher-corp/gocryptotrader/exchanges/stream"
	"github.com/thrasher-corp/gocryptotrader/exchanges/stream/buffer"
	"github.com/thrasher-corp/gocryptotrader/exchanges/ticker"
	"github.com/thrasher-corp/gocryptotrader/exchanges/trade"
	"github.com/thrasher-corp/gocryptotrader/log"
	"github.com/thrasher-corp/gocryptotrader/portfolio/withdraw"
)

// GetDefaultConfig returns a default exchange config
func (c *CoinbasePro) GetDefaultConfig(ctx context.Context) (*config.Exchange, error) {
	c.SetDefaults()
	exchCfg, err := c.GetStandardConfig()
	if err != nil {
		return nil, err
	}

	err = c.SetupDefaults(exchCfg)
	if err != nil {
		return nil, err
	}

	if c.Features.Supports.RESTCapabilities.AutoPairUpdates {
		err = c.UpdateTradablePairs(ctx, true)
		if err != nil {
			return nil, err
		}
	}

	return exchCfg, nil
}

// SetDefaults sets default values for the exchange
func (c *CoinbasePro) SetDefaults() {
	c.Name = "CoinbasePro"
	c.Enabled = true
	c.Verbose = true
	c.API.CredentialsValidator.RequiresKey = true
	c.API.CredentialsValidator.RequiresSecret = true
	c.API.CredentialsValidator.RequiresClientID = true
	c.API.CredentialsValidator.RequiresBase64DecodeSecret = true

	requestFmt := &currency.PairFormat{Delimiter: currency.DashDelimiter, Uppercase: true}
	configFmt := &currency.PairFormat{Delimiter: currency.DashDelimiter, Uppercase: true}
	err := c.SetGlobalPairsManager(requestFmt, configFmt, asset.Spot)
	if err != nil {
		log.Errorln(log.ExchangeSys, err)
	}

	c.Features = exchange.Features{
		Supports: exchange.FeaturesSupported{
			REST:      true,
			Websocket: true,
			RESTCapabilities: protocol.Features{
				TickerFetching:    true,
				KlineFetching:     true,
				TradeFetching:     true,
				OrderbookFetching: true,
				AutoPairUpdates:   true,
				AccountInfo:       true,
				GetOrder:          true,
				GetOrders:         true,
				CancelOrders:      true,
				CancelOrder:       true,
				SubmitOrder:       true,
				DepositHistory:    true,
				WithdrawalHistory: true,
				UserTradeHistory:  true,
				CryptoDeposit:     true,
				CryptoWithdrawal:  true,
				FiatDeposit:       true,
				FiatWithdraw:      true,
				TradeFee:          true,
				FiatDepositFee:    true,
				FiatWithdrawalFee: true,
				CandleHistory:     true,
			},
			WebsocketCapabilities: protocol.Features{
				TickerFetching:         true,
				OrderbookFetching:      true,
				Subscribe:              true,
				Unsubscribe:            true,
				AuthenticatedEndpoints: true,
				MessageSequenceNumbers: true,
				GetOrders:              true,
				GetOrder:               true,
			},
			WithdrawPermissions: exchange.AutoWithdrawCryptoWithAPIPermission |
				exchange.AutoWithdrawFiatWithAPIPermission,
			Kline: kline.ExchangeCapabilitiesSupported{
				DateRanges: true,
				Intervals:  true,
			},
		},
		Enabled: exchange.FeaturesEnabled{
			AutoPairUpdates: true,
			Kline: kline.ExchangeCapabilitiesEnabled{
				Intervals: kline.DeployExchangeIntervals(
					kline.IntervalCapacity{Interval: kline.OneMin},
					kline.IntervalCapacity{Interval: kline.FiveMin},
					kline.IntervalCapacity{Interval: kline.FifteenMin},
					kline.IntervalCapacity{Interval: kline.OneHour},
					kline.IntervalCapacity{Interval: kline.SixHour},
					kline.IntervalCapacity{Interval: kline.OneDay},
				),
				GlobalResultLimit: 300,
			},
		},
	}

	c.Requester, err = request.New(c.Name,
		common.NewHTTPClientWithTimeout(exchange.DefaultHTTPTimeout),
		request.WithLimiter(SetRateLimit()))
	if err != nil {
		log.Errorln(log.ExchangeSys, err)
	}
	c.API.Endpoints = c.NewEndpoints()
	err = c.API.Endpoints.SetDefaultEndpoints(map[exchange.URL]string{
		exchange.RestSpot:      coinbaseproAPIURL,
		exchange.RestSandbox:   coinbaseproSandboxAPIURL,
		exchange.WebsocketSpot: coinbaseproWebsocketURL,
	})
	if err != nil {
		log.Errorln(log.ExchangeSys, err)
	}
	c.Websocket = stream.NewWrapper()
	c.WebsocketResponseMaxLimit = exchange.DefaultWebsocketResponseMaxLimit
	c.WebsocketResponseCheckTimeout = exchange.DefaultWebsocketResponseCheckTimeout
	c.WebsocketOrderbookBufferLimit = exchange.DefaultWebsocketOrderbookBufferLimit
}

// Setup initialises the exchange parameters with the current configuration
func (c *CoinbasePro) Setup(exch *config.Exchange) error {
	err := exch.Validate()
	if err != nil {
		return err
	}
	if !exch.Enabled {
		c.SetEnabled(false)
		return nil
	}
	err = c.SetupDefaults(exch)
	if err != nil {
		return err
	}

	wsRunningURL, err := c.API.Endpoints.GetURL(exchange.WebsocketSpot)
	if err != nil {
		return err
	}

<<<<<<< HEAD
	err = c.Websocket.Setup(&stream.WebsocketWrapperSetup{
		ExchangeConfig:         exch,
		ConnectionMonitorDelay: exch.ConnectionMonitorDelay,
=======
	err = c.Websocket.Setup(&stream.WebsocketSetup{
		ExchangeConfig:        exch,
		DefaultURL:            coinbaseproWebsocketURL,
		RunningURL:            wsRunningURL,
		Connector:             c.WsConnect,
		Subscriber:            c.Subscribe,
		Unsubscriber:          c.Unsubscribe,
		GenerateSubscriptions: c.GenerateDefaultSubscriptions,
		Features:              &c.Features.Supports.WebsocketCapabilities,
>>>>>>> e8c91231
		OrderbookBufferConfig: buffer.Config{
			SortBuffer: true,
		},
		Features: &c.Features.Supports.WebsocketCapabilities,
	})
	if err != nil {
		fmt.Println("COINBASE ISSUE")
		return err
	}
	spotWebsocket, err := c.Websocket.AddWebsocket(&stream.WebsocketSetup{
		DefaultURL:            coinbaseproWebsocketURL,
		RunningURL:            wsRunningURL,
		Connector:             c.WsConnect,
		Subscriber:            c.Subscribe,
		Unsubscriber:          c.Unsubscribe,
		GenerateSubscriptions: c.GenerateDefaultSubscriptions,
		AssetType:             asset.Spot,
	})
	if err != nil {
		return err
	}
	return spotWebsocket.SetupNewConnection(stream.ConnectionSetup{
		ResponseCheckTimeout: exch.WebsocketResponseCheckTimeout,
		ResponseMaxLimit:     exch.WebsocketResponseMaxLimit,
	})
}

// Start starts the coinbasepro go routine
func (c *CoinbasePro) Start(ctx context.Context, wg *sync.WaitGroup) error {
	if wg == nil {
		return fmt.Errorf("%T %w", wg, common.ErrNilPointer)
	}
	wg.Add(1)
	go func() {
		c.Run(ctx)
		wg.Done()
	}()
	return nil
}

// Run implements the coinbasepro wrapper
func (c *CoinbasePro) Run(ctx context.Context) {
	if c.Verbose {
		log.Debugf(log.ExchangeSys,
			"%s Websocket: %s. (url: %s).\n",
			c.Name,
			common.IsEnabled(c.Websocket.IsEnabled()),
			coinbaseproWebsocketURL)
		c.PrintEnabledPairs()
	}

	forceUpdate := false
	if !c.BypassConfigFormatUpgrades {
		format, err := c.GetPairFormat(asset.Spot, false)
		if err != nil {
			log.Errorf(log.ExchangeSys,
				"%s failed to update currencies. Err: %s\n",
				c.Name,
				err)
			return
		}
		enabled, err := c.CurrencyPairs.GetPairs(asset.Spot, true)
		if err != nil {
			log.Errorf(log.ExchangeSys,
				"%s failed to update currencies. Err: %s\n",
				c.Name,
				err)
			return
		}

		avail, err := c.CurrencyPairs.GetPairs(asset.Spot, false)
		if err != nil {
			log.Errorf(log.ExchangeSys,
				"%s failed to update currencies. Err: %s\n",
				c.Name,
				err)
			return
		}

		if !common.StringDataContains(enabled.Strings(), format.Delimiter) ||
			!common.StringDataContains(avail.Strings(), format.Delimiter) {
			var p currency.Pairs
			p, err = currency.NewPairsFromStrings([]string{currency.BTC.String() +
				format.Delimiter +
				currency.USD.String()})
			if err != nil {
				log.Errorf(log.ExchangeSys,
					"%s failed to update currencies. Err: %s\n",
					c.Name,
					err)
			} else {
				forceUpdate = true
				log.Warnf(log.ExchangeSys, exchange.ResetConfigPairsWarningMessage, c.Name, asset.Spot, p)

				err = c.UpdatePairs(p, asset.Spot, true, true)
				if err != nil {
					log.Errorf(log.ExchangeSys,
						"%s failed to update currencies. Err: %s\n",
						c.Name,
						err)
				}
			}
		}
	}

	if !c.GetEnabledFeatures().AutoPairUpdates && !forceUpdate {
		return
	}

	err := c.UpdateTradablePairs(ctx, forceUpdate)
	if err != nil {
		log.Errorf(log.ExchangeSys, "%s failed to update tradable pairs. Err: %s", c.Name, err)
	}
}

// FetchTradablePairs returns a list of the exchanges tradable pairs
func (c *CoinbasePro) FetchTradablePairs(ctx context.Context, _ asset.Item) (currency.Pairs, error) {
	products, err := c.GetProducts(ctx)
	if err != nil {
		return nil, err
	}

	pairs := make([]currency.Pair, 0, len(products))
	for x := range products {
		if products[x].TradingDisabled {
			continue
		}
		var pair currency.Pair
		pair, err = currency.NewPairDelimiter(products[x].ID, currency.DashDelimiter)
		if err != nil {
			return nil, err
		}
		pairs = append(pairs, pair)
	}
	return pairs, nil
}

// UpdateTradablePairs updates the exchanges available pairs and stores
// them in the exchanges config
func (c *CoinbasePro) UpdateTradablePairs(ctx context.Context, forceUpdate bool) error {
	pairs, err := c.FetchTradablePairs(ctx, asset.Spot)
	if err != nil {
		return err
	}
	err = c.UpdatePairs(pairs, asset.Spot, false, forceUpdate)
	if err != nil {
		return err
	}
	return c.EnsureOnePairEnabled()
}

// UpdateAccountInfo retrieves balances for all enabled currencies for the
// coinbasepro exchange
func (c *CoinbasePro) UpdateAccountInfo(ctx context.Context, assetType asset.Item) (account.Holdings, error) {
	var response account.Holdings
	response.Exchange = c.Name
	accountBalance, err := c.GetAccounts(ctx)
	if err != nil {
		return response, err
	}

	accountCurrencies := make(map[string][]account.Balance)
	for i := range accountBalance {
		profileID := accountBalance[i].ProfileID
		currencies := accountCurrencies[profileID]
		accountCurrencies[profileID] = append(currencies, account.Balance{
			Currency:               currency.NewCode(accountBalance[i].Currency),
			Total:                  accountBalance[i].Balance,
			Hold:                   accountBalance[i].Hold,
			Free:                   accountBalance[i].Available,
			AvailableWithoutBorrow: accountBalance[i].Available - accountBalance[i].FundedAmount,
			Borrowed:               accountBalance[i].FundedAmount,
		})
	}

	if response.Accounts, err = account.CollectBalances(accountCurrencies, assetType); err != nil {
		return account.Holdings{}, err
	}

	creds, err := c.GetCredentials(ctx)
	if err != nil {
		return account.Holdings{}, err
	}
	err = account.Process(&response, creds)
	if err != nil {
		return account.Holdings{}, err
	}

	return response, nil
}

// FetchAccountInfo retrieves balances for all enabled currencies
func (c *CoinbasePro) FetchAccountInfo(ctx context.Context, assetType asset.Item) (account.Holdings, error) {
	creds, err := c.GetCredentials(ctx)
	if err != nil {
		return account.Holdings{}, err
	}
	acc, err := account.GetHoldings(c.Name, creds, assetType)
	if err != nil {
		return c.UpdateAccountInfo(ctx, assetType)
	}
	return acc, nil
}

// UpdateTickers updates the ticker for all currency pairs of a given asset type
func (c *CoinbasePro) UpdateTickers(_ context.Context, _ asset.Item) error {
	return common.ErrFunctionNotSupported
}

// UpdateTicker updates and returns the ticker for a currency pair
func (c *CoinbasePro) UpdateTicker(ctx context.Context, p currency.Pair, a asset.Item) (*ticker.Price, error) {
	fPair, err := c.FormatExchangeCurrency(p, a)
	if err != nil {
		return nil, err
	}

	tick, err := c.GetTicker(ctx, fPair.String())
	if err != nil {
		return nil, err
	}
	stats, err := c.GetStats(ctx, fPair.String())
	if err != nil {
		return nil, err
	}

	tickerPrice := &ticker.Price{
		Last:         stats.Last,
		High:         stats.High,
		Low:          stats.Low,
		Bid:          tick.Bid,
		Ask:          tick.Ask,
		Volume:       tick.Volume,
		Open:         stats.Open,
		Pair:         p,
		LastUpdated:  tick.Time,
		ExchangeName: c.Name,
		AssetType:    a}

	err = ticker.ProcessTicker(tickerPrice)
	if err != nil {
		return tickerPrice, err
	}

	return ticker.GetTicker(c.Name, p, a)
}

// FetchTicker returns the ticker for a currency pair
func (c *CoinbasePro) FetchTicker(ctx context.Context, p currency.Pair, assetType asset.Item) (*ticker.Price, error) {
	tickerNew, err := ticker.GetTicker(c.Name, p, assetType)
	if err != nil {
		return c.UpdateTicker(ctx, p, assetType)
	}
	return tickerNew, nil
}

// FetchOrderbook returns orderbook base on the currency pair
func (c *CoinbasePro) FetchOrderbook(ctx context.Context, p currency.Pair, assetType asset.Item) (*orderbook.Base, error) {
	ob, err := orderbook.Get(c.Name, p, assetType)
	if err != nil {
		return c.UpdateOrderbook(ctx, p, assetType)
	}
	return ob, nil
}

// UpdateOrderbook updates and returns the orderbook for a currency pair
func (c *CoinbasePro) UpdateOrderbook(ctx context.Context, p currency.Pair, assetType asset.Item) (*orderbook.Base, error) {
	if p.IsEmpty() {
		return nil, currency.ErrCurrencyPairEmpty
	}
	if err := c.CurrencyPairs.IsAssetEnabled(assetType); err != nil {
		return nil, err
	}
	book := &orderbook.Base{
		Exchange:        c.Name,
		Pair:            p,
		Asset:           assetType,
		VerifyOrderbook: c.CanVerifyOrderbook,
	}
	fPair, err := c.FormatExchangeCurrency(p, assetType)
	if err != nil {
		return book, err
	}

	orderbookNew, err := c.GetOrderbook(ctx, fPair.String(), 2)
	if err != nil {
		return book, err
	}

	obNew, ok := orderbookNew.(OrderbookL1L2)
	if !ok {
		return book, common.GetTypeAssertError("OrderbookL1L2", orderbookNew)
	}

	book.Bids = make(orderbook.Items, len(obNew.Bids))
	for x := range obNew.Bids {
		book.Bids[x] = orderbook.Item{
			Amount: obNew.Bids[x].Amount,
			Price:  obNew.Bids[x].Price,
		}
	}

	book.Asks = make(orderbook.Items, len(obNew.Asks))
	for x := range obNew.Asks {
		book.Asks[x] = orderbook.Item{
			Amount: obNew.Asks[x].Amount,
			Price:  obNew.Asks[x].Price,
		}
	}
	err = book.Process()
	if err != nil {
		return book, err
	}
	return orderbook.Get(c.Name, p, assetType)
}

// GetAccountFundingHistory returns funding history, deposits and
// withdrawals
func (c *CoinbasePro) GetAccountFundingHistory(_ context.Context) ([]exchange.FundingHistory, error) {
	return nil, common.ErrFunctionNotSupported
}

// GetWithdrawalsHistory returns previous withdrawals data
func (c *CoinbasePro) GetWithdrawalsHistory(_ context.Context, _ currency.Code, _ asset.Item) ([]exchange.WithdrawalHistory, error) {
	// while fetching withdrawal history is possible, the API response lacks any useful information
	// like the currency withdrawn and thus is unsupported. If that position changes, use GetTransfers(...)
	return nil, common.ErrFunctionNotSupported
}

// GetRecentTrades returns the most recent trades for a currency and asset
func (c *CoinbasePro) GetRecentTrades(ctx context.Context, p currency.Pair, assetType asset.Item) ([]trade.Data, error) {
	var err error
	p, err = c.FormatExchangeCurrency(p, assetType)
	if err != nil {
		return nil, err
	}
	var tradeData []Trade
	tradeData, err = c.GetTrades(ctx, p.String())
	if err != nil {
		return nil, err
	}
	resp := make([]trade.Data, len(tradeData))
	for i := range tradeData {
		var side order.Side
		side, err = order.StringToOrderSide(tradeData[i].Side)
		if err != nil {
			return nil, err
		}
		resp[i] = trade.Data{
			Exchange:     c.Name,
			TID:          strconv.FormatInt(tradeData[i].TradeID, 10),
			CurrencyPair: p,
			AssetType:    assetType,
			Side:         side,
			Price:        tradeData[i].Price,
			Amount:       tradeData[i].Size,
			Timestamp:    tradeData[i].Time,
		}
	}

	err = c.AddTradesToBuffer(resp...)
	if err != nil {
		return nil, err
	}

	sort.Sort(trade.ByDate(resp))
	return resp, nil
}

// GetHistoricTrades returns historic trade data within the timeframe provided
func (c *CoinbasePro) GetHistoricTrades(_ context.Context, _ currency.Pair, _ asset.Item, _, _ time.Time) ([]trade.Data, error) {
	return nil, common.ErrFunctionNotSupported
}

// SubmitOrder submits a new order
func (c *CoinbasePro) SubmitOrder(ctx context.Context, s *order.Submit) (*order.SubmitResponse, error) {
	if err := s.Validate(); err != nil {
		return nil, err
	}

	fPair, err := c.FormatExchangeCurrency(s.Pair, asset.Spot)
	if err != nil {
		return nil, err
	}

	var orderID string
	switch s.Type {
	case order.Market:
		orderID, err = c.PlaceMarketOrder(ctx,
			"",
			s.Amount,
			s.QuoteAmount,
			s.Side.Lower(),
			fPair.String(),
			"")
	case order.Limit:
		timeInForce := CoinbaseRequestParamsTimeGTC
		if s.ImmediateOrCancel {
			timeInForce = CoinbaseRequestParamsTimeIOC
		}
		orderID, err = c.PlaceLimitOrder(ctx,
			"",
			s.Price,
			s.Amount,
			s.Side.Lower(),
			timeInForce,
			"",
			fPair.String(),
			"",
			false)
	default:
		err = fmt.Errorf("%w %v", order.ErrUnsupportedOrderType, s.Type)
	}
	if err != nil {
		return nil, err
	}
	return s.DeriveSubmitResponse(orderID)
}

// ModifyOrder will allow of changing orderbook placement and limit to
// market conversion
func (c *CoinbasePro) ModifyOrder(_ context.Context, _ *order.Modify) (*order.ModifyResponse, error) {
	return nil, common.ErrFunctionNotSupported
}

// CancelOrder cancels an order by its corresponding ID number
func (c *CoinbasePro) CancelOrder(ctx context.Context, o *order.Cancel) error {
	if err := o.Validate(o.StandardCancel()); err != nil {
		return err
	}
	return c.CancelExistingOrder(ctx, o.OrderID)
}

// CancelBatchOrders cancels an orders by their corresponding ID numbers
func (c *CoinbasePro) CancelBatchOrders(_ context.Context, _ []order.Cancel) (*order.CancelBatchResponse, error) {
	return nil, common.ErrFunctionNotSupported
}

// CancelAllOrders cancels all orders associated with a currency pair
func (c *CoinbasePro) CancelAllOrders(ctx context.Context, _ *order.Cancel) (order.CancelAllResponse, error) {
	// CancellAllExisting orders returns a list of successful cancellations, we're only interested in failures
	_, err := c.CancelAllExistingOrders(ctx, "")
	return order.CancelAllResponse{}, err
}

// GetOrderInfo returns order information based on order ID
func (c *CoinbasePro) GetOrderInfo(ctx context.Context, orderID string, _ currency.Pair, _ asset.Item) (*order.Detail, error) {
	genOrderDetail, err := c.GetOrder(ctx, orderID)
	if err != nil {
		return nil, fmt.Errorf("error retrieving order %s : %w", orderID, err)
	}
	orderStatus, err := order.StringToOrderStatus(genOrderDetail.Status)
	if err != nil {
		return nil, fmt.Errorf("error parsing order status: %w", err)
	}
	orderType, err := order.StringToOrderType(genOrderDetail.Type)
	if err != nil {
		return nil, fmt.Errorf("error parsing order type: %w", err)
	}
	orderSide, err := order.StringToOrderSide(genOrderDetail.Side)
	if err != nil {
		return nil, fmt.Errorf("error parsing order side: %w", err)
	}
	pair, err := currency.NewPairDelimiter(genOrderDetail.ProductID, "-")
	if err != nil {
		return nil, fmt.Errorf("error parsing order pair: %w", err)
	}

	response := order.Detail{
		Exchange:        c.GetName(),
		OrderID:         genOrderDetail.ID,
		Pair:            pair,
		Side:            orderSide,
		Type:            orderType,
		Date:            genOrderDetail.DoneAt,
		Status:          orderStatus,
		Price:           genOrderDetail.Price,
		Amount:          genOrderDetail.Size,
		ExecutedAmount:  genOrderDetail.FilledSize,
		RemainingAmount: genOrderDetail.Size - genOrderDetail.FilledSize,
		Fee:             genOrderDetail.FillFees,
	}
	fillResponse, err := c.GetFills(ctx, orderID, genOrderDetail.ProductID)
	if err != nil {
		return nil, fmt.Errorf("error retrieving the order fills: %w", err)
	}
	for i := range fillResponse {
		var fillSide order.Side
		fillSide, err = order.StringToOrderSide(fillResponse[i].Side)
		if err != nil {
			return nil, fmt.Errorf("error parsing order Side: %w", err)
		}
		response.Trades = append(response.Trades, order.TradeHistory{
			Timestamp: fillResponse[i].CreatedAt,
			TID:       strconv.FormatInt(fillResponse[i].TradeID, 10),
			Price:     fillResponse[i].Price,
			Amount:    fillResponse[i].Size,
			Exchange:  c.GetName(),
			Type:      orderType,
			Side:      fillSide,
			Fee:       fillResponse[i].Fee,
		})
	}
	return &response, nil
}

// GetDepositAddress returns a deposit address for a specified currency
func (c *CoinbasePro) GetDepositAddress(_ context.Context, _ currency.Code, _, _ string) (*deposit.Address, error) {
	return nil, common.ErrFunctionNotSupported
}

// WithdrawCryptocurrencyFunds returns a withdrawal ID when a withdrawal is
// submitted
func (c *CoinbasePro) WithdrawCryptocurrencyFunds(ctx context.Context, withdrawRequest *withdraw.Request) (*withdraw.ExchangeResponse, error) {
	if err := withdrawRequest.Validate(); err != nil {
		return nil, err
	}
	resp, err := c.WithdrawCrypto(ctx,
		withdrawRequest.Amount,
		withdrawRequest.Currency.String(),
		withdrawRequest.Crypto.Address)
	if err != nil {
		return nil, err
	}
	return &withdraw.ExchangeResponse{
		ID: resp.ID,
	}, err
}

// WithdrawFiatFunds returns a withdrawal ID when a withdrawal is
// submitted
func (c *CoinbasePro) WithdrawFiatFunds(ctx context.Context, withdrawRequest *withdraw.Request) (*withdraw.ExchangeResponse, error) {
	if err := withdrawRequest.Validate(); err != nil {
		return nil, err
	}
	paymentMethods, err := c.GetPayMethods(ctx)
	if err != nil {
		return nil, err
	}

	selectedWithdrawalMethod := PaymentMethod{}
	for i := range paymentMethods {
		if withdrawRequest.Fiat.Bank.BankName == paymentMethods[i].Name {
			selectedWithdrawalMethod = paymentMethods[i]
			break
		}
	}
	if selectedWithdrawalMethod.ID == "" {
		return nil, fmt.Errorf("could not find payment method '%v'. Check the name via the website and try again", withdrawRequest.Fiat.Bank.BankName)
	}

	resp, err := c.WithdrawViaPaymentMethod(ctx,
		withdrawRequest.Amount,
		withdrawRequest.Currency.String(),
		selectedWithdrawalMethod.ID)
	if err != nil {
		return nil, err
	}

	return &withdraw.ExchangeResponse{
		Status: resp.ID,
	}, nil
}

// WithdrawFiatFundsToInternationalBank returns a withdrawal ID when a
// withdrawal is submitted
func (c *CoinbasePro) WithdrawFiatFundsToInternationalBank(ctx context.Context, withdrawRequest *withdraw.Request) (*withdraw.ExchangeResponse, error) {
	if err := withdrawRequest.Validate(); err != nil {
		return nil, err
	}
	v, err := c.WithdrawFiatFunds(ctx, withdrawRequest)
	if err != nil {
		return nil, err
	}
	return &withdraw.ExchangeResponse{
		ID:     v.ID,
		Status: v.Status,
	}, nil
}

// GetFeeByType returns an estimate of fee based on type of transaction
func (c *CoinbasePro) GetFeeByType(ctx context.Context, feeBuilder *exchange.FeeBuilder) (float64, error) {
	if feeBuilder == nil {
		return 0, fmt.Errorf("%T %w", feeBuilder, common.ErrNilPointer)
	}
	if !c.AreCredentialsValid(ctx) && // Todo check connection status
		feeBuilder.FeeType == exchange.CryptocurrencyTradeFee {
		feeBuilder.FeeType = exchange.OfflineTradeFee
	}
	return c.GetFee(ctx, feeBuilder)
}

// GetActiveOrders retrieves any orders that are active/open
func (c *CoinbasePro) GetActiveOrders(ctx context.Context, req *order.MultiOrderRequest) (order.FilteredOrders, error) {
	err := req.Validate()
	if err != nil {
		return nil, err
	}
	var respOrders []GeneralizedOrderResponse
	var fPair currency.Pair
	for i := range req.Pairs {
		fPair, err = c.FormatExchangeCurrency(req.Pairs[i], asset.Spot)
		if err != nil {
			return nil, err
		}

		var resp []GeneralizedOrderResponse
		resp, err = c.GetOrders(ctx,
			[]string{"open", "pending", "active"},
			fPair.String())
		if err != nil {
			return nil, err
		}
		respOrders = append(respOrders, resp...)
	}

	format, err := c.GetPairFormat(asset.Spot, false)
	if err != nil {
		return nil, err
	}

	orders := make([]order.Detail, len(respOrders))
	for i := range respOrders {
		var curr currency.Pair
		curr, err = currency.NewPairDelimiter(respOrders[i].ProductID,
			format.Delimiter)
		if err != nil {
			return nil, err
		}
		var side order.Side
		side, err = order.StringToOrderSide(respOrders[i].Side)
		if err != nil {
			return nil, err
		}
		var orderType order.Type
		orderType, err = order.StringToOrderType(respOrders[i].Type)
		if err != nil {
			log.Errorf(log.ExchangeSys, "%s %v", c.Name, err)
		}
		orders[i] = order.Detail{
			OrderID:        respOrders[i].ID,
			Amount:         respOrders[i].Size,
			ExecutedAmount: respOrders[i].FilledSize,
			Type:           orderType,
			Date:           respOrders[i].CreatedAt,
			Side:           side,
			Pair:           curr,
			Exchange:       c.Name,
		}
	}
	return req.Filter(c.Name, orders), nil
}

// GetOrderHistory retrieves account order information
// Can Limit response to specific order status
func (c *CoinbasePro) GetOrderHistory(ctx context.Context, req *order.MultiOrderRequest) (order.FilteredOrders, error) {
	err := req.Validate()
	if err != nil {
		return nil, err
	}
	var respOrders []GeneralizedOrderResponse
	if len(req.Pairs) > 0 {
		var fPair currency.Pair
		var resp []GeneralizedOrderResponse
		for i := range req.Pairs {
			fPair, err = c.FormatExchangeCurrency(req.Pairs[i], asset.Spot)
			if err != nil {
				return nil, err
			}
			resp, err = c.GetOrders(ctx, []string{"done"}, fPair.String())
			if err != nil {
				return nil, err
			}
			respOrders = append(respOrders, resp...)
		}
	} else {
		respOrders, err = c.GetOrders(ctx, []string{"done"}, "")
		if err != nil {
			return nil, err
		}
	}

	format, err := c.GetPairFormat(asset.Spot, false)
	if err != nil {
		return nil, err
	}

	orders := make([]order.Detail, len(respOrders))
	for i := range respOrders {
		var curr currency.Pair
		curr, err = currency.NewPairDelimiter(respOrders[i].ProductID,
			format.Delimiter)
		if err != nil {
			return nil, err
		}
		var side order.Side
		side, err = order.StringToOrderSide(respOrders[i].Side)
		if err != nil {
			return nil, err
		}
		var orderStatus order.Status
		orderStatus, err = order.StringToOrderStatus(respOrders[i].Status)
		if err != nil {
			log.Errorf(log.ExchangeSys, "%s %v", c.Name, err)
		}
		var orderType order.Type
		orderType, err = order.StringToOrderType(respOrders[i].Type)
		if err != nil {
			log.Errorf(log.ExchangeSys, "%s %v", c.Name, err)
		}
		detail := order.Detail{
			OrderID:         respOrders[i].ID,
			Amount:          respOrders[i].Size,
			ExecutedAmount:  respOrders[i].FilledSize,
			RemainingAmount: respOrders[i].Size - respOrders[i].FilledSize,
			Cost:            respOrders[i].ExecutedValue,
			CostAsset:       curr.Quote,
			Type:            orderType,
			Date:            respOrders[i].CreatedAt,
			CloseTime:       respOrders[i].DoneAt,
			Fee:             respOrders[i].FillFees,
			FeeAsset:        curr.Quote,
			Side:            side,
			Status:          orderStatus,
			Pair:            curr,
			Price:           respOrders[i].Price,
			Exchange:        c.Name,
		}
		detail.InferCostsAndTimes()
		orders[i] = detail
	}
	return req.Filter(c.Name, orders), nil
}

// GetHistoricCandles returns a set of candle between two time periods for a
// designated time period
func (c *CoinbasePro) GetHistoricCandles(ctx context.Context, pair currency.Pair, a asset.Item, interval kline.Interval, start, end time.Time) (*kline.Item, error) {
	req, err := c.GetKlineRequest(pair, a, interval, start, end, false)
	if err != nil {
		return nil, err
	}

	history, err := c.GetHistoricRates(ctx,
		req.RequestFormatted.String(),
		start.Format(time.RFC3339),
		end.Format(time.RFC3339),
		int64(req.ExchangeInterval.Duration().Seconds()))
	if err != nil {
		return nil, err
	}

	timeSeries := make([]kline.Candle, len(history))
	for x := range history {
		timeSeries[x] = kline.Candle{
			Time:   history[x].Time,
			Low:    history[x].Low,
			High:   history[x].High,
			Open:   history[x].Open,
			Close:  history[x].Close,
			Volume: history[x].Volume,
		}
	}
	return req.ProcessResponse(timeSeries)
}

// GetHistoricCandlesExtended returns candles between a time period for a set time interval
func (c *CoinbasePro) GetHistoricCandlesExtended(ctx context.Context, pair currency.Pair, a asset.Item, interval kline.Interval, start, end time.Time) (*kline.Item, error) {
	req, err := c.GetKlineExtendedRequest(pair, a, interval, start, end)
	if err != nil {
		return nil, err
	}

	timeSeries := make([]kline.Candle, 0, req.Size())
	for x := range req.RangeHolder.Ranges {
		var history []History
		history, err = c.GetHistoricRates(ctx,
			req.RequestFormatted.String(),
			req.RangeHolder.Ranges[x].Start.Time.Format(time.RFC3339),
			req.RangeHolder.Ranges[x].End.Time.Format(time.RFC3339),
			int64(req.ExchangeInterval.Duration().Seconds()))
		if err != nil {
			return nil, err
		}

		for i := range history {
			timeSeries = append(timeSeries, kline.Candle{
				Time:   history[i].Time,
				Low:    history[i].Low,
				High:   history[i].High,
				Open:   history[i].Open,
				Close:  history[i].Close,
				Volume: history[i].Volume,
			})
		}
	}
	return req.ProcessResponse(timeSeries)
}

// ValidateAPICredentials validates current credentials used for wrapper
// functionality
func (c *CoinbasePro) ValidateAPICredentials(ctx context.Context, assetType asset.Item) error {
	_, err := c.UpdateAccountInfo(ctx, assetType)
	return c.CheckTransientError(err)
}

// GetServerTime returns the current exchange server time.
func (c *CoinbasePro) GetServerTime(ctx context.Context, _ asset.Item) (time.Time, error) {
	st, err := c.GetCurrentServerTime(ctx)
	if err != nil {
		return time.Time{}, err
	}
	return st.ISO, nil
}<|MERGE_RESOLUTION|>--- conflicted
+++ resolved
@@ -170,21 +170,9 @@
 		return err
 	}
 
-<<<<<<< HEAD
 	err = c.Websocket.Setup(&stream.WebsocketWrapperSetup{
 		ExchangeConfig:         exch,
 		ConnectionMonitorDelay: exch.ConnectionMonitorDelay,
-=======
-	err = c.Websocket.Setup(&stream.WebsocketSetup{
-		ExchangeConfig:        exch,
-		DefaultURL:            coinbaseproWebsocketURL,
-		RunningURL:            wsRunningURL,
-		Connector:             c.WsConnect,
-		Subscriber:            c.Subscribe,
-		Unsubscriber:          c.Unsubscribe,
-		GenerateSubscriptions: c.GenerateDefaultSubscriptions,
-		Features:              &c.Features.Supports.WebsocketCapabilities,
->>>>>>> e8c91231
 		OrderbookBufferConfig: buffer.Config{
 			SortBuffer: true,
 		},
