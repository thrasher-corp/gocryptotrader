--- conflicted
+++ resolved
@@ -782,7 +782,6 @@
 		if err != nil {
 			return nil, err
 		}
-<<<<<<< HEAD
 		var side order.Side
 		side, err = order.StringToOrderSide(respOrders[i].Side)
 		if err != nil {
@@ -793,12 +792,7 @@
 		if err != nil {
 			log.Errorf(log.ExchangeSys, "%s %v", c.Name, err)
 		}
-		orders = append(orders, order.Detail{
-=======
-		orderSide := order.Side(strings.ToUpper(respOrders[i].Side))
-		orderType := order.Type(strings.ToUpper(respOrders[i].Type))
 		orders[i] = order.Detail{
->>>>>>> b45fbb80
 			ID:             respOrders[i].ID,
 			Amount:         respOrders[i].Size,
 			ExecutedAmount: respOrders[i].FilledSize,
