--- conflicted
+++ resolved
@@ -431,22 +431,18 @@
 			"")
 	case order.Limit:
 		timeInForce := order.GoodTillCancel.String()
-<<<<<<< HEAD
-		if s.TimeInForce.Is(order.ImmediateOrCancel) {
-=======
 		if s.TimeInForce == order.ImmediateOrCancel {
->>>>>>> 21cd947a
 			timeInForce = order.ImmediateOrCancel.String()
 		}
 		orderID, err = c.PlaceLimitOrder(ctx,
 			"",
+			s.Price,
+			s.Amount,
 			s.Side.Lower(),
 			timeInForce,
 			"",
 			fPair.String(),
 			"",
-			s.Price,
-			s.Amount,
 			false)
 	default:
 		err = fmt.Errorf("%w %v", order.ErrUnsupportedOrderType, s.Type)
