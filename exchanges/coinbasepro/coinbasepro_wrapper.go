package coinbasepro

import (
	"context"
	"errors"
	"fmt"
	"math"
	"strconv"
	"time"

	"github.com/shopspring/decimal"
	"github.com/thrasher-corp/gocryptotrader/common"
	"github.com/thrasher-corp/gocryptotrader/config"
	"github.com/thrasher-corp/gocryptotrader/currency"
	exchange "github.com/thrasher-corp/gocryptotrader/exchanges"
	"github.com/thrasher-corp/gocryptotrader/exchanges/account"
	"github.com/thrasher-corp/gocryptotrader/exchanges/asset"
	"github.com/thrasher-corp/gocryptotrader/exchanges/deposit"
	"github.com/thrasher-corp/gocryptotrader/exchanges/fundingrate"
	"github.com/thrasher-corp/gocryptotrader/exchanges/futures"
	"github.com/thrasher-corp/gocryptotrader/exchanges/kline"
	"github.com/thrasher-corp/gocryptotrader/exchanges/order"
	"github.com/thrasher-corp/gocryptotrader/exchanges/orderbook"
	"github.com/thrasher-corp/gocryptotrader/exchanges/protocol"
	"github.com/thrasher-corp/gocryptotrader/exchanges/request"
	"github.com/thrasher-corp/gocryptotrader/exchanges/stream"
	"github.com/thrasher-corp/gocryptotrader/exchanges/stream/buffer"
	"github.com/thrasher-corp/gocryptotrader/exchanges/ticker"
	"github.com/thrasher-corp/gocryptotrader/exchanges/trade"
	"github.com/thrasher-corp/gocryptotrader/log"
	"github.com/thrasher-corp/gocryptotrader/portfolio/withdraw"
)

// SetDefaults sets default values for the exchange
func (c *CoinbasePro) SetDefaults() {
	c.Name = "CoinbasePro"
	c.Enabled = true
	c.API.CredentialsValidator.RequiresKey = true
	c.API.CredentialsValidator.RequiresSecret = true
	c.API.CredentialsValidator.RequiresBase64DecodeSecret = false
	requestFmt := &currency.PairFormat{Delimiter: currency.DashDelimiter, Uppercase: true}
	configFmt := &currency.PairFormat{Delimiter: currency.DashDelimiter, Uppercase: true}
	err := c.SetGlobalPairsManager(requestFmt, configFmt, asset.Spot, asset.Futures)
	if err != nil {
		log.Errorln(log.ExchangeSys, err)
	}
	c.Features = exchange.Features{
		Supports: exchange.FeaturesSupported{
			REST:      true,
			Websocket: true,
			RESTCapabilities: protocol.Features{
				AutoPairUpdates:                true,
				AccountBalance:                 true,
				CryptoDeposit:                  true,
				CryptoWithdrawal:               true,
				FiatWithdraw:                   true,
				GetOrder:                       true,
				GetOrders:                      true,
				CancelOrders:                   true,
				CancelOrder:                    true,
				SubmitOrder:                    true,
				ModifyOrder:                    true,
				DepositHistory:                 true,
				WithdrawalHistory:              true,
				FiatWithdrawalFee:              true,
				CryptoWithdrawalFee:            true,
				TickerFetching:                 true,
				KlineFetching:                  true,
				OrderbookFetching:              true,
				AccountInfo:                    true,
				FiatDeposit:                    true,
				FundingRateFetching:            true,
				HasAssetTypeAccountSegregation: true,
			},
			WebsocketCapabilities: protocol.Features{
				TickerFetching:         true,
				OrderbookFetching:      true,
				Subscribe:              true,
				Unsubscribe:            true,
				AuthenticatedEndpoints: true,
				MessageSequenceNumbers: true,
				GetOrders:              true,
				GetOrder:               true,
			},
			WithdrawPermissions: exchange.AutoWithdrawCryptoWithAPIPermission |
				exchange.AutoWithdrawFiatWithAPIPermission,
			Kline: kline.ExchangeCapabilitiesSupported{
				DateRanges: true,
				Intervals:  true,
			},
		},
		Enabled: exchange.FeaturesEnabled{
			AutoPairUpdates: true,
			Kline: kline.ExchangeCapabilitiesEnabled{
				Intervals: kline.DeployExchangeIntervals(
					kline.IntervalCapacity{Interval: kline.OneMin},
					kline.IntervalCapacity{Interval: kline.FiveMin},
					kline.IntervalCapacity{Interval: kline.FifteenMin},
					kline.IntervalCapacity{Interval: kline.ThirtyMin},
					kline.IntervalCapacity{Interval: kline.OneHour},
					kline.IntervalCapacity{Interval: kline.TwoHour},
					kline.IntervalCapacity{Interval: kline.SixHour},
					kline.IntervalCapacity{Interval: kline.OneDay},
				),
				GlobalResultLimit: 300,
			},
		},
	}
	c.Requester, err = request.New(c.Name,
		common.NewHTTPClientWithTimeout(exchange.DefaultHTTPTimeout),
		request.WithLimiter(SetRateLimit()))
	if err != nil {
		log.Errorln(log.ExchangeSys, err)
	}
	c.API.Endpoints = c.NewEndpoints()
	err = c.API.Endpoints.SetDefaultEndpoints(map[exchange.URL]string{
		exchange.RestSpot:              coinbaseAPIURL,
		exchange.RestSandbox:           coinbaseproSandboxAPIURL,
		exchange.WebsocketSpot:         coinbaseproWebsocketURL,
		exchange.RestSpotSupplementary: coinbaseV1APIURL,
	})
	if err != nil {
		log.Errorln(log.ExchangeSys, err)
	}
	c.Websocket = stream.NewWebsocket()
	c.WebsocketResponseMaxLimit = exchange.DefaultWebsocketResponseMaxLimit
	c.WebsocketResponseCheckTimeout = exchange.DefaultWebsocketResponseCheckTimeout
	c.WebsocketOrderbookBufferLimit = exchange.DefaultWebsocketOrderbookBufferLimit
}

// Setup initialises the exchange parameters with the current configuration
func (c *CoinbasePro) Setup(exch *config.Exchange) error {
	err := exch.Validate()
	if err != nil {
		return err
	}
	if !exch.Enabled {
		c.SetEnabled(false)
		return nil
	}
	err = c.SetupDefaults(exch)
	if err != nil {
		return err
	}
	wsRunningURL, err := c.API.Endpoints.GetURL(exchange.WebsocketSpot)
	if err != nil {
		return err
	}
	err = c.Websocket.Setup(&stream.WebsocketSetup{
		ExchangeConfig:        exch,
		DefaultURL:            coinbaseproWebsocketURL,
		RunningURL:            wsRunningURL,
		Connector:             c.WsConnect,
		Subscriber:            c.Subscribe,
		Unsubscriber:          c.Unsubscribe,
		GenerateSubscriptions: c.GenerateDefaultSubscriptions,
		Features:              &c.Features.Supports.WebsocketCapabilities,
		OrderbookBufferConfig: buffer.Config{
			SortBuffer: true,
		},
	})
	if err != nil {
		return err
	}
	return c.Websocket.SetupNewConnection(stream.ConnectionSetup{
		ResponseCheckTimeout: exch.WebsocketResponseCheckTimeout,
		ResponseMaxLimit:     exch.WebsocketResponseMaxLimit,
	})
}

// FetchTradablePairs returns a list of the exchanges tradable pairs
func (c *CoinbasePro) FetchTradablePairs(ctx context.Context, a asset.Item) (currency.Pairs, error) {
	var products *AllProducts
	var pairData []PairData
	unverified, err := c.verificationCheck(ctx)
	if err != nil {
		return nil, err
	}
	switch a {
	case asset.Spot:
		if unverified {
			pairData, err = c.GetAllTradingPairs(ctx, "")
		} else {
			products, err = c.GetAllProducts(ctx, 2<<30-1, 0, asset.Spot.Upper(), "", "", nil)
		}
	case asset.Futures:
		if unverified {
			return nil, fmt.Errorf("%w for %v", errAuthenticationNeeded, asset.Futures)
		}
		products, err = c.fetchFutures(ctx)
	default:
		err = asset.ErrNotSupported
	}
	if err != nil {
		return nil, err
	}
	var pairs []currency.Pair
	if unverified {
		for i := range pairData {
			if pairData[i].TradingDisabled {
				continue
			}
			pair, err := currency.NewPairDelimiter(pairData[i].ID, currency.DashDelimiter)
			if err != nil {
				return nil, err
			}
			pairs = append(pairs, pair)
		}
	} else {
		for x := range products.Products {
			if products.Products[x].TradingDisabled {
				continue
			}
			pair, err := currency.NewPairDelimiter(products.Products[x].ID, currency.DashDelimiter)
			if err != nil {
				return nil, err
			}
			pairs = append(pairs, pair)
		}
	}
	return pairs, nil
}

// UpdateTradablePairs updates the exchanges available pairs and stores
// them in the exchanges config
func (c *CoinbasePro) UpdateTradablePairs(ctx context.Context, forceUpdate bool) error {
	assets := c.GetAssetTypes(false)
	for i := range assets {
		pairs, err := c.FetchTradablePairs(ctx, assets[i])
		if err != nil {
			if errors.Is(err, errAuthenticationNeeded) && assets[i] == asset.Futures {
				log.Warnf(log.ExchangeSys, "%v", err)
				continue
			}
			return err
		}
		err = c.UpdatePairs(pairs, assets[i], false, forceUpdate)
		if err != nil {
			return err
		}
	}
	return c.EnsureOnePairEnabled()
}

// UpdateAccountInfo retrieves balances for all enabled currencies for the
// coinbasepro exchange
func (c *CoinbasePro) UpdateAccountInfo(ctx context.Context, assetType asset.Item) (account.Holdings, error) {
	var (
		response       account.Holdings
		accountBalance []Account
		done           bool
		err            error
		cursor         string
		accountResp    *AllAccountsResponse
	)
	response.Exchange = c.Name
	for !done {
		accountResp, err = c.GetAllAccounts(ctx, 250, cursor)
		if err != nil {
			return response, err
		}
		accountBalance = append(accountBalance, accountResp.Accounts...)
		done = !accountResp.HasNext
		cursor = accountResp.Cursor
	}
	accountCurrencies := make(map[string][]account.Balance)
	for i := range accountBalance {
		profileID := accountBalance[i].UUID
		currencies := accountCurrencies[profileID]
		accountCurrencies[profileID] = append(currencies, account.Balance{
			Currency: currency.NewCode(accountBalance[i].Currency),
			Total:    accountBalance[i].AvailableBalance.Value,
			Hold:     accountBalance[i].Hold.Value,
			Free: accountBalance[i].AvailableBalance.Value -
				accountBalance[i].Hold.Value,
			AvailableWithoutBorrow: accountBalance[i].AvailableBalance.Value,
		})
	}
	if response.Accounts, err = account.CollectBalances(accountCurrencies, assetType); err != nil {
		return account.Holdings{}, err
	}
	creds, err := c.GetCredentials(ctx)
	if err != nil {
		return account.Holdings{}, err
	}
	err = account.Process(&response, creds)
	if err != nil {
		return account.Holdings{}, err
	}
	return response, nil
}

// FetchAccountInfo retrieves balances for all enabled currencies
func (c *CoinbasePro) FetchAccountInfo(ctx context.Context, assetType asset.Item) (account.Holdings, error) {
	creds, err := c.GetCredentials(ctx)
	if err != nil {
		return account.Holdings{}, err
	}
	acc, err := account.GetHoldings(c.Name, creds, assetType)
	if err != nil {
		return c.UpdateAccountInfo(ctx, assetType)
	}
	return acc, nil
}

// UpdateTickers updates all currency pairs of a given asset type
func (c *CoinbasePro) UpdateTickers(ctx context.Context, assetType asset.Item) error {
	unverified, err := c.verificationCheck(ctx)
	if err != nil {
		return err
	}
	if unverified && assetType != asset.Spot {
		return fmt.Errorf("%w for %v", errAuthenticationNeeded, assetType)
	}
	products, err := c.GetEnabledPairs(assetType)
	if err != nil {
		return err
	}
	for x := range products {
		err = c.tickerHelper(ctx, products[x].String(), assetType, unverified)
		if err != nil {
			return err
		}
	}
	return nil
}

// UpdateTicker updates and returns the ticker for a currency pair
func (c *CoinbasePro) UpdateTicker(ctx context.Context, p currency.Pair, a asset.Item) (*ticker.Price, error) {
	unverified, err := c.verificationCheck(ctx)
	if err != nil {
		return nil, err
	}
	if unverified && a != asset.Spot {
		return nil, fmt.Errorf("%w for %v", errAuthenticationNeeded, a)
	}
	fPair, err := c.FormatExchangeCurrency(p, a)
	if err != nil {
		return nil, err
	}
	err = c.tickerHelper(ctx, fPair.String(), a, unverified)
	if err != nil {
		return nil, err
	}
	return ticker.GetTicker(c.Name, p, a)
}

// FetchTicker returns the ticker for a currency pair
func (c *CoinbasePro) FetchTicker(ctx context.Context, p currency.Pair, assetType asset.Item) (*ticker.Price, error) {
	p, err := c.FormatExchangeCurrency(p, assetType)
	if err != nil {
		return nil, err
	}
	tickerNew, err := ticker.GetTicker(c.Name, p, assetType)
	if err != nil {
		return c.UpdateTicker(ctx, p, assetType)
	}
	return tickerNew, nil
}

// FetchOrderbook returns orderbook base on the currency pair
func (c *CoinbasePro) FetchOrderbook(ctx context.Context, p currency.Pair, assetType asset.Item) (*orderbook.Base, error) {
	p, err := c.FormatExchangeCurrency(p, assetType)
	if err != nil {
		return nil, err
	}
	ob, err := orderbook.Get(c.Name, p, assetType)
	if err != nil {
		return c.UpdateOrderbook(ctx, p, assetType)
	}
	return ob, nil
}

// UpdateOrderbook updates and returns the orderbook for a currency pair
func (c *CoinbasePro) UpdateOrderbook(ctx context.Context, p currency.Pair, assetType asset.Item) (*orderbook.Base, error) {
	unverified, err := c.verificationCheck(ctx)
	if err != nil {
		return nil, err
	}
	p, err = c.FormatExchangeCurrency(p, assetType)
	if err != nil {
		return nil, err
	}
	if p.IsEmpty() {
		return nil, currency.ErrCurrencyPairEmpty
	}
	err = c.CurrencyPairs.IsAssetEnabled(assetType)
	if err != nil {
		return nil, err
	}
	fPair, err := c.FormatExchangeCurrency(p, assetType)
	if err != nil {
		return nil, err
	}
	book := &orderbook.Base{
		Exchange:        c.Name,
		Pair:            p,
		Asset:           assetType,
		VerifyOrderbook: c.CanVerifyOrderbook,
	}
<<<<<<< HEAD
	if unverified {
		if assetType != asset.Spot {
			return nil, fmt.Errorf("%w for %v", errAuthenticationNeeded, assetType)
		}
		var obN *OrderBook
		obN, err = c.GetProductBookV1(ctx, fPair.String(), 2)
		if err != nil {
			return book, err
		}
		book.Bids = make(orderbook.Items, len(obN.Bids))
		for x := range obN.Bids {
			book.Bids[x] = orderbook.Item{
				Amount: obN.Bids[x].Size,
				Price:  obN.Bids[x].Price,
			}
		}
		book.Asks = make(orderbook.Items, len(obN.Asks))
		for x := range obN.Asks {
			book.Asks[x] = orderbook.Item{
				Amount: obN.Asks[x].Size,
				Price:  obN.Asks[x].Price,
			}
		}
	} else {
		var orderbookNew *ProductBook
		orderbookNew, err = c.GetProductBookV3(ctx, fPair.String(), 1000)
		if err != nil {
			return book, err
		}
		book.Bids = make(orderbook.Items, len(orderbookNew.Bids))
		for x := range orderbookNew.Bids {
			book.Bids[x] = orderbook.Item{
				Amount: orderbookNew.Bids[x].Size,
				Price:  orderbookNew.Bids[x].Price,
			}
		}
		book.Asks = make(orderbook.Items, len(orderbookNew.Asks))
		for x := range orderbookNew.Asks {
			book.Asks[x] = orderbook.Item{
				Amount: orderbookNew.Asks[x].Size,
				Price:  orderbookNew.Asks[x].Price,
			}
=======
	fPair, err := c.FormatExchangeCurrency(p, assetType)
	if err != nil {
		return book, err
	}

	orderbookNew, err := c.GetOrderbook(ctx, fPair.String(), 2)
	if err != nil {
		return book, err
	}

	obNew, ok := orderbookNew.(OrderbookL1L2)
	if !ok {
		return book, common.GetTypeAssertError("OrderbookL1L2", orderbookNew)
	}

	book.Bids = make(orderbook.Tranches, len(obNew.Bids))
	for x := range obNew.Bids {
		book.Bids[x] = orderbook.Tranche{
			Amount: obNew.Bids[x].Amount,
			Price:  obNew.Bids[x].Price,
		}
	}

	book.Asks = make(orderbook.Tranches, len(obNew.Asks))
	for x := range obNew.Asks {
		book.Asks[x] = orderbook.Tranche{
			Amount: obNew.Asks[x].Amount,
			Price:  obNew.Asks[x].Price,
>>>>>>> aeb4a879
		}
	}
	err = book.Process()
	if err != nil {
		return book, err
	}
	return orderbook.Get(c.Name, p, assetType)
}

// GetAccountFundingHistory returns funding history, deposits and
// withdrawals
func (c *CoinbasePro) GetAccountFundingHistory(ctx context.Context) ([]exchange.FundingHistory, error) {
	wallIDs, err := c.GetAllWallets(ctx, PaginationInp{})
	if err != nil {
		return nil, err
	}
	if len(wallIDs.Data) == 0 {
		return nil, errNoWalletsReturned
	}
	var accHistory []DeposWithdrData
	for i := range wallIDs.Data {
		tempAccHist, err := c.GetAllFiatTransfers(ctx, wallIDs.Data[i].ID, PaginationInp{}, FiatDeposit)
		if err != nil {
			return nil, err
		}
		accHistory = append(accHistory, tempAccHist.Data...)
		tempAccHist, err = c.GetAllFiatTransfers(ctx, wallIDs.Data[i].ID, PaginationInp{}, FiatWithdrawal)
		if err != nil {
			return nil, err
		}
		accHistory = append(accHistory, tempAccHist.Data...)
	}
	var cryptoHistory []TransactionData
	for i := range wallIDs.Data {
		tempCryptoHist, err := c.GetAllTransactions(ctx, wallIDs.Data[i].ID, PaginationInp{})
		if err != nil {
			return nil, err
		}
		for j := range tempCryptoHist.Data {
			if tempCryptoHist.Data[j].Type == "receive" || tempCryptoHist.Data[j].Type == "send" {
				cryptoHistory = append(cryptoHistory, tempCryptoHist.Data[j])
			}
		}
	}
	fundingData := c.processFundingData(accHistory, cryptoHistory)
	return fundingData, nil
}

// GetWithdrawalsHistory returns previous withdrawals data
func (c *CoinbasePro) GetWithdrawalsHistory(ctx context.Context, cur currency.Code, _ asset.Item) ([]exchange.WithdrawalHistory, error) {
	tempWallIDs, err := c.GetAllWallets(ctx, PaginationInp{})
	if err != nil {
		return nil, err
	}
	if len(tempWallIDs.Data) == 0 {
		return nil, errNoWalletsReturned
	}
	var wallIDs []string
	for i := range tempWallIDs.Data {
		if tempWallIDs.Data[i].Currency.Code == cur.String() {
			wallIDs = append(wallIDs, tempWallIDs.Data[i].ID)
		}
	}
	if len(wallIDs) == 0 {
		return nil, errNoMatchingWallets
	}
	var accHistory []DeposWithdrData
	for i := range wallIDs {
		tempAccHist, err := c.GetAllFiatTransfers(ctx, wallIDs[i], PaginationInp{}, FiatWithdrawal)
		if err != nil {
			return nil, err
		}
		accHistory = append(accHistory, tempAccHist.Data...)
	}
	var cryptoHistory []TransactionData
	for i := range wallIDs {
		tempCryptoHist, err := c.GetAllTransactions(ctx, wallIDs[i], PaginationInp{})
		if err != nil {
			return nil, err
		}
		for j := range tempCryptoHist.Data {
			if tempCryptoHist.Data[j].Type == "send" {
				cryptoHistory = append(cryptoHistory, tempCryptoHist.Data[j])
			}
		}
	}
	tempFundingData := c.processFundingData(accHistory, cryptoHistory)
	fundingData := make([]exchange.WithdrawalHistory, len(tempFundingData))
	for i := range tempFundingData {
		fundingData[i] = exchange.WithdrawalHistory{
			Status:          tempFundingData[i].Status,
			TransferID:      tempFundingData[i].TransferID,
			Description:     tempFundingData[i].Description,
			Timestamp:       tempFundingData[i].Timestamp,
			Currency:        tempFundingData[i].Currency,
			Amount:          tempFundingData[i].Amount,
			Fee:             tempFundingData[i].Fee,
			TransferType:    tempFundingData[i].TransferType,
			CryptoToAddress: tempFundingData[i].CryptoToAddress,
			CryptoTxID:      tempFundingData[i].CryptoTxID,
			CryptoChain:     tempFundingData[i].CryptoChain,
			BankTo:          tempFundingData[i].BankTo,
		}
	}
	return fundingData, nil
}

// GetRecentTrades returns the most recent trades for a currency and asset
func (c *CoinbasePro) GetRecentTrades(_ context.Context, _ currency.Pair, _ asset.Item) ([]trade.Data, error) {
	return nil, common.ErrFunctionNotSupported
}

// GetHistoricTrades returns historic trade data within the timeframe provided
func (c *CoinbasePro) GetHistoricTrades(_ context.Context, _ currency.Pair, _ asset.Item, _, _ time.Time) ([]trade.Data, error) {
	return nil, common.ErrFunctionNotSupported
}

// SubmitOrder submits a new order
func (c *CoinbasePro) SubmitOrder(ctx context.Context, s *order.Submit) (*order.SubmitResponse, error) {
	if s == nil {
		return nil, common.ErrNilPointer
	}
	err := s.Validate()
	if err != nil {
		return nil, err
	}
	fPair, err := c.FormatExchangeCurrency(s.Pair, s.AssetType)
	if err != nil {
		return nil, err
	}
	var stopDir string
	if s.Type == order.StopLimit {
		switch s.StopDirection {
		case order.StopUp:
			stopDir = "STOP_DIRECTION_STOP_UP"
		case order.StopDown:
			stopDir = "STOP_DIRECTION_STOP_DOWN"
		}
	}
	amount := s.Amount
	if (s.Type == order.Market || s.Type == order.ImmediateOrCancel) && s.Side == order.Buy {
		amount = s.QuoteAmount
	}
	resp, err := c.PlaceOrder(ctx, s.ClientOrderID, fPair.String(), s.Side.String(), stopDir, s.Type.String(), "",
		s.MarginType.Upper(), "", amount, s.Price, s.TriggerPrice, s.Leverage, s.PostOnly, s.EndTime)
	if err != nil {
		return nil, err
	}
	subResp, err := s.DeriveSubmitResponse(resp.OrderID)
	if err != nil {
		return nil, err
	}
	if s.RetrieveFees {
		time.Sleep(s.RetrieveFeeDelay)
		feeResp, err := c.GetOrderByID(ctx, resp.OrderID, s.ClientOrderID, "")
		if err != nil {
			return nil, err
		}
		subResp.Fee = feeResp.TotalFees
	}
	return subResp, nil
}

// ModifyOrder will allow of changing orderbook placement and limit to
// market conversion
func (c *CoinbasePro) ModifyOrder(ctx context.Context, m *order.Modify) (*order.ModifyResponse, error) {
	if m == nil {
		return nil, common.ErrNilPointer
	}
	err := m.Validate()
	if err != nil {
		return nil, err
	}
	success, err := c.EditOrder(ctx, m.OrderID, m.Amount, m.Price)
	if err != nil {
		return nil, err
	}
	if !success {
		return nil, errOrderModFailNoRet
	}

	return m.DeriveModifyResponse()
}

// CancelOrder cancels an order by its corresponding ID number
func (c *CoinbasePro) CancelOrder(ctx context.Context, o *order.Cancel) error {
	if o == nil {
		return common.ErrNilPointer
	}
	err := o.Validate(o.StandardCancel())
	if err != nil {
		return err
	}
	canSlice := []order.Cancel{*o}
	resp, err := c.CancelBatchOrders(ctx, canSlice)
	if err != nil {
		return err
	}
	if resp.Status[o.OrderID] != order.Cancelled.String() {
		return fmt.Errorf("%w %v", errOrderFailedToCancel, o.OrderID)
	}
	return err
}

// CancelBatchOrders cancels orders by their corresponding ID numbers
func (c *CoinbasePro) CancelBatchOrders(ctx context.Context, o []order.Cancel) (*order.CancelBatchResponse, error) {
	var status order.CancelBatchResponse
	var err error
	status.Status, _, err = c.cancelOrdersReturnMapAndCount(ctx, o)
	if err != nil {
		return nil, err
	}
	return &status, nil
}

// CancelAllOrders cancels all orders associated with a currency pair
func (c *CoinbasePro) CancelAllOrders(_ context.Context, _ *order.Cancel) (order.CancelAllResponse, error) {
	return order.CancelAllResponse{}, common.ErrFunctionNotSupported
}

// GetOrderInfo returns order information based on order ID
func (c *CoinbasePro) GetOrderInfo(ctx context.Context, orderID string, pair currency.Pair, assetItem asset.Item) (*order.Detail, error) {
	genOrderDetail, err := c.GetOrderByID(ctx, orderID, "", "")
	if err != nil {
		return nil, err
	}
	response, err := c.getOrderRespToOrderDetail(genOrderDetail, pair, assetItem)
	if err != nil {
		return nil, err
	}
	fillData, err := c.GetFills(ctx, orderID, "", "", time.Time{}, time.Now(), 2<<15-1)
	if err != nil {
		return nil, err
	}
	cursor := fillData.Cursor
	for cursor != "" {
		tempFillData, err := c.GetFills(ctx, orderID, "", cursor, time.Time{}, time.Now(), 2<<15-1)
		if err != nil {
			return nil, err
		}
		fillData.Fills = append(fillData.Fills, tempFillData.Fills...)
		cursor = tempFillData.Cursor
	}
	response.Trades = make([]order.TradeHistory, len(fillData.Fills))
	var orderSide order.Side
	switch response.Side {
	case order.Buy:
		orderSide = order.Sell
	case order.Sell:
		orderSide = order.Buy
	}
	for i := range fillData.Fills {
		response.Trades[i] = order.TradeHistory{
			Price:     fillData.Fills[i].Price,
			Amount:    fillData.Fills[i].Size,
			Fee:       fillData.Fills[i].Commission,
			Exchange:  c.GetName(),
			TID:       fillData.Fills[i].TradeID,
			Side:      orderSide,
			Timestamp: fillData.Fills[i].TradeTime,
			Total:     fillData.Fills[i].Price * fillData.Fills[i].Size,
		}
	}
	return response, nil
}

// GetDepositAddress returns a deposit address for a specified currency
func (c *CoinbasePro) GetDepositAddress(ctx context.Context, cryptocurrency currency.Code, _, _ string) (*deposit.Address, error) {
	allWalResp, err := c.GetAllWallets(ctx, PaginationInp{})
	if err != nil {
		return nil, err
	}
	var targetWalletID string
	for i := range allWalResp.Data {
		if allWalResp.Data[i].Currency.Code == cryptocurrency.String() {
			targetWalletID = allWalResp.Data[i].ID
			break
		}
	}
	if targetWalletID == "" {
		return nil, errNoWalletForCurrency
	}
	resp, err := c.CreateAddress(ctx, targetWalletID, "")
	if err != nil {
		return nil, err
	}
	return &deposit.Address{
		Address: resp.Data.Address,
		Tag:     resp.Data.Name,
		Chain:   resp.Data.Network,
	}, nil
}

// WithdrawCryptocurrencyFunds returns a withdrawal ID when a withdrawal is
// submitted
func (c *CoinbasePro) WithdrawCryptocurrencyFunds(ctx context.Context, withdrawRequest *withdraw.Request) (*withdraw.ExchangeResponse, error) {
	if err := withdrawRequest.Validate(); err != nil {
		return nil, err
	}
	if withdrawRequest.WalletID == "" {
		return nil, errWalletIDEmpty
	}
	t := time.Now().UnixNano()
	u := math.Float64bits(withdrawRequest.Amount)
	t ^= int64(u)
	message := strconv.FormatInt(t, 10)
	resp, err := c.SendMoney(ctx, "send", withdrawRequest.WalletID, withdrawRequest.Crypto.Address,
		withdrawRequest.Currency.String(), withdrawRequest.Description, message, "",
		withdrawRequest.Crypto.AddressTag, withdrawRequest.Amount, false, false)
	if err != nil {
		return nil, err
	}
	return &withdraw.ExchangeResponse{Name: resp.Data.Network.Name, ID: resp.Data.ID, Status: resp.Data.Status}, nil
}

// WithdrawFiatFunds returns a withdrawal ID when a withdrawal is
// submitted
func (c *CoinbasePro) WithdrawFiatFunds(ctx context.Context, withdrawRequest *withdraw.Request) (*withdraw.ExchangeResponse, error) {
	if err := withdrawRequest.Validate(); err != nil {
		return nil, err
	}
	if withdrawRequest.WalletID == "" {
		return nil, errWalletIDEmpty
	}
	paymentMethods, err := c.GetAllPaymentMethods(ctx)
	if err != nil {
		return nil, err
	}
	selectedWithdrawalMethod := PaymentMethodData{}
	for i := range paymentMethods.PaymentMethods {
		if withdrawRequest.Fiat.Bank.BankName == paymentMethods.PaymentMethods[i].Name {
			selectedWithdrawalMethod = paymentMethods.PaymentMethods[i]
			break
		}
	}
	if selectedWithdrawalMethod.ID == "" {
		return nil, fmt.Errorf("%w %v", errPayMethodNotFound, withdrawRequest.Fiat.Bank.BankName)
	}
	resp, err := c.FiatTransfer(ctx, withdrawRequest.WalletID, withdrawRequest.Currency.String(),
		selectedWithdrawalMethod.ID, withdrawRequest.Amount, true, FiatWithdrawal)
	if err != nil {
		return nil, err
	}
	return &withdraw.ExchangeResponse{
		Name:   selectedWithdrawalMethod.Name,
		ID:     resp.Data.ID,
		Status: resp.Data.Status,
	}, nil
}

// WithdrawFiatFundsToInternationalBank returns a withdrawal ID when a
// withdrawal is submitted
func (c *CoinbasePro) WithdrawFiatFundsToInternationalBank(ctx context.Context, withdrawRequest *withdraw.Request) (*withdraw.ExchangeResponse, error) {
	return c.WithdrawFiatFunds(ctx, withdrawRequest)
}

// GetFeeByType returns an estimate of fee based on type of transaction
func (c *CoinbasePro) GetFeeByType(ctx context.Context, feeBuilder *exchange.FeeBuilder) (float64, error) {
	if feeBuilder == nil {
		return 0, fmt.Errorf("%T %w", feeBuilder, common.ErrNilPointer)
	}
	if !c.AreCredentialsValid(ctx) && feeBuilder.FeeType == exchange.CryptocurrencyTradeFee {
		feeBuilder.FeeType = exchange.OfflineTradeFee
	}
	return c.GetFee(ctx, feeBuilder)
}

// GetActiveOrders retrieves any orders that are active/open
func (c *CoinbasePro) GetActiveOrders(ctx context.Context, req *order.MultiOrderRequest) (order.FilteredOrders, error) {
	if req == nil {
		return nil, common.ErrNilPointer
	}
	err := req.Validate()
	if err != nil {
		return nil, err
	}
	var respOrders []GetOrderResponse
	ordStatus := []string{"OPEN"}
	pairIDs := req.Pairs.Strings()
	if len(pairIDs) == 0 {
		respOrders, err = c.iterativeGetAllOrders(ctx, "", req.Type.String(), req.Side.String(),
			req.AssetType.Upper(), ordStatus, 1000, req.StartTime, req.EndTime)
		if err != nil {
			return nil, err
		}
	} else {
		for i := range pairIDs {
			interResp, err := c.iterativeGetAllOrders(ctx, pairIDs[i], req.Type.String(), req.Side.String(),
				req.AssetType.Upper(), ordStatus, 1000, req.StartTime, req.EndTime)
			if err != nil {
				return nil, err
			}
			respOrders = append(respOrders, interResp...)
		}
	}
	orders := make([]order.Detail, len(respOrders))
	for i := range respOrders {
		orderRec, err := c.getOrderRespToOrderDetail(&respOrders[i], req.Pairs[i], asset.Spot)
		if err != nil {
			return nil, err
		}
		orders[i] = *orderRec
	}
	return req.Filter(c.Name, orders), nil
}

// GetOrderHistory retrieves account order information
// Can Limit response to specific order status
func (c *CoinbasePro) GetOrderHistory(ctx context.Context, req *order.MultiOrderRequest) (order.FilteredOrders, error) {
	err := req.Validate()
	if err != nil {
		return nil, err
	}
	var p []string
	if len(req.Pairs) == 0 {
		p = make([]string, 1)
	} else {
		p = make([]string, len(req.Pairs))
		for i := range req.Pairs {
			req.Pairs[i], err = c.FormatExchangeCurrency(req.Pairs[i], req.AssetType)
			if err != nil {
				return nil, err
			}
			p[i] = req.Pairs[i].String()
		}
	}
	closedStatuses := []string{"FILLED", "CANCELLED", "EXPIRED", "FAILED"}
	openStatus := []string{"OPEN"}
	var ord []GetOrderResponse
	for i := range p {
		interOrd, err := c.iterativeGetAllOrders(ctx, p[i], req.Type.String(), req.Side.String(),
			req.AssetType.Upper(), closedStatuses, 2<<30-1, req.StartTime, req.EndTime)
		if err != nil {
			return nil, err
		}
		ord = append(ord, interOrd...)
		interOrd, err = c.iterativeGetAllOrders(ctx, p[i], req.Type.String(), req.Side.String(),
			req.AssetType.Upper(), openStatus, 2<<30-1, req.StartTime, req.EndTime)
		if err != nil {
			return nil, err
		}
		ord = append(ord, interOrd...)
	}
	orders := make([]order.Detail, len(ord))
	for i := range ord {
		singleOrder, err := c.getOrderRespToOrderDetail(&ord[i], req.Pairs[0], req.AssetType)
		if err != nil {
			return nil, err
		}
		orders[i] = *singleOrder
	}
	return req.Filter(c.Name, orders), nil
}

// GetHistoricCandles returns a set of candle between two time periods for a
// designated time period
func (c *CoinbasePro) GetHistoricCandles(ctx context.Context, pair currency.Pair, a asset.Item, interval kline.Interval, start, end time.Time) (*kline.Item, error) {
	req, err := c.GetKlineRequest(pair, a, interval, start, end, false)
	if err != nil {
		return nil, err
	}
	unverified, err := c.verificationCheck(ctx)
	if err != nil {
		return nil, err
	}
	if unverified && a != asset.Spot {
		return nil, fmt.Errorf("%w for %v", errAuthenticationNeeded, a)
	}
	timeSeries, err := c.candleHelper(ctx, req.RequestFormatted.String(), interval, start, end, unverified)
	if err != nil {
		return nil, err
	}
	return req.ProcessResponse(timeSeries)
}

// GetHistoricCandlesExtended returns candles between a time period for a set time interval
func (c *CoinbasePro) GetHistoricCandlesExtended(ctx context.Context, pair currency.Pair, a asset.Item, interval kline.Interval, start, end time.Time) (*kline.Item, error) {
	req, err := c.GetKlineExtendedRequest(pair, a, interval, start, end)
	if err != nil {
		return nil, err
	}
	unverified, err := c.verificationCheck(ctx)
	if err != nil {
		return nil, err
	}
	if unverified && a != asset.Spot {
		return nil, fmt.Errorf("%w for %v", errAuthenticationNeeded, a)
	}
	var timeSeries []kline.Candle
	for x := range req.RangeHolder.Ranges {
		hist, err := c.candleHelper(ctx, req.RequestFormatted.String(), interval,
			req.RangeHolder.Ranges[x].Start.Time.Add(-time.Nanosecond),
			req.RangeHolder.Ranges[x].End.Time.Add(-time.Nanosecond), unverified)
		if err != nil {
			return nil, err
		}
		timeSeries = append(timeSeries, hist...)
	}
	return req.ProcessResponse(timeSeries)
}

// ValidateAPICredentials validates current credentials used for wrapper
// functionality
func (c *CoinbasePro) ValidateAPICredentials(ctx context.Context, assetType asset.Item) error {
	_, err := c.UpdateAccountInfo(ctx, assetType)
	return c.CheckTransientError(err)
}

// GetServerTime returns the current exchange server time.
func (c *CoinbasePro) GetServerTime(ctx context.Context, _ asset.Item) (time.Time, error) {
	st, err := c.GetV2Time(ctx)
	if err != nil {
		return time.Time{}, err
	}
	return st.Data.ISO, nil
}

// GetLatestFundingRates returns the latest funding rates data
func (c *CoinbasePro) GetLatestFundingRates(ctx context.Context, r *fundingrate.LatestRateRequest) ([]fundingrate.LatestRateResponse, error) {
	if r == nil {
		return nil, common.ErrNilPointer
	}
	if !c.SupportsAsset(r.Asset) {
		return nil, fmt.Errorf("%w %v", asset.ErrNotSupported, r.Asset)
	}
	products, err := c.fetchFutures(ctx)
	if err != nil {
		return nil, err
	}
	funding := make([]fundingrate.LatestRateResponse, len(products.Products))
	for i := range products.Products {
		pair, err := currency.NewPairFromString(products.Products[i].ID)
		if err != nil {
			return nil, err
		}
		funRate := fundingrate.Rate{Time: products.Products[i].FutureProductDetails.PerpetualDetails.FundingTime,
			Rate: decimal.NewFromFloat(products.Products[i].FutureProductDetails.PerpetualDetails.FundingRate.Float64()),
		}
		funding[i] = fundingrate.LatestRateResponse{
			Exchange:    c.Name,
			Asset:       r.Asset,
			Pair:        pair,
			LatestRate:  funRate,
			TimeChecked: time.Now(),
		}
	}
	return funding, nil
}

// GetFuturesContractDetails returns all contracts from the exchange by asset type
func (c *CoinbasePro) GetFuturesContractDetails(ctx context.Context, item asset.Item) ([]futures.Contract, error) {
	if !item.IsFutures() {
		return nil, futures.ErrNotFuturesAsset
	}
	if !c.SupportsAsset(item) {
		return nil, fmt.Errorf("%w %v", asset.ErrNotSupported, item)
	}
	products, err := c.fetchFutures(ctx)
	if err != nil {
		return nil, err
	}
	contracts := make([]futures.Contract, len(products.Products))
	for i := range products.Products {
		pair, err := currency.NewPairFromString(products.Products[i].ID)
		if err != nil {
			return nil, err
		}
		funRate := fundingrate.Rate{Time: products.Products[i].FutureProductDetails.PerpetualDetails.FundingTime,
			Rate: decimal.NewFromFloat(products.Products[i].FutureProductDetails.PerpetualDetails.FundingRate.Float64()),
		}
		contracts[i] = futures.Contract{
			Exchange:             c.Name,
			Name:                 pair,
			Asset:                item,
			EndDate:              products.Products[i].FutureProductDetails.ContractExpiry,
			IsActive:             !products.Products[i].IsDisabled,
			Status:               products.Products[i].Status,
			Type:                 futures.LongDated,
			SettlementCurrencies: []currency.Code{currency.NewCode(products.Products[i].QuoteCurrencyID)},
			Multiplier:           products.Products[i].BaseIncrement.Float64(),
			LatestRate:           funRate,
		}
	}
	return contracts, nil
}

// UpdateOrderExecutionLimits updates order execution limits
func (c *CoinbasePro) UpdateOrderExecutionLimits(ctx context.Context, a asset.Item) error {
	var data *AllProducts
	var pairData []PairData
	unverified, err := c.verificationCheck(ctx)
	if err != nil {
		return err
	}
	switch a {
	case asset.Spot:
		if unverified {
			pairData, err = c.GetAllTradingPairs(ctx, "")
		} else {
			data, err = c.GetAllProducts(ctx, 2<<30-1, 0, asset.Spot.Upper(), "", "", nil)
		}
	case asset.Futures:
		if unverified {
			return fmt.Errorf("%w for %v", errAuthenticationNeeded, asset.Futures)
		}
		data, err = c.fetchFutures(ctx)
	default:
		err = fmt.Errorf("%w %s", asset.ErrNotSupported, a)
	}
	if err != nil {
		return err
	}
	var limits []order.MinMaxLevel
	if unverified {
		limits = make([]order.MinMaxLevel, len(pairData))
		for i := range pairData {
			pair, err := currency.NewPairFromString(pairData[i].ID)
			if err != nil {
				return err
			}
			limits[i] = order.MinMaxLevel{
				Pair:                    pair,
				Asset:                   a,
				PriceStepIncrementSize:  pairData[i].QuoteIncrement,
				AmountStepIncrementSize: pairData[i].BaseIncrement,
				QuoteStepIncrementSize:  pairData[i].QuoteIncrement,
				MaxTotalOrders:          1000,
			}
		}
	} else {
		limits = make([]order.MinMaxLevel, len(data.Products))
		for i := range data.Products {
			pair, err := currency.NewPairFromString(data.Products[i].ID)
			if err != nil {
				return err
			}
			limits[i] = order.MinMaxLevel{
				Pair:                    pair,
				Asset:                   a,
				MinPrice:                data.Products[i].QuoteMinSize.Float64(),
				MaxPrice:                data.Products[i].QuoteMaxSize.Float64(),
				PriceStepIncrementSize:  data.Products[i].PriceIncrement.Float64(),
				MinimumBaseAmount:       data.Products[i].BaseMinSize.Float64(),
				MaximumBaseAmount:       data.Products[i].BaseMaxSize.Float64(),
				MinimumQuoteAmount:      data.Products[i].QuoteMinSize.Float64(),
				MaximumQuoteAmount:      data.Products[i].QuoteMaxSize.Float64(),
				AmountStepIncrementSize: data.Products[i].BaseIncrement.Float64(),
				QuoteStepIncrementSize:  data.Products[i].QuoteIncrement.Float64(),
				MaxTotalOrders:          1000,
			}
		}
	}
	return c.LoadLimits(limits)
}

// fetchFutures is a helper function for FetchTradablePairs, GetLatestFundingRates, GetFuturesContractDetails,
// and UpdateOrderExecutionLimits that calls the List Products endpoint twice, to get both
// expiring futures and perpetual futures
func (c *CoinbasePro) fetchFutures(ctx context.Context) (*AllProducts, error) {
	products, err := c.GetAllProducts(ctx, 2<<30-1, 0, "FUTURE", "", "", nil)
	if err != nil {
		return nil, err
	}
	products2, err := c.GetAllProducts(ctx, 2<<30-1, 0, "FUTURE", "PERPETUAL", "", nil)
	if err != nil {
		return nil, err
	}
	products.Products = append(products.Products, products2.Products...)
	return products, nil
}

// cancelOrdersReturnMapAndCount is a helper function for CancelBatchOrders, calling the appropriate Coinbase
// endpoint, and returning useful information
func (c *CoinbasePro) cancelOrdersReturnMapAndCount(ctx context.Context, o []order.Cancel) (status map[string]string, count int64, err error) {
	ordToCancel := len(o)
	if ordToCancel == 0 {
		return nil, 0, errOrderIDEmpty
	}
	status = make(map[string]string)
	ordIDSlice := make([]string, ordToCancel)
	for i := range o {
		err := o[i].Validate(o[i].StandardCancel())
		if err != nil {
			return nil, 0, err
		}
		ordIDSlice[i] = o[i].OrderID
		status[o[i].OrderID] = "Failed to cancel"
	}
	var resp CancelOrderResp
	for i := 0; i < ordToCancel; i += 100 {
		var tempOrdIDSlice []string
		if ordToCancel-i < 100 {
			tempOrdIDSlice = ordIDSlice[i:]
		} else {
			tempOrdIDSlice = ordIDSlice[i : i+100]
		}
		tempResp, err := c.CancelOrders(ctx, tempOrdIDSlice)
		if err != nil {
			return nil, 0, err
		}
		resp.Results = append(resp.Results, tempResp...)
	}
	var counter int64
	for i := range resp.Results {
		if resp.Results[i].Success {
			status[resp.Results[i].OrderID] = order.Cancelled.String()
			counter++
		}
	}
	return status, counter, nil
}

// processFundingData is a helper function for GetAccountFundingHistory and GetWithdrawalsHistory,
// transforming the data returned by the Coinbase API into a format suitable for the exchange package
func (c *CoinbasePro) processFundingData(accHistory []DeposWithdrData, cryptoHistory []TransactionData) []exchange.FundingHistory {
	fundingData := make([]exchange.FundingHistory, len(accHistory)+len(cryptoHistory))
	for i := range accHistory {
		fundingData[i] = exchange.FundingHistory{
			ExchangeName: c.Name,
			Status:       accHistory[i].Status,
			TransferID:   accHistory[i].ID,
			Timestamp:    accHistory[i].PayoutAt,
			Currency:     accHistory[i].Amount.Currency,
			Amount:       accHistory[i].Amount.Amount,
			Fee:          accHistory[i].Fee.Amount,
			TransferType: accHistory[i].TransferType.String(),
		}
	}
	for i := range cryptoHistory {
		fundingData[i+len(accHistory)] = exchange.FundingHistory{
			ExchangeName: c.Name,
			Status:       cryptoHistory[i].Status,
			TransferID:   cryptoHistory[i].ID,
			Description:  cryptoHistory[i].Details.Title + cryptoHistory[i].Details.Subtitle,
			Timestamp:    cryptoHistory[i].CreatedAt,
			Currency:     cryptoHistory[i].Amount.Currency,
			Amount:       cryptoHistory[i].Amount.Amount,
			CryptoChain:  cryptoHistory[i].Network.Name,
		}
		if cryptoHistory[i].Type == "receive" {
			fundingData[i+len(accHistory)].TransferType = "deposit"
			fundingData[i+len(accHistory)].CryptoFromAddress = cryptoHistory[i].To.ID
		}
		if cryptoHistory[i].Type == "send" {
			fundingData[i+len(accHistory)].TransferType = "withdrawal"
			fundingData[i+len(accHistory)].CryptoToAddress = cryptoHistory[i].From.ID
		}
	}
	return fundingData
}

// iterativeGetAllOrders is a helper function used in GetActiveOrders and GetOrderHistory
// to repeatedly call GetAllOrders until all orders have been retrieved
func (c *CoinbasePro) iterativeGetAllOrders(ctx context.Context, productID, orderType, orderSide, productType string, orderStatus []string, limit int32, startDate, endDate time.Time) ([]GetOrderResponse, error) {
	var hasNext bool
	var resp []GetOrderResponse
	var cursor string
	for hasNext {
		interResp, err := c.GetAllOrders(ctx, productID, "", orderType, orderSide, cursor, productType, "", "", "",
			orderStatus, nil, limit, startDate, endDate)
		if err != nil {
			return nil, err
		}
		resp = append(resp, interResp.Orders...)
		hasNext = interResp.HasNext
		cursor = interResp.Cursor
	}
	return resp, nil
}

// formatExchangeKlineIntervalV3 is a helper function used in GetHistoricCandles and GetHistoricCandlesExtended
// to convert kline.Interval to the string format used by V3 of Coinbase's API
func formatExchangeKlineIntervalV3(interval kline.Interval) string {
	switch interval {
	case kline.OneMin:
		return granOneMin
	case kline.FiveMin:
		return granFiveMin
	case kline.FifteenMin:
		return granFifteenMin
	case kline.ThirtyMin:
		return granThirtyMin
	case kline.OneHour:
		return granOneHour
	case kline.TwoHour:
		return granTwoHour
	case kline.SixHour:
		return granSixHour
	case kline.OneDay:
		return granOneDay
	}
	return errIntervalNotSupported
}

// formatExchangeKlineIntervalV1 is a helper function used in GetHistoricCandles and GetHistoricCandlesExtended
// to convert kline.Interval to the uint format used by V1 of Coinbase's API
func formatExchangeKlineIntervalV1(interval kline.Interval) uint32 {
	switch interval {
	case kline.OneMin:
		return 60
	case kline.FiveMin:
		return 300
	case kline.FifteenMin:
		return 900
	case kline.OneHour:
		return 3600
	case kline.SixHour:
		return 21600
	case kline.OneDay:
		return 86400
	}
	return 1<<32 - 1
}

// getOrderRespToOrderDetail is a helper function used in GetOrderInfo, GetActiveOrders, and GetOrderHistory
// to convert data returned by the Coinbase API into a format suitable for the exchange package
func (c *CoinbasePro) getOrderRespToOrderDetail(genOrderDetail *GetOrderResponse, pair currency.Pair, assetItem asset.Item) (*order.Detail, error) {
	var amount float64
	var quoteAmount float64
	var orderType order.Type
	var err error
	if genOrderDetail.OrderConfiguration.MarketMarketIOC != nil {
		err = stringToFloatPtr(&quoteAmount, genOrderDetail.OrderConfiguration.MarketMarketIOC.QuoteSize)
		if err != nil {
			return nil, err
		}
		err = stringToFloatPtr(&amount, genOrderDetail.OrderConfiguration.MarketMarketIOC.BaseSize)
		if err != nil {
			return nil, err
		}
		orderType = order.Market
	}
	var price float64
	var postOnly bool
	if genOrderDetail.OrderConfiguration.LimitLimitGTC != nil {
		err = stringToFloatPtr(&amount, genOrderDetail.OrderConfiguration.LimitLimitGTC.BaseSize)
		if err != nil {
			return nil, err
		}
		err = stringToFloatPtr(&price, genOrderDetail.OrderConfiguration.LimitLimitGTC.LimitPrice)
		if err != nil {
			return nil, err
		}
		postOnly = genOrderDetail.OrderConfiguration.LimitLimitGTC.PostOnly
		orderType = order.Limit
	}
	if genOrderDetail.OrderConfiguration.LimitLimitGTD != nil {
		err = stringToFloatPtr(&amount, genOrderDetail.OrderConfiguration.LimitLimitGTD.BaseSize)
		if err != nil {
			return nil, err
		}
		err = stringToFloatPtr(&price, genOrderDetail.OrderConfiguration.LimitLimitGTD.LimitPrice)
		if err != nil {
			return nil, err
		}
		postOnly = genOrderDetail.OrderConfiguration.LimitLimitGTD.PostOnly
		orderType = order.Limit
	}
	var triggerPrice float64
	if genOrderDetail.OrderConfiguration.StopLimitStopLimitGTC != nil {
		err = stringToFloatPtr(&amount, genOrderDetail.OrderConfiguration.StopLimitStopLimitGTC.BaseSize)
		if err != nil {
			return nil, err
		}
		err = stringToFloatPtr(&price, genOrderDetail.OrderConfiguration.StopLimitStopLimitGTC.LimitPrice)
		if err != nil {
			return nil, err
		}
		err = stringToFloatPtr(&triggerPrice, genOrderDetail.OrderConfiguration.StopLimitStopLimitGTC.StopPrice)
		if err != nil {
			return nil, err
		}
		orderType = order.StopLimit
	}
	if genOrderDetail.OrderConfiguration.StopLimitStopLimitGTD != nil {
		err = stringToFloatPtr(&amount, genOrderDetail.OrderConfiguration.StopLimitStopLimitGTD.BaseSize)
		if err != nil {
			return nil, err
		}
		err = stringToFloatPtr(&price, genOrderDetail.OrderConfiguration.StopLimitStopLimitGTD.LimitPrice)
		if err != nil {
			return nil, err
		}
		err = stringToFloatPtr(&triggerPrice, genOrderDetail.OrderConfiguration.StopLimitStopLimitGTD.StopPrice)
		if err != nil {
			return nil, err
		}
		orderType = order.StopLimit
	}
	var remainingAmount float64
	if !genOrderDetail.SizeInQuote {
		remainingAmount = amount - genOrderDetail.FilledSize
	}
	var orderSide order.Side
	switch genOrderDetail.Side {
	case order.Buy.String():
		orderSide = order.Buy
	case order.Sell.String():
		orderSide = order.Sell
	}
	var orderStatus order.Status
	switch genOrderDetail.Status {
	case order.Open.String():
		orderStatus = order.Open
	case order.Filled.String():
		orderStatus = order.Filled
	case order.Cancelled.String():
		orderStatus = order.Cancelled
	case order.Expired.String():
		orderStatus = order.Expired
	case "FAILED":
		orderStatus = order.Rejected
	case "UNKNOWN_ORDER_STATUS":
		orderStatus = order.UnknownStatus
	}
	var closeTime time.Time
	if genOrderDetail.Settled {
		closeTime = genOrderDetail.LastFillTime
	}
	var lastUpdateTime time.Time
	if len(genOrderDetail.EditHistory) > 0 {
		lastUpdateTime = genOrderDetail.EditHistory[len(genOrderDetail.EditHistory)-1].ReplaceAcceptTimestamp
	}
	response := order.Detail{
		ImmediateOrCancel:    genOrderDetail.OrderConfiguration.MarketMarketIOC != nil,
		PostOnly:             postOnly,
		Price:                price,
		Amount:               amount,
		TriggerPrice:         triggerPrice,
		AverageExecutedPrice: genOrderDetail.AverageFilledPrice,
		QuoteAmount:          quoteAmount,
		ExecutedAmount:       genOrderDetail.FilledSize,
		RemainingAmount:      remainingAmount,
		Cost:                 genOrderDetail.TotalValueAfterFees,
		Fee:                  genOrderDetail.TotalFees,
		Exchange:             c.GetName(),
		OrderID:              genOrderDetail.OrderID,
		ClientOrderID:        genOrderDetail.ClientOID,
		ClientID:             genOrderDetail.UserID,
		Type:                 orderType,
		Side:                 orderSide,
		Status:               orderStatus,
		AssetType:            assetItem,
		Date:                 genOrderDetail.CreatedTime,
		CloseTime:            closeTime,
		LastUpdated:          lastUpdateTime,
		Pair:                 pair,
	}
	return &response, nil
}

// stringToFloatPtr essentially calls ParseFloat, but leaves the float alone instead of erroring out
// if the string is empty.
func stringToFloatPtr(outgoing *float64, incoming string) error {
	if outgoing == nil {
		return errPointerNil
	}
	var err error
	if incoming != "" {
		*outgoing, err = strconv.ParseFloat(incoming, 64)
		return err
	}
	return nil
}

// VerificationCheck returns whether authentication support is enabled or not
func (c *CoinbasePro) verificationCheck(ctx context.Context) (bool, error) {
	_, err := c.GetCredentials(ctx)
	if err != nil {
		if errors.Is(err, exchange.ErrAuthenticationSupportNotEnabled) ||
			errors.Is(err, exchange.ErrCredentialsAreEmpty) {
			return true, nil
		}
		return false, err
	}
	return false, nil
}

// TickerHelper fetches the ticker for a given currency pair, used by UpdateTickers and UpdateTicker
func (c *CoinbasePro) tickerHelper(ctx context.Context, name string, assetType asset.Item, unverified bool) error {
	pair, err := currency.NewPairDelimiter(name, currency.DashDelimiter)
	if err != nil {
		return err
	}
	newTick := &ticker.Price{
		Pair:         pair,
		ExchangeName: c.Name,
		AssetType:    assetType,
	}
	if unverified {
		var tick *ProductTicker
		tick, err = c.GetProductTicker(ctx, name)
		if err != nil {
			return err
		}
		newTick.Last = tick.Price
		newTick.Volume = tick.Volume
		newTick.Bid = tick.Bid
		newTick.Ask = tick.Ask
	} else {
		var ticks *Ticker
		ticks, err = c.GetTicker(ctx, name, 1, time.Time{}, time.Time{})
		if err != nil {
			return err
		}
		var last float64
		if len(ticks.Trades) != 0 {
			last = ticks.Trades[0].Price
		}
		newTick.Last = last
		newTick.Bid = ticks.BestBid.Float64()
		newTick.Ask = ticks.BestAsk.Float64()
	}
	err = ticker.ProcessTicker(newTick)
	if err != nil {
		return err
	}
	return nil
}

// CandleHelper handles calling the correct candle function, and doing preliminary work on the data
func (c *CoinbasePro) candleHelper(ctx context.Context, pair string, granularity kline.Interval, start, end time.Time, unverified bool) ([]kline.Candle, error) {
	var timeSeries []kline.Candle
	if unverified {
		hist, err := c.GetProductCandles(ctx, pair, formatExchangeKlineIntervalV1(granularity), start, end)
		if err != nil {
			return nil, err
		}
		timeSeries = make([]kline.Candle, len(hist))
		for x := range hist {
			timeSeries[x] = kline.Candle{
				Time:   hist[x].Time,
				Low:    hist[x].Low,
				High:   hist[x].High,
				Open:   hist[x].Open,
				Close:  hist[x].Close,
				Volume: hist[x].Volume,
			}
		}
	} else {
		history, err := c.GetHistoricRates(ctx, pair, formatExchangeKlineIntervalV3(granularity), start, end)
		if err != nil {
			return nil, err
		}
		timeSeries = make([]kline.Candle, len(history))
		for x := range history {
			timeSeries[x] = kline.Candle{
				Time:   history[x].Start.Time(),
				Low:    history[x].Low,
				High:   history[x].High,
				Open:   history[x].Open,
				Close:  history[x].Close,
				Volume: history[x].Volume,
			}
		}
	}
	return timeSeries, nil
}

// GetCurrencyTradeURL returns the URL to the exchange's trade page for the given asset and currency pair
func (c *CoinbasePro) GetCurrencyTradeURL(_ context.Context, a asset.Item, cp currency.Pair) (string, error) {
	_, err := c.CurrencyPairs.IsPairEnabled(cp, a)
	if err != nil {
		return "", err
	}
	cp.Delimiter = currency.DashDelimiter
	return tradeBaseURL + cp.Upper().String(), nil
}<|MERGE_RESOLUTION|>--- conflicted
+++ resolved
@@ -398,7 +398,6 @@
 		Asset:           assetType,
 		VerifyOrderbook: c.CanVerifyOrderbook,
 	}
-<<<<<<< HEAD
 	if unverified {
 		if assetType != asset.Spot {
 			return nil, fmt.Errorf("%w for %v", errAuthenticationNeeded, assetType)
@@ -408,16 +407,16 @@
 		if err != nil {
 			return book, err
 		}
-		book.Bids = make(orderbook.Items, len(obN.Bids))
+		book.Bids = make(orderbook.Tranches, len(obN.Bids))
 		for x := range obN.Bids {
-			book.Bids[x] = orderbook.Item{
+			book.Bids[x] = orderbook.Tranche{
 				Amount: obN.Bids[x].Size,
 				Price:  obN.Bids[x].Price,
 			}
 		}
-		book.Asks = make(orderbook.Items, len(obN.Asks))
+		book.Asks = make(orderbook.Tranches, len(obN.Asks))
 		for x := range obN.Asks {
-			book.Asks[x] = orderbook.Item{
+			book.Asks[x] = orderbook.Tranche{
 				Amount: obN.Asks[x].Size,
 				Price:  obN.Asks[x].Price,
 			}
@@ -428,49 +427,19 @@
 		if err != nil {
 			return book, err
 		}
-		book.Bids = make(orderbook.Items, len(orderbookNew.Bids))
+		book.Bids = make(orderbook.Tranches, len(orderbookNew.Bids))
 		for x := range orderbookNew.Bids {
-			book.Bids[x] = orderbook.Item{
+			book.Bids[x] = orderbook.Tranche{
 				Amount: orderbookNew.Bids[x].Size,
 				Price:  orderbookNew.Bids[x].Price,
 			}
 		}
-		book.Asks = make(orderbook.Items, len(orderbookNew.Asks))
+		book.Asks = make(orderbook.Tranches, len(orderbookNew.Asks))
 		for x := range orderbookNew.Asks {
-			book.Asks[x] = orderbook.Item{
+			book.Asks[x] = orderbook.Tranche{
 				Amount: orderbookNew.Asks[x].Size,
 				Price:  orderbookNew.Asks[x].Price,
 			}
-=======
-	fPair, err := c.FormatExchangeCurrency(p, assetType)
-	if err != nil {
-		return book, err
-	}
-
-	orderbookNew, err := c.GetOrderbook(ctx, fPair.String(), 2)
-	if err != nil {
-		return book, err
-	}
-
-	obNew, ok := orderbookNew.(OrderbookL1L2)
-	if !ok {
-		return book, common.GetTypeAssertError("OrderbookL1L2", orderbookNew)
-	}
-
-	book.Bids = make(orderbook.Tranches, len(obNew.Bids))
-	for x := range obNew.Bids {
-		book.Bids[x] = orderbook.Tranche{
-			Amount: obNew.Bids[x].Amount,
-			Price:  obNew.Bids[x].Price,
-		}
-	}
-
-	book.Asks = make(orderbook.Tranches, len(obNew.Asks))
-	for x := range obNew.Asks {
-		book.Asks[x] = orderbook.Tranche{
-			Amount: obNew.Asks[x].Amount,
-			Price:  obNew.Asks[x].Price,
->>>>>>> aeb4a879
 		}
 	}
 	err = book.Process()
