package coinbasepro

import (
	"errors"
	"fmt"
	"strings"
	"sync"
	"time"

	"github.com/thrasher-corp/gocryptotrader/common"
	"github.com/thrasher-corp/gocryptotrader/config"
	"github.com/thrasher-corp/gocryptotrader/currency"
	exchange "github.com/thrasher-corp/gocryptotrader/exchanges"
	"github.com/thrasher-corp/gocryptotrader/exchanges/account"
	"github.com/thrasher-corp/gocryptotrader/exchanges/asset"
	"github.com/thrasher-corp/gocryptotrader/exchanges/kline"
	"github.com/thrasher-corp/gocryptotrader/exchanges/order"
	"github.com/thrasher-corp/gocryptotrader/exchanges/orderbook"
	"github.com/thrasher-corp/gocryptotrader/exchanges/protocol"
	"github.com/thrasher-corp/gocryptotrader/exchanges/request"
	"github.com/thrasher-corp/gocryptotrader/exchanges/stream"
	"github.com/thrasher-corp/gocryptotrader/exchanges/ticker"
	"github.com/thrasher-corp/gocryptotrader/log"
	"github.com/thrasher-corp/gocryptotrader/portfolio/withdraw"
)

// GetDefaultConfig returns a default exchange config
func (c *CoinbasePro) GetDefaultConfig() (*config.ExchangeConfig, error) {
	c.SetDefaults()
	exchCfg := new(config.ExchangeConfig)
	exchCfg.Name = c.Name
	exchCfg.HTTPTimeout = exchange.DefaultHTTPTimeout
	exchCfg.BaseCurrencies = c.BaseCurrencies

	c.SetupDefaults(exchCfg)

	if c.Features.Supports.RESTCapabilities.AutoPairUpdates {
		err := c.UpdateTradablePairs(true)
		if err != nil {
			return nil, err
		}
	}

	return exchCfg, nil
}

// SetDefaults sets default values for the exchange
func (c *CoinbasePro) SetDefaults() {
	c.Name = "CoinbasePro"
	c.Enabled = true
	c.Verbose = true
	c.API.CredentialsValidator.RequiresKey = true
	c.API.CredentialsValidator.RequiresSecret = true
	c.API.CredentialsValidator.RequiresClientID = true
	c.API.CredentialsValidator.RequiresBase64DecodeSecret = true

	requestFmt := &currency.PairFormat{Delimiter: currency.Dash, Uppercase: true}
	configFmt := &currency.PairFormat{Delimiter: currency.Dash, Uppercase: true}
	err := c.SetGlobalPairsManager(requestFmt, configFmt, asset.Spot)
	if err != nil {
		log.Errorln(log.ExchangeSys, err)
	}

	c.Features = exchange.Features{
		Supports: exchange.FeaturesSupported{
			REST:      true,
			Websocket: true,
			RESTCapabilities: protocol.Features{
				TickerFetching:    true,
				KlineFetching:     true,
				TradeFetching:     true,
				OrderbookFetching: true,
				AutoPairUpdates:   true,
				AccountInfo:       true,
				GetOrder:          true,
				GetOrders:         true,
				CancelOrders:      true,
				CancelOrder:       true,
				SubmitOrder:       true,
				DepositHistory:    true,
				WithdrawalHistory: true,
				UserTradeHistory:  true,
				CryptoDeposit:     true,
				CryptoWithdrawal:  true,
				FiatDeposit:       true,
				FiatWithdraw:      true,
				TradeFee:          true,
				FiatDepositFee:    true,
				FiatWithdrawalFee: true,
				CandleHistory:     true,
			},
			WebsocketCapabilities: protocol.Features{
				TickerFetching:         true,
				OrderbookFetching:      true,
				Subscribe:              true,
				Unsubscribe:            true,
				AuthenticatedEndpoints: true,
				MessageSequenceNumbers: true,
				GetOrders:              true,
				GetOrder:               true,
			},
			WithdrawPermissions: exchange.AutoWithdrawCryptoWithAPIPermission |
				exchange.AutoWithdrawFiatWithAPIPermission,
		},
		Enabled: exchange.FeaturesEnabled{
			AutoPairUpdates: true,
		},
	}

	c.Requester = request.New(c.Name,
		common.NewHTTPClientWithTimeout(exchange.DefaultHTTPTimeout),
		request.WithLimiter(SetRateLimit()))

	c.API.Endpoints.URLDefault = coinbaseproAPIURL
	c.API.Endpoints.URL = c.API.Endpoints.URLDefault
	c.API.Endpoints.WebsocketURL = coinbaseproWebsocketURL
	c.Websocket = stream.New()
	c.WebsocketResponseMaxLimit = exchange.DefaultWebsocketResponseMaxLimit
	c.WebsocketResponseCheckTimeout = exchange.DefaultWebsocketResponseCheckTimeout
	c.WebsocketOrderbookBufferLimit = exchange.DefaultWebsocketOrderbookBufferLimit
}

// Setup initialises the exchange parameters with the current configuration
func (c *CoinbasePro) Setup(exch *config.ExchangeConfig) error {
	if !exch.Enabled {
		c.SetEnabled(false)
		return nil
	}

	c.SetupDefaults(exch)

	err := c.Websocket.Setup(&stream.WebsocketSetup{
		Enabled:                          exch.Features.Enabled.Websocket,
		Verbose:                          exch.Verbose,
		AuthenticatedWebsocketAPISupport: exch.API.AuthenticatedWebsocketSupport,
		WebsocketTimeout:                 exch.WebsocketTrafficTimeout,
		DefaultURL:                       coinbaseproWebsocketURL,
		ExchangeName:                     exch.Name,
		RunningURL:                       exch.API.Endpoints.WebsocketURL,
		Connector:                        c.WsConnect,
		Subscriber:                       c.Subscribe,
		UnSubscriber:                     c.Unsubscribe,
		GenerateSubscriptions:            c.GenerateDefaultSubscriptions,
		Features:                         &c.Features.Supports.WebsocketCapabilities,
		OrderbookBufferLimit:             exch.WebsocketOrderbookBufferLimit,
		BufferEnabled:                    true,
		SortBuffer:                       true,
	})
	if err != nil {
		return err
	}

	return c.Websocket.SetupNewConnection(stream.ConnectionSetup{
		ResponseCheckTimeout: exch.WebsocketResponseCheckTimeout,
		ResponseMaxLimit:     exch.WebsocketResponseMaxLimit,
	}, false)
}

// Start starts the coinbasepro go routine
func (c *CoinbasePro) Start(wg *sync.WaitGroup) {
	wg.Add(1)
	go func() {
		c.Run()
		wg.Done()
	}()
}

// Run implements the coinbasepro wrapper
func (c *CoinbasePro) Run() {
	if c.Verbose {
		log.Debugf(log.ExchangeSys,
			"%s Websocket: %s. (url: %s).\n",
			c.Name,
			common.IsEnabled(c.Websocket.IsEnabled()),
			coinbaseproWebsocketURL)
		c.PrintEnabledPairs()
	}

	forceUpdate := false
	format, err := c.GetPairFormat(asset.Spot, false)
	if err != nil {
		log.Errorf(log.ExchangeSys,
			"%s failed to update currencies. Err: %s\n",
			c.Name,
			err)
		return
	}
	enabled, err := c.CurrencyPairs.GetPairs(asset.Spot, true)
	if err != nil {
		log.Errorf(log.ExchangeSys,
			"%s failed to update currencies. Err: %s\n",
			c.Name,
			err)
		return
	}

	avail, err := c.CurrencyPairs.GetPairs(asset.Spot, false)
	if err != nil {
		log.Errorf(log.ExchangeSys,
			"%s failed to update currencies. Err: %s\n",
			c.Name,
			err)
		return
	}

	if !common.StringDataContains(enabled.Strings(), format.Delimiter) ||
		!common.StringDataContains(avail.Strings(), format.Delimiter) {
		var p currency.Pairs
		p, err = currency.NewPairsFromStrings([]string{currency.BTC.String() +
			format.Delimiter +
			currency.USD.String()})
		if err != nil {
			log.Errorf(log.ExchangeSys,
				"%s failed to update currencies. Err: %s\n",
				c.Name,
				err)
		} else {
			log.Warn(log.ExchangeSys,
				"Enabled pairs for CoinbasePro reset due to config upgrade, please enable the ones you would like to use again")
			forceUpdate = true

			err = c.UpdatePairs(p, asset.Spot, true, true)
			if err != nil {
				log.Errorf(log.ExchangeSys,
					"%s failed to update currencies. Err: %s\n",
					c.Name,
					err)
			}
		}
	}

	if !c.GetEnabledFeatures().AutoPairUpdates && !forceUpdate {
		return
	}

	err = c.UpdateTradablePairs(forceUpdate)
	if err != nil {
		log.Errorf(log.ExchangeSys, "%s failed to update tradable pairs. Err: %s", c.Name, err)
	}
}

// FetchTradablePairs returns a list of the exchanges tradable pairs
func (c *CoinbasePro) FetchTradablePairs(asset asset.Item) ([]string, error) {
	pairs, err := c.GetProducts()
	if err != nil {
		return nil, err
	}

	format, err := c.GetPairFormat(asset, false)
	if err != nil {
		return nil, err
	}

	var products []string
	for x := range pairs {
		products = append(products, pairs[x].BaseCurrency+
			format.Delimiter+
			pairs[x].QuoteCurrency)
	}

	return products, nil
}

// UpdateTradablePairs updates the exchanges available pairs and stores
// them in the exchanges config
func (c *CoinbasePro) UpdateTradablePairs(forceUpdate bool) error {
	pairs, err := c.FetchTradablePairs(asset.Spot)
	if err != nil {
		return err
	}

	p, err := currency.NewPairsFromStrings(pairs)
	if err != nil {
		return err
	}

	return c.UpdatePairs(p, asset.Spot, false, forceUpdate)
}

// UpdateAccountInfo retrieves balances for all enabled currencies for the
// coinbasepro exchange
func (c *CoinbasePro) UpdateAccountInfo() (account.Holdings, error) {
	var response account.Holdings
	response.Exchange = c.Name
	accountBalance, err := c.GetAccounts()
	if err != nil {
		return response, err
	}

	var currencies []account.Balance
	for i := range accountBalance {
		var exchangeCurrency account.Balance
		exchangeCurrency.CurrencyName = currency.NewCode(accountBalance[i].Currency)
		exchangeCurrency.TotalValue = accountBalance[i].Available
		exchangeCurrency.Hold = accountBalance[i].Hold

		currencies = append(currencies, exchangeCurrency)
	}

	response.Accounts = append(response.Accounts, account.SubAccount{
		Currencies: currencies,
	})

	err = account.Process(&response)
	if err != nil {
		return account.Holdings{}, err
	}

	return response, nil
}

// FetchAccountInfo retrieves balances for all enabled currencies
func (c *CoinbasePro) FetchAccountInfo() (account.Holdings, error) {
	acc, err := account.GetHoldings(c.Name)
	if err != nil {
		return c.UpdateAccountInfo()
	}

	return acc, nil
}

// UpdateTicker updates and returns the ticker for a currency pair
func (c *CoinbasePro) UpdateTicker(p currency.Pair, assetType asset.Item) (*ticker.Price, error) {
	fpair, err := c.FormatExchangeCurrency(p, assetType)
	if err != nil {
		return nil, err
	}

	tick, err := c.GetTicker(fpair.String())
	if err != nil {
		return nil, err
	}
<<<<<<< HEAD
	stats, err := c.GetStats(fpair.String())
	if err != nil {
		return nil, err
=======

	tickerPrice := &ticker.Price{
		Last:        stats.Last,
		High:        stats.High,
		Low:         stats.Low,
		Bid:         tick.Bid,
		Ask:         tick.Ask,
		Volume:      tick.Volume,
		Open:        stats.Open,
		Pair:        p,
		LastUpdated: tick.Time,
>>>>>>> 8afee0b4
	}

	err = ticker.ProcessTicker(&ticker.Price{
		Last:         tick.Size,
		High:         stats.High,
		Low:          stats.Low,
		Bid:          tick.Bid,
		Ask:          tick.Ask,
		Volume:       tick.Volume,
		Open:         stats.Open,
		Pair:         p,
		LastUpdated:  tick.Time,
		ExchangeName: c.Name,
		AssetType:    assetType})
	if err != nil {
		return nil, err
	}

	return ticker.GetTicker(c.Name, p, assetType)
}

// FetchTicker returns the ticker for a currency pair
func (c *CoinbasePro) FetchTicker(p currency.Pair, assetType asset.Item) (*ticker.Price, error) {
	tickerNew, err := ticker.GetTicker(c.Name, p, assetType)
	if err != nil {
		return c.UpdateTicker(p, assetType)
	}
	return tickerNew, nil
}

// FetchOrderbook returns orderbook base on the currency pair
func (c *CoinbasePro) FetchOrderbook(p currency.Pair, assetType asset.Item) (*orderbook.Base, error) {
	ob, err := orderbook.Get(c.Name, p, assetType)
	if err != nil {
		return c.UpdateOrderbook(p, assetType)
	}
	return ob, nil
}

// UpdateOrderbook updates and returns the orderbook for a currency pair
func (c *CoinbasePro) UpdateOrderbook(p currency.Pair, assetType asset.Item) (*orderbook.Base, error) {
	fpair, err := c.FormatExchangeCurrency(p, assetType)
	if err != nil {
		return nil, err
	}

	orderbookNew, err := c.GetOrderbook(fpair.String(), 2)
	if err != nil {
		return nil, err
	}

	obNew := orderbookNew.(OrderbookL1L2)
	orderBook := new(orderbook.Base)
	for x := range obNew.Bids {
		orderBook.Bids = append(orderBook.Bids, orderbook.Item{Amount: obNew.Bids[x].Amount, Price: obNew.Bids[x].Price})
	}

	for x := range obNew.Asks {
		orderBook.Asks = append(orderBook.Asks, orderbook.Item{Amount: obNew.Asks[x].Amount, Price: obNew.Asks[x].Price})
	}

	orderBook.Pair = p
	orderBook.ExchangeName = c.Name
	orderBook.AssetType = assetType

	err = orderBook.Process()
	if err != nil {
		return orderBook, err
	}

	return orderbook.Get(c.Name, p, assetType)
}

// GetFundingHistory returns funding history, deposits and
// withdrawals
func (c *CoinbasePro) GetFundingHistory() ([]exchange.FundHistory, error) {
	return nil, common.ErrFunctionNotSupported
}

// GetExchangeHistory returns historic trade data since exchange opening.
func (c *CoinbasePro) GetExchangeHistory(p currency.Pair, assetType asset.Item) ([]exchange.TradeHistory, error) {
	return nil, common.ErrNotYetImplemented
}

// SubmitOrder submits a new order
func (c *CoinbasePro) SubmitOrder(s *order.Submit) (order.SubmitResponse, error) {
	var submitOrderResponse order.SubmitResponse
	if err := s.Validate(); err != nil {
		return submitOrderResponse, err
	}

	fpair, err := c.FormatExchangeCurrency(s.Pair, asset.Spot)
	if err != nil {
		return submitOrderResponse, err
	}

	var response string
	switch s.Type {
	case order.Market:
		response, err = c.PlaceMarketOrder("",
			s.Amount,
			s.Amount,
			s.Side.Lower(),
			fpair.String(),
			"")
	case order.Limit:
		response, err = c.PlaceLimitOrder("",
			s.Price,
			s.Amount,
			s.Side.Lower(),
			"",
			"",
			fpair.String(),
			"",
			false)
	default:
		err = errors.New("order type not supported")
	}
	if err != nil {
		return submitOrderResponse, err
	}
	if s.Type == order.Market {
		submitOrderResponse.FullyMatched = true
	}
	if response != "" {
		submitOrderResponse.OrderID = response
	}

	submitOrderResponse.IsOrderPlaced = true

	return submitOrderResponse, nil
}

// ModifyOrder will allow of changing orderbook placement and limit to
// market conversion
func (c *CoinbasePro) ModifyOrder(action *order.Modify) (string, error) {
	return "", common.ErrFunctionNotSupported
}

// CancelOrder cancels an order by its corresponding ID number
func (c *CoinbasePro) CancelOrder(order *order.Cancel) error {
	return c.CancelExistingOrder(order.ID)
}

// CancelAllOrders cancels all orders associated with a currency pair
func (c *CoinbasePro) CancelAllOrders(_ *order.Cancel) (order.CancelAllResponse, error) {
	// CancellAllExisting orders returns a list of successful cancellations, we're only interested in failures
	_, err := c.CancelAllExistingOrders("")
	return order.CancelAllResponse{}, err
}

// GetOrderInfo returns information on a current open order
func (c *CoinbasePro) GetOrderInfo(orderID string) (order.Detail, error) {
	genOrderDetail, errGo := c.GetOrder(orderID)
	if errGo != nil {
		return order.Detail{}, fmt.Errorf("error retrieving order %s : %s", orderID, errGo)
	}
	od, errOd := time.Parse(time.RFC3339, genOrderDetail.DoneAt)
	if errOd != nil {
		return order.Detail{}, fmt.Errorf("error parsing order done at time: %s", errOd)
	}
	os, errOs := order.StringToOrderStatus(genOrderDetail.Status)
	if errOs != nil {
		return order.Detail{}, fmt.Errorf("error parsing order status: %s", errOs)
	}
	tt, errOt := order.StringToOrderType(genOrderDetail.Type)
	if errOt != nil {
		return order.Detail{}, fmt.Errorf("error parsing order type: %s", errOt)
	}
	ss, errOss := order.StringToOrderSide(genOrderDetail.Side)
	if errOss != nil {
		return order.Detail{}, fmt.Errorf("error parsing order side: %s", errOss)
	}
	response := order.Detail{
		Exchange:        c.GetName(),
		ID:              genOrderDetail.ID,
		Pair:            currency.NewPairDelimiter(genOrderDetail.ProductID, "-"),
		Side:            ss,
		Type:            tt,
		Date:            od,
		Status:          os,
		Price:           genOrderDetail.Price,
		Amount:          genOrderDetail.Size,
		ExecutedAmount:  genOrderDetail.FilledSize,
		RemainingAmount: genOrderDetail.Size - genOrderDetail.FilledSize,
		Fee:             genOrderDetail.FillFees,
	}
	fillResponse, errGF := c.GetFills(orderID, genOrderDetail.ProductID)
	if errGF != nil {
		return response, fmt.Errorf("error retrieving the order fills: %s", errGF)
	}
	for i := range fillResponse {
		trSi, errTSi := order.StringToOrderSide(fillResponse[i].Side)
		if errTSi != nil {
			return response, fmt.Errorf("error parsing order Side: %s", errTSi)
		}
		response.Trades = append(response.Trades, order.TradeHistory{
			Timestamp: fillResponse[i].CreatedAt,
			TID:       string(fillResponse[i].TradeID),
			Price:     fillResponse[i].Price,
			Amount:    fillResponse[i].Size,
			Exchange:  c.GetName(),
			Type:      tt,
			Side:      trSi,
			Fee:       fillResponse[i].Fee,
		})
	}
	return response, nil
}

// GetDepositAddress returns a deposit address for a specified currency
func (c *CoinbasePro) GetDepositAddress(cryptocurrency currency.Code, accountID string) (string, error) {
	return "", common.ErrFunctionNotSupported
}

// WithdrawCryptocurrencyFunds returns a withdrawal ID when a withdrawal is
// submitted
func (c *CoinbasePro) WithdrawCryptocurrencyFunds(withdrawRequest *withdraw.Request) (*withdraw.ExchangeResponse, error) {
	resp, err := c.WithdrawCrypto(withdrawRequest.Amount, withdrawRequest.Currency.String(), withdrawRequest.Crypto.Address)
	if err != nil {
		return nil, err
	}
	return &withdraw.ExchangeResponse{
		ID: resp.ID,
	}, err
}

// WithdrawFiatFunds returns a withdrawal ID when a withdrawal is
// submitted
func (c *CoinbasePro) WithdrawFiatFunds(withdrawRequest *withdraw.Request) (*withdraw.ExchangeResponse, error) {
	paymentMethods, err := c.GetPayMethods()
	if err != nil {
		return nil, err
	}

	selectedWithdrawalMethod := PaymentMethod{}
	for i := range paymentMethods {
		if withdrawRequest.Fiat.Bank.BankName == paymentMethods[i].Name {
			selectedWithdrawalMethod = paymentMethods[i]
			break
		}
	}
	if selectedWithdrawalMethod.ID == "" {
		return nil, fmt.Errorf("could not find payment method '%v'. Check the name via the website and try again", withdrawRequest.Fiat.Bank.BankName)
	}

	resp, err := c.WithdrawViaPaymentMethod(withdrawRequest.Amount, withdrawRequest.Currency.String(), selectedWithdrawalMethod.ID)
	if err != nil {
		return nil, err
	}

	return &withdraw.ExchangeResponse{
		Status: resp.ID,
	}, nil
}

// WithdrawFiatFundsToInternationalBank returns a withdrawal ID when a
// withdrawal is submitted
func (c *CoinbasePro) WithdrawFiatFundsToInternationalBank(withdrawRequest *withdraw.Request) (*withdraw.ExchangeResponse, error) {
	v, err := c.WithdrawFiatFunds(withdrawRequest)
	if err != nil {
		return nil, err
	}
	return &withdraw.ExchangeResponse{
		ID:     v.ID,
		Status: v.Status,
	}, nil
}

// GetWebsocket returns a pointer to the exchange websocket
func (c *CoinbasePro) GetWebsocket() (*stream.Websocket, error) {
	return c.Websocket, nil
}

// GetFeeByType returns an estimate of fee based on type of transaction
func (c *CoinbasePro) GetFeeByType(feeBuilder *exchange.FeeBuilder) (float64, error) {
	if !c.AllowAuthenticatedRequest() && // Todo check connection status
		feeBuilder.FeeType == exchange.CryptocurrencyTradeFee {
		feeBuilder.FeeType = exchange.OfflineTradeFee
	}
	return c.GetFee(feeBuilder)
}

// GetActiveOrders retrieves any orders that are active/open
func (c *CoinbasePro) GetActiveOrders(req *order.GetOrdersRequest) ([]order.Detail, error) {
	var respOrders []GeneralizedOrderResponse
	for i := range req.Pairs {
		fpair, err := c.FormatExchangeCurrency(req.Pairs[i], asset.Spot)
		if err != nil {
			return nil, err
		}

		resp, err := c.GetOrders([]string{"open", "pending", "active"},
			fpair.String())
		if err != nil {
			return nil, err
		}
		respOrders = append(respOrders, resp...)
	}

	format, err := c.GetPairFormat(asset.Spot, false)
	if err != nil {
		return nil, err
	}

	var orders []order.Detail
	for i := range respOrders {
		curr := currency.NewPairDelimiter(respOrders[i].ProductID,
			format.Delimiter)
		orderSide := order.Side(strings.ToUpper(respOrders[i].Side))
		orderType := order.Type(strings.ToUpper(respOrders[i].Type))
		orders = append(orders, order.Detail{
			ID:             respOrders[i].ID,
			Amount:         respOrders[i].Size,
			ExecutedAmount: respOrders[i].FilledSize,
			Type:           orderType,
			Date:           respOrders[i].CreatedAt,
			Side:           orderSide,
			Pair:           curr,
			Exchange:       c.Name,
		})
	}

	order.FilterOrdersByType(&orders, req.Type)
	order.FilterOrdersByTickRange(&orders, req.StartTicks, req.EndTicks)
	order.FilterOrdersBySide(&orders, req.Side)
	return orders, nil
}

// GetOrderHistory retrieves account order information
// Can Limit response to specific order status
func (c *CoinbasePro) GetOrderHistory(req *order.GetOrdersRequest) ([]order.Detail, error) {
	var respOrders []GeneralizedOrderResponse
	for i := range req.Pairs {
		fpair, err := c.FormatExchangeCurrency(req.Pairs[i], asset.Spot)
		if err != nil {
			return nil, err
		}
		resp, err := c.GetOrders([]string{"done", "settled"},
			fpair.String())
		if err != nil {
			return nil, err
		}
		respOrders = append(respOrders, resp...)
	}

	format, err := c.GetPairFormat(asset.Spot, false)
	if err != nil {
		return nil, err
	}

	var orders []order.Detail
	for i := range respOrders {
		curr := currency.NewPairDelimiter(respOrders[i].ProductID,
			format.Delimiter)
		orderSide := order.Side(strings.ToUpper(respOrders[i].Side))
		orderType := order.Type(strings.ToUpper(respOrders[i].Type))
		orders = append(orders, order.Detail{
			ID:             respOrders[i].ID,
			Amount:         respOrders[i].Size,
			ExecutedAmount: respOrders[i].FilledSize,
			Type:           orderType,
			Date:           respOrders[i].CreatedAt,
			Side:           orderSide,
			Pair:           curr,
			Exchange:       c.Name,
		})
	}

	order.FilterOrdersByType(&orders, req.Type)
	order.FilterOrdersByTickRange(&orders, req.StartTicks, req.EndTicks)
	order.FilterOrdersBySide(&orders, req.Side)
	return orders, nil
}

// SubscribeToWebsocketChannels appends to ChannelsToSubscribe
// which lets websocket.manageSubscriptions handle subscribing
func (c *CoinbasePro) SubscribeToWebsocketChannels(channels []stream.ChannelSubscription) error {
	c.Websocket.SubscribeToChannels(channels)
	return nil
}

// UnsubscribeToWebsocketChannels removes from ChannelsToSubscribe
// which lets websocket.manageSubscriptions handle unsubscribing
func (c *CoinbasePro) UnsubscribeToWebsocketChannels(channels []stream.ChannelSubscription) error {
	c.Websocket.RemoveSubscribedChannels(channels)
	return nil
}

// GetSubscriptions returns a copied list of subscriptions
func (c *CoinbasePro) GetSubscriptions() ([]stream.ChannelSubscription, error) {
	return c.Websocket.GetSubscriptions(), nil
}

// AuthenticateWebsocket sends an authentication message to the websocket
func (c *CoinbasePro) AuthenticateWebsocket() error {
	return common.ErrFunctionNotSupported
}

// checkInterval checks allowable interval
func checkInterval(i time.Duration) (int64, error) {
	switch i.Seconds() {
	case 60:
		return 60, nil
	case 300:
		return 300, nil
	case 900:
		return 900, nil
	case 3600:
		return 3600, nil
	case 21600:
		return 21600, nil
	case 86400:
		return 86400, nil
	}
	return 0, fmt.Errorf("interval not allowed %v", i.Seconds())
}

// GetHistoricCandles returns a set of candle between two time periods for a
// designated time period
func (c *CoinbasePro) GetHistoricCandles(p currency.Pair, a asset.Item, start, end time.Time, interval time.Duration) (kline.Item, error) {
	i, err := checkInterval(interval)
	if err != nil {
		return kline.Item{}, err
	}

	formatP, err := c.FormatExchangeCurrency(p, a)
	if err != nil {
		return kline.Item{}, err
	}

	history, err := c.GetHistoricRates(formatP.String(),
		start.Format(time.RFC3339),
		end.Format(time.RFC3339),
		i)
	if err != nil {
		return kline.Item{}, err
	}

	var candles kline.Item
	candles.Asset = a
	candles.Exchange = c.Name
	candles.Interval = interval
	candles.Pair = p

	for x := range history {
		candles.Candles = append(candles.Candles, kline.Candle{
			Time:   time.Unix(history[x].Time, 0),
			Low:    history[x].Low,
			High:   history[x].High,
			Open:   history[x].Open,
			Close:  history[x].Close,
			Volume: history[x].Volume,
		})
	}
	return candles, nil
}

// ValidateCredentials validates current credentials used for wrapper
// functionality
func (c *CoinbasePro) ValidateCredentials() error {
	_, err := c.UpdateAccountInfo()
	return c.CheckTransientError(err)
}<|MERGE_RESOLUTION|>--- conflicted
+++ resolved
@@ -330,27 +330,13 @@
 	if err != nil {
 		return nil, err
 	}
-<<<<<<< HEAD
 	stats, err := c.GetStats(fpair.String())
 	if err != nil {
 		return nil, err
-=======
+	}
 
 	tickerPrice := &ticker.Price{
-		Last:        stats.Last,
-		High:        stats.High,
-		Low:         stats.Low,
-		Bid:         tick.Bid,
-		Ask:         tick.Ask,
-		Volume:      tick.Volume,
-		Open:        stats.Open,
-		Pair:        p,
-		LastUpdated: tick.Time,
->>>>>>> 8afee0b4
-	}
-
-	err = ticker.ProcessTicker(&ticker.Price{
-		Last:         tick.Size,
+		Last:         stats.Last,
 		High:         stats.High,
 		Low:          stats.Low,
 		Bid:          tick.Bid,
@@ -360,9 +346,11 @@
 		Pair:         p,
 		LastUpdated:  tick.Time,
 		ExchangeName: c.Name,
-		AssetType:    assetType})
-	if err != nil {
-		return nil, err
+		AssetType:    assetType}
+
+	err = ticker.ProcessTicker(tickerPrice)
+	if err != nil {
+		return tickerPrice, err
 	}
 
 	return ticker.GetTicker(c.Name, p, assetType)
