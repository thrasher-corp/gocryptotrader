package coinbasepro

import (
	"errors"
	"fmt"
	"strconv"
	"strings"
	"sync"
	"time"

	"github.com/thrasher-corp/gocryptotrader/common"
	"github.com/thrasher-corp/gocryptotrader/config"
	"github.com/thrasher-corp/gocryptotrader/currency"
	exchange "github.com/thrasher-corp/gocryptotrader/exchanges"
	"github.com/thrasher-corp/gocryptotrader/exchanges/account"
	"github.com/thrasher-corp/gocryptotrader/exchanges/asset"
	"github.com/thrasher-corp/gocryptotrader/exchanges/kline"
	"github.com/thrasher-corp/gocryptotrader/exchanges/order"
	"github.com/thrasher-corp/gocryptotrader/exchanges/orderbook"
	"github.com/thrasher-corp/gocryptotrader/exchanges/protocol"
	"github.com/thrasher-corp/gocryptotrader/exchanges/request"
	"github.com/thrasher-corp/gocryptotrader/exchanges/ticker"
	"github.com/thrasher-corp/gocryptotrader/exchanges/trade"
	"github.com/thrasher-corp/gocryptotrader/exchanges/websocket/wshandler"
	"github.com/thrasher-corp/gocryptotrader/log"
	"github.com/thrasher-corp/gocryptotrader/portfolio/withdraw"
)

// GetDefaultConfig returns a default exchange config
func (c *CoinbasePro) GetDefaultConfig() (*config.ExchangeConfig, error) {
	c.SetDefaults()
	exchCfg := new(config.ExchangeConfig)
	exchCfg.Name = c.Name
	exchCfg.HTTPTimeout = exchange.DefaultHTTPTimeout
	exchCfg.BaseCurrencies = c.BaseCurrencies

	err := c.SetupDefaults(exchCfg)
	if err != nil {
		return nil, err
	}

	if c.Features.Supports.RESTCapabilities.AutoPairUpdates {
		err = c.UpdateTradablePairs(true)
		if err != nil {
			return nil, err
		}
	}

	return exchCfg, nil
}

// SetDefaults sets default values for the exchange
func (c *CoinbasePro) SetDefaults() {
	c.Name = "CoinbasePro"
	c.Enabled = true
	c.Verbose = true
	c.API.CredentialsValidator.RequiresKey = true
	c.API.CredentialsValidator.RequiresSecret = true
	c.API.CredentialsValidator.RequiresClientID = true
	c.API.CredentialsValidator.RequiresBase64DecodeSecret = true

	c.CurrencyPairs = currency.PairsManager{
		AssetTypes: asset.Items{
			asset.Spot,
		},
		UseGlobalFormat: true,
		RequestFormat: &currency.PairFormat{
			Delimiter: "-",
			Uppercase: true,
		},
		ConfigFormat: &currency.PairFormat{
			Delimiter: "-",
			Uppercase: true,
		},
	}

	c.Features = exchange.Features{
		Supports: exchange.FeaturesSupported{
			REST:      true,
			Websocket: true,
			RESTCapabilities: protocol.Features{
				TickerFetching:    true,
				KlineFetching:     true,
				TradeFetching:     true,
				OrderbookFetching: true,
				AutoPairUpdates:   true,
				AccountInfo:       true,
				GetOrder:          true,
				GetOrders:         true,
				CancelOrders:      true,
				CancelOrder:       true,
				SubmitOrder:       true,
				DepositHistory:    true,
				WithdrawalHistory: true,
				UserTradeHistory:  true,
				CryptoDeposit:     true,
				CryptoWithdrawal:  true,
				FiatDeposit:       true,
				FiatWithdraw:      true,
				TradeFee:          true,
				FiatDepositFee:    true,
				FiatWithdrawalFee: true,
				CandleHistory:     true,
			},
			WebsocketCapabilities: protocol.Features{
				TickerFetching:         true,
				OrderbookFetching:      true,
				Subscribe:              true,
				Unsubscribe:            true,
				AuthenticatedEndpoints: true,
				MessageSequenceNumbers: true,
				GetOrders:              true,
				GetOrder:               true,
			},
			WithdrawPermissions: exchange.AutoWithdrawCryptoWithAPIPermission |
				exchange.AutoWithdrawFiatWithAPIPermission,
			KlineCapabilities: kline.ExchangeCapabilitiesSupported{
				DateRanges: true,
				Intervals:  true,
			},
		},
		Enabled: exchange.FeaturesEnabled{
			AutoPairUpdates: true,
			Kline: kline.ExchangeCapabilitiesEnabled{
				Intervals: map[string]bool{
					kline.OneMin.Word():     true,
					kline.FiveMin.Word():    true,
					kline.FifteenMin.Word(): true,
					kline.OneHour.Word():    true,
					kline.SixHour.Word():    true,
					kline.OneDay.Word():     true,
				},
				ResultLimit: 300,
			},
		},
	}

	c.Requester = request.New(c.Name,
		common.NewHTTPClientWithTimeout(exchange.DefaultHTTPTimeout),
		request.WithLimiter(SetRateLimit()))

	c.API.Endpoints.URLDefault = coinbaseproAPIURL
	c.API.Endpoints.URL = c.API.Endpoints.URLDefault
	c.API.Endpoints.WebsocketURL = coinbaseproWebsocketURL
	c.Websocket = wshandler.New()
	c.WebsocketResponseMaxLimit = exchange.DefaultWebsocketResponseMaxLimit
	c.WebsocketResponseCheckTimeout = exchange.DefaultWebsocketResponseCheckTimeout
	c.WebsocketOrderbookBufferLimit = exchange.DefaultWebsocketOrderbookBufferLimit
}

// Setup initialises the exchange parameters with the current configuration
func (c *CoinbasePro) Setup(exch *config.ExchangeConfig) error {
	if !exch.Enabled {
		c.SetEnabled(false)
		return nil
	}

	err := c.SetupDefaults(exch)
	if err != nil {
		return err
	}

	err = c.Websocket.Setup(
		&wshandler.WebsocketSetup{
			Enabled:                          exch.Features.Enabled.Websocket,
			Verbose:                          exch.Verbose,
			AuthenticatedWebsocketAPISupport: exch.API.AuthenticatedWebsocketSupport,
			WebsocketTimeout:                 exch.WebsocketTrafficTimeout,
			DefaultURL:                       coinbaseproWebsocketURL,
			ExchangeName:                     exch.Name,
			RunningURL:                       exch.API.Endpoints.WebsocketURL,
			Connector:                        c.WsConnect,
			Subscriber:                       c.Subscribe,
			UnSubscriber:                     c.Unsubscribe,
			Features:                         &c.Features.Supports.WebsocketCapabilities,
		})
	if err != nil {
		return err
	}

	c.WebsocketConn = &wshandler.WebsocketConnection{
		ExchangeName:         c.Name,
		URL:                  c.Websocket.GetWebsocketURL(),
		ProxyURL:             c.Websocket.GetProxyAddress(),
		Verbose:              c.Verbose,
		ResponseCheckTimeout: exch.WebsocketResponseCheckTimeout,
		ResponseMaxLimit:     exch.WebsocketResponseMaxLimit,
	}

	c.Websocket.Orderbook.Setup(
		exch.WebsocketOrderbookBufferLimit,
		true,
		true,
		false,
		false,
		exch.Name)
	return nil
}

// Start starts the coinbasepro go routine
func (c *CoinbasePro) Start(wg *sync.WaitGroup) {
	wg.Add(1)
	go func() {
		c.Run()
		wg.Done()
	}()
}

// Run implements the coinbasepro wrapper
func (c *CoinbasePro) Run() {
	if c.Verbose {
		log.Debugf(log.ExchangeSys,
			"%s Websocket: %s. (url: %s).\n",
			c.Name,
			common.IsEnabled(c.Websocket.IsEnabled()),
			coinbaseproWebsocketURL)
		c.PrintEnabledPairs()
	}

	forceUpdate := false
	delim := c.GetPairFormat(asset.Spot, false).Delimiter
	if !common.StringDataContains(c.CurrencyPairs.GetPairs(asset.Spot,
		true).Strings(), delim) ||
		!common.StringDataContains(c.CurrencyPairs.GetPairs(asset.Spot,
			false).Strings(), delim) {
		enabledPairs := currency.NewPairsFromStrings(
			[]string{currency.BTC.String() + delim + currency.USD.String()},
		)
		log.Warn(log.ExchangeSys,
			"Enabled pairs for CoinbasePro reset due to config upgrade, please enable the ones you would like to use again")
		forceUpdate = true

		err := c.UpdatePairs(enabledPairs, asset.Spot, true, true)
		if err != nil {
			log.Errorf(log.ExchangeSys, "%s failed to update currencies. Err: %s\n", c.Name, err)
		}
	}

	if !c.GetEnabledFeatures().AutoPairUpdates && !forceUpdate {
		return
	}

	err := c.UpdateTradablePairs(forceUpdate)
	if err != nil {
		log.Errorf(log.ExchangeSys, "%s failed to update tradable pairs. Err: %s", c.Name, err)
	}
}

// FetchTradablePairs returns a list of the exchanges tradable pairs
func (c *CoinbasePro) FetchTradablePairs(asset asset.Item) ([]string, error) {
	pairs, err := c.GetProducts()
	if err != nil {
		return nil, err
	}

	var products []string
	for x := range pairs {
		products = append(products, pairs[x].BaseCurrency+
			c.GetPairFormat(asset, false).Delimiter+
			pairs[x].QuoteCurrency)
	}

	return products, nil
}

// UpdateTradablePairs updates the exchanges available pairs and stores
// them in the exchanges config
func (c *CoinbasePro) UpdateTradablePairs(forceUpdate bool) error {
	pairs, err := c.FetchTradablePairs(asset.Spot)
	if err != nil {
		return err
	}

	return c.UpdatePairs(currency.NewPairsFromStrings(pairs), asset.Spot, false, forceUpdate)
}

// UpdateAccountInfo retrieves balances for all enabled currencies for the
// coinbasepro exchange
func (c *CoinbasePro) UpdateAccountInfo() (account.Holdings, error) {
	var response account.Holdings
	response.Exchange = c.Name
	accountBalance, err := c.GetAccounts()
	if err != nil {
		return response, err
	}

	var currencies []account.Balance
	for i := range accountBalance {
		var exchangeCurrency account.Balance
		exchangeCurrency.CurrencyName = currency.NewCode(accountBalance[i].Currency)
		exchangeCurrency.TotalValue = accountBalance[i].Available
		exchangeCurrency.Hold = accountBalance[i].Hold

		currencies = append(currencies, exchangeCurrency)
	}

	response.Accounts = append(response.Accounts, account.SubAccount{
		Currencies: currencies,
	})

	err = account.Process(&response)
	if err != nil {
		return account.Holdings{}, err
	}

	return response, nil
}

// FetchAccountInfo retrieves balances for all enabled currencies
func (c *CoinbasePro) FetchAccountInfo() (account.Holdings, error) {
	acc, err := account.GetHoldings(c.Name)
	if err != nil {
		return c.UpdateAccountInfo()
	}

	return acc, nil
}

// UpdateTicker updates and returns the ticker for a currency pair
func (c *CoinbasePro) UpdateTicker(p currency.Pair, assetType asset.Item) (*ticker.Price, error) {
	tick, err := c.GetTicker(c.FormatExchangeCurrency(p, assetType).String())
	if err != nil {
		return nil, err
	}
	stats, err := c.GetStats(c.FormatExchangeCurrency(p, assetType).String())
	if err != nil {
		return nil, err
	}

	tickerPrice := &ticker.Price{
		Last:        tick.Size,
		High:        stats.High,
		Low:         stats.Low,
		Bid:         tick.Bid,
		Ask:         tick.Ask,
		Volume:      tick.Volume,
		Open:        stats.Open,
		Pair:        p,
		LastUpdated: tick.Time,
	}

	err = ticker.ProcessTicker(c.Name, tickerPrice, assetType)
	if err != nil {
		return tickerPrice, err
	}

	return ticker.GetTicker(c.Name, p, assetType)
}

// FetchTicker returns the ticker for a currency pair
func (c *CoinbasePro) FetchTicker(p currency.Pair, assetType asset.Item) (*ticker.Price, error) {
	tickerNew, err := ticker.GetTicker(c.Name, p, assetType)
	if err != nil {
		return c.UpdateTicker(p, assetType)
	}
	return tickerNew, nil
}

// FetchOrderbook returns orderbook base on the currency pair
func (c *CoinbasePro) FetchOrderbook(p currency.Pair, assetType asset.Item) (*orderbook.Base, error) {
	ob, err := orderbook.Get(c.Name, p, assetType)
	if err != nil {
		return c.UpdateOrderbook(p, assetType)
	}
	return ob, nil
}

// UpdateOrderbook updates and returns the orderbook for a currency pair
func (c *CoinbasePro) UpdateOrderbook(p currency.Pair, assetType asset.Item) (*orderbook.Base, error) {
	orderBook := new(orderbook.Base)
	orderbookNew, err := c.GetOrderbook(c.FormatExchangeCurrency(p,
		assetType).String(), 2)
	if err != nil {
		return orderBook, err
	}

	obNew := orderbookNew.(OrderbookL1L2)

	for x := range obNew.Bids {
		orderBook.Bids = append(orderBook.Bids, orderbook.Item{Amount: obNew.Bids[x].Amount, Price: obNew.Bids[x].Price})
	}

	for x := range obNew.Asks {
		orderBook.Asks = append(orderBook.Asks, orderbook.Item{Amount: obNew.Asks[x].Amount, Price: obNew.Asks[x].Price})
	}

	orderBook.Pair = p
	orderBook.ExchangeName = c.Name
	orderBook.AssetType = assetType

	err = orderBook.Process()
	if err != nil {
		return orderBook, err
	}

	return orderbook.Get(c.Name, p, assetType)
}

// GetFundingHistory returns funding history, deposits and
// withdrawals
func (c *CoinbasePro) GetFundingHistory() ([]exchange.FundHistory, error) {
	return nil, common.ErrFunctionNotSupported
}

// GetExchangeHistory returns historic trade data since exchange opening.
func (c *CoinbasePro) GetExchangeHistory(*trade.HistoryRequest) ([]trade.History, error) {
	return nil, common.ErrNotYetImplemented
}

// SubmitOrder submits a new order
func (c *CoinbasePro) SubmitOrder(s *order.Submit) (order.SubmitResponse, error) {
	var submitOrderResponse order.SubmitResponse
	if err := s.Validate(); err != nil {
		return submitOrderResponse, err
	}

	var response string
	var err error
	switch s.Type {
	case order.Market:
		response, err = c.PlaceMarketOrder("",
			s.Amount,
			s.Amount,
			s.Side.Lower(),
			c.FormatExchangeCurrency(s.Pair, asset.Spot).String(),
			"")
	case order.Limit:
		response, err = c.PlaceLimitOrder("",
			s.Price,
			s.Amount,
			s.Side.Lower(),
			"",
			"",
			c.FormatExchangeCurrency(s.Pair, asset.Spot).String(),
			"",
			false)
	default:
		err = errors.New("order type not supported")
	}
	if err != nil {
		return submitOrderResponse, err
	}
	if s.Type == order.Market {
		submitOrderResponse.FullyMatched = true
	}
	if response != "" {
		submitOrderResponse.OrderID = response
	}

	submitOrderResponse.IsOrderPlaced = true

	return submitOrderResponse, nil
}

// ModifyOrder will allow of changing orderbook placement and limit to
// market conversion
func (c *CoinbasePro) ModifyOrder(action *order.Modify) (string, error) {
	return "", common.ErrFunctionNotSupported
}

// CancelOrder cancels an order by its corresponding ID number
func (c *CoinbasePro) CancelOrder(order *order.Cancel) error {
	return c.CancelExistingOrder(order.ID)
}

// CancelAllOrders cancels all orders associated with a currency pair
func (c *CoinbasePro) CancelAllOrders(_ *order.Cancel) (order.CancelAllResponse, error) {
	// CancellAllExisting orders returns a list of successful cancellations, we're only interested in failures
	_, err := c.CancelAllExistingOrders("")
	return order.CancelAllResponse{}, err
}

// GetOrderInfo returns information on a current open order
func (c *CoinbasePro) GetOrderInfo(orderID string) (order.Detail, error) {
	genOrderDetail, errGo := c.GetOrder(orderID)
	if errGo != nil {
		return order.Detail{}, fmt.Errorf("error retrieving order %s : %s", orderID, errGo)
	}
	od, errOd := time.Parse(time.RFC3339, genOrderDetail.DoneAt)
	if errOd != nil {
		return order.Detail{}, fmt.Errorf("error parsing order done at time: %s", errOd)
	}
	os, errOs := order.StringToOrderStatus(genOrderDetail.Status)
	if errOs != nil {
		return order.Detail{}, fmt.Errorf("error parsing order status: %s", errOs)
	}
	tt, errOt := order.StringToOrderType(genOrderDetail.Type)
	if errOt != nil {
		return order.Detail{}, fmt.Errorf("error parsing order type: %s", errOt)
	}
	ss, errOss := order.StringToOrderSide(genOrderDetail.Side)
	if errOss != nil {
		return order.Detail{}, fmt.Errorf("error parsing order side: %s", errOss)
	}
	response := order.Detail{
		Exchange:        c.GetName(),
		ID:              genOrderDetail.ID,
		Pair:            currency.NewPairDelimiter(genOrderDetail.ProductID, "-"),
		Side:            ss,
		Type:            tt,
		Date:            od,
		Status:          os,
		Price:           genOrderDetail.Price,
		Amount:          genOrderDetail.Size,
		ExecutedAmount:  genOrderDetail.FilledSize,
		RemainingAmount: genOrderDetail.Size - genOrderDetail.FilledSize,
		Fee:             genOrderDetail.FillFees,
	}
	fillResponse, errGF := c.GetFills(orderID, genOrderDetail.ProductID)
	if errGF != nil {
		return response, fmt.Errorf("error retrieving the order fills: %s", errGF)
	}
	for i := range fillResponse {
		trSi, errTSi := order.StringToOrderSide(fillResponse[i].Side)
		if errTSi != nil {
			return response, fmt.Errorf("error parsing order Side: %s", errTSi)
		}
		td, errTd := time.Parse(time.RFC3339, fillResponse[i].CreatedAt)
		if errTd != nil {
			return response, fmt.Errorf("error parsing trade created time: %s", errTd)
		}
		response.Trades = append(response.Trades, order.TradeHistory{
			Timestamp: td,
			TID:       string(fillResponse[i].TradeID),
			Price:     fillResponse[i].Price,
			Amount:    fillResponse[i].Size,
			Exchange:  c.GetName(),
			Type:      tt,
			Side:      trSi,
			Fee:       fillResponse[i].Fee,
		})
	}
	return response, nil
}

// GetDepositAddress returns a deposit address for a specified currency
func (c *CoinbasePro) GetDepositAddress(cryptocurrency currency.Code, accountID string) (string, error) {
	return "", common.ErrFunctionNotSupported
}

// WithdrawCryptocurrencyFunds returns a withdrawal ID when a withdrawal is
// submitted
func (c *CoinbasePro) WithdrawCryptocurrencyFunds(withdrawRequest *withdraw.Request) (*withdraw.ExchangeResponse, error) {
	resp, err := c.WithdrawCrypto(withdrawRequest.Amount, withdrawRequest.Currency.String(), withdrawRequest.Crypto.Address)
	if err != nil {
		return nil, err
	}
	return &withdraw.ExchangeResponse{
		ID: resp.ID,
	}, err
}

// WithdrawFiatFunds returns a withdrawal ID when a withdrawal is
// submitted
func (c *CoinbasePro) WithdrawFiatFunds(withdrawRequest *withdraw.Request) (*withdraw.ExchangeResponse, error) {
	paymentMethods, err := c.GetPayMethods()
	if err != nil {
		return nil, err
	}

	selectedWithdrawalMethod := PaymentMethod{}
	for i := range paymentMethods {
		if withdrawRequest.Fiat.Bank.BankName == paymentMethods[i].Name {
			selectedWithdrawalMethod = paymentMethods[i]
			break
		}
	}
	if selectedWithdrawalMethod.ID == "" {
		return nil, fmt.Errorf("could not find payment method '%v'. Check the name via the website and try again", withdrawRequest.Fiat.Bank.BankName)
	}

	resp, err := c.WithdrawViaPaymentMethod(withdrawRequest.Amount, withdrawRequest.Currency.String(), selectedWithdrawalMethod.ID)
	if err != nil {
		return nil, err
	}

	return &withdraw.ExchangeResponse{
		Status: resp.ID,
	}, nil
}

// WithdrawFiatFundsToInternationalBank returns a withdrawal ID when a
// withdrawal is submitted
func (c *CoinbasePro) WithdrawFiatFundsToInternationalBank(withdrawRequest *withdraw.Request) (*withdraw.ExchangeResponse, error) {
	v, err := c.WithdrawFiatFunds(withdrawRequest)
	if err != nil {
		return nil, err
	}
	return &withdraw.ExchangeResponse{
		ID:     v.ID,
		Status: v.Status,
	}, nil
}

// GetWebsocket returns a pointer to the exchange websocket
func (c *CoinbasePro) GetWebsocket() (*wshandler.Websocket, error) {
	return c.Websocket, nil
}

// GetFeeByType returns an estimate of fee based on type of transaction
func (c *CoinbasePro) GetFeeByType(feeBuilder *exchange.FeeBuilder) (float64, error) {
	if !c.AllowAuthenticatedRequest() && // Todo check connection status
		feeBuilder.FeeType == exchange.CryptocurrencyTradeFee {
		feeBuilder.FeeType = exchange.OfflineTradeFee
	}
	return c.GetFee(feeBuilder)
}

// GetActiveOrders retrieves any orders that are active/open
func (c *CoinbasePro) GetActiveOrders(req *order.GetOrdersRequest) ([]order.Detail, error) {
	var respOrders []GeneralizedOrderResponse
	for i := range req.Pairs {
		resp, err := c.GetOrders([]string{"open", "pending", "active"},
			c.FormatExchangeCurrency(req.Pairs[i], asset.Spot).String())
		if err != nil {
			return nil, err
		}
		respOrders = append(respOrders, resp...)
	}

	var orders []order.Detail
	for i := range respOrders {
		curr := currency.NewPairDelimiter(respOrders[i].ProductID,
			c.GetPairFormat(asset.Spot, false).Delimiter)
		orderSide := order.Side(strings.ToUpper(respOrders[i].Side))
		orderType := order.Type(strings.ToUpper(respOrders[i].Type))
		orderDate, err := time.Parse(time.RFC3339, respOrders[i].CreatedAt)
		if err != nil {
			log.Errorf(log.ExchangeSys,
				"Exchange %v Func %v Order %v Could not parse date to unix with value of %v",
				c.Name,
				"GetActiveOrders",
				respOrders[i].ID,
				respOrders[i].CreatedAt)
		}

		orders = append(orders, order.Detail{
			ID:             respOrders[i].ID,
			Amount:         respOrders[i].Size,
			ExecutedAmount: respOrders[i].FilledSize,
			Type:           orderType,
			Date:           orderDate,
			Side:           orderSide,
			Pair:           curr,
			Exchange:       c.Name,
		})
	}

	order.FilterOrdersByType(&orders, req.Type)
	order.FilterOrdersByTickRange(&orders, req.StartTicks, req.EndTicks)
	order.FilterOrdersBySide(&orders, req.Side)
	return orders, nil
}

// GetOrderHistory retrieves account order information
// Can Limit response to specific order status
func (c *CoinbasePro) GetOrderHistory(req *order.GetOrdersRequest) ([]order.Detail, error) {
	var respOrders []GeneralizedOrderResponse
	for i := range req.Pairs {
		resp, err := c.GetOrders([]string{"done", "settled"},
			c.FormatExchangeCurrency(req.Pairs[i], asset.Spot).String())
		if err != nil {
			return nil, err
		}
		respOrders = append(respOrders, resp...)
	}

	var orders []order.Detail
	for i := range respOrders {
		curr := currency.NewPairDelimiter(respOrders[i].ProductID,
			c.GetPairFormat(asset.Spot, false).Delimiter)
		orderSide := order.Side(strings.ToUpper(respOrders[i].Side))
		orderType := order.Type(strings.ToUpper(respOrders[i].Type))
		orderDate, err := time.Parse(time.RFC3339, respOrders[i].CreatedAt)
		if err != nil {
			log.Errorf(log.ExchangeSys,
				"Exchange %v Func %v Order %v Could not parse date to unix with value of %v",
				c.Name,
				"GetActiveOrders",
				respOrders[i].ID,
				respOrders[i].CreatedAt)
		}

		orders = append(orders, order.Detail{
			ID:             respOrders[i].ID,
			Amount:         respOrders[i].Size,
			ExecutedAmount: respOrders[i].FilledSize,
			Type:           orderType,
			Date:           orderDate,
			Side:           orderSide,
			Pair:           curr,
			Exchange:       c.Name,
		})
	}

	order.FilterOrdersByType(&orders, req.Type)
	order.FilterOrdersByTickRange(&orders, req.StartTicks, req.EndTicks)
	order.FilterOrdersBySide(&orders, req.Side)
	return orders, nil
}

// SubscribeToWebsocketChannels appends to ChannelsToSubscribe
// which lets websocket.manageSubscriptions handle subscribing
func (c *CoinbasePro) SubscribeToWebsocketChannels(channels []wshandler.WebsocketChannelSubscription) error {
	c.Websocket.SubscribeToChannels(channels)
	return nil
}

// UnsubscribeToWebsocketChannels removes from ChannelsToSubscribe
// which lets websocket.manageSubscriptions handle unsubscribing
func (c *CoinbasePro) UnsubscribeToWebsocketChannels(channels []wshandler.WebsocketChannelSubscription) error {
	c.Websocket.RemoveSubscribedChannels(channels)
	return nil
}

// GetSubscriptions returns a copied list of subscriptions
func (c *CoinbasePro) GetSubscriptions() ([]wshandler.WebsocketChannelSubscription, error) {
	return c.Websocket.GetSubscriptions(), nil
}

// AuthenticateWebsocket sends an authentication message to the websocket
func (c *CoinbasePro) AuthenticateWebsocket() error {
	return common.ErrFunctionNotSupported
}

<<<<<<< HEAD
func calcTotalCandles(start, end time.Time, interval kline.Interval) (out int64) {
	switch interval {
	case kline.OneMin:
		out = int64(end.Sub(start).Minutes())
	case kline.OneHour:
		out = int64(end.Sub(start).Hours())
	case kline.OneDay:
		out = int64(end.Sub(start).Hours() / 24)
	}
	return
}

=======
>>>>>>> 0ad03c48
// GetHistoricCandles returns a set of candle between two time periods for a
// designated time period
func (c *CoinbasePro) GetHistoricCandles(p currency.Pair, a asset.Item, start, end time.Time, interval kline.Interval) (kline.Item, error) {
	if !c.KlineIntervalEnabled(interval) {
		return kline.Item{}, kline.ErrorKline{
			Interval: interval,
		}
	}

	if kline.TotalCandlesPerInterval(start, end, interval) > c.Features.Enabled.Kline.ResultLimit {
		return kline.Item{}, errors.New(kline.ErrRequestExceedsExchangeLimits)
<<<<<<< HEAD
	}

	candles := kline.Item{
		Exchange: c.Name,
		Pair:     p,
		Asset:    a,
		Interval: interval,
=======
>>>>>>> 0ad03c48
	}

	candles := kline.Item{
		Exchange: c.Name,
		Pair:     p,
		Asset:    a,
		Interval: interval,
	}

	gran, _ := strconv.ParseInt(c.FormatExchangeKlineInterval(interval), 10, 64)
	history, err := c.GetHistoricRates(c.FormatExchangeCurrency(p, a).String(),
		start.Format(time.RFC3339),
		end.Format(time.RFC3339),
<<<<<<< HEAD
		int64(interval.Duration().Seconds()))
=======
		gran)
>>>>>>> 0ad03c48
	if err != nil {
		return kline.Item{}, err
	}

	for x := range history {
		candles.Candles = append(candles.Candles, kline.Candle{
			Time:   time.Unix(history[x].Time, 0),
			Low:    history[x].Low,
			High:   history[x].High,
			Open:   history[x].Open,
			Close:  history[x].Close,
			Volume: history[x].Volume,
		})
	}

	return candles, nil
}

<<<<<<< HEAD
// GetHistoricCandlesEx returns candles between a time period for a set time interval
func (c *CoinbasePro) GetHistoricCandlesEx(p currency.Pair, a asset.Item, start, end time.Time, interval kline.Interval) (kline.Item, error) {
=======
// GetHistoricCandlesExtended returns candles between a time period for a set time interval
func (c *CoinbasePro) GetHistoricCandlesExtended(p currency.Pair, a asset.Item, start, end time.Time, interval kline.Interval) (kline.Item, error) {
>>>>>>> 0ad03c48
	if !c.KlineIntervalEnabled(interval) {
		return kline.Item{}, kline.ErrorKline{
			Interval: interval,
		}
	}

	ret := kline.Item{
		Exchange: c.Name,
		Pair:     p,
		Asset:    a,
		Interval: interval,
	}

	dates := kline.CalcDateRanges(start, end, interval, c.Features.Enabled.Kline.ResultLimit)
	for x := range dates {
		history, err := c.GetHistoricRates(c.FormatExchangeCurrency(p, a).String(),
			dates[x].Start.Format(time.RFC3339),
			dates[x].End.Format(time.RFC3339),
			int64(interval.Duration().Seconds()))
		if err != nil {
			return kline.Item{}, err
		}

		for x := range history {
			ret.Candles = append(ret.Candles, kline.Candle{
				Time:   time.Unix(history[x].Time, 0),
				Low:    history[x].Low,
				High:   history[x].High,
				Open:   history[x].Open,
				Close:  history[x].Close,
				Volume: history[x].Volume,
			})
		}
	}

	ret.SortCandlesByTimestamp(false)
	return ret, nil
}

// ValidateCredentials validates current credentials used for wrapper
// functionality
func (c *CoinbasePro) ValidateCredentials() error {
	_, err := c.UpdateAccountInfo()
	return c.CheckTransientError(err)
}<|MERGE_RESOLUTION|>--- conflicted
+++ resolved
@@ -723,21 +723,6 @@
 	return common.ErrFunctionNotSupported
 }
 
-<<<<<<< HEAD
-func calcTotalCandles(start, end time.Time, interval kline.Interval) (out int64) {
-	switch interval {
-	case kline.OneMin:
-		out = int64(end.Sub(start).Minutes())
-	case kline.OneHour:
-		out = int64(end.Sub(start).Hours())
-	case kline.OneDay:
-		out = int64(end.Sub(start).Hours() / 24)
-	}
-	return
-}
-
-=======
->>>>>>> 0ad03c48
 // GetHistoricCandles returns a set of candle between two time periods for a
 // designated time period
 func (c *CoinbasePro) GetHistoricCandles(p currency.Pair, a asset.Item, start, end time.Time, interval kline.Interval) (kline.Item, error) {
@@ -749,7 +734,6 @@
 
 	if kline.TotalCandlesPerInterval(start, end, interval) > c.Features.Enabled.Kline.ResultLimit {
 		return kline.Item{}, errors.New(kline.ErrRequestExceedsExchangeLimits)
-<<<<<<< HEAD
 	}
 
 	candles := kline.Item{
@@ -757,26 +741,13 @@
 		Pair:     p,
 		Asset:    a,
 		Interval: interval,
-=======
->>>>>>> 0ad03c48
-	}
-
-	candles := kline.Item{
-		Exchange: c.Name,
-		Pair:     p,
-		Asset:    a,
-		Interval: interval,
 	}
 
 	gran, _ := strconv.ParseInt(c.FormatExchangeKlineInterval(interval), 10, 64)
 	history, err := c.GetHistoricRates(c.FormatExchangeCurrency(p, a).String(),
 		start.Format(time.RFC3339),
 		end.Format(time.RFC3339),
-<<<<<<< HEAD
-		int64(interval.Duration().Seconds()))
-=======
 		gran)
->>>>>>> 0ad03c48
 	if err != nil {
 		return kline.Item{}, err
 	}
@@ -795,13 +766,8 @@
 	return candles, nil
 }
 
-<<<<<<< HEAD
-// GetHistoricCandlesEx returns candles between a time period for a set time interval
-func (c *CoinbasePro) GetHistoricCandlesEx(p currency.Pair, a asset.Item, start, end time.Time, interval kline.Interval) (kline.Item, error) {
-=======
 // GetHistoricCandlesExtended returns candles between a time period for a set time interval
 func (c *CoinbasePro) GetHistoricCandlesExtended(p currency.Pair, a asset.Item, start, end time.Time, interval kline.Interval) (kline.Item, error) {
->>>>>>> 0ad03c48
 	if !c.KlineIntervalEnabled(interval) {
 		return kline.Item{}, kline.ErrorKline{
 			Interval: interval,
