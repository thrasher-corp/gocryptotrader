package coinbasepro

import (
	"context"
	"errors"
	"fmt"
	"math"
	"strconv"
	"time"

	"github.com/shopspring/decimal"
	"github.com/thrasher-corp/gocryptotrader/common"
	"github.com/thrasher-corp/gocryptotrader/config"
	"github.com/thrasher-corp/gocryptotrader/currency"
	exchange "github.com/thrasher-corp/gocryptotrader/exchanges"
	"github.com/thrasher-corp/gocryptotrader/exchanges/account"
	"github.com/thrasher-corp/gocryptotrader/exchanges/asset"
	"github.com/thrasher-corp/gocryptotrader/exchanges/deposit"
	"github.com/thrasher-corp/gocryptotrader/exchanges/fundingrate"
	"github.com/thrasher-corp/gocryptotrader/exchanges/futures"
	"github.com/thrasher-corp/gocryptotrader/exchanges/kline"
	"github.com/thrasher-corp/gocryptotrader/exchanges/order"
	"github.com/thrasher-corp/gocryptotrader/exchanges/orderbook"
	"github.com/thrasher-corp/gocryptotrader/exchanges/protocol"
	"github.com/thrasher-corp/gocryptotrader/exchanges/request"
	"github.com/thrasher-corp/gocryptotrader/exchanges/stream"
	"github.com/thrasher-corp/gocryptotrader/exchanges/stream/buffer"
	"github.com/thrasher-corp/gocryptotrader/exchanges/ticker"
	"github.com/thrasher-corp/gocryptotrader/exchanges/trade"
	"github.com/thrasher-corp/gocryptotrader/log"
	"github.com/thrasher-corp/gocryptotrader/portfolio/withdraw"
)

// SetDefaults sets default values for the exchange
func (c *CoinbasePro) SetDefaults() {
	c.Name = "CoinbasePro"
	c.Enabled = true
	c.API.CredentialsValidator.RequiresKey = true
	c.API.CredentialsValidator.RequiresSecret = true
	c.API.CredentialsValidator.RequiresBase64DecodeSecret = false
	requestFmt := &currency.PairFormat{Delimiter: currency.DashDelimiter, Uppercase: true}
	configFmt := &currency.PairFormat{Delimiter: currency.DashDelimiter, Uppercase: true}
	err := c.SetGlobalPairsManager(requestFmt, configFmt, asset.Spot, asset.Futures)
	if err != nil {
		log.Errorln(log.ExchangeSys, err)
	}
	c.Features = exchange.Features{
		Supports: exchange.FeaturesSupported{
			REST:      true,
			Websocket: true,
			RESTCapabilities: protocol.Features{
				AutoPairUpdates:                true,
				AccountBalance:                 true,
				CryptoDeposit:                  true,
				CryptoWithdrawal:               true,
				FiatWithdraw:                   true,
				GetOrder:                       true,
				GetOrders:                      true,
				CancelOrders:                   true,
				CancelOrder:                    true,
				SubmitOrder:                    true,
				ModifyOrder:                    true,
				DepositHistory:                 true,
				WithdrawalHistory:              true,
				FiatWithdrawalFee:              true,
				CryptoWithdrawalFee:            true,
				TickerFetching:                 true,
				KlineFetching:                  true,
				OrderbookFetching:              true,
				AccountInfo:                    true,
				FiatDeposit:                    true,
				FundingRateFetching:            true,
				HasAssetTypeAccountSegregation: true,
			},
			WebsocketCapabilities: protocol.Features{
				TickerFetching:         true,
				OrderbookFetching:      true,
				Subscribe:              true,
				Unsubscribe:            true,
				AuthenticatedEndpoints: true,
				MessageSequenceNumbers: true,
				GetOrders:              true,
				GetOrder:               true,
			},
			WithdrawPermissions: exchange.AutoWithdrawCryptoWithAPIPermission |
				exchange.AutoWithdrawFiatWithAPIPermission,
			Kline: kline.ExchangeCapabilitiesSupported{
				DateRanges: true,
				Intervals:  true,
			},
		},
		Enabled: exchange.FeaturesEnabled{
			AutoPairUpdates: true,
			Kline: kline.ExchangeCapabilitiesEnabled{
				Intervals: kline.DeployExchangeIntervals(
					kline.IntervalCapacity{Interval: kline.OneMin},
					kline.IntervalCapacity{Interval: kline.FiveMin},
					kline.IntervalCapacity{Interval: kline.FifteenMin},
					kline.IntervalCapacity{Interval: kline.ThirtyMin},
					kline.IntervalCapacity{Interval: kline.OneHour},
					kline.IntervalCapacity{Interval: kline.TwoHour},
					kline.IntervalCapacity{Interval: kline.SixHour},
					kline.IntervalCapacity{Interval: kline.OneDay},
				),
				GlobalResultLimit: 300,
			},
		},
		Subscriptions: defaultSubscriptions.Clone(),
		TradingRequirements: protocol.TradingRequirements{
			SpotMarketOrderAmountPurchaseQuotationOnly: true,
		},
	}
	c.Requester, err = request.New(c.Name, common.NewHTTPClientWithTimeout(exchange.DefaultHTTPTimeout), request.WithLimiter(GetRateLimit()))
	if err != nil {
		log.Errorln(log.ExchangeSys, err)
	}
	c.API.Endpoints = c.NewEndpoints()
	err = c.API.Endpoints.SetDefaultEndpoints(map[exchange.URL]string{
		exchange.RestSpot:              coinbaseAPIURL,
		exchange.RestSandbox:           coinbaseproSandboxAPIURL,
		exchange.WebsocketSpot:         coinbaseproWebsocketURL,
		exchange.RestSpotSupplementary: coinbaseV1APIURL,
	})
	if err != nil {
		log.Errorln(log.ExchangeSys, err)
	}
	c.Websocket = stream.NewWebsocket()
	c.WebsocketResponseMaxLimit = exchange.DefaultWebsocketResponseMaxLimit
	c.WebsocketResponseCheckTimeout = exchange.DefaultWebsocketResponseCheckTimeout
	c.WebsocketOrderbookBufferLimit = exchange.DefaultWebsocketOrderbookBufferLimit
}

// Setup initialises the exchange parameters with the current configuration
func (c *CoinbasePro) Setup(exch *config.Exchange) error {
	err := exch.Validate()
	if err != nil {
		return err
	}
	if !exch.Enabled {
		c.SetEnabled(false)
		return nil
	}
	err = c.SetupDefaults(exch)
	if err != nil {
		return err
	}
	c.checkSubscriptions()
	wsRunningURL, err := c.API.Endpoints.GetURL(exchange.WebsocketSpot)
	if err != nil {
		return err
	}
	err = c.Websocket.Setup(&stream.WebsocketSetup{
		ExchangeConfig:        exch,
		DefaultURL:            coinbaseproWebsocketURL,
		RunningURL:            wsRunningURL,
		Connector:             c.WsConnect,
		Subscriber:            c.Subscribe,
		Unsubscriber:          c.Unsubscribe,
		GenerateSubscriptions: c.generateSubscriptions,
		Features:              &c.Features.Supports.WebsocketCapabilities,
		OrderbookBufferConfig: buffer.Config{
			SortBuffer: true,
		},
	})
	if err != nil {
		return err
	}
<<<<<<< HEAD
	return c.Websocket.SetupNewConnection(stream.ConnectionSetup{
=======

	return c.Websocket.SetupNewConnection(&stream.ConnectionSetup{
>>>>>>> 9645b7b6
		ResponseCheckTimeout: exch.WebsocketResponseCheckTimeout,
		ResponseMaxLimit:     exch.WebsocketResponseMaxLimit,
	})
}

// FetchTradablePairs returns a list of the exchanges tradable pairs
func (c *CoinbasePro) FetchTradablePairs(ctx context.Context, a asset.Item) (currency.Pairs, error) {
	var products *AllProducts
	verified, err := c.verificationCheck(ctx)
	if err != nil {
		return nil, err
	}
	aString := FormatAssetOutbound(a)
	if verified {
		products, err = c.GetAllProducts(ctx, 0, 0, aString, "", "", nil, verified)
		if err != nil {
			log.Warnf(log.ExchangeSys, warnAuth, err)
			verified = false
		}
	}
	if !verified {
		products, err = c.GetAllProducts(ctx, 0, 0, aString, "", "", nil, verified)
		if err != nil {
			return nil, err
		}
	}
	pairs := make([]currency.Pair, 0, len(products.Products))
	for x := range products.Products {
		if products.Products[x].TradingDisabled {
			continue
		}
		pairs = append(pairs, products.Products[x].ID)
	}
	return pairs, nil
}

// UpdateTradablePairs updates the exchanges available pairs and stores
// them in the exchanges config
func (c *CoinbasePro) UpdateTradablePairs(ctx context.Context, forceUpdate bool) error {
	assets := c.GetAssetTypes(false)
	for i := range assets {
		pairs, err := c.FetchTradablePairs(ctx, assets[i])
		if err != nil {
			return err
		}
		err = c.UpdatePairs(pairs, assets[i], false, forceUpdate)
		if err != nil {
			return err
		}
	}
	return c.EnsureOnePairEnabled()
}

// UpdateAccountInfo retrieves balances for all enabled currencies for the
// coinbasepro exchange
func (c *CoinbasePro) UpdateAccountInfo(ctx context.Context, assetType asset.Item) (account.Holdings, error) {
	var (
		response       account.Holdings
		accountBalance []Account
		done           bool
		err            error
		cursor         string
		accountResp    *AllAccountsResponse
	)
	response.Exchange = c.Name
	for !done {
		accountResp, err = c.GetAllAccounts(ctx, 250, cursor)
		if err != nil {
			return response, err
		}
		accountBalance = append(accountBalance, accountResp.Accounts...)
		done = !accountResp.HasNext
		cursor = accountResp.Cursor
	}
	accountCurrencies := make(map[string][]account.Balance)
	for i := range accountBalance {
		profileID := accountBalance[i].UUID
		currencies := accountCurrencies[profileID]
		accountCurrencies[profileID] = append(currencies, account.Balance{
			Currency:               currency.NewCode(accountBalance[i].Currency),
			Total:                  accountBalance[i].AvailableBalance.Value,
			Hold:                   accountBalance[i].Hold.Value,
			Free:                   accountBalance[i].AvailableBalance.Value - accountBalance[i].Hold.Value,
			AvailableWithoutBorrow: accountBalance[i].AvailableBalance.Value,
		})
	}
	if response.Accounts, err = account.CollectBalances(accountCurrencies, assetType); err != nil {
		return account.Holdings{}, err
	}
	creds, err := c.GetCredentials(ctx)
	if err != nil {
		return account.Holdings{}, err
	}
	err = account.Process(&response, creds)
	if err != nil {
		return account.Holdings{}, err
	}
	return response, nil
}

// FetchAccountInfo retrieves balances for all enabled currencies
func (c *CoinbasePro) FetchAccountInfo(ctx context.Context, assetType asset.Item) (account.Holdings, error) {
	creds, err := c.GetCredentials(ctx)
	if err != nil {
		return account.Holdings{}, err
	}
	acc, err := account.GetHoldings(c.Name, creds, assetType)
	if err != nil {
		return c.UpdateAccountInfo(ctx, assetType)
	}
	return acc, nil
}

// UpdateTickers updates all currency pairs of a given asset type
func (c *CoinbasePro) UpdateTickers(_ context.Context, _ asset.Item) error {
	return common.ErrFunctionNotSupported
}

// UpdateTicker updates and returns the ticker for a currency pair
func (c *CoinbasePro) UpdateTicker(ctx context.Context, p currency.Pair, a asset.Item) (*ticker.Price, error) {
	verified, err := c.verificationCheck(ctx)
	if err != nil {
		return nil, err
	}
	fPair, err := c.FormatExchangeCurrency(p, a)
	if err != nil {
		return nil, err
	}
	err = c.tickerHelper(ctx, fPair.String(), a, verified)
	if err != nil {
		return nil, err
	}
	return ticker.GetTicker(c.Name, p, a)
}

// FetchTicker returns the ticker for a currency pair
func (c *CoinbasePro) FetchTicker(ctx context.Context, p currency.Pair, assetType asset.Item) (*ticker.Price, error) {
	p, err := c.FormatExchangeCurrency(p, assetType)
	if err != nil {
		return nil, err
	}
	tickerNew, err := ticker.GetTicker(c.Name, p, assetType)
	if err != nil {
		return c.UpdateTicker(ctx, p, assetType)
	}
	return tickerNew, nil
}

// FetchOrderbook returns orderbook base on the currency pair
func (c *CoinbasePro) FetchOrderbook(ctx context.Context, p currency.Pair, assetType asset.Item) (*orderbook.Base, error) {
	p, err := c.FormatExchangeCurrency(p, assetType)
	if err != nil {
		return nil, err
	}
	ob, err := orderbook.Get(c.Name, p, assetType)
	if err != nil {
		return c.UpdateOrderbook(ctx, p, assetType)
	}
	return ob, nil
}

// UpdateOrderbook updates and returns the orderbook for a currency pair
func (c *CoinbasePro) UpdateOrderbook(ctx context.Context, p currency.Pair, assetType asset.Item) (*orderbook.Base, error) {
	verified, err := c.verificationCheck(ctx)
	if err != nil {
		return nil, err
	}
	p, err = c.FormatExchangeCurrency(p, assetType)
	if err != nil {
		return nil, err
	}
	err = c.CurrencyPairs.IsAssetEnabled(assetType)
	if err != nil {
		return nil, err
	}
	book := &orderbook.Base{
		Exchange:        c.Name,
		Pair:            p,
		Asset:           assetType,
		VerifyOrderbook: c.CanVerifyOrderbook,
	}
	var orderbookNew *ProductBook
	if verified {
		orderbookNew, err = c.GetProductBookV3(ctx, p.String(), 1000, true)
		if err != nil {
			log.Warnf(log.ExchangeSys, warnAuth, err)
			verified = false
		}
	}
	if !verified {
		orderbookNew, err = c.GetProductBookV3(ctx, p.String(), 1000, false)
		if err != nil {
			return book, err
		}
	}
	book.Bids = make(orderbook.Tranches, len(orderbookNew.Bids))
	for x := range orderbookNew.Bids {
		book.Bids[x] = orderbook.Tranche{
			Amount: orderbookNew.Bids[x].Size,
			Price:  orderbookNew.Bids[x].Price,
		}
	}
	book.Asks = make(orderbook.Tranches, len(orderbookNew.Asks))
	for x := range orderbookNew.Asks {
		book.Asks[x] = orderbook.Tranche{
			Amount: orderbookNew.Asks[x].Size,
			Price:  orderbookNew.Asks[x].Price,
		}
	}
	err = book.Process()
	if err != nil {
		return book, err
	}
	return orderbook.Get(c.Name, p, assetType)
}

// GetAccountFundingHistory returns funding history, deposits and
// withdrawals
func (c *CoinbasePro) GetAccountFundingHistory(ctx context.Context) ([]exchange.FundingHistory, error) {
	wallIDs, err := c.GetAllWallets(ctx, PaginationInp{})
	if err != nil {
		return nil, err
	}
	if len(wallIDs.Data) == 0 {
		return nil, errNoWalletsReturned
	}
	var accHistory []DeposWithdrData
	for i := range wallIDs.Data {
		tempAccHist, err := c.GetAllFiatTransfers(ctx, wallIDs.Data[i].ID, PaginationInp{}, FiatDeposit)
		if err != nil {
			return nil, err
		}
		accHistory = append(accHistory, tempAccHist.Data...)
		tempAccHist, err = c.GetAllFiatTransfers(ctx, wallIDs.Data[i].ID, PaginationInp{}, FiatWithdrawal)
		if err != nil {
			return nil, err
		}
		accHistory = append(accHistory, tempAccHist.Data...)
	}
	var cryptoHistory []TransactionData
	for i := range wallIDs.Data {
		tempCryptoHist, err := c.GetAllTransactions(ctx, wallIDs.Data[i].ID, PaginationInp{})
		if err != nil {
			return nil, err
		}
		for j := range tempCryptoHist.Data {
			if tempCryptoHist.Data[j].Type == "receive" || tempCryptoHist.Data[j].Type == "send" {
				cryptoHistory = append(cryptoHistory, tempCryptoHist.Data[j])
			}
		}
	}
	fundingData := c.processFundingData(accHistory, cryptoHistory)
	return fundingData, nil
}

// GetWithdrawalsHistory returns previous withdrawals data
func (c *CoinbasePro) GetWithdrawalsHistory(ctx context.Context, cur currency.Code, _ asset.Item) ([]exchange.WithdrawalHistory, error) {
	tempWallIDs, err := c.GetAllWallets(ctx, PaginationInp{})
	if err != nil {
		return nil, err
	}
	if len(tempWallIDs.Data) == 0 {
		return nil, errNoWalletsReturned
	}
	var wallIDs []string
	for i := range tempWallIDs.Data {
		if tempWallIDs.Data[i].Currency.Code == cur.String() {
			wallIDs = append(wallIDs, tempWallIDs.Data[i].ID)
		}
	}
	if len(wallIDs) == 0 {
		return nil, errNoMatchingWallets
	}
	var accHistory []DeposWithdrData
	for i := range wallIDs {
		tempAccHist, err := c.GetAllFiatTransfers(ctx, wallIDs[i], PaginationInp{}, FiatWithdrawal)
		if err != nil {
			return nil, err
		}
		accHistory = append(accHistory, tempAccHist.Data...)
	}
	var cryptoHistory []TransactionData
	for i := range wallIDs {
		tempCryptoHist, err := c.GetAllTransactions(ctx, wallIDs[i], PaginationInp{})
		if err != nil {
			return nil, err
		}
		for j := range tempCryptoHist.Data {
			if tempCryptoHist.Data[j].Type == "send" {
				cryptoHistory = append(cryptoHistory, tempCryptoHist.Data[j])
			}
		}
	}
	tempFundingData := c.processFundingData(accHistory, cryptoHistory)
	fundingData := make([]exchange.WithdrawalHistory, len(tempFundingData))
	for i := range tempFundingData {
		fundingData[i] = exchange.WithdrawalHistory{
			Status:          tempFundingData[i].Status,
			TransferID:      tempFundingData[i].TransferID,
			Description:     tempFundingData[i].Description,
			Timestamp:       tempFundingData[i].Timestamp,
			Currency:        tempFundingData[i].Currency,
			Amount:          tempFundingData[i].Amount,
			Fee:             tempFundingData[i].Fee,
			TransferType:    tempFundingData[i].TransferType,
			CryptoToAddress: tempFundingData[i].CryptoToAddress,
			CryptoTxID:      tempFundingData[i].CryptoTxID,
			CryptoChain:     tempFundingData[i].CryptoChain,
			BankTo:          tempFundingData[i].BankTo,
		}
	}
	return fundingData, nil
}

// GetRecentTrades returns the most recent trades for a currency and asset
func (c *CoinbasePro) GetRecentTrades(_ context.Context, _ currency.Pair, _ asset.Item) ([]trade.Data, error) {
	return nil, common.ErrFunctionNotSupported
}

// GetHistoricTrades returns historic trade data within the timeframe provided
func (c *CoinbasePro) GetHistoricTrades(_ context.Context, _ currency.Pair, _ asset.Item, _, _ time.Time) ([]trade.Data, error) {
	return nil, common.ErrFunctionNotSupported
}

// SubmitOrder submits a new order
func (c *CoinbasePro) SubmitOrder(ctx context.Context, s *order.Submit) (*order.SubmitResponse, error) {
	err := s.Validate(c.GetTradingRequirements())
	if err != nil {
		return nil, err
	}
	fPair, err := c.FormatExchangeCurrency(s.Pair, s.AssetType)
	if err != nil {
		return nil, err
	}
	var stopDir string
	if s.Type == order.StopLimit {
		switch s.StopDirection {
		case order.StopUp:
			stopDir = "STOP_DIRECTION_STOP_UP"
		case order.StopDown:
			stopDir = "STOP_DIRECTION_STOP_DOWN"
		}
	}
	amount := s.Amount
	if (s.Type == order.Market || s.Type == order.ImmediateOrCancel) && s.Side == order.Buy {
		amount = s.QuoteAmount
	}
	resp, err := c.PlaceOrder(ctx, s.ClientOrderID, fPair.String(), s.Side.String(), stopDir, s.Type.String(), "", s.MarginType.Upper(), "", amount, s.Price, s.TriggerPrice, s.Leverage, s.PostOnly, s.EndTime)
	if err != nil {
		return nil, err
	}
	subResp, err := s.DeriveSubmitResponse(resp.OrderID)
	if err != nil {
		return nil, err
	}
	if s.RetrieveFees {
		time.Sleep(s.RetrieveFeeDelay)
		feeResp, err := c.GetOrderByID(ctx, resp.OrderID, s.ClientOrderID, "")
		if err != nil {
			return nil, err
		}
		subResp.Fee = feeResp.TotalFees
	}
	return subResp, nil
}

// ModifyOrder will allow of changing orderbook placement and limit to
// market conversion
func (c *CoinbasePro) ModifyOrder(ctx context.Context, m *order.Modify) (*order.ModifyResponse, error) {
	if m == nil {
		return nil, common.ErrNilPointer
	}
	err := m.Validate()
	if err != nil {
		return nil, err
	}
	success, err := c.EditOrder(ctx, m.OrderID, m.Amount, m.Price)
	if err != nil {
		return nil, err
	}
	if !success {
		return nil, errOrderModFailNoRet
	}
	return m.DeriveModifyResponse()
}

// CancelOrder cancels an order by its corresponding ID number
func (c *CoinbasePro) CancelOrder(ctx context.Context, o *order.Cancel) error {
	if o == nil {
		return common.ErrNilPointer
	}
	err := o.Validate(o.StandardCancel())
	if err != nil {
		return err
	}
	canSlice := []order.Cancel{*o}
	resp, err := c.CancelBatchOrders(ctx, canSlice)
	if err != nil {
		return err
	}
	if resp.Status[o.OrderID] != order.Cancelled.String() {
		return fmt.Errorf("%w %v", errOrderFailedToCancel, o.OrderID)
	}
	return err
}

// CancelBatchOrders cancels orders by their corresponding ID numbers
func (c *CoinbasePro) CancelBatchOrders(ctx context.Context, o []order.Cancel) (*order.CancelBatchResponse, error) {
	var status order.CancelBatchResponse
	ordToCancel := len(o)
	if ordToCancel == 0 {
		return nil, errOrderIDEmpty
	}
	status.Status = make(map[string]string)
	ordIDSlice := make([]string, ordToCancel)
	for i := range o {
		err := o[i].Validate(o[i].StandardCancel())
		if err != nil {
			return nil, err
		}
		ordIDSlice[i] = o[i].OrderID
		status.Status[o[i].OrderID] = "Failed to cancel"
	}
	resp := struct {
		Results []OrderCancelDetail `json:"results"`
	}{}
	for i := 0; i < ordToCancel; i += 100 {
		var tempOrdIDSlice []string
		if ordToCancel-i < 100 {
			tempOrdIDSlice = ordIDSlice[i:]
		} else {
			tempOrdIDSlice = ordIDSlice[i : i+100]
		}
		tempResp, err := c.CancelOrders(ctx, tempOrdIDSlice)
		if err != nil {
			return nil, err
		}
		resp.Results = append(resp.Results, tempResp...)
	}
	for i := range resp.Results {
		if resp.Results[i].Success {
			status.Status[resp.Results[i].OrderID] = order.Cancelled.String()
		}
	}
	return &status, nil
}

// CancelAllOrders cancels all orders associated with a currency pair
func (c *CoinbasePro) CancelAllOrders(_ context.Context, _ *order.Cancel) (order.CancelAllResponse, error) {
	return order.CancelAllResponse{}, common.ErrFunctionNotSupported
}

// GetOrderInfo returns order information based on order ID
func (c *CoinbasePro) GetOrderInfo(ctx context.Context, orderID string, pair currency.Pair, assetItem asset.Item) (*order.Detail, error) {
	genOrderDetail, err := c.GetOrderByID(ctx, orderID, "", "")
	if err != nil {
		return nil, err
	}
	response := c.getOrderRespToOrderDetail(genOrderDetail, pair, assetItem)
	fillData, err := c.GetFills(ctx, orderID, "", "", time.Time{}, time.Now(), manyFills)
	if err != nil {
		return nil, err
	}
	cursor := fillData.Cursor
	for cursor != "" {
		tempFillData, err := c.GetFills(ctx, orderID, "", cursor, time.Time{}, time.Now(), manyFills)
		if err != nil {
			return nil, err
		}
		fillData.Fills = append(fillData.Fills, tempFillData.Fills...)
		cursor = tempFillData.Cursor
	}
	response.Trades = make([]order.TradeHistory, len(fillData.Fills))
	var orderSide order.Side
	switch response.Side {
	case order.Buy:
		orderSide = order.Sell
	case order.Sell:
		orderSide = order.Buy
	}
	for i := range fillData.Fills {
		response.Trades[i] = order.TradeHistory{
			Price:     fillData.Fills[i].Price,
			Amount:    fillData.Fills[i].Size,
			Fee:       fillData.Fills[i].Commission,
			Exchange:  c.GetName(),
			TID:       fillData.Fills[i].TradeID,
			Side:      orderSide,
			Timestamp: fillData.Fills[i].TradeTime,
			Total:     fillData.Fills[i].Price * fillData.Fills[i].Size,
		}
	}
	return response, nil
}

// GetDepositAddress returns a deposit address for a specified currency
func (c *CoinbasePro) GetDepositAddress(ctx context.Context, cryptocurrency currency.Code, _, _ string) (*deposit.Address, error) {
	allWalResp, err := c.GetAllWallets(ctx, PaginationInp{})
	if err != nil {
		return nil, err
	}
	var targetWalletID string
	for i := range allWalResp.Data {
		if allWalResp.Data[i].Currency.Code == cryptocurrency.String() {
			targetWalletID = allWalResp.Data[i].ID
			break
		}
	}
	if targetWalletID == "" {
		return nil, errNoWalletForCurrency
	}
	resp, err := c.CreateAddress(ctx, targetWalletID, "")
	if err != nil {
		return nil, err
	}
	return &deposit.Address{
		Address: resp.Address,
		Tag:     resp.Name,
		Chain:   resp.Network,
	}, nil
}

// WithdrawCryptocurrencyFunds returns a withdrawal ID when a withdrawal is
// submitted
func (c *CoinbasePro) WithdrawCryptocurrencyFunds(ctx context.Context, withdrawRequest *withdraw.Request) (*withdraw.ExchangeResponse, error) {
	if err := withdrawRequest.Validate(); err != nil {
		return nil, err
	}
	if withdrawRequest.WalletID == "" {
		return nil, errWalletIDEmpty
	}
	message := generateIdempotency(withdrawRequest.Amount)
	resp, err := c.SendMoney(ctx, "send", withdrawRequest.WalletID, withdrawRequest.Crypto.Address, withdrawRequest.Currency.String(), withdrawRequest.Description, message, "", withdrawRequest.Crypto.AddressTag, withdrawRequest.Amount, false, false)
	if err != nil {
		return nil, err
	}
	return &withdraw.ExchangeResponse{Name: resp.Network.Name, ID: resp.ID, Status: resp.Status}, nil
}

// WithdrawFiatFunds returns a withdrawal ID when a withdrawal is
// submitted
func (c *CoinbasePro) WithdrawFiatFunds(ctx context.Context, withdrawRequest *withdraw.Request) (*withdraw.ExchangeResponse, error) {
	if err := withdrawRequest.Validate(); err != nil {
		return nil, err
	}
	if withdrawRequest.WalletID == "" {
		return nil, errWalletIDEmpty
	}
	paymentMethods, err := c.GetAllPaymentMethods(ctx)
	if err != nil {
		return nil, err
	}
	selectedWithdrawalMethod := PaymentMethodData{}
	for i := range paymentMethods {
		if withdrawRequest.Fiat.Bank.BankName == paymentMethods[i].Name {
			selectedWithdrawalMethod = paymentMethods[i]
			break
		}
	}
	if selectedWithdrawalMethod.ID == "" {
		return nil, fmt.Errorf("%w %v", errPayMethodNotFound, withdrawRequest.Fiat.Bank.BankName)
	}
	resp, err := c.FiatTransfer(ctx, withdrawRequest.WalletID, withdrawRequest.Currency.String(), selectedWithdrawalMethod.ID, withdrawRequest.Amount, true, FiatWithdrawal)
	if err != nil {
		return nil, err
	}
	return &withdraw.ExchangeResponse{
		Name:   selectedWithdrawalMethod.Name,
		ID:     resp.ID,
		Status: resp.Status,
	}, nil
}

// WithdrawFiatFundsToInternationalBank returns a withdrawal ID when a
// withdrawal is submitted
func (c *CoinbasePro) WithdrawFiatFundsToInternationalBank(ctx context.Context, withdrawRequest *withdraw.Request) (*withdraw.ExchangeResponse, error) {
	return c.WithdrawFiatFunds(ctx, withdrawRequest)
}

// GetFeeByType returns an estimate of fee based on type of transaction
func (c *CoinbasePro) GetFeeByType(ctx context.Context, feeBuilder *exchange.FeeBuilder) (float64, error) {
	if feeBuilder == nil {
		return 0, fmt.Errorf("%T %w", feeBuilder, common.ErrNilPointer)
	}
	if !c.AreCredentialsValid(ctx) && feeBuilder.FeeType == exchange.CryptocurrencyTradeFee {
		feeBuilder.FeeType = exchange.OfflineTradeFee
	}
	return c.GetFee(ctx, feeBuilder)
}

// GetActiveOrders retrieves any orders that are active/open
func (c *CoinbasePro) GetActiveOrders(ctx context.Context, req *order.MultiOrderRequest) (order.FilteredOrders, error) {
	if req == nil {
		return nil, common.ErrNilPointer
	}
	err := req.Validate()
	if err != nil {
		return nil, err
	}
	var respOrders []GetOrderResponse
	ordStatus := []string{"OPEN"}
	pairIDs := req.Pairs.Strings()
	if len(pairIDs) == 1 {
		respOrders, err = c.iterativeGetAllOrders(ctx, pairIDs[0], req.Type.String(), req.Side.String(), req.AssetType.Upper(), ordStatus, 1000, req.StartTime, req.EndTime)
	} else {
		respOrders, err = c.iterativeGetAllOrders(ctx, "", req.Type.String(), req.Side.String(), req.AssetType.Upper(), ordStatus, 1000, req.StartTime, req.EndTime)
	}
	if err != nil {
		return nil, err
	}
	orders := make([]order.Detail, len(respOrders))
	for i := range respOrders {
		orderRec := c.getOrderRespToOrderDetail(&respOrders[i], respOrders[i].ProductID, asset.Spot)
		orders[i] = *orderRec
	}
	if len(pairIDs) > 1 {
		order.FilterOrdersByPairs(&orders, req.Pairs)
	}
	return req.Filter(c.Name, orders), nil
}

// GetOrderHistory retrieves account order information
// Can Limit response to specific order status
func (c *CoinbasePro) GetOrderHistory(ctx context.Context, req *order.MultiOrderRequest) (order.FilteredOrders, error) {
	err := req.Validate()
	if err != nil {
		return nil, err
	}
	var p string
	if len(req.Pairs) == 1 {
		req.Pairs[0], err = c.FormatExchangeCurrency(req.Pairs[0], req.AssetType)
		if err != nil {
			return nil, err
		}
		p = req.Pairs[0].String()
	}
	var ord []GetOrderResponse
	interOrd, err := c.iterativeGetAllOrders(ctx, p, req.Type.String(), req.Side.String(), req.AssetType.Upper(), closedStatuses, manyOrds, req.StartTime, req.EndTime)
	if err != nil {
		return nil, err
	}
	ord = append(ord, interOrd...)
	interOrd, err = c.iterativeGetAllOrders(ctx, p, req.Type.String(), req.Side.String(), req.AssetType.Upper(), openStatus, manyOrds, req.StartTime, req.EndTime)
	if err != nil {
		return nil, err
	}
	ord = append(ord, interOrd...)
	orders := make([]order.Detail, len(ord))
	for i := range ord {
		singleOrder := c.getOrderRespToOrderDetail(&ord[i], ord[i].ProductID, req.AssetType)
		orders[i] = *singleOrder
	}
	if len(req.Pairs) > 1 {
		order.FilterOrdersByPairs(&orders, req.Pairs)
	}
	return req.Filter(c.Name, orders), nil
}

// GetHistoricCandles returns a set of candle between two time periods for a
// designated time period
func (c *CoinbasePro) GetHistoricCandles(ctx context.Context, pair currency.Pair, a asset.Item, interval kline.Interval, start, end time.Time) (*kline.Item, error) {
	req, err := c.GetKlineRequest(pair, a, interval, start, end, false)
	if err != nil {
		return nil, err
	}
	verified, err := c.verificationCheck(ctx)
	if err != nil {
		return nil, err
	}
	timeSeries, err := c.candleHelper(ctx, req.RequestFormatted.String(), interval, start, end, verified)
	if err != nil {
		return nil, err
	}
	return req.ProcessResponse(timeSeries)
}

// GetHistoricCandlesExtended returns candles between a time period for a set time interval
func (c *CoinbasePro) GetHistoricCandlesExtended(ctx context.Context, pair currency.Pair, a asset.Item, interval kline.Interval, start, end time.Time) (*kline.Item, error) {
	req, err := c.GetKlineExtendedRequest(pair, a, interval, start, end)
	if err != nil {
		return nil, err
	}
	verified, err := c.verificationCheck(ctx)
	if err != nil {
		return nil, err
	}
	var timeSeries []kline.Candle
	for x := range req.RangeHolder.Ranges {
		hist, err := c.candleHelper(ctx, req.RequestFormatted.String(), interval, req.RangeHolder.Ranges[x].Start.Time.Add(-time.Nanosecond), req.RangeHolder.Ranges[x].End.Time.Add(-time.Nanosecond), verified)
		if err != nil {
			return nil, err
		}
		timeSeries = append(timeSeries, hist...)
	}
	return req.ProcessResponse(timeSeries)
}

// ValidateAPICredentials validates current credentials used for wrapper
// functionality
func (c *CoinbasePro) ValidateAPICredentials(ctx context.Context, assetType asset.Item) error {
	_, err := c.UpdateAccountInfo(ctx, assetType)
	return c.CheckTransientError(err)
}

// GetServerTime returns the current exchange server time.
func (c *CoinbasePro) GetServerTime(ctx context.Context, _ asset.Item) (time.Time, error) {
	st, err := c.GetV2Time(ctx)
	if err != nil {
		return time.Time{}, err
	}
	return st.ISO, nil
}

// GetLatestFundingRates returns the latest funding rates data
func (c *CoinbasePro) GetLatestFundingRates(ctx context.Context, r *fundingrate.LatestRateRequest) ([]fundingrate.LatestRateResponse, error) {
	if r == nil {
		return nil, common.ErrNilPointer
	}
	if !c.SupportsAsset(r.Asset) {
		return nil, fmt.Errorf("%w %v", asset.ErrNotSupported, r.Asset)
	}
	verified, err := c.verificationCheck(ctx)
	if err != nil {
		return nil, err
	}
	products, perpStart, err := c.fetchFutures(ctx, verified)
	if err != nil {
		return nil, err
	}
	funding := make([]fundingrate.LatestRateResponse, len(products.Products))
	for i := perpStart; i < len(products.Products); i++ {
		funRate := fundingrate.Rate{
			Time: products.Products[i].FutureProductDetails.PerpetualDetails.FundingTime,
			Rate: decimal.NewFromFloat(products.Products[i].FutureProductDetails.PerpetualDetails.FundingRate.Float64()),
		}
		funding[i] = fundingrate.LatestRateResponse{
			Exchange:    c.Name,
			Asset:       r.Asset,
			Pair:        products.Products[i].ID,
			LatestRate:  funRate,
			TimeChecked: time.Now(),
		}
	}
	return funding, nil
}

// GetFuturesContractDetails returns all contracts from the exchange by asset type
func (c *CoinbasePro) GetFuturesContractDetails(ctx context.Context, item asset.Item) ([]futures.Contract, error) {
	if !item.IsFutures() {
		return nil, futures.ErrNotFuturesAsset
	}
	if !c.SupportsAsset(item) {
		return nil, fmt.Errorf("%w %v", asset.ErrNotSupported, item)
	}
	verified, err := c.verificationCheck(ctx)
	if err != nil {
		return nil, err
	}
	products, perpStart, err := c.fetchFutures(ctx, verified)
	if err != nil {
		return nil, err
	}
	contracts := make([]futures.Contract, len(products.Products))
	for i := range products.Products {
		funRate := fundingrate.Rate{
			Time: products.Products[i].FutureProductDetails.PerpetualDetails.FundingTime,
			Rate: decimal.NewFromFloat(products.Products[i].FutureProductDetails.PerpetualDetails.FundingRate.Float64()),
		}
		contracts[i] = futures.Contract{
			Exchange:             c.Name,
			Name:                 products.Products[i].ID,
			Asset:                item,
			EndDate:              products.Products[i].FutureProductDetails.ContractExpiry,
			IsActive:             !products.Products[i].IsDisabled,
			Status:               products.Products[i].Status,
			SettlementCurrencies: currency.Currencies{products.Products[i].QuoteCurrencyID},
			Multiplier:           products.Products[i].BaseIncrement.Float64(),
			LatestRate:           funRate,
		}
		if i < perpStart {
			contracts[i].Type = futures.LongDated
		} else {
			contracts[i].Type = futures.Perpetual
		}
	}
	return contracts, nil
}

// UpdateOrderExecutionLimits updates order execution limits
func (c *CoinbasePro) UpdateOrderExecutionLimits(ctx context.Context, a asset.Item) error {
	var data *AllProducts
	verified, err := c.verificationCheck(ctx)
	if err != nil {
		return err
	}
	aString := FormatAssetOutbound(a)
	if verified {
		data, err = c.GetAllProducts(ctx, 0, 0, aString, "", "", nil, true)
		if err != nil {
			log.Warnf(log.ExchangeSys, warnAuth, err)
			verified = false
		}
	}
	if !verified {
		data, err = c.GetAllProducts(ctx, 0, 0, aString, "", "", nil, false)
		if err != nil {
			return err
		}
	}
	limits := make([]order.MinMaxLevel, len(data.Products))
	for i := range data.Products {
		limits[i] = order.MinMaxLevel{
			Pair:                    data.Products[i].ID,
			Asset:                   a,
			MinPrice:                data.Products[i].QuoteMinSize.Float64(),
			MaxPrice:                data.Products[i].QuoteMaxSize.Float64(),
			PriceStepIncrementSize:  data.Products[i].PriceIncrement.Float64(),
			MinimumBaseAmount:       data.Products[i].BaseMinSize.Float64(),
			MaximumBaseAmount:       data.Products[i].BaseMaxSize.Float64(),
			MinimumQuoteAmount:      data.Products[i].QuoteMinSize.Float64(),
			MaximumQuoteAmount:      data.Products[i].QuoteMaxSize.Float64(),
			AmountStepIncrementSize: data.Products[i].BaseIncrement.Float64(),
			QuoteStepIncrementSize:  data.Products[i].QuoteIncrement.Float64(),
			MaxTotalOrders:          1000,
		}
	}
	return c.LoadLimits(limits)
}

// GetCurrencyTradeURL returns the URL to the exchange's trade page for the given asset and currency pair
func (c *CoinbasePro) GetCurrencyTradeURL(_ context.Context, a asset.Item, cp currency.Pair) (string, error) {
	_, err := c.CurrencyPairs.IsPairEnabled(cp, a)
	if err != nil {
		return "", err
	}
	cp.Delimiter = currency.DashDelimiter
	return tradeBaseURL + cp.Upper().String(), nil
}

// fetchFutures is a helper function for FetchTradablePairs, GetLatestFundingRates, GetFuturesContractDetails,
// and UpdateOrderExecutionLimits that calls the List Products endpoint twice, to get both
// expiring futures and perpetual futures
func (c *CoinbasePro) fetchFutures(ctx context.Context, verified bool) (*AllProducts, int, error) {
	products, err := c.GetAllProducts(ctx, 0, 0, "FUTURE", "", "", nil, verified)
	if err != nil {
		if verified {
			return c.fetchFutures(ctx, false)
		}
		return nil, 0, err
	}
	products2, err := c.GetAllProducts(ctx, 0, 0, "FUTURE", "PERPETUAL", "", nil, verified)
	if err != nil {
		if verified {
			return c.fetchFutures(ctx, false)
		}
		return nil, 0, err
	}
	perpStart := len(products.Products)
	products.Products = append(products.Products, products2.Products...)
	return products, perpStart, nil
}

// processFundingData is a helper function for GetAccountFundingHistory and GetWithdrawalsHistory,
// transforming the data returned by the Coinbase API into a format suitable for the exchange package
func (c *CoinbasePro) processFundingData(accHistory []DeposWithdrData, cryptoHistory []TransactionData) []exchange.FundingHistory {
	fundingData := make([]exchange.FundingHistory, len(accHistory)+len(cryptoHistory))
	for i := range accHistory {
		fundingData[i] = exchange.FundingHistory{
			ExchangeName: c.Name,
			Status:       accHistory[i].Status,
			TransferID:   accHistory[i].ID,
			Timestamp:    accHistory[i].PayoutAt,
			Currency:     accHistory[i].Amount.Currency,
			Amount:       accHistory[i].Amount.Amount,
			Fee:          accHistory[i].Fee.Amount,
			TransferType: accHistory[i].TransferType.String(),
		}
	}
	for i := range cryptoHistory {
		fundingData[i+len(accHistory)] = exchange.FundingHistory{
			ExchangeName: c.Name,
			Status:       cryptoHistory[i].Status,
			TransferID:   cryptoHistory[i].ID,
			Description:  cryptoHistory[i].Details.Title + cryptoHistory[i].Details.Subtitle,
			Timestamp:    cryptoHistory[i].CreatedAt,
			Currency:     cryptoHistory[i].Amount.Currency,
			Amount:       cryptoHistory[i].Amount.Amount,
			CryptoChain:  cryptoHistory[i].Network.Name,
		}
		if cryptoHistory[i].Type == "receive" {
			fundingData[i+len(accHistory)].TransferType = "deposit"
			fundingData[i+len(accHistory)].CryptoFromAddress = cryptoHistory[i].To.ID
		}
		if cryptoHistory[i].Type == "send" {
			fundingData[i+len(accHistory)].TransferType = "withdrawal"
			fundingData[i+len(accHistory)].CryptoToAddress = cryptoHistory[i].From.ID
		}
	}
	return fundingData
}

// iterativeGetAllOrders is a helper function used in GetActiveOrders and GetOrderHistory
// to repeatedly call GetAllOrders until all orders have been retrieved
func (c *CoinbasePro) iterativeGetAllOrders(ctx context.Context, productID, orderType, orderSide, productType string, orderStatus []string, limit int32, startDate, endDate time.Time) ([]GetOrderResponse, error) {
	hasNext := true
	var resp []GetOrderResponse
	var cursor string
	if orderSide == "ANY" {
		orderSide = ""
	}
	if orderType == "ANY" {
		orderType = ""
	}
	if productType == "FUTURES" {
		productType = "FUTURE"
	}
	for hasNext {
		interResp, err := c.GetAllOrders(ctx, productID, "", orderType, orderSide, cursor, productType, "", "", "", orderStatus, nil, limit, startDate, endDate)
		if err != nil {
			return nil, err
		}
		resp = append(resp, interResp.Orders...)
		hasNext = interResp.HasNext
		cursor = interResp.Cursor
	}
	return resp, nil
}

// FormatExchangeKlineIntervalV3 is a helper function used in GetHistoricCandles and GetHistoricCandlesExtended
// to convert kline.Interval to the string format used by V3 of Coinbase's API
func FormatExchangeKlineIntervalV3(interval kline.Interval) string {
	switch interval {
	case kline.OneMin:
		return granOneMin
	case kline.FiveMin:
		return granFiveMin
	case kline.FifteenMin:
		return granFifteenMin
	case kline.ThirtyMin:
		return granThirtyMin
	case kline.OneHour:
		return granOneHour
	case kline.TwoHour:
		return granTwoHour
	case kline.SixHour:
		return granSixHour
	case kline.OneDay:
		return granOneDay
	}
	return errIntervalNotSupported
}

// getOrderRespToOrderDetail is a helper function used in GetOrderInfo, GetActiveOrders, and GetOrderHistory
// to convert data returned by the Coinbase API into a format suitable for the exchange package
func (c *CoinbasePro) getOrderRespToOrderDetail(genOrderDetail *GetOrderResponse, pair currency.Pair, assetItem asset.Item) *order.Detail {
	var amount float64
	var quoteAmount float64
	var orderType order.Type
	if genOrderDetail.OrderConfiguration.MarketMarketIOC != nil {
		quoteAmount = genOrderDetail.OrderConfiguration.MarketMarketIOC.QuoteSize.Float64()
		amount = genOrderDetail.OrderConfiguration.MarketMarketIOC.BaseSize.Float64()
		orderType = order.Market
	}
	var price float64
	var postOnly bool
	if genOrderDetail.OrderConfiguration.LimitLimitGTC != nil {
		amount = genOrderDetail.OrderConfiguration.LimitLimitGTC.BaseSize.Float64()
		price = genOrderDetail.OrderConfiguration.LimitLimitGTC.LimitPrice.Float64()
		postOnly = genOrderDetail.OrderConfiguration.LimitLimitGTC.PostOnly
		orderType = order.Limit
	}
	if genOrderDetail.OrderConfiguration.LimitLimitGTD != nil {
		amount = genOrderDetail.OrderConfiguration.LimitLimitGTD.BaseSize.Float64()
		price = genOrderDetail.OrderConfiguration.LimitLimitGTD.LimitPrice.Float64()
		postOnly = genOrderDetail.OrderConfiguration.LimitLimitGTD.PostOnly
		orderType = order.Limit
	}
	var triggerPrice float64
	if genOrderDetail.OrderConfiguration.StopLimitStopLimitGTC != nil {
		amount = genOrderDetail.OrderConfiguration.StopLimitStopLimitGTC.BaseSize.Float64()
		price = genOrderDetail.OrderConfiguration.StopLimitStopLimitGTC.LimitPrice.Float64()
		triggerPrice = genOrderDetail.OrderConfiguration.StopLimitStopLimitGTC.StopPrice.Float64()
		orderType = order.StopLimit
	}
	if genOrderDetail.OrderConfiguration.StopLimitStopLimitGTD != nil {
		amount = genOrderDetail.OrderConfiguration.StopLimitStopLimitGTD.BaseSize.Float64()
		price = genOrderDetail.OrderConfiguration.StopLimitStopLimitGTD.LimitPrice.Float64()
		triggerPrice = genOrderDetail.OrderConfiguration.StopLimitStopLimitGTD.StopPrice.Float64()
		orderType = order.StopLimit
	}
	var remainingAmount float64
	if !genOrderDetail.SizeInQuote {
		remainingAmount = amount - genOrderDetail.FilledSize
	}
	var orderSide order.Side
	switch genOrderDetail.Side {
	case order.Buy.String():
		orderSide = order.Buy
	case order.Sell.String():
		orderSide = order.Sell
	}
	var orderStatus order.Status
	switch genOrderDetail.Status {
	case order.Open.String():
		orderStatus = order.Open
	case order.Filled.String():
		orderStatus = order.Filled
	case order.Cancelled.String():
		orderStatus = order.Cancelled
	case order.Expired.String():
		orderStatus = order.Expired
	case "FAILED":
		orderStatus = order.Rejected
	case "UNKNOWN_ORDER_STATUS":
		orderStatus = order.UnknownStatus
	}
	var closeTime time.Time
	if genOrderDetail.Settled {
		closeTime = genOrderDetail.LastFillTime
	}
	var lastUpdateTime time.Time
	if len(genOrderDetail.EditHistory) > 0 {
		lastUpdateTime = genOrderDetail.EditHistory[len(genOrderDetail.EditHistory)-1].ReplaceAcceptTimestamp
	}
	response := order.Detail{
		ImmediateOrCancel:    genOrderDetail.OrderConfiguration.MarketMarketIOC != nil,
		PostOnly:             postOnly,
		Price:                price,
		Amount:               amount,
		TriggerPrice:         triggerPrice,
		AverageExecutedPrice: genOrderDetail.AverageFilledPrice,
		QuoteAmount:          quoteAmount,
		ExecutedAmount:       genOrderDetail.FilledSize,
		RemainingAmount:      remainingAmount,
		Cost:                 genOrderDetail.TotalValueAfterFees,
		Fee:                  genOrderDetail.TotalFees,
		Exchange:             c.GetName(),
		OrderID:              genOrderDetail.OrderID,
		ClientOrderID:        genOrderDetail.ClientOID,
		ClientID:             genOrderDetail.UserID,
		Type:                 orderType,
		Side:                 orderSide,
		Status:               orderStatus,
		AssetType:            assetItem,
		Date:                 genOrderDetail.CreatedTime,
		CloseTime:            closeTime,
		LastUpdated:          lastUpdateTime,
		Pair:                 pair,
	}
	return &response
}

// VerificationCheck returns whether authentication support is enabled or not
func (c *CoinbasePro) verificationCheck(ctx context.Context) (bool, error) {
	_, err := c.GetCredentials(ctx)
	if err != nil {
		if errors.Is(err, exchange.ErrAuthenticationSupportNotEnabled) || errors.Is(err, exchange.ErrCredentialsAreEmpty) {
			return false, nil
		}
		return false, err
	}
	return true, nil
}

// TickerHelper fetches the ticker for a given currency pair, used by UpdateTickers and UpdateTicker
func (c *CoinbasePro) tickerHelper(ctx context.Context, name string, assetType asset.Item, verified bool) error {
	pair, err := currency.NewPairDelimiter(name, currency.DashDelimiter)
	if err != nil {
		return err
	}
	newTick := &ticker.Price{
		Pair:         pair,
		ExchangeName: c.Name,
		AssetType:    assetType,
	}
	ticks, err := c.GetTicker(ctx, name, 1, time.Time{}, time.Time{}, verified)
	if err != nil {
		if verified {
			return c.tickerHelper(ctx, name, assetType, false)
		}
		return err
	}
	var last float64
	if len(ticks.Trades) != 0 {
		last = ticks.Trades[0].Price
	}
	newTick.Last = last
	newTick.Bid = ticks.BestBid.Float64()
	newTick.Ask = ticks.BestAsk.Float64()
	return ticker.ProcessTicker(newTick)
}

// CandleHelper handles calling the candle function, and doing preliminary work on the data
func (c *CoinbasePro) candleHelper(ctx context.Context, pair string, granularity kline.Interval, start, end time.Time, verified bool) ([]kline.Candle, error) {
	history, err := c.GetHistoricRates(ctx, pair, FormatExchangeKlineIntervalV3(granularity), start, end, verified)
	if err != nil {
		if verified {
			return c.candleHelper(ctx, pair, granularity, start, end, false)
		}
		return nil, err
	}
	timeSeries := make([]kline.Candle, len(history))
	for x := range history {
		timeSeries[x] = kline.Candle{
			Time:   history[x].Start.Time(),
			Low:    history[x].Low,
			High:   history[x].High,
			Open:   history[x].Open,
			Close:  history[x].Close,
			Volume: history[x].Volume,
		}
	}
	return timeSeries, nil
}

// XOR's the current time with the amount to cheaply generate an idempotency token where unwanted collisions should be rare
func generateIdempotency(am float64) string {
	t := time.Now().UnixNano()
	u := math.Float64bits(am)
	t ^= int64(u)
	return strconv.FormatInt(t, 10)
}

// FormatAssetOutbound formats asset items for outbound requests
func FormatAssetOutbound(a asset.Item) string {
	if a == asset.Futures {
		return "FUTURE"
	}
	return a.Upper()
}<|MERGE_RESOLUTION|>--- conflicted
+++ resolved
@@ -165,12 +165,8 @@
 	if err != nil {
 		return err
 	}
-<<<<<<< HEAD
-	return c.Websocket.SetupNewConnection(stream.ConnectionSetup{
-=======
 
 	return c.Websocket.SetupNewConnection(&stream.ConnectionSetup{
->>>>>>> 9645b7b6
 		ResponseCheckTimeout: exch.WebsocketResponseCheckTimeout,
 		ResponseMaxLimit:     exch.WebsocketResponseMaxLimit,
 	})
