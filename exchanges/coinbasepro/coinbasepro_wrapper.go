--- conflicted
+++ resolved
@@ -30,29 +30,6 @@
 	"github.com/thrasher-corp/gocryptotrader/portfolio/withdraw"
 )
 
-<<<<<<< HEAD
-// GetDefaultConfig returns a default exchange config
-func (c *CoinbasePro) GetDefaultConfig(ctx context.Context) (*config.Exchange, error) {
-	c.SetDefaults()
-	exchCfg, err := c.GetStandardConfig()
-	if err != nil {
-		return nil, err
-	}
-	err = c.SetupDefaults(exchCfg)
-	if err != nil {
-		return nil, err
-	}
-	if c.Features.Supports.RESTCapabilities.AutoPairUpdates && c.Base.API.AuthenticatedSupport {
-		err = c.UpdateTradablePairs(ctx, true)
-		if err != nil {
-			return nil, err
-		}
-	}
-	return exchCfg, nil
-}
-
-=======
->>>>>>> e823f9ed
 // SetDefaults sets default values for the exchange
 func (c *CoinbasePro) SetDefaults() {
 	c.Name = "CoinbasePro"
