package coinbasepro

import (
	"context"
	"errors"
	"fmt"
	"maps"
	"slices"
	"time"

	"github.com/shopspring/decimal"
	"github.com/thrasher-corp/gocryptotrader/common"
	"github.com/thrasher-corp/gocryptotrader/config"
	"github.com/thrasher-corp/gocryptotrader/currency"
	"github.com/thrasher-corp/gocryptotrader/exchange/websocket"
	"github.com/thrasher-corp/gocryptotrader/exchange/websocket/buffer"
	exchange "github.com/thrasher-corp/gocryptotrader/exchanges"
	"github.com/thrasher-corp/gocryptotrader/exchanges/account"
	"github.com/thrasher-corp/gocryptotrader/exchanges/asset"
	"github.com/thrasher-corp/gocryptotrader/exchanges/deposit"
	"github.com/thrasher-corp/gocryptotrader/exchanges/fundingrate"
	"github.com/thrasher-corp/gocryptotrader/exchanges/futures"
	"github.com/thrasher-corp/gocryptotrader/exchanges/kline"
	"github.com/thrasher-corp/gocryptotrader/exchanges/order"
	"github.com/thrasher-corp/gocryptotrader/exchanges/orderbook"
	"github.com/thrasher-corp/gocryptotrader/exchanges/protocol"
	"github.com/thrasher-corp/gocryptotrader/exchanges/request"
	"github.com/thrasher-corp/gocryptotrader/exchanges/ticker"
	"github.com/thrasher-corp/gocryptotrader/exchanges/trade"
	"github.com/thrasher-corp/gocryptotrader/log"
	"github.com/thrasher-corp/gocryptotrader/portfolio/withdraw"
)

// SetDefaults sets default values for the exchange
func (c *CoinbasePro) SetDefaults() {
	c.Name = "CoinbasePro"
	c.Enabled = true
	c.API.CredentialsValidator.RequiresKey = true
	c.API.CredentialsValidator.RequiresSecret = true
	c.API.CredentialsValidator.RequiresBase64DecodeSecret = false
	requestFmt := &currency.PairFormat{Delimiter: currency.DashDelimiter, Uppercase: true}
	configFmt := &currency.PairFormat{Delimiter: currency.DashDelimiter, Uppercase: true}
	err := c.SetGlobalPairsManager(requestFmt, configFmt, asset.Spot, asset.Futures)
	if err != nil {
		log.Errorln(log.ExchangeSys, err)
	}
	c.Features = exchange.Features{
		Supports: exchange.FeaturesSupported{
			REST:      true,
			Websocket: true,
			RESTCapabilities: protocol.Features{
				AutoPairUpdates:                true,
				AccountBalance:                 true,
				CryptoDeposit:                  true,
				CryptoWithdrawal:               true,
				FiatWithdraw:                   true,
				GetOrder:                       true,
				GetOrders:                      true,
				CancelOrders:                   true,
				CancelOrder:                    true,
				SubmitOrder:                    true,
				ModifyOrder:                    true,
				DepositHistory:                 true,
				WithdrawalHistory:              true,
				FiatWithdrawalFee:              true,
				CryptoWithdrawalFee:            true,
				TickerFetching:                 true,
				KlineFetching:                  true,
				OrderbookFetching:              true,
				AccountInfo:                    true,
				FiatDeposit:                    true,
				FundingRateFetching:            true,
				HasAssetTypeAccountSegregation: true,
			},
			WebsocketCapabilities: protocol.Features{
				TickerFetching:         true,
				OrderbookFetching:      true,
				Subscribe:              true,
				Unsubscribe:            true,
				AuthenticatedEndpoints: true,
				MessageSequenceNumbers: true,
				GetOrders:              true,
				GetOrder:               true,
			},
			WithdrawPermissions: exchange.AutoWithdrawCryptoWithAPIPermission |
				exchange.AutoWithdrawFiatWithAPIPermission,
			Kline: kline.ExchangeCapabilitiesSupported{
				DateRanges: true,
				Intervals:  true,
			},
		},
		Enabled: exchange.FeaturesEnabled{
			AutoPairUpdates: true,
			Kline: kline.ExchangeCapabilitiesEnabled{
				Intervals: kline.DeployExchangeIntervals(
					kline.IntervalCapacity{Interval: kline.OneMin},
					kline.IntervalCapacity{Interval: kline.FiveMin},
					kline.IntervalCapacity{Interval: kline.FifteenMin},
					kline.IntervalCapacity{Interval: kline.ThirtyMin},
					kline.IntervalCapacity{Interval: kline.OneHour},
					kline.IntervalCapacity{Interval: kline.TwoHour},
					kline.IntervalCapacity{Interval: kline.SixHour},
					kline.IntervalCapacity{Interval: kline.OneDay},
				),
				GlobalResultLimit: 300,
			},
		},
		Subscriptions:       defaultSubscriptions.Clone(),
		TradingRequirements: protocol.TradingRequirements{},
	}
	c.Requester, err = request.New(c.Name, common.NewHTTPClientWithTimeout(exchange.DefaultHTTPTimeout), request.WithLimiter(rateLimits))
	if err != nil {
		log.Errorln(log.ExchangeSys, err)
	}
	c.API.Endpoints = c.NewEndpoints()
	err = c.API.Endpoints.SetDefaultEndpoints(map[exchange.URL]string{
		exchange.RestSpot:              coinbaseAPIURL,
		exchange.RestSandbox:           coinbaseproSandboxAPIURL,
		exchange.WebsocketSpot:         coinbaseproWebsocketURL,
		exchange.RestSpotSupplementary: coinbaseV1APIURL,
	})
	if err != nil {
		log.Errorln(log.ExchangeSys, err)
	}
	c.Websocket = websocket.NewManager()
	c.WebsocketResponseMaxLimit = exchange.DefaultWebsocketResponseMaxLimit
	c.WebsocketResponseCheckTimeout = exchange.DefaultWebsocketResponseCheckTimeout
	c.WebsocketOrderbookBufferLimit = exchange.DefaultWebsocketOrderbookBufferLimit
}

// Setup initialises the exchange parameters with the current configuration
func (c *CoinbasePro) Setup(exch *config.Exchange) error {
	err := exch.Validate()
	if err != nil {
		return err
	}
	if !exch.Enabled {
		c.SetEnabled(false)
		return nil
	}
	err = c.SetupDefaults(exch)
	if err != nil {
		return err
	}
	c.checkSubscriptions()
	wsRunningURL, err := c.API.Endpoints.GetURL(exchange.WebsocketSpot)
	if err != nil {
		return err
	}

	err = c.Websocket.Setup(&websocket.ManagerSetup{
		ExchangeConfig:        exch,
		DefaultURL:            coinbaseproWebsocketURL,
		RunningURL:            wsRunningURL,
		Connector:             c.WsConnect,
		Subscriber:            c.Subscribe,
		Unsubscriber:          c.Unsubscribe,
		GenerateSubscriptions: c.generateSubscriptions,
		Features:              &c.Features.Supports.WebsocketCapabilities,
		OrderbookBufferConfig: buffer.Config{
			SortBuffer: true,
		},
	})
	if err != nil {
		return err
	}

	return c.Websocket.SetupNewConnection(&websocket.ConnectionSetup{
		ResponseCheckTimeout: exch.WebsocketResponseCheckTimeout,
		ResponseMaxLimit:     exch.WebsocketResponseMaxLimit,
	})
}

// FetchTradablePairs returns a list of the exchanges tradable pairs
func (c *CoinbasePro) FetchTradablePairs(ctx context.Context, a asset.Item) (currency.Pairs, error) {
	var products *AllProducts
	verified, err := c.verificationCheck(ctx)
	if err != nil {
		return nil, err
	}
	aString := FormatAssetOutbound(a)
	if verified {
		products, err = c.GetAllProducts(ctx, 0, 0, aString, "", "", nil, verified)
		if err != nil {
			log.Warnf(log.ExchangeSys, warnAuth, err)
			verified = false
		}
	}
	if !verified {
		products, err = c.GetAllProducts(ctx, 0, 0, aString, "", "", nil, verified)
		if err != nil {
			return nil, err
		}
	}
	pairs := make([]currency.Pair, 0, len(products.Products))
	aliases := make(map[currency.Pair]currency.Pairs)
	for x := range products.Products {
		if products.Products[x].TradingDisabled {
			continue
		}
		if products.Products[x].Price == 0 {
			continue
		}
		pairs = append(pairs, products.Products[x].ID)
		if !products.Products[x].Alias.IsEmpty() {
			aliases[products.Products[x].Alias] = aliases[products.Products[x].Alias].Add(products.Products[x].ID)
		}
		if len(products.Products[x].AliasTo) > 0 {
			aliases[products.Products[x].ID] = aliases[products.Products[x].ID].Add(products.Products[x].AliasTo...)
		}
		// Products need to be considered aliases of themselves for some code in websocket, and it seems better to add that here
		aliases[products.Products[x].ID] = aliases[products.Products[x].ID].Add(products.Products[x].ID)
	}
	c.pairAliases.Load(aliases)
	return pairs, nil
}

// UpdateTradablePairs updates the exchanges available pairs and stores them in the exchanges config
func (c *CoinbasePro) UpdateTradablePairs(ctx context.Context, forceUpdate bool) error {
	assets := c.GetAssetTypes(false)
	for i := range assets {
		pairs, err := c.FetchTradablePairs(ctx, assets[i])
		if err != nil {
			return err
		}
		err = c.UpdatePairs(pairs, assets[i], false, forceUpdate)
		if err != nil {
			return err
		}
	}
	return c.EnsureOnePairEnabled()
}

// UpdateAccountInfo retrieves balances for all enabled currencies for the coinbasepro exchange
func (c *CoinbasePro) UpdateAccountInfo(ctx context.Context, assetType asset.Item) (account.Holdings, error) {
	var (
		response       account.Holdings
		accountBalance []Account
		done           bool
		err            error
		cursor         string
		accountResp    *AllAccountsResponse
	)
	response.Exchange = c.Name
	for !done {
		accountResp, err = c.ListAccounts(ctx, 250, cursor)
		if err != nil {
			return response, err
		}
		accountBalance = append(accountBalance, accountResp.Accounts...)
		done = !accountResp.HasNext
		cursor = accountResp.Cursor
	}
	accountCurrencies := make(map[string][]account.Balance)
	for i := range accountBalance {
		profileID := accountBalance[i].UUID
		currencies := accountCurrencies[profileID]
		accountCurrencies[profileID] = append(currencies, account.Balance{
			Currency:               currency.NewCode(accountBalance[i].Currency),
			Total:                  accountBalance[i].AvailableBalance.Value.Float64(),
			Hold:                   accountBalance[i].Hold.Value.Float64(),
			Free:                   accountBalance[i].AvailableBalance.Value.Float64() - accountBalance[i].Hold.Value.Float64(),
			AvailableWithoutBorrow: accountBalance[i].AvailableBalance.Value.Float64(),
		})
	}
	if response.Accounts, err = account.CollectBalances(accountCurrencies, assetType); err != nil {
		return account.Holdings{}, err
	}
	creds, err := c.GetCredentials(ctx)
	if err != nil {
		return account.Holdings{}, err
	}
	err = account.Process(&response, creds)
	if err != nil {
		return account.Holdings{}, err
	}
	return response, nil
}

// UpdateTickers updates all currency pairs of a given asset type
func (c *CoinbasePro) UpdateTickers(context.Context, asset.Item) error {
	return common.ErrFunctionNotSupported
}

// UpdateTicker updates and returns the ticker for a currency pair
func (c *CoinbasePro) UpdateTicker(ctx context.Context, p currency.Pair, a asset.Item) (*ticker.Price, error) {
	verified, err := c.verificationCheck(ctx)
	if err != nil {
		return nil, err
	}
	fPair, err := c.FormatExchangeCurrency(p, a)
	if err != nil {
		return nil, err
	}
	err = c.tickerHelper(ctx, fPair.String(), a, verified)
	if err != nil {
		return nil, err
	}
	return ticker.GetTicker(c.Name, p, a)
}

// UpdateOrderbook updates and returns the orderbook for a currency pair
func (c *CoinbasePro) UpdateOrderbook(ctx context.Context, p currency.Pair, assetType asset.Item) (*orderbook.Base, error) {
	verified, err := c.verificationCheck(ctx)
	if err != nil {
		return nil, err
	}
	p, err = c.FormatExchangeCurrency(p, assetType)
	if err != nil {
		return nil, err
	}
	err = c.CurrencyPairs.IsAssetEnabled(assetType)
	if err != nil {
		return nil, err
	}
	book := &orderbook.Base{
		Exchange:        c.Name,
		Pair:            p,
		Asset:           assetType,
		VerifyOrderbook: c.CanVerifyOrderbook,
	}
	var orderbookNew *ProductBookResp
	if verified {
		orderbookNew, err = c.GetProductBookV3(ctx, p, 1000, 0, true)
		if err != nil {
			log.Warnf(log.ExchangeSys, warnAuth, err)
			verified = false
		}
	}
	if !verified {
		orderbookNew, err = c.GetProductBookV3(ctx, p, 1000, 0, false)
		if err != nil {
			return book, err
		}
	}
	book.Bids = make(orderbook.Tranches, len(orderbookNew.Pricebook.Bids))
	for x := range orderbookNew.Pricebook.Bids {
		book.Bids[x] = orderbook.Tranche{
			Amount: orderbookNew.Pricebook.Bids[x].Size.Float64(),
			Price:  orderbookNew.Pricebook.Bids[x].Price.Float64(),
		}
	}
	book.Asks = make(orderbook.Tranches, len(orderbookNew.Pricebook.Asks))
	for x := range orderbookNew.Pricebook.Asks {
		book.Asks[x] = orderbook.Tranche{
			Amount: orderbookNew.Pricebook.Asks[x].Size.Float64(),
			Price:  orderbookNew.Pricebook.Asks[x].Price.Float64(),
		}
	}
	aliases := c.pairAliases.GetAlias(p)
	var errs error
	var validPairs currency.Pairs
	for i := range aliases {
		isEnabled, err := c.CurrencyPairs.IsPairEnabled(aliases[i], assetType)
		if err != nil {
			errs = fmt.Errorf("%v %v", errs, err)
			continue
		}
		if isEnabled {
			book.Pair = aliases[i]
			err = book.Process()
			if err != nil {
				errs = fmt.Errorf("%v %v", errs, err)
				continue
			}
			validPairs = append(validPairs, book.Pair)
		}
	}
	if errs != nil {
		return book, errs
	}
	if len(validPairs) == 0 {
		return book, errPairsDisabledOrErrored
	}
	return orderbook.Get(c.Name, validPairs[0], assetType)
}

// GetAccountFundingHistory returns funding history, deposits and withdrawals
func (c *CoinbasePro) GetAccountFundingHistory(ctx context.Context) ([]exchange.FundingHistory, error) {
	wallIDs, err := c.GetAllWallets(ctx, PaginationInp{})
	if err != nil {
		return nil, err
	}
	if len(wallIDs.Data) == 0 {
		return nil, errNoWalletsReturned
	}
	var accHistory []DeposWithdrData
	for i := range wallIDs.Data {
		tempAccHist, err := c.GetAllFiatTransfers(ctx, wallIDs.Data[i].ID, PaginationInp{}, FiatDeposit)
		if err != nil {
			return nil, err
		}
		accHistory = append(accHistory, tempAccHist.Data...)
		tempAccHist, err = c.GetAllFiatTransfers(ctx, wallIDs.Data[i].ID, PaginationInp{}, FiatWithdrawal)
		if err != nil {
			return nil, err
		}
		accHistory = append(accHistory, tempAccHist.Data...)
	}
	var cryptoHistory []TransactionData
	for i := range wallIDs.Data {
		tempCryptoHist, err := c.GetAllTransactions(ctx, wallIDs.Data[i].ID, PaginationInp{})
		if err != nil {
			return nil, err
		}
		for j := range tempCryptoHist.Data {
			if tempCryptoHist.Data[j].Type == "receive" || tempCryptoHist.Data[j].Type == "send" {
				cryptoHistory = append(cryptoHistory, tempCryptoHist.Data[j])
			}
		}
	}
	fundingData := c.processFundingData(accHistory, cryptoHistory)
	return fundingData, nil
}

// GetWithdrawalsHistory returns previous withdrawals data
func (c *CoinbasePro) GetWithdrawalsHistory(ctx context.Context, cur currency.Code, _ asset.Item) ([]exchange.WithdrawalHistory, error) {
	tempWallIDs, err := c.GetAllWallets(ctx, PaginationInp{})
	if err != nil {
		return nil, err
	}
	if len(tempWallIDs.Data) == 0 {
		return nil, errNoWalletsReturned
	}
	var wallIDs []string
	for i := range tempWallIDs.Data {
		if tempWallIDs.Data[i].Currency.Code == cur.String() {
			wallIDs = append(wallIDs, tempWallIDs.Data[i].ID)
		}
	}
	if len(wallIDs) == 0 {
		return nil, errNoMatchingWallets
	}
	var accHistory []DeposWithdrData
	for i := range wallIDs {
		tempAccHist, err := c.GetAllFiatTransfers(ctx, wallIDs[i], PaginationInp{}, FiatWithdrawal)
		if err != nil {
			return nil, err
		}
		accHistory = append(accHistory, tempAccHist.Data...)
	}
	var cryptoHistory []TransactionData
	for i := range wallIDs {
		tempCryptoHist, err := c.GetAllTransactions(ctx, wallIDs[i], PaginationInp{})
		if err != nil {
			return nil, err
		}
		for j := range tempCryptoHist.Data {
			if tempCryptoHist.Data[j].Type == "send" {
				cryptoHistory = append(cryptoHistory, tempCryptoHist.Data[j])
			}
		}
	}
	tempFundingData := c.processFundingData(accHistory, cryptoHistory)
	fundingData := make([]exchange.WithdrawalHistory, len(tempFundingData))
	for i := range tempFundingData {
		fundingData[i] = exchange.WithdrawalHistory{
			Status:          tempFundingData[i].Status,
			TransferID:      tempFundingData[i].TransferID,
			Description:     tempFundingData[i].Description,
			Timestamp:       tempFundingData[i].Timestamp,
			Currency:        tempFundingData[i].Currency,
			Amount:          tempFundingData[i].Amount,
			Fee:             tempFundingData[i].Fee,
			TransferType:    tempFundingData[i].TransferType,
			CryptoToAddress: tempFundingData[i].CryptoToAddress,
			CryptoTxID:      tempFundingData[i].CryptoTxID,
			CryptoChain:     tempFundingData[i].CryptoChain,
			BankTo:          tempFundingData[i].BankTo,
		}
	}
	return fundingData, nil
}

// GetRecentTrades returns the most recent trades for a currency and asset
func (c *CoinbasePro) GetRecentTrades(context.Context, currency.Pair, asset.Item) ([]trade.Data, error) {
	return nil, common.ErrFunctionNotSupported
}

// GetHistoricTrades returns historic trade data within the timeframe provided
func (c *CoinbasePro) GetHistoricTrades(_ context.Context, _ currency.Pair, _ asset.Item, _, _ time.Time) ([]trade.Data, error) {
	return nil, common.ErrFunctionNotSupported
}

// SubmitOrder submits a new order
func (c *CoinbasePro) SubmitOrder(ctx context.Context, s *order.Submit) (*order.SubmitResponse, error) {
	err := s.Validate(c.GetTradingRequirements())
	if err != nil {
		return nil, err
	}
	fPair, err := c.FormatExchangeCurrency(s.Pair, s.AssetType)
	if err != nil {
		return nil, err
	}
<<<<<<< HEAD
	var stopDir string
	if s.Type == order.StopLimit {
		switch s.StopDirection {
		case order.StopUp:
			stopDir = "STOP_DIRECTION_STOP_UP"
		case order.StopDown:
			stopDir = "STOP_DIRECTION_STOP_DOWN"
=======

	var orderID string
	switch s.Type {
	case order.Market:
		orderID, err = c.PlaceMarketOrder(ctx,
			"",
			s.Amount,
			s.QuoteAmount,
			s.Side.Lower(),
			fPair.String(),
			"")
	case order.Limit:
		timeInForce := order.GoodTillCancel.String()
		if s.TimeInForce == order.ImmediateOrCancel {
			timeInForce = order.ImmediateOrCancel.String()
>>>>>>> 2c04c191
		}
	}
	resp, err := c.PlaceOrder(ctx, &PlaceOrderInfo{
		ClientOID:             s.ClientOrderID,
		ProductID:             fPair.String(),
		Side:                  s.Side.String(),
		StopDirection:         stopDir,
		OrderType:             s.Type.String(),
		SelfTradePreventionID: "",
		MarginType:            s.MarginType.Upper(),
		RetailPortfolioID:     "",
		BaseAmount:            s.Amount,
		QuoteAmount:           s.QuoteAmount,
		LimitPrice:            s.Price,
		StopPrice:             s.TriggerPrice,
		Leverage:              s.Leverage,
		PostOnly:              s.PostOnly,
		EndTime:               s.EndTime,
	})
	if err != nil {
		return nil, err
	}
	subResp, err := s.DeriveSubmitResponse(resp.SuccessResponse.OrderID)
	if err != nil {
		return nil, err
	}
	if s.RetrieveFees {
		time.Sleep(s.RetrieveFeeDelay)
		feeResp, err := c.GetOrderByID(ctx, resp.SuccessResponse.OrderID, s.ClientOrderID, currency.Code{})
		if err != nil {
			return nil, err
		}
		subResp.Fee = feeResp.TotalFees.Float64()
	}
	return subResp, nil
}

// ModifyOrder will allow of changing orderbook placement and limit to market conversion
func (c *CoinbasePro) ModifyOrder(ctx context.Context, m *order.Modify) (*order.ModifyResponse, error) {
	if m == nil {
		return nil, common.ErrNilPointer
	}
	err := m.Validate()
	if err != nil {
		return nil, err
	}
	success, err := c.EditOrder(ctx, m.OrderID, m.Amount, m.Price)
	if err != nil {
		return nil, err
	}
	if !success {
		return nil, errOrderModFailNoRet
	}
	return m.DeriveModifyResponse()
}

// CancelOrder cancels an order by its corresponding ID number
func (c *CoinbasePro) CancelOrder(ctx context.Context, o *order.Cancel) error {
	if o == nil {
		return common.ErrNilPointer
	}
	err := o.Validate(o.StandardCancel())
	if err != nil {
		return err
	}
	canSlice := []order.Cancel{*o}
	resp, err := c.CancelBatchOrders(ctx, canSlice)
	if err != nil {
		return err
	}
	if resp.Status[o.OrderID] != order.Cancelled.String() {
		return fmt.Errorf("%w %v", errOrderFailedToCancel, o.OrderID)
	}
	return nil
}

// CancelBatchOrders cancels orders by their corresponding ID numbers
func (c *CoinbasePro) CancelBatchOrders(ctx context.Context, o []order.Cancel) (*order.CancelBatchResponse, error) {
	var status order.CancelBatchResponse
	ordToCancel := len(o)
	if ordToCancel == 0 {
		return nil, errOrderIDEmpty
	}
	status.Status = make(map[string]string)
	ordIDSlice := make([]string, ordToCancel)
	for i := range o {
		err := o[i].Validate(o[i].StandardCancel())
		if err != nil {
			return nil, err
		}
		ordIDSlice[i] = o[i].OrderID
		status.Status[o[i].OrderID] = "Failed to cancel"
	}
	resp := struct {
		Results []OrderCancelDetail `json:"results"`
	}{}
	for i := 0; i < ordToCancel; i += 100 {
		var tempOrdIDSlice []string
		if ordToCancel-i < 100 {
			tempOrdIDSlice = ordIDSlice[i:]
		} else {
			tempOrdIDSlice = ordIDSlice[i : i+100]
		}
		tempResp, err := c.CancelOrders(ctx, tempOrdIDSlice)
		if err != nil {
			return nil, err
		}
		resp.Results = append(resp.Results, tempResp...)
	}
	for i := range resp.Results {
		if resp.Results[i].Success {
			status.Status[resp.Results[i].OrderID] = order.Cancelled.String()
		}
	}
	return &status, nil
}

// CancelAllOrders cancels all orders associated with a currency pair
func (c *CoinbasePro) CancelAllOrders(context.Context, *order.Cancel) (order.CancelAllResponse, error) {
	return order.CancelAllResponse{}, common.ErrFunctionNotSupported
}

// GetOrderInfo returns order information based on order ID
func (c *CoinbasePro) GetOrderInfo(ctx context.Context, orderID string, pair currency.Pair, assetItem asset.Item) (*order.Detail, error) {
	genOrderDetail, err := c.GetOrderByID(ctx, orderID, "", currency.Code{})
	if err != nil {
		return nil, err
	}
	response := c.getOrderRespToOrderDetail(genOrderDetail, pair, assetItem)
	fillData, err := c.ListFills(ctx, []string{orderID}, nil, nil, "", "", time.Time{}, time.Now(), manyFills)
	if err != nil {
		return nil, err
	}
	cursor := fillData.Cursor
	for cursor != "" {
		tempFillData, err := c.ListFills(ctx, []string{orderID}, nil, nil, cursor, "", time.Time{}, time.Now(), manyFills)
		if err != nil {
			return nil, err
		}
		fillData.Fills = append(fillData.Fills, tempFillData.Fills...)
		cursor = tempFillData.Cursor
	}
	response.Trades = make([]order.TradeHistory, len(fillData.Fills))
	var orderSide order.Side
	switch response.Side {
	case order.Buy:
		orderSide = order.Sell
	case order.Sell:
		orderSide = order.Buy
	}
	for i := range fillData.Fills {
		response.Trades[i] = order.TradeHistory{
			Price:     fillData.Fills[i].Price.Float64(),
			Amount:    fillData.Fills[i].Size.Float64(),
			Fee:       fillData.Fills[i].Commission.Float64(),
			Exchange:  c.GetName(),
			TID:       fillData.Fills[i].TradeID,
			Side:      orderSide,
			Timestamp: fillData.Fills[i].TradeTime,
			Total:     fillData.Fills[i].Price.Float64() * fillData.Fills[i].Size.Float64(),
		}
	}
	return response, nil
}

// GetDepositAddress returns a deposit address for a specified currency
func (c *CoinbasePro) GetDepositAddress(ctx context.Context, cryptocurrency currency.Code, _, _ string) (*deposit.Address, error) {
	allWalResp, err := c.GetAllWallets(ctx, PaginationInp{})
	if err != nil {
		return nil, err
	}
	var targetWalletID string
	for i := range allWalResp.Data {
		if allWalResp.Data[i].Currency.Code == cryptocurrency.String() {
			targetWalletID = allWalResp.Data[i].ID
			break
		}
	}
	if targetWalletID == "" {
		return nil, errNoWalletForCurrency
	}
	resp, err := c.GetAllAddresses(ctx, targetWalletID, PaginationInp{})
	if err != nil || len(resp.Data) == 0 {
		resp2, err2 := c.CreateAddress(ctx, targetWalletID, "")
		if err2 != nil {
			return nil, common.AppendError(err, err2)
		}
		return &deposit.Address{
			Address: resp2.Address,
			Tag:     resp2.Name,
			Chain:   resp2.Network,
		}, nil
	}
	return &deposit.Address{
		Address: resp.Data[0].Address,
		Tag:     resp.Data[0].Name,
		Chain:   resp.Data[0].Network,
	}, nil
}

// WithdrawCryptocurrencyFunds returns a withdrawal ID when a withdrawal is submitted
func (c *CoinbasePro) WithdrawCryptocurrencyFunds(ctx context.Context, withdrawRequest *withdraw.Request) (*withdraw.ExchangeResponse, error) {
	if err := withdrawRequest.Validate(); err != nil {
		return nil, err
	}
	if withdrawRequest.WalletID == "" {
		return nil, errWalletIDEmpty
	}
	resp, err := c.SendMoney(ctx, "send", withdrawRequest.WalletID, withdrawRequest.Crypto.Address, withdrawRequest.Currency.String(), withdrawRequest.Description, withdrawRequest.IdempotencyToken, "", withdrawRequest.Crypto.AddressTag, withdrawRequest.Amount, false, false)
	if err != nil {
		return nil, err
	}
	return &withdraw.ExchangeResponse{Name: resp.Network.Name, ID: resp.ID, Status: resp.Status}, nil
}

// WithdrawFiatFunds returns a withdrawal ID when a withdrawal is submitted
func (c *CoinbasePro) WithdrawFiatFunds(ctx context.Context, withdrawRequest *withdraw.Request) (*withdraw.ExchangeResponse, error) {
	if err := withdrawRequest.Validate(); err != nil {
		return nil, err
	}
	if withdrawRequest.WalletID == "" {
		return nil, errWalletIDEmpty
	}
	paymentMethods, err := c.ListPaymentMethods(ctx)
	if err != nil {
		return nil, err
	}
	selectedWithdrawalMethod := PaymentMethodData{}
	for i := range paymentMethods {
		if withdrawRequest.Fiat.Bank.BankName == paymentMethods[i].Name {
			selectedWithdrawalMethod = paymentMethods[i]
			break
		}
	}
	if selectedWithdrawalMethod.ID == "" {
		return nil, fmt.Errorf("%w %v", errPayMethodNotFound, withdrawRequest.Fiat.Bank.BankName)
	}
	resp, err := c.FiatTransfer(ctx, withdrawRequest.WalletID, withdrawRequest.Currency.String(), selectedWithdrawalMethod.ID, withdrawRequest.Amount, true, FiatWithdrawal)
	if err != nil {
		return nil, err
	}
	return &withdraw.ExchangeResponse{
		Name:   selectedWithdrawalMethod.Name,
		ID:     resp.ID,
		Status: resp.Status,
	}, nil
}

// WithdrawFiatFundsToInternationalBank returns a withdrawal ID when a withdrawal is submitted
func (c *CoinbasePro) WithdrawFiatFundsToInternationalBank(ctx context.Context, withdrawRequest *withdraw.Request) (*withdraw.ExchangeResponse, error) {
	return c.WithdrawFiatFunds(ctx, withdrawRequest)
}

// GetFeeByType returns an estimate of fee based on type of transaction
func (c *CoinbasePro) GetFeeByType(ctx context.Context, feeBuilder *exchange.FeeBuilder) (float64, error) {
	if feeBuilder == nil {
		return 0, fmt.Errorf("%T %w", feeBuilder, common.ErrNilPointer)
	}
	if !c.AreCredentialsValid(ctx) && feeBuilder.FeeType == exchange.CryptocurrencyTradeFee {
		feeBuilder.FeeType = exchange.OfflineTradeFee
	}
	return c.GetFee(ctx, feeBuilder)
}

// GetActiveOrders retrieves any orders that are active/open
func (c *CoinbasePro) GetActiveOrders(ctx context.Context, req *order.MultiOrderRequest) (order.FilteredOrders, error) {
	if req == nil {
		return nil, common.ErrNilPointer
	}
	err := req.Validate()
	if err != nil {
		return nil, err
	}
	var respOrders []GetOrderResponse
	ordStatus := []string{"OPEN"}
	respOrders, err = c.iterativeGetAllOrders(ctx, req.Pairs, req.Type.String(), req.Side.String(), req.AssetType.Upper(), ordStatus, 1000, req.StartTime, req.EndTime)
	if err != nil {
		return nil, err
	}
	orders := make([]order.Detail, len(respOrders))
	for i := range respOrders {
		orderRec := c.getOrderRespToOrderDetail(&respOrders[i], respOrders[i].ProductID, asset.Spot)
		orders[i] = *orderRec
	}
	if len(req.Pairs) > 1 {
		order.FilterOrdersByPairs(&orders, req.Pairs)
	}
	return req.Filter(c.Name, orders), nil
}

// GetOrderHistory retrieves account order information. Can Limit response to specific order status
func (c *CoinbasePro) GetOrderHistory(ctx context.Context, req *order.MultiOrderRequest) (order.FilteredOrders, error) {
	err := req.Validate()
	if err != nil {
		return nil, err
	}
	for i := range req.Pairs {
		req.Pairs[i], err = c.FormatExchangeCurrency(req.Pairs[i], req.AssetType)
		if err != nil {
			return nil, err
		}
	}
	var ord []GetOrderResponse
	interOrd, err := c.iterativeGetAllOrders(ctx, req.Pairs, req.Type.String(), req.Side.String(), req.AssetType.Upper(), closedStatuses, manyOrds, req.StartTime, req.EndTime)
	if err != nil {
		return nil, err
	}
	ord = append(ord, interOrd...)
	interOrd, err = c.iterativeGetAllOrders(ctx, req.Pairs, req.Type.String(), req.Side.String(), req.AssetType.Upper(), openStatus, manyOrds, req.StartTime, req.EndTime)
	if err != nil {
		return nil, err
	}
	ord = append(ord, interOrd...)
	orders := make([]order.Detail, len(ord))
	for i := range ord {
		singleOrder := c.getOrderRespToOrderDetail(&ord[i], ord[i].ProductID, req.AssetType)
		orders[i] = *singleOrder
	}
	if len(req.Pairs) > 1 {
		order.FilterOrdersByPairs(&orders, req.Pairs)
	}
	return req.Filter(c.Name, orders), nil
}

// GetHistoricCandles returns a set of candle between two time periods for a designated time period
func (c *CoinbasePro) GetHistoricCandles(ctx context.Context, pair currency.Pair, a asset.Item, interval kline.Interval, start, end time.Time) (*kline.Item, error) {
	req, err := c.GetKlineRequest(pair, a, interval, start, end, false)
	if err != nil {
		return nil, err
	}
	verified, err := c.verificationCheck(ctx)
	if err != nil {
		return nil, err
	}
<<<<<<< HEAD
	timeSeries, err := c.candleHelper(ctx, req.RequestFormatted.String(), interval, start, end, verified)
	if err != nil {
		return nil, err
=======

	timeSeries := make([]kline.Candle, len(history))
	for x := range history {
		timeSeries[x] = kline.Candle{
			Time:   history[x].Time.Time(),
			Low:    history[x].Low,
			High:   history[x].High,
			Open:   history[x].Open,
			Close:  history[x].Close,
			Volume: history[x].Volume,
		}
>>>>>>> 2c04c191
	}
	return req.ProcessResponse(timeSeries)
}

// GetHistoricCandlesExtended returns candles between a time period for a set time interval
func (c *CoinbasePro) GetHistoricCandlesExtended(ctx context.Context, pair currency.Pair, a asset.Item, interval kline.Interval, start, end time.Time) (*kline.Item, error) {
	req, err := c.GetKlineExtendedRequest(pair, a, interval, start, end)
	if err != nil {
		return nil, err
	}
	verified, err := c.verificationCheck(ctx)
	if err != nil {
		return nil, err
	}
	var timeSeries []kline.Candle
	for x := range req.RangeHolder.Ranges {
		hist, err := c.candleHelper(ctx, req.RequestFormatted.String(), interval, req.RangeHolder.Ranges[x].Start.Time.Add(-time.Nanosecond), req.RangeHolder.Ranges[x].End.Time.Add(-time.Nanosecond), verified)
		if err != nil {
			return nil, err
		}
<<<<<<< HEAD
		timeSeries = append(timeSeries, hist...)
=======

		for i := range history {
			timeSeries = append(timeSeries, kline.Candle{
				Time:   history[i].Time.Time(),
				Low:    history[i].Low,
				High:   history[i].High,
				Open:   history[i].Open,
				Close:  history[i].Close,
				Volume: history[i].Volume,
			})
		}
>>>>>>> 2c04c191
	}
	return req.ProcessResponse(timeSeries)
}

// ValidateAPICredentials validates current credentials used for wrapper functionality
func (c *CoinbasePro) ValidateAPICredentials(ctx context.Context, assetType asset.Item) error {
	_, err := c.UpdateAccountInfo(ctx, assetType)
	return c.CheckTransientError(err)
}

// GetServerTime returns the current exchange server time.
func (c *CoinbasePro) GetServerTime(ctx context.Context, _ asset.Item) (time.Time, error) {
	st, err := c.GetV3Time(ctx)
	if err != nil {
		return time.Time{}, err
	}
	return st.Iso, nil
}

// GetLatestFundingRates returns the latest funding rates data
func (c *CoinbasePro) GetLatestFundingRates(ctx context.Context, r *fundingrate.LatestRateRequest) ([]fundingrate.LatestRateResponse, error) {
	if r == nil {
		return nil, common.ErrNilPointer
	}
	if !c.SupportsAsset(r.Asset) {
		return nil, fmt.Errorf("%w %v", asset.ErrNotSupported, r.Asset)
	}
	verified, err := c.verificationCheck(ctx)
	if err != nil {
		return nil, err
	}
	products, perpStart, err := c.fetchFutures(ctx, verified)
	if err != nil {
		return nil, err
	}
	funding := make([]fundingrate.LatestRateResponse, len(products.Products))
	for i := perpStart; i < len(products.Products); i++ {
		funRate := fundingrate.Rate{
			Time: products.Products[i].FutureProductDetails.PerpetualDetails.FundingTime,
			Rate: decimal.NewFromFloat(products.Products[i].FutureProductDetails.PerpetualDetails.FundingRate.Float64()),
		}
		funding[i] = fundingrate.LatestRateResponse{
			Exchange:    c.Name,
			Asset:       r.Asset,
			Pair:        products.Products[i].ID,
			LatestRate:  funRate,
			TimeChecked: time.Now(),
		}
	}
	return funding, nil
}

// GetFuturesContractDetails returns all contracts from the exchange by asset type
func (c *CoinbasePro) GetFuturesContractDetails(ctx context.Context, item asset.Item) ([]futures.Contract, error) {
	if !item.IsFutures() {
		return nil, futures.ErrNotFuturesAsset
	}
	if !c.SupportsAsset(item) {
		return nil, fmt.Errorf("%w %v", asset.ErrNotSupported, item)
	}
	verified, err := c.verificationCheck(ctx)
	if err != nil {
		return nil, err
	}
	products, perpStart, err := c.fetchFutures(ctx, verified)
	if err != nil {
		return nil, err
	}
	contracts := make([]futures.Contract, len(products.Products))
	for i := range products.Products {
		funRate := fundingrate.Rate{
			Time: products.Products[i].FutureProductDetails.PerpetualDetails.FundingTime,
			Rate: decimal.NewFromFloat(products.Products[i].FutureProductDetails.PerpetualDetails.FundingRate.Float64()),
		}
		contracts[i] = futures.Contract{
			Exchange:             c.Name,
			Name:                 products.Products[i].ID,
			Asset:                item,
			EndDate:              products.Products[i].FutureProductDetails.ContractExpiry,
			IsActive:             !products.Products[i].IsDisabled,
			Status:               products.Products[i].Status,
			SettlementCurrencies: currency.Currencies{products.Products[i].QuoteCurrencyID},
			Multiplier:           products.Products[i].BaseIncrement.Float64(),
			LatestRate:           funRate,
		}
		if i < perpStart {
			contracts[i].Type = futures.LongDated
		} else {
			contracts[i].Type = futures.Perpetual
		}
	}
	return contracts, nil
}

// UpdateOrderExecutionLimits updates order execution limits
func (c *CoinbasePro) UpdateOrderExecutionLimits(ctx context.Context, a asset.Item) error {
	var data *AllProducts
	verified, err := c.verificationCheck(ctx)
	if err != nil {
		return err
	}
	aString := FormatAssetOutbound(a)
	if verified {
		data, err = c.GetAllProducts(ctx, 0, 0, aString, "", "", nil, true)
		if err != nil {
			log.Warnf(log.ExchangeSys, warnAuth, err)
			verified = false
		}
	}
	if !verified {
		data, err = c.GetAllProducts(ctx, 0, 0, aString, "", "", nil, false)
		if err != nil {
			return err
		}
	}
	limits := make([]order.MinMaxLevel, len(data.Products))
	for i := range data.Products {
		limits[i] = order.MinMaxLevel{
			Pair:                    data.Products[i].ID,
			Asset:                   a,
			MinPrice:                data.Products[i].QuoteMinSize.Float64(),
			MaxPrice:                data.Products[i].QuoteMaxSize.Float64(),
			PriceStepIncrementSize:  data.Products[i].PriceIncrement.Float64(),
			MinimumBaseAmount:       data.Products[i].BaseMinSize.Float64(),
			MaximumBaseAmount:       data.Products[i].BaseMaxSize.Float64(),
			MinimumQuoteAmount:      data.Products[i].QuoteMinSize.Float64(),
			MaximumQuoteAmount:      data.Products[i].QuoteMaxSize.Float64(),
			AmountStepIncrementSize: data.Products[i].BaseIncrement.Float64(),
			QuoteStepIncrementSize:  data.Products[i].QuoteIncrement.Float64(),
			MaxTotalOrders:          1000,
		}
	}
	return c.LoadLimits(limits)
}

// GetCurrencyTradeURL returns the URL to the exchange's trade page for the given asset and currency pair
func (c *CoinbasePro) GetCurrencyTradeURL(_ context.Context, a asset.Item, cp currency.Pair) (string, error) {
	_, err := c.CurrencyPairs.IsPairEnabled(cp, a)
	if err != nil {
		return "", err
	}
	cp.Delimiter = currency.DashDelimiter
	return tradeBaseURL + cp.Upper().String(), nil
}

// fetchFutures is a helper function for GetLatestFundingRates and GetFuturesContractDetails that calls the List Products endpoint twice, to get both expiring futures and perpetual futures
func (c *CoinbasePro) fetchFutures(ctx context.Context, verified bool) (*AllProducts, int, error) {
	products, err := c.GetAllProducts(ctx, 0, 0, "FUTURE", "", "", nil, verified)
	if err != nil {
		if verified {
			return c.fetchFutures(ctx, false)
		}
		return nil, 0, err
	}
	products2, err := c.GetAllProducts(ctx, 0, 0, "FUTURE", "PERPETUAL", "", nil, verified)
	if err != nil {
		if verified {
			return c.fetchFutures(ctx, false)
		}
		return nil, 0, err
	}
	perpStart := len(products.Products)
	products.Products = append(products.Products, products2.Products...)
	return products, perpStart, nil
}

// processFundingData is a helper function for GetAccountFundingHistory and GetWithdrawalsHistory, transforming the data returned by the Coinbase API into a format suitable for the exchange package
func (c *CoinbasePro) processFundingData(accHistory []DeposWithdrData, cryptoHistory []TransactionData) []exchange.FundingHistory {
	fundingData := make([]exchange.FundingHistory, len(accHistory)+len(cryptoHistory))
	for i := range accHistory {
		fundingData[i] = exchange.FundingHistory{
			ExchangeName: c.Name,
			Status:       accHistory[i].Status,
			TransferID:   accHistory[i].ID,
			Timestamp:    accHistory[i].PayoutAt,
			Currency:     accHistory[i].Amount.Currency,
			Amount:       accHistory[i].Amount.Amount.Float64(),
			Fee:          accHistory[i].Fee.Amount.Float64(),
			TransferType: accHistory[i].TransferType.String(),
		}
	}
	for i := range cryptoHistory {
		fundingData[i+len(accHistory)] = exchange.FundingHistory{
			ExchangeName: c.Name,
			Status:       cryptoHistory[i].Status,
			TransferID:   cryptoHistory[i].ID,
			Description:  cryptoHistory[i].Details.Title + cryptoHistory[i].Details.Subtitle,
			Timestamp:    cryptoHistory[i].CreatedAt,
			Currency:     cryptoHistory[i].Amount.Currency,
			Amount:       cryptoHistory[i].Amount.Amount.Float64(),
			CryptoChain:  cryptoHistory[i].Network.Name,
		}
		if cryptoHistory[i].Type == "receive" {
			fundingData[i+len(accHistory)].TransferType = "deposit"
			fundingData[i+len(accHistory)].CryptoFromAddress = cryptoHistory[i].To.ID
		}
		if cryptoHistory[i].Type == "send" {
			fundingData[i+len(accHistory)].TransferType = "withdrawal"
			fundingData[i+len(accHistory)].CryptoToAddress = cryptoHistory[i].From.ID
		}
	}
	return fundingData
}

// iterativeGetAllOrders is a helper function used in GetActiveOrders and GetOrderHistory to repeatedly call GetAllOrders until all orders have been retrieved
func (c *CoinbasePro) iterativeGetAllOrders(ctx context.Context, productIDs currency.Pairs, orderType, orderSide, productType string, orderStatus []string, limit int32, startDate, endDate time.Time) ([]GetOrderResponse, error) {
	hasNext := true
	var resp []GetOrderResponse
	var cursor string
	if orderSide == "ANY" {
		orderSide = ""
	}
	if orderType == "ANY" {
		orderType = ""
	}
	if productType == "FUTURES" {
		productType = "FUTURE"
	}
	for hasNext {
		interResp, err := c.ListOrders(ctx, nil, orderStatus, nil, []string{orderType}, nil, productIDs, productType, orderSide, "", "", "", cursor, "", limit, startDate, endDate, currency.Code{})
		if err != nil {
			return nil, err
		}
		resp = append(resp, interResp.Orders...)
		hasNext = interResp.HasNext
		cursor = interResp.Cursor
	}
	return resp, nil
}

// FormatExchangeKlineIntervalV3 is a helper function used in GetHistoricCandles and GetHistoricCandlesExtended to convert kline.Interval to the string format used by V3 of Coinbase's API
func FormatExchangeKlineIntervalV3(interval kline.Interval) (string, error) {
	switch interval {
	case kline.OneMin:
		return granOneMin, nil
	case kline.FiveMin:
		return granFiveMin, nil
	case kline.FifteenMin:
		return granFifteenMin, nil
	case kline.ThirtyMin:
		return granThirtyMin, nil
	case kline.OneHour:
		return granOneHour, nil
	case kline.TwoHour:
		return granTwoHour, nil
	case kline.SixHour:
		return granSixHour, nil
	case kline.OneDay:
		return granOneDay, nil
	}
	return "", kline.ErrUnsupportedInterval
}

// getOrderRespToOrderDetail is a helper function used in GetOrderInfo, GetActiveOrders, and GetOrderHistory to convert data returned by the Coinbase API into a format suitable for the exchange package
func (c *CoinbasePro) getOrderRespToOrderDetail(genOrderDetail *GetOrderResponse, pair currency.Pair, assetItem asset.Item) *order.Detail {
	var amount float64
	var quoteAmount float64
	var orderType order.Type
	if genOrderDetail.OrderConfiguration.MarketMarketIOC != nil {
		quoteAmount = genOrderDetail.OrderConfiguration.MarketMarketIOC.QuoteSize.Float64()
		amount = genOrderDetail.OrderConfiguration.MarketMarketIOC.BaseSize.Float64()
		orderType = order.Market
	}
	var price float64
	var postOnly bool
	if genOrderDetail.OrderConfiguration.LimitLimitGTC != nil {
		amount = genOrderDetail.OrderConfiguration.LimitLimitGTC.BaseSize.Float64()
		price = genOrderDetail.OrderConfiguration.LimitLimitGTC.LimitPrice.Float64()
		postOnly = genOrderDetail.OrderConfiguration.LimitLimitGTC.PostOnly
		orderType = order.Limit
	}
	if genOrderDetail.OrderConfiguration.LimitLimitGTD != nil {
		amount = genOrderDetail.OrderConfiguration.LimitLimitGTD.BaseSize.Float64()
		price = genOrderDetail.OrderConfiguration.LimitLimitGTD.LimitPrice.Float64()
		postOnly = genOrderDetail.OrderConfiguration.LimitLimitGTD.PostOnly
		orderType = order.Limit
	}
	var triggerPrice float64
	if genOrderDetail.OrderConfiguration.StopLimitStopLimitGTC != nil {
		amount = genOrderDetail.OrderConfiguration.StopLimitStopLimitGTC.BaseSize.Float64()
		price = genOrderDetail.OrderConfiguration.StopLimitStopLimitGTC.LimitPrice.Float64()
		triggerPrice = genOrderDetail.OrderConfiguration.StopLimitStopLimitGTC.StopPrice.Float64()
		orderType = order.StopLimit
	}
	if genOrderDetail.OrderConfiguration.StopLimitStopLimitGTD != nil {
		amount = genOrderDetail.OrderConfiguration.StopLimitStopLimitGTD.BaseSize.Float64()
		price = genOrderDetail.OrderConfiguration.StopLimitStopLimitGTD.LimitPrice.Float64()
		triggerPrice = genOrderDetail.OrderConfiguration.StopLimitStopLimitGTD.StopPrice.Float64()
		orderType = order.StopLimit
	}
	var remainingAmount float64
	if !genOrderDetail.SizeInQuote {
		remainingAmount = amount - genOrderDetail.FilledSize.Float64()
	}
	var orderSide order.Side
	switch genOrderDetail.Side {
	case order.Buy.String():
		orderSide = order.Buy
	case order.Sell.String():
		orderSide = order.Sell
	}
	var orderStatus order.Status
	switch genOrderDetail.Status {
	case order.Open.String():
		orderStatus = order.Open
	case order.Filled.String():
		orderStatus = order.Filled
	case order.Cancelled.String():
		orderStatus = order.Cancelled
	case order.Expired.String():
		orderStatus = order.Expired
	case "FAILED":
		orderStatus = order.Rejected
	case "UNKNOWN_ORDER_STATUS":
		orderStatus = order.UnknownStatus
	}
	var closeTime time.Time
	if genOrderDetail.Settled {
		closeTime = genOrderDetail.LastFillTime
	}
	var lastUpdateTime time.Time
	if len(genOrderDetail.EditHistory) > 0 {
		lastUpdateTime = genOrderDetail.EditHistory[len(genOrderDetail.EditHistory)-1].ReplaceAcceptTimestamp
	}
	response := order.Detail{
		ImmediateOrCancel:    genOrderDetail.OrderConfiguration.MarketMarketIOC != nil,
		PostOnly:             postOnly,
		Price:                price,
		Amount:               amount,
		TriggerPrice:         triggerPrice,
		AverageExecutedPrice: genOrderDetail.AverageFilledPrice.Float64(),
		QuoteAmount:          quoteAmount,
		ExecutedAmount:       genOrderDetail.FilledSize.Float64(),
		RemainingAmount:      remainingAmount,
		Cost:                 genOrderDetail.TotalValueAfterFees.Float64(),
		Fee:                  genOrderDetail.TotalFees.Float64(),
		Exchange:             c.GetName(),
		OrderID:              genOrderDetail.OrderID,
		ClientOrderID:        genOrderDetail.ClientOID,
		ClientID:             genOrderDetail.UserID,
		Type:                 orderType,
		Side:                 orderSide,
		Status:               orderStatus,
		AssetType:            assetItem,
		Date:                 genOrderDetail.CreatedTime,
		CloseTime:            closeTime,
		LastUpdated:          lastUpdateTime,
		Pair:                 pair,
	}
	return &response
}

// VerificationCheck returns whether authentication support is enabled or not
func (c *CoinbasePro) verificationCheck(ctx context.Context) (bool, error) {
	_, err := c.GetCredentials(ctx)
	if err != nil {
		if errors.Is(err, exchange.ErrAuthenticationSupportNotEnabled) || errors.Is(err, exchange.ErrCredentialsAreEmpty) {
			return false, nil
		}
		return false, err
	}
	return true, nil
}

// TickerHelper fetches the ticker for a given currency pair, used by UpdateTickers and UpdateTicker
func (c *CoinbasePro) tickerHelper(ctx context.Context, name string, assetType asset.Item, verified bool) error {
	pair, err := currency.NewPairDelimiter(name, currency.DashDelimiter)
	if err != nil {
		return err
	}
	newTick := &ticker.Price{
		Pair:         pair,
		ExchangeName: c.Name,
		AssetType:    assetType,
	}
	ticks, err := c.GetTicker(ctx, name, 1, time.Time{}, time.Time{}, verified)
	if err != nil {
		if verified {
			return c.tickerHelper(ctx, name, assetType, false)
		}
		return err
	}
	var last float64
	if len(ticks.Trades) != 0 {
		last = ticks.Trades[0].Price.Float64()
	}
	newTick.Last = last
	newTick.Bid = ticks.BestBid.Float64()
	newTick.Ask = ticks.BestAsk.Float64()
	return ticker.ProcessTicker(newTick)
}

// CandleHelper handles calling the candle function, and doing preliminary work on the data
func (c *CoinbasePro) candleHelper(ctx context.Context, pair string, granularity kline.Interval, start, end time.Time, verified bool) ([]kline.Candle, error) {
	granString, err := FormatExchangeKlineIntervalV3(granularity)
	if err != nil {
		return nil, err
	}
	history, err := c.GetHistoricKlines(ctx, pair, granString, start, end, verified)
	if err != nil {
		if verified {
			return c.candleHelper(ctx, pair, granularity, start, end, false)
		}
		return nil, err
	}
	timeSeries := make([]kline.Candle, len(history))
	for x := range history {
		timeSeries[x] = kline.Candle{
			Time:   history[x].Start.Time(),
			Low:    history[x].Low.Float64(),
			High:   history[x].High.Float64(),
			Open:   history[x].Open.Float64(),
			Close:  history[x].Close.Float64(),
			Volume: history[x].Volume.Float64(),
		}
	}
	return timeSeries, nil
}

// FormatAssetOutbound formats asset items for outbound requests
func FormatAssetOutbound(a asset.Item) string {
	if a == asset.Futures {
		return "FUTURE"
	}
	return a.Upper()
}

// GetAlias returns the aliases for a currency pair
func (a *pairAliases) GetAlias(p currency.Pair) currency.Pairs {
	a.m.RLock()
	defer a.m.RUnlock()
	return slices.Clone(a.associatedAliases[p])
}

// GetAliases returns a map of all aliases associated with all pairs
func (a *pairAliases) GetAliases() map[currency.Pair]currency.Pairs {
	a.m.RLock()
	defer a.m.RUnlock()
	return maps.Clone(a.associatedAliases)
}

// Load adds a batch of aliases to the alias map
func (a *pairAliases) Load(aliases map[currency.Pair]currency.Pairs) {
	a.m.Lock()
	defer a.m.Unlock()
	if a.associatedAliases == nil {
		a.associatedAliases = make(map[currency.Pair]currency.Pairs)
	}
	for k, v := range aliases {
		a.associatedAliases[k] = a.associatedAliases[k].Add(v...)
	}
}<|MERGE_RESOLUTION|>--- conflicted
+++ resolved
@@ -492,7 +492,6 @@
 	if err != nil {
 		return nil, err
 	}
-<<<<<<< HEAD
 	var stopDir string
 	if s.Type == order.StopLimit {
 		switch s.StopDirection {
@@ -500,23 +499,6 @@
 			stopDir = "STOP_DIRECTION_STOP_UP"
 		case order.StopDown:
 			stopDir = "STOP_DIRECTION_STOP_DOWN"
-=======
-
-	var orderID string
-	switch s.Type {
-	case order.Market:
-		orderID, err = c.PlaceMarketOrder(ctx,
-			"",
-			s.Amount,
-			s.QuoteAmount,
-			s.Side.Lower(),
-			fPair.String(),
-			"")
-	case order.Limit:
-		timeInForce := order.GoodTillCancel.String()
-		if s.TimeInForce == order.ImmediateOrCancel {
-			timeInForce = order.ImmediateOrCancel.String()
->>>>>>> 2c04c191
 		}
 	}
 	resp, err := c.PlaceOrder(ctx, &PlaceOrderInfo{
@@ -533,7 +515,7 @@
 		LimitPrice:            s.Price,
 		StopPrice:             s.TriggerPrice,
 		Leverage:              s.Leverage,
-		PostOnly:              s.PostOnly,
+		PostOnly:              s.TimeInForce.Is(order.PostOnly),
 		EndTime:               s.EndTime,
 	})
 	if err != nil {
@@ -851,23 +833,9 @@
 	if err != nil {
 		return nil, err
 	}
-<<<<<<< HEAD
 	timeSeries, err := c.candleHelper(ctx, req.RequestFormatted.String(), interval, start, end, verified)
 	if err != nil {
 		return nil, err
-=======
-
-	timeSeries := make([]kline.Candle, len(history))
-	for x := range history {
-		timeSeries[x] = kline.Candle{
-			Time:   history[x].Time.Time(),
-			Low:    history[x].Low,
-			High:   history[x].High,
-			Open:   history[x].Open,
-			Close:  history[x].Close,
-			Volume: history[x].Volume,
-		}
->>>>>>> 2c04c191
 	}
 	return req.ProcessResponse(timeSeries)
 }
@@ -888,21 +856,7 @@
 		if err != nil {
 			return nil, err
 		}
-<<<<<<< HEAD
 		timeSeries = append(timeSeries, hist...)
-=======
-
-		for i := range history {
-			timeSeries = append(timeSeries, kline.Candle{
-				Time:   history[i].Time.Time(),
-				Low:    history[i].Low,
-				High:   history[i].High,
-				Open:   history[i].Open,
-				Close:  history[i].Close,
-				Volume: history[i].Volume,
-			})
-		}
->>>>>>> 2c04c191
 	}
 	return req.ProcessResponse(timeSeries)
 }
@@ -1227,9 +1181,15 @@
 	if len(genOrderDetail.EditHistory) > 0 {
 		lastUpdateTime = genOrderDetail.EditHistory[len(genOrderDetail.EditHistory)-1].ReplaceAcceptTimestamp
 	}
+	var tif order.TimeInForce
+	if postOnly {
+		tif = order.PostOnly
+	}
+	if genOrderDetail.OrderConfiguration.MarketMarketIOC != nil {
+		tif |= order.ImmediateOrCancel
+	}
 	response := order.Detail{
-		ImmediateOrCancel:    genOrderDetail.OrderConfiguration.MarketMarketIOC != nil,
-		PostOnly:             postOnly,
+		TimeInForce:          tif,
 		Price:                price,
 		Amount:               amount,
 		TriggerPrice:         triggerPrice,
