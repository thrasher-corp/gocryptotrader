package coinbasepro

import (
	"context"
	"fmt"
	"sort"
	"strconv"
	"time"

	"github.com/thrasher-corp/gocryptotrader/common"
	"github.com/thrasher-corp/gocryptotrader/config"
	"github.com/thrasher-corp/gocryptotrader/currency"
	"github.com/thrasher-corp/gocryptotrader/exchange/websocket"
	"github.com/thrasher-corp/gocryptotrader/exchange/websocket/buffer"
	exchange "github.com/thrasher-corp/gocryptotrader/exchanges"
	"github.com/thrasher-corp/gocryptotrader/exchanges/account"
	"github.com/thrasher-corp/gocryptotrader/exchanges/asset"
	"github.com/thrasher-corp/gocryptotrader/exchanges/deposit"
	"github.com/thrasher-corp/gocryptotrader/exchanges/fundingrate"
	"github.com/thrasher-corp/gocryptotrader/exchanges/futures"
	"github.com/thrasher-corp/gocryptotrader/exchanges/kline"
	"github.com/thrasher-corp/gocryptotrader/exchanges/order"
	"github.com/thrasher-corp/gocryptotrader/exchanges/orderbook"
	"github.com/thrasher-corp/gocryptotrader/exchanges/protocol"
	"github.com/thrasher-corp/gocryptotrader/exchanges/request"
	"github.com/thrasher-corp/gocryptotrader/exchanges/subscription"
	"github.com/thrasher-corp/gocryptotrader/exchanges/ticker"
	"github.com/thrasher-corp/gocryptotrader/exchanges/trade"
	"github.com/thrasher-corp/gocryptotrader/log"
	"github.com/thrasher-corp/gocryptotrader/portfolio/withdraw"
)

// SetDefaults sets default values for the exchange
func (c *Exchange) SetDefaults() {
	c.Name = "CoinbasePro"
	c.Enabled = true
	c.Verbose = true
	c.API.CredentialsValidator.RequiresKey = true
	c.API.CredentialsValidator.RequiresSecret = true
	c.API.CredentialsValidator.RequiresClientID = true
	c.API.CredentialsValidator.RequiresBase64DecodeSecret = true

	requestFmt := &currency.PairFormat{Delimiter: currency.DashDelimiter, Uppercase: true}
	configFmt := &currency.PairFormat{Delimiter: currency.DashDelimiter, Uppercase: true}
	err := c.SetGlobalPairsManager(requestFmt, configFmt, asset.Spot)
	if err != nil {
		log.Errorln(log.ExchangeSys, err)
	}

	c.Features = exchange.Features{
		Supports: exchange.FeaturesSupported{
			REST:      true,
			Websocket: true,
			RESTCapabilities: protocol.Features{
				TickerFetching:    true,
				KlineFetching:     true,
				TradeFetching:     true,
				OrderbookFetching: true,
				AutoPairUpdates:   true,
				AccountInfo:       true,
				GetOrder:          true,
				GetOrders:         true,
				CancelOrders:      true,
				CancelOrder:       true,
				SubmitOrder:       true,
				DepositHistory:    true,
				WithdrawalHistory: true,
				UserTradeHistory:  true,
				CryptoDeposit:     true,
				CryptoWithdrawal:  true,
				FiatDeposit:       true,
				FiatWithdraw:      true,
				TradeFee:          true,
				FiatDepositFee:    true,
				FiatWithdrawalFee: true,
				CandleHistory:     true,
			},
			WebsocketCapabilities: protocol.Features{
				TickerFetching:         true,
				OrderbookFetching:      true,
				Subscribe:              true,
				Unsubscribe:            true,
				AuthenticatedEndpoints: true,
				MessageSequenceNumbers: true,
				GetOrders:              true,
				GetOrder:               true,
			},
			WithdrawPermissions: exchange.AutoWithdrawCryptoWithAPIPermission |
				exchange.AutoWithdrawFiatWithAPIPermission,
			Kline: kline.ExchangeCapabilitiesSupported{
				DateRanges: true,
				Intervals:  true,
			},
		},
		Enabled: exchange.FeaturesEnabled{
			AutoPairUpdates: true,
			Kline: kline.ExchangeCapabilitiesEnabled{
				Intervals: kline.DeployExchangeIntervals(
					kline.IntervalCapacity{Interval: kline.OneMin},
					kline.IntervalCapacity{Interval: kline.FiveMin},
					kline.IntervalCapacity{Interval: kline.FifteenMin},
					kline.IntervalCapacity{Interval: kline.OneHour},
					kline.IntervalCapacity{Interval: kline.SixHour},
					kline.IntervalCapacity{Interval: kline.OneDay},
				),
				GlobalResultLimit: 300,
			},
		},
		Subscriptions: subscription.List{
			{Enabled: true, Channel: "heartbeat"},
			{Enabled: true, Channel: "level2_batch"}, // Other orderbook feeds require authentication; This is batched in 50ms lots
			{Enabled: true, Channel: "ticker"},
			{Enabled: true, Channel: "user", Authenticated: true},
			{Enabled: true, Channel: "matches"},
		},
	}

	c.Requester, err = request.New(c.Name,
		common.NewHTTPClientWithTimeout(exchange.DefaultHTTPTimeout),
		request.WithLimiter(GetRateLimit()))
	if err != nil {
		log.Errorln(log.ExchangeSys, err)
	}
	c.API.Endpoints = c.NewEndpoints()
	err = c.API.Endpoints.SetDefaultEndpoints(map[exchange.URL]string{
		exchange.RestSpot:      coinbaseproAPIURL,
		exchange.RestSandbox:   coinbaseproSandboxAPIURL,
		exchange.WebsocketSpot: coinbaseproWebsocketURL,
	})
	if err != nil {
		log.Errorln(log.ExchangeSys, err)
	}
	c.Websocket = websocket.NewManager()
	c.WebsocketResponseMaxLimit = exchange.DefaultWebsocketResponseMaxLimit
	c.WebsocketResponseCheckTimeout = exchange.DefaultWebsocketResponseCheckTimeout
	c.WebsocketOrderbookBufferLimit = exchange.DefaultWebsocketOrderbookBufferLimit
}

// Setup initialises the exchange parameters with the current configuration
func (c *Exchange) Setup(exch *config.Exchange) error {
	err := exch.Validate()
	if err != nil {
		return err
	}
	if !exch.Enabled {
		c.SetEnabled(false)
		return nil
	}
	err = c.SetupDefaults(exch)
	if err != nil {
		return err
	}

	wsRunningURL, err := c.API.Endpoints.GetURL(exchange.WebsocketSpot)
	if err != nil {
		return err
	}

	err = c.Websocket.Setup(&websocket.ManagerSetup{
		ExchangeConfig:        exch,
		DefaultURL:            coinbaseproWebsocketURL,
		RunningURL:            wsRunningURL,
		Connector:             c.WsConnect,
		Subscriber:            c.Subscribe,
		Unsubscriber:          c.Unsubscribe,
		GenerateSubscriptions: c.generateSubscriptions,
		Features:              &c.Features.Supports.WebsocketCapabilities,
		OrderbookBufferConfig: buffer.Config{
			SortBuffer: true,
		},
	})
	if err != nil {
		fmt.Println("COINBASE ISSUE")
		return err
	}

	return c.Websocket.SetupNewConnection(&websocket.ConnectionSetup{
		ResponseCheckTimeout: exch.WebsocketResponseCheckTimeout,
		ResponseMaxLimit:     exch.WebsocketResponseMaxLimit,
	})
}

// FetchTradablePairs returns a list of the exchanges tradable pairs
func (c *Exchange) FetchTradablePairs(ctx context.Context, _ asset.Item) (currency.Pairs, error) {
	products, err := c.GetProducts(ctx)
	if err != nil {
		return nil, err
	}

	pairs := make([]currency.Pair, 0, len(products))
	for x := range products {
		if products[x].TradingDisabled {
			continue
		}
		var pair currency.Pair
		pair, err = currency.NewPairDelimiter(products[x].ID, currency.DashDelimiter)
		if err != nil {
			return nil, err
		}
		pairs = append(pairs, pair)
	}
	return pairs, nil
}

// UpdateTradablePairs updates the exchanges available pairs and stores
// them in the exchanges config
func (c *Exchange) UpdateTradablePairs(ctx context.Context, forceUpdate bool) error {
	pairs, err := c.FetchTradablePairs(ctx, asset.Spot)
	if err != nil {
		return err
	}
	err = c.UpdatePairs(pairs, asset.Spot, false, forceUpdate)
	if err != nil {
		return err
	}
	return c.EnsureOnePairEnabled()
}

// UpdateAccountInfo retrieves balances for all enabled currencies for the
// coinbasepro exchange
func (c *Exchange) UpdateAccountInfo(ctx context.Context, assetType asset.Item) (account.Holdings, error) {
	var response account.Holdings
	response.Exchange = c.Name
	accountBalance, err := c.GetAccounts(ctx)
	if err != nil {
		return response, err
	}

	accountCurrencies := make(map[string][]account.Balance)
	for i := range accountBalance {
		profileID := accountBalance[i].ProfileID
		currencies := accountCurrencies[profileID]
		accountCurrencies[profileID] = append(currencies, account.Balance{
			Currency:               currency.NewCode(accountBalance[i].Currency),
			Total:                  accountBalance[i].Balance,
			Hold:                   accountBalance[i].Hold,
			Free:                   accountBalance[i].Available,
			AvailableWithoutBorrow: accountBalance[i].Available - accountBalance[i].FundedAmount,
			Borrowed:               accountBalance[i].FundedAmount,
		})
	}

	if response.Accounts, err = account.CollectBalances(accountCurrencies, assetType); err != nil {
		return account.Holdings{}, err
	}

	creds, err := c.GetCredentials(ctx)
	if err != nil {
		return account.Holdings{}, err
	}
	err = account.Process(&response, creds)
	if err != nil {
		return account.Holdings{}, err
	}

	return response, nil
}

// UpdateTickers updates the ticker for all currency pairs of a given asset type
func (c *Exchange) UpdateTickers(_ context.Context, _ asset.Item) error {
	return common.ErrFunctionNotSupported
}

// UpdateTicker updates and returns the ticker for a currency pair
func (c *Exchange) UpdateTicker(ctx context.Context, p currency.Pair, a asset.Item) (*ticker.Price, error) {
	fPair, err := c.FormatExchangeCurrency(p, a)
	if err != nil {
		return nil, err
	}

	tick, err := c.GetTicker(ctx, fPair.String())
	if err != nil {
		return nil, err
	}
	stats, err := c.GetStats(ctx, fPair.String())
	if err != nil {
		return nil, err
	}

	tickerPrice := &ticker.Price{
		Last:         stats.Last,
		High:         stats.High,
		Low:          stats.Low,
		Bid:          tick.Bid,
		Ask:          tick.Ask,
		Volume:       tick.Volume,
		Open:         stats.Open,
		Pair:         p,
		LastUpdated:  tick.Time,
		ExchangeName: c.Name,
		AssetType:    a,
	}

	err = ticker.ProcessTicker(tickerPrice)
	if err != nil {
		return tickerPrice, err
	}

	return ticker.GetTicker(c.Name, p, a)
}

// UpdateOrderbook updates and returns the orderbook for a currency pair
<<<<<<< HEAD
func (c *Exchange) UpdateOrderbook(ctx context.Context, p currency.Pair, assetType asset.Item) (*orderbook.Base, error) {
=======
func (c *CoinbasePro) UpdateOrderbook(ctx context.Context, p currency.Pair, assetType asset.Item) (*orderbook.Book, error) {
>>>>>>> 2958e64a
	if p.IsEmpty() {
		return nil, currency.ErrCurrencyPairEmpty
	}
	if err := c.CurrencyPairs.IsAssetEnabled(assetType); err != nil {
		return nil, err
	}
	book := &orderbook.Book{
		Exchange:        c.Name,
		Pair:            p,
		Asset:           assetType,
		VerifyOrderbook: c.CanVerifyOrderbook,
	}
	fPair, err := c.FormatExchangeCurrency(p, assetType)
	if err != nil {
		return book, err
	}

	orderbookNew, err := c.GetOrderbook(ctx, fPair.String(), 2)
	if err != nil {
		return book, err
	}

	obNew, ok := orderbookNew.(OrderbookL1L2)
	if !ok {
		return book, common.GetTypeAssertError("OrderbookL1L2", orderbookNew)
	}

	book.Bids = make(orderbook.Levels, len(obNew.Bids))
	for x := range obNew.Bids {
		book.Bids[x] = orderbook.Level{
			Amount: obNew.Bids[x].Amount,
			Price:  obNew.Bids[x].Price,
		}
	}

	book.Asks = make(orderbook.Levels, len(obNew.Asks))
	for x := range obNew.Asks {
		book.Asks[x] = orderbook.Level{
			Amount: obNew.Asks[x].Amount,
			Price:  obNew.Asks[x].Price,
		}
	}
	err = book.Process()
	if err != nil {
		return book, err
	}
	return orderbook.Get(c.Name, p, assetType)
}

// GetAccountFundingHistory returns funding history, deposits and
// withdrawals
func (c *Exchange) GetAccountFundingHistory(_ context.Context) ([]exchange.FundingHistory, error) {
	return nil, common.ErrFunctionNotSupported
}

// GetWithdrawalsHistory returns previous withdrawals data
func (c *Exchange) GetWithdrawalsHistory(_ context.Context, _ currency.Code, _ asset.Item) ([]exchange.WithdrawalHistory, error) {
	// while fetching withdrawal history is possible, the API response lacks any useful information
	// like the currency withdrawn and thus is unsupported. If that position changes, use GetTransfers(...)
	return nil, common.ErrFunctionNotSupported
}

// GetRecentTrades returns the most recent trades for a currency and asset
func (c *Exchange) GetRecentTrades(ctx context.Context, p currency.Pair, assetType asset.Item) ([]trade.Data, error) {
	var err error
	p, err = c.FormatExchangeCurrency(p, assetType)
	if err != nil {
		return nil, err
	}
	var tradeData []Trade
	tradeData, err = c.GetTrades(ctx, p.String())
	if err != nil {
		return nil, err
	}
	resp := make([]trade.Data, len(tradeData))
	for i := range tradeData {
		var side order.Side
		side, err = order.StringToOrderSide(tradeData[i].Side)
		if err != nil {
			return nil, err
		}
		resp[i] = trade.Data{
			Exchange:     c.Name,
			TID:          strconv.FormatInt(tradeData[i].TradeID, 10),
			CurrencyPair: p,
			AssetType:    assetType,
			Side:         side,
			Price:        tradeData[i].Price,
			Amount:       tradeData[i].Size,
			Timestamp:    tradeData[i].Time,
		}
	}

	err = c.AddTradesToBuffer(resp...)
	if err != nil {
		return nil, err
	}

	sort.Sort(trade.ByDate(resp))
	return resp, nil
}

// GetHistoricTrades returns historic trade data within the timeframe provided
func (c *Exchange) GetHistoricTrades(_ context.Context, _ currency.Pair, _ asset.Item, _, _ time.Time) ([]trade.Data, error) {
	return nil, common.ErrFunctionNotSupported
}

// SubmitOrder submits a new order
func (c *Exchange) SubmitOrder(ctx context.Context, s *order.Submit) (*order.SubmitResponse, error) {
	if err := s.Validate(c.GetTradingRequirements()); err != nil {
		return nil, err
	}

	fPair, err := c.FormatExchangeCurrency(s.Pair, asset.Spot)
	if err != nil {
		return nil, err
	}

	var orderID string
	switch s.Type {
	case order.Market:
		orderID, err = c.PlaceMarketOrder(ctx,
			"",
			s.Amount,
			s.QuoteAmount,
			s.Side.Lower(),
			fPair.String(),
			"")
	case order.Limit:
		timeInForce := order.GoodTillCancel.String()
		if s.TimeInForce == order.ImmediateOrCancel {
			timeInForce = order.ImmediateOrCancel.String()
		}
		orderID, err = c.PlaceLimitOrder(ctx,
			"",
			s.Price,
			s.Amount,
			s.Side.Lower(),
			timeInForce,
			"",
			fPair.String(),
			"",
			false)
	default:
		err = fmt.Errorf("%w %v", order.ErrUnsupportedOrderType, s.Type)
	}
	if err != nil {
		return nil, err
	}
	return s.DeriveSubmitResponse(orderID)
}

// ModifyOrder will allow of changing orderbook placement and limit to
// market conversion
func (c *Exchange) ModifyOrder(_ context.Context, _ *order.Modify) (*order.ModifyResponse, error) {
	return nil, common.ErrFunctionNotSupported
}

// CancelOrder cancels an order by its corresponding ID number
func (c *Exchange) CancelOrder(ctx context.Context, o *order.Cancel) error {
	if err := o.Validate(o.StandardCancel()); err != nil {
		return err
	}
	return c.CancelExistingOrder(ctx, o.OrderID)
}

// CancelBatchOrders cancels an orders by their corresponding ID numbers
func (c *Exchange) CancelBatchOrders(_ context.Context, _ []order.Cancel) (*order.CancelBatchResponse, error) {
	return nil, common.ErrFunctionNotSupported
}

// CancelAllOrders cancels all orders associated with a currency pair
func (c *Exchange) CancelAllOrders(ctx context.Context, _ *order.Cancel) (order.CancelAllResponse, error) {
	// CancellAllExisting orders returns a list of successful cancellations, we're only interested in failures
	_, err := c.CancelAllExistingOrders(ctx, "")
	return order.CancelAllResponse{}, err
}

// GetOrderInfo returns order information based on order ID
func (c *Exchange) GetOrderInfo(ctx context.Context, orderID string, _ currency.Pair, _ asset.Item) (*order.Detail, error) {
	genOrderDetail, err := c.GetOrder(ctx, orderID)
	if err != nil {
		return nil, fmt.Errorf("error retrieving order %s : %w", orderID, err)
	}
	orderStatus, err := order.StringToOrderStatus(genOrderDetail.Status)
	if err != nil {
		return nil, fmt.Errorf("error parsing order status: %w", err)
	}
	orderType, err := order.StringToOrderType(genOrderDetail.Type)
	if err != nil {
		return nil, fmt.Errorf("error parsing order type: %w", err)
	}
	orderSide, err := order.StringToOrderSide(genOrderDetail.Side)
	if err != nil {
		return nil, fmt.Errorf("error parsing order side: %w", err)
	}
	pair, err := currency.NewPairDelimiter(genOrderDetail.ProductID, "-")
	if err != nil {
		return nil, fmt.Errorf("error parsing order pair: %w", err)
	}

	response := order.Detail{
		Exchange:        c.GetName(),
		OrderID:         genOrderDetail.ID,
		Pair:            pair,
		Side:            orderSide,
		Type:            orderType,
		Date:            genOrderDetail.DoneAt,
		Status:          orderStatus,
		Price:           genOrderDetail.Price,
		Amount:          genOrderDetail.Size,
		ExecutedAmount:  genOrderDetail.FilledSize,
		RemainingAmount: genOrderDetail.Size - genOrderDetail.FilledSize,
		Fee:             genOrderDetail.FillFees,
	}
	fillResponse, err := c.GetFills(ctx, orderID, genOrderDetail.ProductID)
	if err != nil {
		return nil, fmt.Errorf("error retrieving the order fills: %w", err)
	}
	for i := range fillResponse {
		var fillSide order.Side
		fillSide, err = order.StringToOrderSide(fillResponse[i].Side)
		if err != nil {
			return nil, fmt.Errorf("error parsing order Side: %w", err)
		}
		response.Trades = append(response.Trades, order.TradeHistory{
			Timestamp: fillResponse[i].CreatedAt,
			TID:       strconv.FormatInt(fillResponse[i].TradeID, 10),
			Price:     fillResponse[i].Price,
			Amount:    fillResponse[i].Size,
			Exchange:  c.GetName(),
			Type:      orderType,
			Side:      fillSide,
			Fee:       fillResponse[i].Fee,
		})
	}
	return &response, nil
}

// GetDepositAddress returns a deposit address for a specified currency
func (c *Exchange) GetDepositAddress(_ context.Context, _ currency.Code, _, _ string) (*deposit.Address, error) {
	return nil, common.ErrFunctionNotSupported
}

// WithdrawCryptocurrencyFunds returns a withdrawal ID when a withdrawal is
// submitted
func (c *Exchange) WithdrawCryptocurrencyFunds(ctx context.Context, withdrawRequest *withdraw.Request) (*withdraw.ExchangeResponse, error) {
	if err := withdrawRequest.Validate(); err != nil {
		return nil, err
	}
	resp, err := c.WithdrawCrypto(ctx,
		withdrawRequest.Amount,
		withdrawRequest.Currency.String(),
		withdrawRequest.Crypto.Address)
	if err != nil {
		return nil, err
	}
	return &withdraw.ExchangeResponse{
		ID: resp.ID,
	}, err
}

// WithdrawFiatFunds returns a withdrawal ID when a withdrawal is
// submitted
func (c *Exchange) WithdrawFiatFunds(ctx context.Context, withdrawRequest *withdraw.Request) (*withdraw.ExchangeResponse, error) {
	if err := withdrawRequest.Validate(); err != nil {
		return nil, err
	}
	paymentMethods, err := c.GetPayMethods(ctx)
	if err != nil {
		return nil, err
	}

	selectedWithdrawalMethod := PaymentMethod{}
	for i := range paymentMethods {
		if withdrawRequest.Fiat.Bank.BankName == paymentMethods[i].Name {
			selectedWithdrawalMethod = paymentMethods[i]
			break
		}
	}
	if selectedWithdrawalMethod.ID == "" {
		return nil, fmt.Errorf("could not find payment method '%v'. Check the name via the website and try again", withdrawRequest.Fiat.Bank.BankName)
	}

	resp, err := c.WithdrawViaPaymentMethod(ctx,
		withdrawRequest.Amount,
		withdrawRequest.Currency.String(),
		selectedWithdrawalMethod.ID)
	if err != nil {
		return nil, err
	}

	return &withdraw.ExchangeResponse{
		Status: resp.ID,
	}, nil
}

// WithdrawFiatFundsToInternationalBank returns a withdrawal ID when a
// withdrawal is submitted
func (c *Exchange) WithdrawFiatFundsToInternationalBank(ctx context.Context, withdrawRequest *withdraw.Request) (*withdraw.ExchangeResponse, error) {
	if err := withdrawRequest.Validate(); err != nil {
		return nil, err
	}
	v, err := c.WithdrawFiatFunds(ctx, withdrawRequest)
	if err != nil {
		return nil, err
	}
	return &withdraw.ExchangeResponse{
		ID:     v.ID,
		Status: v.Status,
	}, nil
}

// GetFeeByType returns an estimate of fee based on type of transaction
func (c *Exchange) GetFeeByType(ctx context.Context, feeBuilder *exchange.FeeBuilder) (float64, error) {
	if feeBuilder == nil {
		return 0, fmt.Errorf("%T %w", feeBuilder, common.ErrNilPointer)
	}
	if !c.AreCredentialsValid(ctx) && // Todo check connection status
		feeBuilder.FeeType == exchange.CryptocurrencyTradeFee {
		feeBuilder.FeeType = exchange.OfflineTradeFee
	}
	return c.GetFee(ctx, feeBuilder)
}

// GetActiveOrders retrieves any orders that are active/open
func (c *Exchange) GetActiveOrders(ctx context.Context, req *order.MultiOrderRequest) (order.FilteredOrders, error) {
	err := req.Validate()
	if err != nil {
		return nil, err
	}
	var respOrders []GeneralizedOrderResponse
	var fPair currency.Pair
	for i := range req.Pairs {
		fPair, err = c.FormatExchangeCurrency(req.Pairs[i], asset.Spot)
		if err != nil {
			return nil, err
		}

		var resp []GeneralizedOrderResponse
		resp, err = c.GetOrders(ctx,
			[]string{"open", "pending", "active"},
			fPair.String())
		if err != nil {
			return nil, err
		}
		respOrders = append(respOrders, resp...)
	}

	format, err := c.GetPairFormat(asset.Spot, false)
	if err != nil {
		return nil, err
	}

	orders := make([]order.Detail, len(respOrders))
	for i := range respOrders {
		var curr currency.Pair
		curr, err = currency.NewPairDelimiter(respOrders[i].ProductID,
			format.Delimiter)
		if err != nil {
			return nil, err
		}
		var side order.Side
		side, err = order.StringToOrderSide(respOrders[i].Side)
		if err != nil {
			return nil, err
		}
		var orderType order.Type
		orderType, err = order.StringToOrderType(respOrders[i].Type)
		if err != nil {
			log.Errorf(log.ExchangeSys, "%s %v", c.Name, err)
		}
		orders[i] = order.Detail{
			OrderID:        respOrders[i].ID,
			Amount:         respOrders[i].Size,
			ExecutedAmount: respOrders[i].FilledSize,
			Type:           orderType,
			Date:           respOrders[i].CreatedAt,
			Side:           side,
			Pair:           curr,
			Exchange:       c.Name,
		}
	}
	return req.Filter(c.Name, orders), nil
}

// GetOrderHistory retrieves account order information
// Can Limit response to specific order status
func (c *Exchange) GetOrderHistory(ctx context.Context, req *order.MultiOrderRequest) (order.FilteredOrders, error) {
	err := req.Validate()
	if err != nil {
		return nil, err
	}
	var respOrders []GeneralizedOrderResponse
	if len(req.Pairs) > 0 {
		var fPair currency.Pair
		var resp []GeneralizedOrderResponse
		for i := range req.Pairs {
			fPair, err = c.FormatExchangeCurrency(req.Pairs[i], asset.Spot)
			if err != nil {
				return nil, err
			}
			resp, err = c.GetOrders(ctx, []string{"done"}, fPair.String())
			if err != nil {
				return nil, err
			}
			respOrders = append(respOrders, resp...)
		}
	} else {
		respOrders, err = c.GetOrders(ctx, []string{"done"}, "")
		if err != nil {
			return nil, err
		}
	}

	format, err := c.GetPairFormat(asset.Spot, false)
	if err != nil {
		return nil, err
	}

	orders := make([]order.Detail, len(respOrders))
	for i := range respOrders {
		var curr currency.Pair
		curr, err = currency.NewPairDelimiter(respOrders[i].ProductID,
			format.Delimiter)
		if err != nil {
			return nil, err
		}
		var side order.Side
		side, err = order.StringToOrderSide(respOrders[i].Side)
		if err != nil {
			return nil, err
		}
		var orderStatus order.Status
		orderStatus, err = order.StringToOrderStatus(respOrders[i].Status)
		if err != nil {
			log.Errorf(log.ExchangeSys, "%s %v", c.Name, err)
		}
		var orderType order.Type
		orderType, err = order.StringToOrderType(respOrders[i].Type)
		if err != nil {
			log.Errorf(log.ExchangeSys, "%s %v", c.Name, err)
		}
		detail := order.Detail{
			OrderID:         respOrders[i].ID,
			Amount:          respOrders[i].Size,
			ExecutedAmount:  respOrders[i].FilledSize,
			RemainingAmount: respOrders[i].Size - respOrders[i].FilledSize,
			Cost:            respOrders[i].ExecutedValue,
			CostAsset:       curr.Quote,
			Type:            orderType,
			Date:            respOrders[i].CreatedAt,
			CloseTime:       respOrders[i].DoneAt,
			Fee:             respOrders[i].FillFees,
			FeeAsset:        curr.Quote,
			Side:            side,
			Status:          orderStatus,
			Pair:            curr,
			Price:           respOrders[i].Price,
			Exchange:        c.Name,
		}
		detail.InferCostsAndTimes()
		orders[i] = detail
	}
	return req.Filter(c.Name, orders), nil
}

// GetHistoricCandles returns a set of candle between two time periods for a
// designated time period
func (c *Exchange) GetHistoricCandles(ctx context.Context, pair currency.Pair, a asset.Item, interval kline.Interval, start, end time.Time) (*kline.Item, error) {
	req, err := c.GetKlineRequest(pair, a, interval, start, end, false)
	if err != nil {
		return nil, err
	}

	history, err := c.GetHistoricRates(ctx,
		req.RequestFormatted.String(),
		start.Format(time.RFC3339),
		end.Format(time.RFC3339),
		int64(req.ExchangeInterval.Duration().Seconds()))
	if err != nil {
		return nil, err
	}

	timeSeries := make([]kline.Candle, len(history))
	for x := range history {
		timeSeries[x] = kline.Candle{
			Time:   history[x].Time.Time(),
			Low:    history[x].Low,
			High:   history[x].High,
			Open:   history[x].Open,
			Close:  history[x].Close,
			Volume: history[x].Volume,
		}
	}
	return req.ProcessResponse(timeSeries)
}

// GetHistoricCandlesExtended returns candles between a time period for a set time interval
func (c *Exchange) GetHistoricCandlesExtended(ctx context.Context, pair currency.Pair, a asset.Item, interval kline.Interval, start, end time.Time) (*kline.Item, error) {
	req, err := c.GetKlineExtendedRequest(pair, a, interval, start, end)
	if err != nil {
		return nil, err
	}

	timeSeries := make([]kline.Candle, 0, req.Size())
	for x := range req.RangeHolder.Ranges {
		var history []History
		history, err = c.GetHistoricRates(ctx,
			req.RequestFormatted.String(),
			req.RangeHolder.Ranges[x].Start.Time.Format(time.RFC3339),
			req.RangeHolder.Ranges[x].End.Time.Format(time.RFC3339),
			int64(req.ExchangeInterval.Duration().Seconds()))
		if err != nil {
			return nil, err
		}

		for i := range history {
			timeSeries = append(timeSeries, kline.Candle{
				Time:   history[i].Time.Time(),
				Low:    history[i].Low,
				High:   history[i].High,
				Open:   history[i].Open,
				Close:  history[i].Close,
				Volume: history[i].Volume,
			})
		}
	}
	return req.ProcessResponse(timeSeries)
}

// ValidateAPICredentials validates current credentials used for wrapper
// functionality
func (c *Exchange) ValidateAPICredentials(ctx context.Context, assetType asset.Item) error {
	_, err := c.UpdateAccountInfo(ctx, assetType)
	return c.CheckTransientError(err)
}

// GetServerTime returns the current exchange server time.
func (c *Exchange) GetServerTime(ctx context.Context, _ asset.Item) (time.Time, error) {
	st, err := c.GetCurrentServerTime(ctx)
	if err != nil {
		return time.Time{}, err
	}
	return st.ISO, nil
}

// GetLatestFundingRates returns the latest funding rates data
func (c *Exchange) GetLatestFundingRates(context.Context, *fundingrate.LatestRateRequest) ([]fundingrate.LatestRateResponse, error) {
	return nil, common.ErrFunctionNotSupported
}

// GetFuturesContractDetails returns all contracts from the exchange by asset type
func (c *Exchange) GetFuturesContractDetails(context.Context, asset.Item) ([]futures.Contract, error) {
	return nil, common.ErrFunctionNotSupported
}

// UpdateOrderExecutionLimits updates order execution limits
func (c *Exchange) UpdateOrderExecutionLimits(_ context.Context, _ asset.Item) error {
	return common.ErrNotYetImplemented
}

// GetCurrencyTradeURL returns the URL to the exchange's trade page for the given asset and currency pair
func (c *Exchange) GetCurrencyTradeURL(_ context.Context, a asset.Item, cp currency.Pair) (string, error) {
	_, err := c.CurrencyPairs.IsPairEnabled(cp, a)
	if err != nil {
		return "", err
	}
	cp.Delimiter = currency.DashDelimiter
	return tradeBaseURL + cp.Upper().String(), nil
}<|MERGE_RESOLUTION|>--- conflicted
+++ resolved
@@ -300,11 +300,7 @@
 }
 
 // UpdateOrderbook updates and returns the orderbook for a currency pair
-<<<<<<< HEAD
-func (c *Exchange) UpdateOrderbook(ctx context.Context, p currency.Pair, assetType asset.Item) (*orderbook.Base, error) {
-=======
-func (c *CoinbasePro) UpdateOrderbook(ctx context.Context, p currency.Pair, assetType asset.Item) (*orderbook.Book, error) {
->>>>>>> 2958e64a
+func (c *Exchange) UpdateOrderbook(ctx context.Context, p currency.Pair, assetType asset.Item) (*orderbook.Book, error) {
 	if p.IsEmpty() {
 		return nil, currency.ErrCurrencyPairEmpty
 	}
