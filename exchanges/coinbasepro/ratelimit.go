package coinbasepro

import (
<<<<<<< HEAD
	"context"
	"fmt"
=======
>>>>>>> 06b9980f
	"time"

	"github.com/thrasher-corp/gocryptotrader/exchanges/request"
)

// Coinbasepro rate limit constants
const (
	coinbaseV3Interval = time.Second
	coinbaseV3Rate     = 27

	coinbaseV2Interval = time.Hour
	coinbaseV2Rate     = 10000

	coinbaseWSAuthInterval = time.Second
	coinbaseWSAuthRate     = 750

	coinbaseWSUnauthInterval = time.Second
	coinbaseWSUnauthRate     = 8

	coinbasePublicInterval = time.Second
	coinbasePublicRate     = 10
)

// Coinbase pro rate limits
const (
	V2Rate request.EndpointLimit = iota
	V3Rate
	WSAuthRate
	WSUnauthRate
	PubRate
)

<<<<<<< HEAD
// RateLimit implements the request.Limiter interface
type RateLimit struct {
	RateLimV3       *rate.Limiter
	RateLimV2       *rate.Limiter
	RateLimWSAuth   *rate.Limiter
	RateLimWSUnauth *rate.Limiter
	RateLimPub      *rate.Limiter
}

// Limit limits outbound calls
func (r *RateLimit) Limit(ctx context.Context, f request.EndpointLimit) error {
	switch f {
	case V3Rate:
		return r.RateLimV3.Wait(ctx)
	case V2Rate:
		return r.RateLimV2.Wait(ctx)
	case WSAuthRate:
		return r.RateLimWSAuth.Wait(ctx)
	case WSUnauthRate:
		return r.RateLimWSUnauth.Wait(ctx)
	case PubRate:
		return r.RateLimPub.Wait(ctx)
	default:
		return fmt.Errorf("%w %v", errUnknownEndpointLimit, f)
	}
}

// SetRateLimit returns the rate limit for the exchange
func SetRateLimit() *RateLimit {
	return &RateLimit{
		RateLimWSAuth:   request.NewRateLimit(coinbaseWSAuthInterval, coinbaseWSAuthRate),
		RateLimWSUnauth: request.NewRateLimit(coinbaseWSUnauthInterval, coinbaseWSUnauthRate),
		RateLimV3:       request.NewRateLimit(coinbaseV3Interval, coinbaseV3Rate),
		RateLimV2:       request.NewRateLimit(coinbaseV2Interval, coinbaseV2Rate),
		RateLimPub:      request.NewRateLimit(coinbasePublicInterval, coinbasePublicRate),
=======
// GetRateLimit returns the rate limit for the exchange
func GetRateLimit() request.RateLimitDefinitions {
	return request.RateLimitDefinitions{
		request.Auth:   request.NewRateLimitWithWeight(coinbaseproRateInterval, coinbaseproAuthRate, 1),
		request.UnAuth: request.NewRateLimitWithWeight(coinbaseproRateInterval, coinbaseproUnauthRate, 1),
>>>>>>> 06b9980f
	}
}<|MERGE_RESOLUTION|>--- conflicted
+++ resolved
@@ -1,32 +1,9 @@
 package coinbasepro
 
 import (
-<<<<<<< HEAD
-	"context"
-	"fmt"
-=======
->>>>>>> 06b9980f
 	"time"
 
 	"github.com/thrasher-corp/gocryptotrader/exchanges/request"
-)
-
-// Coinbasepro rate limit constants
-const (
-	coinbaseV3Interval = time.Second
-	coinbaseV3Rate     = 27
-
-	coinbaseV2Interval = time.Hour
-	coinbaseV2Rate     = 10000
-
-	coinbaseWSAuthInterval = time.Second
-	coinbaseWSAuthRate     = 750
-
-	coinbaseWSUnauthInterval = time.Second
-	coinbaseWSUnauthRate     = 8
-
-	coinbasePublicInterval = time.Second
-	coinbasePublicRate     = 10
 )
 
 // Coinbase pro rate limits
@@ -38,48 +15,13 @@
 	PubRate
 )
 
-<<<<<<< HEAD
-// RateLimit implements the request.Limiter interface
-type RateLimit struct {
-	RateLimV3       *rate.Limiter
-	RateLimV2       *rate.Limiter
-	RateLimWSAuth   *rate.Limiter
-	RateLimWSUnauth *rate.Limiter
-	RateLimPub      *rate.Limiter
-}
-
-// Limit limits outbound calls
-func (r *RateLimit) Limit(ctx context.Context, f request.EndpointLimit) error {
-	switch f {
-	case V3Rate:
-		return r.RateLimV3.Wait(ctx)
-	case V2Rate:
-		return r.RateLimV2.Wait(ctx)
-	case WSAuthRate:
-		return r.RateLimWSAuth.Wait(ctx)
-	case WSUnauthRate:
-		return r.RateLimWSUnauth.Wait(ctx)
-	case PubRate:
-		return r.RateLimPub.Wait(ctx)
-	default:
-		return fmt.Errorf("%w %v", errUnknownEndpointLimit, f)
-	}
-}
-
-// SetRateLimit returns the rate limit for the exchange
-func SetRateLimit() *RateLimit {
-	return &RateLimit{
-		RateLimWSAuth:   request.NewRateLimit(coinbaseWSAuthInterval, coinbaseWSAuthRate),
-		RateLimWSUnauth: request.NewRateLimit(coinbaseWSUnauthInterval, coinbaseWSUnauthRate),
-		RateLimV3:       request.NewRateLimit(coinbaseV3Interval, coinbaseV3Rate),
-		RateLimV2:       request.NewRateLimit(coinbaseV2Interval, coinbaseV2Rate),
-		RateLimPub:      request.NewRateLimit(coinbasePublicInterval, coinbasePublicRate),
-=======
 // GetRateLimit returns the rate limit for the exchange
 func GetRateLimit() request.RateLimitDefinitions {
 	return request.RateLimitDefinitions{
-		request.Auth:   request.NewRateLimitWithWeight(coinbaseproRateInterval, coinbaseproAuthRate, 1),
-		request.UnAuth: request.NewRateLimitWithWeight(coinbaseproRateInterval, coinbaseproUnauthRate, 1),
->>>>>>> 06b9980f
+		V2Rate:       request.NewRateLimitWithWeight(time.Hour, 10000, 1),
+		V3Rate:       request.NewRateLimitWithWeight(time.Second, 27, 1),
+		WSAuthRate:   request.NewRateLimitWithWeight(time.Second, 750, 1),
+		WSUnauthRate: request.NewRateLimitWithWeight(time.Second, 8, 1),
+		PubRate:      request.NewRateLimitWithWeight(time.Second, 10, 1),
 	}
 }