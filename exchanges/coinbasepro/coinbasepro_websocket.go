--- conflicted
+++ resolved
@@ -241,19 +241,12 @@
 			}
 
 		}
-<<<<<<< HEAD
 	case "user":
 		var wsUser []WebsocketOrderDataHolder
 		err := json.Unmarshal(data, &wsUser)
-=======
-	case "match", "last_match":
-		var wsOrder wsOrderReceived
-		err := json.Unmarshal(respRaw, &wsOrder)
-		if err != nil {
-			return err
-		}
-		oSide, err := order.StringToOrderSide(wsOrder.Side)
->>>>>>> 08da42dd
+		// case "match", "last_match":
+		// 	var wsOrder wsOrderReceived
+		// 	err := json.Unmarshal(respRaw, &wsOrder)
 		if err != nil {
 			return warnString, err
 		}
@@ -344,45 +337,25 @@
 }
 
 // GenerateDefaultSubscriptions Adds default subscriptions to websocket to be handled by ManageSubscriptions()
-<<<<<<< HEAD
-func (c *CoinbasePro) GenerateDefaultSubscriptions() ([]stream.ChannelSubscription, error) {
+func (c *CoinbasePro) GenerateDefaultSubscriptions() ([]subscription.Subscription, error) {
 	var channels = []string{
 		"heartbeats",
 		"status",
-=======
-func (c *CoinbasePro) GenerateDefaultSubscriptions() ([]subscription.Subscription, error) {
-	var channels = []string{"heartbeat",
-		"level2_batch", /*Other orderbook feeds require authentication. This is batched in 50ms lots.*/
->>>>>>> 08da42dd
 		"ticker",
 		"ticker_batch",
 		"candles",
 		"market_trades",
 		"level2",
 		"user",
-<<<<<<< HEAD
-	}
-	enabledCurrencies, err := c.GetEnabledPairs(asset.Spot)
-=======
-		"matches"}
+	}
 	enabledPairs, err := c.GetEnabledPairs(asset.Spot)
->>>>>>> 08da42dd
 	if err != nil {
 		return nil, err
 	}
 	var subscriptions []subscription.Subscription
 	for i := range channels {
-<<<<<<< HEAD
-		for j := range enabledCurrencies {
-			fPair, err := c.FormatExchangeCurrency(enabledCurrencies[j],
-=======
-		if (channels[i] == "user" || channels[i] == "full") &&
-			!c.IsWebsocketAuthenticationSupported() {
-			continue
-		}
 		for j := range enabledPairs {
 			fPair, err := c.FormatExchangeCurrency(enabledPairs[j],
->>>>>>> 08da42dd
 				asset.Spot)
 			if err != nil {
 				return nil, err
@@ -398,24 +371,16 @@
 }
 
 // Subscribe sends a websocket message to receive data from the channel
-<<<<<<< HEAD
-func (c *CoinbasePro) Subscribe(channelsToSubscribe []stream.ChannelSubscription) error {
+func (c *CoinbasePro) Subscribe(channelsToSubscribe []subscription.Subscription) error {
 	chanKeys := make(map[string]currency.Pairs)
 
 	for i := range channelsToSubscribe {
 		chanKeys[channelsToSubscribe[i].Channel] =
-			chanKeys[channelsToSubscribe[i].Channel].Add(channelsToSubscribe[i].Currency)
+			chanKeys[channelsToSubscribe[i].Channel].Add(channelsToSubscribe[i].Pair)
 
 	}
 	for s := range chanKeys {
 		err := c.sendRequest("subscribe", s, chanKeys[s])
-=======
-func (c *CoinbasePro) Subscribe(channelsToSubscribe []subscription.Subscription) error {
-	var creds *account.Credentials
-	var err error
-	if c.IsWebsocketAuthenticationSupported() {
-		creds, err = c.GetCredentials(context.TODO())
->>>>>>> 08da42dd
 		if err != nil {
 			return err
 		}
@@ -427,15 +392,14 @@
 }
 
 // Unsubscribe sends a websocket message to stop receiving data from the channel
-func (c *CoinbasePro) Unsubscribe(channelsToUnsubscribe []stream.ChannelSubscription) error {
+func (c *CoinbasePro) Unsubscribe(channelsToUnsubscribe []subscription.Subscription) error {
 	chanKeys := make(map[string]currency.Pairs)
 
 	for i := range channelsToUnsubscribe {
 		chanKeys[channelsToUnsubscribe[i].Channel] =
-			chanKeys[channelsToUnsubscribe[i].Channel].Add(channelsToUnsubscribe[i].Currency)
-
-	}
-<<<<<<< HEAD
+			chanKeys[channelsToUnsubscribe[i].Channel].Add(channelsToUnsubscribe[i].Pair)
+
+	}
 
 	for s := range chanKeys {
 		err := c.sendRequest("unsubscribe", s, chanKeys[s])
@@ -455,46 +419,6 @@
 func (c *CoinbasePro) GetJWT(ctx context.Context, uri string) (string, error) {
 	if c.jwtLastRegen.Add(time.Minute*2).After(time.Now()) && uri != "" {
 		return c.jwt, nil
-=======
-	productIDs := make([]string, 0, len(channelsToSubscribe))
-	for i := range channelsToSubscribe {
-		p := channelsToSubscribe[i].Pair.String()
-		if p != "" && !common.StringDataCompare(productIDs, p) {
-			// get all unique productIDs in advance as we generate by channels
-			productIDs = append(productIDs, p)
-		}
-	}
-subscriptions:
-	for i := range channelsToSubscribe {
-		for j := range subscribe.Channels {
-			if subscribe.Channels[j].Name == channelsToSubscribe[i].Channel {
-				continue subscriptions
-			}
-		}
-
-		subChan := WsChannels{
-			Name:       channelsToSubscribe[i].Channel,
-			ProductIDs: productIDs,
-		}
-		if (channelsToSubscribe[i].Channel == "user" || channelsToSubscribe[i].Channel == "full") &&
-			creds != nil &&
-			subscribe.Signature == "" {
-			n := strconv.FormatInt(time.Now().Unix(), 10)
-			message := n + http.MethodGet + "/users/self/verify"
-			var hmac []byte
-			hmac, err = crypto.GetHMAC(crypto.HashSHA256,
-				[]byte(message),
-				[]byte(creds.Secret))
-			if err != nil {
-				return err
-			}
-			subscribe.Signature = crypto.Base64Encode(hmac)
-			subscribe.Key = creds.Key
-			subscribe.Passphrase = creds.ClientID
-			subscribe.Timestamp = n
-		}
-		subscribe.Channels = append(subscribe.Channels, subChan)
->>>>>>> 08da42dd
 	}
 
 	creds, err := c.GetCredentials(ctx)
@@ -548,7 +472,6 @@
 	return headEncode + "." + bodyEncode + "." + sigEncode, nil
 }
 
-<<<<<<< HEAD
 // getTimestamp is a helper function which pulls a RFC3339-formatted timestamp from a byte slice
 // of JSON data
 func getTimestamp(rawData []byte) (time.Time, error) {
@@ -579,34 +502,6 @@
 		[]byte(creds.Secret))
 	if err != nil {
 		return err
-=======
-// Unsubscribe sends a websocket message to stop receiving data from the channel
-func (c *CoinbasePro) Unsubscribe(channelsToUnsubscribe []subscription.Subscription) error {
-	unsubscribe := WebsocketSubscribe{
-		Type: "unsubscribe",
-	}
-	productIDs := make([]string, 0, len(channelsToUnsubscribe))
-	for i := range channelsToUnsubscribe {
-		p := channelsToUnsubscribe[i].Pair.String()
-		if p != "" && !common.StringDataCompare(productIDs, p) {
-			// get all unique productIDs in advance as we generate by channels
-			productIDs = append(productIDs, p)
-		}
-	}
-
-unsubscriptions:
-	for i := range channelsToUnsubscribe {
-		for j := range unsubscribe.Channels {
-			if unsubscribe.Channels[j].Name == channelsToUnsubscribe[i].Channel {
-				continue unsubscriptions
-			}
-		}
-
-		unsubscribe.Channels = append(unsubscribe.Channels, WsChannels{
-			Name:       channelsToUnsubscribe[i].Channel,
-			ProductIDs: productIDs,
-		})
->>>>>>> 08da42dd
 	}
 
 	// TODO: Implement JWT authentication once our REST implementation moves to it, or if there's
