package coinbasepro

import (
	"context"
	"encoding/base64"
	"errors"
	"fmt"
	"net/http"
	"strconv"
	"time"

	gws "github.com/gorilla/websocket"
	"github.com/thrasher-corp/gocryptotrader/common/convert"
	"github.com/thrasher-corp/gocryptotrader/common/crypto"
	"github.com/thrasher-corp/gocryptotrader/currency"
	"github.com/thrasher-corp/gocryptotrader/encoding/json"
	"github.com/thrasher-corp/gocryptotrader/exchange/websocket"
	"github.com/thrasher-corp/gocryptotrader/exchanges/asset"
	"github.com/thrasher-corp/gocryptotrader/exchanges/order"
	"github.com/thrasher-corp/gocryptotrader/exchanges/orderbook"
	"github.com/thrasher-corp/gocryptotrader/exchanges/request"
	"github.com/thrasher-corp/gocryptotrader/exchanges/subscription"
	"github.com/thrasher-corp/gocryptotrader/exchanges/ticker"
	"github.com/thrasher-corp/gocryptotrader/exchanges/trade"
)

const (
	coinbaseproWebsocketURL = "wss://ws-feed.pro.coinbase.com"
)

// WsConnect initiates a websocket connection
func (c *Exchange) WsConnect() error {
	if !c.Websocket.IsEnabled() || !c.IsEnabled() {
		return websocket.ErrWebsocketNotEnabled
	}
	var dialer gws.Dialer
	err := c.Websocket.Conn.Dial(&dialer, http.Header{})
	if err != nil {
		return err
	}

	c.Websocket.Wg.Add(1)
	go c.wsReadData()
	return nil
}

// wsReadData receives and passes on websocket messages for processing
func (c *Exchange) wsReadData() {
	defer c.Websocket.Wg.Done()

	for {
		resp := c.Websocket.Conn.ReadMessage()
		if resp.Raw == nil {
			return
		}
		err := c.wsHandleData(resp.Raw)
		if err != nil {
			c.Websocket.DataHandler <- err
		}
	}
}

func (c *Exchange) wsHandleData(respRaw []byte) error {
	msgType := wsMsgType{}
	err := json.Unmarshal(respRaw, &msgType)
	if err != nil {
		return err
	}

	if msgType.Type == "subscriptions" || msgType.Type == "heartbeat" {
		return nil
	}

	switch msgType.Type {
	case "status":
		var status wsStatus
		err = json.Unmarshal(respRaw, &status)
		if err != nil {
			return err
		}
		c.Websocket.DataHandler <- status
	case "error":
		c.Websocket.DataHandler <- errors.New(string(respRaw))
	case "ticker":
		wsTicker := WebsocketTicker{}
		err := json.Unmarshal(respRaw, &wsTicker)
		if err != nil {
			return err
		}

		c.Websocket.DataHandler <- &ticker.Price{
			LastUpdated:  wsTicker.Time,
			Pair:         wsTicker.ProductID,
			AssetType:    asset.Spot,
			ExchangeName: c.Name,
			Open:         wsTicker.Open24H,
			High:         wsTicker.High24H,
			Low:          wsTicker.Low24H,
			Last:         wsTicker.Price,
			Volume:       wsTicker.Volume24H,
			Bid:          wsTicker.BestBid,
			Ask:          wsTicker.BestAsk,
		}

	case "snapshot":
		var snapshot WebsocketOrderbookSnapshot
		err := json.Unmarshal(respRaw, &snapshot)
		if err != nil {
			return err
		}

		err = c.ProcessSnapshot(&snapshot)
		if err != nil {
			return err
		}
	case "l2update":
		var update WebsocketL2Update
		err := json.Unmarshal(respRaw, &update)
		if err != nil {
			return err
		}

		err = c.ProcessOrderbookUpdate(&update)
		if err != nil {
			return err
		}
	case "received", "open", "done", "change", "activate":
		var wsOrder wsOrderReceived
		err := json.Unmarshal(respRaw, &wsOrder)
		if err != nil {
			return err
		}
		var oType order.Type
		var oSide order.Side
		var oStatus order.Status
		oType, err = order.StringToOrderType(wsOrder.OrderType)
		if err != nil {
			c.Websocket.DataHandler <- order.ClassificationError{
				Exchange: c.Name,
				OrderID:  wsOrder.OrderID,
				Err:      err,
			}
		}
		oSide, err = order.StringToOrderSide(wsOrder.Side)
		if err != nil {
			c.Websocket.DataHandler <- order.ClassificationError{
				Exchange: c.Name,
				OrderID:  wsOrder.OrderID,
				Err:      err,
			}
		}
		oStatus, err = statusToStandardStatus(wsOrder.Type)
		if err != nil {
			c.Websocket.DataHandler <- order.ClassificationError{
				Exchange: c.Name,
				OrderID:  wsOrder.OrderID,
				Err:      err,
			}
		}
		if wsOrder.Reason == "canceled" {
			oStatus = order.Cancelled
		}
		ts := wsOrder.Time
		if wsOrder.Type == "activate" {
			ts = convert.TimeFromUnixTimestampDecimal(wsOrder.Timestamp)
		}

		creds, err := c.GetCredentials(context.TODO())
		if err != nil {
			c.Websocket.DataHandler <- order.ClassificationError{
				Exchange: c.Name,
				OrderID:  wsOrder.OrderID,
				Err:      err,
			}
		}

		clientID := ""
		if creds != nil {
			clientID = creds.ClientID
		}

		if wsOrder.UserID != "" {
			var p currency.Pair
			var a asset.Item
			p, a, err = c.GetRequestFormattedPairAndAssetType(wsOrder.ProductID)
			if err != nil {
				return err
			}
			c.Websocket.DataHandler <- &order.Detail{
				HiddenOrder:     wsOrder.Private,
				Price:           wsOrder.Price,
				Amount:          wsOrder.Size,
				TriggerPrice:    wsOrder.StopPrice,
				ExecutedAmount:  wsOrder.Size - wsOrder.RemainingSize,
				RemainingAmount: wsOrder.RemainingSize,
				Fee:             wsOrder.TakerFeeRate,
				Exchange:        c.Name,
				OrderID:         wsOrder.OrderID,
				AccountID:       wsOrder.ProfileID,
				ClientID:        clientID,
				Type:            oType,
				Side:            oSide,
				Status:          oStatus,
				AssetType:       a,
				Date:            ts,
				Pair:            p,
			}
		}
	case "match", "last_match":
		var wsOrder wsOrderReceived
		err := json.Unmarshal(respRaw, &wsOrder)
		if err != nil {
			return err
		}
		oSide, err := order.StringToOrderSide(wsOrder.Side)
		if err != nil {
			c.Websocket.DataHandler <- order.ClassificationError{
				Exchange: c.Name,
				Err:      err,
			}
		}
		var p currency.Pair
		var a asset.Item
		p, a, err = c.GetRequestFormattedPairAndAssetType(wsOrder.ProductID)
		if err != nil {
			return err
		}

		if wsOrder.UserID != "" {
			c.Websocket.DataHandler <- &order.Detail{
				OrderID:   wsOrder.OrderID,
				Pair:      p,
				AssetType: a,
				Trades: []order.TradeHistory{
					{
						Price:     wsOrder.Price,
						Amount:    wsOrder.Size,
						Exchange:  c.Name,
						TID:       strconv.FormatInt(wsOrder.TradeID, 10),
						Side:      oSide,
						Timestamp: wsOrder.Time,
						IsMaker:   wsOrder.TakerUserID == "",
					},
				},
			}
		} else {
			if !c.IsSaveTradeDataEnabled() {
				return nil
			}
			return trade.AddTradesToBuffer(trade.Data{
				Timestamp:    wsOrder.Time,
				Exchange:     c.Name,
				CurrencyPair: p,
				AssetType:    a,
				Price:        wsOrder.Price,
				Amount:       wsOrder.Size,
				Side:         oSide,
				TID:          strconv.FormatInt(wsOrder.TradeID, 10),
			})
		}
	default:
		c.Websocket.DataHandler <- websocket.UnhandledMessageWarning{Message: c.Name + websocket.UnhandledMessage + string(respRaw)}
		return nil
	}
	return nil
}

func statusToStandardStatus(stat string) (order.Status, error) {
	switch stat {
	case "received":
		return order.New, nil
	case "open":
		return order.Active, nil
	case "done":
		return order.Filled, nil
	case "match":
		return order.PartiallyFilled, nil
	case "change", "activate":
		return order.Active, nil
	default:
		return order.UnknownStatus, fmt.Errorf("%s not recognised as status type", stat)
	}
}

// ProcessSnapshot processes the initial orderbook snap shot
func (c *Exchange) ProcessSnapshot(snapshot *WebsocketOrderbookSnapshot) error {
	pair, err := currency.NewPairFromString(snapshot.ProductID)
	if err != nil {
		return err
	}

	ob := &orderbook.Base{
		Pair:            pair,
		Bids:            make(orderbook.Tranches, len(snapshot.Bids)),
		Asks:            make(orderbook.Tranches, len(snapshot.Asks)),
		Asset:           asset.Spot,
		Exchange:        c.Name,
		VerifyOrderbook: c.CanVerifyOrderbook,
		LastUpdated:     snapshot.Time,
	}

	for i := range snapshot.Bids {
		ob.Bids[i].Price = snapshot.Bids[i][0].Float64()
		ob.Bids[i].Amount = snapshot.Bids[i][1].Float64()
	}
	for i := range snapshot.Asks {
		ob.Asks[i].Price = snapshot.Asks[i][0].Float64()
		ob.Asks[i].Amount = snapshot.Asks[i][1].Float64()
	}
	return c.Websocket.Orderbook.LoadSnapshot(ob)
}

<<<<<<< HEAD
// ProcessUpdate updates the orderbook local cache
func (c *Exchange) ProcessUpdate(update *WebsocketL2Update) error {
=======
// ProcessOrderbookUpdate updates the orderbook local cache
func (c *CoinbasePro) ProcessOrderbookUpdate(update *WebsocketL2Update) error {
>>>>>>> ef8cb7b1
	if len(update.Changes) == 0 {
		return errors.New("no data in websocket update")
	}

	p, err := currency.NewPairFromString(update.ProductID)
	if err != nil {
		return err
	}

	asks := make(orderbook.Tranches, 0, len(update.Changes))
	bids := make(orderbook.Tranches, 0, len(update.Changes))

	for i := range update.Changes {
		price, err := strconv.ParseFloat(update.Changes[i][1], 64)
		if err != nil {
			return err
		}
		volume, err := strconv.ParseFloat(update.Changes[i][2], 64)
		if err != nil {
			return err
		}
		if update.Changes[i][0] == order.Buy.Lower() {
			bids = append(bids, orderbook.Tranche{Price: price, Amount: volume})
		} else {
			asks = append(asks, orderbook.Tranche{Price: price, Amount: volume})
		}
	}

	return c.Websocket.Orderbook.Update(&orderbook.Update{
		Bids:       bids,
		Asks:       asks,
		Pair:       p,
		UpdateTime: update.Time,
		Asset:      asset.Spot,
	})
}

// generateSubscriptions returns a list of subscriptions from the configured subscriptions feature
func (c *Exchange) generateSubscriptions() (subscription.List, error) {
	pairs, err := c.GetEnabledPairs(asset.Spot)
	if err != nil {
		return nil, err
	}
	pairFmt, err := c.GetPairFormat(asset.Spot, true)
	if err != nil {
		return nil, err
	}
	pairs = pairs.Format(pairFmt)
	authed := c.IsWebsocketAuthenticationSupported()
	subs := make(subscription.List, 0, len(c.Features.Subscriptions))
	for _, baseSub := range c.Features.Subscriptions {
		if !authed && baseSub.Authenticated {
			continue
		}

		s := baseSub.Clone()
		s.Asset = asset.Spot
		s.Pairs = pairs
		subs = append(subs, s)
	}
	return subs, nil
}

// Subscribe sends a websocket message to receive data from the channel
func (c *Exchange) Subscribe(subs subscription.List) error {
	r := &WebsocketSubscribe{
		Type:     "subscribe",
		Channels: make([]any, 0, len(subs)),
	}
	// See if we have a consistent Pair list for all the subs that we can use globally
	// If all the subs have the same pairs then we can use the top level ProductIDs field
	// Otherwise each and every sub needs to have it's own list
	for i, s := range subs {
		if i == 0 {
			r.ProductIDs = s.Pairs.Strings()
		} else if !subs[0].Pairs.Equal(s.Pairs) {
			r.ProductIDs = nil
			break
		}
	}
	for _, s := range subs {
		if s.Authenticated && r.Key == "" && c.IsWebsocketAuthenticationSupported() {
			if err := c.authWsSubscibeReq(r); err != nil {
				return err
			}
		}
		if len(r.ProductIDs) == 0 {
			r.Channels = append(r.Channels, WsChannel{
				Name:       s.Channel,
				ProductIDs: s.Pairs.Strings(),
			})
		} else {
			// Coinbase does not support using [WsChannel{Name:"x"}] unless each ProductIDs field is populated
			// Therefore we have to use Channels as an array of strings
			r.Channels = append(r.Channels, s.Channel)
		}
	}
	err := c.Websocket.Conn.SendJSONMessage(context.TODO(), request.Unset, r)
	if err == nil {
		err = c.Websocket.AddSuccessfulSubscriptions(c.Websocket.Conn, subs...)
	}
	return err
}

func (c *Exchange) authWsSubscibeReq(r *WebsocketSubscribe) error {
	creds, err := c.GetCredentials(context.TODO())
	if err != nil {
		return err
	}
	r.Timestamp = strconv.FormatInt(time.Now().Unix(), 10)
	message := r.Timestamp + http.MethodGet + "/users/self/verify"
	hmac, err := crypto.GetHMAC(crypto.HashSHA256, []byte(message), []byte(creds.Secret))
	if err != nil {
		return err
	}
	r.Signature = base64.StdEncoding.EncodeToString(hmac)
	r.Key = creds.Key
	r.Passphrase = creds.ClientID
	return nil
}

// Unsubscribe sends a websocket message to stop receiving data from the channel
func (c *Exchange) Unsubscribe(subs subscription.List) error {
	r := &WebsocketSubscribe{
		Type:     "unsubscribe",
		Channels: make([]any, 0, len(subs)),
	}
	for _, s := range subs {
		r.Channels = append(r.Channels, WsChannel{
			Name:       s.Channel,
			ProductIDs: s.Pairs.Strings(),
		})
	}
	err := c.Websocket.Conn.SendJSONMessage(context.TODO(), request.Unset, r)
	if err == nil {
		err = c.Websocket.RemoveSubscriptions(c.Websocket.Conn, subs...)
	}
	return err
}<|MERGE_RESOLUTION|>--- conflicted
+++ resolved
@@ -310,13 +310,8 @@
 	return c.Websocket.Orderbook.LoadSnapshot(ob)
 }
 
-<<<<<<< HEAD
-// ProcessUpdate updates the orderbook local cache
-func (c *Exchange) ProcessUpdate(update *WebsocketL2Update) error {
-=======
 // ProcessOrderbookUpdate updates the orderbook local cache
-func (c *CoinbasePro) ProcessOrderbookUpdate(update *WebsocketL2Update) error {
->>>>>>> ef8cb7b1
+func (c *Exchange) ProcessOrderbookUpdate(update *WebsocketL2Update) error {
 	if len(update.Changes) == 0 {
 		return errors.New("no data in websocket update")
 	}
