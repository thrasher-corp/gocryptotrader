package coinbasepro

import (
	"context"
	"encoding/base64"
	"fmt"
	"net/http"
	"slices"
	"strconv"
	"strings"
	"text/template"
	"time"

	gws "github.com/gorilla/websocket"
	"github.com/pkg/errors"
	"github.com/thrasher-corp/gocryptotrader/common"
	"github.com/thrasher-corp/gocryptotrader/encoding/json"
	"github.com/thrasher-corp/gocryptotrader/exchange/websocket"
	"github.com/thrasher-corp/gocryptotrader/exchanges/asset"
	"github.com/thrasher-corp/gocryptotrader/exchanges/margin"
	"github.com/thrasher-corp/gocryptotrader/exchanges/order"
	"github.com/thrasher-corp/gocryptotrader/exchanges/orderbook"
	"github.com/thrasher-corp/gocryptotrader/exchanges/subscription"
	"github.com/thrasher-corp/gocryptotrader/exchanges/ticker"
	"github.com/thrasher-corp/gocryptotrader/exchanges/trade"
)

const (
	coinbaseproWebsocketURL = "wss://advanced-trade-ws.coinbase.com"
)

var subscriptionNames = map[string]string{
	subscription.HeartbeatChannel: "heartbeats",
	subscription.TickerChannel:    "ticker",
	subscription.CandlesChannel:   "candles",
	subscription.AllTradesChannel: "market_trades",
	subscription.OrderbookChannel: "level2",
	subscription.MyAccountChannel: "user",
	"status":                      "status",
	"ticker_batch":                "ticker_batch",
	/* Not Implemented:
	"futures_balance_summary":                "futures_balance_summary",
	*/
}

var defaultSubscriptions = subscription.List{
	{Enabled: true, Channel: subscription.HeartbeatChannel},
	{Enabled: true, Asset: asset.All, Channel: "status"},
	{Enabled: true, Asset: asset.Spot, Channel: subscription.TickerChannel},
	{Enabled: true, Asset: asset.Spot, Channel: subscription.CandlesChannel},
	{Enabled: true, Asset: asset.Spot, Channel: subscription.AllTradesChannel},
	{Enabled: true, Asset: asset.Spot, Channel: subscription.OrderbookChannel},
	{Enabled: true, Asset: asset.All, Channel: subscription.MyAccountChannel, Authenticated: true},
	{Enabled: true, Asset: asset.Spot, Channel: "ticker_batch"},
	/* Not Implemented:
	{Enabled: false, Asset: asset.Spot, Channel: "futures_balance_summary", Authenticated: true},
	*/
}

// WsConnect initiates a websocket connection
func (e *Exchange) WsConnect() error {
	ctx := context.TODO()
	if !e.Websocket.IsEnabled() || !e.IsEnabled() {
		return websocket.ErrWebsocketNotEnabled
	}
	var dialer gws.Dialer
	err := e.Websocket.Conn.Dial(ctx, &dialer, http.Header{})
	if err != nil {
		return err
	}
<<<<<<< HEAD
	c.Websocket.Wg.Add(1)
	go c.wsReadData()
=======

	e.Websocket.Wg.Add(1)
	go e.wsReadData(ctx)
>>>>>>> f878d1f0
	return nil
}

// wsReadData receives and passes on websocket messages for processing
<<<<<<< HEAD
func (c *CoinbasePro) wsReadData() {
	defer c.Websocket.Wg.Done()
	var seqCount uint64
=======
func (e *Exchange) wsReadData(ctx context.Context) {
	defer e.Websocket.Wg.Done()

>>>>>>> f878d1f0
	for {
		resp := e.Websocket.Conn.ReadMessage()
		if resp.Raw == nil {
			return
		}
<<<<<<< HEAD
		sequence, err := c.wsHandleData(resp.Raw)
=======
		err := e.wsHandleData(ctx, resp.Raw)
>>>>>>> f878d1f0
		if err != nil {
			e.Websocket.DataHandler <- err
		}
		if sequence != nil {
			if *sequence != seqCount {
				c.Websocket.DataHandler <- fmt.Sprintf(warnSequenceIssue, sequence, seqCount)
				seqCount = *sequence
			}
			seqCount++
		}
	}
}

<<<<<<< HEAD
// wsHandleData handles all the websocket data coming from the websocket connection
func (c *CoinbasePro) wsHandleData(respRaw []byte) (*uint64, error) {
	var inc StandardWebsocketResponse
	if err := json.Unmarshal(respRaw, &inc); err != nil {
		return nil, err
=======
func (e *Exchange) wsHandleData(ctx context.Context, respRaw []byte) error {
	msgType := wsMsgType{}
	err := json.Unmarshal(respRaw, &msgType)
	if err != nil {
		return err
>>>>>>> f878d1f0
	}
	if inc.Error != "" {
		return &inc.Sequence, errors.New(inc.Error)
	}
	switch inc.Channel {
	case "subscriptions", "heartbeats":
		return &inc.Sequence, nil
	case "status":
<<<<<<< HEAD
		var wsStatus []WebsocketProductHolder
		if err := json.Unmarshal(inc.Events, &wsStatus); err != nil {
			return &inc.Sequence, err
		}
		c.Websocket.DataHandler <- wsStatus
	case "ticker", "ticker_batch":
		var wsTicker []WebsocketTickerHolder
		if err := json.Unmarshal(inc.Events, &wsTicker); err != nil {
			return &inc.Sequence, err
		}
		var sliToSend []ticker.Price
		aliases := c.pairAliases.GetAliases()
		for i := range wsTicker {
			for j := range wsTicker[i].Tickers {
				tickAlias := aliases[wsTicker[i].Tickers[j].ProductID]
				newTick := ticker.Price{
					LastUpdated:  inc.Timestamp,
					AssetType:    asset.Spot,
					ExchangeName: c.Name,
					High:         wsTicker[i].Tickers[j].High24H.Float64(),
					Low:          wsTicker[i].Tickers[j].Low24H.Float64(),
					Last:         wsTicker[i].Tickers[j].Price.Float64(),
					Volume:       wsTicker[i].Tickers[j].Volume24H.Float64(),
					Bid:          wsTicker[i].Tickers[j].BestBid.Float64(),
					BidSize:      wsTicker[i].Tickers[j].BestBidQuantity.Float64(),
					Ask:          wsTicker[i].Tickers[j].BestAsk.Float64(),
					AskSize:      wsTicker[i].Tickers[j].BestAskQuantity.Float64(),
				}
				var errs error
				for k := range tickAlias {
					isEnabled, err := c.CurrencyPairs.IsPairEnabled(tickAlias[k], asset.Spot)
					if err != nil {
						errs = common.AppendError(errs, err)
						continue
					}
					if isEnabled {
						newTick.Pair = tickAlias[k]
						sliToSend = append(sliToSend, newTick)
					}
				}
			}
		}
		c.Websocket.DataHandler <- sliToSend
	case "candles":
		var wsCandles []WebsocketCandleHolder
		if err := json.Unmarshal(inc.Events, &wsCandles); err != nil {
			return &inc.Sequence, err
		}
		var sliToSend []websocket.KlineData
		for i := range wsCandles {
			for j := range wsCandles[i].Candles {
				sliToSend = append(sliToSend, websocket.KlineData{
					Timestamp:  inc.Timestamp,
					Pair:       wsCandles[i].Candles[j].ProductID,
					AssetType:  asset.Spot,
					Exchange:   c.Name,
					StartTime:  wsCandles[i].Candles[j].Start.Time(),
					OpenPrice:  wsCandles[i].Candles[j].Open.Float64(),
					ClosePrice: wsCandles[i].Candles[j].Close.Float64(),
					HighPrice:  wsCandles[i].Candles[j].High.Float64(),
					LowPrice:   wsCandles[i].Candles[j].Low.Float64(),
					Volume:     wsCandles[i].Candles[j].Volume.Float64(),
				})
=======
		var status wsStatus
		err = json.Unmarshal(respRaw, &status)
		if err != nil {
			return err
		}
		e.Websocket.DataHandler <- status
	case "error":
		e.Websocket.DataHandler <- errors.New(string(respRaw))
	case "ticker":
		wsTicker := WebsocketTicker{}
		err := json.Unmarshal(respRaw, &wsTicker)
		if err != nil {
			return err
		}

		e.Websocket.DataHandler <- &ticker.Price{
			LastUpdated:  wsTicker.Time,
			Pair:         wsTicker.ProductID,
			AssetType:    asset.Spot,
			ExchangeName: e.Name,
			Open:         wsTicker.Open24H,
			High:         wsTicker.High24H,
			Low:          wsTicker.Low24H,
			Last:         wsTicker.Price,
			Volume:       wsTicker.Volume24H,
			Bid:          wsTicker.BestBid,
			Ask:          wsTicker.BestAsk,
		}

	case "snapshot":
		var snapshot WebsocketOrderbookSnapshot
		err := json.Unmarshal(respRaw, &snapshot)
		if err != nil {
			return err
		}

		err = e.ProcessSnapshot(&snapshot)
		if err != nil {
			return err
		}
	case "l2update":
		var update WebsocketL2Update
		err := json.Unmarshal(respRaw, &update)
		if err != nil {
			return err
		}

		err = e.ProcessOrderbookUpdate(&update)
		if err != nil {
			return err
		}
	case "received", "open", "done", "change", "activate":
		var wsOrder wsOrderReceived
		err := json.Unmarshal(respRaw, &wsOrder)
		if err != nil {
			return err
		}
		var oType order.Type
		var oSide order.Side
		var oStatus order.Status
		oType, err = order.StringToOrderType(wsOrder.OrderType)
		if err != nil {
			e.Websocket.DataHandler <- order.ClassificationError{
				Exchange: e.Name,
				OrderID:  wsOrder.OrderID,
				Err:      err,
			}
		}
		oSide, err = order.StringToOrderSide(wsOrder.Side)
		if err != nil {
			e.Websocket.DataHandler <- order.ClassificationError{
				Exchange: e.Name,
				OrderID:  wsOrder.OrderID,
				Err:      err,
			}
		}
		oStatus, err = statusToStandardStatus(wsOrder.Type)
		if err != nil {
			e.Websocket.DataHandler <- order.ClassificationError{
				Exchange: e.Name,
				OrderID:  wsOrder.OrderID,
				Err:      err,
>>>>>>> f878d1f0
			}
		}
		c.Websocket.DataHandler <- sliToSend
	case "market_trades":
		var wsTrades []WebsocketMarketTradeHolder
		if err := json.Unmarshal(inc.Events, &wsTrades); err != nil {
			return &inc.Sequence, err
		}
<<<<<<< HEAD
		var sliToSend []trade.Data
		for i := range wsTrades {
			for j := range wsTrades[i].Trades {
				sliToSend = append(sliToSend, trade.Data{
					TID:          wsTrades[i].Trades[j].TradeID,
					Exchange:     c.Name,
					CurrencyPair: wsTrades[i].Trades[j].ProductID,
					AssetType:    asset.Spot,
					Side:         wsTrades[i].Trades[j].Side,
					Price:        wsTrades[i].Trades[j].Price.Float64(),
					Amount:       wsTrades[i].Trades[j].Size.Float64(),
					Timestamp:    wsTrades[i].Trades[j].Time,
				})
=======

		creds, err := e.GetCredentials(ctx)
		if err != nil {
			e.Websocket.DataHandler <- order.ClassificationError{
				Exchange: e.Name,
				OrderID:  wsOrder.OrderID,
				Err:      err,
>>>>>>> f878d1f0
			}
		}
		c.Websocket.DataHandler <- sliToSend
	case "l2_data":
		var wsL2 []WebsocketOrderbookDataHolder
		err := json.Unmarshal(inc.Events, &wsL2)
		if err != nil {
			return &inc.Sequence, err
		}
<<<<<<< HEAD
		for i := range wsL2 {
			switch wsL2[i].Type {
			case "snapshot":
				err = c.ProcessSnapshot(&wsL2[i], inc.Timestamp)
			case "update":
				err = c.ProcessUpdate(&wsL2[i], inc.Timestamp)
			default:
				err = fmt.Errorf("%w %v", errUnknownL2DataType, wsL2[i].Type)
			}
			if err != nil {
				return &inc.Sequence, err
=======

		if wsOrder.UserID != "" {
			var p currency.Pair
			var a asset.Item
			p, a, err = e.GetRequestFormattedPairAndAssetType(wsOrder.ProductID)
			if err != nil {
				return err
			}
			e.Websocket.DataHandler <- &order.Detail{
				HiddenOrder:     wsOrder.Private,
				Price:           wsOrder.Price,
				Amount:          wsOrder.Size,
				TriggerPrice:    wsOrder.StopPrice,
				ExecutedAmount:  wsOrder.Size - wsOrder.RemainingSize,
				RemainingAmount: wsOrder.RemainingSize,
				Fee:             wsOrder.TakerFeeRate,
				Exchange:        e.Name,
				OrderID:         wsOrder.OrderID,
				AccountID:       wsOrder.ProfileID,
				ClientID:        clientID,
				Type:            oType,
				Side:            oSide,
				Status:          oStatus,
				AssetType:       a,
				Date:            ts,
				Pair:            p,
>>>>>>> f878d1f0
			}
		}
	case "user":
		var wsUser []WebsocketOrderDataHolder
		err := json.Unmarshal(inc.Events, &wsUser)
		if err != nil {
			return &inc.Sequence, err
		}
<<<<<<< HEAD
		var sliToSend []order.Detail
		for i := range wsUser {
			for j := range wsUser[i].Orders {
				var oType order.Type
				oType, err = stringToStandardType(wsUser[i].Orders[j].OrderType)
				if err != nil {
					c.Websocket.DataHandler <- order.ClassificationError{
						Exchange: c.Name,
						Err:      err,
					}
				}
				var oSide order.Side
				oSide, err = order.StringToOrderSide(wsUser[i].Orders[j].OrderSide)
				if err != nil {
					c.Websocket.DataHandler <- order.ClassificationError{
						Exchange: c.Name,
						Err:      err,
					}
				}
				var oStatus order.Status
				oStatus, err = statusToStandardStatus(wsUser[i].Orders[j].Status)
				if err != nil {
					c.Websocket.DataHandler <- order.ClassificationError{
						Exchange: c.Name,
						Err:      err,
					}
				}
				price := wsUser[i].Orders[j].AveragePrice
				if wsUser[i].Orders[j].LimitPrice != 0 {
					price = wsUser[i].Orders[j].LimitPrice
				}
				var asset asset.Item
				asset, err = stringToStandardAsset(wsUser[i].Orders[j].ProductType)
				if err != nil {
					c.Websocket.DataHandler <- order.ClassificationError{
						Exchange: c.Name,
						Err:      err,
					}
				}
				var tif order.TimeInForce
				tif, err = strategyDecoder(wsUser[i].Orders[j].TimeInForce)
				if err != nil {
					c.Websocket.DataHandler <- order.ClassificationError{
						Exchange: c.Name,
						Err:      err,
					}
				}
				if wsUser[i].Orders[j].PostOnly {
					tif |= order.PostOnly
				}
				sliToSend = append(sliToSend, order.Detail{
					Price:           price.Float64(),
					ClientOrderID:   wsUser[i].Orders[j].ClientOrderID,
					ExecutedAmount:  wsUser[i].Orders[j].CumulativeQuantity.Float64(),
					RemainingAmount: wsUser[i].Orders[j].LeavesQuantity.Float64(),
					Amount:          wsUser[i].Orders[j].CumulativeQuantity.Float64() + wsUser[i].Orders[j].LeavesQuantity.Float64(),
					OrderID:         wsUser[i].Orders[j].OrderID,
					Side:            oSide,
					Type:            oType,
					Pair:            wsUser[i].Orders[j].ProductID,
					AssetType:       asset,
					Status:          oStatus,
					TriggerPrice:    wsUser[i].Orders[j].StopPrice.Float64(),
					TimeInForce:     tif,
					Fee:             wsUser[i].Orders[j].TotalFees.Float64(),
					Date:            wsUser[i].Orders[j].CreationTime,
					CloseTime:       wsUser[i].Orders[j].EndTime,
					Exchange:        c.Name,
				})
			}
			for j := range wsUser[i].Positions.PerpetualFuturesPositions {
				var oSide order.Side
				oSide, err = order.StringToOrderSide(wsUser[i].Positions.PerpetualFuturesPositions[j].PositionSide)
				if err != nil {
					c.Websocket.DataHandler <- order.ClassificationError{
						Exchange: c.Name,
						Err:      err,
					}
				}
				var mType margin.Type
				mType, err = margin.StringToMarginType(wsUser[i].Positions.PerpetualFuturesPositions[j].MarginType)
				if err != nil {
					c.Websocket.DataHandler <- order.ClassificationError{
						Exchange: c.Name,
						Err:      err,
					}
				}
				sliToSend = append(sliToSend, order.Detail{
					Pair:       wsUser[i].Positions.PerpetualFuturesPositions[j].ProductID,
					Side:       oSide,
					MarginType: mType,
					Amount:     wsUser[i].Positions.PerpetualFuturesPositions[j].NetSize.Float64(),
					Leverage:   wsUser[i].Positions.PerpetualFuturesPositions[j].Leverage.Float64(),
					AssetType:  asset.Futures,
					Exchange:   c.Name,
				})
			}
			for j := range wsUser[i].Positions.ExpiringFuturesPositions {
				var oSide order.Side
				oSide, err = order.StringToOrderSide(wsUser[i].Positions.ExpiringFuturesPositions[j].Side)
				if err != nil {
					c.Websocket.DataHandler <- order.ClassificationError{
						Exchange: c.Name,
						Err:      err,
					}
				}
				sliToSend = append(sliToSend, order.Detail{
					Pair:           wsUser[i].Positions.ExpiringFuturesPositions[j].ProductID,
					Side:           oSide,
					ContractAmount: wsUser[i].Positions.ExpiringFuturesPositions[j].NumberOfContracts.Float64(),
					Price:          wsUser[i].Positions.ExpiringFuturesPositions[j].EntryPrice.Float64(),
				})
			}
=======
		oSide, err := order.StringToOrderSide(wsOrder.Side)
		if err != nil {
			e.Websocket.DataHandler <- order.ClassificationError{
				Exchange: e.Name,
				Err:      err,
			}
		}
		var p currency.Pair
		var a asset.Item
		p, a, err = e.GetRequestFormattedPairAndAssetType(wsOrder.ProductID)
		if err != nil {
			return err
		}

		if wsOrder.UserID != "" {
			e.Websocket.DataHandler <- &order.Detail{
				OrderID:   wsOrder.OrderID,
				Pair:      p,
				AssetType: a,
				Trades: []order.TradeHistory{
					{
						Price:     wsOrder.Price,
						Amount:    wsOrder.Size,
						Exchange:  e.Name,
						TID:       strconv.FormatInt(wsOrder.TradeID, 10),
						Side:      oSide,
						Timestamp: wsOrder.Time,
						IsMaker:   wsOrder.TakerUserID == "",
					},
				},
			}
		} else {
			if !e.IsSaveTradeDataEnabled() {
				return nil
			}
			return trade.AddTradesToBuffer(trade.Data{
				Timestamp:    wsOrder.Time,
				Exchange:     e.Name,
				CurrencyPair: p,
				AssetType:    a,
				Price:        wsOrder.Price,
				Amount:       wsOrder.Size,
				Side:         oSide,
				TID:          strconv.FormatInt(wsOrder.TradeID, 10),
			})
>>>>>>> f878d1f0
		}
		c.Websocket.DataHandler <- sliToSend
	default:
<<<<<<< HEAD
		return &inc.Sequence, errChannelNameUnknown
=======
		e.Websocket.DataHandler <- websocket.UnhandledMessageWarning{Message: e.Name + websocket.UnhandledMessage + string(respRaw)}
		return nil
	}
	return nil
}

func statusToStandardStatus(stat string) (order.Status, error) {
	switch stat {
	case "received":
		return order.New, nil
	case "open":
		return order.Active, nil
	case "done":
		return order.Filled, nil
	case "match":
		return order.PartiallyFilled, nil
	case "change", "activate":
		return order.Active, nil
	default:
		return order.UnknownStatus, fmt.Errorf("%s not recognised as status type", stat)
>>>>>>> f878d1f0
	}
	return &inc.Sequence, nil
}

// ProcessSnapshot processes the initial orderbook snap shot
<<<<<<< HEAD
func (c *CoinbasePro) ProcessSnapshot(snapshot *WebsocketOrderbookDataHolder, timestamp time.Time) error {
	bids, asks, err := processBidAskArray(snapshot, true)
	if err != nil {
		return err
	}
	book := &orderbook.Book{
		Bids:              bids,
		Asks:              asks,
		Exchange:          c.Name,
		Pair:              snapshot.ProductID,
		Asset:             asset.Spot,
		LastUpdated:       timestamp,
		ValidateOrderbook: c.ValidateOrderbook,
=======
func (e *Exchange) ProcessSnapshot(snapshot *WebsocketOrderbookSnapshot) error {
	pair, err := currency.NewPairFromString(snapshot.ProductID)
	if err != nil {
		return err
	}

	ob := &orderbook.Book{
		Pair:              pair,
		Bids:              make(orderbook.Levels, len(snapshot.Bids)),
		Asks:              make(orderbook.Levels, len(snapshot.Asks)),
		Asset:             asset.Spot,
		Exchange:          e.Name,
		ValidateOrderbook: e.ValidateOrderbook,
		LastUpdated:       snapshot.Time,
	}

	for i := range snapshot.Bids {
		ob.Bids[i].Price = snapshot.Bids[i][0].Float64()
		ob.Bids[i].Amount = snapshot.Bids[i][1].Float64()
>>>>>>> f878d1f0
	}
	for _, a := range c.pairAliases.GetAlias(snapshot.ProductID) {
		isEnabled, err := c.IsPairEnabled(a, asset.Spot)
		if err != nil {
			return err
		}
		if isEnabled {
			book.Pair = a
			err = c.Websocket.Orderbook.LoadSnapshot(book)
			if err != nil {
				return err
			}
		}
	}
<<<<<<< HEAD
	return nil
}

// ProcessUpdate updates the orderbook local cache
func (c *CoinbasePro) ProcessUpdate(update *WebsocketOrderbookDataHolder, timestamp time.Time) error {
	bids, asks, err := processBidAskArray(update, false)
=======
	return e.Websocket.Orderbook.LoadSnapshot(ob)
}

// ProcessOrderbookUpdate updates the orderbook local cache
func (e *Exchange) ProcessOrderbookUpdate(update *WebsocketL2Update) error {
	if len(update.Changes) == 0 {
		return errors.New("no data in websocket update")
	}

	p, err := currency.NewPairFromString(update.ProductID)
>>>>>>> f878d1f0
	if err != nil {
		return err
	}
	obU := &orderbook.Update{
		Bids:       bids,
		Asks:       asks,
		Pair:       update.ProductID,
		UpdateTime: timestamp,
		Asset:      asset.Spot,
	}
	for _, a := range c.pairAliases.GetAlias(update.ProductID) {
		isEnabled, err := c.IsPairEnabled(a, asset.Spot)
		if err != nil {
			return err
		}
		if isEnabled {
			obU.Pair = a
			err = c.Websocket.Orderbook.Update(obU)
			if err != nil {
				return err
			}
		}
	}
<<<<<<< HEAD
	return nil
}

// GenerateSubscriptions adds default subscriptions to websocket to be handled by ManageSubscriptions()
func (c *CoinbasePro) generateSubscriptions() (subscription.List, error) {
	return c.Features.Subscriptions.ExpandTemplates(c)
}
=======

	return e.Websocket.Orderbook.Update(&orderbook.Update{
		Bids:       bids,
		Asks:       asks,
		Pair:       p,
		UpdateTime: update.Time,
		Asset:      asset.Spot,
	})
}

// generateSubscriptions returns a list of subscriptions from the configured subscriptions feature
func (e *Exchange) generateSubscriptions() (subscription.List, error) {
	pairs, err := e.GetEnabledPairs(asset.Spot)
	if err != nil {
		return nil, err
	}
	pairFmt, err := e.GetPairFormat(asset.Spot, true)
	if err != nil {
		return nil, err
	}
	pairs = pairs.Format(pairFmt)
	authed := e.IsWebsocketAuthenticationSupported()
	subs := make(subscription.List, 0, len(e.Features.Subscriptions))
	for _, baseSub := range e.Features.Subscriptions {
		if !authed && baseSub.Authenticated {
			continue
		}
>>>>>>> f878d1f0

// GetSubscriptionTemplate returns a subscription channel template
func (c *CoinbasePro) GetSubscriptionTemplate(_ *subscription.Subscription) (*template.Template, error) {
	return template.New("master.tmpl").Funcs(template.FuncMap{"channelName": channelName}).Parse(subTplText)
}

<<<<<<< HEAD
// Subscribe sends a websocket message to receive data from a list of channels
func (c *CoinbasePro) Subscribe(subs subscription.List) error {
	return c.ParallelChanOp(context.TODO(), subs, func(ctx context.Context, subs subscription.List) error { return c.manageSubs(ctx, "subscribe", subs) }, 1)
}

// Unsubscribe sends a websocket message to stop receiving data from a list of channels
func (c *CoinbasePro) Unsubscribe(subs subscription.List) error {
	return c.ParallelChanOp(context.TODO(), subs, func(ctx context.Context, subs subscription.List) error { return c.manageSubs(ctx, "unsubscribe", subs) }, 1)
}

// manageSubs subscribes or unsubscribes from a list of websocket channels
func (c *CoinbasePro) manageSubs(ctx context.Context, op string, subs subscription.List) error {
	var errs error
	subs, errs = subs.ExpandTemplates(c)
	for _, s := range subs {
		r := &WebsocketRequest{
			Type:       op,
			ProductIDs: s.Pairs,
			Channel:    s.QualifiedChannel,
			Timestamp:  strconv.FormatInt(time.Now().Unix(), 10),
		}
		var err error
		limitType := WSUnauthRate
		if s.Authenticated {
			limitType = WSAuthRate
			if r.JWT, err = c.GetWSJWT(ctx); err != nil {
=======
// Subscribe sends a websocket message to receive data from the channel
func (e *Exchange) Subscribe(subs subscription.List) error {
	ctx := context.TODO()
	r := &WebsocketSubscribe{
		Type:     "subscribe",
		Channels: make([]any, 0, len(subs)),
	}
	// See if we have a consistent Pair list for all the subs that we can use globally
	// If all the subs have the same pairs then we can use the top level ProductIDs field
	// Otherwise each and every sub needs to have it's own list
	for i, s := range subs {
		if i == 0 {
			r.ProductIDs = s.Pairs.Strings()
		} else if !subs[0].Pairs.Equal(s.Pairs) {
			r.ProductIDs = nil
			break
		}
	}
	for _, s := range subs {
		if s.Authenticated && r.Key == "" && e.IsWebsocketAuthenticationSupported() {
			if err := e.authWsSubscibeReq(ctx, r); err != nil {
>>>>>>> f878d1f0
				return err
			}
		}
		if err = c.Websocket.Conn.SendJSONMessage(ctx, limitType, r); err == nil {
			switch op {
			case "subscribe":
				err = c.Websocket.AddSuccessfulSubscriptions(c.Websocket.Conn, s)
			case "unsubscribe":
				err = c.Websocket.RemoveSubscriptions(c.Websocket.Conn, s)
			}
		}
		errs = common.AppendError(errs, err)
	}
<<<<<<< HEAD
	return errs
}

// GetWSJWT returns a JWT, using a stored one of it's provided, and generating a new one otherwise
func (c *CoinbasePro) GetWSJWT(ctx context.Context) (string, error) {
	c.jwt.m.RLock()
	if c.jwt.expiresAt.After(time.Now()) {
		retStr := c.jwt.token
		c.jwt.m.RUnlock()
		return retStr, nil
=======
	err := e.Websocket.Conn.SendJSONMessage(ctx, request.Unset, r)
	if err == nil {
		err = e.Websocket.AddSuccessfulSubscriptions(e.Websocket.Conn, subs...)
>>>>>>> f878d1f0
	}
	c.jwt.m.RUnlock()
	c.jwt.m.Lock()
	defer c.jwt.m.Unlock()
	var err error
	c.jwt.token, c.jwt.expiresAt, err = c.GetJWT(ctx, "")
	return c.jwt.token, err
}

<<<<<<< HEAD
// processBidAskArray is a helper function that turns WebsocketOrderbookDataHolder into arrays of bids and asks
func processBidAskArray(data *WebsocketOrderbookDataHolder, snapshot bool) (bids, asks orderbook.Levels, err error) {
	bids = make(orderbook.Levels, 0, len(data.Changes))
	asks = make(orderbook.Levels, 0, len(data.Changes))
	for i := range data.Changes {
		change := orderbook.Level{Price: data.Changes[i].PriceLevel.Float64(), Amount: data.Changes[i].NewQuantity.Float64()}
		switch data.Changes[i].Side {
		case "bid":
			bids = append(bids, change)
		case "offer":
			asks = append(asks, change)
		default:
			return nil, nil, fmt.Errorf("%w %v", order.ErrSideIsInvalid, data.Changes[i].Side)
		}
=======
func (e *Exchange) authWsSubscibeReq(ctx context.Context, r *WebsocketSubscribe) error {
	creds, err := e.GetCredentials(ctx)
	if err != nil {
		return err
>>>>>>> f878d1f0
	}
	if snapshot {
		return slices.Clip(bids), slices.Clip(asks), nil
	}
	return bids, asks, nil
}

<<<<<<< HEAD
// statusToStandardStatus is a helper function that converts a Coinbase Pro status string to a standardised order.Status type
func statusToStandardStatus(stat string) (order.Status, error) {
	switch stat {
	case "PENDING":
		return order.New, nil
	case "OPEN":
		return order.Active, nil
	case "FILLED":
		return order.Filled, nil
	case "CANCELLED":
		return order.Cancelled, nil
	case "EXPIRED":
		return order.Expired, nil
	case "FAILED":
		return order.Rejected, nil
	default:
		return order.UnknownStatus, fmt.Errorf("%w %v", order.ErrUnsupportedStatusType, stat)
=======
// Unsubscribe sends a websocket message to stop receiving data from the channel
func (e *Exchange) Unsubscribe(subs subscription.List) error {
	ctx := context.TODO()
	r := &WebsocketSubscribe{
		Type:     "unsubscribe",
		Channels: make([]any, 0, len(subs)),
>>>>>>> f878d1f0
	}
}

// stringToStandardType is a helper function that converts a Coinbase Pro side string to a standardised order.Type type
func stringToStandardType(str string) (order.Type, error) {
	switch str {
	case "LIMIT_ORDER_TYPE":
		return order.Limit, nil
	case "MARKET_ORDER_TYPE":
		return order.Market, nil
	case "STOP_LIMIT_ORDER_TYPE":
		return order.StopLimit, nil
	default:
		return order.UnknownType, fmt.Errorf("%w %v", order.ErrUnrecognisedOrderType, str)
	}
<<<<<<< HEAD
}

// stringToStandardAsset is a helper function that converts a Coinbase Pro asset string to a standardised asset.Item type
func stringToStandardAsset(str string) (asset.Item, error) {
	switch str {
	case "SPOT":
		return asset.Spot, nil
	case "FUTURE":
		return asset.Futures, nil
	default:
		return asset.Empty, asset.ErrNotSupported
	}
}

// strategyDecoder is a helper function that converts a Coinbase Pro time in force string to a few standardised bools
func strategyDecoder(str string) (tif order.TimeInForce, err error) {
	switch str {
	case "IMMEDIATE_OR_CANCEL":
		return order.ImmediateOrCancel, nil
	case "FILL_OR_KILL":
		return order.FillOrKill, nil
	case "GOOD_UNTIL_CANCELLED":
		return order.GoodTillCancel, nil
	case "GOOD_UNTIL_DATE_TIME":
		return order.GoodTillDay | order.GoodTillTime, nil
	default:
		return order.UnknownTIF, fmt.Errorf("%w %v", errUnrecognisedStrategyType, str)
=======
	err := e.Websocket.Conn.SendJSONMessage(ctx, request.Unset, r)
	if err == nil {
		err = e.Websocket.RemoveSubscriptions(e.Websocket.Conn, subs...)
>>>>>>> f878d1f0
	}
}

// Base64URLEncode is a helper function that does some tweaks to standard Base64 encoding, in a way which JWT requires
func base64URLEncode(b []byte) string {
	s := base64.StdEncoding.EncodeToString(b)
	s = strings.Split(s, "=")[0]
	s = strings.ReplaceAll(s, "+", "-")
	s = strings.ReplaceAll(s, "/", "_")
	return s
}

// checkSubscriptions looks for incompatible subscriptions and if found replaces all with defaults
// This should be unnecessary and removable by mid-2025
func (c *CoinbasePro) checkSubscriptions() {
	for _, s := range c.Config.Features.Subscriptions {
		switch s.Channel {
		case "level2_batch", "matches":
			c.Config.Features.Subscriptions = defaultSubscriptions.Clone()
			c.Features.Subscriptions = c.Config.Features.Subscriptions.Enabled()
			return
		}
	}
}

func channelName(s *subscription.Subscription) string {
	if n, ok := subscriptionNames[s.Channel]; ok {
		return n
	}
	panic(fmt.Errorf("%w: %s", subscription.ErrNotSupported, s.Channel))
}

const subTplText = `
{{ range $asset, $pairs := $.AssetPairs }}
	{{- channelName $.S -}}
	{{- $.AssetSeparator }}
{{- end }}
`<|MERGE_RESOLUTION|>--- conflicted
+++ resolved
@@ -68,43 +68,27 @@
 	if err != nil {
 		return err
 	}
-<<<<<<< HEAD
-	c.Websocket.Wg.Add(1)
-	go c.wsReadData()
-=======
-
 	e.Websocket.Wg.Add(1)
-	go e.wsReadData(ctx)
->>>>>>> f878d1f0
+	go e.wsReadData()
 	return nil
 }
 
 // wsReadData receives and passes on websocket messages for processing
-<<<<<<< HEAD
-func (c *CoinbasePro) wsReadData() {
-	defer c.Websocket.Wg.Done()
+func (e *Exchange) wsReadData() {
+	defer e.Websocket.Wg.Done()
 	var seqCount uint64
-=======
-func (e *Exchange) wsReadData(ctx context.Context) {
-	defer e.Websocket.Wg.Done()
-
->>>>>>> f878d1f0
 	for {
 		resp := e.Websocket.Conn.ReadMessage()
 		if resp.Raw == nil {
 			return
 		}
-<<<<<<< HEAD
-		sequence, err := c.wsHandleData(resp.Raw)
-=======
-		err := e.wsHandleData(ctx, resp.Raw)
->>>>>>> f878d1f0
+		sequence, err := e.wsHandleData(resp.Raw)
 		if err != nil {
 			e.Websocket.DataHandler <- err
 		}
 		if sequence != nil {
 			if *sequence != seqCount {
-				c.Websocket.DataHandler <- fmt.Sprintf(warnSequenceIssue, sequence, seqCount)
+				e.Websocket.DataHandler <- fmt.Sprintf(warnSequenceIssue, sequence, seqCount)
 				seqCount = *sequence
 			}
 			seqCount++
@@ -112,19 +96,11 @@
 	}
 }
 
-<<<<<<< HEAD
 // wsHandleData handles all the websocket data coming from the websocket connection
-func (c *CoinbasePro) wsHandleData(respRaw []byte) (*uint64, error) {
+func (e *Exchange) wsHandleData(respRaw []byte) (*uint64, error) {
 	var inc StandardWebsocketResponse
 	if err := json.Unmarshal(respRaw, &inc); err != nil {
 		return nil, err
-=======
-func (e *Exchange) wsHandleData(ctx context.Context, respRaw []byte) error {
-	msgType := wsMsgType{}
-	err := json.Unmarshal(respRaw, &msgType)
-	if err != nil {
-		return err
->>>>>>> f878d1f0
 	}
 	if inc.Error != "" {
 		return &inc.Sequence, errors.New(inc.Error)
@@ -133,26 +109,25 @@
 	case "subscriptions", "heartbeats":
 		return &inc.Sequence, nil
 	case "status":
-<<<<<<< HEAD
 		var wsStatus []WebsocketProductHolder
 		if err := json.Unmarshal(inc.Events, &wsStatus); err != nil {
 			return &inc.Sequence, err
 		}
-		c.Websocket.DataHandler <- wsStatus
+		e.Websocket.DataHandler <- wsStatus
 	case "ticker", "ticker_batch":
 		var wsTicker []WebsocketTickerHolder
 		if err := json.Unmarshal(inc.Events, &wsTicker); err != nil {
 			return &inc.Sequence, err
 		}
 		var sliToSend []ticker.Price
-		aliases := c.pairAliases.GetAliases()
+		aliases := e.pairAliases.GetAliases()
 		for i := range wsTicker {
 			for j := range wsTicker[i].Tickers {
 				tickAlias := aliases[wsTicker[i].Tickers[j].ProductID]
 				newTick := ticker.Price{
 					LastUpdated:  inc.Timestamp,
 					AssetType:    asset.Spot,
-					ExchangeName: c.Name,
+					ExchangeName: e.Name,
 					High:         wsTicker[i].Tickers[j].High24H.Float64(),
 					Low:          wsTicker[i].Tickers[j].Low24H.Float64(),
 					Last:         wsTicker[i].Tickers[j].Price.Float64(),
@@ -164,7 +139,7 @@
 				}
 				var errs error
 				for k := range tickAlias {
-					isEnabled, err := c.CurrencyPairs.IsPairEnabled(tickAlias[k], asset.Spot)
+					isEnabled, err := e.CurrencyPairs.IsPairEnabled(tickAlias[k], asset.Spot)
 					if err != nil {
 						errs = common.AppendError(errs, err)
 						continue
@@ -176,7 +151,7 @@
 				}
 			}
 		}
-		c.Websocket.DataHandler <- sliToSend
+		e.Websocket.DataHandler <- sliToSend
 	case "candles":
 		var wsCandles []WebsocketCandleHolder
 		if err := json.Unmarshal(inc.Events, &wsCandles); err != nil {
@@ -189,7 +164,7 @@
 					Timestamp:  inc.Timestamp,
 					Pair:       wsCandles[i].Candles[j].ProductID,
 					AssetType:  asset.Spot,
-					Exchange:   c.Name,
+					Exchange:   e.Name,
 					StartTime:  wsCandles[i].Candles[j].Start.Time(),
 					OpenPrice:  wsCandles[i].Candles[j].Open.Float64(),
 					ClosePrice: wsCandles[i].Candles[j].Close.Float64(),
@@ -197,105 +172,20 @@
 					LowPrice:   wsCandles[i].Candles[j].Low.Float64(),
 					Volume:     wsCandles[i].Candles[j].Volume.Float64(),
 				})
-=======
-		var status wsStatus
-		err = json.Unmarshal(respRaw, &status)
-		if err != nil {
-			return err
-		}
-		e.Websocket.DataHandler <- status
-	case "error":
-		e.Websocket.DataHandler <- errors.New(string(respRaw))
-	case "ticker":
-		wsTicker := WebsocketTicker{}
-		err := json.Unmarshal(respRaw, &wsTicker)
-		if err != nil {
-			return err
-		}
-
-		e.Websocket.DataHandler <- &ticker.Price{
-			LastUpdated:  wsTicker.Time,
-			Pair:         wsTicker.ProductID,
-			AssetType:    asset.Spot,
-			ExchangeName: e.Name,
-			Open:         wsTicker.Open24H,
-			High:         wsTicker.High24H,
-			Low:          wsTicker.Low24H,
-			Last:         wsTicker.Price,
-			Volume:       wsTicker.Volume24H,
-			Bid:          wsTicker.BestBid,
-			Ask:          wsTicker.BestAsk,
-		}
-
-	case "snapshot":
-		var snapshot WebsocketOrderbookSnapshot
-		err := json.Unmarshal(respRaw, &snapshot)
-		if err != nil {
-			return err
-		}
-
-		err = e.ProcessSnapshot(&snapshot)
-		if err != nil {
-			return err
-		}
-	case "l2update":
-		var update WebsocketL2Update
-		err := json.Unmarshal(respRaw, &update)
-		if err != nil {
-			return err
-		}
-
-		err = e.ProcessOrderbookUpdate(&update)
-		if err != nil {
-			return err
-		}
-	case "received", "open", "done", "change", "activate":
-		var wsOrder wsOrderReceived
-		err := json.Unmarshal(respRaw, &wsOrder)
-		if err != nil {
-			return err
-		}
-		var oType order.Type
-		var oSide order.Side
-		var oStatus order.Status
-		oType, err = order.StringToOrderType(wsOrder.OrderType)
-		if err != nil {
-			e.Websocket.DataHandler <- order.ClassificationError{
-				Exchange: e.Name,
-				OrderID:  wsOrder.OrderID,
-				Err:      err,
-			}
-		}
-		oSide, err = order.StringToOrderSide(wsOrder.Side)
-		if err != nil {
-			e.Websocket.DataHandler <- order.ClassificationError{
-				Exchange: e.Name,
-				OrderID:  wsOrder.OrderID,
-				Err:      err,
-			}
-		}
-		oStatus, err = statusToStandardStatus(wsOrder.Type)
-		if err != nil {
-			e.Websocket.DataHandler <- order.ClassificationError{
-				Exchange: e.Name,
-				OrderID:  wsOrder.OrderID,
-				Err:      err,
->>>>>>> f878d1f0
-			}
-		}
-		c.Websocket.DataHandler <- sliToSend
+			}
+		}
+		e.Websocket.DataHandler <- sliToSend
 	case "market_trades":
 		var wsTrades []WebsocketMarketTradeHolder
 		if err := json.Unmarshal(inc.Events, &wsTrades); err != nil {
 			return &inc.Sequence, err
 		}
-<<<<<<< HEAD
 		var sliToSend []trade.Data
 		for i := range wsTrades {
 			for j := range wsTrades[i].Trades {
 				sliToSend = append(sliToSend, trade.Data{
 					TID:          wsTrades[i].Trades[j].TradeID,
-					Exchange:     c.Name,
+					Exchange:     e.Name,
 					CurrencyPair: wsTrades[i].Trades[j].ProductID,
 					AssetType:    asset.Spot,
 					Side:         wsTrades[i].Trades[j].Side,
@@ -303,64 +193,26 @@
 					Amount:       wsTrades[i].Trades[j].Size.Float64(),
 					Timestamp:    wsTrades[i].Trades[j].Time,
 				})
-=======
-
-		creds, err := e.GetCredentials(ctx)
-		if err != nil {
-			e.Websocket.DataHandler <- order.ClassificationError{
-				Exchange: e.Name,
-				OrderID:  wsOrder.OrderID,
-				Err:      err,
->>>>>>> f878d1f0
-			}
-		}
-		c.Websocket.DataHandler <- sliToSend
+			}
+		}
+		e.Websocket.DataHandler <- sliToSend
 	case "l2_data":
 		var wsL2 []WebsocketOrderbookDataHolder
 		err := json.Unmarshal(inc.Events, &wsL2)
 		if err != nil {
 			return &inc.Sequence, err
 		}
-<<<<<<< HEAD
 		for i := range wsL2 {
 			switch wsL2[i].Type {
 			case "snapshot":
-				err = c.ProcessSnapshot(&wsL2[i], inc.Timestamp)
+				err = e.ProcessSnapshot(&wsL2[i], inc.Timestamp)
 			case "update":
-				err = c.ProcessUpdate(&wsL2[i], inc.Timestamp)
+				err = e.ProcessUpdate(&wsL2[i], inc.Timestamp)
 			default:
 				err = fmt.Errorf("%w %v", errUnknownL2DataType, wsL2[i].Type)
 			}
 			if err != nil {
 				return &inc.Sequence, err
-=======
-
-		if wsOrder.UserID != "" {
-			var p currency.Pair
-			var a asset.Item
-			p, a, err = e.GetRequestFormattedPairAndAssetType(wsOrder.ProductID)
-			if err != nil {
-				return err
-			}
-			e.Websocket.DataHandler <- &order.Detail{
-				HiddenOrder:     wsOrder.Private,
-				Price:           wsOrder.Price,
-				Amount:          wsOrder.Size,
-				TriggerPrice:    wsOrder.StopPrice,
-				ExecutedAmount:  wsOrder.Size - wsOrder.RemainingSize,
-				RemainingAmount: wsOrder.RemainingSize,
-				Fee:             wsOrder.TakerFeeRate,
-				Exchange:        e.Name,
-				OrderID:         wsOrder.OrderID,
-				AccountID:       wsOrder.ProfileID,
-				ClientID:        clientID,
-				Type:            oType,
-				Side:            oSide,
-				Status:          oStatus,
-				AssetType:       a,
-				Date:            ts,
-				Pair:            p,
->>>>>>> f878d1f0
 			}
 		}
 	case "user":
@@ -369,31 +221,30 @@
 		if err != nil {
 			return &inc.Sequence, err
 		}
-<<<<<<< HEAD
 		var sliToSend []order.Detail
 		for i := range wsUser {
 			for j := range wsUser[i].Orders {
 				var oType order.Type
 				oType, err = stringToStandardType(wsUser[i].Orders[j].OrderType)
 				if err != nil {
-					c.Websocket.DataHandler <- order.ClassificationError{
-						Exchange: c.Name,
+					e.Websocket.DataHandler <- order.ClassificationError{
+						Exchange: e.Name,
 						Err:      err,
 					}
 				}
 				var oSide order.Side
 				oSide, err = order.StringToOrderSide(wsUser[i].Orders[j].OrderSide)
 				if err != nil {
-					c.Websocket.DataHandler <- order.ClassificationError{
-						Exchange: c.Name,
+					e.Websocket.DataHandler <- order.ClassificationError{
+						Exchange: e.Name,
 						Err:      err,
 					}
 				}
 				var oStatus order.Status
 				oStatus, err = statusToStandardStatus(wsUser[i].Orders[j].Status)
 				if err != nil {
-					c.Websocket.DataHandler <- order.ClassificationError{
-						Exchange: c.Name,
+					e.Websocket.DataHandler <- order.ClassificationError{
+						Exchange: e.Name,
 						Err:      err,
 					}
 				}
@@ -404,16 +255,16 @@
 				var asset asset.Item
 				asset, err = stringToStandardAsset(wsUser[i].Orders[j].ProductType)
 				if err != nil {
-					c.Websocket.DataHandler <- order.ClassificationError{
-						Exchange: c.Name,
+					e.Websocket.DataHandler <- order.ClassificationError{
+						Exchange: e.Name,
 						Err:      err,
 					}
 				}
 				var tif order.TimeInForce
 				tif, err = strategyDecoder(wsUser[i].Orders[j].TimeInForce)
 				if err != nil {
-					c.Websocket.DataHandler <- order.ClassificationError{
-						Exchange: c.Name,
+					e.Websocket.DataHandler <- order.ClassificationError{
+						Exchange: e.Name,
 						Err:      err,
 					}
 				}
@@ -437,23 +288,23 @@
 					Fee:             wsUser[i].Orders[j].TotalFees.Float64(),
 					Date:            wsUser[i].Orders[j].CreationTime,
 					CloseTime:       wsUser[i].Orders[j].EndTime,
-					Exchange:        c.Name,
+					Exchange:        e.Name,
 				})
 			}
 			for j := range wsUser[i].Positions.PerpetualFuturesPositions {
 				var oSide order.Side
 				oSide, err = order.StringToOrderSide(wsUser[i].Positions.PerpetualFuturesPositions[j].PositionSide)
 				if err != nil {
-					c.Websocket.DataHandler <- order.ClassificationError{
-						Exchange: c.Name,
+					e.Websocket.DataHandler <- order.ClassificationError{
+						Exchange: e.Name,
 						Err:      err,
 					}
 				}
 				var mType margin.Type
 				mType, err = margin.StringToMarginType(wsUser[i].Positions.PerpetualFuturesPositions[j].MarginType)
 				if err != nil {
-					c.Websocket.DataHandler <- order.ClassificationError{
-						Exchange: c.Name,
+					e.Websocket.DataHandler <- order.ClassificationError{
+						Exchange: e.Name,
 						Err:      err,
 					}
 				}
@@ -464,15 +315,15 @@
 					Amount:     wsUser[i].Positions.PerpetualFuturesPositions[j].NetSize.Float64(),
 					Leverage:   wsUser[i].Positions.PerpetualFuturesPositions[j].Leverage.Float64(),
 					AssetType:  asset.Futures,
-					Exchange:   c.Name,
+					Exchange:   e.Name,
 				})
 			}
 			for j := range wsUser[i].Positions.ExpiringFuturesPositions {
 				var oSide order.Side
 				oSide, err = order.StringToOrderSide(wsUser[i].Positions.ExpiringFuturesPositions[j].Side)
 				if err != nil {
-					c.Websocket.DataHandler <- order.ClassificationError{
-						Exchange: c.Name,
+					e.Websocket.DataHandler <- order.ClassificationError{
+						Exchange: e.Name,
 						Err:      err,
 					}
 				}
@@ -483,87 +334,16 @@
 					Price:          wsUser[i].Positions.ExpiringFuturesPositions[j].EntryPrice.Float64(),
 				})
 			}
-=======
-		oSide, err := order.StringToOrderSide(wsOrder.Side)
-		if err != nil {
-			e.Websocket.DataHandler <- order.ClassificationError{
-				Exchange: e.Name,
-				Err:      err,
-			}
-		}
-		var p currency.Pair
-		var a asset.Item
-		p, a, err = e.GetRequestFormattedPairAndAssetType(wsOrder.ProductID)
-		if err != nil {
-			return err
-		}
-
-		if wsOrder.UserID != "" {
-			e.Websocket.DataHandler <- &order.Detail{
-				OrderID:   wsOrder.OrderID,
-				Pair:      p,
-				AssetType: a,
-				Trades: []order.TradeHistory{
-					{
-						Price:     wsOrder.Price,
-						Amount:    wsOrder.Size,
-						Exchange:  e.Name,
-						TID:       strconv.FormatInt(wsOrder.TradeID, 10),
-						Side:      oSide,
-						Timestamp: wsOrder.Time,
-						IsMaker:   wsOrder.TakerUserID == "",
-					},
-				},
-			}
-		} else {
-			if !e.IsSaveTradeDataEnabled() {
-				return nil
-			}
-			return trade.AddTradesToBuffer(trade.Data{
-				Timestamp:    wsOrder.Time,
-				Exchange:     e.Name,
-				CurrencyPair: p,
-				AssetType:    a,
-				Price:        wsOrder.Price,
-				Amount:       wsOrder.Size,
-				Side:         oSide,
-				TID:          strconv.FormatInt(wsOrder.TradeID, 10),
-			})
->>>>>>> f878d1f0
-		}
-		c.Websocket.DataHandler <- sliToSend
+		}
+		e.Websocket.DataHandler <- sliToSend
 	default:
-<<<<<<< HEAD
 		return &inc.Sequence, errChannelNameUnknown
-=======
-		e.Websocket.DataHandler <- websocket.UnhandledMessageWarning{Message: e.Name + websocket.UnhandledMessage + string(respRaw)}
-		return nil
-	}
-	return nil
-}
-
-func statusToStandardStatus(stat string) (order.Status, error) {
-	switch stat {
-	case "received":
-		return order.New, nil
-	case "open":
-		return order.Active, nil
-	case "done":
-		return order.Filled, nil
-	case "match":
-		return order.PartiallyFilled, nil
-	case "change", "activate":
-		return order.Active, nil
-	default:
-		return order.UnknownStatus, fmt.Errorf("%s not recognised as status type", stat)
->>>>>>> f878d1f0
 	}
 	return &inc.Sequence, nil
 }
 
 // ProcessSnapshot processes the initial orderbook snap shot
-<<<<<<< HEAD
-func (c *CoinbasePro) ProcessSnapshot(snapshot *WebsocketOrderbookDataHolder, timestamp time.Time) error {
+func (e *Exchange) ProcessSnapshot(snapshot *WebsocketOrderbookDataHolder, timestamp time.Time) error {
 	bids, asks, err := processBidAskArray(snapshot, true)
 	if err != nil {
 		return err
@@ -571,65 +351,31 @@
 	book := &orderbook.Book{
 		Bids:              bids,
 		Asks:              asks,
-		Exchange:          c.Name,
+		Exchange:          e.Name,
 		Pair:              snapshot.ProductID,
 		Asset:             asset.Spot,
 		LastUpdated:       timestamp,
-		ValidateOrderbook: c.ValidateOrderbook,
-=======
-func (e *Exchange) ProcessSnapshot(snapshot *WebsocketOrderbookSnapshot) error {
-	pair, err := currency.NewPairFromString(snapshot.ProductID)
-	if err != nil {
-		return err
-	}
-
-	ob := &orderbook.Book{
-		Pair:              pair,
-		Bids:              make(orderbook.Levels, len(snapshot.Bids)),
-		Asks:              make(orderbook.Levels, len(snapshot.Asks)),
-		Asset:             asset.Spot,
-		Exchange:          e.Name,
 		ValidateOrderbook: e.ValidateOrderbook,
-		LastUpdated:       snapshot.Time,
-	}
-
-	for i := range snapshot.Bids {
-		ob.Bids[i].Price = snapshot.Bids[i][0].Float64()
-		ob.Bids[i].Amount = snapshot.Bids[i][1].Float64()
->>>>>>> f878d1f0
-	}
-	for _, a := range c.pairAliases.GetAlias(snapshot.ProductID) {
-		isEnabled, err := c.IsPairEnabled(a, asset.Spot)
+	}
+	for _, a := range e.pairAliases.GetAlias(snapshot.ProductID) {
+		isEnabled, err := e.IsPairEnabled(a, asset.Spot)
 		if err != nil {
 			return err
 		}
 		if isEnabled {
 			book.Pair = a
-			err = c.Websocket.Orderbook.LoadSnapshot(book)
+			err = e.Websocket.Orderbook.LoadSnapshot(book)
 			if err != nil {
 				return err
 			}
 		}
 	}
-<<<<<<< HEAD
 	return nil
 }
 
 // ProcessUpdate updates the orderbook local cache
-func (c *CoinbasePro) ProcessUpdate(update *WebsocketOrderbookDataHolder, timestamp time.Time) error {
+func (e *Exchange) ProcessUpdate(update *WebsocketOrderbookDataHolder, timestamp time.Time) error {
 	bids, asks, err := processBidAskArray(update, false)
-=======
-	return e.Websocket.Orderbook.LoadSnapshot(ob)
-}
-
-// ProcessOrderbookUpdate updates the orderbook local cache
-func (e *Exchange) ProcessOrderbookUpdate(update *WebsocketL2Update) error {
-	if len(update.Changes) == 0 {
-		return errors.New("no data in websocket update")
-	}
-
-	p, err := currency.NewPairFromString(update.ProductID)
->>>>>>> f878d1f0
 	if err != nil {
 		return err
 	}
@@ -640,77 +386,46 @@
 		UpdateTime: timestamp,
 		Asset:      asset.Spot,
 	}
-	for _, a := range c.pairAliases.GetAlias(update.ProductID) {
-		isEnabled, err := c.IsPairEnabled(a, asset.Spot)
+	for _, a := range e.pairAliases.GetAlias(update.ProductID) {
+		isEnabled, err := e.IsPairEnabled(a, asset.Spot)
 		if err != nil {
 			return err
 		}
 		if isEnabled {
 			obU.Pair = a
-			err = c.Websocket.Orderbook.Update(obU)
+			err = e.Websocket.Orderbook.Update(obU)
 			if err != nil {
 				return err
 			}
 		}
 	}
-<<<<<<< HEAD
 	return nil
 }
 
 // GenerateSubscriptions adds default subscriptions to websocket to be handled by ManageSubscriptions()
-func (c *CoinbasePro) generateSubscriptions() (subscription.List, error) {
-	return c.Features.Subscriptions.ExpandTemplates(c)
-}
-=======
-
-	return e.Websocket.Orderbook.Update(&orderbook.Update{
-		Bids:       bids,
-		Asks:       asks,
-		Pair:       p,
-		UpdateTime: update.Time,
-		Asset:      asset.Spot,
-	})
-}
-
-// generateSubscriptions returns a list of subscriptions from the configured subscriptions feature
 func (e *Exchange) generateSubscriptions() (subscription.List, error) {
-	pairs, err := e.GetEnabledPairs(asset.Spot)
-	if err != nil {
-		return nil, err
-	}
-	pairFmt, err := e.GetPairFormat(asset.Spot, true)
-	if err != nil {
-		return nil, err
-	}
-	pairs = pairs.Format(pairFmt)
-	authed := e.IsWebsocketAuthenticationSupported()
-	subs := make(subscription.List, 0, len(e.Features.Subscriptions))
-	for _, baseSub := range e.Features.Subscriptions {
-		if !authed && baseSub.Authenticated {
-			continue
-		}
->>>>>>> f878d1f0
+	return e.Features.Subscriptions.ExpandTemplates(e)
+}
 
 // GetSubscriptionTemplate returns a subscription channel template
-func (c *CoinbasePro) GetSubscriptionTemplate(_ *subscription.Subscription) (*template.Template, error) {
+func (e *Exchange) GetSubscriptionTemplate(_ *subscription.Subscription) (*template.Template, error) {
 	return template.New("master.tmpl").Funcs(template.FuncMap{"channelName": channelName}).Parse(subTplText)
 }
 
-<<<<<<< HEAD
 // Subscribe sends a websocket message to receive data from a list of channels
-func (c *CoinbasePro) Subscribe(subs subscription.List) error {
-	return c.ParallelChanOp(context.TODO(), subs, func(ctx context.Context, subs subscription.List) error { return c.manageSubs(ctx, "subscribe", subs) }, 1)
+func (e *Exchange) Subscribe(subs subscription.List) error {
+	return e.ParallelChanOp(context.TODO(), subs, func(ctx context.Context, subs subscription.List) error { return e.manageSubs(ctx, "subscribe", subs) }, 1)
 }
 
 // Unsubscribe sends a websocket message to stop receiving data from a list of channels
-func (c *CoinbasePro) Unsubscribe(subs subscription.List) error {
-	return c.ParallelChanOp(context.TODO(), subs, func(ctx context.Context, subs subscription.List) error { return c.manageSubs(ctx, "unsubscribe", subs) }, 1)
+func (e *Exchange) Unsubscribe(subs subscription.List) error {
+	return e.ParallelChanOp(context.TODO(), subs, func(ctx context.Context, subs subscription.List) error { return e.manageSubs(ctx, "unsubscribe", subs) }, 1)
 }
 
 // manageSubs subscribes or unsubscribes from a list of websocket channels
-func (c *CoinbasePro) manageSubs(ctx context.Context, op string, subs subscription.List) error {
+func (e *Exchange) manageSubs(ctx context.Context, op string, subs subscription.List) error {
 	var errs error
-	subs, errs = subs.ExpandTemplates(c)
+	subs, errs = subs.ExpandTemplates(e)
 	for _, s := range subs {
 		r := &WebsocketRequest{
 			Type:       op,
@@ -722,69 +437,39 @@
 		limitType := WSUnauthRate
 		if s.Authenticated {
 			limitType = WSAuthRate
-			if r.JWT, err = c.GetWSJWT(ctx); err != nil {
-=======
-// Subscribe sends a websocket message to receive data from the channel
-func (e *Exchange) Subscribe(subs subscription.List) error {
-	ctx := context.TODO()
-	r := &WebsocketSubscribe{
-		Type:     "subscribe",
-		Channels: make([]any, 0, len(subs)),
-	}
-	// See if we have a consistent Pair list for all the subs that we can use globally
-	// If all the subs have the same pairs then we can use the top level ProductIDs field
-	// Otherwise each and every sub needs to have it's own list
-	for i, s := range subs {
-		if i == 0 {
-			r.ProductIDs = s.Pairs.Strings()
-		} else if !subs[0].Pairs.Equal(s.Pairs) {
-			r.ProductIDs = nil
-			break
-		}
-	}
-	for _, s := range subs {
-		if s.Authenticated && r.Key == "" && e.IsWebsocketAuthenticationSupported() {
-			if err := e.authWsSubscibeReq(ctx, r); err != nil {
->>>>>>> f878d1f0
+			if r.JWT, err = e.GetWSJWT(ctx); err != nil {
 				return err
 			}
 		}
-		if err = c.Websocket.Conn.SendJSONMessage(ctx, limitType, r); err == nil {
+		if err = e.Websocket.Conn.SendJSONMessage(ctx, limitType, r); err == nil {
 			switch op {
 			case "subscribe":
-				err = c.Websocket.AddSuccessfulSubscriptions(c.Websocket.Conn, s)
+				err = e.Websocket.AddSuccessfulSubscriptions(e.Websocket.Conn, s)
 			case "unsubscribe":
-				err = c.Websocket.RemoveSubscriptions(c.Websocket.Conn, s)
+				err = e.Websocket.RemoveSubscriptions(e.Websocket.Conn, s)
 			}
 		}
 		errs = common.AppendError(errs, err)
 	}
-<<<<<<< HEAD
 	return errs
 }
 
 // GetWSJWT returns a JWT, using a stored one of it's provided, and generating a new one otherwise
-func (c *CoinbasePro) GetWSJWT(ctx context.Context) (string, error) {
-	c.jwt.m.RLock()
-	if c.jwt.expiresAt.After(time.Now()) {
-		retStr := c.jwt.token
-		c.jwt.m.RUnlock()
+func (e *Exchange) GetWSJWT(ctx context.Context) (string, error) {
+	e.jwt.m.RLock()
+	if e.jwt.expiresAt.After(time.Now()) {
+		retStr := e.jwt.token
+		e.jwt.m.RUnlock()
 		return retStr, nil
-=======
-	err := e.Websocket.Conn.SendJSONMessage(ctx, request.Unset, r)
-	if err == nil {
-		err = e.Websocket.AddSuccessfulSubscriptions(e.Websocket.Conn, subs...)
->>>>>>> f878d1f0
-	}
-	c.jwt.m.RUnlock()
-	c.jwt.m.Lock()
-	defer c.jwt.m.Unlock()
+	}
+	e.jwt.m.RUnlock()
+	e.jwt.m.Lock()
+	defer e.jwt.m.Unlock()
 	var err error
-	c.jwt.token, c.jwt.expiresAt, err = c.GetJWT(ctx, "")
-	return c.jwt.token, err
-}
-
-<<<<<<< HEAD
+	e.jwt.token, e.jwt.expiresAt, err = e.GetJWT(ctx, "")
+	return e.jwt.token, err
+}
+
 // processBidAskArray is a helper function that turns WebsocketOrderbookDataHolder into arrays of bids and asks
 func processBidAskArray(data *WebsocketOrderbookDataHolder, snapshot bool) (bids, asks orderbook.Levels, err error) {
 	bids = make(orderbook.Levels, 0, len(data.Changes))
@@ -799,12 +484,6 @@
 		default:
 			return nil, nil, fmt.Errorf("%w %v", order.ErrSideIsInvalid, data.Changes[i].Side)
 		}
-=======
-func (e *Exchange) authWsSubscibeReq(ctx context.Context, r *WebsocketSubscribe) error {
-	creds, err := e.GetCredentials(ctx)
-	if err != nil {
-		return err
->>>>>>> f878d1f0
 	}
 	if snapshot {
 		return slices.Clip(bids), slices.Clip(asks), nil
@@ -812,7 +491,6 @@
 	return bids, asks, nil
 }
 
-<<<<<<< HEAD
 // statusToStandardStatus is a helper function that converts a Coinbase Pro status string to a standardised order.Status type
 func statusToStandardStatus(stat string) (order.Status, error) {
 	switch stat {
@@ -830,14 +508,6 @@
 		return order.Rejected, nil
 	default:
 		return order.UnknownStatus, fmt.Errorf("%w %v", order.ErrUnsupportedStatusType, stat)
-=======
-// Unsubscribe sends a websocket message to stop receiving data from the channel
-func (e *Exchange) Unsubscribe(subs subscription.List) error {
-	ctx := context.TODO()
-	r := &WebsocketSubscribe{
-		Type:     "unsubscribe",
-		Channels: make([]any, 0, len(subs)),
->>>>>>> f878d1f0
 	}
 }
 
@@ -853,7 +523,6 @@
 	default:
 		return order.UnknownType, fmt.Errorf("%w %v", order.ErrUnrecognisedOrderType, str)
 	}
-<<<<<<< HEAD
 }
 
 // stringToStandardAsset is a helper function that converts a Coinbase Pro asset string to a standardised asset.Item type
@@ -881,11 +550,6 @@
 		return order.GoodTillDay | order.GoodTillTime, nil
 	default:
 		return order.UnknownTIF, fmt.Errorf("%w %v", errUnrecognisedStrategyType, str)
-=======
-	err := e.Websocket.Conn.SendJSONMessage(ctx, request.Unset, r)
-	if err == nil {
-		err = e.Websocket.RemoveSubscriptions(e.Websocket.Conn, subs...)
->>>>>>> f878d1f0
 	}
 }
 
@@ -900,12 +564,12 @@
 
 // checkSubscriptions looks for incompatible subscriptions and if found replaces all with defaults
 // This should be unnecessary and removable by mid-2025
-func (c *CoinbasePro) checkSubscriptions() {
-	for _, s := range c.Config.Features.Subscriptions {
+func (e *Exchange) checkSubscriptions() {
+	for _, s := range e.Config.Features.Subscriptions {
 		switch s.Channel {
 		case "level2_batch", "matches":
-			c.Config.Features.Subscriptions = defaultSubscriptions.Clone()
-			c.Features.Subscriptions = c.Config.Features.Subscriptions.Enabled()
+			e.Config.Features.Subscriptions = defaultSubscriptions.Clone()
+			e.Features.Subscriptions = e.Config.Features.Subscriptions.Enabled()
 			return
 		}
 	}
