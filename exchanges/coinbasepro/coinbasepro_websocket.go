--- conflicted
+++ resolved
@@ -24,7 +24,6 @@
 	"github.com/thrasher-corp/gocryptotrader/exchanges/asset"
 	"github.com/thrasher-corp/gocryptotrader/exchanges/order"
 	"github.com/thrasher-corp/gocryptotrader/exchanges/orderbook"
-	"github.com/thrasher-corp/gocryptotrader/exchanges/request"
 	"github.com/thrasher-corp/gocryptotrader/exchanges/stream"
 	"github.com/thrasher-corp/gocryptotrader/exchanges/subscription"
 	"github.com/thrasher-corp/gocryptotrader/exchanges/ticker"
@@ -366,38 +365,20 @@
 		if s.Authenticated {
 			limitType = WSAuthRate
 			err = c.signWsRequest(r)
-		}
-		if err == nil {
-			err = c.InitiateRateLimit(context.Background(), limitType)
-		}
-		if err == nil {
-			if err = c.Websocket.Conn.SendJSONMessage(context.TODO(), r); err == nil {
-				switch op {
-				case "subscribe":
-					err = c.Websocket.AddSuccessfulSubscriptions(s)
-				case "unsubscribe":
-					err = c.Websocket.RemoveSubscriptions(s)
-				}
-			}
-		}
-<<<<<<< HEAD
+			if err != nil {
+				errs = common.AppendError(errs, err)
+				continue
+			}
+		}
+		if err = c.Websocket.Conn.SendJSONMessage(context.TODO(), limitType, r); err == nil {
+			switch op {
+			case "subscribe":
+				err = c.Websocket.AddSuccessfulSubscriptions(s)
+			case "unsubscribe":
+				err = c.Websocket.RemoveSubscriptions(s)
+			}
+		}
 		errs = common.AppendError(errs, err)
-=======
-		if len(r.ProductIDs) == 0 {
-			r.Channels = append(r.Channels, WsChannel{
-				Name:       s.Channel,
-				ProductIDs: s.Pairs.Strings(),
-			})
-		} else {
-			// Coinbase does not support using [WsChannel{Name:"x"}] unless each ProductIDs field is populated
-			// Therefore we have to use Channels as an array of strings
-			r.Channels = append(r.Channels, s.Channel)
-		}
-	}
-	err := c.Websocket.Conn.SendJSONMessage(context.TODO(), request.Unset, r)
-	if err == nil {
-		err = c.Websocket.AddSuccessfulSubscriptions(subs...)
->>>>>>> aef8a1f1
 	}
 	return errs
 }
@@ -446,7 +427,6 @@
 	if err != nil {
 		return "", err
 	}
-<<<<<<< HEAD
 	headEncode := base64URLEncode(headJSON)
 	c.jwtLastRegen = time.Now()
 	body := map[string]interface{}{"iss": "coinbase-cloud", "nbf": time.Now().Unix(),
@@ -457,11 +437,6 @@
 	bodyJSON, err := json.Marshal(body)
 	if err != nil {
 		return "", err
-=======
-	err := c.Websocket.Conn.SendJSONMessage(context.TODO(), request.Unset, r)
-	if err == nil {
-		err = c.Websocket.RemoveSubscriptions(subs...)
->>>>>>> aef8a1f1
 	}
 	bodyEncode := base64URLEncode(bodyJSON)
 	hash := sha256.Sum256([]byte(headEncode + "." + bodyEncode))
