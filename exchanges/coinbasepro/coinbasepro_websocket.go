package coinbasepro

import (
	"context"
	"encoding/base64"
	"errors"
	"fmt"
	"net/http"
	"strconv"
	"time"

	gws "github.com/gorilla/websocket"
	"github.com/thrasher-corp/gocryptotrader/common/convert"
	"github.com/thrasher-corp/gocryptotrader/common/crypto"
	"github.com/thrasher-corp/gocryptotrader/currency"
	"github.com/thrasher-corp/gocryptotrader/encoding/json"
	"github.com/thrasher-corp/gocryptotrader/exchange/websocket"
	"github.com/thrasher-corp/gocryptotrader/exchanges/asset"
	"github.com/thrasher-corp/gocryptotrader/exchanges/order"
	"github.com/thrasher-corp/gocryptotrader/exchanges/orderbook"
	"github.com/thrasher-corp/gocryptotrader/exchanges/request"
	"github.com/thrasher-corp/gocryptotrader/exchanges/subscription"
	"github.com/thrasher-corp/gocryptotrader/exchanges/ticker"
	"github.com/thrasher-corp/gocryptotrader/exchanges/trade"
)

const (
	coinbaseproWebsocketURL = "wss://ws-feed.pro.coinbase.com"
)

// WsConnect initiates a websocket connection
func (c *CoinbasePro) WsConnect() error {
	if !c.Websocket.IsEnabled() || !c.IsEnabled() {
		return websocket.ErrWebsocketNotEnabled
	}
	var dialer gws.Dialer
	err := c.Websocket.Conn.Dial(&dialer, http.Header{})
	if err != nil {
		return err
	}

	c.Websocket.Wg.Add(1)
	go c.wsReadData()
	return nil
}

// wsReadData receives and passes on websocket messages for processing
func (c *CoinbasePro) wsReadData() {
	defer c.Websocket.Wg.Done()

	for {
		resp := c.Websocket.Conn.ReadMessage()
		if resp.Raw == nil {
			return
		}
		err := c.wsHandleData(resp.Raw)
		if err != nil {
			c.Websocket.DataHandler <- err
		}
	}
}

func (c *CoinbasePro) wsHandleData(respRaw []byte) error {
	msgType := wsMsgType{}
	err := json.Unmarshal(respRaw, &msgType)
	if err != nil {
		return err
	}

	if msgType.Type == "subscriptions" || msgType.Type == "heartbeat" {
		return nil
	}

	switch msgType.Type {
	case "status":
		var status wsStatus
		err = json.Unmarshal(respRaw, &status)
		if err != nil {
			return err
		}
		c.Websocket.DataHandler <- status
	case "error":
		c.Websocket.DataHandler <- errors.New(string(respRaw))
	case "ticker":
		wsTicker := WebsocketTicker{}
		err := json.Unmarshal(respRaw, &wsTicker)
		if err != nil {
			return err
		}

		c.Websocket.DataHandler <- &ticker.Price{
			LastUpdated:  wsTicker.Time,
			Pair:         wsTicker.ProductID,
			AssetType:    asset.Spot,
			ExchangeName: c.Name,
			Open:         wsTicker.Open24H,
			High:         wsTicker.High24H,
			Low:          wsTicker.Low24H,
			Last:         wsTicker.Price,
			Volume:       wsTicker.Volume24H,
			Bid:          wsTicker.BestBid,
			Ask:          wsTicker.BestAsk,
		}

	case "snapshot":
		var snapshot WebsocketOrderbookSnapshot
		err := json.Unmarshal(respRaw, &snapshot)
		if err != nil {
			return err
		}

		err = c.ProcessSnapshot(&snapshot)
		if err != nil {
			return err
		}
	case "l2update":
		var update WebsocketL2Update
		err := json.Unmarshal(respRaw, &update)
		if err != nil {
			return err
		}

		err = c.ProcessOrderbookUpdate(&update)
		if err != nil {
			return err
		}
	case "received", "open", "done", "change", "activate":
		var wsOrder wsOrderReceived
		err := json.Unmarshal(respRaw, &wsOrder)
		if err != nil {
			return err
		}
		var oType order.Type
		var oSide order.Side
		var oStatus order.Status
		oType, err = order.StringToOrderType(wsOrder.OrderType)
		if err != nil {
			c.Websocket.DataHandler <- order.ClassificationError{
				Exchange: c.Name,
				OrderID:  wsOrder.OrderID,
				Err:      err,
			}
		}
		oSide, err = order.StringToOrderSide(wsOrder.Side)
		if err != nil {
			c.Websocket.DataHandler <- order.ClassificationError{
				Exchange: c.Name,
				OrderID:  wsOrder.OrderID,
				Err:      err,
			}
		}
		oStatus, err = statusToStandardStatus(wsOrder.Type)
		if err != nil {
			c.Websocket.DataHandler <- order.ClassificationError{
				Exchange: c.Name,
				OrderID:  wsOrder.OrderID,
				Err:      err,
			}
		}
		if wsOrder.Reason == "canceled" {
			oStatus = order.Cancelled
		}
		ts := wsOrder.Time
		if wsOrder.Type == "activate" {
			ts = convert.TimeFromUnixTimestampDecimal(wsOrder.Timestamp)
		}

		creds, err := c.GetCredentials(context.TODO())
		if err != nil {
			c.Websocket.DataHandler <- order.ClassificationError{
				Exchange: c.Name,
				OrderID:  wsOrder.OrderID,
				Err:      err,
			}
		}

		clientID := ""
		if creds != nil {
			clientID = creds.ClientID
		}

		if wsOrder.UserID != "" {
			var p currency.Pair
			var a asset.Item
			p, a, err = c.GetRequestFormattedPairAndAssetType(wsOrder.ProductID)
			if err != nil {
				return err
			}
			c.Websocket.DataHandler <- &order.Detail{
				HiddenOrder:     wsOrder.Private,
				Price:           wsOrder.Price,
				Amount:          wsOrder.Size,
				TriggerPrice:    wsOrder.StopPrice,
				ExecutedAmount:  wsOrder.Size - wsOrder.RemainingSize,
				RemainingAmount: wsOrder.RemainingSize,
				Fee:             wsOrder.TakerFeeRate,
				Exchange:        c.Name,
				OrderID:         wsOrder.OrderID,
				AccountID:       wsOrder.ProfileID,
				ClientID:        clientID,
				Type:            oType,
				Side:            oSide,
				Status:          oStatus,
				AssetType:       a,
				Date:            ts,
				Pair:            p,
			}
		}
	case "match", "last_match":
		var wsOrder wsOrderReceived
		err := json.Unmarshal(respRaw, &wsOrder)
		if err != nil {
			return err
		}
		oSide, err := order.StringToOrderSide(wsOrder.Side)
		if err != nil {
			c.Websocket.DataHandler <- order.ClassificationError{
				Exchange: c.Name,
				Err:      err,
			}
		}
		var p currency.Pair
		var a asset.Item
		p, a, err = c.GetRequestFormattedPairAndAssetType(wsOrder.ProductID)
		if err != nil {
			return err
		}

		if wsOrder.UserID != "" {
			c.Websocket.DataHandler <- &order.Detail{
				OrderID:   wsOrder.OrderID,
				Pair:      p,
				AssetType: a,
				Trades: []order.TradeHistory{
					{
						Price:     wsOrder.Price,
						Amount:    wsOrder.Size,
						Exchange:  c.Name,
						TID:       strconv.FormatInt(wsOrder.TradeID, 10),
						Side:      oSide,
						Timestamp: wsOrder.Time,
						IsMaker:   wsOrder.TakerUserID == "",
					},
				},
			}
		} else {
			if !c.IsSaveTradeDataEnabled() {
				return nil
			}
			return trade.AddTradesToBuffer(trade.Data{
				Timestamp:    wsOrder.Time,
				Exchange:     c.Name,
				CurrencyPair: p,
				AssetType:    a,
				Price:        wsOrder.Price,
				Amount:       wsOrder.Size,
				Side:         oSide,
				TID:          strconv.FormatInt(wsOrder.TradeID, 10),
			})
		}
	default:
		c.Websocket.DataHandler <- websocket.UnhandledMessageWarning{Message: c.Name + websocket.UnhandledMessage + string(respRaw)}
		return nil
	}
	return nil
}

func statusToStandardStatus(stat string) (order.Status, error) {
	switch stat {
	case "received":
		return order.New, nil
	case "open":
		return order.Active, nil
	case "done":
		return order.Filled, nil
	case "match":
		return order.PartiallyFilled, nil
	case "change", "activate":
		return order.Active, nil
	default:
		return order.UnknownStatus, fmt.Errorf("%s not recognised as status type", stat)
	}
}

// ProcessSnapshot processes the initial orderbook snap shot
func (c *CoinbasePro) ProcessSnapshot(snapshot *WebsocketOrderbookSnapshot) error {
	pair, err := currency.NewPairFromString(snapshot.ProductID)
	if err != nil {
		return err
	}

<<<<<<< HEAD
	base := orderbook.Book{
		Pair: pair,
		Bids: make(orderbook.Levels, len(snapshot.Bids)),
		Asks: make(orderbook.Levels, len(snapshot.Asks)),
	}

	for i := range snapshot.Bids {
		var price float64
		price, err = strconv.ParseFloat(snapshot.Bids[i][0], 64)
		if err != nil {
			return err
		}
		var amount float64
		amount, err = strconv.ParseFloat(snapshot.Bids[i][1], 64)
		if err != nil {
			return err
		}
		base.Bids[i] = orderbook.Level{Price: price, Amount: amount}
=======
	ob := &orderbook.Base{
		Pair:            pair,
		Bids:            make(orderbook.Tranches, len(snapshot.Bids)),
		Asks:            make(orderbook.Tranches, len(snapshot.Asks)),
		Asset:           asset.Spot,
		Exchange:        c.Name,
		VerifyOrderbook: c.CanVerifyOrderbook,
		LastUpdated:     snapshot.Time,
	}

	for i := range snapshot.Bids {
		ob.Bids[i].Price = snapshot.Bids[i][0].Float64()
		ob.Bids[i].Amount = snapshot.Bids[i][1].Float64()
>>>>>>> d5ba674f
	}
	for i := range snapshot.Asks {
<<<<<<< HEAD
		var price float64
		price, err = strconv.ParseFloat(snapshot.Asks[i][0], 64)
		if err != nil {
			return err
		}
		var amount float64
		amount, err = strconv.ParseFloat(snapshot.Asks[i][1], 64)
		if err != nil {
			return err
		}
		base.Asks[i] = orderbook.Level{Price: price, Amount: amount}
=======
		ob.Asks[i].Price = snapshot.Asks[i][0].Float64()
		ob.Asks[i].Amount = snapshot.Asks[i][1].Float64()
>>>>>>> d5ba674f
	}
	return c.Websocket.Orderbook.LoadSnapshot(ob)
}

// ProcessOrderbookUpdate updates the orderbook local cache
func (c *CoinbasePro) ProcessOrderbookUpdate(update *WebsocketL2Update) error {
	if len(update.Changes) == 0 {
		return errors.New("no data in websocket update")
	}

	p, err := currency.NewPairFromString(update.ProductID)
	if err != nil {
		return err
	}

	asks := make(orderbook.Levels, 0, len(update.Changes))
	bids := make(orderbook.Levels, 0, len(update.Changes))

	for i := range update.Changes {
		price, err := strconv.ParseFloat(update.Changes[i][1], 64)
		if err != nil {
			return err
		}
		volume, err := strconv.ParseFloat(update.Changes[i][2], 64)
		if err != nil {
			return err
		}
		if update.Changes[i][0] == order.Buy.Lower() {
			bids = append(bids, orderbook.Level{Price: price, Amount: volume})
		} else {
			asks = append(asks, orderbook.Level{Price: price, Amount: volume})
		}
	}

	return c.Websocket.Orderbook.Update(&orderbook.Update{
		Bids:       bids,
		Asks:       asks,
		Pair:       p,
		UpdateTime: update.Time,
		Asset:      asset.Spot,
	})
}

// generateSubscriptions returns a list of subscriptions from the configured subscriptions feature
func (c *CoinbasePro) generateSubscriptions() (subscription.List, error) {
	pairs, err := c.GetEnabledPairs(asset.Spot)
	if err != nil {
		return nil, err
	}
	pairFmt, err := c.GetPairFormat(asset.Spot, true)
	if err != nil {
		return nil, err
	}
	pairs = pairs.Format(pairFmt)
	authed := c.IsWebsocketAuthenticationSupported()
	subs := make(subscription.List, 0, len(c.Features.Subscriptions))
	for _, baseSub := range c.Features.Subscriptions {
		if !authed && baseSub.Authenticated {
			continue
		}

		s := baseSub.Clone()
		s.Asset = asset.Spot
		s.Pairs = pairs
		subs = append(subs, s)
	}
	return subs, nil
}

// Subscribe sends a websocket message to receive data from the channel
func (c *CoinbasePro) Subscribe(subs subscription.List) error {
	r := &WebsocketSubscribe{
		Type:     "subscribe",
		Channels: make([]any, 0, len(subs)),
	}
	// See if we have a consistent Pair list for all the subs that we can use globally
	// If all the subs have the same pairs then we can use the top level ProductIDs field
	// Otherwise each and every sub needs to have it's own list
	for i, s := range subs {
		if i == 0 {
			r.ProductIDs = s.Pairs.Strings()
		} else if !subs[0].Pairs.Equal(s.Pairs) {
			r.ProductIDs = nil
			break
		}
	}
	for _, s := range subs {
		if s.Authenticated && r.Key == "" && c.IsWebsocketAuthenticationSupported() {
			if err := c.authWsSubscibeReq(r); err != nil {
				return err
			}
		}
		if len(r.ProductIDs) == 0 {
			r.Channels = append(r.Channels, WsChannel{
				Name:       s.Channel,
				ProductIDs: s.Pairs.Strings(),
			})
		} else {
			// Coinbase does not support using [WsChannel{Name:"x"}] unless each ProductIDs field is populated
			// Therefore we have to use Channels as an array of strings
			r.Channels = append(r.Channels, s.Channel)
		}
	}
	err := c.Websocket.Conn.SendJSONMessage(context.TODO(), request.Unset, r)
	if err == nil {
		err = c.Websocket.AddSuccessfulSubscriptions(c.Websocket.Conn, subs...)
	}
	return err
}

func (c *CoinbasePro) authWsSubscibeReq(r *WebsocketSubscribe) error {
	creds, err := c.GetCredentials(context.TODO())
	if err != nil {
		return err
	}
	r.Timestamp = strconv.FormatInt(time.Now().Unix(), 10)
	message := r.Timestamp + http.MethodGet + "/users/self/verify"
	hmac, err := crypto.GetHMAC(crypto.HashSHA256, []byte(message), []byte(creds.Secret))
	if err != nil {
		return err
	}
	r.Signature = base64.StdEncoding.EncodeToString(hmac)
	r.Key = creds.Key
	r.Passphrase = creds.ClientID
	return nil
}

// Unsubscribe sends a websocket message to stop receiving data from the channel
func (c *CoinbasePro) Unsubscribe(subs subscription.List) error {
	r := &WebsocketSubscribe{
		Type:     "unsubscribe",
		Channels: make([]any, 0, len(subs)),
	}
	for _, s := range subs {
		r.Channels = append(r.Channels, WsChannel{
			Name:       s.Channel,
			ProductIDs: s.Pairs.Strings(),
		})
	}
	err := c.Websocket.Conn.SendJSONMessage(context.TODO(), request.Unset, r)
	if err == nil {
		err = c.Websocket.RemoveSubscriptions(c.Websocket.Conn, subs...)
	}
	return err
}<|MERGE_RESOLUTION|>--- conflicted
+++ resolved
@@ -289,30 +289,10 @@
 		return err
 	}
 
-<<<<<<< HEAD
-	base := orderbook.Book{
-		Pair: pair,
-		Bids: make(orderbook.Levels, len(snapshot.Bids)),
-		Asks: make(orderbook.Levels, len(snapshot.Asks)),
-	}
-
-	for i := range snapshot.Bids {
-		var price float64
-		price, err = strconv.ParseFloat(snapshot.Bids[i][0], 64)
-		if err != nil {
-			return err
-		}
-		var amount float64
-		amount, err = strconv.ParseFloat(snapshot.Bids[i][1], 64)
-		if err != nil {
-			return err
-		}
-		base.Bids[i] = orderbook.Level{Price: price, Amount: amount}
-=======
-	ob := &orderbook.Base{
+	ob := &orderbook.Book{
 		Pair:            pair,
-		Bids:            make(orderbook.Tranches, len(snapshot.Bids)),
-		Asks:            make(orderbook.Tranches, len(snapshot.Asks)),
+		Bids:            make(orderbook.Levels, len(snapshot.Bids)),
+		Asks:            make(orderbook.Levels, len(snapshot.Asks)),
 		Asset:           asset.Spot,
 		Exchange:        c.Name,
 		VerifyOrderbook: c.CanVerifyOrderbook,
@@ -322,25 +302,10 @@
 	for i := range snapshot.Bids {
 		ob.Bids[i].Price = snapshot.Bids[i][0].Float64()
 		ob.Bids[i].Amount = snapshot.Bids[i][1].Float64()
->>>>>>> d5ba674f
 	}
 	for i := range snapshot.Asks {
-<<<<<<< HEAD
-		var price float64
-		price, err = strconv.ParseFloat(snapshot.Asks[i][0], 64)
-		if err != nil {
-			return err
-		}
-		var amount float64
-		amount, err = strconv.ParseFloat(snapshot.Asks[i][1], 64)
-		if err != nil {
-			return err
-		}
-		base.Asks[i] = orderbook.Level{Price: price, Amount: amount}
-=======
 		ob.Asks[i].Price = snapshot.Asks[i][0].Float64()
 		ob.Asks[i].Amount = snapshot.Asks[i][1].Float64()
->>>>>>> d5ba674f
 	}
 	return c.Websocket.Orderbook.LoadSnapshot(ob)
 }
