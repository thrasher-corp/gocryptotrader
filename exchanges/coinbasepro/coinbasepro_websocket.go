package coinbasepro

import (
	"context"
	"crypto/ecdsa"
	"crypto/rand"
	"crypto/sha256"
	"crypto/x509"
	"encoding/hex"
	"encoding/json"
	"encoding/pem"
	"fmt"
	"net/http"
	"strconv"
	"strings"
	"text/template"
	"time"

	"github.com/buger/jsonparser"
	"github.com/gorilla/websocket"
	"github.com/pkg/errors"
	"github.com/thrasher-corp/gocryptotrader/common"
	"github.com/thrasher-corp/gocryptotrader/common/crypto"
	"github.com/thrasher-corp/gocryptotrader/currency"
	"github.com/thrasher-corp/gocryptotrader/exchanges/asset"
	"github.com/thrasher-corp/gocryptotrader/exchanges/order"
	"github.com/thrasher-corp/gocryptotrader/exchanges/orderbook"
	"github.com/thrasher-corp/gocryptotrader/exchanges/stream"
	"github.com/thrasher-corp/gocryptotrader/exchanges/subscription"
	"github.com/thrasher-corp/gocryptotrader/exchanges/ticker"
	"github.com/thrasher-corp/gocryptotrader/exchanges/trade"
)

const (
	coinbaseproWebsocketURL = "wss://advanced-trade-ws.coinbase.com"
)

var subscriptionNames = map[string]string{
	subscription.HeartbeatChannel: "heartbeats",
	subscription.TickerChannel:    "ticker",
	subscription.CandlesChannel:   "candles",
	subscription.AllTradesChannel: "market_trades",
	subscription.OrderbookChannel: "level2",
	subscription.MyAccountChannel: "user",
	"status":                      "status",
	"ticker_batch":                "ticker_batch",
	/* Not Implemented:
	"futures_balance_summary":                "futures_balance_summary",
	*/
}

var defaultSubscriptions = subscription.List{
	{Enabled: true, Channel: subscription.HeartbeatChannel},
	// Subscriptions to status return an "authentication failure" error, despite the endpoint not being authenticated
	// and other authenticated channels working fine.
	{Enabled: false, Channel: "status"},
	{Enabled: true, Asset: asset.Spot, Channel: subscription.TickerChannel},
	{Enabled: true, Asset: asset.Spot, Channel: subscription.CandlesChannel},
	{Enabled: true, Asset: asset.Spot, Channel: subscription.AllTradesChannel},
	{Enabled: true, Asset: asset.Spot, Channel: subscription.OrderbookChannel},
	{Enabled: true, Channel: subscription.MyAccountChannel, Authenticated: true},
	{Enabled: false, Asset: asset.Spot, Channel: "ticker_batch"},
	/* Not Implemented:
	{Enabled: false, Asset: asset.Spot, Channel: "futures_balance_summary", Authenticated: true},
	*/
}

// WsConnect initiates a websocket connection
func (c *CoinbasePro) WsConnect() error {
	if !c.Websocket.IsEnabled() || !c.IsEnabled() {
		return stream.ErrWebsocketNotEnabled
	}
	var dialer websocket.Dialer
	err := c.Websocket.Conn.Dial(&dialer, http.Header{})
	if err != nil {
		return err
	}
	c.Websocket.Wg.Add(1)
	go c.wsReadData()
	return nil
}

// wsReadData receives and passes on websocket messages for processing
func (c *CoinbasePro) wsReadData() {
	defer c.Websocket.Wg.Done()
	var seqCount uint64
	for {
		resp := c.Websocket.Conn.ReadMessage()
		if resp.Raw == nil {
			return
		}
		warn, err := c.wsHandleData(resp.Raw, seqCount)
		if err != nil {
			c.Websocket.DataHandler <- err
		}
		if warn != "" {
			c.Websocket.DataHandler <- warn
			tempStr := strings.SplitN(warn, "Out of order sequence number. Received ", 2)[1]
			tempStr = strings.SplitN(tempStr, ", expected ", 2)[0]
			tempNum, err := strconv.ParseUint(tempStr, 10, 64)
			if err != nil {
				c.Websocket.DataHandler <- err
			} else {
				seqCount = tempNum
			}
		}
		seqCount++
	}
}

// wsHandleData handles all the websocket data coming from the websocket connection
func (c *CoinbasePro) wsHandleData(respRaw []byte, seqCount uint64) (string, error) {
	var warnString string
	ertype, _, _, err := jsonparser.Get(respRaw, "type")
	if err == nil && string(ertype) == "error" {
		return warnString, errors.New(string(respRaw))
	}
	seqData, _, _, err := jsonparser.Get(respRaw, "sequence_num")
	if err != nil {
		return warnString, err
	}
	seqNum, err := strconv.ParseUint(string(seqData), 10, 64)
	if err != nil {
		return warnString, err
	}
	if seqNum != seqCount {
		warnString = fmt.Sprintf(warnSequenceIssue, seqNum,
			seqCount)
	}
	channelRaw, _, _, err := jsonparser.Get(respRaw, "channel")
	if err != nil {
		return warnString, err
	}
	channel := string(channelRaw)
	if channel == "subscriptions" || channel == "heartbeats" {
		return warnString, nil
	}
	data, _, _, err := jsonparser.Get(respRaw, "events")
	if err != nil {
		return warnString, err
	}
	switch channel {
	case "status":
		wsStatus := []WebsocketProductHolder{}
		err = json.Unmarshal(data, &wsStatus)
		if err != nil {
			return warnString, err
		}
		c.Websocket.DataHandler <- wsStatus
	case "ticker", "ticker_batch":
		wsTicker := []WebsocketTickerHolder{}
		err = json.Unmarshal(data, &wsTicker)
		if err != nil {
			return warnString, err
		}
		sliToSend := []ticker.Price{}
		var timestamp time.Time
		timestamp, err = getTimestamp(respRaw)
		if err != nil {
			return warnString, err
		}
		for i := range wsTicker {
			for j := range wsTicker[i].Tickers {
				sliToSend = append(sliToSend, ticker.Price{
					LastUpdated:  timestamp,
					Pair:         wsTicker[i].Tickers[j].ProductID,
					AssetType:    asset.Spot,
					ExchangeName: c.Name,
					High:         wsTicker[i].Tickers[j].High24H,
					Low:          wsTicker[i].Tickers[j].Low24H,
					Last:         wsTicker[i].Tickers[j].Price,
					Volume:       wsTicker[i].Tickers[j].Volume24H,
				})
			}
		}
		c.Websocket.DataHandler <- sliToSend
	case "candles":
		wsCandles := []WebsocketCandleHolder{}
		err = json.Unmarshal(data, &wsCandles)
		if err != nil {
			return warnString, err
		}
		sliToSend := []stream.KlineData{}
		var timestamp time.Time
		timestamp, err = getTimestamp(respRaw)
		if err != nil {
			return warnString, err
		}
		for i := range wsCandles {
			for j := range wsCandles[i].Candles {
				sliToSend = append(sliToSend, stream.KlineData{
					Timestamp:  timestamp,
					Pair:       wsCandles[i].Candles[j].ProductID,
					AssetType:  asset.Spot,
					Exchange:   c.Name,
					StartTime:  wsCandles[i].Candles[j].Start.Time(),
					OpenPrice:  wsCandles[i].Candles[j].Open,
					ClosePrice: wsCandles[i].Candles[j].Close,
					HighPrice:  wsCandles[i].Candles[j].High,
					LowPrice:   wsCandles[i].Candles[j].Low,
					Volume:     wsCandles[i].Candles[j].Volume,
				})
			}
		}
		c.Websocket.DataHandler <- sliToSend
	case "market_trades":
		wsTrades := []WebsocketMarketTradeHolder{}
		err = json.Unmarshal(data, &wsTrades)
		if err != nil {
			return warnString, err
		}
		sliToSend := []trade.Data{}
		for i := range wsTrades {
			for j := range wsTrades[i].Trades {
				sliToSend = append(sliToSend, trade.Data{
					TID:          wsTrades[i].Trades[j].TradeID,
					Exchange:     c.Name,
					CurrencyPair: wsTrades[i].Trades[j].ProductID,
					AssetType:    asset.Spot,
					Side:         wsTrades[i].Trades[j].Side,
					Price:        wsTrades[i].Trades[j].Price,
					Amount:       wsTrades[i].Trades[j].Size,
					Timestamp:    wsTrades[i].Trades[j].Time,
				})
			}
		}
		c.Websocket.DataHandler <- sliToSend
	case "l2_data":
		var wsL2 []WebsocketOrderbookDataHolder
		err := json.Unmarshal(data, &wsL2)
		if err != nil {
			return warnString, err
		}
		timestamp, err := getTimestamp(respRaw)
		if err != nil {
			return warnString, err
		}
		for i := range wsL2 {
			switch wsL2[i].Type {
			case "snapshot":
				err = c.ProcessSnapshot(&wsL2[i], timestamp)
			case "update":
				err = c.ProcessUpdate(&wsL2[i], timestamp)
			default:
				err = fmt.Errorf("%w %v", errUnknownL2DataType, wsL2[i].Type)
			}
			if err != nil {
				return warnString, err
			}
		}
	case "user":
		var wsUser []WebsocketOrderDataHolder
		err := json.Unmarshal(data, &wsUser)
		if err != nil {
			return warnString, err
		}
		var sliToSend []order.Detail
		for i := range wsUser {
			for j := range wsUser[i].Orders {
				var oType order.Type
				oType, err = order.StringToOrderType(wsUser[i].Orders[j].OrderType)
				if err != nil {
					return warnString, err
				}
				var oSide order.Side
				oSide, err = order.StringToOrderSide(wsUser[i].Orders[j].OrderSide)
				if err != nil {
					return warnString, err
				}
				var oStatus order.Status
				oStatus, err = statusToStandardStatus(wsUser[i].Orders[j].Status)
				if err != nil {
					return warnString, err
				}
				sliToSend = append(sliToSend, order.Detail{
					Price:           wsUser[i].Orders[j].AveragePrice,
					Amount:          wsUser[i].Orders[j].CumulativeQuantity + wsUser[i].Orders[j].LeavesQuantity,
					ExecutedAmount:  wsUser[i].Orders[j].CumulativeQuantity,
					RemainingAmount: wsUser[i].Orders[j].LeavesQuantity,
					Fee:             wsUser[i].Orders[j].TotalFees,
					Exchange:        c.Name,
					OrderID:         wsUser[i].Orders[j].OrderID,
					ClientOrderID:   wsUser[i].Orders[j].ClientOrderID,
					Type:            oType,
					Side:            oSide,
					Status:          oStatus,
					AssetType:       asset.Spot,
					Date:            wsUser[i].Orders[j].CreationTime,
					Pair:            wsUser[i].Orders[j].ProductID,
				})
			}
		}
		c.Websocket.DataHandler <- sliToSend
	default:
		return warnString, errChannelNameUnknown
	}
	return warnString, nil
}

// ProcessSnapshot processes the initial orderbook snap shot
func (c *CoinbasePro) ProcessSnapshot(snapshot *WebsocketOrderbookDataHolder, timestamp time.Time) error {
	bids, asks, err := processBidAskArray(snapshot)
	if err != nil {
		return err
	}
	return c.Websocket.Orderbook.LoadSnapshot(&orderbook.Base{
		Bids:            bids,
		Asks:            asks,
		Exchange:        c.Name,
		Pair:            snapshot.ProductID,
		Asset:           asset.Spot,
		LastUpdated:     timestamp,
		VerifyOrderbook: c.CanVerifyOrderbook,
	})
}

// ProcessUpdate updates the orderbook local cache
func (c *CoinbasePro) ProcessUpdate(update *WebsocketOrderbookDataHolder, timestamp time.Time) error {
	bids, asks, err := processBidAskArray(update)
	if err != nil {
		return err
	}
	obU := orderbook.Update{
		Bids:       bids,
		Asks:       asks,
		Pair:       update.ProductID,
		UpdateTime: timestamp,
		Asset:      asset.Spot,
	}
	return c.Websocket.Orderbook.Update(&obU)
}

// GenerateSubscriptions adds default subscriptions to websocket to be handled by ManageSubscriptions()
func (c *CoinbasePro) generateSubscriptions() (subscription.List, error) {
	return c.Features.Subscriptions.ExpandTemplates(c)
}

// GetSubscriptionTemplate returns a subscription channel template
func (c *CoinbasePro) GetSubscriptionTemplate(_ *subscription.Subscription) (*template.Template, error) {
	return template.New("master.tmpl").Funcs(template.FuncMap{"channelName": channelName}).Parse(subTplText)
}

// Subscribe sends a websocket message to receive data from a list of channels
func (c *CoinbasePro) Subscribe(subs subscription.List) error {
	return c.ParallelChanOp(subs, func(subs subscription.List) error { return c.manageSubs("subscribe", subs) }, 1)
}

// Unsubscribe sends a websocket message to stop receiving data from a list of channels
func (c *CoinbasePro) Unsubscribe(subs subscription.List) error {
	return c.ParallelChanOp(subs, func(subs subscription.List) error { return c.manageSubs("unsubscribe", subs) }, 1)
}

// manageSub subscribes or unsubscribes from a list of websocket channels
func (c *CoinbasePro) manageSubs(op string, subs subscription.List) error {
	var errs error
	subs, errs = subs.ExpandTemplates(c)
	for _, s := range subs {
		r := &WebsocketRequest{
			Type:       op,
			ProductIDs: s.Pairs,
			Channel:    s.QualifiedChannel,
			Timestamp:  strconv.FormatInt(time.Now().Unix(), 10),
		}
		var err error
		limitType := WSUnauthRate
		if s.Authenticated {
			limitType = WSAuthRate
			err = c.signWsRequest(r)
			if err != nil {
				errs = common.AppendError(errs, err)
				continue
			}
		}
		if err = c.Websocket.Conn.SendJSONMessage(context.TODO(), limitType, r); err == nil {
			switch op {
			case "subscribe":
				err = c.Websocket.AddSuccessfulSubscriptions(s)
			case "unsubscribe":
				err = c.Websocket.RemoveSubscriptions(s)
			}
		}
		errs = common.AppendError(errs, err)
	}
<<<<<<< HEAD
	return errs
=======
	err := c.Websocket.Conn.SendJSONMessage(context.TODO(), request.Unset, r)
	if err == nil {
		err = c.Websocket.AddSuccessfulSubscriptions(c.Websocket.Conn, subs...)
	}
	return err
>>>>>>> 9645b7b6
}

func (c *CoinbasePro) signWsRequest(r *WebsocketRequest) error {
	// TODO: Implement JWT authentication once our REST implementation moves to it, or if there's
	// an exchange-wide reform to enable multiple sets of authentication credentials
	// jwt, err := c.GetJWT(context.Background(), "")
	// if err != nil {
	// 	return err
	// }
	// c.jwt, r.JWT = jwt, jwt
	creds, err := c.GetCredentials(context.Background())
	if err != nil {
		return err
	}
	hmac, err := crypto.GetHMAC(crypto.HashSHA256, []byte(r.Timestamp+r.Channel+currency.Pairs(r.ProductIDs).Join()), []byte(creds.Secret))
	if err != nil {
		return err
	}
	r.Key = creds.Key
	r.Signature = hex.EncodeToString(hmac)
	return nil
}

// GetJWT checks if the current JWT is valid, returns it if it is, generates a new one if it isn't
// Also suitable for use in REST requests, by checking for the presence of a URI, and always generating
// a new JWT if one is provided
func (c *CoinbasePro) GetJWT(ctx context.Context, uri string) (string, error) {
	if c.jwtLastRegen.Add(time.Minute*2).After(time.Now()) && uri == "" {
		return c.jwt, nil
	}
	creds, err := c.GetCredentials(ctx)
	if err != nil {
		return "", err
	}
	block, _ := pem.Decode([]byte(creds.Secret))
	if block == nil {
		return "", errCantDecodePrivKey
	}
	key, err := x509.ParseECPrivateKey(block.Bytes)
	if err != nil {
		return "", err
	}
	nonce, err := common.GenerateRandomString(16, "1234567890ABCDEF")
	if err != nil {
		return "", err
	}
	head := map[string]any{"kid": creds.ClientID, "typ": "JWT", "alg": "ES256", "nonce": nonce}
	headJSON, err := json.Marshal(head)
	if err != nil {
		return "", err
	}
	headEncode := base64URLEncode(headJSON)
	body := map[string]any{"iss": "cdp", "nbf": time.Now().Unix(), "exp": time.Now().Add(time.Minute * 2).Unix(), "sub": creds.ClientID, "aud": "retail_rest_api_proxy"}
	if uri != "" {
		body["uri"] = uri
	} else {
		c.jwtLastRegen = time.Now()
	}
	bodyJSON, err := json.Marshal(body)
	if err != nil {
		return "", err
	}
	bodyEncode := base64URLEncode(bodyJSON)
	hash := sha256.Sum256([]byte(headEncode + "." + bodyEncode))
	sig, err := ecdsa.SignASN1(rand.Reader, key, hash[:])
	if err != nil {
		return "", err
	}
	sigEncode := base64URLEncode(sig)
	return headEncode + "." + bodyEncode + "." + sigEncode, nil
}

// getTimestamp is a helper function which pulls a RFC3339-formatted timestamp from a byte slice
// of JSON data
func getTimestamp(rawData []byte) (time.Time, error) {
	data, _, _, err := jsonparser.Get(rawData, "timestamp")
	if err != nil {
		return time.Time{}, err
	}
	timestamp, err := time.Parse(time.RFC3339, string(data))
	if err != nil {
		return time.Time{}, err
	}
	return timestamp, nil
}

// processBidAskArray is a helper function that turns WebsocketOrderbookDataHolder into arrays
// of bids and asks
func processBidAskArray(data *WebsocketOrderbookDataHolder) (bids, asks orderbook.Tranches, err error) {
	bids = make(orderbook.Tranches, 0, len(data.Changes))
	asks = make(orderbook.Tranches, 0, len(data.Changes))
	for i := range data.Changes {
		change := orderbook.Tranche{Price: data.Changes[i].PriceLevel, Amount: data.Changes[i].NewQuantity}
		switch data.Changes[i].Side {
		case "bid":
			bids = append(bids, change)
		case "offer":
			asks = append(asks, change)
		default:
			return nil, nil, fmt.Errorf("%w %v", order.ErrSideIsInvalid, data.Changes[i].Side)
		}
	}
	bids.SortBids()
	asks.SortAsks()
	return bids, asks, nil
}

// statusToStandardStatus is a helper function that converts a Coinbase Pro status string to a
// standardised order.Status type
func statusToStandardStatus(stat string) (order.Status, error) {
	switch stat {
	case "received":
		return order.New, nil
	case "open":
		return order.Active, nil
	case "done":
		return order.Filled, nil
	case "match":
		return order.PartiallyFilled, nil
	case "change", "activate":
		return order.Active, nil
	default:
		return order.UnknownStatus, fmt.Errorf("%w %v", errUnrecognisedStatusType, stat)
	}
}

// Base64URLEncode is a helper function that does some tweaks to standard Base64 encoding, in a way
// which JWT requires
func base64URLEncode(b []byte) string {
	s := crypto.Base64Encode(b)
	s = strings.Split(s, "=")[0]
	s = strings.ReplaceAll(s, "+", "-")
	s = strings.ReplaceAll(s, "/", "_")
	return s
}

// checkSubscriptions looks for incompatible subscriptions and if found replaces all with defaults
// This should be unnecessary and removable by mid-2025
func (c *CoinbasePro) checkSubscriptions() {
	for _, s := range c.Config.Features.Subscriptions {
		switch s.Channel {
		case "heartbeat", "level2_batch", "matches":
			c.Config.Features.Subscriptions = defaultSubscriptions.Clone()
			c.Features.Subscriptions = c.Config.Features.Subscriptions.Enabled()
			return
		}
	}
<<<<<<< HEAD
}

func channelName(s *subscription.Subscription) string {
	if n, ok := subscriptionNames[s.Channel]; ok {
		return n
=======
	err := c.Websocket.Conn.SendJSONMessage(context.TODO(), request.Unset, r)
	if err == nil {
		err = c.Websocket.RemoveSubscriptions(c.Websocket.Conn, subs...)
>>>>>>> 9645b7b6
	}
	panic(fmt.Errorf("%w: %s", subscription.ErrNotSupported, s.Channel))
}

const subTplText = `
{{ range $asset, $pairs := $.AssetPairs }}
	{{- channelName $.S -}}
	{{- $.AssetSeparator }}
{{- end }}
`<|MERGE_RESOLUTION|>--- conflicted
+++ resolved
@@ -374,22 +374,14 @@
 		if err = c.Websocket.Conn.SendJSONMessage(context.TODO(), limitType, r); err == nil {
 			switch op {
 			case "subscribe":
-				err = c.Websocket.AddSuccessfulSubscriptions(s)
+				err = c.Websocket.AddSuccessfulSubscriptions(c.Websocket.Conn, s)
 			case "unsubscribe":
-				err = c.Websocket.RemoveSubscriptions(s)
+				err = c.Websocket.RemoveSubscriptions(c.Websocket.Conn, s)
 			}
 		}
 		errs = common.AppendError(errs, err)
 	}
-<<<<<<< HEAD
 	return errs
-=======
-	err := c.Websocket.Conn.SendJSONMessage(context.TODO(), request.Unset, r)
-	if err == nil {
-		err = c.Websocket.AddSuccessfulSubscriptions(c.Websocket.Conn, subs...)
-	}
-	return err
->>>>>>> 9645b7b6
 }
 
 func (c *CoinbasePro) signWsRequest(r *WebsocketRequest) error {
@@ -537,17 +529,11 @@
 			return
 		}
 	}
-<<<<<<< HEAD
 }
 
 func channelName(s *subscription.Subscription) string {
 	if n, ok := subscriptionNames[s.Channel]; ok {
 		return n
-=======
-	err := c.Websocket.Conn.SendJSONMessage(context.TODO(), request.Unset, r)
-	if err == nil {
-		err = c.Websocket.RemoveSubscriptions(c.Websocket.Conn, subs...)
->>>>>>> 9645b7b6
 	}
 	panic(fmt.Errorf("%w: %s", subscription.ErrNotSupported, s.Channel))
 }
