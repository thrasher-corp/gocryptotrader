package coinbasepro

import (
	"bytes"
	"context"
	"encoding/hex"
	"encoding/json"
	"errors"
	"fmt"
	"net/http"
	"net/url"
	"strconv"
	"strings"
	"time"

	"github.com/gofrs/uuid"
	"github.com/thrasher-corp/gocryptotrader/common"
	"github.com/thrasher-corp/gocryptotrader/common/crypto"
	"github.com/thrasher-corp/gocryptotrader/common/key"
	"github.com/thrasher-corp/gocryptotrader/currency"
	exchange "github.com/thrasher-corp/gocryptotrader/exchanges"
	"github.com/thrasher-corp/gocryptotrader/exchanges/order"
	"github.com/thrasher-corp/gocryptotrader/exchanges/request"
)

const (
<<<<<<< HEAD
	coinbaseAPIURL             = "https://api.coinbase.com"
	coinbaseV1APIURL           = "https://api.exchange.coinbase.com/"
	coinbaseproSandboxAPIURL   = "https://api-public.sandbox.exchange.coinbase.com/"
	coinbaseV3                 = "/api/v3/brokerage/"
	coinbaseAccounts           = "accounts"
	coinbaseBestBidAsk         = "best_bid_ask"
	coinbaseProductBook        = "product_book"
	coinbaseProducts           = "products"
	coinbaseOrders             = "orders"
	coinbaseBatchCancel        = "batch_cancel"
	coinbaseHistorical         = "historical"
	coinbaseBatch              = "batch"
	coinbaseEdit               = "edit"
	coinbaseEditPreview        = "edit_preview"
	coinbaseFills              = "fills"
	coinbaseCandles            = "candles"
	coinbaseTicker             = "ticker"
	coinbasePreview            = "preview"
	coinbasePortfolios         = "portfolios"
	coinbaseMoveFunds          = "move_funds"
	coinbaseCFM                = "cfm"
	coinbaseBalanceSummary     = "balance_summary"
	coinbasePositions          = "positions"
	coinbaseSweeps             = "sweeps"
	coinbaseSchedule           = "schedule"
	coinbaseIntx               = "intx"
	coinbaseAllocate           = "allocate"
	coinbasePortfolio          = "portfolio"
	coinbaseTransactionSummary = "transaction_summary"
	coinbaseConvert            = "convert"
	coinbaseQuote              = "quote"
	coinbaseTrade              = "trade"
	coinbasePaymentMethods     = "payment_methods"
	coinbaseV2                 = "/v2/"
	coinbaseNotifications      = "notifications"
	coinbaseUser               = "user"
	coinbaseUsers              = "users"
	coinbaseAuth               = "auth"
	coinbaseAddresses          = "addresses"
	coinbaseTransactions       = "transactions"
	coinbaseDeposits           = "deposits"
	coinbaseCommit             = "commit"
	coinbaseWithdrawals        = "withdrawals"
	coinbaseCurrencies         = "currencies"
	coinbaseCrypto             = "crypto"
	coinbaseExchangeRates      = "exchange-rates"
	coinbasePrices             = "prices"
	coinbaseTime               = "time"
	coinbaseVolumeSummary      = "volume-summary"
	coinbaseBook               = "book"
	coinbaseStats              = "stats"
	coinbaseTrades             = "trades"
	coinbaseWrappedAssets      = "wrapped-assets"
	coinbaseConversionRate     = "conversion-rate"

	pageNone        = ""
	pageBefore      = "before"
	pageAfter       = "after"
	unknownContract = "UNKNOWN_CONTRACT_EXPIRY_TYPE"
	granUnknown     = "UNKNOWN_GRANULARITY"
	granOneMin      = "ONE_MINUTE"
	granFiveMin     = "FIVE_MINUTE"
	granFifteenMin  = "FIFTEEN_MINUTE"
	granThirtyMin   = "THIRTY_MINUTE"
	granOneHour     = "ONE_HOUR"
	granTwoHour     = "TWO_HOUR"
	granSixHour     = "SIX_HOUR"
	granOneDay      = "ONE_DAY"
	startDateString = "start_date"
	endDateString   = "end_date"

	errIntervalNotSupported = "interval not supported"
	warnSequenceIssue       = "Out of order sequence number. Received %v, expected %v"
=======
	coinbaseproAPIURL                  = "https://api.pro.coinbase.com/"
	coinbaseproSandboxAPIURL           = "https://api-public.sandbox.pro.coinbase.com/"
	tradeBaseURL                       = "https://www.coinbase.com/advanced-trade/spot/"
	coinbaseproAPIVersion              = "0"
	coinbaseproProducts                = "products"
	coinbaseproOrderbook               = "book"
	coinbaseproTicker                  = "ticker"
	coinbaseproTrades                  = "trades"
	coinbaseproHistory                 = "candles"
	coinbaseproStats                   = "stats"
	coinbaseproCurrencies              = "currencies"
	coinbaseproAccounts                = "accounts"
	coinbaseproLedger                  = "ledger"
	coinbaseproHolds                   = "holds"
	coinbaseproOrders                  = "orders"
	coinbaseproFills                   = "fills"
	coinbaseproTransfers               = "transfers"
	coinbaseproReports                 = "reports"
	coinbaseproTime                    = "time"
	coinbaseproMarginTransfer          = "profiles/margin-transfer"
	coinbaseproPosition                = "position"
	coinbaseproPositionClose           = "position/close"
	coinbaseproPaymentMethod           = "payment-methods"
	coinbaseproPaymentMethodDeposit    = "deposits/payment-method"
	coinbaseproDepositCoinbase         = "deposits/coinbase-account"
	coinbaseproWithdrawalPaymentMethod = "withdrawals/payment-method"
	coinbaseproWithdrawalCoinbase      = "withdrawals/coinbase"
	coinbaseproWithdrawalCrypto        = "withdrawals/crypto"
	coinbaseproCoinbaseAccounts        = "coinbase-accounts"
	coinbaseproTrailingVolume          = "users/self/trailing-volume"
>>>>>>> ece58ebf
)

// Constants defining whether a transfer is a deposit or withdrawal, used to simplify
// interactions with a few endpoints
const (
	FiatDeposit    FiatTransferType = false
	FiatWithdrawal FiatTransferType = true
)

// While the exchange's fee pages say the worst taker/maker fees are 0.002 lower than the ones listed
// here, the data returned by the GetTransactionsSummary endpoint are consistent with these worst
// case scenarios. The best case scenarios are untested, and assumed to be in line with the fee pages
const (
	WorstCaseTakerFee           = 0.01
	WorstCaseMakerFee           = 0.006
	BestCaseTakerFee            = 0.0005
	BestCaseMakerFee            = 0
	StablePairMakerFee          = 0
	WorstCaseStablePairTakerFee = 0.000045
	BestCaseStablePairTakerFee  = 0.00001
)

var (
	errAccountIDEmpty         = errors.New("account id cannot be empty")
	errClientOrderIDEmpty     = errors.New("client order id cannot be empty")
	errProductIDEmpty         = errors.New("product id cannot be empty")
	errOrderIDEmpty           = errors.New("order ids cannot be empty")
	errOpenPairWithOtherTypes = errors.New("cannot pair open orders with other order types")
	errSizeAndPriceZero       = errors.New("size and price cannot both be 0")
	errCurrencyEmpty          = errors.New("currency cannot be empty")
	errCurrWalletConflict     = errors.New("exactly one of walletID and currency must be specified")
	errWalletIDEmpty          = errors.New("wallet id cannot be empty")
	errAddressIDEmpty         = errors.New("address id cannot be empty")
	errTransactionTypeEmpty   = errors.New("transaction type cannot be empty")
	errToEmpty                = errors.New("to cannot be empty")
	errAmountEmpty            = errors.New("amount cannot be empty")
	errTransactionIDEmpty     = errors.New("transaction id cannot be empty")
	errPaymentMethodEmpty     = errors.New("payment method cannot be empty")
	errDepositIDEmpty         = errors.New("deposit id cannot be empty")
	errInvalidPriceType       = errors.New("price type must be spot, buy, or sell")
	errInvalidOrderType       = errors.New("order type must be market, limit, or stop")
	errNoMatchingWallets      = errors.New("no matching wallets returned")
	errOrderModFailNoRet      = errors.New("order modification failed but no error returned")
	errNoMatchingOrders       = errors.New("no matching orders returned")
	errPointerNil             = errors.New("relevant pointer is nil")
	errNameEmpty              = errors.New("name cannot be empty")
	errPortfolioIDEmpty       = errors.New("portfolio id cannot be empty")
	errFeeTypeNotSupported    = errors.New("fee type not supported")
	errCantDecodePrivKey      = errors.New("cannot decode private key")
	errNoWalletForCurrency    = errors.New("no wallet found for currency, address creation impossible")
	errChannelNameUnknown     = errors.New("unknown channel name")
	errNoWalletsReturned      = errors.New("no wallets returned")
	errUnknownEndpointLimit   = errors.New("unknown endpoint limit")
	errPayMethodNotFound      = errors.New("payment method not found")
	errUnknownL2DataType      = errors.New("unknown l2update data type")
	errUnknownSide            = errors.New("unknown side")
	errInvalidGranularity     = errors.New("invalid granularity")
	errOrderFailedToCancel    = errors.New("failed to cancel order")
	errUnrecognisedStatusType = errors.New("unrecognised status type")
	errPairEmpty              = errors.New("pair cannot be empty")
	errStringConvert          = errors.New("unable to convert into string value")
	errFloatConvert           = errors.New("unable to convert into float64 value")
	errNoCredsUser            = errors.New("no credentials when attempting to subscribe to authenticated channel user")
	errWrappedAssetEmpty      = errors.New("wrapped asset cannot be empty")
	errAuthenticationNeeded   = errors.New("authentication is needed to use this endpoint")
)

// GetAllAccounts returns information on all trading accounts associated with the API key
func (c *CoinbasePro) GetAllAccounts(ctx context.Context, limit uint8, cursor string) (*AllAccountsResponse, error) {
	vals := url.Values{}
	if limit != 0 {
		vals.Set("limit", strconv.FormatUint(uint64(limit), 10))
	}
	if cursor != "" {
		vals.Set("cursor", cursor)
	}
	var resp AllAccountsResponse
	return &resp, c.SendAuthenticatedHTTPRequest(ctx, exchange.RestSpot, http.MethodGet,
		coinbaseV3+coinbaseAccounts, vals, nil, true, &resp, nil)
}

// GetAccountByID returns information for a single account
func (c *CoinbasePro) GetAccountByID(ctx context.Context, accountID string) (*Account, error) {
	if accountID == "" {
		return nil, errAccountIDEmpty
	}
	path := coinbaseV3 + coinbaseAccounts + "/" + accountID
	resp := OneAccountResponse{}
	return &resp.Account, c.SendAuthenticatedHTTPRequest(ctx, exchange.RestSpot, http.MethodGet,
		path, nil, nil, true, &resp, nil)
}

// GetBestBidAsk returns the best bid/ask for all products. Can be filtered to certain products
// by passing through additional strings
func (c *CoinbasePro) GetBestBidAsk(ctx context.Context, products []string) ([]ProductBook, error) {
	vals := url.Values{}
	for x := range products {
		vals.Add("product_ids", products[x])
	}
	var resp BestBidAsk
	return resp.Pricebooks, c.SendAuthenticatedHTTPRequest(ctx, exchange.RestSpot, http.MethodGet,
		coinbaseV3+coinbaseBestBidAsk, vals, nil, true, &resp, nil)
}

// GetProductBookV3 returns a list of bids/asks for a single product
func (c *CoinbasePro) GetProductBookV3(ctx context.Context, productID string, limit uint16) (*ProductBook, error) {
	if productID == "" {
		return nil, errProductIDEmpty
	}
	vals := url.Values{}
	vals.Set("product_id", productID)
	if limit != 0 {
		vals.Set("limit", strconv.FormatInt(int64(limit), 10))
	}
	var resp ProductBookResponse
	return &resp.Pricebook, c.SendAuthenticatedHTTPRequest(ctx, exchange.RestSpot, http.MethodGet,
		coinbaseV3+coinbaseProductBook, vals, nil, true, &resp, nil)
}

// GetAllProducts returns information on all currency pairs that are available for trading
func (c *CoinbasePro) GetAllProducts(ctx context.Context, limit, offset int32, productType, contractExpiryType, expiringContractStatus string, productIDs []string) (*AllProducts, error) {
	vals := url.Values{}
	if limit != 0 {
		vals.Set("limit", strconv.FormatInt(int64(limit), 10))
	}
	if offset != 0 {
		vals.Set("offset", strconv.FormatInt(int64(offset), 10))
	}
	if productType != "" {
		vals.Set("product_type", productType)
	}
	if contractExpiryType != "" {
		vals.Set("contract_expiry_type", contractExpiryType)
	}
	if expiringContractStatus != "" {
		vals.Set("expiring_contract_status", expiringContractStatus)
	}
	for x := range productIDs {
		vals.Add("product_ids", productIDs[x])
	}
	var products AllProducts
	return &products, c.SendAuthenticatedHTTPRequest(ctx, exchange.RestSpot, http.MethodGet,
		coinbaseV3+coinbaseProducts, vals, nil, true, &products, nil)
}

// GetProductByID returns information on a single specified currency pair
func (c *CoinbasePro) GetProductByID(ctx context.Context, productID string) (*Product, error) {
	if productID == "" {
		return nil, errProductIDEmpty
	}
	path := coinbaseV3 + coinbaseProducts + "/" + productID
	resp := Product{}
	return &resp, c.SendAuthenticatedHTTPRequest(ctx, exchange.RestSpot, http.MethodGet,
		path, nil, nil, true, &resp, nil)
}

// GetHistoricRates returns historic rates for a product. Rates are returned in
// grouped buckets based on requested granularity. Requests that return more than
// 300 data points are rejected
func (c *CoinbasePro) GetHistoricRates(ctx context.Context, productID, granularity string, startDate, endDate time.Time) ([]CandleStruct, error) {
	var resp History
	if productID == "" {
		return nil, errProductIDEmpty
	}
	allowedGranularities := [8]string{granOneMin, granFiveMin, granFifteenMin,
		granThirtyMin, granOneHour, granTwoHour, granSixHour, granOneDay}
	validGran, _ := common.InArray(granularity, allowedGranularities)
	if !validGran {
		return nil, fmt.Errorf("%w %v, allowed granularities are: %+v", errInvalidGranularity,
			granularity, allowedGranularities)
	}
	vals := url.Values{}
	vals.Set("start", strconv.FormatInt(startDate.Unix(), 10))
	vals.Set("end", strconv.FormatInt(endDate.Unix(), 10))
	vals.Set("granularity", granularity)
	path := coinbaseV3 + coinbaseProducts + "/" + productID + "/" + coinbaseCandles
	err := c.SendAuthenticatedHTTPRequest(ctx, exchange.RestSpot, http.MethodGet,
		path, vals, nil, true, &resp, nil)
	return resp.Candles, err
}

// GetTicker returns snapshot information about the last trades (ticks) and best bid/ask.
// Contrary to documentation, this does not tell you the 24h volume
func (c *CoinbasePro) GetTicker(ctx context.Context, productID string, limit uint16, startDate, endDate time.Time) (*Ticker, error) {
	if productID == "" {
		return nil, errProductIDEmpty
	}
	path := coinbaseV3 + coinbaseProducts + "/" + productID + "/" + coinbaseTicker
	vals := url.Values{}
	vals.Set("limit", strconv.FormatInt(int64(limit), 10))
	if !startDate.IsZero() && !startDate.Equal(time.Time{}) {
		vals.Set("start", strconv.FormatInt(startDate.Unix(), 10))
	}
	if !endDate.IsZero() && !endDate.Equal(time.Time{}) {
		vals.Set("end", strconv.FormatInt(endDate.Unix(), 10))
	}
	var resp Ticker
	return &resp, c.SendAuthenticatedHTTPRequest(ctx, exchange.RestSpot, http.MethodGet,
		path, vals, nil, true, &resp, nil)
}

// PlaceOrder places either a limit, market, or stop order
func (c *CoinbasePro) PlaceOrder(ctx context.Context, clientOID, productID, side, stopDirection, orderType, stpID, marginType, rpID string, amount, limitPrice, stopPrice, leverage float64, postOnly bool, endTime time.Time) (*PlaceOrderResp, error) {
	if clientOID == "" {
		return nil, errClientOrderIDEmpty
	}
	if productID == "" {
		return nil, errProductIDEmpty
	}
	if amount == 0 {
		return nil, errAmountEmpty
	}
	orderConfig, err := prepareOrderConfig(orderType, side, stopDirection, amount, limitPrice, stopPrice, endTime,
		postOnly)
	if err != nil {
		return nil, err
	}
	mt := formatMarginType(marginType)
	req := map[string]interface{}{
		"client_order_id":          clientOID,
		"product_id":               productID,
		"side":                     side,
		"order_configuration":      orderConfig,
		"self_trade_prevention_id": stpID,
		"leverage":                 strconv.FormatFloat(leverage, 'f', -1, 64),
		"retail_portfolio_id":      rpID,
		"margin_type":              mt}
	var resp PlaceOrderResp
	return &resp,
		c.SendAuthenticatedHTTPRequest(ctx, exchange.RestSpot, http.MethodPost,
			coinbaseV3+coinbaseOrders, nil, req, true, &resp, nil)
}

// CancelOrders cancels orders by orderID. Can only cancel 100 orders per request
func (c *CoinbasePro) CancelOrders(ctx context.Context, orderIDs []string) ([]OrderCancelDetail, error) {
	if len(orderIDs) == 0 {
		return nil, errOrderIDEmpty
	}
	path := coinbaseV3 + coinbaseOrders + "/" + coinbaseBatchCancel
	req := map[string]interface{}{"order_ids": orderIDs}
	var resp CancelOrderResp
	return resp.Results, c.SendAuthenticatedHTTPRequest(ctx, exchange.RestSpot, http.MethodPost, path, nil,
		req, true, &resp, nil)
}

// EditOrder edits an order to a new size or price. Only limit orders with a good-till-cancelled time
// in force can be edited
func (c *CoinbasePro) EditOrder(ctx context.Context, orderID string, size, price float64) (bool, error) {
	if orderID == "" {
		return false, errOrderIDEmpty
	}
	if size == 0 && price == 0 {
		return false, errSizeAndPriceZero
	}
	path := coinbaseV3 + coinbaseOrders + "/" + coinbaseEdit
	req := map[string]interface{}{
		"order_id": orderID,
		"size":     strconv.FormatFloat(size, 'f', -1, 64),
		"price":    strconv.FormatFloat(price, 'f', -1, 64)}
	var resp SuccessBool
	return resp.Success, c.SendAuthenticatedHTTPRequest(ctx, exchange.RestSpot, http.MethodPost, path, nil,
		req, true, &resp, nil)
}

// EditOrderPreview simulates an edit order request, to preview the result. Only limit orders with a
// good-till-cancelled time in force can be edited.
func (c *CoinbasePro) EditOrderPreview(ctx context.Context, orderID string, size, price float64) (*EditOrderPreviewResp, error) {
	if orderID == "" {
		return nil, errOrderIDEmpty
	}
	if size == 0 && price == 0 {
		return nil, errSizeAndPriceZero
	}
	path := coinbaseV3 + coinbaseOrders + "/" + coinbaseEditPreview
	req := map[string]interface{}{
		"order_id": orderID,
		"size":     strconv.FormatFloat(size, 'f', -1, 64),
		"price":    strconv.FormatFloat(price, 'f', -1, 64)}
	var resp *EditOrderPreviewResp
	return resp, c.SendAuthenticatedHTTPRequest(ctx, exchange.RestSpot, http.MethodPost, path, nil,
		req, true, &resp, nil)
}

// GetAllOrders lists orders, filtered by their status
func (c *CoinbasePro) GetAllOrders(ctx context.Context, productID, userNativeCurrency, orderType, orderSide, cursor, productType, orderPlacementSource, contractExpiryType, retailPortfolioID string, orderStatus, assetFilters []string, limit int32, startDate, endDate time.Time) (*GetAllOrdersResp, error) {
	var params Params
	params.Values = make(url.Values)
	err := params.prepareDateString(startDate, endDate, startDateString, endDateString)
	if err != nil {
		return nil, err
	}
	for x := range orderStatus {
		if orderStatus[x] == "OPEN" && len(orderStatus) > 1 {
			return nil, errOpenPairWithOtherTypes
		}
		params.Values.Add("order_status", orderStatus[x])
	}
	for x := range assetFilters {
		params.Values.Add("asset_filters", assetFilters[x])
	}
	if productID != "" {
		params.Values.Set("product_id", productID)
	}
	if limit != 0 {
		params.Values.Set("limit", strconv.FormatInt(int64(limit), 10))
	}
	if cursor != "" {
		params.Values.Set("cursor", cursor)
	}
	if userNativeCurrency != "" {
		params.Values.Set("user_native_currency", userNativeCurrency)
	}
	if orderPlacementSource != "" {
		params.Values.Set("order_placement_source", orderPlacementSource)
	}
	if productType != "" {
		params.Values.Set("product_type", productType)
	}
	if orderSide != "" {
		params.Values.Set("order_side", orderSide)
	}
	if contractExpiryType != "" {
		params.Values.Set("contract_expiry_type", contractExpiryType)
	}
	if retailPortfolioID != "" {
		params.Values.Set("retail_portfolio_id", retailPortfolioID)
	}
	if orderType != "" {
		params.Values.Set("order_type", orderType)
	}
	path := coinbaseV3 + coinbaseOrders + "/" + coinbaseHistorical + "/" + coinbaseBatch
	var resp GetAllOrdersResp
	return &resp, c.SendAuthenticatedHTTPRequest(ctx, exchange.RestSpot, http.MethodGet, path,
		params.Values, nil, true, &resp, nil)
}

// GetFills returns information of recent fills on the specified order
func (c *CoinbasePro) GetFills(ctx context.Context, orderID, productID, cursor string, startDate, endDate time.Time, limit uint16) (*FillResponse, error) {
	var params Params
	params.Values = url.Values{}
	err := params.prepareDateString(startDate, endDate, "start_sequence_timestamp",
		"end_sequence_timestamp")
	if err != nil {
		return nil, err
	}
	if orderID != "" {
		params.Values.Set("order_id", orderID)
	}
	if productID != "" {
		params.Values.Set("product_id", productID)
	}
	if limit != 0 {
		params.Values.Set("limit", strconv.FormatInt(int64(limit), 10))
	}
	if cursor != "" {
		params.Values.Set("cursor", cursor)
	}
	path := coinbaseV3 + coinbaseOrders + "/" + coinbaseHistorical + "/" + coinbaseFills
	var resp FillResponse
	return &resp, c.SendAuthenticatedHTTPRequest(ctx, exchange.RestSpot, http.MethodGet, path,
		params.Values, nil, true, &resp, nil)
}

// GetOrderByID returns a single order by order id.
func (c *CoinbasePro) GetOrderByID(ctx context.Context, orderID, clientOID, userNativeCurrency string) (*GetOrderResponse, error) {
	if orderID == "" {
		return nil, errOrderIDEmpty
	}
	var resp GetOrderResponse
	vals := url.Values{}
	if clientOID != "" {
		vals.Set("client_order_id", clientOID)
	}
	if userNativeCurrency != "" {
		vals.Set("user_native_currency", userNativeCurrency)
	}
	path := coinbaseV3 + coinbaseOrders + "/" + coinbaseHistorical + "/" + orderID
	return &resp, c.SendAuthenticatedHTTPRequest(ctx, exchange.RestSpot, http.MethodGet, path, vals, nil, true, &resp, nil)
}

// PreviewOrder simulates the results of an order request
func (c *CoinbasePro) PreviewOrder(ctx context.Context, productID, side, orderType, stopDirection, marginType string, commissionValue, amount, limitPrice, stopPrice, tradableBalance, leverage float64, postOnly, isMax, skipFCMRiskCheck bool, endTime time.Time) (*PreviewOrderResp, error) {
	if amount == 0 {
		return nil, errAmountEmpty
	}
	orderConfig, err := prepareOrderConfig(orderType, side, stopDirection, amount, limitPrice, stopPrice, endTime,
		postOnly)
	if err != nil {
		return nil, err
	}
	commissionRate := map[string]string{"value": strconv.FormatFloat(commissionValue, 'f', -1, 64)}
	mt := formatMarginType(marginType)
	req := map[string]interface{}{
		"product_id":          productID,
		"side":                side,
		"commission_rate":     commissionRate,
		"order_configuration": orderConfig,
		"is_max":              isMax,
		"tradable_balance":    strconv.FormatFloat(tradableBalance, 'f', -1, 64),
		"skip_fcm_risk_check": skipFCMRiskCheck,
		"leverage":            strconv.FormatFloat(leverage, 'f', -1, 64),
	}
	if mt != "" {
		req["margin_type"] = mt
	}
	var resp *PreviewOrderResp
	path := coinbaseV3 + coinbaseOrders + "/" + coinbasePreview
	return resp, c.SendAuthenticatedHTTPRequest(ctx, exchange.RestSpot, http.MethodPost, path, nil, req, true,
		&resp, nil)
}

// GetAllPortfolios returns a list of portfolios associated with the user
func (c *CoinbasePro) GetAllPortfolios(ctx context.Context, portfolioType string) ([]SimplePortfolioData, error) {
	var resp AllPortfolioResponse
	vals := url.Values{}
	if portfolioType != "" {
		vals.Set("portfolio_type", portfolioType)
	}
	return resp.Portfolios, c.SendAuthenticatedHTTPRequest(ctx, exchange.RestSpot, http.MethodGet,
		coinbaseV3+coinbasePortfolios, vals, nil, true, &resp, nil)
}

// CreatePortfolio creates a new portfolio
func (c *CoinbasePro) CreatePortfolio(ctx context.Context, name string) (*SimplePortfolioResponse, error) {
	if name == "" {
		return nil, errNameEmpty
	}
	req := map[string]interface{}{"name": name}
	var resp *SimplePortfolioResponse
	return resp, c.SendAuthenticatedHTTPRequest(ctx, exchange.RestSpot, http.MethodPost,
		coinbaseV3+coinbasePortfolios, nil, req, true, &resp, nil)
}

// MovePortfolioFunds transfers funds between portfolios
func (c *CoinbasePro) MovePortfolioFunds(ctx context.Context, currency, from, to string, amount float64) (*MovePortfolioFundsResponse, error) {
	if from == "" || to == "" {
		return nil, errPortfolioIDEmpty
	}
	if currency == "" {
		return nil, errCurrencyEmpty
	}
	if amount == 0 {
		return nil, errAmountEmpty
	}
	funds := FundsData{
		Value:    strconv.FormatFloat(amount, 'f', -1, 64),
		Currency: currency}
	req := map[string]interface{}{
		"source_portfolio_uuid": from,
		"target_portfolio_uuid": to,
		"funds":                 funds}
	path := coinbaseV3 + coinbasePortfolios + "/" + coinbaseMoveFunds
	var resp *MovePortfolioFundsResponse
	return resp, c.SendAuthenticatedHTTPRequest(ctx, exchange.RestSpot, http.MethodPost,
		path, nil, req, true, &resp, nil)
}

// GetPortfolioByID provides detailed information on a single portfolio
func (c *CoinbasePro) GetPortfolioByID(ctx context.Context, portfolioID string) (*DetailedPortfolioResponse, error) {
	if portfolioID == "" {
		return nil, errPortfolioIDEmpty
	}
	path := coinbaseV3 + coinbasePortfolios + "/" + portfolioID
	var resp DetailedPortfolioResponse
	return &resp, c.SendAuthenticatedHTTPRequest(ctx, exchange.RestSpot, http.MethodGet,
		path, nil, nil, true, &resp, nil)
}

// DeletePortfolio deletes a portfolio
func (c *CoinbasePro) DeletePortfolio(ctx context.Context, portfolioID string) error {
	if portfolioID == "" {
		return errPortfolioIDEmpty
	}
	path := coinbaseV3 + coinbasePortfolios + "/" + portfolioID
	return c.SendAuthenticatedHTTPRequest(ctx, exchange.RestSpot, http.MethodDelete, path, nil, nil,
		true, nil, nil)
}

// EditPortfolio edits the name of a portfolio
func (c *CoinbasePro) EditPortfolio(ctx context.Context, portfolioID, name string) (*SimplePortfolioResponse, error) {
	if portfolioID == "" {
		return nil, errPortfolioIDEmpty
	}
	if name == "" {
		return nil, errNameEmpty
	}
	req := map[string]interface{}{"name": name}
	path := coinbaseV3 + coinbasePortfolios + "/" + portfolioID
	var resp *SimplePortfolioResponse
	return resp, c.SendAuthenticatedHTTPRequest(ctx, exchange.RestSpot, http.MethodPut,
		path, nil, req, true, &resp, nil)
}

// GetFuturesBalanceSummary returns information on balances related to Coinbase Financial Markets
// futures trading
func (c *CoinbasePro) GetFuturesBalanceSummary(ctx context.Context) (*FuturesBalanceSummary, error) {
	var resp *FuturesBalanceSummary
	path := coinbaseV3 + coinbaseCFM + "/" + coinbaseBalanceSummary
	return resp, c.SendAuthenticatedHTTPRequest(ctx, exchange.RestSpot, http.MethodGet,
		path, nil, nil, true, &resp, nil)
}

// GetAllFuturesPositions returns a list of all open positions in CFM futures products
func (c *CoinbasePro) GetAllFuturesPositions(ctx context.Context) ([]FuturesPosition, error) {
	var resp AllFuturesPositions
	path := coinbaseV3 + coinbaseCFM + "/" + coinbasePositions
	return resp.Positions, c.SendAuthenticatedHTTPRequest(ctx, exchange.RestSpot, http.MethodGet,
		path, nil, nil, true, &resp, nil)
}

// GetFuturesPositionByID returns information on a single open position in CFM futures products
func (c *CoinbasePro) GetFuturesPositionByID(ctx context.Context, productID string) (*FuturesPosition, error) {
	if productID == "" {
		return nil, errProductIDEmpty
	}
	path := coinbaseV3 + coinbaseCFM + "/" + coinbasePositions + "/" + productID
	var resp *FuturesPosition
	return resp, c.SendAuthenticatedHTTPRequest(ctx, exchange.RestSpot, http.MethodGet,
		path, nil, nil, true, &resp, nil)
}

// ScheduleFuturesSweep schedules a sweep of funds from a CFTC-regulated futures account to a
// Coinbase USD Spot wallet. Request submitted before 5 pm ET are processed the following
// business day, requests submitted after are processed in 2 business days. Only one
// sweep request can be pending at a time. Funds transferred depend on the excess available
// in the futures account. An amount of 0 will sweep all available excess funds
func (c *CoinbasePro) ScheduleFuturesSweep(ctx context.Context, amount float64) (bool, error) {
	path := coinbaseV3 + coinbaseCFM + "/" + coinbaseSweeps + "/" + coinbaseSchedule
	req := make(map[string]interface{})
	if amount != 0 {
		req["usd_amount"] = strconv.FormatFloat(amount, 'f', -1, 64)
	}
	var resp SuccessBool
	return resp.Success, c.SendAuthenticatedHTTPRequest(ctx, exchange.RestSpot, http.MethodPost,
		path, nil, req, true, &resp, nil)
}

// ListFuturesSweeps returns information on pending and/or processing requests to sweep funds
func (c *CoinbasePro) ListFuturesSweeps(ctx context.Context) ([]SweepData, error) {
	var resp ListFuturesSweepsResponse
	path := coinbaseV3 + coinbaseCFM + "/" + coinbaseSweeps
	return resp.Sweeps, c.SendAuthenticatedHTTPRequest(ctx, exchange.RestSpot, http.MethodGet,
		path, nil, nil, true, &resp, nil)
}

// CancelPendingFuturesSweep cancels a pending sweep request
func (c *CoinbasePro) CancelPendingFuturesSweep(ctx context.Context) (bool, error) {
	path := coinbaseV3 + coinbaseCFM + "/" + coinbaseSweeps
	var resp SuccessBool
	return resp.Success, c.SendAuthenticatedHTTPRequest(ctx, exchange.RestSpot, http.MethodDelete,
		path, nil, nil, true, &resp, nil)
}

// AllocatePortfolio allocates funds to a position in your perpetuals portfolio
func (c *CoinbasePro) AllocatePortfolio(ctx context.Context, portfolioID, productID, currency string, amount float64) error {
	if portfolioID == "" {
		return errPortfolioIDEmpty
	}
	if productID == "" {
		return errProductIDEmpty
	}
	if currency == "" {
		return errCurrencyEmpty
	}
	if amount == 0 {
		return errAmountEmpty
	}
	req := map[string]interface{}{
		"portfolio_uuid": portfolioID,
		"symbol":         productID,
		"currency":       currency,
		"amount":         strconv.FormatFloat(amount, 'f', -1, 64)}
	path := coinbaseV3 + coinbaseIntx + "/" + coinbaseAllocate
	return c.SendAuthenticatedHTTPRequest(ctx, exchange.RestSpot, http.MethodPost,
		path, nil, req, true, nil, nil)
}

// GetPerpetualsPortfolioSummary returns a summary of your perpetuals portfolio
func (c *CoinbasePro) GetPerpetualsPortfolioSummary(ctx context.Context, portfolioID string) (*PerpetualPortResponse, error) {
	if portfolioID == "" {
		return nil, errPortfolioIDEmpty
	}
	path := coinbaseV3 + coinbaseIntx + "/" + coinbasePortfolio + "/" + portfolioID
	var resp *PerpetualPortResponse
	return resp, c.SendAuthenticatedHTTPRequest(ctx, exchange.RestSpot, http.MethodGet,
		path, nil, nil, true, &resp, nil)
}

// GetAllPerpetualsPositions returns a list of all open positions in your perpetuals portfolio
func (c *CoinbasePro) GetAllPerpetualsPositions(ctx context.Context, portfolioID string) (*AllPerpPosResponse, error) {
	if portfolioID == "" {
		return nil, errPortfolioIDEmpty
	}
	path := coinbaseV3 + coinbaseIntx + "/" + coinbasePositions + "/" + portfolioID
	var resp *AllPerpPosResponse
	return resp, c.SendAuthenticatedHTTPRequest(ctx, exchange.RestSpot, http.MethodGet,
		path, nil, nil, true, &resp, nil)
}

// GetPerpetualsPositionByID returns information on a single open position in your perpetuals portfolio
func (c *CoinbasePro) GetPerpetualsPositionByID(ctx context.Context, portfolioID, productID string) (*OnePerpPosResponse, error) {
	if portfolioID == "" {
		return nil, errPortfolioIDEmpty
	}
	if productID == "" {
		return nil, errProductIDEmpty
	}
	path := coinbaseV3 + coinbaseIntx + "/" + coinbasePositions + "/" + portfolioID + "/" + productID
	var resp *OnePerpPosResponse
	return resp, c.SendAuthenticatedHTTPRequest(ctx, exchange.RestSpot, http.MethodGet,
		path, nil, nil, true, &resp, nil)
}

// GetTransactionSummary returns a summary of transactions with fee tiers, total volume,
// and fees
func (c *CoinbasePro) GetTransactionSummary(ctx context.Context, startDate, endDate time.Time, userNativeCurrency, productType, contractExpiryType string) (*TransactionSummary, error) {
	var params Params
	params.Values = url.Values{}
	err := params.prepareDateString(startDate, endDate, startDateString, endDateString)
	if err != nil {
		return nil, err
	}
	if contractExpiryType != "" {
		params.Values.Set("contract_expiry_type", contractExpiryType)
	}
	if productType != "" {
		params.Values.Set("product_type", productType)
	}
	if userNativeCurrency != "" {
		params.Values.Set("user_native_currency", userNativeCurrency)
	}
	var resp TransactionSummary
	return &resp, c.SendAuthenticatedHTTPRequest(ctx, exchange.RestSpot, http.MethodGet,
		coinbaseV3+coinbaseTransactionSummary, params.Values, nil, true, &resp, nil)
}

// CreateConvertQuote creates a quote for a conversion between two currencies. The trade_id returned
// can be used to commit the trade, but that must be done within 10 minutes of the quote's creation
func (c *CoinbasePro) CreateConvertQuote(ctx context.Context, from, to, userIncentiveID, codeVal string, amount float64) (*ConvertResponse, error) {
	if from == "" || to == "" {
		return nil, errAccountIDEmpty
	}
	if amount == 0 {
		return nil, errAmountEmpty
	}
	path := coinbaseV3 + coinbaseConvert + "/" + coinbaseQuote
	tIM := map[string]interface{}{
		"user_incentive_id": userIncentiveID,
		"code_val":          codeVal}
	req := map[string]interface{}{
		"from_account":             from,
		"to_account":               to,
		"amount":                   strconv.FormatFloat(amount, 'f', -1, 64),
		"trade_incentive_metadata": tIM}
	var resp *ConvertResponse
	return resp, c.SendAuthenticatedHTTPRequest(ctx, exchange.RestSpot, http.MethodPost, path,
		nil, req, true, &resp, nil)
}

// CommitConvertTrade commits a conversion between two currencies, using the trade_id returned
// from CreateConvertQuote
func (c *CoinbasePro) CommitConvertTrade(ctx context.Context, tradeID, from, to string) (*ConvertResponse, error) {
	if tradeID == "" {
		return nil, errTransactionIDEmpty
	}
	if from == "" || to == "" {
		return nil, errAccountIDEmpty
	}
	path := coinbaseV3 + coinbaseConvert + "/" + coinbaseTrade + "/" + tradeID
	req := map[string]interface{}{
		"from_account": from,
		"to_account":   to}
	var resp *ConvertResponse
	return resp, c.SendAuthenticatedHTTPRequest(ctx, exchange.RestSpot, http.MethodPost, path,
		nil, req, true, &resp, nil)
}

// GetConvertTradeByID returns information on a conversion between two currencies
func (c *CoinbasePro) GetConvertTradeByID(ctx context.Context, tradeID, from, to string) (*ConvertResponse, error) {
	if tradeID == "" {
		return nil, errTransactionIDEmpty
	}
	if from == "" || to == "" {
		return nil, errAccountIDEmpty
	}
	path := coinbaseV3 + coinbaseConvert + "/" + coinbaseTrade + "/" + tradeID
	req := map[string]interface{}{
		"from_account": from,
		"to_account":   to}
	var resp *ConvertResponse
	return resp, c.SendAuthenticatedHTTPRequest(ctx, exchange.RestSpot, http.MethodGet, path,
		nil, req, true, &resp, nil)
}

// GetV3Time returns the current server time, calling V3 of the API
func (c *CoinbasePro) GetV3Time(ctx context.Context) (*ServerTimeV3, error) {
	var resp *ServerTimeV3
	return resp, c.SendHTTPRequest(ctx, exchange.RestSpot, coinbaseV3+coinbaseTime, &resp)
}

// GetAllPaymentMethods returns a list of all payment methods associated with the user's account
func (c *CoinbasePro) GetAllPaymentMethods(ctx context.Context) (*GetAllPaymentMethodsResp, error) {
	var resp *GetAllPaymentMethodsResp
	req := map[string]interface{}{"currency": "BTC"}
	path := coinbaseV3 + coinbasePaymentMethods
	return resp, c.SendAuthenticatedHTTPRequest(ctx, exchange.RestSpot, http.MethodGet,
		path, nil, req, true, &resp, nil)
}

// GetPaymentMethodByID returns information on a single payment method associated with the user's
// account
func (c *CoinbasePro) GetPaymentMethodByID(ctx context.Context, paymentMethodID string) (*GenPaymentMethodResp, error) {
	if paymentMethodID == "" {
		return nil, errPaymentMethodEmpty
	}
	path := coinbaseV3 + coinbasePaymentMethods + "/" + paymentMethodID
	var resp *GenPaymentMethodResp
	return resp, c.SendAuthenticatedHTTPRequest(ctx, exchange.RestSpot, http.MethodGet,
		path, nil, nil, true, &resp, nil)
}

// ListNotifications lists the notifications the user is subscribed to
func (c *CoinbasePro) ListNotifications(ctx context.Context, pag PaginationInp) (*ListNotificationsResponse, error) {
	var resp *ListNotificationsResponse
	var params Params
	params.Values = url.Values{}
	params.preparePagination(pag)
	return resp, c.SendAuthenticatedHTTPRequest(ctx, exchange.RestSpot, http.MethodGet,
		coinbaseV2+coinbaseNotifications, params.Values, nil, false, &resp, nil)
}

// GetCurrentUser returns information about the user associated with the API key
func (c *CoinbasePro) GetCurrentUser(ctx context.Context) (*UserResponse, error) {
	var resp *UserResponse
	return resp, c.SendAuthenticatedHTTPRequest(ctx, exchange.RestSpot, http.MethodGet,
		coinbaseV2+coinbaseUser, nil, nil, false, &resp, nil)
}

// GetAuthInfo returns information about the scopes granted to the API key
func (c *CoinbasePro) GetAuthInfo(ctx context.Context) (*AuthResponse, error) {
	var resp *AuthResponse
	path := coinbaseV2 + coinbaseUser + "/" + coinbaseAuth
	return resp, c.SendAuthenticatedHTTPRequest(ctx, exchange.RestSpot, http.MethodGet,
		path, nil, nil, false, &resp, nil)
}

// GetAllWallets lists all accounts associated with the API key
func (c *CoinbasePro) GetAllWallets(ctx context.Context, pag PaginationInp) (*GetAllWalletsResponse, error) {
	var resp *GetAllWalletsResponse
	var params Params
	params.Values = url.Values{}
	params.preparePagination(pag)
	return resp, c.SendAuthenticatedHTTPRequest(ctx, exchange.RestSpot, http.MethodGet,
		coinbaseV2+coinbaseAccounts, params.Values, nil, false, &resp, nil)
}

// GetWalletByID returns information about a single wallet. In lieu of a wallet ID,
// a currency can be provided to get the primary account for that currency
func (c *CoinbasePro) GetWalletByID(ctx context.Context, walletID, currency string) (*GenWalletResponse, error) {
	if (walletID == "" && currency == "") || (walletID != "" && currency != "") {
		return nil, errCurrWalletConflict
	}
	var path string
	if walletID != "" {
		path = coinbaseV2 + coinbaseAccounts + "/" + walletID
	}
	if currency != "" {
		path = coinbaseV2 + coinbaseAccounts + "/" + currency
	}
	var resp *GenWalletResponse
	return resp, c.SendAuthenticatedHTTPRequest(ctx, exchange.RestSpot, http.MethodGet,
		path, nil, nil, false, &resp, nil)
}

// CreateAddress generates a crypto address for depositing to the specified wallet
func (c *CoinbasePro) CreateAddress(ctx context.Context, walletID, name string) (*GenAddrResponse, error) {
	if walletID == "" {
		return nil, errWalletIDEmpty
	}
	path := coinbaseV2 + coinbaseAccounts + "/" + walletID + "/" + coinbaseAddresses
	req := map[string]interface{}{"name": name}
	var resp *GenAddrResponse
	return resp, c.SendAuthenticatedHTTPRequest(ctx, exchange.RestSpot, http.MethodPost,
		path, nil, req, false, &resp, nil)
}

// GetAllAddresses returns information on all addresses associated with a wallet
func (c *CoinbasePro) GetAllAddresses(ctx context.Context, walletID string, pag PaginationInp) (*GetAllAddrResponse, error) {
	if walletID == "" {
		return nil, errWalletIDEmpty
	}
	path := coinbaseV2 + coinbaseAccounts + "/" + walletID + "/" + coinbaseAddresses
	var params Params
	params.Values = url.Values{}
	params.preparePagination(pag)
	var resp *GetAllAddrResponse
	return resp, c.SendAuthenticatedHTTPRequest(ctx, exchange.RestSpot, http.MethodGet,
		path, params.Values, nil, false, &resp, nil)
}

// GetAddressByID returns information on a single address associated with the specified wallet
func (c *CoinbasePro) GetAddressByID(ctx context.Context, walletID, addressID string) (*GenAddrResponse, error) {
	if walletID == "" {
		return nil, errWalletIDEmpty
	}
	if addressID == "" {
		return nil, errAddressIDEmpty
	}
	path := coinbaseV2 + coinbaseAccounts + "/" + walletID + "/" + coinbaseAddresses + "/" + addressID
	var resp *GenAddrResponse
	return resp, c.SendAuthenticatedHTTPRequest(ctx, exchange.RestSpot, http.MethodGet,
		path, nil, nil, false, &resp, nil)
}

// GetAddressTransactions returns a list of transactions associated with the specified address
func (c *CoinbasePro) GetAddressTransactions(ctx context.Context, walletID, addressID string, pag PaginationInp) (*ManyTransactionsResp, error) {
	if walletID == "" {
		return nil, errWalletIDEmpty
	}
	if addressID == "" {
		return nil, errAddressIDEmpty
	}
	path := coinbaseV2 + coinbaseAccounts + "/" + walletID + "/" + coinbaseAddresses + "/" + addressID + "/" +
		coinbaseTransactions
	var params Params
	params.Values = url.Values{}
	params.preparePagination(pag)
	var resp *ManyTransactionsResp
	return resp, c.SendAuthenticatedHTTPRequest(ctx, exchange.RestSpot, http.MethodGet,
		path, params.Values, nil, false, &resp, nil)
}

// SendMoney can send funds to an email or cryptocurrency address (if "traType" is set to "send"),
// or to another one of the user's wallets or vaults (if "traType" is set to "transfer"). Coinbase
// may delay or cancel the transaction at their discretion. The "idem" parameter is an optional
// string for idempotency; a token with a max length of 100 characters, if a previous
// transaction included the same token as a parameter, the new transaction won't be processed,
// and information on the previous transaction will be returned instead
func (c *CoinbasePro) SendMoney(ctx context.Context, traType, walletID, to, currency, description, idem, financialInstitutionWebsite, destinationTag string, amount float64, skipNotifications, toFinancialInstitution bool) (*GenTransactionResp, error) {
	if traType == "" {
		return nil, errTransactionTypeEmpty
	}
	if walletID == "" {
		return nil, errWalletIDEmpty
	}
	if to == "" {
		return nil, errToEmpty
	}
	if amount == 0 {
		return nil, errAmountEmpty
	}
	if currency == "" {
		return nil, errCurrencyEmpty
	}
	path := coinbaseV2 + coinbaseAccounts + "/" + walletID + "/" + coinbaseTransactions
	req := map[string]interface{}{
		"type":                          traType,
		"to":                            to,
		"amount":                        strconv.FormatFloat(amount, 'f', -1, 64),
		"currency":                      currency,
		"description":                   description,
		"skip_notifications":            skipNotifications,
		"idem":                          idem,
		"to_financial_institution":      toFinancialInstitution,
		"financial_institution_website": financialInstitutionWebsite,
		"destination_tag":               destinationTag}
	var resp *GenTransactionResp
	return resp, c.SendAuthenticatedHTTPRequest(ctx, exchange.RestSpot, http.MethodPost,
		path, nil, req, false, &resp, nil)
}

// GetAllTransactions returns a list of transactions associated with the specified wallet
func (c *CoinbasePro) GetAllTransactions(ctx context.Context, walletID string, pag PaginationInp) (*ManyTransactionsResp, error) {
	if walletID == "" {
		return nil, errWalletIDEmpty
	}
	path := coinbaseV2 + coinbaseAccounts + "/" + walletID + "/" + coinbaseTransactions
	var params Params
	params.Values = url.Values{}
	params.preparePagination(pag)
	var resp *ManyTransactionsResp
	return resp, c.SendAuthenticatedHTTPRequest(ctx, exchange.RestSpot, http.MethodGet,
		path, params.Values, nil, false, &resp, nil)
}

// GetTransactionByID returns information on a single transaction associated with the
// specified wallet
func (c *CoinbasePro) GetTransactionByID(ctx context.Context, walletID, transactionID string) (*GenTransactionResp, error) {
	if walletID == "" {
		return nil, errWalletIDEmpty
	}
	if transactionID == "" {
		return nil, errTransactionIDEmpty
	}
	path := coinbaseV2 + coinbaseAccounts + "/" + walletID + "/" + coinbaseTransactions + "/" + transactionID
	var resp *GenTransactionResp
	return resp, c.SendAuthenticatedHTTPRequest(ctx, exchange.RestSpot, http.MethodGet,
		path, nil, nil, false, &resp, nil)
}

// FiatTransfer prepares and optionally processes a transfer of funds between the exchange and a
// fiat payment method. "Deposit" signifies funds going from exchange to bank, "withdraw"
// signifies funds going from bank to exchange
func (c *CoinbasePro) FiatTransfer(ctx context.Context, walletID, currency, paymentMethod string, amount float64, commit bool, transferType FiatTransferType) (*GenDeposWithdrResp, error) {
	if walletID == "" {
		return nil, errWalletIDEmpty
	}
	if amount == 0 {
		return nil, errAmountEmpty
	}
	if currency == "" {
		return nil, errCurrencyEmpty
	}
	if paymentMethod == "" {
		return nil, errPaymentMethodEmpty
	}
	var path string
	switch transferType {
	case FiatDeposit:
		path = coinbaseV2 + coinbaseAccounts + "/" + walletID + "/" + coinbaseDeposits
	case FiatWithdrawal:
		path = coinbaseV2 + coinbaseAccounts + "/" + walletID + "/" + coinbaseWithdrawals
	}
	req := map[string]interface{}{
		"currency":       currency,
		"payment_method": paymentMethod,
		"amount":         strconv.FormatFloat(amount, 'f', -1, 64),
		"commit":         commit}
	var resp *GenDeposWithdrResp
	return resp, c.SendAuthenticatedHTTPRequest(ctx, exchange.RestSpot, http.MethodPost,
		path, nil, req, false, &resp, nil)
}

// CommitTransfer processes a deposit/withdrawal that was created with the "commit" parameter set
// to false
func (c *CoinbasePro) CommitTransfer(ctx context.Context, walletID, depositID string, transferType FiatTransferType) (*GenDeposWithdrResp, error) {
	if walletID == "" {
		return nil, errWalletIDEmpty
	}
	if depositID == "" {
		return nil, errDepositIDEmpty
	}
	var path string
	switch transferType {
	case FiatDeposit:
		path = coinbaseV2 + coinbaseAccounts + "/" + walletID + "/" + coinbaseDeposits + "/" + depositID + "/" + coinbaseCommit
	case FiatWithdrawal:
		path = coinbaseV2 + coinbaseAccounts + "/" + walletID + "/" + coinbaseWithdrawals + "/" + depositID + "/" + coinbaseCommit
	}
	var resp *GenDeposWithdrResp
	return resp, c.SendAuthenticatedHTTPRequest(ctx, exchange.RestSpot, http.MethodPost,
		path, nil, nil, false, &resp, nil)
}

// GetAllFiatTransfers returns a list of transfers either to or from fiat payment methods and
// the specified wallet
func (c *CoinbasePro) GetAllFiatTransfers(ctx context.Context, walletID string, pag PaginationInp, transferType FiatTransferType) (*ManyDeposWithdrResp, error) {
	if walletID == "" {
		return nil, errWalletIDEmpty
	}
	var path string
	switch transferType {
	case FiatDeposit:
		path = coinbaseV2 + coinbaseAccounts + "/" + walletID + "/" + coinbaseDeposits
	case FiatWithdrawal:
		path = coinbaseV2 + coinbaseAccounts + "/" + walletID + "/" + coinbaseWithdrawals
	}
	var params Params
	params.Values = url.Values{}
	params.preparePagination(pag)
	var resp *ManyDeposWithdrResp
	err := c.SendAuthenticatedHTTPRequest(ctx, exchange.RestSpot, http.MethodGet,
		path, params.Values, nil, false, &resp, nil)
	if err != nil {
		return nil, err
	}
	for i := range resp.Data {
		resp.Data[i].TransferType = transferType
	}
	return resp, nil
}

// GetFiatTransferByID returns information on a single deposit/withdrawal associated with the specified wallet
func (c *CoinbasePro) GetFiatTransferByID(ctx context.Context, walletID, depositID string, transferType FiatTransferType) (*GenDeposWithdrResp, error) {
	if walletID == "" {
		return nil, errWalletIDEmpty
	}
	if depositID == "" {
		return nil, errDepositIDEmpty
	}
	var path string
	switch transferType {
	case FiatDeposit:
		path = coinbaseV2 + coinbaseAccounts + "/" + walletID + "/" + coinbaseDeposits + "/" + depositID
	case FiatWithdrawal:
		path = coinbaseV2 + coinbaseAccounts + "/" + walletID + "/" + coinbaseWithdrawals + "/" + depositID
	}
	var resp *GenDeposWithdrResp
	return resp, c.SendAuthenticatedHTTPRequest(ctx, exchange.RestSpot, http.MethodGet,
		path, nil, nil, false, &resp, nil)
}

// GetFiatCurrencies lists currencies that Coinbase knows about
func (c *CoinbasePro) GetFiatCurrencies(ctx context.Context) ([]FiatData, error) {
	var resp GetFiatCurrenciesResp
	return resp.Data, c.SendHTTPRequest(ctx, exchange.RestSpot, coinbaseV2+coinbaseCurrencies, &resp)
}

// GetCryptocurrencies lists cryptocurrencies that Coinbase knows about
func (c *CoinbasePro) GetCryptocurrencies(ctx context.Context) ([]CryptoData, error) {
	var resp GetCryptocurrenciesResp
	path := coinbaseV2 + coinbaseCurrencies + "/" + coinbaseCrypto
	return resp.Data, c.SendHTTPRequest(ctx, exchange.RestSpot, path, &resp)
}

// GetExchangeRates returns exchange rates for the specified currency. If none is specified,
// it defaults to USD
func (c *CoinbasePro) GetExchangeRates(ctx context.Context, currency string) (*GetExchangeRatesResp, error) {
	var resp *GetExchangeRatesResp
	vals := url.Values{}
	vals.Set("currency", currency)
	path := common.EncodeURLValues(coinbaseV2+coinbaseExchangeRates, vals)
	return resp, c.SendHTTPRequest(ctx, exchange.RestSpot, path, &resp)
}

// GetPrice returns the price the spot/buy/sell price for the specified currency pair,
// including the standard Coinbase fee of 1%, but excluding any other fees
func (c *CoinbasePro) GetPrice(ctx context.Context, currencyPair, priceType string) (*GetPriceResp, error) {
	var path string
	switch priceType {
	case "spot", "buy", "sell":
		path = coinbaseV2 + coinbasePrices + "/" + currencyPair + "/" + priceType
	default:
		return nil, errInvalidPriceType
	}
	var resp *GetPriceResp
	return resp, c.SendHTTPRequest(ctx, exchange.RestSpot, path, &resp)
}

// GetV2Time returns the current server time, calling V2 of the API
func (c *CoinbasePro) GetV2Time(ctx context.Context) (*ServerTimeV2, error) {
	var resp *ServerTimeV2
	return resp, c.SendHTTPRequest(ctx, exchange.RestSpot, coinbaseV2+coinbaseTime, &resp)
}

// GetAllCurrencies returns a list of all currencies that Coinbase knows about. These aren't necessarily tradable
func (c *CoinbasePro) GetAllCurrencies(ctx context.Context) ([]CurrencyData, error) {
	var resp []CurrencyData
	return resp, c.SendHTTPRequest(ctx, exchange.RestSpotSupplementary, coinbaseCurrencies, &resp)
}

// GetACurrency returns information on a single currency specified by the user
func (c *CoinbasePro) GetACurrency(ctx context.Context, currency string) (*CurrencyData, error) {
	if currency == "" {
		return nil, errCurrencyEmpty
	}
	var resp *CurrencyData
	path := coinbaseCurrencies + "/" + currency
	return resp, c.SendHTTPRequest(ctx, exchange.RestSpotSupplementary, path, &resp)
}

// GetAllTradingPairs returns a list of currency pairs which are available for trading
func (c *CoinbasePro) GetAllTradingPairs(ctx context.Context, pairType string) ([]PairData, error) {
	var resp []PairData
	vals := url.Values{}
	if pairType != "" {
		vals.Set("type", pairType)
	}
	path := common.EncodeURLValues(coinbaseProducts, vals)
	return resp, c.SendHTTPRequest(ctx, exchange.RestSpotSupplementary, path, &resp)
}

// GetAllPairVolumes returns a list of currency pairs and their associated volumes
func (c *CoinbasePro) GetAllPairVolumes(ctx context.Context) ([]PairVolumeData, error) {
	var resp []PairVolumeData
	path := coinbaseProducts + "/" + coinbaseVolumeSummary
	return resp, c.SendHTTPRequest(ctx, exchange.RestSpotSupplementary, path, &resp)
}

// GetPairDetails returns information on a single currency pair
func (c *CoinbasePro) GetPairDetails(ctx context.Context, pair string) (*PairData, error) {
	if pair == "" {
		return nil, errPairEmpty
	}
	var resp *PairData
	path := coinbaseProducts + "/" + pair
	return resp, c.SendHTTPRequest(ctx, exchange.RestSpotSupplementary, path, &resp)
}

// GetProductBookV1 returns the order book for the specified currency pair. Level 1 only returns the best bids and asks,
// Level 2 returns the full order book with orders at the same price aggregated, Level 3 returns the full
// non-aggregated order book.
func (c *CoinbasePro) GetProductBookV1(ctx context.Context, pair string, level uint8) (*OrderBook, error) {
	if pair == "" {
		return nil, errPairEmpty
	}
	var resp OrderBookResp
	vals := url.Values{}
	vals.Set("level", strconv.FormatUint(uint64(level), 10))
	path := common.EncodeURLValues(coinbaseProducts+"/"+pair+"/"+coinbaseBook, vals)
	err := c.SendHTTPRequest(ctx, exchange.RestSpotSupplementary, path, &resp)
	if err != nil {
		return nil, err
	}
	ob := &OrderBook{
		Sequence:    resp.Sequence,
		Bids:        make([]Orders, len(resp.Bids)),
		Asks:        make([]Orders, len(resp.Asks)),
		AuctionMode: resp.AuctionMode,
		Auction:     resp.Auction,
		Time:        resp.Time,
	}
	for i := range resp.Bids {
		tempS1, ok := resp.Bids[i][0].(string)
		if !ok {
			return nil, fmt.Errorf("%w, %v", errStringConvert, resp.Bids[i][0])
		}
		tempF1, err := strconv.ParseFloat(tempS1, 64)
		if err != nil {
			return nil, err
		}
		tempS2, ok := resp.Bids[i][1].(string)
		if !ok {
			return nil, fmt.Errorf("%w, %v", errStringConvert, resp.Bids[i][1])
		}
		tempF2, err := strconv.ParseFloat(tempS2, 64)
		if err != nil {
			return nil, err
		}
		switch tempV := resp.Bids[i][2].(type) {
		case string:
			tempU, err := uuid.FromString(tempV)
			if err != nil {
				return nil, err
			}
			ob.Bids[i] = Orders{Price: tempF1, Size: tempF2, OrderCount: 1, OrderID: tempU}
		case float64:
			tempU := uint64(tempV)
			ob.Bids[i] = Orders{Price: tempF1, Size: tempF2, OrderCount: tempU}
		}
	}
	for i := range resp.Asks {
		tempS1, ok := resp.Asks[i][0].(string)
		if !ok {
			return nil, fmt.Errorf("%w, %v", errStringConvert, resp.Asks[i][0])
		}
		tempF1, err := strconv.ParseFloat(tempS1, 64)
		if err != nil {
			return nil, err
		}
		tempS2, ok := resp.Asks[i][1].(string)
		if !ok {
			return nil, fmt.Errorf("%w, %v", errStringConvert, resp.Asks[i][1])
		}
		tempF2, err := strconv.ParseFloat(tempS2, 64)
		if err != nil {
			return nil, err
		}
		switch tempV := resp.Asks[i][2].(type) {
		case string:
			tempU, err := uuid.FromString(tempV)
			if err != nil {
				return nil, err
			}
			ob.Asks[i] = Orders{Price: tempF1, Size: tempF2, OrderCount: 1, OrderID: tempU}
		case float64:
			tempU := uint64(tempV)
			ob.Asks[i] = Orders{Price: tempF1, Size: tempF2, OrderCount: tempU}
		}
	}
	return ob, nil
}

// GetProductCandles returns historical market data for the specified currency pair.
func (c *CoinbasePro) GetProductCandles(ctx context.Context, pair string, granularity uint32, startTime, endTime time.Time) ([]Candle, error) {
	if pair == "" {
		return nil, errPairEmpty
	}
	var params Params
	params.Values = url.Values{}
	params.prepareDateString(startTime, endTime, "start", "end")
	if granularity != 0 {
		params.Values.Set("granularity", strconv.FormatUint(uint64(granularity), 10))
	}
	path := common.EncodeURLValues(coinbaseProducts+"/"+pair+"/"+coinbaseCandles, params.Values)
	var resp []RawCandles
	err := c.SendHTTPRequest(ctx, exchange.RestSpotSupplementary, path, &resp)
	if err != nil {
		return nil, err
	}
	candles := make([]Candle, len(resp))
	for i := range resp {
		f1, ok := resp[i][0].(float64)
		if !ok {
			return nil, fmt.Errorf("%w, %v", errFloatConvert, resp[i][0])
		}
		ti := int64(f1)
		t := time.Unix(ti, 0)
		f2, ok := resp[i][1].(float64)
		if !ok {
			return nil, fmt.Errorf("%w, %v", errFloatConvert, resp[i][1])
		}
		f3, ok := resp[i][2].(float64)
		if !ok {
			return nil, fmt.Errorf("%w, %v", errFloatConvert, resp[i][2])
		}
		f4, ok := resp[i][3].(float64)
		if !ok {
			return nil, fmt.Errorf("%w, %v", errFloatConvert, resp[i][3])
		}
		f5, ok := resp[i][4].(float64)
		if !ok {
			return nil, fmt.Errorf("%w, %v", errFloatConvert, resp[i][4])
		}
		f6, ok := resp[i][5].(float64)
		if !ok {
			return nil, fmt.Errorf("%w, %v", errFloatConvert, resp[i][5])
		}
		candles[i] = Candle{
			Time:   t,
			Low:    f2,
			High:   f3,
			Open:   f4,
			Close:  f5,
			Volume: f6,
		}
	}
	return candles, nil
}

// GetProductStats returns information on a specific pair's price and volume
func (c *CoinbasePro) GetProductStats(ctx context.Context, pair string) (*ProductStats, error) {
	if pair == "" {
		return nil, errPairEmpty
	}
	path := coinbaseProducts + "/" + pair + "/" + coinbaseStats
	var resp *ProductStats
	return resp, c.SendHTTPRequest(ctx, exchange.RestSpotSupplementary, path, &resp)
}

// GetProductTicker returns the ticker for the specified currency pair
func (c *CoinbasePro) GetProductTicker(ctx context.Context, pair string) (*ProductTicker, error) {
	if pair == "" {
		return nil, errPairEmpty
	}
	path := coinbaseProducts + "/" + pair + "/" + coinbaseTicker
	var resp *ProductTicker
	return resp, c.SendHTTPRequest(ctx, exchange.RestSpotSupplementary, path, &resp)
}

// GetProductTrades returns a list of the latest traides for a pair
func (c *CoinbasePro) GetProductTrades(ctx context.Context, pair, step, direction string, limit int64) ([]ProductTrades, error) {
	if pair == "" {
		return nil, errPairEmpty
	}
	vals := url.Values{}
	if step != "" {
		vals.Set(direction, step)
	}
	vals.Set("limit", strconv.FormatInt(limit, 10))
	path := common.EncodeURLValues(coinbaseProducts+"/"+pair+"/"+coinbaseTrades, vals)
	var resp []ProductTrades
	return resp, c.SendHTTPRequest(ctx, exchange.RestSpotSupplementary, path, &resp)
}

// GetAllWrappedAssets returns a list of supported wrapped assets
func (c *CoinbasePro) GetAllWrappedAssets(ctx context.Context) (*AllWrappedAssets, error) {
	var resp *AllWrappedAssets
	return resp, c.SendHTTPRequest(ctx, exchange.RestSpotSupplementary, coinbaseWrappedAssets, &resp)
}

// GetWrappedAssetDetails returns information on a single wrapped asset
func (c *CoinbasePro) GetWrappedAssetDetails(ctx context.Context, wrappedAsset string) (*WrappedAsset, error) {
	if wrappedAsset == "" {
		return nil, errWrappedAssetEmpty
	}
	var resp *WrappedAsset
	path := coinbaseWrappedAssets + "/" + wrappedAsset
	return resp, c.SendHTTPRequest(ctx, exchange.RestSpotSupplementary, path, &resp)
}

// GetWrappedAssetConversionRate returns the conversion rate for the specified wrapped asset
func (c *CoinbasePro) GetWrappedAssetConversionRate(ctx context.Context, wrappedAsset string) (*WrappedAssetConversionRate, error) {
	if wrappedAsset == "" {
		return nil, errWrappedAssetEmpty
	}
	var resp *WrappedAssetConversionRate
	path := coinbaseWrappedAssets + "/" + wrappedAsset + "/" + coinbaseConversionRate
	return resp, c.SendHTTPRequest(ctx, exchange.RestSpotSupplementary, path, &resp)
}

// SendHTTPRequest sends an unauthenticated HTTP request
func (c *CoinbasePro) SendHTTPRequest(ctx context.Context, ep exchange.URL, path string, result interface{}) error {
	endpoint, err := c.API.Endpoints.GetURL(ep)
	if err != nil {
		return err
	}
	item := &request.Item{
		Method:        http.MethodGet,
		Path:          endpoint + path,
		Result:        result,
		Verbose:       c.Verbose,
		HTTPDebugging: c.HTTPDebugging,
		HTTPRecording: c.HTTPRecording,
	}
	rLim := PubRate
	if strings.Contains(path, coinbaseV2) {
		rLim = V2Rate
	}
	return c.SendPayload(ctx, rLim, func() (*request.Item, error) {
		return item, nil
	}, request.UnauthenticatedRequest)
}

// SendAuthenticatedHTTPRequest sends an authenticated HTTP request
func (c *CoinbasePro) SendAuthenticatedHTTPRequest(ctx context.Context, ep exchange.URL, method, path string, queryParams url.Values, bodyParams map[string]interface{}, isVersion3 bool, result interface{}, returnHead *http.Header) (err error) {
	creds, err := c.GetCredentials(ctx)
	if err != nil {
		return err
	}
	endpoint, err := c.API.Endpoints.GetURL(ep)
	if err != nil {
		return err
	}
	queryString := common.EncodeURLValues("", queryParams)
	// Version 2 wants query params in the path during signing
	if !isVersion3 {
		path += queryString
	}
	interim := json.RawMessage{}
	newRequest := func() (*request.Item, error) {
		payload := []byte("")
		if bodyParams != nil {
			payload, err = json.Marshal(bodyParams)
			if err != nil {
				return nil, err
			}
		}
		n := strconv.FormatInt(time.Now().Unix(), 10)
		message := n + method + path + string(payload)
		var hmac []byte
		hmac, err = crypto.GetHMAC(crypto.HashSHA256,
			[]byte(message),
			[]byte(creds.Secret))
		if err != nil {
			return nil, err
		}
		// TODO: Implement JWT authentication once it's supported by all endpoints we care about
		headers := make(map[string]string)
		headers["CB-ACCESS-KEY"] = creds.Key
		headers["CB-ACCESS-SIGN"] = hex.EncodeToString(hmac)
		headers["CB-ACCESS-TIMESTAMP"] = n
		headers["Content-Type"] = "application/json"
		headers["CB-VERSION"] = "2024-02-27"
		// Version 3 only wants query params in the path when the request is sent
		if isVersion3 {
			path += queryString
		}
		return &request.Item{
			Method:         method,
			Path:           endpoint + path,
			Headers:        headers,
			Body:           bytes.NewBuffer(payload),
			Result:         &interim,
			Verbose:        c.Verbose,
			HTTPDebugging:  c.HTTPDebugging,
			HTTPRecording:  c.HTTPRecording,
			HeaderResponse: returnHead,
		}, nil
	}
	rateLim := V2Rate
	if isVersion3 {
		rateLim = V3Rate
	}
	err = c.SendPayload(ctx, rateLim, newRequest, request.AuthenticatedRequest)
	// Doing this error handling because the docs indicate that errors can be returned even with a 200 status
	// code, and that these errors can be buried in the JSON returned
	if err != nil {
		return err
	}
	singleErrCap := struct {
		ErrorType             string `json:"error"`
		Message               string `json:"message"`
		ErrorDetails          string `json:"error_details"`
		EditFailureReason     string `json:"edit_failure_reason"`
		PreviewFailureReason  string `json:"preview_failure_reason"`
		NewOrderFailureReason string `json:"new_order_failure_reason"`
	}{}
	if err = json.Unmarshal(interim, &singleErrCap); err == nil {
		if singleErrCap.Message != "" {
			return fmt.Errorf("message: %s, error type: %s, error details: %s, edit failure reason: %s, preview failure reason: %s, new order failure reason: %s",
				singleErrCap.Message, singleErrCap.ErrorType, singleErrCap.ErrorDetails, singleErrCap.EditFailureReason,
				singleErrCap.PreviewFailureReason, singleErrCap.NewOrderFailureReason)
		}
	}
	manyErrCap := struct {
		Errors []struct {
			Success              bool   `json:"success"`
			FailureReason        string `json:"failure_reason"`
			OrderID              string `json:"order_id"`
			EditFailureReason    string `json:"edit_failure_reason"`
			PreviewFailureReason string `json:"preview_failure_reason"`
		}
	}{}
	err = json.Unmarshal(interim, &manyErrCap)
	if err == nil {
		errMessage := ""
		for i := range manyErrCap.Errors {
			if !manyErrCap.Errors[i].Success || manyErrCap.Errors[i].EditFailureReason != "" ||
				manyErrCap.Errors[i].PreviewFailureReason != "" {
				errMessage += fmt.Sprintf("order id: %s, failure reason: %s, edit failure reason: %s, preview failure reason: %s",
					manyErrCap.Errors[i].OrderID, manyErrCap.Errors[i].FailureReason,
					manyErrCap.Errors[i].EditFailureReason, manyErrCap.Errors[i].PreviewFailureReason)
			}
		}
		if errMessage != "" {
			return errors.New(errMessage)
		}
	}
	if result == nil {
		return nil
	}
	return json.Unmarshal(interim, result)
}

// GetFee returns an estimate of fee based on type of transaction
func (c *CoinbasePro) GetFee(ctx context.Context, feeBuilder *exchange.FeeBuilder) (float64, error) {
	if feeBuilder == nil {
		return 0, fmt.Errorf("%T %w", feeBuilder, common.ErrNilPointer)
	}
	var fee float64
	switch {
	case !isStablePair(feeBuilder.Pair) && feeBuilder.FeeType == exchange.CryptocurrencyTradeFee:
		fees, err := c.GetTransactionSummary(ctx, time.Now().Add(-time.Hour*24*30), time.Now(), "", "", "")
		if err != nil {
			return 0, err
		}
		if feeBuilder.IsMaker {
			fee = fees.FeeTier.MakerFeeRate
		} else {
			fee = fees.FeeTier.TakerFeeRate
		}
	case feeBuilder.IsMaker && isStablePair(feeBuilder.Pair) &&
		(feeBuilder.FeeType == exchange.CryptocurrencyTradeFee || feeBuilder.FeeType == exchange.OfflineTradeFee):
		fee = StablePairMakerFee
	case !feeBuilder.IsMaker && isStablePair(feeBuilder.Pair) &&
		(feeBuilder.FeeType == exchange.CryptocurrencyTradeFee || feeBuilder.FeeType == exchange.OfflineTradeFee):
		fee = WorstCaseStablePairTakerFee
	case feeBuilder.IsMaker && !isStablePair(feeBuilder.Pair) && feeBuilder.FeeType == exchange.OfflineTradeFee:
		fee = WorstCaseMakerFee
	case !feeBuilder.IsMaker && !isStablePair(feeBuilder.Pair) && feeBuilder.FeeType == exchange.OfflineTradeFee:
		fee = WorstCaseTakerFee
	default:
		return 0, errFeeTypeNotSupported
	}
	return fee * feeBuilder.Amount * feeBuilder.PurchasePrice, nil
}

var stableMap = map[key.PairAsset]bool{
	{Base: currency.USDT.Item, Quote: currency.USD.Item}:  true,
	{Base: currency.USDT.Item, Quote: currency.EUR.Item}:  true,
	{Base: currency.USDC.Item, Quote: currency.EUR.Item}:  true,
	{Base: currency.USDC.Item, Quote: currency.GBP.Item}:  true,
	{Base: currency.USDT.Item, Quote: currency.GBP.Item}:  true,
	{Base: currency.USDT.Item, Quote: currency.USDC.Item}: true,
	{Base: currency.DAI.Item, Quote: currency.USD.Item}:   true,
	{Base: currency.CBETH.Item, Quote: currency.ETH.Item}: true,
	{Base: currency.PYUSD.Item, Quote: currency.USD.Item}: true,
	{Base: currency.EUROC.Item, Quote: currency.USD.Item}: true,
	{Base: currency.GUSD.Item, Quote: currency.USD.Item}:  true,
	{Base: currency.EUROC.Item, Quote: currency.EUR.Item}: true,
	{Base: currency.WBTC.Item, Quote: currency.BTC.Item}:  true,
	{Base: currency.LSETH.Item, Quote: currency.ETH.Item}: true,
	{Base: currency.GYEN.Item, Quote: currency.USD.Item}:  true,
	{Base: currency.PAX.Item, Quote: currency.USD.Item}:   true,
}

// IsStablePair returns true if the currency pair is considered a "stable pair" by Coinbase
func isStablePair(pair currency.Pair) bool {
	return stableMap[key.PairAsset{Base: pair.Base.Item, Quote: pair.Quote.Item}]
}

// PrepareDateString encodes a set of parameters indicating start & end dates
func (p *Params) prepareDateString(startDate, endDate time.Time, labelStart, labelEnd string) error {
	err := common.StartEndTimeCheck(startDate, endDate)
	if err != nil {
		if errors.Is(err, common.ErrDateUnset) {
			return nil
		}
		return err
	}
	p.Values.Set(labelStart, startDate.Format(time.RFC3339))
	p.Values.Set(labelEnd, endDate.Format(time.RFC3339))
	return nil
}

// PreparePagination formats pagination information in the way the exchange expects
func (p *Params) preparePagination(pag PaginationInp) {
	if pag.Limit != 0 {
		p.Values.Set("limit", strconv.FormatInt(int64(pag.Limit), 10))
	}
	if pag.OrderAscend {
		p.Values.Set("order", "asc")
	}
	if pag.StartingAfter != "" {
		p.Values.Set("starting_after", pag.StartingAfter)
	}
	if pag.EndingBefore != "" {
		p.Values.Set("ending_before", pag.EndingBefore)
	}
}

// prepareOrderConfig populates the OrderConfiguration struct
func prepareOrderConfig(orderType, side, stopDirection string, amount, limitPrice, stopPrice float64, endTime time.Time, postOnly bool) (OrderConfiguration, error) {
	var orderConfig OrderConfiguration
	switch orderType {
	case order.Market.String(), order.ImmediateOrCancel.String():
		orderConfig.MarketMarketIOC = &MarketMarketIOC{}
		if side == order.Buy.String() {
			orderConfig.MarketMarketIOC.QuoteSize = strconv.FormatFloat(amount, 'f', -1, 64)
		}
		if side == order.Sell.String() {
			orderConfig.MarketMarketIOC.BaseSize = strconv.FormatFloat(amount, 'f', -1, 64)
		}
	case order.Limit.String():
		if endTime == (time.Time{}) {
			orderConfig.LimitLimitGTC = &LimitLimitGTC{}
			orderConfig.LimitLimitGTC.BaseSize = strconv.FormatFloat(amount, 'f', -1, 64)
			orderConfig.LimitLimitGTC.LimitPrice = strconv.FormatFloat(limitPrice, 'f', -1, 64)
			orderConfig.LimitLimitGTC.PostOnly = postOnly
		} else {
			orderConfig.LimitLimitGTD = &LimitLimitGTD{}
			orderConfig.LimitLimitGTD.BaseSize = strconv.FormatFloat(amount, 'f', -1, 64)
			orderConfig.LimitLimitGTD.LimitPrice = strconv.FormatFloat(limitPrice, 'f', -1, 64)
			orderConfig.LimitLimitGTD.PostOnly = postOnly
			orderConfig.LimitLimitGTD.EndTime = endTime
		}
	case order.StopLimit.String():
		if endTime == (time.Time{}) {
			orderConfig.StopLimitStopLimitGTC = &StopLimitStopLimitGTC{}
			orderConfig.StopLimitStopLimitGTC.BaseSize = strconv.FormatFloat(amount, 'f', -1, 64)
			orderConfig.StopLimitStopLimitGTC.LimitPrice = strconv.FormatFloat(limitPrice, 'f', -1,
				64)
			orderConfig.StopLimitStopLimitGTC.StopPrice = strconv.FormatFloat(stopPrice, 'f', -1, 64)
			orderConfig.StopLimitStopLimitGTC.StopDirection = stopDirection
		} else {
			orderConfig.StopLimitStopLimitGTD = &StopLimitStopLimitGTD{}
			orderConfig.StopLimitStopLimitGTD.BaseSize = strconv.FormatFloat(amount, 'f', -1, 64)
			orderConfig.StopLimitStopLimitGTD.LimitPrice = strconv.FormatFloat(limitPrice, 'f', -1,
				64)
			orderConfig.StopLimitStopLimitGTD.StopPrice = strconv.FormatFloat(stopPrice, 'f', -1, 64)
			orderConfig.StopLimitStopLimitGTD.StopDirection = stopDirection
			orderConfig.StopLimitStopLimitGTD.EndTime = endTime
		}
	default:
		return orderConfig, errInvalidOrderType
	}
	return orderConfig, nil
}

// formatMarginType properly formats the margin type for the request
func formatMarginType(marginType string) string {
	if marginType == "ISOLATED" || marginType == "CROSS" {
		return marginType
	}
	if marginType == "MULTI" {
		return "CROSS"
	}
	return ""
}

// String implements the stringer interface
func (f FiatTransferType) String() string {
	if f {
		return "withdrawal"
	}
	return "deposit"
}

// UnmarshalJSON unmarshals the JSON input into a UnixTimestamp type
func (t *UnixTimestamp) UnmarshalJSON(b []byte) error {
	var timestampStr string
	err := json.Unmarshal(b, &timestampStr)
	if err != nil {
		return err
	}
	timestamp, err := strconv.ParseInt(timestampStr, 10, 64)
	if err != nil {
		return err
	}
	*t = UnixTimestamp(time.Unix(timestamp, 0).UTC())
	return nil
}

// String implements the stringer interface
func (t *UnixTimestamp) String() string {
	return t.Time().String()
}

// Time returns the time.Time representation of the UnixTimestamp
func (t *UnixTimestamp) Time() time.Time {
	return time.Time(*t)
}<|MERGE_RESOLUTION|>--- conflicted
+++ resolved
@@ -24,10 +24,10 @@
 )
 
 const (
-<<<<<<< HEAD
 	coinbaseAPIURL             = "https://api.coinbase.com"
 	coinbaseV1APIURL           = "https://api.exchange.coinbase.com/"
 	coinbaseproSandboxAPIURL   = "https://api-public.sandbox.exchange.coinbase.com/"
+	tradeBaseURL               = "https://www.coinbase.com/advanced-trade/spot/"
 	coinbaseV3                 = "/api/v3/brokerage/"
 	coinbaseAccounts           = "accounts"
 	coinbaseBestBidAsk         = "best_bid_ask"
@@ -98,38 +98,6 @@
 
 	errIntervalNotSupported = "interval not supported"
 	warnSequenceIssue       = "Out of order sequence number. Received %v, expected %v"
-=======
-	coinbaseproAPIURL                  = "https://api.pro.coinbase.com/"
-	coinbaseproSandboxAPIURL           = "https://api-public.sandbox.pro.coinbase.com/"
-	tradeBaseURL                       = "https://www.coinbase.com/advanced-trade/spot/"
-	coinbaseproAPIVersion              = "0"
-	coinbaseproProducts                = "products"
-	coinbaseproOrderbook               = "book"
-	coinbaseproTicker                  = "ticker"
-	coinbaseproTrades                  = "trades"
-	coinbaseproHistory                 = "candles"
-	coinbaseproStats                   = "stats"
-	coinbaseproCurrencies              = "currencies"
-	coinbaseproAccounts                = "accounts"
-	coinbaseproLedger                  = "ledger"
-	coinbaseproHolds                   = "holds"
-	coinbaseproOrders                  = "orders"
-	coinbaseproFills                   = "fills"
-	coinbaseproTransfers               = "transfers"
-	coinbaseproReports                 = "reports"
-	coinbaseproTime                    = "time"
-	coinbaseproMarginTransfer          = "profiles/margin-transfer"
-	coinbaseproPosition                = "position"
-	coinbaseproPositionClose           = "position/close"
-	coinbaseproPaymentMethod           = "payment-methods"
-	coinbaseproPaymentMethodDeposit    = "deposits/payment-method"
-	coinbaseproDepositCoinbase         = "deposits/coinbase-account"
-	coinbaseproWithdrawalPaymentMethod = "withdrawals/payment-method"
-	coinbaseproWithdrawalCoinbase      = "withdrawals/coinbase"
-	coinbaseproWithdrawalCrypto        = "withdrawals/crypto"
-	coinbaseproCoinbaseAccounts        = "coinbase-accounts"
-	coinbaseproTrailingVolume          = "users/self/trailing-volume"
->>>>>>> ece58ebf
 )
 
 // Constants defining whether a transfer is a deposit or withdrawal, used to simplify
@@ -868,14 +836,6 @@
 		coinbaseV2+coinbaseUser, nil, nil, false, &resp, nil)
 }
 
-// GetAuthInfo returns information about the scopes granted to the API key
-func (c *CoinbasePro) GetAuthInfo(ctx context.Context) (*AuthResponse, error) {
-	var resp *AuthResponse
-	path := coinbaseV2 + coinbaseUser + "/" + coinbaseAuth
-	return resp, c.SendAuthenticatedHTTPRequest(ctx, exchange.RestSpot, http.MethodGet,
-		path, nil, nil, false, &resp, nil)
-}
-
 // GetAllWallets lists all accounts associated with the API key
 func (c *CoinbasePro) GetAllWallets(ctx context.Context, pag PaginationInp) (*GetAllWalletsResponse, error) {
 	var resp *GetAllWalletsResponse
