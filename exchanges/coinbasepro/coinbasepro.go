package coinbasepro

import (
	"bytes"
	"context"
	"encoding/hex"
	"encoding/json"
	"errors"
	"fmt"
	"net/http"
	"net/url"
	"slices"
	"strconv"
	"strings"
	"time"

	"github.com/gofrs/uuid"
	"github.com/thrasher-corp/gocryptotrader/common"
	"github.com/thrasher-corp/gocryptotrader/common/crypto"
	"github.com/thrasher-corp/gocryptotrader/common/key"
	"github.com/thrasher-corp/gocryptotrader/currency"
	exchange "github.com/thrasher-corp/gocryptotrader/exchanges"
	"github.com/thrasher-corp/gocryptotrader/exchanges/order"
	"github.com/thrasher-corp/gocryptotrader/exchanges/request"
	"github.com/thrasher-corp/gocryptotrader/types"
)

const (
	coinbaseAPIURL             = "https://api.coinbase.com"
	coinbaseV1APIURL           = "https://api.exchange.coinbase.com/"
	coinbaseproSandboxAPIURL   = "https://api-public.sandbox.exchange.coinbase.com/"
	tradeBaseURL               = "https://www.coinbase.com/advanced-trade/spot/"
	coinbaseV3                 = "/api/v3/brokerage/"
	coinbaseAccounts           = "accounts"
	coinbaseBestBidAsk         = "best_bid_ask"
	coinbaseProductBook        = "product_book"
	coinbaseProducts           = "products"
	coinbaseOrders             = "orders"
	coinbaseBatchCancel        = "batch_cancel"
	coinbaseHistorical         = "historical"
	coinbaseBatch              = "batch"
	coinbaseEdit               = "edit"
	coinbaseEditPreview        = "edit_preview"
	coinbaseFills              = "fills"
	coinbaseCandles            = "candles"
	coinbaseTicker             = "ticker"
	coinbasePreview            = "preview"
	coinbasePortfolios         = "portfolios"
	coinbaseMoveFunds          = "move_funds"
	coinbaseCFM                = "cfm"
	coinbaseBalanceSummary     = "balance_summary"
	coinbasePositions          = "positions"
	coinbaseSweeps             = "sweeps"
	coinbaseSchedule           = "schedule"
	coinbaseIntx               = "intx"
	coinbaseAllocate           = "allocate"
	coinbasePortfolio          = "portfolio"
	coinbaseTransactionSummary = "transaction_summary"
	coinbaseConvert            = "convert"
	coinbaseQuote              = "quote"
	coinbaseTrade              = "trade"
	coinbasePaymentMethods     = "payment_methods"
	coinbaseV2                 = "/v2/"
	coinbaseNotifications      = "notifications"
	coinbaseUser               = "user"
	coinbaseUsers              = "users"
	coinbaseAuth               = "auth"
	coinbaseAddresses          = "addresses"
	coinbaseTransactions       = "transactions"
	coinbaseDeposits           = "deposits"
	coinbaseCommit             = "commit"
	coinbaseWithdrawals        = "withdrawals"
	coinbaseCurrencies         = "currencies"
	coinbaseCrypto             = "crypto"
	coinbaseExchangeRates      = "exchange-rates"
	coinbasePrices             = "prices"
	coinbaseTime               = "time"
	coinbaseVolumeSummary      = "volume-summary"
	coinbaseBook               = "book"
	coinbaseStats              = "stats"
	coinbaseTrades             = "trades"
	coinbaseWrappedAssets      = "wrapped-assets"
	coinbaseConversionRate     = "conversion-rate"
	coinbaseMarket             = "market"

	pageNone        = ""
	pageBefore      = "before"
	pageAfter       = "after"
	unknownContract = "UNKNOWN_CONTRACT_EXPIRY_TYPE"
	granUnknown     = "UNKNOWN_GRANULARITY"
	granOneMin      = "ONE_MINUTE"
	granFiveMin     = "FIVE_MINUTE"
	granFifteenMin  = "FIFTEEN_MINUTE"
	granThirtyMin   = "THIRTY_MINUTE"
	granOneHour     = "ONE_HOUR"
	granTwoHour     = "TWO_HOUR"
	granSixHour     = "SIX_HOUR"
	granOneDay      = "ONE_DAY"
	startDateString = "start_date"
	endDateString   = "end_date"

	errIntervalNotSupported = "interval not supported"
	warnSequenceIssue       = "Out of order sequence number. Received %v, expected %v"
	warnAuth                = "%v authenticated request failed, attempting unauthenticated"
)

// Constants defining whether a transfer is a deposit or withdrawal, used to simplify
// interactions with a few endpoints
const (
	FiatDeposit    FiatTransferType = false
	FiatWithdrawal FiatTransferType = true
)

// While the exchange's fee pages say the worst taker/maker fees are lower than the ones listed
// here, the data returned by the GetTransactionsSummary endpoint are consistent with these worst
// case scenarios. The best case scenarios are untested, and assumed to be in line with the fee pages
const (
	WorstCaseTakerFee           = 0.012
	WorstCaseMakerFee           = 0.006
	BestCaseTakerFee            = 0.0005
	BestCaseMakerFee            = 0
	StablePairMakerFee          = 0
	WorstCaseStablePairTakerFee = 0.000045
	BestCaseStablePairTakerFee  = 0.00001
)

var (
	errAccountIDEmpty            = errors.New("account id cannot be empty")
	errClientOrderIDEmpty        = errors.New("client order id cannot be empty")
	errProductIDEmpty            = errors.New("product id cannot be empty")
	errOrderIDEmpty              = errors.New("order ids cannot be empty")
	errOpenPairWithOtherTypes    = errors.New("cannot pair open orders with other order types")
	errSizeAndPriceZero          = errors.New("size and price cannot both be 0")
	errCurrencyEmpty             = errors.New("currency cannot be empty")
	errCurrWalletConflict        = errors.New("exactly one of walletID and currency must be specified")
	errWalletIDEmpty             = errors.New("wallet id cannot be empty")
	errAddressIDEmpty            = errors.New("address id cannot be empty")
	errTransactionTypeEmpty      = errors.New("transaction type cannot be empty")
	errToEmpty                   = errors.New("to cannot be empty")
	errAmountEmpty               = errors.New("amount cannot be empty")
	errTransactionIDEmpty        = errors.New("transaction id cannot be empty")
	errPaymentMethodEmpty        = errors.New("payment method cannot be empty")
	errDepositIDEmpty            = errors.New("deposit id cannot be empty")
	errInvalidPriceType          = errors.New("price type must be spot, buy, or sell")
	errInvalidOrderType          = errors.New("order type must be market, limit, or stop")
	errNoMatchingWallets         = errors.New("no matching wallets returned")
	errOrderModFailNoRet         = errors.New("order modification failed but no error returned")
	errNameEmpty                 = errors.New("name cannot be empty")
	errPortfolioIDEmpty          = errors.New("portfolio id cannot be empty")
	errFeeTypeNotSupported       = errors.New("fee type not supported")
	errCantDecodePrivKey         = errors.New("cannot decode private key")
	errNoWalletForCurrency       = errors.New("no wallet found for currency, address creation impossible")
	errChannelNameUnknown        = errors.New("unknown channel name")
	errNoWalletsReturned         = errors.New("no wallets returned")
	errPayMethodNotFound         = errors.New("payment method not found")
	errUnknownL2DataType         = errors.New("unknown l2update data type")
	errUnknownSide               = errors.New("unknown side")
	errInvalidGranularity        = errors.New("invalid granularity")
	errOrderFailedToCancel       = errors.New("failed to cancel order")
	errUnrecognisedStatusType    = errors.New("unrecognised status type")
	errPairEmpty                 = errors.New("pair cannot be empty")
	errStringConvert             = errors.New("unable to convert into string value")
	errFloatConvert              = errors.New("unable to convert into float64 value")
	errWrappedAssetEmpty         = errors.New("wrapped asset cannot be empty")
	errExpectedOneTickerReturned = errors.New("expected one ticker to be returned")
)

// GetAllAccounts returns information on all trading accounts associated with the API key
func (c *CoinbasePro) GetAllAccounts(ctx context.Context, limit uint8, cursor string) (*AllAccountsResponse, error) {
	vals := url.Values{}
	if limit != 0 {
		vals.Set("limit", strconv.FormatUint(uint64(limit), 10))
	}
	if cursor != "" {
		vals.Set("cursor", cursor)
	}
	var resp AllAccountsResponse
	return &resp, c.SendAuthenticatedHTTPRequest(ctx, exchange.RestSpot, http.MethodGet,
		coinbaseV3+coinbaseAccounts, vals, nil, true, &resp, nil)
}

// GetAccountByID returns information for a single account
func (c *CoinbasePro) GetAccountByID(ctx context.Context, accountID string) (*Account, error) {
	if accountID == "" {
		return nil, errAccountIDEmpty
	}
	path := coinbaseV3 + coinbaseAccounts + "/" + accountID
	resp := OneAccountResponse{}
	return &resp.Account, c.SendAuthenticatedHTTPRequest(ctx, exchange.RestSpot, http.MethodGet,
		path, nil, nil, true, &resp, nil)
}

// GetBestBidAsk returns the best bid/ask for all products. Can be filtered to certain products
// by passing through additional strings
func (c *CoinbasePro) GetBestBidAsk(ctx context.Context, products []string) ([]ProductBook, error) {
	vals := url.Values{}
	for x := range products {
		vals.Add("product_ids", products[x])
	}
	var resp BestBidAsk
	return resp.Pricebooks, c.SendAuthenticatedHTTPRequest(ctx, exchange.RestSpot, http.MethodGet,
		coinbaseV3+coinbaseBestBidAsk, vals, nil, true, &resp, nil)
}

// GetProductBookV3 returns a list of bids/asks for a single product
func (c *CoinbasePro) GetProductBookV3(ctx context.Context, productID string, limit uint16, authenticated bool) (*ProductBook, error) {
	if productID == "" {
		return nil, errProductIDEmpty
	}
	vals := url.Values{}
	vals.Set("product_id", productID)
	if limit != 0 {
		vals.Set("limit", strconv.FormatInt(int64(limit), 10))
	}
	var resp ProductBookResponse
	if authenticated {
		return &resp.Pricebook, c.SendAuthenticatedHTTPRequest(ctx, exchange.RestSpot, http.MethodGet, coinbaseV3+coinbaseProductBook,
			vals, nil, true, &resp, nil)
	}
	path := coinbaseV3 + coinbaseMarket + "/" + coinbaseProductBook
	return &resp.Pricebook, c.SendHTTPRequest(ctx, exchange.RestSpot, path, vals, &resp)
}

// GetAllProducts returns information on all currency pairs that are available for trading
func (c *CoinbasePro) GetAllProducts(ctx context.Context, limit, offset int32, productType, contractExpiryType, expiringContractStatus string, productIDs []string, authenticated bool) (*AllProducts, error) {
	vals := url.Values{}
	if limit != 0 {
		vals.Set("limit", strconv.FormatInt(int64(limit), 10))
	}
	if offset != 0 {
		vals.Set("offset", strconv.FormatInt(int64(offset), 10))
	}
	if productType != "" {
		vals.Set("product_type", productType)
	}
	if contractExpiryType != "" {
		vals.Set("contract_expiry_type", contractExpiryType)
	}
	if expiringContractStatus != "" {
		vals.Set("expiring_contract_status", expiringContractStatus)
	}
	for x := range productIDs {
		vals.Add("product_ids", productIDs[x])
	}
	var resp AllProducts
	if authenticated {
		return &resp, c.SendAuthenticatedHTTPRequest(ctx, exchange.RestSpot, http.MethodGet, coinbaseV3+coinbaseProducts,
			vals, nil, true, &resp, nil)
	}
	path := coinbaseV3 + coinbaseMarket + "/" + coinbaseProducts
	return &resp, c.SendHTTPRequest(ctx, exchange.RestSpot, path, vals, &resp)
}

// GetProductByID returns information on a single specified currency pair
func (c *CoinbasePro) GetProductByID(ctx context.Context, productID string, authenticated bool) (*Product, error) {
	if productID == "" {
		return nil, errProductIDEmpty
	}
	var resp Product
	if authenticated {
		path := coinbaseV3 + coinbaseProducts + "/" + productID
		return &resp, c.SendAuthenticatedHTTPRequest(ctx, exchange.RestSpot, http.MethodGet, path, nil, nil, true, &resp,
			nil)
	}
	path := coinbaseV3 + coinbaseMarket + "/" + coinbaseProducts + "/" + productID
	return &resp, c.SendHTTPRequest(ctx, exchange.RestSpot, path, nil, &resp)
}

// GetHistoricRates returns historic rates for a product. Rates are returned in
// grouped buckets based on requested granularity. Requests that return more than
// 300 data points are rejected
func (c *CoinbasePro) GetHistoricRates(ctx context.Context, productID, granularity string, startDate, endDate time.Time, authenticated bool) ([]CandleStruct, error) {
	var resp History
	if productID == "" {
		return nil, errProductIDEmpty
	}
	allowedGranularities := [8]string{granOneMin, granFiveMin, granFifteenMin,
		granThirtyMin, granOneHour, granTwoHour, granSixHour, granOneDay}
	validGran, _ := common.InArray(granularity, allowedGranularities)
	if !validGran {
		return nil, fmt.Errorf("%w %v, allowed granularities are: %+v", errInvalidGranularity,
			granularity, allowedGranularities)
	}
	vals := url.Values{}
	vals.Set("start", strconv.FormatInt(startDate.Unix(), 10))
	vals.Set("end", strconv.FormatInt(endDate.Unix(), 10))
	vals.Set("granularity", granularity)
	if authenticated {
		path := coinbaseV3 + coinbaseProducts + "/" + productID + "/" + coinbaseCandles
		return resp.Candles, c.SendAuthenticatedHTTPRequest(ctx, exchange.RestSpot, http.MethodGet,
			path, vals, nil, true, &resp, nil)
	}
	path := coinbaseV3 + coinbaseMarket + "/" + coinbaseProducts + "/" + productID + "/" + coinbaseCandles
	return resp.Candles, c.SendHTTPRequest(ctx, exchange.RestSpot, path, vals, &resp)
}

// GetTicker returns snapshot information about the last trades (ticks) and best bid/ask.
// Contrary to documentation, this does not tell you the 24h volume
func (c *CoinbasePro) GetTicker(ctx context.Context, productID string, limit uint16, startDate, endDate time.Time, authenticated bool) (*Ticker, error) {
	if productID == "" {
		return nil, errProductIDEmpty
	}
	vals := url.Values{}
	vals.Set("limit", strconv.FormatInt(int64(limit), 10))
	if !startDate.IsZero() && !startDate.Equal(time.Time{}) {
		vals.Set("start", strconv.FormatInt(startDate.Unix(), 10))
	}
	if !endDate.IsZero() && !endDate.Equal(time.Time{}) {
		vals.Set("end", strconv.FormatInt(endDate.Unix(), 10))
	}
	var resp Ticker
	if authenticated {
		path := coinbaseV3 + coinbaseProducts + "/" + productID + "/" + coinbaseTicker
		return &resp, c.SendAuthenticatedHTTPRequest(ctx, exchange.RestSpot, http.MethodGet, path, vals, nil, true, &resp,
			nil)
	}
	path := coinbaseV3 + coinbaseMarket + "/" + coinbaseProducts + "/" + productID + "/" + coinbaseTicker
	return &resp, c.SendHTTPRequest(ctx, exchange.RestSpot, path, vals, &resp)
}

// PlaceOrder places either a limit, market, or stop order
func (c *CoinbasePro) PlaceOrder(ctx context.Context, clientOID, productID, side, stopDirection, orderType, stpID, marginType, rpID string, amount, limitPrice, stopPrice, leverage float64, postOnly bool, endTime time.Time) (*PlaceOrderResp, error) {
	if clientOID == "" {
		return nil, errClientOrderIDEmpty
	}
	if productID == "" {
		return nil, errProductIDEmpty
	}
	if amount == 0 {
		return nil, errAmountEmpty
	}
	orderConfig, err := prepareOrderConfig(orderType, side, stopDirection, amount, limitPrice, stopPrice, endTime,
		postOnly)
	if err != nil {
		return nil, err
	}
	mt := formatMarginType(marginType)
	req := map[string]interface{}{
		"client_order_id":          clientOID,
		"product_id":               productID,
		"side":                     side,
		"order_configuration":      orderConfig,
		"self_trade_prevention_id": stpID,
		"leverage":                 strconv.FormatFloat(leverage, 'f', -1, 64),
		"retail_portfolio_id":      rpID,
		"margin_type":              mt}
	var resp PlaceOrderResp
	return &resp,
		c.SendAuthenticatedHTTPRequest(ctx, exchange.RestSpot, http.MethodPost,
			coinbaseV3+coinbaseOrders, nil, req, true, &resp, nil)
}

// CancelOrders cancels orders by orderID. Can only cancel 100 orders per request
func (c *CoinbasePro) CancelOrders(ctx context.Context, orderIDs []string) ([]OrderCancelDetail, error) {
	if len(orderIDs) == 0 {
		return nil, errOrderIDEmpty
	}
	path := coinbaseV3 + coinbaseOrders + "/" + coinbaseBatchCancel
	req := map[string]interface{}{"order_ids": orderIDs}
	var resp CancelOrderResp
	return resp.Results, c.SendAuthenticatedHTTPRequest(ctx, exchange.RestSpot, http.MethodPost, path, nil,
		req, true, &resp, nil)
}

<<<<<<< HEAD
// EditOrder edits an order to a new size or price. Only limit orders with a good-till-cancelled time
// in force can be edited
func (c *CoinbasePro) EditOrder(ctx context.Context, orderID string, size, price float64) (bool, error) {
	if orderID == "" {
		return false, errOrderIDEmpty
	}
	if size == 0 && price == 0 {
		return false, errSizeAndPriceZero
=======
	allowedGranularities := []int64{60, 300, 900, 3600, 21600, 86400}
	if !slices.Contains(allowedGranularities, granularity) {
		return nil, errors.New("Invalid granularity value: " + strconv.FormatInt(granularity, 10) + ". Allowed values are {60, 300, 900, 3600, 21600, 86400}")
>>>>>>> aef8a1f1
	}
	path := coinbaseV3 + coinbaseOrders + "/" + coinbaseEdit
	req := map[string]interface{}{
		"order_id": orderID,
		"size":     strconv.FormatFloat(size, 'f', -1, 64),
		"price":    strconv.FormatFloat(price, 'f', -1, 64)}
	var resp SuccessBool
	return resp.Success, c.SendAuthenticatedHTTPRequest(ctx, exchange.RestSpot, http.MethodPost, path, nil,
		req, true, &resp, nil)
}

// EditOrderPreview simulates an edit order request, to preview the result. Only limit orders with a
// good-till-cancelled time in force can be edited.
func (c *CoinbasePro) EditOrderPreview(ctx context.Context, orderID string, size, price float64) (*EditOrderPreviewResp, error) {
	if orderID == "" {
		return nil, errOrderIDEmpty
	}
	if size == 0 && price == 0 {
		return nil, errSizeAndPriceZero
	}
	path := coinbaseV3 + coinbaseOrders + "/" + coinbaseEditPreview
	req := map[string]interface{}{
		"order_id": orderID,
		"size":     strconv.FormatFloat(size, 'f', -1, 64),
		"price":    strconv.FormatFloat(price, 'f', -1, 64)}
	var resp *EditOrderPreviewResp
	return resp, c.SendAuthenticatedHTTPRequest(ctx, exchange.RestSpot, http.MethodPost, path, nil,
		req, true, &resp, nil)
}

// GetAllOrders lists orders, filtered by their status
func (c *CoinbasePro) GetAllOrders(ctx context.Context, productID, userNativeCurrency, orderType, orderSide, cursor, productType, orderPlacementSource, contractExpiryType, retailPortfolioID string, orderStatus, assetFilters []string, limit int32, startDate, endDate time.Time) (*GetAllOrdersResp, error) {
	var params Params
	params.Values = make(url.Values)
	err := params.prepareDateString(startDate, endDate, startDateString, endDateString)
	if err != nil {
		return nil, err
	}
	for x := range orderStatus {
		if orderStatus[x] == "OPEN" && len(orderStatus) > 1 {
			return nil, errOpenPairWithOtherTypes
		}
		params.Values.Add("order_status", orderStatus[x])
	}
	for x := range assetFilters {
		params.Values.Add("asset_filters", assetFilters[x])
	}
	if productID != "" {
		params.Values.Set("product_id", productID)
	}
	if limit != 0 {
		params.Values.Set("limit", strconv.FormatInt(int64(limit), 10))
	}
	if cursor != "" {
		params.Values.Set("cursor", cursor)
	}
	if userNativeCurrency != "" {
		params.Values.Set("user_native_currency", userNativeCurrency)
	}
	if orderPlacementSource != "" {
		params.Values.Set("order_placement_source", orderPlacementSource)
	}
	if productType != "" {
		params.Values.Set("product_type", productType)
	}
	if orderSide != "" {
		params.Values.Set("order_side", orderSide)
	}
	if contractExpiryType != "" {
		params.Values.Set("contract_expiry_type", contractExpiryType)
	}
	if retailPortfolioID != "" {
		params.Values.Set("retail_portfolio_id", retailPortfolioID)
	}
	if orderType != "" {
		params.Values.Set("order_type", orderType)
	}
	path := coinbaseV3 + coinbaseOrders + "/" + coinbaseHistorical + "/" + coinbaseBatch
	var resp GetAllOrdersResp
	return &resp, c.SendAuthenticatedHTTPRequest(ctx, exchange.RestSpot, http.MethodGet, path,
		params.Values, nil, true, &resp, nil)
}

// GetFills returns information of recent fills on the specified order
func (c *CoinbasePro) GetFills(ctx context.Context, orderID, productID, cursor string, startDate, endDate time.Time, limit uint16) (*FillResponse, error) {
	var params Params
	params.Values = url.Values{}
	err := params.prepareDateString(startDate, endDate, "start_sequence_timestamp",
		"end_sequence_timestamp")
	if err != nil {
		return nil, err
	}
	if orderID != "" {
		params.Values.Set("order_id", orderID)
	}
	if productID != "" {
		params.Values.Set("product_id", productID)
	}
	if limit != 0 {
		params.Values.Set("limit", strconv.FormatInt(int64(limit), 10))
	}
	if cursor != "" {
		params.Values.Set("cursor", cursor)
	}
	path := coinbaseV3 + coinbaseOrders + "/" + coinbaseHistorical + "/" + coinbaseFills
	var resp FillResponse
	return &resp, c.SendAuthenticatedHTTPRequest(ctx, exchange.RestSpot, http.MethodGet, path,
		params.Values, nil, true, &resp, nil)
}

// GetOrderByID returns a single order by order id.
func (c *CoinbasePro) GetOrderByID(ctx context.Context, orderID, clientOID, userNativeCurrency string) (*SingleOrder, error) {
	if orderID == "" {
		return nil, errOrderIDEmpty
	}
	var resp SingleOrder
	vals := url.Values{}
	if clientOID != "" {
		vals.Set("client_order_id", clientOID)
	}
	if userNativeCurrency != "" {
		vals.Set("user_native_currency", userNativeCurrency)
	}
	path := coinbaseV3 + coinbaseOrders + "/" + coinbaseHistorical + "/" + orderID
	return &resp, c.SendAuthenticatedHTTPRequest(ctx, exchange.RestSpot, http.MethodGet, path, vals, nil, true, &resp, nil)
}

// PreviewOrder simulates the results of an order request
func (c *CoinbasePro) PreviewOrder(ctx context.Context, productID, side, orderType, stopDirection, marginType string, commissionValue, amount, limitPrice, stopPrice, tradableBalance, leverage float64, postOnly, isMax, skipFCMRiskCheck bool, endTime time.Time) (*PreviewOrderResp, error) {
	if amount == 0 {
		return nil, errAmountEmpty
	}
	orderConfig, err := prepareOrderConfig(orderType, side, stopDirection, amount, limitPrice, stopPrice, endTime,
		postOnly)
	if err != nil {
		return nil, err
	}
	commissionRate := map[string]string{"value": strconv.FormatFloat(commissionValue, 'f', -1, 64)}
	mt := formatMarginType(marginType)
	req := map[string]interface{}{
		"product_id":          productID,
		"side":                side,
		"commission_rate":     commissionRate,
		"order_configuration": orderConfig,
		"is_max":              isMax,
		"tradable_balance":    strconv.FormatFloat(tradableBalance, 'f', -1, 64),
		"skip_fcm_risk_check": skipFCMRiskCheck,
		"leverage":            strconv.FormatFloat(leverage, 'f', -1, 64),
	}
	if mt != "" {
		req["margin_type"] = mt
	}
	var resp *PreviewOrderResp
	path := coinbaseV3 + coinbaseOrders + "/" + coinbasePreview
	return resp, c.SendAuthenticatedHTTPRequest(ctx, exchange.RestSpot, http.MethodPost, path, nil, req, true,
		&resp, nil)
}

// GetAllPortfolios returns a list of portfolios associated with the user
func (c *CoinbasePro) GetAllPortfolios(ctx context.Context, portfolioType string) ([]SimplePortfolioData, error) {
	var resp AllPortfolioResponse
	vals := url.Values{}
	if portfolioType != "" {
		vals.Set("portfolio_type", portfolioType)
	}
	return resp.Portfolios, c.SendAuthenticatedHTTPRequest(ctx, exchange.RestSpot, http.MethodGet,
		coinbaseV3+coinbasePortfolios, vals, nil, true, &resp, nil)
}

// CreatePortfolio creates a new portfolio
func (c *CoinbasePro) CreatePortfolio(ctx context.Context, name string) (*SimplePortfolioResponse, error) {
	if name == "" {
		return nil, errNameEmpty
	}
	req := map[string]interface{}{"name": name}
	var resp *SimplePortfolioResponse
	return resp, c.SendAuthenticatedHTTPRequest(ctx, exchange.RestSpot, http.MethodPost,
		coinbaseV3+coinbasePortfolios, nil, req, true, &resp, nil)
}

// MovePortfolioFunds transfers funds between portfolios
func (c *CoinbasePro) MovePortfolioFunds(ctx context.Context, currency, from, to string, amount float64) (*MovePortfolioFundsResponse, error) {
	if from == "" || to == "" {
		return nil, errPortfolioIDEmpty
	}
	if currency == "" {
		return nil, errCurrencyEmpty
	}
	if amount == 0 {
		return nil, errAmountEmpty
	}
	funds := FundsData{
		Value:    strconv.FormatFloat(amount, 'f', -1, 64),
		Currency: currency}
	req := map[string]interface{}{
		"source_portfolio_uuid": from,
		"target_portfolio_uuid": to,
		"funds":                 funds}
	path := coinbaseV3 + coinbasePortfolios + "/" + coinbaseMoveFunds
	var resp *MovePortfolioFundsResponse
	return resp, c.SendAuthenticatedHTTPRequest(ctx, exchange.RestSpot, http.MethodPost,
		path, nil, req, true, &resp, nil)
}

// GetPortfolioByID provides detailed information on a single portfolio
func (c *CoinbasePro) GetPortfolioByID(ctx context.Context, portfolioID string) (*DetailedPortfolioResponse, error) {
	if portfolioID == "" {
		return nil, errPortfolioIDEmpty
	}
	path := coinbaseV3 + coinbasePortfolios + "/" + portfolioID
	var resp DetailedPortfolioResponse
	return &resp, c.SendAuthenticatedHTTPRequest(ctx, exchange.RestSpot, http.MethodGet,
		path, nil, nil, true, &resp, nil)
}

// DeletePortfolio deletes a portfolio
func (c *CoinbasePro) DeletePortfolio(ctx context.Context, portfolioID string) error {
	if portfolioID == "" {
		return errPortfolioIDEmpty
	}
	path := coinbaseV3 + coinbasePortfolios + "/" + portfolioID
	return c.SendAuthenticatedHTTPRequest(ctx, exchange.RestSpot, http.MethodDelete, path, nil, nil,
		true, nil, nil)
}

// EditPortfolio edits the name of a portfolio
func (c *CoinbasePro) EditPortfolio(ctx context.Context, portfolioID, name string) (*SimplePortfolioResponse, error) {
	if portfolioID == "" {
		return nil, errPortfolioIDEmpty
	}
	if name == "" {
		return nil, errNameEmpty
	}
	req := map[string]interface{}{"name": name}
	path := coinbaseV3 + coinbasePortfolios + "/" + portfolioID
	var resp *SimplePortfolioResponse
	return resp, c.SendAuthenticatedHTTPRequest(ctx, exchange.RestSpot, http.MethodPut,
		path, nil, req, true, &resp, nil)
}

// GetFuturesBalanceSummary returns information on balances related to Coinbase Financial Markets
// futures trading
func (c *CoinbasePro) GetFuturesBalanceSummary(ctx context.Context) (*FuturesBalanceSummary, error) {
	var resp *FuturesBalanceSummary
	path := coinbaseV3 + coinbaseCFM + "/" + coinbaseBalanceSummary
	return resp, c.SendAuthenticatedHTTPRequest(ctx, exchange.RestSpot, http.MethodGet,
		path, nil, nil, true, &resp, nil)
}

// GetAllFuturesPositions returns a list of all open positions in CFM futures products
func (c *CoinbasePro) GetAllFuturesPositions(ctx context.Context) ([]FuturesPosition, error) {
	var resp AllFuturesPositions
	path := coinbaseV3 + coinbaseCFM + "/" + coinbasePositions
	return resp.Positions, c.SendAuthenticatedHTTPRequest(ctx, exchange.RestSpot, http.MethodGet,
		path, nil, nil, true, &resp, nil)
}

// GetFuturesPositionByID returns information on a single open position in CFM futures products
func (c *CoinbasePro) GetFuturesPositionByID(ctx context.Context, productID string) (*FuturesPosition, error) {
	if productID == "" {
		return nil, errProductIDEmpty
	}
	path := coinbaseV3 + coinbaseCFM + "/" + coinbasePositions + "/" + productID
	var resp *FuturesPosition
	return resp, c.SendAuthenticatedHTTPRequest(ctx, exchange.RestSpot, http.MethodGet,
		path, nil, nil, true, &resp, nil)
}

// ScheduleFuturesSweep schedules a sweep of funds from a CFTC-regulated futures account to a
// Coinbase USD Spot wallet. Request submitted before 5 pm ET are processed the following
// business day, requests submitted after are processed in 2 business days. Only one
// sweep request can be pending at a time. Funds transferred depend on the excess available
// in the futures account. An amount of 0 will sweep all available excess funds
func (c *CoinbasePro) ScheduleFuturesSweep(ctx context.Context, amount float64) (bool, error) {
	path := coinbaseV3 + coinbaseCFM + "/" + coinbaseSweeps + "/" + coinbaseSchedule
	req := make(map[string]interface{})
	if amount != 0 {
		req["usd_amount"] = strconv.FormatFloat(amount, 'f', -1, 64)
	}
	var resp SuccessBool
	return resp.Success, c.SendAuthenticatedHTTPRequest(ctx, exchange.RestSpot, http.MethodPost,
		path, nil, req, true, &resp, nil)
}

// ListFuturesSweeps returns information on pending and/or processing requests to sweep funds
func (c *CoinbasePro) ListFuturesSweeps(ctx context.Context) ([]SweepData, error) {
	var resp ListFuturesSweepsResponse
	path := coinbaseV3 + coinbaseCFM + "/" + coinbaseSweeps
	return resp.Sweeps, c.SendAuthenticatedHTTPRequest(ctx, exchange.RestSpot, http.MethodGet,
		path, nil, nil, true, &resp, nil)
}

// CancelPendingFuturesSweep cancels a pending sweep request
func (c *CoinbasePro) CancelPendingFuturesSweep(ctx context.Context) (bool, error) {
	path := coinbaseV3 + coinbaseCFM + "/" + coinbaseSweeps
	var resp SuccessBool
	return resp.Success, c.SendAuthenticatedHTTPRequest(ctx, exchange.RestSpot, http.MethodDelete,
		path, nil, nil, true, &resp, nil)
}

// AllocatePortfolio allocates funds to a position in your perpetuals portfolio
func (c *CoinbasePro) AllocatePortfolio(ctx context.Context, portfolioID, productID, currency string, amount float64) error {
	if portfolioID == "" {
		return errPortfolioIDEmpty
	}
	if productID == "" {
		return errProductIDEmpty
	}
	if currency == "" {
		return errCurrencyEmpty
	}
	if amount == 0 {
		return errAmountEmpty
	}
	req := map[string]interface{}{
		"portfolio_uuid": portfolioID,
		"symbol":         productID,
		"currency":       currency,
		"amount":         strconv.FormatFloat(amount, 'f', -1, 64)}
	path := coinbaseV3 + coinbaseIntx + "/" + coinbaseAllocate
	return c.SendAuthenticatedHTTPRequest(ctx, exchange.RestSpot, http.MethodPost,
		path, nil, req, true, nil, nil)
}

// GetPerpetualsPortfolioSummary returns a summary of your perpetuals portfolio
func (c *CoinbasePro) GetPerpetualsPortfolioSummary(ctx context.Context, portfolioID string) (*PerpetualPortResponse, error) {
	if portfolioID == "" {
		return nil, errPortfolioIDEmpty
	}
	path := coinbaseV3 + coinbaseIntx + "/" + coinbasePortfolio + "/" + portfolioID
	var resp *PerpetualPortResponse
	return resp, c.SendAuthenticatedHTTPRequest(ctx, exchange.RestSpot, http.MethodGet,
		path, nil, nil, true, &resp, nil)
}

// GetAllPerpetualsPositions returns a list of all open positions in your perpetuals portfolio
func (c *CoinbasePro) GetAllPerpetualsPositions(ctx context.Context, portfolioID string) (*AllPerpPosResponse, error) {
	if portfolioID == "" {
		return nil, errPortfolioIDEmpty
	}
	path := coinbaseV3 + coinbaseIntx + "/" + coinbasePositions + "/" + portfolioID
	var resp *AllPerpPosResponse
	return resp, c.SendAuthenticatedHTTPRequest(ctx, exchange.RestSpot, http.MethodGet,
		path, nil, nil, true, &resp, nil)
}

// GetPerpetualsPositionByID returns information on a single open position in your perpetuals portfolio
func (c *CoinbasePro) GetPerpetualsPositionByID(ctx context.Context, portfolioID, productID string) (*OnePerpPosResponse, error) {
	if portfolioID == "" {
		return nil, errPortfolioIDEmpty
	}
	if productID == "" {
		return nil, errProductIDEmpty
	}
	path := coinbaseV3 + coinbaseIntx + "/" + coinbasePositions + "/" + portfolioID + "/" + productID
	var resp *OnePerpPosResponse
	return resp, c.SendAuthenticatedHTTPRequest(ctx, exchange.RestSpot, http.MethodGet,
		path, nil, nil, true, &resp, nil)
}

// GetTransactionSummary returns a summary of transactions with fee tiers, total volume,
// and fees
func (c *CoinbasePro) GetTransactionSummary(ctx context.Context, startDate, endDate time.Time, userNativeCurrency, productType, contractExpiryType string) (*TransactionSummary, error) {
	var params Params
	params.Values = url.Values{}
	err := params.prepareDateString(startDate, endDate, startDateString, endDateString)
	if err != nil {
		return nil, err
	}
	if contractExpiryType != "" {
		params.Values.Set("contract_expiry_type", contractExpiryType)
	}
	if productType != "" {
		params.Values.Set("product_type", productType)
	}
	if userNativeCurrency != "" {
		params.Values.Set("user_native_currency", userNativeCurrency)
	}
	var resp TransactionSummary
	return &resp, c.SendAuthenticatedHTTPRequest(ctx, exchange.RestSpot, http.MethodGet,
		coinbaseV3+coinbaseTransactionSummary, params.Values, nil, true, &resp, nil)
}

// CreateConvertQuote creates a quote for a conversion between two currencies. The trade_id returned
// can be used to commit the trade, but that must be done within 10 minutes of the quote's creation
func (c *CoinbasePro) CreateConvertQuote(ctx context.Context, from, to, userIncentiveID, codeVal string, amount float64) (*ConvertResponse, error) {
	if from == "" || to == "" {
		return nil, errAccountIDEmpty
	}
	if amount == 0 {
		return nil, errAmountEmpty
	}
	path := coinbaseV3 + coinbaseConvert + "/" + coinbaseQuote
	tIM := map[string]interface{}{
		"user_incentive_id": userIncentiveID,
		"code_val":          codeVal}
	req := map[string]interface{}{
		"from_account":             from,
		"to_account":               to,
		"amount":                   strconv.FormatFloat(amount, 'f', -1, 64),
		"trade_incentive_metadata": tIM}
	var resp *ConvertResponse
	return resp, c.SendAuthenticatedHTTPRequest(ctx, exchange.RestSpot, http.MethodPost, path,
		nil, req, true, &resp, nil)
}

// CommitConvertTrade commits a conversion between two currencies, using the trade_id returned
// from CreateConvertQuote
func (c *CoinbasePro) CommitConvertTrade(ctx context.Context, tradeID, from, to string) (*ConvertResponse, error) {
	if tradeID == "" {
		return nil, errTransactionIDEmpty
	}
	if from == "" || to == "" {
		return nil, errAccountIDEmpty
	}
	path := coinbaseV3 + coinbaseConvert + "/" + coinbaseTrade + "/" + tradeID
	req := map[string]interface{}{
		"from_account": from,
		"to_account":   to}
	var resp *ConvertResponse
	return resp, c.SendAuthenticatedHTTPRequest(ctx, exchange.RestSpot, http.MethodPost, path,
		nil, req, true, &resp, nil)
}

// GetConvertTradeByID returns information on a conversion between two currencies
func (c *CoinbasePro) GetConvertTradeByID(ctx context.Context, tradeID, from, to string) (*ConvertResponse, error) {
	if tradeID == "" {
		return nil, errTransactionIDEmpty
	}
	if from == "" || to == "" {
		return nil, errAccountIDEmpty
	}
	path := coinbaseV3 + coinbaseConvert + "/" + coinbaseTrade + "/" + tradeID
	req := map[string]interface{}{
		"from_account": from,
		"to_account":   to}
	var resp *ConvertResponse
	return resp, c.SendAuthenticatedHTTPRequest(ctx, exchange.RestSpot, http.MethodGet, path,
		nil, req, true, &resp, nil)
}

// GetV3Time returns the current server time, calling V3 of the API
func (c *CoinbasePro) GetV3Time(ctx context.Context) (*ServerTimeV3, error) {
	var resp *ServerTimeV3
	return resp, c.SendHTTPRequest(ctx, exchange.RestSpot, coinbaseV3+coinbaseTime, nil, &resp)
}

// GetAllPaymentMethods returns a list of all payment methods associated with the user's account
func (c *CoinbasePro) GetAllPaymentMethods(ctx context.Context) (*GetAllPaymentMethodsResp, error) {
	var resp *GetAllPaymentMethodsResp
	req := map[string]interface{}{"currency": "BTC"}
	path := coinbaseV3 + coinbasePaymentMethods
	return resp, c.SendAuthenticatedHTTPRequest(ctx, exchange.RestSpot, http.MethodGet,
		path, nil, req, true, &resp, nil)
}

// GetPaymentMethodByID returns information on a single payment method associated with the user's
// account
func (c *CoinbasePro) GetPaymentMethodByID(ctx context.Context, paymentMethodID string) (*GenPaymentMethodResp, error) {
	if paymentMethodID == "" {
		return nil, errPaymentMethodEmpty
	}
	path := coinbaseV3 + coinbasePaymentMethods + "/" + paymentMethodID
	var resp *GenPaymentMethodResp
	return resp, c.SendAuthenticatedHTTPRequest(ctx, exchange.RestSpot, http.MethodGet,
		path, nil, nil, true, &resp, nil)
}

// ListNotifications lists the notifications the user is subscribed to
func (c *CoinbasePro) ListNotifications(ctx context.Context, pag PaginationInp) (*ListNotificationsResponse, error) {
	var resp *ListNotificationsResponse
	var params Params
	params.Values = url.Values{}
	params.preparePagination(pag)
	return resp, c.SendAuthenticatedHTTPRequest(ctx, exchange.RestSpot, http.MethodGet,
		coinbaseV2+coinbaseNotifications, params.Values, nil, false, &resp, nil)
}

// GetCurrentUser returns information about the user associated with the API key
func (c *CoinbasePro) GetCurrentUser(ctx context.Context) (*UserResponse, error) {
	var resp *UserResponse
	return resp, c.SendAuthenticatedHTTPRequest(ctx, exchange.RestSpot, http.MethodGet,
		coinbaseV2+coinbaseUser, nil, nil, false, &resp, nil)
}

// GetAllWallets lists all accounts associated with the API key
func (c *CoinbasePro) GetAllWallets(ctx context.Context, pag PaginationInp) (*GetAllWalletsResponse, error) {
	var resp *GetAllWalletsResponse
	var params Params
	params.Values = url.Values{}
	params.preparePagination(pag)
	return resp, c.SendAuthenticatedHTTPRequest(ctx, exchange.RestSpot, http.MethodGet,
		coinbaseV2+coinbaseAccounts, params.Values, nil, false, &resp, nil)
}

// GetWalletByID returns information about a single wallet. In lieu of a wallet ID,
// a currency can be provided to get the primary account for that currency
func (c *CoinbasePro) GetWalletByID(ctx context.Context, walletID, currency string) (*GenWalletResponse, error) {
	if (walletID == "" && currency == "") || (walletID != "" && currency != "") {
		return nil, errCurrWalletConflict
	}
	var path string
	if walletID != "" {
		path = coinbaseV2 + coinbaseAccounts + "/" + walletID
	}
	if currency != "" {
		path = coinbaseV2 + coinbaseAccounts + "/" + currency
	}
	var resp *GenWalletResponse
	return resp, c.SendAuthenticatedHTTPRequest(ctx, exchange.RestSpot, http.MethodGet,
		path, nil, nil, false, &resp, nil)
}

// CreateAddress generates a crypto address for depositing to the specified wallet
func (c *CoinbasePro) CreateAddress(ctx context.Context, walletID, name string) (*GenAddrResponse, error) {
	if walletID == "" {
		return nil, errWalletIDEmpty
	}
	path := coinbaseV2 + coinbaseAccounts + "/" + walletID + "/" + coinbaseAddresses
	req := map[string]interface{}{"name": name}
	var resp *GenAddrResponse
	return resp, c.SendAuthenticatedHTTPRequest(ctx, exchange.RestSpot, http.MethodPost,
		path, nil, req, false, &resp, nil)
}

// GetAllAddresses returns information on all addresses associated with a wallet
func (c *CoinbasePro) GetAllAddresses(ctx context.Context, walletID string, pag PaginationInp) (*GetAllAddrResponse, error) {
	if walletID == "" {
		return nil, errWalletIDEmpty
	}
	path := coinbaseV2 + coinbaseAccounts + "/" + walletID + "/" + coinbaseAddresses
	var params Params
	params.Values = url.Values{}
	params.preparePagination(pag)
	var resp *GetAllAddrResponse
	return resp, c.SendAuthenticatedHTTPRequest(ctx, exchange.RestSpot, http.MethodGet,
		path, params.Values, nil, false, &resp, nil)
}

// GetAddressByID returns information on a single address associated with the specified wallet
func (c *CoinbasePro) GetAddressByID(ctx context.Context, walletID, addressID string) (*GenAddrResponse, error) {
	if walletID == "" {
		return nil, errWalletIDEmpty
	}
	if addressID == "" {
		return nil, errAddressIDEmpty
	}
	path := coinbaseV2 + coinbaseAccounts + "/" + walletID + "/" + coinbaseAddresses + "/" + addressID
	var resp *GenAddrResponse
	return resp, c.SendAuthenticatedHTTPRequest(ctx, exchange.RestSpot, http.MethodGet,
		path, nil, nil, false, &resp, nil)
}

// GetAddressTransactions returns a list of transactions associated with the specified address
func (c *CoinbasePro) GetAddressTransactions(ctx context.Context, walletID, addressID string, pag PaginationInp) (*ManyTransactionsResp, error) {
	if walletID == "" {
		return nil, errWalletIDEmpty
	}
	if addressID == "" {
		return nil, errAddressIDEmpty
	}
	path := coinbaseV2 + coinbaseAccounts + "/" + walletID + "/" + coinbaseAddresses + "/" + addressID + "/" +
		coinbaseTransactions
	var params Params
	params.Values = url.Values{}
	params.preparePagination(pag)
	var resp *ManyTransactionsResp
	return resp, c.SendAuthenticatedHTTPRequest(ctx, exchange.RestSpot, http.MethodGet,
		path, params.Values, nil, false, &resp, nil)
}

// SendMoney can send funds to an email or cryptocurrency address (if "traType" is set to "send"),
// or to another one of the user's wallets or vaults (if "traType" is set to "transfer"). Coinbase
// may delay or cancel the transaction at their discretion. The "idem" parameter is an optional
// string for idempotency; a token with a max length of 100 characters, if a previous
// transaction included the same token as a parameter, the new transaction won't be processed,
// and information on the previous transaction will be returned instead
func (c *CoinbasePro) SendMoney(ctx context.Context, traType, walletID, to, currency, description, idem, financialInstitutionWebsite, destinationTag string, amount float64, skipNotifications, toFinancialInstitution bool) (*GenTransactionResp, error) {
	if traType == "" {
		return nil, errTransactionTypeEmpty
	}
	if walletID == "" {
		return nil, errWalletIDEmpty
	}
	if to == "" {
		return nil, errToEmpty
	}
	if amount == 0 {
		return nil, errAmountEmpty
	}
	if currency == "" {
		return nil, errCurrencyEmpty
	}
	path := coinbaseV2 + coinbaseAccounts + "/" + walletID + "/" + coinbaseTransactions
	req := map[string]interface{}{
		"type":                          traType,
		"to":                            to,
		"amount":                        strconv.FormatFloat(amount, 'f', -1, 64),
		"currency":                      currency,
		"description":                   description,
		"skip_notifications":            skipNotifications,
		"idem":                          idem,
		"to_financial_institution":      toFinancialInstitution,
		"financial_institution_website": financialInstitutionWebsite,
		"destination_tag":               destinationTag}
	var resp *GenTransactionResp
	return resp, c.SendAuthenticatedHTTPRequest(ctx, exchange.RestSpot, http.MethodPost,
		path, nil, req, false, &resp, nil)
}

// GetAllTransactions returns a list of transactions associated with the specified wallet
func (c *CoinbasePro) GetAllTransactions(ctx context.Context, walletID string, pag PaginationInp) (*ManyTransactionsResp, error) {
	if walletID == "" {
		return nil, errWalletIDEmpty
	}
	path := coinbaseV2 + coinbaseAccounts + "/" + walletID + "/" + coinbaseTransactions
	var params Params
	params.Values = url.Values{}
	params.preparePagination(pag)
	var resp *ManyTransactionsResp
	return resp, c.SendAuthenticatedHTTPRequest(ctx, exchange.RestSpot, http.MethodGet,
		path, params.Values, nil, false, &resp, nil)
}

// GetTransactionByID returns information on a single transaction associated with the
// specified wallet
func (c *CoinbasePro) GetTransactionByID(ctx context.Context, walletID, transactionID string) (*GenTransactionResp, error) {
	if walletID == "" {
		return nil, errWalletIDEmpty
	}
	if transactionID == "" {
		return nil, errTransactionIDEmpty
	}
	path := coinbaseV2 + coinbaseAccounts + "/" + walletID + "/" + coinbaseTransactions + "/" + transactionID
	var resp *GenTransactionResp
	return resp, c.SendAuthenticatedHTTPRequest(ctx, exchange.RestSpot, http.MethodGet,
		path, nil, nil, false, &resp, nil)
}

// FiatTransfer prepares and optionally processes a transfer of funds between the exchange and a
// fiat payment method. "Deposit" signifies funds going from exchange to bank, "withdraw"
// signifies funds going from bank to exchange
func (c *CoinbasePro) FiatTransfer(ctx context.Context, walletID, currency, paymentMethod string, amount float64, commit bool, transferType FiatTransferType) (*GenDeposWithdrResp, error) {
	if walletID == "" {
		return nil, errWalletIDEmpty
	}
	if amount == 0 {
		return nil, errAmountEmpty
	}
	if currency == "" {
		return nil, errCurrencyEmpty
	}
	if paymentMethod == "" {
		return nil, errPaymentMethodEmpty
	}
	var path string
	switch transferType {
	case FiatDeposit:
		path = coinbaseV2 + coinbaseAccounts + "/" + walletID + "/" + coinbaseDeposits
	case FiatWithdrawal:
		path = coinbaseV2 + coinbaseAccounts + "/" + walletID + "/" + coinbaseWithdrawals
	}
	req := map[string]interface{}{
		"currency":       currency,
		"payment_method": paymentMethod,
		"amount":         strconv.FormatFloat(amount, 'f', -1, 64),
		"commit":         commit}
	var resp *GenDeposWithdrResp
	return resp, c.SendAuthenticatedHTTPRequest(ctx, exchange.RestSpot, http.MethodPost,
		path, nil, req, false, &resp, nil)
}

// CommitTransfer processes a deposit/withdrawal that was created with the "commit" parameter set
// to false
func (c *CoinbasePro) CommitTransfer(ctx context.Context, walletID, depositID string, transferType FiatTransferType) (*GenDeposWithdrResp, error) {
	if walletID == "" {
		return nil, errWalletIDEmpty
	}
	if depositID == "" {
		return nil, errDepositIDEmpty
	}
	var path string
	switch transferType {
	case FiatDeposit:
		path = coinbaseV2 + coinbaseAccounts + "/" + walletID + "/" + coinbaseDeposits + "/" + depositID + "/" + coinbaseCommit
	case FiatWithdrawal:
		path = coinbaseV2 + coinbaseAccounts + "/" + walletID + "/" + coinbaseWithdrawals + "/" + depositID + "/" + coinbaseCommit
	}
	var resp *GenDeposWithdrResp
	return resp, c.SendAuthenticatedHTTPRequest(ctx, exchange.RestSpot, http.MethodPost,
		path, nil, nil, false, &resp, nil)
}

// GetAllFiatTransfers returns a list of transfers either to or from fiat payment methods and
// the specified wallet
func (c *CoinbasePro) GetAllFiatTransfers(ctx context.Context, walletID string, pag PaginationInp, transferType FiatTransferType) (*ManyDeposWithdrResp, error) {
	if walletID == "" {
		return nil, errWalletIDEmpty
	}
	var path string
	switch transferType {
	case FiatDeposit:
		path = coinbaseV2 + coinbaseAccounts + "/" + walletID + "/" + coinbaseDeposits
	case FiatWithdrawal:
		path = coinbaseV2 + coinbaseAccounts + "/" + walletID + "/" + coinbaseWithdrawals
	}
	var params Params
	params.Values = url.Values{}
	params.preparePagination(pag)
	var resp *ManyDeposWithdrResp
	err := c.SendAuthenticatedHTTPRequest(ctx, exchange.RestSpot, http.MethodGet,
		path, params.Values, nil, false, &resp, nil)
	if err != nil {
		return nil, err
	}
	for i := range resp.Data {
		resp.Data[i].TransferType = transferType
	}
	return resp, nil
}

// GetFiatTransferByID returns information on a single deposit/withdrawal associated with the specified wallet
func (c *CoinbasePro) GetFiatTransferByID(ctx context.Context, walletID, depositID string, transferType FiatTransferType) (*GenDeposWithdrResp, error) {
	if walletID == "" {
		return nil, errWalletIDEmpty
	}
	if depositID == "" {
		return nil, errDepositIDEmpty
	}
	var path string
	switch transferType {
	case FiatDeposit:
		path = coinbaseV2 + coinbaseAccounts + "/" + walletID + "/" + coinbaseDeposits + "/" + depositID
	case FiatWithdrawal:
		path = coinbaseV2 + coinbaseAccounts + "/" + walletID + "/" + coinbaseWithdrawals + "/" + depositID
	}
	var resp *GenDeposWithdrResp
	return resp, c.SendAuthenticatedHTTPRequest(ctx, exchange.RestSpot, http.MethodGet,
		path, nil, nil, false, &resp, nil)
}

// GetFiatCurrencies lists currencies that Coinbase knows about
func (c *CoinbasePro) GetFiatCurrencies(ctx context.Context) ([]FiatData, error) {
	var resp GetFiatCurrenciesResp
	return resp.Data, c.SendHTTPRequest(ctx, exchange.RestSpot, coinbaseV2+coinbaseCurrencies, nil, &resp)
}

// GetCryptocurrencies lists cryptocurrencies that Coinbase knows about
func (c *CoinbasePro) GetCryptocurrencies(ctx context.Context) ([]CryptoData, error) {
	var resp GetCryptocurrenciesResp
	path := coinbaseV2 + coinbaseCurrencies + "/" + coinbaseCrypto
	return resp.Data, c.SendHTTPRequest(ctx, exchange.RestSpot, path, nil, &resp)
}

// GetExchangeRates returns exchange rates for the specified currency. If none is specified,
// it defaults to USD
func (c *CoinbasePro) GetExchangeRates(ctx context.Context, currency string) (*GetExchangeRatesResp, error) {
	var resp *GetExchangeRatesResp
	vals := url.Values{}
	vals.Set("currency", currency)
	return resp, c.SendHTTPRequest(ctx, exchange.RestSpot, coinbaseV2+coinbaseExchangeRates, vals, &resp)
}

// GetPrice returns the price the spot/buy/sell price for the specified currency pair,
// including the standard Coinbase fee of 1%, but excluding any other fees
func (c *CoinbasePro) GetPrice(ctx context.Context, currencyPair, priceType string) (*GetPriceResp, error) {
	var path string
	switch priceType {
	case "spot", "buy", "sell":
		path = coinbaseV2 + coinbasePrices + "/" + currencyPair + "/" + priceType
	default:
		return nil, errInvalidPriceType
	}
	var resp *GetPriceResp
	return resp, c.SendHTTPRequest(ctx, exchange.RestSpot, path, nil, &resp)
}

// GetV2Time returns the current server time, calling V2 of the API
func (c *CoinbasePro) GetV2Time(ctx context.Context) (*ServerTimeV2, error) {
	var resp *ServerTimeV2
	return resp, c.SendHTTPRequest(ctx, exchange.RestSpot, coinbaseV2+coinbaseTime, nil, &resp)
}

// GetAllCurrencies returns a list of all currencies that Coinbase knows about. These aren't necessarily tradable
func (c *CoinbasePro) GetAllCurrencies(ctx context.Context) ([]CurrencyData, error) {
	var resp []CurrencyData
	return resp, c.SendHTTPRequest(ctx, exchange.RestSpotSupplementary, coinbaseCurrencies, nil, &resp)
}

// GetACurrency returns information on a single currency specified by the user
func (c *CoinbasePro) GetACurrency(ctx context.Context, currency string) (*CurrencyData, error) {
	if currency == "" {
		return nil, errCurrencyEmpty
	}
	var resp *CurrencyData
	path := coinbaseCurrencies + "/" + currency
	return resp, c.SendHTTPRequest(ctx, exchange.RestSpotSupplementary, path, nil, &resp)
}

// GetAllTradingPairs returns a list of currency pairs which are available for trading
func (c *CoinbasePro) GetAllTradingPairs(ctx context.Context, pairType string) ([]PairData, error) {
	var resp []PairData
	vals := url.Values{}
	if pairType != "" {
		vals.Set("type", pairType)
	}
	return resp, c.SendHTTPRequest(ctx, exchange.RestSpotSupplementary, coinbaseProducts, vals, &resp)
}

// GetAllPairVolumes returns a list of currency pairs and their associated volumes
func (c *CoinbasePro) GetAllPairVolumes(ctx context.Context) ([]PairVolumeData, error) {
	var resp []PairVolumeData
	path := coinbaseProducts + "/" + coinbaseVolumeSummary
	return resp, c.SendHTTPRequest(ctx, exchange.RestSpotSupplementary, path, nil, &resp)
}

// GetPairDetails returns information on a single currency pair
func (c *CoinbasePro) GetPairDetails(ctx context.Context, pair string) (*PairData, error) {
	if pair == "" {
		return nil, errPairEmpty
	}
	var resp *PairData
	path := coinbaseProducts + "/" + pair
	return resp, c.SendHTTPRequest(ctx, exchange.RestSpotSupplementary, path, nil, &resp)
}

// GetProductBookV1 returns the order book for the specified currency pair. Level 1 only returns the best bids and asks,
// Level 2 returns the full order book with orders at the same price aggregated, Level 3 returns the full
// non-aggregated order book.
func (c *CoinbasePro) GetProductBookV1(ctx context.Context, pair string, level uint8) (*OrderBook, error) {
	if pair == "" {
		return nil, errPairEmpty
	}
	var resp OrderBookResp
	vals := url.Values{}
	vals.Set("level", strconv.FormatUint(uint64(level), 10))
	path := coinbaseProducts + "/" + pair + "/" + coinbaseBook
	err := c.SendHTTPRequest(ctx, exchange.RestSpotSupplementary, path, vals, &resp)
	if err != nil {
		return nil, err
	}
	ob := &OrderBook{
		Sequence:    resp.Sequence,
		Bids:        make([]Orders, len(resp.Bids)),
		Asks:        make([]Orders, len(resp.Asks)),
		AuctionMode: resp.AuctionMode,
		Auction:     resp.Auction,
		Time:        resp.Time,
	}
	for i := range resp.Bids {
		tempS1, ok := resp.Bids[i][0].(string)
		if !ok {
			return nil, fmt.Errorf("%w, %v", errStringConvert, resp.Bids[i][0])
		}
		tempF1, err := strconv.ParseFloat(tempS1, 64)
		if err != nil {
			return nil, err
		}
		tempS2, ok := resp.Bids[i][1].(string)
		if !ok {
			return nil, fmt.Errorf("%w, %v", errStringConvert, resp.Bids[i][1])
		}
		tempF2, err := strconv.ParseFloat(tempS2, 64)
		if err != nil {
			return nil, err
		}
		switch tempV := resp.Bids[i][2].(type) {
		case string:
			tempU, err := uuid.FromString(tempV)
			if err != nil {
				return nil, err
			}
			ob.Bids[i] = Orders{Price: tempF1, Size: tempF2, OrderCount: 1, OrderID: tempU}
		case float64:
			tempU := uint64(tempV)
			ob.Bids[i] = Orders{Price: tempF1, Size: tempF2, OrderCount: tempU}
		}
	}
	for i := range resp.Asks {
		tempS1, ok := resp.Asks[i][0].(string)
		if !ok {
			return nil, fmt.Errorf("%w, %v", errStringConvert, resp.Asks[i][0])
		}
		tempF1, err := strconv.ParseFloat(tempS1, 64)
		if err != nil {
			return nil, err
		}
		tempS2, ok := resp.Asks[i][1].(string)
		if !ok {
			return nil, fmt.Errorf("%w, %v", errStringConvert, resp.Asks[i][1])
		}
		tempF2, err := strconv.ParseFloat(tempS2, 64)
		if err != nil {
			return nil, err
		}
		switch tempV := resp.Asks[i][2].(type) {
		case string:
			tempU, err := uuid.FromString(tempV)
			if err != nil {
				return nil, err
			}
			ob.Asks[i] = Orders{Price: tempF1, Size: tempF2, OrderCount: 1, OrderID: tempU}
		case float64:
			tempU := uint64(tempV)
			ob.Asks[i] = Orders{Price: tempF1, Size: tempF2, OrderCount: tempU}
		}
	}
	return ob, nil
}

// GetProductCandles returns historical market data for the specified currency pair.
func (c *CoinbasePro) GetProductCandles(ctx context.Context, pair string, granularity uint32, startTime, endTime time.Time) ([]Candle, error) {
	if pair == "" {
		return nil, errPairEmpty
	}
	var params Params
	params.Values = url.Values{}
	err := params.prepareDateString(startTime, endTime, "start", "end")
	if err != nil {
		return nil, err
	}
	if granularity != 0 {
		params.Values.Set("granularity", strconv.FormatUint(uint64(granularity), 10))
	}
	path := coinbaseProducts + "/" + pair + "/" + coinbaseCandles
	var resp []RawCandles
	err = c.SendHTTPRequest(ctx, exchange.RestSpotSupplementary, path, params.Values, &resp)
	if err != nil {
		return nil, err
	}
	candles := make([]Candle, len(resp))
	for i := range resp {
		f1, ok := resp[i][0].(float64)
		if !ok {
			return nil, fmt.Errorf("%w, %v", errFloatConvert, resp[i][0])
		}
		ti := int64(f1)
		t := time.Unix(ti, 0)
		f2, ok := resp[i][1].(float64)
		if !ok {
			return nil, fmt.Errorf("%w, %v", errFloatConvert, resp[i][1])
		}
		f3, ok := resp[i][2].(float64)
		if !ok {
			return nil, fmt.Errorf("%w, %v", errFloatConvert, resp[i][2])
		}
		f4, ok := resp[i][3].(float64)
		if !ok {
			return nil, fmt.Errorf("%w, %v", errFloatConvert, resp[i][3])
		}
		f5, ok := resp[i][4].(float64)
		if !ok {
			return nil, fmt.Errorf("%w, %v", errFloatConvert, resp[i][4])
		}
		f6, ok := resp[i][5].(float64)
		if !ok {
			return nil, fmt.Errorf("%w, %v", errFloatConvert, resp[i][5])
		}
		candles[i] = Candle{
			Time:   t,
			Low:    f2,
			High:   f3,
			Open:   f4,
			Close:  f5,
			Volume: f6,
		}
	}
	return candles, nil
}

// GetProductStats returns information on a specific pair's price and volume
func (c *CoinbasePro) GetProductStats(ctx context.Context, pair string) (*ProductStats, error) {
	if pair == "" {
		return nil, errPairEmpty
	}
	path := coinbaseProducts + "/" + pair + "/" + coinbaseStats
	var resp *ProductStats
	return resp, c.SendHTTPRequest(ctx, exchange.RestSpotSupplementary, path, nil, &resp)
}

// GetProductTicker returns the ticker for the specified currency pair
func (c *CoinbasePro) GetProductTicker(ctx context.Context, pair string) (*ProductTicker, error) {
	if pair == "" {
		return nil, errPairEmpty
	}
	path := coinbaseProducts + "/" + pair + "/" + coinbaseTicker
	var resp *ProductTicker
	return resp, c.SendHTTPRequest(ctx, exchange.RestSpotSupplementary, path, nil, &resp)
}

// GetProductTrades returns a list of the latest traides for a pair
func (c *CoinbasePro) GetProductTrades(ctx context.Context, pair, step, direction string, limit int64) ([]ProductTrades, error) {
	if pair == "" {
		return nil, errPairEmpty
	}
	vals := url.Values{}
	if step != "" {
		vals.Set(direction, step)
	}
	vals.Set("limit", strconv.FormatInt(limit, 10))
	path := coinbaseProducts + "/" + pair + "/" + coinbaseTrades
	var resp []ProductTrades
	return resp, c.SendHTTPRequest(ctx, exchange.RestSpotSupplementary, path, vals, &resp)
}

// GetAllWrappedAssets returns a list of supported wrapped assets
func (c *CoinbasePro) GetAllWrappedAssets(ctx context.Context) (*AllWrappedAssets, error) {
	var resp *AllWrappedAssets
	return resp, c.SendHTTPRequest(ctx, exchange.RestSpotSupplementary, coinbaseWrappedAssets, nil, &resp)
}

// GetWrappedAssetDetails returns information on a single wrapped asset
func (c *CoinbasePro) GetWrappedAssetDetails(ctx context.Context, wrappedAsset string) (*WrappedAsset, error) {
	if wrappedAsset == "" {
		return nil, errWrappedAssetEmpty
	}
	var resp *WrappedAsset
	path := coinbaseWrappedAssets + "/" + wrappedAsset
	return resp, c.SendHTTPRequest(ctx, exchange.RestSpotSupplementary, path, nil, &resp)
}

// GetWrappedAssetConversionRate returns the conversion rate for the specified wrapped asset
func (c *CoinbasePro) GetWrappedAssetConversionRate(ctx context.Context, wrappedAsset string) (*WrappedAssetConversionRate, error) {
	if wrappedAsset == "" {
		return nil, errWrappedAssetEmpty
	}
	var resp *WrappedAssetConversionRate
	path := coinbaseWrappedAssets + "/" + wrappedAsset + "/" + coinbaseConversionRate
	return resp, c.SendHTTPRequest(ctx, exchange.RestSpotSupplementary, path, nil, &resp)
}

// SendHTTPRequest sends an unauthenticated HTTP request
func (c *CoinbasePro) SendHTTPRequest(ctx context.Context, ep exchange.URL, path string, vals url.Values, result interface{}) error {
	endpoint, err := c.API.Endpoints.GetURL(ep)
	if err != nil {
		return err
	}
	path = common.EncodeURLValues(path, vals)
	item := &request.Item{
		Method:        http.MethodGet,
		Path:          endpoint + path,
		Result:        result,
		Verbose:       c.Verbose,
		HTTPDebugging: c.HTTPDebugging,
		HTTPRecording: c.HTTPRecording,
	}
	rLim := PubRate
	if strings.Contains(path, coinbaseV2) {
		rLim = V2Rate
	}
	return c.SendPayload(ctx, rLim, func() (*request.Item, error) {
		return item, nil
	}, request.UnauthenticatedRequest)
}

// SendAuthenticatedHTTPRequest sends an authenticated HTTP request
func (c *CoinbasePro) SendAuthenticatedHTTPRequest(ctx context.Context, ep exchange.URL, method, path string, queryParams url.Values, bodyParams map[string]interface{}, isVersion3 bool, result interface{}, returnHead *http.Header) (err error) {
	creds, err := c.GetCredentials(ctx)
	if err != nil {
		return err
	}
	endpoint, err := c.API.Endpoints.GetURL(ep)
	if err != nil {
		return err
	}
	queryString := common.EncodeURLValues("", queryParams)
	// Version 2 wants query params in the path during signing
	if !isVersion3 {
		path += queryString
	}
	interim := json.RawMessage{}
	newRequest := func() (*request.Item, error) {
		payload := []byte("")
		if bodyParams != nil {
			payload, err = json.Marshal(bodyParams)
			if err != nil {
				return nil, err
			}
		}
		n := strconv.FormatInt(time.Now().Unix(), 10)
		message := n + method + path + string(payload)
		var hmac []byte
		hmac, err = crypto.GetHMAC(crypto.HashSHA256,
			[]byte(message),
			[]byte(creds.Secret))
		if err != nil {
			return nil, err
		}
		// TODO: Implement JWT authentication once it's supported by all endpoints we care about
		headers := make(map[string]string)
		headers["CB-ACCESS-KEY"] = creds.Key
		headers["CB-ACCESS-SIGN"] = hex.EncodeToString(hmac)
		headers["CB-ACCESS-TIMESTAMP"] = n
		headers["Content-Type"] = "application/json"
		headers["CB-VERSION"] = "2024-02-27"
		// Version 3 only wants query params in the path when the request is sent
		if isVersion3 {
			path += queryString
		}
		return &request.Item{
			Method:         method,
			Path:           endpoint + path,
			Headers:        headers,
			Body:           bytes.NewBuffer(payload),
			Result:         &interim,
			Verbose:        c.Verbose,
			HTTPDebugging:  c.HTTPDebugging,
			HTTPRecording:  c.HTTPRecording,
			HeaderResponse: returnHead,
		}, nil
	}
	rateLim := V2Rate
	if isVersion3 {
		rateLim = V3Rate
	}
	err = c.SendPayload(ctx, rateLim, newRequest, request.AuthenticatedRequest)
	// Doing this error handling because the docs indicate that errors can be returned even with a 200 status
	// code, and that these errors can be buried in the JSON returned
	if err != nil {
		return err
	}
	singleErrCap := struct {
		ErrorType             string `json:"error"`
		Message               string `json:"message"`
		ErrorDetails          string `json:"error_details"`
		EditFailureReason     string `json:"edit_failure_reason"`
		PreviewFailureReason  string `json:"preview_failure_reason"`
		NewOrderFailureReason string `json:"new_order_failure_reason"`
	}{}
	if err = json.Unmarshal(interim, &singleErrCap); err == nil {
		if singleErrCap.Message != "" {
			return fmt.Errorf("message: %s, error type: %s, error details: %s, edit failure reason: %s, preview failure reason: %s, new order failure reason: %s",
				singleErrCap.Message, singleErrCap.ErrorType, singleErrCap.ErrorDetails, singleErrCap.EditFailureReason,
				singleErrCap.PreviewFailureReason, singleErrCap.NewOrderFailureReason)
		}
	}
	manyErrCap := struct {
		Errors []struct {
			Success              bool   `json:"success"`
			FailureReason        string `json:"failure_reason"`
			OrderID              string `json:"order_id"`
			EditFailureReason    string `json:"edit_failure_reason"`
			PreviewFailureReason string `json:"preview_failure_reason"`
		}
	}{}
	err = json.Unmarshal(interim, &manyErrCap)
	if err == nil {
		errMessage := ""
		for i := range manyErrCap.Errors {
			if !manyErrCap.Errors[i].Success || manyErrCap.Errors[i].EditFailureReason != "" ||
				manyErrCap.Errors[i].PreviewFailureReason != "" {
				errMessage += fmt.Sprintf("order id: %s, failure reason: %s, edit failure reason: %s, preview failure reason: %s",
					manyErrCap.Errors[i].OrderID, manyErrCap.Errors[i].FailureReason,
					manyErrCap.Errors[i].EditFailureReason, manyErrCap.Errors[i].PreviewFailureReason)
			}
		}
		if errMessage != "" {
			return errors.New(errMessage)
		}
	}
	if result == nil {
		return nil
	}
	return json.Unmarshal(interim, result)
}

// GetFee returns an estimate of fee based on type of transaction
func (c *CoinbasePro) GetFee(ctx context.Context, feeBuilder *exchange.FeeBuilder) (float64, error) {
	if feeBuilder == nil {
		return 0, fmt.Errorf("%T %w", feeBuilder, common.ErrNilPointer)
	}
	var fee float64
	switch {
	case !isStablePair(feeBuilder.Pair) && feeBuilder.FeeType == exchange.CryptocurrencyTradeFee:
		fees, err := c.GetTransactionSummary(ctx, time.Now().Add(-time.Hour*24*30), time.Now(), "", "", "")
		if err != nil {
			return 0, err
		}
		if feeBuilder.IsMaker {
			fee = fees.FeeTier.MakerFeeRate
		} else {
			fee = fees.FeeTier.TakerFeeRate
		}
	case feeBuilder.IsMaker && isStablePair(feeBuilder.Pair) &&
		(feeBuilder.FeeType == exchange.CryptocurrencyTradeFee || feeBuilder.FeeType == exchange.OfflineTradeFee):
		fee = StablePairMakerFee
	case !feeBuilder.IsMaker && isStablePair(feeBuilder.Pair) &&
		(feeBuilder.FeeType == exchange.CryptocurrencyTradeFee || feeBuilder.FeeType == exchange.OfflineTradeFee):
		fee = WorstCaseStablePairTakerFee
	case feeBuilder.IsMaker && !isStablePair(feeBuilder.Pair) && feeBuilder.FeeType == exchange.OfflineTradeFee:
		fee = WorstCaseMakerFee
	case !feeBuilder.IsMaker && !isStablePair(feeBuilder.Pair) && feeBuilder.FeeType == exchange.OfflineTradeFee:
		fee = WorstCaseTakerFee
	default:
		return 0, errFeeTypeNotSupported
	}
	return fee * feeBuilder.Amount * feeBuilder.PurchasePrice, nil
}

var stableMap = map[key.PairAsset]bool{
	{Base: currency.USDT.Item, Quote: currency.USD.Item}:  true,
	{Base: currency.USDT.Item, Quote: currency.EUR.Item}:  true,
	{Base: currency.USDC.Item, Quote: currency.EUR.Item}:  true,
	{Base: currency.USDC.Item, Quote: currency.GBP.Item}:  true,
	{Base: currency.USDT.Item, Quote: currency.GBP.Item}:  true,
	{Base: currency.USDT.Item, Quote: currency.USDC.Item}: true,
	{Base: currency.DAI.Item, Quote: currency.USD.Item}:   true,
	{Base: currency.CBETH.Item, Quote: currency.ETH.Item}: true,
	{Base: currency.PYUSD.Item, Quote: currency.USD.Item}: true,
	{Base: currency.EUROC.Item, Quote: currency.USD.Item}: true,
	{Base: currency.GUSD.Item, Quote: currency.USD.Item}:  true,
	{Base: currency.EUROC.Item, Quote: currency.EUR.Item}: true,
	{Base: currency.WBTC.Item, Quote: currency.BTC.Item}:  true,
	{Base: currency.LSETH.Item, Quote: currency.ETH.Item}: true,
	{Base: currency.GYEN.Item, Quote: currency.USD.Item}:  true,
	{Base: currency.PAX.Item, Quote: currency.USD.Item}:   true,
}

// IsStablePair returns true if the currency pair is considered a "stable pair" by Coinbase
func isStablePair(pair currency.Pair) bool {
	return stableMap[key.PairAsset{Base: pair.Base.Item, Quote: pair.Quote.Item}]
}

// PrepareDateString encodes a set of parameters indicating start & end dates
func (p *Params) prepareDateString(startDate, endDate time.Time, labelStart, labelEnd string) error {
	err := common.StartEndTimeCheck(startDate, endDate)
	if err != nil {
		if errors.Is(err, common.ErrDateUnset) {
			return nil
		}
		return err
	}
	p.Values.Set(labelStart, startDate.Format(time.RFC3339))
	p.Values.Set(labelEnd, endDate.Format(time.RFC3339))
	return nil
}

// PreparePagination formats pagination information in the way the exchange expects
func (p *Params) preparePagination(pag PaginationInp) {
	if pag.Limit != 0 {
		p.Values.Set("limit", strconv.FormatInt(int64(pag.Limit), 10))
	}
	if pag.OrderAscend {
		p.Values.Set("order", "asc")
	}
	if pag.StartingAfter != "" {
		p.Values.Set("starting_after", pag.StartingAfter)
	}
	if pag.EndingBefore != "" {
		p.Values.Set("ending_before", pag.EndingBefore)
	}
}

// prepareOrderConfig populates the OrderConfiguration struct
func prepareOrderConfig(orderType, side, stopDirection string, amount, limitPrice, stopPrice float64, endTime time.Time, postOnly bool) (OrderConfiguration, error) {
	var orderConfig OrderConfiguration
	switch orderType {
	case order.Market.String(), order.ImmediateOrCancel.String():
		orderConfig.MarketMarketIOC = &MarketMarketIOC{}
		if side == order.Buy.String() {
			orderConfig.MarketMarketIOC.QuoteSize = types.Number(amount)
		}
		if side == order.Sell.String() {
			orderConfig.MarketMarketIOC.BaseSize = types.Number(amount)
		}
	case order.Limit.String():
		if endTime == (time.Time{}) {
			orderConfig.LimitLimitGTC = &LimitLimitGTC{}
			orderConfig.LimitLimitGTC.BaseSize = types.Number(amount)
			orderConfig.LimitLimitGTC.LimitPrice = types.Number(limitPrice)
			orderConfig.LimitLimitGTC.PostOnly = postOnly
		} else {
			orderConfig.LimitLimitGTD = &LimitLimitGTD{}
			orderConfig.LimitLimitGTD.BaseSize = types.Number(amount)
			orderConfig.LimitLimitGTD.LimitPrice = types.Number(limitPrice)
			orderConfig.LimitLimitGTD.PostOnly = postOnly
			orderConfig.LimitLimitGTD.EndTime = endTime
		}
	case order.StopLimit.String():
		if endTime == (time.Time{}) {
			orderConfig.StopLimitStopLimitGTC = &StopLimitStopLimitGTC{}
			orderConfig.StopLimitStopLimitGTC.BaseSize = types.Number(amount)
			orderConfig.StopLimitStopLimitGTC.LimitPrice = types.Number(limitPrice)
			orderConfig.StopLimitStopLimitGTC.StopPrice = types.Number(stopPrice)
			orderConfig.StopLimitStopLimitGTC.StopDirection = stopDirection
		} else {
			orderConfig.StopLimitStopLimitGTD = &StopLimitStopLimitGTD{}
			orderConfig.StopLimitStopLimitGTD.BaseSize = types.Number(amount)
			orderConfig.StopLimitStopLimitGTD.LimitPrice = types.Number(limitPrice)
			orderConfig.StopLimitStopLimitGTD.StopPrice = types.Number(stopPrice)
			orderConfig.StopLimitStopLimitGTD.StopDirection = stopDirection
			orderConfig.StopLimitStopLimitGTD.EndTime = endTime
		}
	default:
		return orderConfig, errInvalidOrderType
	}
	return orderConfig, nil
}

// formatMarginType properly formats the margin type for the request
func formatMarginType(marginType string) string {
	if marginType == "ISOLATED" || marginType == "CROSS" {
		return marginType
	}
	if marginType == "MULTI" {
		return "CROSS"
	}
	return ""
}

// String implements the stringer interface
func (f FiatTransferType) String() string {
	if f {
		return "withdrawal"
	}
	return "deposit"
}

// UnmarshalJSON unmarshals the JSON input into a UnixTimestamp type
func (t *UnixTimestamp) UnmarshalJSON(b []byte) error {
	var timestampStr string
	err := json.Unmarshal(b, &timestampStr)
	if err != nil {
		return err
	}
	timestamp, err := strconv.ParseInt(timestampStr, 10, 64)
	if err != nil {
		return err
	}
	*t = UnixTimestamp(time.Unix(timestamp, 0).UTC())
	return nil
}

// String implements the stringer interface
func (t *UnixTimestamp) String() string {
	return t.Time().String()
}

// Time returns the time.Time representation of the UnixTimestamp
func (t *UnixTimestamp) Time() time.Time {
	return time.Time(*t)
}<|MERGE_RESOLUTION|>--- conflicted
+++ resolved
@@ -9,7 +9,6 @@
 	"fmt"
 	"net/http"
 	"net/url"
-	"slices"
 	"strconv"
 	"strings"
 	"time"
@@ -274,9 +273,9 @@
 	if productID == "" {
 		return nil, errProductIDEmpty
 	}
-	allowedGranularities := [8]string{granOneMin, granFiveMin, granFifteenMin,
+	allowedGranularities := []string{granOneMin, granFiveMin, granFifteenMin,
 		granThirtyMin, granOneHour, granTwoHour, granSixHour, granOneDay}
-	validGran, _ := common.InArray(granularity, allowedGranularities)
+	validGran := common.StringSliceContains(allowedGranularities, granularity)
 	if !validGran {
 		return nil, fmt.Errorf("%w %v, allowed granularities are: %+v", errInvalidGranularity,
 			granularity, allowedGranularities)
@@ -362,7 +361,6 @@
 		req, true, &resp, nil)
 }
 
-<<<<<<< HEAD
 // EditOrder edits an order to a new size or price. Only limit orders with a good-till-cancelled time
 // in force can be edited
 func (c *CoinbasePro) EditOrder(ctx context.Context, orderID string, size, price float64) (bool, error) {
@@ -371,11 +369,6 @@
 	}
 	if size == 0 && price == 0 {
 		return false, errSizeAndPriceZero
-=======
-	allowedGranularities := []int64{60, 300, 900, 3600, 21600, 86400}
-	if !slices.Contains(allowedGranularities, granularity) {
-		return nil, errors.New("Invalid granularity value: " + strconv.FormatInt(granularity, 10) + ". Allowed values are {60, 300, 900, 3600, 21600, 86400}")
->>>>>>> aef8a1f1
 	}
 	path := coinbaseV3 + coinbaseOrders + "/" + coinbaseEdit
 	req := map[string]interface{}{
