package stream

import (
	"context"
	"errors"
	"fmt"
	"net/url"
	"reflect"
	"slices"
	"sync"
	"time"

	"github.com/thrasher-corp/gocryptotrader/common"
	"github.com/thrasher-corp/gocryptotrader/config"
	"github.com/thrasher-corp/gocryptotrader/exchanges/protocol"
	"github.com/thrasher-corp/gocryptotrader/exchanges/stream/buffer"
	"github.com/thrasher-corp/gocryptotrader/exchanges/subscription"
	"github.com/thrasher-corp/gocryptotrader/log"
)

const jobBuffer = 5000

// Public websocket errors
var (
<<<<<<< HEAD
	ErrWebsocketNotEnabled      = errors.New("websocket not enabled")
	ErrSubscriptionFailure      = errors.New("subscription failure")
	ErrSubscriptionNotSupported = errors.New("subscription channel not supported ")
	ErrUnsubscribeFailure       = errors.New("unsubscribe failure")
	ErrAlreadyDisabled          = errors.New("websocket already disabled")
	ErrNotConnected             = errors.New("websocket is not connected")
	ErrWebsocketAlreadyEnabled  = errors.New("websocket already enabled")
	ErrNoMessageListener        = errors.New("websocket listener not found for message")
	ErrSignatureTimeout         = errors.New("websocket timeout waiting for response with signature")
	ErrRequestRouteNotFound     = errors.New("request route not found")
	ErrSignatureNotSet          = errors.New("signature not set")
	ErrRequestPayloadNotSet     = errors.New("request payload not set")
=======
	ErrWebsocketNotEnabled     = errors.New("websocket not enabled")
	ErrSubscriptionFailure     = errors.New("subscription failure")
	ErrUnsubscribeFailure      = errors.New("unsubscribe failure")
	ErrSubscriptionsNotAdded   = errors.New("subscriptions not added")
	ErrSubscriptionsNotRemoved = errors.New("subscriptions not removed")
	ErrAlreadyDisabled         = errors.New("websocket already disabled")
	ErrNotConnected            = errors.New("websocket is not connected")
	ErrSignatureTimeout        = errors.New("websocket timeout waiting for response with signature")
	ErrRequestRouteNotFound    = errors.New("request route not found")
	ErrSignatureNotSet         = errors.New("signature not set")
	ErrRequestPayloadNotSet    = errors.New("request payload not set")
>>>>>>> e6329398
)

// Private websocket errors
var (
	errExchangeConfigIsNil                  = errors.New("exchange config is nil")
	errWebsocketIsNil                       = errors.New("websocket is nil")
	errWebsocketSetupIsNil                  = errors.New("websocket setup is nil")
	errWebsocketAlreadyInitialised          = errors.New("websocket already initialised")
	errWebsocketFeaturesIsUnset             = errors.New("websocket features is unset")
	errConfigFeaturesIsNil                  = errors.New("exchange config features is nil")
	errDefaultURLIsEmpty                    = errors.New("default url is empty")
	errRunningURLIsEmpty                    = errors.New("running url cannot be empty")
	errInvalidWebsocketURL                  = errors.New("invalid websocket url")
	errExchangeConfigNameEmpty              = errors.New("exchange config name empty")
	errInvalidTrafficTimeout                = errors.New("invalid traffic timeout")
	errTrafficAlertNil                      = errors.New("traffic alert is nil")
	errWebsocketSubscriberUnset             = errors.New("websocket subscriber function needs to be set")
	errWebsocketUnsubscriberUnset           = errors.New("websocket unsubscriber functionality allowed but unsubscriber function not set")
	errWebsocketConnectorUnset              = errors.New("websocket connector function not set")
	errWebsocketDataHandlerUnset            = errors.New("websocket data handler not set")
	errReadMessageErrorsNil                 = errors.New("read message errors is nil")
	errWebsocketSubscriptionsGeneratorUnset = errors.New("websocket subscriptions generator function needs to be set")
	errSubscriptionsExceedsLimit            = errors.New("subscriptions exceeds limit")
	errInvalidMaxSubscriptions              = errors.New("max subscriptions cannot be less than 0")
	errSameProxyAddress                     = errors.New("cannot set proxy address to the same address")
	errNoConnectFunc                        = errors.New("websocket connect func not set")
	errAlreadyConnected                     = errors.New("websocket already connected")
	errCannotShutdown                       = errors.New("websocket cannot shutdown")
	errAlreadyReconnecting                  = errors.New("websocket in the process of reconnection")
	errConnSetup                            = errors.New("error in connection setup")
	errNoPendingConnections                 = errors.New("no pending connections, call SetupNewConnection first")
	errConnectionWrapperDuplication         = errors.New("connection wrapper duplication")
	errCannotChangeConnectionURL            = errors.New("cannot change connection URL when using multi connection management")
	errExchangeConfigEmpty                  = errors.New("exchange config is empty")
	errCannotObtainOutboundConnection       = errors.New("cannot obtain outbound connection")
	errMessageFilterNotSet                  = errors.New("message filter not set")
	errMessageFilterNotComparable           = errors.New("message filter is not comparable")
)

var globalReporter Reporter

// SetupGlobalReporter sets a reporter interface to be used
// for all exchange requests
func SetupGlobalReporter(r Reporter) {
	globalReporter = r
}

// NewWebsocket initialises the websocket struct
func NewWebsocket() *Websocket {
	return &Websocket{
		DataHandler:  make(chan interface{}, jobBuffer),
		ToRoutine:    make(chan interface{}, jobBuffer),
		ShutdownC:    make(chan struct{}),
		TrafficAlert: make(chan struct{}, 1),
		// ReadMessageErrors is buffered for an edge case when `Connect` fails
		// after subscriptions are made but before the connectionMonitor has
		// started. This allows the error to be read and handled in the
		// connectionMonitor and start a connection cycle again.
		ReadMessageErrors: make(chan error, 1),
		Match:             NewMatch(),
		subscriptions:     subscription.NewStore(),
		features:          &protocol.Features{},
		Orderbook:         buffer.Orderbook{},
		connections:       make(map[Connection]*ConnectionWrapper),
	}
}

// Setup sets main variables for websocket connection
func (w *Websocket) Setup(s *WebsocketSetup) error {
	if w == nil {
		return errWebsocketIsNil
	}

	if s == nil {
		return errWebsocketSetupIsNil
	}

	w.m.Lock()
	defer w.m.Unlock()

	if w.IsInitialised() {
		return fmt.Errorf("%s %w", w.exchangeName, errWebsocketAlreadyInitialised)
	}

	if s.ExchangeConfig == nil {
		return errExchangeConfigIsNil
	}

	if s.ExchangeConfig.Name == "" {
		return errExchangeConfigNameEmpty
	}
	w.exchangeName = s.ExchangeConfig.Name
	w.verbose = s.ExchangeConfig.Verbose

	if s.Features == nil {
		return fmt.Errorf("%s %w", w.exchangeName, errWebsocketFeaturesIsUnset)
	}
	w.features = s.Features

	if s.ExchangeConfig.Features == nil {
		return fmt.Errorf("%s %w", w.exchangeName, errConfigFeaturesIsNil)
	}
	w.setEnabled(s.ExchangeConfig.Features.Enabled.Websocket)

	w.useMultiConnectionManagement = s.UseMultiConnectionManagement

	if !w.useMultiConnectionManagement {
		// TODO: Remove this block when all exchanges are updated and backwards
		// compatibility is no longer required.
		if s.Connector == nil {
			return fmt.Errorf("%w: %w", errConnSetup, errWebsocketConnectorUnset)
		}
		if s.Subscriber == nil {
			return fmt.Errorf("%w: %w", errConnSetup, errWebsocketSubscriberUnset)
		}
		if s.Unsubscriber == nil && w.features.Unsubscribe {
			return fmt.Errorf("%w: %w", errConnSetup, errWebsocketUnsubscriberUnset)
		}
		if s.GenerateSubscriptions == nil {
			return fmt.Errorf("%w: %w", errConnSetup, errWebsocketSubscriptionsGeneratorUnset)
		}
		if s.DefaultURL == "" {
			return fmt.Errorf("%s websocket %w", w.exchangeName, errDefaultURLIsEmpty)
		}
		w.defaultURL = s.DefaultURL
		if s.RunningURL == "" {
			return fmt.Errorf("%s websocket %w", w.exchangeName, errRunningURLIsEmpty)
		}

		w.connector = s.Connector
		w.Subscriber = s.Subscriber
		w.Unsubscriber = s.Unsubscriber
		w.GenerateSubs = s.GenerateSubscriptions

		err := w.SetWebsocketURL(s.RunningURL, false, false)
		if err != nil {
			return fmt.Errorf("%s %w", w.exchangeName, err)
		}

		if s.RunningURLAuth != "" {
			err = w.SetWebsocketURL(s.RunningURLAuth, true, false)
			if err != nil {
				return fmt.Errorf("%s %w", w.exchangeName, err)
			}
		}
	}

	w.connectionMonitorDelay = s.ExchangeConfig.ConnectionMonitorDelay
	if w.connectionMonitorDelay <= 0 {
		w.connectionMonitorDelay = config.DefaultConnectionMonitorDelay
	}

	if s.ExchangeConfig.WebsocketTrafficTimeout < time.Second {
		return fmt.Errorf("%s %w cannot be less than %s",
			w.exchangeName,
			errInvalidTrafficTimeout,
			time.Second)
	}
	w.trafficTimeout = s.ExchangeConfig.WebsocketTrafficTimeout

	w.SetCanUseAuthenticatedEndpoints(s.ExchangeConfig.API.AuthenticatedWebsocketSupport)

	if err := w.Orderbook.Setup(s.ExchangeConfig, &s.OrderbookBufferConfig, w.DataHandler); err != nil {
		return err
	}

	w.Trade.Setup(w.exchangeName, s.TradeFeed, w.DataHandler)
	w.Fills.Setup(s.FillsFeed, w.DataHandler)

	if s.MaxWebsocketSubscriptionsPerConnection < 0 {
		return fmt.Errorf("%s %w", w.exchangeName, errInvalidMaxSubscriptions)
	}
	w.MaxSubscriptionsPerConnection = s.MaxWebsocketSubscriptionsPerConnection
	w.setState(disconnectedState)

	w.rateLimitDefinitions = s.RateLimitDefinitions
	return nil
}

// SetupNewConnection sets up an auth or unauth streaming connection
func (w *Websocket) SetupNewConnection(c *ConnectionSetup) error {
	if w == nil {
		return fmt.Errorf("%w: %w", errConnSetup, errWebsocketIsNil)
	}

	if c == nil || c.ResponseCheckTimeout == 0 &&
		c.ResponseMaxLimit == 0 &&
		c.RateLimit == nil &&
		c.URL == "" &&
		c.ConnectionLevelReporter == nil &&
		c.BespokeGenerateMessageID == nil {
		return fmt.Errorf("%w: %w", errConnSetup, errExchangeConfigEmpty)
	}

	if w.exchangeName == "" {
		return fmt.Errorf("%w: %w", errConnSetup, errExchangeConfigNameEmpty)
	}
	if w.TrafficAlert == nil {
		return fmt.Errorf("%w: %w", errConnSetup, errTrafficAlertNil)
	}
	if w.ReadMessageErrors == nil {
		return fmt.Errorf("%w: %w", errConnSetup, errReadMessageErrorsNil)
	}
	if c.ConnectionLevelReporter == nil {
		c.ConnectionLevelReporter = w.ExchangeLevelReporter
	}
	if c.ConnectionLevelReporter == nil {
		c.ConnectionLevelReporter = globalReporter
	}

	if w.useMultiConnectionManagement {
		// The connection and supporting functions are defined per connection
		// and the connection wrapper is stored in the connection manager.
		if c.URL == "" {
			return fmt.Errorf("%w: %w", errConnSetup, errDefaultURLIsEmpty)
		}
		if c.Connector == nil {
			return fmt.Errorf("%w: %w", errConnSetup, errWebsocketConnectorUnset)
		}
		if c.GenerateSubscriptions == nil {
			return fmt.Errorf("%w: %w", errConnSetup, errWebsocketSubscriptionsGeneratorUnset)
		}
		if c.Subscriber == nil {
			return fmt.Errorf("%w: %w", errConnSetup, errWebsocketSubscriberUnset)
		}
		if c.Unsubscriber == nil && w.features.Unsubscribe {
			return fmt.Errorf("%w: %w", errConnSetup, errWebsocketUnsubscriberUnset)
		}
		if c.Handler == nil {
			return fmt.Errorf("%w: %w", errConnSetup, errWebsocketDataHandlerUnset)
		}

		if c.MessageFilter != nil && !reflect.TypeOf(c.MessageFilter).Comparable() {
			return errMessageFilterNotComparable
		}

		for x := range w.connectionManager {
			// Below allows for multiple connections to the same URL with different outbound request signatures. This
			// allows for easier determination of inbound and outbound messages. e.g. Gateio cross_margin, margin on
			// a spot connection.
			if w.connectionManager[x].Setup.URL == c.URL && c.MessageFilter == w.connectionManager[x].Setup.MessageFilter {
				return fmt.Errorf("%w: %w", errConnSetup, errConnectionWrapperDuplication)
			}
		}
		w.connectionManager = append(w.connectionManager, &ConnectionWrapper{
			Setup:         c,
			Subscriptions: subscription.NewStore(),
		})
		return nil
	}

	if c.Authenticated {
		w.AuthConn = w.getConnectionFromSetup(c)
	} else {
		w.Conn = w.getConnectionFromSetup(c)
	}

	return nil
}

// getConnectionFromSetup returns a websocket connection from a setup
// configuration. This is used for setting up new connections on the fly.
func (w *Websocket) getConnectionFromSetup(c *ConnectionSetup) *WebsocketConnection {
	connectionURL := w.GetWebsocketURL()
	if c.URL != "" {
		connectionURL = c.URL
	}
	return &WebsocketConnection{
		ExchangeName:             w.exchangeName,
		URL:                      connectionURL,
		ProxyURL:                 w.GetProxyAddress(),
		Verbose:                  w.verbose,
		ResponseMaxLimit:         c.ResponseMaxLimit,
		Traffic:                  w.TrafficAlert,
		readMessageErrors:        w.ReadMessageErrors,
		shutdown:                 w.ShutdownC,
		Wg:                       &w.Wg,
		Match:                    w.Match,
		RateLimit:                c.RateLimit,
		Reporter:                 c.ConnectionLevelReporter,
		bespokeGenerateMessageID: c.BespokeGenerateMessageID,
		RateLimitDefinitions:     w.rateLimitDefinitions,
	}
}

// Connect initiates a websocket connection by using a package defined connection
// function
func (w *Websocket) Connect() error {
	w.m.Lock()
	defer w.m.Unlock()
	return w.connect()
}

func (w *Websocket) connect() error {
	if !w.IsEnabled() {
		return ErrWebsocketNotEnabled
	}
	if w.IsConnecting() {
		return fmt.Errorf("%v %w", w.exchangeName, errAlreadyReconnecting)
	}
	if w.IsConnected() {
		return fmt.Errorf("%v %w", w.exchangeName, errAlreadyConnected)
	}

	if w.subscriptions == nil {
		return fmt.Errorf("%w: subscriptions", common.ErrNilPointer)
	}
	w.subscriptions.Clear()

	w.setState(connectingState)

	w.Wg.Add(2)
	go w.monitorFrame(&w.Wg, w.monitorData)
	go w.monitorFrame(&w.Wg, w.monitorTraffic)

	if !w.useMultiConnectionManagement {
		if w.connector == nil {
			return fmt.Errorf("%v %w", w.exchangeName, errNoConnectFunc)
		}
		err := w.connector()
		if err != nil {
			w.setState(disconnectedState)
			return fmt.Errorf("%v Error connecting %w", w.exchangeName, err)
		}
		w.setState(connectedState)

		if w.connectionMonitorRunning.CompareAndSwap(false, true) {
			// This oversees all connections and does not need to be part of wait group management.
			go w.monitorFrame(nil, w.monitorConnection)
		}

		subs, err := w.GenerateSubs() // regenerate state on new connection
		if err != nil {
			return fmt.Errorf("%s websocket: %w", w.exchangeName, common.AppendError(ErrSubscriptionFailure, err))
		}
		if len(subs) != 0 {
			if err := w.SubscribeToChannels(nil, subs); err != nil {
				return err
			}

			if missing := w.subscriptions.Missing(subs); len(missing) > 0 {
				return fmt.Errorf("%v %w `%s`", w.exchangeName, ErrSubscriptionsNotAdded, missing)
			}
		}
		return nil
	}

	if len(w.connectionManager) == 0 {
		w.setState(disconnectedState)
		return fmt.Errorf("cannot connect: %w", errNoPendingConnections)
	}

	// multiConnectFatalError is a fatal error that will cause all connections to
	// be shutdown and the websocket to be disconnected.
	var multiConnectFatalError error

	// subscriptionError is a non-fatal error that does not shutdown connections
	var subscriptionError error

	// TODO: Implement concurrency below.
	for i := range w.connectionManager {
		if w.connectionManager[i].Setup.GenerateSubscriptions == nil {
			multiConnectFatalError = fmt.Errorf("cannot connect to [conn:%d] [URL:%s]: %w ", i+1, w.connectionManager[i].Setup.URL, errWebsocketSubscriptionsGeneratorUnset)
			break
		}

		subs, err := w.connectionManager[i].Setup.GenerateSubscriptions() // regenerate state on new connection
		if err != nil {
			multiConnectFatalError = fmt.Errorf("%s websocket: %w", w.exchangeName, common.AppendError(ErrSubscriptionFailure, err))
			break
		}

		if len(subs) == 0 {
			// If no subscriptions are generated, we skip the connection
			if w.verbose {
				log.Warnf(log.WebsocketMgr, "%s websocket: no subscriptions generated", w.exchangeName)
			}
			continue
		}

		if w.connectionManager[i].Setup.Connector == nil {
			multiConnectFatalError = fmt.Errorf("cannot connect to [conn:%d] [URL:%s]: %w ", i+1, w.connectionManager[i].Setup.URL, errNoConnectFunc)
			break
		}
		if w.connectionManager[i].Setup.Handler == nil {
			multiConnectFatalError = fmt.Errorf("cannot connect to [conn:%d] [URL:%s]: %w ", i+1, w.connectionManager[i].Setup.URL, errWebsocketDataHandlerUnset)
			break
		}
		if w.connectionManager[i].Setup.Subscriber == nil {
			multiConnectFatalError = fmt.Errorf("cannot connect to [conn:%d] [URL:%s]: %w ", i+1, w.connectionManager[i].Setup.URL, errWebsocketSubscriberUnset)
			break
		}

		// TODO: Add window for max subscriptions per connection, to spawn new connections if needed.

		conn := w.getConnectionFromSetup(w.connectionManager[i].Setup)

		err = w.connectionManager[i].Setup.Connector(context.TODO(), conn)
		if err != nil {
			multiConnectFatalError = fmt.Errorf("%v Error connecting %w", w.exchangeName, err)
			break
		}

		if !conn.IsConnected() {
			multiConnectFatalError = fmt.Errorf("%s websocket: [conn:%d] [URL:%s] failed to connect", w.exchangeName, i+1, conn.URL)
			break
		}

		w.connections[conn] = w.connectionManager[i]
		w.connectionManager[i].Connection = conn

		w.Wg.Add(1)
		go w.Reader(context.TODO(), conn, w.connectionManager[i].Setup.Handler)

		if w.connectionManager[i].Setup.Authenticate != nil && w.CanUseAuthenticatedEndpoints() {
			err = w.connectionManager[i].Setup.Authenticate(context.TODO(), conn)
			if err != nil {
				multiConnectFatalError = fmt.Errorf("%s websocket: [conn:%d] [URL:%s] failed to authenticate %w", w.exchangeName, i+1, conn.URL, err)
				break
			}
		}

		err = w.connectionManager[i].Setup.Subscriber(context.TODO(), conn, subs)
		if err != nil {
			subscriptionError = common.AppendError(subscriptionError, fmt.Errorf("%v Error subscribing %w", w.exchangeName, err))
			continue
		}

		if missing := w.connectionManager[i].Subscriptions.Missing(subs); len(missing) > 0 {
			subscriptionError = common.AppendError(subscriptionError, fmt.Errorf("%v %w `%s`", w.exchangeName, ErrSubscriptionsNotAdded, missing))
			continue
		}

		if w.verbose {
			log.Debugf(log.WebsocketMgr, "%s websocket: [conn:%d] [URL:%s] connected. [Subscribed: %d]",
				w.exchangeName,
				i+1,
				conn.URL,
				len(subs))
		}
	}

	if multiConnectFatalError != nil {
		// Roll back any successful connections and flush subscriptions
		for x := range w.connectionManager {
			if w.connectionManager[x].Connection != nil {
				if err := w.connectionManager[x].Connection.Shutdown(); err != nil {
					log.Errorln(log.WebsocketMgr, err)
				}
				w.connectionManager[x].Connection = nil
			}
			w.connectionManager[x].Subscriptions.Clear()
		}
		clear(w.connections)
		w.setState(disconnectedState) // Flip from connecting to disconnected.

		// Drain residual error in the single buffered channel, this mitigates
		// the cycle when `Connect` is called again and the connectionMonitor
		// starts but there is an old error in the channel.
		drain(w.ReadMessageErrors)

		return multiConnectFatalError
	}

	// Assume connected state here. All connections have been established.
	// All subscriptions have been sent and stored. All data received is being
	// handled by the appropriate data handler.
	w.setState(connectedState)

	if w.connectionMonitorRunning.CompareAndSwap(false, true) {
		// This oversees all connections and does not need to be part of wait group management.
		go w.monitorFrame(nil, w.monitorConnection)
	}

	return subscriptionError
}

// Disable disables the exchange websocket protocol
// Note that connectionMonitor will be responsible for shutting down the websocket after disabling
func (w *Websocket) Disable() error {
	if !w.IsEnabled() {
		return fmt.Errorf("%s %w", w.exchangeName, ErrAlreadyDisabled)
	}

	w.setEnabled(false)
	return nil
}

// Enable enables the exchange websocket protocol
func (w *Websocket) Enable() error {
	if w.IsConnected() || w.IsEnabled() {
		return fmt.Errorf("%s %w", w.exchangeName, ErrWebsocketAlreadyEnabled)
	}

	w.setEnabled(true)
	return w.Connect()
}

// Shutdown attempts to shut down a websocket connection and associated routines
// by using a package defined shutdown function
func (w *Websocket) Shutdown() error {
	w.m.Lock()
	defer w.m.Unlock()
	return w.shutdown()
}

func (w *Websocket) shutdown() error {
	if !w.IsConnected() {
		return fmt.Errorf("%v %w: %w", w.exchangeName, errCannotShutdown, ErrNotConnected)
	}

	// TODO: Interrupt connection and or close connection when it is re-established.
	if w.IsConnecting() {
		return fmt.Errorf("%v %w: %w ", w.exchangeName, errCannotShutdown, errAlreadyReconnecting)
	}

	if w.verbose {
		log.Debugf(log.WebsocketMgr, "%v websocket: shutting down websocket", w.exchangeName)
	}

	defer w.Orderbook.FlushBuffer()

	// During the shutdown process, all errors are treated as non-fatal to avoid issues when the connection has already
	// been closed. In such cases, attempting to close the connection may result in a
	// "failed to send closeNotify alert (but connection was closed anyway)" error. Treating these errors as non-fatal
	// prevents the shutdown process from being interrupted, which could otherwise trigger a continuous traffic monitor
	// cycle and potentially block the initiation of a new connection.
	var nonFatalCloseConnectionErrors error

	// Shutdown managed connections
	for x := range w.connectionManager {
		if w.connectionManager[x].Connection != nil {
			if err := w.connectionManager[x].Connection.Shutdown(); err != nil {
				nonFatalCloseConnectionErrors = common.AppendError(nonFatalCloseConnectionErrors, err)
			}
			w.connectionManager[x].Connection = nil
			// Flush any subscriptions from last connection across any managed connections
			w.connectionManager[x].Subscriptions.Clear()
		}
	}
	// Clean map of old connections
	clear(w.connections)

	if w.Conn != nil {
		if err := w.Conn.Shutdown(); err != nil {
			nonFatalCloseConnectionErrors = common.AppendError(nonFatalCloseConnectionErrors, err)
		}
	}
	if w.AuthConn != nil {
		if err := w.AuthConn.Shutdown(); err != nil {
			nonFatalCloseConnectionErrors = common.AppendError(nonFatalCloseConnectionErrors, err)
		}
	}
	// flush any subscriptions from last connection if needed
	w.subscriptions.Clear()

	w.setState(disconnectedState)

	close(w.ShutdownC)
	w.Wg.Wait()
	w.ShutdownC = make(chan struct{})
	if w.verbose {
		log.Debugf(log.WebsocketMgr, "%v websocket: completed websocket shutdown", w.exchangeName)
	}

	// Drain residual error in the single buffered channel, this mitigates
	// the cycle when `Connect` is called again and the connectionMonitor
	// starts but there is an old error in the channel.
	drain(w.ReadMessageErrors)

	if nonFatalCloseConnectionErrors != nil {
		log.Warnf(log.WebsocketMgr, "%v websocket: shutdown error: %v", w.exchangeName, nonFatalCloseConnectionErrors)
	}

	return nil
}

// FlushChannels flushes channel subscriptions when there is a pair/asset change
func (w *Websocket) FlushChannels() error {
	if !w.IsEnabled() {
		return fmt.Errorf("%s %w", w.exchangeName, ErrWebsocketNotEnabled)
	}

	if !w.IsConnected() {
		return fmt.Errorf("%s %w", w.exchangeName, ErrNotConnected)
	}

	// If the exchange does not support subscribing and or unsubscribing the full connection needs to be flushed to
	// maintain consistency.
	if !w.features.Subscribe || !w.features.Unsubscribe {
		w.m.Lock()
		defer w.m.Unlock()
		if err := w.shutdown(); err != nil {
			return err
		}
		return w.connect()
	}

	if !w.useMultiConnectionManagement {
		newSubs, err := w.GenerateSubs()
		if err != nil {
			return err
		}
		return w.updateChannelSubscriptions(nil, w.subscriptions, newSubs)
	}

	for x := range w.connectionManager {
		newSubs, err := w.connectionManager[x].Setup.GenerateSubscriptions()
		if err != nil {
			return err
		}

		// Case if there is nothing to unsubscribe from and the connection is nil
		if len(newSubs) == 0 && w.connectionManager[x].Connection == nil {
			continue
		}

		// If there are subscriptions to subscribe to but no connection to subscribe to, establish a new connection.
		if w.connectionManager[x].Connection == nil {
			conn := w.getConnectionFromSetup(w.connectionManager[x].Setup)
			if err := w.connectionManager[x].Setup.Connector(context.TODO(), conn); err != nil {
				return err
			}
			w.Wg.Add(1)
			go w.Reader(context.TODO(), conn, w.connectionManager[x].Setup.Handler)
			w.connections[conn] = w.connectionManager[x]
			w.connectionManager[x].Connection = conn
		}

		err = w.updateChannelSubscriptions(w.connectionManager[x].Connection, w.connectionManager[x].Subscriptions, newSubs)
		if err != nil {
			return err
		}

		// If there are no subscriptions to subscribe to, close the connection as it is no longer needed.
		if w.connectionManager[x].Subscriptions.Len() == 0 {
			delete(w.connections, w.connectionManager[x].Connection) // Remove from lookup map
			if err := w.connectionManager[x].Connection.Shutdown(); err != nil {
				log.Warnf(log.WebsocketMgr, "%v websocket: failed to shutdown connection: %v", w.exchangeName, err)
			}
			w.connectionManager[x].Connection = nil
		}
	}
	return nil
}

// updateChannelSubscriptions subscribes or unsubscribes from channels and checks that the correct number of channels
// have been subscribed to or unsubscribed from.
func (w *Websocket) updateChannelSubscriptions(c Connection, store *subscription.Store, incoming subscription.List) error {
	subs, unsubs := store.Diff(incoming)
	if len(unsubs) != 0 {
		if err := w.UnsubscribeChannels(c, unsubs); err != nil {
			return err
		}

		if contained := store.Contained(unsubs); len(contained) > 0 {
			return fmt.Errorf("%v %w `%s`", w.exchangeName, ErrSubscriptionsNotRemoved, contained)
		}
	}
	if len(subs) != 0 {
		if err := w.SubscribeToChannels(c, subs); err != nil {
			return err
		}

		if missing := store.Missing(subs); len(missing) > 0 {
			return fmt.Errorf("%v %w `%s`", w.exchangeName, ErrSubscriptionsNotAdded, missing)
		}
	}
	return nil
}

func (w *Websocket) setState(s uint32) {
	w.state.Store(s)
}

// IsInitialised returns whether the websocket has been Setup() already
func (w *Websocket) IsInitialised() bool {
	return w.state.Load() != uninitialisedState
}

// IsConnected returns whether the websocket is connected
func (w *Websocket) IsConnected() bool {
	return w.state.Load() == connectedState
}

// IsConnecting returns whether the websocket is connecting
func (w *Websocket) IsConnecting() bool {
	return w.state.Load() == connectingState
}

func (w *Websocket) setEnabled(b bool) {
	w.enabled.Store(b)
}

// IsEnabled returns whether the websocket is enabled
func (w *Websocket) IsEnabled() bool {
	return w.enabled.Load()
}

// CanUseAuthenticatedWebsocketForWrapper Handles a common check to
// verify whether a wrapper can use an authenticated websocket endpoint
func (w *Websocket) CanUseAuthenticatedWebsocketForWrapper() bool {
	if w.IsConnected() {
		if w.CanUseAuthenticatedEndpoints() {
			return true
		}
		log.Infof(log.WebsocketMgr, WebsocketNotAuthenticatedUsingRest, w.exchangeName)
	}
	return false
}

// SetWebsocketURL sets websocket URL and can refresh underlying connections
func (w *Websocket) SetWebsocketURL(url string, auth, reconnect bool) error {
	if w.useMultiConnectionManagement {
		// TODO: Add functionality for multi-connection management to change URL
		return fmt.Errorf("%s: %w", w.exchangeName, errCannotChangeConnectionURL)
	}
	defaultVals := url == "" || url == config.WebsocketURLNonDefaultMessage
	if auth {
		if defaultVals {
			url = w.defaultURLAuth
		}

		err := checkWebsocketURL(url)
		if err != nil {
			return err
		}
		w.runningURLAuth = url

		if w.verbose {
			log.Debugf(log.WebsocketMgr, "%s websocket: setting authenticated websocket URL: %s\n", w.exchangeName, url)
		}

		if w.AuthConn != nil {
			w.AuthConn.SetURL(url)
		}
	} else {
		if defaultVals {
			url = w.defaultURL
		}
		err := checkWebsocketURL(url)
		if err != nil {
			return err
		}
		w.runningURL = url

		if w.verbose {
			log.Debugf(log.WebsocketMgr, "%s websocket: setting unauthenticated websocket URL: %s\n", w.exchangeName, url)
		}

		if w.Conn != nil {
			w.Conn.SetURL(url)
		}
	}

	if w.IsConnected() && reconnect {
		log.Debugf(log.WebsocketMgr, "%s websocket: flushing websocket connection to %s\n", w.exchangeName, url)
		return w.Shutdown()
	}
	return nil
}

// GetWebsocketURL returns the running websocket URL
func (w *Websocket) GetWebsocketURL() string {
	return w.runningURL
}

// SetProxyAddress sets websocket proxy address
func (w *Websocket) SetProxyAddress(proxyAddr string) error {
	w.m.Lock()
	defer w.m.Unlock()
	if proxyAddr != "" {
		if _, err := url.ParseRequestURI(proxyAddr); err != nil {
			return fmt.Errorf("%v websocket: cannot set proxy address: %w", w.exchangeName, err)
		}

		if w.proxyAddr == proxyAddr {
			return fmt.Errorf("%v websocket: %w '%v'", w.exchangeName, errSameProxyAddress, w.proxyAddr)
		}

		log.Debugf(log.ExchangeSys, "%s websocket: setting websocket proxy: %s", w.exchangeName, proxyAddr)
	} else {
		log.Debugf(log.ExchangeSys, "%s websocket: removing websocket proxy", w.exchangeName)
	}

	for _, wrapper := range w.connectionManager {
		if wrapper.Connection != nil {
			wrapper.Connection.SetProxy(proxyAddr)
		}
	}
	if w.Conn != nil {
		w.Conn.SetProxy(proxyAddr)
	}
	if w.AuthConn != nil {
		w.AuthConn.SetProxy(proxyAddr)
	}

	w.proxyAddr = proxyAddr

	if !w.IsConnected() {
		return nil
	}
	if err := w.shutdown(); err != nil {
		return err
	}
	return w.connect()
}

// GetProxyAddress returns the current websocket proxy
func (w *Websocket) GetProxyAddress() string {
	return w.proxyAddr
}

// GetName returns exchange name
func (w *Websocket) GetName() string {
	return w.exchangeName
}

// UnsubscribeChannels unsubscribes from a list of websocket channel
func (w *Websocket) UnsubscribeChannels(conn Connection, channels subscription.List) error {
	if len(channels) == 0 {
		return nil // No channels to unsubscribe from is not an error
	}
	if wrapper, ok := w.connections[conn]; ok && conn != nil {
		return w.unsubscribe(wrapper.Subscriptions, channels, func(channels subscription.List) error {
			return wrapper.Setup.Unsubscriber(context.TODO(), conn, channels)
		})
	}

	if w.Unsubscriber == nil {
		return fmt.Errorf("%w: Global Unsubscriber not set", common.ErrNilPointer)
	}

	return w.unsubscribe(w.subscriptions, channels, func(channels subscription.List) error {
		return w.Unsubscriber(channels)
	})
}

func (w *Websocket) unsubscribe(store *subscription.Store, channels subscription.List, unsub func(channels subscription.List) error) error {
	if store == nil {
		return nil // No channels to unsubscribe from is not an error
	}
	for _, s := range channels {
		if store.Get(s) == nil {
			return fmt.Errorf("%w: %s", subscription.ErrNotFound, s)
		}
	}
	return unsub(channels)
}

// ResubscribeToChannel resubscribes to channel
// Sets state to Resubscribing, and exchanges which want to maintain a lock on it can respect this state and not RemoveSubscription
// Errors if subscription is already subscribing
func (w *Websocket) ResubscribeToChannel(conn Connection, s *subscription.Subscription) error {
	l := subscription.List{s}
	if err := s.SetState(subscription.ResubscribingState); err != nil {
		return fmt.Errorf("%w: %s", err, s)
	}
	if err := w.UnsubscribeChannels(conn, l); err != nil {
		return err
	}
	return w.SubscribeToChannels(conn, l)
}

// SubscribeToChannels subscribes to websocket channels using the exchange specific Subscriber method
// Errors are returned for duplicates or exceeding max Subscriptions
func (w *Websocket) SubscribeToChannels(conn Connection, subs subscription.List) error {
	if slices.Contains(subs, nil) {
		return fmt.Errorf("%w: List parameter contains an nil element", common.ErrNilPointer)
	}
	if err := w.checkSubscriptions(conn, subs); err != nil {
		return err
	}

	if wrapper, ok := w.connections[conn]; ok && conn != nil {
		return wrapper.Setup.Subscriber(context.TODO(), conn, subs)
	}

	if w.Subscriber == nil {
		return fmt.Errorf("%w: Global Subscriber not set", common.ErrNilPointer)
	}

	if err := w.Subscriber(subs); err != nil {
		return fmt.Errorf("%w: %w", ErrSubscriptionFailure, err)
	}
	return nil
}

// AddSubscriptions adds subscriptions to the subscription store
// Sets state to Subscribing unless the state is already set
func (w *Websocket) AddSubscriptions(conn Connection, subs ...*subscription.Subscription) error {
	if w == nil {
		return fmt.Errorf("%w: AddSubscriptions called on nil Websocket", common.ErrNilPointer)
	}
	var subscriptionStore **subscription.Store
	if wrapper, ok := w.connections[conn]; ok && conn != nil {
		subscriptionStore = &wrapper.Subscriptions
	} else {
		subscriptionStore = &w.subscriptions
	}

	if *subscriptionStore == nil {
		*subscriptionStore = subscription.NewStore()
	}
	var errs error
	for _, s := range subs {
		if s.State() == subscription.InactiveState {
			if err := s.SetState(subscription.SubscribingState); err != nil {
				errs = common.AppendError(errs, fmt.Errorf("%w: %s", err, s))
			}
		}
		if err := (*subscriptionStore).Add(s); err != nil {
			errs = common.AppendError(errs, err)
		}
	}
	return errs
}

// AddSuccessfulSubscriptions marks subscriptions as subscribed and adds them to the subscription store
func (w *Websocket) AddSuccessfulSubscriptions(conn Connection, subs ...*subscription.Subscription) error {
	if w == nil {
		return fmt.Errorf("%w: AddSuccessfulSubscriptions called on nil Websocket", common.ErrNilPointer)
	}

	var subscriptionStore **subscription.Store
	if wrapper, ok := w.connections[conn]; ok && conn != nil {
		subscriptionStore = &wrapper.Subscriptions
	} else {
		subscriptionStore = &w.subscriptions
	}

	if *subscriptionStore == nil {
		*subscriptionStore = subscription.NewStore()
	}

	var errs error
	for _, s := range subs {
		if err := s.SetState(subscription.SubscribedState); err != nil {
			errs = common.AppendError(errs, fmt.Errorf("%w: %s", err, s))
		}
		if err := (*subscriptionStore).Add(s); err != nil {
			errs = common.AppendError(errs, err)
		}
	}
	return errs
}

// RemoveSubscriptions removes subscriptions from the subscription list and sets the status to Unsubscribed
func (w *Websocket) RemoveSubscriptions(conn Connection, subs ...*subscription.Subscription) error {
	if w == nil {
		return fmt.Errorf("%w: RemoveSubscriptions called on nil Websocket", common.ErrNilPointer)
	}

	var subscriptionStore *subscription.Store
	if wrapper, ok := w.connections[conn]; ok && conn != nil {
		subscriptionStore = wrapper.Subscriptions
	} else {
		subscriptionStore = w.subscriptions
	}

	if subscriptionStore == nil {
		return fmt.Errorf("%w: RemoveSubscriptions called on uninitialised Websocket", common.ErrNilPointer)
	}

	var errs error
	for _, s := range subs {
		if err := s.SetState(subscription.UnsubscribedState); err != nil {
			errs = common.AppendError(errs, fmt.Errorf("%w: %s", err, s))
		}
		if err := subscriptionStore.Remove(s); err != nil {
			errs = common.AppendError(errs, err)
		}
	}
	return errs
}

// GetSubscription returns a subscription at the key provided
// returns nil if no subscription is at that key or the key is nil
// Keys can implement subscription.MatchableKey in order to provide custom matching logic
func (w *Websocket) GetSubscription(key any) *subscription.Subscription {
	if w == nil || key == nil {
		return nil
	}
	for _, c := range w.connectionManager {
		if c.Subscriptions == nil {
			continue
		}
		sub := c.Subscriptions.Get(key)
		if sub != nil {
			return sub
		}
	}
	if w.subscriptions == nil {
		return nil
	}
	return w.subscriptions.Get(key)
}

// GetSubscriptions returns a new slice of the subscriptions
func (w *Websocket) GetSubscriptions() subscription.List {
	if w == nil {
		return nil
	}
	var subs subscription.List
	for _, c := range w.connectionManager {
		if c.Subscriptions != nil {
			subs = append(subs, c.Subscriptions.List()...)
		}
	}
	if w.subscriptions != nil {
		subs = append(subs, w.subscriptions.List()...)
	}
	return subs
}

// SetCanUseAuthenticatedEndpoints sets canUseAuthenticatedEndpoints val in a thread safe manner
func (w *Websocket) SetCanUseAuthenticatedEndpoints(b bool) {
	w.canUseAuthenticatedEndpoints.Store(b)
}

// CanUseAuthenticatedEndpoints gets canUseAuthenticatedEndpoints val in a thread safe manner
func (w *Websocket) CanUseAuthenticatedEndpoints() bool {
	return w.canUseAuthenticatedEndpoints.Load()
}

// checkWebsocketURL checks for a valid websocket url
func checkWebsocketURL(s string) error {
	u, err := url.Parse(s)
	if err != nil {
		return err
	}
	if u.Scheme != "ws" && u.Scheme != "wss" {
		return fmt.Errorf("cannot set %w %s", errInvalidWebsocketURL, s)
	}
	return nil
}

// checkSubscriptions checks subscriptions against the max subscription limit and if the subscription already exists
// The subscription state is not considered when counting existing subscriptions
func (w *Websocket) checkSubscriptions(conn Connection, subs subscription.List) error {
	var subscriptionStore *subscription.Store
	if wrapper, ok := w.connections[conn]; ok && conn != nil {
		subscriptionStore = wrapper.Subscriptions
	} else {
		subscriptionStore = w.subscriptions
	}
	if subscriptionStore == nil {
		return fmt.Errorf("%w: Websocket.subscriptions", common.ErrNilPointer)
	}

	existing := subscriptionStore.Len()
	if w.MaxSubscriptionsPerConnection > 0 && existing+len(subs) > w.MaxSubscriptionsPerConnection {
		return fmt.Errorf("%w: current subscriptions: %v, incoming subscriptions: %v, max subscriptions per connection: %v - please reduce enabled pairs",
			errSubscriptionsExceedsLimit,
			existing,
			len(subs),
			w.MaxSubscriptionsPerConnection)
	}

	for _, s := range subs {
		if s.State() == subscription.ResubscribingState {
			continue
		}
		if found := subscriptionStore.Get(s); found != nil {
			return fmt.Errorf("%w: %s", subscription.ErrDuplicate, s)
		}
	}

	return nil
}

// Reader reads and handles data from a specific connection
func (w *Websocket) Reader(ctx context.Context, conn Connection, handler func(ctx context.Context, message []byte) error) {
	defer w.Wg.Done()
	for {
		resp := conn.ReadMessage()
		if resp.Raw == nil {
			return // Connection has been closed
		}
		if err := handler(ctx, resp.Raw); err != nil {
			w.DataHandler <- fmt.Errorf("connection URL:[%v] error: %w", conn.GetURL(), err)
		}
	}
}

func drain(ch <-chan error) {
	for {
		select {
		case <-ch:
		default:
			return
		}
	}
}

// ClosureFrame is a closure function that wraps monitoring variables with observer, if the return is true the frame will exit
type ClosureFrame func() func() bool

// monitorFrame monitors a specific websocket component or critical system. It will exit if the observer returns true
// This is used for monitoring data throughput, connection status and other critical websocket components. The waitgroup
// is optional and is used to signal when the monitor has finished.
func (w *Websocket) monitorFrame(wg *sync.WaitGroup, fn ClosureFrame) {
	if wg != nil {
		defer w.Wg.Done()
	}
	observe := fn()
	for {
		if observe() {
			return
		}
	}
}

// monitorData monitors data throughput and logs if there is a back log of data
func (w *Websocket) monitorData() func() bool {
	dropped := 0
	return func() bool { return w.observeData(&dropped) }
}

// observeData observes data throughput and logs if there is a back log of data
func (w *Websocket) observeData(dropped *int) (exit bool) {
	select {
	case <-w.ShutdownC:
		return true
	case d := <-w.DataHandler:
		select {
		case w.ToRoutine <- d:
			if *dropped != 0 {
				log.Infof(log.WebsocketMgr, "%s exchange websocket ToRoutine channel buffer recovered; %d messages were dropped", w.exchangeName, dropped)
				*dropped = 0
			}
		default:
			if *dropped == 0 {
				// If this becomes prone to flapping we could drain the buffer, but that's extreme and we'd like to avoid it if possible
				log.Warnf(log.WebsocketMgr, "%s exchange websocket ToRoutine channel buffer full; dropping messages", w.exchangeName)
			}
			*dropped++
		}
		return false
	}
}

// monitorConnection monitors the connection and attempts to reconnect if the connection is lost
func (w *Websocket) monitorConnection() func() bool {
	timer := time.NewTimer(w.connectionMonitorDelay)
	return func() bool { return w.observeConnection(timer) }
}

// observeConnection observes the connection and attempts to reconnect if the connection is lost
func (w *Websocket) observeConnection(t *time.Timer) (exit bool) {
	select {
	case err := <-w.ReadMessageErrors:
		if errors.Is(err, errConnectionFault) {
			log.Warnf(log.WebsocketMgr, "%v websocket has been disconnected. Reason: %v", w.exchangeName, err)
			if w.IsConnected() {
				if shutdownErr := w.Shutdown(); shutdownErr != nil {
					log.Errorf(log.WebsocketMgr, "%v websocket: connectionMonitor shutdown err: %s", w.exchangeName, shutdownErr)
				}
			}
		}
		// Speedier reconnection, instead of waiting for the next cycle.
		if w.IsEnabled() && (!w.IsConnected() && !w.IsConnecting()) {
			if connectErr := w.Connect(); connectErr != nil {
				log.Errorln(log.WebsocketMgr, connectErr)
			}
		}
		w.DataHandler <- err // hand over the error to the data handler (shutdown and reconnection is priority)
	case <-t.C:
		if w.verbose {
			log.Debugf(log.WebsocketMgr, "%v websocket: running connection monitor cycle", w.exchangeName)
		}
		if !w.IsEnabled() {
			if w.verbose {
				log.Debugf(log.WebsocketMgr, "%v websocket: connectionMonitor - websocket disabled, shutting down", w.exchangeName)
			}
			if w.IsConnected() {
				if err := w.Shutdown(); err != nil {
					log.Errorln(log.WebsocketMgr, err)
				}
			}
			if w.verbose {
				log.Debugf(log.WebsocketMgr, "%v websocket: connection monitor exiting", w.exchangeName)
			}
			t.Stop()
			w.connectionMonitorRunning.Store(false)
			return true
		}
		if !w.IsConnecting() && !w.IsConnected() {
			err := w.Connect()
			if err != nil {
				log.Errorln(log.WebsocketMgr, err)
			}
		}
		t.Reset(w.connectionMonitorDelay)
	}
	return false
}

// monitorTraffic monitors to see if there has been traffic within the trafficTimeout time window. If there is no traffic
// the connection is shutdown and will be reconnected by the connectionMonitor routine.
func (w *Websocket) monitorTraffic() func() bool {
	timer := time.NewTimer(w.trafficTimeout)
	return func() bool { return w.observeTraffic(timer) }
}

func (w *Websocket) observeTraffic(t *time.Timer) bool {
	select {
	case <-w.ShutdownC:
		if w.verbose {
			log.Debugf(log.WebsocketMgr, "%v websocket: trafficMonitor shutdown message received", w.exchangeName)
		}
	case <-t.C:
		if w.IsConnecting() || signalReceived(w.TrafficAlert) {
			t.Reset(w.trafficTimeout)
			return false
		}
		if w.verbose {
			log.Warnf(log.WebsocketMgr, "%v websocket: has not received a traffic alert in %v. Reconnecting", w.exchangeName, w.trafficTimeout)
		}
		if w.IsConnected() {
			go func() { // Without this the w.Shutdown() call below will deadlock
				if err := w.Shutdown(); err != nil {
					log.Errorf(log.WebsocketMgr, "%v websocket: trafficMonitor shutdown err: %s", w.exchangeName, err)
				}
			}()
		}
	}
	t.Stop()
	return true
}

// signalReceived checks if a signal has been received, this also clears the signal.
func signalReceived(ch chan struct{}) bool {
	select {
	case <-ch:
		return true
	default:
		return false
	}
}

// GetConnection returns a connection by message filter (defined in exchange package _wrapper.go websocket connection)
// for request and response handling in a multi connection context.
func (w *Websocket) GetConnection(messageFilter any) (Connection, error) {
	if w == nil {
		return nil, fmt.Errorf("%w: %T", common.ErrNilPointer, w)
	}

	if messageFilter == nil {
		return nil, errMessageFilterNotSet
	}

	w.m.Lock()
	defer w.m.Unlock()

	if !w.useMultiConnectionManagement {
		return nil, fmt.Errorf("%s: multi connection management not enabled %w please use exported Conn and AuthConn fields", w.exchangeName, errCannotObtainOutboundConnection)
	}

	if !w.IsConnected() {
		return nil, ErrNotConnected
	}

	for _, wrapper := range w.connectionManager {
		if wrapper.Setup.MessageFilter == messageFilter {
			if wrapper.Connection == nil {
				return nil, fmt.Errorf("%s: %s %w associated with message filter: '%v'", w.exchangeName, wrapper.Setup.URL, ErrNotConnected, messageFilter)
			}
			return wrapper.Connection, nil
		}
	}

	return nil, fmt.Errorf("%s: %w associated with message filter: '%v'", w.exchangeName, ErrRequestRouteNotFound, messageFilter)
}<|MERGE_RESOLUTION|>--- conflicted
+++ resolved
@@ -22,20 +22,8 @@
 
 // Public websocket errors
 var (
-<<<<<<< HEAD
-	ErrWebsocketNotEnabled      = errors.New("websocket not enabled")
-	ErrSubscriptionFailure      = errors.New("subscription failure")
-	ErrSubscriptionNotSupported = errors.New("subscription channel not supported ")
-	ErrUnsubscribeFailure       = errors.New("unsubscribe failure")
-	ErrAlreadyDisabled          = errors.New("websocket already disabled")
-	ErrNotConnected             = errors.New("websocket is not connected")
-	ErrWebsocketAlreadyEnabled  = errors.New("websocket already enabled")
-	ErrNoMessageListener        = errors.New("websocket listener not found for message")
-	ErrSignatureTimeout         = errors.New("websocket timeout waiting for response with signature")
-	ErrRequestRouteNotFound     = errors.New("request route not found")
-	ErrSignatureNotSet          = errors.New("signature not set")
-	ErrRequestPayloadNotSet     = errors.New("request payload not set")
-=======
+	ErrWebsocketAlreadyEnabled = errors.New("websocket already enabled")
+	ErrNoMessageListener       = errors.New("websocket listener not found for message")
 	ErrWebsocketNotEnabled     = errors.New("websocket not enabled")
 	ErrSubscriptionFailure     = errors.New("subscription failure")
 	ErrUnsubscribeFailure      = errors.New("unsubscribe failure")
@@ -47,7 +35,6 @@
 	ErrRequestRouteNotFound    = errors.New("request route not found")
 	ErrSignatureNotSet         = errors.New("signature not set")
 	ErrRequestPayloadNotSet    = errors.New("request payload not set")
->>>>>>> e6329398
 )
 
 // Private websocket errors
