--- conflicted
+++ resolved
@@ -33,13 +33,10 @@
 	ErrNotConnected             = errors.New("websocket is not connected")
 	ErrNoMessageListener        = errors.New("websocket listener not found for message")
 	ErrSignatureTimeout         = errors.New("websocket timeout waiting for response with signature")
-<<<<<<< HEAD
 	ErrRequestRouteNotFound     = errors.New("request route not found")
 	ErrRequestRouteNotSet       = errors.New("request route not set")
 	ErrSignatureNotSet          = errors.New("signature not set")
 	ErrRequestPayloadNotSet     = errors.New("request payload not set")
-=======
->>>>>>> 16d88cf5
 )
 
 // Private websocket errors
@@ -74,14 +71,9 @@
 	errAlreadyReconnecting                  = errors.New("websocket in the process of reconnection")
 	errConnSetup                            = errors.New("error in connection setup")
 	errNoPendingConnections                 = errors.New("no pending connections, call SetupNewConnection first")
-<<<<<<< HEAD
 	errConnectionWrapperDuplication         = errors.New("connection wrapper duplication")
 	errCannotChangeConnectionURL            = errors.New("cannot change connection URL when using multi connection management")
 	errCannotObtainOutboundConnection       = errors.New("cannot obtain outbound connection")
-=======
-	errConnectionCandidateDuplication       = errors.New("connection candidate duplication")
-	errCannotChangeConnectionURL            = errors.New("cannot change connection URL when using multi connection management")
->>>>>>> 16d88cf5
 )
 
 var (
@@ -112,10 +104,7 @@
 		features:          &protocol.Features{},
 		Orderbook:         buffer.Orderbook{},
 		connections:       make(map[Connection]*ConnectionWrapper),
-<<<<<<< HEAD
 		outbound:          make(map[any]*ConnectionWrapper),
-=======
->>>>>>> 16d88cf5
 	}
 }
 
@@ -236,10 +225,7 @@
 	if w == nil {
 		return fmt.Errorf("%w: %w", errConnSetup, errWebsocketIsNil)
 	}
-<<<<<<< HEAD
-=======
-
->>>>>>> 16d88cf5
+
 	if w.exchangeName == "" {
 		return fmt.Errorf("%w: %w", errConnSetup, errExchangeConfigNameEmpty)
 	}
@@ -279,7 +265,6 @@
 		}
 
 		for x := range w.connectionManager {
-<<<<<<< HEAD
 			// Below allows for multiple connections to the same URL with different
 			// outbound request signatures. This allows for easier determination of
 			// inbound and outbound messages. e.g. Gateio cross_margin, margin on
@@ -304,50 +289,6 @@
 	}
 
 	return nil
-}
-
-// getConnectionFromSetup returns a websocket connection from a setup
-// configuration. This is used for setting up new connections on the fly.
-func (w *Websocket) getConnectionFromSetup(c *ConnectionSetup) *WebsocketConnection {
-	connectionURL := w.GetWebsocketURL()
-	if c.URL != "" {
-		connectionURL = c.URL
-	}
-	return &WebsocketConnection{
-		ExchangeName:      w.exchangeName,
-		URL:               connectionURL,
-		ProxyURL:          w.GetProxyAddress(),
-		Verbose:           w.verbose,
-		ResponseMaxLimit:  c.ResponseMaxLimit,
-		Traffic:           w.TrafficAlert,
-		readMessageErrors: w.ReadMessageErrors,
-		ShutdownC:         w.ShutdownC,
-		Wg:                &w.Wg,
-		Match:             w.Match,
-		RateLimit:         c.RateLimit,
-		Reporter:          c.ConnectionLevelReporter,
-	}
-=======
-			if w.connectionManager[x].Setup.URL == c.URL {
-				return fmt.Errorf("%w: %w", errConnSetup, errConnectionCandidateDuplication)
-			}
-		}
-
-		w.connectionManager = append(w.connectionManager, ConnectionWrapper{
-			Setup:         c,
-			Subscriptions: subscription.NewStore(),
-		})
-		return nil
-	}
-
-	if c.Authenticated {
-		w.AuthConn = w.getConnectionFromSetup(c)
-	} else {
-		w.Conn = w.getConnectionFromSetup(c)
-	}
-
-	return nil
->>>>>>> 16d88cf5
 }
 
 // getConnectionFromSetup returns a websocket connection from a setup
@@ -488,18 +429,14 @@
 			break
 		}
 
-<<<<<<< HEAD
-		w.connections[conn] = w.connectionManager[i]
-		w.connectionManager[i].Connection = conn
-
-=======
->>>>>>> 16d88cf5
 		if !conn.IsConnected() {
 			multiConnectFatalError = fmt.Errorf("%s websocket: [conn:%d] [URL:%s] failed to connect", w.exchangeName, i+1, conn.URL)
 			break
 		}
 
-<<<<<<< HEAD
+		w.connections[conn] = w.connectionManager[i]
+		w.connectionManager[i].Connection = conn
+
 		w.Wg.Add(1)
 		go w.Reader(context.TODO(), conn, w.connectionManager[i].Setup.Handler)
 
@@ -512,14 +449,6 @@
 			}
 		}
 
-=======
-		w.connections[conn] = &w.connectionManager[i]
-		w.connectionManager[i].Connection = conn
-
-		w.Wg.Add(1)
-		go w.Reader(context.TODO(), conn, w.connectionManager[i].Setup.Handler)
-
->>>>>>> 16d88cf5
 		err = w.connectionManager[i].Setup.Subscriber(context.TODO(), conn, subs)
 		if err != nil {
 			multiConnectFatalError = fmt.Errorf("%v Error subscribing %w", w.exchangeName, err)
@@ -1228,21 +1157,12 @@
 		subscriptionStore = &candidate.Subscriptions
 	} else {
 		subscriptionStore = &w.subscriptions
-<<<<<<< HEAD
 	}
 
 	if *subscriptionStore == nil {
 		*subscriptionStore = subscription.NewStore()
 	}
 
-=======
-	}
-
-	if *subscriptionStore == nil {
-		*subscriptionStore = subscription.NewStore()
-	}
-
->>>>>>> 16d88cf5
 	var errs error
 	for _, s := range subs {
 		if err := s.SetState(subscription.SubscribedState); err != nil {
@@ -1409,7 +1329,6 @@
 			return
 		}
 	}
-<<<<<<< HEAD
 }
 
 // GetOutboundConnection returns a connection specifically for outbound requests
@@ -1444,6 +1363,4 @@
 	}
 
 	return wrapper.Connection, nil
-=======
->>>>>>> 16d88cf5
 }