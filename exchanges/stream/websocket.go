--- conflicted
+++ resolved
@@ -1122,40 +1122,6 @@
 	}
 }
 
-<<<<<<< HEAD
-// GetOutboundConnection returns a connection specifically for outbound requests
-// for multi connection management.
-func (w *Websocket) GetOutboundConnection(connSignature any) (Connection, error) {
-	if w == nil {
-		return nil, fmt.Errorf("%w: %T", common.ErrNilPointer, w)
-	}
-
-	if connSignature == "" {
-		return nil, ErrRequestRouteNotSet
-	}
-
-	w.m.Lock()
-	defer w.m.Unlock()
-
-	if !w.IsConnected() {
-		return nil, ErrNotConnected
-	}
-
-	if !w.useMultiConnectionManagement {
-		return nil, fmt.Errorf("%s: multi connection management not enabled %w please use exported Conn and AuthConn fields", w.exchangeName, errCannotObtainOutboundConnection)
-	}
-
-	wrapper, ok := w.outbound[connSignature]
-	if !ok {
-		return nil, fmt.Errorf("%s: %w: %v", w.exchangeName, ErrRequestRouteNotFound, connSignature)
-	}
-
-	if wrapper.Connection == nil {
-		return nil, fmt.Errorf("%s: %s %w: %v", w.exchangeName, wrapper.Setup.URL, ErrNotConnected, connSignature)
-	}
-
-	return wrapper.Connection, nil
-=======
 // ClosureFrame is a closure function that wraps monitoring variables with observer, if the return is true the frame will exit
 type ClosureFrame func() func() bool
 
@@ -1300,5 +1266,38 @@
 	default:
 		return false
 	}
->>>>>>> 261b5777
+}
+
+// GetOutboundConnection returns a connection specifically for outbound requests
+// for multi connection management.
+func (w *Websocket) GetOutboundConnection(connSignature any) (Connection, error) {
+	if w == nil {
+		return nil, fmt.Errorf("%w: %T", common.ErrNilPointer, w)
+	}
+
+	if connSignature == "" {
+		return nil, ErrRequestRouteNotSet
+	}
+
+	w.m.Lock()
+	defer w.m.Unlock()
+
+	if !w.IsConnected() {
+		return nil, ErrNotConnected
+	}
+
+	if !w.useMultiConnectionManagement {
+		return nil, fmt.Errorf("%s: multi connection management not enabled %w please use exported Conn and AuthConn fields", w.exchangeName, errCannotObtainOutboundConnection)
+	}
+
+	wrapper, ok := w.outbound[connSignature]
+	if !ok {
+		return nil, fmt.Errorf("%s: %w: %v", w.exchangeName, ErrRequestRouteNotFound, connSignature)
+	}
+
+	if wrapper.Connection == nil {
+		return nil, fmt.Errorf("%s: %s %w: %v", w.exchangeName, wrapper.Setup.URL, ErrNotConnected, connSignature)
+	}
+
+	return wrapper.Connection, nil
 }