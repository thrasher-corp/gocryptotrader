package stream

import (
	"context"
	"errors"
	"fmt"
	"net/url"
	"slices"
	"time"

	"github.com/thrasher-corp/gocryptotrader/common"
	"github.com/thrasher-corp/gocryptotrader/config"
	"github.com/thrasher-corp/gocryptotrader/exchanges/asset"
	"github.com/thrasher-corp/gocryptotrader/exchanges/protocol"
	"github.com/thrasher-corp/gocryptotrader/exchanges/stream/buffer"
	"github.com/thrasher-corp/gocryptotrader/exchanges/subscription"
	"github.com/thrasher-corp/gocryptotrader/log"
)

const (
	jobBuffer = 5000
)

// Public websocket errors
var (
	ErrWebsocketNotEnabled      = errors.New("websocket not enabled")
	ErrSubscriptionFailure      = errors.New("subscription failure")
	ErrSubscriptionNotSupported = errors.New("subscription channel not supported ")
	ErrUnsubscribeFailure       = errors.New("unsubscribe failure")
	ErrAlreadyDisabled          = errors.New("websocket already disabled")
	ErrNotConnected             = errors.New("websocket is not connected")
	ErrNoMessageListener        = errors.New("websocket listener not found for message")
	ErrSignatureTimeout         = errors.New("websocket timeout waiting for response with signature")
	ErrRequestRouteNotFound     = errors.New("request route not found")
	ErrRequestRouteNotSet       = errors.New("request route not set")
	ErrSignatureNotSet          = errors.New("signature not set")
	ErrRequestPayloadNotSet     = errors.New("request payload not set")
)

// Private websocket errors
var (
	errAlreadyRunning                       = errors.New("connection monitor is already running")
	errExchangeConfigIsNil                  = errors.New("exchange config is nil")
	errWebsocketIsNil                       = errors.New("websocket is nil")
	errWebsocketSetupIsNil                  = errors.New("websocket setup is nil")
	errWebsocketAlreadyInitialised          = errors.New("websocket already initialised")
	errWebsocketAlreadyEnabled              = errors.New("websocket already enabled")
	errWebsocketFeaturesIsUnset             = errors.New("websocket features is unset")
	errConfigFeaturesIsNil                  = errors.New("exchange config features is nil")
	errDefaultURLIsEmpty                    = errors.New("default url is empty")
	errRunningURLIsEmpty                    = errors.New("running url cannot be empty")
	errInvalidWebsocketURL                  = errors.New("invalid websocket url")
	errExchangeConfigNameEmpty              = errors.New("exchange config name empty")
	errInvalidTrafficTimeout                = errors.New("invalid traffic timeout")
	errTrafficAlertNil                      = errors.New("traffic alert is nil")
	errWebsocketSubscriberUnset             = errors.New("websocket subscriber function needs to be set")
	errWebsocketUnsubscriberUnset           = errors.New("websocket unsubscriber functionality allowed but unsubscriber function not set")
	errWebsocketConnectorUnset              = errors.New("websocket connector function not set")
	errWebsocketDataHandlerUnset            = errors.New("websocket data handler not set")
	errReadMessageErrorsNil                 = errors.New("read message errors is nil")
	errWebsocketSubscriptionsGeneratorUnset = errors.New("websocket subscriptions generator function needs to be set")
	errClosedConnection                     = errors.New("use of closed network connection")
	errSubscriptionsExceedsLimit            = errors.New("subscriptions exceeds limit")
	errInvalidMaxSubscriptions              = errors.New("max subscriptions cannot be less than 0")
	errSameProxyAddress                     = errors.New("cannot set proxy address to the same address")
	errNoConnectFunc                        = errors.New("websocket connect func not set")
	errAlreadyConnected                     = errors.New("websocket already connected")
	errCannotShutdown                       = errors.New("websocket cannot shutdown")
	errAlreadyReconnecting                  = errors.New("websocket in the process of reconnection")
	errConnSetup                            = errors.New("error in connection setup")
	errNoPendingConnections                 = errors.New("no pending connections, call SetupNewConnection first")
	errConnectionWrapperDuplication         = errors.New("connection wrapper duplication")
	errCannotChangeConnectionURL            = errors.New("cannot change connection URL when using multi connection management")
<<<<<<< HEAD
	errCannotObtainOutboundConnection       = errors.New("cannot obtain outbound connection")
=======
	errExchangeConfigEmpty                  = errors.New("exchange config is empty")
>>>>>>> 06acaacd
)

var (
	globalReporter       Reporter
	trafficCheckInterval = 100 * time.Millisecond
)

// SetupGlobalReporter sets a reporter interface to be used
// for all exchange requests
func SetupGlobalReporter(r Reporter) {
	globalReporter = r
}

// NewWebsocket initialises the websocket struct
func NewWebsocket() *Websocket {
	return &Websocket{
		DataHandler:  make(chan interface{}, jobBuffer),
		ToRoutine:    make(chan interface{}, jobBuffer),
		ShutdownC:    make(chan struct{}),
		TrafficAlert: make(chan struct{}, 1),
		// ReadMessageErrors is buffered for an edge case when `Connect` fails
		// after subscriptions are made but before the connectionMonitor has
		// started. This allows the error to be read and handled in the
		// connectionMonitor and start a connection cycle again.
		ReadMessageErrors: make(chan error, 1),
		Match:             NewMatch(),
		subscriptions:     subscription.NewStore(),
		features:          &protocol.Features{},
		Orderbook:         buffer.Orderbook{},
		connections:       make(map[Connection]*ConnectionWrapper),
		outbound:          make(map[any]*ConnectionWrapper),
	}
}

// Setup sets main variables for websocket connection
func (w *Websocket) Setup(s *WebsocketSetup) error {
	if w == nil {
		return errWebsocketIsNil
	}

	if s == nil {
		return errWebsocketSetupIsNil
	}

	w.m.Lock()
	defer w.m.Unlock()

	if w.IsInitialised() {
		return fmt.Errorf("%s %w", w.exchangeName, errWebsocketAlreadyInitialised)
	}

	if s.ExchangeConfig == nil {
		return errExchangeConfigIsNil
	}

	if s.ExchangeConfig.Name == "" {
		return errExchangeConfigNameEmpty
	}
	w.exchangeName = s.ExchangeConfig.Name
	w.verbose = s.ExchangeConfig.Verbose

	if s.Features == nil {
		return fmt.Errorf("%s %w", w.exchangeName, errWebsocketFeaturesIsUnset)
	}
	w.features = s.Features

	if s.ExchangeConfig.Features == nil {
		return fmt.Errorf("%s %w", w.exchangeName, errConfigFeaturesIsNil)
	}
	w.setEnabled(s.ExchangeConfig.Features.Enabled.Websocket)

	w.useMultiConnectionManagement = s.UseMultiConnectionManagement

	if !w.useMultiConnectionManagement {
		// TODO: Remove this block when all exchanges are updated and backwards
		// compatibility is no longer required.
		if s.Connector == nil {
			return fmt.Errorf("%w: %w", errConnSetup, errWebsocketConnectorUnset)
		}
		if s.Subscriber == nil {
			return fmt.Errorf("%w: %w", errConnSetup, errWebsocketSubscriberUnset)
		}
		if s.Unsubscriber == nil && w.features.Unsubscribe {
			return fmt.Errorf("%w: %w", errConnSetup, errWebsocketUnsubscriberUnset)
		}
		if s.GenerateSubscriptions == nil {
			return fmt.Errorf("%w: %w", errConnSetup, errWebsocketSubscriptionsGeneratorUnset)
		}
		if s.DefaultURL == "" {
			return fmt.Errorf("%s websocket %w", w.exchangeName, errDefaultURLIsEmpty)
		}
		w.defaultURL = s.DefaultURL
		if s.RunningURL == "" {
			return fmt.Errorf("%s websocket %w", w.exchangeName, errRunningURLIsEmpty)
		}

		w.connector = s.Connector
		w.Subscriber = s.Subscriber
		w.Unsubscriber = s.Unsubscriber
		w.GenerateSubs = s.GenerateSubscriptions

		err := w.SetWebsocketURL(s.RunningURL, false, false)
		if err != nil {
			return fmt.Errorf("%s %w", w.exchangeName, err)
		}

		if s.RunningURLAuth != "" {
			err = w.SetWebsocketURL(s.RunningURLAuth, true, false)
			if err != nil {
				return fmt.Errorf("%s %w", w.exchangeName, err)
			}
		}
	}

	w.connectionMonitorDelay = s.ExchangeConfig.ConnectionMonitorDelay
	if w.connectionMonitorDelay <= 0 {
		w.connectionMonitorDelay = config.DefaultConnectionMonitorDelay
	}

	if s.ExchangeConfig.WebsocketTrafficTimeout < time.Second {
		return fmt.Errorf("%s %w cannot be less than %s",
			w.exchangeName,
			errInvalidTrafficTimeout,
			time.Second)
	}
	w.trafficTimeout = s.ExchangeConfig.WebsocketTrafficTimeout

	w.ShutdownC = make(chan struct{})
	w.SetCanUseAuthenticatedEndpoints(s.ExchangeConfig.API.AuthenticatedWebsocketSupport)

	if err := w.Orderbook.Setup(s.ExchangeConfig, &s.OrderbookBufferConfig, w.DataHandler); err != nil {
		return err
	}

	w.Trade.Setup(w.exchangeName, s.TradeFeed, w.DataHandler)
	w.Fills.Setup(s.FillsFeed, w.DataHandler)

	if s.MaxWebsocketSubscriptionsPerConnection < 0 {
		return fmt.Errorf("%s %w", w.exchangeName, errInvalidMaxSubscriptions)
	}
	w.MaxSubscriptionsPerConnection = s.MaxWebsocketSubscriptionsPerConnection
	w.setState(disconnectedState)

	return nil
}

// SetupNewConnection sets up an auth or unauth streaming connection
func (w *Websocket) SetupNewConnection(c *ConnectionSetup) error {
	if w == nil {
		return fmt.Errorf("%w: %w", errConnSetup, errWebsocketIsNil)
	}

	if c == nil || c.ResponseCheckTimeout == 0 &&
		c.ResponseMaxLimit == 0 &&
		c.RateLimit == nil &&
		c.URL == "" &&
		c.ConnectionLevelReporter == nil &&
		c.BespokeGenerateMessageID == nil {
		return fmt.Errorf("%w: %w", errConnSetup, errExchangeConfigEmpty)
	}

	if w.exchangeName == "" {
		return fmt.Errorf("%w: %w", errConnSetup, errExchangeConfigNameEmpty)
	}
	if w.TrafficAlert == nil {
		return fmt.Errorf("%w: %w", errConnSetup, errTrafficAlertNil)
	}
	if w.ReadMessageErrors == nil {
		return fmt.Errorf("%w: %w", errConnSetup, errReadMessageErrorsNil)
	}
	if c.ConnectionLevelReporter == nil {
		c.ConnectionLevelReporter = w.ExchangeLevelReporter
	}
	if c.ConnectionLevelReporter == nil {
		c.ConnectionLevelReporter = globalReporter
	}

	if w.useMultiConnectionManagement {
		// The connection and supporting functions are defined per connection
		// and the connection candidate is stored in the connection manager.
		if c.URL == "" {
			return fmt.Errorf("%w: %w", errConnSetup, errDefaultURLIsEmpty)
		}
		if c.Connector == nil {
			return fmt.Errorf("%w: %w", errConnSetup, errWebsocketConnectorUnset)
		}
		if c.GenerateSubscriptions == nil {
			return fmt.Errorf("%w: %w", errConnSetup, errWebsocketSubscriptionsGeneratorUnset)
		}
		if c.Subscriber == nil {
			return fmt.Errorf("%w: %w", errConnSetup, errWebsocketSubscriberUnset)
		}
		if c.Unsubscriber == nil && w.features.Unsubscribe {
			return fmt.Errorf("%w: %w", errConnSetup, errWebsocketUnsubscriberUnset)
		}
		if c.Handler == nil {
			return fmt.Errorf("%w: %w", errConnSetup, errWebsocketDataHandlerUnset)
		}

		for x := range w.connectionManager {
			// Below allows for multiple connections to the same URL with different
			// outbound request signatures. This allows for easier determination of
			// inbound and outbound messages. e.g. Gateio cross_margin, margin on
			// a spot connection.
			if w.connectionManager[x].Setup.URL == c.URL && c.OutboundRequestSignature == w.connectionManager[x].Setup.OutboundRequestSignature {
				return fmt.Errorf("%w: %w", errConnSetup, errConnectionWrapperDuplication)
			}
		}

		w.connectionManager = append(w.connectionManager, &ConnectionWrapper{
			Setup:         c,
			Subscriptions: subscription.NewStore(),
		})
		w.outbound[c.OutboundRequestSignature] = w.connectionManager[len(w.connectionManager)-1]
		return nil
	}

	if c.Authenticated {
		w.AuthConn = w.getConnectionFromSetup(c)
	} else {
		w.Conn = w.getConnectionFromSetup(c)
	}

	return nil
}

// getConnectionFromSetup returns a websocket connection from a setup
// configuration. This is used for setting up new connections on the fly.
func (w *Websocket) getConnectionFromSetup(c *ConnectionSetup) *WebsocketConnection {
	connectionURL := w.GetWebsocketURL()
	if c.URL != "" {
		connectionURL = c.URL
	}
	return &WebsocketConnection{
		ExchangeName:             w.exchangeName,
		URL:                      connectionURL,
		ProxyURL:                 w.GetProxyAddress(),
		Verbose:                  w.verbose,
		ResponseMaxLimit:         c.ResponseMaxLimit,
		Traffic:                  w.TrafficAlert,
		readMessageErrors:        w.ReadMessageErrors,
		ShutdownC:                w.ShutdownC,
		Wg:                       &w.Wg,
		Match:                    w.Match,
		RateLimit:                c.RateLimit,
		Reporter:                 c.ConnectionLevelReporter,
		bespokeGenerateMessageID: c.BespokeGenerateMessageID,
	}
}

// Connect initiates a websocket connection by using a package defined connection
// function
func (w *Websocket) Connect() error {
	w.m.Lock()
	defer w.m.Unlock()

	if !w.IsEnabled() {
		return ErrWebsocketNotEnabled
	}
	if w.IsConnecting() {
		return fmt.Errorf("%v %w", w.exchangeName, errAlreadyReconnecting)
	}
	if w.IsConnected() {
		return fmt.Errorf("%v %w", w.exchangeName, errAlreadyConnected)
	}

	if w.subscriptions == nil {
		return fmt.Errorf("%w: subscriptions", common.ErrNilPointer)
	}
	w.subscriptions.Clear()

	w.dataMonitor()
	w.trafficMonitor()
	w.setState(connectingState)

	if !w.useMultiConnectionManagement {
		if w.connector == nil {
			return fmt.Errorf("%v %w", w.exchangeName, errNoConnectFunc)
		}
		err := w.connector()
		if err != nil {
			w.setState(disconnectedState)
			return fmt.Errorf("%v Error connecting %w", w.exchangeName, err)
		}
		w.setState(connectedState)

		if !w.IsConnectionMonitorRunning() {
			err = w.connectionMonitor()
			if err != nil {
				log.Errorf(log.WebsocketMgr, "%s cannot start websocket connection monitor %v", w.GetName(), err)
			}
		}

		subs, err := w.GenerateSubs() // regenerate state on new connection
		if err != nil {
			return fmt.Errorf("%s websocket: %w", w.exchangeName, common.AppendError(ErrSubscriptionFailure, err))
		}
		if len(subs) != 0 {
			if err := w.SubscribeToChannels(nil, subs); err != nil {
				return err
			}
		}
		return nil
	}

	if len(w.connectionManager) == 0 {
		w.setState(disconnectedState)
		return fmt.Errorf("cannot connect: %w", errNoPendingConnections)
	}

	// multiConnectFatalError is a fatal error that will cause all connections to
	// be shutdown and the websocket to be disconnected.
	var multiConnectFatalError error

	// TODO: Implement concurrency below.
	for i := range w.connectionManager {
		if w.connectionManager[i].Setup.GenerateSubscriptions == nil {
			multiConnectFatalError = fmt.Errorf("cannot connect to [conn:%d] [URL:%s]: %w ", i+1, w.connectionManager[i].Setup.URL, errWebsocketSubscriptionsGeneratorUnset)
			break
		}

		subs, err := w.connectionManager[i].Setup.GenerateSubscriptions() // regenerate state on new connection
		if err != nil {
			if errors.Is(err, asset.ErrNotEnabled) {
				if w.verbose {
					log.Warnf(log.WebsocketMgr, "%s websocket: %v", w.exchangeName, err)
				}
				continue // Non-fatal error, we can continue to the next connection
			}
			multiConnectFatalError = fmt.Errorf("%s websocket: %w", w.exchangeName, common.AppendError(ErrSubscriptionFailure, err))
			break
		}

		if len(subs) == 0 {
			// If no subscriptions are generated, we skip the connection
			if w.verbose {
				log.Warnf(log.WebsocketMgr, "%s websocket: no subscriptions generated", w.exchangeName)
			}
			continue
		}

		if w.connectionManager[i].Setup.Connector == nil {
			multiConnectFatalError = fmt.Errorf("cannot connect to [conn:%d] [URL:%s]: %w ", i+1, w.connectionManager[i].Setup.URL, errNoConnectFunc)
			break
		}
		if w.connectionManager[i].Setup.Handler == nil {
			multiConnectFatalError = fmt.Errorf("cannot connect to [conn:%d] [URL:%s]: %w ", i+1, w.connectionManager[i].Setup.URL, errWebsocketDataHandlerUnset)
			break
		}
		if w.connectionManager[i].Setup.Subscriber == nil {
			multiConnectFatalError = fmt.Errorf("cannot connect to [conn:%d] [URL:%s]: %w ", i+1, w.connectionManager[i].Setup.URL, errWebsocketSubscriberUnset)
			break
		}

		// TODO: Add window for max subscriptions per connection, to spawn new connections if needed.

		conn := w.getConnectionFromSetup(w.connectionManager[i].Setup)

		err = w.connectionManager[i].Setup.Connector(context.TODO(), conn)
		if err != nil {
			multiConnectFatalError = fmt.Errorf("%v Error connecting %w", w.exchangeName, err)
			break
		}

		if !conn.IsConnected() {
			multiConnectFatalError = fmt.Errorf("%s websocket: [conn:%d] [URL:%s] failed to connect", w.exchangeName, i+1, conn.URL)
			break
		}

		w.connections[conn] = w.connectionManager[i]
		w.connectionManager[i].Connection = conn

		w.Wg.Add(1)
		go w.Reader(context.TODO(), conn, w.connectionManager[i].Setup.Handler)

		if w.connectionManager[i].Setup.Authenticate != nil && w.CanUseAuthenticatedEndpoints() {
			err = w.connectionManager[i].Setup.Authenticate(context.TODO(), conn)
			if err != nil {
				// Opted to not fail entirely here for POC. This should be
				// revisited and handled more gracefully.
				log.Errorf(log.WebsocketMgr, "%s websocket: [conn:%d] [URL:%s] failed to authenticate %v", w.exchangeName, i+1, conn.URL, err)
			}
		}

		err = w.connectionManager[i].Setup.Subscriber(context.TODO(), conn, subs)
		if err != nil {
			multiConnectFatalError = fmt.Errorf("%v Error subscribing %w", w.exchangeName, err)
			break
		}

		if w.verbose {
			log.Debugf(log.WebsocketMgr, "%s websocket: [conn:%d] [URL:%s] connected. [Subscribed: %d]",
				w.exchangeName,
				i+1,
				conn.URL,
				len(subs))
		}
	}

	if multiConnectFatalError != nil {
		// Roll back any successful connections and flush subscriptions
		for x := range w.connectionManager {
			if w.connectionManager[x].Connection != nil {
				if err := w.connectionManager[x].Connection.Shutdown(); err != nil {
					log.Errorln(log.WebsocketMgr, err)
				}
				w.connectionManager[x].Connection = nil
			}
			w.connectionManager[x].Subscriptions.Clear()
		}
		clear(w.connections)
		w.setState(disconnectedState) // Flip from connecting to disconnected.

		// Drain residual error in the single buffered channel, this mitigates
		// the cycle when `Connect` is called again and the connectionMonitor
		// starts but there is an old error in the channel.
		drain(w.ReadMessageErrors)

		return multiConnectFatalError
	}

	// Assume connected state here. All connections have been established.
	// All subscriptions have been sent and stored. All data received is being
	// handled by the appropriate data handler.
	w.setState(connectedState)

	if !w.IsConnectionMonitorRunning() {
		err := w.connectionMonitor()
		if err != nil {
			log.Errorf(log.WebsocketMgr, "%s cannot start websocket connection monitor %v", w.GetName(), err)
		}
	}

	return nil
}

// Disable disables the exchange websocket protocol
// Note that connectionMonitor will be responsible for shutting down the websocket after disabling
func (w *Websocket) Disable() error {
	if !w.IsEnabled() {
		return fmt.Errorf("%s %w", w.exchangeName, ErrAlreadyDisabled)
	}

	w.setEnabled(false)
	return nil
}

// Enable enables the exchange websocket protocol
func (w *Websocket) Enable() error {
	if w.IsConnected() || w.IsEnabled() {
		return fmt.Errorf("%s %w", w.exchangeName, errWebsocketAlreadyEnabled)
	}

	w.setEnabled(true)
	return w.Connect()
}

// dataMonitor monitors job throughput and logs if there is a back log of data
func (w *Websocket) dataMonitor() {
	if w.IsDataMonitorRunning() {
		return
	}
	w.setDataMonitorRunning(true)
	w.Wg.Add(1)

	go func() {
		defer func() {
			w.setDataMonitorRunning(false)
			w.Wg.Done()
		}()
		dropped := 0
		for {
			select {
			case <-w.ShutdownC:
				return
			case d := <-w.DataHandler:
				select {
				case w.ToRoutine <- d:
					if dropped != 0 {
						log.Infof(log.WebsocketMgr, "%s exchange websocket ToRoutine channel buffer recovered; %d messages were dropped", w.exchangeName, dropped)
						dropped = 0
					}
				default:
					if dropped == 0 {
						// If this becomes prone to flapping we could drain the buffer, but that's extreme and we'd like to avoid it if possible
						log.Warnf(log.WebsocketMgr, "%s exchange websocket ToRoutine channel buffer full; dropping messages", w.exchangeName)
					}
					dropped++
				}
			}
		}
	}()
}

// connectionMonitor ensures that the WS keeps connecting
func (w *Websocket) connectionMonitor() error {
	if w.checkAndSetMonitorRunning() {
		return errAlreadyRunning
	}
	delay := w.connectionMonitorDelay

	go func() {
		timer := time.NewTimer(delay)
		for {
			if w.verbose {
				log.Debugf(log.WebsocketMgr, "%v websocket: running connection monitor cycle", w.exchangeName)
			}
			if !w.IsEnabled() {
				if w.verbose {
					log.Debugf(log.WebsocketMgr, "%v websocket: connectionMonitor - websocket disabled, shutting down", w.exchangeName)
				}
				if w.IsConnected() {
					if err := w.Shutdown(); err != nil {
						log.Errorln(log.WebsocketMgr, err)
					}
				}
				if w.verbose {
					log.Debugf(log.WebsocketMgr, "%v websocket: connection monitor exiting", w.exchangeName)
				}
				timer.Stop()
				w.setConnectionMonitorRunning(false)
				return
			}
			select {
			case err := <-w.ReadMessageErrors:
				if errors.Is(err, errConnectionFault) {
					log.Warnf(log.WebsocketMgr, "%v websocket has been disconnected. Reason: %v", w.exchangeName, err)
					if w.IsConnected() {
						if shutdownErr := w.Shutdown(); shutdownErr != nil {
							log.Errorf(log.WebsocketMgr, "%v websocket: connectionMonitor shutdown err: %s", w.exchangeName, shutdownErr)
						}
					}
				}
				// Speedier reconnection, instead of waiting for the next cycle.
				if w.IsEnabled() && (!w.IsConnected() && !w.IsConnecting()) {
					if connectErr := w.Connect(); connectErr != nil {
						log.Errorln(log.WebsocketMgr, connectErr)
					}
				}
				w.DataHandler <- err // hand over the error to the data handler (shutdown and reconnection is priority)
			case <-timer.C:
				if !w.IsConnecting() && !w.IsConnected() {
					err := w.Connect()
					if err != nil {
						log.Errorln(log.WebsocketMgr, err)
					}
				}
				if !timer.Stop() {
					select {
					case <-timer.C:
					default:
					}
				}
				timer.Reset(delay)
			}
		}
	}()
	return nil
}

// Shutdown attempts to shut down a websocket connection and associated routines
// by using a package defined shutdown function
func (w *Websocket) Shutdown() error {
	w.m.Lock()
	defer w.m.Unlock()

	if !w.IsConnected() {
		return fmt.Errorf("%v %w: %w", w.exchangeName, errCannotShutdown, ErrNotConnected)
	}

	// TODO: Interrupt connection and or close connection when it is re-established.
	if w.IsConnecting() {
		return fmt.Errorf("%v %w: %w ", w.exchangeName, errCannotShutdown, errAlreadyReconnecting)
	}

	if w.verbose {
		log.Debugf(log.WebsocketMgr, "%v websocket: shutting down websocket", w.exchangeName)
	}

	defer w.Orderbook.FlushBuffer()

	// Shutdown managed connections
	for _, wrapper := range w.connectionManager {
		if wrapper.Connection != nil {
			if err := wrapper.Connection.Shutdown(); err != nil {
				return err
			}
		}
	}
	// Clean map of old connections
	clear(w.connections)
	// Flush any subscriptions from last connection across any managed connections
	for x := range w.connectionManager {
		w.connectionManager[x].Subscriptions.Clear()
	}

	if w.Conn != nil {
		if err := w.Conn.Shutdown(); err != nil {
			return err
		}
	}
	if w.AuthConn != nil {
		if err := w.AuthConn.Shutdown(); err != nil {
			return err
		}
	}
	// flush any subscriptions from last connection if needed
	w.subscriptions.Clear()

	w.setState(disconnectedState)

	close(w.ShutdownC)
	w.Wg.Wait()
	w.ShutdownC = make(chan struct{})
	if w.verbose {
		log.Debugf(log.WebsocketMgr, "%v websocket: completed websocket shutdown", w.exchangeName)
	}

	// Drain residual error in the single buffered channel, this mitigates
	// the cycle when `Connect` is called again and the connectionMonitor
	// starts but there is an old error in the channel.
	drain(w.ReadMessageErrors)
	return nil
}

// FlushChannels flushes channel subscriptions when there is a pair/asset change
func (w *Websocket) FlushChannels() error {
	if !w.IsEnabled() {
		return fmt.Errorf("%s %w", w.exchangeName, ErrWebsocketNotEnabled)
	}

	if !w.IsConnected() {
		return fmt.Errorf("%s %w", w.exchangeName, ErrNotConnected)
	}

	if w.features.Subscribe {
		if !w.useMultiConnectionManagement {
			return w.generateUnsubscribeAndSubscribe(nil, w.GenerateSubs)
		}
		for x := range w.connectionManager {
			err := w.generateUnsubscribeAndSubscribe(w.connectionManager[x].Connection, w.connectionManager[x].Setup.GenerateSubscriptions)
			if err != nil && !errors.Is(err, asset.ErrNotEnabled) {
				return err
			}
		}
		return nil
	} else if w.features.FullPayloadSubscribe {
		// FullPayloadSubscribe means that the endpoint requires all
		// subscriptions to be sent via the websocket connection e.g. if you are
		// subscribed to ticker and orderbook but require trades as well, you
		// would need to send ticker, orderbook and trades channel subscription
		// messages.

		if !w.useMultiConnectionManagement {
			return w.generateAndSubscribe(w.subscriptions, nil, w.GenerateSubs)
		}

		for x := range w.connectionManager {
			err := w.generateAndSubscribe(w.connectionManager[x].Subscriptions, w.connectionManager[x].Connection, w.connectionManager[x].Setup.GenerateSubscriptions)
			if err != nil && errors.Is(err, asset.ErrNotEnabled) {
				return err
			}
		}
		return nil
	}

	if err := w.Shutdown(); err != nil {
		return err
	}
	return w.Connect()
}

func (w *Websocket) generateUnsubscribeAndSubscribe(conn Connection, generate func() (subscription.List, error)) error {
	newsubs, err := generate()
	if err != nil {
		return err
	}
	subs, unsubs := w.GetChannelDifference(conn, newsubs)
	if len(unsubs) != 0 && w.features.Unsubscribe {
		if err := w.UnsubscribeChannels(conn, unsubs); err != nil {
			return err
		}
	}
	if len(subs) == 0 {
		return nil
	}
	return w.SubscribeToChannels(conn, subs)
}

func (w *Websocket) generateAndSubscribe(store *subscription.Store, conn Connection, generate func() (subscription.List, error)) error {
	newsubs, err := generate()
	if err != nil {
		return err
	}
	if len(newsubs) == 0 {
		return nil
	}
	store.Clear() // Purge subscription list as there will be conflicts
	return w.SubscribeToChannels(conn, newsubs)
}

// trafficMonitor waits trafficCheckInterval before checking for a trafficAlert
// 1 slot buffer means that connection will only write to trafficAlert once per trafficCheckInterval to avoid read/write flood in high traffic
// Otherwise we Shutdown the connection after trafficTimeout, unless it's connecting. connectionMonitor is responsible for Connecting again
func (w *Websocket) trafficMonitor() {
	if w.IsTrafficMonitorRunning() {
		return
	}
	w.setTrafficMonitorRunning(true)
	w.Wg.Add(1)

	go func() {
		t := time.NewTimer(w.trafficTimeout)
		for {
			select {
			case <-w.ShutdownC:
				if w.verbose {
					log.Debugf(log.WebsocketMgr, "%v websocket: trafficMonitor shutdown message received", w.exchangeName)
				}
				t.Stop()
				w.setTrafficMonitorRunning(false)
				w.Wg.Done()
				return
			case <-time.After(trafficCheckInterval):
				select {
				case <-w.TrafficAlert:
					if !t.Stop() {
						<-t.C
					}
					t.Reset(w.trafficTimeout)
				default:
				}
			case <-t.C:
				checkAgain := w.IsConnecting()
				select {
				case <-w.TrafficAlert:
					checkAgain = true
				default:
				}
				if checkAgain {
					t.Reset(w.trafficTimeout)
					break
				}
				if w.verbose {
					log.Warnf(log.WebsocketMgr, "%v websocket: has not received a traffic alert in %v. Reconnecting", w.exchangeName, w.trafficTimeout)
				}
				w.setTrafficMonitorRunning(false) // Cannot defer lest Connect is called after Shutdown but before deferred call
				w.Wg.Done()                       // Without this the w.Shutdown() call below will deadlock
				if w.IsConnected() {
					err := w.Shutdown()
					if err != nil {
						log.Errorf(log.WebsocketMgr, "%v websocket: trafficMonitor shutdown err: %s", w.exchangeName, err)
					}
				}
				return
			}
		}
	}()
}

func (w *Websocket) setState(s uint32) {
	w.state.Store(s)
}

// IsInitialised returns whether the websocket has been Setup() already
func (w *Websocket) IsInitialised() bool {
	return w.state.Load() != uninitialisedState
}

// IsConnected returns whether the websocket is connected
func (w *Websocket) IsConnected() bool {
	return w.state.Load() == connectedState
}

// IsConnecting returns whether the websocket is connecting
func (w *Websocket) IsConnecting() bool {
	return w.state.Load() == connectingState
}

func (w *Websocket) setEnabled(b bool) {
	w.enabled.Store(b)
}

// IsEnabled returns whether the websocket is enabled
func (w *Websocket) IsEnabled() bool {
	return w.enabled.Load()
}

func (w *Websocket) setTrafficMonitorRunning(b bool) {
	w.trafficMonitorRunning.Store(b)
}

// IsTrafficMonitorRunning returns status of the traffic monitor
func (w *Websocket) IsTrafficMonitorRunning() bool {
	return w.trafficMonitorRunning.Load()
}

func (w *Websocket) checkAndSetMonitorRunning() (alreadyRunning bool) {
	return !w.connectionMonitorRunning.CompareAndSwap(false, true)
}

func (w *Websocket) setConnectionMonitorRunning(b bool) {
	w.connectionMonitorRunning.Store(b)
}

// IsConnectionMonitorRunning returns status of connection monitor
func (w *Websocket) IsConnectionMonitorRunning() bool {
	return w.connectionMonitorRunning.Load()
}

func (w *Websocket) setDataMonitorRunning(b bool) {
	w.dataMonitorRunning.Store(b)
}

// IsDataMonitorRunning returns status of data monitor
func (w *Websocket) IsDataMonitorRunning() bool {
	return w.dataMonitorRunning.Load()
}

// CanUseAuthenticatedWebsocketForWrapper Handles a common check to
// verify whether a wrapper can use an authenticated websocket endpoint
func (w *Websocket) CanUseAuthenticatedWebsocketForWrapper() bool {
	if w.IsConnected() {
		if w.CanUseAuthenticatedEndpoints() {
			return true
		}
		log.Infof(log.WebsocketMgr, WebsocketNotAuthenticatedUsingRest, w.exchangeName)
	}
	return false
}

// SetWebsocketURL sets websocket URL and can refresh underlying connections
func (w *Websocket) SetWebsocketURL(url string, auth, reconnect bool) error {
	if w.useMultiConnectionManagement {
		// TODO: Add functionality for multi-connection management to change URL
		return fmt.Errorf("%s: %w", w.exchangeName, errCannotChangeConnectionURL)
	}
	defaultVals := url == "" || url == config.WebsocketURLNonDefaultMessage
	if auth {
		if defaultVals {
			url = w.defaultURLAuth
		}

		err := checkWebsocketURL(url)
		if err != nil {
			return err
		}
		w.runningURLAuth = url

		if w.verbose {
			log.Debugf(log.WebsocketMgr, "%s websocket: setting authenticated websocket URL: %s\n", w.exchangeName, url)
		}

		if w.AuthConn != nil {
			w.AuthConn.SetURL(url)
		}
	} else {
		if defaultVals {
			url = w.defaultURL
		}
		err := checkWebsocketURL(url)
		if err != nil {
			return err
		}
		w.runningURL = url

		if w.verbose {
			log.Debugf(log.WebsocketMgr, "%s websocket: setting unauthenticated websocket URL: %s\n", w.exchangeName, url)
		}

		if w.Conn != nil {
			w.Conn.SetURL(url)
		}
	}

	if w.IsConnected() && reconnect {
		log.Debugf(log.WebsocketMgr, "%s websocket: flushing websocket connection to %s\n", w.exchangeName, url)
		return w.Shutdown()
	}
	return nil
}

// GetWebsocketURL returns the running websocket URL
func (w *Websocket) GetWebsocketURL() string {
	return w.runningURL
}

// SetProxyAddress sets websocket proxy address
func (w *Websocket) SetProxyAddress(proxyAddr string) error {
	w.m.Lock()

	if proxyAddr != "" {
		if _, err := url.ParseRequestURI(proxyAddr); err != nil {
			w.m.Unlock()
			return fmt.Errorf("%v websocket: cannot set proxy address: %w", w.exchangeName, err)
		}

		if w.proxyAddr == proxyAddr {
			w.m.Unlock()
			return fmt.Errorf("%v websocket: %w '%v'", w.exchangeName, errSameProxyAddress, w.proxyAddr)
		}

		log.Debugf(log.ExchangeSys, "%s websocket: setting websocket proxy: %s", w.exchangeName, proxyAddr)
	} else {
		log.Debugf(log.ExchangeSys, "%s websocket: removing websocket proxy", w.exchangeName)
	}

	for _, wrapper := range w.connectionManager {
		if wrapper.Connection != nil {
			wrapper.Connection.SetProxy(proxyAddr)
		}
	}
	if w.Conn != nil {
		w.Conn.SetProxy(proxyAddr)
	}
	if w.AuthConn != nil {
		w.AuthConn.SetProxy(proxyAddr)
	}

	w.proxyAddr = proxyAddr

	if w.IsConnected() {
		w.m.Unlock()
		if err := w.Shutdown(); err != nil {
			return err
		}
		return w.Connect()
	}

	w.m.Unlock()

	return nil
}

// GetProxyAddress returns the current websocket proxy
func (w *Websocket) GetProxyAddress() string {
	return w.proxyAddr
}

// GetName returns exchange name
func (w *Websocket) GetName() string {
	return w.exchangeName
}

// GetChannelDifference finds the difference between the subscribed channels
// and the new subscription list when pairs are disabled or enabled.
func (w *Websocket) GetChannelDifference(conn Connection, newSubs subscription.List) (sub, unsub subscription.List) {
	var subscriptionStore **subscription.Store
	if candidate, ok := w.connections[conn]; ok {
		subscriptionStore = &candidate.Subscriptions
	} else {
		subscriptionStore = &w.subscriptions
	}
	if *subscriptionStore == nil {
		*subscriptionStore = subscription.NewStore()
	}
	return (*subscriptionStore).Diff(newSubs)
}

// UnsubscribeChannels unsubscribes from a list of websocket channel
func (w *Websocket) UnsubscribeChannels(conn Connection, channels subscription.List) error {
	if len(channels) == 0 {
		return nil // No channels to unsubscribe from is not an error
	}
	if candidate, ok := w.connections[conn]; ok {
		return w.unsubscribe(candidate.Subscriptions, channels, func(channels subscription.List) error {
			return candidate.Setup.Unsubscriber(context.TODO(), conn, channels)
		})
	}
	return w.unsubscribe(w.subscriptions, channels, func(channels subscription.List) error {
		return w.Unsubscriber(channels)
	})
}

func (w *Websocket) unsubscribe(store *subscription.Store, channels subscription.List, unsub func(channels subscription.List) error) error {
	if store == nil {
		return nil // No channels to unsubscribe from is not an error
	}
	for _, s := range channels {
		if store.Get(s) == nil {
			return fmt.Errorf("%w: %s", subscription.ErrNotFound, s)
		}
	}
	return unsub(channels)
}

// ResubscribeToChannel resubscribes to channel
// Sets state to Resubscribing, and exchanges which want to maintain a lock on it can respect this state and not RemoveSubscription
// Errors if subscription is already subscribing
func (w *Websocket) ResubscribeToChannel(conn Connection, s *subscription.Subscription) error {
	l := subscription.List{s}
	if err := s.SetState(subscription.ResubscribingState); err != nil {
		return fmt.Errorf("%w: %s", err, s)
	}
	if err := w.UnsubscribeChannels(conn, l); err != nil {
		return err
	}
	return w.SubscribeToChannels(conn, l)
}

// SubscribeToChannels subscribes to websocket channels using the exchange specific Subscriber method
// Errors are returned for duplicates or exceeding max Subscriptions
func (w *Websocket) SubscribeToChannels(conn Connection, subs subscription.List) error {
	if slices.Contains(subs, nil) {
		return fmt.Errorf("%w: List parameter contains an nil element", common.ErrNilPointer)
	}
	if err := w.checkSubscriptions(conn, subs); err != nil {
		return err
	}

	if candidate, ok := w.connections[conn]; ok {
		return candidate.Setup.Subscriber(context.TODO(), conn, subs)
	}

	if w.Subscriber == nil {
		return fmt.Errorf("%w: Global Subscriber not set", common.ErrNilPointer)
	}

	if err := w.Subscriber(subs); err != nil {
		return fmt.Errorf("%w: %w", ErrSubscriptionFailure, err)
	}
	return nil
}

// AddSubscriptions adds subscriptions to the subscription store
// Sets state to Subscribing unless the state is already set
func (w *Websocket) AddSubscriptions(conn Connection, subs ...*subscription.Subscription) error {
	if w == nil {
		return fmt.Errorf("%w: AddSubscriptions called on nil Websocket", common.ErrNilPointer)
	}
	var subscriptionStore **subscription.Store
	if candidate, ok := w.connections[conn]; ok {
		subscriptionStore = &candidate.Subscriptions
	} else {
		subscriptionStore = &w.subscriptions
	}

	if *subscriptionStore == nil {
		*subscriptionStore = subscription.NewStore()
	}
	var errs error
	for _, s := range subs {
		if s.State() == subscription.InactiveState {
			if err := s.SetState(subscription.SubscribingState); err != nil {
				errs = common.AppendError(errs, fmt.Errorf("%w: %s", err, s))
			}
		}
		if err := (*subscriptionStore).Add(s); err != nil {
			errs = common.AppendError(errs, err)
		}
	}
	return errs
}

// AddSuccessfulSubscriptions marks subscriptions as subscribed and adds them to the subscription store
func (w *Websocket) AddSuccessfulSubscriptions(conn Connection, subs ...*subscription.Subscription) error {
	if w == nil {
		return fmt.Errorf("%w: AddSuccessfulSubscriptions called on nil Websocket", common.ErrNilPointer)
	}

	var subscriptionStore **subscription.Store
	if candidate, ok := w.connections[conn]; ok {
		subscriptionStore = &candidate.Subscriptions
	} else {
		subscriptionStore = &w.subscriptions
	}

	if *subscriptionStore == nil {
		*subscriptionStore = subscription.NewStore()
	}

	var errs error
	for _, s := range subs {
		if err := s.SetState(subscription.SubscribedState); err != nil {
			errs = common.AppendError(errs, fmt.Errorf("%w: %s", err, s))
		}
		if err := (*subscriptionStore).Add(s); err != nil {
			errs = common.AppendError(errs, err)
		}
	}
	return errs
}

// RemoveSubscriptions removes subscriptions from the subscription list and sets the status to Unsubscribed
func (w *Websocket) RemoveSubscriptions(conn Connection, subs ...*subscription.Subscription) error {
	if w == nil {
		return fmt.Errorf("%w: RemoveSubscriptions called on nil Websocket", common.ErrNilPointer)
	}

	var subscriptionStore *subscription.Store
	if candidate, ok := w.connections[conn]; ok {
		subscriptionStore = candidate.Subscriptions
	} else {
		subscriptionStore = w.subscriptions
	}

	if subscriptionStore == nil {
		return fmt.Errorf("%w: RemoveSubscriptions called on uninitialised Websocket", common.ErrNilPointer)
	}

	var errs error
	for _, s := range subs {
		if err := s.SetState(subscription.UnsubscribedState); err != nil {
			errs = common.AppendError(errs, fmt.Errorf("%w: %s", err, s))
		}
		if err := subscriptionStore.Remove(s); err != nil {
			errs = common.AppendError(errs, err)
		}
	}
	return errs
}

// GetSubscription returns a subscription at the key provided
// returns nil if no subscription is at that key or the key is nil
// Keys can implement subscription.MatchableKey in order to provide custom matching logic
func (w *Websocket) GetSubscription(key any) *subscription.Subscription {
	if w == nil || key == nil {
		return nil
	}
	for _, c := range w.connectionManager {
		if c.Subscriptions == nil {
			continue
		}
		sub := c.Subscriptions.Get(key)
		if sub != nil {
			return sub
		}
	}
	if w.subscriptions == nil {
		return nil
	}
	return w.subscriptions.Get(key)
}

// GetSubscriptions returns a new slice of the subscriptions
func (w *Websocket) GetSubscriptions() subscription.List {
	if w == nil {
		return nil
	}
	var subs subscription.List
	for _, c := range w.connectionManager {
		if c.Subscriptions != nil {
			subs = append(subs, c.Subscriptions.List()...)
		}
	}
	if w.subscriptions != nil {
		subs = append(subs, w.subscriptions.List()...)
	}
	return subs
}

// SetCanUseAuthenticatedEndpoints sets canUseAuthenticatedEndpoints val in a thread safe manner
func (w *Websocket) SetCanUseAuthenticatedEndpoints(b bool) {
	w.canUseAuthenticatedEndpoints.Store(b)
}

// CanUseAuthenticatedEndpoints gets canUseAuthenticatedEndpoints val in a thread safe manner
func (w *Websocket) CanUseAuthenticatedEndpoints() bool {
	return w.canUseAuthenticatedEndpoints.Load()
}

// checkWebsocketURL checks for a valid websocket url
func checkWebsocketURL(s string) error {
	u, err := url.Parse(s)
	if err != nil {
		return err
	}
	if u.Scheme != "ws" && u.Scheme != "wss" {
		return fmt.Errorf("cannot set %w %s", errInvalidWebsocketURL, s)
	}
	return nil
}

// checkSubscriptions checks subscriptions against the max subscription limit and if the subscription already exists
// The subscription state is not considered when counting existing subscriptions
func (w *Websocket) checkSubscriptions(conn Connection, subs subscription.List) error {
	var subscriptionStore *subscription.Store
	if candidate, ok := w.connections[conn]; ok {
		subscriptionStore = candidate.Subscriptions
	} else {
		subscriptionStore = w.subscriptions
	}
	if subscriptionStore == nil {
		return fmt.Errorf("%w: Websocket.subscriptions", common.ErrNilPointer)
	}

	existing := subscriptionStore.Len()
	if w.MaxSubscriptionsPerConnection > 0 && existing+len(subs) > w.MaxSubscriptionsPerConnection {
		return fmt.Errorf("%w: current subscriptions: %v, incoming subscriptions: %v, max subscriptions per connection: %v - please reduce enabled pairs",
			errSubscriptionsExceedsLimit,
			existing,
			len(subs),
			w.MaxSubscriptionsPerConnection)
	}

	for _, s := range subs {
		if found := subscriptionStore.Get(s); found != nil {
			return fmt.Errorf("%w: %s", subscription.ErrDuplicate, s)
		}
	}

	return nil
}

// Reader reads and handles data from a specific connection
func (w *Websocket) Reader(ctx context.Context, conn Connection, handler func(ctx context.Context, message []byte) error) {
	defer w.Wg.Done()
	for {
		resp := conn.ReadMessage()
		if resp.Raw == nil {
			return // Connection has been closed
		}
		if err := handler(ctx, resp.Raw); err != nil {
			w.DataHandler <- fmt.Errorf("connection URL:[%v] error: %w", conn.GetURL(), err)
		}
	}
}

func drain(ch <-chan error) {
	for {
		select {
		case <-ch:
		default:
			return
		}
	}
}

// GetOutboundConnection returns a connection specifically for outbound requests
// for multi connection management.
func (w *Websocket) GetOutboundConnection(connSignature any) (Connection, error) {
	if w == nil {
		return nil, fmt.Errorf("%w: %T", common.ErrNilPointer, w)
	}

	if connSignature == "" {
		return nil, ErrRequestRouteNotSet
	}

	w.m.Lock()
	defer w.m.Unlock()

	if !w.IsConnected() {
		return nil, ErrNotConnected
	}

	if !w.useMultiConnectionManagement {
		return nil, fmt.Errorf("%s: multi connection management not enabled %w please use exported Conn and AuthConn fields", w.exchangeName, errCannotObtainOutboundConnection)
	}

	wrapper, ok := w.outbound[connSignature]
	if !ok {
		return nil, fmt.Errorf("%s: %w: %v", w.exchangeName, ErrRequestRouteNotFound, connSignature)
	}

	if wrapper.Connection == nil {
		return nil, fmt.Errorf("%s: %s %w: %v", w.exchangeName, wrapper.Setup.URL, ErrNotConnected, connSignature)
	}

	return wrapper.Connection, nil
}<|MERGE_RESOLUTION|>--- conflicted
+++ resolved
@@ -71,11 +71,8 @@
 	errNoPendingConnections                 = errors.New("no pending connections, call SetupNewConnection first")
 	errConnectionWrapperDuplication         = errors.New("connection wrapper duplication")
 	errCannotChangeConnectionURL            = errors.New("cannot change connection URL when using multi connection management")
-<<<<<<< HEAD
+	errExchangeConfigEmpty                  = errors.New("exchange config is empty")
 	errCannotObtainOutboundConnection       = errors.New("cannot obtain outbound connection")
-=======
-	errExchangeConfigEmpty                  = errors.New("exchange config is empty")
->>>>>>> 06acaacd
 )
 
 var (
