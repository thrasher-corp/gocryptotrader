--- conflicted
+++ resolved
@@ -71,19 +71,14 @@
 	errExchangeConfigEmpty                  = errors.New("exchange config is empty")
 )
 
-<<<<<<< HEAD
 var (
-	globalReporter       Reporter
-	trafficCheckInterval = 100 * time.Millisecond
+	globalReporter Reporter
 
 	// jobsChanToWorkerPool is a buffered channel that distributes tasks to workers (goroutines).
 	// The buffer size equals runtime.NumCPU(), optimizing workload distribution across CPUs and
 	// improving WebSocket reading performance by reducing processing delays.
 	jobsChanToWorkerPool = make(chan func(), runtime.NumCPU())
 )
-=======
-var globalReporter Reporter
->>>>>>> 261b5777
 
 // init starts a worker pool with the number of workers equal to runtime.NumCPU().
 // Each worker listens for and executes tasks from jobsChanToWorkerPool.
