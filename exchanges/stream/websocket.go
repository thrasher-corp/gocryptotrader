--- conflicted
+++ resolved
@@ -30,10 +30,6 @@
 	ErrNoMessageListener        = errors.New("websocket listener not found for message")
 	ErrSignatureTimeout         = errors.New("websocket timeout waiting for response with signature")
 	ErrRequestRouteNotFound     = errors.New("request route not found")
-<<<<<<< HEAD
-	ErrRequestRouteNotSet       = errors.New("request route not set")
-=======
->>>>>>> c7d8503b
 	ErrSignatureNotSet          = errors.New("signature not set")
 	ErrRequestPayloadNotSet     = errors.New("request payload not set")
 )
@@ -72,10 +68,7 @@
 	errCannotChangeConnectionURL            = errors.New("cannot change connection URL when using multi connection management")
 	errExchangeConfigEmpty                  = errors.New("exchange config is empty")
 	errCannotObtainOutboundConnection       = errors.New("cannot obtain outbound connection")
-<<<<<<< HEAD
-=======
 	errConnectionSignatureNotSet            = errors.New("connection signature not set")
->>>>>>> c7d8503b
 )
 
 var globalReporter Reporter
@@ -97,22 +90,12 @@
 		// after subscriptions are made but before the connectionMonitor has
 		// started. This allows the error to be read and handled in the
 		// connectionMonitor and start a connection cycle again.
-<<<<<<< HEAD
-		ReadMessageErrors: make(chan error, 1),
-		Match:             NewMatch(),
-		subscriptions:     subscription.NewStore(),
-		features:          &protocol.Features{},
-		Orderbook:         buffer.Orderbook{},
-		connections:       make(map[Connection]*ConnectionWrapper),
-		outbound:          make(map[any]*ConnectionWrapper),
-=======
 		ReadMessageErrors:   make(chan error, 1),
 		Match:               NewMatch(),
 		subscriptions:       subscription.NewStore(),
 		features:            &protocol.Features{},
 		Orderbook:           buffer.Orderbook{},
 		connectionToWrapper: make(map[Connection]*ConnectionWrapper),
->>>>>>> c7d8503b
 	}
 }
 
@@ -285,23 +268,14 @@
 			// Below allows for multiple connections to the same URL with different outbound request signatures. This
 			// allows for easier determination of inbound and outbound messages. e.g. Gateio cross_margin, margin on
 			// a spot connection.
-<<<<<<< HEAD
-			if w.connectionManager[x].Setup.URL == c.URL && c.OutboundRequestSignature == w.connectionManager[x].Setup.OutboundRequestSignature {
-				return fmt.Errorf("%w: %w", errConnSetup, errConnectionWrapperDuplication)
-			}
-		}
-
-=======
 			if w.connectionManager[x].Setup.URL == c.URL && c.WrapperDefinedConnectionSignature == w.connectionManager[x].Setup.WrapperDefinedConnectionSignature {
 				return fmt.Errorf("%w: %w", errConnSetup, errConnectionWrapperDuplication)
 			}
 		}
->>>>>>> c7d8503b
 		w.connectionManager = append(w.connectionManager, &ConnectionWrapper{
 			Setup:         c,
 			Subscriptions: subscription.NewStore(),
 		})
-		w.outbound[c.OutboundRequestSignature] = w.connectionManager[len(w.connectionManager)-1]
 		return nil
 	}
 
@@ -455,11 +429,7 @@
 			break
 		}
 
-<<<<<<< HEAD
-		w.connections[conn] = w.connectionManager[i]
-=======
 		w.connectionToWrapper[conn] = w.connectionManager[i]
->>>>>>> c7d8503b
 		w.connectionManager[i].Connection = conn
 
 		w.Wg.Add(1)
@@ -679,11 +649,7 @@
 			}
 			w.Wg.Add(1)
 			go w.Reader(context.TODO(), conn, w.connectionManager[x].Setup.Handler)
-<<<<<<< HEAD
-			w.connections[conn] = w.connectionManager[x]
-=======
 			w.connectionToWrapper[conn] = w.connectionManager[x]
->>>>>>> c7d8503b
 			w.connectionManager[x].Connection = conn
 		}
 
@@ -1292,26 +1258,15 @@
 	}
 }
 
-<<<<<<< HEAD
-// GetOutboundConnection returns a connection specifically for outbound requests
-// for multi connection management.
-func (w *Websocket) GetOutboundConnection(connSignature any) (Connection, error) {
-=======
 // GetConnection returns a connection by connection signature (defined in wrapper setup) for request and response
 // handling in a multi connection context.
 func (w *Websocket) GetConnection(connSignature any) (Connection, error) {
->>>>>>> c7d8503b
 	if w == nil {
 		return nil, fmt.Errorf("%w: %T", common.ErrNilPointer, w)
 	}
 
-<<<<<<< HEAD
-	if connSignature == "" {
-		return nil, ErrRequestRouteNotSet
-=======
 	if connSignature == nil {
 		return nil, errConnectionSignatureNotSet
->>>>>>> c7d8503b
 	}
 
 	w.m.Lock()
@@ -1325,18 +1280,6 @@
 		return nil, fmt.Errorf("%s: multi connection management not enabled %w please use exported Conn and AuthConn fields", w.exchangeName, errCannotObtainOutboundConnection)
 	}
 
-<<<<<<< HEAD
-	wrapper, ok := w.outbound[connSignature]
-	if !ok {
-		return nil, fmt.Errorf("%s: %w: %v", w.exchangeName, ErrRequestRouteNotFound, connSignature)
-	}
-
-	if wrapper.Connection == nil {
-		return nil, fmt.Errorf("%s: %s %w: %v", w.exchangeName, wrapper.Setup.URL, ErrNotConnected, connSignature)
-	}
-
-	return wrapper.Connection, nil
-=======
 	// Opted to range and not have a map, as connection level wrappers will be limited.
 	for _, wrapper := range w.connectionManager {
 		if wrapper.Setup.WrapperDefinedConnectionSignature == connSignature {
@@ -1348,5 +1291,4 @@
 	}
 
 	return nil, fmt.Errorf("%s: %w: %v", w.exchangeName, ErrRequestRouteNotFound, connSignature)
->>>>>>> c7d8503b
 }