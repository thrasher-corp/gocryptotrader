package stream

import (
	"context"
	"errors"
	"fmt"
	"net/url"
	"slices"
	"time"

	"github.com/thrasher-corp/gocryptotrader/common"
	"github.com/thrasher-corp/gocryptotrader/config"
	"github.com/thrasher-corp/gocryptotrader/exchanges/asset"
	"github.com/thrasher-corp/gocryptotrader/exchanges/protocol"
	"github.com/thrasher-corp/gocryptotrader/exchanges/stream/buffer"
	"github.com/thrasher-corp/gocryptotrader/exchanges/subscription"
	"github.com/thrasher-corp/gocryptotrader/log"
)

const (
	jobBuffer = 5000
)

// Public websocket errors
var (
	ErrWebsocketNotEnabled      = errors.New("websocket not enabled")
	ErrSubscriptionFailure      = errors.New("subscription failure")
	ErrSubscriptionNotSupported = errors.New("subscription channel not supported ")
	ErrUnsubscribeFailure       = errors.New("unsubscribe failure")
	ErrAlreadyDisabled          = errors.New("websocket already disabled")
	ErrNotConnected             = errors.New("websocket is not connected")
	ErrNoMessageListener        = errors.New("websocket listener not found for message")
	ErrSignatureTimeout         = errors.New("websocket timeout waiting for response with signature")
)

// Private websocket errors
var (
	errAlreadyRunning                       = errors.New("connection monitor is already running")
	errExchangeConfigIsNil                  = errors.New("exchange config is nil")
	errWebsocketIsNil                       = errors.New("websocket is nil")
	errWebsocketSetupIsNil                  = errors.New("websocket setup is nil")
	errWebsocketAlreadyInitialised          = errors.New("websocket already initialised")
	errWebsocketAlreadyEnabled              = errors.New("websocket already enabled")
	errWebsocketFeaturesIsUnset             = errors.New("websocket features is unset")
	errConfigFeaturesIsNil                  = errors.New("exchange config features is nil")
	errDefaultURLIsEmpty                    = errors.New("default url is empty")
	errRunningURLIsEmpty                    = errors.New("running url cannot be empty")
	errInvalidWebsocketURL                  = errors.New("invalid websocket url")
	errExchangeConfigNameEmpty              = errors.New("exchange config name empty")
	errInvalidTrafficTimeout                = errors.New("invalid traffic timeout")
	errTrafficAlertNil                      = errors.New("traffic alert is nil")
	errWebsocketSubscriberUnset             = errors.New("websocket subscriber function needs to be set")
	errWebsocketUnsubscriberUnset           = errors.New("websocket unsubscriber functionality allowed but unsubscriber function not set")
	errWebsocketConnectorUnset              = errors.New("websocket connector function not set")
	errWebsocketDataHandlerUnset            = errors.New("websocket data handler not set")
	errReadMessageErrorsNil                 = errors.New("read message errors is nil")
	errWebsocketSubscriptionsGeneratorUnset = errors.New("websocket subscriptions generator function needs to be set")
	errClosedConnection                     = errors.New("use of closed network connection")
	errSubscriptionsExceedsLimit            = errors.New("subscriptions exceeds limit")
	errInvalidMaxSubscriptions              = errors.New("max subscriptions cannot be less than 0")
	errSameProxyAddress                     = errors.New("cannot set proxy address to the same address")
	errNoConnectFunc                        = errors.New("websocket connect func not set")
	errAlreadyConnected                     = errors.New("websocket already connected")
	errCannotShutdown                       = errors.New("websocket cannot shutdown")
	errAlreadyReconnecting                  = errors.New("websocket in the process of reconnection")
	errConnSetup                            = errors.New("error in connection setup")
	errNoPendingConnections                 = errors.New("no pending connections, call SetupNewConnection first")
	errConnectionCandidateDuplication       = errors.New("connection candidate duplication")
	errCannotChangeConnectionURL            = errors.New("cannot change connection URL when using multi connection management")
	errExchangeConfigEmpty                  = errors.New("exchange config is empty")
)

var (
	globalReporter       Reporter
	trafficCheckInterval = 100 * time.Millisecond
)

// SetupGlobalReporter sets a reporter interface to be used
// for all exchange requests
func SetupGlobalReporter(r Reporter) {
	globalReporter = r
}

// NewWebsocket initialises the websocket struct
func NewWebsocket() *Websocket {
	return &Websocket{
		DataHandler:  make(chan interface{}, jobBuffer),
		ToRoutine:    make(chan interface{}, jobBuffer),
		ShutdownC:    make(chan struct{}),
		TrafficAlert: make(chan struct{}, 1),
		// ReadMessageErrors is buffered for an edge case when `Connect` fails
		// after subscriptions are made but before the connectionMonitor has
		// started. This allows the error to be read and handled in the
		// connectionMonitor and start a connection cycle again.
		ReadMessageErrors: make(chan error, 1),
		Match:             NewMatch(),
		subscriptions:     subscription.NewStore(),
		features:          &protocol.Features{},
		Orderbook:         buffer.Orderbook{},
		connections:       make(map[Connection]*ConnectionWrapper),
	}
}

// Setup sets main variables for websocket connection
func (w *Websocket) Setup(s *WebsocketSetup) error {
	if w == nil {
		return errWebsocketIsNil
	}

	if s == nil {
		return errWebsocketSetupIsNil
	}

	w.m.Lock()
	defer w.m.Unlock()

	if w.IsInitialised() {
		return fmt.Errorf("%s %w", w.exchangeName, errWebsocketAlreadyInitialised)
	}

	if s.ExchangeConfig == nil {
		return errExchangeConfigIsNil
	}

	if s.ExchangeConfig.Name == "" {
		return errExchangeConfigNameEmpty
	}
	w.exchangeName = s.ExchangeConfig.Name
	w.verbose = s.ExchangeConfig.Verbose

	if s.Features == nil {
		return fmt.Errorf("%s %w", w.exchangeName, errWebsocketFeaturesIsUnset)
	}
	w.features = s.Features

	if s.ExchangeConfig.Features == nil {
		return fmt.Errorf("%s %w", w.exchangeName, errConfigFeaturesIsNil)
	}
	w.setEnabled(s.ExchangeConfig.Features.Enabled.Websocket)

	w.useMultiConnectionManagement = s.UseMultiConnectionManagement

	if !w.useMultiConnectionManagement {
		// TODO: Remove this block when all exchanges are updated and backwards
		// compatibility is no longer required.
		if s.Connector == nil {
			return fmt.Errorf("%w: %w", errConnSetup, errWebsocketConnectorUnset)
		}
		if s.Subscriber == nil {
			return fmt.Errorf("%w: %w", errConnSetup, errWebsocketSubscriberUnset)
		}
		if s.Unsubscriber == nil && w.features.Unsubscribe {
			return fmt.Errorf("%w: %w", errConnSetup, errWebsocketUnsubscriberUnset)
		}
		if s.GenerateSubscriptions == nil {
			return fmt.Errorf("%w: %w", errConnSetup, errWebsocketSubscriptionsGeneratorUnset)
		}
		if s.DefaultURL == "" {
			return fmt.Errorf("%s websocket %w", w.exchangeName, errDefaultURLIsEmpty)
		}
		w.defaultURL = s.DefaultURL
		if s.RunningURL == "" {
			return fmt.Errorf("%s websocket %w", w.exchangeName, errRunningURLIsEmpty)
		}

		w.connector = s.Connector
		w.Subscriber = s.Subscriber
		w.Unsubscriber = s.Unsubscriber
		w.GenerateSubs = s.GenerateSubscriptions

		err := w.SetWebsocketURL(s.RunningURL, false, false)
		if err != nil {
			return fmt.Errorf("%s %w", w.exchangeName, err)
		}

		if s.RunningURLAuth != "" {
			err = w.SetWebsocketURL(s.RunningURLAuth, true, false)
			if err != nil {
				return fmt.Errorf("%s %w", w.exchangeName, err)
			}
		}
	}

	w.connectionMonitorDelay = s.ExchangeConfig.ConnectionMonitorDelay
	if w.connectionMonitorDelay <= 0 {
		w.connectionMonitorDelay = config.DefaultConnectionMonitorDelay
	}

	if s.ExchangeConfig.WebsocketTrafficTimeout < time.Second {
		return fmt.Errorf("%s %w cannot be less than %s",
			w.exchangeName,
			errInvalidTrafficTimeout,
			time.Second)
	}
	w.trafficTimeout = s.ExchangeConfig.WebsocketTrafficTimeout

	w.ShutdownC = make(chan struct{})
	w.SetCanUseAuthenticatedEndpoints(s.ExchangeConfig.API.AuthenticatedWebsocketSupport)

	if err := w.Orderbook.Setup(s.ExchangeConfig, &s.OrderbookBufferConfig, w.DataHandler); err != nil {
		return err
	}

	w.Trade.Setup(w.exchangeName, s.TradeFeed, w.DataHandler)
	w.Fills.Setup(s.FillsFeed, w.DataHandler)

	if s.MaxWebsocketSubscriptionsPerConnection < 0 {
		return fmt.Errorf("%s %w", w.exchangeName, errInvalidMaxSubscriptions)
	}
	w.MaxSubscriptionsPerConnection = s.MaxWebsocketSubscriptionsPerConnection
	w.setState(disconnectedState)

	return nil
}

// SetupNewConnection sets up an auth or unauth streaming connection
func (w *Websocket) SetupNewConnection(c *ConnectionSetup) error {
	if w == nil {
		return fmt.Errorf("%w: %w", errConnSetup, errWebsocketIsNil)
	}

	if c == nil || c.ResponseCheckTimeout == 0 &&
		c.ResponseMaxLimit == 0 &&
		c.RateLimit == nil &&
		c.URL == "" &&
		c.ConnectionLevelReporter == nil &&
		c.BespokeGenerateMessageID == nil {
		return fmt.Errorf("%w: %w", errConnSetup, errExchangeConfigEmpty)
	}

	if w.exchangeName == "" {
		return fmt.Errorf("%w: %w", errConnSetup, errExchangeConfigNameEmpty)
	}
	if w.TrafficAlert == nil {
		return fmt.Errorf("%w: %w", errConnSetup, errTrafficAlertNil)
	}
	if w.ReadMessageErrors == nil {
		return fmt.Errorf("%w: %w", errConnSetup, errReadMessageErrorsNil)
	}
	if c.ConnectionLevelReporter == nil {
		c.ConnectionLevelReporter = w.ExchangeLevelReporter
	}
	if c.ConnectionLevelReporter == nil {
		c.ConnectionLevelReporter = globalReporter
	}

	if w.useMultiConnectionManagement {
		// The connection and supporting functions are defined per connection
		// and the connection candidate is stored in the connection manager.
		if c.URL == "" {
			return fmt.Errorf("%w: %w", errConnSetup, errDefaultURLIsEmpty)
		}
		if c.Connector == nil {
			return fmt.Errorf("%w: %w", errConnSetup, errWebsocketConnectorUnset)
		}
		if c.GenerateSubscriptions == nil {
			return fmt.Errorf("%w: %w", errConnSetup, errWebsocketSubscriptionsGeneratorUnset)
		}
		if c.Subscriber == nil {
			return fmt.Errorf("%w: %w", errConnSetup, errWebsocketSubscriberUnset)
		}
		if c.Unsubscriber == nil && w.features.Unsubscribe {
			return fmt.Errorf("%w: %w", errConnSetup, errWebsocketUnsubscriberUnset)
		}
		if c.Handler == nil {
			return fmt.Errorf("%w: %w", errConnSetup, errWebsocketDataHandlerUnset)
		}

		for x := range w.connectionManager {
			if w.connectionManager[x].Setup.URL == c.URL {
				return fmt.Errorf("%w: %w", errConnSetup, errConnectionCandidateDuplication)
			}
		}

		w.connectionManager = append(w.connectionManager, ConnectionWrapper{
			Setup:         c,
			Subscriptions: subscription.NewStore(),
		})
		return nil
	}

	if c.Authenticated {
		w.AuthConn = w.getConnectionFromSetup(c)
	} else {
		w.Conn = w.getConnectionFromSetup(c)
	}

	return nil
}

// getConnectionFromSetup returns a websocket connection from a setup
// configuration. This is used for setting up new connections on the fly.
func (w *Websocket) getConnectionFromSetup(c *ConnectionSetup) *WebsocketConnection {
	connectionURL := w.GetWebsocketURL()
	if c.URL != "" {
		connectionURL = c.URL
	}
	match := w.Match
	if w.useMultiConnectionManagement {
		// If we are using multi connection management, we can decouple
		// the match from the global match and have a match per connection.
		match = NewMatch()
	}

	return &WebsocketConnection{
		ExchangeName:             w.exchangeName,
		URL:                      connectionURL,
		ProxyURL:                 w.GetProxyAddress(),
		Verbose:                  w.verbose,
		ResponseMaxLimit:         c.ResponseMaxLimit,
		Traffic:                  w.TrafficAlert,
		readMessageErrors:        w.ReadMessageErrors,
		ShutdownC:                w.ShutdownC,
		Wg:                       &w.Wg,
		Match:                    match,
		RateLimit:                c.RateLimit,
		Reporter:                 c.ConnectionLevelReporter,
		bespokeGenerateMessageID: c.BespokeGenerateMessageID,
	}
}

// Connect initiates a websocket connection by using a package defined connection
// function
func (w *Websocket) Connect() error {
	w.m.Lock()
	defer w.m.Unlock()

	if !w.IsEnabled() {
		return ErrWebsocketNotEnabled
	}
	if w.IsConnecting() {
		return fmt.Errorf("%v %w", w.exchangeName, errAlreadyReconnecting)
	}
	if w.IsConnected() {
		return fmt.Errorf("%v %w", w.exchangeName, errAlreadyConnected)
	}

	if w.subscriptions == nil {
		return fmt.Errorf("%w: subscriptions", common.ErrNilPointer)
	}
	w.subscriptions.Clear()

	w.dataMonitor()
	w.trafficMonitor()
	w.setState(connectingState)

	if !w.useMultiConnectionManagement {
		if w.connector == nil {
			return fmt.Errorf("%v %w", w.exchangeName, errNoConnectFunc)
		}
		err := w.connector()
		if err != nil {
			w.setState(disconnectedState)
			return fmt.Errorf("%v Error connecting %w", w.exchangeName, err)
		}
		w.setState(connectedState)

		if !w.IsConnectionMonitorRunning() {
			err = w.connectionMonitor()
			if err != nil {
				log.Errorf(log.WebsocketMgr, "%s cannot start websocket connection monitor %v", w.GetName(), err)
			}
		}

		subs, err := w.GenerateSubs() // regenerate state on new connection
		if err != nil {
			return fmt.Errorf("%s websocket: %w", w.exchangeName, common.AppendError(ErrSubscriptionFailure, err))
		}
		if len(subs) != 0 {
			if err := w.SubscribeToChannels(nil, subs); err != nil {
				return err
			}
		}
		return nil
	}

	if len(w.connectionManager) == 0 {
		w.setState(disconnectedState)
		return fmt.Errorf("cannot connect: %w", errNoPendingConnections)
	}

	// multiConnectFatalError is a fatal error that will cause all connections to
	// be shutdown and the websocket to be disconnected.
	var multiConnectFatalError error

	// TODO: Implement concurrency below.
	for i := range w.connectionManager {
		if w.connectionManager[i].Setup.GenerateSubscriptions == nil {
			multiConnectFatalError = fmt.Errorf("cannot connect to [conn:%d] [URL:%s]: %w ", i+1, w.connectionManager[i].Setup.URL, errWebsocketSubscriptionsGeneratorUnset)
			break
		}

		subs, err := w.connectionManager[i].Setup.GenerateSubscriptions() // regenerate state on new connection
		if err != nil {
			if errors.Is(err, asset.ErrNotEnabled) {
				if w.verbose {
					log.Warnf(log.WebsocketMgr, "%s websocket: %v", w.exchangeName, err)
				}
				continue // Non-fatal error, we can continue to the next connection
			}
			multiConnectFatalError = fmt.Errorf("%s websocket: %w", w.exchangeName, common.AppendError(ErrSubscriptionFailure, err))
			break
		}

		if len(subs) == 0 {
			// If no subscriptions are generated, we skip the connection
			if w.verbose {
				log.Warnf(log.WebsocketMgr, "%s websocket: no subscriptions generated", w.exchangeName)
			}
			continue
		}

		if w.connectionManager[i].Setup.Connector == nil {
			multiConnectFatalError = fmt.Errorf("cannot connect to [conn:%d] [URL:%s]: %w ", i+1, w.connectionManager[i].Setup.URL, errNoConnectFunc)
			break
		}
		if w.connectionManager[i].Setup.Handler == nil {
			multiConnectFatalError = fmt.Errorf("cannot connect to [conn:%d] [URL:%s]: %w ", i+1, w.connectionManager[i].Setup.URL, errWebsocketDataHandlerUnset)
			break
		}
		if w.connectionManager[i].Setup.Subscriber == nil {
			multiConnectFatalError = fmt.Errorf("cannot connect to [conn:%d] [URL:%s]: %w ", i+1, w.connectionManager[i].Setup.URL, errWebsocketSubscriberUnset)
			break
		}

		// TODO: Add window for max subscriptions per connection, to spawn new connections if needed.

		conn := w.getConnectionFromSetup(w.connectionManager[i].Setup)

		err = w.connectionManager[i].Setup.Connector(context.TODO(), conn)
		if err != nil {
			multiConnectFatalError = fmt.Errorf("%v Error connecting %w", w.exchangeName, err)
			break
		}

		if !conn.IsConnected() {
			multiConnectFatalError = fmt.Errorf("%s websocket: [conn:%d] [URL:%s] failed to connect", w.exchangeName, i+1, conn.URL)
			break
		}

		w.connections[conn] = &w.connectionManager[i]
		w.connectionManager[i].Connection = conn

		w.Wg.Add(1)
		go w.Reader(context.TODO(), conn, w.connectionManager[i].Setup.Handler)

		err = w.connectionManager[i].Setup.Subscriber(context.TODO(), conn, subs)
		if err != nil {
			multiConnectFatalError = fmt.Errorf("%v Error subscribing %w", w.exchangeName, err)
			break
		}

		if w.verbose {
			log.Debugf(log.WebsocketMgr, "%s websocket: [conn:%d] [URL:%s] connected. [Subscribed: %d]",
				w.exchangeName,
				i+1,
				conn.URL,
				len(subs))
		}
	}

	if multiConnectFatalError != nil {
		// Roll back any successful connections and flush subscriptions
		for x := range w.connectionManager {
			if w.connectionManager[x].Connection != nil {
				if err := w.connectionManager[x].Connection.Shutdown(); err != nil {
					log.Errorln(log.WebsocketMgr, err)
				}
				w.connectionManager[x].Connection = nil
			}
			w.connectionManager[x].Subscriptions.Clear()
		}
		clear(w.connections)
		w.setState(disconnectedState) // Flip from connecting to disconnected.

		// Drain residual error in the single buffered channel, this mitigates
		// the cycle when `Connect` is called again and the connectionMonitor
		// starts but there is an old error in the channel.
		drain(w.ReadMessageErrors)

		return multiConnectFatalError
	}

	// Assume connected state here. All connections have been established.
	// All subscriptions have been sent and stored. All data received is being
	// handled by the appropriate data handler.
	w.setState(connectedState)

	if !w.IsConnectionMonitorRunning() {
		err := w.connectionMonitor()
		if err != nil {
			log.Errorf(log.WebsocketMgr, "%s cannot start websocket connection monitor %v", w.GetName(), err)
		}
	}

	return nil
}

// Disable disables the exchange websocket protocol
// Note that connectionMonitor will be responsible for shutting down the websocket after disabling
func (w *Websocket) Disable() error {
	if !w.IsEnabled() {
		return fmt.Errorf("%s %w", w.exchangeName, ErrAlreadyDisabled)
	}

	w.setEnabled(false)
	return nil
}

// Enable enables the exchange websocket protocol
func (w *Websocket) Enable() error {
	if w.IsConnected() || w.IsEnabled() {
		return fmt.Errorf("%s %w", w.exchangeName, errWebsocketAlreadyEnabled)
	}

	w.setEnabled(true)
	return w.Connect()
}

// dataMonitor monitors job throughput and logs if there is a back log of data
func (w *Websocket) dataMonitor() {
	if w.IsDataMonitorRunning() {
		return
	}
	w.setDataMonitorRunning(true)
	w.Wg.Add(1)

	go func() {
		defer func() {
			w.setDataMonitorRunning(false)
			w.Wg.Done()
		}()
		dropped := 0
		for {
			select {
			case <-w.ShutdownC:
				return
			case d := <-w.DataHandler:
				select {
				case w.ToRoutine <- d:
					if dropped != 0 {
						log.Infof(log.WebsocketMgr, "%s exchange websocket ToRoutine channel buffer recovered; %d messages were dropped", w.exchangeName, dropped)
						dropped = 0
					}
				default:
					if dropped == 0 {
						// If this becomes prone to flapping we could drain the buffer, but that's extreme and we'd like to avoid it if possible
						log.Warnf(log.WebsocketMgr, "%s exchange websocket ToRoutine channel buffer full; dropping messages", w.exchangeName)
					}
					dropped++
				}
			}
		}
	}()
}

// connectionMonitor ensures that the WS keeps connecting
func (w *Websocket) connectionMonitor() error {
	if w.checkAndSetMonitorRunning() {
		return errAlreadyRunning
	}
	delay := w.connectionMonitorDelay

	go func() {
		timer := time.NewTimer(delay)
		for {
			if w.verbose {
				log.Debugf(log.WebsocketMgr, "%v websocket: running connection monitor cycle", w.exchangeName)
			}
			if !w.IsEnabled() {
				if w.verbose {
					log.Debugf(log.WebsocketMgr, "%v websocket: connectionMonitor - websocket disabled, shutting down", w.exchangeName)
				}
				if w.IsConnected() {
					if err := w.Shutdown(); err != nil {
						log.Errorln(log.WebsocketMgr, err)
					}
				}
				if w.verbose {
					log.Debugf(log.WebsocketMgr, "%v websocket: connection monitor exiting", w.exchangeName)
				}
				timer.Stop()
				w.setConnectionMonitorRunning(false)
				return
			}
			select {
			case err := <-w.ReadMessageErrors:
				if errors.Is(err, errConnectionFault) {
					log.Warnf(log.WebsocketMgr, "%v websocket has been disconnected. Reason: %v", w.exchangeName, err)
					if w.IsConnected() {
						if shutdownErr := w.Shutdown(); shutdownErr != nil {
							log.Errorf(log.WebsocketMgr, "%v websocket: connectionMonitor shutdown err: %s", w.exchangeName, shutdownErr)
						}
					}
				}
				// Speedier reconnection, instead of waiting for the next cycle.
				if w.IsEnabled() && (!w.IsConnected() && !w.IsConnecting()) {
					if connectErr := w.Connect(); connectErr != nil {
						log.Errorln(log.WebsocketMgr, connectErr)
					}
				}
				w.DataHandler <- err // hand over the error to the data handler (shutdown and reconnection is priority)
			case <-timer.C:
				if !w.IsConnecting() && !w.IsConnected() {
					err := w.Connect()
					if err != nil {
						log.Errorln(log.WebsocketMgr, err)
					}
				}
				if !timer.Stop() {
					select {
					case <-timer.C:
					default:
					}
				}
				timer.Reset(delay)
			}
		}
	}()
	return nil
}

// Shutdown attempts to shut down a websocket connection and associated routines
// by using a package defined shutdown function
func (w *Websocket) Shutdown() error {
	w.m.Lock()
	defer w.m.Unlock()

	if !w.IsConnected() {
		return fmt.Errorf("%v %w: %w", w.exchangeName, errCannotShutdown, ErrNotConnected)
	}

	// TODO: Interrupt connection and or close connection when it is re-established.
	if w.IsConnecting() {
		return fmt.Errorf("%v %w: %w ", w.exchangeName, errCannotShutdown, errAlreadyReconnecting)
	}

	if w.verbose {
		log.Debugf(log.WebsocketMgr, "%v websocket: shutting down websocket", w.exchangeName)
	}

	defer w.Orderbook.FlushBuffer()

	// Shutdown managed connections
	for _, wrapper := range w.connectionManager {
		if wrapper.Connection != nil {
			if err := wrapper.Connection.Shutdown(); err != nil {
				return err
			}
		}
	}
	// Clean map of old connections
	clear(w.connections)
	// Flush any subscriptions from last connection across any managed connections
	for x := range w.connectionManager {
		w.connectionManager[x].Subscriptions.Clear()
	}

	if w.Conn != nil {
		if err := w.Conn.Shutdown(); err != nil {
			return err
		}
	}
	if w.AuthConn != nil {
		if err := w.AuthConn.Shutdown(); err != nil {
			return err
		}
	}
	// flush any subscriptions from last connection if needed
	w.subscriptions.Clear()

	w.setState(disconnectedState)

	close(w.ShutdownC)
	w.Wg.Wait()
	w.ShutdownC = make(chan struct{})
	if w.verbose {
		log.Debugf(log.WebsocketMgr, "%v websocket: completed websocket shutdown", w.exchangeName)
	}

	// Drain residual error in the single buffered channel, this mitigates
	// the cycle when `Connect` is called again and the connectionMonitor
	// starts but there is an old error in the channel.
	drain(w.ReadMessageErrors)
	return nil
}

// FlushChannels flushes channel subscriptions when there is a pair/asset change
func (w *Websocket) FlushChannels() error {
	if !w.IsEnabled() {
		return fmt.Errorf("%s %w", w.exchangeName, ErrWebsocketNotEnabled)
	}

	if !w.IsConnected() {
		return fmt.Errorf("%s %w", w.exchangeName, ErrNotConnected)
	}

	if w.features.Subscribe {
		if !w.useMultiConnectionManagement {
			return w.generateUnsubscribeAndSubscribe(nil, w.GenerateSubs)
		}
		for x := range w.connectionManager {
			err := w.generateUnsubscribeAndSubscribe(w.connectionManager[x].Connection, w.connectionManager[x].Setup.GenerateSubscriptions)
			if err != nil && !errors.Is(err, asset.ErrNotEnabled) {
				return err
			}
		}
		return nil
	} else if w.features.FullPayloadSubscribe {
		// FullPayloadSubscribe means that the endpoint requires all
		// subscriptions to be sent via the websocket connection e.g. if you are
		// subscribed to ticker and orderbook but require trades as well, you
		// would need to send ticker, orderbook and trades channel subscription
		// messages.

		if !w.useMultiConnectionManagement {
			return w.generateAndSubscribe(w.subscriptions, nil, w.GenerateSubs)
		}

		for x := range w.connectionManager {
			err := w.generateAndSubscribe(w.connectionManager[x].Subscriptions, w.connectionManager[x].Connection, w.connectionManager[x].Setup.GenerateSubscriptions)
			if err != nil && errors.Is(err, asset.ErrNotEnabled) {
				return err
			}
		}
		return nil
	}

	if err := w.Shutdown(); err != nil {
		return err
	}
	return w.Connect()
}

func (w *Websocket) generateUnsubscribeAndSubscribe(conn Connection, generate func() (subscription.List, error)) error {
	newsubs, err := generate()
	if err != nil {
		return err
	}
	subs, unsubs := w.GetChannelDifference(conn, newsubs)
	if len(unsubs) != 0 && w.features.Unsubscribe {
		if err := w.UnsubscribeChannels(conn, unsubs); err != nil {
			return err
		}
	}
	if len(subs) == 0 {
		return nil
	}
	return w.SubscribeToChannels(conn, subs)
}

func (w *Websocket) generateAndSubscribe(store *subscription.Store, conn Connection, generate func() (subscription.List, error)) error {
	newsubs, err := generate()
	if err != nil {
		return err
	}
	if len(newsubs) == 0 {
		return nil
	}
	store.Clear() // Purge subscription list as there will be conflicts
	return w.SubscribeToChannels(conn, newsubs)
}

// trafficMonitor waits trafficCheckInterval before checking for a trafficAlert
// 1 slot buffer means that connection will only write to trafficAlert once per trafficCheckInterval to avoid read/write flood in high traffic
// Otherwise we Shutdown the connection after trafficTimeout, unless it's connecting. connectionMonitor is responsible for Connecting again
func (w *Websocket) trafficMonitor() {
	if w.IsTrafficMonitorRunning() {
		return
	}
	w.setTrafficMonitorRunning(true)
	w.Wg.Add(1)

	go func() {
		t := time.NewTimer(w.trafficTimeout)
		for {
			select {
			case <-w.ShutdownC:
				if w.verbose {
					log.Debugf(log.WebsocketMgr, "%v websocket: trafficMonitor shutdown message received", w.exchangeName)
				}
				t.Stop()
				w.setTrafficMonitorRunning(false)
				w.Wg.Done()
				return
			case <-time.After(trafficCheckInterval):
				select {
				case <-w.TrafficAlert:
					if !t.Stop() {
						<-t.C
					}
					t.Reset(w.trafficTimeout)
				default:
				}
			case <-t.C:
				checkAgain := w.IsConnecting()
				select {
				case <-w.TrafficAlert:
					checkAgain = true
				default:
				}
				if checkAgain {
					t.Reset(w.trafficTimeout)
					break
				}
				if w.verbose {
					log.Warnf(log.WebsocketMgr, "%v websocket: has not received a traffic alert in %v. Reconnecting", w.exchangeName, w.trafficTimeout)
				}
				w.setTrafficMonitorRunning(false) // Cannot defer lest Connect is called after Shutdown but before deferred call
				w.Wg.Done()                       // Without this the w.Shutdown() call below will deadlock
				if w.IsConnected() {
					err := w.Shutdown()
					if err != nil {
						log.Errorf(log.WebsocketMgr, "%v websocket: trafficMonitor shutdown err: %s", w.exchangeName, err)
					}
				}
				return
			}
		}
	}()
}

func (w *Websocket) setState(s uint32) {
	w.state.Store(s)
}

// IsInitialised returns whether the websocket has been Setup() already
func (w *Websocket) IsInitialised() bool {
	return w.state.Load() != uninitialisedState
}

// IsConnected returns whether the websocket is connected
func (w *Websocket) IsConnected() bool {
	return w.state.Load() == connectedState
}

// IsConnecting returns whether the websocket is connecting
func (w *Websocket) IsConnecting() bool {
	return w.state.Load() == connectingState
}

func (w *Websocket) setEnabled(b bool) {
	w.enabled.Store(b)
}

// IsEnabled returns whether the websocket is enabled
func (w *Websocket) IsEnabled() bool {
	return w.enabled.Load()
}

func (w *Websocket) setTrafficMonitorRunning(b bool) {
	w.trafficMonitorRunning.Store(b)
}

// IsTrafficMonitorRunning returns status of the traffic monitor
func (w *Websocket) IsTrafficMonitorRunning() bool {
	return w.trafficMonitorRunning.Load()
}

func (w *Websocket) checkAndSetMonitorRunning() (alreadyRunning bool) {
	return !w.connectionMonitorRunning.CompareAndSwap(false, true)
}

func (w *Websocket) setConnectionMonitorRunning(b bool) {
	w.connectionMonitorRunning.Store(b)
}

// IsConnectionMonitorRunning returns status of connection monitor
func (w *Websocket) IsConnectionMonitorRunning() bool {
	return w.connectionMonitorRunning.Load()
}

func (w *Websocket) setDataMonitorRunning(b bool) {
	w.dataMonitorRunning.Store(b)
}

// IsDataMonitorRunning returns status of data monitor
func (w *Websocket) IsDataMonitorRunning() bool {
	return w.dataMonitorRunning.Load()
}

// CanUseAuthenticatedWebsocketForWrapper Handles a common check to
// verify whether a wrapper can use an authenticated websocket endpoint
func (w *Websocket) CanUseAuthenticatedWebsocketForWrapper() bool {
	if w.IsConnected() {
		if w.CanUseAuthenticatedEndpoints() {
			return true
		}
		log.Infof(log.WebsocketMgr, WebsocketNotAuthenticatedUsingRest, w.exchangeName)
	}
	return false
}

// SetWebsocketURL sets websocket URL and can refresh underlying connections
func (w *Websocket) SetWebsocketURL(url string, auth, reconnect bool) error {
	if w.useMultiConnectionManagement {
		// TODO: Add functionality for multi-connection management to change URL
		return fmt.Errorf("%s: %w", w.exchangeName, errCannotChangeConnectionURL)
	}
	defaultVals := url == "" || url == config.WebsocketURLNonDefaultMessage
	if auth {
		if defaultVals {
			url = w.defaultURLAuth
		}

		err := checkWebsocketURL(url)
		if err != nil {
			return err
		}
		w.runningURLAuth = url

		if w.verbose {
			log.Debugf(log.WebsocketMgr, "%s websocket: setting authenticated websocket URL: %s\n", w.exchangeName, url)
		}

		if w.AuthConn != nil {
			w.AuthConn.SetURL(url)
		}
	} else {
		if defaultVals {
			url = w.defaultURL
		}
		err := checkWebsocketURL(url)
		if err != nil {
			return err
		}
		w.runningURL = url

		if w.verbose {
			log.Debugf(log.WebsocketMgr, "%s websocket: setting unauthenticated websocket URL: %s\n", w.exchangeName, url)
		}

		if w.Conn != nil {
			w.Conn.SetURL(url)
		}
	}

	if w.IsConnected() && reconnect {
		log.Debugf(log.WebsocketMgr, "%s websocket: flushing websocket connection to %s\n", w.exchangeName, url)
		return w.Shutdown()
	}
	return nil
}

// GetWebsocketURL returns the running websocket URL
func (w *Websocket) GetWebsocketURL() string {
	return w.runningURL
}

// SetProxyAddress sets websocket proxy address
func (w *Websocket) SetProxyAddress(proxyAddr string) error {
	w.m.Lock()

	if proxyAddr != "" {
		if _, err := url.ParseRequestURI(proxyAddr); err != nil {
			w.m.Unlock()
			return fmt.Errorf("%v websocket: cannot set proxy address: %w", w.exchangeName, err)
		}

		if w.proxyAddr == proxyAddr {
			w.m.Unlock()
			return fmt.Errorf("%v websocket: %w '%v'", w.exchangeName, errSameProxyAddress, w.proxyAddr)
		}

		log.Debugf(log.ExchangeSys, "%s websocket: setting websocket proxy: %s", w.exchangeName, proxyAddr)
	} else {
		log.Debugf(log.ExchangeSys, "%s websocket: removing websocket proxy", w.exchangeName)
	}

	for _, wrapper := range w.connectionManager {
		if wrapper.Connection != nil {
			wrapper.Connection.SetProxy(proxyAddr)
		}
	}
	if w.Conn != nil {
		w.Conn.SetProxy(proxyAddr)
	}
	if w.AuthConn != nil {
		w.AuthConn.SetProxy(proxyAddr)
	}

	w.proxyAddr = proxyAddr

	if w.IsConnected() {
		w.m.Unlock()
		if err := w.Shutdown(); err != nil {
			return err
		}
		return w.Connect()
	}

	w.m.Unlock()

	return nil
}

// GetProxyAddress returns the current websocket proxy
func (w *Websocket) GetProxyAddress() string {
	return w.proxyAddr
}

// GetName returns exchange name
func (w *Websocket) GetName() string {
	return w.exchangeName
}

// GetChannelDifference finds the difference between the subscribed channels
// and the new subscription list when pairs are disabled or enabled.
func (w *Websocket) GetChannelDifference(conn Connection, newSubs subscription.List) (sub, unsub subscription.List) {
	var subscriptionStore **subscription.Store
	if candidate, ok := w.connections[conn]; ok {
		subscriptionStore = &candidate.Subscriptions
	} else {
		subscriptionStore = &w.subscriptions
	}
	if *subscriptionStore == nil {
		*subscriptionStore = subscription.NewStore()
	}
	return (*subscriptionStore).Diff(newSubs)
}

// UnsubscribeChannels unsubscribes from a list of websocket channel
func (w *Websocket) UnsubscribeChannels(conn Connection, channels subscription.List) error {
	if len(channels) == 0 {
		return nil // No channels to unsubscribe from is not an error
	}
	if candidate, ok := w.connections[conn]; ok {
		return w.unsubscribe(candidate.Subscriptions, channels, func(channels subscription.List) error {
			return candidate.Setup.Unsubscriber(context.TODO(), conn, channels)
		})
	}
	return w.unsubscribe(w.subscriptions, channels, func(channels subscription.List) error {
		return w.Unsubscriber(channels)
	})
}

func (w *Websocket) unsubscribe(store *subscription.Store, channels subscription.List, unsub func(channels subscription.List) error) error {
	if store == nil {
		return nil // No channels to unsubscribe from is not an error
	}
	for _, s := range channels {
		if store.Get(s) == nil {
			return fmt.Errorf("%w: %s", subscription.ErrNotFound, s)
		}
	}
	return unsub(channels)
}

// ResubscribeToChannel resubscribes to channel
// Sets state to Resubscribing, and exchanges which want to maintain a lock on it can respect this state and not RemoveSubscription
// Errors if subscription is already subscribing
func (w *Websocket) ResubscribeToChannel(conn Connection, s *subscription.Subscription) error {
	l := subscription.List{s}
	if err := s.SetState(subscription.ResubscribingState); err != nil {
		return fmt.Errorf("%w: %s", err, s)
	}
	if err := w.UnsubscribeChannels(conn, l); err != nil {
		return err
	}
	return w.SubscribeToChannels(conn, l)
}

// SubscribeToChannels subscribes to websocket channels using the exchange specific Subscriber method
// Errors are returned for duplicates or exceeding max Subscriptions
func (w *Websocket) SubscribeToChannels(conn Connection, subs subscription.List) error {
	if slices.Contains(subs, nil) {
		return fmt.Errorf("%w: List parameter contains an nil element", common.ErrNilPointer)
	}
	if err := w.checkSubscriptions(conn, subs); err != nil {
		return err
	}

	if candidate, ok := w.connections[conn]; ok {
		return candidate.Setup.Subscriber(context.TODO(), conn, subs)
	}

	if w.Subscriber == nil {
		return fmt.Errorf("%w: Global Subscriber not set", common.ErrNilPointer)
	}

	if err := w.Subscriber(subs); err != nil {
		return fmt.Errorf("%w: %w", ErrSubscriptionFailure, err)
	}
	return nil
}

// AddSubscriptions adds subscriptions to the subscription store
// Sets state to Subscribing unless the state is already set
func (w *Websocket) AddSubscriptions(conn Connection, subs ...*subscription.Subscription) error {
	if w == nil {
		return fmt.Errorf("%w: AddSubscriptions called on nil Websocket", common.ErrNilPointer)
	}
	var subscriptionStore **subscription.Store
	if candidate, ok := w.connections[conn]; ok {
		subscriptionStore = &candidate.Subscriptions
	} else {
		subscriptionStore = &w.subscriptions
	}

	if *subscriptionStore == nil {
		*subscriptionStore = subscription.NewStore()
	}
	var errs error
	for _, s := range subs {
		if s.State() == subscription.InactiveState {
			if err := s.SetState(subscription.SubscribingState); err != nil {
				errs = common.AppendError(errs, fmt.Errorf("%w: %s", err, s))
			}
		}
		if err := (*subscriptionStore).Add(s); err != nil {
			errs = common.AppendError(errs, err)
		}
	}
	return errs
}

// AddSuccessfulSubscriptions marks subscriptions as subscribed and adds them to the subscription store
func (w *Websocket) AddSuccessfulSubscriptions(conn Connection, subs ...*subscription.Subscription) error {
	if w == nil {
		return fmt.Errorf("%w: AddSuccessfulSubscriptions called on nil Websocket", common.ErrNilPointer)
	}

	var subscriptionStore **subscription.Store
	if candidate, ok := w.connections[conn]; ok {
		subscriptionStore = &candidate.Subscriptions
	} else {
		subscriptionStore = &w.subscriptions
	}

	if *subscriptionStore == nil {
		*subscriptionStore = subscription.NewStore()
	}

	var errs error
	for _, s := range subs {
		if err := s.SetState(subscription.SubscribedState); err != nil {
			errs = common.AppendError(errs, fmt.Errorf("%w: %s", err, s))
		}
		if err := (*subscriptionStore).Add(s); err != nil {
			errs = common.AppendError(errs, err)
		}
	}
	return errs
}

// RemoveSubscriptions removes subscriptions from the subscription list and sets the status to Unsubscribed
func (w *Websocket) RemoveSubscriptions(conn Connection, subs ...*subscription.Subscription) error {
	if w == nil {
		return fmt.Errorf("%w: RemoveSubscriptions called on nil Websocket", common.ErrNilPointer)
	}

	var subscriptionStore *subscription.Store
	if candidate, ok := w.connections[conn]; ok {
		subscriptionStore = candidate.Subscriptions
	} else {
		subscriptionStore = w.subscriptions
	}

	if subscriptionStore == nil {
		return fmt.Errorf("%w: RemoveSubscriptions called on uninitialised Websocket", common.ErrNilPointer)
	}

	var errs error
	for _, s := range subs {
		if err := s.SetState(subscription.UnsubscribedState); err != nil {
			errs = common.AppendError(errs, fmt.Errorf("%w: %s", err, s))
		}
		if err := subscriptionStore.Remove(s); err != nil {
			errs = common.AppendError(errs, err)
		}
	}
	return errs
}

// GetSubscription returns a subscription at the key provided
// returns nil if no subscription is at that key or the key is nil
// Keys can implement subscription.MatchableKey in order to provide custom matching logic
func (w *Websocket) GetSubscription(key any) *subscription.Subscription {
	if w == nil || key == nil {
		return nil
	}
	for _, c := range w.connectionManager {
		if c.Subscriptions == nil {
			continue
		}
		sub := c.Subscriptions.Get(key)
		if sub != nil {
			return sub
		}
	}
	if w.subscriptions == nil {
		return nil
	}
	return w.subscriptions.Get(key)
}

// GetSubscriptions returns a new slice of the subscriptions
func (w *Websocket) GetSubscriptions() subscription.List {
	if w == nil {
		return nil
	}
	var subs subscription.List
	for _, c := range w.connectionManager {
		if c.Subscriptions != nil {
			subs = append(subs, c.Subscriptions.List()...)
		}
	}
	if w.subscriptions != nil {
		subs = append(subs, w.subscriptions.List()...)
	}
	return subs
}

// SetCanUseAuthenticatedEndpoints sets canUseAuthenticatedEndpoints val in a thread safe manner
func (w *Websocket) SetCanUseAuthenticatedEndpoints(b bool) {
	w.canUseAuthenticatedEndpoints.Store(b)
}

// CanUseAuthenticatedEndpoints gets canUseAuthenticatedEndpoints val in a thread safe manner
func (w *Websocket) CanUseAuthenticatedEndpoints() bool {
	return w.canUseAuthenticatedEndpoints.Load()
}

// checkWebsocketURL checks for a valid websocket url
func checkWebsocketURL(s string) error {
	u, err := url.Parse(s)
	if err != nil {
		return err
	}
	if u.Scheme != "ws" && u.Scheme != "wss" {
		return fmt.Errorf("cannot set %w %s", errInvalidWebsocketURL, s)
	}
	return nil
}

// checkSubscriptions checks subscriptions against the max subscription limit and if the subscription already exists
// The subscription state is not considered when counting existing subscriptions
func (w *Websocket) checkSubscriptions(conn Connection, subs subscription.List) error {
	var subscriptionStore *subscription.Store
	if candidate, ok := w.connections[conn]; ok {
		subscriptionStore = candidate.Subscriptions
	} else {
		subscriptionStore = w.subscriptions
	}
	if subscriptionStore == nil {
		return fmt.Errorf("%w: Websocket.subscriptions", common.ErrNilPointer)
	}

	existing := subscriptionStore.Len()
	if w.MaxSubscriptionsPerConnection > 0 && existing+len(subs) > w.MaxSubscriptionsPerConnection {
		return fmt.Errorf("%w: current subscriptions: %v, incoming subscriptions: %v, max subscriptions per connection: %v - please reduce enabled pairs",
			errSubscriptionsExceedsLimit,
			existing,
			len(subs),
			w.MaxSubscriptionsPerConnection)
	}

	for _, s := range subs {
		if found := subscriptionStore.Get(s); found != nil {
			return fmt.Errorf("%w: %s", subscription.ErrDuplicate, s)
		}
	}

	return nil
}

// Reader reads and handles data from a specific connection
func (w *Websocket) Reader(ctx context.Context, conn Connection, handler func(ctx context.Context, conn Connection, message []byte) error) {
	defer w.Wg.Done()
	for {
		resp := conn.ReadMessage()
		if resp.Raw == nil {
			return // Connection has been closed
		}
<<<<<<< HEAD
		if err := handler(ctx, conn, resp.Raw); err != nil {
			w.DataHandler <- err
=======
		if err := handler(ctx, resp.Raw); err != nil {
			w.DataHandler <- fmt.Errorf("connection URL:[%v] error: %w", conn.GetURL(), err)
>>>>>>> 06acaacd
		}
	}
}

func drain(ch <-chan error) {
	for {
		select {
		case <-ch:
		default:
			return
		}
	}
}<|MERGE_RESOLUTION|>--- conflicted
+++ resolved
@@ -1272,13 +1272,8 @@
 		if resp.Raw == nil {
 			return // Connection has been closed
 		}
-<<<<<<< HEAD
 		if err := handler(ctx, conn, resp.Raw); err != nil {
-			w.DataHandler <- err
-=======
-		if err := handler(ctx, resp.Raw); err != nil {
 			w.DataHandler <- fmt.Errorf("connection URL:[%v] error: %w", conn.GetURL(), err)
->>>>>>> 06acaacd
 		}
 	}
 }
