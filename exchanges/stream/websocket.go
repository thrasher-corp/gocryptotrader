--- conflicted
+++ resolved
@@ -288,7 +288,6 @@
 	if c.URL != "" {
 		connectionURL = c.URL
 	}
-<<<<<<< HEAD
 	match := w.Match
 	if w.useMultiConnectionManagement {
 		// If we are using multi connection management, we can decouple
@@ -296,8 +295,6 @@
 		match = NewMatch()
 	}
 
-=======
->>>>>>> ac731ce2
 	return &WebsocketConnection{
 		ExchangeName:             w.exchangeName,
 		URL:                      connectionURL,
@@ -652,7 +649,6 @@
 		if len(unsubs) != 0 {
 			if err := w.UnsubscribeChannels(w.connectionManager[x].Connection, unsubs); err != nil {
 				return err
-<<<<<<< HEAD
 			}
 		}
 		if len(subs) != 0 {
@@ -666,28 +662,9 @@
 			delete(w.connections, w.connectionManager[x].Connection) // Remove from lookup map
 			if err := w.connectionManager[x].Connection.Shutdown(); err != nil {
 				log.Warnf(log.WebsocketMgr, "%v websocket: failed to shutdown connection: %v", w.exchangeName, err)
-=======
->>>>>>> ac731ce2
 			}
 			w.connectionManager[x].Connection = nil
 		}
-<<<<<<< HEAD
-=======
-		if len(subs) != 0 {
-			if err := w.SubscribeToChannels(w.connectionManager[x].Connection, subs); err != nil {
-				return err
-			}
-		}
-
-		// If there are no subscriptions to subscribe to, close the connection as it is no longer needed.
-		if w.connectionManager[x].Subscriptions.Len() == 0 {
-			delete(w.connections, w.connectionManager[x].Connection) // Remove from lookup map
-			if err := w.connectionManager[x].Connection.Shutdown(); err != nil {
-				log.Warnf(log.WebsocketMgr, "%v websocket: failed to shutdown connection: %v", w.exchangeName, err)
-			}
-			w.connectionManager[x].Connection = nil
-		}
->>>>>>> ac731ce2
 	}
 	return nil
 }
@@ -847,17 +824,10 @@
 		subscriptionStore = &wrapper.Subscriptions
 	} else {
 		subscriptionStore = &w.subscriptions
-<<<<<<< HEAD
 	}
 	if *subscriptionStore == nil {
 		*subscriptionStore = subscription.NewStore()
 	}
-=======
-	}
-	if *subscriptionStore == nil {
-		*subscriptionStore = subscription.NewStore()
-	}
->>>>>>> ac731ce2
 	return (*subscriptionStore).Diff(newSubs)
 }
 
@@ -1098,14 +1068,10 @@
 	}
 
 	for _, s := range subs {
-<<<<<<< HEAD
-		if found := subscriptionStore.Get(s); found != nil {
-=======
 		if s.State() == subscription.ResubscribingState {
 			continue
 		}
-		if found := w.subscriptions.Get(s); found != nil {
->>>>>>> ac731ce2
+		if found := subscriptionStore.Get(s); found != nil {
 			return fmt.Errorf("%w: %s", subscription.ErrDuplicate, s)
 		}
 	}
@@ -1114,22 +1080,14 @@
 }
 
 // Reader reads and handles data from a specific connection
-<<<<<<< HEAD
 func (w *Websocket) Reader(ctx context.Context, conn Connection, handler func(ctx context.Context, conn Connection, message []byte) error) {
-=======
-func (w *Websocket) Reader(ctx context.Context, conn Connection, handler func(ctx context.Context, message []byte) error) {
->>>>>>> ac731ce2
 	defer w.Wg.Done()
 	for {
 		resp := conn.ReadMessage()
 		if resp.Raw == nil {
 			return // Connection has been closed
 		}
-<<<<<<< HEAD
 		if err := handler(ctx, conn, resp.Raw); err != nil {
-=======
-		if err := handler(ctx, resp.Raw); err != nil {
->>>>>>> ac731ce2
 			w.DataHandler <- fmt.Errorf("connection URL:[%v] error: %w", conn.GetURL(), err)
 		}
 	}
