package stream

import (
	"context"
	"errors"
	"fmt"
	"net/url"
	"slices"
	"sync"
	"time"

	"github.com/thrasher-corp/gocryptotrader/common"
	"github.com/thrasher-corp/gocryptotrader/config"
	"github.com/thrasher-corp/gocryptotrader/exchanges/protocol"
	"github.com/thrasher-corp/gocryptotrader/exchanges/stream/buffer"
	"github.com/thrasher-corp/gocryptotrader/exchanges/subscription"
	"github.com/thrasher-corp/gocryptotrader/log"
)

const jobBuffer = 5000

// Public websocket errors
var (
	ErrWebsocketNotEnabled      = errors.New("websocket not enabled")
	ErrSubscriptionFailure      = errors.New("subscription failure")
	ErrSubscriptionNotSupported = errors.New("subscription channel not supported ")
	ErrUnsubscribeFailure       = errors.New("unsubscribe failure")
	ErrAlreadyDisabled          = errors.New("websocket already disabled")
	ErrNotConnected             = errors.New("websocket is not connected")
	ErrNoMessageListener        = errors.New("websocket listener not found for message")
	ErrSignatureTimeout         = errors.New("websocket timeout waiting for response with signature")
)

// Private websocket errors
var (
	errExchangeConfigIsNil                  = errors.New("exchange config is nil")
	errWebsocketIsNil                       = errors.New("websocket is nil")
	errWebsocketSetupIsNil                  = errors.New("websocket setup is nil")
	errWebsocketAlreadyInitialised          = errors.New("websocket already initialised")
	errWebsocketAlreadyEnabled              = errors.New("websocket already enabled")
	errWebsocketFeaturesIsUnset             = errors.New("websocket features is unset")
	errConfigFeaturesIsNil                  = errors.New("exchange config features is nil")
	errDefaultURLIsEmpty                    = errors.New("default url is empty")
	errRunningURLIsEmpty                    = errors.New("running url cannot be empty")
	errInvalidWebsocketURL                  = errors.New("invalid websocket url")
	errExchangeConfigNameEmpty              = errors.New("exchange config name empty")
	errInvalidTrafficTimeout                = errors.New("invalid traffic timeout")
	errTrafficAlertNil                      = errors.New("traffic alert is nil")
	errWebsocketSubscriberUnset             = errors.New("websocket subscriber function needs to be set")
	errWebsocketUnsubscriberUnset           = errors.New("websocket unsubscriber functionality allowed but unsubscriber function not set")
	errWebsocketConnectorUnset              = errors.New("websocket connector function not set")
	errWebsocketDataHandlerUnset            = errors.New("websocket data handler not set")
	errReadMessageErrorsNil                 = errors.New("read message errors is nil")
	errWebsocketSubscriptionsGeneratorUnset = errors.New("websocket subscriptions generator function needs to be set")
	errSubscriptionsExceedsLimit            = errors.New("subscriptions exceeds limit")
	errInvalidMaxSubscriptions              = errors.New("max subscriptions cannot be less than 0")
	errSameProxyAddress                     = errors.New("cannot set proxy address to the same address")
	errNoConnectFunc                        = errors.New("websocket connect func not set")
	errAlreadyConnected                     = errors.New("websocket already connected")
	errCannotShutdown                       = errors.New("websocket cannot shutdown")
	errAlreadyReconnecting                  = errors.New("websocket in the process of reconnection")
	errConnSetup                            = errors.New("error in connection setup")
	errNoPendingConnections                 = errors.New("no pending connections, call SetupNewConnection first")
	errConnectionWrapperDuplication         = errors.New("connection wrapper duplication")
	errCannotChangeConnectionURL            = errors.New("cannot change connection URL when using multi connection management")
	errExchangeConfigEmpty                  = errors.New("exchange config is empty")
)

var globalReporter Reporter

// SetupGlobalReporter sets a reporter interface to be used
// for all exchange requests
func SetupGlobalReporter(r Reporter) {
	globalReporter = r
}

// NewWebsocket initialises the websocket struct
func NewWebsocket() *Websocket {
	return &Websocket{
		DataHandler:  make(chan interface{}, jobBuffer),
		ToRoutine:    make(chan interface{}, jobBuffer),
		ShutdownC:    make(chan struct{}),
		TrafficAlert: make(chan struct{}, 1),
		// ReadMessageErrors is buffered for an edge case when `Connect` fails
		// after subscriptions are made but before the connectionMonitor has
		// started. This allows the error to be read and handled in the
		// connectionMonitor and start a connection cycle again.
		ReadMessageErrors: make(chan error, 1),
		Match:             NewMatch(),
		subscriptions:     subscription.NewStore(),
		features:          &protocol.Features{},
		Orderbook:         buffer.Orderbook{},
		connections:       make(map[Connection]*ConnectionWrapper),
	}
}

// Setup sets main variables for websocket connection
func (w *Websocket) Setup(s *WebsocketSetup) error {
	if w == nil {
		return errWebsocketIsNil
	}

	if s == nil {
		return errWebsocketSetupIsNil
	}

	w.m.Lock()
	defer w.m.Unlock()

	if w.IsInitialised() {
		return fmt.Errorf("%s %w", w.exchangeName, errWebsocketAlreadyInitialised)
	}

	if s.ExchangeConfig == nil {
		return errExchangeConfigIsNil
	}

	if s.ExchangeConfig.Name == "" {
		return errExchangeConfigNameEmpty
	}
	w.exchangeName = s.ExchangeConfig.Name
	w.verbose = s.ExchangeConfig.Verbose

	if s.Features == nil {
		return fmt.Errorf("%s %w", w.exchangeName, errWebsocketFeaturesIsUnset)
	}
	w.features = s.Features

	if s.ExchangeConfig.Features == nil {
		return fmt.Errorf("%s %w", w.exchangeName, errConfigFeaturesIsNil)
	}
	w.setEnabled(s.ExchangeConfig.Features.Enabled.Websocket)

	w.useMultiConnectionManagement = s.UseMultiConnectionManagement

	if !w.useMultiConnectionManagement {
		// TODO: Remove this block when all exchanges are updated and backwards
		// compatibility is no longer required.
		if s.Connector == nil {
			return fmt.Errorf("%w: %w", errConnSetup, errWebsocketConnectorUnset)
		}
		if s.Subscriber == nil {
			return fmt.Errorf("%w: %w", errConnSetup, errWebsocketSubscriberUnset)
		}
		if s.Unsubscriber == nil && w.features.Unsubscribe {
			return fmt.Errorf("%w: %w", errConnSetup, errWebsocketUnsubscriberUnset)
		}
		if s.GenerateSubscriptions == nil {
			return fmt.Errorf("%w: %w", errConnSetup, errWebsocketSubscriptionsGeneratorUnset)
		}
		if s.DefaultURL == "" {
			return fmt.Errorf("%s websocket %w", w.exchangeName, errDefaultURLIsEmpty)
		}
		w.defaultURL = s.DefaultURL
		if s.RunningURL == "" {
			return fmt.Errorf("%s websocket %w", w.exchangeName, errRunningURLIsEmpty)
		}

		w.connector = s.Connector
		w.Subscriber = s.Subscriber
		w.Unsubscriber = s.Unsubscriber
		w.GenerateSubs = s.GenerateSubscriptions

		err := w.SetWebsocketURL(s.RunningURL, false, false)
		if err != nil {
			return fmt.Errorf("%s %w", w.exchangeName, err)
		}

		if s.RunningURLAuth != "" {
			err = w.SetWebsocketURL(s.RunningURLAuth, true, false)
			if err != nil {
				return fmt.Errorf("%s %w", w.exchangeName, err)
			}
		}
	}

	w.connectionMonitorDelay = s.ExchangeConfig.ConnectionMonitorDelay
	if w.connectionMonitorDelay <= 0 {
		w.connectionMonitorDelay = config.DefaultConnectionMonitorDelay
	}

	if s.ExchangeConfig.WebsocketTrafficTimeout < time.Second {
		return fmt.Errorf("%s %w cannot be less than %s",
			w.exchangeName,
			errInvalidTrafficTimeout,
			time.Second)
	}
	w.trafficTimeout = s.ExchangeConfig.WebsocketTrafficTimeout

	w.SetCanUseAuthenticatedEndpoints(s.ExchangeConfig.API.AuthenticatedWebsocketSupport)

	if err := w.Orderbook.Setup(s.ExchangeConfig, &s.OrderbookBufferConfig, w.DataHandler); err != nil {
		return err
	}

	w.Trade.Setup(w.exchangeName, s.TradeFeed, w.DataHandler)
	w.Fills.Setup(s.FillsFeed, w.DataHandler)

	if s.MaxWebsocketSubscriptionsPerConnection < 0 {
		return fmt.Errorf("%s %w", w.exchangeName, errInvalidMaxSubscriptions)
	}
	w.MaxSubscriptionsPerConnection = s.MaxWebsocketSubscriptionsPerConnection
	w.setState(disconnectedState)

	w.rateLimitDefinitions = s.RateLimitDefinitions
	return nil
}

// SetupNewConnection sets up an auth or unauth streaming connection
func (w *Websocket) SetupNewConnection(c *ConnectionSetup) error {
	if w == nil {
		return fmt.Errorf("%w: %w", errConnSetup, errWebsocketIsNil)
	}

	if c == nil || c.ResponseCheckTimeout == 0 &&
		c.ResponseMaxLimit == 0 &&
		c.RateLimit == nil &&
		c.URL == "" &&
		c.ConnectionLevelReporter == nil &&
		c.BespokeGenerateMessageID == nil {
		return fmt.Errorf("%w: %w", errConnSetup, errExchangeConfigEmpty)
	}

	if w.exchangeName == "" {
		return fmt.Errorf("%w: %w", errConnSetup, errExchangeConfigNameEmpty)
	}
	if w.TrafficAlert == nil {
		return fmt.Errorf("%w: %w", errConnSetup, errTrafficAlertNil)
	}
	if w.ReadMessageErrors == nil {
		return fmt.Errorf("%w: %w", errConnSetup, errReadMessageErrorsNil)
	}
	if c.ConnectionLevelReporter == nil {
		c.ConnectionLevelReporter = w.ExchangeLevelReporter
	}
	if c.ConnectionLevelReporter == nil {
		c.ConnectionLevelReporter = globalReporter
	}

<<<<<<< HEAD
	newConn := &WebsocketConnection{
		_URL:                     connectionURL,
		responseMaxLimit:         c.ResponseMaxLimit,
		rateLimit:                c.RateLimit,
		reporter:                 c.ConnectionLevelReporter,
		parent:                   w,
=======
	if w.useMultiConnectionManagement {
		// The connection and supporting functions are defined per connection
		// and the connection wrapper is stored in the connection manager.
		if c.URL == "" {
			return fmt.Errorf("%w: %w", errConnSetup, errDefaultURLIsEmpty)
		}
		if c.Connector == nil {
			return fmt.Errorf("%w: %w", errConnSetup, errWebsocketConnectorUnset)
		}
		if c.GenerateSubscriptions == nil {
			return fmt.Errorf("%w: %w", errConnSetup, errWebsocketSubscriptionsGeneratorUnset)
		}
		if c.Subscriber == nil {
			return fmt.Errorf("%w: %w", errConnSetup, errWebsocketSubscriberUnset)
		}
		if c.Unsubscriber == nil && w.features.Unsubscribe {
			return fmt.Errorf("%w: %w", errConnSetup, errWebsocketUnsubscriberUnset)
		}
		if c.Handler == nil {
			return fmt.Errorf("%w: %w", errConnSetup, errWebsocketDataHandlerUnset)
		}

		for x := range w.connectionManager {
			if w.connectionManager[x].Setup.URL == c.URL {
				return fmt.Errorf("%w: %w", errConnSetup, errConnectionWrapperDuplication)
			}
		}

		w.connectionManager = append(w.connectionManager, ConnectionWrapper{
			Setup:         c,
			Subscriptions: subscription.NewStore(),
		})
		return nil
	}

	if c.Authenticated {
		w.AuthConn = w.getConnectionFromSetup(c)
	} else {
		w.Conn = w.getConnectionFromSetup(c)
	}

	return nil
}

// getConnectionFromSetup returns a websocket connection from a setup
// configuration. This is used for setting up new connections on the fly.
func (w *Websocket) getConnectionFromSetup(c *ConnectionSetup) *WebsocketConnection {
	connectionURL := w.GetWebsocketURL()
	if c.URL != "" {
		connectionURL = c.URL
	}
	return &WebsocketConnection{
		ExchangeName:             w.exchangeName,
		URL:                      connectionURL,
		ProxyURL:                 w.GetProxyAddress(),
		Verbose:                  w.verbose,
		ResponseMaxLimit:         c.ResponseMaxLimit,
		Traffic:                  w.TrafficAlert,
		readMessageErrors:        w.ReadMessageErrors,
		shutdown:                 w.ShutdownC,
		Wg:                       &w.Wg,
		Match:                    w.Match,
		RateLimit:                c.RateLimit,
		Reporter:                 c.ConnectionLevelReporter,
>>>>>>> ac731ce2
		bespokeGenerateMessageID: c.BespokeGenerateMessageID,
	}
}

// Connect initiates a websocket connection by using a package defined connection
// function
func (w *Websocket) Connect() error {
	w.m.Lock()
	defer w.m.Unlock()
	return w.connect()
}

func (w *Websocket) connect() error {
	if !w.IsEnabled() {
		return ErrWebsocketNotEnabled
	}
	if w.IsConnecting() {
		return fmt.Errorf("%v %w", w.exchangeName, errAlreadyReconnecting)
	}
	if w.IsConnected() {
		return fmt.Errorf("%v %w", w.exchangeName, errAlreadyConnected)
	}

	if w.subscriptions == nil {
		return fmt.Errorf("%w: subscriptions", common.ErrNilPointer)
	}
	w.subscriptions.Clear()

	w.setState(connectingState)

	w.Wg.Add(2)
	go w.monitorFrame(&w.Wg, w.monitorData)
	go w.monitorFrame(&w.Wg, w.monitorTraffic)

	if !w.useMultiConnectionManagement {
		if w.connector == nil {
			return fmt.Errorf("%v %w", w.exchangeName, errNoConnectFunc)
		}
		err := w.connector()
		if err != nil {
			w.setState(disconnectedState)
			return fmt.Errorf("%v Error connecting %w", w.exchangeName, err)
		}
		w.setState(connectedState)

		if w.connectionMonitorRunning.CompareAndSwap(false, true) {
			// This oversees all connections and does not need to be part of wait group management.
			go w.monitorFrame(nil, w.monitorConnection)
		}

		subs, err := w.GenerateSubs() // regenerate state on new connection
		if err != nil {
			return fmt.Errorf("%s websocket: %w", w.exchangeName, common.AppendError(ErrSubscriptionFailure, err))
		}
		if len(subs) != 0 {
			if err := w.SubscribeToChannels(nil, subs); err != nil {
				return err
			}
		}
		return nil
	}

	if len(w.connectionManager) == 0 {
		w.setState(disconnectedState)
		return fmt.Errorf("cannot connect: %w", errNoPendingConnections)
	}

	// multiConnectFatalError is a fatal error that will cause all connections to
	// be shutdown and the websocket to be disconnected.
	var multiConnectFatalError error

	// TODO: Implement concurrency below.
	for i := range w.connectionManager {
		if w.connectionManager[i].Setup.GenerateSubscriptions == nil {
			multiConnectFatalError = fmt.Errorf("cannot connect to [conn:%d] [URL:%s]: %w ", i+1, w.connectionManager[i].Setup.URL, errWebsocketSubscriptionsGeneratorUnset)
			break
		}

		subs, err := w.connectionManager[i].Setup.GenerateSubscriptions() // regenerate state on new connection
		if err != nil {
			multiConnectFatalError = fmt.Errorf("%s websocket: %w", w.exchangeName, common.AppendError(ErrSubscriptionFailure, err))
			break
		}

		if len(subs) == 0 {
			// If no subscriptions are generated, we skip the connection
			if w.verbose {
				log.Warnf(log.WebsocketMgr, "%s websocket: no subscriptions generated", w.exchangeName)
			}
			continue
		}

		if w.connectionManager[i].Setup.Connector == nil {
			multiConnectFatalError = fmt.Errorf("cannot connect to [conn:%d] [URL:%s]: %w ", i+1, w.connectionManager[i].Setup.URL, errNoConnectFunc)
			break
		}
		if w.connectionManager[i].Setup.Handler == nil {
			multiConnectFatalError = fmt.Errorf("cannot connect to [conn:%d] [URL:%s]: %w ", i+1, w.connectionManager[i].Setup.URL, errWebsocketDataHandlerUnset)
			break
		}
		if w.connectionManager[i].Setup.Subscriber == nil {
			multiConnectFatalError = fmt.Errorf("cannot connect to [conn:%d] [URL:%s]: %w ", i+1, w.connectionManager[i].Setup.URL, errWebsocketSubscriberUnset)
			break
		}

		// TODO: Add window for max subscriptions per connection, to spawn new connections if needed.

		conn := w.getConnectionFromSetup(w.connectionManager[i].Setup)

		err = w.connectionManager[i].Setup.Connector(context.TODO(), conn)
		if err != nil {
			multiConnectFatalError = fmt.Errorf("%v Error connecting %w", w.exchangeName, err)
			break
		}

		if !conn.IsConnected() {
			multiConnectFatalError = fmt.Errorf("%s websocket: [conn:%d] [URL:%s] failed to connect", w.exchangeName, i+1, conn.URL)
			break
		}

		w.connections[conn] = &w.connectionManager[i]
		w.connectionManager[i].Connection = conn

		w.Wg.Add(1)
		go w.Reader(context.TODO(), conn, w.connectionManager[i].Setup.Handler)

		err = w.connectionManager[i].Setup.Subscriber(context.TODO(), conn, subs)
		if err != nil {
			multiConnectFatalError = fmt.Errorf("%v Error subscribing %w", w.exchangeName, err)
			break
		}

		if w.verbose {
			log.Debugf(log.WebsocketMgr, "%s websocket: [conn:%d] [URL:%s] connected. [Subscribed: %d]",
				w.exchangeName,
				i+1,
				conn.URL,
				len(subs))
		}
	}

	if multiConnectFatalError != nil {
		// Roll back any successful connections and flush subscriptions
		for x := range w.connectionManager {
			if w.connectionManager[x].Connection != nil {
				if err := w.connectionManager[x].Connection.Shutdown(); err != nil {
					log.Errorln(log.WebsocketMgr, err)
				}
				w.connectionManager[x].Connection = nil
			}
			w.connectionManager[x].Subscriptions.Clear()
		}
		clear(w.connections)
		w.setState(disconnectedState) // Flip from connecting to disconnected.

		// Drain residual error in the single buffered channel, this mitigates
		// the cycle when `Connect` is called again and the connectionMonitor
		// starts but there is an old error in the channel.
		drain(w.ReadMessageErrors)

		return multiConnectFatalError
	}

	// Assume connected state here. All connections have been established.
	// All subscriptions have been sent and stored. All data received is being
	// handled by the appropriate data handler.
	w.setState(connectedState)

	if w.connectionMonitorRunning.CompareAndSwap(false, true) {
		// This oversees all connections and does not need to be part of wait group management.
		go w.monitorFrame(nil, w.monitorConnection)
	}

	return nil
}

// Disable disables the exchange websocket protocol
// Note that connectionMonitor will be responsible for shutting down the websocket after disabling
func (w *Websocket) Disable() error {
	if !w.IsEnabled() {
		return fmt.Errorf("%s %w", w.exchangeName, ErrAlreadyDisabled)
	}

	w.setEnabled(false)
	return nil
}

// Enable enables the exchange websocket protocol
func (w *Websocket) Enable() error {
	if w.IsConnected() || w.IsEnabled() {
		return fmt.Errorf("%s %w", w.exchangeName, errWebsocketAlreadyEnabled)
	}

	w.setEnabled(true)
	return w.Connect()
}

// Shutdown attempts to shut down a websocket connection and associated routines
// by using a package defined shutdown function
func (w *Websocket) Shutdown() error {
	w.m.Lock()
	defer w.m.Unlock()
	return w.shutdown()
}

func (w *Websocket) shutdown() error {
	if !w.IsConnected() {
		return fmt.Errorf("%v %w: %w", w.exchangeName, errCannotShutdown, ErrNotConnected)
	}

	// TODO: Interrupt connection and or close connection when it is re-established.
	if w.IsConnecting() {
		return fmt.Errorf("%v %w: %w ", w.exchangeName, errCannotShutdown, errAlreadyReconnecting)
	}

	if w.verbose {
		log.Debugf(log.WebsocketMgr, "%v websocket: shutting down websocket", w.exchangeName)
	}

	defer w.Orderbook.FlushBuffer()

	// During the shutdown process, all errors are treated as non-fatal to avoid issues when the connection has already
	// been closed. In such cases, attempting to close the connection may result in a
	// "failed to send closeNotify alert (but connection was closed anyway)" error. Treating these errors as non-fatal
	// prevents the shutdown process from being interrupted, which could otherwise trigger a continuous traffic monitor
	// cycle and potentially block the initiation of a new connection.
	var nonFatalCloseConnectionErrors error

	// Shutdown managed connections
	for x := range w.connectionManager {
		if w.connectionManager[x].Connection != nil {
			if err := w.connectionManager[x].Connection.Shutdown(); err != nil {
				nonFatalCloseConnectionErrors = common.AppendError(nonFatalCloseConnectionErrors, err)
			}
			w.connectionManager[x].Connection = nil
			// Flush any subscriptions from last connection across any managed connections
			w.connectionManager[x].Subscriptions.Clear()
		}
	}
	// Clean map of old connections
	clear(w.connections)

	if w.Conn != nil {
		if err := w.Conn.Shutdown(); err != nil {
			nonFatalCloseConnectionErrors = common.AppendError(nonFatalCloseConnectionErrors, err)
		}
	}
	if w.AuthConn != nil {
		if err := w.AuthConn.Shutdown(); err != nil {
			nonFatalCloseConnectionErrors = common.AppendError(nonFatalCloseConnectionErrors, err)
		}
	}
	// flush any subscriptions from last connection if needed
	w.subscriptions.Clear()

	w.setState(disconnectedState)

	close(w.ShutdownC)
	w.Wg.Wait()
	w.ShutdownC = make(chan struct{})
	if w.verbose {
		log.Debugf(log.WebsocketMgr, "%v websocket: completed websocket shutdown", w.exchangeName)
	}

	// Drain residual error in the single buffered channel, this mitigates
	// the cycle when `Connect` is called again and the connectionMonitor
	// starts but there is an old error in the channel.
	drain(w.ReadMessageErrors)

	if nonFatalCloseConnectionErrors != nil {
		log.Warnf(log.WebsocketMgr, "%v websocket: shutdown error: %v", w.exchangeName, nonFatalCloseConnectionErrors)
	}

	return nil
}

// FlushChannels flushes channel subscriptions when there is a pair/asset change
func (w *Websocket) FlushChannels() error {
	if !w.IsEnabled() {
		return fmt.Errorf("%s %w", w.exchangeName, ErrWebsocketNotEnabled)
	}

	if !w.IsConnected() {
		return fmt.Errorf("%s %w", w.exchangeName, ErrNotConnected)
	}

	// If the exchange does not support subscribing and or unsubscribing the full connection needs to be flushed to
	// maintain consistency.
	if !w.features.Subscribe || !w.features.Unsubscribe {
		w.m.Lock()
		defer w.m.Unlock()
		if err := w.shutdown(); err != nil {
			return err
		}
		return w.connect()
	}

	if !w.useMultiConnectionManagement {
		newSubs, err := w.GenerateSubs()
		if err != nil {
			return err
		}
		subs, unsubs := w.GetChannelDifference(nil, newSubs)
		if err := w.UnsubscribeChannels(nil, unsubs); err != nil {
			return err
		}
		if len(subs) == 0 {
			return nil
		}
		return w.SubscribeToChannels(nil, subs)
	}

	for x := range w.connectionManager {
		newSubs, err := w.connectionManager[x].Setup.GenerateSubscriptions()
		if err != nil {
			return err
		}

		// Case if there is nothing to unsubscribe from and the connection is nil
		if len(newSubs) == 0 && w.connectionManager[x].Connection == nil {
			continue
		}

		// If there are subscriptions to subscribe to but no connection to subscribe to, establish a new connection.
		if w.connectionManager[x].Connection == nil {
			conn := w.getConnectionFromSetup(w.connectionManager[x].Setup)
			if err := w.connectionManager[x].Setup.Connector(context.TODO(), conn); err != nil {
				return err
			}
			w.Wg.Add(1)
			go w.Reader(context.TODO(), conn, w.connectionManager[x].Setup.Handler)
			w.connections[conn] = &w.connectionManager[x]
			w.connectionManager[x].Connection = conn
		}

		subs, unsubs := w.GetChannelDifference(w.connectionManager[x].Connection, newSubs)

		if len(unsubs) != 0 {
			if err := w.UnsubscribeChannels(w.connectionManager[x].Connection, unsubs); err != nil {
				return err
			}
		}
		if len(subs) != 0 {
			if err := w.SubscribeToChannels(w.connectionManager[x].Connection, subs); err != nil {
				return err
			}
		}

		// If there are no subscriptions to subscribe to, close the connection as it is no longer needed.
		if w.connectionManager[x].Subscriptions.Len() == 0 {
			delete(w.connections, w.connectionManager[x].Connection) // Remove from lookup map
			if err := w.connectionManager[x].Connection.Shutdown(); err != nil {
				log.Warnf(log.WebsocketMgr, "%v websocket: failed to shutdown connection: %v", w.exchangeName, err)
			}
			w.connectionManager[x].Connection = nil
		}
	}
	return nil
}

func (w *Websocket) setState(s uint32) {
	w.state.Store(s)
}

// IsInitialised returns whether the websocket has been Setup() already
func (w *Websocket) IsInitialised() bool {
	return w.state.Load() != uninitialisedState
}

// IsConnected returns whether the websocket is connected
func (w *Websocket) IsConnected() bool {
	return w.state.Load() == connectedState
}

// IsConnecting returns whether the websocket is connecting
func (w *Websocket) IsConnecting() bool {
	return w.state.Load() == connectingState
}

func (w *Websocket) setEnabled(b bool) {
	w.enabled.Store(b)
}

// IsEnabled returns whether the websocket is enabled
func (w *Websocket) IsEnabled() bool {
	return w.enabled.Load()
}

// CanUseAuthenticatedWebsocketForWrapper Handles a common check to
// verify whether a wrapper can use an authenticated websocket endpoint
func (w *Websocket) CanUseAuthenticatedWebsocketForWrapper() bool {
	if w.IsConnected() {
		if w.CanUseAuthenticatedEndpoints() {
			return true
		}
		log.Infof(log.WebsocketMgr, WebsocketNotAuthenticatedUsingRest, w.exchangeName)
	}
	return false
}

// SetWebsocketURL sets websocket URL and can refresh underlying connections
func (w *Websocket) SetWebsocketURL(url string, auth, reconnect bool) error {
	if w.useMultiConnectionManagement {
		// TODO: Add functionality for multi-connection management to change URL
		return fmt.Errorf("%s: %w", w.exchangeName, errCannotChangeConnectionURL)
	}
	defaultVals := url == "" || url == config.WebsocketURLNonDefaultMessage
	if auth {
		if defaultVals {
			url = w.defaultURLAuth
		}

		err := checkWebsocketURL(url)
		if err != nil {
			return err
		}
		w.runningURLAuth = url

		if w.verbose {
			log.Debugf(log.WebsocketMgr, "%s websocket: setting authenticated websocket URL: %s\n", w.exchangeName, url)
		}

		if w.AuthConn != nil {
			w.AuthConn.SetURL(url)
		}
	} else {
		if defaultVals {
			url = w.defaultURL
		}
		err := checkWebsocketURL(url)
		if err != nil {
			return err
		}
		w.runningURL = url

		if w.verbose {
			log.Debugf(log.WebsocketMgr, "%s websocket: setting unauthenticated websocket URL: %s\n", w.exchangeName, url)
		}

		if w.Conn != nil {
			w.Conn.SetURL(url)
		}
	}

	if w.IsConnected() && reconnect {
		log.Debugf(log.WebsocketMgr, "%s websocket: flushing websocket connection to %s\n", w.exchangeName, url)
		return w.Shutdown()
	}
	return nil
}

// GetWebsocketURL returns the running websocket URL
func (w *Websocket) GetWebsocketURL() string {
	return w.runningURL
}

// SetProxyAddress sets websocket proxy address
func (w *Websocket) SetProxyAddress(proxyAddr string) error {
	w.m.Lock()
	defer w.m.Unlock()
	if proxyAddr != "" {
		if _, err := url.ParseRequestURI(proxyAddr); err != nil {
			return fmt.Errorf("%v websocket: cannot set proxy address: %w", w.exchangeName, err)
		}

		if w.proxyAddr == proxyAddr {
			return fmt.Errorf("%v websocket: %w '%v'", w.exchangeName, errSameProxyAddress, w.proxyAddr)
		}

		log.Debugf(log.ExchangeSys, "%s websocket: setting websocket proxy: %s", w.exchangeName, proxyAddr)
	} else {
		log.Debugf(log.ExchangeSys, "%s websocket: removing websocket proxy", w.exchangeName)
	}

<<<<<<< HEAD
=======
	for _, wrapper := range w.connectionManager {
		if wrapper.Connection != nil {
			wrapper.Connection.SetProxy(proxyAddr)
		}
	}
	if w.Conn != nil {
		w.Conn.SetProxy(proxyAddr)
	}
	if w.AuthConn != nil {
		w.AuthConn.SetProxy(proxyAddr)
	}

>>>>>>> ac731ce2
	w.proxyAddr = proxyAddr

	if !w.IsConnected() {
		return nil
	}
	if err := w.shutdown(); err != nil {
		return err
	}
	return w.connect()
}

// GetProxyAddress returns the current websocket proxy
func (w *Websocket) GetProxyAddress() string {
	return w.proxyAddr
}

// GetName returns exchange name
func (w *Websocket) GetName() string {
	return w.exchangeName
}

// GetChannelDifference finds the difference between the subscribed channels
// and the new subscription list when pairs are disabled or enabled.
func (w *Websocket) GetChannelDifference(conn Connection, newSubs subscription.List) (sub, unsub subscription.List) {
	var subscriptionStore **subscription.Store
	if wrapper, ok := w.connections[conn]; ok && conn != nil {
		subscriptionStore = &wrapper.Subscriptions
	} else {
		subscriptionStore = &w.subscriptions
	}
	if *subscriptionStore == nil {
		*subscriptionStore = subscription.NewStore()
	}
	return (*subscriptionStore).Diff(newSubs)
}

// UnsubscribeChannels unsubscribes from a list of websocket channel
func (w *Websocket) UnsubscribeChannels(conn Connection, channels subscription.List) error {
	if len(channels) == 0 {
		return nil // No channels to unsubscribe from is not an error
	}
	if wrapper, ok := w.connections[conn]; ok && conn != nil {
		return w.unsubscribe(wrapper.Subscriptions, channels, func(channels subscription.List) error {
			return wrapper.Setup.Unsubscriber(context.TODO(), conn, channels)
		})
	}
	return w.unsubscribe(w.subscriptions, channels, func(channels subscription.List) error {
		return w.Unsubscriber(channels)
	})
}

func (w *Websocket) unsubscribe(store *subscription.Store, channels subscription.List, unsub func(channels subscription.List) error) error {
	if store == nil {
		return nil // No channels to unsubscribe from is not an error
	}
	for _, s := range channels {
		if store.Get(s) == nil {
			return fmt.Errorf("%w: %s", subscription.ErrNotFound, s)
		}
	}
	return unsub(channels)
}

// ResubscribeToChannel resubscribes to channel
// Sets state to Resubscribing, and exchanges which want to maintain a lock on it can respect this state and not RemoveSubscription
// Errors if subscription is already subscribing
func (w *Websocket) ResubscribeToChannel(conn Connection, s *subscription.Subscription) error {
	l := subscription.List{s}
	if err := s.SetState(subscription.ResubscribingState); err != nil {
		return fmt.Errorf("%w: %s", err, s)
	}
	if err := w.UnsubscribeChannels(conn, l); err != nil {
		return err
	}
	return w.SubscribeToChannels(conn, l)
}

// SubscribeToChannels subscribes to websocket channels using the exchange specific Subscriber method
// Errors are returned for duplicates or exceeding max Subscriptions
func (w *Websocket) SubscribeToChannels(conn Connection, subs subscription.List) error {
	if slices.Contains(subs, nil) {
		return fmt.Errorf("%w: List parameter contains an nil element", common.ErrNilPointer)
	}
	if err := w.checkSubscriptions(conn, subs); err != nil {
		return err
	}

	if wrapper, ok := w.connections[conn]; ok && conn != nil {
		return wrapper.Setup.Subscriber(context.TODO(), conn, subs)
	}

	if w.Subscriber == nil {
		return fmt.Errorf("%w: Global Subscriber not set", common.ErrNilPointer)
	}

	if err := w.Subscriber(subs); err != nil {
		return fmt.Errorf("%w: %w", ErrSubscriptionFailure, err)
	}
	return nil
}

// AddSubscriptions adds subscriptions to the subscription store
// Sets state to Subscribing unless the state is already set
func (w *Websocket) AddSubscriptions(conn Connection, subs ...*subscription.Subscription) error {
	if w == nil {
		return fmt.Errorf("%w: AddSubscriptions called on nil Websocket", common.ErrNilPointer)
	}
	var subscriptionStore **subscription.Store
	if wrapper, ok := w.connections[conn]; ok && conn != nil {
		subscriptionStore = &wrapper.Subscriptions
	} else {
		subscriptionStore = &w.subscriptions
	}

	if *subscriptionStore == nil {
		*subscriptionStore = subscription.NewStore()
	}
	var errs error
	for _, s := range subs {
		if s.State() == subscription.InactiveState {
			if err := s.SetState(subscription.SubscribingState); err != nil {
				errs = common.AppendError(errs, fmt.Errorf("%w: %s", err, s))
			}
		}
		if err := (*subscriptionStore).Add(s); err != nil {
			errs = common.AppendError(errs, err)
		}
	}
	return errs
}

// AddSuccessfulSubscriptions marks subscriptions as subscribed and adds them to the subscription store
func (w *Websocket) AddSuccessfulSubscriptions(conn Connection, subs ...*subscription.Subscription) error {
	if w == nil {
		return fmt.Errorf("%w: AddSuccessfulSubscriptions called on nil Websocket", common.ErrNilPointer)
	}

	var subscriptionStore **subscription.Store
	if wrapper, ok := w.connections[conn]; ok && conn != nil {
		subscriptionStore = &wrapper.Subscriptions
	} else {
		subscriptionStore = &w.subscriptions
	}

	if *subscriptionStore == nil {
		*subscriptionStore = subscription.NewStore()
	}

	var errs error
	for _, s := range subs {
		if err := s.SetState(subscription.SubscribedState); err != nil {
			errs = common.AppendError(errs, fmt.Errorf("%w: %s", err, s))
		}
		if err := (*subscriptionStore).Add(s); err != nil {
			errs = common.AppendError(errs, err)
		}
	}
	return errs
}

// RemoveSubscriptions removes subscriptions from the subscription list and sets the status to Unsubscribed
func (w *Websocket) RemoveSubscriptions(conn Connection, subs ...*subscription.Subscription) error {
	if w == nil {
		return fmt.Errorf("%w: RemoveSubscriptions called on nil Websocket", common.ErrNilPointer)
	}

	var subscriptionStore *subscription.Store
	if wrapper, ok := w.connections[conn]; ok && conn != nil {
		subscriptionStore = wrapper.Subscriptions
	} else {
		subscriptionStore = w.subscriptions
	}

	if subscriptionStore == nil {
		return fmt.Errorf("%w: RemoveSubscriptions called on uninitialised Websocket", common.ErrNilPointer)
	}

	var errs error
	for _, s := range subs {
		if err := s.SetState(subscription.UnsubscribedState); err != nil {
			errs = common.AppendError(errs, fmt.Errorf("%w: %s", err, s))
		}
		if err := subscriptionStore.Remove(s); err != nil {
			errs = common.AppendError(errs, err)
		}
	}
	return errs
}

// GetSubscription returns a subscription at the key provided
// returns nil if no subscription is at that key or the key is nil
// Keys can implement subscription.MatchableKey in order to provide custom matching logic
func (w *Websocket) GetSubscription(key any) *subscription.Subscription {
	if w == nil || key == nil {
		return nil
	}
	for _, c := range w.connectionManager {
		if c.Subscriptions == nil {
			continue
		}
		sub := c.Subscriptions.Get(key)
		if sub != nil {
			return sub
		}
	}
	if w.subscriptions == nil {
		return nil
	}
	return w.subscriptions.Get(key)
}

// GetSubscriptions returns a new slice of the subscriptions
func (w *Websocket) GetSubscriptions() subscription.List {
	if w == nil {
		return nil
	}
	var subs subscription.List
	for _, c := range w.connectionManager {
		if c.Subscriptions != nil {
			subs = append(subs, c.Subscriptions.List()...)
		}
	}
	if w.subscriptions != nil {
		subs = append(subs, w.subscriptions.List()...)
	}
	return subs
}

// SetCanUseAuthenticatedEndpoints sets canUseAuthenticatedEndpoints val in a thread safe manner
func (w *Websocket) SetCanUseAuthenticatedEndpoints(b bool) {
	w.canUseAuthenticatedEndpoints.Store(b)
}

// CanUseAuthenticatedEndpoints gets canUseAuthenticatedEndpoints val in a thread safe manner
func (w *Websocket) CanUseAuthenticatedEndpoints() bool {
	return w.canUseAuthenticatedEndpoints.Load()
}

// checkWebsocketURL checks for a valid websocket url
func checkWebsocketURL(s string) error {
	u, err := url.Parse(s)
	if err != nil {
		return err
	}
	if u.Scheme != "ws" && u.Scheme != "wss" {
		return fmt.Errorf("cannot set %w %s", errInvalidWebsocketURL, s)
	}
	return nil
}

// checkSubscriptions checks subscriptions against the max subscription limit and if the subscription already exists
// The subscription state is not considered when counting existing subscriptions
func (w *Websocket) checkSubscriptions(conn Connection, subs subscription.List) error {
	var subscriptionStore *subscription.Store
	if wrapper, ok := w.connections[conn]; ok && conn != nil {
		subscriptionStore = wrapper.Subscriptions
	} else {
		subscriptionStore = w.subscriptions
	}
	if subscriptionStore == nil {
		return fmt.Errorf("%w: Websocket.subscriptions", common.ErrNilPointer)
	}

	existing := subscriptionStore.Len()
	if w.MaxSubscriptionsPerConnection > 0 && existing+len(subs) > w.MaxSubscriptionsPerConnection {
		return fmt.Errorf("%w: current subscriptions: %v, incoming subscriptions: %v, max subscriptions per connection: %v - please reduce enabled pairs",
			errSubscriptionsExceedsLimit,
			existing,
			len(subs),
			w.MaxSubscriptionsPerConnection)
	}

	for _, s := range subs {
		if s.State() == subscription.ResubscribingState {
			continue
		}
		if found := w.subscriptions.Get(s); found != nil {
			return fmt.Errorf("%w: %s", subscription.ErrDuplicate, s)
		}
	}

	return nil
}

// Reader reads and handles data from a specific connection
func (w *Websocket) Reader(ctx context.Context, conn Connection, handler func(ctx context.Context, message []byte) error) {
	defer w.Wg.Done()
	for {
		resp := conn.ReadMessage()
		if resp.Raw == nil {
			return // Connection has been closed
		}
		if err := handler(ctx, resp.Raw); err != nil {
			w.DataHandler <- fmt.Errorf("connection URL:[%v] error: %w", conn.GetURL(), err)
		}
	}
}

func drain(ch <-chan error) {
	for {
		select {
		case <-ch:
		default:
			return
		}
	}
}

// ClosureFrame is a closure function that wraps monitoring variables with observer, if the return is true the frame will exit
type ClosureFrame func() func() bool

// monitorFrame monitors a specific websocket component or critical system. It will exit if the observer returns true
// This is used for monitoring data throughput, connection status and other critical websocket components. The waitgroup
// is optional and is used to signal when the monitor has finished.
func (w *Websocket) monitorFrame(wg *sync.WaitGroup, fn ClosureFrame) {
	if wg != nil {
		defer w.Wg.Done()
	}
	observe := fn()
	for {
		if observe() {
			return
		}
	}
}

// monitorData monitors data throughput and logs if there is a back log of data
func (w *Websocket) monitorData() func() bool {
	dropped := 0
	return func() bool { return w.observeData(&dropped) }
}

// observeData observes data throughput and logs if there is a back log of data
func (w *Websocket) observeData(dropped *int) (exit bool) {
	select {
	case <-w.ShutdownC:
		return true
	case d := <-w.DataHandler:
		select {
		case w.ToRoutine <- d:
			if *dropped != 0 {
				log.Infof(log.WebsocketMgr, "%s exchange websocket ToRoutine channel buffer recovered; %d messages were dropped", w.exchangeName, dropped)
				*dropped = 0
			}
		default:
			if *dropped == 0 {
				// If this becomes prone to flapping we could drain the buffer, but that's extreme and we'd like to avoid it if possible
				log.Warnf(log.WebsocketMgr, "%s exchange websocket ToRoutine channel buffer full; dropping messages", w.exchangeName)
			}
			*dropped++
		}
		return false
	}
}

// monitorConnection monitors the connection and attempts to reconnect if the connection is lost
func (w *Websocket) monitorConnection() func() bool {
	timer := time.NewTimer(w.connectionMonitorDelay)
	return func() bool { return w.observeConnection(timer) }
}

// observeConnection observes the connection and attempts to reconnect if the connection is lost
func (w *Websocket) observeConnection(t *time.Timer) (exit bool) {
	select {
	case err := <-w.ReadMessageErrors:
		if errors.Is(err, errConnectionFault) {
			log.Warnf(log.WebsocketMgr, "%v websocket has been disconnected. Reason: %v", w.exchangeName, err)
			if w.IsConnected() {
				if shutdownErr := w.Shutdown(); shutdownErr != nil {
					log.Errorf(log.WebsocketMgr, "%v websocket: connectionMonitor shutdown err: %s", w.exchangeName, shutdownErr)
				}
			}
		}
		// Speedier reconnection, instead of waiting for the next cycle.
		if w.IsEnabled() && (!w.IsConnected() && !w.IsConnecting()) {
			if connectErr := w.Connect(); connectErr != nil {
				log.Errorln(log.WebsocketMgr, connectErr)
			}
		}
		w.DataHandler <- err // hand over the error to the data handler (shutdown and reconnection is priority)
	case <-t.C:
		if w.verbose {
			log.Debugf(log.WebsocketMgr, "%v websocket: running connection monitor cycle", w.exchangeName)
		}
		if !w.IsEnabled() {
			if w.verbose {
				log.Debugf(log.WebsocketMgr, "%v websocket: connectionMonitor - websocket disabled, shutting down", w.exchangeName)
			}
			if w.IsConnected() {
				if err := w.Shutdown(); err != nil {
					log.Errorln(log.WebsocketMgr, err)
				}
			}
			if w.verbose {
				log.Debugf(log.WebsocketMgr, "%v websocket: connection monitor exiting", w.exchangeName)
			}
			t.Stop()
			w.connectionMonitorRunning.Store(false)
			return true
		}
		if !w.IsConnecting() && !w.IsConnected() {
			err := w.Connect()
			if err != nil {
				log.Errorln(log.WebsocketMgr, err)
			}
		}
		t.Reset(w.connectionMonitorDelay)
	}
	return false
}

// monitorTraffic monitors to see if there has been traffic within the trafficTimeout time window. If there is no traffic
// the connection is shutdown and will be reconnected by the connectionMonitor routine.
func (w *Websocket) monitorTraffic() func() bool {
	timer := time.NewTimer(w.trafficTimeout)
	return func() bool { return w.observeTraffic(timer) }
}

func (w *Websocket) observeTraffic(t *time.Timer) bool {
	select {
	case <-w.ShutdownC:
		if w.verbose {
			log.Debugf(log.WebsocketMgr, "%v websocket: trafficMonitor shutdown message received", w.exchangeName)
		}
	case <-t.C:
		if w.IsConnecting() || signalReceived(w.TrafficAlert) {
			t.Reset(w.trafficTimeout)
			return false
		}
		if w.verbose {
			log.Warnf(log.WebsocketMgr, "%v websocket: has not received a traffic alert in %v. Reconnecting", w.exchangeName, w.trafficTimeout)
		}
		if w.IsConnected() {
			go func() { // Without this the w.Shutdown() call below will deadlock
				if err := w.Shutdown(); err != nil {
					log.Errorf(log.WebsocketMgr, "%v websocket: trafficMonitor shutdown err: %s", w.exchangeName, err)
				}
			}()
		}
	}
	t.Stop()
	return true
}

// signalReceived checks if a signal has been received, this also clears the signal.
func signalReceived(ch chan struct{}) bool {
	select {
	case <-ch:
		return true
	default:
		return false
	}
}<|MERGE_RESOLUTION|>--- conflicted
+++ resolved
@@ -237,14 +237,6 @@
 		c.ConnectionLevelReporter = globalReporter
 	}
 
-<<<<<<< HEAD
-	newConn := &WebsocketConnection{
-		_URL:                     connectionURL,
-		responseMaxLimit:         c.ResponseMaxLimit,
-		rateLimit:                c.RateLimit,
-		reporter:                 c.ConnectionLevelReporter,
-		parent:                   w,
-=======
 	if w.useMultiConnectionManagement {
 		// The connection and supporting functions are defined per connection
 		// and the connection wrapper is stored in the connection manager.
@@ -297,20 +289,12 @@
 		connectionURL = c.URL
 	}
 	return &WebsocketConnection{
-		ExchangeName:             w.exchangeName,
-		URL:                      connectionURL,
-		ProxyURL:                 w.GetProxyAddress(),
-		Verbose:                  w.verbose,
-		ResponseMaxLimit:         c.ResponseMaxLimit,
-		Traffic:                  w.TrafficAlert,
-		readMessageErrors:        w.ReadMessageErrors,
-		shutdown:                 w.ShutdownC,
-		Wg:                       &w.Wg,
-		Match:                    w.Match,
-		RateLimit:                c.RateLimit,
-		Reporter:                 c.ConnectionLevelReporter,
->>>>>>> ac731ce2
+		_URL:                     connectionURL,
+		responseMaxLimit:         c.ResponseMaxLimit,
+		rateLimit:                c.RateLimit,
+		reporter:                 c.ConnectionLevelReporter,
 		bespokeGenerateMessageID: c.BespokeGenerateMessageID,
+		parent:                   w,
 	}
 }
 
@@ -426,7 +410,7 @@
 		}
 
 		if !conn.IsConnected() {
-			multiConnectFatalError = fmt.Errorf("%s websocket: [conn:%d] [URL:%s] failed to connect", w.exchangeName, i+1, conn.URL)
+			multiConnectFatalError = fmt.Errorf("%s websocket: [conn:%d] [URL:%s] failed to connect", w.exchangeName, i+1, conn._URL)
 			break
 		}
 
@@ -446,7 +430,7 @@
 			log.Debugf(log.WebsocketMgr, "%s websocket: [conn:%d] [URL:%s] connected. [Subscribed: %d]",
 				w.exchangeName,
 				i+1,
-				conn.URL,
+				conn._URL,
 				len(subs))
 		}
 	}
@@ -784,21 +768,6 @@
 		log.Debugf(log.ExchangeSys, "%s websocket: removing websocket proxy", w.exchangeName)
 	}
 
-<<<<<<< HEAD
-=======
-	for _, wrapper := range w.connectionManager {
-		if wrapper.Connection != nil {
-			wrapper.Connection.SetProxy(proxyAddr)
-		}
-	}
-	if w.Conn != nil {
-		w.Conn.SetProxy(proxyAddr)
-	}
-	if w.AuthConn != nil {
-		w.AuthConn.SetProxy(proxyAddr)
-	}
-
->>>>>>> ac731ce2
 	w.proxyAddr = proxyAddr
 
 	if !w.IsConnected() {
