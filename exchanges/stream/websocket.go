--- conflicted
+++ resolved
@@ -672,13 +672,8 @@
 		}
 
 		// If there are no subscriptions to subscribe to, close the connection as it is no longer needed.
-<<<<<<< HEAD
 		if w.connectionManager[x].Subscriptions.Len() == 0 && !w.connectionManager[x].Setup.ConnectionDoesNotRequireSubscriptions {
-			delete(w.connectionToWrapper, w.connectionManager[x].Connection) // Remove from lookup map
-=======
-		if w.connectionManager[x].Subscriptions.Len() == 0 {
 			delete(w.connections, w.connectionManager[x].Connection) // Remove from lookup map
->>>>>>> 696f3d20
 			if err := w.connectionManager[x].Connection.Shutdown(); err != nil {
 				log.Warnf(log.WebsocketMgr, "%v websocket: failed to shutdown connection: %v", w.exchangeName, err)
 			}
