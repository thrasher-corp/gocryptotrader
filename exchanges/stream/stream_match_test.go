package stream

import (
	"testing"

	"github.com/stretchr/testify/assert"
	"github.com/stretchr/testify/require"
)

func TestMatch(t *testing.T) {
	t.Parallel()
	load := []byte("42")
<<<<<<< HEAD
	assert.False(t, new(Match).IncomingWithData("hello", load), "Should not match an uninitilized Match")
=======
	assert.False(t, new(Match).IncomingWithData("hello", load), "Should not match an uninitialised Match")
>>>>>>> 16d88cf5

	match := NewMatch()
	assert.False(t, match.IncomingWithData("hello", load), "Should not match an empty signature")

	_, err := match.Set("hello", 0)
	require.ErrorIs(t, err, errInvalidBufferSize, "Must error on zero buffer size")
	_, err = match.Set("hello", -1)
	require.ErrorIs(t, err, errInvalidBufferSize, "Must error on negative buffer size")
	ch, err := match.Set("hello", 2)
	require.NoError(t, err, "Set must not error")
	assert.True(t, match.IncomingWithData("hello", []byte("hello")))
	assert.Equal(t, "hello", string(<-ch))

	_, err = match.Set("hello", 2)
	assert.ErrorIs(t, err, errSignatureCollision, "Should error on signature collision")

	assert.True(t, match.IncomingWithData("hello", load), "Should match with matching message and signature")
	assert.False(t, match.IncomingWithData("hello", load), "Should not match with matching message and signature")

	assert.Len(t, ch, 1, "Channel should have 1 items, 1 was already read above")
}

func TestRemoveSignature(t *testing.T) {
	t.Parallel()
	match := NewMatch()
	ch, err := match.Set("masterblaster", 1)
	select {
	case <-ch:
		t.Fatal("Should not be able to read from an empty channel")
	default:
	}
	require.NoError(t, err)
	match.RemoveSignature("masterblaster")
	select {
	case garbage := <-ch:
		require.Empty(t, garbage)
	default:
		t.Fatal("Should be able to read from a closed channel")
	}
}<|MERGE_RESOLUTION|>--- conflicted
+++ resolved
@@ -10,11 +10,7 @@
 func TestMatch(t *testing.T) {
 	t.Parallel()
 	load := []byte("42")
-<<<<<<< HEAD
-	assert.False(t, new(Match).IncomingWithData("hello", load), "Should not match an uninitilized Match")
-=======
 	assert.False(t, new(Match).IncomingWithData("hello", load), "Should not match an uninitialised Match")
->>>>>>> 16d88cf5
 
 	match := NewMatch()
 	assert.False(t, match.IncomingWithData("hello", load), "Should not match an empty signature")
