package buffer

import (
	"errors"
	"math/rand"
	"strings"
	"testing"
	"time"

	"github.com/thrasher-corp/gocryptotrader/config"
	"github.com/thrasher-corp/gocryptotrader/currency"
	"github.com/thrasher-corp/gocryptotrader/exchanges/asset"
	"github.com/thrasher-corp/gocryptotrader/exchanges/orderbook"
)

var (
	itemArray = [][]orderbook.Item{
		{{Price: 1000, Amount: 1, ID: 1000}},
		{{Price: 2000, Amount: 1, ID: 2000}},
		{{Price: 3000, Amount: 1, ID: 3000}},
		{{Price: 3000, Amount: 2, ID: 4000}},
		{{Price: 4000, Amount: 0, ID: 6000}},
		{{Price: 5000, Amount: 1, ID: 5000}},
	}

	cp, _ = currency.NewPairFromString("BTCUSD")
)

const (
	exchangeName = "exchangeTest"
)

func createSnapshot() (holder *Orderbook, asks, bids orderbook.Items, err error) {
	asks = orderbook.Items{{Price: 4000, Amount: 1, ID: 6}}
	bids = orderbook.Items{{Price: 4000, Amount: 1, ID: 6}}

	book := &orderbook.Base{
		Exchange:         exchangeName,
		Asks:             asks,
		Bids:             bids,
		Asset:            asset.Spot,
		Pair:             cp,
		PriceDuplication: true,
		LastUpdated:      time.Now(),
	}

	newBook := make(map[Key]*orderbookHolder)

	ch := make(chan interface{})
	go func(<-chan interface{}) { // reader
		for range ch {
			continue
		}
	}(ch)
	holder = &Orderbook{
		exchangeName: exchangeName,
		dataHandler:  ch,
		ob:           newBook,
	}
	err = holder.LoadSnapshot(book)
	return holder, asks, bids, err
}

func bidAskGenerator() []orderbook.Item {
	var response []orderbook.Item
	randIterator := 100
	for i := 0; i < randIterator; i++ {
		price := float64(rand.Intn(1000)) //nolint:gosec // no need to import crypo/rand for testing
		if price == 0 {
			price = 1
		}
		response = append(response, orderbook.Item{
			Amount: float64(rand.Intn(10)), //nolint:gosec // no need to import crypo/rand for testing
			Price:  price,
			ID:     int64(i),
		})
	}
	return response
}

func BenchmarkUpdateBidsByPrice(b *testing.B) {
	ob, _, _, err := createSnapshot()
	if err != nil {
		b.Error(err)
	}
	b.ResetTimer()
	for i := 0; i < b.N; i++ {
		bidAsks := bidAskGenerator()
		update := &orderbook.Update{
			Bids:       bidAsks,
			Asks:       bidAsks,
			Pair:       cp,
			UpdateTime: time.Now(),
			Asset:      asset.Spot,
		}
<<<<<<< HEAD
		holder := ob.ob[cp.Base][cp.Quote][asset.Spot]
		err = holder.updateByPrice(update)
		if err != nil {
			b.Fatal(err)
		}
=======
		holder := ob.ob[Key{Base: cp.Base.Item, Quote: cp.Quote.Item, Asset: asset.Spot}]
		holder.updateByPrice(update)
>>>>>>> 9c832316
	}
}

func BenchmarkUpdateAsksByPrice(b *testing.B) {
	ob, _, _, err := createSnapshot()
	if err != nil {
		b.Error(err)
	}
	b.ResetTimer()
	for i := 0; i < b.N; i++ {
		bidAsks := bidAskGenerator()
		update := &orderbook.Update{
			Bids:       bidAsks,
			Asks:       bidAsks,
			Pair:       cp,
			UpdateTime: time.Now(),
			Asset:      asset.Spot,
		}
<<<<<<< HEAD
		holder := ob.ob[cp.Base][cp.Quote][asset.Spot]
		err = holder.updateByPrice(update)
		if err != nil {
			b.Fatal(err)
		}
=======
		holder := ob.ob[Key{Base: cp.Base.Item, Quote: cp.Quote.Item, Asset: asset.Spot}]
		holder.updateByPrice(update)
>>>>>>> 9c832316
	}
}

// BenchmarkBufferPerformance demonstrates buffer more performant than multi
// process calls
// 890016	      1688 ns/op	     416 B/op	       3 allocs/op
func BenchmarkBufferPerformance(b *testing.B) {
	holder, asks, bids, err := createSnapshot()
	if err != nil {
		b.Fatal(err)
	}
	holder.bufferEnabled = true
	update := &orderbook.Update{
		Bids:       bids,
		Asks:       asks,
		Pair:       cp,
		UpdateTime: time.Now(),
		Asset:      asset.Spot,
	}
	b.ResetTimer()
	for i := 0; i < b.N; i++ {
		randomIndex := rand.Intn(4) //nolint:gosec // no need to import crypo/rand for testing
		update.Asks = itemArray[randomIndex]
		update.Bids = itemArray[randomIndex]
		err = holder.Update(update)
		if err != nil {
			b.Fatal(err)
		}
	}
}

// BenchmarkBufferSortingPerformance benchmark
//
//	613964	      2093 ns/op	     440 B/op	       4 allocs/op
func BenchmarkBufferSortingPerformance(b *testing.B) {
	holder, asks, bids, err := createSnapshot()
	if err != nil {
		b.Fatal(err)
	}
	holder.bufferEnabled = true
	holder.sortBuffer = true
	update := &orderbook.Update{
		Bids:       bids,
		Asks:       asks,
		Pair:       cp,
		UpdateTime: time.Now(),
		Asset:      asset.Spot,
	}
	b.ResetTimer()
	for i := 0; i < b.N; i++ {
		randomIndex := rand.Intn(4) //nolint:gosec // no need to import crypo/rand for testing
		update.Asks = itemArray[randomIndex]
		update.Bids = itemArray[randomIndex]
		err = holder.Update(update)
		if err != nil {
			b.Fatal(err)
		}
	}
}

// BenchmarkBufferSortingPerformance benchmark
// 914500	      1599 ns/op	     440 B/op	       4 allocs/op
func BenchmarkBufferSortingByIDPerformance(b *testing.B) {
	holder, asks, bids, err := createSnapshot()
	if err != nil {
		b.Fatal(err)
	}
	holder.bufferEnabled = true
	holder.sortBuffer = true
	holder.sortBufferByUpdateIDs = true
	update := &orderbook.Update{
		Bids:       bids,
		Asks:       asks,
		Pair:       cp,
		UpdateTime: time.Now(),
		Asset:      asset.Spot,
	}
	b.ResetTimer()
	for i := 0; i < b.N; i++ {
		randomIndex := rand.Intn(4) //nolint:gosec // no need to import crypo/rand for testing
		update.Asks = itemArray[randomIndex]
		update.Bids = itemArray[randomIndex]
		err = holder.Update(update)
		if err != nil {
			b.Fatal(err)
		}
	}
}

// BenchmarkNoBufferPerformance demonstrates orderbook process more performant
// than buffer
//   122659	     12792 ns/op	     972 B/op	       7 allocs/op PRIOR
//  1225924	      1028 ns/op	     240 B/op	       2 allocs/op CURRENT

func BenchmarkNoBufferPerformance(b *testing.B) {
	obl, asks, bids, err := createSnapshot()
	if err != nil {
		b.Fatal(err)
	}
	update := &orderbook.Update{
		Bids:       bids,
		Asks:       asks,
		Pair:       cp,
		UpdateTime: time.Now(),
		Asset:      asset.Spot,
	}
	b.ResetTimer()

	for i := 0; i < b.N; i++ {
		randomIndex := rand.Intn(4) //nolint:gosec // no need to import crypo/rand for testing
		update.Asks = itemArray[randomIndex]
		update.Bids = itemArray[randomIndex]
		err = obl.Update(update)
		if err != nil {
			b.Fatal(err)
		}
	}
}

func TestUpdates(t *testing.T) {
	holder, _, _, err := createSnapshot()
	if err != nil {
		t.Error(err)
	}

<<<<<<< HEAD
	book := holder.ob[cp.Base][cp.Quote][asset.Spot]
	err = book.updateByPrice(&orderbook.Update{
=======
	book := holder.ob[Key{Base: cp.Base.Item, Quote: cp.Quote.Item, Asset: asset.Spot}]
	book.updateByPrice(&orderbook.Update{
>>>>>>> 9c832316
		Bids:       itemArray[5],
		Asks:       itemArray[5],
		Pair:       cp,
		UpdateTime: time.Now(),
		Asset:      asset.Spot,
	})
	if err != nil {
		t.Error(err)
	}

	err = book.updateByPrice(&orderbook.Update{
		Bids:       itemArray[0],
		Asks:       itemArray[0],
		Pair:       cp,
		UpdateTime: time.Now(),
		Asset:      asset.Spot,
	})
	if err != nil {
		t.Error(err)
	}

	askLen, err := book.ob.GetAskLength()
	if !errors.Is(err, nil) {
		t.Fatalf("received: '%v' but expected: '%v'", err, nil)
	}

	if askLen != 3 {
		t.Error("Did not update")
	}
}

// TestHittingTheBuffer logic test
func TestHittingTheBuffer(t *testing.T) {
	holder, _, _, err := createSnapshot()
	if err != nil {
		t.Fatal(err)
	}
	holder.bufferEnabled = true
	holder.obBufferLimit = 5
	for i := range itemArray {
		asks := itemArray[i]
		bids := itemArray[i]
		err = holder.Update(&orderbook.Update{
			Bids:       bids,
			Asks:       asks,
			Pair:       cp,
			UpdateTime: time.Now(),
			Asset:      asset.Spot,
		})
		if err != nil {
			t.Fatal(err)
		}
	}

	book := holder.ob[Key{Base: cp.Base.Item, Quote: cp.Quote.Item, Asset: asset.Spot}]
	askLen, err := book.ob.GetAskLength()
	if !errors.Is(err, nil) {
		t.Fatalf("received: '%v' but expected: '%v'", err, nil)
	}

	if askLen != 3 {
		t.Errorf("expected 3 entries, received: %v", askLen)
	}

	bidLen, err := book.ob.GetBidLength()
	if !errors.Is(err, nil) {
		t.Fatalf("received: '%v' but expected: '%v'", err, nil)
	}

	if bidLen != 3 {
		t.Errorf("expected 3 entries, received: %v", bidLen)
	}
}

// TestInsertWithIDs logic test
func TestInsertWithIDs(t *testing.T) {
	holder, _, _, err := createSnapshot()
	if err != nil {
		t.Fatal(err)
	}
	holder.bufferEnabled = true
	holder.updateEntriesByID = true
	holder.obBufferLimit = 5
	for i := range itemArray {
		asks := itemArray[i]
		if asks[0].Amount <= 0 {
			continue
		}
		bids := itemArray[i]
		err = holder.Update(&orderbook.Update{
			Bids:       bids,
			Asks:       asks,
			Pair:       cp,
			UpdateTime: time.Now(),
			Asset:      asset.Spot,
			Action:     orderbook.UpdateInsert,
		})
		if err != nil {
			t.Fatal(err)
		}
	}

	book := holder.ob[Key{Base: cp.Base.Item, Quote: cp.Quote.Item, Asset: asset.Spot}]
	askLen, err := book.ob.GetAskLength()
	if !errors.Is(err, nil) {
		t.Fatalf("received: '%v' but expected: '%v'", err, nil)
	}
	if askLen != 6 {
		t.Errorf("expected 6 entries, received: %v", askLen)
	}

	bidLen, err := book.ob.GetBidLength()
	if !errors.Is(err, nil) {
		t.Fatalf("received: '%v' but expected: '%v'", err, nil)
	}
	if bidLen != 6 {
		t.Errorf("expected 6 entries, received: %v", bidLen)
	}
}

// TestSortIDs logic test
func TestSortIDs(t *testing.T) {
	holder, _, _, err := createSnapshot()
	if err != nil {
		t.Fatal(err)
	}
	holder.bufferEnabled = true
	holder.sortBufferByUpdateIDs = true
	holder.sortBuffer = true
	holder.obBufferLimit = 5
	for i := range itemArray {
		asks := itemArray[i]
		bids := itemArray[i]
		err = holder.Update(&orderbook.Update{
			Bids:       bids,
			Asks:       asks,
			Pair:       cp,
			UpdateID:   int64(i),
			Asset:      asset.Spot,
			UpdateTime: time.Now(),
		})
		if err != nil {
			t.Fatal(err)
		}
	}
	book := holder.ob[Key{Base: cp.Base.Item, Quote: cp.Quote.Item, Asset: asset.Spot}]
	askLen, err := book.ob.GetAskLength()
	if !errors.Is(err, nil) {
		t.Fatalf("received: '%v' but expected: '%v'", err, nil)
	}
	if askLen != 3 {
		t.Errorf("expected 3 entries, received: %v", askLen)
	}

	bidLen, err := book.ob.GetBidLength()
	if !errors.Is(err, nil) {
		t.Fatalf("received: '%v' but expected: '%v'", err, nil)
	}
	if bidLen != 3 {
		t.Errorf("expected 3 entries, received: %v", bidLen)
	}
}

// TestOutOfOrderIDs logic test
func TestOutOfOrderIDs(t *testing.T) {
	holder, _, _, err := createSnapshot()
	if err != nil {
		t.Fatal(err)
	}
	outOFOrderIDs := []int64{2, 1, 5, 3, 4, 6, 7}
	if itemArray[0][0].Price != 1000 {
		t.Errorf("expected sorted price to be 3000, received: %v",
			itemArray[1][0].Price)
	}
	holder.bufferEnabled = true
	holder.sortBuffer = true
	holder.obBufferLimit = 5
	for i := range itemArray {
		asks := itemArray[i]
		err = holder.Update(&orderbook.Update{
			Asks:       asks,
			Pair:       cp,
			UpdateID:   outOFOrderIDs[i],
			Asset:      asset.Spot,
			UpdateTime: time.Now(),
		})
		if err != nil {
			t.Fatal(err)
		}
	}
	book := holder.ob[Key{Base: cp.Base.Item, Quote: cp.Quote.Item, Asset: asset.Spot}]
	cpy, err := book.ob.Retrieve()
	if !errors.Is(err, nil) {
		t.Fatalf("received: '%v' but expected: '%v'", err, nil)
	}
	// Index 1 since index 0 is price 7000
	if cpy.Asks[1].Price != 2000 {
		t.Errorf("expected sorted price to be 2000, received: %v", cpy.Asks[1].Price)
	}
}

func TestOrderbookLastUpdateID(t *testing.T) {
	holder, _, _, err := createSnapshot()
	if err != nil {
		t.Fatal(err)
	}
	if exp := float64(1000); itemArray[0][0].Price != exp {
		t.Errorf("expected sorted price to be %f, received: %v",
			exp, itemArray[1][0].Price)
	}

	holder.checksum = func(state *orderbook.Base, checksum uint32) error { return errors.New("testerino") }

	// this update invalidates the book
	err = holder.Update(&orderbook.Update{
		Asks:       []orderbook.Item{{Price: 999999}},
		Pair:       cp,
		UpdateID:   -1,
		Asset:      asset.Spot,
		UpdateTime: time.Now(),
	})
	if !errors.Is(err, orderbook.ErrOrderbookInvalid) {
		t.Fatalf("received: %v but expected: %v", err, orderbook.ErrOrderbookInvalid)
	}

	holder, _, _, err = createSnapshot()
	if err != nil {
		t.Fatal(err)
	}

	holder.checksum = func(state *orderbook.Base, checksum uint32) error { return nil }
	holder.updateIDProgression = true

	for i := range itemArray {
		asks := itemArray[i]
		err = holder.Update(&orderbook.Update{
			Asks:       asks,
			Pair:       cp,
			UpdateID:   int64(i) + 1,
			Asset:      asset.Spot,
			UpdateTime: time.Now(),
		})
		if err != nil {
			t.Fatal(err)
		}
	}

	// out of order
	err = holder.Update(&orderbook.Update{
		Asks:     []orderbook.Item{{Price: 999999}},
		Pair:     cp,
		UpdateID: 1,
		Asset:    asset.Spot,
	})
	if err != nil {
		t.Fatal(err)
	}

	ob, err := holder.GetOrderbook(cp, asset.Spot)
	if err != nil {
		t.Fatal(err)
	}
	if exp := len(itemArray); ob.LastUpdateID != int64(exp) {
		t.Errorf("expected last update id to be %d, received: %v", exp, ob.LastUpdateID)
	}
}

// TestRunUpdateWithoutSnapshot logic test
func TestRunUpdateWithoutSnapshot(t *testing.T) {
	t.Parallel()
	var holder Orderbook
	var snapShot1 orderbook.Base
	asks := []orderbook.Item{
		{Price: 4000, Amount: 1, ID: 8},
	}
	bids := []orderbook.Item{
		{Price: 5999, Amount: 1, ID: 8},
		{Price: 4000, Amount: 1, ID: 9},
	}
	snapShot1.Asks = asks
	snapShot1.Bids = bids
	snapShot1.Asset = asset.Spot
	snapShot1.Pair = cp
	holder.exchangeName = exchangeName
	err := holder.Update(&orderbook.Update{
		Bids:       bids,
		Asks:       asks,
		Pair:       cp,
		UpdateTime: time.Now(),
		Asset:      asset.Spot,
	})
	if !errors.Is(err, errDepthNotFound) {
		t.Fatalf("expected %v but received %v", errDepthNotFound, err)
	}
}

// TestRunUpdateWithoutAnyUpdates logic test
func TestRunUpdateWithoutAnyUpdates(t *testing.T) {
	t.Parallel()
	var obl Orderbook
	var snapShot1 orderbook.Base
	snapShot1.Asks = []orderbook.Item{}
	snapShot1.Bids = []orderbook.Item{}
	snapShot1.Asset = asset.Spot
	snapShot1.Pair = cp
	obl.exchangeName = exchangeName
	err := obl.Update(&orderbook.Update{
		Bids:       snapShot1.Asks,
		Asks:       snapShot1.Bids,
		Pair:       cp,
		UpdateTime: time.Now(),
		Asset:      asset.Spot,
	})
	if !errors.Is(err, errUpdateNoTargets) {
		t.Fatalf("expected %v but received %v", errUpdateNoTargets, err)
	}
}

// TestRunSnapshotWithNoData logic test
func TestRunSnapshotWithNoData(t *testing.T) {
	t.Parallel()
	var obl Orderbook
	obl.ob = make(map[Key]*orderbookHolder)
	obl.dataHandler = make(chan interface{}, 1)
	var snapShot1 orderbook.Base
	snapShot1.Asset = asset.Spot
	snapShot1.Pair = cp
	snapShot1.Exchange = "test"
	obl.exchangeName = "test"
	snapShot1.LastUpdated = time.Now()
	err := obl.LoadSnapshot(&snapShot1)
	if err != nil {
		t.Fatal(err)
	}
}

// TestLoadSnapshot logic test
func TestLoadSnapshot(t *testing.T) {
	t.Parallel()
	var obl Orderbook
	obl.dataHandler = make(chan interface{}, 100)
	obl.ob = make(map[Key]*orderbookHolder)
	var snapShot1 orderbook.Base
	snapShot1.Exchange = "SnapshotWithOverride"
	asks := []orderbook.Item{
		{Price: 4000, Amount: 1, ID: 8},
	}
	bids := []orderbook.Item{
		{Price: 4000, Amount: 1, ID: 9},
	}
	snapShot1.Asks = asks
	snapShot1.Bids = bids
	snapShot1.Asset = asset.Spot
	snapShot1.Pair = cp
	snapShot1.LastUpdated = time.Now()
	err := obl.LoadSnapshot(&snapShot1)
	if err != nil {
		t.Error(err)
	}
}

// TestFlushBuffer logic test
func TestFlushBuffer(t *testing.T) {
	obl, _, _, err := createSnapshot()
	if err != nil {
		t.Fatal(err)
	}
	if obl.ob[Key{Base: cp.Base.Item, Quote: cp.Quote.Item, Asset: asset.Spot}] == nil {
		t.Error("expected ob to have ask entries")
	}
	obl.FlushBuffer()
	if obl.ob[Key{Base: cp.Base.Item, Quote: cp.Quote.Item, Asset: asset.Spot}] != nil {
		t.Error("expected ob be flushed")
	}
}

// TestInsertingSnapShots logic test
func TestInsertingSnapShots(t *testing.T) {
	t.Parallel()
	var holder Orderbook
	holder.dataHandler = make(chan interface{}, 100)
	holder.ob = make(map[Key]*orderbookHolder)
	var snapShot1 orderbook.Base
	snapShot1.Exchange = "WSORDERBOOKTEST1"
	asks := []orderbook.Item{
		{Price: 6000, Amount: 1, ID: 1},
		{Price: 6001, Amount: 0.5, ID: 2},
		{Price: 6002, Amount: 2, ID: 3},
		{Price: 6003, Amount: 3, ID: 4},
		{Price: 6004, Amount: 5, ID: 5},
		{Price: 6005, Amount: 2, ID: 6},
		{Price: 6006, Amount: 1.5, ID: 7},
		{Price: 6007, Amount: 0.5, ID: 8},
		{Price: 6008, Amount: 23, ID: 9},
		{Price: 6009, Amount: 9, ID: 10},
		{Price: 6010, Amount: 7, ID: 11},
	}

	bids := []orderbook.Item{
		{Price: 5999, Amount: 1, ID: 12},
		{Price: 5998, Amount: 0.5, ID: 13},
		{Price: 5997, Amount: 2, ID: 14},
		{Price: 5996, Amount: 3, ID: 15},
		{Price: 5995, Amount: 5, ID: 16},
		{Price: 5994, Amount: 2, ID: 17},
		{Price: 5993, Amount: 1.5, ID: 18},
		{Price: 5992, Amount: 0.5, ID: 19},
		{Price: 5991, Amount: 23, ID: 20},
		{Price: 5990, Amount: 9, ID: 21},
		{Price: 5989, Amount: 7, ID: 22},
	}

	snapShot1.Asks = asks
	snapShot1.Bids = bids
	snapShot1.Asset = asset.Spot
	snapShot1.Pair = cp
	snapShot1.LastUpdated = time.Now()
	err := holder.LoadSnapshot(&snapShot1)
	if err != nil {
		t.Fatal(err)
	}
	var snapShot2 orderbook.Base
	snapShot2.Exchange = "WSORDERBOOKTEST2"
	asks = []orderbook.Item{
		{Price: 51, Amount: 1, ID: 1},
		{Price: 52, Amount: 0.5, ID: 2},
		{Price: 53, Amount: 2, ID: 3},
		{Price: 54, Amount: 3, ID: 4},
		{Price: 55, Amount: 5, ID: 5},
		{Price: 56, Amount: 2, ID: 6},
		{Price: 57, Amount: 1.5, ID: 7},
		{Price: 58, Amount: 0.5, ID: 8},
		{Price: 59, Amount: 23, ID: 9},
		{Price: 50, Amount: 9, ID: 10},
		{Price: 60, Amount: 7, ID: 11},
	}

	bids = []orderbook.Item{
		{Price: 49, Amount: 1, ID: 12},
		{Price: 48, Amount: 0.5, ID: 13},
		{Price: 47, Amount: 2, ID: 14},
		{Price: 46, Amount: 3, ID: 15},
		{Price: 45, Amount: 5, ID: 16},
		{Price: 44, Amount: 2, ID: 17},
		{Price: 43, Amount: 1.5, ID: 18},
		{Price: 42, Amount: 0.5, ID: 19},
		{Price: 41, Amount: 23, ID: 20},
		{Price: 40, Amount: 9, ID: 21},
		{Price: 39, Amount: 7, ID: 22},
	}

	snapShot2.Asks = asks
	snapShot2.Asks.SortAsks()
	snapShot2.Bids = bids
	snapShot2.Bids.SortBids()
	snapShot2.Asset = asset.Spot
	snapShot2.Pair, err = currency.NewPairFromString("LTCUSD")
	if err != nil {
		t.Fatal(err)
	}
	snapShot2.LastUpdated = time.Now()
	err = holder.LoadSnapshot(&snapShot2)
	if err != nil {
		t.Fatal(err)
	}
	var snapShot3 orderbook.Base
	snapShot3.Exchange = "WSORDERBOOKTEST3"
	asks = []orderbook.Item{
		{Price: 511, Amount: 1, ID: 1},
		{Price: 52, Amount: 0.5, ID: 2},
		{Price: 53, Amount: 2, ID: 3},
		{Price: 54, Amount: 3, ID: 4},
		{Price: 55, Amount: 5, ID: 5},
		{Price: 56, Amount: 2, ID: 6},
		{Price: 57, Amount: 1.5, ID: 7},
		{Price: 58, Amount: 0.5, ID: 8},
		{Price: 59, Amount: 23, ID: 9},
		{Price: 50, Amount: 9, ID: 10},
		{Price: 60, Amount: 7, ID: 11},
	}

	bids = []orderbook.Item{
		{Price: 49, Amount: 1, ID: 12},
		{Price: 48, Amount: 0.5, ID: 13},
		{Price: 47, Amount: 2, ID: 14},
		{Price: 46, Amount: 3, ID: 15},
		{Price: 45, Amount: 5, ID: 16},
		{Price: 44, Amount: 2, ID: 17},
		{Price: 43, Amount: 1.5, ID: 18},
		{Price: 42, Amount: 0.5, ID: 19},
		{Price: 41, Amount: 23, ID: 20},
		{Price: 40, Amount: 9, ID: 21},
		{Price: 39, Amount: 7, ID: 22},
	}

	snapShot3.Asks = asks
	snapShot3.Asks.SortAsks()
	snapShot3.Bids = bids
	snapShot3.Bids.SortBids()
	snapShot3.Asset = asset.Futures
	snapShot3.Pair, err = currency.NewPairFromString("LTCUSD")
	if err != nil {
		t.Fatal(err)
	}
	snapShot3.LastUpdated = time.Now()
	err = holder.LoadSnapshot(&snapShot3)
	if err != nil {
		t.Fatal(err)
	}
	ob, err := holder.GetOrderbook(snapShot1.Pair, snapShot1.Asset)
	if err != nil {
		t.Fatal(err)
	}
	if ob.Asks[0] != snapShot1.Asks[0] {
		t.Errorf("loaded data mismatch. Expected %v, received %v",
			snapShot1.Asks[0],
			ob.Asks[0])
	}
	ob, err = holder.GetOrderbook(snapShot2.Pair, snapShot2.Asset)
	if err != nil {
		t.Fatal(err)
	}
	if ob.Asks[0] != snapShot2.Asks[0] {
		t.Errorf("loaded data mismatch. Expected %v, received %v",
			snapShot2.Asks[0],
			ob.Asks[0])
	}
	ob, err = holder.GetOrderbook(snapShot3.Pair, snapShot3.Asset)
	if err != nil {
		t.Fatal(err)
	}
	if ob.Asks[0] != snapShot3.Asks[0] {
		t.Errorf("loaded data mismatch. Expected %v, received %v",
			snapShot3.Asks[0],
			ob.Asks[0])
	}
}

func TestGetOrderbook(t *testing.T) {
	holder, _, _, err := createSnapshot()
	if err != nil {
		t.Fatal(err)
	}
	ob, err := holder.GetOrderbook(cp, asset.Spot)
	if err != nil {
		t.Fatal(err)
	}
	bufferOb := holder.ob[Key{Base: cp.Base.Item, Quote: cp.Quote.Item, Asset: asset.Spot}]
	b, err := bufferOb.ob.Retrieve()
	if !errors.Is(err, nil) {
		t.Fatalf("received: '%v' but expected: '%v'", err, nil)
	}
	askLen, err := bufferOb.ob.GetAskLength()
	if !errors.Is(err, nil) {
		t.Fatalf("received: '%v' but expected: '%v'", err, nil)
	}

	bidLen, err := bufferOb.ob.GetBidLength()
	if !errors.Is(err, nil) {
		t.Fatalf("received: '%v' but expected: '%v'", err, nil)
	}
	if askLen != len(ob.Asks) ||
		bidLen != len(ob.Bids) ||
		b.Asset != ob.Asset ||
		b.Exchange != ob.Exchange ||
		b.LastUpdateID != ob.LastUpdateID ||
		b.PriceDuplication != ob.PriceDuplication ||
		b.Pair != ob.Pair {
		t.Fatal("data on both books should be the same")
	}
}

func TestSetup(t *testing.T) {
	t.Parallel()
	w := Orderbook{}
	err := w.Setup(nil, nil, nil)
	if !errors.Is(err, errExchangeConfigNil) {
		t.Fatalf("expected error %v but received %v", errExchangeConfigNil, err)
	}

	exchangeConfig := &config.Exchange{}
	err = w.Setup(exchangeConfig, nil, nil)
	if !errors.Is(err, errBufferConfigNil) {
		t.Fatalf("expected error %v but received %v", errBufferConfigNil, err)
	}

	bufferConf := &Config{}
	err = w.Setup(exchangeConfig, bufferConf, nil)
	if !errors.Is(err, errUnsetDataHandler) {
		t.Fatalf("expected error %v but received %v", errUnsetDataHandler, err)
	}

	exchangeConfig.Orderbook.WebsocketBufferEnabled = true
	err = w.Setup(exchangeConfig, bufferConf, make(chan interface{}))
	if !errors.Is(err, errIssueBufferEnabledButNoLimit) {
		t.Fatalf("expected error %v but received %v", errIssueBufferEnabledButNoLimit, err)
	}

	exchangeConfig.Orderbook.WebsocketBufferLimit = 1337
	exchangeConfig.Orderbook.WebsocketBufferEnabled = true
	exchangeConfig.Name = "test"
	bufferConf.SortBuffer = true
	bufferConf.SortBufferByUpdateIDs = true
	bufferConf.UpdateEntriesByID = true
	err = w.Setup(exchangeConfig, bufferConf, make(chan interface{}))
	if err != nil {
		t.Fatal(err)
	}
	if w.obBufferLimit != 1337 ||
		!w.bufferEnabled ||
		!w.sortBuffer ||
		!w.sortBufferByUpdateIDs ||
		!w.updateEntriesByID ||
		w.exchangeName != "test" {
		t.Errorf("Setup incorrectly loaded %s", w.exchangeName)
	}
}

func TestValidate(t *testing.T) {
	t.Parallel()
	w := Orderbook{}
	err := w.validate(nil)
	if !errors.Is(err, errUpdateIsNil) {
		t.Fatalf("expected error %v but received %v", errUpdateIsNil, err)
	}

	err = w.validate(&orderbook.Update{})
	if !errors.Is(err, errUpdateNoTargets) {
		t.Fatalf("expected error %v but received %v", errUpdateNoTargets, err)
	}
}

func TestEnsureMultipleUpdatesViaPrice(t *testing.T) {
	t.Parallel()
	holder, _, _, err := createSnapshot()
	if err != nil {
		t.Error(err)
	}

	asks := bidAskGenerator()
<<<<<<< HEAD
	book := holder.ob[cp.Base][cp.Quote][asset.Spot]
	err = book.updateByPrice(&orderbook.Update{
=======
	book := holder.ob[Key{Base: cp.Base.Item, Quote: cp.Quote.Item, Asset: asset.Spot}]
	book.updateByPrice(&orderbook.Update{
>>>>>>> 9c832316
		Bids:       asks,
		Asks:       asks,
		Pair:       cp,
		UpdateTime: time.Now(),
		Asset:      asset.Spot,
	})
	if err != nil {
		t.Error(err)
	}

	askLen, err := book.ob.GetAskLength()
	if !errors.Is(err, nil) {
		t.Fatalf("received: '%v' but expected: '%v'", err, nil)
	}

	if askLen <= 3 {
		t.Errorf("Insufficient updates")
	}
}

func deploySliceOrdered(size int) orderbook.Items {
	var items []orderbook.Item
	for i := 0; i < size; i++ {
		items = append(items, orderbook.Item{Amount: 1, Price: rand.Float64() + float64(i), ID: rand.Int63()}) //nolint:gosec // Not needed for tests
	}
	return items
}

func TestUpdateByIDAndAction(t *testing.T) {
	t.Parallel()
	holder := orderbookHolder{}

	asks := deploySliceOrdered(100)
	//nolint: gocritic
	bids := append(asks[:0:0], asks...)
	bids.Reverse()

	book, err := orderbook.DeployDepth("test", cp, asset.Spot)
	if err != nil {
		t.Fatal(err)
	}

	err = book.LoadSnapshot(append(bids[:0:0], bids...), append(asks[:0:0], asks...), 0, time.Now(), true)
	if err != nil {
		t.Fatal(err)
	}

	ob, err := book.Retrieve()
	if !errors.Is(err, nil) {
		t.Fatalf("received: '%v' but expected: '%v'", err, nil)
	}

	err = ob.Verify()
	if !errors.Is(err, nil) {
		t.Fatalf("received: '%v' but expected: '%v'", err, nil)
	}

	holder.ob = book

	err = holder.updateByIDAndAction(&orderbook.Update{})
	if !errors.Is(err, errInvalidAction) {
		t.Fatalf("received: '%v' but expected: '%v'", err, errInvalidAction)
	}

	err = holder.updateByIDAndAction(&orderbook.Update{
		Action: orderbook.Amend,
		Bids: []orderbook.Item{
			{
				Price: 100,
				ID:    6969,
			},
		},
	})
	if !strings.Contains(err.Error(), errAmendFailure.Error()) {
		t.Fatalf("received: '%v' but expected: '%v'", err, errAmendFailure)
	}

	err = book.LoadSnapshot(append(bids[:0:0], bids...), append(asks[:0:0], asks...), 0, time.Now(), true)
	if err != nil {
		t.Fatal(err)
	}
	// append to slice
	err = holder.updateByIDAndAction(&orderbook.Update{
		Action: orderbook.UpdateInsert,
		Bids: []orderbook.Item{
			{
				Price:  0,
				ID:     1337,
				Amount: 1,
			},
		},
		Asks: []orderbook.Item{
			{
				Price:  100,
				ID:     1337,
				Amount: 1,
			},
		},
		UpdateTime: time.Now(),
	})
	if !errors.Is(err, nil) {
		t.Fatalf("received: '%v' but expected: '%v'", err, nil)
	}

	cpy, err := book.Retrieve()
	if !errors.Is(err, nil) {
		t.Fatalf("received: '%v' but expected: '%v'", err, nil)
	}

	if cpy.Bids[len(cpy.Bids)-1].Price != 0 {
		t.Fatal("did not append bid item")
	}
	if cpy.Asks[len(cpy.Asks)-1].Price != 100 {
		t.Fatal("did not append ask item")
	}

	// Change amount
	err = holder.updateByIDAndAction(&orderbook.Update{
		Action: orderbook.UpdateInsert,
		Bids: []orderbook.Item{
			{
				Price:  0,
				ID:     1337,
				Amount: 100,
			},
		},
		Asks: []orderbook.Item{
			{
				Price:  100,
				ID:     1337,
				Amount: 100,
			},
		},
		UpdateTime: time.Now(),
	})
	if !errors.Is(err, nil) {
		t.Fatalf("received: '%v' but expected: '%v'", err, nil)
	}

	cpy, err = book.Retrieve()
	if !errors.Is(err, nil) {
		t.Fatalf("received: '%v' but expected: '%v'", err, nil)
	}

	if cpy.Bids[len(cpy.Bids)-1].Amount != 100 {
		t.Fatal("did not update bid amount", cpy.Bids[len(cpy.Bids)-1].Amount)
	}

	if cpy.Asks[len(cpy.Asks)-1].Amount != 100 {
		t.Fatal("did not update ask amount")
	}

	// Change price level
	err = holder.updateByIDAndAction(&orderbook.Update{
		Action: orderbook.UpdateInsert,
		Bids: []orderbook.Item{
			{
				Price:  100,
				ID:     1337,
				Amount: 99,
			},
		},
		Asks: []orderbook.Item{
			{
				Price:  0,
				ID:     1337,
				Amount: 99,
			},
		},
		UpdateTime: time.Now(),
	})
	if !errors.Is(err, nil) {
		t.Fatalf("received: '%v' but expected: '%v'", err, nil)
	}

	cpy, err = book.Retrieve()
	if !errors.Is(err, nil) {
		t.Fatalf("received: '%v' but expected: '%v'", err, nil)
	}

	if cpy.Bids[0].Amount != 99 && cpy.Bids[0].Price != 100 {
		t.Fatal("did not adjust bid item placement and details")
	}

	if cpy.Asks[0].Amount != 99 && cpy.Asks[0].Amount != 0 {
		t.Fatal("did not adjust ask item placement and details")
	}

	err = book.LoadSnapshot(append(bids[:0:0], bids...), append(asks[:0:0], asks...), 0, time.Now(), true) //nolint:gocritic
	if err != nil {
		t.Fatal(err)
	}
	// Delete - not found
	err = holder.updateByIDAndAction(&orderbook.Update{
		Action: orderbook.Delete,
		Asks: []orderbook.Item{
			{
				Price:  0,
				ID:     1337,
				Amount: 99,
			},
		},
	})
	if !strings.Contains(err.Error(), errDeleteFailure.Error()) {
		t.Fatalf("received: '%v' but expected: '%v'", err, errDeleteFailure)
	}

	err = book.LoadSnapshot(append(bids[:0:0], bids...), append(asks[:0:0], asks...), 0, time.Now(), true) //nolint:gocritic
	if err != nil {
		t.Fatal(err)
	}
	// Delete - found
	err = holder.updateByIDAndAction(&orderbook.Update{
		Action: orderbook.Delete,
		Asks: []orderbook.Item{
			asks[0],
		},
		UpdateTime: time.Now(),
	})
	if !errors.Is(err, nil) {
		t.Fatalf("received: '%v' but expected: '%v'", err, nil)
	}

	askLen, err := book.GetAskLength()
	if !errors.Is(err, nil) {
		t.Fatalf("received: '%v' but expected: '%v'", err, nil)
	}

	if askLen != 99 {
		t.Fatal("element not deleted")
	}

	// Apply update
	err = holder.updateByIDAndAction(&orderbook.Update{
		Action: orderbook.Amend,
		Asks: []orderbook.Item{
			{ID: 123456},
		},
	})
	if !strings.Contains(err.Error(), errAmendFailure.Error()) {
		t.Fatalf("received: '%v' but expected: '%v'", err, errAmendFailure)
	}

	err = book.LoadSnapshot(bids, bids, 0, time.Now(), true)
	if err != nil {
		t.Fatal(err)
	}

	ob, err = book.Retrieve()
	if !errors.Is(err, nil) {
		t.Fatalf("received: '%v' but expected: '%v'", err, nil)
	}
	if len(ob.Asks) == 0 || len(ob.Bids) == 0 {
		t.Fatal("expected a valid orderbook")
	}

	update := ob.Asks[0]
	update.Amount = 1337

	err = holder.updateByIDAndAction(&orderbook.Update{
		Action: orderbook.Amend,
		Asks: []orderbook.Item{
			update,
		},
		UpdateTime: time.Now(),
	})
	if err != nil {
		t.Fatal(err)
	}

	ob, err = book.Retrieve()
	if !errors.Is(err, nil) {
		t.Fatalf("received: '%v' but expected: '%v'", err, nil)
	}

	if ob.Asks[0].Amount != 1337 {
		t.Fatal("element not updated")
	}
}

func TestFlushOrderbook(t *testing.T) {
	t.Parallel()
	w := &Orderbook{}
	err := w.Setup(&config.Exchange{Name: "test"}, &Config{}, make(chan interface{}, 2))
	if err != nil {
		t.Fatal(err)
	}

	var snapShot1 orderbook.Base
	snapShot1.Exchange = "Snapshooooot"
	asks := []orderbook.Item{
		{Price: 4000, Amount: 1, ID: 8},
	}
	bids := []orderbook.Item{
		{Price: 4000, Amount: 1, ID: 9},
	}
	snapShot1.Asks = asks
	snapShot1.Bids = bids
	snapShot1.Asset = asset.Spot
	snapShot1.Pair = cp
	snapShot1.LastUpdated = time.Now()

	err = w.FlushOrderbook(cp, asset.Spot)
	if err == nil {
		t.Fatal("book not loaded error cannot be nil")
	}

	_, err = w.GetOrderbook(cp, asset.Spot)
	if !errors.Is(err, errDepthNotFound) {
		t.Fatalf("expected: %v but received: %v", errDepthNotFound, err)
	}

	err = w.LoadSnapshot(&snapShot1)
	if err != nil {
		t.Fatal(err)
	}

	err = w.FlushOrderbook(cp, asset.Spot)
	if err != nil {
		t.Fatal(err)
	}

	_, err = w.GetOrderbook(cp, asset.Spot)
	if !errors.Is(err, orderbook.ErrOrderbookInvalid) {
		t.Fatalf("received: '%v' but expected: '%v'", err, orderbook.ErrOrderbookInvalid)
	}
}<|MERGE_RESOLUTION|>--- conflicted
+++ resolved
@@ -93,16 +93,11 @@
 			UpdateTime: time.Now(),
 			Asset:      asset.Spot,
 		}
-<<<<<<< HEAD
-		holder := ob.ob[cp.Base][cp.Quote][asset.Spot]
+		holder := ob.ob[Key{Base: cp.Base.Item, Quote: cp.Quote.Item, Asset: asset.Spot}]
 		err = holder.updateByPrice(update)
 		if err != nil {
 			b.Fatal(err)
 		}
-=======
-		holder := ob.ob[Key{Base: cp.Base.Item, Quote: cp.Quote.Item, Asset: asset.Spot}]
-		holder.updateByPrice(update)
->>>>>>> 9c832316
 	}
 }
 
@@ -121,16 +116,11 @@
 			UpdateTime: time.Now(),
 			Asset:      asset.Spot,
 		}
-<<<<<<< HEAD
-		holder := ob.ob[cp.Base][cp.Quote][asset.Spot]
+		holder := ob.ob[Key{Base: cp.Base.Item, Quote: cp.Quote.Item, Asset: asset.Spot}]
 		err = holder.updateByPrice(update)
 		if err != nil {
 			b.Fatal(err)
 		}
-=======
-		holder := ob.ob[Key{Base: cp.Base.Item, Quote: cp.Quote.Item, Asset: asset.Spot}]
-		holder.updateByPrice(update)
->>>>>>> 9c832316
 	}
 }
 
@@ -256,13 +246,8 @@
 		t.Error(err)
 	}
 
-<<<<<<< HEAD
-	book := holder.ob[cp.Base][cp.Quote][asset.Spot]
+	book := holder.ob[Key{Base: cp.Base.Item, Quote: cp.Quote.Item, Asset: asset.Spot}]
 	err = book.updateByPrice(&orderbook.Update{
-=======
-	book := holder.ob[Key{Base: cp.Base.Item, Quote: cp.Quote.Item, Asset: asset.Spot}]
-	book.updateByPrice(&orderbook.Update{
->>>>>>> 9c832316
 		Bids:       itemArray[5],
 		Asks:       itemArray[5],
 		Pair:       cp,
@@ -903,13 +888,8 @@
 	}
 
 	asks := bidAskGenerator()
-<<<<<<< HEAD
-	book := holder.ob[cp.Base][cp.Quote][asset.Spot]
+	book := holder.ob[Key{Base: cp.Base.Item, Quote: cp.Quote.Item, Asset: asset.Spot}]
 	err = book.updateByPrice(&orderbook.Update{
-=======
-	book := holder.ob[Key{Base: cp.Base.Item, Quote: cp.Quote.Item, Asset: asset.Spot}]
-	book.updateByPrice(&orderbook.Update{
->>>>>>> 9c832316
 		Bids:       asks,
 		Asks:       asks,
 		Pair:       cp,
