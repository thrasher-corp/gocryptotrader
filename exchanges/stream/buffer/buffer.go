--- conflicted
+++ resolved
@@ -331,12 +331,8 @@
 	}
 
 	holder.updateID = book.LastUpdateID
-<<<<<<< HEAD
 
 	err = holder.ob.LoadSnapshot(book.Bids,
-=======
-	holder.ob.LoadSnapshot(book.Bids,
->>>>>>> 9c832316
 		book.Asks,
 		book.LastUpdateID,
 		book.LastUpdated,
