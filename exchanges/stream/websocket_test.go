--- conflicted
+++ resolved
@@ -624,22 +624,12 @@
 func TestDial(t *testing.T) {
 	t.Parallel()
 	var testCases = []testStruct{
-<<<<<<< HEAD
 		{
 			WC: &WebsocketConnection{
 				parent:           &Websocket{exchangeName: "test1", verbose: true},
 				_URL:             websocketTestURL,
-				rateLimit:        10,
+				rateLimit:        request.NewWeightedRateLimitByDuration(10 * time.Millisecond),
 				responseMaxLimit: 7000000000,
-=======
-		{Error: nil,
-			WC: WebsocketConnection{
-				ExchangeName:     "test1",
-				Verbose:          true,
-				URL:              websocketTestURL,
-				RateLimit:        request.NewWeightedRateLimitByDuration(10 * time.Millisecond),
-				ResponseMaxLimit: 7000000000,
->>>>>>> cb6b3421
 			},
 		},
 		{
@@ -678,23 +668,13 @@
 func TestSendMessage(t *testing.T) {
 	t.Parallel()
 	var testCases = []testStruct{
-<<<<<<< HEAD
 		{
 			WC: &WebsocketConnection{
 				parent:           &Websocket{exchangeName: "test1", verbose: true},
 				_URL:             websocketTestURL,
-				rateLimit:        10,
+				rateLimit:        request.NewWeightedRateLimitByDuration(10 * time.Millisecond),
 				responseMaxLimit: 7000000000,
 			},
-=======
-		{Error: nil, WC: WebsocketConnection{
-			ExchangeName:     "test1",
-			Verbose:          true,
-			URL:              websocketTestURL,
-			RateLimit:        request.NewWeightedRateLimitByDuration(10 * time.Millisecond),
-			ResponseMaxLimit: 7000000000,
-		},
->>>>>>> cb6b3421
 		},
 		{
 			Error: errors.New(" Error: malformed ws or wss URL"),
@@ -724,19 +704,11 @@
 				}
 				t.Fatal(err)
 			}
-<<<<<<< HEAD
-			err = run.WC.SendJSONMessage(Ping)
+			err = run.WC.SendJSONMessage(context.Background(), Ping)
 			if err != nil {
 				t.Error(err)
 			}
-			err = run.WC.SendRawMessage(websocket.TextMessage, []byte(Ping))
-=======
-			err = testData.WC.SendJSONMessage(context.Background(), Ping)
-			if err != nil {
-				t.Error(err)
-			}
-			err = testData.WC.SendRawMessage(context.Background(), websocket.TextMessage, []byte(Ping))
->>>>>>> cb6b3421
+			err = run.WC.SendRawMessage(context.Background(), websocket.TextMessage, []byte(Ping))
 			if err != nil {
 				t.Error(err)
 			}
