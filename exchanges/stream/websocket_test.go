--- conflicted
+++ resolved
@@ -538,64 +538,19 @@
 		ws.AddSuccessfulSubscriptions(subs...)
 		return nil
 	}
-<<<<<<< HEAD
 	fnUnsub := func(ctx context.Context, unsubs []ChannelSubscription) error {
-		ws.RemoveSuccessfulUnsubscriptions(unsubs...)
-=======
-	fnUnsub := func(unsubs []ChannelSubscription) error {
 		ws.RemoveSubscriptions(unsubs...)
->>>>>>> 88182ec4
 		return nil
 	}
 	ws.Subscriber = fnSub
 	ws.Unsubscriber = fnUnsub
 
-<<<<<<< HEAD
-	err = ws.UnsubscribeChannels(context.Background(), nil)
-	if err == nil {
-		t.Fatal("error cannot be nil")
-	}
-
-	// Generate test sub
-	subs, err := ws.GenerateSubs()
-	if err != nil {
-		t.Fatal(err)
-	}
-
-	// unsub when no subscribed channel
-	err = ws.UnsubscribeChannels(context.Background(), subs)
-	if err == nil {
-		t.Fatal("error cannot be nil")
-	}
-
-	err = ws.SubscribeToChannels(context.Background(), subs)
-	if err != nil {
-		t.Fatal(err)
-	}
-
-	// subscribe when already subscribed
-	err = ws.SubscribeToChannels(context.Background(), subs)
-	if err == nil {
-		t.Fatal("error cannot be nil")
-	}
-
-	// subscribe to nothing
-	err = ws.SubscribeToChannels(context.Background(), nil)
-	if err == nil {
-		t.Fatal("error cannot be nil")
-	}
-
-	err = ws.UnsubscribeChannels(context.Background(), subs)
-	if err != nil {
-		t.Fatal(err)
-	}
-=======
 	subs, err := ws.GenerateSubs()
 	assert.NoError(t, err, "Generating test subscriptions should not error")
-	assert.ErrorIs(t, ws.UnsubscribeChannels(nil), errNoSubscriptionsSupplied, "Unsubscribing from nil should error")
-	assert.ErrorIs(t, ws.UnsubscribeChannels(subs), ErrSubscriptionNotFound, "Unsubscribing should error when not subscribed")
+	assert.ErrorIs(t, ws.UnsubscribeChannels(context.Background(), nil), errNoSubscriptionsSupplied, "Unsubscribing from nil should error")
+	assert.ErrorIs(t, ws.UnsubscribeChannels(context.Background(), subs), ErrSubscriptionNotFound, "Unsubscribing should error when not subscribed")
 	assert.Nil(t, ws.GetSubscription(42), "GetSubscription on empty internal map should return")
-	assert.NoError(t, ws.SubscribeToChannels(subs), "Basic Subscribing should not error")
+	assert.NoError(t, ws.SubscribeToChannels(context.Background(), subs), "Basic Subscribing should not error")
 	assert.Len(t, ws.GetSubscriptions(), 4, "Should have 4 subscriptions")
 	byDefKey := ws.GetSubscription(DefaultChannelKey{Channel: "TestSub"})
 	if assert.NotNil(t, byDefKey, "GetSubscription by default key should find a channel") {
@@ -613,10 +568,9 @@
 	}
 	assert.Nil(t, ws.GetSubscription(nil), "GetSubscription by nil should return nil")
 	assert.Nil(t, ws.GetSubscription(45), "GetSubscription by invalid key should return nil")
-	assert.ErrorIs(t, ws.SubscribeToChannels(subs), errChannelAlreadySubscribed, "Subscribe should error when already subscribed")
-	assert.ErrorIs(t, ws.SubscribeToChannels(nil), errNoSubscriptionsSupplied, "Subscribe to nil should error")
-	assert.NoError(t, ws.UnsubscribeChannels(subs), "Unsubscribing should not error")
->>>>>>> 88182ec4
+	assert.ErrorIs(t, ws.SubscribeToChannels(context.Background(), subs), errChannelAlreadySubscribed, "Subscribe should error when already subscribed")
+	assert.ErrorIs(t, ws.SubscribeToChannels(context.Background(), nil), errNoSubscriptionsSupplied, "Subscribe to nil should error")
+	assert.NoError(t, ws.UnsubscribeChannels(context.Background(), subs), "Unsubscribing should not error")
 }
 
 // TestResubscribe tests Resubscribing to existing subscriptions
@@ -636,39 +590,18 @@
 		ws.AddSuccessfulSubscriptions(subs...)
 		return nil
 	}
-<<<<<<< HEAD
 	fnUnsub := func(_ context.Context, unsubs []ChannelSubscription) error {
-		ws.RemoveSuccessfulUnsubscriptions(unsubs...)
-=======
-	fnUnsub := func(unsubs []ChannelSubscription) error {
 		ws.RemoveSubscriptions(unsubs...)
->>>>>>> 88182ec4
 		return nil
 	}
 	ws.Subscriber = fnSub
 	ws.Unsubscriber = fnUnsub
 
 	channel := []ChannelSubscription{{Channel: "resubTest"}}
-<<<<<<< HEAD
-	err = ws.ResubscribeToChannel(context.Background(), &channel[0])
-	if err == nil {
-		t.Fatal("error cannot be nil")
-	}
-
-	err = ws.SubscribeToChannels(context.Background(), channel)
-	if err != nil {
-		t.Fatal(err)
-	}
-
-	err = ws.ResubscribeToChannel(context.Background(), &channel[0])
-	if err != nil {
-		t.Fatal("error cannot be nil")
-	}
-=======
-
-	assert.ErrorIs(t, ws.ResubscribeToChannel(&channel[0]), ErrSubscriptionNotFound, "Resubscribe should error when channel isn't subscribed yet")
-	assert.NoError(t, ws.SubscribeToChannels(channel), "Subscribe should not error")
-	assert.NoError(t, ws.ResubscribeToChannel(&channel[0]), "Resubscribe should not error now the channel is subscribed")
+
+	assert.ErrorIs(t, ws.ResubscribeToChannel(context.Background(), &channel[0]), ErrSubscriptionNotFound, "Resubscribe should error when channel isn't subscribed yet")
+	assert.NoError(t, ws.SubscribeToChannels(context.Background(), channel), "Subscribe should not error")
+	assert.NoError(t, ws.ResubscribeToChannel(context.Background(), &channel[0]), "Resubscribe should not error now the channel is subscribed")
 }
 
 // TestSubscriptionState tests Subscription state changes
@@ -708,7 +641,6 @@
 
 	ws.RemoveSubscriptions(*c)
 	assert.Nil(t, ws.GetSubscription(42), "Remove should have removed the sub")
->>>>>>> 88182ec4
 }
 
 // TestConnectionMonitorNoConnection logic test
@@ -1332,15 +1264,8 @@
 	if err != nil {
 		t.Fatal(err)
 	}
-<<<<<<< HEAD
-	web.subscriptionMutex.Lock()
-	web.subscriptions = subs
-	web.subscriptionMutex.Unlock()
+	web.AddSuccessfulSubscriptions(subs...)
 	err = web.FlushChannels(context.Background())
-=======
-	web.AddSuccessfulSubscriptions(subs...)
-	err = web.FlushChannels()
->>>>>>> 88182ec4
 	if err != nil {
 		t.Fatal(err)
 	}
