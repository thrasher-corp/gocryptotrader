--- conflicted
+++ resolved
@@ -292,11 +292,7 @@
 	err := ws.SetProxyAddress("garbagio")
 	assert.ErrorContains(t, err, "invalid URI for request", "SetProxyAddress should error correctly")
 
-<<<<<<< HEAD
-	ws.Conn = &dodgyConnection{WebsocketConnection: WebsocketConnection{parent: ws}}
 	ws.AuthConn = &WebsocketConnection{parent: ws}
-=======
->>>>>>> ac731ce2
 	ws.setEnabled(true)
 	err = ws.Setup(defaultSetup) // Sets to enabled again
 	require.NoError(t, err, "Setup may not error")
@@ -620,25 +616,15 @@
 
 	var testCases = []testStruct{
 		{
-<<<<<<< HEAD
 			WC: &WebsocketConnection{
 				parent:           &Websocket{exchangeName: "test1", verbose: true},
-				_URL:             websocketTestURL,
+				_URL:             "ws" + mock.URL[len("http"):] + "/ws",
 				rateLimit:        request.NewWeightedRateLimitByDuration(10 * time.Millisecond),
 				responseMaxLimit: 7000000000,
-=======
-			WC: WebsocketConnection{
-				ExchangeName:     "test1",
-				Verbose:          true,
-				URL:              "ws" + mock.URL[len("http"):] + "/ws",
-				RateLimit:        request.NewWeightedRateLimitByDuration(10 * time.Millisecond),
-				ResponseMaxLimit: 7000000000,
->>>>>>> ac731ce2
 			},
 		},
 		{
 			Error: errors.New(" Error: malformed ws or wss URL"),
-<<<<<<< HEAD
 			WC: &WebsocketConnection{
 				parent:           &Websocket{exchangeName: "test2", verbose: true},
 				responseMaxLimit: 7000000000,
@@ -647,44 +633,14 @@
 		{
 			WC: &WebsocketConnection{
 				parent:           &Websocket{exchangeName: "test3", verbose: true, proxyAddr: proxyURL},
-				_URL:             websocketTestURL,
+				_URL:             "ws" + mock.URL[len("http"):] + "/ws",
 				responseMaxLimit: 7000000000,
 			},
 		},
 	}
-	for _, run := range testCases {
-		t.Run(run.WC.parent.exchangeName, func(t *testing.T) {
-			t.Parallel()
-			if run.WC.parent.proxyAddr != "" && !useProxyTests {
-				t.Skip("Proxy testing not enabled, skipping")
-			}
-			err := run.WC.Dial(&dialer, http.Header{})
-			if err != nil {
-				if run.Error != nil && strings.Contains(err.Error(), run.Error.Error()) {
-					return
-				}
-				t.Fatal(err)
-=======
-			WC: WebsocketConnection{
-				ExchangeName:     "test2",
-				Verbose:          true,
-				URL:              "",
-				ResponseMaxLimit: 7000000000,
-			},
-		},
-		{
-			WC: WebsocketConnection{
-				ExchangeName:     "test3",
-				Verbose:          true,
-				URL:              "ws" + mock.URL[len("http"):] + "/ws",
-				ProxyURL:         proxyURL,
-				ResponseMaxLimit: 7000000000,
-			},
-		},
-	}
 	// Mock server rejects parallel connections
 	for i := range testCases {
-		if testCases[i].WC.ProxyURL != "" && !useProxyTests {
+		if testCases[i].WC.parent.proxyAddr != "" && !useProxyTests {
 			t.Log("Proxy testing not enabled, skipping")
 			continue
 		}
@@ -692,7 +648,6 @@
 		if err != nil {
 			if testCases[i].Error != nil && strings.Contains(err.Error(), testCases[i].Error.Error()) {
 				return
->>>>>>> ac731ce2
 			}
 			t.Fatal(err)
 		}
@@ -708,25 +663,15 @@
 
 	var testCases = []testStruct{
 		{
-<<<<<<< HEAD
 			WC: &WebsocketConnection{
 				parent:           &Websocket{exchangeName: "test1", verbose: true},
-				_URL:             websocketTestURL,
+				_URL:             "ws" + mock.URL[len("http"):] + "/ws",
 				rateLimit:        request.NewWeightedRateLimitByDuration(10 * time.Millisecond),
 				responseMaxLimit: 7000000000,
-=======
-			WC: WebsocketConnection{
-				ExchangeName:     "test1",
-				Verbose:          true,
-				URL:              "ws" + mock.URL[len("http"):] + "/ws",
-				RateLimit:        request.NewWeightedRateLimitByDuration(10 * time.Millisecond),
-				ResponseMaxLimit: 7000000000,
->>>>>>> ac731ce2
 			},
 		},
 		{
 			Error: errors.New(" Error: malformed ws or wss URL"),
-<<<<<<< HEAD
 			WC: &WebsocketConnection{
 				parent:           &Websocket{exchangeName: "test2", verbose: true},
 				responseMaxLimit: 7000000000,
@@ -735,52 +680,14 @@
 		{
 			WC: &WebsocketConnection{
 				parent:           &Websocket{exchangeName: "test3", verbose: true, proxyAddr: proxyURL},
-				_URL:             websocketTestURL,
+				_URL:             "ws" + mock.URL[len("http"):] + "/ws",
 				responseMaxLimit: 7000000000,
 			},
 		},
 	}
-	for _, run := range testCases {
-		t.Run(run.WC.parent.exchangeName, func(t *testing.T) {
-			t.Parallel()
-			if run.WC.parent.proxyAddr != "" && !useProxyTests {
-				t.Skip("Proxy testing not enabled, skipping")
-			}
-			err := run.WC.Dial(&dialer, http.Header{})
-			if err != nil {
-				if run.Error != nil && strings.Contains(err.Error(), run.Error.Error()) {
-					return
-				}
-				t.Fatal(err)
-			}
-			err = run.WC.SendJSONMessage(context.Background(), request.Unset, Ping)
-			if err != nil {
-				t.Error(err)
-			}
-			err = run.WC.SendRawMessage(context.Background(), request.Unset, websocket.TextMessage, []byte(Ping))
-			if err != nil {
-				t.Error(err)
-=======
-			WC: WebsocketConnection{
-				ExchangeName:     "test2",
-				Verbose:          true,
-				URL:              "",
-				ResponseMaxLimit: 7000000000,
-			},
-		},
-		{
-			WC: WebsocketConnection{
-				ExchangeName:     "test3",
-				Verbose:          true,
-				URL:              "ws" + mock.URL[len("http"):] + "/ws",
-				ProxyURL:         proxyURL,
-				ResponseMaxLimit: 7000000000,
-			},
-		},
-	}
 	// Mock server rejects parallel connections
 	for x := range testCases {
-		if testCases[x].WC.ProxyURL != "" && !useProxyTests {
+		if testCases[x].WC.parent.proxyAddr != "" && !useProxyTests {
 			t.Log("Proxy testing not enabled, skipping")
 			continue
 		}
@@ -788,7 +695,6 @@
 		if err != nil {
 			if testCases[x].Error != nil && strings.Contains(err.Error(), testCases[x].Error.Error()) {
 				return
->>>>>>> ac731ce2
 			}
 			t.Fatal(err)
 		}
@@ -806,19 +712,12 @@
 	defer mock.Close()
 
 	wc := &WebsocketConnection{
-<<<<<<< HEAD
 		parent:           &Websocket{exchangeName: "test1", verbose: true, Match: NewMatch()},
-		_URL:             "wss://ws.kraken.com",
+		_URL:             "ws" + mock.URL[len("http"):] + "/ws",
 		responseMaxLimit: time.Second * 5,
-=======
-		Verbose:          true,
-		URL:              "ws" + mock.URL[len("http"):] + "/ws",
-		ResponseMaxLimit: time.Second * 5,
-		Match:            NewMatch(),
-	}
-	if wc.ProxyURL != "" && !useProxyTests {
+	}
+	if wc.parent.proxyAddr != "" && !useProxyTests {
 		t.Skip("Proxy testing not enabled, skipping")
->>>>>>> ac731ce2
 	}
 
 	err := wc.Dial(&websocket.Dialer{}, http.Header{})
@@ -901,59 +800,31 @@
 	defer mock.Close()
 
 	wc := &WebsocketConnection{
-<<<<<<< HEAD
-		parent:           &Websocket{exchangeName: "test1", verbose: true, Match: NewMatch()},
-		_URL:             websocketTestURL,
+		parent:           &Websocket{exchangeName: "test1", verbose: true, Match: NewMatch(), ShutdownC: make(chan struct{})},
+		_URL:             "ws" + mock.URL[len("http"):] + "/ws",
 		responseMaxLimit: time.Second * 5,
 	}
 
-	wc.parent.ShutdownC = make(chan struct{})
-	err := wc.Dial(&dialer, http.Header{})
-	require.NoError(t, err)
-=======
-		URL:              "ws" + mock.URL[len("http"):] + "/ws",
-		ResponseMaxLimit: time.Second * 5,
-		Match:            NewMatch(),
-		Wg:               &sync.WaitGroup{},
-	}
-
-	if wc.ProxyURL != "" && !useProxyTests {
+	if wc.parent.proxyAddr != "" && !useProxyTests {
 		t.Skip("Proxy testing not enabled, skipping")
 	}
-	wc.shutdown = make(chan struct{})
 	err := wc.Dial(&websocket.Dialer{}, http.Header{})
 	if err != nil {
 		t.Fatal(err)
 	}
->>>>>>> ac731ce2
 
 	wc.SetupPingHandler(request.Unset, PingHandler{UseGorillaHandler: true, MessageType: websocket.PingMessage, Delay: 100})
 
 	err = wc.connection.Close()
 	require.NoError(t, err)
 
-<<<<<<< HEAD
-	err = wc.Dial(&dialer, http.Header{})
+	err = wc.Dial(&websocket.Dialer{}, http.Header{})
 	require.NoError(t, err)
 
 	wc.SetupPingHandler(request.Unset, PingHandler{MessageType: websocket.TextMessage, Message: []byte(Ping), Delay: 200})
 	time.Sleep(time.Millisecond * 201)
 	close(wc.parent.ShutdownC)
 	wc.parent.Wg.Wait()
-=======
-	err = wc.Dial(&websocket.Dialer{}, http.Header{})
-	if err != nil {
-		t.Fatal(err)
-	}
-	wc.SetupPingHandler(request.Unset, PingHandler{
-		MessageType: websocket.TextMessage,
-		Message:     []byte(Ping),
-		Delay:       200,
-	})
-	time.Sleep(time.Millisecond * 201)
-	close(wc.shutdown)
-	wc.Wg.Wait()
->>>>>>> ac731ce2
 }
 
 // TestParseBinaryResponse logic test
@@ -964,15 +835,9 @@
 	defer mock.Close()
 
 	wc := &WebsocketConnection{
-<<<<<<< HEAD
 		parent:           &Websocket{exchangeName: "test1", verbose: true, Match: NewMatch()},
-		_URL:             websocketTestURL,
+		_URL:             "ws" + mock.URL[len("http"):] + "/ws",
 		responseMaxLimit: time.Second * 5,
-=======
-		URL:              "ws" + mock.URL[len("http"):] + "/ws",
-		ResponseMaxLimit: time.Second * 5,
-		Match:            NewMatch(),
->>>>>>> ac731ce2
 	}
 
 	var b bytes.Buffer
@@ -1354,25 +1219,17 @@
 
 func TestWebsocketConnectionShutdown(t *testing.T) {
 	t.Parallel()
-<<<<<<< HEAD
-	wc := WebsocketConnection{parent: &Websocket{exchangeName: "test"}}
-=======
-	wc := WebsocketConnection{shutdown: make(chan struct{})}
->>>>>>> ac731ce2
+	wc := WebsocketConnection{parent: &Websocket{exchangeName: "test", ShutdownC: make(chan struct{})}}
 	err := wc.Shutdown()
 	assert.NoError(t, err, "Shutdown should not error")
 
 	err = wc.Dial(&websocket.Dialer{}, nil)
 	assert.ErrorContains(t, err, "malformed ws or wss URL", "Dial must error correctly")
 
-<<<<<<< HEAD
-	wc._URL = websocketTestURL
-=======
 	mock := httptest.NewServer(http.HandlerFunc(func(w http.ResponseWriter, r *http.Request) { mockws.WsMockUpgrader(t, w, r, mockws.EchoHandler) }))
 	defer mock.Close()
 
-	wc.URL = "ws" + mock.URL[len("http"):] + "/ws"
->>>>>>> ac731ce2
+	wc._URL = "ws" + mock.URL[len("http"):] + "/ws"
 
 	err = wc.Dial(&websocket.Dialer{}, nil)
 	require.NoError(t, err, "Dial must not error")
@@ -1391,28 +1248,16 @@
 	r := &reporter{}
 	exch := "Kraken"
 	wc := &WebsocketConnection{
-<<<<<<< HEAD
 		parent:           &Websocket{exchangeName: exch, verbose: true, Match: NewMatch()},
-		_URL:             "wss://ws.kraken.com",
-		responseMaxLimit: time.Second * 5,
+		_URL:             "ws" + mock.URL[len("http"):] + "/ws",
+		responseMaxLimit: time.Second * 1,
 		reporter:         r,
 	}
-
-	err := wc.Dial(&dialer, http.Header{})
-=======
-		ExchangeName:     exch,
-		Verbose:          true,
-		URL:              "ws" + mock.URL[len("http"):] + "/ws",
-		ResponseMaxLimit: time.Second * 1,
-		Match:            NewMatch(),
-		Reporter:         r,
-	}
-	if wc.ProxyURL != "" && !useProxyTests {
+	if wc.parent.proxyAddr != "" && !useProxyTests {
 		t.Skip("Proxy testing not enabled, skipping")
 	}
 
 	err := wc.Dial(&websocket.Dialer{}, http.Header{})
->>>>>>> ac731ce2
 	require.NoError(t, err)
 
 	go readMessages(t, wc)
