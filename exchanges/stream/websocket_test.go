--- conflicted
+++ resolved
@@ -73,15 +73,9 @@
 	},
 	DefaultURL:   "testDefaultURL",
 	RunningURL:   "wss://testRunningURL",
-<<<<<<< HEAD
 	Connector:    func(context.Context) error { return nil },
 	Subscriber:   func(context.Context, []subscription.Subscription) error { return nil },
 	Unsubscriber: func(context.Context, []subscription.Subscription) error { return nil },
-=======
-	Connector:    func() error { return nil },
-	Subscriber:   func([]subscription.Subscription) error { return nil },
-	Unsubscriber: func([]subscription.Subscription) error { return nil },
->>>>>>> 9f968151
 	GenerateSubscriptions: func() ([]subscription.Subscription, error) {
 		return []subscription.Subscription{
 			{Channel: "TestSub"},
@@ -1319,11 +1313,7 @@
 		GenerateSubs: func() ([]subscription.Subscription, error) {
 			return []subscription.Subscription{{Channel: "test"}}, nil
 		},
-<<<<<<< HEAD
-		Subscriber: func(_ context.Context, cs []subscription.Subscription) error { return nil },
-=======
-		Subscriber: func([]subscription.Subscription) error { return nil },
->>>>>>> 9f968151
+		Subscriber: func(context.Context, []subscription.Subscription) error { return nil },
 	}
 
 	err := web.Enable(context.Background(), AutoSubscribe)
