package stream

import (
	"bytes"
	"compress/flate"
	"compress/gzip"
	"context"
	"encoding/json"
	"errors"
	"net/http"
	"net/http/httptest"
	"strconv"
	"strings"
	"sync"
	"testing"
	"time"

	"github.com/gorilla/websocket"
	"github.com/stretchr/testify/assert"
	"github.com/stretchr/testify/require"
	"github.com/thrasher-corp/gocryptotrader/common"
	"github.com/thrasher-corp/gocryptotrader/config"
	"github.com/thrasher-corp/gocryptotrader/currency"
	"github.com/thrasher-corp/gocryptotrader/exchanges/protocol"
	"github.com/thrasher-corp/gocryptotrader/exchanges/request"
	"github.com/thrasher-corp/gocryptotrader/exchanges/subscription"
	mockws "github.com/thrasher-corp/gocryptotrader/internal/testing/websocket"
)

const (
	useProxyTests = false                     // Disabled by default. Freely available proxy servers that work all the time are difficult to find
	proxyURL      = "http://212.186.171.4:80" // Replace with a usable proxy server
)

var (
	errDastardlyReason = errors.New("some dastardly reason")
)

type testStruct struct {
	Error error
	WC    WebsocketConnection
}

type testRequest struct {
	Event        string          `json:"event"`
	RequestID    int64           `json:"reqid,omitempty"`
	Pairs        []string        `json:"pair"`
	Subscription testRequestData `json:"subscription,omitempty"`
}

// testRequestData contains details on WS channel
type testRequestData struct {
	Name     string `json:"name,omitempty"`
	Interval int64  `json:"interval,omitempty"`
	Depth    int64  `json:"depth,omitempty"`
}

type testResponse struct {
	RequestID int64 `json:"reqid,omitempty"`
}

type testSubKey struct {
	Mood string
}

var defaultSetup = &WebsocketSetup{
	ExchangeConfig: &config.Exchange{
		Features: &config.FeaturesConfig{
			Enabled: config.FeaturesEnabledConfig{Websocket: true},
		},
		API: config.APIConfig{
			AuthenticatedWebsocketSupport: true,
		},
		WebsocketTrafficTimeout: time.Second * 5,
		Name:                    "GTX",
	},
	DefaultURL:   "testDefaultURL",
	RunningURL:   "wss://testRunningURL",
	Connector:    func() error { return nil },
	Subscriber:   func(subscription.List) error { return nil },
	Unsubscriber: func(subscription.List) error { return nil },
	GenerateSubscriptions: func() (subscription.List, error) {
		return subscription.List{
			{Channel: "TestSub"},
			{Channel: "TestSub2", Key: "purple"},
			{Channel: "TestSub3", Key: testSubKey{"mauve"}},
			{Channel: "TestSub4", Key: 42},
		}, nil
	},
	Features: &protocol.Features{Subscribe: true, Unsubscribe: true},
}

func TestSetup(t *testing.T) {
	t.Parallel()
	var w *Websocket
	err := w.Setup(nil)
	assert.ErrorIs(t, err, errWebsocketIsNil)

	w = &Websocket{DataHandler: make(chan interface{})}
	err = w.Setup(nil)
	assert.ErrorIs(t, err, errWebsocketSetupIsNil)

	websocketSetup := &WebsocketSetup{}

	err = w.Setup(websocketSetup)
	assert.ErrorIs(t, err, errExchangeConfigIsNil)

	websocketSetup.ExchangeConfig = &config.Exchange{}
	err = w.Setup(websocketSetup)
	assert.ErrorIs(t, err, errExchangeConfigNameEmpty)

	websocketSetup.ExchangeConfig.Name = "testname"
	err = w.Setup(websocketSetup)
	assert.ErrorIs(t, err, errWebsocketFeaturesIsUnset)

	websocketSetup.Features = &protocol.Features{}
	err = w.Setup(websocketSetup)
	assert.ErrorIs(t, err, errConfigFeaturesIsNil)

	websocketSetup.ExchangeConfig.Features = &config.FeaturesConfig{}
	websocketSetup.Subscriber = func(subscription.List) error { return nil } // kicks off the setup
	err = w.Setup(websocketSetup)
	assert.ErrorIs(t, err, errWebsocketConnectorUnset)
	websocketSetup.Subscriber = nil

	websocketSetup.Connector = func() error { return nil }
	err = w.Setup(websocketSetup)
	assert.ErrorIs(t, err, errWebsocketSubscriberUnset)

	websocketSetup.Subscriber = func(subscription.List) error { return nil }
	w.features.Unsubscribe = true
	err = w.Setup(websocketSetup)
	assert.ErrorIs(t, err, errWebsocketUnsubscriberUnset)

	websocketSetup.Unsubscriber = func(subscription.List) error { return nil }
	err = w.Setup(websocketSetup)
	assert.ErrorIs(t, err, errWebsocketSubscriptionsGeneratorUnset)

	websocketSetup.GenerateSubscriptions = func() (subscription.List, error) { return nil, nil }
	err = w.Setup(websocketSetup)
	assert.ErrorIs(t, err, errDefaultURLIsEmpty)

	websocketSetup.DefaultURL = "test"
	err = w.Setup(websocketSetup)
	assert.ErrorIs(t, err, errRunningURLIsEmpty)

	websocketSetup.RunningURL = "http://www.google.com"
	err = w.Setup(websocketSetup)
	assert.ErrorIs(t, err, errInvalidWebsocketURL)

	websocketSetup.RunningURL = "wss://www.google.com"
	websocketSetup.RunningURLAuth = "http://www.google.com"
	err = w.Setup(websocketSetup)
	assert.ErrorIs(t, err, errInvalidWebsocketURL)

	websocketSetup.RunningURLAuth = "wss://www.google.com"
	err = w.Setup(websocketSetup)
	assert.ErrorIs(t, err, errInvalidTrafficTimeout)

	websocketSetup.ExchangeConfig.WebsocketTrafficTimeout = time.Minute
	err = w.Setup(websocketSetup)
	assert.NoError(t, err, "Setup should not error")
}

func TestConnectionMessageErrors(t *testing.T) {
	t.Parallel()
	var wsWrong = &Websocket{}
	wsWrong.connector = func() error { return nil }
	err := wsWrong.Connect()
	assert.ErrorIs(t, err, ErrWebsocketNotEnabled, "Connect should error correctly")

	wsWrong.setEnabled(true)
	wsWrong.setState(connectingState)
	err = wsWrong.Connect()
	assert.ErrorIs(t, err, errAlreadyReconnecting, "Connect should error correctly")

	wsWrong.setState(disconnectedState)
	err = wsWrong.Connect()
	assert.ErrorIs(t, err, common.ErrNilPointer, "Connect should get a nil pointer error")
	assert.ErrorContains(t, err, "subscriptions", "Connect should get a nil pointer error about subscriptions")

	wsWrong.subscriptions = subscription.NewStore()
	wsWrong.setState(disconnectedState)
	wsWrong.connector = func() error { return errDastardlyReason }
	err = wsWrong.Connect()
	assert.ErrorIs(t, err, errDastardlyReason, "Connect should error correctly")

	ws := NewWebsocket()
	err = ws.Setup(defaultSetup)
	require.NoError(t, err, "Setup must not error")
	ws.trafficTimeout = time.Minute
	ws.connector = connect

	err = ws.Connect()
	require.NoError(t, err, "Connect must not error")

	checkToRoutineResult := func(t *testing.T) {
		t.Helper()
		v, ok := <-ws.ToRoutine
		require.True(t, ok, "ToRoutine should not be closed on us")
		switch err := v.(type) {
		case *websocket.CloseError:
			assert.Equal(t, "SpecialText", err.Text, "Should get correct Close Error")
		case error:
			assert.ErrorIs(t, err, errDastardlyReason, "Should get the correct error")
		default:
			assert.Failf(t, "Wrong data type sent to ToRoutine", "Got type: %T", err)
		}
	}

	ws.TrafficAlert <- struct{}{}
	ws.ReadMessageErrors <- errDastardlyReason
	checkToRoutineResult(t)

	ws.ReadMessageErrors <- &websocket.CloseError{Code: 1006, Text: "SpecialText"}
	checkToRoutineResult(t)

	// Test individual connection defined functions
	require.NoError(t, ws.Shutdown())
	ws.useMultiConnectionManagement = true

	err = ws.Connect()
	assert.ErrorIs(t, err, errNoPendingConnections, "Connect should error correctly")

	ws.useMultiConnectionManagement = true
	ws.SetCanUseAuthenticatedEndpoints(true)
	ws.verbose = true // NOTE: Intentional

	mock := httptest.NewServer(http.HandlerFunc(func(w http.ResponseWriter, r *http.Request) { mockws.WsMockUpgrader(t, w, r, mockws.EchoHandler) }))
	defer mock.Close()
	ws.connectionManager = []*ConnectionWrapper{{Setup: &ConnectionSetup{URL: "ws" + mock.URL[len("http"):] + "/ws"}}}
	err = ws.Connect()
	require.ErrorIs(t, err, errWebsocketSubscriptionsGeneratorUnset)

	ws.connectionManager[0].Setup.Authenticate = func(context.Context, Connection) error { return errDastardlyReason }

	ws.connectionManager[0].Setup.GenerateSubscriptions = func() (subscription.List, error) {
		return nil, errDastardlyReason
	}
	err = ws.Connect()
	require.ErrorIs(t, err, errDastardlyReason)

	ws.connectionManager[0].Setup.GenerateSubscriptions = func() (subscription.List, error) {
		return subscription.List{{}}, nil
	}
	err = ws.Connect()
	require.ErrorIs(t, err, errNoConnectFunc)

	ws.connectionManager[0].Setup.Connector = func(context.Context, Connection) error {
		return errDastardlyReason
	}
	err = ws.Connect()
	require.ErrorIs(t, err, errWebsocketDataHandlerUnset)

	ws.connectionManager[0].Setup.Handler = func(context.Context, []byte) error {
		return errDastardlyReason
	}
	err = ws.Connect()
	require.ErrorIs(t, err, errWebsocketSubscriberUnset)

	ws.connectionManager[0].Setup.Subscriber = func(context.Context, Connection, subscription.List) error {
		return errDastardlyReason
	}
	err = ws.Connect()
	require.ErrorIs(t, err, errDastardlyReason)

	ws.connectionManager[0].Setup.Connector = func(ctx context.Context, conn Connection) error {
		return conn.DialContext(ctx, websocket.DefaultDialer, nil)
	}
	err = ws.Connect()
	require.ErrorIs(t, err, errDastardlyReason)

	ws.connectionManager[0].Setup.Handler = func(context.Context, []byte) error {
		return errDastardlyReason
	}
	err = ws.Connect()
	require.ErrorIs(t, err, errDastardlyReason)

	ws.connectionManager[0].Setup.Subscriber = func(context.Context, Connection, subscription.List) error {
		return nil
	}
	err = ws.Connect()
	require.NoError(t, err)

	err = ws.connectionManager[0].Connection.SendRawMessage(context.Background(), request.Unset, websocket.TextMessage, []byte("test"))
	require.NoError(t, err)

	require.NoError(t, err)
	require.NoError(t, ws.Shutdown())
}

func TestWebsocket(t *testing.T) {
	t.Parallel()

	ws := NewWebsocket()

	err := ws.SetProxyAddress("garbagio")
	assert.ErrorContains(t, err, "invalid URI for request", "SetProxyAddress should error correctly")

	ws.setEnabled(true)
	err = ws.Setup(defaultSetup) // Sets to enabled again
	require.NoError(t, err, "Setup may not error")

	err = ws.Setup(defaultSetup)
	assert.ErrorIs(t, err, errWebsocketAlreadyInitialised, "Setup should error correctly if called twice")

	assert.Equal(t, "GTX", ws.GetName(), "GetName should return correctly")
	assert.True(t, ws.IsEnabled(), "Websocket should be enabled by Setup")

	ws.setEnabled(false)
	assert.False(t, ws.IsEnabled(), "Websocket should be disabled by setEnabled(false)")

	ws.setEnabled(true)
	assert.True(t, ws.IsEnabled(), "Websocket should be enabled by setEnabled(true)")

	err = ws.SetProxyAddress("https://192.168.0.1:1337")
	assert.NoError(t, err, "SetProxyAddress should not error when not yet connected")

	ws.setState(connectedState)

	ws.connector = func() error { return errDastardlyReason }
	err = ws.SetProxyAddress("https://192.168.0.1:1336")
	assert.ErrorIs(t, err, errDastardlyReason, "SetProxyAddress should call Connect and error from there")

	err = ws.SetProxyAddress("https://192.168.0.1:1336")
	assert.ErrorIs(t, err, errSameProxyAddress, "SetProxyAddress should error correctly")

	// removing proxy
	assert.NoError(t, ws.SetProxyAddress(""))

	ws.setEnabled(true)
	// reinstate proxy
	err = ws.SetProxyAddress("http://localhost:1337")
	assert.NoError(t, err, "SetProxyAddress should not error")
	assert.Equal(t, "http://localhost:1337", ws.GetProxyAddress(), "GetProxyAddress should return correctly")
	assert.Equal(t, "wss://testRunningURL", ws.GetWebsocketURL(), "GetWebsocketURL should return correctly")
	assert.Equal(t, time.Second*5, ws.trafficTimeout, "trafficTimeout should default correctly")

	assert.ErrorIs(t, ws.Shutdown(), ErrNotConnected)
	ws.setState(connectedState)
	assert.NoError(t, ws.Shutdown())

	ws.connector = func() error { return nil }
	err = ws.Connect()
	assert.NoError(t, err, "Connect should not error")

	ws.defaultURL = "ws://demos.kaazing.com/echo"
	ws.defaultURLAuth = "ws://demos.kaazing.com/echo"

	err = ws.SetWebsocketURL("", false, false)
	assert.NoError(t, err, "SetWebsocketURL should not error")

	err = ws.SetWebsocketURL("ws://demos.kaazing.com/echo", false, false)
	assert.NoError(t, err, "SetWebsocketURL should not error")

	err = ws.SetWebsocketURL("", true, false)
	assert.NoError(t, err, "SetWebsocketURL should not error")

	err = ws.SetWebsocketURL("ws://demos.kaazing.com/echo", true, false)
	assert.NoError(t, err, "SetWebsocketURL should not error")

	err = ws.SetWebsocketURL("ws://demos.kaazing.com/echo", true, true)
	assert.NoError(t, err, "SetWebsocketURL should not error on reconnect")

	// -- initiate the reconnect which is usually handled by connection monitor
	err = ws.Connect()
	assert.NoError(t, err, "ReConnect called manually should not error")

	err = ws.Connect()
	assert.ErrorIs(t, err, errAlreadyConnected, "ReConnect should error when already connected")

	err = ws.Shutdown()
	assert.NoError(t, err, "Shutdown should not error")
	ws.Wg.Wait()

	ws.useMultiConnectionManagement = true

	ws.connectionManager = []*ConnectionWrapper{{Setup: &ConnectionSetup{URL: "ws://demos.kaazing.com/echo"}, Connection: &WebsocketConnection{}}}
	err = ws.SetProxyAddress("https://192.168.0.1:1337")
	require.NoError(t, err)
}

func currySimpleSub(w *Websocket) func(subscription.List) error {
	return func(subs subscription.List) error {
		return w.AddSuccessfulSubscriptions(nil, subs...)
	}
}

func currySimpleSubConn(w *Websocket) func(context.Context, Connection, subscription.List) error {
	return func(_ context.Context, conn Connection, subs subscription.List) error {
		return w.AddSuccessfulSubscriptions(conn, subs...)
	}
}

func currySimpleUnsub(w *Websocket) func(subscription.List) error {
	return func(unsubs subscription.List) error {
		return w.RemoveSubscriptions(nil, unsubs...)
	}
}

func currySimpleUnsubConn(w *Websocket) func(context.Context, Connection, subscription.List) error {
	return func(_ context.Context, conn Connection, unsubs subscription.List) error {
		return w.RemoveSubscriptions(conn, unsubs...)
	}
}

// TestSubscribe logic test
func TestSubscribeUnsubscribe(t *testing.T) {
	t.Parallel()
	ws := NewWebsocket()
	assert.NoError(t, ws.Setup(defaultSetup), "WS Setup should not error")

	ws.Subscriber = currySimpleSub(ws)
	ws.Unsubscriber = currySimpleUnsub(ws)

	subs, err := ws.GenerateSubs()
	require.NoError(t, err, "Generating test subscriptions should not error")
	assert.NoError(t, new(Websocket).UnsubscribeChannels(nil, subs), "Should not error when w.subscriptions is nil")
	assert.NoError(t, ws.UnsubscribeChannels(nil, nil), "Unsubscribing from nil should not error")
	assert.ErrorIs(t, ws.UnsubscribeChannels(nil, subs), subscription.ErrNotFound, "Unsubscribing should error when not subscribed")
	assert.Nil(t, ws.GetSubscription(42), "GetSubscription on empty internal map should return")
	assert.NoError(t, ws.SubscribeToChannels(nil, subs), "Basic Subscribing should not error")
	assert.Len(t, ws.GetSubscriptions(), 4, "Should have 4 subscriptions")
	bySub := ws.GetSubscription(subscription.Subscription{Channel: "TestSub"})
	if assert.NotNil(t, bySub, "GetSubscription by subscription should find a channel") {
		assert.Equal(t, "TestSub", bySub.Channel, "GetSubscription by default key should return a pointer a copy of the right channel")
		assert.Same(t, bySub, subs[0], "GetSubscription returns the same pointer")
	}
	if assert.NotNil(t, ws.GetSubscription("purple"), "GetSubscription by string key should find a channel") {
		assert.Equal(t, "TestSub2", ws.GetSubscription("purple").Channel, "GetSubscription by string key should return a pointer a copy of the right channel")
	}
	if assert.NotNil(t, ws.GetSubscription(testSubKey{"mauve"}), "GetSubscription by type key should find a channel") {
		assert.Equal(t, "TestSub3", ws.GetSubscription(testSubKey{"mauve"}).Channel, "GetSubscription by type key should return a pointer a copy of the right channel")
	}
	if assert.NotNil(t, ws.GetSubscription(42), "GetSubscription by int key should find a channel") {
		assert.Equal(t, "TestSub4", ws.GetSubscription(42).Channel, "GetSubscription by int key should return a pointer a copy of the right channel")
	}
	assert.Nil(t, ws.GetSubscription(nil), "GetSubscription by nil should return nil")
	assert.Nil(t, ws.GetSubscription(45), "GetSubscription by invalid key should return nil")
	assert.ErrorIs(t, ws.SubscribeToChannels(nil, subs), subscription.ErrDuplicate, "Subscribe should error when already subscribed")
	assert.NoError(t, ws.SubscribeToChannels(nil, nil), "Subscribe to an nil List should not error")
	assert.NoError(t, ws.UnsubscribeChannels(nil, subs), "Unsubscribing should not error")

	ws.Subscriber = func(subscription.List) error { return errDastardlyReason }
	assert.ErrorIs(t, ws.SubscribeToChannels(nil, subs), errDastardlyReason, "Should error correctly when error returned from Subscriber")

	err = ws.SubscribeToChannels(nil, subscription.List{nil})
	assert.ErrorIs(t, err, common.ErrNilPointer, "Should error correctly when list contains a nil subscription")

	multi := NewWebsocket()
	set := *defaultSetup
	set.UseMultiConnectionManagement = true
	assert.NoError(t, multi.Setup(&set))

	amazingCandidate := &ConnectionSetup{
		URL:                   "AMAZING",
		Connector:             func(context.Context, Connection) error { return nil },
		GenerateSubscriptions: ws.GenerateSubs,
		Subscriber: func(ctx context.Context, c Connection, s subscription.List) error {
			return currySimpleSubConn(multi)(ctx, c, s)
		},
		Unsubscriber: func(ctx context.Context, c Connection, s subscription.List) error {
			return currySimpleUnsubConn(multi)(ctx, c, s)
		},
		Handler: func(context.Context, []byte) error { return nil },
	}
	require.NoError(t, multi.SetupNewConnection(amazingCandidate))

	amazingConn := multi.getConnectionFromSetup(amazingCandidate)
	multi.connections = map[Connection]*ConnectionWrapper{
		amazingConn: multi.connectionManager[0],
	}

	subs, err = amazingCandidate.GenerateSubscriptions()
	require.NoError(t, err, "Generating test subscriptions should not error")
	assert.NoError(t, new(Websocket).UnsubscribeChannels(nil, subs), "Should not error when w.subscriptions is nil")
	assert.NoError(t, new(Websocket).UnsubscribeChannels(amazingConn, subs), "Should not error when w.subscriptions is nil")
	assert.NoError(t, multi.UnsubscribeChannels(amazingConn, nil), "Unsubscribing from nil should not error")
	assert.ErrorIs(t, multi.UnsubscribeChannels(amazingConn, subs), subscription.ErrNotFound, "Unsubscribing should error when not subscribed")
	assert.Nil(t, multi.GetSubscription(42), "GetSubscription on empty internal map should return")

	assert.ErrorIs(t, multi.SubscribeToChannels(nil, subs), common.ErrNilPointer, "If no connection is set, Subscribe should error")

	assert.NoError(t, multi.SubscribeToChannels(amazingConn, subs), "Basic Subscribing should not error")
	assert.Len(t, multi.GetSubscriptions(), 4, "Should have 4 subscriptions")
	bySub = multi.GetSubscription(subscription.Subscription{Channel: "TestSub"})
	if assert.NotNil(t, bySub, "GetSubscription by subscription should find a channel") {
		assert.Equal(t, "TestSub", bySub.Channel, "GetSubscription by default key should return a pointer a copy of the right channel")
		assert.Same(t, bySub, subs[0], "GetSubscription returns the same pointer")
	}
	if assert.NotNil(t, multi.GetSubscription("purple"), "GetSubscription by string key should find a channel") {
		assert.Equal(t, "TestSub2", multi.GetSubscription("purple").Channel, "GetSubscription by string key should return a pointer a copy of the right channel")
	}
	if assert.NotNil(t, multi.GetSubscription(testSubKey{"mauve"}), "GetSubscription by type key should find a channel") {
		assert.Equal(t, "TestSub3", multi.GetSubscription(testSubKey{"mauve"}).Channel, "GetSubscription by type key should return a pointer a copy of the right channel")
	}
	if assert.NotNil(t, multi.GetSubscription(42), "GetSubscription by int key should find a channel") {
		assert.Equal(t, "TestSub4", multi.GetSubscription(42).Channel, "GetSubscription by int key should return a pointer a copy of the right channel")
	}
	assert.Nil(t, multi.GetSubscription(nil), "GetSubscription by nil should return nil")
	assert.Nil(t, multi.GetSubscription(45), "GetSubscription by invalid key should return nil")
	assert.ErrorIs(t, multi.SubscribeToChannels(amazingConn, subs), subscription.ErrDuplicate, "Subscribe should error when already subscribed")
	assert.NoError(t, multi.SubscribeToChannels(amazingConn, nil), "Subscribe to an nil List should not error")
	assert.NoError(t, multi.UnsubscribeChannels(amazingConn, subs), "Unsubscribing should not error")

	amazingCandidate.Subscriber = func(context.Context, Connection, subscription.List) error { return errDastardlyReason }
	assert.ErrorIs(t, multi.SubscribeToChannels(amazingConn, subs), errDastardlyReason, "Should error correctly when error returned from Subscriber")

	err = multi.SubscribeToChannels(amazingConn, subscription.List{nil})
	assert.ErrorIs(t, err, common.ErrNilPointer, "Should error correctly when list contains a nil subscription")
}

// TestResubscribe tests Resubscribing to existing subscriptions
func TestResubscribe(t *testing.T) {
	t.Parallel()
	ws := NewWebsocket()

	wackedOutSetup := *defaultSetup
	wackedOutSetup.MaxWebsocketSubscriptionsPerConnection = -1
	err := ws.Setup(&wackedOutSetup)
	assert.ErrorIs(t, err, errInvalidMaxSubscriptions, "Invalid MaxWebsocketSubscriptionsPerConnection should error")

	err = ws.Setup(defaultSetup)
	assert.NoError(t, err, "WS Setup should not error")

	ws.Subscriber = currySimpleSub(ws)
	ws.Unsubscriber = currySimpleUnsub(ws)

	channel := subscription.List{{Channel: "resubTest"}}

	assert.ErrorIs(t, ws.ResubscribeToChannel(nil, channel[0]), subscription.ErrNotFound, "Resubscribe should error when channel isn't subscribed yet")
	assert.NoError(t, ws.SubscribeToChannels(nil, channel), "Subscribe should not error")
	assert.NoError(t, ws.ResubscribeToChannel(nil, channel[0]), "Resubscribe should not error now the channel is subscribed")
}

// TestSubscriptions tests adding, getting and removing subscriptions
func TestSubscriptions(t *testing.T) {
	t.Parallel()
	w := new(Websocket) // Do not use NewWebsocket; We want to exercise w.subs == nil
	assert.ErrorIs(t, (*Websocket)(nil).AddSubscriptions(nil), common.ErrNilPointer, "Should error correctly when nil websocket")
	s := &subscription.Subscription{Key: 42, Channel: subscription.TickerChannel}
	require.NoError(t, w.AddSubscriptions(nil, s), "Adding first subscription should not error")
	assert.Same(t, s, w.GetSubscription(42), "Get Subscription should retrieve the same subscription")
	assert.ErrorIs(t, w.AddSubscriptions(nil, s), subscription.ErrDuplicate, "Adding same subscription should return error")
	assert.Equal(t, subscription.SubscribingState, s.State(), "Should set state to Subscribing")

	err := w.RemoveSubscriptions(nil, s)
	require.NoError(t, err, "RemoveSubscriptions must not error")
	assert.Nil(t, w.GetSubscription(42), "Remove should have removed the sub")
	assert.Equal(t, subscription.UnsubscribedState, s.State(), "Should set state to Unsubscribed")

	require.NoError(t, s.SetState(subscription.ResubscribingState), "SetState must not error")
	require.NoError(t, w.AddSubscriptions(nil, s), "Adding first subscription should not error")
	assert.Equal(t, subscription.ResubscribingState, s.State(), "Should not change resubscribing state")
}

// TestSuccessfulSubscriptions tests adding, getting and removing subscriptions
func TestSuccessfulSubscriptions(t *testing.T) {
	t.Parallel()
	w := new(Websocket) // Do not use NewWebsocket; We want to exercise w.subs == nil
	assert.ErrorIs(t, (*Websocket)(nil).AddSuccessfulSubscriptions(nil, nil), common.ErrNilPointer, "Should error correctly when nil websocket")
	c := &subscription.Subscription{Key: 42, Channel: subscription.TickerChannel}
	require.NoError(t, w.AddSuccessfulSubscriptions(nil, c), "Adding first subscription should not error")
	assert.Same(t, c, w.GetSubscription(42), "Get Subscription should retrieve the same subscription")
	assert.ErrorIs(t, w.AddSuccessfulSubscriptions(nil, c), subscription.ErrInStateAlready, "Adding subscription in same state should return error")
	require.NoError(t, c.SetState(subscription.SubscribingState), "SetState must not error")
	assert.ErrorIs(t, w.AddSuccessfulSubscriptions(nil, c), subscription.ErrDuplicate, "Adding same subscription should return error")

	err := w.RemoveSubscriptions(nil, c)
	require.NoError(t, err, "RemoveSubscriptions must not error")
	assert.Nil(t, w.GetSubscription(42), "Remove should have removed the sub")
	assert.ErrorIs(t, w.RemoveSubscriptions(nil, c), subscription.ErrNotFound, "Should error correctly when not found")
	assert.ErrorIs(t, (*Websocket)(nil).RemoveSubscriptions(nil, nil), common.ErrNilPointer, "Should error correctly when nil websocket")
	w.subscriptions = nil
	assert.ErrorIs(t, w.RemoveSubscriptions(nil, c), common.ErrNilPointer, "Should error correctly when nil websocket")
}

// TestGetSubscription logic test
func TestGetSubscription(t *testing.T) {
	t.Parallel()
	assert.Nil(t, (*Websocket).GetSubscription(nil, "imaginary"), "GetSubscription on a nil Websocket should return nil")
	assert.Nil(t, (&Websocket{}).GetSubscription("empty"), "GetSubscription on a Websocket with no sub store should return nil")
	w := NewWebsocket()
	assert.Nil(t, w.GetSubscription(nil), "GetSubscription with a nil key should return nil")
	s := &subscription.Subscription{Key: 42, Channel: "hello3"}
	require.NoError(t, w.AddSubscriptions(nil, s), "AddSubscriptions must not error")
	assert.Same(t, s, w.GetSubscription(42), "GetSubscription should delegate to the store")
}

// TestGetSubscriptions logic test
func TestGetSubscriptions(t *testing.T) {
	t.Parallel()
	assert.Nil(t, (*Websocket).GetSubscriptions(nil), "GetSubscription on a nil Websocket should return nil")
	assert.Nil(t, (&Websocket{}).GetSubscriptions(), "GetSubscription on a Websocket with no sub store should return nil")
	w := NewWebsocket()
	s := subscription.List{
		{Key: 42, Channel: "hello3"},
		{Key: 45, Channel: "hello4"},
	}
	err := w.AddSubscriptions(nil, s...)
	require.NoError(t, err, "AddSubscriptions must not error")
	assert.ElementsMatch(t, s, w.GetSubscriptions(), "GetSubscriptions should return the correct channel details")
}

// TestSetCanUseAuthenticatedEndpoints logic test
func TestSetCanUseAuthenticatedEndpoints(t *testing.T) {
	t.Parallel()
	ws := NewWebsocket()
	assert.False(t, ws.CanUseAuthenticatedEndpoints(), "CanUseAuthenticatedEndpoints should return false")
	ws.SetCanUseAuthenticatedEndpoints(true)
	assert.True(t, ws.CanUseAuthenticatedEndpoints(), "CanUseAuthenticatedEndpoints should return true")
}

// TestDial logic test
func TestDial(t *testing.T) {
	t.Parallel()

	mock := httptest.NewServer(http.HandlerFunc(func(w http.ResponseWriter, r *http.Request) { mockws.WsMockUpgrader(t, w, r, mockws.EchoHandler) }))
	defer mock.Close()

	var testCases = []testStruct{
		{
			WC: WebsocketConnection{
				ExchangeName:     "test1",
				Verbose:          true,
				URL:              "ws" + mock.URL[len("http"):] + "/ws",
				RateLimit:        request.NewWeightedRateLimitByDuration(10 * time.Millisecond),
				ResponseMaxLimit: 7000000000,
			},
		},
		{
			Error: errors.New(" Error: malformed ws or wss URL"),
			WC: WebsocketConnection{
				ExchangeName:     "test2",
				Verbose:          true,
				URL:              "",
				ResponseMaxLimit: 7000000000,
			},
		},
		{
			WC: WebsocketConnection{
				ExchangeName:     "test3",
				Verbose:          true,
				URL:              "ws" + mock.URL[len("http"):] + "/ws",
				ProxyURL:         proxyURL,
				ResponseMaxLimit: 7000000000,
			},
		},
	}
	// Mock server rejects parallel connections
	for i := range testCases {
		if testCases[i].WC.ProxyURL != "" && !useProxyTests {
			t.Log("Proxy testing not enabled, skipping")
			continue
		}
		err := testCases[i].WC.Dial(&websocket.Dialer{}, http.Header{})
		if err != nil {
			if testCases[i].Error != nil && strings.Contains(err.Error(), testCases[i].Error.Error()) {
				return
			}
			t.Fatal(err)
		}
	}
}

// TestSendMessage logic test
func TestSendMessage(t *testing.T) {
	t.Parallel()

	mock := httptest.NewServer(http.HandlerFunc(func(w http.ResponseWriter, r *http.Request) { mockws.WsMockUpgrader(t, w, r, mockws.EchoHandler) }))
	defer mock.Close()

	var testCases = []testStruct{
		{
			WC: WebsocketConnection{
				ExchangeName:     "test1",
				Verbose:          true,
				URL:              "ws" + mock.URL[len("http"):] + "/ws",
				RateLimit:        request.NewWeightedRateLimitByDuration(10 * time.Millisecond),
				ResponseMaxLimit: 7000000000,
			},
		},
		{
			Error: errors.New(" Error: malformed ws or wss URL"),
			WC: WebsocketConnection{
				ExchangeName:     "test2",
				Verbose:          true,
				URL:              "",
				ResponseMaxLimit: 7000000000,
			},
		},
		{
			WC: WebsocketConnection{
				ExchangeName:     "test3",
				Verbose:          true,
				URL:              "ws" + mock.URL[len("http"):] + "/ws",
				ProxyURL:         proxyURL,
				ResponseMaxLimit: 7000000000,
			},
		},
	}
	// Mock server rejects parallel connections
	for x := range testCases {
		if testCases[x].WC.ProxyURL != "" && !useProxyTests {
			t.Log("Proxy testing not enabled, skipping")
			continue
		}
		err := testCases[x].WC.Dial(&websocket.Dialer{}, http.Header{})
		if err != nil {
			if testCases[x].Error != nil && strings.Contains(err.Error(), testCases[x].Error.Error()) {
				return
			}
			t.Fatal(err)
		}
		err = testCases[x].WC.SendJSONMessage(context.Background(), request.Unset, Ping)
		require.NoError(t, err)
		err = testCases[x].WC.SendRawMessage(context.Background(), request.Unset, websocket.TextMessage, []byte(Ping))
		require.NoError(t, err)
	}
}

func TestSendMessageReturnResponse(t *testing.T) {
	t.Parallel()

	mock := httptest.NewServer(http.HandlerFunc(func(w http.ResponseWriter, r *http.Request) { mockws.WsMockUpgrader(t, w, r, mockws.EchoHandler) }))
	defer mock.Close()

	wc := &WebsocketConnection{
		Verbose:          true,
		URL:              "ws" + mock.URL[len("http"):] + "/ws",
		ResponseMaxLimit: time.Second * 5,
		Match:            NewMatch(),
	}
	if wc.ProxyURL != "" && !useProxyTests {
		t.Skip("Proxy testing not enabled, skipping")
	}

	err := wc.Dial(&websocket.Dialer{}, http.Header{})
	if err != nil {
		t.Fatal(err)
	}

	go readMessages(t, wc)

	req := testRequest{
		Event: "subscribe",
		Pairs: []string{currency.NewPairWithDelimiter("XBT", "USD", "/").String()},
		Subscription: testRequestData{
			Name: "ticker",
		},
		RequestID: wc.GenerateMessageID(false),
	}

	_, err = wc.SendMessageReturnResponse(context.Background(), request.Unset, req.RequestID, req)
	if err != nil {
		t.Error(err)
	}

	cancelledCtx, fn := context.WithDeadline(context.Background(), time.Now())
	fn()
	_, err = wc.SendMessageReturnResponse(cancelledCtx, request.Unset, "123", req)
	assert.ErrorIs(t, err, context.DeadlineExceeded)

	// with timeout
	wc.ResponseMaxLimit = 1
	_, err = wc.SendMessageReturnResponse(context.Background(), request.Unset, "123", req)
	assert.ErrorIs(t, err, ErrSignatureTimeout, "SendMessageReturnResponse should error when request ID not found")
}

type reporter struct {
	name string
	msg  []byte
	t    time.Duration
}

func (r *reporter) Latency(name string, message []byte, t time.Duration) {
	r.name = name
	r.msg = message
	r.t = t
}

// readMessages helper func
func readMessages(t *testing.T, wc *WebsocketConnection) {
	t.Helper()
	timer := time.NewTimer(20 * time.Second)
	for {
		select {
		case <-timer.C:
			return
		default:
			resp := wc.ReadMessage()
			if resp.Raw == nil {
				t.Error("connection has closed")
				return
			}
			var incoming testResponse
			err := json.Unmarshal(resp.Raw, &incoming)
			if err != nil {
				t.Error(err)
				return
			}
			if incoming.RequestID > 0 {
				wc.Match.IncomingWithData(incoming.RequestID, resp.Raw)
				return
			}
		}
	}
}

// TestSetupPingHandler logic test
func TestSetupPingHandler(t *testing.T) {
	t.Parallel()

	mock := httptest.NewServer(http.HandlerFunc(func(w http.ResponseWriter, r *http.Request) { mockws.WsMockUpgrader(t, w, r, mockws.EchoHandler) }))
	defer mock.Close()

	wc := &WebsocketConnection{
		URL:              "ws" + mock.URL[len("http"):] + "/ws",
		ResponseMaxLimit: time.Second * 5,
		Match:            NewMatch(),
		Wg:               &sync.WaitGroup{},
	}

	if wc.ProxyURL != "" && !useProxyTests {
		t.Skip("Proxy testing not enabled, skipping")
	}
	wc.shutdown = make(chan struct{})
	err := wc.Dial(&websocket.Dialer{}, http.Header{})
	if err != nil {
		t.Fatal(err)
	}

	wc.SetupPingHandler(request.Unset, PingHandler{
		UseGorillaHandler: true,
		MessageType:       websocket.PingMessage,
		Delay:             100,
	})

	err = wc.Connection.Close()
	if err != nil {
		t.Error(err)
	}

	err = wc.Dial(&websocket.Dialer{}, http.Header{})
	if err != nil {
		t.Fatal(err)
	}
	wc.SetupPingHandler(request.Unset, PingHandler{
		MessageType: websocket.TextMessage,
		Message:     []byte(Ping),
		Delay:       200,
	})
	time.Sleep(time.Millisecond * 201)
	close(wc.shutdown)
	wc.Wg.Wait()
}

// TestParseBinaryResponse logic test
func TestParseBinaryResponse(t *testing.T) {
	t.Parallel()

	mock := httptest.NewServer(http.HandlerFunc(func(w http.ResponseWriter, r *http.Request) { mockws.WsMockUpgrader(t, w, r, mockws.EchoHandler) }))
	defer mock.Close()

	wc := &WebsocketConnection{
		URL:              "ws" + mock.URL[len("http"):] + "/ws",
		ResponseMaxLimit: time.Second * 5,
		Match:            NewMatch(),
	}

	var b bytes.Buffer
	g := gzip.NewWriter(&b)
	_, err := g.Write([]byte("hello"))
	require.NoError(t, err, "gzip.Write must not error")
	assert.NoError(t, g.Close(), "Close should not error")

	resp, err := wc.parseBinaryResponse(b.Bytes())
	assert.NoError(t, err, "parseBinaryResponse should not error parsing gzip")
	assert.EqualValues(t, "hello", resp, "parseBinaryResponse should decode gzip")

	b.Reset()
	f, err := flate.NewWriter(&b, 1)
	require.NoError(t, err, "flate.NewWriter must not error")
	_, err = f.Write([]byte("goodbye"))
	require.NoError(t, err, "flate.Write must not error")
	assert.NoError(t, f.Close(), "Close should not error")

	resp, err = wc.parseBinaryResponse(b.Bytes())
	assert.NoError(t, err, "parseBinaryResponse should not error parsing inflate")
	assert.EqualValues(t, "goodbye", resp, "parseBinaryResponse should deflate")

	_, err = wc.parseBinaryResponse([]byte{})
	assert.ErrorContains(t, err, "unexpected EOF", "parseBinaryResponse should error on empty input")
}

// TestCanUseAuthenticatedWebsocketForWrapper logic test
func TestCanUseAuthenticatedWebsocketForWrapper(t *testing.T) {
	t.Parallel()
	ws := &Websocket{}
	assert.False(t, ws.CanUseAuthenticatedWebsocketForWrapper(), "CanUseAuthenticatedWebsocketForWrapper should return false")

	ws.setState(connectedState)
	require.True(t, ws.IsConnected(), "IsConnected must return true")
	assert.False(t, ws.CanUseAuthenticatedWebsocketForWrapper(), "CanUseAuthenticatedWebsocketForWrapper should return false")

	ws.SetCanUseAuthenticatedEndpoints(true)
	assert.True(t, ws.CanUseAuthenticatedWebsocketForWrapper(), "CanUseAuthenticatedWebsocketForWrapper should return true")
}

func TestGenerateMessageID(t *testing.T) {
	t.Parallel()
	wc := WebsocketConnection{}
	const spins = 1000
	ids := make([]int64, spins)
	for i := range spins {
		id := wc.GenerateMessageID(true)
		assert.NotContains(t, ids, id, "GenerateMessageID must not generate the same ID twice")
		ids[i] = id
	}

	wc.bespokeGenerateMessageID = func(bool) int64 { return 42 }
	assert.EqualValues(t, 42, wc.GenerateMessageID(true), "GenerateMessageID must use bespokeGenerateMessageID")
}

// 7002502	       166.7 ns/op	      48 B/op	       3 allocs/op
func BenchmarkGenerateMessageID_High(b *testing.B) {
	wc := WebsocketConnection{}
	for i := 0; i < b.N; i++ {
		_ = wc.GenerateMessageID(true)
	}
}

// 6536250	       186.1 ns/op	      48 B/op	       3 allocs/op
func BenchmarkGenerateMessageID_Low(b *testing.B) {
	wc := WebsocketConnection{}
	for i := 0; i < b.N; i++ {
		_ = wc.GenerateMessageID(false)
	}
}

func TestCheckWebsocketURL(t *testing.T) {
	err := checkWebsocketURL("")
	assert.ErrorIs(t, err, errInvalidWebsocketURL, "checkWebsocketURL should error correctly on empty string")

	err = checkWebsocketURL("wowowow:wowowowo")
	assert.ErrorIs(t, err, errInvalidWebsocketURL, "checkWebsocketURL should error correctly on bad format")

	err = checkWebsocketURL("://")
	assert.ErrorContains(t, err, "missing protocol scheme", "checkWebsocketURL should error correctly on bad proto")

	err = checkWebsocketURL("http://www.google.com")
	assert.ErrorIs(t, err, errInvalidWebsocketURL, "checkWebsocketURL should error correctly on wrong proto")

	err = checkWebsocketURL("wss://websocketconnection.place")
	assert.NoError(t, err, "checkWebsocketURL should not error")

	err = checkWebsocketURL("ws://websocketconnection.place")
	assert.NoError(t, err, "checkWebsocketURL should not error")
}

// TestGetChannelDifference exercises GetChannelDifference
// See subscription.TestStoreDiff for further testing
func TestGetChannelDifference(t *testing.T) {
	t.Parallel()

	w := &Websocket{}
	assert.NotPanics(t, func() { w.GetChannelDifference(nil, subscription.List{}) }, "Should not panic when called without a store")
	subs, unsubs := w.GetChannelDifference(nil, subscription.List{{Channel: subscription.CandlesChannel}})
	require.Equal(t, 1, len(subs), "Should get the correct number of subs")
	require.Empty(t, unsubs, "Should get no unsubs")
	require.NoError(t, w.AddSubscriptions(nil, subs...), "AddSubscriptions must not error")
	subs, unsubs = w.GetChannelDifference(nil, subscription.List{{Channel: subscription.TickerChannel}})
	require.Equal(t, 1, len(subs), "Should get the correct number of subs")
	assert.Equal(t, 1, len(unsubs), "Should get the correct number of unsubs")

	w = &Websocket{}
	sweetConn := &WebsocketConnection{}
	subs, unsubs = w.GetChannelDifference(sweetConn, subscription.List{{Channel: subscription.CandlesChannel}})
	require.Equal(t, 1, len(subs))
	require.Empty(t, unsubs, "Should get no unsubs")

	w.connections = map[Connection]*ConnectionWrapper{
		sweetConn: {Setup: &ConnectionSetup{URL: "ws://localhost:8080/ws"}},
	}

	naughtyConn := &WebsocketConnection{}
	subs, unsubs = w.GetChannelDifference(naughtyConn, subscription.List{{Channel: subscription.CandlesChannel}})
	require.Equal(t, 1, len(subs))
	require.Empty(t, unsubs, "Should get no unsubs")

	subs, unsubs = w.GetChannelDifference(sweetConn, subscription.List{{Channel: subscription.CandlesChannel}})
	require.Equal(t, 1, len(subs))
	require.Empty(t, unsubs, "Should get no unsubs")

	err := w.connections[sweetConn].Subscriptions.Add(&subscription.Subscription{Channel: subscription.CandlesChannel})
	require.NoError(t, err)

	subs, unsubs = w.GetChannelDifference(sweetConn, subscription.List{{Channel: subscription.CandlesChannel}})
	require.Empty(t, subs, "Should get no subs")
	require.Empty(t, unsubs, "Should get no unsubs")

	subs, unsubs = w.GetChannelDifference(sweetConn, nil)
	require.Empty(t, subs, "Should get no subs")
	require.Equal(t, 1, len(unsubs))
}

// GenSubs defines a theoretical exchange with pair management
type GenSubs struct {
	EnabledPairs currency.Pairs
	subscribos   subscription.List
	unsubscribos subscription.List
}

// generateSubs default subs created from the enabled pairs list
func (g *GenSubs) generateSubs() (subscription.List, error) {
	superduperchannelsubs := make(subscription.List, len(g.EnabledPairs))
	for i := range g.EnabledPairs {
		superduperchannelsubs[i] = &subscription.Subscription{
			Channel: "TEST:" + strconv.FormatInt(int64(i), 10),
			Pairs:   currency.Pairs{g.EnabledPairs[i]},
		}
	}
	return superduperchannelsubs, nil
}

func (g *GenSubs) SUBME(subs subscription.List) error {
	if len(subs) == 0 {
		return errors.New("WOW")
	}
	g.subscribos = subs
	return nil
}

func (g *GenSubs) UNSUBME(unsubs subscription.List) error {
	if len(unsubs) == 0 {
		return errors.New("WOW")
	}
	g.unsubscribos = unsubs
	return nil
}

// sneaky connect func
func connect() error { return nil }

func TestFlushChannels(t *testing.T) {
	t.Parallel()
	// Enabled pairs/setup system

	dodgyWs := Websocket{}
	err := dodgyWs.FlushChannels()
	assert.ErrorIs(t, err, ErrWebsocketNotEnabled, "FlushChannels should error correctly")

	dodgyWs.setEnabled(true)
	err = dodgyWs.FlushChannels()
	assert.ErrorIs(t, err, ErrNotConnected, "FlushChannels should error correctly")

	newgen := GenSubs{EnabledPairs: []currency.Pair{
		currency.NewPair(currency.BTC, currency.AUD),
		currency.NewPair(currency.BTC, currency.USDT),
	}}

	w := NewWebsocket()
	w.exchangeName = "test"
	w.connector = connect
	w.Subscriber = newgen.SUBME
	w.Unsubscriber = newgen.UNSUBME
	// Added for when we utilise connect() in FlushChannels() so the traffic monitor doesn't time out and turn this to an unconnected state
	w.trafficTimeout = time.Second * 30

	w.setEnabled(true)
	w.setState(connectedState)

	// Allow subscribe and unsubscribe feature set, without these the tests will call shutdown and connect.
	w.features.Subscribe = true
	w.features.Unsubscribe = true

	// Disable pair and flush system
	newgen.EnabledPairs = []currency.Pair{currency.NewPair(currency.BTC, currency.AUD)}
	w.GenerateSubs = func() (subscription.List, error) { return subscription.List{{Channel: "test"}}, nil }
	err = w.FlushChannels()
	require.NoError(t, err, "Flush Channels must not error")

	w.GenerateSubs = func() (subscription.List, error) { return nil, errDastardlyReason } // error on generateSubs
	err = w.FlushChannels()                                                               // error on full subscribeToChannels
	assert.ErrorIs(t, err, errDastardlyReason, "FlushChannels should error correctly on GenerateSubs")

	w.GenerateSubs = func() (subscription.List, error) { return nil, nil } // No subs to sub
	err = w.FlushChannels()                                                // No subs to sub
	assert.NoError(t, err, "Flush Channels should not error")

	w.GenerateSubs = newgen.generateSubs
	subs, err := w.GenerateSubs()
	require.NoError(t, err, "GenerateSubs must not error")
	require.NoError(t, w.AddSubscriptions(nil, subs...), "AddSubscriptions must not error")
	err = w.FlushChannels()
	assert.NoError(t, err, "FlushChannels should not error")

	w.GenerateSubs = newgen.generateSubs
	w.subscriptions = subscription.NewStore()
	err = w.subscriptions.Add(&subscription.Subscription{
		Key:     41,
		Channel: "match channel",
		Pairs:   currency.Pairs{currency.NewPair(currency.BTC, currency.AUD)},
	})
	require.NoError(t, err, "AddSubscription must not error")
	err = w.subscriptions.Add(&subscription.Subscription{
		Key:     42,
		Channel: "unsub channel",
		Pairs:   currency.Pairs{currency.NewPair(currency.THETA, currency.USDT)},
	})
	require.NoError(t, err, "AddSubscription must not error")

	err = w.FlushChannels()
	assert.NoError(t, err, "FlushChannels should not error")

	w.setState(connectedState)
	err = w.FlushChannels()
	assert.NoError(t, err, "FlushChannels should not error")

	// Multi connection management
	w.useMultiConnectionManagement = true
	mock := httptest.NewServer(http.HandlerFunc(func(w http.ResponseWriter, r *http.Request) { mockws.WsMockUpgrader(t, w, r, mockws.EchoHandler) }))
	defer mock.Close()

	amazingCandidate := &ConnectionSetup{
		URL: "ws" + mock.URL[len("http"):] + "/ws",
		Connector: func(ctx context.Context, conn Connection) error {
			return conn.DialContext(ctx, websocket.DefaultDialer, nil)
		},
		GenerateSubscriptions: newgen.generateSubs,
		Subscriber: func(ctx context.Context, c Connection, s subscription.List) error {
			return currySimpleSubConn(w)(ctx, c, s)
		},
		Unsubscriber: func(ctx context.Context, c Connection, s subscription.List) error {
			return currySimpleUnsubConn(w)(ctx, c, s)
		},
		Handler: func(context.Context, []byte) error { return nil },
	}
	require.NoError(t, w.SetupNewConnection(amazingCandidate))
	require.NoError(t, w.FlushChannels(), "FlushChannels must not error")

	// Forces full connection cycle (shutdown, connect, subscribe). This will also start monitoring routines.
	w.features.Subscribe = false
	require.NoError(t, w.FlushChannels(), "FlushChannels must not error")

	// Unsubscribe what's already subscribed. No subscriptions left over, which then forces the shutdown and removal
	// of the connection from management.
	w.features.Subscribe = true
	w.connectionManager[0].Setup.GenerateSubscriptions = func() (subscription.List, error) { return nil, nil }
	require.NoError(t, w.FlushChannels(), "FlushChannels must not error")
}

func TestDisable(t *testing.T) {
	t.Parallel()
	w := NewWebsocket()
	w.setEnabled(true)
	w.setState(connectedState)
	require.NoError(t, w.Disable(), "Disable must not error")
	assert.ErrorIs(t, w.Disable(), ErrAlreadyDisabled, "Disable should error correctly")
}

func TestEnable(t *testing.T) {
	t.Parallel()
	w := NewWebsocket()
	w.connector = connect
	w.Subscriber = func(subscription.List) error { return nil }
	w.Unsubscriber = func(subscription.List) error { return nil }
	w.GenerateSubs = func() (subscription.List, error) { return nil, nil }
	require.NoError(t, w.Enable(), "Enable must not error")
	assert.ErrorIs(t, w.Enable(), errWebsocketAlreadyEnabled, "Enable should error correctly")
}

func TestSetupNewConnection(t *testing.T) {
	t.Parallel()
	var nonsenseWebsock *Websocket
	err := nonsenseWebsock.SetupNewConnection(&ConnectionSetup{URL: "urlstring"})
	assert.ErrorIs(t, err, errWebsocketIsNil, "SetupNewConnection should error correctly")

	nonsenseWebsock = &Websocket{}
	err = nonsenseWebsock.SetupNewConnection(&ConnectionSetup{URL: "urlstring"})
	assert.ErrorIs(t, err, errExchangeConfigNameEmpty, "SetupNewConnection should error correctly")

	nonsenseWebsock = &Websocket{exchangeName: "test"}
	err = nonsenseWebsock.SetupNewConnection(&ConnectionSetup{URL: "urlstring"})
	assert.ErrorIs(t, err, errTrafficAlertNil, "SetupNewConnection should error correctly")

	nonsenseWebsock.TrafficAlert = make(chan struct{}, 1)
	err = nonsenseWebsock.SetupNewConnection(&ConnectionSetup{URL: "urlstring"})
	assert.ErrorIs(t, err, errReadMessageErrorsNil, "SetupNewConnection should error correctly")

	web := NewWebsocket()

	err = web.Setup(defaultSetup)
	assert.NoError(t, err, "Setup should not error")

	err = web.SetupNewConnection(&ConnectionSetup{URL: "urlstring"})
	assert.NoError(t, err, "SetupNewConnection should not error")

	err = web.SetupNewConnection(&ConnectionSetup{URL: "urlstring", Authenticated: true})
	assert.NoError(t, err, "SetupNewConnection should not error")

	// Test connection candidates for multi connection tracking.
	multi := NewWebsocket()
	set := *defaultSetup
	set.UseMultiConnectionManagement = true
	require.NoError(t, multi.Setup(&set))

	err = multi.SetupNewConnection(nil)
	require.ErrorIs(t, err, errExchangeConfigEmpty)

	connSetup := &ConnectionSetup{ResponseCheckTimeout: time.Millisecond}
	err = multi.SetupNewConnection(connSetup)
	require.ErrorIs(t, err, errDefaultURLIsEmpty)

	connSetup.URL = "urlstring"
	err = multi.SetupNewConnection(connSetup)
	require.ErrorIs(t, err, errWebsocketConnectorUnset)

	connSetup.Connector = func(context.Context, Connection) error { return nil }
	err = multi.SetupNewConnection(connSetup)
	require.ErrorIs(t, err, errWebsocketSubscriptionsGeneratorUnset)

	connSetup.GenerateSubscriptions = func() (subscription.List, error) { return nil, nil }
	err = multi.SetupNewConnection(connSetup)
	require.ErrorIs(t, err, errWebsocketSubscriberUnset)

	connSetup.Subscriber = func(context.Context, Connection, subscription.List) error { return nil }
	err = multi.SetupNewConnection(connSetup)
	require.ErrorIs(t, err, errWebsocketUnsubscriberUnset)

	connSetup.Unsubscriber = func(context.Context, Connection, subscription.List) error { return nil }
	err = multi.SetupNewConnection(connSetup)
	require.ErrorIs(t, err, errWebsocketDataHandlerUnset)

	connSetup.Handler = func(context.Context, []byte) error { return nil }
	err = multi.SetupNewConnection(connSetup)
	require.NoError(t, err)

	require.Len(t, multi.connectionManager, 1)

	require.Nil(t, multi.AuthConn)
	require.Nil(t, multi.Conn)

	err = multi.SetupNewConnection(connSetup)
	require.ErrorIs(t, err, errConnectionWrapperDuplication)
}

func TestWebsocketConnectionShutdown(t *testing.T) {
	t.Parallel()
	wc := WebsocketConnection{shutdown: make(chan struct{})}
	err := wc.Shutdown()
	assert.NoError(t, err, "Shutdown should not error")

	err = wc.Dial(&websocket.Dialer{}, nil)
	assert.ErrorContains(t, err, "malformed ws or wss URL", "Dial must error correctly")

	mock := httptest.NewServer(http.HandlerFunc(func(w http.ResponseWriter, r *http.Request) { mockws.WsMockUpgrader(t, w, r, mockws.EchoHandler) }))
	defer mock.Close()

	wc.URL = "ws" + mock.URL[len("http"):] + "/ws"

	err = wc.Dial(&websocket.Dialer{}, nil)
	require.NoError(t, err, "Dial must not error")

	err = wc.Shutdown()
	require.NoError(t, err, "Shutdown must not error")
}

// TestLatency logic test
func TestLatency(t *testing.T) {
	t.Parallel()

	mock := httptest.NewServer(http.HandlerFunc(func(w http.ResponseWriter, r *http.Request) { mockws.WsMockUpgrader(t, w, r, mockws.EchoHandler) }))
	defer mock.Close()

	r := &reporter{}
	exch := "Kraken"
	wc := &WebsocketConnection{
		ExchangeName:     exch,
		Verbose:          true,
		URL:              "ws" + mock.URL[len("http"):] + "/ws",
		ResponseMaxLimit: time.Second * 1,
		Match:            NewMatch(),
		Reporter:         r,
	}
	if wc.ProxyURL != "" && !useProxyTests {
		t.Skip("Proxy testing not enabled, skipping")
	}

	err := wc.Dial(&websocket.Dialer{}, http.Header{})
	require.NoError(t, err)

	go readMessages(t, wc)

	req := testRequest{
		Event:        "subscribe",
		Pairs:        []string{currency.NewPairWithDelimiter("XBT", "USD", "/").String()},
		Subscription: testRequestData{Name: "ticker"},
		RequestID:    wc.GenerateMessageID(false),
	}

	_, err = wc.SendMessageReturnResponse(context.Background(), request.Unset, req.RequestID, req)
	require.NoError(t, err)
	require.NotEmpty(t, r.t, "Latency should have a duration")
	require.Equal(t, exch, r.name, "Latency should have the correct exchange name")
}

func TestCheckSubscriptions(t *testing.T) {
	t.Parallel()
	ws := Websocket{}
	err := ws.checkSubscriptions(nil, nil)
	assert.ErrorIs(t, err, common.ErrNilPointer, "checkSubscriptions should error correctly on nil w.subscriptions")
	assert.ErrorContains(t, err, "Websocket.subscriptions", "checkSubscriptions should error giving context correctly on nil w.subscriptions")

	ws.subscriptions = subscription.NewStore()
	err = ws.checkSubscriptions(nil, nil)
	assert.NoError(t, err, "checkSubscriptions should not error on a nil list")

	ws.MaxSubscriptionsPerConnection = 1

	err = ws.checkSubscriptions(nil, subscription.List{{}})
	assert.NoError(t, err, "checkSubscriptions should not error when subscriptions is empty")

	ws.subscriptions = subscription.NewStore()
	err = ws.checkSubscriptions(nil, subscription.List{{}, {}})
	assert.ErrorIs(t, err, errSubscriptionsExceedsLimit, "checkSubscriptions should error correctly")

	ws.MaxSubscriptionsPerConnection = 2

	ws.subscriptions = subscription.NewStore()
	err = ws.subscriptions.Add(&subscription.Subscription{Key: 42, Channel: "test"})
	require.NoError(t, err, "Add subscription must not error")
	err = ws.checkSubscriptions(nil, subscription.List{{Key: 42, Channel: "test"}})
	assert.ErrorIs(t, err, subscription.ErrDuplicate, "checkSubscriptions should error correctly")

	err = ws.checkSubscriptions(nil, subscription.List{{}})
	assert.NoError(t, err, "checkSubscriptions should not error")
}

func TestRemoveURLQueryString(t *testing.T) {
	t.Parallel()
	assert.Equal(t, "https://www.google.com", removeURLQueryString("https://www.google.com?test=1"), "removeURLQueryString should remove query string")
	assert.Equal(t, "https://www.google.com", removeURLQueryString("https://www.google.com"), "removeURLQueryString should not change URL")
	assert.Equal(t, "", removeURLQueryString(""), "removeURLQueryString should be equal")
}

func TestWriteToConn(t *testing.T) {
	t.Parallel()
	wc := WebsocketConnection{}
	require.ErrorIs(t, wc.writeToConn(context.Background(), request.Unset, func() error { return nil }), errWebsocketIsDisconnected)
	wc.setConnectedStatus(true)
	// No rate limits set
	require.NoError(t, wc.writeToConn(context.Background(), request.Unset, func() error { return nil }))
	// connection rate limit set
	wc.RateLimit = request.NewWeightedRateLimitByDuration(time.Millisecond)
	require.NoError(t, wc.writeToConn(context.Background(), request.Unset, func() error { return nil }))
	ctx, cancel := context.WithTimeout(context.Background(), 0) // deadline exceeded
	cancel()
	require.ErrorIs(t, wc.writeToConn(ctx, request.Unset, func() error { return nil }), context.DeadlineExceeded)
	// definitions set but with fallover
	wc.RateLimitDefinitions = request.RateLimitDefinitions{
		request.Auth: request.NewWeightedRateLimitByDuration(time.Millisecond),
	}
	require.NoError(t, wc.writeToConn(context.Background(), request.Unset, func() error { return nil }))
	// match with global rate limit
	require.NoError(t, wc.writeToConn(context.Background(), request.Auth, func() error { return nil }))
	// definitions set but connection rate limiter not set
	wc.RateLimit = nil
	require.ErrorIs(t, wc.writeToConn(ctx, request.Unset, func() error { return nil }), errRateLimitNotFound)
}

<<<<<<< HEAD
func TestGetOutboundConnection(t *testing.T) {
	t.Parallel()
	var ws *Websocket
	_, err := ws.GetOutboundConnection("")
	require.ErrorIs(t, err, common.ErrNilPointer)

	ws = &Websocket{}
	_, err = ws.GetOutboundConnection("")
	require.ErrorIs(t, err, ErrRequestRouteNotSet)

	_, err = ws.GetOutboundConnection("testURL")
	require.ErrorIs(t, err, ErrNotConnected)

	ws.setState(connectedState)
	_, err = ws.GetOutboundConnection("testURL")
	require.ErrorIs(t, err, errCannotObtainOutboundConnection)

	ws.useMultiConnectionManagement = true
	_, err = ws.GetOutboundConnection("testURL")
	require.ErrorIs(t, err, ErrRequestRouteNotFound)

	ws.connectionManager = []*ConnectionWrapper{{
		Setup: &ConnectionSetup{URL: "testURL"},
	}}

	ws.outbound = map[any]*ConnectionWrapper{
		"testURL": ws.connectionManager[0],
	}

	_, err = ws.GetOutboundConnection("testURL")
	require.ErrorIs(t, err, ErrNotConnected)

	expected := &WebsocketConnection{}
	ws.connectionManager[0].Connection = expected

	conn, err := ws.GetOutboundConnection("testURL")
	require.NoError(t, err)
	assert.Same(t, expected, conn)
=======
func TestDrain(t *testing.T) {
	t.Parallel()
	drain(nil)
	ch := make(chan error)
	drain(ch)
	require.Empty(t, ch, "Drain should empty the channel")
	ch = make(chan error, 10)
	for range 10 {
		ch <- errors.New("test")
	}
	drain(ch)
	require.Empty(t, ch, "Drain should empty the channel")
}

func TestMonitorFrame(t *testing.T) {
	t.Parallel()
	ws := Websocket{}
	require.Panics(t, func() { ws.monitorFrame(nil, nil) }, "monitorFrame must panic on nil frame")
	require.Panics(t, func() { ws.monitorFrame(nil, func() func() bool { return nil }) }, "monitorFrame must panic on nil function")
	ws.Wg.Add(1)
	ws.monitorFrame(&ws.Wg, func() func() bool { return func() bool { return true } })
	ws.Wg.Wait()
}

func TestMonitorData(t *testing.T) {
	t.Parallel()
	ws := Websocket{ShutdownC: make(chan struct{}), DataHandler: make(chan interface{}, 10)}
	// Handle shutdown signal
	close(ws.ShutdownC)
	require.True(t, ws.observeData(nil))
	ws.ShutdownC = make(chan struct{})
	// Handle blockage of ToRoutine
	go func() { ws.DataHandler <- nil }()
	var dropped int
	require.False(t, ws.observeData(&dropped))
	require.Equal(t, 1, dropped)
	// Handle reinstate of ToRoutine functionality which will reset dropped counter
	ws.ToRoutine = make(chan interface{}, 10)
	go func() { ws.DataHandler <- nil }()
	require.False(t, ws.observeData(&dropped))
	require.Empty(t, dropped)
	// Handle outer closure shell
	innerShell := ws.monitorData()
	go func() { ws.DataHandler <- nil }()
	require.False(t, innerShell())
	// Handle shutdown signal
	close(ws.ShutdownC)
	require.True(t, innerShell())
}

func TestMonitorConnection(t *testing.T) {
	t.Parallel()
	ws := Websocket{verbose: true, ReadMessageErrors: make(chan error, 1), ShutdownC: make(chan struct{})}
	// Handle timer expired and websocket disabled, shutdown everything.
	timer := time.NewTimer(0)
	ws.setState(connectedState)
	ws.connectionMonitorRunning.Store(true)
	require.True(t, ws.observeConnection(timer))
	require.False(t, ws.connectionMonitorRunning.Load())
	require.Equal(t, disconnectedState, ws.state.Load())
	// Handle timer expired and everything is great, reset the timer.
	ws.setEnabled(true)
	ws.setState(connectedState)
	ws.connectionMonitorRunning.Store(true)
	timer = time.NewTimer(0)
	require.False(t, ws.observeConnection(timer)) // Not shutting down
	// Handle timer expired and for reason its not connected, so lets happily connect again.
	ws.setState(disconnectedState)
	require.False(t, ws.observeConnection(timer)) // Connect is intentionally erroring
	// Handle error from a connection which will then trigger a reconnect
	ws.setState(connectedState)
	ws.DataHandler = make(chan interface{}, 1)
	ws.ReadMessageErrors <- errConnectionFault
	timer = time.NewTimer(time.Second)
	require.False(t, ws.observeConnection(timer))
	payload := <-ws.DataHandler
	err, ok := payload.(error)
	require.True(t, ok)
	require.ErrorIs(t, err, errConnectionFault)
	// Handle outta closure shell
	innerShell := ws.monitorConnection()
	ws.setState(connectedState)
	ws.ReadMessageErrors <- errConnectionFault
	require.False(t, innerShell())
}

func TestMonitorTraffic(t *testing.T) {
	t.Parallel()
	ws := Websocket{verbose: true, ShutdownC: make(chan struct{}), TrafficAlert: make(chan struct{}, 1)}
	ws.Wg.Add(1)
	// Handle external shutdown signal
	timer := time.NewTimer(time.Second)
	close(ws.ShutdownC)
	require.True(t, ws.observeTraffic(timer))
	// Handle timer expired but system is connecting, so reset the timer
	ws.ShutdownC = make(chan struct{})
	ws.setState(connectingState)
	timer = time.NewTimer(0)
	require.False(t, ws.observeTraffic(timer))
	// Handle timer expired and system is connected and has traffic within time window
	ws.setState(connectedState)
	timer = time.NewTimer(0)
	ws.TrafficAlert <- struct{}{}
	require.False(t, ws.observeTraffic(timer))
	// Handle timer expired and system is connected but no traffic within time window, causes shutdown to occur.
	timer = time.NewTimer(0)
	require.True(t, ws.observeTraffic(timer))
	ws.Wg.Done()
	// Shutdown is done in a routine, so we need to wait for it to finish
	require.Eventually(t, func() bool { return disconnectedState == ws.state.Load() }, time.Second, time.Millisecond)
	// Handle outer closure shell
	innerShell := ws.monitorTraffic()
	ws.m.Lock()
	ws.ShutdownC = make(chan struct{})
	ws.m.Unlock()
	ws.setState(connectedState)
	ws.TrafficAlert <- struct{}{}
	require.False(t, innerShell())
>>>>>>> 261b5777
}<|MERGE_RESOLUTION|>--- conflicted
+++ resolved
@@ -1369,46 +1369,6 @@
 	require.ErrorIs(t, wc.writeToConn(ctx, request.Unset, func() error { return nil }), errRateLimitNotFound)
 }
 
-<<<<<<< HEAD
-func TestGetOutboundConnection(t *testing.T) {
-	t.Parallel()
-	var ws *Websocket
-	_, err := ws.GetOutboundConnection("")
-	require.ErrorIs(t, err, common.ErrNilPointer)
-
-	ws = &Websocket{}
-	_, err = ws.GetOutboundConnection("")
-	require.ErrorIs(t, err, ErrRequestRouteNotSet)
-
-	_, err = ws.GetOutboundConnection("testURL")
-	require.ErrorIs(t, err, ErrNotConnected)
-
-	ws.setState(connectedState)
-	_, err = ws.GetOutboundConnection("testURL")
-	require.ErrorIs(t, err, errCannotObtainOutboundConnection)
-
-	ws.useMultiConnectionManagement = true
-	_, err = ws.GetOutboundConnection("testURL")
-	require.ErrorIs(t, err, ErrRequestRouteNotFound)
-
-	ws.connectionManager = []*ConnectionWrapper{{
-		Setup: &ConnectionSetup{URL: "testURL"},
-	}}
-
-	ws.outbound = map[any]*ConnectionWrapper{
-		"testURL": ws.connectionManager[0],
-	}
-
-	_, err = ws.GetOutboundConnection("testURL")
-	require.ErrorIs(t, err, ErrNotConnected)
-
-	expected := &WebsocketConnection{}
-	ws.connectionManager[0].Connection = expected
-
-	conn, err := ws.GetOutboundConnection("testURL")
-	require.NoError(t, err)
-	assert.Same(t, expected, conn)
-=======
 func TestDrain(t *testing.T) {
 	t.Parallel()
 	drain(nil)
@@ -1527,5 +1487,44 @@
 	ws.setState(connectedState)
 	ws.TrafficAlert <- struct{}{}
 	require.False(t, innerShell())
->>>>>>> 261b5777
+}
+
+func TestGetOutboundConnection(t *testing.T) {
+	t.Parallel()
+	var ws *Websocket
+	_, err := ws.GetOutboundConnection("")
+	require.ErrorIs(t, err, common.ErrNilPointer)
+
+	ws = &Websocket{}
+	_, err = ws.GetOutboundConnection("")
+	require.ErrorIs(t, err, ErrRequestRouteNotSet)
+
+	_, err = ws.GetOutboundConnection("testURL")
+	require.ErrorIs(t, err, ErrNotConnected)
+
+	ws.setState(connectedState)
+	_, err = ws.GetOutboundConnection("testURL")
+	require.ErrorIs(t, err, errCannotObtainOutboundConnection)
+
+	ws.useMultiConnectionManagement = true
+	_, err = ws.GetOutboundConnection("testURL")
+	require.ErrorIs(t, err, ErrRequestRouteNotFound)
+
+	ws.connectionManager = []*ConnectionWrapper{{
+		Setup: &ConnectionSetup{URL: "testURL"},
+	}}
+
+	ws.outbound = map[any]*ConnectionWrapper{
+		"testURL": ws.connectionManager[0],
+	}
+
+	_, err = ws.GetOutboundConnection("testURL")
+	require.ErrorIs(t, err, ErrNotConnected)
+
+	expected := &WebsocketConnection{}
+	ws.connectionManager[0].Connection = expected
+
+	conn, err := ws.GetOutboundConnection("testURL")
+	require.NoError(t, err)
+	assert.Same(t, expected, conn)
 }