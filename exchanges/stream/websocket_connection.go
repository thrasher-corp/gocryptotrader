--- conflicted
+++ resolved
@@ -21,48 +21,10 @@
 	"github.com/thrasher-corp/gocryptotrader/log"
 )
 
-<<<<<<< HEAD
-=======
 // errConnectionFault is a connection fault error which alerts the system that a
 // connection cycle needs to take place.
 var errConnectionFault = errors.New("connection fault")
 
-// SendMessageReturnResponse will send a WS message to the connection and wait
-// for response
-func (w *WebsocketConnection) SendMessageReturnResponse(signature, request interface{}) ([]byte, error) {
-	m, err := w.Match.Set(signature)
-	if err != nil {
-		return nil, err
-	}
-	defer m.Cleanup()
-
-	b, err := json.Marshal(request)
-	if err != nil {
-		return nil, fmt.Errorf("error marshaling json for %s: %w", signature, err)
-	}
-
-	start := time.Now()
-	err = w.SendRawMessage(websocket.TextMessage, b)
-	if err != nil {
-		return nil, err
-	}
-
-	timer := time.NewTimer(w.ResponseMaxLimit)
-
-	select {
-	case payload := <-m.C:
-		if w.Reporter != nil {
-			w.Reporter.Latency(w.ExchangeName, b, time.Since(start))
-		}
-
-		return payload, nil
-	case <-timer.C:
-		timer.Stop()
-		return nil, fmt.Errorf("%s websocket connection: timeout waiting for response with signature: %v", w.ExchangeName, signature)
-	}
-}
-
->>>>>>> 431c0471
 // Dial sets proxy urls and then connects to the websocket
 func (w *WebsocketConnection) Dial(dialer *websocket.Dialer, headers http.Header) error {
 	return w.DialContext(context.Background(), dialer, headers)
