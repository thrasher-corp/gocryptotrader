package stream

import (
	"bytes"
	"compress/flate"
	"compress/gzip"
	"context"
	"crypto/rand"
	"encoding/json"
	"errors"
	"fmt"
	"io"
	"math/big"
	"net"
	"net/http"
	"net/url"
	"strings"
	"sync/atomic"
	"time"

	"github.com/gorilla/websocket"
	"github.com/thrasher-corp/gocryptotrader/exchanges/request"
	"github.com/thrasher-corp/gocryptotrader/log"
)

var (
	// errConnectionFault is a connection fault error which alerts the system that a connection cycle needs to take place.
	errConnectionFault         = errors.New("connection fault")
	errWebsocketIsDisconnected = errors.New("websocket connection is disconnected")
	errRateLimitNotFound       = errors.New("rate limit definition not found")
)

// Dial sets proxy urls and then connects to the websocket
func (w *WebsocketConnection) Dial(dialer *websocket.Dialer, headers http.Header) error {
	return w.DialContext(context.Background(), dialer, headers)
}

// DialContext sets proxy urls and then connects to the websocket
func (w *WebsocketConnection) DialContext(ctx context.Context, dialer *websocket.Dialer, headers http.Header) error {
	if w.ProxyURL != "" {
		proxy, err := url.Parse(w.ProxyURL)
		if err != nil {
			return err
		}
		dialer.Proxy = http.ProxyURL(proxy)
	}

	var err error
	var conStatus *http.Response
	w.Connection, conStatus, err = dialer.DialContext(ctx, w.URL, headers)
	if err != nil {
		if conStatus != nil {
			_ = conStatus.Body.Close()
			return fmt.Errorf("%s websocket connection: %v %v %v Error: %w", w.ExchangeName, w.URL, conStatus, conStatus.StatusCode, err)
		}
		return fmt.Errorf("%s websocket connection: %v Error: %w", w.ExchangeName, w.URL, err)
	}
	_ = conStatus.Body.Close()

	if w.Verbose {
		log.Infof(log.WebsocketMgr, "%v Websocket connected to %s\n", w.ExchangeName, w.URL)
	}
	select {
	case w.Traffic <- struct{}{}:
	default:
	}
	w.setConnectedStatus(true)
	return nil
}

// SendJSONMessage sends a JSON encoded message over the connection
func (w *WebsocketConnection) SendJSONMessage(ctx context.Context, epl request.EndpointLimit, data any) error {
	return w.writeToConn(ctx, epl, func() error {
		if request.IsVerbose(ctx, w.Verbose) {
			if msg, err := json.Marshal(data); err == nil { // WriteJSON will error for us anyway
				log.Debugf(log.WebsocketMgr, "%v %v: Sending message: %v", w.ExchangeName, removeURLQueryString(w.URL), string(msg))
			}
		}
		return w.Connection.WriteJSON(data)
	})
}

// SendRawMessage sends a message over the connection without JSON encoding it
func (w *WebsocketConnection) SendRawMessage(ctx context.Context, epl request.EndpointLimit, messageType int, message []byte) error {
	return w.writeToConn(ctx, epl, func() error {
		if request.IsVerbose(ctx, w.Verbose) {
			log.Debugf(log.WebsocketMgr, "%v %v: Sending message: %v", w.ExchangeName, removeURLQueryString(w.URL), string(message))
		}
		return w.Connection.WriteMessage(messageType, message)
	})
}

func (w *WebsocketConnection) writeToConn(ctx context.Context, epl request.EndpointLimit, writeConn func() error) error {
	if !w.IsConnected() {
		return fmt.Errorf("%v websocket connection: cannot send message %w", w.ExchangeName, errWebsocketIsDisconnected)
	}

	var rl *request.RateLimiterWithWeight
	if w.RateLimitDefinitions != nil {
		var ok bool
		if rl, ok = w.RateLimitDefinitions[epl]; !ok && w.RateLimit == nil {
			// Return an error if no specific connection rate limit is found for the endpoint but a global rate limit is
			// set. This ensures the system attempts to apply rate limiting, prioritizing endpoint-specific limits
			// if they are defined.
			return fmt.Errorf("%s websocket connection: %w for %v", w.ExchangeName, errRateLimitNotFound, epl)
		}
	}

	if rl == nil {
		// If a global rate limit definition is not found, use the connection rate limit as a fallback.
		rl = w.RateLimit
	}

	if rl != nil {
		if err := request.RateLimit(ctx, rl); err != nil {
			return fmt.Errorf("%s websocket connection: rate limit error: %w", w.ExchangeName, err)
		}
	}
	// This lock acts as a rolling gate to prevent WriteMessage panics. Acquire after rate limit check.
	w.writeControl.Lock()
	defer w.writeControl.Unlock()
	return writeConn()
}

// SetupPingHandler will automatically send ping or pong messages based on
// WebsocketPingHandler configuration
func (w *WebsocketConnection) SetupPingHandler(epl request.EndpointLimit, handler PingHandler) {
	if handler.UseGorillaHandler {
		w.Connection.SetPingHandler(func(msg string) error {
			err := w.Connection.WriteControl(handler.MessageType, []byte(msg), time.Now().Add(handler.Delay))
			if err == websocket.ErrCloseSent {
				return nil
			} else if e, ok := err.(net.Error); ok && e.Timeout() {
				return nil
			}
			return err
		})
		return
	}
	w.Wg.Add(1)
	go func() {
		defer w.Wg.Done()
		ticker := time.NewTicker(handler.Delay)
		for {
			select {
			case <-w.shutdown:
				ticker.Stop()
				return
			case <-ticker.C:
				err := w.SendRawMessage(context.TODO(), epl, handler.MessageType, handler.Message)
				if err != nil {
					log.Errorf(log.WebsocketMgr, "%v websocket connection: ping handler failed to send message [%s]: %v", w.ExchangeName, handler.Message, err)
					return
				}
			}
		}
	}()
}

// setConnectedStatus sets connection status if changed it will return true.
// TODO: Swap out these atomic switches and opt for sync.RWMutex.
func (w *WebsocketConnection) setConnectedStatus(b bool) bool {
	if b {
		return atomic.SwapInt32(&w.connected, 1) == 0
	}
	return atomic.SwapInt32(&w.connected, 0) == 1
}

// IsConnected exposes websocket connection status
func (w *WebsocketConnection) IsConnected() bool {
	return atomic.LoadInt32(&w.connected) == 1
}

// ReadMessage reads messages, can handle text, gzip and binary
func (w *WebsocketConnection) ReadMessage() Response {
	mType, resp, err := w.Connection.ReadMessage()
	if err != nil {
		// If any error occurs, a Response{Raw: nil, Type: 0} is returned, causing the
		// reader routine to exit. This leaves the connection without an active reader,
		// leading to potential buffer issue from the ongoing websocket writes.
		// Such errors are passed to `w.readMessageErrors` when the connection is active.
		// The `connectionMonitor` handles these errors by flushing the buffer, reconnecting,
		// and resubscribing to the websocket to restore the connection.
		if w.setConnectedStatus(false) {
			// NOTE: When w.setConnectedStatus() returns true the underlying
			// state was changed and this infers that the connection was
			// externally closed and an error is reported else Shutdown()
			// method on WebsocketConnection type has been called and can
			// be skipped.
			select {
			case w.readMessageErrors <- fmt.Errorf("%w: %w", err, errConnectionFault):
			default:
				// bypass if there is no receiver, as this stops it returning
				// when shutdown is called.
				log.Warnf(log.WebsocketMgr, "%s failed to relay error: %v", w.ExchangeName, err)
			}
		}
		return Response{}
	}

	select {
	case w.Traffic <- struct{}{}:
	default: // Non-Blocking write ensures 1 buffered signal per trafficCheckInterval to avoid flooding
	}

	var standardMessage []byte
	switch mType {
	case websocket.TextMessage:
		standardMessage = resp
	case websocket.BinaryMessage:
		standardMessage, err = w.parseBinaryResponse(resp)
		if err != nil {
			log.Errorf(log.WebsocketMgr, "%v %v: Parse binary response error: %v", w.ExchangeName, removeURLQueryString(w.URL), err)
			return Response{Raw: []byte(``)} // Non-nil response to avoid the reader returning on this case.
		}
	}
	if w.Verbose {
		log.Debugf(log.WebsocketMgr, "%v %v: Message received: %v", w.ExchangeName, removeURLQueryString(w.URL), string(standardMessage))
	}
	return Response{Raw: standardMessage, Type: mType}
}

// parseBinaryResponse parses a websocket binary response into a usable byte array
func (w *WebsocketConnection) parseBinaryResponse(resp []byte) ([]byte, error) {
	var reader io.ReadCloser
	var err error
	if len(resp) >= 2 && resp[0] == 31 && resp[1] == 139 { // Detect GZIP
		reader, err = gzip.NewReader(bytes.NewReader(resp))
		if err != nil {
			return nil, err
		}
	} else {
		reader = flate.NewReader(bytes.NewReader(resp))
	}
	standardMessage, err := io.ReadAll(reader)
	if err != nil {
		return nil, err
	}
	return standardMessage, reader.Close()
}

// GenerateMessageID generates a message ID for the individual connection.
// If a bespoke function is set (by using SetupNewConnection) it will use that,
// otherwise it will use the defaultGenerateMessageID function.
func (w *WebsocketConnection) GenerateMessageID(highPrec bool) int64 {
	if w.bespokeGenerateMessageID != nil {
		return w.bespokeGenerateMessageID(highPrec)
	}
	return w.defaultGenerateMessageID(highPrec)
}

// defaultGenerateMessageID generates the default message ID
func (w *WebsocketConnection) defaultGenerateMessageID(highPrec bool) int64 {
	var minValue int64 = 1e8
	var maxValue int64 = 2e8
	if highPrec {
		maxValue = 2e12
		minValue = 1e12
	}
	// utilization of hard coded positive numbers and default crypto/rand
	// io.reader will panic on error instead of returning
	randomNumber, err := rand.Int(rand.Reader, big.NewInt(maxValue-minValue+1))
	if err != nil {
		panic(err)
	}
	return randomNumber.Int64() + minValue
}

// Shutdown shuts down and closes specific connection
func (w *WebsocketConnection) Shutdown() error {
	if w == nil || w.Connection == nil {
		return nil
	}
	w.setConnectedStatus(false)
	w.writeControl.Lock()
	defer w.writeControl.Unlock()
	return w.Connection.NetConn().Close()
}

// SetURL sets connection URL
func (w *WebsocketConnection) SetURL(url string) {
	w.URL = url
}

// SetProxy sets connection proxy
func (w *WebsocketConnection) SetProxy(proxy string) {
	w.ProxyURL = proxy
}

// GetURL returns the connection URL
func (w *WebsocketConnection) GetURL() string {
	return w.URL
}

// SendMessageReturnResponse will send a WS message to the connection and wait for response
func (w *WebsocketConnection) SendMessageReturnResponse(ctx context.Context, epl request.EndpointLimit, signature, request any) ([]byte, error) {
	resps, err := w.SendMessageReturnResponses(ctx, epl, signature, request, 1)
	if err != nil {
		return nil, err
	}
	return resps[0], nil
}

// SendMessageReturnResponses will send a WS message to the connection and wait for N responses
// An error of ErrSignatureTimeout can be ignored if individual responses are being otherwise tracked
func (w *WebsocketConnection) SendMessageReturnResponses(ctx context.Context, epl request.EndpointLimit, signature, payload any, expected int) ([][]byte, error) {
	outbound, err := json.Marshal(payload)
	if err != nil {
		return nil, fmt.Errorf("error marshaling json for %s: %w", signature, err)
	}

	ch, err := w.Match.Set(signature, expected)
	if err != nil {
		return nil, err
	}

	start := time.Now()
	err = w.SendRawMessage(ctx, epl, websocket.TextMessage, outbound)
	if err != nil {
		return nil, err
	}

	timeout := time.NewTimer(w.ResponseMaxLimit * time.Duration(expected))

	resps := make([][]byte, 0, expected)
	for err == nil && len(resps) < expected {
		select {
		case resp := <-ch:
			resps = append(resps, resp)
		case <-timeout.C:
			w.Match.RemoveSignature(signature)
			err = fmt.Errorf("%s %w %v", w.ExchangeName, ErrSignatureTimeout, signature)
		case <-ctx.Done():
			w.Match.RemoveSignature(signature)
			err = ctx.Err()
		}
	}

	timeout.Stop()

	if err == nil && w.Reporter != nil {
		w.Reporter.Latency(w.ExchangeName, outbound, time.Since(start))
	}

	// Only check context verbosity. If the exchange is verbose, it will log the responses in the ReadMessage() call.
	if request.IsVerbose(ctx, false) {
		for i := range resps {
			log.Debugf(log.WebsocketMgr, "%v %v: Received response [%d/%d]: %v", w.ExchangeName, removeURLQueryString(w.URL), i+1, len(resps), string(resps[i]))
		}
	}

	return resps, err
}

<<<<<<< HEAD
// RouteIncomingWebsocketData routes incoming websocket data to the correct handler.
// Returns true if a handler was found and data was passed to it.
func (w *WebsocketConnection) RouteIncomingWebsocketData(signature any, incoming []byte) (matched bool) {
	return w.Match.IncomingWithData(signature, incoming)
=======
func removeURLQueryString(url string) string {
	if index := strings.Index(url, "?"); index != -1 {
		return url[:index]
	}
	return url
>>>>>>> 261b5777
}<|MERGE_RESOLUTION|>--- conflicted
+++ resolved
@@ -352,16 +352,15 @@
 	return resps, err
 }
 
-<<<<<<< HEAD
+func removeURLQueryString(url string) string {
+	if index := strings.Index(url, "?"); index != -1 {
+		return url[:index]
+	}
+	return url
+}
+
 // RouteIncomingWebsocketData routes incoming websocket data to the correct handler.
 // Returns true if a handler was found and data was passed to it.
 func (w *WebsocketConnection) RouteIncomingWebsocketData(signature any, incoming []byte) (matched bool) {
 	return w.Match.IncomingWithData(signature, incoming)
-=======
-func removeURLQueryString(url string) string {
-	if index := strings.Index(url, "?"); index != -1 {
-		return url[:index]
-	}
-	return url
->>>>>>> 261b5777
 }