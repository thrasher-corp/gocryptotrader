--- conflicted
+++ resolved
@@ -99,12 +99,7 @@
 			return fmt.Errorf("%s websocket connection: rate limit error: %w", w.ExchangeName, err)
 		}
 	}
-<<<<<<< HEAD
-	// This lock is only acting as rolling gate and stops panic for
-	// WriteMessage, need access to rate limit above as priority if available.
-=======
 	// This lock acts as a rolling gate to prevent WriteMessage panics. Acquire after rate limit check.
->>>>>>> 06acaacd
 	w.writeControl.Lock()
 	defer w.writeControl.Unlock()
 	// NOTE: Secondary check to ensure the connection is still active after
