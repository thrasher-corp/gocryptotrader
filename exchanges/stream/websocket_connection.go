--- conflicted
+++ resolved
@@ -21,7 +21,6 @@
 	"github.com/thrasher-corp/gocryptotrader/log"
 )
 
-<<<<<<< HEAD
 // WebsocketConnection contains all the data needed to send a message to a WS
 // connection
 type WebsocketConnection struct {
@@ -36,43 +35,6 @@
 	reporter         Reporter
 }
 
-// SendMessageReturnResponse will send a WS message to the connection and wait
-// for response
-func (w *WebsocketConnection) SendMessageReturnResponse(signature, request interface{}) ([]byte, error) {
-	m, err := w.parent.Match.Set(signature)
-	if err != nil {
-		return nil, err
-	}
-	defer m.Cleanup()
-
-	b, err := json.Marshal(request)
-	if err != nil {
-		return nil, fmt.Errorf("error marshaling json for %s: %w", signature, err)
-	}
-
-	start := time.Now()
-	err = w.SendRawMessage(websocket.TextMessage, b)
-	if err != nil {
-		return nil, err
-	}
-
-	timer := time.NewTimer(w.responseMaxLimit)
-
-	select {
-	case payload := <-m.C:
-		if w.reporter != nil {
-			w.reporter.Latency(w.parent.exchangeName, b, time.Since(start))
-		}
-
-		return payload, nil
-	case <-timer.C:
-		timer.Stop()
-		return nil, fmt.Errorf("%s websocket connection: timeout waiting for response with signature: %v", w.parent.exchangeName, signature)
-	}
-}
-
-=======
->>>>>>> 17c2ef2e
 // Dial sets proxy urls and then connects to the websocket
 func (w *WebsocketConnection) Dial(dialer *websocket.Dialer, headers http.Header) error {
 	if w.parent.proxyAddr != "" {
@@ -309,10 +271,7 @@
 
 // GetURL returns the connection URL
 func (w *WebsocketConnection) GetURL() string {
-<<<<<<< HEAD
 	return w._URL
-=======
-	return w.URL
 }
 
 // SendMessageReturnResponse will send a WS message to the connection and wait for response
@@ -332,7 +291,7 @@
 		return nil, fmt.Errorf("error marshaling json for %s: %w", signature, err)
 	}
 
-	ch, err := w.Match.Set(signature, expected)
+	ch, err := w.parent.Match.Set(signature, expected)
 	if err != nil {
 		return nil, err
 	}
@@ -343,7 +302,7 @@
 		return nil, err
 	}
 
-	timeout := time.NewTimer(w.ResponseMaxLimit * time.Duration(expected))
+	timeout := time.NewTimer(w.responseMaxLimit * time.Duration(expected))
 
 	resps := make([][]byte, 0, expected)
 	for err == nil && len(resps) < expected {
@@ -351,20 +310,19 @@
 		case resp := <-ch:
 			resps = append(resps, resp)
 		case <-timeout.C:
-			w.Match.RemoveSignature(signature)
-			err = fmt.Errorf("%s %w %v", w.ExchangeName, ErrSignatureTimeout, signature)
+			w.parent.Match.RemoveSignature(signature)
+			err = fmt.Errorf("%s %w %v", w.parent.exchangeName, ErrSignatureTimeout, signature)
 		case <-ctx.Done():
-			w.Match.RemoveSignature(signature)
+			w.parent.Match.RemoveSignature(signature)
 			err = ctx.Err()
 		}
 	}
 
 	timeout.Stop()
 
-	if err == nil && w.Reporter != nil {
-		w.Reporter.Latency(w.ExchangeName, outbound, time.Since(start))
+	if err == nil && w.reporter != nil {
+		w.reporter.Latency(w.parent.exchangeName, outbound, time.Since(start))
 	}
 
 	return resps, err
->>>>>>> 17c2ef2e
 }