--- conflicted
+++ resolved
@@ -62,15 +62,9 @@
 }
 
 // SendJSONMessage sends a JSON encoded message over the connection
-<<<<<<< HEAD
 func (w *WebsocketConnection) SendJSONMessage(ctx context.Context, epl request.EndpointLimit, data any) error {
 	return w.writeToConn(ctx, epl, func() error {
-		if w.Verbose {
-=======
-func (w *WebsocketConnection) SendJSONMessage(ctx context.Context, data interface{}) error {
-	return w.writeToConn(ctx, func() error {
 		if request.IsVerbose(ctx, w.Verbose) {
->>>>>>> b8e836d7
 			if msg, err := json.Marshal(data); err == nil { // WriteJSON will error for us anyway
 				log.Debugf(log.WebsocketMgr, "%v %v: Sending message: %v", w.ExchangeName, removeURLQueryString(w.URL), string(msg))
 			}
@@ -80,17 +74,10 @@
 }
 
 // SendRawMessage sends a message over the connection without JSON encoding it
-<<<<<<< HEAD
 func (w *WebsocketConnection) SendRawMessage(ctx context.Context, epl request.EndpointLimit, messageType int, message []byte) error {
 	return w.writeToConn(ctx, epl, func() error {
-		if w.Verbose {
-			log.Debugf(log.WebsocketMgr, "%v websocket connection: sending message [%s]\n", w.ExchangeName, message)
-=======
-func (w *WebsocketConnection) SendRawMessage(ctx context.Context, messageType int, message []byte) error {
-	return w.writeToConn(ctx, func() error {
 		if request.IsVerbose(ctx, w.Verbose) {
 			log.Debugf(log.WebsocketMgr, "%v %v: Sending message: %v", w.ExchangeName, removeURLQueryString(w.URL), string(message))
->>>>>>> b8e836d7
 		}
 		return w.Connection.WriteMessage(messageType, message)
 	})
@@ -306,13 +293,8 @@
 
 // SendMessageReturnResponses will send a WS message to the connection and wait for N responses
 // An error of ErrSignatureTimeout can be ignored if individual responses are being otherwise tracked
-<<<<<<< HEAD
-func (w *WebsocketConnection) SendMessageReturnResponses(ctx context.Context, epl request.EndpointLimit, signature, request any, expected int) ([][]byte, error) {
-	outbound, err := json.Marshal(request)
-=======
-func (w *WebsocketConnection) SendMessageReturnResponses(ctx context.Context, signature, payload any, expected int) ([][]byte, error) {
+func (w *WebsocketConnection) SendMessageReturnResponses(ctx context.Context, epl request.EndpointLimit, signature, payload any, expected int) ([][]byte, error) {
 	outbound, err := json.Marshal(payload)
->>>>>>> b8e836d7
 	if err != nil {
 		return nil, fmt.Errorf("error marshaling json for %s: %w", signature, err)
 	}
