--- conflicted
+++ resolved
@@ -85,12 +85,10 @@
 	// handle the authentication process and return an error if the
 	// authentication fails.
 	Authenticate func(ctx context.Context, conn Connection) error
-<<<<<<< HEAD
-	// OutboundRequestSignature is any type that will match outbound
-	// requests to this specific connection. This could be an asset type
-	// `asset.Spot`, a string type denoting the individual URL, an
-	// authenticated or unauthenticated string or a mixture of these.
-	OutboundRequestSignature any
+	// WrapperDefinedConnectionSignature is any type that will match to a specific connection. This could be an asset
+	// type `asset.Spot`, a string type denoting the individual URL, an authenticated or unauthenticated string or a
+	// mixture of these.
+	WrapperDefinedConnectionSignature any
 	// ConnectionDoesNotRequireSubscriptions is for when this is a dedicated connection for only outbound requests.
 	// Subscription generation and handling is not required. Please use dummy functions `SubscriberNotRequired` &
 	// `SubscriptionGenerationNotRequired` for fields.
@@ -107,12 +105,6 @@
 // does not require subscription functionality. This returns a single dummy subscription to spawn a connection.
 func SubscriptionGenerationNotRequired() (subscription.List, error) {
 	return nil, nil
-=======
-	// WrapperDefinedConnectionSignature is any type that will match to a specific connection. This could be an asset
-	// type `asset.Spot`, a string type denoting the individual URL, an authenticated or unauthenticated string or a
-	// mixture of these.
-	WrapperDefinedConnectionSignature any
->>>>>>> 290609b1
 }
 
 // ConnectionWrapper contains the connection setup details to be used when
