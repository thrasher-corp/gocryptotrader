package stream

import (
	"context"
	"net/http"
	"time"

	"github.com/gorilla/websocket"
	"github.com/thrasher-corp/gocryptotrader/currency"
	"github.com/thrasher-corp/gocryptotrader/exchanges/asset"
	"github.com/thrasher-corp/gocryptotrader/exchanges/order"
	"github.com/thrasher-corp/gocryptotrader/exchanges/request"
	"github.com/thrasher-corp/gocryptotrader/exchanges/subscription"
)

// Connection defines a streaming services connection
type Connection interface {
	Dial(*websocket.Dialer, http.Header) error
	DialContext(context.Context, *websocket.Dialer, http.Header) error
	ReadMessage() Response
	SetupPingHandler(request.EndpointLimit, PingHandler)
	// GenerateMessageID generates a message ID for the individual connection. If a bespoke function is set
	// (by using SetupNewConnection) it will use that, otherwise it will use the defaultGenerateMessageID function
	// defined in websocket_connection.go.
	GenerateMessageID(highPrecision bool) int64
	// SendMessageReturnResponse will send a WS message to the connection and wait for response
	SendMessageReturnResponse(ctx context.Context, epl request.EndpointLimit, signature any, request any) ([]byte, error)
	// SendMessageReturnResponses will send a WS message to the connection and wait for N responses
	SendMessageReturnResponses(ctx context.Context, epl request.EndpointLimit, signature any, request any, expected int) ([][]byte, error)
	// SendMessageReturnResponsesWithInspector will send a WS message to the connection and wait for N responses with message inspection
	SendMessageReturnResponsesWithInspector(ctx context.Context, epl request.EndpointLimit, signature any, request any, expected int, messageInspector Inspector) ([][]byte, error)
	// SendRawMessage sends a message over the connection without JSON encoding it
	SendRawMessage(ctx context.Context, epl request.EndpointLimit, messageType int, message []byte) error
	// SendJSONMessage sends a JSON encoded message over the connection
	SendJSONMessage(ctx context.Context, epl request.EndpointLimit, payload any) error
	SetURL(string)
	SetProxy(string)
	GetURL() string
	Shutdown() error
	// MatchReturnResponses sets up a channel to listen for an expected number of responses. This is used for when a
	// request is sent and a response is expected in a different connection. Please see implementation in
	// websocket_connection.go
	MatchReturnResponses(ctx context.Context, signature any, expected int) (<-chan MatchedResponse, error)
}

// Inspector is used to verify messages via SendMessageReturnResponsesWithInspection
// It inspects the []bytes websocket message and returns true if the message is the final message in a sequence of expected messages
type Inspector interface {
	IsFinal([]byte) bool
}

// Response defines generalised data from the stream connection
type Response struct {
	Type int
	Raw  []byte
}

// ConnectionSetup defines variables for an individual stream connection
type ConnectionSetup struct {
	ResponseCheckTimeout time.Duration
	ResponseMaxLimit     time.Duration
	RateLimit            *request.RateLimiterWithWeight
	// Authenticated indicates if the connection can be authenticated, this is not used for multi-connection.
	Authenticated           bool
	ConnectionLevelReporter Reporter

	// URL defines the websocket server URL to connect to
	URL string
	// Connector is the function that will be called to connect to the
	// exchange's websocket server. This will be called once when the stream
	// service is started. Any bespoke connection logic should be handled here.
	Connector func(ctx context.Context, conn Connection) error
	// GenerateSubscriptions is a function that will be called to generate a
	// list of subscriptions to be made to the exchange's websocket server.
	GenerateSubscriptions func() (subscription.List, error)
	// Subscriber is a function that will be called to send subscription
	// messages based on the exchange's websocket server requirements to
	// subscribe to specific channels.
	Subscriber func(ctx context.Context, conn Connection, sub subscription.List) error
	// Unsubscriber is a function that will be called to send unsubscription
	// messages based on the exchange's websocket server requirements to
	// unsubscribe from specific channels. NOTE: IF THE FEATURE IS ENABLED.
	Unsubscriber func(ctx context.Context, conn Connection, unsub subscription.List) error
	// Handler defines the function that will be called when a message is
	// received from the exchange's websocket server. This function should
	// handle the incoming message and pass it to the appropriate data handler.
	Handler func(ctx context.Context, incoming []byte) error
	// BespokeGenerateMessageID is a function that returns a unique message ID.
	// This is useful for when an exchange connection requires a unique or
	// structured message ID for each message sent.
	BespokeGenerateMessageID func(highPrecision bool) int64
	// Authenticate will be called to authenticate the connection
	Authenticate func(ctx context.Context, conn Connection) error
<<<<<<< HEAD
	// WrapperDefinedConnectionSignature is any type that will match to a specific connection. This could be an asset
	// type `asset.Spot`, a string type denoting the individual URL, an authenticated or unauthenticated string or a
	// mixture of these.
	WrapperDefinedConnectionSignature any
	// ConnectionDoesNotRequireSubscriptions is for when this is a dedicated connection for only outbound requests.
	// Subscription generation and handling is not required. Please use dummy functions `SubscriberNotRequired` &
	// `SubscriptionGenerationNotRequired` for fields.
	ConnectionDoesNotRequireSubscriptions bool
}

// SubscriberNotRequired is a default subscriber function that can be used when a connection does not require
// subscription functionality.
func SubscriberNotRequired(context.Context, Connection, subscription.List) error {
	return nil
}

// SubscriptionGenerationNotRequired is a default subscription generation function that can be used when a connection
// does not require subscription functionality.
func SubscriptionGenerationNotRequired() (subscription.List, error) {
	return nil, nil
=======
	// MessageFilter defines the criteria used to match messages to a specific connection.
	// The filter enables precise routing and handling of messages for distinct connection contexts.
	MessageFilter any
>>>>>>> 696f3d20
}

// ConnectionWrapper contains the connection setup details to be used when
// attempting a new connection. It also contains the subscriptions that are
// associated with the specific connection.
type ConnectionWrapper struct {
	// Setup contains the connection setup details
	Setup *ConnectionSetup
	// Subscriptions contains the subscriptions that are associated with the
	// specific connection(s)
	Subscriptions *subscription.Store
	// Connection contains the active connection based off the connection
	// details above.
	Connection Connection // TODO: Upgrade to slice of connections.
}

// PingHandler container for ping handler settings
type PingHandler struct {
	Websocket         bool
	UseGorillaHandler bool
	MessageType       int
	Message           []byte
	Delay             time.Duration
}

// FundingData defines funding data
type FundingData struct {
	Timestamp    time.Time
	CurrencyPair currency.Pair
	AssetType    asset.Item
	Exchange     string
	Amount       float64
	Rate         float64
	Period       int64
	Side         order.Side
}

// KlineData defines kline feed
type KlineData struct {
	Timestamp  time.Time
	Pair       currency.Pair
	AssetType  asset.Item
	Exchange   string
	StartTime  time.Time
	CloseTime  time.Time
	Interval   string
	OpenPrice  float64
	ClosePrice float64
	HighPrice  float64
	LowPrice   float64
	Volume     float64
}

// WebsocketPositionUpdated reflects a change in orders/contracts on an exchange
type WebsocketPositionUpdated struct {
	Timestamp time.Time
	Pair      currency.Pair
	AssetType asset.Item
	Exchange  string
}

// UnhandledMessageWarning defines a container for unhandled message warnings
type UnhandledMessageWarning struct {
	Message string
}

// Reporter interface groups observability functionality over
// Websocket request latency.
type Reporter interface {
	Latency(name string, message []byte, t time.Duration)
}<|MERGE_RESOLUTION|>--- conflicted
+++ resolved
@@ -91,11 +91,9 @@
 	BespokeGenerateMessageID func(highPrecision bool) int64
 	// Authenticate will be called to authenticate the connection
 	Authenticate func(ctx context.Context, conn Connection) error
-<<<<<<< HEAD
-	// WrapperDefinedConnectionSignature is any type that will match to a specific connection. This could be an asset
-	// type `asset.Spot`, a string type denoting the individual URL, an authenticated or unauthenticated string or a
-	// mixture of these.
-	WrapperDefinedConnectionSignature any
+	// MessageFilter defines the criteria used to match messages to a specific connection.
+	// The filter enables precise routing and handling of messages for distinct connection contexts.
+	MessageFilter any
 	// ConnectionDoesNotRequireSubscriptions is for when this is a dedicated connection for only outbound requests.
 	// Subscription generation and handling is not required. Please use dummy functions `SubscriberNotRequired` &
 	// `SubscriptionGenerationNotRequired` for fields.
@@ -112,11 +110,6 @@
 // does not require subscription functionality.
 func SubscriptionGenerationNotRequired() (subscription.List, error) {
 	return nil, nil
-=======
-	// MessageFilter defines the criteria used to match messages to a specific connection.
-	// The filter enables precise routing and handling of messages for distinct connection contexts.
-	MessageFilter any
->>>>>>> 696f3d20
 }
 
 // ConnectionWrapper contains the connection setup details to be used when
