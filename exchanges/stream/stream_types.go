--- conflicted
+++ resolved
@@ -23,20 +23,14 @@
 	// (by using SetupNewConnection) it will use that, otherwise it will use the defaultGenerateMessageID function
 	// defined in websocket_connection.go.
 	GenerateMessageID(highPrecision bool) int64
-<<<<<<< HEAD
-	SendMessageReturnResponse(ctx context.Context, signature any, request any) ([]byte, error)
-	SendMessageReturnResponses(ctx context.Context, signature any, request any, expected int, isFinalMessage ...Inspector) ([][]byte, error)
-	SendRawMessage(ctx context.Context, messageType int, message []byte) error
-=======
 	// SendMessageReturnResponse will send a WS message to the connection and wait for response
 	SendMessageReturnResponse(ctx context.Context, epl request.EndpointLimit, signature any, request any) ([]byte, error)
 	// SendMessageReturnResponses will send a WS message to the connection and wait for N responses
-	SendMessageReturnResponses(ctx context.Context, epl request.EndpointLimit, signature any, request any, expected int) ([][]byte, error)
+	SendMessageReturnResponses(ctx context.Context, epl request.EndpointLimit, signature any, request any, expected int, isFinalMessage ...Inspector) ([][]byte, error)
 	// SendRawMessage sends a message over the connection without JSON encoding it
 	SendRawMessage(ctx context.Context, epl request.EndpointLimit, messageType int, message []byte) error
 	// SendJSONMessage sends a JSON encoded message over the connection
 	SendJSONMessage(ctx context.Context, epl request.EndpointLimit, payload any) error
->>>>>>> ea257634
 	SetURL(string)
 	SetProxy(string)
 	GetURL() string
