--- conflicted
+++ resolved
@@ -51,25 +51,20 @@
 	m                            sync.Mutex
 	connector                    func() error
 
-<<<<<<< HEAD
+	// connectionManager stores all *potential* connections for the exchange, organised within ConnectionWrapper structs.
+	// Each ConnectionWrapper one connection (will be expanded soon) tailored for specific exchange functionalities or asset types. // TODO: Expand this to support multiple connections per ConnectionWrapper
+	// For example, separate connections can be used for Spot, Margin, and Futures trading. This structure is especially useful
+	// for exchanges that differentiate between trading pairs by using different connection endpoints or protocols for various asset classes.
+	// If an exchange does not require such differentiation, all connections may be managed under a single ConnectionWrapper.
 	connectionManager []*ConnectionWrapper
-	connections       map[Connection]*ConnectionWrapper
+	// connections holds a look up table for all connections to their corresponding ConnectionWrapper and subscription holder
+	connections map[Connection]*ConnectionWrapper
 	// outbound is map holding wrapper specific signatures to an active
 	// connection for outbound messaging. Wrapper specific connections
 	// might be asset specific e.g. spot, margin, futures or
 	// authenticated/unauthenticated or a mix of both. This map is used
 	// to send messages to the correct connection.
 	outbound map[any]*ConnectionWrapper
-=======
-	// connectionManager stores all *potential* connections for the exchange, organised within ConnectionWrapper structs.
-	// Each ConnectionWrapper one connection (will be expanded soon) tailored for specific exchange functionalities or asset types. // TODO: Expand this to support multiple connections per ConnectionWrapper
-	// For example, separate connections can be used for Spot, Margin, and Futures trading. This structure is especially useful
-	// for exchanges that differentiate between trading pairs by using different connection endpoints or protocols for various asset classes.
-	// If an exchange does not require such differentiation, all connections may be managed under a single ConnectionWrapper.
-	connectionManager []ConnectionWrapper
-	// connections holds a look up table for all connections to their corresponding ConnectionWrapper and subscription holder
-	connections map[Connection]*ConnectionWrapper
->>>>>>> 06acaacd
 
 	subscriptions *subscription.Store
 
