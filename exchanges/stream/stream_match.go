--- conflicted
+++ resolved
@@ -51,15 +51,9 @@
 	return true
 }
 
-<<<<<<< HEAD
-// EnsureMatchWithData validates that incoming data matches a request's signature.
-// If a match is found, the data is processed; otherwise, it returns an error.
-func (m *Match) EnsureMatchWithData(signature any, data []byte) error {
-=======
 // RequireMatchWithData validates that incoming data matches a request's signature.
 // If a match is found, the data is processed; otherwise, it returns an error.
 func (m *Match) RequireMatchWithData(signature any, data []byte) error {
->>>>>>> 50448ec6
 	if m.IncomingWithData(signature, data) {
 		return nil
 	}
