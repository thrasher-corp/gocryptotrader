package bittrex

import (
	"context"
	"errors"
	"log"
	"os"
	"sync"
	"testing"
	"time"

	"github.com/thrasher-corp/gocryptotrader/common"
	"github.com/thrasher-corp/gocryptotrader/config"
	"github.com/thrasher-corp/gocryptotrader/core"
	"github.com/thrasher-corp/gocryptotrader/currency"
	exchange "github.com/thrasher-corp/gocryptotrader/exchanges"
	"github.com/thrasher-corp/gocryptotrader/exchanges/asset"
	"github.com/thrasher-corp/gocryptotrader/exchanges/kline"
	"github.com/thrasher-corp/gocryptotrader/exchanges/order"
	"github.com/thrasher-corp/gocryptotrader/exchanges/sharedtestvalues"
	"github.com/thrasher-corp/gocryptotrader/portfolio/withdraw"
)

// Please supply you own test keys here to run better tests.
const (
	apiKey                  = ""
	apiSecret               = ""
	canManipulateRealOrders = false
	currPair                = "BTC-USDT"
	curr                    = "BTC"
)

var b = &Bittrex{}

func TestMain(m *testing.M) {
	b.SetDefaults()
	cfg := config.GetConfig()
	err := cfg.LoadConfig("../../testdata/configtest.json", true)
	if err != nil {
		log.Fatal(err)
	}
	bConfig, err := cfg.GetExchangeConfig("Bittrex")
	if err != nil {
		log.Fatal(err)
	}
	bConfig.API.Credentials.Key = apiKey
	bConfig.API.Credentials.Secret = apiSecret
	bConfig.API.AuthenticatedSupport = true

	err = b.Setup(bConfig)
	if err != nil {
		log.Fatal(err)
	}

	if !b.IsEnabled() || !b.API.AuthenticatedSupport ||
		b.Verbose || len(b.BaseCurrencies) < 1 {
		log.Fatal("Bittrex Setup values not set correctly")
	}

	var wg sync.WaitGroup
	err = b.Start(context.Background(), &wg)
	if err != nil {
		log.Fatal(err)
	}
	wg.Wait()

	os.Exit(m.Run())
}

func TestGetMarkets(t *testing.T) {
	t.Parallel()
	_, err := b.GetMarkets(context.Background())
	if err != nil {
		t.Error(err)
	}
}

func TestGetCurrencies(t *testing.T) {
	t.Parallel()
	_, err := b.GetCurrencies(context.Background())
	if err != nil {
		t.Error(err)
	}
}

func TestGetTicker(t *testing.T) {
	t.Parallel()
	_, err := b.GetTicker(context.Background(), currPair)
	if err != nil {
		t.Error(err)
	}
}

func TestGetMarketSummaries(t *testing.T) {
	t.Parallel()
	_, err := b.GetMarketSummaries(context.Background())
	if err != nil {
		t.Error(err)
	}
}

func TestGetMarketSummary(t *testing.T) {
	t.Parallel()
	_, err := b.GetMarketSummary(context.Background(), currPair)
	if err != nil {
		t.Error(err)
	}
}

func TestGetOrderbook(t *testing.T) {
	t.Parallel()

	_, _, err := b.GetOrderbook(context.Background(), currPair, 500)
	if err != nil {
		t.Error(err)
	}
}

func TestGetMarketHistory(t *testing.T) {
	t.Parallel()

	_, err := b.GetMarketHistory(context.Background(), currPair)
	if err != nil {
		t.Error(err)
	}
}

func TestGetRecentCandles(t *testing.T) {
	t.Parallel()

	_, err := b.GetRecentCandles(context.Background(),
		currPair, "HOUR_1", "MIDPOINT")
	if err != nil {
		t.Error(err)
	}
}

func TestGetHistoricalCandles(t *testing.T) {
	t.Parallel()

	_, err := b.GetHistoricalCandles(context.Background(),
		currPair, "MINUTE_5", "MIDPOINT", 2020, 12, 31)
	if err != nil {
		t.Error(err)
	}
	_, err = b.GetHistoricalCandles(context.Background(),
		currPair, "MINUTE_5", "MIDPOINT", 2020, 12, 32)
	if err == nil {
		t.Error("invalid date should give an error")
	}
}

func TestOrder(t *testing.T) {
	t.Parallel()

	_, err := b.Order(context.Background(),
		currPair, order.Buy.String(), order.Limit.String(), "", 1, 1, 0.0)
	if sharedtestvalues.AreAPICredentialsSet(b) && err != nil {
		t.Error(err)
	} else if !sharedtestvalues.AreAPICredentialsSet(b) && err == nil {
		t.Error("Expected error")
	}
}

func TestGetOpenOrders(t *testing.T) {
	t.Parallel()

	_, _, err := b.GetOpenOrders(context.Background(), "")
	if sharedtestvalues.AreAPICredentialsSet(b) && err != nil {
		t.Error(err)
	} else if !sharedtestvalues.AreAPICredentialsSet(b) && err == nil {
		t.Error("Expected error")
	}
	_, _, err = b.GetOpenOrders(context.Background(), currPair)
	if sharedtestvalues.AreAPICredentialsSet(b) && err != nil {
		t.Error(err)
	} else if !sharedtestvalues.AreAPICredentialsSet(b) && err == nil {
		t.Error("Expected error")
	}
}

func TestCancelExistingOrder(t *testing.T) {
	t.Parallel()

	_, err := b.CancelExistingOrder(context.Background(), "invalid-order")
	if err == nil {
		t.Error("Expected error")
	}
}

func TestGetAccountBalances(t *testing.T) {
	t.Parallel()

	_, err := b.GetBalances(context.Background())
	if sharedtestvalues.AreAPICredentialsSet(b) && err != nil {
		t.Error(err)
	} else if !sharedtestvalues.AreAPICredentialsSet(b) && err == nil {
		t.Error("Expected error")
	}
}

func TestGetAccountBalanceByCurrency(t *testing.T) {
	t.Parallel()

	_, err := b.GetAccountBalanceByCurrency(context.Background(), curr)
	if sharedtestvalues.AreAPICredentialsSet(b) && err != nil {
		t.Error(err)
	} else if !sharedtestvalues.AreAPICredentialsSet(b) && err == nil {
		t.Error("Expected error")
	}
}

func TestGetOrder(t *testing.T) {
	t.Parallel()

	_, err := b.GetOrder(context.Background(), "0cb4c4e4-bdc7-4e13-8c13-430e587d2cc1")
	if sharedtestvalues.AreAPICredentialsSet(b) && err != nil {
		t.Error(err)
	} else if !sharedtestvalues.AreAPICredentialsSet(b) && err == nil {
		t.Error("Expected error")
	}
	_, err = b.GetOrder(context.Background(), "")
	if sharedtestvalues.AreAPICredentialsSet(b) && err == nil {
		t.Error("Expected error")
	} else if !sharedtestvalues.AreAPICredentialsSet(b) && err == nil {
		t.Error("Expected error")
	}
}

func TestGetOrderHistoryForCurrency(t *testing.T) {
	t.Parallel()

	_, err := b.GetOrderHistoryForCurrency(context.Background(), "")
	if sharedtestvalues.AreAPICredentialsSet(b) && err != nil {
		t.Error(err)
	} else if !sharedtestvalues.AreAPICredentialsSet(b) && err == nil {
		t.Error("Expected error")
	}
	_, err = b.GetOrderHistoryForCurrency(context.Background(), currPair)
	if sharedtestvalues.AreAPICredentialsSet(b) && err != nil {
		t.Error(err)
	} else if !sharedtestvalues.AreAPICredentialsSet(b) && err == nil {
		t.Error("Expected error")
	}
}

func TestGetClosedWithdrawals(t *testing.T) {
	t.Parallel()

	_, err := b.GetClosedWithdrawals(context.Background())
	if sharedtestvalues.AreAPICredentialsSet(b) && err != nil {
		t.Error(err)
	} else if !sharedtestvalues.AreAPICredentialsSet(b) && err == nil {
		t.Error("Expected error")
	}
}

func TestGetClosedWithdrawalsForCurrency(t *testing.T) {
	t.Parallel()

	_, err := b.GetClosedWithdrawalsForCurrency(context.Background(), curr)
	if sharedtestvalues.AreAPICredentialsSet(b) && err != nil {
		t.Error(err)
	} else if !sharedtestvalues.AreAPICredentialsSet(b) && err == nil {
		t.Error("Expected error")
	}
}

func TestGetOpenWithdrawals(t *testing.T) {
	t.Parallel()

	_, err := b.GetOpenWithdrawals(context.Background())
	if sharedtestvalues.AreAPICredentialsSet(b) && err != nil {
		t.Error(err)
	} else if !sharedtestvalues.AreAPICredentialsSet(b) && err == nil {
		t.Error("Expected error")
	}
}

func TestGetCryptoDepositAddresses(t *testing.T) {
	t.Parallel()
	sharedtestvalues.SkipTestIfCredentialsUnset(t, b)
	_, err := b.GetCryptoDepositAddresses(context.Background())
	if err != nil {
		t.Error(err)
	}
}

func TestProvisionNewDepositAddress(t *testing.T) {
	t.Parallel()
	sharedtestvalues.SkipTestIfCredentialsUnset(t, b)
	_, err := b.ProvisionNewDepositAddress(context.Background(), currency.XRP.String())
	if err != nil {
		t.Error(err)
	}
}

func TestGetClosedDeposits(t *testing.T) {
	t.Parallel()

	_, err := b.GetClosedDeposits(context.Background())
	if sharedtestvalues.AreAPICredentialsSet(b) && err != nil {
		t.Error(err)
	} else if !sharedtestvalues.AreAPICredentialsSet(b) && err == nil {
		t.Error("Expected error")
	}
}

func TestGetClosedDepositsForCurrency(t *testing.T) {
	t.Parallel()

	_, err := b.GetClosedDepositsForCurrency(context.Background(), curr)
	if sharedtestvalues.AreAPICredentialsSet(b) && err != nil {
		t.Error(err)
	} else if !sharedtestvalues.AreAPICredentialsSet(b) && err == nil {
		t.Error("Expected error")
	}
}

func TestGetClosedDepositsPaginated(t *testing.T) {
	t.Parallel()

	_, err := b.GetClosedDepositsPaginated(context.Background(), 100)
	if sharedtestvalues.AreAPICredentialsSet(b) && err != nil {
		t.Error(err)
	} else if !sharedtestvalues.AreAPICredentialsSet(b) && err == nil {
		t.Error("Expected error")
	}
}

func TestGetOpenDeposits(t *testing.T) {
	t.Parallel()

	_, err := b.GetOpenDeposits(context.Background())
	if sharedtestvalues.AreAPICredentialsSet(b) && err != nil {
		t.Error(err)
	} else if !sharedtestvalues.AreAPICredentialsSet(b) && err == nil {
		t.Error("Expected error")
	}
}

func TestGetOpenDepositsForCurrency(t *testing.T) {
	t.Parallel()

	_, err := b.GetOpenDepositsForCurrency(context.Background(), curr)
	if sharedtestvalues.AreAPICredentialsSet(b) && err != nil {
		t.Error(err)
	} else if !sharedtestvalues.AreAPICredentialsSet(b) && err == nil {
		t.Error("Expected error")
	}
}

func TestWithdraw(t *testing.T) {
	t.Parallel()
	sharedtestvalues.SkipTestIfCredentialsUnset(t, b, canManipulateRealOrders)
	_, err := b.Withdraw(context.Background(),
		curr, "", core.BitcoinDonationAddress, 0.0009)
	if err != nil {
		t.Error(err)
	}
}

func setFeeBuilder() *exchange.FeeBuilder {
	return &exchange.FeeBuilder{
		Amount:        1,
		FeeType:       exchange.CryptocurrencyTradeFee,
		Pair:          currency.NewPair(currency.BTC, currency.LTC),
		PurchasePrice: 1,
	}
}

// TestGetFeeByTypeOfflineTradeFee logic test
func TestGetFeeByTypeOfflineTradeFee(t *testing.T) {
	var feeBuilder = setFeeBuilder()
	_, err := b.GetFeeByType(context.Background(), feeBuilder)
	if err != nil {
		t.Fatal(err)
	}
	if !sharedtestvalues.AreAPICredentialsSet(b) {
		if feeBuilder.FeeType != exchange.OfflineTradeFee {
			t.Errorf("Expected %v, received %v", exchange.OfflineTradeFee, feeBuilder.FeeType)
		}
	} else {
		if feeBuilder.FeeType != exchange.CryptocurrencyTradeFee {
			t.Errorf("Expected %v, received %v", exchange.CryptocurrencyTradeFee, feeBuilder.FeeType)
		}
	}
}

func TestGetFee(t *testing.T) {
	var feeBuilder = setFeeBuilder()
	// CryptocurrencyTradeFee Basic
	if _, err := b.GetFee(context.Background(), feeBuilder); err != nil {
		t.Error(err)
	}

	// CryptocurrencyTradeFee High quantity
	feeBuilder = setFeeBuilder()
	feeBuilder.Amount = 1000
	feeBuilder.PurchasePrice = 1000
	if _, err := b.GetFee(context.Background(), feeBuilder); err != nil {
		t.Error(err)
	}

	// CryptocurrencyTradeFee IsMaker
	feeBuilder = setFeeBuilder()
	feeBuilder.IsMaker = true
	if _, err := b.GetFee(context.Background(), feeBuilder); err != nil {
		t.Error(err)
	}

	// CryptocurrencyTradeFee Negative purchase price
	feeBuilder = setFeeBuilder()
	feeBuilder.PurchasePrice = -1000
	if _, err := b.GetFee(context.Background(), feeBuilder); err != nil {
		t.Error(err)
	}

	// CryptocurrencyWithdrawalFee Basic
	feeBuilder = setFeeBuilder()
	feeBuilder.FeeType = exchange.CryptocurrencyWithdrawalFee
	if _, err := b.GetFee(context.Background(), feeBuilder); err != nil {
		t.Error(err)
	}

	// CryptocurrencyDepositFee Basic
	feeBuilder = setFeeBuilder()
	feeBuilder.FeeType = exchange.CryptocurrencyDepositFee
	if _, err := b.GetFee(context.Background(), feeBuilder); err != nil {
		t.Error(err)
	}

	// InternationalBankDepositFee Basic
	feeBuilder = setFeeBuilder()
	feeBuilder.FeeType = exchange.InternationalBankDepositFee
	feeBuilder.FiatCurrency = currency.HKD
	if _, err := b.GetFee(context.Background(), feeBuilder); err != nil {
		t.Error(err)
	}

	// InternationalBankWithdrawalFee Basic
	feeBuilder = setFeeBuilder()
	feeBuilder.FeeType = exchange.InternationalBankWithdrawalFee
	feeBuilder.FiatCurrency = currency.HKD
	if _, err := b.GetFee(context.Background(), feeBuilder); err != nil {
		t.Error(err)
	}
}

func TestFormatWithdrawPermissions(t *testing.T) {
	expectedResult := exchange.AutoWithdrawCryptoWithAPIPermissionText + " & " + exchange.NoFiatWithdrawalsText
	withdrawPermissions := b.FormatWithdrawPermissions()
	if withdrawPermissions != expectedResult {
		t.Errorf("Expected: %s, Received: %s", expectedResult, withdrawPermissions)
	}
}

func TestGetActiveOrders(t *testing.T) {
	p, err := currency.NewPairFromString(currPair)
	if err != nil {
		t.Fatal(err)
	}

	var getOrdersRequest = order.GetOrdersRequest{
		Type:      order.AnyType,
		Pairs:     []currency.Pair{p},
		AssetType: asset.Spot,
		Side:      order.AnySide,
	}

	getOrdersRequest.Pairs[0].Delimiter = currency.DashDelimiter

	_, err = b.GetActiveOrders(context.Background(), &getOrdersRequest)
	if sharedtestvalues.AreAPICredentialsSet(b) && err != nil {
		t.Errorf("Could not get open orders: %s", err)
	} else if !sharedtestvalues.AreAPICredentialsSet(b) && err == nil {
		t.Error("Expecting an error when no keys are set")
	}
}

func TestGetOrderHistory(t *testing.T) {
	var getOrdersRequest = order.GetOrdersRequest{
		Type:      order.AnyType,
		AssetType: asset.Spot,
		Side:      order.AnySide,
	}

	_, err := b.GetOrderHistory(context.Background(), &getOrdersRequest)
	if err == nil {
		t.Error("Expected: 'At least one currency is required to fetch order history'. received nil")
	}

	getOrdersRequest.Pairs = []currency.Pair{
		currency.NewPair(currency.BTC, currency.USDT),
	}

	_, err = b.GetOrderHistory(context.Background(), &getOrdersRequest)
	if sharedtestvalues.AreAPICredentialsSet(b) && err != nil {
		t.Errorf("Could not get order history: %s", err)
	} else if !sharedtestvalues.AreAPICredentialsSet(b) && err == nil {
		t.Error("Expecting an error when no keys are set")
	}
}

// Any tests below this line have the ability to impact your orders on the exchange. Enable canManipulateRealOrders to run them
// ----------------------------------------------------------------------------------------------------------------------------

func TestSubmitOrder(t *testing.T) {
	t.Parallel()
	sharedtestvalues.SkipTestIfCannotManipulateOrders(t, b, canManipulateRealOrders)

	var orderSubmission = &order.Submit{
		Exchange: b.GetName(),
		Pair: currency.Pair{
			Delimiter: currency.DashDelimiter,
			Base:      currency.BTC,
			Quote:     currency.LTC,
		},
		Side:      order.Buy,
		Type:      order.Limit,
		Price:     1,
		Amount:    1,
		ClientID:  "meowOrder",
		AssetType: asset.Spot,
	}
	response, err := b.SubmitOrder(context.Background(), orderSubmission)
	if sharedtestvalues.AreAPICredentialsSet(b) && (err != nil || response.Status != order.New) {
		t.Errorf("Order failed to be placed: %v", err)
	} else if !sharedtestvalues.AreAPICredentialsSet(b) && err == nil {
		t.Error("Expecting an error when no keys are set")
	}
}

func TestCancelExchangeOrder(t *testing.T) {
	t.Parallel()
	sharedtestvalues.SkipTestIfCannotManipulateOrders(t, b, canManipulateRealOrders)

	currencyPair := currency.NewPair(currency.LTC, currency.BTC)
	var orderCancellation = &order.Cancel{
		OrderID:       "1",
		WalletAddress: core.BitcoinDonationAddress,
		AccountID:     "1",
		Pair:          currencyPair,
		AssetType:     asset.Spot,
	}

	err := b.CancelOrder(context.Background(), orderCancellation)
	if !sharedtestvalues.AreAPICredentialsSet(b) && err == nil {
		t.Error("Expecting an error when no keys are set")
	}
	if sharedtestvalues.AreAPICredentialsSet(b) && err != nil {
		t.Errorf("Could not cancel orders: %v", err)
	}
}

func TestCancelAllExchangeOrders(t *testing.T) {
	t.Parallel()
	sharedtestvalues.SkipTestIfCannotManipulateOrders(t, b, canManipulateRealOrders)

	currencyPair := currency.NewPair(currency.LTC, currency.BTC)
	var orderCancellation = &order.Cancel{
		OrderID:       "1",
		WalletAddress: core.BitcoinDonationAddress,
		AccountID:     "1",
		Pair:          currencyPair,
		AssetType:     asset.Spot,
	}

	resp, err := b.CancelAllOrders(context.Background(), orderCancellation)

	if !sharedtestvalues.AreAPICredentialsSet(b) && err == nil {
		t.Error("Expecting an error when no keys are set")
	}
	if sharedtestvalues.AreAPICredentialsSet(b) && err != nil {
		t.Errorf("Could not cancel orders: %v", err)
	}

	if len(resp.Status) > 0 {
		t.Errorf("%v orders failed to cancel", len(resp.Status))
	}
}

func TestModifyOrder(t *testing.T) {
	t.Parallel()
	sharedtestvalues.SkipTestIfCannotManipulateOrders(t, b, canManipulateRealOrders)
	_, err := b.ModifyOrder(context.Background(),
		&order.Modify{AssetType: asset.Spot})
	if err == nil {
		t.Error("Expected error")
	}
}

<<<<<<< HEAD
func TestWithdrawCryptocurrencyFunds(t *testing.T) {
	t.Parallel()
	sharedtestvalues.SkipTestIfCannotManipulateOrders(t, b, canManipulateRealOrders)

=======
//nolint:gocritic // Only used as a testing helper function in this package
func WithdrawCryptocurrencyFunds(t *testing.T) {
	t.Helper()
>>>>>>> 492ea20f
	withdrawCryptoRequest := withdraw.Request{
		Exchange:    b.Name,
		Amount:      -1,
		Currency:    currency.BTC,
		Description: "WITHDRAW IT ALL",
		Crypto: withdraw.CryptoRequest{
			Address: core.BitcoinDonationAddress,
		},
	}

	_, err := b.WithdrawCryptocurrencyFunds(context.Background(), &withdrawCryptoRequest)
	if !sharedtestvalues.AreAPICredentialsSet(b) && err == nil {
		t.Error("Expecting an error when no keys are set")
	}
	if sharedtestvalues.AreAPICredentialsSet(b) && err != nil {
		t.Errorf("Withdraw failed to be placed: %v", err)
	}
}

func TestWithdrawFiat(t *testing.T) {
	t.Parallel()
	sharedtestvalues.SkipTestIfCannotManipulateOrders(t, b, canManipulateRealOrders)

	var withdrawFiatRequest = withdraw.Request{}

	_, err := b.WithdrawFiatFunds(context.Background(), &withdrawFiatRequest)
	if err != common.ErrFunctionNotSupported {
		t.Errorf("Expected '%v', received: '%v'", common.ErrFunctionNotSupported, err)
	}
}

func TestWithdrawInternationalBank(t *testing.T) {
	t.Parallel()
	sharedtestvalues.SkipTestIfCannotManipulateOrders(t, b, canManipulateRealOrders)

	var withdrawFiatRequest = withdraw.Request{}

	_, err := b.WithdrawFiatFundsToInternationalBank(context.Background(),
		&withdrawFiatRequest)
	if err != common.ErrFunctionNotSupported {
		t.Errorf("Expected '%v', received: '%v'", common.ErrFunctionNotSupported, err)
	}
}

func TestGetDepositAddress(t *testing.T) {
	if sharedtestvalues.AreAPICredentialsSet(b) {
		_, err := b.GetDepositAddress(context.Background(), currency.XRP, "", "")
		if err != nil {
			t.Error(err)
		}
	} else {
		_, err := b.GetDepositAddress(context.Background(), currency.BTC, "", "")
		if err == nil {
			t.Error("error cannot be nil")
		}
	}
}

func TestGetRecentTrades(t *testing.T) {
	t.Parallel()
	currencyPair, err := currency.NewPairFromString(currPair)
	if err != nil {
		t.Fatal(err)
	}
	_, err = b.GetRecentTrades(context.Background(), currencyPair, asset.Spot)
	if err != nil {
		t.Error(err)
	}
}

func TestGetHistoricTrades(t *testing.T) {
	t.Parallel()
	currencyPair, err := currency.NewPairFromString(currPair)
	if err != nil {
		t.Fatal(err)
	}
	_, err = b.GetHistoricTrades(context.Background(),
		currencyPair, asset.Spot, time.Now().Add(-time.Minute*15), time.Now())
	if err != nil && err != common.ErrFunctionNotSupported {
		t.Fatal(err)
	}
}

func TestGetHistoricCandles(t *testing.T) {
	t.Parallel()
	pair, err := currency.NewPairFromString("btc-usdt")
	if err != nil {
		t.Fatal(err)
	}

	start := time.Unix(1546300800, 0)
	end := start.AddDate(0, 12, 0)
	_, err = b.GetHistoricCandles(context.Background(), pair, asset.Spot, kline.OneDay, start, end)
	if err != nil {
		t.Fatal(err)
	}

	end = time.Now()
	start = end.AddDate(0, -12, 0)
	_, err = b.GetHistoricCandles(context.Background(), pair, asset.Spot, kline.OneDay, start, end)
	if err != nil {
		t.Fatal(err)
	}

	end = time.Now()
	start = end.AddDate(0, 0, -30)
	_, err = b.GetHistoricCandles(context.Background(), pair, asset.Spot, kline.OneHour, start, end)
	if err != nil {
		t.Fatal(err)
	}

	end = time.Now()
	start = end.AddDate(0, 0, -1).Add(time.Minute * 5)
	_, err = b.GetHistoricCandles(context.Background(), pair, asset.Spot, kline.FiveMin, start, end)
	if err != nil {
		t.Fatal(err)
	}
}

func TestGetHistoricCandlesExtended(t *testing.T) {
	t.Parallel()
	pair, err := currency.NewPairFromString("btc-usdt")
	if err != nil {
		t.Fatal(err)
	}
	start := time.Unix(1546300800, 0)
	end := time.Unix(1577836799, 0)
	_, err = b.GetHistoricCandlesExtended(context.Background(), pair, asset.Spot, kline.OneDay, start, end)
	if !errors.Is(err, common.ErrNotYetImplemented) {
		t.Fatal(err)
	}
}<|MERGE_RESOLUTION|>--- conflicted
+++ resolved
@@ -590,16 +590,10 @@
 	}
 }
 
-<<<<<<< HEAD
 func TestWithdrawCryptocurrencyFunds(t *testing.T) {
 	t.Parallel()
 	sharedtestvalues.SkipTestIfCannotManipulateOrders(t, b, canManipulateRealOrders)
 
-=======
-//nolint:gocritic // Only used as a testing helper function in this package
-func WithdrawCryptocurrencyFunds(t *testing.T) {
-	t.Helper()
->>>>>>> 492ea20f
 	withdrawCryptoRequest := withdraw.Request{
 		Exchange:    b.Name,
 		Amount:      -1,
