package bittrex

import (
	"context"
	"errors"
	"fmt"
	"sort"
	"strings"
	"sync"
	"time"

	"github.com/thrasher-corp/gocryptotrader/common"
	"github.com/thrasher-corp/gocryptotrader/config"
	"github.com/thrasher-corp/gocryptotrader/currency"
	exchange "github.com/thrasher-corp/gocryptotrader/exchanges"
	"github.com/thrasher-corp/gocryptotrader/exchanges/account"
	"github.com/thrasher-corp/gocryptotrader/exchanges/asset"
	"github.com/thrasher-corp/gocryptotrader/exchanges/deposit"
	"github.com/thrasher-corp/gocryptotrader/exchanges/fee"
	"github.com/thrasher-corp/gocryptotrader/exchanges/kline"
	"github.com/thrasher-corp/gocryptotrader/exchanges/order"
	"github.com/thrasher-corp/gocryptotrader/exchanges/orderbook"
	"github.com/thrasher-corp/gocryptotrader/exchanges/protocol"
	"github.com/thrasher-corp/gocryptotrader/exchanges/request"
	"github.com/thrasher-corp/gocryptotrader/exchanges/stream"
	"github.com/thrasher-corp/gocryptotrader/exchanges/stream/buffer"
	"github.com/thrasher-corp/gocryptotrader/exchanges/ticker"
	"github.com/thrasher-corp/gocryptotrader/exchanges/trade"
	"github.com/thrasher-corp/gocryptotrader/log"
	"github.com/thrasher-corp/gocryptotrader/portfolio/withdraw"
)

// GetDefaultConfig returns a default exchange config
func (b *Bittrex) GetDefaultConfig() (*config.Exchange, error) {
	b.SetDefaults()
	exchCfg := new(config.Exchange)
	exchCfg.Name = b.Name
	exchCfg.HTTPTimeout = exchange.DefaultHTTPTimeout
	exchCfg.WebsocketTrafficTimeout = config.DefaultWebsocketTrafficTimeout
	exchCfg.BaseCurrencies = b.BaseCurrencies

	err := b.SetupDefaults(exchCfg)
	if err != nil {
		return nil, err
	}

	if b.Features.Supports.RESTCapabilities.AutoPairUpdates {
		err = b.UpdateTradablePairs(context.TODO(), true)
		if err != nil {
			return nil, err
		}
	}
	return exchCfg, nil
}

// SetDefaults sets the basic defaults for Bittrex
func (b *Bittrex) SetDefaults() {
	b.Name = "Bittrex"
	b.Enabled = true
	b.Verbose = true
	b.API.CredentialsValidator.RequiresKey = true
	b.API.CredentialsValidator.RequiresSecret = true

	spot := currency.PairStore{
		RequestFormat: &currency.PairFormat{
			Uppercase: true,
			Delimiter: currency.DashDelimiter,
		},
		ConfigFormat: &currency.PairFormat{
			Uppercase: true,
			Delimiter: currency.DashDelimiter,
		},
	}

	err := b.StoreAssetPairFormat(asset.Spot, spot)
	if err != nil {
		log.Errorln(log.ExchangeSys, err)
	}

	b.Features = exchange.Features{
		Supports: exchange.FeaturesSupported{
			REST:      true,
			Websocket: true,
			RESTCapabilities: protocol.Features{
				TickerBatching:                     true,
				TickerFetching:                     true,
				KlineFetching:                      true,
				TradeFetching:                      true,
				OrderbookFetching:                  true,
				AutoPairUpdates:                    true,
				GetOrder:                           true,
				GetOrders:                          true,
				CancelOrder:                        true,
				CancelOrders:                       true,
				SubmitOrder:                        true,
				DepositHistory:                     true,
				WithdrawalHistory:                  true,
				UserTradeHistory:                   true,
				CryptoDeposit:                      true,
				CryptoWithdrawal:                   true,
				TradeFee:                           true,
				CryptoWithdrawalFee:                true,
				RequiresAuthenticationForTradeFees: true,
			},
			WebsocketCapabilities: protocol.Features{
				TickerFetching:    true,
				OrderbookFetching: true,
				Subscribe:         true,
				Unsubscribe:       true,
			},
			WithdrawPermissions: exchange.AutoWithdrawCryptoWithAPIPermission |
				exchange.NoFiatWithdrawals,
		},
		Enabled: exchange.FeaturesEnabled{
			AutoPairUpdates: true,
			Kline: kline.ExchangeCapabilitiesEnabled{
				Intervals: map[string]bool{
					kline.OneMin.Word():  true,
					kline.FiveMin.Word(): true,
					kline.OneHour.Word(): true,
					kline.OneDay.Word():  true,
				},
			},
		},
	}

	b.Requester, err = request.New(b.Name,
		common.NewHTTPClientWithTimeout(exchange.DefaultHTTPTimeout),
		request.WithLimiter(request.NewBasicRateLimit(ratePeriod, rateLimit)))
	if err != nil {
		log.Errorln(log.ExchangeSys, err)
	}

	b.API.Endpoints = b.NewEndpoints()

	err = b.API.Endpoints.SetDefaultEndpoints(map[exchange.URL]string{
		exchange.RestSpot:                   bittrexAPIRestURL,
		exchange.WebsocketSpot:              bittrexAPIWSURL,
		exchange.WebsocketSpotSupplementary: bittrexAPIWSNegotiationsURL,
	})
	if err != nil {
		log.Errorln(log.ExchangeSys, err)
	}
	b.Websocket = stream.New()
	b.WebsocketResponseMaxLimit = exchange.DefaultWebsocketResponseMaxLimit
	b.WebsocketResponseCheckTimeout = exchange.DefaultWebsocketResponseCheckTimeout
	b.WebsocketOrderbookBufferLimit = exchange.DefaultWebsocketOrderbookBufferLimit
}

// Setup takes in the supplied exchange configuration details and sets params
func (b *Bittrex) Setup(exch *config.Exchange) error {
	err := exch.Validate()
	if err != nil {
		return err
	}
	if !exch.Enabled {
		b.SetEnabled(false)
		return nil
	}
	err = b.SetupDefaults(exch)
	if err != nil {
		return err
	}

	// Note: https://bittrexglobal.zendesk.com/hc/en-us/articles/360009625260-What-fees-does-Bittrex-Global-charge-
	err = b.Fees.LoadStaticFees(fee.Options{
		GlobalCommissions: map[asset.Item]fee.Commission{
			asset.Spot: {Maker: 0.0075, Taker: 0.0075},
		},
	})
	if err != nil {
		return err
	}

	wsRunningEndpoint, err := b.API.Endpoints.GetURL(exchange.WebsocketSpot)
	if err != nil {
		return err
	}

	// Websocket details setup below
	err = b.Websocket.Setup(&stream.WebsocketSetup{
		ExchangeConfig:        exch,
		DefaultURL:            bittrexAPIWSURL, // Default ws endpoint so we can roll back via CLI if needed.
		RunningURL:            wsRunningEndpoint,
		Connector:             b.WsConnect,                                // Connector function outlined above.
		Subscriber:            b.Subscribe,                                // Subscriber function outlined above.
		Unsubscriber:          b.Unsubscribe,                              // Unsubscriber function outlined above.
		GenerateSubscriptions: b.GenerateDefaultSubscriptions,             // GenerateDefaultSubscriptions function outlined above.
		Features:              &b.Features.Supports.WebsocketCapabilities, // Defines the capabilities of the websocket outlined in supported features struct. This allows the websocket connection to be flushed appropriately if we have a pair/asset enable/disable change. This is outlined below.
		OrderbookBufferConfig: buffer.Config{
			SortBuffer:            true,
			SortBufferByUpdateIDs: true,
		},
	})
	if err != nil {
		return err
	}
	// Sets up a new connection for the websocket, there are two separate connections denoted by the ConnectionSetup struct auth bool.
	return b.Websocket.SetupNewConnection(stream.ConnectionSetup{
		ResponseCheckTimeout: exch.WebsocketResponseCheckTimeout,
		ResponseMaxLimit:     exch.WebsocketResponseMaxLimit,
		RateLimit:            wsRateLimit,
		// Authenticated        bool  sets if the connection is dedicated for an authenticated websocket stream which can be accessed from the Websocket field variable AuthConn e.g. f.Websocket.AuthConn
	})
}

// Start starts the Bittrex go routine
func (b *Bittrex) Start(wg *sync.WaitGroup) error {
	if wg == nil {
		return fmt.Errorf("%T %w", wg, common.ErrNilPointer)
	}
	wg.Add(1)
	go func() {
		b.Run()
		wg.Done()
	}()
	return nil
}

// Run implements the Bittrex wrapper
func (b *Bittrex) Run() {
	if b.Verbose {
		log.Debugf(log.ExchangeSys,
			"%s Websocket: %s.",
			b.Name,
			common.IsEnabled(b.Websocket.IsEnabled()))
		b.PrintEnabledPairs()
	}

	if !b.GetEnabledFeatures().AutoPairUpdates {
		return
	}

	err := b.UpdateTradablePairs(context.TODO(), false)
	if err != nil {
		log.Errorf(log.ExchangeSys,
			"%s failed to update tradable pairs. Err: %s",
			b.Name,
			err)
	}
	restURL, err := b.API.Endpoints.GetURL(exchange.RestSpot)
	if err != nil {
		log.Errorf(log.ExchangeSys,
			"%s failed to check REST Spot URL. Err: %s",
			b.Name,
			err)
	}
	if restURL == bittrexAPIDeprecatedURL {
		err = b.API.Endpoints.SetRunning(exchange.RestSpot.String(), bittrexAPIRestURL)
		if err != nil {
			log.Errorf(log.ExchangeSys,
				"%s failed to update deprecated REST Spot URL. Err: %s",
				b.Name,
				err)
		}
		b.Config.API.Endpoints[exchange.RestSpot.String()] = bittrexAPIRestURL
		log.Warnf(log.ExchangeSys,
			"Deprecated %s REST URL updated from %s to %s", b.Name, bittrexAPIDeprecatedURL, bittrexAPIRestURL)
	}
}

// FetchTradablePairs returns a list of the exchanges tradable pairs
func (b *Bittrex) FetchTradablePairs(ctx context.Context, asset asset.Item) ([]string, error) {
	// Bittrex only supports spot trading
	if !b.SupportsAsset(asset) {
		return nil, fmt.Errorf("asset type of %s is not supported by %s", asset, b.Name)
	}
	markets, err := b.GetMarkets(ctx)
	if err != nil {
		return nil, err
	}

	var resp []string
	for x := range markets {
		if markets[x].Status != "ONLINE" {
			continue
		}
		resp = append(resp, markets[x].Symbol)
	}

	return resp, nil
}

// UpdateTradablePairs updates the exchanges available pairs and stores
// them in the exchanges config
func (b *Bittrex) UpdateTradablePairs(ctx context.Context, forceUpdate bool) error {
	pairs, err := b.FetchTradablePairs(ctx, asset.Spot)
	if err != nil {
		return err
	}

	p, err := currency.NewPairsFromStrings(pairs)
	if err != nil {
		return err
	}

	return b.UpdatePairs(p, asset.Spot, false, forceUpdate)
}

// UpdateTickers updates the ticker for all currency pairs of a given asset type
func (b *Bittrex) UpdateTickers(ctx context.Context, a asset.Item) error {
	return common.ErrFunctionNotSupported
}

// UpdateTicker updates and returns the ticker for a currency pair
func (b *Bittrex) UpdateTicker(ctx context.Context, p currency.Pair, a asset.Item) (*ticker.Price, error) {
	formattedPair, err := b.FormatExchangeCurrency(p, a)
	if err != nil {
		return nil, err
	}

	t, err := b.GetTicker(ctx, formattedPair.String())
	if err != nil {
		return nil, err
	}

	s, err := b.GetMarketSummary(ctx, formattedPair.String())
	if err != nil {
		return nil, err
	}

	pair, err := currency.NewPairFromString(t.Symbol)
	if err != nil {
		return nil, err
	}

	tickerPrice := b.constructTicker(t, &s, pair, a)

	err = ticker.ProcessTicker(tickerPrice)
	if err != nil {
		return nil, err
	}

	return ticker.GetTicker(b.Name, p, a)
}

// constructTicker constructs a ticker price from the underlying data
func (b *Bittrex) constructTicker(t TickerData, s *MarketSummaryData, pair currency.Pair, assetType asset.Item) *ticker.Price {
	return &ticker.Price{
		Pair:         pair,
		Last:         t.LastTradeRate,
		Bid:          t.BidRate,
		Ask:          t.AskRate,
		High:         s.High,
		Low:          s.Low,
		Volume:       s.Volume,
		QuoteVolume:  s.QuoteVolume,
		LastUpdated:  s.UpdatedAt,
		AssetType:    assetType,
		ExchangeName: b.Name,
	}
}

// FetchTicker returns the ticker for a currency pair
func (b *Bittrex) FetchTicker(ctx context.Context, p currency.Pair, assetType asset.Item) (*ticker.Price, error) {
	resp, err := ticker.GetTicker(b.Name, p, assetType)
	if err != nil {
		return b.UpdateTicker(ctx, p, assetType)
	}
	return resp, nil
}

// FetchOrderbook returns orderbook base on the currency pair
func (b *Bittrex) FetchOrderbook(ctx context.Context, c currency.Pair, assetType asset.Item) (*orderbook.Base, error) {
	resp, err := orderbook.Get(b.Name, c, assetType)
	if err != nil {
		return b.UpdateOrderbook(ctx, c, assetType)
	}
	return resp, nil
}

// UpdateOrderbook updates and returns the orderbook for a currency pair
func (b *Bittrex) UpdateOrderbook(ctx context.Context, p currency.Pair, assetType asset.Item) (*orderbook.Base, error) {
	formattedPair, err := b.FormatExchangeCurrency(p, assetType)
	if err != nil {
		return nil, err
	}

	// Valid order book depths are 1, 25 and 500
	orderbookData, sequence, err := b.GetOrderbook(ctx,
		formattedPair.String(), orderbookDepth)
	if err != nil {
		return nil, err
	}

	book := &orderbook.Base{
		Exchange:        b.Name,
		Pair:            p,
		Asset:           assetType,
		VerifyOrderbook: b.CanVerifyOrderbook,
		LastUpdateID:    sequence,
	}

	for x := range orderbookData.Bid {
		book.Bids = append(book.Bids,
			orderbook.Item{
				Amount: orderbookData.Bid[x].Quantity,
				Price:  orderbookData.Bid[x].Rate,
			},
		)
	}

	for x := range orderbookData.Ask {
		book.Asks = append(book.Asks,
			orderbook.Item{
				Amount: orderbookData.Ask[x].Quantity,
				Price:  orderbookData.Ask[x].Rate,
			},
		)
	}
	err = book.Process()
	if err != nil {
		return book, err
	}

	return orderbook.Get(b.Name, p, assetType)
}

// UpdateAccountInfo retrieves balances for all enabled currencies
func (b *Bittrex) UpdateAccountInfo(ctx context.Context, assetType asset.Item) (account.Holdings, error) {
	var resp account.Holdings
	balanceData, err := b.GetBalances(ctx)
	if err != nil {
		return resp, err
	}

	var currencies []account.Balance
	for i := range balanceData {
		currencies = append(currencies, account.Balance{
			CurrencyName: currency.NewCode(balanceData[i].CurrencySymbol),
			Total:        balanceData[i].Total,
			Hold:         balanceData[i].Total - balanceData[i].Available,
			Free:         balanceData[i].Available,
		})
	}

	resp.Accounts = append(resp.Accounts, account.SubAccount{
		Currencies: currencies,
	})
	resp.Exchange = b.Name

	return resp, account.Process(&resp)
}

// FetchAccountInfo retrieves balances for all enabled currencies
func (b *Bittrex) FetchAccountInfo(ctx context.Context, assetType asset.Item) (account.Holdings, error) {
	resp, err := account.GetHoldings(b.Name, assetType)
	if err != nil {
		return b.UpdateAccountInfo(ctx, assetType)
	}
	return resp, nil
}

// GetFundingHistory returns funding history, deposits and
// withdrawals
func (b *Bittrex) GetFundingHistory(ctx context.Context) ([]exchange.FundHistory, error) {
	var resp []exchange.FundHistory
	closedDepositData, err := b.GetClosedDeposits(ctx)
	if err != nil {
		return resp, err
	}
	openDepositData, err := b.GetOpenDeposits(ctx)
	if err != nil {
		return resp, err
	}
	// nolint: gocritic
	depositData := append(closedDepositData, openDepositData...)

	for x := range depositData {
		resp = append(resp, exchange.FundHistory{
			ExchangeName:    b.Name,
			Status:          depositData[x].Status,
			Description:     depositData[x].CryptoAddressTag,
			Timestamp:       depositData[x].UpdatedAt,
			Currency:        depositData[x].CurrencySymbol,
			Amount:          depositData[x].Quantity,
			TransferType:    "deposit",
			CryptoToAddress: depositData[x].CryptoAddress,
			CryptoTxID:      depositData[x].TxID,
		})
	}
	closedWithdrawalData, err := b.GetClosedWithdrawals(ctx)
	if err != nil {
		return resp, err
	}
	openWithdrawalData, err := b.GetOpenWithdrawals(ctx)
	if err != nil {
		return resp, err
	}
	// nolint: gocritic
	withdrawalData := append(closedWithdrawalData, openWithdrawalData...)

	for x := range withdrawalData {
		resp = append(resp, exchange.FundHistory{
			ExchangeName:    b.Name,
			Status:          withdrawalData[x].Status,
			Description:     withdrawalData[x].CryptoAddressTag,
			Timestamp:       depositData[x].UpdatedAt,
			Currency:        withdrawalData[x].CurrencySymbol,
			Amount:          withdrawalData[x].Quantity,
			Fee:             withdrawalData[x].TxCost,
			TransferType:    "withdrawal",
			CryptoToAddress: withdrawalData[x].CryptoAddress,
			CryptoTxID:      withdrawalData[x].TxID,
			TransferID:      withdrawalData[x].ID,
		})
	}
	return resp, nil
}

// GetWithdrawalsHistory returns previous withdrawals data
func (b *Bittrex) GetWithdrawalsHistory(ctx context.Context, c currency.Code) (resp []exchange.WithdrawalHistory, err error) {
	return nil, common.ErrNotYetImplemented
}

// GetRecentTrades returns the most recent trades for a currency and asset
func (b *Bittrex) GetRecentTrades(ctx context.Context, p currency.Pair, assetType asset.Item) ([]trade.Data, error) {
	var err error
	formattedPair, err := b.FormatExchangeCurrency(p, assetType)
	if err != nil {
		return nil, err
	}
	tradeData, err := b.GetMarketHistory(ctx, formattedPair.String())
	if err != nil {
		return nil, err
	}
	var resp []trade.Data
	for i := range tradeData {
		var side order.Side
		side, err = order.StringToOrderSide(tradeData[i].TakerSide)
		if err != nil {
			return nil, err
		}
		resp = append(resp, trade.Data{
			Exchange:     b.Name,
			TID:          tradeData[i].ID,
			CurrencyPair: formattedPair,
			AssetType:    assetType,
			Side:         side,
			Price:        tradeData[i].Rate,
			Amount:       tradeData[i].Quantity,
			Timestamp:    tradeData[i].ExecutedAt,
		})
	}

	err = b.AddTradesToBuffer(resp...)
	if err != nil {
		return nil, err
	}

	sort.Sort(trade.ByDate(resp))
	return resp, nil
}

// GetHistoricTrades returns historic trade data within the timeframe provided
// Bittrex only reports recent trades
func (b *Bittrex) GetHistoricTrades(_ context.Context, _ currency.Pair, _ asset.Item, _, _ time.Time) ([]trade.Data, error) {
	return nil, common.ErrFunctionNotSupported
}

// SubmitOrder submits a new order
func (b *Bittrex) SubmitOrder(ctx context.Context, s *order.Submit) (order.SubmitResponse, error) {
	if err := s.Validate(); err != nil {
		return order.SubmitResponse{}, err
	}

	if s.Side == order.Ask {
		s.Side = order.Sell
	}

	if s.Side == order.Bid {
		s.Side = order.Buy
	}

	formattedPair, err := b.FormatExchangeCurrency(s.Pair, s.AssetType)
	if err != nil {
		return order.SubmitResponse{}, err
	}

	orderData, err := b.Order(ctx,
		formattedPair.String(),
		s.Side.String(),
		s.Type.String(),
		GoodTilCancelled,
		s.Price,
		s.Amount,
		0.0)
	if err != nil {
		return order.SubmitResponse{}, err
	}

	return order.SubmitResponse{
		IsOrderPlaced: true,
		OrderID:       orderData.ID,
	}, nil
}

// ModifyOrder will allow of changing orderbook placement and limit to
// market conversion
func (b *Bittrex) ModifyOrder(_ context.Context, _ *order.Modify) (order.Modify, error) {
	return order.Modify{}, common.ErrFunctionNotSupported
}

// CancelOrder cancels an order by its corresponding ID number
func (b *Bittrex) CancelOrder(ctx context.Context, ord *order.Cancel) error {
	if err := ord.Validate(ord.StandardCancel()); err != nil {
		return err
	}
	_, err := b.CancelExistingOrder(ctx, ord.ID)
	return err
}

// CancelBatchOrders cancels an orders by their corresponding ID numbers
func (b *Bittrex) CancelBatchOrders(_ context.Context, _ []order.Cancel) (order.CancelBatchResponse, error) {
	return order.CancelBatchResponse{}, common.ErrNotYetImplemented
}

// CancelAllOrders cancels all orders associated with a currency pair, or cancels all orders for all
// pairs if no pair was specified
func (b *Bittrex) CancelAllOrders(ctx context.Context, orderCancellation *order.Cancel) (order.CancelAllResponse, error) {
	var pair string
	if orderCancellation != nil {
		formattedPair, err := b.FormatExchangeCurrency(orderCancellation.Pair, orderCancellation.AssetType)
		if err != nil {
			return order.CancelAllResponse{}, err
		}
		pair = formattedPair.String()
	}
	orderData, err := b.CancelOpenOrders(ctx, pair)
	if err != nil {
		return order.CancelAllResponse{}, err
	}

	tempMap := make(map[string]string)
	for x := range orderData {
		if orderData[x].Result.Status == "CLOSED" {
			tempMap[orderData[x].ID] = "Success"
		}
	}
	resp := order.CancelAllResponse{
		Status: tempMap,
		Count:  int64(len(tempMap)),
	}
	return resp, nil
}

// GetOrderInfo returns information on a current open order
func (b *Bittrex) GetOrderInfo(ctx context.Context, orderID string, pair currency.Pair, assetType asset.Item) (order.Detail, error) {
	orderData, err := b.GetOrder(ctx, orderID)
	if err != nil {
		return order.Detail{}, err
	}

	return b.ConstructOrderDetail(&orderData)
}

// ConstructOrderDetail constructs an order detail item from the underlying data
func (b *Bittrex) ConstructOrderDetail(orderData *OrderData) (order.Detail, error) {
	immediateOrCancel := false
	if orderData.TimeInForce == string(ImmediateOrCancel) {
		immediateOrCancel = true
	}

	format, err := b.GetPairFormat(asset.Spot, false)
	if err != nil {
		return order.Detail{}, err
	}
	orderPair, err := currency.NewPairDelimiter(orderData.MarketSymbol,
		format.Delimiter)
	if err != nil {
		log.Errorf(log.ExchangeSys,
			"Exchange %v Func %v Order %v Could not parse currency pair %v",
			b.Name,
			"GetActiveOrders",
			orderData.ID,
			err)
	}
	orderType := order.Type(strings.ToUpper(orderData.Type))

	var orderStatus order.Status

	switch orderData.Status {
	case order.Open.String():
		switch orderData.FillQuantity {
		case 0:
			orderStatus = order.Open
		default:
			orderStatus = order.PartiallyFilled
		}
	case order.Closed.String():
		switch orderData.FillQuantity {
		case 0:
			orderStatus = order.Cancelled
		case orderData.Quantity:
			orderStatus = order.Filled
		default:
			orderStatus = order.PartiallyCancelled
		}
	}

	resp := order.Detail{
		ImmediateOrCancel: immediateOrCancel,
		Amount:            orderData.Quantity,
		ExecutedAmount:    orderData.FillQuantity,
		RemainingAmount:   orderData.Quantity - orderData.FillQuantity,
		Price:             orderData.Limit,
		Date:              orderData.CreatedAt,
		ID:                orderData.ID,
		Exchange:          b.Name,
		Type:              orderType,
		Pair:              orderPair,
		Status:            orderStatus,
	}
	return resp, nil
}

// GetDepositAddress returns a deposit address for a specified currency
func (b *Bittrex) GetDepositAddress(ctx context.Context, cryptocurrency currency.Code, _, _ string) (*deposit.Address, error) {
	depositAddr, err := b.GetCryptoDepositAddress(ctx, cryptocurrency.String())
	if err != nil {
		return nil, err
	}

	return &deposit.Address{
		Address: depositAddr.CryptoAddress,
		Tag:     depositAddr.CryptoAddressTag,
	}, nil
}

// WithdrawCryptocurrencyFunds returns a withdrawal ID when a withdrawal is
// submitted
func (b *Bittrex) WithdrawCryptocurrencyFunds(ctx context.Context, withdrawRequest *withdraw.Request) (*withdraw.ExchangeResponse, error) {
	if err := withdrawRequest.Validate(); err != nil {
		return nil, err
	}
	result, err := b.Withdraw(ctx,
		withdrawRequest.Currency.String(),
		withdrawRequest.Crypto.AddressTag,
		withdrawRequest.Crypto.Address,
		withdrawRequest.Amount)
	if err != nil {
		return nil, err
	}
	return &withdraw.ExchangeResponse{
		Name:   b.Name,
		ID:     result.ID,
		Status: result.Status,
	}, err
}

// WithdrawFiatFunds returns a withdrawal ID when a
// withdrawal is submitted
func (b *Bittrex) WithdrawFiatFunds(_ context.Context, _ *withdraw.Request) (*withdraw.ExchangeResponse, error) {
	return nil, common.ErrFunctionNotSupported
}

// WithdrawFiatFundsToInternationalBank returns a withdrawal ID when a
// withdrawal is submitted
func (b *Bittrex) WithdrawFiatFundsToInternationalBank(_ context.Context, _ *withdraw.Request) (*withdraw.ExchangeResponse, error) {
	return nil, common.ErrFunctionNotSupported
}

// GetActiveOrders retrieves any orders that are active/open
func (b *Bittrex) GetActiveOrders(ctx context.Context, req *order.GetOrdersRequest) ([]order.Detail, error) {
	if err := req.Validate(); err != nil {
		return nil, err
	}

	var currPair string
	if len(req.Pairs) == 1 {
		formattedPair, err := b.FormatExchangeCurrency(req.Pairs[0], asset.Spot)
		if err != nil {
			return nil, err
		}
		currPair = formattedPair.String()
	}

	format, err := b.GetPairFormat(asset.Spot, false)
	if err != nil {
		return nil, err
	}

	orderData, sequence, err := b.GetOpenOrders(ctx, currPair)
	if err != nil {
		return nil, err
	}

	var resp []order.Detail
	for i := range orderData {
		pair, err := currency.NewPairDelimiter(orderData[i].MarketSymbol,
			format.Delimiter)
		if err != nil {
			log.Errorf(log.ExchangeSys,
				"Exchange %v Func %v Order %v Could not parse currency pair %v",
				b.Name,
				"GetActiveOrders",
				orderData[i].ID,
				err)
		}
		orderType := order.Type(strings.ToUpper(orderData[i].Type))

		orderSide, err := order.StringToOrderSide(orderData[i].Direction)
		if err != nil {
			log.Errorf(log.ExchangeSys, "GetActiveOrders - %s - cannot get order side - %s\n", b.Name, err.Error())
			continue
		}

		resp = append(resp, order.Detail{
			Amount:          orderData[i].Quantity,
			RemainingAmount: orderData[i].Quantity - orderData[i].FillQuantity,
			ExecutedAmount:  orderData[i].FillQuantity,
			Price:           orderData[i].Limit,
			Date:            orderData[i].CreatedAt,
			ID:              orderData[i].ID,
			Exchange:        b.Name,
			Type:            orderType,
			Side:            orderSide,
			Status:          order.Active,
			Pair:            pair,
		})
	}

	order.FilterOrdersByType(&resp, req.Type)
	order.FilterOrdersByTimeRange(&resp, req.StartTime, req.EndTime)
	order.FilterOrdersByCurrencies(&resp, req.Pairs)

	b.WsSequenceOrders = sequence
	return resp, nil
}

// GetOrderHistory retrieves account order information
// Can Limit response to specific order status
func (b *Bittrex) GetOrderHistory(ctx context.Context, req *order.GetOrdersRequest) ([]order.Detail, error) {
	if err := req.Validate(); err != nil {
		return nil, err
	}
	if len(req.Pairs) == 0 {
		return nil, errors.New("at least one currency is required to fetch order history")
	}

	format, err := b.GetPairFormat(asset.Spot, false)
	if err != nil {
		return nil, err
	}

	var resp []order.Detail
	for x := range req.Pairs {
		formattedPair, err := b.FormatExchangeCurrency(req.Pairs[x], req.AssetType)
		if err != nil {
			return nil, err
		}

		orderData, err := b.GetOrderHistoryForCurrency(ctx, formattedPair.String())
		if err != nil {
			return nil, err
		}

		for i := range orderData {
			pair, err := currency.NewPairDelimiter(orderData[i].MarketSymbol,
				format.Delimiter)
			if err != nil {
				log.Errorf(log.ExchangeSys,
					"Exchange %v Func %v Order %v Could not parse currency pair %v",
					b.Name,
					"GetOrderHistory",
					orderData[i].ID,
					err)
			}
			orderType := order.Type(strings.ToUpper(orderData[i].Type))

			orderSide, err := order.StringToOrderSide(orderData[i].Direction)
			if err != nil {
				log.Errorf(log.ExchangeSys, "GetActiveOrders - %s - cannot get order side - %s\n", b.Name, err.Error())
				continue
			}
			orderStatus, err := order.StringToOrderStatus(orderData[i].Status)
			if err != nil {
				log.Errorf(log.ExchangeSys, "GetActiveOrders - %s - cannot get order status - %s\n", b.Name, err.Error())
				continue
			}

			detail := order.Detail{
				Amount:          orderData[i].Quantity,
				ExecutedAmount:  orderData[i].FillQuantity,
				RemainingAmount: orderData[i].Quantity - orderData[i].FillQuantity,
				Price:           orderData[i].Limit,
				Date:            orderData[i].CreatedAt,
				CloseTime:       orderData[i].ClosedAt,
				ID:              orderData[i].ID,
				Exchange:        b.Name,
				Type:            orderType,
				Side:            orderSide,
				Status:          orderStatus,
				Fee:             orderData[i].Commission,
				Pair:            pair,
			}
			detail.InferCostsAndTimes()
			resp = append(resp, detail)
		}

		order.FilterOrdersByType(&resp, req.Type)
		order.FilterOrdersByTimeRange(&resp, req.StartTime, req.EndTime)
		order.FilterOrdersByCurrencies(&resp, req.Pairs)
	}

	return resp, nil
}

<<<<<<< HEAD
=======
// GetFeeByType returns an estimate of fee based on type of transaction
func (b *Bittrex) GetFeeByType(ctx context.Context, feeBuilder *exchange.FeeBuilder) (float64, error) {
	if feeBuilder == nil {
		return 0, fmt.Errorf("%T %w", feeBuilder, common.ErrNilPointer)
	}
	if !b.AreCredentialsValid(ctx) && // Todo check connection status
		feeBuilder.FeeType == exchange.CryptocurrencyTradeFee {
		feeBuilder.FeeType = exchange.OfflineTradeFee
	}
	return b.GetFee(ctx, feeBuilder)
}

>>>>>>> 1669f1c6
// ValidateCredentials validates current credentials used for wrapper
// functionality
func (b *Bittrex) ValidateCredentials(ctx context.Context, assetType asset.Item) error {
	_, err := b.UpdateAccountInfo(ctx, assetType)
	return b.CheckTransientError(err)
}

// FormatExchangeKlineInterval returns Interval to string
// Overrides Base function
func (b *Bittrex) FormatExchangeKlineInterval(in kline.Interval) string {
	switch in {
	case kline.OneMin:
		return "MINUTE_1"
	case kline.FiveMin:
		return "MINUTE_5"
	case kline.OneHour:
		return "HOUR_1"
	case kline.OneDay:
		return "DAY_1"
	default:
		return "notfound"
	}
}

// GetHistoricCandles returns candles between a time period for a set time interval
// Candles set size returned by Bittrex depends on interval length:
// - 1m interval: candles for 1 day (0:00 - 23:59)
// - 5m interval: candles for 1 day (0:00 - 23:55)
// - 1 hour interval: candles for 31 days
// - 1 day interval: candles for 366 days
// This implementation rounds returns candles up to the next interval or to the end
// time (whichever comes first)
func (b *Bittrex) GetHistoricCandles(ctx context.Context, pair currency.Pair, a asset.Item, start, end time.Time, interval kline.Interval) (kline.Item, error) {
	if err := b.ValidateKline(pair, a, interval); err != nil {
		return kline.Item{}, err
	}
	candleInterval := b.FormatExchangeKlineInterval(interval)
	if candleInterval == "notfound" {
		return kline.Item{}, errors.New("invalid interval")
	}

	formattedPair, err := b.FormatExchangeCurrency(pair, a)
	if err != nil {
		return kline.Item{}, err
	}

	ret := kline.Item{
		Exchange: b.Name,
		Pair:     pair,
		Asset:    a,
		Interval: interval,
	}

	year, month, day := start.Date()
	curYear, curMonth, curDay := time.Now().Date()

	getHistoric := false // nolint:ifshort,nolintlint // false positive and triggers only on Windows
	getRecent := false   // nolint:ifshort,nolintlint // false positive and triggers only on Windows

	switch interval {
	case kline.OneMin, kline.FiveMin:
		if time.Since(start) > 24*time.Hour {
			getHistoric = true
		}
		if year >= curYear && month >= curMonth && day >= curDay {
			getRecent = true
		}
	case kline.OneHour:
		if time.Since(start) > 31*24*time.Hour {
			getHistoric = true
		}
		if year >= curYear && month >= curMonth {
			getRecent = true
		}
	case kline.OneDay:
		if time.Since(start) > 366*24*time.Hour {
			getHistoric = true
		}
		if year >= curYear {
			getRecent = true
		}
	}

	var ohlcData []CandleData
	if getHistoric {
		var historicData []CandleData
		historicData, err = b.GetHistoricalCandles(ctx,
			formattedPair.String(),
			b.FormatExchangeKlineInterval(interval),
			"TRADE",
			year,
			int(month),
			day)
		if err != nil {
			return kline.Item{}, err
		}
		ohlcData = append(ohlcData, historicData...)
	}
	if getRecent {
		var recentData []CandleData
		recentData, err = b.GetRecentCandles(ctx,
			formattedPair.String(),
			b.FormatExchangeKlineInterval(interval),
			"TRADE")
		if err != nil {
			return kline.Item{}, err
		}
		ohlcData = append(ohlcData, recentData...)
	}

	for x := range ohlcData {
		timestamp := ohlcData[x].StartsAt
		if timestamp.Before(start) || timestamp.After(end) {
			continue
		}
		ret.Candles = append(ret.Candles, kline.Candle{
			Time:   timestamp,
			Open:   ohlcData[x].Open,
			High:   ohlcData[x].High,
			Low:    ohlcData[x].Low,
			Close:  ohlcData[x].Close,
			Volume: ohlcData[x].Volume,
		})
	}
	ret.SortCandlesByTimestamp(false)
	ret.RemoveDuplicates()
	return ret, nil
}

// GetHistoricCandlesExtended returns candles between a time period for a set time interval
func (b *Bittrex) GetHistoricCandlesExtended(ctx context.Context, pair currency.Pair, a asset.Item, start, end time.Time, interval kline.Interval) (kline.Item, error) {
	return kline.Item{}, common.ErrNotYetImplemented
}

// UpdateCommissionFees updates current fees associated with account
func (b *Bittrex) UpdateCommissionFees(ctx context.Context, a asset.Item) error {
	if a != asset.Spot {
		return fmt.Errorf("%s %w", a, asset.ErrNotSupported)
	}

	fees, err := b.GetAccountTradingFees(ctx, fee.OmitPair)
	if err != nil {
		return err
	}

	for i := range fees {
		err = b.Fees.LoadDynamicFeeRate(fees[i].MakerRate,
			fees[i].TakerRate,
			a,
			fees[i].MarketSymbol)
		if err != nil {
			return err
		}
	}
	return nil
}

// UpdateTransferFees updates transfer fees for cryptocurrency withdrawal and
// deposits for this exchange
func (b *Bittrex) UpdateTransferFees(ctx context.Context) error {
	data, err := b.GetCurrencies(ctx)
	if err != nil {
		return err
	}

	var transferFees []fee.Transfer
	for i := range data {
		newFees := fee.Transfer{
			Currency: data[i].Symbol,
			Chain:    data[i].CoinType,
		}
		if data[i].Status == "ONLINE" {
			newFees.Deposit = fee.Convert(0)
			newFees.Withdrawal = fee.Convert(data[i].TxFee)
		}
		transferFees = append(transferFees, newFees)
	}
	return b.Fees.LoadChainTransferFees(transferFees)
}<|MERGE_RESOLUTION|>--- conflicted
+++ resolved
@@ -906,21 +906,6 @@
 	return resp, nil
 }
 
-<<<<<<< HEAD
-=======
-// GetFeeByType returns an estimate of fee based on type of transaction
-func (b *Bittrex) GetFeeByType(ctx context.Context, feeBuilder *exchange.FeeBuilder) (float64, error) {
-	if feeBuilder == nil {
-		return 0, fmt.Errorf("%T %w", feeBuilder, common.ErrNilPointer)
-	}
-	if !b.AreCredentialsValid(ctx) && // Todo check connection status
-		feeBuilder.FeeType == exchange.CryptocurrencyTradeFee {
-		feeBuilder.FeeType = exchange.OfflineTradeFee
-	}
-	return b.GetFee(ctx, feeBuilder)
-}
-
->>>>>>> 1669f1c6
 // ValidateCredentials validates current credentials used for wrapper
 // functionality
 func (b *Bittrex) ValidateCredentials(ctx context.Context, assetType asset.Item) error {
