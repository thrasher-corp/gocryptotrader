package account

import (
	"errors"
	"fmt"
	"strings"
	"time"

	"github.com/thrasher-corp/gocryptotrader/common"
	"github.com/thrasher-corp/gocryptotrader/common/key"
	"github.com/thrasher-corp/gocryptotrader/currency"
	"github.com/thrasher-corp/gocryptotrader/dispatch"
	"github.com/thrasher-corp/gocryptotrader/exchanges/asset"
)

func init() {
	service.exchangeAccounts = make(map[string]*Accounts)
	service.mux = dispatch.GetNewMux(nil)
}

// Public errors
var (
	ErrExchangeHoldingsNotFound = errors.New("exchange holdings not found")
)

var (
	errHoldingsIsNil                = errors.New("holdings cannot be nil")
<<<<<<< HEAD
	errExchangeHoldingsNotFound     = errors.New("exchange holdings not found")
	errAssetHoldingsNotFound        = errors.New("asset holdings not found")
=======
	errExchangeNameUnset            = errors.New("exchange name unset")
>>>>>>> e99adca8
	errExchangeAccountsNotFound     = errors.New("exchange accounts not found")
	errNoExchangeSubAccountBalances = errors.New("no exchange sub account balances")
	errBalanceIsNil                 = errors.New("balance is nil")
	errNoCredentialBalances         = errors.New("no balances associated with credentials")
	errCredentialsAreNil            = errors.New("credentials are nil")
)

// CollectBalances converts a map of sub-account balances into a slice
func CollectBalances(accountBalances map[string][]Balance, assetType asset.Item) (accounts []SubAccount, err error) {
	if accountBalances == nil {
		return nil, errAccountBalancesIsNil
	}

	if !assetType.IsValid() {
		return nil, fmt.Errorf("%s, %w", assetType, asset.ErrNotSupported)
	}

	accounts = make([]SubAccount, 0, len(accountBalances))
	for accountID, balances := range accountBalances {
		accounts = append(accounts, SubAccount{
			ID:         accountID,
			AssetType:  assetType,
			Currencies: balances,
		})
	}
	return
}

// SubscribeToExchangeAccount subscribes to your exchange account
func SubscribeToExchangeAccount(exchange string) (dispatch.Pipe, error) {
	exchange = strings.ToLower(exchange)
	service.mu.Lock()
	defer service.mu.Unlock()
	accounts, ok := service.exchangeAccounts[exchange]
	if !ok {
		return dispatch.Pipe{}, fmt.Errorf("cannot subscribe %s %w",
			exchange,
			errExchangeAccountsNotFound)
	}
	return service.mux.Subscribe(accounts.ID)
}

// Process processes new account holdings updates
func Process(h *Holdings, c *Credentials) error {
	return service.Update(h, c)
}

// GetHoldings returns full holdings for an exchange.
// NOTE: Due to credentials these amounts could be N*APIKEY actual holdings.
// TODO: Add jurisdiction and differentiation between APIKEY holdings.
func GetHoldings(exch string, creds *Credentials, assetType asset.Item) (Holdings, error) {
	if exch == "" {
		return Holdings{}, common.ErrExchangeNameUnset
	}

	if creds.IsEmpty() {
		return Holdings{}, fmt.Errorf("%s %s %w", exch, assetType, errCredentialsAreNil)
	}

	if !assetType.IsValid() {
		return Holdings{}, fmt.Errorf("%s %s %w", exch, assetType, asset.ErrNotSupported)
	}

	exch = strings.ToLower(exch)

	service.mu.Lock()
	defer service.mu.Unlock()
	accounts, ok := service.exchangeAccounts[exch]
	if !ok {
		return Holdings{}, fmt.Errorf("%s %w: `%s`", exch, ErrExchangeHoldingsNotFound, assetType)
	}

	subAccountHoldings, ok := accounts.SubAccounts[*creds]
	if !ok {
		return Holdings{}, fmt.Errorf("%s %s %s %w %w", exch, creds, assetType, errNoCredentialBalances, ErrExchangeHoldingsNotFound)
	}

	var currencyBalances = make([]Balance, 0, len(subAccountHoldings))
	cpy := *creds
	for mapKey, assetHoldings := range subAccountHoldings {
		if mapKey.Asset != assetType {
			continue
		}
		assetHoldings.m.Lock()
		currencyBalances = append(currencyBalances, Balance{
			Currency:               mapKey.Currency.Currency().Upper(),
			Total:                  assetHoldings.total,
			Hold:                   assetHoldings.hold,
			Free:                   assetHoldings.free,
			AvailableWithoutBorrow: assetHoldings.availableWithoutBorrow,
			Borrowed:               assetHoldings.borrowed,
		})
		assetHoldings.m.Unlock()
		if cpy.SubAccount == "" && mapKey.SubAccount != "" {
			// TODO: fix this backwards population
			// the subAccount here may not be associated with the balance across all subAccountHoldings
			cpy.SubAccount = mapKey.SubAccount
		}
	}
	if len(currencyBalances) == 0 {
		return Holdings{}, fmt.Errorf("%s %s %w", exch, assetType, ErrExchangeHoldingsNotFound)
	}
	return Holdings{Exchange: exch, Accounts: []SubAccount{{
		Credentials: Protected{creds: cpy},
		ID:          cpy.SubAccount,
		AssetType:   assetType,
		Currencies:  currencyBalances,
	}}}, nil
}

// GetBalance returns the internal balance for that asset item.
func GetBalance(exch, subAccount string, creds *Credentials, ai asset.Item, c currency.Code) (*ProtectedBalance, error) {
	if exch == "" {
		return nil, fmt.Errorf("cannot get balance: %w", common.ErrExchangeNameUnset)
	}

	if !ai.IsValid() {
		return nil, fmt.Errorf("cannot get balance: %s %w", ai, asset.ErrNotSupported)
	}

	if creds.IsEmpty() {
		return nil, fmt.Errorf("cannot get balance: %w", errCredentialsAreNil)
	}

	if c.IsEmpty() {
		return nil, fmt.Errorf("cannot get balance: %w", currency.ErrCurrencyCodeEmpty)
	}

	exch = strings.ToLower(exch)
	service.mu.Lock()
	defer service.mu.Unlock()

	accounts, ok := service.exchangeAccounts[exch]
	if !ok {
		return nil, fmt.Errorf("%s %w", exch, ErrExchangeHoldingsNotFound)
	}

	subAccounts, ok := accounts.SubAccounts[*creds]
	if !ok {
		return nil, fmt.Errorf("%s %s %w",
			exch, creds, errNoCredentialBalances)
	}

	bal, ok := subAccounts[key.SubAccountCurrencyAsset{
		SubAccount: subAccount,
		Currency:   c.Item,
		Asset:      ai,
	}]
	if !ok {
		return nil, fmt.Errorf("%s %s %s %s %w",
			exch, subAccount, ai, c, errNoExchangeSubAccountBalances)
	}
	return bal, nil
}

// Update updates holdings with new account info
func (s *Service) Update(incoming *Holdings, creds *Credentials) error {
	if incoming == nil {
		return fmt.Errorf("cannot update holdings: %w", errHoldingsIsNil)
	}

	if incoming.Exchange == "" {
		return fmt.Errorf("cannot update holdings: %w", common.ErrExchangeNameUnset)
	}

	if creds.IsEmpty() {
		return fmt.Errorf("cannot update holdings: %w", errCredentialsAreNil)
	}

	exch := strings.ToLower(incoming.Exchange)
	s.mu.Lock()
	defer s.mu.Unlock()
	accounts, ok := s.exchangeAccounts[exch]
	if !ok {
		id, err := s.mux.GetID()
		if err != nil {
			return err
		}
		accounts = &Accounts{
			ID:          id,
			SubAccounts: make(map[Credentials]map[key.SubAccountCurrencyAsset]*ProtectedBalance),
		}
		s.exchangeAccounts[exch] = accounts
	}

	var errs error
	for x := range incoming.Accounts {
		if !incoming.Accounts[x].AssetType.IsValid() {
			errs = common.AppendError(errs, fmt.Errorf("cannot load sub account holdings for %s [%s] %w",
				incoming.Accounts[x].ID,
				incoming.Accounts[x].AssetType,
				asset.ErrNotSupported))
			continue
		}

		// This assignment outside of scope is designed to have minimal impact
		// on the exchange implementation UpdateAccountInfo() and portfoio
		// management.
		// TODO: Update incoming Holdings type to already be populated. (Suggestion)
		cpy := *creds
		if cpy.SubAccount == "" {
			cpy.SubAccount = incoming.Accounts[x].ID
		}
		incoming.Accounts[x].Credentials.creds = cpy

		var subAccounts map[key.SubAccountCurrencyAsset]*ProtectedBalance
		subAccounts, ok = accounts.SubAccounts[*creds]
		if !ok {
			subAccounts = make(map[key.SubAccountCurrencyAsset]*ProtectedBalance)
			accounts.SubAccounts[*creds] = subAccounts
		}

		for y := range incoming.Accounts[x].Currencies {
			// Note: Sub accounts are case sensitive and an account "name" is
			// different to account "naMe".
			bal, ok := subAccounts[key.SubAccountCurrencyAsset{
				SubAccount: incoming.Accounts[x].ID,
				Currency:   incoming.Accounts[x].Currencies[y].Currency.Item,
				Asset:      incoming.Accounts[x].AssetType,
			}]
			if !ok || bal == nil {
				bal = &ProtectedBalance{}
				subAccounts[key.SubAccountCurrencyAsset{
					SubAccount: incoming.Accounts[x].ID,
					Currency:   incoming.Accounts[x].Currencies[y].Currency.Item,
					Asset:      incoming.Accounts[x].AssetType,
				}] = bal
			}
			bal.load(incoming.Accounts[x].Currencies[y])
		}
	}

	err := s.mux.Publish(incoming, accounts.ID)
	if err != nil {
		return err
	}

	return errs
}

// load checks to see if there is a change from incoming balance, if there is a
// change it will change then alert external routines.
func (b *ProtectedBalance) load(change Balance) {
	b.m.Lock()
	defer b.m.Unlock()
	if b.total == change.Total &&
		b.hold == change.Hold &&
		b.free == change.Free &&
		b.availableWithoutBorrow == change.AvailableWithoutBorrow &&
		b.borrowed == change.Borrowed {
		return
	}
	b.total = change.Total
	b.hold = change.Hold
	b.free = change.Free
	b.availableWithoutBorrow = change.AvailableWithoutBorrow
	b.borrowed = change.Borrowed
	b.notice.Alert()
}

// Wait waits for a change in amounts for an asset type. This will pause
// indefinitely if no change ever occurs. Max wait will return true if it failed
// to achieve a state change in the time specified. If Max wait is not specified
// it will default to a minute wait time.
func (b *ProtectedBalance) Wait(maxWait time.Duration) (wait <-chan bool, cancel chan<- struct{}, err error) {
	if b == nil {
		return nil, nil, errBalanceIsNil
	}

	if maxWait <= 0 {
		maxWait = time.Minute
	}
	ch := make(chan struct{})
	go func(ch chan<- struct{}, until time.Duration) {
		time.Sleep(until)
		close(ch)
	}(ch, maxWait)

	return b.notice.Wait(ch), ch, nil
}

// GetFree returns the current free balance for the exchange
func (b *ProtectedBalance) GetFree() float64 {
	if b == nil {
		return 0
	}
	b.m.Lock()
	defer b.m.Unlock()
	return b.free
}<|MERGE_RESOLUTION|>--- conflicted
+++ resolved
@@ -25,12 +25,6 @@
 
 var (
 	errHoldingsIsNil                = errors.New("holdings cannot be nil")
-<<<<<<< HEAD
-	errExchangeHoldingsNotFound     = errors.New("exchange holdings not found")
-	errAssetHoldingsNotFound        = errors.New("asset holdings not found")
-=======
-	errExchangeNameUnset            = errors.New("exchange name unset")
->>>>>>> e99adca8
 	errExchangeAccountsNotFound     = errors.New("exchange accounts not found")
 	errNoExchangeSubAccountBalances = errors.New("no exchange sub account balances")
 	errBalanceIsNil                 = errors.New("balance is nil")
