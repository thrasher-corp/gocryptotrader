package localbitcoins

import (
	"bytes"
	"context"
	"errors"
	"fmt"
	"net/http"
	"net/url"
	"strconv"
	"strings"

	"github.com/thrasher-corp/gocryptotrader/common"
	"github.com/thrasher-corp/gocryptotrader/common/crypto"
	exchange "github.com/thrasher-corp/gocryptotrader/exchanges"
	"github.com/thrasher-corp/gocryptotrader/exchanges/request"
	"github.com/thrasher-corp/gocryptotrader/log"
)

const (
	localbitcoinsAPIURL = "https://localbitcoins.com"

	// Autheticated Calls
	localbitcoinsAPIAccountInfo        = "api/account_info"
	localbitcoinsAPIMyself             = "myself/"
	localbitcoinsAPIAds                = "ads/"
	localbitcoinsAPIAdGet              = "ad-get/"
	localbitcoinsAPIAdEdit             = "ad/"
	localbitcoinsAPIAdCreate           = "ad-create/"
	localbitcoinsAPIUpdateEquation     = "ad-equation/"
	localbitcoinsAPIDeleteAd           = "ad-delete/"
	localbitcoinsAPIRelease            = "contact_release/"
	localbitcoinsAPIReleaseByPin       = "contact_release_pin/"
	localbitcoinsAPIMarkAsPaid         = "contact_mark_as_paid/"
	localbitcoinsAPIMessages           = "contact_messages/"
	localbitcoinsAPISendMessage        = "contact_message_post/"
	localbitcoinsAPIDispute            = "contact_dispute/"
	localbitcoinsAPICancelTrade        = "contact_cancel/"
	localbitcoinsAPIFundTrade          = "contact_fund/"
	localbitcoinsAPIConfirmRealName    = "contact_mark_realname/"
	localbitcoinsAPIVerifyIdentity     = "contact_mark_identified/"
	localbitcoinsAPIInitiateTrade      = "contact_create/"
	localbitcoinsAPITradeInfo          = "contact_info/"
	localbitcoinsAPIDashboard          = "dashboard/"
	localbitcoinsAPIDashboardReleased  = "dashboard/released/"
	localbitcoinsAPIDashboardCancelled = "dashboard/canceled/"
	localbitcoinsAPIDashboardClosed    = "dashboard/closed/"
	localbitcoinsAPIFeedback           = "feedback/"
	localbitcoinsAPILogout             = "logout/"
	localbitcoinsAPICreateInvoice      = "merchant/new_invoice/"
	localbitcoinsAPIGetNotification    = "notifications/"
	localbitcoinsAPIMarkNotification   = "notifications/mark_as_read/"
	localbitcoinsAPIPinCode            = "pincode/"
	localbitcoinsAPIVerifyUsername     = "real_name_verifiers/"
	localbitcoinsAPIWallet             = "wallet/"
	localbitcoinsAPIWalletBalance      = "wallet-balance/"
	localbitcoinsAPIWalletSend         = "wallet-send/"
	localbitcoinsAPIWalletSendPin      = "wallet-send-pin/"
	localbitcoinsAPIWalletAddress      = "wallet-addr/"

	// Un-Autheticated Calls
	localbitcoinsAPICountryCodes   = "/api/countrycodes/"
	localbitcoinsAPICurrencies     = "/api/currencies/"
	localbitcoinsAPIPaymentMethods = "/api/payment_methods/"
	localbitcoinsAPIPlaces         = "/api/places/"
	localbitcoinsAPITicker         = "/bitcoinaverage/ticker-all-currencies/"
	localbitcoinsAPIBitcoincharts  = "/bitcoincharts/"
	localbitcoinsAPICashBuy        = "/buy-bitcoins-with-cash/"
	localbitcoinsAPIOnlineBuy      = "/buy-bitcoins-online/"

	// Trade Types
	tradeTypeLocalSell  = "LOCAL_SELL"
	tradeTypeLocalBuy   = "LOCAL_BUY"
	tradeTypeOnlineSell = "ONLINE_SELL"
	tradeTypeOnlineBuy  = "ONLINE_BUY"

	// Reference Types
	refTypeShort   = "SHORT"
	refTypeLong    = "LONG"
	refTypeNumbers = "NUMBERS"
	refTypeLetters = "LETTERS"

	// Feedback Values
	feedbackTrust                = "trust"
	feedbackPositive             = "positive"
	feedbackNeutral              = "neutral"
	feedbackBlock                = "block"
	feedbackBlockWithoutFeedback = "block_without_feedback"

	// State Values
	stateNotOpened           = "NOT_OPENED"
	stateWaitingForPayment   = "WAITING_FOR_PAYMENT"
	statePaid                = "PAID"
	stateNotPaid             = "DIDNT_PAID"
	statePaidLate            = "PAID_IN_LATE"
	statePartlyPaid          = "PAID_PARTLY"
	statePaidAndConfirmed    = "PAID_AND_CONFIRMED"
	statePaidLateConfirmed   = "PAID_IN_LATE_AND_CONFIRMED"
	statePaidPartlyConfirmed = "PAID_PARTLY_AND_CONFIRMED"

	// String response used with order status
	null = "null"
)

var (
	// Payment Methods
	paymentMethodOne string
)

// LocalBitcoins is the overarching type across the localbitcoins package
type LocalBitcoins struct {
	exchange.Base
}

// GetAccountInformation lets you retrieve the public user information on a
// LocalBitcoins user. The response contains the same information that is found
// on an account's public profile page.
func (l *LocalBitcoins) GetAccountInformation(username string, self bool) (AccountInfo, error) {
	type response struct {
		Data AccountInfo `json:"data"`
	}
	resp := response{}

	if self {
		err := l.SendAuthenticatedHTTPRequest(exchange.RestSpot, http.MethodGet, localbitcoinsAPIMyself, nil, &resp)
		if err != nil {
			return resp.Data, err
		}
	} else {
<<<<<<< HEAD
		path := fmt.Sprintf("/%s/%s/", localbitcoinsAPIAccountInfo, username)
		err := l.SendHTTPRequest(exchange.RestSpot, path, &resp)
=======
		path := fmt.Sprintf("%s/%s/%s/", l.API.Endpoints.URL, localbitcoinsAPIAccountInfo, username)
		err := l.SendHTTPRequest(path, &resp, request.Unset)
>>>>>>> eb0571cc
		if err != nil {
			return resp.Data, err
		}
	}

	return resp.Data, nil
}

// Getads returns information of single advertisement based on the ad ID, if
// adID omitted.
//
// adID - [optional] string if omitted returns all ads
func (l *LocalBitcoins) Getads(args ...string) (AdData, error) {
	var resp struct {
		Data  AdData `json:"data"`
		Error struct {
			Message string `json:"message"`
			Code    int    `json:"error_code"`
		} `json:"error"`
	}

	var err error
	if len(args) == 0 {
		err = l.SendAuthenticatedHTTPRequest(exchange.RestSpot, http.MethodGet,
			localbitcoinsAPIAds,
			nil,
			&resp)
	} else {
		params := url.Values{"ads": {strings.Join(args, ",")}}

		err = l.SendAuthenticatedHTTPRequest(exchange.RestSpot, http.MethodGet,
			localbitcoinsAPIAdGet,
			params,
			&resp)
	}

	if err != nil {
		return resp.Data, err
	}

	if resp.Error.Message != "" {
		return resp.Data, errors.New(resp.Error.Message)
	}
	return resp.Data, nil
}

// EditAd updates set advertisements
//
// params - see localbitcoins_types.go AdEdit for reference
// adID - string for the ad you already created
// TODO
func (l *LocalBitcoins) EditAd(_ *AdEdit, adID string) error {
	resp := struct {
		Data  AdData `json:"data"`
		Error struct {
			Message string `json:"message"`
			Code    int    `json:"error_code"`
		}
	}{}

	err := l.SendAuthenticatedHTTPRequest(exchange.RestSpot, http.MethodPost,
		localbitcoinsAPIAdEdit+adID+"/",
		nil,
		&resp)
	if err != nil {
		return err
	}

	if resp.Error.Message != "" {
		return errors.New(resp.Error.Message)
	}

	return nil
}

// CreateAd creates a new advertisement
//
// params - see localbitcoins_types.go AdCreate for reference
// TODO
func (l *LocalBitcoins) CreateAd(_ *AdCreate) error {
	return l.SendAuthenticatedHTTPRequest(exchange.RestSpot, http.MethodPost, localbitcoinsAPIAdCreate, nil, nil)
}

// UpdatePriceEquation updates price equation of an advertisement. If there are
// problems with new equation, the price and equation are not updated and
// advertisement remains visible.
//
// equation - string of equation
// adID - string of specific ad identification
// TODO
func (l *LocalBitcoins) UpdatePriceEquation(adID string) error {
	return l.SendAuthenticatedHTTPRequest(exchange.RestSpot, http.MethodPost, localbitcoinsAPIUpdateEquation+adID, nil, nil)
}

// DeleteAd deletes the advertisement by adID.
//
// adID - string of specific ad identification
// TODO
func (l *LocalBitcoins) DeleteAd(adID string) error {
	resp := struct {
		Error struct {
			Message string `json:"message"`
			Code    int    `json:"error_code"`
		} `json:"error"`
	}{}

	err := l.SendAuthenticatedHTTPRequest(exchange.RestSpot, http.MethodPost,
		localbitcoinsAPIDeleteAd+adID+"/",
		nil,
		&resp)
	if err != nil {
		return err
	}

	if resp.Error.Message != "" {
		return errors.New(resp.Error.Message)
	}

	return nil
}

// ReleaseFunds releases Bitcoin trades specified by ID {contact_id}. If the
// release was successful a message is returned on the data key.
func (l *LocalBitcoins) ReleaseFunds(contactID string) error {
	return l.SendAuthenticatedHTTPRequest(exchange.RestSpot, http.MethodPost, localbitcoinsAPIRelease+contactID, nil, nil)
}

// ReleaseFundsByPin releases Bitcoin trades specified by ID {contact_id}. if
// the current pincode is provided. If the release was successful a message is
// returned on the data key.
// TODO
func (l *LocalBitcoins) ReleaseFundsByPin(contactID string) error {
	return l.SendAuthenticatedHTTPRequest(exchange.RestSpot, http.MethodPost, localbitcoinsAPIReleaseByPin+contactID, nil, nil)
}

// MarkAsPaid marks a trade as paid.
func (l *LocalBitcoins) MarkAsPaid(contactID string) error {
	return l.SendAuthenticatedHTTPRequest(exchange.RestSpot, http.MethodPost, localbitcoinsAPIMarkAsPaid+contactID, nil, nil)
}

// GetMessages returns all chat messages from the trade. Messages are on the message_list key.
func (l *LocalBitcoins) GetMessages(contactID string) (Message, error) {
	type response struct {
		MessageList Message `json:"message_list"`
	}
	resp := response{}

	return resp.MessageList,
		l.SendAuthenticatedHTTPRequest(exchange.RestSpot, http.MethodPost, localbitcoinsAPIMessages+contactID, nil, &resp)
}

// SendMessage posts a message and/or uploads an image to the trade. Encode
// images with multipart/form-data encoding.
// TODO
func (l *LocalBitcoins) SendMessage(contactID string) error {
	return l.SendAuthenticatedHTTPRequest(exchange.RestSpot, http.MethodPost, localbitcoinsAPISendMessage+contactID, nil, nil)
}

// Dispute starts a dispute on the specified trade ID if the requirements for
// starting the dispute has been fulfilled.
//
// topic - [optional] String	Short description of issue to LocalBitcoins customer support.
// TODO
func (l *LocalBitcoins) Dispute(_, contactID string) error {
	return l.SendAuthenticatedHTTPRequest(exchange.RestSpot, http.MethodPost, localbitcoinsAPIDispute+contactID, nil, nil)
}

// CancelTrade cancels the trade if the token owner is the Bitcoin buyer.
// Bitcoin sellers cannot cancel trades.
func (l *LocalBitcoins) CancelTrade(contactID string) error {
	return l.SendAuthenticatedHTTPRequest(exchange.RestSpot, http.MethodPost, localbitcoinsAPICancelTrade+contactID, nil, nil)
}

// FundTrade attempts to fund an unfunded local trade from the token owners
// wallet. Works only if the token owner is the Bitcoin seller in the trade.
func (l *LocalBitcoins) FundTrade(contactID string) error {
	return l.SendAuthenticatedHTTPRequest(exchange.RestSpot, http.MethodPost, localbitcoinsAPIFundTrade+contactID, nil, nil)
}

// ConfirmRealName creates or updates real name confirmation.
func (l *LocalBitcoins) ConfirmRealName(contactID string) error {
	return l.SendAuthenticatedHTTPRequest(exchange.RestSpot, http.MethodPost, localbitcoinsAPIConfirmRealName+contactID, nil, nil)
}

// VerifyIdentity marks the identity of trade partner as verified. You must be
// the advertiser in this trade.
func (l *LocalBitcoins) VerifyIdentity(contactID string) error {
	return l.SendAuthenticatedHTTPRequest(exchange.RestSpot, http.MethodPost, localbitcoinsAPIVerifyIdentity+contactID, nil, nil)
}

// InitiateTrade sttempts to start a Bitcoin trade from the specified
// advertisement ID.
// TODO
func (l *LocalBitcoins) InitiateTrade(adID string) error {
	return l.SendAuthenticatedHTTPRequest(exchange.RestSpot, http.MethodPost, localbitcoinsAPIInitiateTrade+adID, nil, nil)
}

// GetTradeInfo returns information about a single trade that the token owner is
// part in.
func (l *LocalBitcoins) GetTradeInfo(contactID string) (dbi DashBoardInfo, err error) {
	err = l.SendAuthenticatedHTTPRequest(exchange.RestSpot, http.MethodGet, localbitcoinsAPITradeInfo+contactID+"/", nil, &dbi)
	return
}

// GetCountryCodes returns a list of valid and recognized countrycodes
func (l *LocalBitcoins) GetCountryCodes() error {
<<<<<<< HEAD
	return l.SendHTTPRequest(exchange.RestSpot, localbitcoinsAPICountryCodes, nil)
=======
	return l.SendHTTPRequest(l.API.Endpoints.URL+localbitcoinsAPICountryCodes, nil, request.Unset)
>>>>>>> eb0571cc
}

// GetCurrencies returns a list of valid and recognized fiat currencies. Also
// contains human readable name for every currency and boolean that tells if
// currency is an altcoin.
func (l *LocalBitcoins) GetCurrencies() error {
<<<<<<< HEAD
	return l.SendHTTPRequest(exchange.RestSpot, localbitcoinsAPICurrencies, nil)
=======
	return l.SendHTTPRequest(l.API.Endpoints.URL+localbitcoinsAPICurrencies, nil, request.Unset)
>>>>>>> eb0571cc
}

// GetDashboardInfo returns a list of trades on the data key contact_list. This
// API end point mirrors the website's dashboard, allowing access to contacts in
// different states.
// In addition all of these listings have buyer/ and seller/ sub-listings to
// view contacts where the token owner is either buying or selling, respectively.
// E.g. /api/dashboard/buyer/. All contacts where the token owner is
// participating are returned.
func (l *LocalBitcoins) GetDashboardInfo() ([]DashBoardInfo, error) {
	var resp struct {
		Data struct {
			ContactList  []DashBoardInfo `json:"contact_list"`
			ContactCount int             `json:"contact_count"`
		}
	}

	return resp.Data.ContactList,
		l.SendAuthenticatedHTTPRequest(exchange.RestSpot, http.MethodGet, localbitcoinsAPIDashboard, nil, &resp)
}

// GetDashboardReleasedTrades returns a list of all released trades where the
// token owner is either a buyer or seller.
func (l *LocalBitcoins) GetDashboardReleasedTrades() ([]DashBoardInfo, error) {
	var resp struct {
		Data struct {
			ContactList  []DashBoardInfo `json:"contact_list"`
			ContactCount int             `json:"contact_count"`
		}
	}

	return resp.Data.ContactList,
		l.SendAuthenticatedHTTPRequest(exchange.RestSpot, http.MethodGet, localbitcoinsAPIDashboardReleased, nil, &resp)
}

// GetDashboardCancelledTrades returns a list of all canceled trades where the
// token owner is either a buyer or seller.
func (l *LocalBitcoins) GetDashboardCancelledTrades() ([]DashBoardInfo, error) {
	var resp struct {
		Data struct {
			ContactList  []DashBoardInfo `json:"contact_list"`
			ContactCount int             `json:"contact_count"`
		}
	}

	return resp.Data.ContactList,
		l.SendAuthenticatedHTTPRequest(exchange.RestSpot, http.MethodGet, localbitcoinsAPIDashboardCancelled, nil, &resp)
}

// GetDashboardClosedTrades returns a list of all closed trades where the token
// owner is either a buyer or seller.
func (l *LocalBitcoins) GetDashboardClosedTrades() ([]DashBoardInfo, error) {
	var resp struct {
		Data struct {
			ContactList  []DashBoardInfo `json:"contact_list"`
			ContactCount int             `json:"contact_count"`
		}
	}

	return resp.Data.ContactList,
		l.SendAuthenticatedHTTPRequest(exchange.RestSpot, http.MethodGet, localbitcoinsAPIDashboardClosed, nil, &resp)
}

// SetFeedback gives feedback to user. Possible feedback values are: trust,
// positive, neutral, block, block_without_feedback, (check const values)
// This is only possible to set if there is a trade between the token owner and
// the user specified in {username} that is canceled or released. You may also
// set feedback message using msg field with few exceptions. Feedback
// block_without_feedback clears the message and with block the message is
// mandatory.
//
// feedback - string (use const valuesfor feedback)
// msg - [optional] Feedback message displayed alongside feedback on receivers
// profile page.
// username - username of trade contact
// TODO
func (l *LocalBitcoins) SetFeedback() error {
	return l.SendAuthenticatedHTTPRequest(exchange.RestSpot, http.MethodPost, localbitcoinsAPIFeedback, nil, nil)
}

// Logout expires the current access token immediately. To get a new token
// afterwards, public apps will need to re-authenticate, confidential apps can
// turn in a refresh token.
func (l *LocalBitcoins) Logout() error {
	return l.SendAuthenticatedHTTPRequest(exchange.RestSpot, http.MethodPost, localbitcoinsAPILogout, nil, nil)
}

// CreateNewInvoice creates a new invoice.
// TODO
func (l *LocalBitcoins) CreateNewInvoice() error {
	return l.SendAuthenticatedHTTPRequest(exchange.RestSpot, http.MethodPost, localbitcoinsAPICreateInvoice, nil, nil)
}

// GetInvoice returns information about a specific invoice created by the token
// owner.
// TODO
func (l *LocalBitcoins) GetInvoice() (Invoice, error) {
	resp := Invoice{}
	return resp, l.SendAuthenticatedHTTPRequest(exchange.RestSpot, http.MethodPost, localbitcoinsAPICreateInvoice, nil, &resp)
}

// DeleteInvoice deletes a specific invoice. Deleting invoices is possible when
// it is sure that receiver cannot accidentally pay the invoice at the same time
// as the merchant is deleting it. You can use the API request
// /api/merchant/invoice/{invoice_id}/ to check if deleting is possible.
// TODO
func (l *LocalBitcoins) DeleteInvoice() (Invoice, error) {
	resp := Invoice{}
	return resp, l.SendAuthenticatedHTTPRequest(exchange.RestSpot, http.MethodPost, localbitcoinsAPICreateInvoice, nil, &resp)
}

// GetNotifications returns recent notifications.
func (l *LocalBitcoins) GetNotifications() ([]NotificationInfo, error) {
	var resp []NotificationInfo
	return resp, l.SendAuthenticatedHTTPRequest(exchange.RestSpot, http.MethodPost, localbitcoinsAPIGetNotification, nil, &resp)
}

// MarkNotifications marks a specific notification as read.
// TODO
func (l *LocalBitcoins) MarkNotifications() error {
	return l.SendAuthenticatedHTTPRequest(exchange.RestSpot, http.MethodPost, localbitcoinsAPIMarkNotification, nil, nil)
}

// GetPaymentMethods returns a list of valid payment methods. Also contains name
// and code for payment methods, and possible limitations in currencies and bank
// name choices.
func (l *LocalBitcoins) GetPaymentMethods() error {
<<<<<<< HEAD
	return l.SendHTTPRequest(exchange.RestSpot, localbitcoinsAPIPaymentMethods, nil)
=======
	return l.SendHTTPRequest(l.API.Endpoints.URL+localbitcoinsAPIPaymentMethods, nil, request.Unset)
>>>>>>> eb0571cc
}

// GetPaymentMethodsByCountry returns a list of valid payment methods filtered
// by countrycodes.
func (l *LocalBitcoins) GetPaymentMethodsByCountry(countryCode string) error {
<<<<<<< HEAD
	return l.SendHTTPRequest(exchange.RestSpot, localbitcoinsAPIPaymentMethods+countryCode, nil)
=======
	return l.SendHTTPRequest(l.API.Endpoints.URL+localbitcoinsAPIPaymentMethods+countryCode, nil, request.Unset)
>>>>>>> eb0571cc
}

// CheckPincode checks the given PIN code against the token owners currently
// active PIN code. You can use this method to ensure the person using the
// session is the legitimate user.
// Due to only requiring the read scope, the user is not guaranteed to have set
// a PIN code. If you protect your application using this request, please make
// the user has set a PIN code for his account.
func (l *LocalBitcoins) CheckPincode(pin int) (bool, error) {
	type response struct {
		Data struct {
			PinOK bool `json:"pincode_ok"`
		} `json:"data"`
	}
	resp := response{}
	values := url.Values{}
	values.Set("pincode", strconv.Itoa(pin))
	err := l.SendAuthenticatedHTTPRequest(exchange.RestSpot, http.MethodPost, localbitcoinsAPIPinCode, values, &resp)

	if err != nil {
		return false, err
	}

	if !resp.Data.PinOK {
		return false, errors.New("pin invalid")
	}

	return true, nil
}

// GetPlaces Looks up places near lat, lon and provides full URLs to buy and
// sell listings for each.
// TODO
func (l *LocalBitcoins) GetPlaces() error {
<<<<<<< HEAD
	return l.SendHTTPRequest(exchange.RestSpot, localbitcoinsAPIPlaces, nil)
=======
	return l.SendHTTPRequest(l.API.Endpoints.URL+localbitcoinsAPIPlaces, nil, request.Unset)
>>>>>>> eb0571cc
}

// VerifyUsername returns list of real name verifiers for the user. Returns a
// list only when you have a trade with the user where you are the seller.
func (l *LocalBitcoins) VerifyUsername() error {
	return l.SendAuthenticatedHTTPRequest(exchange.RestSpot, http.MethodPost, localbitcoinsAPIVerifyUsername, nil, nil)
}

// GetRecentMessages returns maximum of 25 newest trade messages. Does not
// return messages older than one month. Messages are ordered by sending time,
// and the newest one is first.
// TODO
func (l *LocalBitcoins) GetRecentMessages() error {
	return l.SendAuthenticatedHTTPRequest(exchange.RestSpot, http.MethodPost, localbitcoinsAPIVerifyUsername, nil, nil)
}

// GetWalletInfo gets information about the token owner's wallet balance.
func (l *LocalBitcoins) GetWalletInfo() (WalletInfo, error) {
	type response struct {
		Data WalletInfo `json:"data"`
	}
	resp := response{}
	err := l.SendAuthenticatedHTTPRequest(exchange.RestSpot, http.MethodGet, localbitcoinsAPIWallet, nil, &resp)

	if err != nil {
		return WalletInfo{}, err
	}

	if resp.Data.Message != "OK" {
		return WalletInfo{}, errors.New("unable to fetch wallet info")
	}

	return resp.Data, nil
}

// GetWalletBalance Same as GetWalletInfo(), but only returns the message,
// receiving_address and total fields.
// Use this instead if you don't care about transactions at the moment.
func (l *LocalBitcoins) GetWalletBalance() (WalletBalanceInfo, error) {
	type response struct {
		Data WalletBalanceInfo `json:"data"`
	}
	resp := response{}
	err := l.SendAuthenticatedHTTPRequest(exchange.RestSpot, http.MethodGet, localbitcoinsAPIWalletBalance, nil, &resp)

	if err != nil {
		return WalletBalanceInfo{}, err
	}

	if resp.Data.Message != "OK" {
		return WalletBalanceInfo{}, errors.New("unable to fetch wallet balance")
	}

	return resp.Data, nil
}

// WalletSend sends amount of bitcoins from the token owner's wallet to address.
// On success, the response returns a message indicating success. It is highly
// recommended to minimize the lifetime of access tokens with the money
// permission. Use Logout() to make the current token expire instantly.
func (l *LocalBitcoins) WalletSend(address string, amount float64, pin int64) error {
	values := url.Values{}
	values.Set("address", address)
	values.Set("amount", strconv.FormatFloat(amount, 'f', -1, 64))
	path := localbitcoinsAPIWalletSend

	if pin > 0 {
		values.Set("pincode", strconv.FormatInt(pin, 10))
		path = localbitcoinsAPIWalletSendPin
	}

	resp := struct {
		Error struct {
			Message string            `json:"message"`
			Errors  map[string]string `json:"errors"`
			Code    int               `json:"error_code"`
		} `json:"error"`
		Data struct {
			Message string `json:"message"`
		} `json:"data"`
	}{}

	err := l.SendAuthenticatedHTTPRequest(exchange.RestSpot, http.MethodPost, path, values, &resp)
	if err != nil {
		return err
	}

	if resp.Data.Message != "Money is being sent" {
		if len(resp.Error.Errors) != 0 {
			var details strings.Builder
			for x := range resp.Error.Errors {
				details.WriteString(resp.Error.Errors[x])
			}
			return errors.New(details.String())
		}
		return errors.New(resp.Data.Message)
	}

	return nil
}

// GetWalletAddress returns an unused receiving address from the token owner's
// wallet. The address is returned in the address key of the response. Note that
// this API may keep returning the same (unused) address if requested repeatedly.
func (l *LocalBitcoins) GetWalletAddress() (string, error) {
	type response struct {
		Data struct {
			Message string `json:"message"`
			Address string `json:"address"`
		}
	}
	resp := response{}
	err := l.SendAuthenticatedHTTPRequest(exchange.RestSpot, http.MethodPost, localbitcoinsAPIWalletAddress, nil, &resp)
	if err != nil {
		return "", err
	}

	if resp.Data.Message != "OK!" {
		return "", errors.New("unable to fetch wallet address")
	}

	return resp.Data.Address, nil
}

// GetBitcoinsWithCashAd returns buy or sell as cash local advertisements.
// TODO
func (l *LocalBitcoins) GetBitcoinsWithCashAd() error {
<<<<<<< HEAD
	return l.SendHTTPRequest(exchange.RestSpot, localbitcoinsAPICashBuy, nil)
=======
	return l.SendHTTPRequest(l.API.Endpoints.URL+localbitcoinsAPICashBuy, nil, request.Unset)
>>>>>>> eb0571cc
}

// GetBitcoinsOnlineAd this API returns buy or sell Bitcoin online ads.
// TODO
func (l *LocalBitcoins) GetBitcoinsOnlineAd() error {
<<<<<<< HEAD
	return l.SendHTTPRequest(exchange.RestSpot, localbitcoinsAPIOnlineBuy, nil)
=======
	return l.SendHTTPRequest(l.API.Endpoints.URL+localbitcoinsAPIOnlineBuy, nil, request.Unset)
>>>>>>> eb0571cc
}

// GetTicker returns list of all completed trades.
func (l *LocalBitcoins) GetTicker() (map[string]Ticker, error) {
	result := make(map[string]Ticker)
<<<<<<< HEAD

	return result, l.SendHTTPRequest(exchange.RestSpot, localbitcoinsAPITicker, &result)
=======
	return result,
		l.SendHTTPRequest(l.API.Endpoints.URL+localbitcoinsAPITicker,
			&result,
			tickerLimiter)
>>>>>>> eb0571cc
}

// GetTradableCurrencies returns a list of tradable fiat currencies
func (l *LocalBitcoins) GetTradableCurrencies() ([]string, error) {
	resp, err := l.GetTicker()
	if err != nil {
		return nil, err
	}

	var currencies []string
	for x := range resp {
		currencies = append(currencies, x)
	}

	return currencies, nil
}

// GetTrades returns all closed trades in online buy and online sell categories,
// updated every 15 minutes.
func (l *LocalBitcoins) GetTrades(currency string, values url.Values) ([]Trade, error) {
<<<<<<< HEAD
	path := common.EncodeURLValues(fmt.Sprintf("%s%s/trades.json", localbitcoinsAPIBitcoincharts, currency), values)
	var result []Trade
	return result, l.SendHTTPRequest(exchange.RestSpot, path, &result)
=======
	path := common.EncodeURLValues(fmt.Sprintf("%s%s/trades.json",
		l.API.Endpoints.URL+localbitcoinsAPIBitcoincharts, currency),
		values)
	var result []Trade
	return result, l.SendHTTPRequest(path, &result, request.Unset)
>>>>>>> eb0571cc
}

// GetOrderbook returns buy and sell bitcoin online advertisements. Amount is
// the maximum amount available for the trade request. Price is the hourly
// updated price. The price is based on the price equation and commission %
// entered by the ad author.
func (l *LocalBitcoins) GetOrderbook(currency string) (Orderbook, error) {
	type response struct {
		Bids [][]string `json:"bids"`
		Asks [][]string `json:"asks"`
	}

<<<<<<< HEAD
	path := fmt.Sprintf("%s/%s/orderbook.json", localbitcoinsAPIBitcoincharts, currency)
	resp := response{}
	err := l.SendHTTPRequest(exchange.RestSpot, path, &resp)
=======
	path := l.API.Endpoints.URL + localbitcoinsAPIBitcoincharts + currency + "/orderbook.json"
	resp := response{}
	err := l.SendHTTPRequest(path, &resp, orderBookLimiter)
>>>>>>> eb0571cc

	if err != nil {
		return Orderbook{}, err
	}

	orderbook := Orderbook{}

	for _, x := range resp.Bids {
		price, err := strconv.ParseFloat(x[0], 64)
		if err != nil {
			log.Error(log.ExchangeSys, err)
			continue
		}
		amount, err := strconv.ParseFloat(x[1], 64)
		if err != nil {
			log.Error(log.ExchangeSys, err)
			continue
		}
		orderbook.Bids = append(orderbook.Bids, Price{price, amount})
	}

	for _, x := range resp.Asks {
		price, err := strconv.ParseFloat(x[0], 64)
		if err != nil {
			log.Error(log.ExchangeSys, err)
			continue
		}
		amount, err := strconv.ParseFloat(x[1], 64)
		if err != nil {
			log.Error(log.ExchangeSys, err)
			continue
		}
		orderbook.Asks = append(orderbook.Asks, Price{price, amount})
	}

	return orderbook, nil
}

// SendHTTPRequest sends an unauthenticated HTTP request
<<<<<<< HEAD
func (l *LocalBitcoins) SendHTTPRequest(ep exchange.URL, path string, result interface{}) error {
	endpoint, err := l.API.Endpoints.GetURL(ep)
	if err != nil {
		return err
	}
=======
func (l *LocalBitcoins) SendHTTPRequest(path string, result interface{}, ep request.EndpointLimit) error {
>>>>>>> eb0571cc
	return l.SendPayload(context.Background(), &request.Item{
		Method:        http.MethodGet,
		Path:          endpoint + path,
		Result:        result,
		Verbose:       l.Verbose,
		HTTPDebugging: l.HTTPDebugging,
		HTTPRecording: l.HTTPRecording,
		Endpoint:      ep,
	})
}

// SendAuthenticatedHTTPRequest sends an authenticated HTTP request to
// localbitcoins
func (l *LocalBitcoins) SendAuthenticatedHTTPRequest(ep exchange.URL, method, path string, params url.Values, result interface{}) (err error) {
	if !l.AllowAuthenticatedRequest() {
		return fmt.Errorf(exchange.WarningAuthenticatedRequestWithoutCredentialsSet, l.Name)
	}
	endpoint, err := l.API.Endpoints.GetURL(ep)
	if err != nil {
		return err
	}
	n := l.Requester.GetNonce(true).String()

	path = "/api/" + path
	encoded := params.Encode()
	message := n + l.API.Credentials.Key + path + encoded
	hmac := crypto.GetHMAC(crypto.HashSHA256, []byte(message), []byte(l.API.Credentials.Secret))
	headers := make(map[string]string)
	headers["Apiauth-Key"] = l.API.Credentials.Key
	headers["Apiauth-Nonce"] = n
	headers["Apiauth-Signature"] = strings.ToUpper(crypto.HexEncodeToString(hmac))
	headers["Content-Type"] = "application/x-www-form-urlencoded"

	if l.Verbose {
		log.Debugf(log.ExchangeSys, "Sending POST request to `%s`, path: `%s`, params: `%s`.", endpoint, path, encoded)
	}

	if method == http.MethodGet && len(encoded) > 0 {
		path += "?" + encoded
	}

	return l.SendPayload(context.Background(), &request.Item{
		Method:        method,
		Path:          endpoint + path,
		Headers:       headers,
		Body:          bytes.NewBufferString(encoded),
		Result:        result,
		AuthRequest:   true,
		NonceEnabled:  true,
		Verbose:       l.Verbose,
		HTTPDebugging: l.HTTPDebugging,
		HTTPRecording: l.HTTPRecording,
	})
}

// GetFee returns an estimate of fee based on type of transaction
func (l *LocalBitcoins) GetFee(feeBuilder *exchange.FeeBuilder) (float64, error) {
	// No fees will be used
	return 0, nil
}<|MERGE_RESOLUTION|>--- conflicted
+++ resolved
@@ -127,13 +127,8 @@
 			return resp.Data, err
 		}
 	} else {
-<<<<<<< HEAD
 		path := fmt.Sprintf("/%s/%s/", localbitcoinsAPIAccountInfo, username)
-		err := l.SendHTTPRequest(exchange.RestSpot, path, &resp)
-=======
-		path := fmt.Sprintf("%s/%s/%s/", l.API.Endpoints.URL, localbitcoinsAPIAccountInfo, username)
-		err := l.SendHTTPRequest(path, &resp, request.Unset)
->>>>>>> eb0571cc
+		err := l.SendHTTPRequest(exchange.RestSpot, path, &resp, request.Unset)
 		if err != nil {
 			return resp.Data, err
 		}
@@ -340,22 +335,14 @@
 
 // GetCountryCodes returns a list of valid and recognized countrycodes
 func (l *LocalBitcoins) GetCountryCodes() error {
-<<<<<<< HEAD
-	return l.SendHTTPRequest(exchange.RestSpot, localbitcoinsAPICountryCodes, nil)
-=======
-	return l.SendHTTPRequest(l.API.Endpoints.URL+localbitcoinsAPICountryCodes, nil, request.Unset)
->>>>>>> eb0571cc
+	return l.SendHTTPRequest(exchange.RestSpot, localbitcoinsAPICountryCodes, nil, request.Unset)
 }
 
 // GetCurrencies returns a list of valid and recognized fiat currencies. Also
 // contains human readable name for every currency and boolean that tells if
 // currency is an altcoin.
 func (l *LocalBitcoins) GetCurrencies() error {
-<<<<<<< HEAD
-	return l.SendHTTPRequest(exchange.RestSpot, localbitcoinsAPICurrencies, nil)
-=======
-	return l.SendHTTPRequest(l.API.Endpoints.URL+localbitcoinsAPICurrencies, nil, request.Unset)
->>>>>>> eb0571cc
+	return l.SendHTTPRequest(exchange.RestSpot, localbitcoinsAPICurrencies, nil, request.Unset)
 }
 
 // GetDashboardInfo returns a list of trades on the data key contact_list. This
@@ -483,21 +470,13 @@
 // and code for payment methods, and possible limitations in currencies and bank
 // name choices.
 func (l *LocalBitcoins) GetPaymentMethods() error {
-<<<<<<< HEAD
-	return l.SendHTTPRequest(exchange.RestSpot, localbitcoinsAPIPaymentMethods, nil)
-=======
-	return l.SendHTTPRequest(l.API.Endpoints.URL+localbitcoinsAPIPaymentMethods, nil, request.Unset)
->>>>>>> eb0571cc
+	return l.SendHTTPRequest(exchange.RestSpot, localbitcoinsAPIPaymentMethods, nil, request.Unset)
 }
 
 // GetPaymentMethodsByCountry returns a list of valid payment methods filtered
 // by countrycodes.
 func (l *LocalBitcoins) GetPaymentMethodsByCountry(countryCode string) error {
-<<<<<<< HEAD
-	return l.SendHTTPRequest(exchange.RestSpot, localbitcoinsAPIPaymentMethods+countryCode, nil)
-=======
-	return l.SendHTTPRequest(l.API.Endpoints.URL+localbitcoinsAPIPaymentMethods+countryCode, nil, request.Unset)
->>>>>>> eb0571cc
+	return l.SendHTTPRequest(exchange.RestSpot, localbitcoinsAPIPaymentMethods+countryCode, nil, request.Unset)
 }
 
 // CheckPincode checks the given PIN code against the token owners currently
@@ -532,11 +511,7 @@
 // sell listings for each.
 // TODO
 func (l *LocalBitcoins) GetPlaces() error {
-<<<<<<< HEAD
-	return l.SendHTTPRequest(exchange.RestSpot, localbitcoinsAPIPlaces, nil)
-=======
-	return l.SendHTTPRequest(l.API.Endpoints.URL+localbitcoinsAPIPlaces, nil, request.Unset)
->>>>>>> eb0571cc
+	return l.SendHTTPRequest(exchange.RestSpot, localbitcoinsAPIPlaces, nil, request.Unset)
 }
 
 // VerifyUsername returns list of real name verifiers for the user. Returns a
@@ -664,35 +639,21 @@
 // GetBitcoinsWithCashAd returns buy or sell as cash local advertisements.
 // TODO
 func (l *LocalBitcoins) GetBitcoinsWithCashAd() error {
-<<<<<<< HEAD
-	return l.SendHTTPRequest(exchange.RestSpot, localbitcoinsAPICashBuy, nil)
-=======
-	return l.SendHTTPRequest(l.API.Endpoints.URL+localbitcoinsAPICashBuy, nil, request.Unset)
->>>>>>> eb0571cc
+	return l.SendHTTPRequest(exchange.RestSpot, localbitcoinsAPICashBuy, nil, request.Unset)
 }
 
 // GetBitcoinsOnlineAd this API returns buy or sell Bitcoin online ads.
 // TODO
 func (l *LocalBitcoins) GetBitcoinsOnlineAd() error {
-<<<<<<< HEAD
-	return l.SendHTTPRequest(exchange.RestSpot, localbitcoinsAPIOnlineBuy, nil)
-=======
-	return l.SendHTTPRequest(l.API.Endpoints.URL+localbitcoinsAPIOnlineBuy, nil, request.Unset)
->>>>>>> eb0571cc
+	return l.SendHTTPRequest(exchange.RestSpot, localbitcoinsAPIOnlineBuy, request.Unset)
+	return l.SendHTTPRequest(l.API.Endpoints.URL+localbitcoinsAPIOnlineBuy, nil)
 }
 
 // GetTicker returns list of all completed trades.
 func (l *LocalBitcoins) GetTicker() (map[string]Ticker, error) {
 	result := make(map[string]Ticker)
-<<<<<<< HEAD
-
-	return result, l.SendHTTPRequest(exchange.RestSpot, localbitcoinsAPITicker, &result)
-=======
-	return result,
-		l.SendHTTPRequest(l.API.Endpoints.URL+localbitcoinsAPITicker,
-			&result,
-			tickerLimiter)
->>>>>>> eb0571cc
+
+	return result, l.SendHTTPRequest(exchange.RestSpot, localbitcoinsAPITicker, &result, tickerLimiter)
 }
 
 // GetTradableCurrencies returns a list of tradable fiat currencies
@@ -713,17 +674,9 @@
 // GetTrades returns all closed trades in online buy and online sell categories,
 // updated every 15 minutes.
 func (l *LocalBitcoins) GetTrades(currency string, values url.Values) ([]Trade, error) {
-<<<<<<< HEAD
 	path := common.EncodeURLValues(fmt.Sprintf("%s%s/trades.json", localbitcoinsAPIBitcoincharts, currency), values)
 	var result []Trade
-	return result, l.SendHTTPRequest(exchange.RestSpot, path, &result)
-=======
-	path := common.EncodeURLValues(fmt.Sprintf("%s%s/trades.json",
-		l.API.Endpoints.URL+localbitcoinsAPIBitcoincharts, currency),
-		values)
-	var result []Trade
-	return result, l.SendHTTPRequest(path, &result, request.Unset)
->>>>>>> eb0571cc
+	return result, l.SendHTTPRequest(exchange.RestSpot, path, &result, request.Unset)
 }
 
 // GetOrderbook returns buy and sell bitcoin online advertisements. Amount is
@@ -736,15 +689,9 @@
 		Asks [][]string `json:"asks"`
 	}
 
-<<<<<<< HEAD
-	path := fmt.Sprintf("%s/%s/orderbook.json", localbitcoinsAPIBitcoincharts, currency)
+	path := fmt.Sprintf("%s/%s/orderbook.json", localbitcoinsAPIBitcoincharts, currency+"/orderbook.json")
 	resp := response{}
-	err := l.SendHTTPRequest(exchange.RestSpot, path, &resp)
-=======
-	path := l.API.Endpoints.URL + localbitcoinsAPIBitcoincharts + currency + "/orderbook.json"
-	resp := response{}
-	err := l.SendHTTPRequest(path, &resp, orderBookLimiter)
->>>>>>> eb0571cc
+	err := l.SendHTTPRequest(exchange.RestSpot, path, &resp, orderBookLimiter)
 
 	if err != nil {
 		return Orderbook{}, err
@@ -784,15 +731,11 @@
 }
 
 // SendHTTPRequest sends an unauthenticated HTTP request
-<<<<<<< HEAD
-func (l *LocalBitcoins) SendHTTPRequest(ep exchange.URL, path string, result interface{}) error {
+func (l *LocalBitcoins) SendHTTPRequest(ep exchange.URL, path string, result interface{}, ep request.EndpointLimit) error {
 	endpoint, err := l.API.Endpoints.GetURL(ep)
 	if err != nil {
 		return err
 	}
-=======
-func (l *LocalBitcoins) SendHTTPRequest(path string, result interface{}, ep request.EndpointLimit) error {
->>>>>>> eb0571cc
 	return l.SendPayload(context.Background(), &request.Item{
 		Method:        http.MethodGet,
 		Path:          endpoint + path,
