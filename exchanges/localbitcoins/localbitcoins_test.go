package localbitcoins

import (
	"context"
	"testing"
	"time"

	"github.com/thrasher-corp/gocryptotrader/common"
	"github.com/thrasher-corp/gocryptotrader/core"
	"github.com/thrasher-corp/gocryptotrader/currency"
	exchange "github.com/thrasher-corp/gocryptotrader/exchanges"
	"github.com/thrasher-corp/gocryptotrader/exchanges/asset"
	"github.com/thrasher-corp/gocryptotrader/exchanges/order"
	"github.com/thrasher-corp/gocryptotrader/portfolio/withdraw"
)

// Please supply your own APIKEYS here for due diligence testing

const (
	apiKey                  = ""
	apiSecret               = ""
	canManipulateRealOrders = false
)

var l LocalBitcoins

func TestGetTicker(t *testing.T) {
	t.Parallel()

	_, err := l.GetTicker(context.Background())
	if err != nil {
		t.Errorf("GetTicker() returned: %s", err)
	}
}

func TestGetTradableCurrencies(t *testing.T) {
	t.Parallel()

	_, err := l.GetTradableCurrencies(context.Background())
	if err != nil {
		t.Errorf("GetTradableCurrencies() returned: %s", err)
	}
}

func TestGetAccountInfo(t *testing.T) {
	t.Parallel()
	_, err := l.GetAccountInformation(context.Background(), "", true)
	switch {
	case areTestAPIKeysSet() && err != nil && !mockTests:
		t.Errorf("Could not get AccountInformation: %s", err)
	case !areTestAPIKeysSet() && err == nil && !mockTests:
		t.Error("Expecting an error when no keys are set")
	case mockTests && err != nil:
		t.Errorf("Could not get AccountInformation: %s", err)
	}
}

func TestGetads(t *testing.T) {
	t.Parallel()
	_, err := l.Getads(context.Background(), "")
	switch {
	case areTestAPIKeysSet() && err != nil && !mockTests:
		t.Errorf("Could not get ads: %s", err)
	case !areTestAPIKeysSet() && err == nil && !mockTests:
		t.Error("Expecting an error when no keys are set")
	case mockTests && err == nil:
		t.Error("Expecting error until QA pass")
	}
}

func TestEditAd(t *testing.T) {
	t.Parallel()

	var edit AdEdit
	err := l.EditAd(context.Background(), &edit, "1337")
	switch {
	case areTestAPIKeysSet() && err != nil && !mockTests:
		t.Errorf("Could not edit order: %s", err)
	case !areTestAPIKeysSet() && err == nil && !mockTests:
		t.Error("Expecting an error when no keys are set")
	case mockTests && err == nil:
		t.Error("Expecting error until QA pass")
	}
}

func TestGetTrades(t *testing.T) {
	t.Parallel()
	_, err := l.GetTrades(context.Background(), "LTC", nil)
	if err != nil {
		t.Error(err)
	}
}

func TestGetOrderbook(t *testing.T) {
	t.Parallel()
	ob, err := l.GetOrderbook(context.Background(), "AUD")
	if err != nil {
		t.Fatal(err)
	}
	if mockTests {
		if ob.Bids[0].Price != 88781.42 && ob.Bids[0].Amount != 10000.00 ||
			ob.Asks[0].Price != 14400.00 && ob.Asks[0].Amount != 0.77 {
			t.Error("incorrect orderbook values")
		}
	}
}

<<<<<<< HEAD
=======
// TestGetFeeByTypeOfflineTradeFee logic test
func TestGetFeeByTypeOfflineTradeFee(t *testing.T) {
	t.Parallel()
	var feeBuilder = setFeeBuilder()
	_, err := l.GetFeeByType(context.Background(), feeBuilder)
	if err != nil {
		t.Fatal(err)
	}
	if !areTestAPIKeysSet() {
		if feeBuilder.FeeType != exchange.OfflineTradeFee {
			t.Errorf("Expected %v, received %v", exchange.OfflineTradeFee, feeBuilder.FeeType)
		}
	} else {
		if feeBuilder.FeeType != exchange.CryptocurrencyTradeFee {
			t.Errorf("Expected %v, received %v", exchange.CryptocurrencyTradeFee, feeBuilder.FeeType)
		}
	}
}

func TestGetFee(t *testing.T) {
	t.Parallel()
	var feeBuilder = setFeeBuilder()
	// CryptocurrencyTradeFee Basic
	if _, err := l.GetFee(feeBuilder); err != nil {
		t.Error(err)
	}

	// CryptocurrencyTradeFee High quantity
	feeBuilder = setFeeBuilder()
	feeBuilder.Amount = 1000
	feeBuilder.PurchasePrice = 1000
	if _, err := l.GetFee(feeBuilder); err != nil {
		t.Error(err)
	}

	// CryptocurrencyTradeFee IsMaker
	feeBuilder = setFeeBuilder()
	feeBuilder.IsMaker = true
	if _, err := l.GetFee(feeBuilder); err != nil {
		t.Error(err)
	}

	// CryptocurrencyTradeFee Negative purchase price
	feeBuilder = setFeeBuilder()
	feeBuilder.PurchasePrice = -1000
	if _, err := l.GetFee(feeBuilder); err != nil {
		t.Error(err)
	}
	// CryptocurrencyWithdrawalFee Basic
	feeBuilder = setFeeBuilder()
	feeBuilder.FeeType = exchange.CryptocurrencyWithdrawalFee
	if _, err := l.GetFee(feeBuilder); err != nil {
		t.Error(err)
	}

	// CryptocurrencyWithdrawalFee Invalid currency
	feeBuilder = setFeeBuilder()
	feeBuilder.Pair.Base = currency.NewCode("hello")
	feeBuilder.FeeType = exchange.CryptocurrencyWithdrawalFee
	if _, err := l.GetFee(feeBuilder); err != nil {
		t.Error(err)
	}
	// CryptocurrencyDepositFee Basic
	feeBuilder = setFeeBuilder()
	feeBuilder.FeeType = exchange.CryptocurrencyDepositFee
	if _, err := l.GetFee(feeBuilder); err != nil {
		t.Error(err)
	}
	// InternationalBankDepositFee Basic
	feeBuilder = setFeeBuilder()
	feeBuilder.FeeType = exchange.InternationalBankDepositFee
	if _, err := l.GetFee(feeBuilder); err != nil {
		t.Error(err)
	}
	// InternationalBankWithdrawalFee Basic
	feeBuilder = setFeeBuilder()
	feeBuilder.FeeType = exchange.InternationalBankWithdrawalFee
	feeBuilder.FiatCurrency = currency.USD
	if _, err := l.GetFee(feeBuilder); err != nil {
		t.Error(err)
	}
}

>>>>>>> fd600972
func TestFormatWithdrawPermissions(t *testing.T) {
	t.Parallel()

	expectedResult := exchange.AutoWithdrawCryptoText +
		" & " +
		exchange.WithdrawFiatViaWebsiteOnlyText
	withdrawPermissions := l.FormatWithdrawPermissions()
	if withdrawPermissions != expectedResult {
		t.Errorf("Expected: %s, Received: %s",
			expectedResult,
			withdrawPermissions)
	}
}

func TestGetActiveOrders(t *testing.T) {
	t.Parallel()

	var getOrdersRequest = order.GetOrdersRequest{
		Type:      order.AnyType,
		AssetType: asset.Spot,
	}

	_, err := l.GetActiveOrders(context.Background(), &getOrdersRequest)
	switch {
	case areTestAPIKeysSet() && err != nil && !mockTests:
		t.Errorf("Could not get active orders: %s", err)
	case !areTestAPIKeysSet() && err == nil && !mockTests:
		t.Error("Expecting an error when no keys are set")
	case mockTests && err != nil:
		t.Errorf("Could not get active orders: %s", err)
	}
}

func TestGetOrderHistory(t *testing.T) {
	t.Parallel()

	var getOrdersRequest = order.GetOrdersRequest{
		Type:      order.AnyType,
		AssetType: asset.Spot,
	}

	_, err := l.GetOrderHistory(context.Background(), &getOrdersRequest)
	switch {
	case areTestAPIKeysSet() && err != nil && !mockTests:
		t.Errorf("Could not get order history: %s", err)
	case !areTestAPIKeysSet() && err == nil && !mockTests:
		t.Error("Expecting an error when no keys are set")
	case mockTests && err != nil:
		t.Errorf("Could not get order history: %s", err)
	}
}

// Any tests below this line have the ability to impact your orders on the exchange. Enable canManipulateRealOrders to run them
// ----------------------------------------------------------------------------------------------------------------------------
func areTestAPIKeysSet() bool {
	return l.ValidateAPICredentials()
}

func TestSubmitOrder(t *testing.T) {
	t.Parallel()

	if areTestAPIKeysSet() && !canManipulateRealOrders && !mockTests {
		t.Skip("API keys set, canManipulateRealOrders false, skipping test")
	}

	var orderSubmission = &order.Submit{
		Pair: currency.Pair{
			Base:  currency.BTC,
			Quote: currency.EUR,
		},
		Side:      order.Buy,
		Type:      order.Limit,
		Price:     1,
		Amount:    1,
		ClientID:  "meowOrder",
		AssetType: asset.Spot,
	}
	response, err := l.SubmitOrder(context.Background(), orderSubmission)
	switch {
	case areTestAPIKeysSet() && (err != nil || !response.IsOrderPlaced) && !mockTests:
		t.Errorf("Order failed to be placed: %v", err)
	case !areTestAPIKeysSet() && err == nil && !mockTests:
		t.Error("Expecting an error when no keys are set")
	case mockTests && err == nil:
		t.Error("Expecting an error until QA pass")
	}
}

func TestCancelExchangeOrder(t *testing.T) {
	t.Parallel()

	if areTestAPIKeysSet() && !canManipulateRealOrders && !mockTests {
		t.Skip("API keys set, canManipulateRealOrders false, skipping test")
	}
	var orderCancellation = &order.Cancel{
		ID:            "1",
		WalletAddress: core.BitcoinDonationAddress,
		AccountID:     "1",
		Pair:          currency.NewPair(currency.LTC, currency.BTC),
		AssetType:     asset.Spot,
	}

	err := l.CancelOrder(context.Background(), orderCancellation)
	switch {
	case !areTestAPIKeysSet() && err == nil && !mockTests:
		t.Error("Expecting an error when no keys are set")
	case areTestAPIKeysSet() && err != nil && !mockTests:
		t.Errorf("Could not cancel orders: %v", err)
	case mockTests && err == nil:
		t.Error("Expecting an error until QA pass")
	}
}

func TestCancelAllExchangeOrders(t *testing.T) {
	t.Parallel()

	if areTestAPIKeysSet() && !canManipulateRealOrders && !mockTests {
		t.Skip("API keys set, canManipulateRealOrders false, skipping test")
	}
	var orderCancellation = &order.Cancel{
		ID:            "1",
		WalletAddress: core.BitcoinDonationAddress,
		AccountID:     "1",
		Pair:          currency.NewPair(currency.LTC, currency.BTC),
		AssetType:     asset.Spot,
	}

	resp, err := l.CancelAllOrders(context.Background(), orderCancellation)
	switch {
	case !areTestAPIKeysSet() && err == nil && !mockTests:
		t.Error("Expecting an error when no keys are set")
	case areTestAPIKeysSet() && err != nil && !mockTests:
		t.Errorf("Could not cancel orders: %v", err)
	case mockTests && err != nil:
		t.Errorf("Could not cancel orders: %v", err)
	}

	if len(resp.Status) > 0 {
		t.Errorf("%v orders failed to cancel", len(resp.Status))
	}
}

func TestModifyOrder(t *testing.T) {
	t.Parallel()

	_, err := l.ModifyOrder(context.Background(),
		&order.Modify{AssetType: asset.Spot})
	if err != common.ErrFunctionNotSupported {
		t.Error("ModifyOrder() error", err)
	}
}

func TestWithdraw(t *testing.T) {
	t.Parallel()

	withdrawCryptoRequest := withdraw.Request{
		Amount:      -1,
		Currency:    currency.BTC,
		Description: "WITHDRAW IT ALL",
		Crypto: withdraw.CryptoRequest{
			Address: core.BitcoinDonationAddress,
		},
	}

	if areTestAPIKeysSet() && !canManipulateRealOrders && !mockTests {
		t.Skip("API keys set, canManipulateRealOrders false, skipping test")
	}

	_, err := l.WithdrawCryptocurrencyFunds(context.Background(),
		&withdrawCryptoRequest)
	switch {
	case !areTestAPIKeysSet() && err == nil && !mockTests:
		t.Error("Expecting an error when no keys are set")
	case areTestAPIKeysSet() && err != nil && !mockTests:
		t.Errorf("Withdraw failed to be placed: %v", err)
	case mockTests && err == nil:
		t.Error("Expecting an error until QA pass")
	}
}

func TestWithdrawFiat(t *testing.T) {
	t.Parallel()

	var withdrawFiatRequest = withdraw.Request{}
	_, err := l.WithdrawFiatFunds(context.Background(), &withdrawFiatRequest)
	if err != common.ErrFunctionNotSupported {
		t.Errorf("Expected '%v', received: '%v'",
			common.ErrFunctionNotSupported,
			err)
	}
}

func TestWithdrawInternationalBank(t *testing.T) {
	t.Parallel()

	var withdrawFiatRequest = withdraw.Request{}
	_, err := l.WithdrawFiatFundsToInternationalBank(context.Background(), &withdrawFiatRequest)
	if err != common.ErrFunctionNotSupported {
		t.Errorf("Expected '%v', received: '%v'",
			common.ErrFunctionNotSupported,
			err)
	}
}

func TestGetDepositAddress(t *testing.T) {
	t.Parallel()

	_, err := l.GetDepositAddress(context.Background(), currency.BTC, "")
	switch {
	case areTestAPIKeysSet() && err != nil && !mockTests:
		t.Error("GetDepositAddress() error", err)
	case !areTestAPIKeysSet() && err == nil && !mockTests:
		t.Error("GetDepositAddress() expecting an error when no APIKeys are set")
	case mockTests && err != nil:
		t.Error("GetDepositAddress() error", err)
	}
}

func TestGetRecentTrades(t *testing.T) {
	t.Parallel()
	currencyPair, err := currency.NewPairFromString("BTC-LTC")
	if err != nil {
		t.Fatal(err)
	}
	_, err = l.GetRecentTrades(context.Background(), currencyPair, asset.Spot)
	if err != nil {
		t.Error(err)
	}
}

func TestGetHistoricTrades(t *testing.T) {
	t.Parallel()
	currencyPair, err := currency.NewPairFromString("BTC-LTC")
	if err != nil {
		t.Fatal(err)
	}
	_, err = l.GetHistoricTrades(context.Background(),
		currencyPair, asset.Spot, time.Now().Add(-time.Minute*15), time.Now())
	if err != nil && err != common.ErrFunctionNotSupported {
		t.Error(err)
	}
}

func TestUpdateTicker(t *testing.T) {
	t.Parallel()
	cp, err := currency.NewPairFromString("BTCUSD")
	if err != nil {
		t.Fatal(err)
	}
	_, err = l.UpdateTicker(context.Background(), cp, asset.Spot)
	if err != nil {
		t.Error(err)
	}
}

func TestUpdateTickers(t *testing.T) {
	t.Parallel()
	err := l.UpdateTickers(context.Background(), asset.Spot)
	if err != nil {
		t.Error(err)
	}
}<|MERGE_RESOLUTION|>--- conflicted
+++ resolved
@@ -105,92 +105,6 @@
 	}
 }
 
-<<<<<<< HEAD
-=======
-// TestGetFeeByTypeOfflineTradeFee logic test
-func TestGetFeeByTypeOfflineTradeFee(t *testing.T) {
-	t.Parallel()
-	var feeBuilder = setFeeBuilder()
-	_, err := l.GetFeeByType(context.Background(), feeBuilder)
-	if err != nil {
-		t.Fatal(err)
-	}
-	if !areTestAPIKeysSet() {
-		if feeBuilder.FeeType != exchange.OfflineTradeFee {
-			t.Errorf("Expected %v, received %v", exchange.OfflineTradeFee, feeBuilder.FeeType)
-		}
-	} else {
-		if feeBuilder.FeeType != exchange.CryptocurrencyTradeFee {
-			t.Errorf("Expected %v, received %v", exchange.CryptocurrencyTradeFee, feeBuilder.FeeType)
-		}
-	}
-}
-
-func TestGetFee(t *testing.T) {
-	t.Parallel()
-	var feeBuilder = setFeeBuilder()
-	// CryptocurrencyTradeFee Basic
-	if _, err := l.GetFee(feeBuilder); err != nil {
-		t.Error(err)
-	}
-
-	// CryptocurrencyTradeFee High quantity
-	feeBuilder = setFeeBuilder()
-	feeBuilder.Amount = 1000
-	feeBuilder.PurchasePrice = 1000
-	if _, err := l.GetFee(feeBuilder); err != nil {
-		t.Error(err)
-	}
-
-	// CryptocurrencyTradeFee IsMaker
-	feeBuilder = setFeeBuilder()
-	feeBuilder.IsMaker = true
-	if _, err := l.GetFee(feeBuilder); err != nil {
-		t.Error(err)
-	}
-
-	// CryptocurrencyTradeFee Negative purchase price
-	feeBuilder = setFeeBuilder()
-	feeBuilder.PurchasePrice = -1000
-	if _, err := l.GetFee(feeBuilder); err != nil {
-		t.Error(err)
-	}
-	// CryptocurrencyWithdrawalFee Basic
-	feeBuilder = setFeeBuilder()
-	feeBuilder.FeeType = exchange.CryptocurrencyWithdrawalFee
-	if _, err := l.GetFee(feeBuilder); err != nil {
-		t.Error(err)
-	}
-
-	// CryptocurrencyWithdrawalFee Invalid currency
-	feeBuilder = setFeeBuilder()
-	feeBuilder.Pair.Base = currency.NewCode("hello")
-	feeBuilder.FeeType = exchange.CryptocurrencyWithdrawalFee
-	if _, err := l.GetFee(feeBuilder); err != nil {
-		t.Error(err)
-	}
-	// CryptocurrencyDepositFee Basic
-	feeBuilder = setFeeBuilder()
-	feeBuilder.FeeType = exchange.CryptocurrencyDepositFee
-	if _, err := l.GetFee(feeBuilder); err != nil {
-		t.Error(err)
-	}
-	// InternationalBankDepositFee Basic
-	feeBuilder = setFeeBuilder()
-	feeBuilder.FeeType = exchange.InternationalBankDepositFee
-	if _, err := l.GetFee(feeBuilder); err != nil {
-		t.Error(err)
-	}
-	// InternationalBankWithdrawalFee Basic
-	feeBuilder = setFeeBuilder()
-	feeBuilder.FeeType = exchange.InternationalBankWithdrawalFee
-	feeBuilder.FiatCurrency = currency.USD
-	if _, err := l.GetFee(feeBuilder); err != nil {
-		t.Error(err)
-	}
-}
-
->>>>>>> fd600972
 func TestFormatWithdrawPermissions(t *testing.T) {
 	t.Parallel()
 
