package localbitcoins

import (
	"context"
	"errors"
	"fmt"
	"math"
	"sort"
	"strconv"
	"strings"
	"sync"
	"time"

	"github.com/thrasher-corp/gocryptotrader/common"
	"github.com/thrasher-corp/gocryptotrader/config"
	"github.com/thrasher-corp/gocryptotrader/currency"
	exchange "github.com/thrasher-corp/gocryptotrader/exchanges"
	"github.com/thrasher-corp/gocryptotrader/exchanges/account"
	"github.com/thrasher-corp/gocryptotrader/exchanges/asset"
	"github.com/thrasher-corp/gocryptotrader/exchanges/deposit"
	"github.com/thrasher-corp/gocryptotrader/exchanges/kline"
	"github.com/thrasher-corp/gocryptotrader/exchanges/order"
	"github.com/thrasher-corp/gocryptotrader/exchanges/orderbook"
	"github.com/thrasher-corp/gocryptotrader/exchanges/protocol"
	"github.com/thrasher-corp/gocryptotrader/exchanges/request"
	"github.com/thrasher-corp/gocryptotrader/exchanges/ticker"
	"github.com/thrasher-corp/gocryptotrader/exchanges/trade"
	"github.com/thrasher-corp/gocryptotrader/log"
	"github.com/thrasher-corp/gocryptotrader/portfolio/withdraw"
)

// GetDefaultConfig returns a default exchange config
func (l *LocalBitcoins) GetDefaultConfig() (*config.Exchange, error) {
	l.SetDefaults()
	exchCfg := new(config.Exchange)
	exchCfg.Name = l.Name
	exchCfg.HTTPTimeout = exchange.DefaultHTTPTimeout
	exchCfg.BaseCurrencies = l.BaseCurrencies

	err := l.SetupDefaults(exchCfg)
	if err != nil {
		return nil, err
	}

	if l.Features.Supports.RESTCapabilities.AutoPairUpdates {
		err = l.UpdateTradablePairs(context.TODO(), true)
		if err != nil {
			return nil, err
		}
	}

	return exchCfg, nil
}

// SetDefaults sets the package defaults for localbitcoins
func (l *LocalBitcoins) SetDefaults() {
	l.Name = "LocalBitcoins"
	l.Enabled = true
	l.Verbose = true
	l.API.CredentialsValidator.RequiresKey = true
	l.API.CredentialsValidator.RequiresSecret = true

	requestFmt := &currency.PairFormat{Uppercase: true}
	configFmt := &currency.PairFormat{Uppercase: true}
	err := l.SetGlobalPairsManager(requestFmt, configFmt, asset.Spot)
	if err != nil {
		log.Errorln(log.ExchangeSys, err)
	}

	l.Features = exchange.Features{
		Supports: exchange.FeaturesSupported{
			REST:      true,
			Websocket: false,
			RESTCapabilities: protocol.Features{
				TickerBatching:    true,
				TickerFetching:    true,
				AutoPairUpdates:   true,
				AccountInfo:       true,
				GetOrder:          true,
				CancelOrder:       true,
				SubmitOrder:       true,
				DepositHistory:    true,
				WithdrawalHistory: true,
				UserTradeHistory:  true,
				CryptoDeposit:     true,
				CryptoWithdrawal:  true,
			},
			WithdrawPermissions: exchange.AutoWithdrawCrypto |
				exchange.WithdrawFiatViaWebsiteOnly,
		},
		Enabled: exchange.FeaturesEnabled{
			AutoPairUpdates: true,
		},
	}

	l.Requester = request.New(l.Name,
		common.NewHTTPClientWithTimeout(exchange.DefaultHTTPTimeout))
	l.API.Endpoints = l.NewEndpoints()
	err = l.API.Endpoints.SetDefaultEndpoints(map[exchange.URL]string{
		exchange.RestSpot: localbitcoinsAPIURL,
	})
	if err != nil {
		log.Errorln(log.ExchangeSys, err)
	}
}

// Setup sets exchange configuration parameters
func (l *LocalBitcoins) Setup(exch *config.Exchange) error {
	if err := exch.Validate(); err != nil {
		return err
	}
	if !exch.Enabled {
		l.SetEnabled(false)
		return nil
	}
	return l.SetupDefaults(exch)
}

// Start starts the LocalBitcoins go routine
func (l *LocalBitcoins) Start(wg *sync.WaitGroup) error {
	if wg == nil {
		return fmt.Errorf("%T %w", wg, common.ErrNilPointer)
	}
	wg.Add(1)
	go func() {
		l.Run()
		wg.Done()
	}()
	return nil
}

// Run implements the LocalBitcoins wrapper
func (l *LocalBitcoins) Run() {
	if l.Verbose {
		l.PrintEnabledPairs()
	}

	if !l.GetEnabledFeatures().AutoPairUpdates {
		return
	}

	err := l.UpdateTradablePairs(context.TODO(), false)
	if err != nil {
		log.Errorf(log.ExchangeSys, "%s failed to update tradable pairs. Err: %s", l.Name, err)
	}
}

// FetchTradablePairs returns a list of the exchanges tradable pairs
func (l *LocalBitcoins) FetchTradablePairs(ctx context.Context, asset asset.Item) ([]string, error) {
	currencies, err := l.GetTradableCurrencies(ctx)
	if err != nil {
		return nil, err
	}

	var pairs []string
	for x := range currencies {
		pairs = append(pairs, "BTC"+currencies[x])
	}

	return pairs, nil
}

// UpdateTradablePairs updates the exchanges available pairs and stores
// them in the exchanges config
func (l *LocalBitcoins) UpdateTradablePairs(ctx context.Context, forceUpdate bool) error {
	pairs, err := l.FetchTradablePairs(ctx, asset.Spot)
	if err != nil {
		return err
	}
	p, err := currency.NewPairsFromStrings(pairs)
	if err != nil {
		return err
	}
	return l.UpdatePairs(p, asset.Spot, false, forceUpdate)
}

// UpdateTickers updates the ticker for all currency pairs of a given asset type
func (l *LocalBitcoins) UpdateTickers(ctx context.Context, a asset.Item) error {
	tick, err := l.GetTicker(ctx)
	if err != nil {
		return err
	}

	pairs, err := l.GetEnabledPairs(a)
	if err != nil {
		return err
	}
	for i := range pairs {
		curr := pairs[i].Quote.String()
		if _, ok := tick[curr]; !ok {
			continue
		}
		var tp ticker.Price
		tp.Pair = pairs[i]
		tp.Last = tick[curr].Avg24h
		tp.Volume = tick[curr].VolumeBTC
		tp.ExchangeName = l.Name
		tp.AssetType = a

		err = ticker.ProcessTicker(&tp)
		if err != nil {
			return err
		}
	}
	return nil
}

// UpdateTicker updates and returns the ticker for a currency pair
func (l *LocalBitcoins) UpdateTicker(ctx context.Context, p currency.Pair, a asset.Item) (*ticker.Price, error) {
	if err := l.UpdateTickers(ctx, a); err != nil {
		return nil, err
	}
	return ticker.GetTicker(l.Name, p, a)
}

// FetchTicker returns the ticker for a currency pair
func (l *LocalBitcoins) FetchTicker(ctx context.Context, p currency.Pair, assetType asset.Item) (*ticker.Price, error) {
	tickerNew, err := ticker.GetTicker(l.Name, p, assetType)
	if err != nil {
		return l.UpdateTicker(ctx, p, assetType)
	}
	return tickerNew, nil
}

// FetchOrderbook returns orderbook base on the currency pair
func (l *LocalBitcoins) FetchOrderbook(ctx context.Context, p currency.Pair, assetType asset.Item) (*orderbook.Base, error) {
	ob, err := orderbook.Get(l.Name, p, assetType)
	if err != nil {
		return l.UpdateOrderbook(ctx, p, assetType)
	}
	return ob, nil
}

// UpdateOrderbook updates and returns the orderbook for a currency pair
func (l *LocalBitcoins) UpdateOrderbook(ctx context.Context, p currency.Pair, assetType asset.Item) (*orderbook.Base, error) {
	book := &orderbook.Base{
		Exchange:        l.Name,
		Pair:            p,
		Asset:           assetType,
		VerifyOrderbook: l.CanVerifyOrderbook,
	}

	orderbookNew, err := l.GetOrderbook(ctx, p.Quote.String())
	if err != nil {
		return book, err
	}

	for x := range orderbookNew.Bids {
		book.Bids = append(book.Bids, orderbook.Item{
			Amount: orderbookNew.Bids[x].Amount / orderbookNew.Bids[x].Price,
			Price:  orderbookNew.Bids[x].Price,
		})
	}

	for x := range orderbookNew.Asks {
		book.Asks = append(book.Asks, orderbook.Item{
			Amount: orderbookNew.Asks[x].Amount / orderbookNew.Asks[x].Price,
			Price:  orderbookNew.Asks[x].Price,
		})
	}

	book.PriceDuplication = true
	err = book.Process()
	if err != nil {
		return book, err
	}

	return orderbook.Get(l.Name, p, assetType)
}

// UpdateAccountInfo retrieves balances for all enabled currencies for the
// LocalBitcoins exchange
func (l *LocalBitcoins) UpdateAccountInfo(ctx context.Context, assetType asset.Item) (account.Holdings, error) {
	var response account.Holdings
	response.Exchange = l.Name
	accountBalance, err := l.GetWalletBalance(ctx)
	if err != nil {
		return response, err
	}
	var exchangeCurrency account.Balance
	exchangeCurrency.CurrencyName = currency.BTC
	exchangeCurrency.TotalValue = accountBalance.Total.Balance

	response.Accounts = append(response.Accounts, account.SubAccount{
		Currencies: []account.Balance{exchangeCurrency},
	})

	err = account.Process(&response)
	if err != nil {
		return account.Holdings{}, err
	}

	return response, nil
}

// FetchAccountInfo retrieves balances for all enabled currencies
func (l *LocalBitcoins) FetchAccountInfo(ctx context.Context, assetType asset.Item) (account.Holdings, error) {
	acc, err := account.GetHoldings(l.Name, assetType)
	if err != nil {
		return l.UpdateAccountInfo(ctx, assetType)
	}

	return acc, nil
}

// GetFundingHistory returns funding history, deposits and
// withdrawals
func (l *LocalBitcoins) GetFundingHistory(ctx context.Context) ([]exchange.FundHistory, error) {
	return nil, common.ErrFunctionNotSupported
}

// GetWithdrawalsHistory returns previous withdrawals data
func (l *LocalBitcoins) GetWithdrawalsHistory(ctx context.Context, c currency.Code) (resp []exchange.WithdrawalHistory, err error) {
	return nil, common.ErrNotYetImplemented
}

// GetRecentTrades returns the most recent trades for a currency and asset
func (l *LocalBitcoins) GetRecentTrades(ctx context.Context, p currency.Pair, assetType asset.Item) ([]trade.Data, error) {
	var err error
	p, err = l.FormatExchangeCurrency(p, assetType)
	if err != nil {
		return nil, err
	}
	var tradeData []Trade
	tradeData, err = l.GetTrades(ctx, p.Quote.String(), nil)
	if err != nil {
		return nil, err
	}
	var resp []trade.Data
	for i := range tradeData {
		resp = append(resp, trade.Data{
			Exchange:     l.Name,
			TID:          strconv.FormatInt(tradeData[i].TID, 10),
			CurrencyPair: p,
			AssetType:    assetType,
			Price:        tradeData[i].Price,
			Amount:       tradeData[i].Amount,
			Timestamp:    time.Unix(tradeData[i].Date, 0),
		})
	}

	err = l.AddTradesToBuffer(resp...)
	if err != nil {
		return nil, err
	}

	sort.Sort(trade.ByDate(resp))
	return resp, nil
}

// GetHistoricTrades returns historic trade data within the timeframe provided
func (l *LocalBitcoins) GetHistoricTrades(_ context.Context, _ currency.Pair, _ asset.Item, _, _ time.Time) ([]trade.Data, error) {
	return nil, common.ErrFunctionNotSupported
}

// SubmitOrder submits a new order
func (l *LocalBitcoins) SubmitOrder(ctx context.Context, s *order.Submit) (order.SubmitResponse, error) {
	var submitOrderResponse order.SubmitResponse
	if err := s.Validate(); err != nil {
		return submitOrderResponse, err
	}

	fPair, err := l.FormatExchangeCurrency(s.Pair, s.AssetType)
	if err != nil {
		return submitOrderResponse, err
	}

	// These are placeholder details
	// TODO store a user's localbitcoin details to use here
	var params = AdCreate{
		PriceEquation:              "USD_in_AUD",
		Latitude:                   1,
		Longitude:                  1,
		City:                       "City",
		Location:                   "Location",
		CountryCode:                "US",
		Currency:                   fPair.Quote.String(),
		AccountInfo:                "-",
		BankName:                   "Bank",
		MSG:                        s.Side.String(),
		SMSVerficationRequired:     true,
		TrackMaxAmount:             true,
		RequireTrustedByAdvertiser: true,
		RequireIdentification:      true,
		OnlineProvider:             "",
		TradeType:                  "",
		MinAmount:                  int(math.Round(s.Amount)),
	}

	// Does not return any orderID, so create the add, then get the order
	err = l.CreateAd(ctx, &params)
	if err != nil {
		return submitOrderResponse, err
	}

	submitOrderResponse.IsOrderPlaced = true

	// Now to figure out what ad we just submitted
	// The only details we have are the params above
	var adID string
	ads, err := l.Getads(ctx)
	for i := range ads.AdList {
		if ads.AdList[i].Data.PriceEquation == params.PriceEquation &&
			ads.AdList[i].Data.Lat == float64(params.Latitude) &&
			ads.AdList[i].Data.Lon == float64(params.Longitude) &&
			ads.AdList[i].Data.City == params.City &&
			ads.AdList[i].Data.Location == params.Location &&
			ads.AdList[i].Data.CountryCode == params.CountryCode &&
			ads.AdList[i].Data.Currency == params.Currency &&
			ads.AdList[i].Data.AccountInfo == params.AccountInfo &&
			ads.AdList[i].Data.BankName == params.BankName &&
			ads.AdList[i].Data.SMSVerficationRequired == params.SMSVerficationRequired &&
			ads.AdList[i].Data.TrackMaxAmount == params.TrackMaxAmount &&
			ads.AdList[i].Data.RequireTrustedByAdvertiser == params.RequireTrustedByAdvertiser &&
			ads.AdList[i].Data.OnlineProvider == params.OnlineProvider &&
			ads.AdList[i].Data.TradeType == params.TradeType &&
			ads.AdList[i].Data.MinAmount == strconv.FormatInt(int64(params.MinAmount), 10) {
			adID = strconv.FormatInt(ads.AdList[i].Data.AdID, 10)
		}
	}

	if adID != "" {
		submitOrderResponse.OrderID = adID
	} else {
		return submitOrderResponse, errors.New("ad placed, but not found via API")
	}

	return submitOrderResponse, err
}

// ModifyOrder will allow of changing orderbook placement and limit to
// market conversion
func (l *LocalBitcoins) ModifyOrder(ctx context.Context, action *order.Modify) (order.Modify, error) {
	return order.Modify{}, common.ErrFunctionNotSupported
}

// CancelOrder cancels an order by its corresponding ID number
func (l *LocalBitcoins) CancelOrder(ctx context.Context, o *order.Cancel) error {
	if err := o.Validate(o.StandardCancel()); err != nil {
		return err
	}
	return l.DeleteAd(ctx, o.ID)
}

// CancelBatchOrders cancels an orders by their corresponding ID numbers
func (l *LocalBitcoins) CancelBatchOrders(ctx context.Context, o []order.Cancel) (order.CancelBatchResponse, error) {
	return order.CancelBatchResponse{}, common.ErrNotYetImplemented
}

// CancelAllOrders cancels all orders associated with a currency pair
func (l *LocalBitcoins) CancelAllOrders(ctx context.Context, _ *order.Cancel) (order.CancelAllResponse, error) {
	cancelAllOrdersResponse := order.CancelAllResponse{
		Status: make(map[string]string),
	}
	ads, err := l.Getads(ctx)
	if err != nil {
		return cancelAllOrdersResponse, err
	}

	for i := range ads.AdList {
		adIDString := strconv.FormatInt(ads.AdList[i].Data.AdID, 10)
		err = l.DeleteAd(ctx, adIDString)
		if err != nil {
			cancelAllOrdersResponse.Status[adIDString] = err.Error()
		}
	}

	return cancelAllOrdersResponse, nil
}

// GetOrderInfo returns order information based on order ID
func (l *LocalBitcoins) GetOrderInfo(ctx context.Context, orderID string, pair currency.Pair, assetType asset.Item) (order.Detail, error) {
	var orderDetail order.Detail
	return orderDetail, common.ErrNotYetImplemented
}

// GetDepositAddress returns a deposit address for a specified currency
func (l *LocalBitcoins) GetDepositAddress(ctx context.Context, cryptocurrency currency.Code, _, _ string) (*deposit.Address, error) {
	if !strings.EqualFold(currency.BTC.String(), cryptocurrency.String()) {
		return nil, fmt.Errorf("%s does not have support for currency %s, it only supports bitcoin",
			l.Name, cryptocurrency)
	}

	depositAddr, err := l.GetWalletAddress(ctx)
	if err != nil {
		return nil, err
	}

	return &deposit.Address{Address: depositAddr}, nil
}

// WithdrawCryptocurrencyFunds returns a withdrawal ID when a withdrawal is
// submitted
func (l *LocalBitcoins) WithdrawCryptocurrencyFunds(ctx context.Context, withdrawRequest *withdraw.Request) (*withdraw.ExchangeResponse, error) {
	if err := withdrawRequest.Validate(); err != nil {
		return nil, err
	}
	err := l.WalletSend(ctx,
		withdrawRequest.Crypto.Address,
		withdrawRequest.Amount,
		withdrawRequest.PIN)
	if err != nil {
		return nil, err
	}
	return &withdraw.ExchangeResponse{}, nil
}

// WithdrawFiatFunds returns a withdrawal ID when a
// withdrawal is submitted
func (l *LocalBitcoins) WithdrawFiatFunds(_ context.Context, _ *withdraw.Request) (*withdraw.ExchangeResponse, error) {
	return nil, common.ErrFunctionNotSupported
}

// WithdrawFiatFundsToInternationalBank returns a withdrawal ID when a
// withdrawal is submitted
func (l *LocalBitcoins) WithdrawFiatFundsToInternationalBank(_ context.Context, _ *withdraw.Request) (*withdraw.ExchangeResponse, error) {
	return nil, common.ErrFunctionNotSupported
}

<<<<<<< HEAD
=======
// GetFeeByType returns an estimate of fee based on type of transaction
func (l *LocalBitcoins) GetFeeByType(ctx context.Context, feeBuilder *exchange.FeeBuilder) (float64, error) {
	if feeBuilder == nil {
		return 0, fmt.Errorf("%T %w", feeBuilder, common.ErrNilPointer)
	}
	if (!l.AllowAuthenticatedRequest() || l.SkipAuthCheck) && // Todo check connection status
		feeBuilder.FeeType == exchange.CryptocurrencyTradeFee {
		feeBuilder.FeeType = exchange.OfflineTradeFee
	}
	return l.GetFee(feeBuilder)
}

>>>>>>> da340247
// GetActiveOrders retrieves any orders that are active/open
func (l *LocalBitcoins) GetActiveOrders(ctx context.Context, getOrdersRequest *order.GetOrdersRequest) ([]order.Detail, error) {
	if err := getOrdersRequest.Validate(); err != nil {
		return nil, err
	}

	resp, err := l.GetDashboardInfo(ctx)
	if err != nil {
		return nil, err
	}

	format, err := l.GetPairFormat(asset.Spot, false)
	if err != nil {
		return nil, err
	}

	var orders []order.Detail
	for i := range resp {
		orderDate, err := time.Parse(time.RFC3339, resp[i].Data.CreatedAt)
		if err != nil {
			log.Errorf(log.ExchangeSys, "Exchange %v Func %v Order %v Could not parse date to unix with value of %v",
				l.Name,
				"GetActiveOrders",
				resp[i].Data.Advertisement.ID,
				resp[i].Data.CreatedAt)
		}

		var side order.Side
		if resp[i].Data.IsBuying {
			side = order.Buy
		} else if resp[i].Data.IsSelling {
			side = order.Sell
		}

		orders = append(orders, order.Detail{
			Amount: resp[i].Data.AmountBTC,
			Price:  resp[i].Data.Amount,
			ID:     strconv.FormatInt(int64(resp[i].Data.Advertisement.ID), 10),
			Date:   orderDate,
			Fee:    resp[i].Data.FeeBTC,
			Side:   side,
			Pair: currency.NewPairWithDelimiter(currency.BTC.String(),
				resp[i].Data.Currency,
				format.Delimiter),
			Exchange: l.Name,
		})
	}

	order.FilterOrdersByTimeRange(&orders, getOrdersRequest.StartTime,
		getOrdersRequest.EndTime)
	order.FilterOrdersBySide(&orders, getOrdersRequest.Side)

	return orders, nil
}

// GetOrderHistory retrieves account order information
// Can Limit response to specific order status
func (l *LocalBitcoins) GetOrderHistory(ctx context.Context, getOrdersRequest *order.GetOrdersRequest) ([]order.Detail, error) {
	if err := getOrdersRequest.Validate(); err != nil {
		return nil, err
	}

	var allTrades []DashBoardInfo
	resp, err := l.GetDashboardCancelledTrades(ctx)
	if err != nil {
		return nil, err
	}
	allTrades = append(allTrades, resp...)

	resp, err = l.GetDashboardClosedTrades(ctx)
	if err != nil {
		return nil, err
	}
	allTrades = append(allTrades, resp...)

	resp, err = l.GetDashboardReleasedTrades(ctx)
	if err != nil {
		return nil, err
	}
	allTrades = append(allTrades, resp...)

	format, err := l.GetPairFormat(asset.Spot, false)
	if err != nil {
		return nil, err
	}

	var orders []order.Detail
	for i := range allTrades {
		orderDate, err := time.Parse(time.RFC3339, allTrades[i].Data.CreatedAt)
		if err != nil {
			log.Errorf(log.ExchangeSys,
				"Exchange %v Func %v Order %v Could not parse date to unix with value of %v",
				l.Name,
				"GetActiveOrders",
				allTrades[i].Data.Advertisement.ID,
				allTrades[i].Data.CreatedAt)
		}

		var side order.Side
		if allTrades[i].Data.IsBuying {
			side = order.Buy
		} else if allTrades[i].Data.IsSelling {
			side = order.Sell
		}

		status := ""

		switch {
		case allTrades[i].Data.ReleasedAt != "" &&
			allTrades[i].Data.ReleasedAt != null:
			status = "Released"
		case allTrades[i].Data.CanceledAt != "" &&
			allTrades[i].Data.CanceledAt != null:
			status = "Cancelled"
		case allTrades[i].Data.ClosedAt != "" &&
			allTrades[i].Data.ClosedAt != null:
			status = "Closed"
		}

		orderStatus, err := order.StringToOrderStatus(status)
		if err != nil {
			log.Errorf(log.ExchangeSys, "%s %v", l.Name, err)
		}

		orders = append(orders, order.Detail{
			Amount: allTrades[i].Data.AmountBTC,
			Price:  allTrades[i].Data.Amount,
			ID:     strconv.FormatInt(int64(allTrades[i].Data.Advertisement.ID), 10),
			Date:   orderDate,
			Fee:    allTrades[i].Data.FeeBTC,
			Side:   side,
			Status: orderStatus,
			Pair: currency.NewPairWithDelimiter(currency.BTC.String(),
				allTrades[i].Data.Currency,
				format.Delimiter),
			Exchange: l.Name,
		})
	}

	order.FilterOrdersByTimeRange(&orders, getOrdersRequest.StartTime,
		getOrdersRequest.EndTime)
	order.FilterOrdersBySide(&orders, getOrdersRequest.Side)

	return orders, nil
}

// ValidateCredentials validates current credentials used for wrapper
// functionality
func (l *LocalBitcoins) ValidateCredentials(ctx context.Context, assetType asset.Item) error {
	_, err := l.UpdateAccountInfo(ctx, assetType)
	return l.CheckTransientError(err)
}

// GetHistoricCandles returns candles between a time period for a set time interval
func (l *LocalBitcoins) GetHistoricCandles(ctx context.Context, pair currency.Pair, a asset.Item, start, end time.Time, interval kline.Interval) (kline.Item, error) {
	return kline.Item{}, common.ErrFunctionNotSupported
}

// GetHistoricCandlesExtended returns candles between a time period for a set time interval
func (l *LocalBitcoins) GetHistoricCandlesExtended(ctx context.Context, pair currency.Pair, a asset.Item, start, end time.Time, interval kline.Interval) (kline.Item, error) {
	return kline.Item{}, common.ErrFunctionNotSupported
}<|MERGE_RESOLUTION|>--- conflicted
+++ resolved
@@ -517,21 +517,6 @@
 	return nil, common.ErrFunctionNotSupported
 }
 
-<<<<<<< HEAD
-=======
-// GetFeeByType returns an estimate of fee based on type of transaction
-func (l *LocalBitcoins) GetFeeByType(ctx context.Context, feeBuilder *exchange.FeeBuilder) (float64, error) {
-	if feeBuilder == nil {
-		return 0, fmt.Errorf("%T %w", feeBuilder, common.ErrNilPointer)
-	}
-	if (!l.AllowAuthenticatedRequest() || l.SkipAuthCheck) && // Todo check connection status
-		feeBuilder.FeeType == exchange.CryptocurrencyTradeFee {
-		feeBuilder.FeeType = exchange.OfflineTradeFee
-	}
-	return l.GetFee(feeBuilder)
-}
-
->>>>>>> da340247
 // GetActiveOrders retrieves any orders that are active/open
 func (l *LocalBitcoins) GetActiveOrders(ctx context.Context, getOrdersRequest *order.GetOrdersRequest) ([]order.Detail, error) {
 	if err := getOrdersRequest.Validate(); err != nil {
