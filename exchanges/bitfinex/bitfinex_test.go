--- conflicted
+++ resolved
@@ -1755,37 +1755,6 @@
 	}
 }
 
-<<<<<<< HEAD
-func TestOrderUpdate(t *testing.T) {
-	t.Parallel()
-	sharedtestvalues.SkipTestIfCredentialsUnset(t, b, canManipulateRealOrders)
-	_, err := b.OrderUpdate(context.Background(), "1234", "", "", 1, 1, 1)
-	if err != nil {
-		t.Error(err)
-	}
-}
-
-func TestGetInactiveOrders(t *testing.T) {
-	t.Parallel()
-	sharedtestvalues.SkipTestIfCredentialsUnset(t, b)
-	_, err := b.GetInactiveOrders(context.Background(), "tBTCUSD")
-	if err != nil {
-		t.Error(err)
-	}
-
-	_, err = b.GetInactiveOrders(context.Background(), "tBTCUSD", 1, 2, 3, 4)
-	if err != nil {
-		t.Error(err)
-	}
-}
-
-func TestCancelMultipleOrdersV2(t *testing.T) {
-	t.Parallel()
-	sharedtestvalues.SkipTestIfCredentialsUnset(t, b, canManipulateRealOrders)
-	_, err := b.CancelMultipleOrdersV2(context.Background(), 1337, 0, 0, time.Time{}, false)
-	if err != nil {
-		t.Error(err)
-=======
 func TestGetSiteListConfigData(t *testing.T) {
 	t.Parallel()
 
@@ -1801,6 +1770,37 @@
 
 	if len(pairs) == 0 {
 		t.Fatal("expected pairs")
->>>>>>> d086c45b
+	}
+}
+
+func TestOrderUpdate(t *testing.T) {
+	t.Parallel()
+	sharedtestvalues.SkipTestIfCredentialsUnset(t, b, canManipulateRealOrders)
+	_, err := b.OrderUpdate(context.Background(), "1234", "", "", 1, 1, 1)
+	if err != nil {
+		t.Error(err)
+	}
+}
+
+func TestGetInactiveOrders(t *testing.T) {
+	t.Parallel()
+	sharedtestvalues.SkipTestIfCredentialsUnset(t, b)
+	_, err := b.GetInactiveOrders(context.Background(), "tBTCUSD")
+	if err != nil {
+		t.Error(err)
+	}
+
+	_, err = b.GetInactiveOrders(context.Background(), "tBTCUSD", 1, 2, 3, 4)
+	if err != nil {
+		t.Error(err)
+	}
+}
+
+func TestCancelMultipleOrdersV2(t *testing.T) {
+	t.Parallel()
+	sharedtestvalues.SkipTestIfCredentialsUnset(t, b, canManipulateRealOrders)
+	_, err := b.CancelMultipleOrdersV2(context.Background(), 1337, 0, 0, time.Time{}, false)
+	if err != nil {
+		t.Error(err)
 	}
 }