--- conflicted
+++ resolved
@@ -157,12 +157,7 @@
 		},
 	}
 	for assetItem, pairs := range tests {
-<<<<<<< HEAD
-		if assert.NoError(t, b.UpdateOrderExecutionLimits(context.Background(), assetItem), "UpdateOrderExecutionLimits should not error") {
-=======
-		if err := b.UpdateOrderExecutionLimits(t.Context(), assetItem); err != nil {
-			t.Errorf("Error fetching %s pairs for test: %v", assetItem, err)
->>>>>>> bea16af3
+		if assert.NoError(t, b.UpdateOrderExecutionLimits(t.Context(), assetItem), "UpdateOrderExecutionLimits should not error") {
 			continue
 		}
 		for _, pair := range pairs {
