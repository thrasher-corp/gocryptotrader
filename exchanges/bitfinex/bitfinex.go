package bitfinex

import (
	"encoding/json"
	"errors"
	"fmt"
	"net/http"
	"net/url"
	"strconv"
	"strings"
	"time"

	"github.com/thrasher-corp/gocryptotrader/common"
	"github.com/thrasher-corp/gocryptotrader/common/crypto"
	"github.com/thrasher-corp/gocryptotrader/currency"
	exchange "github.com/thrasher-corp/gocryptotrader/exchanges"
	"github.com/thrasher-corp/gocryptotrader/exchanges/order"
	"github.com/thrasher-corp/gocryptotrader/exchanges/request"
	"github.com/thrasher-corp/gocryptotrader/exchanges/websocket/wshandler"
	log "github.com/thrasher-corp/gocryptotrader/logger"
	"github.com/thrasher-corp/gocryptotrader/management/withdraw"
)

const (
	bitfinexAPIURLBase = "https://api.bitfinex.com"
	// Version 1 API endpoints
	bitfinexAPIVersion         = "/v1/"
	bitfinexStats              = "stats/"
	bitfinexAccountInfo        = "account_infos"
	bitfinexAccountFees        = "account_fees"
	bitfinexAccountSummary     = "summary"
	bitfinexDeposit            = "deposit/new"
	bitfinexBalances           = "balances"
	bitfinexTransfer           = "transfer"
	bitfinexWithdrawal         = "withdraw"
	bitfinexOrderNew           = "order/new"
	bitfinexOrderNewMulti      = "order/new/multi"
	bitfinexOrderCancel        = "order/cancel"
	bitfinexOrderCancelMulti   = "order/cancel/multi"
	bitfinexOrderCancelAll     = "order/cancel/all"
	bitfinexOrderCancelReplace = "order/cancel/replace"
	bitfinexOrderStatus        = "order/status"
	bitfinexInactiveOrders     = "orders/hist"
	bitfinexOrders             = "orders"
	bitfinexPositions          = "positions"
	bitfinexClaimPosition      = "position/claim"
	bitfinexHistory            = "history"
	bitfinexHistoryMovements   = "history/movements"
	bitfinexTradeHistory       = "mytrades"
	bitfinexOfferNew           = "offer/new"
	bitfinexOfferCancel        = "offer/cancel"
	bitfinexActiveCredits      = "credits"
	bitfinexOffers             = "offers"
	bitfinexMarginActiveFunds  = "taken_funds"
	bitfinexMarginUnusedFunds  = "unused_taken_funds"
	bitfinexMarginTotalFunds   = "total_taken_funds"
	bitfinexMarginClose        = "funding/close"
	bitfinexLendbook           = "lendbook/"
	bitfinexLends              = "lends/"

	// Version 2 API endpoints
	bitfinexAPIVersion2    = "/v2/"
	bitfinexPlatformStatus = "platform/status"
	bitfinexTickerBatch    = "tickers"
	bitfinexTicker         = "ticker/"
	bitfinexTrades         = "trades/"
	bitfinexOrderbook      = "book/"
	bitfinexStatistics     = "stats1/"
	bitfinexCandles        = "candles/trade"
	bitfinexKeyPermissions = "key_info"
	bitfinexMarginInfo     = "margin_infos"
	bitfinexDepositMethod  = "conf/pub:map:currency:label"

	// Bitfinex platform status values
	// When the platform is marked in maintenance mode bots should stop trading
	// activity. Cancelling orders will be possible.
	bitfinexMaintenanceMode = 0
	bitfinexOperativeMode   = 1
)

// Bitfinex is the overarching type across the bitfinex package
type Bitfinex struct {
	exchange.Base
	WebsocketConn              *wshandler.WebsocketConnection
	AuthenticatedWebsocketConn *wshandler.WebsocketConnection
	WebsocketSubdChannels      map[int]WebsocketChanInfo
}

// GetHistoricCandles returns rangesize number of candles for the given granularity and pair starting from the latest available
func (b *Bitfinex) GetHistoricCandles(pair currency.Pair, rangesize, granularity int64) ([]exchange.Candle, error) {
	return nil, common.ErrNotYetImplemented
}

// GetPlatformStatus returns the Bifinex platform status
func (b *Bitfinex) GetPlatformStatus() (int, error) {
	var response []int
	err := b.SendHTTPRequest(b.API.Endpoints.URL+
		bitfinexAPIVersion2+
		bitfinexPlatformStatus,
		&response,
		platformStatus)
	if err != nil {
		return -1, err
	}

	switch response[0] {
	case bitfinexOperativeMode:
		return bitfinexOperativeMode, nil
	case bitfinexMaintenanceMode:
		return bitfinexMaintenanceMode, nil
	}

	return -1, fmt.Errorf("unexpected platform status value %d", response[0])
}

// GetTickerBatch returns all supported ticker information
func (b *Bitfinex) GetTickerBatch() (map[string]Ticker, error) {
	var response [][]interface{}

	path := b.API.Endpoints.URL +
		bitfinexAPIVersion2 +
		bitfinexTickerBatch +
		"?symbols=ALL"

	err := b.SendHTTPRequest(path, &response, tickerBatch)
	if err != nil {
		return nil, err
	}

	var tickers = make(map[string]Ticker)
	for x := range response {
		if len(response[x]) > 11 {
			tickers[response[x][0].(string)] = Ticker{
				FlashReturnRate:    response[x][1].(float64),
				Bid:                response[x][2].(float64),
				BidPeriod:          int64(response[x][3].(float64)),
				BidSize:            response[x][4].(float64),
				Ask:                response[x][5].(float64),
				AskPeriod:          int64(response[x][6].(float64)),
				AskSize:            response[x][7].(float64),
				DailyChange:        response[x][8].(float64),
				DailyChangePerc:    response[x][9].(float64),
				Last:               response[x][10].(float64),
				Volume:             response[x][11].(float64),
				High:               response[x][12].(float64),
				Low:                response[x][13].(float64),
				FFRAmountAvailable: response[x][16].(float64),
			}
			continue
		}
		tickers[response[x][0].(string)] = Ticker{
			Bid:             response[x][1].(float64),
			BidSize:         response[x][2].(float64),
			Ask:             response[x][3].(float64),
			AskSize:         response[x][4].(float64),
			DailyChange:     response[x][5].(float64),
			DailyChangePerc: response[x][6].(float64),
			Last:            response[x][7].(float64),
			Volume:          response[x][8].(float64),
			High:            response[x][9].(float64),
			Low:             response[x][10].(float64),
		}
	}
	return tickers, nil
}

// GetTicker returns ticker information for one symbol
func (b *Bitfinex) GetTicker(symbol string) (Ticker, error) {
	var response []interface{}

	path := b.API.Endpoints.URL +
		bitfinexAPIVersion2 +
		bitfinexTicker +
		symbol

	err := b.SendHTTPRequest(path, &response, tickerFunction)
	if err != nil {
		return Ticker{}, err
	}

	if len(response) > 10 {
		return Ticker{
			FlashReturnRate:    response[0].(float64),
			Bid:                response[1].(float64),
			BidPeriod:          int64(response[2].(float64)),
			BidSize:            response[3].(float64),
			Ask:                response[4].(float64),
			AskPeriod:          int64(response[5].(float64)),
			AskSize:            response[6].(float64),
			DailyChange:        response[7].(float64),
			DailyChangePerc:    response[8].(float64),
			Last:               response[9].(float64),
			Volume:             response[10].(float64),
			High:               response[11].(float64),
			Low:                response[12].(float64),
			FFRAmountAvailable: response[15].(float64),
		}, nil
	}
	return Ticker{
		Bid:             response[0].(float64),
		BidSize:         response[1].(float64),
		Ask:             response[2].(float64),
		AskSize:         response[3].(float64),
		DailyChange:     response[4].(float64),
		DailyChangePerc: response[5].(float64),
		Last:            response[6].(float64),
		Volume:          response[7].(float64),
		High:            response[8].(float64),
		Low:             response[9].(float64),
	}, nil
}

// GetTrades gets historic trades that occurred on the exchange
//
// currencyPair e.g. "tBTCUSD"
// timestampStart is a millisecond timestamp
// timestampEnd is a millisecond timestamp
// reOrderResp reorders the returned data.
func (b *Bitfinex) GetTrades(currencyPair string, limit, timestampStart, timestampEnd int64, reOrderResp bool) ([]Trade, error) {
	v := url.Values{}
	if limit > 0 {
		v.Set("limit", strconv.FormatInt(limit, 10))
	}

	if timestampStart > 0 {
		v.Set("start", strconv.FormatInt(timestampStart, 10))
	}

	if timestampEnd > 0 {
		v.Set("end", strconv.FormatInt(timestampEnd, 10))
	}

	if reOrderResp {
		v.Set("sort", strconv.FormatInt(-1, 10))
	}

	path := b.API.Endpoints.URL +
		bitfinexAPIVersion2 +
		bitfinexTrades +
		currencyPair +
		"/hist" +
		"?" +
		v.Encode()

	var resp [][]interface{}
	err := b.SendHTTPRequest(path, &resp, trade)
	if err != nil {
		return nil, err
	}

	var history []Trade
	for i := range resp {
		amount := resp[i][2].(float64)
		side := order.Buy.String()
		if amount < 0 {
			side = order.Sell.String()
			amount *= -1
		}

		if len(resp[i]) > 4 {
			history = append(history, Trade{
				TID:       int64(resp[i][0].(float64)),
				Timestamp: int64(resp[i][1].(float64)),
				Amount:    amount,
				Rate:      resp[i][3].(float64),
				Period:    int64(resp[i][4].(float64)),
				Type:      side,
			})
			continue
		}

		history = append(history, Trade{
			TID:       int64(resp[i][0].(float64)),
			Timestamp: int64(resp[i][1].(float64)),
			Amount:    amount,
			Price:     resp[i][3].(float64),
			Type:      side,
		})
	}

	return history, nil
}

// GetOrderbook retieves the orderbook bid and ask price points for a currency
// pair - By default the response will return 25 bid and 25 ask price points.
// symbol - Example "tBTCUSD"
// precision - P0,P1,P2,P3,R0
// Values can contain limit amounts for both the asks and bids - Example
// "len" = 100
func (b *Bitfinex) GetOrderbook(symbol, precision string, limit int64) (Orderbook, error) {
	var u = url.Values{}
	if limit > 0 {
		u.Set("len", strconv.FormatInt(limit, 10))
	}
	path := b.API.Endpoints.URL +
		bitfinexAPIVersion2 +
		bitfinexOrderbook +
		symbol +
		"/" +
		precision +
		"?" +
		u.Encode()

	var response [][]interface{}
	err := b.SendHTTPRequest(path, &response, orderbookFunction)
	if err != nil {
		return Orderbook{}, err
	}

	var o Orderbook
	if precision == "R0" {
		// Raw book changes the return
		for x := range response {
			var b Book
			if len(response[x]) > 3 {
				// Funding currency
				b.Amount = response[x][3].(float64)
				b.Rate = response[x][2].(float64)
				b.Period = response[x][1].(float64)
				b.OrderID = int64(response[x][0].(float64))
				if b.Amount > 0 {
					o.Asks = append(o.Asks, b)
				} else {
					b.Amount *= -1
					o.Bids = append(o.Bids, b)
				}
			} else {
				// Trading currency
				b.Amount = response[x][2].(float64)
				b.Price = response[x][1].(float64)
				b.OrderID = int64(response[x][0].(float64))
				if b.Amount > 0 {
					o.Bids = append(o.Bids, b)
				} else {
					b.Amount *= -1
					o.Asks = append(o.Asks, b)
				}
			}
		}
	} else {
		for x := range response {
			var b Book
			if len(response[x]) > 3 {
				// Funding currency
				b.Amount = response[x][3].(float64)
				b.Count = int64(response[x][2].(float64))
				b.Period = response[x][1].(float64)
				b.Rate = response[x][0].(float64)
				if b.Amount > 0 {
					o.Asks = append(o.Asks, b)
				} else {
					b.Amount *= -1
					o.Bids = append(o.Bids, b)
				}
			} else {
				// Trading currency
				b.Amount = response[x][2].(float64)
				b.Count = int64(response[x][1].(float64))
				b.Price = response[x][0].(float64)
				if b.Amount > 0 {
					o.Bids = append(o.Bids, b)
				} else {
					b.Amount *= -1
					o.Asks = append(o.Asks, b)
				}
			}
		}
	}

	return o, nil
}

// GetStats returns various statistics about the requested pair
func (b *Bitfinex) GetStats(symbol string) ([]Stat, error) {
	var response []Stat
	path := b.API.Endpoints.URL + bitfinexAPIVersion + bitfinexStats + symbol
	return response, b.SendHTTPRequest(path, &response, statsV1)
}

// GetFundingBook the entire margin funding book for both bids and asks sides
// per currency string
// symbol - example "USD"
// WARNING: Orderbook now has this support, will be deprecated once a full
// conversion to full V2 API update is done.
func (b *Bitfinex) GetFundingBook(symbol string) (FundingBook, error) {
	response := FundingBook{}
	path := b.API.Endpoints.URL + bitfinexAPIVersion + bitfinexLendbook + symbol

	if err := b.SendHTTPRequest(path, &response, fundingbook); err != nil {
		return response, err
	}

	return response, nil
}

// GetLends returns a list of the most recent funding data for the given
// currency: total amount provided and Flash Return Rate (in % by 365 days)
// over time
// Symbol - example "USD"
func (b *Bitfinex) GetLends(symbol string, values url.Values) ([]Lends, error) {
	var response []Lends
	path := common.EncodeURLValues(b.API.Endpoints.URL+
		bitfinexAPIVersion+
		bitfinexLends+
		symbol,
		values)
	return response, b.SendHTTPRequest(path, &response, lends)
}

// GetCandles returns candle chart data
// timeFrame values: '1m', '5m', '15m', '30m', '1h', '3h', '6h', '12h', '1D',
// '7D', '14D', '1M'
// section values: last or hist
func (b *Bitfinex) GetCandles(symbol, timeFrame string, start, end, limit int64, historic, ascending bool) ([]Candle, error) {
	var fundingPeriod string
	if symbol[0] == 'f' {
		fundingPeriod = ":p30"
	}

	var path = b.API.Endpoints.URL +
		bitfinexAPIVersion2 +
		bitfinexCandles +
		":" +
		timeFrame +
		":" +
		symbol +
		fundingPeriod

	if historic {
		v := url.Values{}
		if start > 0 {
			v.Set("start", strconv.FormatInt(start, 10))
		}

		if end > 0 {
			v.Set("end", strconv.FormatInt(end, 10))
		}

		if limit > 0 {
			v.Set("limit", strconv.FormatInt(limit, 10))
		}

		path += "/hist"
		if len(v) > 0 {
			path += "?" + v.Encode()
		}

		var response [][]interface{}
		err := b.SendHTTPRequest(path, &response, candle)
		if err != nil {
			return nil, err
		}

		var c []Candle
		for i := range response {
			c = append(c, Candle{
				Timestamp: int64(response[i][0].(float64)),
				Open:      response[i][1].(float64),
				Close:     response[i][2].(float64),
				High:      response[i][3].(float64),
				Low:       response[i][4].(float64),
				Volume:    response[i][5].(float64),
			})
		}

		return c, nil
	}

	path += "/last"

	var response []interface{}
	err := b.SendHTTPRequest(path, &response, candle)
	if err != nil {
		return nil, err
	}

	if len(response) == 0 {
		return nil, errors.New("no data returned")
	}

	return []Candle{{
		Timestamp: int64(response[0].(float64)),
		Open:      response[1].(float64),
		Close:     response[2].(float64),
		High:      response[3].(float64),
		Low:       response[4].(float64),
		Volume:    response[5].(float64),
	}}, nil
}

// GetConfigurations fetchs currency and symbol site configuration data.
func (b *Bitfinex) GetConfigurations() error {
	return common.ErrNotYetImplemented
}

// GetStatus returns different types of platform information - currently
// supports derivatives pair status only.
func (b *Bitfinex) GetStatus() error {
	return common.ErrNotYetImplemented
}

// GetLiquidationFeed returns liquidations. By default it will retrieve the most
// recent liquidations, but time-specific data can be retrieved using
// timestamps.
func (b *Bitfinex) GetLiquidationFeed() error {
	return common.ErrNotYetImplemented
}

// GetLeaderBoard returns leaderboard standings for unrealized
// profit (period delta), unrealized profit (inception), volume, and realized
//  profit.
func (b *Bitfinex) GetLeaderBoard() error {
	return common.ErrNotYetImplemented
}

// GetMarketAveragePrice calculates the average execution price for Trading or
// rate for Margin funding
func (b *Bitfinex) GetMarketAveragePrice() error {
	return common.ErrNotYetImplemented
}

// GetForeignExchangeRate calculates the exchange rate between two currencies
func (b *Bitfinex) GetForeignExchangeRate() error {
	return common.ErrNotYetImplemented
}

// GetAccountFees returns information about your account trading fees
func (b *Bitfinex) GetAccountFees() ([]AccountInfo, error) {
	var responses []AccountInfo
	return responses, b.SendAuthenticatedHTTPRequest(http.MethodPost,
		bitfinexAccountInfo,
		nil,
		&responses,
		getAccountFees)
}

// GetWithdrawalFees - Gets all fee rates for withdrawals
func (b *Bitfinex) GetWithdrawalFees() (AccountFees, error) {
	response := AccountFees{}
	return response, b.SendAuthenticatedHTTPRequest(http.MethodPost,
		bitfinexAccountFees,
		nil,
		&response,
		getWithdrawalFees)
}

// GetAccountSummary returns a 30-day summary of your trading volume and return
// on margin funding
func (b *Bitfinex) GetAccountSummary() (AccountSummary, error) {
	response := AccountSummary{}

	return response, b.SendAuthenticatedHTTPRequest(http.MethodPost,
		bitfinexAccountSummary,
		nil,
		&response,
		getAccountSummary)
}

// NewDeposit returns a new deposit address
// Method - Example methods accepted: “bitcoin”, “litecoin”, “ethereum”,
// “tethers", "ethereumc", "zcash", "monero", "iota", "bcash"
// WalletName - accepted: “trading”, “exchange”, “deposit”
// renew - Default is 0. If set to 1, will return a new unused deposit address
func (b *Bitfinex) NewDeposit(method, walletName string, renew int) (DepositResponse, error) {
	if !common.StringDataCompare(AcceptedWalletNames, walletName) {
		return DepositResponse{},
			fmt.Errorf("walletname: [%s] is not allowed, supported: %s",
				walletName,
				AcceptedWalletNames)
	}

	response := DepositResponse{}
	req := make(map[string]interface{})
	req["method"] = method
	req["wallet_name"] = walletName
	req["renew"] = renew

	return response, b.SendAuthenticatedHTTPRequest(http.MethodPost,
		bitfinexDeposit,
		req,
		&response,
		newDepositAddress)
}

// GetKeyPermissions checks the permissions of the key being used to generate
// this request.
func (b *Bitfinex) GetKeyPermissions() (KeyPermissions, error) {
	response := KeyPermissions{}
	return response, b.SendAuthenticatedHTTPRequest(http.MethodPost,
		bitfinexKeyPermissions,
		nil,
		&response,
		getAccountFees)
}

// GetMarginInfo shows your trading wallet information for margin trading
func (b *Bitfinex) GetMarginInfo() ([]MarginInfo, error) {
	var response []MarginInfo
	return response, b.SendAuthenticatedHTTPRequest(http.MethodPost,
		bitfinexMarginInfo,
		nil,
		&response,
		getMarginInfo)
}

// GetAccountBalance returns full wallet balance information
func (b *Bitfinex) GetAccountBalance() ([]Balance, error) {
	var response []Balance
	return response, b.SendAuthenticatedHTTPRequest(http.MethodPost,
		bitfinexBalances,
		nil,
		&response,
		getAccountBalance)
}

// WalletTransfer move available balances between your wallets
// Amount - Amount to move
// Currency -  example "BTC"
// WalletFrom - example "exchange"
// WalletTo -  example "deposit"
func (b *Bitfinex) WalletTransfer(amount float64, currency, walletFrom, walletTo string) (WalletTransfer, error) {
	var response []WalletTransfer
	req := make(map[string]interface{})
	req["amount"] = strconv.FormatFloat(amount, 'f', -1, 64)
	req["currency"] = currency
	req["walletfrom"] = walletFrom
	req["walletto"] = walletTo

	err := b.SendAuthenticatedHTTPRequest(http.MethodPost,
		bitfinexTransfer,
		req,
		&response,
		walletTransfer)
	if err != nil {
		return WalletTransfer{}, err
	}

	if response[0].Status == "error" {
		return WalletTransfer{}, errors.New(response[0].Message)
	}
	return response[0], nil
}

// WithdrawCryptocurrency requests a withdrawal from one of your wallets.
// For FIAT, use WithdrawFIAT
func (b *Bitfinex) WithdrawCryptocurrency(wallet, address, paymentID string, amount float64, c currency.Code) (Withdrawal, error) {
	var response []Withdrawal
	req := make(map[string]interface{})
	req["withdraw_type"] = b.ConvertSymbolToWithdrawalType(c)
	req["walletselected"] = wallet
	req["amount"] = strconv.FormatFloat(amount, 'f', -1, 64)
	req["address"] = address
	if paymentID != "" {
		req["payment_id"] = paymentID
	}

	err := b.SendAuthenticatedHTTPRequest(http.MethodPost,
		bitfinexWithdrawal,
		req,
		&response,
		withdrawV1)
	if err != nil {
		return Withdrawal{}, err
	}

	if response[0].Status == "error" {
		return Withdrawal{}, errors.New(response[0].Message)
	}

	return response[0], nil
}

// WithdrawFIAT Sends an authenticated request to withdraw FIAT currency
<<<<<<< HEAD
func (b *Bitfinex) WithdrawFIAT(withdrawalType, walletType string, withdrawRequest *withdraw.Request) ([]Withdrawal, error) {
=======
func (b *Bitfinex) WithdrawFIAT(withdrawalType, walletType string, withdrawRequest *withdraw.FiatRequest) (Withdrawal, error) {
>>>>>>> 946eb604
	var response []Withdrawal
	req := make(map[string]interface{})

	req["withdraw_type"] = withdrawalType
	req["walletselected"] = walletType
	req["amount"] = strconv.FormatFloat(withdrawRequest.Amount, 'f', -1, 64)
	req["account_name"] = withdrawRequest.Fiat.Bank.AccountName
	req["account_number"] = withdrawRequest.Fiat.Bank.AccountNumber
	req["bank_name"] = withdrawRequest.Fiat.Bank.BankName
	req["bank_address"] = withdrawRequest.Fiat.Bank.BankAddress
	req["bank_city"] = withdrawRequest.Fiat.Bank.BankPostalCity
	req["bank_country"] = withdrawRequest.Fiat.Bank.BankCountry
	req["expressWire"] = withdrawRequest.Fiat.IsExpressWire
	req["swift"] = withdrawRequest.Fiat.Bank.SWIFTCode
	req["detail_payment"] = withdrawRequest.Description
	req["currency"] = withdrawRequest.Currency
	req["account_address"] = withdrawRequest.Fiat.Bank.BankAddress

	if withdrawRequest.Fiat.RequiresIntermediaryBank {
		req["intermediary_bank_name"] = withdrawRequest.Fiat.IntermediaryBankName
		req["intermediary_bank_address"] = withdrawRequest.Fiat.IntermediaryBankAddress
		req["intermediary_bank_city"] = withdrawRequest.Fiat.IntermediaryBankCity
		req["intermediary_bank_country"] = withdrawRequest.Fiat.IntermediaryBankCountry
		req["intermediary_bank_account"] = strconv.FormatFloat(withdrawRequest.Fiat.IntermediaryBankAccountNumber, 'f', -1, 64)
		req["intermediary_bank_swift"] = withdrawRequest.Fiat.IntermediarySwiftCode
	}

	err := b.SendAuthenticatedHTTPRequest(http.MethodPost,
		bitfinexWithdrawal,
		req,
		&response,
		withdrawV1)
	if err != nil {
		return Withdrawal{}, err
	}

	if response[0].Status == "error" {
		return Withdrawal{}, errors.New(response[0].Message)
	}

	return response[0], nil
}

// NewOrder submits a new order and returns a order information
// Major Upgrade needed on this function to include all query params
func (b *Bitfinex) NewOrder(currencyPair, orderType string, amount, price float64, buy, hidden bool) (Order, error) {
	if !common.StringDataCompare(AcceptedOrderType, orderType) {
		return Order{}, errors.New("order type not accepted")
	}

	response := Order{}
	req := make(map[string]interface{})
	req["symbol"] = currencyPair
	req["amount"] = strconv.FormatFloat(amount, 'f', -1, 64)
	req["price"] = strconv.FormatFloat(price, 'f', -1, 64)
	req["type"] = orderType
	req["is_hidden"] = hidden
	req["side"] = order.Sell.Lower()
	if buy {
		req["side"] = order.Buy.Lower()
	}

	return response, b.SendAuthenticatedHTTPRequest(http.MethodPost,
		bitfinexOrderNew,
		req,
		&response,
		orderV1)
}

// NewOrderMulti allows several new orders at once
func (b *Bitfinex) NewOrderMulti(orders []PlaceOrder) (OrderMultiResponse, error) {
	response := OrderMultiResponse{}
	req := make(map[string]interface{})
	req["orders"] = orders

	return response, b.SendAuthenticatedHTTPRequest(http.MethodPost,
		bitfinexOrderNewMulti,
		req,
		&response,
		orderMulti)
}

// CancelExistingOrder cancels a single order by OrderID
func (b *Bitfinex) CancelExistingOrder(orderID int64) (Order, error) {
	response := Order{}
	req := make(map[string]interface{})
	req["order_id"] = orderID

	return response, b.SendAuthenticatedHTTPRequest(http.MethodPost,
		bitfinexOrderCancel,
		req,
		&response,
		orderMulti)
}

// CancelMultipleOrders cancels multiple orders
func (b *Bitfinex) CancelMultipleOrders(orderIDs []int64) (string, error) {
	response := GenericResponse{}
	req := make(map[string]interface{})
	req["order_ids"] = orderIDs

	return response.Result, b.SendAuthenticatedHTTPRequest(http.MethodPost,
		bitfinexOrderCancelMulti,
		req,
		nil,
		orderMulti)
}

// CancelAllExistingOrders cancels all active and open orders
func (b *Bitfinex) CancelAllExistingOrders() (string, error) {
	response := GenericResponse{}

	return response.Result, b.SendAuthenticatedHTTPRequest(http.MethodPost,
		bitfinexOrderCancelAll,
		nil,
		nil,
		orderMulti)
}

// ReplaceOrder replaces an older order with a new order
func (b *Bitfinex) ReplaceOrder(orderID int64, symbol string, amount, price float64, buy bool, orderType string, hidden bool) (Order, error) {
	response := Order{}
	req := make(map[string]interface{})
	req["order_id"] = orderID
	req["symbol"] = symbol
	req["amount"] = strconv.FormatFloat(amount, 'f', -1, 64)
	req["price"] = strconv.FormatFloat(price, 'f', -1, 64)
	req["exchange"] = "bitfinex"
	req["type"] = orderType
	req["is_hidden"] = hidden

	if buy {
		req["side"] = order.Buy.Lower()
	} else {
		req["side"] = order.Sell.Lower()
	}

	return response, b.SendAuthenticatedHTTPRequest(http.MethodPost,
		bitfinexOrderCancelReplace,
		req,
		&response,
		orderMulti)
}

// GetOrderStatus returns order status information
func (b *Bitfinex) GetOrderStatus(orderID int64) (Order, error) {
	orderStatus := Order{}
	req := make(map[string]interface{})
	req["order_id"] = orderID

	return orderStatus, b.SendAuthenticatedHTTPRequest(http.MethodPost,
		bitfinexOrderStatus,
		req,
		&orderStatus,
		orderMulti)
}

// GetInactiveOrders returns order status information
func (b *Bitfinex) GetInactiveOrders() ([]Order, error) {
	var response []Order
	req := make(map[string]interface{})
	req["limit"] = "100"

	return response, b.SendAuthenticatedHTTPRequest(http.MethodPost,
		bitfinexInactiveOrders,
		req,
		&response,
		orderMulti)
}

// GetOpenOrders returns all active orders and statuses
func (b *Bitfinex) GetOpenOrders() ([]Order, error) {
	var response []Order
	return response, b.SendAuthenticatedHTTPRequest(http.MethodPost,
		bitfinexOrders,
		nil,
		&response,
		orderMulti)
}

// GetActivePositions returns an array of active positions
func (b *Bitfinex) GetActivePositions() ([]Position, error) {
	var response []Position

	return response, b.SendAuthenticatedHTTPRequest(http.MethodPost,
		bitfinexPositions,
		nil,
		&response,
		orderMulti)
}

// ClaimPosition allows positions to be claimed
func (b *Bitfinex) ClaimPosition(positionID int) (Position, error) {
	response := Position{}
	req := make(map[string]interface{})
	req["position_id"] = positionID

	return response, b.SendAuthenticatedHTTPRequest(http.MethodPost,
		bitfinexClaimPosition,
		nil,
		nil,
		orderMulti)
}

// GetBalanceHistory returns balance history for the account
func (b *Bitfinex) GetBalanceHistory(symbol string, timeSince, timeUntil time.Time, limit int, wallet string) ([]BalanceHistory, error) {
	var response []BalanceHistory
	req := make(map[string]interface{})
	req["currency"] = symbol

	if !timeSince.IsZero() {
		req["since"] = timeSince
	}
	if !timeUntil.IsZero() {
		req["until"] = timeUntil
	}
	if limit > 0 {
		req["limit"] = limit
	}
	if len(wallet) > 0 {
		req["wallet"] = wallet
	}

	return response, b.SendAuthenticatedHTTPRequest(http.MethodPost,
		bitfinexHistory,
		req,
		&response,
		orderMulti)
}

// GetMovementHistory returns an array of past deposits and withdrawals
func (b *Bitfinex) GetMovementHistory(symbol, method string, timeSince, timeUntil time.Time, limit int) ([]MovementHistory, error) {
	var response []MovementHistory
	req := make(map[string]interface{})
	req["currency"] = symbol

	if len(method) > 0 {
		req["method"] = method
	}
	if !timeSince.IsZero() {
		req["since"] = timeSince
	}
	if !timeUntil.IsZero() {
		req["until"] = timeUntil
	}
	if limit > 0 {
		req["limit"] = limit
	}

	return response, b.SendAuthenticatedHTTPRequest(http.MethodPost,
		bitfinexHistoryMovements,
		req,
		&response,
		orderMulti)
}

// GetTradeHistory returns past executed trades
func (b *Bitfinex) GetTradeHistory(currencyPair string, timestamp, until time.Time, limit, reverse int) ([]TradeHistory, error) {
	var response []TradeHistory
	req := make(map[string]interface{})
	req["currency"] = currencyPair
	req["timestamp"] = timestamp

	if !until.IsZero() {
		req["until"] = until
	}
	if limit > 0 {
		req["limit"] = limit
	}
	if reverse > 0 {
		req["reverse"] = reverse
	}

	return response, b.SendAuthenticatedHTTPRequest(http.MethodPost,
		bitfinexTradeHistory,
		req,
		&response,
		orderMulti)
}

// NewOffer submits a new offer
func (b *Bitfinex) NewOffer(symbol string, amount, rate float64, period int64, direction string) (Offer, error) {
	response := Offer{}
	req := make(map[string]interface{})
	req["currency"] = symbol
	req["amount"] = amount
	req["rate"] = rate
	req["period"] = period
	req["direction"] = direction

	return response, b.SendAuthenticatedHTTPRequest(http.MethodPost,
		bitfinexOfferNew,
		req,
		&response,
		orderMulti)
}

// CancelOffer cancels offer by offerID
func (b *Bitfinex) CancelOffer(offerID int64) (Offer, error) {
	response := Offer{}
	req := make(map[string]interface{})
	req["offer_id"] = offerID

	return response, b.SendAuthenticatedHTTPRequest(http.MethodPost,
		bitfinexOfferCancel,
		req,
		&response,
		orderMulti)
}

// GetOfferStatus checks offer status whether it has been cancelled, execute or
// is still active
func (b *Bitfinex) GetOfferStatus(offerID int64) (Offer, error) {
	response := Offer{}
	req := make(map[string]interface{})
	req["offer_id"] = offerID

	return response, b.SendAuthenticatedHTTPRequest(http.MethodPost,
		bitfinexOrderStatus,
		req,
		&response,
		orderMulti)
}

// GetActiveCredits returns all available credits
func (b *Bitfinex) GetActiveCredits() ([]Offer, error) {
	var response []Offer

	return response, b.SendAuthenticatedHTTPRequest(http.MethodPost,
		bitfinexActiveCredits,
		nil,
		&response,
		orderMulti)
}

// GetActiveOffers returns all current active offers
func (b *Bitfinex) GetActiveOffers() ([]Offer, error) {
	var response []Offer

	return response, b.SendAuthenticatedHTTPRequest(http.MethodPost,
		bitfinexOffers,
		nil,
		&response,
		orderMulti)
}

// GetActiveMarginFunding returns an array of active margin funds
func (b *Bitfinex) GetActiveMarginFunding() ([]MarginFunds, error) {
	var response []MarginFunds

	return response, b.SendAuthenticatedHTTPRequest(http.MethodPost,
		bitfinexMarginActiveFunds,
		nil,
		&response,
		orderMulti)
}

// GetUnusedMarginFunds returns an array of funding borrowed but not currently
// used
func (b *Bitfinex) GetUnusedMarginFunds() ([]MarginFunds, error) {
	var response []MarginFunds

	return response, b.SendAuthenticatedHTTPRequest(http.MethodPost,
		bitfinexMarginUnusedFunds,
		nil,
		&response,
		orderMulti)
}

// GetMarginTotalTakenFunds returns an array of active funding used in a
// position
func (b *Bitfinex) GetMarginTotalTakenFunds() ([]MarginTotalTakenFunds, error) {
	var response []MarginTotalTakenFunds

	return response, b.SendAuthenticatedHTTPRequest(http.MethodPost,
		bitfinexMarginTotalFunds,
		nil,
		&response,
		orderMulti)
}

// CloseMarginFunding closes an unused or used taken fund
func (b *Bitfinex) CloseMarginFunding(swapID int64) (Offer, error) {
	response := Offer{}
	req := make(map[string]interface{})
	req["swap_id"] = swapID

	return response, b.SendAuthenticatedHTTPRequest(http.MethodPost,
		bitfinexMarginClose,
		req,
		&response,
		closeFunding)
}

// SendHTTPRequest sends an unauthenticated request
func (b *Bitfinex) SendHTTPRequest(path string, result interface{}, e request.EndpointLimit) error {
	return b.SendPayload(&request.Item{
		Method:        http.MethodGet,
		Path:          path,
		Result:        result,
		Verbose:       b.Verbose,
		HTTPDebugging: b.HTTPDebugging,
		HTTPRecording: b.HTTPRecording,
		Endpoint:      e})
}

// SendAuthenticatedHTTPRequest sends an autheticated http request and json
// unmarshals result to a supplied variable
func (b *Bitfinex) SendAuthenticatedHTTPRequest(method, path string, params map[string]interface{}, result interface{}, endpoint request.EndpointLimit) error {
	if !b.AllowAuthenticatedRequest() {
		return fmt.Errorf(exchange.WarningAuthenticatedRequestWithoutCredentialsSet,
			b.Name)
	}

	n := b.Requester.GetNonce(true)

	req := make(map[string]interface{})
	req["request"] = bitfinexAPIVersion + path
	req["nonce"] = n.String()

	for key, value := range params {
		req[key] = value
	}

	PayloadJSON, err := json.Marshal(req)
	if err != nil {
		return errors.New("sendAuthenticatedAPIRequest: unable to JSON request")
	}

	if b.Verbose {
		log.Debugf(log.ExchangeSys, "Request JSON: %s\n", PayloadJSON)
	}

	PayloadBase64 := crypto.Base64Encode(PayloadJSON)
	hmac := crypto.GetHMAC(crypto.HashSHA512_384, []byte(PayloadBase64),
		[]byte(b.API.Credentials.Secret))
	headers := make(map[string]string)
	headers["X-BFX-APIKEY"] = b.API.Credentials.Key
	headers["X-BFX-PAYLOAD"] = PayloadBase64
	headers["X-BFX-SIGNATURE"] = crypto.HexEncodeToString(hmac)

	return b.SendPayload(&request.Item{
		Method:        method,
		Path:          b.API.Endpoints.URL + bitfinexAPIVersion + path,
		Headers:       headers,
		Result:        result,
		AuthRequest:   true,
		NonceEnabled:  true,
		Verbose:       b.Verbose,
		HTTPDebugging: b.HTTPDebugging,
		HTTPRecording: b.HTTPRecording,
		Endpoint:      endpoint})
}

// GetFee returns an estimate of fee based on type of transaction
func (b *Bitfinex) GetFee(feeBuilder *exchange.FeeBuilder) (float64, error) {
	var fee float64

	switch feeBuilder.FeeType {
	case exchange.CryptocurrencyTradeFee:
		accountInfos, err := b.GetAccountFees()
		if err != nil {
			return 0, err
		}
		fee, err = b.CalculateTradingFee(accountInfos,
			feeBuilder.PurchasePrice,
			feeBuilder.Amount,
			feeBuilder.Pair.Base,
			feeBuilder.IsMaker)
		if err != nil {
			return 0, err
		}
	case exchange.CyptocurrencyDepositFee:
		//TODO: fee is charged when < $1000USD is transferred, need to infer value in some way
		fee = 0
	case exchange.CryptocurrencyWithdrawalFee:
		acc, err := b.GetWithdrawalFees()
		if err != nil {
			return 0, err
		}
		fee, err = b.GetCryptocurrencyWithdrawalFee(feeBuilder.Pair.Base, acc)
		if err != nil {
			return 0, err
		}
	case exchange.InternationalBankDepositFee:
		fee = getInternationalBankDepositFee(feeBuilder.Amount)
	case exchange.InternationalBankWithdrawalFee:
		fee = getInternationalBankWithdrawalFee(feeBuilder.Amount)
	case exchange.OfflineTradeFee:
		fee = getOfflineTradeFee(feeBuilder.PurchasePrice, feeBuilder.Amount)
	}
	if fee < 0 {
		fee = 0
	}
	return fee, nil
}

// getOfflineTradeFee calculates the worst case-scenario trading fee
// does not require an API request, requires manual updating
func getOfflineTradeFee(price, amount float64) float64 {
	return 0.001 * price * amount
}

// GetCryptocurrencyWithdrawalFee returns an estimate of fee based on type of transaction
func (b *Bitfinex) GetCryptocurrencyWithdrawalFee(c currency.Code, accountFees AccountFees) (fee float64, err error) {
	switch result := accountFees.Withdraw[c.String()].(type) {
	case string:
		fee, err = strconv.ParseFloat(result, 64)
		if err != nil {
			return 0, err
		}
	case float64:
		fee = result
	}

	return fee, nil
}

func getInternationalBankDepositFee(amount float64) float64 {
	return 0.001 * amount
}

func getInternationalBankWithdrawalFee(amount float64) float64 {
	return 0.001 * amount
}

// CalculateTradingFee returns an estimate of fee based on type of whether is maker or taker fee
func (b *Bitfinex) CalculateTradingFee(i []AccountInfo, purchasePrice, amount float64, c currency.Code, isMaker bool) (fee float64, err error) {
	for x := range i {
		for y := range i[x].Fees {
			if c.String() == i[x].Fees[y].Pairs {
				if isMaker {
					fee = i[x].Fees[y].MakerFees
				} else {
					fee = i[x].Fees[y].TakerFees
				}
				break
			}
		}
		if fee > 0 {
			break
		}
	}
	return (fee / 100) * purchasePrice * amount, err
}

// ConvertSymbolToWithdrawalType You need to have specific withdrawal types to withdraw from Bitfinex
func (b *Bitfinex) ConvertSymbolToWithdrawalType(c currency.Code) string {
	switch c {
	case currency.BTC:
		return "bitcoin"
	case currency.LTC:
		return "litecoin"
	case currency.ETH:
		return "ethereum"
	case currency.ETC:
		return "ethereumc"
	case currency.USDT:
		return "tetheruso"
	case currency.ZEC:
		return "zcash"
	case currency.XMR:
		return "monero"
	case currency.DSH:
		return "dash"
	case currency.XRP:
		return "ripple"
	case currency.SAN:
		return "santiment"
	case currency.OMG:
		return "omisego"
	case currency.BCH:
		return "bcash"
	case currency.ETP:
		return "metaverse"
	case currency.AVT:
		return "aventus"
	case currency.EDO:
		return "eidoo"
	case currency.BTG:
		return "bgold"
	case currency.DATA:
		return "datacoin"
	case currency.GNT:
		return "golem"
	case currency.SNT:
		return "status"
	default:
		return c.Lower().String()
	}
}

// ConvertSymbolToDepositMethod returns a converted currency deposit method
func (b *Bitfinex) ConvertSymbolToDepositMethod(c currency.Code) (string, error) {
	if err := b.PopulateAcceptableMethods(); err != nil {
		return "", err
	}
	method, ok := AcceptableMethods[c.String()]
	if !ok {
		return "", fmt.Errorf("currency %s not supported in method list",
			c)
	}

	return strings.ToLower(method), nil
}

// PopulateAcceptableMethods retrieves all accepted currency strings and
// populates a map to check
func (b *Bitfinex) PopulateAcceptableMethods() error {
	if len(AcceptableMethods) == 0 {
		var response [][][2]string
		err := b.SendHTTPRequest(b.API.Endpoints.URL+
			bitfinexAPIVersion2+
			bitfinexDepositMethod,
			&response,
			configs)
		if err != nil {
			return err
		}

		if len(response) == 0 {
			return errors.New("response contains no data cannot populate acceptable method map")
		}

		for i := range response[0] {
			if len(response[0][i]) != 2 {
				return errors.New("response contains no data cannot populate acceptable method map")
			}
			AcceptableMethods[response[0][i][0]] = response[0][i][1]
		}
	}
	return nil
}<|MERGE_RESOLUTION|>--- conflicted
+++ resolved
@@ -671,11 +671,7 @@
 }
 
 // WithdrawFIAT Sends an authenticated request to withdraw FIAT currency
-<<<<<<< HEAD
-func (b *Bitfinex) WithdrawFIAT(withdrawalType, walletType string, withdrawRequest *withdraw.Request) ([]Withdrawal, error) {
-=======
-func (b *Bitfinex) WithdrawFIAT(withdrawalType, walletType string, withdrawRequest *withdraw.FiatRequest) (Withdrawal, error) {
->>>>>>> 946eb604
+func (b *Bitfinex) WithdrawFIAT(withdrawalType, walletType string, withdrawRequest *withdraw.Request) (Withdrawal, error) {
 	var response []Withdrawal
 	req := make(map[string]interface{})
 
