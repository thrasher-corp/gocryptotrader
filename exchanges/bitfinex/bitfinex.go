--- conflicted
+++ resolved
@@ -502,16 +502,8 @@
 	default:
 		return nil, fmt.Errorf("invalid asset type for GetSiteInfoConfigData: %s", assetType)
 	}
-<<<<<<< HEAD
-	u := bitfinexAPIVersion2 + path
-	var resp [][][]any
-
-	err := e.SendHTTPRequest(ctx, exchange.RestSpot, u, &resp, status)
-=======
-
 	var resp [][][]any
 	err := e.SendHTTPRequest(ctx, exchange.RestSpot, bitfinexAPIVersion2+path, &resp, status)
->>>>>>> 7ebc3925
 	if err != nil {
 		return nil, err
 	}
