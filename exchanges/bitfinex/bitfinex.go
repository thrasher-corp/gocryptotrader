--- conflicted
+++ resolved
@@ -1760,149 +1760,11 @@
 	})
 }
 
-<<<<<<< HEAD
-// ConvertSymbolToWithdrawalType You need to have specific withdrawal types to withdraw from Bitfinex
-func (b *Bitfinex) ConvertSymbolToWithdrawalType(c currency.Code) string {
-	switch c {
-	case currency.BTC:
-		return "bitcoin"
-	case currency.LTC:
-		return "litecoin"
-	case currency.ETH:
-		return "ethereum"
-	case currency.ETC:
-		return "ethereumc"
-	case currency.USDT:
-		return "tetheruso"
-	case currency.ZEC:
-		return "zcash"
-	case currency.XMR:
-		return "monero"
-	case currency.DSH:
-		return "dash"
-	case currency.XRP:
-		return "ripple"
-	case currency.SAN:
-		return "santiment"
-	case currency.OMG:
-		return "omisego"
-	case currency.BCH:
-		return "bcash"
-	case currency.ETP:
-		return "metaverse"
-	case currency.AVT:
-		return "aventus"
-	case currency.EDO:
-		return "eidoo"
-	case currency.BTG:
-		return "bgold"
-	case currency.DATA:
-		return "datacoin"
-	case currency.GNT:
-		return "golem"
-	case currency.SNT:
-		return "status"
-	default:
-		return c.Lower().String()
-=======
-// GetFee returns an estimate of fee based on type of transaction
-func (b *Bitfinex) GetFee(ctx context.Context, feeBuilder *exchange.FeeBuilder) (float64, error) {
-	var fee float64
-
-	switch feeBuilder.FeeType {
-	case exchange.CryptocurrencyTradeFee:
-		accountInfos, err := b.GetAccountFees(ctx)
-		if err != nil {
-			return 0, err
-		}
-		fee, err = b.CalculateTradingFee(accountInfos,
-			feeBuilder.PurchasePrice,
-			feeBuilder.Amount,
-			feeBuilder.Pair.Base,
-			feeBuilder.IsMaker)
-		if err != nil {
-			return 0, err
-		}
-	case exchange.CryptocurrencyDepositFee:
-		//TODO: fee is charged when < $1000USD is transferred, need to infer value in some way
-		fee = 0
-	case exchange.CryptocurrencyWithdrawalFee:
-		acc, err := b.GetWithdrawalFees(ctx)
-		if err != nil {
-			return 0, err
-		}
-		fee, err = b.GetCryptocurrencyWithdrawalFee(feeBuilder.Pair.Base, acc)
-		if err != nil {
-			return 0, err
-		}
-	case exchange.InternationalBankDepositFee:
-		fee = getInternationalBankDepositFee(feeBuilder.Amount)
-	case exchange.InternationalBankWithdrawalFee:
-		fee = getInternationalBankWithdrawalFee(feeBuilder.Amount)
-	case exchange.OfflineTradeFee:
-		fee = getOfflineTradeFee(feeBuilder.PurchasePrice, feeBuilder.Amount)
-	}
-	if fee < 0 {
-		fee = 0
-	}
-	return fee, nil
-}
-
-// getOfflineTradeFee calculates the worst case-scenario trading fee
-// does not require an API request, requires manual updating
-func getOfflineTradeFee(price, amount float64) float64 {
-	return 0.001 * price * amount
-}
-
-// GetCryptocurrencyWithdrawalFee returns an estimate of fee based on type of transaction
-func (b *Bitfinex) GetCryptocurrencyWithdrawalFee(c currency.Code, accountFees AccountFees) (fee float64, err error) {
-	switch result := accountFees.Withdraw[c.String()].(type) {
-	case string:
-		fee, err = strconv.ParseFloat(result, 64)
-		if err != nil {
-			return 0, err
-		}
-	case float64:
-		fee = result
-	}
-
-	return fee, nil
-}
-
-func getInternationalBankDepositFee(amount float64) float64 {
-	return 0.001 * amount
-}
-
-func getInternationalBankWithdrawalFee(amount float64) float64 {
-	return 0.001 * amount
-}
-
-// CalculateTradingFee returns an estimate of fee based on type of whether is maker or taker fee
-func (b *Bitfinex) CalculateTradingFee(i []AccountInfo, purchasePrice, amount float64, c currency.Code, isMaker bool) (fee float64, err error) {
-	for x := range i {
-		for y := range i[x].Fees {
-			if c.String() == i[x].Fees[y].Pairs {
-				if isMaker {
-					fee = i[x].Fees[y].MakerFees
-				} else {
-					fee = i[x].Fees[y].TakerFees
-				}
-				break
-			}
-		}
-		if fee > 0 {
-			break
-		}
-	}
-	return (fee / 100) * purchasePrice * amount, err
-}
-
 // PopulateAcceptableMethods retrieves all accepted currency strings and
 // populates a map to check
 func (b *Bitfinex) PopulateAcceptableMethods(ctx context.Context) error {
 	if acceptableMethods.loaded() {
 		return nil
->>>>>>> 0c00b7e1
 	}
 
 	var response [][][]interface{}
