package bitfinex

import (
	"errors"
	"fmt"
	"net/http"
	"net/url"
	"strconv"
	"time"

	"github.com/gorilla/websocket"
	"github.com/thrasher-/gocryptotrader/common"
	"github.com/thrasher-/gocryptotrader/config"
	"github.com/thrasher-/gocryptotrader/currency"
	exchange "github.com/thrasher-/gocryptotrader/exchanges"
	"github.com/thrasher-/gocryptotrader/exchanges/request"
	"github.com/thrasher-/gocryptotrader/exchanges/ticker"
	log "github.com/thrasher-/gocryptotrader/logger"
)

const (
	bitfinexAPIURLBase         = "https://api.bitfinex.com"
	bitfinexAPIVersion         = "/v1/"
	bitfinexAPIVersion2        = "2"
	bitfinexTickerV2           = "ticker"
	bitfinexTickersV2          = "tickers"
	bitfinexTicker             = "pubticker/"
	bitfinexStats              = "stats/"
	bitfinexLendbook           = "lendbook/"
	bitfinexOrderbookV2        = "book"
	bitfinexOrderbook          = "book/"
	bitfinexTrades             = "trades/"
	bitfinexTradesV2           = "https://api.bitfinex.com/v2/trades/%s/hist?limit=1000&start=%s&end=%s"
	bitfinexKeyPermissions     = "key_info"
	bitfinexLends              = "lends/"
	bitfinexSymbols            = "symbols/"
	bitfinexSymbolsDetails     = "symbols_details/"
	bitfinexAccountInfo        = "account_infos"
	bitfinexAccountFees        = "account_fees"
	bitfinexAccountSummary     = "summary"
	bitfinexDeposit            = "deposit/new"
	bitfinexOrderNew           = "order/new"
	bitfinexOrderNewMulti      = "order/new/multi"
	bitfinexOrderCancel        = "order/cancel"
	bitfinexOrderCancelMulti   = "order/cancel/multi"
	bitfinexOrderCancelAll     = "order/cancel/all"
	bitfinexOrderCancelReplace = "order/cancel/replace"
	bitfinexOrderStatus        = "order/status"
	bitfinexOrders             = "orders"
	bitfinexInactiveOrders     = "orders/hist"
	bitfinexPositions          = "positions"
	bitfinexClaimPosition      = "position/claim"
	bitfinexHistory            = "history"
	bitfinexHistoryMovements   = "history/movements"
	bitfinexTradeHistory       = "mytrades"
	bitfinexOfferNew           = "offer/new"
	bitfinexOfferCancel        = "offer/cancel"
	bitfinexOfferStatus        = "offer/status"
	bitfinexOffers             = "offers"
	bitfinexMarginActiveFunds  = "taken_funds"
	bitfinexMarginTotalFunds   = "total_taken_funds"
	bitfinexMarginUnusedFunds  = "unused_taken_funds"
	bitfinexMarginClose        = "funding/close"
	bitfinexBalances           = "balances"
	bitfinexMarginInfo         = "margin_infos"
	bitfinexTransfer           = "transfer"
	bitfinexWithdrawal         = "withdraw"
	bitfinexActiveCredits      = "credits"
	bitfinexPlatformStatus     = "platform/status"

	// requests per minute
	bitfinexAuthRate   = 10
	bitfinexUnauthRate = 10

	// Bitfinex platform status values
	// When the platform is marked in maintenance mode bots should stop trading
	// activity. Cancelling orders will be still possible.
	bitfinexMaintenanceMode = 0
	bitfinexOperativeMode   = 1
)

// Bitfinex is the overarching type across the bitfinex package
// Notes: Bitfinex has added a rate limit to the number of REST requests.
// Rate limit policy can vary in a range of 10 to 90 requests per minute
// depending on some factors (e.g. servers load, endpoint, etc.).
type Bitfinex struct {
	exchange.Base
	WebsocketConn         *websocket.Conn
	WebsocketSubdChannels map[int]WebsocketChanInfo
}

// SetDefaults sets the basic defaults for bitfinex
func (b *Bitfinex) SetDefaults() {
	b.Name = "Bitfinex"
	b.Enabled = false
	b.Verbose = false
	b.RESTPollingDelay = 10
	b.WebsocketSubdChannels = make(map[int]WebsocketChanInfo)
	b.APIWithdrawPermissions = exchange.AutoWithdrawCryptoWithAPIPermission |
		exchange.AutoWithdrawFiatWithAPIPermission
	b.RequestCurrencyPairFormat.Delimiter = ""
	b.RequestCurrencyPairFormat.Uppercase = true
	b.ConfigCurrencyPairFormat.Delimiter = ""
	b.ConfigCurrencyPairFormat.Uppercase = true
	b.AssetTypes = []string{ticker.Spot}
	b.SupportsAutoPairUpdating = true
	b.SupportsRESTTickerBatching = true
	b.Requester = request.New(b.Name,
		request.NewRateLimit(time.Second*60, bitfinexAuthRate),
		request.NewRateLimit(time.Second*60, bitfinexUnauthRate),
		common.NewHTTPClientWithTimeout(exchange.DefaultHTTPTimeout))
	b.APIUrlDefault = bitfinexAPIURLBase
	b.APIUrl = b.APIUrlDefault
	b.WebsocketInit()
	b.Websocket.Functionality = exchange.WebsocketTickerSupported |
		exchange.WebsocketTradeDataSupported |
		exchange.WebsocketOrderbookSupported
}

// Setup takes in the supplied exchange configuration details and sets params
func (b *Bitfinex) Setup(exch config.ExchangeConfig) {
	if !exch.Enabled {
		b.SetEnabled(false)
	} else {
		b.Enabled = true
		b.AuthenticatedAPISupport = exch.AuthenticatedAPISupport
		b.SetAPIKeys(exch.APIKey, exch.APISecret, "", false)
		b.SetHTTPClientTimeout(exch.HTTPTimeout)
		b.SetHTTPClientUserAgent(exch.HTTPUserAgent)
		b.RESTPollingDelay = exch.RESTPollingDelay
		b.Verbose = exch.Verbose
		b.Websocket.SetWsStatusAndConnection(exch.Websocket)
		b.BaseCurrencies = exch.BaseCurrencies
		b.AvailablePairs = exch.AvailablePairs
		b.EnabledPairs = exch.EnabledPairs
		err := b.SetCurrencyPairFormat()
		if err != nil {
			log.Fatal(err)
		}
		err = b.SetAssetTypes()
		if err != nil {
			log.Fatal(err)
		}
		err = b.SetAutoPairDefaults()
		if err != nil {
			log.Fatal(err)
		}
		err = b.SetAPIURL(&exch)
		if err != nil {
			log.Fatal(err)
		}
		err = b.SetClientProxyAddress(exch.ProxyAddress)
		if err != nil {
			log.Fatal(err)
		}
		err = b.WebsocketSetup(b.WsConnect,
			exch.Name,
			exch.Websocket,
			bitfinexWebsocket,
			exch.WebsocketURL)
		if err != nil {
			log.Fatal(err)
		}
	}
}

// GetPlatformStatus returns the Bifinex platform status
func (b *Bitfinex) GetPlatformStatus() (int, error) {
	var response []interface{}
	path := fmt.Sprintf("%s/v%s/%s", b.APIUrl, bitfinexAPIVersion2,
		bitfinexPlatformStatus)

	err := b.SendHTTPRequest(path, &response, b.Verbose)
	if err != nil {
		return 0, err
	}

	if (len(response)) != 1 {
		return 0, errors.New("unexpected platform status value")
	}

	return int(response[0].(float64)), nil
}

// GetLatestSpotPrice returns latest spot price of symbol
//
// symbol: string of currency pair
func (b *Bitfinex) GetLatestSpotPrice(symbol string) (float64, error) {
	res, err := b.GetTicker(symbol)
	if err != nil {
		return 0, err
	}
	return res.Mid, nil
}

// GetTicker returns ticker information
func (b *Bitfinex) GetTicker(symbol string) (Ticker, error) {
	response := Ticker{}
	path := common.EncodeURLValues(b.APIUrl+bitfinexAPIVersion+bitfinexTicker+symbol,
		url.Values{})

	if err := b.SendHTTPRequest(path, &response, b.Verbose); err != nil {
		return response, err
	}

	if response.Message != "" {
		return response, errors.New(response.Message)
	}

	return response, nil
}

// GetTickerV2 returns ticker information
func (b *Bitfinex) GetTickerV2(symb string) (Tickerv2, error) {
	var response []interface{}
	var tick Tickerv2

	path := fmt.Sprintf("%s/v%s/%s/%s",
		b.APIUrl,
		bitfinexAPIVersion2,
		bitfinexTickerV2,
		symb)
	err := b.SendHTTPRequest(path, &response, b.Verbose)
	if err != nil {
		return tick, err
	}

	if len(response) > 10 {
		tick.FlashReturnRate = response[0].(float64)
		tick.Bid = response[1].(float64)
		tick.BidSize = response[2].(float64)
		tick.BidPeriod = int64(response[3].(float64))
		tick.Ask = response[4].(float64)
		tick.AskSize = response[5].(float64)
		tick.AskPeriod = int64(response[6].(float64))
		tick.DailyChange = response[7].(float64)
		tick.DailyChangePerc = response[8].(float64)
		tick.Last = response[9].(float64)
		tick.Volume = response[10].(float64)
		tick.High = response[11].(float64)
		tick.Low = response[12].(float64)
	} else {
		tick.Bid = response[0].(float64)
		tick.BidSize = response[1].(float64)
		tick.Ask = response[2].(float64)
		tick.AskSize = response[3].(float64)
		tick.DailyChange = response[4].(float64)
		tick.DailyChangePerc = response[5].(float64)
		tick.Last = response[6].(float64)
		tick.Volume = response[7].(float64)
		tick.High = response[8].(float64)
		tick.Low = response[9].(float64)
	}
	return tick, nil
}

// GetTickersV2 returns ticker information for multiple symbols
func (b *Bitfinex) GetTickersV2(symbols string) ([]Tickersv2, error) {
	var response [][]interface{}
	var tickers []Tickersv2

	v := url.Values{}
	v.Set("symbols", symbols)

	path := common.EncodeURLValues(fmt.Sprintf("%s/v%s/%s",
		b.APIUrl,
		bitfinexAPIVersion2,
		bitfinexTickersV2), v)

	err := b.SendHTTPRequest(path, &response, b.Verbose)
	if err != nil {
		return nil, err
	}

	for x := range response {
		var tick Tickersv2
		data := response[x]
		if len(data) > 11 {
			tick.Symbol = data[0].(string)
			tick.FlashReturnRate = data[1].(float64)
			tick.Bid = data[2].(float64)
			tick.BidSize = data[3].(float64)
			tick.BidPeriod = int64(data[4].(float64))
			tick.Ask = data[5].(float64)
			tick.AskSize = data[6].(float64)
			tick.AskPeriod = int64(data[7].(float64))
			tick.DailyChange = data[8].(float64)
			tick.DailyChangePerc = data[9].(float64)
			tick.Last = data[10].(float64)
			tick.Volume = data[11].(float64)
			tick.High = data[12].(float64)
			tick.Low = data[13].(float64)
		} else {
			tick.Symbol = data[0].(string)
			tick.Bid = data[1].(float64)
			tick.BidSize = data[2].(float64)
			tick.Ask = data[3].(float64)
			tick.AskSize = data[4].(float64)
			tick.DailyChange = data[5].(float64)
			tick.DailyChangePerc = data[6].(float64)
			tick.Last = data[7].(float64)
			tick.Volume = data[8].(float64)
			tick.High = data[9].(float64)
			tick.Low = data[10].(float64)
		}
		tickers = append(tickers, tick)
	}
	return tickers, nil
}

// GetStats returns various statistics about the requested pair
func (b *Bitfinex) GetStats(symbol string) ([]Stat, error) {
	response := []Stat{}
	path := fmt.Sprint(b.APIUrl + bitfinexAPIVersion + bitfinexStats + symbol)

	return response, b.SendHTTPRequest(path, &response, b.Verbose)
}

// GetFundingBook the entire margin funding book for both bids and asks sides
// per currency string
// symbol - example "USD"
func (b *Bitfinex) GetFundingBook(symbol string) (FundingBook, error) {
	response := FundingBook{}
	path := fmt.Sprint(b.APIUrl + bitfinexAPIVersion + bitfinexLendbook + symbol)

	if err := b.SendHTTPRequest(path, &response, b.Verbose); err != nil {
		return response, err
	}

	if response.Message != "" {
		return response, errors.New(response.Message)
	}

	return response, nil
}

// GetOrderbook retieves the orderbook bid and ask price points for a currency
// pair - By default the response will return 25 bid and 25 ask price points.
// CurrencyPair - Example "BTCUSD"
// Values can contain limit amounts for both the asks and bids - Example
// "limit_bids" = 1000
func (b *Bitfinex) GetOrderbook(currencyPair string, values url.Values) (Orderbook, error) {
	response := Orderbook{}
	path := common.EncodeURLValues(
		b.APIUrl+bitfinexAPIVersion+bitfinexOrderbook+currencyPair,
		values,
	)
	return response, b.SendHTTPRequest(path, &response, b.Verbose)
}

// GetOrderbookV2 retieves the orderbook bid and ask price points for a currency
// pair - By default the response will return 25 bid and 25 ask price points.
// symbol - Example "tBTCUSD"
// precision - P0,P1,P2,P3,R0
// Values can contain limit amounts for both the asks and bids - Example
// "len" = 1000
func (b *Bitfinex) GetOrderbookV2(symbol, precision string, values url.Values) (OrderbookV2, error) {
	var response [][]interface{}
	var book OrderbookV2
	path := common.EncodeURLValues(fmt.Sprintf("%s/v%s/%s/%s/%s", b.APIUrl,
		bitfinexAPIVersion2, bitfinexOrderbookV2, symbol, precision), values)
	err := b.SendHTTPRequest(path, &response, b.Verbose)
	if err != nil {
		return book, err
	}

	for x := range response {
		data := response[x]
		bookItem := BookV2{}

		if len(data) > 3 {
			bookItem.Rate = data[0].(float64)
			bookItem.Price = data[1].(float64)
			bookItem.Count = int64(data[2].(float64))
			bookItem.Amount = data[3].(float64)
		} else {
			bookItem.Price = data[0].(float64)
			bookItem.Count = int64(data[1].(float64))
			bookItem.Amount = data[2].(float64)
		}

		if symbol[0] == 't' {
			if bookItem.Amount > 0 {
				book.Bids = append(book.Bids, bookItem)
			} else {
				book.Asks = append(book.Asks, bookItem)
			}
		} else {
			if bookItem.Amount > 0 {
				book.Asks = append(book.Asks, bookItem)
			} else {
				book.Bids = append(book.Bids, bookItem)
			}
		}
	}
	return book, nil
}

// GetTrades returns a list of the most recent trades for the given curencyPair
// By default the response will return 100 trades
// CurrencyPair - Example "BTCUSD"
// Values can contain limit amounts for the number of trades returned - Example
// "limit_trades" = 1000
func (b *Bitfinex) GetTrades(currencyPair string, values url.Values) ([]TradeStructure, error) {
	response := []TradeStructure{}
	path := common.EncodeURLValues(
		b.APIUrl+bitfinexAPIVersion+bitfinexTrades+currencyPair,
		values,
	)
	return response, b.SendHTTPRequest(path, &response, b.Verbose)
}

// GetTradesV2 uses the V2 API to get historic trades that occurred on the
// exchange
//
// currencyPair e.g. "tBTCUSD" v2 prefixes currency pairs with t. (?)
// timestampStart is an int64 unix epoch time
// timestampEnd is an int64 unix epoch time, make sure this is always there or
// you will get the most recent trades.
// reOrderResp reorders the returned data.
func (b *Bitfinex) GetTradesV2(currencyPair string, timestampStart, timestampEnd int64, reOrderResp bool) ([]TradeStructureV2, error) {
	var resp [][]interface{}
	var actualHistory []TradeStructureV2

	path := fmt.Sprintf(bitfinexTradesV2,
		currencyPair,
		strconv.FormatInt(timestampStart, 10),
		strconv.FormatInt(timestampEnd, 10))

	err := b.SendHTTPRequest(path, &resp, b.Verbose)
	if err != nil {
		return actualHistory, err
	}

	var tempHistory TradeStructureV2
	for _, data := range resp {
		tempHistory.TID = int64(data[0].(float64))
		tempHistory.Timestamp = int64(data[1].(float64))
		tempHistory.Amount = data[2].(float64)
		tempHistory.Price = data[3].(float64)
		tempHistory.Exchange = b.Name
		tempHistory.Type = "BUY"

		if tempHistory.Amount < 0 {
			tempHistory.Type = "SELL"
			tempHistory.Amount *= -1
		}

		actualHistory = append(actualHistory, tempHistory)
	}

	// re-order index
	if reOrderResp {
		orderedHistory := make([]TradeStructureV2, len(actualHistory))
		for i, quickRange := range actualHistory {
			orderedHistory[len(actualHistory)-i-1] = quickRange
		}
		return orderedHistory, nil
	}
	return actualHistory, nil
}

// GetLendbook returns a list of the most recent funding data for the given
// currency: total amount provided and Flash Return Rate (in % by 365 days) over
// time
// Symbol - example "USD"
func (b *Bitfinex) GetLendbook(symbol string, values url.Values) (Lendbook, error) {
	response := Lendbook{}
	if len(symbol) == 6 {
		symbol = symbol[:3]
	}
	path := common.EncodeURLValues(b.APIUrl+bitfinexAPIVersion+bitfinexLendbook+symbol,
		values)

	return response, b.SendHTTPRequest(path, &response, b.Verbose)
}

// GetLends returns a list of the most recent funding data for the given
// currency: total amount provided and Flash Return Rate (in % by 365 days)
// over time
// Symbol - example "USD"
func (b *Bitfinex) GetLends(symbol string, values url.Values) ([]Lends, error) {
	response := []Lends{}
	path := common.EncodeURLValues(b.APIUrl+bitfinexAPIVersion+bitfinexLends+symbol,
		values)

	return response, b.SendHTTPRequest(path, &response, b.Verbose)
}

// GetSymbols returns the available currency pairs on the exchange
func (b *Bitfinex) GetSymbols() ([]string, error) {
	products := []string{}
	path := fmt.Sprint(b.APIUrl + bitfinexAPIVersion + bitfinexSymbols)

	return products, b.SendHTTPRequest(path, &products, b.Verbose)
}

// GetSymbolsDetails a list of valid symbol IDs and the pair details
func (b *Bitfinex) GetSymbolsDetails() ([]SymbolDetails, error) {
	response := []SymbolDetails{}
	path := fmt.Sprint(b.APIUrl + bitfinexAPIVersion + bitfinexSymbolsDetails)

	return response, b.SendHTTPRequest(path, &response, b.Verbose)
}

// GetAccountInformation returns information about your account incl. trading
// fees
func (b *Bitfinex) GetAccountInformation() ([]AccountInfo, error) {
	var responses []AccountInfo
	return responses, b.SendAuthenticatedHTTPRequest(http.MethodPost,
		bitfinexAccountInfo, nil, &responses)
}

// GetAccountFees - Gets all fee rates for all currencies
func (b *Bitfinex) GetAccountFees() (AccountFees, error) {
	response := AccountFees{}
	return response, b.SendAuthenticatedHTTPRequest(http.MethodPost,
		bitfinexAccountFees, nil, &response)
}

// GetAccountSummary returns a 30-day summary of your trading volume and return
// on margin funding
func (b *Bitfinex) GetAccountSummary() (AccountSummary, error) {
	response := AccountSummary{}

	return response,
		b.SendAuthenticatedHTTPRequest(
			http.MethodPost, bitfinexAccountSummary, nil, &response,
		)
}

// NewDeposit returns a new deposit address
// Method - Example methods accepted: “bitcoin”, “litecoin”, “ethereum”,
// “tethers", "ethereumc", "zcash", "monero", "iota", "bcash"
// WalletName - accepted: “trading”, “exchange”, “deposit”
// renew - Default is 0. If set to 1, will return a new unused deposit address
func (b *Bitfinex) NewDeposit(method, walletName string, renew int) (DepositResponse, error) {
	response := DepositResponse{}
	req := make(map[string]interface{})
	req["method"] = method
	req["wallet_name"] = walletName
	req["renew"] = renew

	return response,
		b.SendAuthenticatedHTTPRequest(http.MethodPost,
			bitfinexDeposit,
			req,
			&response)
}

// GetKeyPermissions checks the permissions of the key being used to generate
// this request.
func (b *Bitfinex) GetKeyPermissions() (KeyPermissions, error) {
	response := KeyPermissions{}

	return response,
		b.SendAuthenticatedHTTPRequest(http.MethodPost,
			bitfinexKeyPermissions, nil, &response)
}

// GetMarginInfo shows your trading wallet information for margin trading
func (b *Bitfinex) GetMarginInfo() ([]MarginInfo, error) {
	response := []MarginInfo{}

	return response,
		b.SendAuthenticatedHTTPRequest(http.MethodPost,
			bitfinexMarginInfo, nil, &response)
}

// GetAccountBalance returns full wallet balance information
func (b *Bitfinex) GetAccountBalance() ([]Balance, error) {
	response := []Balance{}

	return response,
		b.SendAuthenticatedHTTPRequest(http.MethodPost,
			bitfinexBalances, nil, &response)
}

// WalletTransfer move available balances between your wallets
// Amount - Amount to move
// Currency -  example "BTC"
// WalletFrom - example "exchange"
// WalletTo -  example "deposit"
func (b *Bitfinex) WalletTransfer(amount float64, currency, walletFrom, walletTo string) ([]WalletTransfer, error) {
	response := []WalletTransfer{}
	req := make(map[string]interface{})
	req["amount"] = amount
	req["currency"] = currency
	req["walletfrom"] = walletFrom
	req["walletTo"] = walletTo

	return response,
		b.SendAuthenticatedHTTPRequest(http.MethodPost,
			bitfinexTransfer,
			req,
			&response)
}

// WithdrawCryptocurrency requests a withdrawal from one of your wallets.
// For FIAT, use WithdrawFIAT
func (b *Bitfinex) WithdrawCryptocurrency(withdrawType, wallet, address, paymentID string, amount float64, c currency.Code) ([]Withdrawal, error) {
	response := []Withdrawal{}
	req := make(map[string]interface{})
	req["withdraw_type"] = withdrawType
	req["walletselected"] = wallet
	req["amount"] = strconv.FormatFloat(amount, 'f', -1, 64)
	req["address"] = address
	if c == currency.XMR {
		req["paymend_id"] = paymentID
	}

	return response,
		b.SendAuthenticatedHTTPRequest(http.MethodPost,
			bitfinexWithdrawal,
			req,
			&response)
}

<<<<<<< HEAD
func (b *Bitfinex) WithdrawFIAT(withdrawalType, walletType string, withdrawRequest *exchange.WithdrawRequest) ([]Withdrawal, error) {
	response := []Withdrawal{}
	req := make(map[string]interface{})

	req["withdraw_type"] = withdrawalType
	req["walletselected"] = walletType
	req["amount"] = strconv.FormatFloat(withdrawRequest.Amount, 'f', -1, 64)
	req["account_name"] = withdrawRequest.BankAccountName
	req["account_number"] = strconv.FormatFloat(withdrawRequest.BankAccountNumber, 'f', -1, 64)
	req["bank_name"] = withdrawRequest.BankName
	req["bank_address"] = withdrawRequest.BankAddress
	req["bank_city"] = withdrawRequest.BankCity
	req["bank_country"] = withdrawRequest.BankCountry
	req["expressWire"] = withdrawRequest.IsExpressWire
	req["swift"] = withdrawRequest.SwiftCode
	req["detail_payment"] = withdrawRequest.Description
	req["currency"] = withdrawRequest.WireCurrency
	req["account_address"] = withdrawRequest.BankAddress

	if withdrawRequest.RequiresIntermediaryBank {
		req["intermediary_bank_name"] = withdrawRequest.IntermediaryBankName
		req["intermediary_bank_address"] = withdrawRequest.IntermediaryBankAddress
		req["intermediary_bank_city"] = withdrawRequest.IntermediaryBankCity
		req["intermediary_bank_country"] = withdrawRequest.IntermediaryBankCountry
		req["intermediary_bank_account"] = strconv.FormatFloat(withdrawRequest.IntermediaryBankAccountNumber, 'f', -1, 64)
		req["intermediary_bank_swift"] = withdrawRequest.IntermediarySwiftCode
	}

	return response, b.SendAuthenticatedHTTPRequest(http.MethodPost, bitfinexWithdrawal, req, &response)
=======
// WithdrawFIAT requests a withdrawal from one of your wallets.
// For Cryptocurrency, use WithdrawCryptocurrency
func (b *Bitfinex) WithdrawFIAT(withdrawType, wallet, wireCurrency,
	accountName, bankName, bankAddress, bankCity, bankCountry, swift,
	transactionMessage, intermediaryBankName, intermediaryBankAddress,
	intermediaryBankCity, intermediaryBankCountry, intermediaryBankSwift string,
	amount, accountNumber, intermediaryBankAccountNumber float64, isExpressWire,
	requiresIntermediaryBank bool) ([]Withdrawal, error) {
	response := []Withdrawal{}
	req := make(map[string]interface{})
	req["withdraw_type"] = withdrawType
	req["walletselected"] = wallet
	req["amount"] = strconv.FormatFloat(amount, 'f', -1, 64)
	req["account_name"] = accountName
	req["account_number"] = strconv.FormatFloat(accountNumber, 'f', -1, 64)
	req["bank_name"] = bankName
	req["bank_address"] = bankAddress
	req["bank_city"] = bankCity
	req["bank_country"] = bankCountry
	req["expressWire"] = isExpressWire
	req["swift"] = swift
	req["detail_payment"] = transactionMessage
	req["currency"] = wireCurrency
	req["account_address"] = bankAddress

	if requiresIntermediaryBank {
		req["intermediary_bank_name"] = intermediaryBankName
		req["intermediary_bank_address"] = intermediaryBankAddress
		req["intermediary_bank_city"] = intermediaryBankCity
		req["intermediary_bank_country"] = intermediaryBankCountry
		req["intermediary_bank_account"] = strconv.FormatFloat(intermediaryBankAccountNumber,
			'f',
			-1,
			64)
		req["intermediary_bank_swift"] = intermediaryBankSwift
	}

	return response,
		b.SendAuthenticatedHTTPRequest(http.MethodPost,
			bitfinexWithdrawal,
			req,
			&response)
>>>>>>> 2cb24131
}

// NewOrder submits a new order and returns a order information
// Major Upgrade needed on this function to include all query params
func (b *Bitfinex) NewOrder(currencyPair string, amount, price float64, buy bool, orderType string, hidden bool) (Order, error) {
	response := Order{}
	req := make(map[string]interface{})
	req["symbol"] = currencyPair
	req["amount"] = strconv.FormatFloat(amount, 'f', -1, 64)
	req["price"] = strconv.FormatFloat(price, 'f', -1, 64)
	req["exchange"] = "bitfinex"
	req["type"] = orderType
	req["is_hidden"] = hidden

	if buy {
		req["side"] = "buy"
	} else {
		req["side"] = "sell"
	}

	return response,
		b.SendAuthenticatedHTTPRequest(http.MethodPost,
			bitfinexOrderNew,
			req,
			&response)
}

// NewOrderMulti allows several new orders at once
func (b *Bitfinex) NewOrderMulti(orders []PlaceOrder) (OrderMultiResponse, error) {
	response := OrderMultiResponse{}
	req := make(map[string]interface{})
	req["orders"] = orders

	return response,
		b.SendAuthenticatedHTTPRequest(http.MethodPost,
			bitfinexOrderNewMulti,
			req,
			&response)
}

// CancelExistingOrder cancels a single order by OrderID
func (b *Bitfinex) CancelExistingOrder(orderID int64) (Order, error) {
	response := Order{}
	req := make(map[string]interface{})
	req["order_id"] = orderID

	return response,
		b.SendAuthenticatedHTTPRequest(http.MethodPost,
			bitfinexOrderCancel,
			req,
			&response)
}

// CancelMultipleOrders cancels multiple orders
func (b *Bitfinex) CancelMultipleOrders(orderIDs []int64) (string, error) {
	response := GenericResponse{}
	req := make(map[string]interface{})
	req["order_ids"] = orderIDs

	return response.Result,
		b.SendAuthenticatedHTTPRequest(http.MethodPost,
			bitfinexOrderCancelMulti,
			req,
			nil)
}

// CancelAllExistingOrders cancels all active and open orders
func (b *Bitfinex) CancelAllExistingOrders() (string, error) {
	response := GenericResponse{}

	return response.Result,
		b.SendAuthenticatedHTTPRequest(http.MethodPost,
			bitfinexOrderCancelAll,
			nil,
			nil)
}

// ReplaceOrder replaces an older order with a new order
func (b *Bitfinex) ReplaceOrder(orderID int64, symbol string, amount, price float64, buy bool, orderType string, hidden bool) (Order, error) {
	response := Order{}
	req := make(map[string]interface{})
	req["order_id"] = orderID
	req["symbol"] = symbol
	req["amount"] = strconv.FormatFloat(amount, 'f', -1, 64)
	req["price"] = strconv.FormatFloat(price, 'f', -1, 64)
	req["exchange"] = "bitfinex"
	req["type"] = orderType
	req["is_hidden"] = hidden

	if buy {
		req["side"] = "buy"
	} else {
		req["side"] = "sell"
	}

	return response,
		b.SendAuthenticatedHTTPRequest(http.MethodPost,
			bitfinexOrderCancelReplace,
			req,
			&response)
}

// GetOrderStatus returns order status information
func (b *Bitfinex) GetOrderStatus(orderID int64) (Order, error) {
	orderStatus := Order{}
	req := make(map[string]interface{})
	req["order_id"] = orderID

	return orderStatus,
		b.SendAuthenticatedHTTPRequest(http.MethodPost,
			bitfinexOrderStatus,
			req,
			&orderStatus)
}

// GetInactiveOrders returns order status information
func (b *Bitfinex) GetInactiveOrders() ([]Order, error) {
	var response []Order
	req := make(map[string]interface{})
	req["limit"] = "100"

	return response,
		b.SendAuthenticatedHTTPRequest(http.MethodPost,
			bitfinexInactiveOrders,
			req,
			&response)
}

// GetOpenOrders returns all active orders and statuses
func (b *Bitfinex) GetOpenOrders() ([]Order, error) {
	var response []Order

	return response,
		b.SendAuthenticatedHTTPRequest(http.MethodPost,
			bitfinexOrders,
			nil,
			&response)
}

// GetActivePositions returns an array of active positions
func (b *Bitfinex) GetActivePositions() ([]Position, error) {
	response := []Position{}

	return response,
		b.SendAuthenticatedHTTPRequest(http.MethodPost,
			bitfinexPositions,
			nil,
			&response)
}

// ClaimPosition allows positions to be claimed
func (b *Bitfinex) ClaimPosition(positionID int) (Position, error) {
	response := Position{}
	req := make(map[string]interface{})
	req["position_id"] = positionID

	return response,
		b.SendAuthenticatedHTTPRequest(http.MethodPost,
			bitfinexClaimPosition,
			nil,
			nil)
}

// GetBalanceHistory returns balance history for the account
func (b *Bitfinex) GetBalanceHistory(symbol string, timeSince, timeUntil time.Time, limit int, wallet string) ([]BalanceHistory, error) {
	response := []BalanceHistory{}
	req := make(map[string]interface{})
	req["currency"] = symbol

	if !timeSince.IsZero() {
		req["since"] = timeSince
	}
	if !timeUntil.IsZero() {
		req["until"] = timeUntil
	}
	if limit > 0 {
		req["limit"] = limit
	}
	if len(wallet) > 0 {
		req["wallet"] = wallet
	}

	return response,
		b.SendAuthenticatedHTTPRequest(http.MethodPost,
			bitfinexHistory,
			req,
			&response)
}

// GetMovementHistory returns an array of past deposits and withdrawals
func (b *Bitfinex) GetMovementHistory(symbol, method string, timeSince, timeUntil time.Time, limit int) ([]MovementHistory, error) {
	response := []MovementHistory{}
	req := make(map[string]interface{})
	req["currency"] = symbol

	if len(method) > 0 {
		req["method"] = method
	}
	if !timeSince.IsZero() {
		req["since"] = timeSince
	}
	if !timeUntil.IsZero() {
		req["until"] = timeUntil
	}
	if limit > 0 {
		req["limit"] = limit
	}

	return response,
		b.SendAuthenticatedHTTPRequest(http.MethodPost,
			bitfinexHistoryMovements,
			req,
			&response)
}

// GetTradeHistory returns past executed trades
func (b *Bitfinex) GetTradeHistory(currencyPair string, timestamp, until time.Time, limit, reverse int) ([]TradeHistory, error) {
	response := []TradeHistory{}
	req := make(map[string]interface{})
	req["currency"] = currencyPair
	req["timestamp"] = timestamp

	if !until.IsZero() {
		req["until"] = until
	}
	if limit > 0 {
		req["limit"] = limit
	}
	if reverse > 0 {
		req["reverse"] = reverse
	}

	return response,
		b.SendAuthenticatedHTTPRequest(http.MethodPost,
			bitfinexTradeHistory,
			req,
			&response)
}

// NewOffer submits a new offer
func (b *Bitfinex) NewOffer(symbol string, amount, rate float64, period int64, direction string) (Offer, error) {
	response := Offer{}
	req := make(map[string]interface{})
	req["currency"] = symbol
	req["amount"] = amount
	req["rate"] = rate
	req["period"] = period
	req["direction"] = direction

	return response,
		b.SendAuthenticatedHTTPRequest(http.MethodPost,
			bitfinexOfferNew,
			req,
			&response)
}

// CancelOffer cancels offer by offerID
func (b *Bitfinex) CancelOffer(offerID int64) (Offer, error) {
	response := Offer{}
	req := make(map[string]interface{})
	req["offer_id"] = offerID

	return response,
		b.SendAuthenticatedHTTPRequest(http.MethodPost,
			bitfinexOfferCancel,
			req,
			&response)
}

// GetOfferStatus checks offer status whether it has been cancelled, execute or
// is still active
func (b *Bitfinex) GetOfferStatus(offerID int64) (Offer, error) {
	response := Offer{}
	req := make(map[string]interface{})
	req["offer_id"] = offerID

	return response,
		b.SendAuthenticatedHTTPRequest(http.MethodPost,
			bitfinexOrderStatus,
			req,
			&response)
}

// GetActiveCredits returns all available credits
func (b *Bitfinex) GetActiveCredits() ([]Offer, error) {
	response := []Offer{}

	return response,
		b.SendAuthenticatedHTTPRequest(http.MethodPost,
			bitfinexActiveCredits,
			nil,
			&response)
}

// GetActiveOffers returns all current active offers
func (b *Bitfinex) GetActiveOffers() ([]Offer, error) {
	response := []Offer{}

	return response,
		b.SendAuthenticatedHTTPRequest(http.MethodPost,
			bitfinexOffers,
			nil,
			&response)
}

// GetActiveMarginFunding returns an array of active margin funds
func (b *Bitfinex) GetActiveMarginFunding() ([]MarginFunds, error) {
	response := []MarginFunds{}

	return response,
		b.SendAuthenticatedHTTPRequest(http.MethodPost,
			bitfinexMarginActiveFunds,
			nil,
			&response)
}

// GetUnusedMarginFunds returns an array of funding borrowed but not currently
// used
func (b *Bitfinex) GetUnusedMarginFunds() ([]MarginFunds, error) {
	response := []MarginFunds{}

	return response,
		b.SendAuthenticatedHTTPRequest(http.MethodPost,
			bitfinexMarginUnusedFunds,
			nil,
			&response)
}

// GetMarginTotalTakenFunds returns an array of active funding used in a
// position
func (b *Bitfinex) GetMarginTotalTakenFunds() ([]MarginTotalTakenFunds, error) {
	response := []MarginTotalTakenFunds{}

	return response,
		b.SendAuthenticatedHTTPRequest(http.MethodPost,
			bitfinexMarginTotalFunds,
			nil,
			&response)
}

// CloseMarginFunding closes an unused or used taken fund
func (b *Bitfinex) CloseMarginFunding(swapID int64) (Offer, error) {
	response := Offer{}
	req := make(map[string]interface{})
	req["swap_id"] = swapID

	return response,
		b.SendAuthenticatedHTTPRequest(http.MethodPost,
			bitfinexMarginClose,
			req,
			&response)
}

// SendHTTPRequest sends an unauthenticated request
func (b *Bitfinex) SendHTTPRequest(path string, result interface{}, verbose bool) error {
	return b.SendPayload(http.MethodGet, path, nil, nil, result, false, verbose)
}

// SendAuthenticatedHTTPRequest sends an autheticated http request and json
// unmarshals result to a supplied variable
func (b *Bitfinex) SendAuthenticatedHTTPRequest(method, path string, params map[string]interface{}, result interface{}) error {
	if !b.AuthenticatedAPISupport {
		return fmt.Errorf(exchange.WarningAuthenticatedRequestWithoutCredentialsSet,
			b.Name)
	}

	if b.Nonce.Get() == 0 {
		b.Nonce.Set(time.Now().UnixNano())
	} else {
		b.Nonce.Inc()
	}

	req := make(map[string]interface{})
	req["request"] = fmt.Sprintf("%s%s", bitfinexAPIVersion, path)
	req["nonce"] = b.Nonce.String()

	for key, value := range params {
		req[key] = value
	}

	PayloadJSON, err := common.JSONEncode(req)
	if err != nil {
		return errors.New("sendAuthenticatedAPIRequest: unable to JSON request")
	}

	if b.Verbose {
		log.Debugf("Request JSON: %s\n", PayloadJSON)
	}

	PayloadBase64 := common.Base64Encode(PayloadJSON)
	hmac := common.GetHMAC(common.HashSHA512_384, []byte(PayloadBase64),
		[]byte(b.APISecret))
	headers := make(map[string]string)
	headers["X-BFX-APIKEY"] = b.APIKey
	headers["X-BFX-PAYLOAD"] = PayloadBase64
	headers["X-BFX-SIGNATURE"] = common.HexEncodeToString(hmac)

	return b.SendPayload(method,
		b.APIUrl+bitfinexAPIVersion+path,
		headers,
		nil,
		result,
		true,
		b.Verbose)
}

// GetFee returns an estimate of fee based on type of transaction
func (b *Bitfinex) GetFee(feeBuilder *exchange.FeeBuilder) (float64, error) {
	var fee float64

	switch feeBuilder.FeeType {
	case exchange.CryptocurrencyTradeFee:
		accountInfos, err := b.GetAccountInformation()
		if err != nil {
			return 0, err
		}
		fee, err = b.CalculateTradingFee(accountInfos,
			feeBuilder.PurchasePrice,
			feeBuilder.Amount,
			feeBuilder.Pair.Base,
			feeBuilder.IsMaker)
		if err != nil {
			return 0, err
		}
	case exchange.CyptocurrencyDepositFee:
		//TODO: fee is charged when < $1000USD is transferred, need to infer value in some way
		fee = 0
	case exchange.CryptocurrencyWithdrawalFee:
		accountFees, err := b.GetAccountFees()
		if err != nil {
			return 0, err
		}
		fee, err = b.GetCryptocurrencyWithdrawalFee(feeBuilder.Pair.Base,
			accountFees)
		if err != nil {
			return 0, err
		}
	case exchange.InternationalBankDepositFee:
		fee = getInternationalBankDepositFee(feeBuilder.Amount)
	case exchange.InternationalBankWithdrawalFee:
		fee = getInternationalBankWithdrawalFee(feeBuilder.Amount)
	}
	if fee < 0 {
		fee = 0
	}
	return fee, nil
}

// GetCryptocurrencyWithdrawalFee returns an estimate of fee based on type of transaction
func (b *Bitfinex) GetCryptocurrencyWithdrawalFee(c currency.Code, accountFees AccountFees) (fee float64, err error) {
	switch result := accountFees.Withdraw[c.String()].(type) {
	case string:
		fee, err = strconv.ParseFloat(result, 64)
		if err != nil {
			return 0, err
		}
	case float64:
		fee = result
	}

	return fee, nil
}

func getInternationalBankDepositFee(amount float64) float64 {
	return 0.001 * amount
}

func getInternationalBankWithdrawalFee(amount float64) float64 {
	return 0.001 * amount
}

// CalculateTradingFee returns an estimate of fee based on type of whether is maker or taker fee
func (b *Bitfinex) CalculateTradingFee(accountInfos []AccountInfo, purchasePrice, amount float64, c currency.Code, isMaker bool) (fee float64, err error) {
	for _, i := range accountInfos {
		for _, j := range i.Fees {
			if c.String() == j.Pairs {
				if isMaker {
					fee = j.MakerFees
				} else {
					fee = j.TakerFees
				}
				break
			}
		}
		if fee > 0 {
			break
		}
	}
	return (fee / 100) * purchasePrice * amount, err
}

// ConvertSymbolToWithdrawalType You need to have specific withdrawal types to withdraw from Bitfinex
func (b *Bitfinex) ConvertSymbolToWithdrawalType(c currency.Code) string {
	switch c {
	case currency.BTC:
		return "bitcoin"
	case currency.LTC:
		return "litecoin"
	case currency.ETH:
		return "ethereum"
	case currency.ETC:
		return "ethereumc"
	case currency.USDT:
		return "tetheruso"
	case currency.ZEC:
		return "zcash"
	case currency.XMR:
		return "monero"
	case currency.DSH:
		return "dash"
	case currency.XRP:
		return "ripple"
	case currency.SAN:
		return "santiment"
	case currency.OMG:
		return "omisego"
	case currency.BCH:
		return "bcash"
	case currency.ETP:
		return "metaverse"
	case currency.AVT:
		return "aventus"
	case currency.EDO:
		return "eidoo"
	case currency.BTG:
		return "bgold"
	case currency.DATA:
		return "datacoin"
	case currency.GNT:
		return "golem"
	case currency.SNT:
		return "status"
	default:
		return c.Lower().String()
	}
}

// ConvertSymbolToDepositMethod returns a converted currency deposit method
func (b *Bitfinex) ConvertSymbolToDepositMethod(c currency.Code) (method string, err error) {
	switch c {
	case currency.BTC:
		method = "bitcoin"
	case currency.LTC:
		method = "litecoin"
	case currency.ETH:
		method = "ethereum"
	case currency.ETC:
		method = "ethereumc"
	case currency.USDT:
		method = "tetheruso"
	case currency.ZEC:
		method = "zcash"
	case currency.XMR:
		method = "monero"
	case currency.BCH:
		method = "bcash"
	case currency.MIOTA:
		method = "iota"
	default:
		err = fmt.Errorf("currency %s not supported in method list",
			c)
	}
	return
}<|MERGE_RESOLUTION|>--- conflicted
+++ resolved
@@ -616,7 +616,6 @@
 			&response)
 }
 
-<<<<<<< HEAD
 func (b *Bitfinex) WithdrawFIAT(withdrawalType, walletType string, withdrawRequest *exchange.WithdrawRequest) ([]Withdrawal, error) {
 	response := []Withdrawal{}
 	req := make(map[string]interface{})
@@ -646,50 +645,6 @@
 	}
 
 	return response, b.SendAuthenticatedHTTPRequest(http.MethodPost, bitfinexWithdrawal, req, &response)
-=======
-// WithdrawFIAT requests a withdrawal from one of your wallets.
-// For Cryptocurrency, use WithdrawCryptocurrency
-func (b *Bitfinex) WithdrawFIAT(withdrawType, wallet, wireCurrency,
-	accountName, bankName, bankAddress, bankCity, bankCountry, swift,
-	transactionMessage, intermediaryBankName, intermediaryBankAddress,
-	intermediaryBankCity, intermediaryBankCountry, intermediaryBankSwift string,
-	amount, accountNumber, intermediaryBankAccountNumber float64, isExpressWire,
-	requiresIntermediaryBank bool) ([]Withdrawal, error) {
-	response := []Withdrawal{}
-	req := make(map[string]interface{})
-	req["withdraw_type"] = withdrawType
-	req["walletselected"] = wallet
-	req["amount"] = strconv.FormatFloat(amount, 'f', -1, 64)
-	req["account_name"] = accountName
-	req["account_number"] = strconv.FormatFloat(accountNumber, 'f', -1, 64)
-	req["bank_name"] = bankName
-	req["bank_address"] = bankAddress
-	req["bank_city"] = bankCity
-	req["bank_country"] = bankCountry
-	req["expressWire"] = isExpressWire
-	req["swift"] = swift
-	req["detail_payment"] = transactionMessage
-	req["currency"] = wireCurrency
-	req["account_address"] = bankAddress
-
-	if requiresIntermediaryBank {
-		req["intermediary_bank_name"] = intermediaryBankName
-		req["intermediary_bank_address"] = intermediaryBankAddress
-		req["intermediary_bank_city"] = intermediaryBankCity
-		req["intermediary_bank_country"] = intermediaryBankCountry
-		req["intermediary_bank_account"] = strconv.FormatFloat(intermediaryBankAccountNumber,
-			'f',
-			-1,
-			64)
-		req["intermediary_bank_swift"] = intermediaryBankSwift
-	}
-
-	return response,
-		b.SendAuthenticatedHTTPRequest(http.MethodPost,
-			bitfinexWithdrawal,
-			req,
-			&response)
->>>>>>> 2cb24131
 }
 
 // NewOrder submits a new order and returns a order information
