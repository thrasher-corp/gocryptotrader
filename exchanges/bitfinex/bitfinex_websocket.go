--- conflicted
+++ resolved
@@ -29,6 +29,8 @@
 	"github.com/thrasher-corp/gocryptotrader/log"
 )
 
+var comms = make(chan stream.Response)
+
 type checksum struct {
 	Token    int
 	Sequence int64
@@ -45,7 +47,7 @@
 	}
 	spotWebsocket, err := b.Websocket.GetAssetWebsocket(asset.Spot)
 	if err != nil {
-		return err
+		return fmt.Errorf("%w asset type: %v", err, asset.Spot)
 	}
 	var dialer websocket.Dialer
 	err = spotWebsocket.Conn.Dial(&dialer, http.Header{})
@@ -55,8 +57,8 @@
 			err)
 	}
 
+	b.Websocket.Wg.Add(1)
 	go b.wsReadData(spotWebsocket.Conn)
-
 	if b.Websocket.CanUseAuthenticatedEndpoints() {
 		err = spotWebsocket.AuthConn.Dial(&dialer, http.Header{})
 		if err != nil {
@@ -66,6 +68,7 @@
 				err)
 			b.Websocket.SetCanUseAuthenticatedEndpoints(false)
 		}
+		b.Websocket.Wg.Add(1)
 		go b.wsReadData(spotWebsocket.AuthConn)
 		err = b.WsSendAuth(context.TODO())
 		if err != nil {
@@ -77,23 +80,28 @@
 		}
 	}
 
-	return nil
+	b.Websocket.Wg.Add(1)
+	go b.WsDataHandler()
+	return b.ConfigureWS()
 }
 
 // wsReadData receives and passes on websocket messages for processing
 func (b *Bitfinex) wsReadData(ws stream.Connection) {
-	spotWebsocket, err := b.Websocket.GetAssetWebsocket(asset.Spot)
-	if err != nil {
-		log.Errorf(log.ExchangeSys, "%v asset type: %v", err, asset.Spot)
-		return
-	}
-	spotWebsocket.Wg.Add(1)
-	defer spotWebsocket.Wg.Done()
+	defer b.Websocket.Wg.Done()
+	for {
+		resp := ws.ReadMessage()
+		if resp.Raw == nil {
+			return
+		}
+		comms <- resp
+	}
+}
+
+// WsDataHandler handles data from wsReadData
+func (b *Bitfinex) WsDataHandler() {
+	defer b.Websocket.Wg.Done()
 	for {
 		select {
-<<<<<<< HEAD
-		case <-spotWebsocket.ShutdownC:
-=======
 		case <-b.Websocket.ShutdownC:
 			select {
 			case resp := <-comms:
@@ -107,13 +115,8 @@
 				}
 			default:
 			}
->>>>>>> 59469331
 			return
-		default:
-			resp := ws.ReadMessage()
-			if resp.Raw == nil {
-				return
-			}
+		case resp := <-comms:
 			if resp.Type != websocket.TextMessage {
 				continue
 			}
@@ -126,10 +129,6 @@
 }
 
 func (b *Bitfinex) wsHandleData(respRaw []byte) error {
-	spotWebsocket, err := b.Websocket.GetAssetWebsocket(asset.Spot)
-	if err != nil {
-		return err
-	}
 	var result interface{}
 	if err := json.Unmarshal(respRaw, &result); err != nil {
 		return err
@@ -147,6 +146,10 @@
 		eventType, hasEventType := d[1].(string)
 
 		if chanID != 0 {
+			spotWebsocket, err := b.Websocket.GetAssetWebsocket(asset.Spot)
+			if err != nil {
+				return fmt.Errorf("%w asset type: %v", err, asset.Spot)
+			}
 			if c := spotWebsocket.GetSubscription(chanID); c != nil {
 				return b.handleWSChannelUpdate(c, eventType, d)
 			}
@@ -496,15 +499,14 @@
 // handleWSSubscribed parses a subscription response and registers the chanID key immediately, before updating subscribeToChan via IncomingWithData chan
 // wsHandleData happens sequentially, so by rekeying on chanID immediately we ensure the first message is not dropped
 func (b *Bitfinex) handleWSSubscribed(respRaw []byte) error {
+	subID, err := jsonparser.GetUnsafeString(respRaw, "subId")
+	if err != nil {
+		return fmt.Errorf("%w 'subId': %w from message: %s", errParsingWSField, err, respRaw)
+	}
 	spotWebsocket, err := b.Websocket.GetAssetWebsocket(asset.Spot)
 	if err != nil {
-		return err
-	}
-	subID, err := jsonparser.GetUnsafeString(respRaw, "subId")
-	if err != nil {
-		return fmt.Errorf("%w 'subId': %w from message: %s", errParsingWSField, err, respRaw)
-	}
-
+		return fmt.Errorf("%w asset type: %v", err, asset.Spot)
+	}
 	c := spotWebsocket.GetSubscription(subID)
 	if c == nil {
 		return fmt.Errorf("%w: %w subID: %s", stream.ErrSubscriptionFailure, subscription.ErrNotFound, subID)
@@ -520,13 +522,9 @@
 	c.Key = int(chanID)
 
 	// subscribeToChan removes the old subID keyed Subscription
-<<<<<<< HEAD
-	spotWebsocket.AddSuccessfulSubscriptions(*c)
-=======
-	if err := b.Websocket.AddSuccessfulSubscriptions(c); err != nil {
+	if err := spotWebsocket.AddSuccessfulSubscriptions(c); err != nil {
 		return fmt.Errorf("%w: %w subID: %s", stream.ErrSubscriptionFailure, err, subID)
 	}
->>>>>>> 59469331
 
 	if b.Verbose {
 		log.Debugf(log.ExchangeSys, "%s Subscribed to Channel: %s Pair: %s ChannelID: %d\n", b.Name, c.Channel, c.Pairs, chanID)
@@ -1656,16 +1654,9 @@
 	return b.Websocket.Orderbook.Update(&orderbookUpdate)
 }
 
+// resubOrderbook resubscribes the orderbook after a consistency error, probably a failed checksum,
+// which forces a fresh snapshot. If we don't do this the orderbook will keep erroring and drifting.
 // Flushing the orderbook happens immediately, but the ReSub itself is a go routine to avoid blocking the WS data channel
-<<<<<<< HEAD
-func (b *Bitfinex) resubOrderbook(c *subscription.Subscription) {
-	spotWebsocket, err := b.Websocket.GetAssetWebsocket(asset.Spot)
-	if err != nil {
-		log.Errorf(log.ExchangeSys, "%v asset type: %v", err, asset.Spot)
-		return
-	}
-	if err := spotWebsocket.Orderbook.FlushOrderbook(c.Pair, c.Asset); err != nil {
-=======
 func (b *Bitfinex) resubOrderbook(c *subscription.Subscription) error {
 	if c == nil {
 		return fmt.Errorf("%w: Subscription param", common.ErrNilPointer)
@@ -1675,12 +1666,15 @@
 	}
 	if err := b.Websocket.Orderbook.FlushOrderbook(c.Pairs[0], c.Asset); err != nil {
 		// Non-fatal error
->>>>>>> 59469331
 		log.Errorf(log.ExchangeSys, "%s error flushing orderbook: %v", b.Name, err)
 	}
 
 	// Resub will block so we have to do this in a goro
 	go func() {
+		spotWebsocket, err := b.Websocket.GetAssetWebsocket(asset.Spot)
+		if err != nil {
+			log.Errorf(log.ExchangeSys, "%w asset type: %v", err, asset.Spot)
+		}
 		if err := spotWebsocket.ResubscribeToChannel(c); err != nil {
 			log.Errorf(log.ExchangeSys, "%s error resubscribing orderbook: %v", b.Name, err)
 		}
@@ -1733,7 +1727,7 @@
 func (b *Bitfinex) ConfigureWS() error {
 	spotWebsocket, err := b.Websocket.GetAssetWebsocket(asset.Spot)
 	if err != nil {
-		return err
+		return fmt.Errorf("%w asset type: %v", err, asset.Spot)
 	}
 	return spotWebsocket.Conn.SendJSONMessage(map[string]interface{}{
 		"event": "conf",
@@ -1753,15 +1747,7 @@
 
 // subscribeToChan handles a single subscription and parses the result
 // on success it adds the subscription to the websocket
-<<<<<<< HEAD
-func (b *Bitfinex) subscribeToChan(chans []subscription.Subscription) error {
-	spotWebsocket, err := b.Websocket.GetAssetWebsocket(asset.Spot)
-	if err != nil {
-		return err
-	}
-=======
 func (b *Bitfinex) subscribeToChan(chans subscription.List) error {
->>>>>>> 59469331
 	if len(chans) != 1 {
 		return errors.New("subscription batching limited to 1")
 	}
@@ -1770,6 +1756,10 @@
 	req, err := subscribeReq(c)
 	if err != nil {
 		return fmt.Errorf("%w: %w; Channel: %s Pair: %s", stream.ErrSubscriptionFailure, err, c.Channel, c.Pairs)
+	}
+	spotWebsocket, err := b.Websocket.GetAssetWebsocket(asset.Spot)
+	if err != nil {
+		return fmt.Errorf("%w asset type: %v", err, asset.Spot)
 	}
 
 	// subId is a single round-trip identifier that provides linking sub requests to chanIDs
@@ -1780,26 +1770,14 @@
 	// Add a temporary Key so we can find this Sub when we get the resp without delay or context switch
 	// Otherwise we might drop the first messages after the subscribed resp
 	c.Key = subID // Note subID string type avoids conflicts with later chanID key
-<<<<<<< HEAD
-
-	c.State = subscription.SubscribingState
-	err = spotWebsocket.AddSubscription(&c)
-	if err != nil {
-		return fmt.Errorf("%w Channel: %s Pair: %s Error: %w", stream.ErrSubscriptionFailure, c.Channel, c.Pair, err)
-	}
-
-	// Always remove the temporary subscription keyed by subID
-	defer spotWebsocket.RemoveSubscriptions(c)
-=======
-	if err = b.Websocket.AddSubscriptions(c); err != nil {
+	if err = spotWebsocket.AddSubscriptions(c); err != nil {
 		return fmt.Errorf("%w Channel: %s Pair: %s Error: %w", stream.ErrSubscriptionFailure, c.Channel, c.Pairs, err)
 	}
 
 	// Always remove the temporary subscription keyed by subID
 	defer func() {
-		_ = b.Websocket.RemoveSubscriptions(c)
+		_ = spotWebsocket.RemoveSubscriptions(c)
 	}()
->>>>>>> 59469331
 
 	respRaw, err := spotWebsocket.Conn.SendMessageReturnResponse("subscribe:"+subID, req)
 	if err != nil {
@@ -1883,10 +1861,6 @@
 	if len(chans) != 1 {
 		return errors.New("subscription batching limited to 1")
 	}
-	spotWebsocket, err := b.Websocket.GetAssetWebsocket(asset.Spot)
-	if err != nil {
-		return err
-	}
 	c := chans[0]
 	chanID, ok := c.Key.(int)
 	if !ok {
@@ -1897,7 +1871,10 @@
 		"event":  "unsubscribe",
 		"chanId": chanID,
 	}
-
+	spotWebsocket, err := b.Websocket.GetAssetWebsocket(asset.Spot)
+	if err != nil {
+		return fmt.Errorf("%w asset type: %v", err, asset.Spot)
+	}
 	respRaw, err := spotWebsocket.Conn.SendMessageReturnResponse("unsubscribe:"+strconv.Itoa(chanID), req)
 	if err != nil {
 		return err
@@ -1909,13 +1886,7 @@
 		return wErr
 	}
 
-<<<<<<< HEAD
-	spotWebsocket.RemoveSubscriptions(c)
-
-	return nil
-=======
-	return b.Websocket.RemoveSubscriptions(c)
->>>>>>> 59469331
+	return spotWebsocket.RemoveSubscriptions(c)
 }
 
 // getErrResp takes a json response string and looks for an error event type
@@ -1947,10 +1918,6 @@
 
 // WsSendAuth sends a authenticated event payload
 func (b *Bitfinex) WsSendAuth(ctx context.Context) error {
-	spotWebsocket, err := b.Websocket.GetAssetWebsocket(asset.Spot)
-	if err != nil {
-		return err
-	}
 	creds, err := b.GetCredentials(ctx)
 	if err != nil {
 		return err
@@ -1973,6 +1940,10 @@
 		AuthNonce:     nonce,
 		DeadManSwitch: 0,
 	}
+	spotWebsocket, err := b.Websocket.GetAssetWebsocket(asset.Spot)
+	if err != nil {
+		return fmt.Errorf("%w asset type: %v", err, asset.Spot)
+	}
 	err = spotWebsocket.AuthConn.SendJSONMessage(request)
 	if err != nil {
 		b.Websocket.SetCanUseAuthenticatedEndpoints(false)
@@ -1985,7 +1956,7 @@
 func (b *Bitfinex) WsNewOrder(data *WsNewOrderRequest) (string, error) {
 	spotWebsocket, err := b.Websocket.GetAssetWebsocket(asset.Spot)
 	if err != nil {
-		return "", err
+		return "", fmt.Errorf("%w asset type: %v", err, asset.Spot)
 	}
 	data.CustomID = spotWebsocket.AuthConn.GenerateMessageID(false)
 	request := makeRequestInterface(wsOrderNew, data)
@@ -2045,11 +2016,11 @@
 
 // WsModifyOrder authenticated modify order request
 func (b *Bitfinex) WsModifyOrder(data *WsUpdateOrderRequest) error {
+	request := makeRequestInterface(wsOrderUpdate, data)
 	spotWebsocket, err := b.Websocket.GetAssetWebsocket(asset.Spot)
 	if err != nil {
-		return err
-	}
-	request := makeRequestInterface(wsOrderUpdate, data)
+		return fmt.Errorf("%w asset type: %v", err, asset.Spot)
+	}
 	resp, err := spotWebsocket.AuthConn.SendMessageReturnResponse(data.OrderID, request)
 	if err != nil {
 		return err
@@ -2091,27 +2062,27 @@
 
 // WsCancelMultiOrders authenticated cancel multi order request
 func (b *Bitfinex) WsCancelMultiOrders(orderIDs []int64) error {
-	spotWebsocket, err := b.Websocket.GetAssetWebsocket(asset.Spot)
-	if err != nil {
-		return err
-	}
 	cancel := WsCancelGroupOrdersRequest{
 		OrderID: orderIDs,
 	}
 	request := makeRequestInterface(wsCancelMultipleOrders, cancel)
+	spotWebsocket, err := b.Websocket.GetAssetWebsocket(asset.Spot)
+	if err != nil {
+		return fmt.Errorf("%w asset type: %v", err, asset.Spot)
+	}
 	return spotWebsocket.AuthConn.SendJSONMessage(request)
 }
 
 // WsCancelOrder authenticated cancel order request
 func (b *Bitfinex) WsCancelOrder(orderID int64) error {
-	spotWebsocket, err := b.Websocket.GetAssetWebsocket(asset.Spot)
-	if err != nil {
-		return err
-	}
 	cancel := WsCancelOrderRequest{
 		OrderID: orderID,
 	}
 	request := makeRequestInterface(wsOrderCancel, cancel)
+	spotWebsocket, err := b.Websocket.GetAssetWebsocket(asset.Spot)
+	if err != nil {
+		return fmt.Errorf("%w asset type: %v", err, asset.Spot)
+	}
 	resp, err := spotWebsocket.AuthConn.SendMessageReturnResponse(orderID, request)
 	if err != nil {
 		return err
@@ -2152,35 +2123,35 @@
 
 // WsCancelAllOrders authenticated cancel all orders request
 func (b *Bitfinex) WsCancelAllOrders() error {
-	spotWebsocket, err := b.Websocket.GetAssetWebsocket(asset.Spot)
-	if err != nil {
-		return err
-	}
 	cancelAll := WsCancelAllOrdersRequest{All: 1}
 	request := makeRequestInterface(wsCancelMultipleOrders, cancelAll)
+	spotWebsocket, err := b.Websocket.GetAssetWebsocket(asset.Spot)
+	if err != nil {
+		return fmt.Errorf("%w asset type: %v", err, asset.Spot)
+	}
 	return spotWebsocket.AuthConn.SendJSONMessage(request)
 }
 
 // WsNewOffer authenticated new offer request
 func (b *Bitfinex) WsNewOffer(data *WsNewOfferRequest) error {
+	request := makeRequestInterface(wsFundingOfferNew, data)
 	spotWebsocket, err := b.Websocket.GetAssetWebsocket(asset.Spot)
 	if err != nil {
-		return err
-	}
-	request := makeRequestInterface(wsFundingOfferNew, data)
+		return fmt.Errorf("%w asset type: %v", err, asset.Spot)
+	}
 	return spotWebsocket.AuthConn.SendJSONMessage(request)
 }
 
 // WsCancelOffer authenticated cancel offer request
 func (b *Bitfinex) WsCancelOffer(orderID int64) error {
-	spotWebsocket, err := b.Websocket.GetAssetWebsocket(asset.Spot)
-	if err != nil {
-		return err
-	}
 	cancel := WsCancelOrderRequest{
 		OrderID: orderID,
 	}
 	request := makeRequestInterface(wsFundingOfferCancel, cancel)
+	spotWebsocket, err := b.Websocket.GetAssetWebsocket(asset.Spot)
+	if err != nil {
+		return fmt.Errorf("%w asset type: %v", err, asset.Spot)
+	}
 	resp, err := spotWebsocket.AuthConn.SendMessageReturnResponse(orderID, request)
 	if err != nil {
 		return err
