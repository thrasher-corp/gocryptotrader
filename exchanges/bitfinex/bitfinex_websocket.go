package bitfinex

import (
	"context"
	"encoding/json"
	"errors"
	"fmt"
	"hash/crc32"
	"net/http"
	"sort"
	"strconv"
	"strings"
	"sync"
	"text/template"
	"time"

	"github.com/Masterminds/sprig/v3"
	"github.com/buger/jsonparser"
	"github.com/gorilla/websocket"
	"github.com/thrasher-corp/gocryptotrader/common"
	"github.com/thrasher-corp/gocryptotrader/common/convert"
	"github.com/thrasher-corp/gocryptotrader/common/crypto"
	"github.com/thrasher-corp/gocryptotrader/currency"
	"github.com/thrasher-corp/gocryptotrader/exchanges/asset"
	"github.com/thrasher-corp/gocryptotrader/exchanges/kline"
	"github.com/thrasher-corp/gocryptotrader/exchanges/order"
	"github.com/thrasher-corp/gocryptotrader/exchanges/orderbook"
	"github.com/thrasher-corp/gocryptotrader/exchanges/request"
	"github.com/thrasher-corp/gocryptotrader/exchanges/stream"
	"github.com/thrasher-corp/gocryptotrader/exchanges/subscription"
	"github.com/thrasher-corp/gocryptotrader/exchanges/ticker"
	"github.com/thrasher-corp/gocryptotrader/exchanges/trade"
	"github.com/thrasher-corp/gocryptotrader/log"
)

var defaultSubscriptions = subscription.List{
	{Enabled: true, Channel: subscription.TickerChannel, Asset: asset.All},
	{Enabled: true, Channel: subscription.AllTradesChannel, Asset: asset.All},
	{Enabled: true, Channel: subscription.CandlesChannel, Asset: asset.Spot, Interval: kline.OneMin},
	{Enabled: true, Channel: subscription.CandlesChannel, Asset: asset.Margin, Interval: kline.OneMin},
	{Enabled: true, Channel: subscription.CandlesChannel, Asset: asset.MarginFunding, Interval: kline.OneMin, Params: map[string]any{CandlesPeriodKey: "p30"}},
	{Enabled: true, Channel: subscription.OrderbookChannel, Asset: asset.All, Levels: 100, Params: map[string]any{"prec": "R0"}},
}

var comms = make(chan stream.Response)

type checksum struct {
	Token    int
	Sequence int64
}

// checksumStore quick global for now
var checksumStore = make(map[int]*checksum)
var cMtx sync.Mutex

var subscriptionNames = map[string]string{
	subscription.TickerChannel:    wsTicker,
	subscription.OrderbookChannel: wsBook,
	subscription.CandlesChannel:   wsCandles,
	subscription.AllTradesChannel: wsTrades,
}

// WsConnect starts a new websocket connection
func (b *Bitfinex) WsConnect() error {
	if !b.Websocket.IsEnabled() || !b.IsEnabled() {
		return stream.ErrWebsocketNotEnabled
	}
	var dialer websocket.Dialer
	err := b.Websocket.Conn.Dial(&dialer, http.Header{})
	if err != nil {
		return fmt.Errorf("%v unable to connect to Websocket. Error: %s",
			b.Name,
			err)
	}

	b.Websocket.Wg.Add(1)
	go b.wsReadData(b.Websocket.Conn)
	if b.Websocket.CanUseAuthenticatedEndpoints() {
		err = b.Websocket.AuthConn.Dial(&dialer, http.Header{})
		if err != nil {
			log.Errorf(log.ExchangeSys,
				"%v unable to connect to authenticated Websocket. Error: %s",
				b.Name,
				err)
			b.Websocket.SetCanUseAuthenticatedEndpoints(false)
		}
		b.Websocket.Wg.Add(1)
		go b.wsReadData(b.Websocket.AuthConn)
		err = b.WsSendAuth(context.TODO())
		if err != nil {
			log.Errorf(log.ExchangeSys,
				"%v - authentication failed: %v\n",
				b.Name,
				err)
			b.Websocket.SetCanUseAuthenticatedEndpoints(false)
		}
	}

	b.Websocket.Wg.Add(1)
	go b.WsDataHandler()
	return b.ConfigureWS()
}

// wsReadData receives and passes on websocket messages for processing
func (b *Bitfinex) wsReadData(ws stream.Connection) {
	defer b.Websocket.Wg.Done()
	for {
		resp := ws.ReadMessage()
		if resp.Raw == nil {
			return
		}
		comms <- resp
	}
}

// WsDataHandler handles data from wsReadData
func (b *Bitfinex) WsDataHandler() {
	defer b.Websocket.Wg.Done()
	for {
		select {
		case <-b.Websocket.ShutdownC:
			select {
			case resp := <-comms:
				err := b.wsHandleData(resp.Raw)
				if err != nil {
					select {
					case b.Websocket.DataHandler <- err:
					default:
						log.Errorf(log.WebsocketMgr, "%s websocket handle data error: %v", b.Name, err)
					}
				}
			default:
			}
			return
		case resp := <-comms:
			if resp.Type != websocket.TextMessage {
				continue
			}
			err := b.wsHandleData(resp.Raw)
			if err != nil {
				b.Websocket.DataHandler <- err
			}
		}
	}
}

func (b *Bitfinex) wsHandleData(respRaw []byte) error {
	var result interface{}
	if err := json.Unmarshal(respRaw, &result); err != nil {
		return err
	}
	switch d := result.(type) {
	case map[string]interface{}:
		return b.handleWSEvent(respRaw)
	case []interface{}:
		chanIDFloat, ok := d[0].(float64)
		if !ok {
			return common.GetTypeAssertError("float64", d[0], "chanID")
		}
		chanID := int(chanIDFloat)

		eventType, hasEventType := d[1].(string)

		if chanID != 0 {
			if c := b.Websocket.GetSubscription(chanID); c != nil {
				return b.handleWSChannelUpdate(c, eventType, d)
			}
			if b.Verbose {
				log.Warnf(log.ExchangeSys, "%s %s; dropped WS message: %s", b.Name, subscription.ErrNotFound, respRaw)
			}
			// We didn't have a mapping for this chanID; This probably means we have unsubscribed OR
			// received our first message before processing the sub chanID
			// In either case it's okay. No point in erroring because there's nothing we can do about it, and it happens often
			return nil
		}

		if !hasEventType {
			return errors.New("WS message without eventType")
		}

		switch eventType {
		case wsHeartbeat, pong:
			return nil
		case wsNotification:
			return b.handleWSNotification(d, respRaw)
		case wsOrderSnapshot:
			if snapBundle, ok := d[2].([]interface{}); ok && len(snapBundle) > 0 {
				if _, ok := snapBundle[0].([]interface{}); ok {
					for i := range snapBundle {
						if positionData, ok := snapBundle[i].([]interface{}); ok {
							b.wsHandleOrder(positionData)
						}
					}
				}
			}
		case wsOrderCancel, wsOrderNew, wsOrderUpdate:
			if oData, ok := d[2].([]interface{}); ok && len(oData) > 0 {
				b.wsHandleOrder(oData)
			}
		case wsPositionSnapshot:
			return b.handleWSPositionSnapshot(d)
		case wsPositionNew, wsPositionUpdate, wsPositionClose:
			return b.handleWSPositionUpdate(d)
		case wsTradeExecuted, wsTradeExecutionUpdate:
			return b.handleWSTradeUpdate(d, eventType)
		case wsFundingOfferSnapshot:
			if snapBundle, ok := d[2].([]interface{}); ok && len(snapBundle) > 0 {
				if _, ok := snapBundle[0].([]interface{}); ok {
					snapshot := make([]*WsFundingOffer, len(snapBundle))
					for i := range snapBundle {
						data, ok := snapBundle[i].([]interface{})
						if !ok {
							return errors.New("unable to type assert wsFundingOrderSnapshot snapBundle data")
						}
						offer, err := wsHandleFundingOffer(data, false /* include rate real */)
						if err != nil {
							return err
						}
						snapshot[i] = offer
					}
					b.Websocket.DataHandler <- snapshot
				}
			}
		case wsFundingOfferNew, wsFundingOfferUpdate, wsFundingOfferCancel:
			if data, ok := d[2].([]interface{}); ok && len(data) > 0 {
				offer, err := wsHandleFundingOffer(data, true /* include rate real */)
				if err != nil {
					return err
				}
				b.Websocket.DataHandler <- offer
			}
		case wsFundingCreditSnapshot:
			if snapBundle, ok := d[2].([]interface{}); ok && len(snapBundle) > 0 {
				if _, ok := snapBundle[0].([]interface{}); ok {
					snapshot := make([]*WsCredit, len(snapBundle))
					for i := range snapBundle {
						data, ok := snapBundle[i].([]interface{})
						if !ok {
							return errors.New("unable to type assert wsFundingCreditSnapshot snapBundle data")
						}
						fundingCredit, err := wsHandleFundingCreditLoanData(data, true /* include position pair */)
						if err != nil {
							return err
						}
						snapshot[i] = fundingCredit
					}
					b.Websocket.DataHandler <- snapshot
				}
			}
		case wsFundingCreditNew, wsFundingCreditUpdate, wsFundingCreditCancel:
			if data, ok := d[2].([]interface{}); ok && len(data) > 0 {
				fundingCredit, err := wsHandleFundingCreditLoanData(data, true /* include position pair */)
				if err != nil {
					return err
				}
				b.Websocket.DataHandler <- fundingCredit
			}
		case wsFundingLoanSnapshot:
			if snapBundle, ok := d[2].([]interface{}); ok && len(snapBundle) > 0 {
				if _, ok := snapBundle[0].([]interface{}); ok {
					snapshot := make([]*WsCredit, len(snapBundle))
					for i := range snapBundle {
						data, ok := snapBundle[i].([]interface{})
						if !ok {
							return errors.New("unable to type assert wsFundingLoanSnapshot snapBundle data")
						}
						fundingLoanSnapshot, err := wsHandleFundingCreditLoanData(data, false /* include position pair */)
						if err != nil {
							return err
						}
						snapshot[i] = fundingLoanSnapshot
					}
					b.Websocket.DataHandler <- snapshot
				}
			}
		case wsFundingLoanNew, wsFundingLoanUpdate, wsFundingLoanCancel:
			if data, ok := d[2].([]interface{}); ok && len(data) > 0 {
				fundingData, err := wsHandleFundingCreditLoanData(data, false /* include position pair */)
				if err != nil {
					return err
				}
				b.Websocket.DataHandler <- fundingData
			}
		case wsWalletSnapshot:
			if snapBundle, ok := d[2].([]interface{}); ok && len(snapBundle) > 0 {
				if _, ok := snapBundle[0].([]interface{}); ok {
					snapshot := make([]WsWallet, len(snapBundle))
					for i := range snapBundle {
						data, ok := snapBundle[i].([]interface{})
						if !ok {
							return errors.New("unable to type assert wsWalletSnapshot snapBundle data")
						}
						var wallet WsWallet
						if wallet.Type, ok = data[0].(string); !ok {
							return errors.New("unable to type assert wallet snapshot type")
						}
						if wallet.Currency, ok = data[1].(string); !ok {
							return errors.New("unable to type assert wallet snapshot currency")
						}
						if wallet.Balance, ok = data[2].(float64); !ok {
							return errors.New("unable to type assert wallet snapshot balance")
						}
						if wallet.UnsettledInterest, ok = data[3].(float64); !ok {
							return errors.New("unable to type assert wallet snapshot unsettled interest")
						}
						if data[4] != nil {
							if wallet.BalanceAvailable, ok = data[4].(float64); !ok {
								return errors.New("unable to type assert wallet snapshot balance available")
							}
						}
						snapshot[i] = wallet
					}
					b.Websocket.DataHandler <- snapshot
				}
			}
		case wsWalletUpdate:
			if data, ok := d[2].([]interface{}); ok && len(data) > 0 {
				var wallet WsWallet
				if wallet.Type, ok = data[0].(string); !ok {
					return errors.New("unable to type assert wallet snapshot type")
				}
				if wallet.Currency, ok = data[1].(string); !ok {
					return errors.New("unable to type assert wallet snapshot currency")
				}
				if wallet.Balance, ok = data[2].(float64); !ok {
					return errors.New("unable to type assert wallet snapshot balance")
				}
				if wallet.UnsettledInterest, ok = data[3].(float64); !ok {
					return errors.New("unable to type assert wallet snapshot unsettled interest")
				}
				if data[4] != nil {
					if wallet.BalanceAvailable, ok = data[4].(float64); !ok {
						return errors.New("unable to type assert wallet snapshot balance available")
					}
				}
				b.Websocket.DataHandler <- wallet
			}
		case wsBalanceUpdate:
			if data, ok := d[2].([]interface{}); ok && len(data) > 0 {
				var balance WsBalanceInfo
				if balance.TotalAssetsUnderManagement, ok = data[0].(float64); !ok {
					return errors.New("unable to type assert balance total assets under management")
				}
				if balance.NetAssetsUnderManagement, ok = data[1].(float64); !ok {
					return errors.New("unable to type assert balance net assets under management")
				}
				b.Websocket.DataHandler <- balance
			}
		case wsMarginInfoUpdate:
			if data, ok := d[2].([]interface{}); ok && len(data) > 0 {
				if eventType, ok := data[0].(string); ok && eventType == "base" {
					baseData, ok := data[1].([]interface{})
					if !ok {
						return errors.New("unable to type assert wsMarginInfoUpdate baseData")
					}
					var marginInfoBase WsMarginInfoBase
					if marginInfoBase.UserProfitLoss, ok = baseData[0].(float64); !ok {
						return errors.New("unable to type assert margin info user profit loss")
					}
					if marginInfoBase.UserSwaps, ok = baseData[1].(float64); !ok {
						return errors.New("unable to type assert margin info user swaps")
					}
					if marginInfoBase.MarginBalance, ok = baseData[2].(float64); !ok {
						return errors.New("unable to type assert margin info balance")
					}
					if marginInfoBase.MarginNet, ok = baseData[3].(float64); !ok {
						return errors.New("unable to type assert margin info net")
					}
					if marginInfoBase.MarginRequired, ok = baseData[4].(float64); !ok {
						return errors.New("unable to type assert margin info required")
					}
					b.Websocket.DataHandler <- marginInfoBase
				}
			}
		case wsFundingInfoUpdate:
			if data, ok := d[2].([]interface{}); ok && len(data) > 0 {
				if fundingType, ok := data[0].(string); ok && fundingType == "sym" {
					symbolData, ok := data[2].([]interface{})
					if !ok {
						return errors.New("unable to type assert wsFundingInfoUpdate symbolData")
					}
					var fundingInfo WsFundingInfo
					if fundingInfo.Symbol, ok = data[1].(string); !ok {
						return errors.New("unable to type assert symbol")
					}
					if fundingInfo.YieldLoan, ok = symbolData[0].(float64); !ok {
						return errors.New("unable to type assert funding info update yield loan")
					}
					if fundingInfo.YieldLend, ok = symbolData[1].(float64); !ok {
						return errors.New("unable to type assert funding info update yield lend")
					}
					if fundingInfo.DurationLoan, ok = symbolData[2].(float64); !ok {
						return errors.New("unable to type assert funding info update duration loan")
					}
					if fundingInfo.DurationLend, ok = symbolData[3].(float64); !ok {
						return errors.New("unable to type assert funding info update duration lend")
					}
					b.Websocket.DataHandler <- fundingInfo
				}
			}
		case wsFundingTradeExecuted, wsFundingTradeUpdate:
			if data, ok := d[2].([]interface{}); ok && len(data) > 0 {
				var wsFundingTrade WsFundingTrade
				tradeID, ok := data[0].(float64)
				if !ok {
					return errors.New("unable to type assert funding trade ID")
				}
				wsFundingTrade.ID = int64(tradeID)
				if wsFundingTrade.Symbol, ok = data[1].(string); !ok {
					return errors.New("unable to type assert funding trade symbol")
				}
				created, ok := data[2].(float64)
				if !ok {
					return errors.New("unable to type assert funding trade created")
				}
				wsFundingTrade.MTSCreated = time.UnixMilli(int64(created))
				offerID, ok := data[3].(float64)
				if !ok {
					return errors.New("unable to type assert funding trade offer ID")
				}
				wsFundingTrade.OfferID = int64(offerID)
				if wsFundingTrade.Amount, ok = data[4].(float64); !ok {
					return errors.New("unable to type assert funding trade amount")
				}
				if wsFundingTrade.Rate, ok = data[5].(float64); !ok {
					return errors.New("unable to type assert funding trade rate")
				}
				period, ok := data[6].(float64)
				if !ok {
					return errors.New("unable to type assert funding trade period")
				}
				wsFundingTrade.Period = int64(period)
				wsFundingTrade.Maker = data[7] != nil
				b.Websocket.DataHandler <- wsFundingTrade
			}
		default:
			b.Websocket.DataHandler <- stream.UnhandledMessageWarning{
				Message: b.Name + stream.UnhandledMessage + string(respRaw),
			}
			return nil
		}
	}
	return nil
}

func (b *Bitfinex) handleWSEvent(respRaw []byte) error {
	event, err := jsonparser.GetUnsafeString(respRaw, "event")
	if err != nil {
		return fmt.Errorf("%w 'event': %w from message: %s", errParsingWSField, err, respRaw)
	}
	switch event {
	case wsEventSubscribed:
		return b.handleWSSubscribed(respRaw)
	case wsEventUnsubscribed:
		chanID, err := jsonparser.GetUnsafeString(respRaw, "chanId")
		if err != nil {
			return fmt.Errorf("%w 'chanId': %w from message: %s", errParsingWSField, err, respRaw)
		}
<<<<<<< HEAD
		err = b.Websocket.Match.EnsureMatchWithData("unsubscribe:"+chanID, respRaw)
=======
		err = b.Websocket.Match.RequireMatchWithData("unsubscribe:"+chanID, respRaw)
>>>>>>> 50448ec6
		if err != nil {
			return fmt.Errorf("%w: unsubscribe:%v", err, chanID)
		}
	case wsEventError:
		if subID, err := jsonparser.GetUnsafeString(respRaw, "subId"); err == nil {
<<<<<<< HEAD
			err = b.Websocket.Match.EnsureMatchWithData("subscribe:"+subID, respRaw)
=======
			err = b.Websocket.Match.RequireMatchWithData("subscribe:"+subID, respRaw)
>>>>>>> 50448ec6
			if err != nil {
				return fmt.Errorf("%w: subscribe:%v", err, subID)
			}
		} else if chanID, err := jsonparser.GetUnsafeString(respRaw, "chanId"); err == nil {
<<<<<<< HEAD
			err = b.Websocket.Match.EnsureMatchWithData("unsubscribe:"+chanID, respRaw)
=======
			err = b.Websocket.Match.RequireMatchWithData("unsubscribe:"+chanID, respRaw)
>>>>>>> 50448ec6
			if err != nil {
				return fmt.Errorf("%w: unsubscribe:%v", err, chanID)
			}
		} else {
			return fmt.Errorf("unknown channel error; Message: %s", respRaw)
		}
	case wsEventAuth:
		status, err := jsonparser.GetUnsafeString(respRaw, "status")
		if err != nil {
			return fmt.Errorf("%w 'status': %w from message: %s", errParsingWSField, err, respRaw)
		}
		if status == "OK" {
			var glob map[string]interface{}
			if err := json.Unmarshal(respRaw, &glob); err != nil {
				return fmt.Errorf("unable to Unmarshal auth resp; Error: %w Msg: %v", err, respRaw)
			}
			// TODO - Send a better value down the channel
			b.Websocket.DataHandler <- glob
		} else {
			errCode, err := jsonparser.GetInt(respRaw, "code")
			if err != nil {
				log.Errorf(log.ExchangeSys, "%s %s 'code': %s from message: %s", b.Name, errParsingWSField, err, respRaw)
			}
			return fmt.Errorf("WS auth subscription error; Status: %s Error Code: %d", status, errCode)
		}
	case wsEventInfo:
		// Nothing to do with info for now.
		// version or platform.status might be useful in the future.
	case wsEventConf:
		status, err := jsonparser.GetUnsafeString(respRaw, "status")
		if err != nil {
			return fmt.Errorf("%w 'status': %w from message: %s", errParsingWSField, err, respRaw)
		}
		if status != "OK" {
			return fmt.Errorf("WS configure channel error; Status: %s", status)
		}
	default:
		return fmt.Errorf("unknown WS event msg: %s", respRaw)
	}

	return nil
}

// handleWSSubscribed parses a subscription response and registers the chanID key immediately, before updating subscribeToChan via IncomingWithData chan
// wsHandleData happens sequentially, so by rekeying on chanID immediately we ensure the first message is not dropped
func (b *Bitfinex) handleWSSubscribed(respRaw []byte) error {
	subID, err := jsonparser.GetUnsafeString(respRaw, "subId")
	if err != nil {
		return fmt.Errorf("%w 'subId': %w from message: %s", errParsingWSField, err, respRaw)
	}

	c := b.Websocket.GetSubscription(subID)
	if c == nil {
		return fmt.Errorf("%w: %w subID: %s", stream.ErrSubscriptionFailure, subscription.ErrNotFound, subID)
	}

	chanID, err := jsonparser.GetInt(respRaw, "chanId")
	if err != nil {
		return fmt.Errorf("%w: %w 'chanId': %w; Channel: %s Pair: %s", stream.ErrSubscriptionFailure, errParsingWSField, err, c.Channel, c.Pairs)
	}

	// Note: chanID's int type avoids conflicts with the string type subID key because of the type difference
	c = c.Clone()
	c.Key = int(chanID)

	// subscribeToChan removes the old subID keyed Subscription
	err = b.Websocket.AddSuccessfulSubscriptions(b.Websocket.Conn, c)
	if err != nil {
		return fmt.Errorf("%w: %w subID: %s", stream.ErrSubscriptionFailure, err, subID)
	}

	if b.Verbose {
		log.Debugf(log.ExchangeSys, "%s Subscribed to Channel: %s Pair: %s ChannelID: %d\n", b.Name, c.Channel, c.Pairs, chanID)
	}

<<<<<<< HEAD
	return b.Websocket.Match.EnsureMatchWithData("subscribe:"+subID, respRaw)
=======
	return b.Websocket.Match.RequireMatchWithData("subscribe:"+subID, respRaw)
>>>>>>> 50448ec6
}

func (b *Bitfinex) handleWSChannelUpdate(s *subscription.Subscription, eventType string, d []interface{}) error {
	if s == nil {
		return fmt.Errorf("%w: Subscription param", common.ErrNilPointer)
	}

	if eventType == wsChecksum {
		return b.handleWSChecksum(s, d)
	}

	if eventType == wsHeartbeat {
		return nil
	}

	if len(s.Pairs) != 1 {
		return subscription.ErrNotSinglePair
	}

	switch s.Channel {
	case subscription.OrderbookChannel:
		return b.handleWSBookUpdate(s, d)
	case subscription.CandlesChannel:
		return b.handleWSCandleUpdate(s, d)
	case subscription.TickerChannel:
		return b.handleWSTickerUpdate(s, d)
	case subscription.AllTradesChannel:
		return b.handleWSTradesUpdate(s, eventType, d)
	}

	return fmt.Errorf("%s unhandled channel update: %s", b.Name, s.Channel)
}

func (b *Bitfinex) handleWSChecksum(c *subscription.Subscription, d []interface{}) error {
	if c == nil {
		return fmt.Errorf("%w: Subscription param", common.ErrNilPointer)
	}
	var token int
	if f, ok := d[2].(float64); !ok {
		return common.GetTypeAssertError("float64", d[2], "checksum")
	} else { //nolint:revive // using lexical variable requires else statement
		token = int(f)
	}
	if len(d) < 4 {
		return errNoSeqNo
	}
	var seqNo int64
	if f, ok := d[3].(float64); !ok {
		return common.GetTypeAssertError("float64", d[3], "seqNo")
	} else { //nolint:revive // using lexical variable requires else statement
		seqNo = int64(f)
	}

	chanID, ok := c.Key.(int)
	if !ok {
		return common.GetTypeAssertError("int", c.Key, "ChanID") // Should be impossible
	}

	cMtx.Lock()
	checksumStore[chanID] = &checksum{
		Token:    token,
		Sequence: seqNo,
	}
	cMtx.Unlock()
	return nil
}

func (b *Bitfinex) handleWSBookUpdate(c *subscription.Subscription, d []interface{}) error {
	if c == nil {
		return fmt.Errorf("%w: Subscription param", common.ErrNilPointer)
	}
	if len(c.Pairs) != 1 {
		return subscription.ErrNotSinglePair
	}
	var newOrderbook []WebsocketBook
	obSnapBundle, ok := d[1].([]interface{})
	if !ok {
		return errors.New("orderbook interface cast failed")
	}
	if len(obSnapBundle) == 0 {
		return errors.New("no data within orderbook snapshot")
	}
	if len(d) < 3 {
		return errNoSeqNo
	}
	sequenceNo, ok := d[2].(float64)
	if !ok {
		return errors.New("type assertion failure")
	}
	var fundingRate bool
	switch id := obSnapBundle[0].(type) {
	case []interface{}:
		for i := range obSnapBundle {
			data, ok := obSnapBundle[i].([]interface{})
			if !ok {
				return errors.New("type assertion failed for orderbok item data")
			}
			id, okAssert := data[0].(float64)
			if !okAssert {
				return errors.New("type assertion failed for orderbook id data")
			}
			pricePeriod, okAssert := data[1].(float64)
			if !okAssert {
				return errors.New("type assertion failed for orderbook price data")
			}
			rateAmount, okAssert := data[2].(float64)
			if !okAssert {
				return errors.New("type assertion failed for orderbook rate data")
			}
			if len(data) == 4 {
				fundingRate = true
				amount, okFunding := data[3].(float64)
				if !okFunding {
					return errors.New("type assertion failed for orderbook funding data")
				}
				newOrderbook = append(newOrderbook, WebsocketBook{
					ID:     int64(id),
					Period: int64(pricePeriod),
					Price:  rateAmount,
					Amount: amount})
			} else {
				newOrderbook = append(newOrderbook, WebsocketBook{
					ID:     int64(id),
					Price:  pricePeriod,
					Amount: rateAmount})
			}
		}
		if err := b.WsInsertSnapshot(c.Pairs[0], c.Asset, newOrderbook, fundingRate); err != nil {
			return fmt.Errorf("inserting snapshot error: %s",
				err)
		}
	case float64:
		pricePeriod, okSnap := obSnapBundle[1].(float64)
		if !okSnap {
			return errors.New("type assertion failed for orderbook price snapshot data")
		}
		amountRate, okSnap := obSnapBundle[2].(float64)
		if !okSnap {
			return errors.New("type assertion failed for orderbook amount snapshot data")
		}
		if len(obSnapBundle) == 4 {
			fundingRate = true
			var amount float64
			amount, okSnap = obSnapBundle[3].(float64)
			if !okSnap {
				return errors.New("type assertion failed for orderbook amount snapshot data")
			}
			newOrderbook = append(newOrderbook, WebsocketBook{
				ID:     int64(id),
				Period: int64(pricePeriod),
				Price:  amountRate,
				Amount: amount})
		} else {
			newOrderbook = append(newOrderbook, WebsocketBook{
				ID:     int64(id),
				Price:  pricePeriod,
				Amount: amountRate})
		}

		if err := b.WsUpdateOrderbook(c, c.Pairs[0], c.Asset, newOrderbook, int64(sequenceNo), fundingRate); err != nil {
			return fmt.Errorf("updating orderbook error: %s",
				err)
		}
	}

	return nil
}

func (b *Bitfinex) handleWSCandleUpdate(c *subscription.Subscription, d []interface{}) error {
	if c == nil {
		return fmt.Errorf("%w: Subscription param", common.ErrNilPointer)
	}
	if len(c.Pairs) != 1 {
		return subscription.ErrNotSinglePair
	}
	candleBundle, ok := d[1].([]interface{})
	if !ok || len(candleBundle) == 0 {
		return nil
	}

	switch candleData := candleBundle[0].(type) {
	case []interface{}:
		for i := range candleBundle {
			var element []interface{}
			element, ok = candleBundle[i].([]interface{})
			if !ok {
				return errors.New("candle type assertion for element data")
			}
			if len(element) < 6 {
				return errors.New("invalid candleBundle length")
			}
			var err error
			var klineData stream.KlineData
			if klineData.Timestamp, err = convert.TimeFromUnixTimestampFloat(element[0]); err != nil {
				return fmt.Errorf("unable to convert candle timestamp: %w", err)
			}
			if klineData.OpenPrice, ok = element[1].(float64); !ok {
				return errors.New("unable to type assert candle open price")
			}
			if klineData.ClosePrice, ok = element[2].(float64); !ok {
				return errors.New("unable to type assert candle close price")
			}
			if klineData.HighPrice, ok = element[3].(float64); !ok {
				return errors.New("unable to type assert candle high price")
			}
			if klineData.LowPrice, ok = element[4].(float64); !ok {
				return errors.New("unable to type assert candle low price")
			}
			if klineData.Volume, ok = element[5].(float64); !ok {
				return errors.New("unable to type assert candle volume")
			}
			klineData.Exchange = b.Name
			klineData.AssetType = c.Asset
			klineData.Pair = c.Pairs[0]
			b.Websocket.DataHandler <- klineData
		}
	case float64:
		if len(candleBundle) < 6 {
			return errors.New("invalid candleBundle length")
		}
		var err error
		var klineData stream.KlineData
		if klineData.Timestamp, err = convert.TimeFromUnixTimestampFloat(candleData); err != nil {
			return fmt.Errorf("unable to convert candle timestamp: %w", err)
		}
		if klineData.OpenPrice, ok = candleBundle[1].(float64); !ok {
			return errors.New("unable to type assert candle open price")
		}
		if klineData.ClosePrice, ok = candleBundle[2].(float64); !ok {
			return errors.New("unable to type assert candle close price")
		}
		if klineData.HighPrice, ok = candleBundle[3].(float64); !ok {
			return errors.New("unable to type assert candle high price")
		}
		if klineData.LowPrice, ok = candleBundle[4].(float64); !ok {
			return errors.New("unable to type assert candle low price")
		}
		if klineData.Volume, ok = candleBundle[5].(float64); !ok {
			return errors.New("unable to type assert candle volume")
		}
		klineData.Exchange = b.Name
		klineData.AssetType = c.Asset
		klineData.Pair = c.Pairs[0]
		b.Websocket.DataHandler <- klineData
	}
	return nil
}

func (b *Bitfinex) handleWSTickerUpdate(c *subscription.Subscription, d []interface{}) error {
	if c == nil {
		return fmt.Errorf("%w: Subscription param", common.ErrNilPointer)
	}
	if len(c.Pairs) != 1 {
		return subscription.ErrNotSinglePair
	}
	tickerData, ok := d[1].([]interface{})
	if !ok {
		return errors.New("type assertion for tickerData")
	}

	t := &ticker.Price{
		AssetType:    c.Asset,
		Pair:         c.Pairs[0],
		ExchangeName: b.Name,
	}

	if len(tickerData) == 10 {
		if t.Bid, ok = tickerData[0].(float64); !ok {
			return errors.New("unable to type assert ticker bid")
		}
		if t.Ask, ok = tickerData[2].(float64); !ok {
			return errors.New("unable to type assert ticker ask")
		}
		if t.Last, ok = tickerData[6].(float64); !ok {
			return errors.New("unable to type assert ticker last")
		}
		if t.Volume, ok = tickerData[7].(float64); !ok {
			return errors.New("unable to type assert ticker volume")
		}
		if t.High, ok = tickerData[8].(float64); !ok {
			return errors.New("unable to type assert  ticker high")
		}
		if t.Low, ok = tickerData[9].(float64); !ok {
			return errors.New("unable to type assert ticker low")
		}
	} else {
		if t.FlashReturnRate, ok = tickerData[0].(float64); !ok {
			return errors.New("unable to type assert ticker flash return rate")
		}
		if t.Bid, ok = tickerData[1].(float64); !ok {
			return errors.New("unable to type assert ticker bid")
		}
		if t.BidPeriod, ok = tickerData[2].(float64); !ok {
			return errors.New("unable to type assert ticker bid period")
		}
		if t.BidSize, ok = tickerData[3].(float64); !ok {
			return errors.New("unable to type assert ticker bid size")
		}
		if t.Ask, ok = tickerData[4].(float64); !ok {
			return errors.New("unable to type assert ticker ask")
		}
		if t.AskPeriod, ok = tickerData[5].(float64); !ok {
			return errors.New("unable to type assert ticker ask period")
		}
		if t.AskSize, ok = tickerData[6].(float64); !ok {
			return errors.New("unable to type assert ticker ask size")
		}
		if t.Last, ok = tickerData[9].(float64); !ok {
			return errors.New("unable to type assert ticker last")
		}
		if t.Volume, ok = tickerData[10].(float64); !ok {
			return errors.New("unable to type assert ticker volume")
		}
		if t.High, ok = tickerData[11].(float64); !ok {
			return errors.New("unable to type assert ticker high")
		}
		if t.Low, ok = tickerData[12].(float64); !ok {
			return errors.New("unable to type assert ticker low")
		}
		if t.FlashReturnRateAmount, ok = tickerData[15].(float64); !ok {
			return errors.New("unable to type assert ticker flash return rate")
		}
	}
	b.Websocket.DataHandler <- t
	return nil
}

func (b *Bitfinex) handleWSTradesUpdate(c *subscription.Subscription, eventType string, d []interface{}) error {
	if c == nil {
		return fmt.Errorf("%w: Subscription param", common.ErrNilPointer)
	}
	if len(c.Pairs) != 1 {
		return subscription.ErrNotSinglePair
	}
	if !b.IsSaveTradeDataEnabled() {
		return nil
	}
	if c.Asset == asset.MarginFunding {
		return nil
	}
	var tradeHolder []WebsocketTrade
	switch len(d) {
	case 2:
		snapshot, ok := d[1].([]interface{})
		if !ok {
			return errors.New("unable to type assert trade snapshot data")
		}
		for i := range snapshot {
			elem, ok := snapshot[i].([]interface{})
			if !ok {
				return errors.New("unable to type assert trade snapshot element data")
			}
			tradeID, ok := elem[0].(float64)
			if !ok {
				return errors.New("unable to type assert trade ID")
			}
			timestamp, ok := elem[1].(float64)
			if !ok {
				return errors.New("unable to type assert trade timestamp")
			}
			amount, ok := elem[2].(float64)
			if !ok {
				return errors.New("unable to type assert trade amount")
			}
			wsTrade := WebsocketTrade{
				ID:        int64(tradeID),
				Timestamp: int64(timestamp),
				Amount:    amount,
			}
			if len(elem) == 5 {
				rate, ok := elem[3].(float64)
				if !ok {
					return errors.New("unable to type assert trade rate")
				}
				wsTrade.Rate = rate
				period, ok := elem[4].(float64)
				if !ok {
					return errors.New("unable to type assert trade period")
				}
				wsTrade.Period = int64(period)
			} else {
				price, ok := elem[3].(float64)
				if !ok {
					return errors.New("unable to type assert trade price")
				}
				wsTrade.Rate = price
			}
			tradeHolder = append(tradeHolder, wsTrade)
		}
	case 3:
		if eventType != wsFundingTradeUpdate && eventType != wsTradeExecutionUpdate {
			return fmt.Errorf("unhandled WS trade update event: %s", eventType)
		}
		data, ok := d[2].([]interface{})
		if !ok {
			return errors.New("trade data type assertion error")
		}

		tradeID, ok := data[0].(float64)
		if !ok {
			return errors.New("unable to type assert trade ID")
		}
		timestamp, ok := data[1].(float64)
		if !ok {
			return errors.New("unable to type assert trade timestamp")
		}
		amount, ok := data[2].(float64)
		if !ok {
			return errors.New("unable to type assert trade amount")
		}
		wsTrade := WebsocketTrade{
			ID:        int64(tradeID),
			Timestamp: int64(timestamp),
			Amount:    amount,
		}
		if len(data) == 5 {
			rate, ok := data[3].(float64)
			if !ok {
				return errors.New("unable to type assert trade rate")
			}
			period, ok := data[4].(float64)
			if !ok {
				return errors.New("unable to type assert trade period")
			}
			wsTrade.Rate = rate
			wsTrade.Period = int64(period)
		} else {
			price, ok := data[3].(float64)
			if !ok {
				return errors.New("unable to type assert trade price")
			}
			wsTrade.Price = price
		}
		tradeHolder = append(tradeHolder, wsTrade)
	}
	trades := make([]trade.Data, len(tradeHolder))
	for i := range tradeHolder {
		side := order.Buy
		newAmount := tradeHolder[i].Amount
		if newAmount < 0 {
			side = order.Sell
			newAmount *= -1
		}
		price := tradeHolder[i].Price
		if price == 0 && tradeHolder[i].Rate > 0 {
			price = tradeHolder[i].Rate
		}
		trades[i] = trade.Data{
			TID:          strconv.FormatInt(tradeHolder[i].ID, 10),
			CurrencyPair: c.Pairs[0],
			Timestamp:    time.UnixMilli(tradeHolder[i].Timestamp),
			Price:        price,
			Amount:       newAmount,
			Exchange:     b.Name,
			AssetType:    c.Asset,
			Side:         side,
		}
	}

	return b.AddTradesToBuffer(trades...)
}

func (b *Bitfinex) handleWSNotification(d []interface{}, respRaw []byte) error {
	notification, ok := d[2].([]interface{})
	if !ok {
		return errors.New("unable to type assert notification data")
	}
	if data, ok := notification[4].([]interface{}); ok {
		channelName, ok := notification[1].(string)
		if !ok {
			return errors.New("unable to type assert channelName")
		}
		switch {
		case strings.Contains(channelName, wsFundingOfferNewRequest),
			strings.Contains(channelName, wsFundingOfferUpdateRequest),
			strings.Contains(channelName, wsFundingOfferCancelRequest):
			if data[0] != nil {
				if id, ok := data[0].(float64); ok && id > 0 {
					if b.Websocket.Match.IncomingWithData(int64(id), respRaw) {
						return nil
					}
					offer, err := wsHandleFundingOffer(data, true /* include rate real */)
					if err != nil {
						return err
					}
					b.Websocket.DataHandler <- offer
				}
			}
		case strings.Contains(channelName, wsOrderNewRequest):
			if data[2] != nil {
				if cid, ok := data[2].(float64); !ok {
					return common.GetTypeAssertError("float64", data[2], channelName+" cid")
				} else if cid > 0 {
					if b.Websocket.Match.IncomingWithData(int64(cid), respRaw) {
						return nil
					}
					b.wsHandleOrder(data)
				}
			}
		case strings.Contains(channelName, wsOrderUpdateRequest),
			strings.Contains(channelName, wsOrderCancelRequest):
			if data[0] != nil {
				if id, ok := data[0].(float64); !ok {
					return common.GetTypeAssertError("float64", data[0], channelName+" id")
				} else if id > 0 {
					if b.Websocket.Match.IncomingWithData(int64(id), respRaw) {
						return nil
					}
					b.wsHandleOrder(data)
				}
			}
		default:
			return fmt.Errorf("%s - Unexpected data returned %s",
				b.Name,
				respRaw)
		}
	}
	if notification[5] != nil {
		if wsErr, ok := notification[5].(string); ok {
			if strings.EqualFold(wsErr, wsError) {
				if errMsg, ok := notification[6].(string); ok {
					return fmt.Errorf("%s - Error %s",
						b.Name,
						errMsg)
				}
				return fmt.Errorf("%s - unhandled error message: %v", b.Name,
					notification[6])
			}
		}
	}
	return nil
}

func (b *Bitfinex) handleWSPositionSnapshot(d []interface{}) error {
	snapBundle, ok := d[2].([]interface{})
	if !ok {
		return common.GetTypeAssertError("[]interface{}", d[2], "positionSnapshotBundle")
	}
	if len(snapBundle) == 0 {
		return nil
	}
	snapshot := make([]WebsocketPosition, len(snapBundle))
	for i := range snapBundle {
		positionData, ok := snapBundle[i].([]interface{})
		if !ok {
			return common.GetTypeAssertError("[]interface{}", snapBundle[i], "positionSnapshot")
		}
		var position WebsocketPosition
		if position.Pair, ok = positionData[0].(string); !ok {
			return errors.New("unable to type assert position snapshot pair")
		}
		if position.Status, ok = positionData[1].(string); !ok {
			return errors.New("unable to type assert position snapshot status")
		}
		if position.Amount, ok = positionData[2].(float64); !ok {
			return errors.New("unable to type assert position snapshot amount")
		}
		if position.Price, ok = positionData[3].(float64); !ok {
			return errors.New("unable to type assert position snapshot price")
		}
		if position.MarginFunding, ok = positionData[4].(float64); !ok {
			return errors.New("unable to type assert position snapshot margin funding")
		}
		marginFundingType, ok := positionData[5].(float64)
		if !ok {
			return errors.New("unable to type assert position snapshot margin funding type")
		}
		position.MarginFundingType = int64(marginFundingType)
		if position.ProfitLoss, ok = positionData[6].(float64); !ok {
			return errors.New("unable to type assert position snapshot profit loss")
		}
		if position.ProfitLossPercent, ok = positionData[7].(float64); !ok {
			return errors.New("unable to type assert position snapshot profit loss percent")
		}
		if position.LiquidationPrice, ok = positionData[8].(float64); !ok {
			return errors.New("unable to type assert position snapshot liquidation price")
		}
		if position.Leverage, ok = positionData[9].(float64); !ok {
			return errors.New("unable to type assert position snapshot leverage")
		}
		snapshot[i] = position
	}
	b.Websocket.DataHandler <- snapshot
	return nil
}

func (b *Bitfinex) handleWSPositionUpdate(d []interface{}) error {
	positionData, ok := d[2].([]interface{})
	if !ok {
		return common.GetTypeAssertError("[]interface{}", d[2], "positionUpdate")
	}
	if len(positionData) == 0 {
		return nil
	}
	var position WebsocketPosition
	if position.Pair, ok = positionData[0].(string); !ok {
		return errors.New("unable to type assert position pair")
	}
	if position.Status, ok = positionData[1].(string); !ok {
		return errors.New("unable to type assert position status")
	}
	if position.Amount, ok = positionData[2].(float64); !ok {
		return errors.New("unable to type assert position amount")
	}
	if position.Price, ok = positionData[3].(float64); !ok {
		return errors.New("unable to type assert position price")
	}
	if position.MarginFunding, ok = positionData[4].(float64); !ok {
		return errors.New("unable to type assert margin position funding")
	}
	marginFundingType, ok := positionData[5].(float64)
	if !ok {
		return errors.New("unable to type assert position margin funding type")
	}
	position.MarginFundingType = int64(marginFundingType)
	if position.ProfitLoss, ok = positionData[6].(float64); !ok {
		return errors.New("unable to type assert position profit loss")
	}
	if position.ProfitLossPercent, ok = positionData[7].(float64); !ok {
		return errors.New("unable to type assert position profit loss percent")
	}
	if position.LiquidationPrice, ok = positionData[8].(float64); !ok {
		return errors.New("unable to type assert position liquidation price")
	}
	if position.Leverage, ok = positionData[9].(float64); !ok {
		return errors.New("unable to type assert position leverage")
	}
	b.Websocket.DataHandler <- position
	return nil
}

func (b *Bitfinex) handleWSTradeUpdate(d []interface{}, eventType string) error {
	tradeData, ok := d[2].([]interface{})
	if !ok {
		return common.GetTypeAssertError("[]interface{}", d[2], "tradeUpdate")
	}
	if len(tradeData) <= 4 {
		return nil
	}
	var tData WebsocketTradeData
	var tradeID float64
	if tradeID, ok = tradeData[0].(float64); !ok {
		return errors.New("unable to type assert trade ID")
	}
	tData.TradeID = int64(tradeID)
	if tData.Pair, ok = tradeData[1].(string); !ok {
		return errors.New("unable to type assert trade pair")
	}
	var timestamp float64
	if timestamp, ok = tradeData[2].(float64); !ok {
		return errors.New("unable to type assert trade timestamp")
	}
	tData.Timestamp = int64(timestamp)
	var orderID float64
	if orderID, ok = tradeData[3].(float64); !ok {
		return errors.New("unable to type assert trade order ID")
	}
	tData.OrderID = int64(orderID)
	if tData.AmountExecuted, ok = tradeData[4].(float64); !ok {
		return errors.New("unable to type assert trade amount executed")
	}
	if tData.PriceExecuted, ok = tradeData[5].(float64); !ok {
		return errors.New("unable to type assert trade price executed")
	}
	if tData.OrderType, ok = tradeData[6].(string); !ok {
		return errors.New("unable to type assert trade order type")
	}
	if tData.OrderPrice, ok = tradeData[7].(float64); !ok {
		return errors.New("unable to type assert trade order type")
	}
	var maker float64
	if maker, ok = tradeData[8].(float64); !ok {
		return errors.New("unable to type assert trade maker")
	}
	tData.Maker = maker == 1
	if eventType == "tu" {
		if tData.Fee, ok = tradeData[9].(float64); !ok {
			return errors.New("unable to type assert trade fee")
		}
		if tData.FeeCurrency, ok = tradeData[10].(string); !ok {
			return errors.New("unable to type assert trade fee currency")
		}
	}
	b.Websocket.DataHandler <- tData
	return nil
}

func wsHandleFundingOffer(data []interface{}, includeRateReal bool) (*WsFundingOffer, error) {
	var offer WsFundingOffer
	var ok bool
	if data[0] != nil {
		var offerID float64
		if offerID, ok = data[0].(float64); !ok {
			return nil, errors.New("unable to type assert funding offer ID")
		}
		offer.ID = int64(offerID)
	}
	if data[1] != nil {
		if offer.Symbol, ok = data[1].(string); !ok {
			return nil, errors.New("unable to type assert funding offer symbol")
		}
	}
	if data[2] != nil {
		var created float64
		if created, ok = data[2].(float64); !ok {
			return nil, errors.New("unable to type assert funding offer created")
		}
		offer.Created = time.UnixMilli(int64(created))
	}
	if data[3] != nil {
		var updated float64
		if updated, ok = data[3].(float64); !ok {
			return nil, errors.New("unable to type assert funding offer updated")
		}
		offer.Updated = time.UnixMilli(int64(updated))
	}
	if data[4] != nil {
		if offer.Amount, ok = data[4].(float64); !ok {
			return nil, errors.New("unable to type assert funding offer amount")
		}
	}
	if data[5] != nil {
		if offer.OriginalAmount, ok = data[5].(float64); !ok {
			return nil, errors.New("unable to type assert funding offer original amount")
		}
	}
	if data[6] != nil {
		if offer.Type, ok = data[6].(string); !ok {
			return nil, errors.New("unable to type assert funding offer type")
		}
	}
	if data[9] != nil {
		if offer.Flags, ok = data[9].(float64); !ok {
			return nil, errors.New("unable to type assert funding offer flags")
		}
	}
	if data[10] != nil {
		if offer.Status, ok = data[10].(string); !ok {
			return nil, errors.New("unable to type assert funding offer status")
		}
	}
	if data[14] != nil {
		if offer.Rate, ok = data[14].(float64); !ok {
			return nil, errors.New("unable to type assert funding offer rate")
		}
	}
	if data[15] != nil {
		var period float64
		if period, ok = data[15].(float64); !ok {
			return nil, errors.New("unable to type assert funding offer period")
		}
		offer.Period = int64(period)
	}
	if data[16] != nil {
		var notify float64
		if notify, ok = data[16].(float64); !ok {
			return nil, errors.New("unable to type assert funding offer notify")
		}
		offer.Notify = notify == 1
	}
	if data[17] != nil {
		var hidden float64
		if hidden, ok = data[17].(float64); !ok {
			return nil, errors.New("unable to type assert funding offer hidden")
		}
		offer.Hidden = hidden == 1
	}
	if data[19] != nil {
		var renew float64
		if renew, ok = data[19].(float64); !ok {
			return nil, errors.New("unable to type assert funding offer renew")
		}
		offer.Renew = renew == 1
	}
	if includeRateReal && data[20] != nil {
		if offer.RateReal, ok = data[20].(float64); !ok {
			return nil, errors.New("unable to type assert funding offer rate real")
		}
	}
	return &offer, nil
}

func wsHandleFundingCreditLoanData(data []interface{}, includePositionPair bool) (*WsCredit, error) {
	var credit WsCredit
	var ok bool
	if data[0] != nil {
		var id float64
		if id, ok = data[0].(float64); !ok {
			return nil, errors.New("unable to type assert funding credit ID")
		}
		credit.ID = int64(id)
	}
	if data[1] != nil {
		if credit.Symbol, ok = data[1].(string); !ok {
			return nil, errors.New("unable to type assert funding credit symbol")
		}
	}
	if data[2] != nil {
		var side float64
		if side, ok = data[2].(float64); !ok {
			return nil, errors.New("unable to type assert funding credit side")
		}
		credit.Side = int8(side)
	}
	if data[3] != nil {
		var created float64
		if created, ok = data[3].(float64); !ok {
			return nil, errors.New("unable to type assert funding credit created")
		}
		credit.Created = time.UnixMilli(int64(created))
	}
	if data[4] != nil {
		var updated float64
		if updated, ok = data[4].(float64); !ok {
			return nil, errors.New("unable to type assert funding credit updated")
		}
		credit.Updated = time.UnixMilli(int64(updated))
	}
	if data[5] != nil {
		if credit.Amount, ok = data[5].(float64); !ok {
			return nil, errors.New("unable to type assert funding credit amount")
		}
	}
	if data[6] != nil {
		credit.Flags = data[6]
	}
	if data[7] != nil {
		if credit.Status, ok = data[7].(string); !ok {
			return nil, errors.New("unable to type assert funding credit status")
		}
	}
	if data[11] != nil {
		if credit.Rate, ok = data[11].(float64); !ok {
			return nil, errors.New("unable to type assert funding credit rate")
		}
	}
	if data[12] != nil {
		var period float64
		if period, ok = data[12].(float64); !ok {
			return nil, errors.New("unable to type assert funding credit period")
		}
		credit.Period = int64(period)
	}
	if data[13] != nil {
		var opened float64
		if opened, ok = data[13].(float64); !ok {
			return nil, errors.New("unable to type assert funding credit opened")
		}
		credit.Opened = time.UnixMilli(int64(opened))
	}
	if data[14] != nil {
		var lastPayout float64
		if lastPayout, ok = data[14].(float64); !ok {
			return nil, errors.New("unable to type assert last funding credit payout")
		}
		credit.LastPayout = time.UnixMilli(int64(lastPayout))
	}
	if data[15] != nil {
		var notify float64
		if notify, ok = data[15].(float64); !ok {
			return nil, errors.New("unable to type assert funding credit notify")
		}
		credit.Notify = notify == 1
	}
	if data[16] != nil {
		var hidden float64
		if hidden, ok = data[16].(float64); !ok {
			return nil, errors.New("unable to type assert funding credit hidden")
		}
		credit.Hidden = hidden == 1
	}
	if data[18] != nil {
		var renew float64
		if renew, ok = data[18].(float64); !ok {
			return nil, errors.New("unable to type assert funding credit renew")
		}
		credit.Renew = renew == 1
	}
	if data[19] != nil {
		if credit.RateReal, ok = data[19].(float64); !ok {
			return nil, errors.New("unable to type assert rate funding credit real")
		}
	}
	if data[20] != nil {
		var noClose float64
		if noClose, ok = data[20].(float64); !ok {
			return nil, errors.New("unable to type assert no funding credit close")
		}
		credit.NoClose = noClose == 1
	}
	if includePositionPair {
		if data[21] != nil {
			if credit.PositionPair, ok = data[21].(string); !ok {
				return nil, errors.New("unable to type assert funding credit position pair")
			}
		}
	}
	return &credit, nil
}

func (b *Bitfinex) wsHandleOrder(data []interface{}) {
	var od order.Detail
	var err error
	od.Exchange = b.Name
	if data[0] != nil {
		if id, ok := data[0].(float64); ok {
			od.OrderID = strconv.FormatFloat(id, 'f', -1, 64)
		}
	}
	if data[16] != nil {
		if price, ok := data[16].(float64); ok {
			od.Price = price
		}
	}
	if data[7] != nil {
		if amount, ok := data[7].(float64); ok {
			od.Amount = amount
		}
	}
	if data[6] != nil {
		if remainingAmount, ok := data[6].(float64); ok {
			od.RemainingAmount = remainingAmount
		}
	}
	if data[7] != nil && data[6] != nil {
		if executedAmount, ok := data[7].(float64); ok {
			od.ExecutedAmount = executedAmount - od.RemainingAmount
		}
	}
	if data[4] != nil {
		if date, ok := data[4].(float64); ok {
			od.Date = time.Unix(int64(date)*1000, 0)
		}
	}
	if data[5] != nil {
		if lastUpdated, ok := data[5].(float64); ok {
			od.LastUpdated = time.Unix(int64(lastUpdated)*1000, 0)
		}
	}
	if data[2] != nil {
		if p, ok := data[3].(string); ok {
			od.Pair, od.AssetType, err = b.GetRequestFormattedPairAndAssetType(p[1:])
			if err != nil {
				b.Websocket.DataHandler <- err
				return
			}
		}
	}
	if data[8] != nil {
		if ordType, ok := data[8].(string); ok {
			oType, err := order.StringToOrderType(ordType)
			if err != nil {
				b.Websocket.DataHandler <- order.ClassificationError{
					Exchange: b.Name,
					OrderID:  od.OrderID,
					Err:      err,
				}
			}
			od.Type = oType
		}
	}
	if data[13] != nil {
		if combinedStatus, ok := data[13].(string); ok {
			statusParts := strings.Split(combinedStatus, " @ ")
			oStatus, err := order.StringToOrderStatus(statusParts[0])
			if err != nil {
				b.Websocket.DataHandler <- order.ClassificationError{
					Exchange: b.Name,
					OrderID:  od.OrderID,
					Err:      err,
				}
			}
			od.Status = oStatus
		}
	}
	b.Websocket.DataHandler <- &od
}

// WsInsertSnapshot add the initial orderbook snapshot when subscribed to a channel
func (b *Bitfinex) WsInsertSnapshot(p currency.Pair, assetType asset.Item, books []WebsocketBook, fundingRate bool) error {
	if len(books) == 0 {
		return errors.New("no orderbooks submitted")
	}
	var book orderbook.Base
	book.Bids = make(orderbook.Tranches, 0, len(books))
	book.Asks = make(orderbook.Tranches, 0, len(books))
	for i := range books {
		item := orderbook.Tranche{
			ID:     books[i].ID,
			Amount: books[i].Amount,
			Price:  books[i].Price,
			Period: books[i].Period,
		}
		if fundingRate {
			if item.Amount < 0 {
				item.Amount *= -1
				book.Bids = append(book.Bids, item)
			} else {
				book.Asks = append(book.Asks, item)
			}
		} else {
			if books[i].Amount > 0 {
				book.Bids = append(book.Bids, item)
			} else {
				item.Amount *= -1
				book.Asks = append(book.Asks, item)
			}
		}
	}

	book.Asset = assetType
	book.Pair = p
	book.Exchange = b.Name
	book.PriceDuplication = true
	book.IsFundingRate = fundingRate
	book.VerifyOrderbook = b.CanVerifyOrderbook
	book.LastUpdated = time.Now() // Not included in snapshot
	return b.Websocket.Orderbook.LoadSnapshot(&book)
}

// WsUpdateOrderbook updates the orderbook list, removing and adding to the
// orderbook sides
func (b *Bitfinex) WsUpdateOrderbook(c *subscription.Subscription, p currency.Pair, assetType asset.Item, book []WebsocketBook, sequenceNo int64, fundingRate bool) error {
	if c == nil {
		return fmt.Errorf("%w: Subscription param", common.ErrNilPointer)
	}
	if len(c.Pairs) != 1 {
		return subscription.ErrNotSinglePair
	}
	orderbookUpdate := orderbook.Update{
		Asset:      assetType,
		Pair:       p,
		Bids:       make([]orderbook.Tranche, 0, len(book)),
		Asks:       make([]orderbook.Tranche, 0, len(book)),
		UpdateTime: time.Now(), // Not included in update
	}

	for i := range book {
		item := orderbook.Tranche{
			ID:     book[i].ID,
			Amount: book[i].Amount,
			Price:  book[i].Price,
			Period: book[i].Period,
		}

		if book[i].Price > 0 {
			orderbookUpdate.Action = orderbook.UpdateInsert
			if fundingRate {
				if book[i].Amount < 0 {
					item.Amount *= -1
					orderbookUpdate.Bids = append(orderbookUpdate.Bids, item)
				} else {
					orderbookUpdate.Asks = append(orderbookUpdate.Asks, item)
				}
			} else {
				if book[i].Amount > 0 {
					orderbookUpdate.Bids = append(orderbookUpdate.Bids, item)
				} else {
					item.Amount *= -1
					orderbookUpdate.Asks = append(orderbookUpdate.Asks, item)
				}
			}
		} else {
			orderbookUpdate.Action = orderbook.Delete
			if fundingRate {
				if book[i].Amount == 1 {
					// delete bid
					orderbookUpdate.Asks = append(orderbookUpdate.Asks, item)
				} else {
					// delete ask
					orderbookUpdate.Bids = append(orderbookUpdate.Bids, item)
				}
			} else {
				if book[i].Amount == 1 {
					// delete bid
					orderbookUpdate.Bids = append(orderbookUpdate.Bids, item)
				} else {
					// delete ask
					orderbookUpdate.Asks = append(orderbookUpdate.Asks, item)
				}
			}
		}
	}

	chanID, ok := c.Key.(int)
	if !ok {
		return common.GetTypeAssertError("int", c.Key, "ChanID") // Should be impossible
	}

	cMtx.Lock()
	checkme := checksumStore[chanID]
	if checkme == nil {
		cMtx.Unlock()
		return b.Websocket.Orderbook.Update(&orderbookUpdate)
	}
	checksumStore[chanID] = nil
	cMtx.Unlock()

	if checkme.Sequence+1 == sequenceNo {
		// Sequence numbers get dropped, if checksum is not in line with
		// sequence, do not check.
		ob, err := b.Websocket.Orderbook.GetOrderbook(p, assetType)
		if err != nil {
			return fmt.Errorf("cannot calculate websocket checksum: book not found for %s %s %w",
				p,
				assetType,
				err)
		}

		if err = validateCRC32(ob, checkme.Token); err != nil {
			log.Errorf(log.WebsocketMgr, "%s websocket orderbook update error, will resubscribe orderbook: %v", b.Name, err)
			if e2 := b.resubOrderbook(c); e2 != nil {
				log.Errorf(log.WebsocketMgr, "%s error resubscribing orderbook: %v", b.Name, e2)
			}
			return err
		}
	}

	return b.Websocket.Orderbook.Update(&orderbookUpdate)
}

// resubOrderbook resubscribes the orderbook after a consistency error, probably a failed checksum,
// which forces a fresh snapshot. If we don't do this the orderbook will keep erroring and drifting.
// Flushing the orderbook happens immediately, but the ReSub itself is a go routine to avoid blocking the WS data channel
func (b *Bitfinex) resubOrderbook(c *subscription.Subscription) error {
	if c == nil {
		return fmt.Errorf("%w: Subscription param", common.ErrNilPointer)
	}
	if len(c.Pairs) != 1 {
		return subscription.ErrNotSinglePair
	}
	if err := b.Websocket.Orderbook.FlushOrderbook(c.Pairs[0], c.Asset); err != nil {
		// Non-fatal error
		log.Errorf(log.ExchangeSys, "%s error flushing orderbook: %v", b.Name, err)
	}

	// Resub will block so we have to do this in a goro
	go func() {
		if err := b.Websocket.ResubscribeToChannel(b.Websocket.Conn, c); err != nil {
			log.Errorf(log.ExchangeSys, "%s error resubscribing orderbook: %v", b.Name, err)
		}
	}()

	return nil
}

// generateSubscriptions returns a list of subscriptions from the configured subscriptions feature
func (b *Bitfinex) generateSubscriptions() (subscription.List, error) {
	return b.Features.Subscriptions.ExpandTemplates(b)
}

// GetSubscriptionTemplate returns a subscription channel template
func (b *Bitfinex) GetSubscriptionTemplate(_ *subscription.Subscription) (*template.Template, error) {
	return template.New("master.tmpl").Funcs(sprig.FuncMap()).Funcs(template.FuncMap{
		"subToMap": subToMap,
		"removeSpotFromMargin": func(ap map[asset.Item]currency.Pairs) string {
			spotPairs, _ := b.GetEnabledPairs(asset.Spot)
			return removeSpotFromMargin(ap, spotPairs)
		},
	}).Parse(subTplText)
}

// ConfigureWS to send checksums and sequence numbers
func (b *Bitfinex) ConfigureWS() error {
	return b.Websocket.Conn.SendJSONMessage(context.TODO(), request.Unset, map[string]interface{}{
		"event": "conf",
		"flags": bitfinexChecksumFlag + bitfinexWsSequenceFlag,
	})
}

// Subscribe sends a websocket message to receive data from channels
func (b *Bitfinex) Subscribe(subs subscription.List) error {
	var err error
	if subs, err = subs.ExpandTemplates(b); err != nil {
		return err
	}
	return b.ParallelChanOp(subs, b.subscribeToChan, 1)
}

// Unsubscribe sends a websocket message to stop receiving data from channels
func (b *Bitfinex) Unsubscribe(subs subscription.List) error {
	var err error
	if subs, err = subs.ExpandTemplates(b); err != nil {
		return err
	}
	return b.ParallelChanOp(subs, b.unsubscribeFromChan, 1)
}

// subscribeToChan handles a single subscription and parses the result
// on success it adds the subscription to the websocket
func (b *Bitfinex) subscribeToChan(subs subscription.List) error {
	if len(subs) != 1 {
		return subscription.ErrNotSinglePair
	}

	s := subs[0]
	req := map[string]any{
		"event": "subscribe",
	}
	if err := json.Unmarshal([]byte(s.QualifiedChannel), &req); err != nil {
		return err
	}

	// subId is a single round-trip identifier that provides linking sub requests to chanIDs
	// Although docs only mention subId for wsBook, it works for all chans
	subID := strconv.FormatInt(b.Websocket.Conn.GenerateMessageID(false), 10)
	req["subId"] = subID

	// Add a temporary Key so we can find this Sub when we get the resp without delay or context switch
	// Otherwise we might drop the first messages after the subscribed resp
	s.Key = subID // Note subID string type avoids conflicts with later chanID key
	if err := b.Websocket.AddSubscriptions(b.Websocket.Conn, s); err != nil {
		return fmt.Errorf("%w Channel: %s Pair: %s", err, s.Channel, s.Pairs)
	}

	// Always remove the temporary subscription keyed by subID
	defer func() {
		_ = b.Websocket.RemoveSubscriptions(b.Websocket.Conn, s)
	}()

	respRaw, err := b.Websocket.Conn.SendMessageReturnResponse(context.TODO(), request.Unset, "subscribe:"+subID, req)
	if err != nil {
		return fmt.Errorf("%w: Channel: %s Pair: %s", err, s.Channel, s.Pairs)
	}

	if err = b.getErrResp(respRaw); err != nil {
		wErr := fmt.Errorf("%w: Channel: %s Pair: %s", err, s.Channel, s.Pairs)
		b.Websocket.DataHandler <- wErr
		return wErr
	}

	return nil
}

// unsubscribeFromChan sends a websocket message to stop receiving data from a channel
func (b *Bitfinex) unsubscribeFromChan(subs subscription.List) error {
	if len(subs) != 1 {
		return errors.New("subscription batching limited to 1")
	}
	s := subs[0]
	chanID, ok := s.Key.(int)
	if !ok {
		return common.GetTypeAssertError("int", s.Key, "subscription.Key")
	}

	req := map[string]interface{}{
		"event":  "unsubscribe",
		"chanId": chanID,
	}

	respRaw, err := b.Websocket.Conn.SendMessageReturnResponse(context.TODO(), request.Unset, "unsubscribe:"+strconv.Itoa(chanID), req)
	if err != nil {
		return err
	}

	if err := b.getErrResp(respRaw); err != nil {
		wErr := fmt.Errorf("%w: ChanId: %v", err, chanID)
		b.Websocket.DataHandler <- wErr
		return wErr
	}

	return b.Websocket.RemoveSubscriptions(b.Websocket.Conn, s)
}

// getErrResp takes a json response string and looks for an error event type
// If found it parses the error code and message as a wrapped error and returns it
// It might log parsing errors about the nature of the error
// If the error message is not defined it will return a wrapped common.ErrUnknownError
func (b *Bitfinex) getErrResp(resp []byte) error {
	event, err := jsonparser.GetUnsafeString(resp, "event")
	if err != nil {
		return fmt.Errorf("%w 'event': %w from message: %s", errParsingWSField, err, resp)
	}
	if event != "error" {
		return nil
	}
	errCode, err := jsonparser.GetInt(resp, "code")
	if err != nil {
		log.Errorf(log.ExchangeSys, "%s %s 'code': %s from message: %s", b.Name, errParsingWSField, err, resp)
	}

	var apiErr error
	if msg, e2 := jsonparser.GetString(resp, "msg"); e2 != nil {
		log.Errorf(log.ExchangeSys, "%s %s 'msg': %s from message: %s", b.Name, errParsingWSField, e2, resp)
		apiErr = common.ErrUnknownError
	} else {
		apiErr = errors.New(msg)
	}
	return fmt.Errorf("%w (code: %d)", apiErr, errCode)
}

// WsSendAuth sends a authenticated event payload
func (b *Bitfinex) WsSendAuth(ctx context.Context) error {
	creds, err := b.GetCredentials(ctx)
	if err != nil {
		return err
	}

	nonce := strconv.FormatInt(time.Now().Unix(), 10)
	payload := "AUTH" + nonce

	hmac, err := crypto.GetHMAC(crypto.HashSHA512_384,
		[]byte(payload),
		[]byte(creds.Secret))
	if err != nil {
		return err
	}
	err = b.Websocket.AuthConn.SendJSONMessage(ctx, request.Unset, WsAuthRequest{
		Event:         "auth",
		APIKey:        creds.Key,
		AuthPayload:   payload,
		AuthSig:       crypto.HexEncodeToString(hmac),
		AuthNonce:     nonce,
		DeadManSwitch: 0,
	})
	if err != nil {
		b.Websocket.SetCanUseAuthenticatedEndpoints(false)
		return err
	}
	return nil
}

// WsNewOrder authenticated new order request
func (b *Bitfinex) WsNewOrder(data *WsNewOrderRequest) (string, error) {
	data.CustomID = b.Websocket.AuthConn.GenerateMessageID(false)
	req := makeRequestInterface(wsOrderNew, data)
	resp, err := b.Websocket.AuthConn.SendMessageReturnResponse(context.TODO(), request.Unset, data.CustomID, req)
	if err != nil {
		return "", err
	}
	if resp == nil {
		return "", errors.New(b.Name + " - Order message not returned")
	}
	var respData []interface{}
	err = json.Unmarshal(resp, &respData)
	if err != nil {
		return "", err
	}

	if len(respData) < 3 {
		return "", errors.New("unexpected respData length")
	}
	responseDataDetail, ok := respData[2].([]interface{})
	if !ok {
		return "", errors.New("unable to type assert respData")
	}

	if len(responseDataDetail) < 4 {
		return "", errors.New("invalid responseDataDetail length")
	}

	responseOrderDetail, ok := responseDataDetail[4].([]interface{})
	if !ok {
		return "", errors.New("unable to type assert responseOrderDetail")
	}
	var orderID string
	if responseOrderDetail[0] != nil {
		if ordID, ordOK := responseOrderDetail[0].(float64); ordOK && ordID > 0 {
			orderID = strconv.FormatFloat(ordID, 'f', -1, 64)
		}
	}
	var errorMessage, errCode string
	if len(responseDataDetail) > 6 {
		errCode, ok = responseDataDetail[6].(string)
		if !ok {
			return "", errors.New("unable to type assert errCode")
		}
	}
	if len(responseDataDetail) > 7 {
		errorMessage, ok = responseDataDetail[7].(string)
		if !ok {
			return "", errors.New("unable to type assert errorMessage")
		}
	}
	if strings.EqualFold(errCode, wsError) {
		return orderID, errors.New(b.Name + " - " + errCode + ": " + errorMessage)
	}
	return orderID, nil
}

// WsModifyOrder authenticated modify order request
func (b *Bitfinex) WsModifyOrder(data *WsUpdateOrderRequest) error {
	req := makeRequestInterface(wsOrderUpdate, data)
	resp, err := b.Websocket.AuthConn.SendMessageReturnResponse(context.TODO(), request.Unset, data.OrderID, req)
	if err != nil {
		return err
	}
	if resp == nil {
		return errors.New(b.Name + " - Order message not returned")
	}

	var responseData []interface{}
	err = json.Unmarshal(resp, &responseData)
	if err != nil {
		return err
	}
	if len(responseData) < 3 {
		return errors.New("unexpected responseData length")
	}
	responseOrderData, ok := responseData[2].([]interface{})
	if !ok {
		return errors.New("unable to type assert responseOrderData")
	}
	var errorMessage, errCode string
	if len(responseOrderData) > 6 {
		errCode, ok = responseOrderData[6].(string)
		if !ok {
			return errors.New("unable to type assert errCode")
		}
	}
	if len(responseOrderData) > 7 {
		errorMessage, ok = responseOrderData[7].(string)
		if !ok {
			return errors.New("unable to type assert errorMessage")
		}
	}
	if strings.EqualFold(errCode, wsError) {
		return errors.New(b.Name + " - " + errCode + ": " + errorMessage)
	}
	return nil
}

// WsCancelMultiOrders authenticated cancel multi order request
func (b *Bitfinex) WsCancelMultiOrders(orderIDs []int64) error {
	cancel := WsCancelGroupOrdersRequest{
		OrderID: orderIDs,
	}
	req := makeRequestInterface(wsCancelMultipleOrders, cancel)
	return b.Websocket.AuthConn.SendJSONMessage(context.TODO(), request.Unset, req)
}

// WsCancelOrder authenticated cancel order request
func (b *Bitfinex) WsCancelOrder(orderID int64) error {
	cancel := WsCancelOrderRequest{
		OrderID: orderID,
	}
	req := makeRequestInterface(wsOrderCancel, cancel)
	resp, err := b.Websocket.AuthConn.SendMessageReturnResponse(context.TODO(), request.Unset, orderID, req)
	if err != nil {
		return err
	}
	if resp == nil {
		return fmt.Errorf("%v - Order %v failed to cancel", b.Name, orderID)
	}
	var responseData []interface{}
	err = json.Unmarshal(resp, &responseData)
	if err != nil {
		return err
	}
	if len(responseData) < 3 {
		return errors.New("unexpected responseData length")
	}
	responseOrderData, ok := responseData[2].([]interface{})
	if !ok {
		return errors.New("unable to type assert responseOrderData")
	}
	var errorMessage, errCode string
	if len(responseOrderData) > 6 {
		errCode, ok = responseOrderData[6].(string)
		if !ok {
			return errors.New("unable to type assert errCode")
		}
	}
	if len(responseOrderData) > 7 {
		errorMessage, ok = responseOrderData[7].(string)
		if !ok {
			return errors.New("unable to type assert errorMessage")
		}
	}
	if strings.EqualFold(errCode, wsError) {
		return errors.New(b.Name + " - " + errCode + ": " + errorMessage)
	}
	return nil
}

// WsCancelAllOrders authenticated cancel all orders request
func (b *Bitfinex) WsCancelAllOrders() error {
	cancelAll := WsCancelAllOrdersRequest{All: 1}
	req := makeRequestInterface(wsCancelMultipleOrders, cancelAll)
	return b.Websocket.AuthConn.SendJSONMessage(context.TODO(), request.Unset, req)
}

// WsNewOffer authenticated new offer request
func (b *Bitfinex) WsNewOffer(data *WsNewOfferRequest) error {
	req := makeRequestInterface(wsFundingOfferNew, data)
	return b.Websocket.AuthConn.SendJSONMessage(context.TODO(), request.Unset, req)
}

// WsCancelOffer authenticated cancel offer request
func (b *Bitfinex) WsCancelOffer(orderID int64) error {
	cancel := WsCancelOrderRequest{
		OrderID: orderID,
	}
	req := makeRequestInterface(wsFundingOfferCancel, cancel)
	resp, err := b.Websocket.AuthConn.SendMessageReturnResponse(context.TODO(), request.Unset, orderID, req)
	if err != nil {
		return err
	}
	if resp == nil {
		return fmt.Errorf("%v - Order %v failed to cancel", b.Name, orderID)
	}
	var responseData []interface{}
	err = json.Unmarshal(resp, &responseData)
	if err != nil {
		return err
	}
	if len(responseData) < 3 {
		return errors.New("unexpected responseData length")
	}
	responseOrderData, ok := responseData[2].([]interface{})
	if !ok {
		return errors.New("unable to type assert responseOrderData")
	}
	var errorMessage, errCode string
	if len(responseOrderData) > 6 {
		errCode, ok = responseOrderData[6].(string)
		if !ok {
			return errors.New("unable to type assert errCode")
		}
	}
	if len(responseOrderData) > 7 {
		errorMessage, ok = responseOrderData[7].(string)
		if !ok {
			return errors.New("unable to type assert errorMessage")
		}
	}
	if strings.EqualFold(errCode, wsError) {
		return errors.New(b.Name + " - " + errCode + ": " + errorMessage)
	}

	return nil
}

func makeRequestInterface(channelName string, data interface{}) []interface{} {
	return []interface{}{0, channelName, nil, data}
}

func validateCRC32(book *orderbook.Base, token int) error {
	// Order ID's need to be sub-sorted in ascending order, this needs to be
	// done on the main book to ensure that we do not cut price levels out below
	reOrderByID(book.Bids)
	reOrderByID(book.Asks)

	// R0 precision calculation is based on order ID's and amount values
	var bids, asks []orderbook.Tranche
	for i := range 25 {
		if i < len(book.Bids) {
			bids = append(bids, book.Bids[i])
		}
		if i < len(book.Asks) {
			asks = append(asks, book.Asks[i])
		}
	}

	// ensure '-' (negative amount) is passed back to string buffer as
	// this is needed for calcs - These get swapped if funding rate
	bidmod := float64(1)
	if book.IsFundingRate {
		bidmod = -1
	}

	askMod := float64(-1)
	if book.IsFundingRate {
		askMod = 1
	}

	var check strings.Builder
	for i := range 25 {
		if i < len(bids) {
			check.WriteString(strconv.FormatInt(bids[i].ID, 10))
			check.WriteString(":")
			check.WriteString(strconv.FormatFloat(bidmod*bids[i].Amount, 'f', -1, 64))
			check.WriteString(":")
		}

		if i < len(asks) {
			check.WriteString(strconv.FormatInt(asks[i].ID, 10))
			check.WriteString(":")
			check.WriteString(strconv.FormatFloat(askMod*asks[i].Amount, 'f', -1, 64))
			check.WriteString(":")
		}
	}

	checksumStr := strings.TrimSuffix(check.String(), ":")
	checksum := crc32.ChecksumIEEE([]byte(checksumStr))
	if checksum == uint32(token) {
		return nil
	}
	return fmt.Errorf("invalid checksum for %s %s: calculated [%d] does not match [%d]",
		book.Asset,
		book.Pair,
		checksum,
		uint32(token))
}

// reOrderByID sub sorts orderbook items by its corresponding ID when price
// levels are the same. TODO: Deprecate and shift to buffer level insertion
// based off ascending ID.
func reOrderByID(depth []orderbook.Tranche) {
subSort:
	for x := 0; x < len(depth); {
		var subset []orderbook.Tranche
		// Traverse forward elements
		for y := x + 1; y < len(depth); y++ {
			if depth[x].Price == depth[y].Price &&
				// Period matching is for funding rates, this was undocumented
				// but these need to be matched with price for the correct ID
				// alignment
				depth[x].Period == depth[y].Period {
				// Append element to subset when price match occurs
				subset = append(subset, depth[y])
				// Traverse next
				continue
			}
			if len(subset) != 0 {
				// Append root element
				subset = append(subset, depth[x])
				// Sort IDs by ascending
				sort.Slice(subset, func(i, j int) bool {
					return subset[i].ID < subset[j].ID
				})
				// Re-align elements with sorted ID subset
				for z := range subset {
					depth[x+z] = subset[z]
				}
			}
			// When price is not matching change checked element to root
			x = y
			continue subSort
		}
		break
	}
}

// subToMap returns a json object of request params for subscriptions
func subToMap(s *subscription.Subscription, a asset.Item, p currency.Pair) map[string]any {
	c := s.Channel
	if name, ok := subscriptionNames[s.Channel]; ok {
		c = name
	}
	req := map[string]interface{}{
		"channel": c,
	}

	var fundingPeriod string
	for k, v := range s.Params {
		switch k {
		case CandlesPeriodKey:
			if s, ok := v.(string); !ok {
				panic(common.GetTypeAssertError("string", v, "subscription.CandlesPeriodKey"))
			} else {
				fundingPeriod = ":" + s
			}
		case "key", "symbol", "len":
			panic(fmt.Errorf("%w: %s", errParamNotAllowed, k)) // Ensure user's Params aren't silently overwritten
		default:
			req[k] = v
		}
	}

	if s.Levels != 0 {
		req["len"] = s.Levels
	}

	prefix := "t"
	if a == asset.MarginFunding {
		prefix = "f"
	}

	pairFmt := currency.PairFormat{Uppercase: true}
	if needsDelimiter := p.Len() > 6; needsDelimiter {
		pairFmt.Delimiter = ":"
	}
	symbol := p.Format(pairFmt).String()
	if c == wsCandles {
		req["key"] = "trade:" + s.Interval.Short() + ":" + prefix + symbol + fundingPeriod
	} else {
		req["symbol"] = prefix + symbol
	}

	return req
}

// removeSpotFromMargin removes spot pairs from margin pairs in the supplied AssetPairs map to avoid duplicate subscriptions
func removeSpotFromMargin(ap map[asset.Item]currency.Pairs, spotPairs currency.Pairs) string {
	if p, ok := ap[asset.Margin]; ok {
		ap[asset.Margin] = p.Remove(spotPairs...)
	}
	return ""
}

const subTplText = `
{{- removeSpotFromMargin $.AssetPairs -}}
{{ range $asset, $pairs := $.AssetPairs }}
	{{- range $p := $pairs  -}}
		{{- subToMap $.S $asset $p | mustToJson }}
		{{- $.PairSeparator }}
	{{- end -}}
	{{ $.AssetSeparator }}
{{- end -}}
`<|MERGE_RESOLUTION|>--- conflicted
+++ resolved
@@ -456,30 +456,18 @@
 		if err != nil {
 			return fmt.Errorf("%w 'chanId': %w from message: %s", errParsingWSField, err, respRaw)
 		}
-<<<<<<< HEAD
-		err = b.Websocket.Match.EnsureMatchWithData("unsubscribe:"+chanID, respRaw)
-=======
 		err = b.Websocket.Match.RequireMatchWithData("unsubscribe:"+chanID, respRaw)
->>>>>>> 50448ec6
 		if err != nil {
 			return fmt.Errorf("%w: unsubscribe:%v", err, chanID)
 		}
 	case wsEventError:
 		if subID, err := jsonparser.GetUnsafeString(respRaw, "subId"); err == nil {
-<<<<<<< HEAD
-			err = b.Websocket.Match.EnsureMatchWithData("subscribe:"+subID, respRaw)
-=======
 			err = b.Websocket.Match.RequireMatchWithData("subscribe:"+subID, respRaw)
->>>>>>> 50448ec6
 			if err != nil {
 				return fmt.Errorf("%w: subscribe:%v", err, subID)
 			}
 		} else if chanID, err := jsonparser.GetUnsafeString(respRaw, "chanId"); err == nil {
-<<<<<<< HEAD
-			err = b.Websocket.Match.EnsureMatchWithData("unsubscribe:"+chanID, respRaw)
-=======
 			err = b.Websocket.Match.RequireMatchWithData("unsubscribe:"+chanID, respRaw)
->>>>>>> 50448ec6
 			if err != nil {
 				return fmt.Errorf("%w: unsubscribe:%v", err, chanID)
 			}
@@ -555,11 +543,7 @@
 		log.Debugf(log.ExchangeSys, "%s Subscribed to Channel: %s Pair: %s ChannelID: %d\n", b.Name, c.Channel, c.Pairs, chanID)
 	}
 
-<<<<<<< HEAD
-	return b.Websocket.Match.EnsureMatchWithData("subscribe:"+subID, respRaw)
-=======
 	return b.Websocket.Match.RequireMatchWithData("subscribe:"+subID, respRaw)
->>>>>>> 50448ec6
 }
 
 func (b *Bitfinex) handleWSChannelUpdate(s *subscription.Subscription, eventType string, d []interface{}) error {
