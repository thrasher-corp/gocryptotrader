--- conflicted
+++ resolved
@@ -628,11 +628,7 @@
 	case subscription.OrderbookChannel:
 		return e.handleWSBookUpdate(s, d)
 	case subscription.CandlesChannel:
-<<<<<<< HEAD
-		return e.handleWSCandleUpdate(s, d)
-=======
-		return b.handleWSAllCandleUpdates(s, respRaw)
->>>>>>> 78b2bd42
+		return e.handleWSAllCandleUpdates(s, respRaw)
 	case subscription.TickerChannel:
 		return e.handleWSTickerUpdate(s, d)
 	case subscription.AllTradesChannel:
@@ -781,11 +777,7 @@
 	return nil
 }
 
-<<<<<<< HEAD
-func (e *Exchange) handleWSCandleUpdate(c *subscription.Subscription, d []any) error {
-=======
-func (b *Bitfinex) handleWSAllCandleUpdates(c *subscription.Subscription, respRaw []byte) error {
->>>>>>> 78b2bd42
+func (e *Exchange) handleWSAllCandleUpdates(c *subscription.Subscription, respRaw []byte) error {
 	if c == nil {
 		return fmt.Errorf("%w: Subscription param", common.ErrNilPointer)
 	}
@@ -796,62 +788,6 @@
 	if err != nil {
 		return fmt.Errorf("%w `candlesUpdate[1]`: %w", common.ErrParsingWSField, err)
 	}
-<<<<<<< HEAD
-
-	switch candleData := candleBundle[0].(type) {
-	case []any:
-		for i := range candleBundle {
-			var element []any
-			element, ok = candleBundle[i].([]any)
-			if !ok {
-				return errors.New("candle type assertion for element data")
-			}
-			if len(element) < 6 {
-				return errors.New("invalid candleBundle length")
-			}
-			var err error
-			var klineData websocket.KlineData
-			if klineData.Timestamp, err = convert.TimeFromUnixTimestampFloat(element[0]); err != nil {
-				return fmt.Errorf("unable to convert candle timestamp: %w", err)
-			}
-			if klineData.OpenPrice, ok = element[1].(float64); !ok {
-				return errors.New("unable to type assert candle open price")
-			}
-			if klineData.ClosePrice, ok = element[2].(float64); !ok {
-				return errors.New("unable to type assert candle close price")
-			}
-			if klineData.HighPrice, ok = element[3].(float64); !ok {
-				return errors.New("unable to type assert candle high price")
-			}
-			if klineData.LowPrice, ok = element[4].(float64); !ok {
-				return errors.New("unable to type assert candle low price")
-			}
-			if klineData.Volume, ok = element[5].(float64); !ok {
-				return errors.New("unable to type assert candle volume")
-			}
-			klineData.Exchange = e.Name
-			klineData.AssetType = c.Asset
-			klineData.Pair = c.Pairs[0]
-			e.Websocket.DataHandler <- klineData
-		}
-	case float64:
-		if len(candleBundle) < 6 {
-			return errors.New("invalid candleBundle length")
-		}
-		var err error
-		var klineData websocket.KlineData
-		if klineData.Timestamp, err = convert.TimeFromUnixTimestampFloat(candleData); err != nil {
-			return fmt.Errorf("unable to convert candle timestamp: %w", err)
-		}
-		if klineData.OpenPrice, ok = candleBundle[1].(float64); !ok {
-			return errors.New("unable to type assert candle open price")
-		}
-		if klineData.ClosePrice, ok = candleBundle[2].(float64); !ok {
-			return errors.New("unable to type assert candle close price")
-		}
-		if klineData.HighPrice, ok = candleBundle[3].(float64); !ok {
-			return errors.New("unable to type assert candle high price")
-=======
 	if valueType != jsonparser.Array {
 		return fmt.Errorf("%w `candlesUpdate[1]`: %w %q", common.ErrParsingWSField, jsonparser.UnknownValueTypeError, valueType)
 	}
@@ -859,7 +795,6 @@
 	if bytes.HasPrefix(v, []byte("[[")) {
 		if err := json.Unmarshal(v, &wsCandles); err != nil {
 			return fmt.Errorf("error unmarshalling candle snapshot: %w", err)
->>>>>>> 78b2bd42
 		}
 	} else {
 		var wsCandle Candle
@@ -872,7 +807,7 @@
 	klines := make([]websocket.KlineData, len(wsCandles))
 	for i := range wsCandles {
 		klines[i] = websocket.KlineData{
-			Exchange:   b.Name,
+			Exchange:   e.Name,
 			AssetType:  c.Asset,
 			Pair:       c.Pairs[0],
 			Timestamp:  wsCandles[i].Timestamp.Time(),
@@ -882,15 +817,8 @@
 			LowPrice:   wsCandles[i].Low.Float64(),
 			Volume:     wsCandles[i].Volume.Float64(),
 		}
-<<<<<<< HEAD
-		klineData.Exchange = e.Name
-		klineData.AssetType = c.Asset
-		klineData.Pair = c.Pairs[0]
-		e.Websocket.DataHandler <- klineData
-=======
->>>>>>> 78b2bd42
-	}
-	b.Websocket.DataHandler <- klines
+	}
+	e.Websocket.DataHandler <- klines
 	return nil
 }
 
@@ -1029,21 +957,12 @@
 	return err
 }
 
-<<<<<<< HEAD
-func (e *Exchange) handleWSPublicTradesSnapshot(v []byte) ([]*wsTrade, error) {
-	var trades []*wsTrade
-	return trades, json.Unmarshal(v, &trades)
-}
-
-func (e *Exchange) handleWSPublicTradeUpdate(respRaw []byte) (*wsTrade, error) {
-=======
-func (b *Bitfinex) handleWSPublicTradesSnapshot(v []byte) ([]*Trade, error) {
+func (e *Exchange) handleWSPublicTradesSnapshot(v []byte) ([]*Trade, error) {
 	var trades []*Trade
 	return trades, json.Unmarshal(v, &trades)
 }
 
-func (b *Bitfinex) handleWSPublicTradeUpdate(respRaw []byte) (*Trade, error) {
->>>>>>> 78b2bd42
+func (e *Exchange) handleWSPublicTradeUpdate(respRaw []byte) (*Trade, error) {
 	v, _, _, err := jsonparser.Get(respRaw, "[2]")
 	if err != nil {
 		return nil, err
