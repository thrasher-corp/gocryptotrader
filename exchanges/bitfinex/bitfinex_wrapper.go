--- conflicted
+++ resolved
@@ -475,13 +475,8 @@
 	if b.Websocket.CanUseAuthenticatedWebsocketForWrapper() {
 		submitOrderResponse.OrderID, err = b.WsNewOrder(&WsNewOrderRequest{
 			CustomID: b.AuthenticatedWebsocketConn.GenerateMessageID(false),
-<<<<<<< HEAD
-			Type:     o.OrderType.String(),
+			Type:     o.Type.String(),
 			Symbol:   fpair.String(),
-=======
-			Type:     o.Type.String(),
-			Symbol:   b.FormatExchangeCurrency(o.Pair, asset.Spot).String(),
->>>>>>> 1deeca99
 			Amount:   o.Amount,
 			Price:    o.Price,
 		})
@@ -678,11 +673,7 @@
 			Side:            orderSide,
 			Price:           resp[i].Price,
 			RemainingAmount: resp[i].RemainingAmount,
-<<<<<<< HEAD
 			Pair:            pair,
-=======
-			Pair:            currency.NewPairFromString(resp[i].Symbol),
->>>>>>> 1deeca99
 			ExecutedAmount:  resp[i].ExecutedAmount,
 		}
 
@@ -747,11 +738,7 @@
 			Price:           resp[i].Price,
 			RemainingAmount: resp[i].RemainingAmount,
 			ExecutedAmount:  resp[i].ExecutedAmount,
-<<<<<<< HEAD
 			Pair:            pair,
-=======
-			Pair:            currency.NewPairFromString(resp[i].Symbol),
->>>>>>> 1deeca99
 		}
 
 		switch {
