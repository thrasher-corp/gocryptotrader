package bitfinex

import (
	"errors"
	"fmt"
	"sort"
	"strconv"
	"strings"
	"sync"
	"time"
	"unicode"

	"github.com/thrasher-corp/gocryptotrader/common"
	"github.com/thrasher-corp/gocryptotrader/config"
	"github.com/thrasher-corp/gocryptotrader/currency"
	exchange "github.com/thrasher-corp/gocryptotrader/exchanges"
	"github.com/thrasher-corp/gocryptotrader/exchanges/account"
	"github.com/thrasher-corp/gocryptotrader/exchanges/asset"
	"github.com/thrasher-corp/gocryptotrader/exchanges/kline"
	"github.com/thrasher-corp/gocryptotrader/exchanges/order"
	"github.com/thrasher-corp/gocryptotrader/exchanges/orderbook"
	"github.com/thrasher-corp/gocryptotrader/exchanges/protocol"
	"github.com/thrasher-corp/gocryptotrader/exchanges/request"
	"github.com/thrasher-corp/gocryptotrader/exchanges/stream"
	"github.com/thrasher-corp/gocryptotrader/exchanges/ticker"
	"github.com/thrasher-corp/gocryptotrader/exchanges/trade"
	"github.com/thrasher-corp/gocryptotrader/log"
	"github.com/thrasher-corp/gocryptotrader/portfolio/withdraw"
)

// GetDefaultConfig returns a default exchange config
func (b *Bitfinex) GetDefaultConfig() (*config.ExchangeConfig, error) {
	b.SetDefaults()
	exchCfg := new(config.ExchangeConfig)
	exchCfg.Name = b.Name
	exchCfg.HTTPTimeout = exchange.DefaultHTTPTimeout
	exchCfg.BaseCurrencies = b.BaseCurrencies

	err := b.SetupDefaults(exchCfg)
	if err != nil {
		return nil, err
	}

	if b.Features.Supports.RESTCapabilities.AutoPairUpdates {
		err = b.UpdateTradablePairs(true)
		if err != nil {
			return nil, err
		}
	}

	return exchCfg, nil
}

// SetDefaults sets the basic defaults for bitfinex
func (b *Bitfinex) SetDefaults() {
	b.Name = "Bitfinex"
	b.Enabled = true
	b.Verbose = true
	b.WebsocketSubdChannels = make(map[int]WebsocketChanInfo)
	b.API.CredentialsValidator.RequiresKey = true
	b.API.CredentialsValidator.RequiresSecret = true

	fmt1 := currency.PairStore{
		RequestFormat: &currency.PairFormat{Uppercase: true},
		ConfigFormat:  &currency.PairFormat{Uppercase: true},
	}

	fmt2 := currency.PairStore{
		RequestFormat: &currency.PairFormat{Uppercase: true},
		ConfigFormat:  &currency.PairFormat{Uppercase: true, Delimiter: ":"},
	}

	err := b.StoreAssetPairFormat(asset.Spot, fmt1)
	if err != nil {
		log.Errorln(log.ExchangeSys, err)
	}
	err = b.StoreAssetPairFormat(asset.Margin, fmt2)
	if err != nil {
		log.Errorln(log.ExchangeSys, err)
	}
	err = b.StoreAssetPairFormat(asset.MarginFunding, fmt1)
	if err != nil {
		log.Errorln(log.ExchangeSys, err)
	}

	b.Features = exchange.Features{
		Supports: exchange.FeaturesSupported{
			REST:      true,
			Websocket: true,
			RESTCapabilities: protocol.Features{
				TickerBatching:      true,
				TickerFetching:      true,
				OrderbookFetching:   true,
				AutoPairUpdates:     true,
				AccountInfo:         true,
				CryptoDeposit:       true,
				CryptoWithdrawal:    true,
				FiatWithdraw:        true,
				GetOrder:            true,
				GetOrders:           true,
				CancelOrders:        true,
				CancelOrder:         true,
				SubmitOrder:         true,
				SubmitOrders:        true,
				DepositHistory:      true,
				WithdrawalHistory:   true,
				TradeFetching:       true,
				UserTradeHistory:    true,
				TradeFee:            true,
				FiatDepositFee:      true,
				FiatWithdrawalFee:   true,
				CryptoDepositFee:    true,
				CryptoWithdrawalFee: true,
			},
			WebsocketCapabilities: protocol.Features{
				AccountBalance:         true,
				CancelOrders:           true,
				CancelOrder:            true,
				SubmitOrder:            true,
				ModifyOrder:            true,
				TickerFetching:         true,
				KlineFetching:          true,
				TradeFetching:          true,
				OrderbookFetching:      true,
				AccountInfo:            true,
				Subscribe:              true,
				AuthenticatedEndpoints: true,
				MessageCorrelation:     true,
				DeadMansSwitch:         true,
				GetOrders:              true,
				GetOrder:               true,
			},
			WithdrawPermissions: exchange.AutoWithdrawCryptoWithAPIPermission |
				exchange.AutoWithdrawFiatWithAPIPermission,
			Kline: kline.ExchangeCapabilitiesSupported{
				DateRanges: true,
				Intervals:  true,
			},
		},
		Enabled: exchange.FeaturesEnabled{
			AutoPairUpdates: true,
			Kline: kline.ExchangeCapabilitiesEnabled{
				Intervals: map[string]bool{
					kline.OneMin.Word():     true,
					kline.ThreeMin.Word():   true,
					kline.FiveMin.Word():    true,
					kline.FifteenMin.Word(): true,
					kline.ThirtyMin.Word():  true,
					kline.OneHour.Word():    true,
					kline.TwoHour.Word():    true,
					kline.FourHour.Word():   true,
					kline.SixHour.Word():    true,
					kline.TwelveHour.Word(): true,
					kline.OneDay.Word():     true,
					kline.OneWeek.Word():    true,
					kline.TwoWeek.Word():    true,
				},
				ResultLimit: 10000,
			},
		},
	}

	b.Requester = request.New(b.Name,
		common.NewHTTPClientWithTimeout(exchange.DefaultHTTPTimeout),
		request.WithLimiter(SetRateLimit()))
	b.API.Endpoints = b.NewEndpoints()
	b.API.Endpoints.CreateMap(map[exchange.URL]string{
		exchange.RestSpot:      bitfinexAPIURLBase,
		exchange.WebsocketSpot: publicBitfinexWebsocketEndpoint,
	})
	b.Websocket = stream.New()
	b.WebsocketResponseMaxLimit = exchange.DefaultWebsocketResponseMaxLimit
	b.WebsocketResponseCheckTimeout = exchange.DefaultWebsocketResponseCheckTimeout
	b.WebsocketOrderbookBufferLimit = exchange.DefaultWebsocketOrderbookBufferLimit
}

// Setup takes in the supplied exchange configuration details and sets params
func (b *Bitfinex) Setup(exch *config.ExchangeConfig) error {
	if !exch.Enabled {
		b.SetEnabled(false)
		return nil
	}

	err := b.SetupDefaults(exch)
	if err != nil {
		return err
	}
	wsEndpoint, err := b.API.Endpoints.GetURL(exchange.WebsocketSpot)
	if err != nil {
		return err
	}

	err = b.Websocket.Setup(&stream.WebsocketSetup{
		Enabled:                          exch.Features.Enabled.Websocket,
		Verbose:                          exch.Verbose,
		AuthenticatedWebsocketAPISupport: exch.API.AuthenticatedWebsocketSupport,
		WebsocketTimeout:                 exch.WebsocketTrafficTimeout,
		DefaultURL:                       publicBitfinexWebsocketEndpoint,
		ExchangeName:                     exch.Name,
		RunningURL:                       wsEndpoint,
		Connector:                        b.WsConnect,
		Subscriber:                       b.Subscribe,
		UnSubscriber:                     b.Unsubscribe,
		GenerateSubscriptions:            b.GenerateDefaultSubscriptions,
		Features:                         &b.Features.Supports.WebsocketCapabilities,
		OrderbookBufferLimit:             exch.WebsocketOrderbookBufferLimit,
		BufferEnabled:                    exch.WebsocketOrderbookBufferEnabled,
		UpdateEntriesByID:                true,
	})
	if err != nil {
		return err
	}

	err = b.Websocket.SetupNewConnection(stream.ConnectionSetup{
		ResponseCheckTimeout: exch.WebsocketResponseCheckTimeout,
		ResponseMaxLimit:     exch.WebsocketResponseMaxLimit,
		URL:                  publicBitfinexWebsocketEndpoint,
	})
	if err != nil {
		return err
	}

	return b.Websocket.SetupNewConnection(stream.ConnectionSetup{
		ResponseCheckTimeout: exch.WebsocketResponseCheckTimeout,
		ResponseMaxLimit:     exch.WebsocketResponseMaxLimit,
		URL:                  authenticatedBitfinexWebsocketEndpoint,
		Authenticated:        true,
	})
}

// Start starts the Bitfinex go routine
func (b *Bitfinex) Start(wg *sync.WaitGroup) {
	wg.Add(1)
	go func() {
		b.Run()
		wg.Done()
	}()
}

// Run implements the Bitfinex wrapper
func (b *Bitfinex) Run() {
	if b.Verbose {
		log.Debugf(log.ExchangeSys,
			"%s Websocket: %s.",
			b.Name,
			common.IsEnabled(b.Websocket.IsEnabled()))
		b.PrintEnabledPairs()
	}

	if !b.GetEnabledFeatures().AutoPairUpdates {
		return
	}

	err := b.UpdateTradablePairs(false)
	if err != nil {
		log.Errorf(log.ExchangeSys,
			"%s failed to update tradable pairs. Err: %s",
			b.Name,
			err)
	}
}

// FetchTradablePairs returns a list of the exchanges tradable pairs
func (b *Bitfinex) FetchTradablePairs(a asset.Item) ([]string, error) {
	items, err := b.GetTickerBatch()
	if err != nil {
		return nil, err
	}

	var symbols []string
	switch a {
	case asset.Spot:
		for k := range items {
			if !strings.HasPrefix(k, "t") {
				continue
			}
			symbols = append(symbols, k[1:])
		}
	case asset.Margin:
		for k := range items {
			if !strings.Contains(k, ":") {
				continue
			}
			symbols = append(symbols, k[1:])
		}
	case asset.MarginFunding:
		for k := range items {
			if !strings.HasPrefix(k, "f") {
				continue
			}
			symbols = append(symbols, k[1:])
		}
	default:
		return nil, errors.New("asset type not supported by this endpoint")
	}

	return symbols, nil
}

// UpdateTradablePairs updates the exchanges available pairs and stores
// them in the exchanges config
func (b *Bitfinex) UpdateTradablePairs(forceUpdate bool) error {
	assets := b.CurrencyPairs.GetAssetTypes()
	for i := range assets {
		pairs, err := b.FetchTradablePairs(assets[i])
		if err != nil {
			return err
		}

		p, err := currency.NewPairsFromStrings(pairs)
		if err != nil {
			return err
		}

		err = b.UpdatePairs(p, assets[i], false, forceUpdate)
		if err != nil {
			return err
		}
	}
	return nil
}

// UpdateTicker updates and returns the ticker for a currency pair
func (b *Bitfinex) UpdateTicker(p currency.Pair, assetType asset.Item) (*ticker.Price, error) {
	enabledPairs, err := b.GetEnabledPairs(assetType)
	if err != nil {
		return nil, err
	}

	tickerNew, err := b.GetTickerBatch()
	if err != nil {
		return nil, err
	}

	for k, v := range tickerNew {
		pair, err := currency.NewPairFromString(k[1:]) // Remove prefix
		if err != nil {
			return nil, err
		}

		if !enabledPairs.Contains(pair, true) {
			continue
		}

		err = ticker.ProcessTicker(&ticker.Price{
			Last:         v.Last,
			High:         v.High,
			Low:          v.Low,
			Bid:          v.Bid,
			Ask:          v.Ask,
			Volume:       v.Volume,
			Pair:         pair,
			AssetType:    assetType,
			ExchangeName: b.Name})
		if err != nil {
			return nil, err
		}
	}
	return ticker.GetTicker(b.Name, p, assetType)
}

// FetchTicker returns the ticker for a currency pair
func (b *Bitfinex) FetchTicker(p currency.Pair, assetType asset.Item) (*ticker.Price, error) {
	fPair, err := b.FormatExchangeCurrency(p, assetType)
	if err != nil {
		return nil, err
	}

	b.appendOptionalDelimiter(&fPair)
	tick, err := ticker.GetTicker(b.Name, fPair, asset.Spot)
	if err != nil {
		return b.UpdateTicker(fPair, assetType)
	}
	return tick, nil
}

// FetchOrderbook returns the orderbook for a currency pair
func (b *Bitfinex) FetchOrderbook(p currency.Pair, assetType asset.Item) (*orderbook.Base, error) {
	fPair, err := b.FormatExchangeCurrency(p, assetType)
	if err != nil {
		return nil, err
	}

	b.appendOptionalDelimiter(&fPair)
	ob, err := orderbook.Get(b.Name, fPair, assetType)
	if err != nil {
		return b.UpdateOrderbook(fPair, assetType)
	}
	return ob, nil
}

// UpdateOrderbook updates and returns the orderbook for a currency pair
func (b *Bitfinex) UpdateOrderbook(p currency.Pair, assetType asset.Item) (*orderbook.Base, error) {
	o := &orderbook.Base{
		ExchangeName:  b.Name,
		Pair:          p,
		AssetType:     assetType,
		NotAggregated: true}

	fPair, err := b.FormatExchangeCurrency(p, assetType)
	if err != nil {
		return o, err
	}
	switch assetType {
	case asset.Spot, asset.Margin, asset.MarginFunding:
		b.appendOptionalDelimiter(&fPair)
		var prefix = "t"
		if assetType == asset.MarginFunding {
			prefix = "f"
		}

<<<<<<< HEAD
		orderbookNew, err := b.GetOrderbook(prefix+fPair.String(), "P0", 100)
		if err != nil {
			return nil, err
		}

		var o orderbook.Base
		for x := range orderbookNew.Asks {
			o.Asks = append(o.Asks, orderbook.Item{
=======
	orderbookNew, err := b.GetOrderbook(prefix+fPair.String(), "R0", 100)
	if err != nil {
		return o, err
	}

	if assetType == asset.MarginFunding {
		o.IsFundingRate = true
		for x := range orderbookNew.Asks {
			o.Asks = append(o.Asks, orderbook.Item{
				ID:     orderbookNew.Asks[x].OrderID,
				Price:  orderbookNew.Asks[x].Rate,
				Amount: orderbookNew.Asks[x].Amount,
				Period: int64(orderbookNew.Asks[x].Period),
			})
		}
		for x := range orderbookNew.Bids {
			o.Bids = append(o.Bids, orderbook.Item{
				ID:     orderbookNew.Bids[x].OrderID,
				Price:  orderbookNew.Bids[x].Rate,
				Amount: orderbookNew.Bids[x].Amount,
				Period: int64(orderbookNew.Bids[x].Period),
			})
		}
	} else {
		for x := range orderbookNew.Asks {
			o.Asks = append(o.Asks, orderbook.Item{
				ID:     orderbookNew.Asks[x].OrderID,
>>>>>>> eb0571cc
				Price:  orderbookNew.Asks[x].Price,
				Amount: orderbookNew.Asks[x].Amount,
			})
		}
<<<<<<< HEAD

		for x := range orderbookNew.Bids {
			o.Bids = append(o.Bids, orderbook.Item{
=======
		for x := range orderbookNew.Bids {
			o.Bids = append(o.Bids, orderbook.Item{
				ID:     orderbookNew.Bids[x].OrderID,
>>>>>>> eb0571cc
				Price:  orderbookNew.Bids[x].Price,
				Amount: orderbookNew.Bids[x].Amount,
			})
		}
<<<<<<< HEAD

		o.Pair = fPair
		o.ExchangeName = b.Name
		o.AssetType = assetType

		err = o.Process()
		if err != nil {
			return nil, err
		}
	default:
		return nil, errors.New("asset type not supported")
=======
	}

	err = o.Process()
	if err != nil {
		return nil, err
>>>>>>> eb0571cc
	}
	return orderbook.Get(b.Name, fPair, assetType)
}

// UpdateAccountInfo retrieves balances for all enabled currencies on the
// Bitfinex exchange
func (b *Bitfinex) UpdateAccountInfo() (account.Holdings, error) {
	var response account.Holdings
	response.Exchange = b.Name

	accountBalance, err := b.GetAccountBalance()
	if err != nil {
		return response, err
	}

	var Accounts = []account.SubAccount{
		{ID: "deposit"},
		{ID: "exchange"},
		{ID: "trading"},
		{ID: "margin"},
		{ID: "funding "},
	}

	for x := range accountBalance {
		for i := range Accounts {
			if Accounts[i].ID == accountBalance[x].Type {
				Accounts[i].Currencies = append(Accounts[i].Currencies,
					account.Balance{
						CurrencyName: currency.NewCode(accountBalance[x].Currency),
						TotalValue:   accountBalance[x].Amount,
						Hold:         accountBalance[x].Amount - accountBalance[x].Available,
					})
			}
		}
	}

	response.Accounts = Accounts
	err = account.Process(&response)
	if err != nil {
		return account.Holdings{}, err
	}

	return response, nil
}

// FetchAccountInfo retrieves balances for all enabled currencies
func (b *Bitfinex) FetchAccountInfo() (account.Holdings, error) {
	acc, err := account.GetHoldings(b.Name)
	if err != nil {
		return b.UpdateAccountInfo()
	}

	return acc, nil
}

// GetFundingHistory returns funding history, deposits and
// withdrawals
func (b *Bitfinex) GetFundingHistory() ([]exchange.FundHistory, error) {
	return nil, common.ErrFunctionNotSupported
}

// GetWithdrawalsHistory returns previous withdrawals data
func (b *Bitfinex) GetWithdrawalsHistory(c currency.Code) (resp []exchange.WithdrawalHistory, err error) {
	return nil, common.ErrNotYetImplemented
}

// GetRecentTrades returns the most recent trades for a currency and asset
func (b *Bitfinex) GetRecentTrades(p currency.Pair, assetType asset.Item) ([]trade.Data, error) {
	return b.GetHistoricTrades(p, assetType, time.Now().Add(-time.Hour), time.Now())
}

// GetHistoricTrades returns historic trade data within the timeframe provided
func (b *Bitfinex) GetHistoricTrades(p currency.Pair, assetType asset.Item, timestampStart, timestampEnd time.Time) ([]trade.Data, error) {
	if assetType == asset.MarginFunding {
		return nil, fmt.Errorf("asset type '%v' not supported", assetType)
	}
	if timestampStart.Equal(timestampEnd) || timestampEnd.After(time.Now()) || timestampEnd.Before(timestampStart) {
		return nil, fmt.Errorf("invalid time range supplied. Start: %v End %v", timestampStart, timestampEnd)
	}
	var err error
	p, err = b.FormatExchangeCurrency(p, assetType)
	if err != nil {
		return nil, err
	}
	var currString string
	currString, err = b.fixCasing(p, assetType)
	if err != nil {
		return nil, err
	}
	var resp []trade.Data
	ts := timestampEnd
	limit := 10000
allTrades:
	for {
		var tradeData []Trade
		tradeData, err = b.GetTrades(currString, int64(limit), 0, ts.Unix()*1000, false)
		if err != nil {
			return nil, err
		}
		for i := range tradeData {
			tradeTS := time.Unix(0, tradeData[i].Timestamp*int64(time.Millisecond))
			if tradeTS.Before(timestampStart) && !timestampStart.IsZero() {
				break allTrades
			}
			tID := strconv.FormatInt(tradeData[i].TID, 10)
			resp = append(resp, trade.Data{
				TID:          tID,
				Exchange:     b.Name,
				CurrencyPair: p,
				AssetType:    assetType,
				Price:        tradeData[i].Price,
				Amount:       tradeData[i].Amount,
				Timestamp:    time.Unix(0, tradeData[i].Timestamp*int64(time.Millisecond)),
			})
			if i == len(tradeData)-1 {
				if ts.Equal(tradeTS) {
					// reached end of trades to crawl
					break allTrades
				}
				ts = tradeTS
			}
		}
		if len(tradeData) != limit {
			break allTrades
		}
	}

	err = b.AddTradesToBuffer(resp...)
	if err != nil {
		return nil, err
	}

	sort.Sort(trade.ByDate(resp))
	return trade.FilterTradesByTime(resp, timestampStart, timestampEnd), nil
}

// SubmitOrder submits a new order
func (b *Bitfinex) SubmitOrder(o *order.Submit) (order.SubmitResponse, error) {
	var submitOrderResponse order.SubmitResponse
	err := o.Validate()
	if err != nil {
		return submitOrderResponse, err
	}

	fpair, err := b.FormatExchangeCurrency(o.Pair, o.AssetType)
	if err != nil {
		return submitOrderResponse, err
	}

	if b.Websocket.CanUseAuthenticatedWebsocketForWrapper() {
		submitOrderResponse.OrderID, err = b.WsNewOrder(&WsNewOrderRequest{
			CustomID: b.Websocket.AuthConn.GenerateMessageID(false),
			Type:     o.Type.String(),
			Symbol:   fpair.String(),
			Amount:   o.Amount,
			Price:    o.Price,
		})
		if err != nil {
			return submitOrderResponse, err
		}
	} else {
		var response Order
		isBuying := o.Side == order.Buy
		b.appendOptionalDelimiter(&fpair)
		orderType := o.Type.Lower()
		if o.AssetType == asset.Spot {
			orderType = "exchange " + orderType
		}
		response, err = b.NewOrder(fpair.String(),
			orderType,
			o.Amount,
			o.Price,
			isBuying,
			false)
		if err != nil {
			return submitOrderResponse, err
		}
		if response.ID > 0 {
			submitOrderResponse.OrderID = strconv.FormatInt(response.ID, 10)
		}
		if response.RemainingAmount == 0 {
			submitOrderResponse.FullyMatched = true
		}

		submitOrderResponse.IsOrderPlaced = true
	}
	return submitOrderResponse, err
}

// ModifyOrder will allow of changing orderbook placement and limit to
// market conversion
func (b *Bitfinex) ModifyOrder(action *order.Modify) (string, error) {
	if err := action.Validate(); err != nil {
		return "", err
	}

	orderIDInt, err := strconv.ParseInt(action.ID, 10, 64)
	if err != nil {
		return action.ID, err
	}
	if b.Websocket.CanUseAuthenticatedWebsocketForWrapper() {
		if action.Side == order.Sell && action.Amount > 0 {
			action.Amount = -1 * action.Amount
		}
		err = b.WsModifyOrder(&WsUpdateOrderRequest{
			OrderID: orderIDInt,
			Price:   action.Price,
			Amount:  action.Amount,
		})
		return action.ID, err
	}
	return "", common.ErrNotYetImplemented
}

// CancelOrder cancels an order by its corresponding ID number
func (b *Bitfinex) CancelOrder(o *order.Cancel) error {
	if err := o.Validate(o.StandardCancel()); err != nil {
		return err
	}

	orderIDInt, err := strconv.ParseInt(o.ID, 10, 64)
	if err != nil {
		return err
	}
	if b.Websocket.CanUseAuthenticatedWebsocketForWrapper() {
		err = b.WsCancelOrder(orderIDInt)
	} else {
		_, err = b.CancelExistingOrder(orderIDInt)
	}
	return err
}

// CancelBatchOrders cancels an orders by their corresponding ID numbers
func (b *Bitfinex) CancelBatchOrders(o []order.Cancel) (order.CancelBatchResponse, error) {
	return order.CancelBatchResponse{}, common.ErrNotYetImplemented
}

// CancelAllOrders cancels all orders associated with a currency pair
func (b *Bitfinex) CancelAllOrders(_ *order.Cancel) (order.CancelAllResponse, error) {
	var err error
	if b.Websocket.CanUseAuthenticatedWebsocketForWrapper() {
		err = b.WsCancelAllOrders()
	} else {
		_, err = b.CancelAllExistingOrders()
	}
	return order.CancelAllResponse{}, err
}

// GetOrderInfo returns order information based on order ID
func (b *Bitfinex) GetOrderInfo(orderID string, pair currency.Pair, assetType asset.Item) (order.Detail, error) {
	var orderDetail order.Detail
	return orderDetail, common.ErrNotYetImplemented
}

// GetDepositAddress returns a deposit address for a specified currency
func (b *Bitfinex) GetDepositAddress(c currency.Code, accountID string) (string, error) {
	if accountID == "" {
		accountID = "deposit"
	}

	method, err := b.ConvertSymbolToDepositMethod(c)
	if err != nil {
		return "", err
	}

	resp, err := b.NewDeposit(method, accountID, 0)
	return resp.Address, err
}

// WithdrawCryptocurrencyFunds returns a withdrawal ID when a withdrawal is submitted
func (b *Bitfinex) WithdrawCryptocurrencyFunds(withdrawRequest *withdraw.Request) (*withdraw.ExchangeResponse, error) {
	if err := withdrawRequest.Validate(); err != nil {
		return nil, err
	}

	// Bitfinex has support for three types, exchange, margin and deposit
	// As this is for trading, I've made the wrapper default 'exchange'
	// TODO: Discover an automated way to make the decision for wallet type to withdraw from
	walletType := "exchange"
	resp, err := b.WithdrawCryptocurrency(walletType,
		withdrawRequest.Crypto.Address,
		withdrawRequest.Description,
		withdrawRequest.Amount,
		withdrawRequest.Currency)
	if err != nil {
		return nil, err
	}

	return &withdraw.ExchangeResponse{
		ID:     strconv.FormatInt(resp.WithdrawalID, 10),
		Status: resp.Status,
	}, err
}

// WithdrawFiatFunds returns a withdrawal ID when a withdrawal is submitted
// Returns comma delimited withdrawal IDs
func (b *Bitfinex) WithdrawFiatFunds(withdrawRequest *withdraw.Request) (*withdraw.ExchangeResponse, error) {
	if err := withdrawRequest.Validate(); err != nil {
		return nil, err
	}

	withdrawalType := "wire"
	// Bitfinex has support for three types, exchange, margin and deposit
	// As this is for trading, I've made the wrapper default 'exchange'
	// TODO: Discover an automated way to make the decision for wallet type to withdraw from
	walletType := "exchange"
	resp, err := b.WithdrawFIAT(withdrawalType, walletType, withdrawRequest)
	if err != nil {
		return nil, err
	}

	return &withdraw.ExchangeResponse{
		ID:     strconv.FormatInt(resp.WithdrawalID, 10),
		Status: resp.Status,
	}, err
}

// WithdrawFiatFundsToInternationalBank returns a withdrawal ID when a withdrawal is submitted
// Returns comma delimited withdrawal IDs
func (b *Bitfinex) WithdrawFiatFundsToInternationalBank(withdrawRequest *withdraw.Request) (*withdraw.ExchangeResponse, error) {
	if err := withdrawRequest.Validate(); err != nil {
		return nil, err
	}

	v, err := b.WithdrawFiatFunds(withdrawRequest)
	if err != nil {
		return nil, err
	}
	return &withdraw.ExchangeResponse{
		ID:     v.ID,
		Status: v.Status,
	}, nil
}

// GetFeeByType returns an estimate of fee based on type of transaction
func (b *Bitfinex) GetFeeByType(feeBuilder *exchange.FeeBuilder) (float64, error) {
	if !b.AllowAuthenticatedRequest() && // Todo check connection status
		feeBuilder.FeeType == exchange.CryptocurrencyTradeFee {
		feeBuilder.FeeType = exchange.OfflineTradeFee
	}
	return b.GetFee(feeBuilder)
}

// GetActiveOrders retrieves any orders that are active/open
func (b *Bitfinex) GetActiveOrders(req *order.GetOrdersRequest) ([]order.Detail, error) {
	if err := req.Validate(); err != nil {
		return nil, err
	}

	var orders []order.Detail
	resp, err := b.GetOpenOrders()
	if err != nil {
		return nil, err
	}

	for i := range resp {
		orderSide := order.Side(strings.ToUpper(resp[i].Side))
		timestamp, err := strconv.ParseFloat(resp[i].Timestamp, 64)
		if err != nil {
			log.Warnf(log.ExchangeSys,
				"Unable to convert timestamp '%s', leaving blank",
				resp[i].Timestamp)
		}

		pair, err := currency.NewPairFromString(resp[i].Symbol)
		if err != nil {
			return nil, err
		}

		orderDetail := order.Detail{
			Amount:          resp[i].OriginalAmount,
			Date:            time.Unix(int64(timestamp), 0),
			Exchange:        b.Name,
			ID:              strconv.FormatInt(resp[i].ID, 10),
			Side:            orderSide,
			Price:           resp[i].Price,
			RemainingAmount: resp[i].RemainingAmount,
			Pair:            pair,
			ExecutedAmount:  resp[i].ExecutedAmount,
		}

		switch {
		case resp[i].IsLive:
			orderDetail.Status = order.Active
		case resp[i].IsCancelled:
			orderDetail.Status = order.Cancelled
		case resp[i].IsHidden:
			orderDetail.Status = order.Hidden
		default:
			orderDetail.Status = order.UnknownStatus
		}

		// API docs discrepancy. Example contains prefixed "exchange "
		// Return type suggests “market” / “limit” / “stop” / “trailing-stop”
		orderType := strings.Replace(resp[i].Type, "exchange ", "", 1)
		if orderType == "trailing-stop" {
			orderDetail.Type = order.TrailingStop
		} else {
			orderDetail.Type = order.Type(strings.ToUpper(orderType))
		}

		orders = append(orders, orderDetail)
	}

	order.FilterOrdersBySide(&orders, req.Side)
	order.FilterOrdersByType(&orders, req.Type)
	order.FilterOrdersByTickRange(&orders, req.StartTicks, req.EndTicks)
	order.FilterOrdersByCurrencies(&orders, req.Pairs)
	return orders, nil
}

// GetOrderHistory retrieves account order information
// Can Limit response to specific order status
func (b *Bitfinex) GetOrderHistory(req *order.GetOrdersRequest) ([]order.Detail, error) {
	if err := req.Validate(); err != nil {
		return nil, err
	}

	var orders []order.Detail
	resp, err := b.GetInactiveOrders()
	if err != nil {
		return nil, err
	}

	for i := range resp {
		orderSide := order.Side(strings.ToUpper(resp[i].Side))
		timestamp, err := strconv.ParseInt(resp[i].Timestamp, 10, 64)
		if err != nil {
			log.Warnf(log.ExchangeSys, "Unable to convert timestamp '%v', leaving blank", resp[i].Timestamp)
		}
		orderDate := time.Unix(timestamp, 0)

		pair, err := currency.NewPairFromString(resp[i].Symbol)
		if err != nil {
			return nil, err
		}

		orderDetail := order.Detail{
			Amount:          resp[i].OriginalAmount,
			Date:            orderDate,
			Exchange:        b.Name,
			ID:              strconv.FormatInt(resp[i].ID, 10),
			Side:            orderSide,
			Price:           resp[i].Price,
			RemainingAmount: resp[i].RemainingAmount,
			ExecutedAmount:  resp[i].ExecutedAmount,
			Pair:            pair,
		}

		switch {
		case resp[i].IsLive:
			orderDetail.Status = order.Active
		case resp[i].IsCancelled:
			orderDetail.Status = order.Cancelled
		case resp[i].IsHidden:
			orderDetail.Status = order.Hidden
		default:
			orderDetail.Status = order.UnknownStatus
		}

		// API docs discrepency. Example contains prefixed "exchange "
		// Return type suggests “market” / “limit” / “stop” / “trailing-stop”
		orderType := strings.Replace(resp[i].Type, "exchange ", "", 1)
		if orderType == "trailing-stop" {
			orderDetail.Type = order.TrailingStop
		} else {
			orderDetail.Type = order.Type(strings.ToUpper(orderType))
		}

		orders = append(orders, orderDetail)
	}

	order.FilterOrdersBySide(&orders, req.Side)
	order.FilterOrdersByType(&orders, req.Type)
	order.FilterOrdersByTickRange(&orders, req.StartTicks, req.EndTicks)
	for i := range req.Pairs {
		b.appendOptionalDelimiter(&req.Pairs[i])
	}
	order.FilterOrdersByCurrencies(&orders, req.Pairs)
	return orders, nil
}

// AuthenticateWebsocket sends an authentication message to the websocket
func (b *Bitfinex) AuthenticateWebsocket() error {
	return b.WsSendAuth()
}

// appendOptionalDelimiter ensures that a delimiter is present for long character currencies
func (b *Bitfinex) appendOptionalDelimiter(p *currency.Pair) {
	if len(p.Quote.String()) > 3 ||
		len(p.Base.String()) > 3 {
		p.Delimiter = ":"
	}
}

// ValidateCredentials validates current credentials used for wrapper
// functionality
func (b *Bitfinex) ValidateCredentials() error {
	_, err := b.UpdateAccountInfo()
	return b.CheckTransientError(err)
}

// FormatExchangeKlineInterval returns Interval to exchange formatted string
func (b *Bitfinex) FormatExchangeKlineInterval(in kline.Interval) string {
	switch in {
	case kline.OneDay:
		return "1D"
	case kline.OneWeek:
		return "7D"
	case kline.OneWeek * 2:
		return "14D"
	default:
		return in.Short()
	}
}

// GetHistoricCandles returns candles between a time period for a set time interval
func (b *Bitfinex) GetHistoricCandles(pair currency.Pair, a asset.Item, start, end time.Time, interval kline.Interval) (kline.Item, error) {
	if err := b.ValidateKline(pair, a, interval); err != nil {
		return kline.Item{}, err
	}

	if kline.TotalCandlesPerInterval(start, end, interval) > b.Features.Enabled.Kline.ResultLimit {
		return kline.Item{}, errors.New(kline.ErrRequestExceedsExchangeLimits)
	}

	cf, err := b.fixCasing(pair, a)
	if err != nil {
		return kline.Item{}, err
	}

	candles, err := b.GetCandles(cf, b.FormatExchangeKlineInterval(interval),
		start.Unix()*1000, end.Unix()*1000,
		b.Features.Enabled.Kline.ResultLimit, true)
	if err != nil {
		return kline.Item{}, err
	}
	ret := kline.Item{
		Exchange: b.Name,
		Pair:     pair,
		Asset:    a,
		Interval: interval,
	}

	for x := range candles {
		ret.Candles = append(ret.Candles, kline.Candle{
			Time:   candles[x].Timestamp,
			Open:   candles[x].Open,
			High:   candles[x].High,
			Low:    candles[x].Low,
			Close:  candles[x].Close,
			Volume: candles[x].Volume,
		})
	}

	ret.SortCandlesByTimestamp(false)
	return ret, nil
}

// GetHistoricCandlesExtended returns candles between a time period for a set time interval
func (b *Bitfinex) GetHistoricCandlesExtended(pair currency.Pair, a asset.Item, start, end time.Time, interval kline.Interval) (kline.Item, error) {
	if err := b.ValidateKline(pair, a, interval); err != nil {
		return kline.Item{}, err
	}

	ret := kline.Item{
		Exchange: b.Name,
		Pair:     pair,
		Asset:    a,
		Interval: interval,
	}

	dates := kline.CalcDateRanges(start, end, interval, b.Features.Enabled.Kline.ResultLimit)
	cf, err := b.fixCasing(pair, a)
	if err != nil {
		return kline.Item{}, err
	}

	for x := range dates {
		candles, err := b.GetCandles(cf, b.FormatExchangeKlineInterval(interval),
			dates[x].Start.Unix()*1000, dates[x].End.Unix()*1000,
			b.Features.Enabled.Kline.ResultLimit, true)
		if err != nil {
			return kline.Item{}, err
		}

		for i := range candles {
			ret.Candles = append(ret.Candles, kline.Candle{
				Time:   candles[i].Timestamp,
				Open:   candles[i].Open,
				High:   candles[i].High,
				Low:    candles[i].Low,
				Close:  candles[i].Close,
				Volume: candles[i].Volume,
			})
		}
	}

	ret.SortCandlesByTimestamp(false)
	return ret, nil
}

func (b *Bitfinex) fixCasing(in currency.Pair, a asset.Item) (string, error) {
	var checkString [2]byte
	if a == asset.Spot {
		checkString[0] = 't'
		checkString[1] = 'T'
	} else if a == asset.Margin {
		checkString[0] = 'f'
		checkString[1] = 'F'
	}

	fmt, err := b.FormatExchangeCurrency(in, a)
	if err != nil {
		return "", err
	}

	y := in.Base.String()
	if (y[0] != checkString[0] && y[0] != checkString[1]) ||
		(y[0] == checkString[1] && y[1] == checkString[1]) || in.Base == currency.TNB {
		if fmt.Quote.IsEmpty() {
			return string(checkString[0]) + fmt.Base.Upper().String(), nil
		}
		return string(checkString[0]) + fmt.Upper().String(), nil
	}

	runes := []rune(fmt.Upper().String())
	if fmt.Quote.IsEmpty() {
		runes = []rune(fmt.Base.Upper().String())
	}
	runes[0] = unicode.ToLower(runes[0])
	return string(runes), nil
}<|MERGE_RESOLUTION|>--- conflicted
+++ resolved
@@ -409,80 +409,47 @@
 			prefix = "f"
 		}
 
-<<<<<<< HEAD
-		orderbookNew, err := b.GetOrderbook(prefix+fPair.String(), "P0", 100)
+		orderbookNew, err := b.GetOrderbook(prefix+fPair.String(), "R0", 100)
 		if err != nil {
 			return nil, err
 		}
-
-		var o orderbook.Base
-		for x := range orderbookNew.Asks {
-			o.Asks = append(o.Asks, orderbook.Item{
-=======
-	orderbookNew, err := b.GetOrderbook(prefix+fPair.String(), "R0", 100)
-	if err != nil {
-		return o, err
-	}
-
-	if assetType == asset.MarginFunding {
-		o.IsFundingRate = true
-		for x := range orderbookNew.Asks {
-			o.Asks = append(o.Asks, orderbook.Item{
-				ID:     orderbookNew.Asks[x].OrderID,
-				Price:  orderbookNew.Asks[x].Rate,
-				Amount: orderbookNew.Asks[x].Amount,
-				Period: int64(orderbookNew.Asks[x].Period),
-			})
-		}
-		for x := range orderbookNew.Bids {
-			o.Bids = append(o.Bids, orderbook.Item{
-				ID:     orderbookNew.Bids[x].OrderID,
-				Price:  orderbookNew.Bids[x].Rate,
-				Amount: orderbookNew.Bids[x].Amount,
-				Period: int64(orderbookNew.Bids[x].Period),
-			})
-		}
-	} else {
-		for x := range orderbookNew.Asks {
-			o.Asks = append(o.Asks, orderbook.Item{
-				ID:     orderbookNew.Asks[x].OrderID,
->>>>>>> eb0571cc
-				Price:  orderbookNew.Asks[x].Price,
-				Amount: orderbookNew.Asks[x].Amount,
-			})
-		}
-<<<<<<< HEAD
-
-		for x := range orderbookNew.Bids {
-			o.Bids = append(o.Bids, orderbook.Item{
-=======
-		for x := range orderbookNew.Bids {
-			o.Bids = append(o.Bids, orderbook.Item{
-				ID:     orderbookNew.Bids[x].OrderID,
->>>>>>> eb0571cc
-				Price:  orderbookNew.Bids[x].Price,
-				Amount: orderbookNew.Bids[x].Amount,
-			})
-		}
-<<<<<<< HEAD
-
-		o.Pair = fPair
-		o.ExchangeName = b.Name
-		o.AssetType = assetType
-
-		err = o.Process()
-		if err != nil {
-			return nil, err
-		}
-	default:
-		return nil, errors.New("asset type not supported")
-=======
-	}
-
+		if assetType == asset.MarginFunding {
+			o.IsFundingRate = true
+			for x := range orderbookNew.Asks {
+				o.Asks = append(o.Asks, orderbook.Item{
+					ID:     orderbookNew.Asks[x].OrderID,
+					Price:  orderbookNew.Asks[x].Rate,
+					Amount: orderbookNew.Asks[x].Amount,
+					Period: int64(orderbookNew.Asks[x].Period),
+				})
+			}
+			for x := range orderbookNew.Bids {
+				o.Bids = append(o.Bids, orderbook.Item{
+					ID:     orderbookNew.Bids[x].OrderID,
+					Price:  orderbookNew.Bids[x].Rate,
+					Amount: orderbookNew.Bids[x].Amount,
+					Period: int64(orderbookNew.Bids[x].Period),
+				})
+			}
+		} else {
+			for x := range orderbookNew.Asks {
+				o.Asks = append(o.Asks, orderbook.Item{
+					ID:     orderbookNew.Asks[x].OrderID,
+					Price:  orderbookNew.Asks[x].Price,
+					Amount: orderbookNew.Asks[x].Amount,
+				})
+			}
+			for x := range orderbookNew.Bids {
+				o.Bids = append(o.Bids, orderbook.Item{
+					ID:     orderbookNew.Bids[x].OrderID,
+					Price:  orderbookNew.Bids[x].Price,
+					Amount: orderbookNew.Bids[x].Amount,
+				})
+			}
+		}
 	err = o.Process()
 	if err != nil {
 		return nil, err
->>>>>>> eb0571cc
 	}
 	return orderbook.Get(b.Name, fPair, assetType)
 }
