package bitfinex

import (
	"errors"
	"strconv"
	"strings"
	"sync"
	"time"

	"github.com/thrasher-corp/gocryptotrader/common"
	"github.com/thrasher-corp/gocryptotrader/config"
	"github.com/thrasher-corp/gocryptotrader/currency"
	exchange "github.com/thrasher-corp/gocryptotrader/exchanges"
	"github.com/thrasher-corp/gocryptotrader/exchanges/account"
	"github.com/thrasher-corp/gocryptotrader/exchanges/asset"
	"github.com/thrasher-corp/gocryptotrader/exchanges/order"
	"github.com/thrasher-corp/gocryptotrader/exchanges/orderbook"
	"github.com/thrasher-corp/gocryptotrader/exchanges/protocol"
	"github.com/thrasher-corp/gocryptotrader/exchanges/request"
	"github.com/thrasher-corp/gocryptotrader/exchanges/ticker"
	"github.com/thrasher-corp/gocryptotrader/exchanges/websocket/wshandler"
	"github.com/thrasher-corp/gocryptotrader/exchanges/withdraw"
	log "github.com/thrasher-corp/gocryptotrader/logger"
)

// GetDefaultConfig returns a default exchange config
func (b *Bitfinex) GetDefaultConfig() (*config.ExchangeConfig, error) {
	b.SetDefaults()
	exchCfg := new(config.ExchangeConfig)
	exchCfg.Name = b.Name
	exchCfg.HTTPTimeout = exchange.DefaultHTTPTimeout
	exchCfg.BaseCurrencies = b.BaseCurrencies

	err := b.SetupDefaults(exchCfg)
	if err != nil {
		return nil, err
	}

	if b.Features.Supports.RESTCapabilities.AutoPairUpdates {
		err = b.UpdateTradablePairs(true)
		if err != nil {
			return nil, err
		}
	}

	return exchCfg, nil
}

// SetDefaults sets the basic defaults for bitfinex
func (b *Bitfinex) SetDefaults() {
	b.Name = "Bitfinex"
	b.Enabled = true
	b.Verbose = true
	b.WebsocketSubdChannels = make(map[int]WebsocketChanInfo)
	b.API.CredentialsValidator.RequiresKey = true
	b.API.CredentialsValidator.RequiresSecret = true

	b.CurrencyPairs = currency.PairsManager{
		AssetTypes: asset.Items{
			asset.Spot,
		},
		UseGlobalFormat: true,
		RequestFormat: &currency.PairFormat{
			Uppercase: true,
		},
		ConfigFormat: &currency.PairFormat{
			Uppercase: true,
		},
	}

	b.Features = exchange.Features{
		Supports: exchange.FeaturesSupported{
			REST:      true,
			Websocket: true,
			RESTCapabilities: protocol.Features{
				TickerBatching:      true,
				TickerFetching:      true,
				OrderbookFetching:   true,
				AutoPairUpdates:     true,
				AccountInfo:         true,
				CryptoDeposit:       true,
				CryptoWithdrawal:    true,
				FiatWithdraw:        true,
				GetOrder:            true,
				GetOrders:           true,
				CancelOrders:        true,
				CancelOrder:         true,
				SubmitOrder:         true,
				SubmitOrders:        true,
				DepositHistory:      true,
				WithdrawalHistory:   true,
				TradeFetching:       true,
				UserTradeHistory:    true,
				TradeFee:            true,
				FiatDepositFee:      true,
				FiatWithdrawalFee:   true,
				CryptoDepositFee:    true,
				CryptoWithdrawalFee: true,
			},
			WebsocketCapabilities: protocol.Features{
				AccountBalance:         true,
				CancelOrders:           true,
				CancelOrder:            true,
				SubmitOrder:            true,
				ModifyOrder:            true,
				TickerFetching:         true,
				KlineFetching:          true,
				TradeFetching:          true,
				OrderbookFetching:      true,
				AccountInfo:            true,
				Subscribe:              true,
				Unsubscribe:            true,
				AuthenticatedEndpoints: true,
				MessageCorrelation:     true,
				DeadMansSwitch:         true,
			},
			WithdrawPermissions: exchange.AutoWithdrawCryptoWithAPIPermission |
				exchange.AutoWithdrawFiatWithAPIPermission,
		},
		Enabled: exchange.FeaturesEnabled{
			AutoPairUpdates: true,
		},
	}

	b.Requester = request.New(b.Name,
		common.NewHTTPClientWithTimeout(exchange.DefaultHTTPTimeout),
		SetRateLimit())

	b.API.Endpoints.URLDefault = bitfinexAPIURLBase
	b.API.Endpoints.URL = b.API.Endpoints.URLDefault
	b.API.Endpoints.WebsocketURL = publicBitfinexWebsocketEndpoint
	b.Websocket = wshandler.New()
	b.WebsocketResponseMaxLimit = exchange.DefaultWebsocketResponseMaxLimit
	b.WebsocketResponseCheckTimeout = exchange.DefaultWebsocketResponseCheckTimeout
	b.WebsocketOrderbookBufferLimit = exchange.DefaultWebsocketOrderbookBufferLimit
}

// Setup takes in the supplied exchange configuration details and sets params
func (b *Bitfinex) Setup(exch *config.ExchangeConfig) error {
	if !exch.Enabled {
		b.SetEnabled(false)
		return nil
	}

	err := b.SetupDefaults(exch)
	if err != nil {
		return err
	}

	err = b.Websocket.Setup(
		&wshandler.WebsocketSetup{
			Enabled:                          exch.Features.Enabled.Websocket,
			Verbose:                          exch.Verbose,
			AuthenticatedWebsocketAPISupport: exch.API.AuthenticatedWebsocketSupport,
			WebsocketTimeout:                 exch.WebsocketTrafficTimeout,
			DefaultURL:                       publicBitfinexWebsocketEndpoint,
			ExchangeName:                     exch.Name,
			RunningURL:                       exch.API.Endpoints.WebsocketURL,
			Connector:                        b.WsConnect,
			Subscriber:                       b.Subscribe,
			UnSubscriber:                     b.Unsubscribe,
			Features:                         &b.Features.Supports.WebsocketCapabilities,
		})
	if err != nil {
		return err
	}

	b.WebsocketConn = &wshandler.WebsocketConnection{
		ExchangeName:         b.Name,
		URL:                  b.Websocket.GetWebsocketURL(),
		ProxyURL:             b.Websocket.GetProxyAddress(),
		Verbose:              b.Verbose,
		ResponseCheckTimeout: exch.WebsocketResponseCheckTimeout,
		ResponseMaxLimit:     exch.WebsocketResponseMaxLimit,
	}
	b.AuthenticatedWebsocketConn = &wshandler.WebsocketConnection{
		ExchangeName:         b.Name,
		URL:                  authenticatedBitfinexWebsocketEndpoint,
		ProxyURL:             b.Websocket.GetProxyAddress(),
		Verbose:              b.Verbose,
		ResponseCheckTimeout: exch.WebsocketResponseCheckTimeout,
		ResponseMaxLimit:     exch.WebsocketResponseMaxLimit,
	}

	b.Websocket.Orderbook.Setup(
		exch.WebsocketOrderbookBufferLimit,
		false,
		false,
		false,
		true,
		exch.Name)
	return nil
}

// Start starts the Bitfinex go routine
func (b *Bitfinex) Start(wg *sync.WaitGroup) {
	wg.Add(1)
	go func() {
		b.Run()
		wg.Done()
	}()
}

// Run implements the Bitfinex wrapper
func (b *Bitfinex) Run() {
	if b.Verbose {
		log.Debugf(log.ExchangeSys,
			"%s Websocket: %s.",
			b.Name,
			common.IsEnabled(b.Websocket.IsEnabled()))
		b.PrintEnabledPairs()
	}

	if !b.GetEnabledFeatures().AutoPairUpdates {
		return
	}

	err := b.UpdateTradablePairs(false)
	if err != nil {
		log.Errorf(log.ExchangeSys,
			"%s failed to update tradable pairs. Err: %s",
			b.Name,
			err)
	}
}

// FetchTradablePairs returns a list of the exchanges tradable pairs
func (b *Bitfinex) FetchTradablePairs(a asset.Item) ([]string, error) {
	items, err := b.GetTickerBatch()
	if err != nil {
		return nil, err
	}

	var symbols []string
	switch a {
	case asset.Spot:
		for k := range items {
			if !strings.HasPrefix(k, "t") {
				continue
			}
			symbols = append(symbols, k[1:])
		}
	case asset.Margin:
		for k := range items {
			if !strings.HasPrefix(k, "f") {
				continue
			}
			symbols = append(symbols, k[1:])
		}
	default:
		return nil, errors.New("asset type not supported by this endpoint")
	}

	return symbols, nil
}

// UpdateTradablePairs updates the exchanges available pairs and stores
// them in the exchanges config
func (b *Bitfinex) UpdateTradablePairs(forceUpdate bool) error {
	for i := range b.CurrencyPairs.AssetTypes {
		pairs, err := b.FetchTradablePairs(b.CurrencyPairs.AssetTypes[i])
		if err != nil {
			return err
		}
		err = b.UpdatePairs(currency.NewPairsFromStrings(pairs),
			b.CurrencyPairs.AssetTypes[i],
			false,
			forceUpdate)
		if err != nil {
			return err
		}
	}
<<<<<<< HEAD

	p, err := currency.NewPairsFromStrings(pairs)
	if err != nil {
		return err
	}

	return b.UpdatePairs(p, asset.Spot, false, forceUpdate)
=======
	return nil
>>>>>>> 946eb604
}

// UpdateTicker updates and returns the ticker for a currency pair
func (b *Bitfinex) UpdateTicker(p currency.Pair, assetType asset.Item) (*ticker.Price, error) {
<<<<<<< HEAD
	tickerPrice := new(ticker.Price)
	enabledPairs, err := b.GetEnabledPairs(assetType)
	if err != nil {
		return nil, err
	}

	var pairs []string
	for x := range enabledPairs {
		b.appendOptionalDelimiter(&enabledPairs[x])
		pairs = append(pairs, "t"+enabledPairs[x].String())
	}
	tickerNew, err := b.GetTickersV2(strings.Join(pairs, ","))
=======
	enabledPairs := b.GetEnabledPairs(assetType)
	tickerNew, err := b.GetTickerBatch()
>>>>>>> 946eb604
	if err != nil {
		return nil, err
	}
<<<<<<< HEAD

	for i := range tickerNew {
		newP := tickerNew[i].Symbol[1:] // Remove the "t" prefix
		pair, err := currency.NewPairFromString(newP)
		if err != nil {
			return nil, err
		}

		tick := ticker.Price{
			Last:        tickerNew[i].Last,
			High:        tickerNew[i].High,
			Low:         tickerNew[i].Low,
			Bid:         tickerNew[i].Bid,
			Ask:         tickerNew[i].Ask,
			Volume:      tickerNew[i].Volume,
			Pair:        pair,
			LastUpdated: tickerNew[i].Timestamp,
=======
	for k, v := range tickerNew {
		if strings.HasPrefix(k, "f") {
			continue
		}
		pair := currency.NewPairFromString(k[1:]) // Remove prefix
		if !enabledPairs.Contains(p, true) {
			continue
		}
		tick := ticker.Price{
			Last:   v.Last,
			High:   v.High,
			Low:    v.Low,
			Bid:    v.Bid,
			Ask:    v.Ask,
			Volume: v.Volume,
			Pair:   pair,
>>>>>>> 946eb604
		}
		err = ticker.ProcessTicker(b.Name, &tick, assetType)
		if err != nil {
			log.Error(log.Ticker, err)
		}
	}

	return ticker.GetTicker(b.Name, p, assetType)
}

// FetchTicker returns the ticker for a currency pair
func (b *Bitfinex) FetchTicker(p currency.Pair, assetType asset.Item) (*ticker.Price, error) {
	b.appendOptionalDelimiter(&p)
	tick, err := ticker.GetTicker(b.Name, p, asset.Spot)
	if err != nil {
		return b.UpdateTicker(p, assetType)
	}
	return tick, nil
}

// FetchOrderbook returns the orderbook for a currency pair
func (b *Bitfinex) FetchOrderbook(p currency.Pair, assetType asset.Item) (*orderbook.Base, error) {
	b.appendOptionalDelimiter(&p)
	ob, err := orderbook.Get(b.Name, p, assetType)
	if err != nil {
		return b.UpdateOrderbook(p, assetType)
	}
	return ob, nil
}

// UpdateOrderbook updates and returns the orderbook for a currency pair
func (b *Bitfinex) UpdateOrderbook(p currency.Pair, assetType asset.Item) (*orderbook.Base, error) {
	b.appendOptionalDelimiter(&p)
	var prefix = "t"
	if assetType == asset.Margin {
		prefix = "f"
	}

	orderbookNew, err := b.GetOrderbook(prefix+p.String(), "P0", 100)
	if err != nil {
		return nil, err
	}

	var o orderbook.Base
	for x := range orderbookNew.Asks {
		o.Asks = append(o.Asks, orderbook.Item{
			Price:  orderbookNew.Asks[x].Price,
			Amount: orderbookNew.Asks[x].Amount,
		})
	}

	for x := range orderbookNew.Bids {
		o.Bids = append(o.Bids, orderbook.Item{
			Price:  orderbookNew.Bids[x].Price,
			Amount: orderbookNew.Bids[x].Amount,
		})
	}

	o.Pair = p
	o.ExchangeName = b.Name
	o.AssetType = assetType

	err = o.Process()
	if err != nil {
		return nil, err
	}

	return orderbook.Get(b.Name, p, assetType)
}

// UpdateAccountInfo retrieves balances for all enabled currencies on the
// Bitfinex exchange
func (b *Bitfinex) UpdateAccountInfo() (account.Holdings, error) {
	var response account.Holdings
	response.Exchange = b.Name

	accountBalance, err := b.GetAccountBalance()
	if err != nil {
		return response, err
	}

	var Accounts = []account.SubAccount{
		{ID: "deposit"},
		{ID: "exchange"},
		{ID: "trading"},
		{ID: "margin"},
		{ID: "funding "},
	}

	for x := range accountBalance {
		for i := range Accounts {
			if Accounts[i].ID == accountBalance[x].Type {
				Accounts[i].Currencies = append(Accounts[i].Currencies,
					account.Balance{
						CurrencyName: currency.NewCode(accountBalance[x].Currency),
						TotalValue:   accountBalance[x].Amount,
						Hold:         accountBalance[x].Amount - accountBalance[x].Available,
					})
			}
		}
	}

	response.Accounts = Accounts
	err = account.Process(&response)
	if err != nil {
		return account.Holdings{}, err
	}

	return response, nil
}

// FetchAccountInfo retrieves balances for all enabled currencies
func (b *Bitfinex) FetchAccountInfo() (account.Holdings, error) {
	acc, err := account.GetHoldings(b.Name)
	if err != nil {
		return b.UpdateAccountInfo()
	}

	return acc, nil
}

// GetFundingHistory returns funding history, deposits and
// withdrawals
func (b *Bitfinex) GetFundingHistory() ([]exchange.FundHistory, error) {
	return nil, common.ErrFunctionNotSupported
}

// GetExchangeHistory returns historic trade data since exchange opening.
func (b *Bitfinex) GetExchangeHistory(p currency.Pair, assetType asset.Item) ([]exchange.TradeHistory, error) {
	return nil, common.ErrNotYetImplemented
}

// SubmitOrder submits a new order
func (b *Bitfinex) SubmitOrder(o *order.Submit) (order.SubmitResponse, error) {
	var submitOrderResponse order.SubmitResponse
	err := o.Validate()
	if err != nil {
		return submitOrderResponse, err
	}
	if b.Websocket.CanUseAuthenticatedWebsocketForWrapper() {
		submitOrderResponse.OrderID, err = b.WsNewOrder(&WsNewOrderRequest{
			CustomID: b.AuthenticatedWebsocketConn.GenerateMessageID(false),
			Type:     o.OrderType.String(),
			Symbol:   b.FormatExchangeCurrency(o.Pair, asset.Spot).String(),
			Amount:   o.Amount,
			Price:    o.Price,
		})
		if err != nil {
			return submitOrderResponse, err
		}
	} else {
		var response Order
		isBuying := o.OrderSide == order.Buy
		b.appendOptionalDelimiter(&o.Pair)
		response, err = b.NewOrder(o.Pair.String(),
			o.OrderType.String(),
			o.Amount,
			o.Price,
			false,
			isBuying)
		if err != nil {
			return submitOrderResponse, err
		}
		if response.OrderID > 0 {
			submitOrderResponse.OrderID = strconv.FormatInt(response.OrderID, 10)
		}
		if response.RemainingAmount == 0 {
			submitOrderResponse.FullyMatched = true
		}

		submitOrderResponse.IsOrderPlaced = true
	}
	return submitOrderResponse, err
}

// ModifyOrder will allow of changing orderbook placement and limit to
// market conversion
func (b *Bitfinex) ModifyOrder(action *order.Modify) (string, error) {
	orderIDInt, err := strconv.ParseInt(action.OrderID, 10, 64)
	if err != nil {
		return action.OrderID, err
	}
	if b.Websocket.CanUseAuthenticatedWebsocketForWrapper() {
		if action.Side == order.Sell && action.Amount > 0 {
			action.Amount = -1 * action.Amount
		}
		err = b.WsModifyOrder(&WsUpdateOrderRequest{
			OrderID: orderIDInt,
			Price:   action.Price,
			Amount:  action.Amount,
		})
		return action.OrderID, err
	}
	return "", common.ErrNotYetImplemented
}

// CancelOrder cancels an order by its corresponding ID number
func (b *Bitfinex) CancelOrder(order *order.Cancel) error {
	orderIDInt, err := strconv.ParseInt(order.OrderID, 10, 64)
	if err != nil {
		return err
	}
	if b.Websocket.CanUseAuthenticatedWebsocketForWrapper() {
		err = b.WsCancelOrder(orderIDInt)
	} else {
		_, err = b.CancelExistingOrder(orderIDInt)
	}
	return err
}

// CancelAllOrders cancels all orders associated with a currency pair
func (b *Bitfinex) CancelAllOrders(_ *order.Cancel) (order.CancelAllResponse, error) {
	var err error
	if b.Websocket.CanUseAuthenticatedWebsocketForWrapper() {
		err = b.WsCancelAllOrders()
	} else {
		_, err = b.CancelAllExistingOrders()
	}
	return order.CancelAllResponse{}, err
}

// GetOrderInfo returns information on a current open order
func (b *Bitfinex) GetOrderInfo(orderID string) (order.Detail, error) {
	var orderDetail order.Detail
	return orderDetail, common.ErrNotYetImplemented
}

// GetDepositAddress returns a deposit address for a specified currency
func (b *Bitfinex) GetDepositAddress(c currency.Code, accountID string) (string, error) {
	if accountID == "" {
		accountID = "deposit"
	}

	method, err := b.ConvertSymbolToDepositMethod(c)
	if err != nil {
		return "", err
	}

	resp, err := b.NewDeposit(method, accountID, 0)
	return resp.Address, err
}

// WithdrawCryptocurrencyFunds returns a withdrawal ID when a withdrawal is submitted
func (b *Bitfinex) WithdrawCryptocurrencyFunds(withdrawRequest *withdraw.CryptoRequest) (string, error) {
	// Bitfinex has support for three types, exchange, margin and deposit
	// As this is for trading, I've made the wrapper default 'exchange'
	// TODO: Discover an automated way to make the decision for wallet type to withdraw from
	walletType := "exchange"
	resp, err := b.WithdrawCryptocurrency(walletType,
		withdrawRequest.Address,
		withdrawRequest.Description,
		withdrawRequest.Amount,
		withdrawRequest.Currency)
	if err != nil {
		return "", err
	}

	return strconv.FormatInt(resp.WithdrawalID, 10), err
}

// WithdrawFiatFunds returns a withdrawal ID when a withdrawal is submitted
// Returns comma delimited withdrawal IDs
func (b *Bitfinex) WithdrawFiatFunds(withdrawRequest *withdraw.FiatRequest) (string, error) {
	withdrawalType := "wire"
	// Bitfinex has support for three types, exchange, margin and deposit
	// As this is for trading, I've made the wrapper default 'exchange'
	// TODO: Discover an automated way to make the decision for wallet type to withdraw from
	walletType := "exchange"
	resp, err := b.WithdrawFIAT(withdrawalType, walletType, withdrawRequest)
	if err != nil {
		return "", err
	}

	return strconv.FormatInt(resp.WithdrawalID, 10), nil
}

// WithdrawFiatFundsToInternationalBank returns a withdrawal ID when a withdrawal is submitted
// Returns comma delimited withdrawal IDs
func (b *Bitfinex) WithdrawFiatFundsToInternationalBank(withdrawRequest *withdraw.FiatRequest) (string, error) {
	return b.WithdrawFiatFunds(withdrawRequest)
}

// GetWebsocket returns a pointer to the exchange websocket
func (b *Bitfinex) GetWebsocket() (*wshandler.Websocket, error) {
	return b.Websocket, nil
}

// GetFeeByType returns an estimate of fee based on type of transaction
func (b *Bitfinex) GetFeeByType(feeBuilder *exchange.FeeBuilder) (float64, error) {
	if !b.AllowAuthenticatedRequest() && // Todo check connection status
		feeBuilder.FeeType == exchange.CryptocurrencyTradeFee {
		feeBuilder.FeeType = exchange.OfflineTradeFee
	}
	return b.GetFee(feeBuilder)
}

// GetActiveOrders retrieves any orders that are active/open
func (b *Bitfinex) GetActiveOrders(req *order.GetOrdersRequest) ([]order.Detail, error) {
	var orders []order.Detail
	resp, err := b.GetOpenOrders()
	if err != nil {
		return nil, err
	}

	for i := range resp {
		orderSide := order.Side(strings.ToUpper(resp[i].Side))
		timestamp, err := strconv.ParseInt(resp[i].Timestamp, 10, 64)
		if err != nil {
			log.Warnf(log.ExchangeSys,
				"Unable to convert timestamp '%s', leaving blank",
				resp[i].Timestamp)
		}
		orderDate := time.Unix(timestamp, 0)

		pair, err := currency.NewPairFromString(resp[i].Symbol)
		if err != nil {
			return nil, err
		}

		orderDetail := order.Detail{
			Amount:          resp[i].OriginalAmount,
			OrderDate:       orderDate,
			Exchange:        b.Name,
			ID:              strconv.FormatInt(resp[i].OrderID, 10),
			OrderSide:       orderSide,
			Price:           resp[i].Price,
			RemainingAmount: resp[i].RemainingAmount,
			CurrencyPair:    pair,
			ExecutedAmount:  resp[i].ExecutedAmount,
		}

		switch {
		case resp[i].IsLive:
			orderDetail.Status = order.Active
		case resp[i].IsCancelled:
			orderDetail.Status = order.Cancelled
		case resp[i].IsHidden:
			orderDetail.Status = order.Hidden
		default:
			orderDetail.Status = order.UnknownStatus
		}

		// API docs discrepancy. Example contains prefixed "exchange "
		// Return type suggests “market” / “limit” / “stop” / “trailing-stop”
		orderType := strings.Replace(resp[i].Type, "exchange ", "", 1)
		if orderType == "trailing-stop" {
			orderDetail.OrderType = order.TrailingStop
		} else {
			orderDetail.OrderType = order.Type(strings.ToUpper(orderType))
		}

		orders = append(orders, orderDetail)
	}

	order.FilterOrdersBySide(&orders, req.OrderSide)
	order.FilterOrdersByType(&orders, req.OrderType)
	order.FilterOrdersByTickRange(&orders, req.StartTicks, req.EndTicks)
	order.FilterOrdersByCurrencies(&orders, req.Currencies)
	return orders, nil
}

// GetOrderHistory retrieves account order information
// Can Limit response to specific order status
func (b *Bitfinex) GetOrderHistory(req *order.GetOrdersRequest) ([]order.Detail, error) {
	var orders []order.Detail
	resp, err := b.GetInactiveOrders()
	if err != nil {
		return nil, err
	}

	for i := range resp {
		orderSide := order.Side(strings.ToUpper(resp[i].Side))
		timestamp, err := strconv.ParseInt(resp[i].Timestamp, 10, 64)
		if err != nil {
			log.Warnf(log.ExchangeSys, "Unable to convert timestamp '%v', leaving blank", resp[i].Timestamp)
		}
		orderDate := time.Unix(timestamp, 0)

		pair, err := currency.NewPairFromString(resp[i].Symbol)
		if err != nil {
			return nil, err
		}

		orderDetail := order.Detail{
			Amount:          resp[i].OriginalAmount,
			OrderDate:       orderDate,
			Exchange:        b.Name,
			ID:              strconv.FormatInt(resp[i].OrderID, 10),
			OrderSide:       orderSide,
			Price:           resp[i].Price,
			RemainingAmount: resp[i].RemainingAmount,
			ExecutedAmount:  resp[i].ExecutedAmount,
			CurrencyPair:    pair,
		}

		switch {
		case resp[i].IsLive:
			orderDetail.Status = order.Active
		case resp[i].IsCancelled:
			orderDetail.Status = order.Cancelled
		case resp[i].IsHidden:
			orderDetail.Status = order.Hidden
		default:
			orderDetail.Status = order.UnknownStatus
		}

		// API docs discrepency. Example contains prefixed "exchange "
		// Return type suggests “market” / “limit” / “stop” / “trailing-stop”
		orderType := strings.Replace(resp[i].Type, "exchange ", "", 1)
		if orderType == "trailing-stop" {
			orderDetail.OrderType = order.TrailingStop
		} else {
			orderDetail.OrderType = order.Type(strings.ToUpper(orderType))
		}

		orders = append(orders, orderDetail)
	}

	order.FilterOrdersBySide(&orders, req.OrderSide)
	order.FilterOrdersByType(&orders, req.OrderType)
	order.FilterOrdersByTickRange(&orders, req.StartTicks, req.EndTicks)
	for i := range req.Currencies {
		b.appendOptionalDelimiter(&req.Currencies[i])
	}
	order.FilterOrdersByCurrencies(&orders, req.Currencies)
	return orders, nil
}

// SubscribeToWebsocketChannels appends to ChannelsToSubscribe
// which lets websocket.manageSubscriptions handle subscribing
func (b *Bitfinex) SubscribeToWebsocketChannels(channels []wshandler.WebsocketChannelSubscription) error {
	for i := range channels {
		b.appendOptionalDelimiter(&channels[i].Currency)
	}
	b.Websocket.SubscribeToChannels(channels)
	return nil
}

// UnsubscribeToWebsocketChannels removes from ChannelsToSubscribe
// which lets websocket.manageSubscriptions handle unsubscribing
func (b *Bitfinex) UnsubscribeToWebsocketChannels(channels []wshandler.WebsocketChannelSubscription) error {
	for i := range channels {
		b.appendOptionalDelimiter(&channels[i].Currency)
	}
	b.Websocket.RemoveSubscribedChannels(channels)
	return nil
}

// GetSubscriptions returns a copied list of subscriptions
func (b *Bitfinex) GetSubscriptions() ([]wshandler.WebsocketChannelSubscription, error) {
	return b.Websocket.GetSubscriptions(), nil
}

// AuthenticateWebsocket sends an authentication message to the websocket
func (b *Bitfinex) AuthenticateWebsocket() error {
	return b.WsSendAuth()
}

// appendOptionalDelimiter ensures that a delimiter is present for long character currencies
func (b *Bitfinex) appendOptionalDelimiter(p *currency.Pair) {
	if len(p.Quote.String()) > 3 ||
		len(p.Base.String()) > 3 {
		p.Delimiter = ":"
	}
}

// ValidateCredentials validates current credentials used for wrapper
// functionality
func (b *Bitfinex) ValidateCredentials() error {
	_, err := b.UpdateAccountInfo()
	return b.CheckTransientError(err)
}<|MERGE_RESOLUTION|>--- conflicted
+++ resolved
@@ -262,7 +262,13 @@
 		if err != nil {
 			return err
 		}
-		err = b.UpdatePairs(currency.NewPairsFromStrings(pairs),
+
+		p, err := currency.NewPairsFromStrings(pairs)
+		if err != nil {
+			return err
+		}
+
+		err = b.UpdatePairs(p,
 			b.CurrencyPairs.AssetTypes[i],
 			false,
 			forceUpdate)
@@ -270,68 +276,35 @@
 			return err
 		}
 	}
-<<<<<<< HEAD
-
-	p, err := currency.NewPairsFromStrings(pairs)
-	if err != nil {
-		return err
-	}
-
-	return b.UpdatePairs(p, asset.Spot, false, forceUpdate)
-=======
 	return nil
->>>>>>> 946eb604
 }
 
 // UpdateTicker updates and returns the ticker for a currency pair
 func (b *Bitfinex) UpdateTicker(p currency.Pair, assetType asset.Item) (*ticker.Price, error) {
-<<<<<<< HEAD
-	tickerPrice := new(ticker.Price)
 	enabledPairs, err := b.GetEnabledPairs(assetType)
 	if err != nil {
 		return nil, err
 	}
 
-	var pairs []string
-	for x := range enabledPairs {
-		b.appendOptionalDelimiter(&enabledPairs[x])
-		pairs = append(pairs, "t"+enabledPairs[x].String())
-	}
-	tickerNew, err := b.GetTickersV2(strings.Join(pairs, ","))
-=======
-	enabledPairs := b.GetEnabledPairs(assetType)
 	tickerNew, err := b.GetTickerBatch()
->>>>>>> 946eb604
 	if err != nil {
 		return nil, err
 	}
-<<<<<<< HEAD
-
-	for i := range tickerNew {
-		newP := tickerNew[i].Symbol[1:] // Remove the "t" prefix
-		pair, err := currency.NewPairFromString(newP)
-		if err != nil {
-			return nil, err
-		}
-
-		tick := ticker.Price{
-			Last:        tickerNew[i].Last,
-			High:        tickerNew[i].High,
-			Low:         tickerNew[i].Low,
-			Bid:         tickerNew[i].Bid,
-			Ask:         tickerNew[i].Ask,
-			Volume:      tickerNew[i].Volume,
-			Pair:        pair,
-			LastUpdated: tickerNew[i].Timestamp,
-=======
+
 	for k, v := range tickerNew {
 		if strings.HasPrefix(k, "f") {
 			continue
 		}
-		pair := currency.NewPairFromString(k[1:]) // Remove prefix
+
+		pair, err := currency.NewPairFromString(k[1:]) // Remove prefix
+		if err != nil {
+			return nil, err
+		}
+
 		if !enabledPairs.Contains(p, true) {
 			continue
 		}
+
 		tick := ticker.Price{
 			Last:   v.Last,
 			High:   v.High,
@@ -340,11 +313,10 @@
 			Ask:    v.Ask,
 			Volume: v.Volume,
 			Pair:   pair,
->>>>>>> 946eb604
 		}
 		err = ticker.ProcessTicker(b.Name, &tick, assetType)
 		if err != nil {
-			log.Error(log.Ticker, err)
+			return nil, err
 		}
 	}
 
