package bitfinex

import (
	"context"
	"errors"
	"fmt"
	"sort"
	"strconv"
	"strings"
	"time"
	"unicode"

	"github.com/thrasher-corp/gocryptotrader/common"
	"github.com/thrasher-corp/gocryptotrader/common/key"
	"github.com/thrasher-corp/gocryptotrader/config"
	"github.com/thrasher-corp/gocryptotrader/currency"
	"github.com/thrasher-corp/gocryptotrader/exchange/order/limits"
	"github.com/thrasher-corp/gocryptotrader/exchange/websocket"
	exchange "github.com/thrasher-corp/gocryptotrader/exchanges"
	"github.com/thrasher-corp/gocryptotrader/exchanges/account"
	"github.com/thrasher-corp/gocryptotrader/exchanges/asset"
	"github.com/thrasher-corp/gocryptotrader/exchanges/deposit"
	"github.com/thrasher-corp/gocryptotrader/exchanges/fundingrate"
	"github.com/thrasher-corp/gocryptotrader/exchanges/futures"
	"github.com/thrasher-corp/gocryptotrader/exchanges/kline"
	"github.com/thrasher-corp/gocryptotrader/exchanges/order"
	"github.com/thrasher-corp/gocryptotrader/exchanges/orderbook"
	"github.com/thrasher-corp/gocryptotrader/exchanges/protocol"
	"github.com/thrasher-corp/gocryptotrader/exchanges/request"
	"github.com/thrasher-corp/gocryptotrader/exchanges/ticker"
	"github.com/thrasher-corp/gocryptotrader/exchanges/trade"
	"github.com/thrasher-corp/gocryptotrader/log"
	"github.com/thrasher-corp/gocryptotrader/portfolio/withdraw"
)

// SetDefaults sets the basic defaults for bitfinex
func (e *Exchange) SetDefaults() {
	e.Name = "Bitfinex"
	e.Enabled = true
	e.Verbose = true
	e.API.CredentialsValidator.RequiresKey = true
	e.API.CredentialsValidator.RequiresSecret = true

	for _, a := range []asset.Item{asset.Spot, asset.Margin, asset.MarginFunding} {
		ps := currency.PairStore{
			AssetEnabled:  true,
			RequestFormat: &currency.PairFormat{Uppercase: true},
			ConfigFormat:  &currency.PairFormat{Uppercase: true, Delimiter: currency.DashDelimiter},
		}
		if a == asset.Margin {
			ps.ConfigFormat.Delimiter = ":"
		}
		if err := e.SetAssetPairStore(a, ps); err != nil {
			log.Errorf(log.ExchangeSys, "%s error storing %q default asset formats: %s", e.Name, a, err)
		}
	}

	// Margin WS Currently not fully implemented and causes subscription collisions with spot
	if err := e.DisableAssetWebsocketSupport(asset.Margin); err != nil {
		log.Errorf(log.ExchangeSys, "%s error disabling %q asset type websocket support: %s", e.Name, asset.Margin, err)
	}

	// TODO: Implement Futures and Securities asset types.

	e.Features = exchange.Features{
		Supports: exchange.FeaturesSupported{
			REST:      true,
			Websocket: true,
			RESTCapabilities: protocol.Features{
				TickerBatching:                    true,
				TickerFetching:                    true,
				OrderbookFetching:                 true,
				AutoPairUpdates:                   true,
				AccountInfo:                       true,
				CryptoDeposit:                     true,
				CryptoWithdrawal:                  true,
				FiatWithdraw:                      true,
				GetOrder:                          true,
				GetOrders:                         true,
				CancelOrders:                      true,
				CancelOrder:                       true,
				SubmitOrder:                       true,
				SubmitOrders:                      true,
				DepositHistory:                    true,
				WithdrawalHistory:                 true,
				TradeFetching:                     true,
				UserTradeHistory:                  true,
				TradeFee:                          true,
				FiatDepositFee:                    true,
				FiatWithdrawalFee:                 true,
				CryptoDepositFee:                  true,
				CryptoWithdrawalFee:               true,
				MultiChainDeposits:                true,
				MultiChainWithdrawals:             true,
				MultiChainDepositRequiresChainSet: true,
				FundingRateFetching:               true,
			},
			WebsocketCapabilities: protocol.Features{
				AccountBalance:         true,
				CancelOrders:           true,
				CancelOrder:            true,
				SubmitOrder:            true,
				ModifyOrder:            true,
				TickerFetching:         true,
				KlineFetching:          true,
				TradeFetching:          true,
				OrderbookFetching:      true,
				AccountInfo:            true,
				Subscribe:              true,
				AuthenticatedEndpoints: true,
				MessageCorrelation:     true,
				DeadMansSwitch:         true,
				GetOrders:              true,
				GetOrder:               true,
			},
			WithdrawPermissions: exchange.AutoWithdrawCryptoWithAPIPermission |
				exchange.AutoWithdrawFiatWithAPIPermission,
			Kline: kline.ExchangeCapabilitiesSupported{
				DateRanges: true,
				Intervals:  true,
			},
			FuturesCapabilities: exchange.FuturesCapabilities{
				FundingRates: true,
				SupportedFundingRateFrequencies: map[kline.Interval]bool{
					kline.EightHour: true,
				},
				FundingRateBatching: map[asset.Item]bool{
					asset.Margin: true,
				},
			},
		},
		Enabled: exchange.FeaturesEnabled{
			AutoPairUpdates: true,
			Kline: kline.ExchangeCapabilitiesEnabled{
				Intervals: kline.DeployExchangeIntervals(
					kline.IntervalCapacity{Interval: kline.OneMin},
					kline.IntervalCapacity{Interval: kline.FiveMin},
					kline.IntervalCapacity{Interval: kline.FifteenMin},
					kline.IntervalCapacity{Interval: kline.ThirtyMin},
					kline.IntervalCapacity{Interval: kline.OneHour},
					kline.IntervalCapacity{Interval: kline.ThreeHour},
					kline.IntervalCapacity{Interval: kline.SixHour},
					kline.IntervalCapacity{Interval: kline.TwelveHour},
					kline.IntervalCapacity{Interval: kline.OneDay},
					kline.IntervalCapacity{Interval: kline.OneWeek},
					kline.IntervalCapacity{Interval: kline.TwoWeek},
					kline.IntervalCapacity{Interval: kline.OneMonth},
				),
				GlobalResultLimit: 10000,
			},
		},
		Subscriptions: defaultSubscriptions.Clone(),
	}

	var err error
	e.Requester, err = request.New(e.Name,
		common.NewHTTPClientWithTimeout(exchange.DefaultHTTPTimeout),
		request.WithLimiter(GetRateLimit()))
	if err != nil {
		log.Errorln(log.ExchangeSys, err)
	}
	e.API.Endpoints = e.NewEndpoints()
	err = e.API.Endpoints.SetDefaultEndpoints(map[exchange.URL]string{
		exchange.RestSpot:      bitfinexAPIURLBase,
		exchange.WebsocketSpot: publicBitfinexWebsocketEndpoint,
	})
	if err != nil {
		log.Errorln(log.ExchangeSys, err)
	}
	e.Websocket = websocket.NewManager()
	e.WebsocketResponseMaxLimit = exchange.DefaultWebsocketResponseMaxLimit
	e.WebsocketResponseCheckTimeout = exchange.DefaultWebsocketResponseCheckTimeout
	e.WebsocketOrderbookBufferLimit = exchange.DefaultWebsocketOrderbookBufferLimit
}

// Setup takes in the supplied exchange configuration details and sets params
func (e *Exchange) Setup(exch *config.Exchange) error {
	err := exch.Validate()
	if err != nil {
		return err
	}
	if !exch.Enabled {
		e.SetEnabled(false)
		return nil
	}
	err = e.SetupDefaults(exch)
	if err != nil {
		return err
	}

	wsEndpoint, err := e.API.Endpoints.GetURL(exchange.WebsocketSpot)
	if err != nil {
		return err
	}

	err = e.Websocket.Setup(&websocket.ManagerSetup{
		ExchangeConfig:        exch,
		DefaultURL:            publicBitfinexWebsocketEndpoint,
		RunningURL:            wsEndpoint,
		Connector:             e.WsConnect,
		Subscriber:            e.Subscribe,
		Unsubscriber:          e.Unsubscribe,
		GenerateSubscriptions: e.generateSubscriptions,
		Features:              &e.Features.Supports.WebsocketCapabilities,
	})
	if err != nil {
		return err
	}

	err = e.Websocket.SetupNewConnection(&websocket.ConnectionSetup{
		ResponseCheckTimeout: exch.WebsocketResponseCheckTimeout,
		ResponseMaxLimit:     exch.WebsocketResponseMaxLimit,
		URL:                  publicBitfinexWebsocketEndpoint,
	})
	if err != nil {
		return err
	}

	return e.Websocket.SetupNewConnection(&websocket.ConnectionSetup{
		ResponseCheckTimeout: exch.WebsocketResponseCheckTimeout,
		ResponseMaxLimit:     exch.WebsocketResponseMaxLimit,
		URL:                  authenticatedBitfinexWebsocketEndpoint,
		Authenticated:        true,
	})
}

// FetchTradablePairs returns a list of the exchanges tradable pairs
func (e *Exchange) FetchTradablePairs(ctx context.Context, a asset.Item) (currency.Pairs, error) {
	items, err := e.GetPairs(ctx, a)
	if err != nil {
		return nil, err
	}

	pairs := make(currency.Pairs, 0, len(items))
	for x := range items {
		if strings.Contains(items[x], "TEST") {
			continue
		}

		var pair currency.Pair
		if a == asset.MarginFunding {
			pair, err = currency.NewPairFromStrings(items[x], "")
		} else {
			pair, err = currency.NewPairFromString(items[x])
		}
		if err != nil {
			return nil, err
		}
		pairs = append(pairs, pair)
	}
	return pairs, nil
}

// UpdateTradablePairs updates the exchanges available pairs and stores
// them in the exchanges config
func (e *Exchange) UpdateTradablePairs(ctx context.Context, forceUpdate bool) error {
	assets := e.CurrencyPairs.GetAssetTypes(false)
	for i := range assets {
		pairs, err := e.FetchTradablePairs(ctx, assets[i])
		if err != nil {
			return err
		}

		err = e.UpdatePairs(pairs, assets[i], false, forceUpdate)
		if err != nil {
			return err
		}
	}
	return e.EnsureOnePairEnabled()
}

// UpdateOrderExecutionLimits sets exchange execution order limits for an asset type
func (e *Exchange) UpdateOrderExecutionLimits(ctx context.Context, a asset.Item) error {
	if a != asset.Spot {
		return common.ErrNotYetImplemented
	}
<<<<<<< HEAD
	l, err := b.GetSiteInfoConfigData(ctx, a)
	if err != nil {
		return err
	}
	if err := limits.LoadLimits(l); err != nil {
		return fmt.Errorf("%s Error loading exchange limits: %v", b.Name, err)
=======
	limits, err := e.GetSiteInfoConfigData(ctx, a)
	if err != nil {
		return err
	}
	if err := e.LoadLimits(limits); err != nil {
		return fmt.Errorf("%s Error loading exchange limits: %v", e.Name, err)
>>>>>>> edf5d84d
	}
	return nil
}

// UpdateTickers updates the ticker for all currency pairs of a given asset type
func (e *Exchange) UpdateTickers(ctx context.Context, a asset.Item) error {
	t, err := e.GetTickerBatch(ctx)
	if err != nil {
		return err
	}

	var errs error
	for key, val := range t {
		pair, enabled, err := e.MatchSymbolCheckEnabled(key[1:], a, true)
		if err != nil && !errors.Is(err, currency.ErrPairNotFound) {
			errs = common.AppendError(errs, err)
			continue
		}
		if !enabled {
			continue
		}

		err = ticker.ProcessTicker(&ticker.Price{
			Last:         val.Last,
			High:         val.High,
			Low:          val.Low,
			Bid:          val.Bid,
			Ask:          val.Ask,
			Volume:       val.Volume,
			Pair:         pair,
			AssetType:    a,
			ExchangeName: e.Name,
		})
		if err != nil {
			errs = common.AppendError(errs, err)
		}
	}
	return errs
}

// UpdateTicker updates and returns the ticker for a currency pair
func (e *Exchange) UpdateTicker(ctx context.Context, p currency.Pair, a asset.Item) (*ticker.Price, error) {
	if err := e.UpdateTickers(ctx, a); err != nil {
		return nil, err
	}
	return ticker.GetTicker(e.Name, p, a)
}

// UpdateOrderbook updates and returns the orderbook for a currency pair
func (e *Exchange) UpdateOrderbook(ctx context.Context, p currency.Pair, assetType asset.Item) (*orderbook.Book, error) {
	if p.IsEmpty() {
		return nil, currency.ErrCurrencyPairEmpty
	}
	if err := e.CurrencyPairs.IsAssetEnabled(assetType); err != nil {
		return nil, err
	}
	o := &orderbook.Book{
		Exchange:          e.Name,
		Pair:              p,
		Asset:             assetType,
		PriceDuplication:  true,
		ValidateOrderbook: e.ValidateOrderbook,
	}

	fPair, err := e.FormatExchangeCurrency(p, assetType)
	if err != nil {
		return o, err
	}
	if assetType != asset.Spot && assetType != asset.Margin && assetType != asset.MarginFunding {
		return o, fmt.Errorf("%w %v", asset.ErrNotSupported, assetType)
	}
	e.appendOptionalDelimiter(&fPair)
	prefix := "t"
	if assetType == asset.MarginFunding {
		prefix = "f"
	}

	orderbookNew, err := e.GetOrderbook(ctx, prefix+fPair.String(), "R0", 100)
	if err != nil {
		return o, err
	}
	if assetType == asset.MarginFunding {
		o.IsFundingRate = true
		o.Asks = make(orderbook.Levels, len(orderbookNew.Asks))
		for x := range orderbookNew.Asks {
			o.Asks[x] = orderbook.Level{
				ID:     orderbookNew.Asks[x].OrderID,
				Price:  orderbookNew.Asks[x].Rate,
				Amount: orderbookNew.Asks[x].Amount,
				Period: int64(orderbookNew.Asks[x].Period),
			}
		}
		o.Bids = make(orderbook.Levels, len(orderbookNew.Bids))
		for x := range orderbookNew.Bids {
			o.Bids[x] = orderbook.Level{
				ID:     orderbookNew.Bids[x].OrderID,
				Price:  orderbookNew.Bids[x].Rate,
				Amount: orderbookNew.Bids[x].Amount,
				Period: int64(orderbookNew.Bids[x].Period),
			}
		}
	} else {
		o.Asks = make(orderbook.Levels, len(orderbookNew.Asks))
		for x := range orderbookNew.Asks {
			o.Asks[x] = orderbook.Level{
				ID:     orderbookNew.Asks[x].OrderID,
				Price:  orderbookNew.Asks[x].Price,
				Amount: orderbookNew.Asks[x].Amount,
			}
		}
		o.Bids = make(orderbook.Levels, len(orderbookNew.Bids))
		for x := range orderbookNew.Bids {
			o.Bids[x] = orderbook.Level{
				ID:     orderbookNew.Bids[x].OrderID,
				Price:  orderbookNew.Bids[x].Price,
				Amount: orderbookNew.Bids[x].Amount,
			}
		}
	}
	err = o.Process()
	if err != nil {
		return nil, err
	}
	return orderbook.Get(e.Name, fPair, assetType)
}

// UpdateAccountInfo retrieves balances for all enabled currencies on the
// Bitfinex exchange
func (e *Exchange) UpdateAccountInfo(ctx context.Context, assetType asset.Item) (account.Holdings, error) {
	var response account.Holdings
	response.Exchange = e.Name

	accountBalance, err := e.GetAccountBalance(ctx)
	if err != nil {
		return response, err
	}

	Accounts := []account.SubAccount{
		{ID: "deposit", AssetType: assetType},
		{ID: "exchange", AssetType: assetType},
		{ID: "trading", AssetType: assetType},
		{ID: "margin", AssetType: assetType},
		{ID: "funding", AssetType: assetType},
	}

	for x := range accountBalance {
		for i := range Accounts {
			if Accounts[i].ID == accountBalance[x].Type {
				Accounts[i].Currencies = append(Accounts[i].Currencies,
					account.Balance{
						Currency: currency.NewCode(accountBalance[x].Currency),
						Total:    accountBalance[x].Amount,
						Hold:     accountBalance[x].Amount - accountBalance[x].Available,
						Free:     accountBalance[x].Available,
					})
			}
		}
	}

	response.Accounts = Accounts
	creds, err := e.GetCredentials(ctx)
	if err != nil {
		return account.Holdings{}, err
	}
	err = account.Process(&response, creds)
	if err != nil {
		return account.Holdings{}, err
	}

	return response, nil
}

// GetAccountFundingHistory returns funding history, deposits and
// withdrawals
func (e *Exchange) GetAccountFundingHistory(_ context.Context) ([]exchange.FundingHistory, error) {
	return nil, common.ErrFunctionNotSupported
}

// GetWithdrawalsHistory returns previous withdrawals data
func (e *Exchange) GetWithdrawalsHistory(ctx context.Context, c currency.Code, _ asset.Item) ([]exchange.WithdrawalHistory, error) {
	history, err := e.GetMovementHistory(ctx, c.String(), "", time.Date(2012, 0, 0, 0, 0, 0, 0, time.Local), time.Now(), 0)
	if err != nil {
		return nil, err
	}
	resp := make([]exchange.WithdrawalHistory, len(history))
	for i := range history {
		resp[i] = exchange.WithdrawalHistory{
			Status:          history[i].Status,
			TransferID:      strconv.FormatInt(history[i].ID, 10),
			Description:     *history[i].TransactionID,
			Timestamp:       history[i].MTSStarted.Time(),
			Currency:        history[i].Currency,
			Amount:          history[i].Amount.Float64(),
			Fee:             history[i].Fees.Float64(),
			TransferType:    history[i].TransactionType,
			CryptoToAddress: history[i].DestinationAddress,
			CryptoTxID:      history[i].TXID,
		}
	}
	return resp, nil
}

// GetRecentTrades returns the most recent trades for a currency and asset
func (e *Exchange) GetRecentTrades(ctx context.Context, p currency.Pair, assetType asset.Item) ([]trade.Data, error) {
	return e.GetHistoricTrades(ctx, p, assetType, time.Now().Add(-time.Minute*15), time.Now())
}

// GetHistoricTrades returns historic trade data within the timeframe provided
func (e *Exchange) GetHistoricTrades(ctx context.Context, p currency.Pair, a asset.Item, timestampStart, timestampEnd time.Time) ([]trade.Data, error) {
	if a == asset.MarginFunding {
		return nil, fmt.Errorf("%w %v", asset.ErrNotSupported, a)
	}
	if err := common.StartEndTimeCheck(timestampStart, timestampEnd); err != nil {
		return nil, fmt.Errorf("invalid time range supplied. Start: %v End %v %w", timestampStart, timestampEnd, err)
	}
	p, err := e.FormatExchangeCurrency(p, a)
	if err != nil {
		return nil, err
	}

	currString, err := e.fixCasing(p, a)
	if err != nil {
		return nil, err
	}

	var resp []trade.Data
	ts := timestampEnd
	const limit = 10000
allTrades:
	for {
		tradeData, err := e.GetTrades(ctx, currString, limit, time.Time{}, ts, false)
		if err != nil {
			return nil, err
		}
		for i := range tradeData {
			tradeTS := tradeData[i].Timestamp.Time()
			if tradeTS.Before(timestampStart) && !timestampStart.IsZero() {
				break allTrades
			}
			resp = append(resp, trade.Data{
				TID:          strconv.FormatInt(tradeData[i].TID, 10),
				Exchange:     e.Name,
				CurrencyPair: p,
				AssetType:    a,
				Price:        tradeData[i].Price,
				Amount:       tradeData[i].Amount,
				Timestamp:    tradeData[i].Timestamp.Time(),
			})
			if i == len(tradeData)-1 {
				if ts.Equal(tradeTS) {
					// reached end of trades to crawl
					break allTrades
				}
				ts = tradeTS
			}
		}
		if len(tradeData) != limit {
			break allTrades
		}
	}

	if err := e.AddTradesToBuffer(resp...); err != nil {
		return nil, err
	}

	sort.Sort(trade.ByDate(resp))
	return trade.FilterTradesByTime(resp, timestampStart, timestampEnd), nil
}

// SubmitOrder submits a new order
func (e *Exchange) SubmitOrder(ctx context.Context, o *order.Submit) (*order.SubmitResponse, error) {
	if err := o.Validate(e.GetTradingRequirements()); err != nil {
		return nil, err
	}

	fPair, err := e.FormatExchangeCurrency(o.Pair, o.AssetType)
	if err != nil {
		return nil, err
	}

	var orderID string
	status := order.New
	if e.Websocket.CanUseAuthenticatedWebsocketForWrapper() {
		var symbolStr string
		if symbolStr, err = e.fixCasing(fPair, o.AssetType); err != nil {
			return nil, err
		}
		orderType := strings.ToUpper(o.Type.String())
		if o.AssetType == asset.Spot {
			orderType = "EXCHANGE " + orderType
		}
		req := &WsNewOrderRequest{
			Type:   orderType,
			Symbol: symbolStr,
			Amount: o.Amount,
			Price:  o.Price,
		}
		if o.Side.IsShort() && o.Amount > 0 {
			// All v2 apis use negatives for Short side
			req.Amount *= -1
		}
		orderID, err = e.WsNewOrder(ctx, req)
		if err != nil {
			return nil, err
		}
	} else {
		var response Order
		e.appendOptionalDelimiter(&fPair)
		orderType := o.Type.Lower()
		if o.AssetType == asset.Spot {
			orderType = "exchange " + orderType
		}
		response, err = e.NewOrder(ctx,
			fPair.String(),
			orderType,
			o.Amount,
			o.Price,
			o.Side.IsLong(),
			false)
		if err != nil {
			return nil, err
		}
		orderID = strconv.FormatInt(response.ID, 10)

		if response.RemainingAmount == 0 {
			status = order.Filled
		}
	}
	resp, err := o.DeriveSubmitResponse(orderID)
	if err != nil {
		return nil, err
	}
	resp.Status = status
	return resp, nil
}

// ModifyOrder will allow of changing orderbook placement and limit to
// market conversion
func (e *Exchange) ModifyOrder(ctx context.Context, action *order.Modify) (*order.ModifyResponse, error) {
	if err := action.Validate(); err != nil {
		return nil, err
	}

	if e.Websocket.IsEnabled() && e.Websocket.CanUseAuthenticatedWebsocketForWrapper() {
		orderIDInt, err := strconv.ParseInt(action.OrderID, 10, 64)
		if err != nil {
			return &order.ModifyResponse{OrderID: action.OrderID}, err
		}

		wsRequest := WsUpdateOrderRequest{
			OrderID: orderIDInt,
			Price:   action.Price,
			Amount:  action.Amount,
		}
		if action.Side.IsShort() && action.Amount > 0 {
			wsRequest.Amount *= -1
		}
		err = e.WsModifyOrder(ctx, &wsRequest)
		if err != nil {
			return nil, err
		}
		return action.DeriveModifyResponse()
	}

	_, err := e.OrderUpdate(ctx, action.OrderID, "", action.ClientOrderID, action.Amount, action.Price, -1)
	if err != nil {
		return nil, err
	}
	return action.DeriveModifyResponse()
}

// CancelOrder cancels an order by its corresponding ID number
func (e *Exchange) CancelOrder(ctx context.Context, o *order.Cancel) error {
	if err := o.Validate(o.StandardCancel()); err != nil {
		return err
	}

	orderIDInt, err := strconv.ParseInt(o.OrderID, 10, 64)
	if err != nil {
		return err
	}
	if e.Websocket.CanUseAuthenticatedWebsocketForWrapper() {
		err = e.WsCancelOrder(ctx, orderIDInt)
	} else {
		_, err = e.CancelExistingOrder(ctx, orderIDInt)
	}
	return err
}

// CancelBatchOrders cancels an orders by their corresponding ID numbers
func (e *Exchange) CancelBatchOrders(_ context.Context, _ []order.Cancel) (*order.CancelBatchResponse, error) {
	// While bitfinex supports cancelling multiple orders, it is
	// done in a way that is not helpful for GCT, and it would be better instead
	// to use CancelAllOrders or CancelOrder
	return nil, common.ErrFunctionNotSupported
}

// CancelAllOrders cancels all orders associated with a currency pair
func (e *Exchange) CancelAllOrders(ctx context.Context, _ *order.Cancel) (order.CancelAllResponse, error) {
	var err error
	if e.Websocket.CanUseAuthenticatedWebsocketForWrapper() {
		err = e.WsCancelAllOrders(ctx)
	} else {
		_, err = e.CancelAllExistingOrders(ctx)
	}
	return order.CancelAllResponse{}, err
}

func (e *Exchange) parseOrderToOrderDetail(o *Order) (*order.Detail, error) {
	side, err := order.StringToOrderSide(o.Side)
	if err != nil {
		return nil, err
	}

	orderDetail := &order.Detail{
		Amount:          o.OriginalAmount,
		Date:            o.Timestamp.Time(),
		Exchange:        e.Name,
		OrderID:         strconv.FormatInt(o.ID, 10),
		Side:            side,
		Price:           o.Price,
		RemainingAmount: o.RemainingAmount,
		Pair:            o.Symbol,
		ExecutedAmount:  o.ExecutedAmount,
	}

	switch {
	case o.IsLive:
		orderDetail.Status = order.Active
	case o.IsCancelled:
		orderDetail.Status = order.Cancelled
	case o.IsHidden:
		orderDetail.Status = order.Hidden
	default:
		orderDetail.Status = order.UnknownStatus
	}

	// API docs discrepancy. Example contains prefixed "exchange "
	// Return type suggests “market” / “limit” / “stop” / “trailing-stop”
	orderType := strings.Replace(o.Type, "exchange ", "", 1)
	if orderType == "trailing-stop" {
		orderDetail.Type = order.TrailingStop
	} else {
		orderDetail.Type, err = order.StringToOrderType(orderType)
		if err != nil {
			log.Errorf(log.ExchangeSys, "%s %v", e.Name, err)
		}
	}

	return orderDetail, nil
}

// GetOrderInfo returns order information based on order ID
func (e *Exchange) GetOrderInfo(ctx context.Context, orderID string, pair currency.Pair, assetType asset.Item) (*order.Detail, error) {
	if pair.IsEmpty() {
		return nil, currency.ErrCurrencyPairEmpty
	}
	if err := e.CurrencyPairs.IsAssetEnabled(assetType); err != nil {
		return nil, err
	}

	id, err := strconv.ParseInt(orderID, 10, 64)
	if err != nil {
		return nil, err
	}

	e.appendOptionalDelimiter(&pair)
	var cf string
	cf, err = e.fixCasing(pair, assetType)
	if err != nil {
		return nil, err
	}

	resp, err := e.GetInactiveOrders(ctx, cf, id)
	if err != nil {
		return nil, err
	}
	for i := range resp {
		if resp[i].OrderID != id {
			continue
		}
		var o *order.Detail
		o, err = e.parseOrderToOrderDetail(&resp[i])
		if err != nil {
			return nil, err
		}
		return o, nil
	}
	resp, err = e.GetOpenOrders(ctx, id)
	if err != nil {
		return nil, err
	}
	for i := range resp {
		if resp[i].OrderID != id {
			continue
		}
		var o *order.Detail
		o, err = e.parseOrderToOrderDetail(&resp[i])
		if err != nil {
			return nil, err
		}
		return o, nil
	}
	return nil, fmt.Errorf("%w %v", order.ErrOrderNotFound, orderID)
}

// GetDepositAddress returns a deposit address for a specified currency
func (e *Exchange) GetDepositAddress(ctx context.Context, c currency.Code, accountID, chain string) (*deposit.Address, error) {
	if accountID == "" {
		accountID = "funding"
	}

	if c.Equal(currency.USDT) {
		// USDT is UST on Bitfinex
		c = currency.NewCode("UST")
	}

	if err := e.PopulateAcceptableMethods(ctx); err != nil {
		return nil, err
	}

	methods := acceptableMethods.lookup(c)
	if len(methods) == 0 {
		return nil, currency.ErrCurrencyNotSupported
	}
	method := methods[0]
	if len(methods) > 1 && chain != "" {
		method = chain
	} else if len(methods) > 1 && chain == "" {
		return nil, fmt.Errorf("a chain must be specified, %s available", methods)
	}

	resp, err := e.NewDeposit(ctx, method, accountID, 0)
	if err != nil {
		return nil, err
	}
	return &deposit.Address{
		Address: resp.Address,
		Tag:     resp.PoolAddress,
	}, err
}

// WithdrawCryptocurrencyFunds returns a withdrawal ID when a withdrawal is submitted
func (e *Exchange) WithdrawCryptocurrencyFunds(ctx context.Context, withdrawRequest *withdraw.Request) (*withdraw.ExchangeResponse, error) {
	if err := withdrawRequest.Validate(); err != nil {
		return nil, err
	}

	if err := e.PopulateAcceptableMethods(ctx); err != nil {
		return nil, err
	}

	tmpCurr := withdrawRequest.Currency
	if tmpCurr.Equal(currency.USDT) {
		// USDT is UST on Bitfinex
		tmpCurr = currency.NewCode("UST")
	}

	methods := acceptableMethods.lookup(tmpCurr)
	if len(methods) == 0 {
		return nil, errors.New("no transfer methods returned for currency")
	}
	method := methods[0]
	if len(methods) > 1 && withdrawRequest.Crypto.Chain != "" {
		if !common.StringSliceCompareInsensitive(methods, withdrawRequest.Crypto.Chain) {
			return nil, fmt.Errorf("invalid chain %s supplied, %v available", withdrawRequest.Crypto.Chain, methods)
		}
		method = withdrawRequest.Crypto.Chain
	} else if len(methods) > 1 && withdrawRequest.Crypto.Chain == "" {
		return nil, fmt.Errorf("a chain must be specified, %s available", methods)
	}

	// Bitfinex has support for three types, exchange, margin and deposit
	// As this is for trading, I've made the wrapper default 'exchange'
	// TODO: Discover an automated way to make the decision for wallet type to withdraw from
	walletType := "exchange"
	resp, err := e.WithdrawCryptocurrency(ctx,
		walletType,
		withdrawRequest.Crypto.Address,
		withdrawRequest.Crypto.AddressTag,
		method,
		withdrawRequest.Amount)
	if err != nil {
		return nil, err
	}

	return &withdraw.ExchangeResponse{
		ID:     strconv.FormatInt(resp.WithdrawalID, 10),
		Status: resp.Status,
	}, err
}

// WithdrawFiatFunds returns a withdrawal ID when a withdrawal is submitted
// Returns comma delimited withdrawal IDs
func (e *Exchange) WithdrawFiatFunds(ctx context.Context, withdrawRequest *withdraw.Request) (*withdraw.ExchangeResponse, error) {
	if err := withdrawRequest.Validate(); err != nil {
		return nil, err
	}
	withdrawalType := "wire"
	// Bitfinex has support for three types, exchange, margin and deposit
	// As this is for trading, I've made the wrapper default 'exchange'
	// TODO: Discover an automated way to make the decision for wallet type to withdraw from
	walletType := "exchange"
	resp, err := e.WithdrawFIAT(ctx, withdrawalType, walletType, withdrawRequest)
	if err != nil {
		return nil, err
	}

	return &withdraw.ExchangeResponse{
		ID:     strconv.FormatInt(resp.WithdrawalID, 10),
		Status: resp.Status,
	}, err
}

// WithdrawFiatFundsToInternationalBank returns a withdrawal ID when a withdrawal is submitted
// Returns comma delimited withdrawal IDs
func (e *Exchange) WithdrawFiatFundsToInternationalBank(ctx context.Context, withdrawRequest *withdraw.Request) (*withdraw.ExchangeResponse, error) {
	if err := withdrawRequest.Validate(); err != nil {
		return nil, err
	}
	v, err := e.WithdrawFiatFunds(ctx, withdrawRequest)
	if err != nil {
		return nil, err
	}
	return &withdraw.ExchangeResponse{
		ID:     v.ID,
		Status: v.Status,
	}, nil
}

// GetFeeByType returns an estimate of fee based on type of transaction
func (e *Exchange) GetFeeByType(ctx context.Context, feeBuilder *exchange.FeeBuilder) (float64, error) {
	if feeBuilder == nil {
		return 0, fmt.Errorf("%T %w", feeBuilder, common.ErrNilPointer)
	}
	if !e.AreCredentialsValid(ctx) && // Todo check connection status
		feeBuilder.FeeType == exchange.CryptocurrencyTradeFee {
		feeBuilder.FeeType = exchange.OfflineTradeFee
	}
	return e.GetFee(ctx, feeBuilder)
}

// GetActiveOrders retrieves any orders that are active/open
func (e *Exchange) GetActiveOrders(ctx context.Context, req *order.MultiOrderRequest) (order.FilteredOrders, error) {
	err := req.Validate()
	if err != nil {
		return nil, err
	}

	resp, err := e.GetOpenOrders(ctx)
	if err != nil {
		return nil, err
	}

	orders := make([]order.Detail, len(resp))
	for i := range resp {
		var orderDetail *order.Detail
		orderDetail, err = e.parseOrderToOrderDetail(&resp[i])
		if err != nil {
			return nil, err
		}
		orders[i] = *orderDetail
	}
	return req.Filter(e.Name, orders), nil
}

// GetOrderHistory retrieves account order information
// Can Limit response to specific order status
func (e *Exchange) GetOrderHistory(ctx context.Context, req *order.MultiOrderRequest) (order.FilteredOrders, error) {
	err := req.Validate()
	if err != nil {
		return nil, err
	}

	var orders []order.Detail
	for i := range req.Pairs {
		e.appendOptionalDelimiter(&req.Pairs[i])
		var cf string
		cf, err = e.fixCasing(req.Pairs[i], req.AssetType)
		if err != nil {
			return nil, err
		}

		var resp []Order
		resp, err = e.GetInactiveOrders(ctx, cf)
		if err != nil {
			return nil, err
		}

		for j := range resp {
			var orderDetail *order.Detail
			orderDetail, err = e.parseOrderToOrderDetail(&resp[j])
			if err != nil {
				return nil, err
			}
			orders = append(orders, *orderDetail)
		}
	}

	return req.Filter(e.Name, orders), nil
}

// AuthenticateWebsocket sends an authentication message to the websocket
func (e *Exchange) AuthenticateWebsocket(ctx context.Context) error {
	return e.WsSendAuth(ctx)
}

// appendOptionalDelimiter ensures that a delimiter is present for long character currencies
func (e *Exchange) appendOptionalDelimiter(p *currency.Pair) {
	if (len(p.Base.String()) > 3 && !p.Quote.IsEmpty()) ||
		len(p.Quote.String()) > 3 {
		p.Delimiter = ":"
	}
}

// ValidateAPICredentials validates current credentials used for wrapper
// functionality
func (e *Exchange) ValidateAPICredentials(ctx context.Context, assetType asset.Item) error {
	_, err := e.UpdateAccountInfo(ctx, assetType)
	return e.CheckTransientError(err)
}

// FormatExchangeKlineInterval returns Interval to exchange formatted string
func (e *Exchange) FormatExchangeKlineInterval(in kline.Interval) (string, error) {
	switch in {
	case kline.OneMin:
		return "1m", nil
	case kline.FiveMin:
		return "5m", nil
	case kline.FifteenMin:
		return "15m", nil
	case kline.ThirtyMin:
		return "30m", nil
	case kline.OneHour:
		return "1h", nil
	case kline.ThreeHour:
		return "3h", nil
	case kline.SixHour:
		return "6h", nil
	case kline.TwelveHour:
		return "12h", nil
	case kline.OneDay:
		return "1D", nil
	case kline.OneWeek:
		return "7D", nil
	case kline.OneWeek * 2:
		return "14D", nil
	case kline.OneMonth:
		return "1M", nil
	default:
		return "", fmt.Errorf("%w %v", kline.ErrInvalidInterval, in)
	}
}

// GetHistoricCandles returns candles between a time period for a set time interval
func (e *Exchange) GetHistoricCandles(ctx context.Context, pair currency.Pair, a asset.Item, interval kline.Interval, start, end time.Time) (*kline.Item, error) {
	req, err := e.GetKlineRequest(pair, a, interval, start, end, false)
	if err != nil {
		return nil, err
	}

	cf, err := e.fixCasing(req.Pair, req.Asset)
	if err != nil {
		return nil, err
	}
	fInterval, err := e.FormatExchangeKlineInterval(req.ExchangeInterval)
	if err != nil {
		return nil, err
	}
	candles, err := e.GetCandles(ctx, cf, fInterval, req.Start, req.End, req.RequestLimit, true)
	if err != nil {
		return nil, err
	}

	timeSeries := make([]kline.Candle, len(candles))
	for x := range candles {
		timeSeries[x] = kline.Candle{
			Time:   candles[x].Timestamp.Time(),
			Open:   candles[x].Open.Float64(),
			High:   candles[x].High.Float64(),
			Low:    candles[x].Low.Float64(),
			Close:  candles[x].Close.Float64(),
			Volume: candles[x].Volume.Float64(),
		}
	}
	return req.ProcessResponse(timeSeries)
}

// GetHistoricCandlesExtended returns candles between a time period for a set time interval
func (e *Exchange) GetHistoricCandlesExtended(ctx context.Context, pair currency.Pair, a asset.Item, interval kline.Interval, start, end time.Time) (*kline.Item, error) {
	req, err := e.GetKlineExtendedRequest(pair, a, interval, start, end)
	if err != nil {
		return nil, err
	}

	cf, err := e.fixCasing(req.Pair, req.Asset)
	if err != nil {
		return nil, err
	}
	fInterval, err := e.FormatExchangeKlineInterval(req.ExchangeInterval)
	if err != nil {
		return nil, err
	}
	timeSeries := make([]kline.Candle, 0, req.Size())
	for x := range req.RangeHolder.Ranges {
		var candles []Candle
		candles, err = e.GetCandles(ctx, cf, fInterval, req.RangeHolder.Ranges[x].Start.Time, req.RangeHolder.Ranges[x].End.Time, req.RequestLimit, true)
		if err != nil {
			return nil, err
		}

		for i := range candles {
			timeSeries = append(timeSeries, kline.Candle{
				Time:   candles[i].Timestamp.Time(),
				Open:   candles[i].Open.Float64(),
				High:   candles[i].High.Float64(),
				Low:    candles[i].Low.Float64(),
				Close:  candles[i].Close.Float64(),
				Volume: candles[i].Volume.Float64(),
			})
		}
	}
	return req.ProcessResponse(timeSeries)
}

func (e *Exchange) fixCasing(in currency.Pair, a asset.Item) (string, error) {
	if in.Base.IsEmpty() {
		return "", currency.ErrCurrencyPairEmpty
	}

	// Convert input to lowercase to ensure consistent formatting.
	// Required for currencies that start with T or F eg tTNBUSD
	in = in.Lower()

	var checkString [2]byte
	switch a {
	case asset.Spot, asset.Margin:
		checkString[0] = 't'
		checkString[1] = 'T'
	case asset.MarginFunding:
		checkString[0] = 'f'
		checkString[1] = 'F'
	}

	cFmt, err := e.FormatExchangeCurrency(in, a)
	if err != nil {
		return "", err
	}

	y := in.Base.String()
	if (y[0] != checkString[0] && y[0] != checkString[1]) ||
		(y[0] == checkString[1] && y[1] == checkString[1]) || in.Base.Equal(currency.TNB) {
		if cFmt.Quote.IsEmpty() {
			return string(checkString[0]) + cFmt.Base.Upper().String(), nil
		}
		return string(checkString[0]) + cFmt.Upper().String(), nil
	}

	runes := []rune(cFmt.Upper().String())
	if cFmt.Quote.IsEmpty() {
		runes = []rune(cFmt.Base.Upper().String())
	}
	runes[0] = unicode.ToLower(runes[0])
	return string(runes), nil
}

// GetAvailableTransferChains returns the available transfer blockchains for the specific cryptocurrency
func (e *Exchange) GetAvailableTransferChains(ctx context.Context, cryptocurrency currency.Code) ([]string, error) {
	if err := e.PopulateAcceptableMethods(ctx); err != nil {
		return nil, err
	}

	if cryptocurrency.Equal(currency.USDT) {
		// USDT is UST on Bitfinex
		cryptocurrency = currency.NewCode("UST")
	}

	availChains := acceptableMethods.lookup(cryptocurrency)
	if len(availChains) == 0 {
		return nil, errors.New("unable to find any available chains")
	}
	return availChains, nil
}

// GetServerTime returns the current exchange server time.
func (e *Exchange) GetServerTime(_ context.Context, _ asset.Item) (time.Time, error) {
	return time.Time{}, common.ErrFunctionNotSupported
}

// GetFuturesContractDetails returns all contracts from the exchange by asset type
func (e *Exchange) GetFuturesContractDetails(context.Context, asset.Item) ([]futures.Contract, error) {
	return nil, common.ErrFunctionNotSupported
}

// GetLatestFundingRates returns the latest funding rates data
func (e *Exchange) GetLatestFundingRates(context.Context, *fundingrate.LatestRateRequest) ([]fundingrate.LatestRateResponse, error) {
	// TODO: Add futures support for Bitfinex
	return nil, common.ErrNotYetImplemented
}

// GetOpenInterest returns the open interest rate for a given asset pair
func (e *Exchange) GetOpenInterest(context.Context, ...key.PairAsset) ([]futures.OpenInterest, error) {
	// TODO: Add futures support for Bitfinex
	return nil, common.ErrNotYetImplemented
}

// GetCurrencyTradeURL returns the URL to the exchange's trade page for the given asset and currency pair
func (e *Exchange) GetCurrencyTradeURL(_ context.Context, a asset.Item, cp currency.Pair) (string, error) {
	_, err := e.CurrencyPairs.IsPairEnabled(cp, a)
	if err != nil {
		return "", err
	}
	symbol, err := e.FormatSymbol(cp, a)
	if err != nil {
		return "", err
	}
	switch a {
	case asset.Margin, asset.MarginFunding:
		return tradeBaseURL + "/f/" + symbol, nil
	case asset.Spot:
		return tradeBaseURL + "/t/" + symbol, nil
	default:
		return "", fmt.Errorf("%w %v", asset.ErrNotSupported, a)
	}
}<|MERGE_RESOLUTION|>--- conflicted
+++ resolved
@@ -274,21 +274,12 @@
 	if a != asset.Spot {
 		return common.ErrNotYetImplemented
 	}
-<<<<<<< HEAD
-	l, err := b.GetSiteInfoConfigData(ctx, a)
-	if err != nil {
-		return err
-	}
-	if err := limits.LoadLimits(l); err != nil {
-		return fmt.Errorf("%s Error loading exchange limits: %v", b.Name, err)
-=======
 	limits, err := e.GetSiteInfoConfigData(ctx, a)
 	if err != nil {
 		return err
 	}
 	if err := e.LoadLimits(limits); err != nil {
 		return fmt.Errorf("%s Error loading exchange limits: %v", e.Name, err)
->>>>>>> edf5d84d
 	}
 	return nil
 }
