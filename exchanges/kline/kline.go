--- conflicted
+++ resolved
@@ -190,11 +190,7 @@
 		return "oneday"
 	case ThreeDay:
 		return "threeday"
-<<<<<<< HEAD
-	case Fifteenday:
-=======
 	case FifteenDay:
->>>>>>> 0ad03c48
 		return "fifteenday"
 	case OneWeek:
 		return "oneweek"
@@ -240,21 +236,12 @@
 		out = uint32(end.Sub(start).Hours() / 24)
 	case ThreeDay:
 		out = uint32(end.Sub(start).Hours() / 72)
-<<<<<<< HEAD
-	case Fifteenday:
-=======
 	case FifteenDay:
->>>>>>> 0ad03c48
 		out = uint32(end.Sub(start).Hours() / (24 * 15))
 	case OneWeek:
 		out = uint32(end.Sub(start).Hours()) / (24 * 7)
 	case TwoWeek:
 		out = uint32(end.Sub(start).Hours() / (24 * 14))
-<<<<<<< HEAD
-	case OneMonth:
-		// out = uint32(end.Sub(start).Minutes / (24*))
-=======
->>>>>>> 0ad03c48
 	case OneYear:
 		out = uint32(end.Sub(start).Hours() / 8760)
 	}
