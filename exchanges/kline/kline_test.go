package kline

import (
	"errors"
	"fmt"
	"math/rand"
	"os"
	"path/filepath"
	"testing"
	"time"

	"github.com/stretchr/testify/assert"
	"github.com/stretchr/testify/require"
	"github.com/thrasher-corp/gocryptotrader/common"
	"github.com/thrasher-corp/gocryptotrader/currency"
	"github.com/thrasher-corp/gocryptotrader/database"
	"github.com/thrasher-corp/gocryptotrader/database/drivers"
	"github.com/thrasher-corp/gocryptotrader/database/repository/candle"
	"github.com/thrasher-corp/gocryptotrader/database/repository/exchange"
	"github.com/thrasher-corp/gocryptotrader/database/testhelpers"
	"github.com/thrasher-corp/gocryptotrader/exchanges/asset"
	"github.com/thrasher-corp/gocryptotrader/exchanges/order"
)

var (
	verbose       = false
	testExchanges = []exchange.Details{{Name: "one"}}
)

func TestValidateData(t *testing.T) {
	t.Parallel()
	err := validateData(nil)
	if err == nil {
		t.Error("error cannot be nil")
	}

	var empty []order.TradeHistory
	err = validateData(empty)
	if err == nil {
		t.Error("error cannot be nil")
	}

	tn := time.Now()
	trade1 := []order.TradeHistory{
		{Timestamp: tn.Add(2 * time.Minute), TID: "2"},
		{Timestamp: tn.Add(time.Minute), TID: "1"},
		{Timestamp: tn.Add(3 * time.Minute), TID: "3"},
	}

	err = validateData(trade1)
	if err == nil {
		t.Error("error cannot be nil")
	}

	trade2 := []order.TradeHistory{
		{Timestamp: tn.Add(2 * time.Minute), TID: "2", Amount: 1, Price: 0},
	}

	err = validateData(trade2)
	if err == nil {
		t.Error("error cannot be nil")
	}

	trade3 := []order.TradeHistory{
		{TID: "2", Amount: 1, Price: 0},
	}

	err = validateData(trade3)
	if err == nil {
		t.Error("error cannot be nil")
	}

	trade4 := []order.TradeHistory{
		{Timestamp: tn.Add(2 * time.Minute), TID: "2", Amount: 1, Price: 1000},
		{Timestamp: tn.Add(time.Minute), TID: "1", Amount: 1, Price: 1001},
		{Timestamp: tn.Add(3 * time.Minute), TID: "3", Amount: 1, Price: 1001.5},
	}

	err = validateData(trade4)
	if !errors.Is(err, nil) {
		t.Errorf("received '%v' expected '%v'", err, nil)
	}

	if trade4[0].TID != "1" || trade4[1].TID != "2" || trade4[2].TID != "3" {
		t.Error("trade history sorted incorrectly")
	}
}

func TestCreateKline(t *testing.T) {
	t.Parallel()

	pair := currency.NewBTCUSD()
	_, err := CreateKline(nil, OneMin, pair, asset.Spot, "Binance")
	if !errors.Is(err, errInsufficientTradeData) {
		t.Fatalf("received: '%v' but expected '%v'", err, errInsufficientTradeData)
	}

	tradeTotal := 24000
	trades := make([]order.TradeHistory, tradeTotal)
	execution := time.Now()
	for x := range tradeTotal {
		price, rndTime := 1000+float64(rand.Intn(1000)), rand.Intn(10) //nolint:gosec // no need to import crypo/rand for testing
		execution = execution.Add(time.Duration(rndTime) * time.Second)
		trades[x] = order.TradeHistory{
			Timestamp: execution,
			Amount:    1, // Keep as one for counting
			Price:     price,
		}
	}

	_, err = CreateKline(trades, 0, pair, asset.Spot, "Binance")
	if !errors.Is(err, ErrInvalidInterval) {
		t.Fatalf("received: '%v' but expected '%v'", err, ErrInvalidInterval)
	}

	c, err := CreateKline(trades, OneMin, pair, asset.Spot, "Binance")
	if err != nil {
		t.Fatal(err)
	}

	var amounts float64
	for x := range c.Candles {
		amounts += c.Candles[x].Volume
	}
	if amounts != float64(tradeTotal) {
		t.Fatalf("received: '%v' but expected '%v'", amounts, float64(tradeTotal))
	}
}

func TestKlineWord(t *testing.T) {
	t.Parallel()
	if OneDay.Word() != "oneday" {
		t.Fatalf("unexpected result: %v", OneDay.Word())
	}
}

func TestKlineDuration(t *testing.T) {
	t.Parallel()
	if OneDay.Duration() != time.Hour*24 {
		t.Fatalf("unexpected result: %v", OneDay.Duration())
	}
}

func TestKlineShort(t *testing.T) {
	t.Parallel()
	assert.Equal(t, "24h", OneDay.Short(), "One day should show as 24h")
	assert.Equal(t, "1h", OneHour.Short(), "One hour should truncate 0m0s suffix")
	assert.Equal(t, "raw", Raw.Short(), "Raw should return raw")
}

func TestDurationToWord(t *testing.T) {
	t.Parallel()
	testCases := []struct {
		name     string
		interval Interval
	}{
<<<<<<< HEAD
		{
			"raw",
			Raw,
		},
		{
			"tenmillisec",
			TenMilliseconds,
		},
		{
			"hundredmillisec",
			HundredMilliseconds,
		},
		{
			"thousandmillisec",
			ThousandMilliseconds,
		},
		{
			"tensec",
			TenSecond,
		},
		{
			"FifteenSecond",
			FifteenSecond,
		},
		{
			"OneMin",
			OneMin,
		},
		{
			"ThreeMin",
			ThreeMin,
		},
		{
			"FiveMin",
			FiveMin,
		},
		{
			"TenMin",
			TenMin,
		},
		{
			"FifteenMin",
			FifteenMin,
		},
		{
			"ThirtyMin",
			ThirtyMin,
		},
		{
			"OneHour",
			OneHour,
		},
		{
			"TwoHour",
			TwoHour,
		},
		{
			"FourHour",
			FourHour,
		},
		{
			"SixHour",
			SixHour,
		},
		{
			"EightHour",
			OneHour * 8,
		},
		{
			"TwelveHour",
			TwelveHour,
		},
		{
			"OneDay",
			OneDay,
		},
		{
			"ThreeDay",
			ThreeDay,
		},
		{
			"FiveDay",
			FiveDay,
		},
		{
			"FifteenDay",
			FifteenDay,
		},
		{
			"OneWeek",
			OneWeek,
		},
		{
			"TwoWeek",
			TwoWeek,
		},
		{
			"OneMonth",
			OneMonth,
		},
		{
			"ThreeMonth",
			ThreeMonth,
		},
		{
			"SixMonth",
			SixMonth,
		},
		{
			"OneYear",
			OneYear,
		},
		{
			"notfound",
			Interval(time.Hour * 1337),
		},
	}
	for x := range testCases {
		test := testCases[x]
		t.Run(test.name, func(t *testing.T) {
			t.Parallel()
			t.Helper()
			v := durationToWord(test.interval)
			if !strings.EqualFold(v, test.name) {
				t.Fatalf("%v: received %v expected %v", test.name, v, test.name)
			}
		})
=======
		{"raw", Raw},
		{"tenmillisec", TenMilliseconds},
		{"twentymillisec", TwentyMilliseconds},
		{"hundredmillisec", HundredMilliseconds},
		{"twohundredfiftymillisec", TwoHundredAndFiftyMilliseconds},
		{"thousandmillisec", ThousandMilliseconds},
		{"tensec", TenSecond},
		{"fifteensecond", FifteenSecond},
		{"onemin", OneMin},
		{"threemin", ThreeMin},
		{"fivemin", FiveMin},
		{"tenmin", TenMin},
		{"fifteenmin", FifteenMin},
		{"thirtymin", ThirtyMin},
		{"onehour", OneHour},
		{"twohour", TwoHour},
		{"fourhour", FourHour},
		{"sixhour", SixHour},
		{"eighthour", OneHour * 8},
		{"twelvehour", TwelveHour},
		{"oneday", OneDay},
		{"threeday", ThreeDay},
		{"fiveday", FiveDay},
		{"fifteenday", FifteenDay},
		{"oneweek", OneWeek},
		{"twoweek", TwoWeek},
		{"onemonth", OneMonth},
		{"threemonth", ThreeMonth},
		{"sixmonth", SixMonth},
		{"oneyear", OneYear},
		{"notfound", Interval(time.Hour * 1337)},
	}
	for _, tc := range testCases {
		require.Equal(t, tc.name, durationToWord(tc.interval))
>>>>>>> 9f659e71
	}
}

func TestTotalCandlesPerInterval(t *testing.T) {
	t.Parallel()

	tmNow := time.Now()
	assert.Equal(t, uint64(0), TotalCandlesPerInterval(tmNow.AddDate(0, 0, 1), tmNow, OneMin))

	start := time.Date(2019, 1, 1, 0, 0, 0, 0, time.UTC)
	end := time.Date(2020, 1, 1, 0, 0, 0, 0, time.UTC)

	testCases := []struct {
		name     string
		interval Interval
		expected uint64
	}{
		{
			"FifteenSecond",
			FifteenSecond,
			2102400,
		},
		{
			"OneMin",
			OneMin,
			525600,
		},
		{
			"ThreeMin",
			ThreeMin,
			175200,
		},
		{
			"FiveMin",
			FiveMin,
			105120,
		},
		{
			"TenMin",
			TenMin,
			52560,
		},
		{
			"FifteenMin",
			FifteenMin,
			35040,
		},
		{
			"ThirtyMin",
			ThirtyMin,
			17520,
		},
		{
			"OneHour",
			OneHour,
			8760,
		},
		{
			"TwoHour",
			TwoHour,
			4380,
		},
		{
			"FourHour",
			FourHour,
			2190,
		},
		{
			"SixHour",
			SixHour,
			1460,
		},
		{
			"EightHour",
			OneHour * 8,
			1095,
		},
		{
			"TwelveHour",
			TwelveHour,
			730,
		},
		{
			"OneDay",
			OneDay,
			365,
		},
		{
			"ThreeDay",
			ThreeDay,
			121,
		},
		{
			"FiveDay",
			FiveDay,
			73,
		},
		{
			"FifteenDay",
			FifteenDay,
			24,
		},
		{
			"OneWeek",
			OneWeek,
			52,
		},
		{
			"TwoWeek",
			TwoWeek,
			26,
		},
		{
			"OneMonth",
			OneMonth,
			12,
		},
		{
			"OneYear",
			OneYear,
			1,
		},
	}
	for x := range testCases {
		test := testCases[x]
		t.Run(test.name, func(t *testing.T) {
			t.Parallel()
			v := TotalCandlesPerInterval(start, end, test.interval)
			if v != test.expected {
				t.Fatalf("%v: received %v expected %v", test.name, v, test.expected)
			}
		})
	}
}

func TestCalculateCandleDateRanges(t *testing.T) {
	t.Parallel()
	pt := time.Date(2019, 1, 1, 0, 0, 0, 0, time.UTC)
	ft := time.Date(2222, 1, 1, 0, 0, 0, 0, time.UTC)
	et := time.Date(2020, 1, 1, 1, 0, 0, 0, time.UTC)

	_, err := CalculateCandleDateRanges(time.Time{}, time.Time{}, OneMin, 300)
	assert.ErrorIs(t, err, common.ErrDateUnset)

	_, err = CalculateCandleDateRanges(et, pt, OneMin, 300)
	assert.ErrorIs(t, err, common.ErrStartAfterEnd)

	_, err = CalculateCandleDateRanges(et, ft, 0, 300)
	assert.ErrorIs(t, err, ErrInvalidInterval)

	_, err = CalculateCandleDateRanges(et, et, OneMin, 300)
	assert.ErrorIs(t, err, common.ErrStartEqualsEnd)

	v, err := CalculateCandleDateRanges(pt, et, OneWeek, 300)
	require.NoError(t, err)
	assert.Equal(t, int64(1546214400), v.Ranges[0].Start.Ticks)

	v, err = CalculateCandleDateRanges(pt, et, OneWeek, 100)
	require.NoError(t, err)
	assert.Equal(t, 1, len(v.Ranges))
	assert.Equal(t, 52, len(v.Ranges[0].Intervals))

	v, err = CalculateCandleDateRanges(et, ft, OneWeek, 5)
	require.NoError(t, err)
	assert.Equal(t, 2108, len(v.Ranges))
	assert.Equal(t, 5, len(v.Ranges[0].Intervals))
	lenRanges := len(v.Ranges) - 1
	lenIntervals := len(v.Ranges[lenRanges].Intervals) - 1
	assert.True(t, v.Ranges[lenRanges].Intervals[lenIntervals].End.Equal(ft.Round(OneWeek.Duration())))

	start := time.Date(2023, 1, 1, 0, 0, 0, 0, time.UTC)
	end := start.Add(24 * time.Hour)
	v, err = CalculateCandleDateRanges(start, end, OneDay, 0)
	require.NoError(t, err)
	assert.Equal(t, uint64(1), v.Limit)
}

func TestItem_SortCandlesByTimestamp(t *testing.T) {
	t.Parallel()
	tempKline := Item{
		Exchange: "testExchange",
		Pair:     currency.NewBTCUSDT(),
		Asset:    asset.Spot,
		Interval: OneDay,
	}

	for x := range 100 {
		y := rand.Float64() //nolint:gosec // used for generating test data, no need to import crypo/rand
		tempKline.Candles = append(tempKline.Candles,
			Candle{
				Time:   time.Now().AddDate(0, 0, -x),
				Open:   y,
				High:   y + float64(x),
				Low:    y - float64(x),
				Close:  y,
				Volume: y,
			})
	}

	tempKline.SortCandlesByTimestamp(false)
	if tempKline.Candles[0].Time.After(tempKline.Candles[1].Time) {
		t.Fatal("expected kline.Candles to be in descending order")
	}

	tempKline.SortCandlesByTimestamp(true)
	if tempKline.Candles[0].Time.Before(tempKline.Candles[1].Time) {
		t.Fatal("expected kline.Candles to be in ascending order")
	}
}

func setupTest(t *testing.T) {
	t.Helper()
	if verbose {
		err := testhelpers.EnableVerboseTestOutput()
		if err != nil {
			fmt.Printf("failed to enable verbose test output: %v", err)
			os.Exit(1)
		}
	}

	testhelpers.MigrationDir = filepath.Join("..", "..", "database", "migrations")
	testhelpers.PostgresTestDatabase = testhelpers.GetConnectionDetails()
	testhelpers.TempDir = t.TempDir()
}

func TestStoreInDatabase(t *testing.T) {
	setupTest(t)

	testCases := []struct {
		name   string
		config *database.Config
		seedDB func(bool) error
		runner func(t *testing.T)
		closer func(dbConn *database.Instance) error
	}{
		{
			name:   "postgresql",
			config: testhelpers.PostgresTestDatabase,
			seedDB: seedDB,
		},
		{
			name: "SQLite",
			config: &database.Config{
				Driver:            database.DBSQLite3,
				ConnectionDetails: drivers.ConnectionDetails{Database: "./testdb"},
			},
			seedDB: seedDB,
		},
	}

	for x := range testCases {
		test := testCases[x]

		t.Run(test.name, func(t *testing.T) {
			if !testhelpers.CheckValidConfig(&test.config.ConnectionDetails) {
				t.Skip("database not configured skipping test")
			}

			dbConn, err := testhelpers.ConnectToDatabase(test.config)
			if err != nil {
				t.Fatal(err)
			}

			if test.seedDB != nil {
				err = test.seedDB(false)
				if err != nil {
					t.Error(err)
				}
			}

			_, ohlcvData, err := genOHCLVData()
			if err != nil {
				t.Fatal(err)
			}
			r, err := StoreInDatabase(&ohlcvData, false)
			if err != nil {
				t.Fatal(err)
			}

			if r != 365 {
				t.Fatalf("unexpected number inserted: %v", r)
			}

			r, err = StoreInDatabase(&ohlcvData, true)
			if err != nil {
				t.Fatal(err)
			}

			if r != 365 {
				t.Fatalf("unexpected number inserted: %v", r)
			}

			err = testhelpers.CloseDatabase(dbConn)
			if err != nil {
				t.Error(err)
			}
		})
	}

	err := os.RemoveAll(testhelpers.TempDir)
	if err != nil {
		t.Fatalf("Failed to remove temp db file: %v", err)
	}
}

func TestLoadFromDatabase(t *testing.T) {
	setupTest(t)

	testCases := []struct {
		name   string
		config *database.Config
		seedDB func(bool) error
		runner func(t *testing.T)
		closer func(dbConn *database.Instance) error
	}{
		{
			name:   "postgresql",
			config: testhelpers.PostgresTestDatabase,
			seedDB: seedDB,
		},
		{
			name: "SQLite",
			config: &database.Config{
				Driver:            database.DBSQLite3,
				ConnectionDetails: drivers.ConnectionDetails{Database: "./testdb"},
			},
			seedDB: seedDB,
		},
	}

	for x := range testCases {
		test := testCases[x]

		t.Run(test.name, func(t *testing.T) {
			if !testhelpers.CheckValidConfig(&test.config.ConnectionDetails) {
				t.Skip("database not configured skipping test")
			}

			dbConn, err := testhelpers.ConnectToDatabase(test.config)
			if err != nil {
				t.Fatal(err)
			}

			if test.seedDB != nil {
				err = test.seedDB(true)
				if err != nil {
					t.Error(err)
				}
			}

			p, err := currency.NewPairFromString("BTCUSDT")
			if err != nil {
				t.Fatal(err)
			}
			start := time.Date(2019, 1, 1, 0, 0, 0, 0, time.UTC)
			end := start.AddDate(1, 0, 0)
			ret, err := LoadFromDatabase(testExchanges[0].Name, p, asset.Spot, OneDay, start, end)
			if err != nil {
				t.Fatal(err)
			}
			if ret.Exchange != testExchanges[0].Name {
				t.Fatalf("incorrect data returned: %v", ret.Exchange)
			}

			err = testhelpers.CloseDatabase(dbConn)
			if err != nil {
				t.Error(err)
			}
		})
	}

	err := os.RemoveAll(testhelpers.TempDir)
	if err != nil {
		t.Fatalf("Failed to remove temp db file: %v", err)
	}
}

// TODO: find a better way to handle this to remove duplication between candle test
func seedDB(includeOHLCVData bool) error {
	err := exchange.InsertMany(testExchanges)
	if err != nil {
		return err
	}

	if includeOHLCVData {
		data, _, err := genOHCLVData()
		if err != nil {
			return err
		}
		_, err = candle.Insert(&data)
		return err
	}
	return nil
}

func genOHCLVData() (out candle.Item, outItem Item, err error) {
	exchangeUUID, err := exchange.UUIDByName(testExchanges[0].Name)
	if err != nil {
		return
	}

	out.ExchangeID = exchangeUUID.String()
	out.Base = currency.BTC.String()
	out.Quote = currency.USDT.String()
	out.Interval = 86400
	out.Asset = "spot"

	start := time.Date(2019, 1, 1, 0, 0, 0, 0, time.UTC)
	for x := range 365 {
		out.Candles = append(out.Candles, candle.Candle{
			Timestamp: start.Add(time.Hour * 24 * time.Duration(x)),
			Open:      1000,
			High:      1000,
			Low:       1000,
			Close:     1000,
			Volume:    1000,
		})
	}

	outItem.Interval = OneDay
	outItem.Asset = asset.Spot
	outItem.Pair = currency.NewBTCUSDT()
	outItem.Exchange = testExchanges[0].Name

	for x := range 365 {
		outItem.Candles = append(outItem.Candles, Candle{
			Time:   start.Add(time.Hour * 24 * time.Duration(x)),
			Open:   1000,
			High:   1000,
			Low:    1000,
			Close:  1000,
			Volume: 1000,
		})
	}

	return out, outItem, nil
}

func TestLoadCSV(t *testing.T) {
	v, err := LoadFromGCTScriptCSV(filepath.Join("..", "..", "testdata", "binance_BTCUSDT_24h_2019_01_01_2020_01_01.csv"))
	if err != nil {
		t.Fatal(err)
	}

	if v[0].Time.UTC() != time.Unix(1546300800, 0).UTC() {
		t.Fatalf("unexpected value received: %v", v[0].Time)
	}

	if v[269].Close != 8177.91 {
		t.Fatalf("unexpected value received: %v", v[269].Close)
	}

	if v[364].Open != 7246 {
		t.Fatalf("unexpected value received: %v", v[364].Open)
	}
}

func TestVerifyResultsHaveData(t *testing.T) {
	t.Parallel()
	tt1 := time.Now().Round(OneDay.Duration())
	tt2 := tt1.Add(OneDay.Duration())
	tt3 := tt2.Add(OneDay.Duration()) // end date no longer inclusive
	dateRanges, err := CalculateCandleDateRanges(tt1, tt3, OneDay, 0)
	if !errors.Is(err, nil) {
		t.Errorf("received '%v' expected '%v'", err, nil)
	}
	if dateRanges.HasDataAtDate(tt1) {
		t.Error("unexpected true value")
	}
	err = dateRanges.SetHasDataFromCandles([]Candle{
		{
			Time: tt1,
			Low:  1337,
		},
		{
			Time: tt2,
		},
	})
	if !errors.Is(err, nil) {
		t.Errorf("received '%v' expected '%v'", err, nil)
	}

	if !dateRanges.HasDataAtDate(tt1) {
		t.Error("expected true")
	}
	err = dateRanges.SetHasDataFromCandles([]Candle{
		{
			Time: tt1,
		},
		{
			Time: tt2,
			Low:  1337,
		},
	})
	if !errors.Is(err, nil) {
		t.Errorf("received '%v' expected '%v'", err, nil)
	}
	if dateRanges.HasDataAtDate(tt1) {
		t.Error("expected false")
	}
}

func TestDataSummary(t *testing.T) {
	t.Parallel()
	tt1 := time.Now().Add(-time.Hour * 24).Round(OneDay.Duration())
	tt2 := time.Now().Round(OneDay.Duration())
	tt3 := time.Now().Add(time.Hour * 24).Round(OneDay.Duration())
	dateRanges, err := CalculateCandleDateRanges(tt1, tt2, OneDay, 0)
	if !errors.Is(err, nil) {
		t.Errorf("received '%v' expected '%v'", err, nil)
	}
	result := dateRanges.DataSummary(false)
	if len(result) != 1 {
		t.Errorf("expected %v received %v", 1, len(result))
	}
	dateRanges, err = CalculateCandleDateRanges(tt1, tt3, OneDay, 0)
	if !errors.Is(err, nil) {
		t.Errorf("received '%v' expected '%v'", err, nil)
	}
	dateRanges.Ranges[0].Intervals[0].HasData = true
	result = dateRanges.DataSummary(true)
	if len(result) != 2 {
		t.Errorf("expected %v received %v", 2, len(result))
	}
	result = dateRanges.DataSummary(false)
	if len(result) != 1 {
		t.Errorf("expected %v received %v", 1, len(result))
	}
}

func TestHasDataAtDate(t *testing.T) {
	t.Parallel()
	tt1 := time.Now().Round(OneDay.Duration())
	tt2 := tt1.Add(OneDay.Duration())
	tt3 := tt2.Add(OneDay.Duration()) // end date no longer inclusive
	dateRanges, err := CalculateCandleDateRanges(tt1, tt3, OneDay, 0)
	if !errors.Is(err, nil) {
		t.Errorf("received '%v' expected '%v'", err, nil)
	}
	if dateRanges.HasDataAtDate(tt2) {
		t.Error("unexpected true value")
	}

	err = dateRanges.SetHasDataFromCandles([]Candle{
		{
			Time:  tt1,
			Close: 1337,
		},
		{
			Time:  tt2,
			Close: 1337,
		},
	})
	if !errors.Is(err, nil) {
		t.Errorf("received '%v' expected '%v'", err, nil)
	}

	if !dateRanges.HasDataAtDate(tt2) {
		t.Error("unexpected false value")
	}

	if dateRanges.HasDataAtDate(tt2.Add(time.Hour * 24)) {
		t.Error("should not have data")
	}
}

func TestIntervalsPerYear(t *testing.T) {
	t.Parallel()
	var i Interval
	if i.IntervalsPerYear() != 0 {
		t.Error("expected 0")
	}
	i = OneYear
	if i.IntervalsPerYear() != 1.0 {
		t.Error("expected 1")
	}
	i = OneDay
	if i.IntervalsPerYear() != 365 {
		t.Error("expected 365")
	}
	i = OneHour
	if i.IntervalsPerYear() != 8760 {
		t.Error("expected 8670")
	}
	i = TwoHour
	if i.IntervalsPerYear() != 4380 {
		t.Error("expected 4380")
	}
	i = TwoHour + FifteenSecond
	if i.IntervalsPerYear() != 4370.893970893971 {
		t.Error("expected 4370...")
	}
}

// The purpose of this benchmark is to highlight that requesting
// '.Unix()` frequently is a slow process
func BenchmarkJustifyIntervalTimeStoringUnixValues1(b *testing.B) {
	tt1 := time.Now()
	tt2 := time.Now().Add(-time.Hour)
	tt3 := time.Now().Add(time.Hour)
	for b.Loop() {
		if tt1.Unix() == tt2.Unix() || (tt1.Unix() > tt2.Unix() && tt1.Unix() < tt3.Unix()) {
			continue
		}
	}
}

// The purpose of this benchmark is to highlight that storing the unix value
// at time of creation is dramatically faster than frequently requesting `.Unix()`
// at runtime at scale. When dealing with the backtester and comparing
// tens of thousands of candle times
func BenchmarkJustifyIntervalTimeStoringUnixValues2(b *testing.B) {
	tt1 := time.Now().Unix()
	tt2 := time.Now().Add(-time.Hour).Unix()
	tt3 := time.Now().Add(time.Hour).Unix()
	for b.Loop() {
		if tt1 >= tt2 && tt1 <= tt3 {
			continue
		}
	}
}

func TestConvertToNewInterval(t *testing.T) {
	_, err := (*Item)(nil).ConvertToNewInterval(OneMin)
	if !errors.Is(err, errNilKline) {
		t.Errorf("received '%v' expected '%v'", err, errNilKline)
	}

	_, err = (&Item{}).ConvertToNewInterval(OneMin)
	if !errors.Is(err, ErrInvalidInterval) {
		t.Errorf("received '%v' expected '%v'", err, ErrInvalidInterval)
	}

	old := &Item{
		Exchange: "lol",
		Pair:     currency.NewBTCUSDT(),
		Asset:    asset.Spot,
		Interval: OneDay,
		Candles: []Candle{
			{
				Time:   time.Now(),
				Open:   1337,
				High:   1339,
				Low:    1336,
				Close:  1338,
				Volume: 1337,
			},
			{
				Time:   time.Now().AddDate(0, 0, 1),
				Open:   1338,
				High:   2000,
				Low:    1332,
				Close:  1696,
				Volume: 6420,
			},
			{
				Time:   time.Now().AddDate(0, 0, 2),
				Open:   1696,
				High:   1998,
				Low:    1337,
				Close:  6969,
				Volume: 2520,
			},
		},
	}

	_, err = old.ConvertToNewInterval(0)
	if !errors.Is(err, ErrInvalidInterval) {
		t.Errorf("received '%v' expected '%v'", err, ErrInvalidInterval)
	}
	_, err = old.ConvertToNewInterval(OneMin)
	if !errors.Is(err, ErrCanOnlyUpscaleCandles) {
		t.Errorf("received '%v' expected '%v'", err, ErrCanOnlyUpscaleCandles)
	}
	old.Interval = ThreeDay
	_, err = old.ConvertToNewInterval(OneWeek)
	if !errors.Is(err, ErrWholeNumberScaling) {
		t.Errorf("received '%v' expected '%v'", err, ErrWholeNumberScaling)
	}

	old.Interval = OneDay
	newInterval := ThreeDay
	newCandle, err := old.ConvertToNewInterval(newInterval)
	if !errors.Is(err, nil) {
		t.Fatalf("received '%v' expected '%v'", err, nil)
	}
	if len(newCandle.Candles) != 1 {
		t.Error("expected one candle")
	}
	if newCandle.Candles[0].Open != 1337 &&
		newCandle.Candles[0].High != 2000 &&
		newCandle.Candles[0].Low != 1332 &&
		newCandle.Candles[0].Close != 6969 &&
		newCandle.Candles[0].Volume != (2520+6420+1337) {
		t.Error("unexpected updoot")
	}

	old.Candles = append(old.Candles, Candle{
		Time:   time.Now().AddDate(0, 0, 3),
		Open:   6969,
		High:   1998,
		Low:    2342,
		Close:  7777,
		Volume: 111,
	})
	newCandle, err = old.ConvertToNewInterval(newInterval)
	if !errors.Is(err, nil) {
		t.Errorf("received '%v' expected '%v'", err, nil)
	}
	if len(newCandle.Candles) != 1 {
		t.Error("expected one candle")
	}

	_, err = old.ConvertToNewInterval(OneMonth)
	if !errors.Is(err, ErrInsufficientCandleData) {
		t.Errorf("received '%v' expected '%v'", err, ErrInsufficientCandleData)
	}

	tn := time.Now().Truncate(time.Duration(OneDay))

	// Test incorrectly padded candles
	old.Candles = []Candle{
		{
			Time:   tn,
			Open:   1337,
			High:   1339,
			Low:    1336,
			Close:  1338,
			Volume: 1337,
		},
		{
			Time:   tn.AddDate(0, 0, 1),
			Open:   1338,
			High:   2000,
			Low:    1332,
			Close:  1696,
			Volume: 6420,
		},
		{
			Time:   tn.AddDate(0, 0, 2),
			Open:   1696,
			High:   1998,
			Low:    1337,
			Close:  6969,
			Volume: 2520,
		},
		// empty candle should be here <---
		// aaaand empty candle should be here <---
		{
			Time:   tn.AddDate(0, 0, 5),
			Open:   6969,
			High:   8888,
			Low:    1111,
			Close:  5555,
			Volume: 2520,
		},
		{
			Time: tn.AddDate(0, 0, 6),
			// Empty end padding
		},
		{
			Time: tn.AddDate(0, 0, 7),
			// Empty end padding
		},
		{
			Time: tn.AddDate(0, 0, 8),
			// Empty end padding
		},
	}

	_, err = old.ConvertToNewInterval(newInterval)
	if !errors.Is(err, errCandleDataNotPadded) {
		t.Errorf("received '%v' expected '%v'", err, errCandleDataNotPadded)
	}

	err = old.addPadding(tn, tn.AddDate(0, 0, 9), false)
	if !errors.Is(err, nil) {
		t.Fatalf("received '%v' expected '%v'", err, nil)
	}

	newCandle, err = old.ConvertToNewInterval(newInterval)
	if !errors.Is(err, nil) {
		t.Fatalf("received '%v' expected '%v'", err, nil)
	}

	if len(newCandle.Candles) != 3 {
		t.Errorf("received '%v' expected '%v'", len(newCandle.Candles), 3)
	}
}

func TestAddPadding(t *testing.T) {
	t.Parallel()

	tn := time.Now().Truncate(time.Duration(OneDay))

	var k *Item
	err := k.addPadding(tn, tn.AddDate(0, 0, 5), false)
	if !errors.Is(err, errNilKline) {
		t.Fatalf("received '%v' expected '%v'", err, errNilKline)
	}

	k = &Item{}
	k.Candles = []Candle{
		{
			Time:   tn,
			Open:   1337,
			High:   1339,
			Low:    1336,
			Close:  1338,
			Volume: 1337,
		},
	}
	err = k.addPadding(tn, tn.AddDate(0, 0, 5), false)
	if !errors.Is(err, ErrInvalidInterval) {
		t.Fatalf("received '%v' expected '%v'", err, ErrInvalidInterval)
	}

	k.Interval = OneDay
	k.Candles = []Candle{
		{
			Time:   tn.AddDate(0, 0, 1),
			Open:   1338,
			High:   2000,
			Low:    1332,
			Close:  1696,
			Volume: 6420,
		},
		{
			Time:   tn,
			Open:   1337,
			High:   1339,
			Low:    1336,
			Close:  1338,
			Volume: 1337,
		},
	}
	err = k.addPadding(tn.AddDate(0, 0, 5), tn, false)
	if !errors.Is(err, errCannotEstablishTimeWindow) {
		t.Fatalf("received '%v' expected '%v'", err, errCannotEstablishTimeWindow)
	}

	k.Candles = []Candle{
		{
			Time:   tn.Add(time.Hour * 8),
			Open:   1337,
			High:   1339,
			Low:    1336,
			Close:  1338,
			Volume: 1337,
		},
		{
			Time:   tn.AddDate(0, 0, 1).Add(time.Hour * 8),
			Open:   1338,
			High:   2000,
			Low:    1332,
			Close:  1696,
			Volume: 6420,
		},
		{
			Time:   tn.AddDate(0, 0, 2).Add(time.Hour * 8),
			Open:   1696,
			High:   1998,
			Low:    1337,
			Close:  6969,
			Volume: 2520,
		},
	}

	err = k.addPadding(tn, tn.AddDate(0, 0, 3), false)
	if !errors.Is(err, errCandleOpenTimeIsNotUTCAligned) {
		t.Fatalf("received '%v' expected '%v'", err, errCandleOpenTimeIsNotUTCAligned)
	}

	k.Candles = []Candle{
		{
			Time:   tn,
			Open:   1337,
			High:   1339,
			Low:    1336,
			Close:  1338,
			Volume: 1337,
		},
		{
			Time:   tn.AddDate(0, 0, 1),
			Open:   1338,
			High:   2000,
			Low:    1332,
			Close:  1696,
			Volume: 6420,
		},
		{
			Time:   tn.AddDate(0, 0, 2),
			Open:   1696,
			High:   1998,
			Low:    1337,
			Close:  6969,
			Volume: 2520,
		},
	}

	err = k.addPadding(tn, tn.AddDate(0, 0, 3), false)
	if !errors.Is(err, nil) {
		t.Fatalf("received '%v' expected '%v'", err, nil)
	}

	if len(k.Candles) != 3 {
		t.Fatalf("received '%v' expected '%v'", len(k.Candles), 3)
	}

	k.Candles = append(k.Candles, Candle{
		Time:   tn.AddDate(0, 0, 5),
		Open:   6969,
		High:   8888,
		Low:    1111,
		Close:  5555,
		Volume: 2520,
	})

	err = k.addPadding(tn, tn.AddDate(0, 0, 6), false)
	if !errors.Is(err, nil) {
		t.Fatalf("received '%v' expected '%v'", err, nil)
	}

	if len(k.Candles) != 6 {
		t.Fatalf("received '%v' expected '%v'", len(k.Candles), 6)
	}

	// No candles test when there is zero activity for that period
	k.Candles = nil

	err = k.addPadding(tn, tn.AddDate(0, 0, 6), false)
	if !errors.Is(err, nil) {
		t.Errorf("received '%v' expected '%v'", err, nil)
	}

	if len(k.Candles) != 6 {
		t.Errorf("received '%v' expected '%v'", len(k.Candles), 6)
	}
}

func TestGetClosePriceAtTime(t *testing.T) {
	t.Parallel()
	tt := time.Now()
	k := Item{
		Candles: []Candle{
			{
				Time:  tt,
				Close: 1337,
			},
			{
				Time:  tt.Add(time.Hour),
				Close: 1338,
			},
		},
	}
	price, err := k.GetClosePriceAtTime(tt)
	if !errors.Is(err, nil) {
		t.Errorf("received '%v' expected '%v'", err, nil)
	}
	if price != 1337 {
		t.Errorf("received '%v' expected '%v'", price, 1337)
	}
	_, err = k.GetClosePriceAtTime(tt.Add(time.Minute))
	if !errors.Is(err, ErrNotFoundAtTime) {
		t.Errorf("received '%v' expected '%v'", err, ErrNotFoundAtTime)
	}
}

func TestDeployExchangeIntervals(t *testing.T) {
	t.Parallel()
	exchangeIntervals := DeployExchangeIntervals()
	if exchangeIntervals.ExchangeSupported(OneWeek) {
		t.Errorf("received '%v' expected '%v'", exchangeIntervals.ExchangeSupported(OneWeek), false)
	}

	exchangeIntervals = DeployExchangeIntervals(IntervalCapacity{Interval: OneWeek})
	if !exchangeIntervals.ExchangeSupported(OneWeek) {
		t.Errorf("received '%v' expected '%v'", exchangeIntervals.ExchangeSupported(OneWeek), true)
	}

	_, err := exchangeIntervals.Construct(0)
	if !errors.Is(err, ErrInvalidInterval) {
		t.Errorf("received '%v' expected '%v'", err, ErrInvalidInterval)
	}

	_, err = exchangeIntervals.Construct(OneMin)
	if !errors.Is(err, ErrCannotConstructInterval) {
		t.Errorf("received '%v' expected '%v'", err, ErrCannotConstructInterval)
	}

	request, err := exchangeIntervals.Construct(OneWeek)
	if !errors.Is(err, nil) {
		t.Errorf("received '%v' expected '%v'", err, nil)
	}

	if request != OneWeek {
		t.Errorf("received '%v' expected '%v'", request, OneWeek)
	}

	exchangeIntervals = DeployExchangeIntervals(IntervalCapacity{Interval: OneWeek}, IntervalCapacity{Interval: OneDay})

	request, err = exchangeIntervals.Construct(OneMonth)
	if !errors.Is(err, nil) {
		t.Errorf("received '%v' expected '%v'", err, nil)
	}

	if request != OneDay {
		t.Errorf("received '%v' expected '%v'", request, OneDay)
	}
}

func TestSetHasDataFromCandles(t *testing.T) {
	t.Parallel()
	ohc := getOneHour()
	localEnd := ohc[len(ohc)-1].Time.Add(OneHour.Duration())
	i, err := CalculateCandleDateRanges(ohc[0].Time, localEnd, OneHour, 100000)
	if !errors.Is(err, nil) {
		t.Errorf("received '%v' expected '%v'", err, nil)
	}

	err = i.SetHasDataFromCandles(ohc)
	if !errors.Is(err, nil) {
		t.Errorf("received '%v' expected '%v'", err, nil)
	}
	if !i.Start.Equal(ohc[0].Time) {
		t.Errorf("received '%v' expected '%v'", i.Start.Time, ohc[0].Time)
	}
	if !i.End.Equal(localEnd) {
		t.Errorf("received '%v' expected '%v'", i.End.Time, ohc[len(ohc)-1].Time)
	}

	k := Item{
		Interval: OneHour,
		Candles:  ohc[2:],
	}
	err = k.addPadding(i.Start.Time, i.End.Time, false)
	if !errors.Is(err, nil) {
		t.Errorf("received '%v' expected '%v'", err, nil)
	}

	err = i.SetHasDataFromCandles(k.Candles)
	if !errors.Is(err, nil) {
		t.Errorf("received '%v' expected '%v'", err, nil)
	}
	if !i.Start.Equal(k.Candles[0].Time) {
		t.Errorf("received '%v' expected '%v'", i.Start.Time, k.Candles[0].Time)
	}
	if i.HasDataAtDate(k.Candles[0].Time) {
		t.Errorf("received '%v' expected '%v'", false, true)
	}
	if !i.HasDataAtDate(k.Candles[len(k.Candles)-1].Time) {
		t.Errorf("received '%v' expected '%v'", true, false)
	}
}

func TestGetIntervalResultLimit(t *testing.T) {
	t.Parallel()

	var e *ExchangeCapabilitiesEnabled
	_, err := e.GetIntervalResultLimit(OneMin)
	if !errors.Is(err, errExchangeCapabilitiesEnabledIsNil) {
		t.Errorf("received '%v' expected '%v'", err, errExchangeCapabilitiesEnabledIsNil)
	}

	e = &ExchangeCapabilitiesEnabled{}
	e.Intervals = ExchangeIntervals{}
	_, err = e.GetIntervalResultLimit(OneDay)
	if !errors.Is(err, errIntervalNotSupported) {
		t.Errorf("received '%v' expected '%v'", err, errIntervalNotSupported)
	}

	e.Intervals = ExchangeIntervals{
		supported: map[Interval]uint64{
			OneDay: 100000,
			OneMin: 0,
		},
	}

	_, err = e.GetIntervalResultLimit(OneMin)
	if !errors.Is(err, errCannotFetchIntervalLimit) {
		t.Errorf("received '%v' expected '%v'", err, errCannotFetchIntervalLimit)
	}

	limit, err := e.GetIntervalResultLimit(OneDay)
	if !errors.Is(err, nil) {
		t.Errorf("received '%v' expected '%v'", err, nil)
	}

	if limit != 100000 {
		t.Errorf("received '%v' expected '%v'", limit, 100000)
	}

	e.GlobalResultLimit = 1337
	limit, err = e.GetIntervalResultLimit(OneMin)
	if !errors.Is(err, nil) {
		t.Errorf("received '%v' expected '%v'", err, nil)
	}

	if limit != 1337 {
		t.Errorf("received '%v' expected '%v'", limit, 1337)
	}
}

func TestUnmarshalJSON(t *testing.T) {
	t.Parallel()
	var i Interval
	for _, tt := range []struct {
		in  string
		exp Interval
	}{{`"3m"`, ThreeMin}, {`"15s"`, FifteenSecond}, {`720000000000`, OneMin * 12}, {`"-1ns"`, Raw}, {`"raw"`, Raw}} {
		err := i.UnmarshalJSON([]byte(tt.in))
		assert.NoErrorf(t, err, "UnmarshalJSON should not error on %q", tt.in)
	}
	err := i.UnmarshalJSON([]byte(`"6hedgehogs"`))
	assert.ErrorContains(t, err, "unknown unit", "UnmarshalJSON should error")
}<|MERGE_RESOLUTION|>--- conflicted
+++ resolved
@@ -154,135 +154,6 @@
 		name     string
 		interval Interval
 	}{
-<<<<<<< HEAD
-		{
-			"raw",
-			Raw,
-		},
-		{
-			"tenmillisec",
-			TenMilliseconds,
-		},
-		{
-			"hundredmillisec",
-			HundredMilliseconds,
-		},
-		{
-			"thousandmillisec",
-			ThousandMilliseconds,
-		},
-		{
-			"tensec",
-			TenSecond,
-		},
-		{
-			"FifteenSecond",
-			FifteenSecond,
-		},
-		{
-			"OneMin",
-			OneMin,
-		},
-		{
-			"ThreeMin",
-			ThreeMin,
-		},
-		{
-			"FiveMin",
-			FiveMin,
-		},
-		{
-			"TenMin",
-			TenMin,
-		},
-		{
-			"FifteenMin",
-			FifteenMin,
-		},
-		{
-			"ThirtyMin",
-			ThirtyMin,
-		},
-		{
-			"OneHour",
-			OneHour,
-		},
-		{
-			"TwoHour",
-			TwoHour,
-		},
-		{
-			"FourHour",
-			FourHour,
-		},
-		{
-			"SixHour",
-			SixHour,
-		},
-		{
-			"EightHour",
-			OneHour * 8,
-		},
-		{
-			"TwelveHour",
-			TwelveHour,
-		},
-		{
-			"OneDay",
-			OneDay,
-		},
-		{
-			"ThreeDay",
-			ThreeDay,
-		},
-		{
-			"FiveDay",
-			FiveDay,
-		},
-		{
-			"FifteenDay",
-			FifteenDay,
-		},
-		{
-			"OneWeek",
-			OneWeek,
-		},
-		{
-			"TwoWeek",
-			TwoWeek,
-		},
-		{
-			"OneMonth",
-			OneMonth,
-		},
-		{
-			"ThreeMonth",
-			ThreeMonth,
-		},
-		{
-			"SixMonth",
-			SixMonth,
-		},
-		{
-			"OneYear",
-			OneYear,
-		},
-		{
-			"notfound",
-			Interval(time.Hour * 1337),
-		},
-	}
-	for x := range testCases {
-		test := testCases[x]
-		t.Run(test.name, func(t *testing.T) {
-			t.Parallel()
-			t.Helper()
-			v := durationToWord(test.interval)
-			if !strings.EqualFold(v, test.name) {
-				t.Fatalf("%v: received %v expected %v", test.name, v, test.name)
-			}
-		})
-=======
 		{"raw", Raw},
 		{"tenmillisec", TenMilliseconds},
 		{"twentymillisec", TwentyMilliseconds},
@@ -317,7 +188,6 @@
 	}
 	for _, tc := range testCases {
 		require.Equal(t, tc.name, durationToWord(tc.interval))
->>>>>>> 9f659e71
 	}
 }
 
