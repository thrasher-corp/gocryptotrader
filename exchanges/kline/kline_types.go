package kline

import (
	"errors"
	"time"

	"github.com/gofrs/uuid"
	"github.com/thrasher-corp/gocryptotrader/currency"
	"github.com/thrasher-corp/gocryptotrader/exchanges/asset"
)

<<<<<<< HEAD
const (
	// ErrRequestExceedsExchangeLimits locale for exceeding rate limits message
	ErrRequestExceedsExchangeLimits = "requested data would exceed exchange limits please lower range or use GetHistoricCandlesEx"
)

var (

	// ErrCanOnlyDownscaleCandles returns when attempting to upscale candles
	ErrCanOnlyDownscaleCandles = errors.New("interval must be a longer duration to scale")
=======
// Consts here define basic time intervals
const (
	FifteenSecond = Interval(15 * time.Second)
	OneMin        = Interval(time.Minute)
	ThreeMin      = 3 * OneMin
	FiveMin       = 5 * OneMin
	TenMin        = 10 * OneMin
	FifteenMin    = 15 * OneMin
	ThirtyMin     = 30 * OneMin
	OneHour       = Interval(time.Hour)
	TwoHour       = 2 * OneHour
	ThreeHour     = 3 * OneHour
	FourHour      = 4 * OneHour
	SixHour       = 6 * OneHour
	EightHour     = 8 * OneHour
	TwelveHour    = 12 * OneHour
	OneDay        = 24 * OneHour
	TwoDay        = 2 * OneDay
	ThreeDay      = 3 * OneDay
	SevenDay      = 7 * OneDay
	FifteenDay    = 15 * OneDay
	OneWeek       = 7 * OneDay
	TwoWeek       = 2 * OneWeek
	OneMonth      = 30 * OneDay
	ThreeMonth    = 3 * OneMonth
	SixMonth      = 6 * OneMonth
	OneYear       = 365 * OneDay
)

var (
	// ErrUnsetInterval is an error for date range calculation
	ErrUnsetInterval = errors.New("cannot calculate range, interval unset")
	// ErrRequestExceedsExchangeLimits locale for exceeding rate limits message
	ErrRequestExceedsExchangeLimits = errors.New("request will exceed exchange limits, please reduce start-end time window or use GetHistoricCandlesExtended")
	// ErrUnsupportedInterval returns when the provided interval is not supported by an exchange
	ErrUnsupportedInterval = errors.New("interval unsupported by exchange")
	// ErrCanOnlyUpscaleCandles returns when attempting to upscale candles
	ErrCanOnlyUpscaleCandles = errors.New("interval must be a longer duration to scale")
>>>>>>> 83cfefa4
	// ErrWholeNumberScaling returns when old interval data cannot neatly fit into new interval size
	ErrWholeNumberScaling = errors.New("old interval must scale properly into new candle")
	// ErrNotFoundAtTime returned when looking up a candle at a specific time
	ErrNotFoundAtTime = errors.New("candle not found at time")
	// ErrItemNotEqual returns when comparison between two kline items fail
	ErrItemNotEqual = errors.New("kline item not equal")
	// ErrItemUnderlyingNotEqual returns when the underlying pair is not equal
	ErrItemUnderlyingNotEqual = errors.New("kline item underlying pair not equal")
	// ErrValidatingParams defines an error when the kline params are either not
	// enabled or are invalid.
	ErrValidatingParams = errors.New("kline param(s) are invalid")
<<<<<<< HEAD
=======
	// ErrInvalidInterval defines when an interval is invalid e.g. interval <= 0
	ErrInvalidInterval = errors.New("invalid/unset interval")
	// ErrCannotConstructInterval defines an error when an interval cannot be
	// constructed from a list of support intervals.
	ErrCannotConstructInterval = errors.New("cannot construct required interval from supported intervals")
	// ErrInsufficientCandleData defines an error when you have a candle that
	// requires multiple candles to generate.
	ErrInsufficientCandleData = errors.New("insufficient candle data to generate new candle")
	// ErrRequestExceedsMaxLookback defines an error for when you cannot look
	// back further than what is allowed.
	ErrRequestExceedsMaxLookback = errors.New("the requested time window exceeds the maximum lookback period available in the historical data, please reduce window between start and end date of your request")

	errInsufficientTradeData     = errors.New("insufficient trade data")
	errCandleDataNotPadded       = errors.New("candle data not padded")
	errCannotEstablishTimeWindow = errors.New("cannot establish time window")
	errNilKline                  = errors.New("kline item is nil")

	oneYearDurationInNano = float64(OneYear.Duration().Nanoseconds())

	// SupportedIntervals is a list of all supported intervals
	SupportedIntervals = []Interval{
		FifteenSecond,
		OneMin,
		ThreeMin,
		FiveMin,
		TenMin,
		FifteenMin,
		ThirtyMin,
		OneHour,
		TwoHour,
		ThreeHour,
		FourHour,
		SixHour,
		EightHour,
		TwelveHour,
		OneDay,
		ThreeDay,
		SevenDay,
		FifteenDay,
		OneWeek,
		TwoWeek,
		OneMonth,
		ThreeMonth,
		SixMonth,
		OneYear,
	}
>>>>>>> 83cfefa4
)

// Item holds all the relevant information for internal kline elements
type Item struct {
	Exchange        string
	Pair            currency.Pair
	UnderlyingPair  currency.Pair
	Asset           asset.Item
	Interval        Interval
	Candles         []Candle
	SourceJobID     uuid.UUID
	ValidationJobID uuid.UUID
}

// Candle holds historic rate information.
type Candle struct {
	Time             time.Time
	Open             float64
	High             float64
	Low              float64
	Close            float64
	Volume           float64
	ValidationIssues string
}

// ExchangeCapabilitiesSupported all kline related exchange supported options
type ExchangeCapabilitiesSupported struct {
	Intervals  bool
	DateRanges bool
}

// ExchangeCapabilitiesEnabled all kline related exchange enabled options
type ExchangeCapabilitiesEnabled struct {
	Intervals   ExchangeIntervals
	ResultLimit uint32
}

// ExchangeIntervals stores the supported intervals in an optimized lookup table
// with a supplementary aligned retrieval list
type ExchangeIntervals struct {
	supported map[Interval]bool
	aligned   []Interval
}

// Interval type for kline Interval usage
type Interval time.Duration

// IntervalRangeHolder holds the entire range of intervals
// and the start end dates of everything
type IntervalRangeHolder struct {
	Start  IntervalTime
	End    IntervalTime
	Ranges []IntervalRange
	Limit  int
}

// IntervalRange is a subset of candles based on exchange API request limits
type IntervalRange struct {
	Start     IntervalTime
	End       IntervalTime
	Intervals []IntervalData
}

// IntervalData is used to monitor which candles contain data
// to determine if any data is missing
type IntervalData struct {
	Start   IntervalTime
	End     IntervalTime
	HasData bool
}

// IntervalTime benchmarks demonstrate, see
// BenchmarkJustifyIntervalTimeStoringUnixValues1 &&
// BenchmarkJustifyIntervalTimeStoringUnixValues2
type IntervalTime struct {
	Time  time.Time
	Ticks int64
}<|MERGE_RESOLUTION|>--- conflicted
+++ resolved
@@ -9,56 +9,16 @@
 	"github.com/thrasher-corp/gocryptotrader/exchanges/asset"
 )
 
-<<<<<<< HEAD
-const (
-	// ErrRequestExceedsExchangeLimits locale for exceeding rate limits message
-	ErrRequestExceedsExchangeLimits = "requested data would exceed exchange limits please lower range or use GetHistoricCandlesEx"
+var (
+	// ErrCanOnlyDownscaleCandles returns when attempting to upscale candles
+	ErrCanOnlyDownscaleCandles = errors.New("interval must be a longer duration to scale")
 )
 
 var (
-
-	// ErrCanOnlyDownscaleCandles returns when attempting to upscale candles
-	ErrCanOnlyDownscaleCandles = errors.New("interval must be a longer duration to scale")
-=======
-// Consts here define basic time intervals
-const (
-	FifteenSecond = Interval(15 * time.Second)
-	OneMin        = Interval(time.Minute)
-	ThreeMin      = 3 * OneMin
-	FiveMin       = 5 * OneMin
-	TenMin        = 10 * OneMin
-	FifteenMin    = 15 * OneMin
-	ThirtyMin     = 30 * OneMin
-	OneHour       = Interval(time.Hour)
-	TwoHour       = 2 * OneHour
-	ThreeHour     = 3 * OneHour
-	FourHour      = 4 * OneHour
-	SixHour       = 6 * OneHour
-	EightHour     = 8 * OneHour
-	TwelveHour    = 12 * OneHour
-	OneDay        = 24 * OneHour
-	TwoDay        = 2 * OneDay
-	ThreeDay      = 3 * OneDay
-	SevenDay      = 7 * OneDay
-	FifteenDay    = 15 * OneDay
-	OneWeek       = 7 * OneDay
-	TwoWeek       = 2 * OneWeek
-	OneMonth      = 30 * OneDay
-	ThreeMonth    = 3 * OneMonth
-	SixMonth      = 6 * OneMonth
-	OneYear       = 365 * OneDay
-)
-
-var (
-	// ErrUnsetInterval is an error for date range calculation
-	ErrUnsetInterval = errors.New("cannot calculate range, interval unset")
 	// ErrRequestExceedsExchangeLimits locale for exceeding rate limits message
 	ErrRequestExceedsExchangeLimits = errors.New("request will exceed exchange limits, please reduce start-end time window or use GetHistoricCandlesExtended")
-	// ErrUnsupportedInterval returns when the provided interval is not supported by an exchange
-	ErrUnsupportedInterval = errors.New("interval unsupported by exchange")
 	// ErrCanOnlyUpscaleCandles returns when attempting to upscale candles
 	ErrCanOnlyUpscaleCandles = errors.New("interval must be a longer duration to scale")
->>>>>>> 83cfefa4
 	// ErrWholeNumberScaling returns when old interval data cannot neatly fit into new interval size
 	ErrWholeNumberScaling = errors.New("old interval must scale properly into new candle")
 	// ErrNotFoundAtTime returned when looking up a candle at a specific time
@@ -70,8 +30,6 @@
 	// ErrValidatingParams defines an error when the kline params are either not
 	// enabled or are invalid.
 	ErrValidatingParams = errors.New("kline param(s) are invalid")
-<<<<<<< HEAD
-=======
 	// ErrInvalidInterval defines when an interval is invalid e.g. interval <= 0
 	ErrInvalidInterval = errors.New("invalid/unset interval")
 	// ErrCannotConstructInterval defines an error when an interval cannot be
@@ -90,35 +48,6 @@
 	errNilKline                  = errors.New("kline item is nil")
 
 	oneYearDurationInNano = float64(OneYear.Duration().Nanoseconds())
-
-	// SupportedIntervals is a list of all supported intervals
-	SupportedIntervals = []Interval{
-		FifteenSecond,
-		OneMin,
-		ThreeMin,
-		FiveMin,
-		TenMin,
-		FifteenMin,
-		ThirtyMin,
-		OneHour,
-		TwoHour,
-		ThreeHour,
-		FourHour,
-		SixHour,
-		EightHour,
-		TwelveHour,
-		OneDay,
-		ThreeDay,
-		SevenDay,
-		FifteenDay,
-		OneWeek,
-		TwoWeek,
-		OneMonth,
-		ThreeMonth,
-		SixMonth,
-		OneYear,
-	}
->>>>>>> 83cfefa4
 )
 
 // Item holds all the relevant information for internal kline elements
