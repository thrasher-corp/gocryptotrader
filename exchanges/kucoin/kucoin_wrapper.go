package kucoin

import (
	"context"
	"errors"
	"fmt"
	"sort"
	"strings"
	"time"

	"github.com/shopspring/decimal"
	"github.com/thrasher-corp/gocryptotrader/common"
	"github.com/thrasher-corp/gocryptotrader/common/key"
	"github.com/thrasher-corp/gocryptotrader/config"
	"github.com/thrasher-corp/gocryptotrader/currency"
	exchange "github.com/thrasher-corp/gocryptotrader/exchanges"
	"github.com/thrasher-corp/gocryptotrader/exchanges/account"
	"github.com/thrasher-corp/gocryptotrader/exchanges/asset"
	"github.com/thrasher-corp/gocryptotrader/exchanges/collateral"
	"github.com/thrasher-corp/gocryptotrader/exchanges/deposit"
	"github.com/thrasher-corp/gocryptotrader/exchanges/fundingrate"
	"github.com/thrasher-corp/gocryptotrader/exchanges/futures"
	"github.com/thrasher-corp/gocryptotrader/exchanges/kline"
	"github.com/thrasher-corp/gocryptotrader/exchanges/margin"
	"github.com/thrasher-corp/gocryptotrader/exchanges/order"
	"github.com/thrasher-corp/gocryptotrader/exchanges/orderbook"
	"github.com/thrasher-corp/gocryptotrader/exchanges/protocol"
	"github.com/thrasher-corp/gocryptotrader/exchanges/request"
	"github.com/thrasher-corp/gocryptotrader/exchanges/stream"
	"github.com/thrasher-corp/gocryptotrader/exchanges/stream/buffer"
	"github.com/thrasher-corp/gocryptotrader/exchanges/subscription"
	"github.com/thrasher-corp/gocryptotrader/exchanges/ticker"
	"github.com/thrasher-corp/gocryptotrader/exchanges/trade"
	"github.com/thrasher-corp/gocryptotrader/log"
	"github.com/thrasher-corp/gocryptotrader/portfolio/withdraw"
)

// SetDefaults sets the basic defaults for Kucoin
func (ku *Kucoin) SetDefaults() {
	ku.Name = "Kucoin"
	ku.Enabled = true
	ku.Verbose = false

	ku.API.CredentialsValidator.RequiresKey = true
	ku.API.CredentialsValidator.RequiresSecret = true
	ku.API.CredentialsValidator.RequiresClientID = true

	spot := currency.PairStore{
		RequestFormat: &currency.PairFormat{Uppercase: true, Delimiter: currency.DashDelimiter},
		ConfigFormat:  &currency.PairFormat{Uppercase: true, Delimiter: currency.DashDelimiter},
	}
	futures := currency.PairStore{
		RequestFormat: &currency.PairFormat{Uppercase: true},
		ConfigFormat:  &currency.PairFormat{Uppercase: true, Delimiter: currency.UnderscoreDelimiter},
	}
	err := ku.StoreAssetPairFormat(asset.Spot, spot)
	if err != nil {
		log.Errorln(log.ExchangeSys, err)
	}
	err = ku.StoreAssetPairFormat(asset.Margin, spot)
	if err != nil {
		log.Errorln(log.ExchangeSys, err)
	}
	err = ku.StoreAssetPairFormat(asset.Futures, futures)
	if err != nil {
		log.Errorln(log.ExchangeSys, err)
	}
	ku.Features = exchange.Features{
		Supports: exchange.FeaturesSupported{
			REST:      true,
			Websocket: true,
			RESTCapabilities: protocol.Features{
				TickerFetching:    true,
				TickerBatching:    true,
				OrderbookFetching: true,
				AutoPairUpdates:   true,
				AccountInfo:       true,
				CryptoWithdrawal:  true,
				SubmitOrder:       true,
				GetOrder:          true,
				GetOrders:         true,
				CancelOrder:       true,
				CancelOrders:      true,
				TradeFetching:     true,
				UserTradeHistory:  true,
				KlineFetching:     true,
				DepositHistory:    true,
				WithdrawalHistory: true,
			},
			WebsocketCapabilities: protocol.Features{
				TickerFetching:         true,
				OrderbookFetching:      true,
				Subscribe:              true,
				Unsubscribe:            true,
				AuthenticatedEndpoints: true,
				AccountInfo:            true,
				GetOrders:              true,
				TradeFetching:          true,
				KlineFetching:          true,
				GetOrder:               true,
			},
			FuturesCapabilities: exchange.FuturesCapabilities{
				Positions:                 true,
				Leverage:                  true,
				CollateralMode:            true,
				FundingRates:              true,
				MaximumFundingRateHistory: kline.ThreeMonth.Duration(),
				SupportedFundingRateFrequencies: map[kline.Interval]bool{
					kline.EightHour: true,
				},
				FundingRateBatching: map[asset.Item]bool{
					asset.Futures: true,
				},
				OpenInterest: exchange.OpenInterestSupport{
					Supported:          true,
					SupportedViaTicker: true,
					SupportsRestBatch:  true,
				},
			},
			MaximumOrderHistory: kline.OneDay.Duration() * 7,
			WithdrawPermissions: exchange.AutoWithdrawCrypto,
		},
		Enabled: exchange.FeaturesEnabled{
			AutoPairUpdates: true,
			Kline: kline.ExchangeCapabilitiesEnabled{
				Intervals: kline.DeployExchangeIntervals(
					kline.IntervalCapacity{Interval: kline.OneMin},
					kline.IntervalCapacity{Interval: kline.ThreeMin},
					kline.IntervalCapacity{Interval: kline.FiveMin},
					kline.IntervalCapacity{Interval: kline.FifteenMin},
					kline.IntervalCapacity{Interval: kline.ThirtyMin},
					kline.IntervalCapacity{Interval: kline.OneHour},
					kline.IntervalCapacity{Interval: kline.TwoHour},
					kline.IntervalCapacity{Interval: kline.FourHour},
					kline.IntervalCapacity{Interval: kline.SixHour},
					kline.IntervalCapacity{Interval: kline.EightHour},
					kline.IntervalCapacity{Interval: kline.TwelveHour},
					kline.IntervalCapacity{Interval: kline.OneDay},
					kline.IntervalCapacity{Interval: kline.OneWeek},
				),
				GlobalResultLimit: 1500,
			},
		},
		Subscriptions: subscription.List{
			// Where we can we use generic names
			{Enabled: true, Channel: subscription.TickerChannel},                                         // marketTickerChannel
			{Enabled: true, Channel: subscription.AllTradesChannel},                                      // marketMatchChannel
			{Enabled: true, Channel: subscription.OrderbookChannel, Interval: kline.HundredMilliseconds}, // marketOrderbookLevel2Channels
			{Enabled: true, Channel: futuresTickerV2Channel},
			{Enabled: true, Channel: futuresOrderbookLevel2Depth50Channel},
			{Enabled: true, Channel: marginFundingbookChangeChannel, Authenticated: true},
			{Enabled: true, Channel: accountBalanceChannel, Authenticated: true},
			{Enabled: true, Channel: marginPositionChannel, Authenticated: true},
			{Enabled: true, Channel: marginLoanChannel, Authenticated: true},
			{Enabled: true, Channel: futuresTradeOrderChannel, Authenticated: true},
			{Enabled: true, Channel: futuresStopOrdersLifecycleEventChannel, Authenticated: true},
			{Enabled: true, Channel: futuresAccountBalanceEventChannel, Authenticated: true},
		},
	}
	ku.Requester, err = request.New(ku.Name,
		common.NewHTTPClientWithTimeout(exchange.DefaultHTTPTimeout),
		request.WithLimiter(GetRateLimit()))
	if err != nil {
		log.Errorln(log.ExchangeSys, err)
	}

	ku.API.Endpoints = ku.NewEndpoints()
	err = ku.API.Endpoints.SetDefaultEndpoints(map[exchange.URL]string{
		exchange.RestSpot:      kucoinAPIURL,
		exchange.RestFutures:   kucoinFuturesAPIURL,
		exchange.WebsocketSpot: kucoinWebsocketURL,
	})
	if err != nil {
		log.Errorln(log.ExchangeSys, err)
	}
<<<<<<< HEAD
	ku.Websocket = stream.NewWrapper()
=======
	ku.Websocket = stream.NewWebsocket()
>>>>>>> 59469331
	ku.WebsocketResponseMaxLimit = exchange.DefaultWebsocketResponseMaxLimit
	ku.WebsocketResponseCheckTimeout = exchange.DefaultWebsocketResponseCheckTimeout
	ku.WebsocketOrderbookBufferLimit = exchange.DefaultWebsocketOrderbookBufferLimit
}

// Setup takes in the supplied exchange configuration details and sets params
func (ku *Kucoin) Setup(exch *config.Exchange) error {
	err := exch.Validate()
	if err != nil {
		return err
	}
	if !exch.Enabled {
		ku.SetEnabled(false)
		return nil
	}
	err = ku.SetupDefaults(exch)
	if err != nil {
		return err
	}

	wsRunningEndpoint, err := ku.API.Endpoints.GetURL(exchange.WebsocketSpot)
	if err != nil {
		return err
	}
	err = ku.Websocket.Setup(
<<<<<<< HEAD
		&stream.WebsocketWrapperSetup{
			ExchangeConfig: exch,
			Features:       &ku.Features.Supports.WebsocketCapabilities,
=======
		&stream.WebsocketSetup{
			ExchangeConfig:        exch,
			DefaultURL:            kucoinWebsocketURL,
			RunningURL:            wsRunningEndpoint,
			Connector:             ku.WsConnect,
			Subscriber:            ku.Subscribe,
			Unsubscriber:          ku.Unsubscribe,
			GenerateSubscriptions: ku.generateSubscriptions,
			Features:              &ku.Features.Supports.WebsocketCapabilities,
>>>>>>> 59469331
			OrderbookBufferConfig: buffer.Config{
				SortBuffer:            true,
				SortBufferByUpdateIDs: true,
				UpdateIDProgression:   true,
			},
			TradeFeed: ku.Features.Enabled.TradeFeed,
		})
	if err != nil {
		return err
	}
	spotWebsocket, err := ku.Websocket.AddWebsocket(&stream.WebsocketSetup{
		DefaultURL:            kucoinWebsocketURL,
		RunningURL:            wsRunningEndpoint,
		Connector:             ku.WsConnect,
		Subscriber:            ku.Subscribe,
		Unsubscriber:          ku.Unsubscribe,
		GenerateSubscriptions: ku.GenerateDefaultSubscriptions,
		AssetType:             asset.Spot,
	})
	if err != nil {
		return err
	}
	return spotWebsocket.SetupNewConnection(stream.ConnectionSetup{
		ResponseCheckTimeout: exch.WebsocketResponseCheckTimeout,
		ResponseMaxLimit:     exch.WebsocketResponseMaxLimit,
		RateLimit:            500,
	})
}

// FetchTradablePairs returns a list of the exchanges tradable pairs
func (ku *Kucoin) FetchTradablePairs(ctx context.Context, assetType asset.Item) (currency.Pairs, error) {
	var cp currency.Pair
	switch assetType {
	case asset.Futures:
		myPairs, err := ku.GetFuturesOpenContracts(ctx)
		if err != nil {
			return nil, err
		}
		pairs := make(currency.Pairs, 0, len(myPairs))
		for x := range myPairs {
			if strings.ToLower(myPairs[x].Status) != "open" { //nolint:gocritic // strings.ToLower is faster
				continue
			}
			cp, err = currency.NewPairFromStrings(myPairs[x].BaseCurrency, myPairs[x].Symbol[len(myPairs[x].BaseCurrency):])
			if err != nil {
				return nil, err
			}
			pairs = pairs.Add(cp)
		}
		configFormat, err := ku.GetPairFormat(asset.Futures, false)
		if err != nil {
			return nil, err
		}
		return pairs.Format(configFormat), nil
	case asset.Spot, asset.Margin:
		myPairs, err := ku.GetSymbols(ctx, "")
		if err != nil {
			return nil, err
		}
		pairs := make(currency.Pairs, 0, len(myPairs))
		for x := range myPairs {
			if !myPairs[x].EnableTrading || (assetType == asset.Margin && !myPairs[x].IsMarginEnabled) {
				continue
			}
			// Symbol field must be used to generate pair as this is the symbol
			// to fetch data from the API. e.g. BSV-USDT name is BCHSV-USDT as symbol.
			cp, err = currency.NewPairFromString(strings.ToUpper(myPairs[x].Symbol))
			if err != nil {
				return nil, err
			}
			pairs = pairs.Add(cp)
		}
		return pairs, nil
	default:
		return nil, fmt.Errorf("%w %v", asset.ErrNotSupported, assetType)
	}
}

// UpdateTradablePairs updates the exchanges available pairs and stores
// them in the exchanges config
func (ku *Kucoin) UpdateTradablePairs(ctx context.Context, forceUpdate bool) error {
	assets := ku.GetAssetTypes(true)
	for a := range assets {
		pairs, err := ku.FetchTradablePairs(ctx, assets[a])
		if err != nil {
			return err
		}
		if len(pairs) == 0 {
			return fmt.Errorf("%v; no tradable pairs", currency.ErrCurrencyPairsEmpty)
		}
		err = ku.UpdatePairs(pairs, assets[a], false, forceUpdate)
		if err != nil {
			return err
		}
	}
	return nil
}

// UpdateTicker updates and returns the ticker for a currency pair
func (ku *Kucoin) UpdateTicker(ctx context.Context, p currency.Pair, assetType asset.Item) (*ticker.Price, error) {
	p, err := ku.FormatExchangeCurrency(p, assetType)
	if err != nil {
		return nil, err
	}
	if err := ku.UpdateTickers(ctx, assetType); err != nil {
		return nil, err
	}
	return ticker.GetTicker(ku.Name, p, assetType)
}

// UpdateTickers updates all currency pairs of a given asset type
func (ku *Kucoin) UpdateTickers(ctx context.Context, assetType asset.Item) error {
	var errs error
	switch assetType {
	case asset.Futures:
		ticks, err := ku.GetFuturesOpenContracts(ctx)
		if err != nil {
			return err
		}
		pairs, err := ku.GetEnabledPairs(asset.Futures)
		if err != nil {
			return err
		}
		for x := range ticks {
			var pair currency.Pair
			pair, err = currency.NewPairFromStrings(ticks[x].BaseCurrency, ticks[x].Symbol[len(ticks[x].BaseCurrency):])
			if err != nil {
				return err
			}
			if !pairs.Contains(pair, true) {
				continue
			}
			err = ticker.ProcessTicker(&ticker.Price{
				Last:         ticks[x].LastTradePrice,
				High:         ticks[x].HighPrice,
				Low:          ticks[x].LowPrice,
				Volume:       ticks[x].VolumeOf24h,
				OpenInterest: ticks[x].OpenInterest.Float64(),
				Pair:         pair,
				ExchangeName: ku.Name,
				AssetType:    assetType,
			})
			if err != nil {
				errs = common.AppendError(errs, err)
			}
		}
	case asset.Spot, asset.Margin:
		ticks, err := ku.GetTickers(ctx)
		if err != nil {
			return err
		}
		for t := range ticks.Tickers {
			pair, enabled, err := ku.MatchSymbolCheckEnabled(ticks.Tickers[t].Symbol, assetType, true)
			if err != nil && !errors.Is(err, currency.ErrPairNotFound) {
				return err
			}
			if !enabled {
				continue
			}

			err = ticker.ProcessTicker(&ticker.Price{
				Last:         ticks.Tickers[t].Last,
				High:         ticks.Tickers[t].High,
				Low:          ticks.Tickers[t].Low,
				Volume:       ticks.Tickers[t].Volume,
				Ask:          ticks.Tickers[t].Sell,
				Bid:          ticks.Tickers[t].Buy,
				Pair:         pair,
				ExchangeName: ku.Name,
				AssetType:    assetType,
				LastUpdated:  ticks.Time.Time(),
			})
			if err != nil {
				errs = common.AppendError(errs, err)
			}
		}
	default:
		return fmt.Errorf("%w %v", asset.ErrNotSupported, assetType)
	}
	return errs
}

// FetchTicker returns the ticker for a currency pair
func (ku *Kucoin) FetchTicker(ctx context.Context, p currency.Pair, assetType asset.Item) (*ticker.Price, error) {
	p, err := ku.FormatExchangeCurrency(p, assetType)
	if err != nil {
		return nil, err
	}
	tickerNew, err := ticker.GetTicker(ku.Name, p, assetType)
	if err != nil {
		return ku.UpdateTicker(ctx, p, assetType)
	}
	return tickerNew, nil
}

// FetchOrderbook returns orderbook base on the currency pair
func (ku *Kucoin) FetchOrderbook(ctx context.Context, pair currency.Pair, assetType asset.Item) (*orderbook.Base, error) {
	pair, err := ku.FormatExchangeCurrency(pair, assetType)
	if err != nil {
		return nil, err
	}
	ob, err := orderbook.Get(ku.Name, pair, assetType)
	if err != nil {
		return ku.UpdateOrderbook(ctx, pair, assetType)
	}
	return ob, nil
}

// UpdateOrderbook updates and returns the orderbook for a currency pair
func (ku *Kucoin) UpdateOrderbook(ctx context.Context, pair currency.Pair, assetType asset.Item) (*orderbook.Base, error) {
	err := ku.CurrencyPairs.IsAssetEnabled(assetType)
	if err != nil {
		return nil, err
	}
	pair, err = ku.FormatExchangeCurrency(pair, assetType)
	if err != nil {
		return nil, err
	}
	var ordBook *Orderbook
	switch assetType {
	case asset.Futures:
		ordBook, err = ku.GetFuturesOrderbook(ctx, pair.String())
	case asset.Spot, asset.Margin:
		if ku.IsRESTAuthenticationSupported() && ku.AreCredentialsValid(ctx) {
			ordBook, err = ku.GetOrderbook(ctx, pair.String())
			if err != nil {
				return nil, err
			}
		} else {
			ordBook, err = ku.GetPartOrderbook100(ctx, pair.String())
		}
	default:
		return nil, fmt.Errorf("%w %v", asset.ErrNotSupported, assetType)
	}
	if err != nil {
		return nil, err
	}

	book := &orderbook.Base{
		Exchange:        ku.Name,
		Pair:            pair,
		Asset:           assetType,
		VerifyOrderbook: ku.CanVerifyOrderbook,
		Asks:            ordBook.Asks,
		Bids:            ordBook.Bids,
	}
	err = book.Process()
	if err != nil {
		return book, err
	}
	return orderbook.Get(ku.Name, pair, assetType)
}

// UpdateAccountInfo retrieves balances for all enabled currencies
func (ku *Kucoin) UpdateAccountInfo(ctx context.Context, assetType asset.Item) (account.Holdings, error) {
	holding := account.Holdings{Exchange: ku.Name}
	err := ku.CurrencyPairs.IsAssetEnabled(assetType)
	if err != nil {
		return holding, fmt.Errorf("%w %v", asset.ErrNotSupported, assetType)
	}
	switch assetType {
	case asset.Futures:
		balances := make([]account.Balance, 2)
		for i, settlement := range []string{"XBT", "USDT"} {
			accountH, err := ku.GetFuturesAccountOverview(ctx, settlement)
			if err != nil {
				return account.Holdings{}, err
			}

			balances[i] = account.Balance{
				Currency: currency.NewCode(accountH.Currency),
				Total:    accountH.AvailableBalance + accountH.FrozenFunds,
				Hold:     accountH.FrozenFunds,
				Free:     accountH.AvailableBalance,
			}
		}
		holding.Accounts = append(holding.Accounts, account.SubAccount{
			AssetType:  assetType,
			Currencies: balances,
		})
	case asset.Spot, asset.Margin:
		accountH, err := ku.GetAllAccounts(ctx, "", ku.accountTypeToString(assetType))
		if err != nil {
			return account.Holdings{}, err
		}
		for x := range accountH {
			holding.Accounts = append(holding.Accounts, account.SubAccount{
				AssetType: assetType,
				Currencies: []account.Balance{
					{
						Currency: currency.NewCode(accountH[x].Currency),
						Total:    accountH[x].Balance,
						Hold:     accountH[x].Holds,
						Free:     accountH[x].Available,
					}},
			})
		}
	default:
		return holding, fmt.Errorf("%w %v", asset.ErrNotSupported, assetType)
	}
	return holding, nil
}

// FetchAccountInfo retrieves balances for all enabled currencies
func (ku *Kucoin) FetchAccountInfo(ctx context.Context, assetType asset.Item) (account.Holdings, error) {
	creds, err := ku.GetCredentials(ctx)
	if err != nil {
		return account.Holdings{}, err
	}
	acc, err := account.GetHoldings(ku.Name, creds, assetType)
	if err != nil {
		return ku.UpdateAccountInfo(ctx, assetType)
	}
	return acc, nil
}

// GetAccountFundingHistory returns funding history, deposits and
// withdrawals
func (ku *Kucoin) GetAccountFundingHistory(ctx context.Context) ([]exchange.FundingHistory, error) {
	withdrawalsData, err := ku.GetWithdrawalList(ctx, "", "", time.Time{}, time.Time{})
	if err != nil {
		return nil, err
	}
	depositsData, err := ku.GetHistoricalDepositList(ctx, "", "", time.Time{}, time.Time{})
	if err != nil {
		return nil, err
	}
	fundingData := make([]exchange.FundingHistory, len(withdrawalsData.Items)+len(depositsData.Items))
	for x := range depositsData.Items {
		fundingData[x] = exchange.FundingHistory{
			Timestamp:    depositsData.Items[x].CreatedAt.Time(),
			ExchangeName: ku.Name,
			TransferType: "deposit",
			CryptoTxID:   depositsData.Items[x].WalletTxID,
			Status:       depositsData.Items[x].Status,
			Amount:       depositsData.Items[x].Amount,
			Currency:     depositsData.Items[x].Currency,
		}
	}
	length := len(depositsData.Items)
	for x := range withdrawalsData.Items {
		fundingData[length+x] = exchange.FundingHistory{
			Fee:             withdrawalsData.Items[x].Fee,
			Timestamp:       withdrawalsData.Items[x].UpdatedAt.Time(),
			ExchangeName:    ku.Name,
			TransferType:    "withdrawal",
			CryptoToAddress: withdrawalsData.Items[x].Address,
			CryptoTxID:      withdrawalsData.Items[x].WalletTxID,
			Status:          withdrawalsData.Items[x].Status,
			Amount:          withdrawalsData.Items[x].Amount,
			Currency:        withdrawalsData.Items[x].Currency,
			TransferID:      withdrawalsData.Items[x].ID,
		}
	}
	return fundingData, nil
}

// GetWithdrawalsHistory returns previous withdrawals data
func (ku *Kucoin) GetWithdrawalsHistory(ctx context.Context, c currency.Code, a asset.Item) ([]exchange.WithdrawalHistory, error) {
	err := ku.CurrencyPairs.IsAssetEnabled(a)
	if err != nil {
		return nil, err
	}
	switch a {
	case asset.Spot:
		var withdrawals *HistoricalDepositWithdrawalResponse
		withdrawals, err = ku.GetHistoricalWithdrawalList(ctx, c.String(), "", time.Time{}, time.Time{}, 0, 0)
		if err != nil {
			return nil, err
		}
		resp := make([]exchange.WithdrawalHistory, len(withdrawals.Items))
		for x := range withdrawals.Items {
			resp[x] = exchange.WithdrawalHistory{
				Status:       withdrawals.Items[x].Status,
				CryptoTxID:   withdrawals.Items[x].WalletTxID,
				Timestamp:    withdrawals.Items[x].CreatedAt.Time(),
				Amount:       withdrawals.Items[x].Amount,
				TransferType: "withdrawal",
				Currency:     c.String(),
			}
		}
		return resp, nil
	case asset.Futures:
		var futuresWithdrawals *FuturesWithdrawalsListResponse
		futuresWithdrawals, err = ku.GetFuturesWithdrawalList(ctx, c.String(), "", time.Time{}, time.Time{})
		if err != nil {
			return nil, err
		}
		resp := make([]exchange.WithdrawalHistory, len(futuresWithdrawals.Items))
		for y := range futuresWithdrawals.Items {
			resp[y] = exchange.WithdrawalHistory{
				Status:       futuresWithdrawals.Items[y].Status,
				CryptoTxID:   futuresWithdrawals.Items[y].WalletTxID,
				Timestamp:    futuresWithdrawals.Items[y].CreatedAt.Time(),
				Amount:       futuresWithdrawals.Items[y].Amount,
				Currency:     c.String(),
				TransferType: "withdrawal",
			}
		}
		return resp, nil
	default:
		return nil, fmt.Errorf("withdrawal %w for asset type %v", asset.ErrNotSupported, a)
	}
}

// GetRecentTrades returns the most recent trades for a currency and asset
func (ku *Kucoin) GetRecentTrades(ctx context.Context, p currency.Pair, assetType asset.Item) ([]trade.Data, error) {
	p, err := ku.FormatExchangeCurrency(p, assetType)
	if err != nil {
		return nil, err
	}
	var resp []trade.Data
	switch assetType {
	case asset.Futures:
		tradeData, err := ku.GetFuturesTradeHistory(ctx, p.String())
		if err != nil {
			return nil, err
		}
		var side order.Side
		for i := range tradeData {
			side, err = order.StringToOrderSide(tradeData[0].Side)
			if err != nil {
				return nil, err
			}
			resp = append(resp, trade.Data{
				TID:          tradeData[i].TradeID,
				Exchange:     ku.Name,
				CurrencyPair: p,
				AssetType:    assetType,
				Price:        tradeData[i].Price,
				Amount:       tradeData[i].Size,
				Timestamp:    tradeData[i].FilledTime.Time(),
				Side:         side,
			})
		}
	case asset.Spot, asset.Margin:
		tradeData, err := ku.GetTradeHistory(ctx, p.String())
		if err != nil {
			return nil, err
		}
		var side order.Side
		for i := range tradeData {
			side, err = order.StringToOrderSide(tradeData[0].Side)
			if err != nil {
				return nil, err
			}
			resp = append(resp, trade.Data{
				TID:          tradeData[i].Sequence,
				Exchange:     ku.Name,
				CurrencyPair: p,
				Side:         side,
				AssetType:    assetType,
				Price:        tradeData[i].Price,
				Amount:       tradeData[i].Size,
				Timestamp:    tradeData[i].Time.Time(),
			})
		}
	default:
		return nil, fmt.Errorf("%w %v", asset.ErrNotSupported, assetType)
	}
	if ku.IsSaveTradeDataEnabled() {
		err := trade.AddTradesToBuffer(ku.Name, resp...)
		if err != nil {
			return nil, err
		}
	}
	sort.Sort(trade.ByDate(resp))
	return resp, nil
}

// GetHistoricTrades returns historic trade data within the timeframe provided
func (ku *Kucoin) GetHistoricTrades(_ context.Context, _ currency.Pair, _ asset.Item, _, _ time.Time) ([]trade.Data, error) {
	return nil, common.ErrFunctionNotSupported
}

// SubmitOrder submits a new order
func (ku *Kucoin) SubmitOrder(ctx context.Context, s *order.Submit) (*order.SubmitResponse, error) {
	err := s.Validate()
	if err != nil {
		return nil, err
	}
	sideString, err := ku.orderSideString(s.Side)
	if err != nil {
		return nil, err
	}
	if s.Type != order.UnknownType && s.Type != order.Limit && s.Type != order.Market {
		return nil, fmt.Errorf("%w only limit and market are supported", order.ErrTypeIsInvalid)
	}
	s.Pair, err = ku.FormatExchangeCurrency(s.Pair, s.AssetType)
	if err != nil {
		return nil, err
	}
	switch s.AssetType {
	case asset.Futures:
		o, err := ku.PostFuturesOrder(ctx, &FuturesOrderParam{
			ClientOrderID: s.ClientOrderID,
			Side:          sideString,
			Symbol:        s.Pair,
			OrderType:     s.Type.Lower(),
			Size:          s.Amount,
			Price:         s.Price,
			StopPrice:     s.TriggerPrice,
			Leverage:      s.Leverage,
			ReduceOnly:    s.ReduceOnly,
			PostOnly:      s.PostOnly,
			Hidden:        s.Hidden})
		if err != nil {
			return nil, err
		}
		return s.DeriveSubmitResponse(o)
	case asset.Spot:
		timeInForce := ""
		if s.Type == order.Limit {
			switch {
			case s.FillOrKill:
				timeInForce = "FOK"
			case s.ImmediateOrCancel:
				timeInForce = "IOC"
			case s.PostOnly:
			default:
				timeInForce = "GTC"
			}
		}
		o, err := ku.PostOrder(ctx, &SpotOrderParam{
			ClientOrderID: s.ClientOrderID,
			Side:          sideString,
			Symbol:        s.Pair,
			OrderType:     s.Type.Lower(),
			Size:          s.Amount,
			Price:         s.Price,
			PostOnly:      s.PostOnly,
			Hidden:        s.Hidden,
			TimeInForce:   timeInForce,
		})
		if err != nil {
			return nil, err
		}
		return s.DeriveSubmitResponse(o)
	case asset.Margin:
		o, err := ku.PostMarginOrder(ctx,
			&MarginOrderParam{ClientOrderID: s.ClientOrderID,
				Side: sideString, Symbol: s.Pair,
				OrderType: s.Type.Lower(), MarginMode: marginModeToString(s.MarginType),
				Price: s.Price, Size: s.Amount,
				VisibleSize: s.Amount, PostOnly: s.PostOnly,
				Hidden: s.Hidden, AutoBorrow: s.AutoBorrow})
		if err != nil {
			return nil, err
		}
		ret, err := s.DeriveSubmitResponse(o.OrderID)
		if err != nil {
			return nil, err
		}
		ret.BorrowSize = o.BorrowSize
		ret.LoanApplyID = o.LoanApplyID
		return ret, nil
	default:
		return nil, fmt.Errorf("%w %v", asset.ErrNotSupported, s.AssetType)
	}
}

func marginModeToString(mType margin.Type) string {
	switch mType {
	case margin.Isolated:
		return mType.String()
	case margin.Multi:
		return "cross"
	default:
		return ""
	}
}

// ModifyOrder will allow of changing orderbook placement and limit to
// market conversion
func (ku *Kucoin) ModifyOrder(_ context.Context, _ *order.Modify) (*order.ModifyResponse, error) {
	return nil, common.ErrFunctionNotSupported
}

// CancelOrder cancels an order by its corresponding ID number
func (ku *Kucoin) CancelOrder(ctx context.Context, ord *order.Cancel) error {
	if ord == nil {
		return common.ErrNilPointer
	}
	err := ku.CurrencyPairs.IsAssetEnabled(ord.AssetType)
	if err != nil {
		return err
	}
	err = ord.Validate(ord.StandardCancel())
	if err != nil {
		return err
	}
	switch ord.AssetType {
	case asset.Spot, asset.Margin:
		if ord.OrderID == "" && ord.ClientOrderID == "" {
			return errors.New("either OrderID or ClientSuppliedOrderID must be specified")
		}
		if ord.OrderID != "" {
			_, err = ku.CancelSingleOrder(ctx, ord.OrderID)
		} else if ord.ClientOrderID != "" || ord.ClientID != "" {
			if ord.ClientID != "" && ord.ClientOrderID == "" {
				ord.ClientOrderID = ord.ClientID
			}
			_, err = ku.CancelOrderByClientOID(ctx, ord.ClientOrderID)
		}
		return err
	case asset.Futures:
		_, err := ku.CancelFuturesOrder(ctx, ord.OrderID)
		if err != nil {
			return err
		}
	}
	return nil
}

// CancelBatchOrders cancels orders by their corresponding ID numbers
func (ku *Kucoin) CancelBatchOrders(_ context.Context, _ []order.Cancel) (*order.CancelBatchResponse, error) {
	return nil, common.ErrFunctionNotSupported
}

// CancelAllOrders cancels all orders associated with a currency pair
func (ku *Kucoin) CancelAllOrders(ctx context.Context, orderCancellation *order.Cancel) (order.CancelAllResponse, error) {
	if orderCancellation == nil {
		return order.CancelAllResponse{}, common.ErrNilPointer
	}
	if err := ku.CurrencyPairs.IsAssetEnabled(orderCancellation.AssetType); err != nil {
		return order.CancelAllResponse{}, err
	}
	result := order.CancelAllResponse{}
	err := orderCancellation.Validate()
	if err != nil {
		return result, err
	}
	var pairString string
	if !orderCancellation.Pair.IsEmpty() {
		orderCancellation.Pair, err = ku.FormatExchangeCurrency(orderCancellation.Pair, orderCancellation.AssetType)
		if err != nil {
			return result, err
		}
		pairString = orderCancellation.Pair.String()
	}
	var values []string
	switch orderCancellation.AssetType {
	case asset.Margin, asset.Spot:
		tradeType := ku.accountToTradeTypeString(orderCancellation.AssetType, marginModeToString(orderCancellation.MarginType))
		values, err = ku.CancelAllOpenOrders(ctx, pairString, tradeType)
		if err != nil {
			return order.CancelAllResponse{}, err
		}
	case asset.Futures:
		values, err = ku.CancelAllFuturesOpenOrders(ctx, orderCancellation.Pair.String())
		if err != nil {
			return result, err
		}
		stopOrders, err := ku.CancelAllFuturesStopOrders(ctx, orderCancellation.Pair.String())
		if err != nil {
			return result, err
		}
		values = append(values, stopOrders...)
	default:
		return order.CancelAllResponse{}, fmt.Errorf("%w %v", asset.ErrNotSupported, orderCancellation.AssetType)
	}
	result.Status = map[string]string{}
	for x := range values {
		result.Status[values[x]] = order.Cancelled.String()
	}
	return result, nil
}

// GetOrderInfo returns order information based on order ID
func (ku *Kucoin) GetOrderInfo(ctx context.Context, orderID string, pair currency.Pair, assetType asset.Item) (*order.Detail, error) {
	if err := ku.CurrencyPairs.IsAssetEnabled(assetType); err != nil {
		return nil, err
	}
	pair, err := ku.FormatExchangeCurrency(pair, assetType)
	if err != nil {
		return nil, err
	}
	switch assetType {
	case asset.Futures:
		orderDetail, err := ku.GetFuturesOrderDetails(ctx, orderID)
		if err != nil {
			return nil, err
		}
		var nPair currency.Pair
		nPair, err = ku.MatchSymbolWithAvailablePairs(orderDetail.Symbol, assetType, true)
		if err != nil {
			return nil, err
		}
		oType, err := order.StringToOrderType(orderDetail.OrderType)
		if err != nil {
			return nil, err
		}
		side, err := order.StringToOrderSide(orderDetail.Side)
		if err != nil {
			return nil, err
		}
		if side == order.Sell {
			side = order.Short
		} else if side == order.Buy {
			side = order.Long
		}
		if !pair.IsEmpty() && !nPair.Equal(pair) {
			return nil, fmt.Errorf("order with id %s and currency Pair %v does not exist", orderID, pair)
		}
		return &order.Detail{
			Exchange:        ku.Name,
			OrderID:         orderDetail.ID,
			Pair:            pair,
			Type:            oType,
			Side:            side,
			AssetType:       assetType,
			ExecutedAmount:  orderDetail.DealSize,
			RemainingAmount: orderDetail.Size - orderDetail.DealSize,
			Amount:          orderDetail.Size,
			Price:           orderDetail.Price,
			Date:            orderDetail.CreatedAt.Time()}, nil
	case asset.Spot, asset.Margin:
		orderDetail, err := ku.GetOrderByID(ctx, orderID)
		if err != nil {
			return nil, err
		}
		nPair, err := currency.NewPairFromString(orderDetail.Symbol)
		if err != nil {
			return nil, err
		}
		oType, err := order.StringToOrderType(orderDetail.Type)
		if err != nil {
			return nil, err
		}
		side, err := order.StringToOrderSide(orderDetail.Side)
		if err != nil {
			return nil, err
		}
		if !pair.IsEmpty() && !nPair.Equal(pair) {
			return nil, fmt.Errorf("order with id %s and currency Pair %v does not exist", orderID, pair)
		}
		return &order.Detail{
			Exchange:        ku.Name,
			OrderID:         orderDetail.ID,
			Pair:            pair,
			Type:            oType,
			Side:            side,
			Fee:             orderDetail.Fee,
			AssetType:       assetType,
			ExecutedAmount:  orderDetail.DealSize,
			RemainingAmount: orderDetail.Size - orderDetail.DealSize,
			Amount:          orderDetail.Size,
			Price:           orderDetail.Price,
			Date:            orderDetail.CreatedAt.Time(),
		}, nil
	default:
		return nil, fmt.Errorf("%w %v", asset.ErrNotSupported, assetType)
	}
}

// GetDepositAddress returns a deposit address for a specified currency
func (ku *Kucoin) GetDepositAddress(ctx context.Context, c currency.Code, _, _ string) (*deposit.Address, error) {
	ad, err := ku.GetDepositAddressesV2(ctx, c.Upper().String())
	if err != nil {
		fad, err := ku.GetFuturesDepositAddress(ctx, c.String())
		if err != nil {
			return nil, err
		}
		return &deposit.Address{
			Address: fad.Address,
			Chain:   fad.Chain,
			Tag:     fad.Memo,
		}, nil
	}
	if len(ad) > 1 {
		return nil, errMultipleDepositAddress
	} else if len(ad) == 0 {
		return nil, errNoDepositAddress
	}
	return &deposit.Address{
		Address: ad[0].Address,
		Chain:   ad[0].Chain,
		Tag:     ad[0].Memo,
	}, nil
}

// WithdrawCryptocurrencyFunds returns a withdrawal ID when a withdrawal is
// submitted
// The endpoint was deprecated for futures, please transfer assets from the FUTURES account to the MAIN account first,
// and then withdraw from the MAIN account
func (ku *Kucoin) WithdrawCryptocurrencyFunds(ctx context.Context, withdrawRequest *withdraw.Request) (*withdraw.ExchangeResponse, error) {
	if err := withdrawRequest.Validate(); err != nil {
		return nil, err
	}
	withdrawalID, err := ku.ApplyWithdrawal(ctx, withdrawRequest.Currency.String(), withdrawRequest.Crypto.Address, withdrawRequest.Crypto.AddressTag, withdrawRequest.Description, withdrawRequest.Crypto.Chain, "INTERNAL", false, withdrawRequest.Amount)
	if err != nil {
		return nil, err
	}
	return &withdraw.ExchangeResponse{
		ID: withdrawalID,
	}, nil
}

// WithdrawFiatFunds returns a withdrawal ID when a withdrawal is submitted
func (ku *Kucoin) WithdrawFiatFunds(_ context.Context, _ *withdraw.Request) (*withdraw.ExchangeResponse, error) {
	return nil, common.ErrFunctionNotSupported
}

// WithdrawFiatFundsToInternationalBank returns a withdrawal ID when a withdrawal is
// submitted
func (ku *Kucoin) WithdrawFiatFundsToInternationalBank(_ context.Context, _ *withdraw.Request) (*withdraw.ExchangeResponse, error) {
	return nil, common.ErrFunctionNotSupported
}

func orderTypeToString(oType order.Type) (string, error) {
	switch oType {
	case order.Limit:
		return "limit", nil
	case order.Market:
		return "market", nil
	case order.StopLimit:
		return "limit_stop", nil
	case order.StopMarket:
		return "market_stop", nil
	case order.AnyType, order.UnknownType:
		return "", nil
	default:
		return "", order.ErrUnsupportedOrderType
	}
}

// GetActiveOrders retrieves any orders that are active/open
func (ku *Kucoin) GetActiveOrders(ctx context.Context, getOrdersRequest *order.MultiOrderRequest) (order.FilteredOrders, error) {
	if getOrdersRequest == nil {
		return nil, common.ErrNilPointer
	}
	err := ku.CurrencyPairs.IsAssetEnabled(getOrdersRequest.AssetType)
	if err != nil {
		return nil, err
	}
	if getOrdersRequest.Validate() != nil {
		return nil, err
	}
	format, err := ku.GetPairFormat(getOrdersRequest.AssetType, true)
	if err != nil {
		return nil, err
	}
	var pair string
	var orders []order.Detail
	switch getOrdersRequest.AssetType {
	case asset.Futures:
		if len(getOrdersRequest.Pairs) == 1 {
			pair = format.Format(getOrdersRequest.Pairs[0])
		}
		sideString, err := ku.orderSideString(getOrdersRequest.Side)
		if err != nil {
			return nil, err
		}
		oType, err := orderTypeToString(getOrdersRequest.Type)
		if err != nil {
			return nil, err
		}
		futuresOrders, err := ku.GetFuturesOrders(ctx, "active", pair, sideString, oType, getOrdersRequest.StartTime, getOrdersRequest.EndTime)
		if err != nil {
			return nil, err
		}
		for x := range futuresOrders.Items {
			if !futuresOrders.Items[x].IsActive {
				continue
			}
			var dPair currency.Pair
			var enabled bool
			dPair, enabled, err = ku.MatchSymbolCheckEnabled(futuresOrders.Items[x].Symbol, getOrdersRequest.AssetType, false)
			if err != nil {
				return nil, err
			}
			if !enabled {
				continue
			}
			side, err := order.StringToOrderSide(futuresOrders.Items[x].Side)
			if err != nil {
				return nil, err
			}
			if side == order.Sell {
				side = order.Short
			} else if side == order.Buy {
				side = order.Long
			}
			oType, err := order.StringToOrderType(futuresOrders.Items[x].OrderType)
			if err != nil {
				return nil, fmt.Errorf("asset type: %v order type: %v err: %w", getOrdersRequest.AssetType, getOrdersRequest.Type, err)
			}

			status, err := order.StringToOrderStatus(futuresOrders.Items[x].Status)
			if err != nil {
				return nil, err
			}

			orders = append(orders, order.Detail{
				OrderID:            futuresOrders.Items[x].ID,
				ClientOrderID:      futuresOrders.Items[x].ClientOid,
				Amount:             futuresOrders.Items[x].Size,
				ContractAmount:     futuresOrders.Items[x].Size,
				RemainingAmount:    futuresOrders.Items[x].Size - futuresOrders.Items[x].FilledSize,
				ExecutedAmount:     futuresOrders.Items[x].FilledSize,
				Exchange:           ku.Name,
				Date:               futuresOrders.Items[x].CreatedAt.Time(),
				LastUpdated:        futuresOrders.Items[x].UpdatedAt.Time(),
				Price:              futuresOrders.Items[x].Price,
				Side:               side,
				Type:               oType,
				Pair:               dPair,
				PostOnly:           futuresOrders.Items[x].PostOnly,
				ReduceOnly:         futuresOrders.Items[x].ReduceOnly,
				Status:             status,
				SettlementCurrency: currency.NewCode(futuresOrders.Items[x].SettleCurrency),
				Leverage:           futuresOrders.Items[x].Leverage,
				AssetType:          getOrdersRequest.AssetType,
				HiddenOrder:        futuresOrders.Items[x].Hidden,
			})
		}
	case asset.Spot, asset.Margin:
		if len(getOrdersRequest.Pairs) == 1 {
			pair = format.Format(getOrdersRequest.Pairs[0])
		}
		sideString, err := ku.orderSideString(getOrdersRequest.Side)
		if err != nil {
			return nil, err
		}
		oType, err := ku.orderTypeToString(getOrdersRequest.Type)
		if err != nil {
			return nil, fmt.Errorf("asset type: %v order type: %v err: %w", getOrdersRequest.AssetType, getOrdersRequest.Type, err)
		}
		spotOrders, err := ku.ListOrders(ctx, "active", pair, sideString, oType, "", getOrdersRequest.StartTime, getOrdersRequest.EndTime)
		if err != nil {
			return nil, err
		}
		for x := range spotOrders.Items {
			if !spotOrders.Items[x].IsActive {
				continue
			}
			var dPair currency.Pair
			var isEnabled bool
			dPair, isEnabled, err = ku.MatchSymbolCheckEnabled(spotOrders.Items[x].Symbol, getOrdersRequest.AssetType, true)
			if err != nil {
				return nil, err
			}
			if !isEnabled {
				continue
			}
			if len(getOrdersRequest.Pairs) > 0 && !getOrdersRequest.Pairs.Contains(dPair, true) {
				continue
			}
			side, err := order.StringToOrderSide(spotOrders.Items[x].Side)
			if err != nil {
				return nil, err
			}
			oType, err := order.StringToOrderType(spotOrders.Items[x].TradeType)
			if err != nil {
				return nil, err
			}
			orders = append(orders, order.Detail{
				OrderID:         spotOrders.Items[x].ID,
				Amount:          spotOrders.Items[x].Size,
				RemainingAmount: spotOrders.Items[x].Size - spotOrders.Items[x].DealSize,
				ExecutedAmount:  spotOrders.Items[x].DealSize,
				Exchange:        ku.Name,
				Date:            spotOrders.Items[x].CreatedAt.Time(),
				Price:           spotOrders.Items[x].Price,
				Side:            side,
				Type:            oType,
				Pair:            dPair,
			})
		}
	default:
		return nil, fmt.Errorf("%w %v", asset.ErrNotSupported, getOrdersRequest.AssetType)
	}
	return orders, nil
}

// GetOrderHistory retrieves account order information
// Can Limit response to specific order status
func (ku *Kucoin) GetOrderHistory(ctx context.Context, getOrdersRequest *order.MultiOrderRequest) (order.FilteredOrders, error) {
	if getOrdersRequest == nil {
		return nil, common.ErrNilPointer
	}
	err := ku.CurrencyPairs.IsAssetEnabled(getOrdersRequest.AssetType)
	if err != nil {
		return nil, err
	}
	if getOrdersRequest.Validate() != nil {
		return nil, err
	}
	var sideString string
	sideString, err = ku.orderSideString(getOrdersRequest.Side)
	if err != nil {
		return nil, err
	}
	var orders []order.Detail
	var orderSide order.Side
	var orderStatus order.Status
	var oType order.Type
	var pair currency.Pair
	switch getOrdersRequest.AssetType {
	case asset.Futures:
		var futuresOrders *FutureOrdersResponse
		var newOrders *FutureOrdersResponse
		if len(getOrdersRequest.Pairs) == 0 {
			futuresOrders, err = ku.GetFuturesOrders(ctx, "", "", sideString, getOrdersRequest.Type.Lower(), getOrdersRequest.StartTime, getOrdersRequest.EndTime)
			if err != nil {
				return nil, err
			}
		} else {
			for x := range getOrdersRequest.Pairs {
				getOrdersRequest.Pairs[x], err = ku.FormatExchangeCurrency(getOrdersRequest.Pairs[x], getOrdersRequest.AssetType)
				if err != nil {
					return nil, err
				}
				newOrders, err = ku.GetFuturesOrders(ctx, "", getOrdersRequest.Pairs[x].String(), sideString, getOrdersRequest.Type.Lower(), getOrdersRequest.StartTime, getOrdersRequest.EndTime)
				if err != nil {
					return nil, fmt.Errorf("%w while fetching for symbol %s", err, getOrdersRequest.Pairs[x].String())
				}
				if futuresOrders == nil {
					futuresOrders = newOrders
				} else {
					futuresOrders.Items = append(futuresOrders.Items, newOrders.Items...)
				}
			}
		}
		orders = make(order.FilteredOrders, 0, len(futuresOrders.Items))
		for i := range orders {
			orderSide, err = order.StringToOrderSide(futuresOrders.Items[i].Side)
			if err != nil {
				return nil, err
			}
			var isEnabled bool
			pair, isEnabled, err = ku.MatchSymbolCheckEnabled(futuresOrders.Items[i].Symbol, getOrdersRequest.AssetType, true)
			if err != nil {
				return nil, err
			}
			if !isEnabled {
				continue
			}
			oType, err = order.StringToOrderType(futuresOrders.Items[i].OrderType)
			if err != nil {
				log.Errorf(log.ExchangeSys, "%s %v", ku.Name, err)
			}
			orders = append(orders, order.Detail{
				Price:           futuresOrders.Items[i].Price,
				Amount:          futuresOrders.Items[i].Size,
				ExecutedAmount:  futuresOrders.Items[i].DealSize,
				RemainingAmount: futuresOrders.Items[i].Size - futuresOrders.Items[i].DealSize,
				Date:            futuresOrders.Items[i].CreatedAt.Time(),
				Exchange:        ku.Name,
				OrderID:         futuresOrders.Items[i].ID,
				Side:            orderSide,
				Status:          orderStatus,
				Type:            oType,
				Pair:            pair,
			})
			orders[i].InferCostsAndTimes()
		}
	case asset.Spot, asset.Margin:
		var responseOrders *OrdersListResponse
		var newOrders *OrdersListResponse
		if len(getOrdersRequest.Pairs) == 0 {
			responseOrders, err = ku.ListOrders(ctx, "", "", sideString, getOrdersRequest.Type.Lower(), "", getOrdersRequest.StartTime, getOrdersRequest.EndTime)
			if err != nil {
				return nil, err
			}
		} else {
			for x := range getOrdersRequest.Pairs {
				newOrders, err = ku.ListOrders(ctx, "", getOrdersRequest.Pairs[x].String(), sideString, getOrdersRequest.Type.Lower(), "", getOrdersRequest.StartTime, getOrdersRequest.EndTime)
				if err != nil {
					return nil, fmt.Errorf("%w while fetching for symbol %s", err, getOrdersRequest.Pairs[x].String())
				}
				if responseOrders == nil {
					responseOrders = newOrders
				} else {
					responseOrders.Items = append(responseOrders.Items, newOrders.Items...)
				}
			}
		}
		orders = make([]order.Detail, len(responseOrders.Items))
		for i := range orders {
			orderSide, err = order.StringToOrderSide(responseOrders.Items[i].Side)
			if err != nil {
				return nil, err
			}
			var orderStatus order.Status
			pair, err = currency.NewPairFromString(responseOrders.Items[i].Symbol)
			if err != nil {
				return nil, err
			}
			var oType order.Type
			oType, err = order.StringToOrderType(responseOrders.Items[i].Type)
			if err != nil {
				log.Errorf(log.ExchangeSys, "%s %v", ku.Name, err)
			}
			orders[i] = order.Detail{
				Price:           responseOrders.Items[i].Price,
				Amount:          responseOrders.Items[i].Size,
				ExecutedAmount:  responseOrders.Items[i].DealSize,
				RemainingAmount: responseOrders.Items[i].Size - responseOrders.Items[i].DealSize,
				Date:            responseOrders.Items[i].CreatedAt.Time(),
				Exchange:        ku.Name,
				OrderID:         responseOrders.Items[i].ID,
				Side:            orderSide,
				Status:          orderStatus,
				Type:            oType,
				Pair:            pair,
			}
			orders[i].InferCostsAndTimes()
		}
	}
	return getOrdersRequest.Filter(ku.Name, orders), nil
}

// GetFeeByType returns an estimate of fee based on the type of transaction
func (ku *Kucoin) GetFeeByType(ctx context.Context, feeBuilder *exchange.FeeBuilder) (float64, error) {
	if feeBuilder == nil {
		return 0, fmt.Errorf("%T %w", feeBuilder, common.ErrNilPointer)
	}
	if !ku.AreCredentialsValid(ctx) &&
		feeBuilder.FeeType == exchange.CryptocurrencyTradeFee {
		feeBuilder.FeeType = exchange.OfflineTradeFee
	}
	if feeBuilder.Pair.IsEmpty() {
		return 0, currency.ErrCurrencyPairEmpty
	}
	switch feeBuilder.FeeType {
	case exchange.CryptocurrencyWithdrawalFee,
		exchange.CryptocurrencyTradeFee:
		fee, err := ku.GetTradingFee(ctx, currency.Pairs{feeBuilder.Pair})
		if err != nil {
			return 0, err
		}
		if feeBuilder.IsMaker {
			return feeBuilder.Amount * fee[0].MakerFeeRate, nil
		}
		return feeBuilder.Amount * fee[0].TakerFeeRate, nil
	case exchange.OfflineTradeFee:
		return feeBuilder.Amount * 0.001, nil
	case exchange.CryptocurrencyDepositFee:
		return 0, nil
	default:
		if !feeBuilder.FiatCurrency.IsEmpty() {
			fee, err := ku.GetBasicFee(ctx, "1")
			if err != nil {
				return 0, err
			}
			if feeBuilder.IsMaker {
				return feeBuilder.Amount * fee.MakerFeeRate, nil
			}
			return feeBuilder.Amount * fee.TakerFeeRate, nil
		}
		return 0, errors.New("can't construct fee")
	}
}

// ValidateCredentials validates current credentials used for wrapper
func (ku *Kucoin) ValidateCredentials(ctx context.Context, assetType asset.Item) error {
	err := ku.CurrencyPairs.IsAssetEnabled(assetType)
	if err != nil {
		return err
	}
	_, err = ku.UpdateAccountInfo(ctx, assetType)
	return ku.CheckTransientError(err)
}

// GetHistoricCandles returns candles between a time period for a set time interval
func (ku *Kucoin) GetHistoricCandles(ctx context.Context, pair currency.Pair, a asset.Item, interval kline.Interval, start, end time.Time) (*kline.Item, error) {
	req, err := ku.GetKlineRequest(pair, a, interval, start, end, false)
	if err != nil {
		return nil, err
	}
	var timeseries []kline.Candle
	switch a {
	case asset.Futures:
		var candles []FuturesKline
		candles, err := ku.GetFuturesKline(ctx, int64(interval.Duration().Minutes()), req.RequestFormatted.String(), req.Start, req.End)
		if err != nil {
			return nil, err
		}
		for x := range candles {
			timeseries = append(
				timeseries, kline.Candle{
					Time:   candles[x].StartTime,
					Open:   candles[x].Open,
					High:   candles[x].High,
					Low:    candles[x].Low,
					Close:  candles[x].Close,
					Volume: candles[x].Volume,
				})
		}
	case asset.Spot, asset.Margin:
		intervalString, err := ku.intervalToString(interval)
		if err != nil {
			return nil, err
		}
		var candles []Kline
		candles, err = ku.GetKlines(ctx, req.RequestFormatted.String(), intervalString, req.Start, req.End)
		if err != nil {
			return nil, err
		}
		for x := range candles {
			timeseries = append(
				timeseries, kline.Candle{
					Time:   candles[x].StartTime,
					Open:   candles[x].Open,
					High:   candles[x].High,
					Low:    candles[x].Low,
					Close:  candles[x].Close,
					Volume: candles[x].Volume,
				})
		}
	}
	return req.ProcessResponse(timeseries)
}

// GetHistoricCandlesExtended returns candles between a time period for a set time interval
func (ku *Kucoin) GetHistoricCandlesExtended(ctx context.Context, pair currency.Pair, a asset.Item, interval kline.Interval, start, end time.Time) (*kline.Item, error) {
	req, err := ku.GetKlineExtendedRequest(pair, a, interval, start, end)
	if err != nil {
		return nil, err
	}
	var timeSeries []kline.Candle
	for x := range req.RangeHolder.Ranges {
		switch a {
		case asset.Futures:
			var candles []FuturesKline
			candles, err = ku.GetFuturesKline(ctx, int64(interval.Duration().Minutes()), req.RequestFormatted.String(), req.RangeHolder.Ranges[x].Start.Time, req.RangeHolder.Ranges[x].End.Time)
			if err != nil {
				return nil, err
			}
			for x := range candles {
				timeSeries = append(
					timeSeries, kline.Candle{
						Time:   candles[x].StartTime,
						Open:   candles[x].Open,
						High:   candles[x].High,
						Low:    candles[x].Low,
						Close:  candles[x].Close,
						Volume: candles[x].Volume,
					})
			}
		case asset.Spot, asset.Margin:
			var intervalString string
			intervalString, err = ku.intervalToString(interval)
			if err != nil {
				return nil, err
			}
			var candles []Kline
			candles, err = ku.GetKlines(ctx, req.RequestFormatted.String(), intervalString, req.RangeHolder.Ranges[x].Start.Time, req.RangeHolder.Ranges[x].End.Time)
			if err != nil {
				return nil, err
			}
			for x := range candles {
				timeSeries = append(
					timeSeries, kline.Candle{
						Time:   candles[x].StartTime,
						Open:   candles[x].Open,
						High:   candles[x].High,
						Low:    candles[x].Low,
						Close:  candles[x].Close,
						Volume: candles[x].Volume,
					})
			}
		}
	}
	return req.ProcessResponse(timeSeries)
}

// GetServerTime returns the current exchange server time.
func (ku *Kucoin) GetServerTime(ctx context.Context, a asset.Item) (time.Time, error) {
	switch a {
	case asset.Spot, asset.Margin:
		return ku.GetCurrentServerTime(ctx)
	case asset.Futures:
		return ku.GetFuturesServerTime(ctx)
	default:
		return time.Time{}, fmt.Errorf("%w %v", asset.ErrNotSupported, a)
	}
}

// GetAvailableTransferChains returns the available transfer blockchains for the specific
// cryptocurrency
func (ku *Kucoin) GetAvailableTransferChains(ctx context.Context, cryptocurrency currency.Code) ([]string, error) {
	if cryptocurrency.IsEmpty() {
		return nil, currency.ErrCurrencyCodeEmpty
	}
	currencyDetail, err := ku.GetCurrencyDetail(ctx, cryptocurrency.String(), "")
	if err != nil {
		return nil, err
	}
	chains := make([]string, 0, len(currencyDetail.Chains))
	for x := range currencyDetail.Chains {
		chains = append(chains, currencyDetail.Chains[x].Name)
	}
	return chains, nil
}

// ValidateAPICredentials validates current credentials used for wrapper
// functionality
func (ku *Kucoin) ValidateAPICredentials(ctx context.Context, assetType asset.Item) error {
	_, err := ku.UpdateAccountInfo(ctx, assetType)
	return ku.CheckTransientError(err)
}

// GetFuturesContractDetails returns details about futures contracts
func (ku *Kucoin) GetFuturesContractDetails(ctx context.Context, item asset.Item) ([]futures.Contract, error) {
	if !item.IsFutures() {
		return nil, futures.ErrNotFuturesAsset
	}
	if !ku.SupportsAsset(item) || item != asset.Futures {
		return nil, fmt.Errorf("%w %v", asset.ErrNotSupported, item)
	}

	contracts, err := ku.GetFuturesOpenContracts(ctx)
	if err != nil {
		return nil, err
	}

	resp := make([]futures.Contract, len(contracts))
	for i := range contracts {
		var cp, underlying currency.Pair
		underlying, err = currency.NewPairFromStrings(contracts[i].BaseCurrency, contracts[i].QuoteCurrency)
		if err != nil {
			return nil, err
		}
		cp, err = currency.NewPairFromStrings(contracts[i].BaseCurrency, contracts[i].Symbol[len(contracts[i].BaseCurrency):])
		if err != nil {
			return nil, err
		}
		settleCurr := currency.NewCode(contracts[i].SettleCurrency)
		var ct futures.ContractType
		if contracts[i].ContractType == "FFWCSX" {
			ct = futures.Perpetual
		} else {
			ct = futures.Quarterly
		}
		contractSettlementType := futures.Linear
		if contracts[i].IsInverse {
			contractSettlementType = futures.Inverse
		}
		var fri time.Duration
		if len(ku.Features.Supports.FuturesCapabilities.SupportedFundingRateFrequencies) == 1 {
			// can infer funding rate interval from the only funding rate frequency defined
			for k := range ku.Features.Supports.FuturesCapabilities.SupportedFundingRateFrequencies {
				fri = k.Duration()
			}
		}
		timeOfCurrentFundingRate := time.Now().Add((time.Duration(contracts[i].NextFundingRateTime) * time.Millisecond) - fri).Truncate(time.Hour).UTC()
		resp[i] = futures.Contract{
			Exchange:             ku.Name,
			Name:                 cp,
			Underlying:           underlying,
			SettlementCurrencies: currency.Currencies{settleCurr},
			MarginCurrency:       settleCurr,
			Asset:                item,
			StartDate:            contracts[i].FirstOpenDate.Time(),
			EndDate:              contracts[i].ExpireDate.Time(),
			IsActive:             !strings.EqualFold(contracts[i].Status, "closed"),
			Status:               contracts[i].Status,
			Multiplier:           contracts[i].Multiplier,
			MaxLeverage:          contracts[i].MaxLeverage,
			SettlementType:       contractSettlementType,
			LatestRate: fundingrate.Rate{
				Rate: decimal.NewFromFloat(contracts[i].FundingFeeRate),
				Time: timeOfCurrentFundingRate, // kucoin pays every 8 hours
			},
			Type: ct,
		}
	}
	return resp, nil
}

// GetLatestFundingRates returns the latest funding rates data
func (ku *Kucoin) GetLatestFundingRates(ctx context.Context, r *fundingrate.LatestRateRequest) ([]fundingrate.LatestRateResponse, error) {
	if r == nil {
		return nil, fmt.Errorf("%w LatestRateRequest", common.ErrNilPointer)
	}
	var fri time.Duration
	if len(ku.Features.Supports.FuturesCapabilities.SupportedFundingRateFrequencies) == 1 {
		// can infer funding rate interval from the only funding rate frequency defined
		for k := range ku.Features.Supports.FuturesCapabilities.SupportedFundingRateFrequencies {
			fri = k.Duration()
		}
	}
	if r.Pair.IsEmpty() {
		contracts, err := ku.GetFuturesOpenContracts(ctx)
		if err != nil {
			return nil, err
		}
		if r.IncludePredictedRate {
			log.Warnf(log.ExchangeSys, "%s predicted rate for all currencies requires an additional %v requests", ku.Name, len(contracts))
		}
		timeChecked := time.Now()
		resp := make([]fundingrate.LatestRateResponse, 0, len(contracts))
		for i := range contracts {
			timeOfNextFundingRate := time.Now().Add(time.Duration(contracts[i].NextFundingRateTime) * time.Millisecond).Truncate(time.Hour).UTC()
			var cp currency.Pair
			cp, err = currency.NewPairFromStrings(contracts[i].BaseCurrency, contracts[i].Symbol[len(contracts[i].BaseCurrency):])
			if err != nil {
				return nil, err
			}
			var isPerp bool
			isPerp, err = ku.IsPerpetualFutureCurrency(r.Asset, cp)
			if err != nil {
				return nil, err
			}
			if !isPerp {
				continue
			}

			rate := fundingrate.LatestRateResponse{
				Exchange: ku.Name,
				Asset:    r.Asset,
				Pair:     cp,
				LatestRate: fundingrate.Rate{
					Time: timeOfNextFundingRate.Add(-fri),
					Rate: decimal.NewFromFloat(contracts[i].FundingFeeRate),
				},
				TimeOfNextRate: timeOfNextFundingRate,
				TimeChecked:    timeChecked,
			}
			if r.IncludePredictedRate {
				var fr *FuturesFundingRate
				fr, err = ku.GetFuturesCurrentFundingRate(ctx, contracts[i].Symbol)
				if err != nil {
					return nil, err
				}
				rate.PredictedUpcomingRate = fundingrate.Rate{
					Time: timeOfNextFundingRate,
					Rate: decimal.NewFromFloat(fr.PredictedValue),
				}
			}
			resp = append(resp, rate)
		}
		return resp, nil
	}
	resp := make([]fundingrate.LatestRateResponse, 1)
	is, err := ku.IsPerpetualFutureCurrency(r.Asset, r.Pair)
	if err != nil {
		return nil, err
	}
	if !is {
		return nil, fmt.Errorf("%w %s %v", futures.ErrNotPerpetualFuture, r.Asset, r.Pair)
	}
	fPair, err := ku.FormatExchangeCurrency(r.Pair, r.Asset)
	if err != nil {
		return nil, err
	}
	var fr *FuturesFundingRate
	fr, err = ku.GetFuturesCurrentFundingRate(ctx, fPair.String())
	if err != nil {
		return nil, err
	}
	rate := fundingrate.LatestRateResponse{
		Exchange: ku.Name,
		Asset:    r.Asset,
		Pair:     r.Pair,
		LatestRate: fundingrate.Rate{
			Time: fr.TimePoint.Time(),
			Rate: decimal.NewFromFloat(fr.Value),
		},
		TimeOfNextRate: fr.TimePoint.Time().Add(fri).Truncate(time.Hour).UTC(),
		TimeChecked:    time.Now(),
	}
	if r.IncludePredictedRate {
		rate.PredictedUpcomingRate = fundingrate.Rate{
			Time: rate.TimeOfNextRate,
			Rate: decimal.NewFromFloat(fr.PredictedValue),
		}
	}
	resp[0] = rate
	return resp, nil
}

// IsPerpetualFutureCurrency ensures a given asset and currency is a perpetual future
func (ku *Kucoin) IsPerpetualFutureCurrency(a asset.Item, cp currency.Pair) (bool, error) {
	return a == asset.Futures && (cp.Quote.Equal(currency.USDTM) || cp.Quote.Equal(currency.USDM)), nil
}

// GetHistoricalFundingRates returns funding rates for a given asset and currency for a time period
func (ku *Kucoin) GetHistoricalFundingRates(_ context.Context, _ *fundingrate.HistoricalRatesRequest) (*fundingrate.HistoricalRates, error) {
	return nil, common.ErrFunctionNotSupported
}

// GetLeverage gets the account's initial leverage for the asset type and pair
func (ku *Kucoin) GetLeverage(_ context.Context, _ asset.Item, _ currency.Pair, _ margin.Type, _ order.Side) (float64, error) {
	return -1, fmt.Errorf("%w leverage is set during order placement, view orders to view leverage", common.ErrFunctionNotSupported)
}

// SetLeverage sets the account's initial leverage for the asset type and pair
func (ku *Kucoin) SetLeverage(_ context.Context, _ asset.Item, _ currency.Pair, _ margin.Type, _ float64, _ order.Side) error {
	return fmt.Errorf("%w leverage is set during order placement", common.ErrFunctionNotSupported)
}

// SetMarginType sets the default margin type for when opening a new position
func (ku *Kucoin) SetMarginType(_ context.Context, _ asset.Item, _ currency.Pair, _ margin.Type) error {
	return fmt.Errorf("%w must be set via website", common.ErrFunctionNotSupported)
}

// SetCollateralMode sets the collateral type for your account
func (ku *Kucoin) SetCollateralMode(_ context.Context, _ asset.Item, _ collateral.Mode) error {
	return fmt.Errorf("%w must be set via website", common.ErrFunctionNotSupported)
}

// GetCollateralMode returns the collateral type for your account
func (ku *Kucoin) GetCollateralMode(_ context.Context, _ asset.Item) (collateral.Mode, error) {
	return collateral.UnknownMode, fmt.Errorf("%w only via website", common.ErrFunctionNotSupported)
}

// ChangePositionMargin will modify a position/currencies margin parameters
func (ku *Kucoin) ChangePositionMargin(ctx context.Context, r *margin.PositionChangeRequest) (*margin.PositionChangeResponse, error) {
	if r == nil {
		return nil, fmt.Errorf("%w HistoricalRatesRequest", common.ErrNilPointer)
	}
	if r.Asset != asset.Futures {
		return nil, fmt.Errorf("%w %v", futures.ErrNotFuturesAsset, r.Asset)
	}
	if r.Pair.IsEmpty() {
		return nil, currency.ErrCurrencyPairEmpty
	}
	if r.MarginType != margin.Isolated {
		return nil, fmt.Errorf("%w %v", margin.ErrMarginTypeUnsupported, r.MarginType)
	}
	fPair, err := ku.FormatExchangeCurrency(r.Pair, r.Asset)
	if err != nil {
		return nil, err
	}

	resp, err := ku.AddMargin(ctx, fPair.String(), fmt.Sprintf("%s%v%v", r.Pair, r.NewAllocatedMargin, time.Now().Unix()), r.NewAllocatedMargin)
	if err != nil {
		return nil, err
	}
	if resp == nil {
		return nil, fmt.Errorf("%s - %s", ku.Name, "no response received")
	}
	return &margin.PositionChangeResponse{
		Exchange:        ku.Name,
		Pair:            r.Pair,
		Asset:           r.Asset,
		AllocatedMargin: resp.PosMargin,
		MarginType:      r.MarginType,
	}, nil
}

// GetFuturesPositionSummary returns position summary details for an active position
func (ku *Kucoin) GetFuturesPositionSummary(ctx context.Context, r *futures.PositionSummaryRequest) (*futures.PositionSummary, error) {
	if r == nil {
		return nil, fmt.Errorf("%w HistoricalRatesRequest", common.ErrNilPointer)
	}
	if r.Asset != asset.Futures {
		return nil, fmt.Errorf("%w %v", futures.ErrNotPerpetualFuture, r.Asset)
	}
	if r.Pair.IsEmpty() {
		return nil, currency.ErrCurrencyPairEmpty
	}
	fPair, err := ku.FormatExchangeCurrency(r.Pair, r.Asset)
	if err != nil {
		return nil, err
	}
	pos, err := ku.GetFuturesPosition(ctx, fPair.String())
	if err != nil {
		return nil, err
	}
	marginType := margin.Isolated
	if pos.CrossMode {
		marginType = margin.Multi
	}
	contracts, err := ku.GetFuturesContractDetails(ctx, r.Asset)
	if err != nil {
		return nil, err
	}
	var multiplier, contractSize float64
	var settlementType futures.ContractSettlementType
	for i := range contracts {
		if !contracts[i].Name.Equal(fPair) {
			continue
		}
		multiplier = contracts[i].Multiplier
		contractSize = multiplier * pos.CurrentQty
		settlementType = contracts[i].SettlementType
	}

	ao, err := ku.GetFuturesAccountOverview(ctx, fPair.String())
	if err != nil {
		return nil, err
	}

	return &futures.PositionSummary{
		Pair:                         r.Pair,
		Asset:                        r.Asset,
		MarginType:                   marginType,
		CollateralMode:               collateral.MultiMode,
		Currency:                     currency.NewCode(pos.SettleCurrency),
		StartDate:                    pos.OpeningTimestamp.Time(),
		AvailableEquity:              decimal.NewFromFloat(ao.AccountEquity),
		MarginBalance:                decimal.NewFromFloat(ao.MarginBalance),
		NotionalSize:                 decimal.NewFromFloat(pos.MarkValue),
		Leverage:                     decimal.NewFromFloat(pos.RealLeverage),
		MaintenanceMarginRequirement: decimal.NewFromFloat(pos.MaintMarginReq),
		InitialMarginRequirement:     decimal.NewFromFloat(pos.PosInit),
		EstimatedLiquidationPrice:    decimal.NewFromFloat(pos.LiquidationPrice),
		CollateralUsed:               decimal.NewFromFloat(pos.PosCost),
		MarkPrice:                    decimal.NewFromFloat(pos.MarkPrice),
		CurrentSize:                  decimal.NewFromFloat(pos.CurrentQty),
		ContractSize:                 decimal.NewFromFloat(contractSize),
		ContractMultiplier:           decimal.NewFromFloat(multiplier),
		ContractSettlementType:       settlementType,
		AverageOpenPrice:             decimal.NewFromFloat(pos.AvgEntryPrice),
		UnrealisedPNL:                decimal.NewFromFloat(pos.UnrealisedPnl),
		RealisedPNL:                  decimal.NewFromFloat(pos.RealisedPnl),
		MaintenanceMarginFraction:    decimal.NewFromFloat(pos.MaintMarginReq),
		FreeCollateral:               decimal.NewFromFloat(ao.AvailableBalance),
		TotalCollateral:              decimal.NewFromFloat(ao.AccountEquity),
		FrozenBalance:                decimal.NewFromFloat(ao.FrozenFunds),
	}, nil
}

// GetFuturesPositionOrders returns the orders for futures positions
func (ku *Kucoin) GetFuturesPositionOrders(ctx context.Context, r *futures.PositionsRequest) ([]futures.PositionResponse, error) {
	if r == nil {
		return nil, fmt.Errorf("%w HistoricalRatesRequest", common.ErrNilPointer)
	}
	if r.Asset != asset.Futures {
		return nil, fmt.Errorf("%w %v", futures.ErrNotPerpetualFuture, r.Asset)
	}
	if len(r.Pairs) == 0 {
		return nil, currency.ErrCurrencyPairEmpty
	}
	err := common.StartEndTimeCheck(r.StartDate, r.EndDate)
	if err != nil {
		return nil, err
	}
	if !r.EndDate.IsZero() && r.EndDate.Sub(r.StartDate) > ku.Features.Supports.MaximumOrderHistory {
		if r.RespectOrderHistoryLimits {
			r.StartDate = time.Now().Add(-ku.Features.Supports.MaximumOrderHistory)
		} else {
			return nil, fmt.Errorf("%w max lookup %v", futures.ErrOrderHistoryTooLarge, time.Now().Add(-ku.Features.Supports.MaximumOrderHistory))
		}
	}
	contracts, err := ku.GetFuturesContractDetails(ctx, r.Asset)
	if err != nil {
		return nil, err
	}
	resp := make([]futures.PositionResponse, len(r.Pairs))
	for x := range r.Pairs {
		var multiplier float64
		fPair, err := ku.FormatExchangeCurrency(r.Pairs[x], r.Asset)
		if err != nil {
			return nil, err
		}
		for i := range contracts {
			if !contracts[i].Name.Equal(fPair) {
				continue
			}
			multiplier = contracts[i].Multiplier
		}

		positionOrders, err := ku.GetFuturesOrders(ctx, "", fPair.String(), "", "", r.StartDate, r.EndDate)
		if err != nil {
			return nil, err
		}
		resp[x].Orders = make([]order.Detail, len(positionOrders.Items))
		for y := range positionOrders.Items {
			side, err := order.StringToOrderSide(positionOrders.Items[y].Side)
			if err != nil {
				return nil, err
			}
			oType, err := order.StringToOrderType(positionOrders.Items[y].OrderType)
			if err != nil {
				return nil, fmt.Errorf("asset type: %v err: %w", r.Asset, err)
			}
			oStatus, err := order.StringToOrderStatus(positionOrders.Items[y].Status)
			if err != nil {
				return nil, fmt.Errorf("asset type: %v err: %w", r.Asset, err)
			}
			resp[x].Orders[y] = order.Detail{
				Leverage:        positionOrders.Items[y].Leverage,
				Price:           positionOrders.Items[y].Price,
				Amount:          positionOrders.Items[y].Size * multiplier,
				ContractAmount:  positionOrders.Items[y].Size,
				ExecutedAmount:  positionOrders.Items[y].FilledSize,
				RemainingAmount: positionOrders.Items[y].Size - positionOrders.Items[y].FilledSize,
				CostAsset:       currency.NewCode(positionOrders.Items[y].SettleCurrency),
				Exchange:        ku.Name,
				OrderID:         positionOrders.Items[y].ID,
				ClientOrderID:   positionOrders.Items[y].ClientOid,
				Type:            oType,
				Side:            side,
				Status:          oStatus,
				AssetType:       asset.Futures,
				Date:            positionOrders.Items[y].CreatedAt.Time(),
				CloseTime:       positionOrders.Items[y].EndAt.Time(),
				LastUpdated:     positionOrders.Items[y].UpdatedAt.Time(),
				Pair:            fPair,
			}
		}
	}
	return resp, nil
}

// UpdateOrderExecutionLimits updates order execution limits
func (ku *Kucoin) UpdateOrderExecutionLimits(ctx context.Context, a asset.Item) error {
	if !ku.SupportsAsset(a) {
		return fmt.Errorf("%w %v", asset.ErrNotSupported, a)
	}

	var limits []order.MinMaxLevel
	switch a {
	case asset.Spot, asset.Margin:
		symbols, err := ku.GetSymbols(ctx, "")
		if err != nil {
			return err
		}
		limits = make([]order.MinMaxLevel, 0, len(symbols))
		for x := range symbols {
			if a == asset.Margin && !symbols[x].IsMarginEnabled {
				continue
			}
			pair, enabled, err := ku.MatchSymbolCheckEnabled(symbols[x].Symbol, a, true)
			if err != nil && !errors.Is(err, currency.ErrPairNotFound) {
				return err
			}
			if !enabled {
				continue
			}
			limits = append(limits, order.MinMaxLevel{
				Pair:                    pair,
				Asset:                   a,
				AmountStepIncrementSize: symbols[x].BaseIncrement,
				QuoteStepIncrementSize:  symbols[x].QuoteIncrement,
				PriceStepIncrementSize:  symbols[x].PriceIncrement,
				MinimumBaseAmount:       symbols[x].BaseMinSize,
				MaximumBaseAmount:       symbols[x].BaseMaxSize,
				MinimumQuoteAmount:      symbols[x].QuoteMinSize,
				MaximumQuoteAmount:      symbols[x].QuoteMaxSize,
			})
		}
	case asset.Futures:
		contract, err := ku.GetFuturesOpenContracts(ctx)
		if err != nil {
			return err
		}
		limits = make([]order.MinMaxLevel, 0, len(contract))
		for x := range contract {
			pair, enabled, err := ku.MatchSymbolCheckEnabled(contract[x].Symbol, a, false)
			if err != nil && !errors.Is(err, currency.ErrPairNotFound) {
				return err
			}
			if !enabled {
				continue
			}
			limits = append(limits, order.MinMaxLevel{
				Pair:                    pair,
				Asset:                   a,
				AmountStepIncrementSize: contract[x].LotSize,
				QuoteStepIncrementSize:  contract[x].TickSize,
				MaximumBaseAmount:       contract[x].MaxOrderQty,
				MaximumQuoteAmount:      contract[x].MaxPrice,
			})
		}
	}

	return ku.LoadLimits(limits)
}

// GetOpenInterest returns the open interest rate for a given asset pair
func (ku *Kucoin) GetOpenInterest(ctx context.Context, k ...key.PairAsset) ([]futures.OpenInterest, error) {
	for i := range k {
		if k[i].Asset != asset.Futures {
			// avoid API calls or returning errors after a successful retrieval
			return nil, fmt.Errorf("%w %v %v", asset.ErrNotSupported, k[i].Asset, k[i].Pair())
		}
	}
	contracts, err := ku.GetFuturesOpenContracts(ctx)
	if err != nil {
		return nil, err
	}
	resp := make([]futures.OpenInterest, 0, len(contracts))
	for i := range contracts {
		var symbol currency.Pair
		var enabled bool
		symbol, enabled, err = ku.MatchSymbolCheckEnabled(contracts[i].Symbol, asset.Futures, true)
		if err != nil && !errors.Is(err, currency.ErrPairNotFound) {
			return nil, err
		}
		if !enabled {
			continue
		}
		var appendData bool
		for j := range k {
			if k[j].Pair().Equal(symbol) {
				appendData = true
				break
			}
		}
		if len(k) > 0 && !appendData {
			continue
		}
		resp = append(resp, futures.OpenInterest{
			Key: key.ExchangePairAsset{
				Exchange: ku.Name,
				Base:     symbol.Base.Item,
				Quote:    symbol.Quote.Item,
				Asset:    asset.Futures,
			},
			OpenInterest: contracts[i].OpenInterest.Float64(),
		})
	}
	return resp, nil
}

// GetCurrencyTradeURL returns the URL to the exchange's trade page for the given asset and currency pair
func (ku *Kucoin) GetCurrencyTradeURL(_ context.Context, a asset.Item, cp currency.Pair) (string, error) {
	_, err := ku.CurrencyPairs.IsPairEnabled(cp, a)
	if err != nil {
		return "", err
	}
	cp.Delimiter = currency.DashDelimiter
	switch a {
	case asset.Spot:
		return tradeBaseURL + tradeSpot + cp.Upper().String(), nil
	case asset.Margin:
		return tradeBaseURL + tradeSpot + tradeMargin + cp.Upper().String(), nil
	case asset.Futures, asset.CoinMarginedFutures:
		cp.Delimiter = ""
		return tradeBaseURL + tradeFutures + tradeSpot + cp.Upper().String(), nil
	default:
		return "", fmt.Errorf("%w %v", asset.ErrNotSupported, a)
	}
}<|MERGE_RESOLUTION|>--- conflicted
+++ resolved
@@ -173,11 +173,7 @@
 	if err != nil {
 		log.Errorln(log.ExchangeSys, err)
 	}
-<<<<<<< HEAD
 	ku.Websocket = stream.NewWrapper()
-=======
-	ku.Websocket = stream.NewWebsocket()
->>>>>>> 59469331
 	ku.WebsocketResponseMaxLimit = exchange.DefaultWebsocketResponseMaxLimit
 	ku.WebsocketResponseCheckTimeout = exchange.DefaultWebsocketResponseCheckTimeout
 	ku.WebsocketOrderbookBufferLimit = exchange.DefaultWebsocketOrderbookBufferLimit
@@ -203,21 +199,9 @@
 		return err
 	}
 	err = ku.Websocket.Setup(
-<<<<<<< HEAD
 		&stream.WebsocketWrapperSetup{
 			ExchangeConfig: exch,
 			Features:       &ku.Features.Supports.WebsocketCapabilities,
-=======
-		&stream.WebsocketSetup{
-			ExchangeConfig:        exch,
-			DefaultURL:            kucoinWebsocketURL,
-			RunningURL:            wsRunningEndpoint,
-			Connector:             ku.WsConnect,
-			Subscriber:            ku.Subscribe,
-			Unsubscriber:          ku.Unsubscribe,
-			GenerateSubscriptions: ku.generateSubscriptions,
-			Features:              &ku.Features.Supports.WebsocketCapabilities,
->>>>>>> 59469331
 			OrderbookBufferConfig: buffer.Config{
 				SortBuffer:            true,
 				SortBufferByUpdateIDs: true,
@@ -234,7 +218,7 @@
 		Connector:             ku.WsConnect,
 		Subscriber:            ku.Subscribe,
 		Unsubscriber:          ku.Unsubscribe,
-		GenerateSubscriptions: ku.GenerateDefaultSubscriptions,
+		GenerateSubscriptions: ku.generateSubscriptions,
 		AssetType:             asset.Spot,
 	})
 	if err != nil {
