--- conflicted
+++ resolved
@@ -2384,11 +2384,7 @@
 		}
 	}
 
-<<<<<<< HEAD
 	return limits.LoadLimits(l)
-=======
-	return e.LoadLimits(limits)
->>>>>>> edf5d84d
 }
 
 // GetOpenInterest returns the open interest rate for a given asset pair
@@ -2425,16 +2421,7 @@
 			continue
 		}
 		resp = append(resp, futures.OpenInterest{
-<<<<<<< HEAD
-			Key:          key.NewExchangePairAssetKey(ku.Name, asset.Futures, symbol),
-=======
-			Key: key.ExchangePairAsset{
-				Exchange: e.Name,
-				Base:     symbol.Base.Item,
-				Quote:    symbol.Quote.Item,
-				Asset:    asset.Futures,
-			},
->>>>>>> edf5d84d
+			Key:          key.NewExchangePairAssetKey(e.Name, asset.Futures, symbol),
 			OpenInterest: contracts[i].OpenInterest.Float64(),
 		})
 	}
