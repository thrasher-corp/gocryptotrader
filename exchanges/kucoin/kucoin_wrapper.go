--- conflicted
+++ resolved
@@ -690,15 +690,8 @@
 			var timeInForce string
 			if oType == order.Limit {
 				switch {
-<<<<<<< HEAD
-				case s.TimeInForce.Is(order.FillOrKill) ||
-					s.TimeInForce.Is(order.ImmediateOrCancel):
-					timeInForce = s.TimeInForce.String()
-				case s.PostOnly:
-=======
 				case s.TimeInForce.Is(order.FillOrKill) || s.TimeInForce.Is(order.ImmediateOrCancel):
 					timeInForce = s.TimeInForce.String()
->>>>>>> 7a52b706
 				default:
 					timeInForce = order.GoodTillCancel.String()
 				}
@@ -2465,10 +2458,7 @@
 
 // StringToTimeInForce returns an order.TimeInForder instance from string
 func StringToTimeInForce(tif string, postOnly bool) order.TimeInForce {
-<<<<<<< HEAD
-=======
 	tif = strings.ToUpper(tif)
->>>>>>> 7a52b706
 	var out order.TimeInForce
 	switch tif {
 	case "GTT":
