--- conflicted
+++ resolved
@@ -66,18 +66,15 @@
 		log.Errorln(log.ExchangeSys, err)
 	}
 	ku.Features = exchange.Features{
-<<<<<<< HEAD
 		CurrencyTranslations: currency.NewTranslations(map[currency.Code]currency.Code{
 			currency.XBT:   currency.BTC,
 			currency.USDTM: currency.USDT,
 			currency.USDM:  currency.USD,
 			currency.USDCM: currency.USDC,
 		}),
-=======
 		TradingRequirements: protocol.TradingRequirements{
 			ClientOrderID: true,
 		},
->>>>>>> 03c1fb7f
 		Supports: exchange.FeaturesSupported{
 			REST:      true,
 			Websocket: true,
