--- conflicted
+++ resolved
@@ -2001,31 +2001,6 @@
 	}
 }
 
-<<<<<<< HEAD
-=======
-func TestFetchTicker(t *testing.T) {
-	t.Parallel()
-	var result *ticker.Price
-	var err error
-	for assetType, tp := range assertToTradablePairMap {
-		result, err = ku.FetchTicker(context.Background(), tp, assetType)
-		assert.NoError(t, err)
-		assert.NotNil(t, result)
-	}
-}
-
-func TestFetchOrderbook(t *testing.T) {
-	t.Parallel()
-	var result *orderbook.Base
-	var err error
-	for assetType, tp := range assertToTradablePairMap {
-		result, err = ku.FetchOrderbook(context.Background(), tp, assetType)
-		assert.NoError(t, err)
-		assert.NotNil(t, result)
-	}
-}
-
->>>>>>> ac731ce2
 func TestGetHistoricCandles(t *testing.T) {
 	startTime := time.Now().Add(-time.Hour * 48)
 	endTime := time.Now().Add(-time.Hour * 3)
