package kucoin

import (
	"context"
	"encoding/json"
	"errors"
	"log"
	"os"
	"strings"
	"testing"
	"time"

	"github.com/gofrs/uuid"
	"github.com/stretchr/testify/assert"
	"github.com/stretchr/testify/require"
	"github.com/thrasher-corp/gocryptotrader/common"
	"github.com/thrasher-corp/gocryptotrader/common/key"
	"github.com/thrasher-corp/gocryptotrader/config"
	"github.com/thrasher-corp/gocryptotrader/core"
	"github.com/thrasher-corp/gocryptotrader/currency"
	exchange "github.com/thrasher-corp/gocryptotrader/exchanges"
	"github.com/thrasher-corp/gocryptotrader/exchanges/asset"
	"github.com/thrasher-corp/gocryptotrader/exchanges/fundingrate"
	"github.com/thrasher-corp/gocryptotrader/exchanges/futures"
	"github.com/thrasher-corp/gocryptotrader/exchanges/kline"
	"github.com/thrasher-corp/gocryptotrader/exchanges/margin"
	"github.com/thrasher-corp/gocryptotrader/exchanges/order"
	"github.com/thrasher-corp/gocryptotrader/exchanges/sharedtestvalues"
	"github.com/thrasher-corp/gocryptotrader/exchanges/stream/buffer"
	"github.com/thrasher-corp/gocryptotrader/exchanges/subscription"
	"github.com/thrasher-corp/gocryptotrader/exchanges/ticker"
	testexch "github.com/thrasher-corp/gocryptotrader/internal/testing/exchange"
	"github.com/thrasher-corp/gocryptotrader/portfolio/withdraw"
)

// Please supply your own keys here to do authenticated endpoint testing
const (
	apiKey                  = ""
	apiSecret               = ""
	passPhrase              = ""
	canManipulateRealOrders = false
)

var (
	ku                                                        = &Kucoin{}
	spotTradablePair, marginTradablePair, futuresTradablePair currency.Pair
)

func TestMain(m *testing.M) {
	ku.SetDefaults()
	cfg := config.GetConfig()
	err := cfg.LoadConfig("../../testdata/configtest.json", true)
	if err != nil {
		log.Fatal(err)
	}

	exchCfg, err := cfg.GetExchangeConfig("Kucoin")
	if err != nil {
		log.Fatal(err)
	}

	exchCfg.API.AuthenticatedSupport = true
	exchCfg.API.AuthenticatedWebsocketSupport = true

	exchCfg.API.Credentials.Key = apiKey
	exchCfg.API.Credentials.Secret = apiSecret
	exchCfg.API.Credentials.ClientID = passPhrase
	if apiKey != "" && apiSecret != "" && passPhrase != "" {
		ku.Websocket.SetCanUseAuthenticatedEndpoints(true)
	}

	ku.SetDefaults()
	ku.Websocket = sharedtestvalues.NewTestWebsocket()
	ku.Websocket.Orderbook = buffer.Orderbook{}
	err = ku.Setup(exchCfg)
	if err != nil {
		log.Fatal(err)
	}
	ku.Websocket.DataHandler = sharedtestvalues.GetWebsocketInterfaceChannelOverride()
	ku.Websocket.TrafficAlert = sharedtestvalues.GetWebsocketStructChannelOverride()
	setupWS()
	getFirstTradablePairOfAssets()
	os.Exit(m.Run())
}

// Spot asset test cases starts from here
func TestGetSymbols(t *testing.T) {
	t.Parallel()
	symbols, err := ku.GetSymbols(context.Background(), "")
	if err != nil {
		t.Error("GetSymbols() error", err)
	}
	assert.NotEmpty(t, symbols, "should return all available spot/margin symbols")
	// Using market string reduces the scope of what is returned.
	symbols, err = ku.GetSymbols(context.Background(), "ETF")
	if err != nil {
		t.Error("GetSymbols() error", err)
	}
	assert.NotEmpty(t, symbols, "should return all available ETF symbols")
}

func TestGetTicker(t *testing.T) {
	t.Parallel()
	_, err := ku.GetTicker(context.Background(), "BTC-USDT")
	if err != nil {
		t.Error("GetTicker() error", err)
	}
}

func TestGetAllTickers(t *testing.T) {
	t.Parallel()
	_, err := ku.GetTickers(context.Background())
	if err != nil {
		t.Error("GetAllTickers() error", err)
	}
}

func TestGetFuturesTickers(t *testing.T) {
	t.Parallel()
	tickers, err := ku.GetFuturesTickers(context.Background())
	assert.NoError(t, err, "GetFuturesTickers should not error")
	for i := range tickers {
		assert.Positive(t, tickers[i].Last, "Last should be positive")
		assert.Positive(t, tickers[i].Bid, "Bid should be positive")
		assert.Positive(t, tickers[i].Ask, "Ask should be positive")
		assert.NotEmpty(t, tickers[i].Pair, "Pair should not be empty")
		assert.NotEmpty(t, tickers[i].LastUpdated, "LastUpdated should not be empty")
		assert.Equal(t, ku.Name, tickers[i].ExchangeName, "Exchange name should be correct")
		assert.Equal(t, asset.Futures, tickers[i].AssetType, "Asset type should be correct")
	}
}

func TestGet24hrStats(t *testing.T) {
	t.Parallel()
	_, err := ku.Get24hrStats(context.Background(), "BTC-USDT")
	if err != nil {
		t.Error("Get24hrStats() error", err)
	}
}

func TestGetMarketList(t *testing.T) {
	t.Parallel()
	_, err := ku.GetMarketList(context.Background())
	if err != nil {
		t.Error("GetMarketList() error", err)
	}
}

func TestGetPartOrderbook20(t *testing.T) {
	t.Parallel()
	_, err := ku.GetPartOrderbook20(context.Background(), "BTC-USDT")
	if err != nil {
		t.Error("GetPartOrderbook20() error", err)
	}
}

func TestGetPartOrderbook100(t *testing.T) {
	t.Parallel()
	_, err := ku.GetPartOrderbook100(context.Background(), "BTC-USDT")
	if err != nil {
		t.Error("GetPartOrderbook100() error", err)
	}
}

func TestGetOrderbook(t *testing.T) {
	t.Parallel()
	sharedtestvalues.SkipTestIfCredentialsUnset(t, ku)
	_, err := ku.GetOrderbook(context.Background(), "BTC-USDT")
	if err != nil {
		t.Error("GetOrderbook() error", err)
	}
}

func TestGetTradeHistory(t *testing.T) {
	t.Parallel()
	_, err := ku.GetTradeHistory(context.Background(), "BTC-USDT")
	if err != nil {
		t.Error("GetTradeHistory() error", err)
	}
}

func TestGetKlines(t *testing.T) {
	t.Parallel()
	_, err := ku.GetKlines(context.Background(), "BTC-USDT", "1week", time.Time{}, time.Time{})
	if err != nil {
		t.Error("GetKlines() error", err)
	}
	_, err = ku.GetKlines(context.Background(), "BTC-USDT", "5min", time.Now().Add(-time.Hour*1), time.Now())
	if err != nil {
		t.Error("GetKlines() error", err)
	}
}

func TestGetCurrencies(t *testing.T) {
	t.Parallel()
	_, err := ku.GetCurrencies(context.Background())
	if err != nil {
		t.Error("GetCurrencies() error", err)
	}
}

func TestGetCurrency(t *testing.T) {
	t.Parallel()
	_, err := ku.GetCurrencyDetail(context.Background(), "BTC", "")
	if err != nil {
		t.Error("GetCurrency() error", err)
	}

	_, err = ku.GetCurrencyDetail(context.Background(), "BTC", "ETH")
	if err != nil {
		t.Error("GetCurrency() error", err)
	}
}

func TestGetFiatPrice(t *testing.T) {
	t.Parallel()
	_, err := ku.GetFiatPrice(context.Background(), "", "")
	if err != nil {
		t.Error("GetFiatPrice() error", err)
	}

	_, err = ku.GetFiatPrice(context.Background(), "EUR", "ETH,BTC")
	if err != nil {
		t.Error("GetFiatPrice() error", err)
	}
}

func TestGetMarkPrice(t *testing.T) {
	t.Parallel()
	_, err := ku.GetMarkPrice(context.Background(), "USDT-BTC")
	if err != nil {
		t.Error("GetMarkPrice() error", err)
	}
}

func TestGetMarginConfiguration(t *testing.T) {
	t.Parallel()
	_, err := ku.GetMarginConfiguration(context.Background())
	if err != nil {
		t.Error("GetMarginConfiguration() error", err)
	}
}

func TestGetMarginAccount(t *testing.T) {
	t.Parallel()
	sharedtestvalues.SkipTestIfCredentialsUnset(t, ku)
	_, err := ku.GetMarginAccount(context.Background())
	if err != nil {
		t.Error("GetMarginAccount() error", err)
	}
}

func TestGetMarginRiskLimit(t *testing.T) {
	t.Parallel()
	sharedtestvalues.SkipTestIfCredentialsUnset(t, ku)
	_, err := ku.GetMarginRiskLimit(context.Background(), "cross")
	if err != nil {
		t.Error("GetMarginRiskLimit() error", err)
	}

	_, err = ku.GetMarginRiskLimit(context.Background(), "isolated")
	if err != nil {
		t.Error("GetMarginRiskLimit() error", err)
	}
}

func TestPostBorrowOrder(t *testing.T) {
	t.Parallel()
	sharedtestvalues.SkipTestIfCredentialsUnset(t, ku, canManipulateRealOrders)
	_, err := ku.PostBorrowOrder(context.Background(), "USDT", "FOK", "", 10, 0)
	if err != nil {
		t.Error("PostBorrowOrder() error", err)
	}

	_, err = ku.PostBorrowOrder(context.Background(), "USDT", "IOC", "7,14,28", 10, 0.05)
	if err != nil {
		t.Error("PostBorrowOrder() error", err)
	}
}

const borrowOrderJSON = `{"orderId": "a2111213","currency": "USDT","size": "1.009","filled": 1.009,"matchList": [{"currency": "USDT","dailyIntRate": "0.001","size": "12.9","term": 7,"timestamp": "1544657947759","tradeId": "1212331"}],"status": "DONE"}`

func TestGetBorrowOrder(t *testing.T) {
	t.Parallel()
	var resp *BorrowOrder
	err := json.Unmarshal([]byte(borrowOrderJSON), &resp)
	if err != nil {
		t.Fatal(err)
	}
	sharedtestvalues.SkipTestIfCredentialsUnset(t, ku)
	_, err = ku.GetBorrowOrder(context.Background(), "orderID")
	if err != nil {
		t.Error("GetBorrowOrder() error", err)
	}
}

const outstandingRecordResponseJSON = `{"currentPage": 0, "pageSize": 0, "totalNum": 0, "totalPage": 0, "items": [ { "tradeId": "1231141", "currency": "USDT", "accruedInterest": "0.22121", "dailyIntRate": "0.0021", "liability": "1.32121", "maturityTime": "1544657947759", "principal": "1.22121", "repaidSize": "0", "term": 7, "createdAt": "1544657947759" } ] }`

func TestGetOutstandingRecord(t *testing.T) {
	t.Parallel()
	var resp *OutstandingRecordResponse
	err := json.Unmarshal([]byte(outstandingRecordResponseJSON), &resp)
	if err != nil {
		t.Error(err)
	}
	sharedtestvalues.SkipTestIfCredentialsUnset(t, ku)
	_, err = ku.GetOutstandingRecord(context.Background(), "BTC")
	if err != nil {
		t.Error("GetOutstandingRecord() error", err)
	}
}

const repaidRecordJSON = `{"pageSize": 0, "totalNum": 0, "totalPage": 0, "currentPage": 0, "items": [ { "tradeId": "1231141", "currency": "USDT", "dailyIntRate": "0.0021", "interest": "0.22121", "principal": "1.22121", "repaidSize": "0", "repayTime": "1544657947759", "term": 7 } ] }`

func TestGetRepaidRecord(t *testing.T) {
	t.Parallel()
	var resp *RepaidRecordsResponse
	err := json.Unmarshal([]byte(repaidRecordJSON), &resp)
	if err != nil {
		t.Error(err)
	}
	sharedtestvalues.SkipTestIfCredentialsUnset(t, ku)
	_, err = ku.GetRepaidRecord(context.Background(), "BTC")
	if err != nil {
		t.Error("GetRepaidRecord() error", err)
	}
}

func TestOneClickRepayment(t *testing.T) {
	t.Parallel()
	sharedtestvalues.SkipTestIfCredentialsUnset(t, ku, canManipulateRealOrders)
	err := ku.OneClickRepayment(context.Background(), "BTC", "RECENTLY_EXPIRE_FIRST", 2.5)
	if err != nil {
		t.Error("OneClickRepayment() error", err)
	}
}

func TestSingleOrderRepayment(t *testing.T) {
	t.Parallel()
	sharedtestvalues.SkipTestIfCredentialsUnset(t, ku, canManipulateRealOrders)
	err := ku.SingleOrderRepayment(context.Background(), "BTC", "fa3e34c980062c10dad74016", 2.5)
	if err != nil {
		t.Error("SingleOrderRepayment() error", err)
	}
}

func TestPostLendOrder(t *testing.T) {
	t.Parallel()
	sharedtestvalues.SkipTestIfCredentialsUnset(t, ku, canManipulateRealOrders)
	_, err := ku.PostLendOrder(context.Background(), "BTC", 0.0001, 5, 7)
	if err != nil {
		t.Error("PostLendOrder() error", err)
	}
}

func TestCancelLendOrder(t *testing.T) {
	t.Parallel()
	sharedtestvalues.SkipTestIfCredentialsUnset(t, ku, canManipulateRealOrders)
	err := ku.CancelLendOrder(context.Background(), "OrderID")
	if err != nil {
		t.Error("CancelLendOrder() error", err)
	}
}

func TestSetAutoLend(t *testing.T) {
	t.Parallel()
	sharedtestvalues.SkipTestIfCredentialsUnset(t, ku, canManipulateRealOrders)
	err := ku.SetAutoLend(context.Background(), "BTC", 0.0002, 0.005, 7, true)
	if err != nil {
		t.Error("SetAutoLend() error", err)
	}
}

const activeOrderResponseJSON = `[ { "orderId": "5da59f5ef943c033b2b643e4", "currency": "BTC", "size": "0.51", "filledSize": "0", "dailyIntRate": "0.0001", "term": 7, "createdAt": 1571135326913 } ]`

func TestGetActiveOrder(t *testing.T) {
	t.Parallel()
	var resp []LendOrder
	err := json.Unmarshal([]byte(activeOrderResponseJSON), &resp)
	if err != nil {
		t.Fatal(err)
	}
	sharedtestvalues.SkipTestIfCredentialsUnset(t, ku)
	_, err = ku.GetActiveOrder(context.Background(), "")
	if err != nil {
		t.Error("GetActiveOrder() error", err)
	}

	_, err = ku.GetActiveOrder(context.Background(), "BTC")
	if err != nil {
		t.Error("GetActiveOrder() error", err)
	}
}

func TestGetLendHistory(t *testing.T) {
	t.Parallel()
	sharedtestvalues.SkipTestIfCredentialsUnset(t, ku)
	_, err := ku.GetLendHistory(context.Background(), "")
	if err != nil {
		t.Error("GetLendHistory() error", err)
	}
	_, err = ku.GetLendHistory(context.Background(), "BTC")
	if err != nil {
		t.Error("GetLendHistory() error", err)
	}
}

const activeLentOrderResponseJSON = `[ { "tradeId": "5da6dba0f943c0c81f5d5db5", "currency": "BTC", "size": "0.51", "accruedInterest": "0", "repaid": "0.10999968", "dailyIntRate": "0.0001", "term": 14, "maturityTime": 1572425888958 } ]`

func TestGetUnsettleLendOrder(t *testing.T) {
	t.Parallel()
	var resp []UnsettleLendOrder
	err := json.Unmarshal([]byte(activeLentOrderResponseJSON), &resp)
	if err != nil {
		t.Fatal(err)
	}
	sharedtestvalues.SkipTestIfCredentialsUnset(t, ku)
	_, err = ku.GetUnsettledLendOrder(context.Background(), "")
	if err != nil {
		t.Error("GetUnsettledLendOrder() error", err)
	}

	_, err = ku.GetUnsettledLendOrder(context.Background(), "BTC")
	if err != nil {
		t.Error("GetUnsettledLendOrder() error", err)
	}
}

const settledLendOrderResponseJSON = `[{ "tradeId": "5da59fe6f943c033b2b6440b", "currency": "BTC", "size": "0.51", "interest": "0.00004899", "repaid": "0.510041641", "dailyIntRate": "0.0001", "term": 7, "settledAt": 1571216254767, "note": "The account of the borrowers reached a negative balance, and the system has supplemented the loss via the insurance fund. Deposit funds: 0.51." } ]`

func TestGetSettleLendOrder(t *testing.T) {
	t.Parallel()
	var resp []SettleLendOrder
	err := json.Unmarshal([]byte(settledLendOrderResponseJSON), &resp)
	if err != nil {
		t.Fatal(err)
	}
	sharedtestvalues.SkipTestIfCredentialsUnset(t, ku)
	_, err = ku.GetSettledLendOrder(context.Background(), "")
	if err != nil {
		t.Error("GetSettledLendOrder() error", err)
	}
	_, err = ku.GetSettledLendOrder(context.Background(), "BTC")
	if err != nil {
		t.Error("GetSettledLendOrder() error", err)
	}
}

func TestGetAccountLendRecord(t *testing.T) {
	t.Parallel()
	sharedtestvalues.SkipTestIfCredentialsUnset(t, ku)
	_, err := ku.GetAccountLendRecord(context.Background(), "")
	if err != nil {
		t.Error("GetAccountLendRecord() error", err)
	}
	_, err = ku.GetAccountLendRecord(context.Background(), "BTC")
	if err != nil {
		t.Error("GetAccountLendRecord() error", err)
	}
}

func TestGetLendingMarketData(t *testing.T) {
	t.Parallel()
	sharedtestvalues.SkipTestIfCredentialsUnset(t, ku)
	_, err := ku.GetLendingMarketData(context.Background(), "BTC", 0)
	if err != nil {
		t.Error("GetLendingMarketData() error", err)
	}
	_, err = ku.GetLendingMarketData(context.Background(), "BTC", 7)
	if err != nil {
		t.Error("GetLendingMarketData() error", err)
	}
}

func TestGetMarginTradeData(t *testing.T) {
	t.Parallel()
	sharedtestvalues.SkipTestIfCredentialsUnset(t, ku)
	_, err := ku.GetMarginTradeData(context.Background(), "BTC")
	if err != nil {
		t.Error("GetMarginTradeData() error", err)
	}
}

func TestGetIsolatedMarginPairConfig(t *testing.T) {
	t.Parallel()
	sharedtestvalues.SkipTestIfCredentialsUnset(t, ku)
	_, err := ku.GetIsolatedMarginPairConfig(context.Background())
	if err != nil {
		t.Error("GetIsolatedMarginPairConfig() error", err)
	}
}

func TestGetIsolatedMarginAccountInfo(t *testing.T) {
	t.Parallel()
	sharedtestvalues.SkipTestIfCredentialsUnset(t, ku)
	_, err := ku.GetIsolatedMarginAccountInfo(context.Background(), "")
	if err != nil {
		t.Error("GetIsolatedMarginAccountInfo() error", err)
	}
	_, err = ku.GetIsolatedMarginAccountInfo(context.Background(), "USDT")
	if err != nil {
		t.Error("GetIsolatedMarginAccountInfo() error", err)
	}
}

func TestGetSingleIsolatedMarginAccountInfo(t *testing.T) {
	t.Parallel()
	sharedtestvalues.SkipTestIfCredentialsUnset(t, ku)
	_, err := ku.GetSingleIsolatedMarginAccountInfo(context.Background(), "BTC-USDT")
	if err != nil {
		t.Error("GetSingleIsolatedMarginAccountInfo() error", err)
	}
}

func TestInitiateIsolateMarginBorrowing(t *testing.T) {
	t.Parallel()
	sharedtestvalues.SkipTestIfCredentialsUnset(t, ku, canManipulateRealOrders)
	_, err := ku.InitiateIsolatedMarginBorrowing(context.Background(), "BTC-USDT", "USDT", "FOK", "", 10, 0)
	if err != nil {
		t.Error("InitiateIsolateMarginBorrowing() error", err)
	}
}

func TestGetIsolatedOutstandingRepaymentRecords(t *testing.T) {
	t.Parallel()
	sharedtestvalues.SkipTestIfCredentialsUnset(t, ku)
	_, err := ku.GetIsolatedOutstandingRepaymentRecords(context.Background(), "", "", 0, 0)
	if err != nil {
		t.Error("GetIsolatedOutstandingRepaymentRecords() error", err)
	}
	_, err = ku.GetIsolatedOutstandingRepaymentRecords(context.Background(), "BTC-USDT", "USDT", 0, 0)
	if err != nil {
		t.Error("GetIsolatedOutstandingRepaymentRecords() error", err)
	}
}

func TestGetIsolatedMarginRepaymentRecords(t *testing.T) {
	t.Parallel()
	sharedtestvalues.SkipTestIfCredentialsUnset(t, ku)
	_, err := ku.GetIsolatedMarginRepaymentRecords(context.Background(), "", "", 0, 0)
	if err != nil {
		t.Error("GetIsolatedMarginRepaymentRecords() error", err)
	}
	_, err = ku.GetIsolatedMarginRepaymentRecords(context.Background(), "BTC-USDT", "USDT", 0, 0)
	if err != nil {
		t.Error("GetIsolatedMarginRepaymentRecords() error", err)
	}
}

func TestInitiateIsolatedMarginQuickRepayment(t *testing.T) {
	t.Parallel()
	sharedtestvalues.SkipTestIfCredentialsUnset(t, ku, canManipulateRealOrders)
	err := ku.InitiateIsolatedMarginQuickRepayment(context.Background(), "BTC-USDT", "USDT", "RECENTLY_EXPIRE_FIRST", 10)
	if err != nil {
		t.Error("InitiateIsolatedMarginQuickRepayment() error", err)
	}
}

func TestInitiateIsolatedMarginSingleRepayment(t *testing.T) {
	t.Parallel()
	sharedtestvalues.SkipTestIfCredentialsUnset(t, ku, canManipulateRealOrders)
	err := ku.InitiateIsolatedMarginSingleRepayment(context.Background(), "BTC-USDT", "USDT", "628c570f7818320001d52b69", 10)
	if err != nil {
		t.Error("InitiateIsolatedMarginSingleRepayment() error", err)
	}
}

func TestGetCurrentServerTime(t *testing.T) {
	t.Parallel()
	_, err := ku.GetCurrentServerTime(context.Background())
	if err != nil {
		t.Error("GetCurrentServerTime() error", err)
	}
}

func TestGetServiceStatus(t *testing.T) {
	t.Parallel()
	_, err := ku.GetServiceStatus(context.Background())
	if err != nil {
		t.Error("GetServiceStatus() error", err)
	}
}

func TestPostOrder(t *testing.T) {
	t.Parallel()

	// default order type is limit
	_, err := ku.PostOrder(context.Background(), &SpotOrderParam{
		ClientOrderID: ""})
	if !errors.Is(err, errInvalidClientOrderID) {
		t.Errorf("PostOrder() expected %v, but found %v", errInvalidClientOrderID, err)
	}

	customID, err := uuid.NewV4()
	if err != nil {
		t.Fatal(err)
	}

	_, err = ku.PostOrder(context.Background(), &SpotOrderParam{
		ClientOrderID: customID.String(), Symbol: spotTradablePair,
		OrderType: ""})
	if !errors.Is(err, order.ErrSideIsInvalid) {
		t.Errorf("PostOrder() expected %v, but found %v", order.ErrSideIsInvalid, err)
	}
	_, err = ku.PostOrder(context.Background(), &SpotOrderParam{
		ClientOrderID: customID.String(), Symbol: currency.EMPTYPAIR,
		Size: 0.1, Side: "buy", Price: 234565})
	if !errors.Is(err, currency.ErrCurrencyPairEmpty) {
		t.Errorf("PostOrder() expected %v, but found %v", currency.ErrCurrencyPairEmpty, err)
	}
	_, err = ku.PostOrder(context.Background(), &SpotOrderParam{
		ClientOrderID: customID.String(), Side: "buy",
		Symbol:    spotTradablePair,
		OrderType: "limit", Size: 0.1})
	if !errors.Is(err, errInvalidPrice) {
		t.Errorf("PostOrder() expected %v, but found %v", errInvalidPrice, err)
	}
	_, err = ku.PostOrder(context.Background(), &SpotOrderParam{
		ClientOrderID: customID.String(), Symbol: spotTradablePair, Side: "buy",
		OrderType: "limit", Price: 234565})
	if !errors.Is(err, errInvalidSize) {
		t.Errorf("PostOrder() expected %v, but found %v", errInvalidSize, err)
	}

	sharedtestvalues.SkipTestIfCredentialsUnset(t, ku, canManipulateRealOrders)
	_, err = ku.PostOrder(context.Background(), &SpotOrderParam{
		ClientOrderID: customID.String(),
		Side:          "buy",
		Symbol:        spotTradablePair,
		OrderType:     "limit",
		Size:          0.005,
		Price:         1000})
	if err != nil {
		t.Error("PostOrder() error", err)
	}
}

func TestPostMarginOrder(t *testing.T) {
	t.Parallel()
	// default order type is limit
	_, err := ku.PostMarginOrder(context.Background(), &MarginOrderParam{
		ClientOrderID: ""})
	if !errors.Is(err, errInvalidClientOrderID) {
		t.Errorf("PostMarginOrder() expected %v, but found %v", errInvalidClientOrderID, err)
	}
	_, err = ku.PostMarginOrder(context.Background(), &MarginOrderParam{
		ClientOrderID: "5bd6e9286d99522a52e458de", Symbol: marginTradablePair,
		OrderType: ""})
	if !errors.Is(err, order.ErrSideIsInvalid) {
		t.Errorf("PostMarginOrder() expected %v, but found %v", order.ErrSideIsInvalid, err)
	}
	_, err = ku.PostMarginOrder(context.Background(), &MarginOrderParam{
		ClientOrderID: "5bd6e9286d99522a52e458de", Symbol: currency.EMPTYPAIR,
		Size: 0.1, Side: "buy", Price: 234565})
	if !errors.Is(err, currency.ErrCurrencyPairEmpty) {
		t.Errorf("PostMarginOrder() expected %v, but found %v", currency.ErrCurrencyPairEmpty, err)
	}
	_, err = ku.PostMarginOrder(context.Background(), &MarginOrderParam{
		ClientOrderID: "5bd6e9286d99522a52e458de", Side: "buy",
		Symbol:    marginTradablePair,
		OrderType: "limit", Size: 0.1})
	if !errors.Is(err, errInvalidPrice) {
		t.Errorf("PostMarginOrder() expected %v, but found %v", errInvalidPrice, err)
	}
	_, err = ku.PostMarginOrder(context.Background(), &MarginOrderParam{
		ClientOrderID: "5bd6e9286d99522a52e458de", Symbol: marginTradablePair, Side: "buy",
		OrderType: "limit", Price: 234565})
	if !errors.Is(err, errInvalidSize) {
		t.Errorf("PostMarginOrder() expected %v, but found %v", errInvalidSize, err)
	}
	sharedtestvalues.SkipTestIfCredentialsUnset(t, ku, canManipulateRealOrders)
	// default order type is limit and margin mode is cross
	_, err = ku.PostMarginOrder(context.Background(),
		&MarginOrderParam{
			ClientOrderID: "5bd6e9286d99522a52e458de",
			Side:          "buy", Symbol: marginTradablePair,
			Price: 1000, Size: 0.1, PostOnly: true})
	if err != nil {
		t.Error("PostMarginOrder() error", err)
	}

	// market isolated order
	_, err = ku.PostMarginOrder(context.Background(),
		&MarginOrderParam{
			ClientOrderID: "5bd6e9286d99522a52e458de",
			Side:          "buy", Symbol: marginTradablePair,
			OrderType: "market", Funds: 1234,
			Remark: "remark", MarginMode: "cross", Price: 1000, PostOnly: true, AutoBorrow: true})
	if err != nil {
		t.Error("PostMarginOrder() error", err)
	}
}

func TestPostBulkOrder(t *testing.T) {
	t.Parallel()
	sharedtestvalues.SkipTestIfCredentialsUnset(t, ku, canManipulateRealOrders)

	req := []OrderRequest{
		{
			ClientOID: "3d07008668054da6b3cb12e432c2b13a",
			Side:      "buy",
			Type:      "limit",
			Price:     1000,
			Size:      0.01,
		},
		{
			ClientOID: "37245dbe6e134b5c97732bfb36cd4a9d",
			Side:      "buy",
			Type:      "limit",
			Price:     1000,
			Size:      0.01,
		},
	}

	_, err := ku.PostBulkOrder(context.Background(), "BTC-USDT", req)
	if err != nil {
		t.Error("PostBulkOrder() error", err)
	}
}

func TestCancelSingleOrder(t *testing.T) {
	t.Parallel()
	sharedtestvalues.SkipTestIfCredentialsUnset(t, ku, canManipulateRealOrders)

	_, err := ku.CancelSingleOrder(context.Background(), "5bd6e9286d99522a52e458de")
	if err != nil {
		t.Error("CancelSingleOrder() error", err)
	}
}

func TestCancelOrderByClientOID(t *testing.T) {
	t.Parallel()
	sharedtestvalues.SkipTestIfCredentialsUnset(t, ku, canManipulateRealOrders)

	_, err := ku.CancelOrderByClientOID(context.Background(), "5bd6e9286d99522a52e458de")
	if err != nil {
		t.Error("CancelOrderByClientOID() error", err)
	}
}

func TestCancelAllOpenOrders(t *testing.T) {
	t.Parallel()
	sharedtestvalues.SkipTestIfCredentialsUnset(t, ku, canManipulateRealOrders)

	_, err := ku.CancelAllOpenOrders(context.Background(), "", "")
	if err != nil {
		t.Error("CancelAllOpenOrders() error", err)
	}
}

const ordersListResponseJSON = `{"currentPage": 1, "pageSize": 1, "totalNum": 153408, "totalPage": 153408, "items": [ { "id": "5c35c02703aa673ceec2a168", "symbol": "BTC-USDT", "opType": "DEAL", "type": "limit", "side": "buy", "price": "10", "size": "2", "funds": "0", "dealFunds": "0.166", "dealSize": "2", "fee": "0", "feeCurrency": "USDT", "stp": "", "stop": "", "stopTriggered": false, "stopPrice": "0", "timeInForce": "GTC", "postOnly": false, "hidden": false, "iceberg": false, "visibleSize": "0", "cancelAfter": 0, "channel": "IOS", "clientOid": "", "remark": "", "tags": "", "isActive": false, "cancelExist": false, "createdAt": 1547026471000, "tradeType": "TRADE" } ] }`

func TestGetOrders(t *testing.T) {
	t.Parallel()
	var resp *OrdersListResponse
	err := json.Unmarshal([]byte(ordersListResponseJSON), &resp)
	if err != nil {
		t.Error(err)
	}
	sharedtestvalues.SkipTestIfCredentialsUnset(t, ku)

	_, err = ku.ListOrders(context.Background(), "", "", "", "", "", time.Time{}, time.Time{})
	if err != nil {
		t.Error("GetOrders() error", err)
	}
}

func TestGetRecentOrders(t *testing.T) {
	t.Parallel()
	sharedtestvalues.SkipTestIfCredentialsUnset(t, ku)
	_, err := ku.GetRecentOrders(context.Background())
	if err != nil {
		t.Error("GetRecentOrders() error", err)
	}
}

func TestGetOrderByID(t *testing.T) {
	t.Parallel()
	sharedtestvalues.SkipTestIfCredentialsUnset(t, ku)
	_, err := ku.GetOrderByID(context.Background(), "5c35c02703aa673ceec2a168")
	if err != nil {
		t.Error("GetOrderByID() error", err)
	}
}

func TestGetOrderByClientOID(t *testing.T) {
	t.Parallel()
	sharedtestvalues.SkipTestIfCredentialsUnset(t, ku)
	_, err := ku.GetOrderByClientSuppliedOrderID(context.Background(), "6d539dc614db312")
	if err != nil {
		t.Error("GetOrderByClientOID() error", err)
	}
}

func TestGetFills(t *testing.T) {
	t.Parallel()
	sharedtestvalues.SkipTestIfCredentialsUnset(t, ku)
	_, err := ku.GetFills(context.Background(), "", "", "", "", "", time.Time{}, time.Time{})
	if err != nil {
		t.Error("GetFills() error", err)
	}
	_, err = ku.GetFills(context.Background(), "5c35c02703aa673ceec2a168", "BTC-USDT", "buy", "limit", "TRADE", time.Now().Add(-time.Hour*12), time.Now())
	if err != nil {
		t.Error("GetFills() error", err)
	}
}

const limitFillsResponseJSON = `[{ "counterOrderId":"5db7ee769797cf0008e3beea", "createdAt":1572335233000, "fee":"0.946357371456", "feeCurrency":"USDT", "feeRate":"0.001", "forceTaker":true, "funds":"946.357371456", "liquidity":"taker", "orderId":"5db7ee805d53620008dce1ba", "price":"9466.8", "side":"buy", "size":"0.09996592", "stop":"", "symbol":"BTC-USDT", "tradeId":"5db7ee8054c05c0008069e21", "tradeType":"MARGIN_TRADE", "type":"market" }, { "counterOrderId":"5db7ee4b5d53620008dcde8e", "createdAt":1572335207000, "fee":"0.94625", "feeCurrency":"USDT", "feeRate":"0.001", "forceTaker":true, "funds":"946.25", "liquidity":"taker", "orderId":"5db7ee675d53620008dce01e", "price":"9462.5", "side":"sell", "size":"0.1", "stop":"", "symbol":"BTC-USDT", "tradeId":"5db7ee6754c05c0008069e03", "tradeType":"MARGIN_TRADE", "type":"market" }]`

func TestGetRecentFills(t *testing.T) {
	t.Parallel()
	var resp []Fill
	err := json.Unmarshal([]byte(limitFillsResponseJSON), &resp)
	if err != nil {
		t.Fatal(err)
	}
	sharedtestvalues.SkipTestIfCredentialsUnset(t, ku)
	_, err = ku.GetRecentFills(context.Background())
	if err != nil {
		t.Error("GetRecentFills() error", err)
	}
}

func TestPostStopOrder(t *testing.T) {
	t.Parallel()
	sharedtestvalues.SkipTestIfCredentialsUnset(t, ku, canManipulateRealOrders)
	_, err := ku.PostStopOrder(context.Background(), "5bd6e9286d99522a52e458de", "buy", "BTC-USDT", "", "", "entry", "CO", "TRADE", "", 0.1, 1, 10, 0, 0, 0, true, false, false)
	if err != nil {
		t.Error("PostStopOrder() error", err)
	}
}

func TestCancelStopOrder(t *testing.T) {
	t.Parallel()
	sharedtestvalues.SkipTestIfCredentialsUnset(t, ku, canManipulateRealOrders)
	_, err := ku.CancelStopOrder(context.Background(), "5bd6e9286d99522a52e458de")
	if err != nil {
		t.Error("CancelStopOrder() error", err)
	}
}

func TestCancelAllStopOrder(t *testing.T) {
	t.Parallel()
	sharedtestvalues.SkipTestIfCredentialsUnset(t, ku, canManipulateRealOrders)
	_, err := ku.CancelStopOrders(context.Background(), "", "", "")
	if err != nil {
		t.Error("CancelAllStopOrder() error", err)
	}
}

const stopOrderResponseJSON = `{"id": "vs8hoo8q2ceshiue003b67c0", "symbol": "KCS-USDT", "userId": "60fe4956c43cbc0006562c2c", "status": "NEW", "type": "limit", "side": "buy", "price": "0.01000000000000000000", "size": "0.01000000000000000000", "funds": null, "stp": null, "timeInForce": "GTC", "cancelAfter": -1, "postOnly": false, "hidden": false, "iceberg": false, "visibleSize": null, "channel": "API", "clientOid": "40e0eb9efe6311eb8e58acde48001122", "remark": null, "tags": null, "orderTime": 1629098781127530345, "domainId": "kucoin", "tradeSource": "USER", "tradeType": "TRADE", "feeCurrency": "USDT", "takerFeeRate": "0.00200000000000000000", "makerFeeRate": "0.00200000000000000000", "createdAt": 1629098781128, "stop": "loss", "stopTriggerTime": null, "stopPrice": "10.00000000000000000000" }`

func TestGetStopOrder(t *testing.T) {
	t.Parallel()
	var resp *StopOrder
	err := json.Unmarshal([]byte(stopOrderResponseJSON), &resp)
	if err != nil {
		t.Fatal(err)
	}
	sharedtestvalues.SkipTestIfCredentialsUnset(t, ku)
	_, err = ku.GetStopOrder(context.Background(), "5bd6e9286d99522a52e458de")
	if err != nil {
		t.Error("GetStopOrder() error", err)
	}
}

func TestGetAllStopOrder(t *testing.T) {
	t.Parallel()
	sharedtestvalues.SkipTestIfCredentialsUnset(t, ku)
	_, err := ku.ListStopOrders(context.Background(), "", "", "", "", "", time.Time{}, time.Time{}, 0, 0)
	if err != nil {
		t.Error("GetAllStopOrder() error", err)
	}
}

func TestGetStopOrderByClientID(t *testing.T) {
	t.Parallel()
	sharedtestvalues.SkipTestIfCredentialsUnset(t, ku)
	_, err := ku.GetStopOrderByClientID(context.Background(), "", "5bd6e9286d99522a52e458de")
	if err != nil {
		t.Error("GetStopOrderByClientID() error", err)
	}
}

func TestCancelStopOrderByClientID(t *testing.T) {
	t.Parallel()
	sharedtestvalues.SkipTestIfCredentialsUnset(t, ku, canManipulateRealOrders)
	_, err := ku.CancelStopOrderByClientID(context.Background(), "", "5bd6e9286d99522a52e458de")
	if err != nil {
		t.Error("CancelStopOrderByClientID() error", err)
	}
}

func TestGetAllAccounts(t *testing.T) {
	t.Parallel()
	sharedtestvalues.SkipTestIfCredentialsUnset(t, ku)

	_, err := ku.GetAllAccounts(context.Background(), "", "")
	if err != nil {
		t.Error("GetAllAccounts() error", err)
	}
}

func TestGetAccount(t *testing.T) {
	t.Parallel()
	sharedtestvalues.SkipTestIfCredentialsUnset(t, ku)

	_, err := ku.GetAccount(context.Background(), "62fcd1969474ea0001fd20e4")
	if err != nil {
		t.Error("GetAccount() error", err)
	}
}

const accountLedgerResponseJSON = `{"currentPage": 1, "pageSize": 50, "totalNum": 2, "totalPage": 1, "items": [ { "id": "611a1e7c6a053300067a88d9", "currency": "USDT", "amount": "10.00059547", "fee": "0", "balance": "0", "accountType": "MAIN", "bizType": "Loans Repaid", "direction": "in", "createdAt": 1629101692950, "context": "{\"borrowerUserId\":\"601ad03e50dc810006d242ea\",\"loanRepayDetailNo\":\"611a1e7cc913d000066cf7ec\"}" }, { "id": "611a18bc6a0533000671e1bf", "currency": "USDT", "amount": "10.00059547", "fee": "0", "balance": "0", "accountType": "MAIN", "bizType": "Loans Repaid", "direction": "in", "createdAt": 1629100220843, "context": "{\"borrowerUserId\":\"5e3f4623dbf52d000800292f\",\"loanRepayDetailNo\":\"611a18bc7255c200063ea545\"}" } ] }`

func TestGetAccountLedgers(t *testing.T) {
	t.Parallel()
	var resp *AccountLedgerResponse
	err := json.Unmarshal([]byte(accountLedgerResponseJSON), &resp)
	if err != nil {
		t.Fatal(err)
	}
	sharedtestvalues.SkipTestIfCredentialsUnset(t, ku)
	_, err = ku.GetAccountLedgers(context.Background(), "", "", "", time.Time{}, time.Time{})
	if err != nil {
		t.Error("GetAccountLedgers() error", err)
	}
}

func TestGetAccountSummaryInformation(t *testing.T) {
	t.Parallel()
	sharedtestvalues.SkipTestIfCredentialsUnset(t, ku)
	if _, err := ku.GetAccountSummaryInformation(context.Background()); err != nil {
		t.Error(err)
	}
}

func TestGetSubAccountBalance(t *testing.T) {
	t.Parallel()
	sharedtestvalues.SkipTestIfCredentialsUnset(t, ku)
	_, err := ku.GetSubAccountBalance(context.Background(), "62fcd1969474ea0001fd20e4", false)
	if err != nil {
		t.Error("GetSubAccountBalance() error", err)
	}
}

func TestGetAggregatedSubAccountBalance(t *testing.T) {
	t.Parallel()
	sharedtestvalues.SkipTestIfCredentialsUnset(t, ku)
	_, err := ku.GetAggregatedSubAccountBalance(context.Background())
	if err != nil {
		t.Error("GetAggregatedSubAccountBalance() error", err)
	}
}

func TestGetPaginatedSubAccountInformation(t *testing.T) {
	t.Parallel()
	sharedtestvalues.SkipTestIfCredentialsUnset(t, ku)
	_, err := ku.GetPaginatedSubAccountInformation(context.Background(), 0, 10)
	if err != nil {
		t.Error("GetPaginatedSubAccountInformation() error", err)
	}
}

func TestGetTransferableBalance(t *testing.T) {
	t.Parallel()
	sharedtestvalues.SkipTestIfCredentialsUnset(t, ku)

	_, err := ku.GetTransferableBalance(context.Background(), "BTC", "MAIN", "")
	if err != nil {
		t.Error("GetTransferableBalance() error", err)
	}
}

func TestTransferMainToSubAccount(t *testing.T) {
	t.Parallel()
	sharedtestvalues.SkipTestIfCredentialsUnset(t, ku, canManipulateRealOrders)
	_, err := ku.TransferMainToSubAccount(context.Background(), "62fcd1969474ea0001fd20e4", "BTC", "1", "OUT", "", "", "5caefba7d9575a0688f83c45")
	if err != nil {
		t.Error("TransferMainToSubAccount() error", err)
	}
}

func TestMakeInnerTransfer(t *testing.T) {
	t.Parallel()
	sharedtestvalues.SkipTestIfCredentialsUnset(t, ku, canManipulateRealOrders)
	_, err := ku.MakeInnerTransfer(context.Background(), "62fcd1969474ea0001fd20e4", "BTC", "trade", "main", "1", "", "")
	if err != nil {
		t.Error("MakeInnerTransfer() error", err)
	}
}

func TestCreateDepositAddress(t *testing.T) {
	t.Parallel()
	sharedtestvalues.SkipTestIfCredentialsUnset(t, ku, canManipulateRealOrders)
	_, err := ku.CreateDepositAddress(context.Background(), "BTC", "")
	if err != nil {
		t.Error("CreateDepositAddress() error", err)
	}

	_, err = ku.CreateDepositAddress(context.Background(), "USDT", "TRC20")
	if err != nil {
		t.Error("CreateDepositAddress() error", err)
	}
}

func TestGetDepositAddressV2(t *testing.T) {
	t.Parallel()
	sharedtestvalues.SkipTestIfCredentialsUnset(t, ku)
	_, err := ku.GetDepositAddressesV2(context.Background(), "BTC")
	if err != nil {
		t.Error("GetDepositAddressV2() error", err)
	}
}

func TestGetDepositAddressesV1(t *testing.T) {
	t.Parallel()
	sharedtestvalues.SkipTestIfCredentialsUnset(t, ku)
	_, err := ku.GetDepositAddressV1(context.Background(), "BTC", "")
	if err != nil {
		t.Error("GetDepositAddressV1() error", err)
	}
}

const depositResponseJSON = `{"currentPage": 1, "pageSize": 50, "totalNum": 1, "totalPage": 1, "items": [ { "currency": "XRP", "chain": "xrp", "status": "SUCCESS", "address": "rNFugeoj3ZN8Wv6xhuLegUBBPXKCyWLRkB", "memo": "1919537769", "isInner": false, "amount": "20.50000000", "fee": "0.00000000", "walletTxId": "2C24A6D5B3E7D5B6AA6534025B9B107AC910309A98825BF5581E25BEC94AD83B@e8902757998fc352e6c9d8890d18a71c", "createdAt": 1666600519000, "updatedAt": 1666600549000, "remark": "Deposit" } ] }`

func TestGetDepositList(t *testing.T) {
	t.Parallel()
	var resp DepositResponse
	err := json.Unmarshal([]byte(depositResponseJSON), &resp)
	if err != nil {
		t.Fatal(err)
	}
	sharedtestvalues.SkipTestIfCredentialsUnset(t, ku)
	_, err = ku.GetDepositList(context.Background(), "", "", time.Time{}, time.Time{})
	if err != nil {
		t.Error("GetDepositList() error", err)
	}
}

const historicalDepositResponseJSON = `{"currentPage":1, "pageSize":1, "totalNum":9, "totalPage":9, "items":[ { "currency":"BTC", "createAt":1528536998, "amount":"0.03266638", "walletTxId":"55c643bc2c68d6f17266383ac1be9e454038864b929ae7cee0bc408cc5c869e8@12ffGWmMMD1zA1WbFm7Ho3JZ1w6NYXjpFk@234", "isInner":false, "status":"SUCCESS" } ] }`

func TestGetHistoricalDepositList(t *testing.T) {
	t.Parallel()
	var resp *HistoricalDepositWithdrawalResponse
	err := json.Unmarshal([]byte(historicalDepositResponseJSON), &resp)
	if err != nil {
		t.Fatal(err)
	}
	sharedtestvalues.SkipTestIfCredentialsUnset(t, ku)
	_, err = ku.GetHistoricalDepositList(context.Background(), "", "", time.Time{}, time.Time{})
	if err != nil {
		t.Error("GetHistoricalDepositList() error", err)
	}
}

func TestGetWithdrawalList(t *testing.T) {
	t.Parallel()
	sharedtestvalues.SkipTestIfCredentialsUnset(t, ku)

	_, err := ku.GetWithdrawalList(context.Background(), "", "", time.Time{}, time.Time{})
	if err != nil {
		t.Error("GetWithdrawalList() error", err)
	}
}

func TestGetHistoricalWithdrawalList(t *testing.T) {
	t.Parallel()
	sharedtestvalues.SkipTestIfCredentialsUnset(t, ku)

	_, err := ku.GetHistoricalWithdrawalList(context.Background(), "", "", time.Time{}, time.Time{}, 0, 0)
	if err != nil {
		t.Error("GetHistoricalWithdrawalList() error", err)
	}
}

func TestGetWithdrawalQuotas(t *testing.T) {
	t.Parallel()
	sharedtestvalues.SkipTestIfCredentialsUnset(t, ku)

	_, err := ku.GetWithdrawalQuotas(context.Background(), "BTC", "")
	if err != nil {
		t.Error("GetWithdrawalQuotas() error", err)
	}
}

func TestApplyWithdrawal(t *testing.T) {
	t.Parallel()
	sharedtestvalues.SkipTestIfCredentialsUnset(t, ku, canManipulateRealOrders)
	_, err := ku.ApplyWithdrawal(context.Background(), "ETH", "0x597873884BC3a6C10cB6Eb7C69172028Fa85B25A", "", "", "", "", false, 1)
	if err != nil {
		t.Error("ApplyWithdrawal() error", err)
	}
}

func TestCancelWithdrawal(t *testing.T) {
	t.Parallel()
	sharedtestvalues.SkipTestIfCredentialsUnset(t, ku, canManipulateRealOrders)
	err := ku.CancelWithdrawal(context.Background(), "5bffb63303aa675e8bbe18f9")
	if err != nil {
		t.Error("CancelWithdrawal() error", err)
	}
}

func TestGetBasicFee(t *testing.T) {
	t.Parallel()
	sharedtestvalues.SkipTestIfCredentialsUnset(t, ku)
	_, err := ku.GetBasicFee(context.Background(), "1")
	if err != nil {
		t.Error("GetBasicFee() error", err)
	}
}

func TestGetTradingFee(t *testing.T) {
	t.Parallel()

	_, err := ku.GetTradingFee(context.Background(), nil)
	if !errors.Is(err, currency.ErrCurrencyPairsEmpty) {
		t.Fatalf("received %v, expected %v", err, currency.ErrCurrencyPairsEmpty)
	}

	sharedtestvalues.SkipTestIfCredentialsUnset(t, ku)

	avail, err := ku.GetAvailablePairs(asset.Spot)
	if err != nil {
		t.Fatal(err)
	}

	pairs := currency.Pairs{avail[0]}
	btcusdTradingFee, err := ku.GetTradingFee(context.Background(), pairs)
	if !errors.Is(err, nil) {
		t.Fatalf("received %v, expected %v", err, nil)
	}

	if len(btcusdTradingFee) != 1 {
		t.Error("GetTradingFee() error, expected 1 pair")
	}

	// NOTE: Test below will error out from an external call as this will exceed
	// the allowed pairs. If this does not error then this endpoint will allow
	// more items to be requested.
	pairs = append(pairs, avail[1:11]...)
	_, err = ku.GetTradingFee(context.Background(), pairs)
	if errors.Is(err, nil) {
		t.Fatalf("received %v, expected %v", err, "code: 200000 message: symbols size invalid.")
	}

	got, err := ku.GetTradingFee(context.Background(), pairs[:10])
	if !errors.Is(err, nil) {
		t.Fatalf("received %v, expected %v", err, nil)
	}

	if len(got) != 10 {
		t.Error("GetTradingFee() error, expected 10 pairs")
	}
}

// futures
func TestGetFuturesOpenContracts(t *testing.T) {
	t.Parallel()
	_, err := ku.GetFuturesOpenContracts(context.Background())
	if err != nil {
		t.Error("GetFuturesOpenContracts() error", err)
	}
}

func TestGetFuturesContract(t *testing.T) {
	t.Parallel()
	_, err := ku.GetFuturesContract(context.Background(), "XBTUSDTM")
	if err != nil {
		t.Error("GetFuturesContract() error", err)
	}
}

func TestGetFuturesTicker(t *testing.T) {
	t.Parallel()
	tick, err := ku.GetFuturesTicker(context.Background(), "XBTUSDTM")
	if assert.NoError(t, err, "GetFuturesTicker should not error") {
		assert.Positive(t, tick.Sequence, "Sequence should be positive")
		assert.Equal(t, "XBTUSDTM", tick.Symbol, "Symbol should be correct")
		assert.Contains(t, []order.Side{order.Buy, order.Sell}, tick.Side, "Side should be a side")
		assert.Positive(t, tick.Size, "Size should be positive")
		assert.Positive(t, tick.Price.Float64(), "Price should be positive")
		assert.Positive(t, tick.BestBidPrice.Float64(), "BestBidPrice should be positive")
		assert.Positive(t, tick.BestBidSize, "BestBidSize should be positive")
		assert.Positive(t, tick.BestAskPrice.Float64(), "BestAskPrice should be positive")
		assert.Positive(t, tick.BestAskSize, "BestAskSize should be positive")
		assert.NotEmpty(t, tick.TradeID, "TradeID should not be empty")
		assert.WithinRange(t, tick.FilledTime.Time(), time.Now().Add(time.Hour*-24), time.Now(), "FilledTime should be within last 24 hours")
	}
}

func TestGetFuturesOrderbook(t *testing.T) {
	t.Parallel()
	_, err := ku.GetFuturesOrderbook(context.Background(), futuresTradablePair.String())
	if err != nil {
		t.Error("GetFuturesOrderbook() error", err)
	}
}

func TestGetFuturesPartOrderbook20(t *testing.T) {
	t.Parallel()
	_, err := ku.GetFuturesPartOrderbook20(context.Background(), "XBTUSDTM")
	if err != nil {
		t.Error("GetFuturesPartOrderbook20() error", err)
	}
}

func TestGetFuturesPartOrderbook100(t *testing.T) {
	t.Parallel()
	_, err := ku.GetFuturesPartOrderbook100(context.Background(), "XBTUSDTM")
	if err != nil {
		t.Error("GetFuturesPartOrderbook100() error", err)
	}
}

func TestGetFuturesTradeHistory(t *testing.T) {
	t.Parallel()
	_, err := ku.GetFuturesTradeHistory(context.Background(), "XBTUSDTM")
	if err != nil {
		t.Error("GetFuturesTradeHistory() error", err)
	}
}

func TestGetFuturesInterestRate(t *testing.T) {
	t.Parallel()
	_, err := ku.GetFuturesInterestRate(context.Background(), "XBTUSDTM", time.Time{}, time.Time{}, false, false, 0, 0)
	if err != nil {
		t.Error("GetFuturesInterestRate() error", err)
	}
}

func TestGetFuturesIndexList(t *testing.T) {
	t.Parallel()
	_, err := ku.GetFuturesIndexList(context.Background(), futuresTradablePair.String(), time.Time{}, time.Time{}, false, false, 0, 10)
	if err != nil {
		t.Error(err)
	}
}

func TestGetFuturesCurrentMarkPrice(t *testing.T) {
	t.Parallel()
	_, err := ku.GetFuturesCurrentMarkPrice(context.Background(), "XBTUSDTM")
	if err != nil {
		t.Error("GetFuturesCurrentMarkPrice() error", err)
	}
}

func TestGetFuturesPremiumIndex(t *testing.T) {
	t.Parallel()
	_, err := ku.GetFuturesPremiumIndex(context.Background(), "XBTUSDTM", time.Time{}, time.Time{}, false, false, 0, 0)
	if err != nil {
		t.Error("GetFuturesPremiumIndex() error", err)
	}
}

func TestGetFuturesCurrentFundingRate(t *testing.T) {
	t.Parallel()
	_, err := ku.GetFuturesCurrentFundingRate(context.Background(), "XBTUSDTM")
	if err != nil {
		t.Error("GetFuturesCurrentFundingRate() error", err)
	}
}

func TestGetFuturesServerTime(t *testing.T) {
	t.Parallel()
	_, err := ku.GetFuturesServerTime(context.Background())
	if err != nil {
		t.Error("GetFuturesServerTime() error", err)
	}
}

func TestGetFuturesServiceStatus(t *testing.T) {
	t.Parallel()
	_, err := ku.GetFuturesServiceStatus(context.Background())
	if err != nil {
		t.Error("GetFuturesServiceStatus() error", err)
	}
}

func TestGetFuturesKline(t *testing.T) {
	t.Parallel()
	_, err := ku.GetFuturesKline(context.Background(), int64(kline.ThirtyMin.Duration().Minutes()), "XBTUSDTM", time.Time{}, time.Time{})
	if err != nil {
		t.Error("GetFuturesKline() error", err)
	}
}

func TestPostFuturesOrder(t *testing.T) {
	t.Parallel()
	sharedtestvalues.SkipTestIfCredentialsUnset(t, ku, canManipulateRealOrders)
	_, err := ku.PostFuturesOrder(context.Background(), &FuturesOrderParam{ClientOrderID: "5bd6e9286d99522a52e458de"})
	if !errors.Is(err, errInvalidLeverage) {
		t.Errorf("PostFuturesOrder expected %v, but found %v", errInvalidLeverage, err)
	}
	_, err = ku.PostFuturesOrder(context.Background(), &FuturesOrderParam{Side: "buy", Leverage: 0.02})
	if !errors.Is(err, errInvalidClientOrderID) {
		t.Errorf("PostFuturesOrder expected %v, but found %v", errInvalidClientOrderID, err)
	}
	_, err = ku.PostFuturesOrder(context.Background(), &FuturesOrderParam{ClientOrderID: "5bd6e9286d99522a52e458de", Leverage: 0.02})
	if !errors.Is(err, order.ErrSideIsInvalid) {
		t.Errorf("PostFuturesOrder expected %v, but found %v", order.ErrSideIsInvalid, err)
	}
	_, err = ku.PostFuturesOrder(context.Background(), &FuturesOrderParam{ClientOrderID: "5bd6e9286d99522a52e458de", Side: "buy", Leverage: 0.02})
	if !errors.Is(err, currency.ErrCurrencyPairEmpty) {
		t.Errorf("PostFuturesOrder expected %v, but found %v", currency.ErrCurrencyPairEmpty, err)
	}

	// With Stop order configuration
	_, err = ku.PostFuturesOrder(context.Background(), &FuturesOrderParam{ClientOrderID: "5bd6e9286d99522a52e458de", Side: "buy", Symbol: futuresTradablePair, OrderType: "limit", Remark: "10",
		Stop: "up", StopPriceType: "", TimeInForce: "", Size: 1, Price: 1000, StopPrice: 0, Leverage: 0.02, VisibleSize: 0})
	if !errors.Is(err, errInvalidStopPriceType) {
		t.Errorf("PostFuturesOrder expected %v, but found %v", errInvalidStopPriceType, err)
	}

	_, err = ku.PostFuturesOrder(context.Background(), &FuturesOrderParam{ClientOrderID: "5bd6e9286d99522a52e458de", Side: "buy", Symbol: futuresTradablePair, OrderType: "limit", Remark: "10",
		Stop: "up", StopPriceType: "TP", TimeInForce: "", Size: 1, Price: 1000, StopPrice: 0, Leverage: 0.02, VisibleSize: 0})
	if !errors.Is(err, errInvalidPrice) {
		t.Errorf("PostFuturesOrder expected %v, but found %v", errInvalidPrice, err)
	}

	_, err = ku.PostFuturesOrder(context.Background(), &FuturesOrderParam{ClientOrderID: "5bd6e9286d99522a52e458de", Side: "buy", Symbol: futuresTradablePair, OrderType: "limit", Remark: "10",
		Stop: "up", StopPriceType: "TP", StopPrice: 123456, TimeInForce: "", Size: 1, Price: 1000, Leverage: 0.02, VisibleSize: 0})
	if err != nil {
		t.Errorf("PostFuturesOrder expected %v", err)
	}

	// Limit Orders
	_, err = ku.PostFuturesOrder(context.Background(), &FuturesOrderParam{ClientOrderID: "5bd6e9286d99522a52e458de", Side: "buy", Symbol: futuresTradablePair,
		OrderType: "limit", Remark: "10", Leverage: 0.02})
	if !errors.Is(err, errInvalidPrice) {
		t.Errorf("PostFuturesOrder expected %v, but found %v", errInvalidPrice, err)
	}
	_, err = ku.PostFuturesOrder(context.Background(), &FuturesOrderParam{ClientOrderID: "5bd6e9286d99522a52e458de", Side: "buy", Symbol: futuresTradablePair, OrderType: "limit", Remark: "10", Price: 1000, Leverage: 0.02, VisibleSize: 0})
	if !errors.Is(err, errInvalidSize) {
		t.Errorf("PostFuturesOrder expected %v, but found %v", errInvalidSize, err)
	}
	_, err = ku.PostFuturesOrder(context.Background(), &FuturesOrderParam{ClientOrderID: "5bd6e9286d99522a52e458de", Side: "buy", Symbol: futuresTradablePair, OrderType: "limit", Remark: "10",
		Size: 1, Price: 1000, Leverage: 0.02, VisibleSize: 0})
	if err != nil {
		t.Error(err)
	}

	// Market Orders
	_, err = ku.PostFuturesOrder(context.Background(), &FuturesOrderParam{ClientOrderID: "5bd6e9286d99522a52e458de", Side: "buy", Symbol: futuresTradablePair,
		OrderType: "market", Remark: "10", Leverage: 0.02})
	if !errors.Is(err, errInvalidSize) {
		t.Errorf("PostFuturesOrder expected %v, but found %v", errInvalidSize, err)
	}
	_, err = ku.PostFuturesOrder(context.Background(), &FuturesOrderParam{ClientOrderID: "5bd6e9286d99522a52e458de", Side: "buy", Symbol: futuresTradablePair, OrderType: "market", Remark: "10",
		Size: 1, Leverage: 0.02, VisibleSize: 0})
	if !errors.Is(err, errInvalidSize) {
		t.Errorf("PostFuturesOrder expected %v, but found %v", errInvalidSize, err)
	}

	_, err = ku.PostFuturesOrder(context.Background(), &FuturesOrderParam{
		ClientOrderID: "5bd6e9286d99522a52e458de",
		Side:          "buy",
		Symbol:        futuresTradablePair,
		OrderType:     "limit",
		Remark:        "10",
		Stop:          "",
		StopPriceType: "",
		TimeInForce:   "",
		Size:          1,
		Price:         1000,
		StopPrice:     0,
		Leverage:      0.02,
		VisibleSize:   0})
	if err != nil {
		t.Error("PostFuturesOrder() error", err)
	}
}

func TestCancelFuturesOrder(t *testing.T) {
	t.Parallel()
	sharedtestvalues.SkipTestIfCredentialsUnset(t, ku, canManipulateRealOrders)

	_, err := ku.CancelFuturesOrder(context.Background(), "5bd6e9286d99522a52e458de")
	if err != nil {
		t.Error("CancelFuturesOrder() error", err)
	}
}

func TestCancelAllFuturesOpenOrders(t *testing.T) {
	t.Parallel()
	sharedtestvalues.SkipTestIfCredentialsUnset(t, ku, canManipulateRealOrders)

	_, err := ku.CancelAllFuturesOpenOrders(context.Background(), "XBTUSDM")
	if err != nil {
		t.Error("CancelAllFuturesOpenOrders() error", err)
	}
}

func TestCancelAllFuturesStopOrders(t *testing.T) {
	t.Parallel()
	sharedtestvalues.SkipTestIfCredentialsUnset(t, ku, canManipulateRealOrders)
	_, err := ku.CancelAllFuturesStopOrders(context.Background(), "XBTUSDM")
	if err != nil {
		t.Error("CancelAllFuturesStopOrders() error", err)
	}
}

func TestGetFuturesOrders(t *testing.T) {
	t.Parallel()
	sharedtestvalues.SkipTestIfCredentialsUnset(t, ku)
	_, err := ku.GetFuturesOrders(context.Background(), "", "", "", "", time.Time{}, time.Time{})
	if err != nil {
		t.Error("GetFuturesOrders() error", err)
	}
}

func TestGetUntriggeredFuturesStopOrders(t *testing.T) {
	t.Parallel()
	sharedtestvalues.SkipTestIfCredentialsUnset(t, ku)
	_, err := ku.GetUntriggeredFuturesStopOrders(context.Background(), "", "", "", time.Time{}, time.Time{})
	if err != nil {
		t.Error("GetUntriggeredFuturesStopOrders() error", err)
	}
}

func TestGetFuturesRecentCompletedOrders(t *testing.T) {
	t.Parallel()
	sharedtestvalues.SkipTestIfCredentialsUnset(t, ku)
	_, err := ku.GetFuturesRecentCompletedOrders(context.Background())
	if err != nil {
		t.Error("GetFuturesRecentCompletedOrders() error", err)
	}
}

func TestGetFuturesOrderDetails(t *testing.T) {
	t.Parallel()
	sharedtestvalues.SkipTestIfCredentialsUnset(t, ku)
	_, err := ku.GetFuturesOrderDetails(context.Background(), "5cdfc138b21023a909e5ad55")
	if err != nil {
		t.Error("GetFuturesOrderDetails() error", err)
	}
}

func TestGetFuturesOrderDetailsByClientID(t *testing.T) {
	t.Parallel()
	sharedtestvalues.SkipTestIfCredentialsUnset(t, ku)
	_, err := ku.GetFuturesOrderDetailsByClientID(context.Background(), "eresc138b21023a909e5ad59")
	if err != nil {
		t.Error("GetFuturesOrderDetailsByClientID() error", err)
	}
}

func TestGetFuturesFills(t *testing.T) {
	t.Parallel()
	sharedtestvalues.SkipTestIfCredentialsUnset(t, ku)
	_, err := ku.GetFuturesFills(context.Background(), "", "", "", "", time.Time{}, time.Time{})
	if err != nil {
		t.Error("GetFuturesFills() error", err)
	}
}

func TestGetFuturesRecentFills(t *testing.T) {
	t.Parallel()
	sharedtestvalues.SkipTestIfCredentialsUnset(t, ku)
	_, err := ku.GetFuturesRecentFills(context.Background())
	if err != nil {
		t.Error("GetFuturesRecentFills() error", err)
	}
}

func TestGetFuturesOpenOrderStats(t *testing.T) {
	t.Parallel()
	sharedtestvalues.SkipTestIfCredentialsUnset(t, ku)
	_, err := ku.GetFuturesOpenOrderStats(context.Background(), "XBTUSDM")
	if err != nil {
		t.Error("GetFuturesOpenOrderStats() error", err)
	}
}

func TestGetFuturesPosition(t *testing.T) {
	t.Parallel()
	sharedtestvalues.SkipTestIfCredentialsUnset(t, ku)
	_, err := ku.GetFuturesPosition(context.Background(), "XBTUSDM")
	if err != nil {
		t.Error("GetFuturesPosition() error", err)
	}
}

func TestGetFuturesPositionList(t *testing.T) {
	t.Parallel()
	sharedtestvalues.SkipTestIfCredentialsUnset(t, ku)
	_, err := ku.GetFuturesPositionList(context.Background())
	if err != nil {
		t.Error("GetFuturesPositionList() error", err)
	}
}

func TestSetAutoDepositMargin(t *testing.T) {
	t.Parallel()
	sharedtestvalues.SkipTestIfCredentialsUnset(t, ku, canManipulateRealOrders)
	_, err := ku.SetAutoDepositMargin(context.Background(), "ADAUSDTM", true)
	if err != nil {
		t.Error("SetAutoDepositMargin() error", err)
	}
}

func TestAddMargin(t *testing.T) {
	t.Parallel()
	sharedtestvalues.SkipTestIfCredentialsUnset(t, ku, canManipulateRealOrders)
	_, err := ku.AddMargin(context.Background(), "XBTUSDTM", "6200c9b83aecfb000152dasfdee", 1)
	if err != nil {
		t.Error("AddMargin() error", err)
	}
}

func TestGetFuturesRiskLimitLevel(t *testing.T) {
	t.Parallel()
	sharedtestvalues.SkipTestIfCredentialsUnset(t, ku)

	_, err := ku.GetFuturesRiskLimitLevel(context.Background(), "ADAUSDTM")
	if err != nil {
		t.Error("GetFuturesRiskLimitLevel() error", err)
	}
}

func TestUpdateRiskLmitLevel(t *testing.T) {
	t.Parallel()
	sharedtestvalues.SkipTestIfCredentialsUnset(t, ku, canManipulateRealOrders)
	_, err := ku.FuturesUpdateRiskLmitLevel(context.Background(), "ADASUDTM", 2)
	if err != nil {
		t.Error("UpdateRiskLmitLevel() error", err)
	}
}

func TestGetFuturesFundingHistory(t *testing.T) {
	t.Parallel()
	sharedtestvalues.SkipTestIfCredentialsUnset(t, ku)
	_, err := ku.GetFuturesFundingHistory(context.Background(), futuresTradablePair.String(), 0, 0, true, true, time.Time{}, time.Time{})
	if err != nil {
		t.Error("GetFuturesFundingHistory() error", err)
	}
}

func TestGetFuturesAccountOverview(t *testing.T) {
	t.Parallel()
	sharedtestvalues.SkipTestIfCredentialsUnset(t, ku)
	_, err := ku.GetFuturesAccountOverview(context.Background(), "")
	if err != nil {
		t.Error("GetFuturesAccountOverview() error", err)
	}
}

func TestGetFuturesTransactionHistory(t *testing.T) {
	t.Parallel()
	sharedtestvalues.SkipTestIfCredentialsUnset(t, ku)
	_, err := ku.GetFuturesTransactionHistory(context.Background(), "", "", 0, 0, true, time.Time{}, time.Time{})
	if err != nil {
		t.Error("GetFuturesTransactionHistory() error", err)
	}
}

func TestCreateFuturesSubAccountAPIKey(t *testing.T) {
	t.Parallel()
	sharedtestvalues.SkipTestIfCredentialsUnset(t, ku, canManipulateRealOrders)
	_, err := ku.CreateFuturesSubAccountAPIKey(context.Background(), "", "passphrase", "", "remark", "subAccName")
	if err != nil {
		t.Error("CreateFuturesSubAccountAPIKey() error", err)
	}
}

func TestGetFuturesDepositAddress(t *testing.T) {
	t.Parallel()
	sharedtestvalues.SkipTestIfCredentialsUnset(t, ku)
	_, err := ku.GetFuturesDepositAddress(context.Background(), "XBT")
	if err != nil {
		t.Error("GetFuturesDepositAddress() error", err)
	}
}

func TestGetFuturesDepositsList(t *testing.T) {
	t.Parallel()
	sharedtestvalues.SkipTestIfCredentialsUnset(t, ku)
	_, err := ku.GetFuturesDepositsList(context.Background(), "", "", time.Time{}, time.Time{})
	if err != nil {
		t.Error("GetFuturesDepositsList() error", err)
	}
}

func TestGetFuturesWithdrawalLimit(t *testing.T) {
	t.Parallel()
	sharedtestvalues.SkipTestIfCredentialsUnset(t, ku)
	_, err := ku.GetFuturesWithdrawalLimit(context.Background(), "XBT")
	if err != nil {
		t.Error("GetFuturesWithdrawalLimit() error", err)
	}
}

func TestGetFuturesWithdrawalList(t *testing.T) {
	t.Parallel()
	sharedtestvalues.SkipTestIfCredentialsUnset(t, ku)
	_, err := ku.GetFuturesWithdrawalList(context.Background(), "", "", time.Time{}, time.Time{})
	if err != nil {
		t.Error("GetFuturesWithdrawalList() error", err)
	}
}

func TestCancelFuturesWithdrawal(t *testing.T) {
	t.Parallel()
	sharedtestvalues.SkipTestIfCredentialsUnset(t, ku, canManipulateRealOrders)

	_, err := ku.CancelFuturesWithdrawal(context.Background(), "5cda659603aa67131f305f7e")
	if err != nil {
		t.Error("CancelFuturesWithdrawal() error", err)
	}
}

func TestTransferFuturesFundsToMainAccount(t *testing.T) {
	t.Parallel()
	var resp *TransferRes
	err := json.Unmarshal([]byte(transferFuturesFundsResponseJSON), &resp)
	if err != nil {
		t.Fatal(err)
	}
	sharedtestvalues.SkipTestIfCredentialsUnset(t, ku, canManipulateRealOrders)
	_, err = ku.TransferFuturesFundsToMainAccount(context.Background(), 1, "USDT", "MAIN")
	if err != nil {
		t.Error("TransferFuturesFundsToMainAccount() error", err)
	}
}

func TestTransferFundsToFuturesAccount(t *testing.T) {
	t.Parallel()
	sharedtestvalues.SkipTestIfCredentialsUnset(t, ku, canManipulateRealOrders)
	err := ku.TransferFundsToFuturesAccount(context.Background(), 1, "USDT", "MAIN")
	if err != nil {
		t.Error("TransferFundsToFuturesAccount() error", err)
	}
}

func TestGetFuturesTransferOutList(t *testing.T) {
	t.Parallel()
	sharedtestvalues.SkipTestIfCredentialsUnset(t, ku)
	_, err := ku.GetFuturesTransferOutList(context.Background(), "USDT", "", time.Time{}, time.Time{})
	if err != nil {
		t.Error("GetFuturesTransferOutList() error", err)
	}
}

func TestCancelFuturesTransferOut(t *testing.T) {
	t.Parallel()
	sharedtestvalues.SkipTestIfCredentialsUnset(t, ku, canManipulateRealOrders)
	err := ku.CancelFuturesTransferOut(context.Background(), "5cd53be30c19fc3754b60928")
	if err != nil {
		t.Error("CancelFuturesTransferOut() error", err)
	}
}

func TestFetchTradablePairs(t *testing.T) {
	t.Parallel()
	_, err := ku.FetchTradablePairs(context.Background(), asset.Futures)
	if err != nil {
		t.Error(err)
	}
	_, err = ku.FetchTradablePairs(context.Background(), asset.Spot)
	if err != nil {
		t.Error(err)
	}
	_, err = ku.FetchTradablePairs(context.Background(), asset.Margin)
	if err != nil {
		t.Error(err)
	}
}

func TestUpdateOrderbook(t *testing.T) {
	t.Parallel()
	if _, err := ku.UpdateOrderbook(context.Background(), futuresTradablePair, asset.Futures); err != nil {
		t.Error(err)
	}
	if _, err := ku.UpdateOrderbook(context.Background(), marginTradablePair, asset.Margin); err != nil {
		t.Error(err)
	}
	if _, err := ku.UpdateOrderbook(context.Background(), spotTradablePair, asset.Spot); err != nil {
		t.Error(err)
	}
}
func TestUpdateTickers(t *testing.T) {
	t.Parallel()
	for _, a := range ku.GetAssetTypes(true) {
		err := ku.UpdateTickers(context.Background(), a)
		assert.NoError(t, err, "UpdateTickers should not error")
		pairs, err := ku.GetEnabledPairs(a)
		assert.NoError(t, err, "GetEnabledPairs should not error")
		for _, p := range pairs {
			tick, err := ticker.GetTicker(ku.Name, p, a)
			if assert.NoError(t, err, "GetTicker %s %s should not error", a, p) {
				assert.Positive(t, tick.Last, "%s %s Tick Last should be positive", a, p)
				assert.NotEmpty(t, tick.Pair, "%s %s Tick Pair should not be empty", a, p)
				assert.Equal(t, ku.Name, tick.ExchangeName, "ExchangeName should be correct")
				assert.Equal(t, a, tick.AssetType, "AssetType should be correct")
				assert.NotEmpty(t, tick.LastUpdated, "%s %s Tick LastUpdated should not be empty", a, p)
			}
		}
	}
}
func TestUpdateTicker(t *testing.T) {
	t.Parallel()
	var err error
	_, err = ku.UpdateTicker(context.Background(), spotTradablePair, asset.Spot)
	if err != nil {
		t.Fatal(err)
	}
	_, err = ku.UpdateTicker(context.Background(), marginTradablePair, asset.Margin)
	if err != nil {
		t.Fatal(err)
	}
	_, err = ku.UpdateTicker(context.Background(), futuresTradablePair, asset.Futures)
	if err != nil {
		t.Fatal(err)
	}
}

func TestFetchTicker(t *testing.T) {
	t.Parallel()
	_, err := ku.FetchTicker(context.Background(), spotTradablePair, asset.Spot)
	if err != nil {
		t.Fatal(err)
	}
	if _, err = ku.FetchTicker(context.Background(), marginTradablePair, asset.Margin); err != nil {
		t.Error(err)
	}
	if _, err = ku.FetchTicker(context.Background(), futuresTradablePair, asset.Futures); err != nil {
		t.Error(err)
	}
}

func TestFetchOrderbook(t *testing.T) {
	t.Parallel()
	if _, err := ku.FetchOrderbook(context.Background(), spotTradablePair, asset.Spot); err != nil {
		t.Error(err)
	}
	if _, err := ku.FetchOrderbook(context.Background(), marginTradablePair, asset.Margin); err != nil {
		t.Error(err)
	}
	if _, err := ku.FetchOrderbook(context.Background(), futuresTradablePair, asset.Futures); err != nil {
		t.Error(err)
	}
}

func TestGetHistoricCandles(t *testing.T) {
	startTime := time.Now().Add(-time.Hour * 48)
	endTime := time.Now().Add(-time.Hour * 3)
	var err error
	_, err = ku.GetHistoricCandles(context.Background(), futuresTradablePair, asset.Futures, kline.OneHour, startTime, endTime)
	if err != nil {
		t.Fatal(err)
	}
	_, err = ku.GetHistoricCandles(context.Background(), spotTradablePair, asset.Spot, kline.OneHour, startTime, time.Now())
	if err != nil {
		t.Fatal(err)
	}
	_, err = ku.GetHistoricCandles(context.Background(), marginTradablePair, asset.Margin, kline.OneHour, startTime, time.Now())
	if err != nil {
		t.Fatal(err)
	}
}

func TestGetHistoricCandlesExtended(t *testing.T) {
	startTime := time.Now().Add(-time.Hour * 48)
	endTime := time.Now().Add(-time.Hour * 1)
	var err error
	_, err = ku.GetHistoricCandlesExtended(context.Background(), spotTradablePair, asset.Spot, kline.OneHour, startTime, endTime)
	if err != nil {
		t.Fatal(err)
	}
	_, err = ku.GetHistoricCandlesExtended(context.Background(), spotTradablePair, asset.Spot, kline.FiveMin, startTime, endTime)
	if err != nil {
		t.Error(err)
	}
	_, err = ku.GetHistoricCandlesExtended(context.Background(), marginTradablePair, asset.Margin, kline.OneHour, startTime, endTime)
	if err != nil {
		t.Fatal(err)
	}
	_, err = ku.GetHistoricCandlesExtended(context.Background(), futuresTradablePair, asset.Futures, kline.FiveMin, startTime, endTime)
	if err != nil {
		t.Error(err)
	}
}

func TestGetServerTime(t *testing.T) {
	t.Parallel()
	_, err := ku.GetServerTime(context.Background(), asset.Spot)
	if err != nil {
		t.Error(err)
	}
	_, err = ku.GetServerTime(context.Background(), asset.Futures)
	if err != nil {
		t.Error(err)
	}
	_, err = ku.GetServerTime(context.Background(), asset.Margin)
	if err != nil {
		t.Error(err)
	}
}

func TestGetRecentTrades(t *testing.T) {
	t.Parallel()
	_, err := ku.GetRecentTrades(context.Background(), futuresTradablePair, asset.Futures)
	if err != nil {
		t.Error(err)
	}
	_, err = ku.GetRecentTrades(context.Background(), spotTradablePair, asset.Spot)
	if err != nil {
		t.Error(err)
	}
	_, err = ku.GetRecentTrades(context.Background(), marginTradablePair, asset.Margin)
	if err != nil {
		t.Error(err)
	}
}

func TestGetOrderHistory(t *testing.T) {
	t.Parallel()
	sharedtestvalues.SkipTestIfCredentialsUnset(t, ku)
	var enabledPairs currency.Pairs
	var getOrdersRequest order.MultiOrderRequest
	var err error
	enabledPairs, err = ku.GetEnabledPairs(asset.Futures)
	if err != nil {
		t.Fatal(err)
	}
	getOrdersRequest = order.MultiOrderRequest{
		Type:      order.Limit,
		Pairs:     append([]currency.Pair{currency.NewPair(currency.BTC, currency.USDT)}, enabledPairs[:3]...),
		AssetType: asset.Futures,
		Side:      order.AnySide,
	}
	_, err = ku.GetOrderHistory(context.Background(), &getOrdersRequest)
	if err != nil {
		t.Error(err)
	}
	getOrdersRequest.Pairs = []currency.Pair{}
	_, err = ku.GetOrderHistory(context.Background(), &getOrdersRequest)
	if err != nil {
		t.Error(err)
	}
	getOrdersRequest = order.MultiOrderRequest{
		Type:      order.Limit,
		Pairs:     []currency.Pair{spotTradablePair},
		AssetType: asset.Spot,
		Side:      order.Sell,
	}
	_, err = ku.GetOrderHistory(context.Background(), &getOrdersRequest)
	if err != nil {
		t.Error(err)
	}
	getOrdersRequest.Pairs = []currency.Pair{}
	_, err = ku.GetOrderHistory(context.Background(), &getOrdersRequest)
	if err != nil {
		t.Error(err)
	}
	getOrdersRequest.AssetType = asset.Margin
	getOrdersRequest.Pairs = currency.Pairs{marginTradablePair}
	_, err = ku.GetOrderHistory(context.Background(), &getOrdersRequest)
	if err != nil {
		t.Error(err)
	}
}

func TestGetActiveOrders(t *testing.T) {
	t.Parallel()
	sharedtestvalues.SkipTestIfCredentialsUnset(t, ku)
	var getOrdersRequest order.MultiOrderRequest
	var enabledPairs currency.Pairs
	var err error
	enabledPairs, err = ku.GetEnabledPairs(asset.Spot)
	if err != nil {
		t.Fatal(err)
	}
	getOrdersRequest = order.MultiOrderRequest{
		Type:      order.Limit,
		Pairs:     enabledPairs,
		AssetType: asset.Spot,
		Side:      order.Buy,
	}
	if _, err = ku.GetActiveOrders(context.Background(), &getOrdersRequest); err != nil {
		t.Error("Kucoin GetActiveOrders() error", err)
	}
	getOrdersRequest.Pairs = []currency.Pair{}
	if _, err = ku.GetActiveOrders(context.Background(), &getOrdersRequest); err != nil {
		t.Error("Kucoin GetActiveOrders() error", err)
	}
	getOrdersRequest.Type = order.Market
	if _, err = ku.GetActiveOrders(context.Background(), &getOrdersRequest); err != nil {
		t.Error("Kucoin GetActiveOrders() error", err)
	}
	getOrdersRequest.Type = order.OCO
	if _, err = ku.GetActiveOrders(context.Background(), &getOrdersRequest); !errors.Is(err, order.ErrUnsupportedOrderType) {
		t.Error("Kucoin GetActiveOrders() error", err)
	}
	enabledPairs, err = ku.GetEnabledPairs(asset.Spot)
	if err != nil {
		t.Fatal(err)
	}
	getOrdersRequest = order.MultiOrderRequest{
		Type:      order.Limit,
		Pairs:     enabledPairs,
		AssetType: asset.Margin,
		Side:      order.Buy,
	}
	if _, err = ku.GetActiveOrders(context.Background(), &getOrdersRequest); err != nil {
		t.Error("Kucoin GetActiveOrders() error", err)
	}
	getOrdersRequest.Pairs = []currency.Pair{}
	if _, err = ku.GetActiveOrders(context.Background(), &getOrdersRequest); err != nil {
		t.Error("Kucoin GetActiveOrders() error", err)
	}
	getOrdersRequest.Type = order.Market
	if _, err = ku.GetActiveOrders(context.Background(), &getOrdersRequest); err != nil {
		t.Error("Kucoin GetActiveOrders() error", err)
	}
	getOrdersRequest.Type = order.OCO
	if _, err = ku.GetActiveOrders(context.Background(), &getOrdersRequest); !errors.Is(err, order.ErrUnsupportedOrderType) {
		t.Errorf("expected %v, but found %v", order.ErrUnsupportedOrderType, err)
	}
	enabledPairs, err = ku.GetEnabledPairs(asset.Futures)
	if err != nil {
		t.Fatal(err)
	}
	getOrdersRequest = order.MultiOrderRequest{
		Type:      order.Limit,
		Pairs:     enabledPairs,
		AssetType: asset.Futures,
		Side:      order.Buy,
	}
	if _, err = ku.GetActiveOrders(context.Background(), &getOrdersRequest); err != nil {
		t.Error("Kucoin GetActiveOrders() error", err)
	}
	getOrdersRequest.Pairs = []currency.Pair{}
	if _, err = ku.GetActiveOrders(context.Background(), &getOrdersRequest); err != nil {
		t.Error("Kucoin GetActiveOrders() error", err)
	}
	getOrdersRequest.Type = order.StopLimit
	if _, err = ku.GetActiveOrders(context.Background(), &getOrdersRequest); err != nil {
		t.Error("Kucoin GetActiveOrders() error", err)
	}
	getOrdersRequest.Type = order.OCO
	if _, err = ku.GetActiveOrders(context.Background(), &getOrdersRequest); !errors.Is(err, order.ErrUnsupportedOrderType) {
		t.Errorf("expected %v, but found %v", order.ErrUnsupportedOrderType, err)
	}
}

func TestGetFeeByType(t *testing.T) {
	t.Parallel()
	sharedtestvalues.SkipTestIfCredentialsUnset(t, ku)
	if _, err := ku.GetFeeByType(context.Background(), &exchange.FeeBuilder{
		Amount:              1,
		FeeType:             exchange.CryptocurrencyTradeFee,
		Pair:                currency.NewPairWithDelimiter(currency.BTC.String(), currency.USDT.String(), currency.DashDelimiter),
		PurchasePrice:       1,
		FiatCurrency:        currency.USD,
		BankTransactionType: exchange.WireTransfer,
	}); err != nil {
		t.Error(err)
	}
}

func TestValidateCredentials(t *testing.T) {
	t.Parallel()
	sharedtestvalues.SkipTestIfCredentialsUnset(t, ku)
	assetTypes := ku.CurrencyPairs.GetAssetTypes(true)
	for _, at := range assetTypes {
		if err := ku.ValidateCredentials(context.Background(), at); err != nil {
			t.Error(err)
		}
	}
}

func TestGetInstanceServers(t *testing.T) {
	t.Parallel()
	if _, err := ku.GetInstanceServers(context.Background()); err != nil {
		t.Error(err)
	}
}

func TestGetAuthenticatedServersInstances(t *testing.T) {
	t.Parallel()
	sharedtestvalues.SkipTestIfCredentialsUnset(t, ku)
	_, err := ku.GetAuthenticatedInstanceServers(context.Background())
	if err != nil {
		t.Error(err)
	}
}

func TestPushData(t *testing.T) {
	n := new(Kucoin)
	sharedtestvalues.TestFixtureToDataHandler(t, ku, n, "testdata/wsHandleData.json", ku.wsHandleData)
}

func verifySubs(tb testing.TB, subs []subscription.Subscription, a asset.Item, prefix string, expected ...string) {
	tb.Helper()
	var sub *subscription.Subscription
	for i, s := range subs {
		if s.Asset == a && strings.HasPrefix(s.Channel, prefix) {
			if len(expected) == 1 && !strings.Contains(s.Channel, expected[0]) {
				continue
			}
			if sub != nil {
				assert.Failf(tb, "Too many subs with prefix", "Asset %s; Prefix %s", a.String(), prefix)
				return
			}
			sub = &subs[i]
		}
	}
	if assert.NotNil(tb, sub, "Should find a sub for asset %s with prefix %s for %s", a.String(), prefix, strings.Join(expected, ", ")) {
		suffix := strings.TrimPrefix(sub.Channel, prefix)
		if len(expected) == 0 {
			assert.Empty(tb, suffix, "Sub for asset %s with prefix %s should have no symbol suffix", a.String(), prefix)
		} else {
			currs := strings.Split(suffix, ",")
			assert.ElementsMatch(tb, currs, expected, "Currencies should match in sub for asset %s with prefix %s", a.String(), prefix)
		}
	}
}

// Pairs for Subscription tests:
// Only in Spot: BTC-USDT, ETH-USDT
// In Both: ETH-BTC, LTC-USDT
// Only in Margin: XMR-BTC, SOL-USDC

func TestGenerateDefaultSubscriptions(t *testing.T) {
	t.Parallel()

	subs, err := ku.GenerateDefaultSubscriptions()
	assert.NoError(t, err, "GenerateDefaultSubscriptions should not error")

	assert.Len(t, subs, 12, "Should generate the correct number of subs when not logged in")
	for _, p := range []string{"ticker", "match", "level2"} {
		verifySubs(t, subs, asset.Spot, "/market/"+p+":", "BTC-USDT", "ETH-USDT", "LTC-USDT", "ETH-BTC")
		verifySubs(t, subs, asset.Margin, "/market/"+p+":", "SOL-USDC", "XMR-BTC")
	}
	for _, c := range []string{"ETHUSDCM", "XBTUSDCM", "SOLUSDTM"} {
		verifySubs(t, subs, asset.Futures, "/contractMarket/tickerV2:", c)
		verifySubs(t, subs, asset.Futures, "/contractMarket/level2Depth50:", c)
	}
}

func TestGenerateAuthSubscriptions(t *testing.T) {
	t.Parallel()

	// Create a parallel safe Kucoin to mess with
	nu := new(Kucoin)
	nu.Base.Features = ku.Base.Features
	assert.NoError(t, nu.CurrencyPairs.Load(&ku.CurrencyPairs), "Loading Pairs should not error")
	nu.Websocket = sharedtestvalues.NewTestWebsocket()
	nu.Websocket.SetCanUseAuthenticatedEndpoints(true)

	subs, err := nu.GenerateDefaultSubscriptions()
	assert.NoError(t, err, "GenerateDefaultSubscriptions with Auth should not error")
	assert.Len(t, subs, 25, "Should generate the correct number of subs when logged in")
	for _, p := range []string{"ticker", "match", "level2"} {
		verifySubs(t, subs, asset.Spot, "/market/"+p+":", "BTC-USDT", "ETH-USDT", "LTC-USDT", "ETH-BTC")
		verifySubs(t, subs, asset.Margin, "/market/"+p+":", "SOL-USDC", "XMR-BTC")
	}
	for _, c := range []string{"ETHUSDCM", "XBTUSDCM", "SOLUSDTM"} {
		verifySubs(t, subs, asset.Futures, "/contractMarket/tickerV2:", c)
		verifySubs(t, subs, asset.Futures, "/contractMarket/level2Depth50:", c)
	}
	for _, c := range []string{"SOL", "BTC", "XMR", "LTC", "USDC", "USDT", "ETH"} {
		verifySubs(t, subs, asset.Margin, "/margin/loan:", c)
	}
	verifySubs(t, subs, asset.Spot, "/account/balance")
	verifySubs(t, subs, asset.Margin, "/margin/position")
	verifySubs(t, subs, asset.Margin, "/margin/fundingBook:", "SOL", "BTC", "XMR", "LTC", "USDT", "USDC", "ETH")
	verifySubs(t, subs, asset.Futures, "/contractAccount/wallet")
	verifySubs(t, subs, asset.Futures, "/contractMarket/advancedOrders")
	verifySubs(t, subs, asset.Futures, "/contractMarket/tradeOrders")
}

func TestGenerateCandleSubscription(t *testing.T) {
	t.Parallel()

	// Create a parallel safe Kucoin to mess with
	nu := new(Kucoin)
	nu.Base.Features = ku.Base.Features
	nu.Websocket = sharedtestvalues.NewTestWebsocket()
	assert.NoError(t, nu.CurrencyPairs.Load(&ku.CurrencyPairs), "Loading Pairs should not error")

	nu.Features.Subscriptions = []*subscription.Subscription{
		{Channel: subscription.CandlesChannel, Interval: kline.FourHour},
	}

	subs, err := nu.GenerateDefaultSubscriptions()
	assert.NoError(t, err, "GenerateDefaultSubscriptions with Candles should not error")

	assert.Len(t, subs, 6, "Should generate the correct number of subs for candles")
	for _, c := range []string{"BTC-USDT", "ETH-USDT", "LTC-USDT", "ETH-BTC"} {
		verifySubs(t, subs, asset.Spot, "/market/candles:", c+"_4hour")
	}
	for _, c := range []string{"SOL-USDC", "XMR-BTC"} {
		verifySubs(t, subs, asset.Margin, "/market/candles:", c+"_4hour")
	}
}

func TestGenerateMarketSubscription(t *testing.T) {
	t.Parallel()

	// Create a parallel safe Kucoin to mess with
	nu := new(Kucoin)
	nu.Base.Features = ku.Base.Features
	nu.Websocket = sharedtestvalues.NewTestWebsocket()
	assert.NoError(t, nu.CurrencyPairs.Load(&ku.CurrencyPairs), "Loading Pairs should not error")

	nu.Features.Subscriptions = []*subscription.Subscription{
		{Channel: marketSnapshotChannel},
	}

	subs, err := nu.GenerateDefaultSubscriptions()
	assert.NoError(t, err, "GenerateDefaultSubscriptions with MarketSnapshot should not error")

	assert.Len(t, subs, 7, "Should generate the correct number of subs for snapshot")
	for _, c := range []string{"BTC", "ETH", "LTC", "USDT"} {
		verifySubs(t, subs, asset.Spot, "/market/snapshot:", c)
	}
	for _, c := range []string{"SOL", "USDC", "XMR"} {
		verifySubs(t, subs, asset.Margin, "/market/snapshot:", c)
	}
}

func TestGetAvailableTransferChains(t *testing.T) {
	t.Parallel()
	sharedtestvalues.SkipTestIfCredentialsUnset(t, ku)
	if _, err := ku.GetAvailableTransferChains(context.Background(), currency.BTC); err != nil {
		t.Error(err)
	}
}

func TestGetWithdrawalsHistory(t *testing.T) {
	t.Parallel()
	sharedtestvalues.SkipTestIfCredentialsUnset(t, ku)
	if _, err := ku.GetWithdrawalsHistory(context.Background(), currency.BTC, asset.Futures); err != nil {
		t.Error(err)
	}
	if _, err := ku.GetWithdrawalsHistory(context.Background(), currency.BTC, asset.Spot); err != nil {
		t.Error(err)
	}
	if _, err := ku.GetWithdrawalsHistory(context.Background(), currency.BTC, asset.Margin); !errors.Is(err, asset.ErrNotSupported) {
		t.Error(err)
	}
}

func TestGetOrderInfo(t *testing.T) {
	t.Parallel()
	sharedtestvalues.SkipTestIfCredentialsUnset(t, ku)
	var err error
	_, err = ku.GetOrderInfo(context.Background(), "123", futuresTradablePair, asset.Futures)
	if err != nil {
		t.Errorf("expected %s, but found %v", "Order does not exist", err)
	}
	_, err = ku.GetOrderInfo(context.Background(), "123", futuresTradablePair, asset.Spot)
	if err != nil {
		t.Errorf("expected %s, but found %v", "Order does not exist", err)
	}
	_, err = ku.GetOrderInfo(context.Background(), "123", futuresTradablePair, asset.Margin)
	if err != nil {
		t.Errorf("expected %s, but found %v", "Order does not exist", err)
	}
}

func TestGetDepositAddress(t *testing.T) {
	t.Parallel()
	sharedtestvalues.SkipTestIfCredentialsUnset(t, ku)
	if _, err := ku.GetDepositAddress(context.Background(), currency.BTC, "", ""); err != nil && !errors.Is(err, errNoDepositAddress) {
		t.Error(err)
	}
}

func TestWithdrawCryptocurrencyFunds(t *testing.T) {
	t.Parallel()
	sharedtestvalues.SkipTestIfCredentialsUnset(t, ku, canManipulateRealOrders)
	withdrawCryptoRequest := withdraw.Request{
		Exchange: ku.Name,
		Amount:   0.00000000001,
		Currency: currency.BTC,
		Crypto: withdraw.CryptoRequest{
			Address: core.BitcoinDonationAddress,
		},
	}
	if _, err := ku.WithdrawCryptocurrencyFunds(context.Background(), &withdrawCryptoRequest); err != nil {
		t.Error(err)
	}
}

func TestSubmitOrder(t *testing.T) {
	t.Parallel()
	orderSubmission := &order.Submit{
		Pair:          spotTradablePair,
		Exchange:      ku.Name,
		Side:          order.Bid,
		Type:          order.Limit,
		Price:         1,
		Amount:        100000,
		ClientOrderID: "myOrder",
		AssetType:     asset.Spot,
	}
	_, err := ku.SubmitOrder(context.Background(), orderSubmission)
	if !errors.Is(err, order.ErrSideIsInvalid) {
		t.Errorf("expected %v, but found %v", asset.ErrNotSupported, err)
	}
	orderSubmission.Side = order.Buy
	orderSubmission.AssetType = asset.Options
	_, err = ku.SubmitOrder(context.Background(), orderSubmission)
	if !errors.Is(err, asset.ErrNotSupported) {
		t.Errorf("expected %v, but found %v", asset.ErrNotSupported, err)
	}
	sharedtestvalues.SkipTestIfCredentialsUnset(t, ku, canManipulateRealOrders)
	orderSubmission.AssetType = asset.Spot
	orderSubmission.Side = order.Buy
	orderSubmission.Pair = spotTradablePair
	_, err = ku.SubmitOrder(context.Background(), orderSubmission)
	if err != order.ErrTypeIsInvalid {
		t.Errorf("expected %v, but found %v", order.ErrTypeIsInvalid, err)
	}
	orderSubmission.AssetType = asset.Spot
	orderSubmission.Pair = spotTradablePair
	_, err = ku.SubmitOrder(context.Background(), orderSubmission)
	if err != nil {
		t.Error(err)
	}
	orderSubmission.AssetType = asset.Margin
	orderSubmission.Pair = marginTradablePair
	_, err = ku.SubmitOrder(context.Background(), orderSubmission)
	if err != nil {
		t.Error(err)
	}
	orderSubmission.AssetType = asset.Margin
	orderSubmission.Pair = marginTradablePair
	orderSubmission.MarginType = margin.Isolated
	_, err = ku.SubmitOrder(context.Background(), orderSubmission)
	if err != nil {
		t.Error(err)
	}
	orderSubmission.AssetType = asset.Futures
	orderSubmission.Pair = futuresTradablePair
	_, err = ku.SubmitOrder(context.Background(), orderSubmission)
	if !errors.Is(err, errInvalidLeverage) {
		t.Error(err)
	}
	orderSubmission.Leverage = 0.01
	_, err = ku.SubmitOrder(context.Background(), orderSubmission)
	if err != nil {
		t.Error(err)
	}
}

func TestCancelOrder(t *testing.T) {
	t.Parallel()
	sharedtestvalues.SkipTestIfCredentialsUnset(t, ku, canManipulateRealOrders)
	var orderCancellation = &order.Cancel{
		OrderID:       "1",
		WalletAddress: core.BitcoinDonationAddress,
		AccountID:     "1",
		Pair:          spotTradablePair,
		AssetType:     asset.Spot,
	}
	if err := ku.CancelOrder(context.Background(), orderCancellation); err != nil {
		t.Error(err)
	}
	orderCancellation.Pair = marginTradablePair
	orderCancellation.AssetType = asset.Margin
	if err := ku.CancelOrder(context.Background(), orderCancellation); err != nil {
		t.Error(err)
	}
	orderCancellation.Pair = futuresTradablePair
	orderCancellation.AssetType = asset.Futures
	if err := ku.CancelOrder(context.Background(), orderCancellation); err != nil {
		t.Error(err)
	}
}

func TestCancelAllOrders(t *testing.T) {
	t.Parallel()
	sharedtestvalues.SkipTestIfCredentialsUnset(t, ku, canManipulateRealOrders)
	if _, err := ku.CancelAllOrders(context.Background(), &order.Cancel{
		AssetType:  asset.Futures,
		MarginType: margin.Isolated,
	}); err != nil {
		t.Error(err)
	}
	if _, err := ku.CancelAllOrders(context.Background(), &order.Cancel{
		AssetType:  asset.Margin,
		MarginType: margin.Isolated,
	}); err != nil {
		t.Error(err)
	}
	if _, err := ku.CancelAllOrders(context.Background(), &order.Cancel{
		AssetType:  asset.Spot,
		MarginType: margin.Isolated,
	}); err != nil {
		t.Error(err)
	}
}

<<<<<<< HEAD
func TestGeneratePayloads(t *testing.T) {
	t.Parallel()
	subscriptions, err := ku.GenerateDefaultSubscriptions()
	if err != nil {
		t.Error(err)
	}
	payload, err := ku.generatePayloads(subscriptions, "subscribe")
	if err != nil {
		t.Error(err)
	}
	if len(payload) >= len(subscriptions) {
		t.Error("due to batching payload should be a reduction to the subscription list")
	}
}

=======
>>>>>>> 6a425e69
const (
	subUserResponseJSON              = `{"userId":"635002438793b80001dcc8b3", "uid":62356, "subName":"margin01", "status":2, "type":4, "access":"Margin", "createdAt":1666187844000, "remarks":null }`
	positionSettlementPushData       = `{"userId": "xbc453tg732eba53a88ggyt8c", "topic": "/contract/position:XBTUSDM", "subject": "position.settlement", "data": { "fundingTime": 1551770400000, "qty": 100, "markPrice": 3610.85, "fundingRate": -0.002966, "fundingFee": -296, "ts": 1547697294838004923, "settleCurrency": "XBT" } }`
	transferFuturesFundsResponseJSON = `{"applyId": "620a0bbefeaa6a000110e833", "bizNo": "620a0bbefeaa6a000110e832", "payAccountType": "CONTRACT", "payTag": "DEFAULT", "remark": "", "recAccountType": "MAIN", "recTag": "DEFAULT", "recRemark": "", "recSystem": "KUCOIN", "status": "PROCESSING", "currency": "USDT", "amount": "0.001", "fee": "0", "sn": 889048787670001, "reason": "", "createdAt": 1644825534000, "updatedAt": 1644825534000 }`
	modifySubAccountSpotAPIs         = `{"subName": "AAAAAAAAAA0007", "remark": "remark", "apiKey": "630325e0e750870001829864", "apiSecret": "110f31fc-61c5-4baf-a29f-3f19a62bbf5d", "passphrase": "passphrase", "permission": "General", "ipWhitelist": "", "createdAt": 1661150688000 }`
)

func TestCreateSubUser(t *testing.T) {
	t.Parallel()
	var resp *SubAccount
	err := json.Unmarshal([]byte(subUserResponseJSON), &resp)
	if err != nil {
		t.Fatal(err)
	}
	sharedtestvalues.SkipTestIfCredentialsUnset(t, ku, canManipulateRealOrders)
	if _, err := ku.CreateSubUser(context.Background(), "SamuaelTee1", "sdfajdlkad", "", ""); err != nil {
		t.Error(err)
	}
}

func TestGetSubAccountSpotAPIList(t *testing.T) {
	t.Parallel()
	sharedtestvalues.SkipTestIfCredentialsUnset(t, ku)
	if _, err := ku.GetSubAccountSpotAPIList(context.Background(), "sam", ""); err != nil {
		t.Error(err)
	}
}

func TestCreateSpotAPIsForSubAccount(t *testing.T) {
	t.Parallel()
	sharedtestvalues.SkipTestIfCredentialsUnset(t, ku, canManipulateRealOrders)
	if _, err := ku.CreateSpotAPIsForSubAccount(context.Background(), &SpotAPISubAccountParams{
		SubAccountName: "gocryptoTrader1",
		Passphrase:     "mysecretPassphrase123",
		Remark:         "123456",
	}); err != nil {
		t.Error(err)
	}
}

func TestModifySubAccountSpotAPIs(t *testing.T) {
	t.Parallel()
	var resp SpotAPISubAccount
	err := json.Unmarshal([]byte(modifySubAccountSpotAPIs), &resp)
	if err != nil {
		t.Fatal(err)
	}
	sharedtestvalues.SkipTestIfCredentialsUnset(t, ku, canManipulateRealOrders)
	if _, err := ku.ModifySubAccountSpotAPIs(context.Background(), &SpotAPISubAccountParams{
		SubAccountName: "gocryptoTrader1",
		Passphrase:     "mysecretPassphrase123",
		Remark:         "123456",
	}); err != nil {
		t.Error(err)
	}
}

func TestDeleteSubAccountSpotAPI(t *testing.T) {
	t.Parallel()
	sharedtestvalues.SkipTestIfCredentialsUnset(t, ku, canManipulateRealOrders)
	if _, err := ku.DeleteSubAccountSpotAPI(context.Background(), apiKey, "mysecretPassphrase123", "gocryptoTrader1"); err != nil {
		t.Error(err)
	}
}

func TestGetUserInfoOfAllSubAccounts(t *testing.T) {
	t.Parallel()
	sharedtestvalues.SkipTestIfCredentialsUnset(t, ku)
	if _, err := ku.GetUserInfoOfAllSubAccounts(context.Background()); err != nil {
		t.Error(err)
	}
}

func TestGetPaginatedListOfSubAccounts(t *testing.T) {
	t.Parallel()
	sharedtestvalues.SkipTestIfCredentialsUnset(t, ku)
	if _, err := ku.GetPaginatedListOfSubAccounts(context.Background(), 1, 100); err != nil {
		t.Error(err)
	}
}

func setupWS() {
	if !ku.Websocket.IsEnabled() {
		return
	}
	if !sharedtestvalues.AreAPICredentialsSet(ku) {
		ku.Websocket.SetCanUseAuthenticatedEndpoints(false)
	}
	err := ku.WsConnect()
	if err != nil {
		log.Fatal(err)
	}
}

func TestGetFundingHistory(t *testing.T) {
	t.Parallel()
	sharedtestvalues.SkipTestIfCredentialsUnset(t, ku)
	_, err := ku.GetAccountFundingHistory(context.Background())
	if err != nil {
		t.Error(err)
	}
}

func getFirstTradablePairOfAssets() {
	if err := ku.UpdateTradablePairs(context.Background(), true); err != nil {
		log.Fatalf("Kucoin error while updating tradable pairs. %v", err)
	}
	enabledPairs, err := ku.GetEnabledPairs(asset.Spot)
	if err != nil {
		log.Fatalf("Kucoin %v, trying to get %v enabled pairs error", err, asset.Spot)
	}
	spotTradablePair = enabledPairs[0]
	enabledPairs, err = ku.GetEnabledPairs(asset.Margin)
	if err != nil {
		log.Fatalf("Kucoin %v, trying to get %v enabled pairs error", err, asset.Margin)
	}
	marginTradablePair = enabledPairs[0]
	enabledPairs, err = ku.GetEnabledPairs(asset.Futures)
	if err != nil {
		log.Fatalf("Kucoin %v, trying to get %v enabled pairs error", err, asset.Futures)
	}
	futuresTradablePair = enabledPairs[0]
	futuresTradablePair.Delimiter = ""
}

func TestFetchAccountInfo(t *testing.T) {
	t.Parallel()
	sharedtestvalues.SkipTestIfCredentialsUnset(t, ku)
	var err error
	_, err = ku.FetchAccountInfo(context.Background(), asset.Spot)
	if err != nil {
		t.Fatal(err)
	}
	_, err = ku.FetchAccountInfo(context.Background(), asset.Margin)
	if err != nil {
		t.Fatal(err)
	}
	_, err = ku.FetchAccountInfo(context.Background(), asset.Futures)
	if err != nil {
		t.Fatal(err)
	}
}

func TestUpdateAccountInfo(t *testing.T) {
	t.Parallel()
	sharedtestvalues.SkipTestIfCredentialsUnset(t, ku)
	_, err := ku.UpdateAccountInfo(context.Background(), asset.Spot)
	if err != nil {
		t.Error("Kucoin UpdateAccountInfo() error", err)
	}
	_, err = ku.UpdateAccountInfo(context.Background(), asset.Futures)
	if err != nil {
		t.Error("Kucoin UpdateAccountInfo() error", err)
	}
	_, err = ku.UpdateAccountInfo(context.Background(), asset.Margin)
	if err != nil {
		t.Error("Kucoin UpdateAccountInfo() error", err)
	}
}

const (
	orderbookLevel5PushData = `{"type": "message","topic": "/spotMarket/level2Depth50:BTC-USDT","subject": "level2","data": {"asks": [["21621.7","3.03206193"],["21621.8","1.00048239"],["21621.9","0.29558803"],["21622","0.0049653"],["21622.4","0.06177582"],["21622.9","0.39664116"],["21623.7","0.00803466"],["21624.2","0.65405"],["21624.3","0.34661426"],["21624.6","0.00035589"],["21624.9","0.61282048"],["21625.2","0.16421424"],["21625.4","0.90107014"],["21625.5","0.73484442"],["21625.9","0.04"],["21626.2","0.28569324"],["21626.4","0.18403701"],["21627.1","0.06503999"],["21627.2","0.56105832"],["21627.7","0.10649999"],["21628.1","2.66459953"],["21628.2","0.32"],["21628.5","0.27605551"],["21628.6","1.59482596"],["21628.9","0.16"],["21629.8","0.08"],["21630","0.04"],["21631.6","0.1"],["21631.8","0.0920185"],["21633.6","0.00447983"],["21633.7","0.00015044"],["21634.3","0.32193346"],["21634.4","0.00004"],["21634.5","0.1"],["21634.6","0.0002865"],["21635.6","0.12069941"],["21635.8","0.00117158"],["21636","0.00072816"],["21636.5","0.98611492"],["21636.6","0.00007521"],["21637.2","0.00699999"],["21637.6","0.00017129"],["21638","0.00013035"],["21638.1","0.05"],["21638.5","0.92427"],["21639.2","1.84998696"],["21639.3","0.04827233"],["21640","0.56255996"],["21640.9","0.8"],["21641","0.12"]],"bids": [["21621.6","0.40949924"],["21621.5","0.27703279"],["21621.3","0.04"],["21621.1","0.0086"],["21621","0.6653104"],["21620.9","0.35435999"],["21620.8","0.37224309"],["21620.5","0.416184"],["21620.3","0.24"],["21619.6","0.13883999"],["21619.5","0.21053355"],["21618.7","0.2"],["21618.6","0.001"],["21618.5","0.2258151"],["21618.4","0.06503999"],["21618.3","0.00370056"],["21618","0.12067842"],["21617.7","0.34844131"],["21617.6","0.92845495"],["21617.5","0.66460535"],["21617","0.01"],["21616.7","0.0004624"],["21616.4","0.02"],["21615.6","0.04828251"],["21615","0.59065665"],["21614.4","0.00227"],["21614.3","0.1"],["21613","0.32193346"],["21612.9","0.0028638"],["21612.6","0.1"],["21612.5","0.92539"],["21610.7","0.08208616"],["21610.6","0.00967666"],["21610.3","0.12"],["21610.2","0.00611126"],["21609.9","0.00226344"],["21609.8","0.00315812"],["21609.1","0.00547218"],["21608.6","0.09793157"],["21608.5","0.00437793"],["21608.4","1.85013454"],["21608.1","0.00366647"],["21607.9","0.00611595"],["21607.7","0.83263561"],["21607.6","0.00368919"],["21607.5","0.00280702"],["21607.1","0.66610849"],["21606.8","0.00364164"],["21606.2","0.80351642"],["21605.7","0.075"]],"timestamp": 1676319280783}}`
	wsOrderbookData         = `{"changes":{"asks":[["21621.7","3.03206193",""],["21621.8","1.00048239",""],["21621.9","0.29558803",""],["21622","0.0049653",""],["21622.4","0.06177582",""],["21622.9","0.39664116",""],["21623.7","0.00803466",""],["21624.2","0.65405",""],["21624.3","0.34661426",""],["21624.6","0.00035589",""],["21624.9","0.61282048",""],["21625.2","0.16421424",""],["21625.4","0.90107014",""],["21625.5","0.73484442",""],["21625.9","0.04",""],["21626.2","0.28569324",""],["21626.4","0.18403701",""],["21627.1","0.06503999",""],["21627.2","0.56105832",""],["21627.7","0.10649999",""],["21628.1","2.66459953",""],["21628.2","0.32",""],["21628.5","0.27605551",""],["21628.6","1.59482596",""],["21628.9","0.16",""],["21629.8","0.08",""],["21630","0.04",""],["21631.6","0.1",""],["21631.8","0.0920185",""],["21633.6","0.00447983",""],["21633.7","0.00015044",""],["21634.3","0.32193346",""],["21634.4","0.00004",""],["21634.5","0.1",""],["21634.6","0.0002865",""],["21635.6","0.12069941",""],["21635.8","0.00117158",""],["21636","0.00072816",""],["21636.5","0.98611492",""],["21636.6","0.00007521",""],["21637.2","0.00699999",""],["21637.6","0.00017129",""],["21638","0.00013035",""],["21638.1","0.05",""],["21638.5","0.92427",""],["21639.2","1.84998696",""],["21639.3","0.04827233",""],["21640","0.56255996",""],["21640.9","0.8",""],["21641","0.12",""]],"bids":[["21621.6","0.40949924",""],["21621.5","0.27703279",""],["21621.3","0.04",""],["21621.1","0.0086",""],["21621","0.6653104",""],["21620.9","0.35435999",""],["21620.8","0.37224309",""],["21620.5","0.416184",""],["21620.3","0.24",""],["21619.6","0.13883999",""],["21619.5","0.21053355",""],["21618.7","0.2",""],["21618.6","0.001",""],["21618.5","0.2258151",""],["21618.4","0.06503999",""],["21618.3","0.00370056",""],["21618","0.12067842",""],["21617.7","0.34844131",""],["21617.6","0.92845495",""],["21617.5","0.66460535",""],["21617","0.01",""],["21616.7","0.0004624",""],["21616.4","0.02",""],["21615.6","0.04828251",""],["21615","0.59065665",""],["21614.4","0.00227",""],["21614.3","0.1",""],["21613","0.32193346",""],["21612.9","0.0028638",""],["21612.6","0.1",""],["21612.5","0.92539",""],["21610.7","0.08208616",""],["21610.6","0.00967666",""],["21610.3","0.12",""],["21610.2","0.00611126",""],["21609.9","0.00226344",""],["21609.8","0.00315812",""],["21609.1","0.00547218",""],["21608.6","0.09793157",""],["21608.5","0.00437793",""],["21608.4","1.85013454",""],["21608.1","0.00366647",""],["21607.9","0.00611595",""],["21607.7","0.83263561",""],["21607.6","0.00368919",""],["21607.5","0.00280702",""],["21607.1","0.66610849",""],["21606.8","0.00364164",""],["21606.2","0.80351642",""],["21605.7","0.075",""]]},"sequenceEnd":1676319280783,"sequenceStart":0,"symbol":"BTC-USDT","time":1676319280783}`
)

func TestProcessOrderbook(t *testing.T) {
	t.Parallel()
	response := &WsOrderbook{}
	err := json.Unmarshal([]byte(wsOrderbookData), &response)
	if err != nil {
		t.Error(err)
	}
	_, err = ku.UpdateLocalBuffer(response, asset.Spot)
	if err != nil {
		t.Error(err)
	}
	err = ku.processOrderbook([]byte(orderbookLevel5PushData), "BTC-USDT")
	if err != nil {
		t.Error(err)
	}
	err = ku.wsHandleData([]byte(orderbookLevel5PushData))
	if err != nil {
		t.Error(err)
	}
}

func TestProcessMarketSnapshot(t *testing.T) {
	t.Parallel()
	n := new(Kucoin)
	sharedtestvalues.TestFixtureToDataHandler(t, ku, n, "testdata/wsMarketSnapshot.json", n.wsHandleData)
	seen := 0
	seenAssetTypes := map[asset.Item]int{}
	for reading := true; reading; {
		select {
		default:
			reading = false
		case resp := <-n.GetBase().Websocket.DataHandler:
			seen++
			switch v := resp.(type) {
			case *ticker.Price:
				switch seen {
				case 1:
					assert.Equal(t, asset.Margin, v.AssetType, "AssetType")
					assert.Equal(t, time.UnixMilli(1700555342007), v.LastUpdated, "datetime")
					assert.Equal(t, 0.004445, v.High, "high")
					assert.Equal(t, 0.004415, v.Last, "lastTradedPrice")
					assert.Equal(t, 0.004191, v.Low, "low")
					assert.Equal(t, currency.NewPairWithDelimiter("XMR", "BTC", "-"), v.Pair, "symbol")
					assert.Equal(t, 13097.3357, v.Volume, "volume")
					assert.Equal(t, 57.44552981, v.QuoteVolume, "volValue")
				case 2, 3:
					assert.Equal(t, time.UnixMilli(1700555340197), v.LastUpdated, "datetime")
					assert.Contains(t, []asset.Item{asset.Spot, asset.Margin}, v.AssetType, "AssetType is Spot or Margin")
					seenAssetTypes[v.AssetType]++
					assert.Equal(t, seenAssetTypes[v.AssetType], 1, "Each Asset Type is sent only once per unique snapshot")
					assert.Equal(t, 0.054846, v.High, "high")
					assert.Equal(t, 0.053778, v.Last, "lastTradedPrice")
					assert.Equal(t, 0.05364, v.Low, "low")
					assert.Equal(t, currency.NewPairWithDelimiter("ETH", "BTC", "-"), v.Pair, "symbol")
					assert.Equal(t, 2958.3139116, v.Volume, "volume")
					assert.Equal(t, 160.7847672784213, v.QuoteVolume, "volValue")
				case 4:
					assert.Equal(t, asset.Spot, v.AssetType, "AssetType")
					assert.Equal(t, time.UnixMilli(1700555342151), v.LastUpdated, "datetime")
					assert.Equal(t, 37750.0, v.High, "high")
					assert.Equal(t, 37366.8, v.Last, "lastTradedPrice")
					assert.Equal(t, 36700.0, v.Low, "low")
					assert.Equal(t, currency.NewPairWithDelimiter("BTC", "USDT", "-"), v.Pair, "symbol")
					assert.Equal(t, 2900.37846402, v.Volume, "volume")
					assert.Equal(t, 108210331.34015164, v.QuoteVolume, "volValue")
				default:
					t.Errorf("Got an unexpected *ticker.Price: %v", v)
				}
			case error:
				t.Error(v)
			default:
				t.Errorf("Got unexpected data: %T %v", v, v)
			}
		}
	}
	assert.Equal(t, 4, seen, "Number of messages")
}

func TestSubscribeMarketSnapshot(t *testing.T) {
	t.Parallel()
	setupWS()
	err := ku.Subscribe([]subscription.Subscription{{Channel: marketSymbolSnapshotChannel, Pair: currency.Pair{Base: currency.BTC}}})
	assert.NoError(t, err, "Subscribe to MarketSnapshot should not error")
}

func TestSeedLocalCache(t *testing.T) {
	t.Parallel()
	pair, err := currency.NewPairFromString("ETH-USDT")
	if err != nil {
		t.Error(err)
	}
	err = ku.SeedLocalCache(context.Background(), pair, asset.Margin)
	if err != nil {
		t.Error(err)
	}
}

func TestGetFuturesContractDetails(t *testing.T) {
	t.Parallel()
	_, err := ku.GetFuturesContractDetails(context.Background(), asset.Spot)
	assert.ErrorIs(t, err, futures.ErrNotFuturesAsset)
	_, err = ku.GetFuturesContractDetails(context.Background(), asset.USDTMarginedFutures)
	assert.ErrorIs(t, err, asset.ErrNotSupported)
	_, err = ku.GetFuturesContractDetails(context.Background(), asset.Futures)
	assert.NoError(t, err)
}

func TestGetLatestFundingRates(t *testing.T) {
	t.Parallel()
	_, err := ku.GetLatestFundingRates(context.Background(), nil)
	assert.ErrorIs(t, err, common.ErrNilPointer)

	req := &fundingrate.LatestRateRequest{
		Asset: asset.Futures,
		Pair:  currency.NewPair(currency.BTC, currency.USD),
	}
	_, err = ku.GetLatestFundingRates(context.Background(), req)
	assert.ErrorIs(t, err, futures.ErrNotPerpetualFuture)

	req = &fundingrate.LatestRateRequest{
		Asset: asset.Futures,
		Pair:  currency.NewPair(currency.XBT, currency.USDTM),
	}
	resp, err := ku.GetLatestFundingRates(context.Background(), req)
	assert.NoError(t, err)
	assert.Len(t, resp, 1)

	req = &fundingrate.LatestRateRequest{
		Asset: asset.Futures,
		Pair:  currency.EMPTYPAIR,
	}
	resp, err = ku.GetLatestFundingRates(context.Background(), req)
	assert.NoError(t, err)
	assert.NotEmpty(t, resp)
}

func TestIsPerpetualFutureCurrency(t *testing.T) {
	t.Parallel()
	is, err := ku.IsPerpetualFutureCurrency(asset.Spot, currency.EMPTYPAIR)
	assert.NoError(t, err)
	assert.False(t, is)
	is, err = ku.IsPerpetualFutureCurrency(asset.Futures, currency.EMPTYPAIR)
	assert.NoError(t, err)
	assert.False(t, is)
	is, err = ku.IsPerpetualFutureCurrency(asset.Futures, currency.NewPair(currency.XBT, currency.EOS))
	assert.NoError(t, err)
	assert.False(t, is)
	is, err = ku.IsPerpetualFutureCurrency(asset.Futures, currency.NewPair(currency.XBT, currency.USDTM))
	assert.NoError(t, err)
	assert.True(t, is)
	is, err = ku.IsPerpetualFutureCurrency(asset.Futures, currency.NewPair(currency.XBT, currency.USDM))
	assert.NoError(t, err)
	assert.True(t, is)
}

func TestChangePositionMargin(t *testing.T) {
	t.Parallel()
	_, err := ku.ChangePositionMargin(context.Background(), nil)
	assert.ErrorIs(t, err, common.ErrNilPointer)

	req := &margin.PositionChangeRequest{}
	_, err = ku.ChangePositionMargin(context.Background(), req)
	assert.ErrorIs(t, err, futures.ErrNotFuturesAsset)

	req.Asset = asset.Futures
	_, err = ku.ChangePositionMargin(context.Background(), req)
	assert.ErrorIs(t, err, currency.ErrCurrencyPairEmpty)

	req.Pair = currency.NewPair(currency.XBT, currency.USDTM)
	_, err = ku.ChangePositionMargin(context.Background(), req)
	assert.ErrorIs(t, err, margin.ErrMarginTypeUnsupported)

	sharedtestvalues.SkipTestIfCredentialsUnset(t, ku, canManipulateRealOrders)
	req.MarginType = margin.Isolated
	_, err = ku.ChangePositionMargin(context.Background(), req)
	assert.Error(t, err)

	req.NewAllocatedMargin = 1337
	_, err = ku.ChangePositionMargin(context.Background(), req)
	assert.ErrorIs(t, err, nil)
}

func TestGetFuturesPositionSummary(t *testing.T) {
	t.Parallel()
	_, err := ku.GetFuturesPositionSummary(context.Background(), nil)
	assert.ErrorIs(t, err, common.ErrNilPointer)

	req := &futures.PositionSummaryRequest{}
	_, err = ku.GetFuturesPositionSummary(context.Background(), req)
	assert.ErrorIs(t, err, futures.ErrNotPerpetualFuture)

	req.Asset = asset.Futures
	_, err = ku.GetFuturesPositionSummary(context.Background(), req)
	assert.ErrorIs(t, err, currency.ErrCurrencyPairEmpty)

	sharedtestvalues.SkipTestIfCredentialsUnset(t, ku, canManipulateRealOrders)
	req.Pair = currency.NewPair(currency.XBT, currency.USDTM)
	_, err = ku.GetFuturesPositionSummary(context.Background(), req)
	assert.ErrorIs(t, err, nil)
}

func TestGetFuturesPositionOrders(t *testing.T) {
	t.Parallel()
	_, err := ku.GetFuturesPositionOrders(context.Background(), nil)
	assert.ErrorIs(t, err, common.ErrNilPointer)

	req := &futures.PositionsRequest{}
	_, err = ku.GetFuturesPositionOrders(context.Background(), req)
	assert.ErrorIs(t, err, futures.ErrNotPerpetualFuture)

	req.Asset = asset.Futures
	_, err = ku.GetFuturesPositionOrders(context.Background(), req)
	assert.ErrorIs(t, err, currency.ErrCurrencyPairEmpty)

	req.Pairs = currency.Pairs{
		currency.NewPair(currency.XBT, currency.USDTM),
	}
	_, err = ku.GetFuturesPositionOrders(context.Background(), req)
	assert.ErrorIs(t, err, common.ErrDateUnset)

	sharedtestvalues.SkipTestIfCredentialsUnset(t, ku, canManipulateRealOrders)
	req.EndDate = time.Now()
	req.StartDate = req.EndDate.Add(-time.Hour * 24 * 7)
	_, err = ku.GetFuturesPositionOrders(context.Background(), req)
	assert.ErrorIs(t, err, nil)

	req.StartDate = req.EndDate.Add(-time.Hour * 24 * 30)
	_, err = ku.GetFuturesPositionOrders(context.Background(), req)
	assert.ErrorIs(t, err, futures.ErrOrderHistoryTooLarge)

	req.RespectOrderHistoryLimits = true
	_, err = ku.GetFuturesPositionOrders(context.Background(), req)
	assert.ErrorIs(t, err, nil)
}

func TestUpdateOrderExecutionLimits(t *testing.T) {
	t.Parallel()

	err := ku.UpdateOrderExecutionLimits(context.Background(), asset.Binary)
	if !errors.Is(err, asset.ErrNotSupported) {
		t.Fatalf("Received %v, expected %v", err, asset.ErrNotSupported)
	}

	assets := []asset.Item{asset.Spot, asset.Futures, asset.Margin}
	for x := range assets {
		err = ku.UpdateOrderExecutionLimits(context.Background(), assets[x])
		if !errors.Is(err, nil) {
			t.Fatalf("received %v, expected %v", err, nil)
		}

		enabled, err := ku.GetEnabledPairs(assets[x])
		if err != nil {
			t.Fatal(err)
		}

		for y := range enabled {
			lim, err := ku.GetOrderExecutionLimits(assets[x], enabled[y])
			if err != nil {
				t.Fatalf("%v %s %v", err, enabled[y], assets[x])
			}
			assert.NotEmpty(t, lim, "limit cannot be empty")
		}
	}
}

func TestGetOpenInterest(t *testing.T) {
	t.Parallel()

	nu := new(Kucoin)
	require.NoError(t, testexch.TestInstance(nu), "TestInstance setup should not error")

	_, err := nu.GetOpenInterest(context.Background(), key.PairAsset{
		Base:  currency.ETH.Item,
		Quote: currency.USDT.Item,
		Asset: asset.USDTMarginedFutures,
	})
	assert.ErrorIs(t, err, asset.ErrNotSupported)

	resp, err := nu.GetOpenInterest(context.Background(), key.PairAsset{
		Base:  futuresTradablePair.Base.Item,
		Quote: futuresTradablePair.Quote.Item,
		Asset: asset.Futures,
	})
	assert.NoError(t, err)
	assert.NotEmpty(t, resp)

	cp1 := currency.NewPair(currency.ETH, currency.USDTM)
	sharedtestvalues.SetupCurrencyPairsForExchangeAsset(t, nu, asset.Futures, cp1)
	resp, err = nu.GetOpenInterest(context.Background(),
		key.PairAsset{
			Base:  futuresTradablePair.Base.Item,
			Quote: futuresTradablePair.Quote.Item,
			Asset: asset.Futures,
		},
		key.PairAsset{
			Base:  cp1.Base.Item,
			Quote: cp1.Quote.Item,
			Asset: asset.Futures,
		},
	)
	assert.NoError(t, err)
	assert.NotEmpty(t, resp)

	resp, err = nu.GetOpenInterest(context.Background())
	assert.NoError(t, err)
	assert.NotEmpty(t, resp)
}<|MERGE_RESOLUTION|>--- conflicted
+++ resolved
@@ -2296,14 +2296,13 @@
 	}
 }
 
-<<<<<<< HEAD
 func TestGeneratePayloads(t *testing.T) {
 	t.Parallel()
 	subscriptions, err := ku.GenerateDefaultSubscriptions()
 	if err != nil {
 		t.Error(err)
 	}
-	payload, err := ku.generatePayloads(subscriptions, "subscribe")
+	payload, err := ku.expandManualSubscriptions(subscriptions)
 	if err != nil {
 		t.Error(err)
 	}
@@ -2312,8 +2311,6 @@
 	}
 }
 
-=======
->>>>>>> 6a425e69
 const (
 	subUserResponseJSON              = `{"userId":"635002438793b80001dcc8b3", "uid":62356, "subName":"margin01", "status":2, "type":4, "access":"Margin", "createdAt":1666187844000, "remarks":null }`
 	positionSettlementPushData       = `{"userId": "xbc453tg732eba53a88ggyt8c", "topic": "/contract/position:XBTUSDM", "subject": "position.settlement", "data": { "fundingTime": 1551770400000, "qty": 100, "markPrice": 3610.85, "fundingRate": -0.002966, "fundingFee": -296, "ts": 1547697294838004923, "settleCurrency": "XBT" } }`
