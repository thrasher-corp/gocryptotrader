package kucoin

import (
	"context"
	"encoding/json"
	"errors"
	"log"
	"os"
	"strings"
	"testing"
	"time"

	"github.com/gofrs/uuid"
	"github.com/stretchr/testify/assert"
	"github.com/stretchr/testify/require"
	"github.com/thrasher-corp/gocryptotrader/common"
	"github.com/thrasher-corp/gocryptotrader/common/key"
	"github.com/thrasher-corp/gocryptotrader/config"
	"github.com/thrasher-corp/gocryptotrader/core"
	"github.com/thrasher-corp/gocryptotrader/currency"
	exchange "github.com/thrasher-corp/gocryptotrader/exchanges"
	"github.com/thrasher-corp/gocryptotrader/exchanges/asset"
	"github.com/thrasher-corp/gocryptotrader/exchanges/fee"
	"github.com/thrasher-corp/gocryptotrader/exchanges/fundingrate"
	"github.com/thrasher-corp/gocryptotrader/exchanges/futures"
	"github.com/thrasher-corp/gocryptotrader/exchanges/kline"
	"github.com/thrasher-corp/gocryptotrader/exchanges/margin"
	"github.com/thrasher-corp/gocryptotrader/exchanges/order"
	"github.com/thrasher-corp/gocryptotrader/exchanges/sharedtestvalues"
	"github.com/thrasher-corp/gocryptotrader/exchanges/stream/buffer"
	"github.com/thrasher-corp/gocryptotrader/exchanges/subscription"
	"github.com/thrasher-corp/gocryptotrader/exchanges/ticker"
	testexch "github.com/thrasher-corp/gocryptotrader/internal/testing/exchange"
	"github.com/thrasher-corp/gocryptotrader/portfolio/withdraw"
)

// Please supply your own keys here to do authenticated endpoint testing
const (
	apiKey                  = ""
	apiSecret               = ""
	passPhrase              = ""
	canManipulateRealOrders = false
)

var (
	ku                                                        = &Kucoin{}
	spotTradablePair, marginTradablePair, futuresTradablePair currency.Pair
)

func TestMain(m *testing.M) {
	ku.SetDefaults()
	cfg := config.GetConfig()
	err := cfg.LoadConfig("../../testdata/configtest.json", true)
	if err != nil {
		log.Fatal(err)
	}

	exchCfg, err := cfg.GetExchangeConfig("Kucoin")
	if err != nil {
		log.Fatal(err)
	}

	exchCfg.API.AuthenticatedSupport = true
	exchCfg.API.AuthenticatedWebsocketSupport = true

	exchCfg.API.Credentials.Key = apiKey
	exchCfg.API.Credentials.Secret = apiSecret
	exchCfg.API.Credentials.ClientID = passPhrase
	if apiKey != "" && apiSecret != "" && passPhrase != "" {
		ku.Websocket.SetCanUseAuthenticatedEndpoints(true)
	}

	ku.SetDefaults()
	ku.Websocket = sharedtestvalues.NewTestWebsocket()
	ku.Websocket.Orderbook = buffer.Orderbook{}
	err = ku.Setup(exchCfg)
	if err != nil {
		log.Fatal(err)
	}
	ku.Websocket.DataHandler = sharedtestvalues.GetWebsocketInterfaceChannelOverride()
	ku.Websocket.TrafficAlert = sharedtestvalues.GetWebsocketStructChannelOverride()
	setupWS()
	getFirstTradablePairOfAssets()
	os.Exit(m.Run())
}

// Spot asset test cases starts from here
func TestGetSymbols(t *testing.T) {
	t.Parallel()
	symbols, err := ku.GetSymbols(context.Background(), "")
	if err != nil {
		t.Error("GetSymbols() error", err)
	}
	assert.NotEmpty(t, symbols, "should return all available spot/margin symbols")
	// Using market string reduces the scope of what is returned.
	symbols, err = ku.GetSymbols(context.Background(), "ETF")
	if err != nil {
		t.Error("GetSymbols() error", err)
	}
	assert.NotEmpty(t, symbols, "should return all available ETF symbols")
}

func TestGetTicker(t *testing.T) {
	t.Parallel()
	_, err := ku.GetTicker(context.Background(), "BTC-USDT")
	if err != nil {
		t.Error("GetTicker() error", err)
	}
}

func TestGetAllTickers(t *testing.T) {
	t.Parallel()
	_, err := ku.GetTickers(context.Background())
	if err != nil {
		t.Error("GetAllTickers() error", err)
	}
}

func TestGetFuturesTickers(t *testing.T) {
	t.Parallel()
	tickers, err := ku.GetFuturesTickers(context.Background())
	assert.NoError(t, err, "GetFuturesTickers should not error")
	for i := range tickers {
		assert.Positive(t, tickers[i].Last, "Last should be positive")
		assert.Positive(t, tickers[i].Bid, "Bid should be positive")
		assert.Positive(t, tickers[i].Ask, "Ask should be positive")
		assert.NotEmpty(t, tickers[i].Pair, "Pair should not be empty")
		assert.NotEmpty(t, tickers[i].LastUpdated, "LastUpdated should not be empty")
		assert.Equal(t, ku.Name, tickers[i].ExchangeName, "Exchange name should be correct")
		assert.Equal(t, asset.Futures, tickers[i].AssetType, "Asset type should be correct")
	}
}

func TestGet24hrStats(t *testing.T) {
	t.Parallel()
	_, err := ku.Get24hrStats(context.Background(), "BTC-USDT")
	if err != nil {
		t.Error("Get24hrStats() error", err)
	}
}

func TestGetMarketList(t *testing.T) {
	t.Parallel()
	_, err := ku.GetMarketList(context.Background())
	if err != nil {
		t.Error("GetMarketList() error", err)
	}
}

func TestGetPartOrderbook20(t *testing.T) {
	t.Parallel()
	_, err := ku.GetPartOrderbook20(context.Background(), "BTC-USDT")
	if err != nil {
		t.Error("GetPartOrderbook20() error", err)
	}
}

func TestGetPartOrderbook100(t *testing.T) {
	t.Parallel()
	_, err := ku.GetPartOrderbook100(context.Background(), "BTC-USDT")
	if err != nil {
		t.Error("GetPartOrderbook100() error", err)
	}
}

func TestGetOrderbook(t *testing.T) {
	t.Parallel()
	sharedtestvalues.SkipTestIfCredentialsUnset(t, ku)
	_, err := ku.GetOrderbook(context.Background(), "BTC-USDT")
	if err != nil {
		t.Error("GetOrderbook() error", err)
	}
}

func TestGetTradeHistory(t *testing.T) {
	t.Parallel()
	_, err := ku.GetTradeHistory(context.Background(), "BTC-USDT")
	if err != nil {
		t.Error("GetTradeHistory() error", err)
	}
}

func TestGetKlines(t *testing.T) {
	t.Parallel()
	_, err := ku.GetKlines(context.Background(), "BTC-USDT", "1week", time.Time{}, time.Time{})
	if err != nil {
		t.Error("GetKlines() error", err)
	}
	_, err = ku.GetKlines(context.Background(), "BTC-USDT", "5min", time.Now().Add(-time.Hour*1), time.Now())
	if err != nil {
		t.Error("GetKlines() error", err)
	}
}

func TestGetCurrencies(t *testing.T) {
	t.Parallel()
	_, err := ku.GetCurrencies(context.Background())
	if err != nil {
		t.Error("GetCurrencies() error", err)
	}
}

func TestGetCurrency(t *testing.T) {
	t.Parallel()
	_, err := ku.GetCurrencyDetail(context.Background(), "BTC", "")
	if err != nil {
		t.Error("GetCurrency() error", err)
	}

	_, err = ku.GetCurrencyDetail(context.Background(), "BTC", "ETH")
	if err != nil {
		t.Error("GetCurrency() error", err)
	}
}

func TestGetFiatPrice(t *testing.T) {
	t.Parallel()
	_, err := ku.GetFiatPrice(context.Background(), "", "")
	if err != nil {
		t.Error("GetFiatPrice() error", err)
	}

	_, err = ku.GetFiatPrice(context.Background(), "EUR", "ETH,BTC")
	if err != nil {
		t.Error("GetFiatPrice() error", err)
	}
}

func TestGetMarkPrice(t *testing.T) {
	t.Parallel()
	_, err := ku.GetMarkPrice(context.Background(), "USDT-BTC")
	if err != nil {
		t.Error("GetMarkPrice() error", err)
	}
}

func TestGetMarginConfiguration(t *testing.T) {
	t.Parallel()
	_, err := ku.GetMarginConfiguration(context.Background())
	if err != nil {
		t.Error("GetMarginConfiguration() error", err)
	}
}

func TestGetMarginAccount(t *testing.T) {
	t.Parallel()
	sharedtestvalues.SkipTestIfCredentialsUnset(t, ku)
	_, err := ku.GetMarginAccount(context.Background())
	if err != nil {
		t.Error("GetMarginAccount() error", err)
	}
}

func TestGetMarginRiskLimit(t *testing.T) {
	t.Parallel()
	sharedtestvalues.SkipTestIfCredentialsUnset(t, ku)
	_, err := ku.GetMarginRiskLimit(context.Background(), "cross")
	if err != nil {
		t.Error("GetMarginRiskLimit() error", err)
	}

	_, err = ku.GetMarginRiskLimit(context.Background(), "isolated")
	if err != nil {
		t.Error("GetMarginRiskLimit() error", err)
	}
}

func TestPostBorrowOrder(t *testing.T) {
	t.Parallel()
	sharedtestvalues.SkipTestIfCredentialsUnset(t, ku, canManipulateRealOrders)
	_, err := ku.PostBorrowOrder(context.Background(), "USDT", "FOK", "", 10, 0)
	if err != nil {
		t.Error("PostBorrowOrder() error", err)
	}

	_, err = ku.PostBorrowOrder(context.Background(), "USDT", "IOC", "7,14,28", 10, 0.05)
	if err != nil {
		t.Error("PostBorrowOrder() error", err)
	}
}

const borrowOrderJSON = `{"orderId": "a2111213","currency": "USDT","size": "1.009","filled": 1.009,"matchList": [{"currency": "USDT","dailyIntRate": "0.001","size": "12.9","term": 7,"timestamp": "1544657947759","tradeId": "1212331"}],"status": "DONE"}`

func TestGetBorrowOrder(t *testing.T) {
	t.Parallel()
	var resp *BorrowOrder
	err := json.Unmarshal([]byte(borrowOrderJSON), &resp)
	if err != nil {
		t.Fatal(err)
	}
	sharedtestvalues.SkipTestIfCredentialsUnset(t, ku)
	_, err = ku.GetBorrowOrder(context.Background(), "orderID")
	if err != nil {
		t.Error("GetBorrowOrder() error", err)
	}
}

const outstandingRecordResponseJSON = `{"currentPage": 0, "pageSize": 0, "totalNum": 0, "totalPage": 0, "items": [ { "tradeId": "1231141", "currency": "USDT", "accruedInterest": "0.22121", "dailyIntRate": "0.0021", "liability": "1.32121", "maturityTime": "1544657947759", "principal": "1.22121", "repaidSize": "0", "term": 7, "createdAt": "1544657947759" } ] }`

func TestGetOutstandingRecord(t *testing.T) {
	t.Parallel()
	var resp *OutstandingRecordResponse
	err := json.Unmarshal([]byte(outstandingRecordResponseJSON), &resp)
	if err != nil {
		t.Error(err)
	}
	sharedtestvalues.SkipTestIfCredentialsUnset(t, ku)
	_, err = ku.GetOutstandingRecord(context.Background(), "BTC")
	if err != nil {
		t.Error("GetOutstandingRecord() error", err)
	}
}

const repaidRecordJSON = `{"pageSize": 0, "totalNum": 0, "totalPage": 0, "currentPage": 0, "items": [ { "tradeId": "1231141", "currency": "USDT", "dailyIntRate": "0.0021", "interest": "0.22121", "principal": "1.22121", "repaidSize": "0", "repayTime": "1544657947759", "term": 7 } ] }`

func TestGetRepaidRecord(t *testing.T) {
	t.Parallel()
	var resp *RepaidRecordsResponse
	err := json.Unmarshal([]byte(repaidRecordJSON), &resp)
	if err != nil {
		t.Error(err)
	}
	sharedtestvalues.SkipTestIfCredentialsUnset(t, ku)
	_, err = ku.GetRepaidRecord(context.Background(), "BTC")
	if err != nil {
		t.Error("GetRepaidRecord() error", err)
	}
}

func TestOneClickRepayment(t *testing.T) {
	t.Parallel()
	sharedtestvalues.SkipTestIfCredentialsUnset(t, ku, canManipulateRealOrders)
	err := ku.OneClickRepayment(context.Background(), "BTC", "RECENTLY_EXPIRE_FIRST", 2.5)
	if err != nil {
		t.Error("OneClickRepayment() error", err)
	}
}

func TestSingleOrderRepayment(t *testing.T) {
	t.Parallel()
	sharedtestvalues.SkipTestIfCredentialsUnset(t, ku, canManipulateRealOrders)
	err := ku.SingleOrderRepayment(context.Background(), "BTC", "fa3e34c980062c10dad74016", 2.5)
	if err != nil {
		t.Error("SingleOrderRepayment() error", err)
	}
}

func TestPostLendOrder(t *testing.T) {
	t.Parallel()
	sharedtestvalues.SkipTestIfCredentialsUnset(t, ku, canManipulateRealOrders)
	_, err := ku.PostLendOrder(context.Background(), "BTC", 0.0001, 5, 7)
	if err != nil {
		t.Error("PostLendOrder() error", err)
	}
}

func TestCancelLendOrder(t *testing.T) {
	t.Parallel()
	sharedtestvalues.SkipTestIfCredentialsUnset(t, ku, canManipulateRealOrders)
	err := ku.CancelLendOrder(context.Background(), "OrderID")
	if err != nil {
		t.Error("CancelLendOrder() error", err)
	}
}

func TestSetAutoLend(t *testing.T) {
	t.Parallel()
	sharedtestvalues.SkipTestIfCredentialsUnset(t, ku, canManipulateRealOrders)
	err := ku.SetAutoLend(context.Background(), "BTC", 0.0002, 0.005, 7, true)
	if err != nil {
		t.Error("SetAutoLend() error", err)
	}
}

const activeOrderResponseJSON = `[ { "orderId": "5da59f5ef943c033b2b643e4", "currency": "BTC", "size": "0.51", "filledSize": "0", "dailyIntRate": "0.0001", "term": 7, "createdAt": 1571135326913 } ]`

func TestGetActiveOrder(t *testing.T) {
	t.Parallel()
	var resp []LendOrder
	err := json.Unmarshal([]byte(activeOrderResponseJSON), &resp)
	if err != nil {
		t.Fatal(err)
	}
	sharedtestvalues.SkipTestIfCredentialsUnset(t, ku)
	_, err = ku.GetActiveOrder(context.Background(), "")
	if err != nil {
		t.Error("GetActiveOrder() error", err)
	}

	_, err = ku.GetActiveOrder(context.Background(), "BTC")
	if err != nil {
		t.Error("GetActiveOrder() error", err)
	}
}

func TestGetLendHistory(t *testing.T) {
	t.Parallel()
	sharedtestvalues.SkipTestIfCredentialsUnset(t, ku)
	_, err := ku.GetLendHistory(context.Background(), "")
	if err != nil {
		t.Error("GetLendHistory() error", err)
	}
	_, err = ku.GetLendHistory(context.Background(), "BTC")
	if err != nil {
		t.Error("GetLendHistory() error", err)
	}
}

const activeLentOrderResponseJSON = `[ { "tradeId": "5da6dba0f943c0c81f5d5db5", "currency": "BTC", "size": "0.51", "accruedInterest": "0", "repaid": "0.10999968", "dailyIntRate": "0.0001", "term": 14, "maturityTime": 1572425888958 } ]`

func TestGetUnsettleLendOrder(t *testing.T) {
	t.Parallel()
	var resp []UnsettleLendOrder
	err := json.Unmarshal([]byte(activeLentOrderResponseJSON), &resp)
	if err != nil {
		t.Fatal(err)
	}
	sharedtestvalues.SkipTestIfCredentialsUnset(t, ku)
	_, err = ku.GetUnsettledLendOrder(context.Background(), "")
	if err != nil {
		t.Error("GetUnsettledLendOrder() error", err)
	}

	_, err = ku.GetUnsettledLendOrder(context.Background(), "BTC")
	if err != nil {
		t.Error("GetUnsettledLendOrder() error", err)
	}
}

const settledLendOrderResponseJSON = `[{ "tradeId": "5da59fe6f943c033b2b6440b", "currency": "BTC", "size": "0.51", "interest": "0.00004899", "repaid": "0.510041641", "dailyIntRate": "0.0001", "term": 7, "settledAt": 1571216254767, "note": "The account of the borrowers reached a negative balance, and the system has supplemented the loss via the insurance fund. Deposit funds: 0.51." } ]`

func TestGetSettleLendOrder(t *testing.T) {
	t.Parallel()
	var resp []SettleLendOrder
	err := json.Unmarshal([]byte(settledLendOrderResponseJSON), &resp)
	if err != nil {
		t.Fatal(err)
	}
	sharedtestvalues.SkipTestIfCredentialsUnset(t, ku)
	_, err = ku.GetSettledLendOrder(context.Background(), "")
	if err != nil {
		t.Error("GetSettledLendOrder() error", err)
	}
	_, err = ku.GetSettledLendOrder(context.Background(), "BTC")
	if err != nil {
		t.Error("GetSettledLendOrder() error", err)
	}
}

func TestGetAccountLendRecord(t *testing.T) {
	t.Parallel()
	sharedtestvalues.SkipTestIfCredentialsUnset(t, ku)
	_, err := ku.GetAccountLendRecord(context.Background(), "")
	if err != nil {
		t.Error("GetAccountLendRecord() error", err)
	}
	_, err = ku.GetAccountLendRecord(context.Background(), "BTC")
	if err != nil {
		t.Error("GetAccountLendRecord() error", err)
	}
}

func TestGetLendingMarketData(t *testing.T) {
	t.Parallel()
	sharedtestvalues.SkipTestIfCredentialsUnset(t, ku)
	_, err := ku.GetLendingMarketData(context.Background(), "BTC", 0)
	if err != nil {
		t.Error("GetLendingMarketData() error", err)
	}
	_, err = ku.GetLendingMarketData(context.Background(), "BTC", 7)
	if err != nil {
		t.Error("GetLendingMarketData() error", err)
	}
}

func TestGetMarginTradeData(t *testing.T) {
	t.Parallel()
	sharedtestvalues.SkipTestIfCredentialsUnset(t, ku)
	_, err := ku.GetMarginTradeData(context.Background(), "BTC")
	if err != nil {
		t.Error("GetMarginTradeData() error", err)
	}
}

func TestGetIsolatedMarginPairConfig(t *testing.T) {
	t.Parallel()
	sharedtestvalues.SkipTestIfCredentialsUnset(t, ku)
	_, err := ku.GetIsolatedMarginPairConfig(context.Background())
	if err != nil {
		t.Error("GetIsolatedMarginPairConfig() error", err)
	}
}

func TestGetIsolatedMarginAccountInfo(t *testing.T) {
	t.Parallel()
	sharedtestvalues.SkipTestIfCredentialsUnset(t, ku)
	_, err := ku.GetIsolatedMarginAccountInfo(context.Background(), "")
	if err != nil {
		t.Error("GetIsolatedMarginAccountInfo() error", err)
	}
	_, err = ku.GetIsolatedMarginAccountInfo(context.Background(), "USDT")
	if err != nil {
		t.Error("GetIsolatedMarginAccountInfo() error", err)
	}
}

func TestGetSingleIsolatedMarginAccountInfo(t *testing.T) {
	t.Parallel()
	sharedtestvalues.SkipTestIfCredentialsUnset(t, ku)
	_, err := ku.GetSingleIsolatedMarginAccountInfo(context.Background(), "BTC-USDT")
	if err != nil {
		t.Error("GetSingleIsolatedMarginAccountInfo() error", err)
	}
}

func TestInitiateIsolateMarginBorrowing(t *testing.T) {
	t.Parallel()
	sharedtestvalues.SkipTestIfCredentialsUnset(t, ku, canManipulateRealOrders)
	_, err := ku.InitiateIsolatedMarginBorrowing(context.Background(), "BTC-USDT", "USDT", "FOK", "", 10, 0)
	if err != nil {
		t.Error("InitiateIsolateMarginBorrowing() error", err)
	}
}

func TestGetIsolatedOutstandingRepaymentRecords(t *testing.T) {
	t.Parallel()
	sharedtestvalues.SkipTestIfCredentialsUnset(t, ku)
	_, err := ku.GetIsolatedOutstandingRepaymentRecords(context.Background(), "", "", 0, 0)
	if err != nil {
		t.Error("GetIsolatedOutstandingRepaymentRecords() error", err)
	}
	_, err = ku.GetIsolatedOutstandingRepaymentRecords(context.Background(), "BTC-USDT", "USDT", 0, 0)
	if err != nil {
		t.Error("GetIsolatedOutstandingRepaymentRecords() error", err)
	}
}

func TestGetIsolatedMarginRepaymentRecords(t *testing.T) {
	t.Parallel()
	sharedtestvalues.SkipTestIfCredentialsUnset(t, ku)
	_, err := ku.GetIsolatedMarginRepaymentRecords(context.Background(), "", "", 0, 0)
	if err != nil {
		t.Error("GetIsolatedMarginRepaymentRecords() error", err)
	}
	_, err = ku.GetIsolatedMarginRepaymentRecords(context.Background(), "BTC-USDT", "USDT", 0, 0)
	if err != nil {
		t.Error("GetIsolatedMarginRepaymentRecords() error", err)
	}
}

func TestInitiateIsolatedMarginQuickRepayment(t *testing.T) {
	t.Parallel()
	sharedtestvalues.SkipTestIfCredentialsUnset(t, ku, canManipulateRealOrders)
	err := ku.InitiateIsolatedMarginQuickRepayment(context.Background(), "BTC-USDT", "USDT", "RECENTLY_EXPIRE_FIRST", 10)
	if err != nil {
		t.Error("InitiateIsolatedMarginQuickRepayment() error", err)
	}
}

func TestInitiateIsolatedMarginSingleRepayment(t *testing.T) {
	t.Parallel()
	sharedtestvalues.SkipTestIfCredentialsUnset(t, ku, canManipulateRealOrders)
	err := ku.InitiateIsolatedMarginSingleRepayment(context.Background(), "BTC-USDT", "USDT", "628c570f7818320001d52b69", 10)
	if err != nil {
		t.Error("InitiateIsolatedMarginSingleRepayment() error", err)
	}
}

func TestGetCurrentServerTime(t *testing.T) {
	t.Parallel()
	_, err := ku.GetCurrentServerTime(context.Background())
	if err != nil {
		t.Error("GetCurrentServerTime() error", err)
	}
}

func TestGetServiceStatus(t *testing.T) {
	t.Parallel()
	_, err := ku.GetServiceStatus(context.Background())
	if err != nil {
		t.Error("GetServiceStatus() error", err)
	}
}

func TestPostOrder(t *testing.T) {
	t.Parallel()

	// default order type is limit
	_, err := ku.PostOrder(context.Background(), &SpotOrderParam{
		ClientOrderID: ""})
	if !errors.Is(err, errInvalidClientOrderID) {
		t.Errorf("PostOrder() expected %v, but found %v", errInvalidClientOrderID, err)
	}

	customID, err := uuid.NewV4()
	if err != nil {
		t.Fatal(err)
	}

	_, err = ku.PostOrder(context.Background(), &SpotOrderParam{
		ClientOrderID: customID.String(), Symbol: spotTradablePair,
		OrderType: ""})
	if !errors.Is(err, order.ErrSideIsInvalid) {
		t.Errorf("PostOrder() expected %v, but found %v", order.ErrSideIsInvalid, err)
	}
	_, err = ku.PostOrder(context.Background(), &SpotOrderParam{
		ClientOrderID: customID.String(), Symbol: currency.EMPTYPAIR,
		Size: 0.1, Side: "buy", Price: 234565})
	if !errors.Is(err, currency.ErrCurrencyPairEmpty) {
		t.Errorf("PostOrder() expected %v, but found %v", currency.ErrCurrencyPairEmpty, err)
	}
	_, err = ku.PostOrder(context.Background(), &SpotOrderParam{
		ClientOrderID: customID.String(), Side: "buy",
		Symbol:    spotTradablePair,
		OrderType: "limit", Size: 0.1})
	if !errors.Is(err, errInvalidPrice) {
		t.Errorf("PostOrder() expected %v, but found %v", errInvalidPrice, err)
	}
	_, err = ku.PostOrder(context.Background(), &SpotOrderParam{
		ClientOrderID: customID.String(), Symbol: spotTradablePair, Side: "buy",
		OrderType: "limit", Price: 234565})
	if !errors.Is(err, errInvalidSize) {
		t.Errorf("PostOrder() expected %v, but found %v", errInvalidSize, err)
	}

	sharedtestvalues.SkipTestIfCredentialsUnset(t, ku, canManipulateRealOrders)
	_, err = ku.PostOrder(context.Background(), &SpotOrderParam{
		ClientOrderID: customID.String(),
		Side:          "buy",
		Symbol:        spotTradablePair,
		OrderType:     "limit",
		Size:          0.005,
		Price:         1000})
	if err != nil {
		t.Error("PostOrder() error", err)
	}
}

func TestPostMarginOrder(t *testing.T) {
	t.Parallel()
	// default order type is limit
	_, err := ku.PostMarginOrder(context.Background(), &MarginOrderParam{
		ClientOrderID: ""})
	if !errors.Is(err, errInvalidClientOrderID) {
		t.Errorf("PostMarginOrder() expected %v, but found %v", errInvalidClientOrderID, err)
	}
	_, err = ku.PostMarginOrder(context.Background(), &MarginOrderParam{
		ClientOrderID: "5bd6e9286d99522a52e458de", Symbol: marginTradablePair,
		OrderType: ""})
	if !errors.Is(err, order.ErrSideIsInvalid) {
		t.Errorf("PostMarginOrder() expected %v, but found %v", order.ErrSideIsInvalid, err)
	}
	_, err = ku.PostMarginOrder(context.Background(), &MarginOrderParam{
		ClientOrderID: "5bd6e9286d99522a52e458de", Symbol: currency.EMPTYPAIR,
		Size: 0.1, Side: "buy", Price: 234565})
	if !errors.Is(err, currency.ErrCurrencyPairEmpty) {
		t.Errorf("PostMarginOrder() expected %v, but found %v", currency.ErrCurrencyPairEmpty, err)
	}
	_, err = ku.PostMarginOrder(context.Background(), &MarginOrderParam{
		ClientOrderID: "5bd6e9286d99522a52e458de", Side: "buy",
		Symbol:    marginTradablePair,
		OrderType: "limit", Size: 0.1})
	if !errors.Is(err, errInvalidPrice) {
		t.Errorf("PostMarginOrder() expected %v, but found %v", errInvalidPrice, err)
	}
	_, err = ku.PostMarginOrder(context.Background(), &MarginOrderParam{
		ClientOrderID: "5bd6e9286d99522a52e458de", Symbol: marginTradablePair, Side: "buy",
		OrderType: "limit", Price: 234565})
	if !errors.Is(err, errInvalidSize) {
		t.Errorf("PostMarginOrder() expected %v, but found %v", errInvalidSize, err)
	}
	sharedtestvalues.SkipTestIfCredentialsUnset(t, ku, canManipulateRealOrders)
	// default order type is limit and margin mode is cross
	_, err = ku.PostMarginOrder(context.Background(),
		&MarginOrderParam{
			ClientOrderID: "5bd6e9286d99522a52e458de",
			Side:          "buy", Symbol: marginTradablePair,
			Price: 1000, Size: 0.1, PostOnly: true})
	if err != nil {
		t.Error("PostMarginOrder() error", err)
	}

	// market isolated order
	_, err = ku.PostMarginOrder(context.Background(),
		&MarginOrderParam{
			ClientOrderID: "5bd6e9286d99522a52e458de",
			Side:          "buy", Symbol: marginTradablePair,
			OrderType: "market", Funds: 1234,
			Remark: "remark", MarginMode: "cross", Price: 1000, PostOnly: true, AutoBorrow: true})
	if err != nil {
		t.Error("PostMarginOrder() error", err)
	}
}

func TestPostBulkOrder(t *testing.T) {
	t.Parallel()
	sharedtestvalues.SkipTestIfCredentialsUnset(t, ku, canManipulateRealOrders)

	req := []OrderRequest{
		{
			ClientOID: "3d07008668054da6b3cb12e432c2b13a",
			Side:      "buy",
			Type:      "limit",
			Price:     1000,
			Size:      0.01,
		},
		{
			ClientOID: "37245dbe6e134b5c97732bfb36cd4a9d",
			Side:      "buy",
			Type:      "limit",
			Price:     1000,
			Size:      0.01,
		},
	}

	_, err := ku.PostBulkOrder(context.Background(), "BTC-USDT", req)
	if err != nil {
		t.Error("PostBulkOrder() error", err)
	}
}

func TestCancelSingleOrder(t *testing.T) {
	t.Parallel()
	sharedtestvalues.SkipTestIfCredentialsUnset(t, ku, canManipulateRealOrders)

	_, err := ku.CancelSingleOrder(context.Background(), "5bd6e9286d99522a52e458de")
	if err != nil {
		t.Error("CancelSingleOrder() error", err)
	}
}

func TestCancelOrderByClientOID(t *testing.T) {
	t.Parallel()
	sharedtestvalues.SkipTestIfCredentialsUnset(t, ku, canManipulateRealOrders)

	_, err := ku.CancelOrderByClientOID(context.Background(), "5bd6e9286d99522a52e458de")
	if err != nil {
		t.Error("CancelOrderByClientOID() error", err)
	}
}

func TestCancelAllOpenOrders(t *testing.T) {
	t.Parallel()
	sharedtestvalues.SkipTestIfCredentialsUnset(t, ku, canManipulateRealOrders)

	_, err := ku.CancelAllOpenOrders(context.Background(), "", "")
	if err != nil {
		t.Error("CancelAllOpenOrders() error", err)
	}
}

const ordersListResponseJSON = `{"currentPage": 1, "pageSize": 1, "totalNum": 153408, "totalPage": 153408, "items": [ { "id": "5c35c02703aa673ceec2a168", "symbol": "BTC-USDT", "opType": "DEAL", "type": "limit", "side": "buy", "price": "10", "size": "2", "funds": "0", "dealFunds": "0.166", "dealSize": "2", "fee": "0", "feeCurrency": "USDT", "stp": "", "stop": "", "stopTriggered": false, "stopPrice": "0", "timeInForce": "GTC", "postOnly": false, "hidden": false, "iceberg": false, "visibleSize": "0", "cancelAfter": 0, "channel": "IOS", "clientOid": "", "remark": "", "tags": "", "isActive": false, "cancelExist": false, "createdAt": 1547026471000, "tradeType": "TRADE" } ] }`

func TestGetOrders(t *testing.T) {
	t.Parallel()
	var resp *OrdersListResponse
	err := json.Unmarshal([]byte(ordersListResponseJSON), &resp)
	if err != nil {
		t.Error(err)
	}
	sharedtestvalues.SkipTestIfCredentialsUnset(t, ku)

	_, err = ku.ListOrders(context.Background(), "", "", "", "", "", time.Time{}, time.Time{})
	if err != nil {
		t.Error("GetOrders() error", err)
	}
}

func TestGetRecentOrders(t *testing.T) {
	t.Parallel()
	sharedtestvalues.SkipTestIfCredentialsUnset(t, ku)
	_, err := ku.GetRecentOrders(context.Background())
	if err != nil {
		t.Error("GetRecentOrders() error", err)
	}
}

func TestGetOrderByID(t *testing.T) {
	t.Parallel()
	sharedtestvalues.SkipTestIfCredentialsUnset(t, ku)
	_, err := ku.GetOrderByID(context.Background(), "5c35c02703aa673ceec2a168")
	if err != nil {
		t.Error("GetOrderByID() error", err)
	}
}

func TestGetOrderByClientOID(t *testing.T) {
	t.Parallel()
	sharedtestvalues.SkipTestIfCredentialsUnset(t, ku)
	_, err := ku.GetOrderByClientSuppliedOrderID(context.Background(), "6d539dc614db312")
	if err != nil {
		t.Error("GetOrderByClientOID() error", err)
	}
}

func TestGetFills(t *testing.T) {
	t.Parallel()
	sharedtestvalues.SkipTestIfCredentialsUnset(t, ku)
	_, err := ku.GetFills(context.Background(), "", "", "", "", "", time.Time{}, time.Time{})
	if err != nil {
		t.Error("GetFills() error", err)
	}
	_, err = ku.GetFills(context.Background(), "5c35c02703aa673ceec2a168", "BTC-USDT", "buy", "limit", "TRADE", time.Now().Add(-time.Hour*12), time.Now())
	if err != nil {
		t.Error("GetFills() error", err)
	}
}

const limitFillsResponseJSON = `[{ "counterOrderId":"5db7ee769797cf0008e3beea", "createdAt":1572335233000, "fee":"0.946357371456", "feeCurrency":"USDT", "feeRate":"0.001", "forceTaker":true, "funds":"946.357371456", "liquidity":"taker", "orderId":"5db7ee805d53620008dce1ba", "price":"9466.8", "side":"buy", "size":"0.09996592", "stop":"", "symbol":"BTC-USDT", "tradeId":"5db7ee8054c05c0008069e21", "tradeType":"MARGIN_TRADE", "type":"market" }, { "counterOrderId":"5db7ee4b5d53620008dcde8e", "createdAt":1572335207000, "fee":"0.94625", "feeCurrency":"USDT", "feeRate":"0.001", "forceTaker":true, "funds":"946.25", "liquidity":"taker", "orderId":"5db7ee675d53620008dce01e", "price":"9462.5", "side":"sell", "size":"0.1", "stop":"", "symbol":"BTC-USDT", "tradeId":"5db7ee6754c05c0008069e03", "tradeType":"MARGIN_TRADE", "type":"market" }]`

func TestGetRecentFills(t *testing.T) {
	t.Parallel()
	var resp []Fill
	err := json.Unmarshal([]byte(limitFillsResponseJSON), &resp)
	if err != nil {
		t.Fatal(err)
	}
	sharedtestvalues.SkipTestIfCredentialsUnset(t, ku)
	_, err = ku.GetRecentFills(context.Background())
	if err != nil {
		t.Error("GetRecentFills() error", err)
	}
}

func TestPostStopOrder(t *testing.T) {
	t.Parallel()
	sharedtestvalues.SkipTestIfCredentialsUnset(t, ku, canManipulateRealOrders)
	_, err := ku.PostStopOrder(context.Background(), "5bd6e9286d99522a52e458de", "buy", "BTC-USDT", "", "", "entry", "CO", "TRADE", "", 0.1, 1, 10, 0, 0, 0, true, false, false)
	if err != nil {
		t.Error("PostStopOrder() error", err)
	}
}

func TestCancelStopOrder(t *testing.T) {
	t.Parallel()
	sharedtestvalues.SkipTestIfCredentialsUnset(t, ku, canManipulateRealOrders)
	_, err := ku.CancelStopOrder(context.Background(), "5bd6e9286d99522a52e458de")
	if err != nil {
		t.Error("CancelStopOrder() error", err)
	}
}

func TestCancelAllStopOrder(t *testing.T) {
	t.Parallel()
	sharedtestvalues.SkipTestIfCredentialsUnset(t, ku, canManipulateRealOrders)
	_, err := ku.CancelStopOrders(context.Background(), "", "", "")
	if err != nil {
		t.Error("CancelAllStopOrder() error", err)
	}
}

const stopOrderResponseJSON = `{"id": "vs8hoo8q2ceshiue003b67c0", "symbol": "KCS-USDT", "userId": "60fe4956c43cbc0006562c2c", "status": "NEW", "type": "limit", "side": "buy", "price": "0.01000000000000000000", "size": "0.01000000000000000000", "funds": null, "stp": null, "timeInForce": "GTC", "cancelAfter": -1, "postOnly": false, "hidden": false, "iceberg": false, "visibleSize": null, "channel": "API", "clientOid": "40e0eb9efe6311eb8e58acde48001122", "remark": null, "tags": null, "orderTime": 1629098781127530345, "domainId": "kucoin", "tradeSource": "USER", "tradeType": "TRADE", "feeCurrency": "USDT", "takerFeeRate": "0.00200000000000000000", "makerFeeRate": "0.00200000000000000000", "createdAt": 1629098781128, "stop": "loss", "stopTriggerTime": null, "stopPrice": "10.00000000000000000000" }`

func TestGetStopOrder(t *testing.T) {
	t.Parallel()
	var resp *StopOrder
	err := json.Unmarshal([]byte(stopOrderResponseJSON), &resp)
	if err != nil {
		t.Fatal(err)
	}
	sharedtestvalues.SkipTestIfCredentialsUnset(t, ku)
	_, err = ku.GetStopOrder(context.Background(), "5bd6e9286d99522a52e458de")
	if err != nil {
		t.Error("GetStopOrder() error", err)
	}
}

func TestGetAllStopOrder(t *testing.T) {
	t.Parallel()
	sharedtestvalues.SkipTestIfCredentialsUnset(t, ku)
	_, err := ku.ListStopOrders(context.Background(), "", "", "", "", "", time.Time{}, time.Time{}, 0, 0)
	if err != nil {
		t.Error("GetAllStopOrder() error", err)
	}
}

func TestGetStopOrderByClientID(t *testing.T) {
	t.Parallel()
	sharedtestvalues.SkipTestIfCredentialsUnset(t, ku)
	_, err := ku.GetStopOrderByClientID(context.Background(), "", "5bd6e9286d99522a52e458de")
	if err != nil {
		t.Error("GetStopOrderByClientID() error", err)
	}
}

func TestCancelStopOrderByClientID(t *testing.T) {
	t.Parallel()
	sharedtestvalues.SkipTestIfCredentialsUnset(t, ku, canManipulateRealOrders)
	_, err := ku.CancelStopOrderByClientID(context.Background(), "", "5bd6e9286d99522a52e458de")
	if err != nil {
		t.Error("CancelStopOrderByClientID() error", err)
	}
}

func TestGetAllAccounts(t *testing.T) {
	t.Parallel()
	sharedtestvalues.SkipTestIfCredentialsUnset(t, ku)

	_, err := ku.GetAllAccounts(context.Background(), "", "")
	if err != nil {
		t.Error("GetAllAccounts() error", err)
	}
}

func TestGetAccount(t *testing.T) {
	t.Parallel()
	sharedtestvalues.SkipTestIfCredentialsUnset(t, ku)

	_, err := ku.GetAccount(context.Background(), "62fcd1969474ea0001fd20e4")
	if err != nil {
		t.Error("GetAccount() error", err)
	}
}

const accountLedgerResponseJSON = `{"currentPage": 1, "pageSize": 50, "totalNum": 2, "totalPage": 1, "items": [ { "id": "611a1e7c6a053300067a88d9", "currency": "USDT", "amount": "10.00059547", "fee": "0", "balance": "0", "accountType": "MAIN", "bizType": "Loans Repaid", "direction": "in", "createdAt": 1629101692950, "context": "{\"borrowerUserId\":\"601ad03e50dc810006d242ea\",\"loanRepayDetailNo\":\"611a1e7cc913d000066cf7ec\"}" }, { "id": "611a18bc6a0533000671e1bf", "currency": "USDT", "amount": "10.00059547", "fee": "0", "balance": "0", "accountType": "MAIN", "bizType": "Loans Repaid", "direction": "in", "createdAt": 1629100220843, "context": "{\"borrowerUserId\":\"5e3f4623dbf52d000800292f\",\"loanRepayDetailNo\":\"611a18bc7255c200063ea545\"}" } ] }`

func TestGetAccountLedgers(t *testing.T) {
	t.Parallel()
	var resp *AccountLedgerResponse
	err := json.Unmarshal([]byte(accountLedgerResponseJSON), &resp)
	if err != nil {
		t.Fatal(err)
	}
	sharedtestvalues.SkipTestIfCredentialsUnset(t, ku)
	_, err = ku.GetAccountLedgers(context.Background(), "", "", "", time.Time{}, time.Time{})
	if err != nil {
		t.Error("GetAccountLedgers() error", err)
	}
}

func TestGetAccountSummaryInformation(t *testing.T) {
	t.Parallel()
	sharedtestvalues.SkipTestIfCredentialsUnset(t, ku)
	if _, err := ku.GetAccountSummaryInformation(context.Background()); err != nil {
		t.Error(err)
	}
}

func TestGetSubAccountBalance(t *testing.T) {
	t.Parallel()
	sharedtestvalues.SkipTestIfCredentialsUnset(t, ku)
	_, err := ku.GetSubAccountBalance(context.Background(), "62fcd1969474ea0001fd20e4", false)
	if err != nil {
		t.Error("GetSubAccountBalance() error", err)
	}
}

func TestGetAggregatedSubAccountBalance(t *testing.T) {
	t.Parallel()
	sharedtestvalues.SkipTestIfCredentialsUnset(t, ku)
	_, err := ku.GetAggregatedSubAccountBalance(context.Background())
	if err != nil {
		t.Error("GetAggregatedSubAccountBalance() error", err)
	}
}

func TestGetPaginatedSubAccountInformation(t *testing.T) {
	t.Parallel()
	sharedtestvalues.SkipTestIfCredentialsUnset(t, ku)
	_, err := ku.GetPaginatedSubAccountInformation(context.Background(), 0, 10)
	if err != nil {
		t.Error("GetPaginatedSubAccountInformation() error", err)
	}
}

func TestGetTransferableBalance(t *testing.T) {
	t.Parallel()
	sharedtestvalues.SkipTestIfCredentialsUnset(t, ku)

	_, err := ku.GetTransferableBalance(context.Background(), "BTC", "MAIN", "")
	if err != nil {
		t.Error("GetTransferableBalance() error", err)
	}
}

func TestTransferMainToSubAccount(t *testing.T) {
	t.Parallel()
	sharedtestvalues.SkipTestIfCredentialsUnset(t, ku, canManipulateRealOrders)
	_, err := ku.TransferMainToSubAccount(context.Background(), "62fcd1969474ea0001fd20e4", "BTC", "1", "OUT", "", "", "5caefba7d9575a0688f83c45")
	if err != nil {
		t.Error("TransferMainToSubAccount() error", err)
	}
}

func TestMakeInnerTransfer(t *testing.T) {
	t.Parallel()
	sharedtestvalues.SkipTestIfCredentialsUnset(t, ku, canManipulateRealOrders)
	_, err := ku.MakeInnerTransfer(context.Background(), "62fcd1969474ea0001fd20e4", "BTC", "trade", "main", "1", "", "")
	if err != nil {
		t.Error("MakeInnerTransfer() error", err)
	}
}

func TestCreateDepositAddress(t *testing.T) {
	t.Parallel()
	sharedtestvalues.SkipTestIfCredentialsUnset(t, ku, canManipulateRealOrders)
	_, err := ku.CreateDepositAddress(context.Background(), "BTC", "")
	if err != nil {
		t.Error("CreateDepositAddress() error", err)
	}

	_, err = ku.CreateDepositAddress(context.Background(), "USDT", "TRC20")
	if err != nil {
		t.Error("CreateDepositAddress() error", err)
	}
}

func TestGetDepositAddressV2(t *testing.T) {
	t.Parallel()
	sharedtestvalues.SkipTestIfCredentialsUnset(t, ku)
	_, err := ku.GetDepositAddressesV2(context.Background(), "BTC")
	if err != nil {
		t.Error("GetDepositAddressV2() error", err)
	}
}

func TestGetDepositAddressesV1(t *testing.T) {
	t.Parallel()
	sharedtestvalues.SkipTestIfCredentialsUnset(t, ku)
	_, err := ku.GetDepositAddressV1(context.Background(), "BTC", "")
	if err != nil {
		t.Error("GetDepositAddressV1() error", err)
	}
}

const depositResponseJSON = `{"currentPage": 1, "pageSize": 50, "totalNum": 1, "totalPage": 1, "items": [ { "currency": "XRP", "chain": "xrp", "status": "SUCCESS", "address": "rNFugeoj3ZN8Wv6xhuLegUBBPXKCyWLRkB", "memo": "1919537769", "isInner": false, "amount": "20.50000000", "fee": "0.00000000", "walletTxId": "2C24A6D5B3E7D5B6AA6534025B9B107AC910309A98825BF5581E25BEC94AD83B@e8902757998fc352e6c9d8890d18a71c", "createdAt": 1666600519000, "updatedAt": 1666600549000, "remark": "Deposit" } ] }`

func TestGetDepositList(t *testing.T) {
	t.Parallel()
	var resp DepositResponse
	err := json.Unmarshal([]byte(depositResponseJSON), &resp)
	if err != nil {
		t.Fatal(err)
	}
	sharedtestvalues.SkipTestIfCredentialsUnset(t, ku)
	_, err = ku.GetDepositList(context.Background(), "", "", time.Time{}, time.Time{})
	if err != nil {
		t.Error("GetDepositList() error", err)
	}
}

const historicalDepositResponseJSON = `{"currentPage":1, "pageSize":1, "totalNum":9, "totalPage":9, "items":[ { "currency":"BTC", "createAt":1528536998, "amount":"0.03266638", "walletTxId":"55c643bc2c68d6f17266383ac1be9e454038864b929ae7cee0bc408cc5c869e8@12ffGWmMMD1zA1WbFm7Ho3JZ1w6NYXjpFk@234", "isInner":false, "status":"SUCCESS" } ] }`

func TestGetHistoricalDepositList(t *testing.T) {
	t.Parallel()
	var resp *HistoricalDepositWithdrawalResponse
	err := json.Unmarshal([]byte(historicalDepositResponseJSON), &resp)
	if err != nil {
		t.Fatal(err)
	}
	sharedtestvalues.SkipTestIfCredentialsUnset(t, ku)
	_, err = ku.GetHistoricalDepositList(context.Background(), "", "", time.Time{}, time.Time{})
	if err != nil {
		t.Error("GetHistoricalDepositList() error", err)
	}
}

func TestGetWithdrawalList(t *testing.T) {
	t.Parallel()
	sharedtestvalues.SkipTestIfCredentialsUnset(t, ku)

	_, err := ku.GetWithdrawalList(context.Background(), "", "", time.Time{}, time.Time{})
	if err != nil {
		t.Error("GetWithdrawalList() error", err)
	}
}

func TestGetHistoricalWithdrawalList(t *testing.T) {
	t.Parallel()
	sharedtestvalues.SkipTestIfCredentialsUnset(t, ku)

	_, err := ku.GetHistoricalWithdrawalList(context.Background(), "", "", time.Time{}, time.Time{}, 0, 0)
	if err != nil {
		t.Error("GetHistoricalWithdrawalList() error", err)
	}
}

func TestGetWithdrawalQuotas(t *testing.T) {
	t.Parallel()
	sharedtestvalues.SkipTestIfCredentialsUnset(t, ku)

	_, err := ku.GetWithdrawalQuotas(context.Background(), "BTC", "")
	if err != nil {
		t.Error("GetWithdrawalQuotas() error", err)
	}
}

func TestApplyWithdrawal(t *testing.T) {
	t.Parallel()
	sharedtestvalues.SkipTestIfCredentialsUnset(t, ku, canManipulateRealOrders)
	_, err := ku.ApplyWithdrawal(context.Background(), "ETH", "0x597873884BC3a6C10cB6Eb7C69172028Fa85B25A", "", "", "", "", false, 1)
	if err != nil {
		t.Error("ApplyWithdrawal() error", err)
	}
}

func TestCancelWithdrawal(t *testing.T) {
	t.Parallel()
	sharedtestvalues.SkipTestIfCredentialsUnset(t, ku, canManipulateRealOrders)
	err := ku.CancelWithdrawal(context.Background(), "5bffb63303aa675e8bbe18f9")
	if err != nil {
		t.Error("CancelWithdrawal() error", err)
	}
}

func TestGetBasicFee(t *testing.T) {
	t.Parallel()
	sharedtestvalues.SkipTestIfCredentialsUnset(t, ku)
	_, err := ku.GetBasicFee(context.Background(), "1")
	if err != nil {
		t.Error("GetBasicFee() error", err)
	}
}

func TestGetTradingFee(t *testing.T) {
	t.Parallel()

	_, err := ku.GetTradingFee(context.Background(), nil)
	if !errors.Is(err, currency.ErrCurrencyPairsEmpty) {
		t.Fatalf("received %v, expected %v", err, currency.ErrCurrencyPairsEmpty)
	}

	sharedtestvalues.SkipTestIfCredentialsUnset(t, ku)

	avail, err := ku.GetAvailablePairs(asset.Spot)
	if err != nil {
		t.Fatal(err)
	}

	pairs := currency.Pairs{avail[0]}
	btcusdTradingFee, err := ku.GetTradingFee(context.Background(), pairs)
	if !errors.Is(err, nil) {
		t.Fatalf("received %v, expected %v", err, nil)
	}

	if len(btcusdTradingFee) != 1 {
		t.Error("GetTradingFee() error, expected 1 pair")
	}

	// NOTE: Test below will error out from an external call as this will exceed
	// the allowed pairs. If this does not error then this endpoint will allow
	// more items to be requested.
	pairs = append(pairs, avail[1:11]...)
	_, err = ku.GetTradingFee(context.Background(), pairs)
	if errors.Is(err, nil) {
		t.Fatalf("received %v, expected %v", err, "code: 200000 message: symbols size invalid.")
	}

	got, err := ku.GetTradingFee(context.Background(), pairs[:10])
	if !errors.Is(err, nil) {
		t.Fatalf("received %v, expected %v", err, nil)
	}

	if len(got) != 10 {
		t.Error("GetTradingFee() error, expected 10 pairs")
	}
}

// futures
func TestGetFuturesOpenContracts(t *testing.T) {
	t.Parallel()
	_, err := ku.GetFuturesOpenContracts(context.Background())
	if err != nil {
		t.Error("GetFuturesOpenContracts() error", err)
	}
}

func TestGetFuturesContract(t *testing.T) {
	t.Parallel()
	_, err := ku.GetFuturesContract(context.Background(), "XBTUSDTM")
	if err != nil {
		t.Error("GetFuturesContract() error", err)
	}
}

func TestGetFuturesTicker(t *testing.T) {
	t.Parallel()
	tick, err := ku.GetFuturesTicker(context.Background(), "XBTUSDTM")
	if assert.NoError(t, err, "GetFuturesTicker should not error") {
		assert.Positive(t, tick.Sequence, "Sequence should be positive")
		assert.Equal(t, "XBTUSDTM", tick.Symbol, "Symbol should be correct")
		assert.Contains(t, []order.Side{order.Buy, order.Sell}, tick.Side, "Side should be a side")
		assert.Positive(t, tick.Size, "Size should be positive")
		assert.Positive(t, tick.Price.Float64(), "Price should be positive")
		assert.Positive(t, tick.BestBidPrice.Float64(), "BestBidPrice should be positive")
		assert.Positive(t, tick.BestBidSize, "BestBidSize should be positive")
		assert.Positive(t, tick.BestAskPrice.Float64(), "BestAskPrice should be positive")
		assert.Positive(t, tick.BestAskSize, "BestAskSize should be positive")
		assert.NotEmpty(t, tick.TradeID, "TradeID should not be empty")
		assert.WithinRange(t, tick.FilledTime.Time(), time.Now().Add(time.Hour*-24), time.Now(), "FilledTime should be within last 24 hours")
	}
}

func TestGetFuturesOrderbook(t *testing.T) {
	t.Parallel()
	_, err := ku.GetFuturesOrderbook(context.Background(), futuresTradablePair.String())
	if err != nil {
		t.Error("GetFuturesOrderbook() error", err)
	}
}

func TestGetFuturesPartOrderbook20(t *testing.T) {
	t.Parallel()
	_, err := ku.GetFuturesPartOrderbook20(context.Background(), "XBTUSDTM")
	if err != nil {
		t.Error("GetFuturesPartOrderbook20() error", err)
	}
}

func TestGetFuturesPartOrderbook100(t *testing.T) {
	t.Parallel()
	_, err := ku.GetFuturesPartOrderbook100(context.Background(), "XBTUSDTM")
	if err != nil {
		t.Error("GetFuturesPartOrderbook100() error", err)
	}
}

func TestGetFuturesTradeHistory(t *testing.T) {
	t.Parallel()
	_, err := ku.GetFuturesTradeHistory(context.Background(), "XBTUSDTM")
	if err != nil {
		t.Error("GetFuturesTradeHistory() error", err)
	}
}

func TestGetFuturesInterestRate(t *testing.T) {
	t.Parallel()
	_, err := ku.GetFuturesInterestRate(context.Background(), "XBTUSDTM", time.Time{}, time.Time{}, false, false, 0, 0)
	if err != nil {
		t.Error("GetFuturesInterestRate() error", err)
	}
}

func TestGetFuturesIndexList(t *testing.T) {
	t.Parallel()
	_, err := ku.GetFuturesIndexList(context.Background(), futuresTradablePair.String(), time.Time{}, time.Time{}, false, false, 0, 10)
	if err != nil {
		t.Error(err)
	}
}

func TestGetFuturesCurrentMarkPrice(t *testing.T) {
	t.Parallel()
	_, err := ku.GetFuturesCurrentMarkPrice(context.Background(), "XBTUSDTM")
	if err != nil {
		t.Error("GetFuturesCurrentMarkPrice() error", err)
	}
}

func TestGetFuturesPremiumIndex(t *testing.T) {
	t.Parallel()
	_, err := ku.GetFuturesPremiumIndex(context.Background(), "XBTUSDTM", time.Time{}, time.Time{}, false, false, 0, 0)
	if err != nil {
		t.Error("GetFuturesPremiumIndex() error", err)
	}
}

func TestGetFuturesCurrentFundingRate(t *testing.T) {
	t.Parallel()
	_, err := ku.GetFuturesCurrentFundingRate(context.Background(), "XBTUSDTM")
	if err != nil {
		t.Error("GetFuturesCurrentFundingRate() error", err)
	}
}

func TestGetFuturesServerTime(t *testing.T) {
	t.Parallel()
	_, err := ku.GetFuturesServerTime(context.Background())
	if err != nil {
		t.Error("GetFuturesServerTime() error", err)
	}
}

func TestGetFuturesServiceStatus(t *testing.T) {
	t.Parallel()
	_, err := ku.GetFuturesServiceStatus(context.Background())
	if err != nil {
		t.Error("GetFuturesServiceStatus() error", err)
	}
}

func TestGetFuturesKline(t *testing.T) {
	t.Parallel()
	_, err := ku.GetFuturesKline(context.Background(), int64(kline.ThirtyMin.Duration().Minutes()), "XBTUSDTM", time.Time{}, time.Time{})
	if err != nil {
		t.Error("GetFuturesKline() error", err)
	}
}

func TestPostFuturesOrder(t *testing.T) {
	t.Parallel()
	sharedtestvalues.SkipTestIfCredentialsUnset(t, ku, canManipulateRealOrders)
	_, err := ku.PostFuturesOrder(context.Background(), &FuturesOrderParam{ClientOrderID: "5bd6e9286d99522a52e458de"})
	if !errors.Is(err, errInvalidLeverage) {
		t.Errorf("PostFuturesOrder expected %v, but found %v", errInvalidLeverage, err)
	}
	_, err = ku.PostFuturesOrder(context.Background(), &FuturesOrderParam{Side: "buy", Leverage: 0.02})
	if !errors.Is(err, errInvalidClientOrderID) {
		t.Errorf("PostFuturesOrder expected %v, but found %v", errInvalidClientOrderID, err)
	}
	_, err = ku.PostFuturesOrder(context.Background(), &FuturesOrderParam{ClientOrderID: "5bd6e9286d99522a52e458de", Leverage: 0.02})
	if !errors.Is(err, order.ErrSideIsInvalid) {
		t.Errorf("PostFuturesOrder expected %v, but found %v", order.ErrSideIsInvalid, err)
	}
	_, err = ku.PostFuturesOrder(context.Background(), &FuturesOrderParam{ClientOrderID: "5bd6e9286d99522a52e458de", Side: "buy", Leverage: 0.02})
	if !errors.Is(err, currency.ErrCurrencyPairEmpty) {
		t.Errorf("PostFuturesOrder expected %v, but found %v", currency.ErrCurrencyPairEmpty, err)
	}

	// With Stop order configuration
	_, err = ku.PostFuturesOrder(context.Background(), &FuturesOrderParam{ClientOrderID: "5bd6e9286d99522a52e458de", Side: "buy", Symbol: futuresTradablePair, OrderType: "limit", Remark: "10",
		Stop: "up", StopPriceType: "", TimeInForce: "", Size: 1, Price: 1000, StopPrice: 0, Leverage: 0.02, VisibleSize: 0})
	if !errors.Is(err, errInvalidStopPriceType) {
		t.Errorf("PostFuturesOrder expected %v, but found %v", errInvalidStopPriceType, err)
	}

	_, err = ku.PostFuturesOrder(context.Background(), &FuturesOrderParam{ClientOrderID: "5bd6e9286d99522a52e458de", Side: "buy", Symbol: futuresTradablePair, OrderType: "limit", Remark: "10",
		Stop: "up", StopPriceType: "TP", TimeInForce: "", Size: 1, Price: 1000, StopPrice: 0, Leverage: 0.02, VisibleSize: 0})
	if !errors.Is(err, errInvalidPrice) {
		t.Errorf("PostFuturesOrder expected %v, but found %v", errInvalidPrice, err)
	}

	_, err = ku.PostFuturesOrder(context.Background(), &FuturesOrderParam{ClientOrderID: "5bd6e9286d99522a52e458de", Side: "buy", Symbol: futuresTradablePair, OrderType: "limit", Remark: "10",
		Stop: "up", StopPriceType: "TP", StopPrice: 123456, TimeInForce: "", Size: 1, Price: 1000, Leverage: 0.02, VisibleSize: 0})
	if err != nil {
		t.Errorf("PostFuturesOrder expected %v", err)
	}

	// Limit Orders
	_, err = ku.PostFuturesOrder(context.Background(), &FuturesOrderParam{ClientOrderID: "5bd6e9286d99522a52e458de", Side: "buy", Symbol: futuresTradablePair,
		OrderType: "limit", Remark: "10", Leverage: 0.02})
	if !errors.Is(err, errInvalidPrice) {
		t.Errorf("PostFuturesOrder expected %v, but found %v", errInvalidPrice, err)
	}
	_, err = ku.PostFuturesOrder(context.Background(), &FuturesOrderParam{ClientOrderID: "5bd6e9286d99522a52e458de", Side: "buy", Symbol: futuresTradablePair, OrderType: "limit", Remark: "10", Price: 1000, Leverage: 0.02, VisibleSize: 0})
	if !errors.Is(err, errInvalidSize) {
		t.Errorf("PostFuturesOrder expected %v, but found %v", errInvalidSize, err)
	}
	_, err = ku.PostFuturesOrder(context.Background(), &FuturesOrderParam{ClientOrderID: "5bd6e9286d99522a52e458de", Side: "buy", Symbol: futuresTradablePair, OrderType: "limit", Remark: "10",
		Size: 1, Price: 1000, Leverage: 0.02, VisibleSize: 0})
	if err != nil {
		t.Error(err)
	}

	// Market Orders
	_, err = ku.PostFuturesOrder(context.Background(), &FuturesOrderParam{ClientOrderID: "5bd6e9286d99522a52e458de", Side: "buy", Symbol: futuresTradablePair,
		OrderType: "market", Remark: "10", Leverage: 0.02})
	if !errors.Is(err, errInvalidSize) {
		t.Errorf("PostFuturesOrder expected %v, but found %v", errInvalidSize, err)
	}
	_, err = ku.PostFuturesOrder(context.Background(), &FuturesOrderParam{ClientOrderID: "5bd6e9286d99522a52e458de", Side: "buy", Symbol: futuresTradablePair, OrderType: "market", Remark: "10",
		Size: 1, Leverage: 0.02, VisibleSize: 0})
	if !errors.Is(err, errInvalidSize) {
		t.Errorf("PostFuturesOrder expected %v, but found %v", errInvalidSize, err)
	}

	_, err = ku.PostFuturesOrder(context.Background(), &FuturesOrderParam{
		ClientOrderID: "5bd6e9286d99522a52e458de",
		Side:          "buy",
		Symbol:        futuresTradablePair,
		OrderType:     "limit",
		Remark:        "10",
		Stop:          "",
		StopPriceType: "",
		TimeInForce:   "",
		Size:          1,
		Price:         1000,
		StopPrice:     0,
		Leverage:      0.02,
		VisibleSize:   0})
	if err != nil {
		t.Error("PostFuturesOrder() error", err)
	}
}

func TestCancelFuturesOrder(t *testing.T) {
	t.Parallel()
	sharedtestvalues.SkipTestIfCredentialsUnset(t, ku, canManipulateRealOrders)

	_, err := ku.CancelFuturesOrder(context.Background(), "5bd6e9286d99522a52e458de")
	if err != nil {
		t.Error("CancelFuturesOrder() error", err)
	}
}

func TestCancelAllFuturesOpenOrders(t *testing.T) {
	t.Parallel()
	sharedtestvalues.SkipTestIfCredentialsUnset(t, ku, canManipulateRealOrders)

	_, err := ku.CancelAllFuturesOpenOrders(context.Background(), "XBTUSDM")
	if err != nil {
		t.Error("CancelAllFuturesOpenOrders() error", err)
	}
}

func TestCancelAllFuturesStopOrders(t *testing.T) {
	t.Parallel()
	sharedtestvalues.SkipTestIfCredentialsUnset(t, ku, canManipulateRealOrders)
	_, err := ku.CancelAllFuturesStopOrders(context.Background(), "XBTUSDM")
	if err != nil {
		t.Error("CancelAllFuturesStopOrders() error", err)
	}
}

func TestGetFuturesOrders(t *testing.T) {
	t.Parallel()
	sharedtestvalues.SkipTestIfCredentialsUnset(t, ku)
	_, err := ku.GetFuturesOrders(context.Background(), "", "", "", "", time.Time{}, time.Time{})
	if err != nil {
		t.Error("GetFuturesOrders() error", err)
	}
}

func TestGetUntriggeredFuturesStopOrders(t *testing.T) {
	t.Parallel()
	sharedtestvalues.SkipTestIfCredentialsUnset(t, ku)
	_, err := ku.GetUntriggeredFuturesStopOrders(context.Background(), "", "", "", time.Time{}, time.Time{})
	if err != nil {
		t.Error("GetUntriggeredFuturesStopOrders() error", err)
	}
}

func TestGetFuturesRecentCompletedOrders(t *testing.T) {
	t.Parallel()
	sharedtestvalues.SkipTestIfCredentialsUnset(t, ku)
	_, err := ku.GetFuturesRecentCompletedOrders(context.Background())
	if err != nil {
		t.Error("GetFuturesRecentCompletedOrders() error", err)
	}
}

func TestGetFuturesOrderDetails(t *testing.T) {
	t.Parallel()
	sharedtestvalues.SkipTestIfCredentialsUnset(t, ku)
	_, err := ku.GetFuturesOrderDetails(context.Background(), "5cdfc138b21023a909e5ad55")
	if err != nil {
		t.Error("GetFuturesOrderDetails() error", err)
	}
}

func TestGetFuturesOrderDetailsByClientID(t *testing.T) {
	t.Parallel()
	sharedtestvalues.SkipTestIfCredentialsUnset(t, ku)
	_, err := ku.GetFuturesOrderDetailsByClientID(context.Background(), "eresc138b21023a909e5ad59")
	if err != nil {
		t.Error("GetFuturesOrderDetailsByClientID() error", err)
	}
}

func TestGetFuturesFills(t *testing.T) {
	t.Parallel()
	sharedtestvalues.SkipTestIfCredentialsUnset(t, ku)
	_, err := ku.GetFuturesFills(context.Background(), "", "", "", "", time.Time{}, time.Time{})
	if err != nil {
		t.Error("GetFuturesFills() error", err)
	}
}

func TestGetFuturesRecentFills(t *testing.T) {
	t.Parallel()
	sharedtestvalues.SkipTestIfCredentialsUnset(t, ku)
	_, err := ku.GetFuturesRecentFills(context.Background())
	if err != nil {
		t.Error("GetFuturesRecentFills() error", err)
	}
}

func TestGetFuturesOpenOrderStats(t *testing.T) {
	t.Parallel()
	sharedtestvalues.SkipTestIfCredentialsUnset(t, ku)
	_, err := ku.GetFuturesOpenOrderStats(context.Background(), "XBTUSDM")
	if err != nil {
		t.Error("GetFuturesOpenOrderStats() error", err)
	}
}

func TestGetFuturesPosition(t *testing.T) {
	t.Parallel()
	sharedtestvalues.SkipTestIfCredentialsUnset(t, ku)
	_, err := ku.GetFuturesPosition(context.Background(), "XBTUSDM")
	if err != nil {
		t.Error("GetFuturesPosition() error", err)
	}
}

func TestGetFuturesPositionList(t *testing.T) {
	t.Parallel()
	sharedtestvalues.SkipTestIfCredentialsUnset(t, ku)
	_, err := ku.GetFuturesPositionList(context.Background())
	if err != nil {
		t.Error("GetFuturesPositionList() error", err)
	}
}

func TestSetAutoDepositMargin(t *testing.T) {
	t.Parallel()
	sharedtestvalues.SkipTestIfCredentialsUnset(t, ku, canManipulateRealOrders)
	_, err := ku.SetAutoDepositMargin(context.Background(), "ADAUSDTM", true)
	if err != nil {
		t.Error("SetAutoDepositMargin() error", err)
	}
}

func TestAddMargin(t *testing.T) {
	t.Parallel()
	sharedtestvalues.SkipTestIfCredentialsUnset(t, ku, canManipulateRealOrders)
	_, err := ku.AddMargin(context.Background(), "XBTUSDTM", "6200c9b83aecfb000152dasfdee", 1)
	if err != nil {
		t.Error("AddMargin() error", err)
	}
}

func TestGetFuturesRiskLimitLevel(t *testing.T) {
	t.Parallel()
	sharedtestvalues.SkipTestIfCredentialsUnset(t, ku)

	_, err := ku.GetFuturesRiskLimitLevel(context.Background(), "ADAUSDTM")
	if err != nil {
		t.Error("GetFuturesRiskLimitLevel() error", err)
	}
}

func TestUpdateRiskLmitLevel(t *testing.T) {
	t.Parallel()
	sharedtestvalues.SkipTestIfCredentialsUnset(t, ku, canManipulateRealOrders)
	_, err := ku.FuturesUpdateRiskLmitLevel(context.Background(), "ADASUDTM", 2)
	if err != nil {
		t.Error("UpdateRiskLmitLevel() error", err)
	}
}

func TestGetFuturesFundingHistory(t *testing.T) {
	t.Parallel()
	sharedtestvalues.SkipTestIfCredentialsUnset(t, ku)
	_, err := ku.GetFuturesFundingHistory(context.Background(), futuresTradablePair.String(), 0, 0, true, true, time.Time{}, time.Time{})
	if err != nil {
		t.Error("GetFuturesFundingHistory() error", err)
	}
}

func TestGetFuturesAccountOverview(t *testing.T) {
	t.Parallel()
	sharedtestvalues.SkipTestIfCredentialsUnset(t, ku)
	_, err := ku.GetFuturesAccountOverview(context.Background(), "")
	if err != nil {
		t.Error("GetFuturesAccountOverview() error", err)
	}
}

func TestGetFuturesTransactionHistory(t *testing.T) {
	t.Parallel()
	sharedtestvalues.SkipTestIfCredentialsUnset(t, ku)
	_, err := ku.GetFuturesTransactionHistory(context.Background(), "", "", 0, 0, true, time.Time{}, time.Time{})
	if err != nil {
		t.Error("GetFuturesTransactionHistory() error", err)
	}
}

func TestCreateFuturesSubAccountAPIKey(t *testing.T) {
	t.Parallel()
	sharedtestvalues.SkipTestIfCredentialsUnset(t, ku, canManipulateRealOrders)
	_, err := ku.CreateFuturesSubAccountAPIKey(context.Background(), "", "passphrase", "", "remark", "subAccName")
	if err != nil {
		t.Error("CreateFuturesSubAccountAPIKey() error", err)
	}
}

func TestGetFuturesDepositAddress(t *testing.T) {
	t.Parallel()
	sharedtestvalues.SkipTestIfCredentialsUnset(t, ku)
	_, err := ku.GetFuturesDepositAddress(context.Background(), "XBT")
	if err != nil {
		t.Error("GetFuturesDepositAddress() error", err)
	}
}

func TestGetFuturesDepositsList(t *testing.T) {
	t.Parallel()
	sharedtestvalues.SkipTestIfCredentialsUnset(t, ku)
	_, err := ku.GetFuturesDepositsList(context.Background(), "", "", time.Time{}, time.Time{})
	if err != nil {
		t.Error("GetFuturesDepositsList() error", err)
	}
}

func TestGetFuturesWithdrawalLimit(t *testing.T) {
	t.Parallel()
	sharedtestvalues.SkipTestIfCredentialsUnset(t, ku)
	_, err := ku.GetFuturesWithdrawalLimit(context.Background(), "XBT")
	if err != nil {
		t.Error("GetFuturesWithdrawalLimit() error", err)
	}
}

func TestGetFuturesWithdrawalList(t *testing.T) {
	t.Parallel()
	sharedtestvalues.SkipTestIfCredentialsUnset(t, ku)
	_, err := ku.GetFuturesWithdrawalList(context.Background(), "", "", time.Time{}, time.Time{})
	if err != nil {
		t.Error("GetFuturesWithdrawalList() error", err)
	}
}

func TestCancelFuturesWithdrawal(t *testing.T) {
	t.Parallel()
	sharedtestvalues.SkipTestIfCredentialsUnset(t, ku, canManipulateRealOrders)

	_, err := ku.CancelFuturesWithdrawal(context.Background(), "5cda659603aa67131f305f7e")
	if err != nil {
		t.Error("CancelFuturesWithdrawal() error", err)
	}
}

func TestTransferFuturesFundsToMainAccount(t *testing.T) {
	t.Parallel()
	var resp *TransferRes
	err := json.Unmarshal([]byte(transferFuturesFundsResponseJSON), &resp)
	if err != nil {
		t.Fatal(err)
	}
	sharedtestvalues.SkipTestIfCredentialsUnset(t, ku, canManipulateRealOrders)
	_, err = ku.TransferFuturesFundsToMainAccount(context.Background(), 1, "USDT", "MAIN")
	if err != nil {
		t.Error("TransferFuturesFundsToMainAccount() error", err)
	}
}

func TestTransferFundsToFuturesAccount(t *testing.T) {
	t.Parallel()
	sharedtestvalues.SkipTestIfCredentialsUnset(t, ku, canManipulateRealOrders)
	err := ku.TransferFundsToFuturesAccount(context.Background(), 1, "USDT", "MAIN")
	if err != nil {
		t.Error("TransferFundsToFuturesAccount() error", err)
	}
}

func TestGetFuturesTransferOutList(t *testing.T) {
	t.Parallel()
	sharedtestvalues.SkipTestIfCredentialsUnset(t, ku)
	_, err := ku.GetFuturesTransferOutList(context.Background(), "USDT", "", time.Time{}, time.Time{})
	if err != nil {
		t.Error("GetFuturesTransferOutList() error", err)
	}
}

func TestCancelFuturesTransferOut(t *testing.T) {
	t.Parallel()
	sharedtestvalues.SkipTestIfCredentialsUnset(t, ku, canManipulateRealOrders)
	err := ku.CancelFuturesTransferOut(context.Background(), "5cd53be30c19fc3754b60928")
	if err != nil {
		t.Error("CancelFuturesTransferOut() error", err)
	}
}

func TestFetchTradablePairs(t *testing.T) {
	t.Parallel()
	_, err := ku.FetchTradablePairs(context.Background(), asset.Futures)
	if err != nil {
		t.Error(err)
	}
	_, err = ku.FetchTradablePairs(context.Background(), asset.Spot)
	if err != nil {
		t.Error(err)
	}
	_, err = ku.FetchTradablePairs(context.Background(), asset.Margin)
	if err != nil {
		t.Error(err)
	}
}

func TestUpdateOrderbook(t *testing.T) {
	t.Parallel()
	if _, err := ku.UpdateOrderbook(context.Background(), futuresTradablePair, asset.Futures); err != nil {
		t.Error(err)
	}
	if _, err := ku.UpdateOrderbook(context.Background(), marginTradablePair, asset.Margin); err != nil {
		t.Error(err)
	}
	if _, err := ku.UpdateOrderbook(context.Background(), spotTradablePair, asset.Spot); err != nil {
		t.Error(err)
	}
}
func TestUpdateTickers(t *testing.T) {
	t.Parallel()
	for _, a := range ku.GetAssetTypes(true) {
		err := ku.UpdateTickers(context.Background(), a)
		assert.NoError(t, err, "UpdateTickers should not error")
		pairs, err := ku.GetEnabledPairs(a)
		assert.NoError(t, err, "GetEnabledPairs should not error")
		for _, p := range pairs {
			tick, err := ticker.GetTicker(ku.Name, p, a)
			if assert.NoError(t, err, "GetTicker %s %s should not error", a, p) {
				assert.Positive(t, tick.Last, "%s %s Tick Last should be positive", a, p)
				assert.NotEmpty(t, tick.Pair, "%s %s Tick Pair should not be empty", a, p)
				assert.Equal(t, ku.Name, tick.ExchangeName, "ExchangeName should be correct")
				assert.Equal(t, a, tick.AssetType, "AssetType should be correct")
				assert.NotEmpty(t, tick.LastUpdated, "%s %s Tick LastUpdated should not be empty", a, p)
			}
		}
	}
}
func TestUpdateTicker(t *testing.T) {
	t.Parallel()
	var err error
	_, err = ku.UpdateTicker(context.Background(), spotTradablePair, asset.Spot)
	if err != nil {
		t.Fatal(err)
	}
	_, err = ku.UpdateTicker(context.Background(), marginTradablePair, asset.Margin)
	if err != nil {
		t.Fatal(err)
	}
	_, err = ku.UpdateTicker(context.Background(), futuresTradablePair, asset.Futures)
	if err != nil {
		t.Fatal(err)
	}
}

func TestFetchTicker(t *testing.T) {
	t.Parallel()
	_, err := ku.FetchTicker(context.Background(), spotTradablePair, asset.Spot)
	if err != nil {
		t.Fatal(err)
	}
	if _, err = ku.FetchTicker(context.Background(), marginTradablePair, asset.Margin); err != nil {
		t.Error(err)
	}
	if _, err = ku.FetchTicker(context.Background(), futuresTradablePair, asset.Futures); err != nil {
		t.Error(err)
	}
}

func TestFetchOrderbook(t *testing.T) {
	t.Parallel()
	if _, err := ku.FetchOrderbook(context.Background(), spotTradablePair, asset.Spot); err != nil {
		t.Error(err)
	}
	if _, err := ku.FetchOrderbook(context.Background(), marginTradablePair, asset.Margin); err != nil {
		t.Error(err)
	}
	if _, err := ku.FetchOrderbook(context.Background(), futuresTradablePair, asset.Futures); err != nil {
		t.Error(err)
	}
}

func TestGetHistoricCandles(t *testing.T) {
	startTime := time.Now().Add(-time.Hour * 48)
	endTime := time.Now().Add(-time.Hour * 3)
	var err error
	_, err = ku.GetHistoricCandles(context.Background(), futuresTradablePair, asset.Futures, kline.OneHour, startTime, endTime)
	if err != nil {
		t.Fatal(err)
	}
	_, err = ku.GetHistoricCandles(context.Background(), spotTradablePair, asset.Spot, kline.OneHour, startTime, time.Now())
	if err != nil {
		t.Fatal(err)
	}
	_, err = ku.GetHistoricCandles(context.Background(), marginTradablePair, asset.Margin, kline.OneHour, startTime, time.Now())
	if err != nil {
		t.Fatal(err)
	}
}

func TestGetHistoricCandlesExtended(t *testing.T) {
	startTime := time.Now().Add(-time.Hour * 48)
	endTime := time.Now().Add(-time.Hour * 1)
	var err error
	_, err = ku.GetHistoricCandlesExtended(context.Background(), spotTradablePair, asset.Spot, kline.OneHour, startTime, endTime)
	if err != nil {
		t.Fatal(err)
	}
	_, err = ku.GetHistoricCandlesExtended(context.Background(), spotTradablePair, asset.Spot, kline.FiveMin, startTime, endTime)
	if err != nil {
		t.Error(err)
	}
	_, err = ku.GetHistoricCandlesExtended(context.Background(), marginTradablePair, asset.Margin, kline.OneHour, startTime, endTime)
	if err != nil {
		t.Fatal(err)
	}
	_, err = ku.GetHistoricCandlesExtended(context.Background(), futuresTradablePair, asset.Futures, kline.FiveMin, startTime, endTime)
	if err != nil {
		t.Error(err)
	}
}

func TestGetServerTime(t *testing.T) {
	t.Parallel()
	_, err := ku.GetServerTime(context.Background(), asset.Spot)
	if err != nil {
		t.Error(err)
	}
	_, err = ku.GetServerTime(context.Background(), asset.Futures)
	if err != nil {
		t.Error(err)
	}
	_, err = ku.GetServerTime(context.Background(), asset.Margin)
	if err != nil {
		t.Error(err)
	}
}

func TestGetRecentTrades(t *testing.T) {
	t.Parallel()
	_, err := ku.GetRecentTrades(context.Background(), futuresTradablePair, asset.Futures)
	if err != nil {
		t.Error(err)
	}
	_, err = ku.GetRecentTrades(context.Background(), spotTradablePair, asset.Spot)
	if err != nil {
		t.Error(err)
	}
	_, err = ku.GetRecentTrades(context.Background(), marginTradablePair, asset.Margin)
	if err != nil {
		t.Error(err)
	}
}

func TestGetOrderHistory(t *testing.T) {
	t.Parallel()
	sharedtestvalues.SkipTestIfCredentialsUnset(t, ku)
	var enabledPairs currency.Pairs
	var getOrdersRequest order.MultiOrderRequest
	var err error
	enabledPairs, err = ku.GetEnabledPairs(asset.Futures)
	if err != nil {
		t.Fatal(err)
	}
	getOrdersRequest = order.MultiOrderRequest{
		Type:      order.Limit,
		Pairs:     append([]currency.Pair{currency.NewPair(currency.BTC, currency.USDT)}, enabledPairs[:3]...),
		AssetType: asset.Futures,
		Side:      order.AnySide,
	}
	_, err = ku.GetOrderHistory(context.Background(), &getOrdersRequest)
	if err != nil {
		t.Error(err)
	}
	getOrdersRequest.Pairs = []currency.Pair{}
	_, err = ku.GetOrderHistory(context.Background(), &getOrdersRequest)
	if err != nil {
		t.Error(err)
	}
	getOrdersRequest = order.MultiOrderRequest{
		Type:      order.Limit,
		Pairs:     []currency.Pair{spotTradablePair},
		AssetType: asset.Spot,
		Side:      order.Sell,
	}
	_, err = ku.GetOrderHistory(context.Background(), &getOrdersRequest)
	if err != nil {
		t.Error(err)
	}
	getOrdersRequest.Pairs = []currency.Pair{}
	_, err = ku.GetOrderHistory(context.Background(), &getOrdersRequest)
	if err != nil {
		t.Error(err)
	}
	getOrdersRequest.AssetType = asset.Margin
	getOrdersRequest.Pairs = currency.Pairs{marginTradablePair}
	_, err = ku.GetOrderHistory(context.Background(), &getOrdersRequest)
	if err != nil {
		t.Error(err)
	}
}

func TestGetActiveOrders(t *testing.T) {
	t.Parallel()
	sharedtestvalues.SkipTestIfCredentialsUnset(t, ku)
	var getOrdersRequest order.MultiOrderRequest
	var enabledPairs currency.Pairs
	var err error
	enabledPairs, err = ku.GetEnabledPairs(asset.Spot)
	if err != nil {
		t.Fatal(err)
	}
	getOrdersRequest = order.MultiOrderRequest{
		Type:      order.Limit,
		Pairs:     enabledPairs,
		AssetType: asset.Spot,
		Side:      order.Buy,
	}
	if _, err = ku.GetActiveOrders(context.Background(), &getOrdersRequest); err != nil {
		t.Error("Kucoin GetActiveOrders() error", err)
	}
	getOrdersRequest.Pairs = []currency.Pair{}
	if _, err = ku.GetActiveOrders(context.Background(), &getOrdersRequest); err != nil {
		t.Error("Kucoin GetActiveOrders() error", err)
	}
	getOrdersRequest.Type = order.Market
	if _, err = ku.GetActiveOrders(context.Background(), &getOrdersRequest); err != nil {
		t.Error("Kucoin GetActiveOrders() error", err)
	}
	getOrdersRequest.Type = order.OCO
	if _, err = ku.GetActiveOrders(context.Background(), &getOrdersRequest); !errors.Is(err, order.ErrUnsupportedOrderType) {
		t.Error("Kucoin GetActiveOrders() error", err)
	}
	enabledPairs, err = ku.GetEnabledPairs(asset.Spot)
	if err != nil {
		t.Fatal(err)
	}
	getOrdersRequest = order.MultiOrderRequest{
		Type:      order.Limit,
		Pairs:     enabledPairs,
		AssetType: asset.Margin,
		Side:      order.Buy,
	}
	if _, err = ku.GetActiveOrders(context.Background(), &getOrdersRequest); err != nil {
		t.Error("Kucoin GetActiveOrders() error", err)
	}
	getOrdersRequest.Pairs = []currency.Pair{}
	if _, err = ku.GetActiveOrders(context.Background(), &getOrdersRequest); err != nil {
		t.Error("Kucoin GetActiveOrders() error", err)
	}
	getOrdersRequest.Type = order.Market
	if _, err = ku.GetActiveOrders(context.Background(), &getOrdersRequest); err != nil {
		t.Error("Kucoin GetActiveOrders() error", err)
	}
	getOrdersRequest.Type = order.OCO
	if _, err = ku.GetActiveOrders(context.Background(), &getOrdersRequest); !errors.Is(err, order.ErrUnsupportedOrderType) {
		t.Errorf("expected %v, but found %v", order.ErrUnsupportedOrderType, err)
	}
	enabledPairs, err = ku.GetEnabledPairs(asset.Futures)
	if err != nil {
		t.Fatal(err)
	}
	getOrdersRequest = order.MultiOrderRequest{
		Type:      order.Limit,
		Pairs:     enabledPairs,
		AssetType: asset.Futures,
		Side:      order.Buy,
	}
	if _, err = ku.GetActiveOrders(context.Background(), &getOrdersRequest); err != nil {
		t.Error("Kucoin GetActiveOrders() error", err)
	}
	getOrdersRequest.Pairs = []currency.Pair{}
	if _, err = ku.GetActiveOrders(context.Background(), &getOrdersRequest); err != nil {
		t.Error("Kucoin GetActiveOrders() error", err)
	}
	getOrdersRequest.Type = order.StopLimit
	if _, err = ku.GetActiveOrders(context.Background(), &getOrdersRequest); err != nil {
		t.Error("Kucoin GetActiveOrders() error", err)
	}
	getOrdersRequest.Type = order.OCO
	if _, err = ku.GetActiveOrders(context.Background(), &getOrdersRequest); !errors.Is(err, order.ErrUnsupportedOrderType) {
		t.Errorf("expected %v, but found %v", order.ErrUnsupportedOrderType, err)
	}
}

func TestGetFeeByType(t *testing.T) {
	t.Parallel()
	sharedtestvalues.SkipTestIfCredentialsUnset(t, ku)
	if _, err := ku.GetFeeByType(context.Background(), &exchange.FeeBuilder{
		Amount:              1,
		FeeType:             exchange.CryptocurrencyTradeFee,
		Pair:                currency.NewPairWithDelimiter(currency.BTC.String(), currency.USDT.String(), currency.DashDelimiter),
		PurchasePrice:       1,
		FiatCurrency:        currency.USD,
		BankTransactionType: exchange.WireTransfer,
	}); err != nil {
		t.Error(err)
	}
}

func TestValidateCredentials(t *testing.T) {
	t.Parallel()
	sharedtestvalues.SkipTestIfCredentialsUnset(t, ku)
	assetTypes := ku.CurrencyPairs.GetAssetTypes(true)
	for _, at := range assetTypes {
		if err := ku.ValidateCredentials(context.Background(), at); err != nil {
			t.Error(err)
		}
	}
}

func TestGetInstanceServers(t *testing.T) {
	t.Parallel()
	if _, err := ku.GetInstanceServers(context.Background()); err != nil {
		t.Error(err)
	}
}

func TestGetAuthenticatedServersInstances(t *testing.T) {
	t.Parallel()
	sharedtestvalues.SkipTestIfCredentialsUnset(t, ku)
	_, err := ku.GetAuthenticatedInstanceServers(context.Background())
	if err != nil {
		t.Error(err)
	}
}

func TestPushData(t *testing.T) {
	n := new(Kucoin)
	sharedtestvalues.TestFixtureToDataHandler(t, ku, n, "testdata/wsHandleData.json", ku.wsHandleData)
}

func verifySubs(tb testing.TB, subs []subscription.Subscription, a asset.Item, prefix string, expected ...string) {
	tb.Helper()
	var sub *subscription.Subscription
	for i, s := range subs {
		if s.Asset == a && strings.HasPrefix(s.Channel, prefix) {
			if len(expected) == 1 && !strings.Contains(s.Channel, expected[0]) {
				continue
			}
			if sub != nil {
				assert.Failf(tb, "Too many subs with prefix", "Asset %s; Prefix %s", a.String(), prefix)
				return
			}
			sub = &subs[i]
		}
	}
	if assert.NotNil(tb, sub, "Should find a sub for asset %s with prefix %s for %s", a.String(), prefix, strings.Join(expected, ", ")) {
		suffix := strings.TrimPrefix(sub.Channel, prefix)
		if len(expected) == 0 {
			assert.Empty(tb, suffix, "Sub for asset %s with prefix %s should have no symbol suffix", a.String(), prefix)
		} else {
			currs := strings.Split(suffix, ",")
			assert.ElementsMatch(tb, currs, expected, "Currencies should match in sub for asset %s with prefix %s", a.String(), prefix)
		}
	}
}

// Pairs for Subscription tests:
// Only in Spot: BTC-USDT, ETH-USDT
// In Both: ETH-BTC, LTC-USDT
// Only in Margin: XMR-BTC, SOL-USDC

func TestGenerateDefaultSubscriptions(t *testing.T) {
	t.Parallel()

	subs, err := ku.GenerateDefaultSubscriptions()
	assert.NoError(t, err, "GenerateDefaultSubscriptions should not error")

	assert.Len(t, subs, 12, "Should generate the correct number of subs when not logged in")
	for _, p := range []string{"ticker", "match", "level2"} {
		verifySubs(t, subs, asset.Spot, "/market/"+p+":", "BTC-USDT", "ETH-USDT", "LTC-USDT", "ETH-BTC")
		verifySubs(t, subs, asset.Margin, "/market/"+p+":", "SOL-USDC", "XMR-BTC")
	}
	for _, c := range []string{"ETHUSDCM", "XBTUSDCM", "SOLUSDTM"} {
		verifySubs(t, subs, asset.Futures, "/contractMarket/tickerV2:", c)
		verifySubs(t, subs, asset.Futures, "/contractMarket/level2Depth50:", c)
	}
}

func TestGenerateAuthSubscriptions(t *testing.T) {
	t.Parallel()

	// Create a parallel safe Kucoin to mess with
	nu := new(Kucoin)
	nu.Base.Features = ku.Base.Features
	assert.NoError(t, nu.CurrencyPairs.Load(&ku.CurrencyPairs), "Loading Pairs should not error")
	nu.Websocket = sharedtestvalues.NewTestWebsocket()
	nu.Websocket.SetCanUseAuthenticatedEndpoints(true)

	subs, err := nu.GenerateDefaultSubscriptions()
	assert.NoError(t, err, "GenerateDefaultSubscriptions with Auth should not error")
	assert.Len(t, subs, 25, "Should generate the correct number of subs when logged in")
	for _, p := range []string{"ticker", "match", "level2"} {
		verifySubs(t, subs, asset.Spot, "/market/"+p+":", "BTC-USDT", "ETH-USDT", "LTC-USDT", "ETH-BTC")
		verifySubs(t, subs, asset.Margin, "/market/"+p+":", "SOL-USDC", "XMR-BTC")
	}
	for _, c := range []string{"ETHUSDCM", "XBTUSDCM", "SOLUSDTM"} {
		verifySubs(t, subs, asset.Futures, "/contractMarket/tickerV2:", c)
		verifySubs(t, subs, asset.Futures, "/contractMarket/level2Depth50:", c)
	}
	for _, c := range []string{"SOL", "BTC", "XMR", "LTC", "USDC", "USDT", "ETH"} {
		verifySubs(t, subs, asset.Margin, "/margin/loan:", c)
	}
	verifySubs(t, subs, asset.Spot, "/account/balance")
	verifySubs(t, subs, asset.Margin, "/margin/position")
	verifySubs(t, subs, asset.Margin, "/margin/fundingBook:", "SOL", "BTC", "XMR", "LTC", "USDT", "USDC", "ETH")
	verifySubs(t, subs, asset.Futures, "/contractAccount/wallet")
	verifySubs(t, subs, asset.Futures, "/contractMarket/advancedOrders")
	verifySubs(t, subs, asset.Futures, "/contractMarket/tradeOrders")
}

func TestGenerateCandleSubscription(t *testing.T) {
	t.Parallel()

	// Create a parallel safe Kucoin to mess with
	nu := new(Kucoin)
	nu.Base.Features = ku.Base.Features
	nu.Websocket = sharedtestvalues.NewTestWebsocket()
	assert.NoError(t, nu.CurrencyPairs.Load(&ku.CurrencyPairs), "Loading Pairs should not error")

	nu.Features.Subscriptions = []*subscription.Subscription{
		{Channel: subscription.CandlesChannel, Interval: kline.FourHour},
	}

	subs, err := nu.GenerateDefaultSubscriptions()
	assert.NoError(t, err, "GenerateDefaultSubscriptions with Candles should not error")

	assert.Len(t, subs, 6, "Should generate the correct number of subs for candles")
	for _, c := range []string{"BTC-USDT", "ETH-USDT", "LTC-USDT", "ETH-BTC"} {
		verifySubs(t, subs, asset.Spot, "/market/candles:", c+"_4hour")
	}
	for _, c := range []string{"SOL-USDC", "XMR-BTC"} {
		verifySubs(t, subs, asset.Margin, "/market/candles:", c+"_4hour")
	}
}

func TestGenerateMarketSubscription(t *testing.T) {
	t.Parallel()

	// Create a parallel safe Kucoin to mess with
	nu := new(Kucoin)
	nu.Base.Features = ku.Base.Features
	nu.Websocket = sharedtestvalues.NewTestWebsocket()
	assert.NoError(t, nu.CurrencyPairs.Load(&ku.CurrencyPairs), "Loading Pairs should not error")

	nu.Features.Subscriptions = []*subscription.Subscription{
		{Channel: marketSnapshotChannel},
	}

	subs, err := nu.GenerateDefaultSubscriptions()
	assert.NoError(t, err, "GenerateDefaultSubscriptions with MarketSnapshot should not error")

	assert.Len(t, subs, 7, "Should generate the correct number of subs for snapshot")
	for _, c := range []string{"BTC", "ETH", "LTC", "USDT"} {
		verifySubs(t, subs, asset.Spot, "/market/snapshot:", c)
	}
	for _, c := range []string{"SOL", "USDC", "XMR"} {
		verifySubs(t, subs, asset.Margin, "/market/snapshot:", c)
	}
}

func TestGetAvailableTransferChains(t *testing.T) {
	t.Parallel()
	sharedtestvalues.SkipTestIfCredentialsUnset(t, ku)
	if _, err := ku.GetAvailableTransferChains(context.Background(), currency.BTC); err != nil {
		t.Error(err)
	}
}

func TestGetWithdrawalsHistory(t *testing.T) {
	t.Parallel()
	sharedtestvalues.SkipTestIfCredentialsUnset(t, ku)
	if _, err := ku.GetWithdrawalsHistory(context.Background(), currency.BTC, asset.Futures); err != nil {
		t.Error(err)
	}
	if _, err := ku.GetWithdrawalsHistory(context.Background(), currency.BTC, asset.Spot); err != nil {
		t.Error(err)
	}
	if _, err := ku.GetWithdrawalsHistory(context.Background(), currency.BTC, asset.Margin); !errors.Is(err, asset.ErrNotSupported) {
		t.Error(err)
	}
}

func TestGetOrderInfo(t *testing.T) {
	t.Parallel()
	sharedtestvalues.SkipTestIfCredentialsUnset(t, ku)
	var err error
	_, err = ku.GetOrderInfo(context.Background(), "123", futuresTradablePair, asset.Futures)
	if err != nil {
		t.Errorf("expected %s, but found %v", "Order does not exist", err)
	}
	_, err = ku.GetOrderInfo(context.Background(), "123", futuresTradablePair, asset.Spot)
	if err != nil {
		t.Errorf("expected %s, but found %v", "Order does not exist", err)
	}
	_, err = ku.GetOrderInfo(context.Background(), "123", futuresTradablePair, asset.Margin)
	if err != nil {
		t.Errorf("expected %s, but found %v", "Order does not exist", err)
	}
}

func TestGetDepositAddress(t *testing.T) {
	t.Parallel()
	sharedtestvalues.SkipTestIfCredentialsUnset(t, ku)
	if _, err := ku.GetDepositAddress(context.Background(), currency.BTC, "", ""); err != nil && !errors.Is(err, errNoDepositAddress) {
		t.Error(err)
	}
}

func TestWithdrawCryptocurrencyFunds(t *testing.T) {
	t.Parallel()
	sharedtestvalues.SkipTestIfCredentialsUnset(t, ku, canManipulateRealOrders)
	withdrawCryptoRequest := withdraw.Request{
		Exchange: ku.Name,
		Amount:   0.00000000001,
		Currency: currency.BTC,
		Crypto: withdraw.CryptoRequest{
			Address: core.BitcoinDonationAddress,
		},
	}
	if _, err := ku.WithdrawCryptocurrencyFunds(context.Background(), &withdrawCryptoRequest); err != nil {
		t.Error(err)
	}
}

func TestSubmitOrder(t *testing.T) {
	t.Parallel()
	orderSubmission := &order.Submit{
		Pair:          spotTradablePair,
		Exchange:      ku.Name,
		Side:          order.Bid,
		Type:          order.Limit,
		Price:         1,
		Amount:        100000,
		ClientOrderID: "myOrder",
		AssetType:     asset.Spot,
	}
	_, err := ku.SubmitOrder(context.Background(), orderSubmission)
	if !errors.Is(err, order.ErrSideIsInvalid) {
		t.Errorf("expected %v, but found %v", asset.ErrNotSupported, err)
	}
	orderSubmission.Side = order.Buy
	orderSubmission.AssetType = asset.Options
	_, err = ku.SubmitOrder(context.Background(), orderSubmission)
	if !errors.Is(err, asset.ErrNotSupported) {
		t.Errorf("expected %v, but found %v", asset.ErrNotSupported, err)
	}
	sharedtestvalues.SkipTestIfCredentialsUnset(t, ku, canManipulateRealOrders)
	orderSubmission.AssetType = asset.Spot
	orderSubmission.Side = order.Buy
	orderSubmission.Pair = spotTradablePair
	_, err = ku.SubmitOrder(context.Background(), orderSubmission)
	if err != order.ErrTypeIsInvalid {
		t.Errorf("expected %v, but found %v", order.ErrTypeIsInvalid, err)
	}
	orderSubmission.AssetType = asset.Spot
	orderSubmission.Pair = spotTradablePair
	_, err = ku.SubmitOrder(context.Background(), orderSubmission)
	if err != nil {
		t.Error(err)
	}
	orderSubmission.AssetType = asset.Margin
	orderSubmission.Pair = marginTradablePair
	_, err = ku.SubmitOrder(context.Background(), orderSubmission)
	if err != nil {
		t.Error(err)
	}
	orderSubmission.AssetType = asset.Margin
	orderSubmission.Pair = marginTradablePair
	orderSubmission.MarginType = margin.Isolated
	_, err = ku.SubmitOrder(context.Background(), orderSubmission)
	if err != nil {
		t.Error(err)
	}
	orderSubmission.AssetType = asset.Futures
	orderSubmission.Pair = futuresTradablePair
	_, err = ku.SubmitOrder(context.Background(), orderSubmission)
	if !errors.Is(err, errInvalidLeverage) {
		t.Error(err)
	}
	orderSubmission.Leverage = 0.01
	_, err = ku.SubmitOrder(context.Background(), orderSubmission)
	if err != nil {
		t.Error(err)
	}
}

func TestCancelOrder(t *testing.T) {
	t.Parallel()
	sharedtestvalues.SkipTestIfCredentialsUnset(t, ku, canManipulateRealOrders)
	var orderCancellation = &order.Cancel{
		OrderID:       "1",
		WalletAddress: core.BitcoinDonationAddress,
		AccountID:     "1",
		Pair:          spotTradablePair,
		AssetType:     asset.Spot,
	}
	if err := ku.CancelOrder(context.Background(), orderCancellation); err != nil {
		t.Error(err)
	}
	orderCancellation.Pair = marginTradablePair
	orderCancellation.AssetType = asset.Margin
	if err := ku.CancelOrder(context.Background(), orderCancellation); err != nil {
		t.Error(err)
	}
	orderCancellation.Pair = futuresTradablePair
	orderCancellation.AssetType = asset.Futures
	if err := ku.CancelOrder(context.Background(), orderCancellation); err != nil {
		t.Error(err)
	}
}

func TestCancelAllOrders(t *testing.T) {
	t.Parallel()
	sharedtestvalues.SkipTestIfCredentialsUnset(t, ku, canManipulateRealOrders)
	if _, err := ku.CancelAllOrders(context.Background(), &order.Cancel{
		AssetType:  asset.Futures,
		MarginType: margin.Isolated,
	}); err != nil {
		t.Error(err)
	}
	if _, err := ku.CancelAllOrders(context.Background(), &order.Cancel{
		AssetType:  asset.Margin,
		MarginType: margin.Isolated,
	}); err != nil {
		t.Error(err)
	}
	if _, err := ku.CancelAllOrders(context.Background(), &order.Cancel{
		AssetType:  asset.Spot,
		MarginType: margin.Isolated,
	}); err != nil {
		t.Error(err)
	}
}

const (
	subUserResponseJSON              = `{"userId":"635002438793b80001dcc8b3", "uid":62356, "subName":"margin01", "status":2, "type":4, "access":"Margin", "createdAt":1666187844000, "remarks":null }`
	positionSettlementPushData       = `{"userId": "xbc453tg732eba53a88ggyt8c", "topic": "/contract/position:XBTUSDM", "subject": "position.settlement", "data": { "fundingTime": 1551770400000, "qty": 100, "markPrice": 3610.85, "fundingRate": -0.002966, "fundingFee": -296, "ts": 1547697294838004923, "settleCurrency": "XBT" } }`
	transferFuturesFundsResponseJSON = `{"applyId": "620a0bbefeaa6a000110e833", "bizNo": "620a0bbefeaa6a000110e832", "payAccountType": "CONTRACT", "payTag": "DEFAULT", "remark": "", "recAccountType": "MAIN", "recTag": "DEFAULT", "recRemark": "", "recSystem": "KUCOIN", "status": "PROCESSING", "currency": "USDT", "amount": "0.001", "fee": "0", "sn": 889048787670001, "reason": "", "createdAt": 1644825534000, "updatedAt": 1644825534000 }`
	modifySubAccountSpotAPIs         = `{"subName": "AAAAAAAAAA0007", "remark": "remark", "apiKey": "630325e0e750870001829864", "apiSecret": "110f31fc-61c5-4baf-a29f-3f19a62bbf5d", "passphrase": "passphrase", "permission": "General", "ipWhitelist": "", "createdAt": 1661150688000 }`
)

func TestCreateSubUser(t *testing.T) {
	t.Parallel()
	var resp *SubAccount
	err := json.Unmarshal([]byte(subUserResponseJSON), &resp)
	if err != nil {
		t.Fatal(err)
	}
	sharedtestvalues.SkipTestIfCredentialsUnset(t, ku, canManipulateRealOrders)
	if _, err := ku.CreateSubUser(context.Background(), "SamuaelTee1", "sdfajdlkad", "", ""); err != nil {
		t.Error(err)
	}
}

func TestGetSubAccountSpotAPIList(t *testing.T) {
	t.Parallel()
	sharedtestvalues.SkipTestIfCredentialsUnset(t, ku)
	if _, err := ku.GetSubAccountSpotAPIList(context.Background(), "sam", ""); err != nil {
		t.Error(err)
	}
}

func TestCreateSpotAPIsForSubAccount(t *testing.T) {
	t.Parallel()
	sharedtestvalues.SkipTestIfCredentialsUnset(t, ku, canManipulateRealOrders)
	if _, err := ku.CreateSpotAPIsForSubAccount(context.Background(), &SpotAPISubAccountParams{
		SubAccountName: "gocryptoTrader1",
		Passphrase:     "mysecretPassphrase123",
		Remark:         "123456",
	}); err != nil {
		t.Error(err)
	}
}

func TestModifySubAccountSpotAPIs(t *testing.T) {
	t.Parallel()
	var resp SpotAPISubAccount
	err := json.Unmarshal([]byte(modifySubAccountSpotAPIs), &resp)
	if err != nil {
		t.Fatal(err)
	}
	sharedtestvalues.SkipTestIfCredentialsUnset(t, ku, canManipulateRealOrders)
	if _, err := ku.ModifySubAccountSpotAPIs(context.Background(), &SpotAPISubAccountParams{
		SubAccountName: "gocryptoTrader1",
		Passphrase:     "mysecretPassphrase123",
		Remark:         "123456",
	}); err != nil {
		t.Error(err)
	}
}

func TestDeleteSubAccountSpotAPI(t *testing.T) {
	t.Parallel()
	sharedtestvalues.SkipTestIfCredentialsUnset(t, ku, canManipulateRealOrders)
	if _, err := ku.DeleteSubAccountSpotAPI(context.Background(), apiKey, "mysecretPassphrase123", "gocryptoTrader1"); err != nil {
		t.Error(err)
	}
}

func TestGetUserInfoOfAllSubAccounts(t *testing.T) {
	t.Parallel()
	sharedtestvalues.SkipTestIfCredentialsUnset(t, ku)
	if _, err := ku.GetUserInfoOfAllSubAccounts(context.Background()); err != nil {
		t.Error(err)
	}
}

func TestGetPaginatedListOfSubAccounts(t *testing.T) {
	t.Parallel()
	sharedtestvalues.SkipTestIfCredentialsUnset(t, ku)
	if _, err := ku.GetPaginatedListOfSubAccounts(context.Background(), 1, 100); err != nil {
		t.Error(err)
	}
}

func setupWS() {
	if !ku.Websocket.IsEnabled() {
		return
	}
	if !sharedtestvalues.AreAPICredentialsSet(ku) {
		ku.Websocket.SetCanUseAuthenticatedEndpoints(false)
	}
	err := ku.WsConnect()
	if err != nil {
		log.Fatal(err)
	}
}

func TestGetFundingHistory(t *testing.T) {
	t.Parallel()
	sharedtestvalues.SkipTestIfCredentialsUnset(t, ku)
	_, err := ku.GetAccountFundingHistory(context.Background())
	if err != nil {
		t.Error(err)
	}
}

func getFirstTradablePairOfAssets() {
	if err := ku.UpdateTradablePairs(context.Background(), true); err != nil {
		log.Fatalf("Kucoin error while updating tradable pairs. %v", err)
	}
	enabledPairs, err := ku.GetEnabledPairs(asset.Spot)
	if err != nil {
		log.Fatalf("Kucoin %v, trying to get %v enabled pairs error", err, asset.Spot)
	}
	spotTradablePair = enabledPairs[0]
	enabledPairs, err = ku.GetEnabledPairs(asset.Margin)
	if err != nil {
		log.Fatalf("Kucoin %v, trying to get %v enabled pairs error", err, asset.Margin)
	}
	marginTradablePair = enabledPairs[0]
	enabledPairs, err = ku.GetEnabledPairs(asset.Futures)
	if err != nil {
		log.Fatalf("Kucoin %v, trying to get %v enabled pairs error", err, asset.Futures)
	}
	futuresTradablePair = enabledPairs[0]
	futuresTradablePair.Delimiter = ""
}

func TestFetchAccountInfo(t *testing.T) {
	t.Parallel()
	sharedtestvalues.SkipTestIfCredentialsUnset(t, ku)
	var err error
	_, err = ku.FetchAccountInfo(context.Background(), asset.Spot)
	if err != nil {
		t.Fatal(err)
	}
	_, err = ku.FetchAccountInfo(context.Background(), asset.Margin)
	if err != nil {
		t.Fatal(err)
	}
	_, err = ku.FetchAccountInfo(context.Background(), asset.Futures)
	if err != nil {
		t.Fatal(err)
	}
}

func TestUpdateAccountInfo(t *testing.T) {
	t.Parallel()
	sharedtestvalues.SkipTestIfCredentialsUnset(t, ku)
	_, err := ku.UpdateAccountInfo(context.Background(), asset.Spot)
	if err != nil {
		t.Error("Kucoin UpdateAccountInfo() error", err)
	}
	_, err = ku.UpdateAccountInfo(context.Background(), asset.Futures)
	if err != nil {
		t.Error("Kucoin UpdateAccountInfo() error", err)
	}
	_, err = ku.UpdateAccountInfo(context.Background(), asset.Margin)
	if err != nil {
		t.Error("Kucoin UpdateAccountInfo() error", err)
	}
}

const (
	orderbookLevel5PushData = `{"type": "message","topic": "/spotMarket/level2Depth50:BTC-USDT","subject": "level2","data": {"asks": [["21621.7","3.03206193"],["21621.8","1.00048239"],["21621.9","0.29558803"],["21622","0.0049653"],["21622.4","0.06177582"],["21622.9","0.39664116"],["21623.7","0.00803466"],["21624.2","0.65405"],["21624.3","0.34661426"],["21624.6","0.00035589"],["21624.9","0.61282048"],["21625.2","0.16421424"],["21625.4","0.90107014"],["21625.5","0.73484442"],["21625.9","0.04"],["21626.2","0.28569324"],["21626.4","0.18403701"],["21627.1","0.06503999"],["21627.2","0.56105832"],["21627.7","0.10649999"],["21628.1","2.66459953"],["21628.2","0.32"],["21628.5","0.27605551"],["21628.6","1.59482596"],["21628.9","0.16"],["21629.8","0.08"],["21630","0.04"],["21631.6","0.1"],["21631.8","0.0920185"],["21633.6","0.00447983"],["21633.7","0.00015044"],["21634.3","0.32193346"],["21634.4","0.00004"],["21634.5","0.1"],["21634.6","0.0002865"],["21635.6","0.12069941"],["21635.8","0.00117158"],["21636","0.00072816"],["21636.5","0.98611492"],["21636.6","0.00007521"],["21637.2","0.00699999"],["21637.6","0.00017129"],["21638","0.00013035"],["21638.1","0.05"],["21638.5","0.92427"],["21639.2","1.84998696"],["21639.3","0.04827233"],["21640","0.56255996"],["21640.9","0.8"],["21641","0.12"]],"bids": [["21621.6","0.40949924"],["21621.5","0.27703279"],["21621.3","0.04"],["21621.1","0.0086"],["21621","0.6653104"],["21620.9","0.35435999"],["21620.8","0.37224309"],["21620.5","0.416184"],["21620.3","0.24"],["21619.6","0.13883999"],["21619.5","0.21053355"],["21618.7","0.2"],["21618.6","0.001"],["21618.5","0.2258151"],["21618.4","0.06503999"],["21618.3","0.00370056"],["21618","0.12067842"],["21617.7","0.34844131"],["21617.6","0.92845495"],["21617.5","0.66460535"],["21617","0.01"],["21616.7","0.0004624"],["21616.4","0.02"],["21615.6","0.04828251"],["21615","0.59065665"],["21614.4","0.00227"],["21614.3","0.1"],["21613","0.32193346"],["21612.9","0.0028638"],["21612.6","0.1"],["21612.5","0.92539"],["21610.7","0.08208616"],["21610.6","0.00967666"],["21610.3","0.12"],["21610.2","0.00611126"],["21609.9","0.00226344"],["21609.8","0.00315812"],["21609.1","0.00547218"],["21608.6","0.09793157"],["21608.5","0.00437793"],["21608.4","1.85013454"],["21608.1","0.00366647"],["21607.9","0.00611595"],["21607.7","0.83263561"],["21607.6","0.00368919"],["21607.5","0.00280702"],["21607.1","0.66610849"],["21606.8","0.00364164"],["21606.2","0.80351642"],["21605.7","0.075"]],"timestamp": 1676319280783}}`
	wsOrderbookData         = `{"changes":{"asks":[["21621.7","3.03206193",""],["21621.8","1.00048239",""],["21621.9","0.29558803",""],["21622","0.0049653",""],["21622.4","0.06177582",""],["21622.9","0.39664116",""],["21623.7","0.00803466",""],["21624.2","0.65405",""],["21624.3","0.34661426",""],["21624.6","0.00035589",""],["21624.9","0.61282048",""],["21625.2","0.16421424",""],["21625.4","0.90107014",""],["21625.5","0.73484442",""],["21625.9","0.04",""],["21626.2","0.28569324",""],["21626.4","0.18403701",""],["21627.1","0.06503999",""],["21627.2","0.56105832",""],["21627.7","0.10649999",""],["21628.1","2.66459953",""],["21628.2","0.32",""],["21628.5","0.27605551",""],["21628.6","1.59482596",""],["21628.9","0.16",""],["21629.8","0.08",""],["21630","0.04",""],["21631.6","0.1",""],["21631.8","0.0920185",""],["21633.6","0.00447983",""],["21633.7","0.00015044",""],["21634.3","0.32193346",""],["21634.4","0.00004",""],["21634.5","0.1",""],["21634.6","0.0002865",""],["21635.6","0.12069941",""],["21635.8","0.00117158",""],["21636","0.00072816",""],["21636.5","0.98611492",""],["21636.6","0.00007521",""],["21637.2","0.00699999",""],["21637.6","0.00017129",""],["21638","0.00013035",""],["21638.1","0.05",""],["21638.5","0.92427",""],["21639.2","1.84998696",""],["21639.3","0.04827233",""],["21640","0.56255996",""],["21640.9","0.8",""],["21641","0.12",""]],"bids":[["21621.6","0.40949924",""],["21621.5","0.27703279",""],["21621.3","0.04",""],["21621.1","0.0086",""],["21621","0.6653104",""],["21620.9","0.35435999",""],["21620.8","0.37224309",""],["21620.5","0.416184",""],["21620.3","0.24",""],["21619.6","0.13883999",""],["21619.5","0.21053355",""],["21618.7","0.2",""],["21618.6","0.001",""],["21618.5","0.2258151",""],["21618.4","0.06503999",""],["21618.3","0.00370056",""],["21618","0.12067842",""],["21617.7","0.34844131",""],["21617.6","0.92845495",""],["21617.5","0.66460535",""],["21617","0.01",""],["21616.7","0.0004624",""],["21616.4","0.02",""],["21615.6","0.04828251",""],["21615","0.59065665",""],["21614.4","0.00227",""],["21614.3","0.1",""],["21613","0.32193346",""],["21612.9","0.0028638",""],["21612.6","0.1",""],["21612.5","0.92539",""],["21610.7","0.08208616",""],["21610.6","0.00967666",""],["21610.3","0.12",""],["21610.2","0.00611126",""],["21609.9","0.00226344",""],["21609.8","0.00315812",""],["21609.1","0.00547218",""],["21608.6","0.09793157",""],["21608.5","0.00437793",""],["21608.4","1.85013454",""],["21608.1","0.00366647",""],["21607.9","0.00611595",""],["21607.7","0.83263561",""],["21607.6","0.00368919",""],["21607.5","0.00280702",""],["21607.1","0.66610849",""],["21606.8","0.00364164",""],["21606.2","0.80351642",""],["21605.7","0.075",""]]},"sequenceEnd":1676319280783,"sequenceStart":0,"symbol":"BTC-USDT","time":1676319280783}`
)

func TestProcessOrderbook(t *testing.T) {
	t.Parallel()
	response := &WsOrderbook{}
	err := json.Unmarshal([]byte(wsOrderbookData), &response)
	if err != nil {
		t.Error(err)
	}
	_, err = ku.UpdateLocalBuffer(response, asset.Spot)
	if err != nil {
		t.Error(err)
	}
	err = ku.processOrderbook([]byte(orderbookLevel5PushData), "BTC-USDT")
	if err != nil {
		t.Error(err)
	}
	err = ku.wsHandleData([]byte(orderbookLevel5PushData))
	if err != nil {
		t.Error(err)
	}
}

func TestProcessMarketSnapshot(t *testing.T) {
	t.Parallel()
	n := new(Kucoin)
	sharedtestvalues.TestFixtureToDataHandler(t, ku, n, "testdata/wsMarketSnapshot.json", n.wsHandleData)
	seen := 0
	seenAssetTypes := map[asset.Item]int{}
	for reading := true; reading; {
		select {
		default:
			reading = false
		case resp := <-n.GetBase().Websocket.DataHandler:
			seen++
			switch v := resp.(type) {
			case *ticker.Price:
				switch seen {
				case 1:
					assert.Equal(t, asset.Margin, v.AssetType, "AssetType")
					assert.Equal(t, time.UnixMilli(1700555342007), v.LastUpdated, "datetime")
					assert.Equal(t, 0.004445, v.High, "high")
					assert.Equal(t, 0.004415, v.Last, "lastTradedPrice")
					assert.Equal(t, 0.004191, v.Low, "low")
					assert.Equal(t, currency.NewPairWithDelimiter("XMR", "BTC", "-"), v.Pair, "symbol")
					assert.Equal(t, 13097.3357, v.Volume, "volume")
					assert.Equal(t, 57.44552981, v.QuoteVolume, "volValue")
				case 2, 3:
					assert.Equal(t, time.UnixMilli(1700555340197), v.LastUpdated, "datetime")
					assert.Contains(t, []asset.Item{asset.Spot, asset.Margin}, v.AssetType, "AssetType is Spot or Margin")
					seenAssetTypes[v.AssetType]++
					assert.Equal(t, seenAssetTypes[v.AssetType], 1, "Each Asset Type is sent only once per unique snapshot")
					assert.Equal(t, 0.054846, v.High, "high")
					assert.Equal(t, 0.053778, v.Last, "lastTradedPrice")
					assert.Equal(t, 0.05364, v.Low, "low")
					assert.Equal(t, currency.NewPairWithDelimiter("ETH", "BTC", "-"), v.Pair, "symbol")
					assert.Equal(t, 2958.3139116, v.Volume, "volume")
					assert.Equal(t, 160.7847672784213, v.QuoteVolume, "volValue")
				case 4:
					assert.Equal(t, asset.Spot, v.AssetType, "AssetType")
					assert.Equal(t, time.UnixMilli(1700555342151), v.LastUpdated, "datetime")
					assert.Equal(t, 37750.0, v.High, "high")
					assert.Equal(t, 37366.8, v.Last, "lastTradedPrice")
					assert.Equal(t, 36700.0, v.Low, "low")
					assert.Equal(t, currency.NewPairWithDelimiter("BTC", "USDT", "-"), v.Pair, "symbol")
					assert.Equal(t, 2900.37846402, v.Volume, "volume")
					assert.Equal(t, 108210331.34015164, v.QuoteVolume, "volValue")
				default:
					t.Errorf("Got an unexpected *ticker.Price: %v", v)
				}
			case error:
				t.Error(v)
			default:
				t.Errorf("Got unexpected data: %T %v", v, v)
			}
		}
	}
	assert.Equal(t, 4, seen, "Number of messages")
}

func TestSubscribeMarketSnapshot(t *testing.T) {
	t.Parallel()
	setupWS()
	err := ku.Subscribe([]subscription.Subscription{{Channel: marketSymbolSnapshotChannel, Pair: currency.Pair{Base: currency.BTC}}})
	assert.NoError(t, err, "Subscribe to MarketSnapshot should not error")
}

func TestSeedLocalCache(t *testing.T) {
	t.Parallel()
	pair, err := currency.NewPairFromString("ETH-USDT")
	if err != nil {
		t.Error(err)
	}
	err = ku.SeedLocalCache(context.Background(), pair, asset.Margin)
	if err != nil {
		t.Error(err)
	}
}

func TestGetFuturesContractDetails(t *testing.T) {
	t.Parallel()
	_, err := ku.GetFuturesContractDetails(context.Background(), asset.Spot)
	assert.ErrorIs(t, err, futures.ErrNotFuturesAsset)
	_, err = ku.GetFuturesContractDetails(context.Background(), asset.USDTMarginedFutures)
	assert.ErrorIs(t, err, asset.ErrNotSupported)
	_, err = ku.GetFuturesContractDetails(context.Background(), asset.Futures)
	assert.NoError(t, err)
}

func TestGetLatestFundingRates(t *testing.T) {
	t.Parallel()
	_, err := ku.GetLatestFundingRates(context.Background(), nil)
	assert.ErrorIs(t, err, common.ErrNilPointer)

	req := &fundingrate.LatestRateRequest{
		Asset: asset.Futures,
		Pair:  currency.NewPair(currency.BTC, currency.USD),
	}
	_, err = ku.GetLatestFundingRates(context.Background(), req)
	assert.ErrorIs(t, err, futures.ErrNotPerpetualFuture)

	req = &fundingrate.LatestRateRequest{
		Asset: asset.Futures,
		Pair:  currency.NewPair(currency.XBT, currency.USDTM),
	}
	resp, err := ku.GetLatestFundingRates(context.Background(), req)
	assert.NoError(t, err)
	assert.Len(t, resp, 1)

	req = &fundingrate.LatestRateRequest{
		Asset: asset.Futures,
		Pair:  currency.EMPTYPAIR,
	}
	resp, err = ku.GetLatestFundingRates(context.Background(), req)
	assert.NoError(t, err)
	assert.NotEmpty(t, resp)
}

func TestIsPerpetualFutureCurrency(t *testing.T) {
	t.Parallel()
	is, err := ku.IsPerpetualFutureCurrency(asset.Spot, currency.EMPTYPAIR)
	assert.NoError(t, err)
	assert.False(t, is)
	is, err = ku.IsPerpetualFutureCurrency(asset.Futures, currency.EMPTYPAIR)
	assert.NoError(t, err)
	assert.False(t, is)
	is, err = ku.IsPerpetualFutureCurrency(asset.Futures, currency.NewPair(currency.XBT, currency.EOS))
	assert.NoError(t, err)
	assert.False(t, is)
	is, err = ku.IsPerpetualFutureCurrency(asset.Futures, currency.NewPair(currency.XBT, currency.USDTM))
	assert.NoError(t, err)
	assert.True(t, is)
	is, err = ku.IsPerpetualFutureCurrency(asset.Futures, currency.NewPair(currency.XBT, currency.USDM))
	assert.NoError(t, err)
	assert.True(t, is)
}

func TestChangePositionMargin(t *testing.T) {
	t.Parallel()
	_, err := ku.ChangePositionMargin(context.Background(), nil)
	assert.ErrorIs(t, err, common.ErrNilPointer)

	req := &margin.PositionChangeRequest{}
	_, err = ku.ChangePositionMargin(context.Background(), req)
	assert.ErrorIs(t, err, futures.ErrNotFuturesAsset)

	req.Asset = asset.Futures
	_, err = ku.ChangePositionMargin(context.Background(), req)
	assert.ErrorIs(t, err, currency.ErrCurrencyPairEmpty)

	req.Pair = currency.NewPair(currency.XBT, currency.USDTM)
	_, err = ku.ChangePositionMargin(context.Background(), req)
	assert.ErrorIs(t, err, margin.ErrMarginTypeUnsupported)

	sharedtestvalues.SkipTestIfCredentialsUnset(t, ku, canManipulateRealOrders)
	req.MarginType = margin.Isolated
	_, err = ku.ChangePositionMargin(context.Background(), req)
	assert.Error(t, err)

	req.NewAllocatedMargin = 1337
	_, err = ku.ChangePositionMargin(context.Background(), req)
	assert.ErrorIs(t, err, nil)
}

func TestGetFuturesPositionSummary(t *testing.T) {
	t.Parallel()
	_, err := ku.GetFuturesPositionSummary(context.Background(), nil)
	assert.ErrorIs(t, err, common.ErrNilPointer)

	req := &futures.PositionSummaryRequest{}
	_, err = ku.GetFuturesPositionSummary(context.Background(), req)
	assert.ErrorIs(t, err, futures.ErrNotPerpetualFuture)

	req.Asset = asset.Futures
	_, err = ku.GetFuturesPositionSummary(context.Background(), req)
	assert.ErrorIs(t, err, currency.ErrCurrencyPairEmpty)

	sharedtestvalues.SkipTestIfCredentialsUnset(t, ku, canManipulateRealOrders)
	req.Pair = currency.NewPair(currency.XBT, currency.USDTM)
	_, err = ku.GetFuturesPositionSummary(context.Background(), req)
	assert.ErrorIs(t, err, nil)
}

func TestGetFuturesPositionOrders(t *testing.T) {
	t.Parallel()
	_, err := ku.GetFuturesPositionOrders(context.Background(), nil)
	assert.ErrorIs(t, err, common.ErrNilPointer)

	req := &futures.PositionsRequest{}
	_, err = ku.GetFuturesPositionOrders(context.Background(), req)
	assert.ErrorIs(t, err, futures.ErrNotPerpetualFuture)

	req.Asset = asset.Futures
	_, err = ku.GetFuturesPositionOrders(context.Background(), req)
	assert.ErrorIs(t, err, currency.ErrCurrencyPairEmpty)

	req.Pairs = currency.Pairs{
		currency.NewPair(currency.XBT, currency.USDTM),
	}
	_, err = ku.GetFuturesPositionOrders(context.Background(), req)
	assert.ErrorIs(t, err, common.ErrDateUnset)

	sharedtestvalues.SkipTestIfCredentialsUnset(t, ku, canManipulateRealOrders)
	req.EndDate = time.Now()
	req.StartDate = req.EndDate.Add(-time.Hour * 24 * 7)
	_, err = ku.GetFuturesPositionOrders(context.Background(), req)
	assert.ErrorIs(t, err, nil)

	req.StartDate = req.EndDate.Add(-time.Hour * 24 * 30)
	_, err = ku.GetFuturesPositionOrders(context.Background(), req)
	assert.ErrorIs(t, err, futures.ErrOrderHistoryTooLarge)

	req.RespectOrderHistoryLimits = true
	_, err = ku.GetFuturesPositionOrders(context.Background(), req)
	assert.ErrorIs(t, err, nil)
}

func TestUpdateOrderExecutionLimits(t *testing.T) {
	t.Parallel()

	err := ku.UpdateOrderExecutionLimits(context.Background(), asset.Binary)
	if !errors.Is(err, asset.ErrNotSupported) {
		t.Fatalf("Received %v, expected %v", err, asset.ErrNotSupported)
	}

	assets := []asset.Item{asset.Spot, asset.Futures, asset.Margin}
	for x := range assets {
		err = ku.UpdateOrderExecutionLimits(context.Background(), assets[x])
		if !errors.Is(err, nil) {
			t.Fatalf("received %v, expected %v", err, nil)
		}

		enabled, err := ku.GetEnabledPairs(assets[x])
		if err != nil {
			t.Fatal(err)
		}

		for y := range enabled {
			lim, err := ku.GetOrderExecutionLimits(assets[x], enabled[y])
			if err != nil {
				t.Fatalf("%v %s %v", err, enabled[y], assets[x])
			}
			assert.NotEmpty(t, lim, "limit cannot be empty")
		}
	}
}

<<<<<<< HEAD
func TestSynchroniseFees(t *testing.T) {
	t.Parallel()
	err := ku.SynchroniseFees(context.Background(), asset.Binary)
	if !errors.Is(err, asset.ErrNotSupported) {
		t.Error(err)
	}

	err = ku.SynchroniseFees(context.Background(), asset.Futures)
	if !errors.Is(err, common.ErrNotYetImplemented) {
		t.Error(err)
	}

	sharedtestvalues.SkipTestIfCredentialsUnset(t, ku)

	err = ku.SynchroniseFees(context.Background(), asset.Spot)
	if err != nil {
		t.Error(err)
	}

	enabled, err := ku.GetEnabledPairs(asset.Spot)
	if err != nil {
		t.Error(err)
	}

	for x := range enabled {
		var rates fee.Rates
		rates, err = ku.GetPercentageFeeRates(enabled[x], asset.Spot)
		if err != nil {
			t.Fatal(err)
		}
		assert.NotEmpty(t, rates, "fee rates should not be empty")
	}
=======
func TestGetOpenInterest(t *testing.T) {
	t.Parallel()

	nu := new(Kucoin)
	require.NoError(t, testexch.TestInstance(nu), "TestInstance setup should not error")

	_, err := nu.GetOpenInterest(context.Background(), key.PairAsset{
		Base:  currency.ETH.Item,
		Quote: currency.USDT.Item,
		Asset: asset.USDTMarginedFutures,
	})
	assert.ErrorIs(t, err, asset.ErrNotSupported)

	resp, err := nu.GetOpenInterest(context.Background(), key.PairAsset{
		Base:  futuresTradablePair.Base.Item,
		Quote: futuresTradablePair.Quote.Item,
		Asset: asset.Futures,
	})
	assert.NoError(t, err)
	assert.NotEmpty(t, resp)

	cp1 := currency.NewPair(currency.ETH, currency.USDTM)
	sharedtestvalues.SetupCurrencyPairsForExchangeAsset(t, nu, asset.Futures, cp1)
	resp, err = nu.GetOpenInterest(context.Background(),
		key.PairAsset{
			Base:  futuresTradablePair.Base.Item,
			Quote: futuresTradablePair.Quote.Item,
			Asset: asset.Futures,
		},
		key.PairAsset{
			Base:  cp1.Base.Item,
			Quote: cp1.Quote.Item,
			Asset: asset.Futures,
		},
	)
	assert.NoError(t, err)
	assert.NotEmpty(t, resp)

	resp, err = nu.GetOpenInterest(context.Background())
	assert.NoError(t, err)
	assert.NotEmpty(t, resp)
>>>>>>> e0c6e118
}<|MERGE_RESOLUTION|>--- conflicted
+++ resolved
@@ -2727,40 +2727,6 @@
 	}
 }
 
-<<<<<<< HEAD
-func TestSynchroniseFees(t *testing.T) {
-	t.Parallel()
-	err := ku.SynchroniseFees(context.Background(), asset.Binary)
-	if !errors.Is(err, asset.ErrNotSupported) {
-		t.Error(err)
-	}
-
-	err = ku.SynchroniseFees(context.Background(), asset.Futures)
-	if !errors.Is(err, common.ErrNotYetImplemented) {
-		t.Error(err)
-	}
-
-	sharedtestvalues.SkipTestIfCredentialsUnset(t, ku)
-
-	err = ku.SynchroniseFees(context.Background(), asset.Spot)
-	if err != nil {
-		t.Error(err)
-	}
-
-	enabled, err := ku.GetEnabledPairs(asset.Spot)
-	if err != nil {
-		t.Error(err)
-	}
-
-	for x := range enabled {
-		var rates fee.Rates
-		rates, err = ku.GetPercentageFeeRates(enabled[x], asset.Spot)
-		if err != nil {
-			t.Fatal(err)
-		}
-		assert.NotEmpty(t, rates, "fee rates should not be empty")
-	}
-=======
 func TestGetOpenInterest(t *testing.T) {
 	t.Parallel()
 
@@ -2802,5 +2768,38 @@
 	resp, err = nu.GetOpenInterest(context.Background())
 	assert.NoError(t, err)
 	assert.NotEmpty(t, resp)
->>>>>>> e0c6e118
+}
+
+func TestSynchroniseFees(t *testing.T) {
+	t.Parallel()
+	err := ku.SynchroniseFees(context.Background(), asset.Binary)
+	if !errors.Is(err, asset.ErrNotSupported) {
+		t.Error(err)
+	}
+
+	err = ku.SynchroniseFees(context.Background(), asset.Futures)
+	if !errors.Is(err, common.ErrNotYetImplemented) {
+		t.Error(err)
+	}
+
+	sharedtestvalues.SkipTestIfCredentialsUnset(t, ku)
+
+	err = ku.SynchroniseFees(context.Background(), asset.Spot)
+	if err != nil {
+		t.Error(err)
+	}
+
+	enabled, err := ku.GetEnabledPairs(asset.Spot)
+	if err != nil {
+		t.Error(err)
+	}
+
+	for x := range enabled {
+		var rates fee.Rates
+		rates, err = ku.GetPercentageFeeRates(enabled[x], asset.Spot)
+		if err != nil {
+			t.Fatal(err)
+		}
+		assert.NotEmpty(t, rates, "fee rates should not be empty")
+	}
 }