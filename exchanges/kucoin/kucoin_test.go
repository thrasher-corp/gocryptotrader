package kucoin

import (
	"context"
	"encoding/json"
	"errors"
	"log"
	"os"
	"strings"
	"testing"
	"time"

	"github.com/gofrs/uuid"
	"github.com/stretchr/testify/assert"
	"github.com/stretchr/testify/require"
	"github.com/thrasher-corp/gocryptotrader/common"
	"github.com/thrasher-corp/gocryptotrader/common/key"
	"github.com/thrasher-corp/gocryptotrader/core"
	"github.com/thrasher-corp/gocryptotrader/currency"
	exchange "github.com/thrasher-corp/gocryptotrader/exchanges"
	"github.com/thrasher-corp/gocryptotrader/exchanges/asset"
	"github.com/thrasher-corp/gocryptotrader/exchanges/fundingrate"
	"github.com/thrasher-corp/gocryptotrader/exchanges/futures"
	"github.com/thrasher-corp/gocryptotrader/exchanges/kline"
	"github.com/thrasher-corp/gocryptotrader/exchanges/margin"
	"github.com/thrasher-corp/gocryptotrader/exchanges/order"
	"github.com/thrasher-corp/gocryptotrader/exchanges/sharedtestvalues"
	"github.com/thrasher-corp/gocryptotrader/exchanges/subscription"
	"github.com/thrasher-corp/gocryptotrader/exchanges/ticker"
	testexch "github.com/thrasher-corp/gocryptotrader/internal/testing/exchange"
	"github.com/thrasher-corp/gocryptotrader/portfolio/withdraw"
)

// Please supply your own keys here to do authenticated endpoint testing
const (
	apiKey                  = ""
	apiSecret               = ""
	passPhrase              = ""
	canManipulateRealOrders = false
)

var ku *Kucoin
var spotTradablePair, marginTradablePair, futuresTradablePair currency.Pair

func TestMain(m *testing.M) {
	ku = new(Kucoin)
	if err := testexch.Setup(ku); err != nil {
		log.Fatal(err)
	}

	if apiKey != "" && apiSecret != "" && passPhrase != "" {
		ku.API.AuthenticatedSupport = true
		ku.API.AuthenticatedWebsocketSupport = true
		ku.API.CredentialsValidator.RequiresBase64DecodeSecret = false
		ku.SetCredentials(apiKey, apiSecret, passPhrase, "", "", "")
		ku.Websocket.SetCanUseAuthenticatedEndpoints(true)
	}

<<<<<<< HEAD
	ku.SetDefaults()
	ku.Websocket = sharedtestvalues.NewTestWrapperWebsocket()
	ku.Websocket.Orderbook = buffer.Orderbook{}
	err = ku.Setup(exchCfg)
	if err != nil {
		log.Fatal(err)
	}
	ku.Websocket.DataHandler = sharedtestvalues.GetWebsocketInterfaceChannelOverride()
	ku.Websocket.TrafficAlert = sharedtestvalues.GetWebsocketStructChannelOverride()
	setupWS()
=======
>>>>>>> 59469331
	getFirstTradablePairOfAssets()
	ku.setupOrderbookManager()
	fetchedFuturesSnapshotOrderbook = map[string]bool{}

	os.Exit(m.Run())
}

// Spot asset test cases starts from here
func TestGetSymbols(t *testing.T) {
	t.Parallel()
	symbols, err := ku.GetSymbols(context.Background(), "")
	if err != nil {
		t.Error("GetSymbols() error", err)
	}
	assert.NotEmpty(t, symbols, "should return all available spot/margin symbols")
	// Using market string reduces the scope of what is returned.
	symbols, err = ku.GetSymbols(context.Background(), "ETF")
	if err != nil {
		t.Error("GetSymbols() error", err)
	}
	assert.NotEmpty(t, symbols, "should return all available ETF symbols")
}

func TestGetTicker(t *testing.T) {
	t.Parallel()
	_, err := ku.GetTicker(context.Background(), "BTC-USDT")
	if err != nil {
		t.Error("GetTicker() error", err)
	}
}

func TestGetAllTickers(t *testing.T) {
	t.Parallel()
	_, err := ku.GetTickers(context.Background())
	if err != nil {
		t.Error("GetAllTickers() error", err)
	}
}

func TestGetFuturesTickers(t *testing.T) {
	t.Parallel()
	tickers, err := ku.GetFuturesTickers(context.Background())
	assert.NoError(t, err, "GetFuturesTickers should not error")
	for i := range tickers {
		assert.Positive(t, tickers[i].Last, "Last should be positive")
		assert.Positive(t, tickers[i].Bid, "Bid should be positive")
		assert.Positive(t, tickers[i].Ask, "Ask should be positive")
		assert.NotEmpty(t, tickers[i].Pair, "Pair should not be empty")
		assert.NotEmpty(t, tickers[i].LastUpdated, "LastUpdated should not be empty")
		assert.Equal(t, ku.Name, tickers[i].ExchangeName, "Exchange name should be correct")
		assert.Equal(t, asset.Futures, tickers[i].AssetType, "Asset type should be correct")
	}
}

func TestGet24hrStats(t *testing.T) {
	t.Parallel()
	_, err := ku.Get24hrStats(context.Background(), "BTC-USDT")
	if err != nil {
		t.Error("Get24hrStats() error", err)
	}
}

func TestGetMarketList(t *testing.T) {
	t.Parallel()
	_, err := ku.GetMarketList(context.Background())
	if err != nil {
		t.Error("GetMarketList() error", err)
	}
}

func TestGetPartOrderbook20(t *testing.T) {
	t.Parallel()
	_, err := ku.GetPartOrderbook20(context.Background(), "BTC-USDT")
	if err != nil {
		t.Error("GetPartOrderbook20() error", err)
	}
}

func TestGetPartOrderbook100(t *testing.T) {
	t.Parallel()
	_, err := ku.GetPartOrderbook100(context.Background(), "BTC-USDT")
	if err != nil {
		t.Error("GetPartOrderbook100() error", err)
	}
}

func TestGetOrderbook(t *testing.T) {
	t.Parallel()
	sharedtestvalues.SkipTestIfCredentialsUnset(t, ku)
	_, err := ku.GetOrderbook(context.Background(), "BTC-USDT")
	if err != nil {
		t.Error("GetOrderbook() error", err)
	}
}

func TestGetTradeHistory(t *testing.T) {
	t.Parallel()
	_, err := ku.GetTradeHistory(context.Background(), "BTC-USDT")
	if err != nil {
		t.Error("GetTradeHistory() error", err)
	}
}

func TestGetKlines(t *testing.T) {
	t.Parallel()
	_, err := ku.GetKlines(context.Background(), "BTC-USDT", "1week", time.Time{}, time.Time{})
	if err != nil {
		t.Error("GetKlines() error", err)
	}
	_, err = ku.GetKlines(context.Background(), "BTC-USDT", "5min", time.Now().Add(-time.Hour*1), time.Now())
	if err != nil {
		t.Error("GetKlines() error", err)
	}
}

func TestGetCurrencies(t *testing.T) {
	t.Parallel()
	_, err := ku.GetCurrencies(context.Background())
	if err != nil {
		t.Error("GetCurrencies() error", err)
	}
}

func TestGetCurrency(t *testing.T) {
	t.Parallel()
	_, err := ku.GetCurrencyDetail(context.Background(), "BTC", "")
	if err != nil {
		t.Error("GetCurrency() error", err)
	}

	_, err = ku.GetCurrencyDetail(context.Background(), "BTC", "ETH")
	if err != nil {
		t.Error("GetCurrency() error", err)
	}
}

func TestGetFiatPrice(t *testing.T) {
	t.Parallel()
	_, err := ku.GetFiatPrice(context.Background(), "", "")
	if err != nil {
		t.Error("GetFiatPrice() error", err)
	}

	_, err = ku.GetFiatPrice(context.Background(), "EUR", "ETH,BTC")
	if err != nil {
		t.Error("GetFiatPrice() error", err)
	}
}

func TestGetMarkPrice(t *testing.T) {
	t.Parallel()
	_, err := ku.GetMarkPrice(context.Background(), "USDT-BTC")
	if err != nil {
		t.Error("GetMarkPrice() error", err)
	}
}

func TestGetMarginConfiguration(t *testing.T) {
	t.Parallel()
	_, err := ku.GetMarginConfiguration(context.Background())
	if err != nil {
		t.Error("GetMarginConfiguration() error", err)
	}
}

func TestGetMarginAccount(t *testing.T) {
	t.Parallel()
	sharedtestvalues.SkipTestIfCredentialsUnset(t, ku)
	_, err := ku.GetMarginAccount(context.Background())
	if err != nil {
		t.Error("GetMarginAccount() error", err)
	}
}

func TestGetMarginRiskLimit(t *testing.T) {
	t.Parallel()
	sharedtestvalues.SkipTestIfCredentialsUnset(t, ku)
	_, err := ku.GetMarginRiskLimit(context.Background(), "cross")
	if err != nil {
		t.Error("GetMarginRiskLimit() error", err)
	}

	_, err = ku.GetMarginRiskLimit(context.Background(), "isolated")
	if err != nil {
		t.Error("GetMarginRiskLimit() error", err)
	}
}

func TestPostBorrowOrder(t *testing.T) {
	t.Parallel()
	sharedtestvalues.SkipTestIfCredentialsUnset(t, ku, canManipulateRealOrders)
	_, err := ku.PostBorrowOrder(context.Background(), "USDT", "FOK", "", 10, 0)
	if err != nil {
		t.Error("PostBorrowOrder() error", err)
	}

	_, err = ku.PostBorrowOrder(context.Background(), "USDT", "IOC", "7,14,28", 10, 0.05)
	if err != nil {
		t.Error("PostBorrowOrder() error", err)
	}
}

const borrowOrderJSON = `{"orderId": "a2111213","currency": "USDT","size": "1.009","filled": 1.009,"matchList": [{"currency": "USDT","dailyIntRate": "0.001","size": "12.9","term": 7,"timestamp": "1544657947759","tradeId": "1212331"}],"status": "DONE"}`

func TestGetBorrowOrder(t *testing.T) {
	t.Parallel()
	var resp *BorrowOrder
	err := json.Unmarshal([]byte(borrowOrderJSON), &resp)
	if err != nil {
		t.Fatal(err)
	}
	sharedtestvalues.SkipTestIfCredentialsUnset(t, ku)
	_, err = ku.GetBorrowOrder(context.Background(), "orderID")
	if err != nil {
		t.Error("GetBorrowOrder() error", err)
	}
}

const outstandingRecordResponseJSON = `{"currentPage": 0, "pageSize": 0, "totalNum": 0, "totalPage": 0, "items": [ { "tradeId": "1231141", "currency": "USDT", "accruedInterest": "0.22121", "dailyIntRate": "0.0021", "liability": "1.32121", "maturityTime": "1544657947759", "principal": "1.22121", "repaidSize": "0", "term": 7, "createdAt": "1544657947759" } ] }`

func TestGetOutstandingRecord(t *testing.T) {
	t.Parallel()
	var resp *OutstandingRecordResponse
	err := json.Unmarshal([]byte(outstandingRecordResponseJSON), &resp)
	if err != nil {
		t.Error(err)
	}
	sharedtestvalues.SkipTestIfCredentialsUnset(t, ku)
	_, err = ku.GetOutstandingRecord(context.Background(), "BTC")
	if err != nil {
		t.Error("GetOutstandingRecord() error", err)
	}
}

const repaidRecordJSON = `{"pageSize": 0, "totalNum": 0, "totalPage": 0, "currentPage": 0, "items": [ { "tradeId": "1231141", "currency": "USDT", "dailyIntRate": "0.0021", "interest": "0.22121", "principal": "1.22121", "repaidSize": "0", "repayTime": "1544657947759", "term": 7 } ] }`

func TestGetRepaidRecord(t *testing.T) {
	t.Parallel()
	var resp *RepaidRecordsResponse
	err := json.Unmarshal([]byte(repaidRecordJSON), &resp)
	if err != nil {
		t.Error(err)
	}
	sharedtestvalues.SkipTestIfCredentialsUnset(t, ku)
	_, err = ku.GetRepaidRecord(context.Background(), "BTC")
	if err != nil {
		t.Error("GetRepaidRecord() error", err)
	}
}

func TestOneClickRepayment(t *testing.T) {
	t.Parallel()
	sharedtestvalues.SkipTestIfCredentialsUnset(t, ku, canManipulateRealOrders)
	err := ku.OneClickRepayment(context.Background(), "BTC", "RECENTLY_EXPIRE_FIRST", 2.5)
	if err != nil {
		t.Error("OneClickRepayment() error", err)
	}
}

func TestSingleOrderRepayment(t *testing.T) {
	t.Parallel()
	sharedtestvalues.SkipTestIfCredentialsUnset(t, ku, canManipulateRealOrders)
	err := ku.SingleOrderRepayment(context.Background(), "BTC", "fa3e34c980062c10dad74016", 2.5)
	if err != nil {
		t.Error("SingleOrderRepayment() error", err)
	}
}

func TestPostLendOrder(t *testing.T) {
	t.Parallel()
	sharedtestvalues.SkipTestIfCredentialsUnset(t, ku, canManipulateRealOrders)
	_, err := ku.PostLendOrder(context.Background(), "BTC", 0.0001, 5, 7)
	if err != nil {
		t.Error("PostLendOrder() error", err)
	}
}

func TestCancelLendOrder(t *testing.T) {
	t.Parallel()
	sharedtestvalues.SkipTestIfCredentialsUnset(t, ku, canManipulateRealOrders)
	err := ku.CancelLendOrder(context.Background(), "OrderID")
	if err != nil {
		t.Error("CancelLendOrder() error", err)
	}
}

func TestSetAutoLend(t *testing.T) {
	t.Parallel()
	sharedtestvalues.SkipTestIfCredentialsUnset(t, ku, canManipulateRealOrders)
	err := ku.SetAutoLend(context.Background(), "BTC", 0.0002, 0.005, 7, true)
	if err != nil {
		t.Error("SetAutoLend() error", err)
	}
}

const activeOrderResponseJSON = `[ { "orderId": "5da59f5ef943c033b2b643e4", "currency": "BTC", "size": "0.51", "filledSize": "0", "dailyIntRate": "0.0001", "term": 7, "createdAt": 1571135326913 } ]`

func TestGetActiveOrder(t *testing.T) {
	t.Parallel()
	var resp []LendOrder
	err := json.Unmarshal([]byte(activeOrderResponseJSON), &resp)
	if err != nil {
		t.Fatal(err)
	}
	sharedtestvalues.SkipTestIfCredentialsUnset(t, ku)
	_, err = ku.GetActiveOrder(context.Background(), "")
	if err != nil {
		t.Error("GetActiveOrder() error", err)
	}

	_, err = ku.GetActiveOrder(context.Background(), "BTC")
	if err != nil {
		t.Error("GetActiveOrder() error", err)
	}
}

func TestGetLendHistory(t *testing.T) {
	t.Parallel()
	sharedtestvalues.SkipTestIfCredentialsUnset(t, ku)
	_, err := ku.GetLendHistory(context.Background(), "")
	if err != nil {
		t.Error("GetLendHistory() error", err)
	}
	_, err = ku.GetLendHistory(context.Background(), "BTC")
	if err != nil {
		t.Error("GetLendHistory() error", err)
	}
}

const activeLentOrderResponseJSON = `[ { "tradeId": "5da6dba0f943c0c81f5d5db5", "currency": "BTC", "size": "0.51", "accruedInterest": "0", "repaid": "0.10999968", "dailyIntRate": "0.0001", "term": 14, "maturityTime": 1572425888958 } ]`

func TestGetUnsettleLendOrder(t *testing.T) {
	t.Parallel()
	var resp []UnsettleLendOrder
	err := json.Unmarshal([]byte(activeLentOrderResponseJSON), &resp)
	if err != nil {
		t.Fatal(err)
	}
	sharedtestvalues.SkipTestIfCredentialsUnset(t, ku)
	_, err = ku.GetUnsettledLendOrder(context.Background(), "")
	if err != nil {
		t.Error("GetUnsettledLendOrder() error", err)
	}

	_, err = ku.GetUnsettledLendOrder(context.Background(), "BTC")
	if err != nil {
		t.Error("GetUnsettledLendOrder() error", err)
	}
}

const settledLendOrderResponseJSON = `[{ "tradeId": "5da59fe6f943c033b2b6440b", "currency": "BTC", "size": "0.51", "interest": "0.00004899", "repaid": "0.510041641", "dailyIntRate": "0.0001", "term": 7, "settledAt": 1571216254767, "note": "The account of the borrowers reached a negative balance, and the system has supplemented the loss via the insurance fund. Deposit funds: 0.51." } ]`

func TestGetSettleLendOrder(t *testing.T) {
	t.Parallel()
	var resp []SettleLendOrder
	err := json.Unmarshal([]byte(settledLendOrderResponseJSON), &resp)
	if err != nil {
		t.Fatal(err)
	}
	sharedtestvalues.SkipTestIfCredentialsUnset(t, ku)
	_, err = ku.GetSettledLendOrder(context.Background(), "")
	if err != nil {
		t.Error("GetSettledLendOrder() error", err)
	}
	_, err = ku.GetSettledLendOrder(context.Background(), "BTC")
	if err != nil {
		t.Error("GetSettledLendOrder() error", err)
	}
}

func TestGetAccountLendRecord(t *testing.T) {
	t.Parallel()
	sharedtestvalues.SkipTestIfCredentialsUnset(t, ku)
	_, err := ku.GetAccountLendRecord(context.Background(), "")
	if err != nil {
		t.Error("GetAccountLendRecord() error", err)
	}
	_, err = ku.GetAccountLendRecord(context.Background(), "BTC")
	if err != nil {
		t.Error("GetAccountLendRecord() error", err)
	}
}

func TestGetLendingMarketData(t *testing.T) {
	t.Parallel()
	sharedtestvalues.SkipTestIfCredentialsUnset(t, ku)
	_, err := ku.GetLendingMarketData(context.Background(), "BTC", 0)
	if err != nil {
		t.Error("GetLendingMarketData() error", err)
	}
	_, err = ku.GetLendingMarketData(context.Background(), "BTC", 7)
	if err != nil {
		t.Error("GetLendingMarketData() error", err)
	}
}

func TestGetMarginTradeData(t *testing.T) {
	t.Parallel()
	sharedtestvalues.SkipTestIfCredentialsUnset(t, ku)
	_, err := ku.GetMarginTradeData(context.Background(), "BTC")
	if err != nil {
		t.Error("GetMarginTradeData() error", err)
	}
}

func TestGetIsolatedMarginPairConfig(t *testing.T) {
	t.Parallel()
	sharedtestvalues.SkipTestIfCredentialsUnset(t, ku)
	_, err := ku.GetIsolatedMarginPairConfig(context.Background())
	if err != nil {
		t.Error("GetIsolatedMarginPairConfig() error", err)
	}
}

func TestGetIsolatedMarginAccountInfo(t *testing.T) {
	t.Parallel()
	sharedtestvalues.SkipTestIfCredentialsUnset(t, ku)
	_, err := ku.GetIsolatedMarginAccountInfo(context.Background(), "")
	if err != nil {
		t.Error("GetIsolatedMarginAccountInfo() error", err)
	}
	_, err = ku.GetIsolatedMarginAccountInfo(context.Background(), "USDT")
	if err != nil {
		t.Error("GetIsolatedMarginAccountInfo() error", err)
	}
}

func TestGetSingleIsolatedMarginAccountInfo(t *testing.T) {
	t.Parallel()
	sharedtestvalues.SkipTestIfCredentialsUnset(t, ku)
	_, err := ku.GetSingleIsolatedMarginAccountInfo(context.Background(), "BTC-USDT")
	if err != nil {
		t.Error("GetSingleIsolatedMarginAccountInfo() error", err)
	}
}

func TestInitiateIsolateMarginBorrowing(t *testing.T) {
	t.Parallel()
	sharedtestvalues.SkipTestIfCredentialsUnset(t, ku, canManipulateRealOrders)
	_, err := ku.InitiateIsolatedMarginBorrowing(context.Background(), "BTC-USDT", "USDT", "FOK", "", 10, 0)
	if err != nil {
		t.Error("InitiateIsolateMarginBorrowing() error", err)
	}
}

func TestGetIsolatedOutstandingRepaymentRecords(t *testing.T) {
	t.Parallel()
	sharedtestvalues.SkipTestIfCredentialsUnset(t, ku)
	_, err := ku.GetIsolatedOutstandingRepaymentRecords(context.Background(), "", "", 0, 0)
	if err != nil {
		t.Error("GetIsolatedOutstandingRepaymentRecords() error", err)
	}
	_, err = ku.GetIsolatedOutstandingRepaymentRecords(context.Background(), "BTC-USDT", "USDT", 0, 0)
	if err != nil {
		t.Error("GetIsolatedOutstandingRepaymentRecords() error", err)
	}
}

func TestGetIsolatedMarginRepaymentRecords(t *testing.T) {
	t.Parallel()
	sharedtestvalues.SkipTestIfCredentialsUnset(t, ku)
	_, err := ku.GetIsolatedMarginRepaymentRecords(context.Background(), "", "", 0, 0)
	if err != nil {
		t.Error("GetIsolatedMarginRepaymentRecords() error", err)
	}
	_, err = ku.GetIsolatedMarginRepaymentRecords(context.Background(), "BTC-USDT", "USDT", 0, 0)
	if err != nil {
		t.Error("GetIsolatedMarginRepaymentRecords() error", err)
	}
}

func TestInitiateIsolatedMarginQuickRepayment(t *testing.T) {
	t.Parallel()
	sharedtestvalues.SkipTestIfCredentialsUnset(t, ku, canManipulateRealOrders)
	err := ku.InitiateIsolatedMarginQuickRepayment(context.Background(), "BTC-USDT", "USDT", "RECENTLY_EXPIRE_FIRST", 10)
	if err != nil {
		t.Error("InitiateIsolatedMarginQuickRepayment() error", err)
	}
}

func TestInitiateIsolatedMarginSingleRepayment(t *testing.T) {
	t.Parallel()
	sharedtestvalues.SkipTestIfCredentialsUnset(t, ku, canManipulateRealOrders)
	err := ku.InitiateIsolatedMarginSingleRepayment(context.Background(), "BTC-USDT", "USDT", "628c570f7818320001d52b69", 10)
	if err != nil {
		t.Error("InitiateIsolatedMarginSingleRepayment() error", err)
	}
}

func TestGetCurrentServerTime(t *testing.T) {
	t.Parallel()
	_, err := ku.GetCurrentServerTime(context.Background())
	if err != nil {
		t.Error("GetCurrentServerTime() error", err)
	}
}

func TestGetServiceStatus(t *testing.T) {
	t.Parallel()
	_, err := ku.GetServiceStatus(context.Background())
	if err != nil {
		t.Error("GetServiceStatus() error", err)
	}
}

func TestPostOrder(t *testing.T) {
	t.Parallel()

	// default order type is limit
	_, err := ku.PostOrder(context.Background(), &SpotOrderParam{
		ClientOrderID: ""})
	if !errors.Is(err, errInvalidClientOrderID) {
		t.Errorf("PostOrder() expected %v, but found %v", errInvalidClientOrderID, err)
	}

	customID, err := uuid.NewV4()
	if err != nil {
		t.Fatal(err)
	}

	_, err = ku.PostOrder(context.Background(), &SpotOrderParam{
		ClientOrderID: customID.String(), Symbol: spotTradablePair,
		OrderType: ""})
	if !errors.Is(err, order.ErrSideIsInvalid) {
		t.Errorf("PostOrder() expected %v, but found %v", order.ErrSideIsInvalid, err)
	}
	_, err = ku.PostOrder(context.Background(), &SpotOrderParam{
		ClientOrderID: customID.String(), Symbol: currency.EMPTYPAIR,
		Size: 0.1, Side: "buy", Price: 234565})
	if !errors.Is(err, currency.ErrCurrencyPairEmpty) {
		t.Errorf("PostOrder() expected %v, but found %v", currency.ErrCurrencyPairEmpty, err)
	}
	_, err = ku.PostOrder(context.Background(), &SpotOrderParam{
		ClientOrderID: customID.String(), Side: "buy",
		Symbol:    spotTradablePair,
		OrderType: "limit", Size: 0.1})
	if !errors.Is(err, errInvalidPrice) {
		t.Errorf("PostOrder() expected %v, but found %v", errInvalidPrice, err)
	}
	_, err = ku.PostOrder(context.Background(), &SpotOrderParam{
		ClientOrderID: customID.String(), Symbol: spotTradablePair, Side: "buy",
		OrderType: "limit", Price: 234565})
	if !errors.Is(err, errInvalidSize) {
		t.Errorf("PostOrder() expected %v, but found %v", errInvalidSize, err)
	}

	sharedtestvalues.SkipTestIfCredentialsUnset(t, ku, canManipulateRealOrders)
	_, err = ku.PostOrder(context.Background(), &SpotOrderParam{
		ClientOrderID: customID.String(),
		Side:          "buy",
		Symbol:        spotTradablePair,
		OrderType:     "limit",
		Size:          0.005,
		Price:         1000})
	if err != nil {
		t.Error("PostOrder() error", err)
	}
}

func TestPostMarginOrder(t *testing.T) {
	t.Parallel()
	// default order type is limit
	_, err := ku.PostMarginOrder(context.Background(), &MarginOrderParam{
		ClientOrderID: ""})
	if !errors.Is(err, errInvalidClientOrderID) {
		t.Errorf("PostMarginOrder() expected %v, but found %v", errInvalidClientOrderID, err)
	}
	_, err = ku.PostMarginOrder(context.Background(), &MarginOrderParam{
		ClientOrderID: "5bd6e9286d99522a52e458de", Symbol: marginTradablePair,
		OrderType: ""})
	if !errors.Is(err, order.ErrSideIsInvalid) {
		t.Errorf("PostMarginOrder() expected %v, but found %v", order.ErrSideIsInvalid, err)
	}
	_, err = ku.PostMarginOrder(context.Background(), &MarginOrderParam{
		ClientOrderID: "5bd6e9286d99522a52e458de", Symbol: currency.EMPTYPAIR,
		Size: 0.1, Side: "buy", Price: 234565})
	if !errors.Is(err, currency.ErrCurrencyPairEmpty) {
		t.Errorf("PostMarginOrder() expected %v, but found %v", currency.ErrCurrencyPairEmpty, err)
	}
	_, err = ku.PostMarginOrder(context.Background(), &MarginOrderParam{
		ClientOrderID: "5bd6e9286d99522a52e458de", Side: "buy",
		Symbol:    marginTradablePair,
		OrderType: "limit", Size: 0.1})
	if !errors.Is(err, errInvalidPrice) {
		t.Errorf("PostMarginOrder() expected %v, but found %v", errInvalidPrice, err)
	}
	_, err = ku.PostMarginOrder(context.Background(), &MarginOrderParam{
		ClientOrderID: "5bd6e9286d99522a52e458de", Symbol: marginTradablePair, Side: "buy",
		OrderType: "limit", Price: 234565})
	if !errors.Is(err, errInvalidSize) {
		t.Errorf("PostMarginOrder() expected %v, but found %v", errInvalidSize, err)
	}
	sharedtestvalues.SkipTestIfCredentialsUnset(t, ku, canManipulateRealOrders)
	// default order type is limit and margin mode is cross
	_, err = ku.PostMarginOrder(context.Background(),
		&MarginOrderParam{
			ClientOrderID: "5bd6e9286d99522a52e458de",
			Side:          "buy", Symbol: marginTradablePair,
			Price: 1000, Size: 0.1, PostOnly: true})
	if err != nil {
		t.Error("PostMarginOrder() error", err)
	}

	// market isolated order
	_, err = ku.PostMarginOrder(context.Background(),
		&MarginOrderParam{
			ClientOrderID: "5bd6e9286d99522a52e458de",
			Side:          "buy", Symbol: marginTradablePair,
			OrderType: "market", Funds: 1234,
			Remark: "remark", MarginMode: "cross", Price: 1000, PostOnly: true, AutoBorrow: true})
	if err != nil {
		t.Error("PostMarginOrder() error", err)
	}
}

func TestPostBulkOrder(t *testing.T) {
	t.Parallel()
	sharedtestvalues.SkipTestIfCredentialsUnset(t, ku, canManipulateRealOrders)

	req := []OrderRequest{
		{
			ClientOID: "3d07008668054da6b3cb12e432c2b13a",
			Side:      "buy",
			Type:      "limit",
			Price:     1000,
			Size:      0.01,
		},
		{
			ClientOID: "37245dbe6e134b5c97732bfb36cd4a9d",
			Side:      "buy",
			Type:      "limit",
			Price:     1000,
			Size:      0.01,
		},
	}

	_, err := ku.PostBulkOrder(context.Background(), "BTC-USDT", req)
	if err != nil {
		t.Error("PostBulkOrder() error", err)
	}
}

func TestCancelSingleOrder(t *testing.T) {
	t.Parallel()
	sharedtestvalues.SkipTestIfCredentialsUnset(t, ku, canManipulateRealOrders)

	_, err := ku.CancelSingleOrder(context.Background(), "5bd6e9286d99522a52e458de")
	if err != nil {
		t.Error("CancelSingleOrder() error", err)
	}
}

func TestCancelOrderByClientOID(t *testing.T) {
	t.Parallel()
	sharedtestvalues.SkipTestIfCredentialsUnset(t, ku, canManipulateRealOrders)

	_, err := ku.CancelOrderByClientOID(context.Background(), "5bd6e9286d99522a52e458de")
	if err != nil {
		t.Error("CancelOrderByClientOID() error", err)
	}
}

func TestCancelAllOpenOrders(t *testing.T) {
	t.Parallel()
	sharedtestvalues.SkipTestIfCredentialsUnset(t, ku, canManipulateRealOrders)

	_, err := ku.CancelAllOpenOrders(context.Background(), "", "")
	if err != nil {
		t.Error("CancelAllOpenOrders() error", err)
	}
}

const ordersListResponseJSON = `{"currentPage": 1, "pageSize": 1, "totalNum": 153408, "totalPage": 153408, "items": [ { "id": "5c35c02703aa673ceec2a168", "symbol": "BTC-USDT", "opType": "DEAL", "type": "limit", "side": "buy", "price": "10", "size": "2", "funds": "0", "dealFunds": "0.166", "dealSize": "2", "fee": "0", "feeCurrency": "USDT", "stp": "", "stop": "", "stopTriggered": false, "stopPrice": "0", "timeInForce": "GTC", "postOnly": false, "hidden": false, "iceberg": false, "visibleSize": "0", "cancelAfter": 0, "channel": "IOS", "clientOid": "", "remark": "", "tags": "", "isActive": false, "cancelExist": false, "createdAt": 1547026471000, "tradeType": "TRADE" } ] }`

func TestGetOrders(t *testing.T) {
	t.Parallel()
	var resp *OrdersListResponse
	err := json.Unmarshal([]byte(ordersListResponseJSON), &resp)
	if err != nil {
		t.Error(err)
	}
	sharedtestvalues.SkipTestIfCredentialsUnset(t, ku)

	_, err = ku.ListOrders(context.Background(), "", "", "", "", "", time.Time{}, time.Time{})
	if err != nil {
		t.Error("GetOrders() error", err)
	}
}

func TestGetRecentOrders(t *testing.T) {
	t.Parallel()
	sharedtestvalues.SkipTestIfCredentialsUnset(t, ku)
	_, err := ku.GetRecentOrders(context.Background())
	if err != nil {
		t.Error("GetRecentOrders() error", err)
	}
}

func TestGetOrderByID(t *testing.T) {
	t.Parallel()
	sharedtestvalues.SkipTestIfCredentialsUnset(t, ku)
	_, err := ku.GetOrderByID(context.Background(), "5c35c02703aa673ceec2a168")
	if err != nil {
		t.Error("GetOrderByID() error", err)
	}
}

func TestGetOrderByClientOID(t *testing.T) {
	t.Parallel()
	sharedtestvalues.SkipTestIfCredentialsUnset(t, ku)
	_, err := ku.GetOrderByClientSuppliedOrderID(context.Background(), "6d539dc614db312")
	if err != nil {
		t.Error("GetOrderByClientOID() error", err)
	}
}

func TestGetFills(t *testing.T) {
	t.Parallel()
	sharedtestvalues.SkipTestIfCredentialsUnset(t, ku)
	_, err := ku.GetFills(context.Background(), "", "", "", "", "", time.Time{}, time.Time{})
	if err != nil {
		t.Error("GetFills() error", err)
	}
	_, err = ku.GetFills(context.Background(), "5c35c02703aa673ceec2a168", "BTC-USDT", "buy", "limit", "TRADE", time.Now().Add(-time.Hour*12), time.Now())
	if err != nil {
		t.Error("GetFills() error", err)
	}
}

const limitFillsResponseJSON = `[{ "counterOrderId":"5db7ee769797cf0008e3beea", "createdAt":1572335233000, "fee":"0.946357371456", "feeCurrency":"USDT", "feeRate":"0.001", "forceTaker":true, "funds":"946.357371456", "liquidity":"taker", "orderId":"5db7ee805d53620008dce1ba", "price":"9466.8", "side":"buy", "size":"0.09996592", "stop":"", "symbol":"BTC-USDT", "tradeId":"5db7ee8054c05c0008069e21", "tradeType":"MARGIN_TRADE", "type":"market" }, { "counterOrderId":"5db7ee4b5d53620008dcde8e", "createdAt":1572335207000, "fee":"0.94625", "feeCurrency":"USDT", "feeRate":"0.001", "forceTaker":true, "funds":"946.25", "liquidity":"taker", "orderId":"5db7ee675d53620008dce01e", "price":"9462.5", "side":"sell", "size":"0.1", "stop":"", "symbol":"BTC-USDT", "tradeId":"5db7ee6754c05c0008069e03", "tradeType":"MARGIN_TRADE", "type":"market" }]`

func TestGetRecentFills(t *testing.T) {
	t.Parallel()
	var resp []Fill
	err := json.Unmarshal([]byte(limitFillsResponseJSON), &resp)
	if err != nil {
		t.Fatal(err)
	}
	sharedtestvalues.SkipTestIfCredentialsUnset(t, ku)
	_, err = ku.GetRecentFills(context.Background())
	if err != nil {
		t.Error("GetRecentFills() error", err)
	}
}

func TestPostStopOrder(t *testing.T) {
	t.Parallel()
	sharedtestvalues.SkipTestIfCredentialsUnset(t, ku, canManipulateRealOrders)
	_, err := ku.PostStopOrder(context.Background(), "5bd6e9286d99522a52e458de", "buy", "BTC-USDT", "", "", "entry", "CO", "TRADE", "", 0.1, 1, 10, 0, 0, 0, true, false, false)
	if err != nil {
		t.Error("PostStopOrder() error", err)
	}
}

func TestCancelStopOrder(t *testing.T) {
	t.Parallel()
	sharedtestvalues.SkipTestIfCredentialsUnset(t, ku, canManipulateRealOrders)
	_, err := ku.CancelStopOrder(context.Background(), "5bd6e9286d99522a52e458de")
	if err != nil {
		t.Error("CancelStopOrder() error", err)
	}
}

func TestCancelAllStopOrder(t *testing.T) {
	t.Parallel()
	sharedtestvalues.SkipTestIfCredentialsUnset(t, ku, canManipulateRealOrders)
	_, err := ku.CancelStopOrders(context.Background(), "", "", "")
	if err != nil {
		t.Error("CancelAllStopOrder() error", err)
	}
}

const stopOrderResponseJSON = `{"id": "vs8hoo8q2ceshiue003b67c0", "symbol": "KCS-USDT", "userId": "60fe4956c43cbc0006562c2c", "status": "NEW", "type": "limit", "side": "buy", "price": "0.01000000000000000000", "size": "0.01000000000000000000", "funds": null, "stp": null, "timeInForce": "GTC", "cancelAfter": -1, "postOnly": false, "hidden": false, "iceberg": false, "visibleSize": null, "channel": "API", "clientOid": "40e0eb9efe6311eb8e58acde48001122", "remark": null, "tags": null, "orderTime": 1629098781127530345, "domainId": "kucoin", "tradeSource": "USER", "tradeType": "TRADE", "feeCurrency": "USDT", "takerFeeRate": "0.00200000000000000000", "makerFeeRate": "0.00200000000000000000", "createdAt": 1629098781128, "stop": "loss", "stopTriggerTime": null, "stopPrice": "10.00000000000000000000" }`

func TestGetStopOrder(t *testing.T) {
	t.Parallel()
	var resp *StopOrder
	err := json.Unmarshal([]byte(stopOrderResponseJSON), &resp)
	if err != nil {
		t.Fatal(err)
	}
	sharedtestvalues.SkipTestIfCredentialsUnset(t, ku)
	_, err = ku.GetStopOrder(context.Background(), "5bd6e9286d99522a52e458de")
	if err != nil {
		t.Error("GetStopOrder() error", err)
	}
}

func TestGetAllStopOrder(t *testing.T) {
	t.Parallel()
	sharedtestvalues.SkipTestIfCredentialsUnset(t, ku)
	_, err := ku.ListStopOrders(context.Background(), "", "", "", "", "", time.Time{}, time.Time{}, 0, 0)
	if err != nil {
		t.Error("GetAllStopOrder() error", err)
	}
}

func TestGetStopOrderByClientID(t *testing.T) {
	t.Parallel()
	sharedtestvalues.SkipTestIfCredentialsUnset(t, ku)
	_, err := ku.GetStopOrderByClientID(context.Background(), "", "5bd6e9286d99522a52e458de")
	if err != nil {
		t.Error("GetStopOrderByClientID() error", err)
	}
}

func TestCancelStopOrderByClientID(t *testing.T) {
	t.Parallel()
	sharedtestvalues.SkipTestIfCredentialsUnset(t, ku, canManipulateRealOrders)
	_, err := ku.CancelStopOrderByClientID(context.Background(), "", "5bd6e9286d99522a52e458de")
	if err != nil {
		t.Error("CancelStopOrderByClientID() error", err)
	}
}

func TestGetAllAccounts(t *testing.T) {
	t.Parallel()
	sharedtestvalues.SkipTestIfCredentialsUnset(t, ku)

	_, err := ku.GetAllAccounts(context.Background(), "", "")
	if err != nil {
		t.Error("GetAllAccounts() error", err)
	}
}

func TestGetAccount(t *testing.T) {
	t.Parallel()
	sharedtestvalues.SkipTestIfCredentialsUnset(t, ku)

	_, err := ku.GetAccount(context.Background(), "62fcd1969474ea0001fd20e4")
	if err != nil {
		t.Error("GetAccount() error", err)
	}
}

const accountLedgerResponseJSON = `{"currentPage": 1, "pageSize": 50, "totalNum": 2, "totalPage": 1, "items": [ { "id": "611a1e7c6a053300067a88d9", "currency": "USDT", "amount": "10.00059547", "fee": "0", "balance": "0", "accountType": "MAIN", "bizType": "Loans Repaid", "direction": "in", "createdAt": 1629101692950, "context": "{\"borrowerUserId\":\"601ad03e50dc810006d242ea\",\"loanRepayDetailNo\":\"611a1e7cc913d000066cf7ec\"}" }, { "id": "611a18bc6a0533000671e1bf", "currency": "USDT", "amount": "10.00059547", "fee": "0", "balance": "0", "accountType": "MAIN", "bizType": "Loans Repaid", "direction": "in", "createdAt": 1629100220843, "context": "{\"borrowerUserId\":\"5e3f4623dbf52d000800292f\",\"loanRepayDetailNo\":\"611a18bc7255c200063ea545\"}" } ] }`

func TestGetAccountLedgers(t *testing.T) {
	t.Parallel()
	var resp *AccountLedgerResponse
	err := json.Unmarshal([]byte(accountLedgerResponseJSON), &resp)
	if err != nil {
		t.Fatal(err)
	}
	sharedtestvalues.SkipTestIfCredentialsUnset(t, ku)
	_, err = ku.GetAccountLedgers(context.Background(), "", "", "", time.Time{}, time.Time{})
	if err != nil {
		t.Error("GetAccountLedgers() error", err)
	}
}

func TestGetAccountSummaryInformation(t *testing.T) {
	t.Parallel()
	sharedtestvalues.SkipTestIfCredentialsUnset(t, ku)
	if _, err := ku.GetAccountSummaryInformation(context.Background()); err != nil {
		t.Error(err)
	}
}

func TestGetSubAccountBalance(t *testing.T) {
	t.Parallel()
	sharedtestvalues.SkipTestIfCredentialsUnset(t, ku)
	_, err := ku.GetSubAccountBalance(context.Background(), "62fcd1969474ea0001fd20e4", false)
	if err != nil {
		t.Error("GetSubAccountBalance() error", err)
	}
}

func TestGetAggregatedSubAccountBalance(t *testing.T) {
	t.Parallel()
	sharedtestvalues.SkipTestIfCredentialsUnset(t, ku)
	_, err := ku.GetAggregatedSubAccountBalance(context.Background())
	if err != nil {
		t.Error("GetAggregatedSubAccountBalance() error", err)
	}
}

func TestGetPaginatedSubAccountInformation(t *testing.T) {
	t.Parallel()
	sharedtestvalues.SkipTestIfCredentialsUnset(t, ku)
	_, err := ku.GetPaginatedSubAccountInformation(context.Background(), 0, 10)
	if err != nil {
		t.Error("GetPaginatedSubAccountInformation() error", err)
	}
}

func TestGetTransferableBalance(t *testing.T) {
	t.Parallel()
	sharedtestvalues.SkipTestIfCredentialsUnset(t, ku)

	_, err := ku.GetTransferableBalance(context.Background(), "BTC", "MAIN", "")
	if err != nil {
		t.Error("GetTransferableBalance() error", err)
	}
}

func TestTransferMainToSubAccount(t *testing.T) {
	t.Parallel()
	sharedtestvalues.SkipTestIfCredentialsUnset(t, ku, canManipulateRealOrders)
	_, err := ku.TransferMainToSubAccount(context.Background(), "62fcd1969474ea0001fd20e4", "BTC", "1", "OUT", "", "", "5caefba7d9575a0688f83c45")
	if err != nil {
		t.Error("TransferMainToSubAccount() error", err)
	}
}

func TestMakeInnerTransfer(t *testing.T) {
	t.Parallel()
	sharedtestvalues.SkipTestIfCredentialsUnset(t, ku, canManipulateRealOrders)
	_, err := ku.MakeInnerTransfer(context.Background(), "62fcd1969474ea0001fd20e4", "BTC", "trade", "main", "1", "", "")
	if err != nil {
		t.Error("MakeInnerTransfer() error", err)
	}
}

func TestCreateDepositAddress(t *testing.T) {
	t.Parallel()
	sharedtestvalues.SkipTestIfCredentialsUnset(t, ku, canManipulateRealOrders)
	_, err := ku.CreateDepositAddress(context.Background(), "BTC", "")
	if err != nil {
		t.Error("CreateDepositAddress() error", err)
	}

	_, err = ku.CreateDepositAddress(context.Background(), "USDT", "TRC20")
	if err != nil {
		t.Error("CreateDepositAddress() error", err)
	}
}

func TestGetDepositAddressV2(t *testing.T) {
	t.Parallel()
	sharedtestvalues.SkipTestIfCredentialsUnset(t, ku)
	_, err := ku.GetDepositAddressesV2(context.Background(), "BTC")
	if err != nil {
		t.Error("GetDepositAddressV2() error", err)
	}
}

func TestGetDepositAddressesV1(t *testing.T) {
	t.Parallel()
	sharedtestvalues.SkipTestIfCredentialsUnset(t, ku)
	_, err := ku.GetDepositAddressV1(context.Background(), "BTC", "")
	if err != nil {
		t.Error("GetDepositAddressV1() error", err)
	}
}

const depositResponseJSON = `{"currentPage": 1, "pageSize": 50, "totalNum": 1, "totalPage": 1, "items": [ { "currency": "XRP", "chain": "xrp", "status": "SUCCESS", "address": "rNFugeoj3ZN8Wv6xhuLegUBBPXKCyWLRkB", "memo": "1919537769", "isInner": false, "amount": "20.50000000", "fee": "0.00000000", "walletTxId": "2C24A6D5B3E7D5B6AA6534025B9B107AC910309A98825BF5581E25BEC94AD83B@e8902757998fc352e6c9d8890d18a71c", "createdAt": 1666600519000, "updatedAt": 1666600549000, "remark": "Deposit" } ] }`

func TestGetDepositList(t *testing.T) {
	t.Parallel()
	var resp DepositResponse
	err := json.Unmarshal([]byte(depositResponseJSON), &resp)
	if err != nil {
		t.Fatal(err)
	}
	sharedtestvalues.SkipTestIfCredentialsUnset(t, ku)
	_, err = ku.GetDepositList(context.Background(), "", "", time.Time{}, time.Time{})
	if err != nil {
		t.Error("GetDepositList() error", err)
	}
}

const historicalDepositResponseJSON = `{"currentPage":1, "pageSize":1, "totalNum":9, "totalPage":9, "items":[ { "currency":"BTC", "createAt":1528536998, "amount":"0.03266638", "walletTxId":"55c643bc2c68d6f17266383ac1be9e454038864b929ae7cee0bc408cc5c869e8@12ffGWmMMD1zA1WbFm7Ho3JZ1w6NYXjpFk@234", "isInner":false, "status":"SUCCESS" } ] }`

func TestGetHistoricalDepositList(t *testing.T) {
	t.Parallel()
	var resp *HistoricalDepositWithdrawalResponse
	err := json.Unmarshal([]byte(historicalDepositResponseJSON), &resp)
	if err != nil {
		t.Fatal(err)
	}
	sharedtestvalues.SkipTestIfCredentialsUnset(t, ku)
	_, err = ku.GetHistoricalDepositList(context.Background(), "", "", time.Time{}, time.Time{})
	if err != nil {
		t.Error("GetHistoricalDepositList() error", err)
	}
}

func TestGetWithdrawalList(t *testing.T) {
	t.Parallel()
	sharedtestvalues.SkipTestIfCredentialsUnset(t, ku)

	_, err := ku.GetWithdrawalList(context.Background(), "", "", time.Time{}, time.Time{})
	if err != nil {
		t.Error("GetWithdrawalList() error", err)
	}
}

func TestGetHistoricalWithdrawalList(t *testing.T) {
	t.Parallel()
	sharedtestvalues.SkipTestIfCredentialsUnset(t, ku)

	_, err := ku.GetHistoricalWithdrawalList(context.Background(), "", "", time.Time{}, time.Time{}, 0, 0)
	if err != nil {
		t.Error("GetHistoricalWithdrawalList() error", err)
	}
}

func TestGetWithdrawalQuotas(t *testing.T) {
	t.Parallel()
	sharedtestvalues.SkipTestIfCredentialsUnset(t, ku)

	_, err := ku.GetWithdrawalQuotas(context.Background(), "BTC", "")
	if err != nil {
		t.Error("GetWithdrawalQuotas() error", err)
	}
}

func TestApplyWithdrawal(t *testing.T) {
	t.Parallel()
	sharedtestvalues.SkipTestIfCredentialsUnset(t, ku, canManipulateRealOrders)
	_, err := ku.ApplyWithdrawal(context.Background(), "ETH", "0x597873884BC3a6C10cB6Eb7C69172028Fa85B25A", "", "", "", "", false, 1)
	if err != nil {
		t.Error("ApplyWithdrawal() error", err)
	}
}

func TestCancelWithdrawal(t *testing.T) {
	t.Parallel()
	sharedtestvalues.SkipTestIfCredentialsUnset(t, ku, canManipulateRealOrders)
	err := ku.CancelWithdrawal(context.Background(), "5bffb63303aa675e8bbe18f9")
	if err != nil {
		t.Error("CancelWithdrawal() error", err)
	}
}

func TestGetBasicFee(t *testing.T) {
	t.Parallel()
	sharedtestvalues.SkipTestIfCredentialsUnset(t, ku)
	_, err := ku.GetBasicFee(context.Background(), "1")
	if err != nil {
		t.Error("GetBasicFee() error", err)
	}
}

func TestGetTradingFee(t *testing.T) {
	t.Parallel()

	_, err := ku.GetTradingFee(context.Background(), nil)
	if !errors.Is(err, currency.ErrCurrencyPairsEmpty) {
		t.Fatalf("received %v, expected %v", err, currency.ErrCurrencyPairsEmpty)
	}

	sharedtestvalues.SkipTestIfCredentialsUnset(t, ku)

	avail, err := ku.GetAvailablePairs(asset.Spot)
	if err != nil {
		t.Fatal(err)
	}

	pairs := currency.Pairs{avail[0]}
	btcusdTradingFee, err := ku.GetTradingFee(context.Background(), pairs)
	if !errors.Is(err, nil) {
		t.Fatalf("received %v, expected %v", err, nil)
	}

	if len(btcusdTradingFee) != 1 {
		t.Error("GetTradingFee() error, expected 1 pair")
	}

	// NOTE: Test below will error out from an external call as this will exceed
	// the allowed pairs. If this does not error then this endpoint will allow
	// more items to be requested.
	pairs = append(pairs, avail[1:11]...)
	_, err = ku.GetTradingFee(context.Background(), pairs)
	if errors.Is(err, nil) {
		t.Fatalf("received %v, expected %v", err, "code: 200000 message: symbols size invalid.")
	}

	got, err := ku.GetTradingFee(context.Background(), pairs[:10])
	if !errors.Is(err, nil) {
		t.Fatalf("received %v, expected %v", err, nil)
	}

	if len(got) != 10 {
		t.Error("GetTradingFee() error, expected 10 pairs")
	}
}

// futures
func TestGetFuturesOpenContracts(t *testing.T) {
	t.Parallel()
	_, err := ku.GetFuturesOpenContracts(context.Background())
	if err != nil {
		t.Error("GetFuturesOpenContracts() error", err)
	}
}

func TestGetFuturesContract(t *testing.T) {
	t.Parallel()
	_, err := ku.GetFuturesContract(context.Background(), "XBTUSDTM")
	if err != nil {
		t.Error("GetFuturesContract() error", err)
	}
}

func TestGetFuturesTicker(t *testing.T) {
	t.Parallel()
	tick, err := ku.GetFuturesTicker(context.Background(), "XBTUSDTM")
	if assert.NoError(t, err, "GetFuturesTicker should not error") {
		assert.Positive(t, tick.Sequence, "Sequence should be positive")
		assert.Equal(t, "XBTUSDTM", tick.Symbol, "Symbol should be correct")
		assert.Contains(t, []order.Side{order.Buy, order.Sell}, tick.Side, "Side should be a side")
		assert.Positive(t, tick.Size, "Size should be positive")
		assert.Positive(t, tick.Price.Float64(), "Price should be positive")
		assert.Positive(t, tick.BestBidPrice.Float64(), "BestBidPrice should be positive")
		assert.Positive(t, tick.BestBidSize, "BestBidSize should be positive")
		assert.Positive(t, tick.BestAskPrice.Float64(), "BestAskPrice should be positive")
		assert.Positive(t, tick.BestAskSize, "BestAskSize should be positive")
		assert.NotEmpty(t, tick.TradeID, "TradeID should not be empty")
		assert.WithinRange(t, tick.FilledTime.Time(), time.Now().Add(time.Hour*-24), time.Now(), "FilledTime should be within last 24 hours")
	}
}

func TestGetFuturesOrderbook(t *testing.T) {
	t.Parallel()
	_, err := ku.GetFuturesOrderbook(context.Background(), futuresTradablePair.String())
	if err != nil {
		t.Error("GetFuturesOrderbook() error", err)
	}
}

func TestGetFuturesPartOrderbook20(t *testing.T) {
	t.Parallel()
	_, err := ku.GetFuturesPartOrderbook20(context.Background(), "XBTUSDTM")
	if err != nil {
		t.Error("GetFuturesPartOrderbook20() error", err)
	}
}

func TestGetFuturesPartOrderbook100(t *testing.T) {
	t.Parallel()
	_, err := ku.GetFuturesPartOrderbook100(context.Background(), "XBTUSDTM")
	if err != nil {
		t.Error("GetFuturesPartOrderbook100() error", err)
	}
}

func TestGetFuturesTradeHistory(t *testing.T) {
	t.Parallel()
	_, err := ku.GetFuturesTradeHistory(context.Background(), "XBTUSDTM")
	if err != nil {
		t.Error("GetFuturesTradeHistory() error", err)
	}
}

func TestGetFuturesInterestRate(t *testing.T) {
	t.Parallel()
	_, err := ku.GetFuturesInterestRate(context.Background(), "XBTUSDTM", time.Time{}, time.Time{}, false, false, 0, 0)
	if err != nil {
		t.Error("GetFuturesInterestRate() error", err)
	}
}

func TestGetFuturesIndexList(t *testing.T) {
	t.Parallel()
	_, err := ku.GetFuturesIndexList(context.Background(), futuresTradablePair.String(), time.Time{}, time.Time{}, false, false, 0, 10)
	if err != nil {
		t.Error(err)
	}
}

func TestGetFuturesCurrentMarkPrice(t *testing.T) {
	t.Parallel()
	_, err := ku.GetFuturesCurrentMarkPrice(context.Background(), "XBTUSDTM")
	if err != nil {
		t.Error("GetFuturesCurrentMarkPrice() error", err)
	}
}

func TestGetFuturesPremiumIndex(t *testing.T) {
	t.Parallel()
	_, err := ku.GetFuturesPremiumIndex(context.Background(), "XBTUSDTM", time.Time{}, time.Time{}, false, false, 0, 0)
	if err != nil {
		t.Error("GetFuturesPremiumIndex() error", err)
	}
}

func TestGetFuturesCurrentFundingRate(t *testing.T) {
	t.Parallel()
	_, err := ku.GetFuturesCurrentFundingRate(context.Background(), "XBTUSDTM")
	if err != nil {
		t.Error("GetFuturesCurrentFundingRate() error", err)
	}
}

func TestGetFuturesServerTime(t *testing.T) {
	t.Parallel()
	_, err := ku.GetFuturesServerTime(context.Background())
	if err != nil {
		t.Error("GetFuturesServerTime() error", err)
	}
}

func TestGetFuturesServiceStatus(t *testing.T) {
	t.Parallel()
	_, err := ku.GetFuturesServiceStatus(context.Background())
	if err != nil {
		t.Error("GetFuturesServiceStatus() error", err)
	}
}

func TestGetFuturesKline(t *testing.T) {
	t.Parallel()
	_, err := ku.GetFuturesKline(context.Background(), int64(kline.ThirtyMin.Duration().Minutes()), "XBTUSDTM", time.Time{}, time.Time{})
	if err != nil {
		t.Error("GetFuturesKline() error", err)
	}
}

func TestPostFuturesOrder(t *testing.T) {
	t.Parallel()
	sharedtestvalues.SkipTestIfCredentialsUnset(t, ku, canManipulateRealOrders)
	_, err := ku.PostFuturesOrder(context.Background(), &FuturesOrderParam{ClientOrderID: "5bd6e9286d99522a52e458de"})
	if !errors.Is(err, errInvalidLeverage) {
		t.Errorf("PostFuturesOrder expected %v, but found %v", errInvalidLeverage, err)
	}
	_, err = ku.PostFuturesOrder(context.Background(), &FuturesOrderParam{Side: "buy", Leverage: 0.02})
	if !errors.Is(err, errInvalidClientOrderID) {
		t.Errorf("PostFuturesOrder expected %v, but found %v", errInvalidClientOrderID, err)
	}
	_, err = ku.PostFuturesOrder(context.Background(), &FuturesOrderParam{ClientOrderID: "5bd6e9286d99522a52e458de", Leverage: 0.02})
	if !errors.Is(err, order.ErrSideIsInvalid) {
		t.Errorf("PostFuturesOrder expected %v, but found %v", order.ErrSideIsInvalid, err)
	}
	_, err = ku.PostFuturesOrder(context.Background(), &FuturesOrderParam{ClientOrderID: "5bd6e9286d99522a52e458de", Side: "buy", Leverage: 0.02})
	if !errors.Is(err, currency.ErrCurrencyPairEmpty) {
		t.Errorf("PostFuturesOrder expected %v, but found %v", currency.ErrCurrencyPairEmpty, err)
	}

	// With Stop order configuration
	_, err = ku.PostFuturesOrder(context.Background(), &FuturesOrderParam{ClientOrderID: "5bd6e9286d99522a52e458de", Side: "buy", Symbol: futuresTradablePair, OrderType: "limit", Remark: "10",
		Stop: "up", StopPriceType: "", TimeInForce: "", Size: 1, Price: 1000, StopPrice: 0, Leverage: 0.02, VisibleSize: 0})
	if !errors.Is(err, errInvalidStopPriceType) {
		t.Errorf("PostFuturesOrder expected %v, but found %v", errInvalidStopPriceType, err)
	}

	_, err = ku.PostFuturesOrder(context.Background(), &FuturesOrderParam{ClientOrderID: "5bd6e9286d99522a52e458de", Side: "buy", Symbol: futuresTradablePair, OrderType: "limit", Remark: "10",
		Stop: "up", StopPriceType: "TP", TimeInForce: "", Size: 1, Price: 1000, StopPrice: 0, Leverage: 0.02, VisibleSize: 0})
	if !errors.Is(err, errInvalidPrice) {
		t.Errorf("PostFuturesOrder expected %v, but found %v", errInvalidPrice, err)
	}

	_, err = ku.PostFuturesOrder(context.Background(), &FuturesOrderParam{ClientOrderID: "5bd6e9286d99522a52e458de", Side: "buy", Symbol: futuresTradablePair, OrderType: "limit", Remark: "10",
		Stop: "up", StopPriceType: "TP", StopPrice: 123456, TimeInForce: "", Size: 1, Price: 1000, Leverage: 0.02, VisibleSize: 0})
	if err != nil {
		t.Errorf("PostFuturesOrder expected %v", err)
	}

	// Limit Orders
	_, err = ku.PostFuturesOrder(context.Background(), &FuturesOrderParam{ClientOrderID: "5bd6e9286d99522a52e458de", Side: "buy", Symbol: futuresTradablePair,
		OrderType: "limit", Remark: "10", Leverage: 0.02})
	if !errors.Is(err, errInvalidPrice) {
		t.Errorf("PostFuturesOrder expected %v, but found %v", errInvalidPrice, err)
	}
	_, err = ku.PostFuturesOrder(context.Background(), &FuturesOrderParam{ClientOrderID: "5bd6e9286d99522a52e458de", Side: "buy", Symbol: futuresTradablePair, OrderType: "limit", Remark: "10", Price: 1000, Leverage: 0.02, VisibleSize: 0})
	if !errors.Is(err, errInvalidSize) {
		t.Errorf("PostFuturesOrder expected %v, but found %v", errInvalidSize, err)
	}
	_, err = ku.PostFuturesOrder(context.Background(), &FuturesOrderParam{ClientOrderID: "5bd6e9286d99522a52e458de", Side: "buy", Symbol: futuresTradablePair, OrderType: "limit", Remark: "10",
		Size: 1, Price: 1000, Leverage: 0.02, VisibleSize: 0})
	if err != nil {
		t.Error(err)
	}

	// Market Orders
	_, err = ku.PostFuturesOrder(context.Background(), &FuturesOrderParam{ClientOrderID: "5bd6e9286d99522a52e458de", Side: "buy", Symbol: futuresTradablePair,
		OrderType: "market", Remark: "10", Leverage: 0.02})
	if !errors.Is(err, errInvalidSize) {
		t.Errorf("PostFuturesOrder expected %v, but found %v", errInvalidSize, err)
	}
	_, err = ku.PostFuturesOrder(context.Background(), &FuturesOrderParam{ClientOrderID: "5bd6e9286d99522a52e458de", Side: "buy", Symbol: futuresTradablePair, OrderType: "market", Remark: "10",
		Size: 1, Leverage: 0.02, VisibleSize: 0})
	if !errors.Is(err, errInvalidSize) {
		t.Errorf("PostFuturesOrder expected %v, but found %v", errInvalidSize, err)
	}

	_, err = ku.PostFuturesOrder(context.Background(), &FuturesOrderParam{
		ClientOrderID: "5bd6e9286d99522a52e458de",
		Side:          "buy",
		Symbol:        futuresTradablePair,
		OrderType:     "limit",
		Remark:        "10",
		Stop:          "",
		StopPriceType: "",
		TimeInForce:   "",
		Size:          1,
		Price:         1000,
		StopPrice:     0,
		Leverage:      0.02,
		VisibleSize:   0})
	if err != nil {
		t.Error("PostFuturesOrder() error", err)
	}
}

func TestCancelFuturesOrder(t *testing.T) {
	t.Parallel()
	sharedtestvalues.SkipTestIfCredentialsUnset(t, ku, canManipulateRealOrders)

	_, err := ku.CancelFuturesOrder(context.Background(), "5bd6e9286d99522a52e458de")
	if err != nil {
		t.Error("CancelFuturesOrder() error", err)
	}
}

func TestCancelAllFuturesOpenOrders(t *testing.T) {
	t.Parallel()
	sharedtestvalues.SkipTestIfCredentialsUnset(t, ku, canManipulateRealOrders)

	_, err := ku.CancelAllFuturesOpenOrders(context.Background(), "XBTUSDM")
	if err != nil {
		t.Error("CancelAllFuturesOpenOrders() error", err)
	}
}

func TestCancelAllFuturesStopOrders(t *testing.T) {
	t.Parallel()
	sharedtestvalues.SkipTestIfCredentialsUnset(t, ku, canManipulateRealOrders)
	_, err := ku.CancelAllFuturesStopOrders(context.Background(), "XBTUSDM")
	if err != nil {
		t.Error("CancelAllFuturesStopOrders() error", err)
	}
}

func TestGetFuturesOrders(t *testing.T) {
	t.Parallel()
	sharedtestvalues.SkipTestIfCredentialsUnset(t, ku)
	_, err := ku.GetFuturesOrders(context.Background(), "", "", "", "", time.Time{}, time.Time{})
	if err != nil {
		t.Error("GetFuturesOrders() error", err)
	}
}

func TestGetUntriggeredFuturesStopOrders(t *testing.T) {
	t.Parallel()
	sharedtestvalues.SkipTestIfCredentialsUnset(t, ku)
	_, err := ku.GetUntriggeredFuturesStopOrders(context.Background(), "", "", "", time.Time{}, time.Time{})
	if err != nil {
		t.Error("GetUntriggeredFuturesStopOrders() error", err)
	}
}

func TestGetFuturesRecentCompletedOrders(t *testing.T) {
	t.Parallel()
	sharedtestvalues.SkipTestIfCredentialsUnset(t, ku)
	_, err := ku.GetFuturesRecentCompletedOrders(context.Background())
	if err != nil {
		t.Error("GetFuturesRecentCompletedOrders() error", err)
	}
}

func TestGetFuturesOrderDetails(t *testing.T) {
	t.Parallel()
	sharedtestvalues.SkipTestIfCredentialsUnset(t, ku)
	_, err := ku.GetFuturesOrderDetails(context.Background(), "5cdfc138b21023a909e5ad55")
	if err != nil {
		t.Error("GetFuturesOrderDetails() error", err)
	}
}

func TestGetFuturesOrderDetailsByClientID(t *testing.T) {
	t.Parallel()
	sharedtestvalues.SkipTestIfCredentialsUnset(t, ku)
	_, err := ku.GetFuturesOrderDetailsByClientID(context.Background(), "eresc138b21023a909e5ad59")
	if err != nil {
		t.Error("GetFuturesOrderDetailsByClientID() error", err)
	}
}

func TestGetFuturesFills(t *testing.T) {
	t.Parallel()
	sharedtestvalues.SkipTestIfCredentialsUnset(t, ku)
	_, err := ku.GetFuturesFills(context.Background(), "", "", "", "", time.Time{}, time.Time{})
	if err != nil {
		t.Error("GetFuturesFills() error", err)
	}
}

func TestGetFuturesRecentFills(t *testing.T) {
	t.Parallel()
	sharedtestvalues.SkipTestIfCredentialsUnset(t, ku)
	_, err := ku.GetFuturesRecentFills(context.Background())
	if err != nil {
		t.Error("GetFuturesRecentFills() error", err)
	}
}

func TestGetFuturesOpenOrderStats(t *testing.T) {
	t.Parallel()
	sharedtestvalues.SkipTestIfCredentialsUnset(t, ku)
	_, err := ku.GetFuturesOpenOrderStats(context.Background(), "XBTUSDM")
	if err != nil {
		t.Error("GetFuturesOpenOrderStats() error", err)
	}
}

func TestGetFuturesPosition(t *testing.T) {
	t.Parallel()
	sharedtestvalues.SkipTestIfCredentialsUnset(t, ku)
	_, err := ku.GetFuturesPosition(context.Background(), "XBTUSDM")
	if err != nil {
		t.Error("GetFuturesPosition() error", err)
	}
}

func TestGetFuturesPositionList(t *testing.T) {
	t.Parallel()
	sharedtestvalues.SkipTestIfCredentialsUnset(t, ku)
	_, err := ku.GetFuturesPositionList(context.Background())
	if err != nil {
		t.Error("GetFuturesPositionList() error", err)
	}
}

func TestSetAutoDepositMargin(t *testing.T) {
	t.Parallel()
	sharedtestvalues.SkipTestIfCredentialsUnset(t, ku, canManipulateRealOrders)
	_, err := ku.SetAutoDepositMargin(context.Background(), "ADAUSDTM", true)
	if err != nil {
		t.Error("SetAutoDepositMargin() error", err)
	}
}

func TestAddMargin(t *testing.T) {
	t.Parallel()
	sharedtestvalues.SkipTestIfCredentialsUnset(t, ku, canManipulateRealOrders)
	_, err := ku.AddMargin(context.Background(), "XBTUSDTM", "6200c9b83aecfb000152dasfdee", 1)
	if err != nil {
		t.Error("AddMargin() error", err)
	}
}

func TestGetFuturesRiskLimitLevel(t *testing.T) {
	t.Parallel()
	sharedtestvalues.SkipTestIfCredentialsUnset(t, ku)

	_, err := ku.GetFuturesRiskLimitLevel(context.Background(), "ADAUSDTM")
	if err != nil {
		t.Error("GetFuturesRiskLimitLevel() error", err)
	}
}

func TestUpdateRiskLmitLevel(t *testing.T) {
	t.Parallel()
	sharedtestvalues.SkipTestIfCredentialsUnset(t, ku, canManipulateRealOrders)
	_, err := ku.FuturesUpdateRiskLmitLevel(context.Background(), "ADASUDTM", 2)
	if err != nil {
		t.Error("UpdateRiskLmitLevel() error", err)
	}
}

func TestGetFuturesFundingHistory(t *testing.T) {
	t.Parallel()
	sharedtestvalues.SkipTestIfCredentialsUnset(t, ku)
	_, err := ku.GetFuturesFundingHistory(context.Background(), futuresTradablePair.String(), 0, 0, true, true, time.Time{}, time.Time{})
	if err != nil {
		t.Error("GetFuturesFundingHistory() error", err)
	}
}

func TestGetFuturesAccountOverview(t *testing.T) {
	t.Parallel()
	sharedtestvalues.SkipTestIfCredentialsUnset(t, ku)
	_, err := ku.GetFuturesAccountOverview(context.Background(), "")
	if err != nil {
		t.Error("GetFuturesAccountOverview() error", err)
	}
}

func TestGetFuturesTransactionHistory(t *testing.T) {
	t.Parallel()
	sharedtestvalues.SkipTestIfCredentialsUnset(t, ku)
	_, err := ku.GetFuturesTransactionHistory(context.Background(), "", "", 0, 0, true, time.Time{}, time.Time{})
	if err != nil {
		t.Error("GetFuturesTransactionHistory() error", err)
	}
}

func TestCreateFuturesSubAccountAPIKey(t *testing.T) {
	t.Parallel()
	sharedtestvalues.SkipTestIfCredentialsUnset(t, ku, canManipulateRealOrders)
	_, err := ku.CreateFuturesSubAccountAPIKey(context.Background(), "", "passphrase", "", "remark", "subAccName")
	if err != nil {
		t.Error("CreateFuturesSubAccountAPIKey() error", err)
	}
}

func TestGetFuturesDepositAddress(t *testing.T) {
	t.Parallel()
	sharedtestvalues.SkipTestIfCredentialsUnset(t, ku)
	_, err := ku.GetFuturesDepositAddress(context.Background(), "XBT")
	if err != nil {
		t.Error("GetFuturesDepositAddress() error", err)
	}
}

func TestGetFuturesDepositsList(t *testing.T) {
	t.Parallel()
	sharedtestvalues.SkipTestIfCredentialsUnset(t, ku)
	_, err := ku.GetFuturesDepositsList(context.Background(), "", "", time.Time{}, time.Time{})
	if err != nil {
		t.Error("GetFuturesDepositsList() error", err)
	}
}

func TestGetFuturesWithdrawalLimit(t *testing.T) {
	t.Parallel()
	sharedtestvalues.SkipTestIfCredentialsUnset(t, ku)
	_, err := ku.GetFuturesWithdrawalLimit(context.Background(), "XBT")
	if err != nil {
		t.Error("GetFuturesWithdrawalLimit() error", err)
	}
}

func TestGetFuturesWithdrawalList(t *testing.T) {
	t.Parallel()
	sharedtestvalues.SkipTestIfCredentialsUnset(t, ku)
	_, err := ku.GetFuturesWithdrawalList(context.Background(), "", "", time.Time{}, time.Time{})
	if err != nil {
		t.Error("GetFuturesWithdrawalList() error", err)
	}
}

func TestCancelFuturesWithdrawal(t *testing.T) {
	t.Parallel()
	sharedtestvalues.SkipTestIfCredentialsUnset(t, ku, canManipulateRealOrders)

	_, err := ku.CancelFuturesWithdrawal(context.Background(), "5cda659603aa67131f305f7e")
	if err != nil {
		t.Error("CancelFuturesWithdrawal() error", err)
	}
}

func TestTransferFuturesFundsToMainAccount(t *testing.T) {
	t.Parallel()
	var resp *TransferRes
	err := json.Unmarshal([]byte(transferFuturesFundsResponseJSON), &resp)
	if err != nil {
		t.Fatal(err)
	}
	sharedtestvalues.SkipTestIfCredentialsUnset(t, ku, canManipulateRealOrders)
	_, err = ku.TransferFuturesFundsToMainAccount(context.Background(), 1, "USDT", "MAIN")
	if err != nil {
		t.Error("TransferFuturesFundsToMainAccount() error", err)
	}
}

func TestTransferFundsToFuturesAccount(t *testing.T) {
	t.Parallel()
	sharedtestvalues.SkipTestIfCredentialsUnset(t, ku, canManipulateRealOrders)
	err := ku.TransferFundsToFuturesAccount(context.Background(), 1, "USDT", "MAIN")
	if err != nil {
		t.Error("TransferFundsToFuturesAccount() error", err)
	}
}

func TestGetFuturesTransferOutList(t *testing.T) {
	t.Parallel()
	sharedtestvalues.SkipTestIfCredentialsUnset(t, ku)
	_, err := ku.GetFuturesTransferOutList(context.Background(), "USDT", "", time.Time{}, time.Time{})
	if err != nil {
		t.Error("GetFuturesTransferOutList() error", err)
	}
}

func TestCancelFuturesTransferOut(t *testing.T) {
	t.Parallel()
	sharedtestvalues.SkipTestIfCredentialsUnset(t, ku, canManipulateRealOrders)
	err := ku.CancelFuturesTransferOut(context.Background(), "5cd53be30c19fc3754b60928")
	if err != nil {
		t.Error("CancelFuturesTransferOut() error", err)
	}
}

func TestFetchTradablePairs(t *testing.T) {
	t.Parallel()
	_, err := ku.FetchTradablePairs(context.Background(), asset.Futures)
	if err != nil {
		t.Error(err)
	}
	_, err = ku.FetchTradablePairs(context.Background(), asset.Spot)
	if err != nil {
		t.Error(err)
	}
	_, err = ku.FetchTradablePairs(context.Background(), asset.Margin)
	if err != nil {
		t.Error(err)
	}
}

func TestUpdateOrderbook(t *testing.T) {
	t.Parallel()
	if _, err := ku.UpdateOrderbook(context.Background(), futuresTradablePair, asset.Futures); err != nil {
		t.Error(err)
	}
	if _, err := ku.UpdateOrderbook(context.Background(), marginTradablePair, asset.Margin); err != nil {
		t.Error(err)
	}
	if _, err := ku.UpdateOrderbook(context.Background(), spotTradablePair, asset.Spot); err != nil {
		t.Error(err)
	}
}
func TestUpdateTickers(t *testing.T) {
	t.Parallel()
	for _, a := range ku.GetAssetTypes(true) {
		err := ku.UpdateTickers(context.Background(), a)
		assert.NoError(t, err, "UpdateTickers should not error")
		pairs, err := ku.GetEnabledPairs(a)
		assert.NoError(t, err, "GetEnabledPairs should not error")
		for _, p := range pairs {
			tick, err := ticker.GetTicker(ku.Name, p, a)
			if assert.NoError(t, err, "GetTicker %s %s should not error", a, p) {
				assert.Positive(t, tick.Last, "%s %s Tick Last should be positive", a, p)
				assert.NotEmpty(t, tick.Pair, "%s %s Tick Pair should not be empty", a, p)
				assert.Equal(t, ku.Name, tick.ExchangeName, "ExchangeName should be correct")
				assert.Equal(t, a, tick.AssetType, "AssetType should be correct")
				assert.NotEmpty(t, tick.LastUpdated, "%s %s Tick LastUpdated should not be empty", a, p)
			}
		}
	}
}
func TestUpdateTicker(t *testing.T) {
	t.Parallel()
	var err error
	_, err = ku.UpdateTicker(context.Background(), spotTradablePair, asset.Spot)
	if err != nil {
		t.Fatal(err)
	}
	_, err = ku.UpdateTicker(context.Background(), marginTradablePair, asset.Margin)
	if err != nil {
		t.Fatal(err)
	}
	_, err = ku.UpdateTicker(context.Background(), futuresTradablePair, asset.Futures)
	if err != nil {
		t.Fatal(err)
	}
}

func TestFetchTicker(t *testing.T) {
	t.Parallel()
	_, err := ku.FetchTicker(context.Background(), spotTradablePair, asset.Spot)
	if err != nil {
		t.Fatal(err)
	}
	if _, err = ku.FetchTicker(context.Background(), marginTradablePair, asset.Margin); err != nil {
		t.Error(err)
	}
	if _, err = ku.FetchTicker(context.Background(), futuresTradablePair, asset.Futures); err != nil {
		t.Error(err)
	}
}

func TestFetchOrderbook(t *testing.T) {
	t.Parallel()
	if _, err := ku.FetchOrderbook(context.Background(), spotTradablePair, asset.Spot); err != nil {
		t.Error(err)
	}
	if _, err := ku.FetchOrderbook(context.Background(), marginTradablePair, asset.Margin); err != nil {
		t.Error(err)
	}
	if _, err := ku.FetchOrderbook(context.Background(), futuresTradablePair, asset.Futures); err != nil {
		t.Error(err)
	}
}

func TestGetHistoricCandles(t *testing.T) {
	startTime := time.Now().Add(-time.Hour * 48)
	endTime := time.Now().Add(-time.Hour * 3)
	var err error
	_, err = ku.GetHistoricCandles(context.Background(), futuresTradablePair, asset.Futures, kline.OneHour, startTime, endTime)
	if err != nil {
		t.Fatal(err)
	}
	_, err = ku.GetHistoricCandles(context.Background(), spotTradablePair, asset.Spot, kline.OneHour, startTime, time.Now())
	if err != nil {
		t.Fatal(err)
	}
	_, err = ku.GetHistoricCandles(context.Background(), marginTradablePair, asset.Margin, kline.OneHour, startTime, time.Now())
	if err != nil {
		t.Fatal(err)
	}
}

func TestGetHistoricCandlesExtended(t *testing.T) {
	startTime := time.Now().Add(-time.Hour * 48)
	endTime := time.Now().Add(-time.Hour * 1)
	var err error
	_, err = ku.GetHistoricCandlesExtended(context.Background(), spotTradablePair, asset.Spot, kline.OneHour, startTime, endTime)
	if err != nil {
		t.Fatal(err)
	}
	_, err = ku.GetHistoricCandlesExtended(context.Background(), spotTradablePair, asset.Spot, kline.FiveMin, startTime, endTime)
	if err != nil {
		t.Error(err)
	}
	_, err = ku.GetHistoricCandlesExtended(context.Background(), marginTradablePair, asset.Margin, kline.OneHour, startTime, endTime)
	if err != nil {
		t.Fatal(err)
	}
	_, err = ku.GetHistoricCandlesExtended(context.Background(), futuresTradablePair, asset.Futures, kline.FiveMin, startTime, endTime)
	if err != nil {
		t.Error(err)
	}
}

func TestGetServerTime(t *testing.T) {
	t.Parallel()
	_, err := ku.GetServerTime(context.Background(), asset.Spot)
	if err != nil {
		t.Error(err)
	}
	_, err = ku.GetServerTime(context.Background(), asset.Futures)
	if err != nil {
		t.Error(err)
	}
	_, err = ku.GetServerTime(context.Background(), asset.Margin)
	if err != nil {
		t.Error(err)
	}
}

func TestGetRecentTrades(t *testing.T) {
	t.Parallel()
	_, err := ku.GetRecentTrades(context.Background(), futuresTradablePair, asset.Futures)
	if err != nil {
		t.Error(err)
	}
	_, err = ku.GetRecentTrades(context.Background(), spotTradablePair, asset.Spot)
	if err != nil {
		t.Error(err)
	}
	_, err = ku.GetRecentTrades(context.Background(), marginTradablePair, asset.Margin)
	if err != nil {
		t.Error(err)
	}
}

func TestGetOrderHistory(t *testing.T) {
	t.Parallel()
	sharedtestvalues.SkipTestIfCredentialsUnset(t, ku)
	var enabledPairs currency.Pairs
	var getOrdersRequest order.MultiOrderRequest
	var err error
	enabledPairs, err = ku.GetEnabledPairs(asset.Futures)
	if err != nil {
		t.Fatal(err)
	}
	getOrdersRequest = order.MultiOrderRequest{
		Type:      order.Limit,
		Pairs:     append([]currency.Pair{currency.NewPair(currency.BTC, currency.USDT)}, enabledPairs[:3]...),
		AssetType: asset.Futures,
		Side:      order.AnySide,
	}
	_, err = ku.GetOrderHistory(context.Background(), &getOrdersRequest)
	if err != nil {
		t.Error(err)
	}
	getOrdersRequest.Pairs = []currency.Pair{}
	_, err = ku.GetOrderHistory(context.Background(), &getOrdersRequest)
	if err != nil {
		t.Error(err)
	}
	getOrdersRequest = order.MultiOrderRequest{
		Type:      order.Limit,
		Pairs:     []currency.Pair{spotTradablePair},
		AssetType: asset.Spot,
		Side:      order.Sell,
	}
	_, err = ku.GetOrderHistory(context.Background(), &getOrdersRequest)
	if err != nil {
		t.Error(err)
	}
	getOrdersRequest.Pairs = []currency.Pair{}
	_, err = ku.GetOrderHistory(context.Background(), &getOrdersRequest)
	if err != nil {
		t.Error(err)
	}
	getOrdersRequest.AssetType = asset.Margin
	getOrdersRequest.Pairs = currency.Pairs{marginTradablePair}
	_, err = ku.GetOrderHistory(context.Background(), &getOrdersRequest)
	if err != nil {
		t.Error(err)
	}
}

func TestGetActiveOrders(t *testing.T) {
	t.Parallel()
	sharedtestvalues.SkipTestIfCredentialsUnset(t, ku)
	var getOrdersRequest order.MultiOrderRequest
	var enabledPairs currency.Pairs
	var err error
	enabledPairs, err = ku.GetEnabledPairs(asset.Spot)
	if err != nil {
		t.Fatal(err)
	}
	getOrdersRequest = order.MultiOrderRequest{
		Type:      order.Limit,
		Pairs:     enabledPairs,
		AssetType: asset.Spot,
		Side:      order.Buy,
	}
	if _, err = ku.GetActiveOrders(context.Background(), &getOrdersRequest); err != nil {
		t.Error("Kucoin GetActiveOrders() error", err)
	}
	getOrdersRequest.Pairs = []currency.Pair{}
	if _, err = ku.GetActiveOrders(context.Background(), &getOrdersRequest); err != nil {
		t.Error("Kucoin GetActiveOrders() error", err)
	}
	getOrdersRequest.Type = order.Market
	if _, err = ku.GetActiveOrders(context.Background(), &getOrdersRequest); err != nil {
		t.Error("Kucoin GetActiveOrders() error", err)
	}
	getOrdersRequest.Type = order.OCO
	if _, err = ku.GetActiveOrders(context.Background(), &getOrdersRequest); !errors.Is(err, order.ErrUnsupportedOrderType) {
		t.Error("Kucoin GetActiveOrders() error", err)
	}
	enabledPairs, err = ku.GetEnabledPairs(asset.Spot)
	if err != nil {
		t.Fatal(err)
	}
	getOrdersRequest = order.MultiOrderRequest{
		Type:      order.Limit,
		Pairs:     enabledPairs,
		AssetType: asset.Margin,
		Side:      order.Buy,
	}
	if _, err = ku.GetActiveOrders(context.Background(), &getOrdersRequest); err != nil {
		t.Error("Kucoin GetActiveOrders() error", err)
	}
	getOrdersRequest.Pairs = []currency.Pair{}
	if _, err = ku.GetActiveOrders(context.Background(), &getOrdersRequest); err != nil {
		t.Error("Kucoin GetActiveOrders() error", err)
	}
	getOrdersRequest.Type = order.Market
	if _, err = ku.GetActiveOrders(context.Background(), &getOrdersRequest); err != nil {
		t.Error("Kucoin GetActiveOrders() error", err)
	}
	getOrdersRequest.Type = order.OCO
	if _, err = ku.GetActiveOrders(context.Background(), &getOrdersRequest); !errors.Is(err, order.ErrUnsupportedOrderType) {
		t.Errorf("expected %v, but found %v", order.ErrUnsupportedOrderType, err)
	}
	enabledPairs, err = ku.GetEnabledPairs(asset.Futures)
	if err != nil {
		t.Fatal(err)
	}
	getOrdersRequest = order.MultiOrderRequest{
		Type:      order.Limit,
		Pairs:     enabledPairs,
		AssetType: asset.Futures,
		Side:      order.Buy,
	}
	if _, err = ku.GetActiveOrders(context.Background(), &getOrdersRequest); err != nil {
		t.Error("Kucoin GetActiveOrders() error", err)
	}
	getOrdersRequest.Pairs = []currency.Pair{}
	if _, err = ku.GetActiveOrders(context.Background(), &getOrdersRequest); err != nil {
		t.Error("Kucoin GetActiveOrders() error", err)
	}
	getOrdersRequest.Type = order.StopLimit
	if _, err = ku.GetActiveOrders(context.Background(), &getOrdersRequest); err != nil {
		t.Error("Kucoin GetActiveOrders() error", err)
	}
	getOrdersRequest.Type = order.OCO
	if _, err = ku.GetActiveOrders(context.Background(), &getOrdersRequest); !errors.Is(err, order.ErrUnsupportedOrderType) {
		t.Errorf("expected %v, but found %v", order.ErrUnsupportedOrderType, err)
	}
}

func TestGetFeeByType(t *testing.T) {
	t.Parallel()
	sharedtestvalues.SkipTestIfCredentialsUnset(t, ku)
	if _, err := ku.GetFeeByType(context.Background(), &exchange.FeeBuilder{
		Amount:              1,
		FeeType:             exchange.CryptocurrencyTradeFee,
		Pair:                currency.NewPairWithDelimiter(currency.BTC.String(), currency.USDT.String(), currency.DashDelimiter),
		PurchasePrice:       1,
		FiatCurrency:        currency.USD,
		BankTransactionType: exchange.WireTransfer,
	}); err != nil {
		t.Error(err)
	}
}

func TestValidateCredentials(t *testing.T) {
	t.Parallel()
	sharedtestvalues.SkipTestIfCredentialsUnset(t, ku)
	assetTypes := ku.CurrencyPairs.GetAssetTypes(true)
	for _, at := range assetTypes {
		if err := ku.ValidateCredentials(context.Background(), at); err != nil {
			t.Error(err)
		}
	}
}

func TestGetInstanceServers(t *testing.T) {
	t.Parallel()
	if _, err := ku.GetInstanceServers(context.Background()); err != nil {
		t.Error(err)
	}
}

func TestGetAuthenticatedServersInstances(t *testing.T) {
	t.Parallel()
	sharedtestvalues.SkipTestIfCredentialsUnset(t, ku)
	_, err := ku.GetAuthenticatedInstanceServers(context.Background())
	if err != nil {
		t.Error(err)
	}
}

func TestPushData(t *testing.T) {
	t.Parallel()
	ku := testInstance(t) //nolint:govet // Intentional shadow to avoid future copy/paste mistakes
	testexch.FixtureToDataHandler(t, "testdata/wsHandleData.json", ku.wsHandleData)
}

func verifySubs(tb testing.TB, subs subscription.List, a asset.Item, prefix string, expected ...string) {
	tb.Helper()
	var sub *subscription.Subscription
	for i, s := range subs {
		if s.Asset == a && strings.HasPrefix(s.Channel, prefix) {
			if len(expected) == 1 && !strings.Contains(s.Channel, expected[0]) {
				continue
			}
			if sub != nil {
				assert.Failf(tb, "Too many subs with prefix", "Asset %s; Prefix %s", a.String(), prefix)
				return
			}
			sub = subs[i]
		}
	}
	if assert.NotNil(tb, sub, "Should find a sub for asset %s with prefix %s for %s", a.String(), prefix, strings.Join(expected, ", ")) {
		suffix := strings.TrimPrefix(sub.Channel, prefix)
		if len(expected) == 0 {
			assert.Empty(tb, suffix, "Sub for asset %s with prefix %s should have no symbol suffix", a.String(), prefix)
		} else {
			currs := strings.Split(suffix, ",")
			assert.ElementsMatch(tb, currs, expected, "Currencies should match in sub for asset %s with prefix %s", a.String(), prefix)
		}
	}
}

// Pairs for Subscription tests:
// Only in Spot: BTC-USDT, ETH-USDT
// In Both: ETH-BTC, LTC-USDT
// Only in Margin: TRX-BTC, SOL-USDC

func TestGenerateSubscriptions(t *testing.T) {
	t.Parallel()

	subs, err := ku.generateSubscriptions()
	require.NoError(t, err, "generateSubscriptions must not error")

	assert.Len(t, subs, 11, "Should generate the correct number of subs when not logged in")

	verifySubs(t, subs, asset.Spot, "/market/ticker:all") // This takes care of margin as well.

	verifySubs(t, subs, asset.Spot, "/market/match:", "BTC-USDT", "ETH-USDT", "LTC-USDT", "ETH-BTC")
	verifySubs(t, subs, asset.Margin, "/market/match:", "SOL-USDC", "TRX-BTC")

	verifySubs(t, subs, asset.Spot, "/spotMarket/level2Depth5:", "BTC-USDT", "ETH-USDT", "LTC-USDT", "ETH-BTC")
	verifySubs(t, subs, asset.Margin, "/spotMarket/level2Depth5:", "SOL-USDC", "TRX-BTC")

	for _, c := range []string{"ETHUSDCM", "XBTUSDCM", "SOLUSDTM"} {
		verifySubs(t, subs, asset.Futures, "/contractMarket/tickerV2:", c)
		verifySubs(t, subs, asset.Futures, "/contractMarket/level2Depth50:", c)
	}
}

func TestGenerateAuthSubscriptions(t *testing.T) {
	t.Parallel()

<<<<<<< HEAD
	// Create a parallel safe Kucoin to mess with
	nu := new(Kucoin)
	nu.Base.Features = ku.Base.Features
	assert.NoError(t, nu.CurrencyPairs.Load(&ku.CurrencyPairs), "Loading Pairs should not error")
	nu.Websocket = sharedtestvalues.NewTestWrapperWebsocket()
	nu.Websocket.SetCanUseAuthenticatedEndpoints(true)
=======
	ku := testInstance(t) //nolint:govet // Intentional shadow to avoid future copy/paste mistakes
	ku.Websocket.SetCanUseAuthenticatedEndpoints(true)

	subs, err := ku.generateSubscriptions()
	require.NoError(t, err, "generateSubscriptions with Auth must not error")
	assert.Len(t, subs, 24, "Should generate the correct number of subs when logged in")

	verifySubs(t, subs, asset.Spot, "/market/ticker:all") // This takes care of margin as well.

	verifySubs(t, subs, asset.Spot, "/market/match:", "BTC-USDT", "ETH-USDT", "LTC-USDT", "ETH-BTC")
	verifySubs(t, subs, asset.Margin, "/market/match:", "SOL-USDC", "TRX-BTC")

	verifySubs(t, subs, asset.Spot, "/spotMarket/level2Depth5:", "BTC-USDT", "ETH-USDT", "LTC-USDT", "ETH-BTC")
	verifySubs(t, subs, asset.Margin, "/spotMarket/level2Depth5:", "SOL-USDC", "TRX-BTC")
>>>>>>> 59469331

	for _, c := range []string{"ETHUSDCM", "XBTUSDCM", "SOLUSDTM"} {
		verifySubs(t, subs, asset.Futures, "/contractMarket/tickerV2:", c)
		verifySubs(t, subs, asset.Futures, "/contractMarket/level2Depth50:", c)
	}
	for _, c := range []string{"SOL", "BTC", "TRX", "LTC", "USDC", "USDT", "ETH"} {
		verifySubs(t, subs, asset.Margin, "/margin/loan:", c)
	}
	verifySubs(t, subs, asset.Spot, "/account/balance")
	verifySubs(t, subs, asset.Margin, "/margin/position")
	verifySubs(t, subs, asset.Margin, "/margin/fundingBook:", "SOL", "BTC", "TRX", "LTC", "USDT", "USDC", "ETH")
	verifySubs(t, subs, asset.Futures, "/contractAccount/wallet")
	verifySubs(t, subs, asset.Futures, "/contractMarket/advancedOrders")
	verifySubs(t, subs, asset.Futures, "/contractMarket/tradeOrders")
}

func TestGenerateCandleSubscription(t *testing.T) {
	t.Parallel()

<<<<<<< HEAD
	// Create a parallel safe Kucoin to mess with
	nu := new(Kucoin)
	nu.Base.Features = ku.Base.Features
	nu.Websocket = sharedtestvalues.NewTestWrapperWebsocket()
	assert.NoError(t, nu.CurrencyPairs.Load(&ku.CurrencyPairs), "Loading Pairs should not error")

	nu.Features.Subscriptions = []*subscription.Subscription{
=======
	ku := testInstance(t) //nolint:govet // Intentional shadow to avoid future copy/paste mistakes
	ku.Features.Subscriptions = subscription.List{
>>>>>>> 59469331
		{Channel: subscription.CandlesChannel, Interval: kline.FourHour},
	}

	subs, err := ku.generateSubscriptions()
	assert.NoError(t, err, "generateSubscriptions with Candles should not error")

	assert.Len(t, subs, 6, "Should generate the correct number of subs for candles")
	for _, c := range []string{"BTC-USDT", "ETH-USDT", "LTC-USDT", "ETH-BTC"} {
		verifySubs(t, subs, asset.Spot, "/market/candles:", c+"_4hour")
	}
	for _, c := range []string{"SOL-USDC", "TRX-BTC"} {
		verifySubs(t, subs, asset.Margin, "/market/candles:", c+"_4hour")
	}
}

func TestGenerateMarketSubscription(t *testing.T) {
	t.Parallel()

<<<<<<< HEAD
	// Create a parallel safe Kucoin to mess with
	nu := new(Kucoin)
	nu.Base.Features = ku.Base.Features
	nu.Websocket = sharedtestvalues.NewTestWrapperWebsocket()
	assert.NoError(t, nu.CurrencyPairs.Load(&ku.CurrencyPairs), "Loading Pairs should not error")

	nu.Features.Subscriptions = []*subscription.Subscription{
=======
	ku := testInstance(t) //nolint:govet // Intentional shadow to avoid future copy/paste mistakes
	ku.Features.Subscriptions = subscription.List{
>>>>>>> 59469331
		{Channel: marketSnapshotChannel},
	}

	subs, err := ku.generateSubscriptions()
	assert.NoError(t, err, "generateSubscriptions with MarketSnapshot should not error")

	assert.Len(t, subs, 7, "Should generate the correct number of subs for snapshot")
	for _, c := range []string{"BTC", "ETH", "LTC", "USDT"} {
		verifySubs(t, subs, asset.Spot, "/market/snapshot:", c)
	}
	for _, c := range []string{"SOL", "USDC", "TRX"} {
		verifySubs(t, subs, asset.Margin, "/market/snapshot:", c)
	}
}

func TestGetAvailableTransferChains(t *testing.T) {
	t.Parallel()
	sharedtestvalues.SkipTestIfCredentialsUnset(t, ku)
	if _, err := ku.GetAvailableTransferChains(context.Background(), currency.BTC); err != nil {
		t.Error(err)
	}
}

func TestGetWithdrawalsHistory(t *testing.T) {
	t.Parallel()
	sharedtestvalues.SkipTestIfCredentialsUnset(t, ku)
	if _, err := ku.GetWithdrawalsHistory(context.Background(), currency.BTC, asset.Futures); err != nil {
		t.Error(err)
	}
	if _, err := ku.GetWithdrawalsHistory(context.Background(), currency.BTC, asset.Spot); err != nil {
		t.Error(err)
	}
	if _, err := ku.GetWithdrawalsHistory(context.Background(), currency.BTC, asset.Margin); !errors.Is(err, asset.ErrNotSupported) {
		t.Error(err)
	}
}

func TestGetOrderInfo(t *testing.T) {
	t.Parallel()
	sharedtestvalues.SkipTestIfCredentialsUnset(t, ku)
	var err error
	_, err = ku.GetOrderInfo(context.Background(), "123", futuresTradablePair, asset.Futures)
	if err != nil {
		t.Errorf("expected %s, but found %v", "Order does not exist", err)
	}
	_, err = ku.GetOrderInfo(context.Background(), "123", futuresTradablePair, asset.Spot)
	if err != nil {
		t.Errorf("expected %s, but found %v", "Order does not exist", err)
	}
	_, err = ku.GetOrderInfo(context.Background(), "123", futuresTradablePair, asset.Margin)
	if err != nil {
		t.Errorf("expected %s, but found %v", "Order does not exist", err)
	}
}

func TestGetDepositAddress(t *testing.T) {
	t.Parallel()
	sharedtestvalues.SkipTestIfCredentialsUnset(t, ku)
	if _, err := ku.GetDepositAddress(context.Background(), currency.BTC, "", ""); err != nil && !errors.Is(err, errNoDepositAddress) {
		t.Error(err)
	}
}

func TestWithdrawCryptocurrencyFunds(t *testing.T) {
	t.Parallel()
	sharedtestvalues.SkipTestIfCredentialsUnset(t, ku, canManipulateRealOrders)
	withdrawCryptoRequest := withdraw.Request{
		Exchange: ku.Name,
		Amount:   0.00000000001,
		Currency: currency.BTC,
		Crypto: withdraw.CryptoRequest{
			Address: core.BitcoinDonationAddress,
		},
	}
	if _, err := ku.WithdrawCryptocurrencyFunds(context.Background(), &withdrawCryptoRequest); err != nil {
		t.Error(err)
	}
}

func TestSubmitOrder(t *testing.T) {
	t.Parallel()
	orderSubmission := &order.Submit{
		Pair:          spotTradablePair,
		Exchange:      ku.Name,
		Side:          order.Bid,
		Type:          order.Limit,
		Price:         1,
		Amount:        100000,
		ClientOrderID: "myOrder",
		AssetType:     asset.Spot,
	}
	orderSubmission.AssetType = asset.Options
	_, err := ku.SubmitOrder(context.Background(), orderSubmission)
	if !errors.Is(err, asset.ErrNotSupported) {
		t.Errorf("expected %v, but found %v", asset.ErrNotSupported, err)
	}
	sharedtestvalues.SkipTestIfCredentialsUnset(t, ku, canManipulateRealOrders)
	orderSubmission.AssetType = asset.Spot
	orderSubmission.Side = order.Buy
	orderSubmission.Pair = spotTradablePair
	_, err = ku.SubmitOrder(context.Background(), orderSubmission)
	if err != order.ErrTypeIsInvalid {
		t.Errorf("expected %v, but found %v", order.ErrTypeIsInvalid, err)
	}
	orderSubmission.AssetType = asset.Spot
	orderSubmission.Pair = spotTradablePair
	_, err = ku.SubmitOrder(context.Background(), orderSubmission)
	if err != nil {
		t.Error(err)
	}
	orderSubmission.AssetType = asset.Margin
	orderSubmission.Pair = marginTradablePair
	_, err = ku.SubmitOrder(context.Background(), orderSubmission)
	if err != nil {
		t.Error(err)
	}
	orderSubmission.AssetType = asset.Margin
	orderSubmission.Pair = marginTradablePair
	orderSubmission.MarginType = margin.Isolated
	_, err = ku.SubmitOrder(context.Background(), orderSubmission)
	if err != nil {
		t.Error(err)
	}
	orderSubmission.AssetType = asset.Futures
	orderSubmission.Pair = futuresTradablePair
	_, err = ku.SubmitOrder(context.Background(), orderSubmission)
	if !errors.Is(err, errInvalidLeverage) {
		t.Error(err)
	}
	orderSubmission.Leverage = 0.01
	_, err = ku.SubmitOrder(context.Background(), orderSubmission)
	if err != nil {
		t.Error(err)
	}
}

func TestCancelOrder(t *testing.T) {
	t.Parallel()
	sharedtestvalues.SkipTestIfCredentialsUnset(t, ku, canManipulateRealOrders)
	var orderCancellation = &order.Cancel{
		OrderID:       "1",
		WalletAddress: core.BitcoinDonationAddress,
		AccountID:     "1",
		Pair:          spotTradablePair,
		AssetType:     asset.Spot,
	}
	if err := ku.CancelOrder(context.Background(), orderCancellation); err != nil {
		t.Error(err)
	}
	orderCancellation.Pair = marginTradablePair
	orderCancellation.AssetType = asset.Margin
	if err := ku.CancelOrder(context.Background(), orderCancellation); err != nil {
		t.Error(err)
	}
	orderCancellation.Pair = futuresTradablePair
	orderCancellation.AssetType = asset.Futures
	if err := ku.CancelOrder(context.Background(), orderCancellation); err != nil {
		t.Error(err)
	}
}

func TestCancelAllOrders(t *testing.T) {
	t.Parallel()
	sharedtestvalues.SkipTestIfCredentialsUnset(t, ku, canManipulateRealOrders)
	if _, err := ku.CancelAllOrders(context.Background(), &order.Cancel{
		AssetType:  asset.Futures,
		MarginType: margin.Isolated,
	}); err != nil {
		t.Error(err)
	}
	if _, err := ku.CancelAllOrders(context.Background(), &order.Cancel{
		AssetType:  asset.Margin,
		MarginType: margin.Isolated,
	}); err != nil {
		t.Error(err)
	}
	if _, err := ku.CancelAllOrders(context.Background(), &order.Cancel{
		AssetType:  asset.Spot,
		MarginType: margin.Isolated,
	}); err != nil {
		t.Error(err)
	}
}

const (
	subUserResponseJSON              = `{"userId":"635002438793b80001dcc8b3", "uid":62356, "subName":"margin01", "status":2, "type":4, "access":"Margin", "createdAt":1666187844000, "remarks":null }`
	positionSettlementPushData       = `{"userId": "xbc453tg732eba53a88ggyt8c", "topic": "/contract/position:XBTUSDM", "subject": "position.settlement", "data": { "fundingTime": 1551770400000, "qty": 100, "markPrice": 3610.85, "fundingRate": -0.002966, "fundingFee": -296, "ts": 1547697294838004923, "settleCurrency": "XBT" } }`
	transferFuturesFundsResponseJSON = `{"applyId": "620a0bbefeaa6a000110e833", "bizNo": "620a0bbefeaa6a000110e832", "payAccountType": "CONTRACT", "payTag": "DEFAULT", "remark": "", "recAccountType": "MAIN", "recTag": "DEFAULT", "recRemark": "", "recSystem": "KUCOIN", "status": "PROCESSING", "currency": "USDT", "amount": "0.001", "fee": "0", "sn": 889048787670001, "reason": "", "createdAt": 1644825534000, "updatedAt": 1644825534000 }`
	modifySubAccountSpotAPIs         = `{"subName": "AAAAAAAAAA0007", "remark": "remark", "apiKey": "630325e0e750870001829864", "apiSecret": "110f31fc-61c5-4baf-a29f-3f19a62bbf5d", "passphrase": "passphrase", "permission": "General", "ipWhitelist": "", "createdAt": 1661150688000 }`
)

func TestCreateSubUser(t *testing.T) {
	t.Parallel()
	var resp *SubAccount
	err := json.Unmarshal([]byte(subUserResponseJSON), &resp)
	if err != nil {
		t.Fatal(err)
	}
	sharedtestvalues.SkipTestIfCredentialsUnset(t, ku, canManipulateRealOrders)
	if _, err := ku.CreateSubUser(context.Background(), "SamuaelTee1", "sdfajdlkad", "", ""); err != nil {
		t.Error(err)
	}
}

func TestGetSubAccountSpotAPIList(t *testing.T) {
	t.Parallel()
	sharedtestvalues.SkipTestIfCredentialsUnset(t, ku)
	if _, err := ku.GetSubAccountSpotAPIList(context.Background(), "sam", ""); err != nil {
		t.Error(err)
	}
}

func TestCreateSpotAPIsForSubAccount(t *testing.T) {
	t.Parallel()
	sharedtestvalues.SkipTestIfCredentialsUnset(t, ku, canManipulateRealOrders)
	if _, err := ku.CreateSpotAPIsForSubAccount(context.Background(), &SpotAPISubAccountParams{
		SubAccountName: "gocryptoTrader1",
		Passphrase:     "mysecretPassphrase123",
		Remark:         "123456",
	}); err != nil {
		t.Error(err)
	}
}

func TestModifySubAccountSpotAPIs(t *testing.T) {
	t.Parallel()
	var resp SpotAPISubAccount
	err := json.Unmarshal([]byte(modifySubAccountSpotAPIs), &resp)
	if err != nil {
		t.Fatal(err)
	}
	sharedtestvalues.SkipTestIfCredentialsUnset(t, ku, canManipulateRealOrders)
	if _, err := ku.ModifySubAccountSpotAPIs(context.Background(), &SpotAPISubAccountParams{
		SubAccountName: "gocryptoTrader1",
		Passphrase:     "mysecretPassphrase123",
		Remark:         "123456",
	}); err != nil {
		t.Error(err)
	}
}

func TestDeleteSubAccountSpotAPI(t *testing.T) {
	t.Parallel()
	sharedtestvalues.SkipTestIfCredentialsUnset(t, ku, canManipulateRealOrders)
	if _, err := ku.DeleteSubAccountSpotAPI(context.Background(), apiKey, "mysecretPassphrase123", "gocryptoTrader1"); err != nil {
		t.Error(err)
	}
}

func TestGetUserInfoOfAllSubAccounts(t *testing.T) {
	t.Parallel()
	sharedtestvalues.SkipTestIfCredentialsUnset(t, ku)
	if _, err := ku.GetUserInfoOfAllSubAccounts(context.Background()); err != nil {
		t.Error(err)
	}
}

func TestGetPaginatedListOfSubAccounts(t *testing.T) {
	t.Parallel()
	sharedtestvalues.SkipTestIfCredentialsUnset(t, ku)
	if _, err := ku.GetPaginatedListOfSubAccounts(context.Background(), 1, 100); err != nil {
		t.Error(err)
	}
}

func TestGetFundingHistory(t *testing.T) {
	t.Parallel()
	sharedtestvalues.SkipTestIfCredentialsUnset(t, ku)
	_, err := ku.GetAccountFundingHistory(context.Background())
	if err != nil {
		t.Error(err)
	}
}

func getFirstTradablePairOfAssets() {
	if err := ku.UpdateTradablePairs(context.Background(), true); err != nil {
		log.Fatalf("Kucoin error while updating tradable pairs. %v", err)
	}
	enabledPairs, err := ku.GetEnabledPairs(asset.Spot)
	if err != nil {
		log.Fatalf("Kucoin %v, trying to get %v enabled pairs error", err, asset.Spot)
	}
	spotTradablePair = enabledPairs[0]
	enabledPairs, err = ku.GetEnabledPairs(asset.Margin)
	if err != nil {
		log.Fatalf("Kucoin %v, trying to get %v enabled pairs error", err, asset.Margin)
	}
	marginTradablePair = enabledPairs[0]
	enabledPairs, err = ku.GetEnabledPairs(asset.Futures)
	if err != nil {
		log.Fatalf("Kucoin %v, trying to get %v enabled pairs error", err, asset.Futures)
	}
	futuresTradablePair = enabledPairs[0]
	futuresTradablePair.Delimiter = ""
}

func TestFetchAccountInfo(t *testing.T) {
	t.Parallel()
	sharedtestvalues.SkipTestIfCredentialsUnset(t, ku)
	var err error
	_, err = ku.FetchAccountInfo(context.Background(), asset.Spot)
	if err != nil {
		t.Fatal(err)
	}
	_, err = ku.FetchAccountInfo(context.Background(), asset.Margin)
	if err != nil {
		t.Fatal(err)
	}
	_, err = ku.FetchAccountInfo(context.Background(), asset.Futures)
	if err != nil {
		t.Fatal(err)
	}
}

func TestUpdateAccountInfo(t *testing.T) {
	t.Parallel()
	sharedtestvalues.SkipTestIfCredentialsUnset(t, ku)
	_, err := ku.UpdateAccountInfo(context.Background(), asset.Spot)
	if err != nil {
		t.Error("Kucoin UpdateAccountInfo() error", err)
	}
	_, err = ku.UpdateAccountInfo(context.Background(), asset.Futures)
	if err != nil {
		t.Error("Kucoin UpdateAccountInfo() error", err)
	}
	_, err = ku.UpdateAccountInfo(context.Background(), asset.Margin)
	if err != nil {
		t.Error("Kucoin UpdateAccountInfo() error", err)
	}
}

const (
	orderbookLevel5PushData = `{"type": "message","topic": "/spotMarket/level2Depth50:BTC-USDT","subject": "level2","data": {"asks": [["21621.7","3.03206193"],["21621.8","1.00048239"],["21621.9","0.29558803"],["21622","0.0049653"],["21622.4","0.06177582"],["21622.9","0.39664116"],["21623.7","0.00803466"],["21624.2","0.65405"],["21624.3","0.34661426"],["21624.6","0.00035589"],["21624.9","0.61282048"],["21625.2","0.16421424"],["21625.4","0.90107014"],["21625.5","0.73484442"],["21625.9","0.04"],["21626.2","0.28569324"],["21626.4","0.18403701"],["21627.1","0.06503999"],["21627.2","0.56105832"],["21627.7","0.10649999"],["21628.1","2.66459953"],["21628.2","0.32"],["21628.5","0.27605551"],["21628.6","1.59482596"],["21628.9","0.16"],["21629.8","0.08"],["21630","0.04"],["21631.6","0.1"],["21631.8","0.0920185"],["21633.6","0.00447983"],["21633.7","0.00015044"],["21634.3","0.32193346"],["21634.4","0.00004"],["21634.5","0.1"],["21634.6","0.0002865"],["21635.6","0.12069941"],["21635.8","0.00117158"],["21636","0.00072816"],["21636.5","0.98611492"],["21636.6","0.00007521"],["21637.2","0.00699999"],["21637.6","0.00017129"],["21638","0.00013035"],["21638.1","0.05"],["21638.5","0.92427"],["21639.2","1.84998696"],["21639.3","0.04827233"],["21640","0.56255996"],["21640.9","0.8"],["21641","0.12"]],"bids": [["21621.6","0.40949924"],["21621.5","0.27703279"],["21621.3","0.04"],["21621.1","0.0086"],["21621","0.6653104"],["21620.9","0.35435999"],["21620.8","0.37224309"],["21620.5","0.416184"],["21620.3","0.24"],["21619.6","0.13883999"],["21619.5","0.21053355"],["21618.7","0.2"],["21618.6","0.001"],["21618.5","0.2258151"],["21618.4","0.06503999"],["21618.3","0.00370056"],["21618","0.12067842"],["21617.7","0.34844131"],["21617.6","0.92845495"],["21617.5","0.66460535"],["21617","0.01"],["21616.7","0.0004624"],["21616.4","0.02"],["21615.6","0.04828251"],["21615","0.59065665"],["21614.4","0.00227"],["21614.3","0.1"],["21613","0.32193346"],["21612.9","0.0028638"],["21612.6","0.1"],["21612.5","0.92539"],["21610.7","0.08208616"],["21610.6","0.00967666"],["21610.3","0.12"],["21610.2","0.00611126"],["21609.9","0.00226344"],["21609.8","0.00315812"],["21609.1","0.00547218"],["21608.6","0.09793157"],["21608.5","0.00437793"],["21608.4","1.85013454"],["21608.1","0.00366647"],["21607.9","0.00611595"],["21607.7","0.83263561"],["21607.6","0.00368919"],["21607.5","0.00280702"],["21607.1","0.66610849"],["21606.8","0.00364164"],["21606.2","0.80351642"],["21605.7","0.075"]],"timestamp": 1676319280783}}`
	wsOrderbookData         = `{"changes":{"asks":[["21621.7","3.03206193",""],["21621.8","1.00048239",""],["21621.9","0.29558803",""],["21622","0.0049653",""],["21622.4","0.06177582",""],["21622.9","0.39664116",""],["21623.7","0.00803466",""],["21624.2","0.65405",""],["21624.3","0.34661426",""],["21624.6","0.00035589",""],["21624.9","0.61282048",""],["21625.2","0.16421424",""],["21625.4","0.90107014",""],["21625.5","0.73484442",""],["21625.9","0.04",""],["21626.2","0.28569324",""],["21626.4","0.18403701",""],["21627.1","0.06503999",""],["21627.2","0.56105832",""],["21627.7","0.10649999",""],["21628.1","2.66459953",""],["21628.2","0.32",""],["21628.5","0.27605551",""],["21628.6","1.59482596",""],["21628.9","0.16",""],["21629.8","0.08",""],["21630","0.04",""],["21631.6","0.1",""],["21631.8","0.0920185",""],["21633.6","0.00447983",""],["21633.7","0.00015044",""],["21634.3","0.32193346",""],["21634.4","0.00004",""],["21634.5","0.1",""],["21634.6","0.0002865",""],["21635.6","0.12069941",""],["21635.8","0.00117158",""],["21636","0.00072816",""],["21636.5","0.98611492",""],["21636.6","0.00007521",""],["21637.2","0.00699999",""],["21637.6","0.00017129",""],["21638","0.00013035",""],["21638.1","0.05",""],["21638.5","0.92427",""],["21639.2","1.84998696",""],["21639.3","0.04827233",""],["21640","0.56255996",""],["21640.9","0.8",""],["21641","0.12",""]],"bids":[["21621.6","0.40949924",""],["21621.5","0.27703279",""],["21621.3","0.04",""],["21621.1","0.0086",""],["21621","0.6653104",""],["21620.9","0.35435999",""],["21620.8","0.37224309",""],["21620.5","0.416184",""],["21620.3","0.24",""],["21619.6","0.13883999",""],["21619.5","0.21053355",""],["21618.7","0.2",""],["21618.6","0.001",""],["21618.5","0.2258151",""],["21618.4","0.06503999",""],["21618.3","0.00370056",""],["21618","0.12067842",""],["21617.7","0.34844131",""],["21617.6","0.92845495",""],["21617.5","0.66460535",""],["21617","0.01",""],["21616.7","0.0004624",""],["21616.4","0.02",""],["21615.6","0.04828251",""],["21615","0.59065665",""],["21614.4","0.00227",""],["21614.3","0.1",""],["21613","0.32193346",""],["21612.9","0.0028638",""],["21612.6","0.1",""],["21612.5","0.92539",""],["21610.7","0.08208616",""],["21610.6","0.00967666",""],["21610.3","0.12",""],["21610.2","0.00611126",""],["21609.9","0.00226344",""],["21609.8","0.00315812",""],["21609.1","0.00547218",""],["21608.6","0.09793157",""],["21608.5","0.00437793",""],["21608.4","1.85013454",""],["21608.1","0.00366647",""],["21607.9","0.00611595",""],["21607.7","0.83263561",""],["21607.6","0.00368919",""],["21607.5","0.00280702",""],["21607.1","0.66610849",""],["21606.8","0.00364164",""],["21606.2","0.80351642",""],["21605.7","0.075",""]]},"sequenceEnd":1676319280783,"sequenceStart":0,"symbol":"BTC-USDT","time":1676319280783}`
)

func TestProcessOrderbook(t *testing.T) {
	t.Parallel()
	response := &WsOrderbook{}
	err := json.Unmarshal([]byte(wsOrderbookData), &response)
	if err != nil {
		t.Error(err)
	}
	_, err = ku.UpdateLocalBuffer(response, asset.Spot)
	if err != nil {
		t.Error(err)
	}
	err = ku.processOrderbook([]byte(orderbookLevel5PushData), "BTC-USDT", "")
	if err != nil {
		t.Error(err)
	}
	err = ku.wsHandleData([]byte(orderbookLevel5PushData))
	if err != nil {
		t.Error(err)
	}
}

func TestProcessMarketSnapshot(t *testing.T) {
	t.Parallel()
	ku := testInstance(t) //nolint:govet // Intentional shadow to avoid future copy/paste mistakes
	testexch.FixtureToDataHandler(t, "testdata/wsMarketSnapshot.json", ku.wsHandleData)
	close(ku.Websocket.DataHandler)
	assert.Len(t, ku.Websocket.DataHandler, 4, "Should see 4 tickers")
	seenAssetTypes := map[asset.Item]int{}
	for resp := range ku.Websocket.DataHandler {
		switch v := resp.(type) {
		case *ticker.Price:
			switch len(ku.Websocket.DataHandler) {
			case 3:
				assert.Equal(t, asset.Margin, v.AssetType, "AssetType")
				assert.Equal(t, time.UnixMilli(1700555342007), v.LastUpdated, "datetime")
				assert.Equal(t, 0.004445, v.High, "high")
				assert.Equal(t, 0.004415, v.Last, "lastTradedPrice")
				assert.Equal(t, 0.004191, v.Low, "low")
				assert.Equal(t, currency.NewPairWithDelimiter("TRX", "BTC", "-"), v.Pair, "symbol")
				assert.Equal(t, 13097.3357, v.Volume, "volume")
				assert.Equal(t, 57.44552981, v.QuoteVolume, "volValue")
			case 2, 1:
				assert.Equal(t, time.UnixMilli(1700555340197), v.LastUpdated, "datetime")
				assert.Contains(t, []asset.Item{asset.Spot, asset.Margin}, v.AssetType, "AssetType is Spot or Margin")
				seenAssetTypes[v.AssetType]++
				assert.Equal(t, 1, seenAssetTypes[v.AssetType], "Each Asset Type is sent only once per unique snapshot")
				assert.Equal(t, 0.054846, v.High, "high")
				assert.Equal(t, 0.053778, v.Last, "lastTradedPrice")
				assert.Equal(t, 0.05364, v.Low, "low")
				assert.Equal(t, currency.NewPairWithDelimiter("ETH", "BTC", "-"), v.Pair, "symbol")
				assert.Equal(t, 2958.3139116, v.Volume, "volume")
				assert.Equal(t, 160.7847672784213, v.QuoteVolume, "volValue")
			case 0:
				assert.Equal(t, asset.Spot, v.AssetType, "AssetType")
				assert.Equal(t, time.UnixMilli(1700555342151), v.LastUpdated, "datetime")
				assert.Equal(t, 37750.0, v.High, "high")
				assert.Equal(t, 37366.8, v.Last, "lastTradedPrice")
				assert.Equal(t, 36700.0, v.Low, "low")
				assert.Equal(t, currency.NewPairWithDelimiter("BTC", "USDT", "-"), v.Pair, "symbol")
				assert.Equal(t, 2900.37846402, v.Volume, "volume")
				assert.Equal(t, 108210331.34015164, v.QuoteVolume, "volValue")
			}
		case error:
			t.Error(v)
		default:
			t.Errorf("Got unexpected data: %T %v", v, v)
		}
	}
}

func TestSubscribeMarketSnapshot(t *testing.T) {
	t.Parallel()

	ku := testInstance(t) //nolint:govet // Intentional shadow to avoid future copy/paste mistakes
	testexch.SetupWs(t, ku)

	err := ku.Subscribe(subscription.List{{Channel: marketSymbolSnapshotChannel, Pairs: currency.Pairs{currency.Pair{Base: currency.BTC}}}})
	assert.NoError(t, err, "Subscribe to MarketSnapshot should not error")
}

func TestSeedLocalCache(t *testing.T) {
	t.Parallel()
	pair, err := currency.NewPairFromString("ETH-USDT")
	if err != nil {
		t.Error(err)
	}
	err = ku.SeedLocalCache(context.Background(), pair, asset.Margin)
	if err != nil {
		t.Error(err)
	}
}

func TestGetFuturesContractDetails(t *testing.T) {
	t.Parallel()
	_, err := ku.GetFuturesContractDetails(context.Background(), asset.Spot)
	assert.ErrorIs(t, err, futures.ErrNotFuturesAsset)
	_, err = ku.GetFuturesContractDetails(context.Background(), asset.USDTMarginedFutures)
	assert.ErrorIs(t, err, asset.ErrNotSupported)
	_, err = ku.GetFuturesContractDetails(context.Background(), asset.Futures)
	assert.NoError(t, err)
}

func TestGetLatestFundingRates(t *testing.T) {
	t.Parallel()
	_, err := ku.GetLatestFundingRates(context.Background(), nil)
	assert.ErrorIs(t, err, common.ErrNilPointer)

	req := &fundingrate.LatestRateRequest{
		Asset: asset.Futures,
		Pair:  currency.NewPair(currency.BTC, currency.USD),
	}
	_, err = ku.GetLatestFundingRates(context.Background(), req)
	assert.ErrorIs(t, err, futures.ErrNotPerpetualFuture)

	req = &fundingrate.LatestRateRequest{
		Asset: asset.Futures,
		Pair:  currency.NewPair(currency.XBT, currency.USDTM),
	}
	resp, err := ku.GetLatestFundingRates(context.Background(), req)
	assert.NoError(t, err)
	assert.Len(t, resp, 1)

	req = &fundingrate.LatestRateRequest{
		Asset: asset.Futures,
		Pair:  currency.EMPTYPAIR,
	}
	resp, err = ku.GetLatestFundingRates(context.Background(), req)
	assert.NoError(t, err)
	assert.NotEmpty(t, resp)
}

func TestIsPerpetualFutureCurrency(t *testing.T) {
	t.Parallel()
	is, err := ku.IsPerpetualFutureCurrency(asset.Spot, currency.EMPTYPAIR)
	assert.NoError(t, err)
	assert.False(t, is)
	is, err = ku.IsPerpetualFutureCurrency(asset.Futures, currency.EMPTYPAIR)
	assert.NoError(t, err)
	assert.False(t, is)
	is, err = ku.IsPerpetualFutureCurrency(asset.Futures, currency.NewPair(currency.XBT, currency.EOS))
	assert.NoError(t, err)
	assert.False(t, is)
	is, err = ku.IsPerpetualFutureCurrency(asset.Futures, currency.NewPair(currency.XBT, currency.USDTM))
	assert.NoError(t, err)
	assert.True(t, is)
	is, err = ku.IsPerpetualFutureCurrency(asset.Futures, currency.NewPair(currency.XBT, currency.USDM))
	assert.NoError(t, err)
	assert.True(t, is)
}

func TestChangePositionMargin(t *testing.T) {
	t.Parallel()
	_, err := ku.ChangePositionMargin(context.Background(), nil)
	assert.ErrorIs(t, err, common.ErrNilPointer)

	req := &margin.PositionChangeRequest{}
	_, err = ku.ChangePositionMargin(context.Background(), req)
	assert.ErrorIs(t, err, futures.ErrNotFuturesAsset)

	req.Asset = asset.Futures
	_, err = ku.ChangePositionMargin(context.Background(), req)
	assert.ErrorIs(t, err, currency.ErrCurrencyPairEmpty)

	req.Pair = currency.NewPair(currency.XBT, currency.USDTM)
	_, err = ku.ChangePositionMargin(context.Background(), req)
	assert.ErrorIs(t, err, margin.ErrMarginTypeUnsupported)

	sharedtestvalues.SkipTestIfCredentialsUnset(t, ku, canManipulateRealOrders)
	req.MarginType = margin.Isolated
	_, err = ku.ChangePositionMargin(context.Background(), req)
	assert.Error(t, err)

	req.NewAllocatedMargin = 1337
	_, err = ku.ChangePositionMargin(context.Background(), req)
	assert.NoError(t, err)
}

func TestGetFuturesPositionSummary(t *testing.T) {
	t.Parallel()
	_, err := ku.GetFuturesPositionSummary(context.Background(), nil)
	assert.ErrorIs(t, err, common.ErrNilPointer)

	req := &futures.PositionSummaryRequest{}
	_, err = ku.GetFuturesPositionSummary(context.Background(), req)
	assert.ErrorIs(t, err, futures.ErrNotPerpetualFuture)

	req.Asset = asset.Futures
	_, err = ku.GetFuturesPositionSummary(context.Background(), req)
	assert.ErrorIs(t, err, currency.ErrCurrencyPairEmpty)

	sharedtestvalues.SkipTestIfCredentialsUnset(t, ku, canManipulateRealOrders)
	req.Pair = currency.NewPair(currency.XBT, currency.USDTM)
	_, err = ku.GetFuturesPositionSummary(context.Background(), req)
	assert.NoError(t, err)
}

func TestGetFuturesPositionOrders(t *testing.T) {
	t.Parallel()
	_, err := ku.GetFuturesPositionOrders(context.Background(), nil)
	assert.ErrorIs(t, err, common.ErrNilPointer)

	req := &futures.PositionsRequest{}
	_, err = ku.GetFuturesPositionOrders(context.Background(), req)
	assert.ErrorIs(t, err, futures.ErrNotPerpetualFuture)

	req.Asset = asset.Futures
	_, err = ku.GetFuturesPositionOrders(context.Background(), req)
	assert.ErrorIs(t, err, currency.ErrCurrencyPairEmpty)

	req.Pairs = currency.Pairs{
		currency.NewPair(currency.XBT, currency.USDTM),
	}
	_, err = ku.GetFuturesPositionOrders(context.Background(), req)
	assert.ErrorIs(t, err, common.ErrDateUnset)

	sharedtestvalues.SkipTestIfCredentialsUnset(t, ku, canManipulateRealOrders)
	req.EndDate = time.Now()
	req.StartDate = req.EndDate.Add(-time.Hour * 24 * 7)
	_, err = ku.GetFuturesPositionOrders(context.Background(), req)
	assert.NoError(t, err)

	req.StartDate = req.EndDate.Add(-time.Hour * 24 * 30)
	_, err = ku.GetFuturesPositionOrders(context.Background(), req)
	assert.ErrorIs(t, err, futures.ErrOrderHistoryTooLarge)

	req.RespectOrderHistoryLimits = true
	_, err = ku.GetFuturesPositionOrders(context.Background(), req)
	assert.NoError(t, err)
}

func TestUpdateOrderExecutionLimits(t *testing.T) {
	t.Parallel()

	err := ku.UpdateOrderExecutionLimits(context.Background(), asset.Binary)
	if !errors.Is(err, asset.ErrNotSupported) {
		t.Fatalf("Received %v, expected %v", err, asset.ErrNotSupported)
	}

	assets := []asset.Item{asset.Spot, asset.Futures, asset.Margin}
	for x := range assets {
		err = ku.UpdateOrderExecutionLimits(context.Background(), assets[x])
		if !errors.Is(err, nil) {
			t.Fatalf("received %v, expected %v", err, nil)
		}

		enabled, err := ku.GetEnabledPairs(assets[x])
		if err != nil {
			t.Fatal(err)
		}

		for y := range enabled {
			lim, err := ku.GetOrderExecutionLimits(assets[x], enabled[y])
			if err != nil {
				t.Fatalf("%v %s %v", err, enabled[y], assets[x])
			}
			assert.NotEmpty(t, lim, "limit cannot be empty")
		}
	}
}

func TestGetOpenInterest(t *testing.T) {
	t.Parallel()

	ku := testInstance(t) //nolint:govet // Intentional shadow to avoid future copy/paste mistakes

	_, err := ku.GetOpenInterest(context.Background(), key.PairAsset{
		Base:  currency.ETH.Item,
		Quote: currency.USDT.Item,
		Asset: asset.USDTMarginedFutures,
	})
	assert.ErrorIs(t, err, asset.ErrNotSupported)

	resp, err := ku.GetOpenInterest(context.Background(), key.PairAsset{
		Base:  futuresTradablePair.Base.Item,
		Quote: futuresTradablePair.Quote.Item,
		Asset: asset.Futures,
	})
	assert.NoError(t, err)
	assert.NotEmpty(t, resp)

	cp1 := currency.NewPair(currency.ETH, currency.USDTM)
	sharedtestvalues.SetupCurrencyPairsForExchangeAsset(t, ku, asset.Futures, cp1)
	resp, err = ku.GetOpenInterest(context.Background(),
		key.PairAsset{
			Base:  futuresTradablePair.Base.Item,
			Quote: futuresTradablePair.Quote.Item,
			Asset: asset.Futures,
		},
		key.PairAsset{
			Base:  cp1.Base.Item,
			Quote: cp1.Quote.Item,
			Asset: asset.Futures,
		},
	)
	assert.NoError(t, err)
	assert.NotEmpty(t, resp)

	resp, err = ku.GetOpenInterest(context.Background())
	assert.NoError(t, err)
	assert.NotEmpty(t, resp)
}

func TestGetCurrencyTradeURL(t *testing.T) {
	t.Parallel()
	testexch.UpdatePairsOnce(t, ku)
	for _, a := range ku.GetAssetTypes(false) {
		pairs, err := ku.CurrencyPairs.GetPairs(a, false)
		require.NoError(t, err, "cannot get pairs for %s", a)
		require.NotEmpty(t, pairs, "no pairs for %s", a)
		resp, err := ku.GetCurrencyTradeURL(context.Background(), a, pairs[0])
		require.NoError(t, err)
		assert.NotEmpty(t, resp)
	}
}

// testInstance returns a local Kucoin for isolated testing
func testInstance(tb testing.TB) *Kucoin {
	tb.Helper()
	ku := new(Kucoin)
	require.NoError(tb, testexch.Setup(ku), "Test instance Setup must not error")
	ku.obm = &orderbookManager{
		state: make(map[currency.Code]map[currency.Code]map[asset.Item]*update),
		jobs:  make(chan job, maxWSOrderbookJobs),
	}
	return ku
}<|MERGE_RESOLUTION|>--- conflicted
+++ resolved
@@ -56,19 +56,6 @@
 		ku.Websocket.SetCanUseAuthenticatedEndpoints(true)
 	}
 
-<<<<<<< HEAD
-	ku.SetDefaults()
-	ku.Websocket = sharedtestvalues.NewTestWrapperWebsocket()
-	ku.Websocket.Orderbook = buffer.Orderbook{}
-	err = ku.Setup(exchCfg)
-	if err != nil {
-		log.Fatal(err)
-	}
-	ku.Websocket.DataHandler = sharedtestvalues.GetWebsocketInterfaceChannelOverride()
-	ku.Websocket.TrafficAlert = sharedtestvalues.GetWebsocketStructChannelOverride()
-	setupWS()
-=======
->>>>>>> 59469331
 	getFirstTradablePairOfAssets()
 	ku.setupOrderbookManager()
 	fetchedFuturesSnapshotOrderbook = map[string]bool{}
@@ -2042,14 +2029,6 @@
 func TestGenerateAuthSubscriptions(t *testing.T) {
 	t.Parallel()
 
-<<<<<<< HEAD
-	// Create a parallel safe Kucoin to mess with
-	nu := new(Kucoin)
-	nu.Base.Features = ku.Base.Features
-	assert.NoError(t, nu.CurrencyPairs.Load(&ku.CurrencyPairs), "Loading Pairs should not error")
-	nu.Websocket = sharedtestvalues.NewTestWrapperWebsocket()
-	nu.Websocket.SetCanUseAuthenticatedEndpoints(true)
-=======
 	ku := testInstance(t) //nolint:govet // Intentional shadow to avoid future copy/paste mistakes
 	ku.Websocket.SetCanUseAuthenticatedEndpoints(true)
 
@@ -2064,7 +2043,6 @@
 
 	verifySubs(t, subs, asset.Spot, "/spotMarket/level2Depth5:", "BTC-USDT", "ETH-USDT", "LTC-USDT", "ETH-BTC")
 	verifySubs(t, subs, asset.Margin, "/spotMarket/level2Depth5:", "SOL-USDC", "TRX-BTC")
->>>>>>> 59469331
 
 	for _, c := range []string{"ETHUSDCM", "XBTUSDCM", "SOLUSDTM"} {
 		verifySubs(t, subs, asset.Futures, "/contractMarket/tickerV2:", c)
@@ -2084,18 +2062,8 @@
 func TestGenerateCandleSubscription(t *testing.T) {
 	t.Parallel()
 
-<<<<<<< HEAD
-	// Create a parallel safe Kucoin to mess with
-	nu := new(Kucoin)
-	nu.Base.Features = ku.Base.Features
-	nu.Websocket = sharedtestvalues.NewTestWrapperWebsocket()
-	assert.NoError(t, nu.CurrencyPairs.Load(&ku.CurrencyPairs), "Loading Pairs should not error")
-
-	nu.Features.Subscriptions = []*subscription.Subscription{
-=======
 	ku := testInstance(t) //nolint:govet // Intentional shadow to avoid future copy/paste mistakes
 	ku.Features.Subscriptions = subscription.List{
->>>>>>> 59469331
 		{Channel: subscription.CandlesChannel, Interval: kline.FourHour},
 	}
 
@@ -2114,18 +2082,8 @@
 func TestGenerateMarketSubscription(t *testing.T) {
 	t.Parallel()
 
-<<<<<<< HEAD
-	// Create a parallel safe Kucoin to mess with
-	nu := new(Kucoin)
-	nu.Base.Features = ku.Base.Features
-	nu.Websocket = sharedtestvalues.NewTestWrapperWebsocket()
-	assert.NoError(t, nu.CurrencyPairs.Load(&ku.CurrencyPairs), "Loading Pairs should not error")
-
-	nu.Features.Subscriptions = []*subscription.Subscription{
-=======
 	ku := testInstance(t) //nolint:govet // Intentional shadow to avoid future copy/paste mistakes
 	ku.Features.Subscriptions = subscription.List{
->>>>>>> 59469331
 		{Channel: marketSnapshotChannel},
 	}
 
