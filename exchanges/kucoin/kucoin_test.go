package kucoin

import (
	"context"
	"encoding/json"
	"errors"
	"log"
	"os"
	"strings"
	"testing"
	"time"

	"github.com/gofrs/uuid"
	"github.com/stretchr/testify/assert"
	"github.com/stretchr/testify/require"
	"github.com/thrasher-corp/gocryptotrader/common"
	"github.com/thrasher-corp/gocryptotrader/common/key"
	"github.com/thrasher-corp/gocryptotrader/config"
	"github.com/thrasher-corp/gocryptotrader/core"
	"github.com/thrasher-corp/gocryptotrader/currency"
	exchange "github.com/thrasher-corp/gocryptotrader/exchanges"
	"github.com/thrasher-corp/gocryptotrader/exchanges/asset"
	"github.com/thrasher-corp/gocryptotrader/exchanges/fundingrate"
	"github.com/thrasher-corp/gocryptotrader/exchanges/futures"
	"github.com/thrasher-corp/gocryptotrader/exchanges/kline"
	"github.com/thrasher-corp/gocryptotrader/exchanges/margin"
	"github.com/thrasher-corp/gocryptotrader/exchanges/order"
	"github.com/thrasher-corp/gocryptotrader/exchanges/sharedtestvalues"
	"github.com/thrasher-corp/gocryptotrader/exchanges/stream/buffer"
	"github.com/thrasher-corp/gocryptotrader/exchanges/subscription"
	"github.com/thrasher-corp/gocryptotrader/exchanges/ticker"
	testexch "github.com/thrasher-corp/gocryptotrader/internal/testing/exchange"
	"github.com/thrasher-corp/gocryptotrader/portfolio/withdraw"
)

// Please supply your own keys here to do authenticated endpoint testing
const (
	apiKey                  = ""
	apiSecret               = ""
	passPhrase              = ""
	canManipulateRealOrders = false
)

var (
	ku                                                        = &Kucoin{}
	spotTradablePair, marginTradablePair, futuresTradablePair currency.Pair
)

func TestMain(m *testing.M) {
	ku.SetDefaults()
	cfg := config.GetConfig()
	err := cfg.LoadConfig("../../testdata/configtest.json", true)
	if err != nil {
		log.Fatal(err)
	}

	exchCfg, err := cfg.GetExchangeConfig("Kucoin")
	if err != nil {
		log.Fatal(err)
	}

	exchCfg.API.AuthenticatedSupport = true
	exchCfg.API.AuthenticatedWebsocketSupport = true

	exchCfg.API.Credentials.Key = apiKey
	exchCfg.API.Credentials.Secret = apiSecret
	exchCfg.API.Credentials.ClientID = passPhrase
	if apiKey != "" && apiSecret != "" && passPhrase != "" {
		ku.Websocket.SetCanUseAuthenticatedEndpoints(true)
	}

	ku.SetDefaults()
	ku.Websocket = sharedtestvalues.NewTestWebsocket()
	ku.Websocket.Orderbook = buffer.Orderbook{}
	err = ku.Setup(exchCfg)
	if err != nil {
		log.Fatal(err)
	}
	ku.Websocket.DataHandler = sharedtestvalues.GetWebsocketInterfaceChannelOverride()
	ku.Websocket.TrafficAlert = sharedtestvalues.GetWebsocketStructChannelOverride()
	setupWS()
	getFirstTradablePairOfAssets()
	os.Exit(m.Run())
}

// Spot asset test cases starts from here
func TestGetSymbols(t *testing.T) {
	t.Parallel()
	symbols, err := ku.GetSymbols(context.Background(), "")
	if err != nil {
		t.Error("GetSymbols() error", err)
	}
	assert.NotEmpty(t, symbols, "should return all available spot/margin symbols")
	// Using market string reduces the scope of what is returned.
	symbols, err = ku.GetSymbols(context.Background(), "ETF")
	if err != nil {
		t.Error("GetSymbols() error", err)
	}
	assert.NotEmpty(t, symbols, "should return all available ETF symbols")
}

func TestGetTicker(t *testing.T) {
	t.Parallel()
	_, err := ku.GetTicker(context.Background(), "BTC-USDT")
	if err != nil {
		t.Error("GetTicker() error", err)
	}
}

func TestGetAllTickers(t *testing.T) {
	t.Parallel()
	_, err := ku.GetTickers(context.Background())
	if err != nil {
		t.Error("GetAllTickers() error", err)
	}
}

func TestGetFuturesTickers(t *testing.T) {
	t.Parallel()
	tickers, err := ku.GetFuturesTickers(context.Background())
	assert.NoError(t, err, "GetFuturesTickers should not error")
	for i := range tickers {
		assert.Positive(t, tickers[i].Last, "Last should be positive")
		assert.Positive(t, tickers[i].Bid, "Bid should be positive")
		assert.Positive(t, tickers[i].Ask, "Ask should be positive")
		assert.NotEmpty(t, tickers[i].Pair, "Pair should not be empty")
		assert.NotEmpty(t, tickers[i].LastUpdated, "LastUpdated should not be empty")
		assert.Equal(t, ku.Name, tickers[i].ExchangeName, "Exchange name should be correct")
		assert.Equal(t, asset.Futures, tickers[i].AssetType, "Asset type should be correct")
	}
}

func TestGet24hrStats(t *testing.T) {
	t.Parallel()
	_, err := ku.Get24hrStats(context.Background(), "BTC-USDT")
	if err != nil {
		t.Error("Get24hrStats() error", err)
	}
}

func TestGetMarketList(t *testing.T) {
	t.Parallel()
	_, err := ku.GetMarketList(context.Background())
	if err != nil {
		t.Error("GetMarketList() error", err)
	}
}

func TestGetPartOrderbook20(t *testing.T) {
	t.Parallel()
	_, err := ku.GetPartOrderbook20(context.Background(), "BTC-USDT")
	if err != nil {
		t.Error("GetPartOrderbook20() error", err)
	}
}

func TestGetPartOrderbook100(t *testing.T) {
	t.Parallel()
	_, err := ku.GetPartOrderbook100(context.Background(), "BTC-USDT")
	if err != nil {
		t.Error("GetPartOrderbook100() error", err)
	}
}

func TestGetOrderbook(t *testing.T) {
	t.Parallel()
	sharedtestvalues.SkipTestIfCredentialsUnset(t, ku)
	_, err := ku.GetOrderbook(context.Background(), "BTC-USDT")
	if err != nil {
		t.Error("GetOrderbook() error", err)
	}
}

func TestGetTradeHistory(t *testing.T) {
	t.Parallel()
	_, err := ku.GetTradeHistory(context.Background(), "BTC-USDT")
	if err != nil {
		t.Error("GetTradeHistory() error", err)
	}
}

func TestGetKlines(t *testing.T) {
	t.Parallel()
	_, err := ku.GetKlines(context.Background(), "BTC-USDT", "1week", time.Time{}, time.Time{})
	if err != nil {
		t.Error("GetKlines() error", err)
	}
	_, err = ku.GetKlines(context.Background(), "BTC-USDT", "5min", time.Now().Add(-time.Hour*1), time.Now())
	if err != nil {
		t.Error("GetKlines() error", err)
	}
}

func TestGetCurrencies(t *testing.T) {
	t.Parallel()
	_, err := ku.GetCurrencies(context.Background())
	if err != nil {
		t.Error("GetCurrencies() error", err)
	}
}

func TestGetCurrency(t *testing.T) {
	t.Parallel()
	_, err := ku.GetCurrencyDetail(context.Background(), "BTC", "")
	if err != nil {
		t.Error("GetCurrency() error", err)
	}

	_, err = ku.GetCurrencyDetail(context.Background(), "BTC", "ETH")
	if err != nil {
		t.Error("GetCurrency() error", err)
	}
}

func TestGetFiatPrice(t *testing.T) {
	t.Parallel()
	_, err := ku.GetFiatPrice(context.Background(), "", "")
	if err != nil {
		t.Error("GetFiatPrice() error", err)
	}

	_, err = ku.GetFiatPrice(context.Background(), "EUR", "ETH,BTC")
	if err != nil {
		t.Error("GetFiatPrice() error", err)
	}
}

func TestGetMarkPrice(t *testing.T) {
	t.Parallel()
	_, err := ku.GetMarkPrice(context.Background(), "USDT-BTC")
	if err != nil {
		t.Error("GetMarkPrice() error", err)
	}
}

func TestGetMarginConfiguration(t *testing.T) {
	t.Parallel()
	_, err := ku.GetMarginConfiguration(context.Background())
	if err != nil {
		t.Error("GetMarginConfiguration() error", err)
	}
}

func TestGetMarginAccount(t *testing.T) {
	t.Parallel()
	sharedtestvalues.SkipTestIfCredentialsUnset(t, ku)
	_, err := ku.GetMarginAccount(context.Background())
	if err != nil {
		t.Error("GetMarginAccount() error", err)
	}
}

func TestGetMarginRiskLimit(t *testing.T) {
	t.Parallel()
	sharedtestvalues.SkipTestIfCredentialsUnset(t, ku)
	_, err := ku.GetMarginRiskLimit(context.Background(), "cross")
	if err != nil {
		t.Error("GetMarginRiskLimit() error", err)
	}

	_, err = ku.GetMarginRiskLimit(context.Background(), "isolated")
	if err != nil {
		t.Error("GetMarginRiskLimit() error", err)
	}
}

func TestPostBorrowOrder(t *testing.T) {
	t.Parallel()
	sharedtestvalues.SkipTestIfCredentialsUnset(t, ku, canManipulateRealOrders)
	_, err := ku.PostBorrowOrder(context.Background(), "USDT", "FOK", "", 10, 0)
	if err != nil {
		t.Error("PostBorrowOrder() error", err)
	}

	_, err = ku.PostBorrowOrder(context.Background(), "USDT", "IOC", "7,14,28", 10, 0.05)
	if err != nil {
		t.Error("PostBorrowOrder() error", err)
	}
}

const borrowOrderJSON = `{"orderId": "a2111213","currency": "USDT","size": "1.009","filled": 1.009,"matchList": [{"currency": "USDT","dailyIntRate": "0.001","size": "12.9","term": 7,"timestamp": "1544657947759","tradeId": "1212331"}],"status": "DONE"}`

func TestGetBorrowOrder(t *testing.T) {
	t.Parallel()
	var resp *BorrowOrder
	err := json.Unmarshal([]byte(borrowOrderJSON), &resp)
	if err != nil {
		t.Fatal(err)
	}
	sharedtestvalues.SkipTestIfCredentialsUnset(t, ku)
	_, err = ku.GetBorrowOrder(context.Background(), "orderID")
	if err != nil {
		t.Error("GetBorrowOrder() error", err)
	}
}

const outstandingRecordResponseJSON = `{"currentPage": 0, "pageSize": 0, "totalNum": 0, "totalPage": 0, "items": [ { "tradeId": "1231141", "currency": "USDT", "accruedInterest": "0.22121", "dailyIntRate": "0.0021", "liability": "1.32121", "maturityTime": "1544657947759", "principal": "1.22121", "repaidSize": "0", "term": 7, "createdAt": "1544657947759" } ] }`

func TestGetOutstandingRecord(t *testing.T) {
	t.Parallel()
	var resp *OutstandingRecordResponse
	err := json.Unmarshal([]byte(outstandingRecordResponseJSON), &resp)
	if err != nil {
		t.Error(err)
	}
	sharedtestvalues.SkipTestIfCredentialsUnset(t, ku)
	_, err = ku.GetOutstandingRecord(context.Background(), "BTC")
	if err != nil {
		t.Error("GetOutstandingRecord() error", err)
	}
}

const repaidRecordJSON = `{"pageSize": 0, "totalNum": 0, "totalPage": 0, "currentPage": 0, "items": [ { "tradeId": "1231141", "currency": "USDT", "dailyIntRate": "0.0021", "interest": "0.22121", "principal": "1.22121", "repaidSize": "0", "repayTime": "1544657947759", "term": 7 } ] }`

func TestGetRepaidRecord(t *testing.T) {
	t.Parallel()
	var resp *RepaidRecordsResponse
	err := json.Unmarshal([]byte(repaidRecordJSON), &resp)
	if err != nil {
		t.Error(err)
	}
	sharedtestvalues.SkipTestIfCredentialsUnset(t, ku)
	_, err = ku.GetRepaidRecord(context.Background(), "BTC")
	if err != nil {
		t.Error("GetRepaidRecord() error", err)
	}
}

func TestOneClickRepayment(t *testing.T) {
	t.Parallel()
	sharedtestvalues.SkipTestIfCredentialsUnset(t, ku, canManipulateRealOrders)
	err := ku.OneClickRepayment(context.Background(), "BTC", "RECENTLY_EXPIRE_FIRST", 2.5)
	if err != nil {
		t.Error("OneClickRepayment() error", err)
	}
}

func TestSingleOrderRepayment(t *testing.T) {
	t.Parallel()
	sharedtestvalues.SkipTestIfCredentialsUnset(t, ku, canManipulateRealOrders)
	err := ku.SingleOrderRepayment(context.Background(), "BTC", "fa3e34c980062c10dad74016", 2.5)
	if err != nil {
		t.Error("SingleOrderRepayment() error", err)
	}
}

func TestPostLendOrder(t *testing.T) {
	t.Parallel()
	sharedtestvalues.SkipTestIfCredentialsUnset(t, ku, canManipulateRealOrders)
	_, err := ku.PostLendOrder(context.Background(), "BTC", 0.0001, 5, 7)
	if err != nil {
		t.Error("PostLendOrder() error", err)
	}
}

func TestCancelLendOrder(t *testing.T) {
	t.Parallel()
	sharedtestvalues.SkipTestIfCredentialsUnset(t, ku, canManipulateRealOrders)
	err := ku.CancelLendOrder(context.Background(), "OrderID")
	if err != nil {
		t.Error("CancelLendOrder() error", err)
	}
}

func TestSetAutoLend(t *testing.T) {
	t.Parallel()
	sharedtestvalues.SkipTestIfCredentialsUnset(t, ku, canManipulateRealOrders)
	err := ku.SetAutoLend(context.Background(), "BTC", 0.0002, 0.005, 7, true)
	if err != nil {
		t.Error("SetAutoLend() error", err)
	}
}

const activeOrderResponseJSON = `[ { "orderId": "5da59f5ef943c033b2b643e4", "currency": "BTC", "size": "0.51", "filledSize": "0", "dailyIntRate": "0.0001", "term": 7, "createdAt": 1571135326913 } ]`

func TestGetActiveOrder(t *testing.T) {
	t.Parallel()
	var resp []LendOrder
	err := json.Unmarshal([]byte(activeOrderResponseJSON), &resp)
	if err != nil {
		t.Fatal(err)
	}
	sharedtestvalues.SkipTestIfCredentialsUnset(t, ku)
	_, err = ku.GetActiveOrder(context.Background(), "")
	if err != nil {
		t.Error("GetActiveOrder() error", err)
	}

	_, err = ku.GetActiveOrder(context.Background(), "BTC")
	if err != nil {
		t.Error("GetActiveOrder() error", err)
	}
}

func TestGetLendHistory(t *testing.T) {
	t.Parallel()
	sharedtestvalues.SkipTestIfCredentialsUnset(t, ku)
	_, err := ku.GetLendHistory(context.Background(), "")
	if err != nil {
		t.Error("GetLendHistory() error", err)
	}
	_, err = ku.GetLendHistory(context.Background(), "BTC")
	if err != nil {
		t.Error("GetLendHistory() error", err)
	}
}

const activeLentOrderResponseJSON = `[ { "tradeId": "5da6dba0f943c0c81f5d5db5", "currency": "BTC", "size": "0.51", "accruedInterest": "0", "repaid": "0.10999968", "dailyIntRate": "0.0001", "term": 14, "maturityTime": 1572425888958 } ]`

func TestGetUnsettleLendOrder(t *testing.T) {
	t.Parallel()
	var resp []UnsettleLendOrder
	err := json.Unmarshal([]byte(activeLentOrderResponseJSON), &resp)
	if err != nil {
		t.Fatal(err)
	}
	sharedtestvalues.SkipTestIfCredentialsUnset(t, ku)
	_, err = ku.GetUnsettledLendOrder(context.Background(), "")
	if err != nil {
		t.Error("GetUnsettledLendOrder() error", err)
	}

	_, err = ku.GetUnsettledLendOrder(context.Background(), "BTC")
	if err != nil {
		t.Error("GetUnsettledLendOrder() error", err)
	}
}

const settledLendOrderResponseJSON = `[{ "tradeId": "5da59fe6f943c033b2b6440b", "currency": "BTC", "size": "0.51", "interest": "0.00004899", "repaid": "0.510041641", "dailyIntRate": "0.0001", "term": 7, "settledAt": 1571216254767, "note": "The account of the borrowers reached a negative balance, and the system has supplemented the loss via the insurance fund. Deposit funds: 0.51." } ]`

func TestGetSettleLendOrder(t *testing.T) {
	t.Parallel()
	var resp []SettleLendOrder
	err := json.Unmarshal([]byte(settledLendOrderResponseJSON), &resp)
	if err != nil {
		t.Fatal(err)
	}
	sharedtestvalues.SkipTestIfCredentialsUnset(t, ku)
	_, err = ku.GetSettledLendOrder(context.Background(), "")
	if err != nil {
		t.Error("GetSettledLendOrder() error", err)
	}
	_, err = ku.GetSettledLendOrder(context.Background(), "BTC")
	if err != nil {
		t.Error("GetSettledLendOrder() error", err)
	}
}

func TestGetAccountLendRecord(t *testing.T) {
	t.Parallel()
	sharedtestvalues.SkipTestIfCredentialsUnset(t, ku)
	_, err := ku.GetAccountLendRecord(context.Background(), "")
	if err != nil {
		t.Error("GetAccountLendRecord() error", err)
	}
	_, err = ku.GetAccountLendRecord(context.Background(), "BTC")
	if err != nil {
		t.Error("GetAccountLendRecord() error", err)
	}
}

func TestGetLendingMarketData(t *testing.T) {
	t.Parallel()
	sharedtestvalues.SkipTestIfCredentialsUnset(t, ku)
	_, err := ku.GetLendingMarketData(context.Background(), "BTC", 0)
	if err != nil {
		t.Error("GetLendingMarketData() error", err)
	}
	_, err = ku.GetLendingMarketData(context.Background(), "BTC", 7)
	if err != nil {
		t.Error("GetLendingMarketData() error", err)
	}
}

func TestGetMarginTradeData(t *testing.T) {
	t.Parallel()
	sharedtestvalues.SkipTestIfCredentialsUnset(t, ku)
	_, err := ku.GetMarginTradeData(context.Background(), "BTC")
	if err != nil {
		t.Error("GetMarginTradeData() error", err)
	}
}

func TestGetIsolatedMarginPairConfig(t *testing.T) {
	t.Parallel()
	sharedtestvalues.SkipTestIfCredentialsUnset(t, ku)
	_, err := ku.GetIsolatedMarginPairConfig(context.Background())
	if err != nil {
		t.Error("GetIsolatedMarginPairConfig() error", err)
	}
}

func TestGetIsolatedMarginAccountInfo(t *testing.T) {
	t.Parallel()
	sharedtestvalues.SkipTestIfCredentialsUnset(t, ku)
	_, err := ku.GetIsolatedMarginAccountInfo(context.Background(), "")
	if err != nil {
		t.Error("GetIsolatedMarginAccountInfo() error", err)
	}
	_, err = ku.GetIsolatedMarginAccountInfo(context.Background(), "USDT")
	if err != nil {
		t.Error("GetIsolatedMarginAccountInfo() error", err)
	}
}

func TestGetSingleIsolatedMarginAccountInfo(t *testing.T) {
	t.Parallel()
	sharedtestvalues.SkipTestIfCredentialsUnset(t, ku)
	_, err := ku.GetSingleIsolatedMarginAccountInfo(context.Background(), "BTC-USDT")
	if err != nil {
		t.Error("GetSingleIsolatedMarginAccountInfo() error", err)
	}
}

func TestInitiateIsolateMarginBorrowing(t *testing.T) {
	t.Parallel()
	sharedtestvalues.SkipTestIfCredentialsUnset(t, ku, canManipulateRealOrders)
	_, err := ku.InitiateIsolatedMarginBorrowing(context.Background(), "BTC-USDT", "USDT", "FOK", "", 10, 0)
	if err != nil {
		t.Error("InitiateIsolateMarginBorrowing() error", err)
	}
}

func TestGetIsolatedOutstandingRepaymentRecords(t *testing.T) {
	t.Parallel()
	sharedtestvalues.SkipTestIfCredentialsUnset(t, ku)
	_, err := ku.GetIsolatedOutstandingRepaymentRecords(context.Background(), "", "", 0, 0)
	if err != nil {
		t.Error("GetIsolatedOutstandingRepaymentRecords() error", err)
	}
	_, err = ku.GetIsolatedOutstandingRepaymentRecords(context.Background(), "BTC-USDT", "USDT", 0, 0)
	if err != nil {
		t.Error("GetIsolatedOutstandingRepaymentRecords() error", err)
	}
}

func TestGetIsolatedMarginRepaymentRecords(t *testing.T) {
	t.Parallel()
	sharedtestvalues.SkipTestIfCredentialsUnset(t, ku)
	_, err := ku.GetIsolatedMarginRepaymentRecords(context.Background(), "", "", 0, 0)
	if err != nil {
		t.Error("GetIsolatedMarginRepaymentRecords() error", err)
	}
	_, err = ku.GetIsolatedMarginRepaymentRecords(context.Background(), "BTC-USDT", "USDT", 0, 0)
	if err != nil {
		t.Error("GetIsolatedMarginRepaymentRecords() error", err)
	}
}

func TestInitiateIsolatedMarginQuickRepayment(t *testing.T) {
	t.Parallel()
	sharedtestvalues.SkipTestIfCredentialsUnset(t, ku, canManipulateRealOrders)
	err := ku.InitiateIsolatedMarginQuickRepayment(context.Background(), "BTC-USDT", "USDT", "RECENTLY_EXPIRE_FIRST", 10)
	if err != nil {
		t.Error("InitiateIsolatedMarginQuickRepayment() error", err)
	}
}

func TestInitiateIsolatedMarginSingleRepayment(t *testing.T) {
	t.Parallel()
	sharedtestvalues.SkipTestIfCredentialsUnset(t, ku, canManipulateRealOrders)
	err := ku.InitiateIsolatedMarginSingleRepayment(context.Background(), "BTC-USDT", "USDT", "628c570f7818320001d52b69", 10)
	if err != nil {
		t.Error("InitiateIsolatedMarginSingleRepayment() error", err)
	}
}

func TestGetCurrentServerTime(t *testing.T) {
	t.Parallel()
	_, err := ku.GetCurrentServerTime(context.Background())
	if err != nil {
		t.Error("GetCurrentServerTime() error", err)
	}
}

func TestGetServiceStatus(t *testing.T) {
	t.Parallel()
	_, err := ku.GetServiceStatus(context.Background())
	if err != nil {
		t.Error("GetServiceStatus() error", err)
	}
}

func TestPostOrder(t *testing.T) {
	t.Parallel()

	// default order type is limit
	_, err := ku.PostOrder(context.Background(), &SpotOrderParam{
		ClientOrderID: ""})
	if !errors.Is(err, errInvalidClientOrderID) {
		t.Errorf("PostOrder() expected %v, but found %v", errInvalidClientOrderID, err)
	}

	customID, err := uuid.NewV4()
	if err != nil {
		t.Fatal(err)
	}

	_, err = ku.PostOrder(context.Background(), &SpotOrderParam{
		ClientOrderID: customID.String(), Symbol: spotTradablePair,
		OrderType: ""})
	if !errors.Is(err, order.ErrSideIsInvalid) {
		t.Errorf("PostOrder() expected %v, but found %v", order.ErrSideIsInvalid, err)
	}
	_, err = ku.PostOrder(context.Background(), &SpotOrderParam{
		ClientOrderID: customID.String(), Symbol: currency.EMPTYPAIR,
		Size: 0.1, Side: "buy", Price: 234565})
	if !errors.Is(err, currency.ErrCurrencyPairEmpty) {
		t.Errorf("PostOrder() expected %v, but found %v", currency.ErrCurrencyPairEmpty, err)
	}
	_, err = ku.PostOrder(context.Background(), &SpotOrderParam{
		ClientOrderID: customID.String(), Side: "buy",
		Symbol:    spotTradablePair,
		OrderType: "limit", Size: 0.1})
	if !errors.Is(err, errInvalidPrice) {
		t.Errorf("PostOrder() expected %v, but found %v", errInvalidPrice, err)
	}
	_, err = ku.PostOrder(context.Background(), &SpotOrderParam{
		ClientOrderID: customID.String(), Symbol: spotTradablePair, Side: "buy",
		OrderType: "limit", Price: 234565})
	if !errors.Is(err, errInvalidSize) {
		t.Errorf("PostOrder() expected %v, but found %v", errInvalidSize, err)
	}

	sharedtestvalues.SkipTestIfCredentialsUnset(t, ku, canManipulateRealOrders)
	_, err = ku.PostOrder(context.Background(), &SpotOrderParam{
		ClientOrderID: customID.String(),
		Side:          "buy",
		Symbol:        spotTradablePair,
		OrderType:     "limit",
		Size:          0.005,
		Price:         1000})
	if err != nil {
		t.Error("PostOrder() error", err)
	}
}

func TestPostMarginOrder(t *testing.T) {
	t.Parallel()
	// default order type is limit
	_, err := ku.PostMarginOrder(context.Background(), &MarginOrderParam{
		ClientOrderID: ""})
	if !errors.Is(err, errInvalidClientOrderID) {
		t.Errorf("PostMarginOrder() expected %v, but found %v", errInvalidClientOrderID, err)
	}
	_, err = ku.PostMarginOrder(context.Background(), &MarginOrderParam{
		ClientOrderID: "5bd6e9286d99522a52e458de", Symbol: marginTradablePair,
		OrderType: ""})
	if !errors.Is(err, order.ErrSideIsInvalid) {
		t.Errorf("PostMarginOrder() expected %v, but found %v", order.ErrSideIsInvalid, err)
	}
	_, err = ku.PostMarginOrder(context.Background(), &MarginOrderParam{
		ClientOrderID: "5bd6e9286d99522a52e458de", Symbol: currency.EMPTYPAIR,
		Size: 0.1, Side: "buy", Price: 234565})
	if !errors.Is(err, currency.ErrCurrencyPairEmpty) {
		t.Errorf("PostMarginOrder() expected %v, but found %v", currency.ErrCurrencyPairEmpty, err)
	}
	_, err = ku.PostMarginOrder(context.Background(), &MarginOrderParam{
		ClientOrderID: "5bd6e9286d99522a52e458de", Side: "buy",
		Symbol:    marginTradablePair,
		OrderType: "limit", Size: 0.1})
	if !errors.Is(err, errInvalidPrice) {
		t.Errorf("PostMarginOrder() expected %v, but found %v", errInvalidPrice, err)
	}
	_, err = ku.PostMarginOrder(context.Background(), &MarginOrderParam{
		ClientOrderID: "5bd6e9286d99522a52e458de", Symbol: marginTradablePair, Side: "buy",
		OrderType: "limit", Price: 234565})
	if !errors.Is(err, errInvalidSize) {
		t.Errorf("PostMarginOrder() expected %v, but found %v", errInvalidSize, err)
	}
	sharedtestvalues.SkipTestIfCredentialsUnset(t, ku, canManipulateRealOrders)
	// default order type is limit and margin mode is cross
	_, err = ku.PostMarginOrder(context.Background(),
		&MarginOrderParam{
			ClientOrderID: "5bd6e9286d99522a52e458de",
			Side:          "buy", Symbol: marginTradablePair,
			Price: 1000, Size: 0.1, PostOnly: true})
	if err != nil {
		t.Error("PostMarginOrder() error", err)
	}

	// market isolated order
	_, err = ku.PostMarginOrder(context.Background(),
		&MarginOrderParam{
			ClientOrderID: "5bd6e9286d99522a52e458de",
			Side:          "buy", Symbol: marginTradablePair,
			OrderType: "market", Funds: 1234,
			Remark: "remark", MarginMode: "cross", Price: 1000, PostOnly: true, AutoBorrow: true})
	if err != nil {
		t.Error("PostMarginOrder() error", err)
	}
}

func TestPostBulkOrder(t *testing.T) {
	t.Parallel()
	sharedtestvalues.SkipTestIfCredentialsUnset(t, ku, canManipulateRealOrders)

	req := []OrderRequest{
		{
			ClientOID: "3d07008668054da6b3cb12e432c2b13a",
			Side:      "buy",
			Type:      "limit",
			Price:     1000,
			Size:      0.01,
		},
		{
			ClientOID: "37245dbe6e134b5c97732bfb36cd4a9d",
			Side:      "buy",
			Type:      "limit",
			Price:     1000,
			Size:      0.01,
		},
	}

	_, err := ku.PostBulkOrder(context.Background(), "BTC-USDT", req)
	if err != nil {
		t.Error("PostBulkOrder() error", err)
	}
}

func TestCancelSingleOrder(t *testing.T) {
	t.Parallel()
	sharedtestvalues.SkipTestIfCredentialsUnset(t, ku, canManipulateRealOrders)

	_, err := ku.CancelSingleOrder(context.Background(), "5bd6e9286d99522a52e458de")
	if err != nil {
		t.Error("CancelSingleOrder() error", err)
	}
}

func TestCancelOrderByClientOID(t *testing.T) {
	t.Parallel()
	sharedtestvalues.SkipTestIfCredentialsUnset(t, ku, canManipulateRealOrders)

	_, err := ku.CancelOrderByClientOID(context.Background(), "5bd6e9286d99522a52e458de")
	if err != nil {
		t.Error("CancelOrderByClientOID() error", err)
	}
}

func TestCancelAllOpenOrders(t *testing.T) {
	t.Parallel()
	sharedtestvalues.SkipTestIfCredentialsUnset(t, ku, canManipulateRealOrders)

	_, err := ku.CancelAllOpenOrders(context.Background(), "", "")
	if err != nil {
		t.Error("CancelAllOpenOrders() error", err)
	}
}

const ordersListResponseJSON = `{"currentPage": 1, "pageSize": 1, "totalNum": 153408, "totalPage": 153408, "items": [ { "id": "5c35c02703aa673ceec2a168", "symbol": "BTC-USDT", "opType": "DEAL", "type": "limit", "side": "buy", "price": "10", "size": "2", "funds": "0", "dealFunds": "0.166", "dealSize": "2", "fee": "0", "feeCurrency": "USDT", "stp": "", "stop": "", "stopTriggered": false, "stopPrice": "0", "timeInForce": "GTC", "postOnly": false, "hidden": false, "iceberg": false, "visibleSize": "0", "cancelAfter": 0, "channel": "IOS", "clientOid": "", "remark": "", "tags": "", "isActive": false, "cancelExist": false, "createdAt": 1547026471000, "tradeType": "TRADE" } ] }`

func TestGetOrders(t *testing.T) {
	t.Parallel()
	var resp *OrdersListResponse
	err := json.Unmarshal([]byte(ordersListResponseJSON), &resp)
	if err != nil {
		t.Error(err)
	}
	sharedtestvalues.SkipTestIfCredentialsUnset(t, ku)

	_, err = ku.ListOrders(context.Background(), "", "", "", "", "", time.Time{}, time.Time{})
	if err != nil {
		t.Error("GetOrders() error", err)
	}
}

func TestGetRecentOrders(t *testing.T) {
	t.Parallel()
	sharedtestvalues.SkipTestIfCredentialsUnset(t, ku)
	_, err := ku.GetRecentOrders(context.Background())
	if err != nil {
		t.Error("GetRecentOrders() error", err)
	}
}

func TestGetOrderByID(t *testing.T) {
	t.Parallel()
	sharedtestvalues.SkipTestIfCredentialsUnset(t, ku)
	_, err := ku.GetOrderByID(context.Background(), "5c35c02703aa673ceec2a168")
	if err != nil {
		t.Error("GetOrderByID() error", err)
	}
}

func TestGetOrderByClientOID(t *testing.T) {
	t.Parallel()
	sharedtestvalues.SkipTestIfCredentialsUnset(t, ku)
	_, err := ku.GetOrderByClientSuppliedOrderID(context.Background(), "6d539dc614db312")
	if err != nil {
		t.Error("GetOrderByClientOID() error", err)
	}
}

func TestGetFills(t *testing.T) {
	t.Parallel()
	sharedtestvalues.SkipTestIfCredentialsUnset(t, ku)
	_, err := ku.GetFills(context.Background(), "", "", "", "", "", time.Time{}, time.Time{})
	if err != nil {
		t.Error("GetFills() error", err)
	}
	_, err = ku.GetFills(context.Background(), "5c35c02703aa673ceec2a168", "BTC-USDT", "buy", "limit", "TRADE", time.Now().Add(-time.Hour*12), time.Now())
	if err != nil {
		t.Error("GetFills() error", err)
	}
}

const limitFillsResponseJSON = `[{ "counterOrderId":"5db7ee769797cf0008e3beea", "createdAt":1572335233000, "fee":"0.946357371456", "feeCurrency":"USDT", "feeRate":"0.001", "forceTaker":true, "funds":"946.357371456", "liquidity":"taker", "orderId":"5db7ee805d53620008dce1ba", "price":"9466.8", "side":"buy", "size":"0.09996592", "stop":"", "symbol":"BTC-USDT", "tradeId":"5db7ee8054c05c0008069e21", "tradeType":"MARGIN_TRADE", "type":"market" }, { "counterOrderId":"5db7ee4b5d53620008dcde8e", "createdAt":1572335207000, "fee":"0.94625", "feeCurrency":"USDT", "feeRate":"0.001", "forceTaker":true, "funds":"946.25", "liquidity":"taker", "orderId":"5db7ee675d53620008dce01e", "price":"9462.5", "side":"sell", "size":"0.1", "stop":"", "symbol":"BTC-USDT", "tradeId":"5db7ee6754c05c0008069e03", "tradeType":"MARGIN_TRADE", "type":"market" }]`

func TestGetRecentFills(t *testing.T) {
	t.Parallel()
	var resp []Fill
	err := json.Unmarshal([]byte(limitFillsResponseJSON), &resp)
	if err != nil {
		t.Fatal(err)
	}
	sharedtestvalues.SkipTestIfCredentialsUnset(t, ku)
	_, err = ku.GetRecentFills(context.Background())
	if err != nil {
		t.Error("GetRecentFills() error", err)
	}
}

func TestPostStopOrder(t *testing.T) {
	t.Parallel()
	sharedtestvalues.SkipTestIfCredentialsUnset(t, ku, canManipulateRealOrders)
	_, err := ku.PostStopOrder(context.Background(), "5bd6e9286d99522a52e458de", "buy", "BTC-USDT", "", "", "entry", "CO", "TRADE", "", 0.1, 1, 10, 0, 0, 0, true, false, false)
	if err != nil {
		t.Error("PostStopOrder() error", err)
	}
}

func TestCancelStopOrder(t *testing.T) {
	t.Parallel()
	sharedtestvalues.SkipTestIfCredentialsUnset(t, ku, canManipulateRealOrders)
	_, err := ku.CancelStopOrder(context.Background(), "5bd6e9286d99522a52e458de")
	if err != nil {
		t.Error("CancelStopOrder() error", err)
	}
}

func TestCancelAllStopOrder(t *testing.T) {
	t.Parallel()
	sharedtestvalues.SkipTestIfCredentialsUnset(t, ku, canManipulateRealOrders)
	_, err := ku.CancelStopOrders(context.Background(), "", "", "")
	if err != nil {
		t.Error("CancelAllStopOrder() error", err)
	}
}

const stopOrderResponseJSON = `{"id": "vs8hoo8q2ceshiue003b67c0", "symbol": "KCS-USDT", "userId": "60fe4956c43cbc0006562c2c", "status": "NEW", "type": "limit", "side": "buy", "price": "0.01000000000000000000", "size": "0.01000000000000000000", "funds": null, "stp": null, "timeInForce": "GTC", "cancelAfter": -1, "postOnly": false, "hidden": false, "iceberg": false, "visibleSize": null, "channel": "API", "clientOid": "40e0eb9efe6311eb8e58acde48001122", "remark": null, "tags": null, "orderTime": 1629098781127530345, "domainId": "kucoin", "tradeSource": "USER", "tradeType": "TRADE", "feeCurrency": "USDT", "takerFeeRate": "0.00200000000000000000", "makerFeeRate": "0.00200000000000000000", "createdAt": 1629098781128, "stop": "loss", "stopTriggerTime": null, "stopPrice": "10.00000000000000000000" }`

func TestGetStopOrder(t *testing.T) {
	t.Parallel()
	var resp *StopOrder
	err := json.Unmarshal([]byte(stopOrderResponseJSON), &resp)
	if err != nil {
		t.Fatal(err)
	}
	sharedtestvalues.SkipTestIfCredentialsUnset(t, ku)
	_, err = ku.GetStopOrder(context.Background(), "5bd6e9286d99522a52e458de")
	if err != nil {
		t.Error("GetStopOrder() error", err)
	}
}

func TestGetAllStopOrder(t *testing.T) {
	t.Parallel()
	sharedtestvalues.SkipTestIfCredentialsUnset(t, ku)
	_, err := ku.ListStopOrders(context.Background(), "", "", "", "", "", time.Time{}, time.Time{}, 0, 0)
	if err != nil {
		t.Error("GetAllStopOrder() error", err)
	}
}

func TestGetStopOrderByClientID(t *testing.T) {
	t.Parallel()
	sharedtestvalues.SkipTestIfCredentialsUnset(t, ku)
	_, err := ku.GetStopOrderByClientID(context.Background(), "", "5bd6e9286d99522a52e458de")
	if err != nil {
		t.Error("GetStopOrderByClientID() error", err)
	}
}

func TestCancelStopOrderByClientID(t *testing.T) {
	t.Parallel()
	sharedtestvalues.SkipTestIfCredentialsUnset(t, ku, canManipulateRealOrders)
	_, err := ku.CancelStopOrderByClientID(context.Background(), "", "5bd6e9286d99522a52e458de")
	if err != nil {
		t.Error("CancelStopOrderByClientID() error", err)
	}
}

func TestGetAllAccounts(t *testing.T) {
	t.Parallel()
	sharedtestvalues.SkipTestIfCredentialsUnset(t, ku)

	_, err := ku.GetAllAccounts(context.Background(), "", "")
	if err != nil {
		t.Error("GetAllAccounts() error", err)
	}
}

func TestGetAccount(t *testing.T) {
	t.Parallel()
	sharedtestvalues.SkipTestIfCredentialsUnset(t, ku)

	_, err := ku.GetAccount(context.Background(), "62fcd1969474ea0001fd20e4")
	if err != nil {
		t.Error("GetAccount() error", err)
	}
}

const accountLedgerResponseJSON = `{"currentPage": 1, "pageSize": 50, "totalNum": 2, "totalPage": 1, "items": [ { "id": "611a1e7c6a053300067a88d9", "currency": "USDT", "amount": "10.00059547", "fee": "0", "balance": "0", "accountType": "MAIN", "bizType": "Loans Repaid", "direction": "in", "createdAt": 1629101692950, "context": "{\"borrowerUserId\":\"601ad03e50dc810006d242ea\",\"loanRepayDetailNo\":\"611a1e7cc913d000066cf7ec\"}" }, { "id": "611a18bc6a0533000671e1bf", "currency": "USDT", "amount": "10.00059547", "fee": "0", "balance": "0", "accountType": "MAIN", "bizType": "Loans Repaid", "direction": "in", "createdAt": 1629100220843, "context": "{\"borrowerUserId\":\"5e3f4623dbf52d000800292f\",\"loanRepayDetailNo\":\"611a18bc7255c200063ea545\"}" } ] }`

func TestGetAccountLedgers(t *testing.T) {
	t.Parallel()
	var resp *AccountLedgerResponse
	err := json.Unmarshal([]byte(accountLedgerResponseJSON), &resp)
	if err != nil {
		t.Fatal(err)
	}
	sharedtestvalues.SkipTestIfCredentialsUnset(t, ku)
	_, err = ku.GetAccountLedgers(context.Background(), "", "", "", time.Time{}, time.Time{})
	if err != nil {
		t.Error("GetAccountLedgers() error", err)
	}
}

func TestGetAccountSummaryInformation(t *testing.T) {
	t.Parallel()
	sharedtestvalues.SkipTestIfCredentialsUnset(t, ku)
	if _, err := ku.GetAccountSummaryInformation(context.Background()); err != nil {
		t.Error(err)
	}
}

func TestGetSubAccountBalance(t *testing.T) {
	t.Parallel()
	sharedtestvalues.SkipTestIfCredentialsUnset(t, ku)
	_, err := ku.GetSubAccountBalance(context.Background(), "62fcd1969474ea0001fd20e4", false)
	if err != nil {
		t.Error("GetSubAccountBalance() error", err)
	}
}

func TestGetAggregatedSubAccountBalance(t *testing.T) {
	t.Parallel()
	sharedtestvalues.SkipTestIfCredentialsUnset(t, ku)
	_, err := ku.GetAggregatedSubAccountBalance(context.Background())
	if err != nil {
		t.Error("GetAggregatedSubAccountBalance() error", err)
	}
}

func TestGetPaginatedSubAccountInformation(t *testing.T) {
	t.Parallel()
	sharedtestvalues.SkipTestIfCredentialsUnset(t, ku)
	_, err := ku.GetPaginatedSubAccountInformation(context.Background(), 0, 10)
	if err != nil {
		t.Error("GetPaginatedSubAccountInformation() error", err)
	}
}

func TestGetTransferableBalance(t *testing.T) {
	t.Parallel()
	sharedtestvalues.SkipTestIfCredentialsUnset(t, ku)

	_, err := ku.GetTransferableBalance(context.Background(), "BTC", "MAIN", "")
	if err != nil {
		t.Error("GetTransferableBalance() error", err)
	}
}

func TestTransferMainToSubAccount(t *testing.T) {
	t.Parallel()
	sharedtestvalues.SkipTestIfCredentialsUnset(t, ku, canManipulateRealOrders)
	_, err := ku.TransferMainToSubAccount(context.Background(), "62fcd1969474ea0001fd20e4", "BTC", "1", "OUT", "", "", "5caefba7d9575a0688f83c45")
	if err != nil {
		t.Error("TransferMainToSubAccount() error", err)
	}
}

func TestMakeInnerTransfer(t *testing.T) {
	t.Parallel()
	sharedtestvalues.SkipTestIfCredentialsUnset(t, ku, canManipulateRealOrders)
	_, err := ku.MakeInnerTransfer(context.Background(), "62fcd1969474ea0001fd20e4", "BTC", "trade", "main", "1", "", "")
	if err != nil {
		t.Error("MakeInnerTransfer() error", err)
	}
}

func TestCreateDepositAddress(t *testing.T) {
	t.Parallel()
	sharedtestvalues.SkipTestIfCredentialsUnset(t, ku, canManipulateRealOrders)
	_, err := ku.CreateDepositAddress(context.Background(), "BTC", "")
	if err != nil {
		t.Error("CreateDepositAddress() error", err)
	}

	_, err = ku.CreateDepositAddress(context.Background(), "USDT", "TRC20")
	if err != nil {
		t.Error("CreateDepositAddress() error", err)
	}
}

func TestGetDepositAddressV2(t *testing.T) {
	t.Parallel()
	sharedtestvalues.SkipTestIfCredentialsUnset(t, ku)
	_, err := ku.GetDepositAddressesV2(context.Background(), "BTC")
	if err != nil {
		t.Error("GetDepositAddressV2() error", err)
	}
}

func TestGetDepositAddressesV1(t *testing.T) {
	t.Parallel()
	sharedtestvalues.SkipTestIfCredentialsUnset(t, ku)
	_, err := ku.GetDepositAddressV1(context.Background(), "BTC", "")
	if err != nil {
		t.Error("GetDepositAddressV1() error", err)
	}
}

const depositResponseJSON = `{"currentPage": 1, "pageSize": 50, "totalNum": 1, "totalPage": 1, "items": [ { "currency": "XRP", "chain": "xrp", "status": "SUCCESS", "address": "rNFugeoj3ZN8Wv6xhuLegUBBPXKCyWLRkB", "memo": "1919537769", "isInner": false, "amount": "20.50000000", "fee": "0.00000000", "walletTxId": "2C24A6D5B3E7D5B6AA6534025B9B107AC910309A98825BF5581E25BEC94AD83B@e8902757998fc352e6c9d8890d18a71c", "createdAt": 1666600519000, "updatedAt": 1666600549000, "remark": "Deposit" } ] }`

func TestGetDepositList(t *testing.T) {
	t.Parallel()
	var resp DepositResponse
	err := json.Unmarshal([]byte(depositResponseJSON), &resp)
	if err != nil {
		t.Fatal(err)
	}
	sharedtestvalues.SkipTestIfCredentialsUnset(t, ku)
	_, err = ku.GetDepositList(context.Background(), "", "", time.Time{}, time.Time{})
	if err != nil {
		t.Error("GetDepositList() error", err)
	}
}

const historicalDepositResponseJSON = `{"currentPage":1, "pageSize":1, "totalNum":9, "totalPage":9, "items":[ { "currency":"BTC", "createAt":1528536998, "amount":"0.03266638", "walletTxId":"55c643bc2c68d6f17266383ac1be9e454038864b929ae7cee0bc408cc5c869e8@12ffGWmMMD1zA1WbFm7Ho3JZ1w6NYXjpFk@234", "isInner":false, "status":"SUCCESS" } ] }`

func TestGetHistoricalDepositList(t *testing.T) {
	t.Parallel()
	var resp *HistoricalDepositWithdrawalResponse
	err := json.Unmarshal([]byte(historicalDepositResponseJSON), &resp)
	if err != nil {
		t.Fatal(err)
	}
	sharedtestvalues.SkipTestIfCredentialsUnset(t, ku)
	_, err = ku.GetHistoricalDepositList(context.Background(), "", "", time.Time{}, time.Time{})
	if err != nil {
		t.Error("GetHistoricalDepositList() error", err)
	}
}

func TestGetWithdrawalList(t *testing.T) {
	t.Parallel()
	sharedtestvalues.SkipTestIfCredentialsUnset(t, ku)

	_, err := ku.GetWithdrawalList(context.Background(), "", "", time.Time{}, time.Time{})
	if err != nil {
		t.Error("GetWithdrawalList() error", err)
	}
}

func TestGetHistoricalWithdrawalList(t *testing.T) {
	t.Parallel()
	sharedtestvalues.SkipTestIfCredentialsUnset(t, ku)

	_, err := ku.GetHistoricalWithdrawalList(context.Background(), "", "", time.Time{}, time.Time{}, 0, 0)
	if err != nil {
		t.Error("GetHistoricalWithdrawalList() error", err)
	}
}

func TestGetWithdrawalQuotas(t *testing.T) {
	t.Parallel()
	sharedtestvalues.SkipTestIfCredentialsUnset(t, ku)

	_, err := ku.GetWithdrawalQuotas(context.Background(), "BTC", "")
	if err != nil {
		t.Error("GetWithdrawalQuotas() error", err)
	}
}

func TestApplyWithdrawal(t *testing.T) {
	t.Parallel()
	sharedtestvalues.SkipTestIfCredentialsUnset(t, ku, canManipulateRealOrders)
	_, err := ku.ApplyWithdrawal(context.Background(), "ETH", "0x597873884BC3a6C10cB6Eb7C69172028Fa85B25A", "", "", "", "", false, 1)
	if err != nil {
		t.Error("ApplyWithdrawal() error", err)
	}
}

func TestCancelWithdrawal(t *testing.T) {
	t.Parallel()
	sharedtestvalues.SkipTestIfCredentialsUnset(t, ku, canManipulateRealOrders)
	err := ku.CancelWithdrawal(context.Background(), "5bffb63303aa675e8bbe18f9")
	if err != nil {
		t.Error("CancelWithdrawal() error", err)
	}
}

func TestGetBasicFee(t *testing.T) {
	t.Parallel()
	sharedtestvalues.SkipTestIfCredentialsUnset(t, ku)
	_, err := ku.GetBasicFee(context.Background(), "1")
	if err != nil {
		t.Error("GetBasicFee() error", err)
	}
}

func TestGetTradingFee(t *testing.T) {
	t.Parallel()

	_, err := ku.GetTradingFee(context.Background(), nil)
	if !errors.Is(err, currency.ErrCurrencyPairsEmpty) {
		t.Fatalf("received %v, expected %v", err, currency.ErrCurrencyPairsEmpty)
	}

	sharedtestvalues.SkipTestIfCredentialsUnset(t, ku)

	avail, err := ku.GetAvailablePairs(asset.Spot)
	if err != nil {
		t.Fatal(err)
	}

	pairs := currency.Pairs{avail[0]}
	btcusdTradingFee, err := ku.GetTradingFee(context.Background(), pairs)
	if !errors.Is(err, nil) {
		t.Fatalf("received %v, expected %v", err, nil)
	}

	if len(btcusdTradingFee) != 1 {
		t.Error("GetTradingFee() error, expected 1 pair")
	}

	// NOTE: Test below will error out from an external call as this will exceed
	// the allowed pairs. If this does not error then this endpoint will allow
	// more items to be requested.
	pairs = append(pairs, avail[1:11]...)
	_, err = ku.GetTradingFee(context.Background(), pairs)
	if errors.Is(err, nil) {
		t.Fatalf("received %v, expected %v", err, "code: 200000 message: symbols size invalid.")
	}

	got, err := ku.GetTradingFee(context.Background(), pairs[:10])
	if !errors.Is(err, nil) {
		t.Fatalf("received %v, expected %v", err, nil)
	}

	if len(got) != 10 {
		t.Error("GetTradingFee() error, expected 10 pairs")
	}
}

// futures
func TestGetFuturesOpenContracts(t *testing.T) {
	t.Parallel()
	_, err := ku.GetFuturesOpenContracts(context.Background())
	if err != nil {
		t.Error("GetFuturesOpenContracts() error", err)
	}
}

func TestGetFuturesContract(t *testing.T) {
	t.Parallel()
	_, err := ku.GetFuturesContract(context.Background(), "XBTUSDTM")
	if err != nil {
		t.Error("GetFuturesContract() error", err)
	}
}

func TestGetFuturesTicker(t *testing.T) {
	t.Parallel()
	tick, err := ku.GetFuturesTicker(context.Background(), "XBTUSDTM")
	if assert.NoError(t, err, "GetFuturesTicker should not error") {
		assert.Positive(t, tick.Sequence, "Sequence should be positive")
		assert.Equal(t, "XBTUSDTM", tick.Symbol, "Symbol should be correct")
		assert.Contains(t, []order.Side{order.Buy, order.Sell}, tick.Side, "Side should be a side")
		assert.Positive(t, tick.Size, "Size should be positive")
		assert.Positive(t, tick.Price.Float64(), "Price should be positive")
		assert.Positive(t, tick.BestBidPrice.Float64(), "BestBidPrice should be positive")
		assert.Positive(t, tick.BestBidSize, "BestBidSize should be positive")
		assert.Positive(t, tick.BestAskPrice.Float64(), "BestAskPrice should be positive")
		assert.Positive(t, tick.BestAskSize, "BestAskSize should be positive")
		assert.NotEmpty(t, tick.TradeID, "TradeID should not be empty")
		assert.WithinRange(t, tick.FilledTime.Time(), time.Now().Add(time.Hour*-24), time.Now(), "FilledTime should be within last 24 hours")
	}
}

func TestGetFuturesOrderbook(t *testing.T) {
	t.Parallel()
	_, err := ku.GetFuturesOrderbook(context.Background(), futuresTradablePair.String())
	if err != nil {
		t.Error("GetFuturesOrderbook() error", err)
	}
}

func TestGetFuturesPartOrderbook20(t *testing.T) {
	t.Parallel()
	_, err := ku.GetFuturesPartOrderbook20(context.Background(), "XBTUSDTM")
	if err != nil {
		t.Error("GetFuturesPartOrderbook20() error", err)
	}
}

func TestGetFuturesPartOrderbook100(t *testing.T) {
	t.Parallel()
	_, err := ku.GetFuturesPartOrderbook100(context.Background(), "XBTUSDTM")
	if err != nil {
		t.Error("GetFuturesPartOrderbook100() error", err)
	}
}

func TestGetFuturesTradeHistory(t *testing.T) {
	t.Parallel()
	_, err := ku.GetFuturesTradeHistory(context.Background(), "XBTUSDTM")
	if err != nil {
		t.Error("GetFuturesTradeHistory() error", err)
	}
}

func TestGetFuturesInterestRate(t *testing.T) {
	t.Parallel()
	_, err := ku.GetFuturesInterestRate(context.Background(), "XBTUSDTM", time.Time{}, time.Time{}, false, false, 0, 0)
	if err != nil {
		t.Error("GetFuturesInterestRate() error", err)
	}
}

func TestGetFuturesIndexList(t *testing.T) {
	t.Parallel()
	_, err := ku.GetFuturesIndexList(context.Background(), futuresTradablePair.String(), time.Time{}, time.Time{}, false, false, 0, 10)
	if err != nil {
		t.Error(err)
	}
}

func TestGetFuturesCurrentMarkPrice(t *testing.T) {
	t.Parallel()
	_, err := ku.GetFuturesCurrentMarkPrice(context.Background(), "XBTUSDTM")
	if err != nil {
		t.Error("GetFuturesCurrentMarkPrice() error", err)
	}
}

func TestGetFuturesPremiumIndex(t *testing.T) {
	t.Parallel()
	_, err := ku.GetFuturesPremiumIndex(context.Background(), "XBTUSDTM", time.Time{}, time.Time{}, false, false, 0, 0)
	if err != nil {
		t.Error("GetFuturesPremiumIndex() error", err)
	}
}

func TestGetFuturesCurrentFundingRate(t *testing.T) {
	t.Parallel()
	_, err := ku.GetFuturesCurrentFundingRate(context.Background(), "XBTUSDTM")
	if err != nil {
		t.Error("GetFuturesCurrentFundingRate() error", err)
	}
}

func TestGetFuturesServerTime(t *testing.T) {
	t.Parallel()
	_, err := ku.GetFuturesServerTime(context.Background())
	if err != nil {
		t.Error("GetFuturesServerTime() error", err)
	}
}

func TestGetFuturesServiceStatus(t *testing.T) {
	t.Parallel()
	_, err := ku.GetFuturesServiceStatus(context.Background())
	if err != nil {
		t.Error("GetFuturesServiceStatus() error", err)
	}
}

func TestGetFuturesKline(t *testing.T) {
	t.Parallel()
	_, err := ku.GetFuturesKline(context.Background(), int64(kline.ThirtyMin.Duration().Minutes()), "XBTUSDTM", time.Time{}, time.Time{})
	if err != nil {
		t.Error("GetFuturesKline() error", err)
	}
}

func TestPostFuturesOrder(t *testing.T) {
	t.Parallel()
	sharedtestvalues.SkipTestIfCredentialsUnset(t, ku, canManipulateRealOrders)
	_, err := ku.PostFuturesOrder(context.Background(), &FuturesOrderParam{ClientOrderID: "5bd6e9286d99522a52e458de"})
	if !errors.Is(err, errInvalidLeverage) {
		t.Errorf("PostFuturesOrder expected %v, but found %v", errInvalidLeverage, err)
	}
	_, err = ku.PostFuturesOrder(context.Background(), &FuturesOrderParam{Side: "buy", Leverage: 0.02})
	if !errors.Is(err, errInvalidClientOrderID) {
		t.Errorf("PostFuturesOrder expected %v, but found %v", errInvalidClientOrderID, err)
	}
	_, err = ku.PostFuturesOrder(context.Background(), &FuturesOrderParam{ClientOrderID: "5bd6e9286d99522a52e458de", Leverage: 0.02})
	if !errors.Is(err, order.ErrSideIsInvalid) {
		t.Errorf("PostFuturesOrder expected %v, but found %v", order.ErrSideIsInvalid, err)
	}
	_, err = ku.PostFuturesOrder(context.Background(), &FuturesOrderParam{ClientOrderID: "5bd6e9286d99522a52e458de", Side: "buy", Leverage: 0.02})
	if !errors.Is(err, currency.ErrCurrencyPairEmpty) {
		t.Errorf("PostFuturesOrder expected %v, but found %v", currency.ErrCurrencyPairEmpty, err)
	}

	// With Stop order configuration
	_, err = ku.PostFuturesOrder(context.Background(), &FuturesOrderParam{ClientOrderID: "5bd6e9286d99522a52e458de", Side: "buy", Symbol: futuresTradablePair, OrderType: "limit", Remark: "10",
		Stop: "up", StopPriceType: "", TimeInForce: "", Size: 1, Price: 1000, StopPrice: 0, Leverage: 0.02, VisibleSize: 0})
	if !errors.Is(err, errInvalidStopPriceType) {
		t.Errorf("PostFuturesOrder expected %v, but found %v", errInvalidStopPriceType, err)
	}

	_, err = ku.PostFuturesOrder(context.Background(), &FuturesOrderParam{ClientOrderID: "5bd6e9286d99522a52e458de", Side: "buy", Symbol: futuresTradablePair, OrderType: "limit", Remark: "10",
		Stop: "up", StopPriceType: "TP", TimeInForce: "", Size: 1, Price: 1000, StopPrice: 0, Leverage: 0.02, VisibleSize: 0})
	if !errors.Is(err, errInvalidPrice) {
		t.Errorf("PostFuturesOrder expected %v, but found %v", errInvalidPrice, err)
	}

	_, err = ku.PostFuturesOrder(context.Background(), &FuturesOrderParam{ClientOrderID: "5bd6e9286d99522a52e458de", Side: "buy", Symbol: futuresTradablePair, OrderType: "limit", Remark: "10",
		Stop: "up", StopPriceType: "TP", StopPrice: 123456, TimeInForce: "", Size: 1, Price: 1000, Leverage: 0.02, VisibleSize: 0})
	if err != nil {
		t.Errorf("PostFuturesOrder expected %v", err)
	}

	// Limit Orders
	_, err = ku.PostFuturesOrder(context.Background(), &FuturesOrderParam{ClientOrderID: "5bd6e9286d99522a52e458de", Side: "buy", Symbol: futuresTradablePair,
		OrderType: "limit", Remark: "10", Leverage: 0.02})
	if !errors.Is(err, errInvalidPrice) {
		t.Errorf("PostFuturesOrder expected %v, but found %v", errInvalidPrice, err)
	}
	_, err = ku.PostFuturesOrder(context.Background(), &FuturesOrderParam{ClientOrderID: "5bd6e9286d99522a52e458de", Side: "buy", Symbol: futuresTradablePair, OrderType: "limit", Remark: "10", Price: 1000, Leverage: 0.02, VisibleSize: 0})
	if !errors.Is(err, errInvalidSize) {
		t.Errorf("PostFuturesOrder expected %v, but found %v", errInvalidSize, err)
	}
	_, err = ku.PostFuturesOrder(context.Background(), &FuturesOrderParam{ClientOrderID: "5bd6e9286d99522a52e458de", Side: "buy", Symbol: futuresTradablePair, OrderType: "limit", Remark: "10",
		Size: 1, Price: 1000, Leverage: 0.02, VisibleSize: 0})
	if err != nil {
		t.Error(err)
	}

	// Market Orders
	_, err = ku.PostFuturesOrder(context.Background(), &FuturesOrderParam{ClientOrderID: "5bd6e9286d99522a52e458de", Side: "buy", Symbol: futuresTradablePair,
		OrderType: "market", Remark: "10", Leverage: 0.02})
	if !errors.Is(err, errInvalidSize) {
		t.Errorf("PostFuturesOrder expected %v, but found %v", errInvalidSize, err)
	}
	_, err = ku.PostFuturesOrder(context.Background(), &FuturesOrderParam{ClientOrderID: "5bd6e9286d99522a52e458de", Side: "buy", Symbol: futuresTradablePair, OrderType: "market", Remark: "10",
		Size: 1, Leverage: 0.02, VisibleSize: 0})
	if !errors.Is(err, errInvalidSize) {
		t.Errorf("PostFuturesOrder expected %v, but found %v", errInvalidSize, err)
	}

	_, err = ku.PostFuturesOrder(context.Background(), &FuturesOrderParam{
		ClientOrderID: "5bd6e9286d99522a52e458de",
		Side:          "buy",
		Symbol:        futuresTradablePair,
		OrderType:     "limit",
		Remark:        "10",
		Stop:          "",
		StopPriceType: "",
		TimeInForce:   "",
		Size:          1,
		Price:         1000,
		StopPrice:     0,
		Leverage:      0.02,
		VisibleSize:   0})
	if err != nil {
		t.Error("PostFuturesOrder() error", err)
	}
}

func TestCancelFuturesOrder(t *testing.T) {
	t.Parallel()
	sharedtestvalues.SkipTestIfCredentialsUnset(t, ku, canManipulateRealOrders)

	_, err := ku.CancelFuturesOrder(context.Background(), "5bd6e9286d99522a52e458de")
	if err != nil {
		t.Error("CancelFuturesOrder() error", err)
	}
}

func TestCancelAllFuturesOpenOrders(t *testing.T) {
	t.Parallel()
	sharedtestvalues.SkipTestIfCredentialsUnset(t, ku, canManipulateRealOrders)

	_, err := ku.CancelAllFuturesOpenOrders(context.Background(), "XBTUSDM")
	if err != nil {
		t.Error("CancelAllFuturesOpenOrders() error", err)
	}
}

func TestCancelAllFuturesStopOrders(t *testing.T) {
	t.Parallel()
	sharedtestvalues.SkipTestIfCredentialsUnset(t, ku, canManipulateRealOrders)
	_, err := ku.CancelAllFuturesStopOrders(context.Background(), "XBTUSDM")
	if err != nil {
		t.Error("CancelAllFuturesStopOrders() error", err)
	}
}

func TestGetFuturesOrders(t *testing.T) {
	t.Parallel()
	sharedtestvalues.SkipTestIfCredentialsUnset(t, ku)
	_, err := ku.GetFuturesOrders(context.Background(), "", "", "", "", time.Time{}, time.Time{})
	if err != nil {
		t.Error("GetFuturesOrders() error", err)
	}
}

func TestGetUntriggeredFuturesStopOrders(t *testing.T) {
	t.Parallel()
	sharedtestvalues.SkipTestIfCredentialsUnset(t, ku)
	_, err := ku.GetUntriggeredFuturesStopOrders(context.Background(), "", "", "", time.Time{}, time.Time{})
	if err != nil {
		t.Error("GetUntriggeredFuturesStopOrders() error", err)
	}
}

func TestGetFuturesRecentCompletedOrders(t *testing.T) {
	t.Parallel()
	sharedtestvalues.SkipTestIfCredentialsUnset(t, ku)
	_, err := ku.GetFuturesRecentCompletedOrders(context.Background())
	if err != nil {
		t.Error("GetFuturesRecentCompletedOrders() error", err)
	}
}

func TestGetFuturesOrderDetails(t *testing.T) {
	t.Parallel()
	sharedtestvalues.SkipTestIfCredentialsUnset(t, ku)
	_, err := ku.GetFuturesOrderDetails(context.Background(), "5cdfc138b21023a909e5ad55")
	if err != nil {
		t.Error("GetFuturesOrderDetails() error", err)
	}
}

func TestGetFuturesOrderDetailsByClientID(t *testing.T) {
	t.Parallel()
	sharedtestvalues.SkipTestIfCredentialsUnset(t, ku)
	_, err := ku.GetFuturesOrderDetailsByClientID(context.Background(), "eresc138b21023a909e5ad59")
	if err != nil {
		t.Error("GetFuturesOrderDetailsByClientID() error", err)
	}
}

func TestGetFuturesFills(t *testing.T) {
	t.Parallel()
	sharedtestvalues.SkipTestIfCredentialsUnset(t, ku)
	_, err := ku.GetFuturesFills(context.Background(), "", "", "", "", time.Time{}, time.Time{})
	if err != nil {
		t.Error("GetFuturesFills() error", err)
	}
}

func TestGetFuturesRecentFills(t *testing.T) {
	t.Parallel()
	sharedtestvalues.SkipTestIfCredentialsUnset(t, ku)
	_, err := ku.GetFuturesRecentFills(context.Background())
	if err != nil {
		t.Error("GetFuturesRecentFills() error", err)
	}
}

func TestGetFuturesOpenOrderStats(t *testing.T) {
	t.Parallel()
	sharedtestvalues.SkipTestIfCredentialsUnset(t, ku)
	_, err := ku.GetFuturesOpenOrderStats(context.Background(), "XBTUSDM")
	if err != nil {
		t.Error("GetFuturesOpenOrderStats() error", err)
	}
}

func TestGetFuturesPosition(t *testing.T) {
	t.Parallel()
	sharedtestvalues.SkipTestIfCredentialsUnset(t, ku)
	_, err := ku.GetFuturesPosition(context.Background(), "XBTUSDM")
	if err != nil {
		t.Error("GetFuturesPosition() error", err)
	}
}

func TestGetFuturesPositionList(t *testing.T) {
	t.Parallel()
	sharedtestvalues.SkipTestIfCredentialsUnset(t, ku)
	_, err := ku.GetFuturesPositionList(context.Background())
	if err != nil {
		t.Error("GetFuturesPositionList() error", err)
	}
}

func TestSetAutoDepositMargin(t *testing.T) {
	t.Parallel()
	sharedtestvalues.SkipTestIfCredentialsUnset(t, ku, canManipulateRealOrders)
	_, err := ku.SetAutoDepositMargin(context.Background(), "ADAUSDTM", true)
	if err != nil {
		t.Error("SetAutoDepositMargin() error", err)
	}
}

func TestAddMargin(t *testing.T) {
	t.Parallel()
	sharedtestvalues.SkipTestIfCredentialsUnset(t, ku, canManipulateRealOrders)
	_, err := ku.AddMargin(context.Background(), "XBTUSDTM", "6200c9b83aecfb000152dasfdee", 1)
	if err != nil {
		t.Error("AddMargin() error", err)
	}
}

func TestGetFuturesRiskLimitLevel(t *testing.T) {
	t.Parallel()
	sharedtestvalues.SkipTestIfCredentialsUnset(t, ku)

	_, err := ku.GetFuturesRiskLimitLevel(context.Background(), "ADAUSDTM")
	if err != nil {
		t.Error("GetFuturesRiskLimitLevel() error", err)
	}
}

func TestUpdateRiskLmitLevel(t *testing.T) {
	t.Parallel()
	sharedtestvalues.SkipTestIfCredentialsUnset(t, ku, canManipulateRealOrders)
	_, err := ku.FuturesUpdateRiskLmitLevel(context.Background(), "ADASUDTM", 2)
	if err != nil {
		t.Error("UpdateRiskLmitLevel() error", err)
	}
}

func TestGetFuturesFundingHistory(t *testing.T) {
	t.Parallel()
	sharedtestvalues.SkipTestIfCredentialsUnset(t, ku)
	_, err := ku.GetFuturesFundingHistory(context.Background(), futuresTradablePair.String(), 0, 0, true, true, time.Time{}, time.Time{})
	if err != nil {
		t.Error("GetFuturesFundingHistory() error", err)
	}
}

func TestGetFuturesAccountOverview(t *testing.T) {
	t.Parallel()
	sharedtestvalues.SkipTestIfCredentialsUnset(t, ku)
	_, err := ku.GetFuturesAccountOverview(context.Background(), "")
	if err != nil {
		t.Error("GetFuturesAccountOverview() error", err)
	}
}

func TestGetFuturesTransactionHistory(t *testing.T) {
	t.Parallel()
	sharedtestvalues.SkipTestIfCredentialsUnset(t, ku)
	_, err := ku.GetFuturesTransactionHistory(context.Background(), "", "", 0, 0, true, time.Time{}, time.Time{})
	if err != nil {
		t.Error("GetFuturesTransactionHistory() error", err)
	}
}

func TestCreateFuturesSubAccountAPIKey(t *testing.T) {
	t.Parallel()
	sharedtestvalues.SkipTestIfCredentialsUnset(t, ku, canManipulateRealOrders)
	_, err := ku.CreateFuturesSubAccountAPIKey(context.Background(), "", "passphrase", "", "remark", "subAccName")
	if err != nil {
		t.Error("CreateFuturesSubAccountAPIKey() error", err)
	}
}

func TestGetFuturesDepositAddress(t *testing.T) {
	t.Parallel()
	sharedtestvalues.SkipTestIfCredentialsUnset(t, ku)
	_, err := ku.GetFuturesDepositAddress(context.Background(), "XBT")
	if err != nil {
		t.Error("GetFuturesDepositAddress() error", err)
	}
}

func TestGetFuturesDepositsList(t *testing.T) {
	t.Parallel()
	sharedtestvalues.SkipTestIfCredentialsUnset(t, ku)
	_, err := ku.GetFuturesDepositsList(context.Background(), "", "", time.Time{}, time.Time{})
	if err != nil {
		t.Error("GetFuturesDepositsList() error", err)
	}
}

func TestGetFuturesWithdrawalLimit(t *testing.T) {
	t.Parallel()
	sharedtestvalues.SkipTestIfCredentialsUnset(t, ku)
	_, err := ku.GetFuturesWithdrawalLimit(context.Background(), "XBT")
	if err != nil {
		t.Error("GetFuturesWithdrawalLimit() error", err)
	}
}

func TestGetFuturesWithdrawalList(t *testing.T) {
	t.Parallel()
	sharedtestvalues.SkipTestIfCredentialsUnset(t, ku)
	_, err := ku.GetFuturesWithdrawalList(context.Background(), "", "", time.Time{}, time.Time{})
	if err != nil {
		t.Error("GetFuturesWithdrawalList() error", err)
	}
}

func TestCancelFuturesWithdrawal(t *testing.T) {
	t.Parallel()
	sharedtestvalues.SkipTestIfCredentialsUnset(t, ku, canManipulateRealOrders)

	_, err := ku.CancelFuturesWithdrawal(context.Background(), "5cda659603aa67131f305f7e")
	if err != nil {
		t.Error("CancelFuturesWithdrawal() error", err)
	}
}

func TestTransferFuturesFundsToMainAccount(t *testing.T) {
	t.Parallel()
	var resp *TransferRes
	err := json.Unmarshal([]byte(transferFuturesFundsResponseJSON), &resp)
	if err != nil {
		t.Fatal(err)
	}
	sharedtestvalues.SkipTestIfCredentialsUnset(t, ku, canManipulateRealOrders)
	_, err = ku.TransferFuturesFundsToMainAccount(context.Background(), 1, "USDT", "MAIN")
	if err != nil {
		t.Error("TransferFuturesFundsToMainAccount() error", err)
	}
}

func TestTransferFundsToFuturesAccount(t *testing.T) {
	t.Parallel()
	sharedtestvalues.SkipTestIfCredentialsUnset(t, ku, canManipulateRealOrders)
	err := ku.TransferFundsToFuturesAccount(context.Background(), 1, "USDT", "MAIN")
	if err != nil {
		t.Error("TransferFundsToFuturesAccount() error", err)
	}
}

func TestGetFuturesTransferOutList(t *testing.T) {
	t.Parallel()
	sharedtestvalues.SkipTestIfCredentialsUnset(t, ku)
	_, err := ku.GetFuturesTransferOutList(context.Background(), "USDT", "", time.Time{}, time.Time{})
	if err != nil {
		t.Error("GetFuturesTransferOutList() error", err)
	}
}

func TestCancelFuturesTransferOut(t *testing.T) {
	t.Parallel()
	sharedtestvalues.SkipTestIfCredentialsUnset(t, ku, canManipulateRealOrders)
	err := ku.CancelFuturesTransferOut(context.Background(), "5cd53be30c19fc3754b60928")
	if err != nil {
		t.Error("CancelFuturesTransferOut() error", err)
	}
}

func TestFetchTradablePairs(t *testing.T) {
	t.Parallel()
	_, err := ku.FetchTradablePairs(context.Background(), asset.Futures)
	if err != nil {
		t.Error(err)
	}
	_, err = ku.FetchTradablePairs(context.Background(), asset.Spot)
	if err != nil {
		t.Error(err)
	}
	_, err = ku.FetchTradablePairs(context.Background(), asset.Margin)
	if err != nil {
		t.Error(err)
	}
}

func TestUpdateOrderbook(t *testing.T) {
	t.Parallel()
	if _, err := ku.UpdateOrderbook(context.Background(), futuresTradablePair, asset.Futures); err != nil {
		t.Error(err)
	}
	if _, err := ku.UpdateOrderbook(context.Background(), marginTradablePair, asset.Margin); err != nil {
		t.Error(err)
	}
	if _, err := ku.UpdateOrderbook(context.Background(), spotTradablePair, asset.Spot); err != nil {
		t.Error(err)
	}
}
func TestUpdateTickers(t *testing.T) {
	t.Parallel()
	for _, a := range ku.GetAssetTypes(true) {
		err := ku.UpdateTickers(context.Background(), a)
		assert.NoError(t, err, "UpdateTickers should not error")
		pairs, err := ku.GetEnabledPairs(a)
		assert.NoError(t, err, "GetEnabledPairs should not error")
		for _, p := range pairs {
			tick, err := ticker.GetTicker(ku.Name, p, a)
			if assert.NoError(t, err, "GetTicker %s %s should not error", a, p) {
				assert.Positive(t, tick.Last, "%s %s Tick Last should be positive", a, p)
				assert.NotEmpty(t, tick.Pair, "%s %s Tick Pair should not be empty", a, p)
				assert.Equal(t, ku.Name, tick.ExchangeName, "ExchangeName should be correct")
				assert.Equal(t, a, tick.AssetType, "AssetType should be correct")
				assert.NotEmpty(t, tick.LastUpdated, "%s %s Tick LastUpdated should not be empty", a, p)
			}
		}
	}
}
func TestUpdateTicker(t *testing.T) {
	t.Parallel()
	var err error
	_, err = ku.UpdateTicker(context.Background(), spotTradablePair, asset.Spot)
	if err != nil {
		t.Fatal(err)
	}
	_, err = ku.UpdateTicker(context.Background(), marginTradablePair, asset.Margin)
	if err != nil {
		t.Fatal(err)
	}
	_, err = ku.UpdateTicker(context.Background(), futuresTradablePair, asset.Futures)
	if err != nil {
		t.Fatal(err)
	}
}

func TestFetchTicker(t *testing.T) {
	t.Parallel()
	_, err := ku.FetchTicker(context.Background(), spotTradablePair, asset.Spot)
	if err != nil {
		t.Fatal(err)
	}
	if _, err = ku.FetchTicker(context.Background(), marginTradablePair, asset.Margin); err != nil {
		t.Error(err)
	}
	if _, err = ku.FetchTicker(context.Background(), futuresTradablePair, asset.Futures); err != nil {
		t.Error(err)
	}
}

func TestFetchOrderbook(t *testing.T) {
	t.Parallel()
	if _, err := ku.FetchOrderbook(context.Background(), spotTradablePair, asset.Spot); err != nil {
		t.Error(err)
	}
	if _, err := ku.FetchOrderbook(context.Background(), marginTradablePair, asset.Margin); err != nil {
		t.Error(err)
	}
	if _, err := ku.FetchOrderbook(context.Background(), futuresTradablePair, asset.Futures); err != nil {
		t.Error(err)
	}
}

func TestGetHistoricCandles(t *testing.T) {
	startTime := time.Now().Add(-time.Hour * 48)
	endTime := time.Now().Add(-time.Hour * 3)
	var err error
	_, err = ku.GetHistoricCandles(context.Background(), futuresTradablePair, asset.Futures, kline.OneHour, startTime, endTime)
	if err != nil {
		t.Fatal(err)
	}
	_, err = ku.GetHistoricCandles(context.Background(), spotTradablePair, asset.Spot, kline.OneHour, startTime, time.Now())
	if err != nil {
		t.Fatal(err)
	}
	_, err = ku.GetHistoricCandles(context.Background(), marginTradablePair, asset.Margin, kline.OneHour, startTime, time.Now())
	if err != nil {
		t.Fatal(err)
	}
}

func TestGetHistoricCandlesExtended(t *testing.T) {
	startTime := time.Now().Add(-time.Hour * 48)
	endTime := time.Now().Add(-time.Hour * 1)
	var err error
	_, err = ku.GetHistoricCandlesExtended(context.Background(), spotTradablePair, asset.Spot, kline.OneHour, startTime, endTime)
	if err != nil {
		t.Fatal(err)
	}
	_, err = ku.GetHistoricCandlesExtended(context.Background(), spotTradablePair, asset.Spot, kline.FiveMin, startTime, endTime)
	if err != nil {
		t.Error(err)
	}
	_, err = ku.GetHistoricCandlesExtended(context.Background(), marginTradablePair, asset.Margin, kline.OneHour, startTime, endTime)
	if err != nil {
		t.Fatal(err)
	}
	_, err = ku.GetHistoricCandlesExtended(context.Background(), futuresTradablePair, asset.Futures, kline.FiveMin, startTime, endTime)
	if err != nil {
		t.Error(err)
	}
}

func TestGetServerTime(t *testing.T) {
	t.Parallel()
	_, err := ku.GetServerTime(context.Background(), asset.Spot)
	if err != nil {
		t.Error(err)
	}
	_, err = ku.GetServerTime(context.Background(), asset.Futures)
	if err != nil {
		t.Error(err)
	}
	_, err = ku.GetServerTime(context.Background(), asset.Margin)
	if err != nil {
		t.Error(err)
	}
}

func TestGetRecentTrades(t *testing.T) {
	t.Parallel()
	_, err := ku.GetRecentTrades(context.Background(), futuresTradablePair, asset.Futures)
	if err != nil {
		t.Error(err)
	}
	_, err = ku.GetRecentTrades(context.Background(), spotTradablePair, asset.Spot)
	if err != nil {
		t.Error(err)
	}
	_, err = ku.GetRecentTrades(context.Background(), marginTradablePair, asset.Margin)
	if err != nil {
		t.Error(err)
	}
}

func TestGetOrderHistory(t *testing.T) {
	t.Parallel()
	sharedtestvalues.SkipTestIfCredentialsUnset(t, ku)
	var enabledPairs currency.Pairs
	var getOrdersRequest order.MultiOrderRequest
	var err error
	enabledPairs, err = ku.GetEnabledPairs(asset.Futures)
	if err != nil {
		t.Fatal(err)
	}
	getOrdersRequest = order.MultiOrderRequest{
		Type:      order.Limit,
		Pairs:     append([]currency.Pair{currency.NewPair(currency.BTC, currency.USDT)}, enabledPairs[:3]...),
		AssetType: asset.Futures,
		Side:      order.AnySide,
	}
	_, err = ku.GetOrderHistory(context.Background(), &getOrdersRequest)
	if err != nil {
		t.Error(err)
	}
	getOrdersRequest.Pairs = []currency.Pair{}
	_, err = ku.GetOrderHistory(context.Background(), &getOrdersRequest)
	if err != nil {
		t.Error(err)
	}
	getOrdersRequest = order.MultiOrderRequest{
		Type:      order.Limit,
		Pairs:     []currency.Pair{spotTradablePair},
		AssetType: asset.Spot,
		Side:      order.Sell,
	}
	_, err = ku.GetOrderHistory(context.Background(), &getOrdersRequest)
	if err != nil {
		t.Error(err)
	}
	getOrdersRequest.Pairs = []currency.Pair{}
	_, err = ku.GetOrderHistory(context.Background(), &getOrdersRequest)
	if err != nil {
		t.Error(err)
	}
	getOrdersRequest.AssetType = asset.Margin
	getOrdersRequest.Pairs = currency.Pairs{marginTradablePair}
	_, err = ku.GetOrderHistory(context.Background(), &getOrdersRequest)
	if err != nil {
		t.Error(err)
	}
}

func TestGetActiveOrders(t *testing.T) {
	t.Parallel()
	sharedtestvalues.SkipTestIfCredentialsUnset(t, ku)
	var getOrdersRequest order.MultiOrderRequest
	var enabledPairs currency.Pairs
	var err error
	enabledPairs, err = ku.GetEnabledPairs(asset.Spot)
	if err != nil {
		t.Fatal(err)
	}
	getOrdersRequest = order.MultiOrderRequest{
		Type:      order.Limit,
		Pairs:     enabledPairs,
		AssetType: asset.Spot,
		Side:      order.Buy,
	}
	if _, err = ku.GetActiveOrders(context.Background(), &getOrdersRequest); err != nil {
		t.Error("Kucoin GetActiveOrders() error", err)
	}
	getOrdersRequest.Pairs = []currency.Pair{}
	if _, err = ku.GetActiveOrders(context.Background(), &getOrdersRequest); err != nil {
		t.Error("Kucoin GetActiveOrders() error", err)
	}
	getOrdersRequest.Type = order.Market
	if _, err = ku.GetActiveOrders(context.Background(), &getOrdersRequest); err != nil {
		t.Error("Kucoin GetActiveOrders() error", err)
	}
	getOrdersRequest.Type = order.OCO
	if _, err = ku.GetActiveOrders(context.Background(), &getOrdersRequest); !errors.Is(err, order.ErrUnsupportedOrderType) {
		t.Error("Kucoin GetActiveOrders() error", err)
	}
	enabledPairs, err = ku.GetEnabledPairs(asset.Spot)
	if err != nil {
		t.Fatal(err)
	}
	getOrdersRequest = order.MultiOrderRequest{
		Type:      order.Limit,
		Pairs:     enabledPairs,
		AssetType: asset.Margin,
		Side:      order.Buy,
	}
	if _, err = ku.GetActiveOrders(context.Background(), &getOrdersRequest); err != nil {
		t.Error("Kucoin GetActiveOrders() error", err)
	}
	getOrdersRequest.Pairs = []currency.Pair{}
	if _, err = ku.GetActiveOrders(context.Background(), &getOrdersRequest); err != nil {
		t.Error("Kucoin GetActiveOrders() error", err)
	}
	getOrdersRequest.Type = order.Market
	if _, err = ku.GetActiveOrders(context.Background(), &getOrdersRequest); err != nil {
		t.Error("Kucoin GetActiveOrders() error", err)
	}
	getOrdersRequest.Type = order.OCO
	if _, err = ku.GetActiveOrders(context.Background(), &getOrdersRequest); !errors.Is(err, order.ErrUnsupportedOrderType) {
		t.Errorf("expected %v, but found %v", order.ErrUnsupportedOrderType, err)
	}
	enabledPairs, err = ku.GetEnabledPairs(asset.Futures)
	if err != nil {
		t.Fatal(err)
	}
	getOrdersRequest = order.MultiOrderRequest{
		Type:      order.Limit,
		Pairs:     enabledPairs,
		AssetType: asset.Futures,
		Side:      order.Buy,
	}
	if _, err = ku.GetActiveOrders(context.Background(), &getOrdersRequest); err != nil {
		t.Error("Kucoin GetActiveOrders() error", err)
	}
	getOrdersRequest.Pairs = []currency.Pair{}
	if _, err = ku.GetActiveOrders(context.Background(), &getOrdersRequest); err != nil {
		t.Error("Kucoin GetActiveOrders() error", err)
	}
	getOrdersRequest.Type = order.StopLimit
	if _, err = ku.GetActiveOrders(context.Background(), &getOrdersRequest); err != nil {
		t.Error("Kucoin GetActiveOrders() error", err)
	}
	getOrdersRequest.Type = order.OCO
	if _, err = ku.GetActiveOrders(context.Background(), &getOrdersRequest); !errors.Is(err, order.ErrUnsupportedOrderType) {
		t.Errorf("expected %v, but found %v", order.ErrUnsupportedOrderType, err)
	}
}

func TestGetFeeByType(t *testing.T) {
	t.Parallel()
	sharedtestvalues.SkipTestIfCredentialsUnset(t, ku)
	if _, err := ku.GetFeeByType(context.Background(), &exchange.FeeBuilder{
		Amount:              1,
		FeeType:             exchange.CryptocurrencyTradeFee,
		Pair:                currency.NewPairWithDelimiter(currency.BTC.String(), currency.USDT.String(), currency.DashDelimiter),
		PurchasePrice:       1,
		FiatCurrency:        currency.USD,
		BankTransactionType: exchange.WireTransfer,
	}); err != nil {
		t.Error(err)
	}
}

func TestValidateCredentials(t *testing.T) {
	t.Parallel()
	sharedtestvalues.SkipTestIfCredentialsUnset(t, ku)
	assetTypes := ku.CurrencyPairs.GetAssetTypes(true)
	for _, at := range assetTypes {
		if err := ku.ValidateCredentials(context.Background(), at); err != nil {
			t.Error(err)
		}
	}
}

func TestGetInstanceServers(t *testing.T) {
	t.Parallel()
	if _, err := ku.GetInstanceServers(context.Background()); err != nil {
		t.Error(err)
	}
}

func TestGetAuthenticatedServersInstances(t *testing.T) {
	t.Parallel()
	sharedtestvalues.SkipTestIfCredentialsUnset(t, ku)
	_, err := ku.GetAuthenticatedInstanceServers(context.Background())
	if err != nil {
		t.Error(err)
	}
}

func TestPushData(t *testing.T) {
	n := new(Kucoin)
	sharedtestvalues.TestFixtureToDataHandler(t, ku, n, "testdata/wsHandleData.json", ku.wsHandleData)
}

func verifySubs(tb testing.TB, subs []subscription.Subscription, a asset.Item, prefix string, expected ...string) {
	tb.Helper()
	var sub *subscription.Subscription
	for i, s := range subs { //nolint:gocritic // prefer convenience over performance here for tests
		if s.Asset == a && strings.HasPrefix(s.Channel, prefix) {
			if len(expected) == 1 && !strings.Contains(s.Channel, expected[0]) {
				continue
			}
			if sub != nil {
				assert.Failf(tb, "Too many subs with prefix", "Asset %s; Prefix %s", a.String(), prefix)
				return
			}
			sub = &subs[i]
		}
	}
	if assert.NotNil(tb, sub, "Should find a sub for asset %s with prefix %s for %s", a.String(), prefix, strings.Join(expected, ", ")) {
		suffix := strings.TrimPrefix(sub.Channel, prefix)
		if len(expected) == 0 {
			assert.Empty(tb, suffix, "Sub for asset %s with prefix %s should have no symbol suffix", a.String(), prefix)
		} else {
			currs := strings.Split(suffix, ",")
			assert.ElementsMatch(tb, currs, expected, "Currencies should match in sub for asset %s with prefix %s", a.String(), prefix)
		}
	}
}

// Pairs for Subscription tests:
// Only in Spot: BTC-USDT, ETH-USDT
// In Both: ETH-BTC, LTC-USDT
// Only in Margin: TRX-BTC, SOL-USDC

func TestGenerateDefaultSubscriptions(t *testing.T) {
	t.Parallel()

	subs, err := ku.GenerateDefaultSubscriptions()

	assert.NoError(t, err, "GenerateDefaultSubscriptions should not error")

<<<<<<< HEAD
	assert.Len(t, subs, 11, "Should generate the correct number of subs when not logged in")

	verifySubs(t, subs, asset.Spot, "/market/ticker:all") // This takes care of margin as well.

	verifySubs(t, subs, asset.Spot, "/market/match:", "BTC-USDT", "ETH-USDT", "LTC-USDT", "ETH-BTC")
	verifySubs(t, subs, asset.Margin, "/market/match:", "SOL-USDC", "XMR-BTC")

	verifySubs(t, subs, asset.Spot, "/spotMarket/level2Depth5:", "BTC-USDT", "ETH-USDT", "LTC-USDT", "ETH-BTC")
	verifySubs(t, subs, asset.Margin, "/spotMarket/level2Depth5:", "SOL-USDC", "XMR-BTC")

=======
	assert.Len(t, subs, 12, "Should generate the correct number of subs when not logged in")
	for _, p := range []string{"ticker", "match", "level2"} {
		verifySubs(t, subs, asset.Spot, "/market/"+p+":", "BTC-USDT", "ETH-USDT", "LTC-USDT", "ETH-BTC")
		verifySubs(t, subs, asset.Margin, "/market/"+p+":", "SOL-USDC", "TRX-BTC")
	}
>>>>>>> 954aa023
	for _, c := range []string{"ETHUSDCM", "XBTUSDCM", "SOLUSDTM"} {
		verifySubs(t, subs, asset.Futures, "/contractMarket/tickerV2:", c)
		verifySubs(t, subs, asset.Futures, "/contractMarket/level2Depth50:", c)
	}
}

func TestGenerateAuthSubscriptions(t *testing.T) {
	t.Parallel()

	// Create a parallel safe Kucoin to mess with
	nu := new(Kucoin)
	nu.Base.Features = ku.Base.Features
	assert.NoError(t, nu.CurrencyPairs.Load(&ku.CurrencyPairs), "Loading Pairs should not error")
	nu.Websocket = sharedtestvalues.NewTestWebsocket()
	nu.Websocket.SetCanUseAuthenticatedEndpoints(true)

	subs, err := nu.GenerateDefaultSubscriptions()
	assert.NoError(t, err, "GenerateDefaultSubscriptions with Auth should not error")
<<<<<<< HEAD
	assert.Len(t, subs, 24, "Should generate the correct number of subs when logged in")

	verifySubs(t, subs, asset.Spot, "/market/ticker:all") // This takes care of margin as well.

	verifySubs(t, subs, asset.Spot, "/market/match:", "BTC-USDT", "ETH-USDT", "LTC-USDT", "ETH-BTC")
	verifySubs(t, subs, asset.Margin, "/market/match:", "SOL-USDC", "XMR-BTC")

	verifySubs(t, subs, asset.Spot, "/spotMarket/level2Depth5:", "BTC-USDT", "ETH-USDT", "LTC-USDT", "ETH-BTC")
	verifySubs(t, subs, asset.Margin, "/spotMarket/level2Depth5:", "SOL-USDC", "XMR-BTC")

=======
	assert.Len(t, subs, 25, "Should generate the correct number of subs when logged in")
	for _, p := range []string{"ticker", "match", "level2"} {
		verifySubs(t, subs, asset.Spot, "/market/"+p+":", "BTC-USDT", "ETH-USDT", "LTC-USDT", "ETH-BTC")
		verifySubs(t, subs, asset.Margin, "/market/"+p+":", "SOL-USDC", "TRX-BTC")
	}
>>>>>>> 954aa023
	for _, c := range []string{"ETHUSDCM", "XBTUSDCM", "SOLUSDTM"} {
		verifySubs(t, subs, asset.Futures, "/contractMarket/tickerV2:", c)
		verifySubs(t, subs, asset.Futures, "/contractMarket/level2Depth50:", c)
	}
	for _, c := range []string{"SOL", "BTC", "TRX", "LTC", "USDC", "USDT", "ETH"} {
		verifySubs(t, subs, asset.Margin, "/margin/loan:", c)
	}
	verifySubs(t, subs, asset.Spot, "/account/balance")
	verifySubs(t, subs, asset.Margin, "/margin/position")
	verifySubs(t, subs, asset.Margin, "/margin/fundingBook:", "SOL", "BTC", "TRX", "LTC", "USDT", "USDC", "ETH")
	verifySubs(t, subs, asset.Futures, "/contractAccount/wallet")
	verifySubs(t, subs, asset.Futures, "/contractMarket/advancedOrders")
	verifySubs(t, subs, asset.Futures, "/contractMarket/tradeOrders")
}

func TestGenerateCandleSubscription(t *testing.T) {
	t.Parallel()

	// Create a parallel safe Kucoin to mess with
	nu := new(Kucoin)
	nu.Base.Features = ku.Base.Features
	nu.Websocket = sharedtestvalues.NewTestWebsocket()
	assert.NoError(t, nu.CurrencyPairs.Load(&ku.CurrencyPairs), "Loading Pairs should not error")

	nu.Features.Subscriptions = []*subscription.Subscription{
		{Channel: subscription.CandlesChannel, Interval: kline.FourHour},
	}

	subs, err := nu.GenerateDefaultSubscriptions()
	assert.NoError(t, err, "GenerateDefaultSubscriptions with Candles should not error")

	assert.Len(t, subs, 6, "Should generate the correct number of subs for candles")
	for _, c := range []string{"BTC-USDT", "ETH-USDT", "LTC-USDT", "ETH-BTC"} {
		verifySubs(t, subs, asset.Spot, "/market/candles:", c+"_4hour")
	}
	for _, c := range []string{"SOL-USDC", "TRX-BTC"} {
		verifySubs(t, subs, asset.Margin, "/market/candles:", c+"_4hour")
	}
}

func TestGenerateMarketSubscription(t *testing.T) {
	t.Parallel()

	// Create a parallel safe Kucoin to mess with
	nu := new(Kucoin)
	nu.Base.Features = ku.Base.Features
	nu.Websocket = sharedtestvalues.NewTestWebsocket()
	assert.NoError(t, nu.CurrencyPairs.Load(&ku.CurrencyPairs), "Loading Pairs should not error")

	nu.Features.Subscriptions = []*subscription.Subscription{
		{Channel: marketSnapshotChannel},
	}

	subs, err := nu.GenerateDefaultSubscriptions()
	assert.NoError(t, err, "GenerateDefaultSubscriptions with MarketSnapshot should not error")

	assert.Len(t, subs, 7, "Should generate the correct number of subs for snapshot")
	for _, c := range []string{"BTC", "ETH", "LTC", "USDT"} {
		verifySubs(t, subs, asset.Spot, "/market/snapshot:", c)
	}
	for _, c := range []string{"SOL", "USDC", "TRX"} {
		verifySubs(t, subs, asset.Margin, "/market/snapshot:", c)
	}
}

func TestGetAvailableTransferChains(t *testing.T) {
	t.Parallel()
	sharedtestvalues.SkipTestIfCredentialsUnset(t, ku)
	if _, err := ku.GetAvailableTransferChains(context.Background(), currency.BTC); err != nil {
		t.Error(err)
	}
}

func TestGetWithdrawalsHistory(t *testing.T) {
	t.Parallel()
	sharedtestvalues.SkipTestIfCredentialsUnset(t, ku)
	if _, err := ku.GetWithdrawalsHistory(context.Background(), currency.BTC, asset.Futures); err != nil {
		t.Error(err)
	}
	if _, err := ku.GetWithdrawalsHistory(context.Background(), currency.BTC, asset.Spot); err != nil {
		t.Error(err)
	}
	if _, err := ku.GetWithdrawalsHistory(context.Background(), currency.BTC, asset.Margin); !errors.Is(err, asset.ErrNotSupported) {
		t.Error(err)
	}
}

func TestGetOrderInfo(t *testing.T) {
	t.Parallel()
	sharedtestvalues.SkipTestIfCredentialsUnset(t, ku)
	var err error
	_, err = ku.GetOrderInfo(context.Background(), "123", futuresTradablePair, asset.Futures)
	if err != nil {
		t.Errorf("expected %s, but found %v", "Order does not exist", err)
	}
	_, err = ku.GetOrderInfo(context.Background(), "123", futuresTradablePair, asset.Spot)
	if err != nil {
		t.Errorf("expected %s, but found %v", "Order does not exist", err)
	}
	_, err = ku.GetOrderInfo(context.Background(), "123", futuresTradablePair, asset.Margin)
	if err != nil {
		t.Errorf("expected %s, but found %v", "Order does not exist", err)
	}
}

func TestGetDepositAddress(t *testing.T) {
	t.Parallel()
	sharedtestvalues.SkipTestIfCredentialsUnset(t, ku)
	if _, err := ku.GetDepositAddress(context.Background(), currency.BTC, "", ""); err != nil && !errors.Is(err, errNoDepositAddress) {
		t.Error(err)
	}
}

func TestWithdrawCryptocurrencyFunds(t *testing.T) {
	t.Parallel()
	sharedtestvalues.SkipTestIfCredentialsUnset(t, ku, canManipulateRealOrders)
	withdrawCryptoRequest := withdraw.Request{
		Exchange: ku.Name,
		Amount:   0.00000000001,
		Currency: currency.BTC,
		Crypto: withdraw.CryptoRequest{
			Address: core.BitcoinDonationAddress,
		},
	}
	if _, err := ku.WithdrawCryptocurrencyFunds(context.Background(), &withdrawCryptoRequest); err != nil {
		t.Error(err)
	}
}

func TestSubmitOrder(t *testing.T) {
	t.Parallel()
	orderSubmission := &order.Submit{
		Pair:          spotTradablePair,
		Exchange:      ku.Name,
		Side:          order.Bid,
		Type:          order.Limit,
		Price:         1,
		Amount:        100000,
		ClientOrderID: "myOrder",
		AssetType:     asset.Spot,
	}
	_, err := ku.SubmitOrder(context.Background(), orderSubmission)
	if !errors.Is(err, order.ErrSideIsInvalid) {
		t.Errorf("expected %v, but found %v", asset.ErrNotSupported, err)
	}
	orderSubmission.Side = order.Buy
	orderSubmission.AssetType = asset.Options
	_, err = ku.SubmitOrder(context.Background(), orderSubmission)
	if !errors.Is(err, asset.ErrNotSupported) {
		t.Errorf("expected %v, but found %v", asset.ErrNotSupported, err)
	}
	sharedtestvalues.SkipTestIfCredentialsUnset(t, ku, canManipulateRealOrders)
	orderSubmission.AssetType = asset.Spot
	orderSubmission.Side = order.Buy
	orderSubmission.Pair = spotTradablePair
	_, err = ku.SubmitOrder(context.Background(), orderSubmission)
	if err != order.ErrTypeIsInvalid {
		t.Errorf("expected %v, but found %v", order.ErrTypeIsInvalid, err)
	}
	orderSubmission.AssetType = asset.Spot
	orderSubmission.Pair = spotTradablePair
	_, err = ku.SubmitOrder(context.Background(), orderSubmission)
	if err != nil {
		t.Error(err)
	}
	orderSubmission.AssetType = asset.Margin
	orderSubmission.Pair = marginTradablePair
	_, err = ku.SubmitOrder(context.Background(), orderSubmission)
	if err != nil {
		t.Error(err)
	}
	orderSubmission.AssetType = asset.Margin
	orderSubmission.Pair = marginTradablePair
	orderSubmission.MarginType = margin.Isolated
	_, err = ku.SubmitOrder(context.Background(), orderSubmission)
	if err != nil {
		t.Error(err)
	}
	orderSubmission.AssetType = asset.Futures
	orderSubmission.Pair = futuresTradablePair
	_, err = ku.SubmitOrder(context.Background(), orderSubmission)
	if !errors.Is(err, errInvalidLeverage) {
		t.Error(err)
	}
	orderSubmission.Leverage = 0.01
	_, err = ku.SubmitOrder(context.Background(), orderSubmission)
	if err != nil {
		t.Error(err)
	}
}

func TestCancelOrder(t *testing.T) {
	t.Parallel()
	sharedtestvalues.SkipTestIfCredentialsUnset(t, ku, canManipulateRealOrders)
	var orderCancellation = &order.Cancel{
		OrderID:       "1",
		WalletAddress: core.BitcoinDonationAddress,
		AccountID:     "1",
		Pair:          spotTradablePair,
		AssetType:     asset.Spot,
	}
	if err := ku.CancelOrder(context.Background(), orderCancellation); err != nil {
		t.Error(err)
	}
	orderCancellation.Pair = marginTradablePair
	orderCancellation.AssetType = asset.Margin
	if err := ku.CancelOrder(context.Background(), orderCancellation); err != nil {
		t.Error(err)
	}
	orderCancellation.Pair = futuresTradablePair
	orderCancellation.AssetType = asset.Futures
	if err := ku.CancelOrder(context.Background(), orderCancellation); err != nil {
		t.Error(err)
	}
}

func TestCancelAllOrders(t *testing.T) {
	t.Parallel()
	sharedtestvalues.SkipTestIfCredentialsUnset(t, ku, canManipulateRealOrders)
	if _, err := ku.CancelAllOrders(context.Background(), &order.Cancel{
		AssetType:  asset.Futures,
		MarginType: margin.Isolated,
	}); err != nil {
		t.Error(err)
	}
	if _, err := ku.CancelAllOrders(context.Background(), &order.Cancel{
		AssetType:  asset.Margin,
		MarginType: margin.Isolated,
	}); err != nil {
		t.Error(err)
	}
	if _, err := ku.CancelAllOrders(context.Background(), &order.Cancel{
		AssetType:  asset.Spot,
		MarginType: margin.Isolated,
	}); err != nil {
		t.Error(err)
	}
}

const (
	subUserResponseJSON              = `{"userId":"635002438793b80001dcc8b3", "uid":62356, "subName":"margin01", "status":2, "type":4, "access":"Margin", "createdAt":1666187844000, "remarks":null }`
	positionSettlementPushData       = `{"userId": "xbc453tg732eba53a88ggyt8c", "topic": "/contract/position:XBTUSDM", "subject": "position.settlement", "data": { "fundingTime": 1551770400000, "qty": 100, "markPrice": 3610.85, "fundingRate": -0.002966, "fundingFee": -296, "ts": 1547697294838004923, "settleCurrency": "XBT" } }`
	transferFuturesFundsResponseJSON = `{"applyId": "620a0bbefeaa6a000110e833", "bizNo": "620a0bbefeaa6a000110e832", "payAccountType": "CONTRACT", "payTag": "DEFAULT", "remark": "", "recAccountType": "MAIN", "recTag": "DEFAULT", "recRemark": "", "recSystem": "KUCOIN", "status": "PROCESSING", "currency": "USDT", "amount": "0.001", "fee": "0", "sn": 889048787670001, "reason": "", "createdAt": 1644825534000, "updatedAt": 1644825534000 }`
	modifySubAccountSpotAPIs         = `{"subName": "AAAAAAAAAA0007", "remark": "remark", "apiKey": "630325e0e750870001829864", "apiSecret": "110f31fc-61c5-4baf-a29f-3f19a62bbf5d", "passphrase": "passphrase", "permission": "General", "ipWhitelist": "", "createdAt": 1661150688000 }`
)

func TestCreateSubUser(t *testing.T) {
	t.Parallel()
	var resp *SubAccount
	err := json.Unmarshal([]byte(subUserResponseJSON), &resp)
	if err != nil {
		t.Fatal(err)
	}
	sharedtestvalues.SkipTestIfCredentialsUnset(t, ku, canManipulateRealOrders)
	if _, err := ku.CreateSubUser(context.Background(), "SamuaelTee1", "sdfajdlkad", "", ""); err != nil {
		t.Error(err)
	}
}

func TestGetSubAccountSpotAPIList(t *testing.T) {
	t.Parallel()
	sharedtestvalues.SkipTestIfCredentialsUnset(t, ku)
	if _, err := ku.GetSubAccountSpotAPIList(context.Background(), "sam", ""); err != nil {
		t.Error(err)
	}
}

func TestCreateSpotAPIsForSubAccount(t *testing.T) {
	t.Parallel()
	sharedtestvalues.SkipTestIfCredentialsUnset(t, ku, canManipulateRealOrders)
	if _, err := ku.CreateSpotAPIsForSubAccount(context.Background(), &SpotAPISubAccountParams{
		SubAccountName: "gocryptoTrader1",
		Passphrase:     "mysecretPassphrase123",
		Remark:         "123456",
	}); err != nil {
		t.Error(err)
	}
}

func TestModifySubAccountSpotAPIs(t *testing.T) {
	t.Parallel()
	var resp SpotAPISubAccount
	err := json.Unmarshal([]byte(modifySubAccountSpotAPIs), &resp)
	if err != nil {
		t.Fatal(err)
	}
	sharedtestvalues.SkipTestIfCredentialsUnset(t, ku, canManipulateRealOrders)
	if _, err := ku.ModifySubAccountSpotAPIs(context.Background(), &SpotAPISubAccountParams{
		SubAccountName: "gocryptoTrader1",
		Passphrase:     "mysecretPassphrase123",
		Remark:         "123456",
	}); err != nil {
		t.Error(err)
	}
}

func TestDeleteSubAccountSpotAPI(t *testing.T) {
	t.Parallel()
	sharedtestvalues.SkipTestIfCredentialsUnset(t, ku, canManipulateRealOrders)
	if _, err := ku.DeleteSubAccountSpotAPI(context.Background(), apiKey, "mysecretPassphrase123", "gocryptoTrader1"); err != nil {
		t.Error(err)
	}
}

func TestGetUserInfoOfAllSubAccounts(t *testing.T) {
	t.Parallel()
	sharedtestvalues.SkipTestIfCredentialsUnset(t, ku)
	if _, err := ku.GetUserInfoOfAllSubAccounts(context.Background()); err != nil {
		t.Error(err)
	}
}

func TestGetPaginatedListOfSubAccounts(t *testing.T) {
	t.Parallel()
	sharedtestvalues.SkipTestIfCredentialsUnset(t, ku)
	if _, err := ku.GetPaginatedListOfSubAccounts(context.Background(), 1, 100); err != nil {
		t.Error(err)
	}
}

func setupWS() {
	if !ku.Websocket.IsEnabled() {
		return
	}
	if !sharedtestvalues.AreAPICredentialsSet(ku) {
		ku.Websocket.SetCanUseAuthenticatedEndpoints(false)
	}
	err := ku.WsConnect()
	if err != nil {
		log.Fatal(err)
	}
}

func TestGetFundingHistory(t *testing.T) {
	t.Parallel()
	sharedtestvalues.SkipTestIfCredentialsUnset(t, ku)
	_, err := ku.GetAccountFundingHistory(context.Background())
	if err != nil {
		t.Error(err)
	}
}

func getFirstTradablePairOfAssets() {
	if err := ku.UpdateTradablePairs(context.Background(), true); err != nil {
		log.Fatalf("Kucoin error while updating tradable pairs. %v", err)
	}
	enabledPairs, err := ku.GetEnabledPairs(asset.Spot)
	if err != nil {
		log.Fatalf("Kucoin %v, trying to get %v enabled pairs error", err, asset.Spot)
	}
	spotTradablePair = enabledPairs[0]
	enabledPairs, err = ku.GetEnabledPairs(asset.Margin)
	if err != nil {
		log.Fatalf("Kucoin %v, trying to get %v enabled pairs error", err, asset.Margin)
	}
	marginTradablePair = enabledPairs[0]
	enabledPairs, err = ku.GetEnabledPairs(asset.Futures)
	if err != nil {
		log.Fatalf("Kucoin %v, trying to get %v enabled pairs error", err, asset.Futures)
	}
	futuresTradablePair = enabledPairs[0]
	futuresTradablePair.Delimiter = ""
}

func TestFetchAccountInfo(t *testing.T) {
	t.Parallel()
	sharedtestvalues.SkipTestIfCredentialsUnset(t, ku)
	var err error
	_, err = ku.FetchAccountInfo(context.Background(), asset.Spot)
	if err != nil {
		t.Fatal(err)
	}
	_, err = ku.FetchAccountInfo(context.Background(), asset.Margin)
	if err != nil {
		t.Fatal(err)
	}
	_, err = ku.FetchAccountInfo(context.Background(), asset.Futures)
	if err != nil {
		t.Fatal(err)
	}
}

func TestUpdateAccountInfo(t *testing.T) {
	t.Parallel()
	sharedtestvalues.SkipTestIfCredentialsUnset(t, ku)
	_, err := ku.UpdateAccountInfo(context.Background(), asset.Spot)
	if err != nil {
		t.Error("Kucoin UpdateAccountInfo() error", err)
	}
	_, err = ku.UpdateAccountInfo(context.Background(), asset.Futures)
	if err != nil {
		t.Error("Kucoin UpdateAccountInfo() error", err)
	}
	_, err = ku.UpdateAccountInfo(context.Background(), asset.Margin)
	if err != nil {
		t.Error("Kucoin UpdateAccountInfo() error", err)
	}
}

const (
	orderbookLevel5PushData = `{"type": "message","topic": "/spotMarket/level2Depth50:BTC-USDT","subject": "level2","data": {"asks": [["21621.7","3.03206193"],["21621.8","1.00048239"],["21621.9","0.29558803"],["21622","0.0049653"],["21622.4","0.06177582"],["21622.9","0.39664116"],["21623.7","0.00803466"],["21624.2","0.65405"],["21624.3","0.34661426"],["21624.6","0.00035589"],["21624.9","0.61282048"],["21625.2","0.16421424"],["21625.4","0.90107014"],["21625.5","0.73484442"],["21625.9","0.04"],["21626.2","0.28569324"],["21626.4","0.18403701"],["21627.1","0.06503999"],["21627.2","0.56105832"],["21627.7","0.10649999"],["21628.1","2.66459953"],["21628.2","0.32"],["21628.5","0.27605551"],["21628.6","1.59482596"],["21628.9","0.16"],["21629.8","0.08"],["21630","0.04"],["21631.6","0.1"],["21631.8","0.0920185"],["21633.6","0.00447983"],["21633.7","0.00015044"],["21634.3","0.32193346"],["21634.4","0.00004"],["21634.5","0.1"],["21634.6","0.0002865"],["21635.6","0.12069941"],["21635.8","0.00117158"],["21636","0.00072816"],["21636.5","0.98611492"],["21636.6","0.00007521"],["21637.2","0.00699999"],["21637.6","0.00017129"],["21638","0.00013035"],["21638.1","0.05"],["21638.5","0.92427"],["21639.2","1.84998696"],["21639.3","0.04827233"],["21640","0.56255996"],["21640.9","0.8"],["21641","0.12"]],"bids": [["21621.6","0.40949924"],["21621.5","0.27703279"],["21621.3","0.04"],["21621.1","0.0086"],["21621","0.6653104"],["21620.9","0.35435999"],["21620.8","0.37224309"],["21620.5","0.416184"],["21620.3","0.24"],["21619.6","0.13883999"],["21619.5","0.21053355"],["21618.7","0.2"],["21618.6","0.001"],["21618.5","0.2258151"],["21618.4","0.06503999"],["21618.3","0.00370056"],["21618","0.12067842"],["21617.7","0.34844131"],["21617.6","0.92845495"],["21617.5","0.66460535"],["21617","0.01"],["21616.7","0.0004624"],["21616.4","0.02"],["21615.6","0.04828251"],["21615","0.59065665"],["21614.4","0.00227"],["21614.3","0.1"],["21613","0.32193346"],["21612.9","0.0028638"],["21612.6","0.1"],["21612.5","0.92539"],["21610.7","0.08208616"],["21610.6","0.00967666"],["21610.3","0.12"],["21610.2","0.00611126"],["21609.9","0.00226344"],["21609.8","0.00315812"],["21609.1","0.00547218"],["21608.6","0.09793157"],["21608.5","0.00437793"],["21608.4","1.85013454"],["21608.1","0.00366647"],["21607.9","0.00611595"],["21607.7","0.83263561"],["21607.6","0.00368919"],["21607.5","0.00280702"],["21607.1","0.66610849"],["21606.8","0.00364164"],["21606.2","0.80351642"],["21605.7","0.075"]],"timestamp": 1676319280783}}`
	wsOrderbookData         = `{"changes":{"asks":[["21621.7","3.03206193",""],["21621.8","1.00048239",""],["21621.9","0.29558803",""],["21622","0.0049653",""],["21622.4","0.06177582",""],["21622.9","0.39664116",""],["21623.7","0.00803466",""],["21624.2","0.65405",""],["21624.3","0.34661426",""],["21624.6","0.00035589",""],["21624.9","0.61282048",""],["21625.2","0.16421424",""],["21625.4","0.90107014",""],["21625.5","0.73484442",""],["21625.9","0.04",""],["21626.2","0.28569324",""],["21626.4","0.18403701",""],["21627.1","0.06503999",""],["21627.2","0.56105832",""],["21627.7","0.10649999",""],["21628.1","2.66459953",""],["21628.2","0.32",""],["21628.5","0.27605551",""],["21628.6","1.59482596",""],["21628.9","0.16",""],["21629.8","0.08",""],["21630","0.04",""],["21631.6","0.1",""],["21631.8","0.0920185",""],["21633.6","0.00447983",""],["21633.7","0.00015044",""],["21634.3","0.32193346",""],["21634.4","0.00004",""],["21634.5","0.1",""],["21634.6","0.0002865",""],["21635.6","0.12069941",""],["21635.8","0.00117158",""],["21636","0.00072816",""],["21636.5","0.98611492",""],["21636.6","0.00007521",""],["21637.2","0.00699999",""],["21637.6","0.00017129",""],["21638","0.00013035",""],["21638.1","0.05",""],["21638.5","0.92427",""],["21639.2","1.84998696",""],["21639.3","0.04827233",""],["21640","0.56255996",""],["21640.9","0.8",""],["21641","0.12",""]],"bids":[["21621.6","0.40949924",""],["21621.5","0.27703279",""],["21621.3","0.04",""],["21621.1","0.0086",""],["21621","0.6653104",""],["21620.9","0.35435999",""],["21620.8","0.37224309",""],["21620.5","0.416184",""],["21620.3","0.24",""],["21619.6","0.13883999",""],["21619.5","0.21053355",""],["21618.7","0.2",""],["21618.6","0.001",""],["21618.5","0.2258151",""],["21618.4","0.06503999",""],["21618.3","0.00370056",""],["21618","0.12067842",""],["21617.7","0.34844131",""],["21617.6","0.92845495",""],["21617.5","0.66460535",""],["21617","0.01",""],["21616.7","0.0004624",""],["21616.4","0.02",""],["21615.6","0.04828251",""],["21615","0.59065665",""],["21614.4","0.00227",""],["21614.3","0.1",""],["21613","0.32193346",""],["21612.9","0.0028638",""],["21612.6","0.1",""],["21612.5","0.92539",""],["21610.7","0.08208616",""],["21610.6","0.00967666",""],["21610.3","0.12",""],["21610.2","0.00611126",""],["21609.9","0.00226344",""],["21609.8","0.00315812",""],["21609.1","0.00547218",""],["21608.6","0.09793157",""],["21608.5","0.00437793",""],["21608.4","1.85013454",""],["21608.1","0.00366647",""],["21607.9","0.00611595",""],["21607.7","0.83263561",""],["21607.6","0.00368919",""],["21607.5","0.00280702",""],["21607.1","0.66610849",""],["21606.8","0.00364164",""],["21606.2","0.80351642",""],["21605.7","0.075",""]]},"sequenceEnd":1676319280783,"sequenceStart":0,"symbol":"BTC-USDT","time":1676319280783}`
)

func TestProcessOrderbook(t *testing.T) {
	t.Parallel()
	response := &WsOrderbook{}
	err := json.Unmarshal([]byte(wsOrderbookData), &response)
	if err != nil {
		t.Error(err)
	}
	_, err = ku.UpdateLocalBuffer(response, asset.Spot)
	if err != nil {
		t.Error(err)
	}
	err = ku.processOrderbook([]byte(orderbookLevel5PushData), "BTC-USDT", "")
	if err != nil {
		t.Error(err)
	}
	err = ku.wsHandleData([]byte(orderbookLevel5PushData))
	if err != nil {
		t.Error(err)
	}
}

func TestProcessMarketSnapshot(t *testing.T) {
	t.Parallel()
	n := new(Kucoin)
	sharedtestvalues.TestFixtureToDataHandler(t, ku, n, "testdata/wsMarketSnapshot.json", n.wsHandleData)
	seen := 0
	seenAssetTypes := map[asset.Item]int{}
	for reading := true; reading; {
		select {
		default:
			reading = false
		case resp := <-n.GetBase().Websocket.DataHandler:
			seen++
			switch v := resp.(type) {
			case *ticker.Price:
				switch seen {
				case 1:
					assert.Equal(t, asset.Margin, v.AssetType, "AssetType")
					assert.Equal(t, time.UnixMilli(1700555342007), v.LastUpdated, "datetime")
					assert.Equal(t, 0.004445, v.High, "high")
					assert.Equal(t, 0.004415, v.Last, "lastTradedPrice")
					assert.Equal(t, 0.004191, v.Low, "low")
					assert.Equal(t, currency.NewPairWithDelimiter("TRX", "BTC", "-"), v.Pair, "symbol")
					assert.Equal(t, 13097.3357, v.Volume, "volume")
					assert.Equal(t, 57.44552981, v.QuoteVolume, "volValue")
				case 2, 3:
					assert.Equal(t, time.UnixMilli(1700555340197), v.LastUpdated, "datetime")
					assert.Contains(t, []asset.Item{asset.Spot, asset.Margin}, v.AssetType, "AssetType is Spot or Margin")
					seenAssetTypes[v.AssetType]++
					assert.Equal(t, 1, seenAssetTypes[v.AssetType], "Each Asset Type is sent only once per unique snapshot")
					assert.Equal(t, 0.054846, v.High, "high")
					assert.Equal(t, 0.053778, v.Last, "lastTradedPrice")
					assert.Equal(t, 0.05364, v.Low, "low")
					assert.Equal(t, currency.NewPairWithDelimiter("ETH", "BTC", "-"), v.Pair, "symbol")
					assert.Equal(t, 2958.3139116, v.Volume, "volume")
					assert.Equal(t, 160.7847672784213, v.QuoteVolume, "volValue")
				case 4:
					assert.Equal(t, asset.Spot, v.AssetType, "AssetType")
					assert.Equal(t, time.UnixMilli(1700555342151), v.LastUpdated, "datetime")
					assert.Equal(t, 37750.0, v.High, "high")
					assert.Equal(t, 37366.8, v.Last, "lastTradedPrice")
					assert.Equal(t, 36700.0, v.Low, "low")
					assert.Equal(t, currency.NewPairWithDelimiter("BTC", "USDT", "-"), v.Pair, "symbol")
					assert.Equal(t, 2900.37846402, v.Volume, "volume")
					assert.Equal(t, 108210331.34015164, v.QuoteVolume, "volValue")
				default:
					t.Errorf("Got an unexpected *ticker.Price: %v", v)
				}
			case error:
				t.Error(v)
			default:
				t.Errorf("Got unexpected data: %T %v", v, v)
			}
		}
	}
	assert.Equal(t, 4, seen, "Number of messages")
}

func TestSubscribeMarketSnapshot(t *testing.T) {
	t.Parallel()
	setupWS()
	err := ku.Subscribe([]subscription.Subscription{{Channel: marketSymbolSnapshotChannel, Pair: currency.Pair{Base: currency.BTC}}})
	assert.NoError(t, err, "Subscribe to MarketSnapshot should not error")
}

func TestSeedLocalCache(t *testing.T) {
	t.Parallel()
	pair, err := currency.NewPairFromString("ETH-USDT")
	if err != nil {
		t.Error(err)
	}
	err = ku.SeedLocalCache(context.Background(), pair, asset.Margin)
	if err != nil {
		t.Error(err)
	}
}

func TestGetFuturesContractDetails(t *testing.T) {
	t.Parallel()
	_, err := ku.GetFuturesContractDetails(context.Background(), asset.Spot)
	assert.ErrorIs(t, err, futures.ErrNotFuturesAsset)
	_, err = ku.GetFuturesContractDetails(context.Background(), asset.USDTMarginedFutures)
	assert.ErrorIs(t, err, asset.ErrNotSupported)
	_, err = ku.GetFuturesContractDetails(context.Background(), asset.Futures)
	assert.NoError(t, err)
}

func TestGetLatestFundingRates(t *testing.T) {
	t.Parallel()
	_, err := ku.GetLatestFundingRates(context.Background(), nil)
	assert.ErrorIs(t, err, common.ErrNilPointer)

	req := &fundingrate.LatestRateRequest{
		Asset: asset.Futures,
		Pair:  currency.NewPair(currency.BTC, currency.USD),
	}
	_, err = ku.GetLatestFundingRates(context.Background(), req)
	assert.ErrorIs(t, err, futures.ErrNotPerpetualFuture)

	req = &fundingrate.LatestRateRequest{
		Asset: asset.Futures,
		Pair:  currency.NewPair(currency.XBT, currency.USDTM),
	}
	resp, err := ku.GetLatestFundingRates(context.Background(), req)
	assert.NoError(t, err)
	assert.Len(t, resp, 1)

	req = &fundingrate.LatestRateRequest{
		Asset: asset.Futures,
		Pair:  currency.EMPTYPAIR,
	}
	resp, err = ku.GetLatestFundingRates(context.Background(), req)
	assert.NoError(t, err)
	assert.NotEmpty(t, resp)
}

func TestIsPerpetualFutureCurrency(t *testing.T) {
	t.Parallel()
	is, err := ku.IsPerpetualFutureCurrency(asset.Spot, currency.EMPTYPAIR)
	assert.NoError(t, err)
	assert.False(t, is)
	is, err = ku.IsPerpetualFutureCurrency(asset.Futures, currency.EMPTYPAIR)
	assert.NoError(t, err)
	assert.False(t, is)
	is, err = ku.IsPerpetualFutureCurrency(asset.Futures, currency.NewPair(currency.XBT, currency.EOS))
	assert.NoError(t, err)
	assert.False(t, is)
	is, err = ku.IsPerpetualFutureCurrency(asset.Futures, currency.NewPair(currency.XBT, currency.USDTM))
	assert.NoError(t, err)
	assert.True(t, is)
	is, err = ku.IsPerpetualFutureCurrency(asset.Futures, currency.NewPair(currency.XBT, currency.USDM))
	assert.NoError(t, err)
	assert.True(t, is)
}

func TestChangePositionMargin(t *testing.T) {
	t.Parallel()
	_, err := ku.ChangePositionMargin(context.Background(), nil)
	assert.ErrorIs(t, err, common.ErrNilPointer)

	req := &margin.PositionChangeRequest{}
	_, err = ku.ChangePositionMargin(context.Background(), req)
	assert.ErrorIs(t, err, futures.ErrNotFuturesAsset)

	req.Asset = asset.Futures
	_, err = ku.ChangePositionMargin(context.Background(), req)
	assert.ErrorIs(t, err, currency.ErrCurrencyPairEmpty)

	req.Pair = currency.NewPair(currency.XBT, currency.USDTM)
	_, err = ku.ChangePositionMargin(context.Background(), req)
	assert.ErrorIs(t, err, margin.ErrMarginTypeUnsupported)

	sharedtestvalues.SkipTestIfCredentialsUnset(t, ku, canManipulateRealOrders)
	req.MarginType = margin.Isolated
	_, err = ku.ChangePositionMargin(context.Background(), req)
	assert.Error(t, err)

	req.NewAllocatedMargin = 1337
	_, err = ku.ChangePositionMargin(context.Background(), req)
	assert.NoError(t, err)
}

func TestGetFuturesPositionSummary(t *testing.T) {
	t.Parallel()
	_, err := ku.GetFuturesPositionSummary(context.Background(), nil)
	assert.ErrorIs(t, err, common.ErrNilPointer)

	req := &futures.PositionSummaryRequest{}
	_, err = ku.GetFuturesPositionSummary(context.Background(), req)
	assert.ErrorIs(t, err, futures.ErrNotPerpetualFuture)

	req.Asset = asset.Futures
	_, err = ku.GetFuturesPositionSummary(context.Background(), req)
	assert.ErrorIs(t, err, currency.ErrCurrencyPairEmpty)

	sharedtestvalues.SkipTestIfCredentialsUnset(t, ku, canManipulateRealOrders)
	req.Pair = currency.NewPair(currency.XBT, currency.USDTM)
	_, err = ku.GetFuturesPositionSummary(context.Background(), req)
	assert.NoError(t, err)
}

func TestGetFuturesPositionOrders(t *testing.T) {
	t.Parallel()
	_, err := ku.GetFuturesPositionOrders(context.Background(), nil)
	assert.ErrorIs(t, err, common.ErrNilPointer)

	req := &futures.PositionsRequest{}
	_, err = ku.GetFuturesPositionOrders(context.Background(), req)
	assert.ErrorIs(t, err, futures.ErrNotPerpetualFuture)

	req.Asset = asset.Futures
	_, err = ku.GetFuturesPositionOrders(context.Background(), req)
	assert.ErrorIs(t, err, currency.ErrCurrencyPairEmpty)

	req.Pairs = currency.Pairs{
		currency.NewPair(currency.XBT, currency.USDTM),
	}
	_, err = ku.GetFuturesPositionOrders(context.Background(), req)
	assert.ErrorIs(t, err, common.ErrDateUnset)

	sharedtestvalues.SkipTestIfCredentialsUnset(t, ku, canManipulateRealOrders)
	req.EndDate = time.Now()
	req.StartDate = req.EndDate.Add(-time.Hour * 24 * 7)
	_, err = ku.GetFuturesPositionOrders(context.Background(), req)
	assert.NoError(t, err)

	req.StartDate = req.EndDate.Add(-time.Hour * 24 * 30)
	_, err = ku.GetFuturesPositionOrders(context.Background(), req)
	assert.ErrorIs(t, err, futures.ErrOrderHistoryTooLarge)

	req.RespectOrderHistoryLimits = true
	_, err = ku.GetFuturesPositionOrders(context.Background(), req)
	assert.NoError(t, err)
}

func TestUpdateOrderExecutionLimits(t *testing.T) {
	t.Parallel()

	err := ku.UpdateOrderExecutionLimits(context.Background(), asset.Binary)
	if !errors.Is(err, asset.ErrNotSupported) {
		t.Fatalf("Received %v, expected %v", err, asset.ErrNotSupported)
	}

	assets := []asset.Item{asset.Spot, asset.Futures, asset.Margin}
	for x := range assets {
		err = ku.UpdateOrderExecutionLimits(context.Background(), assets[x])
		if !errors.Is(err, nil) {
			t.Fatalf("received %v, expected %v", err, nil)
		}

		enabled, err := ku.GetEnabledPairs(assets[x])
		if err != nil {
			t.Fatal(err)
		}

		for y := range enabled {
			lim, err := ku.GetOrderExecutionLimits(assets[x], enabled[y])
			if err != nil {
				t.Fatalf("%v %s %v", err, enabled[y], assets[x])
			}
			assert.NotEmpty(t, lim, "limit cannot be empty")
		}
	}
}

func TestGetOpenInterest(t *testing.T) {
	t.Parallel()

	nu := new(Kucoin)
	require.NoError(t, testexch.TestInstance(nu), "TestInstance setup should not error")

	_, err := nu.GetOpenInterest(context.Background(), key.PairAsset{
		Base:  currency.ETH.Item,
		Quote: currency.USDT.Item,
		Asset: asset.USDTMarginedFutures,
	})
	assert.ErrorIs(t, err, asset.ErrNotSupported)

	resp, err := nu.GetOpenInterest(context.Background(), key.PairAsset{
		Base:  futuresTradablePair.Base.Item,
		Quote: futuresTradablePair.Quote.Item,
		Asset: asset.Futures,
	})
	assert.NoError(t, err)
	assert.NotEmpty(t, resp)

	cp1 := currency.NewPair(currency.ETH, currency.USDTM)
	sharedtestvalues.SetupCurrencyPairsForExchangeAsset(t, nu, asset.Futures, cp1)
	resp, err = nu.GetOpenInterest(context.Background(),
		key.PairAsset{
			Base:  futuresTradablePair.Base.Item,
			Quote: futuresTradablePair.Quote.Item,
			Asset: asset.Futures,
		},
		key.PairAsset{
			Base:  cp1.Base.Item,
			Quote: cp1.Quote.Item,
			Asset: asset.Futures,
		},
	)
	assert.NoError(t, err)
	assert.NotEmpty(t, resp)

	resp, err = nu.GetOpenInterest(context.Background())
	assert.NoError(t, err)
	assert.NotEmpty(t, resp)
}<|MERGE_RESOLUTION|>--- conflicted
+++ resolved
@@ -2030,24 +2030,16 @@
 
 	assert.NoError(t, err, "GenerateDefaultSubscriptions should not error")
 
-<<<<<<< HEAD
 	assert.Len(t, subs, 11, "Should generate the correct number of subs when not logged in")
 
 	verifySubs(t, subs, asset.Spot, "/market/ticker:all") // This takes care of margin as well.
 
 	verifySubs(t, subs, asset.Spot, "/market/match:", "BTC-USDT", "ETH-USDT", "LTC-USDT", "ETH-BTC")
-	verifySubs(t, subs, asset.Margin, "/market/match:", "SOL-USDC", "XMR-BTC")
+	verifySubs(t, subs, asset.Margin, "/market/match:", "SOL-USDC", "TRX-BTC")
 
 	verifySubs(t, subs, asset.Spot, "/spotMarket/level2Depth5:", "BTC-USDT", "ETH-USDT", "LTC-USDT", "ETH-BTC")
-	verifySubs(t, subs, asset.Margin, "/spotMarket/level2Depth5:", "SOL-USDC", "XMR-BTC")
-
-=======
-	assert.Len(t, subs, 12, "Should generate the correct number of subs when not logged in")
-	for _, p := range []string{"ticker", "match", "level2"} {
-		verifySubs(t, subs, asset.Spot, "/market/"+p+":", "BTC-USDT", "ETH-USDT", "LTC-USDT", "ETH-BTC")
-		verifySubs(t, subs, asset.Margin, "/market/"+p+":", "SOL-USDC", "TRX-BTC")
-	}
->>>>>>> 954aa023
+	verifySubs(t, subs, asset.Margin, "/spotMarket/level2Depth5:", "SOL-USDC", "TRX-BTC")
+
 	for _, c := range []string{"ETHUSDCM", "XBTUSDCM", "SOLUSDTM"} {
 		verifySubs(t, subs, asset.Futures, "/contractMarket/tickerV2:", c)
 		verifySubs(t, subs, asset.Futures, "/contractMarket/level2Depth50:", c)
@@ -2066,24 +2058,16 @@
 
 	subs, err := nu.GenerateDefaultSubscriptions()
 	assert.NoError(t, err, "GenerateDefaultSubscriptions with Auth should not error")
-<<<<<<< HEAD
 	assert.Len(t, subs, 24, "Should generate the correct number of subs when logged in")
 
 	verifySubs(t, subs, asset.Spot, "/market/ticker:all") // This takes care of margin as well.
 
 	verifySubs(t, subs, asset.Spot, "/market/match:", "BTC-USDT", "ETH-USDT", "LTC-USDT", "ETH-BTC")
-	verifySubs(t, subs, asset.Margin, "/market/match:", "SOL-USDC", "XMR-BTC")
+	verifySubs(t, subs, asset.Margin, "/market/match:", "SOL-USDC", "TRX-BTC")
 
 	verifySubs(t, subs, asset.Spot, "/spotMarket/level2Depth5:", "BTC-USDT", "ETH-USDT", "LTC-USDT", "ETH-BTC")
-	verifySubs(t, subs, asset.Margin, "/spotMarket/level2Depth5:", "SOL-USDC", "XMR-BTC")
-
-=======
-	assert.Len(t, subs, 25, "Should generate the correct number of subs when logged in")
-	for _, p := range []string{"ticker", "match", "level2"} {
-		verifySubs(t, subs, asset.Spot, "/market/"+p+":", "BTC-USDT", "ETH-USDT", "LTC-USDT", "ETH-BTC")
-		verifySubs(t, subs, asset.Margin, "/market/"+p+":", "SOL-USDC", "TRX-BTC")
-	}
->>>>>>> 954aa023
+	verifySubs(t, subs, asset.Margin, "/spotMarket/level2Depth5:", "SOL-USDC", "TRX-BTC")
+
 	for _, c := range []string{"ETHUSDCM", "XBTUSDCM", "SOLUSDTM"} {
 		verifySubs(t, subs, asset.Futures, "/contractMarket/tickerV2:", c)
 		verifySubs(t, subs, asset.Futures, "/contractMarket/level2Depth50:", c)
