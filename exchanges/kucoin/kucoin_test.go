package kucoin

import (
	"context"
	"errors"
	"fmt"
	"log"
	"os"
	"testing"
	"time"

	"github.com/gofrs/uuid"
	"github.com/stretchr/testify/assert"
	"github.com/stretchr/testify/require"
	"github.com/thrasher-corp/gocryptotrader/common"
	"github.com/thrasher-corp/gocryptotrader/common/key"
	"github.com/thrasher-corp/gocryptotrader/config"
	"github.com/thrasher-corp/gocryptotrader/core"
	"github.com/thrasher-corp/gocryptotrader/currency"
	"github.com/thrasher-corp/gocryptotrader/encoding/json"
	exchange "github.com/thrasher-corp/gocryptotrader/exchanges"
	"github.com/thrasher-corp/gocryptotrader/exchanges/asset"
	"github.com/thrasher-corp/gocryptotrader/exchanges/fundingrate"
	"github.com/thrasher-corp/gocryptotrader/exchanges/futures"
	"github.com/thrasher-corp/gocryptotrader/exchanges/kline"
	"github.com/thrasher-corp/gocryptotrader/exchanges/margin"
	"github.com/thrasher-corp/gocryptotrader/exchanges/order"
	"github.com/thrasher-corp/gocryptotrader/exchanges/orderbook"
	"github.com/thrasher-corp/gocryptotrader/exchanges/sharedtestvalues"
	"github.com/thrasher-corp/gocryptotrader/exchanges/subscription"
	"github.com/thrasher-corp/gocryptotrader/exchanges/ticker"
	"github.com/thrasher-corp/gocryptotrader/exchanges/trade"
	testexch "github.com/thrasher-corp/gocryptotrader/internal/testing/exchange"
	testsubs "github.com/thrasher-corp/gocryptotrader/internal/testing/subscriptions"
	"github.com/thrasher-corp/gocryptotrader/portfolio/withdraw"
)

// Please supply your own keys here to do authenticated endpoint testing
const (
	apiKey                  = ""
	apiSecret               = ""
	passPhrase              = ""
	canManipulateRealOrders = false
)

var (
	ku                                                        *Kucoin
	spotTradablePair, marginTradablePair, futuresTradablePair currency.Pair
	assertToTradablePairMap                                   map[asset.Item]currency.Pair
)

func TestMain(m *testing.M) {
	ku = new(Kucoin)
	if err := testexch.Setup(ku); err != nil {
		log.Fatal(err)
	}

	if apiKey != "" && apiSecret != "" && passPhrase != "" {
		ku.API.AuthenticatedSupport = true
		ku.API.AuthenticatedWebsocketSupport = true
		ku.API.CredentialsValidator.RequiresBase64DecodeSecret = false
		ku.SetCredentials(apiKey, apiSecret, passPhrase, "", "", "")
		ku.Websocket.SetCanUseAuthenticatedEndpoints(true)
	}

	getFirstTradablePairOfAssets()
	assertToTradablePairMap = map[asset.Item]currency.Pair{
		asset.Spot:    spotTradablePair,
		asset.Margin:  marginTradablePair,
		asset.Futures: futuresTradablePair,
	}
	ku.setupOrderbookManager()
	fetchedFuturesOrderbook = map[string]bool{}

	os.Exit(m.Run())
}

// Spot asset test cases starts from here
func TestGetSymbols(t *testing.T) {
	t.Parallel()
	symbols, err := ku.GetSymbols(t.Context(), "")
	assert.NoError(t, err)
	assert.NotEmpty(t, symbols)
	// Using market string reduces the scope of what is returned.
	symbols, err = ku.GetSymbols(t.Context(), "ETF")
	assert.NoError(t, err)
	assert.NotEmpty(t, symbols, "should return all available ETF symbols")
}

func TestGetTicker(t *testing.T) {
	t.Parallel()
	_, err := ku.GetTicker(t.Context(), "")
	require.ErrorIs(t, err, currency.ErrSymbolStringEmpty)

	result, err := ku.GetTicker(t.Context(), spotTradablePair.String())
	assert.NoError(t, err)
	assert.NotNil(t, result)
}

func TestGetAllTickers(t *testing.T) {
	t.Parallel()
	result, err := ku.GetTickers(t.Context())
	assert.NoError(t, err)
	assert.NotNil(t, result)
}

func TestGetFuturesTickers(t *testing.T) {
	t.Parallel()
	tickers, err := ku.GetFuturesTickers(t.Context())
	assert.NoError(t, err)
	for i := range tickers {
		assert.Positive(t, tickers[i].Last, "Last should be positive")
		assert.Positive(t, tickers[i].Bid, "Bid should be positive")
		assert.Positive(t, tickers[i].Ask, "Ask should be positive")
		assert.NotEmpty(t, tickers[i].Pair, "Pair should not be empty")
		assert.NotEmpty(t, tickers[i].LastUpdated, "LastUpdated should not be empty")
		assert.Equal(t, ku.Name, tickers[i].ExchangeName)
		assert.Equal(t, asset.Futures, tickers[i].AssetType)
	}
}

func TestGet24hrStats(t *testing.T) {
	t.Parallel()
	_, err := ku.Get24hrStats(t.Context(), "")
	require.ErrorIs(t, err, currency.ErrSymbolStringEmpty)

	result, err := ku.Get24hrStats(t.Context(), spotTradablePair.String())
	assert.NoError(t, err)
	assert.NotNil(t, result)
}

func TestGetMarketList(t *testing.T) {
	t.Parallel()
	_, err := ku.GetMarketList(t.Context())
	assert.NoError(t, err)
}

func TestGetPartOrderbook20(t *testing.T) {
	t.Parallel()
	_, err := ku.GetPartOrderbook20(t.Context(), "")
	require.ErrorIs(t, err, currency.ErrSymbolStringEmpty)

	result, err := ku.GetPartOrderbook20(t.Context(), spotTradablePair.String())
	assert.NoError(t, err)
	assert.NotNil(t, result)
}

func TestGetPartOrderbook100(t *testing.T) {
	t.Parallel()
	_, err := ku.GetPartOrderbook100(t.Context(), "")
	require.ErrorIs(t, err, currency.ErrSymbolStringEmpty)

	result, err := ku.GetPartOrderbook100(t.Context(), spotTradablePair.String())
	assert.NoError(t, err)
	assert.NotNil(t, result)
}

func TestGetOrderbook(t *testing.T) {
	t.Parallel()
	_, err := ku.GetOrderbook(t.Context(), "")
	require.ErrorIs(t, err, currency.ErrSymbolStringEmpty)

	sharedtestvalues.SkipTestIfCredentialsUnset(t, ku)
	_, err = ku.GetOrderbook(t.Context(), spotTradablePair.String())
	assert.NoError(t, err)
}

func TestGetTradeHistory(t *testing.T) {
	t.Parallel()
	_, err := ku.GetTradeHistory(t.Context(), "")
	require.ErrorIs(t, err, currency.ErrSymbolStringEmpty)

	_, err = ku.GetTradeHistory(t.Context(), spotTradablePair.String())
	assert.NoError(t, err)
}

func TestGetKlines(t *testing.T) {
	t.Parallel()
	_, err := ku.GetKlines(t.Context(), "", "1week", time.Time{}, time.Time{})
	require.ErrorIs(t, err, currency.ErrSymbolStringEmpty)
	_, err = ku.GetKlines(t.Context(), spotTradablePair.String(), "invalid-period", time.Time{}, time.Time{})
	require.ErrorIs(t, err, errInvalidPeriod)

	result, err := ku.GetKlines(t.Context(), spotTradablePair.String(), "1week", time.Time{}, time.Time{})
	assert.NoError(t, err)
	assert.NotNil(t, result)
	result, err = ku.GetKlines(t.Context(), spotTradablePair.String(), "5min", time.Now().Add(-time.Hour*1), time.Now())
	assert.NoError(t, err)
	assert.NotNil(t, result)
}

func TestGetCurrenciesV3(t *testing.T) {
	t.Parallel()
	_, err := ku.GetCurrenciesV3(t.Context())
	assert.NoError(t, err)
}

func TestGetCurrencyV3(t *testing.T) {
	t.Parallel()
	_, err := ku.GetCurrencyDetailV3(t.Context(), currency.EMPTYCODE, "")
	require.ErrorIs(t, err, currency.ErrCurrencyCodeEmpty)
	result, err := ku.GetCurrencyDetailV3(t.Context(), currency.BTC, "")
	assert.NoError(t, err)
	assert.NotNil(t, result)

	result, err = ku.GetCurrencyDetailV3(t.Context(), currency.BTC, "ETH")
	assert.NoError(t, err)
	assert.NotNil(t, result)
}

func TestGetFiatPrice(t *testing.T) {
	t.Parallel()
	result, err := ku.GetFiatPrice(t.Context(), "", "")
	assert.NoError(t, err)
	assert.NotNil(t, result)

	result, err = ku.GetFiatPrice(t.Context(), "EUR", "ETH,BTC")
	assert.NoError(t, err)
	assert.NotNil(t, result)
}

func TestGetLeveragedTokenInfo(t *testing.T) {
	t.Parallel()
	sharedtestvalues.SkipTestIfCredentialsUnset(t, ku)
	result, err := ku.GetLeveragedTokenInfo(t.Context(), currency.BTC)
	assert.NoError(t, err)
	assert.NotNil(t, result)
}

func TestGetMarkPrice(t *testing.T) {
	t.Parallel()
	_, err := ku.GetMarkPrice(t.Context(), "")
	require.ErrorIs(t, err, currency.ErrSymbolStringEmpty)

	result, err := ku.GetMarkPrice(t.Context(), marginTradablePair.String())
	assert.NoError(t, err)
	assert.NotNil(t, result)
}

func TestGetAllMarginTradingPairsMarkPrices(t *testing.T) {
	t.Parallel()
	result, err := ku.GetAllMarginTradingPairsMarkPrices(t.Context())
	assert.NoError(t, err)
	assert.NotNil(t, result)
}

func TestGetMarginConfiguration(t *testing.T) {
	t.Parallel()
	result, err := ku.GetMarginConfiguration(t.Context())
	assert.NoError(t, err)
	assert.NotNil(t, result)
}

func TestGetMarginAccount(t *testing.T) {
	t.Parallel()
	sharedtestvalues.SkipTestIfCredentialsUnset(t, ku)
	result, err := ku.GetMarginAccount(t.Context())
	assert.NoError(t, err)
	assert.NotNil(t, result)
}

func TestGetCrossMarginRiskLimitCurrencyConfig(t *testing.T) {
	t.Parallel()
	sharedtestvalues.SkipTestIfCredentialsUnset(t, ku)
	result, err := ku.GetCrossMarginRiskLimitCurrencyConfig(t.Context(), "", currency.BTC)
	assert.NoError(t, err)
	assert.NotNil(t, result)
}

func TestGetIsolatedMarginRiskLimitCurrencyConfig(t *testing.T) {
	t.Parallel()
	sharedtestvalues.SkipTestIfCredentialsUnset(t, ku)
	result, err := ku.GetIsolatedMarginRiskLimitCurrencyConfig(t.Context(), "", currency.BTC)
	assert.NoError(t, err)
	assert.NotNil(t, result)
}

func TestPostBorrowOrder(t *testing.T) {
	t.Parallel()
	_, err := ku.PostMarginBorrowOrder(t.Context(), &MarginBorrowParam{})
	require.ErrorIs(t, err, common.ErrNilPointer)

	_, err = ku.PostMarginBorrowOrder(t.Context(), &MarginBorrowParam{IsIsolated: true})
	require.ErrorIs(t, err, currency.ErrCurrencyCodeEmpty)

	_, err = ku.PostMarginBorrowOrder(t.Context(), &MarginBorrowParam{IsIsolated: true, Currency: currency.BTC})
	require.ErrorIs(t, err, errTimeInForceRequired)

	_, err = ku.PostMarginBorrowOrder(t.Context(),
		&MarginBorrowParam{
			Currency:    currency.USDT,
			TimeInForce: "FOK",
			Size:        0,
		})
	require.ErrorIs(t, err, order.ErrAmountBelowMin)
	sharedtestvalues.SkipTestIfCredentialsUnset(t, ku, canManipulateRealOrders)
	result, err := ku.PostMarginBorrowOrder(t.Context(),
		&MarginBorrowParam{
			Currency:    currency.USDT,
			TimeInForce: "IOC",
			Size:        0.05,
		})
	assert.NoError(t, err)
	assert.NotNil(t, result)
}

func TestGetMarginBorrowingHistory(t *testing.T) {
	t.Parallel()
	_, err := ku.GetMarginBorrowingHistory(t.Context(), currency.EMPTYCODE, true, marginTradablePair.String(), "", time.Time{}, time.Now().Add(-time.Hour*80), 0, 10)
	require.ErrorIs(t, err, currency.ErrCurrencyCodeEmpty)
	_, err = ku.GetMarginBorrowingHistory(t.Context(), currency.BTC, true, "", "", time.Time{}, time.Now().Add(-time.Hour*80), 0, 10)
	require.ErrorIs(t, err, currency.ErrSymbolStringEmpty)

	sharedtestvalues.SkipTestIfCredentialsUnset(t, ku)
	_, err = ku.GetMarginBorrowingHistory(t.Context(), currency.BTC, true, marginTradablePair.String(), "", time.Time{}, time.Now().Add(-time.Hour*80), 0, 10)
	assert.NoError(t, err)
}

func TestPostRepayment(t *testing.T) {
	t.Parallel()
	_, err := ku.PostRepayment(t.Context(), &RepayParam{})
	require.ErrorIs(t, err, common.ErrNilPointer)
	_, err = ku.PostRepayment(t.Context(), &RepayParam{Size: 0.05})
	require.ErrorIs(t, err, currency.ErrCurrencyCodeEmpty)
	_, err = ku.PostRepayment(t.Context(), &RepayParam{Currency: currency.ETH})
	require.ErrorIs(t, err, order.ErrAmountBelowMin)

	sharedtestvalues.SkipTestIfCredentialsUnset(t, ku, canManipulateRealOrders)
	result, err := ku.PostRepayment(t.Context(), &RepayParam{
		Currency: currency.USDT,
		Size:     0.05,
	})
	assert.NoError(t, err)
	assert.NotNil(t, result)
}

func TestGetCrossIsolatedMarginInterestRecords(t *testing.T) {
	t.Parallel()
	sharedtestvalues.SkipTestIfCredentialsUnset(t, ku)
	result, err := ku.GetCrossIsolatedMarginInterestRecords(t.Context(), false, "", currency.BTC, time.Now().Add(-time.Hour*50), time.Now(), 0, 0)
	assert.NoError(t, err)
	assert.NotNil(t, result)
}

func TestGetRepaymentHistory(t *testing.T) {
	t.Parallel()
	_, err := ku.GetRepaymentHistory(t.Context(), currency.EMPTYCODE, true, spotTradablePair.String(), "", time.Time{}, time.Now().Add(-time.Hour*80), 0, 10)
	require.ErrorIs(t, err, currency.ErrCurrencyCodeEmpty)

	sharedtestvalues.SkipTestIfCredentialsUnset(t, ku)
	result, err := ku.GetRepaymentHistory(t.Context(), currency.BTC, true, spotTradablePair.String(), "", time.Time{}, time.Now().Add(-time.Hour*80), 0, 10)
	assert.NoError(t, err)
	assert.NotNil(t, result)
}

func TestGetIsolatedMarginPairConfig(t *testing.T) {
	t.Parallel()
	sharedtestvalues.SkipTestIfCredentialsUnset(t, ku)
	result, err := ku.GetIsolatedMarginPairConfig(t.Context())
	assert.NoError(t, err)
	assert.NotNil(t, result)
}

func TestGetIsolatedMarginAccountInfo(t *testing.T) {
	t.Parallel()
	sharedtestvalues.SkipTestIfCredentialsUnset(t, ku)
	result, err := ku.GetIsolatedMarginAccountInfo(t.Context(), "")
	assert.NoError(t, err)
	assert.NotNil(t, result)
	result, err = ku.GetIsolatedMarginAccountInfo(t.Context(), "USDT")
	assert.NoError(t, err)
	assert.NotNil(t, result)
}

func TestGetSingleIsolatedMarginAccountInfo(t *testing.T) {
	t.Parallel()
	_, err := ku.GetSingleIsolatedMarginAccountInfo(t.Context(), "")
	require.ErrorIs(t, err, currency.ErrSymbolStringEmpty)

	sharedtestvalues.SkipTestIfCredentialsUnset(t, ku)
	result, err := ku.GetSingleIsolatedMarginAccountInfo(t.Context(), spotTradablePair.String())
	assert.NoError(t, err)
	assert.NotNil(t, result)
}

func TestGetCurrentServerTime(t *testing.T) {
	t.Parallel()
	result, err := ku.GetCurrentServerTime(t.Context())
	assert.NoError(t, err)
	assert.NotNil(t, result)
}

func TestGetServiceStatus(t *testing.T) {
	t.Parallel()
	result, err := ku.GetServiceStatus(t.Context())
	assert.NoError(t, err)
	assert.NotNil(t, result)
}

func TestPostOrder(t *testing.T) {
	t.Parallel()

	// default order type is limit
	_, err := ku.PostOrder(t.Context(), &SpotOrderParam{
		ClientOrderID: "",
	})
	require.ErrorIs(t, err, order.ErrClientOrderIDMustBeSet)

	customID, err := uuid.NewV4()
	assert.NoError(t, err)

	_, err = ku.PostOrder(t.Context(), &SpotOrderParam{
		ClientOrderID: customID.String(), Symbol: spotTradablePair,
		OrderType: "",
	})
	require.ErrorIs(t, err, order.ErrSideIsInvalid)
	_, err = ku.PostOrder(t.Context(), &SpotOrderParam{
		ClientOrderID: customID.String(), Symbol: currency.EMPTYPAIR,
		Size: 0.1, Side: "buy", Price: 234565,
	})

	require.ErrorIs(t, err, currency.ErrCurrencyPairEmpty)
	_, err = ku.PostOrder(t.Context(), &SpotOrderParam{
		ClientOrderID: customID.String(), Side: "buy",
		Symbol:    spotTradablePair,
		OrderType: "limit", Size: 0.1,
	})
	require.ErrorIs(t, err, order.ErrPriceBelowMin)
	_, err = ku.PostOrder(t.Context(), &SpotOrderParam{
		ClientOrderID: customID.String(), Symbol: spotTradablePair, Side: "buy",
		OrderType: "limit", Price: 234565,
	})
	require.ErrorIs(t, err, order.ErrAmountBelowMin)

	sharedtestvalues.SkipTestIfCredentialsUnset(t, ku, canManipulateRealOrders)
	result, err := ku.PostOrder(t.Context(), &SpotOrderParam{
		ClientOrderID: customID.String(),
		Side:          "buy",
		Symbol:        spotTradablePair,
		OrderType:     "limit",
		Size:          0.005,
		Price:         1000,
	})
	assert.NoError(t, err)
	assert.NotNil(t, result)
}

func TestPostOrderTest(t *testing.T) {
	t.Parallel()

	// default order type is limit
	_, err := ku.PostOrderTest(t.Context(), &SpotOrderParam{
		ClientOrderID: "",
	})
	require.ErrorIs(t, err, order.ErrClientOrderIDMustBeSet)

	customID, err := uuid.NewV4()
	assert.NoError(t, err)

	_, err = ku.PostOrderTest(t.Context(), &SpotOrderParam{
		ClientOrderID: customID.String(), Symbol: spotTradablePair,
		OrderType: "",
	})
	require.ErrorIs(t, err, order.ErrSideIsInvalid)
	_, err = ku.PostOrderTest(t.Context(), &SpotOrderParam{
		ClientOrderID: customID.String(), Symbol: currency.EMPTYPAIR,
		Size: 0.1, Side: "buy", Price: 234565,
	})

	require.ErrorIs(t, err, currency.ErrCurrencyPairEmpty)
	_, err = ku.PostOrderTest(t.Context(), &SpotOrderParam{
		ClientOrderID: customID.String(), Side: "buy",
		Symbol:    spotTradablePair,
		OrderType: "limit", Size: 0.1,
	})
	require.ErrorIs(t, err, order.ErrPriceBelowMin)
	_, err = ku.PostOrderTest(t.Context(), &SpotOrderParam{
		ClientOrderID: customID.String(), Symbol: spotTradablePair, Side: "buy",
		OrderType: "limit", Price: 234565,
	})
	require.ErrorIs(t, err, order.ErrAmountBelowMin)

	sharedtestvalues.SkipTestIfCredentialsUnset(t, ku)
	result, err := ku.PostOrderTest(t.Context(), &SpotOrderParam{
		ClientOrderID: customID.String(),
		Side:          "buy",
		Symbol:        spotTradablePair,
		OrderType:     "limit",
		Size:          0.005,
		Price:         1000,
	})
	assert.NoError(t, err)
	assert.NotNil(t, result)
}

func TestHandlePostOrder(t *testing.T) {
	t.Parallel()
	// default order type is limit
	_, err := ku.HandlePostOrder(t.Context(), &SpotOrderParam{
		ClientOrderID: "",
	}, "")
	require.ErrorIs(t, err, order.ErrClientOrderIDMustBeSet)

	customID, err := uuid.NewV4()
	assert.NoError(t, err)

	_, err = ku.HandlePostOrder(t.Context(), &SpotOrderParam{
		ClientOrderID: customID.String(), Symbol: spotTradablePair,
		OrderType: "",
	}, "")
	require.ErrorIs(t, err, order.ErrSideIsInvalid)
	_, err = ku.HandlePostOrder(t.Context(), &SpotOrderParam{
		ClientOrderID: customID.String(), Symbol: currency.EMPTYPAIR,
		Size: 0.1, Side: "buy", Price: 234565,
	}, "")
	require.ErrorIs(t, err, currency.ErrCurrencyPairEmpty)

	_, err = ku.HandlePostOrder(t.Context(), &SpotOrderParam{
		ClientOrderID: customID.String(), Side: "buy",
		Symbol:    spotTradablePair,
		OrderType: "OCO", Size: 0.1,
	}, "")
	require.ErrorIs(t, err, order.ErrTypeIsInvalid)

	_, err = ku.HandlePostOrder(t.Context(), &SpotOrderParam{
		ClientOrderID: customID.String(), Side: "buy",
		Symbol:    spotTradablePair,
		OrderType: "limit", Size: 0.1,
	}, "")
	require.ErrorIs(t, err, order.ErrPriceBelowMin)

	_, err = ku.HandlePostOrder(t.Context(), &SpotOrderParam{
		ClientOrderID: customID.String(), Side: "buy",
		Symbol:    spotTradablePair,
		OrderType: "limit", Size: 0, Price: 1000,
	}, "")
	require.ErrorIs(t, err, order.ErrAmountBelowMin)

	_, err = ku.HandlePostOrder(t.Context(), &SpotOrderParam{
		ClientOrderID: customID.String(), Side: "buy",
		Symbol:    spotTradablePair,
		OrderType: "limit", Size: .1, Price: 1000, VisibleSize: -1,
	}, "")
	require.ErrorIs(t, err, order.ErrAmountBelowMin)

	_, err = ku.HandlePostOrder(t.Context(), &SpotOrderParam{
		ClientOrderID: customID.String(), Symbol: spotTradablePair, Side: "buy",
		OrderType: "market", Price: 234565,
	}, "")
	require.ErrorIs(t, err, errSizeOrFundIsRequired)
}

func TestPostMarginOrder(t *testing.T) {
	t.Parallel()
	// default order type is limit
	_, err := ku.PostMarginOrder(t.Context(), &MarginOrderParam{
		ClientOrderID: "",
	})
	require.ErrorIs(t, err, order.ErrClientOrderIDMustBeSet)
	_, err = ku.PostMarginOrder(t.Context(), &MarginOrderParam{
		ClientOrderID: "5bd6e9286d99522a52e458de", Symbol: marginTradablePair,
		OrderType: "",
	})
	require.ErrorIs(t, err, order.ErrSideIsInvalid)
	_, err = ku.PostMarginOrder(t.Context(), &MarginOrderParam{
		ClientOrderID: "5bd6e9286d99522a52e458de", Symbol: currency.EMPTYPAIR,
		Size: 0.1, Side: "buy", Price: 234565,
	})
	require.ErrorIs(t, err, currency.ErrSymbolStringEmpty)
	_, err = ku.PostMarginOrder(t.Context(), &MarginOrderParam{
		ClientOrderID: "5bd6e9286d99522a52e458de", Side: "buy",
		Symbol:    marginTradablePair,
		OrderType: "limit", Size: 0.1,
	})
	require.ErrorIs(t, err, order.ErrPriceBelowMin)
	_, err = ku.PostMarginOrder(t.Context(), &MarginOrderParam{
		ClientOrderID: "5bd6e9286d99522a52e458de", Symbol: marginTradablePair, Side: "buy",
		OrderType: "limit", Price: 234565,
	})
	require.ErrorIs(t, err, order.ErrAmountBelowMin)

	sharedtestvalues.SkipTestIfCredentialsUnset(t, ku, canManipulateRealOrders)
	// default order type is limit and margin mode is cross
	result, err := ku.PostMarginOrder(t.Context(),
		&MarginOrderParam{
			ClientOrderID: "5bd6e9286d99522a52e458de",
			Side:          "buy", Symbol: marginTradablePair,
			Price: 1000, Size: 0.1, PostOnly: true,
		})
	assert.NoError(t, err)
	assert.NotNil(t, result)

	// market isolated order
	result, err = ku.PostMarginOrder(t.Context(),
		&MarginOrderParam{
			ClientOrderID: "5bd6e9286d99522a52e458de",
			Side:          "buy", Symbol: marginTradablePair,
			OrderType: "market", Funds: 1234,
			Remark: "remark", MarginModel: "cross", Price: 1000, PostOnly: true, AutoBorrow: true,
		})
	assert.NoError(t, err)
	assert.NotNil(t, result)
}

func TestPostMarginOrderTest(t *testing.T) {
	t.Parallel()
	// default order type is limit
	_, err := ku.PostMarginOrderTest(t.Context(), &MarginOrderParam{
		ClientOrderID: "",
	})
	require.ErrorIs(t, err, order.ErrClientOrderIDMustBeSet)
	_, err = ku.PostMarginOrderTest(t.Context(), &MarginOrderParam{
		ClientOrderID: "5bd6e9286d99522a52e458de", Symbol: marginTradablePair,
		OrderType: "",
	})
	require.ErrorIs(t, err, order.ErrSideIsInvalid)
	_, err = ku.PostMarginOrderTest(t.Context(), &MarginOrderParam{
		ClientOrderID: "5bd6e9286d99522a52e458de", Symbol: currency.EMPTYPAIR,
		Size: 0.1, Side: "buy", Price: 234565,
	})
	require.ErrorIs(t, err, currency.ErrSymbolStringEmpty)
	_, err = ku.PostMarginOrderTest(t.Context(), &MarginOrderParam{
		ClientOrderID: "5bd6e9286d99522a52e458de", Side: "buy",
		Symbol:    marginTradablePair,
		OrderType: "limit", Size: 0.1,
	})
	require.ErrorIs(t, err, order.ErrPriceBelowMin)
	_, err = ku.PostMarginOrderTest(t.Context(), &MarginOrderParam{
		ClientOrderID: "5bd6e9286d99522a52e458de", Symbol: marginTradablePair, Side: "buy",
		OrderType: "limit", Price: 234565,
	})
	require.ErrorIs(t, err, order.ErrAmountBelowMin)

	sharedtestvalues.SkipTestIfCredentialsUnset(t, ku)
	// default order type is limit and margin mode is cross
	result, err := ku.PostMarginOrderTest(t.Context(),
		&MarginOrderParam{
			ClientOrderID: "5bd6e9286d99522a52e458de",
			Side:          "buy", Symbol: marginTradablePair,
			Price: 1000, Size: 0.1, PostOnly: true,
		})
	assert.NoError(t, err)
	assert.NotNil(t, result)

	// market isolated order
	result, err = ku.PostMarginOrderTest(t.Context(),
		&MarginOrderParam{
			ClientOrderID: "5bd6e9286d99522a52e458de",
			Side:          "buy", Symbol: marginTradablePair,
			OrderType: "market", Funds: 1234,
			Remark: "remark", MarginModel: "cross", Price: 1000, PostOnly: true, AutoBorrow: true,
		})
	assert.NoError(t, err)
	assert.NotNil(t, result)
}

func TestPostBulkOrder(t *testing.T) {
	t.Parallel()
	_, err := ku.PostBulkOrder(t.Context(), "", []OrderRequest{})
	require.ErrorIs(t, err, currency.ErrSymbolStringEmpty)
	_, err = ku.PostBulkOrder(t.Context(), spotTradablePair.String(), []OrderRequest{})
	require.ErrorIs(t, err, common.ErrEmptyParams)

	arg := OrderRequest{
		Size: 0.01,
	}
	_, err = ku.PostBulkOrder(t.Context(), spotTradablePair.String(), []OrderRequest{arg})
	require.ErrorIs(t, err, order.ErrClientOrderIDMustBeSet)

	arg.ClientOID = "3d07008668054da6b3cb12e432c2b13a"
	arg.Size = 0
	_, err = ku.PostBulkOrder(t.Context(), spotTradablePair.String(), []OrderRequest{arg})
	require.ErrorIs(t, err, order.ErrSideIsInvalid)

	arg.Side = "Sell"
	_, err = ku.PostBulkOrder(t.Context(), spotTradablePair.String(), []OrderRequest{arg})
	require.ErrorIs(t, err, order.ErrPriceBelowMin)

	arg.Price = 1000
	_, err = ku.PostBulkOrder(t.Context(), spotTradablePair.String(), []OrderRequest{arg})
	require.ErrorIs(t, err, order.ErrAmountBelowMin)

	sharedtestvalues.SkipTestIfCredentialsUnset(t, ku, canManipulateRealOrders)
	_, err = ku.PostBulkOrder(t.Context(), spotTradablePair.String(), []OrderRequest{
		{
			ClientOID: "3d07008668054da6b3cb12e432c2b13a",
			Side:      "buy",
			Type:      "limit",
			Price:     1000,
			Size:      0.01,
		},
		{
			ClientOID: "37245dbe6e134b5c97732bfb36cd4a9d",
			Side:      "buy",
			Type:      "limit",
			Price:     1000,
			Size:      0.01,
		},
	})
	assert.NoError(t, err)
}

func TestCancelSingleOrder(t *testing.T) {
	t.Parallel()
	_, err := ku.CancelSingleOrder(t.Context(), "")
	require.ErrorIs(t, err, order.ErrOrderIDNotSet)

	sharedtestvalues.SkipTestIfCredentialsUnset(t, ku, canManipulateRealOrders)
	result, err := ku.CancelSingleOrder(t.Context(), "5bd6e9286d99522a52e458de")
	assert.NoError(t, err)
	assert.NotNil(t, result)
}

func TestCancelOrderByClientOID(t *testing.T) {
	t.Parallel()
	_, err := ku.CancelOrderByClientOID(t.Context(), "")
	require.ErrorIs(t, err, order.ErrOrderIDNotSet)

	sharedtestvalues.SkipTestIfCredentialsUnset(t, ku, canManipulateRealOrders)
	result, err := ku.CancelOrderByClientOID(t.Context(), "5bd6e9286d99522a52e458de")
	assert.NoError(t, err)
	assert.NotNil(t, result)
}

func TestCancelAllOpenOrders(t *testing.T) {
	t.Parallel()
	sharedtestvalues.SkipTestIfCredentialsUnset(t, ku, canManipulateRealOrders)
	result, err := ku.CancelAllOpenOrders(t.Context(), "", "")
	assert.NoError(t, err)
	assert.NotNil(t, result)
}

const ordersListResponseJSON = `{"currentPage": 1, "pageSize": 1, "totalNum": 153408, "totalPage": 153408, "items": [ { "id": "5c35c02703aa673ceec2a168", "symbol": "BTC-USDT", "opType": "DEAL", "type": "limit", "side": "buy", "price": "10", "size": "2", "funds": "0", "dealFunds": "0.166", "dealSize": "2", "fee": "0", "feeCurrency": "USDT", "stp": "", "stop": "", "stopTriggered": false, "stopPrice": "0", "timeInForce": "GTC", "postOnly": false, "hidden": false, "iceberg": false, "visibleSize": "0", "cancelAfter": 0, "channel": "IOS", "clientOid": "", "remark": "", "tags": "", "isActive": false, "cancelExist": false, "createdAt": 1547026471000, "tradeType": "TRADE" } ] }`

func TestGetOrders(t *testing.T) {
	t.Parallel()
	var resp *OrdersListResponse
	err := json.Unmarshal([]byte(ordersListResponseJSON), &resp)
	assert.NoError(t, err)
	sharedtestvalues.SkipTestIfCredentialsUnset(t, ku)

	result, err := ku.ListOrders(t.Context(), "", "", "", "", "", time.Time{}, time.Time{})
	assert.NoError(t, err)
	assert.NotNil(t, result)
}

func TestGetRecentOrders(t *testing.T) {
	t.Parallel()
	sharedtestvalues.SkipTestIfCredentialsUnset(t, ku)
	result, err := ku.GetRecentOrders(t.Context())
	assert.NoError(t, err)
	assert.NotNil(t, result)
}

func TestGetOrderByID(t *testing.T) {
	t.Parallel()
	_, err := ku.GetOrderByID(t.Context(), "")
	require.ErrorIs(t, err, order.ErrOrderIDNotSet)

	sharedtestvalues.SkipTestIfCredentialsUnset(t, ku)
	result, err := ku.GetOrderByID(t.Context(), "5c35c02703aa673ceec2a168")
	assert.NoError(t, err)
	assert.NotNil(t, result)
}

func TestGetOrderByClientOID(t *testing.T) {
	t.Parallel()
	_, err := ku.GetOrderByClientSuppliedOrderID(t.Context(), "")
	require.ErrorIs(t, err, order.ErrClientOrderIDMustBeSet)

	sharedtestvalues.SkipTestIfCredentialsUnset(t, ku)
	result, err := ku.GetOrderByClientSuppliedOrderID(t.Context(), "6d539dc614db312")
	assert.NoError(t, err)
	assert.NotNil(t, result)
}

func TestGetFills(t *testing.T) {
	t.Parallel()
	sharedtestvalues.SkipTestIfCredentialsUnset(t, ku)
	result, err := ku.GetFills(t.Context(), "", "", "", "", "", time.Time{}, time.Time{})
	assert.NoError(t, err)
	assert.NotNil(t, result)

	result, err = ku.GetFills(t.Context(), "5c35c02703aa673ceec2a168", spotTradablePair.String(), "buy", "limit", SpotTradeType, time.Now().Add(-time.Hour*12), time.Now())
	assert.NoError(t, err)
	assert.NotNil(t, result)
}

const limitFillsResponseJSON = `[{ "counterOrderId":"5db7ee769797cf0008e3beea", "createdAt":1572335233000, "fee":"0.946357371456", "feeCurrency":"USDT", "feeRate":"0.001", "forceTaker":true, "funds":"946.357371456", "liquidity":"taker", "orderId":"5db7ee805d53620008dce1ba", "price":"9466.8", "side":"buy", "size":"0.09996592", "stop":"", "symbol":"BTC-USDT", "tradeId":"5db7ee8054c05c0008069e21", "tradeType":"MARGIN_TRADE", "type":"market" }, { "counterOrderId":"5db7ee4b5d53620008dcde8e", "createdAt":1572335207000, "fee":"0.94625", "feeCurrency":"USDT", "feeRate":"0.001", "forceTaker":true, "funds":"946.25", "liquidity":"taker", "orderId":"5db7ee675d53620008dce01e", "price":"9462.5", "side":"sell", "size":"0.1", "stop":"", "symbol":"BTC-USDT", "tradeId":"5db7ee6754c05c0008069e03", "tradeType":"MARGIN_TRADE", "type":"market" }]`

func TestGetRecentFills(t *testing.T) {
	t.Parallel()
	var resp []Fill
	err := json.Unmarshal([]byte(limitFillsResponseJSON), &resp)
	assert.NoError(t, err)

	sharedtestvalues.SkipTestIfCredentialsUnset(t, ku)
	result, err := ku.GetRecentFills(t.Context())
	assert.NoError(t, err)
	assert.NotNil(t, result)
}

func TestPostStopOrder(t *testing.T) {
	t.Parallel()
	_, err := ku.PostStopOrder(t.Context(), "", "buy", spotTradablePair.String(), "", "", "entry", "CO", SpotTradeType, "", 0.1, 1, 10, 0, 0, 0, true, false, false)
	require.ErrorIs(t, err, order.ErrClientOrderIDMustBeSet)
	_, err = ku.PostStopOrder(t.Context(), "5bd6e9286d99522a52e458de", "", spotTradablePair.String(), "", "", "entry", "CO", SpotTradeType, "", 0.1, 1, 10, 0, 0, 0, true, false, false)
	require.ErrorIs(t, err, order.ErrSideIsInvalid)
	_, err = ku.PostStopOrder(t.Context(), "5bd6e9286d99522a52e458de", "buy", "", "", "", "entry", "CO", SpotTradeType, "", 0.1, 1, 10, 0, 0, 0, true, false, false)
	require.ErrorIs(t, err, currency.ErrSymbolStringEmpty)

	sharedtestvalues.SkipTestIfCredentialsUnset(t, ku, canManipulateRealOrders)
	result, err := ku.PostStopOrder(t.Context(), "5bd6e9286d99522a52e458de", "buy", spotTradablePair.String(), "", "", "entry", "CO", SpotTradeType, "", 0.1, 1, 10, 0, 0, 0, true, false, false)
	assert.NoError(t, err)
	assert.NotNil(t, result)
}

func TestCancelStopOrder(t *testing.T) {
	t.Parallel()
	_, err := ku.CancelStopOrder(t.Context(), "")
	require.ErrorIs(t, err, order.ErrOrderIDNotSet)

	sharedtestvalues.SkipTestIfCredentialsUnset(t, ku, canManipulateRealOrders)
	result, err := ku.CancelStopOrder(t.Context(), "5bd6e9286d99522a52e458de")
	assert.NoError(t, err)
	assert.NotNil(t, result)
}

func TestCancelStopOrderByClientOrderID(t *testing.T) {
	t.Parallel()
	_, err := ku.CancelStopOrderByClientOrderID(t.Context(), "", spotTradablePair.String())
	require.ErrorIs(t, err, order.ErrClientOrderIDMustBeSet)

	sharedtestvalues.SkipTestIfCredentialsUnset(t, ku, canManipulateRealOrders)
	result, err := ku.CancelStopOrderByClientOrderID(t.Context(), "5bd6e9286d99522a52e458de", spotTradablePair.String())
	assert.NoError(t, err)
	assert.NotNil(t, result)
}

func TestCancelAllStopOrder(t *testing.T) {
	t.Parallel()
	sharedtestvalues.SkipTestIfCredentialsUnset(t, ku, canManipulateRealOrders)
	result, err := ku.CancelStopOrders(t.Context(), "", "", []string{})
	assert.NoError(t, err)
	assert.NotNil(t, result)
}

const stopOrderResponseJSON = `{"id": "vs8hoo8q2ceshiue003b67c0", "symbol": "KCS-USDT", "userId": "60fe4956c43cbc0006562c2c", "status": "NEW", "type": "limit", "side": "buy", "price": "0.01000000000000000000", "size": "0.01000000000000000000", "funds": null, "stp": null, "timeInForce": "GTC", "cancelAfter": -1, "postOnly": false, "hidden": false, "iceberg": false, "visibleSize": null, "channel": "API", "clientOid": "40e0eb9efe6311eb8e58acde48001122", "remark": null, "tags": null, "orderTime": 1629098781127530345, "domainId": "kucoin", "tradeSource": "USER", "tradeType": "TRADE", "feeCurrency": "USDT", "takerFeeRate": "0.00200000000000000000", "makerFeeRate": "0.00200000000000000000", "createdAt": 1629098781128, "stop": "loss", "stopTriggerTime": null, "stopPrice": "10.00000000000000000000" }`

func TestGetStopOrder(t *testing.T) {
	t.Parallel()
	var resp *StopOrder
	err := json.Unmarshal([]byte(stopOrderResponseJSON), &resp)
	assert.NoError(t, err)
	_, err = ku.GetStopOrder(t.Context(), "")
	require.ErrorIs(t, err, order.ErrOrderIDNotSet)

	sharedtestvalues.SkipTestIfCredentialsUnset(t, ku)
	result, err := ku.GetStopOrder(t.Context(), "5bd6e9286d99522a52e458de")
	assert.NoError(t, err)
	assert.NotNil(t, result)
}

func TestGetAllStopOrder(t *testing.T) {
	t.Parallel()
	sharedtestvalues.SkipTestIfCredentialsUnset(t, ku)
	result, err := ku.ListStopOrders(t.Context(), "", "", "", "", []string{}, time.Time{}, time.Time{}, 0, 0)
	assert.NoError(t, err)
	assert.NotNil(t, result)
}

func TestGetStopOrderByClientID(t *testing.T) {
	t.Parallel()
	_, err := ku.GetStopOrderByClientID(t.Context(), "", "")
	require.ErrorIs(t, err, order.ErrClientOrderIDMustBeSet)

	sharedtestvalues.SkipTestIfCredentialsUnset(t, ku)
	result, err := ku.GetStopOrderByClientID(t.Context(), "", "5bd6e9286d99522a52e458de")
	assert.NoError(t, err)
	assert.NotNil(t, result)
}

func TestCancelStopOrderByClientID(t *testing.T) {
	t.Parallel()
	_, err := ku.CancelStopOrderByClientID(t.Context(), "", "")
	require.ErrorIs(t, err, order.ErrClientOrderIDMustBeSet)

	sharedtestvalues.SkipTestIfCredentialsUnset(t, ku, canManipulateRealOrders)
	result, err := ku.CancelStopOrderByClientID(t.Context(), "", "5bd6e9286d99522a52e458de")
	assert.NoError(t, err)
	assert.NotNil(t, result)
}

func TestGetAllAccounts(t *testing.T) {
	t.Parallel()
	sharedtestvalues.SkipTestIfCredentialsUnset(t, ku)
	result, err := ku.GetAllAccounts(t.Context(), currency.EMPTYCODE, "")
	assert.NoError(t, err)
	assert.NotNil(t, result)
}

func TestGetAccount(t *testing.T) {
	t.Parallel()
	_, err := ku.GetAccountDetail(t.Context(), "")
	require.ErrorIs(t, err, errAccountIDMissing)

	sharedtestvalues.SkipTestIfCredentialsUnset(t, ku)
	result, err := ku.GetAccountDetail(t.Context(), "62fcd1969474ea0001fd20e4")
	assert.NoError(t, err)
	assert.NotNil(t, result)
}

func TestGetCrossMarginAccountsDetail(t *testing.T) {
	t.Parallel()
	sharedtestvalues.SkipTestIfCredentialsUnset(t, ku)
	result, err := ku.GetCrossMarginAccountsDetail(t.Context(), "KCS", "MARGIN_V2")
	assert.NoError(t, err)
	assert.NotNil(t, result)
}

func TestGetIsolatedMarginAccountDetail(t *testing.T) {
	t.Parallel()
	sharedtestvalues.SkipTestIfCredentialsUnset(t, ku)
	result, err := ku.GetIsolatedMarginAccountDetail(t.Context(), marginTradablePair.String(), "BTC", "")
	assert.NoError(t, err)
	assert.NotNil(t, result)
}

func TestGetFuturesAccountDetail(t *testing.T) {
	t.Parallel()
	sharedtestvalues.SkipTestIfCredentialsUnset(t, ku)
	result, err := ku.GetFuturesAccountDetail(t.Context(), currency.USDT)
	assert.NoError(t, err)
	assert.NotNil(t, result)
}

func TestGetSubAccounts(t *testing.T) {
	t.Parallel()
	_, err := ku.GetSubAccounts(t.Context(), "", false)
	require.ErrorIs(t, err, order.ErrOrderIDNotSet)

	sharedtestvalues.SkipTestIfCredentialsUnset(t, ku)
	result, err := ku.GetSubAccounts(t.Context(), "5caefba7d9575a0688f83c45", false)
	assert.NoError(t, err)
	assert.NotNil(t, result)
}

func TestGetAllFuturesSubAccountBalances(t *testing.T) {
	t.Parallel()
	sharedtestvalues.SkipTestIfCredentialsUnset(t, ku)
	result, err := ku.GetAllFuturesSubAccountBalances(t.Context(), currency.BTC)
	assert.NoError(t, err)
	assert.NotNil(t, result)
}

const accountLedgerResponseJSON = `{"currentPage": 1, "pageSize": 50, "totalNum": 2, "totalPage": 1, "items": [ { "id": "611a1e7c6a053300067a88d9", "currency": "USDT", "amount": "10.00059547", "fee": "0", "balance": "0", "accountType": "MAIN", "bizType": "Loans Repaid", "direction": "in", "createdAt": 1629101692950, "context": "{\"borrowerUserId\":\"601ad03e50dc810006d242ea\",\"loanRepayDetailNo\":\"611a1e7cc913d000066cf7ec\"}" }, { "id": "611a18bc6a0533000671e1bf", "currency": "USDT", "amount": "10.00059547", "fee": "0", "balance": "0", "accountType": "MAIN", "bizType": "Loans Repaid", "direction": "in", "createdAt": 1629100220843, "context": "{\"borrowerUserId\":\"5e3f4623dbf52d000800292f\",\"loanRepayDetailNo\":\"611a18bc7255c200063ea545\"}" } ] }`

func TestGetAccountLedgers(t *testing.T) {
	t.Parallel()
	var resp *AccountLedgerResponse
	err := json.Unmarshal([]byte(accountLedgerResponseJSON), &resp)
	assert.NoError(t, err)

	_, err = ku.GetAccountLedgers(t.Context(), currency.EMPTYCODE, "", "", time.Now(), time.Now().Add(-time.Hour*24*10))
	require.ErrorIs(t, err, common.ErrStartAfterEnd)

	sharedtestvalues.SkipTestIfCredentialsUnset(t, ku)
	result, err := ku.GetAccountLedgers(t.Context(), currency.EMPTYCODE, "", "", time.Time{}, time.Time{})
	assert.NoError(t, err)
	assert.NotNil(t, result)
}

func TestGetAccountLedgersHFTrade(t *testing.T) {
	t.Parallel()
	sharedtestvalues.SkipTestIfCredentialsUnset(t, ku)
	_, err := ku.GetAccountLedgersHFTrade(t.Context(), currency.BTC, "", "", 0, 10, time.Time{}, time.Now())
	assert.NoError(t, err)
}

func TestGetAccountLedgerHFMargin(t *testing.T) {
	t.Parallel()
	sharedtestvalues.SkipTestIfCredentialsUnset(t, ku)
	result, err := ku.GetAccountLedgerHFMargin(t.Context(), currency.BTC, "", "", 0, 0, time.Time{}, time.Time{})
	assert.NoError(t, err)
	assert.NotNil(t, result)
}

func TestGetFuturesAccountLedgers(t *testing.T) {
	t.Parallel()
	sharedtestvalues.SkipTestIfCredentialsUnset(t, ku)
	result, err := ku.GetFuturesAccountLedgers(t.Context(), currency.BTC, true, time.Time{}, time.Now(), 0, 100)
	assert.NoError(t, err)
	assert.NotNil(t, result)
}

func TestGetAllSubAccountsInfoV1(t *testing.T) {
	t.Parallel()
	sharedtestvalues.SkipTestIfCredentialsUnset(t, ku)
	result, err := ku.GetAllSubAccountsInfoV1(t.Context())
	assert.NoError(t, err)
	assert.NotNil(t, result)
}

func TestGetAllSubAccountsInfoV2(t *testing.T) {
	t.Parallel()
	sharedtestvalues.SkipTestIfCredentialsUnset(t, ku)
	result, err := ku.GetAllSubAccountsInfoV2(t.Context(), 0, 30)
	assert.NoError(t, err)
	assert.NotNil(t, result)
}

func TestGetAccountSummaryInformation(t *testing.T) {
	t.Parallel()
	sharedtestvalues.SkipTestIfCredentialsUnset(t, ku)
	result, err := ku.GetAccountSummaryInformation(t.Context())
	assert.NoError(t, err)
	assert.NotNil(t, result)
}

func TestGetAggregatedSubAccountBalance(t *testing.T) {
	t.Parallel()
	sharedtestvalues.SkipTestIfCredentialsUnset(t, ku)
	result, err := ku.GetAggregatedSubAccountBalance(t.Context())
	assert.NoError(t, err)
	assert.NotNil(t, result)
}

func TestGetAllSubAccountsBalanceV2(t *testing.T) {
	t.Parallel()
	sharedtestvalues.SkipTestIfCredentialsUnset(t, ku)
	result, err := ku.GetAllSubAccountsBalanceV2(t.Context())
	assert.NoError(t, err)
	assert.NotNil(t, result)
}

func TestGetPaginatedSubAccountInformation(t *testing.T) {
	t.Parallel()
	sharedtestvalues.SkipTestIfCredentialsUnset(t, ku)
	result, err := ku.GetPaginatedSubAccountInformation(t.Context(), 0, 10)
	assert.NoError(t, err)
	assert.NotNil(t, result)
}

func TestGetTransferableBalance(t *testing.T) {
	t.Parallel()
	_, err := ku.GetTransferableBalance(t.Context(), currency.EMPTYCODE, "MAIN", "")
	require.ErrorIs(t, err, currency.ErrCurrencyCodeEmpty)
	_, err = ku.GetTransferableBalance(t.Context(), currency.BTC, "", "")
	require.ErrorIs(t, err, errAccountTypeMissing)

	sharedtestvalues.SkipTestIfCredentialsUnset(t, ku)
	result, err := ku.GetTransferableBalance(t.Context(), currency.BTC, "MAIN", "")
	assert.NoError(t, err)
	assert.NotNil(t, result)
}

func TestGetUniversalTransfer(t *testing.T) {
	t.Parallel()
	_, err := ku.GetUniversalTransfer(t.Context(), &UniversalTransferParam{})
	require.ErrorIs(t, err, common.ErrNilPointer)

	arg := &UniversalTransferParam{
		ToAccountTag: "1234",
	}
	_, err = ku.GetUniversalTransfer(t.Context(), arg)
	require.ErrorIs(t, err, order.ErrClientOrderIDMustBeSet)

	arg.ClientSuppliedOrderID = "64ccc0f164781800010d8c09"
	_, err = ku.GetUniversalTransfer(t.Context(), arg)
	require.ErrorIs(t, err, order.ErrAmountBelowMin)

	arg.Amount = 1
	_, err = ku.GetUniversalTransfer(t.Context(), arg)
	require.ErrorIs(t, err, errAccountTypeMissing)

	arg.FromAccountType = "MAIN"
	_, err = ku.GetUniversalTransfer(t.Context(), arg)
	require.ErrorIs(t, err, errTransferTypeMissing)

	arg.TransferType = "INTERNAL"
	_, err = ku.GetUniversalTransfer(t.Context(), arg)
	require.ErrorIs(t, err, errAccountTypeMissing)

	sharedtestvalues.SkipTestIfCredentialsUnset(t, ku, canManipulateRealOrders)
	result, err := ku.GetUniversalTransfer(t.Context(), &UniversalTransferParam{
		ClientSuppliedOrderID: "64ccc0f164781800010d8c09",
		TransferType:          "INTERNAL",
		Currency:              currency.BTC,
		Amount:                1,
		FromAccountType:       SpotTradeType,
		ToAccountType:         "CONTRACT",
	})
	assert.NoError(t, err)
	assert.NotNil(t, result)

	result, err = ku.GetUniversalTransfer(t.Context(), &UniversalTransferParam{
		ClientSuppliedOrderID: "64ccc0f164781800010d8c09",
		TransferType:          "PARENT_TO_SUB",
		Currency:              currency.BTC,
		Amount:                1,
		FromAccountType:       SpotTradeType,
		ToUserID:              "62f5f5d4d72aaf000122707e",
		ToAccountType:         "CONTRACT",
	})
	assert.NoError(t, err)
	assert.NotNil(t, result)
}

func TestTransferMainToSubAccount(t *testing.T) {
	t.Parallel()
	_, err := ku.TransferMainToSubAccount(t.Context(), currency.EMPTYCODE, 1, "62fcd1969474ea0001fd20e4", "OUT", "", "", "5caefba7d9575a0688f83c45")
	require.ErrorIs(t, err, currency.ErrCurrencyCodeEmpty)
	_, err = ku.TransferMainToSubAccount(t.Context(), currency.BTC, 1, "", "OUT", "", "", "5caefba7d9575a0688f83c45")
	require.ErrorIs(t, err, order.ErrClientOrderIDMustBeSet)
	_, err = ku.TransferMainToSubAccount(t.Context(), currency.BTC, 0, "62fcd1969474ea0001fd20e4", "OUT", "", "", "5caefba7d9575a0688f83c45")
	require.ErrorIs(t, err, order.ErrAmountBelowMin)
	_, err = ku.TransferMainToSubAccount(t.Context(), currency.BTC, 1, "62fcd1969474ea0001fd20e4", "", "", "", "5caefba7d9575a0688f83c45")
	require.ErrorIs(t, err, errTransferDirectionRequired)
	_, err = ku.TransferMainToSubAccount(t.Context(), currency.BTC, 1, "62fcd1969474ea0001fd20e4", "OUT", "", "", "")
	require.ErrorIs(t, err, errSubUserIDRequired)

	sharedtestvalues.SkipTestIfCredentialsUnset(t, ku, canManipulateRealOrders)
	result, err := ku.TransferMainToSubAccount(t.Context(), currency.BTC, 1, "62fcd1969474ea0001fd20e4", "OUT", "", "", "5caefba7d9575a0688f83c45")
	assert.NoError(t, err)
	assert.NotNil(t, result)
}

func TestMakeInnerTransfer(t *testing.T) {
	t.Parallel()
	_, err := ku.MakeInnerTransfer(t.Context(), 0, currency.EMPTYCODE, "62fcd1969474ea0001fd20e4", "trade", "main", "1", "")
	require.ErrorIs(t, err, currency.ErrCurrencyCodeEmpty)
	_, err = ku.MakeInnerTransfer(t.Context(), 0, currency.USDT, "", "trade", "main", "1", "")
	require.ErrorIs(t, err, order.ErrClientOrderIDMustBeSet)
	_, err = ku.MakeInnerTransfer(t.Context(), 0, currency.USDT, "62fcd1969474ea0001fd20e4", "", "main", "", "")
	require.ErrorIs(t, err, order.ErrAmountBelowMin)
	_, err = ku.MakeInnerTransfer(t.Context(), 1, currency.USDT, "62fcd1969474ea0001fd20e4", "", "main", "", "")
	require.ErrorIs(t, err, errAccountTypeMissing)
	_, err = ku.MakeInnerTransfer(t.Context(), 5, currency.USDT, "62fcd1969474ea0001fd20e4", "margin_hf", "", "", "")
	require.ErrorIs(t, err, errAccountTypeMissing)

	sharedtestvalues.SkipTestIfCredentialsUnset(t, ku, canManipulateRealOrders)
	result, err := ku.MakeInnerTransfer(t.Context(), 10, currency.USDT, "62fcd1969474ea0001fd20e4", "main", "trade_hf", "", "")
	assert.NoError(t, err)
	assert.NotNil(t, result)
}

func TestTransferToMainOrTradeAccount(t *testing.T) {
	t.Parallel()
	_, err := ku.TransferToMainOrTradeAccount(t.Context(), &FundTransferFuturesParam{})
	require.ErrorIs(t, err, common.ErrNilPointer)
	_, err = ku.TransferToMainOrTradeAccount(t.Context(), &FundTransferFuturesParam{RecieveAccountType: "MAIN"})
	require.ErrorIs(t, err, order.ErrAmountBelowMin)
	_, err = ku.TransferToMainOrTradeAccount(t.Context(), &FundTransferFuturesParam{Amount: 1, RecieveAccountType: "MAIN"})
	require.ErrorIs(t, err, currency.ErrCurrencyCodeEmpty)

	sharedtestvalues.SkipTestIfCredentialsUnset(t, ku, canManipulateRealOrders)
	result, err := ku.TransferToMainOrTradeAccount(t.Context(), &FundTransferFuturesParam{
		Amount:             1,
		Currency:           currency.USDT,
		RecieveAccountType: SpotTradeType,
	})
	assert.NoError(t, err)
	assert.NotNil(t, result)
}

func TestTransferToFuturesAccount(t *testing.T) {
	t.Parallel()
	_, err := ku.TransferToFuturesAccount(t.Context(), &FundTransferToFuturesParam{})
	require.ErrorIs(t, err, common.ErrNilPointer)
	_, err = ku.TransferToFuturesAccount(t.Context(), &FundTransferToFuturesParam{PaymentAccountType: "Main"})
	require.ErrorIs(t, err, order.ErrAmountBelowMin)
	_, err = ku.TransferToFuturesAccount(t.Context(), &FundTransferToFuturesParam{PaymentAccountType: "Main", Amount: 12})
	require.ErrorIs(t, err, currency.ErrCurrencyCodeEmpty)

	sharedtestvalues.SkipTestIfCredentialsUnset(t, ku, canManipulateRealOrders)
	result, err := ku.TransferToFuturesAccount(t.Context(), &FundTransferToFuturesParam{
		Amount:             60,
		Currency:           currency.USDT,
		PaymentAccountType: SpotTradeType,
	})
	assert.NoError(t, err)
	assert.NotNil(t, result)
}

func TestGetFuturesTransferOutRequestRecords(t *testing.T) {
	t.Parallel()
	sharedtestvalues.SkipTestIfCredentialsUnset(t, ku)
	result, err := ku.GetFuturesTransferOutRequestRecords(t.Context(), time.Time{}, time.Now(), "", "", currency.BTC, 0, 10)
	assert.NoError(t, err)
	assert.NotNil(t, result)
}

func TestCreateDepositAddress(t *testing.T) {
	t.Parallel()
	_, err := ku.CreateDepositAddress(t.Context(), &DepositAddressParams{})
	require.ErrorIs(t, err, currency.ErrCurrencyCodeEmpty)

	sharedtestvalues.SkipTestIfCredentialsUnset(t, ku, canManipulateRealOrders)
	result, err := ku.CreateDepositAddress(t.Context(), &DepositAddressParams{
		Currency: currency.BTC,
	})
	assert.NoError(t, err)
	assert.NotNil(t, result)

	result, err = ku.CreateDepositAddress(t.Context(),
		&DepositAddressParams{
			Currency: currency.USDT,
			Chain:    "TRC20",
		})
	assert.NoError(t, err)
	assert.NotNil(t, result)
}

func TestGetDepositAddressV2(t *testing.T) {
	t.Parallel()
	_, err := ku.GetDepositAddressesV2(t.Context(), currency.EMPTYCODE)
	require.ErrorIs(t, err, currency.ErrCurrencyCodeEmpty)

	sharedtestvalues.SkipTestIfCredentialsUnset(t, ku)
	result, err := ku.GetDepositAddressesV2(t.Context(), currency.BTC)
	assert.NoError(t, err)
	assert.NotNil(t, result)
}

func TestGetDepositAddressesV1(t *testing.T) {
	t.Parallel()
	_, err := ku.GetDepositAddressV1(t.Context(), currency.EMPTYCODE, "")
	require.ErrorIs(t, err, currency.ErrCurrencyCodeEmpty)

	sharedtestvalues.SkipTestIfCredentialsUnset(t, ku)
	result, err := ku.GetDepositAddressV1(t.Context(), currency.BTC, "")
	assert.NoError(t, err)
	assert.NotNil(t, result)
}

const depositResponseJSON = `{"currentPage": 1, "pageSize": 50, "totalNum": 1, "totalPage": 1, "items": [ { "currency": "XRP", "chain": "xrp", "status": "SUCCESS", "address": "rNFugeoj3ZN8Wv6xhuLegUBBPXKCyWLRkB", "memo": "1919537769", "isInner": false, "amount": "20.50000000", "fee": "0.00000000", "walletTxId": "2C24A6D5B3E7D5B6AA6534025B9B107AC910309A98825BF5581E25BEC94AD83B@e8902757998fc352e6c9d8890d18a71c", "createdAt": 1666600519000, "updatedAt": 1666600549000, "remark": "Deposit" } ] }`

func TestGetDepositList(t *testing.T) {
	t.Parallel()
	var resp DepositResponse
	err := json.Unmarshal([]byte(depositResponseJSON), &resp)
	assert.NoError(t, err)

	sharedtestvalues.SkipTestIfCredentialsUnset(t, ku)
	result, err := ku.GetDepositList(t.Context(), currency.EMPTYCODE, "", time.Time{}, time.Time{})
	assert.NoError(t, err)
	assert.NotNil(t, result)
}

const historicalDepositResponseJSON = `{"currentPage":1, "pageSize":1, "totalNum":9, "totalPage":9, "items":[ { "currency":"BTC", "createAt":1528536998, "amount":"0.03266638", "walletTxId":"55c643bc2c68d6f17266383ac1be9e454038864b929ae7cee0bc408cc5c869e8@12ffGWmMMD1zA1WbFm7Ho3JZ1w6NYXjpFk@234", "isInner":false, "status":"SUCCESS" } ] }`

func TestGetHistoricalDepositList(t *testing.T) {
	t.Parallel()
	var resp *HistoricalDepositWithdrawalResponse
	err := json.Unmarshal([]byte(historicalDepositResponseJSON), &resp)
	assert.NoError(t, err)

	sharedtestvalues.SkipTestIfCredentialsUnset(t, ku)
	result, err := ku.GetHistoricalDepositList(t.Context(), currency.EMPTYCODE, "", time.Time{}, time.Time{})
	assert.NoError(t, err)
	assert.NotNil(t, result)
}

func TestGetWithdrawalList(t *testing.T) {
	t.Parallel()
	sharedtestvalues.SkipTestIfCredentialsUnset(t, ku)
	result, err := ku.GetWithdrawalList(t.Context(), currency.EMPTYCODE, "", time.Time{}, time.Time{})
	assert.NoError(t, err)
	assert.NotNil(t, result)
}

func TestGetHistoricalWithdrawalList(t *testing.T) {
	t.Parallel()
	sharedtestvalues.SkipTestIfCredentialsUnset(t, ku)
	result, err := ku.GetHistoricalWithdrawalList(t.Context(), currency.EMPTYCODE, "", time.Time{}, time.Time{})
	assert.NoError(t, err)
	assert.NotNil(t, result)
}

func TestGetWithdrawalQuotas(t *testing.T) {
	t.Parallel()
	_, err := ku.GetWithdrawalQuotas(t.Context(), currency.EMPTYCODE, "")
	require.ErrorIs(t, err, currency.ErrCurrencyCodeEmpty)

	sharedtestvalues.SkipTestIfCredentialsUnset(t, ku)
	result, err := ku.GetWithdrawalQuotas(t.Context(), currency.BTC, "")
	assert.NoError(t, err)
	assert.NotNil(t, result)
}

func TestApplyWithdrawal(t *testing.T) {
	t.Parallel()
	_, err := ku.ApplyWithdrawal(t.Context(), currency.EMPTYCODE, "0x597873884BC3a6C10cB6Eb7C69172028Fa85B25A", "", "", "", "", false, 1)
	require.ErrorIs(t, err, currency.ErrCurrencyCodeEmpty)
	_, err = ku.ApplyWithdrawal(t.Context(), currency.ETH, "", "", "", "", "", false, 1)
	require.ErrorIs(t, err, errAddressRequired)
	_, err = ku.ApplyWithdrawal(t.Context(), currency.ETH, "0x597873884BC3a6C10cB6Eb7C69172028Fa85B25A", "", "", "", "", false, 0)
	require.ErrorIs(t, err, order.ErrAmountBelowMin)

	sharedtestvalues.SkipTestIfCredentialsUnset(t, ku, canManipulateRealOrders)
	result, err := ku.ApplyWithdrawal(t.Context(), currency.ETH, "0x597873884BC3a6C10cB6Eb7C69172028Fa85B25A", "", "", "", "", false, 1)
	assert.NoError(t, err)
	assert.NotNil(t, result)
}

func TestCancelWithdrawal(t *testing.T) {
	t.Parallel()
	err := ku.CancelWithdrawal(t.Context(), "")
	require.ErrorIs(t, err, order.ErrOrderIDNotSet)

	sharedtestvalues.SkipTestIfCredentialsUnset(t, ku, canManipulateRealOrders)
	err = ku.CancelWithdrawal(t.Context(), "5bffb63303aa675e8bbe18f9")
	assert.NoError(t, err)
}

func TestGetBasicFee(t *testing.T) {
	t.Parallel()
	sharedtestvalues.SkipTestIfCredentialsUnset(t, ku)
	result, err := ku.GetBasicFee(t.Context(), "1")
	assert.NoError(t, err)
	assert.NotNil(t, result)
}

func TestGetTradingFee(t *testing.T) {
	t.Parallel()
	_, err := ku.GetTradingFee(t.Context(), nil)
	require.ErrorIs(t, err, currency.ErrCurrencyPairsEmpty)

	sharedtestvalues.SkipTestIfCredentialsUnset(t, ku)
	avail, err := ku.GetAvailablePairs(asset.Spot)
	assert.NoError(t, err)
	assert.NotEmpty(t, avail)

	pairs := currency.Pairs{avail[0]}
	btcusdTradingFee, err := ku.GetTradingFee(t.Context(), pairs)
	assert.NoErrorf(t, err, "received %v, expected %v", err, nil)
	assert.Len(t, btcusdTradingFee, 1)

	// NOTE: Test below will error out from an external call as this will exceed
	// the allowed pairs. If this does not error then this endpoint will allow
	// more items to be requested.
	pairs = append(pairs, avail[1:10]...)
	result, err := ku.GetTradingFee(t.Context(), pairs)
	assert.NoError(t, err)
	assert.NotNil(t, result)

	got, err := ku.GetTradingFee(t.Context(), pairs[:10])
	assert.NoError(t, err)
	assert.Len(t, got, 10)
}

// futures
func TestGetFuturesOpenContracts(t *testing.T) {
	t.Parallel()
	result, err := ku.GetFuturesOpenContracts(t.Context())
	assert.NoError(t, err)
	assert.NotNil(t, result)
}

func TestGetFuturesContract(t *testing.T) {
	t.Parallel()
	_, err := ku.GetFuturesContract(t.Context(), "")
	require.ErrorIs(t, err, currency.ErrSymbolStringEmpty)

	result, err := ku.GetFuturesContract(t.Context(), "XBTUSDTM")
	assert.NoError(t, err)
	assert.NotNil(t, result)
}

func TestGetFuturesTicker(t *testing.T) {
	t.Parallel()
	_, err := ku.GetFuturesTicker(t.Context(), "")
	require.ErrorIs(t, err, currency.ErrSymbolStringEmpty)

	tick, err := ku.GetFuturesTicker(t.Context(), "XBTUSDTM")
	if assert.NoError(t, err) {
		assert.Positive(t, tick.Sequence, "Sequence should be positive")
		assert.Equal(t, "XBTUSDTM", tick.Symbol)
		assert.Contains(t, []order.Side{order.Buy, order.Sell}, tick.Side, "Side should be a side")
		assert.Positive(t, tick.Size, "Size should be positive")
		assert.Positive(t, tick.Price.Float64(), "Price should be positive")
		assert.Positive(t, tick.BestBidPrice.Float64(), "BestBidPrice should be positive")
		assert.Positive(t, tick.BestBidSize, "BestBidSize should be positive")
		assert.Positive(t, tick.BestAskPrice.Float64(), "BestAskPrice should be positive")
		assert.Positive(t, tick.BestAskSize, "BestAskSize should be positive")
		assert.NotEmpty(t, tick.TradeID, "TradeID should not be empty")
		assert.WithinRange(t, tick.FilledTime.Time(), time.Now().Add(time.Hour*-24), time.Now().Add(time.Hour))
	}
}

func TestGetFuturesOrderbook(t *testing.T) {
	t.Parallel()
	_, err := ku.GetFuturesOrderbook(t.Context(), "")
	require.ErrorIs(t, err, currency.ErrSymbolStringEmpty)

	result, err := ku.GetFuturesOrderbook(t.Context(), futuresTradablePair.String())
	assert.NoError(t, err)
	assert.NotNil(t, result)
}

func TestGetFuturesPartOrderbook20(t *testing.T) {
	t.Parallel()
	_, err := ku.GetFuturesPartOrderbook20(t.Context(), "")
	require.ErrorIs(t, err, currency.ErrSymbolStringEmpty)

	result, err := ku.GetFuturesPartOrderbook20(t.Context(), "XBTUSDTM")
	assert.NoError(t, err)
	assert.NotNil(t, result)
}

func TestGetFuturesPartOrderbook100(t *testing.T) {
	t.Parallel()
	_, err := ku.GetFuturesPartOrderbook100(t.Context(), "")
	require.ErrorIs(t, err, currency.ErrSymbolStringEmpty)

	result, err := ku.GetFuturesPartOrderbook100(t.Context(), "XBTUSDTM")
	assert.NoError(t, err)
	assert.NotNil(t, result)
}

func TestGetFuturesTradeHistory(t *testing.T) {
	t.Parallel()
	_, err := ku.GetFuturesTradeHistory(t.Context(), "")
	require.ErrorIs(t, err, currency.ErrSymbolStringEmpty)

	result, err := ku.GetFuturesTradeHistory(t.Context(), "XBTUSDTM")
	assert.NoError(t, err)
	assert.NotNil(t, result)
}

func TestGetFuturesInterestRate(t *testing.T) {
	t.Parallel()
	_, err := ku.GetFuturesInterestRate(t.Context(), "", time.Time{}, time.Time{}, false, false, 0, 0)
	require.ErrorIs(t, err, currency.ErrSymbolStringEmpty)
	result, err := ku.GetFuturesInterestRate(t.Context(), futuresTradablePair.String(), time.Time{}, time.Time{}, false, false, 0, 0)
	assert.NoError(t, err)
	assert.NotNil(t, result)
}

func TestGetFuturesIndexList(t *testing.T) {
	t.Parallel()
	_, err := ku.GetFuturesIndexList(t.Context(), "", time.Time{}, time.Time{}, false, false, 0, 10)
	require.ErrorIs(t, err, currency.ErrSymbolStringEmpty)
	result, err := ku.GetFuturesIndexList(t.Context(), futuresTradablePair.String(), time.Time{}, time.Time{}, false, false, 0, 10)
	assert.NoError(t, err)
	assert.NotNil(t, result)
}

func TestGetFuturesCurrentMarkPrice(t *testing.T) {
	t.Parallel()
	_, err := ku.GetFuturesCurrentMarkPrice(t.Context(), "")
	require.ErrorIs(t, err, currency.ErrSymbolStringEmpty)

	result, err := ku.GetFuturesCurrentMarkPrice(t.Context(), futuresTradablePair.String())
	assert.NoError(t, err)
	assert.NotNil(t, result)
}

func TestGetFuturesPremiumIndex(t *testing.T) {
	t.Parallel()
	_, err := ku.GetFuturesPremiumIndex(t.Context(), "", time.Time{}, time.Time{}, false, false, 0, 0)
	require.ErrorIs(t, err, currency.ErrSymbolStringEmpty)

	result, err := ku.GetFuturesPremiumIndex(t.Context(), futuresTradablePair.String(), time.Time{}, time.Time{}, false, false, 0, 0)
	assert.NoError(t, err)
	assert.NotNil(t, result)
}

func TestGet24HourFuturesTransactionVolume(t *testing.T) {
	t.Parallel()
	sharedtestvalues.SkipTestIfCredentialsUnset(t, ku)
	resp, err := ku.Get24HourFuturesTransactionVolume(t.Context())
	assert.NoError(t, err)
	assert.NotNil(t, resp)
}

func TestGetFuturesCurrentFundingRate(t *testing.T) {
	t.Parallel()
	_, err := ku.GetFuturesCurrentFundingRate(t.Context(), "")
	require.ErrorIs(t, err, currency.ErrSymbolStringEmpty)

	result, err := ku.GetFuturesCurrentFundingRate(t.Context(), futuresTradablePair.String())
	assert.NoError(t, err)
	assert.NotNil(t, result)
}

func TestGetPublicFundingRate(t *testing.T) {
	t.Parallel()
	_, err := ku.GetPublicFundingRate(t.Context(), "", time.Now().Add(-time.Hour*24*30), time.Now().Add(-time.Hour*5))
	require.ErrorIs(t, err, currency.ErrSymbolStringEmpty)

	result, err := ku.GetPublicFundingRate(t.Context(), futuresTradablePair.String(), time.Now().Add(-time.Hour*24*30), time.Now().Add(-time.Hour*5))
	assert.NoError(t, err)
	assert.NotNil(t, result)
}

func TestGetFuturesServerTime(t *testing.T) {
	t.Parallel()
	result, err := ku.GetFuturesServerTime(t.Context())
	assert.NoError(t, err)
	assert.NotNil(t, result)
}

func TestGetFuturesServiceStatus(t *testing.T) {
	t.Parallel()
	result, err := ku.GetFuturesServiceStatus(t.Context())
	assert.NoError(t, err)
	assert.NotNil(t, result)
}

func TestGetFuturesKline(t *testing.T) {
	t.Parallel()
	_, err := ku.GetFuturesKline(t.Context(), 0, "XBTUSDTM", time.Time{}, time.Time{})
	require.ErrorIs(t, err, kline.ErrInvalidInterval)
	_, err = ku.GetFuturesKline(t.Context(), int64(kline.ThirtyMin.Duration().Seconds()), futuresTradablePair.String(), time.Time{}, time.Time{})
	require.ErrorIs(t, err, kline.ErrUnsupportedInterval)
	_, err = ku.GetFuturesKline(t.Context(), int64(kline.ThirtyMin.Duration().Minutes()), "", time.Time{}, time.Time{})
	require.ErrorIs(t, err, currency.ErrSymbolStringEmpty)

	result, err := ku.GetFuturesKline(t.Context(), int64(kline.ThirtyMin.Duration().Minutes()), futuresTradablePair.String(), time.Time{}, time.Time{})
	assert.NoError(t, err)
	assert.NotNil(t, result)
}

func TestPostFuturesOrder(t *testing.T) {
	t.Parallel()
	_, err := ku.PostFuturesOrder(t.Context(), &FuturesOrderParam{ClientOrderID: "5bd6e9286d99522a52e458de", Side: "buy"})
	require.ErrorIs(t, err, errInvalidLeverage)
	_, err = ku.PostFuturesOrder(t.Context(), &FuturesOrderParam{Side: "buy", Leverage: 1})
	require.ErrorIs(t, err, order.ErrClientOrderIDMustBeSet)
	_, err = ku.PostFuturesOrder(t.Context(), &FuturesOrderParam{ClientOrderID: "5bd6e9286d99522a52e458de", Leverage: 1})
	require.ErrorIs(t, err, order.ErrSideIsInvalid)
	_, err = ku.PostFuturesOrder(t.Context(), &FuturesOrderParam{ClientOrderID: "5bd6e9286d99522a52e458de", Side: "buy", Leverage: 1})
	require.ErrorIs(t, err, currency.ErrCurrencyPairEmpty)

	// With Stop order configuration
	_, err = ku.PostFuturesOrder(t.Context(), &FuturesOrderParam{
		ClientOrderID: "5bd6e9286d99522a52e458de", Side: "buy", Symbol: futuresTradablePair, OrderType: "limit", Remark: "10",
		Stop: "up", StopPriceType: "", TimeInForce: "", Size: 1, Price: 1000, StopPrice: 0, Leverage: 1, VisibleSize: 0,
	})
	require.ErrorIs(t, err, errInvalidStopPriceType)

	_, err = ku.PostFuturesOrder(t.Context(), &FuturesOrderParam{
		ClientOrderID: "5bd6e9286d99522a52e458de", Side: "buy", Symbol: futuresTradablePair, OrderType: "limit", Remark: "10",
		Stop: "up", StopPriceType: "TP", TimeInForce: "", Size: 1, Price: 1000, StopPrice: 0, Leverage: 1, VisibleSize: 0,
	})
	require.ErrorIs(t, err, order.ErrPriceBelowMin)

	sharedtestvalues.SkipTestIfCredentialsUnset(t, ku, canManipulateRealOrders)
	result, err := ku.PostFuturesOrder(t.Context(), &FuturesOrderParam{
		ClientOrderID: "5bd6e9286d99522a52e458de", Side: "buy", Symbol: futuresTradablePair, OrderType: "limit", Remark: "10",
		Stop: "up", StopPriceType: "TP", StopPrice: 123456, TimeInForce: "", Size: 1, Price: 1000, Leverage: 1, VisibleSize: 0,
	})
	assert.NoError(t, err)
	assert.NotNil(t, result)

	// Limit Orders
	_, err = ku.PostFuturesOrder(t.Context(), &FuturesOrderParam{
		ClientOrderID: "5bd6e9286d99522a52e458de", Side: "buy", Symbol: futuresTradablePair,
		OrderType: "limit", Remark: "10", Leverage: 1,
	})
	require.ErrorIs(t, err, order.ErrPriceBelowMin)
	_, err = ku.PostFuturesOrder(t.Context(), &FuturesOrderParam{ClientOrderID: "5bd6e9286d99522a52e458de", Side: "buy", Symbol: futuresTradablePair, OrderType: "limit", Remark: "10", Price: 1000, Leverage: 1, VisibleSize: 0})
	require.ErrorIs(t, err, order.ErrAmountBelowMin)
	result, err = ku.PostFuturesOrder(t.Context(), &FuturesOrderParam{
		ClientOrderID: "5bd6e9286d99522a52e458de", Side: "buy", Symbol: futuresTradablePair, OrderType: "limit", Remark: "10",
		Size: 1, Price: 1000, Leverage: 1, VisibleSize: 0,
	})
	assert.NoError(t, err)
	assert.NotNil(t, result)

	// Market Orders
	_, err = ku.PostFuturesOrder(t.Context(), &FuturesOrderParam{
		ClientOrderID: "5bd6e9286d99522a52e458de", Side: "buy", Symbol: futuresTradablePair,
		OrderType: "market", Remark: "10", Leverage: 1,
	})
	require.ErrorIs(t, err, order.ErrAmountBelowMin)
	_, err = ku.PostFuturesOrder(t.Context(), &FuturesOrderParam{
		ClientOrderID: "5bd6e9286d99522a52e458de", Side: "buy", Symbol: futuresTradablePair, OrderType: "market", Remark: "10",
		Size: 1, Leverage: 1, VisibleSize: 0,
	})
	require.ErrorIs(t, err, order.ErrAmountBelowMin)

	result, err = ku.PostFuturesOrder(t.Context(), &FuturesOrderParam{
		ClientOrderID: "5bd6e9286d99522a52e458de",
		Side:          "buy",
		Symbol:        futuresTradablePair,
		OrderType:     "limit",
		Remark:        "10",
		Stop:          "",
		StopPriceType: "",
		TimeInForce:   "",
		Size:          1,
		Price:         1000,
		StopPrice:     0,
		Leverage:      1,
		VisibleSize:   0,
	})
	assert.NoError(t, err)
	assert.NotNil(t, result)
}

func TestFillFuturesPostOrderArgumentFilter(t *testing.T) {
	t.Parallel()
	err := ku.FillFuturesPostOrderArgumentFilter(&FuturesOrderParam{ClientOrderID: "5bd6e9286d99522a52e458de", Side: "buy"})
	require.ErrorIs(t, err, errInvalidLeverage)
	err = ku.FillFuturesPostOrderArgumentFilter(&FuturesOrderParam{Side: "buy", Leverage: 1})
	require.ErrorIs(t, err, order.ErrClientOrderIDMustBeSet)
	err = ku.FillFuturesPostOrderArgumentFilter(&FuturesOrderParam{ClientOrderID: "5bd6e9286d99522a52e458de", Leverage: 1})
	require.ErrorIs(t, err, order.ErrSideIsInvalid)
	err = ku.FillFuturesPostOrderArgumentFilter(&FuturesOrderParam{ClientOrderID: "5bd6e9286d99522a52e458de", Side: "buy", Leverage: 1})
	require.ErrorIs(t, err, currency.ErrCurrencyPairEmpty)

	// With Stop order configuration
	err = ku.FillFuturesPostOrderArgumentFilter(&FuturesOrderParam{
		ClientOrderID: "5bd6e9286d99522a52e458de", Side: "buy", Symbol: futuresTradablePair, OrderType: "limit", Remark: "10",
		Stop: "up", StopPriceType: "", TimeInForce: "", Size: 1, Price: 1000, StopPrice: 0, Leverage: 1, VisibleSize: 0,
	})
	require.ErrorIs(t, err, errInvalidStopPriceType)

	err = ku.FillFuturesPostOrderArgumentFilter(&FuturesOrderParam{
		ClientOrderID: "5bd6e9286d99522a52e458de", Side: "buy", Symbol: futuresTradablePair, OrderType: "limit", Remark: "10",
		Stop: "up", StopPriceType: "TP", TimeInForce: "", Size: 1, Price: 1000, StopPrice: 0, Leverage: 1, VisibleSize: 0,
	})
	require.ErrorIs(t, err, order.ErrPriceBelowMin)

	err = ku.FillFuturesPostOrderArgumentFilter(&FuturesOrderParam{
		ClientOrderID: "5bd6e9286d99522a52e458de", Side: "buy", Symbol: futuresTradablePair, OrderType: "limit", Remark: "10",
		Stop: "up", StopPriceType: "TP", StopPrice: 123456, TimeInForce: "", Size: 1, Price: 1000, Leverage: 1, VisibleSize: 0,
	})
	assert.NoError(t, err)

	// Limit Orders
	err = ku.FillFuturesPostOrderArgumentFilter(&FuturesOrderParam{
		ClientOrderID: "5bd6e9286d99522a52e458de", Side: "buy", Symbol: futuresTradablePair,
		OrderType: "limit", Remark: "10", Leverage: 1,
	})
	require.ErrorIs(t, err, order.ErrPriceBelowMin)
	err = ku.FillFuturesPostOrderArgumentFilter(&FuturesOrderParam{ClientOrderID: "5bd6e9286d99522a52e458de", Side: "buy", Symbol: futuresTradablePair, OrderType: "limit", Remark: "10", Price: 1000, Leverage: 1, VisibleSize: 0})
	require.ErrorIs(t, err, order.ErrAmountBelowMin)
	err = ku.FillFuturesPostOrderArgumentFilter(&FuturesOrderParam{
		ClientOrderID: "5bd6e9286d99522a52e458de", Side: "buy", Symbol: futuresTradablePair, OrderType: "limit", Remark: "10",
		Size: 1, Price: 1000, Leverage: 1, VisibleSize: 0,
	})
	assert.NoError(t, err)

	// Market Orders
	err = ku.FillFuturesPostOrderArgumentFilter(&FuturesOrderParam{
		ClientOrderID: "5bd6e9286d99522a52e458de", Side: "buy", Symbol: futuresTradablePair,
		OrderType: "market", Remark: "10", Leverage: 1,
	})
	require.ErrorIs(t, err, order.ErrAmountBelowMin)
	err = ku.FillFuturesPostOrderArgumentFilter(&FuturesOrderParam{
		ClientOrderID: "5bd6e9286d99522a52e458de", Side: "buy", Symbol: futuresTradablePair, OrderType: "market", Remark: "10",
		Size: 0, Leverage: 1, VisibleSize: 0,
	})
	require.ErrorIs(t, err, order.ErrAmountBelowMin)

	err = ku.FillFuturesPostOrderArgumentFilter(&FuturesOrderParam{
		ClientOrderID: "5bd6e9286d99522a52e458de",
		Side:          "buy",
		Symbol:        futuresTradablePair,
		OrderType:     "limit",
		Remark:        "10",
		Stop:          "",
		StopPriceType: "",
		TimeInForce:   "",
		Size:          1,
		Price:         1000,
		StopPrice:     0,
		Leverage:      1,
		VisibleSize:   0,
	})
	assert.NoError(t, err)
}

func TestPostFuturesOrderTest(t *testing.T) {
	t.Parallel()
	sharedtestvalues.SkipTestIfCredentialsUnset(t, ku)
	response, err := ku.PostFuturesOrderTest(t.Context(), &FuturesOrderParam{
		ClientOrderID: "5bd6e9286d99522a52e458de",
		Side:          "buy",
		Symbol:        futuresTradablePair,
		OrderType:     "market",
		Remark:        "10",
		Stop:          "",
		StopPriceType: "",
		TimeInForce:   "",
		Size:          1,
		StopPrice:     0,
		Leverage:      1,
		VisibleSize:   0,
	})
	assert.NoError(t, err)
	assert.NotNil(t, response)
}

func TestPlaceMultipleFuturesOrders(t *testing.T) {
	t.Parallel()
	_, err := ku.PlaceMultipleFuturesOrders(t.Context(), []FuturesOrderParam{})
	require.ErrorIs(t, err, common.ErrEmptyParams)

	sharedtestvalues.SkipTestIfCredentialsUnset(t, ku, canManipulateRealOrders)
	result, err := ku.PlaceMultipleFuturesOrders(t.Context(), []FuturesOrderParam{
		{
			ClientOrderID: "5c52e11203aa677f33e491",
			Side:          "buy",
			Symbol:        futuresTradablePair,
			OrderType:     "limit",
			Price:         2150,
			Size:          2,
			Leverage:      1,
		},
		{
			ClientOrderID: "5c52e11203aa677f33e492",
			Side:          "buy",
			Symbol:        futuresTradablePair,
			OrderType:     "limit",
			Price:         32150,
			Size:          2,
			Leverage:      1,
		},
	})
	assert.NoError(t, err)
	assert.NotNil(t, result)
}

func TestCancelFuturesOrder(t *testing.T) {
	t.Parallel()
	_, err := ku.CancelFuturesOrderByOrderID(t.Context(), "")
	require.ErrorIs(t, err, order.ErrOrderIDNotSet)

	sharedtestvalues.SkipTestIfCredentialsUnset(t, ku, canManipulateRealOrders)
	result, err := ku.CancelFuturesOrderByOrderID(t.Context(), "5bd6e9286d99522a52e458de")
	assert.NoError(t, err)
	assert.NotNil(t, result)
}

func TestCancelFuturesOrderByClientOrderID(t *testing.T) {
	t.Parallel()
	_, err := ku.CancelFuturesOrderByClientOrderID(t.Context(), "", "")
	require.ErrorIs(t, err, currency.ErrSymbolStringEmpty)
	_, err = ku.CancelFuturesOrderByClientOrderID(t.Context(), futuresTradablePair.String(), "")
	require.ErrorIs(t, err, order.ErrOrderIDNotSet)

	sharedtestvalues.SkipTestIfCredentialsUnset(t, ku, canManipulateRealOrders)
	result, err := ku.CancelFuturesOrderByClientOrderID(t.Context(), futuresTradablePair.String(), "5bd6e9286d99522a52e458de")
	assert.NoError(t, err)
	assert.NotNil(t, result)
}

func TestCancelAllFuturesOpenOrders(t *testing.T) {
	t.Parallel()
	sharedtestvalues.SkipTestIfCredentialsUnset(t, ku, canManipulateRealOrders)
	result, err := ku.CancelMultipleFuturesLimitOrders(t.Context(), futuresTradablePair.String())
	assert.NoError(t, err)
	assert.NotNil(t, result)
}

func TestCancelAllFuturesStopOrders(t *testing.T) {
	t.Parallel()
	sharedtestvalues.SkipTestIfCredentialsUnset(t, ku, canManipulateRealOrders)
	result, err := ku.CancelAllFuturesStopOrders(t.Context(), futuresTradablePair.String())
	assert.NoError(t, err)
	assert.NotNil(t, result)
}

func TestGetFuturesOrders(t *testing.T) {
	t.Parallel()
	sharedtestvalues.SkipTestIfCredentialsUnset(t, ku)
	result, err := ku.GetFuturesOrders(t.Context(), "", "", "", "", time.Time{}, time.Time{})
	assert.NoError(t, err)
	assert.NotNil(t, result)
}

func TestGetUntriggeredFuturesStopOrders(t *testing.T) {
	t.Parallel()
	sharedtestvalues.SkipTestIfCredentialsUnset(t, ku)
	result, err := ku.GetUntriggeredFuturesStopOrders(t.Context(), "", "", "", time.Time{}, time.Time{})
	assert.NoError(t, err)
	assert.NotNil(t, result)
}

func TestGetFuturesRecentCompletedOrders(t *testing.T) {
	t.Parallel()
	sharedtestvalues.SkipTestIfCredentialsUnset(t, ku)
	result, err := ku.GetFuturesRecentCompletedOrders(t.Context(), futuresTradablePair.String())
	assert.NoError(t, err)
	assert.NotNil(t, result)
}

func TestGetFuturesOrderDetails(t *testing.T) {
	t.Parallel()
	_, err := ku.GetFuturesOrderDetails(t.Context(), "", "")
	require.ErrorIs(t, err, order.ErrOrderIDNotSet)

	sharedtestvalues.SkipTestIfCredentialsUnset(t, ku)
	result, err := ku.GetFuturesOrderDetails(t.Context(), "5cdfc138b21023a909e5ad55", "2212332")
	assert.NoError(t, err)
	assert.NotNil(t, result)
}

func TestGetFuturesOrderDetailsByClientID(t *testing.T) {
	t.Parallel()
	_, err := ku.GetFuturesOrderDetailsByClientOrderID(t.Context(), "")
	require.ErrorIs(t, err, order.ErrClientOrderIDMustBeSet)

	sharedtestvalues.SkipTestIfCredentialsUnset(t, ku)
	result, err := ku.GetFuturesOrderDetailsByClientOrderID(t.Context(), "eresc138b21023a909e5ad59")
	assert.NoError(t, err)
	assert.NotNil(t, result)
}

func TestGetFuturesFills(t *testing.T) {
	t.Parallel()
	sharedtestvalues.SkipTestIfCredentialsUnset(t, ku)
	result, err := ku.GetFuturesFills(t.Context(), "", "", "", "", time.Time{}, time.Time{})
	assert.NoError(t, err)
	assert.NotNil(t, result)
}

func TestGetFuturesRecentFills(t *testing.T) {
	t.Parallel()
	sharedtestvalues.SkipTestIfCredentialsUnset(t, ku)
	result, err := ku.GetFuturesRecentFills(t.Context())
	assert.NoError(t, err)
	assert.NotNil(t, result)
}

func TestGetFuturesOpenOrderStats(t *testing.T) {
	t.Parallel()
	_, err := ku.GetFuturesOpenOrderStats(t.Context(), "")
	require.ErrorIs(t, err, currency.ErrSymbolStringEmpty)

	sharedtestvalues.SkipTestIfCredentialsUnset(t, ku)
	result, err := ku.GetFuturesOpenOrderStats(t.Context(), futuresTradablePair.String())
	assert.NoError(t, err)
	assert.NotNil(t, result)
}

func TestGetFuturesPosition(t *testing.T) {
	t.Parallel()
	_, err := ku.GetFuturesPosition(t.Context(), "")
	require.ErrorIs(t, err, currency.ErrSymbolStringEmpty)

	sharedtestvalues.SkipTestIfCredentialsUnset(t, ku)
	result, err := ku.GetFuturesPosition(t.Context(), futuresTradablePair.String())
	assert.NoError(t, err)
	assert.NotNil(t, result)
}

func TestGetFuturesPositionList(t *testing.T) {
	t.Parallel()
	sharedtestvalues.SkipTestIfCredentialsUnset(t, ku)
	result, err := ku.GetFuturesPositionList(t.Context())
	assert.NoError(t, err)
	assert.NotNil(t, result)
}

func TestSetAutoDepositMargin(t *testing.T) {
	t.Parallel()
	_, err := ku.SetAutoDepositMargin(t.Context(), "", true)
	require.ErrorIs(t, err, currency.ErrSymbolStringEmpty)

	sharedtestvalues.SkipTestIfCredentialsUnset(t, ku, canManipulateRealOrders)
	result, err := ku.SetAutoDepositMargin(t.Context(), futuresTradablePair.String(), true)
	assert.NoError(t, err)
	assert.NotNil(t, result)
}

func TestGetMaxWithdrawMargin(t *testing.T) {
	t.Parallel()
	_, err := ku.GetMaxWithdrawMargin(t.Context(), "")
	require.ErrorIs(t, err, currency.ErrSymbolStringEmpty)

	sharedtestvalues.SkipTestIfCredentialsUnset(t, ku)
	result, err := ku.GetMaxWithdrawMargin(t.Context(), futuresTradablePair.String())
	assert.NoError(t, err)
	assert.NotNil(t, result)
}

func TestRemoveMarginManually(t *testing.T) {
	t.Parallel()
	_, err := ku.RemoveMarginManually(t.Context(), &WithdrawMarginResponse{})
	require.ErrorIs(t, err, common.ErrNilPointer)
	_, err = ku.RemoveMarginManually(t.Context(), &WithdrawMarginResponse{
		WithdrawAmount: 1,
	})
	require.ErrorIs(t, err, currency.ErrSymbolStringEmpty)

	sharedtestvalues.SkipTestIfCredentialsUnset(t, ku)
	result, err := ku.RemoveMarginManually(t.Context(), &WithdrawMarginResponse{
		Symbol:         "ADAUSDTM",
		WithdrawAmount: 1,
	})
	assert.NoError(t, err)
	assert.NotNil(t, result)
}

func TestAddMargin(t *testing.T) {
	t.Parallel()
	_, err := ku.AddMargin(t.Context(), "", "6200c9b83aecfb000152dasfdee", 1)
	require.ErrorIs(t, err, currency.ErrSymbolStringEmpty)

	sharedtestvalues.SkipTestIfCredentialsUnset(t, ku, canManipulateRealOrders)
	result, err := ku.AddMargin(t.Context(), futuresTradablePair.String(), "6200c9b83aecfb000152dasfdee", 1)
	assert.NoError(t, err)
	assert.NotNil(t, result)
}

func TestGetFuturesRiskLimitLevel(t *testing.T) {
	t.Parallel()
	_, err := ku.GetFuturesRiskLimitLevel(t.Context(), "")
	require.ErrorIs(t, err, currency.ErrSymbolStringEmpty)

	sharedtestvalues.SkipTestIfCredentialsUnset(t, ku)
	result, err := ku.GetFuturesRiskLimitLevel(t.Context(), futuresTradablePair.String())
	assert.NoError(t, err)
	assert.NotNil(t, result)
}

func TestUpdateRiskLmitLevel(t *testing.T) {
	t.Parallel()
	_, err := ku.FuturesUpdateRiskLmitLevel(t.Context(), "", 2)
	require.ErrorIs(t, err, currency.ErrSymbolStringEmpty)

	sharedtestvalues.SkipTestIfCredentialsUnset(t, ku, canManipulateRealOrders)
	result, err := ku.FuturesUpdateRiskLmitLevel(t.Context(), futuresTradablePair.String(), 2)
	assert.NoError(t, err)
	assert.NotNil(t, result)
}

func TestGetFuturesFundingHistory(t *testing.T) {
	t.Parallel()
	_, err := ku.GetFuturesFundingHistory(t.Context(), "", 0, 0, true, true, time.Time{}, time.Time{})
	require.ErrorIs(t, err, currency.ErrSymbolStringEmpty)

	sharedtestvalues.SkipTestIfCredentialsUnset(t, ku)
	result, err := ku.GetFuturesFundingHistory(t.Context(), futuresTradablePair.String(), 0, 0, true, true, time.Time{}, time.Time{})
	assert.NoError(t, err)
	assert.NotNil(t, result)
}

func TestGetFuturesAccountOverview(t *testing.T) {
	t.Parallel()
	sharedtestvalues.SkipTestIfCredentialsUnset(t, ku)
	result, err := ku.GetFuturesAccountOverview(t.Context(), "BTC")
	assert.NoError(t, err)
	assert.NotNil(t, result)
}

func TestGetFuturesTransactionHistory(t *testing.T) {
	t.Parallel()
	sharedtestvalues.SkipTestIfCredentialsUnset(t, ku)
	result, err := ku.GetFuturesTransactionHistory(t.Context(), currency.EMPTYCODE, "", 0, 0, true, time.Time{}, time.Time{})
	assert.NoError(t, err)
	assert.NotNil(t, result)
}

func TestCreateFuturesSubAccountAPIKey(t *testing.T) {
	t.Parallel()
	_, err := ku.CreateFuturesSubAccountAPIKey(t.Context(), "", "passphrase", "", "", "subAccName")
	require.ErrorIs(t, err, errRemarkIsRequired)
	_, err = ku.CreateFuturesSubAccountAPIKey(t.Context(), "", "passphrase", "", "remark", "")
	require.ErrorIs(t, err, errInvalidSubAccountName)
	_, err = ku.CreateFuturesSubAccountAPIKey(t.Context(), "", "", "", "remark", "subAccName")
	require.ErrorIs(t, err, errInvalidPassPhraseInstance)

	sharedtestvalues.SkipTestIfCredentialsUnset(t, ku, canManipulateRealOrders)
	result, err := ku.CreateFuturesSubAccountAPIKey(t.Context(), "", "passphrase", "", "remark", "subAccName")
	assert.NoError(t, err)
	assert.NotNil(t, result)
}

func TestTransferFuturesFundsToMainAccount(t *testing.T) {
	t.Parallel()
	var resp *TransferRes
	err := json.Unmarshal([]byte(transferFuturesFundsResponseJSON), &resp)
	assert.NoError(t, err)

	_, err = ku.TransferFuturesFundsToMainAccount(t.Context(), 0, currency.USDT, "MAIN")
	require.ErrorIs(t, err, order.ErrAmountBelowMin)
	_, err = ku.TransferFuturesFundsToMainAccount(t.Context(), 1, currency.EMPTYCODE, "MAIN")
	require.ErrorIs(t, err, currency.ErrCurrencyCodeEmpty)
	_, err = ku.TransferFuturesFundsToMainAccount(t.Context(), 1, currency.ETH, "")
	require.ErrorIs(t, err, errAccountTypeMissing)

	sharedtestvalues.SkipTestIfCredentialsUnset(t, ku, canManipulateRealOrders)
	result, err := ku.TransferFuturesFundsToMainAccount(t.Context(), 1, currency.USDT, "MAIN")
	assert.NoError(t, err)
	assert.NotNil(t, result)
}

func TestTransferFundsToFuturesAccount(t *testing.T) {
	t.Parallel()
	err := ku.TransferFundsToFuturesAccount(t.Context(), 0, currency.USDT, "MAIN")
	require.ErrorIs(t, err, order.ErrAmountBelowMin)
	err = ku.TransferFundsToFuturesAccount(t.Context(), 1, currency.EMPTYCODE, "MAIN")
	require.ErrorIs(t, err, currency.ErrCurrencyCodeEmpty)
	err = ku.TransferFundsToFuturesAccount(t.Context(), 1, currency.USDT, "")
	require.ErrorIs(t, err, errAccountTypeMissing)

	sharedtestvalues.SkipTestIfCredentialsUnset(t, ku, canManipulateRealOrders)
	err = ku.TransferFundsToFuturesAccount(t.Context(), 1, currency.USDT, "MAIN")
	assert.NoError(t, err)
}

func TestGetFuturesTransferOutList(t *testing.T) {
	t.Parallel()
	_, err := ku.GetFuturesTransferOutList(t.Context(), currency.EMPTYCODE, "", time.Time{}, time.Time{})
	require.ErrorIs(t, err, currency.ErrCurrencyCodeEmpty)

	sharedtestvalues.SkipTestIfCredentialsUnset(t, ku)
	result, err := ku.GetFuturesTransferOutList(t.Context(), currency.USDT, "", time.Time{}, time.Time{})
	assert.NoError(t, err)
	assert.NotNil(t, result)
}

func TestFetchTradablePairs(t *testing.T) {
	t.Parallel()
	assetTypes := ku.GetAssetTypes(true)
	for _, assetType := range assetTypes {
		result, err := ku.FetchTradablePairs(t.Context(), assetType)
		assert.NoError(t, err)
		assert.NotNil(t, result)
	}
}

func TestUpdateOrderbook(t *testing.T) {
	t.Parallel()
	var result *orderbook.Base
	var err error
	for assetType, tp := range assertToTradablePairMap {
		result, err = ku.UpdateOrderbook(t.Context(), tp, assetType)
		assert.NoError(t, err)
		assert.NotNil(t, result)
	}
}

func TestUpdateTickers(t *testing.T) {
	t.Parallel()
	for _, a := range ku.GetAssetTypes(true) {
		err := ku.UpdateTickers(t.Context(), a)
		assert.NoError(t, err)

		pairs, err := ku.GetEnabledPairs(a)
		assert.NoError(t, err)
		assert.NotEmpty(t, pairs)

		for _, p := range pairs {
			tick, err := ticker.GetTicker(ku.Name, p, a)
			if assert.NoError(t, err) {
				assert.Positive(t, tick.Last, "%s %s Tick Last should be positive", a, p)
				assert.NotEmpty(t, tick.Pair, "%s %s Tick Pair should not be empty", a, p)
				assert.Equal(t, ku.Name, tick.ExchangeName, "ExchangeName should be correct")
				assert.Equal(t, a, tick.AssetType, "AssetType should be correct")
				assert.NotEmpty(t, tick.LastUpdated, "%s %s Tick LastUpdated should not be empty", a, p)
			}
		}
	}
}

func TestUpdateTicker(t *testing.T) {
	t.Parallel()
	var result *ticker.Price
	var err error
	for assetType, tp := range assertToTradablePairMap {
		result, err = ku.UpdateTicker(t.Context(), tp, assetType)
		assert.NoError(t, err)
		assert.NotNil(t, result)
	}
}

func TestGetHistoricCandles(t *testing.T) {
	startTime := time.Now().Add(-time.Hour * 48)
	endTime := time.Now().Add(-time.Hour * 3)
	var result *kline.Item
	var err error
	for assetType, tp := range assertToTradablePairMap {
		result, err = ku.GetHistoricCandles(t.Context(), tp, assetType, kline.OneHour, startTime, endTime)
		assert.NoError(t, err)
		assert.NotNil(t, result)
	}
}

func TestGetHistoricCandlesExtended(t *testing.T) {
	startTime := time.Now().Add(-time.Hour * 48 * 10)
	endTime := time.Now().Add(-time.Hour * 1)
	result, err := ku.GetHistoricCandlesExtended(t.Context(), futuresTradablePair, asset.Futures, kline.FifteenMin, startTime, endTime)
	assert.NoError(t, err)
	assert.NotNil(t, result)

	result, err = ku.GetHistoricCandlesExtended(t.Context(), spotTradablePair, asset.Spot, kline.FifteenMin, startTime, endTime)
	assert.NoError(t, err)
	assert.NotNil(t, result)

	result, err = ku.GetHistoricCandlesExtended(t.Context(), marginTradablePair, asset.Margin, kline.FifteenMin, startTime, endTime)
	assert.NoError(t, err)
	assert.NotNil(t, result)
}

func TestGetServerTime(t *testing.T) {
	t.Parallel()
	for _, a := range []asset.Item{asset.Spot, asset.Futures, asset.Margin} {
		result, err := ku.GetServerTime(t.Context(), a)
		assert.NoError(t, err)
		assert.NotNil(t, result)
	}
}

func TestGetRecentTrades(t *testing.T) {
	t.Parallel()
	var result []trade.Data
	var err error
	for assetType, tp := range assertToTradablePairMap {
		result, err = ku.GetRecentTrades(t.Context(), tp, assetType)
		assert.NoError(t, err)
		assert.NotNil(t, result)
	}
}

func TestGetOrderHistory(t *testing.T) {
	t.Parallel()
	getOrdersRequest := order.MultiOrderRequest{
		Type:      order.Limit,
		Pairs:     []currency.Pair{futuresTradablePair},
		AssetType: asset.Binary,
		Side:      order.AnySide,
	}
	_, err := ku.GetOrderHistory(t.Context(), &getOrdersRequest)
	require.ErrorIs(t, err, asset.ErrNotSupported)

	sharedtestvalues.SkipTestIfCredentialsUnset(t, ku)
	getOrdersRequest.AssetType = asset.Futures
	result, err := ku.GetOrderHistory(t.Context(), &getOrdersRequest)
	assert.NoError(t, err)
	assert.NotNil(t, result)

	getOrdersRequest.AssetType = asset.Spot
	getOrdersRequest.Pairs = []currency.Pair{}
	result, err = ku.GetOrderHistory(t.Context(), &getOrdersRequest)
	assert.NoError(t, err)
	assert.NotNil(t, result)

	getOrdersRequest.Pairs = []currency.Pair{spotTradablePair}
	result, err = ku.GetOrderHistory(t.Context(), &getOrdersRequest)
	assert.NoError(t, err)
	assert.NotNil(t, result)

	getOrdersRequest.Type = order.OCO
	getOrdersRequest.Pairs = []currency.Pair{}
	result, err = ku.GetOrderHistory(t.Context(), &getOrdersRequest)
	assert.NoError(t, err)
	assert.NotNil(t, result)

	getOrdersRequest.Pairs = []currency.Pair{spotTradablePair}
	result, err = ku.GetOrderHistory(t.Context(), &getOrdersRequest)
	assert.NoError(t, err)
	assert.NotNil(t, result)

	getOrdersRequest.AssetType = asset.Margin
	getOrdersRequest.Type = order.Stop
	getOrdersRequest.Pairs = []currency.Pair{spotTradablePair}
	result, err = ku.GetOrderHistory(t.Context(), &getOrdersRequest)
	assert.NoError(t, err)
	assert.NotNil(t, result)

	getOrdersRequest.Pairs = []currency.Pair{}
	result, err = ku.GetOrderHistory(t.Context(), &getOrdersRequest)
	assert.NoError(t, err)
	assert.NotNil(t, result)

	getOrdersRequest.Type = order.StopLimit
	getOrdersRequest.MarginType = margin.Multi
	result, err = ku.GetOrderHistory(t.Context(), &getOrdersRequest)
	assert.NoError(t, err)
	assert.NotNil(t, result)
}

func TestGetActiveOrders(t *testing.T) {
	t.Parallel()
	var getOrdersRequest order.MultiOrderRequest

	enabledPairs, err := ku.GetEnabledPairs(asset.Spot)
	assert.NoError(t, err)
	getOrdersRequest = order.MultiOrderRequest{
		Pairs:     enabledPairs,
		AssetType: asset.Spot,
		Side:      order.Buy,
	}

<<<<<<< HEAD
	getOrdersRequest.Type = order.OptimalLimit
	_, err = ku.GetActiveOrders(context.Background(), &getOrdersRequest)
=======
	getOrdersRequest.Type = order.OptimalLimitIOC
	_, err = ku.GetActiveOrders(t.Context(), &getOrdersRequest)
>>>>>>> bea16af3
	require.ErrorIs(t, err, order.ErrUnsupportedOrderType)

	sharedtestvalues.SkipTestIfCredentialsUnset(t, ku)
	getOrdersRequest.Type = order.Limit
	_, err = ku.GetActiveOrders(t.Context(), &getOrdersRequest)
	assert.NoError(t, err)

	getOrdersRequest.Pairs = []currency.Pair{}
	_, err = ku.GetActiveOrders(t.Context(), &getOrdersRequest)
	assert.NoError(t, err)

	getOrdersRequest.Type = order.Market
	_, err = ku.GetActiveOrders(t.Context(), &getOrdersRequest)
	assert.NoError(t, err)

	enabledPairs, err = ku.GetEnabledPairs(asset.Spot)
	assert.NoError(t, err)

	getOrdersRequest = order.MultiOrderRequest{
		Type:      order.Limit,
		Pairs:     enabledPairs,
		AssetType: asset.Margin,
		Side:      order.Buy,
	}
	_, err = ku.GetActiveOrders(t.Context(), &getOrdersRequest)
	assert.NoError(t, err)

	getOrdersRequest.Pairs = []currency.Pair{}
	_, err = ku.GetActiveOrders(t.Context(), &getOrdersRequest)
	assert.NoError(t, err)

	getOrdersRequest.Type = order.Market
	_, err = ku.GetActiveOrders(t.Context(), &getOrdersRequest)
	assert.NoError(t, err)

	getOrdersRequest.Type = order.OCO
	_, err = ku.GetActiveOrders(t.Context(), &getOrdersRequest)
	assert.NoError(t, err)

	getOrdersRequest.Type = order.StopMarket
	_, err = ku.GetActiveOrders(t.Context(), &getOrdersRequest)
	assert.NoError(t, err)

	getOrdersRequest.Type = order.Stop
	_, err = ku.GetActiveOrders(t.Context(), &getOrdersRequest)
	assert.NoError(t, err)

	enabledPairs, err = ku.GetEnabledPairs(asset.Futures)
	assert.NoError(t, err)

	getOrdersRequest = order.MultiOrderRequest{
		Type:      order.Limit,
		Pairs:     enabledPairs,
		AssetType: asset.Futures,
		Side:      order.Buy,
	}
	_, err = ku.GetActiveOrders(t.Context(), &getOrdersRequest)
	assert.NoError(t, err)

	getOrdersRequest.Pairs = []currency.Pair{}
	_, err = ku.GetActiveOrders(t.Context(), &getOrdersRequest)
	assert.NoError(t, err)

	getOrdersRequest.Type = order.StopLimit
	_, err = ku.GetActiveOrders(t.Context(), &getOrdersRequest)
	assert.NoError(t, err)
}

func TestGetFeeByType(t *testing.T) {
	t.Parallel()
	sharedtestvalues.SkipTestIfCredentialsUnset(t, ku)
	result, err := ku.GetFeeByType(t.Context(), &exchange.FeeBuilder{
		Amount:              1,
		FeeType:             exchange.CryptocurrencyTradeFee,
		Pair:                currency.NewPairWithDelimiter(currency.BTC.String(), currency.USDT.String(), currency.DashDelimiter),
		PurchasePrice:       1,
		FiatCurrency:        currency.USD,
		BankTransactionType: exchange.WireTransfer,
	})
	assert.NoError(t, err)
	assert.NotNil(t, result)
}

func TestValidateCredentials(t *testing.T) {
	t.Parallel()
	sharedtestvalues.SkipTestIfCredentialsUnset(t, ku)
	assetTypes := ku.CurrencyPairs.GetAssetTypes(true)
	for _, at := range assetTypes {
		err := ku.ValidateCredentials(t.Context(), at)
		assert.NoError(t, err)
	}
}

func TestGetInstanceServers(t *testing.T) {
	t.Parallel()
	result, err := ku.GetInstanceServers(t.Context())
	assert.NoError(t, err)
	assert.NotNil(t, result)
}

func TestGetAuthenticatedServersInstances(t *testing.T) {
	t.Parallel()
	sharedtestvalues.SkipTestIfCredentialsUnset(t, ku)
	result, err := ku.GetAuthenticatedInstanceServers(t.Context())
	assert.NoError(t, err)
	assert.NotNil(t, result)
}

func TestPushData(t *testing.T) {
	t.Parallel()
	ku := testInstance(t) //nolint:govet // Intentional shadow to avoid future copy/paste mistakes
	testexch.FixtureToDataHandler(t, "testdata/wsHandleData.json", ku.wsHandleData)
}

func TestGenerateSubscriptions(t *testing.T) {
	t.Parallel()

	ku := testInstance(t) //nolint:govet // Intentional shadow to avoid future copy/paste mistakes

	// Pairs overlap for spot/margin tests:
	// Only in Spot: BTC-USDT, ETH-USDT
	// In Both: ETH-BTC, LTC-USDT
	// Only in Margin: TRX-BTC, SOL-USDC
	pairs := map[string]currency.Pairs{}
	for a, ss := range map[string][]string{
		"spot":    {"BTC-USDT", "ETH-BTC", "ETH-USDT", "LTC-USDT"},
		"margin":  {"ETH-BTC", "LTC-USDT", "SOL-USDC", "TRX-BTC"},
		"futures": {"ETHUSDCM", "SOLUSDTM", "XBTUSDCM"},
	} {
		for _, s := range ss {
			p, err := currency.NewPairFromString(s)
			require.NoError(t, err, "NewPairFromString must not error")
			pairs[a] = pairs[a].Add(p)
		}
	}
	pairs["both"] = common.SortStrings(pairs["spot"].Add(pairs["margin"]...))

	exp := subscription.List{
		{Channel: subscription.TickerChannel, Asset: asset.Spot, Pairs: pairs["both"], QualifiedChannel: "/market/ticker:" + pairs["both"].Join()},
		{Channel: subscription.TickerChannel, Asset: asset.Futures, Pairs: pairs["futures"], QualifiedChannel: "/contractMarket/tickerV2:" + pairs["futures"].Join()},
		{
			Channel: subscription.OrderbookChannel, Asset: asset.Spot, Pairs: pairs["both"], QualifiedChannel: "/spotMarket/level2Depth5:" + pairs["both"].Join(),
			Interval: kline.HundredMilliseconds,
		},
		{
			Channel: subscription.OrderbookChannel, Asset: asset.Futures, Pairs: pairs["futures"], QualifiedChannel: "/contractMarket/level2Depth5:" + pairs["futures"].Join(),
			Interval: kline.HundredMilliseconds,
		},
		{Channel: subscription.AllTradesChannel, Asset: asset.Spot, Pairs: pairs["both"], QualifiedChannel: "/market/match:" + pairs["both"].Join()},
	}

	subs, err := ku.generateSubscriptions()
	require.NoError(t, err, "generateSubscriptions must not error")
	testsubs.EqualLists(t, exp, subs)

	ku.Websocket.SetCanUseAuthenticatedEndpoints(true)

	var loanPairs currency.Pairs
	loanCurrs := common.SortStrings(pairs["both"].GetCurrencies())
	for _, c := range loanCurrs {
		loanPairs = append(loanPairs, currency.Pair{Base: c})
	}

	exp = append(exp, subscription.List{
		{Asset: asset.Futures, Channel: futuresTradeOrderChannel, QualifiedChannel: "/contractMarket/tradeOrders", Pairs: pairs["futures"]},
		{Asset: asset.Futures, Channel: futuresStopOrdersLifecycleEventChannel, QualifiedChannel: "/contractMarket/advancedOrders", Pairs: pairs["futures"]},
		{Asset: asset.Futures, Channel: futuresAccountBalanceEventChannel, QualifiedChannel: "/contractAccount/wallet", Pairs: pairs["futures"]},
		{Asset: asset.Margin, Channel: marginPositionChannel, QualifiedChannel: "/margin/position", Pairs: pairs["margin"]},
		{Asset: asset.Margin, Channel: marginLoanChannel, QualifiedChannel: "/margin/loan:" + loanCurrs.Join(), Pairs: loanPairs},
		{Channel: accountBalanceChannel, QualifiedChannel: "/account/balance"},
	}...)

	subs, err = ku.generateSubscriptions()
	require.NoError(t, err, "generateSubscriptions with Auth must not error")
	testsubs.EqualLists(t, exp, subs)
}

func TestGenerateTickerAllSub(t *testing.T) {
	t.Parallel()

	ku := testInstance(t) //nolint:govet // Intentional shadow to avoid future copy/paste mistakes
	avail, err := ku.GetAvailablePairs(asset.Spot)
	require.NoError(t, err, "GetAvailablePairs must not error")
	err = ku.CurrencyPairs.StorePairs(asset.Spot, avail[:11], true)
	require.NoError(t, err, "StorePairs must not error")

	ku.Features.Subscriptions = subscription.List{{Channel: subscription.TickerChannel, Asset: asset.Spot}}
	exp := subscription.List{
		{Channel: subscription.TickerChannel, Asset: asset.Spot, QualifiedChannel: "/market/ticker:all", Pairs: avail[:11]},
	}
	subs, err := ku.generateSubscriptions()
	require.NoError(t, err, "generateSubscriptions with Auth must not error")
	testsubs.EqualLists(t, exp, subs)
}

// TestGenerateOtherSubscriptions exercises non-default subscriptions
func TestGenerateOtherSubscriptions(t *testing.T) {
	t.Parallel()

	ku := testInstance(t) //nolint:govet // Intentional shadow to avoid future copy/paste mistakes

	subs := subscription.List{
		{Channel: subscription.CandlesChannel, Asset: asset.Spot, Interval: kline.FourHour},
		{Channel: marketSnapshotChannel, Asset: asset.Spot},
	}

	for _, s := range subs {
		ku.Features.Subscriptions = subscription.List{s}
		got, err := ku.generateSubscriptions()
		assert.NoError(t, err, "generateSubscriptions should not error")
		require.Len(t, got, 1, "Must generate just one sub")
		assert.NotEmpty(t, got[0].QualifiedChannel, "Qualified Channel should not be empty")
		if got[0].Channel == subscription.CandlesChannel {
			assert.Equal(t, "/market/candles:BTC-USDT_4hour,ETH-BTC_4hour,ETH-USDT_4hour,LTC-USDT_4hour", got[0].QualifiedChannel, "QualifiedChannel should be correct")
		}
	}
}

// TestGenerateMarginSubscriptions is a regression test for #1755 and ensures margin subscriptions work without spot subs
func TestGenerateMarginSubscriptions(t *testing.T) {
	t.Parallel()

	ku := testInstance(t) //nolint:govet // Intentional shadow to avoid future copy/paste mistakes

	avail, err := ku.GetAvailablePairs(asset.Spot)
	require.NoError(t, err, "GetAvailablePairs must not error storing spot pairs")
	avail = common.SortStrings(avail)
	err = ku.CurrencyPairs.StorePairs(asset.Margin, avail[:6], true)
	require.NoError(t, err, "StorePairs must not error storing margin pairs")
	err = ku.CurrencyPairs.StorePairs(asset.Spot, avail[:3], true)
	require.NoError(t, err, "StorePairs must not error storing spot pairs")

	ku.Features.Subscriptions = subscription.List{{Channel: subscription.TickerChannel, Asset: asset.Margin}}
	subs, err := ku.Features.Subscriptions.ExpandTemplates(ku)
	require.NoError(t, err, "ExpandTemplates must not error")
	require.Len(t, subs, 1, "Must generate just one sub")
	assert.Equal(t, asset.Margin, subs[0].Asset, "Asset should be correct")
	assert.Equal(t, "/market/ticker:"+avail[:6].Join(), subs[0].QualifiedChannel, "QualifiedChannel should be correct")

	require.NoError(t, ku.CurrencyPairs.SetAssetEnabled(asset.Margin, false), "SetAssetEnabled Spot must not error")
	require.NoError(t, err, "SetAssetEnabled must not error")
	ku.Features.Subscriptions = subscription.List{{Channel: subscription.TickerChannel, Asset: asset.All}}
	subs, err = ku.Features.Subscriptions.ExpandTemplates(ku)
	require.NoError(t, err, "mergeMarginPairs must not cause errAssetRecords by adding an empty asset when Margin is disabled")
	require.NotEmpty(t, subs, "ExpandTemplates must return some subs")

	require.NoError(t, ku.CurrencyPairs.SetAssetEnabled(asset.Margin, true), "SetAssetEnabled Margin must not error")
	require.NoError(t, ku.CurrencyPairs.SetAssetEnabled(asset.Spot, false), "SetAssetEnabled Spot must not error")
	require.NoError(t, ku.CurrencyPairs.SetAssetEnabled(asset.Futures, false), "SetAssetEnabled Futures must not error")
	ku.Features.Subscriptions = subscription.List{{Channel: subscription.TickerChannel, Asset: asset.All}}
	subs, err = ku.Features.Subscriptions.ExpandTemplates(ku)
	require.NoError(t, err, "mergeMarginPairs must not cause errAssetRecords by adding an empty asset when Spot is disabled")
	require.NotEmpty(t, subs, "ExpandTemplates must return some subs")
}

// TestCheckSubscriptions ensures checkSubscriptions upgrades user config correctly
func TestCheckSubscriptions(t *testing.T) {
	t.Parallel()

	ku := &Kucoin{ //nolint:govet // Intentional shadow to avoid future copy/paste mistakes
		Base: exchange.Base{
			Config: &config.Exchange{
				Features: &config.FeaturesConfig{
					Subscriptions: subscription.List{
						{Enabled: true, Channel: "ticker"},
						{Enabled: true, Channel: "allTrades"},
						{Enabled: true, Channel: "orderbook", Interval: kline.HundredMilliseconds},
						{Enabled: true, Channel: "/contractMarket/tickerV2:%s"},
						{Enabled: true, Channel: "/contractMarket/level2Depth50:%s"},
						{Enabled: true, Channel: "/margin/fundingBook:%s", Authenticated: true},
						{Enabled: true, Channel: "/account/balance", Authenticated: true},
						{Enabled: true, Channel: "/margin/position", Authenticated: true},
						{Enabled: true, Channel: "/margin/loan:%s", Authenticated: true},
						{Enabled: true, Channel: "/contractMarket/tradeOrders", Authenticated: true},
						{Enabled: true, Channel: "/contractMarket/advancedOrders", Authenticated: true},
						{Enabled: true, Channel: "/contractAccount/wallet", Authenticated: true},
					},
				},
			},
			Features: exchange.Features{},
		},
	}

	ku.checkSubscriptions()
	testsubs.EqualLists(t, defaultSubscriptions, ku.Features.Subscriptions)
	testsubs.EqualLists(t, defaultSubscriptions, ku.Config.Features.Subscriptions)
}

func TestGetAvailableTransferChains(t *testing.T) {
	t.Parallel()
	sharedtestvalues.SkipTestIfCredentialsUnset(t, ku)
	result, err := ku.GetAvailableTransferChains(t.Context(), currency.BTC)
	assert.NoError(t, err)
	assert.NotNil(t, result)
}

func TestGetWithdrawalsHistory(t *testing.T) {
	t.Parallel()
	_, err := ku.GetWithdrawalsHistory(t.Context(), currency.BTC, asset.Options)
	require.ErrorIs(t, err, asset.ErrNotSupported)

	sharedtestvalues.SkipTestIfCredentialsUnset(t, ku)
	result, err := ku.GetWithdrawalsHistory(t.Context(), currency.BTC, asset.Futures)
	assert.NoError(t, err)
	assert.NotNil(t, result)
	result, err = ku.GetWithdrawalsHistory(t.Context(), currency.BTC, asset.Spot)
	assert.NoError(t, err)
	assert.NotNil(t, result)
}

func TestGetOrderInfo(t *testing.T) {
	t.Parallel()
	sharedtestvalues.SkipTestIfCredentialsUnset(t, ku)
	var result *order.Detail
	var err error
	result, err = ku.GetOrderInfo(t.Context(), "54541241349183409134134133", futuresTradablePair, asset.Futures)
	assert.NoError(t, err)
	assert.NotNil(t, result)

	result, err = ku.GetOrderInfo(t.Context(), "54541241349183409134134133", spotTradablePair, asset.Spot)
	assert.NoError(t, err)
	assert.NotNil(t, result)

	result, err = ku.GetOrderInfo(t.Context(), "54541241349183409134134133", marginTradablePair, asset.Margin)
	assert.NoError(t, err)
	assert.NotNil(t, result)
}

func TestGetDepositAddress(t *testing.T) {
	t.Parallel()
	sharedtestvalues.SkipTestIfCredentialsUnset(t, ku)
	_, err := ku.GetDepositAddress(t.Context(), currency.BTC, "", "")
	assert.True(t, err == nil || errors.Is(err, errNoDepositAddress), err)
}

func TestWithdrawCryptocurrencyFunds(t *testing.T) {
	t.Parallel()
	_, err := ku.WithdrawCryptocurrencyFunds(t.Context(), &withdraw.Request{
		Exchange: ku.Name,
		Amount:   0.00000000001,
		Crypto: withdraw.CryptoRequest{
			Address: core.BitcoinDonationAddress,
		},
	})
	assert.ErrorContains(t, err, withdraw.ErrStrNoCurrencySet)
	_, err = ku.WithdrawCryptocurrencyFunds(t.Context(), &withdraw.Request{
		Exchange: ku.Name,
		Amount:   0.00000000001,
		Currency: currency.BTC,
		Crypto:   withdraw.CryptoRequest{},
	})
	assert.ErrorContains(t, err, "address cannot be empty")
	_, err = ku.WithdrawCryptocurrencyFunds(t.Context(), &withdraw.Request{
		Exchange: ku.Name,
		Currency: currency.BTC,
		Crypto: withdraw.CryptoRequest{
			Address: core.BitcoinDonationAddress,
		},
	})
	assert.ErrorContains(t, err, withdraw.ErrStrAmountMustBeGreaterThanZero)

	sharedtestvalues.SkipTestIfCredentialsUnset(t, ku, canManipulateRealOrders)
	result, err := ku.WithdrawCryptocurrencyFunds(t.Context(), &withdraw.Request{
		Exchange: ku.Name,
		Amount:   0.00000000001,
		Currency: currency.BTC,
		Crypto: withdraw.CryptoRequest{
			Address: core.BitcoinDonationAddress,
		},
	})
	assert.NoError(t, err)
	assert.NotNil(t, result)
}

func TestSubmitOrder(t *testing.T) {
	t.Parallel()
	orderSubmission := &order.Submit{
		Pair:          futuresTradablePair,
		Exchange:      ku.Name,
		Side:          order.Bid,
		Type:          order.Limit,
		Price:         1,
		Amount:        100000,
		ClientOrderID: "myOrder",
		AssetType:     asset.Options,
	}
	_, err := ku.SubmitOrder(t.Context(), orderSubmission)
	require.ErrorIs(t, err, asset.ErrNotSupported)

	sharedtestvalues.SkipTestIfCredentialsUnset(t, ku, canManipulateRealOrders)
	orderSubmission.AssetType = asset.Futures
	orderSubmission.Pair = futuresTradablePair
	result, err := ku.SubmitOrder(t.Context(), orderSubmission)
	assert.NoError(t, err)
	assert.NotNil(t, result)

	orderSubmission.Type = order.OCO
	orderSubmission.TriggerPrice = 50000
	orderSubmission.TriggerPriceType = order.LastPrice
	_, err = ku.SubmitOrder(t.Context(), orderSubmission)
	require.ErrorIs(t, err, order.ErrUnsupportedOrderType)

	// Spot order creation tests
	spotOrderSubmission := &order.Submit{
		Side:          order.Buy,
		AssetType:     asset.Spot,
		Pair:          spotTradablePair,
		Type:          order.Limit,
		Price:         1,
		Amount:        100000,
		ClientOrderID: "myOrder",
	}
	result, err = ku.SubmitOrder(t.Context(), spotOrderSubmission)
	assert.NoError(t, err)
	assert.NotNil(t, result)

	spotOrderSubmission.Type = order.StopLimit
	spotOrderSubmission.RiskManagementModes = order.RiskManagementModes{
		StopEntry: order.RiskManagement{
			Enabled:          true,
			Price:            1234,
			TriggerPriceType: order.LastPrice,
		},
	}
	result, err = ku.SubmitOrder(t.Context(), spotOrderSubmission)
	assert.NoError(t, err)
	assert.NotNil(t, result)

	spotOrderSubmission.Type = order.OCO
	spotOrderSubmission.Side = order.Sell
	spotOrderSubmission.RiskManagementModes.TakeProfit = order.RiskManagement{
		Enabled:          true,
		Price:            1334,
		TriggerPriceType: order.LastPrice,
	}
	spotOrderSubmission.RiskManagementModes.StopLoss = order.RiskManagement{
		Enabled:          true,
		Price:            1234,
		TriggerPriceType: order.LastPrice,
	}
	result, err = ku.SubmitOrder(t.Context(), spotOrderSubmission)
	assert.NoError(t, err)
	assert.NotNil(t, result)

	spotOrderSubmission.Type = order.ConditionalStop
	_, err = ku.SubmitOrder(t.Context(), spotOrderSubmission)
	require.ErrorIs(t, err, order.ErrUnsupportedOrderType)

	// Margin order creation tests
	marginOrderSubmission := &order.Submit{
		Side:          order.Buy,
		AssetType:     asset.Margin,
		Pair:          marginTradablePair,
		Type:          order.Limit,
		Price:         1,
		Amount:        100000,
		ClientOrderID: "myOrder",
	}
	result, err = ku.SubmitOrder(t.Context(), marginOrderSubmission)
	assert.NoError(t, err)
	assert.NotNil(t, result)
}

func TestCancelOrder(t *testing.T) {
	t.Parallel()
	sharedtestvalues.SkipTestIfCredentialsUnset(t, ku, canManipulateRealOrders)
	orderCancellation := &order.Cancel{
		OrderID:   "1",
		AccountID: "1",
		Pair:      futuresTradablePair,
		AssetType: asset.Options,
	}
	err := ku.CancelOrder(t.Context(), orderCancellation)
	require.ErrorIs(t, err, asset.ErrNotSupported)

	orderCancellation.AssetType = asset.Futures
	err = ku.CancelOrder(t.Context(), orderCancellation)
	assert.NoError(t, err)

	orderCancellation.OrderID = ""
	orderCancellation.ClientOrderID = "12345"
	err = ku.CancelOrder(t.Context(), orderCancellation)
	assert.NoError(t, err)

	orderCancellation.Pair = currency.EMPTYPAIR
	err = ku.CancelOrder(t.Context(), orderCancellation)
	require.ErrorIs(t, err, currency.ErrCurrencyPairEmpty)

	orderCancellation.AssetType = asset.Spot
	orderCancellation.Pair = spotTradablePair
	err = ku.CancelOrder(t.Context(), orderCancellation)
	assert.NoError(t, err)

	orderCancellation.Type = order.OCO
	err = ku.CancelOrder(t.Context(), orderCancellation)
	assert.NoError(t, err)

	orderCancellation.OrderID = "12345"
	orderCancellation.ClientOrderID = ""
	err = ku.CancelOrder(t.Context(), orderCancellation)
	assert.NoError(t, err)

	orderCancellation.Type = order.Stop
	err = ku.CancelOrder(t.Context(), orderCancellation)
	assert.NoError(t, err)

	orderCancellation.OrderID = ""
	orderCancellation.ClientOrderID = "12345"
	err = ku.CancelOrder(t.Context(), orderCancellation)
	assert.NoError(t, err)

	orderCancellation.Type = order.Limit
	orderCancellation.AssetType = asset.Margin
	err = ku.CancelOrder(t.Context(), orderCancellation)
	assert.NoError(t, err)

	orderCancellation.ClientOrderID = ""
	orderCancellation.OrderID = "12345"
	err = ku.CancelOrder(t.Context(), orderCancellation)
	assert.NoError(t, err)

	orderCancellation.AssetType = asset.Margin
	err = ku.CancelOrder(t.Context(), orderCancellation)
	assert.NoError(t, err)

	orderCancellation.ClientOrderID = ""
	orderCancellation.OrderID = "12345"
	orderCancellation.AssetType = asset.Margin
	err = ku.CancelOrder(t.Context(), orderCancellation)
	assert.NoError(t, err)
}

func TestCancelAllOrders(t *testing.T) {
	t.Parallel()
	sharedtestvalues.SkipTestIfCredentialsUnset(t, ku, canManipulateRealOrders)
	result, err := ku.CancelAllOrders(t.Context(), &order.Cancel{
		AssetType:  asset.Futures,
		MarginType: margin.Isolated,
	})
	assert.NoError(t, err)
	assert.NotNil(t, result)

	_, err = ku.CancelAllOrders(t.Context(), &order.Cancel{
		AssetType:  asset.Margin,
		MarginType: margin.Isolated,
	})
	require.ErrorIs(t, err, currency.ErrCurrencyPairEmpty)

	result, err = ku.CancelAllOrders(t.Context(), &order.Cancel{
		AssetType: asset.Spot,
		Type:      order.OCO,
	})
	assert.NoError(t, err)
	assert.NotNil(t, result)

	result, err = ku.CancelAllOrders(t.Context(), &order.Cancel{
		AssetType: asset.Spot,
		Type:      order.Stop,
	})
	assert.NoError(t, err)
	assert.NotNil(t, result)

	result, err = ku.CancelAllOrders(t.Context(), &order.Cancel{
		AssetType: asset.Spot,
		Type:      order.StopLimit,
	})
	assert.NoError(t, err)
	assert.NotNil(t, result)
}

const (
	subUserResponseJSON              = `{"userId":"635002438793b80001dcc8b3", "uid":62356, "subName":"margin01", "status":2, "type":4, "access":"Margin", "createdAt":1666187844000, "remarks":null }`
	transferFuturesFundsResponseJSON = `{"applyId": "620a0bbefeaa6a000110e833", "bizNo": "620a0bbefeaa6a000110e832", "payAccountType": "CONTRACT", "payTag": "DEFAULT", "remark": "", "recAccountType": "MAIN", "recTag": "DEFAULT", "recRemark": "", "recSystem": "KUCOIN", "status": "PROCESSING", "currency": "USDT", "amount": "0.001", "fee": "0", "sn": 889048787670001, "reason": "", "createdAt": 1644825534000, "updatedAt": 1644825534000}`
	modifySubAccountSpotAPIs         = `{"subName": "AAAAAAAAAA0007", "remark": "remark", "apiKey": "630325e0e750870001829864", "apiSecret": "110f31fc-61c5-4baf-a29f-3f19a62bbf5d", "passphrase": "passphrase", "permission": "General", "ipWhitelist": "", "createdAt": 1661150688000}`
)

func TestCreateSubUser(t *testing.T) {
	t.Parallel()
	var resp *SubAccount
	err := json.Unmarshal([]byte(subUserResponseJSON), &resp)
	assert.NoError(t, err)
	_, err = ku.CreateSubUser(t.Context(), "", "Subaccount-1", "", "")
	require.ErrorIs(t, err, errInvalidSubAccountName)
	_, err = ku.CreateSubUser(t.Context(), "Subaccount-2", "", "", "")
	require.ErrorIs(t, err, errInvalidPassPhraseInstance)

	sharedtestvalues.SkipTestIfCredentialsUnset(t, ku, canManipulateRealOrders)
	result, err := ku.CreateSubUser(t.Context(), "Subaccount-2", "Subaccount-1", "", "")
	assert.NoError(t, err)
	assert.NotNil(t, result)
}

func TestGetSubAccountSpotAPIList(t *testing.T) {
	t.Parallel()
	_, err := ku.GetSubAccountSpotAPIList(t.Context(), "", "")
	require.ErrorIs(t, err, errInvalidSubAccountName)

	sharedtestvalues.SkipTestIfCredentialsUnset(t, ku)
	result, err := ku.GetSubAccountSpotAPIList(t.Context(), "Sam", "")
	assert.NoError(t, err)
	assert.NotNil(t, result)
}

func TestCreateSpotAPIsForSubAccount(t *testing.T) {
	t.Parallel()
	_, err := ku.CreateSpotAPIsForSubAccount(t.Context(), &SpotAPISubAccountParams{
		SubAccountName: "",
		Passphrase:     "mysecretPassphrase123",
		Remark:         "the-remark",
	})
	require.ErrorIs(t, err, errInvalidSubAccountName)
	_, err = ku.CreateSpotAPIsForSubAccount(t.Context(), &SpotAPISubAccountParams{
		SubAccountName: "gocryptoTrader1",
		Passphrase:     "",
		Remark:         "the-remark",
	})
	require.ErrorIs(t, err, errInvalidPassPhraseInstance)
	_, err = ku.CreateSpotAPIsForSubAccount(t.Context(), &SpotAPISubAccountParams{
		SubAccountName: "gocryptoTrader1",
		Passphrase:     "mysecretPassphrase123",
		Remark:         "",
	})
	require.ErrorIs(t, err, errRemarkIsRequired)

	sharedtestvalues.SkipTestIfCredentialsUnset(t, ku, canManipulateRealOrders)
	result, err := ku.CreateSpotAPIsForSubAccount(t.Context(), &SpotAPISubAccountParams{
		SubAccountName: "gocryptoTrader1",
		Passphrase:     "mysecretPassphrase123",
		Remark:         "the-remark",
	})
	assert.NoError(t, err)
	assert.NotNil(t, result)
}

func TestModifySubAccountSpotAPIs(t *testing.T) {
	t.Parallel()
	var resp SpotAPISubAccount
	err := json.Unmarshal([]byte(modifySubAccountSpotAPIs), &resp)
	assert.NoError(t, err)
	_, err = ku.ModifySubAccountSpotAPIs(t.Context(), &SpotAPISubAccountParams{
		APIKey: "65e7f22077172b0001f9ee41", SubAccountName: "", Passphrase: "mysecretPassphrase123",
	})
	require.ErrorIs(t, err, errInvalidSubAccountName)
	_, err = ku.ModifySubAccountSpotAPIs(t.Context(), &SpotAPISubAccountParams{
		SubAccountName: "gocryptoTrader1", Passphrase: "mysecretPassphrase123",
	})
	require.ErrorIs(t, err, errAPIKeyRequired)
	_, err = ku.ModifySubAccountSpotAPIs(t.Context(), &SpotAPISubAccountParams{
		APIKey: "65e7f22077172b0001f9ee41", SubAccountName: "gocryptoTrader1", Passphrase: "",
	})
	require.ErrorIs(t, err, errInvalidPassPhraseInstance)

	sharedtestvalues.SkipTestIfCredentialsUnset(t, ku, canManipulateRealOrders)
	result, err := ku.ModifySubAccountSpotAPIs(t.Context(), &SpotAPISubAccountParams{
		SubAccountName: "gocryptoTrader1",
		Passphrase:     "mysecretPassphrase123",
		APIKey:         apiKey,
	})
	assert.NoError(t, err)
	assert.NotNil(t, result)
}

func TestDeleteSubAccountSpotAPI(t *testing.T) {
	t.Parallel()
	_, err := ku.DeleteSubAccountSpotAPI(t.Context(), "65e7f22077172b0001f9ee41", "", "the-passphrase")
	require.ErrorIs(t, err, errInvalidSubAccountName)
	_, err = ku.DeleteSubAccountSpotAPI(t.Context(), "", "gocryptoTrader1", "the-passphrase")
	require.ErrorIs(t, err, errAPIKeyRequired)
	_, err = ku.DeleteSubAccountSpotAPI(t.Context(), "65e7f22077172b0001f9ee41", "gocryptoTrader1", "")
	require.ErrorIs(t, err, errInvalidPassPhraseInstance)

	sharedtestvalues.SkipTestIfCredentialsUnset(t, ku, canManipulateRealOrders)
	result, err := ku.DeleteSubAccountSpotAPI(t.Context(), apiKey, "gocryptoTrader1", "the-passphrase")
	assert.NoError(t, err)
	assert.NotNil(t, result)
}

func TestGetUserInfoOfAllSubAccounts(t *testing.T) {
	t.Parallel()
	sharedtestvalues.SkipTestIfCredentialsUnset(t, ku)
	result, err := ku.GetUserInfoOfAllSubAccounts(t.Context())
	assert.NoError(t, err)
	assert.NotNil(t, result)
}

func TestGetPaginatedListOfSubAccounts(t *testing.T) {
	t.Parallel()
	sharedtestvalues.SkipTestIfCredentialsUnset(t, ku)
	result, err := ku.GetPaginatedListOfSubAccounts(t.Context(), 1, 100)
	assert.NoError(t, err)
	assert.NotNil(t, result)
}

func TestGetFundingHistory(t *testing.T) {
	t.Parallel()
	sharedtestvalues.SkipTestIfCredentialsUnset(t, ku)
	result, err := ku.GetAccountFundingHistory(t.Context())
	assert.NoError(t, err)
	assert.NotNil(t, result)
}

func getFirstTradablePairOfAssets() {
	if err := ku.UpdateTradablePairs(context.Background(), true); err != nil {
		log.Fatalf("Kucoin error while updating tradable pairs. %v", err)
	}
	enabledPairs, err := ku.GetEnabledPairs(asset.Spot)
	if err != nil {
		log.Fatalf("Kucoin %v, trying to get %v enabled pairs error", err, asset.Spot)
	}
	spotTradablePair = enabledPairs[0]
	enabledPairs, err = ku.GetEnabledPairs(asset.Margin)
	if err != nil {
		log.Fatalf("Kucoin %v, trying to get %v enabled pairs error", err, asset.Margin)
	}
	marginTradablePair = enabledPairs[0]
	enabledPairs, err = ku.GetEnabledPairs(asset.Futures)
	if err != nil {
		log.Fatalf("Kucoin %v, trying to get %v enabled pairs error", err, asset.Futures)
	}
	futuresTradablePair = enabledPairs[0]
	futuresTradablePair.Delimiter = ""
}

func TestUpdateAccountInfo(t *testing.T) {
	t.Parallel()
	sharedtestvalues.SkipTestIfCredentialsUnset(t, ku)
	assetTypes := ku.GetAssetTypes(true)
	for _, assetType := range assetTypes {
		result, err := ku.UpdateAccountInfo(t.Context(), assetType)
		assert.NoError(t, err)
		assert.NotNil(t, result)
	}
}

const (
	orderbookLevel5PushData = `{"type": "message","topic": "/spotMarket/level2Depth50:BTC-USDT","subject": "level2","data": {"asks": [["21621.7","3.03206193"],["21621.8","1.00048239"],["21621.9","0.29558803"],["21622","0.0049653"],["21622.4","0.06177582"],["21622.9","0.39664116"],["21623.7","0.00803466"],["21624.2","0.65405"],["21624.3","0.34661426"],["21624.6","0.00035589"],["21624.9","0.61282048"],["21625.2","0.16421424"],["21625.4","0.90107014"],["21625.5","0.73484442"],["21625.9","0.04"],["21626.2","0.28569324"],["21626.4","0.18403701"],["21627.1","0.06503999"],["21627.2","0.56105832"],["21627.7","0.10649999"],["21628.1","2.66459953"],["21628.2","0.32"],["21628.5","0.27605551"],["21628.6","1.59482596"],["21628.9","0.16"],["21629.8","0.08"],["21630","0.04"],["21631.6","0.1"],["21631.8","0.0920185"],["21633.6","0.00447983"],["21633.7","0.00015044"],["21634.3","0.32193346"],["21634.4","0.00004"],["21634.5","0.1"],["21634.6","0.0002865"],["21635.6","0.12069941"],["21635.8","0.00117158"],["21636","0.00072816"],["21636.5","0.98611492"],["21636.6","0.00007521"],["21637.2","0.00699999"],["21637.6","0.00017129"],["21638","0.00013035"],["21638.1","0.05"],["21638.5","0.92427"],["21639.2","1.84998696"],["21639.3","0.04827233"],["21640","0.56255996"],["21640.9","0.8"],["21641","0.12"]],"bids": [["21621.6","0.40949924"],["21621.5","0.27703279"],["21621.3","0.04"],["21621.1","0.0086"],["21621","0.6653104"],["21620.9","0.35435999"],["21620.8","0.37224309"],["21620.5","0.416184"],["21620.3","0.24"],["21619.6","0.13883999"],["21619.5","0.21053355"],["21618.7","0.2"],["21618.6","0.001"],["21618.5","0.2258151"],["21618.4","0.06503999"],["21618.3","0.00370056"],["21618","0.12067842"],["21617.7","0.34844131"],["21617.6","0.92845495"],["21617.5","0.66460535"],["21617","0.01"],["21616.7","0.0004624"],["21616.4","0.02"],["21615.6","0.04828251"],["21615","0.59065665"],["21614.4","0.00227"],["21614.3","0.1"],["21613","0.32193346"],["21612.9","0.0028638"],["21612.6","0.1"],["21612.5","0.92539"],["21610.7","0.08208616"],["21610.6","0.00967666"],["21610.3","0.12"],["21610.2","0.00611126"],["21609.9","0.00226344"],["21609.8","0.00315812"],["21609.1","0.00547218"],["21608.6","0.09793157"],["21608.5","0.00437793"],["21608.4","1.85013454"],["21608.1","0.00366647"],["21607.9","0.00611595"],["21607.7","0.83263561"],["21607.6","0.00368919"],["21607.5","0.00280702"],["21607.1","0.66610849"],["21606.8","0.00364164"],["21606.2","0.80351642"],["21605.7","0.075"]],"timestamp": 1676319280783}}`
	wsOrderbookData         = `{"changes":{"asks":[["21621.7","3.03206193",""],["21621.8","1.00048239",""],["21621.9","0.29558803",""],["21622","0.0049653",""],["21622.4","0.06177582",""],["21622.9","0.39664116",""],["21623.7","0.00803466",""],["21624.2","0.65405",""],["21624.3","0.34661426",""],["21624.6","0.00035589",""],["21624.9","0.61282048",""],["21625.2","0.16421424",""],["21625.4","0.90107014",""],["21625.5","0.73484442",""],["21625.9","0.04",""],["21626.2","0.28569324",""],["21626.4","0.18403701",""],["21627.1","0.06503999",""],["21627.2","0.56105832",""],["21627.7","0.10649999",""],["21628.1","2.66459953",""],["21628.2","0.32",""],["21628.5","0.27605551",""],["21628.6","1.59482596",""],["21628.9","0.16",""],["21629.8","0.08",""],["21630","0.04",""],["21631.6","0.1",""],["21631.8","0.0920185",""],["21633.6","0.00447983",""],["21633.7","0.00015044",""],["21634.3","0.32193346",""],["21634.4","0.00004",""],["21634.5","0.1",""],["21634.6","0.0002865",""],["21635.6","0.12069941",""],["21635.8","0.00117158",""],["21636","0.00072816",""],["21636.5","0.98611492",""],["21636.6","0.00007521",""],["21637.2","0.00699999",""],["21637.6","0.00017129",""],["21638","0.00013035",""],["21638.1","0.05",""],["21638.5","0.92427",""],["21639.2","1.84998696",""],["21639.3","0.04827233",""],["21640","0.56255996",""],["21640.9","0.8",""],["21641","0.12",""]],"bids":[["21621.6","0.40949924",""],["21621.5","0.27703279",""],["21621.3","0.04",""],["21621.1","0.0086",""],["21621","0.6653104",""],["21620.9","0.35435999",""],["21620.8","0.37224309",""],["21620.5","0.416184",""],["21620.3","0.24",""],["21619.6","0.13883999",""],["21619.5","0.21053355",""],["21618.7","0.2",""],["21618.6","0.001",""],["21618.5","0.2258151",""],["21618.4","0.06503999",""],["21618.3","0.00370056",""],["21618","0.12067842",""],["21617.7","0.34844131",""],["21617.6","0.92845495",""],["21617.5","0.66460535",""],["21617","0.01",""],["21616.7","0.0004624",""],["21616.4","0.02",""],["21615.6","0.04828251",""],["21615","0.59065665",""],["21614.4","0.00227",""],["21614.3","0.1",""],["21613","0.32193346",""],["21612.9","0.0028638",""],["21612.6","0.1",""],["21612.5","0.92539",""],["21610.7","0.08208616",""],["21610.6","0.00967666",""],["21610.3","0.12",""],["21610.2","0.00611126",""],["21609.9","0.00226344",""],["21609.8","0.00315812",""],["21609.1","0.00547218",""],["21608.6","0.09793157",""],["21608.5","0.00437793",""],["21608.4","1.85013454",""],["21608.1","0.00366647",""],["21607.9","0.00611595",""],["21607.7","0.83263561",""],["21607.6","0.00368919",""],["21607.5","0.00280702",""],["21607.1","0.66610849",""],["21606.8","0.00364164",""],["21606.2","0.80351642",""],["21605.7","0.075",""]]},"sequenceEnd":1676319280783,"sequenceStart":0,"symbol":"BTC-USDT","time":1676319280783}`
)

func TestProcessOrderbook(t *testing.T) {
	t.Parallel()
	response := &WsOrderbook{}
	err := json.Unmarshal([]byte(wsOrderbookData), &response)
	assert.NoError(t, err)
	result, err := ku.updateLocalBuffer(response, asset.Spot)
	assert.NoError(t, err)
	assert.NotNil(t, result)
	err = ku.processOrderbook([]byte(orderbookLevel5PushData), "BTC-USDT", "")
	assert.NoError(t, err)
	assert.NotNil(t, result)
	err = ku.wsHandleData([]byte(orderbookLevel5PushData))
	assert.NoError(t, err)
	assert.NotNil(t, result)
}

func TestProcessMarketSnapshot(t *testing.T) {
	t.Parallel()
	ku := testInstance(t) //nolint:govet // Intentional shadow to avoid future copy/paste mistakes
	testexch.FixtureToDataHandler(t, "testdata/wsMarketSnapshot.json", ku.wsHandleData)
	close(ku.Websocket.DataHandler)
	assert.Len(t, ku.Websocket.DataHandler, 4, "Should see 4 tickers")
	seenAssetTypes := map[asset.Item]int{}
	for resp := range ku.Websocket.DataHandler {
		switch v := resp.(type) {
		case *ticker.Price:
			switch len(ku.Websocket.DataHandler) {
			case 3:
				assert.Equal(t, asset.Margin, v.AssetType, "AssetType")
				assert.Equal(t, time.UnixMilli(1700555342007), v.LastUpdated, "datetime")
				assert.Equal(t, 0.004445, v.High, "high")
				assert.Equal(t, 0.004415, v.Last, "lastTradedPrice")
				assert.Equal(t, 0.004191, v.Low, "low")
				assert.Equal(t, currency.NewPairWithDelimiter("TRX", "BTC", "-"), v.Pair, "symbol")
				assert.Equal(t, 13097.3357, v.Volume, "volume")
				assert.Equal(t, 57.44552981, v.QuoteVolume, "volValue")
			case 2, 1:
				assert.Equal(t, time.UnixMilli(1700555340197), v.LastUpdated, "datetime")
				assert.Contains(t, []asset.Item{asset.Spot, asset.Margin}, v.AssetType, "AssetType is Spot or Margin")
				seenAssetTypes[v.AssetType]++
				assert.Equal(t, 1, seenAssetTypes[v.AssetType], "Each Asset Type is sent only once per unique snapshot")
				assert.Equal(t, 0.054846, v.High, "high")
				assert.Equal(t, 0.053778, v.Last, "lastTradedPrice")
				assert.Equal(t, 0.05364, v.Low, "low")
				assert.Equal(t, currency.NewPairWithDelimiter("ETH", "BTC", "-"), v.Pair, "symbol")
				assert.Equal(t, 2958.3139116, v.Volume, "volume")
				assert.Equal(t, 160.7847672784213, v.QuoteVolume, "volValue")
			case 0:
				assert.Equal(t, asset.Spot, v.AssetType, "AssetType")
				assert.Equal(t, time.UnixMilli(1700555342151), v.LastUpdated, "datetime")
				assert.Equal(t, 37750.0, v.High, "high")
				assert.Equal(t, 37366.8, v.Last, "lastTradedPrice")
				assert.Equal(t, 36700.0, v.Low, "low")
				assert.Equal(t, currency.NewPairWithDelimiter("BTC", "USDT", "-"), v.Pair, "symbol")
				assert.Equal(t, 2900.37846402, v.Volume, "volume")
				assert.Equal(t, 108210331.34015164, v.QuoteVolume, "volValue")
			}
		case error:
			t.Error(v)
		default:
			t.Errorf("Got unexpected data: %T %v", v, v)
		}
	}
}

// TestSubscribeBatches ensures that endpoints support batching, contrary to kucoin api docs
func TestSubscribeBatches(t *testing.T) {
	t.Parallel()

	ku := testInstance(t) //nolint:govet // Intentional shadow to avoid future copy/paste mistakes
	ku.Features.Subscriptions = subscription.List{}
	testexch.SetupWs(t, ku)

	ku.Features.Subscriptions = subscription.List{
		{Asset: asset.Spot, Channel: subscription.CandlesChannel, Interval: kline.OneMin},
		{Asset: asset.Futures, Channel: subscription.TickerChannel},
		{Asset: asset.Spot, Channel: marketSnapshotChannel},
	}

	subs, err := ku.generateSubscriptions()
	require.NoError(t, err, "generateSubscriptions must not error")
	require.Len(t, subs, len(ku.Features.Subscriptions), "Must generate batched subscriptions")

	err = ku.Subscribe(subs)
	assert.NoError(t, err, "Subscribe to small batches should not error")
}

// TestSubscribeTickerAll ensures that ticker subscriptions switch to using all and it works

// TestSubscribeBatchLimit exercises the kucoin batch limits of 400 per connection
// Ensures batching of 100 pairs and the connection symbol limit is still 400 at Kucoin's end
func TestSubscribeBatchLimit(t *testing.T) {
	t.Parallel()

	const expectedLimit = 400

	ku := testInstance(t) //nolint:govet // Intentional shadow to avoid future copy/paste mistakes
	ku.Features.Subscriptions = subscription.List{}
	testexch.SetupWs(t, ku)

	avail, err := ku.GetAvailablePairs(asset.Spot)
	require.NoError(t, err, "GetAvailablePairs must not error")

	err = ku.CurrencyPairs.StorePairs(asset.Spot, avail[:expectedLimit], true)
	require.NoError(t, err, "StorePairs must not error")

	ku.Features.Subscriptions = subscription.List{{Asset: asset.Spot, Channel: subscription.AllTradesChannel}}
	subs, err := ku.generateSubscriptions()
	require.NoError(t, err, "generateSubscriptions must not error")
	require.Len(t, subs, 4, "Must get 4 subs")

	err = ku.Subscribe(subs)
	require.NoError(t, err, "Subscribe must not error")

	err = ku.Unsubscribe(subs)
	require.NoError(t, err, "Unsubscribe must not error")

	err = ku.CurrencyPairs.StorePairs(asset.Spot, avail[:expectedLimit+20], true)
	require.NoError(t, err, "StorePairs must not error")

	ku.Features.Subscriptions = subscription.List{{Asset: asset.Spot, Channel: subscription.AllTradesChannel}}
	subs, err = ku.generateSubscriptions()
	require.NoError(t, err, "generateSubscriptions must not error")
	require.Len(t, subs, 5, "Must get 5 subs")

	err = ku.Subscribe(subs)
	require.Error(t, err, "Subscribe must error")
	assert.ErrorContains(t, err, "exceed max subscription count limitation of 400 per session", "Subscribe to MarketSnapshot should error above connection symbol limit")
}

func TestSubscribeTickerAll(t *testing.T) {
	t.Parallel()

	ku := testInstance(t) //nolint:govet // Intentional shadow to avoid future copy/paste mistakes
	ku.Features.Subscriptions = subscription.List{}
	testexch.SetupWs(t, ku)

	avail, err := ku.GetAvailablePairs(asset.Spot)
	require.NoError(t, err, "GetAvailablePairs must not error")

	err = ku.CurrencyPairs.StorePairs(asset.Spot, avail[:500], true)
	require.NoError(t, err, "StorePairs must not error")

	ku.Features.Subscriptions = subscription.List{{Asset: asset.Spot, Channel: subscription.TickerChannel}}

	subs, err := ku.generateSubscriptions()
	require.NoError(t, err, "generateSubscriptions must not error")
	require.Len(t, subs, 1, "Must generate one subscription")
	assert.Equal(t, "/market/ticker:all", subs[0].QualifiedChannel, "QualifiedChannel should be correct")

	err = ku.Subscribe(subs)
	assert.NoError(t, err, "Subscribe to should not error")
}

func TestSeedLocalCache(t *testing.T) {
	t.Parallel()
	err := ku.SeedLocalCache(t.Context(), marginTradablePair, asset.Margin)
	assert.NoError(t, err)
}

func TestGetFuturesContractDetails(t *testing.T) {
	t.Parallel()
	_, err := ku.GetFuturesContractDetails(t.Context(), asset.Spot)
	require.ErrorIs(t, err, futures.ErrNotFuturesAsset)

	_, err = ku.GetFuturesContractDetails(t.Context(), asset.USDTMarginedFutures)
	require.ErrorIs(t, err, asset.ErrNotSupported)

	result, err := ku.GetFuturesContractDetails(t.Context(), asset.Futures)
	assert.NoError(t, err)
	assert.NotNil(t, result)
}

func TestGetLatestFundingRates(t *testing.T) {
	t.Parallel()
	_, err := ku.GetLatestFundingRates(t.Context(), nil)
	require.ErrorIs(t, err, common.ErrNilPointer)

	req := &fundingrate.LatestRateRequest{
		Asset: asset.Futures,
		Pair:  currency.NewPair(currency.BTC, currency.USD),
	}
	_, err = ku.GetLatestFundingRates(t.Context(), req)
	require.ErrorIs(t, err, futures.ErrNotPerpetualFuture)

	req = &fundingrate.LatestRateRequest{
		Asset: asset.Futures,
		Pair:  currency.NewPair(currency.XBT, currency.USDTM),
	}
	resp, err := ku.GetLatestFundingRates(t.Context(), req)
	assert.NoError(t, err)
	assert.Len(t, resp, 1)

	req = &fundingrate.LatestRateRequest{
		Asset: asset.Futures,
		Pair:  currency.EMPTYPAIR,
	}
	resp, err = ku.GetLatestFundingRates(t.Context(), req)
	assert.NoError(t, err)
	assert.NotEmpty(t, resp)
}

func TestIsPerpetualFutureCurrency(t *testing.T) {
	t.Parallel()
	is, err := ku.IsPerpetualFutureCurrency(asset.Spot, currency.EMPTYPAIR)
	assert.NoError(t, err)
	assert.False(t, is)
	is, err = ku.IsPerpetualFutureCurrency(asset.Futures, currency.EMPTYPAIR)
	assert.NoError(t, err)
	assert.False(t, is)
	is, err = ku.IsPerpetualFutureCurrency(asset.Futures, currency.NewPair(currency.XBT, currency.EOS))
	assert.NoError(t, err)
	assert.False(t, is)
	is, err = ku.IsPerpetualFutureCurrency(asset.Futures, currency.NewPair(currency.XBT, currency.USDTM))
	assert.NoError(t, err)
	assert.True(t, is)
	is, err = ku.IsPerpetualFutureCurrency(asset.Futures, currency.NewPair(currency.XBT, currency.USDM))
	assert.NoError(t, err)
	assert.True(t, is)
}

func TestChangePositionMargin(t *testing.T) {
	t.Parallel()
	_, err := ku.ChangePositionMargin(t.Context(), nil)
	require.ErrorIs(t, err, common.ErrNilPointer)

	req := &margin.PositionChangeRequest{}
	_, err = ku.ChangePositionMargin(t.Context(), req)
	require.ErrorIs(t, err, futures.ErrNotFuturesAsset)

	req.Asset = asset.Futures
	_, err = ku.ChangePositionMargin(t.Context(), req)
	require.ErrorIs(t, err, currency.ErrCurrencyPairEmpty)

	req.Pair = currency.NewPair(currency.XBT, currency.USDTM)
	_, err = ku.ChangePositionMargin(t.Context(), req)
	require.ErrorIs(t, err, margin.ErrMarginTypeUnsupported)

	sharedtestvalues.SkipTestIfCredentialsUnset(t, ku, canManipulateRealOrders)
	req.MarginType = margin.Isolated
	result, err := ku.ChangePositionMargin(t.Context(), req)
	assert.NoError(t, err)
	assert.NotNil(t, result)

	req.NewAllocatedMargin = 1337
	result, err = ku.ChangePositionMargin(t.Context(), req)
	assert.NoError(t, err)
	assert.NotNil(t, result)
}

func TestGetFuturesPositionSummary(t *testing.T) {
	t.Parallel()
	_, err := ku.GetFuturesPositionSummary(t.Context(), nil)
	require.ErrorIs(t, err, common.ErrNilPointer)

	req := &futures.PositionSummaryRequest{}
	_, err = ku.GetFuturesPositionSummary(t.Context(), req)
	require.ErrorIs(t, err, futures.ErrNotPerpetualFuture)

	req.Asset = asset.Futures
	_, err = ku.GetFuturesPositionSummary(t.Context(), req)
	require.ErrorIs(t, err, currency.ErrCurrencyPairEmpty)

	sharedtestvalues.SkipTestIfCredentialsUnset(t, ku, canManipulateRealOrders)
	req.Pair = currency.NewPair(currency.XBT, currency.USDTM)
	result, err := ku.GetFuturesPositionSummary(t.Context(), req)
	assert.NoError(t, err)
	assert.NotNil(t, result)
}

func TestGetFuturesPositionOrders(t *testing.T) {
	t.Parallel()
	_, err := ku.GetFuturesPositionOrders(t.Context(), nil)
	require.ErrorIs(t, err, common.ErrNilPointer)

	req := &futures.PositionsRequest{}
	_, err = ku.GetFuturesPositionOrders(t.Context(), req)
	require.ErrorIs(t, err, futures.ErrNotPerpetualFuture)

	req.Asset = asset.Futures
	_, err = ku.GetFuturesPositionOrders(t.Context(), req)
	require.ErrorIs(t, err, currency.ErrCurrencyPairEmpty)

	req.Pairs = currency.Pairs{
		currency.NewPair(currency.XBT, currency.USDTM),
	}
	_, err = ku.GetFuturesPositionOrders(t.Context(), req)
	require.ErrorIs(t, err, common.ErrDateUnset)

	sharedtestvalues.SkipTestIfCredentialsUnset(t, ku, canManipulateRealOrders)
	req.EndDate = time.Now()
	req.StartDate = req.EndDate.Add(-time.Hour * 24 * 7)
	_, err = ku.GetFuturesPositionOrders(t.Context(), req)
	assert.NoError(t, err)

	req.StartDate = req.EndDate.Add(-time.Hour * 24 * 30)
	_, err = ku.GetFuturesPositionOrders(t.Context(), req)
	require.ErrorIs(t, err, futures.ErrOrderHistoryTooLarge)

	req.RespectOrderHistoryLimits = true
	result, err := ku.GetFuturesPositionOrders(t.Context(), req)
	assert.NoError(t, err)
	assert.NotNil(t, result)
}

func TestUpdateOrderExecutionLimits(t *testing.T) {
	t.Parallel()
	err := ku.UpdateOrderExecutionLimits(t.Context(), asset.Binary)
	require.ErrorIs(t, err, asset.ErrNotSupported)

	assets := []asset.Item{asset.Spot, asset.Futures, asset.Margin}
	for x := range assets {
		err = ku.UpdateOrderExecutionLimits(t.Context(), assets[x])
		assert.NoError(t, err)

		enabled, err := ku.GetEnabledPairs(assets[x])
		assert.NoError(t, err)

		for y := range enabled {
			lim, err := ku.GetOrderExecutionLimits(assets[x], enabled[y])
			assert.NoError(t, err, "%v %s %v", err, enabled[y], assets[x])
			assert.NotEmpty(t, lim, "limit cannot be empty")
		}
	}
}

func BenchmarkIntervalToString(b *testing.B) {
	for b.Loop() {
		result, err := IntervalToString(kline.OneWeek)
		assert.NoError(b, err)
		assert.NotNil(b, result)
	}
}

func TestGetOpenInterest(t *testing.T) {
	t.Parallel()
	ku := testInstance(t) //nolint:govet // Intentional shadow to avoid future copy/paste mistakes
	_, err := ku.GetOpenInterest(t.Context(), key.PairAsset{
		Base:  currency.ETH.Item,
		Quote: currency.USDT.Item,
		Asset: asset.USDTMarginedFutures,
	})
	require.ErrorIs(t, err, asset.ErrNotSupported)

	resp, err := ku.GetOpenInterest(t.Context(), key.PairAsset{
		Base:  futuresTradablePair.Base.Item,
		Quote: futuresTradablePair.Quote.Item,
		Asset: asset.Futures,
	})
	assert.NoError(t, err)
	assert.NotEmpty(t, resp)

	cp1 := currency.NewPair(currency.ETH, currency.USDTM)

	sharedtestvalues.SetupCurrencyPairsForExchangeAsset(t, ku, asset.Futures, cp1)
	resp, err = ku.GetOpenInterest(t.Context(),
		key.PairAsset{
			Base:  futuresTradablePair.Base.Item,
			Quote: futuresTradablePair.Quote.Item,
			Asset: asset.Futures,
		},
		key.PairAsset{
			Base:  cp1.Base.Item,
			Quote: cp1.Quote.Item,
			Asset: asset.Futures,
		},
	)
	assert.NoError(t, err)
	assert.NotEmpty(t, resp)

	resp, err = ku.GetOpenInterest(t.Context())
	assert.NoError(t, err)
	assert.NotEmpty(t, resp)
}

func TestValidatePlaceOrderParams(t *testing.T) {
	t.Parallel()
	arg := &PlaceHFParam{}
	err := arg.ValidatePlaceOrderParams()
	require.ErrorIs(t, err, common.ErrNilPointer)
	arg.Size = 1
	err = arg.ValidatePlaceOrderParams()
	require.ErrorIs(t, err, currency.ErrSymbolStringEmpty)
	arg.Symbol = spotTradablePair
	err = arg.ValidatePlaceOrderParams()
	require.ErrorIs(t, err, order.ErrTypeIsInvalid)
	arg.OrderType = "limit"
	err = arg.ValidatePlaceOrderParams()
	require.ErrorIs(t, err, order.ErrSideIsInvalid)
	arg.Side = "Sell"
	err = arg.ValidatePlaceOrderParams()
	require.ErrorIs(t, err, order.ErrPriceBelowMin)
	arg.Price = 323423423
	arg.Size = 0
	err = arg.ValidatePlaceOrderParams()
	require.ErrorIs(t, err, order.ErrAmountBelowMin)
	arg.Size = 1
	err = arg.ValidatePlaceOrderParams()
	assert.NoError(t, err)
}

func TestSpotHFPlaceOrder(t *testing.T) {
	t.Parallel()
	_, err := ku.HFSpotPlaceOrder(t.Context(), &PlaceHFParam{})
	require.ErrorIs(t, err, common.ErrNilPointer)

	sharedtestvalues.SkipTestIfCredentialsUnset(t, ku, canManipulateRealOrders)
	result, err := ku.HFSpotPlaceOrder(t.Context(), &PlaceHFParam{
		TimeInForce: "GTT",
		Symbol:      spotTradablePair,
		OrderType:   "limit",
		Side:        order.Sell.String(),
		Price:       1234,
		Size:        1,
	})
	assert.NoError(t, err)
	assert.NotNil(t, result)
}

func TestSpotPlaceHFOrderTest(t *testing.T) {
	t.Parallel()
	_, err := ku.SpotPlaceHFOrderTest(t.Context(), &PlaceHFParam{})
	require.ErrorIs(t, err, common.ErrNilPointer)

	sharedtestvalues.SkipTestIfCredentialsUnset(t, ku, canManipulateRealOrders)
	result, err := ku.SpotPlaceHFOrderTest(t.Context(), &PlaceHFParam{
		TimeInForce: "GTT",
		Symbol:      spotTradablePair,
		OrderType:   "limit",
		Side:        order.Sell.String(),
		Price:       1234,
		Size:        1,
	})
	assert.NoError(t, err)
	assert.NotNil(t, result)
}

func TestSyncPlaceHFOrder(t *testing.T) {
	t.Parallel()
	_, err := ku.SyncPlaceHFOrder(t.Context(), &PlaceHFParam{})
	require.ErrorIs(t, err, common.ErrNilPointer)

	sharedtestvalues.SkipTestIfCredentialsUnset(t, ku, canManipulateRealOrders)
	result, err := ku.SyncPlaceHFOrder(t.Context(), &PlaceHFParam{
		TimeInForce: "GTT",
		Symbol:      currency.Pair{Base: currency.ETH, Delimiter: "-", Quote: currency.BTC},
		OrderType:   "limit",
		Side:        order.Sell.String(),
		Price:       1234,
		Size:        1,
	})
	assert.NoError(t, err)
	assert.NotNil(t, result)
}

func TestPlaceMultipleOrders(t *testing.T) {
	t.Parallel()
	sharedtestvalues.SkipTestIfCredentialsUnset(t, ku, canManipulateRealOrders)
	result, err := ku.PlaceMultipleOrders(t.Context(), []PlaceHFParam{
		{
			TimeInForce: "GTT",
			Symbol:      spotTradablePair,
			OrderType:   "limit",
			Side:        order.Sell.String(),
			Price:       1234,
			Size:        1,
		},
		{
			ClientOrderID: "3d07008668054da6b3cb12e432c2b13a",
			Side:          "buy",
			OrderType:     "limit",
			Price:         0.01,
			Size:          1,
			Symbol:        currency.Pair{Base: currency.ETH, Delimiter: "-", Quote: currency.USDT},
		},
		{
			ClientOrderID: "37245dbe6e134b5c97732bfb36cd4a9d",
			Side:          "buy",
			OrderType:     "limit",
			Price:         0.01,
			Size:          1,
			Symbol:        currency.Pair{Base: currency.ETH, Delimiter: "-", Quote: currency.USDT},
		},
	})
	assert.NoError(t, err)
	assert.NotNil(t, result)
}

func TestSyncPlaceMultipleHFOrders(t *testing.T) {
	t.Parallel()
	sharedtestvalues.SkipTestIfCredentialsUnset(t, ku, canManipulateRealOrders)
	result, err := ku.SyncPlaceMultipleHFOrders(t.Context(), []PlaceHFParam{
		{
			TimeInForce: "GTT",
			Symbol:      spotTradablePair,
			OrderType:   "limit",
			Side:        order.Sell.String(),
			Price:       1234,
			Size:        1,
		},
		{
			ClientOrderID: "3d07008668054da6b3cb12e432c2b13a",
			Side:          "buy",
			OrderType:     "limit",
			Price:         0.01,
			Size:          1,
			Symbol:        spotTradablePair,
		},
		{
			ClientOrderID: "37245dbe6e134b5c97732bfb36cd4a9d",
			Side:          "buy",
			OrderType:     "limit",
			Price:         0.01,
			Size:          1,
			Symbol:        spotTradablePair,
		},
	})
	assert.NoError(t, err)
	assert.NotNil(t, result)
}

func TestModifyHFOrder(t *testing.T) {
	t.Parallel()
	_, err := ku.ModifyHFOrder(t.Context(), &ModifyHFOrderParam{})
	require.ErrorIs(t, err, common.ErrNilPointer)

	_, err = ku.ModifyHFOrder(t.Context(), &ModifyHFOrderParam{OrderID: "1234"})
	require.ErrorIs(t, err, currency.ErrCurrencyPairEmpty)

	sharedtestvalues.SkipTestIfCredentialsUnset(t, ku, canManipulateRealOrders)
	result, err := ku.ModifyHFOrder(t.Context(), &ModifyHFOrderParam{
		Symbol:        spotTradablePair,
		ClientOrderID: "4314oiu5345u2y554x",
		OrderID:       "4314oiu5345u2y554x",
		NewPrice:      1234,
		NewSize:       2,
	})
	assert.NoError(t, err)
	assert.NotNil(t, result)
}

func TestCancelHFOrder(t *testing.T) {
	t.Parallel()
	_, err := ku.CancelHFOrder(t.Context(), "", spotTradablePair.String())
	require.ErrorIs(t, err, order.ErrOrderIDNotSet)
	_, err = ku.CancelHFOrder(t.Context(), "630625dbd9180300014c8d52", "")
	require.ErrorIs(t, err, currency.ErrSymbolStringEmpty)

	sharedtestvalues.SkipTestIfCredentialsUnset(t, ku, canManipulateRealOrders)
	result, err := ku.CancelHFOrder(t.Context(), "630625dbd9180300014c8d52", spotTradablePair.String())
	assert.NoError(t, err)
	assert.NotNil(t, result)
}

func TestSyncCancelHFOrder(t *testing.T) {
	t.Parallel()
	_, err := ku.SyncCancelHFOrder(t.Context(), "", spotTradablePair.String())
	require.ErrorIs(t, err, order.ErrOrderIDNotSet)
	_, err = ku.SyncCancelHFOrder(t.Context(), "12312312", "")
	require.ErrorIs(t, err, currency.ErrSymbolStringEmpty)

	sharedtestvalues.SkipTestIfCredentialsUnset(t, ku, canManipulateRealOrders)
	result, err := ku.SyncCancelHFOrder(t.Context(), "641d67ea162d47000160bfb8", spotTradablePair.String())
	assert.NoError(t, err)
	assert.NotNil(t, result)
}

func TestSyncCancelHFOrderByClientOrderID(t *testing.T) {
	t.Parallel()
	_, err := ku.SyncCancelHFOrderByClientOrderID(t.Context(), "", spotTradablePair.String())
	require.ErrorIs(t, err, order.ErrClientOrderIDMustBeSet)
	_, err = ku.SyncCancelHFOrderByClientOrderID(t.Context(), "cliend-order-id", "")
	require.ErrorIs(t, err, currency.ErrSymbolStringEmpty)

	sharedtestvalues.SkipTestIfCredentialsUnset(t, ku, canManipulateRealOrders)
	result, err := ku.SyncCancelHFOrderByClientOrderID(t.Context(), "client-order-id", spotTradablePair.String())
	assert.NoError(t, err)
	assert.NotNil(t, result)
}

func TestCancelHFOrderByClientOrderID(t *testing.T) {
	t.Parallel()
	_, err := ku.CancelHFOrderByClientOrderID(t.Context(), "", spotTradablePair.String())
	require.ErrorIs(t, err, order.ErrClientOrderIDMustBeSet)
	_, err = ku.CancelHFOrderByClientOrderID(t.Context(), "cliend-order-id", "")
	require.ErrorIs(t, err, currency.ErrSymbolStringEmpty)

	sharedtestvalues.SkipTestIfCredentialsUnset(t, ku, canManipulateRealOrders)
	result, err := ku.CancelHFOrderByClientOrderID(t.Context(), "client-order-id", spotTradablePair.String())
	assert.NoError(t, err)
	assert.NotNil(t, result)
}

func TestCancelSpecifiedNumberHFOrdersByOrderID(t *testing.T) {
	t.Parallel()
	_, err := ku.CancelSpecifiedNumberHFOrdersByOrderID(t.Context(), "", spotTradablePair.String(), 10.0)
	require.ErrorIs(t, err, order.ErrOrderIDNotSet)
	_, err = ku.CancelSpecifiedNumberHFOrdersByOrderID(t.Context(), "1", "", 10.0)
	require.ErrorIs(t, err, currency.ErrSymbolStringEmpty)
	_, err = ku.CancelSpecifiedNumberHFOrdersByOrderID(t.Context(), "1", spotTradablePair.String(), 0)
	require.ErrorIs(t, err, order.ErrAmountBelowMin)

	sharedtestvalues.SkipTestIfCredentialsUnset(t, ku, canManipulateRealOrders)
	result, err := ku.CancelSpecifiedNumberHFOrdersByOrderID(t.Context(), "1", spotTradablePair.String(), 10.0)
	assert.NoError(t, err)
	assert.NotNil(t, result)
}

func TestCancelAllHFOrdersBySymbol(t *testing.T) {
	t.Parallel()
	_, err := ku.CancelAllHFOrdersBySymbol(t.Context(), "")
	require.ErrorIs(t, err, currency.ErrSymbolStringEmpty)

	sharedtestvalues.SkipTestIfCredentialsUnset(t, ku, canManipulateRealOrders)
	result, err := ku.CancelAllHFOrdersBySymbol(t.Context(), spotTradablePair.String())
	assert.NoError(t, err)
	assert.NotNil(t, result)
}

func TestCancelAllHFOrders(t *testing.T) {
	t.Parallel()
	sharedtestvalues.SkipTestIfCredentialsUnset(t, ku, canManipulateRealOrders)
	result, err := ku.CancelAllHFOrders(t.Context())
	assert.NoError(t, err)
	assert.NotNil(t, result)
}

func TestGetActiveHFOrders(t *testing.T) {
	t.Parallel()
	_, err := ku.GetActiveHFOrders(t.Context(), "")
	require.ErrorIs(t, err, currency.ErrSymbolStringEmpty)

	_, err = ku.GetActiveHFOrders(t.Context(), "")
	require.ErrorIs(t, err, currency.ErrSymbolStringEmpty)

	sharedtestvalues.SkipTestIfCredentialsUnset(t, ku)
	_, err = ku.GetActiveHFOrders(t.Context(), spotTradablePair.String())
	assert.NoError(t, err)
}

func TestGetSymbolsWithActiveHFOrderList(t *testing.T) {
	t.Parallel()
	sharedtestvalues.SkipTestIfCredentialsUnset(t, ku)
	_, err := ku.GetSymbolsWithActiveHFOrderList(t.Context())
	assert.NoError(t, err)
}

func TestGetHFCompletedOrderList(t *testing.T) {
	t.Parallel()
	_, err := ku.GetHFCompletedOrderList(t.Context(), "", "sell", "limit", "", time.Time{}, time.Now(), 0)
	require.ErrorIs(t, err, currency.ErrSymbolStringEmpty)

	sharedtestvalues.SkipTestIfCredentialsUnset(t, ku)
	result, err := ku.GetHFCompletedOrderList(t.Context(), spotTradablePair.String(), "sell", "limit", "", time.Time{}, time.Now(), 0)
	assert.NoError(t, err)
	assert.NotNil(t, result)
}

func TestGetHFOrderDetailsByOrderID(t *testing.T) {
	t.Parallel()
	_, err := ku.GetHFOrderDetailsByOrderID(t.Context(), "", spotTradablePair.String())
	require.ErrorIs(t, err, order.ErrOrderIDNotSet)
	_, err = ku.GetHFOrderDetailsByOrderID(t.Context(), "1234567", "")
	require.ErrorIs(t, err, currency.ErrSymbolStringEmpty)

	sharedtestvalues.SkipTestIfCredentialsUnset(t, ku)
	result, err := ku.GetHFOrderDetailsByOrderID(t.Context(), "1234567", spotTradablePair.String())
	assert.NoError(t, err)
	assert.NotNil(t, result)
}

func TestGetHFOrderDetailsByClientOrderID(t *testing.T) {
	t.Parallel()
	_, err := ku.GetHFOrderDetailsByClientOrderID(t.Context(), "", spotTradablePair.String())
	require.ErrorIs(t, err, order.ErrOrderIDNotSet)
	_, err = ku.GetHFOrderDetailsByClientOrderID(t.Context(), "1234567", "")
	require.ErrorIs(t, err, currency.ErrSymbolStringEmpty)

	sharedtestvalues.SkipTestIfCredentialsUnset(t, ku)
	result, err := ku.GetHFOrderDetailsByClientOrderID(t.Context(), "6d539dc614db312", spotTradablePair.String())
	assert.NoError(t, err)
	assert.NotNil(t, result)
}

func TestAutoCancelHFOrderSetting(t *testing.T) {
	t.Parallel()
	_, err := ku.AutoCancelHFOrderSetting(t.Context(), 0, []string{})
	require.ErrorIs(t, err, errTimeoutRequired)

	sharedtestvalues.SkipTestIfCredentialsUnset(t, ku, canManipulateRealOrders)
	result, err := ku.AutoCancelHFOrderSetting(t.Context(), 450, []string{})
	assert.NoError(t, err)
	assert.NotNil(t, result)
}

func TestAutoCancelHFOrderSettingQuery(t *testing.T) {
	t.Parallel()
	sharedtestvalues.SkipTestIfCredentialsUnset(t, ku)
	result, err := ku.AutoCancelHFOrderSettingQuery(t.Context())
	assert.NoError(t, err)
	assert.NotNil(t, result)
}

func TestGetHFFilledList(t *testing.T) {
	t.Parallel()
	_, err := ku.GetHFFilledList(t.Context(), "", "", "sell", "market", "", time.Time{}, time.Now(), 0)
	require.ErrorIs(t, err, currency.ErrSymbolStringEmpty)

	sharedtestvalues.SkipTestIfCredentialsUnset(t, ku)
	result, err := ku.GetHFFilledList(t.Context(), "", spotTradablePair.String(), "sell", "market", "", time.Time{}, time.Now(), 0)
	assert.NoError(t, err)
	assert.NotNil(t, result)
}

func TestPlaceOCOOrder(t *testing.T) {
	t.Parallel()
	_, err := ku.PlaceOCOOrder(t.Context(), &OCOOrderParams{})
	require.ErrorIs(t, err, common.ErrNilPointer)

	arg := &OCOOrderParams{Remark: "oco-new-order"}
	_, err = ku.PlaceOCOOrder(t.Context(), arg)
	require.ErrorIs(t, err, currency.ErrCurrencyPairEmpty)

	arg.Symbol = spotTradablePair
	_, err = ku.PlaceOCOOrder(t.Context(), arg)
	require.ErrorIs(t, err, order.ErrSideIsInvalid)

	arg.Side = "Sell"
	_, err = ku.PlaceOCOOrder(t.Context(), arg)
	require.ErrorIs(t, err, order.ErrPriceBelowMin)

	arg.Price = 1000
	_, err = ku.PlaceOCOOrder(t.Context(), arg)
	require.ErrorIs(t, err, order.ErrAmountBelowMin)

	arg.Size = .1
	_, err = ku.PlaceOCOOrder(t.Context(), arg)
	require.ErrorIs(t, err, order.ErrPriceBelowMin)

	arg.StopPrice = .1
	_, err = ku.PlaceOCOOrder(t.Context(), arg)
	require.ErrorIs(t, err, order.ErrPriceBelowMin)

	arg.LimitPrice = .1
	_, err = ku.PlaceOCOOrder(t.Context(), arg)
	require.ErrorIs(t, err, order.ErrClientOrderIDMustBeSet)

	cpDetail, err := ku.GetTicker(t.Context(), spotTradablePair.String())
	assert.NoError(t, err)

	sharedtestvalues.SkipTestIfCredentialsUnset(t, ku, canManipulateRealOrders)
	result, err := ku.PlaceOCOOrder(t.Context(), &OCOOrderParams{
		Symbol:        spotTradablePair,
		Side:          order.Buy.String(),
		Price:         cpDetail.Price - 3,
		Size:          1,
		StopPrice:     cpDetail.Price - 2,
		LimitPrice:    cpDetail.Price - 1,
		TradeType:     SpotTradeType,
		ClientOrderID: "6572fdd65723280007deb5e0",
	})
	assert.NoError(t, err)
	assert.NotNil(t, result)
}

func TestCancelOrderByOrderID(t *testing.T) {
	t.Parallel()
	_, err := ku.CancelOCOOrderByOrderID(t.Context(), "")
	require.ErrorIs(t, err, order.ErrOrderIDNotSet)

	sharedtestvalues.SkipTestIfCredentialsUnset(t, ku, canManipulateRealOrders)
	result, err := ku.CancelOCOOrderByOrderID(t.Context(), "6572fdd65723280007deb5e0")
	assert.NoError(t, err)
	assert.NotNil(t, result)
}

func TestCancelOrderByClientOrderID(t *testing.T) {
	t.Parallel()
	_, err := ku.CancelOCOOrderByClientOrderID(t.Context(), "")
	require.ErrorIs(t, err, order.ErrClientOrderIDMustBeSet)

	sharedtestvalues.SkipTestIfCredentialsUnset(t, ku, canManipulateRealOrders)
	result, err := ku.CancelOCOOrderByClientOrderID(t.Context(), "6572fdd65723280007deb5e0")
	assert.NoError(t, err)
	assert.NotNil(t, result)
}

func TestCancelMultipleOrders(t *testing.T) {
	t.Parallel()
	sharedtestvalues.SkipTestIfCredentialsUnset(t, ku, canManipulateRealOrders)
	result, err := ku.CancelOCOMultipleOrders(t.Context(), []string{}, spotTradablePair.String())
	assert.NoError(t, err)
	assert.NotNil(t, result)
}

func TestGetOrderInfoByOrderID(t *testing.T) {
	t.Parallel()
	_, err := ku.GetOCOOrderInfoByOrderID(t.Context(), "")
	require.ErrorIs(t, err, order.ErrOrderIDNotSet)

	sharedtestvalues.SkipTestIfCredentialsUnset(t, ku)
	result, err := ku.GetOCOOrderInfoByOrderID(t.Context(), "order-id-here")
	assert.NoError(t, err)
	assert.NotNil(t, result)
}

func TestGetOrderInfoByClientOrderID(t *testing.T) {
	t.Parallel()
	_, err := ku.GetOCOOrderInfoByClientOrderID(t.Context(), "")
	require.ErrorIs(t, err, order.ErrOrderIDNotSet)

	sharedtestvalues.SkipTestIfCredentialsUnset(t, ku)
	_, err = ku.GetOCOOrderInfoByClientOrderID(t.Context(), "client-order-id-here")
	assert.NoError(t, err)
}

func TestGetOrderDetailsByOrderID(t *testing.T) {
	t.Parallel()
	_, err := ku.GetOCOOrderDetailsByOrderID(t.Context(), "")
	require.ErrorIs(t, err, order.ErrOrderIDNotSet)

	sharedtestvalues.SkipTestIfCredentialsUnset(t, ku)
	result, err := ku.GetOCOOrderDetailsByOrderID(t.Context(), "order-id-here")
	assert.NoError(t, err)
	assert.NotNil(t, result)
}

func TestGetOCOOrderList(t *testing.T) {
	t.Parallel()
	_, err := ku.GetOCOOrderList(t.Context(), 9, 0, spotTradablePair.String(), time.Time{}, time.Now(), []string{})
	require.ErrorIs(t, err, errPageSizeRequired)
	_, err = ku.GetOCOOrderList(t.Context(), 10, 0, spotTradablePair.String(), time.Time{}, time.Now(), []string{})
	require.ErrorIs(t, err, errCurrentPageRequired)

	sharedtestvalues.SkipTestIfCredentialsUnset(t, ku)
	result, err := ku.GetOCOOrderList(t.Context(), 10, 2, spotTradablePair.String(), time.Time{}, time.Now(), []string{})
	assert.NoError(t, err)
	assert.NotNil(t, result)
}

func TestSendPlaceMarginHFOrder(t *testing.T) {
	t.Parallel()
	_, err := ku.SendPlaceMarginHFOrder(t.Context(), &PlaceMarginHFOrderParam{}, "")
	require.ErrorIs(t, err, common.ErrNilPointer)

	arg := &PlaceMarginHFOrderParam{PostOnly: true}
	_, err = ku.SendPlaceMarginHFOrder(t.Context(), arg, "")
	require.ErrorIs(t, err, order.ErrClientOrderIDNotSupported)

	arg.ClientOrderID = "first-order"
	_, err = ku.SendPlaceMarginHFOrder(t.Context(), arg, "")
	require.ErrorIs(t, err, order.ErrSideIsInvalid)

	arg.Side = "Sell"
	_, err = ku.SendPlaceMarginHFOrder(t.Context(), arg, "")
	require.ErrorIs(t, err, currency.ErrCurrencyPairEmpty)

	arg.Symbol = marginTradablePair
	_, err = ku.SendPlaceMarginHFOrder(t.Context(), arg, "")
	require.ErrorIs(t, err, order.ErrPriceBelowMin)

	arg.Price = 1000
	_, err = ku.SendPlaceMarginHFOrder(t.Context(), arg, "")
	require.ErrorIs(t, err, order.ErrAmountBelowMin)
}

func TestPlaceMarginHFOrder(t *testing.T) {
	t.Parallel()
	_, err := ku.PlaceMarginHFOrder(t.Context(), &PlaceMarginHFOrderParam{})
	require.ErrorIs(t, err, common.ErrNilPointer)

	sharedtestvalues.SkipTestIfCredentialsUnset(t, ku)
	result, err := ku.PlaceMarginHFOrder(t.Context(), &PlaceMarginHFOrderParam{
		ClientOrderID:       "first-order",
		Side:                "sell",
		Symbol:              marginTradablePair,
		OrderType:           "market",
		SelfTradePrevention: "CB",
		Price:               1234,
		Size:                0.0000001,
	})
	assert.NoError(t, err)
	assert.NotNil(t, result)
}

func TestPlaceMarginHFOrderTest(t *testing.T) {
	t.Parallel()
	_, err := ku.PlaceMarginHFOrderTest(t.Context(), &PlaceMarginHFOrderParam{})
	require.ErrorIs(t, err, common.ErrNilPointer)

	sharedtestvalues.SkipTestIfCredentialsUnset(t, ku)
	result, err := ku.PlaceMarginHFOrderTest(t.Context(), &PlaceMarginHFOrderParam{
		ClientOrderID:       "first-order",
		Side:                "sell",
		Symbol:              marginTradablePair,
		OrderType:           "market",
		SelfTradePrevention: "CB",
		Price:               1234,
		Size:                0.0000001,
	})
	assert.NoError(t, err)
	assert.NotNil(t, result)
}

func TestCancelMarginHFOrderByOrderID(t *testing.T) {
	t.Parallel()
	_, err := ku.CancelMarginHFOrderByOrderID(t.Context(), "", marginTradablePair.String())
	require.ErrorIs(t, err, order.ErrOrderIDNotSet)
	_, err = ku.CancelMarginHFOrderByOrderID(t.Context(), "order-id-here", "")
	require.ErrorIs(t, err, currency.ErrSymbolStringEmpty)

	sharedtestvalues.SkipTestIfCredentialsUnset(t, ku, canManipulateRealOrders)
	result, err := ku.CancelMarginHFOrderByOrderID(t.Context(), "order-id-here", marginTradablePair.String())
	assert.NoError(t, err)
	assert.NotNil(t, result)
}

func TestCancelMarginHFOrderByClientOrderID(t *testing.T) {
	t.Parallel()
	_, err := ku.CancelMarginHFOrderByClientOrderID(t.Context(), "", marginTradablePair.String())
	require.ErrorIs(t, err, order.ErrOrderIDNotSet)
	_, err = ku.CancelMarginHFOrderByClientOrderID(t.Context(), "order-id-here", "")
	require.ErrorIs(t, err, currency.ErrSymbolStringEmpty)

	sharedtestvalues.SkipTestIfCredentialsUnset(t, ku, canManipulateRealOrders)
	result, err := ku.CancelMarginHFOrderByClientOrderID(t.Context(), "order-id-here", marginTradablePair.String())
	assert.NoError(t, err)
	assert.NotNil(t, result)
}

func TestCancelAllMarginHFOrdersBySymbol(t *testing.T) {
	t.Parallel()
	_, err := ku.CancelAllMarginHFOrdersBySymbol(t.Context(), "", "MARGIN_TRADE")
	require.ErrorIs(t, err, currency.ErrSymbolStringEmpty)
	_, err = ku.CancelAllMarginHFOrdersBySymbol(t.Context(), marginTradablePair.String(), "")
	require.ErrorIs(t, err, errTradeTypeMissing)

	sharedtestvalues.SkipTestIfCredentialsUnset(t, ku, canManipulateRealOrders)
	result, err := ku.CancelAllMarginHFOrdersBySymbol(t.Context(), marginTradablePair.String(), "MARGIN_TRADE")
	assert.NoError(t, err)
	assert.NotNil(t, result)

	result, err = ku.CancelAllMarginHFOrdersBySymbol(t.Context(), marginTradablePair.String(), "MARGIN_ISOLATED_TRADE")
	assert.NoError(t, err)
	assert.NotNil(t, result)
}

func TestGetActiveMarginHFOrders(t *testing.T) {
	t.Parallel()
	sharedtestvalues.SkipTestIfCredentialsUnset(t, ku)
	result, err := ku.GetActiveMarginHFOrders(t.Context(), marginTradablePair.String(), "MARGIN_TRADE")
	assert.NoError(t, err)
	assert.NotNil(t, result)
}

func TestGetFilledHFMarginOrders(t *testing.T) {
	t.Parallel()
	_, err := ku.GetFilledHFMarginOrders(t.Context(), spotTradablePair.String(), "", "sell", "limit", time.Time{}, time.Now(), 0, 20)
	require.ErrorIs(t, err, errTradeTypeMissing)
	_, err = ku.GetFilledHFMarginOrders(t.Context(), "", "MARGIN_TRADE", "sell", "limit", time.Time{}, time.Now(), 0, 20)
	require.ErrorIs(t, err, currency.ErrSymbolStringEmpty)

	sharedtestvalues.SkipTestIfCredentialsUnset(t, ku)
	_, err = ku.GetFilledHFMarginOrders(t.Context(), marginTradablePair.String(), "MARGIN_TRADE", "sell", "limit", time.Time{}, time.Now(), 0, 20)
	assert.NoError(t, err)
}

func TestGetMarginHFOrderDetailByOrderID(t *testing.T) {
	t.Parallel()
	_, err := ku.GetMarginHFOrderDetailByOrderID(t.Context(), "", marginTradablePair.String())
	require.ErrorIs(t, err, order.ErrOrderIDNotSet)

	sharedtestvalues.SkipTestIfCredentialsUnset(t, ku)
	_, err = ku.GetMarginHFOrderDetailByOrderID(t.Context(), "243432432423the-order-id", marginTradablePair.String())
	assert.True(t, errors.Is(err, order.ErrOrderNotFound) || err == nil)
}

func TestGetMarginHFOrderDetailByClientOrderID(t *testing.T) {
	t.Parallel()
	_, err := ku.GetMarginHFOrderDetailByClientOrderID(t.Context(), "", marginTradablePair.String())
	require.ErrorIs(t, err, order.ErrOrderIDNotSet)

	sharedtestvalues.SkipTestIfCredentialsUnset(t, ku)
	result, err := ku.GetMarginHFOrderDetailByClientOrderID(t.Context(), "the-client-order-id", marginTradablePair.String())
	assert.NoError(t, err)
	assert.NotNil(t, result)
}

func TestGetMarginHFTradeFills(t *testing.T) {
	t.Parallel()
	_, err := ku.GetMarginHFTradeFills(t.Context(), "", marginTradablePair.String(), "", "sell", "", time.Time{}, time.Now(), 0, 30)
	require.ErrorIs(t, err, errTradeTypeMissing)

	_, err = ku.GetMarginHFTradeFills(t.Context(), "", "", "MARGIN_TRADE", "sell", "", time.Time{}, time.Now(), 0, 30)
	require.ErrorIs(t, err, currency.ErrSymbolStringEmpty)

	sharedtestvalues.SkipTestIfCredentialsUnset(t, ku)
	_, err = ku.GetMarginHFTradeFills(t.Context(), "12312312", marginTradablePair.String(), "MARGIN_TRADE", "sell", "market", time.Time{}, time.Now(), 0, 30)
	assert.NoError(t, err)
}

func TestGetLendingCurrencyInformation(t *testing.T) {
	t.Parallel()
	sharedtestvalues.SkipTestIfCredentialsUnset(t, ku)
	result, err := ku.GetLendingCurrencyInformation(t.Context(), currency.ETH)
	assert.NoError(t, err)
	assert.NotNil(t, result)
}

func TestGetInterestRate(t *testing.T) {
	t.Parallel()
	_, err := ku.GetInterestRate(t.Context(), currency.EMPTYCODE)
	require.ErrorIs(t, err, currency.ErrCurrencyCodeEmpty)

	sharedtestvalues.SkipTestIfCredentialsUnset(t, ku)
	result, err := ku.GetInterestRate(t.Context(), currency.ETH)
	assert.NoError(t, err)
	assert.NotNil(t, result)
}

func TestMarginLendingSubscription(t *testing.T) {
	t.Parallel()
	_, err := ku.MarginLendingSubscription(t.Context(), currency.EMPTYCODE, 1, 0.22)
	require.ErrorIs(t, err, currency.ErrCurrencyCodeEmpty)
	_, err = ku.MarginLendingSubscription(t.Context(), currency.ETH, 0, 0.22)
	require.ErrorIs(t, err, order.ErrAmountBelowMin)
	_, err = ku.MarginLendingSubscription(t.Context(), currency.ETH, 1, 0)
	require.ErrorIs(t, err, errMissingInterestRate)

	sharedtestvalues.SkipTestIfCredentialsUnset(t, ku)
	result, err := ku.MarginLendingSubscription(t.Context(), currency.ETH, 1, 0.22)
	assert.NoError(t, err)
	assert.NotNil(t, result)
}

func TestRedemption(t *testing.T) {
	t.Parallel()
	_, err := ku.Redemption(t.Context(), currency.EMPTYCODE, 1, "1245")
	require.ErrorIs(t, err, currency.ErrCurrencyCodeEmpty)
	_, err = ku.Redemption(t.Context(), currency.ETH, 0, "1245")
	require.ErrorIs(t, err, order.ErrAmountBelowMin)
	_, err = ku.Redemption(t.Context(), currency.ETH, 1, "")
	require.ErrorIs(t, err, errMissingPurchaseOrderNumber)

	sharedtestvalues.SkipTestIfCredentialsUnset(t, ku, canManipulateRealOrders)
	result, err := ku.Redemption(t.Context(), currency.ETH, 1, "1245")
	assert.NoError(t, err)
	assert.NotNil(t, result)
}

func TestModifySubscriptionOrder(t *testing.T) {
	t.Parallel()
	_, err := ku.ModifySubscriptionOrder(t.Context(), currency.EMPTYCODE, "12345", 1.23)
	require.ErrorIs(t, err, currency.ErrCurrencyCodeEmpty)
	_, err = ku.ModifySubscriptionOrder(t.Context(), currency.ETH, "12345", 0)
	require.ErrorIs(t, err, errMissingInterestRate)
	_, err = ku.ModifySubscriptionOrder(t.Context(), currency.ETH, "", 1.23)
	require.ErrorIs(t, err, errMissingPurchaseOrderNumber)

	sharedtestvalues.SkipTestIfCredentialsUnset(t, ku, canManipulateRealOrders)
	result, err := ku.ModifySubscriptionOrder(t.Context(), currency.ETH, "12345", 1.23)
	assert.NoError(t, err)
	assert.NotNil(t, result)
}

func TestGetRedemptionOrders(t *testing.T) {
	t.Parallel()
	_, err := ku.GetRedemptionOrders(t.Context(), currency.EMPTYCODE, "DONE", "2234", 0, 20)
	require.ErrorIs(t, err, currency.ErrCurrencyCodeEmpty)
	_, err = ku.GetRedemptionOrders(t.Context(), currency.ETH, "", "", 0, 20)
	require.ErrorIs(t, err, errStatusMissing)

	sharedtestvalues.SkipTestIfCredentialsUnset(t, ku)
	result, err := ku.GetRedemptionOrders(t.Context(), currency.BTC, "2234", "PENDING", 0, 20)
	assert.NoError(t, err)
	assert.NotNil(t, result)
}

func TestGetSubscriptionOrders(t *testing.T) {
	t.Parallel()
	_, err := ku.GetSubscriptionOrders(t.Context(), currency.EMPTYCODE, "2234", "DONE", 0, 20)
	require.ErrorIs(t, err, currency.ErrCurrencyCodeEmpty)
	_, err = ku.GetSubscriptionOrders(t.Context(), currency.ETH, "", "", 0, 20)
	require.ErrorIs(t, err, errStatusMissing)

	sharedtestvalues.SkipTestIfCredentialsUnset(t, ku)
	result, err := ku.GetSubscriptionOrders(t.Context(), currency.BTC, "2234", "DONE", 0, 20)
	assert.NoError(t, err)
	assert.NotNil(t, result)
}

func TestGetCurrencyTradeURL(t *testing.T) {
	t.Parallel()
	testexch.UpdatePairsOnce(t, ku)
	for _, a := range ku.GetAssetTypes(false) {
		pairs, err := ku.CurrencyPairs.GetPairs(a, false)
		assert.NoError(t, err, "cannot get pairs for %s", a)
		assert.NotEmpty(t, pairs, "no pairs for %s", a)

		resp, err := ku.GetCurrencyTradeURL(t.Context(), a, pairs[0])
		assert.NoError(t, err)
		assert.NotEmpty(t, resp)
	}
}

// testInstance returns a local Kucoin for isolated testing
func testInstance(tb testing.TB) *Kucoin {
	tb.Helper()
	kucoin := new(Kucoin)
	require.NoError(tb, testexch.Setup(kucoin), "Test instance Setup must not error")
	kucoin.obm = &orderbookManager{
		state: make(map[currency.Code]map[currency.Code]map[asset.Item]*update),
		jobs:  make(chan job, maxWSOrderbookJobs),
	}
	return kucoin
}

func TestGetTradingPairActualFees(t *testing.T) {
	t.Parallel()
	sharedtestvalues.SkipTestIfCredentialsUnset(t, ku)
	result, err := ku.GetTradingPairActualFees(t.Context(), []string{spotTradablePair.String()})
	assert.NoError(t, err)
	assert.NotNil(t, result)
}

func TestGetFuturesTradingPairsActualFees(t *testing.T) {
	t.Parallel()
	_, err := ku.GetFuturesTradingPairsActualFees(t.Context(), "")
	require.ErrorIs(t, err, currency.ErrSymbolStringEmpty)

	sharedtestvalues.SkipTestIfCredentialsUnset(t, ku)
	result, err := ku.GetFuturesTradingPairsActualFees(t.Context(), futuresTradablePair.String())
	assert.NoError(t, err)
	assert.NotNil(t, result)
}

func TestGetPositionHistory(t *testing.T) {
	t.Parallel()
	_, err := ku.GetPositionHistory(t.Context(), futuresTradablePair.String(), time.Now(), time.Now().Add(-time.Hour*5), 0, 10)
	require.ErrorIs(t, err, common.ErrStartAfterEnd)

	sharedtestvalues.SkipTestIfCredentialsUnset(t, ku)
	result, err := ku.GetPositionHistory(t.Context(), futuresTradablePair.String(), time.Time{}, time.Time{}, 0, 10)
	assert.NoError(t, err)
	assert.NotNil(t, result)
}

func TestGetMaximumOpenPositionSize(t *testing.T) {
	t.Parallel()
	_, err := ku.GetMaximumOpenPositionSize(t.Context(), "", 1, 1)
	require.ErrorIs(t, err, currency.ErrSymbolStringEmpty)
	_, err = ku.GetMaximumOpenPositionSize(t.Context(), futuresTradablePair.String(), 0., 1)
	require.ErrorIs(t, err, order.ErrPriceBelowMin)
	_, err = ku.GetMaximumOpenPositionSize(t.Context(), futuresTradablePair.String(), 1, 0)
	require.ErrorIs(t, err, errInvalidLeverage)

	sharedtestvalues.SkipTestIfCredentialsUnset(t, ku)
	result, err := ku.GetMaximumOpenPositionSize(t.Context(), futuresTradablePair.String(), 1, 1)
	assert.NoError(t, err)
	assert.NotNil(t, result)
}

func TestGetLatestTickersForAllContracts(t *testing.T) {
	t.Parallel()
	sharedtestvalues.SkipTestIfCredentialsUnset(t, ku)
	result, err := ku.GetLatestTickersForAllContracts(t.Context())
	assert.NoError(t, err)
	assert.NotNil(t, result)
}

func TestSubscribeToEarnFixedIncomeProduct(t *testing.T) {
	t.Parallel()
	_, err := ku.SubscribeToEarnFixedIncomeProduct(t.Context(), "", "MAIN", 12.2)
	require.ErrorIs(t, err, errProductIDMissing)
	_, err = ku.SubscribeToEarnFixedIncomeProduct(t.Context(), "1232412", "MAIN", 0)
	require.ErrorIs(t, err, order.ErrAmountBelowMin)
	_, err = ku.SubscribeToEarnFixedIncomeProduct(t.Context(), "1232412", "", 12.2)
	require.ErrorIs(t, err, errAccountTypeMissing)

	sharedtestvalues.SkipTestIfCredentialsUnset(t, ku, canManipulateRealOrders)
	result, err := ku.SubscribeToEarnFixedIncomeProduct(t.Context(), "1232412", "MAIN", 12.2)
	assert.NoError(t, err)
	assert.NotNil(t, result)
}

func TestRedeemByEarnHoldingID(t *testing.T) {
	t.Parallel()
	_, err := ku.RedeemByEarnHoldingID(t.Context(), "", SpotTradeType, "1", 1)
	require.ErrorIs(t, err, order.ErrOrderIDNotSet)
	_, err = ku.RedeemByEarnHoldingID(t.Context(), "123231", "Main", "1", 0)
	require.ErrorIs(t, err, order.ErrAmountBelowMin)

	sharedtestvalues.SkipTestIfCredentialsUnset(t, ku, canManipulateRealOrders)
	result, err := ku.RedeemByEarnHoldingID(t.Context(), "123231", SpotTradeType, "1", 1)
	assert.NoError(t, err)
	assert.NotNil(t, result)
}

func TestGetEarnRedeemPreviewByHoldingID(t *testing.T) {
	t.Parallel()
	_, err := ku.GetEarnRedeemPreviewByHoldingID(t.Context(), "", "MAIN")
	require.ErrorIs(t, err, order.ErrOrderIDNotSet)

	sharedtestvalues.SkipTestIfCredentialsUnset(t, ku)
	result, err := ku.GetEarnRedeemPreviewByHoldingID(t.Context(), "12345", "MAIN")
	assert.NoError(t, err)
	assert.NotNil(t, result)
}

func TestGetEarnSavingsProducts(t *testing.T) {
	t.Parallel()
	sharedtestvalues.SkipTestIfCredentialsUnset(t, ku)
	result, err := ku.GetEarnSavingsProducts(t.Context(), currency.EMPTYCODE)
	assert.NoError(t, err)
	assert.NotNil(t, result)
}

func TestGetEarnFixedIncomeCurrentHoldings(t *testing.T) {
	t.Parallel()
	sharedtestvalues.SkipTestIfCredentialsUnset(t, ku)
	result, err := ku.GetEarnFixedIncomeCurrentHoldings(t.Context(), "12312", "", currency.EMPTYCODE, 0, 10)
	assert.NoError(t, err)
	assert.NotNil(t, result)
}

func TestGetLimitedTimePromotionProducts(t *testing.T) {
	t.Parallel()
	sharedtestvalues.SkipTestIfCredentialsUnset(t, ku)
	result, err := ku.GetLimitedTimePromotionProducts(t.Context(), currency.BTC)
	assert.NoError(t, err)
	assert.NotNil(t, result)
}

func TestGetEarnKCSStakingProducts(t *testing.T) {
	t.Parallel()
	sharedtestvalues.SkipTestIfCredentialsUnset(t, ku)
	result, err := ku.GetEarnKCSStakingProducts(t.Context(), currency.EMPTYCODE)
	assert.NoError(t, err)
	assert.NotNil(t, result)
}

func TestGetEarnStakingProducts(t *testing.T) {
	t.Parallel()
	sharedtestvalues.SkipTestIfCredentialsUnset(t, ku)
	result, err := ku.GetEarnStakingProducts(t.Context(), currency.EMPTYCODE)
	assert.NoError(t, err)
	assert.NotNil(t, result)
}

func TestGetEarnETHStakingProducts(t *testing.T) {
	t.Parallel()
	sharedtestvalues.SkipTestIfCredentialsUnset(t, ku)
	result, err := ku.GetEarnETHStakingProducts(t.Context())
	assert.NoError(t, err)
	assert.NotNil(t, result)
}

func TestGetInformationOnOffExchangeFundingAndLoans(t *testing.T) {
	t.Parallel()
	sharedtestvalues.SkipTestIfCredentialsUnset(t, ku)
	result, err := ku.GetInformationOnOffExchangeFundingAndLoans(t.Context())
	assert.NoError(t, err)
	assert.NotNil(t, result)
}

func TestGetInformationOnAccountInvolvedInOffExchangeLoans(t *testing.T) {
	t.Parallel()
	sharedtestvalues.SkipTestIfCredentialsUnset(t, ku)
	result, err := ku.GetInformationOnAccountInvolvedInOffExchangeLoans(t.Context())
	assert.NoError(t, err)
	assert.NotNil(t, result)
}

func TestGetAffilateUserRebateInformation(t *testing.T) {
	t.Parallel()
	_, err := ku.GetAffilateUserRebateInformation(t.Context(), time.Time{}, "1234", 0)
	require.ErrorIs(t, err, errQueryDateIsRequired)
	_, err = ku.GetAffilateUserRebateInformation(t.Context(), time.Now(), "", 0)
	require.ErrorIs(t, err, errOffsetIsRequired)

	sharedtestvalues.SkipTestIfCredentialsUnset(t, ku)
	result, err := ku.GetAffilateUserRebateInformation(t.Context(), time.Now(), "1234", 0)
	assert.NoError(t, err)
	assert.NotNil(t, result)
}

func TestGetMarginPairsConfigurations(t *testing.T) {
	t.Parallel()
	_, err := ku.GetMarginPairsConfigurations(t.Context(), "")
	require.ErrorIs(t, err, currency.ErrSymbolStringEmpty)

	sharedtestvalues.SkipTestIfCredentialsUnset(t, ku)
	_, err = ku.GetMarginPairsConfigurations(t.Context(), marginTradablePair.String())
	assert.NoError(t, err)
}

func TestModifyLeverageMultiplier(t *testing.T) {
	sharedtestvalues.SkipTestIfCredentialsUnset(t, ku, canManipulateRealOrders)
	err := ku.ModifyLeverageMultiplier(t.Context(), spotTradablePair.String(), 1, true)
	assert.NoError(t, err)
}

func TestGetActiveHFOrderSymbols(t *testing.T) {
	t.Parallel()
	sharedtestvalues.SkipTestIfCredentialsUnset(t, ku)
	result, err := ku.GetActiveHFOrderSymbols(t.Context(), "MARGIN_TRADE")
	assert.NoError(t, err)
	assert.NotNil(t, result)
}

func TestOrderSideString(t *testing.T) {
	t.Parallel()
	sideErrInput := []struct {
		Side   order.Side
		Result string
		Err    error
	}{
		{Side: order.Sell, Result: "sell"},
		{Side: order.Buy, Result: "buy"},
		{Side: order.AnySide, Result: ""},
		{Side: order.Bid, Result: "buy"},
		{Side: order.Ask, Result: "sell"},
		{Side: order.CouldNotShort, Result: "", Err: order.ErrSideIsInvalid},
	}
	var err error
	var sideString string
	for a := range sideErrInput {
		sideString, err = ku.OrderSideString(sideErrInput[a].Side)
		require.ErrorIs(t, err, sideErrInput[a].Err)
		assert.Equal(t, sideString, sideErrInput[a].Result)
	}
}

func TestOrderTypeToString(t *testing.T) {
	t.Parallel()
	oTypeErrInputs := []struct {
		OrderType order.Type
		Result    string
		Err       error
	}{
		{OrderType: order.Limit, Result: "limit"},
		{OrderType: order.Market, Result: "market"},
		{OrderType: order.AnyType, Result: ""},
		{OrderType: order.OCO, Result: "", Err: order.ErrUnsupportedOrderType},
	}
	var err error
	var oTypeString string
	for a := range oTypeErrInputs {
		oTypeString, err = OrderTypeToString(oTypeErrInputs[a].OrderType)
		require.ErrorIs(t, err, oTypeErrInputs[a].Err)
		assert.Equal(t, oTypeString, oTypeErrInputs[a].Result)
	}
}

func TestMarginModeToString(t *testing.T) {
	t.Parallel()
	marginModeResults := []struct {
		MarginMode margin.Type
		Result     string
	}{
		{MarginMode: margin.Isolated, Result: "isolated"},
		{MarginMode: margin.Multi, Result: "cross"},
		{MarginMode: margin.Unknown, Result: ""},
	}
	for a := range marginModeResults {
		result := MarginModeToString(marginModeResults[a].MarginMode)
		assert.Equal(t, result, marginModeResults[a].Result)
	}
}

func TestAccountToTradeTypeString(t *testing.T) {
	t.Parallel()
	accountToTradeTypeResults := []struct {
		AccountType asset.Item
		MarginMode  string
		Result      string
	}{
		{AccountType: asset.Margin, MarginMode: "cross", Result: "MARGIN_TRADE"},
		{AccountType: asset.Margin, MarginMode: "isolated", Result: "MARGIN_ISOLATED_TRADE"},
		{AccountType: asset.Spot, MarginMode: "cross", Result: SpotTradeType},
		{AccountType: asset.Spot, MarginMode: "isolated", Result: SpotTradeType},
		{AccountType: asset.Futures, MarginMode: "isolated", Result: ""},
		{AccountType: asset.Futures, MarginMode: "isolated", Result: ""},
	}
	for a := range accountToTradeTypeResults {
		result := ku.AccountToTradeTypeString(accountToTradeTypeResults[a].AccountType, accountToTradeTypeResults[a].MarginMode)
		assert.Equal(t, result, accountToTradeTypeResults[a].Result)
	}
}

func TestStringToOrderStatus(t *testing.T) {
	t.Parallel()
	orderStatusResults := []struct {
		Input  string
		Result order.Status
		HasErr bool
	}{
		{Input: "match", Result: order.Filled},
		{Input: "open", Result: order.Open},
		{Input: "done", Result: order.Closed},
		{Input: "accepted", Result: order.New},
		{Input: "PLaced", Result: order.New},
		{Input: "something", Result: order.UnknownStatus, HasErr: true},
	}
	for a := range orderStatusResults {
		result, err := ku.StringToOrderStatus(orderStatusResults[a].Input)
		if !orderStatusResults[a].HasErr {
			assert.NoError(t, err)
		}
		assert.Equal(t, result, orderStatusResults[a].Result)
	}
}

func TestIntervalToString(t *testing.T) {
	t.Parallel()
	intervalStringResults := []struct {
		Interval kline.Interval
		Result   string
		Err      error
	}{
		{Interval: kline.OneMin, Result: "1min"},
		{Interval: kline.ThreeMin, Result: "3min"},
		{Interval: kline.FiveMin, Result: "5min"},
		{Interval: kline.TenMin, Result: "", Err: kline.ErrUnsupportedInterval},
	}
	for a := range intervalStringResults {
		intervalString, err := IntervalToString(intervalStringResults[a].Interval)
		require.ErrorIs(t, err, intervalStringResults[a].Err)
		assert.Equal(t, intervalString, intervalStringResults[a].Result)
	}
}

func TestGetHistoricalFundingRates(t *testing.T) {
	t.Parallel()
	r := &fundingrate.HistoricalRatesRequest{
		Asset:     asset.Spot,
		Pair:      futuresTradablePair,
		StartDate: time.Now().Add(-time.Hour * 24 * 2),
		EndDate:   time.Now(),
	}
	_, err := ku.GetHistoricalFundingRates(t.Context(), r)
	require.ErrorIs(t, err, asset.ErrNotSupported)

	r.Pair = currency.EMPTYPAIR
	_, err = ku.GetHistoricalFundingRates(t.Context(), r)
	require.ErrorIs(t, err, asset.ErrNotSupported)

	r.Asset = asset.Futures
	r.Pair = futuresTradablePair
	result, err := ku.GetHistoricalFundingRates(t.Context(), r)
	assert.NoError(t, err)
	assert.NotNil(t, result)
}

func TestProcessFuturesKline(t *testing.T) {
	t.Parallel()
	data := fmt.Sprintf(`{"symbol":%q,"candles":["1714964400","63815.1","63890.8","63928.5","63797.8","17553.0","17553"],"time":1714964823722}`, futuresTradablePair.String())
	err := ku.processFuturesKline([]byte(data), "1hour")
	assert.NoError(t, err)
}

func TestWithdrawInternationalBank(t *testing.T) {
	t.Parallel()
	withdrawFiatRequest := withdraw.Request{}
	_, err := ku.WithdrawFiatFundsToInternationalBank(t.Context(),
		&withdrawFiatRequest)
	assert.ErrorIs(t, common.ErrFunctionNotSupported, err)
}

func TestWithdrawFiatFunds(t *testing.T) {
	t.Parallel()
	_, err := ku.WithdrawFiatFunds(t.Context(), &withdraw.Request{})
	assert.ErrorIs(t, common.ErrFunctionNotSupported, err)
}

func TestModifyOrder(t *testing.T) {
	_, err := ku.ModifyOrder(t.Context(), &order.Modify{})
	assert.ErrorIs(t, common.ErrFunctionNotSupported, err)
}

func TestGetHistoricTrades(t *testing.T) {
	_, err := ku.GetHistoricTrades(t.Context(), currency.EMPTYPAIR, asset.Spot, time.Time{}, time.Time{})
	assert.ErrorIs(t, common.ErrFunctionNotSupported, err)
}

func TestCancelBatchOrders(t *testing.T) {
	_, err := ku.CancelBatchOrders(t.Context(), nil)
	assert.ErrorIs(t, common.ErrFunctionNotSupported, err)
}

func TestChannelName(t *testing.T) {
	t.Parallel()
	for _, tt := range []struct {
		a   asset.Item
		ch  string
		exp string
	}{
		{asset.Futures, futuresOrderbookDepth50Channel, futuresOrderbookDepth50Channel},
		{asset.Futures, subscription.OrderbookChannel, futuresOrderbookDepth5Channel},
		{asset.Futures, subscription.CandlesChannel, marketCandlesChannel},
		{asset.Futures, subscription.TickerChannel, futuresTickerChannel},
		{asset.Spot, subscription.OrderbookChannel, marketOrderbookDepth5Channel},
		{asset.Spot, subscription.AllTradesChannel, marketMatchChannel},
		{asset.Spot, subscription.CandlesChannel, marketCandlesChannel},
		{asset.Spot, subscription.TickerChannel, marketTickerChannel},
	} {
		assert.Equal(t, tt.exp, channelName(&subscription.Subscription{Channel: tt.ch}, tt.a))
	}
}

func TestStringToTimeInForce(t *testing.T) {
	t.Parallel()
	tifMap := []struct {
		String      string
		PostOnly    bool
		TimeInForce order.TimeInForce
	}{
		{"GTC", false, order.GoodTillCancel},
		{"GTC", true, order.GoodTillCancel | order.PostOnly},
		{"GTT", false, order.GoodTillTime},
		{"GTT", true, order.GoodTillTime | order.PostOnly},
		{"IOC", false, order.ImmediateOrCancel},
		{"ioC", false, order.ImmediateOrCancel},
		{"Fok", false, order.FillOrKill},
	}
	for a := range tifMap {
		result := StringToTimeInForce(tifMap[a].String, tifMap[a].PostOnly)
		assert.Equal(t, tifMap[a].TimeInForce, result)
	}
}<|MERGE_RESOLUTION|>--- conflicted
+++ resolved
@@ -2189,13 +2189,8 @@
 		Side:      order.Buy,
 	}
 
-<<<<<<< HEAD
-	getOrdersRequest.Type = order.OptimalLimit
-	_, err = ku.GetActiveOrders(context.Background(), &getOrdersRequest)
-=======
 	getOrdersRequest.Type = order.OptimalLimitIOC
 	_, err = ku.GetActiveOrders(t.Context(), &getOrdersRequest)
->>>>>>> bea16af3
 	require.ErrorIs(t, err, order.ErrUnsupportedOrderType)
 
 	sharedtestvalues.SkipTestIfCredentialsUnset(t, ku)
