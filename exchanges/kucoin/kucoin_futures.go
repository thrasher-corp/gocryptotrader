--- conflicted
+++ resolved
@@ -307,13 +307,8 @@
 	if granularity == 0 {
 		return nil, kline.ErrInvalidInterval
 	}
-<<<<<<< HEAD
-	if !common.StringDataContains(validGranularity, strconv.FormatInt(granularity, 10)) {
+	if !slices.Contains(validGranularity, strconv.FormatInt(granularity, 10)) {
 		return nil, fmt.Errorf("%w, invalid granularity", kline.ErrUnsupportedInterval)
-=======
-	if !slices.Contains(validGranularity, strconv.FormatInt(granularity, 10)) {
-		return nil, errors.New("invalid granularity")
->>>>>>> b461c32a
 	}
 	if symbol == "" {
 		return nil, currency.ErrSymbolStringEmpty
