package kucoin

import (
	"encoding/json"
	"errors"
	"fmt"
	"regexp"
	"strconv"
	"time"

	"github.com/thrasher-corp/gocryptotrader/common/convert"
	"github.com/thrasher-corp/gocryptotrader/currency"
	"github.com/thrasher-corp/gocryptotrader/exchanges/orderbook"
	"github.com/thrasher-corp/gocryptotrader/types"
)

var (
	validPeriods = []string{
		"1min", "3min", "5min", "15min", "30min", "1hour", "2hour", "4hour", "6hour", "8hour", "12hour", "1day", "1week",
	}

	errInvalidResponseReceiver    = errors.New("invalid response receiver")
	errInvalidPrice               = errors.New("invalid price")
	errInvalidStopPriceType       = errors.New("stopPriceType is required")
	errInvalidSize                = errors.New("invalid size")
	errMalformedData              = errors.New("malformed data")
	errNoDepositAddress           = errors.New("no deposit address found")
	errMultipleDepositAddress     = errors.New("multiple deposit addresses")
	errInvalidResultInterface     = errors.New("result interface has to be pointer")
	errInvalidSubAccountName      = errors.New("invalid sub-account name")
	errAPIKeyRequired             = errors.New("account API key is required")
	errInvalidPassPhraseInstance  = errors.New("invalid passphrase string")
	errNoValidResponseFromServer  = errors.New("no valid response from server")
	errMissingOrderbookSequence   = errors.New("missing orderbook sequence")
	errSizeOrFundIsRequired       = errors.New("at least one required among size and funds")
	errInvalidLeverage            = errors.New("invalid leverage value")
	errInvalidClientOrderID       = errors.New("no client order ID supplied, this endpoint requires a UUID or similar string")
	errAccountTypeMissing         = errors.New("account type is required")
	errTransferTypeMissing        = errors.New("transfer type is required")
	errTradeTypeMissing           = errors.New("trade type is missing")
	errTimeInForceRequired        = errors.New("time in force is required")
	errInvalidMsgType             = errors.New("message type field not valid")
	errSubscriptionPairRequired   = errors.New("pair required for manual subscriptions")
	errMissingPurchaseOrderNumber = errors.New("missing purchase order number")
	errMissingInterestRate        = errors.New("interest rate is required")

	subAccountRegExp           = regexp.MustCompile("^[a-zA-Z0-9]{7-32}$")
	subAccountPassphraseRegExp = regexp.MustCompile("^[a-zA-Z0-9]{7-24}$")
	errAccountIDMissing        = errors.New("account ID is required")
)

// UnmarshalTo acts as interface to exchange API response
type UnmarshalTo interface {
	GetError() error
}

// Error defines all error information for each request
type Error struct {
	Code string `json:"code"`
	Msg  string `json:"msg"`
}

// GetError checks and returns an error if it is supplied.
func (e Error) GetError() error {
	code, err := strconv.ParseInt(e.Code, 10, 64)
	if err != nil {
		return err
	}
	switch code {
	case 200:
		return nil
	case 200000:
		if e.Msg == "" {
			return nil
		}
	}
	return fmt.Errorf("code: %s message: %s", e.Code, e.Msg)
}

// SymbolInfo stores symbol information
type SymbolInfo struct {
	Symbol          string  `json:"symbol"`
	Name            string  `json:"name"`
	BaseCurrency    string  `json:"baseCurrency"`
	QuoteCurrency   string  `json:"quoteCurrency"`
	FeeCurrency     string  `json:"feeCurrency"`
	Market          string  `json:"market"`
	BaseMinSize     float64 `json:"baseMinSize,string"`
	QuoteMinSize    float64 `json:"quoteMinSize,string"`
	BaseMaxSize     float64 `json:"baseMaxSize,string"`
	QuoteMaxSize    float64 `json:"quoteMaxSize,string"`
	BaseIncrement   float64 `json:"baseIncrement,string"`
	QuoteIncrement  float64 `json:"quoteIncrement,string"`
	PriceIncrement  float64 `json:"priceIncrement,string"`
	PriceLimitRate  float64 `json:"priceLimitRate,string"`
	MinFunds        float64 `json:"minFunds,string"`
	IsMarginEnabled bool    `json:"isMarginEnabled"`
	EnableTrading   bool    `json:"enableTrading"`
}

// Ticker stores ticker data
type Ticker struct {
	Sequence    string               `json:"sequence"`
	BestAsk     float64              `json:"bestAsk,string"`
	Size        float64              `json:"size,string"`
	Price       float64              `json:"price,string"`
	BestBidSize float64              `json:"bestBidSize,string"`
	BestBid     float64              `json:"bestBid,string"`
	BestAskSize float64              `json:"bestAskSize,string"`
	Time        convert.ExchangeTime `json:"time"`
}

type tickerInfoBase struct {
	Symbol           string  `json:"symbol"`
	Buy              float64 `json:"buy,string"`
	Sell             float64 `json:"sell,string"`
	ChangeRate       float64 `json:"changeRate,string"`
	ChangePrice      float64 `json:"changePrice,string"`
	High             float64 `json:"high,string"`
	Low              float64 `json:"low,string"`
	Volume           float64 `json:"vol,string"`
	VolumeValue      float64 `json:"volValue,string"`
	Last             float64 `json:"last,string"`
	AveragePrice     float64 `json:"averagePrice,string"`
	TakerFeeRate     float64 `json:"takerFeeRate,string"`
	MakerFeeRate     float64 `json:"makerFeeRate,string"`
	TakerCoefficient float64 `json:"takerCoefficient,string"`
	MakerCoefficient float64 `json:"makerCoefficient,string"`
	BestBidSize      float64 `json:"bestBidSize,string"`
	BestAskSize      float64 `json:"bestAskSize,string"`
}

// TickerInfo stores ticker information
type TickerInfo struct {
	tickerInfoBase
	SymbolName string `json:"symbolName"`
}

// Stats24hrs stores 24 hrs statistics
type Stats24hrs struct {
	tickerInfoBase
	Time convert.ExchangeTime `json:"time"`
}

// Orderbook stores the orderbook data
type Orderbook struct {
	Sequence int64
	Bids     []orderbook.Item
	Asks     []orderbook.Item
	Time     time.Time
}

type orderbookResponse struct {
	Asks     [][2]types.Number    `json:"asks"`
	Bids     [][2]types.Number    `json:"bids"`
	Time     convert.ExchangeTime `json:"time"`
	Sequence string               `json:"sequence"`
}

// Trade stores trade data
type Trade struct {
	Sequence string               `json:"sequence"`
	Price    float64              `json:"price,string"`
	Size     float64              `json:"size,string"`
	Side     string               `json:"side"`
	Time     convert.ExchangeTime `json:"time"`
}

// Kline stores kline data
type Kline struct {
	StartTime time.Time
	Open      float64
	Close     float64
	High      float64
	Low       float64
	Volume    float64 // Transaction volume
	Amount    float64 // Transaction amount
}

type currencyBase struct {
	Currency        string `json:"currency"` // a unique currency code that will never change
	Name            string `json:"name"`     // will change after renaming
	FullName        string `json:"fullName"`
	Precision       int64  `json:"precision"`
	Confirms        int64  `json:"confirms"`
	ContractAddress string `json:"contractAddress"`
	IsMarginEnabled bool   `json:"isMarginEnabled"`
	IsDebitEnabled  bool   `json:"isDebitEnabled"`
}

// Currency stores currency data
type Currency struct {
	currencyBase
	WithdrawalMinSize float64 `json:"withdrawalMinSize,string"`
	WithdrawalMinFee  float64 `json:"withdrawalMinFee,string"`
	IsWithdrawEnabled bool    `json:"isWithdrawEnabled"`
	IsDepositEnabled  bool    `json:"isDepositEnabled"`
}

// Chain stores blockchain data
type Chain struct {
	Name              string  `json:"chainName"`
	Confirms          int64   `json:"confirms"`
	ContractAddress   string  `json:"contractAddress"`
	WithdrawalMinSize float64 `json:"withdrawalMinSize,string"`
	WithdrawalMinFee  float64 `json:"withdrawalMinFee,string"`
	IsWithdrawEnabled bool    `json:"isWithdrawEnabled"`
	IsDepositEnabled  bool    `json:"isDepositEnabled"`
}

// CurrencyDetail stores currency details
type CurrencyDetail struct {
	currencyBase
	Chains []Chain `json:"chains"`
}

// LeveragedTokenInfo represents a leveraged token information
type LeveragedTokenInfo struct {
	Currency              string       `json:"currency"`
	NetAsset              float64      `json:"netAsset"`
	TargetLeverage        types.Number `json:"targetLeverage"`
	ActualLeverage        types.Number `json:"actualLeverage"`
	AssetsUnderManagement string       `json:"assetsUnderManagement"`
	Basket                string       `json:"basket"`
}

// MarkPrice stores mark price data
type MarkPrice struct {
	Symbol      string               `json:"symbol"`
	Granularity int64                `json:"granularity"`
	TimePoint   convert.ExchangeTime `json:"timePoint"`
	Value       float64              `json:"value"`
}

// MarginConfiguration stores margin configuration
type MarginConfiguration struct {
	CurrencyList     []string `json:"currencyList"`
	WarningDebtRatio float64  `json:"warningDebtRatio,string"`
	LiqDebtRatio     float64  `json:"liqDebtRatio,string"`
	MaxLeverage      float64  `json:"maxLeverage"`
}

// MarginAccount stores margin account data
type MarginAccount struct {
	AvailableBalance float64 `json:"availableBalance,string"`
	Currency         string  `json:"currency"`
	HoldBalance      float64 `json:"holdBalance,string"`
	Liability        float64 `json:"liability,string"`
	MaxBorrowSize    float64 `json:"maxBorrowSize,string"`
	TotalBalance     float64 `json:"totalBalance,string"`
}

// MarginAccounts stores margin accounts data
type MarginAccounts struct {
	Accounts  []MarginAccount `json:"accounts"`
	DebtRatio float64         `json:"debtRatio,string"`
}

// CurrencyConfigurationResponse currency configuration of cross margin/isolated margin.
type CurrencyConfigurationResponse struct {
	Timestamp         int64  `json:"timestamp"`
	Currency          string `json:"currency"`
	BorrowMaxAmount   string `json:"borrowMaxAmount"`
	BuyMaxAmount      string `json:"buyMaxAmount"`
	HoldMaxAmount     string `json:"holdMaxAmount"`
	BorrowCoefficient string `json:"borrowCoefficient"`
	MarginCoefficient string `json:"marginCoefficient"`
	Precision         int    `json:"precision"`
	BorrowMinAmount   string `json:"borrowMinAmount"`
	BorrowMinUnit     string `json:"borrowMinUnit"`
	BorrowEnabled     bool   `json:"borrowEnabled"`

	Symbol                 string       `json:"symbol,omitempty"`
	BaseMaxBorrowAmount    types.Number `json:"baseMaxBorrowAmount,omitempty"`
	QuoteMaxBorrowAmount   types.Number `json:"quoteMaxBorrowAmount,omitempty"`
	BaseMaxBuyAmount       types.Number `json:"baseMaxBuyAmount,omitempty"`
	QuoteMaxBuyAmount      types.Number `json:"quoteMaxBuyAmount,omitempty"`
	BaseMaxHoldAmount      types.Number `json:"baseMaxHoldAmount,omitempty"`
	QuoteMaxHoldAmount     types.Number `json:"quoteMaxHoldAmount,omitempty"`
	BasePrecision          float64      `json:"basePrecision,omitempty"`
	QuotePrecision         float64      `json:"quotePrecision,omitempty"`
	BaseBorrowCoefficient  string       `json:"baseBorrowCoefficient,omitempty"`
	QuoteBorrowCoefficient string       `json:"quoteBorrowCoefficient,omitempty"`
	BaseMarginCoefficient  string       `json:"baseMarginCoefficient,omitempty"`
	QuoteMarginCoefficient string       `json:"quoteMarginCoefficient,omitempty"`
	BaseBorrowMinAmount    any          `json:"baseBorrowMinAmount,omitempty"`
	BaseBorrowMinUnit      any          `json:"baseBorrowMinUnit,omitempty"`
	QuoteBorrowMinAmount   types.Number `json:"quoteBorrowMinAmount,omitempty"`
	QuoteBorrowMinUnit     string       `json:"quoteBorrowMinUnit,omitempty"`
	BaseBorrowEnabled      bool         `json:"baseBorrowEnabled,omitempty"`
	QuoteBorrowEnabled     bool         `json:"quoteBorrowEnabled,omitempty"`
}

// MarginRiskLimit stores margin risk limit
type MarginRiskLimit struct {
	Currency            string  `json:"currency"`
	MaximumBorrowAmount float64 `json:"borrowMaxAmount,string"`
	MaxumumBuyAmount    float64 `json:"buyMaxAmount,string"`
	MaximumHoldAmount   float64 `json:"holdMaxAmount,string"`
	Precision           int64   `json:"precision"`
}

// MarginBorrowParam represents a margin borrow parameter
type MarginBorrowParam struct {
	Currency    currency.Code `json:"currency"`
	Size        float64       `json:"size"`
	IsIsolated  bool          `json:"isisolated"`
	Symbol      currency.Pair `json:"symbol"`
	TimeInForce string        `json:"timeInForce"`
}

// RepayParam represents a repayment parameter for cross and isolated margin orders.
type RepayParam struct {
	Currency   currency.Code `json:"currency"`
	Size       float64       `json:"size"`
	IsIsolated bool          `json:"isisolated"`
	Symbol     currency.Pair `json:"symbol"`
}

// BorrowAndRepaymentOrderResp stores borrow order response
type BorrowAndRepaymentOrderResp struct {
	OrderNo    string  `json:"orderNo"`
	ActualSize float64 `json:"actualSize"`
}

// BorrowRepayDetailItem represents a borrow and repay order detail
type BorrowRepayDetailItem struct {
	OrderNo     string               `json:"orderNo"`
	Symbol      string               `json:"symbol"`
	Currency    string               `json:"currency"`
	Size        float64              `json:"size"`
	ActualSize  float64              `json:"actualSize"`
	Status      string               `json:"status"`
	CreatedTime convert.ExchangeTime `json:"createdTime"`
}

// BorrowOrder stores borrow order
type BorrowOrder struct {
	OrderID   string  `json:"orderId"`
	Currency  string  `json:"currency"`
	Size      float64 `json:"size,string"`
	Filled    float64 `json:"filled"`
	MatchList []struct {
		TradeID      string               `json:"tradeId"`
		Currency     string               `json:"currency"`
		DailyIntRate float64              `json:"dailyIntRate,string"`
		Size         float64              `json:"size,string"`
		Term         int64                `json:"term"`
		Timestamp    convert.ExchangeTime `json:"timestamp"`
	} `json:"matchList"`
	Status string `json:"status"`
}

type baseRecord struct {
	TradeID      string  `json:"tradeId"`
	Currency     string  `json:"currency"`
	DailyIntRate float64 `json:"dailyIntRate,string"`
	Principal    float64 `json:"principal,string"`
	RepaidSize   float64 `json:"repaidSize,string"`
	Term         int64   `json:"term"`
}

// RepaidRecordsResponse stores list of repaid record details.
type RepaidRecordsResponse struct {
	CurrentPage int64          `json:"currentPage"`
	PageSize    int64          `json:"pageSize"`
	TotalNumber int64          `json:"totalNum"`
	TotalPage   int64          `json:"totalPage"`
	Items       []RepaidRecord `json:"items"`
}

// RepaidRecord stores repaid record
type RepaidRecord struct {
	baseRecord
	Interest  float64              `json:"interest,string"`
	RepayTime convert.ExchangeTime `json:"repayTime"`
}

// LendOrder stores lend order
type LendOrder struct {
	OrderID      string               `json:"orderId"`
	Currency     string               `json:"currency"`
	Size         float64              `json:"size,string"`
	FilledSize   float64              `json:"filledSize,string"`
	DailyIntRate float64              `json:"dailyIntRate,string"`
	Term         int64                `json:"term"`
	CreatedAt    convert.ExchangeTime `json:"createdAt"`
}

// IsolatedMarginPairConfig current isolated margin trading pair configuration
type IsolatedMarginPairConfig struct {
	Symbol                string  `json:"symbol"`
	SymbolName            string  `json:"symbolName"`
	BaseCurrency          string  `json:"baseCurrency"`
	QuoteCurrency         string  `json:"quoteCurrency"`
	MaxLeverage           int64   `json:"maxLeverage"`
	LiquidationDebtRatio  float64 `json:"flDebtRatio,string"`
	TradeEnable           bool    `json:"tradeEnable"`
	AutoRenewMaxDebtRatio float64 `json:"autoRenewMaxDebtRatio,string"`
	BaseBorrowEnable      bool    `json:"baseBorrowEnable"`
	QuoteBorrowEnable     bool    `json:"quoteBorrowEnable"`
	BaseTransferInEnable  bool    `json:"baseTransferInEnable"`
	QuoteTransferInEnable bool    `json:"quoteTransferInEnable"`
}

type baseAsset struct {
	Currency         string  `json:"currency"`
	TotalBalance     float64 `json:"totalBalance,string"`
	HoldBalance      float64 `json:"holdBalance,string"`
	AvailableBalance float64 `json:"availableBalance,string"`
	Liability        float64 `json:"liability,string"`
	Interest         float64 `json:"interest,string"`
	BorrowableAmount float64 `json:"borrowableAmount,string"`
}

// AssetInfo holds asset information for an instrument.
type AssetInfo struct {
	Symbol     string    `json:"symbol"`
	Status     string    `json:"status"`
	DebtRatio  float64   `json:"debtRatio,string"`
	BaseAsset  baseAsset `json:"baseAsset"`
	QuoteAsset baseAsset `json:"quoteAsset"`
}

// IsolatedMarginAccountInfo holds isolated margin accounts of the current user
type IsolatedMarginAccountInfo struct {
	TotalConversionBalance     float64     `json:"totalConversionBalance,string"`
	LiabilityConversionBalance float64     `json:"liabilityConversionBalance,string"`
	Assets                     []AssetInfo `json:"assets"`
}

type baseRepaymentRecord struct {
	LoanID            string               `json:"loanId"`
	Symbol            string               `json:"symbol"`
	Currency          string               `json:"currency"`
	PrincipalTotal    float64              `json:"principalTotal,string"`
	InterestBalance   float64              `json:"interestBalance,string"`
	CreatedAt         convert.ExchangeTime `json:"createdAt"`
	Period            int64                `json:"period"`
	RepaidSize        float64              `json:"repaidSize,string"`
	DailyInterestRate float64              `json:"dailyInterestRate,string"`
}

// ServiceStatus represents a service status message.
type ServiceStatus struct {
	Status  string `json:"status"`
	Message string `json:"msg"`
}

// PlaceHFParam represents a place HF order parameters.
type PlaceHFParam struct {
	ClientOrderID       string        `json:"clientOid,omitempty"`
	Symbol              currency.Pair `json:"symbol"`
	OrderType           string        `json:"type"`
	Side                string        `json:"side"`
	SelfTradePrevention string        `json:"stp,omitempty"`
	OrderTags           string        `json:"tags,omitempty"`
	Remark              string        `json:"remark,omitempty"`

	// Additional 'limit' order parameters
	Price       float64 `json:"price,string,omitempty"`
	Size        float64 `json:"size,string,omitempty"`
	TimeInForce string  `json:"timeInForce"`
	CancelAfter int64   `json:"cancelAfter"`
	PostOnly    bool    `json:"postOnly"`
	Hidden      bool    `json:"hidden"`
	Iceberg     bool    `json:"iceberg"`
	VisibleSize float64 `json:"visibleSize"`

	// Additional 'market' parameters
	Funds string `json:"funds"`
}

// ModifyHFOrderParam represents a modify high frequency order parameter
type ModifyHFOrderParam struct {
	Symbol        currency.Pair `json:"symbol"`
	ClientOrderID string        `json:"clientOid,omitempty"`
	OrderID       string        `json:"orderId,omitempty"`
	NewPrice      float64       `json:"newPrice,omitempty,string"`
	NewSize       float64       `json:"newSize,omitempty,string"`
}

// SyncCancelHFOrderResp represents a cancel sync high frequency order.
type SyncCancelHFOrderResp struct {
	OrderID      string       `json:"orderId"`
	OriginSize   types.Number `json:"originSize"`
	OriginFunds  string       `json:"originFunds"`
	DealSize     types.Number `json:"dealSize"`
	RemainSize   types.Number `json:"remainSize"`
	CanceledSize types.Number `json:"canceledSize"`
	Status       string       `json:"status"`
}

// PlaceOrderResp represents a place order response
type PlaceOrderResp struct {
	OrderID string `json:"orderId"`
	Success bool   `json:"success"`
}

// SyncPlaceHFOrderResp represents a request parameter for high frequency sync orders
type SyncPlaceHFOrderResp struct {
	OrderID       string               `json:"orderId"`
	OrderTime     convert.ExchangeTime `json:"orderTime"`
	OriginSize    types.Number         `json:"originSize"`
	OriginFunds   string               `json:"originFunds"`
	DealSize      types.Number         `json:"dealSize"`
	DealFunds     string               `json:"dealFunds"`
	RemainSize    types.Number         `json:"remainSize"`
	RemainFunds   types.Number         `json:"remainFunds"`
	CanceledSize  string               `json:"canceledSize"`
	CanceledFunds string               `json:"canceledFunds"`
	Status        string               `json:"status"`
	MatchTime     convert.ExchangeTime `json:"matchTime"`
}

// CancelOrderByNumberResponse represents response for canceling an order by number
type CancelOrderByNumberResponse struct {
	OrderID    string `json:"orderId"`
	CancelSize string `json:"cancelSize"`
}

// CancelAllHFOrdersResponse represents a response for cancelling all high-frequency orders.
type CancelAllHFOrdersResponse struct {
	SucceedSymbols []string `json:"succeedSymbols"`
	FailedSymbols  []struct {
		Symbol string `json:"symbol"`
		Error  string `json:"error"`
	} `json:"failedSymbols"`
}

// CompletedHFOrder represents a completed HF orders list
type CompletedHFOrder struct {
	LastID int64           `json:"lastId"`
	Items  []HFOrderDetail `json:"items"`
}

// AutoCancelHFOrderResponse represents an auto cancel HF order response
type AutoCancelHFOrderResponse struct {
	Timeout     int64                `json:"timeout"`
	Symbols     string               `json:"symbols"`
	CurrentTime convert.ExchangeTime `json:"currentTime"`
	TriggerTime convert.ExchangeTime `json:"triggerTime"`
}

// HFOrderFill represents an HF order fill
type HFOrderFill struct {
	ID             int64                `json:"id"`
	Symbol         string               `json:"symbol"`
	TradeID        int64                `json:"tradeId"`
	OrderID        string               `json:"orderId"`
	CounterOrderID string               `json:"counterOrderId"`
	Side           string               `json:"side"`
	Liquidity      string               `json:"liquidity"`
	ForceTaker     bool                 `json:"forceTaker"`
	Price          types.Number         `json:"price"`
	Size           types.Number         `json:"size"`
	Funds          string               `json:"funds"`
	Fee            types.Number         `json:"fee"`
	FeeRate        types.Number         `json:"feeRate"`
	FeeCurrency    string               `json:"feeCurrency"`
	Stop           string               `json:"stop"`
	TradeType      string               `json:"tradeType"`
	OrderType      string               `json:"type"`
	CreatedAt      convert.ExchangeTime `json:"createdAt"`
}

// HFOrderFills represents an HF order list
type HFOrderFills struct {
	Items  []HFOrderFill `json:"items"`
	LastID int64         `json:"lastId"`
}

// PlaceOrderParams represents a batch place order parameters.
type PlaceOrderParams struct {
	OrderList []PlaceHFParam `json:"orderList"`
}

// CompletedRepaymentRecord represents repayment records of isolated margin positions
type CompletedRepaymentRecord struct {
	baseRepaymentRecord
	RepayFinishAt convert.ExchangeTime `json:"repayFinishAt"`
}

// PostMarginOrderResp represents response data for placing margin orders
type PostMarginOrderResp struct {
	OrderID     string  `json:"orderId"`
	BorrowSize  float64 `json:"borrowSize"`
	LoanApplyID string  `json:"loanApplyId"`
}

// OrderRequest represents place order request parameters
type OrderRequest struct {
	ClientOID   string  `json:"clientOid"`
	Symbol      string  `json:"symbol"`
	Side        string  `json:"side"`
	Type        string  `json:"type,omitempty"`             // optional
	Remark      string  `json:"remark,omitempty"`           // optional
	Stop        string  `json:"stop,omitempty"`             // optional
	StopPrice   float64 `json:"stopPrice,string,omitempty"` // optional
	STP         string  `json:"stp,omitempty"`              // optional
	Price       float64 `json:"price,string,omitempty"`
	Size        float64 `json:"size,string,omitempty"`
	TimeInForce string  `json:"timeInForce,omitempty"` // optional
	CancelAfter int64   `json:"cancelAfter,omitempty"` // optional
	PostOnly    bool    `json:"postOnly,omitempty"`    // optional
	Hidden      bool    `json:"hidden,omitempty"`      // optional
	Iceberg     bool    `json:"iceberg,omitempty"`     // optional
	VisibleSize string  `json:"visibleSize,omitempty"` // optional
}

// PostBulkOrderResp response data for submitting a bulk order
type PostBulkOrderResp struct {
	OrderRequest
	Channel string `json:"channel"`
	ID      string `json:"id"`
	Status  string `json:"status"`
	FailMsg string `json:"failMsg"`
}

// OrdersListResponse represents an order list response.
type OrdersListResponse struct {
	CurrentPage int64         `json:"currentPage"`
	PageSize    int64         `json:"pageSize"`
	TotalNum    int64         `json:"totalNum"`
	TotalPage   int64         `json:"totalPage"`
	Items       []OrderDetail `json:"items"`
}

// OrderDetail represents order detail
type OrderDetail struct {
	OrderRequest
	Channel       string               `json:"channel"`
	ID            string               `json:"id"`
	OperationType string               `json:"opType"` // operation type: DEAL
	Funds         string               `json:"funds"`
	DealFunds     string               `json:"dealFunds"`
	DealSize      float64              `json:"dealSize,string"`
	Fee           float64              `json:"fee,string"`
	FeeCurrency   string               `json:"feeCurrency"`
	StopTriggered bool                 `json:"stopTriggered"`
	Tags          string               `json:"tags"`
	IsActive      bool                 `json:"isActive"`
	CancelExist   bool                 `json:"cancelExist"`
	CreatedAt     convert.ExchangeTime `json:"createdAt"`
	TradeType     string               `json:"tradeType"`
}

// ListFills represents fills response list detail.
type ListFills struct {
	CurrentPage int64  `json:"currentPage"`
	PageSize    int64  `json:"pageSize"`
	TotalNumber int64  `json:"totalNum"`
	TotalPage   int64  `json:"totalPage"`
	Items       []Fill `json:"items"`
}

// Fill represents order fills for margin and spot orders.
type Fill struct {
	Symbol         string               `json:"symbol"`
	TradeID        string               `json:"tradeId"`
	OrderID        string               `json:"orderId"`
	CounterOrderID string               `json:"counterOrderId"`
	Side           string               `json:"side"`
	Liquidity      string               `json:"liquidity"`
	ForceTaker     bool                 `json:"forceTaker"`
	Price          float64              `json:"price,string"`
	Size           float64              `json:"size,string"`
	Funds          float64              `json:"funds,string"`
	Fee            float64              `json:"fee,string"`
	FeeRate        float64              `json:"feeRate,string"`
	FeeCurrency    string               `json:"feeCurrency"`
	Stop           string               `json:"stop"`
	OrderType      string               `json:"type"`
	CreatedAt      convert.ExchangeTime `json:"createdAt"`
	TradeType      string               `json:"tradeType"`
}

// StopOrderListResponse represents a list of spot orders details.
type StopOrderListResponse struct {
	CurrentPage int64       `json:"currentPage"`
	PageSize    int64       `json:"pageSize"`
	TotalNumber int64       `json:"totalNum"`
	TotalPage   int64       `json:"totalPage"`
	Items       []StopOrder `json:"items"`
}

// StopOrder holds a stop order detail
type StopOrder struct {
	OrderRequest
	ID              string               `json:"id"`
	UserID          string               `json:"userId"`
	Status          string               `json:"status"`
	Funds           float64              `json:"funds,string"`
	Channel         string               `json:"channel"`
	Tags            string               `json:"tags"`
	DomainID        string               `json:"domainId"`
	TradeSource     string               `json:"tradeSource"`
	TradeType       string               `json:"tradeType"`
	FeeCurrency     string               `json:"feeCurrency"`
	TakerFeeRate    string               `json:"takerFeeRate"`
	MakerFeeRate    string               `json:"makerFeeRate"`
	CreatedAt       convert.ExchangeTime `json:"createdAt"`
	OrderTime       convert.ExchangeTime `json:"orderTime"`
	StopTriggerTime convert.ExchangeTime `json:"stopTriggerTime"`
}

// AccountInfo represents account information
type AccountInfo struct {
	ID          string       `json:"id"`
	Currency    string       `json:"currency"`
	AccountType string       `json:"type"` // Account type:，main、trade、trade_hf、margin
	Balance     types.Number `json:"balance"`
	Available   types.Number `json:"available"`
	Holds       types.Number `json:"holds"`
}

// CrossMarginAccountDetail represents a cross-margin account details.
type CrossMarginAccountDetail struct {
	Success bool   `json:"success"`
	Code    string `json:"code"`
	Msg     string `json:"msg"`
	Retry   bool   `json:"retry"`
	Data    struct {
		Timestamp   convert.ExchangeTime `json:"timestamp"`
		CurrentPage int64                `json:"currentPage"`
		PageSize    int64                `json:"pageSize"`
		TotalNum    int64                `json:"totalNum"`
		TotalPage   int64                `json:"totalPage"`
		Items       []struct {
			TotalLiabilityOfQuoteCurrency string `json:"totalLiabilityOfQuoteCurrency"`
			TotalAssetOfQuoteCurrency     string `json:"totalAssetOfQuoteCurrency"`
			DebtRatio                     string `json:"debtRatio"`
			Status                        string `json:"status"`
			Assets                        []struct {
				Currency        string       `json:"currency"`
				BorrowEnabled   bool         `json:"borrowEnabled"`
				RepayEnabled    bool         `json:"repayEnabled"`
				TransferEnabled bool         `json:"transferEnabled"`
				Borrowed        string       `json:"borrowed"`
				TotalAsset      types.Number `json:"totalAsset"`
				Available       types.Number `json:"available"`
				Hold            types.Number `json:"hold"`
				MaxBorrowSize   types.Number `json:"maxBorrowSize"`
			} `json:"assets"`
		} `json:"items"`
	} `json:"data"`
}

// IsolatedMarginAccountDetail represents an isolated-margin account detail.
type IsolatedMarginAccountDetail struct {
	Code string `json:"code"`
	Data []struct {
		TotalAssetOfQuoteCurrency     string               `json:"totalAssetOfQuoteCurrency"`
		TotalLiabilityOfQuoteCurrency string               `json:"totalLiabilityOfQuoteCurrency"`
		Timestamp                     convert.ExchangeTime `json:"timestamp"`
		Assets                        []struct {
			Symbol    string `json:"symbol"`
			DebtRatio string `json:"debtRatio"`
			Status    string `json:"status"`
			BaseAsset struct {
				Currency        string       `json:"currency"`
				BorrowEnabled   bool         `json:"borrowEnabled"`
				RepayEnabled    bool         `json:"repayEnabled"`
				TransferEnabled bool         `json:"transferEnabled"`
				Borrowed        string       `json:"borrowed"`
				TotalAsset      types.Number `json:"totalAsset"`
				Available       types.Number `json:"available"`
				Hold            types.Number `json:"hold"`
				MaxBorrowSize   types.Number `json:"maxBorrowSize"`
			} `json:"baseAsset"`
			QuoteAsset struct {
				Currency        string       `json:"currency"`
				BorrowEnabled   bool         `json:"borrowEnabled"`
				RepayEnabled    bool         `json:"repayEnabled"`
				TransferEnabled bool         `json:"transferEnabled"`
				Borrowed        string       `json:"borrowed"`
				TotalAsset      types.Number `json:"totalAsset"`
				Available       types.Number `json:"available"`
				Hold            types.Number `json:"hold"`
				MaxBorrowSize   types.Number `json:"maxBorrowSize"`
			} `json:"quoteAsset"`
		} `json:"assets"`
	} `json:"data"`
}

// FuturesAccountOverview represents a futures account detail.
type FuturesAccountOverview struct {
	Code string `json:"code"`
	Data struct {
		AccountEquity    float64 `json:"accountEquity"`
		UnrealisedPNL    int     `json:"unrealisedPNL"`
		MarginBalance    float64 `json:"marginBalance"`
		PositionMargin   int     `json:"positionMargin"`
		OrderMargin      int     `json:"orderMargin"`
		FrozenFunds      int     `json:"frozenFunds"`
		AvailableBalance float64 `json:"availableBalance"`
		Currency         string  `json:"currency"`
	} `json:"data"`
}

// AccountBalance represents an account balance detail.
type AccountBalance struct {
	Currency          string       `json:"currency"`
	Balance           types.Number `json:"balance"`
	Available         types.Number `json:"available"`
	Holds             types.Number `json:"holds"`
	BaseCurrency      string       `json:"baseCurrency"`
	BaseCurrencyPrice types.Number `json:"baseCurrencyPrice"`
	BaseAmount        types.Number `json:"baseAmount"`
}

// SubAccounts represents subacounts detail and balances
type SubAccounts struct {
	SubUserID      string           `json:"subUserId"`
	SubName        string           `json:"subName"`
	MainAccounts   []AccountBalance `json:"mainAccounts"`
	TradeAccounts  []AccountBalance `json:"tradeAccounts"`
	MarginAccounts []AccountBalance `json:"marginAccounts"`
}

// FuturesSubAccountBalance represents a subaccount balances for futures trading
type FuturesSubAccountBalance struct {
	Success bool   `json:"success"`
	Code    string `json:"code"`
	Msg     string `json:"msg"`
	Retry   bool   `json:"retry"`
	Data    struct {
		Summary struct {
			AccountEquityTotal    float64 `json:"accountEquityTotal"`
			UnrealisedPNLTotal    float64 `json:"unrealisedPNLTotal"`
			MarginBalanceTotal    float64 `json:"marginBalanceTotal"`
			PositionMarginTotal   float64 `json:"positionMarginTotal"`
			OrderMarginTotal      float64 `json:"orderMarginTotal"`
			FrozenFundsTotal      float64 `json:"frozenFundsTotal"`
			AvailableBalanceTotal float64 `json:"availableBalanceTotal"`
			Currency              string  `json:"currency"`
		} `json:"summary"`
		Accounts []struct {
			AccountName      float64 `json:"accountName"`
			AccountEquity    float64 `json:"accountEquity"`
			UnrealisedPNL    float64 `json:"unrealisedPNL"`
			MarginBalance    float64 `json:"marginBalance"`
			PositionMargin   float64 `json:"positionMargin"`
			OrderMargin      float64 `json:"orderMargin"`
			FrozenFunds      float64 `json:"frozenFunds"`
			AvailableBalance float64 `json:"availableBalance"`
			Currency         string  `json:"currency"`
		} `json:"accounts"`
	} `json:"data"`
}

// LedgerInfo represents account ledger information.
type LedgerInfo struct {
	ID          string               `json:"id"`
	Currency    string               `json:"currency"`
	Amount      types.Number         `json:"amount"`
	Fee         types.Number         `json:"fee"`
	Balance     types.Number         `json:"balance"`
	AccountType string               `json:"accountType"`
	BizType     string               `json:"bizType"`
	Direction   string               `json:"direction"`
	CreatedAt   convert.ExchangeTime `json:"createdAt"`
	Context     string               `json:"context"`
}

// FuturesLedgerInfo represents account ledger information for futures trading.
type FuturesLedgerInfo struct {
	Code string `json:"code"`
	Data struct {
		HasMore  bool `json:"hasMore"`
		DataList []struct {
			Time          convert.ExchangeTime `json:"time"`
			Type          string               `json:"type"`
			Amount        float64              `json:"amount"`
			Fee           float64              `json:"fee"`
			AccountEquity float64              `json:"accountEquity"`
			Status        string               `json:"status"`
			Remark        string               `json:"remark"`
			Offset        int64                `json:"offset"`
			Currency      string               `json:"currency"`
		} `json:"dataList"`
	} `json:"data"`
}

// MainAccountInfo represents main account detailed information.
type MainAccountInfo struct {
	AccountInfo
	BaseCurrency      string  `json:"baseCurrency"`
	BaseCurrencyPrice float64 `json:"baseCurrencyPrice,string"`
	BaseAmount        float64 `json:"baseAmount,string"`
}

// AccountSummaryInformation represents account summary information detail.
type AccountSummaryInformation struct {
	Data struct {
		Level                 float64 `json:"level"`
		SubQuantity           float64 `json:"subQuantity"`
		MaxDefaultSubQuantity float64 `json:"maxDefaultSubQuantity"`
		MaxSubQuantity        float64 `json:"maxSubQuantity"`
		SpotSubQuantity       float64 `json:"spotSubQuantity"`
		MarginSubQuantity     float64 `json:"marginSubQuantity"`
		FuturesSubQuantity    float64 `json:"futuresSubQuantity"`
		MaxSpotSubQuantity    float64 `json:"maxSpotSubQuantity"`
		MaxMarginSubQuantity  float64 `json:"maxMarginSubQuantity"`
		MaxFuturesSubQuantity float64 `json:"maxFuturesSubQuantity"`
	} `json:"data"`
	Code string `json:"code"`
}

// SubAccountsResponse represents a sub-accounts items response instance.
type SubAccountsResponse struct {
	CurrentPage int64            `json:"currentPage"`
	PageSize    int64            `json:"pageSize"`
	TotalNumber int64            `json:"totalNum"`
	TotalPage   int64            `json:"totalPage"`
	Items       []SubAccountInfo `json:"items"`
}

// SubAccountInfo holds subaccount data for main, spot(trade), and margin accounts.
type SubAccountInfo struct {
	SubUserID      string            `json:"subUserId"`
	SubName        string            `json:"subName"`
	MainAccounts   []MainAccountInfo `json:"mainAccounts"`
	TradeAccounts  []MainAccountInfo `json:"tradeAccounts"`
	MarginAccounts []MainAccountInfo `json:"marginAccounts"`
}

// SubAccountBalanceV2 represents a sub-account balance detail through the V2 API.
type SubAccountBalanceV2 struct {
	Code string `json:"code"`
	Data struct {
		CurrentPage int64 `json:"currentPage"`
		PageSize    int64 `json:"pageSize"`
		TotalNum    int64 `json:"totalNum"`
		TotalPage   int64 `json:"totalPage"`
		Items       []struct {
			SubUserID    string `json:"subUserId"`
			SubName      string `json:"subName"`
			MainAccounts []struct {
				Currency          string       `json:"currency"`
				Balance           types.Number `json:"balance"`
				Available         types.Number `json:"available"`
				Holds             types.Number `json:"holds"`
				BaseCurrency      string       `json:"baseCurrency"`
				BaseCurrencyPrice types.Number `json:"baseCurrencyPrice"`
				BaseAmount        types.Number `json:"baseAmount"`
			} `json:"mainAccounts"`
		} `json:"items"`
	} `json:"data"`
}

// TransferableBalanceInfo represents transferable balance information
type TransferableBalanceInfo struct {
	AccountInfo
	Transferable float64 `json:"transferable,string"`
}

// FundTransferFuturesParam holds parameter values for internal transfer
type FundTransferFuturesParam struct {
	Amount             float64       `json:"amount"`
	Currency           currency.Code `json:"currency"`
	RecieveAccountType string        `json:"recAccountType"` // possible values are: MAIN and TRADE
}

// FundTransferToFuturesParam holds request parameters to transfer funds to futures account.
type FundTransferToFuturesParam struct {
	Amount             float64       `json:"amount"`
	Currency           currency.Code `json:"currency"`
	PaymentAccountType string        `json:"payAccountType"` // Payment account type, including MAIN,TRADE
}

// InnerTransferToMainAndTradeResponse represents a detailed response after transferring fund to main and trade accounts.
type InnerTransferToMainAndTradeResponse struct {
	ApplyID        string               `json:"applyId"`
	BizNo          string               `json:"bizNo"`
	PayAccountType string               `json:"payAccountType"`
	PayTag         string               `json:"payTag"`
	Remark         string               `json:"remark"`
	RecAccountType string               `json:"recAccountType"`
	RecTag         string               `json:"recTag"`
	RecRemark      string               `json:"recRemark"`
	RecSystem      string               `json:"recSystem"`
	Status         string               `json:"status"`
	Currency       string               `json:"currency"`
	Amount         types.Number         `json:"amount"`
	Fee            types.Number         `json:"fee"`
	SerialNumber   int64                `json:"sn"`
	Reason         string               `json:"reason"`
	CreatedAt      convert.ExchangeTime `json:"createdAt"`
	UpdatedAt      convert.ExchangeTime `json:"updatedAt"`
}

// FundTransferToFuturesResponse response struct after transferring fund to Futures account
type FundTransferToFuturesResponse struct {
	Code    string `json:"code"`
	Message string `json:"msg"`
	Retry   bool   `json:"retry"`
	Success bool   `json:"success"`
}

// FuturesTransferOutResponse represents a list of transfer out instance.
type FuturesTransferOutResponse struct {
	CurrentPage int `json:"currentPage"`
	PageSize    int `json:"pageSize"`
	TotalNum    int `json:"totalNum"`
	TotalPage   int `json:"totalPage"`
	Items       []struct {
		ApplyID   string               `json:"applyId"`
		Currency  string               `json:"currency"`
		RecRemark string               `json:"recRemark"`
		RecSystem string               `json:"recSystem"`
		Status    string               `json:"status"`
		Amount    types.Number         `json:"amount"`
		Reason    string               `json:"reason"`
		Offset    int64                `json:"offset"`
		CreatedAt convert.ExchangeTime `json:"createdAt"`
		Remark    string               `json:"remark"`
	} `json:"items"`
}

// DepositAddressParams represents a deposit address creation parameters
type DepositAddressParams struct {
	Currency currency.Code `json:"currency"`
	Chain    string        `json:"chain,omitempty"`
}

// DepositAddress represents deposit address information for Spot and Margin trading.
type DepositAddress struct {
	Address string `json:"address"`
	Memo    string `json:"memo"`
	Chain   string `json:"chain"`

	// TODO: to be removed if not used by other endpoints
	ContractAddress string `json:"contractAddress"` // missing in case of futures
}

type baseDeposit struct {
	Currency   string `json:"currency"`
	WalletTxID string `json:"walletTxId"`
	IsInner    bool   `json:"isInner"`
	Status     string `json:"status"`
}

// DepositResponse represents a detailed response for list of deposit.
type DepositResponse struct {
	CurrentPage int64     `json:"currentPage"`
	PageSize    int64     `json:"pageSize"`
	TotalNum    int64     `json:"totalNum"`
	TotalPage   int64     `json:"totalPage"`
	Items       []Deposit `json:"items"`
}

// Deposit represents deposit address and detail and timestamp information.
type Deposit struct {
	baseDeposit
	Amount    float64              `json:"amount,string"`
	Address   string               `json:"address"`
	Memo      string               `json:"memo"`
	Fee       float64              `json:"fee,string"`
	Remark    string               `json:"remark"`
	CreatedAt convert.ExchangeTime `json:"createdAt"`
	UpdatedAt convert.ExchangeTime `json:"updatedAt"`
	Chain     string               `json:"chain"`
}

// HistoricalDepositWithdrawalResponse represents deposit and withdrawal funding items details.
type HistoricalDepositWithdrawalResponse struct {
	CurrentPage int64                         `json:"currentPage"`
	PageSize    int64                         `json:"pageSize"`
	TotalNum    int64                         `json:"totalNum"`
	TotalPage   int64                         `json:"totalPage"`
	Items       []HistoricalDepositWithdrawal `json:"items"`
}

// HistoricalDepositWithdrawal represents deposit and withdrawal funding item.
type HistoricalDepositWithdrawal struct {
	baseDeposit
	Amount    float64              `json:"amount,string"`
	CreatedAt convert.ExchangeTime `json:"createAt"`
}

// WithdrawalsResponse represents a withdrawals list of items details.
type WithdrawalsResponse struct {
	CurrentPage int64        `json:"currentPage"`
	PageSize    int64        `json:"pageSize"`
	TotalNum    int64        `json:"totalNum"`
	TotalPage   int64        `json:"totalPage"`
	Items       []Withdrawal `json:"items"`
}

// Withdrawal represents withdrawal funding information.
type Withdrawal struct {
	Deposit
	ID string `json:"id"`
}

// WithdrawalQuota represents withdrawal quota detail information.
type WithdrawalQuota struct {
	Currency                 string       `json:"currency"`
	LimitBTCAmount           float64      `json:"limitBTCAmount,string"`
	UsedBTCAmount            float64      `json:"usedBTCAmount,string"`
	RemainAmount             float64      `json:"remainAmount,string"`
	AvailableAmount          float64      `json:"availableAmount,string"`
	WithdrawMinFee           float64      `json:"withdrawMinFee,string"`
	InnerWithdrawMinFee      float64      `json:"innerWithdrawMinFee,string"`
	WithdrawMinSize          float64      `json:"withdrawMinSize,string"`
	IsWithdrawEnabled        bool         `json:"isWithdrawEnabled"`
	Precision                int64        `json:"precision"`
	Chain                    string       `json:"chain"`
	QuotaCurrency            string       `json:"quotaCurrency"`
	LimitQuotaCurrencyAmount types.Number `json:"limitQuotaCurrencyAmount"`
	Reason                   string       `json:"reason"`
	UsedQuotaCurrencyAmount  string       `json:"usedQuotaCurrencyAmount"`
}

// Fees represents taker and maker fee information a symbol.
type Fees struct {
	Symbol       string  `json:"symbol"`
	TakerFeeRate float64 `json:"takerFeeRate,string"`
	MakerFeeRate float64 `json:"makerFeeRate,string"`
}

// LendingCurrencyInfo represents a lending currency information
type LendingCurrencyInfo struct {
	Currency           string       `json:"currency"`
	PurchaseEnable     bool         `json:"purchaseEnable"`
	RedeemEnable       bool         `json:"redeemEnable"`
	Increment          string       `json:"increment"`
	MinPurchaseSize    types.Number `json:"minPurchaseSize"`
	MinInterestRate    types.Number `json:"minInterestRate"`
	MaxInterestRate    types.Number `json:"maxInterestRate"`
	InterestIncrement  string       `json:"interestIncrement"`
	MaxPurchaseSize    types.Number `json:"maxPurchaseSize"`
	MarketInterestRate types.Number `json:"marketInterestRate"`
	AutoPurchaseEnable bool         `json:"autoPurchaseEnable"`
}

// InterestRate represents a currency interest rate.
type InterestRate struct {
	Time               convert.ExchangeTime `json:"time"`
	MarketInterestRate string               `json:"marketInterestRate"`
}

// OrderNumberResponse represents a response for margin trading lending and redemption.
type OrderNumberResponse struct {
	OrderNo string `json:"orderNo"`
}

// ModifySubscriptionOrderResponse represents a modify subscription order response.
type ModifySubscriptionOrderResponse struct {
	Success bool   `json:"success"`
	Code    string `json:"code"`
	Msg     string `json:"msg"`
	Retry   bool   `json:"retry"`
}

// RedemptionOrdersResponse represents a response for querying list of redemption orders.
type RedemptionOrdersResponse struct {
	CurrentPage int64             `json:"currentPage"`
	PageSize    int64             `json:"pageSize"`
	TotalNum    int64             `json:"totalNum"`
	TotalPage   int64             `json:"totalPage"`
	Items       []RedemptionOrder `json:"items"`
}

// RedemptionOrder represents a single redemption order instance.
type RedemptionOrder struct {
	Currency        string               `json:"currency"`
	PurchaseOrderNo string               `json:"purchaseOrderNo"`
	RedeemOrderNo   string               `json:"redeemOrderNo"`
	RedeemAmount    types.Number         `json:"redeemAmount"`
	ReceiptAmount   types.Number         `json:"receiptAmount"`
	ApplyTime       convert.ExchangeTime `json:"applyTime"`
	Status          string               `json:"status"`
}

// SubscriptionOrdersResponse represents list of subscription orders response.
type SubscriptionOrdersResponse struct {
	CurrentPage int64 `json:"currentPage"`
	PageSize    int64 `json:"pageSize"`
	TotalNum    int64 `json:"totalNum"`
	TotalPage   int64 `json:"totalPage"`
	Items       []struct {
		Currency        string               `json:"currency"`
		PurchaseOrderNo string               `json:"purchaseOrderNo"`
		PurchaseAmount  types.Number         `json:"purchaseAmount"`
		LendAmount      types.Number         `json:"lendAmount"`
		RedeemAmount    types.Number         `json:"redeemAmount"`
		InterestRate    types.Number         `json:"interestRate"`
		IncomeAmount    types.Number         `json:"incomeAmount"`
		ApplyTime       convert.ExchangeTime `json:"applyTime"`
		Status          string               `json:"status"`
	} `json:"items"`
}

// WSInstanceServers response connection token and websocket instance server information.
type WSInstanceServers struct {
	Token           string           `json:"token"`
	InstanceServers []InstanceServer `json:"instanceServers"`
}

// InstanceServer represents a single websocket instance server information.
type InstanceServer struct {
	Endpoint     string `json:"endpoint"`
	Encrypt      bool   `json:"encrypt"`
	Protocol     string `json:"protocol"`
	PingInterval int64  `json:"pingInterval"`
	PingTimeout  int64  `json:"pingTimeout"`
}

// WSConnMessages represents response messages ping, pong, and welcome message structures.
type WSConnMessages struct {
	ID   string `json:"id"`
	Type string `json:"type"`
}

// WsSubscriptionInput represents a subscription information structure.
type WsSubscriptionInput struct {
	ID             string `json:"id"`
	Type           string `json:"type"`
	Topic          string `json:"topic"`
	PrivateChannel bool   `json:"privateChannel"`
	Response       bool   `json:"response,omitempty"`
}

// WsPushData represents a push data from a server.
type WsPushData struct {
	ID          string          `json:"id"`
	Type        string          `json:"type"`
	Topic       string          `json:"topic"`
	UserID      string          `json:"userId"`
	Subject     string          `json:"subject"`
	ChannelType string          `json:"channelType"`
	Data        json.RawMessage `json:"data"`
}

// WsTicker represents a ticker push data from server.
type WsTicker struct {
	Sequence    string               `json:"sequence"`
	BestAsk     float64              `json:"bestAsk,string"`
	Size        float64              `json:"size,string"`
	BestBidSize float64              `json:"bestBidSize,string"`
	Price       float64              `json:"price,string"`
	BestAskSize float64              `json:"bestAskSize,string"`
	BestBid     float64              `json:"bestBid,string"`
	Timestamp   convert.ExchangeTime `json:"time"`
}

// WsSnapshot represents a spot ticker push data.
type WsSnapshot struct {
	Sequence types.Number     `json:"sequence"`
	Data     WsSnapshotDetail `json:"data"`
}

// WsSnapshotDetail represents the detail of a spot ticker data.
// This represents all websocket ticker information pushed as a result of subscription to /market/snapshot:{symbol}, and /market/snapshot:{currency,market}
type WsSnapshotDetail struct {
	AveragePrice     float64              `json:"averagePrice"`
	BaseCurrency     string               `json:"baseCurrency"`
	Board            int64                `json:"board"`
	Buy              float64              `json:"buy"`
	ChangePrice      float64              `json:"changePrice"`
	ChangeRate       float64              `json:"changeRate"`
	Close            float64              `json:"close"`
	Datetime         convert.ExchangeTime `json:"datetime"`
	High             float64              `json:"high"`
	LastTradedPrice  float64              `json:"lastTradedPrice"`
	Low              float64              `json:"low"`
	MakerCoefficient float64              `json:"makerCoefficient"`
	MakerFeeRate     float64              `json:"makerFeeRate"`
	MarginTrade      bool                 `json:"marginTrade"`
	Mark             float64              `json:"mark"`
	Market           string               `json:"market"`
	Markets          []string             `json:"markets"`
	Open             float64              `json:"open"`
	QuoteCurrency    string               `json:"quoteCurrency"`
	Sell             float64              `json:"sell"`
	Sort             int64                `json:"sort"`
	Symbol           string               `json:"symbol"`
	SymbolCode       string               `json:"symbolCode"`
	TakerCoefficient float64              `json:"takerCoefficient"`
	TakerFeeRate     float64              `json:"takerFeeRate"`
	Trading          bool                 `json:"trading"`
	Vol              float64              `json:"vol"`
	VolValue         float64              `json:"volValue"`
}

// WsOrderbook represents orderbook information.
type WsOrderbook struct {
	Changes       OrderbookChanges     `json:"changes"`
	SequenceEnd   int64                `json:"sequenceEnd"`
	SequenceStart int64                `json:"sequenceStart"`
	Symbol        string               `json:"symbol"`
	TimeMS        convert.ExchangeTime `json:"time"`
}

// OrderbookChanges represents orderbook ask and bid changes.
type OrderbookChanges struct {
	Asks [][]types.Number `json:"asks"`
	Bids [][]types.Number `json:"bids"`
}

// WsCandlestickData represents candlestick information push data for a symbol.
type WsCandlestickData struct {
	Symbol  string               `json:"symbol"`
	Candles [7]string            `json:"candles"`
	Time    convert.ExchangeTime `json:"time"`
}

// WsCandlestick represents candlestick information push data for a symbol.
type WsCandlestick struct {
	Symbol  string `json:"symbol"`
	Candles struct {
		StartTime         time.Time
		OpenPrice         float64
		ClosePrice        float64
		HighPrice         float64
		LowPrice          float64
		TransactionVolume float64
		TransactionAmount float64
	} `json:"candles"`
	Time time.Time `json:"time"`
}

func (a *WsCandlestickData) getCandlestickData() (*WsCandlestick, error) {
	cand := &WsCandlestick{
		Symbol: a.Symbol,
		Time:   a.Time.Time(),
	}
	timeStamp, err := strconv.ParseInt(a.Candles[0], 10, 64)
	if err != nil {
		return nil, err
	}
	cand.Candles.StartTime = time.UnixMilli(timeStamp)
	cand.Candles.OpenPrice, err = strconv.ParseFloat(a.Candles[1], 64)
	if err != nil {
		return nil, err
	}
	cand.Candles.ClosePrice, err = strconv.ParseFloat(a.Candles[2], 64)
	if err != nil {
		return nil, err
	}
	cand.Candles.HighPrice, err = strconv.ParseFloat(a.Candles[3], 64)
	if err != nil {
		return nil, err
	}
	cand.Candles.LowPrice, err = strconv.ParseFloat(a.Candles[4], 64)
	if err != nil {
		return nil, err
	}
	cand.Candles.TransactionVolume, err = strconv.ParseFloat(a.Candles[5], 64)
	if err != nil {
		return nil, err
	}
	cand.Candles.TransactionAmount, err = strconv.ParseFloat(a.Candles[6], 64)
	if err != nil {
		return nil, err
	}
	return cand, nil
}

// WsTrade represents a trade push data.
type WsTrade struct {
	Sequence     string               `json:"sequence"`
	Type         string               `json:"type"`
	Symbol       string               `json:"symbol"`
	Side         string               `json:"side"`
	Price        float64              `json:"price,string"`
	Size         float64              `json:"size,string"`
	TradeID      string               `json:"tradeId"`
	TakerOrderID string               `json:"takerOrderId"`
	MakerOrderID string               `json:"makerOrderId"`
	Time         convert.ExchangeTime `json:"time"`
}

// WsPriceIndicator represents index price or mark price indicator push data.
type WsPriceIndicator struct {
	Symbol      string               `json:"symbol"`
	Granularity float64              `json:"granularity"`
	Timestamp   convert.ExchangeTime `json:"timestamp"`
	Value       float64              `json:"value"`
}

// WsMarginFundingBook represents order book changes on margin.
type WsMarginFundingBook struct {
	Sequence           int64                `json:"sequence"`
	Currency           string               `json:"currency"`
	DailyInterestRate  float64              `json:"dailyIntRate"`
	AnnualInterestRate float64              `json:"annualIntRate"`
	Term               int64                `json:"term"`
	Size               float64              `json:"size"`
	Side               string               `json:"side"`
	Timestamp          convert.ExchangeTime `json:"ts"` // In Nanosecond

}

// WsTradeOrder represents a private trade order push data.
type WsTradeOrder struct {
	Symbol     string               `json:"symbol"`
	OrderType  string               `json:"orderType"`
	Side       string               `json:"side"`
	OrderID    string               `json:"orderId"`
	Type       string               `json:"type"`
	OrderTime  convert.ExchangeTime `json:"orderTime"`
	Size       float64              `json:"size,string"`
	FilledSize float64              `json:"filledSize,string"`
	Price      float64              `json:"price,string"`
	ClientOid  string               `json:"clientOid"`
	RemainSize float64              `json:"remainSize,string"`
	Status     string               `json:"status"`
	Timestamp  convert.ExchangeTime `json:"ts"`
	Liquidity  string               `json:"liquidity"`
	MatchPrice string               `json:"matchPrice"`
	MatchSize  string               `json:"matchSize"`
	TradeID    string               `json:"tradeId"`
	OldSize    string               `json:"oldSize"`
}

// WsAccountBalance represents a Account Balance push data.
type WsAccountBalance struct {
	Total           float64 `json:"total,string"`
	Available       float64 `json:"available,string"`
	AvailableChange float64 `json:"availableChange,string"`
	Currency        string  `json:"currency"`
	Hold            float64 `json:"hold,string"`
	HoldChange      float64 `json:"holdChange,string"`
	RelationEvent   string  `json:"relationEvent"`
	RelationEventID string  `json:"relationEventId"`
	RelationContext struct {
		Symbol  string `json:"symbol"`
		TradeID string `json:"tradeId"`
		OrderID string `json:"orderId"`
	} `json:"relationContext"`
	Time convert.ExchangeTime `json:"time"`
}

// WsDebtRatioChange represents a push data
type WsDebtRatioChange struct {
	DebtRatio float64              `json:"debtRatio"`
	TotalDebt float64              `json:"totalDebt,string"`
	DebtList  map[string]string    `json:"debtList"`
	Timestamp convert.ExchangeTime `json:"timestamp"`
}

// WsPositionStatus represents a position status push data.
type WsPositionStatus struct {
	Type        string               `json:"type"`
	TimestampMS convert.ExchangeTime `json:"timestamp"`
}

// WsMarginTradeOrderEntersEvent represents a push data to the lenders
// when the order enters the order book or when the order is executed.
type WsMarginTradeOrderEntersEvent struct {
	Currency     string               `json:"currency"`
	OrderID      string               `json:"orderId"`      // Trade ID
	DailyIntRate float64              `json:"dailyIntRate"` // Daily interest rate.
	Term         int64                `json:"term"`         // Term (Unit: Day)
	Size         float64              `json:"size"`         // Size
	LentSize     float64              `json:"lentSize"`     // Size executed -- filled when the subject is order.update
	Side         string               `json:"side"`         // Lend or borrow. Currently, only "Lend" is available
	Timestamp    convert.ExchangeTime `json:"ts"`           // Timestamp (nanosecond)
}

// WsMarginTradeOrderDoneEvent represents a push message to the lenders when the order is completed.
type WsMarginTradeOrderDoneEvent struct {
	Currency  string               `json:"currency"`
	OrderID   string               `json:"orderId"`
	Reason    string               `json:"reason"`
	Side      string               `json:"side"`
	Timestamp convert.ExchangeTime `json:"ts"`
}

// WsStopOrder represents a stop order.
// When a stop order is received by the system, you will receive a message with "open" type.
// It means that this order entered the system and waited to be triggered.
type WsStopOrder struct {
	CreatedAt      convert.ExchangeTime `json:"createdAt"`
	OrderID        string               `json:"orderId"`
	OrderPrice     float64              `json:"orderPrice,string"`
	OrderType      string               `json:"orderType"`
	Side           string               `json:"side"`
	Size           float64              `json:"size,string"`
	Stop           string               `json:"stop"`
	StopPrice      float64              `json:"stopPrice,string"`
	Symbol         string               `json:"symbol"`
	TradeType      string               `json:"tradeType"`
	TriggerSuccess bool                 `json:"triggerSuccess"`
	Timestamp      convert.ExchangeTime `json:"ts"`
	Type           string               `json:"type"`
}

// WsFuturesTicker represents a futures ticker push data.
type WsFuturesTicker struct {
	Symbol       string               `json:"symbol"`
	Sequence     int64                `json:"sequence"`
	Side         string               `json:"side"`
	FilledPrice  float64              `json:"price"`
	FilledSize   float64              `json:"size"`
	TradeID      string               `json:"tradeId"`
	BestBidSize  float64              `json:"bestBidSize"`
	BestBidPrice types.Number         `json:"bestBidPrice"`
	BestAskPrice types.Number         `json:"bestAskPrice"`
	BestAskSize  float64              `json:"bestAskSize"`
	FilledTime   convert.ExchangeTime `json:"ts"`
}

// WsFuturesOrderbokInfo represents Level 2 order book information.
type WsFuturesOrderbokInfo struct {
	Sequence  int64                `json:"sequence"`
	Change    string               `json:"change"`
	Timestamp convert.ExchangeTime `json:"timestamp"`
}

// WsFuturesExecutionData represents execution data for symbol.
type WsFuturesExecutionData struct {
	Sequence         int64                `json:"sequence"`
	FilledQuantity   float64              `json:"matchSize"` // Filled quantity
	UnfilledQuantity float64              `json:"size"`
	FilledPrice      float64              `json:"price"`
	TradeID          string               `json:"tradeId"`
	MakerUserID      string               `json:"makerUserId"`
	Symbol           string               `json:"symbol"`
	Side             string               `json:"side"`
	TakerOrderID     string               `json:"takerOrderId"`
	MakerOrderID     string               `json:"makerOrderId"`
	TakerUserID      string               `json:"takerUserId"`
	Timestamp        convert.ExchangeTime `json:"ts"`
}

// WsOrderbookLevel5 represents an orderbook push data with depth level 5.
type WsOrderbookLevel5 struct {
	Sequence      int64                `json:"sequence"`
	Asks          []orderbook.Item     `json:"asks"`
	Bids          []orderbook.Item     `json:"bids"`
	PushTimestamp convert.ExchangeTime `json:"ts"`
	Timestamp     convert.ExchangeTime `json:"timestamp"`
}

// WsOrderbookLevel5Response represents a response data for an orderbook push data with depth level 5.
type WsOrderbookLevel5Response struct {
	Timestamp     convert.ExchangeTime `json:"timestamp"`
	Sequence      int64                `json:"sequence"`
	Bids          [][2]types.Number    `json:"bids"`
	Asks          [][2]types.Number    `json:"asks"`
	PushTimestamp convert.ExchangeTime `json:"ts"`
}

// ExtractOrderbookItems returns WsOrderbookLevel5 instance from WsOrderbookLevel5Response
func (a *WsOrderbookLevel5Response) ExtractOrderbookItems() *WsOrderbookLevel5 {
	resp := WsOrderbookLevel5{
		Timestamp:     a.Timestamp,
		Sequence:      a.Sequence,
		PushTimestamp: a.PushTimestamp,
	}
	resp.Asks = make([]orderbook.Item, len(a.Asks))
	for x := range a.Asks {
		resp.Asks[x] = orderbook.Item{
			Price:  a.Asks[x][0].Float64(),
			Amount: a.Asks[x][1].Float64(),
		}
	}
	resp.Bids = make([]orderbook.Item, len(a.Bids))
	for x := range a.Bids {
		resp.Bids[x] = orderbook.Item{
			Price:  a.Bids[x][0].Float64(),
			Amount: a.Bids[x][1].Float64(),
		}
	}
	return &resp
}

// WsFundingRate represents the funding rate push data information through the websocket channel.
type WsFundingRate struct {
	Symbol      string               `json:"symbol"`
	Granularity int64                `json:"granularity"`
	FundingRate float64              `json:"fundingRate"`
	Timestamp   convert.ExchangeTime `json:"timestamp"`
}

// WsFuturesMarkPriceAndIndexPrice represents mark price and index price information.
type WsFuturesMarkPriceAndIndexPrice struct {
	Symbol      string               `json:"symbol"`
	Granularity int64                `json:"granularity"`
	IndexPrice  float64              `json:"indexPrice"`
	MarkPrice   float64              `json:"markPrice"`
	Timestamp   convert.ExchangeTime `json:"timestamp"`
}

// WsFuturesFundingBegin represents the Start Funding Fee Settlement.
type WsFuturesFundingBegin struct {
	Subject     string               `json:"subject"`
	Symbol      string               `json:"symbol"`
	FundingTime convert.ExchangeTime `json:"fundingTime"`
	FundingRate float64              `json:"fundingRate"`
	Timestamp   convert.ExchangeTime `json:"timestamp"`
}

// WsFuturesTransactionStatisticsTimeEvent represents transaction statistics data.
type WsFuturesTransactionStatisticsTimeEvent struct {
	Symbol                   string               `json:"symbol"`
	Volume24H                float64              `json:"volume"`
	Turnover24H              float64              `json:"turnover"`
	LastPrice                int64                `json:"lastPrice"`
	PriceChangePercentage24H float64              `json:"priceChgPct"`
	SnapshotTime             convert.ExchangeTime `json:"ts"`
}

// WsFuturesTradeOrder represents trade order information according to the market.
type WsFuturesTradeOrder struct {
	OrderID          string               `json:"orderId"`
	Symbol           string               `json:"symbol"`
	Type             string               `json:"type"`       // Message Type: "open", "match", "filled", "canceled", "update"
	Status           string               `json:"status"`     // Order Status: "match", "open", "done"
	MatchSize        string               `json:"matchSize"`  // Match Size (when the type is "match")
	MatchPrice       string               `json:"matchPrice"` // Match Price (when the type is "match")
	OrderType        string               `json:"orderType"`  // Order Type, "market" indicates market order, "limit" indicates limit order
	Side             string               `json:"side"`       // Trading direction,include buy and sell
	OrderPrice       float64              `json:"price,string"`
	OrderSize        float64              `json:"size,string"`
	RemainSize       float64              `json:"remainSize,string"`
	FilledSize       float64              `json:"filledSize,string"`   // Remaining Size for Trading
	CanceledSize     float64              `json:"canceledSize,string"` // In the update message, the Size of order reduced
	TradeID          string               `json:"tradeId"`             // Trade ID (when the type is "match")
	ClientOid        string               `json:"clientOid"`           // Client supplied order id.
	OrderTime        convert.ExchangeTime `json:"orderTime"`
	OldSize          string               `json:"oldSize "`  // Size Before Update (when the type is "update")
	TradingDirection string               `json:"liquidity"` // Liquidity, Trading direction, buy or sell in taker
	Timestamp        convert.ExchangeTime `json:"ts"`
}

// WsStopOrderLifecycleEvent represents futures stop order lifecycle event.
type WsStopOrderLifecycleEvent struct {
	OrderID        string               `json:"orderId"`
	Symbol         string               `json:"symbol"`
	Type           string               `json:"type"`
	OrderType      string               `json:"orderType"`
	Side           string               `json:"side"`
	Size           float64              `json:"size,string"`
	OrderPrice     float64              `json:"orderPrice,string"`
	Stop           string               `json:"stop"`
	StopPrice      float64              `json:"stopPrice,string"`
	StopPriceType  string               `json:"stopPriceType"`
	TriggerSuccess bool                 `json:"triggerSuccess"`
	Error          string               `json:"error"`
	CreatedAt      convert.ExchangeTime `json:"createdAt"`
	Timestamp      convert.ExchangeTime `json:"ts"`
}

// WsFuturesOrderMarginEvent represents an order margin account balance event.
type WsFuturesOrderMarginEvent struct {
	OrderMargin float64              `json:"orderMargin"`
	Currency    string               `json:"currency"`
	Timestamp   convert.ExchangeTime `json:"timestamp"`
}

// WsFuturesAvailableBalance represents an available balance push data for futures account.
type WsFuturesAvailableBalance struct {
	AvailableBalance float64              `json:"availableBalance"`
	HoldBalance      float64              `json:"holdBalance"`
	Currency         string               `json:"currency"`
	Timestamp        convert.ExchangeTime `json:"timestamp"`
}

// WsFuturesWithdrawalAmountAndTransferOutAmountEvent represents Withdrawal Amount & Transfer-Out Amount Event push data.
type WsFuturesWithdrawalAmountAndTransferOutAmountEvent struct {
	WithdrawHold float64              `json:"withdrawHold"` // Current frozen amount for withdrawal
	Currency     string               `json:"currency"`
	Timestamp    convert.ExchangeTime `json:"timestamp"`
}

// WsFuturesPosition represents futures account position change event.
type WsFuturesPosition struct {
	RealisedGrossPnl  float64              `json:"realisedGrossPnl"` // Accumulated realised profit and loss
	Symbol            string               `json:"symbol"`
	CrossMode         bool                 `json:"crossMode"`        // Cross mode or not
	LiquidationPrice  float64              `json:"liquidationPrice"` // Liquidation price
	PosLoss           float64              `json:"posLoss"`          // Manually added margin amount
	AvgEntryPrice     float64              `json:"avgEntryPrice"`    // Average entry price
	UnrealisedPnl     float64              `json:"unrealisedPnl"`    // Unrealised profit and loss
	MarkPrice         float64              `json:"markPrice"`        // Mark price
	PosMargin         float64              `json:"posMargin"`        // Position margin
	AutoDeposit       bool                 `json:"autoDeposit"`      // Auto deposit margin or not
	RiskLimit         float64              `json:"riskLimit"`
	UnrealisedCost    float64              `json:"unrealisedCost"`    // Unrealised value
	PosComm           float64              `json:"posComm"`           // Bankruptcy cost
	PosMaint          float64              `json:"posMaint"`          // Maintenance margin
	PosCost           float64              `json:"posCost"`           // Position value
	MaintMarginReq    float64              `json:"maintMarginReq"`    // Maintenance margin rate
	BankruptPrice     float64              `json:"bankruptPrice"`     // Bankruptcy price
	RealisedCost      float64              `json:"realisedCost"`      // Currently accumulated realised position value
	MarkValue         float64              `json:"markValue"`         // Mark value
	PosInit           float64              `json:"posInit"`           // Position margin
	RealisedPnl       float64              `json:"realisedPnl"`       // Realised profit and loss
	MaintMargin       float64              `json:"maintMargin"`       // Position margin
	RealLeverage      float64              `json:"realLeverage"`      // Leverage of the order
	ChangeReason      string               `json:"changeReason"`      // changeReason:marginChange、positionChange、liquidation、autoAppendMarginStatusChange、adl
	CurrentCost       float64              `json:"currentCost"`       // Current position value
	OpeningTimestamp  convert.ExchangeTime `json:"openingTimestamp"`  // Open time
	CurrentQty        float64              `json:"currentQty"`        // Current position
	DelevPercentage   float64              `json:"delevPercentage"`   // ADL ranking percentile
	CurrentComm       float64              `json:"currentComm"`       // Current commission
	RealisedGrossCost float64              `json:"realisedGrossCost"` // Accumulated realised gross profit value
	IsOpen            bool                 `json:"isOpen"`            // Opened position or not
	PosCross          float64              `json:"posCross"`          // Manually added margin
	CurrentTimestamp  convert.ExchangeTime `json:"currentTimestamp"`  // Current timestamp
	UnrealisedRoePcnt float64              `json:"unrealisedRoePcnt"` // Rate of return on investment
	UnrealisedPnlPcnt float64              `json:"unrealisedPnlPcnt"` // Position profit and loss ratio
	SettleCurrency    string               `json:"settleCurrency"`    // Currency used to clear and settle the trades
}

// WsFuturesMarkPricePositionChanges represents futures account position change caused by mark price.
type WsFuturesMarkPricePositionChanges struct {
	MarkPrice         float64              `json:"markPrice"`         // Mark price
	MarkValue         float64              `json:"markValue"`         // Mark value
	MaintMargin       float64              `json:"maintMargin"`       // Position margin
	RealLeverage      float64              `json:"realLeverage"`      // Leverage of the order
	UnrealisedPnl     float64              `json:"unrealisedPnl"`     // Unrealised profit and lost
	UnrealisedRoePcnt float64              `json:"unrealisedRoePcnt"` // Rate of return on investment
	UnrealisedPnlPcnt float64              `json:"unrealisedPnlPcnt"` // Position profit and loss ratio
	DelevPercentage   float64              `json:"delevPercentage"`   // ADL ranking percentile
	CurrentTimestamp  convert.ExchangeTime `json:"currentTimestamp"`  // Current timestamp
	SettleCurrency    string               `json:"settleCurrency"`    // Currency used to clear and settle the trades
}

// WsFuturesPositionFundingSettlement represents futures account position funding settlement push data.
type WsFuturesPositionFundingSettlement struct {
	PositionSize     float64              `json:"qty"`
	MarkPrice        float64              `json:"markPrice"`
	FundingRate      float64              `json:"fundingRate"`
	FundingFee       float64              `json:"fundingFee"`
	FundingTime      convert.ExchangeTime `json:"fundingTime"`
	CurrentTimestamp convert.ExchangeTime `json:"ts"`
	SettleCurrency   string               `json:"settleCurrency"`
}

// IsolatedMarginBorrowing represents response data for initiating isolated margin borrowing.
type IsolatedMarginBorrowing struct {
	OrderID    string  `json:"orderId"`
	Currency   string  `json:"currency"`
	ActualSize float64 `json:"actualSize,string"`
}

// Response represents response model and implements UnmarshalTo interface.
type Response struct {
	Data interface{} `json:"data"`
	Error
}

// CancelOrderResponse represents cancel order response model.
type CancelOrderResponse struct {
	CancelledOrderID string `json:"cancelledOrderId"`
	ClientOID        string `json:"clientOid"`
	Error
}

// AccountLedgerResponse represents the account ledger response detailed information
type AccountLedgerResponse struct {
	CurrentPage int64        `json:"currentPage"`
	PageSize    int64        `json:"pageSize"`
	TotalNum    int64        `json:"totalNum"`
	TotalPage   int64        `json:"totalPage"`
	Items       []LedgerInfo `json:"items"`
}

// SpotAPISubAccountParams parameters for Spot APIs for sub-accounts
type SpotAPISubAccountParams struct {
	SubAccountName string `json:"subName"`
	Passphrase     string `json:"passphrase"`
	Remark         string `json:"remark"`
	Permission     string `json:"permission,omitempty"`    // Permissions(Only General、Spot、Futures、Margin permissions can be set, such as "General, Trade". The default is "General")
	IPWhitelist    string `json:"ipWhitelist,omitempty"`   // IP whitelist(You may add up to 20 IPs. Use a halfwidth comma to each IP)
	Expire         int64  `json:"expire,string,omitempty"` // API expiration time; Never expire(default)-1，30Day30，90Day90，180Day180，360Day360

	// used when modifying sub-account API key
	APIKey string `json:"apiKey"`
}

// SubAccountResponse represents the sub-user detail.
type SubAccountResponse struct {
	CurrentPage int64        `json:"currentPage"`
	PageSize    int64        `json:"pageSize"`
	TotalNum    int64        `json:"totalNum"`
	TotalPage   int64        `json:"totalPage"`
	Items       []SubAccount `json:"items"`
}

// SubAccount represents sub-user
type SubAccount struct {
	UserID    string               `json:"userId"`
	SubName   string               `json:"subName"`
	Type      int64                `json:"type"` //type:1-rebot  or type:0-nomal
	Remarks   string               `json:"remarks"`
	UID       int64                `json:"uid"`
	Status    int64                `json:"status"`
	Access    string               `json:"access"`
	CreatedAt convert.ExchangeTime `json:"createdAt"`
}

// SubAccountV2Response represents a sub-account detailed response of V2
type SubAccountV2Response struct {
	Code string `json:"code"`
	Data struct {
		CurrentPage int64        `json:"currentPage"`
		PageSize    int64        `json:"pageSize"`
		TotalNum    int64        `json:"totalNum"`
		TotalPage   int64        `json:"totalPage"`
		Items       []SubAccount `json:"items"`
	} `json:"data"`
}

// SubAccountCreatedResponse represents the sub-account response.
type SubAccountCreatedResponse struct {
	UID     int64  `json:"uid"`
	SubName string `json:"subName"`
	Remarks string `json:"remarks"`
	Access  string `json:"access"`
}

// SpotAPISubAccount represents a Spot APIs for sub-accounts.
type SpotAPISubAccount struct {
	APIKey      string `json:"apiKey"`
	IPWhitelist string `json:"ipWhitelist"`
	Permission  string `json:"permission"`
	SubName     string `json:"subName"`

	Remark    string               `json:"remark"`
	CreatedAt convert.ExchangeTime `json:"createdAt"`

	// TODO: to be removed if not used any other place
	APISecret  string `json:"apiSecret"`
	Passphrase string `json:"passphrase"`
}

// DeleteSubAccountResponse represents delete sub-account response.
type DeleteSubAccountResponse struct {
	SubAccountName string `json:"subName"`
	APIKey         string `json:"apiKey"`
}

// ConnectionMessage represents a connection and subscription status message.
type ConnectionMessage struct {
	ID   string `json:"id"`
	Type string `json:"type"`
}

// TickersResponse represents list of tickers and update timestamp information.
type TickersResponse struct {
	Time    convert.ExchangeTime `json:"time"`
	Tickers []TickerInfo         `json:"ticker"`
}

// FundingInterestRateResponse represents a funding interest rate list response information.
type FundingInterestRateResponse struct {
	List    []FuturesInterestRate `json:"dataList"`
	HasMore bool                  `json:"hasMore"`
}

// FuturesIndexResponse represents a response data for futures indexes.
type FuturesIndexResponse struct {
	List    []FuturesIndex `json:"dataList"`
	HasMore bool           `json:"hasMore"`
}

// FuturesInterestRateResponse represents a futures interest rate list response.
type FuturesInterestRateResponse struct {
	List    []FuturesInterestRate `json:"dataList"`
	HasMore bool                  `json:"hasMore"`
}

// TransactionVolume represents a 24 hour transaction volume.
type TransactionVolume struct {
	TurnoverOf24H int `json:"turnoverOf24h"`
}

// FuturesTransactionHistoryResponse represents a futures transaction history response.
type FuturesTransactionHistoryResponse struct {
	List    []FuturesTransactionHistory `json:"dataList"`
	HasMore bool                        `json:"hasMore"`
}

// FuturesFundingHistoryResponse represents funding history response for futures account.
type FuturesFundingHistoryResponse struct {
	DataList []FuturesFundingHistory `json:"dataList"`
	HasMore  bool                    `json:"hasMore"`
}

// FuturesOrderParam represents a query parameter for placing future oorder
type FuturesOrderParam struct {
	ClientOrderID string        `json:"clientOid"`
	Side          string        `json:"side"`
	Symbol        currency.Pair `json:"symbol"`
	Leverage      float64       `json:"leverage,string"`

	Size  float64 `json:"size,omitempty,string"`
	Price float64 `json:"price,string,omitempty"`

	OrderType           string  `json:"type"`
	Remark              string  `json:"remark,omitempty"`
	Stop                string  `json:"stop,omitempty"`          // Either down or up. Requires stopPrice and stopPriceType to be defined
	StopPriceType       string  `json:"stopPriceType,omitempty"` // [optional] Either TP, IP or MP, Need to be defined if stop is specified. `TP` for trade price, `MP` for Mark price, and "IP" for index price.
	StopPrice           float64 `json:"stopPrice,omitempty,string"`
	ReduceOnly          bool    `json:"reduceOnly,omitempty"`
	CloseOrder          bool    `json:"closeOrder,omitempty"`
	ForceHold           bool    `json:"forceHold,omitempty"`
	SelfTradePrevention string  `json:"stp,omitempty"` // self trade prevention, CN, CO, CB. Not supported DC at the moment
	TimeInForce         string  `json:"timeInForce,omitempty"`
	VisibleSize         float64 `json:"visibleSize,omitempty,string"` // The maximum visible size of an iceberg order
	PostOnly            bool    `json:"postOnly,omitempty"`
	Hidden              bool    `json:"hidden,omitempty"`
	Iceberg             bool    `json:"iceberg,omitempty"`
}

// FuturesOrderRespItem represents a single futures order placing response in placing multiple orders.
type FuturesOrderRespItem struct {
	OrderID       string `json:"orderId"`
	ClientOrderID string `json:"clientOid"`
	Symbol        string `json:"symbol"`
	Code          string `json:"code"`
	Msg           string `json:"msg"`
}

// SpotOrderParam represents the spot place order request parameters.
type SpotOrderParam struct {
	ClientOrderID       string        `json:"clientOid"`
	Side                string        `json:"side"`
	Symbol              currency.Pair `json:"symbol"`
	OrderType           string        `json:"type,omitempty"`
	TradeType           string        `json:"tradeType,omitempty"` // [Optional] The type of trading : TRADE（Spot Trade）, MARGIN_TRADE (Margin Trade). Default is TRADE.
	Remark              string        `json:"remark,omitempty"`
	SelfTradePrevention string        `json:"stp,omitempty"`         // [Optional] self trade prevention , CN, CO, CB or DC. `CN` for Cancel newest, `DC` for Decrease and Cancel, `CO` for cancel oldest, and `CB` for Cancel both
	TimeInForce         string        `json:"timeInForce,omitempty"` // [Optional] GTC, GTT, IOC, or FOK (default is GTC)
	PostOnly            bool          `json:"postOnly,omitempty"`
	Hidden              bool          `json:"hidden,omitempty"`
	Iceberg             bool          `json:"iceberg,omitempty"`
	ReduceOnly          bool          `json:"reduceOnly,omitempty"`
	CancelAfter         int64         `json:"cancelAfter,omitempty"`
	Size                float64       `json:"size,omitempty,string"`
	Price               float64       `json:"price,string,omitempty"`
	VisibleSize         float64       `json:"visibleSize,omitempty,string"`
	Funds               float64       `json:"funds,string,omitempty"`
}

// MarginOrderParam represents the margin place order request parameters.
type MarginOrderParam struct {
	ClientOrderID       string        `json:"clientOid"`
	Side                string        `json:"side"`
	Symbol              currency.Pair `json:"symbol"`
	OrderType           string        `json:"type,omitempty"`
	Remark              string        `json:"remark,omitempty"`
	SelfTradePrevention string        `json:"stp,omitempty"`         // [Optional] self trade prevention , CN, CO, CB or DC. `CN` for Cancel newest, `DC` for Decrease and Cancel, `CO` for cancel oldest, and `CB` for Cancel both
	MarginModel         string        `json:"marginModel,omitempty"` // [Optional] The type of trading, including cross (cross mode) and isolated (isolated mode). It is set at cross by default.
	AutoBorrow          bool          `json:"autoBorrow,omitempty"`  // [Optional] Auto-borrow to place order. The system will first borrow you funds at the optimal interest rate and then place an order for you. Currently autoBorrow parameter only supports cross mode, not isolated mode. When add this param, stop profit and stop loss are not supported
	AutoRepay           bool          `json:"autoRepay,omitempty"`
	Price               float64       `json:"price,string,omitempty"`
	Size                float64       `json:"size,omitempty,string"`
	TimeInForce         string        `json:"timeInForce,omitempty"` // [Optional] GTC, GTT, IOC, or FOK (default is GTC)
	CancelAfter         int64         `json:"cancelAfter,omitempty"` // [Optional] cancel after n seconds, requires timeInForce to be GTT
	PostOnly            bool          `json:"postOnly,omitempty"`
	Hidden              bool          `json:"hidden,omitempty"`
	Iceberg             bool          `json:"iceberg,omitempty"`
	VisibleSize         float64       `json:"visibleSize,omitempty,string"`
	Funds               float64       `json:"funds,string,omitempty"`
}

<<<<<<< HEAD
// UniversalTransferParam represents a universal transfer parameter.
type UniversalTransferParam struct {
	ClientSuppliedOrderID string        `json:"clientOid"`
	Currency              currency.Code `json:"currency"`
	Amount                float64       `json:"amount"`
	FromUserID            string        `json:"fromUserId"`
	FromAccountType       string        `json:"fromAccountType"` // Account type：MAIN、TRADE、CONTRACT、MARGIN、ISOLATED、TRADE_HF、MARGIN_V2、ISOLATED_V2
	FromAccountTag        string        `json:"fromAccountTag"`  // Symbol, required when the account type is ISOLATED or ISOLATED_V2, for example: BTC-USDT
	TransferType          string        `json:"type"`            // Transfer Type: Transfer type：INTERNAL、PARENT_TO_SUB，SUB_TO_PARENT
	ToUserID              string        `json:"toUserId"`
	ToAccountType         string        `json:"toAccountType"`
	ToAccountTag          string        `json:"toAccountTag"`
}

// OCOOrderParams represents a an OCO order creation parameter
type OCOOrderParams struct {
	Symbol        currency.Pair `json:"symbol"`
	Side          string        `json:"side"`
	Price         float64       `json:"price,string"`
	Size          float64       `json:"size,string"`
	StopPrice     float64       `json:"stopPrice,string"`
	LimitPrice    float64       `json:"limitPrice,string"` // The limit order price after take-profit and stop-loss are triggered.
	TradeType     string        `json:"tradeType,omitempty"`
	ClientOrderID string        `json:"clientOid"`
	Remark        string        `json:"remark,omitempty"`
}

// OCOOrderCancellationResponse represents an order cancellation response.
type OCOOrderCancellationResponse struct {
	CancelledOrderIDs []string `json:"cancelledOrderIds"`
}

// OCOOrderInfo represents an order info
type OCOOrderInfo struct {
	OrderID       string               `json:"orderId"`
	Symbol        string               `json:"symbol"`
	ClientOrderID string               `json:"clientOid"`
	OrderTime     convert.ExchangeTime `json:"orderTime"`
	Status        string               `json:"status"`
}

// OCOOrderDetail represents an oco order detail via the order ID.
type OCOOrderDetail struct {
	OrderID   string               `json:"orderId"`
	Symbol    string               `json:"symbol"`
	ClientOid string               `json:"clientOid"`
	OrderTime convert.ExchangeTime `json:"orderTime"`
	Status    string               `json:"status"`
	Orders    []struct {
		ID        string       `json:"id"`
		Symbol    string       `json:"symbol"`
		Side      string       `json:"side"`
		Price     types.Number `json:"price"`
		StopPrice types.Number `json:"stopPrice"`
		Size      types.Number `json:"size"`
		Status    string       `json:"status"`
	} `json:"orders"`
}

// OCOOrders represents an OCO orders list
type OCOOrders struct {
	CurrentPage int `json:"currentPage"`
	PageSize    int `json:"pageSize"`
	TotalNum    int `json:"totalNum"`
	TotalPage   int `json:"totalPage"`
	Items       []struct {
		OrderID   string               `json:"orderId"`
		Symbol    string               `json:"symbol"`
		ClientOid string               `json:"clientOid"`
		OrderTime convert.ExchangeTime `json:"orderTime"`
		Status    string               `json:"status"`
	} `json:"items"`
}

// PlaceMarginHFOrderParam represents a margin HF order parameters.
type PlaceMarginHFOrderParam struct {
	ClientOrderID       string        `json:"clientOid"`
	Side                string        `json:"side"`
	Symbol              currency.Pair `json:"symbol"`
	OrderType           string        `json:"type,omitempty"`
	SelfTradePrevention string        `json:"stp,omitempty"`
	IsIsolated          bool          `json:"isIsolated,omitempty"`
	AutoBorrow          bool          `json:"autoBorrow,omitempty"`
	AutoRepay           bool          `json:"autoRepay,omitempty"`
	Price               float64       `json:"price,string"`
	Size                float64       `json:"size,string"`
	TimeInForce         string        `json:"timeInForce,omitempty,string"`
	CancelAfter         int64         `json:"cancelAfter,omitempty,string"`
	PostOnly            bool          `json:"postOnly,omitempty,string"`
	Hidden              bool          `json:"hidden,omitempty,string"`
	Iceberg             bool          `json:"iceberg,omitempty,string"`
	VisibleSize         float64       `json:"visibleSize,omitempty,string"`
	Funds               string        `json:"funds,omitempty"`
}

// MarginHFOrderResponse  represents a margin HF order creation response.
type MarginHFOrderResponse struct {
	OrderID     string  `json:"orderId"`
	BorrowSize  float64 `json:"borrowSize"`
	LoanApplyID string  `json:"loanApplyId"`
}

// HFOrderDetail represents a high-frequency spot/margin order detail
type HFOrderDetail struct {
	ID                  string               `json:"id"`
	Symbol              string               `json:"symbol"`
	OpType              string               `json:"opType"`
	OrderType           string               `json:"type"`
	Side                string               `json:"side"`
	Price               types.Number         `json:"price"`
	Size                types.Number         `json:"size"`
	Funds               string               `json:"funds"`
	DealFunds           string               `json:"dealFunds"`
	DealSize            types.Number         `json:"dealSize"`
	Fee                 types.Number         `json:"fee"`
	FeeCurrency         string               `json:"feeCurrency"`
	SelfTradePrevention string               `json:"stp"`
	TimeInForce         string               `json:"timeInForce"`
	PostOnly            bool                 `json:"postOnly"`
	Hidden              bool                 `json:"hidden"`
	Iceberg             bool                 `json:"iceberg"`
	VisibleSize         types.Number         `json:"visibleSize"`
	CancelAfter         int64                `json:"cancelAfter"`
	Channel             string               `json:"channel"`
	ClientOrderID       string               `json:"clientOid"`
	Remark              string               `json:"remark"`
	Tags                string               `json:"tags"`
	Active              bool                 `json:"active"`
	InOrderBook         bool                 `json:"inOrderBook"`
	CancelExist         bool                 `json:"cancelExist"`
	CreatedAt           convert.ExchangeTime `json:"createdAt"`
	LastUpdatedAt       convert.ExchangeTime `json:"lastUpdatedAt"`
	TradeType           string               `json:"tradeType"`

	// Added for Spot HF orders
	CancelledSize  types.Number `json:"cancelledSize"`
	CancelledFunds string       `json:"cancelledFunds"`
	RemainSize     types.Number `json:"remainSize"`
	RemainFunds    string       `json:"remainFunds"`
}

// FilledMarginHFOrdersResponse represents a filled HF margin orders
type FilledMarginHFOrdersResponse struct {
	LastID int64           `json:"lastId"`
	Items  []HFOrderDetail `json:"items"`
}

// HFMarginOrderTrade represents a HF margin order trade item.
type HFMarginOrderTrade struct {
	ID             int64                `json:"id"`
	Symbol         string               `json:"symbol"`
	TradeID        int64                `json:"tradeId"`
	OrderID        string               `json:"orderId"`
	CounterOrderID string               `json:"counterOrderId"`
	Side           string               `json:"side"`
	Liquidity      string               `json:"liquidity"`
	ForceTaker     bool                 `json:"forceTaker"`
	Price          types.Number         `json:"price"`
	Size           types.Number         `json:"size"`
	Funds          types.Number         `json:"funds"`
	Fee            types.Number         `json:"fee"`
	FeeRate        types.Number         `json:"feeRate"`
	FeeCurrency    string               `json:"feeCurrency"`
	Stop           string               `json:"stop"`
	TradeType      string               `json:"tradeType"`
	Type           string               `json:"type"`
	CreatedAt      convert.ExchangeTime `json:"createdAt"`
}

// HFMarginOrderTransaction represents a HF margin order transaction detail.
type HFMarginOrderTransaction struct {
	Items  []HFMarginOrderTrade `json:"items"`
	LastID int64                `json:"lastId"`
=======
// Level2Depth5Or20 stores the orderbook data for the level 5 or level 20
// orderbook
type Level2Depth5Or20 struct {
	Asks      [][2]types.Number `json:"asks"`
	Bids      [][2]types.Number `json:"bids"`
	Timestamp int64             `json:"timestamp"`
>>>>>>> 9854fe1b
}<|MERGE_RESOLUTION|>--- conflicted
+++ resolved
@@ -1962,7 +1962,6 @@
 	Funds               float64       `json:"funds,string,omitempty"`
 }
 
-<<<<<<< HEAD
 // UniversalTransferParam represents a universal transfer parameter.
 type UniversalTransferParam struct {
 	ClientSuppliedOrderID string        `json:"clientOid"`
@@ -2136,12 +2135,12 @@
 type HFMarginOrderTransaction struct {
 	Items  []HFMarginOrderTrade `json:"items"`
 	LastID int64                `json:"lastId"`
-=======
+}
+
 // Level2Depth5Or20 stores the orderbook data for the level 5 or level 20
 // orderbook
 type Level2Depth5Or20 struct {
 	Asks      [][2]types.Number `json:"asks"`
 	Bids      [][2]types.Number `json:"bids"`
 	Timestamp int64             `json:"timestamp"`
->>>>>>> 9854fe1b
 }