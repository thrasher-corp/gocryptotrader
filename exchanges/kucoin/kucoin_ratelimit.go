--- conflicted
+++ resolved
@@ -4,13 +4,13 @@
 	"time"
 
 	"github.com/thrasher-corp/gocryptotrader/exchanges/request"
+	"golang.org/x/time/rate"
 )
 
 const (
 	thirtySecondsInterval = time.Second * 30
 )
 
-<<<<<<< HEAD
 // RateLimit implements the request.Limiter interface
 type RateLimit struct {
 	SpotRate       *rate.Limiter
@@ -18,41 +18,6 @@
 	ManagementRate *rate.Limiter
 	PublicRate     *rate.Limiter
 }
-=======
-// rate of request per interval
-const (
-	retrieveAccountLedgerRate              = 18
-	masterSubUserTransferRate              = 3
-	retrieveDepositListRate                = 6
-	retrieveV1HistoricalDepositListRate    = 6
-	retrieveWithdrawalListRate             = 6
-	retrieveV1HistoricalWithdrawalListRate = 6
-	placeOrderRate                         = 45
-	placeMarginOrdersRate                  = 45
-	placeBulkOrdersRate                    = 3
-	cancelOrderRate                        = 60
-	cancelAllOrdersRate                    = 3
-	listOrdersRate                         = 30
-	listFillsRate                          = 9
-	retrieveFullOrderbookRate              = 30
-	retrieveMarginAccountRate              = 1
-
-	futuresRetrieveAccountOverviewRate     = 30
-	futuresRetrieveTransactionHistoryRate  = 9
-	futuresPlaceOrderRate                  = 30
-	futuresCancelAnOrderRate               = 40
-	futuresLimitOrderMassCancelationRate   = 9
-	futuresRetrieveOrderListRate           = 30
-	futuresRetrieveFillsRate               = 9
-	futuresRecentFillsRate                 = 9
-	futuresRetrievePositionListRate        = 9
-	futuresRetrieveFundingHistoryRate      = 9
-	futuresRetrieveFullOrderbookLevel2Rate = 30
-
-	defaultSpotRate    = 1200
-	defaultFuturesRate = 1200
-)
->>>>>>> e16e16b4
 
 const (
 	accountSummaryInfoEPL request.EndpointLimit = iota
@@ -232,436 +197,189 @@
 	futuresTransferOutListEPL
 )
 
-<<<<<<< HEAD
-// Limit executes rate limiting functionality for Kucoin
-func (r *RateLimit) Limit(ctx context.Context, epl request.EndpointLimit) error {
-	var limiter *rate.Limiter
-	var tokens int
-	switch epl {
-	case accountSummaryInfoEPL:
-		limiter, tokens = r.ManagementRate, 20
-	case allAccountEPL:
-		limiter, tokens = r.ManagementRate, 5
-	case accountDetailEPL:
-		limiter, tokens = r.ManagementRate, 5
-	case accountLedgersEPL:
-		limiter, tokens = r.ManagementRate, 2
-	case hfAccountLedgersEPL:
-		limiter, tokens = r.SpotRate, 2
-	case hfAccountLedgersMarginEPL:
-		limiter, tokens = r.SpotRate, 2
-	case futuresAccountLedgersEPL:
-		limiter, tokens = r.SpotRate, 2
-	case subAccountInfoV1EPL:
-		limiter, tokens = r.ManagementRate, 20
-	case allSubAccountsInfoV2EPL:
-		limiter, tokens = r.ManagementRate, 20
-	case createSubUserEPL:
-		limiter, tokens = r.ManagementRate, 20
-	case subAccountsEPL:
-		limiter, tokens = r.ManagementRate, 15
-	case subAccountBalancesEPL:
-		limiter, tokens = r.ManagementRate, 20
-	case allSubAccountBalancesV2EPL:
-		limiter, tokens = r.ManagementRate, 20
-	case subAccountSpotAPIListEPL:
-		limiter, tokens = r.ManagementRate, 20
-	case createSpotAPIForSubAccountEPL:
-		limiter, tokens = r.ManagementRate, 20
-	case modifySubAccountSpotAPIEPL:
-		limiter, tokens = r.ManagementRate, 30
-	case deleteSubAccountSpotAPIEPL:
-		limiter, tokens = r.ManagementRate, 30
-	case marginAccountDetailEPL:
-		limiter, tokens = r.SpotRate, 40
-	case crossMarginAccountsDetailEPL:
-		limiter, tokens = r.SpotRate, 15
-	case isolatedMarginAccountDetailEPL:
-		limiter, tokens = r.SpotRate, 15
-	case futuresAccountsDetailEPL:
-		limiter, tokens = r.FuturesRate, 5
-	case allFuturesSubAccountBalancesEPL:
-		limiter, tokens = r.FuturesRate, 6
-	case createDepositAddressEPL:
-		limiter, tokens = r.ManagementRate, 20
-	case depositAddressesV2EPL:
-		limiter, tokens = r.ManagementRate, 5
-	case depositAddressesV1EPL:
-		limiter, tokens = r.ManagementRate, 5
-	case depositListEPL:
-		limiter, tokens = r.ManagementRate, 5
-	case historicDepositListEPL:
-		limiter, tokens = r.ManagementRate, 5
-	case withdrawalListEPL:
-		limiter, tokens = r.ManagementRate, 20
-	case retrieveV1HistoricalWithdrawalListEPL:
-		limiter, tokens = r.ManagementRate, 20
-	case withdrawalQuotaEPL:
-		limiter, tokens = r.ManagementRate, 20
-	case applyWithdrawalEPL:
-		limiter, tokens = r.ManagementRate, 5
-	case cancelWithdrawalsEPL:
-		limiter, tokens = r.ManagementRate, 20
-	case getTransferablesEPL:
-		limiter, tokens = r.ManagementRate, 20
-	case flexiTransferEPL:
-		limiter, tokens = r.ManagementRate, 4
-	case masterSubUserTransferEPL:
-		limiter, tokens = r.ManagementRate, 30
-	case innerTransferEPL:
-		limiter, tokens = r.ManagementRate, 10
-	case toMainOrTradeAccountEPL:
-		limiter, tokens = r.ManagementRate, 20
-	case toFuturesAccountEPL:
-		limiter, tokens = r.ManagementRate, 20
-	case futuresTransferOutRequestRecordsEPL:
-		limiter, tokens = r.ManagementRate, 20
-	case basicFeesEPL:
-		limiter, tokens = r.SpotRate, 3
-	case tradeFeesEPL:
-		limiter, tokens = r.SpotRate, 3
-	case spotCurrenciesV3EPL:
-		limiter, tokens = r.PublicRate, 3
-	case spotCurrencyDetailEPL:
-		limiter, tokens = r.PublicRate, 3
-	case symbolsEPL:
-		limiter, tokens = r.PublicRate, 4
-	case tickersEPL:
-		limiter, tokens = r.PublicRate, 2
-	case allTickersEPL:
-		limiter, tokens = r.PublicRate, 15
-	case statistics24HrEPL:
-		limiter, tokens = r.PublicRate, 15
-	case marketListEPL:
-		limiter, tokens = r.PublicRate, 3
-	case partOrderbook20EPL:
-		limiter, tokens = r.PublicRate, 2
-	case partOrderbook100EPL:
-		limiter, tokens = r.PublicRate, 4
-	case fullOrderbookEPL:
-		limiter, tokens = r.SpotRate, 3
-	case tradeHistoryEPL:
-		limiter, tokens = r.PublicRate, 3
-	case klinesEPL:
-		limiter, tokens = r.PublicRate, 3
-	case fiatPriceEPL:
-		limiter, tokens = r.PublicRate, 3
-	case currentServerTimeEPL:
-		limiter, tokens = r.PublicRate, 3
-	case serviceStatusEPL:
-		limiter, tokens = r.PublicRate, 3
-	case hfPlaceOrderEPL:
-		limiter, tokens = r.SpotRate, 1
-	case hfSyncPlaceOrderEPL:
-		limiter, tokens = r.SpotRate, 1
-	case hfMultipleOrdersEPL:
-		limiter, tokens = r.SpotRate, 1
-	case hfSyncPlaceMultipleHFOrdersEPL:
-		limiter, tokens = r.SpotRate, 1
-	case hfModifyOrderEPL:
-		limiter, tokens = r.SpotRate, 3
-	case cancelHFOrderEPL:
-		limiter, tokens = r.SpotRate, 1
-	case hfSyncCancelOrderEPL:
-		limiter, tokens = r.SpotRate, 1
-	case hfCancelOrderByClientOrderIDEPL:
-		limiter, tokens = r.SpotRate, 1
-	case cancelSpecifiedNumberHFOrdersByOrderIDEPL:
-		limiter, tokens = r.SpotRate, 2
-	case hfCancelAllOrdersBySymbolEPL:
-		limiter, tokens = r.SpotRate, 2
-	case hfCancelAllOrdersEPL:
-		limiter, tokens = r.SpotRate, 30
-	case hfGetAllActiveOrdersEPL:
-		limiter, tokens = r.SpotRate, 2
-	case hfSymbolsWithActiveOrdersEPL:
-		limiter, tokens = r.SpotRate, 2
-	case hfCompletedOrderListEPL:
-		limiter, tokens = r.SpotRate, 2
-	case hfOrderDetailByOrderIDEPL:
-		limiter, tokens = r.SpotRate, 2
-	case autoCancelHFOrderSettingEPL:
-		limiter, tokens = r.SpotRate, 2
-	case autoCancelHFOrderSettingQueryEPL:
-		limiter, tokens = r.SpotRate, 2
-	case hfFilledListEPL:
-		limiter, tokens = r.SpotRate, 2
-	case placeOrderEPL:
-		limiter, tokens = r.SpotRate, 2
-	case placeBulkOrdersEPL:
-		limiter, tokens = r.SpotRate, 3
-	case cancelOrderEPL:
-		limiter, tokens = r.SpotRate, 3
-	case cancelOrderByClientOrderIDEPL:
-		limiter, tokens = r.SpotRate, 5
-	case cancelAllOrdersEPL:
-		limiter, tokens = r.SpotRate, 20
-	case listOrdersEPL:
-		limiter, tokens = r.SpotRate, 2
-	case recentOrdersEPL:
-		limiter, tokens = r.SpotRate, 3
-	case orderDetailByIDEPL:
-		limiter, tokens = r.SpotRate, 2
-	case getOrderByClientSuppliedOrderIDEPL:
-		limiter, tokens = r.SpotRate, 3
-	case listFillsEPL:
-		limiter, tokens = r.SpotRate, 10
-	case getRecentFillsEPL:
-		limiter, tokens = r.SpotRate, 20
-	case placeStopOrderEPL:
-		limiter, tokens = r.SpotRate, 2
-	case cancelStopOrderEPL:
-		limiter, tokens = r.SpotRate, 3
-	case cancelStopOrderByClientIDEPL:
-		limiter, tokens = r.SpotRate, 5
-	case cancelStopOrdersEPL:
-		limiter, tokens = r.SpotRate, 3
-	case listStopOrdersEPL:
-		limiter, tokens = r.SpotRate, 8
-	case getStopOrderDetailEPL:
-		limiter, tokens = r.SpotRate, 3
-	case getStopOrderByClientIDEPL:
-		limiter, tokens = r.SpotRate, 3
-	case placeOCOOrderEPL:
-		limiter, tokens = r.SpotRate, 2
-	case cancelOCOOrderByIDEPL:
-		limiter, tokens = r.SpotRate, 3
-	case cancelMultipleOCOOrdersEPL:
-		limiter, tokens = r.SpotRate, 3
-	case getOCOOrderByIDEPL:
-		limiter, tokens = r.SpotRate, 2
-	case getOCOOrderDetailsByOrderIDEPL:
-		limiter, tokens = r.SpotRate, 2
-	case getOCOOrdersEPL:
-		limiter, tokens = r.SpotRate, 2
-	case placeMarginOrderEPL:
-		limiter, tokens = r.SpotRate, 5
-	case cancelMarginHFOrderByIDEPL:
-		limiter, tokens = r.SpotRate, 5
-	case getMarginHFOrderDetailByID:
-		limiter, tokens = r.SpotRate, 5
-	case cancelAllMarginHFOrdersBySymbolEPL:
-		limiter, tokens = r.SpotRate, 10
-	case getActiveMarginHFOrdersEPL:
-		limiter, tokens = r.SpotRate, 4
-	case getFilledHFMarginOrdersEPL:
-		limiter, tokens = r.SpotRate, 10
-	case getMarginHFOrderDetailByOrderIDEPL:
-		limiter, tokens = r.SpotRate, 4
-	case getMarginHFTradeFillsEPL:
-		limiter, tokens = r.SpotRate, 5
-	case placeMarginOrdersEPL:
-		limiter, tokens = r.SpotRate, 5
-	case leveragedTokenInfoEPL:
-		limiter, tokens = r.SpotRate, 25
-	case getMarkPriceEPL:
-		limiter, tokens = r.PublicRate, 2
-	case getMarginConfigurationEPL:
-		limiter, tokens = r.SpotRate, 25
-	case crossIsolatedMarginRiskLimitCurrencyConfigEPL:
-		limiter, tokens = r.SpotRate, 20
-	case isolatedMarginPairConfigEPL:
-		limiter, tokens = r.SpotRate, 20
-	case isolatedMarginAccountInfoEPL:
-		limiter, tokens = r.SpotRate, 50
-	case singleIsolatedMarginAccountInfoEPL:
-		limiter, tokens = r.SpotRate, 50
-	case postMarginBorrowOrderEPL:
-		limiter, tokens = r.SpotRate, 15
-	case postMarginRepaymentEPL:
-		limiter, tokens = r.SpotRate, 10
-	case marginBorrowingHistoryEPL:
-		limiter, tokens = r.SpotRate, 15
-	case marginRepaymentHistoryEPL:
-		limiter, tokens = r.SpotRate, 15
-	case lendingCurrencyInfoEPL:
-		limiter, tokens = r.SpotRate, 10
-	case interestRateEPL:
-		limiter, tokens = r.PublicRate, 5
-	case marginLendingSubscriptionEPL:
-		limiter, tokens = r.SpotRate, 15
-	case redemptionEPL:
-		limiter, tokens = r.SpotRate, 15
-	case modifySubscriptionEPL:
-		limiter, tokens = r.SpotRate, 10
-	case getRedemptionOrdersEPL:
-		limiter, tokens = r.SpotRate, 10
-	case getSubscriptionOrdersEPL:
-		limiter, tokens = r.SpotRate, 10
-	case futuresOpenContractsEPL:
-		limiter, tokens = r.PublicRate, 3
-	case futuresContractEPL:
-		limiter, tokens = r.PublicRate, 3
-	case futuresTickerEPL:
-		limiter, tokens = r.PublicRate, 2
-	case futuresOrderbookEPL:
-		limiter, tokens = r.PublicRate, 3
-	case futuresPartOrderbookDepth20EPL:
-		limiter, tokens = r.PublicRate, 5
-	case futuresPartOrderbookDepth100EPL:
-		limiter, tokens = r.PublicRate, 10
-	case futuresTransactionHistoryEPL:
-		limiter, tokens = r.PublicRate, 5
-	case futuresKlineEPL:
-		limiter, tokens = r.PublicRate, 3
-	case futuresInterestRateEPL:
-		limiter, tokens = r.PublicRate, 5
-	case futuresIndexListEPL:
-		limiter, tokens = r.PublicRate, 2
-	case futuresCurrentMarkPriceEPL:
-		limiter, tokens = r.PublicRate, 3
-	case futuresPremiumIndexEPL:
-		limiter, tokens = r.PublicRate, 3
-	case futuresTransactionVolumeEPL:
-		limiter, tokens = r.FuturesRate, 3
-	case futuresServerTimeEPL:
-		limiter, tokens = r.PublicRate, 2
-	case futuresServiceStatusEPL:
-		limiter, tokens = r.PublicRate, 4
-	case multipleFuturesOrdersEPL:
-		limiter, tokens = r.FuturesRate, 20
-	case futuresCancelAnOrderEPL:
-		limiter, tokens = r.FuturesRate, 1
-	case futuresPlaceOrderEPL:
-		limiter, tokens = r.FuturesRate, 2
-	case futuresLimitOrderMassCancelationEPL:
-		limiter, tokens = r.FuturesRate, 30
-	case cancelUntriggeredFuturesStopOrdersEPL:
-		limiter, tokens = r.FuturesRate, 15
-	case futuresCancelMultipleLimitOrdersEPL:
-		limiter, tokens = r.FuturesRate, 30
-	case futuresRetrieveOrderListEPL:
-		limiter, tokens = r.FuturesRate, 2
-	case futuresRecentCompletedOrdersEPL:
-		limiter, tokens = r.FuturesRate, 5
-	case futuresOrdersByIDEPL:
-		limiter, tokens = r.FuturesRate, 5
-	case futuresRetrieveFillsEPL:
-		limiter, tokens = r.FuturesRate, 5
-	case futuresRecentFillsEPL:
-		limiter, tokens = r.FuturesRate, 3
-	case futuresOpenOrderStatsEPL:
-		limiter, tokens = r.FuturesRate, 10
-	case futuresPositionEPL:
-		limiter, tokens = r.FuturesRate, 2
-	case futuresPositionListEPL:
-		limiter, tokens = r.FuturesRate, 2
-	case setAutoDepositMarginEPL:
-		limiter, tokens = r.FuturesRate, 4
-	case maxWithdrawMarginEPL:
-		limiter, tokens = r.FuturesRate, 10
-	case removeMarginManuallyEPL:
-		limiter, tokens = r.FuturesRate, 10
-	case futuresAddMarginManuallyEPL:
-		limiter, tokens = r.FuturesRate, 4
-	case futuresRiskLimitLevelEPL:
-		limiter, tokens = r.FuturesRate, 5
-	case futuresUpdateRiskLmitLevelEPL:
-		limiter, tokens = r.FuturesRate, 4
-	case futuresCurrentFundingRateEPL:
-		limiter, tokens = r.PublicRate, 2
-	case futuresPublicFundingRateEPL:
-		limiter, tokens = r.PublicRate, 5
-	case futuresFundingHistoryEPL:
-		limiter, tokens = r.FuturesRate, 5
-	case spotAuthenticationEPL:
-		limiter, tokens = r.SpotRate, 10
-	case futuresAuthenticationEPL:
-		limiter, tokens = r.FuturesRate, 10
-	case futuresOrderDetailsByClientOrderIDEPL:
-		limiter, tokens = r.FuturesRate, 5
-
-	case modifySubAccountAPIEPL:
-		limiter, tokens = r.ManagementRate, 30
-	case allSubAccountsBalanceEPL:
-		limiter, tokens = r.ManagementRate, 20
-	case allUserSubAccountsV2EPL:
-		limiter, tokens = r.ManagementRate, 20
-	case futuresRetrieveTransactionHistoryEPL:
-		limiter, tokens = r.ManagementRate, 2
-	case futuresAccountOverviewEPL:
-		limiter, tokens = r.FuturesRate, 5
-	case createSubAccountAPIKeyEPL:
-		limiter, tokens = r.ManagementRate, 20
-	case transferOutToMainEPL:
-		limiter, tokens = r.ManagementRate, 20
-	case transferFundToFuturesAccountEPL:
-		limiter, tokens = r.ManagementRate, 20
-	case futuresTransferOutListEPL:
-		limiter, tokens = r.ManagementRate, 20
-
-	default:
-		return errors.New("endpoint rate limit functionality not found")
-	}
-	var finalDelay time.Duration
-	var reserves = make([]*rate.Reservation, tokens)
-	for i := 0; i < tokens; i++ {
-		// Consume tokens 1 at a time as this avoids needing burst capacity in the limiter,
-		// which would otherwise allow the rate limit to be exceeded over short periods
-		reserves[i] = limiter.Reserve()
-		finalDelay = reserves[i].Delay()
-	}
-
-	if dl, ok := ctx.Deadline(); ok && dl.Before(time.Now().Add(finalDelay)) {
-		// Cancel all potential reservations to free up rate limiter if deadline
-		// is exceeded.
-		for x := range reserves {
-			reserves[x].Cancel()
-		}
-		return fmt.Errorf("rate limit delay of %s will exceed deadline: %w",
-			finalDelay,
-			context.DeadlineExceeded)
-	}
-
-	time.Sleep(finalDelay)
-	return nil
-}
-
-// SetRateLimit returns a RateLimit instance, which implements the request.Limiter interface.
-func SetRateLimit() *RateLimit {
-	return &RateLimit{
-		// default spot and futures rates
-		SpotRate:       request.NewRateLimit(thirtySecondsInterval, 3000),
-		FuturesRate:    request.NewRateLimit(thirtySecondsInterval, 2000),
-		ManagementRate: request.NewRateLimit(thirtySecondsInterval, 2000),
-		PublicRate:     request.NewRateLimit(thirtySecondsInterval, 2000),
-=======
 // GetRateLimit returns a RateLimit instance, which implements the request.Limiter interface.
 func GetRateLimit() request.RateLimitDefinitions {
+
+	spotRate := request.NewRateLimit(thirtySecondsInterval, 3000)
+	futuresRate := request.NewRateLimit(thirtySecondsInterval, 2000)
+	managementRate := request.NewRateLimit(thirtySecondsInterval, 2000)
+	publicRate := request.NewRateLimit(thirtySecondsInterval, 2000)
 	return request.RateLimitDefinitions{
 		// spot specific rate limiters
-		retrieveAccountLedgerEPL:              request.NewRateLimitWithWeight(threeSecondsInterval, retrieveAccountLedgerRate, 1),
-		masterSubUserTransferEPL:              request.NewRateLimitWithWeight(threeSecondsInterval, masterSubUserTransferRate, 1),
-		retrieveDepositListEPL:                request.NewRateLimitWithWeight(threeSecondsInterval, retrieveDepositListRate, 1),
-		retrieveV1HistoricalDepositListEPL:    request.NewRateLimitWithWeight(threeSecondsInterval, retrieveV1HistoricalDepositListRate, 1),
-		retrieveWithdrawalListEPL:             request.NewRateLimitWithWeight(threeSecondsInterval, retrieveWithdrawalListRate, 1),
-		retrieveV1HistoricalWithdrawalListEPL: request.NewRateLimitWithWeight(threeSecondsInterval, retrieveV1HistoricalWithdrawalListRate, 1),
-		placeOrderEPL:                         request.NewRateLimitWithWeight(threeSecondsInterval, placeOrderRate, 1),
-		placeMarginOrdersEPL:                  request.NewRateLimitWithWeight(threeSecondsInterval, placeMarginOrdersRate, 1),
-		placeBulkOrdersEPL:                    request.NewRateLimitWithWeight(threeSecondsInterval, placeBulkOrdersRate, 1),
-		cancelOrderEPL:                        request.NewRateLimitWithWeight(threeSecondsInterval, cancelOrderRate, 1),
-		cancelAllOrdersEPL:                    request.NewRateLimitWithWeight(threeSecondsInterval, cancelAllOrdersRate, 1),
-		listOrdersEPL:                         request.NewRateLimitWithWeight(threeSecondsInterval, listOrdersRate, 1),
-		listFillsEPL:                          request.NewRateLimitWithWeight(threeSecondsInterval, listFillsRate, 1),
-		retrieveFullOrderbookEPL:              request.NewRateLimitWithWeight(threeSecondsInterval, retrieveFullOrderbookRate, 1),
-		retrieveMarginAccountEPL:              request.NewRateLimitWithWeight(threeSecondsInterval, retrieveMarginAccountRate, 1),
-
-		// default spot and futures rates
-		defaultSpotEPL:    request.NewRateLimitWithWeight(oneMinuteInterval, defaultSpotRate, 1),
-		defaultFuturesEPL: request.NewRateLimitWithWeight(oneMinuteInterval, defaultFuturesRate, 1),
-
-		// futures specific rate limiters
-		futuresRetrieveAccountOverviewEPL:     request.NewRateLimitWithWeight(threeSecondsInterval, futuresRetrieveAccountOverviewRate, 1),
-		futuresRetrieveTransactionHistoryEPL:  request.NewRateLimitWithWeight(threeSecondsInterval, futuresRetrieveTransactionHistoryRate, 1),
-		futuresPlaceOrderEPL:                  request.NewRateLimitWithWeight(threeSecondsInterval, futuresPlaceOrderRate, 1),
-		futuresCancelAnOrderEPL:               request.NewRateLimitWithWeight(threeSecondsInterval, futuresCancelAnOrderRate, 1),
-		futuresLimitOrderMassCancelationEPL:   request.NewRateLimitWithWeight(threeSecondsInterval, futuresLimitOrderMassCancelationRate, 1),
-		futuresRetrieveOrderListEPL:           request.NewRateLimitWithWeight(threeSecondsInterval, futuresRetrieveOrderListRate, 1),
-		futuresRetrieveFillsEPL:               request.NewRateLimitWithWeight(threeSecondsInterval, futuresRetrieveFillsRate, 1),
-		futuresRecentFillsEPL:                 request.NewRateLimitWithWeight(threeSecondsInterval, futuresRecentFillsRate, 1),
-		futuresRetrievePositionListEPL:        request.NewRateLimitWithWeight(threeSecondsInterval, futuresRetrievePositionListRate, 1),
-		futuresRetrieveFundingHistoryEPL:      request.NewRateLimitWithWeight(threeSecondsInterval, futuresRetrieveFundingHistoryRate, 1),
-		futuresRetrieveFullOrderbookLevel2EPL: request.NewRateLimitWithWeight(threeSecondsInterval, futuresRetrieveFullOrderbookLevel2Rate, 1),
->>>>>>> e16e16b4
+		accountSummaryInfoEPL:                         request.GetRateLimiterWithWeight(managementRate, 20),
+		allAccountEPL:                                 request.GetRateLimiterWithWeight(managementRate, 5),
+		accountDetailEPL:                              request.GetRateLimiterWithWeight(managementRate, 5),
+		accountLedgersEPL:                             request.GetRateLimiterWithWeight(managementRate, 2),
+		hfAccountLedgersEPL:                           request.GetRateLimiterWithWeight(spotRate, 2),
+		hfAccountLedgersMarginEPL:                     request.GetRateLimiterWithWeight(spotRate, 2),
+		futuresAccountLedgersEPL:                      request.GetRateLimiterWithWeight(spotRate, 2),
+		subAccountInfoV1EPL:                           request.GetRateLimiterWithWeight(managementRate, 20),
+		allSubAccountsInfoV2EPL:                       request.GetRateLimiterWithWeight(managementRate, 20),
+		createSubUserEPL:                              request.GetRateLimiterWithWeight(managementRate, 20),
+		subAccountsEPL:                                request.GetRateLimiterWithWeight(managementRate, 15),
+		subAccountBalancesEPL:                         request.GetRateLimiterWithWeight(managementRate, 20),
+		allSubAccountBalancesV2EPL:                    request.GetRateLimiterWithWeight(managementRate, 20),
+		subAccountSpotAPIListEPL:                      request.GetRateLimiterWithWeight(managementRate, 20),
+		createSpotAPIForSubAccountEPL:                 request.GetRateLimiterWithWeight(managementRate, 20),
+		modifySubAccountSpotAPIEPL:                    request.GetRateLimiterWithWeight(managementRate, 30),
+		deleteSubAccountSpotAPIEPL:                    request.GetRateLimiterWithWeight(managementRate, 30),
+		marginAccountDetailEPL:                        request.GetRateLimiterWithWeight(spotRate, 40),
+		crossMarginAccountsDetailEPL:                  request.GetRateLimiterWithWeight(spotRate, 15),
+		isolatedMarginAccountDetailEPL:                request.GetRateLimiterWithWeight(spotRate, 15),
+		futuresAccountsDetailEPL:                      request.GetRateLimiterWithWeight(futuresRate, 5),
+		allFuturesSubAccountBalancesEPL:               request.GetRateLimiterWithWeight(futuresRate, 6),
+		createDepositAddressEPL:                       request.GetRateLimiterWithWeight(managementRate, 20),
+		depositAddressesV2EPL:                         request.GetRateLimiterWithWeight(managementRate, 5),
+		depositAddressesV1EPL:                         request.GetRateLimiterWithWeight(managementRate, 5),
+		depositListEPL:                                request.GetRateLimiterWithWeight(managementRate, 5),
+		historicDepositListEPL:                        request.GetRateLimiterWithWeight(managementRate, 5),
+		withdrawalListEPL:                             request.GetRateLimiterWithWeight(managementRate, 20),
+		retrieveV1HistoricalWithdrawalListEPL:         request.GetRateLimiterWithWeight(managementRate, 20),
+		withdrawalQuotaEPL:                            request.GetRateLimiterWithWeight(managementRate, 20),
+		applyWithdrawalEPL:                            request.GetRateLimiterWithWeight(managementRate, 5),
+		cancelWithdrawalsEPL:                          request.GetRateLimiterWithWeight(managementRate, 20),
+		getTransferablesEPL:                           request.GetRateLimiterWithWeight(managementRate, 20),
+		flexiTransferEPL:                              request.GetRateLimiterWithWeight(managementRate, 4),
+		masterSubUserTransferEPL:                      request.GetRateLimiterWithWeight(managementRate, 30),
+		innerTransferEPL:                              request.GetRateLimiterWithWeight(managementRate, 10),
+		toMainOrTradeAccountEPL:                       request.GetRateLimiterWithWeight(managementRate, 20),
+		toFuturesAccountEPL:                           request.GetRateLimiterWithWeight(managementRate, 20),
+		futuresTransferOutRequestRecordsEPL:           request.GetRateLimiterWithWeight(managementRate, 20),
+		basicFeesEPL:                                  request.GetRateLimiterWithWeight(spotRate, 3),
+		tradeFeesEPL:                                  request.GetRateLimiterWithWeight(spotRate, 3),
+		spotCurrenciesV3EPL:                           request.GetRateLimiterWithWeight(publicRate, 3),
+		spotCurrencyDetailEPL:                         request.GetRateLimiterWithWeight(publicRate, 3),
+		symbolsEPL:                                    request.GetRateLimiterWithWeight(publicRate, 4),
+		tickersEPL:                                    request.GetRateLimiterWithWeight(publicRate, 2),
+		allTickersEPL:                                 request.GetRateLimiterWithWeight(publicRate, 15),
+		statistics24HrEPL:                             request.GetRateLimiterWithWeight(publicRate, 15),
+		marketListEPL:                                 request.GetRateLimiterWithWeight(publicRate, 3),
+		partOrderbook20EPL:                            request.GetRateLimiterWithWeight(publicRate, 2),
+		partOrderbook100EPL:                           request.GetRateLimiterWithWeight(publicRate, 4),
+		fullOrderbookEPL:                              request.GetRateLimiterWithWeight(spotRate, 3),
+		tradeHistoryEPL:                               request.GetRateLimiterWithWeight(publicRate, 3),
+		klinesEPL:                                     request.GetRateLimiterWithWeight(publicRate, 3),
+		fiatPriceEPL:                                  request.GetRateLimiterWithWeight(publicRate, 3),
+		currentServerTimeEPL:                          request.GetRateLimiterWithWeight(publicRate, 3),
+		serviceStatusEPL:                              request.GetRateLimiterWithWeight(publicRate, 3),
+		hfPlaceOrderEPL:                               request.GetRateLimiterWithWeight(spotRate, 1),
+		hfSyncPlaceOrderEPL:                           request.GetRateLimiterWithWeight(spotRate, 1),
+		hfMultipleOrdersEPL:                           request.GetRateLimiterWithWeight(spotRate, 1),
+		hfSyncPlaceMultipleHFOrdersEPL:                request.GetRateLimiterWithWeight(spotRate, 1),
+		hfModifyOrderEPL:                              request.GetRateLimiterWithWeight(spotRate, 3),
+		cancelHFOrderEPL:                              request.GetRateLimiterWithWeight(spotRate, 1),
+		hfSyncCancelOrderEPL:                          request.GetRateLimiterWithWeight(spotRate, 1),
+		hfCancelOrderByClientOrderIDEPL:               request.GetRateLimiterWithWeight(spotRate, 1),
+		cancelSpecifiedNumberHFOrdersByOrderIDEPL:     request.GetRateLimiterWithWeight(spotRate, 2),
+		hfCancelAllOrdersBySymbolEPL:                  request.GetRateLimiterWithWeight(spotRate, 2),
+		hfCancelAllOrdersEPL:                          request.GetRateLimiterWithWeight(spotRate, 30),
+		hfGetAllActiveOrdersEPL:                       request.GetRateLimiterWithWeight(spotRate, 2),
+		hfSymbolsWithActiveOrdersEPL:                  request.GetRateLimiterWithWeight(spotRate, 2),
+		hfCompletedOrderListEPL:                       request.GetRateLimiterWithWeight(spotRate, 2),
+		hfOrderDetailByOrderIDEPL:                     request.GetRateLimiterWithWeight(spotRate, 2),
+		autoCancelHFOrderSettingEPL:                   request.GetRateLimiterWithWeight(spotRate, 2),
+		autoCancelHFOrderSettingQueryEPL:              request.GetRateLimiterWithWeight(spotRate, 2),
+		hfFilledListEPL:                               request.GetRateLimiterWithWeight(spotRate, 2),
+		placeOrderEPL:                                 request.GetRateLimiterWithWeight(spotRate, 2),
+		placeBulkOrdersEPL:                            request.GetRateLimiterWithWeight(spotRate, 3),
+		cancelOrderEPL:                                request.GetRateLimiterWithWeight(spotRate, 3),
+		cancelOrderByClientOrderIDEPL:                 request.GetRateLimiterWithWeight(spotRate, 5),
+		cancelAllOrdersEPL:                            request.GetRateLimiterWithWeight(spotRate, 20),
+		listOrdersEPL:                                 request.GetRateLimiterWithWeight(spotRate, 2),
+		recentOrdersEPL:                               request.GetRateLimiterWithWeight(spotRate, 3),
+		orderDetailByIDEPL:                            request.GetRateLimiterWithWeight(spotRate, 2),
+		getOrderByClientSuppliedOrderIDEPL:            request.GetRateLimiterWithWeight(spotRate, 3),
+		listFillsEPL:                                  request.GetRateLimiterWithWeight(spotRate, 10),
+		getRecentFillsEPL:                             request.GetRateLimiterWithWeight(spotRate, 20),
+		placeStopOrderEPL:                             request.GetRateLimiterWithWeight(spotRate, 2),
+		cancelStopOrderEPL:                            request.GetRateLimiterWithWeight(spotRate, 3),
+		cancelStopOrderByClientIDEPL:                  request.GetRateLimiterWithWeight(spotRate, 5),
+		cancelStopOrdersEPL:                           request.GetRateLimiterWithWeight(spotRate, 3),
+		listStopOrdersEPL:                             request.GetRateLimiterWithWeight(spotRate, 8),
+		getStopOrderDetailEPL:                         request.GetRateLimiterWithWeight(spotRate, 3),
+		getStopOrderByClientIDEPL:                     request.GetRateLimiterWithWeight(spotRate, 3),
+		placeOCOOrderEPL:                              request.GetRateLimiterWithWeight(spotRate, 2),
+		cancelOCOOrderByIDEPL:                         request.GetRateLimiterWithWeight(spotRate, 3),
+		cancelMultipleOCOOrdersEPL:                    request.GetRateLimiterWithWeight(spotRate, 3),
+		getOCOOrderByIDEPL:                            request.GetRateLimiterWithWeight(spotRate, 2),
+		getOCOOrderDetailsByOrderIDEPL:                request.GetRateLimiterWithWeight(spotRate, 2),
+		getOCOOrdersEPL:                               request.GetRateLimiterWithWeight(spotRate, 2),
+		placeMarginOrderEPL:                           request.GetRateLimiterWithWeight(spotRate, 5),
+		cancelMarginHFOrderByIDEPL:                    request.GetRateLimiterWithWeight(spotRate, 5),
+		getMarginHFOrderDetailByID:                    request.GetRateLimiterWithWeight(spotRate, 5),
+		cancelAllMarginHFOrdersBySymbolEPL:            request.GetRateLimiterWithWeight(spotRate, 10),
+		getActiveMarginHFOrdersEPL:                    request.GetRateLimiterWithWeight(spotRate, 4),
+		getFilledHFMarginOrdersEPL:                    request.GetRateLimiterWithWeight(spotRate, 10),
+		getMarginHFOrderDetailByOrderIDEPL:            request.GetRateLimiterWithWeight(spotRate, 4),
+		getMarginHFTradeFillsEPL:                      request.GetRateLimiterWithWeight(spotRate, 5),
+		placeMarginOrdersEPL:                          request.GetRateLimiterWithWeight(spotRate, 5),
+		leveragedTokenInfoEPL:                         request.GetRateLimiterWithWeight(spotRate, 25),
+		getMarkPriceEPL:                               request.GetRateLimiterWithWeight(publicRate, 2),
+		getMarginConfigurationEPL:                     request.GetRateLimiterWithWeight(spotRate, 25),
+		crossIsolatedMarginRiskLimitCurrencyConfigEPL: request.GetRateLimiterWithWeight(spotRate, 20),
+		isolatedMarginPairConfigEPL:                   request.GetRateLimiterWithWeight(spotRate, 20),
+		isolatedMarginAccountInfoEPL:                  request.GetRateLimiterWithWeight(spotRate, 50),
+		singleIsolatedMarginAccountInfoEPL:            request.GetRateLimiterWithWeight(spotRate, 50),
+		postMarginBorrowOrderEPL:                      request.GetRateLimiterWithWeight(spotRate, 15),
+		postMarginRepaymentEPL:                        request.GetRateLimiterWithWeight(spotRate, 10),
+		marginBorrowingHistoryEPL:                     request.GetRateLimiterWithWeight(spotRate, 15),
+		marginRepaymentHistoryEPL:                     request.GetRateLimiterWithWeight(spotRate, 15),
+		lendingCurrencyInfoEPL:                        request.GetRateLimiterWithWeight(spotRate, 10),
+		interestRateEPL:                               request.GetRateLimiterWithWeight(publicRate, 5),
+		marginLendingSubscriptionEPL:                  request.GetRateLimiterWithWeight(spotRate, 15),
+		redemptionEPL:                                 request.GetRateLimiterWithWeight(spotRate, 15),
+		modifySubscriptionEPL:                         request.GetRateLimiterWithWeight(spotRate, 10),
+		getRedemptionOrdersEPL:                        request.GetRateLimiterWithWeight(spotRate, 10),
+		getSubscriptionOrdersEPL:                      request.GetRateLimiterWithWeight(spotRate, 10),
+		futuresOpenContractsEPL:                       request.GetRateLimiterWithWeight(publicRate, 3),
+		futuresContractEPL:                            request.GetRateLimiterWithWeight(publicRate, 3),
+		futuresTickerEPL:                              request.GetRateLimiterWithWeight(publicRate, 2),
+		futuresOrderbookEPL:                           request.GetRateLimiterWithWeight(publicRate, 3),
+		futuresPartOrderbookDepth20EPL:                request.GetRateLimiterWithWeight(publicRate, 5),
+		futuresPartOrderbookDepth100EPL:               request.GetRateLimiterWithWeight(publicRate, 10),
+		futuresTransactionHistoryEPL:                  request.GetRateLimiterWithWeight(publicRate, 5),
+		futuresKlineEPL:                               request.GetRateLimiterWithWeight(publicRate, 3),
+		futuresInterestRateEPL:                        request.GetRateLimiterWithWeight(publicRate, 5),
+		futuresIndexListEPL:                           request.GetRateLimiterWithWeight(publicRate, 2),
+		futuresCurrentMarkPriceEPL:                    request.GetRateLimiterWithWeight(publicRate, 3),
+		futuresPremiumIndexEPL:                        request.GetRateLimiterWithWeight(publicRate, 3),
+		futuresTransactionVolumeEPL:                   request.GetRateLimiterWithWeight(futuresRate, 3),
+		futuresServerTimeEPL:                          request.GetRateLimiterWithWeight(publicRate, 2),
+		futuresServiceStatusEPL:                       request.GetRateLimiterWithWeight(publicRate, 4),
+		multipleFuturesOrdersEPL:                      request.GetRateLimiterWithWeight(futuresRate, 20),
+		futuresCancelAnOrderEPL:                       request.GetRateLimiterWithWeight(futuresRate, 1),
+		futuresPlaceOrderEPL:                          request.GetRateLimiterWithWeight(futuresRate, 2),
+		futuresLimitOrderMassCancelationEPL:           request.GetRateLimiterWithWeight(futuresRate, 30),
+		cancelUntriggeredFuturesStopOrdersEPL:         request.GetRateLimiterWithWeight(futuresRate, 15),
+		futuresCancelMultipleLimitOrdersEPL:           request.GetRateLimiterWithWeight(futuresRate, 30),
+		futuresRetrieveOrderListEPL:                   request.GetRateLimiterWithWeight(futuresRate, 2),
+		futuresRecentCompletedOrdersEPL:               request.GetRateLimiterWithWeight(futuresRate, 5),
+		futuresOrdersByIDEPL:                          request.GetRateLimiterWithWeight(futuresRate, 5),
+		futuresRetrieveFillsEPL:                       request.GetRateLimiterWithWeight(futuresRate, 5),
+		futuresRecentFillsEPL:                         request.GetRateLimiterWithWeight(futuresRate, 3),
+		futuresOpenOrderStatsEPL:                      request.GetRateLimiterWithWeight(futuresRate, 10),
+		futuresPositionEPL:                            request.GetRateLimiterWithWeight(futuresRate, 2),
+		futuresPositionListEPL:                        request.GetRateLimiterWithWeight(futuresRate, 2),
+		setAutoDepositMarginEPL:                       request.GetRateLimiterWithWeight(futuresRate, 4),
+		maxWithdrawMarginEPL:                          request.GetRateLimiterWithWeight(futuresRate, 10),
+		removeMarginManuallyEPL:                       request.GetRateLimiterWithWeight(futuresRate, 10),
+		futuresAddMarginManuallyEPL:                   request.GetRateLimiterWithWeight(futuresRate, 4),
+		futuresRiskLimitLevelEPL:                      request.GetRateLimiterWithWeight(futuresRate, 5),
+		futuresUpdateRiskLmitLevelEPL:                 request.GetRateLimiterWithWeight(futuresRate, 4),
+		futuresCurrentFundingRateEPL:                  request.GetRateLimiterWithWeight(publicRate, 2),
+		futuresPublicFundingRateEPL:                   request.GetRateLimiterWithWeight(publicRate, 5),
+		futuresFundingHistoryEPL:                      request.GetRateLimiterWithWeight(futuresRate, 5),
+		spotAuthenticationEPL:                         request.GetRateLimiterWithWeight(spotRate, 10),
+		futuresAuthenticationEPL:                      request.GetRateLimiterWithWeight(futuresRate, 10),
+		futuresOrderDetailsByClientOrderIDEPL:         request.GetRateLimiterWithWeight(futuresRate, 5),
+		modifySubAccountAPIEPL:                        request.GetRateLimiterWithWeight(managementRate, 30),
+		allSubAccountsBalanceEPL:                      request.GetRateLimiterWithWeight(managementRate, 20),
+		allUserSubAccountsV2EPL:                       request.GetRateLimiterWithWeight(managementRate, 20),
+		futuresRetrieveTransactionHistoryEPL:          request.GetRateLimiterWithWeight(managementRate, 2),
+		futuresAccountOverviewEPL:                     request.GetRateLimiterWithWeight(futuresRate, 5),
+		createSubAccountAPIKeyEPL:                     request.GetRateLimiterWithWeight(managementRate, 20),
+		transferOutToMainEPL:                          request.GetRateLimiterWithWeight(managementRate, 20),
+		transferFundToFuturesAccountEPL:               request.GetRateLimiterWithWeight(managementRate, 20),
+		futuresTransferOutListEPL:                     request.GetRateLimiterWithWeight(managementRate, 20),
 	}
 }