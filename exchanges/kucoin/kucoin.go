--- conflicted
+++ resolved
@@ -105,29 +105,11 @@
 	return resp, ku.SendHTTPRequest(ctx, exchange.RestSpot, marketListEPL, "/v1/markets", &resp)
 }
 
-<<<<<<< HEAD
-func processOB(ob [][2]types.Number) []orderbook.Item {
-	o := make([]orderbook.Item, len(ob))
+func processOB(ob [][2]types.Number) []orderbook.Tranche {
+	o := make([]orderbook.Tranche, len(ob))
 	for x := range ob {
 		o[x].Amount = ob[x][1].Float64()
 		o[x].Price = ob[x][0].Float64()
-=======
-func processOB(ob [][2]string) ([]orderbook.Tranche, error) {
-	o := make([]orderbook.Tranche, len(ob))
-	for x := range ob {
-		amount, err := strconv.ParseFloat(ob[x][1], 64)
-		if err != nil {
-			return nil, err
-		}
-		price, err := strconv.ParseFloat(ob[x][0], 64)
-		if err != nil {
-			return nil, err
-		}
-		o[x] = orderbook.Tranche{
-			Price:  price,
-			Amount: amount,
-		}
->>>>>>> e16e16b4
 	}
 	return o
 }
