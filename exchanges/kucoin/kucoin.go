--- conflicted
+++ resolved
@@ -9,11 +9,7 @@
 	"net/http"
 	"net/url"
 	"reflect"
-<<<<<<< HEAD
-=======
-	"regexp"
 	"slices"
->>>>>>> b461c32a
 	"strconv"
 	"strings"
 	"sync"
@@ -193,18 +189,12 @@
 		return nil, currency.ErrSymbolStringEmpty
 	}
 	params := url.Values{}
-<<<<<<< HEAD
 	params.Set("symbol", symbol)
-	if !common.StringDataContains(validPeriods, period) {
+	if period == "" {
+		return nil, fmt.Errorf("%w, period can not be empty", errInvalidPeriod)
+	}
+	if !slices.Contains(validPeriods, period) {
 		return nil, errInvalidPeriod
-=======
-	params.Set("symbol", pair)
-	if period == "" {
-		return nil, errors.New("period can not be empty")
-	}
-	if !slices.Contains(validPeriods, period) {
-		return nil, errors.New("invalid period")
->>>>>>> b461c32a
 	}
 	params.Set("type", period)
 	if !start.IsZero() {
