package kucoin

import (
	"bytes"
	"context"
	"encoding/json"
	"errors"
	"fmt"
	"io"
	"net/http"
	"net/url"
	"reflect"
	"regexp"
	"strconv"
	"strings"
	"sync"
	"time"

	"github.com/thrasher-corp/gocryptotrader/common"
	"github.com/thrasher-corp/gocryptotrader/common/convert"
	"github.com/thrasher-corp/gocryptotrader/common/crypto"
	"github.com/thrasher-corp/gocryptotrader/currency"
	exchange "github.com/thrasher-corp/gocryptotrader/exchanges"
	"github.com/thrasher-corp/gocryptotrader/exchanges/asset"
	"github.com/thrasher-corp/gocryptotrader/exchanges/kline"
	"github.com/thrasher-corp/gocryptotrader/exchanges/order"
	"github.com/thrasher-corp/gocryptotrader/exchanges/orderbook"
	"github.com/thrasher-corp/gocryptotrader/exchanges/request"
)

// Kucoin is the overarching type across this package
type Kucoin struct {
	exchange.Base
	obm *orderbookManager
}

var locker sync.Mutex

const (
	kucoinAPIURL        = "https://api.kucoin.com/api"
	kucoinAPIKeyVersion = "2"

	// Public endpoints
	kucoinGetSymbols             = "/v2/symbols"
	kucoinGetTicker              = "/v1/market/orderbook/level1"
	kucoinGetAllTickers          = "/v1/market/allTickers"
	kucoinGet24hrStats           = "/v1/market/stats"
	kucoinGetMarketList          = "/v1/markets"
	kucoinGetPartOrderbook20     = "/v1/market/orderbook/level2_20"
	kucoinGetPartOrderbook100    = "/v1/market/orderbook/level2_100"
	kucoinGetTradeHistory        = "/v1/market/histories"
	kucoinGetKlines              = "/v1/market/candles"
	kucoinGetCurrencies          = "/v1/currencies"
	kucoinGetCurrency            = "/v2/currencies/"
	kucoinGetFiatPrice           = "/v1/prices"
	kucoinGetMarkPrice           = "/v1/mark-price/%s/current"
	kucoinGetMarginConfiguration = "/v1/margin/config"
	kucoinGetServerTime          = "/v1/timestamp"
	kucoinGetServiceStatus       = "/v1/status"

	// Authenticated endpoints
	kucoinGetOrderbook         = "/v3/market/orderbook/level2"
	kucoinGetMarginAccount     = "/v1/margin/account"
	kucoinGetMarginRiskLimit   = "/v1/risk/limit/strategy"
	kucoinBorrowOrder          = "/v1/margin/borrow"
	kucoinGetOutstandingRecord = "/v1/margin/borrow/outstanding"
	kucoinGetRepaidRecord      = "/v1/margin/borrow/repaid"
	kucoinOneClickRepayment    = "/v1/margin/repay/all"
	kucoinRepaySingleOrder     = "/v1/margin/repay/single"
	kucoinLendOrder            = "/v1/margin/lend"
	kucoinSetAutoLend          = "/v1/margin/toggle-auto-lend"
	kucoinGetActiveOrder       = "/v1/margin/lend/active"
	kucoinGetLendHistory       = "/v1/margin/lend/done"
	kucoinGetUnsettleLendOrder = "/v1/margin/lend/trade/unsettled"
	kucoinGetSettleLendOrder   = "/v1/margin/lend/trade/settled"
	kucoinGetAccountLendRecord = "/v1/margin/lend/assets"
	kucoinGetLendingMarketData = "/v1/margin/market"
	kucoinGetMarginTradeData   = "/v1/margin/trade/last"

	kucoinGetIsolatedMarginPairConfig            = "/v1/isolated/symbols"
	kucoinGetIsolatedMarginAccountInfo           = "/v1/isolated/accounts"
	kucoinGetSingleIsolatedMarginAccountInfo     = "/v1/isolated/account/"
	kucoinInitiateIsolatedMarginBorrowing        = "/v1/isolated/borrow"
	kucoinGetIsolatedOutstandingRepaymentRecords = "/v1/isolated/borrow/outstanding"
	kucoinGetIsolatedMarginRepaymentRecords      = "/v1/isolated/borrow/repaid"
	kucoinInitiateIsolatedMarginQuickRepayment   = "/v1/isolated/repay/all"
	kucoinInitiateIsolatedMarginSingleRepayment  = "/v1/isolated/repay/single"

	kucoinPostOrder        = "/v1/orders"
	kucoinPostMarginOrder  = "/v1/margin/order"
	kucoinPostBulkOrder    = "/v1/orders/multi"
	kucoinOrderByID        = "/v1/orders/"             // used by CancelSingleOrder and GetOrderByID
	kucoinOrderByClientOID = "/v1/order/client-order/" // used by CancelOrderByClientOID and GetOrderByClientOID
	kucoinOrders           = "/v1/orders"              // used by CancelAllOpenOrders and GetOrders
	kucoinGetRecentOrders  = "/v1/limit/orders"

	kucoinGetFills       = "/v1/fills"
	kucoinGetRecentFills = "/v1/limit/fills"

	kucoinStopOrder                 = "/v1/stop-order"
	kucoinStopOrderByID             = "/v1/stop-order/"
	kucoinCancelAllStopOrder        = "/v1/stop-order/cancel"
	kucoinGetStopOrderByClientID    = "/v1/stop-order/queryOrderByClientOid"
	kucoinCancelStopOrderByClientID = "/v1/stop-order/cancelOrderByClientOid"

	// user info endpoints
	kucoinSubUserCreated = "/v2/sub/user/created"
	kucoinSubUser        = "/v2/sub/user"

	kucoinSubAccountSpotAPIs             = "/v1/sub/api-key"
	kucoinUpdateModifySubAccountSpotAPIs = "/v1/sub/api-key/update"

	// account
	kucoinAccount                        = "/v1/accounts"
	kucoinGetAccount                     = "/v1/accounts/"
	kucoinGetAccountLedgers              = "/v1/accounts/ledgers"
	kucoinUserInfo                       = "/v2/user-info"
	kucoinGetSubAccountBalance           = "/v1/sub-accounts/"
	kucoinGetAggregatedSubAccountBalance = "/v1/sub-accounts"
	kucoinGetTransferableBalance         = "/v1/accounts/transferable"
	kucoinTransferMainToSubAccount       = "/v2/accounts/sub-transfer"
	kucoinInnerTransfer                  = "/v2/accounts/inner-transfer"

	// deposit
	kucoinGetDepositAddressesV2    = "/v2/deposit-addresses"
	kucoinGetDepositAddressV1      = "/v1/deposit-addresses"
	kucoinGetDepositList           = "/v1/deposits"
	kucoinGetHistoricalDepositList = "/v1/hist-deposits"

	// withdrawal
	kucoinWithdrawal                  = "/v1/withdrawals"
	kucoinGetHistoricalWithdrawalList = "/v1/hist-withdrawals"
	kucoinGetWithdrawalQuotas         = "/v1/withdrawals/quotas"
	kucoinCancelWithdrawal            = "/v1/withdrawals/"

	kucoinBasicFee   = "/v1/base-fee"
	kucoinTradingFee = "/v1/trade-fees"
)

var errMaximumOf10Symbols = errors.New("maximum of 10 symbols")

// GetSymbols gets pairs details on the exchange
// For market details see endpoint: https://www.kucoin.com/docs/rest/spot-trading/market-data/get-market-list
func (ku *Kucoin) GetSymbols(ctx context.Context, market string) ([]SymbolInfo, error) {
	params := url.Values{}
	if market != "" {
		params.Set("market", market)
	}
	var resp []SymbolInfo
	return resp, ku.SendHTTPRequest(ctx, exchange.RestSpot, defaultSpotEPL, common.EncodeURLValues(kucoinGetSymbols, params), &resp)
}

// GetTicker gets pair ticker information
func (ku *Kucoin) GetTicker(ctx context.Context, pair string) (*Ticker, error) {
	if pair == "" {
		return nil, currency.ErrCurrencyPairEmpty
	}
	params := url.Values{}
	params.Set("symbol", pair)
	var resp *Ticker
	err := ku.SendHTTPRequest(ctx, exchange.RestSpot, defaultSpotEPL, common.EncodeURLValues(kucoinGetTicker, params), &resp)
	if err != nil {
		return nil, err
	}
	if resp == nil {
		return nil, common.ErrNoResponse
	}
	return resp, nil
}

// GetTickers gets all trading pair ticker information including 24h volume
func (ku *Kucoin) GetTickers(ctx context.Context) (*TickersResponse, error) {
	var resp *TickersResponse
	return resp, ku.SendHTTPRequest(ctx, exchange.RestSpot, defaultSpotEPL, kucoinGetAllTickers, &resp)
}

// Get24hrStats get the statistics of the specified pair in the last 24 hours
func (ku *Kucoin) Get24hrStats(ctx context.Context, pair string) (*Stats24hrs, error) {
	if pair == "" {
		return nil, currency.ErrCurrencyPairEmpty
	}
	params := url.Values{}
	params.Set("symbol", pair)
	var resp *Stats24hrs
	return resp, ku.SendHTTPRequest(ctx, exchange.RestSpot, defaultSpotEPL, common.EncodeURLValues(kucoinGet24hrStats, params), &resp)
}

// GetMarketList get the transaction currency for the entire trading market
func (ku *Kucoin) GetMarketList(ctx context.Context) ([]string, error) {
	var resp []string
	return resp, ku.SendHTTPRequest(ctx, exchange.RestSpot, defaultSpotEPL, kucoinGetMarketList, &resp)
}

func processOB(ob [][2]string) ([]orderbook.Item, error) {
	o := make([]orderbook.Item, len(ob))
	for x := range ob {
		amount, err := strconv.ParseFloat(ob[x][1], 64)
		if err != nil {
			return nil, err
		}
		price, err := strconv.ParseFloat(ob[x][0], 64)
		if err != nil {
			return nil, err
		}
		o[x] = orderbook.Item{
			Price:  price,
			Amount: amount,
		}
	}
	return o, nil
}

func constructOrderbook(o *orderbookResponse) (*Orderbook, error) {
	var (
		s   Orderbook
		err error
	)
	s.Bids, err = processOB(o.Bids)
	if err != nil {
		return nil, err
	}
	s.Asks, err = processOB(o.Asks)
	if err != nil {
		return nil, err
	}
	s.Time = o.Time.Time()
	if o.Sequence != "" {
		s.Sequence, err = strconv.ParseInt(o.Sequence, 10, 64)
		if err != nil {
			return nil, err
		}
	}
	return &s, err
}

// GetPartOrderbook20 gets orderbook for a specified pair with depth 20
func (ku *Kucoin) GetPartOrderbook20(ctx context.Context, pair string) (*Orderbook, error) {
	if pair == "" {
		return nil, currency.ErrCurrencyPairEmpty
	}
	params := url.Values{}
	params.Set("symbol", pair)
	var o *orderbookResponse
	err := ku.SendHTTPRequest(ctx, exchange.RestSpot, defaultSpotEPL, common.EncodeURLValues(kucoinGetPartOrderbook20, params), &o)
	if err != nil {
		return nil, err
	}
	return constructOrderbook(o)
}

// GetPartOrderbook100 gets orderbook for a specified pair with depth 100
func (ku *Kucoin) GetPartOrderbook100(ctx context.Context, pair string) (*Orderbook, error) {
	if pair == "" {
		return nil, currency.ErrCurrencyPairEmpty
	}
	params := url.Values{}
	params.Set("symbol", pair)
	var o *orderbookResponse
	err := ku.SendHTTPRequest(ctx, exchange.RestSpot, defaultSpotEPL, common.EncodeURLValues(kucoinGetPartOrderbook100, params), &o)
	if err != nil {
		return nil, err
	}
	return constructOrderbook(o)
}

// GetOrderbook gets full orderbook for a specified pair
func (ku *Kucoin) GetOrderbook(ctx context.Context, pair string) (*Orderbook, error) {
	if pair == "" {
		return nil, currency.ErrCurrencyPairEmpty
	}
	params := url.Values{}
	params.Set("symbol", pair)
	var o *orderbookResponse
	err := ku.SendAuthHTTPRequest(ctx, exchange.RestSpot, retrieveFullOrderbookEPL, http.MethodGet, common.EncodeURLValues(kucoinGetOrderbook, params), nil, &o)
	if err != nil {
		return nil, err
	}
	return constructOrderbook(o)
}

// GetTradeHistory gets trade history of the specified pair
func (ku *Kucoin) GetTradeHistory(ctx context.Context, pair string) ([]Trade, error) {
	if pair == "" {
		return nil, currency.ErrCurrencyPairEmpty
	}
	params := url.Values{}
	params.Set("symbol", pair)
	var resp []Trade
	return resp, ku.SendHTTPRequest(ctx, exchange.RestSpot, defaultSpotEPL, common.EncodeURLValues(kucoinGetTradeHistory, params), &resp)
}

// GetKlines gets kline of the specified pair
func (ku *Kucoin) GetKlines(ctx context.Context, pair, period string, start, end time.Time) ([]Kline, error) {
	if pair == "" {
		return nil, currency.ErrCurrencyPairEmpty
	}
	params := url.Values{}
	params.Set("symbol", pair)
	if period == "" {
		return nil, errors.New("period can not be empty")
	}
	if !common.StringDataContains(validPeriods, period) {
		return nil, errors.New("invalid period")
	}
	params.Set("type", period)
	if !start.IsZero() {
		params.Set("startAt", strconv.FormatInt(start.Unix(), 10))
	}
	if !end.IsZero() {
		params.Set("endAt", strconv.FormatInt(end.Unix(), 10))
	}
	var resp [][7]string
	err := ku.SendHTTPRequest(ctx, exchange.RestSpot, defaultSpotEPL, common.EncodeURLValues(kucoinGetKlines, params), &resp)
	if err != nil {
		return nil, err
	}
	klines := make([]Kline, len(resp))
	for i := range resp {
		t, err := strconv.ParseInt(resp[i][0], 10, 64)
		if err != nil {
			return nil, err
		}
		klines[i].StartTime = time.Unix(t, 0)
		klines[i].Open, err = strconv.ParseFloat(resp[i][1], 64)
		if err != nil {
			return nil, err
		}
		klines[i].Close, err = strconv.ParseFloat(resp[i][2], 64)
		if err != nil {
			return nil, err
		}
		klines[i].High, err = strconv.ParseFloat(resp[i][3], 64)
		if err != nil {
			return nil, err
		}
		klines[i].Low, err = strconv.ParseFloat(resp[i][4], 64)
		if err != nil {
			return nil, err
		}
		klines[i].Volume, err = strconv.ParseFloat(resp[i][5], 64)
		if err != nil {
			return nil, err
		}
		klines[i].Amount, err = strconv.ParseFloat(resp[i][6], 64)
		if err != nil {
			return nil, err
		}
	}
	return klines, nil
}

// GetCurrencies gets list of currencies
func (ku *Kucoin) GetCurrencies(ctx context.Context) ([]Currency, error) {
	var resp []Currency
	return resp, ku.SendHTTPRequest(ctx, exchange.RestSpot, defaultSpotEPL, kucoinGetCurrencies, &resp)
}

// GetCurrencyDetail gets currency detail using currency code and chain information.
func (ku *Kucoin) GetCurrencyDetail(ctx context.Context, ccy, chain string) (*CurrencyDetail, error) {
	if ccy == "" {
		return nil, currency.ErrCurrencyCodeEmpty
	}
	params := url.Values{}
	if chain != "" {
		params.Set("chain", chain)
	}
	var resp *CurrencyDetail
	return resp, ku.SendHTTPRequest(ctx, exchange.RestSpot, defaultSpotEPL, common.EncodeURLValues(kucoinGetCurrency+strings.ToUpper(ccy), params), &resp)
}

// GetFiatPrice gets fiat prices of currencies, default base currency is USD
func (ku *Kucoin) GetFiatPrice(ctx context.Context, base, currencies string) (map[string]string, error) {
	params := url.Values{}
	if base != "" {
		params.Set("base", base)
	}
	if currencies != "" {
		params.Set("currencies", currencies)
	}
	var resp map[string]string
	return resp, ku.SendHTTPRequest(ctx, exchange.RestSpot, defaultSpotEPL, common.EncodeURLValues(kucoinGetFiatPrice, params), &resp)
}

// GetMarkPrice gets index price of the specified pair
func (ku *Kucoin) GetMarkPrice(ctx context.Context, pair string) (*MarkPrice, error) {
	if pair == "" {
		return nil, currency.ErrCurrencyPairEmpty
	}
	var resp *MarkPrice
	return resp, ku.SendHTTPRequest(ctx, exchange.RestSpot, defaultSpotEPL, fmt.Sprintf(kucoinGetMarkPrice, pair), &resp)
}

// GetMarginConfiguration gets configure info of the margin
func (ku *Kucoin) GetMarginConfiguration(ctx context.Context) (*MarginConfiguration, error) {
	var resp *MarginConfiguration
	return resp, ku.SendHTTPRequest(ctx, exchange.RestSpot, defaultSpotEPL, kucoinGetMarginConfiguration, &resp)
}

// GetMarginAccount gets configure info of the margin
func (ku *Kucoin) GetMarginAccount(ctx context.Context) (*MarginAccounts, error) {
	var resp *MarginAccounts
	return resp, ku.SendAuthHTTPRequest(ctx, exchange.RestSpot, defaultSpotEPL, http.MethodGet, kucoinGetMarginAccount, nil, &resp)
}

// GetMarginRiskLimit gets cross/isolated margin risk limit, default model is cross margin
func (ku *Kucoin) GetMarginRiskLimit(ctx context.Context, marginModel string) ([]MarginRiskLimit, error) {
	params := url.Values{}
	if marginModel != "" {
		params.Set("marginModel", marginModel)
	}
	var resp []MarginRiskLimit
	return resp, ku.SendAuthHTTPRequest(ctx, exchange.RestSpot, retrieveMarginAccountEPL, http.MethodGet, common.EncodeURLValues(kucoinGetMarginRiskLimit, params), nil, &resp)
}

// PostBorrowOrder used to post borrow order
func (ku *Kucoin) PostBorrowOrder(ctx context.Context, ccy, orderType, term string, size, maxRate float64) (*PostBorrowOrderResp, error) {
	if ccy == "" {
		return nil, currency.ErrCurrencyCodeEmpty
	}
	if orderType == "" {
		return nil, errors.New("orderType can not be empty")
	}
	if size == 0 {
		return nil, errors.New("size can not be zero")
	}
	params := make(map[string]interface{})
	params["currency"] = strings.ToUpper(ccy)
	params["type"] = orderType
	params["size"] = strconv.FormatFloat(size, 'f', -1, 64)
	if maxRate != 0 {
		params["maxRate"] = strconv.FormatFloat(maxRate, 'f', -1, 64)
	}
	if term != "" {
		params["term"] = term
	}
	var resp *PostBorrowOrderResp
	return resp, ku.SendAuthHTTPRequest(ctx, exchange.RestSpot, defaultSpotEPL, http.MethodPost, kucoinBorrowOrder, params, &resp)
}

// GetBorrowOrder gets borrow order information
func (ku *Kucoin) GetBorrowOrder(ctx context.Context, orderID string) (*BorrowOrder, error) {
	if orderID == "" {
		return nil, errors.New("empty orderID")
	}
	params := url.Values{}
	params.Set("orderId", orderID)
	var resp *BorrowOrder
	return resp, ku.SendAuthHTTPRequest(ctx, exchange.RestSpot, defaultSpotEPL, http.MethodGet, common.EncodeURLValues(kucoinBorrowOrder, params), nil, &resp)
}

// GetOutstandingRecord gets outstanding record information
func (ku *Kucoin) GetOutstandingRecord(ctx context.Context, ccy string) (*OutstandingRecordResponse, error) {
	params := url.Values{}
	if ccy != "" {
		params.Set("currency", ccy)
	}
	var resp *OutstandingRecordResponse
	return resp, ku.SendAuthHTTPRequest(ctx, exchange.RestSpot, defaultSpotEPL, http.MethodGet, common.EncodeURLValues(kucoinGetOutstandingRecord, params), nil, &resp)
}

// GetRepaidRecord gets repaid record information
func (ku *Kucoin) GetRepaidRecord(ctx context.Context, ccy string) (*RepaidRecordsResponse, error) {
	params := url.Values{}
	if ccy != "" {
		params.Set("currency", ccy)
	}
	var resp *RepaidRecordsResponse
	return resp, ku.SendAuthHTTPRequest(ctx, exchange.RestSpot, defaultSpotEPL, http.MethodGet, common.EncodeURLValues(kucoinGetRepaidRecord, params), nil, &resp)
}

// OneClickRepayment used to complete repayment in single go
func (ku *Kucoin) OneClickRepayment(ctx context.Context, ccy, sequence string, size float64) error {
	if ccy == "" {
		return currency.ErrCurrencyCodeEmpty
	}
	params := make(map[string]interface{})
	params["currency"] = ccy
	if sequence == "" {
		return errors.New("sequence can not be empty")
	}
	params["sequence"] = sequence
	if size == 0 {
		return errors.New("size can not be zero")
	}
	params["size"] = strconv.FormatFloat(size, 'f', -1, 64)
	return ku.SendAuthHTTPRequest(ctx, exchange.RestSpot, defaultSpotEPL, http.MethodPost, kucoinOneClickRepayment, params, &struct{}{})
}

// SingleOrderRepayment used to repay single order
func (ku *Kucoin) SingleOrderRepayment(ctx context.Context, ccy, tradeID string, size float64) error {
	if ccy == "" {
		return currency.ErrCurrencyCodeEmpty
	}
	params := make(map[string]interface{})
	params["currency"] = ccy
	if tradeID == "" {
		return errors.New("tradeId can not be empty")
	}
	params["tradeId"] = tradeID
	if size == 0 {
		return errors.New("size can not be zero")
	}
	params["size"] = strconv.FormatFloat(size, 'f', -1, 64)
	return ku.SendAuthHTTPRequest(ctx, exchange.RestSpot, defaultSpotEPL, http.MethodPost, kucoinRepaySingleOrder, params, &struct{}{})
}

// PostLendOrder used to create lend order
func (ku *Kucoin) PostLendOrder(ctx context.Context, ccy string, dailyInterestRate, size float64, term int64) (string, error) {
	if ccy == "" {
		return "", currency.ErrCurrencyPairEmpty
	}
	params := make(map[string]interface{})
	params["currency"] = ccy
	if dailyInterestRate == 0 {
		return "", errors.New("dailyIntRate can not be zero")
	}
	params["dailyIntRate"] = strconv.FormatFloat(dailyInterestRate, 'f', -1, 64)
	if size == 0 {
		return "", errors.New("size can not be zero")
	}
	params["size"] = strconv.FormatFloat(size, 'f', -1, 64)
	if term == 0 {
		return "", errors.New("term can not be zero")
	}
	params["term"] = strconv.FormatInt(term, 10)
	resp := struct {
		OrderID string `json:"orderId"`
		Error
	}{}
	return resp.OrderID, ku.SendAuthHTTPRequest(ctx, exchange.RestSpot, defaultSpotEPL, http.MethodPost, kucoinLendOrder, params, &resp)
}

// CancelLendOrder used to cancel lend order
func (ku *Kucoin) CancelLendOrder(ctx context.Context, orderID string) error {
	resp := struct {
		Error
	}{}
	return ku.SendAuthHTTPRequest(ctx, exchange.RestSpot, defaultSpotEPL, http.MethodDelete, kucoinLendOrder+"/"+orderID, nil, &resp)
}

// SetAutoLend used to set up the automatic lending for a specified currency
func (ku *Kucoin) SetAutoLend(ctx context.Context, ccy string, dailyInterestRate, retainSize float64, term int64, isEnable bool) error {
	if ccy == "" {
		return currency.ErrCurrencyCodeEmpty
	}
	params := make(map[string]interface{})
	params["currency"] = ccy
	if dailyInterestRate == 0 {
		return errors.New("dailyIntRate can not be zero")
	}
	params["dailyIntRate"] = strconv.FormatFloat(dailyInterestRate, 'f', -1, 64)
	if retainSize == 0 {
		return errors.New("retainSize can not be zero")
	}
	params["retainSize"] = strconv.FormatFloat(retainSize, 'f', -1, 64)
	if term == 0 {
		return errors.New("term can not be zero")
	}
	params["term"] = strconv.FormatInt(term, 10)
	params["isEnable"] = isEnable
	resp := struct {
		Error
	}{}
	return ku.SendAuthHTTPRequest(ctx, exchange.RestSpot, defaultSpotEPL, http.MethodPost, kucoinSetAutoLend, params, &resp)
}

// GetActiveOrder gets active lend orders
func (ku *Kucoin) GetActiveOrder(ctx context.Context, ccy string) ([]LendOrder, error) {
	params := url.Values{}
	if ccy != "" {
		params.Set("currency", ccy)
	}
	resp := struct {
		Data []LendOrder `json:"items"`
		Error
	}{}
	return resp.Data, ku.SendAuthHTTPRequest(ctx, exchange.RestSpot, defaultSpotEPL, http.MethodGet, common.EncodeURLValues(kucoinGetActiveOrder, params), nil, &resp)
}

// GetLendHistory gets lend orders
func (ku *Kucoin) GetLendHistory(ctx context.Context, ccy string) ([]LendOrderHistory, error) {
	params := url.Values{}
	if ccy != "" {
		params.Set("currency", ccy)
	}
	resp := struct {
		Data []LendOrderHistory `json:"items"`
		Error
	}{}
	return resp.Data, ku.SendAuthHTTPRequest(ctx, exchange.RestSpot, defaultSpotEPL, http.MethodGet, common.EncodeURLValues(kucoinGetLendHistory, params), nil, &resp)
}

// GetUnsettledLendOrder gets outstanding lend order list
func (ku *Kucoin) GetUnsettledLendOrder(ctx context.Context, ccy string) ([]UnsettleLendOrder, error) {
	params := url.Values{}
	if ccy != "" {
		params.Set("currency", ccy)
	}
	resp := struct {
		Data []UnsettleLendOrder `json:"items"`
		Error
	}{}
	return resp.Data, ku.SendAuthHTTPRequest(ctx, exchange.RestSpot, defaultSpotEPL, http.MethodGet, common.EncodeURLValues(kucoinGetUnsettleLendOrder, params), nil, &resp)
}

// GetSettledLendOrder gets settle lend orders
func (ku *Kucoin) GetSettledLendOrder(ctx context.Context, ccy string) ([]SettleLendOrder, error) {
	params := url.Values{}
	if ccy != "" {
		params.Set("currency", ccy)
	}
	resp := struct {
		Data []SettleLendOrder `json:"items"`
		Error
	}{}
	return resp.Data, ku.SendAuthHTTPRequest(ctx, exchange.RestSpot, defaultSpotEPL, http.MethodGet, common.EncodeURLValues(kucoinGetSettleLendOrder, params), nil, &resp)
}

// GetAccountLendRecord get the lending history of the main account
func (ku *Kucoin) GetAccountLendRecord(ctx context.Context, ccy string) ([]LendRecord, error) {
	params := url.Values{}
	if ccy != "" {
		params.Set("currency", ccy)
	}
	var resp []LendRecord
	return resp, ku.SendAuthHTTPRequest(ctx, exchange.RestSpot, defaultSpotEPL, http.MethodGet, common.EncodeURLValues(kucoinGetAccountLendRecord, params), nil, &resp)
}

// GetLendingMarketData get the lending market data
func (ku *Kucoin) GetLendingMarketData(ctx context.Context, ccy string, term int64) ([]LendMarketData, error) {
	if ccy == "" {
		return nil, currency.ErrCurrencyCodeEmpty
	}
	params := url.Values{}
	params.Set("currency", ccy)
	if term != 0 {
		params.Set("term", strconv.FormatInt(term, 10))
	}
	var resp []LendMarketData
	return resp, ku.SendAuthHTTPRequest(ctx, exchange.RestSpot, defaultSpotEPL, http.MethodGet, common.EncodeURLValues(kucoinGetLendingMarketData, params), nil, &resp)
}

// GetMarginTradeData get the last 300 fills in the lending and borrowing market
func (ku *Kucoin) GetMarginTradeData(ctx context.Context, ccy string) ([]MarginTradeData, error) {
	if ccy == "" {
		return nil, currency.ErrCurrencyCodeEmpty
	}
	params := url.Values{}
	params.Set("currency", ccy)
	var resp []MarginTradeData
	return resp, ku.SendAuthHTTPRequest(ctx, exchange.RestSpot, defaultSpotEPL, http.MethodGet, common.EncodeURLValues(kucoinGetMarginTradeData, params), nil, &resp)
}

// GetIsolatedMarginPairConfig get the current isolated margin trading pair configuration
func (ku *Kucoin) GetIsolatedMarginPairConfig(ctx context.Context) ([]IsolatedMarginPairConfig, error) {
	var resp []IsolatedMarginPairConfig
	return resp, ku.SendAuthHTTPRequest(ctx, exchange.RestSpot, defaultSpotEPL, http.MethodGet, kucoinGetIsolatedMarginPairConfig, nil, &resp)
}

// GetIsolatedMarginAccountInfo get all isolated margin accounts of the current user
func (ku *Kucoin) GetIsolatedMarginAccountInfo(ctx context.Context, balanceCurrency string) (*IsolatedMarginAccountInfo, error) {
	params := url.Values{}
	if balanceCurrency != "" {
		params.Set("balanceCurrency", balanceCurrency)
	}
	var resp *IsolatedMarginAccountInfo
	return resp, ku.SendAuthHTTPRequest(ctx, exchange.RestSpot, defaultSpotEPL, http.MethodGet, common.EncodeURLValues(kucoinGetIsolatedMarginAccountInfo, params), nil, &resp)
}

// GetSingleIsolatedMarginAccountInfo get single isolated margin accounts of the current user
func (ku *Kucoin) GetSingleIsolatedMarginAccountInfo(ctx context.Context, symbol string) (*AssetInfo, error) {
	if symbol == "" {
		return nil, errors.New("symbol can not be empty")
	}
	var resp *AssetInfo
	return resp, ku.SendAuthHTTPRequest(ctx, exchange.RestSpot, defaultSpotEPL, http.MethodGet, kucoinGetSingleIsolatedMarginAccountInfo+symbol, nil, &resp)
}

// InitiateIsolatedMarginBorrowing initiates isolated margin borrowing
func (ku *Kucoin) InitiateIsolatedMarginBorrowing(ctx context.Context, symbol, ccy, borrowStrategy, period string, size, maxRate int64) (*IsolatedMarginBorrowing, error) {
	if symbol == "" {
		return nil, errors.New("symbol can not be empty")
	}
	if ccy == "" {
		return nil, currency.ErrCurrencyCodeEmpty
	}
	params := make(map[string]interface{})
	params["symbol"] = symbol
	params["currency"] = ccy
	if borrowStrategy == "" {
		return nil, errors.New("borrowStrategy can not be empty")
	}
	params["borrowStrategy"] = borrowStrategy
	if size == 0 {
		return nil, errors.New("size can not be zero")
	}
	params["size"] = strconv.FormatInt(size, 10)

	if period != "" {
		params["period"] = period
	}
	if maxRate == 0 {
		params["maxRate"] = strconv.FormatInt(maxRate, 10)
	}
	var resp *IsolatedMarginBorrowing
	return resp, ku.SendAuthHTTPRequest(ctx, exchange.RestSpot, defaultSpotEPL, http.MethodPost, kucoinInitiateIsolatedMarginBorrowing, params, &resp)
}

// GetIsolatedOutstandingRepaymentRecords get the outstanding repayment records of isolated margin positions
func (ku *Kucoin) GetIsolatedOutstandingRepaymentRecords(ctx context.Context, symbol, ccy string, pageSize, currentPage int64) (*OutstandingRepaymentRecordsResponse, error) {
	params := url.Values{}
	if symbol != "" {
		params.Set("symbol", symbol)
	}
	if ccy != "" {
		params.Set("currency", ccy)
	}
	if pageSize != 0 {
		params.Set("pageSize", strconv.FormatInt(pageSize, 10))
	}
	if currentPage != 0 {
		params.Set("currentPage", strconv.FormatInt(currentPage, 10))
	}
	var resp *OutstandingRepaymentRecordsResponse
	return resp, ku.SendAuthHTTPRequest(ctx, exchange.RestSpot, defaultSpotEPL, http.MethodGet, common.EncodeURLValues(kucoinGetIsolatedOutstandingRepaymentRecords, params), nil, &resp)
}

// GetIsolatedMarginRepaymentRecords get the repayment records of isolated margin positions
func (ku *Kucoin) GetIsolatedMarginRepaymentRecords(ctx context.Context, symbol, ccy string, pageSize, currentPage int64) (*CompletedRepaymentRecordsResponse, error) {
	params := url.Values{}
	if symbol != "" {
		params.Set("symbol", symbol)
	}
	if ccy != "" {
		params.Set("currency", ccy)
	}
	if pageSize != 0 {
		params.Set("pageSize", strconv.FormatInt(pageSize, 10))
	}
	if currentPage != 0 {
		params.Set("currentPage", strconv.FormatInt(currentPage, 10))
	}
	var resp *CompletedRepaymentRecordsResponse
	return resp, ku.SendAuthHTTPRequest(ctx, exchange.RestSpot, defaultSpotEPL, http.MethodGet, common.EncodeURLValues(kucoinGetIsolatedMarginRepaymentRecords, params), nil, &resp)
}

// InitiateIsolatedMarginQuickRepayment is used to initiate quick repayment for isolated margin accounts
func (ku *Kucoin) InitiateIsolatedMarginQuickRepayment(ctx context.Context, symbol, ccy, seqStrategy string, size int64) error {
	if symbol == "" {
		return currency.ErrCurrencyPairEmpty
	}
	if size == 0 {
		return errors.New("size can not be zero")
	}
	if seqStrategy == "" {
		return errors.New("seqStrategy can not be empty")
	}
	if ccy == "" {
		return currency.ErrCurrencyCodeEmpty
	}
	params := make(map[string]interface{})
	params["symbol"] = symbol
	params["currency"] = ccy
	params["seqStrategy"] = seqStrategy
	params["size"] = strconv.FormatInt(size, 10)
	resp := struct {
		Error
	}{}
	return ku.SendAuthHTTPRequest(ctx, exchange.RestSpot, defaultSpotEPL, http.MethodPost, kucoinInitiateIsolatedMarginQuickRepayment, params, &resp)
}

// InitiateIsolatedMarginSingleRepayment is used to initiate quick repayment for single margin accounts
func (ku *Kucoin) InitiateIsolatedMarginSingleRepayment(ctx context.Context, symbol, ccy, loanID string, size int64) error {
	if symbol == "" {
		return currency.ErrCurrencyPairEmpty
	}
	params := make(map[string]interface{})
	params["symbol"] = symbol
	if ccy == "" {
		return currency.ErrCurrencyCodeEmpty
	}
	params["currency"] = ccy
	if loanID == "" {
		return errors.New("loanId can not be empty")
	}
	params["loanId"] = loanID
	if size == 0 {
		return errors.New("size can not be zero")
	}
	params["size"] = strconv.FormatInt(size, 10)
	resp := struct {
		Error
	}{}
	return ku.SendAuthHTTPRequest(ctx, exchange.RestSpot, defaultSpotEPL, http.MethodPost, kucoinInitiateIsolatedMarginSingleRepayment, params, &resp)
}

// GetCurrentServerTime gets the server time
func (ku *Kucoin) GetCurrentServerTime(ctx context.Context) (time.Time, error) {
	resp := struct {
		Timestamp convert.ExchangeTime `json:"data"`
		Error
	}{}
	err := ku.SendHTTPRequest(ctx, exchange.RestSpot, defaultSpotEPL, kucoinGetServerTime, &resp)
	if err != nil {
		return time.Time{}, err
	}
	return resp.Timestamp.Time(), nil
}

// GetServiceStatus gets the service status
func (ku *Kucoin) GetServiceStatus(ctx context.Context) (*ServiceStatus, error) {
	var resp *ServiceStatus
	return resp, ku.SendHTTPRequest(ctx, exchange.RestSpot, defaultSpotEPL, kucoinGetServiceStatus, &resp)
}

// PostOrder used to place two types of orders: limit and market
// Note: use this only for SPOT trades
func (ku *Kucoin) PostOrder(ctx context.Context, arg *SpotOrderParam) (string, error) {
	if arg.ClientOrderID == "" {
		// NOTE: 128 bit max length character string. UUID recommended.
		return "", errInvalidClientOrderID
	}
	if arg.Side == "" {
		return "", order.ErrSideIsInvalid
	}
	if arg.Symbol.IsEmpty() {
		return "", fmt.Errorf("%w, empty symbol", currency.ErrCurrencyPairEmpty)
	}
	switch arg.OrderType {
	case "limit", "":
		if arg.Price <= 0 {
			return "", fmt.Errorf("%w, price =%.3f", errInvalidPrice, arg.Price)
		}
		if arg.Size <= 0 {
			return "", errInvalidSize
		}
		if arg.VisibleSize < 0 {
			return "", fmt.Errorf("%w, visible size must be non-zero positive value", errInvalidSize)
		}
	case "market":
		if arg.Size == 0 && arg.Funds == 0 {
			return "", errSizeOrFundIsRequired
		}
	default:
		return "", fmt.Errorf("%w %s", order.ErrTypeIsInvalid, arg.OrderType)
	}
	var resp struct {
		Data struct {
			OrderID string `json:"orderId"`
		} `json:"data"`
		Error
	}
	return resp.Data.OrderID, ku.SendAuthHTTPRequest(ctx, exchange.RestSpot, placeOrderEPL, http.MethodPost, kucoinPostOrder, &arg, &resp)
}

// PostMarginOrder used to place two types of margin orders: limit and market
func (ku *Kucoin) PostMarginOrder(ctx context.Context, arg *MarginOrderParam) (*PostMarginOrderResp, error) {
	if arg.ClientOrderID == "" {
		return nil, errInvalidClientOrderID
	}
	if arg.Side == "" {
		return nil, order.ErrSideIsInvalid
	}
	if arg.Symbol.IsEmpty() {
		return nil, fmt.Errorf("%w, empty symbol", currency.ErrCurrencyPairEmpty)
	}
	arg.OrderType = strings.ToLower(arg.OrderType)
	switch arg.OrderType {
	case "limit", "":
		if arg.Price <= 0 {
			return nil, fmt.Errorf("%w, price=%.3f", errInvalidPrice, arg.Price)
		}
		if arg.Size <= 0 {
			return nil, errInvalidSize
		}
		if arg.VisibleSize < 0 {
			return nil, fmt.Errorf("%w, visible size must be non-zero positive value", errInvalidSize)
		}
	case "market":
		sum := arg.Size + arg.Funds
		if sum <= 0 || (sum != arg.Size && sum != arg.Funds) {
			return nil, fmt.Errorf("%w, either 'size' or 'funds' has to be set, but not both", errSizeOrFundIsRequired)
		}
	default:
		return nil, fmt.Errorf("%w %s", order.ErrTypeIsInvalid, arg.OrderType)
	}
	resp := struct {
		PostMarginOrderResp
		Error
	}{}
	return &resp.PostMarginOrderResp, ku.SendAuthHTTPRequest(ctx, exchange.RestSpot, placeMarginOrdersEPL, http.MethodPost, kucoinPostMarginOrder, &arg, &resp)
}

// PostBulkOrder used to place 5 orders at the same time. The order type must be a limit order of the same symbol
// Note: it supports only SPOT trades
// Note: To check if order was posted successfully, check status field in response
func (ku *Kucoin) PostBulkOrder(ctx context.Context, symbol string, orderList []OrderRequest) ([]PostBulkOrderResp, error) {
	if symbol == "" {
		return nil, errors.New("symbol can not be empty")
	}
	for i := range orderList {
		if orderList[i].ClientOID == "" {
			return nil, errors.New("clientOid can not be empty")
		}
		if orderList[i].Side == "" {
			return nil, errors.New("side can not be empty")
		}
		if orderList[i].Price <= 0 {
			return nil, errors.New("price must be positive")
		}
		if orderList[i].Size <= 0 {
			return nil, errors.New("size must be positive")
		}
	}
	params := make(map[string]interface{})
	params["symbol"] = symbol
	params["orderList"] = orderList
	resp := &struct {
		Data []PostBulkOrderResp `json:"data"`
	}{}
	return resp.Data, ku.SendAuthHTTPRequest(ctx, exchange.RestSpot, placeBulkOrdersEPL, http.MethodPost, kucoinPostBulkOrder, params, &resp)
}

// CancelSingleOrder used to cancel single order previously placed
func (ku *Kucoin) CancelSingleOrder(ctx context.Context, orderID string) ([]string, error) {
	if orderID == "" {
		return nil, errors.New("orderID can not be empty")
	}
	resp := struct {
		CancelledOrderIDs []string `json:"cancelledOrderIds"`
		Error
	}{}
	return resp.CancelledOrderIDs, ku.SendAuthHTTPRequest(ctx, exchange.RestSpot, cancelOrderEPL, http.MethodDelete, kucoinOrderByID+orderID, nil, &resp)
}

// CancelOrderByClientOID used to cancel order via the clientOid
func (ku *Kucoin) CancelOrderByClientOID(ctx context.Context, orderID string) (*CancelOrderResponse, error) {
	var resp *CancelOrderResponse
	return resp, ku.SendAuthHTTPRequest(ctx, exchange.RestSpot, defaultSpotEPL, http.MethodDelete, kucoinOrderByClientOID+orderID, nil, &resp)
}

// CancelAllOpenOrders used to cancel all order based upon the parameters passed
func (ku *Kucoin) CancelAllOpenOrders(ctx context.Context, symbol, tradeType string) ([]string, error) {
	params := url.Values{}
	if symbol != "" {
		params.Set("symbol", symbol)
	}
	if tradeType != "" {
		params.Set("tradeType", tradeType)
	}
	resp := struct {
		CancelledOrderIDs []string `json:"cancelledOrderIds"`
		Error
	}{}
	return resp.CancelledOrderIDs, ku.SendAuthHTTPRequest(ctx, exchange.RestSpot, cancelAllOrdersEPL, http.MethodDelete, common.EncodeURLValues(kucoinOrders, params), nil, &resp)
}

// ListOrders gets the user order list
func (ku *Kucoin) ListOrders(ctx context.Context, status, symbol, side, orderType, tradeType string, startAt, endAt time.Time) (*OrdersListResponse, error) {
	params := fillParams(symbol, side, orderType, tradeType, startAt, endAt)
	if status != "" {
		params.Set("status", status)
	}
	var resp *OrdersListResponse
	err := ku.SendAuthHTTPRequest(ctx, exchange.RestSpot, listOrdersEPL, http.MethodGet, common.EncodeURLValues(kucoinOrders, params), nil, &resp)
	if err != nil {
		return nil, err
	}
	return resp, nil
}

func fillParams(symbol, side, orderType, tradeType string, startAt, endAt time.Time) url.Values {
	params := url.Values{}
	if symbol != "" {
		params.Set("symbol", symbol)
	}
	if side != "" {
		params.Set("side", side)
	}
	if orderType != "" {
		params.Set("type", orderType)
	}
	if tradeType != "" {
		params.Set("tradeType", tradeType)
	}
	if !startAt.IsZero() {
		params.Set("startAt", strconv.FormatInt(startAt.UnixMilli(), 10))
	}
	if !endAt.IsZero() {
		params.Set("endAt", strconv.FormatInt(endAt.UnixMilli(), 10))
	}
	return params
}

// GetRecentOrders get orders in the last 24 hours.
func (ku *Kucoin) GetRecentOrders(ctx context.Context) ([]OrderDetail, error) {
	var resp []OrderDetail
	return resp, ku.SendAuthHTTPRequest(ctx, exchange.RestSpot, defaultSpotEPL, http.MethodGet, kucoinGetRecentOrders, nil, &resp)
}

// GetOrderByID get a single order info by order ID
func (ku *Kucoin) GetOrderByID(ctx context.Context, orderID string) (*OrderDetail, error) {
	if orderID == "" {
		return nil, errors.New("orderID can not be empty")
	}
	var resp *OrderDetail
	return resp, ku.SendAuthHTTPRequest(ctx, exchange.RestSpot, defaultSpotEPL, http.MethodGet, kucoinOrderByID+orderID, nil, &resp)
}

// GetOrderByClientSuppliedOrderID get a single order info by client order ID
func (ku *Kucoin) GetOrderByClientSuppliedOrderID(ctx context.Context, clientOID string) (*OrderDetail, error) {
	if clientOID == "" {
		return nil, errors.New("client order ID can not be empty")
	}
	var resp *OrderDetail
	return resp, ku.SendAuthHTTPRequest(ctx, exchange.RestSpot, defaultSpotEPL, http.MethodGet, kucoinOrderByClientOID+clientOID, nil, &resp)
}

// GetFills get fills
func (ku *Kucoin) GetFills(ctx context.Context, orderID, symbol, side, orderType, tradeType string, startAt, endAt time.Time) (*ListFills, error) {
	params := fillParams(symbol, side, orderType, tradeType, startAt, endAt)
	if orderID != "" {
		params.Set("orderId", orderID)
	}
	var resp *ListFills
	return resp, ku.SendAuthHTTPRequest(ctx, exchange.RestSpot, listFillsEPL, http.MethodGet, common.EncodeURLValues(kucoinGetFills, params), nil, &resp)
}

// GetRecentFills get a list of 1000 fills in last 24 hours
func (ku *Kucoin) GetRecentFills(ctx context.Context) ([]Fill, error) {
	var resp []Fill
	return resp, ku.SendAuthHTTPRequest(ctx, exchange.RestSpot, defaultSpotEPL, http.MethodGet, kucoinGetRecentFills, nil, &resp)
}

// PostStopOrder used to place two types of stop orders: limit and market
func (ku *Kucoin) PostStopOrder(ctx context.Context, clientOID, side, symbol, orderType, remark, stop, stp, tradeType, timeInForce string, size, price, stopPrice, cancelAfter, visibleSize, funds float64, postOnly, hidden, iceberg bool) (string, error) {
	params := make(map[string]interface{})
	if clientOID == "" {
		return "", errors.New("clientOid can not be empty")
	}
	params["clientOid"] = clientOID
	if side == "" {
		return "", errors.New("side can not be empty")
	}
	params["side"] = side
	if symbol == "" {
		return "", fmt.Errorf("%w, empty symbol", currency.ErrCurrencyPairEmpty)
	}
	params["symbol"] = symbol
	if remark != "" {
		params["remark"] = remark
	}
	if stop != "" {
		params["stop"] = stop
		if stopPrice <= 0 {
			return "", errors.New("stopPrice is required")
		}
		params["stopPrice"] = strconv.FormatFloat(stopPrice, 'f', -1, 64)
	}
	if stp != "" {
		params["stp"] = stp
	}
	if tradeType != "" {
		params["tradeType"] = tradeType
	}
	orderType = strings.ToLower(orderType)
	switch orderType {
	case "limit", "":
		if price <= 0 {
			return "", errors.New("price is required")
		}
		params["price"] = strconv.FormatFloat(price, 'f', -1, 64)
		if size <= 0 {
			return "", errors.New("size can not be zero or negative")
		}
		params["size"] = strconv.FormatFloat(size, 'f', -1, 64)
		if timeInForce != "" {
			params["timeInForce"] = timeInForce
		}
		if cancelAfter > 0 && timeInForce == "GTT" {
			params["cancelAfter"] = strconv.FormatFloat(cancelAfter, 'f', -1, 64)
		}
		params["postOnly"] = postOnly
		params["hidden"] = hidden
		params["iceberg"] = iceberg
		if visibleSize > 0 {
			params["visibleSize"] = strconv.FormatFloat(visibleSize, 'f', -1, 64)
		}
	case "market":
		switch {
		case size > 0:
			params["size"] = strconv.FormatFloat(size, 'f', -1, 64)
		case funds > 0:
			params["funds"] = strconv.FormatFloat(funds, 'f', -1, 64)
		default:
			return "", errSizeOrFundIsRequired
		}
	default:
		return "", fmt.Errorf("%w, order type: %s", order.ErrTypeIsInvalid, orderType)
	}
	if orderType != "" {
		params["type"] = orderType
	}
	resp := struct {
		OrderID string `json:"orderId"`
		Error
	}{}
	return resp.OrderID, ku.SendAuthHTTPRequest(ctx, exchange.RestSpot, placeOrderEPL, http.MethodPost, kucoinStopOrder, params, &resp)
}

// CancelStopOrder used to cancel single stop order previously placed
func (ku *Kucoin) CancelStopOrder(ctx context.Context, orderID string) ([]string, error) {
	if orderID == "" {
		return nil, errors.New("orderID can not be empty")
	}
	resp := struct {
		Data []string `json:"cancelledOrderIds"`
		Error
	}{}
	return resp.Data, ku.SendAuthHTTPRequest(ctx, exchange.RestSpot, defaultSpotEPL, http.MethodDelete, kucoinStopOrderByID+orderID, nil, &resp)
}

// CancelStopOrders used to cancel all order based upon the parameters passed
func (ku *Kucoin) CancelStopOrders(ctx context.Context, symbol, tradeType, orderIDs string) ([]string, error) {
	params := url.Values{}
	if symbol != "" {
		params.Set("symbol", symbol)
	}
	if tradeType != "" {
		params.Set("tradeType", tradeType)
	}
	if orderIDs != "" {
		params.Set("orderIds", orderIDs)
	}
	resp := struct {
		CancelledOrderIDs []string `json:"cancelledOrderIds"`
		Error
	}{}
	return resp.CancelledOrderIDs, ku.SendAuthHTTPRequest(ctx, exchange.RestSpot, defaultSpotEPL, http.MethodDelete, common.EncodeURLValues(kucoinCancelAllStopOrder, params), nil, &resp)
}

// GetStopOrder used to cancel single stop order previously placed
func (ku *Kucoin) GetStopOrder(ctx context.Context, orderID string) (*StopOrder, error) {
	if orderID == "" {
		return nil, errors.New("orderID can not be empty")
	}
	resp := struct {
		StopOrder
		Error
	}{}
	return &resp.StopOrder, ku.SendAuthHTTPRequest(ctx, exchange.RestSpot, defaultSpotEPL, http.MethodGet, kucoinStopOrderByID+orderID, nil, &resp)
}

// ListStopOrders get all current untriggered stop orders
func (ku *Kucoin) ListStopOrders(ctx context.Context, symbol, side, orderType, tradeType, orderIDs string, startAt, endAt time.Time, currentPage, pageSize int64) (*StopOrderListResponse, error) {
	params := fillParams(symbol, side, orderType, tradeType, startAt, endAt)
	if orderIDs != "" {
		params.Set("orderIds", orderIDs)
	}
	if currentPage != 0 {
		params.Set("currentPage", strconv.FormatInt(currentPage, 10))
	}
	if pageSize != 0 {
		params.Set("pageSize", strconv.FormatInt(pageSize, 10))
	}
	var resp *StopOrderListResponse
	return resp, ku.SendAuthHTTPRequest(ctx, exchange.RestSpot, defaultSpotEPL, http.MethodGet, common.EncodeURLValues(kucoinStopOrder, params), nil, &resp)
}

// GetStopOrderByClientID get a stop order information via the clientOID
func (ku *Kucoin) GetStopOrderByClientID(ctx context.Context, symbol, clientOID string) ([]StopOrder, error) {
	if clientOID == "" {
		return nil, errors.New("clientOID can not be empty")
	}
	params := url.Values{}
	params.Set("clientOid", clientOID)
	if symbol != "" {
		params.Set("symbol", symbol)
	}
	var resp []StopOrder
	return resp, ku.SendAuthHTTPRequest(ctx, exchange.RestSpot, defaultSpotEPL, http.MethodGet, common.EncodeURLValues(kucoinGetStopOrderByClientID, params), nil, &resp)
}

// CancelStopOrderByClientID used to cancel a stop order via the clientOID.
func (ku *Kucoin) CancelStopOrderByClientID(ctx context.Context, symbol, clientOID string) (*CancelOrderResponse, error) {
	if clientOID == "" {
		return nil, errors.New("clientOID can not be empty")
	}
	params := url.Values{}
	params.Set("clientOid", clientOID)
	if symbol != "" {
		params.Set("symbol", symbol)
	}
	var resp *CancelOrderResponse
	return resp, ku.SendAuthHTTPRequest(ctx, exchange.RestSpot, defaultSpotEPL, http.MethodDelete, common.EncodeURLValues(kucoinCancelStopOrderByClientID, params), nil, &resp)
}

// CreateSubUser creates a new sub-user for the account.
func (ku *Kucoin) CreateSubUser(ctx context.Context, subAccountName, password, remarks, access string) (*SubAccount, error) {
	params := make(map[string]interface{})
	if regexp.MustCompile("^[a-zA-Z0-9]{7-32}$").MatchString(subAccountName) {
		return nil, errors.New("invalid sub-account name")
	}
	if regexp.MustCompile("^[a-zA-Z0-9]{7-24}$").MatchString(password) {
		return nil, errInvalidPassPhraseInstance
	}
	params["subName"] = subAccountName
	params["password"] = password
	if remarks != "" {
		params["remarks"] = remarks
	}
	if access != "" {
		params["access"] = access
	}
	var resp *SubAccount
	return resp, ku.SendAuthHTTPRequest(ctx, exchange.RestSpot, defaultSpotEPL, http.MethodPost, kucoinSubUserCreated, params, &resp)
}

// GetSubAccountSpotAPIList used to obtain a list of Spot APIs pertaining to a sub-account.
func (ku *Kucoin) GetSubAccountSpotAPIList(ctx context.Context, subAccountName, apiKeys string) (*SubAccountResponse, error) {
	params := url.Values{}
	if subAccountRegExp.MatchString(subAccountName) {
		return nil, errInvalidSubAccountName
	}
	params.Set("subName", subAccountName)
	if apiKeys != "" {
		params.Set("apiKey", apiKeys)
	}
	var resp SubAccountResponse
	return &resp, ku.SendAuthHTTPRequest(ctx, exchange.RestSpot, defaultSpotEPL, http.MethodGet, common.EncodeURLValues(kucoinSubAccountSpotAPIs, params), nil, &resp)
}

// CreateSpotAPIsForSubAccount can be used to create Spot APIs for sub-accounts.
func (ku *Kucoin) CreateSpotAPIsForSubAccount(ctx context.Context, arg *SpotAPISubAccountParams) (*SpotAPISubAccount, error) {
	if subAccountRegExp.MatchString(arg.SubAccountName) {
		return nil, errInvalidSubAccountName
	}
	if subAccountPassphraseRegExp.MatchString(arg.Passphrase) {
		return nil, fmt.Errorf("%w, must contain 7-32 characters. cannot contain any spaces", errInvalidPassPhraseInstance)
	}
	if arg.Remark == "" {
		return nil, errors.New("remark is required")
	}
	var resp *SpotAPISubAccount
	return resp, ku.SendAuthHTTPRequest(ctx, exchange.RestSpot, defaultSpotEPL, http.MethodPost, kucoinSubAccountSpotAPIs, &arg, &resp)
}

// ModifySubAccountSpotAPIs modifies sub-account Spot APIs.
func (ku *Kucoin) ModifySubAccountSpotAPIs(ctx context.Context, arg *SpotAPISubAccountParams) (*SpotAPISubAccount, error) {
	if subAccountRegExp.MatchString(arg.SubAccountName) {
		return nil, errInvalidSubAccountName
	}
	if subAccountPassphraseRegExp.MatchString(arg.Passphrase) {
		return nil, fmt.Errorf("%w, must contain 7-32 characters. cannot contain any spaces", errInvalidPassPhraseInstance)
	}
	if arg.Remark == "" {
		return nil, errors.New("remark is required")
	}
	var resp *SpotAPISubAccount
	return resp, ku.SendAuthHTTPRequest(ctx, exchange.RestSpot, defaultSpotEPL, http.MethodPut, kucoinUpdateModifySubAccountSpotAPIs, &arg, &resp)
}

// DeleteSubAccountSpotAPI delete sub-account Spot APIs.
func (ku *Kucoin) DeleteSubAccountSpotAPI(ctx context.Context, apiKey, passphrase, subAccountName string) (*DeleteSubAccountResponse, error) {
	if subAccountRegExp.MatchString(subAccountName) {
		return nil, errInvalidSubAccountName
	}
	if subAccountPassphraseRegExp.MatchString(passphrase) {
		return nil, fmt.Errorf("%w, must contain 7-32 characters. cannot contain any spaces", errInvalidPassPhraseInstance)
	}
	if apiKey == "" {
		return nil, errors.New("apiKey is required")
	}
	params := url.Values{}
	params.Set("apiKey", apiKey)
	params.Set("passphrase", passphrase)
	params.Set("subName", subAccountName)
	var resp *DeleteSubAccountResponse
	return resp, ku.SendAuthHTTPRequest(ctx, exchange.RestSpot, defaultSpotEPL, http.MethodDelete, common.EncodeURLValues(kucoinSubAccountSpotAPIs, params), nil, &resp)
}

// GetUserInfoOfAllSubAccounts get the user info of all sub-users via this interface.
func (ku *Kucoin) GetUserInfoOfAllSubAccounts(ctx context.Context) (*SubAccountResponse, error) {
	var resp *SubAccountResponse
	return resp, ku.SendAuthHTTPRequest(ctx, exchange.RestSpot, defaultSpotEPL, http.MethodGet, kucoinSubUser, nil, &resp)
}

// GetPaginatedListOfSubAccounts to retrieve a paginated list of sub-accounts. Pagination is required.
func (ku *Kucoin) GetPaginatedListOfSubAccounts(ctx context.Context, currentPage, pageSize int64) (*SubAccountResponse, error) {
	params := url.Values{}
	if pageSize > 0 {
		params.Set("pageSize", strconv.FormatInt(pageSize, 10))
	}
	if currentPage > 0 {
		params.Set("currentPage", strconv.FormatInt(currentPage, 10))
	}
	var resp *SubAccountResponse
	return resp, ku.SendAuthHTTPRequest(ctx, exchange.RestSpot, defaultSpotEPL, http.MethodGet, common.EncodeURLValues(kucoinSubUser, params), nil, &resp)
}

// GetAllAccounts get all accounts
func (ku *Kucoin) GetAllAccounts(ctx context.Context, ccy, accountType string) ([]AccountInfo, error) {
	params := url.Values{}
	if ccy != "" {
		params.Set("currency", ccy)
	}
	if accountType != "" {
		params.Set("type", accountType)
	}
	var resp []AccountInfo
	return resp, ku.SendAuthHTTPRequest(ctx, exchange.RestSpot, defaultSpotEPL, http.MethodGet, common.EncodeURLValues(kucoinAccount, params), nil, &resp)
}

// GetAccount get information of single account
func (ku *Kucoin) GetAccount(ctx context.Context, accountID string) (*AccountInfo, error) {
	var resp *AccountInfo
	return resp, ku.SendAuthHTTPRequest(ctx, exchange.RestSpot, defaultSpotEPL, http.MethodGet, kucoinGetAccount+accountID, nil, &resp)
}

// GetAccountLedgers get the history of deposit/withdrawal of all accounts, supporting inquiry of various currencies
func (ku *Kucoin) GetAccountLedgers(ctx context.Context, ccy, direction, bizType string, startAt, endAt time.Time) (*AccountLedgerResponse, error) {
	params := url.Values{}
	if ccy != "" {
		params.Set("currency", ccy)
	}
	if direction != "" {
		params.Set("direction", direction)
	}
	if bizType != "" {
		params.Set("bizType", bizType)
	}
	if !startAt.IsZero() {
		params.Set("startAt", strconv.FormatInt(startAt.UnixMilli(), 10))
	}
	if !endAt.IsZero() {
		params.Set("endAt", strconv.FormatInt(endAt.UnixMilli(), 10))
	}
	var resp *AccountLedgerResponse
	return resp, ku.SendAuthHTTPRequest(ctx, exchange.RestSpot, retrieveAccountLedgerEPL, http.MethodGet, common.EncodeURLValues(kucoinGetAccountLedgers, params), nil, &resp)
}

// GetAccountSummaryInformation this can be used to obtain account summary information.
func (ku *Kucoin) GetAccountSummaryInformation(ctx context.Context) (*AccountSummaryInformation, error) {
	var resp *AccountSummaryInformation
	return resp, ku.SendAuthHTTPRequest(ctx, exchange.RestSpot, defaultSpotEPL, http.MethodGet, kucoinUserInfo, nil, &resp)
}

// GetSubAccountBalance get account info of a sub-user specified by the subUserID
func (ku *Kucoin) GetSubAccountBalance(ctx context.Context, subUserID string, includeBaseAmount bool) (*SubAccountInfo, error) {
	params := url.Values{}
	if includeBaseAmount {
		params.Set("includeBaseAmount", "true")
	}
	var resp *SubAccountInfo
	return resp, ku.SendAuthHTTPRequest(ctx, exchange.RestSpot, defaultSpotEPL, http.MethodGet, common.EncodeURLValues(kucoinGetSubAccountBalance+subUserID, params), nil, &resp)
}

// GetAggregatedSubAccountBalance get the account info of all sub-users
func (ku *Kucoin) GetAggregatedSubAccountBalance(ctx context.Context) ([]SubAccountInfo, error) {
	var resp []SubAccountInfo
	return resp, ku.SendAuthHTTPRequest(ctx, exchange.RestSpot, defaultSpotEPL, http.MethodGet, kucoinGetAggregatedSubAccountBalance, nil, &resp)
}

// GetPaginatedSubAccountInformation this endpoint can be used to get paginated sub-account information. Pagination is required.
func (ku *Kucoin) GetPaginatedSubAccountInformation(ctx context.Context, currentPage, pageSize int64) ([]SubAccountInfo, error) {
	params := url.Values{}
	if currentPage != 0 {
		params.Set("currentPage", strconv.FormatInt(currentPage, 10))
	}
	if pageSize != 0 {
		params.Set("pageSize", strconv.FormatInt(pageSize, 10))
	}
	var resp []SubAccountInfo
	return resp, ku.SendAuthHTTPRequest(ctx, exchange.RestSpot, defaultSpotEPL, http.MethodGet, common.EncodeURLValues(kucoinGetAggregatedSubAccountBalance, params), nil, &resp)
}

// GetTransferableBalance get the transferable balance of a specified account
func (ku *Kucoin) GetTransferableBalance(ctx context.Context, ccy, accountType, tag string) (*TransferableBalanceInfo, error) {
	if ccy == "" {
		return nil, currency.ErrCurrencyCodeEmpty
	}
	params := url.Values{}
	params.Set("currency", ccy)
	if accountType == "" {
		return nil, errors.New("accountType can not be empty")
	}
	params.Set("type", accountType)
	if tag != "" {
		params.Set("tag", tag)
	}
	var resp *TransferableBalanceInfo
	return resp, ku.SendAuthHTTPRequest(ctx, exchange.RestSpot, defaultSpotEPL, http.MethodGet, common.EncodeURLValues(kucoinGetTransferableBalance, params), nil, &resp)
}

// TransferMainToSubAccount used to transfer funds from main account to sub-account
func (ku *Kucoin) TransferMainToSubAccount(ctx context.Context, clientOID, ccy, amount, direction, accountType, subAccountType, subUserID string) (string, error) {
	if clientOID == "" {
		return "", errors.New("clientOID can not be empty")
	}
	if ccy == "" {
		return "", currency.ErrCurrencyPairEmpty
	}
	if amount == "" {
		return "", errors.New("amount can not be empty")
	}
	if direction == "" {
		return "", errors.New("direction can not be empty")
	}
	if subUserID == "" {
		return "", errors.New("subUserID can not be empty")
	}
	params := make(map[string]interface{})
	params["clientOid"] = clientOID
	params["currency"] = ccy
	params["amount"] = amount
	params["direction"] = direction
	if accountType != "" {
		params["accountType"] = accountType
	}
	if subAccountType != "" {
		params["subAccountType"] = subAccountType
	}
	params["subUserId"] = subUserID
	resp := struct {
		OrderID string `json:"orderId"`
	}{}
	return resp.OrderID, ku.SendAuthHTTPRequest(ctx, exchange.RestSpot, masterSubUserTransferEPL, http.MethodPost, kucoinTransferMainToSubAccount, params, &resp)
}

// MakeInnerTransfer used to transfer funds between accounts internally
func (ku *Kucoin) MakeInnerTransfer(ctx context.Context, clientOID, ccy, from, to, amount, fromTag, toTag string) (string, error) {
	if clientOID == "" {
		return "", errors.New("clientOID can not be empty")
	}
	if ccy == "" {
		return "", currency.ErrCurrencyPairEmpty
	}
	if amount == "" {
		return "", errors.New("amount can not be empty")
	}
	if from == "" {
		return "", errors.New("from can not be empty")
	}
	if to == "" {
		return "", errors.New("to can not be empty")
	}
	params := make(map[string]interface{})
	params["clientOid"] = clientOID
	params["currency"] = ccy
	params["amount"] = amount
	params["from"] = from
	params["to"] = to
	if fromTag != "" {
		params["fromTag"] = fromTag
	}
	if toTag != "" {
		params["toTag"] = toTag
	}
	resp := struct {
		OrderID string `json:"orderId"`
	}{}
	return resp.OrderID, ku.SendAuthHTTPRequest(ctx, exchange.RestSpot, defaultSpotEPL, http.MethodPost, kucoinInnerTransfer, params, &resp)
}

// CreateDepositAddress create a deposit address for a currency you intend to deposit
func (ku *Kucoin) CreateDepositAddress(ctx context.Context, ccy, chain string) (*DepositAddress, error) {
	if ccy == "" {
		return nil, currency.ErrCurrencyCodeEmpty
	}
	params := make(map[string]interface{})
	params["currency"] = ccy
	if chain != "" {
		params["chain"] = chain
	}
	var resp *DepositAddress
	return resp, ku.SendAuthHTTPRequest(ctx, exchange.RestSpot, defaultSpotEPL, http.MethodPost, kucoinGetDepositAddressV1, params, &resp)
}

// GetDepositAddressesV2 get all deposit addresses for the currency you intend to deposit
func (ku *Kucoin) GetDepositAddressesV2(ctx context.Context, ccy string) ([]DepositAddress, error) {
	if ccy == "" {
		return nil, currency.ErrCurrencyCodeEmpty
	}
	params := url.Values{}
	params.Set("currency", ccy)
	var resp []DepositAddress
	return resp, ku.SendAuthHTTPRequest(ctx, exchange.RestSpot, defaultSpotEPL, http.MethodGet, common.EncodeURLValues(kucoinGetDepositAddressesV2, params), nil, &resp)
}

// GetDepositAddressV1 get a deposit address for the currency you intend to deposit
func (ku *Kucoin) GetDepositAddressV1(ctx context.Context, ccy, chain string) (*DepositAddress, error) {
	if ccy == "" {
		return nil, currency.ErrCurrencyCodeEmpty
	}
	params := url.Values{}
	params.Set("currency", ccy)
	if chain != "" {
		params.Set("chain", chain)
	}
	var resp DepositAddress
	return &resp, ku.SendAuthHTTPRequest(ctx, exchange.RestSpot, defaultSpotEPL, http.MethodGet, common.EncodeURLValues(kucoinGetDepositAddressV1, params), nil, &resp)
}

// GetDepositList get deposit list items and sorted to show the latest first
func (ku *Kucoin) GetDepositList(ctx context.Context, ccy, status string, startAt, endAt time.Time) (*DepositResponse, error) {
	params := url.Values{}
	if ccy != "" {
		params.Set("currency", ccy)
	}
	if status != "" {
		params.Set("status", status)
	}
	if !startAt.IsZero() {
		params.Set("startAt", strconv.FormatInt(startAt.UnixMilli(), 10))
	}
	if !endAt.IsZero() {
		params.Set("endAt", strconv.FormatInt(endAt.UnixMilli(), 10))
	}
	var resp *DepositResponse
	return resp, ku.SendAuthHTTPRequest(ctx, exchange.RestSpot, retrieveDepositListEPL, http.MethodGet, common.EncodeURLValues(kucoinGetDepositList, params), nil, &resp)
}

// GetHistoricalDepositList get historical deposit list items
func (ku *Kucoin) GetHistoricalDepositList(ctx context.Context, ccy, status string, startAt, endAt time.Time) (*HistoricalDepositWithdrawalResponse, error) {
	params := url.Values{}
	if ccy != "" {
		params.Set("currency", ccy)
	}
	if status != "" {
		params.Set("status", status)
	}
	if !startAt.IsZero() {
		params.Set("startAt", strconv.FormatInt(startAt.UnixMilli(), 10))
	}
	if !endAt.IsZero() {
		params.Set("endAt", strconv.FormatInt(endAt.UnixMilli(), 10))
	}
	var resp *HistoricalDepositWithdrawalResponse
	return resp, ku.SendAuthHTTPRequest(ctx, exchange.RestSpot, retrieveV1HistoricalDepositListEPL, http.MethodGet, common.EncodeURLValues(kucoinGetHistoricalDepositList, params), nil, &resp)
}

// GetWithdrawalList get withdrawal list items
func (ku *Kucoin) GetWithdrawalList(ctx context.Context, ccy, status string, startAt, endAt time.Time) (*WithdrawalsResponse, error) {
	params := url.Values{}
	if ccy != "" {
		params.Set("currency", ccy)
	}
	if status != "" {
		params.Set("status", status)
	}
	if !startAt.IsZero() {
		params.Set("startAt", strconv.FormatInt(startAt.UnixMilli(), 10))
	}
	if !endAt.IsZero() {
		params.Set("endAt", strconv.FormatInt(endAt.UnixMilli(), 10))
	}
	var resp *WithdrawalsResponse
	return resp, ku.SendAuthHTTPRequest(ctx, exchange.RestSpot, retrieveWithdrawalListEPL, http.MethodGet, common.EncodeURLValues(kucoinWithdrawal, params), nil, &resp)
}

// GetHistoricalWithdrawalList get historical withdrawal list items
func (ku *Kucoin) GetHistoricalWithdrawalList(ctx context.Context, ccy, status string, startAt, endAt time.Time, currentPage, pageSize int64) (*HistoricalDepositWithdrawalResponse, error) {
	params := url.Values{}
	if ccy != "" {
		params.Set("currency", ccy)
	}
	if status != "" {
		params.Set("status", status)
	}
	if !startAt.IsZero() {
		params.Set("startAt", strconv.FormatInt(startAt.UnixMilli(), 10))
	}
	if !endAt.IsZero() {
		params.Set("endAt", strconv.FormatInt(endAt.UnixMilli(), 10))
	}
	if currentPage != 0 {
		params.Set("currentPage", strconv.FormatInt(currentPage, 10))
	}
	if pageSize != 0 {
		params.Set("pageSize", strconv.FormatInt(pageSize, 10))
	}
	var resp *HistoricalDepositWithdrawalResponse
	return resp, ku.SendAuthHTTPRequest(ctx, exchange.RestSpot, retrieveV1HistoricalWithdrawalListEPL, http.MethodGet, common.EncodeURLValues(kucoinGetHistoricalWithdrawalList, params), nil, &resp)
}

// GetWithdrawalQuotas get withdrawal quota details
func (ku *Kucoin) GetWithdrawalQuotas(ctx context.Context, ccy, chain string) (*WithdrawalQuota, error) {
	if ccy == "" {
		return nil, currency.ErrCurrencyCodeEmpty
	}
	params := url.Values{}
	params.Set("currency", ccy)
	if chain != "" {
		params.Set("chain", chain)
	}
	var resp *WithdrawalQuota
	return resp, ku.SendAuthHTTPRequest(ctx, exchange.RestSpot, defaultSpotEPL, http.MethodGet, common.EncodeURLValues(kucoinGetWithdrawalQuotas, params), nil, &resp)
}

// ApplyWithdrawal create a withdrawal request
// The endpoint was deprecated for futures, please transfer assets from the FUTURES account to the MAIN account first, and then withdraw from the MAIN account
func (ku *Kucoin) ApplyWithdrawal(ctx context.Context, ccy, address, memo, remark, chain, feeDeductType string, isInner bool, amount float64) (string, error) {
	if ccy == "" {
		return "", currency.ErrCurrencyPairEmpty
	}
	params := make(map[string]interface{})
	params["currency"] = ccy
	if address == "" {
		return "", errors.New("address can not be empty")
	}
	params["address"] = address
	if amount == 0 {
		return "", errors.New("amount can not be empty")
	}
	params["amount"] = amount
	if memo != "" {
		params["memo"] = memo
	}
	params["isInner"] = isInner
	if remark != "" {
		params["remark"] = remark
	}
	if chain != "" {
		params["chain"] = chain
	}
	if feeDeductType != "" {
		params["feeDeductType"] = feeDeductType
	}
	resp := struct {
		WithdrawalID string `json:"withdrawalId"`
		Error
	}{}
	return resp.WithdrawalID, ku.SendAuthHTTPRequest(ctx, exchange.RestSpot, defaultSpotEPL, http.MethodPost, kucoinWithdrawal, params, &resp)
}

// CancelWithdrawal used to cancel a withdrawal request
func (ku *Kucoin) CancelWithdrawal(ctx context.Context, withdrawalID string) error {
	return ku.SendAuthHTTPRequest(ctx, exchange.RestSpot, defaultSpotEPL, http.MethodDelete, kucoinCancelWithdrawal+withdrawalID, nil, &struct{}{})
}

// GetBasicFee get basic fee rate of users
func (ku *Kucoin) GetBasicFee(ctx context.Context, currencyType string) (*Fees, error) {
	params := url.Values{}
	if currencyType != "" {
		params.Set("currencyType", currencyType)
	}
	var resp *Fees
	return resp, ku.SendAuthHTTPRequest(ctx, exchange.RestSpot, defaultSpotEPL, http.MethodGet, common.EncodeURLValues(kucoinBasicFee, params), nil, &resp)
}

// GetTradingFee get fee rate of trading pairs
<<<<<<< HEAD
func (ku *Kucoin) GetTradingFee(ctx context.Context, pairs currency.Pairs) ([]Fees, error) {
	if len(pairs) == 0 {
		return nil, currency.ErrCurrencyPairsEmpty
	}
	if len(pairs) > 10 {
		return nil, errMaximumOf10Symbols
=======
// WARNING: There is a limit of 10 currency pairs allowed to be requested per call.
func (ku *Kucoin) GetTradingFee(ctx context.Context, pairs currency.Pairs) ([]Fees, error) {
	if len(pairs) == 0 {
		return nil, currency.ErrCurrencyPairsEmpty
>>>>>>> 88182ec4
	}
	path := kucoinTradingFee + "?symbols=" + pairs.Upper().Join()
	var resp []Fees
	return resp, ku.SendAuthHTTPRequest(ctx, exchange.RestSpot, defaultSpotEPL, http.MethodGet, path, nil, &resp)
}

// SendHTTPRequest sends an unauthenticated HTTP request
func (ku *Kucoin) SendHTTPRequest(ctx context.Context, ePath exchange.URL, epl request.EndpointLimit, path string, result interface{}) error {
	value := reflect.ValueOf(result)
	if value.Kind() != reflect.Pointer {
		return errInvalidResultInterface
	}
	resp, okay := result.(UnmarshalTo)
	if !okay {
		resp = &Response{Data: result}
	}
	endpointPath, err := ku.API.Endpoints.GetURL(ePath)
	if err != nil {
		return err
	}
	err = ku.SendPayload(ctx, epl, func() (*request.Item, error) {
		return &request.Item{
			Method:        http.MethodGet,
			Path:          endpointPath + path,
			Result:        resp,
			Verbose:       ku.Verbose,
			HTTPDebugging: ku.HTTPDebugging,
			HTTPRecording: ku.HTTPRecording}, nil
	}, request.UnauthenticatedRequest)
	if err != nil {
		return err
	}
	if result == nil {
		return errNoValidResponseFromServer
	}
	return resp.GetError()
}

// SendAuthHTTPRequest sends an authenticated HTTP request
// Request parameters are added to path variable for GET and DELETE request and for other requests its passed in params variable
func (ku *Kucoin) SendAuthHTTPRequest(ctx context.Context, ePath exchange.URL, epl request.EndpointLimit, method, path string, arg, result interface{}) error {
	value := reflect.ValueOf(result)
	if value.Kind() != reflect.Pointer {
		return errInvalidResultInterface
	}
	creds, err := ku.GetCredentials(ctx)
	if err != nil {
		return err
	}
	resp, okay := result.(UnmarshalTo)
	if !okay {
		resp = &Response{Data: result}
	}
	endpointPath, err := ku.API.Endpoints.GetURL(ePath)
	if err != nil {
		return err
	}
	if value.IsNil() || value.Kind() != reflect.Pointer {
		return fmt.Errorf("%w receiver has to be non-nil pointer", errInvalidResponseReceiver)
	}
	err = ku.SendPayload(ctx, epl, func() (*request.Item, error) {
		var (
			body    io.Reader
			payload []byte
		)
		if arg != nil {
			payload, err = json.Marshal(arg)
			if err != nil {
				return nil, err
			}
			body = bytes.NewBuffer(payload)
		}
		timeStamp := strconv.FormatInt(time.Now().UnixMilli(), 10)
		var signHash, passPhraseHash []byte
		signHash, err = crypto.GetHMAC(crypto.HashSHA256, []byte(timeStamp+method+"/api"+path+string(payload)), []byte(creds.Secret))
		if err != nil {
			return nil, err
		}
		passPhraseHash, err = crypto.GetHMAC(crypto.HashSHA256, []byte(creds.ClientID), []byte(creds.Secret))
		if err != nil {
			return nil, err
		}
		headers := map[string]string{
			"KC-API-KEY":         creds.Key,
			"KC-API-SIGN":        crypto.Base64Encode(signHash),
			"KC-API-TIMESTAMP":   timeStamp,
			"KC-API-PASSPHRASE":  crypto.Base64Encode(passPhraseHash),
			"KC-API-KEY-VERSION": kucoinAPIKeyVersion,
			"Content-Type":       "application/json",
		}
		return &request.Item{
			Method:        method,
			Path:          endpointPath + path,
			Headers:       headers,
			Body:          body,
			Result:        &resp,
			Verbose:       ku.Verbose,
			HTTPDebugging: ku.HTTPDebugging,
			HTTPRecording: ku.HTTPRecording}, nil
	}, request.AuthenticatedRequest)
	if err != nil {
		return err
	}
	if result == nil {
		return errNoValidResponseFromServer
	}
	return resp.GetError()
}

func (ku *Kucoin) intervalToString(interval kline.Interval) (string, error) {
	switch interval {
	case kline.OneMin:
		return "1min", nil
	case kline.ThreeMin:
		return "3min", nil
	case kline.FiveMin:
		return "5min", nil
	case kline.FifteenMin:
		return "15min", nil
	case kline.ThirtyMin:
		return "30min", nil
	case kline.OneHour:
		return "1hour", nil
	case kline.TwoHour:
		return "2hour", nil
	case kline.FourHour:
		return "4hour", nil
	case kline.SixHour:
		return "6hour", nil
	case kline.EightHour:
		return "8hour", nil
	case kline.TwelveHour:
		return "12hour", nil
	case kline.OneDay:
		return "1day", nil
	case kline.OneWeek:
		return "1week", nil
	default:
		return "", kline.ErrUnsupportedInterval
	}
}

func (ku *Kucoin) stringToOrderStatus(status string) (order.Status, error) {
	switch status {
	case "match":
		return order.Filled, nil
	case "open":
		return order.Open, nil
	case "done":
		return order.Closed, nil
	default:
		return order.StringToOrderStatus(status)
	}
}

func (ku *Kucoin) accountTypeToString(a asset.Item) string {
	switch a {
	case asset.Spot:
		return "trade"
	case asset.Margin:
		return "margin"
	case asset.Empty:
		return ""
	default:
		return "main"
	}
}

func (ku *Kucoin) accountToTradeTypeString(a asset.Item, marginMode string) string {
	switch a {
	case asset.Spot:
		return "TRADE"
	case asset.Margin:
		if strings.EqualFold(marginMode, "isolated") {
			return "MARGIN_ISOLATED_TRADE"
		}
		return "MARGIN_TRADE"
	default:
		return ""
	}
}

func (ku *Kucoin) orderTypeToString(orderType order.Type) (string, error) {
	switch orderType {
	case order.AnyType, order.UnknownType:
		return "", nil
	case order.Market, order.Limit:
		return orderType.Lower(), nil
	default:
		return "", order.ErrUnsupportedOrderType
	}
}

func (ku *Kucoin) orderSideString(side order.Side) (string, error) {
	switch side {
	case order.Buy, order.Sell:
		return side.Lower(), nil
	case order.AnySide:
		return "", nil
	default:
		return "", fmt.Errorf("%w, side:%s", order.ErrSideIsInvalid, side.String())
	}
}<|MERGE_RESOLUTION|>--- conflicted
+++ resolved
@@ -1649,19 +1649,10 @@
 }
 
 // GetTradingFee get fee rate of trading pairs
-<<<<<<< HEAD
-func (ku *Kucoin) GetTradingFee(ctx context.Context, pairs currency.Pairs) ([]Fees, error) {
-	if len(pairs) == 0 {
-		return nil, currency.ErrCurrencyPairsEmpty
-	}
-	if len(pairs) > 10 {
-		return nil, errMaximumOf10Symbols
-=======
 // WARNING: There is a limit of 10 currency pairs allowed to be requested per call.
 func (ku *Kucoin) GetTradingFee(ctx context.Context, pairs currency.Pairs) ([]Fees, error) {
 	if len(pairs) == 0 {
 		return nil, currency.ErrCurrencyPairsEmpty
->>>>>>> 88182ec4
 	}
 	path := kucoinTradingFee + "?symbols=" + pairs.Upper().Join()
 	var resp []Fees
