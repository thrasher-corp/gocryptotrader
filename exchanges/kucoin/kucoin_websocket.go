--- conflicted
+++ resolved
@@ -904,22 +904,13 @@
 }
 
 // Subscribe sends a websocket message to receive data from the channel
-<<<<<<< HEAD
-func (ku *Kucoin) Subscribe(_ context.Context, subscriptions []stream.ChannelSubscription) error {
-=======
-func (ku *Kucoin) Subscribe(subscriptions []subscription.Subscription) error {
->>>>>>> e0c6e118
+func (ku *Kucoin) Subscribe(_ context.Context, subscriptions []subscription.Subscription) error {
 	return ku.handleSubscriptions(subscriptions, "subscribe")
 }
 
 // Unsubscribe sends a websocket message to stop receiving data from the channel
-<<<<<<< HEAD
-func (ku *Kucoin) Unsubscribe(_ context.Context, unsubscriptions []stream.ChannelSubscription) error {
-	return ku.handleSubscriptions(unsubscriptions, "unsubscribe")
-=======
-func (ku *Kucoin) Unsubscribe(subscriptions []subscription.Subscription) error {
+func (ku *Kucoin) Unsubscribe(_ context.Context, subscriptions []subscription.Subscription) error {
 	return ku.handleSubscriptions(subscriptions, "unsubscribe")
->>>>>>> e0c6e118
 }
 
 func (ku *Kucoin) expandManualSubscriptions(in []subscription.Subscription) ([]subscription.Subscription, error) {
