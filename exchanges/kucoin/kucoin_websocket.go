package kucoin

import (
	"context"
	"encoding/json"
	"errors"
	"fmt"
	"net/http"
	"slices"
	"strconv"
	"strings"
	"sync"
	"text/template"
	"time"

	"github.com/buger/jsonparser"
	"github.com/gorilla/websocket"
	"github.com/thrasher-corp/gocryptotrader/common"
	"github.com/thrasher-corp/gocryptotrader/currency"
	exchange "github.com/thrasher-corp/gocryptotrader/exchanges"
	"github.com/thrasher-corp/gocryptotrader/exchanges/account"
	"github.com/thrasher-corp/gocryptotrader/exchanges/asset"
	"github.com/thrasher-corp/gocryptotrader/exchanges/kline"
	"github.com/thrasher-corp/gocryptotrader/exchanges/order"
	"github.com/thrasher-corp/gocryptotrader/exchanges/orderbook"
	"github.com/thrasher-corp/gocryptotrader/exchanges/request"
	"github.com/thrasher-corp/gocryptotrader/exchanges/stream"
	"github.com/thrasher-corp/gocryptotrader/exchanges/subscription"
	"github.com/thrasher-corp/gocryptotrader/exchanges/ticker"
	"github.com/thrasher-corp/gocryptotrader/exchanges/trade"
	"github.com/thrasher-corp/gocryptotrader/log"
)

var fetchedFuturesOrderbookMutex sync.Mutex
var fetchedFuturesOrderbook map[string]bool

const (
	publicBullets  = "/v1/bullet-public"
	privateBullets = "/v1/bullet-private"

	// Spot channels
	marketTickerChannel           = "/market/ticker"            // /market/ticker:{symbol},...
	marketSnapshotChannel         = "/market/snapshot"          // /market/snapshot:{symbol},...
	marketOrderbookChannel        = "/market/level2"            // /market/level2:{symbol},...
	marketOrderbookDepth5Channel  = "/spotMarket/level2Depth5"  // /spotMarket/level2Depth5:{symbol},...
	marketOrderbookDepth50Channel = "/spotMarket/level2Depth50" // /spotMarket/level2Depth50:{symbol},...
	marketCandlesChannel          = "/market/candles"           // /market/candles:{symbol}_{interval},...
	marketMatchChannel            = "/market/match"             // /market/match:{symbol},...
	indexPriceIndicatorChannel    = "/indicator/index"          // /indicator/index:{symbol},...
	markPriceIndicatorChannel     = "/indicator/markPrice"      // /indicator/markPrice:{symbol},...

	// Private channels
	privateSpotTradeOrders    = "/spotMarket/tradeOrders"
	accountBalanceChannel     = "/account/balance"
	marginPositionChannel     = "/margin/position"
	marginLoanChannel         = "/margin/loan" // /margin/loan:{currency}
	spotMarketAdvancedChannel = "/spotMarket/advancedOrders"

	// Futures channels
	futuresTransactionStatisticsTimerEventChannel = "/contractMarket/snapshot"      // /contractMarket/snapshot:{symbol}
	futuresTickerChannel                          = "/contractMarket/tickerV2"      // /contractMarket/tickerV2:{symbol},...
	futuresOrderbookChannel                       = "/contractMarket/level2"        // /contractMarket/level2:{symbol},...
	futuresOrderbookDepth5Channel                 = "/contractMarket/level2Depth5"  // /contractMarket/level2Depth5:{symbol},...
	futuresOrderbookDepth50Channel                = "/contractMarket/level2Depth50" // /contractMarket/level2Depth50:{symbol},...
	futuresExecutionDataChannel                   = "/contractMarket/execution"     // /contractMarket/execution:{symbol},...
	futuresContractMarketDataChannel              = "/contract/instrument"          // /contract/instrument:{symbol},...
	futuresSystemAnnouncementChannel              = "/contract/announcement"
	futuresTrasactionStatisticsTimerEventChannel  = "/contractMarket/snapshot" // /contractMarket/snapshot:{symbol},...

	// futures private channels
	futuresTradeOrderChannel               = "/contractMarket/tradeOrders" // /contractMarket/tradeOrders:{symbol},...
	futuresPositionChangeEventChannel      = "/contract/position"          // /contract/position:{symbol},...
	futuresStopOrdersLifecycleEventChannel = "/contractMarket/advancedOrders"
	futuresAccountBalanceEventChannel      = "/contractAccount/wallet"

	futuresLimitCandles = "/contractMarket/limitCandle"
)

var (
	// maxWSUpdateBuffer defines max websocket updates to apply when an
	// orderbook is initially fetched
	maxWSUpdateBuffer = 150
	// maxWSOrderbookJobs defines max websocket orderbook jobs in queue to fetch
	// an orderbook snapshot via REST
	maxWSOrderbookJobs = 2000
	// maxWSOrderbookWorkers defines a max amount of workers allowed to execute
	// jobs from the job channel
	maxWSOrderbookWorkers = 10
)

var subscriptionNames = map[asset.Item]map[string]string{
	asset.Futures: {
		subscription.TickerChannel:    futuresTickerChannel,
		subscription.OrderbookChannel: futuresOrderbookDepth5Channel, // This does not require a REST request to get the orderbook.
	},
	asset.All: {
		subscription.TickerChannel:    marketTickerChannel,
		subscription.OrderbookChannel: marketOrderbookDepth5Channel, // This does not require a REST request to get the orderbook.
		subscription.CandlesChannel:   marketCandlesChannel,
		subscription.AllTradesChannel: marketMatchChannel,
	},
}

var defaultSubscriptions = subscription.List{
	{Enabled: true, Asset: asset.All, Channel: subscription.TickerChannel},
	{Enabled: true, Asset: asset.All, Channel: subscription.OrderbookChannel, Interval: kline.HundredMilliseconds},
	{Enabled: true, Asset: asset.Spot, Channel: subscription.AllTradesChannel},
	{Enabled: true, Asset: asset.Margin, Channel: subscription.AllTradesChannel},
	{Enabled: true, Asset: asset.Futures, Channel: futuresTradeOrderChannel, Authenticated: true},
	{Enabled: true, Asset: asset.Futures, Channel: futuresStopOrdersLifecycleEventChannel, Authenticated: true},
	{Enabled: true, Asset: asset.Futures, Channel: futuresAccountBalanceEventChannel, Authenticated: true},
	{Enabled: true, Asset: asset.Margin, Channel: marginPositionChannel, Authenticated: true},
	{Enabled: true, Asset: asset.Margin, Channel: marginLoanChannel, Authenticated: true},
	{Enabled: true, Channel: accountBalanceChannel, Authenticated: true},
}

// WsConnect creates a new websocket connection.
func (ku *Kucoin) WsConnect() error {
	if !ku.Websocket.IsEnabled() || !ku.IsEnabled() {
		return stream.ErrWebsocketNotEnabled
	}
	fetchedFuturesOrderbookMutex.Lock()
	fetchedFuturesOrderbook = map[string]bool{}
	fetchedFuturesOrderbookMutex.Unlock()
	var dialer websocket.Dialer
	dialer.HandshakeTimeout = ku.Config.HTTPTimeout
	dialer.Proxy = http.ProxyFromEnvironment
	var instances *WSInstanceServers
	_, err := ku.GetCredentials(context.Background())
	if err != nil {
		ku.Websocket.SetCanUseAuthenticatedEndpoints(false)
	}
	if ku.Websocket.CanUseAuthenticatedEndpoints() {
		instances, err = ku.GetAuthenticatedInstanceServers(context.Background())
		if err != nil {
			ku.Websocket.DataHandler <- err
			ku.Websocket.SetCanUseAuthenticatedEndpoints(false)
		}
	}
	if instances == nil {
		instances, err = ku.GetInstanceServers(context.Background())
		if err != nil {
			return err
		}
	}
	if len(instances.InstanceServers) == 0 {
		return errors.New("no websocket instance server found")
	}
	ku.Websocket.Conn.SetURL(instances.InstanceServers[0].Endpoint + "?token=" + instances.Token)
	err = ku.Websocket.Conn.Dial(&dialer, http.Header{})
	if err != nil {
		return fmt.Errorf("%v - Unable to connect to Websocket. Error: %s", ku.Name, err)
	}
	ku.Websocket.Wg.Add(1)
	go ku.wsReadData()
	ku.Websocket.Conn.SetupPingHandler(request.Unset, stream.PingHandler{
		Delay:       time.Millisecond * time.Duration(instances.InstanceServers[0].PingTimeout),
		Message:     []byte(`{"type":"ping"}`),
		MessageType: websocket.TextMessage,
	})

	ku.setupOrderbookManager()
	return nil
}

// GetInstanceServers retrieves the server list and temporary public token
func (ku *Kucoin) GetInstanceServers(ctx context.Context) (*WSInstanceServers, error) {
	response := struct {
		Data WSInstanceServers `json:"data"`
		Error
	}{}
	return &(response.Data), ku.SendPayload(ctx, request.Unset, func() (*request.Item, error) {
		endpointPath, err := ku.API.Endpoints.GetURL(exchange.RestSpot)
		if err != nil {
			return nil, err
		}
		return &request.Item{
			Method:        http.MethodPost,
			Path:          endpointPath + publicBullets,
			Result:        &response,
			Verbose:       ku.Verbose,
			HTTPDebugging: ku.HTTPDebugging,
			HTTPRecording: ku.HTTPRecording}, nil
	}, request.UnauthenticatedRequest)
}

// GetAuthenticatedInstanceServers retrieves server instances for authenticated users.
func (ku *Kucoin) GetAuthenticatedInstanceServers(ctx context.Context) (*WSInstanceServers, error) {
	response := struct {
		Data *WSInstanceServers `json:"data"`
		Error
	}{}
	err := ku.SendAuthHTTPRequest(ctx, exchange.RestSpot, spotAuthenticationEPL, http.MethodPost, privateBullets, nil, &response)
	if err != nil && strings.Contains(err.Error(), "400003") {
		return response.Data, ku.SendAuthHTTPRequest(ctx, exchange.RestFutures, futuresAuthenticationEPL, http.MethodPost, privateBullets, nil, &response)
	}
	return response.Data, err
}

// wsReadData receives and passes on websocket messages for processing
func (ku *Kucoin) wsReadData() {
	defer ku.Websocket.Wg.Done()
	for {
		resp := ku.Websocket.Conn.ReadMessage()
		if resp.Raw == nil {
			return
		}
		err := ku.wsHandleData(resp.Raw)
		if err != nil {
			ku.Websocket.DataHandler <- err
		}
	}
}

// wsHandleData processes a websocket incoming data.
func (ku *Kucoin) wsHandleData(respData []byte) error {
	resp := WsPushData{}
	if err := json.Unmarshal(respData, &resp); err != nil {
		return err
	}
	if resp.Type == "pong" || resp.Type == "welcome" {
		return nil
	}
	if resp.ID != "" {
<<<<<<< HEAD
		return ku.Websocket.Match.EnsureMatchWithData("msgID:"+resp.ID, respData)
=======
		return ku.Websocket.Match.RequireMatchWithData("msgID:"+resp.ID, respData)
>>>>>>> 50448ec6
	}
	topicInfo := strings.Split(resp.Topic, ":")
	switch topicInfo[0] {
	case marketTickerChannel:
		var instruments string
		if topicInfo[1] == "all" {
			instruments = resp.Subject
		} else {
			instruments = topicInfo[1]
		}
		return ku.processTicker(resp.Data, instruments, topicInfo[0])
	case marketSnapshotChannel:
		return ku.processMarketSnapshot(resp.Data, topicInfo[0])
	case marketOrderbookChannel:
		return ku.processOrderbookWithDepth(respData, topicInfo[1], topicInfo[0])
	case marketOrderbookDepth5Channel, marketOrderbookDepth50Channel:
		return ku.processOrderbook(resp.Data, topicInfo[1], topicInfo[0])
	case marketCandlesChannel:
		symbolAndInterval := strings.Split(topicInfo[1], currency.UnderscoreDelimiter)
		if len(symbolAndInterval) != 2 {
			return errMalformedData
		}
		return ku.processCandlesticks(resp.Data, symbolAndInterval[0], symbolAndInterval[1], topicInfo[0])
	case marketMatchChannel:
		return ku.processTradeData(resp.Data, topicInfo[1], topicInfo[0])
	case indexPriceIndicatorChannel, markPriceIndicatorChannel:
		var response WsPriceIndicator
		return ku.processData(resp.Data, &response)
	case privateSpotTradeOrders:
		return ku.processOrderChangeEvent(resp.Data, topicInfo[0])
	case accountBalanceChannel:
		return ku.processAccountBalanceChange(resp.Data)
	case marginPositionChannel:
		if resp.Subject == "debt.ratio" {
			var response WsDebtRatioChange
			return ku.processData(resp.Data, &response)
		}
		var response WsPositionStatus
		return ku.processData(resp.Data, &response)
	case marginLoanChannel:
		if resp.Subject == "order.done" {
			var response WsMarginTradeOrderDoneEvent
			return ku.processData(resp.Data, &response)
		} else {
			return ku.processMarginLendingTradeOrderEvent(resp.Data)
		}
	case spotMarketAdvancedChannel:
		return ku.processStopOrderEvent(resp.Data)
	case futuresTickerChannel:
		return ku.processFuturesTickerV2(resp.Data)
	case futuresExecutionDataChannel:
		var response WsFuturesExecutionData
		return ku.processData(resp.Data, &response)
	case futuresOrderbookChannel:
		if err := ku.ensureFuturesOrderbookSnapshotLoaded(topicInfo[1]); err != nil {
			return err
		}
		return ku.processFuturesOrderbookLevel2(resp.Data, topicInfo[1])
	case futuresOrderbookDepth5Channel,
		futuresOrderbookDepth50Channel:
		if err := ku.ensureFuturesOrderbookSnapshotLoaded(topicInfo[1]); err != nil {
			return err
		}
		return ku.processFuturesOrderbookSnapshot(resp.Data, topicInfo[1])
	case futuresContractMarketDataChannel:
		switch resp.Subject {
		case "mark.index.price":
			return ku.processFuturesMarkPriceAndIndexPrice(resp.Data, topicInfo[1])
		case "funding.rate":
			return ku.processFuturesFundingData(resp.Data, topicInfo[1])
		}
	case futuresSystemAnnouncementChannel:
		return ku.processFuturesSystemAnnouncement(resp.Data, resp.Subject)
	case futuresTransactionStatisticsTimerEventChannel:
		return ku.processFuturesTransactionStatistics(resp.Data, topicInfo[1])
	case futuresTradeOrderChannel:
		return ku.processFuturesPrivateTradeOrders(resp.Data)
	case futuresStopOrdersLifecycleEventChannel:
		return ku.processFuturesStopOrderLifecycleEvent(resp.Data)
	case futuresAccountBalanceEventChannel:
		switch resp.Subject {
		case "orderMargin.change":
			var response WsFuturesOrderMarginEvent
			return ku.processData(resp.Data, &response)
		case "availableBalance.change":
			return ku.processFuturesAccountBalanceEvent(resp.Data)
		case "withdrawHold.change":
			var response WsFuturesWithdrawalAmountAndTransferOutAmountEvent
			return ku.processData(resp.Data, &response)
		}
	case futuresPositionChangeEventChannel:
		switch resp.Subject {
		case "position.change":
			if resp.ChannelType == "private" {
				var response WsFuturesPosition
				return ku.processData(resp.Data, &response)
			}
			var response WsFuturesMarkPricePositionChanges
			return ku.processData(resp.Data, &response)
		case "position.settlement":
			var response WsFuturesPositionFundingSettlement
			return ku.processData(resp.Data, &response)
		}
	case futuresLimitCandles:
		instrumentInfos := strings.Split(topicInfo[1], "_")
		if len(instrumentInfos) != 2 {
			return errors.New("invalid instrument information")
		}
		return ku.processFuturesKline(resp.Data, instrumentInfos[1])
	default:
		ku.Websocket.DataHandler <- stream.UnhandledMessageWarning{
			Message: ku.Name + stream.UnhandledMessage + string(respData),
		}
		return errors.New("push data not handled")
	}
	return nil
}

// processData used to deserialize and forward the data to DataHandler.
func (ku *Kucoin) processData(respData []byte, resp interface{}) error {
	if err := json.Unmarshal(respData, &resp); err != nil {
		return err
	}
	ku.Websocket.DataHandler <- resp
	return nil
}

// processFuturesAccountBalanceEvent used to process futures account balance change incoming data.
func (ku *Kucoin) processFuturesAccountBalanceEvent(respData []byte) error {
	resp := WsFuturesAvailableBalance{}
	if err := json.Unmarshal(respData, &resp); err != nil {
		return err
	}
	ku.Websocket.DataHandler <- account.Change{
		Exchange: ku.Name,
		Currency: currency.NewCode(resp.Currency),
		Asset:    asset.Futures,
		Amount:   resp.AvailableBalance,
	}
	return nil
}

// processFuturesStopOrderLifecycleEvent processes futures stop orders lifecycle events.
func (ku *Kucoin) processFuturesStopOrderLifecycleEvent(respData []byte) error {
	resp := WsStopOrderLifecycleEvent{}
	err := json.Unmarshal(respData, &resp)
	if err != nil {
		return err
	}
	var enabledPairs currency.Pairs
	enabledPairs, err = ku.GetEnabledPairs(asset.Futures)
	if err != nil {
		return err
	}
	pair, err := enabledPairs.DeriveFrom(resp.Symbol)
	if err != nil {
		return err
	}
	oType, err := order.StringToOrderType(resp.OrderType)
	if err != nil {
		return err
	}
	side, err := order.StringToOrderSide(resp.Side)
	if err != nil {
		return err
	}
	ku.Websocket.DataHandler <- &order.Detail{
		Price:        resp.OrderPrice,
		TriggerPrice: resp.StopPrice,
		Amount:       resp.Size,
		Exchange:     ku.Name,
		OrderID:      resp.OrderID,
		Type:         oType,
		Side:         side,
		AssetType:    asset.Futures,
		Date:         resp.CreatedAt.Time(),
		LastUpdated:  resp.Timestamp.Time(),
		Pair:         pair,
	}
	return nil
}

// processFuturesPrivateTradeOrders processes futures private trade orders updates.
func (ku *Kucoin) processFuturesPrivateTradeOrders(respData []byte) error {
	resp := WsFuturesTradeOrder{}
	if err := json.Unmarshal(respData, &resp); err != nil {
		return err
	}
	oType, err := order.StringToOrderType(resp.OrderType)
	if err != nil {
		return err
	}
	oStatus, err := ku.StringToOrderStatus(resp.Status)
	if err != nil {
		return err
	}
	var enabledPairs currency.Pairs
	enabledPairs, err = ku.GetEnabledPairs(asset.Futures)
	if err != nil {
		return err
	}
	pair, err := enabledPairs.DeriveFrom(resp.Symbol)
	if err != nil {
		return err
	}
	side, err := order.StringToOrderSide(resp.Side)
	if err != nil {
		return err
	}
	ku.Websocket.DataHandler <- &order.Detail{
		Type:            oType,
		Status:          oStatus,
		Pair:            pair,
		Side:            side,
		Amount:          resp.OrderSize,
		Price:           resp.OrderPrice,
		Exchange:        ku.Name,
		ExecutedAmount:  resp.FilledSize,
		RemainingAmount: resp.RemainSize,
		ClientOrderID:   resp.ClientOid,
		OrderID:         resp.TradeID,
		AssetType:       asset.Futures,
		LastUpdated:     resp.OrderTime.Time(),
	}
	return nil
}

// processFuturesTransactionStatistics processes a futures transaction statistics
func (ku *Kucoin) processFuturesTransactionStatistics(respData []byte, instrument string) error {
	resp := WsFuturesTransactionStatisticsTimeEvent{}
	if err := json.Unmarshal(respData, &resp); err != nil {
		return err
	}
	resp.Symbol = instrument
	return nil
}

// processFuturesSystemAnnouncement processes a system announcement.
func (ku *Kucoin) processFuturesSystemAnnouncement(respData []byte, subject string) error {
	resp := WsFuturesFundingBegin{}
	if err := json.Unmarshal(respData, &resp); err != nil {
		return err
	}
	resp.Subject = subject
	ku.Websocket.DataHandler <- &resp
	return nil
}

// processFuturesFundingData processes a futures account funding data.
func (ku *Kucoin) processFuturesFundingData(respData []byte, instrument string) error {
	resp := WsFundingRate{}
	if err := json.Unmarshal(respData, &resp); err != nil {
		return err
	}
	resp.Symbol = instrument
	ku.Websocket.DataHandler <- &resp
	return nil
}

// processFuturesMarkPriceAndIndexPrice processes a futures account mark price and index price changes.
func (ku *Kucoin) processFuturesMarkPriceAndIndexPrice(respData []byte, instrument string) error {
	resp := WsFuturesMarkPriceAndIndexPrice{}
	if err := json.Unmarshal(respData, &resp); err != nil {
		return err
	}
	resp.Symbol = instrument
	ku.Websocket.DataHandler <- &resp
	return nil
}

// ensureFuturesOrderbookSnapshotLoaded makes sure an initial futures orderbook snapshot is loaded
func (ku *Kucoin) ensureFuturesOrderbookSnapshotLoaded(symbol string) error {
	fetchedFuturesOrderbookMutex.Lock()
	defer fetchedFuturesOrderbookMutex.Unlock()
	if fetchedFuturesOrderbook[symbol] {
		return nil
	}
	fetchedFuturesOrderbook[symbol] = true
	enabledPairs, err := ku.GetEnabledPairs(asset.Futures)
	if err != nil {
		return err
	}
	cp, err := enabledPairs.DeriveFrom(symbol)
	if err != nil {
		return err
	}
	orderbooks, err := ku.FetchOrderbook(context.Background(), cp, asset.Futures)
	if err != nil {
		return err
	}
	return ku.Websocket.Orderbook.LoadSnapshot(orderbooks)
}

// processFuturesOrderbookSnapshot processes a futures account orderbook websocket update.
func (ku *Kucoin) processFuturesOrderbookSnapshot(respData []byte, instrument string) error {
	response := WsOrderbookLevel5Response{}
	if err := json.Unmarshal(respData, &response); err != nil {
		return err
	}
	resp := response.ExtractOrderbookItems()
	enabledPairs, err := ku.GetEnabledPairs(asset.Futures)
	if err != nil {
		return err
	}
	cp, err := enabledPairs.DeriveFrom(instrument)
	if err != nil {
		return err
	}
	return ku.Websocket.Orderbook.Update(&orderbook.Update{
		UpdateID:   resp.Sequence,
		UpdateTime: resp.Timestamp.Time(),
		Asset:      asset.Futures,
		Bids:       resp.Bids,
		Asks:       resp.Asks,
		Pair:       cp,
	})
}

// ProcessFuturesOrderbookLevel2 processes a V2 futures account orderbook data.
func (ku *Kucoin) processFuturesOrderbookLevel2(respData []byte, instrument string) error {
	resp := WsFuturesOrderbookInfo{}
	if err := json.Unmarshal(respData, &resp); err != nil {
		return err
	}
	detail, err := ku.GetFuturesPartOrderbook100(context.Background(), instrument)
	if err != nil {
		return err
	}
	enabledPairs, err := ku.GetEnabledPairs(asset.Futures)
	if err != nil {
		return err
	}
	pair, err := enabledPairs.DeriveFrom(instrument)
	if err != nil {
		return err
	}
	base := orderbook.Update{
		UpdateTime: detail.Time,
		Pair:       pair,
		Asset:      asset.Futures,
		Asks:       detail.Asks,
		Bids:       detail.Bids,
	}
	return ku.Websocket.Orderbook.Update(&base)
}

// processFuturesTickerV2 processes a futures account ticker data.
func (ku *Kucoin) processFuturesTickerV2(respData []byte) error {
	resp := WsFuturesTicker{}
	if err := json.Unmarshal(respData, &resp); err != nil {
		return err
	}
	enabledPairs, err := ku.GetEnabledPairs(asset.Futures)
	if err != nil {
		return err
	}
	pair, err := enabledPairs.DeriveFrom(resp.Symbol)
	if err != nil {
		return err
	}
	ku.Websocket.DataHandler <- &ticker.Price{
		AssetType:    asset.Futures,
		Last:         resp.FilledPrice.Float64(),
		Volume:       resp.FilledSize.Float64(),
		LastUpdated:  resp.FilledTime.Time(),
		ExchangeName: ku.Name,
		Pair:         pair,
		Ask:          resp.BestAskPrice.Float64(),
		Bid:          resp.BestBidPrice.Float64(),
		AskSize:      resp.BestAskSize.Float64(),
		BidSize:      resp.BestBidSize.Float64(),
	}
	return nil
}

// processFuturesKline represents a futures instrument kline data update.
func (ku *Kucoin) processFuturesKline(respData []byte, intervalStr string) error {
	resp := WsFuturesKline{}
	err := json.Unmarshal(respData, &resp)
	if err != nil {
		return err
	}
	var pair currency.Pair
	pair, err = currency.NewPairFromString(resp.Symbol)
	if err != nil {
		return err
	}
	ku.Websocket.DataHandler <- &stream.KlineData{
		Timestamp:  resp.Time.Time(),
		AssetType:  asset.Futures,
		Exchange:   ku.Name,
		StartTime:  time.Unix(resp.Candles[0].Int64(), 0),
		Interval:   intervalStr,
		OpenPrice:  resp.Candles[1].Float64(),
		ClosePrice: resp.Candles[2].Float64(),
		HighPrice:  resp.Candles[3].Float64(),
		LowPrice:   resp.Candles[4].Float64(),
		Volume:     resp.Candles[6].Float64(),
		Pair:       pair,
	}
	return nil
}

// processStopOrderEvent represents a stop order update event.
func (ku *Kucoin) processStopOrderEvent(respData []byte) error {
	resp := WsStopOrder{}
	err := json.Unmarshal(respData, &resp)
	if err != nil {
		return err
	}
	var pair currency.Pair
	pair, err = currency.NewPairFromString(resp.Symbol)
	if err != nil {
		return err
	}
	oType, err := order.StringToOrderType(resp.OrderType)
	if err != nil {
		return err
	}
	side, err := order.StringToOrderSide(resp.Side)
	if err != nil {
		return err
	}
	ku.Websocket.DataHandler <- &order.Detail{
		Price:        resp.OrderPrice,
		TriggerPrice: resp.StopPrice,
		Amount:       resp.Size,
		Exchange:     ku.Name,
		OrderID:      resp.OrderID,
		Type:         oType,
		Side:         side,
		AssetType:    asset.Spot,
		Date:         resp.CreatedAt.Time(),
		LastUpdated:  resp.Timestamp.Time(),
		Pair:         pair,
	}
	return nil
}

// processMarginLendingTradeOrderEvent represents a margin lending trade order event.
func (ku *Kucoin) processMarginLendingTradeOrderEvent(respData []byte) error {
	resp := WsMarginTradeOrderEntersEvent{}
	if err := json.Unmarshal(respData, &resp); err != nil {
		return err
	}
	ku.Websocket.DataHandler <- resp
	return nil
}

// processAccountBalanceChange processes an account balance change
func (ku *Kucoin) processAccountBalanceChange(respData []byte) error {
	response := WsAccountBalance{}
	err := json.Unmarshal(respData, &response)
	if err != nil {
		return err
	}
	ku.Websocket.DataHandler <- account.Change{
		Exchange: ku.Name,
		Currency: currency.NewCode(response.Currency),
		Asset:    asset.Futures,
		Amount:   response.Available,
	}
	return nil
}

// processOrderChangeEvent processes order update events.
func (ku *Kucoin) processOrderChangeEvent(respData []byte, topic string) error {
	response := WsTradeOrder{}
	err := json.Unmarshal(respData, &response)
	if err != nil {
		return err
	}
	oType, err := order.StringToOrderType(response.OrderType)
	if err != nil {
		return err
	}
	oStatus, err := ku.StringToOrderStatus(response.Status)
	if err != nil {
		return err
	}
	pair, err := currency.NewPairFromString(response.Symbol)
	if err != nil {
		return err
	}
	side, err := order.StringToOrderSide(response.Side)
	if err != nil {
		return err
	}
	// TODO: should amend this function as we need to know the order asset type when we call it
	assets, err := ku.CalculateAssets(topic, pair)
	if err != nil {
		return err
	}
	for x := range assets {
		ku.Websocket.DataHandler <- &order.Detail{
			Price:           response.Price,
			Amount:          response.Size,
			ExecutedAmount:  response.FilledSize,
			RemainingAmount: response.RemainSize,
			Exchange:        ku.Name,
			OrderID:         response.OrderID,
			ClientOrderID:   response.ClientOid,
			Type:            oType,
			Side:            side,
			Status:          oStatus,
			AssetType:       assets[x],
			Date:            response.OrderTime.Time(),
			LastUpdated:     response.Timestamp.Time(),
			Pair:            pair,
		}
	}
	return nil
}

// processTradeData processes a websocket trade data and instruments.
func (ku *Kucoin) processTradeData(respData []byte, instrument, topic string) error {
	response := WsTrade{}
	err := json.Unmarshal(respData, &response)
	if err != nil {
		return err
	}
	saveTradeData := ku.IsSaveTradeDataEnabled()
	if !saveTradeData &&
		!ku.IsTradeFeedEnabled() {
		return nil
	}
	pair, err := currency.NewPairFromString(instrument)
	if err != nil {
		return err
	}
	side, err := order.StringToOrderSide(response.Side)
	if err != nil {
		return err
	}
	assets, err := ku.CalculateAssets(topic, pair)
	if err != nil {
		return err
	}
	for x := range assets {
		err = ku.Websocket.Trade.Update(saveTradeData, trade.Data{
			CurrencyPair: pair,
			Timestamp:    response.Time.Time(),
			Price:        response.Price,
			Amount:       response.Size,
			Side:         side,
			Exchange:     ku.Name,
			TID:          response.TradeID,
			AssetType:    assets[x],
		})
		if err != nil {
			return err
		}
	}
	return nil
}

// processTicker processes a ticker data for an instrument.
func (ku *Kucoin) processTicker(respData []byte, instrument, topic string) error {
	response := WsTicker{}
	err := json.Unmarshal(respData, &response)
	if err != nil {
		return err
	}
	pair, err := currency.NewPairFromString(instrument)
	if err != nil {
		return err
	}
	assets, err := ku.CalculateAssets(topic, pair)
	if err != nil {
		return err
	}
	for x := range assets {
		if !ku.AssetWebsocketSupport.IsAssetWebsocketSupported(assets[x]) {
			continue
		}
		ku.Websocket.DataHandler <- &ticker.Price{
			AssetType:    assets[x],
			Last:         response.Price,
			LastUpdated:  response.Timestamp.Time(),
			ExchangeName: ku.Name,
			Pair:         pair,
			Ask:          response.BestAsk,
			Bid:          response.BestBid,
			AskSize:      response.BestAskSize,
			BidSize:      response.BestBidSize,
			Volume:       response.Size,
		}
	}
	return nil
}

// processCandlesticks processes a candlestick data for an instrument with a particular interval
func (ku *Kucoin) processCandlesticks(respData []byte, instrument, intervalString, topic string) error {
	pair, err := currency.NewPairFromString(instrument)
	if err != nil {
		return err
	}
	response := WsCandlestickData{}
	err = json.Unmarshal(respData, &response)
	if err != nil {
		return err
	}
	resp, err := response.getCandlestickData()
	if err != nil {
		return err
	}
	assets, err := ku.CalculateAssets(topic, pair)
	if err != nil {
		return err
	}
	for x := range assets {
		if !ku.AssetWebsocketSupport.IsAssetWebsocketSupported(assets[x]) {
			continue
		}
		ku.Websocket.DataHandler <- &stream.KlineData{
			Timestamp:  response.Time.Time(),
			Pair:       pair,
			AssetType:  assets[x],
			Exchange:   ku.Name,
			StartTime:  resp.Candles.StartTime,
			Interval:   intervalString,
			OpenPrice:  resp.Candles.OpenPrice,
			ClosePrice: resp.Candles.ClosePrice,
			HighPrice:  resp.Candles.HighPrice,
			LowPrice:   resp.Candles.LowPrice,
			Volume:     resp.Candles.TransactionVolume,
		}
	}
	return nil
}

// processOrderbookWithDepth processes order book data with a specified depth for a particular symbol.
func (ku *Kucoin) processOrderbookWithDepth(respData []byte, instrument, topic string) error {
	pair, err := currency.NewPairFromString(instrument)
	if err != nil {
		return err
	}
	result := struct {
		Result *WsOrderbook `json:"data"`
	}{}
	err = json.Unmarshal(respData, &result)
	if err != nil {
		return err
	}
	assets, err := ku.CalculateAssets(topic, pair)
	if err != nil {
		return err
	}
	for x := range assets {
		var init bool
		init, err = ku.updateLocalBuffer(result.Result, assets[x])
		if err != nil {
			if init {
				return nil
			}
			return fmt.Errorf("%v - UpdateLocalCache for asset type: %v error: %s", ku.Name, assets[x], err)
		}
	}
	return nil
}

// updateLocalBuffer updates orderbook buffer and checks status if the book is Initial Sync being via the REST
// protocol.
func (ku *Kucoin) updateLocalBuffer(wsdp *WsOrderbook, assetType asset.Item) (bool, error) {
	enabledPairs, err := ku.GetEnabledPairs(assetType)
	if err != nil {
		return false, err
	}

	format, err := ku.GetPairFormat(assetType, true)
	if err != nil {
		return false, err
	}

	currencyPair, err := currency.NewPairFromFormattedPairs(wsdp.Symbol,
		enabledPairs,
		format)
	if err != nil {
		return false, err
	}
	err = ku.obm.StageWsUpdate(wsdp, currencyPair, assetType)
	if err != nil {
		init, err2 := ku.obm.CheckIsInitialSync(currencyPair, assetType)
		if err2 != nil {
			return false, err2
		}
		return init, err
	}

	err = ku.applyBufferUpdate(currencyPair, assetType)
	if err != nil {
		ku.FlushAndCleanup(currencyPair, assetType)
	}

	return false, err
}

// processOrderbook processes orderbook data for a specific symbol.
func (ku *Kucoin) processOrderbook(respData []byte, symbol, topic string) error {
	var response Level2Depth5Or20
	err := json.Unmarshal(respData, &response)
	if err != nil {
		return err
	}

	pair, err := currency.NewPairFromString(symbol)
	if err != nil {
		return err
	}

	asks := make([]orderbook.Tranche, len(response.Asks))
	for x := range response.Asks {
		asks[x].Price = response.Asks[x][0].Float64()
		asks[x].Amount = response.Asks[x][1].Float64()
	}

	bids := make([]orderbook.Tranche, len(response.Bids))
	for x := range response.Bids {
		bids[x].Price = response.Bids[x][0].Float64()
		bids[x].Amount = response.Bids[x][1].Float64()
	}

	assets, err := ku.CalculateAssets(topic, pair)
	if err != nil {
		return err
	}

	var lastUpdatedTime = response.Timestamp.Time()
	if response.Timestamp.Time().IsZero() {
		lastUpdatedTime = time.Now()
	}
	for x := range assets {
		err = ku.Websocket.Orderbook.LoadSnapshot(&orderbook.Base{
			Exchange:    ku.Name,
			Asks:        asks,
			Bids:        bids,
			Pair:        pair,
			Asset:       assets[x],
			LastUpdated: lastUpdatedTime,
		})
		if err != nil {
			return err
		}
	}
	return nil
}

// processMarketSnapshot processes a price ticker information for a symbol.
func (ku *Kucoin) processMarketSnapshot(respData []byte, topic string) error {
	response := WsSnapshot{}
	err := json.Unmarshal(respData, &response)
	if err != nil {
		return err
	}
	pair, err := currency.NewPairFromString(response.Data.Symbol)
	if err != nil {
		return err
	}
	assets, err := ku.CalculateAssets(topic, pair)
	if err != nil {
		return err
	}
	for x := range assets {
		if !ku.AssetWebsocketSupport.IsAssetWebsocketSupported(assets[x]) {
			continue
		}
		ku.Websocket.DataHandler <- &ticker.Price{
			ExchangeName: ku.Name,
			AssetType:    assets[x],
			Last:         response.Data.LastTradedPrice,
			Pair:         pair,
			Low:          response.Data.Low,
			High:         response.Data.High,
			QuoteVolume:  response.Data.VolValue,
			Volume:       response.Data.Vol,
			Open:         response.Data.Open,
			Close:        response.Data.Close,
			LastUpdated:  response.Data.Datetime.Time(),
		}
	}
	return nil
}

// Subscribe sends a websocket message to receive data from the channel
func (ku *Kucoin) Subscribe(subscriptions subscription.List) error {
	return ku.manageSubscriptions(subscriptions, "subscribe")
}

// Unsubscribe sends a websocket message to stop receiving data from the channel
func (ku *Kucoin) Unsubscribe(subscriptions subscription.List) error {
	return ku.manageSubscriptions(subscriptions, "unsubscribe")
}

func (ku *Kucoin) manageSubscriptions(subs subscription.List, operation string) error {
	var errs error
	for _, s := range subs {
		msgID := strconv.FormatInt(ku.Websocket.Conn.GenerateMessageID(false), 10)
		req := WsSubscriptionInput{
			ID:             msgID,
			Type:           operation,
			Topic:          s.QualifiedChannel,
			PrivateChannel: s.Authenticated,
			Response:       true,
		}
		if respRaw, err := ku.Websocket.Conn.SendMessageReturnResponse(context.TODO(), request.Unset, "msgID:"+msgID, req); err != nil {
			errs = common.AppendError(errs, err)
		} else {
			rType, err := jsonparser.GetUnsafeString(respRaw, "type")
			switch {
			case err != nil:
				errs = common.AppendError(errs, err)
			case rType == "error":
				code, _ := jsonparser.GetUnsafeString(respRaw, "code")
				msg, msgErr := jsonparser.GetUnsafeString(respRaw, "data")
				if msgErr != nil {
					msg = "unknown error"
				}
				errs = common.AppendError(errs, fmt.Errorf("%s (%s)", msg, code))
			case rType != "ack":
				errs = common.AppendError(errs, fmt.Errorf("%w: %s from %s", errInvalidMsgType, rType, respRaw))
			default:
				if operation == "unsubscribe" {
					err = ku.Websocket.RemoveSubscriptions(ku.Websocket.Conn, s)
				} else {
					err = ku.Websocket.AddSuccessfulSubscriptions(ku.Websocket.Conn, s)
					if ku.Verbose {
						log.Debugf(log.ExchangeSys, "%s Subscribed to Channel: %s", ku.Name, s.Channel)
					}
				}
				if err != nil {
					errs = common.AppendError(errs, err)
				}
			}
		}
	}
	return errs
}

// generateSubscriptions returns a list of subscriptions from the configured subscriptions feature
func (ku *Kucoin) generateSubscriptions() (subscription.List, error) {
	return ku.Features.Subscriptions.ExpandTemplates(ku)
}

// GetSubscriptionTemplate returns a subscription channel template
func (ku *Kucoin) GetSubscriptionTemplate(_ *subscription.Subscription) (*template.Template, error) {
	return template.New("master.tmpl").
		Funcs(template.FuncMap{
			"channelName": channelName,
			"removeSpotFromMargin": func(s *subscription.Subscription, ap map[asset.Item]currency.Pairs) string {
				spotPairs, _ := ku.GetEnabledPairs(asset.Spot)
				return removeSpotFromMargin(s, ap, spotPairs)
			},
			"isCurrencyChannel":     isCurrencyChannel,
			"isSymbolChannel":       isSymbolChannel,
			"channelInterval":       channelInterval,
			"assetCurrencies":       assetCurrencies,
			"joinPairsWithInterval": joinPairsWithInterval,
			"batch":                 common.Batch[currency.Pairs],
		}).
		Parse(subTplText)
}

// orderbookManager defines a way of managing and maintaining synchronisation
// across connections and assets.
type orderbookManager struct {
	state map[currency.Code]map[currency.Code]map[asset.Item]*update
	sync.Mutex

	jobs chan job
}

type update struct {
	buffer            chan *WsOrderbook
	fetchingBook      bool
	initialSync       bool
	needsFetchingBook bool
	lastUpdateID      int64
}

// job defines a synchronisation job that tells a go routine to fetch an
// orderbook via the REST protocol
type job struct {
	Pair      currency.Pair
	AssetType asset.Item
}

// setupOrderbookManager sets up the orderbook manager for websocket orderbook data handling.
func (ku *Kucoin) setupOrderbookManager() {
	locker.Lock()
	defer locker.Unlock()
	if ku.obm == nil {
		ku.obm = &orderbookManager{
			state: make(map[currency.Code]map[currency.Code]map[asset.Item]*update),
			jobs:  make(chan job, maxWSOrderbookJobs),
		}
	} else {
		// Change state on reconnect for initial sync.
		ku.obm.Mutex.Lock()
		for _, m1 := range ku.obm.state {
			for _, m2 := range m1 {
				for _, idk := range m2 {
					idk.initialSync = true
					idk.needsFetchingBook = true
					idk.lastUpdateID = 0
				}
			}
		}
		ku.obm.Mutex.Unlock()
	}
	for range maxWSOrderbookWorkers {
		// 10 workers for synchronising book
		ku.SynchroniseWebsocketOrderbook()
	}
}

// processUpdate processes the websocket orderbook update
func (ku *Kucoin) processUpdate(cp currency.Pair, a asset.Item, ws *WsOrderbook) error {
	updateBid := make([]orderbook.Tranche, len(ws.Changes.Bids))
	for i := range ws.Changes.Bids {
		var sequence int64
		if len(ws.Changes.Bids[i]) > 2 {
			sequence = ws.Changes.Bids[i][2].Int64()
		}
		updateBid[i] = orderbook.Tranche{Price: ws.Changes.Bids[i][0].Float64(), Amount: ws.Changes.Bids[i][1].Float64(), ID: sequence}
	}
	updateAsk := make([]orderbook.Tranche, len(ws.Changes.Asks))
	for i := range ws.Changes.Asks {
		var sequence int64
		if len(ws.Changes.Asks[i]) > 2 {
			sequence = ws.Changes.Asks[i][2].Int64()
		}
		updateAsk[i] = orderbook.Tranche{Price: ws.Changes.Asks[i][0].Float64(), Amount: ws.Changes.Asks[i][1].Float64(), ID: sequence}
	}

	return ku.Websocket.Orderbook.Update(&orderbook.Update{
		Bids:       updateBid,
		Asks:       updateAsk,
		Pair:       cp,
		UpdateID:   ws.SequenceEnd,
		UpdateTime: ws.TimeMS.Time(),
		Asset:      a,
	})
}

// applyBufferUpdate applies the buffer to the orderbook or initiates a new
// orderbook sync by the REST protocol which is off handed to go routine.
func (ku *Kucoin) applyBufferUpdate(pair currency.Pair, assetType asset.Item) error {
	fetching, needsFetching, err := ku.obm.HandleFetchingBook(pair, assetType)
	if err != nil {
		return err
	}
	if fetching {
		return nil
	}
	if needsFetching {
		if ku.Verbose {
			log.Debugf(log.WebsocketMgr, "%s Orderbook: Fetching via REST\n", ku.Name)
		}
		return ku.obm.FetchBookViaREST(pair, assetType)
	}

	recent, err := ku.Websocket.Orderbook.GetOrderbook(pair, assetType)
	if err != nil {
		log.Errorf(
			log.WebsocketMgr,
			"%s error fetching recent orderbook when applying updates: %s\n",
			ku.Name,
			err)
	}

	if recent != nil {
		err = ku.obm.CheckAndProcessUpdate(ku.processUpdate, pair, assetType, recent)
		if err != nil {
			log.Errorf(
				log.WebsocketMgr,
				"%s error processing update - initiating new orderbook sync via REST: %s\n",
				ku.Name,
				err)
			err = ku.obm.setNeedsFetchingBook(pair, assetType)
			if err != nil {
				return err
			}
		}
	}

	return nil
}

// setNeedsFetchingBook completes the book fetching initiation.
func (o *orderbookManager) setNeedsFetchingBook(pair currency.Pair, assetType asset.Item) error {
	o.Lock()
	defer o.Unlock()
	state, ok := o.state[pair.Base][pair.Quote][assetType]
	if !ok {
		return fmt.Errorf("could not match pair %s and asset type %s in hash table",
			pair,
			assetType)
	}
	state.needsFetchingBook = true
	return nil
}

// SynchroniseWebsocketOrderbook synchronises full orderbook for currency pair
// asset
func (ku *Kucoin) SynchroniseWebsocketOrderbook() {
	ku.Websocket.Wg.Add(1)
	go func() {
		defer ku.Websocket.Wg.Done()
		for {
			select {
			case <-ku.Websocket.ShutdownC:
				for {
					select {
					case <-ku.obm.jobs:
					default:
						return
					}
				}
			case j := <-ku.obm.jobs:
				err := ku.processJob(j.Pair, j.AssetType)
				if err != nil {
					log.Errorf(log.WebsocketMgr,
						"%s processing websocket orderbook error %v",
						ku.Name, err)
				}
			}
		}
	}()
}

// SeedLocalCache seeds depth data
func (ku *Kucoin) SeedLocalCache(ctx context.Context, p currency.Pair, assetType asset.Item) error {
	var ob *Orderbook
	var err error
	ob, err = ku.GetPartOrderbook100(ctx, p.String())
	if err != nil {
		return err
	}
	if ob.Sequence <= 0 {
		return fmt.Errorf("%w p", errMissingOrderbookSequence)
	}
	return ku.SeedLocalCacheWithBook(p, ob, assetType)
}

// SeedLocalCacheWithBook seeds the local orderbook cache
func (ku *Kucoin) SeedLocalCacheWithBook(p currency.Pair, orderbookNew *Orderbook, assetType asset.Item) error {
	newOrderBook := orderbook.Base{
		Pair:            p,
		Asset:           assetType,
		Exchange:        ku.Name,
		LastUpdated:     time.Now(),
		LastUpdateID:    orderbookNew.Sequence,
		VerifyOrderbook: ku.CanVerifyOrderbook,
		Bids:            make(orderbook.Tranches, len(orderbookNew.Bids)),
		Asks:            make(orderbook.Tranches, len(orderbookNew.Asks)),
	}
	for i := range orderbookNew.Bids {
		newOrderBook.Bids[i] = orderbook.Tranche{
			Amount: orderbookNew.Bids[i].Amount,
			Price:  orderbookNew.Bids[i].Price,
		}
	}
	for i := range orderbookNew.Asks {
		newOrderBook.Asks[i] = orderbook.Tranche{
			Amount: orderbookNew.Asks[i].Amount,
			Price:  orderbookNew.Asks[i].Price,
		}
	}
	return ku.Websocket.Orderbook.LoadSnapshot(&newOrderBook)
}

// processJob fetches and processes orderbook updates
func (ku *Kucoin) processJob(p currency.Pair, assetType asset.Item) error {
	err := ku.SeedLocalCache(context.TODO(), p, assetType)
	if err != nil {
		err = ku.obm.StopFetchingBook(p, assetType)
		if err != nil {
			return err
		}
		return fmt.Errorf("%s %s seeding local cache for orderbook error: %v",
			p, assetType, err)
	}

	err = ku.obm.StopFetchingBook(p, assetType)
	if err != nil {
		return err
	}

	// Immediately apply the buffer updates so we don't wait for a
	// new update to initiate this.
	err = ku.applyBufferUpdate(p, assetType)
	if err != nil {
		ku.FlushAndCleanup(p, assetType)
		return err
	}
	return nil
}

// FlushAndCleanup flushes orderbook and clean local cache
func (ku *Kucoin) FlushAndCleanup(p currency.Pair, assetType asset.Item) {
	errClean := ku.Websocket.Orderbook.FlushOrderbook(p, assetType)
	if errClean != nil {
		log.Errorf(log.WebsocketMgr,
			"%s flushing websocket error: %v",
			ku.Name,
			errClean)
	}
	errClean = ku.obm.Cleanup(p, assetType)
	if errClean != nil {
		log.Errorf(log.WebsocketMgr, "%s cleanup websocket error: %v",
			ku.Name,
			errClean)
	}
}

// StageWsUpdate stages websocket update to roll through updates that need to
// be applied to a fetched orderbook via REST.
func (o *orderbookManager) StageWsUpdate(u *WsOrderbook, pair currency.Pair, a asset.Item) error {
	o.Lock()
	defer o.Unlock()
	m1, ok := o.state[pair.Base]
	if !ok {
		m1 = make(map[currency.Code]map[asset.Item]*update)
		o.state[pair.Base] = m1
	}

	m2, ok := m1[pair.Quote]
	if !ok {
		m2 = make(map[asset.Item]*update)
		m1[pair.Quote] = m2
	}

	state, ok := m2[a]
	if !ok {
		state = &update{
			// 100ms update assuming we might have up to a 10 second delay.
			// There could be a potential 100 updates for the currency.
			buffer:            make(chan *WsOrderbook, maxWSUpdateBuffer),
			fetchingBook:      false,
			initialSync:       true,
			needsFetchingBook: true,
		}
		m2[a] = state
	}

	if state.lastUpdateID != 0 && u.SequenceStart > state.lastUpdateID+1 {
		// Apply the new Level 2 data flow to the local snapshot to ensure that sequenceStart(new)<=sequenceEnd+1(old) and sequenceEnd(new) > sequenceEnd(old)
		return fmt.Errorf("websocket orderbook synchronisation failure for pair %s and asset %s", pair, a)
	}
	state.lastUpdateID = u.SequenceEnd
	select {
	// Put update in the channel buffer to be processed
	case state.buffer <- u:
		return nil
	default:
		<-state.buffer    // pop one element
		state.buffer <- u // to shift buffer on fail
		return fmt.Errorf("channel blockage for %s, asset %s and connection",
			pair, a)
	}
}

// HandleFetchingBook checks if a full book is being fetched or needs to be
// fetched
func (o *orderbookManager) HandleFetchingBook(pair currency.Pair, assetType asset.Item) (fetching, needsFetching bool, err error) {
	o.Lock()
	defer o.Unlock()
	state, ok := o.state[pair.Base][pair.Quote][assetType]
	if !ok {
		return false,
			false,
			fmt.Errorf("check is fetching book cannot match currency pair %s asset type %s",
				pair,
				assetType)
	}

	if state.fetchingBook {
		return true, false, nil
	}

	if state.needsFetchingBook {
		state.needsFetchingBook = false
		state.fetchingBook = true
		return false, true, nil
	}
	return false, false, nil
}

// StopFetchingBook completes the book fetching.
func (o *orderbookManager) StopFetchingBook(pair currency.Pair, assetType asset.Item) error {
	o.Lock()
	defer o.Unlock()
	state, ok := o.state[pair.Base][pair.Quote][assetType]
	if !ok {
		return fmt.Errorf("could not match pair %s and asset type %s in hash table",
			pair,
			assetType)
	}
	if !state.fetchingBook {
		return fmt.Errorf("fetching book already set to false for %s %s",
			pair,
			assetType)
	}
	state.fetchingBook = false
	return nil
}

// CompleteInitialSync sets if an asset type has completed its initial sync
func (o *orderbookManager) CompleteInitialSync(pair currency.Pair, assetType asset.Item) error {
	o.Lock()
	defer o.Unlock()
	state, ok := o.state[pair.Base][pair.Quote][assetType]
	if !ok {
		return fmt.Errorf("complete initial sync cannot match currency pair %s asset type %s",
			pair,
			assetType)
	}
	if !state.initialSync {
		return fmt.Errorf("initial sync already set to false for %s %s",
			pair,
			assetType)
	}
	state.initialSync = false
	return nil
}

// CheckIsInitialSync checks status if the book is Initial Sync being via the REST
// protocol.
func (o *orderbookManager) CheckIsInitialSync(pair currency.Pair, assetType asset.Item) (bool, error) {
	o.Lock()
	defer o.Unlock()
	state, ok := o.state[pair.Base][pair.Quote][assetType]
	if !ok {
		return false,
			fmt.Errorf("checkIsInitialSync of orderbook cannot match currency pair %s asset type %s",
				pair,
				assetType)
	}
	return state.initialSync, nil
}

// FetchBookViaREST pushes a job of fetching the orderbook via the REST protocol
// to get an initial full book that we can apply our buffered updates too.
func (o *orderbookManager) FetchBookViaREST(pair currency.Pair, assetType asset.Item) error {
	o.Lock()
	defer o.Unlock()

	state, ok := o.state[pair.Base][pair.Quote][assetType]
	if !ok {
		return fmt.Errorf("fetch book via rest cannot match currency pair %s asset type %s",
			pair,
			assetType)
	}

	state.initialSync = true
	state.fetchingBook = true

	select {
	case o.jobs <- job{pair, assetType}:
		return nil
	default:
		return fmt.Errorf("%s %s book synchronisation channel blocked up",
			pair,
			assetType)
	}
}

func (o *orderbookManager) CheckAndProcessUpdate(processor func(currency.Pair, asset.Item, *WsOrderbook) error, pair currency.Pair, assetType asset.Item, recent *orderbook.Base) error {
	o.Lock()
	defer o.Unlock()
	state, ok := o.state[pair.Base][pair.Quote][assetType]
	if !ok {
		return fmt.Errorf("could not match pair [%s] asset type [%s] in hash table to process websocket orderbook update",
			pair, assetType)
	}

	// This will continuously remove updates from the buffered channel and
	// apply them to the current orderbook.
buffer:
	for {
		select {
		case d := <-state.buffer:
			process, err := state.Validate(d, recent)
			if err != nil {
				return err
			}
			if process {
				err := processor(pair, assetType, d)
				if err != nil {
					return fmt.Errorf("%s %s processing update error: %w",
						pair, assetType, err)
				}
			}
		default:
			break buffer
		}
	}
	return nil
}

// Validate checks for correct update alignment
func (u *update) Validate(updt *WsOrderbook, recent *orderbook.Base) (bool, error) {
	if updt.SequenceEnd <= recent.LastUpdateID {
		// Drop any event where u is <= lastUpdateId in the snapshot.
		return false, nil
	}

	id := recent.LastUpdateID + 1
	if u.initialSync {
		// The first processed event should have U <= lastUpdateId+1 AND
		// u >= lastUpdateId+1.
		if updt.SequenceStart > id || updt.SequenceEnd < id {
			return false, fmt.Errorf("initial websocket orderbook sync failure for pair %s and asset %s",
				recent.Pair,
				recent.Asset)
		}
		u.initialSync = false
	}
	return true, nil
}

// Cleanup cleans up buffer and reset fetch and init
func (o *orderbookManager) Cleanup(pair currency.Pair, assetType asset.Item) error {
	o.Lock()
	state, ok := o.state[pair.Base][pair.Quote][assetType]
	if !ok {
		o.Unlock()
		return fmt.Errorf("cleanup cannot match %s %s to hash table",
			pair,
			assetType)
	}

bufferEmpty:
	for {
		select {
		case <-state.buffer:
			// bleed and discard buffer
		default:
			break bufferEmpty
		}
	}
	o.Unlock()
	// disable rest orderbook synchronisation
	_ = o.StopFetchingBook(pair, assetType)
	_ = o.CompleteInitialSync(pair, assetType)
	_ = o.StopNeedsFetchingBook(pair, assetType)
	return nil
}

// StopNeedsFetchingBook completes the book fetching initiation.
func (o *orderbookManager) StopNeedsFetchingBook(pair currency.Pair, assetType asset.Item) error {
	o.Lock()
	defer o.Unlock()
	state, ok := o.state[pair.Base][pair.Quote][assetType]
	if !ok {
		return fmt.Errorf("could not match pair %s and asset type %s in hash table",
			pair,
			assetType)
	}
	if !state.needsFetchingBook {
		return fmt.Errorf("needs fetching book already set to false for %s %s",
			pair,
			assetType)
	}
	state.needsFetchingBook = false
	return nil
}

// CalculateAssets returns the available asset types for a currency pair
func (ku *Kucoin) CalculateAssets(topic string, cp currency.Pair) ([]asset.Item, error) {
	switch {
	case cp.Quote.Equal(currency.USDTM), strings.HasPrefix(topic, "/contract"):
		if err := ku.CurrencyPairs.IsAssetEnabled(asset.Futures); err != nil {
			if !errors.Is(err, asset.ErrNotSupported) {
				return nil, err
			}
			return nil, nil
		}
		return []asset.Item{asset.Futures}, nil
	case strings.HasPrefix(topic, "/margin"), strings.HasPrefix(topic, "/index"):
		if err := ku.CurrencyPairs.IsAssetEnabled(asset.Margin); err != nil {
			if !errors.Is(err, asset.ErrNotSupported) {
				return nil, err
			}
			return nil, nil
		}
		return []asset.Item{asset.Margin}, nil
	default:
		resp := make([]asset.Item, 0, 2)
		spotEnabled, err := ku.IsPairEnabled(cp, asset.Spot)
		if err != nil && !errors.Is(err, currency.ErrCurrencyNotFound) {
			return nil, err
		}
		if spotEnabled {
			resp = append(resp, asset.Spot)
		}
		marginEnabled, err := ku.IsPairEnabled(cp, asset.Margin)
		if err != nil && !errors.Is(err, currency.ErrCurrencyNotFound) {
			return nil, err
		}
		if marginEnabled {
			resp = append(resp, asset.Margin)
		}
		return resp, nil
	}
}

// checkSubscriptions looks for any backwards incompatibilities with missing assets
// This should be unnecessary and removable by 2025
func (ku *Kucoin) checkSubscriptions() {
	upgraded := false
	for _, s := range ku.Config.Features.Subscriptions {
		if s.Asset != asset.Empty {
			continue
		}
		upgraded = true
		s.Channel = strings.TrimSuffix(s.Channel, ":%s")
		switch s.Channel {
		case subscription.TickerChannel, subscription.OrderbookChannel:
			s.Asset = asset.All
		case subscription.AllTradesChannel:
			for _, d := range defaultSubscriptions {
				if d.Channel == s.Channel {
					ku.Config.Features.Subscriptions = append(ku.Config.Features.Subscriptions, d)
				}
			}
		case futuresTradeOrderChannel, futuresStopOrdersLifecycleEventChannel, futuresAccountBalanceEventChannel:
			s.Asset = asset.Futures
		case marginPositionChannel, marginLoanChannel:
			s.Asset = asset.Margin
		}
	}
	ku.Config.Features.Subscriptions = slices.DeleteFunc(ku.Config.Features.Subscriptions, func(s *subscription.Subscription) bool {
		switch s.Channel {
		case "/contractMarket/level2Depth50", // Replaced by subsctiption.Orderbook for asset.All
			"/contractMarket/tickerV2", // Replaced by subscription.Ticker for asset.All
			"/margin/fundingBook":      // Deprecated and removed
			return true
		case subscription.AllTradesChannel:
			return s.Asset == asset.Empty
		}
		return false
	})
	if upgraded {
		ku.Features.Subscriptions = ku.Config.Features.Subscriptions.Enabled()
	}
}

// channelName returns the correct channel name for the asset
func channelName(s *subscription.Subscription, a asset.Item) string {
	if byAsset, hasAsset := subscriptionNames[a]; hasAsset {
		if name, ok := byAsset[s.Channel]; ok {
			return name
		}
	}
	if allAssets, hasAll := subscriptionNames[asset.All]; hasAll {
		if name, ok := allAssets[s.Channel]; ok {
			return name
		}
	}
	return s.Channel
}

// removeSpotFromMargin removes spot pairs from margin pairs in the supplied AssetPairs map for subscriptions to non-margin endpoints
func removeSpotFromMargin(s *subscription.Subscription, ap map[asset.Item]currency.Pairs, spotPairs currency.Pairs) string {
	if strings.HasPrefix(s.Channel, "/margin") {
		return ""
	}
	if p, ok := ap[asset.Margin]; ok {
		ap[asset.Margin] = p.Remove(spotPairs...)
	}
	return ""
}

// isSymbolChannel returns if the channel expects receive a symbol
func isSymbolChannel(s *subscription.Subscription) bool {
	switch channelName(s, s.Asset) {
	case privateSpotTradeOrders, accountBalanceChannel, marginPositionChannel, spotMarketAdvancedChannel, futuresSystemAnnouncementChannel,
		futuresTradeOrderChannel, futuresStopOrdersLifecycleEventChannel, futuresAccountBalanceEventChannel:
		return false
	}
	return true
}

// isCurrencyChannel returns if the channel expects receive a currency
func isCurrencyChannel(s *subscription.Subscription) bool {
	return s.Channel == marginLoanChannel
}

// channelInterval returns the channel interval if it has one
func channelInterval(s *subscription.Subscription) string {
	if channelName(s, s.Asset) == marketCandlesChannel {
		if i, err := IntervalToString(s.Interval); err == nil {
			return i
		}
	}
	return ""
}

// assetCurrencies returns the currencies from all pairs in an asset
// Updates the AssetPairs map parameter to contain only those currencies as Base items for expandTemplates to see
func assetCurrencies(s *subscription.Subscription, ap map[asset.Item]currency.Pairs) currency.Currencies {
	cs := common.SortStrings(ap[s.Asset].GetCurrencies())
	p := currency.Pairs{}
	for _, c := range cs {
		p = append(p, currency.Pair{Base: c})
	}
	ap[s.Asset] = p
	return cs
}

// joinPairsWithInterval returns a list of currency pair symbols joined by comma
// If the subscription has a viable interval it's appended after each symbol
func joinPairsWithInterval(b currency.Pairs, s *subscription.Subscription) string {
	out := make([]string, len(b))
	suffix, err := IntervalToString(s.Interval)
	if err == nil {
		suffix = "_" + suffix
	}
	for i, p := range b {
		out[i] = p.String() + suffix
	}
	return strings.Join(out, ",")
}

const subTplText = `
{{- removeSpotFromMargin $.S $.AssetPairs -}}
{{- if isCurrencyChannel $.S }}
	{{ channelName $.S $.S.Asset -}} : {{- (assetCurrencies $.S $.AssetPairs).Join -}}
{{- else if isSymbolChannel $.S }}
	{{ range $asset, $pairs := $.AssetPairs }}
		{{- with $name := channelName $.S $asset }}
			{{- if and (eq $name "/market/ticker") (gt (len $pairs) 10) -}}
				{{- $name -}} :all
				{{- with $i := channelInterval $.S -}}_{{- $i -}}{{- end -}}
				{{- $.BatchSize -}} {{ len $pairs }}
			{{- else -}}
				{{- range $b := batch $pairs 100 -}}
					{{- $name -}} : {{- joinPairsWithInterval $b $.S -}}
					{{ $.PairSeparator }}
				{{- end -}}
				{{- $.BatchSize -}} 100
			{{- end }}
		{{- end }}
		{{ $.AssetSeparator }}
	{{- end }}
{{- else -}}
	{{ channelName $.S $.S.Asset }}
{{- end }}
`<|MERGE_RESOLUTION|>--- conflicted
+++ resolved
@@ -222,11 +222,7 @@
 		return nil
 	}
 	if resp.ID != "" {
-<<<<<<< HEAD
-		return ku.Websocket.Match.EnsureMatchWithData("msgID:"+resp.ID, respData)
-=======
 		return ku.Websocket.Match.RequireMatchWithData("msgID:"+resp.ID, respData)
->>>>>>> 50448ec6
 	}
 	topicInfo := strings.Split(resp.Topic, ":")
 	switch topicInfo[0] {
