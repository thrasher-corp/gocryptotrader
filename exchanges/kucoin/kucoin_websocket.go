package kucoin

import (
	"context"
	"errors"
	"fmt"
	"net/http"
	"slices"
	"strconv"
	"strings"
	"sync"
	"text/template"
	"time"

	"github.com/buger/jsonparser"
	gws "github.com/gorilla/websocket"
	"github.com/thrasher-corp/gocryptotrader/common"
	"github.com/thrasher-corp/gocryptotrader/currency"
	"github.com/thrasher-corp/gocryptotrader/encoding/json"
	"github.com/thrasher-corp/gocryptotrader/exchange/websocket"
	exchange "github.com/thrasher-corp/gocryptotrader/exchanges"
	"github.com/thrasher-corp/gocryptotrader/exchanges/account"
	"github.com/thrasher-corp/gocryptotrader/exchanges/asset"
	"github.com/thrasher-corp/gocryptotrader/exchanges/kline"
	"github.com/thrasher-corp/gocryptotrader/exchanges/order"
	"github.com/thrasher-corp/gocryptotrader/exchanges/orderbook"
	"github.com/thrasher-corp/gocryptotrader/exchanges/request"
	"github.com/thrasher-corp/gocryptotrader/exchanges/subscription"
	"github.com/thrasher-corp/gocryptotrader/exchanges/ticker"
	"github.com/thrasher-corp/gocryptotrader/exchanges/trade"
	"github.com/thrasher-corp/gocryptotrader/log"
)

var (
	fetchedFuturesOrderbookMutex sync.Mutex
	fetchedFuturesOrderbook      map[string]bool
)

const (
	publicBullets  = "/v1/bullet-public"
	privateBullets = "/v1/bullet-private"

	// Spot channels
	marketTickerChannel           = "/market/ticker"            // /market/ticker:{symbol},...
	marketSnapshotChannel         = "/market/snapshot"          // /market/snapshot:{symbol},...
	marketOrderbookChannel        = "/market/level2"            // /market/level2:{symbol},...
	marketOrderbookDepth5Channel  = "/spotMarket/level2Depth5"  // /spotMarket/level2Depth5:{symbol},...
	marketOrderbookDepth50Channel = "/spotMarket/level2Depth50" // /spotMarket/level2Depth50:{symbol},...
	marketCandlesChannel          = "/market/candles"           // /market/candles:{symbol}_{interval},...
	marketMatchChannel            = "/market/match"             // /market/match:{symbol},...
	indexPriceIndicatorChannel    = "/indicator/index"          // /indicator/index:{symbol},...
	markPriceIndicatorChannel     = "/indicator/markPrice"      // /indicator/markPrice:{symbol},...

	// Private channels
	privateSpotTradeOrders    = "/spotMarket/tradeOrders"
	accountBalanceChannel     = "/account/balance"
	marginPositionChannel     = "/margin/position"
	marginLoanChannel         = "/margin/loan" // /margin/loan:{currency}
	spotMarketAdvancedChannel = "/spotMarket/advancedOrders"

	// Futures channels
	futuresTransactionStatisticsTimerEventChannel = "/contractMarket/snapshot"      // /contractMarket/snapshot:{symbol}
	futuresTickerChannel                          = "/contractMarket/tickerV2"      // /contractMarket/tickerV2:{symbol},...
	futuresOrderbookChannel                       = "/contractMarket/level2"        // /contractMarket/level2:{symbol},...
	futuresOrderbookDepth5Channel                 = "/contractMarket/level2Depth5"  // /contractMarket/level2Depth5:{symbol},...
	futuresOrderbookDepth50Channel                = "/contractMarket/level2Depth50" // /contractMarket/level2Depth50:{symbol},...
	futuresExecutionDataChannel                   = "/contractMarket/execution"     // /contractMarket/execution:{symbol},...
	futuresContractMarketDataChannel              = "/contract/instrument"          // /contract/instrument:{symbol},...
	futuresSystemAnnouncementChannel              = "/contract/announcement"
	futuresTrasactionStatisticsTimerEventChannel  = "/contractMarket/snapshot" // /contractMarket/snapshot:{symbol},...

	// futures private channels
	futuresTradeOrderChannel               = "/contractMarket/tradeOrders" // /contractMarket/tradeOrders:{symbol},...
	futuresPositionChangeEventChannel      = "/contract/position"          // /contract/position:{symbol},...
	futuresStopOrdersLifecycleEventChannel = "/contractMarket/advancedOrders"
	futuresAccountBalanceEventChannel      = "/contractAccount/wallet"

	futuresLimitCandles = "/contractMarket/limitCandle"
)

var (
	// maxWSUpdateBuffer defines max websocket updates to apply when an
	// orderbook is initially fetched
	maxWSUpdateBuffer = 150
	// maxWSOrderbookJobs defines max websocket orderbook jobs in queue to fetch
	// an orderbook snapshot via REST
	maxWSOrderbookJobs = 2000
	// maxWSOrderbookWorkers defines a max amount of workers allowed to execute
	// jobs from the job channel
	maxWSOrderbookWorkers = 10
)

var subscriptionNames = map[asset.Item]map[string]string{
	asset.Futures: {
		subscription.TickerChannel:    futuresTickerChannel,
		subscription.OrderbookChannel: futuresOrderbookDepth5Channel, // This does not require a REST request to get the orderbook.
	},
	asset.All: {
		subscription.TickerChannel:    marketTickerChannel,
		subscription.OrderbookChannel: marketOrderbookDepth5Channel, // This does not require a REST request to get the orderbook.
		subscription.CandlesChannel:   marketCandlesChannel,
		subscription.AllTradesChannel: marketMatchChannel,
	},
}

var defaultSubscriptions = subscription.List{
	{Enabled: true, Asset: asset.All, Channel: subscription.TickerChannel},
	{Enabled: true, Asset: asset.All, Channel: subscription.OrderbookChannel, Interval: kline.HundredMilliseconds},
	{Enabled: true, Asset: asset.Spot, Channel: subscription.AllTradesChannel},
	{Enabled: true, Asset: asset.Margin, Channel: subscription.AllTradesChannel},
	{Enabled: true, Asset: asset.Futures, Channel: futuresTradeOrderChannel, Authenticated: true},
	{Enabled: true, Asset: asset.Futures, Channel: futuresStopOrdersLifecycleEventChannel, Authenticated: true},
	{Enabled: true, Asset: asset.Futures, Channel: futuresAccountBalanceEventChannel, Authenticated: true},
	{Enabled: true, Asset: asset.Margin, Channel: marginPositionChannel, Authenticated: true},
	{Enabled: true, Asset: asset.Margin, Channel: marginLoanChannel, Authenticated: true},
	{Enabled: true, Channel: accountBalanceChannel, Authenticated: true},
}

// WsConnect creates a new websocket connection.
<<<<<<< HEAD
func (ku *Exchange) WsConnect() error {
=======
func (ku *Kucoin) WsConnect() error {
	ctx := context.TODO()
>>>>>>> 3e80f1b9
	if !ku.Websocket.IsEnabled() || !ku.IsEnabled() {
		return websocket.ErrWebsocketNotEnabled
	}
	fetchedFuturesOrderbookMutex.Lock()
	fetchedFuturesOrderbook = map[string]bool{}
	fetchedFuturesOrderbookMutex.Unlock()
	var dialer gws.Dialer
	dialer.HandshakeTimeout = ku.Config.HTTPTimeout
	dialer.Proxy = http.ProxyFromEnvironment
	var instances *WSInstanceServers
	_, err := ku.GetCredentials(ctx)
	if err != nil {
		ku.Websocket.SetCanUseAuthenticatedEndpoints(false)
	}
	if ku.Websocket.CanUseAuthenticatedEndpoints() {
		instances, err = ku.GetAuthenticatedInstanceServers(ctx)
		if err != nil {
			ku.Websocket.DataHandler <- err
			ku.Websocket.SetCanUseAuthenticatedEndpoints(false)
		}
	}
	if instances == nil {
		instances, err = ku.GetInstanceServers(ctx)
		if err != nil {
			return err
		}
	}
	if len(instances.InstanceServers) == 0 {
		return errors.New("no websocket instance server found")
	}
	ku.Websocket.Conn.SetURL(instances.InstanceServers[0].Endpoint + "?token=" + instances.Token)
	err = ku.Websocket.Conn.Dial(ctx, &dialer, http.Header{})
	if err != nil {
		return fmt.Errorf("%v - Unable to connect to Websocket. Error: %s", ku.Name, err)
	}
	ku.Websocket.Wg.Add(1)
	go ku.wsReadData(ctx)
	ku.Websocket.Conn.SetupPingHandler(request.Unset, websocket.PingHandler{
		Delay:       time.Millisecond * time.Duration(instances.InstanceServers[0].PingTimeout),
		Message:     []byte(`{"type":"ping"}`),
		MessageType: gws.TextMessage,
	})

	ku.setupOrderbookManager(ctx)
	return nil
}

// GetInstanceServers retrieves the server list and temporary public token
func (ku *Exchange) GetInstanceServers(ctx context.Context) (*WSInstanceServers, error) {
	response := struct {
		Data WSInstanceServers `json:"data"`
		Error
	}{}
	return &(response.Data), ku.SendPayload(ctx, request.Unset, func() (*request.Item, error) {
		endpointPath, err := ku.API.Endpoints.GetURL(exchange.RestSpot)
		if err != nil {
			return nil, err
		}
		return &request.Item{
			Method:        http.MethodPost,
			Path:          endpointPath + publicBullets,
			Result:        &response,
			Verbose:       ku.Verbose,
			HTTPDebugging: ku.HTTPDebugging,
			HTTPRecording: ku.HTTPRecording,
		}, nil
	}, request.UnauthenticatedRequest)
}

// GetAuthenticatedInstanceServers retrieves server instances for authenticated users.
func (ku *Exchange) GetAuthenticatedInstanceServers(ctx context.Context) (*WSInstanceServers, error) {
	response := struct {
		Data *WSInstanceServers `json:"data"`
		Error
	}{}
	err := ku.SendAuthHTTPRequest(ctx, exchange.RestSpot, spotAuthenticationEPL, http.MethodPost, privateBullets, nil, &response)
	if err != nil && strings.Contains(err.Error(), "400003") {
		return response.Data, ku.SendAuthHTTPRequest(ctx, exchange.RestFutures, futuresAuthenticationEPL, http.MethodPost, privateBullets, nil, &response)
	}
	return response.Data, err
}

// wsReadData receives and passes on websocket messages for processing
<<<<<<< HEAD
func (ku *Exchange) wsReadData() {
=======
func (ku *Kucoin) wsReadData(ctx context.Context) {
>>>>>>> 3e80f1b9
	defer ku.Websocket.Wg.Done()
	for {
		resp := ku.Websocket.Conn.ReadMessage()
		if resp.Raw == nil {
			return
		}
		err := ku.wsHandleData(ctx, resp.Raw)
		if err != nil {
			ku.Websocket.DataHandler <- err
		}
	}
}

// wsHandleData processes a websocket incoming data.
<<<<<<< HEAD
func (ku *Exchange) wsHandleData(respData []byte) error {
=======
func (ku *Kucoin) wsHandleData(ctx context.Context, respData []byte) error {
>>>>>>> 3e80f1b9
	resp := WsPushData{}
	if err := json.Unmarshal(respData, &resp); err != nil {
		return err
	}
	if resp.Type == "pong" || resp.Type == "welcome" {
		return nil
	}
	if resp.ID != "" {
		return ku.Websocket.Match.RequireMatchWithData("msgID:"+resp.ID, respData)
	}
	topicInfo := strings.Split(resp.Topic, ":")
	switch topicInfo[0] {
	case marketTickerChannel:
		var instruments string
		if topicInfo[1] == "all" {
			instruments = resp.Subject
		} else {
			instruments = topicInfo[1]
		}
		return ku.processTicker(resp.Data, instruments, topicInfo[0])
	case marketSnapshotChannel:
		return ku.processMarketSnapshot(resp.Data, topicInfo[0])
	case marketOrderbookChannel:
		return ku.processOrderbookWithDepth(respData, topicInfo[1], topicInfo[0])
	case marketOrderbookDepth5Channel, marketOrderbookDepth50Channel:
		return ku.processOrderbook(resp.Data, topicInfo[1], topicInfo[0])
	case marketCandlesChannel:
		symbolAndInterval := strings.Split(topicInfo[1], currency.UnderscoreDelimiter)
		if len(symbolAndInterval) != 2 {
			return errMalformedData
		}
		return ku.processCandlesticks(resp.Data, symbolAndInterval[0], symbolAndInterval[1], topicInfo[0])
	case marketMatchChannel:
		return ku.processTradeData(resp.Data, topicInfo[1], topicInfo[0])
	case indexPriceIndicatorChannel, markPriceIndicatorChannel:
		var response WsPriceIndicator
		return ku.processData(resp.Data, &response)
	case privateSpotTradeOrders:
		return ku.processOrderChangeEvent(resp.Data, topicInfo[0])
	case accountBalanceChannel:
		return ku.processAccountBalanceChange(ctx, resp.Data)
	case marginPositionChannel:
		if resp.Subject == "debt.ratio" {
			var response WsDebtRatioChange
			return ku.processData(resp.Data, &response)
		}
		var response WsPositionStatus
		return ku.processData(resp.Data, &response)
	case marginLoanChannel:
		if resp.Subject == "order.done" {
			var response WsMarginTradeOrderDoneEvent
			return ku.processData(resp.Data, &response)
		}
		return ku.processMarginLendingTradeOrderEvent(resp.Data)
	case spotMarketAdvancedChannel:
		return ku.processStopOrderEvent(resp.Data)
	case futuresTickerChannel:
		return ku.processFuturesTickerV2(resp.Data)
	case futuresExecutionDataChannel:
		var response WsFuturesExecutionData
		return ku.processData(resp.Data, &response)
	case futuresOrderbookChannel:
		if err := ku.ensureFuturesOrderbookSnapshotLoaded(ctx, topicInfo[1]); err != nil {
			return err
		}
		return ku.processFuturesOrderbookLevel2(ctx, resp.Data, topicInfo[1])
	case futuresOrderbookDepth5Channel,
		futuresOrderbookDepth50Channel:
		if err := ku.ensureFuturesOrderbookSnapshotLoaded(ctx, topicInfo[1]); err != nil {
			return err
		}
		return ku.processFuturesOrderbookSnapshot(resp.Data, topicInfo[1])
	case futuresContractMarketDataChannel:
		switch resp.Subject {
		case "mark.index.price":
			return ku.processFuturesMarkPriceAndIndexPrice(resp.Data, topicInfo[1])
		case "funding.rate":
			return ku.processFuturesFundingData(resp.Data, topicInfo[1])
		}
	case futuresSystemAnnouncementChannel:
		return ku.processFuturesSystemAnnouncement(resp.Data, resp.Subject)
	case futuresTransactionStatisticsTimerEventChannel:
		return ku.processFuturesTransactionStatistics(resp.Data, topicInfo[1])
	case futuresTradeOrderChannel:
		return ku.processFuturesPrivateTradeOrders(resp.Data)
	case futuresStopOrdersLifecycleEventChannel:
		return ku.processFuturesStopOrderLifecycleEvent(resp.Data)
	case futuresAccountBalanceEventChannel:
		switch resp.Subject {
		case "orderMargin.change":
			var response WsFuturesOrderMarginEvent
			return ku.processData(resp.Data, &response)
		case "availableBalance.change":
			return ku.processFuturesAccountBalanceEvent(ctx, resp.Data)
		case "withdrawHold.change":
			var response WsFuturesWithdrawalAmountAndTransferOutAmountEvent
			return ku.processData(resp.Data, &response)
		}
	case futuresPositionChangeEventChannel:
		switch resp.Subject {
		case "position.change":
			if resp.ChannelType == "private" {
				var response WsFuturesPosition
				return ku.processData(resp.Data, &response)
			}
			var response WsFuturesMarkPricePositionChanges
			return ku.processData(resp.Data, &response)
		case "position.settlement":
			var response WsFuturesPositionFundingSettlement
			return ku.processData(resp.Data, &response)
		}
	case futuresLimitCandles:
		instrumentInfos := strings.Split(topicInfo[1], "_")
		if len(instrumentInfos) != 2 {
			return errors.New("invalid instrument information")
		}
		return ku.processFuturesKline(resp.Data, instrumentInfos[1])
	default:
		ku.Websocket.DataHandler <- websocket.UnhandledMessageWarning{
			Message: ku.Name + websocket.UnhandledMessage + string(respData),
		}
		return errors.New("push data not handled")
	}
	return nil
}

// processData used to deserialize and forward the data to DataHandler.
func (ku *Exchange) processData(respData []byte, resp any) error {
	if err := json.Unmarshal(respData, &resp); err != nil {
		return err
	}
	ku.Websocket.DataHandler <- resp
	return nil
}

// processFuturesAccountBalanceEvent used to process futures account balance change incoming data.
<<<<<<< HEAD
func (ku *Exchange) processFuturesAccountBalanceEvent(respData []byte) error {
=======
func (ku *Kucoin) processFuturesAccountBalanceEvent(ctx context.Context, respData []byte) error {
>>>>>>> 3e80f1b9
	resp := WsFuturesAvailableBalance{}
	if err := json.Unmarshal(respData, &resp); err != nil {
		return err
	}
	creds, err := ku.GetCredentials(ctx)
	if err != nil {
		return err
	}
	changes := []account.Change{
		{
			AssetType: asset.Futures,
			Balance: &account.Balance{
				Currency:  currency.NewCode(resp.Currency),
				Total:     resp.AvailableBalance + resp.HoldBalance,
				Hold:      resp.HoldBalance,
				Free:      resp.AvailableBalance,
				UpdatedAt: resp.Timestamp.Time(),
			},
		},
	}
	ku.Websocket.DataHandler <- changes
	return account.ProcessChange(ku.Name, changes, creds)
}

// processFuturesStopOrderLifecycleEvent processes futures stop orders lifecycle events.
func (ku *Exchange) processFuturesStopOrderLifecycleEvent(respData []byte) error {
	resp := WsStopOrderLifecycleEvent{}
	err := json.Unmarshal(respData, &resp)
	if err != nil {
		return err
	}
	var enabledPairs currency.Pairs
	enabledPairs, err = ku.GetEnabledPairs(asset.Futures)
	if err != nil {
		return err
	}
	pair, err := enabledPairs.DeriveFrom(resp.Symbol)
	if err != nil {
		return err
	}
	oType, err := order.StringToOrderType(resp.OrderType)
	if err != nil {
		return err
	}
	side, err := order.StringToOrderSide(resp.Side)
	if err != nil {
		return err
	}
	ku.Websocket.DataHandler <- &order.Detail{
		Price:        resp.OrderPrice,
		TriggerPrice: resp.StopPrice,
		Amount:       resp.Size,
		Exchange:     ku.Name,
		OrderID:      resp.OrderID,
		Type:         oType,
		Side:         side,
		AssetType:    asset.Futures,
		Date:         resp.CreatedAt.Time(),
		LastUpdated:  resp.Timestamp.Time(),
		Pair:         pair,
	}
	return nil
}

// processFuturesPrivateTradeOrders processes futures private trade orders updates.
func (ku *Exchange) processFuturesPrivateTradeOrders(respData []byte) error {
	resp := WsFuturesTradeOrder{}
	if err := json.Unmarshal(respData, &resp); err != nil {
		return err
	}
	oType, err := order.StringToOrderType(resp.OrderType)
	if err != nil {
		return err
	}
	oStatus, err := ku.StringToOrderStatus(resp.Status)
	if err != nil {
		return err
	}
	var enabledPairs currency.Pairs
	enabledPairs, err = ku.GetEnabledPairs(asset.Futures)
	if err != nil {
		return err
	}
	pair, err := enabledPairs.DeriveFrom(resp.Symbol)
	if err != nil {
		return err
	}
	side, err := order.StringToOrderSide(resp.Side)
	if err != nil {
		return err
	}
	ku.Websocket.DataHandler <- &order.Detail{
		Type:            oType,
		Status:          oStatus,
		Pair:            pair,
		Side:            side,
		Amount:          resp.OrderSize,
		Price:           resp.OrderPrice,
		Exchange:        ku.Name,
		ExecutedAmount:  resp.FilledSize,
		RemainingAmount: resp.RemainSize,
		ClientOrderID:   resp.ClientOid,
		OrderID:         resp.TradeID,
		AssetType:       asset.Futures,
		LastUpdated:     resp.OrderTime.Time(),
	}
	return nil
}

// processFuturesTransactionStatistics processes a futures transaction statistics
func (ku *Exchange) processFuturesTransactionStatistics(respData []byte, instrument string) error {
	resp := WsFuturesTransactionStatisticsTimeEvent{}
	if err := json.Unmarshal(respData, &resp); err != nil {
		return err
	}
	resp.Symbol = instrument
	return nil
}

// processFuturesSystemAnnouncement processes a system announcement.
func (ku *Exchange) processFuturesSystemAnnouncement(respData []byte, subject string) error {
	resp := WsFuturesFundingBegin{}
	if err := json.Unmarshal(respData, &resp); err != nil {
		return err
	}
	resp.Subject = subject
	ku.Websocket.DataHandler <- &resp
	return nil
}

// processFuturesFundingData processes a futures account funding data.
func (ku *Exchange) processFuturesFundingData(respData []byte, instrument string) error {
	resp := WsFundingRate{}
	if err := json.Unmarshal(respData, &resp); err != nil {
		return err
	}
	resp.Symbol = instrument
	ku.Websocket.DataHandler <- &resp
	return nil
}

// processFuturesMarkPriceAndIndexPrice processes a futures account mark price and index price changes.
func (ku *Exchange) processFuturesMarkPriceAndIndexPrice(respData []byte, instrument string) error {
	resp := WsFuturesMarkPriceAndIndexPrice{}
	if err := json.Unmarshal(respData, &resp); err != nil {
		return err
	}
	resp.Symbol = instrument
	ku.Websocket.DataHandler <- &resp
	return nil
}

// ensureFuturesOrderbookSnapshotLoaded makes sure an initial futures orderbook snapshot is loaded
<<<<<<< HEAD
func (ku *Exchange) ensureFuturesOrderbookSnapshotLoaded(symbol string) error {
=======
func (ku *Kucoin) ensureFuturesOrderbookSnapshotLoaded(ctx context.Context, symbol string) error {
>>>>>>> 3e80f1b9
	fetchedFuturesOrderbookMutex.Lock()
	defer fetchedFuturesOrderbookMutex.Unlock()
	if fetchedFuturesOrderbook[symbol] {
		return nil
	}
	fetchedFuturesOrderbook[symbol] = true
	enabledPairs, err := ku.GetEnabledPairs(asset.Futures)
	if err != nil {
		return err
	}
	cp, err := enabledPairs.DeriveFrom(symbol)
	if err != nil {
		return err
	}
	orderbooks, err := ku.UpdateOrderbook(ctx, cp, asset.Futures)
	if err != nil {
		return err
	}
	return ku.Websocket.Orderbook.LoadSnapshot(orderbooks)
}

// processFuturesOrderbookSnapshot processes a futures account orderbook websocket update.
func (ku *Exchange) processFuturesOrderbookSnapshot(respData []byte, instrument string) error {
	response := WsOrderbookLevel5Response{}
	if err := json.Unmarshal(respData, &response); err != nil {
		return err
	}
	resp := response.ExtractOrderbookItems()
	enabledPairs, err := ku.GetEnabledPairs(asset.Futures)
	if err != nil {
		return err
	}
	cp, err := enabledPairs.DeriveFrom(instrument)
	if err != nil {
		return err
	}
	return ku.Websocket.Orderbook.Update(&orderbook.Update{
		UpdateID:   resp.Sequence,
		UpdateTime: resp.Timestamp.Time(),
		Asset:      asset.Futures,
		Bids:       resp.Bids,
		Asks:       resp.Asks,
		Pair:       cp,
	})
}

// ProcessFuturesOrderbookLevel2 processes a V2 futures account orderbook data.
<<<<<<< HEAD
func (ku *Exchange) processFuturesOrderbookLevel2(respData []byte, instrument string) error {
=======
func (ku *Kucoin) processFuturesOrderbookLevel2(ctx context.Context, respData []byte, instrument string) error {
>>>>>>> 3e80f1b9
	resp := WsFuturesOrderbookInfo{}
	if err := json.Unmarshal(respData, &resp); err != nil {
		return err
	}
	detail, err := ku.GetFuturesPartOrderbook100(ctx, instrument)
	if err != nil {
		return err
	}
	enabledPairs, err := ku.GetEnabledPairs(asset.Futures)
	if err != nil {
		return err
	}
	pair, err := enabledPairs.DeriveFrom(instrument)
	if err != nil {
		return err
	}
	base := orderbook.Update{
		UpdateTime: detail.Time,
		Pair:       pair,
		Asset:      asset.Futures,
		Asks:       detail.Asks,
		Bids:       detail.Bids,
	}
	return ku.Websocket.Orderbook.Update(&base)
}

// processFuturesTickerV2 processes a futures account ticker data.
func (ku *Exchange) processFuturesTickerV2(respData []byte) error {
	resp := WsFuturesTicker{}
	if err := json.Unmarshal(respData, &resp); err != nil {
		return err
	}
	enabledPairs, err := ku.GetEnabledPairs(asset.Futures)
	if err != nil {
		return err
	}
	pair, err := enabledPairs.DeriveFrom(resp.Symbol)
	if err != nil {
		return err
	}
	ku.Websocket.DataHandler <- &ticker.Price{
		AssetType:    asset.Futures,
		Last:         resp.FilledPrice.Float64(),
		Volume:       resp.FilledSize.Float64(),
		LastUpdated:  resp.FilledTime.Time(),
		ExchangeName: ku.Name,
		Pair:         pair,
		Ask:          resp.BestAskPrice.Float64(),
		Bid:          resp.BestBidPrice.Float64(),
		AskSize:      resp.BestAskSize.Float64(),
		BidSize:      resp.BestBidSize.Float64(),
	}
	return nil
}

// processFuturesKline represents a futures instrument kline data update.
func (ku *Exchange) processFuturesKline(respData []byte, intervalStr string) error {
	resp := WsFuturesKline{}
	err := json.Unmarshal(respData, &resp)
	if err != nil {
		return err
	}
	var pair currency.Pair
	pair, err = currency.NewPairFromString(resp.Symbol)
	if err != nil {
		return err
	}
	ku.Websocket.DataHandler <- &websocket.KlineData{
		Timestamp:  resp.Time.Time(),
		AssetType:  asset.Futures,
		Exchange:   ku.Name,
		StartTime:  time.Unix(resp.Candles[0].Int64(), 0),
		Interval:   intervalStr,
		OpenPrice:  resp.Candles[1].Float64(),
		ClosePrice: resp.Candles[2].Float64(),
		HighPrice:  resp.Candles[3].Float64(),
		LowPrice:   resp.Candles[4].Float64(),
		Volume:     resp.Candles[6].Float64(),
		Pair:       pair,
	}
	return nil
}

// processStopOrderEvent represents a stop order update event.
func (ku *Exchange) processStopOrderEvent(respData []byte) error {
	resp := WsStopOrder{}
	err := json.Unmarshal(respData, &resp)
	if err != nil {
		return err
	}
	var pair currency.Pair
	pair, err = currency.NewPairFromString(resp.Symbol)
	if err != nil {
		return err
	}
	oType, err := order.StringToOrderType(resp.OrderType)
	if err != nil {
		return err
	}
	side, err := order.StringToOrderSide(resp.Side)
	if err != nil {
		return err
	}
	ku.Websocket.DataHandler <- &order.Detail{
		Price:        resp.OrderPrice,
		TriggerPrice: resp.StopPrice,
		Amount:       resp.Size,
		Exchange:     ku.Name,
		OrderID:      resp.OrderID,
		Type:         oType,
		Side:         side,
		AssetType:    asset.Spot,
		Date:         resp.CreatedAt.Time(),
		LastUpdated:  resp.Timestamp.Time(),
		Pair:         pair,
	}
	return nil
}

// processMarginLendingTradeOrderEvent represents a margin lending trade order event.
func (ku *Exchange) processMarginLendingTradeOrderEvent(respData []byte) error {
	resp := WsMarginTradeOrderEntersEvent{}
	if err := json.Unmarshal(respData, &resp); err != nil {
		return err
	}
	ku.Websocket.DataHandler <- resp
	return nil
}

// processAccountBalanceChange processes an account balance change
<<<<<<< HEAD
func (ku *Exchange) processAccountBalanceChange(respData []byte) error {
=======
func (ku *Kucoin) processAccountBalanceChange(ctx context.Context, respData []byte) error {
>>>>>>> 3e80f1b9
	response := WsAccountBalance{}
	err := json.Unmarshal(respData, &response)
	if err != nil {
		return err
	}
	creds, err := ku.GetCredentials(ctx)
	if err != nil {
		return err
	}
	changes := []account.Change{
		{
			AssetType: asset.Futures,
			Balance: &account.Balance{
				Currency:  currency.NewCode(response.Currency),
				Total:     response.Total,
				Hold:      response.Hold,
				Free:      response.Available,
				UpdatedAt: response.Time.Time(),
			},
		},
	}
	ku.Websocket.DataHandler <- changes
	return account.ProcessChange(ku.Name, changes, creds)
}

// processOrderChangeEvent processes order update events.
func (ku *Exchange) processOrderChangeEvent(respData []byte, topic string) error {
	response := WsTradeOrder{}
	err := json.Unmarshal(respData, &response)
	if err != nil {
		return err
	}
	oType, err := order.StringToOrderType(response.OrderType)
	if err != nil {
		return err
	}
	oStatus, err := ku.StringToOrderStatus(response.Status)
	if err != nil {
		return err
	}
	pair, err := currency.NewPairFromString(response.Symbol)
	if err != nil {
		return err
	}
	side, err := order.StringToOrderSide(response.Side)
	if err != nil {
		return err
	}
	// TODO: should amend this function as we need to know the order asset type when we call it
	assets, err := ku.CalculateAssets(topic, pair)
	if err != nil {
		return err
	}
	for x := range assets {
		ku.Websocket.DataHandler <- &order.Detail{
			Price:           response.Price,
			Amount:          response.Size,
			ExecutedAmount:  response.FilledSize,
			RemainingAmount: response.RemainSize,
			Exchange:        ku.Name,
			OrderID:         response.OrderID,
			ClientOrderID:   response.ClientOid,
			Type:            oType,
			Side:            side,
			Status:          oStatus,
			AssetType:       assets[x],
			Date:            response.OrderTime.Time(),
			LastUpdated:     response.Timestamp.Time(),
			Pair:            pair,
		}
	}
	return nil
}

// processTradeData processes a websocket trade data and instruments.
func (ku *Exchange) processTradeData(respData []byte, instrument, topic string) error {
	response := WsTrade{}
	err := json.Unmarshal(respData, &response)
	if err != nil {
		return err
	}
	saveTradeData := ku.IsSaveTradeDataEnabled()
	if !saveTradeData &&
		!ku.IsTradeFeedEnabled() {
		return nil
	}
	pair, err := currency.NewPairFromString(instrument)
	if err != nil {
		return err
	}
	side, err := order.StringToOrderSide(response.Side)
	if err != nil {
		return err
	}
	assets, err := ku.CalculateAssets(topic, pair)
	if err != nil {
		return err
	}
	for x := range assets {
		err = ku.Websocket.Trade.Update(saveTradeData, trade.Data{
			CurrencyPair: pair,
			Timestamp:    response.Time.Time(),
			Price:        response.Price,
			Amount:       response.Size,
			Side:         side,
			Exchange:     ku.Name,
			TID:          response.TradeID,
			AssetType:    assets[x],
		})
		if err != nil {
			return err
		}
	}
	return nil
}

// processTicker processes a ticker data for an instrument.
func (ku *Exchange) processTicker(respData []byte, instrument, topic string) error {
	response := WsTicker{}
	err := json.Unmarshal(respData, &response)
	if err != nil {
		return err
	}
	pair, err := currency.NewPairFromString(instrument)
	if err != nil {
		return err
	}
	assets, err := ku.CalculateAssets(topic, pair)
	if err != nil {
		return err
	}
	for x := range assets {
		if !ku.AssetWebsocketSupport.IsAssetWebsocketSupported(assets[x]) {
			continue
		}
		ku.Websocket.DataHandler <- &ticker.Price{
			AssetType:    assets[x],
			Last:         response.Price,
			LastUpdated:  response.Timestamp.Time(),
			ExchangeName: ku.Name,
			Pair:         pair,
			Ask:          response.BestAsk,
			Bid:          response.BestBid,
			AskSize:      response.BestAskSize,
			BidSize:      response.BestBidSize,
			Volume:       response.Size,
		}
	}
	return nil
}

// processCandlesticks processes a candlestick data for an instrument with a particular interval
func (ku *Exchange) processCandlesticks(respData []byte, instrument, intervalString, topic string) error {
	pair, err := currency.NewPairFromString(instrument)
	if err != nil {
		return err
	}
	response := WsCandlestickData{}
	err = json.Unmarshal(respData, &response)
	if err != nil {
		return err
	}
	resp, err := response.getCandlestickData()
	if err != nil {
		return err
	}
	assets, err := ku.CalculateAssets(topic, pair)
	if err != nil {
		return err
	}
	for x := range assets {
		if !ku.AssetWebsocketSupport.IsAssetWebsocketSupported(assets[x]) {
			continue
		}
		ku.Websocket.DataHandler <- &websocket.KlineData{
			Timestamp:  response.Time.Time(),
			Pair:       pair,
			AssetType:  assets[x],
			Exchange:   ku.Name,
			StartTime:  resp.Candles.StartTime,
			Interval:   intervalString,
			OpenPrice:  resp.Candles.OpenPrice,
			ClosePrice: resp.Candles.ClosePrice,
			HighPrice:  resp.Candles.HighPrice,
			LowPrice:   resp.Candles.LowPrice,
			Volume:     resp.Candles.TransactionVolume,
		}
	}
	return nil
}

// processOrderbookWithDepth processes order book data with a specified depth for a particular symbol.
func (ku *Exchange) processOrderbookWithDepth(respData []byte, instrument, topic string) error {
	pair, err := currency.NewPairFromString(instrument)
	if err != nil {
		return err
	}
	result := struct {
		Result *WsOrderbook `json:"data"`
	}{}
	err = json.Unmarshal(respData, &result)
	if err != nil {
		return err
	}
	assets, err := ku.CalculateAssets(topic, pair)
	if err != nil {
		return err
	}
	for x := range assets {
		var init bool
		init, err = ku.updateLocalBuffer(result.Result, assets[x])
		if err != nil {
			if init {
				return nil
			}
			return fmt.Errorf("%v - UpdateLocalCache for asset type: %v error: %s", ku.Name, assets[x], err)
		}
	}
	return nil
}

// updateLocalBuffer updates orderbook buffer and checks status if the book is Initial Sync being via the REST
// protocol.
func (ku *Exchange) updateLocalBuffer(wsdp *WsOrderbook, assetType asset.Item) (bool, error) {
	enabledPairs, err := ku.GetEnabledPairs(assetType)
	if err != nil {
		return false, err
	}

	format, err := ku.GetPairFormat(assetType, true)
	if err != nil {
		return false, err
	}

	currencyPair, err := currency.NewPairFromFormattedPairs(wsdp.Symbol,
		enabledPairs,
		format)
	if err != nil {
		return false, err
	}
	err = ku.obm.StageWsUpdate(wsdp, currencyPair, assetType)
	if err != nil {
		init, err2 := ku.obm.CheckIsInitialSync(currencyPair, assetType)
		if err2 != nil {
			return false, err2
		}
		return init, err
	}

	err = ku.applyBufferUpdate(currencyPair, assetType)
	if err != nil {
		ku.FlushAndCleanup(currencyPair, assetType)
	}

	return false, err
}

// processOrderbook processes orderbook data for a specific symbol.
func (ku *Exchange) processOrderbook(respData []byte, symbol, topic string) error {
	var response Level2Depth5Or20
	err := json.Unmarshal(respData, &response)
	if err != nil {
		return err
	}

	pair, err := currency.NewPairFromString(symbol)
	if err != nil {
		return err
	}

	asks := make([]orderbook.Level, len(response.Asks))
	for x := range response.Asks {
		asks[x].Price = response.Asks[x][0].Float64()
		asks[x].Amount = response.Asks[x][1].Float64()
	}

	bids := make([]orderbook.Level, len(response.Bids))
	for x := range response.Bids {
		bids[x].Price = response.Bids[x][0].Float64()
		bids[x].Amount = response.Bids[x][1].Float64()
	}

	assets, err := ku.CalculateAssets(topic, pair)
	if err != nil {
		return err
	}

	lastUpdatedTime := response.Timestamp.Time()
	if response.Timestamp.Time().IsZero() {
		lastUpdatedTime = time.Now()
	}
	for x := range assets {
		err = ku.Websocket.Orderbook.LoadSnapshot(&orderbook.Book{
			Exchange:    ku.Name,
			Asks:        asks,
			Bids:        bids,
			Pair:        pair,
			Asset:       assets[x],
			LastUpdated: lastUpdatedTime,
		})
		if err != nil {
			return err
		}
	}
	return nil
}

// processMarketSnapshot processes a price ticker information for a symbol.
func (ku *Exchange) processMarketSnapshot(respData []byte, topic string) error {
	response := WsSnapshot{}
	err := json.Unmarshal(respData, &response)
	if err != nil {
		return err
	}
	pair, err := currency.NewPairFromString(response.Data.Symbol)
	if err != nil {
		return err
	}
	assets, err := ku.CalculateAssets(topic, pair)
	if err != nil {
		return err
	}
	for x := range assets {
		if !ku.AssetWebsocketSupport.IsAssetWebsocketSupported(assets[x]) {
			continue
		}
		ku.Websocket.DataHandler <- &ticker.Price{
			ExchangeName: ku.Name,
			AssetType:    assets[x],
			Last:         response.Data.LastTradedPrice,
			Pair:         pair,
			Low:          response.Data.Low,
			High:         response.Data.High,
			QuoteVolume:  response.Data.VolValue,
			Volume:       response.Data.Vol,
			Open:         response.Data.Open,
			Close:        response.Data.Close,
			LastUpdated:  response.Data.Datetime.Time(),
		}
	}
	return nil
}

// Subscribe sends a websocket message to receive data from the channel
<<<<<<< HEAD
func (ku *Exchange) Subscribe(subscriptions subscription.List) error {
	return ku.manageSubscriptions(subscriptions, "subscribe")
}

// Unsubscribe sends a websocket message to stop receiving data from the channel
func (ku *Exchange) Unsubscribe(subscriptions subscription.List) error {
	return ku.manageSubscriptions(subscriptions, "unsubscribe")
}

func (ku *Exchange) manageSubscriptions(subs subscription.List, operation string) error {
=======
func (ku *Kucoin) Subscribe(subscriptions subscription.List) error {
	ctx := context.TODO()
	return ku.manageSubscriptions(ctx, subscriptions, "subscribe")
}

// Unsubscribe sends a websocket message to stop receiving data from the channel
func (ku *Kucoin) Unsubscribe(subscriptions subscription.List) error {
	ctx := context.TODO()
	return ku.manageSubscriptions(ctx, subscriptions, "unsubscribe")
}

func (ku *Kucoin) manageSubscriptions(ctx context.Context, subs subscription.List, operation string) error {
>>>>>>> 3e80f1b9
	var errs error
	for _, s := range subs {
		msgID := strconv.FormatInt(ku.Websocket.Conn.GenerateMessageID(false), 10)
		req := WsSubscriptionInput{
			ID:             msgID,
			Type:           operation,
			Topic:          s.QualifiedChannel,
			PrivateChannel: s.Authenticated,
			Response:       true,
		}
		if respRaw, err := ku.Websocket.Conn.SendMessageReturnResponse(ctx, request.Unset, "msgID:"+msgID, req); err != nil {
			errs = common.AppendError(errs, err)
		} else {
			rType, err := jsonparser.GetUnsafeString(respRaw, "type")
			switch {
			case err != nil:
				errs = common.AppendError(errs, err)
			case rType == "error":
				code, _ := jsonparser.GetUnsafeString(respRaw, "code")
				msg, msgErr := jsonparser.GetUnsafeString(respRaw, "data")
				if msgErr != nil {
					msg = "unknown error"
				}
				errs = common.AppendError(errs, fmt.Errorf("%s (%s)", msg, code))
			case rType != "ack":
				errs = common.AppendError(errs, fmt.Errorf("%w: %s from %s", errInvalidMsgType, rType, respRaw))
			default:
				if operation == "unsubscribe" {
					err = ku.Websocket.RemoveSubscriptions(ku.Websocket.Conn, s)
				} else {
					err = ku.Websocket.AddSuccessfulSubscriptions(ku.Websocket.Conn, s)
					if ku.Verbose {
						log.Debugf(log.ExchangeSys, "%s Subscribed to Channel: %s", ku.Name, s.Channel)
					}
				}
				if err != nil {
					errs = common.AppendError(errs, err)
				}
			}
		}
	}
	return errs
}

// generateSubscriptions returns a list of subscriptions from the configured subscriptions feature
func (ku *Exchange) generateSubscriptions() (subscription.List, error) {
	return ku.Features.Subscriptions.ExpandTemplates(ku)
}

// GetSubscriptionTemplate returns a subscription channel template
func (ku *Exchange) GetSubscriptionTemplate(_ *subscription.Subscription) (*template.Template, error) {
	return template.New("master.tmpl").
		Funcs(template.FuncMap{
			"channelName":           channelName,
			"mergeMarginPairs":      ku.mergeMarginPairs,
			"isCurrencyChannel":     isCurrencyChannel,
			"isSymbolChannel":       isSymbolChannel,
			"channelInterval":       channelInterval,
			"assetCurrencies":       assetCurrencies,
			"joinPairsWithInterval": joinPairsWithInterval,
			"batch":                 common.Batch[currency.Pairs],
		}).
		Parse(subTplText)
}

// orderbookManager defines a way of managing and maintaining synchronisation
// across connections and assets.
type orderbookManager struct {
	state map[currency.Code]map[currency.Code]map[asset.Item]*update
	sync.Mutex

	jobs chan job
}

type update struct {
	buffer            chan *WsOrderbook
	fetchingBook      bool
	initialSync       bool
	needsFetchingBook bool
	lastUpdateID      int64
}

// job defines a synchronisation job that tells a go routine to fetch an
// orderbook via the REST protocol
type job struct {
	Pair      currency.Pair
	AssetType asset.Item
}

// setupOrderbookManager sets up the orderbook manager for websocket orderbook data handling.
<<<<<<< HEAD
func (ku *Exchange) setupOrderbookManager() {
=======
func (ku *Kucoin) setupOrderbookManager(ctx context.Context) {
>>>>>>> 3e80f1b9
	locker.Lock()
	defer locker.Unlock()
	if ku.obm == nil {
		ku.obm = &orderbookManager{
			state: make(map[currency.Code]map[currency.Code]map[asset.Item]*update),
			jobs:  make(chan job, maxWSOrderbookJobs),
		}
	} else {
		// Change state on reconnect for initial sync.
		ku.obm.Mutex.Lock()
		for _, m1 := range ku.obm.state {
			for _, m2 := range m1 {
				for _, idk := range m2 {
					idk.initialSync = true
					idk.needsFetchingBook = true
					idk.lastUpdateID = 0
				}
			}
		}
		ku.obm.Mutex.Unlock()
	}
	for range maxWSOrderbookWorkers {
		// 10 workers for synchronising book
		ku.SynchroniseWebsocketOrderbook(ctx)
	}
}

// processOrderbookUpdate processes the websocket orderbook update
func (ku *Exchange) processOrderbookUpdate(cp currency.Pair, a asset.Item, ws *WsOrderbook) error {
	updateBid := make([]orderbook.Level, len(ws.Changes.Bids))
	for i := range ws.Changes.Bids {
		var sequence int64
		if len(ws.Changes.Bids[i]) > 2 {
			sequence = ws.Changes.Bids[i][2].Int64()
		}
		updateBid[i] = orderbook.Level{Price: ws.Changes.Bids[i][0].Float64(), Amount: ws.Changes.Bids[i][1].Float64(), ID: sequence}
	}
	updateAsk := make([]orderbook.Level, len(ws.Changes.Asks))
	for i := range ws.Changes.Asks {
		var sequence int64
		if len(ws.Changes.Asks[i]) > 2 {
			sequence = ws.Changes.Asks[i][2].Int64()
		}
		updateAsk[i] = orderbook.Level{Price: ws.Changes.Asks[i][0].Float64(), Amount: ws.Changes.Asks[i][1].Float64(), ID: sequence}
	}

	return ku.Websocket.Orderbook.Update(&orderbook.Update{
		Bids:       updateBid,
		Asks:       updateAsk,
		Pair:       cp,
		UpdateID:   ws.SequenceEnd,
		UpdateTime: ws.TimeMS.Time(),
		Asset:      a,
	})
}

// applyBufferUpdate applies the buffer to the orderbook or initiates a new
// orderbook sync by the REST protocol which is off handed to go routine.
func (ku *Exchange) applyBufferUpdate(pair currency.Pair, assetType asset.Item) error {
	fetching, needsFetching, err := ku.obm.HandleFetchingBook(pair, assetType)
	if err != nil {
		return err
	}
	if fetching {
		return nil
	}
	if needsFetching {
		if ku.Verbose {
			log.Debugf(log.WebsocketMgr, "%s Orderbook: Fetching via REST\n", ku.Name)
		}
		return ku.obm.FetchBookViaREST(pair, assetType)
	}

	recent, err := ku.Websocket.Orderbook.GetOrderbook(pair, assetType)
	if err != nil {
		log.Errorf(
			log.WebsocketMgr,
			"%s error fetching recent orderbook when applying updates: %s\n",
			ku.Name,
			err)
	}

	if recent != nil {
		err = ku.obm.checkAndProcessOrderbookUpdate(ku.processOrderbookUpdate, pair, assetType, recent)
		if err != nil {
			log.Errorf(
				log.WebsocketMgr,
				"%s error processing update - initiating new orderbook sync via REST: %s\n",
				ku.Name,
				err)
			err = ku.obm.setNeedsFetchingBook(pair, assetType)
			if err != nil {
				return err
			}
		}
	}

	return nil
}

// setNeedsFetchingBook completes the book fetching initiation.
func (o *orderbookManager) setNeedsFetchingBook(pair currency.Pair, assetType asset.Item) error {
	o.Lock()
	defer o.Unlock()
	state, ok := o.state[pair.Base][pair.Quote][assetType]
	if !ok {
		return fmt.Errorf("could not match pair %s and asset type %s in hash table",
			pair,
			assetType)
	}
	state.needsFetchingBook = true
	return nil
}

// SynchroniseWebsocketOrderbook synchronises full orderbook for currency pair
// asset
<<<<<<< HEAD
func (ku *Exchange) SynchroniseWebsocketOrderbook() {
=======
func (ku *Kucoin) SynchroniseWebsocketOrderbook(ctx context.Context) {
>>>>>>> 3e80f1b9
	ku.Websocket.Wg.Add(1)
	go func() {
		defer ku.Websocket.Wg.Done()
		for {
			select {
			case <-ku.Websocket.ShutdownC:
				for {
					select {
					case <-ku.obm.jobs:
					default:
						return
					}
				}
			case j := <-ku.obm.jobs:
				err := ku.processJob(ctx, j.Pair, j.AssetType)
				if err != nil {
					log.Errorf(log.WebsocketMgr,
						"%s processing websocket orderbook error %v",
						ku.Name, err)
				}
			}
		}
	}()
}

// SeedLocalCache seeds depth data
func (ku *Exchange) SeedLocalCache(ctx context.Context, p currency.Pair, assetType asset.Item) error {
	var ob *Orderbook
	var err error
	ob, err = ku.GetPartOrderbook100(ctx, p.String())
	if err != nil {
		return err
	}
	if ob.Sequence <= 0 {
		return fmt.Errorf("%w p", errMissingOrderbookSequence)
	}
	return ku.SeedLocalCacheWithBook(p, ob, assetType)
}

// SeedLocalCacheWithBook seeds the local orderbook cache
func (ku *Exchange) SeedLocalCacheWithBook(p currency.Pair, orderbookNew *Orderbook, assetType asset.Item) error {
	newOrderBook := orderbook.Book{
		Pair:            p,
		Asset:           assetType,
		Exchange:        ku.Name,
		LastUpdated:     time.Now(),
		LastUpdateID:    orderbookNew.Sequence,
		VerifyOrderbook: ku.CanVerifyOrderbook,
		Bids:            make(orderbook.Levels, len(orderbookNew.Bids)),
		Asks:            make(orderbook.Levels, len(orderbookNew.Asks)),
	}
	for i := range orderbookNew.Bids {
		newOrderBook.Bids[i] = orderbook.Level{
			Amount: orderbookNew.Bids[i].Amount,
			Price:  orderbookNew.Bids[i].Price,
		}
	}
	for i := range orderbookNew.Asks {
		newOrderBook.Asks[i] = orderbook.Level{
			Amount: orderbookNew.Asks[i].Amount,
			Price:  orderbookNew.Asks[i].Price,
		}
	}
	return ku.Websocket.Orderbook.LoadSnapshot(&newOrderBook)
}

// processJob fetches and processes orderbook updates
<<<<<<< HEAD
func (ku *Exchange) processJob(p currency.Pair, assetType asset.Item) error {
	err := ku.SeedLocalCache(context.TODO(), p, assetType)
=======
func (ku *Kucoin) processJob(ctx context.Context, p currency.Pair, assetType asset.Item) error {
	err := ku.SeedLocalCache(ctx, p, assetType)
>>>>>>> 3e80f1b9
	if err != nil {
		err = ku.obm.StopFetchingBook(p, assetType)
		if err != nil {
			return err
		}
		return fmt.Errorf("%s %s seeding local cache for orderbook error: %v",
			p, assetType, err)
	}

	err = ku.obm.StopFetchingBook(p, assetType)
	if err != nil {
		return err
	}

	// Immediately apply the buffer updates so we don't wait for a
	// new update to initiate this.
	err = ku.applyBufferUpdate(p, assetType)
	if err != nil {
		ku.FlushAndCleanup(p, assetType)
		return err
	}
	return nil
}

// FlushAndCleanup flushes orderbook and clean local cache
func (ku *Exchange) FlushAndCleanup(p currency.Pair, assetType asset.Item) {
	errClean := ku.Websocket.Orderbook.FlushOrderbook(p, assetType)
	if errClean != nil {
		log.Errorf(log.WebsocketMgr,
			"%s flushing websocket error: %v",
			ku.Name,
			errClean)
	}
	errClean = ku.obm.Cleanup(p, assetType)
	if errClean != nil {
		log.Errorf(log.WebsocketMgr, "%s cleanup websocket error: %v",
			ku.Name,
			errClean)
	}
}

// StageWsUpdate stages websocket update to roll through updates that need to
// be applied to a fetched orderbook via REST.
func (o *orderbookManager) StageWsUpdate(u *WsOrderbook, pair currency.Pair, a asset.Item) error {
	o.Lock()
	defer o.Unlock()
	m1, ok := o.state[pair.Base]
	if !ok {
		m1 = make(map[currency.Code]map[asset.Item]*update)
		o.state[pair.Base] = m1
	}

	m2, ok := m1[pair.Quote]
	if !ok {
		m2 = make(map[asset.Item]*update)
		m1[pair.Quote] = m2
	}

	state, ok := m2[a]
	if !ok {
		state = &update{
			// 100ms update assuming we might have up to a 10 second delay.
			// There could be a potential 100 updates for the currency.
			buffer:            make(chan *WsOrderbook, maxWSUpdateBuffer),
			fetchingBook:      false,
			initialSync:       true,
			needsFetchingBook: true,
		}
		m2[a] = state
	}

	if state.lastUpdateID != 0 && u.SequenceStart > state.lastUpdateID+1 {
		// Apply the new Level 2 data flow to the local snapshot to ensure that sequenceStart(new)<=sequenceEnd+1(old) and sequenceEnd(new) > sequenceEnd(old)
		return fmt.Errorf("websocket orderbook synchronisation failure for pair %s and asset %s", pair, a)
	}
	state.lastUpdateID = u.SequenceEnd
	select {
	// Put update in the channel buffer to be processed
	case state.buffer <- u:
		return nil
	default:
		<-state.buffer    // pop one element
		state.buffer <- u // to shift buffer on fail
		return fmt.Errorf("channel blockage for %s, asset %s and connection",
			pair, a)
	}
}

// HandleFetchingBook checks if a full book is being fetched or needs to be
// fetched
func (o *orderbookManager) HandleFetchingBook(pair currency.Pair, assetType asset.Item) (fetching, needsFetching bool, err error) {
	o.Lock()
	defer o.Unlock()
	state, ok := o.state[pair.Base][pair.Quote][assetType]
	if !ok {
		return false,
			false,
			fmt.Errorf("check is fetching book cannot match currency pair %s asset type %s",
				pair,
				assetType)
	}

	if state.fetchingBook {
		return true, false, nil
	}

	if state.needsFetchingBook {
		state.needsFetchingBook = false
		state.fetchingBook = true
		return false, true, nil
	}
	return false, false, nil
}

// StopFetchingBook completes the book fetching.
func (o *orderbookManager) StopFetchingBook(pair currency.Pair, assetType asset.Item) error {
	o.Lock()
	defer o.Unlock()
	state, ok := o.state[pair.Base][pair.Quote][assetType]
	if !ok {
		return fmt.Errorf("could not match pair %s and asset type %s in hash table",
			pair,
			assetType)
	}
	if !state.fetchingBook {
		return fmt.Errorf("fetching book already set to false for %s %s",
			pair,
			assetType)
	}
	state.fetchingBook = false
	return nil
}

// CompleteInitialSync sets if an asset type has completed its initial sync
func (o *orderbookManager) CompleteInitialSync(pair currency.Pair, assetType asset.Item) error {
	o.Lock()
	defer o.Unlock()
	state, ok := o.state[pair.Base][pair.Quote][assetType]
	if !ok {
		return fmt.Errorf("complete initial sync cannot match currency pair %s asset type %s",
			pair,
			assetType)
	}
	if !state.initialSync {
		return fmt.Errorf("initial sync already set to false for %s %s",
			pair,
			assetType)
	}
	state.initialSync = false
	return nil
}

// CheckIsInitialSync checks status if the book is Initial Sync being via the REST
// protocol.
func (o *orderbookManager) CheckIsInitialSync(pair currency.Pair, assetType asset.Item) (bool, error) {
	o.Lock()
	defer o.Unlock()
	state, ok := o.state[pair.Base][pair.Quote][assetType]
	if !ok {
		return false,
			fmt.Errorf("checkIsInitialSync of orderbook cannot match currency pair %s asset type %s",
				pair,
				assetType)
	}
	return state.initialSync, nil
}

// FetchBookViaREST pushes a job of fetching the orderbook via the REST protocol
// to get an initial full book that we can apply our buffered updates too.
func (o *orderbookManager) FetchBookViaREST(pair currency.Pair, assetType asset.Item) error {
	o.Lock()
	defer o.Unlock()

	state, ok := o.state[pair.Base][pair.Quote][assetType]
	if !ok {
		return fmt.Errorf("fetch book via rest cannot match currency pair %s asset type %s",
			pair,
			assetType)
	}

	state.initialSync = true
	state.fetchingBook = true

	select {
	case o.jobs <- job{pair, assetType}:
		return nil
	default:
		return fmt.Errorf("%s %s book synchronisation channel blocked up",
			pair,
			assetType)
	}
}

func (o *orderbookManager) checkAndProcessOrderbookUpdate(processor func(currency.Pair, asset.Item, *WsOrderbook) error, pair currency.Pair, assetType asset.Item, recent *orderbook.Book) error {
	o.Lock()
	defer o.Unlock()
	state, ok := o.state[pair.Base][pair.Quote][assetType]
	if !ok {
		return fmt.Errorf("could not match pair [%s] asset type [%s] in hash table to process websocket orderbook update",
			pair, assetType)
	}

	// This will continuously remove updates from the buffered channel and
	// apply them to the current orderbook.
buffer:
	for {
		select {
		case d := <-state.buffer:
			process, err := state.Validate(d, recent)
			if err != nil {
				return err
			}
			if process {
				err := processor(pair, assetType, d)
				if err != nil {
					return fmt.Errorf("%s %s processing update error: %w",
						pair, assetType, err)
				}
			}
		default:
			break buffer
		}
	}
	return nil
}

// Validate checks for correct update alignment
func (u *update) Validate(updt *WsOrderbook, recent *orderbook.Book) (bool, error) {
	if updt.SequenceEnd <= recent.LastUpdateID {
		// Drop any event where u is <= lastUpdateId in the snapshot.
		return false, nil
	}

	id := recent.LastUpdateID + 1
	if u.initialSync {
		// The first processed event should have U <= lastUpdateId+1 AND
		// u >= lastUpdateId+1.
		if updt.SequenceStart > id || updt.SequenceEnd < id {
			return false, fmt.Errorf("initial websocket orderbook sync failure for pair %s and asset %s",
				recent.Pair,
				recent.Asset)
		}
		u.initialSync = false
	}
	return true, nil
}

// Cleanup cleans up buffer and reset fetch and init
func (o *orderbookManager) Cleanup(pair currency.Pair, assetType asset.Item) error {
	o.Lock()
	state, ok := o.state[pair.Base][pair.Quote][assetType]
	if !ok {
		o.Unlock()
		return fmt.Errorf("cleanup cannot match %s %s to hash table",
			pair,
			assetType)
	}

bufferEmpty:
	for {
		select {
		case <-state.buffer:
			// bleed and discard buffer
		default:
			break bufferEmpty
		}
	}
	o.Unlock()
	// disable rest orderbook synchronisation
	_ = o.StopFetchingBook(pair, assetType)
	_ = o.CompleteInitialSync(pair, assetType)
	_ = o.StopNeedsFetchingBook(pair, assetType)
	return nil
}

// StopNeedsFetchingBook completes the book fetching initiation.
func (o *orderbookManager) StopNeedsFetchingBook(pair currency.Pair, assetType asset.Item) error {
	o.Lock()
	defer o.Unlock()
	state, ok := o.state[pair.Base][pair.Quote][assetType]
	if !ok {
		return fmt.Errorf("could not match pair %s and asset type %s in hash table",
			pair,
			assetType)
	}
	if !state.needsFetchingBook {
		return fmt.Errorf("needs fetching book already set to false for %s %s",
			pair,
			assetType)
	}
	state.needsFetchingBook = false
	return nil
}

// CalculateAssets returns the available asset types for a currency pair
func (ku *Exchange) CalculateAssets(topic string, cp currency.Pair) ([]asset.Item, error) {
	switch {
	case cp.Quote.Equal(currency.USDTM), strings.HasPrefix(topic, "/contract"):
		if err := ku.CurrencyPairs.IsAssetEnabled(asset.Futures); err != nil {
			if !errors.Is(err, asset.ErrNotSupported) {
				return nil, err
			}
			return nil, nil
		}
		return []asset.Item{asset.Futures}, nil
	case strings.HasPrefix(topic, "/margin"), strings.HasPrefix(topic, "/index"):
		if err := ku.CurrencyPairs.IsAssetEnabled(asset.Margin); err != nil {
			if !errors.Is(err, asset.ErrNotSupported) {
				return nil, err
			}
			return nil, nil
		}
		return []asset.Item{asset.Margin}, nil
	default:
		resp := make([]asset.Item, 0, 2)
		spotEnabled, err := ku.IsPairEnabled(cp, asset.Spot)
		if err != nil && !errors.Is(err, currency.ErrCurrencyNotFound) {
			return nil, err
		}
		if spotEnabled {
			resp = append(resp, asset.Spot)
		}
		marginEnabled, err := ku.IsPairEnabled(cp, asset.Margin)
		if err != nil && !errors.Is(err, currency.ErrCurrencyNotFound) {
			return nil, err
		}
		if marginEnabled {
			resp = append(resp, asset.Margin)
		}
		return resp, nil
	}
}

// checkSubscriptions looks for any backwards incompatibilities with missing assets
// This should be unnecessary and removable by 2025
func (ku *Exchange) checkSubscriptions() {
	upgraded := false
	for _, s := range ku.Config.Features.Subscriptions {
		if s.Asset != asset.Empty {
			continue
		}
		upgraded = true
		s.Channel = strings.TrimSuffix(s.Channel, ":%s")
		switch s.Channel {
		case subscription.TickerChannel, subscription.OrderbookChannel:
			s.Asset = asset.All
		case subscription.AllTradesChannel:
			for _, d := range defaultSubscriptions {
				if d.Channel == s.Channel {
					ku.Config.Features.Subscriptions = append(ku.Config.Features.Subscriptions, d)
				}
			}
		case futuresTradeOrderChannel, futuresStopOrdersLifecycleEventChannel, futuresAccountBalanceEventChannel:
			s.Asset = asset.Futures
		case marginPositionChannel, marginLoanChannel:
			s.Asset = asset.Margin
		}
	}
	ku.Config.Features.Subscriptions = slices.DeleteFunc(ku.Config.Features.Subscriptions, func(s *subscription.Subscription) bool {
		switch s.Channel {
		case "/contractMarket/level2Depth50", // Replaced by subsctiption.Orderbook for asset.All
			"/contractMarket/tickerV2", // Replaced by subscription.Ticker for asset.All
			"/margin/fundingBook":      // Deprecated and removed
			return true
		case subscription.AllTradesChannel:
			return s.Asset == asset.Empty
		}
		return false
	})
	if upgraded {
		ku.Features.Subscriptions = ku.Config.Features.Subscriptions.Enabled()
	}
}

// channelName returns the correct channel name for the asset
func channelName(s *subscription.Subscription, a asset.Item) string {
	if byAsset, hasAsset := subscriptionNames[a]; hasAsset {
		if name, ok := byAsset[s.Channel]; ok {
			return name
		}
	}
	if allAssets, hasAll := subscriptionNames[asset.All]; hasAll {
		if name, ok := allAssets[s.Channel]; ok {
			return name
		}
	}
	return s.Channel
}

// mergeMarginPairs merges margin pairs into spot pairs for shared subs (ticker, orderbook, etc) if Spot asset and sub are enabled,
// because Kucoin errors on duplicate pairs in separate subs, and doesn't have separate subs for spot and margin
func (ku *Exchange) mergeMarginPairs(s *subscription.Subscription, ap map[asset.Item]currency.Pairs) string {
	if strings.HasPrefix(s.Channel, "/margin") {
		return ""
	}
	wantKey := &subscription.IgnoringAssetKey{Subscription: s}
	switch s.Asset {
	case asset.All:
		_, marginEnabled := ap[asset.Margin]
		_, spotEnabled := ap[asset.Spot]
		if marginEnabled && spotEnabled {
			marginPairs, _ := ku.GetEnabledPairs(asset.Margin)
			ap[asset.Spot] = common.SortStrings(ap[asset.Spot].Add(marginPairs...))
			ap[asset.Margin] = currency.Pairs{}
		}
	case asset.Spot:
		// If there's a margin sub then we should merge the pairs into spot
		hasMarginSub := slices.ContainsFunc(ku.Features.Subscriptions, func(sB *subscription.Subscription) bool {
			if sB.Asset != asset.Margin && sB.Asset != asset.All {
				return false
			}
			return wantKey.Match(&subscription.IgnoringAssetKey{Subscription: sB})
		})
		if hasMarginSub {
			marginPairs, _ := ku.GetEnabledPairs(asset.Margin)
			ap[asset.Spot] = common.SortStrings(ap[asset.Spot].Add(marginPairs...))
		}
	case asset.Margin:
		// If there's a spot sub, all margin pairs are already merged, so empty the margin pairs
		hasSpotSub := slices.ContainsFunc(ku.Features.Subscriptions, func(sB *subscription.Subscription) bool {
			if sB.Asset != asset.Spot && sB.Asset != asset.All {
				return false
			}
			return wantKey.Match(&subscription.IgnoringAssetKey{Subscription: sB})
		})
		if hasSpotSub {
			ap[asset.Margin] = currency.Pairs{}
		}
	}
	return ""
}

// isSymbolChannel returns if the channel expects receive a symbol
func isSymbolChannel(s *subscription.Subscription) bool {
	switch channelName(s, s.Asset) {
	case privateSpotTradeOrders, accountBalanceChannel, marginPositionChannel, spotMarketAdvancedChannel, futuresSystemAnnouncementChannel,
		futuresTradeOrderChannel, futuresStopOrdersLifecycleEventChannel, futuresAccountBalanceEventChannel:
		return false
	}
	return true
}

// isCurrencyChannel returns if the channel expects receive a currency
func isCurrencyChannel(s *subscription.Subscription) bool {
	return s.Channel == marginLoanChannel
}

// channelInterval returns the channel interval if it has one
func channelInterval(s *subscription.Subscription) string {
	if channelName(s, s.Asset) == marketCandlesChannel {
		if i, err := IntervalToString(s.Interval); err == nil {
			return i
		}
	}
	return ""
}

// assetCurrencies returns the currencies from all pairs in an asset
// Updates the AssetPairs map parameter to contain only those currencies as Base items for expandTemplates to see
func assetCurrencies(s *subscription.Subscription, ap map[asset.Item]currency.Pairs) currency.Currencies {
	cs := common.SortStrings(ap[s.Asset].GetCurrencies())
	p := currency.Pairs{}
	for _, c := range cs {
		p = append(p, currency.Pair{Base: c})
	}
	ap[s.Asset] = p
	return cs
}

// joinPairsWithInterval returns a list of currency pair symbols joined by comma
// If the subscription has a viable interval it's appended after each symbol
func joinPairsWithInterval(b currency.Pairs, s *subscription.Subscription) string {
	out := make([]string, len(b))
	suffix, err := IntervalToString(s.Interval)
	if err == nil {
		suffix = "_" + suffix
	}
	for i, p := range b {
		out[i] = p.String() + suffix
	}
	return strings.Join(out, ",")
}

const subTplText = `
{{- mergeMarginPairs $.S $.AssetPairs }}
{{- if isCurrencyChannel $.S }}
	{{- channelName $.S $.S.Asset -}} : {{- (assetCurrencies $.S $.AssetPairs).Join }}
{{- else if isSymbolChannel $.S }}
	{{- range $asset, $pairs := $.AssetPairs }}
		{{- with $name := channelName $.S $asset }}
			{{- if and (eq $name "/market/ticker") (gt (len $pairs) 10) }}
				{{- $name -}} :all
				{{- with $i := channelInterval $.S }}_{{ $i }}{{ end }}
				{{- $.BatchSize }} {{- len $pairs }}
			{{- else }}
				{{- range $b := batch $pairs 100 }}
					{{- $name -}} : {{- joinPairsWithInterval $b $.S }}
					{{- $.PairSeparator }}
				{{- end }}
				{{- $.BatchSize -}} 100
			{{- end }}
		{{- end }}
		{{- $.AssetSeparator }}
	{{- end }}
{{- else }}
	{{- channelName $.S $.S.Asset }}
{{- end }}
`<|MERGE_RESOLUTION|>--- conflicted
+++ resolved
@@ -117,12 +117,8 @@
 }
 
 // WsConnect creates a new websocket connection.
-<<<<<<< HEAD
 func (ku *Exchange) WsConnect() error {
-=======
-func (ku *Kucoin) WsConnect() error {
 	ctx := context.TODO()
->>>>>>> 3e80f1b9
 	if !ku.Websocket.IsEnabled() || !ku.IsEnabled() {
 		return websocket.ErrWebsocketNotEnabled
 	}
@@ -206,11 +202,7 @@
 }
 
 // wsReadData receives and passes on websocket messages for processing
-<<<<<<< HEAD
-func (ku *Exchange) wsReadData() {
-=======
-func (ku *Kucoin) wsReadData(ctx context.Context) {
->>>>>>> 3e80f1b9
+func (ku *Exchange) wsReadData(ctx context.Context) {
 	defer ku.Websocket.Wg.Done()
 	for {
 		resp := ku.Websocket.Conn.ReadMessage()
@@ -225,11 +217,7 @@
 }
 
 // wsHandleData processes a websocket incoming data.
-<<<<<<< HEAD
-func (ku *Exchange) wsHandleData(respData []byte) error {
-=======
-func (ku *Kucoin) wsHandleData(ctx context.Context, respData []byte) error {
->>>>>>> 3e80f1b9
+func (ku *Exchange) wsHandleData(ctx context.Context, respData []byte) error {
 	resp := WsPushData{}
 	if err := json.Unmarshal(respData, &resp); err != nil {
 		return err
@@ -366,11 +354,7 @@
 }
 
 // processFuturesAccountBalanceEvent used to process futures account balance change incoming data.
-<<<<<<< HEAD
-func (ku *Exchange) processFuturesAccountBalanceEvent(respData []byte) error {
-=======
-func (ku *Kucoin) processFuturesAccountBalanceEvent(ctx context.Context, respData []byte) error {
->>>>>>> 3e80f1b9
+func (ku *Exchange) processFuturesAccountBalanceEvent(ctx context.Context, respData []byte) error {
 	resp := WsFuturesAvailableBalance{}
 	if err := json.Unmarshal(respData, &resp); err != nil {
 		return err
@@ -524,11 +508,7 @@
 }
 
 // ensureFuturesOrderbookSnapshotLoaded makes sure an initial futures orderbook snapshot is loaded
-<<<<<<< HEAD
-func (ku *Exchange) ensureFuturesOrderbookSnapshotLoaded(symbol string) error {
-=======
-func (ku *Kucoin) ensureFuturesOrderbookSnapshotLoaded(ctx context.Context, symbol string) error {
->>>>>>> 3e80f1b9
+func (ku *Exchange) ensureFuturesOrderbookSnapshotLoaded(ctx context.Context, symbol string) error {
 	fetchedFuturesOrderbookMutex.Lock()
 	defer fetchedFuturesOrderbookMutex.Unlock()
 	if fetchedFuturesOrderbook[symbol] {
@@ -576,11 +556,7 @@
 }
 
 // ProcessFuturesOrderbookLevel2 processes a V2 futures account orderbook data.
-<<<<<<< HEAD
-func (ku *Exchange) processFuturesOrderbookLevel2(respData []byte, instrument string) error {
-=======
-func (ku *Kucoin) processFuturesOrderbookLevel2(ctx context.Context, respData []byte, instrument string) error {
->>>>>>> 3e80f1b9
+func (ku *Exchange) processFuturesOrderbookLevel2(ctx context.Context, respData []byte, instrument string) error {
 	resp := WsFuturesOrderbookInfo{}
 	if err := json.Unmarshal(respData, &resp); err != nil {
 		return err
@@ -711,11 +687,7 @@
 }
 
 // processAccountBalanceChange processes an account balance change
-<<<<<<< HEAD
-func (ku *Exchange) processAccountBalanceChange(respData []byte) error {
-=======
-func (ku *Kucoin) processAccountBalanceChange(ctx context.Context, respData []byte) error {
->>>>>>> 3e80f1b9
+func (ku *Exchange) processAccountBalanceChange(ctx context.Context, respData []byte) error {
 	response := WsAccountBalance{}
 	err := json.Unmarshal(respData, &response)
 	if err != nil {
@@ -1060,31 +1032,18 @@
 }
 
 // Subscribe sends a websocket message to receive data from the channel
-<<<<<<< HEAD
 func (ku *Exchange) Subscribe(subscriptions subscription.List) error {
-	return ku.manageSubscriptions(subscriptions, "subscribe")
+	ctx := context.TODO()
+	return ku.manageSubscriptions(ctx, subscriptions, "subscribe")
 }
 
 // Unsubscribe sends a websocket message to stop receiving data from the channel
 func (ku *Exchange) Unsubscribe(subscriptions subscription.List) error {
-	return ku.manageSubscriptions(subscriptions, "unsubscribe")
-}
-
-func (ku *Exchange) manageSubscriptions(subs subscription.List, operation string) error {
-=======
-func (ku *Kucoin) Subscribe(subscriptions subscription.List) error {
-	ctx := context.TODO()
-	return ku.manageSubscriptions(ctx, subscriptions, "subscribe")
-}
-
-// Unsubscribe sends a websocket message to stop receiving data from the channel
-func (ku *Kucoin) Unsubscribe(subscriptions subscription.List) error {
 	ctx := context.TODO()
 	return ku.manageSubscriptions(ctx, subscriptions, "unsubscribe")
 }
 
-func (ku *Kucoin) manageSubscriptions(ctx context.Context, subs subscription.List, operation string) error {
->>>>>>> 3e80f1b9
+func (ku *Exchange) manageSubscriptions(ctx context.Context, subs subscription.List, operation string) error {
 	var errs error
 	for _, s := range subs {
 		msgID := strconv.FormatInt(ku.Websocket.Conn.GenerateMessageID(false), 10)
@@ -1175,11 +1134,7 @@
 }
 
 // setupOrderbookManager sets up the orderbook manager for websocket orderbook data handling.
-<<<<<<< HEAD
-func (ku *Exchange) setupOrderbookManager() {
-=======
-func (ku *Kucoin) setupOrderbookManager(ctx context.Context) {
->>>>>>> 3e80f1b9
+func (ku *Exchange) setupOrderbookManager(ctx context.Context) {
 	locker.Lock()
 	defer locker.Unlock()
 	if ku.obm == nil {
@@ -1296,11 +1251,7 @@
 
 // SynchroniseWebsocketOrderbook synchronises full orderbook for currency pair
 // asset
-<<<<<<< HEAD
-func (ku *Exchange) SynchroniseWebsocketOrderbook() {
-=======
-func (ku *Kucoin) SynchroniseWebsocketOrderbook(ctx context.Context) {
->>>>>>> 3e80f1b9
+func (ku *Exchange) SynchroniseWebsocketOrderbook(ctx context.Context) {
 	ku.Websocket.Wg.Add(1)
 	go func() {
 		defer ku.Websocket.Wg.Done()
@@ -1368,13 +1319,8 @@
 }
 
 // processJob fetches and processes orderbook updates
-<<<<<<< HEAD
-func (ku *Exchange) processJob(p currency.Pair, assetType asset.Item) error {
-	err := ku.SeedLocalCache(context.TODO(), p, assetType)
-=======
-func (ku *Kucoin) processJob(ctx context.Context, p currency.Pair, assetType asset.Item) error {
+func (ku *Exchange) processJob(ctx context.Context, p currency.Pair, assetType asset.Item) error {
 	err := ku.SeedLocalCache(ctx, p, assetType)
->>>>>>> 3e80f1b9
 	if err != nil {
 		err = ku.obm.StopFetchingBook(p, assetType)
 		if err != nil {
