package ftx

import (
	"context"
	"errors"
	"fmt"
	"log"
	"math"
	"os"
	"sync"
	"testing"
	"time"

	"github.com/shopspring/decimal"
	"github.com/thrasher-corp/gocryptotrader/common"
	"github.com/thrasher-corp/gocryptotrader/config"
	"github.com/thrasher-corp/gocryptotrader/currency"
	"github.com/thrasher-corp/gocryptotrader/exchanges/asset"
	"github.com/thrasher-corp/gocryptotrader/exchanges/deposit"
	"github.com/thrasher-corp/gocryptotrader/exchanges/fee"
	"github.com/thrasher-corp/gocryptotrader/exchanges/kline"
	"github.com/thrasher-corp/gocryptotrader/exchanges/order"
	"github.com/thrasher-corp/gocryptotrader/exchanges/sharedtestvalues"
	"github.com/thrasher-corp/gocryptotrader/portfolio/withdraw"
)

// Please supply your own keys here to do authenticated endpoint testing
const (
	apiKey                  = ""
	apiSecret               = ""
	subaccount              = ""
	canManipulateRealOrders = false
	spotPairStr             = "FTT/BTC"
	futuresPair             = "DOGE-PERP"
	testLeverageToken       = "ADAMOON"

	validFTTBTCStartTime   = 1565445600           // Sat Aug 10 2019 14:00:00 GMT+0000
	validFTTBTCEndTime     = 1565532000           // Sat Aug 11 2019 14:00:00 GMT+0000
	invalidFTTBTCStartTime = 1559881511           // Fri Jun 07 2019 04:25:11 GMT+0000
	invalidFTTBTCEndTime   = 1559901511           // Fri Jun 07 2019 09:58:31 GMT+0000
	authStartTime          = validFTTBTCStartTime // Adjust these to test auth requests
	authEndTime            = validFTTBTCEndTime
)

var (
	f        FTX
	spotPair = currency.NewPair(currency.FTT, currency.BTC)
)

func TestMain(m *testing.M) {
	f.SetDefaults()
	cfg := config.GetConfig()
	err := cfg.LoadConfig("../../testdata/configtest.json", true)
	if err != nil {
		log.Fatal(err)
	}

	exchCfg, err := cfg.GetExchangeConfig("FTX")
	if err != nil {
		log.Fatal(err)
	}

	exchCfg.API.Credentials.Key = apiKey
	exchCfg.API.Credentials.Secret = apiSecret
	exchCfg.API.Credentials.Subaccount = subaccount
	if apiKey != "" && apiSecret != "" {
		// Only set auth to true when keys present as fee online calculation requires authentication
		exchCfg.API.AuthenticatedSupport = true
		exchCfg.API.AuthenticatedWebsocketSupport = true
	}
	f.Websocket = sharedtestvalues.NewTestWebsocket()
	err = f.Setup(exchCfg)
	if err != nil {
		log.Fatal(err)
	}
	f.Websocket.DataHandler = sharedtestvalues.GetWebsocketInterfaceChannelOverride()
	f.Websocket.TrafficAlert = sharedtestvalues.GetWebsocketStructChannelOverride()
	os.Exit(m.Run())
}

func areTestAPIKeysSet() bool {
	return f.ValidateAPICredentials()
}

// Implement tests for API endpoints below

func TestStart(t *testing.T) {
	t.Parallel()
	err := f.Start(nil)
	if !errors.Is(err, common.ErrNilPointer) {
		t.Fatalf("received: '%v' but expected: '%v'", err, common.ErrNilPointer)
	}
	var testWg sync.WaitGroup
	err = f.Start(&testWg)
	if err != nil {
		t.Fatal(err)
	}
	testWg.Wait()
}

func TestGetMarkets(t *testing.T) {
	t.Parallel()
	_, err := f.GetMarkets(context.Background())
	if err != nil {
		t.Error(err)
	}
}

func TestGetHistoricalIndex(t *testing.T) {
	t.Parallel()
	_, err := f.GetHistoricalIndex(context.Background(),
		"BTC", 3600, time.Now().Add(-time.Hour*2), time.Now().Add(-time.Hour*1))
	if err != nil {
		t.Error(err)
	}
	_, err = f.GetHistoricalIndex(context.Background(),
		"BTC", 3600, time.Time{}, time.Time{})
	if err != nil {
		t.Error(err)
	}
}

func TestGetMarket(t *testing.T) {
	t.Parallel()
	_, err := f.GetMarket(context.Background(), spotPairStr)
	if err != nil {
		t.Error(err)
	}
}

func TestGetOrderbook(t *testing.T) {
	t.Parallel()
	_, err := f.GetOrderbook(context.Background(), spotPairStr, 5)
	if err != nil {
		t.Error(err)
	}
}

func TestGetTrades(t *testing.T) {
	t.Parallel()
	// test empty market
	_, err := f.GetTrades(context.Background(), "", 0, 0, 200)
	if err == nil {
		t.Error("empty market should return an error")
	}
	_, err = f.GetTrades(context.Background(),
		spotPairStr, validFTTBTCEndTime, validFTTBTCStartTime, 5)
	if err != errStartTimeCannotBeAfterEndTime {
		t.Errorf("should have thrown errStartTimeCannotBeAfterEndTime, got %v", err)
	}
	// test optional params
	var trades []TradeData
	trades, err = f.GetTrades(context.Background(), spotPairStr, 0, 0, 0)
	if err != nil {
		t.Error(err)
	}
	if len(trades) != 20 {
		t.Error("default limit should return 20 items")
	}
	trades, err = f.GetTrades(context.Background(),
		spotPairStr, validFTTBTCStartTime, validFTTBTCEndTime, 5)
	if err != nil {
		t.Error(err)
	}
	if len(trades) != 5 {
		t.Error("limit of 5 should return 5 items")
	}
	trades, err = f.GetTrades(context.Background(),
		spotPairStr, invalidFTTBTCStartTime, invalidFTTBTCEndTime, 5)
	if err != nil {
		t.Error(err)
	}
	if len(trades) != 0 {
		t.Error("invalid time range should return 0 items")
	}
}

func TestGetHistoricalData(t *testing.T) {
	t.Parallel()
	// test empty market
	_, err := f.GetHistoricalData(context.Background(),
		"", 86400, 5, time.Time{}, time.Time{})
	if err == nil {
		t.Error("empty market should return an error")
	}
	// test empty resolution
	_, err = f.GetHistoricalData(context.Background(),
		spotPairStr, 0, 5, time.Time{}, time.Time{})
	if err == nil {
		t.Error("empty resolution should return an error")
	}
	_, err = f.GetHistoricalData(context.Background(),
		spotPairStr, 86400, 5, time.Unix(validFTTBTCEndTime, 0),
		time.Unix(validFTTBTCStartTime, 0))
	if err != errStartTimeCannotBeAfterEndTime {
		t.Errorf("should have thrown errStartTimeCannotBeAfterEndTime, got %v", err)
	}
	var o []OHLCVData
	o, err = f.GetHistoricalData(context.Background(),
		spotPairStr, 86400, 5, time.Time{}, time.Time{})
	if err != nil {
		t.Error(err)
	}
	if len(o) != 5 {
		t.Error("limit of 5 should return 5 items")
	}
	o, err = f.GetHistoricalData(context.Background(),
		spotPairStr, 86400, 5, time.Unix(invalidFTTBTCStartTime, 0),
		time.Unix(invalidFTTBTCEndTime, 0))
	if err != nil {
		t.Error(err)
	}
	if len(o) != 0 {
		t.Error("invalid time range should return 0 items")
	}
}

func TestGetFutures(t *testing.T) {
	t.Parallel()
	_, err := f.GetFutures(context.Background())
	if err != nil {
		t.Error(err)
	}
}

func TestGetFuture(t *testing.T) {
	t.Parallel()
	_, err := f.GetFuture(context.Background(), futuresPair)
	if err != nil {
		t.Error(err)
	}
}

func TestGetFutureStats(t *testing.T) {
	t.Parallel()
	_, err := f.GetFutureStats(context.Background(), "BTC-PERP")
	if err != nil {
		t.Error(err)
	}
	future, err := f.GetFutureStats(context.Background(), "BTC-MOVE-2021Q4")
	if err != nil {
		t.Error(err)
	}
	if future.Greeks == nil {
		t.Fatal("no greeks returned for futures contract")
	}
}

func TestGetFundingRates(t *testing.T) {
	t.Parallel()
	// optional params
	_, err := f.GetFundingRates(context.Background(), time.Time{}, time.Time{}, "")
	if err != nil {
		t.Error(err)
	}
	_, err = f.GetFundingRates(context.Background(),
		time.Now().Add(-time.Hour), time.Now(), "BTC-PERP")
	if err != nil {
		t.Error(err)
	}
}

func TestGetAccountInfo(t *testing.T) {
	t.Parallel()
	if !areTestAPIKeysSet() {
		t.Skip()
	}
	_, err := f.GetAccountInfo(context.Background(), subaccount)
	if err != nil {
		t.Error(err)
	}
}

func TestGetPositions(t *testing.T) {
	t.Parallel()
	if !areTestAPIKeysSet() {
		t.Skip()
	}
	_, err := f.GetPositions(context.Background())
	if err != nil {
		t.Error(err)
	}
}

func TestGetBalances(t *testing.T) {
	t.Parallel()
	if !areTestAPIKeysSet() {
		t.Skip()
	}
	_, err := f.GetBalances(context.Background(), subaccount, false, false)
	if err != nil {
		t.Error(err)
	}
	_, err = f.GetBalances(context.Background(), subaccount, true, false)
	if err != nil {
		t.Error(err)
	}
	_, err = f.GetBalances(context.Background(), subaccount, false, true)
	if err != nil {
		t.Error(err)
	}
	_, err = f.GetBalances(context.Background(), subaccount, true, true)
	if err != nil {
		t.Error(err)
	}
}

func TestGetAllWalletBalances(t *testing.T) {
	t.Parallel()
	if !areTestAPIKeysSet() {
		t.Skip()
	}
	_, err := f.GetAllWalletBalances(context.Background())
	if err != nil {
		t.Error(err)
	}
}

func TestChangeAccountLeverage(t *testing.T) {
	t.Parallel()
	if !areTestAPIKeysSet() || !canManipulateRealOrders {
		t.Skip("skipping test, either api keys or canManipulateRealOrders isnt set correctly")
	}
	err := f.ChangeAccountLeverage(context.Background(), 50)
	if err != nil {
		t.Error(err)
	}
}

func TestGetCoins(t *testing.T) {
	t.Parallel()
	if !areTestAPIKeysSet() {
		t.Skip()
	}
	_, err := f.GetCoins(context.Background(), subaccount)
	if err != nil {
		t.Error(err)
	}
}

func TestGetMarginBorrowRates(t *testing.T) {
	t.Parallel()
	if !areTestAPIKeysSet() {
		t.Skip()
	}
	_, err := f.GetMarginBorrowRates(context.Background())
	if err != nil {
		t.Error(err)
	}
}

func TestGetMarginLendingRates(t *testing.T) {
	t.Parallel()
	if !areTestAPIKeysSet() {
		t.Skip()
	}
	_, err := f.GetMarginLendingRates(context.Background())
	if err != nil {
		t.Error(err)
	}
}

func TestMarginDailyBorrowedAmounts(t *testing.T) {
	t.Parallel()
	_, err := f.MarginDailyBorrowedAmounts(context.Background())
	if err != nil {
		t.Error(err)
	}
}

func TestGetMarginMarketInfo(t *testing.T) {
	t.Parallel()
	if !areTestAPIKeysSet() {
		t.Skip()
	}
	_, err := f.GetMarginMarketInfo(context.Background(), "BTC_USD")
	if err != nil {
		t.Error(err)
	}
}

func TestGetMarginBorrowHistory(t *testing.T) {
	t.Parallel()

	tmNow := time.Now()
	_, err := f.GetMarginBorrowHistory(context.Background(),
		tmNow.AddDate(0, 0, 1),
		tmNow)
	if !errors.Is(err, errStartTimeCannotBeAfterEndTime) {
		t.Errorf("expected %s, got %s", errStartTimeCannotBeAfterEndTime, err)
	}

	if !areTestAPIKeysSet() {
		t.Skip()
	}
	_, err = f.GetMarginBorrowHistory(context.Background(),
		tmNow.AddDate(0, 0, -1),
		tmNow)
	if err != nil {
		t.Error(err)
	}
}

func TestGetMarginMarketLendingHistory(t *testing.T) {
	t.Parallel()

	tmNow := time.Now()
	_, err := f.GetMarginMarketLendingHistory(context.Background(),
		currency.USD, tmNow.AddDate(0, 0, 1), tmNow)
	if !errors.Is(err, errStartTimeCannotBeAfterEndTime) {
		t.Errorf("expected %s, got %s", errStartTimeCannotBeAfterEndTime, err)
	}

	if !areTestAPIKeysSet() {
		t.Skip("api keys not set")
	}
	_, err = f.GetMarginMarketLendingHistory(context.Background(),
		currency.USD, tmNow.AddDate(0, 0, -1), tmNow)
	if err != nil {
		t.Error(err)
	}
}

func TestGetMarginLendingHistory(t *testing.T) {
	t.Parallel()

	tmNow := time.Now()
	_, err := f.GetMarginLendingHistory(context.Background(),
		currency.USD, tmNow.AddDate(0, 0, 1), tmNow)
	if !errors.Is(err, errStartTimeCannotBeAfterEndTime) {
		t.Errorf("expected %s, got %s", errStartTimeCannotBeAfterEndTime, err)
	}

	if !areTestAPIKeysSet() {
		t.Skip()
	}
	_, err = f.GetMarginLendingHistory(context.Background(),
		currency.USD, tmNow.AddDate(0, 0, -1), tmNow)
	if err != nil {
		t.Error(err)
	}
}

func TestGetMarginLendingOffers(t *testing.T) {
	t.Parallel()
	if !areTestAPIKeysSet() {
		t.Skip()
	}
	_, err := f.GetMarginLendingOffers(context.Background())
	if err != nil {
		t.Error(err)
	}
}

func TestGetLendingInfo(t *testing.T) {
	t.Parallel()
	if !areTestAPIKeysSet() {
		t.Skip()
	}
	_, err := f.GetLendingInfo(context.Background())
	if err != nil {
		t.Error(err)
	}
}

func TestSubmitLendingOffer(t *testing.T) {
	t.Parallel()
	if !areTestAPIKeysSet() || !canManipulateRealOrders {
		t.Skip()
	}
	if err := f.SubmitLendingOffer(context.Background(),
		currency.NewCode("bTc"), 0.1, 500); err != nil {
		t.Error(err)
	}
}

func TestFetchDepositAddress(t *testing.T) {
	t.Parallel()
	if !areTestAPIKeysSet() {
		t.Skip()
	}
	r, err := f.FetchDepositAddress(context.Background(), currency.NewCode("UsDt"), "trx")
	if err != nil {
		t.Fatal(err)
	}
	if r.Method != "trx" {
		t.Error("expected trx method")
	}
}

func TestFetchDepositHistory(t *testing.T) {
	t.Parallel()
	if !areTestAPIKeysSet() {
		t.Skip()
	}
	_, err := f.FetchDepositHistory(context.Background())
	if err != nil {
		t.Error(err)
	}
}

func TestFetchWithdrawalHistory(t *testing.T) {
	t.Parallel()
	if !areTestAPIKeysSet() {
		t.Skip()
	}
	_, err := f.FetchWithdrawalHistory(context.Background())
	if err != nil {
		t.Error(err)
	}
}

func TestWithdraw(t *testing.T) {
	t.Parallel()
	if !areTestAPIKeysSet() || !canManipulateRealOrders {
		t.Skip("skipping test, either api keys or canManipulateRealOrders isnt set correctly")
	}
	_, err := f.Withdraw(context.Background(),
		currency.NewCode("UsDT"),
		"TJU9piX2WA8WTvxVKMqpvTzZGhvXQAZKSY",
		"",
		"",
		"trx",
		"715913",
		-1)
	if err != nil {
		t.Error(err)
	}
}

func TestGetOpenOrders(t *testing.T) {
	t.Parallel()
	if !areTestAPIKeysSet() {
		t.Skip()
	}
	_, err := f.GetOpenOrders(context.Background(), "")
	if err != nil {
		t.Error(err)
	}
	_, err = f.GetOpenOrders(context.Background(), spotPairStr)
	if err != nil {
		t.Error(err)
	}
}

func TestFetchOrderHistory(t *testing.T) {
	t.Parallel()
	if !areTestAPIKeysSet() {
		t.Skip()
	}
	_, err := f.FetchOrderHistory(context.Background(),
		"", time.Time{}, time.Time{}, "2")
	if err != nil {
		t.Error(err)
	}
	_, err = f.FetchOrderHistory(context.Background(),
		spotPairStr, time.Unix(authStartTime, 0), time.Unix(authEndTime, 0), "2")
	if err != nil {
		t.Error(err)
	}
	_, err = f.FetchOrderHistory(context.Background(),
		spotPairStr, time.Unix(authEndTime, 0), time.Unix(authStartTime, 0), "2")
	if err != errStartTimeCannotBeAfterEndTime {
		t.Errorf("should have thrown errStartTimeCannotBeAfterEndTime, got %v", err)
	}
}

func TestGetOpenTriggerOrders(t *testing.T) {
	t.Parallel()
	if !areTestAPIKeysSet() {
		t.Skip()
	}
	// optional params
	_, err := f.GetOpenTriggerOrders(context.Background(), "", "")
	if err != nil {
		t.Error(err)
	}
	_, err = f.GetOpenTriggerOrders(context.Background(), spotPairStr, "")
	if err != nil {
		t.Error(err)
	}
}

func TestGetTriggerOrderTriggers(t *testing.T) {
	t.Parallel()
	if !areTestAPIKeysSet() {
		t.Skip()
	}
	_, err := f.GetTriggerOrderTriggers(context.Background(), "1031")
	if err != nil {
		t.Error(err)
	}
}

func TestGetTriggerOrderHistory(t *testing.T) {
	t.Parallel()
	if !areTestAPIKeysSet() {
		t.Skip()
	}
	_, err := f.GetTriggerOrderHistory(context.Background(),
		"", time.Time{}, time.Time{}, "", "", "")
	if err != nil {
		t.Error(err)
	}
	_, err = f.GetTriggerOrderHistory(context.Background(),
		spotPairStr, time.Time{}, time.Time{}, order.Buy.Lower(), "stop", "1")
	if err != nil {
		t.Error(err)
	}
	_, err = f.GetTriggerOrderHistory(context.Background(),
		spotPairStr,
		time.Unix(authStartTime, 0),
		time.Unix(authEndTime, 0),
		order.Buy.Lower(),
		"stop",
		"1")
	if err != nil {
		t.Error(err)
	}
	_, err = f.GetTriggerOrderHistory(context.Background(),
		spotPairStr,
		time.Unix(authEndTime, 0),
		time.Unix(authStartTime, 0),
		order.Buy.Lower(),
		"stop",
		"1")
	if err != errStartTimeCannotBeAfterEndTime {
		t.Errorf("should have thrown errStartTimeCannotBeAfterEndTime, got %v", err)
	}
}

func TestOrder(t *testing.T) {
	t.Parallel()
	if !areTestAPIKeysSet() || !canManipulateRealOrders {
		t.Skip("skipping test, either api keys or canManipulateRealOrders isnt set correctly")
	}
	_, err := f.Order(context.Background(),
		spotPairStr,
		order.Buy.Lower(),
		"limit",
		false, false, false,
		"", 0.0001, 500)
	if err != nil {
		t.Error(err)
	}
}

func TestSubmitOrder(t *testing.T) {
	t.Parallel()

	if !areTestAPIKeysSet() || !canManipulateRealOrders {
		t.Skip("skipping test, either api keys or canManipulateRealOrders isn't set correctly")
	}

	currencyPair, err := currency.NewPairFromString(spotPairStr)
	if err != nil {
		t.Fatal(err)
	}

	var orderSubmission = &order.Submit{
		Pair:          currencyPair,
		Side:          order.Sell,
		Type:          order.Limit,
		Price:         100000,
		Amount:        1,
		AssetType:     asset.Spot,
		ClientOrderID: "order12345679$$$$$",
	}
	_, err = f.SubmitOrder(context.Background(), orderSubmission)
	if err != nil {
		t.Error(err)
	}
}

func TestTriggerOrder(t *testing.T) {
	t.Parallel()
	if !areTestAPIKeysSet() || !canManipulateRealOrders {
		t.Skip("skipping test, either api keys or canManipulateRealOrders isnt set correctly")
	}
	_, err := f.TriggerOrder(context.Background(),
		spotPairStr,
		order.Buy.Lower(),
		order.Stop.Lower(),
		"", "",
		500, 0.0004, 0.0001, 0)
	if err != nil {
		t.Error(err)
	}
}

func TestCancelOrder(t *testing.T) {
	t.Parallel()
	if !areTestAPIKeysSet() || !canManipulateRealOrders {
		t.Skip("skipping test, either api keys or canManipulateRealOrders isn't set correctly")
	}

	currencyPair, err := currency.NewPairFromString(spotPairStr)
	if err != nil {
		t.Fatal(err)
	}

	c := order.Cancel{
		ID:        "12366984218",
		Pair:      currencyPair,
		AssetType: asset.Spot,
	}
	if err := f.CancelOrder(context.Background(), &c); err != nil {
		t.Error(err)
	}

	c.ClientOrderID = "1337"
	if err := f.CancelOrder(context.Background(), &c); err != nil {
		t.Error(err)
	}
}

func TestDeleteOrder(t *testing.T) {
	t.Parallel()
	if !areTestAPIKeysSet() || !canManipulateRealOrders {
		t.Skip("skipping test, either api keys or canManipulateRealOrders isnt set correctly")
	}
	_, err := f.DeleteOrder(context.Background(), "1031")
	if err != nil {
		t.Error(err)
	}
}

func TestDeleteOrderByClientID(t *testing.T) {
	t.Parallel()
	if !areTestAPIKeysSet() || !canManipulateRealOrders {
		t.Skip("skipping test, either api keys or canManipulateRealOrders isnt set correctly")
	}
	_, err := f.DeleteOrderByClientID(context.Background(), "clientID123")
	if err != nil {
		t.Error(err)
	}
}

func TestDeleteTriggerOrder(t *testing.T) {
	t.Parallel()
	if !areTestAPIKeysSet() || !canManipulateRealOrders {
		t.Skip("skipping test, either api keys or canManipulateRealOrders isnt set correctly")
	}
	_, err := f.DeleteTriggerOrder(context.Background(), "1031")
	if err != nil {
		t.Error(err)
	}
}

func TestGetFills(t *testing.T) {
	t.Parallel()
	if !areTestAPIKeysSet() {
		t.Skip()
	}
	_, err := f.GetFills(context.Background(),
		currency.Pair{}, asset.Futures, time.Now().Add(time.Hour*24*365), time.Now())
	if !errors.Is(err, errStartTimeCannotBeAfterEndTime) {
		t.Errorf("received '%v' expected '%v'", err, errStartTimeCannotBeAfterEndTime)
	}

	_, err = f.GetFills(context.Background(),
		currency.Pair{}, asset.Futures, time.Time{}, time.Time{})
	if !errors.Is(err, nil) {
		t.Errorf("received '%v' expected '%v'", err, nil)
	}

	_, err = f.GetFills(context.Background(),
		currency.Pair{}, asset.Futures, time.Now().Add(-time.Hour*24*365), time.Now())
	if !errors.Is(err, nil) {
		t.Errorf("received '%v' expected '%v'", err, nil)
	}

	_, err = f.GetFills(context.Background(),
		spotPair, asset.Spot, time.Now().Add(-time.Hour*24*365), time.Now())
	if !errors.Is(err, nil) {
		t.Errorf("received '%v' expected '%v'", err, nil)
	}
}

func TestGetFundingPayments(t *testing.T) {
	t.Parallel()
	if !areTestAPIKeysSet() {
		t.Skip()
	}
	// optional params
	_, err := f.GetFundingPayments(context.Background(),
		time.Time{}, time.Time{}, "")
	if err != nil {
		t.Error(err)
	}
	_, err = f.GetFundingPayments(context.Background(),
		time.Unix(authStartTime, 0), time.Unix(authEndTime, 0), futuresPair)
	if err != nil {
		t.Error(err)
	}
	_, err = f.GetFundingPayments(context.Background(),
		time.Unix(authEndTime, 0), time.Unix(authStartTime, 0), futuresPair)
	if err != errStartTimeCannotBeAfterEndTime {
		t.Errorf("should have thrown errStartTimeCannotBeAfterEndTime, got %v", err)
	}
}

func TestListLeveragedTokens(t *testing.T) {
	t.Parallel()
	if !areTestAPIKeysSet() {
		t.Skip()
	}
	_, err := f.ListLeveragedTokens(context.Background())
	if err != nil {
		t.Error(err)
	}
}

func TestGetTokenInfo(t *testing.T) {
	t.Parallel()
	if !areTestAPIKeysSet() {
		t.Skip()
	}
	_, err := f.GetTokenInfo(context.Background(), "")
	if err != nil {
		t.Error(err)
	}
}

func TestListLTBalances(t *testing.T) {
	t.Parallel()
	if !areTestAPIKeysSet() {
		t.Skip()
	}
	_, err := f.ListLTBalances(context.Background())
	if err != nil {
		t.Error(err)
	}
}

func TestListLTCreations(t *testing.T) {
	t.Parallel()
	if !areTestAPIKeysSet() {
		t.Skip()
	}
	_, err := f.ListLTCreations(context.Background())
	if err != nil {
		t.Error(err)
	}
}

func TestRequestLTCreation(t *testing.T) {
	t.Parallel()
	if !areTestAPIKeysSet() {
		t.Skip()
	}
	_, err := f.RequestLTCreation(context.Background(), testLeverageToken, 1)
	if err != nil {
		t.Error(err)
	}
}

func TestListLTRedemptions(t *testing.T) {
	t.Parallel()
	if !areTestAPIKeysSet() {
		t.Skip()
	}
	_, err := f.ListLTRedemptions(context.Background())
	if err != nil {
		t.Error(err)
	}
}

func TestGetQuoteRequests(t *testing.T) {
	t.Parallel()
	if !areTestAPIKeysSet() {
		t.Skip()
	}
	_, err := f.GetQuoteRequests(context.Background())
	if err != nil {
		t.Error(err)
	}
}

func TestGetYourQuoteRequests(t *testing.T) {
	t.Parallel()
	if !areTestAPIKeysSet() {
		t.Skip()
	}
	_, err := f.GetYourQuoteRequests(context.Background())
	if err != nil {
		t.Error(err)
	}
}

func TestCreateQuoteRequest(t *testing.T) {
	t.Parallel()
	if !areTestAPIKeysSet() || !canManipulateRealOrders {
		t.Skip("skipping test, either api keys or canManipulateRealOrders isnt set correctly")
	}
	_, err := f.CreateQuoteRequest(context.Background(),
		currency.BTC, "call", order.Buy.Lower(), 1593140400, "", 10, 10, 5, 0, false)
	if err != nil {
		t.Error(err)
	}
}

func TestDeleteQuote(t *testing.T) {
	t.Parallel()
	if !areTestAPIKeysSet() || !canManipulateRealOrders {
		t.Skip("skipping test, either api keys or canManipulateRealOrders isnt set correctly")
	}
	_, err := f.DeleteQuote(context.Background(), "1031")
	if err != nil {
		t.Error(err)
	}
}

func TestGetQuotesForYourQuote(t *testing.T) {
	t.Parallel()
	if !areTestAPIKeysSet() {
		t.Skip()
	}
	_, err := f.GetQuotesForYourQuote(context.Background(), "1031")
	if err != nil {
		t.Error(err)
	}
}

func TestMakeQuote(t *testing.T) {
	t.Parallel()
	if !areTestAPIKeysSet() || !canManipulateRealOrders {
		t.Skip("skipping test, either api keys or canManipulateRealOrders isnt set correctly")
	}
	_, err := f.MakeQuote(context.Background(), "1031", "5")
	if err != nil {
		t.Error(err)
	}
}

func TestMyQuotes(t *testing.T) {
	t.Parallel()
	if !areTestAPIKeysSet() {
		t.Skip()
	}
	_, err := f.MyQuotes(context.Background())
	if err != nil {
		t.Error(err)
	}
}

func TestDeleteMyQuote(t *testing.T) {
	t.Parallel()
	if !areTestAPIKeysSet() || !canManipulateRealOrders {
		t.Skip("skipping test, either api keys or canManipulateRealOrders isnt set correctly")
	}
	_, err := f.DeleteMyQuote(context.Background(), "1031")
	if err != nil {
		t.Error(err)
	}
}

func TestAcceptQuote(t *testing.T) {
	t.Parallel()
	if !areTestAPIKeysSet() || !canManipulateRealOrders {
		t.Skip("skipping test, either api keys or canManipulateRealOrders isnt set correctly")
	}
	_, err := f.AcceptQuote(context.Background(), "1031")
	if err != nil {
		t.Error(err)
	}
}

func TestGetAccountOptionsInfo(t *testing.T) {
	t.Parallel()
	if !areTestAPIKeysSet() {
		t.Skip()
	}
	_, err := f.GetAccountOptionsInfo(context.Background())
	if err != nil {
		t.Error(err)
	}
}

func TestGetOptionsPositions(t *testing.T) {
	t.Parallel()
	if !areTestAPIKeysSet() {
		t.Skip()
	}
	_, err := f.GetOptionsPositions(context.Background())
	if err != nil {
		t.Error(err)
	}
}

func TestGetPublicOptionsTrades(t *testing.T) {
	t.Parallel()
	// test optional params
	result, err := f.GetPublicOptionsTrades(context.Background(),
		time.Time{}, time.Time{}, "")
	if err != nil {
		t.Error(err)
	}
	if len(result) != 20 {
		t.Error("default limit should have returned 20 items")
	}
	tmNow := time.Now()
	result, err = f.GetPublicOptionsTrades(context.Background(),
		tmNow.AddDate(0, -1, 0), tmNow, "5")
	if err != nil {
		t.Error(err)
	}
	if len(result) != 5 {
		t.Error("limit of 5 should return 5 items")
	}
	_, err = f.GetPublicOptionsTrades(context.Background(),
		time.Unix(validFTTBTCEndTime, 0), time.Unix(validFTTBTCStartTime, 0), "5")
	if err != errStartTimeCannotBeAfterEndTime {
		t.Errorf("should have thrown errStartTimeCannotBeAfterEndTime, got %v", err)
	}
}

func TestGetOptionsFills(t *testing.T) {
	t.Parallel()
	if !areTestAPIKeysSet() {
		t.Skip()
	}
	_, err := f.GetOptionsFills(context.Background(), time.Time{}, time.Time{}, "5")
	if err != nil {
		t.Error(err)
	}
	_, err = f.GetOptionsFills(context.Background(),
		time.Unix(authStartTime, 0), time.Unix(authEndTime, 0), "5")
	if err != nil {
		t.Error(err)
	}
	_, err = f.GetOptionsFills(context.Background(),
		time.Unix(authEndTime, 0), time.Unix(authStartTime, 0), "5")
	if err != errStartTimeCannotBeAfterEndTime {
		t.Errorf("should have thrown errStartTimeCannotBeAfterEndTime, got %v", err)
	}
}

func TestUpdateOrderbook(t *testing.T) {
	t.Parallel()
	cp := currency.NewPairWithDelimiter(currency.BTC.String(), currency.USDT.String(), "/")
	_, err := f.UpdateOrderbook(context.Background(), cp, asset.Spot)
	if err != nil {
		t.Error(err)
	}
}

func TestUpdateTicker(t *testing.T) {
	t.Parallel()
	cp := currency.NewPairWithDelimiter(currency.BTC.String(), currency.USDT.String(), "/")
	_, err := f.UpdateTicker(context.Background(), cp, asset.Spot)
	if err != nil {
		t.Error(err)
	}
}

func TestUpdateTickers(t *testing.T) {
	t.Parallel()
	err := f.UpdateTickers(context.Background(), asset.Spot)
	if err != nil {
		t.Error(err)
	}
}

func TestGetActiveOrders(t *testing.T) {
	t.Parallel()
	if !areTestAPIKeysSet() {
		t.Skip("API keys required but not set, skipping test")
	}
	var orderReq order.GetOrdersRequest
	cp := currency.NewPairWithDelimiter(currency.BTC.String(), currency.USDT.String(), "/")
	orderReq.Pairs = append(orderReq.Pairs, cp)
	orderReq.AssetType = asset.Spot
	_, err := f.GetActiveOrders(context.Background(), &orderReq)
	if err != nil {
		t.Fatal(err)
	}
}

func TestGetOrderHistory(t *testing.T) {
	t.Parallel()
	if !areTestAPIKeysSet() {
		t.Skip("API keys required but not set, skipping test")
	}
	var orderReq order.GetOrdersRequest
	cp := currency.NewPairWithDelimiter(currency.BTC.String(), currency.USDT.String(), "/")
	orderReq.Pairs = append(orderReq.Pairs, cp)
	orderReq.AssetType = asset.Spot
	_, err := f.GetOrderHistory(context.Background(), &orderReq)
	if err != nil {
		t.Fatal(err)
	}
}

func TestUpdateAccountHoldings(t *testing.T) {
	t.Parallel()
	if !areTestAPIKeysSet() {
		t.Skip("API keys required but not set, skipping test")
	}
	_, err := f.UpdateAccountInfo(context.Background(), asset.Spot)
	if err != nil {
		t.Error(err)
	}
}

func TestFetchAccountInfo(t *testing.T) {
	t.Parallel()
	if !areTestAPIKeysSet() {
		t.Skip("API keys required but not set, skipping test")
	}
	_, err := f.FetchAccountInfo(context.Background(), asset.Spot)
	if err != nil {
		t.Error(err)
	}
}

func TestGetFee(t *testing.T) {
	t.Parallel()
	fees, err := f.GetFee(10, 1, true)
	if err != nil {
		t.Error(err)
	}
	if fees <= 0 {
		t.Errorf("incorrect maker fee value")
	}

	fees, err = f.GetFee(10, 1, false)
	if err != nil {
		t.Error(err)
	}
	if fees <= 0 {
		t.Errorf("incorrect maker fee value")
	}
}

func TestGetOfflineTradingFee(t *testing.T) {
	t.Parallel()
	fees, err := f.Fees.CalculateWorstCaseMaker(10, 1, asset.Spot, fee.OmitPair)
	if err != nil {
		t.Fatal(err)
	}
	if fees != 0.002 {
		t.Errorf("incorrect offline maker fee")
	}
	fees, err = f.Fees.CalculateWorstCaseTaker(10, 1, asset.Spot, fee.OmitPair)
	if err != nil {
		t.Fatal(err)
	}
	if fees != 0.007 {
		t.Errorf("incorrect offline taker fee")
	}
}

func TestGetOrderStatus(t *testing.T) {
	t.Parallel()
	if !areTestAPIKeysSet() {
		t.Skip("API keys required but not set, skipping test")
	}
	_, err := f.GetOrderStatus(context.Background(), "1031")
	if err != nil {
		t.Error(err)
	}
}

func TestGetOrderStatusByClientID(t *testing.T) {
	t.Parallel()
	if !areTestAPIKeysSet() {
		t.Skip("API keys required but not set, skipping test")
	}
	_, err := f.GetOrderStatusByClientID(context.Background(), "testID")
	if err != nil {
		t.Error(err)
	}
}

func TestRequestLTRedemption(t *testing.T) {
	t.Parallel()
	if !areTestAPIKeysSet() {
		t.Skip("API keys required but not set, skipping test")
	}
	_, err := f.RequestLTRedemption(context.Background(), "ETHBULL", 5)
	if err != nil {
		t.Error(err)
	}
}

func TestWithdrawCryptocurrencyFunds(t *testing.T) {
	t.Parallel()
	if !areTestAPIKeysSet() || !canManipulateRealOrders {
		t.Skip("skipping test, either api keys or canManipulateRealOrders isnt set correctly")
	}
	var request = new(withdraw.Request)
	request.Amount = 5
	request.Currency = currency.NewCode("FTT")
	var cryptoData withdraw.CryptoRequest
	cryptoData.Address = "testaddress123"
	cryptoData.AddressTag = "testtag123"
	request.Crypto = cryptoData
	request.OneTimePassword = 123456
	request.TradePassword = "incorrectTradePassword"
	_, err := f.WithdrawCryptocurrencyFunds(context.Background(), request)
	if err != nil {
		t.Error(err)
	}
}

func TestGetDepositAddress(t *testing.T) {
	t.Parallel()
	if !areTestAPIKeysSet() {
		t.Skip("API keys required but not set, skipping test")
	}
	_, err := f.GetDepositAddress(context.Background(), currency.FTT, "", "")
	if err != nil {
		t.Error(err)
	}

	// Below is a tokenised stock which has no deposit address for now.
	_, err = f.GetDepositAddress(context.Background(), currency.TLRY, "", "")
	if !errors.Is(err, deposit.ErrUnsupportedOnExchange) {
		t.Errorf("received: '%v' but expected: '%v'", err, deposit.ErrUnsupportedOnExchange)
	}
}

func TestGetFundingHistory(t *testing.T) {
	t.Parallel()
	if !areTestAPIKeysSet() {
		t.Skip("API keys required but not set, skipping test")
	}
	_, err := f.GetFundingHistory(context.Background())
	if err != nil {
		t.Error(err)
	}
}

func TestGetHistoricCandles(t *testing.T) {
	t.Parallel()
	currencyPair, err := currency.NewPairFromString("BTC/USD")
	if err != nil {
		t.Fatal(err)
	}
	start := time.Date(2019, 11, 12, 0, 0, 0, 0, time.UTC)
	end := start.AddDate(0, 0, 2)
	_, err = f.GetHistoricCandles(context.Background(),
		currencyPair, asset.Spot, start, end, kline.OneDay)
	if err != nil {
		t.Fatal(err)
	}
}

func TestGetHistoricCandlesExtended(t *testing.T) {
	t.Parallel()
	currencyPair, err := currency.NewPairFromString("BTC/USD")
	if err != nil {
		t.Fatal(err)
	}
	start := time.Date(2019, 11, 12, 0, 0, 0, 0, time.UTC)
	end := start.AddDate(0, 0, 2)
	_, err = f.GetHistoricCandlesExtended(context.Background(),
		currencyPair, asset.Spot, start, end, kline.OneDay)
	if err != nil {
		t.Fatal(err)
	}
}

func TestGetOTCQuoteStatus(t *testing.T) {
	t.Parallel()
	if !areTestAPIKeysSet() {
		t.Skip("API keys required but not set, skipping test")
	}
	_, err := f.GetOTCQuoteStatus(context.Background(), spotPairStr, "1")
	if err != nil {
		t.Error(err)
	}
}

func TestRequestForQuotes(t *testing.T) {
	t.Parallel()
	if !areTestAPIKeysSet() || !canManipulateRealOrders {
		t.Skip("skipping test, either api keys or canManipulateRealOrders isnt set correctly")
	}
	_, err := f.RequestForQuotes(context.Background(),
		currency.NewCode("BtC"), currency.NewCode("UsD"), 0.5)
	if err != nil {
		t.Error(err)
	}
}

func TestAcceptOTCQuote(t *testing.T) {
	t.Parallel()
	if !areTestAPIKeysSet() || !canManipulateRealOrders {
		t.Skip("skipping test, either api keys or canManipulateRealOrders isnt set correctly")
	}
	err := f.AcceptOTCQuote(context.Background(), "1031")
	if err != nil {
		t.Error(err)
	}
}

func TestGetHistoricTrades(t *testing.T) {
	t.Parallel()
	assets := f.GetAssetTypes(false)
	for i := range assets {
		enabledPairs, err := f.GetEnabledPairs(assets[i])
		if err != nil {
			t.Fatal(err)
		}
		_, err = f.GetHistoricTrades(context.Background(),
			enabledPairs.GetRandomPair(),
			assets[i],
			time.Now().Add(-time.Minute*15),
			time.Now())
		if err != nil {
			t.Error(err)
		}
	}
}

func TestGetRecentTrades(t *testing.T) {
	t.Parallel()
	assets := f.GetAssetTypes(false)
	for i := range assets {
		enabledPairs, err := f.GetEnabledPairs(assets[i])
		if err != nil {
			t.Fatal(err)
		}
		_, err = f.GetRecentTrades(context.Background(),
			enabledPairs.GetRandomPair(), assets[i])
		if err != nil {
			t.Error(err)
		}
	}
}

func TestTimestampFromFloat64(t *testing.T) {
	t.Parallel()
	constTime := 1592697600.0
	checkTime := time.Date(2020, time.June, 21, 0, 0, 0, 0, time.UTC)
	timeConst := timestampFromFloat64(constTime)
	if timeConst != checkTime {
		t.Error("invalid time conversion")
	}
}

func TestCompatibleOrderVars(t *testing.T) {
	t.Parallel()
	orderVars, err := f.compatibleOrderVars("buy",
		"closed",
		"limit",
		0.5,
		0.5,
		9500)
	if err != nil {
		t.Error(err)
	}
	if orderVars.Side != order.Buy {
		t.Errorf("received %v expected %v", orderVars.Side, order.Buy)
	}
	if orderVars.OrderType != order.Limit {
		t.Errorf("received %v expected %v", orderVars.OrderType, order.Limit)
	}
	if orderVars.Status != order.Filled {
		t.Errorf("received %v expected %v", orderVars.Status, order.Filled)
	}

	orderVars, err = f.compatibleOrderVars("buy",
		"closed",
		"limit",
		.1,
		0,
		9500)
	if !errors.Is(err, nil) {
		t.Errorf("received %v expected %v", err, nil)
	}
	if orderVars.Status != order.Cancelled {
		t.Errorf("received %v expected %v", orderVars.Status, order.Cancelled)
	}

	orderVars, err = f.compatibleOrderVars("buy",
		"closed",
		"limit",
		0.5,
		0.2,
		9500)
	if !errors.Is(err, nil) {
		t.Errorf("received %v expected %v", err, nil)
	}
	if orderVars.Status != order.PartiallyCancelled {
		t.Errorf("received %v expected %v", orderVars.Status, order.PartiallyCancelled)
	}

	orderVars, err = f.compatibleOrderVars("sell",
		"closed",
		"limit",
		1337,
		1337,
		9500)
	if !errors.Is(err, nil) {
		t.Errorf("received %v expected %v", err, nil)
	}
	if orderVars.Status != order.Filled {
		t.Errorf("received %v expected %v", orderVars.Status, order.Filled)
	}

	_, err = f.compatibleOrderVars("buy",
		"closed",
		"limit",
		0.1,
		0.2,
		9500)
	if !errors.Is(err, errInvalidOrderAmounts) {
		t.Errorf("received %v expected %v", err, errInvalidOrderAmounts)
	}

	_, err = f.compatibleOrderVars("buy",
		"fake",
		"limit",
		0.3,
		0.2,
		9500)
	if !errors.Is(err, errUnrecognisedOrderStatus) {
		t.Errorf("received %v expected %v", err, errUnrecognisedOrderStatus)
	}

	orderVars, err = f.compatibleOrderVars("buy",
		"new",
		"limit",
		0.3,
		0.2,
		9500)
	if !errors.Is(err, nil) {
		t.Errorf("received %v expected %v", err, nil)
	}
	if orderVars.Status != order.New {
		t.Errorf("received %v expected %v", orderVars.Status, order.New)
	}

	orderVars, err = f.compatibleOrderVars("buy",
		"open",
		"limit",
		0.3,
		0.2,
		9500)
	if !errors.Is(err, nil) {
		t.Errorf("received %v expected %v", err, nil)
	}
	if orderVars.Status != order.Open {
		t.Errorf("received %v expected %v", orderVars.Status, order.Open)
	}
}

func TestGetIndexWeights(t *testing.T) {
	t.Parallel()
	_, err := f.GetIndexWeights(context.Background(), "SHIT")
	if err != nil {
		t.Error(err)
	}
}

func TestModifyPlacedOrder(t *testing.T) {
	t.Parallel()
	if !areTestAPIKeysSet() || !canManipulateRealOrders {
		t.Skip("skipping test, either api keys or canManipulateRealOrders isnt set correctly")
	}
	_, err := f.ModifyPlacedOrder(context.Background(), "1234", "", -0.1, 0.1)
	if err != nil {
		t.Error(err)
	}
}

func TestModifyOrderByClientID(t *testing.T) {
	t.Parallel()
	if !areTestAPIKeysSet() || !canManipulateRealOrders {
		t.Skip("skipping test, either api keys or canManipulateRealOrders isnt set correctly")
	}
	_, err := f.ModifyOrderByClientID(context.Background(), "1234", "", -0.1, 0.1)
	if err != nil {
		t.Error(err)
	}
}

func TestModifyTriggerOrder(t *testing.T) {
	t.Parallel()
	if !areTestAPIKeysSet() || !canManipulateRealOrders {
		t.Skip("skipping test, either api keys or canManipulateRealOrders isnt set correctly")
	}
	_, err := f.ModifyTriggerOrder(context.Background(),
		"1234", "stop", -0.1, 0.1, 0.02, 0)
	if err != nil {
		t.Error(err)
	}
}

func TestGetSubaccounts(t *testing.T) {
	t.Parallel()
	if !areTestAPIKeysSet() {
		t.Skip("skipping test, api keys not set")
	}
	_, err := f.GetSubaccounts(context.Background())
	if err != nil {
		t.Error(err)
	}
}

func TestCreateSubaccount(t *testing.T) {
	t.Parallel()
	_, err := f.CreateSubaccount(context.Background(), "")
	if !errors.Is(err, errSubaccountNameMustBeSpecified) {
		t.Errorf("expected %v, but received: %s", errSubaccountNameMustBeSpecified, err)
	}

	if !areTestAPIKeysSet() || !canManipulateRealOrders {
		t.Skip("skipping test, either api keys or canManipulateRealOrders isn't set")
	}
	_, err = f.CreateSubaccount(context.Background(), "subzero")
	if err != nil {
		t.Fatal(err)
	}
	if err = f.DeleteSubaccount(context.Background(), "subzero"); err != nil {
		t.Error(err)
	}
}

func TestUpdateSubaccountName(t *testing.T) {
	t.Parallel()
	_, err := f.UpdateSubaccountName(context.Background(), "", "")
	if !errors.Is(err, errSubaccountUpdateNameInvalid) {
		t.Errorf("expected %v, but received: %s", errSubaccountUpdateNameInvalid, err)
	}

	if !areTestAPIKeysSet() || !canManipulateRealOrders {
		t.Skip("skipping test, either api keys or canManipulateRealOrders isn't set")
	}
	_, err = f.CreateSubaccount(context.Background(), "subzero")
	if err != nil {
		t.Fatal(err)
	}
	_, err = f.UpdateSubaccountName(context.Background(), "subzero", "bizzlebot")
	if err != nil {
		t.Fatal(err)
	}
	if err := f.DeleteSubaccount(context.Background(), "bizzlebot"); err != nil {
		t.Error(err)
	}
}

func TestDeleteSubaccountName(t *testing.T) {
	t.Parallel()
	if err := f.DeleteSubaccount(context.Background(), ""); !errors.Is(err, errSubaccountNameMustBeSpecified) {
		t.Errorf("expected %v, but received: %s", errSubaccountNameMustBeSpecified, err)
	}
	if !areTestAPIKeysSet() || !canManipulateRealOrders {
		t.Skip("skipping test, either api keys or canManipulateRealOrders isn't set")
	}
	_, err := f.CreateSubaccount(context.Background(), "subzero")
	if err != nil {
		t.Fatal(err)
	}
	if err := f.DeleteSubaccount(context.Background(), "subzero"); err != nil {
		t.Error(err)
	}
}

func TestSubaccountBalances(t *testing.T) {
	t.Parallel()
	_, err := f.SubaccountBalances(context.Background(), "")
	if !errors.Is(err, errSubaccountNameMustBeSpecified) {
		t.Errorf("expected %s, but received: %s", errSubaccountNameMustBeSpecified, err)
	}
	if !areTestAPIKeysSet() {
		t.Skip("skipping test, api keys not set")
	}
	_, err = f.SubaccountBalances(context.Background(), "non-existent")
	if err == nil {
		t.Error("expecting non-existent subaccount to return an error")
	}
	_, err = f.CreateSubaccount(context.Background(), "subzero")
	if err != nil {
		t.Fatal(err)
	}
	_, err = f.SubaccountBalances(context.Background(), "subzero")
	if err != nil {
		t.Error(err)
	}
	if err := f.DeleteSubaccount(context.Background(), "subzero"); err != nil {
		t.Error(err)
	}
}

func TestSubaccountTransfer(t *testing.T) {
	t.Parallel()
	tt := []struct {
		Coin        currency.Code
		Source      string
		Destination string
		Size        float64
		ErrExpected error
	}{
		{ErrExpected: errCoinMustBeSpecified},
		{Coin: currency.BTC, ErrExpected: errSubaccountTransferSizeGreaterThanZero},
		{Coin: currency.BTC, Size: 420, ErrExpected: errSubaccountTransferSourceDestinationMustNotBeEqual},
	}
	for x := range tt {
		_, err := f.SubaccountTransfer(context.Background(),
			tt[x].Coin, tt[x].Source, tt[x].Destination, tt[x].Size)
		if !errors.Is(err, tt[x].ErrExpected) {
			t.Errorf("expected %s, but received: %s", tt[x].ErrExpected, err)
		}
	}
	if !areTestAPIKeysSet() || !canManipulateRealOrders {
		t.Skip("skipping test, either api keys or canManipulateRealOrders isn't set")
	}
	_, err := f.SubaccountTransfer(context.Background(),
		currency.BTC, "", "test", 0.1)
	if err != nil {
		t.Error(err)
	}
}

func TestGetStakes(t *testing.T) {
	t.Parallel()
	if !areTestAPIKeysSet() {
		t.Skip("skipping test, api keys not set")
	}
	_, err := f.GetStakes(context.Background())
	if err != nil {
		t.Error(err)
	}
}

func TestGetUnstakeRequests(t *testing.T) {
	t.Parallel()
	if !areTestAPIKeysSet() {
		t.Skip("skipping test, api keys not set")
	}
	_, err := f.GetUnstakeRequests(context.Background())
	if err != nil {
		t.Error(err)
	}
}

func TestGetStakeBalances(t *testing.T) {
	t.Parallel()
	if !areTestAPIKeysSet() {
		t.Skip("skipping test, api keys not set")
	}
	_, err := f.GetStakeBalances(context.Background())
	if err != nil {
		t.Error(err)
	}
}

func TestUnstakeRequest(t *testing.T) {
	t.Parallel()
	if !areTestAPIKeysSet() || !canManipulateRealOrders {
		t.Skip("skipping test, either api keys or canManipulateRealOrders isn't set")
	}
	r, err := f.UnstakeRequest(context.Background(), currency.FTT, 0.1)
	if err != nil {
		t.Fatal(err)
	}

	success, err := f.CancelUnstakeRequest(context.Background(), r.ID)
	if err != nil || !success {
		t.Errorf("unable to cancel unstaking request: %s", err)
	}
}

func TestCancelUnstakeRequest(t *testing.T) {
	t.Parallel()
	if !areTestAPIKeysSet() || !canManipulateRealOrders {
		t.Skip("skipping test, either api keys or canManipulateRealOrders isn't set")
	}
	_, err := f.CancelUnstakeRequest(context.Background(), 74351)
	if err != nil {
		t.Error(err)
	}
}

func TestGetStakingRewards(t *testing.T) {
	t.Parallel()
	if !areTestAPIKeysSet() {
		t.Skip("skipping test, api keys not set")
	}
	_, err := f.GetStakingRewards(context.Background())
	if err != nil {
		t.Error(err)
	}
}

func TestStakeRequest(t *testing.T) {
	t.Parallel()
	if !areTestAPIKeysSet() || !canManipulateRealOrders {
		t.Skip("skipping test, either api keys or canManipulateRealOrders isn't set")
	}

	// WARNING: This will lock up your funds for 14 days
	_, err := f.StakeRequest(context.Background(), currency.FTT, 0.1)
	if err != nil {
		t.Error(err)
	}
}

func TestUpdateOrderExecutionLimits(t *testing.T) {
	t.Parallel()
	err := f.UpdateOrderExecutionLimits(context.Background(), "")
	if err != nil {
		t.Fatal(err)
	}
	cp := currency.NewPair(currency.BTC, currency.USD)
	limit, err := f.GetOrderExecutionLimits(asset.Spot, cp)
	if err != nil {
		t.Fatal(err)
	}

	err = limit.Conforms(33000, 0.00001, order.Limit)
	if !errors.Is(err, order.ErrAmountBelowMin) {
		t.Fatalf("expected error %v but received %v",
			order.ErrAmountBelowMin,
			err)
	}

	err = limit.Conforms(33000, 0.0001, order.Limit)
	if !errors.Is(err, nil) {
		t.Fatalf("expected error %v but received %v",
			nil,
			err)
	}
}

<<<<<<< HEAD
func TestGetWithdrawalFee(t *testing.T) {
	t.Parallel()
	_, err := f.GetWithdrawalFee(context.Background(),
		currency.ETH,
		1,
		"", "")
	if !errors.Is(err, errCoinAddressSizeNotSet) {
		t.Fatalf("received: '%v' but expected: '%v'", err, errCoinAddressSizeNotSet)
	}

	if !areTestAPIKeysSet() {
		t.Skip("credentials not set")
	}

	_, err = f.GetWithdrawalFee(context.Background(),
		currency.ETH,
		10,
		"0x6aa6fAB25616Fddf7B6a831485255f234ED303E2",
		"")
	if err != nil {
		t.Fatal(err)
	}
=======
func TestScaleCollateral(t *testing.T) {
	t.Parallel()

	result, err := f.ScaleCollateral(
		context.Background(),
		"",
		&order.CollateralCalculator{
			CollateralCurrency: currency.USDT,
			Asset:              asset.Spot,
			Side:               order.Buy,
			CalculateOffline:   true,
			FreeCollateral:     decimal.NewFromInt(100000),
			USDPrice:           decimal.NewFromFloat(1.0003),
		})
	if err != nil {
		t.Error(err)
	}
	expectedUSDValue := decimal.NewFromFloat(97529.25)
	if !result.CollateralContribution.Equal(expectedUSDValue) {
		t.Errorf("received %v expected %v", result.CollateralContribution, expectedUSDValue)
	}

	if !areTestAPIKeysSet() {
		return
	}
	accountInfo, err := f.GetAccountInfo(context.Background(), subaccount)
	if err != nil {
		t.Error(err)
	}
	walletInfo, err := f.GetAllWalletBalances(context.Background())
	if err != nil {
		t.Error(err)
	}
	localScaling := 0.0
	providedUSDValue := 0.0
	for _, v := range walletInfo {
		for v2 := range v {
			coin := v[v2].Coin
			if coin.Equal(currency.USD) {
				localScaling += v[v2].Total
				providedUSDValue += v[v2].USDValue
				continue
			}
			var tick MarketData
			tick, err = f.GetMarket(context.Background(), currency.NewPairWithDelimiter(coin.String(), "usd", "/").String())
			if err != nil {
				// not all markets exist like this, skip
				continue
			}
			_, err = f.ScaleCollateral(
				context.Background(),
				"",
				&order.CollateralCalculator{
					CollateralCurrency: coin,
					Asset:              asset.Spot,
					Side:               order.Buy,
					FreeCollateral:     decimal.NewFromFloat(v[v2].Total),
					USDPrice:           decimal.NewFromFloat(tick.Price),
					CalculateOffline:   true,
				})
			if err != nil {
				if errors.Is(err, errCollateralCurrencyNotFound) ||
					errors.Is(err, order.ErrUSDValueRequired) {
					continue
				}
				t.Error(err)
			}
			providedUSDValue += v[v2].USDValue
			_, err = f.ScaleCollateral(context.Background(),
				subaccount,
				&order.CollateralCalculator{
					CollateralCurrency: coin,
					Asset:              asset.Spot,
					Side:               order.Buy,
					FreeCollateral:     decimal.NewFromFloat(v[v2].Total),
					USDPrice:           decimal.NewFromFloat(tick.Price),
					IsForNewPosition:   true,
					CalculateOffline:   true,
				})
			if err != nil {
				t.Error(err)
			}
			_, err = f.ScaleCollateral(context.Background(),
				subaccount,
				&order.CollateralCalculator{
					CollateralCurrency: coin,
					Asset:              asset.Spot,
					Side:               order.Buy,
					FreeCollateral:     decimal.NewFromFloat(v[v2].Total),
					USDPrice:           decimal.Zero,
					IsLiquidating:      true,
					CalculateOffline:   true,
				})
			if !errors.Is(err, order.ErrUSDValueRequired) {
				t.Errorf("received '%v' exepected '%v'", err, order.ErrUSDValueRequired)
			}

			_, err = f.ScaleCollateral(
				context.Background(),
				"",
				&order.CollateralCalculator{
					CollateralCurrency: coin,
					Asset:              asset.Spot,
					Side:               order.Buy,
				})
			if err != nil {
				t.Error(err)
			}
		}
	}
	if accountInfo.Collateral == 0 {
		return
	}
	if (math.Abs((localScaling-accountInfo.Collateral)/accountInfo.Collateral) * 100) > 5 {
		t.Errorf("collateral scaling less than 95%% accurate, received '%v' expected roughly '%v'", localScaling, accountInfo.Collateral)
	}
}

func TestCalculateTotalCollateral(t *testing.T) {
	t.Parallel()
	if !areTestAPIKeysSet() {
		t.Skip("skipping test, api keys not set")
	}
	walletInfo, err := f.GetAllWalletBalances(context.Background())
	if err != nil {
		t.Error(err)
	}
	var scales []order.CollateralCalculator
	for _, v := range walletInfo {
		for v2 := range v {
			coin := v[v2].Coin
			if coin.Equal(currency.USD) {
				total := decimal.NewFromFloat(v[v2].Total)
				scales = append(scales, order.CollateralCalculator{
					CollateralCurrency: coin,
					Asset:              asset.Spot,
					Side:               order.Buy,
					FreeCollateral:     total,
					USDPrice:           total,
					CalculateOffline:   true,
				})
				continue
			}
			var tick MarketData
			tick, err = f.GetMarket(context.Background(), currency.NewPairWithDelimiter(coin.String(), "usd", "/").String())
			if err != nil {
				// some assumed markets don't exist, just don't process them
				t.Log(err)
				continue
			}
			if tick.Price == 0 {
				continue
			}
			scales = append(scales, order.CollateralCalculator{
				CollateralCurrency: coin,
				Asset:              asset.Spot,
				Side:               order.Buy,
				FreeCollateral:     decimal.NewFromFloat(v[v2].Total),
				USDPrice:           decimal.NewFromFloat(tick.Price),
				CalculateOffline:   true,
			})
		}
	}
	calc := &order.TotalCollateralCalculator{
		SubAccount:       subaccount,
		CollateralAssets: scales,
		FetchPositions:   false,
		CalculateOffline: true,
	}
	total, err := f.CalculateTotalCollateral(context.Background(), calc)
	if err != nil {
		t.Fatal(err)
	}
	localScaling := total.AvailableCollateral.InexactFloat64()
	accountInfo, err := f.GetAccountInfo(context.Background(), subaccount)
	if err != nil {
		t.Error(err)
	}
	if accountInfo.Collateral != 0 && (math.Abs((localScaling-accountInfo.Collateral)/accountInfo.Collateral)*100) > 5 {
		t.Errorf("collateral scaling less than 95%% accurate, received '%v' expected roughly '%v'", localScaling, accountInfo.Collateral)
	}

	for i := range scales {
		scales[i].CalculateOffline = false
	}
	calc.CalculateOffline = false
	_, err = f.CalculateTotalCollateral(context.Background(), calc)
	if err != nil {
		t.Error(err)
	}
}

func TestCalculateTotalCollateralOnline(t *testing.T) {
	t.Parallel()
	if !areTestAPIKeysSet() {
		t.Skip("skipping test, api keys not set")
	}
	// nil data
	_, err := f.calculateTotalCollateralOnline(context.Background(), nil, nil)
	if !errors.Is(err, common.ErrNilPointer) {
		t.Errorf("received '%v' expected '%v'", err, common.ErrNilPointer)
	}
	calc := &order.TotalCollateralCalculator{}
	// no currency data
	_, err = f.calculateTotalCollateralOnline(context.Background(), calc, nil)
	if !errors.Is(err, errCollateralCurrencyNotFound) {
		t.Errorf("received '%v' expected '%v'", err, errCollateralCurrencyNotFound)
	}
	calc.CalculateOffline = true
	calc.CollateralAssets = []order.CollateralCalculator{
		{
			CollateralCurrency: currency.BTC,
		},
		{
			CollateralCurrency: currency.USD,
		},
	}
	// offline true
	_, err = f.calculateTotalCollateralOnline(context.Background(), calc, nil)
	if !errors.Is(err, order.ErrOfflineCalculationSet) {
		t.Errorf("received '%v' expected '%v'", err, order.ErrOfflineCalculationSet)
	}

	calc.CalculateOffline = false
	calc.CollateralAssets[0].CalculateOffline = true
	// offline true for individual currency
	_, err = f.calculateTotalCollateralOnline(context.Background(), calc, nil)
	if !errors.Is(err, order.ErrOfflineCalculationSet) {
		t.Errorf("received '%v' expected '%v'", err, order.ErrOfflineCalculationSet)
	}
	// successful run
	calc.CollateralAssets[0].CalculateOffline = false
	result, err := f.calculateTotalCollateralOnline(context.Background(), calc, nil)
	if !errors.Is(err, nil) {
		t.Errorf("received '%v' expected '%v'", err, nil)
	}
	if !result.CollateralCurrency.Equal(currency.USD) {
		t.Error("expected USD collateral currency")
	}
	curr, err := currency.NewPairFromString("BTC-PERP")
	if !errors.Is(err, nil) {
		t.Fatalf("received '%v' expected '%v'", err, nil)
	}
	// with position data
	pos := []PositionData{
		{
			CollateralUsed: 5,
			Future:         curr,
			UnrealizedPNL:  10,
		},
	}
	_, err = f.calculateTotalCollateralOnline(context.Background(), calc, pos)
	if !errors.Is(err, nil) {
		t.Errorf("received '%v' expected '%v'", err, nil)
	}
	calc.CollateralAssets = []order.CollateralCalculator{
		{
			CollateralCurrency: currency.BURST,
		},
	}
	// irrelevant currency
	result, err = f.calculateTotalCollateralOnline(context.Background(), calc, pos)
	if !errors.Is(err, nil) {
		t.Errorf("received '%v' expected '%v'", err, nil)
	}
	if !result.UnrealisedPNL.IsZero() {
		t.Error("expected zero")
	}
}

func TestCalculatePNL(t *testing.T) {
	t.Parallel()
	if !areTestAPIKeysSet() {
		t.Skip("skipping test, api keys not set")
	}
	pair := currency.NewPair(currency.BTC, currency.NewCode("20211231"))
	positions, err := f.GetFuturesPositions(context.Background(), asset.Futures, pair, time.Date(2021, 1, 6, 4, 28, 0, 0, time.UTC), time.Date(2021, 12, 31, 4, 32, 0, 0, time.UTC))
	if err != nil {
		t.Error(err)
	}
	var orders []order.Detail
	for i := range positions {
		orders = append(orders, order.Detail{
			Side:      positions[i].Side,
			Pair:      pair,
			ID:        fmt.Sprintf("%v", positions[i].ID),
			Price:     positions[i].Price,
			Amount:    positions[i].Amount,
			AssetType: asset.Futures,
			Exchange:  f.Name,
			Fee:       positions[i].Fee,
			Date:      positions[i].Date,
		})
	}

	exch := f.Name
	item := asset.Futures
	setup := &order.MultiPositionTrackerSetup{
		Exchange:                  exch,
		Asset:                     item,
		Pair:                      pair,
		Underlying:                pair.Base,
		UseExchangePNLCalculation: true,
		ExchangePNLCalculation:    &f,
	}
	p, err := order.SetupMultiPositionTracker(setup)
	if err != nil {
		t.Error(err)
	}
	for i := range orders {
		err = p.TrackNewOrder(&orders[i])
		if err != nil {
			t.Error(err)
		}
	}
	results := p.GetPositions()
	if len(orders) > 0 && len(results) == 0 {
		t.Error("expected position(s) to be generated")
	}
}

func TestGetFuturesPositions(t *testing.T) {
	t.Parallel()
	if !areTestAPIKeysSet() {
		t.Skip("skipping test, api keys not set")
	}
	cp := currency.NewPair(currency.BTC, currency.NewCode("20211231"))
	start := time.Now().Add(-time.Hour * 24 * 365)
	end := time.Now()
	a := asset.Futures
	_, err := f.GetFuturesPositions(context.Background(), a, cp, start, end)
	if err != nil {
		t.Error(err)
	}
}

func TestLoadCollateralWeightings(t *testing.T) {
	t.Parallel()
	ff := FTX{}
	err := ff.LoadCollateralWeightings(context.Background())
	if !errors.Is(err, nil) {
		t.Errorf("received '%v' expected '%v'", err, nil)
	}
	if len(ff.collateralWeight) == 0 {
		t.Fatal("expected some weight")
	}
	if !ff.collateralWeight.hasData() {
		t.Error("expected loaded weight")
	}
	if !areTestAPIKeysSet() {
		return
	}
	err = f.LoadCollateralWeightings(context.Background())
	if !errors.Is(err, nil) {
		t.Errorf("received '%v' expected '%v'", err, nil)
	}
	if len(f.collateralWeight) == 0 {
		t.Fatal("expected some weight")
	}
}

func TestLoadTotalIMF(t *testing.T) {
	t.Parallel()
	c := CollateralWeightHolder{}
	c.loadTotal("BTC", 1)
	if _, ok := c[currency.BTC.Item]; !ok {
		t.Error("expected entry")
	}
	c.loadInitialMarginFraction("btc", 1)
	cw, ok := c[currency.BTC.Item]
	if !ok {
		t.Error("expected entry")
	}
	if cw.Total != 1 {
		t.Errorf("expected '1', received '%v'", cw.Total)
	}
	if cw.InitialMarginFractionFactor != 1 {
		t.Errorf("expected '1', received '%v'", cw.InitialMarginFractionFactor)
	}
}

func TestLoadCollateralWeight(t *testing.T) {
	t.Parallel()
	c := CollateralWeightHolder{}
	c.load("DOGE", 1, 2, 3)
	cw, ok := c[currency.DOGE.Item]
	if !ok {
		t.Fatal("expected loaded collateral weight")
	}
	if cw.Total != 1 {
		t.Errorf("expected '1', received '%v'", cw.Total)
	}
	if cw.Initial != 2 {
		t.Errorf("expected '2', received '%v'", cw.Initial)
	}
	if cw.InitialMarginFractionFactor != 3 {
		t.Errorf("expected '3', received '%v'", cw.InitialMarginFractionFactor)
	}
}

func TestCollateralWeightHasData(t *testing.T) {
	t.Parallel()
	c := CollateralWeightHolder{}
	if c.hasData() {
		t.Error("expected false")
	}
	c.load("test", 1, 2, 3)
	if !c.hasData() {
		t.Error("expected true")
	}
}

func TestGetExpiredFutures(t *testing.T) {
	t.Parallel()
	_, err := f.GetExpiredFutures(context.Background())
	if err != nil {
		t.Error(err)
	}
}

func TestGetExpiredFuture(t *testing.T) {
	t.Parallel()
	_, err := f.GetExpiredFuture(context.Background(), currency.NewPairWithDelimiter("BTC", "20211231", "-"))
	if err != nil {
		t.Error(err)
	}
}

func TestGetCollateral(t *testing.T) {
	t.Parallel()
	if !areTestAPIKeysSet() {
		t.Skip()
	}
	_, err := f.GetCollateral(context.Background(), false)
	if err != nil {
		t.Error(err)
	}
	_, err = f.GetCollateral(context.Background(), true)
	if err != nil {
		t.Error(err)
	}
>>>>>>> 10554851
}<|MERGE_RESOLUTION|>--- conflicted
+++ resolved
@@ -1727,7 +1727,6 @@
 	}
 }
 
-<<<<<<< HEAD
 func TestGetWithdrawalFee(t *testing.T) {
 	t.Parallel()
 	_, err := f.GetWithdrawalFee(context.Background(),
@@ -1750,7 +1749,8 @@
 	if err != nil {
 		t.Fatal(err)
 	}
-=======
+}
+
 func TestScaleCollateral(t *testing.T) {
 	t.Parallel()
 
@@ -2192,5 +2192,4 @@
 	if err != nil {
 		t.Error(err)
 	}
->>>>>>> 10554851
 }