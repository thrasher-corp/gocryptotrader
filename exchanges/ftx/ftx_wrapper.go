package ftx

import (
	"context"
	"errors"
	"fmt"
	"math"
	"sort"
	"strconv"
	"strings"
	"sync"
	"time"

	"github.com/shopspring/decimal"
	"github.com/thrasher-corp/gocryptotrader/common"
	"github.com/thrasher-corp/gocryptotrader/config"
	"github.com/thrasher-corp/gocryptotrader/currency"
	exchange "github.com/thrasher-corp/gocryptotrader/exchanges"
	"github.com/thrasher-corp/gocryptotrader/exchanges/account"
	"github.com/thrasher-corp/gocryptotrader/exchanges/asset"
	"github.com/thrasher-corp/gocryptotrader/exchanges/deposit"
	"github.com/thrasher-corp/gocryptotrader/exchanges/kline"
	"github.com/thrasher-corp/gocryptotrader/exchanges/margin"
	"github.com/thrasher-corp/gocryptotrader/exchanges/order"
	"github.com/thrasher-corp/gocryptotrader/exchanges/orderbook"
	"github.com/thrasher-corp/gocryptotrader/exchanges/protocol"
	"github.com/thrasher-corp/gocryptotrader/exchanges/request"
	"github.com/thrasher-corp/gocryptotrader/exchanges/stream"
	"github.com/thrasher-corp/gocryptotrader/exchanges/ticker"
	"github.com/thrasher-corp/gocryptotrader/exchanges/trade"
	"github.com/thrasher-corp/gocryptotrader/log"
	"github.com/thrasher-corp/gocryptotrader/portfolio/withdraw"
)

// GetDefaultConfig returns a default exchange config
func (f *FTX) GetDefaultConfig() (*config.Exchange, error) {
	f.SetDefaults()
	exchCfg := new(config.Exchange)
	exchCfg.Name = f.Name
	exchCfg.HTTPTimeout = exchange.DefaultHTTPTimeout
	exchCfg.BaseCurrencies = f.BaseCurrencies

	err := f.SetupDefaults(exchCfg)
	if err != nil {
		return nil, err
	}

	if f.Features.Supports.RESTCapabilities.AutoPairUpdates {
		err = f.UpdateTradablePairs(context.TODO(), true)
		if err != nil {
			return nil, err
		}
	}
	return exchCfg, nil
}

// SetDefaults sets the basic defaults for FTX
func (f *FTX) SetDefaults() {
	f.Name = "FTX"
	f.Enabled = true
	f.Verbose = true
	f.API.CredentialsValidator.RequiresKey = true
	f.API.CredentialsValidator.RequiresSecret = true

	spot := currency.PairStore{
		RequestFormat: &currency.PairFormat{
			Uppercase: true,
			Delimiter: "/",
		},
		ConfigFormat: &currency.PairFormat{
			Uppercase: true,
			Delimiter: "/",
		},
	}
	futures := currency.PairStore{
		RequestFormat: &currency.PairFormat{
			Uppercase: true,
			Delimiter: "-",
		},
		ConfigFormat: &currency.PairFormat{
			Uppercase: true,
			Delimiter: "-",
		},
	}

	err := f.StoreAssetPairFormat(asset.Spot, spot)
	if err != nil {
		log.Errorln(log.ExchangeSys, err)
	}

	err = f.StoreAssetPairFormat(asset.Futures, futures)
	if err != nil {
		log.Errorln(log.ExchangeSys, err)
	}

	f.Features = exchange.Features{
		Supports: exchange.FeaturesSupported{
			REST:      true,
			Websocket: true,
			RESTCapabilities: protocol.Features{
				TickerFetching:        true,
				TickerBatching:        true,
				KlineFetching:         true,
				TradeFetching:         true,
				OrderbookFetching:     true,
				AutoPairUpdates:       true,
				AccountInfo:           true,
				GetOrder:              true,
				GetOrders:             true,
				CancelOrders:          true,
				CancelOrder:           true,
				SubmitOrder:           true,
				TradeFee:              true,
				FiatDepositFee:        true,
				FiatWithdrawalFee:     true,
				CryptoWithdrawalFee:   true,
				CryptoDeposit:         true,
				CryptoWithdrawal:      true,
				MultiChainDeposits:    true,
				MultiChainWithdrawals: true,
			},
			WebsocketCapabilities: protocol.Features{
				OrderbookFetching: true,
				TradeFetching:     true,
				Subscribe:         true,
				Unsubscribe:       true,
				GetOrders:         true,
				GetOrder:          true,
			},
			WithdrawPermissions: exchange.AutoWithdrawCrypto,
			Kline: kline.ExchangeCapabilitiesSupported{
				DateRanges: true,
				Intervals:  true,
			},
		},
		Enabled: exchange.FeaturesEnabled{
			AutoPairUpdates: true,
			Kline: kline.ExchangeCapabilitiesEnabled{
				Intervals: map[string]bool{
					kline.FifteenSecond.Word(): true,
					kline.OneMin.Word():        true,
					kline.FiveMin.Word():       true,
					kline.FifteenMin.Word():    true,
					kline.OneHour.Word():       true,
					kline.FourHour.Word():      true,
					kline.OneDay.Word():        true,
				},
				ResultLimit: 5000,
			},
		},
	}

	f.Requester, err = request.New(f.Name,
		common.NewHTTPClientWithTimeout(exchange.DefaultHTTPTimeout),
		request.WithLimiter(request.NewBasicRateLimit(ratePeriod, rateLimit)))
	if err != nil {
		log.Errorln(log.ExchangeSys, err)
	}
	f.API.Endpoints = f.NewEndpoints()
	err = f.API.Endpoints.SetDefaultEndpoints(map[exchange.URL]string{
		exchange.RestSpot:      ftxAPIURL,
		exchange.WebsocketSpot: ftxWSURL,
	})
	if err != nil {
		log.Errorln(log.ExchangeSys, err)
	}
	f.Websocket = stream.New()
	f.WebsocketResponseMaxLimit = exchange.DefaultWebsocketResponseMaxLimit
	f.WebsocketResponseCheckTimeout = exchange.DefaultWebsocketResponseCheckTimeout
	f.WebsocketOrderbookBufferLimit = exchange.DefaultWebsocketOrderbookBufferLimit
}

// Setup takes in the supplied exchange configuration details and sets params
func (f *FTX) Setup(exch *config.Exchange) error {
	err := exch.Validate()
	if err != nil {
		return err
	}
	if !exch.Enabled {
		f.SetEnabled(false)
		return nil
	}
	err = f.SetupDefaults(exch)
	if err != nil {
		return err
	}

	wsEndpoint, err := f.API.Endpoints.GetURL(exchange.WebsocketSpot)
	if err != nil {
		return err
	}

	err = f.Websocket.Setup(&stream.WebsocketSetup{
		ExchangeConfig:        exch,
		DefaultURL:            ftxWSURL,
		RunningURL:            wsEndpoint,
		Connector:             f.WsConnect,
		Subscriber:            f.Subscribe,
		Unsubscriber:          f.Unsubscribe,
		GenerateSubscriptions: f.GenerateDefaultSubscriptions,
		Features:              &f.Features.Supports.WebsocketCapabilities,
		TradeFeed:             f.Features.Enabled.TradeFeed,
		FillsFeed:             f.Features.Enabled.FillsFeed,
	})
	if err != nil {
		return err
	}

	if err = f.CurrencyPairs.IsAssetEnabled(asset.Futures); err == nil {
		err = f.LoadCollateralWeightings(context.TODO())
		if err != nil {
			log.Errorf(log.ExchangeSys,
				"%s failed to store collateral weightings. Err: %s",
				f.Name,
				err)
		}
	}
	return f.Websocket.SetupNewConnection(stream.ConnectionSetup{
		ResponseCheckTimeout: exch.WebsocketResponseCheckTimeout,
		ResponseMaxLimit:     exch.WebsocketResponseMaxLimit,
	})
}

// Start starts the FTX go routine
func (f *FTX) Start(wg *sync.WaitGroup) error {
	if wg == nil {
		return fmt.Errorf("%T %w", wg, common.ErrNilPointer)
	}
	wg.Add(1)
	go func() {
		f.Run()
		wg.Done()
	}()
	return nil
}

// Run implements the FTX wrapper
func (f *FTX) Run() {
	if f.Verbose {
		log.Debugf(log.ExchangeSys,
			"%s Websocket: %s.",
			f.Name,
			common.IsEnabled(f.Websocket.IsEnabled()))
		f.PrintEnabledPairs()
	}

	err := f.UpdateOrderExecutionLimits(context.TODO(), asset.Empty)
	if err != nil {
		log.Errorf(log.ExchangeSys,
			"%s failed to set exchange order execution limits. Err: %v",
			f.Name,
			err)
	}

	if !f.GetEnabledFeatures().AutoPairUpdates {
		return
	}

	err = f.UpdateTradablePairs(context.TODO(), false)
	if err != nil {
		log.Errorf(log.ExchangeSys,
			"%s failed to update tradable pairs. Err: %s",
			f.Name,
			err)
	}
}

// FetchTradablePairs returns a list of the exchanges tradable pairs
func (f *FTX) FetchTradablePairs(ctx context.Context, a asset.Item) ([]string, error) {
	if !f.SupportsAsset(a) {
		return nil, fmt.Errorf("asset type of %s is not supported by %s", a, f.Name)
	}
	markets, err := f.GetMarkets(ctx)
	if err != nil {
		return nil, err
	}
	format, err := f.GetPairFormat(a, false)
	if err != nil {
		return nil, err
	}
	var pairs []string
	switch a {
	case asset.Spot:
		for x := range markets {
			if markets[x].MarketType == spotString {
				curr, err := currency.NewPairFromString(markets[x].Name)
				if err != nil {
					return nil, err
				}
				pairs = append(pairs, format.Format(curr))
			}
		}
	case asset.Futures:
		for x := range markets {
			if markets[x].MarketType == futuresString {
				curr, err := currency.NewPairFromString(markets[x].Name)
				if err != nil {
					return nil, err
				}
				pairs = append(pairs, format.Format(curr))
			}
		}
	}
	return pairs, nil
}

// UpdateTradablePairs updates the exchanges available pairs and stores
// them in the exchanges config
func (f *FTX) UpdateTradablePairs(ctx context.Context, forceUpdate bool) error {
	assets := f.GetAssetTypes(false)
	for x := range assets {
		pairs, err := f.FetchTradablePairs(ctx, assets[x])
		if err != nil {
			return err
		}
		p, err := currency.NewPairsFromStrings(pairs)
		if err != nil {
			return err
		}
		err = f.UpdatePairs(p, assets[x], false, forceUpdate)
		if err != nil {
			return err
		}
	}
	return nil
}

// UpdateTickers updates the ticker for all currency pairs of a given asset type
func (f *FTX) UpdateTickers(ctx context.Context, a asset.Item) error {
	allPairs, err := f.GetEnabledPairs(a)
	if err != nil {
		return err
	}

	markets, err := f.GetMarkets(ctx)
	if err != nil {
		return err
	}
	for p := range allPairs {
		formattedPair, err := f.FormatExchangeCurrency(allPairs[p], a)
		if err != nil {
			return err
		}

		for x := range markets {
			if markets[x].Name != formattedPair.String() {
				continue
			}
			var resp ticker.Price
			resp.Pair, err = currency.NewPairFromString(markets[x].Name)
			if err != nil {
				return err
			}
			resp.Last = markets[x].Last
			resp.Bid = markets[x].Bid
			resp.Ask = markets[x].Ask
			resp.LastUpdated = time.Now()
			resp.AssetType = a
			resp.ExchangeName = f.Name
			err = ticker.ProcessTicker(&resp)
			if err != nil {
				return err
			}
		}
	}
	return nil
}

// UpdateTicker updates and returns the ticker for a currency pair
func (f *FTX) UpdateTicker(ctx context.Context, p currency.Pair, a asset.Item) (*ticker.Price, error) {
	formattedPair, err := f.FormatExchangeCurrency(p, a)
	if err != nil {
		return nil, err
	}

	market, err := f.GetMarket(ctx, formattedPair.String())
	if err != nil {
		return nil, err
	}

	var resp ticker.Price
	resp.Pair, err = currency.NewPairFromString(market.Name)
	if err != nil {
		return nil, err
	}
	resp.Last = market.Last
	resp.Bid = market.Bid
	resp.Ask = market.Ask
	resp.LastUpdated = time.Now()
	resp.AssetType = a
	resp.ExchangeName = f.Name
	err = ticker.ProcessTicker(&resp)
	if err != nil {
		return nil, err
	}

	return ticker.GetTicker(f.Name, p, a)
}

// FetchTicker returns the ticker for a currency pair
func (f *FTX) FetchTicker(ctx context.Context, p currency.Pair, assetType asset.Item) (*ticker.Price, error) {
	tickerNew, err := ticker.GetTicker(f.Name, p, assetType)
	if err != nil {
		return f.UpdateTicker(ctx, p, assetType)
	}
	return tickerNew, nil
}

// FetchOrderbook returns orderbook base on the currency pair
func (f *FTX) FetchOrderbook(ctx context.Context, c currency.Pair, assetType asset.Item) (*orderbook.Base, error) {
	ob, err := orderbook.Get(f.Name, c, assetType)
	if err != nil {
		return f.UpdateOrderbook(ctx, c, assetType)
	}
	return ob, nil
}

// UpdateOrderbook updates and returns the orderbook for a currency pair
func (f *FTX) UpdateOrderbook(ctx context.Context, p currency.Pair, assetType asset.Item) (*orderbook.Base, error) {
	book := &orderbook.Base{
		Exchange:        f.Name,
		Pair:            p,
		Asset:           assetType,
		VerifyOrderbook: f.CanVerifyOrderbook,
	}
	formattedPair, err := f.FormatExchangeCurrency(p, assetType)
	if err != nil {
		return book, err
	}
	tempResp, err := f.GetOrderbook(ctx, formattedPair.String(), 100)
	if err != nil {
		return book, err
	}

	book.Bids = make(orderbook.Items, 0, len(tempResp.Bids))
	for x := range tempResp.Bids {
		// Bear tokens have illiquid books and contain negative place holders.
		if tempResp.Bids[x].Size < 0 && strings.Contains(p.String(), "BEAR") {
			continue
		}
		book.Bids = append(book.Bids, orderbook.Item{
			Amount: tempResp.Bids[x].Size,
			Price:  tempResp.Bids[x].Price,
		})
	}
	book.Asks = make(orderbook.Items, 0, len(tempResp.Asks))
	for y := range tempResp.Asks {
		// Bear tokens have illiquid books and contain negative place holders.
		if tempResp.Asks[y].Size < 0 && strings.Contains(p.String(), "BEAR") {
			continue
		}
		book.Asks = append(book.Asks, orderbook.Item{
			Amount: tempResp.Asks[y].Size,
			Price:  tempResp.Asks[y].Price,
		})
	}
	err = book.Process()
	if err != nil {
		return book, err
	}
	return orderbook.Get(f.Name, p, assetType)
}

// UpdateAccountInfo retrieves balances for all enabled currencies
func (f *FTX) UpdateAccountInfo(ctx context.Context, a asset.Item) (account.Holdings, error) {
	creds, err := f.GetCredentials(ctx)
	if err != nil {
		return account.Holdings{}, err
	}
	var resp account.Holdings

	var data AllWalletBalances
	if creds.SubAccount != "" {
		balances, err := f.GetBalances(ctx, false, false)
		if err != nil {
			return resp, err
		}
		data = make(AllWalletBalances)
		data[creds.SubAccount] = balances
	} else {
		// Get all wallet balances used so we can transfer between accounts if
		// needed.
		var err error
		data, err = f.GetAllWalletBalances(ctx)
		if err != nil {
			return resp, err
		}
	}
	for subName, balances := range data {
		// "main" defines the main account in the sub account list
		var acc = account.SubAccount{ID: subName, AssetType: a}
		for x := range balances {
			// the Free field includes borrow amount with available holdings
			// Using AvailableWithoutBorrow allows for a more accurate picture of balance
			hold := balances[x].Total - balances[x].AvailableWithoutBorrow
			acc.Currencies = append(acc.Currencies,
				account.Balance{
					CurrencyName:           balances[x].Coin,
					Total:                  balances[x].Total,
					Hold:                   hold,
					AvailableWithoutBorrow: balances[x].AvailableWithoutBorrow,
					Borrowed:               balances[x].SpotBorrow,
					Free:                   balances[x].Free,
				})
		}
		resp.Accounts = append(resp.Accounts, acc)
	}

	resp.Exchange = f.Name
	if err := account.Process(&resp); err != nil {
		return account.Holdings{}, err
	}

	return resp, nil
}

// FetchAccountInfo retrieves balances for all enabled currencies
func (f *FTX) FetchAccountInfo(ctx context.Context, assetType asset.Item) (account.Holdings, error) {
	acc, err := account.GetHoldings(f.Name, assetType)
	if err != nil {
		return f.UpdateAccountInfo(ctx, assetType)
	}

	return acc, nil
}

// GetFundingHistory returns funding history, deposits and
// withdrawals
func (f *FTX) GetFundingHistory(ctx context.Context) ([]exchange.FundHistory, error) {
	depositData, err := f.FetchDepositHistory(ctx)
	if err != nil {
		return nil, err
	}
	withdrawalData, err := f.FetchWithdrawalHistory(ctx)
	if err != nil {
		return nil, err
	}
	fundingData := make([]exchange.FundHistory, 0, len(depositData)+len(withdrawalData))
	for x := range depositData {
		fundingData = append(fundingData, exchange.FundHistory{
			Fee:             depositData[x].Fee,
			Timestamp:       depositData[x].Time,
			ExchangeName:    f.Name,
			CryptoToAddress: depositData[x].Address.Address,
			CryptoTxID:      depositData[x].TxID,
			CryptoChain:     depositData[x].Address.Method,
			Status:          depositData[x].Status,
			Amount:          depositData[x].Size,
			Currency:        depositData[x].Coin,
			TransferID:      strconv.FormatInt(depositData[x].ID, 10),
		})
	}
	for y := range withdrawalData {
		fundingData = append(fundingData, exchange.FundHistory{
			Fee:             withdrawalData[y].Fee,
			Timestamp:       withdrawalData[y].Time,
			ExchangeName:    f.Name,
			CryptoToAddress: withdrawalData[y].Address,
			CryptoTxID:      withdrawalData[y].TXID,
			CryptoChain:     withdrawalData[y].Method,
			Status:          withdrawalData[y].Status,
			Amount:          withdrawalData[y].Size,
			Currency:        withdrawalData[y].Coin,
			TransferID:      strconv.FormatInt(withdrawalData[y].ID, 10),
		})
	}
	return fundingData, nil
}

// GetWithdrawalsHistory returns previous withdrawals data
func (f *FTX) GetWithdrawalsHistory(ctx context.Context, c currency.Code) (resp []exchange.WithdrawalHistory, err error) {
	return nil, common.ErrNotYetImplemented
}

// GetRecentTrades returns the most recent trades for a currency and asset
func (f *FTX) GetRecentTrades(ctx context.Context, p currency.Pair, assetType asset.Item) ([]trade.Data, error) {
	return f.GetHistoricTrades(ctx, p, assetType, time.Now().Add(-time.Minute*15), time.Now())
}

// GetHistoricTrades returns historic trade data within the timeframe provided
// FTX returns trades from the end date and iterates towards the start date
func (f *FTX) GetHistoricTrades(ctx context.Context, p currency.Pair, assetType asset.Item, timestampStart, timestampEnd time.Time) ([]trade.Data, error) {
	if err := common.StartEndTimeCheck(timestampStart, timestampEnd); err != nil {
		return nil, fmt.Errorf("invalid time range supplied. Start: %v End %v %w", timestampStart, timestampEnd, err)
	}
	var err error
	p, err = f.FormatExchangeCurrency(p, assetType)
	if err != nil {
		return nil, err
	}

	endTime := timestampEnd
	var resp []trade.Data
allTrades:
	for {
		var trades []TradeData
		trades, err = f.GetTrades(ctx,
			p.String(),
			timestampStart.Unix(),
			endTime.Unix(),
			0)
		if err != nil {
			if errors.Is(err, errStartTimeCannotBeAfterEndTime) {
				break
			}
			return nil, err
		}
		if len(trades) == 0 {
			break
		}
		for i := 0; i < len(trades); i++ {
			if timestampStart.Equal(trades[i].Time) || trades[i].Time.Before(timestampStart) {
				// reached end of trades to crawl
				break allTrades
			}
			if trades[i].Time.After(endTime) {
				continue
			}
			var side order.Side
			side, err = order.StringToOrderSide(trades[i].Side)
			if err != nil {
				return nil, err
			}
			resp = append(resp, trade.Data{
				TID:          strconv.FormatInt(trades[i].ID, 10),
				Exchange:     f.Name,
				CurrencyPair: p,
				AssetType:    assetType,
				Side:         side,
				Price:        trades[i].Price,
				Amount:       trades[i].Size,
				Timestamp:    trades[i].Time,
			})
		}
		endTime = trades[len(trades)-1].Time
	}

	err = f.AddTradesToBuffer(resp...)
	if err != nil {
		return nil, err
	}

	sort.Sort(trade.ByDate(resp))
	return trade.FilterTradesByTime(resp, timestampStart, timestampEnd), nil
}

// SubmitOrder submits a new order
func (f *FTX) SubmitOrder(ctx context.Context, s *order.Submit) (*order.SubmitResponse, error) {
	if err := s.Validate(); err != nil {
		return nil, err
	}

	if s.Side == order.Ask {
		s.Side = order.Sell
	}
	if s.Side == order.Bid {
		s.Side = order.Buy
	}

	fPair, err := f.FormatExchangeCurrency(s.Pair, s.AssetType)
	if err != nil {
		return nil, err
	}

	tempResp, err := f.Order(ctx,
		fPair.String(),
		s.Side.Lower(),
		s.Type.Lower(),
		s.ReduceOnly,
		s.ImmediateOrCancel,
		s.PostOnly,
		s.ClientOrderID,
		s.Price,
		s.Amount)
	if err != nil {
		return nil, err
	}

	return s.DeriveSubmitResponse(strconv.FormatInt(tempResp.ID, 10))
}

// ModifyOrder will allow of changing orderbook placement and limit to
// market conversion
func (f *FTX) ModifyOrder(ctx context.Context, action *order.Modify) (*order.ModifyResponse, error) {
	if err := action.Validate(); err != nil {
		return nil, err
	}

	var id string
	var remainingAmount float64
	switch {
	case action.TriggerPrice != 0:
		var a TriggerOrderData
		a, err := f.ModifyTriggerOrder(ctx,
			action.OrderID,
			action.Type.String(),
			action.Amount,
			action.TriggerPrice,
			action.Price,
			0)
		if err != nil {
			return nil, err
		}
		id = strconv.FormatInt(a.ID, 10)
		remainingAmount = a.Size - a.FilledSize
	case action.OrderID == "":
		o, err := f.ModifyOrderByClientID(ctx,
			action.ClientOrderID,
			action.ClientOrderID,
			action.Price,
			action.Amount)
		if err != nil {
			return nil, err
		}
		id = strconv.FormatInt(o.ID, 10)
		remainingAmount = o.RemainingSize
	default:
		o, err := f.ModifyPlacedOrder(ctx,
			action.OrderID,
			action.ClientOrderID,
			action.Price,
			action.Amount)
		if err != nil {
			return nil, err
		}
		id = strconv.FormatInt(o.ID, 10)
		remainingAmount = o.RemainingSize
	}
	resp, err := action.DeriveModifyResponse()
	if err != nil {
		return nil, err
	}
	resp.OrderID = id
	resp.RemainingAmount = remainingAmount
	return resp, nil
}

// CancelOrder cancels an order by its corresponding ID number
func (f *FTX) CancelOrder(ctx context.Context, o *order.Cancel) error {
	if err := o.Validate(o.StandardCancel()); err != nil {
		return err
	}

	if o.ClientOrderID != "" {
		_, err := f.DeleteOrderByClientID(ctx, o.ClientOrderID)
		return err
	}

	_, err := f.DeleteOrder(ctx, o.OrderID)
	return err
}

// CancelBatchOrders cancels an orders by their corresponding ID numbers
func (f *FTX) CancelBatchOrders(ctx context.Context, o []order.Cancel) (order.CancelBatchResponse, error) {
	return order.CancelBatchResponse{}, common.ErrNotYetImplemented
}

// CancelAllOrders cancels all orders associated with a currency pair
func (f *FTX) CancelAllOrders(ctx context.Context, orderCancellation *order.Cancel) (order.CancelAllResponse, error) {
	if err := orderCancellation.Validate(); err != nil {
		return order.CancelAllResponse{}, err
	}

	var resp order.CancelAllResponse
	formattedPair, err := f.FormatExchangeCurrency(orderCancellation.Pair, orderCancellation.AssetType)
	if err != nil {
		return resp, err
	}
	orders, err := f.GetOpenOrders(ctx, formattedPair.String())
	if err != nil {
		return resp, err
	}

	tempMap := make(map[string]string)
	for x := range orders {
		_, err := f.DeleteOrder(ctx, strconv.FormatInt(orders[x].ID, 10))
		if err != nil {
			tempMap[strconv.FormatInt(orders[x].ID, 10)] = "Cancellation Failed"
			continue
		}
		tempMap[strconv.FormatInt(orders[x].ID, 10)] = "Success"
	}
	resp.Status = tempMap
	return resp, nil
}

// GetCompatible gets compatible variables for order vars
func (s *OrderData) GetCompatible(ctx context.Context, f *FTX) (OrderVars, error) {
	var resp OrderVars
	switch s.Side {
	case order.Buy.Lower():
		resp.Side = order.Buy
	case order.Sell.Lower():
		resp.Side = order.Sell
	default:
		resp.Side = order.UnknownSide
	}
	switch s.Status {
	case strings.ToLower(order.New.String()):
		resp.Status = order.New
	case strings.ToLower(order.Open.String()):
		resp.Status = order.Open
	case closedStatus:
		if s.FilledSize != 0 && s.FilledSize != s.Size {
			resp.Status = order.PartiallyCancelled
		}
		if s.FilledSize == 0 {
			resp.Status = order.Cancelled
		}
		if s.FilledSize == s.Size {
			resp.Status = order.Filled
		}
	default:
		resp.Status = order.AnyStatus
	}
	var feeBuilder exchange.FeeBuilder
	feeBuilder.PurchasePrice = s.AvgFillPrice
	feeBuilder.Amount = s.Size
	resp.OrderType = order.Market
	if strings.EqualFold(s.Type, order.Limit.String()) {
		resp.OrderType = order.Limit
		feeBuilder.IsMaker = true
	}
	fee, err := f.GetFee(ctx, &feeBuilder)
	if err != nil {
		return resp, err
	}
	resp.Fee = fee
	return resp, nil
}

// GetOrderInfo returns order information based on order ID
func (f *FTX) GetOrderInfo(ctx context.Context, orderID string, _ currency.Pair, _ asset.Item) (order.Detail, error) {
	var resp order.Detail
	orderData, err := f.GetOrderStatus(ctx, orderID)
	if err != nil {
		return resp, err
	}
	orderAssetType, err := f.GetPairAssetType(orderData.Market)
	if err != nil {
		return resp, err
	}
	resp.OrderID = strconv.FormatInt(orderData.ID, 10)
	resp.Amount = orderData.Size
	resp.ClientOrderID = orderData.ClientID
	resp.Date = orderData.CreatedAt
	resp.Exchange = f.Name
	resp.ExecutedAmount = orderData.Size - orderData.RemainingSize
	resp.Pair = orderData.Market
	resp.AssetType = orderAssetType
	resp.Price = orderData.Price
	resp.RemainingAmount = orderData.RemainingSize
	orderVars, err := orderData.GetCompatible(ctx, f)
	if err != nil {
		return resp, err
	}
	resp.Status = orderVars.Status
	resp.Side = orderVars.Side
	resp.Type = orderVars.OrderType
	resp.Fee = orderVars.Fee
	return resp, nil
}

// GetDepositAddress returns a deposit address for a specified currency
func (f *FTX) GetDepositAddress(ctx context.Context, cryptocurrency currency.Code, _, chain string) (*deposit.Address, error) {
	a, err := f.FetchDepositAddress(ctx, cryptocurrency, chain)
	if err != nil {
		return nil, err
	}
	return &deposit.Address{
		Address: a.Address,
		Tag:     a.Tag,
	}, nil
}

// WithdrawCryptocurrencyFunds returns a withdrawal ID when a withdrawal is
// submitted
func (f *FTX) WithdrawCryptocurrencyFunds(ctx context.Context, withdrawRequest *withdraw.Request) (*withdraw.ExchangeResponse, error) {
	if err := withdrawRequest.Validate(); err != nil {
		return nil, err
	}
	resp, err := f.Withdraw(ctx,
		withdrawRequest.Currency,
		withdrawRequest.Crypto.Address,
		withdrawRequest.Crypto.AddressTag,
		withdrawRequest.TradePassword,
		withdrawRequest.Crypto.Chain,
		strconv.FormatInt(withdrawRequest.OneTimePassword, 10),
		withdrawRequest.Amount)
	if err != nil {
		return nil, err
	}

	return &withdraw.ExchangeResponse{
		ID:     strconv.FormatInt(resp.ID, 10),
		Status: resp.Status,
	}, nil
}

// WithdrawFiatFunds returns a withdrawal ID when a withdrawal is
// submitted
func (f *FTX) WithdrawFiatFunds(_ context.Context, _ *withdraw.Request) (*withdraw.ExchangeResponse, error) {
	return nil, common.ErrFunctionNotSupported
}

// WithdrawFiatFundsToInternationalBank returns a withdrawal ID when a
// withdrawal is submitted
func (f *FTX) WithdrawFiatFundsToInternationalBank(_ context.Context, _ *withdraw.Request) (*withdraw.ExchangeResponse, error) {
	return nil, common.ErrFunctionNotSupported
}

// GetWebsocket returns a pointer to the exchange websocket
func (f *FTX) GetWebsocket() (*stream.Websocket, error) {
	return f.Websocket, nil
}

// GetActiveOrders retrieves any orders that are active/open
func (f *FTX) GetActiveOrders(ctx context.Context, getOrdersRequest *order.GetOrdersRequest) ([]order.Detail, error) {
	if err := getOrdersRequest.Validate(); err != nil {
		return nil, err
	}

	var resp []order.Detail
	for x := range getOrdersRequest.Pairs {
		assetType, err := f.GetPairAssetType(getOrdersRequest.Pairs[x])
		if err != nil {
			return resp, err
		}

		formattedPair, err := f.FormatExchangeCurrency(getOrdersRequest.Pairs[x], assetType)
		if err != nil {
			return nil, err
		}

		var tempResp order.Detail
		orderData, err := f.GetOpenOrders(ctx, formattedPair.String())
		if err != nil {
			return resp, err
		}
		for y := range orderData {
			tempResp.OrderID = strconv.FormatInt(orderData[y].ID, 10)
			tempResp.Amount = orderData[y].Size
			tempResp.AssetType = assetType
			tempResp.ClientOrderID = orderData[y].ClientID
			tempResp.Date = orderData[y].CreatedAt
			tempResp.Exchange = f.Name
			tempResp.ExecutedAmount = orderData[y].Size - orderData[y].RemainingSize
			tempResp.Pair = orderData[y].Market
			tempResp.Price = orderData[y].Price
			tempResp.RemainingAmount = orderData[y].RemainingSize
			var orderVars OrderVars
			orderVars, err = f.compatibleOrderVars(ctx,
				orderData[y].Side,
				orderData[y].Status,
				orderData[y].Type,
				orderData[y].Size,
				orderData[y].FilledSize,
				orderData[y].AvgFillPrice)
			if err != nil {
				return resp, err
			}
			tempResp.Status = orderVars.Status
			tempResp.Side = orderVars.Side
			tempResp.Type = orderVars.OrderType
			tempResp.Fee = orderVars.Fee
			resp = append(resp, tempResp)
		}

		triggerOrderData, err := f.GetOpenTriggerOrders(ctx,
			formattedPair.String(),
			getOrdersRequest.Type.String())
		if err != nil {
			return resp, err
		}
		for z := range triggerOrderData {
			var p currency.Pair
			p, err = currency.NewPairFromString(triggerOrderData[z].Market)
			if err != nil {
				return nil, err
			}
			tempResp.OrderID = strconv.FormatInt(triggerOrderData[z].ID, 10)
			tempResp.Amount = triggerOrderData[z].Size
			tempResp.AssetType = assetType
			tempResp.Date = triggerOrderData[z].CreatedAt
			tempResp.Exchange = f.Name
			tempResp.ExecutedAmount = triggerOrderData[z].FilledSize
			tempResp.Pair = p
			tempResp.Price = triggerOrderData[z].AvgFillPrice
			tempResp.RemainingAmount = triggerOrderData[z].Size - triggerOrderData[z].FilledSize
			tempResp.TriggerPrice = triggerOrderData[z].TriggerPrice
			orderVars, err := f.compatibleOrderVars(ctx,
				triggerOrderData[z].Side,
				triggerOrderData[z].Status,
				triggerOrderData[z].OrderType,
				triggerOrderData[z].Size,
				triggerOrderData[z].FilledSize,
				triggerOrderData[z].AvgFillPrice)
			if err != nil {
				return resp, err
			}
			tempResp.Status = orderVars.Status
			tempResp.Side = orderVars.Side
			tempResp.Type = orderVars.OrderType
			tempResp.Fee = orderVars.Fee
			resp = append(resp, tempResp)
		}
	}
	return resp, nil
}

// GetOrderHistory retrieves account order information
// Can Limit response to specific order status
func (f *FTX) GetOrderHistory(ctx context.Context, request *order.GetOrdersRequest) ([]order.Detail, error) {
	if err := request.Validate(); err != nil {
		return nil, err
	}
	var resp []order.Detail
	for x := range request.Pairs {
		var d order.Detail
		fp, err := f.FormatExchangeCurrency(request.Pairs[x], request.AssetType)
		if err != nil {
			return nil, err
		}

		history, err := f.FetchOrderHistory(ctx,
			fp.String(),
			request.StartTime,
			request.EndTime,
			"")
		if err != nil {
			return nil, err
		}
		for y := range history {
			d.OrderID = strconv.FormatInt(history[y].ID, 10)
			d.Amount = history[y].Size
			d.AssetType = request.AssetType
			d.AverageExecutedPrice = history[y].AvgFillPrice
			d.ClientOrderID = history[y].ClientID
			d.Date = history[y].CreatedAt
			d.Exchange = f.Name
			d.ExecutedAmount = history[y].Size - history[y].RemainingSize
			d.Pair = history[y].Market
			d.Price = history[y].Price
			d.RemainingAmount = history[y].RemainingSize
			var orderVars OrderVars
			orderVars, err = f.compatibleOrderVars(ctx,
				history[y].Side,
				history[y].Status,
				history[y].Type,
				history[y].Size,
				history[y].FilledSize,
				history[y].AvgFillPrice)
			if err != nil {
				return resp, err
			}
			d.Status = orderVars.Status
			d.Side = orderVars.Side
			d.Type = orderVars.OrderType
			d.Fee = orderVars.Fee
			resp = append(resp, d)
		}
		var side, t string
		if request.Side != order.UnknownSide {
			side = request.Side.Lower()
		}
		if request.Type != order.UnknownType {
			t = request.Type.Lower()
		}
		triggerOrderData, err := f.GetTriggerOrderHistory(ctx,
			fp.String(),
			request.StartTime,
			request.EndTime,
			side,
			t,
			"")
		if err != nil {
			return nil, err
		}
		for z := range triggerOrderData {
			var p currency.Pair
			p, err = currency.NewPairFromString(triggerOrderData[z].Market)
			if err != nil {
				return nil, err
			}
			d.OrderID = strconv.FormatInt(triggerOrderData[z].ID, 10)
			d.Amount = triggerOrderData[z].Size
			d.AssetType = request.AssetType
			d.Date = triggerOrderData[z].CreatedAt
			d.Exchange = f.Name
			d.ExecutedAmount = triggerOrderData[z].FilledSize
			d.Pair = p
			d.Price = triggerOrderData[z].AvgFillPrice
			d.RemainingAmount = triggerOrderData[z].Size - triggerOrderData[z].FilledSize
			d.TriggerPrice = triggerOrderData[z].TriggerPrice
			var orderVars OrderVars
			orderVars, err = f.compatibleOrderVars(ctx,
				triggerOrderData[z].Side,
				triggerOrderData[z].Status,
				triggerOrderData[z].OrderType,
				triggerOrderData[z].Size,
				triggerOrderData[z].FilledSize,
				triggerOrderData[z].AvgFillPrice)
			if err != nil {
				return nil, err
			}
			d.Status = orderVars.Status
			d.Side = orderVars.Side
			d.Type = orderVars.OrderType
			d.Fee = orderVars.Fee
			d.InferCostsAndTimes()
			resp = append(resp, d)
		}
	}
	return resp, nil
}

// GetFeeByType returns an estimate of fee based on the type of transaction
func (f *FTX) GetFeeByType(ctx context.Context, feeBuilder *exchange.FeeBuilder) (float64, error) {
	if feeBuilder == nil {
		return 0, fmt.Errorf("%T %w", feeBuilder, common.ErrNilPointer)
	}
	return f.GetFee(ctx, feeBuilder)
}

// SubscribeToWebsocketChannels appends to ChannelsToSubscribe
// which lets websocket.manageSubscriptions handle subscribing
func (f *FTX) SubscribeToWebsocketChannels(channels []stream.ChannelSubscription) error {
	return f.Websocket.SubscribeToChannels(channels)
}

// UnsubscribeToWebsocketChannels removes from ChannelsToSubscribe
// which lets websocket.manageSubscriptions handle unsubscribing
func (f *FTX) UnsubscribeToWebsocketChannels(channels []stream.ChannelSubscription) error {
	return f.Websocket.UnsubscribeChannels(channels)
}

// AuthenticateWebsocket sends an authentication message to the websocket
func (f *FTX) AuthenticateWebsocket(ctx context.Context) error {
	return f.WsAuth(ctx)
}

// ValidateCredentials validates current credentials used for wrapper
// functionality
func (f *FTX) ValidateCredentials(ctx context.Context, assetType asset.Item) error {
	_, err := f.UpdateAccountInfo(ctx, assetType)
	return f.CheckTransientError(err)
}

// GetHistoricCandles returns candles between a time period for a set time interval
func (f *FTX) GetHistoricCandles(ctx context.Context, p currency.Pair, a asset.Item, start, end time.Time, interval kline.Interval) (kline.Item, error) {
	if err := f.ValidateKline(p, a, interval); err != nil {
		return kline.Item{}, err
	}

	formattedPair, err := f.FormatExchangeCurrency(p, a)
	if err != nil {
		return kline.Item{}, err
	}

	ohlcData, err := f.GetHistoricalData(ctx,
		formattedPair.String(),
		int64(interval.Duration().Seconds()),
		int64(f.Features.Enabled.Kline.ResultLimit),
		start,
		end)
	if err != nil {
		return kline.Item{}, err
	}

	ret := kline.Item{
		Exchange: f.Name,
		Pair:     p,
		Asset:    a,
		Interval: interval,
	}

	for x := range ohlcData {
		ret.Candles = append(ret.Candles, kline.Candle{
			Time:   ohlcData[x].StartTime,
			Open:   ohlcData[x].Open,
			High:   ohlcData[x].High,
			Low:    ohlcData[x].Low,
			Close:  ohlcData[x].Close,
			Volume: ohlcData[x].Volume,
		})
	}
	return ret, nil
}

// GetHistoricCandlesExtended returns candles between a time period for a set time interval
func (f *FTX) GetHistoricCandlesExtended(ctx context.Context, p currency.Pair, a asset.Item, start, end time.Time, interval kline.Interval) (kline.Item, error) {
	if err := f.ValidateKline(p, a, interval); err != nil {
		return kline.Item{}, err
	}

	ret := kline.Item{
		Exchange: f.Name,
		Pair:     p,
		Asset:    a,
		Interval: interval,
	}

	dates, err := kline.CalculateCandleDateRanges(start, end, interval, f.Features.Enabled.Kline.ResultLimit)
	if err != nil {
		return kline.Item{}, err
	}

	formattedPair, err := f.FormatExchangeCurrency(p, a)
	if err != nil {
		return kline.Item{}, err
	}

	for x := range dates.Ranges {
		var ohlcData []OHLCVData
		ohlcData, err = f.GetHistoricalData(ctx,
			formattedPair.String(),
			int64(interval.Duration().Seconds()),
			int64(f.Features.Enabled.Kline.ResultLimit),
			dates.Ranges[x].Start.Time,
			dates.Ranges[x].End.Time)
		if err != nil {
			return kline.Item{}, err
		}

		for i := range ohlcData {
			ret.Candles = append(ret.Candles, kline.Candle{
				Time:   ohlcData[i].StartTime,
				Open:   ohlcData[i].Open,
				High:   ohlcData[i].High,
				Low:    ohlcData[i].Low,
				Close:  ohlcData[i].Close,
				Volume: ohlcData[i].Volume,
			})
		}
	}
	dates.SetHasDataFromCandles(ret.Candles)
	summary := dates.DataSummary(false)
	if len(summary) > 0 {
		log.Warnf(log.ExchangeSys, "%v - %v", f.Name, summary)
	}
	ret.RemoveDuplicates()
	ret.RemoveOutsideRange(start, end)
	ret.SortCandlesByTimestamp(false)
	return ret, nil
}

// UpdateOrderExecutionLimits sets exchange executions for a required asset type
func (f *FTX) UpdateOrderExecutionLimits(ctx context.Context, _ asset.Item) error {
	limits, err := f.FetchExchangeLimits(ctx)
	if err != nil {
		return fmt.Errorf("cannot update exchange execution limits: %w", err)
	}
	return f.LoadLimits(limits)
}

// GetAvailableTransferChains returns the available transfer blockchains for the specific
// cryptocurrency
func (f *FTX) GetAvailableTransferChains(ctx context.Context, cryptocurrency currency.Code) ([]string, error) {
	coins, err := f.GetCoins(ctx)
	if err != nil {
		return nil, err
	}

	var availableChains []string
	for x := range coins {
		if strings.EqualFold(coins[x].ID, cryptocurrency.String()) {
			for y := range coins[x].Methods {
				availableChains = append(availableChains, coins[x].Methods[y])
			}
		}
	}
	return availableChains, nil
}

// CalculatePNL determines the PNL of a given position based on the PNLCalculatorRequest
func (f *FTX) CalculatePNL(ctx context.Context, pnl *order.PNLCalculatorRequest) (*order.PNLResult, error) {
	if pnl == nil {
		return nil, fmt.Errorf("%v %w", f.Name, order.ErrNilPNLCalculator)
	}
	result := &order.PNLResult{
		Time:    pnl.Time,
		IsOrder: true,
	}
	creds, err := f.GetCredentials(ctx)
	if err != nil {
		return nil, err
	}
	if pnl.CalculateOffline {
		// PNLCalculator matches FTX's pnl calculation method
		calc := order.PNLCalculator{}
		result, err = calc.CalculatePNL(ctx, pnl)
		if err != nil {
			return nil, fmt.Errorf("%s %s %w", f.Name, creds.SubAccount, err)
		}
	}

	ep := pnl.EntryPrice.InexactFloat64()
	info, err := f.GetAccountInfo(ctx)
	if err != nil {
		return nil, err
	}
	if info.Liquidating || info.Collateral <= 0 {
		result.IsLiquidated = true
		return result, fmt.Errorf("%s %s %w", f.Name, creds.SubAccount, order.ErrPositionLiquidated)
	}
	for i := range info.Positions {
		if !pnl.Pair.Equal(info.Positions[i].Future) {
			continue
		}
		if info.Positions[i].EntryPrice != ep {
			continue
		}
		result.UnrealisedPNL = decimal.NewFromFloat(info.Positions[i].UnrealizedPNL)
		result.RealisedPNLBeforeFees = decimal.NewFromFloat(info.Positions[i].RealizedPNL)
		result.Price = decimal.NewFromFloat(info.Positions[i].Cost)
		return result, nil
	}
	// order no longer active, use offline calculation
	calc := order.PNLCalculator{}
	result, err = calc.CalculatePNL(ctx, pnl)
	if err != nil {
		return nil, fmt.Errorf("%s %s %w", f.Name, creds.SubAccount, err)
	}
	return result, nil
}

// ScaleCollateral takes your totals and scales them according to FTX's rules
func (f *FTX) ScaleCollateral(ctx context.Context, calc *order.CollateralCalculator) (*order.CollateralByCurrency, error) {
	if calc.CalculateOffline {
		result := &order.CollateralByCurrency{
			Currency:                    calc.CollateralCurrency,
			TotalFunds:                  calc.FreeCollateral.Add(calc.LockedCollateral),
			AvailableForUseAsCollateral: calc.FreeCollateral,
			FairMarketValue:             calc.USDPrice,
			ScaledCurrency:              currency.USD,
			UnrealisedPNL:               calc.UnrealisedPNL,
			ScaledUsed:                  calc.LockedCollateral,
		}
		if calc.CollateralCurrency.Equal(currency.USD) {
			// FTX bases scales all collateral into USD amounts
			result.CollateralContribution = calc.FreeCollateral
			result.Weighting = decimal.NewFromInt(1)
			result.FairMarketValue = decimal.NewFromInt(1)
			return result, nil
		}
		result.ScaledCurrency = currency.USD
		if calc.USDPrice.IsZero() {
			return nil, fmt.Errorf("%s %s %w to scale collateral", f.Name, calc.CollateralCurrency, order.ErrUSDValueRequired)
		}
		if calc.FreeCollateral.IsZero() && calc.LockedCollateral.IsZero() {
			return result, nil
		}
		collateralWeight, ok := f.collateralWeight[calc.CollateralCurrency.Item]
		if !ok {
			return nil, fmt.Errorf("%s %s %w", f.Name, calc.CollateralCurrency, errCollateralCurrencyNotFound)
		}
		if calc.FreeCollateral.IsPositive() {
			if collateralWeight.InitialMarginFractionFactor == 0 {
				return nil, fmt.Errorf("%s %s %w", f.Name, calc.CollateralCurrency, errCollateralInitialMarginFractionMissing)
			}
			var scaling decimal.Decimal
			if calc.IsForNewPosition {
				scaling = decimal.NewFromFloat(collateralWeight.Initial)
			} else {
				scaling = decimal.NewFromFloat(collateralWeight.Total)
			}
			if scaling.IsZero() {
				result.SkipContribution = true
			}
			result.Weighting = scaling
			one := decimal.NewFromInt(1)
			freeSqrt := decimal.NewFromFloat(math.Sqrt(calc.FreeCollateral.InexactFloat64()))
			lockedSqrt := decimal.NewFromFloat(math.Sqrt(calc.LockedCollateral.InexactFloat64()))
			onePointOne := decimal.NewFromFloat(1.1)
			imf := decimal.NewFromFloat(collateralWeight.InitialMarginFractionFactor)
			freeWeight := onePointOne.Div(one.Add(imf.Mul(freeSqrt)))
			lockedWeight := onePointOne.Div(one.Add(imf.Mul(lockedSqrt)))
			result.CollateralContribution = calc.FreeCollateral.Mul(calc.USDPrice).Mul(decimal.Min(scaling, freeWeight))
			result.ScaledUsed = calc.LockedCollateral.Mul(calc.USDPrice).Mul(decimal.Min(scaling, lockedWeight))
		} else {
			result.CollateralContribution = calc.FreeCollateral.Mul(calc.USDPrice)
			result.ScaledUsed = calc.LockedCollateral.Mul(calc.USDPrice)
		}

		if !result.UnrealisedPNL.IsZero() && result.ScaledUsedBreakdown != nil {
			result.CollateralContribution = decimal.Min(result.CollateralContribution, result.CollateralContribution.Sub(result.UnrealisedPNL)).Sub(result.ScaledUsedBreakdown.LockedAsCollateral)
		}

		return result, nil
	}
	resp, err := f.calculateTotalCollateralOnline(ctx,
		&order.TotalCollateralCalculator{
			CollateralAssets: []order.CollateralCalculator{*calc},
		},
		nil,
	)
	if err != nil {
		return nil, err
	}
	if len(resp.BreakdownByCurrency) == 0 {
		return nil, fmt.Errorf("%v %v %w", f.Name, calc.CollateralCurrency, errCollateralCurrencyNotFound)
	}
	return &resp.BreakdownByCurrency[0], nil
}

// CalculateTotalCollateral scales collateral and determines how much collateral you can use for positions
func (f *FTX) CalculateTotalCollateral(ctx context.Context, calc *order.TotalCollateralCalculator) (*order.TotalCollateralResponse, error) {
	if calc == nil {
		return nil, fmt.Errorf("%v CalculateTotalCollateral %w", f.Name, common.ErrNilPointer)
	}
	var pos []PositionData
	var err error
	if calc.FetchPositions {
		pos, err = f.GetPositions(ctx, true)
		if err != nil {
			return nil, fmt.Errorf("%v CalculateTotalCollateral GetPositions %w", f.Name, err)
		}
	}
	if !calc.CalculateOffline {
		return f.calculateTotalCollateralOnline(ctx, calc, pos)
	}

	result := order.TotalCollateralResponse{
		CollateralCurrency: currency.USD,
	}
	for i := range calc.CollateralAssets {
		if len(pos) > 0 {
			// ensure we use supplied position data
			calc.CollateralAssets[i].UnrealisedPNL = decimal.Zero
			for j := range pos {
				if !pos[j].Future.Base.Equal(calc.CollateralAssets[i].CollateralCurrency) {
					continue
				}
				calc.CollateralAssets[i].UnrealisedPNL = calc.CollateralAssets[i].UnrealisedPNL.Add(decimal.NewFromFloat(pos[j].UnrealizedPNL))
			}
		}
		var collateralByCurrency *order.CollateralByCurrency
		collateralByCurrency, err = f.ScaleCollateral(ctx, &calc.CollateralAssets[i])
		if err != nil {
			if errors.Is(err, errCollateralCurrencyNotFound) {
				log.Error(log.ExchangeSys, err)
				continue
			}
			if errors.Is(err, order.ErrUSDValueRequired) {
				if collateralByCurrency == nil {
					return nil, err
				}
				collateralByCurrency.Error = err
				result.BreakdownByCurrency = append(result.BreakdownByCurrency, *collateralByCurrency)
				continue
			}
			return nil, err
		}

		result.AvailableCollateral = result.AvailableCollateral.Add(collateralByCurrency.CollateralContribution)
		result.UnrealisedPNL = result.UnrealisedPNL.Add(collateralByCurrency.UnrealisedPNL)
		if collateralByCurrency.SkipContribution {
			continue
		}
		result.UsedCollateral = result.UsedCollateral.Add(collateralByCurrency.ScaledUsed)
		result.BreakdownByCurrency = append(result.BreakdownByCurrency, *collateralByCurrency)
	}
	if !result.UnrealisedPNL.IsZero() && result.UsedBreakdown != nil {
		result.AvailableCollateral = decimal.Min(result.AvailableCollateral, result.AvailableCollateral.Add(result.UnrealisedPNL)).Sub(result.UsedBreakdown.LockedAsCollateral)
	}
	return &result, nil
}

func (f *FTX) calculateTotalCollateralOnline(ctx context.Context, calc *order.TotalCollateralCalculator, pos []PositionData) (*order.TotalCollateralResponse, error) {
	if calc == nil {
		return nil, fmt.Errorf("%v CalculateTotalCollateral %w", f.Name, common.ErrNilPointer)
	}
	if len(calc.CollateralAssets) == 0 {
		return nil, fmt.Errorf("%v calculateTotalCollateralOnline %w, no currencies supplied", f.Name, errCollateralCurrencyNotFound)
	}
	if calc.CalculateOffline {
		return nil, fmt.Errorf("%v calculateTotalCollateralOnline %w", f.Name, order.ErrOfflineCalculationSet)
	}

	c, err := f.GetCollateral(ctx, false)
	if err != nil {
		return nil, fmt.Errorf("%s %w", f.Name, err)
	}
	mc, err := f.GetCollateral(ctx, true)
	if err != nil {
		return nil, fmt.Errorf("%s %w", f.Name, err)
	}
	result := order.TotalCollateralResponse{
		CollateralCurrency:                          currency.USD,
		AvailableCollateral:                         c.CollateralAvailable,
		AvailableMaintenanceCollateral:              mc.CollateralAvailable,
		TotalValueOfPositiveSpotBalances:            c.PositiveSpotBalanceTotal,
		CollateralContributedByPositiveSpotBalances: c.CollateralFromPositiveSpotBalances,
	}
	balances, err := f.GetBalances(ctx, true, true)
	if err != nil {
		return nil, fmt.Errorf("%s %w", f.Name, err)
	}

	for x := range calc.CollateralAssets {
		if calc.CollateralAssets[x].CalculateOffline {
			return nil, fmt.Errorf("%v %v %v calculateTotalCollateralOnline %w", f.Name, calc.CollateralAssets[x].Asset, calc.CollateralAssets[x].CollateralCurrency, order.ErrOfflineCalculationSet)
		}
		currencyBreakdown := order.CollateralByCurrency{
			Currency:                    calc.CollateralAssets[x].CollateralCurrency,
			TotalFunds:                  calc.CollateralAssets[x].FreeCollateral.Add(calc.CollateralAssets[x].LockedCollateral),
			AvailableForUseAsCollateral: calc.CollateralAssets[x].FreeCollateral,
			ScaledCurrency:              currency.USD,
		}
		if len(pos) > 0 {
			// use pos unrealisedPNL, not calc.collateralAssets'
			calc.CollateralAssets[x].UnrealisedPNL = decimal.Zero
			for i := range pos {
				if !pos[i].Future.Base.Equal(calc.CollateralAssets[x].CollateralCurrency) {
					continue
				}
				calc.CollateralAssets[x].UnrealisedPNL = calc.CollateralAssets[x].UnrealisedPNL.Add(decimal.NewFromFloat(pos[i].UnrealizedPNL))
			}
		}
		currencyBreakdown.UnrealisedPNL = calc.CollateralAssets[x].UnrealisedPNL

		for y := range c.PositiveBalances {
			if !c.PositiveBalances[y].Coin.Equal(calc.CollateralAssets[x].CollateralCurrency) {
				continue
			}
			currencyBreakdown.Weighting = c.PositiveBalances[y].CollateralWeight
			currencyBreakdown.FairMarketValue = c.PositiveBalances[y].ApproximateFairMarketValue
			currencyBreakdown.CollateralContribution = c.PositiveBalances[y].AvailableIgnoringCollateral.Mul(c.PositiveBalances[y].ApproximateFairMarketValue).Mul(currencyBreakdown.Weighting)
			currencyBreakdown.AdditionalCollateralUsed = c.PositiveBalances[y].CollateralUsed
			currencyBreakdown.FairMarketValue = c.PositiveBalances[y].ApproximateFairMarketValue
			currencyBreakdown.AvailableForUseAsCollateral = c.PositiveBalances[y].AvailableIgnoringCollateral
		}
		for y := range c.NegativeBalances {
			if !c.NegativeBalances[y].Coin.Equal(calc.CollateralAssets[x].CollateralCurrency) {
				continue
			}
			currencyBreakdown.Weighting = c.NegativeBalances[y].CollateralWeight
			currencyBreakdown.FairMarketValue = c.NegativeBalances[y].ApproximateFairMarketValue
			currencyBreakdown.CollateralContribution = c.NegativeBalances[y].AvailableIgnoringCollateral.Mul(c.NegativeBalances[y].ApproximateFairMarketValue).Mul(currencyBreakdown.Weighting)
			currencyBreakdown.AdditionalCollateralUsed = c.NegativeBalances[y].CollateralUsed
			currencyBreakdown.FairMarketValue = c.NegativeBalances[y].ApproximateFairMarketValue
			currencyBreakdown.AvailableForUseAsCollateral = c.NegativeBalances[y].AvailableIgnoringCollateral
		}
		if currencyBreakdown.Weighting.IsZero() {
			currencyBreakdown.SkipContribution = true
		}

		for y := range balances {
			// used to determine how collateral is being used
			if !balances[y].Coin.Equal(calc.CollateralAssets[x].CollateralCurrency) {
				continue
			}
			// staked values are in their own currency, scale it
			lockedS := decimal.NewFromFloat(balances[y].LockedBreakdown.LockedInStakes)
			lockedC := decimal.NewFromFloat(balances[y].LockedBreakdown.LockedAsCollateral)
			lockedF := decimal.NewFromFloat(balances[y].LockedBreakdown.LockedInFeeVoucher)
			lockedN := decimal.NewFromFloat(balances[y].LockedBreakdown.LockedInNFTBids)
			lockedO := decimal.NewFromFloat(balances[y].LockedBreakdown.LockedInSpotOrders)
			lockedFO := decimal.NewFromFloat(balances[y].LockedBreakdown.LockedInSpotMarginFundingOffers)
			locked := decimal.Sum(lockedS, lockedC, lockedF, lockedN, lockedO, lockedFO)
			if !locked.IsZero() || balances[y].SpotBorrow > 0 {
				if result.UsedBreakdown == nil {
					result.UsedBreakdown = &order.UsedCollateralBreakdown{}
				}
				var resetWeightingToZero bool
				if currencyBreakdown.Weighting.IsZero() {
					// this is to ensure we're not hiding any locked values
					// when collateral contribution is zero (eg FTT with collateral disabled)
					resetWeightingToZero = true
					currencyBreakdown.Weighting = decimal.NewFromInt(1)
				}
				var resetFairMarketToZero bool
				if currencyBreakdown.FairMarketValue.IsZero() {
					// this is another edge case for SRM_LOCKED rendering locked data
					currencyBreakdown.SkipContribution = true
					resetFairMarketToZero = true
					currencyBreakdown.FairMarketValue = decimal.NewFromInt(1)
				}
				currencyBreakdown.ScaledUsedBreakdown = &order.UsedCollateralBreakdown{
					LockedInStakes:                  lockedS.Mul(currencyBreakdown.FairMarketValue).Mul(currencyBreakdown.Weighting),
					LockedInNFTBids:                 lockedN.Mul(currencyBreakdown.FairMarketValue).Mul(currencyBreakdown.Weighting),
					LockedInFeeVoucher:              lockedF.Mul(currencyBreakdown.FairMarketValue).Mul(currencyBreakdown.Weighting),
					LockedInSpotMarginFundingOffers: lockedFO.Mul(currencyBreakdown.FairMarketValue).Mul(currencyBreakdown.Weighting),
					LockedInSpotOrders:              lockedO.Mul(currencyBreakdown.FairMarketValue).Mul(currencyBreakdown.Weighting),
					LockedAsCollateral:              lockedC.Mul(currencyBreakdown.FairMarketValue).Mul(currencyBreakdown.Weighting),
				}

				if resetWeightingToZero {
					currencyBreakdown.Weighting = decimal.Zero
				}
				if resetFairMarketToZero {
					currencyBreakdown.FairMarketValue = decimal.Zero
				}

				currencyBreakdown.ScaledUsed = locked.Mul(currencyBreakdown.FairMarketValue).Mul(currencyBreakdown.Weighting)
				if balances[y].SpotBorrow > 0 {
					currencyBreakdown.ScaledUsedBreakdown.UsedInSpotMarginBorrows = currencyBreakdown.CollateralContribution.Abs().Add(currencyBreakdown.AdditionalCollateralUsed)
					currencyBreakdown.ScaledUsed = currencyBreakdown.ScaledUsed.Add(currencyBreakdown.ScaledUsedBreakdown.UsedInSpotMarginBorrows)
				}
				if !currencyBreakdown.SkipContribution {
					result.UsedCollateral = result.UsedCollateral.Add(currencyBreakdown.ScaledUsed)
					result.UsedBreakdown.LockedInStakes = result.UsedBreakdown.LockedInStakes.Add(currencyBreakdown.ScaledUsedBreakdown.LockedInStakes)
					result.UsedBreakdown.LockedAsCollateral = result.UsedBreakdown.LockedAsCollateral.Add(currencyBreakdown.ScaledUsedBreakdown.LockedAsCollateral)
					result.UsedBreakdown.LockedInFeeVoucher = result.UsedBreakdown.LockedInFeeVoucher.Add(currencyBreakdown.ScaledUsedBreakdown.LockedInFeeVoucher)
					result.UsedBreakdown.LockedInNFTBids = result.UsedBreakdown.LockedInNFTBids.Add(currencyBreakdown.ScaledUsedBreakdown.LockedInNFTBids)
					result.UsedBreakdown.LockedInSpotOrders = result.UsedBreakdown.LockedInSpotOrders.Add(currencyBreakdown.ScaledUsedBreakdown.LockedInSpotOrders)
					result.UsedBreakdown.LockedInSpotMarginFundingOffers = result.UsedBreakdown.LockedInSpotMarginFundingOffers.Add(currencyBreakdown.ScaledUsedBreakdown.LockedInSpotMarginFundingOffers)
					result.UsedBreakdown.UsedInSpotMarginBorrows = result.UsedBreakdown.UsedInSpotMarginBorrows.Add(currencyBreakdown.ScaledUsedBreakdown.UsedInSpotMarginBorrows)
				}
			}
		}
		if calc.CollateralAssets[x].CollateralCurrency.Equal(currency.USD) {
			for y := range c.Positions {
				if result.UsedBreakdown == nil {
					result.UsedBreakdown = &order.UsedCollateralBreakdown{}
				}
				result.UsedBreakdown.UsedInPositions = result.UsedBreakdown.UsedInPositions.Add(c.Positions[y].CollateralUsed)
			}
		}
		result.BreakdownByCurrency = append(result.BreakdownByCurrency, currencyBreakdown)
	}

	for y := range c.Positions {
		result.BreakdownOfPositions = append(result.BreakdownOfPositions, order.CollateralByPosition{
			PositionCurrency: c.Positions[y].Future,
			Size:             c.Positions[y].Size,
			OpenOrderSize:    c.Positions[y].OpenOrderSize,
			PositionSize:     c.Positions[y].PositionSize,
			MarkPrice:        c.Positions[y].MarkPrice,
			RequiredMargin:   c.Positions[y].RequiredMargin,
			CollateralUsed:   c.Positions[y].CollateralUsed,
		})
	}

	return &result, nil
}

// GetFuturesPositions returns futures positions based on supplied request
func (f *FTX) GetFuturesPositions(ctx context.Context, request *order.PositionsRequest) ([]order.PositionDetails, error) {
	if request == nil {
		return nil, fmt.Errorf("%w position request", common.ErrNilPointer)
	}
	if !request.Asset.IsFutures() {
		return nil, fmt.Errorf("%w '%s'", order.ErrNotFuturesAsset, request.Asset)
	}
	if err := f.CurrencyPairs.IsAssetEnabled(request.Asset); err != nil {
		return nil, err
	}
	enabledPairs, err := f.CurrencyPairs.GetPairs(request.Asset, true)
	if err != nil {
		return nil, err
	}

	for i := range request.Pairs {
		if !enabledPairs.Contains(request.Pairs[i], false) {
			return nil, fmt.Errorf("%w %v", currency.ErrPairNotFound, request.Pairs[i])
		}
	}

	positionsDetails := make([]order.PositionDetails, len(request.Pairs))
	for x := range request.Pairs {
		fillsOrders := make(map[string]*order.Detail)
		endTime := time.Now()
	allPositions:
		for {
			var fills []FillsData
			fills, err = f.GetFills(ctx, request.Pairs[x], request.Asset, request.StartDate, endTime)
			if err != nil {
				return nil, err
			}
			if len(fills) == 0 {
				break allPositions
			}
			sort.Slice(fills, func(i, j int) bool {
				return fills[i].ID < (fills[j].ID)
			})
			for y := range fills {
				if request.StartDate.Equal(fills[y].Time) || fills[y].Time.Before(request.StartDate) {
					// reached end of trades to crawl
					break allPositions
				}
				if fills[y].Time.After(endTime) {
					continue
				}
				var side order.Side
				side, err = order.StringToOrderSide(fills[y].Side)
				if err != nil {
					return nil, err
				}
				oID := strconv.FormatInt(fills[y].ID, 10)
				_, ok := fillsOrders[oID]
				if !ok {
					fillsOrders[oID] = &order.Detail{
						Fee:       fills[y].Fee,
						FeeAsset:  fills[y].FeeCurrency,
						Pair:      request.Pairs[x],
						Price:     fills[y].Price,
						Amount:    fills[y].Size,
						Exchange:  f.Name,
						OrderID:   oID,
						Side:      side,
						Status:    order.Filled,
						AssetType: request.Asset,
						Date:      fills[y].Time,
					}
				}
			}
			if endTime.Equal(fills[len(fills)-1].Time) {
				break allPositions
			}
			endTime = fills[len(fills)-1].Time
		}
		var ods []order.Detail
		for _, v := range fillsOrders {
			ods = append(ods, *v)
		}
		sort.Slice(ods, func(i, j int) bool {
			return ods[i].OrderID < (ods[j].OrderID)
		})
		positionsDetails[x] = order.PositionDetails{
			Exchange: f.Name,
			Asset:    request.Asset,
			Pair:     enabledPairs[x],
			Orders:   ods,
		}
	}
	return positionsDetails, nil
}

// GetCollateralCurrencyForContract returns the collateral currency for an asset and contract pair
func (f *FTX) GetCollateralCurrencyForContract(_ asset.Item, _ currency.Pair) (currency.Code, asset.Item, error) {
	return currency.USD, asset.Futures, nil
}

// GetCurrencyForRealisedPNL returns where to put realised PNL
func (f *FTX) GetCurrencyForRealisedPNL(_ asset.Item, _ currency.Pair) (currency.Code, asset.Item, error) {
	return currency.USD, asset.Spot, nil
}

<<<<<<< HEAD
// GetPositionSummary returns an overview of a future position
func (f *FTX) GetPositionSummary(ctx context.Context, request *order.PositionSummaryRequest) (*order.PositionSummary, error) {
	if request == nil {
		return nil, fmt.Errorf("%w PositionSummaryRequest", common.ErrNilPointer)
	}
	if !request.Asset.IsFutures() {
		return nil, fmt.Errorf("%w '%s' is not a futures asset", asset.ErrNotSupported, request.Asset)
	}
	if err := f.CurrencyPairs.IsAssetEnabled(request.Asset); err != nil {
		return nil, err
	}

	if request.CalculateOffline {
		one := decimal.NewFromInt(1)
		positionSize := request.CurrentSize.Mul(request.CurrentPrice)
		var marginFraction decimal.Decimal
		if positionSize.IsPositive() && request.TotalCollateral.IsPositive() {
			marginFraction = request.TotalCollateral.Div(positionSize).Mul(decimal.NewFromFloat(100))
		}
		breakEventPrice := request.OpeningPrice
		if !request.OpeningSize.Equal(request.CurrentSize) {
			breakEventPrice = request.OpeningPrice.Mul(request.OpeningSize).Sub(request.CurrentSize.Mul(request.CurrentPrice)).Div(request.OpeningSize.Sub(request.CurrentSize))
		}
		var maintenanceMarginRequirement, positionMaintenanceMarginFraction decimal.Decimal
		currSize := request.CurrentSize
		openSize := request.OpeningSize
		if request.Leverage.LessThanOrEqual(decimal.NewFromFloat(20)) {
			positionMaintenanceMarginFraction = decimal.NewFromFloat(0.03)
		} else {
			// leverage can never be above 20, but will remain in event of change in policy
			positionMaintenanceMarginFraction = decimal.NewFromFloat(0.006)
		}
		// baseIMF is always 1/20 as 20 is the max leverage
		baseIMF := one.Div(decimal.NewFromInt(20))
		maintenanceMarginRequirement = decimal.Max(positionMaintenanceMarginFraction, decimal.NewFromFloat(0.6).Mul(baseIMF))

		if request.Direction.IsShort() {
			currSize = currSize.Neg()
			openSize = openSize.Neg()
		}
		imf := one.Div(request.Leverage)
		// estimated liquidation price is not included in offline summary
		// the formula does not match the API output - despite the example matching
		// see https://help.ftx.com/hc/en-us/articles/360027668712-Liquidations vs
		// https://docs.ftx.com/#get-account-information
		return &order.PositionSummary{
			MaintenanceMarginRequirement: maintenanceMarginRequirement,
			InitialMarginRequirement:     imf,
			CollateralUsed:               request.CollateralUsed,
			MarkPrice:                    request.CurrentPrice,
			CurrentSize:                  request.CurrentSize.Abs(),
			BreakEvenPrice:               breakEventPrice,
			AverageOpenPrice:             request.OpeningPrice,
			RecentPNL:                    request.CurrentPrice.Mul(currSize).Sub(request.OpeningPrice.Mul(openSize)),
			MarginFraction:               marginFraction,
			FreeCollateral:               request.FreeCollateral,
			TotalCollateral:              request.TotalCollateral,
		}, nil
	}
	positions, err := f.GetPositions(ctx, true)
	if err != nil {
		return nil, err
	}
	acc, err := f.GetAccountInfo(ctx)
	if err != nil {
		return nil, err
	}
	for i := range positions {
		if !positions[i].Future.Equal(request.Pair) {
			continue
		}
		return &order.PositionSummary{
			MaintenanceMarginRequirement: decimal.NewFromFloat(positions[i].MaintenanceMarginRequirement),
			InitialMarginRequirement:     decimal.NewFromFloat(positions[i].InitialMarginRequirement),
			EstimatedLiquidationPrice:    decimal.NewFromFloat(positions[i].EstimatedLiquidationPrice),
			CollateralUsed:               decimal.NewFromFloat(positions[i].CollateralUsed),
			MarkPrice:                    decimal.NewFromFloat(positions[i].EntryPrice),
			CurrentSize:                  decimal.NewFromFloat(positions[i].Size),
			BreakEvenPrice:               decimal.NewFromFloat(positions[i].RecentBreakEvenPrice),
			AverageOpenPrice:             decimal.NewFromFloat(positions[i].RecentAverageOpenPrice),
			RecentPNL:                    decimal.NewFromFloat(positions[i].RecentPNL),
			MarginFraction:               decimal.NewFromFloat(acc.MarginFraction * 100),
			FreeCollateral:               decimal.NewFromFloat(acc.FreeCollateral),
			TotalCollateral:              decimal.NewFromFloat(acc.Collateral),
		}, nil
	}
	return nil, fmt.Errorf("unable to calculate position summary %w for %v %v", order.ErrPositionNotFound, request.Asset, request.Pair)
}

// GetFundingRates returns stats about funding rates for pairs
func (f *FTX) GetFundingRates(ctx context.Context, request *order.FundingRatesRequest) ([]order.FundingRates, error) {
	if request == nil {
		return nil, fmt.Errorf("%w FundingRatesRequest", common.ErrNilPointer)
	}
	if len(request.Pairs) == 0 {
		return nil, currency.ErrCurrencyPairsEmpty
	}

	err := common.StartEndTimeCheck(request.StartDate, request.EndDate)
	if err != nil {
		return nil, err
	}
	pairFmt, err := f.GetPairFormat(request.Asset, true)
	if err != nil {
		return nil, err
	}
	request.Pairs = request.Pairs.Format(pairFmt.Delimiter, pairFmt.Index, pairFmt.Uppercase)
	response := make([]order.FundingRates, 0, len(request.Pairs))
	for x := range request.Pairs {
		var isPerp bool
		isPerp, err = f.IsPerpetualFutureCurrency(request.Asset, request.Pairs[x])
		if err != nil {
			return nil, err
		}
		if !isPerp {
			return nil, fmt.Errorf("%w '%v' '%v'", order.ErrNotPerpetualFuture, request.Asset, request.Pairs[x])
		}
		var (
			rates          []FundingRatesData
			fundingDetails []FundingPaymentsData
			stats          FutureStatsData
		)
		pairResponse := order.FundingRates{
			Exchange:  f.Name,
			Asset:     request.Asset,
			Pair:      request.Pairs[x],
			StartDate: request.StartDate,
			EndDate:   request.EndDate,
		}
		endTime := request.EndDate
	allRates:
		for {
			rates, err = f.FundingRates(ctx, request.StartDate, endTime, request.Pairs[x])
			if err != nil {
				return nil, err
			}
			if len(rates) == 0 {
				break allRates
			}
			for y := range rates {
				if request.StartDate.Equal(rates[y].Time) || rates[y].Time.Before(request.StartDate) {
					// reached end of trades to crawl
					break allRates
				}
				if rates[y].Time.After(endTime) {
					continue
				}
				pairResponse.FundingRates = append(pairResponse.FundingRates, order.FundingRate{
					Rate: decimal.NewFromFloat(rates[y].Rate),
					Time: rates[y].Time,
				})
			}
			if request.IncludePayments {
				fundingDetails, err = f.FundingPayments(ctx, request.StartDate, endTime, request.Pairs[x])
				if err != nil {
					return nil, err
				}
				for y := range fundingDetails {
					for z := range pairResponse.FundingRates {
						if !fundingDetails[y].Time.Equal(pairResponse.FundingRates[z].Time) {
							continue
						}
						pairResponse.FundingRates[z].Payment = decimal.NewFromFloat(fundingDetails[y].Payment)
						pairResponse.PaymentSum = pairResponse.PaymentSum.Add(decimal.NewFromFloat(fundingDetails[y].Payment))
						break
					}
				}
			}
			if endTime.Equal(rates[len(rates)-1].Time) {
				break allRates
			}
			endTime = rates[len(rates)-1].Time
		}
		if len(pairResponse.FundingRates) == 0 {
			continue
		}
		if request.IncludePredictedRate {
			stats, err = f.GetFutureStats(ctx, request.Pairs[x])
			if err != nil {
				return nil, err
			}
			upcoming := order.FundingRate{
				Rate: decimal.NewFromFloat(stats.NextFundingRate),
				Time: stats.NextFundingTime,
			}
			pairResponse.PredictedUpcomingRate = upcoming
		}
		sort.Slice(pairResponse.FundingRates, func(i, j int) bool {
			return pairResponse.FundingRates[i].Time.Before(pairResponse.FundingRates[j].Time)
		})
		pairResponse.LatestRate = pairResponse.FundingRates[len(pairResponse.FundingRates)-1]
		response = append(response, pairResponse)
	}
	return response, nil
}

// IsPerpetualFutureCurrency returns whether a currency is a perpetual future
func (f *FTX) IsPerpetualFutureCurrency(a asset.Item, cp currency.Pair) (bool, error) {
	if err := f.CurrencyPairs.IsAssetEnabled(a); err != nil {
		return false, err
	}
	pairs, err := f.GetEnabledPairs(a)
	if err != nil {
		return false, err
	}
	if !pairs.Contains(cp, false) {
		return false, fmt.Errorf("%w '%v'", currency.ErrPairNotFound, cp)
	}
	return cp.Quote.Equal(currency.PERP) && a.IsFutures(), nil
=======
// GetMarginRatesHistory gets the margin rate history for the given currency, asset, pair
// Can also include borrow rates, or lending income/borrow payments
func (f *FTX) GetMarginRatesHistory(ctx context.Context, request *margin.RateHistoryRequest) (*margin.RateHistoryResponse, error) {
	if request == nil {
		return nil, fmt.Errorf("%w funding rate request is nil", common.ErrNilPointer)
	}
	if request.Currency.IsEmpty() {
		return nil, fmt.Errorf("%w funding rate request is empty", currency.ErrCurrencyCodeEmpty)
	}
	pairs, err := f.GetEnabledPairs(request.Asset)
	if err != nil {
		return nil, err
	}

	if !pairs.ContainsCurrency(request.Currency) {
		return nil, fmt.Errorf("%w '%v' in enabled pairs", currency.ErrCurrencyNotFound, request.Currency)
	}

	err = common.StartEndTimeCheck(request.StartDate, request.EndDate)
	if err != nil {
		return nil, err
	}

	var (
		one                                              = decimal.NewFromInt(1)
		fiveHundred                                      = decimal.NewFromInt(500)
		twentyFour                                       = decimal.NewFromInt(24)
		threeSixFive                                     = decimal.NewFromInt(365)
		takerFeeRate, averageBorrowSize, averageLendSize decimal.Decimal
		borrowSizeLen, lendSizeLen                       int64
	)

	switch {
	case request.CalculateOffline:
		takerFeeRate = request.TakeFeeRate
	case request.GetBorrowRates:
		var accountInfo AccountInfoData
		accountInfo, err = f.GetAccountInfo(ctx)
		if err != nil {
			return nil, err
		}
		takerFeeRate = decimal.NewFromFloat(accountInfo.TakerFee)
	}
	response := &margin.RateHistoryResponse{
		TakerFeeRate: takerFeeRate,
	}
	if request.CalculateOffline {
		if len(request.Rates) == 0 {
			return nil, fmt.Errorf("%w calculation requires rates", common.ErrCannotCalculateOffline)
		}
		response.Rates = request.Rates
	} else {
		var responseRates []margin.Rate
		endDate := request.EndDate
		for {
			var rates []MarginTransactionHistoryData
			rates, err = f.GetMarginMarketLendingHistory(ctx, request.Currency, request.StartDate, endDate)
			if err != nil {
				return nil, err
			}
			if len(rates) == 0 || rates[len(rates)-1].Time.Equal(endDate) {
				break
			}
			for i := range rates {
				if !rates[i].Coin.Equal(request.Currency) {
					continue
				}
				rate := margin.Rate{
					Time:             rates[i].Time,
					HourlyRate:       decimal.NewFromFloat(rates[i].Rate),
					MarketBorrowSize: decimal.NewFromFloat(rates[i].Size),
				}
				rate.YearlyRate = rate.HourlyRate.Mul(twentyFour.Mul(threeSixFive))
				if request.GetBorrowRates {
					rate.HourlyBorrowRate = rate.HourlyRate.Mul(one.Add(fiveHundred.Mul(takerFeeRate)))
					rate.YearlyBorrowRate = rate.HourlyBorrowRate.Mul(twentyFour.Mul(threeSixFive))
				}
				responseRates = append(responseRates, rate)
			}
			if rates[len(rates)-1].Time.Before(request.StartDate) {
				break
			}
			endDate = rates[len(rates)-1].Time
		}
		if len(responseRates) == 0 {
			return nil, fmt.Errorf("%w no rates returned between %v-%v", common.ErrNoResponse, request.StartDate, request.EndDate)
		}
		sort.Slice(responseRates, func(i, j int) bool {
			return responseRates[i].Time.Before(responseRates[j].Time)
		})
		response.Rates = responseRates
	}

	if request.GetPredictedRate {
		if request.CalculateOffline {
			return nil, fmt.Errorf("%w predicted rate is online only", common.ErrCannotCalculateOffline)
		}
		var borrowRates []MarginFundingData
		borrowRates, err = f.GetMarginLendingRates(ctx)
		if err != nil {
			return nil, err
		}
		for i := range borrowRates {
			if !borrowRates[i].Coin.Equal(request.Currency) {
				continue
			}
			response.PredictedRate = margin.Rate{
				Time:       response.Rates[len(response.Rates)-1].Time.Add(time.Hour),
				HourlyRate: decimal.NewFromFloat(borrowRates[i].Estimate),
			}
			response.PredictedRate.YearlyRate = response.PredictedRate.HourlyRate.Mul(twentyFour.Mul(threeSixFive))

			if request.GetBorrowRates {
				response.PredictedRate.HourlyBorrowRate = response.PredictedRate.HourlyRate.Mul(one.Add(fiveHundred.Mul(takerFeeRate)))
				response.PredictedRate.YearlyBorrowRate = response.PredictedRate.HourlyBorrowRate.Mul(twentyFour.Mul(threeSixFive))
			}
		}
	}
	if request.GetLendingPayments {
		if request.CalculateOffline {
			if request.TakeFeeRate.IsZero() {
				return nil, fmt.Errorf("%w taker fee unset", common.ErrCannotCalculateOffline)
			}
			for i := range request.Rates {
				response.Rates[i].LendingPayment.Payment = response.Rates[i].HourlyRate.Mul(response.Rates[i].LendingPayment.Size)
				response.SumLendingPayments = response.SumLendingPayments.Add(response.Rates[i].LendingPayment.Payment)
				averageLendSize = averageLendSize.Add(response.Rates[i].LendingPayment.Size)
				lendSizeLen++
			}
		} else {
			endDate := request.EndDate
			for {
				var payments []MarginTransactionHistoryData
				payments, err = f.GetMarginLendingHistory(ctx, request.Currency, request.StartDate, endDate)
				if err != nil {
					return nil, err
				}
				if len(payments) == 0 || payments[len(payments)-1].Time.Equal(endDate) {
					break
				}
				for i := range payments {
					if !payments[i].Coin.Equal(request.Currency) {
						continue
					}
					for j := range response.Rates {
						if !response.Rates[j].Time.Equal(payments[i].Time) {
							continue
						}
						response.Rates[j].LendingPayment.Payment = decimal.NewFromFloat(payments[i].Proceeds)
						response.Rates[j].LendingPayment.Size = decimal.NewFromFloat(payments[i].Size)
						response.SumLendingPayments = response.SumLendingPayments.Add(response.Rates[j].LendingPayment.Payment)
						averageLendSize = averageLendSize.Add(response.Rates[j].LendingPayment.Size)
						lendSizeLen++
						break
					}
				}
				if payments[len(payments)-1].Time.Before(request.StartDate) {
					break
				}
				endDate = payments[len(payments)-1].Time
			}
		}
	}
	if request.GetBorrowCosts {
		if request.CalculateOffline {
			if request.TakeFeeRate.IsZero() {
				return nil, fmt.Errorf("%w taker fee unset", common.ErrCannotCalculateOffline)
			}
			for i := range request.Rates {
				response.Rates[i].HourlyBorrowRate = response.Rates[i].HourlyRate.Mul(one.Add(fiveHundred.Mul(takerFeeRate)))
				response.Rates[i].YearlyBorrowRate = response.Rates[i].HourlyBorrowRate.Mul(one.Add(fiveHundred.Mul(takerFeeRate)))
				response.Rates[i].BorrowCost.Cost = response.Rates[i].HourlyBorrowRate.Mul(response.Rates[i].BorrowCost.Size)
				response.SumBorrowCosts = response.SumBorrowCosts.Add(response.Rates[i].BorrowCost.Cost)
				averageBorrowSize = averageBorrowSize.Add(response.Rates[i].BorrowCost.Size)
				borrowSizeLen++
			}
		} else {
			endDate := request.EndDate
			for {
				var costs []MarginTransactionHistoryData
				costs, err = f.GetMarginBorrowHistory(ctx, request.StartDate, endDate)
				if err != nil {
					return nil, err
				}
				if len(costs) == 0 || costs[len(costs)-1].Time.Equal(endDate) {
					break
				}
				for i := range costs {
					if !costs[i].Coin.Equal(request.Currency) {
						continue
					}
					for j := range response.Rates {
						if !response.Rates[j].Time.Equal(costs[i].Time) {
							continue
						}
						response.Rates[j].BorrowCost.Cost = decimal.NewFromFloat(costs[i].Cost)
						response.Rates[j].BorrowCost.Size = decimal.NewFromFloat(costs[i].Size)
						response.SumBorrowCosts = response.SumBorrowCosts.Add(response.Rates[j].BorrowCost.Cost)
						averageBorrowSize = averageBorrowSize.Add(response.Rates[j].BorrowCost.Size)
						borrowSizeLen++
						break
					}
				}
				if costs[len(costs)-1].Time.Before(request.StartDate) {
					break
				}
				endDate = costs[len(costs)-1].Time
			}
		}
	}

	if borrowSizeLen > 0 {
		response.AverageBorrowSize = averageBorrowSize.Div(decimal.NewFromInt(borrowSizeLen))
	}
	if lendSizeLen > 0 {
		response.AverageLendingSize = averageLendSize.Div(decimal.NewFromInt(lendSizeLen))
	}

	return response, nil
>>>>>>> bed9425a
}<|MERGE_RESOLUTION|>--- conflicted
+++ resolved
@@ -1737,7 +1737,227 @@
 	return currency.USD, asset.Spot, nil
 }
 
-<<<<<<< HEAD
+// GetMarginRatesHistory gets the margin rate history for the given currency, asset, pair
+// Can also include borrow rates, or lending income/borrow payments
+func (f *FTX) GetMarginRatesHistory(ctx context.Context, request *margin.RateHistoryRequest) (*margin.RateHistoryResponse, error) {
+	if request == nil {
+		return nil, fmt.Errorf("%w funding rate request is nil", common.ErrNilPointer)
+	}
+	if request.Currency.IsEmpty() {
+		return nil, fmt.Errorf("%w funding rate request is empty", currency.ErrCurrencyCodeEmpty)
+	}
+	pairs, err := f.GetEnabledPairs(request.Asset)
+	if err != nil {
+		return nil, err
+	}
+
+	if !pairs.ContainsCurrency(request.Currency) {
+		return nil, fmt.Errorf("%w '%v' in enabled pairs", currency.ErrCurrencyNotFound, request.Currency)
+	}
+
+	err = common.StartEndTimeCheck(request.StartDate, request.EndDate)
+	if err != nil {
+		return nil, err
+	}
+
+	var (
+		one                                              = decimal.NewFromInt(1)
+		fiveHundred                                      = decimal.NewFromInt(500)
+		twentyFour                                       = decimal.NewFromInt(24)
+		threeSixFive                                     = decimal.NewFromInt(365)
+		takerFeeRate, averageBorrowSize, averageLendSize decimal.Decimal
+		borrowSizeLen, lendSizeLen                       int64
+	)
+
+	switch {
+	case request.CalculateOffline:
+		takerFeeRate = request.TakeFeeRate
+	case request.GetBorrowRates:
+		var accountInfo AccountInfoData
+		accountInfo, err = f.GetAccountInfo(ctx)
+		if err != nil {
+			return nil, err
+		}
+		takerFeeRate = decimal.NewFromFloat(accountInfo.TakerFee)
+	}
+	response := &margin.RateHistoryResponse{
+		TakerFeeRate: takerFeeRate,
+	}
+	if request.CalculateOffline {
+		if len(request.Rates) == 0 {
+			return nil, fmt.Errorf("%w calculation requires rates", common.ErrCannotCalculateOffline)
+		}
+		response.Rates = request.Rates
+	} else {
+		var responseRates []margin.Rate
+		endDate := request.EndDate
+		for {
+			var rates []MarginTransactionHistoryData
+			rates, err = f.GetMarginMarketLendingHistory(ctx, request.Currency, request.StartDate, endDate)
+			if err != nil {
+				return nil, err
+			}
+			if len(rates) == 0 || rates[len(rates)-1].Time.Equal(endDate) {
+				break
+			}
+			for i := range rates {
+				if !rates[i].Coin.Equal(request.Currency) {
+					continue
+				}
+				rate := margin.Rate{
+					Time:             rates[i].Time,
+					HourlyRate:       decimal.NewFromFloat(rates[i].Rate),
+					MarketBorrowSize: decimal.NewFromFloat(rates[i].Size),
+				}
+				rate.YearlyRate = rate.HourlyRate.Mul(twentyFour.Mul(threeSixFive))
+				if request.GetBorrowRates {
+					rate.HourlyBorrowRate = rate.HourlyRate.Mul(one.Add(fiveHundred.Mul(takerFeeRate)))
+					rate.YearlyBorrowRate = rate.HourlyBorrowRate.Mul(twentyFour.Mul(threeSixFive))
+				}
+				responseRates = append(responseRates, rate)
+			}
+			if rates[len(rates)-1].Time.Before(request.StartDate) {
+				break
+			}
+			endDate = rates[len(rates)-1].Time
+		}
+		if len(responseRates) == 0 {
+			return nil, fmt.Errorf("%w no rates returned between %v-%v", common.ErrNoResponse, request.StartDate, request.EndDate)
+		}
+		sort.Slice(responseRates, func(i, j int) bool {
+			return responseRates[i].Time.Before(responseRates[j].Time)
+		})
+		response.Rates = responseRates
+	}
+
+	if request.GetPredictedRate {
+		if request.CalculateOffline {
+			return nil, fmt.Errorf("%w predicted rate is online only", common.ErrCannotCalculateOffline)
+		}
+		var borrowRates []MarginFundingData
+		borrowRates, err = f.GetMarginLendingRates(ctx)
+		if err != nil {
+			return nil, err
+		}
+		for i := range borrowRates {
+			if !borrowRates[i].Coin.Equal(request.Currency) {
+				continue
+			}
+			response.PredictedRate = margin.Rate{
+				Time:       response.Rates[len(response.Rates)-1].Time.Add(time.Hour),
+				HourlyRate: decimal.NewFromFloat(borrowRates[i].Estimate),
+			}
+			response.PredictedRate.YearlyRate = response.PredictedRate.HourlyRate.Mul(twentyFour.Mul(threeSixFive))
+
+			if request.GetBorrowRates {
+				response.PredictedRate.HourlyBorrowRate = response.PredictedRate.HourlyRate.Mul(one.Add(fiveHundred.Mul(takerFeeRate)))
+				response.PredictedRate.YearlyBorrowRate = response.PredictedRate.HourlyBorrowRate.Mul(twentyFour.Mul(threeSixFive))
+			}
+		}
+	}
+	if request.GetLendingPayments {
+		if request.CalculateOffline {
+			if request.TakeFeeRate.IsZero() {
+				return nil, fmt.Errorf("%w taker fee unset", common.ErrCannotCalculateOffline)
+			}
+			for i := range request.Rates {
+				response.Rates[i].LendingPayment.Payment = response.Rates[i].HourlyRate.Mul(response.Rates[i].LendingPayment.Size)
+				response.SumLendingPayments = response.SumLendingPayments.Add(response.Rates[i].LendingPayment.Payment)
+				averageLendSize = averageLendSize.Add(response.Rates[i].LendingPayment.Size)
+				lendSizeLen++
+			}
+		} else {
+			endDate := request.EndDate
+			for {
+				var payments []MarginTransactionHistoryData
+				payments, err = f.GetMarginLendingHistory(ctx, request.Currency, request.StartDate, endDate)
+				if err != nil {
+					return nil, err
+				}
+				if len(payments) == 0 || payments[len(payments)-1].Time.Equal(endDate) {
+					break
+				}
+				for i := range payments {
+					if !payments[i].Coin.Equal(request.Currency) {
+						continue
+					}
+					for j := range response.Rates {
+						if !response.Rates[j].Time.Equal(payments[i].Time) {
+							continue
+						}
+						response.Rates[j].LendingPayment.Payment = decimal.NewFromFloat(payments[i].Proceeds)
+						response.Rates[j].LendingPayment.Size = decimal.NewFromFloat(payments[i].Size)
+						response.SumLendingPayments = response.SumLendingPayments.Add(response.Rates[j].LendingPayment.Payment)
+						averageLendSize = averageLendSize.Add(response.Rates[j].LendingPayment.Size)
+						lendSizeLen++
+						break
+					}
+				}
+				if payments[len(payments)-1].Time.Before(request.StartDate) {
+					break
+				}
+				endDate = payments[len(payments)-1].Time
+			}
+		}
+	}
+	if request.GetBorrowCosts {
+		if request.CalculateOffline {
+			if request.TakeFeeRate.IsZero() {
+				return nil, fmt.Errorf("%w taker fee unset", common.ErrCannotCalculateOffline)
+			}
+			for i := range request.Rates {
+				response.Rates[i].HourlyBorrowRate = response.Rates[i].HourlyRate.Mul(one.Add(fiveHundred.Mul(takerFeeRate)))
+				response.Rates[i].YearlyBorrowRate = response.Rates[i].HourlyBorrowRate.Mul(one.Add(fiveHundred.Mul(takerFeeRate)))
+				response.Rates[i].BorrowCost.Cost = response.Rates[i].HourlyBorrowRate.Mul(response.Rates[i].BorrowCost.Size)
+				response.SumBorrowCosts = response.SumBorrowCosts.Add(response.Rates[i].BorrowCost.Cost)
+				averageBorrowSize = averageBorrowSize.Add(response.Rates[i].BorrowCost.Size)
+				borrowSizeLen++
+			}
+		} else {
+			endDate := request.EndDate
+			for {
+				var costs []MarginTransactionHistoryData
+				costs, err = f.GetMarginBorrowHistory(ctx, request.StartDate, endDate)
+				if err != nil {
+					return nil, err
+				}
+				if len(costs) == 0 || costs[len(costs)-1].Time.Equal(endDate) {
+					break
+				}
+				for i := range costs {
+					if !costs[i].Coin.Equal(request.Currency) {
+						continue
+					}
+					for j := range response.Rates {
+						if !response.Rates[j].Time.Equal(costs[i].Time) {
+							continue
+						}
+						response.Rates[j].BorrowCost.Cost = decimal.NewFromFloat(costs[i].Cost)
+						response.Rates[j].BorrowCost.Size = decimal.NewFromFloat(costs[i].Size)
+						response.SumBorrowCosts = response.SumBorrowCosts.Add(response.Rates[j].BorrowCost.Cost)
+						averageBorrowSize = averageBorrowSize.Add(response.Rates[j].BorrowCost.Size)
+						borrowSizeLen++
+						break
+					}
+				}
+				if costs[len(costs)-1].Time.Before(request.StartDate) {
+					break
+				}
+				endDate = costs[len(costs)-1].Time
+			}
+		}
+	}
+
+	if borrowSizeLen > 0 {
+		response.AverageBorrowSize = averageBorrowSize.Div(decimal.NewFromInt(borrowSizeLen))
+	}
+	if lendSizeLen > 0 {
+		response.AverageLendingSize = averageLendSize.Div(decimal.NewFromInt(lendSizeLen))
+	}
+
+	return response, nil
+}
+
 // GetPositionSummary returns an overview of a future position
 func (f *FTX) GetPositionSummary(ctx context.Context, request *order.PositionSummaryRequest) (*order.PositionSummary, error) {
 	if request == nil {
@@ -1947,225 +2167,4 @@
 		return false, fmt.Errorf("%w '%v'", currency.ErrPairNotFound, cp)
 	}
 	return cp.Quote.Equal(currency.PERP) && a.IsFutures(), nil
-=======
-// GetMarginRatesHistory gets the margin rate history for the given currency, asset, pair
-// Can also include borrow rates, or lending income/borrow payments
-func (f *FTX) GetMarginRatesHistory(ctx context.Context, request *margin.RateHistoryRequest) (*margin.RateHistoryResponse, error) {
-	if request == nil {
-		return nil, fmt.Errorf("%w funding rate request is nil", common.ErrNilPointer)
-	}
-	if request.Currency.IsEmpty() {
-		return nil, fmt.Errorf("%w funding rate request is empty", currency.ErrCurrencyCodeEmpty)
-	}
-	pairs, err := f.GetEnabledPairs(request.Asset)
-	if err != nil {
-		return nil, err
-	}
-
-	if !pairs.ContainsCurrency(request.Currency) {
-		return nil, fmt.Errorf("%w '%v' in enabled pairs", currency.ErrCurrencyNotFound, request.Currency)
-	}
-
-	err = common.StartEndTimeCheck(request.StartDate, request.EndDate)
-	if err != nil {
-		return nil, err
-	}
-
-	var (
-		one                                              = decimal.NewFromInt(1)
-		fiveHundred                                      = decimal.NewFromInt(500)
-		twentyFour                                       = decimal.NewFromInt(24)
-		threeSixFive                                     = decimal.NewFromInt(365)
-		takerFeeRate, averageBorrowSize, averageLendSize decimal.Decimal
-		borrowSizeLen, lendSizeLen                       int64
-	)
-
-	switch {
-	case request.CalculateOffline:
-		takerFeeRate = request.TakeFeeRate
-	case request.GetBorrowRates:
-		var accountInfo AccountInfoData
-		accountInfo, err = f.GetAccountInfo(ctx)
-		if err != nil {
-			return nil, err
-		}
-		takerFeeRate = decimal.NewFromFloat(accountInfo.TakerFee)
-	}
-	response := &margin.RateHistoryResponse{
-		TakerFeeRate: takerFeeRate,
-	}
-	if request.CalculateOffline {
-		if len(request.Rates) == 0 {
-			return nil, fmt.Errorf("%w calculation requires rates", common.ErrCannotCalculateOffline)
-		}
-		response.Rates = request.Rates
-	} else {
-		var responseRates []margin.Rate
-		endDate := request.EndDate
-		for {
-			var rates []MarginTransactionHistoryData
-			rates, err = f.GetMarginMarketLendingHistory(ctx, request.Currency, request.StartDate, endDate)
-			if err != nil {
-				return nil, err
-			}
-			if len(rates) == 0 || rates[len(rates)-1].Time.Equal(endDate) {
-				break
-			}
-			for i := range rates {
-				if !rates[i].Coin.Equal(request.Currency) {
-					continue
-				}
-				rate := margin.Rate{
-					Time:             rates[i].Time,
-					HourlyRate:       decimal.NewFromFloat(rates[i].Rate),
-					MarketBorrowSize: decimal.NewFromFloat(rates[i].Size),
-				}
-				rate.YearlyRate = rate.HourlyRate.Mul(twentyFour.Mul(threeSixFive))
-				if request.GetBorrowRates {
-					rate.HourlyBorrowRate = rate.HourlyRate.Mul(one.Add(fiveHundred.Mul(takerFeeRate)))
-					rate.YearlyBorrowRate = rate.HourlyBorrowRate.Mul(twentyFour.Mul(threeSixFive))
-				}
-				responseRates = append(responseRates, rate)
-			}
-			if rates[len(rates)-1].Time.Before(request.StartDate) {
-				break
-			}
-			endDate = rates[len(rates)-1].Time
-		}
-		if len(responseRates) == 0 {
-			return nil, fmt.Errorf("%w no rates returned between %v-%v", common.ErrNoResponse, request.StartDate, request.EndDate)
-		}
-		sort.Slice(responseRates, func(i, j int) bool {
-			return responseRates[i].Time.Before(responseRates[j].Time)
-		})
-		response.Rates = responseRates
-	}
-
-	if request.GetPredictedRate {
-		if request.CalculateOffline {
-			return nil, fmt.Errorf("%w predicted rate is online only", common.ErrCannotCalculateOffline)
-		}
-		var borrowRates []MarginFundingData
-		borrowRates, err = f.GetMarginLendingRates(ctx)
-		if err != nil {
-			return nil, err
-		}
-		for i := range borrowRates {
-			if !borrowRates[i].Coin.Equal(request.Currency) {
-				continue
-			}
-			response.PredictedRate = margin.Rate{
-				Time:       response.Rates[len(response.Rates)-1].Time.Add(time.Hour),
-				HourlyRate: decimal.NewFromFloat(borrowRates[i].Estimate),
-			}
-			response.PredictedRate.YearlyRate = response.PredictedRate.HourlyRate.Mul(twentyFour.Mul(threeSixFive))
-
-			if request.GetBorrowRates {
-				response.PredictedRate.HourlyBorrowRate = response.PredictedRate.HourlyRate.Mul(one.Add(fiveHundred.Mul(takerFeeRate)))
-				response.PredictedRate.YearlyBorrowRate = response.PredictedRate.HourlyBorrowRate.Mul(twentyFour.Mul(threeSixFive))
-			}
-		}
-	}
-	if request.GetLendingPayments {
-		if request.CalculateOffline {
-			if request.TakeFeeRate.IsZero() {
-				return nil, fmt.Errorf("%w taker fee unset", common.ErrCannotCalculateOffline)
-			}
-			for i := range request.Rates {
-				response.Rates[i].LendingPayment.Payment = response.Rates[i].HourlyRate.Mul(response.Rates[i].LendingPayment.Size)
-				response.SumLendingPayments = response.SumLendingPayments.Add(response.Rates[i].LendingPayment.Payment)
-				averageLendSize = averageLendSize.Add(response.Rates[i].LendingPayment.Size)
-				lendSizeLen++
-			}
-		} else {
-			endDate := request.EndDate
-			for {
-				var payments []MarginTransactionHistoryData
-				payments, err = f.GetMarginLendingHistory(ctx, request.Currency, request.StartDate, endDate)
-				if err != nil {
-					return nil, err
-				}
-				if len(payments) == 0 || payments[len(payments)-1].Time.Equal(endDate) {
-					break
-				}
-				for i := range payments {
-					if !payments[i].Coin.Equal(request.Currency) {
-						continue
-					}
-					for j := range response.Rates {
-						if !response.Rates[j].Time.Equal(payments[i].Time) {
-							continue
-						}
-						response.Rates[j].LendingPayment.Payment = decimal.NewFromFloat(payments[i].Proceeds)
-						response.Rates[j].LendingPayment.Size = decimal.NewFromFloat(payments[i].Size)
-						response.SumLendingPayments = response.SumLendingPayments.Add(response.Rates[j].LendingPayment.Payment)
-						averageLendSize = averageLendSize.Add(response.Rates[j].LendingPayment.Size)
-						lendSizeLen++
-						break
-					}
-				}
-				if payments[len(payments)-1].Time.Before(request.StartDate) {
-					break
-				}
-				endDate = payments[len(payments)-1].Time
-			}
-		}
-	}
-	if request.GetBorrowCosts {
-		if request.CalculateOffline {
-			if request.TakeFeeRate.IsZero() {
-				return nil, fmt.Errorf("%w taker fee unset", common.ErrCannotCalculateOffline)
-			}
-			for i := range request.Rates {
-				response.Rates[i].HourlyBorrowRate = response.Rates[i].HourlyRate.Mul(one.Add(fiveHundred.Mul(takerFeeRate)))
-				response.Rates[i].YearlyBorrowRate = response.Rates[i].HourlyBorrowRate.Mul(one.Add(fiveHundred.Mul(takerFeeRate)))
-				response.Rates[i].BorrowCost.Cost = response.Rates[i].HourlyBorrowRate.Mul(response.Rates[i].BorrowCost.Size)
-				response.SumBorrowCosts = response.SumBorrowCosts.Add(response.Rates[i].BorrowCost.Cost)
-				averageBorrowSize = averageBorrowSize.Add(response.Rates[i].BorrowCost.Size)
-				borrowSizeLen++
-			}
-		} else {
-			endDate := request.EndDate
-			for {
-				var costs []MarginTransactionHistoryData
-				costs, err = f.GetMarginBorrowHistory(ctx, request.StartDate, endDate)
-				if err != nil {
-					return nil, err
-				}
-				if len(costs) == 0 || costs[len(costs)-1].Time.Equal(endDate) {
-					break
-				}
-				for i := range costs {
-					if !costs[i].Coin.Equal(request.Currency) {
-						continue
-					}
-					for j := range response.Rates {
-						if !response.Rates[j].Time.Equal(costs[i].Time) {
-							continue
-						}
-						response.Rates[j].BorrowCost.Cost = decimal.NewFromFloat(costs[i].Cost)
-						response.Rates[j].BorrowCost.Size = decimal.NewFromFloat(costs[i].Size)
-						response.SumBorrowCosts = response.SumBorrowCosts.Add(response.Rates[j].BorrowCost.Cost)
-						averageBorrowSize = averageBorrowSize.Add(response.Rates[j].BorrowCost.Size)
-						borrowSizeLen++
-						break
-					}
-				}
-				if costs[len(costs)-1].Time.Before(request.StartDate) {
-					break
-				}
-				endDate = costs[len(costs)-1].Time
-			}
-		}
-	}
-
-	if borrowSizeLen > 0 {
-		response.AverageBorrowSize = averageBorrowSize.Div(decimal.NewFromInt(borrowSizeLen))
-	}
-	if lendSizeLen > 0 {
-		response.AverageLendingSize = averageLendSize.Div(decimal.NewFromInt(lendSizeLen))
-	}
-
-	return response, nil
->>>>>>> bed9425a
 }