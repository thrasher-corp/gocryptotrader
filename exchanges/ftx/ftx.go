--- conflicted
+++ resolved
@@ -142,11 +142,7 @@
 	errUnrecognisedOrderStatus                           = errors.New("unrecognised order status received")
 	errInvalidOrderAmounts                               = errors.New("filled amount should not exceed order amount")
 	errCollateralCurrencyNotFound                        = errors.New("no collateral scaling information found")
-<<<<<<< HEAD
-	errCollateralIMFMissing                              = errors.New("cannot scale collateral, missing IMF information")
-=======
 	errCollateralInitialMarginFractionMissing            = errors.New("cannot scale collateral, missing initial margin fraction information")
->>>>>>> 13b48780
 
 	validResolutionData = []int64{15, 60, 300, 900, 3600, 14400, 86400}
 )
@@ -873,21 +869,13 @@
 }
 
 // GetFills gets fills' data
-<<<<<<< HEAD
-func (f *FTX) GetFills(ctx context.Context, market currency.Pair, limit string, startTime, endTime time.Time) ([]FillsData, error) {
-=======
 func (f *FTX) GetFills(ctx context.Context, market currency.Pair, item asset.Item, limit string, startTime, endTime time.Time) ([]FillsData, error) {
->>>>>>> 13b48780
 	resp := struct {
 		Data []FillsData `json:"result"`
 	}{}
 	params := url.Values{}
 	if !market.IsEmpty() {
-<<<<<<< HEAD
-		fp, err := f.FormatExchangeCurrency(market, asset.Futures)
-=======
 		fp, err := f.FormatExchangeCurrency(market, item)
->>>>>>> 13b48780
 		if err != nil {
 			return nil, err
 		}
@@ -1520,11 +1508,7 @@
 
 // LoadCollateralWeightings sets the collateral weights for
 // currencies supported by FTX
-<<<<<<< HEAD
-func (f *FTX) LoadCollateralWeightings() error {
-=======
 func (f *FTX) LoadCollateralWeightings(ctx context.Context) error {
->>>>>>> 13b48780
 	f.collateralWeight = make(map[string]CollateralWeight)
 	// taken from https://help.ftx.com/hc/en-us/articles/360031149632-Non-USD-Collateral
 	// sets default, then uses the latest from FTX
@@ -1659,12 +1643,7 @@
 	if !f.GetAuthenticatedAPISupport(exchange.RestAuthentication) {
 		return nil
 	}
-<<<<<<< HEAD
-	ctx := context.Background()
-	coins, err := f.GetCoins(ctx)
-=======
 	coins, err := f.GetCoins(ctx, "")
->>>>>>> 13b48780
 	if err != nil {
 		return err
 	}
@@ -1680,43 +1659,17 @@
 		return err
 	}
 	for i := range futures {
-<<<<<<< HEAD
-		f.collateralWeight.loadIMF(futures[i].Underlying, futures[i].IMFFactor)
-=======
 		f.collateralWeight.loadInitialMarginFraction(futures[i].Underlying, futures[i].InitialMarginFractionFactor)
->>>>>>> 13b48780
 	}
 
 	return nil
 }
 
-<<<<<<< HEAD
-func (c CollateralWeightHolder) isLoaded() bool {
-=======
 func (c CollateralWeightHolder) hasData() bool {
->>>>>>> 13b48780
 	return len(c) > 0
 }
 
 func (c CollateralWeightHolder) loadTotal(code string, weighting float64) {
-<<<<<<< HEAD
-	currencyCollateral, ok := c[code]
-	if !ok {
-		currencyCollateral = CollateralWeight{Total: weighting}
-	} else {
-		currencyCollateral.Total = weighting
-	}
-	c[code] = currencyCollateral
-}
-
-func (c CollateralWeightHolder) loadIMF(code string, imf float64) {
-	currencyCollateral, ok := c[code]
-	if !ok {
-		currencyCollateral = CollateralWeight{IMFFactor: imf}
-	} else {
-		currencyCollateral.IMFFactor = imf
-	}
-=======
 	currencyCollateral := c[code]
 	currencyCollateral.Total = weighting
 	c[code] = currencyCollateral
@@ -1725,20 +1678,13 @@
 func (c CollateralWeightHolder) loadInitialMarginFraction(code string, imf float64) {
 	currencyCollateral := c[code]
 	currencyCollateral.InitialMarginFractionFactor = imf
->>>>>>> 13b48780
 	c[code] = currencyCollateral
 }
 
 func (c CollateralWeightHolder) load(code string, initial, total, imfFactor float64) {
 	c[code] = CollateralWeight{
-<<<<<<< HEAD
-		Initial:   initial,
-		Total:     total,
-		IMFFactor: imfFactor,
-=======
 		Initial:                     initial,
 		Total:                       total,
 		InitialMarginFractionFactor: imfFactor,
->>>>>>> 13b48780
 	}
 }