--- conflicted
+++ resolved
@@ -503,14 +503,8 @@
 	}, request.UnauthenticatedRequest)
 }
 
-<<<<<<< HEAD
-// LoadPrivKey loads the private key
-func (l *Lbank) LoadPrivKey(ctx context.Context) error {
-	creds, err := l.GetCredentials(ctx)
-=======
 func (e *Exchange) loadPrivKey(ctx context.Context) error {
 	creds, err := e.GetCredentials(ctx)
->>>>>>> f878d1f0
 	if err != nil {
 		return err
 	}
