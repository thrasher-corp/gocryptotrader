package lbank

import (
	"context"
	"fmt"
	"sort"
	"strconv"
	"strings"
	"time"

	"github.com/thrasher-corp/gocryptotrader/common"
	"github.com/thrasher-corp/gocryptotrader/config"
	"github.com/thrasher-corp/gocryptotrader/currency"
	exchange "github.com/thrasher-corp/gocryptotrader/exchanges"
	"github.com/thrasher-corp/gocryptotrader/exchanges/account"
	"github.com/thrasher-corp/gocryptotrader/exchanges/asset"
	"github.com/thrasher-corp/gocryptotrader/exchanges/deposit"
	"github.com/thrasher-corp/gocryptotrader/exchanges/fundingrate"
	"github.com/thrasher-corp/gocryptotrader/exchanges/futures"
	"github.com/thrasher-corp/gocryptotrader/exchanges/kline"
	"github.com/thrasher-corp/gocryptotrader/exchanges/order"
	"github.com/thrasher-corp/gocryptotrader/exchanges/orderbook"
	"github.com/thrasher-corp/gocryptotrader/exchanges/protocol"
	"github.com/thrasher-corp/gocryptotrader/exchanges/request"
	"github.com/thrasher-corp/gocryptotrader/exchanges/ticker"
	"github.com/thrasher-corp/gocryptotrader/exchanges/trade"
	"github.com/thrasher-corp/gocryptotrader/log"
	"github.com/thrasher-corp/gocryptotrader/portfolio/withdraw"
)

// SetDefaults sets the basic defaults for Lbank
func (l *Exchange) SetDefaults() {
	l.Name = "Lbank"
	l.Enabled = true
	l.Verbose = true
	l.API.CredentialsValidator.RequiresKey = true
	l.API.CredentialsValidator.RequiresSecret = true

	requestFmt := &currency.PairFormat{Delimiter: currency.UnderscoreDelimiter}
	configFmt := &currency.PairFormat{Delimiter: currency.UnderscoreDelimiter}
	err := l.SetGlobalPairsManager(requestFmt, configFmt, asset.Spot)
	if err != nil {
		log.Errorln(log.ExchangeSys, err)
	}

	l.Features = exchange.Features{
		Supports: exchange.FeaturesSupported{
			REST: true,
			RESTCapabilities: protocol.Features{
				TickerBatching:      true,
				TickerFetching:      true,
				KlineFetching:       true,
				TradeFetching:       true,
				OrderbookFetching:   true,
				AutoPairUpdates:     true,
				AccountInfo:         true,
				GetOrder:            true,
				GetOrders:           true,
				CancelOrder:         true,
				SubmitOrder:         true,
				WithdrawalHistory:   true,
				UserTradeHistory:    true,
				CryptoWithdrawal:    true,
				TradeFee:            true,
				CryptoWithdrawalFee: true,
			},
			WithdrawPermissions: exchange.AutoWithdrawCryptoWithAPIPermission |
				exchange.NoFiatWithdrawals,
		},
		Enabled: exchange.FeaturesEnabled{
			AutoPairUpdates: true,
			Kline: kline.ExchangeCapabilitiesEnabled{
				Intervals: kline.DeployExchangeIntervals(
					kline.IntervalCapacity{Interval: kline.OneMin},
					kline.IntervalCapacity{Interval: kline.FiveMin},
					kline.IntervalCapacity{Interval: kline.FifteenMin},
					kline.IntervalCapacity{Interval: kline.ThirtyMin},
					kline.IntervalCapacity{Interval: kline.OneHour},
					kline.IntervalCapacity{Interval: kline.FourHour},
					// NOTE: The supported time intervals below are returned
					// offset to the Asia/HongKong time zone. This may lead to
					// issues with candle quality and conversion as the
					// intervals may be broken up. The below intervals
					// are constructed from hourly -> 4 hourly candles.
					// kline.IntervalCapacity{Interval: kline.EightHour}, // The docs suggest this is supported, but it isn't.
					// kline.IntervalCapacity{Interval: kline.TwelveHour}, // The docs suggest this is supported, but it isn't.
					// kline.IntervalCapacity{Interval: kline.OneDay},
					// kline.IntervalCapacity{Interval: kline.OneWeek},
					// kline.IntervalCapacity{Interval: kline.OneMonth},
				),
				GlobalResultLimit: 2000,
			},
		},
	}
	l.Requester, err = request.New(l.Name,
		common.NewHTTPClientWithTimeout(exchange.DefaultHTTPTimeout))
	if err != nil {
		log.Errorln(log.ExchangeSys, err)
	}
	l.API.Endpoints = l.NewEndpoints()
	err = l.API.Endpoints.SetDefaultEndpoints(map[exchange.URL]string{
		exchange.RestSpot: lbankAPIURL,
	})
	if err != nil {
		log.Errorln(log.ExchangeSys, err)
	}
}

// Setup sets exchange configuration profile
func (l *Exchange) Setup(exch *config.Exchange) error {
	err := exch.Validate()
	if err != nil {
		return err
	}
	if !exch.Enabled {
		l.SetEnabled(false)
		return nil
	}
	err = l.SetupDefaults(exch)
	if err != nil {
		return err
	}

	if l.API.AuthenticatedSupport {
		err = l.loadPrivKey(context.TODO())
		if err != nil {
			l.API.AuthenticatedSupport = false
			log.Errorf(log.ExchangeSys, "%s couldn't load private key, setting authenticated support to false", l.Name)
		}
	}
	return nil
}

// FetchTradablePairs returns a list of the exchanges tradable pairs
func (l *Exchange) FetchTradablePairs(ctx context.Context, _ asset.Item) (currency.Pairs, error) {
	currencies, err := l.GetCurrencyPairs(ctx)
	if err != nil {
		return nil, err
	}
	return currency.NewPairsFromStrings(currencies)
}

// UpdateTradablePairs updates the exchanges available pairs and stores
// them in the exchanges config
func (l *Exchange) UpdateTradablePairs(ctx context.Context, forceUpdate bool) error {
	pairs, err := l.FetchTradablePairs(ctx, asset.Spot)
	if err != nil {
		return err
	}
	err = l.UpdatePairs(pairs, asset.Spot, false, forceUpdate)
	if err != nil {
		return err
	}
	return l.EnsureOnePairEnabled()
}

// UpdateTickers updates the ticker for all currency pairs of a given asset type
func (l *Exchange) UpdateTickers(ctx context.Context, a asset.Item) error {
	tickerInfo, err := l.GetTickers(ctx)
	if err != nil {
		return err
	}
	pairs, err := l.GetEnabledPairs(a)
	if err != nil {
		return err
	}
	for i := range pairs {
		for j := range tickerInfo {
			if !pairs[i].Equal(tickerInfo[j].Symbol) {
				continue
			}

			if err := ticker.ProcessTicker(&ticker.Price{
				Last:         tickerInfo[j].Ticker.Latest,
				High:         tickerInfo[j].Ticker.High,
				Low:          tickerInfo[j].Ticker.Low,
				Volume:       tickerInfo[j].Ticker.Volume,
				Pair:         tickerInfo[j].Symbol,
				LastUpdated:  tickerInfo[j].Timestamp.Time(),
				ExchangeName: l.Name,
				AssetType:    a,
			}); err != nil {
				return err
			}
		}
	}
	return nil
}

// UpdateTicker updates and returns the ticker for a currency pair
func (l *Exchange) UpdateTicker(ctx context.Context, p currency.Pair, a asset.Item) (*ticker.Price, error) {
	if err := l.UpdateTickers(ctx, a); err != nil {
		return nil, err
	}
	return ticker.GetTicker(l.Name, p, a)
}

// UpdateOrderbook updates and returns the orderbook for a currency pair
<<<<<<< HEAD
func (l *Exchange) UpdateOrderbook(ctx context.Context, p currency.Pair, assetType asset.Item) (*orderbook.Base, error) {
=======
func (l *Lbank) UpdateOrderbook(ctx context.Context, p currency.Pair, assetType asset.Item) (*orderbook.Book, error) {
>>>>>>> 2958e64a
	if !l.SupportsAsset(assetType) {
		return nil, fmt.Errorf("%w: %q", asset.ErrNotSupported, assetType)
	}

	fPair, err := l.FormatExchangeCurrency(p, assetType)
	if err != nil {
		return nil, err
	}

	d, err := l.GetMarketDepths(ctx, fPair.String(), 60)
	if err != nil {
		return nil, err
	}

	book := &orderbook.Book{
		Exchange:        l.Name,
		Pair:            p,
		Asset:           assetType,
		VerifyOrderbook: l.CanVerifyOrderbook,
		Asks:            make(orderbook.Levels, len(d.Data.Asks)),
		Bids:            make(orderbook.Levels, len(d.Data.Bids)),
	}

	for i := range d.Data.Asks {
		book.Asks[i].Price = d.Data.Asks[i][0].Float64()
		book.Asks[i].Amount = d.Data.Asks[i][1].Float64()
	}
	for i := range d.Data.Bids {
		book.Bids[i].Price = d.Data.Bids[i][0].Float64()
		book.Bids[i].Amount = d.Data.Bids[i][1].Float64()
	}

	if err := book.Process(); err != nil {
		return nil, err
	}

	return orderbook.Get(l.Name, p, assetType)
}

// UpdateAccountInfo retrieves balances for all enabled currencies for the
// Lbank exchange
func (l *Exchange) UpdateAccountInfo(ctx context.Context, assetType asset.Item) (account.Holdings, error) {
	var info account.Holdings
	data, err := l.GetUserInfo(ctx)
	if err != nil {
		return info, err
	}
	acc := account.SubAccount{AssetType: assetType}
	for key, val := range data.Info.Asset {
		c := currency.NewCode(key)
		hold, ok := data.Info.Freeze[key]
		if !ok {
			return info, fmt.Errorf("hold data not found with %s", key)
		}
		totalVal, parseErr := strconv.ParseFloat(val, 64)
		if parseErr != nil {
			return info, parseErr
		}
		totalHold, parseErr := strconv.ParseFloat(hold, 64)
		if parseErr != nil {
			return info, parseErr
		}
		acc.Currencies = append(acc.Currencies, account.Balance{
			Currency: c,
			Total:    totalVal,
			Hold:     totalHold,
			Free:     totalVal - totalHold,
		})
	}

	info.Accounts = append(info.Accounts, acc)
	info.Exchange = l.Name

	creds, err := l.GetCredentials(ctx)
	if err != nil {
		return account.Holdings{}, err
	}
	err = account.Process(&info, creds)
	if err != nil {
		return account.Holdings{}, err
	}
	return info, nil
}

// GetAccountFundingHistory returns funding history, deposits and
// withdrawals
func (l *Exchange) GetAccountFundingHistory(_ context.Context) ([]exchange.FundingHistory, error) {
	return nil, common.ErrFunctionNotSupported
}

// GetWithdrawalsHistory returns previous withdrawals data
func (l *Exchange) GetWithdrawalsHistory(ctx context.Context, c currency.Code, a asset.Item) ([]exchange.WithdrawalHistory, error) {
	if err := l.CurrencyPairs.IsAssetEnabled(a); err != nil {
		return nil, err
	}
	withdrawalRecords, err := l.GetWithdrawalRecords(ctx, c.String(), 1, 0, 100)
	if err != nil {
		return nil, err
	}
	resp := make([]exchange.WithdrawalHistory, len(withdrawalRecords.List))
	for i := range withdrawalRecords.List {
		id := strconv.FormatInt(withdrawalRecords.List[i].ID, 10)
		resp[i] = exchange.WithdrawalHistory{
			Status:          withdrawalRecords.List[i].Status,
			TransferID:      id,
			Timestamp:       time.Unix(withdrawalRecords.List[i].Time, 0),
			Currency:        withdrawalRecords.List[i].AssetCode,
			Amount:          withdrawalRecords.List[i].Amount,
			Fee:             withdrawalRecords.List[i].Fee,
			TransferType:    "withdrawal",
			CryptoToAddress: withdrawalRecords.List[i].Address,
			CryptoTxID:      withdrawalRecords.List[i].TXHash,
		}
	}
	return resp, nil
}

// GetRecentTrades returns the most recent trades for a currency and asset
func (l *Exchange) GetRecentTrades(ctx context.Context, p currency.Pair, assetType asset.Item) ([]trade.Data, error) {
	return l.GetHistoricTrades(ctx, p, assetType, time.Now().Add(-time.Minute*15), time.Now())
}

// GetHistoricTrades returns historic trade data within the timeframe provided
func (l *Exchange) GetHistoricTrades(ctx context.Context, p currency.Pair, assetType asset.Item, timestampStart, timestampEnd time.Time) ([]trade.Data, error) {
	if err := common.StartEndTimeCheck(timestampStart, timestampEnd); err != nil {
		return nil, fmt.Errorf("invalid time range supplied. Start: %v End %v %w", timestampStart, timestampEnd, err)
	}
	var err error
	p, err = l.FormatExchangeCurrency(p, assetType)
	if err != nil {
		return nil, err
	}
	var resp []trade.Data
	ts := timestampStart
	const limit uint64 = 600
allTrades:
	for {
		var tradeData []TradeResponse
		tradeData, err = l.GetTrades(ctx, p.String(), limit, ts)
		if err != nil {
			return nil, err
		}
		for i := range tradeData {
			tradeTime := time.UnixMilli(tradeData[i].DateMS)
			if tradeTime.Before(timestampStart) || tradeTime.After(timestampEnd) {
				break allTrades
			}
			side := order.Buy
			if strings.Contains(tradeData[i].Type, "sell") {
				side = order.Sell
			}
			resp = append(resp, trade.Data{
				Exchange:     l.Name,
				TID:          tradeData[i].TID,
				CurrencyPair: p,
				AssetType:    assetType,
				Side:         side,
				Price:        tradeData[i].Price,
				Amount:       tradeData[i].Amount,
				Timestamp:    tradeTime,
			})
			if i == len(tradeData)-1 {
				if ts.Equal(tradeTime) {
					// reached end of trades to crawl
					break allTrades
				}
				ts = tradeTime
			}
		}
		if len(tradeData) != int(limit) {
			break allTrades
		}
	}

	err = l.AddTradesToBuffer(resp...)
	if err != nil {
		return nil, err
	}

	sort.Sort(trade.ByDate(resp))
	return trade.FilterTradesByTime(resp, timestampStart, timestampEnd), nil
}

// SubmitOrder submits a new order
func (l *Exchange) SubmitOrder(ctx context.Context, s *order.Submit) (*order.SubmitResponse, error) {
	if err := s.Validate(l.GetTradingRequirements()); err != nil {
		return nil, err
	}

	if !s.Side.IsLong() && !s.Side.IsShort() {
		return nil,
			fmt.Errorf("%s order side is not supported by the exchange",
				s.Side)
	}

	fPair, err := l.FormatExchangeCurrency(s.Pair, asset.Spot)
	if err != nil {
		return nil, err
	}

	tempResp, err := l.CreateOrder(ctx,
		fPair.String(),
		s.Side.String(),
		s.Amount,
		s.Price)
	if err != nil {
		return nil, err
	}
	return s.DeriveSubmitResponse(tempResp.OrderID)
}

// ModifyOrder will allow of changing orderbook placement and limit to
// market conversion
func (l *Exchange) ModifyOrder(_ context.Context, _ *order.Modify) (*order.ModifyResponse, error) {
	return nil, common.ErrFunctionNotSupported
}

// CancelOrder cancels an order by its corresponding ID number
func (l *Exchange) CancelOrder(ctx context.Context, o *order.Cancel) error {
	if err := o.Validate(o.StandardCancel()); err != nil {
		return err
	}
	fPair, err := l.FormatExchangeCurrency(o.Pair, o.AssetType)
	if err != nil {
		return err
	}
	_, err = l.RemoveOrder(ctx, fPair.String(), o.OrderID)
	return err
}

// CancelBatchOrders cancels an orders by their corresponding ID numbers
func (l *Exchange) CancelBatchOrders(_ context.Context, _ []order.Cancel) (*order.CancelBatchResponse, error) {
	return nil, common.ErrFunctionNotSupported
}

// GetServerTime returns the current exchange server time.
func (l *Exchange) GetServerTime(ctx context.Context, _ asset.Item) (time.Time, error) {
	return l.GetTimestamp(ctx)
}

// CancelAllOrders cancels all orders associated with a currency pair
func (l *Exchange) CancelAllOrders(ctx context.Context, o *order.Cancel) (order.CancelAllResponse, error) {
	if err := o.Validate(); err != nil {
		return order.CancelAllResponse{}, err
	}

	var resp order.CancelAllResponse
	orderIDs, err := l.getAllOpenOrderID(ctx)
	if err != nil {
		return resp, err
	}

	for key := range orderIDs {
		if key != o.Pair.String() {
			continue
		}
		x, y := 0, 0
		var input string
		var tempSlice []string
		for x <= len(orderIDs[key]) {
			x++
			for y != x {
				tempSlice = append(tempSlice, orderIDs[key][y])
				if y%3 == 0 {
					input = strings.Join(tempSlice, ",")
					CancelResponse, err2 := l.RemoveOrder(ctx, key, input)
					if err2 != nil {
						return resp, err2
					}
					tempStringSuccess := strings.Split(CancelResponse.Success, ",")
					for k := range tempStringSuccess {
						resp.Status[tempStringSuccess[k]] = "Cancelled"
					}
					tempStringError := strings.Split(CancelResponse.Err, ",")
					for l := range tempStringError {
						resp.Status[tempStringError[l]] = "Failed"
					}
					tempSlice = tempSlice[:0]
					y++
				}
				y++
			}
			input = strings.Join(tempSlice, ",")
			CancelResponse, err2 := l.RemoveOrder(ctx, key, input)
			if err2 != nil {
				return resp, err2
			}
			tempStringSuccess := strings.Split(CancelResponse.Success, ",")
			for k := range tempStringSuccess {
				resp.Status[tempStringSuccess[k]] = "Cancelled"
			}
			tempStringError := strings.Split(CancelResponse.Err, ",")
			for l := range tempStringError {
				resp.Status[tempStringError[l]] = "Failed"
			}
			tempSlice = tempSlice[:0]
		}
	}
	return resp, nil
}

// GetOrderInfo returns order information based on order ID
func (l *Exchange) GetOrderInfo(ctx context.Context, orderID string, _ currency.Pair, _ asset.Item) (*order.Detail, error) {
	var resp order.Detail
	orderIDs, err := l.getAllOpenOrderID(ctx)
	if err != nil {
		return nil, err
	}

	for key, val := range orderIDs {
		for i := range val {
			if val[i] != orderID {
				continue
			}
			tempResp, err := l.QueryOrder(ctx, key, orderID)
			if err != nil {
				return nil, err
			}
			resp.Exchange = l.Name
			resp.Pair, err = currency.NewPairFromString(key)
			if err != nil {
				return nil, err
			}

			if strings.EqualFold(tempResp.Orders[0].Type, order.Buy.String()) {
				resp.Side = order.Buy
			} else {
				resp.Side = order.Sell
			}

			resp.Status = l.GetStatus(tempResp.Orders[0].Status)
			resp.Price = tempResp.Orders[0].Price
			resp.Amount = tempResp.Orders[0].Amount
			resp.ExecutedAmount = tempResp.Orders[0].DealAmount
			resp.RemainingAmount = tempResp.Orders[0].Amount - tempResp.Orders[0].DealAmount
			resp.Fee, err = l.GetFeeByType(ctx, &exchange.FeeBuilder{
				FeeType:       exchange.CryptocurrencyTradeFee,
				Amount:        tempResp.Orders[0].Amount,
				PurchasePrice: tempResp.Orders[0].Price,
			})
			if err != nil {
				resp.Fee = lbankFeeNotFound
			}
		}
	}
	return &resp, nil
}

// GetDepositAddress returns a deposit address for a specified currency
func (l *Exchange) GetDepositAddress(_ context.Context, _ currency.Code, _, _ string) (*deposit.Address, error) {
	return nil, common.ErrFunctionNotSupported
}

// WithdrawCryptocurrencyFunds returns a withdrawal ID when a withdrawal is
// submitted
func (l *Exchange) WithdrawCryptocurrencyFunds(ctx context.Context, withdrawRequest *withdraw.Request) (*withdraw.ExchangeResponse, error) {
	if err := withdrawRequest.Validate(); err != nil {
		return nil, err
	}
	resp, err := l.Withdraw(ctx,
		withdrawRequest.Crypto.Address,
		withdrawRequest.Currency.String(),
		strconv.FormatFloat(withdrawRequest.Amount, 'f', -1, 64),
		withdrawRequest.Crypto.AddressTag,
		withdrawRequest.Description,
		"")
	if err != nil {
		return nil, err
	}
	return &withdraw.ExchangeResponse{
		ID: resp.WithdrawID,
	}, err
}

// WithdrawFiatFunds returns a withdrawal ID when a withdrawal is
// submitted
func (l *Exchange) WithdrawFiatFunds(_ context.Context, _ *withdraw.Request) (*withdraw.ExchangeResponse, error) {
	return nil, common.ErrFunctionNotSupported
}

// WithdrawFiatFundsToInternationalBank returns a withdrawal ID when a withdrawal is
// submitted
func (l *Exchange) WithdrawFiatFundsToInternationalBank(_ context.Context, _ *withdraw.Request) (*withdraw.ExchangeResponse, error) {
	return nil, common.ErrFunctionNotSupported
}

// GetActiveOrders retrieves any orders that are active/open
func (l *Exchange) GetActiveOrders(ctx context.Context, getOrdersRequest *order.MultiOrderRequest) (order.FilteredOrders, error) {
	err := getOrdersRequest.Validate()
	if err != nil {
		return nil, err
	}

	var finalResp []order.Detail
	var resp order.Detail
	tempData, err := l.getAllOpenOrderID(ctx)
	if err != nil {
		return finalResp, err
	}

	for key, val := range tempData {
		for x := range val {
			tempResp, err := l.QueryOrder(ctx, key, val[x])
			if err != nil {
				return finalResp, err
			}
			resp.Exchange = l.Name
			resp.Pair, err = currency.NewPairFromString(key)
			if err != nil {
				return nil, err
			}

			if strings.EqualFold(tempResp.Orders[0].Type, order.Buy.String()) {
				resp.Side = order.Buy
			} else {
				resp.Side = order.Sell
			}
			resp.Status = l.GetStatus(tempResp.Orders[0].Status)
			resp.Price = tempResp.Orders[0].Price
			resp.Amount = tempResp.Orders[0].Amount
			resp.Date = time.Unix(tempResp.Orders[0].CreateTime, 0)
			resp.ExecutedAmount = tempResp.Orders[0].DealAmount
			resp.RemainingAmount = tempResp.Orders[0].Amount - tempResp.Orders[0].DealAmount
			resp.Fee, err = l.GetFeeByType(ctx,
				&exchange.FeeBuilder{
					FeeType:       exchange.CryptocurrencyTradeFee,
					Amount:        tempResp.Orders[0].Amount,
					PurchasePrice: tempResp.Orders[0].Price,
				})
			if err != nil {
				resp.Fee = lbankFeeNotFound
			}
			for y := range getOrdersRequest.Pairs {
				if getOrdersRequest.Pairs[y].String() != key {
					continue
				}
				if getOrdersRequest.Side == order.AnySide {
					finalResp = append(finalResp, resp)
					continue
				}
				if strings.EqualFold(getOrdersRequest.Side.String(),
					tempResp.Orders[0].Type) {
					finalResp = append(finalResp, resp)
				}
			}
		}
	}
	return getOrdersRequest.Filter(l.Name, finalResp), nil
}

// GetOrderHistory retrieves account order information *
// Can Limit response to specific order status
func (l *Exchange) GetOrderHistory(ctx context.Context, getOrdersRequest *order.MultiOrderRequest) (order.FilteredOrders, error) {
	err := getOrdersRequest.Validate()
	if err != nil {
		return nil, err
	}

	var finalResp []order.Detail
	var resp order.Detail
	var tempCurr currency.Pairs
	if len(getOrdersRequest.Pairs) == 0 {
		var err error
		tempCurr, err = l.GetEnabledPairs(asset.Spot)
		if err != nil {
			return nil, err
		}
	} else {
		tempCurr = getOrdersRequest.Pairs
	}
	for a := range tempCurr {
		fPair, err := l.FormatExchangeCurrency(tempCurr[a], asset.Spot)
		if err != nil {
			return nil, err
		}

		b := int64(1)
		tempResp, err := l.QueryOrderHistory(ctx,
			fPair.String(), strconv.FormatInt(b, 10), "200")
		if err != nil {
			return finalResp, err
		}
		for len(tempResp.Orders) != 0 {
			tempResp, err = l.QueryOrderHistory(ctx,
				fPair.String(), strconv.FormatInt(b, 10), "200")
			if err != nil {
				return finalResp, err
			}
			for x := range tempResp.Orders {
				resp.Exchange = l.Name
				resp.Pair, err = currency.NewPairFromString(tempResp.Orders[x].Symbol)
				if err != nil {
					return nil, err
				}

				if strings.EqualFold(tempResp.Orders[x].Type, order.Buy.String()) {
					resp.Side = order.Buy
				} else {
					resp.Side = order.Sell
				}
				resp.Status = l.GetStatus(tempResp.Orders[x].Status)
				resp.Price = tempResp.Orders[x].Price
				resp.AverageExecutedPrice = tempResp.Orders[x].AvgPrice
				resp.Amount = tempResp.Orders[x].Amount
				resp.Date = time.Unix(tempResp.Orders[x].CreateTime, 0)
				resp.ExecutedAmount = tempResp.Orders[x].DealAmount
				resp.RemainingAmount = tempResp.Orders[x].Amount - tempResp.Orders[x].DealAmount
				resp.Fee, err = l.GetFeeByType(ctx,
					&exchange.FeeBuilder{
						FeeType:       exchange.CryptocurrencyTradeFee,
						Amount:        tempResp.Orders[x].Amount,
						PurchasePrice: tempResp.Orders[x].Price,
					})
				if err != nil {
					resp.Fee = lbankFeeNotFound
				}
				resp.InferCostsAndTimes()
				finalResp = append(finalResp, resp)
				b++
			}
		}
	}
	return getOrdersRequest.Filter(l.Name, finalResp), nil
}

// GetFeeByType returns an estimate of fee based on the type of transaction *
func (l *Exchange) GetFeeByType(ctx context.Context, feeBuilder *exchange.FeeBuilder) (float64, error) {
	if feeBuilder == nil {
		return 0, fmt.Errorf("%T %w", feeBuilder, common.ErrNilPointer)
	}
	var resp float64
	if feeBuilder.FeeType == exchange.CryptocurrencyTradeFee {
		return feeBuilder.Amount * feeBuilder.PurchasePrice * 0.002, nil
	}
	if feeBuilder.FeeType == exchange.CryptocurrencyWithdrawalFee {
		withdrawalFee, err := l.GetWithdrawConfig(ctx, feeBuilder.Pair.Base)
		if err != nil {
			return resp, err
		}
		for i := range withdrawalFee {
			if !withdrawalFee[i].AssetCode.Equal(feeBuilder.Pair.Base) {
				continue
			}
			resp = withdrawalFee[i].Fee
			break
		}
	}
	return resp, nil
}

// GetAllOpenOrderID returns all open orders by currency pairs
func (l *Exchange) getAllOpenOrderID(ctx context.Context) (map[string][]string, error) {
	allPairs, err := l.GetEnabledPairs(asset.Spot)
	if err != nil {
		return nil, err
	}
	resp := make(map[string][]string)
	for a := range allPairs {
		fPair, err := l.FormatExchangeCurrency(allPairs[a], asset.Spot)
		if err != nil {
			return nil, err
		}
		b := int64(1)
		tempResp, err := l.GetOpenOrders(ctx,
			fPair.String(),
			strconv.FormatInt(b, 10),
			"200")
		if err != nil {
			return resp, err
		}
		tempData := len(tempResp.Orders)
		for tempData != 0 {
			tempResp, err = l.GetOpenOrders(ctx,
				fPair.String(),
				strconv.FormatInt(b, 10),
				"200")
			if err != nil {
				return resp, err
			}

			if len(tempResp.Orders) == 0 {
				return resp, nil
			}

			for c := range tempData {
				resp[fPair.String()] = append(resp[fPair.String()], tempResp.Orders[c].OrderID)
			}
			tempData = len(tempResp.Orders)
			b++
		}
	}
	return resp, nil
}

// ValidateAPICredentials validates current credentials used for wrapper
// functionality
func (l *Exchange) ValidateAPICredentials(ctx context.Context, assetType asset.Item) error {
	_, err := l.UpdateAccountInfo(ctx, assetType)
	return l.CheckTransientError(err)
}

// FormatExchangeKlineInterval returns Interval to exchange formatted string
func (l *Exchange) FormatExchangeKlineInterval(in kline.Interval) string {
	switch in {
	case kline.OneMin, kline.ThreeMin,
		kline.FiveMin, kline.FifteenMin, kline.ThirtyMin:
		return "minute" + in.Short()[:len(in.Short())-1]
	case kline.OneHour, kline.FourHour,
		kline.EightHour, kline.TwelveHour:
		return "hour" + in.Short()[:len(in.Short())-1]
	case kline.OneDay:
		return "day1"
	case kline.OneWeek:
		return "week1"
	}
	return ""
}

// GetHistoricCandles returns candles between a time period for a set time interval
func (l *Exchange) GetHistoricCandles(ctx context.Context, pair currency.Pair, a asset.Item, interval kline.Interval, start, end time.Time) (*kline.Item, error) {
	req, err := l.GetKlineRequest(pair, a, interval, start, end, true)
	if err != nil {
		return nil, err
	}

	data, err := l.GetKlines(ctx,
		req.RequestFormatted.String(),
		strconv.FormatUint(req.RequestLimit, 10),
		l.FormatExchangeKlineInterval(req.ExchangeInterval),
		req.Start)
	if err != nil {
		return nil, err
	}

	timeSeries := make([]kline.Candle, len(data))
	for x := range data {
		timeSeries[x] = kline.Candle{
			Time:   data[x].TimeStamp,
			Open:   data[x].OpenPrice,
			High:   data[x].HighestPrice,
			Low:    data[x].LowestPrice,
			Close:  data[x].ClosePrice,
			Volume: data[x].TradingVolume,
		}
	}
	return req.ProcessResponse(timeSeries)
}

// GetHistoricCandlesExtended returns candles between a time period for a set time interval
func (l *Exchange) GetHistoricCandlesExtended(ctx context.Context, pair currency.Pair, a asset.Item, interval kline.Interval, start, end time.Time) (*kline.Item, error) {
	req, err := l.GetKlineExtendedRequest(pair, a, interval, start, end)
	if err != nil {
		return nil, err
	}

	timeSeries := make([]kline.Candle, 0, req.Size())
	for x := range req.RangeHolder.Ranges {
		var data []KlineResponse
		data, err = l.GetKlines(ctx,
			req.RequestFormatted.String(),
			strconv.FormatUint(req.RequestLimit, 10),
			l.FormatExchangeKlineInterval(req.ExchangeInterval),
			req.RangeHolder.Ranges[x].Start.Time)
		if err != nil {
			return nil, err
		}
		for i := range data {
			if (data[i].TimeStamp.Unix() < req.RangeHolder.Ranges[x].Start.Ticks) ||
				(data[i].TimeStamp.Unix() > req.RangeHolder.Ranges[x].End.Ticks) {
				continue
			}
			timeSeries = append(timeSeries, kline.Candle{
				Time:   data[i].TimeStamp,
				Open:   data[i].OpenPrice,
				High:   data[i].HighestPrice,
				Low:    data[i].LowestPrice,
				Close:  data[i].ClosePrice,
				Volume: data[i].TradingVolume,
			})
		}
	}
	return req.ProcessResponse(timeSeries)
}

// GetStatus returns the order.Status from the int representation.
func (l *Exchange) GetStatus(status int64) order.Status {
	var oStatus order.Status
	switch status {
	case -1:
		// "cancelled"
		oStatus = order.Cancelled
	case 0:
		// "on trading"
		oStatus = order.Active
	case 1:
		// "filled partially"
		oStatus = order.PartiallyFilled
	case 2:
		// "filled totally"
		oStatus = order.Filled
	case 4:
		// "Cancelling"
		oStatus = order.Cancelling
	default:
		log.Errorf(log.Global, "%s Unhandled Order Status '%v'", l.GetName(), status)
	}
	return oStatus
}

// GetFuturesContractDetails returns all contracts from the exchange by asset type
func (l *Exchange) GetFuturesContractDetails(context.Context, asset.Item) ([]futures.Contract, error) {
	return nil, common.ErrFunctionNotSupported
}

// GetLatestFundingRates returns the latest funding rates data
func (l *Exchange) GetLatestFundingRates(context.Context, *fundingrate.LatestRateRequest) ([]fundingrate.LatestRateResponse, error) {
	return nil, common.ErrFunctionNotSupported
}

// UpdateOrderExecutionLimits updates order execution limits
func (l *Exchange) UpdateOrderExecutionLimits(_ context.Context, _ asset.Item) error {
	return common.ErrNotYetImplemented
}

// GetCurrencyTradeURL returns the URL to the exchange's trade page for the given asset and currency pair
func (l *Exchange) GetCurrencyTradeURL(_ context.Context, a asset.Item, cp currency.Pair) (string, error) {
	_, err := l.CurrencyPairs.IsPairEnabled(cp, a)
	if err != nil {
		return "", err
	}
	cp.Delimiter = currency.UnderscoreDelimiter
	return tradeBaseURL + cp.Lower().String(), nil
}<|MERGE_RESOLUTION|>--- conflicted
+++ resolved
@@ -196,11 +196,7 @@
 }
 
 // UpdateOrderbook updates and returns the orderbook for a currency pair
-<<<<<<< HEAD
-func (l *Exchange) UpdateOrderbook(ctx context.Context, p currency.Pair, assetType asset.Item) (*orderbook.Base, error) {
-=======
-func (l *Lbank) UpdateOrderbook(ctx context.Context, p currency.Pair, assetType asset.Item) (*orderbook.Book, error) {
->>>>>>> 2958e64a
+func (l *Exchange) UpdateOrderbook(ctx context.Context, p currency.Pair, assetType asset.Item) (*orderbook.Book, error) {
 	if !l.SupportsAsset(assetType) {
 		return nil, fmt.Errorf("%w: %q", asset.ErrNotSupported, assetType)
 	}
