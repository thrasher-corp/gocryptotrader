--- conflicted
+++ resolved
@@ -253,7 +253,6 @@
 	if err != nil {
 		return orderBook, err
 	}
-<<<<<<< HEAD
 	var price, amount float64
 	for i := range a.Data.Asks {
 		price, err = strconv.ParseFloat(a.Data.Asks[i][0], 64)
@@ -280,35 +279,6 @@
 		orderBook.Bids = append(orderBook.Bids, orderbook.Item{
 			Price:  price,
 			Amount: amount})
-=======
-	for i := range a.Asks {
-		price, convErr := strconv.ParseFloat(a.Asks[i][0], 64)
-		if convErr != nil {
-			return orderBook, convErr
-		}
-		amount, convErr := strconv.ParseFloat(a.Asks[i][1], 64)
-		if convErr != nil {
-			return orderBook, convErr
-		}
-		orderBook.Asks = append(orderBook.Asks, orderbook.Item{
-			Price:  price,
-			Amount: amount,
-		})
-	}
-	for i := range a.Bids {
-		price, convErr := strconv.ParseFloat(a.Bids[i][0], 64)
-		if convErr != nil {
-			return orderBook, convErr
-		}
-		amount, convErr := strconv.ParseFloat(a.Bids[i][1], 64)
-		if convErr != nil {
-			return orderBook, convErr
-		}
-		orderBook.Bids = append(orderBook.Bids, orderbook.Item{
-			Price:  price,
-			Amount: amount,
-		})
->>>>>>> ba4ac4f3
 	}
 	orderBook.Pair = p
 	orderBook.ExchangeName = l.Name
