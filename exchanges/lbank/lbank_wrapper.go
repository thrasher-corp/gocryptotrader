--- conflicted
+++ resolved
@@ -121,13 +121,8 @@
 		return err
 	}
 
-<<<<<<< HEAD
-	if l.API.AuthenticatedSupport {
-		err = l.LoadPrivKey(context.TODO())
-=======
 	if e.API.AuthenticatedSupport {
 		err = e.loadPrivKey(context.TODO())
->>>>>>> f878d1f0
 		if err != nil {
 			e.API.AuthenticatedSupport = false
 			log.Errorf(log.ExchangeSys, "%s couldn't load private key, setting authenticated support to false", e.Name)
