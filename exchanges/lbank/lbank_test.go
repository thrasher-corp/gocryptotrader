--- conflicted
+++ resolved
@@ -338,11 +338,7 @@
 	cp := currency.NewPairWithDelimiter(currency.ETH.String(), currency.BTC.String(), "_")
 	var a order.Cancel
 	a.Pair = cp
-<<<<<<< HEAD
-	a.OrderID = "24f7ce27-af1d-4dca-a8c1-ef1cbeec1b23"
-=======
 	a.ID = "24f7ce27-af1d-4dca-a8c1-ef1cbeec1b23"
->>>>>>> 1deeca99
 	err := l.CancelOrder(&a)
 	if err != nil {
 		t.Error(err)
