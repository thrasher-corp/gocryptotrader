package exchange

import (
	"context"
	"errors"
	"fmt"
	"net"
	"net/url"
	"sort"
	"strconv"
	"strings"
	"sync"
	"time"
	"unicode"

	"github.com/thrasher-corp/gocryptotrader/common"
	"github.com/thrasher-corp/gocryptotrader/common/convert"
	"github.com/thrasher-corp/gocryptotrader/common/key"
	"github.com/thrasher-corp/gocryptotrader/config"
	"github.com/thrasher-corp/gocryptotrader/currency"
	"github.com/thrasher-corp/gocryptotrader/exchanges/asset"
	"github.com/thrasher-corp/gocryptotrader/exchanges/collateral"
	"github.com/thrasher-corp/gocryptotrader/exchanges/currencystate"
	"github.com/thrasher-corp/gocryptotrader/exchanges/fee"
	"github.com/thrasher-corp/gocryptotrader/exchanges/fundingrate"
	"github.com/thrasher-corp/gocryptotrader/exchanges/futures"
	"github.com/thrasher-corp/gocryptotrader/exchanges/kline"
	"github.com/thrasher-corp/gocryptotrader/exchanges/margin"
	"github.com/thrasher-corp/gocryptotrader/exchanges/order"
	"github.com/thrasher-corp/gocryptotrader/exchanges/protocol"
	"github.com/thrasher-corp/gocryptotrader/exchanges/request"
	"github.com/thrasher-corp/gocryptotrader/exchanges/stream"
	"github.com/thrasher-corp/gocryptotrader/exchanges/subscription"
	"github.com/thrasher-corp/gocryptotrader/exchanges/ticker"
	"github.com/thrasher-corp/gocryptotrader/exchanges/trade"
	"github.com/thrasher-corp/gocryptotrader/log"
	"github.com/thrasher-corp/gocryptotrader/portfolio/banking"
)

const (
	warningBase64DecryptSecretKeyFailed = "exchange %s unable to base64 decode secret key.. Disabling Authenticated API support" //nolint // False positive (G101: Potential hardcoded credentials)
	// DefaultHTTPTimeout is the default HTTP/HTTPS Timeout for exchange requests
	DefaultHTTPTimeout = time.Second * 15
	// DefaultWebsocketResponseCheckTimeout is the default delay in checking for an expected websocket response
	DefaultWebsocketResponseCheckTimeout = time.Millisecond * 50
	// DefaultWebsocketResponseMaxLimit is the default max wait for an expected websocket response before a timeout
	DefaultWebsocketResponseMaxLimit = time.Second * 7
	// DefaultWebsocketOrderbookBufferLimit is the maximum number of orderbook updates that get stored before being applied
	DefaultWebsocketOrderbookBufferLimit = 5
)

var (
	// ErrExchangeNameIsEmpty is returned when the exchange name is empty
	ErrExchangeNameIsEmpty = errors.New("exchange name is empty")

	errEndpointStringNotFound            = errors.New("endpoint string not found")
	errConfigPairFormatRequiresDelimiter = errors.New("config pair format requires delimiter")
	errSymbolCannotBeMatched             = errors.New("symbol cannot be matched")
	errGlobalRequestFormatIsNil          = errors.New("global request format is nil")
	errGlobalConfigFormatIsNil           = errors.New("global config format is nil")
	errAssetRequestFormatIsNil           = errors.New("asset type request format is nil")
	errAssetConfigFormatIsNil            = errors.New("asset type config format is nil")
	errSetDefaultsNotCalled              = errors.New("set defaults not called")
	errExchangeIsNil                     = errors.New("exchange is nil")
	errBatchSizeZero                     = errors.New("batch size cannot be 0")
)

// SetRequester sets the instance of the requester
func (b *Base) SetRequester(r *request.Requester) error {
	if r == nil {
		return fmt.Errorf("%s cannot set requester, no requester provided", b.Name)
	}

	b.Requester = r
	return nil
}

// SetClientProxyAddress sets a proxy address for REST and websocket requests
func (b *Base) SetClientProxyAddress(addr string) error {
	if addr == "" {
		return nil
	}
	proxy, err := url.Parse(addr)
	if err != nil {
		return fmt.Errorf("setting proxy address error %s",
			err)
	}

	err = b.Requester.SetProxy(proxy)
	if err != nil {
		return err
	}

	if b.Websocket != nil {
		err = b.Websocket.SetProxyAddress(addr)
		if err != nil {
			return err
		}
	}
	return nil
}

// SetFeatureDefaults sets the exchanges default feature support set
func (b *Base) SetFeatureDefaults() {
	if b.Config.Features == nil {
		s := &config.FeaturesConfig{
			Supports: config.FeaturesSupportedConfig{
				Websocket: b.Features.Supports.Websocket,
				REST:      b.Features.Supports.REST,
				RESTCapabilities: protocol.Features{
					AutoPairUpdates: b.Features.Supports.RESTCapabilities.AutoPairUpdates,
				},
			},
		}

		if b.Config.SupportsAutoPairUpdates != nil {
			s.Supports.RESTCapabilities.AutoPairUpdates = *b.Config.SupportsAutoPairUpdates
			s.Enabled.AutoPairUpdates = *b.Config.SupportsAutoPairUpdates
		} else {
			s.Supports.RESTCapabilities.AutoPairUpdates = b.Features.Supports.RESTCapabilities.AutoPairUpdates
			s.Enabled.AutoPairUpdates = b.Features.Supports.RESTCapabilities.AutoPairUpdates
			if !s.Supports.RESTCapabilities.AutoPairUpdates {
				b.Config.CurrencyPairs.LastUpdated = time.Now().Unix()
				b.CurrencyPairs.LastUpdated = b.Config.CurrencyPairs.LastUpdated
			}
		}
		b.Config.Features = s
		b.Config.SupportsAutoPairUpdates = nil
	} else {
		if b.Features.Supports.RESTCapabilities.AutoPairUpdates != b.Config.Features.Supports.RESTCapabilities.AutoPairUpdates {
			b.Config.Features.Supports.RESTCapabilities.AutoPairUpdates = b.Features.Supports.RESTCapabilities.AutoPairUpdates

			if !b.Config.Features.Supports.RESTCapabilities.AutoPairUpdates {
				b.Config.CurrencyPairs.LastUpdated = time.Now().Unix()
			}
		}

		if b.Features.Supports.REST != b.Config.Features.Supports.REST {
			b.Config.Features.Supports.REST = b.Features.Supports.REST
		}

		if b.Features.Supports.RESTCapabilities.TickerBatching != b.Config.Features.Supports.RESTCapabilities.TickerBatching {
			b.Config.Features.Supports.RESTCapabilities.TickerBatching = b.Features.Supports.RESTCapabilities.TickerBatching
		}

		if b.Features.Supports.Websocket != b.Config.Features.Supports.Websocket {
			b.Config.Features.Supports.Websocket = b.Features.Supports.Websocket
		}

		if b.IsSaveTradeDataEnabled() != b.Config.Features.Enabled.SaveTradeData {
			b.SetSaveTradeDataStatus(b.Config.Features.Enabled.SaveTradeData)
		}

		if b.IsTradeFeedEnabled() != b.Config.Features.Enabled.TradeFeed {
			b.SetTradeFeedStatus(b.Config.Features.Enabled.TradeFeed)
		}

		if b.IsFillsFeedEnabled() != b.Config.Features.Enabled.FillsFeed {
			b.SetFillsFeedStatus(b.Config.Features.Enabled.FillsFeed)
		}

		b.SetSubscriptionsFromConfig()

		b.Features.Enabled.AutoPairUpdates = b.Config.Features.Enabled.AutoPairUpdates
	}
}

// SetSubscriptionsFromConfig sets the subscriptions from config
// If the subscriptions config is empty then Config will be updated from the exchange subscriptions,
// allowing e.SetDefaults to set default subscriptions for an exchange to update user's config
// Subscriptions not Enabled are skipped, meaning that e.Features.Subscriptions only contains Enabled subscriptions
func (b *Base) SetSubscriptionsFromConfig() {
	b.settingsMutex.Lock()
	defer b.settingsMutex.Unlock()
	if len(b.Config.Features.Subscriptions) == 0 {
		b.Config.Features.Subscriptions = b.Features.Subscriptions
		return
	}
	b.Features.Subscriptions = []*subscription.Subscription{}
	for _, s := range b.Config.Features.Subscriptions {
		if s.Enabled {
			b.Features.Subscriptions = append(b.Features.Subscriptions, s)
		}
	}
	if b.Verbose {
		names := make([]string, 0, len(b.Features.Subscriptions))
		for _, s := range b.Features.Subscriptions {
			names = append(names, s.Channel)
		}
		log.Debugf(log.ExchangeSys, "Set %v 'Subscriptions' to %v", b.Name, strings.Join(names, ", "))
	}
}

// SupportsRESTTickerBatchUpdates returns whether or not the
// exchange supports REST batch ticker fetching
func (b *Base) SupportsRESTTickerBatchUpdates() bool {
	return b.Features.Supports.RESTCapabilities.TickerBatching
}

// SupportsAutoPairUpdates returns whether or not the exchange supports
// auto currency pair updating
func (b *Base) SupportsAutoPairUpdates() bool {
	return b.Features.Supports.RESTCapabilities.AutoPairUpdates ||
		b.Features.Supports.WebsocketCapabilities.AutoPairUpdates
}

// GetLastPairsUpdateTime returns the unix timestamp of when the exchanges
// currency pairs were last updated
func (b *Base) GetLastPairsUpdateTime() int64 {
	return b.CurrencyPairs.LastUpdated
}

// GetAssetTypes returns the either the enabled or available asset types for an
// individual exchange
func (b *Base) GetAssetTypes(enabled bool) asset.Items {
	return b.CurrencyPairs.GetAssetTypes(enabled)
}

// GetPairAssetType returns the associated asset type for the currency pair
// This method is only useful for exchanges that have pair names with multiple delimiters (BTC-USD-0626)
// Helpful if the exchange has only a single asset type but in that case the asset type can be hard coded
func (b *Base) GetPairAssetType(c currency.Pair) (asset.Item, error) {
	assetTypes := b.GetAssetTypes(false)
	for i := range assetTypes {
		avail, err := b.GetAvailablePairs(assetTypes[i])
		if err != nil {
			return asset.Empty, err
		}
		if avail.Contains(c, true) {
			return assetTypes[i], nil
		}
	}
	return asset.Empty, errors.New("asset type not associated with currency pair")
}

// GetPairAndAssetTypeRequestFormatted returns the pair and the asset type
// when there is distinct differentiation between exchange request symbols asset
// types. e.g. "BTC-USD" Spot and "BTC_USD" PERP request formatted.
func (b *Base) GetPairAndAssetTypeRequestFormatted(symbol string) (currency.Pair, asset.Item, error) {
	if symbol == "" {
		return currency.EMPTYPAIR, asset.Empty, currency.ErrCurrencyPairEmpty
	}
	assetTypes := b.GetAssetTypes(true)
	for i := range assetTypes {
		pFmt, err := b.GetPairFormat(assetTypes[i], true)
		if err != nil {
			return currency.EMPTYPAIR, asset.Empty, err
		}

		enabled, err := b.GetEnabledPairs(assetTypes[i])
		if err != nil {
			return currency.EMPTYPAIR, asset.Empty, err
		}
		for j := range enabled {
			if pFmt.Format(enabled[j]) == symbol {
				return enabled[j], assetTypes[i], nil
			}
		}
	}
	return currency.EMPTYPAIR, asset.Empty, errSymbolCannotBeMatched
}

// GetClientBankAccounts returns banking details associated with
// a client for withdrawal purposes
func (b *Base) GetClientBankAccounts(exchangeName, withdrawalCurrency string) (*banking.Account, error) {
	cfg := config.GetConfig()
	return cfg.GetClientBankAccounts(exchangeName, withdrawalCurrency)
}

// GetExchangeBankAccounts returns banking details associated with an
// exchange for funding purposes
func (b *Base) GetExchangeBankAccounts(id, depositCurrency string) (*banking.Account, error) {
	cfg := config.GetConfig()
	return cfg.GetExchangeBankAccounts(b.Name, id, depositCurrency)
}

// SetCurrencyPairFormat checks the exchange request and config currency pair
// formats and syncs it with the exchanges SetDefault settings
func (b *Base) SetCurrencyPairFormat() error {
	if b.Config.CurrencyPairs == nil {
		b.Config.CurrencyPairs = new(currency.PairsManager)
	}

	b.Config.CurrencyPairs.UseGlobalFormat = b.CurrencyPairs.UseGlobalFormat
	if b.Config.CurrencyPairs.UseGlobalFormat {
		b.Config.CurrencyPairs.RequestFormat = b.CurrencyPairs.RequestFormat
		b.Config.CurrencyPairs.ConfigFormat = b.CurrencyPairs.ConfigFormat
		return nil
	}

	if b.Config.CurrencyPairs.ConfigFormat != nil {
		b.Config.CurrencyPairs.ConfigFormat = nil
	}
	if b.Config.CurrencyPairs.RequestFormat != nil {
		b.Config.CurrencyPairs.RequestFormat = nil
	}

	assetTypes := b.GetAssetTypes(false)
	for x := range assetTypes {
		if _, err := b.Config.CurrencyPairs.Get(assetTypes[x]); err != nil {
			ps, err := b.CurrencyPairs.Get(assetTypes[x])
			if err != nil {
				return err
			}
			err = b.Config.CurrencyPairs.Store(assetTypes[x], ps)
			if err != nil {
				return err
			}
		}
	}
	return nil
}

// SetConfigPairs sets the exchanges currency pairs to the pairs set in the config
func (b *Base) SetConfigPairs() error {
	assetTypes := b.Config.CurrencyPairs.GetAssetTypes(false)
	exchangeAssets := b.CurrencyPairs.GetAssetTypes(false)
	for x := range assetTypes {
		if !exchangeAssets.Contains(assetTypes[x]) {
			log.Warnf(log.ExchangeSys,
				"%s exchange asset type %s unsupported, please manually remove from configuration",
				b.Name,
				assetTypes[x])
			continue // If there are unsupported assets contained in config, skip.
		}

		var enabledAsset bool
		if b.Config.CurrencyPairs.IsAssetEnabled(assetTypes[x]) == nil {
			enabledAsset = true
		}

		err := b.CurrencyPairs.SetAssetEnabled(assetTypes[x], enabledAsset)
		// Suppress error when assets are enabled by default and they are being
		// enabled by config. A check for the inverse
		// e.g. currency.ErrAssetAlreadyDisabled is not needed.
		if err != nil && !errors.Is(err, currency.ErrAssetAlreadyEnabled) {
			return err
		}

		cfgPS, err := b.Config.CurrencyPairs.Get(assetTypes[x])
		if err != nil {
			return err
		}

		if b.Config.CurrencyPairs.UseGlobalFormat {
			err = b.CurrencyPairs.StorePairs(assetTypes[x], cfgPS.Available, false)
			if err != nil {
				return err
			}
			err = b.CurrencyPairs.StorePairs(assetTypes[x], cfgPS.Enabled, true)
			if err != nil {
				return err
			}
			continue
		}
		exchPS, err := b.CurrencyPairs.Get(assetTypes[x])
		if err != nil {
			return err
		}

		if exchPS.ConfigFormat != nil {
			err = b.Config.CurrencyPairs.StoreFormat(assetTypes[x], exchPS.ConfigFormat, true)
			if err != nil {
				return err
			}
		}
		if exchPS.RequestFormat != nil {
			err = b.Config.CurrencyPairs.StoreFormat(assetTypes[x], exchPS.RequestFormat, false)
			if err != nil {
				return err
			}
		}

		err = b.CurrencyPairs.StorePairs(assetTypes[x], cfgPS.Available, false)
		if err != nil {
			return err
		}
		err = b.CurrencyPairs.StorePairs(assetTypes[x], cfgPS.Enabled, true)
		if err != nil {
			return err
		}
	}
	return nil
}

// GetName is a method that returns the name of the exchange base
func (b *Base) GetName() string {
	return b.Name
}

// GetEnabledFeatures returns the exchanges enabled features
func (b *Base) GetEnabledFeatures() FeaturesEnabled {
	return b.Features.Enabled
}

// GetSupportedFeatures returns the exchanges supported features
func (b *Base) GetSupportedFeatures() FeaturesSupported {
	return b.Features.Supports
}

// GetPairFormat returns the pair format based on the exchange and
// asset type
func (b *Base) GetPairFormat(assetType asset.Item, requestFormat bool) (currency.PairFormat, error) {
	if b.CurrencyPairs.UseGlobalFormat {
		if requestFormat {
			if b.CurrencyPairs.RequestFormat == nil {
				return currency.EMPTYFORMAT, errGlobalRequestFormatIsNil
			}
			return *b.CurrencyPairs.RequestFormat, nil
		}

		if b.CurrencyPairs.ConfigFormat == nil {
			return currency.EMPTYFORMAT, errGlobalConfigFormatIsNil
		}
		return *b.CurrencyPairs.ConfigFormat, nil
	}

	ps, err := b.CurrencyPairs.Get(assetType)
	if err != nil {
		return currency.EMPTYFORMAT, err
	}

	if requestFormat {
		if ps.RequestFormat == nil {
			return currency.EMPTYFORMAT, errAssetRequestFormatIsNil
		}
		return *ps.RequestFormat, nil
	}

	if ps.ConfigFormat == nil {
		return currency.EMPTYFORMAT, errAssetConfigFormatIsNil
	}
	return *ps.ConfigFormat, nil
}

// GetEnabledPairs is a method that returns the enabled currency pairs of
// the exchange by asset type, if the asset type is disabled this will return no
// enabled pairs
func (b *Base) GetEnabledPairs(a asset.Item) (currency.Pairs, error) {
	err := b.CurrencyPairs.IsAssetEnabled(a)
	if err != nil {
		return nil, err
	}
	format, err := b.GetPairFormat(a, false)
	if err != nil {
		return nil, err
	}
	enabledPairs, err := b.CurrencyPairs.GetPairs(a, true)
	if err != nil {
		return nil, err
	}
	return enabledPairs.Format(format), nil
}

// GetRequestFormattedPairAndAssetType is a method that returns the enabled currency pair of
// along with its asset type. Only use when there is no chance of the same name crossing over
func (b *Base) GetRequestFormattedPairAndAssetType(p string) (currency.Pair, asset.Item, error) {
	assetTypes := b.GetAssetTypes(true)
	for i := range assetTypes {
		format, err := b.GetPairFormat(assetTypes[i], true)
		if err != nil {
			return currency.EMPTYPAIR, assetTypes[i], err
		}

		pairs, err := b.CurrencyPairs.GetPairs(assetTypes[i], true)
		if err != nil {
			return currency.EMPTYPAIR, assetTypes[i], err
		}

		for j := range pairs {
			formattedPair := pairs[j].Format(format)
			if strings.EqualFold(formattedPair.String(), p) {
				return formattedPair, assetTypes[i], nil
			}
		}
	}
	return currency.EMPTYPAIR, asset.Empty, fmt.Errorf("%s %w", p, currency.ErrPairNotFound)
}

// GetAvailablePairs is a method that returns the available currency pairs
// of the exchange by asset type
func (b *Base) GetAvailablePairs(assetType asset.Item) (currency.Pairs, error) {
	format, err := b.GetPairFormat(assetType, false)
	if err != nil {
		return nil, err
	}
	pairs, err := b.CurrencyPairs.GetPairs(assetType, false)
	if err != nil {
		return nil, err
	}
	return pairs.Format(format), nil
}

// SupportsPair returns true or not whether a currency pair exists in the
// exchange available currencies or not
func (b *Base) SupportsPair(p currency.Pair, enabledPairs bool, assetType asset.Item) error {
	var pairs currency.Pairs
	var err error
	if enabledPairs {
		pairs, err = b.GetEnabledPairs(assetType)
	} else {
		pairs, err = b.GetAvailablePairs(assetType)
	}
	if err != nil {
		return err
	}
	if pairs.Contains(p, false) {
		return nil
	}
	return fmt.Errorf("%w %v", currency.ErrCurrencyNotSupported, p)
}

// FormatExchangeCurrencies returns a string containing
// the exchanges formatted currency pairs
func (b *Base) FormatExchangeCurrencies(pairs []currency.Pair, assetType asset.Item) (string, error) {
	var currencyItems strings.Builder
	pairFmt, err := b.GetPairFormat(assetType, true)
	if err != nil {
		return "", err
	}

	for x := range pairs {
		format, err := b.FormatExchangeCurrency(pairs[x], assetType)
		if err != nil {
			return "", err
		}
		currencyItems.WriteString(format.String())
		if x == len(pairs)-1 {
			continue
		}
		currencyItems.WriteString(pairFmt.Separator)
	}

	if currencyItems.Len() == 0 {
		return "", errors.New("returned empty string")
	}
	return currencyItems.String(), nil
}

// FormatExchangeCurrency is a method that formats and returns a currency pair
// based on the user currency display preferences
func (b *Base) FormatExchangeCurrency(p currency.Pair, assetType asset.Item) (currency.Pair, error) {
	if p.IsEmpty() {
		return currency.EMPTYPAIR, currency.ErrCurrencyPairEmpty
	}
	pairFmt, err := b.GetPairFormat(assetType, true)
	if err != nil {
		return currency.EMPTYPAIR, err
	}
	return p.Format(pairFmt), nil
}

// SetEnabled is a method that sets if the exchange is enabled
func (b *Base) SetEnabled(enabled bool) {
	b.settingsMutex.Lock()
	b.Enabled = enabled
	b.settingsMutex.Unlock()
}

// IsEnabled is a method that returns if the current exchange is enabled
func (b *Base) IsEnabled() bool {
	if b == nil {
		return false
	}
	b.settingsMutex.RLock()
	defer b.settingsMutex.RUnlock()
	return b.Enabled
}

// SetupDefaults sets the exchange settings based on the supplied config
func (b *Base) SetupDefaults(exch *config.Exchange) error {
	err := exch.Validate()
	if err != nil {
		return err
	}

	b.Enabled = true
	b.LoadedByConfig = true
	b.Config = exch
	b.Verbose = exch.Verbose

	b.API.AuthenticatedSupport = exch.API.AuthenticatedSupport
	b.API.AuthenticatedWebsocketSupport = exch.API.AuthenticatedWebsocketSupport
	b.API.credentials.SubAccount = exch.API.Credentials.Subaccount
	if b.API.AuthenticatedSupport || b.API.AuthenticatedWebsocketSupport {
		b.SetCredentials(exch.API.Credentials.Key,
			exch.API.Credentials.Secret,
			exch.API.Credentials.ClientID,
			exch.API.Credentials.Subaccount,
			exch.API.Credentials.PEMKey,
			exch.API.Credentials.OTPSecret,
		)
	}

	if exch.HTTPTimeout <= time.Duration(0) {
		exch.HTTPTimeout = DefaultHTTPTimeout
	}

	err = b.SetHTTPClientTimeout(exch.HTTPTimeout)
	if err != nil {
		return err
	}

	if exch.CurrencyPairs == nil {
		exch.CurrencyPairs = &b.CurrencyPairs
		a := exch.CurrencyPairs.GetAssetTypes(false)
		for i := range a {
			err = exch.CurrencyPairs.SetAssetEnabled(a[i], true)
			if err != nil && !errors.Is(err, currency.ErrAssetAlreadyEnabled) {
				return err
			}
		}
	}

	b.HTTPDebugging = exch.HTTPDebugging
	b.BypassConfigFormatUpgrades = exch.CurrencyPairs.BypassConfigFormatUpgrades
	err = b.SetHTTPClientUserAgent(exch.HTTPUserAgent)
	if err != nil {
		return err
	}

	err = b.SetCurrencyPairFormat()
	if err != nil {
		return err
	}

	err = b.SetConfigPairs()
	if err != nil {
		return err
	}

	b.SetFeatureDefaults()

	if b.API.Endpoints == nil {
		b.API.Endpoints = b.NewEndpoints()
	}

	err = b.SetAPIURL()
	if err != nil {
		return err
	}

	b.SetAPICredentialDefaults()

	err = b.SetClientProxyAddress(exch.ProxyAddress)
	if err != nil {
		return err
	}
	b.BaseCurrencies = exch.BaseCurrencies

	if exch.Orderbook.VerificationBypass {
		log.Warnf(log.ExchangeSys,
			"%s orderbook verification has been bypassed via config.",
			b.Name)
	}
	b.CanVerifyOrderbook = !exch.Orderbook.VerificationBypass
	b.States = currencystate.NewCurrencyStates()
	return err
}

// SetPairs sets the exchange currency pairs for either enabledPairs or
// availablePairs
func (b *Base) SetPairs(pairs currency.Pairs, assetType asset.Item, enabled bool) error {
	if len(pairs) == 0 {
		return fmt.Errorf("%s SetPairs error - pairs is empty", b.Name)
	}

	pairFmt, err := b.GetPairFormat(assetType, false)
	if err != nil {
		return err
	}
	cPairs := make(currency.Pairs, len(pairs))
	copy(cPairs, pairs)
	for x := range pairs {
		cPairs[x] = pairs[x].Format(pairFmt)
	}

	err = b.CurrencyPairs.StorePairs(assetType, cPairs, enabled)
	if err != nil {
		return err
	}
	return b.Config.CurrencyPairs.StorePairs(assetType, cPairs, enabled)
}

// EnsureOnePairEnabled not all assets have pairs, eg options
// search for an asset that does and enable one if none are enabled
// error if no currency pairs found for an entire exchange
func (b *Base) EnsureOnePairEnabled() error {
	pair, item, err := b.CurrencyPairs.EnsureOnePairEnabled()
	if err != nil {
		return err
	}
	if !pair.IsEmpty() {
		log.Warnf(log.ExchangeSys, "%v had no enabled pairs, %v %v pair has been enabled", b.Name, item, pair)
	}
	return nil
}

// UpdatePairs updates the exchange currency pairs for either enabledPairs or
// availablePairs
func (b *Base) UpdatePairs(incoming currency.Pairs, a asset.Item, enabled, force bool) error {
	pFmt, err := b.GetPairFormat(a, false)
	if err != nil {
		return err
	}

	incoming, err = incoming.ValidateAndConform(pFmt, b.BypassConfigFormatUpgrades)
	if err != nil {
		return err
	}

	oldPairs, err := b.CurrencyPairs.GetPairs(a, enabled)
	if err != nil {
		return err
	}

	diff, err := oldPairs.FindDifferences(incoming, pFmt)
	if err != nil {
		return err
	}

	if force || len(diff.New) != 0 || len(diff.Remove) != 0 || diff.FormatDifference {
		var updateType string
		if enabled {
			updateType = "enabled"
		} else {
			updateType = "available"
		}

		if force {
			log.Debugf(log.ExchangeSys,
				"%s forced update of %s [%v] pairs.",
				b.Name,
				updateType,
				strings.ToUpper(a.String()))
		} else {
			if len(diff.New) > 0 {
				log.Debugf(log.ExchangeSys,
					"%s Updating %s pairs [%v] - Added: %s.\n",
					b.Name,
					updateType,
					strings.ToUpper(a.String()),
					diff.New)
			}
			if len(diff.Remove) > 0 {
				log.Debugf(log.ExchangeSys,
					"%s Updating %s pairs [%v] - Removed: %s.\n",
					b.Name,
					updateType,
					strings.ToUpper(a.String()),
					diff.Remove)
			}
		}
		err = b.Config.CurrencyPairs.StorePairs(a, incoming, enabled)
		if err != nil {
			return err
		}
		err = b.CurrencyPairs.StorePairs(a, incoming, enabled)
		if err != nil {
			return err
		}
	}

	if enabled {
		return nil
	}

	// This section checks for differences after an available pairs adjustment
	// which will remove currency pairs from enabled pairs that have been
	// disabled by an exchange, adjust the entire list of enabled pairs if there
	// is a required formatting change and it will also capture unintentional
	// client inputs e.g. a client can enter `linkusd` via config and loaded
	// into memory that might be unintentionally formatted too `lin-kusd` it
	// will match that against the correct available pair in memory and apply
	// correct formatting (LINK-USD) instead of being removed altogether which
	// will require a shutdown and update of the config file to enable that
	// asset.

	enabledPairs, err := b.CurrencyPairs.GetPairs(a, true)
	if err != nil &&
		!errors.Is(err, currency.ErrPairNotContainedInAvailablePairs) &&
		!errors.Is(err, currency.ErrPairDuplication) {
		return err
	}

	if err == nil && !enabledPairs.HasFormatDifference(pFmt) {
		return nil
	}

	diff, err = enabledPairs.FindDifferences(incoming, pFmt)
	if err != nil {
		return err
	}

	check := make(map[string]bool)
	var target int
	for x := range enabledPairs {
		pairNoFmt := currency.EMPTYFORMAT.Format(enabledPairs[x])
		if check[pairNoFmt] {
			diff.Remove = diff.Remove.Add(enabledPairs[x])
			continue
		}
		check[pairNoFmt] = true

		if !diff.Remove.Contains(enabledPairs[x], true) {
			enabledPairs[target] = enabledPairs[x].Format(pFmt)
		} else {
			var match currency.Pair
			match, err = incoming.DeriveFrom(pairNoFmt)
			if err != nil {
				continue
			}
			diff.Remove, err = diff.Remove.Remove(enabledPairs[x])
			if err != nil {
				return err
			}
			enabledPairs[target] = match.Format(pFmt)
		}
		target++
	}

	enabledPairs = enabledPairs[:target]
	if len(enabledPairs) == 0 && len(incoming) > 0 {
		// NOTE: If enabled pairs are not populated for any reason.
		var randomPair currency.Pair
		randomPair, err = incoming.GetRandomPair()
		if err != nil {
			return err
		}
		log.Debugf(log.ExchangeSys, "%s Enabled pairs missing for %s. Added %s.\n",
			b.Name,
			strings.ToUpper(a.String()),
			randomPair)
		enabledPairs = currency.Pairs{randomPair}
	}

	if len(diff.Remove) > 0 {
		log.Debugf(log.ExchangeSys, "%s Checked and updated enabled pairs [%v] - Removed: %s.\n",
			b.Name,
			strings.ToUpper(a.String()),
			diff.Remove)
	}
	err = b.Config.CurrencyPairs.StorePairs(a, enabledPairs, true)
	if err != nil {
		return err
	}
	return b.CurrencyPairs.StorePairs(a, enabledPairs, true)
}

// SetAPIURL sets configuration API URL for an exchange
func (b *Base) SetAPIURL() error {
	checkInsecureEndpoint := func(endpoint string) {
		if strings.Contains(endpoint, "https") || strings.Contains(endpoint, "wss") {
			return
		}
		log.Warnf(log.ExchangeSys,
			"%s is using HTTP instead of HTTPS or WS instead of WSS [%s] for API functionality, an"+
				" attacker could eavesdrop on this connection. Use at your"+
				" own risk.",
			b.Name, endpoint)
	}
	var err error
	if b.Config.API.OldEndPoints != nil {
		if b.Config.API.OldEndPoints.URL != "" && b.Config.API.OldEndPoints.URL != config.APIURLNonDefaultMessage {
			err = b.API.Endpoints.SetRunning(RestSpot.String(), b.Config.API.OldEndPoints.URL)
			if err != nil {
				return err
			}
			checkInsecureEndpoint(b.Config.API.OldEndPoints.URL)
		}
		if b.Config.API.OldEndPoints.URLSecondary != "" && b.Config.API.OldEndPoints.URLSecondary != config.APIURLNonDefaultMessage {
			err = b.API.Endpoints.SetRunning(RestSpotSupplementary.String(), b.Config.API.OldEndPoints.URLSecondary)
			if err != nil {
				return err
			}
			checkInsecureEndpoint(b.Config.API.OldEndPoints.URLSecondary)
		}
		if b.Config.API.OldEndPoints.WebsocketURL != "" && b.Config.API.OldEndPoints.WebsocketURL != config.WebsocketURLNonDefaultMessage {
			err = b.API.Endpoints.SetRunning(WebsocketSpot.String(), b.Config.API.OldEndPoints.WebsocketURL)
			if err != nil {
				return err
			}
			checkInsecureEndpoint(b.Config.API.OldEndPoints.WebsocketURL)
		}
		b.Config.API.OldEndPoints = nil
	} else if b.Config.API.Endpoints != nil {
		for key, val := range b.Config.API.Endpoints {
			if val == "" ||
				val == config.APIURLNonDefaultMessage ||
				val == config.WebsocketURLNonDefaultMessage {
				continue
			}

			var u URL
			u, err = getURLTypeFromString(key)
			if err != nil {
				return err
			}

			var defaultURL string
			defaultURL, err = b.API.Endpoints.GetURL(u)
			if err != nil {
				log.Warnf(
					log.ExchangeSys,
					"%s: Config cannot match with default endpoint URL: [%s] with key: [%s], please remove or update core support endpoints.",
					b.Name,
					val,
					u)
				continue
			}

			if defaultURL == val {
				continue
			}

			log.Warnf(
				log.ExchangeSys,
				"%s: Config is overwriting default endpoint URL values from: [%s] to: [%s] for: [%s]",
				b.Name,
				defaultURL,
				val,
				u)

			checkInsecureEndpoint(val)

			err = b.API.Endpoints.SetRunning(key, val)
			if err != nil {
				return err
			}
		}
	}
	runningMap := b.API.Endpoints.GetURLMap()
	b.Config.API.Endpoints = runningMap
	return nil
}

// SupportsREST returns whether or not the exchange supports
// REST
func (b *Base) SupportsREST() bool {
	return b.Features.Supports.REST
}

// GetWithdrawPermissions passes through the exchange's withdraw permissions
func (b *Base) GetWithdrawPermissions() uint32 {
	return b.Features.Supports.WithdrawPermissions
}

// SupportsWithdrawPermissions compares the supplied permissions with the exchange's to verify they're supported
func (b *Base) SupportsWithdrawPermissions(permissions uint32) bool {
	exchangePermissions := b.GetWithdrawPermissions()
	return permissions&exchangePermissions == permissions
}

// FormatWithdrawPermissions will return each of the exchange's compatible withdrawal methods in readable form
func (b *Base) FormatWithdrawPermissions() string {
	var services []string
	for i := 0; i < 32; i++ {
		var check uint32 = 1 << uint32(i)
		if b.GetWithdrawPermissions()&check != 0 {
			switch check {
			case AutoWithdrawCrypto:
				services = append(services, AutoWithdrawCryptoText)
			case AutoWithdrawCryptoWithAPIPermission:
				services = append(services, AutoWithdrawCryptoWithAPIPermissionText)
			case AutoWithdrawCryptoWithSetup:
				services = append(services, AutoWithdrawCryptoWithSetupText)
			case WithdrawCryptoWith2FA:
				services = append(services, WithdrawCryptoWith2FAText)
			case WithdrawCryptoWithSMS:
				services = append(services, WithdrawCryptoWithSMSText)
			case WithdrawCryptoWithEmail:
				services = append(services, WithdrawCryptoWithEmailText)
			case WithdrawCryptoWithWebsiteApproval:
				services = append(services, WithdrawCryptoWithWebsiteApprovalText)
			case WithdrawCryptoWithAPIPermission:
				services = append(services, WithdrawCryptoWithAPIPermissionText)
			case AutoWithdrawFiat:
				services = append(services, AutoWithdrawFiatText)
			case AutoWithdrawFiatWithAPIPermission:
				services = append(services, AutoWithdrawFiatWithAPIPermissionText)
			case AutoWithdrawFiatWithSetup:
				services = append(services, AutoWithdrawFiatWithSetupText)
			case WithdrawFiatWith2FA:
				services = append(services, WithdrawFiatWith2FAText)
			case WithdrawFiatWithSMS:
				services = append(services, WithdrawFiatWithSMSText)
			case WithdrawFiatWithEmail:
				services = append(services, WithdrawFiatWithEmailText)
			case WithdrawFiatWithWebsiteApproval:
				services = append(services, WithdrawFiatWithWebsiteApprovalText)
			case WithdrawFiatWithAPIPermission:
				services = append(services, WithdrawFiatWithAPIPermissionText)
			case WithdrawCryptoViaWebsiteOnly:
				services = append(services, WithdrawCryptoViaWebsiteOnlyText)
			case WithdrawFiatViaWebsiteOnly:
				services = append(services, WithdrawFiatViaWebsiteOnlyText)
			case NoFiatWithdrawals:
				services = append(services, NoFiatWithdrawalsText)
			default:
				services = append(services, fmt.Sprintf("%s[1<<%v]", UnknownWithdrawalTypeText, i))
			}
		}
	}
	if len(services) > 0 {
		return strings.Join(services, " & ")
	}

	return NoAPIWithdrawalMethodsText
}

// SupportsAsset whether or not the supplied asset is supported
// by the exchange
func (b *Base) SupportsAsset(a asset.Item) bool {
	_, ok := b.CurrencyPairs.Pairs[a]
	return ok
}

// PrintEnabledPairs prints the exchanges enabled asset pairs
func (b *Base) PrintEnabledPairs() {
	for k, v := range b.CurrencyPairs.Pairs {
		log.Infof(log.ExchangeSys, "%s Asset type %v:\n\t Enabled pairs: %v",
			b.Name, strings.ToUpper(k.String()), v.Enabled)
	}
}

// GetBase returns the exchange base
func (b *Base) GetBase() *Base { return b }

// CheckTransientError catches transient errors and returns nil if found, used
// for validation of API credentials
func (b *Base) CheckTransientError(err error) error {
	if _, ok := err.(net.Error); ok {
		log.Warnf(log.ExchangeSys,
			"%s net error captured, will not disable authentication %s",
			b.Name,
			err)
		return nil
	}
	return err
}

// DisableRateLimiter disables the rate limiting system for the exchange
func (b *Base) DisableRateLimiter() error {
	return b.Requester.DisableRateLimiter()
}

// EnableRateLimiter enables the rate limiting system for the exchange
func (b *Base) EnableRateLimiter() error {
	return b.Requester.EnableRateLimiter()
}

// StoreAssetPairFormat initialises and stores a defined asset format
func (b *Base) StoreAssetPairFormat(a asset.Item, f currency.PairStore) error {
	if a.String() == "" {
		return fmt.Errorf("%s cannot add to pairs manager, no asset provided",
			b.Name)
	}

	if f.AssetEnabled == nil {
		f.AssetEnabled = convert.BoolPtr(true)
	}

	if f.RequestFormat == nil {
		return fmt.Errorf("%s cannot add to pairs manager, request pair format not provided",
			b.Name)
	}

	if f.ConfigFormat == nil {
		return fmt.Errorf("%s cannot add to pairs manager, config pair format not provided",
			b.Name)
	}

	if f.ConfigFormat.Delimiter == "" {
		return fmt.Errorf("exchange %s cannot set asset %s pair format %w",
			b.Name, a, errConfigPairFormatRequiresDelimiter)
	}

	if b.CurrencyPairs.Pairs == nil {
		b.CurrencyPairs.Pairs = make(map[asset.Item]*currency.PairStore)
	}

	b.CurrencyPairs.Pairs[a] = &f
	return nil
}

// SetGlobalPairsManager sets defined asset and pairs management system with
// global formatting
func (b *Base) SetGlobalPairsManager(request, config *currency.PairFormat, assets ...asset.Item) error {
	if request == nil {
		return fmt.Errorf("%s cannot set pairs manager, request pair format not provided",
			b.Name)
	}

	if config == nil {
		return fmt.Errorf("%s cannot set pairs manager, config pair format not provided",
			b.Name)
	}

	if len(assets) == 0 {
		return fmt.Errorf("%s cannot set pairs manager, no assets provided",
			b.Name)
	}

	if config.Delimiter == "" {
		return fmt.Errorf("exchange %s cannot set global pairs manager %w for assets %s",
			b.Name, errConfigPairFormatRequiresDelimiter, assets)
	}

	b.CurrencyPairs.UseGlobalFormat = true
	b.CurrencyPairs.RequestFormat = request
	b.CurrencyPairs.ConfigFormat = config

	if b.CurrencyPairs.Pairs != nil {
		return fmt.Errorf("%s cannot set pairs manager, pairs already set",
			b.Name)
	}

	b.CurrencyPairs.Pairs = make(map[asset.Item]*currency.PairStore)

	for i := range assets {
		if assets[i].String() == "" {
			b.CurrencyPairs.Pairs = nil
			return fmt.Errorf("%s cannot set pairs manager, asset is empty string",
				b.Name)
		}
		b.CurrencyPairs.Pairs[assets[i]] = new(currency.PairStore)
		b.CurrencyPairs.Pairs[assets[i]].ConfigFormat = config
		b.CurrencyPairs.Pairs[assets[i]].RequestFormat = request
	}

	return nil
}

// GetWebsocket returns a pointer to the exchange websocket
func (b *Base) GetWebsocket() (*stream.Websocket, error) {
	if b.Websocket == nil {
		return nil, common.ErrFunctionNotSupported
	}
	return b.Websocket, nil
}

// SupportsWebsocket returns whether or not the exchange supports
// websocket
func (b *Base) SupportsWebsocket() bool {
	return b.Features.Supports.Websocket
}

// IsWebsocketEnabled returns whether or not the exchange has its
// websocket client enabled
func (b *Base) IsWebsocketEnabled() bool {
	if b.Websocket == nil {
		return false
	}
	return b.Websocket.IsEnabled()
}

// FlushWebsocketChannels refreshes websocket channel subscriptions based on
// websocket features. Used in the event of a pair/asset or subscription change.
func (b *Base) FlushWebsocketChannels() error {
	if b.Websocket == nil {
		return nil
	}
	return b.Websocket.FlushChannels()
}

// SubscribeToWebsocketChannels appends to ChannelsToSubscribe
// which lets websocket.manageSubscriptions handle subscribing
func (b *Base) SubscribeToWebsocketChannels(channels []subscription.Subscription) error {
	if b.Websocket == nil {
		return common.ErrFunctionNotSupported
	}
	return b.Websocket.SubscribeToChannels(channels)
}

// UnsubscribeToWebsocketChannels removes from ChannelsToSubscribe
// which lets websocket.manageSubscriptions handle unsubscribing
func (b *Base) UnsubscribeToWebsocketChannels(channels []subscription.Subscription) error {
	if b.Websocket == nil {
		return common.ErrFunctionNotSupported
	}
	return b.Websocket.UnsubscribeChannels(channels)
}

// GetSubscriptions returns a copied list of subscriptions
func (b *Base) GetSubscriptions() ([]subscription.Subscription, error) {
	if b.Websocket == nil {
		return nil, common.ErrFunctionNotSupported
	}
	return b.Websocket.GetSubscriptions(), nil
}

// AuthenticateWebsocket sends an authentication message to the websocket
func (b *Base) AuthenticateWebsocket(_ context.Context) error {
	return common.ErrFunctionNotSupported
}

// KlineIntervalEnabled returns if requested interval is enabled on exchange
func (b *Base) klineIntervalEnabled(in kline.Interval) bool {
	// TODO: Add in the ability to use custom klines
	return b.Features.Enabled.Kline.Intervals.ExchangeSupported(in)
}

// FormatExchangeKlineInterval returns Interval to string
// Exchanges can override this if they require custom formatting
func (b *Base) FormatExchangeKlineInterval(in kline.Interval) string {
	return strconv.FormatFloat(in.Duration().Seconds(), 'f', 0, 64)
}

// ValidateKline confirms that the requested pair, asset & interval are
// supported and/or enabled by the requested exchange.
func (b *Base) ValidateKline(pair currency.Pair, a asset.Item, interval kline.Interval) error {
	var err error
	if b.CurrencyPairs.IsAssetEnabled(a) != nil {
		err = common.AppendError(err, fmt.Errorf("%w %v", asset.ErrNotEnabled, a))
	} else if !b.CurrencyPairs.Pairs[a].Enabled.Contains(pair, true) {
		err = common.AppendError(err, fmt.Errorf("%w in enabled pairs %v", currency.ErrPairNotFound, pair))
	}

	if !b.klineIntervalEnabled(interval) {
		err = common.AppendError(err, fmt.Errorf("%w %v", kline.ErrInvalidInterval, interval))
	}

	return err
}

// AddTradesToBuffer is a helper function that will only
// add trades to the buffer if it is allowed
func (b *Base) AddTradesToBuffer(trades ...trade.Data) error {
	if !b.IsSaveTradeDataEnabled() {
		return nil
	}
	return trade.AddTradesToBuffer(b.Name, trades...)
}

// IsSaveTradeDataEnabled checks the state of
// SaveTradeData in a concurrent-friendly manner
func (b *Base) IsSaveTradeDataEnabled() bool {
	b.settingsMutex.RLock()
	isEnabled := b.Features.Enabled.SaveTradeData
	b.settingsMutex.RUnlock()
	return isEnabled
}

// SetSaveTradeDataStatus locks and sets the status of
// the config and the exchange's setting for SaveTradeData
func (b *Base) SetSaveTradeDataStatus(enabled bool) {
	b.settingsMutex.Lock()
	defer b.settingsMutex.Unlock()
	b.Features.Enabled.SaveTradeData = enabled
	b.Config.Features.Enabled.SaveTradeData = enabled
	if b.Verbose {
		log.Debugf(log.Trade, "Set %v 'SaveTradeData' to %v", b.Name, enabled)
	}
}

// IsTradeFeedEnabled checks the state of
// TradeFeed in a concurrent-friendly manner
func (b *Base) IsTradeFeedEnabled() bool {
	b.settingsMutex.RLock()
	isEnabled := b.Features.Enabled.TradeFeed
	b.settingsMutex.RUnlock()
	return isEnabled
}

// SetTradeFeedStatus locks and sets the status of
// the config and the exchange's setting for TradeFeed
func (b *Base) SetTradeFeedStatus(enabled bool) {
	b.settingsMutex.Lock()
	defer b.settingsMutex.Unlock()
	b.Features.Enabled.TradeFeed = enabled
	b.Config.Features.Enabled.TradeFeed = enabled
	if b.Verbose {
		log.Debugf(log.Trade, "Set %v 'TradeFeed' to %v", b.Name, enabled)
	}
}

// IsFillsFeedEnabled checks the state of
// FillsFeed in a concurrent-friendly manner
func (b *Base) IsFillsFeedEnabled() bool {
	b.settingsMutex.RLock()
	isEnabled := b.Features.Enabled.FillsFeed
	b.settingsMutex.RUnlock()
	return isEnabled
}

// SetFillsFeedStatus locks and sets the status of
// the config and the exchange's setting for FillsFeed
func (b *Base) SetFillsFeedStatus(enabled bool) {
	b.settingsMutex.Lock()
	defer b.settingsMutex.Unlock()
	b.Features.Enabled.FillsFeed = enabled
	b.Config.Features.Enabled.FillsFeed = enabled
	if b.Verbose {
		log.Debugf(log.Trade, "Set %v 'FillsFeed' to %v", b.Name, enabled)
	}
}

// NewEndpoints declares default and running URLs maps
func (b *Base) NewEndpoints() *Endpoints {
	return &Endpoints{
		Exchange: b.Name,
		defaults: make(map[string]string),
	}
}

// SetDefaultEndpoints declares and sets the default URLs map
func (e *Endpoints) SetDefaultEndpoints(m map[URL]string) error {
	for k, v := range m {
		err := e.SetRunning(k.String(), v)
		if err != nil {
			return err
		}
	}
	return nil
}

// SetRunning populates running URLs map
func (e *Endpoints) SetRunning(key, val string) error {
	e.mu.Lock()
	defer e.mu.Unlock()
	err := validateKey(key)
	if err != nil {
		return err
	}
	_, err = url.ParseRequestURI(val)
	if err != nil {
		log.Warnf(log.ExchangeSys,
			"Could not set custom URL for %s to %s for exchange %s. invalid URI for request.",
			key,
			val,
			e.Exchange)
		return nil //nolint:nilerr // non-fatal error as we won't update the running URL
	}
	e.defaults[key] = val
	return nil
}

func validateKey(keyVal string) error {
	for x := range keyURLs {
		if keyURLs[x].String() == keyVal {
			return nil
		}
	}
	return errors.New("keyVal invalid")
}

// GetURL gets default url from URLs map
func (e *Endpoints) GetURL(key URL) (string, error) {
	e.mu.RLock()
	defer e.mu.RUnlock()
	val, ok := e.defaults[key.String()]
	if !ok {
		return "", fmt.Errorf("no endpoint path found for the given key: %v", key)
	}
	return val, nil
}

// GetURLMap gets all urls for either running or default map based on the bool value supplied
func (e *Endpoints) GetURLMap() map[string]string {
	e.mu.RLock()
	var urlMap = make(map[string]string)
	for k, v := range e.defaults {
		urlMap[k] = v
	}
	e.mu.RUnlock()
	return urlMap
}

// GetCachedOpenInterest returns open interest data if the exchange
// supports open interest in ticker data
func (b *Base) GetCachedOpenInterest(_ context.Context, k ...key.PairAsset) ([]futures.OpenInterest, error) {
	if !b.Features.Supports.FuturesCapabilities.OpenInterest.Supported ||
		!b.Features.Supports.FuturesCapabilities.OpenInterest.SupportedViaTicker {
		return nil, common.ErrFunctionNotSupported
	}
	if len(k) == 0 {
		ticks, err := ticker.GetExchangeTickers(b.Name)
		if err != nil {
			return nil, err
		}
		resp := make([]futures.OpenInterest, 0, len(ticks))
		for i := range ticks {
			if ticks[i].OpenInterest <= 0 {
				continue
			}
			resp = append(resp, futures.OpenInterest{
				Key: key.ExchangePairAsset{
					Exchange: b.Name,
					Base:     ticks[i].Pair.Base.Item,
					Quote:    ticks[i].Pair.Quote.Item,
					Asset:    ticks[i].AssetType,
				},
				OpenInterest: ticks[i].OpenInterest,
			})
		}
		sort.Slice(resp, func(i, j int) bool {
			return resp[i].Key.Base.Symbol < resp[j].Key.Base.Symbol
		})
		return resp, nil
	}
	resp := make([]futures.OpenInterest, len(k))
	for i := range k {
		t, err := ticker.GetTicker(b.Name, k[i].Pair(), k[i].Asset)
		if err != nil {
			return nil, err
		}
		resp[i] = futures.OpenInterest{
			Key: key.ExchangePairAsset{
				Exchange: b.Name,
				Base:     t.Pair.Base.Item,
				Quote:    t.Pair.Quote.Item,
				Asset:    t.AssetType,
			},
			OpenInterest: t.OpenInterest,
		}
	}
	return resp, nil
}

// FormatSymbol formats the given pair to a string suitable for exchange API requests
func (b *Base) FormatSymbol(pair currency.Pair, assetType asset.Item) (string, error) {
	pairFmt, err := b.GetPairFormat(assetType, true)
	if err != nil {
		return pair.String(), err
	}
	return pairFmt.Format(pair), nil
}

func (u URL) String() string {
	switch u {
	case RestSpot:
		return restSpotURL
	case RestSpotSupplementary:
		return restSpotSupplementaryURL
	case RestUSDTMargined:
		return restUSDTMarginedFuturesURL
	case RestCoinMargined:
		return restCoinMarginedFuturesURL
	case RestFutures:
		return restFuturesURL
	case RestFuturesSupplementary:
		return restFuturesSupplementaryURL
	case RestUSDCMargined:
		return restUSDCMarginedFuturesURL
	case RestSandbox:
		return restSandboxURL
	case RestSwap:
		return restSwapURL
	case WebsocketSpot:
		return websocketSpotURL
	case WebsocketSpotSupplementary:
		return websocketSpotSupplementaryURL
	case ChainAnalysis:
		return chainAnalysisURL
	case EdgeCase1:
		return edgeCase1URL
	case EdgeCase2:
		return edgeCase2URL
	case EdgeCase3:
		return edgeCase3URL
	default:
		return ""
	}
}

// getURLTypeFromString returns URL type from the endpoint string association
func getURLTypeFromString(ep string) (URL, error) {
	switch ep {
	case restSpotURL:
		return RestSpot, nil
	case restSpotSupplementaryURL:
		return RestSpotSupplementary, nil
	case restUSDTMarginedFuturesURL:
		return RestUSDTMargined, nil
	case restCoinMarginedFuturesURL:
		return RestCoinMargined, nil
	case restFuturesURL:
		return RestFutures, nil
	case restFuturesSupplementaryURL:
		return RestFuturesSupplementary, nil
	case restUSDCMarginedFuturesURL:
		return RestUSDCMargined, nil
	case restSandboxURL:
		return RestSandbox, nil
	case restSwapURL:
		return RestSwap, nil
	case websocketSpotURL:
		return WebsocketSpot, nil
	case websocketSpotSupplementaryURL:
		return WebsocketSpotSupplementary, nil
	case chainAnalysisURL:
		return ChainAnalysis, nil
	case edgeCase1URL:
		return EdgeCase1, nil
	case edgeCase2URL:
		return EdgeCase2, nil
	case edgeCase3URL:
		return EdgeCase3, nil
	default:
		return Invalid, fmt.Errorf("%w '%s'", errEndpointStringNotFound, ep)
	}
}

// DisableAssetWebsocketSupport disables websocket functionality for the
// supplied asset item. In the case that websocket functionality has not yet
// been implemented for that specific asset type. This is a base method to
// check availability of asset type.
func (b *Base) DisableAssetWebsocketSupport(aType asset.Item) error {
	if !b.SupportsAsset(aType) {
		return fmt.Errorf("%s %w",
			aType,
			asset.ErrNotSupported)
	}
	b.AssetWebsocketSupport.m.Lock()
	if b.AssetWebsocketSupport.unsupported == nil {
		b.AssetWebsocketSupport.unsupported = make(map[asset.Item]bool)
	}
	b.AssetWebsocketSupport.unsupported[aType] = true
	b.AssetWebsocketSupport.m.Unlock()
	return nil
}

// IsAssetWebsocketSupported checks to see if the supplied asset type is
// supported by websocket.
func (a *AssetWebsocketSupport) IsAssetWebsocketSupported(aType asset.Item) bool {
	a.m.RLock()
	defer a.m.RUnlock()
	return a.unsupported == nil || !a.unsupported[aType]
}

// UpdateCurrencyStates updates currency states
func (b *Base) UpdateCurrencyStates(_ context.Context, _ asset.Item) error {
	return common.ErrNotYetImplemented
}

// GetAvailableTransferChains returns a list of supported transfer chains based
// on the supplied cryptocurrency
func (b *Base) GetAvailableTransferChains(_ context.Context, _ currency.Code) ([]string, error) {
	return nil, common.ErrFunctionNotSupported
}

// HasAssetTypeAccountSegregation returns if the accounts are divided into asset
// types instead of just being denoted as spot holdings.
func (b *Base) HasAssetTypeAccountSegregation() bool {
	return b.Features.Supports.RESTCapabilities.HasAssetTypeAccountSegregation
}

// GetPositionSummary returns stats for a future position
func (b *Base) GetPositionSummary(context.Context, *futures.PositionSummaryRequest) (*futures.PositionSummary, error) {
	return nil, common.ErrNotYetImplemented
}

// GetKlineRequest returns a helper for the fetching of candle/kline data for
// a single request within a pre-determined time window.
func (b *Base) GetKlineRequest(pair currency.Pair, a asset.Item, interval kline.Interval, start, end time.Time, fixedAPICandleLength bool) (*kline.Request, error) {
	if pair.IsEmpty() {
		return nil, currency.ErrCurrencyPairEmpty
	}
	if !a.IsValid() {
		return nil, asset.ErrNotSupported
	}
	// NOTE: This allows for checking that the required kline interval is
	// supported by the exchange and/or can be constructed from lower time frame
	// intervals.
	exchangeInterval, err := b.Features.Enabled.Kline.Intervals.Construct(interval)
	if err != nil {
		return nil, err
	}

	err = b.ValidateKline(pair, a, exchangeInterval)
	if err != nil {
		return nil, err
	}

	formatted, err := b.FormatExchangeCurrency(pair, a)
	if err != nil {
		return nil, err
	}

	limit, err := b.Features.Enabled.Kline.GetIntervalResultLimit(exchangeInterval)
	if err != nil {
		return nil, err
	}

	req, err := kline.CreateKlineRequest(b.Name, pair, formatted, a, interval, exchangeInterval, start, end, limit)
	if err != nil {
		return nil, err
	}

	// NOTE: The checks below makes sure a client is notified that using this
	// functionality will result in error if the total candles cannot be
	// theoretically retrieved.
	if fixedAPICandleLength {
		origCount := kline.TotalCandlesPerInterval(req.Start, req.End, interval)
		modifiedCount := kline.TotalCandlesPerInterval(req.Start, time.Now(), exchangeInterval)
		if modifiedCount > limit {
			errMsg := fmt.Sprintf("for %v %v candles between %v-%v. ",
				origCount,
				interval,
				start.Format(common.SimpleTimeFormatWithTimezone),
				end.Format(common.SimpleTimeFormatWithTimezone))
			if interval != exchangeInterval {
				errMsg += fmt.Sprintf("Request converts to %v %v candles. ",
					modifiedCount,
					exchangeInterval)
			}
			boundary := time.Now().Add(-exchangeInterval.Duration() * time.Duration(limit))
			return nil, fmt.Errorf("%w %v, exceeding the limit of %v %v candles up to %v. Please reduce timeframe or use GetHistoricCandlesExtended",
				kline.ErrRequestExceedsExchangeLimits,
				errMsg,
				limit,
				exchangeInterval,
				boundary.Format(common.SimpleTimeFormatWithTimezone))
		}
	} else if count := kline.TotalCandlesPerInterval(req.Start, req.End, exchangeInterval); count > limit {
		return nil, fmt.Errorf("candle count exceeded: %d. The endpoint has a set candle limit return of %d candles. Candle data will be incomplete: %w",
			count,
			limit,
			kline.ErrRequestExceedsExchangeLimits)
	}

	return req, nil
}

// GetKlineExtendedRequest returns a helper for the fetching of candle/kline
// data for a *multi* request within a pre-determined time window. This has
// extended functionality to also break down calls to fetch total history.
func (b *Base) GetKlineExtendedRequest(pair currency.Pair, a asset.Item, interval kline.Interval, start, end time.Time) (*kline.ExtendedRequest, error) {
	if pair.IsEmpty() {
		return nil, currency.ErrCurrencyPairEmpty
	}
	if !a.IsValid() {
		return nil, asset.ErrNotSupported
	}

	exchangeInterval, err := b.Features.Enabled.Kline.Intervals.Construct(interval)
	if err != nil {
		return nil, err
	}

	err = b.ValidateKline(pair, a, exchangeInterval)
	if err != nil {
		return nil, err
	}

	formatted, err := b.FormatExchangeCurrency(pair, a)
	if err != nil {
		return nil, err
	}

	limit, err := b.Features.Enabled.Kline.GetIntervalResultLimit(exchangeInterval)
	if err != nil {
		return nil, err
	}

	r, err := kline.CreateKlineRequest(b.Name, pair, formatted, a, interval, exchangeInterval, start, end, limit)
	if err != nil {
		return nil, err
	}
	r.IsExtended = true

	dates, err := r.GetRanges(uint32(limit))
	if err != nil {
		return nil, err
	}

	return &kline.ExtendedRequest{Request: r, RangeHolder: dates}, nil
}

// Shutdown closes active websocket connections if available and then cleans up
// a REST requester instance.
func (b *Base) Shutdown() error {
	if b.Websocket != nil {
		err := b.Websocket.Shutdown()
		if err != nil && !errors.Is(err, stream.ErrNotConnected) {
			return err
		}
	}
	return b.Requester.Shutdown()
}

// GetStandardConfig returns a standard default exchange config. Set defaults
// must populate base struct with exchange specific defaults before calling
// this function.
func (b *Base) GetStandardConfig() (*config.Exchange, error) {
	if b == nil {
		return nil, errExchangeIsNil
	}

	if b.Name == "" {
		return nil, errSetDefaultsNotCalled
	}

	exchCfg := new(config.Exchange)
	exchCfg.Name = b.Name
	exchCfg.Enabled = b.Enabled
	exchCfg.HTTPTimeout = DefaultHTTPTimeout
	exchCfg.BaseCurrencies = b.BaseCurrencies

	if b.SupportsWebsocket() {
		exchCfg.WebsocketResponseCheckTimeout = config.DefaultWebsocketResponseCheckTimeout
		exchCfg.WebsocketResponseMaxLimit = config.DefaultWebsocketResponseMaxLimit
		exchCfg.WebsocketTrafficTimeout = config.DefaultWebsocketTrafficTimeout
	}

	return exchCfg, nil
}

// Futures section

// CalculatePNL is an overridable function to allow PNL to be calculated on an
// open position
// It will also determine whether the position is considered to be liquidated
// For live trading, an overriding function may wish to confirm the liquidation by
// requesting the status of the asset
func (b *Base) CalculatePNL(context.Context, *futures.PNLCalculatorRequest) (*futures.PNLResult, error) {
	return nil, common.ErrNotYetImplemented
}

// ScaleCollateral is an overridable function to determine how much
// collateral is usable in futures positions
func (b *Base) ScaleCollateral(context.Context, *futures.CollateralCalculator) (*collateral.ByCurrency, error) {
	return nil, common.ErrNotYetImplemented
}

// CalculateTotalCollateral takes in n collateral calculators to determine an overall
// standing in a singular currency
func (b *Base) CalculateTotalCollateral(_ context.Context, _ *futures.TotalCollateralCalculator) (*futures.TotalCollateralResponse, error) {
	return nil, common.ErrNotYetImplemented
}

// GetCollateralCurrencyForContract returns the collateral currency for an asset and contract pair
func (b *Base) GetCollateralCurrencyForContract(_ asset.Item, _ currency.Pair) (currency.Code, asset.Item, error) {
	return currency.Code{}, asset.Empty, common.ErrNotYetImplemented
}

// GetCurrencyForRealisedPNL returns where to put realised PNL
// example 1: Bybit universal margin PNL is paid out in USD to your spot wallet
// example 2: Binance coin margined futures pays returns using the same currency eg BTC
func (b *Base) GetCurrencyForRealisedPNL(_ asset.Item, _ currency.Pair) (currency.Code, asset.Item, error) {
	return currency.Code{}, asset.Empty, common.ErrNotYetImplemented
}

// GetMarginRatesHistory returns the margin rate history for the supplied currency
func (b *Base) GetMarginRatesHistory(context.Context, *margin.RateHistoryRequest) (*margin.RateHistoryResponse, error) {
	return nil, common.ErrNotYetImplemented
}

// GetFuturesPositionSummary returns stats for a future position
func (b *Base) GetFuturesPositionSummary(context.Context, *futures.PositionSummaryRequest) (*futures.PositionSummary, error) {
	return nil, common.ErrNotYetImplemented
}

// GetFuturesPositions returns futures positions for all currencies
func (b *Base) GetFuturesPositions(context.Context, *futures.PositionsRequest) ([]futures.PositionDetails, error) {
	return nil, common.ErrNotYetImplemented
}

// GetFuturesPositionOrders returns futures positions orders
func (b *Base) GetFuturesPositionOrders(context.Context, *futures.PositionsRequest) ([]futures.PositionResponse, error) {
	return nil, common.ErrNotYetImplemented
}

// GetHistoricalFundingRates returns historical funding rates for a future
func (b *Base) GetHistoricalFundingRates(context.Context, *fundingrate.HistoricalRatesRequest) (*fundingrate.HistoricalRates, error) {
	return nil, common.ErrNotYetImplemented
}

// IsPerpetualFutureCurrency ensures a given asset and currency is a perpetual future
// differs by exchange
func (b *Base) IsPerpetualFutureCurrency(asset.Item, currency.Pair) (bool, error) {
	return false, common.ErrNotYetImplemented
}

// SetCollateralMode sets the account's collateral mode for the asset type
func (b *Base) SetCollateralMode(_ context.Context, _ asset.Item, _ collateral.Mode) error {
	return common.ErrNotYetImplemented
}

// GetCollateralMode returns the account's collateral mode for the asset type
func (b *Base) GetCollateralMode(_ context.Context, _ asset.Item) (collateral.Mode, error) {
	return 0, common.ErrNotYetImplemented
}

// SetMarginType sets the account's margin type for the asset type
func (b *Base) SetMarginType(_ context.Context, _ asset.Item, _ currency.Pair, _ margin.Type) error {
	return common.ErrNotYetImplemented
}

// ChangePositionMargin changes the margin type for a position
func (b *Base) ChangePositionMargin(_ context.Context, _ *margin.PositionChangeRequest) (*margin.PositionChangeResponse, error) {
	return nil, common.ErrNotYetImplemented
}

// SetLeverage sets the account's initial leverage for the asset type and pair
func (b *Base) SetLeverage(_ context.Context, _ asset.Item, _ currency.Pair, _ margin.Type, _ float64, _ order.Side) error {
	return common.ErrNotYetImplemented
}

// GetLeverage gets the account's initial leverage for the asset type and pair
func (b *Base) GetLeverage(_ context.Context, _ asset.Item, _ currency.Pair, _ margin.Type, _ order.Side) (float64, error) {
	return -1, common.ErrNotYetImplemented
}

// MatchSymbolWithAvailablePairs returns a currency pair based on the supplied
// symbol and asset type. If the string is expected to have a delimiter this
// will attempt to screen it out.
func (b *Base) MatchSymbolWithAvailablePairs(symbol string, a asset.Item, hasDelimiter bool) (currency.Pair, error) {
	if hasDelimiter {
		for x := range symbol {
			if unicode.IsPunct(rune(symbol[x])) {
				symbol = symbol[:x] + symbol[x+1:]
				break
			}
		}
	}
	return b.CurrencyPairs.Match(symbol, a)
}

// MatchSymbolCheckEnabled returns a currency pair based on the supplied symbol
// and asset type against the available pairs list. If the string is expected to
// have a delimiter this will attempt to screen it out. It will also check if
// the pair is enabled.
func (b *Base) MatchSymbolCheckEnabled(symbol string, a asset.Item, hasDelimiter bool) (pair currency.Pair, enabled bool, err error) {
	pair, err = b.MatchSymbolWithAvailablePairs(symbol, a, hasDelimiter)
	if err != nil {
		return pair, false, err
	}

	enabled, err = b.IsPairEnabled(pair, a)
	return
}

// IsPairEnabled checks if a pair is enabled for an enabled asset type.
// TODO: Optimisation map for enabled pair matching, instead of linear traversal.
func (b *Base) IsPairEnabled(pair currency.Pair, a asset.Item) (bool, error) {
	return b.CurrencyPairs.IsPairEnabled(pair, a)
}

<<<<<<< HEAD
// SynchroniseFees updates the fee schedule for the exchange
func (b *Base) SynchroniseFees(ctx context.Context, a asset.Item) error {
	return common.ErrNotYetImplemented
}

// GetPercentageFeeRates returns the maker and taker percentage fee rates for
// the asset.
func (b *Base) GetPercentageFeeRates(pair currency.Pair, a asset.Item) (fee.Rates, error) {
	return fee.Rates{}, common.ErrNotYetImplemented
=======
// GetOpenInterest returns the open interest rate for a given asset pair
func (b *Base) GetOpenInterest(context.Context, ...key.PairAsset) ([]futures.OpenInterest, error) {
	return nil, common.ErrFunctionNotSupported
}

// ParallelChanOp performs a single method call in parallel across streams and waits to return any errors
func (b *Base) ParallelChanOp(channels []subscription.Subscription, m func([]subscription.Subscription) error, batchSize int) error {
	wg := sync.WaitGroup{}
	errC := make(chan error, len(channels))
	if batchSize == 0 {
		return errBatchSizeZero
	}

	var j int
	for i := 0; i < len(channels); i += batchSize {
		j += batchSize
		if j >= len(channels) {
			j = len(channels)
		}
		wg.Add(1)
		go func(c []subscription.Subscription) {
			defer wg.Done()
			if err := m(c); err != nil {
				errC <- err
			}
		}(channels[i:j])
	}

	wg.Wait()
	close(errC)

	var errs error
	for err := range errC {
		errs = common.AppendError(errs, err)
	}

	return errs
}

// Bootstrap function allows for exchange authors to supplement or override common startup actions
// If exchange.Bootstrap returns false or error it will not perform any other actions.
// If it returns true, or is not implemented by the exchange, it will:
// * Print debug startup information
// * UpdateOrderExecutionLimits
// * UpdateTradablePairs
func Bootstrap(ctx context.Context, b IBotExchange) error {
	if continueBootstrap, err := b.Bootstrap(ctx); !continueBootstrap || err != nil {
		return err
	}

	if b.IsVerbose() {
		if b.GetSupportedFeatures().Websocket {
			wsURL := ""
			wsEnabled := false
			if w, err := b.GetWebsocket(); err == nil {
				wsURL = w.GetWebsocketURL()
				wsEnabled = w.IsEnabled()
			}
			log.Debugf(log.ExchangeSys, "%s Websocket: %s. (url: %s)", b.GetName(), common.IsEnabled(wsEnabled), wsURL)
		} else {
			log.Debugf(log.ExchangeSys, "%s Websocket: Unsupported", b.GetName())
		}
		b.PrintEnabledPairs()
	}

	if b.GetEnabledFeatures().AutoPairUpdates {
		if err := b.UpdateTradablePairs(ctx, false); err != nil {
			return fmt.Errorf("failed to update tradable pairs: %w", err)
		}
	}

	a := b.GetAssetTypes(true)
	var wg sync.WaitGroup
	errC := make(chan error, len(a))
	for i := range a {
		wg.Add(1)
		go func(a asset.Item) {
			defer wg.Done()
			if err := b.UpdateOrderExecutionLimits(ctx, a); err != nil && !errors.Is(err, common.ErrNotYetImplemented) {
				errC <- fmt.Errorf("failed to set exchange order execution limits: %w", err)
			}
		}(a[i])
	}
	wg.Wait()
	close(errC)

	var err error
	for e := range errC {
		err = common.AppendError(err, e)
	}

	return err
}

// Bootstrap is a fallback method for exchange startup actions
// Exchange authors should override this if they wish to customise startup actions
// Return true or an error to all default Bootstrap actions to occur afterwards
// or false to signal that no further bootstrapping should occur
func (b *Base) Bootstrap(_ context.Context) (continueBootstrap bool, err error) {
	continueBootstrap = true
	return
}

// IsVerbose returns if the exchange is set to verbose
func (b *Base) IsVerbose() bool {
	return b.Verbose
>>>>>>> e0c6e118
}<|MERGE_RESOLUTION|>--- conflicted
+++ resolved
@@ -1837,17 +1837,6 @@
 	return b.CurrencyPairs.IsPairEnabled(pair, a)
 }
 
-<<<<<<< HEAD
-// SynchroniseFees updates the fee schedule for the exchange
-func (b *Base) SynchroniseFees(ctx context.Context, a asset.Item) error {
-	return common.ErrNotYetImplemented
-}
-
-// GetPercentageFeeRates returns the maker and taker percentage fee rates for
-// the asset.
-func (b *Base) GetPercentageFeeRates(pair currency.Pair, a asset.Item) (fee.Rates, error) {
-	return fee.Rates{}, common.ErrNotYetImplemented
-=======
 // GetOpenInterest returns the open interest rate for a given asset pair
 func (b *Base) GetOpenInterest(context.Context, ...key.PairAsset) ([]futures.OpenInterest, error) {
 	return nil, common.ErrFunctionNotSupported
@@ -1954,5 +1943,15 @@
 // IsVerbose returns if the exchange is set to verbose
 func (b *Base) IsVerbose() bool {
 	return b.Verbose
->>>>>>> e0c6e118
+}
+
+// SynchroniseFees updates the fee schedule for the exchange
+func (b *Base) SynchroniseFees(ctx context.Context, a asset.Item) error {
+	return common.ErrNotYetImplemented
+}
+
+// GetPercentageFeeRates returns the maker and taker percentage fee rates for
+// the asset.
+func (b *Base) GetPercentageFeeRates(pair currency.Pair, a asset.Item) (fee.Rates, error) {
+	return fee.Rates{}, common.ErrNotYetImplemented
 }