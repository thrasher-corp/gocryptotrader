--- conflicted
+++ resolved
@@ -1242,12 +1242,7 @@
 // SetDefaultEndpoints declares and sets the default URLs map
 func (e *Endpoints) SetDefaultEndpoints(m map[URL]string) error {
 	for k, v := range m {
-<<<<<<< HEAD
-		if err := e.SetRunning(k.String(), v); err != nil {
-=======
-		err := e.SetRunningURL(k.String(), v)
-		if err != nil {
->>>>>>> 0fd33341
+		if err := e.SetRunningURL(k.String(), v); err != nil {
 			return err
 		}
 	}
