--- conflicted
+++ resolved
@@ -1465,31 +1465,19 @@
 // It will also determine whether the position is considered to be liquidated
 // For live trading, an overrided function may wish to confirm the liquidation by
 // requesting the status of the asset
-<<<<<<< HEAD
-func (b *Base) CalculatePNL(*order.PNLCalculatorRequest) (*order.PNLResult, error) {
-=======
 func (b *Base) CalculatePNL(context.Context, *order.PNLCalculatorRequest) (*order.PNLResult, error) {
->>>>>>> 13b48780
 	return nil, common.ErrNotYetImplemented
 }
 
 // ScaleCollateral is an overridable function to determine how much
 // collateral is usable in futures positions
-<<<<<<< HEAD
-func (b *Base) ScaleCollateral(context.Context, *order.CollateralCalculator) (decimal.Decimal, error) {
-=======
 func (b *Base) ScaleCollateral(context.Context, string, *order.CollateralCalculator) (decimal.Decimal, error) {
->>>>>>> 13b48780
 	return decimal.Zero, common.ErrNotYetImplemented
 }
 
 // CalculateTotalCollateral takes in n collateral calculators to determine an overall
 // standing in a singular currency. See FTX's implementation
-<<<<<<< HEAD
-func (b *Base) CalculateTotalCollateral(context.Context, []order.CollateralCalculator) (*order.TotalCollateralResponse, error) {
-=======
 func (b *Base) CalculateTotalCollateral(ctx context.Context, subAccount string, calculateOffline bool, calculators []order.CollateralCalculator) (*order.TotalCollateralResponse, error) {
->>>>>>> 13b48780
 	return nil, common.ErrNotYetImplemented
 }
 
