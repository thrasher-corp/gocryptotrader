--- conflicted
+++ resolved
@@ -628,13 +628,9 @@
 			"%s orderbook verification has been bypassed via config.",
 			b.Name)
 	}
-<<<<<<< HEAD
-	b.CanVerifyOrderbook = !exch.OrderbookConfig.VerificationBypass
+	b.CanVerifyOrderbook = !exch.Orderbook.VerificationBypass
 
 	b.Fees = fee.NewFeeDefinitions()
-=======
-	b.CanVerifyOrderbook = !exch.Orderbook.VerificationBypass
->>>>>>> 4531fdcb
 	b.States = currencystate.NewCurrencyStates()
 	return nil
 }
