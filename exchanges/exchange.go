package exchange

import (
	"errors"
	"fmt"
	"net"
	"net/http"
	"net/url"
	"strconv"
	"strings"
	"time"

	"github.com/thrasher-corp/gocryptotrader/common"
	"github.com/thrasher-corp/gocryptotrader/common/convert"
	"github.com/thrasher-corp/gocryptotrader/common/crypto"
	"github.com/thrasher-corp/gocryptotrader/config"
	"github.com/thrasher-corp/gocryptotrader/currency"
	"github.com/thrasher-corp/gocryptotrader/exchanges/account"
	"github.com/thrasher-corp/gocryptotrader/exchanges/asset"
	"github.com/thrasher-corp/gocryptotrader/exchanges/kline"
	"github.com/thrasher-corp/gocryptotrader/exchanges/protocol"
	"github.com/thrasher-corp/gocryptotrader/exchanges/request"
	"github.com/thrasher-corp/gocryptotrader/exchanges/stream"
	"github.com/thrasher-corp/gocryptotrader/exchanges/trade"
	"github.com/thrasher-corp/gocryptotrader/log"
	"github.com/thrasher-corp/gocryptotrader/portfolio/banking"
)

const (
	warningBase64DecryptSecretKeyFailed = "exchange %s unable to base64 decode secret key.. Disabling Authenticated API support" // nolint // False positive (G101: Potential hardcoded credentials)
	// DefaultHTTPTimeout is the default HTTP/HTTPS Timeout for exchange requests
	DefaultHTTPTimeout = time.Second * 15
	// DefaultWebsocketResponseCheckTimeout is the default delay in checking for an expected websocket response
	DefaultWebsocketResponseCheckTimeout = time.Millisecond * 50
	// DefaultWebsocketResponseMaxLimit is the default max wait for an expected websocket response before a timeout
	DefaultWebsocketResponseMaxLimit = time.Second * 7
	// DefaultWebsocketOrderbookBufferLimit is the maximum number of orderbook updates that get stored before being applied
	DefaultWebsocketOrderbookBufferLimit = 5
)

// ErrAuthenticatedRequestWithoutCredentialsSet error message for authenticated request without credentials set
var ErrAuthenticatedRequestWithoutCredentialsSet = errors.New("authenticated HTTP request called but not supported due to unset/default API keys")

func (b *Base) checkAndInitRequester() {
	if b.Requester == nil {
		b.Requester = request.New(b.Name,
			&http.Client{Transport: new(http.Transport)})
	}
}

// SetHTTPClientTimeout sets the timeout value for the exchanges HTTP Client and
// also the underlying transports idle connection timeout
func (b *Base) SetHTTPClientTimeout(t time.Duration) error {
	b.checkAndInitRequester()
	b.Requester.HTTPClient.Timeout = t
	tr, ok := b.Requester.HTTPClient.Transport.(*http.Transport)
	if !ok {
		return errors.New("transport not set, cannot set timeout")
	}
	tr.IdleConnTimeout = t
	return nil
}

// SetHTTPClient sets exchanges HTTP client
func (b *Base) SetHTTPClient(h *http.Client) {
	b.checkAndInitRequester()
	b.Requester.HTTPClient = h
}

// GetHTTPClient gets the exchanges HTTP client
func (b *Base) GetHTTPClient() *http.Client {
	b.checkAndInitRequester()
	return b.Requester.HTTPClient
}

// SetHTTPClientUserAgent sets the exchanges HTTP user agent
func (b *Base) SetHTTPClientUserAgent(ua string) {
	b.checkAndInitRequester()
	b.Requester.UserAgent = ua
	b.HTTPUserAgent = ua
}

// GetHTTPClientUserAgent gets the exchanges HTTP user agent
func (b *Base) GetHTTPClientUserAgent() string {
	return b.HTTPUserAgent
}

// SetClientProxyAddress sets a proxy address for REST and websocket requests
func (b *Base) SetClientProxyAddress(addr string) error {
	if addr == "" {
		return nil
	}
	proxy, err := url.Parse(addr)
	if err != nil {
		return fmt.Errorf("setting proxy address error %s",
			err)
	}

	err = b.Requester.SetProxy(proxy)
	if err != nil {
		return err
	}

	if b.Websocket != nil {
		err = b.Websocket.SetProxyAddress(addr)
		if err != nil {
			return err
		}
	}
	return nil
}

// SetFeatureDefaults sets the exchanges default feature
// support set
func (b *Base) SetFeatureDefaults() {
	if b.Config.Features == nil {
		s := &config.FeaturesConfig{
			Supports: config.FeaturesSupportedConfig{
				Websocket: b.Features.Supports.Websocket,
				REST:      b.Features.Supports.REST,
				RESTCapabilities: protocol.Features{
					AutoPairUpdates: b.Features.Supports.RESTCapabilities.AutoPairUpdates,
				},
			},
		}

		if b.Config.SupportsAutoPairUpdates != nil {
			s.Supports.RESTCapabilities.AutoPairUpdates = *b.Config.SupportsAutoPairUpdates
			s.Enabled.AutoPairUpdates = *b.Config.SupportsAutoPairUpdates
		} else {
			s.Supports.RESTCapabilities.AutoPairUpdates = b.Features.Supports.RESTCapabilities.AutoPairUpdates
			s.Enabled.AutoPairUpdates = b.Features.Supports.RESTCapabilities.AutoPairUpdates
			if !s.Supports.RESTCapabilities.AutoPairUpdates {
				b.Config.CurrencyPairs.LastUpdated = time.Now().Unix()
				b.CurrencyPairs.LastUpdated = b.Config.CurrencyPairs.LastUpdated
			}
		}
		b.Config.Features = s
		b.Config.SupportsAutoPairUpdates = nil
	} else {
		if b.Features.Supports.RESTCapabilities.AutoPairUpdates != b.Config.Features.Supports.RESTCapabilities.AutoPairUpdates {
			b.Config.Features.Supports.RESTCapabilities.AutoPairUpdates = b.Features.Supports.RESTCapabilities.AutoPairUpdates

			if !b.Config.Features.Supports.RESTCapabilities.AutoPairUpdates {
				b.Config.CurrencyPairs.LastUpdated = time.Now().Unix()
			}
		}

		if b.Features.Supports.REST != b.Config.Features.Supports.REST {
			b.Config.Features.Supports.REST = b.Features.Supports.REST
		}

		if b.Features.Supports.RESTCapabilities.TickerBatching != b.Config.Features.Supports.RESTCapabilities.TickerBatching {
			b.Config.Features.Supports.RESTCapabilities.TickerBatching = b.Features.Supports.RESTCapabilities.TickerBatching
		}

		if b.Features.Supports.Websocket != b.Config.Features.Supports.Websocket {
			b.Config.Features.Supports.Websocket = b.Features.Supports.Websocket
		}

		if b.IsSaveTradeDataEnabled() != b.Config.Features.Enabled.SaveTradeData {
			b.SetSaveTradeDataStatus(b.Config.Features.Enabled.SaveTradeData)
		}

		b.Features.Enabled.AutoPairUpdates = b.Config.Features.Enabled.AutoPairUpdates
	}
}

// SetAPICredentialDefaults sets the API Credential validator defaults
func (b *Base) SetAPICredentialDefaults() {
	// Exchange hardcoded settings take precedence and overwrite the config settings
	if b.Config.API.CredentialsValidator == nil {
		b.Config.API.CredentialsValidator = new(config.APICredentialsValidatorConfig)
	}
	if b.Config.API.CredentialsValidator.RequiresKey != b.API.CredentialsValidator.RequiresKey {
		b.Config.API.CredentialsValidator.RequiresKey = b.API.CredentialsValidator.RequiresKey
	}

	if b.Config.API.CredentialsValidator.RequiresSecret != b.API.CredentialsValidator.RequiresSecret {
		b.Config.API.CredentialsValidator.RequiresSecret = b.API.CredentialsValidator.RequiresSecret
	}

	if b.Config.API.CredentialsValidator.RequiresBase64DecodeSecret != b.API.CredentialsValidator.RequiresBase64DecodeSecret {
		b.Config.API.CredentialsValidator.RequiresBase64DecodeSecret = b.API.CredentialsValidator.RequiresBase64DecodeSecret
	}

	if b.Config.API.CredentialsValidator.RequiresClientID != b.API.CredentialsValidator.RequiresClientID {
		b.Config.API.CredentialsValidator.RequiresClientID = b.API.CredentialsValidator.RequiresClientID
	}

	if b.Config.API.CredentialsValidator.RequiresPEM != b.API.CredentialsValidator.RequiresPEM {
		b.Config.API.CredentialsValidator.RequiresPEM = b.API.CredentialsValidator.RequiresPEM
	}
}

// SupportsRESTTickerBatchUpdates returns whether or not the
// exhange supports REST batch ticker fetching
func (b *Base) SupportsRESTTickerBatchUpdates() bool {
	return b.Features.Supports.RESTCapabilities.TickerBatching
}

// SupportsAutoPairUpdates returns whether or not the exchange supports
// auto currency pair updating
func (b *Base) SupportsAutoPairUpdates() bool {
	if b.Features.Supports.RESTCapabilities.AutoPairUpdates ||
		b.Features.Supports.WebsocketCapabilities.AutoPairUpdates {
		return true
	}
	return false
}

// GetLastPairsUpdateTime returns the unix timestamp of when the exchanges
// currency pairs were last updated
func (b *Base) GetLastPairsUpdateTime() int64 {
	return b.CurrencyPairs.LastUpdated
}

<<<<<<< HEAD
// GetAssetTypes returns the enabled or available asset types for an individual
// exchange
=======
// GetAssetTypes returns the either the enabled or available asset types for an
// individual exchange
>>>>>>> 2da23973
func (b *Base) GetAssetTypes(enabled bool) asset.Items {
	return b.CurrencyPairs.GetAssetTypes(enabled)
}

// GetPairAssetType returns the associated asset type for the currency pair
// This method is only useful for exchanges that have pair names with multiple delimiters (BTC-USD-0626)
// Helpful if the exchange has only a single asset type but in that case the asset type can be hard coded
func (b *Base) GetPairAssetType(c currency.Pair) (asset.Item, error) {
	assetTypes := b.GetAssetTypes(false)
	for i := range assetTypes {
		avail, err := b.GetAvailablePairs(assetTypes[i])
		if err != nil {
			return "", err
		}
		if avail.Contains(c, true) {
			return assetTypes[i], nil
		}
	}
	return "", errors.New("asset type not associated with currency pair")
}

// GetClientBankAccounts returns banking details associated with
// a client for withdrawal purposes
func (b *Base) GetClientBankAccounts(exchangeName, withdrawalCurrency string) (*banking.Account, error) {
	cfg := config.GetConfig()
	return cfg.GetClientBankAccounts(exchangeName, withdrawalCurrency)
}

// GetExchangeBankAccounts returns banking details associated with an
// exchange for funding purposes
func (b *Base) GetExchangeBankAccounts(id, depositCurrency string) (*banking.Account, error) {
	cfg := config.GetConfig()
	return cfg.GetExchangeBankAccounts(b.Name, id, depositCurrency)
}

// SetCurrencyPairFormat checks the exchange request and config currency pair
// formats and syncs it with the exchanges SetDefault settings
func (b *Base) SetCurrencyPairFormat() {
	if b.Config.CurrencyPairs == nil {
		b.Config.CurrencyPairs = new(currency.PairsManager)
	}

	b.Config.CurrencyPairs.UseGlobalFormat = b.CurrencyPairs.UseGlobalFormat
	if b.Config.CurrencyPairs.UseGlobalFormat {
		b.Config.CurrencyPairs.RequestFormat = b.CurrencyPairs.RequestFormat
		b.Config.CurrencyPairs.ConfigFormat = b.CurrencyPairs.ConfigFormat
		return
	}

	if b.Config.CurrencyPairs.ConfigFormat != nil {
		b.Config.CurrencyPairs.ConfigFormat = nil
	}
	if b.Config.CurrencyPairs.RequestFormat != nil {
		b.Config.CurrencyPairs.RequestFormat = nil
	}

	assetTypes := b.GetAssetTypes(false)
	for x := range assetTypes {
		if _, err := b.Config.CurrencyPairs.Get(assetTypes[x]); err != nil {
			ps, err := b.CurrencyPairs.Get(assetTypes[x])
			if err != nil {
				continue
			}
			b.Config.CurrencyPairs.Store(assetTypes[x], *ps)
		}
	}
}

// SetConfigPairs sets the exchanges currency pairs to the pairs set in the config
func (b *Base) SetConfigPairs() error {
	assetTypes := b.Config.CurrencyPairs.GetAssetTypes(false)
	exchangeAssets := b.CurrencyPairs.GetAssetTypes(false)
	for x := range assetTypes {
		if !exchangeAssets.Contains(assetTypes[x]) {
			log.Warnf(log.ExchangeSys,
				"%s exchange asset type %s unsupported, please manually remove from configuration",
				b.Name,
				assetTypes[x])
		}
		cfgPS, err := b.Config.CurrencyPairs.Get(assetTypes[x])
		if err != nil {
			return err
		}

		var enabledAsset bool
		if b.Config.CurrencyPairs.IsAssetEnabled(assetTypes[x]) == nil {
			enabledAsset = true
		}
		b.CurrencyPairs.SetAssetEnabled(assetTypes[x], enabledAsset)

		if b.Config.CurrencyPairs.UseGlobalFormat {
			b.CurrencyPairs.StorePairs(assetTypes[x], cfgPS.Available, false)
			b.CurrencyPairs.StorePairs(assetTypes[x], cfgPS.Enabled, true)
			continue
		}
		exchPS, err := b.CurrencyPairs.Get(assetTypes[x])
		if err != nil {
			return err
		}
		cfgPS.ConfigFormat = exchPS.ConfigFormat
		cfgPS.RequestFormat = exchPS.RequestFormat
		b.CurrencyPairs.StorePairs(assetTypes[x], cfgPS.Available, false)
		b.CurrencyPairs.StorePairs(assetTypes[x], cfgPS.Enabled, true)
	}
	return nil
}

// GetAuthenticatedAPISupport returns whether the exchange supports
// authenticated API requests
func (b *Base) GetAuthenticatedAPISupport(endpoint uint8) bool {
	switch endpoint {
	case RestAuthentication:
		return b.API.AuthenticatedSupport
	case WebsocketAuthentication:
		return b.API.AuthenticatedWebsocketSupport
	}
	return false
}

// GetName is a method that returns the name of the exchange base
func (b *Base) GetName() string {
	return b.Name
}

// GetEnabledFeatures returns the exchanges enabled features
func (b *Base) GetEnabledFeatures() FeaturesEnabled {
	return b.Features.Enabled
}

// GetSupportedFeatures returns the exchanges supported features
func (b *Base) GetSupportedFeatures() FeaturesSupported {
	return b.Features.Supports
}

// GetPairFormat returns the pair format based on the exchange and
// asset type
func (b *Base) GetPairFormat(assetType asset.Item, requestFormat bool) (currency.PairFormat, error) {
	if b.CurrencyPairs.UseGlobalFormat {
		if requestFormat {
			if b.CurrencyPairs.RequestFormat == nil {
				return currency.PairFormat{},
					errors.New("global request format is nil")
			}
			return *b.CurrencyPairs.RequestFormat, nil
		}

		if b.CurrencyPairs.ConfigFormat == nil {
			return currency.PairFormat{},
				errors.New("global config format is nil")
		}
		return *b.CurrencyPairs.ConfigFormat, nil
	}

	ps, err := b.CurrencyPairs.Get(assetType)
	if err != nil {
		return currency.PairFormat{}, err
	}

	if requestFormat {
		if ps.RequestFormat == nil {
			return currency.PairFormat{},
				errors.New("asset type request format is nil")
		}
		return *ps.RequestFormat, nil
	}

	if ps.ConfigFormat == nil {
		return currency.PairFormat{},
			errors.New("asset type config format is nil")
	}
	return *ps.ConfigFormat, nil
}

// GetEnabledPairs is a method that returns the enabled currency pairs of
// the exchange by asset type, if the asset type is disabled this will return no
// enabled pairs
func (b *Base) GetEnabledPairs(a asset.Item) (currency.Pairs, error) {
	err := b.CurrencyPairs.IsAssetEnabled(a)
	if err != nil {
		return nil, nil
	}
	format, err := b.GetPairFormat(a, false)
	if err != nil {
		return nil, err
	}
	enabledpairs, err := b.CurrencyPairs.GetPairs(a, true)
	if err != nil {
		return nil, err
	}
	return enabledpairs.Format(format.Delimiter,
			format.Index,
			format.Uppercase),
		nil
}

// GetRequestFormattedPairAndAssetType is a method that returns the enabled currency pair of
// along with its asset type. Only use when there is no chance of the same name crossing over
func (b *Base) GetRequestFormattedPairAndAssetType(p string) (currency.Pair, asset.Item, error) {
	assetTypes := b.GetAssetTypes(false)
	var response currency.Pair
	for i := range assetTypes {
		format, err := b.GetPairFormat(assetTypes[i], true)
		if err != nil {
			return response, assetTypes[i], err
		}

		pairs, err := b.CurrencyPairs.GetPairs(assetTypes[i], true)
		if err != nil {
			return response, assetTypes[i], err
		}

		for j := range pairs {
			formattedPair := pairs[j].Format(format.Delimiter, format.Uppercase)
			if strings.EqualFold(formattedPair.String(), p) {
				return formattedPair, assetTypes[i], nil
			}
		}
	}
	return response, "", errors.New("pair not found: " + p)
}

// GetAvailablePairs is a method that returns the available currency pairs
// of the exchange by asset type
func (b *Base) GetAvailablePairs(assetType asset.Item) (currency.Pairs, error) {
	format, err := b.GetPairFormat(assetType, false)
	if err != nil {
		return nil, err
	}
	pairs, err := b.CurrencyPairs.GetPairs(assetType, false)
	if err != nil {
		return nil, err
	}
	return pairs.Format(format.Delimiter, format.Index, format.Uppercase), nil
}

// SupportsPair returns true or not whether a currency pair exists in the
// exchange available currencies or not
func (b *Base) SupportsPair(p currency.Pair, enabledPairs bool, assetType asset.Item) error {
	if enabledPairs {
		pairs, err := b.GetEnabledPairs(assetType)
		if err != nil {
			return err
		}
		if pairs.Contains(p, false) {
			return nil
		}
		return errors.New("pair not supported")
	}

	avail, err := b.GetAvailablePairs(assetType)
	if err != nil {
		return err
	}
	if avail.Contains(p, false) {
		return nil
	}
	return errors.New("pair not supported")
}

// FormatExchangeCurrencies returns a string containing
// the exchanges formatted currency pairs
func (b *Base) FormatExchangeCurrencies(pairs []currency.Pair, assetType asset.Item) (string, error) {
	var currencyItems strings.Builder
	pairFmt, err := b.GetPairFormat(assetType, true)
	if err != nil {
		return "", err
	}

	for x := range pairs {
		format, err := b.FormatExchangeCurrency(pairs[x], assetType)
		if err != nil {
			return "", err
		}
		currencyItems.WriteString(format.String())
		if x == len(pairs)-1 {
			continue
		}
		currencyItems.WriteString(pairFmt.Separator)
	}

	if currencyItems.Len() == 0 {
		return "", errors.New("returned empty string")
	}
	return currencyItems.String(), nil
}

// FormatExchangeCurrency is a method that formats and returns a currency pair
// based on the user currency display preferences
func (b *Base) FormatExchangeCurrency(p currency.Pair, assetType asset.Item) (currency.Pair, error) {
	pairFmt, err := b.GetPairFormat(assetType, true)
	if err != nil {
		return currency.Pair{}, err
	}
	return p.Format(pairFmt.Delimiter, pairFmt.Uppercase), nil
}

// SetEnabled is a method that sets if the exchange is enabled
func (b *Base) SetEnabled(enabled bool) {
	b.Enabled = enabled
}

// IsEnabled is a method that returns if the current exchange is enabled
func (b *Base) IsEnabled() bool {
	return b.Enabled
}

// SetAPIKeys is a method that sets the current API keys for the exchange
func (b *Base) SetAPIKeys(apiKey, apiSecret, clientID string) {
	b.API.Credentials.Key = apiKey
	b.API.Credentials.ClientID = clientID

	if b.API.CredentialsValidator.RequiresBase64DecodeSecret {
		result, err := crypto.Base64Decode(apiSecret)
		if err != nil {
			b.API.AuthenticatedSupport = false
			b.API.AuthenticatedWebsocketSupport = false
			log.Warnf(log.ExchangeSys,
				warningBase64DecryptSecretKeyFailed,
				b.Name)
			return
		}
		b.API.Credentials.Secret = string(result)
	} else {
		b.API.Credentials.Secret = apiSecret
	}
}

// SetupDefaults sets the exchange settings based on the supplied config
func (b *Base) SetupDefaults(exch *config.ExchangeConfig) error {
	b.Enabled = true
	b.LoadedByConfig = true
	b.Config = exch
	b.Verbose = exch.Verbose

	b.API.AuthenticatedSupport = exch.API.AuthenticatedSupport
	b.API.AuthenticatedWebsocketSupport = exch.API.AuthenticatedWebsocketSupport
	b.API.Credentials.Subaccount = exch.API.Credentials.Subaccount
	if b.API.AuthenticatedSupport || b.API.AuthenticatedWebsocketSupport {
		b.SetAPIKeys(exch.API.Credentials.Key,
			exch.API.Credentials.Secret,
			exch.API.Credentials.ClientID)
	}

	if exch.HTTPTimeout <= time.Duration(0) {
		exch.HTTPTimeout = DefaultHTTPTimeout
	}

	err := b.SetHTTPClientTimeout(exch.HTTPTimeout)
	if err != nil {
		return err
	}

	if exch.CurrencyPairs == nil {
		exch.CurrencyPairs = new(currency.PairsManager)
	}

	b.HTTPDebugging = exch.HTTPDebugging
	b.SetHTTPClientUserAgent(exch.HTTPUserAgent)
	b.SetCurrencyPairFormat()

	err = b.SetConfigPairs()
	if err != nil {
		return err
	}

	b.SetFeatureDefaults()

	if b.API.Endpoints == nil {
		b.API.Endpoints = b.NewEndpoints()
	}

	err = b.SetAPIURL()
	if err != nil {
		return err
	}

	b.SetAPICredentialDefaults()

	err = b.SetClientProxyAddress(exch.ProxyAddress)
	if err != nil {
		return err
	}
	b.BaseCurrencies = exch.BaseCurrencies

	if exch.OrderbookConfig.VerificationBypass {
		log.Warnf(log.ExchangeSys,
			"%s orderbook verification has been bypassed via config.",
			b.Name)
	}
	b.CanVerifyOrderbook = !exch.OrderbookConfig.VerificationBypass
	// Associate with the account system
	b.Holdings, err = account.DeployHoldings(b.Name, b.Verbose)
	return err
}

// AllowAuthenticatedRequest checks to see if the required fields have been set
// before sending an authenticated API request
func (b *Base) AllowAuthenticatedRequest() bool {
	if b.SkipAuthCheck {
		return true
	}

	// Individual package usage, allow request if API credentials are valid a
	// and without needing to set AuthenticatedSupport to true
	if !b.LoadedByConfig {
		return b.ValidateAPICredentials()
	}

	// Bot usage, AuthenticatedSupport can be disabled by user if desired, so
	// don't allow authenticated requests.
	if !b.API.AuthenticatedSupport && !b.API.AuthenticatedWebsocketSupport {
		return false
	}

	// Check to see if the user has enabled AuthenticatedSupport, but has
	// invalid API credentials set and loaded by config
	return b.ValidateAPICredentials()
}

// ValidateAPICredentials validates the exchanges API credentials
func (b *Base) ValidateAPICredentials() bool {
	if b.API.CredentialsValidator.RequiresKey {
		if b.API.Credentials.Key == "" ||
			b.API.Credentials.Key == config.DefaultAPIKey {
			log.Warnf(log.ExchangeSys,
				"exchange %s requires API key but default/empty one set",
				b.Name)
			return false
		}
	}

	if b.API.CredentialsValidator.RequiresSecret {
		if b.API.Credentials.Secret == "" ||
			b.API.Credentials.Secret == config.DefaultAPISecret {
			log.Warnf(log.ExchangeSys,
				"exchange %s requires API secret but default/empty one set",
				b.Name)
			return false
		}
	}

	if b.API.CredentialsValidator.RequiresPEM {
		if b.API.Credentials.PEMKey == "" ||
			strings.Contains(b.API.Credentials.PEMKey, "JUSTADUMMY") {
			log.Warnf(log.ExchangeSys,
				"exchange %s requires API PEM key but default/empty one set",
				b.Name)
			return false
		}
	}

	if b.API.CredentialsValidator.RequiresClientID {
		if b.API.Credentials.ClientID == "" ||
			b.API.Credentials.ClientID == config.DefaultAPIClientID {
			log.Warnf(log.ExchangeSys,
				"exchange %s requires API ClientID but default/empty one set",
				b.Name)
			return false
		}
	}

	if b.API.CredentialsValidator.RequiresBase64DecodeSecret && !b.LoadedByConfig {
		_, err := crypto.Base64Decode(b.API.Credentials.Secret)
		if err != nil {
			log.Warnf(log.ExchangeSys,
				"exchange %s API secret base64 decode failed: %s",
				b.Name, err)
			return false
		}
	}
	return true
}

// SetPairs sets the exchange currency pairs for either enabledPairs or
// availablePairs
func (b *Base) SetPairs(pairs currency.Pairs, assetType asset.Item, enabled bool) error {
	if len(pairs) == 0 {
		return fmt.Errorf("%s SetPairs error - pairs is empty", b.Name)
	}

	pairFmt, err := b.GetPairFormat(assetType, false)
	if err != nil {
		return err
	}

	var newPairs currency.Pairs
	for x := range pairs {
		newPairs = append(newPairs, pairs[x].Format(pairFmt.Delimiter,
			pairFmt.Uppercase))
	}

	b.CurrencyPairs.StorePairs(assetType, newPairs, enabled)
	b.Config.CurrencyPairs.StorePairs(assetType, newPairs, enabled)
	return nil
}

// UpdatePairs updates the exchange currency pairs for either enabledPairs or
// availablePairs
func (b *Base) UpdatePairs(exchangeProducts currency.Pairs, assetType asset.Item, enabled, force bool) error {
	exchangeProducts = exchangeProducts.Upper()
	var products currency.Pairs
	for x := range exchangeProducts {
		if exchangeProducts[x].String() == "" {
			continue
		}
		products = append(products, exchangeProducts[x])
	}

	var updateType string
	targetPairs, err := b.CurrencyPairs.GetPairs(assetType, enabled)
	if err != nil {
		return err
	}

	if enabled {
		updateType = "enabled"
	} else {
		updateType = "available"
	}

	newPairs, removedPairs := targetPairs.FindDifferences(products)
	if force || len(newPairs) > 0 || len(removedPairs) > 0 {
		if force {
			log.Debugf(log.ExchangeSys,
				"%s forced update of %s [%v] pairs.",
				b.Name,
				updateType,
				strings.ToUpper(assetType.String()))
		} else {
			if len(newPairs) > 0 {
				log.Debugf(log.ExchangeSys,
					"%s Updating %s pairs [%v] - Added: %s.\n",
					b.Name,
					updateType,
					strings.ToUpper(assetType.String()),
					newPairs)
			}
			if len(removedPairs) > 0 {
				log.Debugf(log.ExchangeSys,
					"%s Updating %s pairs [%v] - Removed: %s.\n",
					b.Name,
					updateType,
					strings.ToUpper(assetType.String()),
					removedPairs)
			}
		}

		b.Config.CurrencyPairs.StorePairs(assetType, products, enabled)
		b.CurrencyPairs.StorePairs(assetType, products, enabled)

		if !enabled {
			// If available pairs are changed we will remove currency pair items
			// that are still included in the enabled pairs list.
			enabledPairs, err := b.CurrencyPairs.GetPairs(assetType, true)
			if err == nil {
				return nil
			}
			_, remove := enabledPairs.FindDifferences(products)
			for i := range remove {
				enabledPairs = enabledPairs.Remove(remove[i])
			}

			if len(remove) > 0 {
				log.Debugf(log.ExchangeSys,
					"%s Checked and updated enabled pairs [%v] - Removed: %s.\n",
					b.Name,
					strings.ToUpper(assetType.String()),
					remove)
				b.Config.CurrencyPairs.StorePairs(assetType, enabledPairs, true)
				b.CurrencyPairs.StorePairs(assetType, enabledPairs, true)
			}
		}
	}
	return nil
}

// SetAPIURL sets configuration API URL for an exchange
func (b *Base) SetAPIURL() error {
	checkInsecureEndpoint := func(endpoint string) {
		if strings.Contains(endpoint, "https") || strings.Contains(endpoint, "wss") {
			return
		}
		log.Warnf(log.ExchangeSys,
			"%s is using HTTP instead of HTTPS or WS instead of WSS [%s] for API functionality, an"+
				" attacker could eavesdrop on this connection. Use at your"+
				" own risk.",
			b.Name, endpoint)
	}
	var err error
	if b.Config.API.OldEndPoints != nil {
		if b.Config.API.OldEndPoints.URL != "" && b.Config.API.OldEndPoints.URL != config.APIURLNonDefaultMessage {
			err = b.API.Endpoints.SetRunning(RestSpot.String(), b.Config.API.OldEndPoints.URL)
			if err != nil {
				return err
			}
			checkInsecureEndpoint(b.Config.API.OldEndPoints.URL)
		}
		if b.Config.API.OldEndPoints.URLSecondary != "" && b.Config.API.OldEndPoints.URLSecondary != config.APIURLNonDefaultMessage {
			err = b.API.Endpoints.SetRunning(RestSpotSupplementary.String(), b.Config.API.OldEndPoints.URLSecondary)
			if err != nil {
				return err
			}
			checkInsecureEndpoint(b.Config.API.OldEndPoints.URLSecondary)
		}
		if b.Config.API.OldEndPoints.WebsocketURL != "" && b.Config.API.OldEndPoints.WebsocketURL != config.WebsocketURLNonDefaultMessage {
			err = b.API.Endpoints.SetRunning(WebsocketSpot.String(), b.Config.API.OldEndPoints.WebsocketURL)
			if err != nil {
				return err
			}
			checkInsecureEndpoint(b.Config.API.OldEndPoints.WebsocketURL)
		}
		b.Config.API.OldEndPoints = nil
	} else if b.Config.API.Endpoints != nil {
		for key, val := range b.Config.API.Endpoints {
			if val == "" ||
				val == config.APIURLNonDefaultMessage ||
				val == config.WebsocketURLNonDefaultMessage {
				continue
			}
			checkInsecureEndpoint(val)
			err = b.API.Endpoints.SetRunning(key, val)
			if err != nil {
				return err
			}
		}
	}
	runningMap := b.API.Endpoints.GetURLMap()
	b.Config.API.Endpoints = runningMap
	return nil
}

// SupportsREST returns whether or not the exchange supports
// REST
func (b *Base) SupportsREST() bool {
	return b.Features.Supports.REST
}

// GetWithdrawPermissions passes through the exchange's withdraw permissions
func (b *Base) GetWithdrawPermissions() uint32 {
	return b.Features.Supports.WithdrawPermissions
}

// SupportsWithdrawPermissions compares the supplied permissions with the exchange's to verify they're supported
func (b *Base) SupportsWithdrawPermissions(permissions uint32) bool {
	exchangePermissions := b.GetWithdrawPermissions()
	return permissions&exchangePermissions == permissions
}

// FormatWithdrawPermissions will return each of the exchange's compatible withdrawal methods in readable form
func (b *Base) FormatWithdrawPermissions() string {
	var services []string
	for i := 0; i < 32; i++ {
		var check uint32 = 1 << uint32(i)
		if b.GetWithdrawPermissions()&check != 0 {
			switch check {
			case AutoWithdrawCrypto:
				services = append(services, AutoWithdrawCryptoText)
			case AutoWithdrawCryptoWithAPIPermission:
				services = append(services, AutoWithdrawCryptoWithAPIPermissionText)
			case AutoWithdrawCryptoWithSetup:
				services = append(services, AutoWithdrawCryptoWithSetupText)
			case WithdrawCryptoWith2FA:
				services = append(services, WithdrawCryptoWith2FAText)
			case WithdrawCryptoWithSMS:
				services = append(services, WithdrawCryptoWithSMSText)
			case WithdrawCryptoWithEmail:
				services = append(services, WithdrawCryptoWithEmailText)
			case WithdrawCryptoWithWebsiteApproval:
				services = append(services, WithdrawCryptoWithWebsiteApprovalText)
			case WithdrawCryptoWithAPIPermission:
				services = append(services, WithdrawCryptoWithAPIPermissionText)
			case AutoWithdrawFiat:
				services = append(services, AutoWithdrawFiatText)
			case AutoWithdrawFiatWithAPIPermission:
				services = append(services, AutoWithdrawFiatWithAPIPermissionText)
			case AutoWithdrawFiatWithSetup:
				services = append(services, AutoWithdrawFiatWithSetupText)
			case WithdrawFiatWith2FA:
				services = append(services, WithdrawFiatWith2FAText)
			case WithdrawFiatWithSMS:
				services = append(services, WithdrawFiatWithSMSText)
			case WithdrawFiatWithEmail:
				services = append(services, WithdrawFiatWithEmailText)
			case WithdrawFiatWithWebsiteApproval:
				services = append(services, WithdrawFiatWithWebsiteApprovalText)
			case WithdrawFiatWithAPIPermission:
				services = append(services, WithdrawFiatWithAPIPermissionText)
			case WithdrawCryptoViaWebsiteOnly:
				services = append(services, WithdrawCryptoViaWebsiteOnlyText)
			case WithdrawFiatViaWebsiteOnly:
				services = append(services, WithdrawFiatViaWebsiteOnlyText)
			case NoFiatWithdrawals:
				services = append(services, NoFiatWithdrawalsText)
			default:
				services = append(services, fmt.Sprintf("%s[1<<%v]", UnknownWithdrawalTypeText, i))
			}
		}
	}
	if len(services) > 0 {
		return strings.Join(services, " & ")
	}

	return NoAPIWithdrawalMethodsText
}

// SupportsAsset whether or not the supplied asset is supported
// by the exchange
func (b *Base) SupportsAsset(a asset.Item) bool {
	_, ok := b.CurrencyPairs.Pairs[a]
	return ok
}

// PrintEnabledPairs prints the exchanges enabled asset pairs
func (b *Base) PrintEnabledPairs() {
	for k, v := range b.CurrencyPairs.Pairs {
		log.Infof(log.ExchangeSys, "%s Asset type %v:\n\t Enabled pairs: %v",
			b.Name, strings.ToUpper(k.String()), v.Enabled)
	}
}

// GetBase returns the exchange base
func (b *Base) GetBase() *Base { return b }

// CheckTransientError catches transient errors and returns nil if found, used
// for validation of API credentials
func (b *Base) CheckTransientError(err error) error {
	if _, ok := err.(net.Error); ok {
		log.Warnf(log.ExchangeSys,
			"%s net error captured, will not disable authentication %s",
			b.Name,
			err)
		return nil
	}
	return err
}

// DisableRateLimiter disables the rate limiting system for the exchange
func (b *Base) DisableRateLimiter() error {
	return b.Requester.DisableRateLimiter()
}

// EnableRateLimiter enables the rate limiting system for the exchange
func (b *Base) EnableRateLimiter() error {
	return b.Requester.EnableRateLimiter()
}

// StoreAssetPairFormat initialises and stores a defined asset format
func (b *Base) StoreAssetPairFormat(a asset.Item, f currency.PairStore) error {
	if a.String() == "" {
		return fmt.Errorf("%s cannot add to pairs manager, no asset provided",
			b.Name)
	}

	if f.AssetEnabled == nil {
		f.AssetEnabled = convert.BoolPtr(true)
	}

	if f.RequestFormat == nil {
		return fmt.Errorf("%s cannot add to pairs manager, request pair format not provided",
			b.Name)
	}

	if f.ConfigFormat == nil {
		return fmt.Errorf("%s cannot add to pairs manager, config pair format not provided",
			b.Name)
	}

	if b.CurrencyPairs.Pairs == nil {
		b.CurrencyPairs.Pairs = make(map[asset.Item]*currency.PairStore)
	}

	b.CurrencyPairs.Pairs[a] = &f
	return nil
}

// SetGlobalPairsManager sets defined asset and pairs management system with
// with global formatting
func (b *Base) SetGlobalPairsManager(request, config *currency.PairFormat, assets ...asset.Item) error {
	if request == nil {
		return fmt.Errorf("%s cannot set pairs manager, request pair format not provided",
			b.Name)
	}

	if config == nil {
		return fmt.Errorf("%s cannot set pairs manager, config pair format not provided",
			b.Name)
	}

	if len(assets) == 0 {
		return fmt.Errorf("%s cannot set pairs manager, no assets provided",
			b.Name)
	}

	b.CurrencyPairs.UseGlobalFormat = true
	b.CurrencyPairs.RequestFormat = request
	b.CurrencyPairs.ConfigFormat = config

	if b.CurrencyPairs.Pairs != nil {
		return fmt.Errorf("%s cannot set pairs manager, pairs already set",
			b.Name)
	}

	b.CurrencyPairs.Pairs = make(map[asset.Item]*currency.PairStore)

	for i := range assets {
		if assets[i].String() == "" {
			b.CurrencyPairs.Pairs = nil
			return fmt.Errorf("%s cannot set pairs manager, asset is empty string",
				b.Name)
		}
		b.CurrencyPairs.Pairs[assets[i]] = new(currency.PairStore)
		b.CurrencyPairs.Pairs[assets[i]].ConfigFormat = config
		b.CurrencyPairs.Pairs[assets[i]].RequestFormat = request
	}

	return nil
}

// GetWebsocket returns a pointer to the exchange websocket
func (b *Base) GetWebsocket() (*stream.Websocket, error) {
	if b.Websocket == nil {
		return nil, common.ErrFunctionNotSupported
	}
	return b.Websocket, nil
}

// SupportsWebsocket returns whether or not the exchange supports
// websocket
func (b *Base) SupportsWebsocket() bool {
	return b.Features.Supports.Websocket
}

// IsWebsocketEnabled returns whether or not the exchange has its
// websocket client enabled
func (b *Base) IsWebsocketEnabled() bool {
	if b.Websocket == nil {
		return false
	}
	return b.Websocket.IsEnabled()
}

// FlushWebsocketChannels refreshes websocket channel subscriptions based on
// websocket features. Used in the event of a pair/asset or subscription change.
func (b *Base) FlushWebsocketChannels() error {
	if b.Websocket == nil {
		return nil
	}
	return b.Websocket.FlushChannels()
}

// SubscribeToWebsocketChannels appends to ChannelsToSubscribe
// which lets websocket.manageSubscriptions handle subscribing
func (b *Base) SubscribeToWebsocketChannels(channels []stream.ChannelSubscription) error {
	if b.Websocket == nil {
		return common.ErrFunctionNotSupported
	}
	return b.Websocket.SubscribeToChannels(channels)
}

// UnsubscribeToWebsocketChannels removes from ChannelsToSubscribe
// which lets websocket.manageSubscriptions handle unsubscribing
func (b *Base) UnsubscribeToWebsocketChannels(channels []stream.ChannelSubscription) error {
	if b.Websocket == nil {
		return common.ErrFunctionNotSupported
	}
	return b.Websocket.UnsubscribeChannels(channels)
}

// GetSubscriptions returns a copied list of subscriptions
func (b *Base) GetSubscriptions() ([]stream.ChannelSubscription, error) {
	if b.Websocket == nil {
		return nil, common.ErrFunctionNotSupported
	}
	return b.Websocket.GetSubscriptions(), nil
}

// AuthenticateWebsocket sends an authentication message to the websocket
func (b *Base) AuthenticateWebsocket() error {
	return common.ErrFunctionNotSupported
}

// KlineIntervalEnabled returns if requested interval is enabled on exchange
func (b *Base) klineIntervalEnabled(in kline.Interval) bool {
	return b.Features.Enabled.Kline.Intervals[in.Word()]
}

// FormatExchangeKlineInterval returns Interval to string
// Exchanges can override this if they require custom formatting
func (b *Base) FormatExchangeKlineInterval(in kline.Interval) string {
	return strconv.FormatFloat(in.Duration().Seconds(), 'f', 0, 64)
}

// ValidateKline confirms that the requested pair, asset & interval are supported and/or enabled by the requested exchange
func (b *Base) ValidateKline(pair currency.Pair, a asset.Item, interval kline.Interval) error {
	var errorList []string
	var err kline.ErrorKline
	if b.CurrencyPairs.IsAssetEnabled(a) != nil {
		err.Asset = a
		errorList = append(errorList, "asset not enabled")
	} else if !b.CurrencyPairs.Pairs[a].Enabled.Contains(pair, true) {
		err.Pair = pair
		errorList = append(errorList, "pair not enabled")
	}

	if !b.klineIntervalEnabled(interval) {
		err.Interval = interval
		errorList = append(errorList, "interval not supported")
	}

	if len(errorList) > 0 {
		err.Err = errors.New(strings.Join(errorList, ","))
		return &err
	}

	return nil
}

// AddTradesToBuffer is a helper function that will only
// add trades to the buffer if it is allowed
func (b *Base) AddTradesToBuffer(trades ...trade.Data) error {
	if !b.IsSaveTradeDataEnabled() {
		return nil
	}
	return trade.AddTradesToBuffer(b.Name, trades...)
}

// IsSaveTradeDataEnabled checks the state of
// SaveTradeData in a concurrent-friendly manner
func (b *Base) IsSaveTradeDataEnabled() bool {
	b.settingsMutex.RLock()
	isEnabled := b.Features.Enabled.SaveTradeData
	b.settingsMutex.RUnlock()
	return isEnabled
}

// SetSaveTradeDataStatus locks and sets the status of
// the config and the exchange's setting for SaveTradeData
func (b *Base) SetSaveTradeDataStatus(enabled bool) {
	b.settingsMutex.Lock()
	defer b.settingsMutex.Unlock()
	b.Features.Enabled.SaveTradeData = enabled
	b.Config.Features.Enabled.SaveTradeData = enabled
	if b.Verbose {
		log.Debugf(log.Trade, "Set %v 'SaveTradeData' to %v", b.Name, enabled)
	}
}

// NewEndpoints declares default and running URLs maps
func (b *Base) NewEndpoints() *Endpoints {
	return &Endpoints{
		Exchange: b.Name,
		defaults: make(map[string]string),
	}
}

// SetDefaultEndpoints declares and sets the default URLs map
func (e *Endpoints) SetDefaultEndpoints(m map[URL]string) error {
	for k, v := range m {
		err := e.SetRunning(k.String(), v)
		if err != nil {
			return err
		}
	}
	return nil
}

// SetRunning populates running URLs map
func (e *Endpoints) SetRunning(key, val string) error {
	e.Lock()
	defer e.Unlock()
	err := validateKey(key)
	if err != nil {
		return err
	}
	_, err = url.ParseRequestURI(val)
	if err != nil {
		log.Warnf(log.ExchangeSys,
			"Could not set custom URL for %s to %s for exchange %s. invalid URI for request.",
			key,
			val,
			e.Exchange)
		return nil
	}
	e.defaults[key] = val
	return nil
}

func validateKey(keyVal string) error {
	for x := range keyURLs {
		if keyURLs[x].String() == keyVal {
			return nil
		}
	}
	return errors.New("keyVal invalid")
}

// GetURL gets default url from URLs map
func (e *Endpoints) GetURL(key URL) (string, error) {
	e.RLock()
	defer e.RUnlock()
	val, ok := e.defaults[key.String()]
	if !ok {
		return "", fmt.Errorf("no endpoint path found for the given key: %v", key)
	}
	return val, nil
}

// GetURLMap gets all urls for either running or default map based on the bool value supplied
func (e *Endpoints) GetURLMap() map[string]string {
	e.RLock()
	var urlMap = make(map[string]string)
	for k, v := range e.defaults {
		urlMap[k] = v
	}
	e.RUnlock()
	return urlMap
}

// FormatSymbol formats the given pair to a string suitable for exchange API requests
func (b *Base) FormatSymbol(pair currency.Pair, assetType asset.Item) (string, error) {
	pairFmt, err := b.GetPairFormat(assetType, true)
	if err != nil {
		return pair.String(), err
	}
	return pairFmt.Format(pair), nil
}

func (u URL) String() string {
	switch u {
	case RestSpot:
		return "RestSpotURL"
	case RestSpotSupplementary:
		return "RestSpotSupplementaryURL"
	case RestUSDTMargined:
		return "RestUSDTMarginedFuturesURL"
	case RestCoinMargined:
		return "RestCoinMarginedFuturesURL"
	case RestFutures:
		return "RestFuturesURL"
	case RestSandbox:
		return "RestSandboxURL"
	case RestSwap:
		return "RestSwapURL"
	case WebsocketSpot:
		return "WebsocketSpotURL"
	case WebsocketSpotSupplementary:
		return "WebsocketSpotSupplementaryURL"
	case ChainAnalysis:
		return "ChainAnalysisURL"
	case EdgeCase1:
		return "EdgeCase1URL"
	case EdgeCase2:
		return "EdgeCase2URL"
	case EdgeCase3:
		return "EdgeCase3URL"
	default:
		return ""
	}
}

// UpdateOrderExecutionLimits updates order execution limits this is overridable
func (b *Base) UpdateOrderExecutionLimits(a asset.Item) error {
	return common.ErrNotYetImplemented
}

// DisableAssetWebsocketSupport disables websocket functionality for the
// supplied asset item. In the case that websocket functionality has not yet
// been implemented for that specific asset type. This is a base method to
// check availability of asset type.
func (b *Base) DisableAssetWebsocketSupport(aType asset.Item) error {
	if !b.SupportsAsset(aType) {
		return fmt.Errorf("%s %w",
			aType,
			asset.ErrNotSupported)
	}
	b.AssetWebsocketSupport.m.Lock()
	if b.AssetWebsocketSupport.unsupported == nil {
		b.AssetWebsocketSupport.unsupported = make(map[asset.Item]bool)
	}
	b.AssetWebsocketSupport.unsupported[aType] = true
	b.AssetWebsocketSupport.m.Unlock()
	return nil
}

// IsAssetWebsocketSupported checks to see if the supplied asset type is
// supported by websocket.
func (a *AssetWebsocketSupport) IsAssetWebsocketSupported(aType asset.Item) bool {
	a.m.RLock()
	defer a.m.RUnlock()
	return a.unsupported == nil || !a.unsupported[aType]
}

// GetFullAccountSnapshot returns the full account snapshot across all supported
// asset types
func (b *Base) GetFullAccountSnapshot() (account.FullSnapshot, error) {
	return b.Holdings.GetFullSnapshot()
}<|MERGE_RESOLUTION|>--- conflicted
+++ resolved
@@ -215,13 +215,8 @@
 	return b.CurrencyPairs.LastUpdated
 }
 
-<<<<<<< HEAD
-// GetAssetTypes returns the enabled or available asset types for an individual
-// exchange
-=======
 // GetAssetTypes returns the either the enabled or available asset types for an
 // individual exchange
->>>>>>> 2da23973
 func (b *Base) GetAssetTypes(enabled bool) asset.Items {
 	return b.CurrencyPairs.GetAssetTypes(enabled)
 }
