package exchange

import (
	"context"
	"errors"
	"fmt"
	"maps"
	"net"
	"net/url"
	"sort"
	"strconv"
	"strings"
	"sync"
	"text/template"
	"time"
	"unicode"

	"github.com/gofrs/uuid"
	"github.com/thrasher-corp/gocryptotrader/common"
	"github.com/thrasher-corp/gocryptotrader/common/key"
	"github.com/thrasher-corp/gocryptotrader/config"
	"github.com/thrasher-corp/gocryptotrader/currency"
	"github.com/thrasher-corp/gocryptotrader/exchange/order/limits"
	"github.com/thrasher-corp/gocryptotrader/exchange/websocket"
	"github.com/thrasher-corp/gocryptotrader/exchanges/account"
	"github.com/thrasher-corp/gocryptotrader/exchanges/asset"
	"github.com/thrasher-corp/gocryptotrader/exchanges/collateral"
	"github.com/thrasher-corp/gocryptotrader/exchanges/currencystate"
	"github.com/thrasher-corp/gocryptotrader/exchanges/fundingrate"
	"github.com/thrasher-corp/gocryptotrader/exchanges/futures"
	"github.com/thrasher-corp/gocryptotrader/exchanges/kline"
	"github.com/thrasher-corp/gocryptotrader/exchanges/margin"
	"github.com/thrasher-corp/gocryptotrader/exchanges/order"
	"github.com/thrasher-corp/gocryptotrader/exchanges/orderbook"
	"github.com/thrasher-corp/gocryptotrader/exchanges/protocol"
	"github.com/thrasher-corp/gocryptotrader/exchanges/request"
	"github.com/thrasher-corp/gocryptotrader/exchanges/subscription"
	"github.com/thrasher-corp/gocryptotrader/exchanges/ticker"
	"github.com/thrasher-corp/gocryptotrader/exchanges/trade"
	"github.com/thrasher-corp/gocryptotrader/log"
	"github.com/thrasher-corp/gocryptotrader/portfolio/banking"
)

const (
	warningBase64DecryptSecretKeyFailed = "exchange %s unable to base64 decode secret key.. Disabling Authenticated API support" //nolint // False positive (G101: Potential hardcoded credentials)
	// DefaultHTTPTimeout is the default HTTP/HTTPS Timeout for exchange requests
	DefaultHTTPTimeout = time.Second * 15
	// DefaultWebsocketResponseCheckTimeout is the default delay in checking for an expected websocket response
	DefaultWebsocketResponseCheckTimeout = time.Millisecond * 50
	// DefaultWebsocketResponseMaxLimit is the default max wait for an expected websocket response before a timeout
	DefaultWebsocketResponseMaxLimit = time.Second * 7
	// DefaultWebsocketOrderbookBufferLimit is the maximum number of orderbook updates that get stored before being applied
	DefaultWebsocketOrderbookBufferLimit = 5
)

// Public Errors
var (
<<<<<<< HEAD
	ErrExchangeNameIsEmpty   = errors.New("exchange name is empty")
	ErrSettingProxyAddress   = errors.New("setting proxy address error")
	ErrSymbolCannotBeMatched = errors.New("symbol cannot be matched")
	ErrEndpointPathNotFound  = errors.New("no endpoint path found for the given key")
=======
	ErrSettingProxyAddress  = errors.New("error setting proxy address")
	ErrEndpointPathNotFound = errors.New("no endpoint path found for the given key")
	ErrSymbolNotMatched     = errors.New("symbol cannot be matched")
>>>>>>> fd9aaf00
)

var (
	errEndpointStringNotFound            = errors.New("endpoint string not found")
	errConfigPairFormatRequiresDelimiter = errors.New("config pair format requires delimiter")
	errSetDefaultsNotCalled              = errors.New("set defaults not called")
	errExchangeIsNil                     = errors.New("exchange is nil")
	errInvalidEndpointKey                = errors.New("invalid endpoint key")
)

// SetRequester sets the instance of the requester
func (b *Base) SetRequester(r *request.Requester) error {
	if r == nil {
		return fmt.Errorf("%s cannot set requester, no requester provided", b.Name)
	}

	b.Requester = r
	return nil
}

// SetClientProxyAddress sets a proxy address for REST and websocket requests
func (b *Base) SetClientProxyAddress(addr string) error {
	if addr == "" {
		return nil
	}
	proxy, err := url.Parse(addr)
	if err != nil {
		return fmt.Errorf("%w %w", ErrSettingProxyAddress, err)
	}

	err = b.Requester.SetProxy(proxy)
	if err != nil {
		return err
	}

	if b.Websocket != nil {
		err = b.Websocket.SetProxyAddress(addr)
		if err != nil {
			return err
		}
	}
	return nil
}

// SetFeatureDefaults sets the exchanges default feature support set
func (b *Base) SetFeatureDefaults() {
	if b.Config.Features == nil {
		s := &config.FeaturesConfig{
			Supports: config.FeaturesSupportedConfig{
				Websocket: b.Features.Supports.Websocket,
				REST:      b.Features.Supports.REST,
				RESTCapabilities: protocol.Features{
					AutoPairUpdates: b.Features.Supports.RESTCapabilities.AutoPairUpdates,
				},
			},
		}

		if b.Config.SupportsAutoPairUpdates != nil {
			s.Supports.RESTCapabilities.AutoPairUpdates = *b.Config.SupportsAutoPairUpdates
			s.Enabled.AutoPairUpdates = *b.Config.SupportsAutoPairUpdates
		} else {
			s.Supports.RESTCapabilities.AutoPairUpdates = b.Features.Supports.RESTCapabilities.AutoPairUpdates
			s.Enabled.AutoPairUpdates = b.Features.Supports.RESTCapabilities.AutoPairUpdates
			if !s.Supports.RESTCapabilities.AutoPairUpdates {
				b.Config.CurrencyPairs.LastUpdated = time.Now().Unix()
				b.CurrencyPairs.LastUpdated = b.Config.CurrencyPairs.LastUpdated
			}
		}
		b.Config.Features = s
		b.Config.SupportsAutoPairUpdates = nil
	} else {
		if b.Features.Supports.RESTCapabilities.AutoPairUpdates != b.Config.Features.Supports.RESTCapabilities.AutoPairUpdates {
			b.Config.Features.Supports.RESTCapabilities.AutoPairUpdates = b.Features.Supports.RESTCapabilities.AutoPairUpdates

			if !b.Config.Features.Supports.RESTCapabilities.AutoPairUpdates {
				b.Config.CurrencyPairs.LastUpdated = time.Now().Unix()
			}
		}

		if b.Features.Supports.REST != b.Config.Features.Supports.REST {
			b.Config.Features.Supports.REST = b.Features.Supports.REST
		}

		if b.Features.Supports.RESTCapabilities.TickerBatching != b.Config.Features.Supports.RESTCapabilities.TickerBatching {
			b.Config.Features.Supports.RESTCapabilities.TickerBatching = b.Features.Supports.RESTCapabilities.TickerBatching
		}

		if b.Features.Supports.Websocket != b.Config.Features.Supports.Websocket {
			b.Config.Features.Supports.Websocket = b.Features.Supports.Websocket
		}

		if b.IsSaveTradeDataEnabled() != b.Config.Features.Enabled.SaveTradeData {
			b.SetSaveTradeDataStatus(b.Config.Features.Enabled.SaveTradeData)
		}

		if b.IsTradeFeedEnabled() != b.Config.Features.Enabled.TradeFeed {
			b.SetTradeFeedStatus(b.Config.Features.Enabled.TradeFeed)
		}

		if b.IsFillsFeedEnabled() != b.Config.Features.Enabled.FillsFeed {
			b.SetFillsFeedStatus(b.Config.Features.Enabled.FillsFeed)
		}

		b.SetSubscriptionsFromConfig()

		b.Features.Enabled.AutoPairUpdates = b.Config.Features.Enabled.AutoPairUpdates
	}
}

// SetSubscriptionsFromConfig sets the subscriptions from config
// If the subscriptions config is empty then Config will be updated from the exchange subscriptions,
// allowing e.SetDefaults to set default subscriptions for an exchange to update user's config
// Subscriptions not Enabled are skipped, meaning that e.Features.Subscriptions only contains Enabled subscriptions
func (b *Base) SetSubscriptionsFromConfig() {
	b.settingsMutex.Lock()
	defer b.settingsMutex.Unlock()
	if len(b.Config.Features.Subscriptions) == 0 {
		// Set config from the defaults, including any disabled subscriptions
		b.Config.Features.Subscriptions = b.Features.Subscriptions
	}
	b.Features.Subscriptions = b.Config.Features.Subscriptions.Enabled()
	if b.Verbose {
		names := make([]string, 0, len(b.Features.Subscriptions))
		for _, s := range b.Features.Subscriptions {
			names = append(names, s.Channel)
		}
		log.Debugf(log.ExchangeSys, "Set %v 'Subscriptions' to %v", b.Name, strings.Join(names, ", "))
	}
}

// SupportsRESTTickerBatchUpdates returns whether or not the
// exchange supports REST batch ticker fetching
func (b *Base) SupportsRESTTickerBatchUpdates() bool {
	return b.Features.Supports.RESTCapabilities.TickerBatching
}

// SupportsAutoPairUpdates returns whether or not the exchange supports
// auto currency pair updating
func (b *Base) SupportsAutoPairUpdates() bool {
	return b.Features.Supports.RESTCapabilities.AutoPairUpdates ||
		b.Features.Supports.WebsocketCapabilities.AutoPairUpdates
}

// GetLastPairsUpdateTime returns the unix timestamp of when the exchanges
// currency pairs were last updated
func (b *Base) GetLastPairsUpdateTime() int64 {
	return b.CurrencyPairs.LastUpdated
}

// GetAssetTypes returns either the enabled or available asset types for an
// individual exchange
func (b *Base) GetAssetTypes(enabled bool) asset.Items {
	return b.CurrencyPairs.GetAssetTypes(enabled)
}

// GetPairAssetType returns the associated asset type for the currency pair
// This method is only useful for exchanges that have pair names with multiple delimiters (BTC-USD-0626)
// Helpful if the exchange has only a single asset type but in that case the asset type can be hard coded
func (b *Base) GetPairAssetType(c currency.Pair) (asset.Item, error) {
	assetTypes := b.GetAssetTypes(false)
	for i := range assetTypes {
		avail, err := b.GetAvailablePairs(assetTypes[i])
		if err != nil {
			return asset.Empty, err
		}
		if avail.Contains(c, true) {
			return assetTypes[i], nil
		}
	}
	return asset.Empty, errors.New("asset type not associated with currency pair")
}

// GetPairAndAssetTypeRequestFormatted returns the pair and the asset type
// when there is distinct differentiation between exchange request symbols asset
// types. e.g. "BTC-USD" Spot and "BTC_USD" PERP request formatted.
func (b *Base) GetPairAndAssetTypeRequestFormatted(symbol string) (currency.Pair, asset.Item, error) {
	if symbol == "" {
		return currency.EMPTYPAIR, asset.Empty, currency.ErrCurrencyPairEmpty
	}
	assetTypes := b.GetAssetTypes(true)
	for i := range assetTypes {
		pFmt, err := b.GetPairFormat(assetTypes[i], true)
		if err != nil {
			return currency.EMPTYPAIR, asset.Empty, err
		}

		enabled, err := b.GetEnabledPairs(assetTypes[i])
		if err != nil {
			return currency.EMPTYPAIR, asset.Empty, err
		}
		for j := range enabled {
			if pFmt.Format(enabled[j]) == symbol {
				return enabled[j], assetTypes[i], nil
			}
		}
	}
	return currency.EMPTYPAIR, asset.Empty, ErrSymbolNotMatched
}

// GetClientBankAccounts returns banking details associated with
// a client for withdrawal purposes
func (b *Base) GetClientBankAccounts(exchangeName, withdrawalCurrency string) (*banking.Account, error) {
	cfg := config.GetConfig()
	return cfg.GetClientBankAccounts(exchangeName, withdrawalCurrency)
}

// GetExchangeBankAccounts returns banking details associated with an
// exchange for funding purposes
func (b *Base) GetExchangeBankAccounts(id, depositCurrency string) (*banking.Account, error) {
	cfg := config.GetConfig()
	return cfg.GetExchangeBankAccounts(b.Name, id, depositCurrency)
}

// SetCurrencyPairFormat checks the exchange request and config currency pair
// formats and syncs it with the exchanges SetDefault settings
func (b *Base) SetCurrencyPairFormat() error {
	if b.Config.CurrencyPairs == nil {
		b.Config.CurrencyPairs = new(currency.PairsManager)
	}

	b.Config.CurrencyPairs.UseGlobalFormat = b.CurrencyPairs.UseGlobalFormat
	if b.Config.CurrencyPairs.UseGlobalFormat {
		b.Config.CurrencyPairs.RequestFormat = b.CurrencyPairs.RequestFormat
		b.Config.CurrencyPairs.ConfigFormat = b.CurrencyPairs.ConfigFormat
		return nil
	}

	if b.Config.CurrencyPairs.ConfigFormat != nil {
		b.Config.CurrencyPairs.ConfigFormat = nil
	}
	if b.Config.CurrencyPairs.RequestFormat != nil {
		b.Config.CurrencyPairs.RequestFormat = nil
	}

	assetTypes := b.GetAssetTypes(false)
	for x := range assetTypes {
		if _, err := b.Config.CurrencyPairs.Get(assetTypes[x]); err != nil {
			ps, err := b.CurrencyPairs.Get(assetTypes[x])
			if err != nil {
				return err
			}
			err = b.Config.CurrencyPairs.Store(assetTypes[x], ps)
			if err != nil {
				return err
			}
		}
	}
	return nil
}

// SetConfigPairs sets the exchanges currency pairs to the pairs set in the config
func (b *Base) SetConfigPairs() error {
	assetTypes := b.Config.CurrencyPairs.GetAssetTypes(false)
	exchangeAssets := b.CurrencyPairs.GetAssetTypes(false)
	for _, a := range assetTypes {
		if !exchangeAssets.Contains(a) {
			log.Warnf(log.ExchangeSys, "%s exchange asset type %s unsupported, please manually remove from configuration", b.Name, a)
			continue
		}
		if !b.Config.CurrencyPairs.UseGlobalFormat {
			// TODO: Should be in SetCurrencyPairFormat. See #1748
			if err := b.setConfigPairFormatFromExchange(a); err != nil {
				return err
			}
		}

		cfgPS, err := b.Config.CurrencyPairs.Get(a)
		if err != nil {
			return err
		}
		if err := b.CurrencyPairs.StorePairs(a, cfgPS.Available, false); err != nil {
			return err
		}
		if err := b.CurrencyPairs.StorePairs(a, cfgPS.Enabled, true); err != nil {
			return err
		}

		var enabledAsset bool
		if b.Config.CurrencyPairs.IsAssetEnabled(a) == nil {
			enabledAsset = true
		}

		// Must happen after StorePairs, which would have enabled the asset automatically
		if err := b.CurrencyPairs.SetAssetEnabled(a, enabledAsset); err != nil {
			return err
		}
	}
	return nil
}

// setConfigPairFormatFromExchange sets the config formats from the exchange's format
// This deprecated behaviour will be removed, because config should not be backloaded from runtime
func (b *Base) setConfigPairFormatFromExchange(a asset.Item) error {
	ps, err := b.CurrencyPairs.Get(a)
	if err != nil {
		return err
	}
	if ps.ConfigFormat != nil {
		if err := b.Config.CurrencyPairs.StoreFormat(a, ps.ConfigFormat, true); err != nil {
			return err
		}
	}
	if ps.RequestFormat != nil {
		if err := b.Config.CurrencyPairs.StoreFormat(a, ps.RequestFormat, false); err != nil {
			return err
		}
	}
	return nil
}

// GetName is a method that returns the name of the exchange base
func (b *Base) GetName() string {
	return b.Name
}

// GetEnabledFeatures returns the exchanges enabled features
func (b *Base) GetEnabledFeatures() FeaturesEnabled {
	return b.Features.Enabled
}

// GetSupportedFeatures returns the exchanges supported features
func (b *Base) GetSupportedFeatures() FeaturesSupported {
	return b.Features.Supports
}

// GetPairFormat returns the pair format based on the exchange and asset type
func (b *Base) GetPairFormat(a asset.Item, r bool) (currency.PairFormat, error) {
	return b.CurrencyPairs.GetFormat(a, r)
}

// GetEnabledPairs is a method that returns the enabled currency pairs of
// the exchange by asset type, if the asset type is disabled this will return no
// enabled pairs
func (b *Base) GetEnabledPairs(a asset.Item) (currency.Pairs, error) {
	err := b.CurrencyPairs.IsAssetEnabled(a)
	if err != nil {
		return nil, err
	}
	format, err := b.GetPairFormat(a, false)
	if err != nil {
		return nil, err
	}
	enabledPairs, err := b.CurrencyPairs.GetPairs(a, true)
	if err != nil {
		return nil, err
	}
	return enabledPairs.Format(format), nil
}

// GetRequestFormattedPairAndAssetType is a method that returns the enabled currency pair of
// along with its asset type. Only use when there is no chance of the same name crossing over
func (b *Base) GetRequestFormattedPairAndAssetType(p string) (currency.Pair, asset.Item, error) {
	assetTypes := b.GetAssetTypes(true)
	for i := range assetTypes {
		format, err := b.GetPairFormat(assetTypes[i], true)
		if err != nil {
			return currency.EMPTYPAIR, assetTypes[i], err
		}

		pairs, err := b.CurrencyPairs.GetPairs(assetTypes[i], true)
		if err != nil {
			return currency.EMPTYPAIR, assetTypes[i], err
		}

		for j := range pairs {
			formattedPair := pairs[j].Format(format)
			if strings.EqualFold(formattedPair.String(), p) {
				return formattedPair, assetTypes[i], nil
			}
		}
	}
	return currency.EMPTYPAIR, asset.Empty, fmt.Errorf("%s %w", p, currency.ErrPairNotFound)
}

// GetAvailablePairs is a method that returns the available currency pairs
// of the exchange by asset type
func (b *Base) GetAvailablePairs(assetType asset.Item) (currency.Pairs, error) {
	format, err := b.GetPairFormat(assetType, false)
	if err != nil {
		return nil, err
	}
	pairs, err := b.CurrencyPairs.GetPairs(assetType, false)
	if err != nil {
		return nil, err
	}
	return pairs.Format(format), nil
}

// SupportsPair returns true or not whether a currency pair exists in the
// exchange available currencies or not
func (b *Base) SupportsPair(p currency.Pair, enabledPairs bool, assetType asset.Item) error {
	var pairs currency.Pairs
	var err error
	if enabledPairs {
		pairs, err = b.GetEnabledPairs(assetType)
	} else {
		pairs, err = b.GetAvailablePairs(assetType)
	}
	if err != nil {
		return err
	}
	if pairs.Contains(p, false) {
		return nil
	}
	return fmt.Errorf("%w %v", currency.ErrCurrencyNotSupported, p)
}

// FormatExchangeCurrencies returns a string containing
// the exchanges formatted currency pairs
func (b *Base) FormatExchangeCurrencies(pairs []currency.Pair, assetType asset.Item) (string, error) {
	var currencyItems strings.Builder
	pairFmt, err := b.GetPairFormat(assetType, true)
	if err != nil {
		return "", err
	}

	for x := range pairs {
		format, err := b.FormatExchangeCurrency(pairs[x], assetType)
		if err != nil {
			return "", err
		}
		currencyItems.WriteString(format.String())
		if x == len(pairs)-1 {
			continue
		}
		currencyItems.WriteString(pairFmt.Separator)
	}

	if currencyItems.Len() == 0 {
		return "", errors.New("returned empty string")
	}
	return currencyItems.String(), nil
}

// FormatExchangeCurrency is a method that formats and returns a currency pair
// based on the user currency display preferences
func (b *Base) FormatExchangeCurrency(p currency.Pair, assetType asset.Item) (currency.Pair, error) {
	if p.IsEmpty() {
		return currency.EMPTYPAIR, currency.ErrCurrencyPairEmpty
	}
	pairFmt, err := b.GetPairFormat(assetType, true)
	if err != nil {
		return currency.EMPTYPAIR, err
	}
	return p.Format(pairFmt), nil
}

// SetEnabled is a method that sets if the exchange is enabled
func (b *Base) SetEnabled(enabled bool) {
	b.settingsMutex.Lock()
	b.Enabled = enabled
	b.settingsMutex.Unlock()
}

// IsEnabled is a method that returns if the current exchange is enabled
func (b *Base) IsEnabled() bool {
	if b == nil {
		return false
	}
	b.settingsMutex.RLock()
	defer b.settingsMutex.RUnlock()
	return b.Enabled
}

// SetupDefaults sets the exchange settings based on the supplied config
func (b *Base) SetupDefaults(exch *config.Exchange) error {
	if err := exch.Validate(); err != nil {
		return err
	}

	b.Enabled = true
	b.LoadedByConfig = true
	b.Config = exch
	b.Verbose = exch.Verbose

	b.API.AuthenticatedSupport = exch.API.AuthenticatedSupport
	b.API.AuthenticatedWebsocketSupport = exch.API.AuthenticatedWebsocketSupport
	b.API.credentials.SubAccount = exch.API.Credentials.Subaccount
	if b.API.AuthenticatedSupport || b.API.AuthenticatedWebsocketSupport {
		b.SetCredentials(exch.API.Credentials.Key,
			exch.API.Credentials.Secret,
			exch.API.Credentials.ClientID,
			exch.API.Credentials.Subaccount,
			exch.API.Credentials.PEMKey,
			exch.API.Credentials.OTPSecret,
		)
	}

	if exch.HTTPTimeout <= time.Duration(0) {
		exch.HTTPTimeout = DefaultHTTPTimeout
	}

	if err := b.SetHTTPClientTimeout(exch.HTTPTimeout); err != nil {
		return err
	}

	if exch.CurrencyPairs == nil {
		exch.CurrencyPairs = &b.CurrencyPairs
		a := exch.CurrencyPairs.GetAssetTypes(false)
		for i := range a {
			if err := exch.CurrencyPairs.SetAssetEnabled(a[i], true); err != nil {
				return err
			}
		}
	}

	b.HTTPDebugging = exch.HTTPDebugging
	b.BypassConfigFormatUpgrades = exch.CurrencyPairs.BypassConfigFormatUpgrades
	if err := b.SetHTTPClientUserAgent(exch.HTTPUserAgent); err != nil {
		return err
	}

	if err := b.SetCurrencyPairFormat(); err != nil {
		return err
	}

	if err := b.SetConfigPairs(); err != nil {
		return err
	}

	b.SetFeatureDefaults()

	if b.API.Endpoints == nil {
		b.API.Endpoints = b.NewEndpoints()
	}

	if err := b.SetAPIURL(); err != nil {
		return err
	}

	b.SetAPICredentialDefaults()

	if err := b.SetClientProxyAddress(exch.ProxyAddress); err != nil {
		return err
	}

	b.BaseCurrencies = exch.BaseCurrencies

	if exch.Orderbook.VerificationBypass {
		log.Warnf(log.ExchangeSys, "%s orderbook verification has been bypassed via config.", b.Name)
	}

	b.ValidateOrderbook = !exch.Orderbook.VerificationBypass
	b.States = currencystate.NewCurrencyStates()

	return nil
}

// SetPairs sets the exchange currency pairs for either enabledPairs or
// availablePairs
func (b *Base) SetPairs(pairs currency.Pairs, assetType asset.Item, enabled bool) error {
	if len(pairs) == 0 {
		return fmt.Errorf("%s SetPairs error - pairs is empty", b.Name)
	}

	pairFmt, err := b.GetPairFormat(assetType, false)
	if err != nil {
		return err
	}
	cPairs := make(currency.Pairs, len(pairs))
	copy(cPairs, pairs)
	for x := range pairs {
		cPairs[x] = pairs[x].Format(pairFmt)
	}

	err = b.CurrencyPairs.StorePairs(assetType, cPairs, enabled)
	if err != nil {
		return err
	}
	return b.Config.CurrencyPairs.StorePairs(assetType, cPairs, enabled)
}

// EnsureOnePairEnabled not all assets have pairs, eg options
// search for an asset that does and enable one if none are enabled
// error if no currency pairs found for an entire exchange
func (b *Base) EnsureOnePairEnabled() error {
	pair, item, err := b.CurrencyPairs.EnsureOnePairEnabled()
	if err != nil {
		return err
	}
	if !pair.IsEmpty() {
		log.Warnf(log.ExchangeSys, "%v had no enabled pairs, %v %v pair has been enabled", b.Name, item, pair)
	}
	return nil
}

// UpdatePairs updates the exchange currency pairs for either enabledPairs or
// availablePairs
func (b *Base) UpdatePairs(incoming currency.Pairs, a asset.Item, enabled, force bool) error {
	pFmt, err := b.GetPairFormat(a, false)
	if err != nil {
		return err
	}

	incoming, err = incoming.ValidateAndConform(pFmt, b.BypassConfigFormatUpgrades)
	if err != nil {
		return err
	}

	oldPairs, err := b.CurrencyPairs.GetPairs(a, enabled)
	if err != nil {
		return err
	}

	diff, err := oldPairs.FindDifferences(incoming, pFmt)
	if err != nil {
		return err
	}

	if force || len(diff.New) != 0 || len(diff.Remove) != 0 || diff.FormatDifference {
		var updateType string
		if enabled {
			updateType = "enabled"
		} else {
			updateType = "available"
		}

		if force {
			log.Debugf(log.ExchangeSys,
				"%s forced update of %s [%v] pairs.",
				b.Name,
				updateType,
				strings.ToUpper(a.String()))
		} else {
			if len(diff.New) > 0 {
				log.Debugf(log.ExchangeSys,
					"%s Updating %s pairs [%v] - Added: %s.\n",
					b.Name,
					updateType,
					strings.ToUpper(a.String()),
					diff.New)
			}
			if len(diff.Remove) > 0 {
				log.Debugf(log.ExchangeSys,
					"%s Updating %s pairs [%v] - Removed: %s.\n",
					b.Name,
					updateType,
					strings.ToUpper(a.String()),
					diff.Remove)
			}
		}
		err = common.NilGuard(b.Config, b.Config.CurrencyPairs)
		if err != nil {
			return err
		}
		err = b.Config.CurrencyPairs.StorePairs(a, incoming, enabled)
		if err != nil {
			return err
		}
		err = b.CurrencyPairs.StorePairs(a, incoming, enabled)
		if err != nil {
			return err
		}
	}

	if enabled {
		return nil
	}

	// This section checks for differences after an available pairs adjustment
	// which will remove currency pairs from enabled pairs that have been
	// disabled by an exchange, adjust the entire list of enabled pairs if there
	// is a required formatting change and it will also capture unintentional
	// client inputs e.g. a client can enter `linkusd` via config and loaded
	// into memory that might be unintentionally formatted too `lin-kusd` it
	// will match that against the correct available pair in memory and apply
	// correct formatting (LINK-USD) instead of being removed altogether which
	// will require a shutdown and update of the config file to enable that
	// asset.

	enabledPairs, err := b.CurrencyPairs.GetPairs(a, true)
	if err != nil &&
		!errors.Is(err, currency.ErrPairNotContainedInAvailablePairs) &&
		!errors.Is(err, currency.ErrPairDuplication) {
		return err
	}

	if err == nil && !enabledPairs.HasFormatDifference(pFmt) {
		return nil
	}

	diff, err = enabledPairs.FindDifferences(incoming, pFmt)
	if err != nil {
		return err
	}

	check := make(map[string]bool)
	var target int
	for x := range enabledPairs {
		pairNoFmt := currency.EMPTYFORMAT.Format(enabledPairs[x])
		if check[pairNoFmt] {
			diff.Remove = diff.Remove.Add(enabledPairs[x])
			continue
		}
		check[pairNoFmt] = true

		if !diff.Remove.Contains(enabledPairs[x], true) {
			enabledPairs[target] = enabledPairs[x].Format(pFmt)
		} else {
			var match currency.Pair
			match, err = incoming.DeriveFrom(pairNoFmt)
			if err != nil {
				continue
			}
			diff.Remove = diff.Remove.Remove(enabledPairs[x])
			enabledPairs[target] = match.Format(pFmt)
		}
		target++
	}

	enabledPairs = enabledPairs[:target]
	if len(enabledPairs) == 0 && len(incoming) > 0 {
		// NOTE: If enabled pairs are not populated for any reason.
		var randomPair currency.Pair
		randomPair, err = incoming.GetRandomPair()
		if err != nil {
			return err
		}
		log.Debugf(log.ExchangeSys, "%s Enabled pairs missing for %s. Added %s.\n",
			b.Name,
			strings.ToUpper(a.String()),
			randomPair)
		enabledPairs = currency.Pairs{randomPair}
	}

	if len(diff.Remove) > 0 {
		log.Debugf(log.ExchangeSys, "%s Checked and updated enabled pairs [%v] - Removed: %s.\n",
			b.Name,
			strings.ToUpper(a.String()),
			diff.Remove)
	}
	err = b.Config.CurrencyPairs.StorePairs(a, enabledPairs, true)
	if err != nil {
		return err
	}
	return b.CurrencyPairs.StorePairs(a, enabledPairs, true)
}

// SetAPIURL sets configuration API URL for an exchange
func (b *Base) SetAPIURL() error {
	checkInsecureEndpoint := func(endpoint string) {
		if strings.Contains(endpoint, "https") || strings.Contains(endpoint, "wss") {
			return
		}
		log.Warnf(log.ExchangeSys,
			"%s is using HTTP instead of HTTPS or WS instead of WSS [%s] for API functionality, an"+
				" attacker could eavesdrop on this connection. Use at your"+
				" own risk.",
			b.Name, endpoint)
	}
	var err error
	if b.Config.API.OldEndPoints != nil {
		if b.Config.API.OldEndPoints.URL != "" && b.Config.API.OldEndPoints.URL != config.APIURLNonDefaultMessage {
			err = b.API.Endpoints.SetRunningURL(RestSpot.String(), b.Config.API.OldEndPoints.URL)
			if err != nil {
				return err
			}
			checkInsecureEndpoint(b.Config.API.OldEndPoints.URL)
		}
		if b.Config.API.OldEndPoints.URLSecondary != "" && b.Config.API.OldEndPoints.URLSecondary != config.APIURLNonDefaultMessage {
			err = b.API.Endpoints.SetRunningURL(RestSpotSupplementary.String(), b.Config.API.OldEndPoints.URLSecondary)
			if err != nil {
				return err
			}
			checkInsecureEndpoint(b.Config.API.OldEndPoints.URLSecondary)
		}
		if b.Config.API.OldEndPoints.WebsocketURL != "" && b.Config.API.OldEndPoints.WebsocketURL != config.WebsocketURLNonDefaultMessage {
			err = b.API.Endpoints.SetRunningURL(WebsocketSpot.String(), b.Config.API.OldEndPoints.WebsocketURL)
			if err != nil {
				return err
			}
			checkInsecureEndpoint(b.Config.API.OldEndPoints.WebsocketURL)
		}
		b.Config.API.OldEndPoints = nil
	} else if b.Config.API.Endpoints != nil {
		for key, val := range b.Config.API.Endpoints {
			if val == "" ||
				val == config.APIURLNonDefaultMessage ||
				val == config.WebsocketURLNonDefaultMessage {
				continue
			}

			var u URL
			u, err = getURLTypeFromString(key)
			if err != nil {
				return err
			}

			var defaultURL string
			defaultURL, err = b.API.Endpoints.GetURL(u)
			if err != nil {
				log.Warnf(
					log.ExchangeSys,
					"%s: Config cannot match with default endpoint URL: [%s] with key: [%s], please remove or update core support endpoints.",
					b.Name,
					val,
					u)
				continue
			}

			if defaultURL == val {
				continue
			}

			log.Warnf(
				log.ExchangeSys,
				"%s: Config is overwriting default endpoint URL values from: [%s] to: [%s] for: [%s]",
				b.Name,
				defaultURL,
				val,
				u)

			checkInsecureEndpoint(val)

			err = b.API.Endpoints.SetRunningURL(key, val)
			if err != nil {
				return err
			}
		}
	}
	runningMap := b.API.Endpoints.GetURLMap()
	b.Config.API.Endpoints = runningMap
	return nil
}

// SupportsREST returns whether or not the exchange supports
// REST
func (b *Base) SupportsREST() bool {
	return b.Features.Supports.REST
}

// GetWithdrawPermissions passes through the exchange's withdraw permissions
func (b *Base) GetWithdrawPermissions() uint32 {
	return b.Features.Supports.WithdrawPermissions
}

// SupportsWithdrawPermissions compares the supplied permissions with the exchange's to verify they're supported
func (b *Base) SupportsWithdrawPermissions(permissions uint32) bool {
	exchangePermissions := b.GetWithdrawPermissions()
	return permissions&exchangePermissions == permissions
}

// FormatWithdrawPermissions will return each of the exchange's compatible withdrawal methods in readable form
func (b *Base) FormatWithdrawPermissions() string {
	var services []string
	for i := range uint(32) {
		var check uint32 = 1 << i
		if b.GetWithdrawPermissions()&check != 0 {
			switch check {
			case AutoWithdrawCrypto:
				services = append(services, AutoWithdrawCryptoText)
			case AutoWithdrawCryptoWithAPIPermission:
				services = append(services, AutoWithdrawCryptoWithAPIPermissionText)
			case AutoWithdrawCryptoWithSetup:
				services = append(services, AutoWithdrawCryptoWithSetupText)
			case WithdrawCryptoWith2FA:
				services = append(services, WithdrawCryptoWith2FAText)
			case WithdrawCryptoWithSMS:
				services = append(services, WithdrawCryptoWithSMSText)
			case WithdrawCryptoWithEmail:
				services = append(services, WithdrawCryptoWithEmailText)
			case WithdrawCryptoWithWebsiteApproval:
				services = append(services, WithdrawCryptoWithWebsiteApprovalText)
			case WithdrawCryptoWithAPIPermission:
				services = append(services, WithdrawCryptoWithAPIPermissionText)
			case AutoWithdrawFiat:
				services = append(services, AutoWithdrawFiatText)
			case AutoWithdrawFiatWithAPIPermission:
				services = append(services, AutoWithdrawFiatWithAPIPermissionText)
			case AutoWithdrawFiatWithSetup:
				services = append(services, AutoWithdrawFiatWithSetupText)
			case WithdrawFiatWith2FA:
				services = append(services, WithdrawFiatWith2FAText)
			case WithdrawFiatWithSMS:
				services = append(services, WithdrawFiatWithSMSText)
			case WithdrawFiatWithEmail:
				services = append(services, WithdrawFiatWithEmailText)
			case WithdrawFiatWithWebsiteApproval:
				services = append(services, WithdrawFiatWithWebsiteApprovalText)
			case WithdrawFiatWithAPIPermission:
				services = append(services, WithdrawFiatWithAPIPermissionText)
			case WithdrawCryptoViaWebsiteOnly:
				services = append(services, WithdrawCryptoViaWebsiteOnlyText)
			case WithdrawFiatViaWebsiteOnly:
				services = append(services, WithdrawFiatViaWebsiteOnlyText)
			case NoFiatWithdrawals:
				services = append(services, NoFiatWithdrawalsText)
			default:
				services = append(services, fmt.Sprintf("%s[1<<%v]", UnknownWithdrawalTypeText, i))
			}
		}
	}
	if len(services) > 0 {
		return strings.Join(services, " & ")
	}

	return NoAPIWithdrawalMethodsText
}

// SupportsAsset whether or not the supplied asset is supported by the exchange
func (b *Base) SupportsAsset(a asset.Item) bool {
	return b.CurrencyPairs.IsAssetSupported(a)
}

// PrintEnabledPairs prints the exchanges enabled asset pairs
func (b *Base) PrintEnabledPairs() {
	for k, v := range b.CurrencyPairs.Pairs {
		log.Infof(log.ExchangeSys, "%s Asset type %v:\n\t Enabled pairs: %v", b.Name, strings.ToUpper(k.String()), v.Enabled)
	}
}

// GetBase returns the exchange base
func (b *Base) GetBase() *Base { return b }

// CheckTransientError catches transient errors and returns nil if found, used
// for validation of API credentials
func (b *Base) CheckTransientError(err error) error {
	if _, ok := err.(net.Error); ok {
		log.Warnf(log.ExchangeSys, "%s net error captured, will not disable authentication %s", b.Name, err)
		return nil
	}
	return err
}

// DisableRateLimiter disables the rate limiting system for the exchange
func (b *Base) DisableRateLimiter() error {
	return b.Requester.DisableRateLimiter()
}

// EnableRateLimiter enables the rate limiting system for the exchange
func (b *Base) EnableRateLimiter() error {
	return b.Requester.EnableRateLimiter()
}

// SetAssetPairStore initialises and stores a defined asset format
func (b *Base) SetAssetPairStore(a asset.Item, f currency.PairStore) error {
	if a.String() == "" {
		return asset.ErrInvalidAsset
	}

	if f.RequestFormat == nil || f.ConfigFormat == nil {
		return currency.ErrPairFormatIsNil
	}

	if f.ConfigFormat.Delimiter == "" {
		return errConfigPairFormatRequiresDelimiter
	}

	if b.CurrencyPairs.Pairs == nil {
		b.CurrencyPairs.Pairs = make(map[asset.Item]*currency.PairStore)
	}

	b.CurrencyPairs.Pairs[a] = &f

	return nil
}

// SetGlobalPairsManager sets defined asset and pairs management system with global formatting
func (b *Base) SetGlobalPairsManager(reqFmt, cfgFmt *currency.PairFormat, assets ...asset.Item) error {
	if reqFmt == nil {
		return fmt.Errorf("%s cannot set pairs manager, request pair format not provided", b.Name)
	}

	if cfgFmt == nil {
		return fmt.Errorf("%s cannot set pairs manager, config pair format not provided",
			b.Name)
	}

	if len(assets) == 0 {
		return fmt.Errorf("%s cannot set pairs manager, no assets provided",
			b.Name)
	}

	if cfgFmt.Delimiter == "" {
		return fmt.Errorf("exchange %s cannot set global pairs manager %w for assets %s",
			b.Name, errConfigPairFormatRequiresDelimiter, assets)
	}

	b.CurrencyPairs.UseGlobalFormat = true
	b.CurrencyPairs.RequestFormat = reqFmt
	b.CurrencyPairs.ConfigFormat = cfgFmt

	if b.CurrencyPairs.Pairs != nil {
		return fmt.Errorf("%s cannot set pairs manager, pairs already set",
			b.Name)
	}

	b.CurrencyPairs.Pairs = make(map[asset.Item]*currency.PairStore)

	for i := range assets {
		if assets[i].String() == "" {
			b.CurrencyPairs.Pairs = nil
			return fmt.Errorf("%s cannot set pairs manager, asset is empty string", b.Name)
		}
		b.CurrencyPairs.Pairs[assets[i]] = new(currency.PairStore)
		b.CurrencyPairs.Pairs[assets[i]].AssetEnabled = true
		b.CurrencyPairs.Pairs[assets[i]].ConfigFormat = cfgFmt
		b.CurrencyPairs.Pairs[assets[i]].RequestFormat = reqFmt
	}

	return nil
}

// GetWebsocket returns a pointer to the exchange websocket
func (b *Base) GetWebsocket() (*websocket.Manager, error) {
	if b.Websocket == nil {
		return nil, common.ErrFunctionNotSupported
	}
	return b.Websocket, nil
}

// SupportsWebsocket returns whether or not the exchange supports
// websocket
func (b *Base) SupportsWebsocket() bool {
	return b.Features.Supports.Websocket
}

// IsWebsocketEnabled returns whether or not the exchange has its
// websocket client enabled
func (b *Base) IsWebsocketEnabled() bool {
	if b.Websocket == nil {
		return false
	}
	return b.Websocket.IsEnabled()
}

// FlushWebsocketChannels refreshes websocket channel subscriptions based on
// websocket features. Used in the event of a pair/asset or subscription change.
func (b *Base) FlushWebsocketChannels() error {
	if b.Websocket == nil {
		return nil
	}
	return b.Websocket.FlushChannels()
}

// SubscribeToWebsocketChannels appends to ChannelsToSubscribe
// which lets websocket.manageSubscriptions handle subscribing
func (b *Base) SubscribeToWebsocketChannels(channels subscription.List) error {
	if b.Websocket == nil {
		return common.ErrFunctionNotSupported
	}
	return b.Websocket.SubscribeToChannels(b.Websocket.Conn, channels)
}

// UnsubscribeToWebsocketChannels removes from ChannelsToSubscribe
// which lets websocket.manageSubscriptions handle unsubscribing
func (b *Base) UnsubscribeToWebsocketChannels(channels subscription.List) error {
	if b.Websocket == nil {
		return common.ErrFunctionNotSupported
	}
	return b.Websocket.UnsubscribeChannels(b.Websocket.Conn, channels)
}

// GetSubscriptions returns a copied list of subscriptions
func (b *Base) GetSubscriptions() (subscription.List, error) {
	if b.Websocket == nil {
		return nil, common.ErrFunctionNotSupported
	}
	return b.Websocket.GetSubscriptions(), nil
}

// GetSubscriptionTemplate returns a template for a given subscription; See exchange/subscription/README.md for more information
func (b *Base) GetSubscriptionTemplate(*subscription.Subscription) (*template.Template, error) {
	return nil, common.ErrFunctionNotSupported
}

// AuthenticateWebsocket sends an authentication message to the websocket
func (b *Base) AuthenticateWebsocket(_ context.Context) error {
	return common.ErrFunctionNotSupported
}

// CanUseAuthenticatedWebsocketEndpoints calls b.Websocket.CanUseAuthenticatedEndpoints
// Used to avoid import cycles on websocket.Manager
func (b *Base) CanUseAuthenticatedWebsocketEndpoints() bool {
	return b.Websocket != nil && b.Websocket.CanUseAuthenticatedEndpoints()
}

// KlineIntervalEnabled returns if requested interval is enabled on exchange
func (b *Base) klineIntervalEnabled(in kline.Interval) bool {
	// TODO: Add in the ability to use custom klines
	return b.Features.Enabled.Kline.Intervals.ExchangeSupported(in)
}

// FormatExchangeKlineInterval returns Interval to string
// Exchanges can override this if they require custom formatting
func (b *Base) FormatExchangeKlineInterval(in kline.Interval) string {
	return strconv.FormatFloat(in.Duration().Seconds(), 'f', 0, 64)
}

// verifyKlineParameters verifies whether the pair, asset and interval are enabled on the exchange
func (b *Base) verifyKlineParameters(pair currency.Pair, a asset.Item, interval kline.Interval) error {
	if err := b.CurrencyPairs.IsAssetEnabled(a); err != nil {
		return err
	}

	if ok, err := b.IsPairEnabled(pair, a); err != nil {
		return err
	} else if !ok {
		return fmt.Errorf("%w: %v", currency.ErrPairNotEnabled, pair)
	}

	if !b.klineIntervalEnabled(interval) {
		return fmt.Errorf("%w: %v", kline.ErrInvalidInterval, interval)
	}

	return nil
}

// AddTradesToBuffer is a helper function that will only
// add trades to the buffer if it is allowed
func (b *Base) AddTradesToBuffer(trades ...trade.Data) error {
	if !b.IsSaveTradeDataEnabled() {
		return nil
	}
	return trade.AddTradesToBuffer(trades...)
}

// IsSaveTradeDataEnabled checks the state of
// SaveTradeData in a concurrent-friendly manner
func (b *Base) IsSaveTradeDataEnabled() bool {
	b.settingsMutex.RLock()
	isEnabled := b.Features.Enabled.SaveTradeData
	b.settingsMutex.RUnlock()
	return isEnabled
}

// SetSaveTradeDataStatus locks and sets the status of
// the config and the exchange's setting for SaveTradeData
func (b *Base) SetSaveTradeDataStatus(enabled bool) {
	b.settingsMutex.Lock()
	defer b.settingsMutex.Unlock()
	b.Features.Enabled.SaveTradeData = enabled
	b.Config.Features.Enabled.SaveTradeData = enabled
	if b.Verbose {
		log.Debugf(log.Trade, "Set %v 'SaveTradeData' to %v", b.Name, enabled)
	}
}

// IsTradeFeedEnabled checks the state of
// TradeFeed in a concurrent-friendly manner
func (b *Base) IsTradeFeedEnabled() bool {
	b.settingsMutex.RLock()
	isEnabled := b.Features.Enabled.TradeFeed
	b.settingsMutex.RUnlock()
	return isEnabled
}

// SetTradeFeedStatus locks and sets the status of
// the config and the exchange's setting for TradeFeed
func (b *Base) SetTradeFeedStatus(enabled bool) {
	b.settingsMutex.Lock()
	defer b.settingsMutex.Unlock()
	b.Features.Enabled.TradeFeed = enabled
	b.Config.Features.Enabled.TradeFeed = enabled
	if b.Verbose {
		log.Debugf(log.Trade, "Set %v 'TradeFeed' to %v", b.Name, enabled)
	}
}

// IsFillsFeedEnabled checks the state of
// FillsFeed in a concurrent-friendly manner
func (b *Base) IsFillsFeedEnabled() bool {
	b.settingsMutex.RLock()
	isEnabled := b.Features.Enabled.FillsFeed
	b.settingsMutex.RUnlock()
	return isEnabled
}

// SetFillsFeedStatus locks and sets the status of
// the config and the exchange's setting for FillsFeed
func (b *Base) SetFillsFeedStatus(enabled bool) {
	b.settingsMutex.Lock()
	defer b.settingsMutex.Unlock()
	b.Features.Enabled.FillsFeed = enabled
	b.Config.Features.Enabled.FillsFeed = enabled
	if b.Verbose {
		log.Debugf(log.Trade, "Set %v 'FillsFeed' to %v", b.Name, enabled)
	}
}

// NewEndpoints declares default and running URLs maps
func (b *Base) NewEndpoints() *Endpoints {
	return &Endpoints{
		Exchange: b.Name,
		defaults: make(map[string]string),
	}
}

// SetDefaultEndpoints declares and sets the default URLs map
func (e *Endpoints) SetDefaultEndpoints(m map[URL]string) error {
	for k, v := range m {
		if err := e.SetRunningURL(k.String(), v); err != nil {
			return err
		}
	}
	return nil
}

// SetRunningURL populates running URLs map
func (e *Endpoints) SetRunningURL(endpoint, val string) error {
	e.mu.Lock()
	defer e.mu.Unlock()
	if err := validateKey(endpoint); err != nil {
		return err
	}
	if _, err := url.ParseRequestURI(val); err != nil {
		return fmt.Errorf("parse request URI for %s=%q (exchange %s): %w", endpoint, val, e.Exchange, err)
	}
	e.defaults[endpoint] = val
	return nil
}

func validateKey(keyVal string) error {
	for x := range keyURLs {
		if keyURLs[x].String() == keyVal {
			return nil
		}
	}
	return errInvalidEndpointKey
}

// GetURL gets default url from URLs map
func (e *Endpoints) GetURL(endpoint URL) (string, error) {
	e.mu.RLock()
	defer e.mu.RUnlock()
	val, ok := e.defaults[endpoint.String()]
	if !ok {
<<<<<<< HEAD
		return "", fmt.Errorf("%w: %v", ErrEndpointPathNotFound, endpoint)
=======
		return "", fmt.Errorf("%w %v", ErrEndpointPathNotFound, endpoint)
>>>>>>> fd9aaf00
	}
	return val, nil
}

// GetURLMap gets all urls for either running or default map based on the bool value supplied
func (e *Endpoints) GetURLMap() map[string]string {
	e.mu.RLock()
	defer e.mu.RUnlock()
	return maps.Clone(e.defaults)
}

// GetCachedOpenInterest returns open interest data if the exchange
// supports open interest in ticker data
func (b *Base) GetCachedOpenInterest(_ context.Context, k ...key.PairAsset) ([]futures.OpenInterest, error) {
	if !b.Features.Supports.FuturesCapabilities.OpenInterest.Supported ||
		!b.Features.Supports.FuturesCapabilities.OpenInterest.SupportedViaTicker {
		return nil, common.ErrFunctionNotSupported
	}
	if len(k) == 0 {
		ticks, err := ticker.GetExchangeTickers(b.Name)
		if err != nil {
			return nil, err
		}
		resp := make([]futures.OpenInterest, 0, len(ticks))
		for i := range ticks {
			if ticks[i].OpenInterest <= 0 {
				continue
			}
			resp = append(resp, futures.OpenInterest{
				Key:          key.NewExchangeAssetPair(b.Name, ticks[i].AssetType, ticks[i].Pair),
				OpenInterest: ticks[i].OpenInterest,
			})
		}
		sort.Slice(resp, func(i, j int) bool {
			return resp[i].Key.Base.Symbol < resp[j].Key.Base.Symbol
		})
		return resp, nil
	}
	resp := make([]futures.OpenInterest, len(k))
	for i := range k {
		t, err := ticker.GetTicker(b.Name, k[i].Pair(), k[i].Asset)
		if err != nil {
			return nil, err
		}
		resp[i] = futures.OpenInterest{
			Key:          key.NewExchangeAssetPair(b.Name, t.AssetType, t.Pair),
			OpenInterest: t.OpenInterest,
		}
	}
	return resp, nil
}

// FormatSymbol formats the given pair to a string suitable for exchange API requests
func (b *Base) FormatSymbol(pair currency.Pair, assetType asset.Item) (string, error) {
	pairFmt, err := b.GetPairFormat(assetType, true)
	if err != nil {
		return pair.String(), err
	}
	return pairFmt.Format(pair), nil
}

func (u URL) String() string {
	switch u {
	case RestSpot:
		return restSpotURL
	case RestSpotSupplementary:
		return restSpotSupplementaryURL
	case RestUSDTMargined:
		return restUSDTMarginedFuturesURL
	case RestCoinMargined:
		return restCoinMarginedFuturesURL
	case RestFutures:
		return restFuturesURL
	case RestFuturesSupplementary:
		return restFuturesSupplementaryURL
	case RestUSDCMargined:
		return restUSDCMarginedFuturesURL
	case RestSandbox:
		return restSandboxURL
	case RestSwap:
		return restSwapURL
	case WebsocketSpot:
		return websocketSpotURL
	case WebsocketCoinMargined:
		return websocketCoinMarginedURL
	case WebsocketUSDTMargined:
		return websocketUSDTMarginedURL
	case WebsocketUSDCMargined:
		return websocketUSDCMarginedURL
	case WebsocketOptions:
		return websocketOptionsURL
	case WebsocketPrivate:
		return websocketPrivateURL
	case WebsocketSpotSupplementary:
		return websocketSpotSupplementaryURL
	case WebsocketSandbox:
		return websocketSandboxURL
	case WebsocketSandboxPublic:
		return websocketSandboxPublicURL
	case WebsocketSandboxPrivate:
		return websocketSandboxPrivateURL
	case ChainAnalysis:
		return chainAnalysisURL
	case EdgeCase1:
		return edgeCase1URL
	case EdgeCase2:
		return edgeCase2URL
	case EdgeCase3:
		return edgeCase3URL
	default:
		return ""
	}
}

// getURLTypeFromString returns URL type from the endpoint string association
func getURLTypeFromString(ep string) (URL, error) {
	switch ep {
	case restSpotURL:
		return RestSpot, nil
	case restSpotSupplementaryURL:
		return RestSpotSupplementary, nil
	case restUSDTMarginedFuturesURL:
		return RestUSDTMargined, nil
	case restCoinMarginedFuturesURL:
		return RestCoinMargined, nil
	case restFuturesURL:
		return RestFutures, nil
	case restFuturesSupplementaryURL:
		return RestFuturesSupplementary, nil
	case restUSDCMarginedFuturesURL:
		return RestUSDCMargined, nil
	case restSandboxURL:
		return RestSandbox, nil
	case restSwapURL:
		return RestSwap, nil
	case websocketSpotURL:
		return WebsocketSpot, nil
	case websocketCoinMarginedURL:
		return WebsocketCoinMargined, nil
	case websocketUSDTMarginedURL:
		return WebsocketUSDTMargined, nil
	case websocketUSDCMarginedURL:
		return WebsocketUSDCMargined, nil
	case websocketOptionsURL:
		return WebsocketOptions, nil
	case websocketPrivateURL:
		return WebsocketPrivate, nil
	case websocketSpotSupplementaryURL:
		return WebsocketSpotSupplementary, nil
	case websocketSandboxURL:
		return WebsocketSandbox, nil
	case websocketSandboxPublicURL:
		return WebsocketSandboxPublic, nil
	case websocketSandboxPrivateURL:
		return WebsocketSandboxPrivate, nil
	case chainAnalysisURL:
		return ChainAnalysis, nil
	case edgeCase1URL:
		return EdgeCase1, nil
	case edgeCase2URL:
		return EdgeCase2, nil
	case edgeCase3URL:
		return EdgeCase3, nil
	default:
		return Invalid, fmt.Errorf("%w %q", errEndpointStringNotFound, ep)
	}
}

// DisableAssetWebsocketSupport disables websocket functionality for the
// supplied asset item. In the case that websocket functionality has not yet
// been implemented for that specific asset type. This is a base method to
// check availability of asset type.
func (b *Base) DisableAssetWebsocketSupport(aType asset.Item) error {
	if !b.SupportsAsset(aType) {
		return fmt.Errorf("%s %w", aType, asset.ErrNotSupported)
	}
	b.AssetWebsocketSupport.m.Lock()
	if b.AssetWebsocketSupport.unsupported == nil {
		b.AssetWebsocketSupport.unsupported = make(map[asset.Item]bool)
	}
	b.AssetWebsocketSupport.unsupported[aType] = true
	b.AssetWebsocketSupport.m.Unlock()
	return nil
}

// IsAssetWebsocketSupported checks to see if the supplied asset type is
// supported by websocket.
func (a *AssetWebsocketSupport) IsAssetWebsocketSupported(aType asset.Item) bool {
	a.m.RLock()
	defer a.m.RUnlock()
	return a.unsupported == nil || !a.unsupported[aType]
}

// UpdateCurrencyStates updates currency states
func (b *Base) UpdateCurrencyStates(_ context.Context, _ asset.Item) error {
	return common.ErrNotYetImplemented
}

// GetAvailableTransferChains returns a list of supported transfer chains based
// on the supplied cryptocurrency
func (b *Base) GetAvailableTransferChains(_ context.Context, _ currency.Code) ([]string, error) {
	return nil, common.ErrFunctionNotSupported
}

// HasAssetTypeAccountSegregation returns if the accounts are divided into asset
// types instead of just being denoted as spot holdings.
func (b *Base) HasAssetTypeAccountSegregation() bool {
	return b.Features.Supports.RESTCapabilities.HasAssetTypeAccountSegregation
}

// GetKlineRequest returns a helper for the fetching of candle/kline data for
// a single request within a pre-determined time window.
func (b *Base) GetKlineRequest(pair currency.Pair, a asset.Item, interval kline.Interval, start, end time.Time, fixedAPICandleLength bool) (*kline.Request, error) {
	if pair.IsEmpty() {
		return nil, currency.ErrCurrencyPairEmpty
	}
	if !a.IsValid() {
		return nil, asset.ErrNotSupported
	}
	// NOTE: This allows for checking that the required kline interval is
	// supported by the exchange and/or can be constructed from lower time frame
	// intervals.
	exchangeInterval, err := b.Features.Enabled.Kline.Intervals.Construct(interval)
	if err != nil {
		return nil, err
	}

	err = b.verifyKlineParameters(pair, a, exchangeInterval)
	if err != nil {
		return nil, err
	}

	formatted, err := b.FormatExchangeCurrency(pair, a)
	if err != nil {
		return nil, err
	}

	limit, err := b.Features.Enabled.Kline.GetIntervalResultLimit(exchangeInterval)
	if err != nil {
		return nil, err
	}

	req, err := kline.CreateKlineRequest(b.Name, pair, formatted, a, interval, exchangeInterval, start, end, limit)
	if err != nil {
		return nil, err
	}

	// NOTE: The checks below makes sure a client is notified that using this
	// functionality will result in error if the total candles cannot be
	// theoretically retrieved.
	if fixedAPICandleLength {
		origCount := kline.TotalCandlesPerInterval(req.Start, req.End, interval)
		modifiedCount := kline.TotalCandlesPerInterval(req.Start, time.Now(), exchangeInterval)
		if modifiedCount > limit {
			errMsg := fmt.Sprintf("for %v %v candles between %v-%v. ",
				origCount,
				interval,
				start.Format(common.SimpleTimeFormatWithTimezone),
				end.Format(common.SimpleTimeFormatWithTimezone))
			if interval != exchangeInterval {
				errMsg += fmt.Sprintf("Request converts to %v %v candles. ",
					modifiedCount,
					exchangeInterval)
			}
			boundary := time.Now().Add(-exchangeInterval.Duration() * time.Duration(limit)) //nolint:gosec // TODO: Ensure limit can't overflow
			return nil, fmt.Errorf("%w %v, exceeding the limit of %v %v candles up to %v. Please reduce timeframe or use GetHistoricCandlesExtended",
				kline.ErrRequestExceedsExchangeLimits,
				errMsg,
				limit,
				exchangeInterval,
				boundary.Format(common.SimpleTimeFormatWithTimezone))
		}
	} else if count := kline.TotalCandlesPerInterval(req.Start, req.End, exchangeInterval); count > limit {
		return nil, fmt.Errorf("candle count exceeded: %d. The endpoint has a set candle limit return of %d candles. Candle data will be incomplete: %w",
			count,
			limit,
			kline.ErrRequestExceedsExchangeLimits)
	}

	return req, nil
}

// GetKlineExtendedRequest returns a helper for the fetching of candle/kline
// data for a *multi* request within a pre-determined time window. This has
// extended functionality to also break down calls to fetch total history.
func (b *Base) GetKlineExtendedRequest(pair currency.Pair, a asset.Item, interval kline.Interval, start, end time.Time) (*kline.ExtendedRequest, error) {
	if pair.IsEmpty() {
		return nil, currency.ErrCurrencyPairEmpty
	}
	if !a.IsValid() {
		return nil, asset.ErrNotSupported
	}

	exchangeInterval, err := b.Features.Enabled.Kline.Intervals.Construct(interval)
	if err != nil {
		return nil, err
	}

	err = b.verifyKlineParameters(pair, a, exchangeInterval)
	if err != nil {
		return nil, err
	}

	formatted, err := b.FormatExchangeCurrency(pair, a)
	if err != nil {
		return nil, err
	}

	limit, err := b.Features.Enabled.Kline.GetIntervalResultLimit(exchangeInterval)
	if err != nil {
		return nil, err
	}

	r, err := kline.CreateKlineRequest(b.Name, pair, formatted, a, interval, exchangeInterval, start, end, limit)
	if err != nil {
		return nil, err
	}
	r.IsExtended = true

	dates, err := r.GetRanges(limit)
	if err != nil {
		return nil, err
	}

	return &kline.ExtendedRequest{Request: r, RangeHolder: dates}, nil
}

// Shutdown closes active websocket connections if available and then cleans up
// a REST requester instance.
func (b *Base) Shutdown() error {
	if b.Websocket != nil {
		err := b.Websocket.Shutdown()
		if err != nil && !errors.Is(err, websocket.ErrNotConnected) {
			return err
		}
	}
	return b.Requester.Shutdown()
}

// GetStandardConfig returns a standard default exchange config. Set defaults
// must populate base struct with exchange specific defaults before calling
// this function.
func (b *Base) GetStandardConfig() (*config.Exchange, error) {
	if b == nil {
		return nil, errExchangeIsNil
	}

	if b.Name == "" {
		return nil, errSetDefaultsNotCalled
	}

	exchCfg := new(config.Exchange)
	exchCfg.Name = b.Name
	exchCfg.Enabled = b.Enabled
	exchCfg.HTTPTimeout = DefaultHTTPTimeout
	exchCfg.BaseCurrencies = b.BaseCurrencies

	if b.SupportsWebsocket() {
		exchCfg.WebsocketResponseCheckTimeout = config.DefaultWebsocketResponseCheckTimeout
		exchCfg.WebsocketResponseMaxLimit = config.DefaultWebsocketResponseMaxLimit
		exchCfg.WebsocketTrafficTimeout = config.DefaultWebsocketTrafficTimeout
	}

	return exchCfg, nil
}

// Futures section

// CalculatePNL is an overridable function to allow PNL to be calculated on an
// open position
// It will also determine whether the position is considered to be liquidated
// For live trading, an overriding function may wish to confirm the liquidation by
// requesting the status of the asset
func (b *Base) CalculatePNL(context.Context, *futures.PNLCalculatorRequest) (*futures.PNLResult, error) {
	return nil, common.ErrNotYetImplemented
}

// ScaleCollateral is an overridable function to determine how much
// collateral is usable in futures positions
func (b *Base) ScaleCollateral(context.Context, *futures.CollateralCalculator) (*collateral.ByCurrency, error) {
	return nil, common.ErrNotYetImplemented
}

// CalculateTotalCollateral takes in n collateral calculators to determine an overall
// standing in a singular currency
func (b *Base) CalculateTotalCollateral(_ context.Context, _ *futures.TotalCollateralCalculator) (*futures.TotalCollateralResponse, error) {
	return nil, common.ErrNotYetImplemented
}

// GetCollateralCurrencyForContract returns the collateral currency for an asset and contract pair
func (b *Base) GetCollateralCurrencyForContract(_ asset.Item, _ currency.Pair) (currency.Code, asset.Item, error) {
	return currency.Code{}, asset.Empty, common.ErrNotYetImplemented
}

// GetCurrencyForRealisedPNL returns where to put realised PNL
// example 1: Bybit universal margin PNL is paid out in USD to your spot wallet
// example 2: Binance coin margined futures pays returns using the same currency eg BTC
func (b *Base) GetCurrencyForRealisedPNL(_ asset.Item, _ currency.Pair) (currency.Code, asset.Item, error) {
	return currency.Code{}, asset.Empty, common.ErrNotYetImplemented
}

// GetMarginRatesHistory returns the margin rate history for the supplied currency
func (b *Base) GetMarginRatesHistory(context.Context, *margin.RateHistoryRequest) (*margin.RateHistoryResponse, error) {
	return nil, common.ErrNotYetImplemented
}

// GetFuturesPositionSummary returns stats for a future position
func (b *Base) GetFuturesPositionSummary(context.Context, *futures.PositionSummaryRequest) (*futures.PositionSummary, error) {
	return nil, common.ErrNotYetImplemented
}

// GetFuturesPositions returns futures positions for all currencies
func (b *Base) GetFuturesPositions(context.Context, *futures.PositionsRequest) ([]futures.PositionDetails, error) {
	return nil, common.ErrNotYetImplemented
}

// GetFuturesPositionOrders returns futures positions orders
func (b *Base) GetFuturesPositionOrders(context.Context, *futures.PositionsRequest) ([]futures.PositionResponse, error) {
	return nil, common.ErrNotYetImplemented
}

// GetHistoricalFundingRates returns historical funding rates for a future
func (b *Base) GetHistoricalFundingRates(context.Context, *fundingrate.HistoricalRatesRequest) (*fundingrate.HistoricalRates, error) {
	return nil, common.ErrNotYetImplemented
}

// IsPerpetualFutureCurrency ensures a given asset and currency is a perpetual future
// differs by exchange
func (b *Base) IsPerpetualFutureCurrency(asset.Item, currency.Pair) (bool, error) {
	return false, common.ErrNotYetImplemented
}

// SetCollateralMode sets the account's collateral mode for the asset type
func (b *Base) SetCollateralMode(_ context.Context, _ asset.Item, _ collateral.Mode) error {
	return common.ErrNotYetImplemented
}

// GetCollateralMode returns the account's collateral mode for the asset type
func (b *Base) GetCollateralMode(_ context.Context, _ asset.Item) (collateral.Mode, error) {
	return 0, common.ErrNotYetImplemented
}

// SetMarginType sets the account's margin type for the asset type
func (b *Base) SetMarginType(_ context.Context, _ asset.Item, _ currency.Pair, _ margin.Type) error {
	return common.ErrNotYetImplemented
}

// ChangePositionMargin changes the margin type for a position
func (b *Base) ChangePositionMargin(_ context.Context, _ *margin.PositionChangeRequest) (*margin.PositionChangeResponse, error) {
	return nil, common.ErrNotYetImplemented
}

// SetLeverage sets the account's initial leverage for the asset type and pair
func (b *Base) SetLeverage(_ context.Context, _ asset.Item, _ currency.Pair, _ margin.Type, _ float64, _ order.Side) error {
	return common.ErrNotYetImplemented
}

// GetLeverage gets the account's initial leverage for the asset type and pair
func (b *Base) GetLeverage(_ context.Context, _ asset.Item, _ currency.Pair, _ margin.Type, _ order.Side) (float64, error) {
	return -1, common.ErrNotYetImplemented
}

// MatchSymbolWithAvailablePairs returns a currency pair based on the supplied
// symbol and asset type. If the string is expected to have a delimiter this
// will attempt to screen it out.
func (b *Base) MatchSymbolWithAvailablePairs(symbol string, a asset.Item, hasDelimiter bool) (currency.Pair, error) {
	if hasDelimiter {
		for x := range symbol {
			if unicode.IsPunct(rune(symbol[x])) {
				symbol = symbol[:x] + symbol[x+1:]
				break
			}
		}
	}
	return b.CurrencyPairs.Match(symbol, a)
}

// MatchSymbolCheckEnabled returns a currency pair based on the supplied symbol
// and asset type against the available pairs list. If the string is expected to
// have a delimiter this will attempt to screen it out. It will also check if
// the pair is enabled.
func (b *Base) MatchSymbolCheckEnabled(symbol string, a asset.Item, hasDelimiter bool) (pair currency.Pair, enabled bool, err error) {
	pair, err = b.MatchSymbolWithAvailablePairs(symbol, a, hasDelimiter)
	if err != nil {
		return pair, false, err
	}

	enabled, err = b.IsPairEnabled(pair, a)
	return
}

// IsPairEnabled checks if a pair is enabled for an enabled asset type.
// TODO: Optimisation map for enabled pair matching, instead of linear traversal.
func (b *Base) IsPairEnabled(pair currency.Pair, a asset.Item) (bool, error) {
	return b.CurrencyPairs.IsPairEnabled(pair, a)
}

// GetOpenInterest returns the open interest rate for a given asset pair
func (b *Base) GetOpenInterest(context.Context, ...key.PairAsset) ([]futures.OpenInterest, error) {
	return nil, common.ErrFunctionNotSupported
}

// ParallelChanOp performs a single method call in parallel across streams and waits to return any errors
func (b *Base) ParallelChanOp(ctx context.Context, channels subscription.List, m func(context.Context, subscription.List) error, batchSize int) error {
	wg := sync.WaitGroup{}
	errC := make(chan error, len(channels))

	for _, b := range common.Batch(channels, batchSize) {
		wg.Add(1)
		go func(c subscription.List) {
			defer wg.Done()
			if err := m(ctx, c); err != nil {
				errC <- err
			}
		}(b)
	}

	wg.Wait()
	close(errC)

	var errs error
	for err := range errC {
		errs = common.AppendError(errs, err)
	}

	return errs
}

// Bootstrap function allows for exchange authors to supplement or override common startup actions
// If exchange.Bootstrap returns false or error it will not perform any other actions.
// If it returns true, or is not implemented by the exchange, it will:
// * Print debug startup information
// * UpdateOrderExecutionLimits
// * UpdateTradablePairs
func Bootstrap(ctx context.Context, b IBotExchange) error {
	if continueBootstrap, err := b.Bootstrap(ctx); !continueBootstrap || err != nil {
		return err
	}

	if b.IsVerbose() {
		if b.GetSupportedFeatures().Websocket {
			wsURL := ""
			wsEnabled := false
			if w, err := b.GetWebsocket(); err == nil {
				wsURL = w.GetWebsocketURL()
				wsEnabled = w.IsEnabled()
			}
			log.Debugf(log.ExchangeSys, "%s Websocket: %s. (url: %s)", b.GetName(), common.IsEnabled(wsEnabled), wsURL)
		} else {
			log.Debugf(log.ExchangeSys, "%s Websocket: Unsupported", b.GetName())
		}
		b.PrintEnabledPairs()
	}

	if b.GetEnabledFeatures().AutoPairUpdates {
		if err := b.UpdateTradablePairs(ctx, false); err != nil {
			return fmt.Errorf("failed to update tradable pairs: %w", err)
		}
	}

	a := b.GetAssetTypes(true)
	var wg sync.WaitGroup
	errC := make(chan error, len(a))
	for i := range a {
		wg.Add(1)
		go func(a asset.Item) {
			defer wg.Done()
			if err := b.UpdateOrderExecutionLimits(ctx, a); err != nil && !errors.Is(err, common.ErrNotYetImplemented) {
				errC <- fmt.Errorf("failed to set exchange order execution limits: %w", err)
			}
		}(a[i])
	}
	wg.Wait()
	close(errC)

	var err error
	for e := range errC {
		err = common.AppendError(err, e)
	}

	return err
}

// Bootstrap is a fallback method for exchange startup actions
// Exchange authors should override this if they wish to customise startup actions
// Return true or an error to all default Bootstrap actions to occur afterwards
// or false to signal that no further bootstrapping should occur
func (b *Base) Bootstrap(_ context.Context) (continueBootstrap bool, err error) {
	continueBootstrap = true
	return
}

// IsVerbose returns if the exchange is set to verbose
func (b *Base) IsVerbose() bool {
	return b.Verbose
}

// GetDefaultConfig returns a default exchange config
func GetDefaultConfig(ctx context.Context, exch IBotExchange) (*config.Exchange, error) {
	if exch == nil {
		return nil, errExchangeIsNil
	}

	if exch.GetName() == "" {
		exch.SetDefaults()
	}

	b := exch.GetBase()

	exchCfg, err := b.GetStandardConfig()
	if err != nil {
		return nil, err
	}

	err = b.SetupDefaults(exchCfg)
	if err != nil {
		return nil, err
	}

	if b.Features.Supports.RESTCapabilities.AutoPairUpdates {
		err = exch.UpdateTradablePairs(ctx, true)
		if err != nil {
			return nil, err
		}
	}

	return exchCfg, nil
}

// GetCurrencyTradeURL returns the URL to the exchange's trade page for the given asset and currency pair
func (b *Base) GetCurrencyTradeURL(context.Context, asset.Item, currency.Pair) (string, error) {
	return "", common.ErrFunctionNotSupported
}

// GetTradingRequirements returns the exchange's trading requirements.
func (b *Base) GetTradingRequirements() protocol.TradingRequirements {
	if b == nil {
		return protocol.TradingRequirements{}
	}
	return b.Features.TradingRequirements
}

// GetCachedTicker returns the ticker for a currency pair and asset type
// NOTE: UpdateTicker (or if supported UpdateTickers) method must be called first to update the ticker map
func (b *Base) GetCachedTicker(p currency.Pair, assetType asset.Item) (*ticker.Price, error) {
	return ticker.GetTicker(b.Name, p, assetType)
}

// GetCachedOrderbook returns an orderbook snapshot for the currency pair and asset type
// NOTE: UpdateOrderbook method must be called first to update the orderbook map
func (b *Base) GetCachedOrderbook(p currency.Pair, assetType asset.Item) (*orderbook.Book, error) {
	return orderbook.Get(b.Name, p, assetType)
}

// GetCachedAccountInfo retrieves balances for all enabled currencies
// NOTE: UpdateAccountInfo method must be called first to update the account info map
func (b *Base) GetCachedAccountInfo(ctx context.Context, assetType asset.Item) (account.Holdings, error) {
	creds, err := b.GetCredentials(ctx)
	if err != nil {
		return account.Holdings{}, err
	}
	return account.GetHoldings(b.Name, creds, assetType)
}

// GetOrderExecutionLimits returns a limit based on the exchange, asset and pair from storage
func (b *Base) GetOrderExecutionLimits(a asset.Item, cp currency.Pair) (limits.MinMaxLevel, error) {
	return limits.GetOrderExecutionLimits(key.NewExchangeAssetPair(b.Name, a, cp))
}

// CheckOrderExecutionLimits checks if the order execution limits are within the defined limits from storage
func (b *Base) CheckOrderExecutionLimits(a asset.Item, cp currency.Pair, amount, price float64, orderType order.Type) error {
	return limits.CheckOrderExecutionLimits(
		key.NewExchangeAssetPair(b.Name, a, cp),
		amount,
		price,
		orderType,
	)
}

// WebsocketSubmitOrder submits an order to the exchange via a websocket connection
func (*Base) WebsocketSubmitOrder(context.Context, *order.Submit) (*order.SubmitResponse, error) {
	return nil, common.ErrFunctionNotSupported
}

// WebsocketSubmitOrders submits multiple orders (batch) via the websocket connection
func (*Base) WebsocketSubmitOrders(context.Context, []*order.Submit) (responses []*order.SubmitResponse, err error) {
	return nil, common.ErrFunctionNotSupported
}

// MessageID returns a universally unique id using UUID V7
// In the future additional params may be added to method signature to provide context for the message id for overriding exchange implementations
func (b *Base) MessageID() string {
	return uuid.Must(uuid.NewV7()).String()
}<|MERGE_RESOLUTION|>--- conflicted
+++ resolved
@@ -55,16 +55,10 @@
 
 // Public Errors
 var (
-<<<<<<< HEAD
 	ErrExchangeNameIsEmpty   = errors.New("exchange name is empty")
-	ErrSettingProxyAddress   = errors.New("setting proxy address error")
+	ErrSettingProxyAddress   = errors.New("error setting proxy address")
 	ErrSymbolCannotBeMatched = errors.New("symbol cannot be matched")
 	ErrEndpointPathNotFound  = errors.New("no endpoint path found for the given key")
-=======
-	ErrSettingProxyAddress  = errors.New("error setting proxy address")
-	ErrEndpointPathNotFound = errors.New("no endpoint path found for the given key")
-	ErrSymbolNotMatched     = errors.New("symbol cannot be matched")
->>>>>>> fd9aaf00
 )
 
 var (
@@ -261,7 +255,7 @@
 			}
 		}
 	}
-	return currency.EMPTYPAIR, asset.Empty, ErrSymbolNotMatched
+	return currency.EMPTYPAIR, asset.Empty, ErrSymbolCannotBeMatched
 }
 
 // GetClientBankAccounts returns banking details associated with
@@ -1292,11 +1286,7 @@
 	defer e.mu.RUnlock()
 	val, ok := e.defaults[endpoint.String()]
 	if !ok {
-<<<<<<< HEAD
-		return "", fmt.Errorf("%w: %v", ErrEndpointPathNotFound, endpoint)
-=======
 		return "", fmt.Errorf("%w %v", ErrEndpointPathNotFound, endpoint)
->>>>>>> fd9aaf00
 	}
 	return val, nil
 }
