--- conflicted
+++ resolved
@@ -1946,11 +1946,6 @@
 	return b.Features.TradingRequirements
 }
 
-<<<<<<< HEAD
-// WebsocketSubmitOrder submits an order to the exchange via a websocket connection
-func (*Base) WebsocketSubmitOrder(context.Context, *order.Submit) (*order.SubmitResponse, error) {
-	return nil, common.ErrFunctionNotSupported
-=======
 // GetCachedTicker returns the ticker for a currency pair and asset type
 // NOTE: UpdateTicker (or if supported UpdateTickers) method must be called first to update the ticker map
 func (b *Base) GetCachedTicker(p currency.Pair, assetType asset.Item) (*ticker.Price, error) {
@@ -1971,5 +1966,9 @@
 		return account.Holdings{}, err
 	}
 	return account.GetHoldings(b.Name, creds, assetType)
->>>>>>> 636adb88
+}
+
+// WebsocketSubmitOrder submits an order to the exchange via a websocket connection
+func (*Base) WebsocketSubmitOrder(context.Context, *order.Submit) (*order.SubmitResponse, error) {
+	return nil, common.ErrFunctionNotSupported
 }