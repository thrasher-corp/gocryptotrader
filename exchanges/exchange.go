--- conflicted
+++ resolved
@@ -1978,7 +1978,11 @@
 	return exchCfg, nil
 }
 
-<<<<<<< HEAD
+// GetCurrencyTradeURL returns the URL to the exchange's trade page for the given asset and currency pair
+func (b *Base) GetCurrencyTradeURL(context.Context, asset.Item, currency.Pair) (string, error) {
+	return "", common.ErrFunctionNotSupported
+}
+
 // FetchTicker returns the ticker for a currency pair and asset type
 // associated with the exchange.
 // NOTE: UpdateTicker (or if supported UpdateTickers) method must be
@@ -2004,9 +2008,4 @@
 		return account.Holdings{}, err
 	}
 	return account.GetHoldings(b.Name, creds, assetType)
-=======
-// GetCurrencyTradeURL returns the URL to the exchange's trade page for the given asset and currency pair
-func (b *Base) GetCurrencyTradeURL(context.Context, asset.Item, currency.Pair) (string, error) {
-	return "", common.ErrFunctionNotSupported
->>>>>>> 4cd4fb06
 }