package exchange

import (
	"context"
	"errors"
	"fmt"
	"maps"
	"net"
	"net/url"
	"sort"
	"strconv"
	"strings"
	"sync"
	"text/template"
	"time"
	"unicode"

	"github.com/thrasher-corp/gocryptotrader/common"
	"github.com/thrasher-corp/gocryptotrader/common/key"
	"github.com/thrasher-corp/gocryptotrader/config"
	"github.com/thrasher-corp/gocryptotrader/currency"
	"github.com/thrasher-corp/gocryptotrader/exchange/order/limits"
	"github.com/thrasher-corp/gocryptotrader/exchange/websocket"
	"github.com/thrasher-corp/gocryptotrader/exchanges/account"
	"github.com/thrasher-corp/gocryptotrader/exchanges/asset"
	"github.com/thrasher-corp/gocryptotrader/exchanges/collateral"
	"github.com/thrasher-corp/gocryptotrader/exchanges/currencystate"
	"github.com/thrasher-corp/gocryptotrader/exchanges/fundingrate"
	"github.com/thrasher-corp/gocryptotrader/exchanges/futures"
	"github.com/thrasher-corp/gocryptotrader/exchanges/kline"
	"github.com/thrasher-corp/gocryptotrader/exchanges/margin"
	"github.com/thrasher-corp/gocryptotrader/exchanges/order"
	"github.com/thrasher-corp/gocryptotrader/exchanges/orderbook"
	"github.com/thrasher-corp/gocryptotrader/exchanges/protocol"
	"github.com/thrasher-corp/gocryptotrader/exchanges/request"
	"github.com/thrasher-corp/gocryptotrader/exchanges/subscription"
	"github.com/thrasher-corp/gocryptotrader/exchanges/ticker"
	"github.com/thrasher-corp/gocryptotrader/exchanges/trade"
	"github.com/thrasher-corp/gocryptotrader/log"
	"github.com/thrasher-corp/gocryptotrader/portfolio/banking"
)

const (
	warningBase64DecryptSecretKeyFailed = "exchange %s unable to base64 decode secret key.. Disabling Authenticated API support" //nolint // False positive (G101: Potential hardcoded credentials)
	// DefaultHTTPTimeout is the default HTTP/HTTPS Timeout for exchange requests
	DefaultHTTPTimeout = time.Second * 15
	// DefaultWebsocketResponseCheckTimeout is the default delay in checking for an expected websocket response
	DefaultWebsocketResponseCheckTimeout = time.Millisecond * 50
	// DefaultWebsocketResponseMaxLimit is the default max wait for an expected websocket response before a timeout
	DefaultWebsocketResponseMaxLimit = time.Second * 7
	// DefaultWebsocketOrderbookBufferLimit is the maximum number of orderbook updates that get stored before being applied
	DefaultWebsocketOrderbookBufferLimit = 5
)

<<<<<<< HEAD
// Public Errors
var (
	ErrSettingProxyAddress   = errors.New("setting proxy address error")
	ErrEndpointPathNotFound  = errors.New("no endpoint path found for the given key")
	ErrSymbolCannotBeMatched = errors.New("symbol cannot be matched")
)
=======
// ErrSymbolCannotBeMatched returned on symbol matching failure
var ErrSymbolCannotBeMatched = errors.New("symbol cannot be matched")
>>>>>>> d5b2cf17

var (
	errEndpointStringNotFound            = errors.New("endpoint string not found")
	errConfigPairFormatRequiresDelimiter = errors.New("config pair format requires delimiter")
	errSetDefaultsNotCalled              = errors.New("set defaults not called")
	errExchangeIsNil                     = errors.New("exchange is nil")
	errInvalidEndpointKey                = errors.New("invalid endpoint key")
)

// SetRequester sets the instance of the requester
func (b *Base) SetRequester(r *request.Requester) error {
	if r == nil {
		return fmt.Errorf("%s cannot set requester, no requester provided", b.Name)
	}

	b.Requester = r
	return nil
}

// SetClientProxyAddress sets a proxy address for REST and websocket requests
func (b *Base) SetClientProxyAddress(addr string) error {
	if addr == "" {
		return nil
	}
	proxy, err := url.Parse(addr)
	if err != nil {
		return fmt.Errorf("%w %w", ErrSettingProxyAddress, err)
	}

	err = b.Requester.SetProxy(proxy)
	if err != nil {
		return err
	}

	if b.Websocket != nil {
		err = b.Websocket.SetProxyAddress(addr)
		if err != nil {
			return err
		}
	}
	return nil
}

// SetFeatureDefaults sets the exchanges default feature support set
func (b *Base) SetFeatureDefaults() {
	if b.Config.Features == nil {
		s := &config.FeaturesConfig{
			Supports: config.FeaturesSupportedConfig{
				Websocket: b.Features.Supports.Websocket,
				REST:      b.Features.Supports.REST,
				RESTCapabilities: protocol.Features{
					AutoPairUpdates: b.Features.Supports.RESTCapabilities.AutoPairUpdates,
				},
			},
		}

		if b.Config.SupportsAutoPairUpdates != nil {
			s.Supports.RESTCapabilities.AutoPairUpdates = *b.Config.SupportsAutoPairUpdates
			s.Enabled.AutoPairUpdates = *b.Config.SupportsAutoPairUpdates
		} else {
			s.Supports.RESTCapabilities.AutoPairUpdates = b.Features.Supports.RESTCapabilities.AutoPairUpdates
			s.Enabled.AutoPairUpdates = b.Features.Supports.RESTCapabilities.AutoPairUpdates
			if !s.Supports.RESTCapabilities.AutoPairUpdates {
				b.Config.CurrencyPairs.LastUpdated = time.Now().Unix()
				b.CurrencyPairs.LastUpdated = b.Config.CurrencyPairs.LastUpdated
			}
		}
		b.Config.Features = s
		b.Config.SupportsAutoPairUpdates = nil
	} else {
		if b.Features.Supports.RESTCapabilities.AutoPairUpdates != b.Config.Features.Supports.RESTCapabilities.AutoPairUpdates {
			b.Config.Features.Supports.RESTCapabilities.AutoPairUpdates = b.Features.Supports.RESTCapabilities.AutoPairUpdates

			if !b.Config.Features.Supports.RESTCapabilities.AutoPairUpdates {
				b.Config.CurrencyPairs.LastUpdated = time.Now().Unix()
			}
		}

		if b.Features.Supports.REST != b.Config.Features.Supports.REST {
			b.Config.Features.Supports.REST = b.Features.Supports.REST
		}

		if b.Features.Supports.RESTCapabilities.TickerBatching != b.Config.Features.Supports.RESTCapabilities.TickerBatching {
			b.Config.Features.Supports.RESTCapabilities.TickerBatching = b.Features.Supports.RESTCapabilities.TickerBatching
		}

		if b.Features.Supports.Websocket != b.Config.Features.Supports.Websocket {
			b.Config.Features.Supports.Websocket = b.Features.Supports.Websocket
		}

		if b.IsSaveTradeDataEnabled() != b.Config.Features.Enabled.SaveTradeData {
			b.SetSaveTradeDataStatus(b.Config.Features.Enabled.SaveTradeData)
		}

		if b.IsTradeFeedEnabled() != b.Config.Features.Enabled.TradeFeed {
			b.SetTradeFeedStatus(b.Config.Features.Enabled.TradeFeed)
		}

		if b.IsFillsFeedEnabled() != b.Config.Features.Enabled.FillsFeed {
			b.SetFillsFeedStatus(b.Config.Features.Enabled.FillsFeed)
		}

		b.SetSubscriptionsFromConfig()

		b.Features.Enabled.AutoPairUpdates = b.Config.Features.Enabled.AutoPairUpdates
	}
}

// SetSubscriptionsFromConfig sets the subscriptions from config
// If the subscriptions config is empty then Config will be updated from the exchange subscriptions,
// allowing e.SetDefaults to set default subscriptions for an exchange to update user's config
// Subscriptions not Enabled are skipped, meaning that e.Features.Subscriptions only contains Enabled subscriptions
func (b *Base) SetSubscriptionsFromConfig() {
	b.settingsMutex.Lock()
	defer b.settingsMutex.Unlock()
	if len(b.Config.Features.Subscriptions) == 0 {
		// Set config from the defaults, including any disabled subscriptions
		b.Config.Features.Subscriptions = b.Features.Subscriptions
	}
	b.Features.Subscriptions = b.Config.Features.Subscriptions.Enabled()
	if b.Verbose {
		names := make([]string, 0, len(b.Features.Subscriptions))
		for _, s := range b.Features.Subscriptions {
			names = append(names, s.Channel)
		}
		log.Debugf(log.ExchangeSys, "Set %v 'Subscriptions' to %v", b.Name, strings.Join(names, ", "))
	}
}

// SupportsRESTTickerBatchUpdates returns whether or not the
// exchange supports REST batch ticker fetching
func (b *Base) SupportsRESTTickerBatchUpdates() bool {
	return b.Features.Supports.RESTCapabilities.TickerBatching
}

// SupportsAutoPairUpdates returns whether or not the exchange supports
// auto currency pair updating
func (b *Base) SupportsAutoPairUpdates() bool {
	return b.Features.Supports.RESTCapabilities.AutoPairUpdates ||
		b.Features.Supports.WebsocketCapabilities.AutoPairUpdates
}

// GetLastPairsUpdateTime returns the unix timestamp of when the exchanges
// currency pairs were last updated
func (b *Base) GetLastPairsUpdateTime() int64 {
	return b.CurrencyPairs.LastUpdated
}

// GetAssetTypes returns either the enabled or available asset types for an
// individual exchange
func (b *Base) GetAssetTypes(enabled bool) asset.Items {
	return b.CurrencyPairs.GetAssetTypes(enabled)
}

// GetPairAssetType returns the associated asset type for the currency pair
// This method is only useful for exchanges that have pair names with multiple delimiters (BTC-USD-0626)
// Helpful if the exchange has only a single asset type but in that case the asset type can be hard coded
func (b *Base) GetPairAssetType(c currency.Pair) (asset.Item, error) {
	assetTypes := b.GetAssetTypes(false)
	for i := range assetTypes {
		avail, err := b.GetAvailablePairs(assetTypes[i])
		if err != nil {
			return asset.Empty, err
		}
		if avail.Contains(c, true) {
			return assetTypes[i], nil
		}
	}
	return asset.Empty, errors.New("asset type not associated with currency pair")
}

// GetPairAndAssetTypeRequestFormatted returns the pair and the asset type
// when there is distinct differentiation between exchange request symbols asset
// types. e.g. "BTC-USD" Spot and "BTC_USD" PERP request formatted.
func (b *Base) GetPairAndAssetTypeRequestFormatted(symbol string) (currency.Pair, asset.Item, error) {
	if symbol == "" {
		return currency.EMPTYPAIR, asset.Empty, currency.ErrCurrencyPairEmpty
	}
	assetTypes := b.GetAssetTypes(true)
	for i := range assetTypes {
		pFmt, err := b.GetPairFormat(assetTypes[i], true)
		if err != nil {
			return currency.EMPTYPAIR, asset.Empty, err
		}

		enabled, err := b.GetEnabledPairs(assetTypes[i])
		if err != nil {
			return currency.EMPTYPAIR, asset.Empty, err
		}
		for j := range enabled {
			if pFmt.Format(enabled[j]) == symbol {
				return enabled[j], assetTypes[i], nil
			}
		}
	}
	return currency.EMPTYPAIR, asset.Empty, ErrSymbolCannotBeMatched
}

// GetClientBankAccounts returns banking details associated with
// a client for withdrawal purposes
func (b *Base) GetClientBankAccounts(exchangeName, withdrawalCurrency string) (*banking.Account, error) {
	cfg := config.GetConfig()
	return cfg.GetClientBankAccounts(exchangeName, withdrawalCurrency)
}

// GetExchangeBankAccounts returns banking details associated with an
// exchange for funding purposes
func (b *Base) GetExchangeBankAccounts(id, depositCurrency string) (*banking.Account, error) {
	cfg := config.GetConfig()
	return cfg.GetExchangeBankAccounts(b.Name, id, depositCurrency)
}

// SetCurrencyPairFormat checks the exchange request and config currency pair
// formats and syncs it with the exchanges SetDefault settings
func (b *Base) SetCurrencyPairFormat() error {
	if b.Config.CurrencyPairs == nil {
		b.Config.CurrencyPairs = new(currency.PairsManager)
	}

	b.Config.CurrencyPairs.UseGlobalFormat = b.CurrencyPairs.UseGlobalFormat
	if b.Config.CurrencyPairs.UseGlobalFormat {
		b.Config.CurrencyPairs.RequestFormat = b.CurrencyPairs.RequestFormat
		b.Config.CurrencyPairs.ConfigFormat = b.CurrencyPairs.ConfigFormat
		return nil
	}

	if b.Config.CurrencyPairs.ConfigFormat != nil {
		b.Config.CurrencyPairs.ConfigFormat = nil
	}
	if b.Config.CurrencyPairs.RequestFormat != nil {
		b.Config.CurrencyPairs.RequestFormat = nil
	}

	assetTypes := b.GetAssetTypes(false)
	for x := range assetTypes {
		if _, err := b.Config.CurrencyPairs.Get(assetTypes[x]); err != nil {
			ps, err := b.CurrencyPairs.Get(assetTypes[x])
			if err != nil {
				return err
			}
			err = b.Config.CurrencyPairs.Store(assetTypes[x], ps)
			if err != nil {
				return err
			}
		}
	}
	return nil
}

// SetConfigPairs sets the exchanges currency pairs to the pairs set in the config
func (b *Base) SetConfigPairs() error {
	assetTypes := b.Config.CurrencyPairs.GetAssetTypes(false)
	exchangeAssets := b.CurrencyPairs.GetAssetTypes(false)
	for _, a := range assetTypes {
		if !exchangeAssets.Contains(a) {
			log.Warnf(log.ExchangeSys, "%s exchange asset type %s unsupported, please manually remove from configuration", b.Name, a)
			continue
		}
		if !b.Config.CurrencyPairs.UseGlobalFormat {
			// TODO: Should be in SetCurrencyPairFormat. See #1748
			if err := b.setConfigPairFormatFromExchange(a); err != nil {
				return err
			}
		}

		cfgPS, err := b.Config.CurrencyPairs.Get(a)
		if err != nil {
			return err
		}
		if err := b.CurrencyPairs.StorePairs(a, cfgPS.Available, false); err != nil {
			return err
		}
		if err := b.CurrencyPairs.StorePairs(a, cfgPS.Enabled, true); err != nil {
			return err
		}

		var enabledAsset bool
		if b.Config.CurrencyPairs.IsAssetEnabled(a) == nil {
			enabledAsset = true
		}

		// Must happen after StorePairs, which would have enabled the asset automatically
		if err := b.CurrencyPairs.SetAssetEnabled(a, enabledAsset); err != nil {
			return err
		}
	}
	return nil
}

// setConfigPairFormatFromExchange sets the config formats from the exchange's format
// This deprecated behaviour will be removed, because config should not be backloaded from runtime
func (b *Base) setConfigPairFormatFromExchange(a asset.Item) error {
	ps, err := b.CurrencyPairs.Get(a)
	if err != nil {
		return err
	}
	if ps.ConfigFormat != nil {
		if err := b.Config.CurrencyPairs.StoreFormat(a, ps.ConfigFormat, true); err != nil {
			return err
		}
	}
	if ps.RequestFormat != nil {
		if err := b.Config.CurrencyPairs.StoreFormat(a, ps.RequestFormat, false); err != nil {
			return err
		}
	}
	return nil
}

// GetName is a method that returns the name of the exchange base
func (b *Base) GetName() string {
	return b.Name
}

// GetEnabledFeatures returns the exchanges enabled features
func (b *Base) GetEnabledFeatures() FeaturesEnabled {
	return b.Features.Enabled
}

// GetSupportedFeatures returns the exchanges supported features
func (b *Base) GetSupportedFeatures() FeaturesSupported {
	return b.Features.Supports
}

// GetPairFormat returns the pair format based on the exchange and asset type
func (b *Base) GetPairFormat(a asset.Item, r bool) (currency.PairFormat, error) {
	return b.CurrencyPairs.GetFormat(a, r)
}

// GetEnabledPairs is a method that returns the enabled currency pairs of
// the exchange by asset type, if the asset type is disabled this will return no
// enabled pairs
func (b *Base) GetEnabledPairs(a asset.Item) (currency.Pairs, error) {
	err := b.CurrencyPairs.IsAssetEnabled(a)
	if err != nil {
		return nil, err
	}
	format, err := b.GetPairFormat(a, false)
	if err != nil {
		return nil, err
	}
	enabledPairs, err := b.CurrencyPairs.GetPairs(a, true)
	if err != nil {
		return nil, err
	}
	return enabledPairs.Format(format), nil
}

// GetRequestFormattedPairAndAssetType is a method that returns the enabled currency pair of
// along with its asset type. Only use when there is no chance of the same name crossing over
func (b *Base) GetRequestFormattedPairAndAssetType(p string) (currency.Pair, asset.Item, error) {
	assetTypes := b.GetAssetTypes(true)
	for i := range assetTypes {
		format, err := b.GetPairFormat(assetTypes[i], true)
		if err != nil {
			return currency.EMPTYPAIR, assetTypes[i], err
		}

		pairs, err := b.CurrencyPairs.GetPairs(assetTypes[i], true)
		if err != nil {
			return currency.EMPTYPAIR, assetTypes[i], err
		}

		for j := range pairs {
			formattedPair := pairs[j].Format(format)
			if strings.EqualFold(formattedPair.String(), p) {
				return formattedPair, assetTypes[i], nil
			}
		}
	}
	return currency.EMPTYPAIR, asset.Empty, fmt.Errorf("%s %w", p, currency.ErrPairNotFound)
}

// GetAvailablePairs is a method that returns the available currency pairs
// of the exchange by asset type
func (b *Base) GetAvailablePairs(assetType asset.Item) (currency.Pairs, error) {
	format, err := b.GetPairFormat(assetType, false)
	if err != nil {
		return nil, err
	}
	pairs, err := b.CurrencyPairs.GetPairs(assetType, false)
	if err != nil {
		return nil, err
	}
	return pairs.Format(format), nil
}

// SupportsPair returns true or not whether a currency pair exists in the
// exchange available currencies or not
func (b *Base) SupportsPair(p currency.Pair, enabledPairs bool, assetType asset.Item) error {
	var pairs currency.Pairs
	var err error
	if enabledPairs {
		pairs, err = b.GetEnabledPairs(assetType)
	} else {
		pairs, err = b.GetAvailablePairs(assetType)
	}
	if err != nil {
		return err
	}
	if pairs.Contains(p, false) {
		return nil
	}
	return fmt.Errorf("%w %v", currency.ErrCurrencyNotSupported, p)
}

// FormatExchangeCurrencies returns a string containing
// the exchanges formatted currency pairs
func (b *Base) FormatExchangeCurrencies(pairs []currency.Pair, assetType asset.Item) (string, error) {
	var currencyItems strings.Builder
	pairFmt, err := b.GetPairFormat(assetType, true)
	if err != nil {
		return "", err
	}

	for x := range pairs {
		format, err := b.FormatExchangeCurrency(pairs[x], assetType)
		if err != nil {
			return "", err
		}
		currencyItems.WriteString(format.String())
		if x == len(pairs)-1 {
			continue
		}
		currencyItems.WriteString(pairFmt.Separator)
	}

	if currencyItems.Len() == 0 {
		return "", errors.New("returned empty string")
	}
	return currencyItems.String(), nil
}

// FormatExchangeCurrency is a method that formats and returns a currency pair
// based on the user currency display preferences
func (b *Base) FormatExchangeCurrency(p currency.Pair, assetType asset.Item) (currency.Pair, error) {
	if p.IsEmpty() {
		return currency.EMPTYPAIR, currency.ErrCurrencyPairEmpty
	}
	pairFmt, err := b.GetPairFormat(assetType, true)
	if err != nil {
		return currency.EMPTYPAIR, err
	}
	return p.Format(pairFmt), nil
}

// SetEnabled is a method that sets if the exchange is enabled
func (b *Base) SetEnabled(enabled bool) {
	b.settingsMutex.Lock()
	b.Enabled = enabled
	b.settingsMutex.Unlock()
}

// IsEnabled is a method that returns if the current exchange is enabled
func (b *Base) IsEnabled() bool {
	if b == nil {
		return false
	}
	b.settingsMutex.RLock()
	defer b.settingsMutex.RUnlock()
	return b.Enabled
}

// SetupDefaults sets the exchange settings based on the supplied config
func (b *Base) SetupDefaults(exch *config.Exchange) error {
	if err := exch.Validate(); err != nil {
		return err
	}

	b.Enabled = true
	b.LoadedByConfig = true
	b.Config = exch
	b.Verbose = exch.Verbose

	b.API.AuthenticatedSupport = exch.API.AuthenticatedSupport
	b.API.AuthenticatedWebsocketSupport = exch.API.AuthenticatedWebsocketSupport
	b.API.credentials.SubAccount = exch.API.Credentials.Subaccount
	if b.API.AuthenticatedSupport || b.API.AuthenticatedWebsocketSupport {
		b.SetCredentials(exch.API.Credentials.Key,
			exch.API.Credentials.Secret,
			exch.API.Credentials.ClientID,
			exch.API.Credentials.Subaccount,
			exch.API.Credentials.PEMKey,
			exch.API.Credentials.OTPSecret,
		)
	}

	if exch.HTTPTimeout <= time.Duration(0) {
		exch.HTTPTimeout = DefaultHTTPTimeout
	}

	if err := b.SetHTTPClientTimeout(exch.HTTPTimeout); err != nil {
		return err
	}

	if exch.CurrencyPairs == nil {
		exch.CurrencyPairs = &b.CurrencyPairs
		a := exch.CurrencyPairs.GetAssetTypes(false)
		for i := range a {
			if err := exch.CurrencyPairs.SetAssetEnabled(a[i], true); err != nil {
				return err
			}
		}
	}

	b.HTTPDebugging = exch.HTTPDebugging
	b.BypassConfigFormatUpgrades = exch.CurrencyPairs.BypassConfigFormatUpgrades
	if err := b.SetHTTPClientUserAgent(exch.HTTPUserAgent); err != nil {
		return err
	}

	if err := b.SetCurrencyPairFormat(); err != nil {
		return err
	}

	if err := b.SetConfigPairs(); err != nil {
		return err
	}

	b.SetFeatureDefaults()

	if b.API.Endpoints == nil {
		b.API.Endpoints = b.NewEndpoints()
	}

	if err := b.SetAPIURL(); err != nil {
		return err
	}

	b.SetAPICredentialDefaults()

	if err := b.SetClientProxyAddress(exch.ProxyAddress); err != nil {
		return err
	}

	b.BaseCurrencies = exch.BaseCurrencies

	if exch.Orderbook.VerificationBypass {
		log.Warnf(log.ExchangeSys, "%s orderbook verification has been bypassed via config.", b.Name)
	}

	b.ValidateOrderbook = !exch.Orderbook.VerificationBypass
	b.States = currencystate.NewCurrencyStates()

	return nil
}

// SetPairs sets the exchange currency pairs for either enabledPairs or
// availablePairs
func (b *Base) SetPairs(pairs currency.Pairs, assetType asset.Item, enabled bool) error {
	if len(pairs) == 0 {
		return fmt.Errorf("%s SetPairs error - pairs is empty", b.Name)
	}

	pairFmt, err := b.GetPairFormat(assetType, false)
	if err != nil {
		return err
	}
	cPairs := make(currency.Pairs, len(pairs))
	copy(cPairs, pairs)
	for x := range pairs {
		cPairs[x] = pairs[x].Format(pairFmt)
	}

	err = b.CurrencyPairs.StorePairs(assetType, cPairs, enabled)
	if err != nil {
		return err
	}
	return b.Config.CurrencyPairs.StorePairs(assetType, cPairs, enabled)
}

// EnsureOnePairEnabled not all assets have pairs, eg options
// search for an asset that does and enable one if none are enabled
// error if no currency pairs found for an entire exchange
func (b *Base) EnsureOnePairEnabled() error {
	pair, item, err := b.CurrencyPairs.EnsureOnePairEnabled()
	if err != nil {
		return err
	}
	if !pair.IsEmpty() {
		log.Warnf(log.ExchangeSys, "%v had no enabled pairs, %v %v pair has been enabled", b.Name, item, pair)
	}
	return nil
}

// UpdatePairs updates the exchange currency pairs for either enabledPairs or
// availablePairs
func (b *Base) UpdatePairs(incoming currency.Pairs, a asset.Item, enabled, force bool) error {
	pFmt, err := b.GetPairFormat(a, false)
	if err != nil {
		return err
	}

	incoming, err = incoming.ValidateAndConform(pFmt, b.BypassConfigFormatUpgrades)
	if err != nil {
		return err
	}

	oldPairs, err := b.CurrencyPairs.GetPairs(a, enabled)
	if err != nil {
		return err
	}

	diff, err := oldPairs.FindDifferences(incoming, pFmt)
	if err != nil {
		return err
	}

	if force || len(diff.New) != 0 || len(diff.Remove) != 0 || diff.FormatDifference {
		var updateType string
		if enabled {
			updateType = "enabled"
		} else {
			updateType = "available"
		}

		if force {
			log.Debugf(log.ExchangeSys,
				"%s forced update of %s [%v] pairs.",
				b.Name,
				updateType,
				strings.ToUpper(a.String()))
		} else {
			if len(diff.New) > 0 {
				log.Debugf(log.ExchangeSys,
					"%s Updating %s pairs [%v] - Added: %s.\n",
					b.Name,
					updateType,
					strings.ToUpper(a.String()),
					diff.New)
			}
			if len(diff.Remove) > 0 {
				log.Debugf(log.ExchangeSys,
					"%s Updating %s pairs [%v] - Removed: %s.\n",
					b.Name,
					updateType,
					strings.ToUpper(a.String()),
					diff.Remove)
			}
		}
		// TODO: Add check for nil config etc.
		err = b.Config.CurrencyPairs.StorePairs(a, incoming, enabled)
		if err != nil {
			return err
		}
		err = b.CurrencyPairs.StorePairs(a, incoming, enabled)
		if err != nil {
			return err
		}
	}

	if enabled {
		return nil
	}

	// This section checks for differences after an available pairs adjustment
	// which will remove currency pairs from enabled pairs that have been
	// disabled by an exchange, adjust the entire list of enabled pairs if there
	// is a required formatting change and it will also capture unintentional
	// client inputs e.g. a client can enter `linkusd` via config and loaded
	// into memory that might be unintentionally formatted too `lin-kusd` it
	// will match that against the correct available pair in memory and apply
	// correct formatting (LINK-USD) instead of being removed altogether which
	// will require a shutdown and update of the config file to enable that
	// asset.

	enabledPairs, err := b.CurrencyPairs.GetPairs(a, true)
	if err != nil &&
		!errors.Is(err, currency.ErrPairNotContainedInAvailablePairs) &&
		!errors.Is(err, currency.ErrPairDuplication) {
		return err
	}

	if err == nil && !enabledPairs.HasFormatDifference(pFmt) {
		return nil
	}

	diff, err = enabledPairs.FindDifferences(incoming, pFmt)
	if err != nil {
		return err
	}

	check := make(map[string]bool)
	var target int
	for x := range enabledPairs {
		pairNoFmt := currency.EMPTYFORMAT.Format(enabledPairs[x])
		if check[pairNoFmt] {
			diff.Remove = diff.Remove.Add(enabledPairs[x])
			continue
		}
		check[pairNoFmt] = true

		if !diff.Remove.Contains(enabledPairs[x], true) {
			enabledPairs[target] = enabledPairs[x].Format(pFmt)
		} else {
			var match currency.Pair
			match, err = incoming.DeriveFrom(pairNoFmt)
			if err != nil {
				continue
			}
			diff.Remove = diff.Remove.Remove(enabledPairs[x])
			enabledPairs[target] = match.Format(pFmt)
		}
		target++
	}

	enabledPairs = enabledPairs[:target]
	if len(enabledPairs) == 0 && len(incoming) > 0 {
		// NOTE: If enabled pairs are not populated for any reason.
		var randomPair currency.Pair
		randomPair, err = incoming.GetRandomPair()
		if err != nil {
			return err
		}
		log.Debugf(log.ExchangeSys, "%s Enabled pairs missing for %s. Added %s.\n",
			b.Name,
			strings.ToUpper(a.String()),
			randomPair)
		enabledPairs = currency.Pairs{randomPair}
	}

	if len(diff.Remove) > 0 {
		log.Debugf(log.ExchangeSys, "%s Checked and updated enabled pairs [%v] - Removed: %s.\n",
			b.Name,
			strings.ToUpper(a.String()),
			diff.Remove)
	}
	err = b.Config.CurrencyPairs.StorePairs(a, enabledPairs, true)
	if err != nil {
		return err
	}
	return b.CurrencyPairs.StorePairs(a, enabledPairs, true)
}

// SetAPIURL sets configuration API URL for an exchange
func (b *Base) SetAPIURL() error {
	checkInsecureEndpoint := func(endpoint string) {
		if strings.Contains(endpoint, "https") || strings.Contains(endpoint, "wss") {
			return
		}
		log.Warnf(log.ExchangeSys,
			"%s is using HTTP instead of HTTPS or WS instead of WSS [%s] for API functionality, an"+
				" attacker could eavesdrop on this connection. Use at your"+
				" own risk.",
			b.Name, endpoint)
	}
	var err error
	if b.Config.API.OldEndPoints != nil {
		if b.Config.API.OldEndPoints.URL != "" && b.Config.API.OldEndPoints.URL != config.APIURLNonDefaultMessage {
			err = b.API.Endpoints.SetRunningURL(RestSpot.String(), b.Config.API.OldEndPoints.URL)
			if err != nil {
				return err
			}
			checkInsecureEndpoint(b.Config.API.OldEndPoints.URL)
		}
		if b.Config.API.OldEndPoints.URLSecondary != "" && b.Config.API.OldEndPoints.URLSecondary != config.APIURLNonDefaultMessage {
			err = b.API.Endpoints.SetRunningURL(RestSpotSupplementary.String(), b.Config.API.OldEndPoints.URLSecondary)
			if err != nil {
				return err
			}
			checkInsecureEndpoint(b.Config.API.OldEndPoints.URLSecondary)
		}
		if b.Config.API.OldEndPoints.WebsocketURL != "" && b.Config.API.OldEndPoints.WebsocketURL != config.WebsocketURLNonDefaultMessage {
			err = b.API.Endpoints.SetRunningURL(WebsocketSpot.String(), b.Config.API.OldEndPoints.WebsocketURL)
			if err != nil {
				return err
			}
			checkInsecureEndpoint(b.Config.API.OldEndPoints.WebsocketURL)
		}
		b.Config.API.OldEndPoints = nil
	} else if b.Config.API.Endpoints != nil {
		for key, val := range b.Config.API.Endpoints {
			if val == "" ||
				val == config.APIURLNonDefaultMessage ||
				val == config.WebsocketURLNonDefaultMessage {
				continue
			}

			var u URL
			u, err = getURLTypeFromString(key)
			if err != nil {
				return err
			}

			var defaultURL string
			defaultURL, err = b.API.Endpoints.GetURL(u)
			if err != nil {
				log.Warnf(
					log.ExchangeSys,
					"%s: Config cannot match with default endpoint URL: [%s] with key: [%s], please remove or update core support endpoints.",
					b.Name,
					val,
					u)
				continue
			}

			if defaultURL == val {
				continue
			}

			log.Warnf(
				log.ExchangeSys,
				"%s: Config is overwriting default endpoint URL values from: [%s] to: [%s] for: [%s]",
				b.Name,
				defaultURL,
				val,
				u)

			checkInsecureEndpoint(val)

			err = b.API.Endpoints.SetRunningURL(key, val)
			if err != nil {
				return err
			}
		}
	}
	runningMap := b.API.Endpoints.GetURLMap()
	b.Config.API.Endpoints = runningMap
	return nil
}

// SupportsREST returns whether or not the exchange supports
// REST
func (b *Base) SupportsREST() bool {
	return b.Features.Supports.REST
}

// GetWithdrawPermissions passes through the exchange's withdraw permissions
func (b *Base) GetWithdrawPermissions() uint32 {
	return b.Features.Supports.WithdrawPermissions
}

// SupportsWithdrawPermissions compares the supplied permissions with the exchange's to verify they're supported
func (b *Base) SupportsWithdrawPermissions(permissions uint32) bool {
	exchangePermissions := b.GetWithdrawPermissions()
	return permissions&exchangePermissions == permissions
}

// FormatWithdrawPermissions will return each of the exchange's compatible withdrawal methods in readable form
func (b *Base) FormatWithdrawPermissions() string {
	var services []string
	for i := range uint(32) {
		var check uint32 = 1 << i
		if b.GetWithdrawPermissions()&check != 0 {
			switch check {
			case AutoWithdrawCrypto:
				services = append(services, AutoWithdrawCryptoText)
			case AutoWithdrawCryptoWithAPIPermission:
				services = append(services, AutoWithdrawCryptoWithAPIPermissionText)
			case AutoWithdrawCryptoWithSetup:
				services = append(services, AutoWithdrawCryptoWithSetupText)
			case WithdrawCryptoWith2FA:
				services = append(services, WithdrawCryptoWith2FAText)
			case WithdrawCryptoWithSMS:
				services = append(services, WithdrawCryptoWithSMSText)
			case WithdrawCryptoWithEmail:
				services = append(services, WithdrawCryptoWithEmailText)
			case WithdrawCryptoWithWebsiteApproval:
				services = append(services, WithdrawCryptoWithWebsiteApprovalText)
			case WithdrawCryptoWithAPIPermission:
				services = append(services, WithdrawCryptoWithAPIPermissionText)
			case AutoWithdrawFiat:
				services = append(services, AutoWithdrawFiatText)
			case AutoWithdrawFiatWithAPIPermission:
				services = append(services, AutoWithdrawFiatWithAPIPermissionText)
			case AutoWithdrawFiatWithSetup:
				services = append(services, AutoWithdrawFiatWithSetupText)
			case WithdrawFiatWith2FA:
				services = append(services, WithdrawFiatWith2FAText)
			case WithdrawFiatWithSMS:
				services = append(services, WithdrawFiatWithSMSText)
			case WithdrawFiatWithEmail:
				services = append(services, WithdrawFiatWithEmailText)
			case WithdrawFiatWithWebsiteApproval:
				services = append(services, WithdrawFiatWithWebsiteApprovalText)
			case WithdrawFiatWithAPIPermission:
				services = append(services, WithdrawFiatWithAPIPermissionText)
			case WithdrawCryptoViaWebsiteOnly:
				services = append(services, WithdrawCryptoViaWebsiteOnlyText)
			case WithdrawFiatViaWebsiteOnly:
				services = append(services, WithdrawFiatViaWebsiteOnlyText)
			case NoFiatWithdrawals:
				services = append(services, NoFiatWithdrawalsText)
			default:
				services = append(services, fmt.Sprintf("%s[1<<%v]", UnknownWithdrawalTypeText, i))
			}
		}
	}
	if len(services) > 0 {
		return strings.Join(services, " & ")
	}

	return NoAPIWithdrawalMethodsText
}

// SupportsAsset whether or not the supplied asset is supported by the exchange
func (b *Base) SupportsAsset(a asset.Item) bool {
	return b.CurrencyPairs.IsAssetSupported(a)
}

// PrintEnabledPairs prints the exchanges enabled asset pairs
func (b *Base) PrintEnabledPairs() {
	for k, v := range b.CurrencyPairs.Pairs {
		log.Infof(log.ExchangeSys, "%s Asset type %v:\n\t Enabled pairs: %v", b.Name, strings.ToUpper(k.String()), v.Enabled)
	}
}

// GetBase returns the exchange base
func (b *Base) GetBase() *Base { return b }

// CheckTransientError catches transient errors and returns nil if found, used
// for validation of API credentials
func (b *Base) CheckTransientError(err error) error {
	if _, ok := err.(net.Error); ok {
		log.Warnf(log.ExchangeSys, "%s net error captured, will not disable authentication %s", b.Name, err)
		return nil
	}
	return err
}

// DisableRateLimiter disables the rate limiting system for the exchange
func (b *Base) DisableRateLimiter() error {
	return b.Requester.DisableRateLimiter()
}

// EnableRateLimiter enables the rate limiting system for the exchange
func (b *Base) EnableRateLimiter() error {
	return b.Requester.EnableRateLimiter()
}

// SetAssetPairStore initialises and stores a defined asset format
func (b *Base) SetAssetPairStore(a asset.Item, f currency.PairStore) error {
	if a.String() == "" {
		return asset.ErrInvalidAsset
	}

	if f.RequestFormat == nil || f.ConfigFormat == nil {
		return currency.ErrPairFormatIsNil
	}

	if f.ConfigFormat.Delimiter == "" {
		return errConfigPairFormatRequiresDelimiter
	}

	if b.CurrencyPairs.Pairs == nil {
		b.CurrencyPairs.Pairs = make(map[asset.Item]*currency.PairStore)
	}

	b.CurrencyPairs.Pairs[a] = &f

	return nil
}

// SetGlobalPairsManager sets defined asset and pairs management system with global formatting
func (b *Base) SetGlobalPairsManager(reqFmt, cfgFmt *currency.PairFormat, assets ...asset.Item) error {
	if reqFmt == nil {
		return fmt.Errorf("%s cannot set pairs manager, request pair format not provided", b.Name)
	}

	if cfgFmt == nil {
		return fmt.Errorf("%s cannot set pairs manager, config pair format not provided",
			b.Name)
	}

	if len(assets) == 0 {
		return fmt.Errorf("%s cannot set pairs manager, no assets provided",
			b.Name)
	}

	if cfgFmt.Delimiter == "" {
		return fmt.Errorf("exchange %s cannot set global pairs manager %w for assets %s",
			b.Name, errConfigPairFormatRequiresDelimiter, assets)
	}

	b.CurrencyPairs.UseGlobalFormat = true
	b.CurrencyPairs.RequestFormat = reqFmt
	b.CurrencyPairs.ConfigFormat = cfgFmt

	if b.CurrencyPairs.Pairs != nil {
		return fmt.Errorf("%s cannot set pairs manager, pairs already set",
			b.Name)
	}

	b.CurrencyPairs.Pairs = make(map[asset.Item]*currency.PairStore)

	for i := range assets {
		if assets[i].String() == "" {
			b.CurrencyPairs.Pairs = nil
			return fmt.Errorf("%s cannot set pairs manager, asset is empty string", b.Name)
		}
		b.CurrencyPairs.Pairs[assets[i]] = new(currency.PairStore)
		b.CurrencyPairs.Pairs[assets[i]].AssetEnabled = true
		b.CurrencyPairs.Pairs[assets[i]].ConfigFormat = cfgFmt
		b.CurrencyPairs.Pairs[assets[i]].RequestFormat = reqFmt
	}

	return nil
}

// GetWebsocket returns a pointer to the exchange websocket
func (b *Base) GetWebsocket() (*websocket.Manager, error) {
	if b.Websocket == nil {
		return nil, common.ErrFunctionNotSupported
	}
	return b.Websocket, nil
}

// SupportsWebsocket returns whether or not the exchange supports
// websocket
func (b *Base) SupportsWebsocket() bool {
	return b.Features.Supports.Websocket
}

// IsWebsocketEnabled returns whether or not the exchange has its
// websocket client enabled
func (b *Base) IsWebsocketEnabled() bool {
	if b.Websocket == nil {
		return false
	}
	return b.Websocket.IsEnabled()
}

// FlushWebsocketChannels refreshes websocket channel subscriptions based on
// websocket features. Used in the event of a pair/asset or subscription change.
func (b *Base) FlushWebsocketChannels() error {
	if b.Websocket == nil {
		return nil
	}
	return b.Websocket.FlushChannels()
}

// SubscribeToWebsocketChannels appends to ChannelsToSubscribe
// which lets websocket.manageSubscriptions handle subscribing
func (b *Base) SubscribeToWebsocketChannels(channels subscription.List) error {
	if b.Websocket == nil {
		return common.ErrFunctionNotSupported
	}
	return b.Websocket.SubscribeToChannels(b.Websocket.Conn, channels)
}

// UnsubscribeToWebsocketChannels removes from ChannelsToSubscribe
// which lets websocket.manageSubscriptions handle unsubscribing
func (b *Base) UnsubscribeToWebsocketChannels(channels subscription.List) error {
	if b.Websocket == nil {
		return common.ErrFunctionNotSupported
	}
	return b.Websocket.UnsubscribeChannels(b.Websocket.Conn, channels)
}

// GetSubscriptions returns a copied list of subscriptions
func (b *Base) GetSubscriptions() (subscription.List, error) {
	if b.Websocket == nil {
		return nil, common.ErrFunctionNotSupported
	}
	return b.Websocket.GetSubscriptions(), nil
}

// GetSubscriptionTemplate returns a template for a given subscription; See exchange/subscription/README.md for more information
func (b *Base) GetSubscriptionTemplate(*subscription.Subscription) (*template.Template, error) {
	return nil, common.ErrFunctionNotSupported
}

// AuthenticateWebsocket sends an authentication message to the websocket
func (b *Base) AuthenticateWebsocket(_ context.Context) error {
	return common.ErrFunctionNotSupported
}

// CanUseAuthenticatedWebsocketEndpoints calls b.Websocket.CanUseAuthenticatedEndpoints
// Used to avoid import cycles on websocket.Manager
func (b *Base) CanUseAuthenticatedWebsocketEndpoints() bool {
	return b.Websocket != nil && b.Websocket.CanUseAuthenticatedEndpoints()
}

// KlineIntervalEnabled returns if requested interval is enabled on exchange
func (b *Base) klineIntervalEnabled(in kline.Interval) bool {
	// TODO: Add in the ability to use custom klines
	return b.Features.Enabled.Kline.Intervals.ExchangeSupported(in)
}

// FormatExchangeKlineInterval returns Interval to string
// Exchanges can override this if they require custom formatting
func (b *Base) FormatExchangeKlineInterval(in kline.Interval) string {
	return strconv.FormatFloat(in.Duration().Seconds(), 'f', 0, 64)
}

// verifyKlineParameters verifies whether the pair, asset and interval are enabled on the exchange
func (b *Base) verifyKlineParameters(pair currency.Pair, a asset.Item, interval kline.Interval) error {
	if err := b.CurrencyPairs.IsAssetEnabled(a); err != nil {
		return err
	}

	if ok, err := b.IsPairEnabled(pair, a); err != nil {
		return err
	} else if !ok {
		return fmt.Errorf("%w: %v", currency.ErrPairNotEnabled, pair)
	}

	if !b.klineIntervalEnabled(interval) {
		return fmt.Errorf("%w: %v", kline.ErrInvalidInterval, interval)
	}

	return nil
}

// AddTradesToBuffer is a helper function that will only
// add trades to the buffer if it is allowed
func (b *Base) AddTradesToBuffer(trades ...trade.Data) error {
	if !b.IsSaveTradeDataEnabled() {
		return nil
	}
	return trade.AddTradesToBuffer(trades...)
}

// IsSaveTradeDataEnabled checks the state of
// SaveTradeData in a concurrent-friendly manner
func (b *Base) IsSaveTradeDataEnabled() bool {
	b.settingsMutex.RLock()
	isEnabled := b.Features.Enabled.SaveTradeData
	b.settingsMutex.RUnlock()
	return isEnabled
}

// SetSaveTradeDataStatus locks and sets the status of
// the config and the exchange's setting for SaveTradeData
func (b *Base) SetSaveTradeDataStatus(enabled bool) {
	b.settingsMutex.Lock()
	defer b.settingsMutex.Unlock()
	b.Features.Enabled.SaveTradeData = enabled
	b.Config.Features.Enabled.SaveTradeData = enabled
	if b.Verbose {
		log.Debugf(log.Trade, "Set %v 'SaveTradeData' to %v", b.Name, enabled)
	}
}

// IsTradeFeedEnabled checks the state of
// TradeFeed in a concurrent-friendly manner
func (b *Base) IsTradeFeedEnabled() bool {
	b.settingsMutex.RLock()
	isEnabled := b.Features.Enabled.TradeFeed
	b.settingsMutex.RUnlock()
	return isEnabled
}

// SetTradeFeedStatus locks and sets the status of
// the config and the exchange's setting for TradeFeed
func (b *Base) SetTradeFeedStatus(enabled bool) {
	b.settingsMutex.Lock()
	defer b.settingsMutex.Unlock()
	b.Features.Enabled.TradeFeed = enabled
	b.Config.Features.Enabled.TradeFeed = enabled
	if b.Verbose {
		log.Debugf(log.Trade, "Set %v 'TradeFeed' to %v", b.Name, enabled)
	}
}

// IsFillsFeedEnabled checks the state of
// FillsFeed in a concurrent-friendly manner
func (b *Base) IsFillsFeedEnabled() bool {
	b.settingsMutex.RLock()
	isEnabled := b.Features.Enabled.FillsFeed
	b.settingsMutex.RUnlock()
	return isEnabled
}

// SetFillsFeedStatus locks and sets the status of
// the config and the exchange's setting for FillsFeed
func (b *Base) SetFillsFeedStatus(enabled bool) {
	b.settingsMutex.Lock()
	defer b.settingsMutex.Unlock()
	b.Features.Enabled.FillsFeed = enabled
	b.Config.Features.Enabled.FillsFeed = enabled
	if b.Verbose {
		log.Debugf(log.Trade, "Set %v 'FillsFeed' to %v", b.Name, enabled)
	}
}

// NewEndpoints declares default and running URLs maps
func (b *Base) NewEndpoints() *Endpoints {
	return &Endpoints{
		Exchange: b.Name,
		defaults: make(map[string]string),
	}
}

// SetDefaultEndpoints declares and sets the default URLs map
func (e *Endpoints) SetDefaultEndpoints(m map[URL]string) error {
	for k, v := range m {
		if err := e.SetRunningURL(k.String(), v); err != nil {
			return err
		}
	}
	return nil
}

// SetRunningURL populates running URLs map
func (e *Endpoints) SetRunningURL(endpoint, val string) error {
	e.mu.Lock()
	defer e.mu.Unlock()
	if err := validateKey(endpoint); err != nil {
		return err
	}
	if _, err := url.ParseRequestURI(val); err != nil {
		return fmt.Errorf("parse request URI for %s=%q (exchange %s): %w", endpoint, val, e.Exchange, err)
	}
	e.defaults[endpoint] = val
	return nil
}

func validateKey(keyVal string) error {
	for x := range keyURLs {
		if keyURLs[x].String() == keyVal {
			return nil
		}
	}
	return errInvalidEndpointKey
}

// GetURL gets default url from URLs map
func (e *Endpoints) GetURL(endpoint URL) (string, error) {
	e.mu.RLock()
	defer e.mu.RUnlock()
	val, ok := e.defaults[endpoint.String()]
	if !ok {
		return "", fmt.Errorf("%w %v", ErrEndpointPathNotFound, endpoint)
	}
	return val, nil
}

// GetURLMap gets all urls for either running or default map based on the bool value supplied
func (e *Endpoints) GetURLMap() map[string]string {
	e.mu.RLock()
	defer e.mu.RUnlock()
	return maps.Clone(e.defaults)
}

// GetCachedOpenInterest returns open interest data if the exchange
// supports open interest in ticker data
func (b *Base) GetCachedOpenInterest(_ context.Context, k ...key.PairAsset) ([]futures.OpenInterest, error) {
	if !b.Features.Supports.FuturesCapabilities.OpenInterest.Supported ||
		!b.Features.Supports.FuturesCapabilities.OpenInterest.SupportedViaTicker {
		return nil, common.ErrFunctionNotSupported
	}
	if len(k) == 0 {
		ticks, err := ticker.GetExchangeTickers(b.Name)
		if err != nil {
			return nil, err
		}
		resp := make([]futures.OpenInterest, 0, len(ticks))
		for i := range ticks {
			if ticks[i].OpenInterest <= 0 {
				continue
			}
			resp = append(resp, futures.OpenInterest{
				Key:          key.NewExchangeAssetPair(b.Name, ticks[i].AssetType, ticks[i].Pair),
				OpenInterest: ticks[i].OpenInterest,
			})
		}
		sort.Slice(resp, func(i, j int) bool {
			return resp[i].Key.Base.Symbol < resp[j].Key.Base.Symbol
		})
		return resp, nil
	}
	resp := make([]futures.OpenInterest, len(k))
	for i := range k {
		t, err := ticker.GetTicker(b.Name, k[i].Pair(), k[i].Asset)
		if err != nil {
			return nil, err
		}
		resp[i] = futures.OpenInterest{
			Key:          key.NewExchangeAssetPair(b.Name, t.AssetType, t.Pair),
			OpenInterest: t.OpenInterest,
		}
	}
	return resp, nil
}

// FormatSymbol formats the given pair to a string suitable for exchange API requests
func (b *Base) FormatSymbol(pair currency.Pair, assetType asset.Item) (string, error) {
	pairFmt, err := b.GetPairFormat(assetType, true)
	if err != nil {
		return pair.String(), err
	}
	return pairFmt.Format(pair), nil
}

func (u URL) String() string {
	switch u {
	case RestSpot:
		return restSpotURL
	case RestSpotSupplementary:
		return restSpotSupplementaryURL
	case RestUSDTMargined:
		return restUSDTMarginedFuturesURL
	case RestCoinMargined:
		return restCoinMarginedFuturesURL
	case RestFutures:
		return restFuturesURL
	case RestFuturesSupplementary:
		return restFuturesSupplementaryURL
	case RestUSDCMargined:
		return restUSDCMarginedFuturesURL
	case RestSandbox:
		return restSandboxURL
	case RestSwap:
		return restSwapURL
	case WebsocketSpot:
		return websocketSpotURL
	case WebsocketCoinMargined:
		return websocketCoinMarginedURL
	case WebsocketUSDTMargined:
		return websocketUSDTMarginedURL
	case WebsocketUSDCMargined:
		return websocketUSDCMarginedURL
	case WebsocketOptions:
		return websocketOptionsURL
	case WebsocketPrivate:
		return websocketPrivateURL
	case WebsocketSpotSupplementary:
		return websocketSpotSupplementaryURL
	case ChainAnalysis:
		return chainAnalysisURL
	case EdgeCase1:
		return edgeCase1URL
	case EdgeCase2:
		return edgeCase2URL
	case EdgeCase3:
		return edgeCase3URL
	default:
		return ""
	}
}

// getURLTypeFromString returns URL type from the endpoint string association
func getURLTypeFromString(ep string) (URL, error) {
	switch ep {
	case restSpotURL:
		return RestSpot, nil
	case restSpotSupplementaryURL:
		return RestSpotSupplementary, nil
	case restUSDTMarginedFuturesURL:
		return RestUSDTMargined, nil
	case restCoinMarginedFuturesURL:
		return RestCoinMargined, nil
	case restFuturesURL:
		return RestFutures, nil
	case restFuturesSupplementaryURL:
		return RestFuturesSupplementary, nil
	case restUSDCMarginedFuturesURL:
		return RestUSDCMargined, nil
	case restSandboxURL:
		return RestSandbox, nil
	case restSwapURL:
		return RestSwap, nil
	case websocketSpotURL:
		return WebsocketSpot, nil
	case websocketCoinMarginedURL:
		return WebsocketCoinMargined, nil
	case websocketUSDTMarginedURL:
		return WebsocketUSDTMargined, nil
	case websocketUSDCMarginedURL:
		return WebsocketUSDCMargined, nil
	case websocketOptionsURL:
		return WebsocketOptions, nil
	case websocketPrivateURL:
		return WebsocketPrivate, nil
	case websocketSpotSupplementaryURL:
		return WebsocketSpotSupplementary, nil
	case chainAnalysisURL:
		return ChainAnalysis, nil
	case edgeCase1URL:
		return EdgeCase1, nil
	case edgeCase2URL:
		return EdgeCase2, nil
	case edgeCase3URL:
		return EdgeCase3, nil
	default:
		return Invalid, fmt.Errorf("%w %q", errEndpointStringNotFound, ep)
	}
}

// DisableAssetWebsocketSupport disables websocket functionality for the
// supplied asset item. In the case that websocket functionality has not yet
// been implemented for that specific asset type. This is a base method to
// check availability of asset type.
func (b *Base) DisableAssetWebsocketSupport(aType asset.Item) error {
	if !b.SupportsAsset(aType) {
		return fmt.Errorf("%s %w", aType, asset.ErrNotSupported)
	}
	b.AssetWebsocketSupport.m.Lock()
	if b.AssetWebsocketSupport.unsupported == nil {
		b.AssetWebsocketSupport.unsupported = make(map[asset.Item]bool)
	}
	b.AssetWebsocketSupport.unsupported[aType] = true
	b.AssetWebsocketSupport.m.Unlock()
	return nil
}

// IsAssetWebsocketSupported checks to see if the supplied asset type is
// supported by websocket.
func (a *AssetWebsocketSupport) IsAssetWebsocketSupported(aType asset.Item) bool {
	a.m.RLock()
	defer a.m.RUnlock()
	return a.unsupported == nil || !a.unsupported[aType]
}

// UpdateCurrencyStates updates currency states
func (b *Base) UpdateCurrencyStates(_ context.Context, _ asset.Item) error {
	return common.ErrNotYetImplemented
}

// GetAvailableTransferChains returns a list of supported transfer chains based
// on the supplied cryptocurrency
func (b *Base) GetAvailableTransferChains(_ context.Context, _ currency.Code) ([]string, error) {
	return nil, common.ErrFunctionNotSupported
}

// HasAssetTypeAccountSegregation returns if the accounts are divided into asset
// types instead of just being denoted as spot holdings.
func (b *Base) HasAssetTypeAccountSegregation() bool {
	return b.Features.Supports.RESTCapabilities.HasAssetTypeAccountSegregation
}

// GetPositionSummary returns stats for a future position
func (b *Base) GetPositionSummary(context.Context, *futures.PositionSummaryRequest) (*futures.PositionSummary, error) {
	return nil, common.ErrNotYetImplemented
}

// GetKlineRequest returns a helper for the fetching of candle/kline data for
// a single request within a pre-determined time window.
func (b *Base) GetKlineRequest(pair currency.Pair, a asset.Item, interval kline.Interval, start, end time.Time, fixedAPICandleLength bool) (*kline.Request, error) {
	if pair.IsEmpty() {
		return nil, currency.ErrCurrencyPairEmpty
	}
	if !a.IsValid() {
		return nil, asset.ErrNotSupported
	}
	// NOTE: This allows for checking that the required kline interval is
	// supported by the exchange and/or can be constructed from lower time frame
	// intervals.
	exchangeInterval, err := b.Features.Enabled.Kline.Intervals.Construct(interval)
	if err != nil {
		return nil, err
	}

	err = b.verifyKlineParameters(pair, a, exchangeInterval)
	if err != nil {
		return nil, err
	}

	formatted, err := b.FormatExchangeCurrency(pair, a)
	if err != nil {
		return nil, err
	}

	limit, err := b.Features.Enabled.Kline.GetIntervalResultLimit(exchangeInterval)
	if err != nil {
		return nil, err
	}

	req, err := kline.CreateKlineRequest(b.Name, pair, formatted, a, interval, exchangeInterval, start, end, limit)
	if err != nil {
		return nil, err
	}

	// NOTE: The checks below makes sure a client is notified that using this
	// functionality will result in error if the total candles cannot be
	// theoretically retrieved.
	if fixedAPICandleLength {
		origCount := kline.TotalCandlesPerInterval(req.Start, req.End, interval)
		modifiedCount := kline.TotalCandlesPerInterval(req.Start, time.Now(), exchangeInterval)
		if modifiedCount > limit {
			errMsg := fmt.Sprintf("for %v %v candles between %v-%v. ",
				origCount,
				interval,
				start.Format(common.SimpleTimeFormatWithTimezone),
				end.Format(common.SimpleTimeFormatWithTimezone))
			if interval != exchangeInterval {
				errMsg += fmt.Sprintf("Request converts to %v %v candles. ",
					modifiedCount,
					exchangeInterval)
			}
			boundary := time.Now().Add(-exchangeInterval.Duration() * time.Duration(limit)) //nolint:gosec // TODO: Ensure limit can't overflow
			return nil, fmt.Errorf("%w %v, exceeding the limit of %v %v candles up to %v. Please reduce timeframe or use GetHistoricCandlesExtended",
				kline.ErrRequestExceedsExchangeLimits,
				errMsg,
				limit,
				exchangeInterval,
				boundary.Format(common.SimpleTimeFormatWithTimezone))
		}
	} else if count := kline.TotalCandlesPerInterval(req.Start, req.End, exchangeInterval); count > limit {
		return nil, fmt.Errorf("candle count exceeded: %d. The endpoint has a set candle limit return of %d candles. Candle data will be incomplete: %w",
			count,
			limit,
			kline.ErrRequestExceedsExchangeLimits)
	}

	return req, nil
}

// GetKlineExtendedRequest returns a helper for the fetching of candle/kline
// data for a *multi* request within a pre-determined time window. This has
// extended functionality to also break down calls to fetch total history.
func (b *Base) GetKlineExtendedRequest(pair currency.Pair, a asset.Item, interval kline.Interval, start, end time.Time) (*kline.ExtendedRequest, error) {
	if pair.IsEmpty() {
		return nil, currency.ErrCurrencyPairEmpty
	}
	if !a.IsValid() {
		return nil, asset.ErrNotSupported
	}

	exchangeInterval, err := b.Features.Enabled.Kline.Intervals.Construct(interval)
	if err != nil {
		return nil, err
	}

	err = b.verifyKlineParameters(pair, a, exchangeInterval)
	if err != nil {
		return nil, err
	}

	formatted, err := b.FormatExchangeCurrency(pair, a)
	if err != nil {
		return nil, err
	}

	limit, err := b.Features.Enabled.Kline.GetIntervalResultLimit(exchangeInterval)
	if err != nil {
		return nil, err
	}

	r, err := kline.CreateKlineRequest(b.Name, pair, formatted, a, interval, exchangeInterval, start, end, limit)
	if err != nil {
		return nil, err
	}
	r.IsExtended = true

	dates, err := r.GetRanges(limit)
	if err != nil {
		return nil, err
	}

	return &kline.ExtendedRequest{Request: r, RangeHolder: dates}, nil
}

// Shutdown closes active websocket connections if available and then cleans up
// a REST requester instance.
func (b *Base) Shutdown() error {
	if b.Websocket != nil {
		err := b.Websocket.Shutdown()
		if err != nil && !errors.Is(err, websocket.ErrNotConnected) {
			return err
		}
	}
	return b.Requester.Shutdown()
}

// GetStandardConfig returns a standard default exchange config. Set defaults
// must populate base struct with exchange specific defaults before calling
// this function.
func (b *Base) GetStandardConfig() (*config.Exchange, error) {
	if b == nil {
		return nil, errExchangeIsNil
	}

	if b.Name == "" {
		return nil, errSetDefaultsNotCalled
	}

	exchCfg := new(config.Exchange)
	exchCfg.Name = b.Name
	exchCfg.Enabled = b.Enabled
	exchCfg.HTTPTimeout = DefaultHTTPTimeout
	exchCfg.BaseCurrencies = b.BaseCurrencies

	if b.SupportsWebsocket() {
		exchCfg.WebsocketResponseCheckTimeout = config.DefaultWebsocketResponseCheckTimeout
		exchCfg.WebsocketResponseMaxLimit = config.DefaultWebsocketResponseMaxLimit
		exchCfg.WebsocketTrafficTimeout = config.DefaultWebsocketTrafficTimeout
	}

	return exchCfg, nil
}

// Futures section

// CalculatePNL is an overridable function to allow PNL to be calculated on an
// open position
// It will also determine whether the position is considered to be liquidated
// For live trading, an overriding function may wish to confirm the liquidation by
// requesting the status of the asset
func (b *Base) CalculatePNL(context.Context, *futures.PNLCalculatorRequest) (*futures.PNLResult, error) {
	return nil, common.ErrNotYetImplemented
}

// ScaleCollateral is an overridable function to determine how much
// collateral is usable in futures positions
func (b *Base) ScaleCollateral(context.Context, *futures.CollateralCalculator) (*collateral.ByCurrency, error) {
	return nil, common.ErrNotYetImplemented
}

// CalculateTotalCollateral takes in n collateral calculators to determine an overall
// standing in a singular currency
func (b *Base) CalculateTotalCollateral(_ context.Context, _ *futures.TotalCollateralCalculator) (*futures.TotalCollateralResponse, error) {
	return nil, common.ErrNotYetImplemented
}

// GetCollateralCurrencyForContract returns the collateral currency for an asset and contract pair
func (b *Base) GetCollateralCurrencyForContract(_ asset.Item, _ currency.Pair) (currency.Code, asset.Item, error) {
	return currency.Code{}, asset.Empty, common.ErrNotYetImplemented
}

// GetCurrencyForRealisedPNL returns where to put realised PNL
// example 1: Bybit universal margin PNL is paid out in USD to your spot wallet
// example 2: Binance coin margined futures pays returns using the same currency eg BTC
func (b *Base) GetCurrencyForRealisedPNL(_ asset.Item, _ currency.Pair) (currency.Code, asset.Item, error) {
	return currency.Code{}, asset.Empty, common.ErrNotYetImplemented
}

// GetMarginRatesHistory returns the margin rate history for the supplied currency
func (b *Base) GetMarginRatesHistory(context.Context, *margin.RateHistoryRequest) (*margin.RateHistoryResponse, error) {
	return nil, common.ErrNotYetImplemented
}

// GetFuturesPositionSummary returns stats for a future position
func (b *Base) GetFuturesPositionSummary(context.Context, *futures.PositionSummaryRequest) (*futures.PositionSummary, error) {
	return nil, common.ErrNotYetImplemented
}

// GetFuturesPositions returns futures positions for all currencies
func (b *Base) GetFuturesPositions(context.Context, *futures.PositionsRequest) ([]futures.PositionDetails, error) {
	return nil, common.ErrNotYetImplemented
}

// GetFuturesPositionOrders returns futures positions orders
func (b *Base) GetFuturesPositionOrders(context.Context, *futures.PositionsRequest) ([]futures.PositionResponse, error) {
	return nil, common.ErrNotYetImplemented
}

// GetHistoricalFundingRates returns historical funding rates for a future
func (b *Base) GetHistoricalFundingRates(context.Context, *fundingrate.HistoricalRatesRequest) (*fundingrate.HistoricalRates, error) {
	return nil, common.ErrNotYetImplemented
}

// IsPerpetualFutureCurrency ensures a given asset and currency is a perpetual future
// differs by exchange
func (b *Base) IsPerpetualFutureCurrency(asset.Item, currency.Pair) (bool, error) {
	return false, common.ErrNotYetImplemented
}

// SetCollateralMode sets the account's collateral mode for the asset type
func (b *Base) SetCollateralMode(_ context.Context, _ asset.Item, _ collateral.Mode) error {
	return common.ErrNotYetImplemented
}

// GetCollateralMode returns the account's collateral mode for the asset type
func (b *Base) GetCollateralMode(_ context.Context, _ asset.Item) (collateral.Mode, error) {
	return 0, common.ErrNotYetImplemented
}

// SetMarginType sets the account's margin type for the asset type
func (b *Base) SetMarginType(_ context.Context, _ asset.Item, _ currency.Pair, _ margin.Type) error {
	return common.ErrNotYetImplemented
}

// ChangePositionMargin changes the margin type for a position
func (b *Base) ChangePositionMargin(_ context.Context, _ *margin.PositionChangeRequest) (*margin.PositionChangeResponse, error) {
	return nil, common.ErrNotYetImplemented
}

// SetLeverage sets the account's initial leverage for the asset type and pair
func (b *Base) SetLeverage(_ context.Context, _ asset.Item, _ currency.Pair, _ margin.Type, _ float64, _ order.Side) error {
	return common.ErrNotYetImplemented
}

// GetLeverage gets the account's initial leverage for the asset type and pair
func (b *Base) GetLeverage(_ context.Context, _ asset.Item, _ currency.Pair, _ margin.Type, _ order.Side) (float64, error) {
	return -1, common.ErrNotYetImplemented
}

// MatchSymbolWithAvailablePairs returns a currency pair based on the supplied
// symbol and asset type. If the string is expected to have a delimiter this
// will attempt to screen it out.
func (b *Base) MatchSymbolWithAvailablePairs(symbol string, a asset.Item, hasDelimiter bool) (currency.Pair, error) {
	if hasDelimiter {
		for x := range symbol {
			if unicode.IsPunct(rune(symbol[x])) {
				symbol = symbol[:x] + symbol[x+1:]
				break
			}
		}
	}
	return b.CurrencyPairs.Match(symbol, a)
}

// MatchSymbolCheckEnabled returns a currency pair based on the supplied symbol
// and asset type against the available pairs list. If the string is expected to
// have a delimiter this will attempt to screen it out. It will also check if
// the pair is enabled.
func (b *Base) MatchSymbolCheckEnabled(symbol string, a asset.Item, hasDelimiter bool) (pair currency.Pair, enabled bool, err error) {
	pair, err = b.MatchSymbolWithAvailablePairs(symbol, a, hasDelimiter)
	if err != nil {
		return pair, false, err
	}

	enabled, err = b.IsPairEnabled(pair, a)
	return
}

// IsPairEnabled checks if a pair is enabled for an enabled asset type.
// TODO: Optimisation map for enabled pair matching, instead of linear traversal.
func (b *Base) IsPairEnabled(pair currency.Pair, a asset.Item) (bool, error) {
	return b.CurrencyPairs.IsPairEnabled(pair, a)
}

// GetOpenInterest returns the open interest rate for a given asset pair
func (b *Base) GetOpenInterest(context.Context, ...key.PairAsset) ([]futures.OpenInterest, error) {
	return nil, common.ErrFunctionNotSupported
}

// ParallelChanOp performs a single method call in parallel across streams and waits to return any errors
func (b *Base) ParallelChanOp(ctx context.Context, channels subscription.List, m func(context.Context, subscription.List) error, batchSize int) error {
	wg := sync.WaitGroup{}
	errC := make(chan error, len(channels))

	for _, b := range common.Batch(channels, batchSize) {
		wg.Add(1)
		go func(c subscription.List) {
			defer wg.Done()
			if err := m(ctx, c); err != nil {
				errC <- err
			}
		}(b)
	}

	wg.Wait()
	close(errC)

	var errs error
	for err := range errC {
		errs = common.AppendError(errs, err)
	}

	return errs
}

// Bootstrap function allows for exchange authors to supplement or override common startup actions
// If exchange.Bootstrap returns false or error it will not perform any other actions.
// If it returns true, or is not implemented by the exchange, it will:
// * Print debug startup information
// * UpdateOrderExecutionLimits
// * UpdateTradablePairs
func Bootstrap(ctx context.Context, b IBotExchange) error {
	if continueBootstrap, err := b.Bootstrap(ctx); !continueBootstrap || err != nil {
		return err
	}

	if b.IsVerbose() {
		if b.GetSupportedFeatures().Websocket {
			wsURL := ""
			wsEnabled := false
			if w, err := b.GetWebsocket(); err == nil {
				wsURL = w.GetWebsocketURL()
				wsEnabled = w.IsEnabled()
			}
			log.Debugf(log.ExchangeSys, "%s Websocket: %s. (url: %s)", b.GetName(), common.IsEnabled(wsEnabled), wsURL)
		} else {
			log.Debugf(log.ExchangeSys, "%s Websocket: Unsupported", b.GetName())
		}
		b.PrintEnabledPairs()
	}

	if b.GetEnabledFeatures().AutoPairUpdates {
		if err := b.UpdateTradablePairs(ctx, false); err != nil {
			return fmt.Errorf("failed to update tradable pairs: %w", err)
		}
	}

	a := b.GetAssetTypes(true)
	var wg sync.WaitGroup
	errC := make(chan error, len(a))
	for i := range a {
		wg.Add(1)
		go func(a asset.Item) {
			defer wg.Done()
			if err := b.UpdateOrderExecutionLimits(ctx, a); err != nil && !errors.Is(err, common.ErrNotYetImplemented) {
				errC <- fmt.Errorf("failed to set exchange order execution limits: %w", err)
			}
		}(a[i])
	}
	wg.Wait()
	close(errC)

	var err error
	for e := range errC {
		err = common.AppendError(err, e)
	}

	return err
}

// Bootstrap is a fallback method for exchange startup actions
// Exchange authors should override this if they wish to customise startup actions
// Return true or an error to all default Bootstrap actions to occur afterwards
// or false to signal that no further bootstrapping should occur
func (b *Base) Bootstrap(_ context.Context) (continueBootstrap bool, err error) {
	continueBootstrap = true
	return
}

// IsVerbose returns if the exchange is set to verbose
func (b *Base) IsVerbose() bool {
	return b.Verbose
}

// GetDefaultConfig returns a default exchange config
func GetDefaultConfig(ctx context.Context, exch IBotExchange) (*config.Exchange, error) {
	if exch == nil {
		return nil, errExchangeIsNil
	}

	if exch.GetName() == "" {
		exch.SetDefaults()
	}

	b := exch.GetBase()

	exchCfg, err := b.GetStandardConfig()
	if err != nil {
		return nil, err
	}

	err = b.SetupDefaults(exchCfg)
	if err != nil {
		return nil, err
	}

	if b.Features.Supports.RESTCapabilities.AutoPairUpdates {
		err = exch.UpdateTradablePairs(ctx, true)
		if err != nil {
			return nil, err
		}
	}

	return exchCfg, nil
}

// GetCurrencyTradeURL returns the URL to the exchange's trade page for the given asset and currency pair
func (b *Base) GetCurrencyTradeURL(context.Context, asset.Item, currency.Pair) (string, error) {
	return "", common.ErrFunctionNotSupported
}

// GetTradingRequirements returns the exchange's trading requirements.
func (b *Base) GetTradingRequirements() protocol.TradingRequirements {
	if b == nil {
		return protocol.TradingRequirements{}
	}
	return b.Features.TradingRequirements
}

// GetCachedTicker returns the ticker for a currency pair and asset type
// NOTE: UpdateTicker (or if supported UpdateTickers) method must be called first to update the ticker map
func (b *Base) GetCachedTicker(p currency.Pair, assetType asset.Item) (*ticker.Price, error) {
	return ticker.GetTicker(b.Name, p, assetType)
}

// GetCachedOrderbook returns an orderbook snapshot for the currency pair and asset type
// NOTE: UpdateOrderbook method must be called first to update the orderbook map
func (b *Base) GetCachedOrderbook(p currency.Pair, assetType asset.Item) (*orderbook.Book, error) {
	return orderbook.Get(b.Name, p, assetType)
}

// GetCachedAccountInfo retrieves balances for all enabled currencies
// NOTE: UpdateAccountInfo method must be called first to update the account info map
func (b *Base) GetCachedAccountInfo(ctx context.Context, assetType asset.Item) (account.Holdings, error) {
	creds, err := b.GetCredentials(ctx)
	if err != nil {
		return account.Holdings{}, err
	}
	return account.GetHoldings(b.Name, creds, assetType)
}

// GetOrderExecutionLimits returns a limit based on the exchange, asset and pair from storage
func (b *Base) GetOrderExecutionLimits(a asset.Item, cp currency.Pair) (limits.MinMaxLevel, error) {
	return limits.GetOrderExecutionLimits(key.NewExchangeAssetPair(b.Name, a, cp))
}

// CheckOrderExecutionLimits checks if the order execution limits are within the defined limits from storage
func (b *Base) CheckOrderExecutionLimits(a asset.Item, cp currency.Pair, amount, price float64, orderType order.Type) error {
	return limits.CheckOrderExecutionLimits(
		key.NewExchangeAssetPair(b.Name, a, cp),
		amount,
		price,
		orderType,
	)
}

// WebsocketSubmitOrder submits an order to the exchange via a websocket connection
func (*Base) WebsocketSubmitOrder(context.Context, *order.Submit) (*order.SubmitResponse, error) {
	return nil, common.ErrFunctionNotSupported
}

// WebsocketSubmitOrders submits multiple orders (batch) via the websocket connection
func (*Base) WebsocketSubmitOrders(context.Context, []*order.Submit) (responses []*order.SubmitResponse, err error) {
	return nil, common.ErrFunctionNotSupported
}<|MERGE_RESOLUTION|>--- conflicted
+++ resolved
@@ -52,17 +52,12 @@
 	DefaultWebsocketOrderbookBufferLimit = 5
 )
 
-<<<<<<< HEAD
 // Public Errors
 var (
 	ErrSettingProxyAddress   = errors.New("setting proxy address error")
 	ErrEndpointPathNotFound  = errors.New("no endpoint path found for the given key")
 	ErrSymbolCannotBeMatched = errors.New("symbol cannot be matched")
 )
-=======
-// ErrSymbolCannotBeMatched returned on symbol matching failure
-var ErrSymbolCannotBeMatched = errors.New("symbol cannot be matched")
->>>>>>> d5b2cf17
 
 var (
 	errEndpointStringNotFound            = errors.New("endpoint string not found")
