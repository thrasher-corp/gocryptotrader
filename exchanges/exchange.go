--- conflicted
+++ resolved
@@ -676,7 +676,6 @@
 		updateType = "available"
 	}
 
-<<<<<<< HEAD
 	if len(diff.New) > 0 {
 		log.Debugf(log.ExchangeSys, "%s Updating %s pairs [%v] - Added: %s.\n", b.Name, updateType, strings.ToUpper(a.String()), diff.New)
 	}
@@ -684,49 +683,15 @@
 		log.Debugf(log.ExchangeSys, "%s Updating %s pairs [%v] - Removed: %s.\n", b.Name, updateType, strings.ToUpper(a.String()), diff.Remove)
 	}
 
+	if err := common.NilGuard(b.Config, b.Config.CurrencyPairs); err != nil {
+		return err
+	}
+
 	if err := b.Config.CurrencyPairs.StorePairs(a, incoming, enabled); err != nil {
 		return err
 	}
 	if err := b.CurrencyPairs.StorePairs(a, incoming, enabled); err != nil {
 		return err
-=======
-		if force {
-			log.Debugf(log.ExchangeSys,
-				"%s forced update of %s [%v] pairs.",
-				b.Name,
-				updateType,
-				strings.ToUpper(a.String()))
-		} else {
-			if len(diff.New) > 0 {
-				log.Debugf(log.ExchangeSys,
-					"%s Updating %s pairs [%v] - Added: %s.\n",
-					b.Name,
-					updateType,
-					strings.ToUpper(a.String()),
-					diff.New)
-			}
-			if len(diff.Remove) > 0 {
-				log.Debugf(log.ExchangeSys,
-					"%s Updating %s pairs [%v] - Removed: %s.\n",
-					b.Name,
-					updateType,
-					strings.ToUpper(a.String()),
-					diff.Remove)
-			}
-		}
-		err = common.NilGuard(b.Config, b.Config.CurrencyPairs)
-		if err != nil {
-			return err
-		}
-		err = b.Config.CurrencyPairs.StorePairs(a, incoming, enabled)
-		if err != nil {
-			return err
-		}
-		err = b.CurrencyPairs.StorePairs(a, incoming, enabled)
-		if err != nil {
-			return err
-		}
->>>>>>> fd9aaf00
 	}
 
 	if enabled {
