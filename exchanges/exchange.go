--- conflicted
+++ resolved
@@ -1324,17 +1324,8 @@
 // GetURLMap gets all urls for either running or default map based on the bool value supplied
 func (e *Endpoints) GetURLMap() map[string]string {
 	e.mu.RLock()
-<<<<<<< HEAD
 	defer e.mu.RUnlock()
 	return maps.Clone(e.defaults)
-=======
-	urlMap := make(map[string]string)
-	for k, v := range e.defaults {
-		urlMap[k] = v
-	}
-	e.mu.RUnlock()
-	return urlMap
->>>>>>> 6ee26a7d
 }
 
 // GetCachedOpenInterest returns open interest data if the exchange
