--- conflicted
+++ resolved
@@ -1944,7 +1944,14 @@
 	return "", common.ErrFunctionNotSupported
 }
 
-<<<<<<< HEAD
+// GetTradingRequirements returns the exchange's trading requirements.
+func (b *Base) GetTradingRequirements() protocol.TradingRequirements {
+	if b == nil {
+		return protocol.TradingRequirements{}
+	}
+	return b.Features.TradingRequirements
+}
+
 // FetchTicker returns the ticker for a currency pair and asset type
 // associated with the exchange.
 // NOTE: UpdateTicker (or if supported UpdateTickers) method must be
@@ -1970,12 +1977,4 @@
 		return account.Holdings{}, err
 	}
 	return account.GetHoldings(b.Name, creds, assetType)
-=======
-// GetTradingRequirements returns the exchange's trading requirements.
-func (b *Base) GetTradingRequirements() protocol.TradingRequirements {
-	if b == nil {
-		return protocol.TradingRequirements{}
-	}
-	return b.Features.TradingRequirements
->>>>>>> ac731ce2
 }