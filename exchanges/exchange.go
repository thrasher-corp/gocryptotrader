--- conflicted
+++ resolved
@@ -1663,7 +1663,33 @@
 	return b.Requester.Shutdown()
 }
 
-<<<<<<< HEAD
+// GetStandardConfig returns a standard default exchange config. Set defaults
+// must populate base struct with exchange specific defaults before calling
+// this function.
+func (b *Base) GetStandardConfig() (*config.Exchange, error) {
+	if b == nil {
+		return nil, errExchangeIsNil
+	}
+
+	if b.Name == "" {
+		return nil, errSetDefaultsNotCalled
+	}
+
+	exchCfg := new(config.Exchange)
+	exchCfg.Name = b.Name
+	exchCfg.Enabled = b.Enabled
+	exchCfg.HTTPTimeout = DefaultHTTPTimeout
+	exchCfg.BaseCurrencies = b.BaseCurrencies
+
+	if b.SupportsWebsocket() {
+		exchCfg.WebsocketResponseCheckTimeout = config.DefaultWebsocketResponseCheckTimeout
+		exchCfg.WebsocketResponseMaxLimit = config.DefaultWebsocketResponseMaxLimit
+		exchCfg.WebsocketTrafficTimeout = config.DefaultWebsocketTrafficTimeout
+	}
+
+	return exchCfg, nil
+}
+
 // MatchSymbolWithAvailablePairs returns a currency pair based on the supplied
 // symbol and asset type. If the string is expected to have a delimiter this
 // will attempt to screen it out.
@@ -1677,31 +1703,4 @@
 		}
 	}
 	return b.CurrencyPairs.Match(symbol, a)
-=======
-// GetStandardConfig returns a standard default exchange config. Set defaults
-// must populate base struct with exchange specific defaults before calling
-// this function.
-func (b *Base) GetStandardConfig() (*config.Exchange, error) {
-	if b == nil {
-		return nil, errExchangeIsNil
-	}
-
-	if b.Name == "" {
-		return nil, errSetDefaultsNotCalled
-	}
-
-	exchCfg := new(config.Exchange)
-	exchCfg.Name = b.Name
-	exchCfg.Enabled = b.Enabled
-	exchCfg.HTTPTimeout = DefaultHTTPTimeout
-	exchCfg.BaseCurrencies = b.BaseCurrencies
-
-	if b.SupportsWebsocket() {
-		exchCfg.WebsocketResponseCheckTimeout = config.DefaultWebsocketResponseCheckTimeout
-		exchCfg.WebsocketResponseMaxLimit = config.DefaultWebsocketResponseMaxLimit
-		exchCfg.WebsocketTrafficTimeout = config.DefaultWebsocketTrafficTimeout
-	}
-
-	return exchCfg, nil
->>>>>>> 1adbc995
 }