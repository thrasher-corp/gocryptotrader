package exchange

import (
	"context"
	"errors"
	"fmt"
	"maps"
	"net"
	"net/url"
	"sort"
	"strconv"
	"strings"
	"sync"
	"text/template"
	"time"
	"unicode"

	"github.com/gofrs/uuid"
	"github.com/thrasher-corp/gocryptotrader/common"
	"github.com/thrasher-corp/gocryptotrader/common/key"
	"github.com/thrasher-corp/gocryptotrader/config"
	"github.com/thrasher-corp/gocryptotrader/currency"
	"github.com/thrasher-corp/gocryptotrader/exchange/order/limits"
	"github.com/thrasher-corp/gocryptotrader/exchange/websocket"
	"github.com/thrasher-corp/gocryptotrader/exchanges/account"
	"github.com/thrasher-corp/gocryptotrader/exchanges/asset"
	"github.com/thrasher-corp/gocryptotrader/exchanges/collateral"
	"github.com/thrasher-corp/gocryptotrader/exchanges/currencystate"
	"github.com/thrasher-corp/gocryptotrader/exchanges/fundingrate"
	"github.com/thrasher-corp/gocryptotrader/exchanges/futures"
	"github.com/thrasher-corp/gocryptotrader/exchanges/kline"
	"github.com/thrasher-corp/gocryptotrader/exchanges/margin"
	"github.com/thrasher-corp/gocryptotrader/exchanges/order"
	"github.com/thrasher-corp/gocryptotrader/exchanges/orderbook"
	"github.com/thrasher-corp/gocryptotrader/exchanges/protocol"
	"github.com/thrasher-corp/gocryptotrader/exchanges/request"
	"github.com/thrasher-corp/gocryptotrader/exchanges/subscription"
	"github.com/thrasher-corp/gocryptotrader/exchanges/ticker"
	"github.com/thrasher-corp/gocryptotrader/exchanges/trade"
	"github.com/thrasher-corp/gocryptotrader/log"
	"github.com/thrasher-corp/gocryptotrader/portfolio/banking"
)

const (
	warningBase64DecryptSecretKeyFailed = "exchange %s unable to base64 decode secret key.. Disabling Authenticated API support" //nolint // False positive (G101: Potential hardcoded credentials)
	// DefaultHTTPTimeout is the default HTTP/HTTPS Timeout for exchange requests
	DefaultHTTPTimeout = time.Second * 15
	// DefaultWebsocketResponseCheckTimeout is the default delay in checking for an expected websocket response
	DefaultWebsocketResponseCheckTimeout = time.Millisecond * 50
	// DefaultWebsocketResponseMaxLimit is the default max wait for an expected websocket response before a timeout
	DefaultWebsocketResponseMaxLimit = time.Second * 7
	// DefaultWebsocketOrderbookBufferLimit is the maximum number of orderbook updates that get stored before being applied
	DefaultWebsocketOrderbookBufferLimit = 5
)

// ErrSymbolCannotBeMatched returned on symbol matching failure
var ErrSymbolCannotBeMatched = errors.New("symbol cannot be matched")

var (
	errEndpointStringNotFound            = errors.New("endpoint string not found")
	errConfigPairFormatRequiresDelimiter = errors.New("config pair format requires delimiter")
	errSetDefaultsNotCalled              = errors.New("set defaults not called")
	errExchangeIsNil                     = errors.New("exchange is nil")
	errInvalidEndpointKey                = errors.New("invalid endpoint key")
)

// SetRequester sets the instance of the requester
func (b *Base) SetRequester(r *request.Requester) error {
	if r == nil {
		return fmt.Errorf("%s cannot set requester, no requester provided", b.Name)
	}

	b.Requester = r
	return nil
}

// SetClientProxyAddress sets a proxy address for REST and websocket requests
func (b *Base) SetClientProxyAddress(addr string) error {
	if addr == "" {
		return nil
	}
	proxy, err := url.Parse(addr)
	if err != nil {
		return fmt.Errorf("setting proxy address error %s",
			err)
	}

	err = b.Requester.SetProxy(proxy)
	if err != nil {
		return err
	}

	if b.Websocket != nil {
		err = b.Websocket.SetProxyAddress(addr)
		if err != nil {
			return err
		}
	}
	return nil
}

// SetFeatureDefaults sets the exchanges default feature support set
func (b *Base) SetFeatureDefaults() {
	if b.Config.Features == nil {
		s := &config.FeaturesConfig{
			Supports: config.FeaturesSupportedConfig{
				Websocket: b.Features.Supports.Websocket,
				REST:      b.Features.Supports.REST,
				RESTCapabilities: protocol.Features{
					AutoPairUpdates: b.Features.Supports.RESTCapabilities.AutoPairUpdates,
				},
			},
		}

		if b.Config.SupportsAutoPairUpdates != nil {
			s.Supports.RESTCapabilities.AutoPairUpdates = *b.Config.SupportsAutoPairUpdates
			s.Enabled.AutoPairUpdates = *b.Config.SupportsAutoPairUpdates
		} else {
			s.Supports.RESTCapabilities.AutoPairUpdates = b.Features.Supports.RESTCapabilities.AutoPairUpdates
			s.Enabled.AutoPairUpdates = b.Features.Supports.RESTCapabilities.AutoPairUpdates
			if !s.Supports.RESTCapabilities.AutoPairUpdates {
				b.Config.CurrencyPairs.LastUpdated = time.Now().Unix()
				b.CurrencyPairs.LastUpdated = b.Config.CurrencyPairs.LastUpdated
			}
		}
		b.Config.Features = s
		b.Config.SupportsAutoPairUpdates = nil
	} else {
		if b.Features.Supports.RESTCapabilities.AutoPairUpdates != b.Config.Features.Supports.RESTCapabilities.AutoPairUpdates {
			b.Config.Features.Supports.RESTCapabilities.AutoPairUpdates = b.Features.Supports.RESTCapabilities.AutoPairUpdates

			if !b.Config.Features.Supports.RESTCapabilities.AutoPairUpdates {
				b.Config.CurrencyPairs.LastUpdated = time.Now().Unix()
			}
		}

		if b.Features.Supports.REST != b.Config.Features.Supports.REST {
			b.Config.Features.Supports.REST = b.Features.Supports.REST
		}

		if b.Features.Supports.RESTCapabilities.TickerBatching != b.Config.Features.Supports.RESTCapabilities.TickerBatching {
			b.Config.Features.Supports.RESTCapabilities.TickerBatching = b.Features.Supports.RESTCapabilities.TickerBatching
		}

		if b.Features.Supports.Websocket != b.Config.Features.Supports.Websocket {
			b.Config.Features.Supports.Websocket = b.Features.Supports.Websocket
		}

		if b.IsSaveTradeDataEnabled() != b.Config.Features.Enabled.SaveTradeData {
			b.SetSaveTradeDataStatus(b.Config.Features.Enabled.SaveTradeData)
		}

		if b.IsTradeFeedEnabled() != b.Config.Features.Enabled.TradeFeed {
			b.SetTradeFeedStatus(b.Config.Features.Enabled.TradeFeed)
		}

		if b.IsFillsFeedEnabled() != b.Config.Features.Enabled.FillsFeed {
			b.SetFillsFeedStatus(b.Config.Features.Enabled.FillsFeed)
		}

		b.SetSubscriptionsFromConfig()

		b.Features.Enabled.AutoPairUpdates = b.Config.Features.Enabled.AutoPairUpdates
	}
}

// SetSubscriptionsFromConfig sets the subscriptions from config
// If the subscriptions config is empty then Config will be updated from the exchange subscriptions,
// allowing e.SetDefaults to set default subscriptions for an exchange to update user's config
// Subscriptions not Enabled are skipped, meaning that e.Features.Subscriptions only contains Enabled subscriptions
func (b *Base) SetSubscriptionsFromConfig() {
	b.settingsMutex.Lock()
	defer b.settingsMutex.Unlock()
	if len(b.Config.Features.Subscriptions) == 0 {
		// Set config from the defaults, including any disabled subscriptions
		b.Config.Features.Subscriptions = b.Features.Subscriptions
	}
	b.Features.Subscriptions = b.Config.Features.Subscriptions.Enabled()
	if b.Verbose {
		names := make([]string, 0, len(b.Features.Subscriptions))
		for _, s := range b.Features.Subscriptions {
			names = append(names, s.Channel)
		}
		log.Debugf(log.ExchangeSys, "Set %v 'Subscriptions' to %v", b.Name, strings.Join(names, ", "))
	}
}

// SupportsRESTTickerBatchUpdates returns whether or not the
// exchange supports REST batch ticker fetching
func (b *Base) SupportsRESTTickerBatchUpdates() bool {
	return b.Features.Supports.RESTCapabilities.TickerBatching
}

// SupportsAutoPairUpdates returns whether or not the exchange supports
// auto currency pair updating
func (b *Base) SupportsAutoPairUpdates() bool {
	return b.Features.Supports.RESTCapabilities.AutoPairUpdates ||
		b.Features.Supports.WebsocketCapabilities.AutoPairUpdates
}

// GetLastPairsUpdateTime returns the unix timestamp of when the exchanges
// currency pairs were last updated
func (b *Base) GetLastPairsUpdateTime() int64 {
	return b.CurrencyPairs.LastUpdated
}

// GetAssetTypes returns the either the enabled or available asset types for an
// individual exchange
func (b *Base) GetAssetTypes(enabled bool) asset.Items {
	return b.CurrencyPairs.GetAssetTypes(enabled)
}

// GetPairAssetType returns the associated asset type for the currency pair
// This method is only useful for exchanges that have pair names with multiple delimiters (BTC-USD-0626)
// Helpful if the exchange has only a single asset type but in that case the asset type can be hard coded
func (b *Base) GetPairAssetType(c currency.Pair) (asset.Item, error) {
	assetTypes := b.GetAssetTypes(false)
	for i := range assetTypes {
		avail, err := b.GetAvailablePairs(assetTypes[i])
		if err != nil {
			return asset.Empty, err
		}
		if avail.Contains(c, true) {
			return assetTypes[i], nil
		}
	}
	return asset.Empty, errors.New("asset type not associated with currency pair")
}

// GetPairAndAssetTypeRequestFormatted returns the pair and the asset type
// when there is distinct differentiation between exchange request symbols asset
// types. e.g. "BTC-USD" Spot and "BTC_USD" PERP request formatted.
func (b *Base) GetPairAndAssetTypeRequestFormatted(symbol string) (currency.Pair, asset.Item, error) {
	if symbol == "" {
		return currency.EMPTYPAIR, asset.Empty, currency.ErrCurrencyPairEmpty
	}
	assetTypes := b.GetAssetTypes(true)
	for i := range assetTypes {
		pFmt, err := b.GetPairFormat(assetTypes[i], true)
		if err != nil {
			return currency.EMPTYPAIR, asset.Empty, err
		}

		enabled, err := b.GetEnabledPairs(assetTypes[i])
		if err != nil {
			return currency.EMPTYPAIR, asset.Empty, err
		}
		for j := range enabled {
			if pFmt.Format(enabled[j]) == symbol {
				return enabled[j], assetTypes[i], nil
			}
		}
	}
	return currency.EMPTYPAIR, asset.Empty, ErrSymbolCannotBeMatched
}

// GetClientBankAccounts returns banking details associated with
// a client for withdrawal purposes
func (b *Base) GetClientBankAccounts(exchangeName, withdrawalCurrency string) (*banking.Account, error) {
	cfg := config.GetConfig()
	return cfg.GetClientBankAccounts(exchangeName, withdrawalCurrency)
}

// GetExchangeBankAccounts returns banking details associated with an
// exchange for funding purposes
func (b *Base) GetExchangeBankAccounts(id, depositCurrency string) (*banking.Account, error) {
	cfg := config.GetConfig()
	return cfg.GetExchangeBankAccounts(b.Name, id, depositCurrency)
}

// SetCurrencyPairFormat checks the exchange request and config currency pair
// formats and syncs it with the exchanges SetDefault settings
func (b *Base) SetCurrencyPairFormat() error {
	if b.Config.CurrencyPairs == nil {
		b.Config.CurrencyPairs = new(currency.PairsManager)
	}

	b.Config.CurrencyPairs.UseGlobalFormat = b.CurrencyPairs.UseGlobalFormat
	if b.Config.CurrencyPairs.UseGlobalFormat {
		b.Config.CurrencyPairs.RequestFormat = b.CurrencyPairs.RequestFormat
		b.Config.CurrencyPairs.ConfigFormat = b.CurrencyPairs.ConfigFormat
		return nil
	}

	if b.Config.CurrencyPairs.ConfigFormat != nil {
		b.Config.CurrencyPairs.ConfigFormat = nil
	}
	if b.Config.CurrencyPairs.RequestFormat != nil {
		b.Config.CurrencyPairs.RequestFormat = nil
	}

	assetTypes := b.GetAssetTypes(false)
	for x := range assetTypes {
		if _, err := b.Config.CurrencyPairs.Get(assetTypes[x]); err != nil {
			ps, err := b.CurrencyPairs.Get(assetTypes[x])
			if err != nil {
				return err
			}
			err = b.Config.CurrencyPairs.Store(assetTypes[x], ps)
			if err != nil {
				return err
			}
		}
	}
	return nil
}

// SetConfigPairs sets the exchanges currency pairs to the pairs set in the config
func (b *Base) SetConfigPairs() error {
	assetTypes := b.Config.CurrencyPairs.GetAssetTypes(false)
	exchangeAssets := b.CurrencyPairs.GetAssetTypes(false)
	for _, a := range assetTypes {
		if !exchangeAssets.Contains(a) {
			log.Warnf(log.ExchangeSys, "%s exchange asset type %s unsupported, please manually remove from configuration", b.Name, a)
			continue
		}
		if !b.Config.CurrencyPairs.UseGlobalFormat {
			// TODO: Should be in SetCurrencyPairFormat. See #1748
			if err := b.setConfigPairFormatFromExchange(a); err != nil {
				return err
			}
		}

		cfgPS, err := b.Config.CurrencyPairs.Get(a)
		if err != nil {
			return err
		}
		if err := b.CurrencyPairs.StorePairs(a, cfgPS.Available, false); err != nil {
			return err
		}
		if err := b.CurrencyPairs.StorePairs(a, cfgPS.Enabled, true); err != nil {
			return err
		}

		var enabledAsset bool
		if b.Config.CurrencyPairs.IsAssetEnabled(a) == nil {
			enabledAsset = true
		}

		// Must happen after StorePairs, which would have enabled the asset automatically
		if err := b.CurrencyPairs.SetAssetEnabled(a, enabledAsset); err != nil {
			return err
		}
	}
	return nil
}

// setConfigPairFormatFromExchange sets the config formats from the exchange's format
// This deprecated behaviour will be removed, because config should not be backloaded from runtime
func (b *Base) setConfigPairFormatFromExchange(a asset.Item) error {
	ps, err := b.CurrencyPairs.Get(a)
	if err != nil {
		return err
	}
	if ps.ConfigFormat != nil {
		if err := b.Config.CurrencyPairs.StoreFormat(a, ps.ConfigFormat, true); err != nil {
			return err
		}
	}
	if ps.RequestFormat != nil {
		if err := b.Config.CurrencyPairs.StoreFormat(a, ps.RequestFormat, false); err != nil {
			return err
		}
	}
	return nil
}

// GetName is a method that returns the name of the exchange base
func (b *Base) GetName() string {
	return b.Name
}

// GetEnabledFeatures returns the exchanges enabled features
func (b *Base) GetEnabledFeatures() FeaturesEnabled {
	return b.Features.Enabled
}

// GetSupportedFeatures returns the exchanges supported features
func (b *Base) GetSupportedFeatures() FeaturesSupported {
	return b.Features.Supports
}

// GetPairFormat returns the pair format based on the exchange and asset type
func (b *Base) GetPairFormat(a asset.Item, r bool) (currency.PairFormat, error) {
	return b.CurrencyPairs.GetFormat(a, r)
}

// GetEnabledPairs is a method that returns the enabled currency pairs of
// the exchange by asset type, if the asset type is disabled this will return no
// enabled pairs
func (b *Base) GetEnabledPairs(a asset.Item) (currency.Pairs, error) {
	err := b.CurrencyPairs.IsAssetEnabled(a)
	if err != nil {
		return nil, err
	}
	format, err := b.GetPairFormat(a, false)
	if err != nil {
		return nil, err
	}
	enabledPairs, err := b.CurrencyPairs.GetPairs(a, true)
	if err != nil {
		return nil, err
	}
	return enabledPairs.Format(format), nil
}

// GetRequestFormattedPairAndAssetType is a method that returns the enabled currency pair of
// along with its asset type. Only use when there is no chance of the same name crossing over
func (b *Base) GetRequestFormattedPairAndAssetType(p string) (currency.Pair, asset.Item, error) {
	assetTypes := b.GetAssetTypes(true)
	for i := range assetTypes {
		format, err := b.GetPairFormat(assetTypes[i], true)
		if err != nil {
			return currency.EMPTYPAIR, assetTypes[i], err
		}

		pairs, err := b.CurrencyPairs.GetPairs(assetTypes[i], true)
		if err != nil {
			return currency.EMPTYPAIR, assetTypes[i], err
		}

		for j := range pairs {
			formattedPair := pairs[j].Format(format)
			if strings.EqualFold(formattedPair.String(), p) {
				return formattedPair, assetTypes[i], nil
			}
		}
	}
	return currency.EMPTYPAIR, asset.Empty, fmt.Errorf("%s %w", p, currency.ErrPairNotFound)
}

// GetAvailablePairs is a method that returns the available currency pairs
// of the exchange by asset type
func (b *Base) GetAvailablePairs(assetType asset.Item) (currency.Pairs, error) {
	format, err := b.GetPairFormat(assetType, false)
	if err != nil {
		return nil, err
	}
	pairs, err := b.CurrencyPairs.GetPairs(assetType, false)
	if err != nil {
		return nil, err
	}
	return pairs.Format(format), nil
}

// SupportsPair returns true or not whether a currency pair exists in the
// exchange available currencies or not
func (b *Base) SupportsPair(p currency.Pair, enabledPairs bool, assetType asset.Item) error {
	var pairs currency.Pairs
	var err error
	if enabledPairs {
		pairs, err = b.GetEnabledPairs(assetType)
	} else {
		pairs, err = b.GetAvailablePairs(assetType)
	}
	if err != nil {
		return err
	}
	if pairs.Contains(p, false) {
		return nil
	}
	return fmt.Errorf("%w %v", currency.ErrCurrencyNotSupported, p)
}

// FormatExchangeCurrencies returns a string containing
// the exchanges formatted currency pairs
func (b *Base) FormatExchangeCurrencies(pairs []currency.Pair, assetType asset.Item) (string, error) {
	var currencyItems strings.Builder
	pairFmt, err := b.GetPairFormat(assetType, true)
	if err != nil {
		return "", err
	}

	for x := range pairs {
		format, err := b.FormatExchangeCurrency(pairs[x], assetType)
		if err != nil {
			return "", err
		}
		currencyItems.WriteString(format.String())
		if x == len(pairs)-1 {
			continue
		}
		currencyItems.WriteString(pairFmt.Separator)
	}

	if currencyItems.Len() == 0 {
		return "", errors.New("returned empty string")
	}
	return currencyItems.String(), nil
}

// FormatExchangeCurrency is a method that formats and returns a currency pair
// based on the user currency display preferences
func (b *Base) FormatExchangeCurrency(p currency.Pair, assetType asset.Item) (currency.Pair, error) {
	if p.IsEmpty() {
		return currency.EMPTYPAIR, currency.ErrCurrencyPairEmpty
	}
	pairFmt, err := b.GetPairFormat(assetType, true)
	if err != nil {
		return currency.EMPTYPAIR, err
	}
	return p.Format(pairFmt), nil
}

// SetEnabled is a method that sets if the exchange is enabled
func (b *Base) SetEnabled(enabled bool) {
	b.settingsMutex.Lock()
	b.Enabled = enabled
	b.settingsMutex.Unlock()
}

// IsEnabled is a method that returns if the current exchange is enabled
func (b *Base) IsEnabled() bool {
	if b == nil {
		return false
	}
	b.settingsMutex.RLock()
	defer b.settingsMutex.RUnlock()
	return b.Enabled
}

// SetupDefaults sets the exchange settings based on the supplied config
func (b *Base) SetupDefaults(exch *config.Exchange) error {
	if err := exch.Validate(); err != nil {
		return err
	}

	b.Enabled = true
	b.LoadedByConfig = true
	b.Config = exch
	b.Verbose = exch.Verbose

	b.API.AuthenticatedSupport = exch.API.AuthenticatedSupport
	b.API.AuthenticatedWebsocketSupport = exch.API.AuthenticatedWebsocketSupport
	b.API.credentials.SubAccount = exch.API.Credentials.Subaccount
	if b.API.AuthenticatedSupport || b.API.AuthenticatedWebsocketSupport {
		b.SetCredentials(exch.API.Credentials.Key,
			exch.API.Credentials.Secret,
			exch.API.Credentials.ClientID,
			exch.API.Credentials.Subaccount,
			exch.API.Credentials.PEMKey,
			exch.API.Credentials.OTPSecret,
		)
	}

	if exch.HTTPTimeout <= time.Duration(0) {
		exch.HTTPTimeout = DefaultHTTPTimeout
	}

	if err := b.SetHTTPClientTimeout(exch.HTTPTimeout); err != nil {
		return err
	}

	if exch.CurrencyPairs == nil {
		exch.CurrencyPairs = &b.CurrencyPairs
		a := exch.CurrencyPairs.GetAssetTypes(false)
		for i := range a {
			if err := exch.CurrencyPairs.SetAssetEnabled(a[i], true); err != nil {
				return err
			}
		}
	}

	b.HTTPDebugging = exch.HTTPDebugging
	b.BypassConfigFormatUpgrades = exch.CurrencyPairs.BypassConfigFormatUpgrades
	if err := b.SetHTTPClientUserAgent(exch.HTTPUserAgent); err != nil {
		return err
	}

	if err := b.SetCurrencyPairFormat(); err != nil {
		return err
	}

	if err := b.SetConfigPairs(); err != nil {
		return err
	}

	b.SetFeatureDefaults()

	if b.API.Endpoints == nil {
		b.API.Endpoints = b.NewEndpoints()
	}

	if err := b.SetAPIURL(); err != nil {
		return err
	}

	b.SetAPICredentialDefaults()

	if err := b.SetClientProxyAddress(exch.ProxyAddress); err != nil {
		return err
	}

	b.BaseCurrencies = exch.BaseCurrencies

	if exch.Orderbook.VerificationBypass {
		log.Warnf(log.ExchangeSys, "%s orderbook verification has been bypassed via config.", b.Name)
	}

	b.ValidateOrderbook = !exch.Orderbook.VerificationBypass
	b.States = currencystate.NewCurrencyStates()

	return nil
}

// SetPairs sets the exchange currency pairs for either enabledPairs or
// availablePairs
func (b *Base) SetPairs(pairs currency.Pairs, assetType asset.Item, enabled bool) error {
	if len(pairs) == 0 {
		return fmt.Errorf("%s SetPairs error - pairs is empty", b.Name)
	}

	pairFmt, err := b.GetPairFormat(assetType, false)
	if err != nil {
		return err
	}
	cPairs := make(currency.Pairs, len(pairs))
	copy(cPairs, pairs)
	for x := range pairs {
		cPairs[x] = pairs[x].Format(pairFmt)
	}

	err = b.CurrencyPairs.StorePairs(assetType, cPairs, enabled)
	if err != nil {
		return err
	}
	return b.Config.CurrencyPairs.StorePairs(assetType, cPairs, enabled)
}

// EnsureOnePairEnabled not all assets have pairs, eg options
// search for an asset that does and enable one if none are enabled
// error if no currency pairs found for an entire exchange
func (b *Base) EnsureOnePairEnabled() error {
	pair, item, err := b.CurrencyPairs.EnsureOnePairEnabled()
	if err != nil {
		return err
	}
	if !pair.IsEmpty() {
		log.Warnf(log.ExchangeSys, "%v had no enabled pairs, %v %v pair has been enabled", b.Name, item, pair)
	}
	return nil
}

// UpdatePairs updates the exchange currency pairs for either enabledPairs or
// availablePairs
func (b *Base) UpdatePairs(incoming currency.Pairs, a asset.Item, enabled, force bool) error {
	pFmt, err := b.GetPairFormat(a, false)
	if err != nil {
		return err
	}

	incoming, err = incoming.ValidateAndConform(pFmt, b.BypassConfigFormatUpgrades)
	if err != nil {
		return err
	}

	oldPairs, err := b.CurrencyPairs.GetPairs(a, enabled)
	if err != nil {
		return err
	}

	diff, err := oldPairs.FindDifferences(incoming, pFmt)
	if err != nil {
		return err
	}

	if force || len(diff.New) != 0 || len(diff.Remove) != 0 || diff.FormatDifference {
		var updateType string
		if enabled {
			updateType = "enabled"
		} else {
			updateType = "available"
		}

		if force {
			log.Debugf(log.ExchangeSys,
				"%s forced update of %s [%v] pairs.",
				b.Name,
				updateType,
				strings.ToUpper(a.String()))
		} else {
			if len(diff.New) > 0 {
				log.Debugf(log.ExchangeSys,
					"%s Updating %s pairs [%v] - Added: %s.\n",
					b.Name,
					updateType,
					strings.ToUpper(a.String()),
					diff.New)
			}
			if len(diff.Remove) > 0 {
				log.Debugf(log.ExchangeSys,
					"%s Updating %s pairs [%v] - Removed: %s.\n",
					b.Name,
					updateType,
					strings.ToUpper(a.String()),
					diff.Remove)
			}
		}
		err = b.Config.CurrencyPairs.StorePairs(a, incoming, enabled)
		if err != nil {
			return err
		}
		err = b.CurrencyPairs.StorePairs(a, incoming, enabled)
		if err != nil {
			return err
		}
	}

	if enabled {
		return nil
	}

	// This section checks for differences after an available pairs adjustment
	// which will remove currency pairs from enabled pairs that have been
	// disabled by an exchange, adjust the entire list of enabled pairs if there
	// is a required formatting change and it will also capture unintentional
	// client inputs e.g. a client can enter `linkusd` via config and loaded
	// into memory that might be unintentionally formatted too `lin-kusd` it
	// will match that against the correct available pair in memory and apply
	// correct formatting (LINK-USD) instead of being removed altogether which
	// will require a shutdown and update of the config file to enable that
	// asset.

	enabledPairs, err := b.CurrencyPairs.GetPairs(a, true)
	if err != nil &&
		!errors.Is(err, currency.ErrPairNotContainedInAvailablePairs) &&
		!errors.Is(err, currency.ErrPairDuplication) {
		return err
	}

	if err == nil && !enabledPairs.HasFormatDifference(pFmt) {
		return nil
	}

	diff, err = enabledPairs.FindDifferences(incoming, pFmt)
	if err != nil {
		return err
	}

	check := make(map[string]bool)
	var target int
	for x := range enabledPairs {
		pairNoFmt := currency.EMPTYFORMAT.Format(enabledPairs[x])
		if check[pairNoFmt] {
			diff.Remove = diff.Remove.Add(enabledPairs[x])
			continue
		}
		check[pairNoFmt] = true

		if !diff.Remove.Contains(enabledPairs[x], true) {
			enabledPairs[target] = enabledPairs[x].Format(pFmt)
		} else {
			var match currency.Pair
			match, err = incoming.DeriveFrom(pairNoFmt)
			if err != nil {
				continue
			}
			diff.Remove = diff.Remove.Remove(enabledPairs[x])
			enabledPairs[target] = match.Format(pFmt)
		}
		target++
	}

	enabledPairs = enabledPairs[:target]
	if len(enabledPairs) == 0 && len(incoming) > 0 {
		// NOTE: If enabled pairs are not populated for any reason.
		var randomPair currency.Pair
		randomPair, err = incoming.GetRandomPair()
		if err != nil {
			return err
		}
		log.Debugf(log.ExchangeSys, "%s Enabled pairs missing for %s. Added %s.\n",
			b.Name,
			strings.ToUpper(a.String()),
			randomPair)
		enabledPairs = currency.Pairs{randomPair}
	}

	if len(diff.Remove) > 0 {
		log.Debugf(log.ExchangeSys, "%s Checked and updated enabled pairs [%v] - Removed: %s.\n",
			b.Name,
			strings.ToUpper(a.String()),
			diff.Remove)
	}
	err = b.Config.CurrencyPairs.StorePairs(a, enabledPairs, true)
	if err != nil {
		return err
	}
	return b.CurrencyPairs.StorePairs(a, enabledPairs, true)
}

// SetAPIURL sets configuration API URL for an exchange
func (b *Base) SetAPIURL() error {
	checkInsecureEndpoint := func(endpoint string) {
		if strings.Contains(endpoint, "https") || strings.Contains(endpoint, "wss") {
			return
		}
		log.Warnf(log.ExchangeSys,
			"%s is using HTTP instead of HTTPS or WS instead of WSS [%s] for API functionality, an"+
				" attacker could eavesdrop on this connection. Use at your"+
				" own risk.",
			b.Name, endpoint)
	}
	var err error
	if b.Config.API.OldEndPoints != nil {
		if b.Config.API.OldEndPoints.URL != "" && b.Config.API.OldEndPoints.URL != config.APIURLNonDefaultMessage {
			err = b.API.Endpoints.SetRunningURL(RestSpot.String(), b.Config.API.OldEndPoints.URL)
			if err != nil {
				return err
			}
			checkInsecureEndpoint(b.Config.API.OldEndPoints.URL)
		}
		if b.Config.API.OldEndPoints.URLSecondary != "" && b.Config.API.OldEndPoints.URLSecondary != config.APIURLNonDefaultMessage {
			err = b.API.Endpoints.SetRunningURL(RestSpotSupplementary.String(), b.Config.API.OldEndPoints.URLSecondary)
			if err != nil {
				return err
			}
			checkInsecureEndpoint(b.Config.API.OldEndPoints.URLSecondary)
		}
		if b.Config.API.OldEndPoints.WebsocketURL != "" && b.Config.API.OldEndPoints.WebsocketURL != config.WebsocketURLNonDefaultMessage {
			err = b.API.Endpoints.SetRunningURL(WebsocketSpot.String(), b.Config.API.OldEndPoints.WebsocketURL)
			if err != nil {
				return err
			}
			checkInsecureEndpoint(b.Config.API.OldEndPoints.WebsocketURL)
		}
		b.Config.API.OldEndPoints = nil
	} else if b.Config.API.Endpoints != nil {
		for key, val := range b.Config.API.Endpoints {
			if val == "" ||
				val == config.APIURLNonDefaultMessage ||
				val == config.WebsocketURLNonDefaultMessage {
				continue
			}

			var u URL
			u, err = getURLTypeFromString(key)
			if err != nil {
				return err
			}

			var defaultURL string
			defaultURL, err = b.API.Endpoints.GetURL(u)
			if err != nil {
				log.Warnf(
					log.ExchangeSys,
					"%s: Config cannot match with default endpoint URL: [%s] with key: [%s], please remove or update core support endpoints.",
					b.Name,
					val,
					u)
				continue
			}

			if defaultURL == val {
				continue
			}

			log.Warnf(
				log.ExchangeSys,
				"%s: Config is overwriting default endpoint URL values from: [%s] to: [%s] for: [%s]",
				b.Name,
				defaultURL,
				val,
				u)

			checkInsecureEndpoint(val)

			err = b.API.Endpoints.SetRunningURL(key, val)
			if err != nil {
				return err
			}
		}
	}
	runningMap := b.API.Endpoints.GetURLMap()
	b.Config.API.Endpoints = runningMap
	return nil
}

// SupportsREST returns whether or not the exchange supports
// REST
func (b *Base) SupportsREST() bool {
	return b.Features.Supports.REST
}

// GetWithdrawPermissions passes through the exchange's withdraw permissions
func (b *Base) GetWithdrawPermissions() uint32 {
	return b.Features.Supports.WithdrawPermissions
}

// SupportsWithdrawPermissions compares the supplied permissions with the exchange's to verify they're supported
func (b *Base) SupportsWithdrawPermissions(permissions uint32) bool {
	exchangePermissions := b.GetWithdrawPermissions()
	return permissions&exchangePermissions == permissions
}

// FormatWithdrawPermissions will return each of the exchange's compatible withdrawal methods in readable form
func (b *Base) FormatWithdrawPermissions() string {
	var services []string
	for i := range uint(32) {
		var check uint32 = 1 << i
		if b.GetWithdrawPermissions()&check != 0 {
			switch check {
			case AutoWithdrawCrypto:
				services = append(services, AutoWithdrawCryptoText)
			case AutoWithdrawCryptoWithAPIPermission:
				services = append(services, AutoWithdrawCryptoWithAPIPermissionText)
			case AutoWithdrawCryptoWithSetup:
				services = append(services, AutoWithdrawCryptoWithSetupText)
			case WithdrawCryptoWith2FA:
				services = append(services, WithdrawCryptoWith2FAText)
			case WithdrawCryptoWithSMS:
				services = append(services, WithdrawCryptoWithSMSText)
			case WithdrawCryptoWithEmail:
				services = append(services, WithdrawCryptoWithEmailText)
			case WithdrawCryptoWithWebsiteApproval:
				services = append(services, WithdrawCryptoWithWebsiteApprovalText)
			case WithdrawCryptoWithAPIPermission:
				services = append(services, WithdrawCryptoWithAPIPermissionText)
			case AutoWithdrawFiat:
				services = append(services, AutoWithdrawFiatText)
			case AutoWithdrawFiatWithAPIPermission:
				services = append(services, AutoWithdrawFiatWithAPIPermissionText)
			case AutoWithdrawFiatWithSetup:
				services = append(services, AutoWithdrawFiatWithSetupText)
			case WithdrawFiatWith2FA:
				services = append(services, WithdrawFiatWith2FAText)
			case WithdrawFiatWithSMS:
				services = append(services, WithdrawFiatWithSMSText)
			case WithdrawFiatWithEmail:
				services = append(services, WithdrawFiatWithEmailText)
			case WithdrawFiatWithWebsiteApproval:
				services = append(services, WithdrawFiatWithWebsiteApprovalText)
			case WithdrawFiatWithAPIPermission:
				services = append(services, WithdrawFiatWithAPIPermissionText)
			case WithdrawCryptoViaWebsiteOnly:
				services = append(services, WithdrawCryptoViaWebsiteOnlyText)
			case WithdrawFiatViaWebsiteOnly:
				services = append(services, WithdrawFiatViaWebsiteOnlyText)
			case NoFiatWithdrawals:
				services = append(services, NoFiatWithdrawalsText)
			default:
				services = append(services, fmt.Sprintf("%s[1<<%v]", UnknownWithdrawalTypeText, i))
			}
		}
	}
	if len(services) > 0 {
		return strings.Join(services, " & ")
	}

	return NoAPIWithdrawalMethodsText
}

// SupportsAsset whether or not the supplied asset is supported by the exchange
func (b *Base) SupportsAsset(a asset.Item) bool {
	return b.CurrencyPairs.IsAssetSupported(a)
}

// PrintEnabledPairs prints the exchanges enabled asset pairs
func (b *Base) PrintEnabledPairs() {
	for k, v := range b.CurrencyPairs.Pairs {
		log.Infof(log.ExchangeSys, "%s Asset type %v:\n\t Enabled pairs: %v", b.Name, strings.ToUpper(k.String()), v.Enabled)
	}
}

// GetBase returns the exchange base
func (b *Base) GetBase() *Base { return b }

// CheckTransientError catches transient errors and returns nil if found, used
// for validation of API credentials
func (b *Base) CheckTransientError(err error) error {
	if _, ok := err.(net.Error); ok {
		log.Warnf(log.ExchangeSys, "%s net error captured, will not disable authentication %s", b.Name, err)
		return nil
	}
	return err
}

// DisableRateLimiter disables the rate limiting system for the exchange
func (b *Base) DisableRateLimiter() error {
	return b.Requester.DisableRateLimiter()
}

// EnableRateLimiter enables the rate limiting system for the exchange
func (b *Base) EnableRateLimiter() error {
	return b.Requester.EnableRateLimiter()
}

// SetAssetPairStore initialises and stores a defined asset format
func (b *Base) SetAssetPairStore(a asset.Item, f currency.PairStore) error {
	if a.String() == "" {
		return asset.ErrInvalidAsset
	}

	if f.RequestFormat == nil || f.ConfigFormat == nil {
		return currency.ErrPairFormatIsNil
	}

	if f.ConfigFormat.Delimiter == "" {
		return errConfigPairFormatRequiresDelimiter
	}

	if b.CurrencyPairs.Pairs == nil {
		b.CurrencyPairs.Pairs = make(map[asset.Item]*currency.PairStore)
	}

	b.CurrencyPairs.Pairs[a] = &f

	return nil
}

// SetGlobalPairsManager sets defined asset and pairs management system with global formatting
func (b *Base) SetGlobalPairsManager(reqFmt, cfgFmt *currency.PairFormat, assets ...asset.Item) error {
	if reqFmt == nil {
		return fmt.Errorf("%s cannot set pairs manager, request pair format not provided", b.Name)
	}

	if cfgFmt == nil {
		return fmt.Errorf("%s cannot set pairs manager, config pair format not provided",
			b.Name)
	}

	if len(assets) == 0 {
		return fmt.Errorf("%s cannot set pairs manager, no assets provided",
			b.Name)
	}

	if cfgFmt.Delimiter == "" {
		return fmt.Errorf("exchange %s cannot set global pairs manager %w for assets %s",
			b.Name, errConfigPairFormatRequiresDelimiter, assets)
	}

	b.CurrencyPairs.UseGlobalFormat = true
	b.CurrencyPairs.RequestFormat = reqFmt
	b.CurrencyPairs.ConfigFormat = cfgFmt

	if b.CurrencyPairs.Pairs != nil {
		return fmt.Errorf("%s cannot set pairs manager, pairs already set",
			b.Name)
	}

	b.CurrencyPairs.Pairs = make(map[asset.Item]*currency.PairStore)

	for i := range assets {
		if assets[i].String() == "" {
			b.CurrencyPairs.Pairs = nil
			return fmt.Errorf("%s cannot set pairs manager, asset is empty string", b.Name)
		}
		b.CurrencyPairs.Pairs[assets[i]] = new(currency.PairStore)
		b.CurrencyPairs.Pairs[assets[i]].AssetEnabled = true
		b.CurrencyPairs.Pairs[assets[i]].ConfigFormat = cfgFmt
		b.CurrencyPairs.Pairs[assets[i]].RequestFormat = reqFmt
	}

	return nil
}

// GetWebsocket returns a pointer to the exchange websocket
func (b *Base) GetWebsocket() (*websocket.Manager, error) {
	if b.Websocket == nil {
		return nil, common.ErrFunctionNotSupported
	}
	return b.Websocket, nil
}

// SupportsWebsocket returns whether or not the exchange supports
// websocket
func (b *Base) SupportsWebsocket() bool {
	return b.Features.Supports.Websocket
}

// IsWebsocketEnabled returns whether or not the exchange has its
// websocket client enabled
func (b *Base) IsWebsocketEnabled() bool {
	if b.Websocket == nil {
		return false
	}
	return b.Websocket.IsEnabled()
}

// FlushWebsocketChannels refreshes websocket channel subscriptions based on
// websocket features. Used in the event of a pair/asset or subscription change.
func (b *Base) FlushWebsocketChannels() error {
	if b.Websocket == nil {
		return nil
	}
	return b.Websocket.FlushChannels()
}

// SubscribeToWebsocketChannels appends to ChannelsToSubscribe
// which lets websocket.manageSubscriptions handle subscribing
func (b *Base) SubscribeToWebsocketChannels(channels subscription.List) error {
	if b.Websocket == nil {
		return common.ErrFunctionNotSupported
	}
	return b.Websocket.SubscribeToChannels(b.Websocket.Conn, channels)
}

// UnsubscribeToWebsocketChannels removes from ChannelsToSubscribe
// which lets websocket.manageSubscriptions handle unsubscribing
func (b *Base) UnsubscribeToWebsocketChannels(channels subscription.List) error {
	if b.Websocket == nil {
		return common.ErrFunctionNotSupported
	}
	return b.Websocket.UnsubscribeChannels(b.Websocket.Conn, channels)
}

// GetSubscriptions returns a copied list of subscriptions
func (b *Base) GetSubscriptions() (subscription.List, error) {
	if b.Websocket == nil {
		return nil, common.ErrFunctionNotSupported
	}
	return b.Websocket.GetSubscriptions(), nil
}

// GetSubscriptionTemplate returns a template for a given subscription; See exchange/subscription/README.md for more information
func (b *Base) GetSubscriptionTemplate(*subscription.Subscription) (*template.Template, error) {
	return nil, common.ErrFunctionNotSupported
}

// AuthenticateWebsocket sends an authentication message to the websocket
func (b *Base) AuthenticateWebsocket(_ context.Context) error {
	return common.ErrFunctionNotSupported
}

// CanUseAuthenticatedWebsocketEndpoints calls b.Websocket.CanUseAuthenticatedEndpoints
// Used to avoid import cycles on websocket.Manager
func (b *Base) CanUseAuthenticatedWebsocketEndpoints() bool {
	return b.Websocket != nil && b.Websocket.CanUseAuthenticatedEndpoints()
}

// KlineIntervalEnabled returns if requested interval is enabled on exchange
func (b *Base) klineIntervalEnabled(in kline.Interval) bool {
	// TODO: Add in the ability to use custom klines
	return b.Features.Enabled.Kline.Intervals.ExchangeSupported(in)
}

// FormatExchangeKlineInterval returns Interval to string
// Exchanges can override this if they require custom formatting
func (b *Base) FormatExchangeKlineInterval(in kline.Interval) string {
	return strconv.FormatFloat(in.Duration().Seconds(), 'f', 0, 64)
}

// verifyKlineParameters verifies whether the pair, asset and interval are enabled on the exchange
func (b *Base) verifyKlineParameters(pair currency.Pair, a asset.Item, interval kline.Interval) error {
	if err := b.CurrencyPairs.IsAssetEnabled(a); err != nil {
		return err
	}

	if ok, err := b.IsPairEnabled(pair, a); err != nil {
		return err
	} else if !ok {
		return fmt.Errorf("%w: %v", currency.ErrPairNotEnabled, pair)
	}

	if !b.klineIntervalEnabled(interval) {
		return fmt.Errorf("%w: %v", kline.ErrInvalidInterval, interval)
	}

	return nil
}

// AddTradesToBuffer is a helper function that will only
// add trades to the buffer if it is allowed
func (b *Base) AddTradesToBuffer(trades ...trade.Data) error {
	if !b.IsSaveTradeDataEnabled() {
		return nil
	}
	return trade.AddTradesToBuffer(trades...)
}

// IsSaveTradeDataEnabled checks the state of
// SaveTradeData in a concurrent-friendly manner
func (b *Base) IsSaveTradeDataEnabled() bool {
	b.settingsMutex.RLock()
	isEnabled := b.Features.Enabled.SaveTradeData
	b.settingsMutex.RUnlock()
	return isEnabled
}

// SetSaveTradeDataStatus locks and sets the status of
// the config and the exchange's setting for SaveTradeData
func (b *Base) SetSaveTradeDataStatus(enabled bool) {
	b.settingsMutex.Lock()
	defer b.settingsMutex.Unlock()
	b.Features.Enabled.SaveTradeData = enabled
	b.Config.Features.Enabled.SaveTradeData = enabled
	if b.Verbose {
		log.Debugf(log.Trade, "Set %v 'SaveTradeData' to %v", b.Name, enabled)
	}
}

// IsTradeFeedEnabled checks the state of
// TradeFeed in a concurrent-friendly manner
func (b *Base) IsTradeFeedEnabled() bool {
	b.settingsMutex.RLock()
	isEnabled := b.Features.Enabled.TradeFeed
	b.settingsMutex.RUnlock()
	return isEnabled
}

// SetTradeFeedStatus locks and sets the status of
// the config and the exchange's setting for TradeFeed
func (b *Base) SetTradeFeedStatus(enabled bool) {
	b.settingsMutex.Lock()
	defer b.settingsMutex.Unlock()
	b.Features.Enabled.TradeFeed = enabled
	b.Config.Features.Enabled.TradeFeed = enabled
	if b.Verbose {
		log.Debugf(log.Trade, "Set %v 'TradeFeed' to %v", b.Name, enabled)
	}
}

// IsFillsFeedEnabled checks the state of
// FillsFeed in a concurrent-friendly manner
func (b *Base) IsFillsFeedEnabled() bool {
	b.settingsMutex.RLock()
	isEnabled := b.Features.Enabled.FillsFeed
	b.settingsMutex.RUnlock()
	return isEnabled
}

// SetFillsFeedStatus locks and sets the status of
// the config and the exchange's setting for FillsFeed
func (b *Base) SetFillsFeedStatus(enabled bool) {
	b.settingsMutex.Lock()
	defer b.settingsMutex.Unlock()
	b.Features.Enabled.FillsFeed = enabled
	b.Config.Features.Enabled.FillsFeed = enabled
	if b.Verbose {
		log.Debugf(log.Trade, "Set %v 'FillsFeed' to %v", b.Name, enabled)
	}
}

// NewEndpoints declares default and running URLs maps
func (b *Base) NewEndpoints() *Endpoints {
	return &Endpoints{
		Exchange: b.Name,
		defaults: make(map[string]string),
	}
}

// SetDefaultEndpoints declares and sets the default URLs map
func (e *Endpoints) SetDefaultEndpoints(m map[URL]string) error {
	for k, v := range m {
		if err := e.SetRunningURL(k.String(), v); err != nil {
			return err
		}
	}
	return nil
}

// SetRunningURL populates running URLs map
func (e *Endpoints) SetRunningURL(endpoint, val string) error {
	e.mu.Lock()
	defer e.mu.Unlock()
	if err := validateKey(endpoint); err != nil {
		return err
	}
	if _, err := url.ParseRequestURI(val); err != nil {
		return fmt.Errorf("parse request URI for %s=%q (exchange %s): %w", endpoint, val, e.Exchange, err)
	}
	e.defaults[endpoint] = val
	return nil
}

func validateKey(keyVal string) error {
	for x := range keyURLs {
		if keyURLs[x].String() == keyVal {
			return nil
		}
	}
	return errInvalidEndpointKey
}

// GetURL gets default url from URLs map
func (e *Endpoints) GetURL(endpoint URL) (string, error) {
	e.mu.RLock()
	defer e.mu.RUnlock()
	val, ok := e.defaults[endpoint.String()]
	if !ok {
		return "", fmt.Errorf("no endpoint path found for the given key: %v", endpoint)
	}
	return val, nil
}

// GetURLMap gets all urls for either running or default map based on the bool value supplied
func (e *Endpoints) GetURLMap() map[string]string {
	e.mu.RLock()
	defer e.mu.RUnlock()
	return maps.Clone(e.defaults)
}

// GetCachedOpenInterest returns open interest data if the exchange
// supports open interest in ticker data
func (b *Base) GetCachedOpenInterest(_ context.Context, k ...key.PairAsset) ([]futures.OpenInterest, error) {
	if !b.Features.Supports.FuturesCapabilities.OpenInterest.Supported ||
		!b.Features.Supports.FuturesCapabilities.OpenInterest.SupportedViaTicker {
		return nil, common.ErrFunctionNotSupported
	}
	if len(k) == 0 {
		ticks, err := ticker.GetExchangeTickers(b.Name)
		if err != nil {
			return nil, err
		}
		resp := make([]futures.OpenInterest, 0, len(ticks))
		for i := range ticks {
			if ticks[i].OpenInterest <= 0 {
				continue
			}
			resp = append(resp, futures.OpenInterest{
				Key:          key.NewExchangeAssetPair(b.Name, ticks[i].AssetType, ticks[i].Pair),
				OpenInterest: ticks[i].OpenInterest,
			})
		}
		sort.Slice(resp, func(i, j int) bool {
			return resp[i].Key.Base.Symbol < resp[j].Key.Base.Symbol
		})
		return resp, nil
	}
	resp := make([]futures.OpenInterest, len(k))
	for i := range k {
		t, err := ticker.GetTicker(b.Name, k[i].Pair(), k[i].Asset)
		if err != nil {
			return nil, err
		}
		resp[i] = futures.OpenInterest{
			Key:          key.NewExchangeAssetPair(b.Name, t.AssetType, t.Pair),
			OpenInterest: t.OpenInterest,
		}
	}
	return resp, nil
}

// FormatSymbol formats the given pair to a string suitable for exchange API requests
func (b *Base) FormatSymbol(pair currency.Pair, assetType asset.Item) (string, error) {
	pairFmt, err := b.GetPairFormat(assetType, true)
	if err != nil {
		return pair.String(), err
	}
	return pairFmt.Format(pair), nil
}

func (u URL) String() string {
	switch u {
	case RestSpot:
		return restSpotURL
	case RestSpotSupplementary:
		return restSpotSupplementaryURL
	case RestUSDTMargined:
		return restUSDTMarginedFuturesURL
	case RestCoinMargined:
		return restCoinMarginedFuturesURL
	case RestFutures:
		return restFuturesURL
	case RestFuturesSupplementary:
		return restFuturesSupplementaryURL
	case RestUSDCMargined:
		return restUSDCMarginedFuturesURL
	case RestSandbox:
		return restSandboxURL
	case RestSwap:
		return restSwapURL
	case WebsocketSpot:
		return websocketSpotURL
	case WebsocketCoinMargined:
		return websocketCoinMarginedURL
	case WebsocketUSDTMargined:
		return websocketUSDTMarginedURL
	case WebsocketUSDCMargined:
		return websocketUSDCMarginedURL
	case WebsocketOptions:
		return websocketOptionsURL
	case WebsocketTrade:
		return websocketTradeURL
	case WebsocketPrivate:
		return websocketPrivateURL
	case WebsocketSpotSupplementary:
		return websocketSpotSupplementaryURL
	case ChainAnalysis:
		return chainAnalysisURL
	case EdgeCase1:
		return edgeCase1URL
	case EdgeCase2:
		return edgeCase2URL
	case EdgeCase3:
		return edgeCase3URL
	default:
		return ""
	}
}

// getURLTypeFromString returns URL type from the endpoint string association
func getURLTypeFromString(ep string) (URL, error) {
	switch ep {
	case restSpotURL:
		return RestSpot, nil
	case restSpotSupplementaryURL:
		return RestSpotSupplementary, nil
	case restUSDTMarginedFuturesURL:
		return RestUSDTMargined, nil
	case restCoinMarginedFuturesURL:
		return RestCoinMargined, nil
	case restFuturesURL:
		return RestFutures, nil
	case restFuturesSupplementaryURL:
		return RestFuturesSupplementary, nil
	case restUSDCMarginedFuturesURL:
		return RestUSDCMargined, nil
	case restSandboxURL:
		return RestSandbox, nil
	case restSwapURL:
		return RestSwap, nil
	case websocketSpotURL:
		return WebsocketSpot, nil
	case websocketCoinMarginedURL:
		return WebsocketCoinMargined, nil
	case websocketUSDTMarginedURL:
		return WebsocketUSDTMargined, nil
	case websocketUSDCMarginedURL:
		return WebsocketUSDCMargined, nil
	case websocketOptionsURL:
		return WebsocketOptions, nil
	case websocketTradeURL:
		return WebsocketTrade, nil
	case websocketPrivateURL:
		return WebsocketPrivate, nil
	case websocketSpotSupplementaryURL:
		return WebsocketSpotSupplementary, nil
	case chainAnalysisURL:
		return ChainAnalysis, nil
	case edgeCase1URL:
		return EdgeCase1, nil
	case edgeCase2URL:
		return EdgeCase2, nil
	case edgeCase3URL:
		return EdgeCase3, nil
	default:
		return Invalid, fmt.Errorf("%w %q", errEndpointStringNotFound, ep)
	}
}

// DisableAssetWebsocketSupport disables websocket functionality for the
// supplied asset item. In the case that websocket functionality has not yet
// been implemented for that specific asset type. This is a base method to
// check availability of asset type.
func (b *Base) DisableAssetWebsocketSupport(aType asset.Item) error {
	if !b.SupportsAsset(aType) {
		return fmt.Errorf("%s %w", aType, asset.ErrNotSupported)
	}
	b.AssetWebsocketSupport.m.Lock()
	if b.AssetWebsocketSupport.unsupported == nil {
		b.AssetWebsocketSupport.unsupported = make(map[asset.Item]bool)
	}
	b.AssetWebsocketSupport.unsupported[aType] = true
	b.AssetWebsocketSupport.m.Unlock()
	return nil
}

// IsAssetWebsocketSupported checks to see if the supplied asset type is
// supported by websocket.
func (a *AssetWebsocketSupport) IsAssetWebsocketSupported(aType asset.Item) bool {
	a.m.RLock()
	defer a.m.RUnlock()
	return a.unsupported == nil || !a.unsupported[aType]
}

// UpdateCurrencyStates updates currency states
func (b *Base) UpdateCurrencyStates(_ context.Context, _ asset.Item) error {
	return common.ErrNotYetImplemented
}

// GetAvailableTransferChains returns a list of supported transfer chains based
// on the supplied cryptocurrency
func (b *Base) GetAvailableTransferChains(_ context.Context, _ currency.Code) ([]string, error) {
	return nil, common.ErrFunctionNotSupported
}

// HasAssetTypeAccountSegregation returns if the accounts are divided into asset
// types instead of just being denoted as spot holdings.
func (b *Base) HasAssetTypeAccountSegregation() bool {
	return b.Features.Supports.RESTCapabilities.HasAssetTypeAccountSegregation
}

// GetPositionSummary returns stats for a future position
func (b *Base) GetPositionSummary(context.Context, *futures.PositionSummaryRequest) (*futures.PositionSummary, error) {
	return nil, common.ErrNotYetImplemented
}

// GetKlineRequest returns a helper for the fetching of candle/kline data for
// a single request within a pre-determined time window.
func (b *Base) GetKlineRequest(pair currency.Pair, a asset.Item, interval kline.Interval, start, end time.Time, fixedAPICandleLength bool) (*kline.Request, error) {
	if pair.IsEmpty() {
		return nil, currency.ErrCurrencyPairEmpty
	}
	if !a.IsValid() {
		return nil, asset.ErrNotSupported
	}
	// NOTE: This allows for checking that the required kline interval is
	// supported by the exchange and/or can be constructed from lower time frame
	// intervals.
	exchangeInterval, err := b.Features.Enabled.Kline.Intervals.Construct(interval)
	if err != nil {
		return nil, err
	}

	err = b.verifyKlineParameters(pair, a, exchangeInterval)
	if err != nil {
		return nil, err
	}

	formatted, err := b.FormatExchangeCurrency(pair, a)
	if err != nil {
		return nil, err
	}

	limit, err := b.Features.Enabled.Kline.GetIntervalResultLimit(exchangeInterval)
	if err != nil {
		return nil, err
	}

	req, err := kline.CreateKlineRequest(b.Name, pair, formatted, a, interval, exchangeInterval, start, end, limit)
	if err != nil {
		return nil, err
	}

	// NOTE: The checks below makes sure a client is notified that using this
	// functionality will result in error if the total candles cannot be
	// theoretically retrieved.
	if fixedAPICandleLength {
		origCount := kline.TotalCandlesPerInterval(req.Start, req.End, interval)
		modifiedCount := kline.TotalCandlesPerInterval(req.Start, time.Now(), exchangeInterval)
		if modifiedCount > limit {
			errMsg := fmt.Sprintf("for %v %v candles between %v-%v. ",
				origCount,
				interval,
				start.Format(common.SimpleTimeFormatWithTimezone),
				end.Format(common.SimpleTimeFormatWithTimezone))
			if interval != exchangeInterval {
				errMsg += fmt.Sprintf("Request converts to %v %v candles. ",
					modifiedCount,
					exchangeInterval)
			}
			boundary := time.Now().Add(-exchangeInterval.Duration() * time.Duration(limit)) //nolint:gosec // TODO: Ensure limit can't overflow
			return nil, fmt.Errorf("%w %v, exceeding the limit of %v %v candles up to %v. Please reduce timeframe or use GetHistoricCandlesExtended",
				kline.ErrRequestExceedsExchangeLimits,
				errMsg,
				limit,
				exchangeInterval,
				boundary.Format(common.SimpleTimeFormatWithTimezone))
		}
	} else if count := kline.TotalCandlesPerInterval(req.Start, req.End, exchangeInterval); count > limit {
		return nil, fmt.Errorf("candle count exceeded: %d. The endpoint has a set candle limit return of %d candles. Candle data will be incomplete: %w",
			count,
			limit,
			kline.ErrRequestExceedsExchangeLimits)
	}

	return req, nil
}

// GetKlineExtendedRequest returns a helper for the fetching of candle/kline
// data for a *multi* request within a pre-determined time window. This has
// extended functionality to also break down calls to fetch total history.
func (b *Base) GetKlineExtendedRequest(pair currency.Pair, a asset.Item, interval kline.Interval, start, end time.Time) (*kline.ExtendedRequest, error) {
	if pair.IsEmpty() {
		return nil, currency.ErrCurrencyPairEmpty
	}
	if !a.IsValid() {
		return nil, asset.ErrNotSupported
	}

	exchangeInterval, err := b.Features.Enabled.Kline.Intervals.Construct(interval)
	if err != nil {
		return nil, err
	}

	err = b.verifyKlineParameters(pair, a, exchangeInterval)
	if err != nil {
		return nil, err
	}

	formatted, err := b.FormatExchangeCurrency(pair, a)
	if err != nil {
		return nil, err
	}

	limit, err := b.Features.Enabled.Kline.GetIntervalResultLimit(exchangeInterval)
	if err != nil {
		return nil, err
	}

	r, err := kline.CreateKlineRequest(b.Name, pair, formatted, a, interval, exchangeInterval, start, end, limit)
	if err != nil {
		return nil, err
	}
	r.IsExtended = true

	dates, err := r.GetRanges(limit)
	if err != nil {
		return nil, err
	}

	return &kline.ExtendedRequest{Request: r, RangeHolder: dates}, nil
}

// Shutdown closes active websocket connections if available and then cleans up
// a REST requester instance.
func (b *Base) Shutdown() error {
	if b.Websocket != nil {
		err := b.Websocket.Shutdown()
		if err != nil && !errors.Is(err, websocket.ErrNotConnected) {
			return err
		}
	}
	return b.Requester.Shutdown()
}

// GetStandardConfig returns a standard default exchange config. Set defaults
// must populate base struct with exchange specific defaults before calling
// this function.
func (b *Base) GetStandardConfig() (*config.Exchange, error) {
	if b == nil {
		return nil, errExchangeIsNil
	}

	if b.Name == "" {
		return nil, errSetDefaultsNotCalled
	}

	exchCfg := new(config.Exchange)
	exchCfg.Name = b.Name
	exchCfg.Enabled = b.Enabled
	exchCfg.HTTPTimeout = DefaultHTTPTimeout
	exchCfg.BaseCurrencies = b.BaseCurrencies

	if b.SupportsWebsocket() {
		exchCfg.WebsocketResponseCheckTimeout = config.DefaultWebsocketResponseCheckTimeout
		exchCfg.WebsocketResponseMaxLimit = config.DefaultWebsocketResponseMaxLimit
		exchCfg.WebsocketTrafficTimeout = config.DefaultWebsocketTrafficTimeout
	}

	return exchCfg, nil
}

// Futures section

// CalculatePNL is an overridable function to allow PNL to be calculated on an
// open position
// It will also determine whether the position is considered to be liquidated
// For live trading, an overriding function may wish to confirm the liquidation by
// requesting the status of the asset
func (b *Base) CalculatePNL(context.Context, *futures.PNLCalculatorRequest) (*futures.PNLResult, error) {
	return nil, common.ErrNotYetImplemented
}

// ScaleCollateral is an overridable function to determine how much
// collateral is usable in futures positions
func (b *Base) ScaleCollateral(context.Context, *futures.CollateralCalculator) (*collateral.ByCurrency, error) {
	return nil, common.ErrNotYetImplemented
}

// CalculateTotalCollateral takes in n collateral calculators to determine an overall
// standing in a singular currency
func (b *Base) CalculateTotalCollateral(_ context.Context, _ *futures.TotalCollateralCalculator) (*futures.TotalCollateralResponse, error) {
	return nil, common.ErrNotYetImplemented
}

// GetCollateralCurrencyForContract returns the collateral currency for an asset and contract pair
func (b *Base) GetCollateralCurrencyForContract(_ asset.Item, _ currency.Pair) (currency.Code, asset.Item, error) {
	return currency.Code{}, asset.Empty, common.ErrNotYetImplemented
}

// GetCurrencyForRealisedPNL returns where to put realised PNL
// example 1: Bybit universal margin PNL is paid out in USD to your spot wallet
// example 2: Binance coin margined futures pays returns using the same currency eg BTC
func (b *Base) GetCurrencyForRealisedPNL(_ asset.Item, _ currency.Pair) (currency.Code, asset.Item, error) {
	return currency.Code{}, asset.Empty, common.ErrNotYetImplemented
}

// GetMarginRatesHistory returns the margin rate history for the supplied currency
func (b *Base) GetMarginRatesHistory(context.Context, *margin.RateHistoryRequest) (*margin.RateHistoryResponse, error) {
	return nil, common.ErrNotYetImplemented
}

// GetFuturesPositionSummary returns stats for a future position
func (b *Base) GetFuturesPositionSummary(context.Context, *futures.PositionSummaryRequest) (*futures.PositionSummary, error) {
	return nil, common.ErrNotYetImplemented
}

// GetFuturesPositions returns futures positions for all currencies
func (b *Base) GetFuturesPositions(context.Context, *futures.PositionsRequest) ([]futures.PositionDetails, error) {
	return nil, common.ErrNotYetImplemented
}

// GetFuturesPositionOrders returns futures positions orders
func (b *Base) GetFuturesPositionOrders(context.Context, *futures.PositionsRequest) ([]futures.PositionResponse, error) {
	return nil, common.ErrNotYetImplemented
}

// GetHistoricalFundingRates returns historical funding rates for a future
func (b *Base) GetHistoricalFundingRates(context.Context, *fundingrate.HistoricalRatesRequest) (*fundingrate.HistoricalRates, error) {
	return nil, common.ErrNotYetImplemented
}

// IsPerpetualFutureCurrency ensures a given asset and currency is a perpetual future
// differs by exchange
func (b *Base) IsPerpetualFutureCurrency(asset.Item, currency.Pair) (bool, error) {
	return false, common.ErrNotYetImplemented
}

// SetCollateralMode sets the account's collateral mode for the asset type
func (b *Base) SetCollateralMode(_ context.Context, _ asset.Item, _ collateral.Mode) error {
	return common.ErrNotYetImplemented
}

// GetCollateralMode returns the account's collateral mode for the asset type
func (b *Base) GetCollateralMode(_ context.Context, _ asset.Item) (collateral.Mode, error) {
	return 0, common.ErrNotYetImplemented
}

// SetMarginType sets the account's margin type for the asset type
func (b *Base) SetMarginType(_ context.Context, _ asset.Item, _ currency.Pair, _ margin.Type) error {
	return common.ErrNotYetImplemented
}

// ChangePositionMargin changes the margin type for a position
func (b *Base) ChangePositionMargin(_ context.Context, _ *margin.PositionChangeRequest) (*margin.PositionChangeResponse, error) {
	return nil, common.ErrNotYetImplemented
}

// SetLeverage sets the account's initial leverage for the asset type and pair
func (b *Base) SetLeverage(_ context.Context, _ asset.Item, _ currency.Pair, _ margin.Type, _ float64, _ order.Side) error {
	return common.ErrNotYetImplemented
}

// GetLeverage gets the account's initial leverage for the asset type and pair
func (b *Base) GetLeverage(_ context.Context, _ asset.Item, _ currency.Pair, _ margin.Type, _ order.Side) (float64, error) {
	return -1, common.ErrNotYetImplemented
}

// MatchSymbolWithAvailablePairs returns a currency pair based on the supplied
// symbol and asset type. If the string is expected to have a delimiter this
// will attempt to screen it out.
func (b *Base) MatchSymbolWithAvailablePairs(symbol string, a asset.Item, hasDelimiter bool) (currency.Pair, error) {
	if hasDelimiter {
		for x := range symbol {
			if unicode.IsPunct(rune(symbol[x])) {
				symbol = symbol[:x] + symbol[x+1:]
				break
			}
		}
	}
	return b.CurrencyPairs.Match(symbol, a)
}

// MatchSymbolCheckEnabled returns a currency pair based on the supplied symbol
// and asset type against the available pairs list. If the string is expected to
// have a delimiter this will attempt to screen it out. It will also check if
// the pair is enabled.
func (b *Base) MatchSymbolCheckEnabled(symbol string, a asset.Item, hasDelimiter bool) (pair currency.Pair, enabled bool, err error) {
	pair, err = b.MatchSymbolWithAvailablePairs(symbol, a, hasDelimiter)
	if err != nil {
		return pair, false, err
	}

	enabled, err = b.IsPairEnabled(pair, a)
	return
}

// IsPairEnabled checks if a pair is enabled for an enabled asset type.
// TODO: Optimisation map for enabled pair matching, instead of linear traversal.
func (b *Base) IsPairEnabled(pair currency.Pair, a asset.Item) (bool, error) {
	return b.CurrencyPairs.IsPairEnabled(pair, a)
}

// GetOpenInterest returns the open interest rate for a given asset pair
func (b *Base) GetOpenInterest(context.Context, ...key.PairAsset) ([]futures.OpenInterest, error) {
	return nil, common.ErrFunctionNotSupported
}

// ParallelChanOp performs a single method call in parallel across streams and waits to return any errors
func (b *Base) ParallelChanOp(ctx context.Context, channels subscription.List, m func(context.Context, subscription.List) error, batchSize int) error {
	wg := sync.WaitGroup{}
	errC := make(chan error, len(channels))

	for _, b := range common.Batch(channels, batchSize) {
		wg.Add(1)
		go func(c subscription.List) {
			defer wg.Done()
			if err := m(ctx, c); err != nil {
				errC <- err
			}
		}(b)
	}

	wg.Wait()
	close(errC)

	var errs error
	for err := range errC {
		errs = common.AppendError(errs, err)
	}

	return errs
}

// Bootstrap function allows for exchange authors to supplement or override common startup actions
// If exchange.Bootstrap returns false or error it will not perform any other actions.
// If it returns true, or is not implemented by the exchange, it will:
// * Print debug startup information
// * UpdateOrderExecutionLimits
// * UpdateTradablePairs
func Bootstrap(ctx context.Context, b IBotExchange) error {
	if continueBootstrap, err := b.Bootstrap(ctx); !continueBootstrap || err != nil {
		return err
	}

	if b.IsVerbose() {
		if b.GetSupportedFeatures().Websocket {
			wsURL := ""
			wsEnabled := false
			if w, err := b.GetWebsocket(); err == nil {
				wsURL = w.GetWebsocketURL()
				wsEnabled = w.IsEnabled()
			}
			log.Debugf(log.ExchangeSys, "%s Websocket: %s. (url: %s)", b.GetName(), common.IsEnabled(wsEnabled), wsURL)
		} else {
			log.Debugf(log.ExchangeSys, "%s Websocket: Unsupported", b.GetName())
		}
		b.PrintEnabledPairs()
	}

	if b.GetEnabledFeatures().AutoPairUpdates {
		if err := b.UpdateTradablePairs(ctx, false); err != nil {
			return fmt.Errorf("failed to update tradable pairs: %w", err)
		}
	}

	a := b.GetAssetTypes(true)
	var wg sync.WaitGroup
	errC := make(chan error, len(a))
	for i := range a {
		wg.Add(1)
		go func(a asset.Item) {
			defer wg.Done()
			if err := b.UpdateOrderExecutionLimits(ctx, a); err != nil && !errors.Is(err, common.ErrNotYetImplemented) {
				errC <- fmt.Errorf("failed to set exchange order execution limits: %w", err)
			}
		}(a[i])
	}
	wg.Wait()
	close(errC)

	var err error
	for e := range errC {
		err = common.AppendError(err, e)
	}

	return err
}

// Bootstrap is a fallback method for exchange startup actions
// Exchange authors should override this if they wish to customise startup actions
// Return true or an error to all default Bootstrap actions to occur afterwards
// or false to signal that no further bootstrapping should occur
func (b *Base) Bootstrap(_ context.Context) (continueBootstrap bool, err error) {
	continueBootstrap = true
	return
}

// IsVerbose returns if the exchange is set to verbose
func (b *Base) IsVerbose() bool {
	return b.Verbose
}

// GetDefaultConfig returns a default exchange config
func GetDefaultConfig(ctx context.Context, exch IBotExchange) (*config.Exchange, error) {
	if exch == nil {
		return nil, errExchangeIsNil
	}

	if exch.GetName() == "" {
		exch.SetDefaults()
	}

	b := exch.GetBase()

	exchCfg, err := b.GetStandardConfig()
	if err != nil {
		return nil, err
	}

	err = b.SetupDefaults(exchCfg)
	if err != nil {
		return nil, err
	}

	if b.Features.Supports.RESTCapabilities.AutoPairUpdates {
		err = exch.UpdateTradablePairs(ctx, true)
		if err != nil {
			return nil, err
		}
	}

	return exchCfg, nil
}

// GetCurrencyTradeURL returns the URL to the exchange's trade page for the given asset and currency pair
func (b *Base) GetCurrencyTradeURL(context.Context, asset.Item, currency.Pair) (string, error) {
	return "", common.ErrFunctionNotSupported
}

// GetTradingRequirements returns the exchange's trading requirements.
func (b *Base) GetTradingRequirements() protocol.TradingRequirements {
	if b == nil {
		return protocol.TradingRequirements{}
	}
	return b.Features.TradingRequirements
}

// GetCachedTicker returns the ticker for a currency pair and asset type
// NOTE: UpdateTicker (or if supported UpdateTickers) method must be called first to update the ticker map
func (b *Base) GetCachedTicker(p currency.Pair, assetType asset.Item) (*ticker.Price, error) {
	return ticker.GetTicker(b.Name, p, assetType)
}

// GetCachedOrderbook returns an orderbook snapshot for the currency pair and asset type
// NOTE: UpdateOrderbook method must be called first to update the orderbook map
func (b *Base) GetCachedOrderbook(p currency.Pair, assetType asset.Item) (*orderbook.Book, error) {
	return orderbook.Get(b.Name, p, assetType)
}

// GetCachedAccountInfo retrieves balances for all enabled currencies
// NOTE: UpdateAccountInfo method must be called first to update the account info map
func (b *Base) GetCachedAccountInfo(ctx context.Context, assetType asset.Item) (account.Holdings, error) {
	creds, err := b.GetCredentials(ctx)
	if err != nil {
		return account.Holdings{}, err
	}
	return account.GetHoldings(b.Name, creds, assetType)
}

// GetOrderExecutionLimits returns a limit based on the exchange, asset and pair from storage
func (b *Base) GetOrderExecutionLimits(a asset.Item, cp currency.Pair) (limits.MinMaxLevel, error) {
	return limits.GetOrderExecutionLimits(key.NewExchangeAssetPair(b.Name, a, cp))
}

// CheckOrderExecutionLimits checks if the order execution limits are within the defined limits from storage
func (b *Base) CheckOrderExecutionLimits(a asset.Item, cp currency.Pair, amount, price float64, orderType order.Type) error {
	return limits.CheckOrderExecutionLimits(
		key.NewExchangeAssetPair(b.Name, a, cp),
		amount,
		price,
		orderType,
	)
}

// WebsocketSubmitOrder submits an order to the exchange via a websocket connection
func (*Base) WebsocketSubmitOrder(context.Context, *order.Submit) (*order.SubmitResponse, error) {
	return nil, common.ErrFunctionNotSupported
}

// WebsocketSubmitOrders submits multiple orders (batch) via the websocket connection
func (*Base) WebsocketSubmitOrders(context.Context, []*order.Submit) (responses []*order.SubmitResponse, err error) {
	return nil, common.ErrFunctionNotSupported
}

<<<<<<< HEAD
// WebsocketModifyOrder modifies an order via the websocket connection
func (*Base) WebsocketModifyOrder(context.Context, *order.Modify) (*order.ModifyResponse, error) {
	return nil, common.ErrFunctionNotSupported
}

// WebsocketCancelOrder cancels an order via the websocket connection
func (*Base) WebsocketCancelOrder(context.Context, *order.Cancel) error {
	return common.ErrFunctionNotSupported
=======
// MessageID returns a universally unique id using UUID V7
// In the future additional params may be added to method signature to provide context for the message id for overriding exchange implementations
func (b *Base) MessageID() string {
	return uuid.Must(uuid.NewV7()).String()
>>>>>>> 6907dfa6
}<|MERGE_RESOLUTION|>--- conflicted
+++ resolved
@@ -1965,7 +1965,6 @@
 	return nil, common.ErrFunctionNotSupported
 }
 
-<<<<<<< HEAD
 // WebsocketModifyOrder modifies an order via the websocket connection
 func (*Base) WebsocketModifyOrder(context.Context, *order.Modify) (*order.ModifyResponse, error) {
 	return nil, common.ErrFunctionNotSupported
@@ -1974,10 +1973,10 @@
 // WebsocketCancelOrder cancels an order via the websocket connection
 func (*Base) WebsocketCancelOrder(context.Context, *order.Cancel) error {
 	return common.ErrFunctionNotSupported
-=======
+}
+
 // MessageID returns a universally unique id using UUID V7
 // In the future additional params may be added to method signature to provide context for the message id for overriding exchange implementations
 func (b *Base) MessageID() string {
 	return uuid.Must(uuid.NewV7()).String()
->>>>>>> 6907dfa6
 }