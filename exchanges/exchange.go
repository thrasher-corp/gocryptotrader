package exchange

import (
	"context"
	"errors"
	"fmt"
	"net"
	"net/url"
	"strconv"
	"strings"
	"time"

	"github.com/thrasher-corp/gocryptotrader/common"
	"github.com/thrasher-corp/gocryptotrader/common/convert"
	"github.com/thrasher-corp/gocryptotrader/config"
	"github.com/thrasher-corp/gocryptotrader/currency"
	"github.com/thrasher-corp/gocryptotrader/exchanges/account"
	"github.com/thrasher-corp/gocryptotrader/exchanges/asset"
	"github.com/thrasher-corp/gocryptotrader/exchanges/currencystate"
	"github.com/thrasher-corp/gocryptotrader/exchanges/kline"
	"github.com/thrasher-corp/gocryptotrader/exchanges/margin"
	"github.com/thrasher-corp/gocryptotrader/exchanges/order"
	"github.com/thrasher-corp/gocryptotrader/exchanges/protocol"
	"github.com/thrasher-corp/gocryptotrader/exchanges/request"
	"github.com/thrasher-corp/gocryptotrader/exchanges/stream"
	"github.com/thrasher-corp/gocryptotrader/exchanges/trade"
	"github.com/thrasher-corp/gocryptotrader/log"
	"github.com/thrasher-corp/gocryptotrader/portfolio/banking"
)

const (
	warningBase64DecryptSecretKeyFailed = "exchange %s unable to base64 decode secret key.. Disabling Authenticated API support" //nolint // False positive (G101: Potential hardcoded credentials)
	// DefaultHTTPTimeout is the default HTTP/HTTPS Timeout for exchange requests
	DefaultHTTPTimeout = time.Second * 15
	// DefaultWebsocketResponseCheckTimeout is the default delay in checking for an expected websocket response
	DefaultWebsocketResponseCheckTimeout = time.Millisecond * 50
	// DefaultWebsocketResponseMaxLimit is the default max wait for an expected websocket response before a timeout
	DefaultWebsocketResponseMaxLimit = time.Second * 7
	// DefaultWebsocketOrderbookBufferLimit is the maximum number of orderbook updates that get stored before being applied
	DefaultWebsocketOrderbookBufferLimit = 5
	// ResetConfigPairsWarningMessage is displayed when a currency pair format in the config needs to be updated
	ResetConfigPairsWarningMessage = "%s Enabled and available pairs for %s reset due to config upgrade, please enable the ones you would like to use again. Defaulting to %v"
)

var (
	errEndpointStringNotFound            = errors.New("endpoint string not found")
	errConfigPairFormatRequiresDelimiter = errors.New("config pair format requires delimiter")
	errSymbolCannotBeMatched             = errors.New("symbol cannot be matched")
	errGlobalRequestFormatIsNil          = errors.New("global request format is nil")
	errGlobalConfigFormatIsNil           = errors.New("global config format is nil")
	errAssetRequestFormatIsNil           = errors.New("asset type request format is nil")
	errAssetConfigFormatIsNil            = errors.New("asset type config format is nil")
)

// SetRequester sets the instance of the requester
func (b *Base) SetRequester(r *request.Requester) error {
	if r == nil {
		return fmt.Errorf("%s cannot set requester, no requester provided", b.Name)
	}

	b.Requester = r
	return nil
}

// SetClientProxyAddress sets a proxy address for REST and websocket requests
func (b *Base) SetClientProxyAddress(addr string) error {
	if addr == "" {
		return nil
	}
	proxy, err := url.Parse(addr)
	if err != nil {
		return fmt.Errorf("setting proxy address error %s",
			err)
	}

	err = b.Requester.SetProxy(proxy)
	if err != nil {
		return err
	}

	if b.Websocket != nil {
		err = b.Websocket.SetProxyAddress(addr)
		if err != nil {
			return err
		}
	}
	return nil
}

// SetFeatureDefaults sets the exchanges default feature support set
func (b *Base) SetFeatureDefaults() {
	if b.Config.Features == nil {
		s := &config.FeaturesConfig{
			Supports: config.FeaturesSupportedConfig{
				Websocket: b.Features.Supports.Websocket,
				REST:      b.Features.Supports.REST,
				RESTCapabilities: protocol.Features{
					AutoPairUpdates: b.Features.Supports.RESTCapabilities.AutoPairUpdates,
				},
			},
		}

		if b.Config.SupportsAutoPairUpdates != nil {
			s.Supports.RESTCapabilities.AutoPairUpdates = *b.Config.SupportsAutoPairUpdates
			s.Enabled.AutoPairUpdates = *b.Config.SupportsAutoPairUpdates
		} else {
			s.Supports.RESTCapabilities.AutoPairUpdates = b.Features.Supports.RESTCapabilities.AutoPairUpdates
			s.Enabled.AutoPairUpdates = b.Features.Supports.RESTCapabilities.AutoPairUpdates
			if !s.Supports.RESTCapabilities.AutoPairUpdates {
				b.Config.CurrencyPairs.LastUpdated = time.Now().Unix()
				b.CurrencyPairs.LastUpdated = b.Config.CurrencyPairs.LastUpdated
			}
		}
		b.Config.Features = s
		b.Config.SupportsAutoPairUpdates = nil
	} else {
		if b.Features.Supports.RESTCapabilities.AutoPairUpdates != b.Config.Features.Supports.RESTCapabilities.AutoPairUpdates {
			b.Config.Features.Supports.RESTCapabilities.AutoPairUpdates = b.Features.Supports.RESTCapabilities.AutoPairUpdates

			if !b.Config.Features.Supports.RESTCapabilities.AutoPairUpdates {
				b.Config.CurrencyPairs.LastUpdated = time.Now().Unix()
			}
		}

		if b.Features.Supports.REST != b.Config.Features.Supports.REST {
			b.Config.Features.Supports.REST = b.Features.Supports.REST
		}

		if b.Features.Supports.RESTCapabilities.TickerBatching != b.Config.Features.Supports.RESTCapabilities.TickerBatching {
			b.Config.Features.Supports.RESTCapabilities.TickerBatching = b.Features.Supports.RESTCapabilities.TickerBatching
		}

		if b.Features.Supports.Websocket != b.Config.Features.Supports.Websocket {
			b.Config.Features.Supports.Websocket = b.Features.Supports.Websocket
		}

		if b.IsSaveTradeDataEnabled() != b.Config.Features.Enabled.SaveTradeData {
			b.SetSaveTradeDataStatus(b.Config.Features.Enabled.SaveTradeData)
		}

		if b.IsTradeFeedEnabled() != b.Config.Features.Enabled.TradeFeed {
			b.SetTradeFeedStatus(b.Config.Features.Enabled.TradeFeed)
		}

		if b.IsFillsFeedEnabled() != b.Config.Features.Enabled.FillsFeed {
			b.SetFillsFeedStatus(b.Config.Features.Enabled.FillsFeed)
		}

		b.Features.Enabled.AutoPairUpdates = b.Config.Features.Enabled.AutoPairUpdates
	}
}

// SupportsRESTTickerBatchUpdates returns whether or not the
// exchange supports REST batch ticker fetching
func (b *Base) SupportsRESTTickerBatchUpdates() bool {
	return b.Features.Supports.RESTCapabilities.TickerBatching
}

// SupportsAutoPairUpdates returns whether or not the exchange supports
// auto currency pair updating
func (b *Base) SupportsAutoPairUpdates() bool {
	return b.Features.Supports.RESTCapabilities.AutoPairUpdates ||
		b.Features.Supports.WebsocketCapabilities.AutoPairUpdates
}

// GetLastPairsUpdateTime returns the unix timestamp of when the exchanges
// currency pairs were last updated
func (b *Base) GetLastPairsUpdateTime() int64 {
	return b.CurrencyPairs.LastUpdated
}

// GetAssetTypes returns the either the enabled or available asset types for an
// individual exchange
func (b *Base) GetAssetTypes(enabled bool) asset.Items {
	return b.CurrencyPairs.GetAssetTypes(enabled)
}

// GetPairAssetType returns the associated asset type for the currency pair
// This method is only useful for exchanges that have pair names with multiple delimiters (BTC-USD-0626)
// Helpful if the exchange has only a single asset type but in that case the asset type can be hard coded
func (b *Base) GetPairAssetType(c currency.Pair) (asset.Item, error) {
	assetTypes := b.GetAssetTypes(false)
	for i := range assetTypes {
		avail, err := b.GetAvailablePairs(assetTypes[i])
		if err != nil {
			return asset.Empty, err
		}
		if avail.Contains(c, true) {
			return assetTypes[i], nil
		}
	}
	return asset.Empty, errors.New("asset type not associated with currency pair")
}

// GetPairAndAssetTypeRequestFormatted returns the pair and the asset type
// when there is distinct differentiation between exchange request symbols asset
// types. e.g. "BTC-USD" Spot and "BTC_USD" PERP request formatted.
func (b *Base) GetPairAndAssetTypeRequestFormatted(symbol string) (currency.Pair, asset.Item, error) {
	if symbol == "" {
		return currency.Pair{}, asset.Empty, currency.ErrCurrencyPairEmpty
	}
	assetTypes := b.GetAssetTypes(true)
	for i := range assetTypes {
		pFmt, err := b.GetPairFormat(assetTypes[i], true)
		if err != nil {
			return currency.Pair{}, asset.Empty, err
		}

		enabled, err := b.GetEnabledPairs(assetTypes[i])
		if err != nil {
			return currency.Pair{}, asset.Empty, err
		}
		for j := range enabled {
			if pFmt.Format(enabled[j]) == symbol {
				return enabled[j], assetTypes[i], nil
			}
		}
	}
	return currency.Pair{}, asset.Empty, errSymbolCannotBeMatched
}

// GetClientBankAccounts returns banking details associated with
// a client for withdrawal purposes
func (b *Base) GetClientBankAccounts(exchangeName, withdrawalCurrency string) (*banking.Account, error) {
	cfg := config.GetConfig()
	return cfg.GetClientBankAccounts(exchangeName, withdrawalCurrency)
}

// GetExchangeBankAccounts returns banking details associated with an
// exchange for funding purposes
func (b *Base) GetExchangeBankAccounts(id, depositCurrency string) (*banking.Account, error) {
	cfg := config.GetConfig()
	return cfg.GetExchangeBankAccounts(b.Name, id, depositCurrency)
}

// SetCurrencyPairFormat checks the exchange request and config currency pair
// formats and syncs it with the exchanges SetDefault settings
func (b *Base) SetCurrencyPairFormat() error {
	if b.Config.CurrencyPairs == nil {
		b.Config.CurrencyPairs = new(currency.PairsManager)
	}

	b.Config.CurrencyPairs.UseGlobalFormat = b.CurrencyPairs.UseGlobalFormat
	if b.Config.CurrencyPairs.UseGlobalFormat {
		b.Config.CurrencyPairs.RequestFormat = b.CurrencyPairs.RequestFormat
		b.Config.CurrencyPairs.ConfigFormat = b.CurrencyPairs.ConfigFormat
		return nil
	}

	if b.Config.CurrencyPairs.ConfigFormat != nil {
		b.Config.CurrencyPairs.ConfigFormat = nil
	}
	if b.Config.CurrencyPairs.RequestFormat != nil {
		b.Config.CurrencyPairs.RequestFormat = nil
	}

	assetTypes := b.GetAssetTypes(false)
	for x := range assetTypes {
		if _, err := b.Config.CurrencyPairs.Get(assetTypes[x]); err != nil {
			ps, err := b.CurrencyPairs.Get(assetTypes[x])
			if err != nil {
				return err
			}
			err = b.Config.CurrencyPairs.Store(assetTypes[x], ps)
			if err != nil {
				return err
			}
		}
	}
	return nil
}

// SetConfigPairs sets the exchanges currency pairs to the pairs set in the config
func (b *Base) SetConfigPairs() error {
	assetTypes := b.Config.CurrencyPairs.GetAssetTypes(false)
	exchangeAssets := b.CurrencyPairs.GetAssetTypes(false)
	for x := range assetTypes {
		if !exchangeAssets.Contains(assetTypes[x]) {
			log.Warnf(log.ExchangeSys,
				"%s exchange asset type %s unsupported, please manually remove from configuration",
				b.Name,
				assetTypes[x])
			continue // If there are unsupported assets contained in config, skip.
		}

		var enabledAsset bool
		if b.Config.CurrencyPairs.IsAssetEnabled(assetTypes[x]) == nil {
			enabledAsset = true
		}

		err := b.CurrencyPairs.SetAssetEnabled(assetTypes[x], enabledAsset)
		// Suppress error when assets are enabled by default and they are being
		// enabled by config. A check for the inverse
		// e.g. currency.ErrAssetAlreadyDisabled is not needed.
		if err != nil && !errors.Is(err, currency.ErrAssetAlreadyEnabled) {
			return err
		}

		cfgPS, err := b.Config.CurrencyPairs.Get(assetTypes[x])
		if err != nil {
			return err
		}

		if b.Config.CurrencyPairs.UseGlobalFormat {
			err = b.CurrencyPairs.StorePairs(assetTypes[x], cfgPS.Available, false)
			if err != nil {
				return err
			}
			err = b.CurrencyPairs.StorePairs(assetTypes[x], cfgPS.Enabled, true)
			if err != nil {
				return err
			}
			continue
		}
		exchPS, err := b.CurrencyPairs.Get(assetTypes[x])
		if err != nil {
			return err
		}

		if exchPS.ConfigFormat != nil {
			err = b.Config.CurrencyPairs.StoreFormat(assetTypes[x], exchPS.ConfigFormat, true)
			if err != nil {
				return err
			}
		}
		if exchPS.RequestFormat != nil {
			err = b.Config.CurrencyPairs.StoreFormat(assetTypes[x], exchPS.RequestFormat, false)
			if err != nil {
				return err
			}
		}

		err = b.CurrencyPairs.StorePairs(assetTypes[x], cfgPS.Available, false)
		if err != nil {
			return err
		}
		err = b.CurrencyPairs.StorePairs(assetTypes[x], cfgPS.Enabled, true)
		if err != nil {
			return err
		}
	}
	return nil
}

// GetName is a method that returns the name of the exchange base
func (b *Base) GetName() string {
	return b.Name
}

// GetEnabledFeatures returns the exchanges enabled features
func (b *Base) GetEnabledFeatures() FeaturesEnabled {
	return b.Features.Enabled
}

// GetSupportedFeatures returns the exchanges supported features
func (b *Base) GetSupportedFeatures() FeaturesSupported {
	return b.Features.Supports
}

// GetPairFormat returns the pair format based on the exchange and
// asset type
func (b *Base) GetPairFormat(assetType asset.Item, requestFormat bool) (currency.PairFormat, error) {
	if b.CurrencyPairs.UseGlobalFormat {
		if requestFormat {
			if b.CurrencyPairs.RequestFormat == nil {
				return currency.EMPTYFORMAT, errGlobalRequestFormatIsNil
			}
			return *b.CurrencyPairs.RequestFormat, nil
		}

		if b.CurrencyPairs.ConfigFormat == nil {
			return currency.EMPTYFORMAT, errGlobalConfigFormatIsNil
		}
		return *b.CurrencyPairs.ConfigFormat, nil
	}

	ps, err := b.CurrencyPairs.Get(assetType)
	if err != nil {
		return currency.EMPTYFORMAT, err
	}

	if requestFormat {
		if ps.RequestFormat == nil {
			return currency.EMPTYFORMAT, errAssetRequestFormatIsNil
		}
		return *ps.RequestFormat, nil
	}

	if ps.ConfigFormat == nil {
		return currency.EMPTYFORMAT, errAssetConfigFormatIsNil
	}
	return *ps.ConfigFormat, nil
}

// GetEnabledPairs is a method that returns the enabled currency pairs of
// the exchange by asset type, if the asset type is disabled this will return no
// enabled pairs
func (b *Base) GetEnabledPairs(a asset.Item) (currency.Pairs, error) {
	err := b.CurrencyPairs.IsAssetEnabled(a)
	if err != nil {
		return nil, nil //nolint:nilerr // non-fatal error
	}
	format, err := b.GetPairFormat(a, false)
	if err != nil {
		return nil, err
	}
	enabledPairs, err := b.CurrencyPairs.GetPairs(a, true)
	if err != nil {
		return nil, err
	}
	return enabledPairs.Format(format), nil
}

// GetRequestFormattedPairAndAssetType is a method that returns the enabled currency pair of
// along with its asset type. Only use when there is no chance of the same name crossing over
func (b *Base) GetRequestFormattedPairAndAssetType(p string) (currency.Pair, asset.Item, error) {
	assetTypes := b.GetAssetTypes(true)
	for i := range assetTypes {
		format, err := b.GetPairFormat(assetTypes[i], true)
		if err != nil {
			return currency.EMPTYPAIR, assetTypes[i], err
		}

		pairs, err := b.CurrencyPairs.GetPairs(assetTypes[i], true)
		if err != nil {
			return currency.EMPTYPAIR, assetTypes[i], err
		}

		for j := range pairs {
			formattedPair := pairs[j].Format(format)
			if strings.EqualFold(formattedPair.String(), p) {
				return formattedPair, assetTypes[i], nil
			}
		}
	}
	return currency.EMPTYPAIR, asset.Empty, fmt.Errorf("%s %w", p, currency.ErrPairNotFound)
}

// GetAvailablePairs is a method that returns the available currency pairs
// of the exchange by asset type
func (b *Base) GetAvailablePairs(assetType asset.Item) (currency.Pairs, error) {
	format, err := b.GetPairFormat(assetType, false)
	if err != nil {
		return nil, err
	}
	pairs, err := b.CurrencyPairs.GetPairs(assetType, false)
	if err != nil {
		return nil, err
	}
	return pairs.Format(format), nil
}

// SupportsPair returns true or not whether a currency pair exists in the
// exchange available currencies or not
func (b *Base) SupportsPair(p currency.Pair, enabledPairs bool, assetType asset.Item) error {
	var pairs currency.Pairs
	var err error
	if enabledPairs {
		pairs, err = b.GetEnabledPairs(assetType)
	} else {
		pairs, err = b.GetAvailablePairs(assetType)
	}
	if err != nil {
		return err
	}
	if pairs.Contains(p, false) {
		return nil
	}
	return errors.New("pair not supported")
}

// FormatExchangeCurrencies returns a string containing
// the exchanges formatted currency pairs
func (b *Base) FormatExchangeCurrencies(pairs []currency.Pair, assetType asset.Item) (string, error) {
	var currencyItems strings.Builder
	pairFmt, err := b.GetPairFormat(assetType, true)
	if err != nil {
		return "", err
	}

	for x := range pairs {
		format, err := b.FormatExchangeCurrency(pairs[x], assetType)
		if err != nil {
			return "", err
		}
		currencyItems.WriteString(format.String())
		if x == len(pairs)-1 {
			continue
		}
		currencyItems.WriteString(pairFmt.Separator)
	}

	if currencyItems.Len() == 0 {
		return "", errors.New("returned empty string")
	}
	return currencyItems.String(), nil
}

// FormatExchangeCurrency is a method that formats and returns a currency pair
// based on the user currency display preferences
func (b *Base) FormatExchangeCurrency(p currency.Pair, assetType asset.Item) (currency.Pair, error) {
	pairFmt, err := b.GetPairFormat(assetType, true)
	if err != nil {
		return currency.EMPTYPAIR, err
	}
	return p.Format(pairFmt), nil
}

// SetEnabled is a method that sets if the exchange is enabled
func (b *Base) SetEnabled(enabled bool) {
	b.Enabled = enabled
}

// IsEnabled is a method that returns if the current exchange is enabled
func (b *Base) IsEnabled() bool {
	return b != nil && b.Enabled
}

// SetupDefaults sets the exchange settings based on the supplied config
func (b *Base) SetupDefaults(exch *config.Exchange) error {
	err := exch.Validate()
	if err != nil {
		return err
	}

	b.Enabled = true
	b.LoadedByConfig = true
	b.Config = exch
	b.Verbose = exch.Verbose

	b.API.AuthenticatedSupport = exch.API.AuthenticatedSupport
	b.API.AuthenticatedWebsocketSupport = exch.API.AuthenticatedWebsocketSupport
	if b.API.credentials == nil {
		b.API.credentials = &account.Credentials{}
	}
	b.API.credentials.SubAccount = exch.API.Credentials.Subaccount
	if b.API.AuthenticatedSupport || b.API.AuthenticatedWebsocketSupport {
		b.SetCredentials(exch.API.Credentials.Key,
			exch.API.Credentials.Secret,
			exch.API.Credentials.ClientID,
			exch.API.Credentials.Subaccount,
			exch.API.Credentials.PEMKey,
			exch.API.Credentials.OTPSecret,
		)
	}

	if exch.HTTPTimeout <= time.Duration(0) {
		exch.HTTPTimeout = DefaultHTTPTimeout
	}

	err = b.SetHTTPClientTimeout(exch.HTTPTimeout)
	if err != nil {
		return err
	}

	if exch.CurrencyPairs == nil {
		exch.CurrencyPairs = new(currency.PairsManager)
	}

	b.HTTPDebugging = exch.HTTPDebugging
	b.BypassConfigFormatUpgrades = exch.CurrencyPairs.BypassConfigFormatUpgrades
	err = b.SetHTTPClientUserAgent(exch.HTTPUserAgent)
	if err != nil {
		return err
	}

	err = b.SetCurrencyPairFormat()
	if err != nil {
		return err
	}

	err = b.SetConfigPairs()
	if err != nil {
		return err
	}

	b.SetFeatureDefaults()

	if b.API.Endpoints == nil {
		b.API.Endpoints = b.NewEndpoints()
	}

	err = b.SetAPIURL()
	if err != nil {
		return err
	}

	b.SetAPICredentialDefaults()

	err = b.SetClientProxyAddress(exch.ProxyAddress)
	if err != nil {
		return err
	}
	b.BaseCurrencies = exch.BaseCurrencies

	if exch.Orderbook.VerificationBypass {
		log.Warnf(log.ExchangeSys,
			"%s orderbook verification has been bypassed via config.",
			b.Name)
	}
	b.CanVerifyOrderbook = !exch.Orderbook.VerificationBypass
	b.States = currencystate.NewCurrencyStates()
	return err
}

// SetPairs sets the exchange currency pairs for either enabledPairs or
// availablePairs
func (b *Base) SetPairs(pairs currency.Pairs, assetType asset.Item, enabled bool) error {
	if len(pairs) == 0 {
		return fmt.Errorf("%s SetPairs error - pairs is empty", b.Name)
	}

	pairFmt, err := b.GetPairFormat(assetType, false)
	if err != nil {
		return err
	}

	for x := range pairs {
		pairs[x] = pairs[x].Format(pairFmt)
	}

	err = b.CurrencyPairs.StorePairs(assetType, pairs, enabled)
	if err != nil {
		return err
	}
	return b.Config.CurrencyPairs.StorePairs(assetType, pairs, enabled)
}

// UpdatePairs updates the exchange currency pairs for either enabledPairs or
// availablePairs
func (b *Base) UpdatePairs(incoming currency.Pairs, a asset.Item, enabled, force bool) error {
	pFmt, err := b.GetPairFormat(a, false)
	if err != nil {
		return err
	}

	incoming, err = incoming.ValidateAndConform(pFmt, b.BypassConfigFormatUpgrades)
	if err != nil {
		return err
	}

	oldPairs, err := b.CurrencyPairs.GetPairs(a, enabled)
	if err != nil {
		return err
	}

	diff, err := oldPairs.FindDifferences(incoming, pFmt)
	if err != nil {
		return err
	}

	if force || len(diff.New) != 0 || len(diff.Remove) != 0 || diff.FormatDifference {
		var updateType string
		if enabled {
			updateType = "enabled"
		} else {
			updateType = "available"
		}

		if force {
			log.Debugf(log.ExchangeSys,
				"%s forced update of %s [%v] pairs.",
				b.Name,
				updateType,
				strings.ToUpper(a.String()))
		} else {
			if len(diff.New) > 0 {
				log.Debugf(log.ExchangeSys,
					"%s Updating %s pairs [%v] - Added: %s.\n",
					b.Name,
					updateType,
					strings.ToUpper(a.String()),
					diff.New)
			}
			if len(diff.Remove) > 0 {
				log.Debugf(log.ExchangeSys,
					"%s Updating %s pairs [%v] - Removed: %s.\n",
					b.Name,
					updateType,
					strings.ToUpper(a.String()),
					diff.Remove)
			}
		}
		err = b.Config.CurrencyPairs.StorePairs(a, incoming, enabled)
		if err != nil {
			return err
		}
		err = b.CurrencyPairs.StorePairs(a, incoming, enabled)
		if err != nil {
			return err
		}
	}

	if enabled {
		return nil
	}

	// This section checks for differences after an available pairs adjustment
	// which will remove currency pairs from enabled pairs that have been
	// disabled by an exchange, adjust the entire list of enabled pairs if there
	// is a required formatting change and it will also capture unintentional
	// client inputs e.g. a client can enter `linkusd` via config and loaded
	// into memory that might be unintentionally formatted too `lin-kusd` it
	// will match that against the correct available pair in memory and apply
	// correct formatting (LINK-USD) instead of being removed altogether which
	// will require a shutdown and update of the config file to enable that
	// asset.

	enabledPairs, err := b.CurrencyPairs.GetPairs(a, true)
	if err != nil &&
		!errors.Is(err, currency.ErrPairNotContainedInAvailablePairs) &&
		!errors.Is(err, currency.ErrPairDuplication) {
		return err
	}

	if err == nil && !enabledPairs.HasFormatDifference(pFmt) {
		return nil
	}

	diff, err = enabledPairs.FindDifferences(incoming, pFmt)
	if err != nil {
		return err
	}

	check := make(map[string]bool)
	var target int
	for x := range enabledPairs {
		pairNoFmt := currency.EMPTYFORMAT.Format(enabledPairs[x])
		if check[pairNoFmt] {
			diff.Remove = diff.Remove.Add(enabledPairs[x])
			continue
		}
		check[pairNoFmt] = true

		if !diff.Remove.Contains(enabledPairs[x], true) {
			enabledPairs[target] = enabledPairs[x].Format(pFmt)
		} else {
			var match currency.Pair
			match, err = incoming.DeriveFrom(pairNoFmt)
			if err != nil {
				continue
			}
			diff.Remove, err = diff.Remove.Remove(enabledPairs[x])
			if err != nil {
				return err
			}
			enabledPairs[target] = match.Format(pFmt)
		}
		target++
	}

	enabledPairs = enabledPairs[:target]
	if len(enabledPairs) == 0 {
		// NOTE: If enabled pairs are not populated for any reason.
		var randomPair currency.Pair
		randomPair, err = incoming.GetRandomPair()
		if err != nil {
			return err
		}
		log.Debugf(log.ExchangeSys, "%s Enabled pairs missing for %s. Added %s.\n",
			b.Name,
			strings.ToUpper(a.String()),
			randomPair)
		enabledPairs = currency.Pairs{randomPair}
	}

	if len(diff.Remove) > 0 {
		log.Debugf(log.ExchangeSys, "%s Checked and updated enabled pairs [%v] - Removed: %s.\n",
			b.Name,
			strings.ToUpper(a.String()),
			diff.Remove)
	}
	err = b.Config.CurrencyPairs.StorePairs(a, enabledPairs, true)
	if err != nil {
		return err
	}
	return b.CurrencyPairs.StorePairs(a, enabledPairs, true)
}

// SetAPIURL sets configuration API URL for an exchange
func (b *Base) SetAPIURL() error {
	checkInsecureEndpoint := func(endpoint string) {
		if strings.Contains(endpoint, "https") || strings.Contains(endpoint, "wss") {
			return
		}
		log.Warnf(log.ExchangeSys,
			"%s is using HTTP instead of HTTPS or WS instead of WSS [%s] for API functionality, an"+
				" attacker could eavesdrop on this connection. Use at your"+
				" own risk.",
			b.Name, endpoint)
	}
	var err error
	if b.Config.API.OldEndPoints != nil {
		if b.Config.API.OldEndPoints.URL != "" && b.Config.API.OldEndPoints.URL != config.APIURLNonDefaultMessage {
			err = b.API.Endpoints.SetRunning(RestSpot.String(), b.Config.API.OldEndPoints.URL)
			if err != nil {
				return err
			}
			checkInsecureEndpoint(b.Config.API.OldEndPoints.URL)
		}
		if b.Config.API.OldEndPoints.URLSecondary != "" && b.Config.API.OldEndPoints.URLSecondary != config.APIURLNonDefaultMessage {
			err = b.API.Endpoints.SetRunning(RestSpotSupplementary.String(), b.Config.API.OldEndPoints.URLSecondary)
			if err != nil {
				return err
			}
			checkInsecureEndpoint(b.Config.API.OldEndPoints.URLSecondary)
		}
		if b.Config.API.OldEndPoints.WebsocketURL != "" && b.Config.API.OldEndPoints.WebsocketURL != config.WebsocketURLNonDefaultMessage {
			err = b.API.Endpoints.SetRunning(WebsocketSpot.String(), b.Config.API.OldEndPoints.WebsocketURL)
			if err != nil {
				return err
			}
			checkInsecureEndpoint(b.Config.API.OldEndPoints.WebsocketURL)
		}
		b.Config.API.OldEndPoints = nil
	} else if b.Config.API.Endpoints != nil {
		for key, val := range b.Config.API.Endpoints {
			if val == "" ||
				val == config.APIURLNonDefaultMessage ||
				val == config.WebsocketURLNonDefaultMessage {
				continue
			}

			var u URL
			u, err = getURLTypeFromString(key)
			if err != nil {
				return err
			}

			var defaultURL string
			defaultURL, err = b.API.Endpoints.GetURL(u)
			if err != nil {
				log.Warnf(
					log.ExchangeSys,
					"%s: Config cannot match with default endpoint URL: [%s] with key: [%s], please remove or update core support endpoints.",
					b.Name,
					val,
					u)
				continue
			}

			if defaultURL == val {
				continue
			}

			log.Warnf(
				log.ExchangeSys,
				"%s: Config is overwriting default endpoint URL values from: [%s] to: [%s] for: [%s]",
				b.Name,
				defaultURL,
				val,
				u)

			checkInsecureEndpoint(val)

			err = b.API.Endpoints.SetRunning(key, val)
			if err != nil {
				return err
			}
		}
	}
	runningMap := b.API.Endpoints.GetURLMap()
	b.Config.API.Endpoints = runningMap
	return nil
}

// SupportsREST returns whether or not the exchange supports
// REST
func (b *Base) SupportsREST() bool {
	return b.Features.Supports.REST
}

// GetWithdrawPermissions passes through the exchange's withdraw permissions
func (b *Base) GetWithdrawPermissions() uint32 {
	return b.Features.Supports.WithdrawPermissions
}

// SupportsWithdrawPermissions compares the supplied permissions with the exchange's to verify they're supported
func (b *Base) SupportsWithdrawPermissions(permissions uint32) bool {
	exchangePermissions := b.GetWithdrawPermissions()
	return permissions&exchangePermissions == permissions
}

// FormatWithdrawPermissions will return each of the exchange's compatible withdrawal methods in readable form
func (b *Base) FormatWithdrawPermissions() string {
	var services []string
	for i := 0; i < 32; i++ {
		var check uint32 = 1 << uint32(i)
		if b.GetWithdrawPermissions()&check != 0 {
			switch check {
			case AutoWithdrawCrypto:
				services = append(services, AutoWithdrawCryptoText)
			case AutoWithdrawCryptoWithAPIPermission:
				services = append(services, AutoWithdrawCryptoWithAPIPermissionText)
			case AutoWithdrawCryptoWithSetup:
				services = append(services, AutoWithdrawCryptoWithSetupText)
			case WithdrawCryptoWith2FA:
				services = append(services, WithdrawCryptoWith2FAText)
			case WithdrawCryptoWithSMS:
				services = append(services, WithdrawCryptoWithSMSText)
			case WithdrawCryptoWithEmail:
				services = append(services, WithdrawCryptoWithEmailText)
			case WithdrawCryptoWithWebsiteApproval:
				services = append(services, WithdrawCryptoWithWebsiteApprovalText)
			case WithdrawCryptoWithAPIPermission:
				services = append(services, WithdrawCryptoWithAPIPermissionText)
			case AutoWithdrawFiat:
				services = append(services, AutoWithdrawFiatText)
			case AutoWithdrawFiatWithAPIPermission:
				services = append(services, AutoWithdrawFiatWithAPIPermissionText)
			case AutoWithdrawFiatWithSetup:
				services = append(services, AutoWithdrawFiatWithSetupText)
			case WithdrawFiatWith2FA:
				services = append(services, WithdrawFiatWith2FAText)
			case WithdrawFiatWithSMS:
				services = append(services, WithdrawFiatWithSMSText)
			case WithdrawFiatWithEmail:
				services = append(services, WithdrawFiatWithEmailText)
			case WithdrawFiatWithWebsiteApproval:
				services = append(services, WithdrawFiatWithWebsiteApprovalText)
			case WithdrawFiatWithAPIPermission:
				services = append(services, WithdrawFiatWithAPIPermissionText)
			case WithdrawCryptoViaWebsiteOnly:
				services = append(services, WithdrawCryptoViaWebsiteOnlyText)
			case WithdrawFiatViaWebsiteOnly:
				services = append(services, WithdrawFiatViaWebsiteOnlyText)
			case NoFiatWithdrawals:
				services = append(services, NoFiatWithdrawalsText)
			default:
				services = append(services, fmt.Sprintf("%s[1<<%v]", UnknownWithdrawalTypeText, i))
			}
		}
	}
	if len(services) > 0 {
		return strings.Join(services, " & ")
	}

	return NoAPIWithdrawalMethodsText
}

// SupportsAsset whether or not the supplied asset is supported
// by the exchange
func (b *Base) SupportsAsset(a asset.Item) bool {
	_, ok := b.CurrencyPairs.Pairs[a]
	return ok
}

// PrintEnabledPairs prints the exchanges enabled asset pairs
func (b *Base) PrintEnabledPairs() {
	for k, v := range b.CurrencyPairs.Pairs {
		log.Infof(log.ExchangeSys, "%s Asset type %v:\n\t Enabled pairs: %v",
			b.Name, strings.ToUpper(k.String()), v.Enabled)
	}
}

// GetBase returns the exchange base
func (b *Base) GetBase() *Base { return b }

// CheckTransientError catches transient errors and returns nil if found, used
// for validation of API credentials
func (b *Base) CheckTransientError(err error) error {
	if _, ok := err.(net.Error); ok {
		log.Warnf(log.ExchangeSys,
			"%s net error captured, will not disable authentication %s",
			b.Name,
			err)
		return nil
	}
	return err
}

// DisableRateLimiter disables the rate limiting system for the exchange
func (b *Base) DisableRateLimiter() error {
	return b.Requester.DisableRateLimiter()
}

// EnableRateLimiter enables the rate limiting system for the exchange
func (b *Base) EnableRateLimiter() error {
	return b.Requester.EnableRateLimiter()
}

// StoreAssetPairFormat initialises and stores a defined asset format
func (b *Base) StoreAssetPairFormat(a asset.Item, f currency.PairStore) error {
	if a.String() == "" {
		return fmt.Errorf("%s cannot add to pairs manager, no asset provided",
			b.Name)
	}

	if f.AssetEnabled == nil {
		f.AssetEnabled = convert.BoolPtr(true)
	}

	if f.RequestFormat == nil {
		return fmt.Errorf("%s cannot add to pairs manager, request pair format not provided",
			b.Name)
	}

	if f.ConfigFormat == nil {
		return fmt.Errorf("%s cannot add to pairs manager, config pair format not provided",
			b.Name)
	}

	if f.ConfigFormat.Delimiter == "" {
		return fmt.Errorf("exchange %s cannot set asset %s pair format %w",
			b.Name, a, errConfigPairFormatRequiresDelimiter)
	}

	if b.CurrencyPairs.Pairs == nil {
		b.CurrencyPairs.Pairs = make(map[asset.Item]*currency.PairStore)
	}

	b.CurrencyPairs.Pairs[a] = &f
	return nil
}

// SetGlobalPairsManager sets defined asset and pairs management system with
// global formatting
func (b *Base) SetGlobalPairsManager(request, config *currency.PairFormat, assets ...asset.Item) error {
	if request == nil {
		return fmt.Errorf("%s cannot set pairs manager, request pair format not provided",
			b.Name)
	}

	if config == nil {
		return fmt.Errorf("%s cannot set pairs manager, config pair format not provided",
			b.Name)
	}

	if len(assets) == 0 {
		return fmt.Errorf("%s cannot set pairs manager, no assets provided",
			b.Name)
	}

	if config.Delimiter == "" {
		return fmt.Errorf("exchange %s cannot set global pairs manager %w for assets %s",
			b.Name, errConfigPairFormatRequiresDelimiter, assets)
	}

	b.CurrencyPairs.UseGlobalFormat = true
	b.CurrencyPairs.RequestFormat = request
	b.CurrencyPairs.ConfigFormat = config

	if b.CurrencyPairs.Pairs != nil {
		return fmt.Errorf("%s cannot set pairs manager, pairs already set",
			b.Name)
	}

	b.CurrencyPairs.Pairs = make(map[asset.Item]*currency.PairStore)

	for i := range assets {
		if assets[i].String() == "" {
			b.CurrencyPairs.Pairs = nil
			return fmt.Errorf("%s cannot set pairs manager, asset is empty string",
				b.Name)
		}
		b.CurrencyPairs.Pairs[assets[i]] = new(currency.PairStore)
		b.CurrencyPairs.Pairs[assets[i]].ConfigFormat = config
		b.CurrencyPairs.Pairs[assets[i]].RequestFormat = request
	}

	return nil
}

// GetWebsocket returns a pointer to the exchange websocket
func (b *Base) GetWebsocket() (*stream.Websocket, error) {
	if b.Websocket == nil {
		return nil, common.ErrFunctionNotSupported
	}
	return b.Websocket, nil
}

// SupportsWebsocket returns whether or not the exchange supports
// websocket
func (b *Base) SupportsWebsocket() bool {
	return b.Features.Supports.Websocket
}

// IsWebsocketEnabled returns whether or not the exchange has its
// websocket client enabled
func (b *Base) IsWebsocketEnabled() bool {
	if b.Websocket == nil {
		return false
	}
	return b.Websocket.IsEnabled()
}

// FlushWebsocketChannels refreshes websocket channel subscriptions based on
// websocket features. Used in the event of a pair/asset or subscription change.
func (b *Base) FlushWebsocketChannels() error {
	if b.Websocket == nil {
		return nil
	}
	return b.Websocket.FlushChannels()
}

// SubscribeToWebsocketChannels appends to ChannelsToSubscribe
// which lets websocket.manageSubscriptions handle subscribing
func (b *Base) SubscribeToWebsocketChannels(channels []stream.ChannelSubscription) error {
	if b.Websocket == nil {
		return common.ErrFunctionNotSupported
	}
	return b.Websocket.SubscribeToChannels(channels)
}

// UnsubscribeToWebsocketChannels removes from ChannelsToSubscribe
// which lets websocket.manageSubscriptions handle unsubscribing
func (b *Base) UnsubscribeToWebsocketChannels(channels []stream.ChannelSubscription) error {
	if b.Websocket == nil {
		return common.ErrFunctionNotSupported
	}
	return b.Websocket.UnsubscribeChannels(channels)
}

// GetSubscriptions returns a copied list of subscriptions
func (b *Base) GetSubscriptions() ([]stream.ChannelSubscription, error) {
	if b.Websocket == nil {
		return nil, common.ErrFunctionNotSupported
	}
	return b.Websocket.GetSubscriptions(), nil
}

// AuthenticateWebsocket sends an authentication message to the websocket
func (b *Base) AuthenticateWebsocket(_ context.Context) error {
	return common.ErrFunctionNotSupported
}

// KlineIntervalEnabled returns if requested interval is enabled on exchange
func (b *Base) klineIntervalEnabled(in kline.Interval) bool {
	// TODO: Add in the ability to use custom klines
	return b.Features.Enabled.Kline.Intervals.ExchangeSupported(in)
}

// FormatExchangeKlineInterval returns Interval to string
// Exchanges can override this if they require custom formatting
func (b *Base) FormatExchangeKlineInterval(in kline.Interval) string {
	return strconv.FormatFloat(in.Duration().Seconds(), 'f', 0, 64)
}

// ValidateKline confirms that the requested pair, asset & interval are
// supported and/or enabled by the requested exchange.
func (b *Base) ValidateKline(pair currency.Pair, a asset.Item, interval kline.Interval) error {
	var errorList []string
	if b.CurrencyPairs.IsAssetEnabled(a) != nil {
		errorList = append(errorList, fmt.Sprintf("[%s] asset not enabled", a))
	} else if !b.CurrencyPairs.Pairs[a].Enabled.Contains(pair, true) {
		errorList = append(errorList, fmt.Sprintf("[%s] pair not enabled", pair))
	}

	if !b.klineIntervalEnabled(interval) {
		errorList = append(errorList, fmt.Sprintf("[%s] interval not supported", interval))
	}

	if len(errorList) > 0 {
		return fmt.Errorf("%w: %v", kline.ErrValidatingParams, strings.Join(errorList, ", "))
	}

	return nil
}

// AddTradesToBuffer is a helper function that will only
// add trades to the buffer if it is allowed
func (b *Base) AddTradesToBuffer(trades ...trade.Data) error {
	if !b.IsSaveTradeDataEnabled() {
		return nil
	}
	return trade.AddTradesToBuffer(b.Name, trades...)
}

// IsSaveTradeDataEnabled checks the state of
// SaveTradeData in a concurrent-friendly manner
func (b *Base) IsSaveTradeDataEnabled() bool {
	b.settingsMutex.RLock()
	isEnabled := b.Features.Enabled.SaveTradeData
	b.settingsMutex.RUnlock()
	return isEnabled
}

// SetSaveTradeDataStatus locks and sets the status of
// the config and the exchange's setting for SaveTradeData
func (b *Base) SetSaveTradeDataStatus(enabled bool) {
	b.settingsMutex.Lock()
	defer b.settingsMutex.Unlock()
	b.Features.Enabled.SaveTradeData = enabled
	b.Config.Features.Enabled.SaveTradeData = enabled
	if b.Verbose {
		log.Debugf(log.Trade, "Set %v 'SaveTradeData' to %v", b.Name, enabled)
	}
}

// IsTradeFeedEnabled checks the state of
// TradeFeed in a concurrent-friendly manner
func (b *Base) IsTradeFeedEnabled() bool {
	b.settingsMutex.RLock()
	isEnabled := b.Features.Enabled.TradeFeed
	b.settingsMutex.RUnlock()
	return isEnabled
}

// SetTradeFeedStatus locks and sets the status of
// the config and the exchange's setting for TradeFeed
func (b *Base) SetTradeFeedStatus(enabled bool) {
	b.settingsMutex.Lock()
	defer b.settingsMutex.Unlock()
	b.Features.Enabled.TradeFeed = enabled
	b.Config.Features.Enabled.TradeFeed = enabled
	if b.Verbose {
		log.Debugf(log.Trade, "Set %v 'TradeFeed' to %v", b.Name, enabled)
	}
}

// IsFillsFeedEnabled checks the state of
// FillsFeed in a concurrent-friendly manner
func (b *Base) IsFillsFeedEnabled() bool {
	b.settingsMutex.RLock()
	isEnabled := b.Features.Enabled.FillsFeed
	b.settingsMutex.RUnlock()
	return isEnabled
}

// SetFillsFeedStatus locks and sets the status of
// the config and the exchange's setting for FillsFeed
func (b *Base) SetFillsFeedStatus(enabled bool) {
	b.settingsMutex.Lock()
	defer b.settingsMutex.Unlock()
	b.Features.Enabled.FillsFeed = enabled
	b.Config.Features.Enabled.FillsFeed = enabled
	if b.Verbose {
		log.Debugf(log.Trade, "Set %v 'FillsFeed' to %v", b.Name, enabled)
	}
}

// NewEndpoints declares default and running URLs maps
func (b *Base) NewEndpoints() *Endpoints {
	return &Endpoints{
		Exchange: b.Name,
		defaults: make(map[string]string),
	}
}

// SetDefaultEndpoints declares and sets the default URLs map
func (e *Endpoints) SetDefaultEndpoints(m map[URL]string) error {
	for k, v := range m {
		err := e.SetRunning(k.String(), v)
		if err != nil {
			return err
		}
	}
	return nil
}

// SetRunning populates running URLs map
func (e *Endpoints) SetRunning(key, val string) error {
	e.mu.Lock()
	defer e.mu.Unlock()
	err := validateKey(key)
	if err != nil {
		return err
	}
	_, err = url.ParseRequestURI(val)
	if err != nil {
		log.Warnf(log.ExchangeSys,
			"Could not set custom URL for %s to %s for exchange %s. invalid URI for request.",
			key,
			val,
			e.Exchange)
		return nil //nolint:nilerr // non-fatal error as we won't update the running URL
	}
	e.defaults[key] = val
	return nil
}

func validateKey(keyVal string) error {
	for x := range keyURLs {
		if keyURLs[x].String() == keyVal {
			return nil
		}
	}
	return errors.New("keyVal invalid")
}

// GetURL gets default url from URLs map
func (e *Endpoints) GetURL(key URL) (string, error) {
	e.mu.RLock()
	defer e.mu.RUnlock()
	val, ok := e.defaults[key.String()]
	if !ok {
		return "", fmt.Errorf("no endpoint path found for the given key: %v", key)
	}
	return val, nil
}

// GetURLMap gets all urls for either running or default map based on the bool value supplied
func (e *Endpoints) GetURLMap() map[string]string {
	e.mu.RLock()
	var urlMap = make(map[string]string)
	for k, v := range e.defaults {
		urlMap[k] = v
	}
	e.mu.RUnlock()
	return urlMap
}

// FormatSymbol formats the given pair to a string suitable for exchange API requests
func (b *Base) FormatSymbol(pair currency.Pair, assetType asset.Item) (string, error) {
	pairFmt, err := b.GetPairFormat(assetType, true)
	if err != nil {
		return pair.String(), err
	}
	return pairFmt.Format(pair), nil
}

func (u URL) String() string {
	switch u {
	case RestSpot:
		return restSpotURL
	case RestSpotSupplementary:
		return restSpotSupplementaryURL
	case RestUSDTMargined:
		return restUSDTMarginedFuturesURL
	case RestCoinMargined:
		return restCoinMarginedFuturesURL
	case RestFutures:
		return restFuturesURL
	case RestUSDCMargined:
		return restUSDCMarginedFuturesURL
	case RestSandbox:
		return restSandboxURL
	case RestSwap:
		return restSwapURL
	case WebsocketSpot:
		return websocketSpotURL
	case WebsocketSpotSupplementary:
		return websocketSpotSupplementaryURL
	case ChainAnalysis:
		return chainAnalysisURL
	case EdgeCase1:
		return edgeCase1URL
	case EdgeCase2:
		return edgeCase2URL
	case EdgeCase3:
		return edgeCase3URL
	default:
		return ""
	}
}

// getURLTypeFromString returns URL type from the endpoint string association
func getURLTypeFromString(ep string) (URL, error) {
	switch ep {
	case restSpotURL:
		return RestSpot, nil
	case restSpotSupplementaryURL:
		return RestSpotSupplementary, nil
	case restUSDTMarginedFuturesURL:
		return RestUSDTMargined, nil
	case restCoinMarginedFuturesURL:
		return RestCoinMargined, nil
	case restFuturesURL:
		return RestFutures, nil
	case restUSDCMarginedFuturesURL:
		return RestUSDCMargined, nil
	case restSandboxURL:
		return RestSandbox, nil
	case restSwapURL:
		return RestSwap, nil
	case websocketSpotURL:
		return WebsocketSpot, nil
	case websocketSpotSupplementaryURL:
		return WebsocketSpotSupplementary, nil
	case chainAnalysisURL:
		return ChainAnalysis, nil
	case edgeCase1URL:
		return EdgeCase1, nil
	case edgeCase2URL:
		return EdgeCase2, nil
	case edgeCase3URL:
		return EdgeCase3, nil
	default:
		return Invalid, fmt.Errorf("%w for %s", errEndpointStringNotFound, ep)
	}
}

// UpdateOrderExecutionLimits updates order execution limits this is overridable
func (b *Base) UpdateOrderExecutionLimits(_ context.Context, _ asset.Item) error {
	return common.ErrNotYetImplemented
}

// DisableAssetWebsocketSupport disables websocket functionality for the
// supplied asset item. In the case that websocket functionality has not yet
// been implemented for that specific asset type. This is a base method to
// check availability of asset type.
func (b *Base) DisableAssetWebsocketSupport(aType asset.Item) error {
	if !b.SupportsAsset(aType) {
		return fmt.Errorf("%s %w",
			aType,
			asset.ErrNotSupported)
	}
	b.AssetWebsocketSupport.m.Lock()
	if b.AssetWebsocketSupport.unsupported == nil {
		b.AssetWebsocketSupport.unsupported = make(map[asset.Item]bool)
	}
	b.AssetWebsocketSupport.unsupported[aType] = true
	b.AssetWebsocketSupport.m.Unlock()
	return nil
}

// IsAssetWebsocketSupported checks to see if the supplied asset type is
// supported by websocket.
func (a *AssetWebsocketSupport) IsAssetWebsocketSupported(aType asset.Item) bool {
	a.m.RLock()
	defer a.m.RUnlock()
	return a.unsupported == nil || !a.unsupported[aType]
}

// UpdateCurrencyStates updates currency states
func (b *Base) UpdateCurrencyStates(_ context.Context, _ asset.Item) error {
	return common.ErrNotYetImplemented
}

// GetAvailableTransferChains returns a list of supported transfer chains based
// on the supplied cryptocurrency
func (b *Base) GetAvailableTransferChains(_ context.Context, _ currency.Code) ([]string, error) {
	return nil, common.ErrFunctionNotSupported
}

// CalculatePNL is an overridable function to allow PNL to be calculated on an
// open position
// It will also determine whether the position is considered to be liquidated
// For live trading, an overriding function may wish to confirm the liquidation by
// requesting the status of the asset
func (b *Base) CalculatePNL(context.Context, *order.PNLCalculatorRequest) (*order.PNLResult, error) {
	return nil, common.ErrNotYetImplemented
}

// ScaleCollateral is an overridable function to determine how much
// collateral is usable in futures positions
func (b *Base) ScaleCollateral(context.Context, *order.CollateralCalculator) (*order.CollateralByCurrency, error) {
	return nil, common.ErrNotYetImplemented
}

// CalculateTotalCollateral takes in n collateral calculators to determine an overall
// standing in a singular currency
func (b *Base) CalculateTotalCollateral(_ context.Context, _ *order.TotalCollateralCalculator) (*order.TotalCollateralResponse, error) {
	return nil, common.ErrNotYetImplemented
}

// GetCollateralCurrencyForContract returns the collateral currency for an asset and contract pair
<<<<<<< HEAD
func (b *Base) GetCollateralCurrencyForContract(asset.Item, currency.Pair) (currency.Code, asset.Item, error) {
=======
func (b *Base) GetCollateralCurrencyForContract(_ asset.Item, _ currency.Pair) (currency.Code, asset.Item, error) {
>>>>>>> 492ea20f
	return currency.Code{}, asset.Empty, common.ErrNotYetImplemented
}

// GetCurrencyForRealisedPNL returns where to put realised PNL
// example 1: Bybit universal margin PNL is paid out in USD to your spot wallet
// example 2: Binance coin margined futures pays returns using the same currency eg BTC
func (b *Base) GetCurrencyForRealisedPNL(_ asset.Item, _ currency.Pair) (currency.Code, asset.Item, error) {
	return currency.Code{}, asset.Empty, common.ErrNotYetImplemented
}

// HasAssetTypeAccountSegregation returns if the accounts are divided into asset
// types instead of just being denoted as spot holdings.
func (b *Base) HasAssetTypeAccountSegregation() bool {
	return b.Features.Supports.RESTCapabilities.HasAssetTypeAccountSegregation
}

// GetServerTime returns the current exchange server time.
func (b *Base) GetServerTime(context.Context, asset.Item) (time.Time, error) {
	return time.Time{}, common.ErrNotYetImplemented
}

// GetMarginRatesHistory returns the margin rate history for the supplied currency
func (b *Base) GetMarginRatesHistory(context.Context, *margin.RateHistoryRequest) (*margin.RateHistoryResponse, error) {
	return nil, common.ErrNotYetImplemented
}

// GetPositionSummary returns stats for a future position
func (b *Base) GetPositionSummary(context.Context, *order.PositionSummaryRequest) (*order.PositionSummary, error) {
	return nil, common.ErrNotYetImplemented
}

// GetFundingPaymentDetails returns funding payment details for a future for a specific time period
func (b *Base) GetFundingPaymentDetails(context.Context, *order.FundingRatesRequest) (*order.FundingRates, error) {
	return nil, common.ErrNotYetImplemented
}

// GetFuturesPositions returns futures positions for all currencies
func (b *Base) GetFuturesPositions(context.Context, *order.PositionsRequest) ([]order.PositionDetails, error) {
	return nil, common.ErrNotYetImplemented
}

// GetFundingRates returns funding rates based on request data
func (b *Base) GetFundingRates(context.Context, *order.FundingRatesRequest) ([]order.FundingRates, error) {
	return nil, common.ErrNotYetImplemented
}

// IsPerpetualFutureCurrency ensures a given asset and currency is a perpetual future
// differs by exchange
func (b *Base) IsPerpetualFutureCurrency(asset.Item, currency.Pair) (bool, error) {
	return false, common.ErrNotYetImplemented
}

// GetKlineRequest returns a helper for the fetching of candle/kline data for
// a single request within a pre-determined time window.
func (b *Base) GetKlineRequest(pair currency.Pair, a asset.Item, interval kline.Interval, start, end time.Time, fixedAPICandleLength bool) (*kline.Request, error) {
	if pair.IsEmpty() {
		return nil, currency.ErrCurrencyPairEmpty
	}
	if !a.IsValid() {
		return nil, asset.ErrNotSupported
	}

	// NOTE: This allows for checking that the required kline interval is
	// supported by the exchange and/or can be constructed from lower time frame
	// intervals.
	exchangeInterval, err := b.Features.Enabled.Kline.Intervals.Construct(interval)
	if err != nil {
		return nil, err
	}

	err = b.ValidateKline(pair, a, exchangeInterval)
	if err != nil {
		return nil, err
	}

	formatted, err := b.FormatExchangeCurrency(pair, a)
	if err != nil {
		return nil, err
	}

	limit, err := b.Features.Enabled.Kline.GetIntervalResultLimit(exchangeInterval)
	if err != nil {
		return nil, err
	}

	req, err := kline.CreateKlineRequest(b.Name, pair, formatted, a, interval, exchangeInterval, start, end, limit)
	if err != nil {
		return nil, err
	}

	// NOTE: The checks below makes sure a client is notified that using this
	// functionality will result in error if the total candles cannot be
	// theoretically retrieved.
	if fixedAPICandleLength {
		origCount := kline.TotalCandlesPerInterval(req.Start, req.End, interval)
		modifiedCount := kline.TotalCandlesPerInterval(req.Start, time.Now(), exchangeInterval)
		if modifiedCount > limit {
			errMsg := fmt.Sprintf("for %v %v candles between %v-%v. ",
				origCount,
				interval,
				start.Format(common.SimpleTimeFormatWithTimezone),
				end.Format(common.SimpleTimeFormatWithTimezone))
			if interval != exchangeInterval {
				errMsg += fmt.Sprintf("Request converts to %v %v candles. ",
					modifiedCount,
					exchangeInterval)
			}
			boundary := time.Now().Add(-exchangeInterval.Duration() * time.Duration(limit))
			return nil, fmt.Errorf("%w %v, exceeding the limit of %v %v candles up to %v. Please reduce timeframe or use GetHistoricCandlesExtended",
				kline.ErrRequestExceedsExchangeLimits,
				errMsg,
				limit,
				exchangeInterval,
				boundary.Format(common.SimpleTimeFormatWithTimezone))
		}
	} else if count := kline.TotalCandlesPerInterval(req.Start, req.End, exchangeInterval); count > limit {
		return nil, fmt.Errorf("candle count exceeded: %d. The endpoint has a set candle limit return of %d candles. Candle data will be incomplete: %w",
			count,
			limit,
			kline.ErrRequestExceedsExchangeLimits)
	}

	return req, nil
}

// GetKlineExtendedRequest returns a helper for the fetching of candle/kline
// data for a *multi* request within a pre-determined time window. This has
// extended functionality to also break down calls to fetch total history.
func (b *Base) GetKlineExtendedRequest(pair currency.Pair, a asset.Item, interval kline.Interval, start, end time.Time) (*kline.ExtendedRequest, error) {
	if pair.IsEmpty() {
		return nil, currency.ErrCurrencyPairEmpty
	}
	if !a.IsValid() {
		return nil, asset.ErrNotSupported
	}

	exchangeInterval, err := b.Features.Enabled.Kline.Intervals.Construct(interval)
	if err != nil {
		return nil, err
	}

	err = b.ValidateKline(pair, a, exchangeInterval)
	if err != nil {
		return nil, err
	}

	formatted, err := b.FormatExchangeCurrency(pair, a)
	if err != nil {
		return nil, err
	}

	limit, err := b.Features.Enabled.Kline.GetIntervalResultLimit(exchangeInterval)
	if err != nil {
		return nil, err
	}

	r, err := kline.CreateKlineRequest(b.Name, pair, formatted, a, interval, exchangeInterval, start, end, limit)
	if err != nil {
		return nil, err
	}
	r.IsExtended = true

	dates, err := r.GetRanges(uint32(limit))
	if err != nil {
		return nil, err
	}

	return &kline.ExtendedRequest{Request: r, RangeHolder: dates}, nil
}

// Shutdown closes active websocket connections if available and then cleans up
// a REST requester instance.
func (b *Base) Shutdown() error {
	if b.Websocket != nil {
		err := b.Websocket.Shutdown()
		if err != nil && !errors.Is(err, stream.ErrNotConnected) {
			return err
		}
	}
	return b.Requester.Shutdown()
}<|MERGE_RESOLUTION|>--- conflicted
+++ resolved
@@ -1445,11 +1445,7 @@
 }
 
 // GetCollateralCurrencyForContract returns the collateral currency for an asset and contract pair
-<<<<<<< HEAD
-func (b *Base) GetCollateralCurrencyForContract(asset.Item, currency.Pair) (currency.Code, asset.Item, error) {
-=======
 func (b *Base) GetCollateralCurrencyForContract(_ asset.Item, _ currency.Pair) (currency.Code, asset.Item, error) {
->>>>>>> 492ea20f
 	return currency.Code{}, asset.Empty, common.ErrNotYetImplemented
 }
 
