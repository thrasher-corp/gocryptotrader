package asset

import (
	"encoding/json"
	"errors"
	"fmt"
	"strings"
)

// Public errors related to assets
var (
	ErrNotSupported = errors.New("unsupported asset type")
	ErrNotEnabled   = errors.New("asset type not enabled")
	ErrInvalidAsset = errors.New("asset is invalid")
)

// Item stores the asset type
type Item uint32

// Items stores a list of assets types
type Items []Item

// Supported Assets
const (
	Empty Item = iota
	Spot
	Margin
	CrossMargin
	MarginFunding
	Index
	Binary
	// Futures asset consts must come below this comment for method `IsFutures`
	Futures
	PerpetualContract
	PerpetualSwap
	DeliveryFutures
	UpsideProfitContract
	DownsideProfitContract
	CoinMarginedFutures
	USDTMarginedFutures
	USDCMarginedFutures
	FutureCombo
	LinearContract
	// Options asset consts must come below this comment for method `IsOptions`
	Options
	OptionCombo
<<<<<<< HEAD
	FutureCombo
	OTC // Over-the-counter(OTC)

	LinearContract // Added to represent a USDT and USDC based linear derivatives(futures/perpetual) assets in Bybit V5
=======
	// All asset const must come immediately after all valid assets for method `IsValid`
>>>>>>> a0d82f2a
	All
)

<<<<<<< HEAD
	optionsFlag   = OptionCombo | Options
	futuresFlag   = PerpetualContract | PerpetualSwap | Futures | DeliveryFutures | UpsideProfitContract | DownsideProfitContract | CoinMarginedFutures | USDTMarginedFutures | USDCMarginedFutures | LinearContract | FutureCombo
	supportedFlag = Spot | Margin | CrossMargin | MarginFunding | Index | Binary | PerpetualContract | PerpetualSwap | Futures | DeliveryFutures | UpsideProfitContract | DownsideProfitContract | CoinMarginedFutures | USDTMarginedFutures | USDCMarginedFutures | Options | LinearContract | OptionCombo | FutureCombo | OTC

=======
const (
>>>>>>> a0d82f2a
	spot                   = "spot"
	margin                 = "margin"
	crossMargin            = "cross_margin"
	marginFunding          = "marginfunding"
	index                  = "index"
	binary                 = "binary"
	perpetualContract      = "perpetualcontract"
	perpetualSwap          = "perpetualswap"
	swap                   = "swap"
	futures                = "futures"
	deliveryFutures        = "delivery"
	upsideProfitContract   = "upsideprofitcontract"
	downsideProfitContract = "downsideprofitcontract"
	coinMarginedFutures    = "coinmarginedfutures"
	usdtMarginedFutures    = "usdtmarginedfutures"
	usdcMarginedFutures    = "usdcmarginedfutures"
	options                = "options"
	optionCombo            = "option_combo"
	futureCombo            = "future_combo"
<<<<<<< HEAD
	otc                    = "otc"
=======
	linearContract         = "linearcontract"
>>>>>>> a0d82f2a
	all                    = "all"
)

var (
	supportedList = Items{Spot, Margin, CrossMargin, MarginFunding, Index, Binary, PerpetualContract, PerpetualSwap, Futures, DeliveryFutures, UpsideProfitContract, DownsideProfitContract, CoinMarginedFutures, USDTMarginedFutures, USDCMarginedFutures, Options, LinearContract, OptionCombo, FutureCombo, OTC}
)

// Supported returns a list of supported asset types
func Supported() Items {
	return supportedList
}

// String converts an Item to its string representation
func (a Item) String() string {
	switch a {
	case Spot:
		return spot
	case Margin:
		return margin
	case CrossMargin:
		return crossMargin
	case MarginFunding:
		return marginFunding
	case Index:
		return index
	case Binary:
		return binary
	case PerpetualContract:
		return perpetualContract
	case PerpetualSwap:
		return perpetualSwap
	case Futures:
		return futures
	case DeliveryFutures:
		return deliveryFutures
	case UpsideProfitContract:
		return upsideProfitContract
	case DownsideProfitContract:
		return downsideProfitContract
	case CoinMarginedFutures:
		return coinMarginedFutures
	case USDTMarginedFutures:
		return usdtMarginedFutures
	case USDCMarginedFutures:
		return usdcMarginedFutures
	case Options:
		return options
	case OptionCombo:
		return optionCombo
	case FutureCombo:
		return futureCombo
<<<<<<< HEAD
	case OTC:
		return otc
=======
	case LinearContract:
		return linearContract
>>>>>>> a0d82f2a
	case All:
		return all
	default:
		return ""
	}
}

// Strings converts an asset type array to a string array
func (a Items) Strings() []string {
	assets := make([]string, len(a))
	for x := range a {
		assets[x] = a[x].String()
	}
	return assets
}

// Contains returns whether or not the supplied asset exists
// in the list of Items
func (a Items) Contains(i Item) bool {
	if i.IsValid() {
		for x := range a {
			if a[x] == i {
				return true
			}
		}
	}
	return false
}

// JoinToString joins an asset type array and converts it to a string
// with the supplied separator
func (a Items) JoinToString(separator string) string {
	return strings.Join(a.Strings(), separator)
}

// IsValid returns whether or not the supplied asset type is valid or not
func (a Item) IsValid() bool {
	return a > Empty && a < All
}

// IsFutures checks if the asset type is a futures contract based asset
func (a Item) IsFutures() bool {
	return a >= Futures && a < Options
}

// IsOptions checks if the asset type is options contract based asset
func (a Item) IsOptions() bool {
	return a >= Options && a < All
}

// UnmarshalJSON conforms type to the umarshaler interface
func (a *Item) UnmarshalJSON(d []byte) error {
	var assetString string
	err := json.Unmarshal(d, &assetString)
	if err != nil {
		return err
	}

	if assetString == "" {
		return nil
	}

	ai, err := New(assetString)
	if err != nil {
		return err
	}

	*a = ai
	return nil
}

// MarshalJSON conforms type to the marshaller interface
func (a Item) MarshalJSON() ([]byte, error) {
	return json.Marshal(a.String())
}

// New takes an input matches to relevant package assets
func New(input string) (Item, error) {
	input = strings.ToLower(input)
	switch input {
	case spot:
		return Spot, nil
	case margin:
		return Margin, nil
	case marginFunding:
		return MarginFunding, nil
	case crossMargin:
		return CrossMargin, nil
	case deliveryFutures:
		return DeliveryFutures, nil
	case index:
		return Index, nil
	case binary:
		return Binary, nil
	case perpetualContract:
		return PerpetualContract, nil
	case perpetualSwap, swap:
		return PerpetualSwap, nil
	case futures:
		return Futures, nil
	case upsideProfitContract:
		return UpsideProfitContract, nil
	case downsideProfitContract:
		return DownsideProfitContract, nil
	case coinMarginedFutures:
		return CoinMarginedFutures, nil
	case usdtMarginedFutures:
		return USDTMarginedFutures, nil
	case usdcMarginedFutures:
		return USDCMarginedFutures, nil
	case options, "option":
		return Options, nil
	case optionCombo:
		return OptionCombo, nil
	case futureCombo:
		return FutureCombo, nil
<<<<<<< HEAD
	case otc:
		return OTC, nil
=======
	case linearContract:
		return LinearContract, nil
>>>>>>> a0d82f2a
	case all:
		return All, nil
	default:
		return 0, fmt.Errorf("%w '%v', only supports %s", ErrNotSupported, input, supportedList)
	}
}

// UseDefault returns default asset type
func UseDefault() Item {
	return Spot
}<|MERGE_RESOLUTION|>--- conflicted
+++ resolved
@@ -29,6 +29,7 @@
 	MarginFunding
 	Index
 	Binary
+	OTC // Over-the-counter(OTC)
 	// Futures asset consts must come below this comment for method `IsFutures`
 	Futures
 	PerpetualContract
@@ -44,25 +45,12 @@
 	// Options asset consts must come below this comment for method `IsOptions`
 	Options
 	OptionCombo
-<<<<<<< HEAD
-	FutureCombo
-	OTC // Over-the-counter(OTC)
-
-	LinearContract // Added to represent a USDT and USDC based linear derivatives(futures/perpetual) assets in Bybit V5
-=======
+
 	// All asset const must come immediately after all valid assets for method `IsValid`
->>>>>>> a0d82f2a
 	All
 )
 
-<<<<<<< HEAD
-	optionsFlag   = OptionCombo | Options
-	futuresFlag   = PerpetualContract | PerpetualSwap | Futures | DeliveryFutures | UpsideProfitContract | DownsideProfitContract | CoinMarginedFutures | USDTMarginedFutures | USDCMarginedFutures | LinearContract | FutureCombo
-	supportedFlag = Spot | Margin | CrossMargin | MarginFunding | Index | Binary | PerpetualContract | PerpetualSwap | Futures | DeliveryFutures | UpsideProfitContract | DownsideProfitContract | CoinMarginedFutures | USDTMarginedFutures | USDCMarginedFutures | Options | LinearContract | OptionCombo | FutureCombo | OTC
-
-=======
 const (
->>>>>>> a0d82f2a
 	spot                   = "spot"
 	margin                 = "margin"
 	crossMargin            = "cross_margin"
@@ -82,11 +70,8 @@
 	options                = "options"
 	optionCombo            = "option_combo"
 	futureCombo            = "future_combo"
-<<<<<<< HEAD
 	otc                    = "otc"
-=======
 	linearContract         = "linearcontract"
->>>>>>> a0d82f2a
 	all                    = "all"
 )
 
@@ -138,13 +123,10 @@
 		return optionCombo
 	case FutureCombo:
 		return futureCombo
-<<<<<<< HEAD
 	case OTC:
 		return otc
-=======
 	case LinearContract:
 		return linearContract
->>>>>>> a0d82f2a
 	case All:
 		return all
 	default:
@@ -261,13 +243,10 @@
 		return OptionCombo, nil
 	case futureCombo:
 		return FutureCombo, nil
-<<<<<<< HEAD
 	case otc:
 		return OTC, nil
-=======
 	case linearContract:
 		return LinearContract, nil
->>>>>>> a0d82f2a
 	case all:
 		return All, nil
 	default:
