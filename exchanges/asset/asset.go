--- conflicted
+++ resolved
@@ -29,6 +29,7 @@
 	MarginFunding
 	Index
 	Binary
+	Spread
 	// Futures asset consts must come below this comment for method `IsFutures`
 	Futures
 	PerpetualContract
@@ -43,20 +44,12 @@
 	LinearContract
 	// Options asset consts must come below this comment for method `IsOptions`
 	Options
-	Spread
 	OptionCombo
 	// All asset const must come immediately after all valid assets for method `IsValid`
 	All
 )
 
-<<<<<<< HEAD
-	optionsFlag   = OptionCombo | Options
-	futuresFlag   = PerpetualContract | PerpetualSwap | Futures | DeliveryFutures | UpsideProfitContract | DownsideProfitContract | CoinMarginedFutures | USDTMarginedFutures | USDCMarginedFutures | LinearContract | FutureCombo
-	supportedFlag = Spot | Margin | CrossMargin | MarginFunding | Index | Binary | PerpetualContract | PerpetualSwap | Futures | DeliveryFutures | UpsideProfitContract | DownsideProfitContract | CoinMarginedFutures | USDTMarginedFutures | USDCMarginedFutures | Options | LinearContract | OptionCombo | FutureCombo | Spread
-
-=======
 const (
->>>>>>> d8de945e
 	spot                   = "spot"
 	margin                 = "margin"
 	crossMargin            = "cross_margin"
@@ -76,11 +69,8 @@
 	options                = "options"
 	optionCombo            = "option_combo"
 	futureCombo            = "future_combo"
-<<<<<<< HEAD
 	spread                 = "spread"
-=======
 	linearContract         = "linearcontract"
->>>>>>> d8de945e
 	all                    = "all"
 )
 
