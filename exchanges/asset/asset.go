--- conflicted
+++ resolved
@@ -78,13 +78,7 @@
 	all                    = "all"
 )
 
-<<<<<<< HEAD
-var (
-	supportedList = Items{Spot, Margin, CrossMargin, MarginFunding, Index, Binary, PerpetualContract, PerpetualSwap, Futures, DeliveryFutures, UpsideProfitContract, DownsideProfitContract, CoinMarginedFutures, USDTMarginedFutures, USDCMarginedFutures, Options, LinearContract, OptionCombo, FutureCombo, Spread, OTC}
-)
-=======
-var supportedList = Items{Spot, Margin, CrossMargin, MarginFunding, Index, Binary, PerpetualContract, PerpetualSwap, Futures, DeliveryFutures, UpsideProfitContract, DownsideProfitContract, CoinMarginedFutures, USDTMarginedFutures, USDCMarginedFutures, Options, LinearContract, OptionCombo, FutureCombo, Spread}
->>>>>>> d857d704
+var supportedList = Items{Spot, Margin, CrossMargin, MarginFunding, Index, Binary, PerpetualContract, PerpetualSwap, Futures, DeliveryFutures, UpsideProfitContract, DownsideProfitContract, CoinMarginedFutures, USDTMarginedFutures, USDCMarginedFutures, Options, LinearContract, OptionCombo, FutureCombo, Spread, OTC}
 
 // Supported returns a list of supported asset types
 func Supported() Items {
