package exchange

import (
	"context"
	"errors"
	"net"
	"testing"
	"time"

	"github.com/stretchr/testify/assert"
	"github.com/stretchr/testify/require"
	"github.com/thrasher-corp/gocryptotrader/common"
	"github.com/thrasher-corp/gocryptotrader/common/convert"
	"github.com/thrasher-corp/gocryptotrader/common/key"
	"github.com/thrasher-corp/gocryptotrader/config"
	"github.com/thrasher-corp/gocryptotrader/currency"
	"github.com/thrasher-corp/gocryptotrader/exchanges/account"
	"github.com/thrasher-corp/gocryptotrader/exchanges/asset"
	"github.com/thrasher-corp/gocryptotrader/exchanges/collateral"
	"github.com/thrasher-corp/gocryptotrader/exchanges/deposit"
	"github.com/thrasher-corp/gocryptotrader/exchanges/fundingrate"
	"github.com/thrasher-corp/gocryptotrader/exchanges/futures"
	"github.com/thrasher-corp/gocryptotrader/exchanges/kline"
	"github.com/thrasher-corp/gocryptotrader/exchanges/margin"
	"github.com/thrasher-corp/gocryptotrader/exchanges/order"
	"github.com/thrasher-corp/gocryptotrader/exchanges/orderbook"
	"github.com/thrasher-corp/gocryptotrader/exchanges/protocol"
	"github.com/thrasher-corp/gocryptotrader/exchanges/request"
	"github.com/thrasher-corp/gocryptotrader/exchanges/stream"
	"github.com/thrasher-corp/gocryptotrader/exchanges/subscription"
	"github.com/thrasher-corp/gocryptotrader/exchanges/ticker"
	"github.com/thrasher-corp/gocryptotrader/exchanges/trade"
	"github.com/thrasher-corp/gocryptotrader/portfolio/banking"
	"github.com/thrasher-corp/gocryptotrader/portfolio/withdraw"
)

const (
	defaultTestExchange = "Bitfinex"
)

var (
	btcusdPair = currency.NewPairWithDelimiter("BTC", "USD", "-")
)

func TestSupportsRESTTickerBatchUpdates(t *testing.T) {
	t.Parallel()

	b := Base{
		Name: "RAWR",
		Features: Features{
			Supports: FeaturesSupported{
				REST: true,
				RESTCapabilities: protocol.Features{
					TickerBatching: true,
				},
			},
		},
	}

	if !b.SupportsRESTTickerBatchUpdates() {
		t.Fatal("TestSupportsRESTTickerBatchUpdates returned false")
	}
}

func TestCreateMap(t *testing.T) {
	t.Parallel()
	b := Base{
		Name: "HELOOOOOOOO",
	}
	b.API.Endpoints = b.NewEndpoints()
	err := b.API.Endpoints.SetDefaultEndpoints(map[URL]string{
		EdgeCase1: "http://test1url.com/",
		EdgeCase2: "http://test2url.com/",
	})
	if err != nil {
		t.Error(err)
	}
	val, ok := b.API.Endpoints.defaults[EdgeCase1.String()]
	if !ok || val != "http://test1url.com/" {
		t.Errorf("CreateMap failed, incorrect value received for the given key")
	}
}

func TestSet(t *testing.T) {
	t.Parallel()
	b := Base{
		Name: "HELOOOOOOOO",
	}
	b.API.Endpoints = b.NewEndpoints()
	err := b.API.Endpoints.SetDefaultEndpoints(map[URL]string{
		EdgeCase1: "http://test1url.com/",
		EdgeCase2: "http://test2url.com/",
	})
	if err != nil {
		t.Error(err)
	}
	err = b.API.Endpoints.SetRunning(EdgeCase2.String(), "http://google.com/")
	if err != nil {
		t.Error(err)
	}
	val, ok := b.API.Endpoints.defaults[EdgeCase2.String()]
	if !ok {
		t.Error("set method or createmap failed")
	}
	if val != "http://google.com/" {
		t.Errorf("vals didn't match. expecting: %s, got: %s\n", "http://google.com/", val)
	}
	err = b.API.Endpoints.SetRunning(EdgeCase3.String(), "Added Edgecase3")
	if err != nil {
		t.Errorf("not expecting an error since invalid url val err should be logged but received: %v", err)
	}
}

func TestGetURL(t *testing.T) {
	t.Parallel()
	b := Base{
		Name: "HELAAAAAOOOOOOOOO",
	}
	b.API.Endpoints = b.NewEndpoints()
	err := b.API.Endpoints.SetDefaultEndpoints(map[URL]string{
		EdgeCase1: "http://test1.com/",
		EdgeCase2: "http://test2.com/",
	})
	if err != nil {
		t.Fatal(err)
	}
	getVal, err := b.API.Endpoints.GetURL(EdgeCase1)
	if err != nil {
		t.Error(err)
	}
	if getVal != "http://test1.com/" {
		t.Errorf("getVal failed")
	}
	err = b.API.Endpoints.SetRunning(EdgeCase2.String(), "http://OVERWRITTENBRO.com.au/")
	if err != nil {
		t.Error(err)
	}
	getChangedVal, err := b.API.Endpoints.GetURL(EdgeCase2)
	if err != nil {
		t.Error(err)
	}
	if getChangedVal != "http://OVERWRITTENBRO.com.au/" {
		t.Error("couldn't get changed val")
	}
	_, err = b.API.Endpoints.GetURL(URL(100))
	if err == nil {
		t.Error("expecting error due to invalid URL key parsed")
	}
}

func TestGetAll(t *testing.T) {
	t.Parallel()
	b := Base{
		Name: "HELLLLLLO",
	}
	b.API.Endpoints = b.NewEndpoints()
	err := b.API.Endpoints.SetDefaultEndpoints(map[URL]string{
		EdgeCase1: "http://test1.com.au/",
		EdgeCase2: "http://test2.com.au/",
	})
	if err != nil {
		t.Error(err)
	}
	allRunning := b.API.Endpoints.GetURLMap()
	if len(allRunning) != 2 {
		t.Error("invalid running map received")
	}
}

func TestSetDefaultEndpoints(t *testing.T) {
	t.Parallel()
	b := Base{
		Name: "HELLLLLLO",
	}
	b.API.Endpoints = b.NewEndpoints()
	err := b.API.Endpoints.SetDefaultEndpoints(map[URL]string{
		EdgeCase1: "http://test1.com.au/",
		EdgeCase2: "http://test2.com.au/",
	})
	if err != nil {
		t.Error(err)
	}
	b.API.Endpoints = b.NewEndpoints()
	err = b.API.Endpoints.SetDefaultEndpoints(map[URL]string{
		URL(1337): "http://test2.com.au/",
	})
	if err == nil {
		t.Error("expecting an error due to invalid url key")
	}
	err = b.API.Endpoints.SetDefaultEndpoints(map[URL]string{
		EdgeCase1: "",
	})
	if err != nil {
		t.Errorf("expecting a warning due to invalid url value but got an error: %v", err)
	}
}

func TestSetClientProxyAddress(t *testing.T) {
	t.Parallel()

	requester, err := request.New("rawr",
		common.NewHTTPClientWithTimeout(time.Second*15))
	if err != nil {
		t.Fatal(err)
	}

	newBase := Base{
		Name:      "rawr",
		Requester: requester}

	newBase.Websocket = stream.NewWebsocket()
	err = newBase.SetClientProxyAddress("")
	if err != nil {
		t.Error(err)
	}
	err = newBase.SetClientProxyAddress(":invalid")
	if err == nil {
		t.Error("SetClientProxyAddress parsed invalid URL")
	}

	if newBase.Websocket.GetProxyAddress() != "" {
		t.Error("SetClientProxyAddress error", err)
	}

	err = newBase.SetClientProxyAddress("http://www.valid.com")
	if err != nil {
		t.Error("SetClientProxyAddress error", err)
	}

	// calling this again will cause the ws check to fail
	err = newBase.SetClientProxyAddress("http://www.valid.com")
	if err == nil {
		t.Error("trying to set the same proxy addr should thrown an err for ws")
	}

	if newBase.Websocket.GetProxyAddress() != "http://www.valid.com" {
		t.Error("SetClientProxyAddress error", err)
	}
}

func TestSetFeatureDefaults(t *testing.T) {
	t.Parallel()

	// Test nil features with basic support capabilities
	b := Base{
		Config: &config.Exchange{
			CurrencyPairs: &currency.PairsManager{},
		},
		Features: Features{
			Supports: FeaturesSupported{
				REST: true,
				RESTCapabilities: protocol.Features{
					TickerBatching: true,
				},
				Websocket: true,
			},
		},
	}
	b.SetFeatureDefaults()
	if !b.Config.Features.Supports.REST && b.Config.CurrencyPairs.LastUpdated == 0 {
		t.Error("incorrect values")
	}

	// Test upgrade when SupportsAutoPairUpdates is enabled
	bptr := func(a bool) *bool { return &a }
	b.Config.Features = nil
	b.Config.SupportsAutoPairUpdates = bptr(true)
	b.SetFeatureDefaults()
	if !b.Config.Features.Supports.RESTCapabilities.AutoPairUpdates &&
		!b.Features.Enabled.AutoPairUpdates {
		t.Error("incorrect values")
	}

	// Test non migrated features config
	b.Config.Features.Supports.REST = false
	b.Config.Features.Supports.RESTCapabilities.TickerBatching = false
	b.Config.Features.Supports.Websocket = false
	b.SetFeatureDefaults()

	if !b.Features.Supports.REST ||
		!b.Features.Supports.RESTCapabilities.TickerBatching ||
		!b.Features.Supports.Websocket {
		t.Error("incorrect values")
	}
}

func TestSetAutoPairDefaults(t *testing.T) {
	t.Parallel()
	bs := "Bitstamp"
	cfg := &config.Config{Exchanges: []config.Exchange{
		{
			Name:          bs,
			CurrencyPairs: &currency.PairsManager{},
			Features: &config.FeaturesConfig{
				Supports: config.FeaturesSupportedConfig{
					RESTCapabilities: protocol.Features{
						AutoPairUpdates: true,
					},
				},
			},
		},
	}}

	exch, err := cfg.GetExchangeConfig(bs)
	if err != nil {
		t.Fatalf("TestSetAutoPairDefaults load config failed. Error %s", err)
	}

	if !exch.Features.Supports.RESTCapabilities.AutoPairUpdates {
		t.Fatalf("TestSetAutoPairDefaults Incorrect value")
	}

	if exch.CurrencyPairs.LastUpdated != 0 {
		t.Fatalf("TestSetAutoPairDefaults Incorrect value")
	}

	exch.Features.Supports.RESTCapabilities.AutoPairUpdates = false

	exch, err = cfg.GetExchangeConfig(bs)
	if err != nil {
		t.Fatalf("TestSetAutoPairDefaults load config failed. Error %s", err)
	}

	if exch.Features.Supports.RESTCapabilities.AutoPairUpdates {
		t.Fatal("TestSetAutoPairDefaults Incorrect value")
	}
}

func TestSupportsAutoPairUpdates(t *testing.T) {
	t.Parallel()

	b := Base{
		Name: "TESTNAME",
	}

	if b.SupportsAutoPairUpdates() {
		t.Error("exchange shouldn't support auto pair updates")
	}

	b.Features.Supports.RESTCapabilities.AutoPairUpdates = true
	if !b.SupportsAutoPairUpdates() {
		t.Error("exchange should support auto pair updates")
	}
}

func TestGetLastPairsUpdateTime(t *testing.T) {
	t.Parallel()

	testTime := time.Now().Unix()
	var b Base
	b.CurrencyPairs.LastUpdated = testTime

	if b.GetLastPairsUpdateTime() != testTime {
		t.Fatal("TestGetLastPairsUpdateTim Incorrect value")
	}
}

func TestGetAssetTypes(t *testing.T) {
	t.Parallel()

	testExchange := Base{
		CurrencyPairs: currency.PairsManager{
			Pairs: map[asset.Item]*currency.PairStore{
				asset.Spot:    new(currency.PairStore),
				asset.Binary:  new(currency.PairStore),
				asset.Futures: new(currency.PairStore),
			},
		},
	}

	aT := testExchange.GetAssetTypes(false)
	if len(aT) != 3 {
		t.Error("TestGetAssetTypes failed")
	}
}

func TestGetClientBankAccounts(t *testing.T) {
	cfg := config.GetConfig()
	err := cfg.LoadConfig(config.TestFile, true)
	if err != nil {
		t.Fatal(err)
	}

	var b Base
	var r *banking.Account
	r, err = b.GetClientBankAccounts("Kraken", "USD")
	if err != nil {
		t.Error(err)
	}

	if r.BankName != "test" {
		t.Error("incorrect bank name")
	}

	_, err = b.GetClientBankAccounts("MEOW", "USD")
	if err == nil {
		t.Error("an error should have been thrown for a non-existent exchange")
	}
}

func TestGetExchangeBankAccounts(t *testing.T) {
	cfg := config.GetConfig()
	err := cfg.LoadConfig(config.TestFile, true)
	if err != nil {
		t.Fatal(err)
	}

	var b = Base{Name: "Bitfinex"}
	r, err := b.GetExchangeBankAccounts("", "USD")
	if err != nil {
		t.Error(err)
	}

	if r.BankName != "Deutsche Bank Privat Und Geschaeftskunden AG" {
		t.Fatal("incorrect bank name")
	}
}

func TestSetCurrencyPairFormat(t *testing.T) {
	t.Parallel()

	b := Base{
		Config: &config.Exchange{},
	}
	err := b.SetCurrencyPairFormat()
	if err != nil {
		t.Fatal(err)
	}
	if b.Config.CurrencyPairs == nil {
		t.Error("currencyPairs shouldn't be nil")
	}

	// Test global format logic
	b.Config.CurrencyPairs.UseGlobalFormat = true
	b.CurrencyPairs.UseGlobalFormat = true
	pFmt := &currency.PairFormat{
		Delimiter: "#",
	}
	b.CurrencyPairs.RequestFormat = pFmt
	b.CurrencyPairs.ConfigFormat = pFmt
	err = b.SetCurrencyPairFormat()
	if err != nil {
		t.Fatal(err)
	}
	spot, err := b.GetPairFormat(asset.Spot, true)
	if err != nil {
		t.Fatal(err)
	}

	if spot.Delimiter != "#" {
		t.Error("incorrect pair format delimiter")
	}

	// Test individual asset type formatting logic
	b.CurrencyPairs.UseGlobalFormat = false
	// Store non-nil pair stores
	err = b.CurrencyPairs.Store(asset.Spot, &currency.PairStore{
		ConfigFormat: &currency.PairFormat{Delimiter: "~"},
	})
	if err != nil {
		t.Fatal(err)
	}
	err = b.CurrencyPairs.Store(asset.Futures, &currency.PairStore{
		ConfigFormat: &currency.PairFormat{Delimiter: ":)"},
	})
	if err != nil {
		t.Fatal(err)
	}
	err = b.SetCurrencyPairFormat()
	if err != nil {
		t.Fatal(err)
	}
	spot, err = b.GetPairFormat(asset.Spot, false)
	if err != nil {
		t.Fatal(err)
	}
	if spot.Delimiter != "~" {
		t.Error("incorrect pair format delimiter")
	}
	futures, err := b.GetPairFormat(asset.Futures, false)
	if err != nil {
		t.Fatal(err)
	}
	if futures.Delimiter != ":)" {
		t.Error("incorrect pair format delimiter")
	}
}

func TestLoadConfigPairs(t *testing.T) {
	t.Parallel()

	pairs := currency.Pairs{
		currency.Pair{Base: currency.BTC, Quote: currency.USD},
		currency.Pair{Base: currency.LTC, Quote: currency.USD},
	}

	b := Base{
		CurrencyPairs: currency.PairsManager{
			UseGlobalFormat: true,
			RequestFormat: &currency.PairFormat{
				Delimiter: ">",
				Uppercase: false,
			},
			ConfigFormat: &currency.PairFormat{
				Delimiter: "^",
				Uppercase: true,
			},
			Pairs: map[asset.Item]*currency.PairStore{
				asset.Spot: {
					RequestFormat: &currency.EMPTYFORMAT,
					ConfigFormat:  &currency.EMPTYFORMAT,
				},
			},
		},
		Config: &config.Exchange{
			CurrencyPairs: &currency.PairsManager{},
		},
	}

	// Test a nil PairsManager
	err := b.SetConfigPairs()
	if err != nil {
		t.Fatal(err)
	}

	// Now setup a proper PairsManager
	b.Config.CurrencyPairs = &currency.PairsManager{
		UseGlobalFormat: true,
		RequestFormat: &currency.PairFormat{
			Delimiter: "!",
			Uppercase: true,
		},
		ConfigFormat: &currency.PairFormat{
			Delimiter: "!",
			Uppercase: true,
		},
		Pairs: map[asset.Item]*currency.PairStore{
			asset.Spot: {
				AssetEnabled: convert.BoolPtr(true),
				Enabled:      pairs,
				Available:    pairs,
			},
		},
	}

	// Test UseGlobalFormat setting of pairs
	err = b.SetCurrencyPairFormat()
	if err != nil {
		t.Fatal(err)
	}

	err = b.SetConfigPairs()
	if err != nil {
		t.Fatal(err)
	}
	// Test four things:
	// 1) Config pairs are set
	// 2) pair format is set for RequestFormat
	// 3) pair format is set for ConfigFormat
	// 4) Config global format delimiter is updated based off exchange.Base
	pFmt, err := b.GetPairFormat(asset.Spot, false)
	if err != nil {
		t.Fatal(err)
	}
	pairs, err = b.GetEnabledPairs(asset.Spot)
	if err != nil {
		t.Fatal(err)
	}

	p := pairs[0].Format(pFmt).String()
	if p != "BTC^USD" {
		t.Errorf("incorrect value, expected BTC^USD")
	}

	avail, err := b.GetAvailablePairs(asset.Spot)
	if err != nil {
		t.Fatal(err)
	}

	format, err := b.FormatExchangeCurrency(avail[0], asset.Spot)
	if err != nil {
		t.Fatal(err)
	}

	p = format.String()
	if p != "btc>usd" {
		t.Error("incorrect value, expected btc>usd")
	}
	if b.Config.CurrencyPairs.RequestFormat.Delimiter != ">" ||
		b.Config.CurrencyPairs.RequestFormat.Uppercase ||
		b.Config.CurrencyPairs.ConfigFormat.Delimiter != "^" ||
		!b.Config.CurrencyPairs.ConfigFormat.Uppercase {
		t.Error("incorrect delimiter values")
	}

	// Test !UseGlobalFormat setting of pairs
	err = b.CurrencyPairs.StoreFormat(asset.Spot, &currency.PairFormat{Delimiter: "~"}, false)
	if err != nil {
		t.Fatal(err)
	}
	err = b.CurrencyPairs.StoreFormat(asset.Spot, &currency.PairFormat{Delimiter: "/"}, true)
	if err != nil {
		t.Fatal(err)
	}
	pairs = append(pairs, currency.Pair{Base: currency.XRP, Quote: currency.USD})
	err = b.Config.CurrencyPairs.StorePairs(asset.Spot, pairs, false)
	if err != nil {
		t.Fatal(err)
	}
	err = b.Config.CurrencyPairs.StorePairs(asset.Spot, pairs, true)
	if err != nil {
		t.Fatal(err)
	}
	b.Config.CurrencyPairs.UseGlobalFormat = false
	b.CurrencyPairs.UseGlobalFormat = false

	err = b.SetConfigPairs()
	if err != nil {
		t.Fatal(err)
	}
	// Test four things:
	// 1) XRP-USD is set
	// 2) pair format is set for RequestFormat
	// 3) pair format is set for ConfigFormat
	// 4) Config pair store formats are the same as the exchanges
	configFmt, err := b.GetPairFormat(asset.Spot, false)
	if err != nil {
		t.Fatal(err)
	}
	pairs, err = b.GetEnabledPairs(asset.Spot)
	if err != nil {
		t.Fatal(err)
	}
	p = pairs[2].Format(configFmt).String()
	if p != "xrp/usd" {
		t.Error("incorrect value, expected xrp/usd", p)
	}

	avail, err = b.GetAvailablePairs(asset.Spot)
	if err != nil {
		t.Fatal(err)
	}

	format, err = b.FormatExchangeCurrency(avail[2], asset.Spot)
	if err != nil {
		t.Fatal(err)
	}
	p = format.String()
	if p != "xrp~usd" {
		t.Error("incorrect value, expected xrp~usd", p)
	}
	ps, err := b.Config.CurrencyPairs.Get(asset.Spot)
	if err != nil {
		t.Fatal(err)
	}
	if ps.RequestFormat.Delimiter != "~" ||
		ps.RequestFormat.Uppercase ||
		ps.ConfigFormat.Delimiter != "/" ||
		ps.ConfigFormat.Uppercase {
		t.Error("incorrect delimiter values")
	}
}

func TestGetName(t *testing.T) {
	t.Parallel()

	b := Base{
		Name: "TESTNAME",
	}

	if name := b.GetName(); name != "TESTNAME" {
		t.Error("Exchange GetName() returned incorrect name")
	}
}

func TestGetFeatures(t *testing.T) {
	t.Parallel()

	// Test GetEnabledFeatures
	var b Base
	if b.GetEnabledFeatures().AutoPairUpdates {
		t.Error("auto pair updates should be disabled")
	}
	b.Features.Enabled.AutoPairUpdates = true
	if !b.GetEnabledFeatures().AutoPairUpdates {
		t.Error("auto pair updates should be enabled")
	}

	// Test GetSupportedFeatures
	b.Features.Supports.RESTCapabilities.AutoPairUpdates = true
	if !b.GetSupportedFeatures().RESTCapabilities.AutoPairUpdates {
		t.Error("auto pair updates should be supported")
	}
	if b.GetSupportedFeatures().RESTCapabilities.TickerBatching {
		t.Error("ticker batching shouldn't be supported")
	}
}

func TestGetPairFormat(t *testing.T) {
	t.Parallel()

	// Test global formatting
	var b Base
	b.CurrencyPairs.UseGlobalFormat = true
	b.CurrencyPairs.ConfigFormat = &currency.PairFormat{
		Uppercase: true,
	}
	b.CurrencyPairs.RequestFormat = &currency.PairFormat{
		Delimiter: "~",
	}
	pFmt, err := b.GetPairFormat(asset.Spot, true)
	if err != nil {
		t.Fatal(err)
	}
	if pFmt.Delimiter != "~" && !pFmt.Uppercase {
		t.Error("incorrect pair format values")
	}
	pFmt, err = b.GetPairFormat(asset.Spot, false)
	if err != nil {
		t.Fatal(err)
	}
	if pFmt.Delimiter != "" && pFmt.Uppercase {
		t.Error("incorrect pair format values")
	}

	// Test individual asset pair store formatting
	b.CurrencyPairs.UseGlobalFormat = false
	err = b.CurrencyPairs.Store(asset.Spot, &currency.PairStore{
		ConfigFormat:  &pFmt,
		RequestFormat: &currency.PairFormat{Delimiter: "/", Uppercase: true},
	})
	if err != nil {
		t.Fatal(err)
	}
	pFmt, err = b.GetPairFormat(asset.Spot, false)
	if err != nil {
		t.Fatal(err)
	}
	if pFmt.Delimiter != "" && pFmt.Uppercase {
		t.Error("incorrect pair format values")
	}
	pFmt, err = b.GetPairFormat(asset.Spot, true)
	if err != nil {
		t.Fatal(err)
	}
	if pFmt.Delimiter != "~" && !pFmt.Uppercase {
		t.Error("incorrect pair format values")
	}
}

func TestGetPairs(t *testing.T) {
	t.Parallel()

	b := Base{Name: "TESTNAME"}

	for _, d := range []string{"-", "~", "", "_"} {
		b.CurrencyPairs = currency.PairsManager{
			UseGlobalFormat: true,
			ConfigFormat: &currency.PairFormat{
				Uppercase: true,
				Delimiter: d,
			},
		}

		require.NoError(t, b.CurrencyPairs.StorePairs(asset.Spot, currency.Pairs{btcusdPair}, false), "StorePairs must not error for available pairs")
		c, err := b.GetAvailablePairs(asset.Spot)
		require.NoError(t, err, "GetAvailablePairs must not error")
		require.Len(t, c, 1, "Must have one enabled pair")
		assert.Equal(t, "BTC"+d+"USD", c[0].String(), "GetAvailablePairs format must use config format")

		require.NoError(t, b.CurrencyPairs.StorePairs(asset.Spot, currency.Pairs{btcusdPair}, true), "StorePairs must not error for enabled pairs")
		require.NoError(t, b.CurrencyPairs.SetAssetEnabled(asset.Spot, true), "SetAssetEnabled must not error")

		c, err = b.GetEnabledPairs(asset.Spot)
		require.NoError(t, err, "GetEnabledPairs must not error")
		require.Len(t, c, 1, "Must have one enabled pair")
		assert.Equal(t, "BTC"+d+"USD", c[0].String(), "GetEnabledPairs format must use config format")
	}
}

func TestFormatExchangeCurrencies(t *testing.T) {
	t.Parallel()

	e := Base{
		CurrencyPairs: currency.PairsManager{
			UseGlobalFormat: true,

			RequestFormat: &currency.PairFormat{
				Uppercase: false,
				Delimiter: "~",
				Separator: "^",
			},

			ConfigFormat: &currency.PairFormat{
				Uppercase: true,
				Delimiter: "_",
			},
		},
	}
	p1, err := currency.NewPairDelimiter("BTC_USD", "_")
	if err != nil {
		t.Fatal(err)
	}
	p2, err := currency.NewPairDelimiter("LTC_BTC", "_")
	if err != nil {
		t.Fatal(err)
	}
	var pairs = []currency.Pair{
		p1,
		p2,
	}

	actual, err := e.FormatExchangeCurrencies(pairs, asset.Spot)
	if err != nil {
		t.Errorf("Exchange TestFormatExchangeCurrencies error %s", err)
	}
	if expected := "btc~usd^ltc~btc"; actual != expected {
		t.Errorf("Exchange TestFormatExchangeCurrencies %s != %s",
			actual, expected)
	}

	_, err = e.FormatExchangeCurrencies(nil, asset.Spot)
	if err == nil {
		t.Error("nil pairs should return an error")
	}
}

func TestFormatExchangeCurrency(t *testing.T) {
	t.Parallel()

	var b Base
	b.CurrencyPairs.UseGlobalFormat = true
	b.CurrencyPairs.RequestFormat = &currency.PairFormat{
		Uppercase: true,
		Delimiter: "-",
	}

	actual, err := b.FormatExchangeCurrency(btcusdPair, asset.Spot)
	require.NoError(t, err, "FormatExchangeCurrency must not error")
	assert.Equal(t, "BTC-USD", actual.String(), "FormatExchangeCurrency should format pair correctly")
}

func TestSetEnabled(t *testing.T) {
	t.Parallel()

	SetEnabled := Base{
		Name:    "TESTNAME",
		Enabled: false,
	}

	SetEnabled.SetEnabled(true)
	if !SetEnabled.Enabled {
		t.Error("Exchange SetEnabled(true) did not set boolean")
	}
}

func TestIsEnabled(t *testing.T) {
	t.Parallel()

	IsEnabled := Base{
		Name:    "TESTNAME",
		Enabled: false,
	}

	if IsEnabled.IsEnabled() {
		t.Error("Exchange IsEnabled() did not return correct boolean")
	}
}

func TestSetupDefaults(t *testing.T) {
	t.Parallel()

	newRequester, err := request.New("testSetupDefaults",
		common.NewHTTPClientWithTimeout(0))
	if err != nil {
		t.Fatal(err)
	}

	var b = Base{
		Name:      "awesomeTest",
		Requester: newRequester,
	}
	cfg := config.Exchange{
		HTTPTimeout: time.Duration(-1),
		API: config.APIConfig{
			AuthenticatedSupport: true,
		},
		ConnectionMonitorDelay: time.Second * 5,
	}

	err = b.SetupDefaults(&cfg)
	if err != nil {
		t.Fatal(err)
	}
	if cfg.HTTPTimeout.String() != "15s" {
		t.Error("HTTP timeout should be set to 15s")
	}

	// Test custom HTTP timeout is set
	cfg.HTTPTimeout = time.Second * 30
	err = b.SetupDefaults(&cfg)
	if err != nil {
		t.Fatal(err)
	}
	if cfg.HTTPTimeout.String() != "30s" {
		t.Error("HTTP timeout should be set to 30s")
	}

	// Test asset types
	err = b.CurrencyPairs.Store(asset.Spot, &currency.PairStore{Enabled: currency.Pairs{btcusdPair}})
	require.NoError(t, err, "Store must not error")
	require.NoError(t, b.SetupDefaults(&cfg), "SetupDefaults must not error")
	ps, err := cfg.CurrencyPairs.Get(asset.Spot)
	if err != nil {
		t.Fatal(err)
	}
	if !ps.Enabled.Contains(btcusdPair, true) {
		t.Error("default pair should be stored in the configs pair store")
	}

	// Test websocket support
	b.Websocket = stream.NewWebsocket()
	b.Features.Supports.Websocket = true
	err = b.Websocket.Setup(&stream.WebsocketSetup{
		ExchangeConfig: &config.Exchange{
			WebsocketTrafficTimeout: time.Second * 30,
			Name:                    "test",
			Features:                &config.FeaturesConfig{},
		},
		Features:              &protocol.Features{},
		DefaultURL:            "ws://something.com",
		RunningURL:            "ws://something.com",
		Connector:             func() error { return nil },
		GenerateSubscriptions: func() ([]subscription.Subscription, error) { return []subscription.Subscription{}, nil },
		Subscriber:            func([]subscription.Subscription) error { return nil },
	})
	if err != nil {
		t.Fatal(err)
	}
	err = b.Websocket.Enable()
	if err != nil {
		t.Fatal(err)
	}
	if !b.IsWebsocketEnabled() {
		t.Error("websocket should be enabled")
	}
}

func TestSetPairs(t *testing.T) {
	t.Parallel()

	b := Base{
		CurrencyPairs: currency.PairsManager{
			UseGlobalFormat: true,
			ConfigFormat: &currency.PairFormat{
				Uppercase: true,
			},
		},
		Config: &config.Exchange{
			CurrencyPairs: &currency.PairsManager{
				UseGlobalFormat: true,
				ConfigFormat: &currency.PairFormat{
					Uppercase: true,
				},
				Pairs: map[asset.Item]*currency.PairStore{
					asset.Spot: {
						AssetEnabled: convert.BoolPtr(true),
					},
				},
			},
		},
	}

	if err := b.SetPairs(nil, asset.Spot, true); err == nil {
		t.Error("nil pairs should throw an error")
	}

	pairs := currency.Pairs{
		currency.NewPair(currency.BTC, currency.USD),
	}
	err := b.SetPairs(pairs, asset.Spot, true)
	if err != nil {
		t.Error(err)
	}

	err = b.SetPairs(pairs, asset.Spot, false)
	if err != nil {
		t.Error(err)
	}

	err = b.SetConfigPairs()
	if err != nil {
		t.Fatal(err)
	}

	p, err := b.GetEnabledPairs(asset.Spot)
	if err != nil {
		t.Fatal(err)
	}

	if len(p) != 1 {
		t.Error("pairs shouldn't be nil")
	}
}

func TestUpdatePairs(t *testing.T) {
	t.Parallel()
	cfg := &config.Config{
		Exchanges: []config.Exchange{
			{
				Name:          defaultTestExchange,
				CurrencyPairs: &currency.PairsManager{},
			},
		},
	}

	exchCfg, err := cfg.GetExchangeConfig(defaultTestExchange)
	if err != nil {
		t.Fatal("TestUpdatePairs failed to load config")
	}

	UAC := Base{
		Name: defaultTestExchange,
		CurrencyPairs: currency.PairsManager{
			Pairs: map[asset.Item]*currency.PairStore{
				asset.Spot: {
					AssetEnabled: convert.BoolPtr(true),
				},
			},
			ConfigFormat:    &currency.PairFormat{Uppercase: true, Delimiter: currency.DashDelimiter},
			UseGlobalFormat: true,
		},
	}
	UAC.Config = exchCfg
	exchangeProducts, err := currency.NewPairsFromStrings([]string{"ltcusd",
		"btcusd",
		"usdbtc",
		"audusd"})
	if err != nil {
		t.Fatal(err)
	}
	err = UAC.UpdatePairs(exchangeProducts, asset.Spot, true)
	if err != nil {
		t.Errorf("TestUpdatePairs error: %s", err)
	}

	err = UAC.UpdatePairs(exchangeProducts, asset.Spot, false)
	if err != nil {
		t.Errorf("TestUpdatePairs error: %s", err)
	}

	// Test updating the same new products, diff should be 0
	err = UAC.UpdatePairs(exchangeProducts, asset.Spot, true)
	if err != nil {
		t.Errorf("TestUpdatePairs error: %s", err)
	}

	// Test force updating to only one product
	exchangeProducts, err = currency.NewPairsFromStrings([]string{"btcusd"})
	if err != nil {
		t.Fatal(err)
	}

	err = UAC.UpdatePairs(exchangeProducts, asset.Spot, true)
	if err != nil {
		t.Errorf("TestUpdatePairs error: %s", err)
	}

	// Test updating exchange products
	exchangeProducts, err = currency.NewPairsFromStrings([]string{"ltcusd",
		"btcusd",
		"usdbtc",
		"audbtc"})
	if err != nil {
		t.Fatal(err)
	}
	UAC.Name = defaultTestExchange
	err = UAC.UpdatePairs(exchangeProducts, asset.Spot, false)
	if err != nil {
		t.Errorf("Exchange UpdatePairs() error: %s", err)
	}

	// Test updating the same new products, diff should be 0
	err = UAC.UpdatePairs(exchangeProducts, asset.Spot, false)
	if err != nil {
		t.Errorf("Exchange UpdatePairs() error: %s", err)
	}

	// Test force updating to only one product
	exchangeProducts, err = currency.NewPairsFromStrings([]string{"btcusd"})
	if err != nil {
		t.Fatal(err)
	}
	err = UAC.UpdatePairs(exchangeProducts, asset.Spot, false)
	if err != nil {
		t.Errorf("Forced Exchange UpdatePairs() error: %s", err)
	}

	// Test update currency pairs with btc excluded
	exchangeProducts, err = currency.NewPairsFromStrings([]string{"ltcusd", "ethusd"})
	if err != nil {
		t.Fatal(err)
	}
	err = UAC.UpdatePairs(exchangeProducts, asset.Spot, false)
	if err != nil {
		t.Errorf("Exchange UpdatePairs() error: %s", err)
	}

<<<<<<< HEAD
	// Test empty pair
	p, err := currency.NewPairDelimiter(defaultTestCurrencyPair, "-")
	if err != nil {
		t.Fatal(err)
	}
	pairs := currency.Pairs{currency.EMPTYPAIR, p}
	err = UAC.UpdatePairs(pairs, asset.Spot, true)
	if !errors.Is(err, currency.ErrCurrencyPairEmpty) {
		t.Fatalf("received: '%v' but expected: '%v'", err, currency.ErrCurrencyPairEmpty)
	}

	pairs = currency.Pairs{p, p}
	err = UAC.UpdatePairs(pairs, asset.Spot, false)
	if !errors.Is(err, currency.ErrPairDuplication) {
		t.Fatalf("received: '%v' but expected: '%v'", err, currency.ErrPairDuplication)
	}

	pairs = currency.Pairs{p}
	err = UAC.UpdatePairs(pairs, asset.Spot, false)
	if !errors.Is(err, nil) {
		t.Fatalf("received: '%v' but expected: '%v'", err, nil)
	}

	err = UAC.UpdatePairs(pairs, asset.Spot, true)
	if !errors.Is(err, nil) {
		t.Fatalf("received: '%v' but expected: '%v'", err, nil)
	}
=======
	err = UAC.UpdatePairs(currency.Pairs{currency.EMPTYPAIR, btcusdPair}, asset.Spot, true, true)
	assert.ErrorIs(t, err, currency.ErrCurrencyPairEmpty, "UpdatePairs should error on empty pairs")

	err = UAC.UpdatePairs(currency.Pairs{btcusdPair, btcusdPair}, asset.Spot, false, true)
	assert.ErrorIs(t, err, currency.ErrPairDuplication, "UpdatePairs should error on Duplicates")

	err = UAC.UpdatePairs(currency.Pairs{btcusdPair}, asset.Spot, false, true)
	assert.NoError(t, err, "UpdatePairs should not error")

	err = UAC.UpdatePairs(currency.Pairs{btcusdPair}, asset.Spot, true, true)
	assert.NoError(t, err, "UpdatePairs should not error")
>>>>>>> 1e95ae9b

	UAC.CurrencyPairs.UseGlobalFormat = true
	UAC.CurrencyPairs.ConfigFormat = &currency.PairFormat{Delimiter: "-"}

	uacPairs, err := UAC.GetEnabledPairs(asset.Spot)
	require.NoError(t, err, "GetEnabledPairs must not error")
	assert.True(t, uacPairs.Contains(btcusdPair, true), "Should contain currency pair")

	pairs := currency.Pairs{
		currency.NewPair(currency.XRP, currency.USD),
		currency.NewPair(currency.BTC, currency.USD),
		currency.NewPair(currency.LTC, currency.USD),
		currency.NewPair(currency.LTC, currency.USDT),
	}
	err = UAC.UpdatePairs(pairs, asset.Spot, true)
	if !errors.Is(err, nil) {
		t.Fatalf("received: '%v' but expected: '%v'", err, nil)
	}

	pairs = currency.Pairs{
		currency.NewPair(currency.WABI, currency.USD),
		currency.NewPair(currency.EASY, currency.USD),
		currency.NewPair(currency.LARIX, currency.USD),
		currency.NewPair(currency.LTC, currency.USDT),
	}
	err = UAC.UpdatePairs(pairs, asset.Spot, false)
	if !errors.Is(err, nil) {
		t.Fatalf("received: '%v' but expected: '%v'", err, nil)
	}

	uacEnabledPairs, err := UAC.GetEnabledPairs(asset.Spot)
	if err != nil {
		t.Fatal(err)
	}
	if uacEnabledPairs.Contains(currency.NewPair(currency.XRP, currency.USD), true) {
		t.Fatal("expected currency pair not found")
	}
	if uacEnabledPairs.Contains(currency.NewPair(currency.BTC, currency.USD), true) {
		t.Fatal("expected currency pair not found")
	}
	if uacEnabledPairs.Contains(currency.NewPair(currency.LTC, currency.USD), true) {
		t.Fatal("expected currency pair not found")
	}
	if !uacEnabledPairs.Contains(currency.NewPair(currency.LTC, currency.USDT), true) {
		t.Fatal("expected currency pair not found")
	}

	// This should be matched and formatted to `link-usd`
	unintentionalInput, err := currency.NewPairFromString("linkusd")
	if !errors.Is(err, nil) {
		t.Fatalf("received: '%v' but expected: '%v'", err, nil)
	}

	pairs = currency.Pairs{
		currency.NewPair(currency.WABI, currency.USD),
		currency.NewPair(currency.EASY, currency.USD),
		currency.NewPair(currency.LARIX, currency.USD),
		currency.NewPair(currency.LTC, currency.USDT),
		unintentionalInput,
	}

	err = UAC.UpdatePairs(pairs, asset.Spot, true)
	if !errors.Is(err, nil) {
		t.Fatalf("received: '%v' but expected: '%v'", err, nil)
	}

	pairs = currency.Pairs{
		currency.NewPair(currency.WABI, currency.USD),
		currency.NewPair(currency.EASY, currency.USD),
		currency.NewPair(currency.LARIX, currency.USD),
		currency.NewPair(currency.LTC, currency.USDT),
		currency.NewPair(currency.LINK, currency.USD),
	}

	err = UAC.UpdatePairs(pairs, asset.Spot, false)
	if !errors.Is(err, nil) {
		t.Fatalf("received: '%v' but expected: '%v'", err, nil)
	}

	uacEnabledPairs, err = UAC.GetEnabledPairs(asset.Spot)
	if err != nil {
		t.Fatal(err)
	}

	if !uacEnabledPairs.Contains(currency.NewPair(currency.LINK, currency.USD), true) {
		t.Fatalf("received: '%v' but expected: '%v'", false, true)
	}
}

func TestSupportsWebsocket(t *testing.T) {
	t.Parallel()

	var b Base
	if b.SupportsWebsocket() {
		t.Error("exchange doesn't support websocket")
	}

	b.Features.Supports.Websocket = true
	if !b.SupportsWebsocket() {
		t.Error("exchange supports websocket")
	}
}

func TestSupportsREST(t *testing.T) {
	t.Parallel()

	var b Base
	if b.SupportsREST() {
		t.Error("exchange doesn't support REST")
	}

	b.Features.Supports.REST = true
	if !b.SupportsREST() {
		t.Error("exchange supports REST")
	}
}

func TestIsWebsocketEnabled(t *testing.T) {
	t.Parallel()

	var b Base
	if b.IsWebsocketEnabled() {
		t.Error("exchange doesn't support websocket")
	}

	b.Websocket = stream.NewWebsocket()
	err := b.Websocket.Setup(&stream.WebsocketSetup{
		ExchangeConfig: &config.Exchange{
			Enabled:                 true,
			WebsocketTrafficTimeout: time.Second * 30,
			Name:                    "test",
			Features: &config.FeaturesConfig{
				Enabled: config.FeaturesEnabledConfig{
					Websocket: true,
				},
			},
		},
		Features:              &protocol.Features{},
		DefaultURL:            "ws://something.com",
		RunningURL:            "ws://something.com",
		Connector:             func() error { return nil },
		GenerateSubscriptions: func() ([]subscription.Subscription, error) { return nil, nil },
		Subscriber:            func([]subscription.Subscription) error { return nil },
	})
	if err != nil {
		t.Error(err)
	}
	if !b.IsWebsocketEnabled() {
		t.Error("websocket should be enabled")
	}
}

func TestSupportsWithdrawPermissions(t *testing.T) {
	t.Parallel()

	UAC := Base{Name: defaultTestExchange}
	UAC.Features.Supports.WithdrawPermissions = AutoWithdrawCrypto | AutoWithdrawCryptoWithAPIPermission
	withdrawPermissions := UAC.SupportsWithdrawPermissions(AutoWithdrawCrypto)

	if !withdrawPermissions {
		t.Errorf("Expected: %v, Received: %v", true, withdrawPermissions)
	}

	withdrawPermissions = UAC.SupportsWithdrawPermissions(AutoWithdrawCrypto | AutoWithdrawCryptoWithAPIPermission)
	if !withdrawPermissions {
		t.Errorf("Expected: %v, Received: %v", true, withdrawPermissions)
	}

	withdrawPermissions = UAC.SupportsWithdrawPermissions(AutoWithdrawCrypto | WithdrawCryptoWith2FA)
	if withdrawPermissions {
		t.Errorf("Expected: %v, Received: %v", false, withdrawPermissions)
	}

	withdrawPermissions = UAC.SupportsWithdrawPermissions(AutoWithdrawCrypto | AutoWithdrawCryptoWithAPIPermission | WithdrawCryptoWith2FA)
	if withdrawPermissions {
		t.Errorf("Expected: %v, Received: %v", false, withdrawPermissions)
	}

	withdrawPermissions = UAC.SupportsWithdrawPermissions(WithdrawCryptoWith2FA)
	if withdrawPermissions {
		t.Errorf("Expected: %v, Received: %v", false, withdrawPermissions)
	}
}

func TestFormatWithdrawPermissions(t *testing.T) {
	t.Parallel()

	UAC := Base{Name: defaultTestExchange}
	UAC.Features.Supports.WithdrawPermissions = AutoWithdrawCrypto |
		AutoWithdrawCryptoWithAPIPermission |
		AutoWithdrawCryptoWithSetup |
		WithdrawCryptoWith2FA |
		WithdrawCryptoWithSMS |
		WithdrawCryptoWithEmail |
		WithdrawCryptoWithWebsiteApproval |
		WithdrawCryptoWithAPIPermission |
		AutoWithdrawFiat |
		AutoWithdrawFiatWithAPIPermission |
		AutoWithdrawFiatWithSetup |
		WithdrawFiatWith2FA |
		WithdrawFiatWithSMS |
		WithdrawFiatWithEmail |
		WithdrawFiatWithWebsiteApproval |
		WithdrawFiatWithAPIPermission |
		WithdrawCryptoViaWebsiteOnly |
		WithdrawFiatViaWebsiteOnly |
		NoFiatWithdrawals |
		1<<19
	withdrawPermissions := UAC.FormatWithdrawPermissions()
	if withdrawPermissions != "AUTO WITHDRAW CRYPTO & AUTO WITHDRAW CRYPTO WITH API PERMISSION & AUTO WITHDRAW CRYPTO WITH SETUP & WITHDRAW CRYPTO WITH 2FA & WITHDRAW CRYPTO WITH SMS & WITHDRAW CRYPTO WITH EMAIL & WITHDRAW CRYPTO WITH WEBSITE APPROVAL & WITHDRAW CRYPTO WITH API PERMISSION & AUTO WITHDRAW FIAT & AUTO WITHDRAW FIAT WITH API PERMISSION & AUTO WITHDRAW FIAT WITH SETUP & WITHDRAW FIAT WITH 2FA & WITHDRAW FIAT WITH SMS & WITHDRAW FIAT WITH EMAIL & WITHDRAW FIAT WITH WEBSITE APPROVAL & WITHDRAW FIAT WITH API PERMISSION & WITHDRAW CRYPTO VIA WEBSITE ONLY & WITHDRAW FIAT VIA WEBSITE ONLY & NO FIAT WITHDRAWAL & UNKNOWN[1<<19]" {
		t.Errorf("Expected: %s, Received: %s", AutoWithdrawCryptoText+" & "+AutoWithdrawCryptoWithAPIPermissionText, withdrawPermissions)
	}

	UAC.Features.Supports.WithdrawPermissions = NoAPIWithdrawalMethods
	withdrawPermissions = UAC.FormatWithdrawPermissions()

	if withdrawPermissions != NoAPIWithdrawalMethodsText {
		t.Errorf("Expected: %s, Received: %s", NoAPIWithdrawalMethodsText, withdrawPermissions)
	}
}

func TestSupportsAsset(t *testing.T) {
	t.Parallel()
	var b Base
	b.CurrencyPairs.Pairs = map[asset.Item]*currency.PairStore{
		asset.Spot: {},
	}
	if !b.SupportsAsset(asset.Spot) {
		t.Error("spot should be supported")
	}
	if b.SupportsAsset(asset.Index) {
		t.Error("index shouldn't be supported")
	}
}

func TestPrintEnabledPairs(t *testing.T) {
	t.Parallel()

	var b Base
	b.CurrencyPairs.Pairs = make(map[asset.Item]*currency.PairStore)
	b.CurrencyPairs.Pairs[asset.Spot] = &currency.PairStore{
		Enabled: currency.Pairs{
			currency.NewPair(currency.BTC, currency.USD),
		},
	}

	b.PrintEnabledPairs()
}
func TestGetBase(t *testing.T) {
	t.Parallel()

	b := Base{
		Name: "MEOW",
	}

	p := b.GetBase()
	p.Name = "rawr"

	if b.Name != "rawr" {
		t.Error("name should be rawr")
	}
}

func TestGetAssetType(t *testing.T) {
	var b Base
	p := currency.NewPair(currency.BTC, currency.USD)
	if _, err := b.GetPairAssetType(p); err == nil {
		t.Fatal("error cannot be nil")
	}
	b.CurrencyPairs.Pairs = make(map[asset.Item]*currency.PairStore)
	b.CurrencyPairs.Pairs[asset.Spot] = &currency.PairStore{
		AssetEnabled: convert.BoolPtr(true),
		Enabled: currency.Pairs{
			currency.NewPair(currency.BTC, currency.USD),
		},
		Available: currency.Pairs{
			currency.NewPair(currency.BTC, currency.USD),
		},
		ConfigFormat: &currency.PairFormat{Delimiter: "-"},
	}

	a, err := b.GetPairAssetType(p)
	if err != nil {
		t.Fatal(err)
	}

	if a != asset.Spot {
		t.Error("should be spot but is", a)
	}
}

func TestGetFormattedPairAndAssetType(t *testing.T) {
	t.Parallel()
	b := Base{
		Config: &config.Exchange{},
	}
	err := b.SetCurrencyPairFormat()
	if err != nil {
		t.Fatal(err)
	}
	b.Config.CurrencyPairs.UseGlobalFormat = true
	b.CurrencyPairs.UseGlobalFormat = true
	pFmt := &currency.PairFormat{
		Delimiter: "#",
	}
	b.CurrencyPairs.RequestFormat = pFmt
	b.CurrencyPairs.ConfigFormat = pFmt
	b.CurrencyPairs.Pairs = make(map[asset.Item]*currency.PairStore)
	b.CurrencyPairs.Pairs[asset.Spot] = &currency.PairStore{
		AssetEnabled: convert.BoolPtr(true),
		Enabled: currency.Pairs{
			currency.NewPair(currency.BTC, currency.USD),
		},
		Available: currency.Pairs{
			currency.NewPair(currency.BTC, currency.USD),
		},
	}
	p, a, err := b.GetRequestFormattedPairAndAssetType("btc#usd")
	if err != nil {
		t.Error(err)
	}
	if p.String() != "btc#usd" {
		t.Error("Expected pair to match")
	}
	if a != asset.Spot {
		t.Error("Expected spot asset")
	}
	_, _, err = b.GetRequestFormattedPairAndAssetType("btcusd")
	if err == nil {
		t.Error("Expected error")
	}
}

func TestStoreAssetPairFormat(t *testing.T) {
	b := Base{
		Config: &config.Exchange{Name: "kitties"},
	}

	err := b.StoreAssetPairFormat(asset.Empty, currency.PairStore{})
	if err == nil {
		t.Error("error cannot be nil")
	}

	err = b.StoreAssetPairFormat(asset.Spot, currency.PairStore{})
	if err == nil {
		t.Error("error cannot be nil")
	}

	err = b.StoreAssetPairFormat(asset.Spot, currency.PairStore{
		RequestFormat: &currency.PairFormat{Uppercase: true}})
	if err == nil {
		t.Error("error cannot be nil")
	}

	err = b.StoreAssetPairFormat(asset.Spot, currency.PairStore{
		RequestFormat: &currency.PairFormat{Uppercase: true},
		ConfigFormat:  &currency.PairFormat{Uppercase: true}})
	if !errors.Is(err, errConfigPairFormatRequiresDelimiter) {
		t.Fatalf("received: '%v' but expected: '%v'", err, errConfigPairFormatRequiresDelimiter)
	}

	err = b.StoreAssetPairFormat(asset.Futures, currency.PairStore{
		RequestFormat: &currency.PairFormat{Uppercase: true},
		ConfigFormat:  &currency.PairFormat{Uppercase: true, Delimiter: currency.DashDelimiter}})
	if err != nil {
		t.Error(err)
	}

	err = b.StoreAssetPairFormat(asset.Futures, currency.PairStore{
		RequestFormat: &currency.PairFormat{Uppercase: true},
		ConfigFormat:  &currency.PairFormat{Uppercase: true, Delimiter: currency.DashDelimiter}})
	if err != nil {
		t.Error(err)
	}
}

func TestSetGlobalPairsManager(t *testing.T) {
	b := Base{
		Config: &config.Exchange{Name: "kitties"},
	}

	err := b.SetGlobalPairsManager(nil, nil, asset.Empty)
	if err == nil {
		t.Error("error cannot be nil")
	}

	err = b.SetGlobalPairsManager(&currency.PairFormat{Uppercase: true}, nil, asset.Empty)
	if err == nil {
		t.Error("error cannot be nil")
	}

	err = b.SetGlobalPairsManager(&currency.PairFormat{Uppercase: true},
		&currency.PairFormat{Uppercase: true})
	if err == nil {
		t.Error("error cannot be nil")
	}

	err = b.SetGlobalPairsManager(&currency.PairFormat{Uppercase: true},
		&currency.PairFormat{Uppercase: true}, asset.Empty)
	if err == nil {
		t.Error("error cannot be nil")
	}

	err = b.SetGlobalPairsManager(&currency.PairFormat{Uppercase: true},
		&currency.PairFormat{Uppercase: true},
		asset.Spot,
		asset.Binary)
	if !errors.Is(err, errConfigPairFormatRequiresDelimiter) {
		t.Fatalf("received: '%v' but expected: '%v'", err, errConfigPairFormatRequiresDelimiter)
	}

	err = b.SetGlobalPairsManager(&currency.PairFormat{Uppercase: true},
		&currency.PairFormat{Uppercase: true, Delimiter: currency.DashDelimiter},
		asset.Spot,
		asset.Binary)
	if err != nil {
		t.Error(err)
	}

	if !b.SupportsAsset(asset.Binary) || !b.SupportsAsset(asset.Spot) {
		t.Fatal("global pairs manager not set correctly")
	}

	err = b.SetGlobalPairsManager(&currency.PairFormat{Uppercase: true},
		&currency.PairFormat{Uppercase: true}, asset.Spot, asset.Binary)
	if err == nil {
		t.Error("error cannot be nil")
	}
}
func Test_FormatExchangeKlineInterval(t *testing.T) {
	testCases := []struct {
		name     string
		interval kline.Interval
		output   string
	}{
		{
			"OneMin",
			kline.OneMin,
			"60",
		},
		{
			"OneDay",
			kline.OneDay,
			"86400",
		},
	}

	b := Base{}
	for x := range testCases {
		test := testCases[x]

		t.Run(test.name, func(t *testing.T) {
			ret := b.FormatExchangeKlineInterval(test.interval)

			if ret != test.output {
				t.Fatalf("unexpected result return expected: %v received: %v", test.output, ret)
			}
		})
	}
}

func TestBase_ValidateKline(t *testing.T) {
	pairs := currency.Pairs{
		currency.Pair{Base: currency.BTC, Quote: currency.USDT},
	}

	availablePairs := currency.Pairs{
		currency.Pair{Base: currency.BTC, Quote: currency.USDT},
		currency.Pair{Base: currency.BTC, Quote: currency.AUD},
	}

	b := Base{
		Name: "TESTNAME",
		CurrencyPairs: currency.PairsManager{
			Pairs: map[asset.Item]*currency.PairStore{
				asset.Spot: {
					AssetEnabled: convert.BoolPtr(true),
					Enabled:      pairs,
					Available:    availablePairs,
				},
			},
		},
		Features: Features{
			Enabled: FeaturesEnabled{
				Kline: kline.ExchangeCapabilitiesEnabled{
					Intervals: kline.DeployExchangeIntervals(kline.IntervalCapacity{Interval: kline.OneMin}),
				},
			},
		},
	}

	err := b.ValidateKline(availablePairs[0], asset.Spot, kline.OneMin)
	if err != nil {
		t.Fatalf("expected validation to pass received error: %v", err)
	}

	err = b.ValidateKline(availablePairs[1], asset.Spot, kline.OneYear)
	if err == nil {
		t.Fatal("expected validation to fail")
	}

	err = b.ValidateKline(availablePairs[1], asset.Index, kline.OneYear)
	if err == nil {
		t.Fatal("expected validation to fail")
	}
}

func TestCheckTransientError(t *testing.T) {
	b := Base{}
	err := b.CheckTransientError(nil)
	if err != nil {
		t.Fatal(err)
	}

	err = b.CheckTransientError(errors.New("wow"))
	if err == nil {
		t.Fatal("error cannot be nil")
	}

	nErr := net.DNSError{}
	err = b.CheckTransientError(&nErr)
	if err != nil {
		t.Fatal("error cannot be nil")
	}
}

func TestDisableEnableRateLimiter(t *testing.T) {
	b := Base{}
	err := b.EnableRateLimiter()
	if !errors.Is(err, request.ErrRequestSystemIsNil) {
		t.Fatalf("received: '%v' but expected: '%v'", err, request.ErrRequestSystemIsNil)
	}

	b.Requester, err = request.New("testingRateLimiter", common.NewHTTPClientWithTimeout(0))
	if err != nil {
		t.Fatal(err)
	}

	err = b.DisableRateLimiter()
	if !errors.Is(err, nil) {
		t.Fatalf("received: '%v' but expected: '%v'", err, nil)
	}

	err = b.DisableRateLimiter()
	if !errors.Is(err, request.ErrRateLimiterAlreadyDisabled) {
		t.Fatalf("received: '%v' but expected: '%v'", err, request.ErrRateLimiterAlreadyDisabled)
	}

	err = b.EnableRateLimiter()
	if !errors.Is(err, nil) {
		t.Fatalf("received: '%v' but expected: '%v'", err, nil)
	}

	err = b.EnableRateLimiter()
	if !errors.Is(err, request.ErrRateLimiterAlreadyEnabled) {
		t.Fatalf("received: '%v' but expected: '%v'", err, request.ErrRateLimiterAlreadyEnabled)
	}
}

func TestGetWebsocket(t *testing.T) {
	b := Base{}
	_, err := b.GetWebsocket()
	if err == nil {
		t.Fatal("error cannot be nil")
	}
	b.Websocket = &stream.Websocket{}
	_, err = b.GetWebsocket()
	if err != nil {
		t.Fatal(err)
	}
}

func TestFlushWebsocketChannels(t *testing.T) {
	b := Base{}
	err := b.FlushWebsocketChannels()
	if err != nil {
		t.Fatal(err)
	}

	b.Websocket = &stream.Websocket{}
	err = b.FlushWebsocketChannels()
	if err == nil {
		t.Fatal(err)
	}
}

func TestSubscribeToWebsocketChannels(t *testing.T) {
	b := Base{}
	err := b.SubscribeToWebsocketChannels(nil)
	if err == nil {
		t.Fatal(err)
	}

	b.Websocket = &stream.Websocket{}
	err = b.SubscribeToWebsocketChannels(nil)
	if err == nil {
		t.Fatal(err)
	}
}

func TestUnsubscribeToWebsocketChannels(t *testing.T) {
	b := Base{}
	err := b.UnsubscribeToWebsocketChannels(nil)
	if err == nil {
		t.Fatal(err)
	}

	b.Websocket = &stream.Websocket{}
	err = b.UnsubscribeToWebsocketChannels(nil)
	if err == nil {
		t.Fatal(err)
	}
}

func TestGetSubscriptions(t *testing.T) {
	b := Base{}
	_, err := b.GetSubscriptions()
	if err == nil {
		t.Fatal(err)
	}

	b.Websocket = &stream.Websocket{}
	_, err = b.GetSubscriptions()
	if err != nil {
		t.Fatal(err)
	}
}

func TestAuthenticateWebsocket(t *testing.T) {
	b := Base{}
	if err := b.AuthenticateWebsocket(context.Background()); err == nil {
		t.Fatal("error cannot be nil")
	}
}

func TestKlineIntervalEnabled(t *testing.T) {
	b := Base{}
	if b.klineIntervalEnabled(kline.EightHour) {
		t.Fatal("unexpected value")
	}
}

func TestFormatExchangeKlineInterval(t *testing.T) {
	b := Base{}
	if b.FormatExchangeKlineInterval(kline.EightHour) != "28800" {
		t.Fatal("unexpected value")
	}
}

func TestSetSaveTradeDataStatus(t *testing.T) {
	b := Base{
		Features: Features{
			Enabled: FeaturesEnabled{
				SaveTradeData: false,
			},
		},
		Config: &config.Exchange{
			Features: &config.FeaturesConfig{
				Enabled: config.FeaturesEnabledConfig{},
			},
		},
	}

	if b.IsSaveTradeDataEnabled() {
		t.Errorf("expected false")
	}
	b.SetSaveTradeDataStatus(true)
	if !b.IsSaveTradeDataEnabled() {
		t.Errorf("expected true")
	}
	b.SetSaveTradeDataStatus(false)
	if b.IsSaveTradeDataEnabled() {
		t.Errorf("expected false")
	}
	// data race this
	go b.SetSaveTradeDataStatus(false)
	go b.SetSaveTradeDataStatus(true)
}

func TestAddTradesToBuffer(t *testing.T) {
	b := Base{
		Features: Features{
			Enabled: FeaturesEnabled{},
		},
		Config: &config.Exchange{
			Features: &config.FeaturesConfig{
				Enabled: config.FeaturesEnabledConfig{},
			},
		},
	}
	err := b.AddTradesToBuffer()
	if err != nil {
		t.Error(err)
	}

	b.SetSaveTradeDataStatus(true)
	err = b.AddTradesToBuffer()
	if err != nil {
		t.Error(err)
	}
}

func TestString(t *testing.T) {
	if RestSpot.String() != restSpotURL {
		t.Errorf("received '%v' expected '%v'", RestSpot, restSpotURL)
	}
	if RestSpotSupplementary.String() != restSpotSupplementaryURL {
		t.Errorf("received '%v' expected '%v'", RestSpotSupplementary, restSpotSupplementaryURL)
	}
	if RestUSDTMargined.String() != "RestUSDTMarginedFuturesURL" {
		t.Errorf("received '%v' expected '%v'", RestUSDTMargined, "RestUSDTMarginedFuturesURL")
	}
	if RestCoinMargined.String() != restCoinMarginedFuturesURL {
		t.Errorf("received '%v' expected '%v'", RestCoinMargined, restCoinMarginedFuturesURL)
	}
	if RestFutures.String() != restFuturesURL {
		t.Errorf("received '%v' expected '%v'", RestFutures, restFuturesURL)
	}
	if RestFuturesSupplementary.String() != restFuturesSupplementaryURL {
		t.Errorf("received '%v' expected '%v'", RestFutures, restFuturesSupplementaryURL)
	}
	if RestUSDCMargined.String() != restUSDCMarginedFuturesURL {
		t.Errorf("received '%v' expected '%v'", RestUSDCMargined, restUSDCMarginedFuturesURL)
	}
	if RestSandbox.String() != restSandboxURL {
		t.Errorf("received '%v' expected '%v'", RestSandbox, restSandboxURL)
	}
	if RestSwap.String() != restSwapURL {
		t.Errorf("received '%v' expected '%v'", RestSwap, restSwapURL)
	}
	if WebsocketSpot.String() != websocketSpotURL {
		t.Errorf("received '%v' expected '%v'", WebsocketSpot, websocketSpotURL)
	}
	if WebsocketSpotSupplementary.String() != websocketSpotSupplementaryURL {
		t.Errorf("received '%v' expected '%v'", WebsocketSpotSupplementary, websocketSpotSupplementaryURL)
	}
	if ChainAnalysis.String() != chainAnalysisURL {
		t.Errorf("received '%v' expected '%v'", ChainAnalysis, chainAnalysisURL)
	}
	if EdgeCase1.String() != edgeCase1URL {
		t.Errorf("received '%v' expected '%v'", EdgeCase1, edgeCase1URL)
	}
	if EdgeCase2.String() != edgeCase2URL {
		t.Errorf("received '%v' expected '%v'", EdgeCase2, edgeCase2URL)
	}
	if EdgeCase3.String() != edgeCase3URL {
		t.Errorf("received '%v' expected '%v'", EdgeCase3, edgeCase3URL)
	}
}

func TestFormatSymbol(t *testing.T) {
	b := Base{}
	spotStore := currency.PairStore{
		RequestFormat: &currency.PairFormat{Uppercase: true},
		ConfigFormat: &currency.PairFormat{
			Delimiter: currency.DashDelimiter,
			Uppercase: true,
		},
	}
	err := b.StoreAssetPairFormat(asset.Spot, spotStore)
	if err != nil {
		t.Error(err)
	}
	pair, err := currency.NewPairFromString("BTC-USD")
	if err != nil {
		t.Error(err)
	}
	sym, err := b.FormatSymbol(pair, asset.Spot)
	if err != nil {
		t.Error(err)
	}
	if sym != "BTCUSD" {
		t.Error("formatting failed")
	}
	_, err = b.FormatSymbol(pair, asset.Futures)
	if err == nil {
		t.Error("expecting an error since asset pair format has not been set")
	}
}

func TestSetAPIURL(t *testing.T) {
	b := Base{
		Name: "SomeExchange",
	}
	b.Config = &config.Exchange{}
	var mappy struct {
		Mappymap map[string]string `json:"urlEndpoints"`
	}
	mappy.Mappymap = make(map[string]string)
	mappy.Mappymap["hi"] = "http://google.com/"
	b.Config.API.Endpoints = mappy.Mappymap
	b.API.Endpoints = b.NewEndpoints()
	err := b.SetAPIURL()
	if err == nil {
		t.Error("expecting an error since the key provided is invalid")
	}
	mappy.Mappymap = make(map[string]string)
	b.Config.API.Endpoints = mappy.Mappymap
	mappy.Mappymap["RestSpotURL"] = "hi"
	b.API.Endpoints = b.NewEndpoints()
	err = b.SetAPIURL()
	if err != nil {
		t.Errorf("expecting no error since invalid url value should be logged but received the following error: %v", err)
	}
	mappy.Mappymap = make(map[string]string)
	b.Config.API.Endpoints = mappy.Mappymap
	mappy.Mappymap["RestSpotURL"] = "http://google.com/"
	b.API.Endpoints = b.NewEndpoints()
	err = b.SetAPIURL()
	if err != nil {
		t.Error(err)
	}
	mappy.Mappymap = make(map[string]string)
	b.Config.API.OldEndPoints = &config.APIEndpointsConfig{}
	b.Config.API.Endpoints = mappy.Mappymap
	mappy.Mappymap["RestSpotURL"] = "http://google.com/"
	b.API.Endpoints = b.NewEndpoints()
	b.Config.API.OldEndPoints.URL = "heloo"
	err = b.SetAPIURL()
	if err != nil {
		t.Errorf("expecting a warning since invalid oldendpoints url but got an error: %v", err)
	}
	mappy.Mappymap = make(map[string]string)
	b.Config.API.OldEndPoints = &config.APIEndpointsConfig{}
	b.Config.API.Endpoints = mappy.Mappymap
	mappy.Mappymap["RestSpotURL"] = "http://google.com/"
	b.API.Endpoints = b.NewEndpoints()
	b.Config.API.OldEndPoints.URL = "https://www.bitstamp.net/"
	b.Config.API.OldEndPoints.URLSecondary = "https://www.secondary.net/"
	b.Config.API.OldEndPoints.WebsocketURL = "https://www.websocket.net/"
	err = b.SetAPIURL()
	if err != nil {
		t.Error(err)
	}
	var urlLookup URL
	for x := range keyURLs {
		if keyURLs[x].String() == "RestSpotURL" {
			urlLookup = keyURLs[x]
		}
	}
	urlData, err := b.API.Endpoints.GetURL(urlLookup)
	if err != nil {
		t.Error(err)
	}
	if urlData != "https://www.bitstamp.net/" {
		t.Error("oldendpoints url setting failed")
	}
}

func TestSetRunning(t *testing.T) {
	b := Base{
		Name: "HELOOOOOOOO",
	}
	b.API.Endpoints = b.NewEndpoints()
	err := b.API.Endpoints.SetRunning(EdgeCase1.String(), "http://google.com/")
	if err != nil {
		t.Error(err)
	}
}

func TestAssetWebsocketFunctionality(t *testing.T) {
	b := Base{}
	if !b.IsAssetWebsocketSupported(asset.Spot) {
		t.Fatal("error asset is not turned off, unexpected response")
	}

	err := b.DisableAssetWebsocketSupport(asset.Spot)
	if !errors.Is(err, asset.ErrNotSupported) {
		t.Fatalf("expected error: %v but received: %v", asset.ErrNotSupported, err)
	}

	err = b.StoreAssetPairFormat(asset.Spot, currency.PairStore{
		RequestFormat: &currency.PairFormat{
			Uppercase: true,
		},
		ConfigFormat: &currency.PairFormat{
			Uppercase: true,
			Delimiter: currency.DashDelimiter,
		},
	})
	if !errors.Is(err, nil) {
		t.Fatalf("received: '%v' but expected: '%v'", err, nil)
	}

	err = b.DisableAssetWebsocketSupport(asset.Spot)
	if !errors.Is(err, nil) {
		t.Fatalf("expected error: %v but received: %v", nil, err)
	}

	if b.IsAssetWebsocketSupported(asset.Spot) {
		t.Fatal("error asset is not turned off, unexpected response")
	}

	// Edge case
	b.AssetWebsocketSupport.unsupported = make(map[asset.Item]bool)
	b.AssetWebsocketSupport.unsupported[asset.Spot] = true
	b.AssetWebsocketSupport.unsupported[asset.Futures] = false

	if b.IsAssetWebsocketSupported(asset.Spot) {
		t.Fatal("error asset is turned off, unexpected response")
	}

	if !b.IsAssetWebsocketSupported(asset.Futures) {
		t.Fatal("error asset is not turned off, unexpected response")
	}
}

func TestGetGetURLTypeFromString(t *testing.T) {
	t.Parallel()
	testCases := []struct {
		Endpoint string
		Expected URL
		Error    error
	}{
		{Endpoint: "RestSpotURL", Expected: RestSpot},
		{Endpoint: "RestSpotSupplementaryURL", Expected: RestSpotSupplementary},
		{Endpoint: "RestUSDTMarginedFuturesURL", Expected: RestUSDTMargined},
		{Endpoint: "RestCoinMarginedFuturesURL", Expected: RestCoinMargined},
		{Endpoint: "RestFuturesURL", Expected: RestFutures},
		{Endpoint: "RestUSDCMarginedFuturesURL", Expected: RestUSDCMargined},
		{Endpoint: "RestSandboxURL", Expected: RestSandbox},
		{Endpoint: "RestSwapURL", Expected: RestSwap},
		{Endpoint: "WebsocketSpotURL", Expected: WebsocketSpot},
		{Endpoint: "WebsocketSpotSupplementaryURL", Expected: WebsocketSpotSupplementary},
		{Endpoint: "ChainAnalysisURL", Expected: ChainAnalysis},
		{Endpoint: "EdgeCase1URL", Expected: EdgeCase1},
		{Endpoint: "EdgeCase2URL", Expected: EdgeCase2},
		{Endpoint: "EdgeCase3URL", Expected: EdgeCase3},
		{Endpoint: "sillyMcSillyBilly", Expected: 0, Error: errEndpointStringNotFound},
	}

	for _, tt := range testCases {
		tt := tt
		t.Run(tt.Endpoint, func(t *testing.T) {
			t.Parallel()
			u, err := getURLTypeFromString(tt.Endpoint)
			if !errors.Is(err, tt.Error) {
				t.Fatalf("received: %v but expected: %v", err, tt.Error)
			}

			if u != tt.Expected {
				t.Fatalf("received: %v but expected: %v", u, tt.Expected)
			}
		})
	}
}

func TestGetAvailableTransferChains(t *testing.T) {
	t.Parallel()
	var b Base
	if _, err := b.GetAvailableTransferChains(context.Background(), currency.BTC); !errors.Is(err, common.ErrFunctionNotSupported) {
		t.Errorf("received: %v, expected: %v", err, common.ErrFunctionNotSupported)
	}
}

func TestCalculatePNL(t *testing.T) {
	t.Parallel()
	var b Base
	if _, err := b.CalculatePNL(context.Background(), nil); !errors.Is(err, common.ErrNotYetImplemented) {
		t.Errorf("received: %v, expected: %v", err, common.ErrNotYetImplemented)
	}
}

func TestScaleCollateral(t *testing.T) {
	t.Parallel()
	var b Base
	if _, err := b.ScaleCollateral(context.Background(), nil); !errors.Is(err, common.ErrNotYetImplemented) {
		t.Errorf("received: %v, expected: %v", err, common.ErrNotYetImplemented)
	}
}

func TestCalculateTotalCollateral(t *testing.T) {
	t.Parallel()
	var b Base
	if _, err := b.CalculateTotalCollateral(context.Background(), nil); !errors.Is(err, common.ErrNotYetImplemented) {
		t.Errorf("received: %v, expected: %v", err, common.ErrNotYetImplemented)
	}
}

func TestUpdateCurrencyStates(t *testing.T) {
	t.Parallel()
	var b Base
	if err := b.UpdateCurrencyStates(context.Background(), asset.Spot); !errors.Is(err, common.ErrNotYetImplemented) {
		t.Errorf("received: %v, expected: %v", err, common.ErrNotYetImplemented)
	}
}

func TestSetTradeFeedStatus(t *testing.T) {
	t.Parallel()
	b := Base{
		Config: &config.Exchange{
			Features: &config.FeaturesConfig{},
		},
		Verbose: true,
	}
	b.SetTradeFeedStatus(true)
	if !b.IsTradeFeedEnabled() {
		t.Error("expected true")
	}
	b.SetTradeFeedStatus(false)
	if b.IsTradeFeedEnabled() {
		t.Error("expected false")
	}
}

func TestSetFillsFeedStatus(t *testing.T) {
	t.Parallel()
	b := Base{
		Config: &config.Exchange{
			Features: &config.FeaturesConfig{},
		},
		Verbose: true,
	}
	b.SetFillsFeedStatus(true)
	if !b.IsFillsFeedEnabled() {
		t.Error("expected true")
	}
	b.SetFillsFeedStatus(false)
	if b.IsFillsFeedEnabled() {
		t.Error("expected false")
	}
}

func TestGetMarginRateHistory(t *testing.T) {
	t.Parallel()
	var b Base
	if _, err := b.GetMarginRatesHistory(context.Background(), nil); !errors.Is(err, common.ErrNotYetImplemented) {
		t.Errorf("received: %v, expected: %v", err, common.ErrNotYetImplemented)
	}
}

func TestGetPositionSummary(t *testing.T) {
	t.Parallel()
	var b Base
	if _, err := b.GetFuturesPositionSummary(context.Background(), nil); !errors.Is(err, common.ErrNotYetImplemented) {
		t.Errorf("received: %v, expected: %v", err, common.ErrNotYetImplemented)
	}
}

func TestGetFuturesPositions(t *testing.T) {
	t.Parallel()
	var b Base
	if _, err := b.GetFuturesPositionOrders(context.Background(), nil); !errors.Is(err, common.ErrNotYetImplemented) {
		t.Errorf("received: %v, expected: %v", err, common.ErrNotYetImplemented)
	}
}

func TestGetHistoricalFundingRates(t *testing.T) {
	t.Parallel()
	var b Base
	if _, err := b.GetHistoricalFundingRates(context.Background(), nil); !errors.Is(err, common.ErrNotYetImplemented) {
		t.Errorf("received: %v, expected: %v", err, common.ErrNotYetImplemented)
	}
}

func TestGetFundingRates(t *testing.T) {
	t.Parallel()
	var b Base
	if _, err := b.GetHistoricalFundingRates(context.Background(), nil); !errors.Is(err, common.ErrNotYetImplemented) {
		t.Errorf("received: %v, expected: %v", err, common.ErrNotYetImplemented)
	}
}

func TestIsPerpetualFutureCurrency(t *testing.T) {
	t.Parallel()
	var b Base
	if _, err := b.IsPerpetualFutureCurrency(asset.Spot, currency.NewPair(currency.BTC, currency.USD)); !errors.Is(err, common.ErrNotYetImplemented) {
		t.Errorf("received: %v, expected: %v", err, common.ErrNotYetImplemented)
	}
}

func TestGetPairAndAssetTypeRequestFormatted(t *testing.T) {
	t.Parallel()

	expected := currency.Pair{Base: currency.BTC, Quote: currency.USDT}
	enabledPairs := currency.Pairs{expected}
	availablePairs := currency.Pairs{
		currency.Pair{Base: currency.BTC, Quote: currency.USDT},
		currency.Pair{Base: currency.BTC, Quote: currency.AUD},
	}

	b := Base{
		CurrencyPairs: currency.PairsManager{
			Pairs: map[asset.Item]*currency.PairStore{
				asset.Spot: {
					AssetEnabled:  convert.BoolPtr(true),
					Enabled:       enabledPairs,
					Available:     availablePairs,
					RequestFormat: &currency.PairFormat{Delimiter: "-", Uppercase: true},
					ConfigFormat:  &currency.EMPTYFORMAT,
				},
				asset.PerpetualContract: {
					AssetEnabled:  convert.BoolPtr(true),
					Enabled:       enabledPairs,
					Available:     availablePairs,
					RequestFormat: &currency.PairFormat{Delimiter: "_", Uppercase: true},
					ConfigFormat:  &currency.EMPTYFORMAT,
				},
			},
		},
	}

	_, _, err := b.GetPairAndAssetTypeRequestFormatted("")
	if !errors.Is(err, currency.ErrCurrencyPairEmpty) {
		t.Fatalf("received: '%v' but expected: '%v'", err, currency.ErrCurrencyPairEmpty)
	}

	_, _, err = b.GetPairAndAssetTypeRequestFormatted("BTCAUD")
	if !errors.Is(err, errSymbolCannotBeMatched) {
		t.Fatalf("received: '%v' but expected: '%v'", err, errSymbolCannotBeMatched)
	}

	_, _, err = b.GetPairAndAssetTypeRequestFormatted("BTCUSDT")
	if !errors.Is(err, errSymbolCannotBeMatched) {
		t.Fatalf("received: '%v' but expected: '%v'", err, errSymbolCannotBeMatched)
	}

	p, a, err := b.GetPairAndAssetTypeRequestFormatted("BTC-USDT")
	if !errors.Is(err, nil) {
		t.Fatalf("received: '%v' but expected: '%v'", err, nil)
	}
	if a != asset.Spot {
		t.Fatal("unexpected value", a)
	}
	if !p.Equal(expected) {
		t.Fatalf("received: '%v' but expected: '%v'", p, expected)
	}

	p, a, err = b.GetPairAndAssetTypeRequestFormatted("BTC_USDT")
	if !errors.Is(err, nil) {
		t.Fatalf("received: '%v' but expected: '%v'", err, nil)
	}
	if a != asset.PerpetualContract {
		t.Fatal("unexpected value", a)
	}
	if !p.Equal(expected) {
		t.Fatalf("received: '%v' but expected: '%v'", p, expected)
	}
}

func TestSetRequester(t *testing.T) {
	t.Parallel()

	b := Base{
		Config:    &config.Exchange{Name: "kitties"},
		Requester: nil,
	}

	err := b.SetRequester(nil)
	if err == nil {
		t.Fatal("error cannot be nil")
	}

	requester, err := request.New("testingRequester", common.NewHTTPClientWithTimeout(0))
	if err != nil {
		t.Fatal(err)
	}

	err = b.SetRequester(requester)
	if err != nil {
		t.Fatalf("expected no error, received %v", err)
	}

	if b.Requester == nil {
		t.Fatal("requester not set correctly")
	}
}

func TestGetCollateralCurrencyForContract(t *testing.T) {
	t.Parallel()
	b := Base{}
	_, _, err := b.GetCollateralCurrencyForContract(asset.Futures, currency.NewPair(currency.XRP, currency.BABYDOGE))
	if !errors.Is(err, common.ErrNotYetImplemented) {
		t.Fatalf("received: '%v' but expected: '%v'", err, common.ErrNotYetImplemented)
	}
}

func TestGetCurrencyForRealisedPNL(t *testing.T) {
	t.Parallel()
	b := Base{}
	_, _, err := b.GetCurrencyForRealisedPNL(asset.Empty, currency.EMPTYPAIR)
	if !errors.Is(err, common.ErrNotYetImplemented) {
		t.Fatalf("received: '%v' but expected: '%v'", err, common.ErrNotYetImplemented)
	}
}

func TestHasAssetTypeAccountSegregation(t *testing.T) {
	t.Parallel()
	b := Base{
		Name: "RAWR",
		Features: Features{
			Supports: FeaturesSupported{
				REST: true,
				RESTCapabilities: protocol.Features{
					HasAssetTypeAccountSegregation: true,
				},
			},
		},
	}

	has := b.HasAssetTypeAccountSegregation()
	if !has {
		t.Errorf("expected '%v' received '%v'", true, false)
	}
}

func TestGetKlineRequest(t *testing.T) {
	t.Parallel()
	b := Base{Name: "klineTest"}

	_, err := b.GetKlineRequest(currency.EMPTYPAIR, asset.Empty, 0, time.Time{}, time.Time{}, false)
	if !errors.Is(err, currency.ErrCurrencyPairEmpty) {
		t.Fatalf("received: '%v' but expected: '%v'", err, currency.ErrCurrencyPairEmpty)
	}

	pair := currency.NewPair(currency.BTC, currency.USDT)
	_, err = b.GetKlineRequest(pair, asset.Empty, 0, time.Time{}, time.Time{}, false)
	if !errors.Is(err, asset.ErrNotSupported) {
		t.Fatalf("received: '%v' but expected: '%v'", err, asset.ErrNotSupported)
	}

	_, err = b.GetKlineRequest(pair, asset.Spot, 0, time.Time{}, time.Time{}, false)
	if !errors.Is(err, kline.ErrInvalidInterval) {
		t.Fatalf("received: '%v' but expected: '%v'", err, kline.ErrInvalidInterval)
	}

	b.Features.Enabled.Kline.Intervals = kline.DeployExchangeIntervals(kline.IntervalCapacity{Interval: kline.OneDay, Capacity: 1439})
	err = b.CurrencyPairs.Store(asset.Spot, &currency.PairStore{
		AssetEnabled: convert.BoolPtr(true),
		Enabled:      []currency.Pair{pair},
		Available:    []currency.Pair{pair},
	})
	if !errors.Is(err, nil) {
		t.Fatalf("received: '%v' but expected: '%v'", err, nil)
	}

	_, err = b.GetKlineRequest(pair, asset.Spot, 0, time.Time{}, time.Time{}, false)
	if !errors.Is(err, kline.ErrInvalidInterval) {
		t.Fatalf("received: '%v' but expected: '%v'", err, kline.ErrInvalidInterval)
	}

	_, err = b.GetKlineRequest(pair, asset.Spot, kline.OneMin, time.Time{}, time.Time{}, false)
	if !errors.Is(err, kline.ErrCannotConstructInterval) {
		t.Fatalf("received: '%v' but expected: '%v'", err, kline.ErrCannotConstructInterval)
	}

	b.Features.Enabled.Kline.Intervals = kline.DeployExchangeIntervals(kline.IntervalCapacity{Interval: kline.OneMin})
	b.Features.Enabled.Kline.GlobalResultLimit = 1439
	_, err = b.GetKlineRequest(pair, asset.Spot, kline.OneHour, time.Time{}, time.Time{}, false)
	if !errors.Is(err, errAssetRequestFormatIsNil) {
		t.Fatalf("received: '%v' but expected: '%v'", err, errAssetRequestFormatIsNil)
	}

	err = b.CurrencyPairs.Store(asset.Spot, &currency.PairStore{
		AssetEnabled:  convert.BoolPtr(true),
		Enabled:       []currency.Pair{pair},
		Available:     []currency.Pair{pair},
		RequestFormat: &currency.PairFormat{Uppercase: true},
	})
	if !errors.Is(err, nil) {
		t.Fatalf("received: '%v' but expected: '%v'", err, nil)
	}

	start := time.Date(2020, 12, 1, 0, 0, 0, 0, time.UTC)
	end := start.AddDate(0, 0, 1)
	_, err = b.GetKlineRequest(pair, asset.Spot, kline.OneMin, start, end, true)
	if !errors.Is(err, kline.ErrRequestExceedsExchangeLimits) {
		t.Fatalf("received: '%v' but expected: '%v'", err, kline.ErrRequestExceedsExchangeLimits)
	}

	_, err = b.GetKlineRequest(pair, asset.Spot, kline.OneMin, start, end, false)
	if !errors.Is(err, kline.ErrRequestExceedsExchangeLimits) {
		t.Fatalf("received: '%v' but expected: '%v'", err, kline.ErrRequestExceedsExchangeLimits)
	}

	_, err = b.GetKlineRequest(pair, asset.Futures, kline.OneHour, start, end, false)
	if !errors.Is(err, asset.ErrNotEnabled) {
		t.Fatalf("received: '%v' but expected: '%v'", err, asset.ErrNotEnabled)
	}

	err = b.CurrencyPairs.Store(asset.Futures, &currency.PairStore{
		AssetEnabled:  convert.BoolPtr(true),
		Enabled:       []currency.Pair{pair},
		Available:     []currency.Pair{pair},
		RequestFormat: &currency.PairFormat{Uppercase: true},
	})
	if !errors.Is(err, nil) {
		t.Fatalf("received: '%v' but expected: '%v'", err, nil)
	}
	_, err = b.GetKlineRequest(pair, asset.Futures, kline.OneHour, start, end, false)
	if !errors.Is(err, kline.ErrRequestExceedsExchangeLimits) {
		t.Fatalf("received: '%v' but expected: '%v'", err, kline.ErrRequestExceedsExchangeLimits)
	}

	b.Features.Enabled.Kline.Intervals = kline.DeployExchangeIntervals(kline.IntervalCapacity{Interval: kline.OneHour})
	r, err := b.GetKlineRequest(pair, asset.Spot, kline.OneHour, start, end, false)
	if !errors.Is(err, nil) {
		t.Fatalf("received: '%v' but expected: '%v'", err, nil)
	}

	if r.Exchange != "klineTest" {
		t.Fatalf("received: '%v' but expected: '%v'", r.Exchange, "klineTest")
	}

	if !r.Pair.Equal(pair) {
		t.Fatalf("received: '%v' but expected: '%v'", r.Pair, pair)
	}

	if r.Asset != asset.Spot {
		t.Fatalf("received: '%v' but expected: '%v'", r.Asset, asset.Spot)
	}

	if r.ExchangeInterval != kline.OneHour {
		t.Fatalf("received: '%v' but expected: '%v'", r.ExchangeInterval, kline.OneHour)
	}

	if r.ClientRequired != kline.OneHour {
		t.Fatalf("received: '%v' but expected: '%v'", r.ClientRequired, kline.OneHour)
	}

	if r.Start != start {
		t.Fatalf("received: '%v' but expected: '%v'", r.Start, start)
	}

	if r.End != end {
		t.Fatalf("received: '%v' but expected: '%v'", r.End, end)
	}

	if r.RequestFormatted.String() != "BTCUSDT" {
		t.Fatalf("received: '%v' but expected: '%v'", r.RequestFormatted.String(), "BTCUSDT")
	}

	end = time.Now().Truncate(kline.OneHour.Duration()).UTC()
	start = end.Add(-kline.OneHour.Duration() * 1439)

	r, err = b.GetKlineRequest(pair, asset.Spot, kline.OneHour, start, end, true)
	if !errors.Is(err, nil) {
		t.Fatalf("received: '%v' but expected: '%v'", err, nil)
	}

	if r.Exchange != "klineTest" {
		t.Fatalf("received: '%v' but expected: '%v'", r.Exchange, "klineTest")
	}

	if !r.Pair.Equal(pair) {
		t.Fatalf("received: '%v' but expected: '%v'", r.Pair, pair)
	}

	if r.Asset != asset.Spot {
		t.Fatalf("received: '%v' but expected: '%v'", r.Asset, asset.Spot)
	}

	if r.ExchangeInterval != kline.OneHour {
		t.Fatalf("received: '%v' but expected: '%v'", r.ExchangeInterval, kline.OneHour)
	}

	if r.ClientRequired != kline.OneHour {
		t.Fatalf("received: '%v' but expected: '%v'", r.ClientRequired, kline.OneHour)
	}

	if r.Start != start {
		t.Fatalf("received: '%v' but expected: '%v'", r.Start, start)
	}

	if r.End != end {
		t.Fatalf("received: '%v' but expected: '%v'", r.End, end)
	}

	if r.RequestFormatted.String() != "BTCUSDT" {
		t.Fatalf("received: '%v' but expected: '%v'", r.RequestFormatted.String(), "BTCUSDT")
	}
}

func TestGetKlineExtendedRequest(t *testing.T) {
	t.Parallel()
	b := Base{Name: "klineTest"}
	_, err := b.GetKlineExtendedRequest(currency.EMPTYPAIR, asset.Empty, 0, time.Time{}, time.Time{})
	if !errors.Is(err, currency.ErrCurrencyPairEmpty) {
		t.Fatalf("received: '%v' but expected: '%v'", err, currency.ErrCurrencyPairEmpty)
	}

	pair := currency.NewPair(currency.BTC, currency.USDT)
	_, err = b.GetKlineExtendedRequest(pair, asset.Empty, 0, time.Time{}, time.Time{})
	if !errors.Is(err, asset.ErrNotSupported) {
		t.Fatalf("received: '%v' but expected: '%v'", err, asset.ErrNotSupported)
	}

	_, err = b.GetKlineExtendedRequest(pair, asset.Spot, 0, time.Time{}, time.Time{})
	if !errors.Is(err, kline.ErrInvalidInterval) {
		t.Fatalf("received: '%v' but expected: '%v'", err, kline.ErrInvalidInterval)
	}

	_, err = b.GetKlineExtendedRequest(pair, asset.Spot, kline.OneHour, time.Time{}, time.Time{})
	if !errors.Is(err, kline.ErrCannotConstructInterval) {
		t.Fatalf("received: '%v' but expected: '%v'", err, kline.ErrCannotConstructInterval)
	}

	b.Features.Enabled.Kline.Intervals = kline.DeployExchangeIntervals(kline.IntervalCapacity{Interval: kline.OneMin})
	b.Features.Enabled.Kline.GlobalResultLimit = 100
	start := time.Date(2020, 12, 1, 0, 0, 0, 0, time.UTC)
	end := start.AddDate(0, 0, 1)
	_, err = b.GetKlineExtendedRequest(pair, asset.Spot, kline.OneHour, start, end)
	if !errors.Is(err, asset.ErrNotEnabled) {
		t.Fatalf("received: '%v' but expected: '%v'", err, asset.ErrNotEnabled)
	}

	err = b.CurrencyPairs.Store(asset.Spot, &currency.PairStore{
		AssetEnabled: convert.BoolPtr(true),
		Enabled:      []currency.Pair{pair},
		Available:    []currency.Pair{pair},
	})
	if !errors.Is(err, nil) {
		t.Fatalf("received: '%v' but expected: '%v'", err, nil)
	}

	_, err = b.GetKlineExtendedRequest(pair, asset.Spot, kline.OneHour, start, end)
	if !errors.Is(err, errAssetRequestFormatIsNil) {
		t.Fatalf("received: '%v' but expected: '%v'", err, errAssetRequestFormatIsNil)
	}

	err = b.CurrencyPairs.Store(asset.Spot, &currency.PairStore{
		AssetEnabled:  convert.BoolPtr(true),
		Enabled:       []currency.Pair{pair},
		Available:     []currency.Pair{pair},
		RequestFormat: &currency.PairFormat{Uppercase: true},
	})
	if !errors.Is(err, nil) {
		t.Fatalf("received: '%v' but expected: '%v'", err, nil)
	}

	// The one hour interval is not supported by the exchange. This scenario
	// demonstrates the conversion from the supported 1 minute candles into
	// one hour candles
	r, err := b.GetKlineExtendedRequest(pair, asset.Spot, kline.OneHour, start, end)
	if !errors.Is(err, nil) {
		t.Fatalf("received: '%v' but expected: '%v'", err, nil)
	}

	if r.Exchange != "klineTest" {
		t.Fatalf("received: '%v' but expected: '%v'", r.Exchange, "klineTest")
	}

	if !r.Pair.Equal(pair) {
		t.Fatalf("received: '%v' but expected: '%v'", r.Pair, pair)
	}

	if r.Asset != asset.Spot {
		t.Fatalf("received: '%v' but expected: '%v'", r.Asset, asset.Spot)
	}

	if r.ExchangeInterval != kline.OneMin {
		t.Fatalf("received: '%v' but expected: '%v'", r.ExchangeInterval, kline.OneMin)
	}

	if r.ClientRequired != kline.OneHour {
		t.Fatalf("received: '%v' but expected: '%v'", r.ClientRequired, kline.OneHour)
	}

	if r.Request.Start != start {
		t.Fatalf("received: '%v' but expected: '%v'", r.Request.Start, start)
	}

	if r.Request.End != end {
		t.Fatalf("received: '%v' but expected: '%v'", r.Request.End, end)
	}

	if r.RequestFormatted.String() != "BTCUSDT" {
		t.Fatalf("received: '%v' but expected: '%v'", r.RequestFormatted.String(), "BTCUSDT")
	}

	if len(r.RangeHolder.Ranges) != 15 { // 15 request at max 100 candles == 1440 1 min candles.
		t.Fatalf("received: '%v' but expected: '%v'", len(r.RangeHolder.Ranges), 15)
	}
}

func TestSetCollateralMode(t *testing.T) {
	t.Parallel()
	b := Base{}
	err := b.SetCollateralMode(context.Background(), asset.Spot, collateral.SingleMode)
	if !errors.Is(err, common.ErrNotYetImplemented) {
		t.Error(err)
	}
}

func TestGetCollateralMode(t *testing.T) {
	t.Parallel()
	b := Base{}
	_, err := b.GetCollateralMode(context.Background(), asset.Spot)
	if !errors.Is(err, common.ErrNotYetImplemented) {
		t.Error(err)
	}
}

func TestSetMarginType(t *testing.T) {
	t.Parallel()
	b := Base{}
	err := b.SetMarginType(context.Background(), asset.Spot, currency.NewBTCUSD(), margin.Multi)
	if !errors.Is(err, common.ErrNotYetImplemented) {
		t.Error(err)
	}
}

func TestChangePositionMargin(t *testing.T) {
	t.Parallel()
	b := Base{}
	_, err := b.ChangePositionMargin(context.Background(), nil)
	if !errors.Is(err, common.ErrNotYetImplemented) {
		t.Error(err)
	}
}

func TestSetLeverage(t *testing.T) {
	t.Parallel()
	b := Base{}
	err := b.SetLeverage(context.Background(), asset.Spot, currency.NewBTCUSD(), margin.Multi, 1, order.UnknownSide)
	if !errors.Is(err, common.ErrNotYetImplemented) {
		t.Error(err)
	}
}

func TestGetLeverage(t *testing.T) {
	t.Parallel()
	b := Base{}
	_, err := b.GetLeverage(context.Background(), asset.Spot, currency.NewBTCUSD(), margin.Multi, order.UnknownSide)
	if !errors.Is(err, common.ErrNotYetImplemented) {
		t.Error(err)
	}
}

func TestEnsureOnePairEnabled(t *testing.T) {
	t.Parallel()
	b := Base{Name: "test"}
	err := b.EnsureOnePairEnabled()
	if !errors.Is(err, currency.ErrCurrencyPairsEmpty) {
		t.Fatalf("received: '%v' but expected: '%v'", err, currency.ErrCurrencyPairsEmpty)
	}
	b.CurrencyPairs = currency.PairsManager{
		Pairs: map[asset.Item]*currency.PairStore{
			asset.Futures: {},
			asset.Spot: {
				AssetEnabled: convert.BoolPtr(true),
				Available: []currency.Pair{
					currency.NewPair(currency.BTC, currency.USDT),
				},
			},
		},
	}
	err = b.EnsureOnePairEnabled()
	if !errors.Is(err, nil) {
		t.Fatalf("received: '%v' but expected: '%v'", err, nil)
	}
	if len(b.CurrencyPairs.Pairs[asset.Spot].Enabled) != 1 {
		t.Fatalf("received: '%v' but expected: '%v'", len(b.CurrencyPairs.Pairs[asset.Spot].Enabled), 1)
	}

	err = b.EnsureOnePairEnabled()
	if !errors.Is(err, nil) {
		t.Fatalf("received: '%v' but expected: '%v'", err, nil)
	}
	if len(b.CurrencyPairs.Pairs[asset.Spot].Enabled) != 1 {
		t.Fatalf("received: '%v' but expected: '%v'", len(b.CurrencyPairs.Pairs[asset.Spot].Enabled), 1)
	}
}

func TestGetStandardConfig(t *testing.T) {
	t.Parallel()

	var b *Base
	_, err := b.GetStandardConfig()
	if !errors.Is(err, errExchangeIsNil) {
		t.Fatalf("received: '%v' but expected: '%v'", err, errExchangeIsNil)
	}

	b = &Base{}
	_, err = b.GetStandardConfig()
	if !errors.Is(err, errSetDefaultsNotCalled) {
		t.Fatalf("received: '%v' but expected: '%v'", err, errSetDefaultsNotCalled)
	}

	b.Name = "test"
	b.Features.Supports.Websocket = true

	cfg, err := b.GetStandardConfig()
	if !errors.Is(err, nil) {
		t.Fatalf("received: '%v' but expected: '%v'", err, nil)
	}

	if cfg.Name != "test" {
		t.Fatalf("received: '%v' but expected: '%v'", cfg.Name, "test")
	}

	if cfg.HTTPTimeout != DefaultHTTPTimeout {
		t.Fatalf("received: '%v' but expected: '%v'", cfg.HTTPTimeout, DefaultHTTPTimeout)
	}

	if cfg.WebsocketResponseCheckTimeout != config.DefaultWebsocketResponseCheckTimeout {
		t.Fatalf("received: '%v' but expected: '%v'", cfg.WebsocketResponseCheckTimeout, config.DefaultWebsocketResponseCheckTimeout)
	}

	if cfg.WebsocketResponseMaxLimit != config.DefaultWebsocketResponseMaxLimit {
		t.Fatalf("received: '%v' but expected: '%v'", cfg.WebsocketResponseMaxLimit, config.DefaultWebsocketResponseMaxLimit)
	}

	if cfg.WebsocketTrafficTimeout != config.DefaultWebsocketTrafficTimeout {
		t.Fatalf("received: '%v' but expected: '%v'", cfg.WebsocketTrafficTimeout, config.DefaultWebsocketTrafficTimeout)
	}
}

func TestMatchSymbolWithAvailablePairs(t *testing.T) {
	t.Parallel()
	b := Base{Name: "test"}
	whatIWant := currency.NewPair(currency.BTC, currency.USDT)
	err := b.CurrencyPairs.Store(asset.Spot, &currency.PairStore{
		AssetEnabled: convert.BoolPtr(true),
		Available:    []currency.Pair{whatIWant}})
	if err != nil {
		t.Fatal(err)
	}

	_, err = b.MatchSymbolWithAvailablePairs("sillBillies", asset.Futures, false)
	if !errors.Is(err, currency.ErrPairNotFound) {
		t.Fatalf("received: '%v' but expected: '%v'", err, currency.ErrPairNotFound)
	}

	whatIGot, err := b.MatchSymbolWithAvailablePairs("btcusdT", asset.Spot, false)
	if !errors.Is(err, nil) {
		t.Fatalf("received: '%v' but expected: '%v'", err, nil)
	}

	if !whatIGot.Equal(whatIWant) {
		t.Fatalf("received: '%v' but expected: '%v'", whatIGot, whatIWant)
	}

	whatIGot, err = b.MatchSymbolWithAvailablePairs("btc-usdT", asset.Spot, true)
	if !errors.Is(err, nil) {
		t.Fatalf("received: '%v' but expected: '%v'", err, nil)
	}

	if !whatIGot.Equal(whatIWant) {
		t.Fatalf("received: '%v' but expected: '%v'", whatIGot, whatIWant)
	}
}

func TestMatchSymbolCheckEnabled(t *testing.T) {
	t.Parallel()
	b := Base{Name: "test"}
	whatIWant := currency.NewPair(currency.BTC, currency.USDT)
	availButNoEnabled := currency.NewPair(currency.BTC, currency.AUD)
	err := b.CurrencyPairs.Store(asset.Spot, &currency.PairStore{
		AssetEnabled: convert.BoolPtr(true),
		Available:    []currency.Pair{whatIWant, availButNoEnabled},
		Enabled:      []currency.Pair{whatIWant},
	})
	if err != nil {
		t.Fatal(err)
	}

	_, _, err = b.MatchSymbolCheckEnabled("sillBillies", asset.Futures, false)
	if !errors.Is(err, currency.ErrPairNotFound) {
		t.Fatalf("received: '%v' but expected: '%v'", err, currency.ErrPairNotFound)
	}

	whatIGot, enabled, err := b.MatchSymbolCheckEnabled("btcusdT", asset.Spot, false)
	if !errors.Is(err, nil) {
		t.Fatalf("received: '%v' but expected: '%v'", err, nil)
	}

	if !enabled {
		t.Fatal("expected true")
	}

	if !whatIGot.Equal(whatIWant) {
		t.Fatalf("received: '%v' but expected: '%v'", whatIGot, whatIWant)
	}

	whatIGot, enabled, err = b.MatchSymbolCheckEnabled("btc-usdT", asset.Spot, true)
	if !errors.Is(err, nil) {
		t.Fatalf("received: '%v' but expected: '%v'", err, nil)
	}

	if !whatIGot.Equal(whatIWant) {
		t.Fatalf("received: '%v' but expected: '%v'", whatIGot, whatIWant)
	}

	if !enabled {
		t.Fatal("expected true")
	}

	whatIGot, enabled, err = b.MatchSymbolCheckEnabled("btc-AUD", asset.Spot, true)
	if !errors.Is(err, nil) {
		t.Fatalf("received: '%v' but expected: '%v'", err, nil)
	}

	if !whatIGot.Equal(availButNoEnabled) {
		t.Fatalf("received: '%v' but expected: '%v'", whatIGot, whatIWant)
	}

	if enabled {
		t.Fatal("expected false")
	}
}

func TestIsPairEnabled(t *testing.T) {
	t.Parallel()
	b := Base{Name: "test"}
	whatIWant := currency.NewPair(currency.BTC, currency.USDT)
	availButNoEnabled := currency.NewPair(currency.BTC, currency.AUD)
	err := b.CurrencyPairs.Store(asset.Spot, &currency.PairStore{
		AssetEnabled: convert.BoolPtr(true),
		Available:    []currency.Pair{whatIWant, availButNoEnabled},
		Enabled:      []currency.Pair{whatIWant},
	})
	if err != nil {
		t.Fatal(err)
	}

	enabled, err := b.IsPairEnabled(currency.NewPair(currency.AAA, currency.CYC), asset.Spot)
	if !errors.Is(err, nil) {
		t.Fatalf("received: '%v' but expected: '%v'", err, nil)
	}

	if enabled {
		t.Fatal("expected false")
	}

	enabled, err = b.IsPairEnabled(availButNoEnabled, asset.Spot)
	if !errors.Is(err, nil) {
		t.Fatalf("received: '%v' but expected: '%v'", err, nil)
	}

	if enabled {
		t.Fatal("expected false")
	}

	enabled, err = b.IsPairEnabled(whatIWant, asset.Spot)
	if !errors.Is(err, nil) {
		t.Fatalf("received: '%v' but expected: '%v'", err, nil)
	}

	if !enabled {
		t.Fatal("expected true")
	}
}

func TestGetOpenInterest(t *testing.T) {
	t.Parallel()
	var b Base
	if _, err := b.GetOpenInterest(context.Background()); !errors.Is(err, common.ErrFunctionNotSupported) {
		t.Errorf("received: %v, expected: %v", err, common.ErrFunctionNotSupported)
	}
}

func TestGetCachedOpenInterest(t *testing.T) {
	t.Parallel()
	var b FakeBase
	b.Features.Supports.FuturesCapabilities.OpenInterest = OpenInterestSupport{
		Supported: true,
	}
	_, err := b.GetCachedOpenInterest(context.Background())
	assert.ErrorIs(t, err, common.ErrFunctionNotSupported)
	b.Features.Supports.FuturesCapabilities.OpenInterest.SupportedViaTicker = true
	b.Name = "test"
	err = ticker.ProcessTicker(&ticker.Price{
		ExchangeName: "test",
		Pair:         currency.NewPair(currency.BTC, currency.BONK),
		AssetType:    asset.Futures,
		OpenInterest: 1337,
	})
	assert.NoError(t, err)

	_, err = b.GetCachedOpenInterest(context.Background())
	assert.NoError(t, err)

	_, err = b.GetCachedOpenInterest(context.Background(), key.PairAsset{
		Base:  currency.BTC.Item,
		Quote: currency.BONK.Item,
		Asset: asset.Futures,
	})
	assert.NoError(t, err)
}

// TestSetSubscriptionsFromConfig tests the setting and loading of subscriptions from config and exchange defaults
func TestSetSubscriptionsFromConfig(t *testing.T) {
	t.Parallel()
	b := Base{
		Config: &config.Exchange{
			Features: &config.FeaturesConfig{},
		},
	}
	subs := []*subscription.Subscription{
		{Channel: subscription.CandlesChannel, Interval: kline.OneDay, Enabled: true},
	}
	b.Features.Subscriptions = subs
	b.SetSubscriptionsFromConfig()
	assert.ElementsMatch(t, subs, b.Config.Features.Subscriptions, "Config Subscriptions should be updated")
	assert.ElementsMatch(t, subs, b.Features.Subscriptions, "Subscriptions should be the same")

	subs = []*subscription.Subscription{
		{Channel: subscription.OrderbookChannel, Interval: kline.OneDay, Enabled: true},
	}
	b.Config.Features.Subscriptions = subs
	b.SetSubscriptionsFromConfig()
	assert.ElementsMatch(t, subs, b.Features.Subscriptions, "Subscriptions should be updated from Config")
	assert.ElementsMatch(t, subs, b.Config.Features.Subscriptions, "Config Subscriptions should be the same")
}

// TestParallelChanOp unit tests the helper func ParallelChanOp
func TestParallelChanOp(t *testing.T) {
	t.Parallel()
	c := []subscription.Subscription{
		{Channel: "red"},
		{Channel: "blue"},
		{Channel: "violent"},
		{Channel: "spin"},
		{Channel: "charm"},
	}
	run := make(chan struct{}, len(c)*2)
	b := Base{}
	errC := make(chan error, 1)
	go func() {
		errC <- b.ParallelChanOp(c, func(c []subscription.Subscription) error {
			time.Sleep(300 * time.Millisecond)
			run <- struct{}{}
			switch c[0].Channel {
			case "spin", "violent":
				return errors.New(c[0].Channel)
			}
			return nil
		}, 1)
	}()
	f := func(ct *assert.CollectT) {
		if assert.Len(ct, errC, 1, "Should eventually have an error") {
			err := <-errC
			assert.ErrorContains(ct, err, "violent", "Should get a violent error")
			assert.ErrorContains(ct, err, "spin", "Should get a spin error")
		}
	}
	assert.EventuallyWithT(t, f, 500*time.Millisecond, 50*time.Millisecond, "ParallelChanOp should complete within 500ms not 5*300ms")
	assert.Len(t, run, len(c), "Every channel was run to completion")
}

func TestGetDefaultConfig(t *testing.T) {
	t.Parallel()

	exch := &FakeBase{}

	_, err := GetDefaultConfig(context.Background(), nil)
	assert.ErrorIs(t, err, errExchangeIsNil)

	c, err := GetDefaultConfig(context.Background(), exch)
	require.NoError(t, err)

	assert.Equal(t, "test", c.Name)
	cpy := exch.Requester

	// Test below demonstrates that the requester is not overwritten so that
	// SetDefaults is not called twice.
	c, err = GetDefaultConfig(context.Background(), exch)
	require.NoError(t, err)

	assert.Equal(t, "test", c.Name)
	assert.Equal(t, cpy, exch.Requester)
}

func TestUpdateTradablePairs(t *testing.T) {
	t.Parallel()

	exch := &FakeBase{}
	err := exch.UpdateTradablePairs(context.Background(), exch)
	assert.ErrorIs(t, err, errSetDefaultsNotCalled)

	exch.SetDefaults()

	err = exch.UpdateTradablePairs(context.Background(), exch)
	assert.ErrorIs(t, err, errSetupNotCalled)

	err = exch.Setup(context.Background(), &config.Exchange{Name: "test", Enabled: true})
	require.NoError(t, err)

	err = exch.UpdateTradablePairs(context.Background(), exch)
	require.NoError(t, err)

	pair, err := exch.GetAvailablePairs(asset.Spot)
	require.NoError(t, err)

	require.Len(t, pair, 1)
	if !pair.Contains(currency.NewPair(currency.BTC, currency.USDT), true) {
		t.Fatal("pair not found")
	}
}

// FakeBase is used to override functions
type FakeBase struct{ Base }

func (f *FakeBase) GetOpenInterest(context.Context, ...key.PairAsset) ([]futures.OpenInterest, error) {
	return []futures.OpenInterest{
		{
			Key: key.ExchangePairAsset{
				Exchange: f.Name,
				Base:     currency.BTC.Item,
				Quote:    currency.BONK.Item,
				Asset:    asset.Futures,
			},
			OpenInterest: 1337,
		},
	}, nil
}

func (f *FakeBase) SetDefaults() {
	f.Name = "test"
	f.Requester, _ = request.New("test", common.NewHTTPClientWithTimeout(time.Second))
	f.Features.Supports.RESTCapabilities.AutoPairUpdates = true
	requestFmt := &currency.PairFormat{Delimiter: currency.DashDelimiter, Uppercase: true}
	configFmt := &currency.PairFormat{Delimiter: currency.DashDelimiter, Uppercase: true}
	_ = f.SetGlobalPairsManager(requestFmt, configFmt, asset.Spot)
}

func (f *FakeBase) Setup(context.Context, *config.Exchange) error {
	return nil
}

func (f *FakeBase) CancelAllOrders(context.Context, *order.Cancel) (order.CancelAllResponse, error) {
	return order.CancelAllResponse{}, nil
}

func (f *FakeBase) CancelBatchOrders(context.Context, []order.Cancel) (*order.CancelBatchResponse, error) {
	return nil, nil
}

func (f *FakeBase) CancelOrder(context.Context, *order.Cancel) error {
	return nil
}

func (f *FakeBase) FetchAccountInfo(context.Context, asset.Item) (account.Holdings, error) {
	return account.Holdings{}, nil
}

func (f *FakeBase) FetchOrderbook(context.Context, currency.Pair, asset.Item) (*orderbook.Base, error) {
	return nil, nil
}

func (f *FakeBase) FetchTicker(context.Context, currency.Pair, asset.Item) (*ticker.Price, error) {
	return nil, nil
}

func (f *FakeBase) FetchTradablePairs(context.Context, asset.Item) (currency.Pairs, error) {
	return currency.Pairs{currency.NewPair(currency.BTC, currency.USDT)}, nil
}

func (f *FakeBase) GetAccountFundingHistory(context.Context) ([]FundingHistory, error) {
	return nil, nil
}

func (f *FakeBase) ValidateAPICredentials(context.Context, asset.Item) error {
	return nil
}

func (f *FakeBase) UpdateTickers(context.Context, asset.Item) error {
	return nil
}

func (f *FakeBase) UpdateTicker(context.Context, currency.Pair, asset.Item) (*ticker.Price, error) {
	return nil, nil
}

func (f *FakeBase) UpdateOrderbook(context.Context, currency.Pair, asset.Item) (*orderbook.Base, error) {
	return nil, nil
}

func (f *FakeBase) UpdateAccountInfo(context.Context, asset.Item) (account.Holdings, error) {
	return account.Holdings{}, nil
}

func (f *FakeBase) GetRecentTrades(context.Context, currency.Pair, asset.Item) ([]trade.Data, error) {
	return nil, nil
}

func (f *FakeBase) GetHistoricTrades(context.Context, currency.Pair, asset.Item, time.Time, time.Time) ([]trade.Data, error) {
	return nil, nil
}

func (f *FakeBase) GetServerTime(context.Context, asset.Item) (time.Time, error) {
	return time.Now(), nil
}

func (f *FakeBase) GetFeeByType(context.Context, *FeeBuilder) (float64, error) {
	return 0.0, nil
}

func (f *FakeBase) SubmitOrder(context.Context, *order.Submit) (*order.SubmitResponse, error) {
	return nil, nil
}

func (f *FakeBase) ModifyOrder(context.Context, *order.Modify) (*order.ModifyResponse, error) {
	return nil, nil
}

func (f *FakeBase) GetOrderInfo(context.Context, string, currency.Pair, asset.Item) (*order.Detail, error) {
	return nil, nil
}

func (f *FakeBase) GetDepositAddress(context.Context, currency.Code, string, string) (*deposit.Address, error) {
	return nil, nil
}

func (f *FakeBase) GetOrderHistory(context.Context, *order.MultiOrderRequest) (order.FilteredOrders, error) {
	return nil, nil
}

func (f *FakeBase) GetWithdrawalsHistory(context.Context, currency.Code, asset.Item) ([]WithdrawalHistory, error) {
	return []WithdrawalHistory{}, nil
}

func (f *FakeBase) GetActiveOrders(context.Context, *order.MultiOrderRequest) (order.FilteredOrders, error) {
	return []order.Detail{}, nil
}

func (f *FakeBase) WithdrawCryptocurrencyFunds(context.Context, *withdraw.Request) (*withdraw.ExchangeResponse, error) {
	return nil, nil
}

func (f *FakeBase) WithdrawFiatFunds(context.Context, *withdraw.Request) (*withdraw.ExchangeResponse, error) {
	return nil, nil
}

func (f *FakeBase) WithdrawFiatFundsToInternationalBank(context.Context, *withdraw.Request) (*withdraw.ExchangeResponse, error) {
	return nil, nil
}

func (f *FakeBase) GetHistoricCandles(context.Context, currency.Pair, asset.Item, kline.Interval, time.Time, time.Time) (*kline.Item, error) {
	return &kline.Item{}, nil
}

func (f *FakeBase) GetHistoricCandlesExtended(context.Context, currency.Pair, asset.Item, kline.Interval, time.Time, time.Time) (*kline.Item, error) {
	return &kline.Item{}, nil
}

func (f *FakeBase) UpdateOrderExecutionLimits(context.Context, asset.Item) error {
	return nil
}

func (f *FakeBase) GetLatestFundingRates(context.Context, *fundingrate.LatestRateRequest) ([]fundingrate.LatestRateResponse, error) {
	return nil, nil
}

func (f *FakeBase) GetFuturesContractDetails(context.Context, asset.Item) ([]futures.Contract, error) {
	return nil, common.ErrFunctionNotSupported
}<|MERGE_RESOLUTION|>--- conflicted
+++ resolved
@@ -1106,47 +1106,17 @@
 		t.Errorf("Exchange UpdatePairs() error: %s", err)
 	}
 
-<<<<<<< HEAD
-	// Test empty pair
-	p, err := currency.NewPairDelimiter(defaultTestCurrencyPair, "-")
-	if err != nil {
-		t.Fatal(err)
-	}
-	pairs := currency.Pairs{currency.EMPTYPAIR, p}
-	err = UAC.UpdatePairs(pairs, asset.Spot, true)
-	if !errors.Is(err, currency.ErrCurrencyPairEmpty) {
-		t.Fatalf("received: '%v' but expected: '%v'", err, currency.ErrCurrencyPairEmpty)
-	}
-
-	pairs = currency.Pairs{p, p}
-	err = UAC.UpdatePairs(pairs, asset.Spot, false)
-	if !errors.Is(err, currency.ErrPairDuplication) {
-		t.Fatalf("received: '%v' but expected: '%v'", err, currency.ErrPairDuplication)
-	}
-
-	pairs = currency.Pairs{p}
-	err = UAC.UpdatePairs(pairs, asset.Spot, false)
-	if !errors.Is(err, nil) {
-		t.Fatalf("received: '%v' but expected: '%v'", err, nil)
-	}
-
-	err = UAC.UpdatePairs(pairs, asset.Spot, true)
-	if !errors.Is(err, nil) {
-		t.Fatalf("received: '%v' but expected: '%v'", err, nil)
-	}
-=======
-	err = UAC.UpdatePairs(currency.Pairs{currency.EMPTYPAIR, btcusdPair}, asset.Spot, true, true)
+	err = UAC.UpdatePairs(currency.Pairs{currency.EMPTYPAIR, btcusdPair}, asset.Spot, true)
 	assert.ErrorIs(t, err, currency.ErrCurrencyPairEmpty, "UpdatePairs should error on empty pairs")
 
-	err = UAC.UpdatePairs(currency.Pairs{btcusdPair, btcusdPair}, asset.Spot, false, true)
+	err = UAC.UpdatePairs(currency.Pairs{btcusdPair, btcusdPair}, asset.Spot, false)
 	assert.ErrorIs(t, err, currency.ErrPairDuplication, "UpdatePairs should error on Duplicates")
 
-	err = UAC.UpdatePairs(currency.Pairs{btcusdPair}, asset.Spot, false, true)
+	err = UAC.UpdatePairs(currency.Pairs{btcusdPair}, asset.Spot, false)
 	assert.NoError(t, err, "UpdatePairs should not error")
 
-	err = UAC.UpdatePairs(currency.Pairs{btcusdPair}, asset.Spot, true, true)
+	err = UAC.UpdatePairs(currency.Pairs{btcusdPair}, asset.Spot, true)
 	assert.NoError(t, err, "UpdatePairs should not error")
->>>>>>> 1e95ae9b
 
 	UAC.CurrencyPairs.UseGlobalFormat = true
 	UAC.CurrencyPairs.ConfigFormat = &currency.PairFormat{Delimiter: "-"}
@@ -3064,10 +3034,6 @@
 	_ = f.SetGlobalPairsManager(requestFmt, configFmt, asset.Spot)
 }
 
-func (f *FakeBase) Setup(context.Context, *config.Exchange) error {
-	return nil
-}
-
 func (f *FakeBase) CancelAllOrders(context.Context, *order.Cancel) (order.CancelAllResponse, error) {
 	return order.CancelAllResponse{}, nil
 }
