--- conflicted
+++ resolved
@@ -2948,7 +2948,6 @@
 	}
 }
 
-<<<<<<< HEAD
 func TestSetCollateralMode(t *testing.T) {
 	t.Parallel()
 	b := Base{}
@@ -3000,7 +2999,9 @@
 	_, err := b.GetLeverage(context.Background(), asset.Spot, currency.NewBTCUSD(), margin.Multi)
 	if !errors.Is(err, common.ErrFunctionNotSupported) {
 		t.Error(err)
-=======
+	}
+}
+
 func TestEnsureOnePairEnabled(t *testing.T) {
 	t.Parallel()
 	b := Base{Name: "test"}
@@ -3033,6 +3034,5 @@
 	}
 	if len(b.CurrencyPairs.Pairs[asset.Spot].Enabled) != 1 {
 		t.Fatalf("received: '%v' but expected: '%v'", len(b.CurrencyPairs.Pairs[asset.Spot].Enabled), 1)
->>>>>>> fcc5ad45
 	}
 }