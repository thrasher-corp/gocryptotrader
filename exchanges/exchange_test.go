package exchange

import (
	"context"
	"errors"
	"net"
	"testing"
	"time"

	"github.com/thrasher-corp/gocryptotrader/common"
	"github.com/thrasher-corp/gocryptotrader/common/convert"
	"github.com/thrasher-corp/gocryptotrader/config"
	"github.com/thrasher-corp/gocryptotrader/currency"
	"github.com/thrasher-corp/gocryptotrader/exchanges/asset"
	"github.com/thrasher-corp/gocryptotrader/exchanges/kline"
	"github.com/thrasher-corp/gocryptotrader/exchanges/protocol"
	"github.com/thrasher-corp/gocryptotrader/exchanges/request"
	"github.com/thrasher-corp/gocryptotrader/exchanges/stream"
	"github.com/thrasher-corp/gocryptotrader/portfolio/banking"
)

const (
	defaultTestExchange     = "Bitfinex"
	defaultTestCurrencyPair = "BTC-USD"
)

func TestSupportsRESTTickerBatchUpdates(t *testing.T) {
	t.Parallel()

	b := Base{
		Name: "RAWR",
		Features: Features{
			Supports: FeaturesSupported{
				REST: true,
				RESTCapabilities: protocol.Features{
					TickerBatching: true,
				},
			},
		},
	}

	if !b.SupportsRESTTickerBatchUpdates() {
		t.Fatal("TestSupportsRESTTickerBatchUpdates returned false")
	}
}

func TestCreateMap(t *testing.T) {
	t.Parallel()
	b := Base{
		Name: "HELOOOOOOOO",
	}
	b.API.Endpoints = b.NewEndpoints()
	err := b.API.Endpoints.SetDefaultEndpoints(map[URL]string{
		EdgeCase1: "http://test1url.com/",
		EdgeCase2: "http://test2url.com/",
	})
	if err != nil {
		t.Error(err)
	}
	val, ok := b.API.Endpoints.defaults[EdgeCase1.String()]
	if !ok || val != "http://test1url.com/" {
		t.Errorf("CreateMap failed, incorrect value received for the given key")
	}
}

func TestSet(t *testing.T) {
	t.Parallel()
	b := Base{
		Name: "HELOOOOOOOO",
	}
	b.API.Endpoints = b.NewEndpoints()
	err := b.API.Endpoints.SetDefaultEndpoints(map[URL]string{
		EdgeCase1: "http://test1url.com/",
		EdgeCase2: "http://test2url.com/",
	})
	if err != nil {
		t.Error(err)
	}
	err = b.API.Endpoints.SetRunning(EdgeCase2.String(), "http://google.com/")
	if err != nil {
		t.Error(err)
	}
	val, ok := b.API.Endpoints.defaults[EdgeCase2.String()]
	if !ok {
		t.Error("set method or createmap failed")
	}
	if val != "http://google.com/" {
		t.Errorf("vals didn't match. expecting: %s, got: %s\n", "http://google.com/", val)
	}
	err = b.API.Endpoints.SetRunning(EdgeCase3.String(), "Added Edgecase3")
	if err != nil {
		t.Errorf("not expecting an error since invalid url val err should be logged but received: %v", err)
	}
}

func TestGetURL(t *testing.T) {
	t.Parallel()
	b := Base{
		Name: "HELAAAAAOOOOOOOOO",
	}
	b.API.Endpoints = b.NewEndpoints()
	err := b.API.Endpoints.SetDefaultEndpoints(map[URL]string{
		EdgeCase1: "http://test1.com/",
		EdgeCase2: "http://test2.com/",
	})
	if err != nil {
		t.Fatal(err)
	}
	getVal, err := b.API.Endpoints.GetURL(EdgeCase1)
	if err != nil {
		t.Error(err)
	}
	if getVal != "http://test1.com/" {
		t.Errorf("getVal failed")
	}
	err = b.API.Endpoints.SetRunning(EdgeCase2.String(), "http://OVERWRITTENBRO.com.au/")
	if err != nil {
		t.Error(err)
	}
	getChangedVal, err := b.API.Endpoints.GetURL(EdgeCase2)
	if err != nil {
		t.Error(err)
	}
	if getChangedVal != "http://OVERWRITTENBRO.com.au/" {
		t.Error("couldn't get changed val")
	}
	_, err = b.API.Endpoints.GetURL(URL(100))
	if err == nil {
		t.Error("expecting error due to invalid URL key parsed")
	}
}

func TestGetAll(t *testing.T) {
	t.Parallel()
	b := Base{
		Name: "HELLLLLLO",
	}
	b.API.Endpoints = b.NewEndpoints()
	err := b.API.Endpoints.SetDefaultEndpoints(map[URL]string{
		EdgeCase1: "http://test1.com.au/",
		EdgeCase2: "http://test2.com.au/",
	})
	if err != nil {
		t.Error(err)
	}
	allRunning := b.API.Endpoints.GetURLMap()
	if len(allRunning) != 2 {
		t.Error("invalid running map received")
	}
}

func TestSetDefaultEndpoints(t *testing.T) {
	t.Parallel()
	b := Base{
		Name: "HELLLLLLO",
	}
	b.API.Endpoints = b.NewEndpoints()
	err := b.API.Endpoints.SetDefaultEndpoints(map[URL]string{
		EdgeCase1: "http://test1.com.au/",
		EdgeCase2: "http://test2.com.au/",
	})
	if err != nil {
		t.Error(err)
	}
	b.API.Endpoints = b.NewEndpoints()
	err = b.API.Endpoints.SetDefaultEndpoints(map[URL]string{
		URL(1337): "http://test2.com.au/",
	})
	if err == nil {
		t.Error("expecting an error due to invalid url key")
	}
	err = b.API.Endpoints.SetDefaultEndpoints(map[URL]string{
		EdgeCase1: "",
	})
	if err != nil {
		t.Errorf("expecting a warning due to invalid url value but got an error: %v", err)
	}
}

func TestSetClientProxyAddress(t *testing.T) {
	t.Parallel()

	requester, err := request.New("rawr",
		common.NewHTTPClientWithTimeout(time.Second*15))
	if err != nil {
		t.Fatal(err)
	}

	newBase := Base{
		Name:      "rawr",
		Requester: requester}

	newBase.Websocket = stream.New()
	err = newBase.SetClientProxyAddress("")
	if err != nil {
		t.Error(err)
	}
	err = newBase.SetClientProxyAddress(":invalid")
	if err == nil {
		t.Error("SetClientProxyAddress parsed invalid URL")
	}

	if newBase.Websocket.GetProxyAddress() != "" {
		t.Error("SetClientProxyAddress error", err)
	}

	err = newBase.SetClientProxyAddress("http://www.valid.com")
	if err != nil {
		t.Error("SetClientProxyAddress error", err)
	}

	// calling this again will cause the ws check to fail
	err = newBase.SetClientProxyAddress("http://www.valid.com")
	if err == nil {
		t.Error("trying to set the same proxy addr should thrown an err for ws")
	}

	if newBase.Websocket.GetProxyAddress() != "http://www.valid.com" {
		t.Error("SetClientProxyAddress error", err)
	}
}

func TestSetFeatureDefaults(t *testing.T) {
	t.Parallel()

	// Test nil features with basic support capabilities
	b := Base{
		Config: &config.Exchange{
			CurrencyPairs: &currency.PairsManager{},
		},
		Features: Features{
			Supports: FeaturesSupported{
				REST: true,
				RESTCapabilities: protocol.Features{
					TickerBatching: true,
				},
				Websocket: true,
			},
		},
	}
	b.SetFeatureDefaults()
	if !b.Config.Features.Supports.REST && b.Config.CurrencyPairs.LastUpdated == 0 {
		t.Error("incorrect values")
	}

	// Test upgrade when SupportsAutoPairUpdates is enabled
	bptr := func(a bool) *bool { return &a }
	b.Config.Features = nil
	b.Config.SupportsAutoPairUpdates = bptr(true)
	b.SetFeatureDefaults()
	if !b.Config.Features.Supports.RESTCapabilities.AutoPairUpdates &&
		!b.Features.Enabled.AutoPairUpdates {
		t.Error("incorrect values")
	}

	// Test non migrated features config
	b.Config.Features.Supports.REST = false
	b.Config.Features.Supports.RESTCapabilities.TickerBatching = false
	b.Config.Features.Supports.Websocket = false
	b.SetFeatureDefaults()

	if !b.Features.Supports.REST ||
		!b.Features.Supports.RESTCapabilities.TickerBatching ||
		!b.Features.Supports.Websocket {
		t.Error("incorrect values")
	}
}

func TestSetAutoPairDefaults(t *testing.T) {
	t.Parallel()
	bs := "Bitstamp"
	cfg := &config.Config{Exchanges: []config.Exchange{
		{
			Name:          bs,
			CurrencyPairs: &currency.PairsManager{},
			Features: &config.FeaturesConfig{
				Supports: config.FeaturesSupportedConfig{
					RESTCapabilities: protocol.Features{
						AutoPairUpdates: true,
					},
				},
			},
		},
	}}

	exch, err := cfg.GetExchangeConfig(bs)
	if err != nil {
		t.Fatalf("TestSetAutoPairDefaults load config failed. Error %s", err)
	}

	if !exch.Features.Supports.RESTCapabilities.AutoPairUpdates {
		t.Fatalf("TestSetAutoPairDefaults Incorrect value")
	}

	if exch.CurrencyPairs.LastUpdated != 0 {
		t.Fatalf("TestSetAutoPairDefaults Incorrect value")
	}

	exch.Features.Supports.RESTCapabilities.AutoPairUpdates = false

	exch, err = cfg.GetExchangeConfig(bs)
	if err != nil {
		t.Fatalf("TestSetAutoPairDefaults load config failed. Error %s", err)
	}

	if exch.Features.Supports.RESTCapabilities.AutoPairUpdates {
		t.Fatal("TestSetAutoPairDefaults Incorrect value")
	}
}

func TestSupportsAutoPairUpdates(t *testing.T) {
	t.Parallel()

	b := Base{
		Name: "TESTNAME",
	}

	if b.SupportsAutoPairUpdates() {
		t.Error("exchange shouldn't support auto pair updates")
	}

	b.Features.Supports.RESTCapabilities.AutoPairUpdates = true
	if !b.SupportsAutoPairUpdates() {
		t.Error("exchange should support auto pair updates")
	}
}

func TestGetLastPairsUpdateTime(t *testing.T) {
	t.Parallel()

	testTime := time.Now().Unix()
	var b Base
	b.CurrencyPairs.LastUpdated = testTime

	if b.GetLastPairsUpdateTime() != testTime {
		t.Fatal("TestGetLastPairsUpdateTim Incorrect value")
	}
}

func TestGetAssetTypes(t *testing.T) {
	t.Parallel()

	testExchange := Base{
		CurrencyPairs: currency.PairsManager{
			Pairs: map[asset.Item]*currency.PairStore{
				asset.Spot:    new(currency.PairStore),
				asset.Binary:  new(currency.PairStore),
				asset.Futures: new(currency.PairStore),
			},
		},
	}

	aT := testExchange.GetAssetTypes(false)
	if len(aT) != 3 {
		t.Error("TestGetAssetTypes failed")
	}
}

func TestGetClientBankAccounts(t *testing.T) {
	cfg := config.GetConfig()
	err := cfg.LoadConfig(config.TestFile, true)
	if err != nil {
		t.Fatal(err)
	}

	var b Base
	var r *banking.Account
	r, err = b.GetClientBankAccounts("Kraken", "USD")
	if err != nil {
		t.Error(err)
	}

	if r.BankName != "test" {
		t.Error("incorrect bank name")
	}

	_, err = b.GetClientBankAccounts("MEOW", "USD")
	if err == nil {
		t.Error("an error should have been thrown for a non-existent exchange")
	}
}

func TestGetExchangeBankAccounts(t *testing.T) {
	cfg := config.GetConfig()
	err := cfg.LoadConfig(config.TestFile, true)
	if err != nil {
		t.Fatal(err)
	}

	var b = Base{Name: "Bitfinex"}
	r, err := b.GetExchangeBankAccounts("", "USD")
	if err != nil {
		t.Error(err)
	}

	if r.BankName != "Deutsche Bank Privat Und Geschaeftskunden AG" {
		t.Fatal("incorrect bank name")
	}
}

func TestSetCurrencyPairFormat(t *testing.T) {
	t.Parallel()

	b := Base{
		Config: &config.Exchange{},
	}
	err := b.SetCurrencyPairFormat()
	if err != nil {
		t.Fatal(err)
	}
	if b.Config.CurrencyPairs == nil {
		t.Error("currencyPairs shouldn't be nil")
	}

	// Test global format logic
	b.Config.CurrencyPairs.UseGlobalFormat = true
	b.CurrencyPairs.UseGlobalFormat = true
	pFmt := &currency.PairFormat{
		Delimiter: "#",
	}
	b.CurrencyPairs.RequestFormat = pFmt
	b.CurrencyPairs.ConfigFormat = pFmt
	err = b.SetCurrencyPairFormat()
	if err != nil {
		t.Fatal(err)
	}
	spot, err := b.GetPairFormat(asset.Spot, true)
	if err != nil {
		t.Fatal(err)
	}

	if spot.Delimiter != "#" {
		t.Error("incorrect pair format delimiter")
	}

	// Test individual asset type formatting logic
	b.CurrencyPairs.UseGlobalFormat = false
	// Store non-nil pair stores
	err = b.CurrencyPairs.Store(asset.Spot, &currency.PairStore{
		ConfigFormat: &currency.PairFormat{Delimiter: "~"},
	})
	if err != nil {
		t.Fatal(err)
	}
	err = b.CurrencyPairs.Store(asset.Futures, &currency.PairStore{
		ConfigFormat: &currency.PairFormat{Delimiter: ":)"},
	})
	if err != nil {
		t.Fatal(err)
	}
	err = b.SetCurrencyPairFormat()
	if err != nil {
		t.Fatal(err)
	}
	spot, err = b.GetPairFormat(asset.Spot, false)
	if err != nil {
		t.Fatal(err)
	}
	if spot.Delimiter != "~" {
		t.Error("incorrect pair format delimiter")
	}
	futures, err := b.GetPairFormat(asset.Futures, false)
	if err != nil {
		t.Fatal(err)
	}
	if futures.Delimiter != ":)" {
		t.Error("incorrect pair format delimiter")
	}
}

func TestLoadConfigPairs(t *testing.T) {
	t.Parallel()

	pairs := currency.Pairs{
		currency.Pair{Base: currency.BTC, Quote: currency.USD},
		currency.Pair{Base: currency.LTC, Quote: currency.USD},
	}

	b := Base{
		CurrencyPairs: currency.PairsManager{
			UseGlobalFormat: true,
			RequestFormat: &currency.PairFormat{
				Delimiter: ">",
				Uppercase: false,
			},
			ConfigFormat: &currency.PairFormat{
				Delimiter: "^",
				Uppercase: true,
			},
			Pairs: map[asset.Item]*currency.PairStore{
				asset.Spot: {
					RequestFormat: &currency.EMPTYFORMAT,
					ConfigFormat:  &currency.EMPTYFORMAT,
				},
			},
		},
		Config: &config.Exchange{
			CurrencyPairs: &currency.PairsManager{},
		},
	}

	// Test a nil PairsManager
	err := b.SetConfigPairs()
	if err != nil {
		t.Fatal(err)
	}

	// Now setup a proper PairsManager
	b.Config.CurrencyPairs = &currency.PairsManager{
		UseGlobalFormat: true,
		RequestFormat: &currency.PairFormat{
			Delimiter: "!",
			Uppercase: true,
		},
		ConfigFormat: &currency.PairFormat{
			Delimiter: "!",
			Uppercase: true,
		},
		Pairs: map[asset.Item]*currency.PairStore{
			asset.Spot: {
				AssetEnabled: convert.BoolPtr(true),
				Enabled:      pairs,
				Available:    pairs,
			},
		},
	}

	// Test UseGlobalFormat setting of pairs
	err = b.SetCurrencyPairFormat()
	if err != nil {
		t.Fatal(err)
	}

	err = b.SetConfigPairs()
	if err != nil {
		t.Fatal(err)
	}
	// Test four things:
	// 1) Config pairs are set
	// 2) pair format is set for RequestFormat
	// 3) pair format is set for ConfigFormat
	// 4) Config global format delimiter is updated based off exchange.Base
	pFmt, err := b.GetPairFormat(asset.Spot, false)
	if err != nil {
		t.Fatal(err)
	}
	pairs, err = b.GetEnabledPairs(asset.Spot)
	if err != nil {
		t.Fatal(err)
	}

	p := pairs[0].Format(pFmt).String()
	if p != "BTC^USD" {
		t.Errorf("incorrect value, expected BTC^USD")
	}

	avail, err := b.GetAvailablePairs(asset.Spot)
	if err != nil {
		t.Fatal(err)
	}

	format, err := b.FormatExchangeCurrency(avail[0], asset.Spot)
	if err != nil {
		t.Fatal(err)
	}

	p = format.String()
	if p != "btc>usd" {
		t.Error("incorrect value, expected btc>usd")
	}
	if b.Config.CurrencyPairs.RequestFormat.Delimiter != ">" ||
		b.Config.CurrencyPairs.RequestFormat.Uppercase ||
		b.Config.CurrencyPairs.ConfigFormat.Delimiter != "^" ||
		!b.Config.CurrencyPairs.ConfigFormat.Uppercase {
		t.Error("incorrect delimiter values")
	}

	// Test !UseGlobalFormat setting of pairs
	err = b.CurrencyPairs.StoreFormat(asset.Spot, &currency.PairFormat{Delimiter: "~"}, false)
	if err != nil {
		t.Fatal(err)
	}
	err = b.CurrencyPairs.StoreFormat(asset.Spot, &currency.PairFormat{Delimiter: "/"}, true)
	if err != nil {
		t.Fatal(err)
	}
	pairs = append(pairs, currency.Pair{Base: currency.XRP, Quote: currency.USD})
	err = b.Config.CurrencyPairs.StorePairs(asset.Spot, pairs, false)
	if err != nil {
		t.Fatal(err)
	}
	err = b.Config.CurrencyPairs.StorePairs(asset.Spot, pairs, true)
	if err != nil {
		t.Fatal(err)
	}
	b.Config.CurrencyPairs.UseGlobalFormat = false
	b.CurrencyPairs.UseGlobalFormat = false

	err = b.SetConfigPairs()
	if err != nil {
		t.Fatal(err)
	}
	// Test four things:
	// 1) XRP-USD is set
	// 2) pair format is set for RequestFormat
	// 3) pair format is set for ConfigFormat
	// 4) Config pair store formats are the same as the exchanges
	configFmt, err := b.GetPairFormat(asset.Spot, false)
	if err != nil {
		t.Fatal(err)
	}
	pairs, err = b.GetEnabledPairs(asset.Spot)
	if err != nil {
		t.Fatal(err)
	}
	p = pairs[2].Format(configFmt).String()
	if p != "xrp/usd" {
		t.Error("incorrect value, expected xrp/usd", p)
	}

	avail, err = b.GetAvailablePairs(asset.Spot)
	if err != nil {
		t.Fatal(err)
	}

	format, err = b.FormatExchangeCurrency(avail[2], asset.Spot)
	if err != nil {
		t.Fatal(err)
	}
	p = format.String()
	if p != "xrp~usd" {
		t.Error("incorrect value, expected xrp~usd", p)
	}
	ps, err := b.Config.CurrencyPairs.Get(asset.Spot)
	if err != nil {
		t.Fatal(err)
	}
	if ps.RequestFormat.Delimiter != "~" ||
		ps.RequestFormat.Uppercase ||
		ps.ConfigFormat.Delimiter != "/" ||
		ps.ConfigFormat.Uppercase {
		t.Error("incorrect delimiter values")
	}
}

func TestGetName(t *testing.T) {
	t.Parallel()

	b := Base{
		Name: "TESTNAME",
	}

	if name := b.GetName(); name != "TESTNAME" {
		t.Error("Exchange GetName() returned incorrect name")
	}
}

func TestGetFeatures(t *testing.T) {
	t.Parallel()

	// Test GetEnabledFeatures
	var b Base
	if b.GetEnabledFeatures().AutoPairUpdates {
		t.Error("auto pair updates should be disabled")
	}
	b.Features.Enabled.AutoPairUpdates = true
	if !b.GetEnabledFeatures().AutoPairUpdates {
		t.Error("auto pair updates should be enabled")
	}

	// Test GetSupportedFeatures
	b.Features.Supports.RESTCapabilities.AutoPairUpdates = true
	if !b.GetSupportedFeatures().RESTCapabilities.AutoPairUpdates {
		t.Error("auto pair updates should be supported")
	}
	if b.GetSupportedFeatures().RESTCapabilities.TickerBatching {
		t.Error("ticker batching shouldn't be supported")
	}
}

func TestGetPairFormat(t *testing.T) {
	t.Parallel()

	// Test global formatting
	var b Base
	b.CurrencyPairs.UseGlobalFormat = true
	b.CurrencyPairs.ConfigFormat = &currency.PairFormat{
		Uppercase: true,
	}
	b.CurrencyPairs.RequestFormat = &currency.PairFormat{
		Delimiter: "~",
	}
	pFmt, err := b.GetPairFormat(asset.Spot, true)
	if err != nil {
		t.Fatal(err)
	}
	if pFmt.Delimiter != "~" && !pFmt.Uppercase {
		t.Error("incorrect pair format values")
	}
	pFmt, err = b.GetPairFormat(asset.Spot, false)
	if err != nil {
		t.Fatal(err)
	}
	if pFmt.Delimiter != "" && pFmt.Uppercase {
		t.Error("incorrect pair format values")
	}

	// Test individual asset pair store formatting
	b.CurrencyPairs.UseGlobalFormat = false
	err = b.CurrencyPairs.Store(asset.Spot, &currency.PairStore{
		ConfigFormat:  &pFmt,
		RequestFormat: &currency.PairFormat{Delimiter: "/", Uppercase: true},
	})
	if err != nil {
		t.Fatal(err)
	}
	pFmt, err = b.GetPairFormat(asset.Spot, false)
	if err != nil {
		t.Fatal(err)
	}
	if pFmt.Delimiter != "" && pFmt.Uppercase {
		t.Error("incorrect pair format values")
	}
	pFmt, err = b.GetPairFormat(asset.Spot, true)
	if err != nil {
		t.Fatal(err)
	}
	if pFmt.Delimiter != "~" && !pFmt.Uppercase {
		t.Error("incorrect pair format values")
	}
}

func TestGetEnabledPairs(t *testing.T) {
	t.Parallel()

	b := Base{
		Name: "TESTNAME",
	}

	defaultPairs, err := currency.NewPairsFromStrings([]string{defaultTestCurrencyPair})
	if err != nil {
		t.Fatal(err)
	}

	err = b.CurrencyPairs.StorePairs(asset.Spot, defaultPairs, true)
	if err != nil {
		t.Fatal(err)
	}
	err = b.CurrencyPairs.StorePairs(asset.Spot, defaultPairs, false)
	if err != nil {
		t.Fatal(err)
	}
	format := currency.PairFormat{
		Delimiter: "-",
		Index:     "",
		Uppercase: true,
	}

	err = b.CurrencyPairs.SetAssetEnabled(asset.Spot, true)
	if err != nil {
		t.Fatal(err)
	}

	b.CurrencyPairs.UseGlobalFormat = true
	b.CurrencyPairs.RequestFormat = &format
	b.CurrencyPairs.ConfigFormat = &format

	c, err := b.GetEnabledPairs(asset.Spot)
	if err != nil {
		t.Fatal(err)
	}

	if c[0].String() != defaultTestCurrencyPair {
		t.Error("Exchange GetAvailablePairs() incorrect string")
	}

	format.Delimiter = "~"
	b.CurrencyPairs.RequestFormat = &format
	c, err = b.GetEnabledPairs(asset.Spot)
	if err != nil {
		t.Fatal(err)
	}
	if c[0].String() != "BTC~USD" {
		t.Error("Exchange GetAvailablePairs() incorrect string")
	}

	format.Delimiter = ""
	b.CurrencyPairs.ConfigFormat = &format
	c, err = b.GetEnabledPairs(asset.Spot)
	if err != nil {
		t.Fatal(err)
	}
	if c[0].String() != "BTCUSD" {
		t.Error("Exchange GetAvailablePairs() incorrect string")
	}

	btcdoge, err := currency.NewPairsFromStrings([]string{"BTCDOGE"})
	if err != nil {
		t.Fatal(err)
	}

	err = b.CurrencyPairs.StorePairs(asset.Spot, btcdoge, true)
	if err != nil {
		t.Fatal(err)
	}
	err = b.CurrencyPairs.StorePairs(asset.Spot, btcdoge, false)
	if err != nil {
		t.Fatal(err)
	}
	format.Index = currency.BTC.String()
	b.CurrencyPairs.ConfigFormat = &format
	c, err = b.GetEnabledPairs(asset.Spot)
	if err != nil {
		t.Fatal(err)
	}
	if c[0].Base != currency.BTC && c[0].Quote != currency.DOGE {
		t.Error("Exchange GetAvailablePairs() incorrect string")
	}

	btcusdUnderscore, err := currency.NewPairsFromStrings([]string{"BTC_USD"})
	if err != nil {
		t.Fatal(err)
	}

	err = b.CurrencyPairs.StorePairs(asset.Spot, btcusdUnderscore, true)
	if err != nil {
		t.Fatal(err)
	}
	err = b.CurrencyPairs.StorePairs(asset.Spot, btcusdUnderscore, false)
	if err != nil {
		t.Fatal(err)
	}
	b.CurrencyPairs.RequestFormat.Delimiter = ""
	b.CurrencyPairs.ConfigFormat.Delimiter = "_"
	c, err = b.GetEnabledPairs(asset.Spot)
	if err != nil {
		t.Fatal(err)
	}
	if c[0].Base != currency.BTC && c[0].Quote != currency.USD {
		t.Error("Exchange GetAvailablePairs() incorrect string")
	}

	err = b.CurrencyPairs.StorePairs(asset.Spot, btcdoge, true)
	if err != nil {
		t.Fatal(err)
	}
	err = b.CurrencyPairs.StorePairs(asset.Spot, btcdoge, false)
	if err != nil {
		t.Fatal(err)
	}
	b.CurrencyPairs.RequestFormat.Delimiter = ""
	b.CurrencyPairs.ConfigFormat.Delimiter = ""
	b.CurrencyPairs.ConfigFormat.Index = currency.BTC.String()
	c, err = b.GetEnabledPairs(asset.Spot)
	if err != nil {
		t.Fatal(err)
	}
	if c[0].Base != currency.BTC && c[0].Quote != currency.DOGE {
		t.Error("Exchange GetAvailablePairs() incorrect string")
	}

	btcusd, err := currency.NewPairsFromStrings([]string{"BTCUSD"})
	if err != nil {
		t.Fatal(err)
	}

	err = b.CurrencyPairs.StorePairs(asset.Spot, btcusd, true)
	if err != nil {
		t.Fatal(err)
	}
	err = b.CurrencyPairs.StorePairs(asset.Spot, btcusd, false)
	if err != nil {
		t.Fatal(err)
	}
	b.CurrencyPairs.ConfigFormat.Index = ""
	c, err = b.GetEnabledPairs(asset.Spot)
	if err != nil {
		t.Fatal(err)
	}
	if c[0].Base != currency.BTC && c[0].Quote != currency.USD {
		t.Error("Exchange GetAvailablePairs() incorrect string")
	}
}

func TestGetAvailablePairs(t *testing.T) {
	t.Parallel()

	b := Base{
		Name: "TESTNAME",
	}

	defaultPairs, err := currency.NewPairsFromStrings([]string{defaultTestCurrencyPair})
	if err != nil {
		t.Fatal(err)
	}

	err = b.CurrencyPairs.StorePairs(asset.Spot, defaultPairs, false)
	if err != nil {
		t.Fatal(err)
	}
	format := currency.PairFormat{
		Delimiter: "-",
		Index:     "",
		Uppercase: true,
	}

	assetType := asset.Spot
	b.CurrencyPairs.UseGlobalFormat = true
	b.CurrencyPairs.RequestFormat = &format
	b.CurrencyPairs.ConfigFormat = &format

	c, err := b.GetAvailablePairs(assetType)
	if err != nil {
		t.Fatal(err)
	}

	if c[0].String() != defaultTestCurrencyPair {
		t.Error("Exchange GetAvailablePairs() incorrect string")
	}

	format.Delimiter = "~"
	b.CurrencyPairs.RequestFormat = &format
	c, err = b.GetAvailablePairs(assetType)
	if err != nil {
		t.Fatal(err)
	}

	if c[0].String() != "BTC~USD" {
		t.Error("Exchange GetAvailablePairs() incorrect string")
	}

	format.Delimiter = ""
	b.CurrencyPairs.ConfigFormat = &format
	c, err = b.GetAvailablePairs(assetType)
	if err != nil {
		t.Fatal(err)
	}

	if c[0].String() != "BTCUSD" {
		t.Error("Exchange GetAvailablePairs() incorrect string")
	}

	dogePairs, err := currency.NewPairsFromStrings([]string{"BTCDOGE"})
	if err != nil {
		t.Fatal(err)
	}

	err = b.CurrencyPairs.StorePairs(asset.Spot, dogePairs, false)
	if err != nil {
		t.Fatal(err)
	}

	format.Index = currency.BTC.String()
	b.CurrencyPairs.ConfigFormat = &format
	c, err = b.GetAvailablePairs(assetType)
	if err != nil {
		t.Fatal(err)
	}

	if c[0].Base != currency.BTC && c[0].Quote != currency.DOGE {
		t.Error("Exchange GetAvailablePairs() incorrect string")
	}

	btcusdUnderscore, err := currency.NewPairsFromStrings([]string{"BTC_USD"})
	if err != nil {
		t.Fatal(err)
	}

	err = b.CurrencyPairs.StorePairs(asset.Spot, btcusdUnderscore, false)
	if err != nil {
		t.Fatal(err)
	}

	b.CurrencyPairs.RequestFormat.Delimiter = ""
	b.CurrencyPairs.ConfigFormat.Delimiter = "_"
	c, err = b.GetAvailablePairs(assetType)
	if err != nil {
		t.Fatal(err)
	}

	if c[0].Base != currency.BTC && c[0].Quote != currency.USD {
		t.Error("Exchange GetAvailablePairs() incorrect string")
	}

	err = b.CurrencyPairs.StorePairs(asset.Spot, dogePairs, false)
	if err != nil {
		t.Fatal(err)
	}

	b.CurrencyPairs.RequestFormat.Delimiter = ""
	b.CurrencyPairs.ConfigFormat.Delimiter = "_"
	b.CurrencyPairs.ConfigFormat.Index = currency.BTC.String()
	c, err = b.GetAvailablePairs(assetType)
	if err != nil {
		t.Fatal(err)
	}

	if c[0].Base != currency.BTC && c[0].Quote != currency.DOGE {
		t.Error("Exchange GetAvailablePairs() incorrect string")
	}

	btcusd, err := currency.NewPairsFromStrings([]string{"BTCUSD"})
	if err != nil {
		t.Fatal(err)
	}

	err = b.CurrencyPairs.StorePairs(asset.Spot, btcusd, false)
	if err != nil {
		t.Fatal(err)
	}

	b.CurrencyPairs.ConfigFormat.Index = ""
	c, err = b.GetAvailablePairs(assetType)
	if err != nil {
		t.Fatal(err)
	}

	if c[0].Base != currency.BTC && c[0].Quote != currency.USD {
		t.Error("Exchange GetAvailablePairs() incorrect string")
	}
}

func TestSupportsPair(t *testing.T) {
	t.Parallel()

	b := Base{
		Name: "TESTNAME",
		CurrencyPairs: currency.PairsManager{
			Pairs: map[asset.Item]*currency.PairStore{
				asset.Spot: {
					AssetEnabled: convert.BoolPtr(true),
				},
			},
		},
	}

	pairs, err := currency.NewPairsFromStrings([]string{defaultTestCurrencyPair,
		"ETH-USD"})
	if err != nil {
		t.Fatal(err)
	}

	err = b.CurrencyPairs.StorePairs(asset.Spot, pairs, false)
	if err != nil {
		t.Fatal(err)
	}

	defaultpairs, err := currency.NewPairsFromStrings([]string{defaultTestCurrencyPair})
	if err != nil {
		t.Fatal(err)
	}

	err = b.CurrencyPairs.StorePairs(asset.Spot, defaultpairs, true)
	if err != nil {
		t.Fatal(err)
	}

	format := &currency.PairFormat{
		Delimiter: "-",
		Index:     "",
	}

	b.CurrencyPairs.UseGlobalFormat = true
	b.CurrencyPairs.RequestFormat = format
	b.CurrencyPairs.ConfigFormat = format
	assetType := asset.Spot

	if b.SupportsPair(currency.NewPair(currency.BTC, currency.USD), true, assetType) != nil {
		t.Error("Exchange SupportsPair() incorrect value")
	}

	if b.SupportsPair(currency.NewPair(currency.ETH, currency.USD), false, assetType) != nil {
		t.Error("Exchange SupportsPair() incorrect value")
	}

	asdasdf, err := currency.NewPairFromStrings("ASD", "ASDF")
	if err != nil {
		t.Fatal(err)
	}

	if b.SupportsPair(asdasdf, true, assetType) == nil {
		t.Error("Exchange SupportsPair() incorrect value")
	}
}

func TestFormatExchangeCurrencies(t *testing.T) {
	t.Parallel()

	e := Base{
		CurrencyPairs: currency.PairsManager{
			UseGlobalFormat: true,

			RequestFormat: &currency.PairFormat{
				Uppercase: false,
				Delimiter: "~",
				Separator: "^",
			},

			ConfigFormat: &currency.PairFormat{
				Uppercase: true,
				Delimiter: "_",
			},
		},
	}
	p1, err := currency.NewPairDelimiter("BTC_USD", "_")
	if err != nil {
		t.Fatal(err)
	}
	p2, err := currency.NewPairDelimiter("LTC_BTC", "_")
	if err != nil {
		t.Fatal(err)
	}
	var pairs = []currency.Pair{
		p1,
		p2,
	}

	actual, err := e.FormatExchangeCurrencies(pairs, asset.Spot)
	if err != nil {
		t.Errorf("Exchange TestFormatExchangeCurrencies error %s", err)
	}
	if expected := "btc~usd^ltc~btc"; actual != expected {
		t.Errorf("Exchange TestFormatExchangeCurrencies %s != %s",
			actual, expected)
	}

	_, err = e.FormatExchangeCurrencies(nil, asset.Spot)
	if err == nil {
		t.Error("nil pairs should return an error")
	}
}

func TestFormatExchangeCurrency(t *testing.T) {
	t.Parallel()

	var b Base
	b.CurrencyPairs.UseGlobalFormat = true
	b.CurrencyPairs.RequestFormat = &currency.PairFormat{
		Uppercase: true,
		Delimiter: "-",
	}

	p := currency.NewPair(currency.BTC, currency.USD)
	expected := defaultTestCurrencyPair
	actual, err := b.FormatExchangeCurrency(p, asset.Spot)
	if err != nil {
		t.Fatal(err)
	}

	if actual.String() != expected {
		t.Errorf("Exchange TestFormatExchangeCurrency %s != %s",
			actual, expected)
	}
}

func TestSetEnabled(t *testing.T) {
	t.Parallel()

	SetEnabled := Base{
		Name:    "TESTNAME",
		Enabled: false,
	}

	SetEnabled.SetEnabled(true)
	if !SetEnabled.Enabled {
		t.Error("Exchange SetEnabled(true) did not set boolean")
	}
}

func TestIsEnabled(t *testing.T) {
	t.Parallel()

	IsEnabled := Base{
		Name:    "TESTNAME",
		Enabled: false,
	}

	if IsEnabled.IsEnabled() {
		t.Error("Exchange IsEnabled() did not return correct boolean")
	}
}

func TestSetupDefaults(t *testing.T) {
	t.Parallel()

	newRequester, err := request.New("testSetupDefaults",
		common.NewHTTPClientWithTimeout(0))
	if err != nil {
		t.Fatal(err)
	}

	var b = Base{
		Name:      "awesomeTest",
		Requester: newRequester,
	}
	cfg := config.Exchange{
		HTTPTimeout: time.Duration(-1),
		API: config.APIConfig{
			AuthenticatedSupport: true,
		},
		ConnectionMonitorDelay: time.Second * 5,
	}

	err = b.SetupDefaults(&cfg)
	if err != nil {
		t.Fatal(err)
	}
	if cfg.HTTPTimeout.String() != "15s" {
		t.Error("HTTP timeout should be set to 15s")
	}

	// Test custom HTTP timeout is set
	cfg.HTTPTimeout = time.Second * 30
	err = b.SetupDefaults(&cfg)
	if err != nil {
		t.Fatal(err)
	}
	if cfg.HTTPTimeout.String() != "30s" {
		t.Error("HTTP timeout should be set to 30s")
	}

	// Test asset types
	p, err := currency.NewPairDelimiter(defaultTestCurrencyPair, "-")
	if err != nil {
		t.Fatal(err)
	}
	err = b.CurrencyPairs.Store(asset.Spot, &currency.PairStore{
		Enabled: currency.Pairs{p},
	})
	if err != nil {
		t.Fatal(err)
	}
	err = b.SetupDefaults(&cfg)
	if err != nil {
		t.Fatal(err)
	}
	ps, err := cfg.CurrencyPairs.Get(asset.Spot)
	if err != nil {
		t.Fatal(err)
	}
	if !ps.Enabled.Contains(p, true) {
		t.Error("default pair should be stored in the configs pair store")
	}

	// Test websocket support
	b.Websocket = stream.New()
	b.Features.Supports.Websocket = true
	err = b.Websocket.Setup(&stream.WebsocketSetup{
		ExchangeConfig: &config.Exchange{
			WebsocketTrafficTimeout: time.Second * 30,
			Name:                    "test",
			Features:                &config.FeaturesConfig{},
		},
		Features:              &protocol.Features{},
		DefaultURL:            "ws://something.com",
		RunningURL:            "ws://something.com",
		Connector:             func() error { return nil },
		GenerateSubscriptions: func() ([]stream.ChannelSubscription, error) { return []stream.ChannelSubscription{}, nil },
		Subscriber:            func(cs []stream.ChannelSubscription) error { return nil },
	})
	if err != nil {
		t.Fatal(err)
	}
	err = b.Websocket.Enable()
	if err != nil {
		t.Fatal(err)
	}
	if !b.IsWebsocketEnabled() {
		t.Error("websocket should be enabled")
	}
}

func TestSetPairs(t *testing.T) {
	t.Parallel()

	b := Base{
		CurrencyPairs: currency.PairsManager{
			UseGlobalFormat: true,
			ConfigFormat: &currency.PairFormat{
				Uppercase: true,
			},
		},
		Config: &config.Exchange{
			CurrencyPairs: &currency.PairsManager{
				UseGlobalFormat: true,
				ConfigFormat: &currency.PairFormat{
					Uppercase: true,
				},
				Pairs: map[asset.Item]*currency.PairStore{
					asset.Spot: {
						AssetEnabled: convert.BoolPtr(true),
					},
				},
			},
		},
	}

	if err := b.SetPairs(nil, asset.Spot, true); err == nil {
		t.Error("nil pairs should throw an error")
	}

	pairs := currency.Pairs{
		currency.NewPair(currency.BTC, currency.USD),
	}
	err := b.SetPairs(pairs, asset.Spot, true)
	if err != nil {
		t.Error(err)
	}

	err = b.SetPairs(pairs, asset.Spot, false)
	if err != nil {
		t.Error(err)
	}

	err = b.SetConfigPairs()
	if err != nil {
		t.Fatal(err)
	}

	p, err := b.GetEnabledPairs(asset.Spot)
	if err != nil {
		t.Fatal(err)
	}

	if len(p) != 1 {
		t.Error("pairs shouldn't be nil")
	}
}

func TestUpdatePairs(t *testing.T) {
	t.Parallel()
	cfg := &config.Config{
		Exchanges: []config.Exchange{
			{
				Name:          defaultTestExchange,
				CurrencyPairs: &currency.PairsManager{},
			},
		},
	}

	exchCfg, err := cfg.GetExchangeConfig(defaultTestExchange)
	if err != nil {
		t.Fatal("TestUpdatePairs failed to load config")
	}

	UAC := Base{
		Name: defaultTestExchange,
		CurrencyPairs: currency.PairsManager{
			Pairs: map[asset.Item]*currency.PairStore{
				asset.Spot: {
					AssetEnabled: convert.BoolPtr(true),
				},
			},
			ConfigFormat:    &currency.PairFormat{Uppercase: true, Delimiter: currency.DashDelimiter},
			UseGlobalFormat: true,
		},
	}
	UAC.Config = exchCfg
	exchangeProducts, err := currency.NewPairsFromStrings([]string{"ltcusd",
		"btcusd",
		"usdbtc",
		"audusd"})
	if err != nil {
		t.Fatal(err)
	}
	err = UAC.UpdatePairs(exchangeProducts, asset.Spot, true, false)
	if err != nil {
		t.Errorf("TestUpdatePairs error: %s", err)
	}

	err = UAC.UpdatePairs(exchangeProducts, asset.Spot, false, false)
	if err != nil {
		t.Errorf("TestUpdatePairs error: %s", err)
	}

	// Test updating the same new products, diff should be 0
	err = UAC.UpdatePairs(exchangeProducts, asset.Spot, true, false)
	if err != nil {
		t.Errorf("TestUpdatePairs error: %s", err)
	}

	// Test force updating to only one product
	exchangeProducts, err = currency.NewPairsFromStrings([]string{"btcusd"})
	if err != nil {
		t.Fatal(err)
	}

	err = UAC.UpdatePairs(exchangeProducts, asset.Spot, true, true)
	if err != nil {
		t.Errorf("TestUpdatePairs error: %s", err)
	}

	// Test updating exchange products
	exchangeProducts, err = currency.NewPairsFromStrings([]string{"ltcusd",
		"btcusd",
		"usdbtc",
		"audbtc"})
	if err != nil {
		t.Fatal(err)
	}
	UAC.Name = defaultTestExchange
	err = UAC.UpdatePairs(exchangeProducts, asset.Spot, false, false)
	if err != nil {
		t.Errorf("Exchange UpdatePairs() error: %s", err)
	}

	// Test updating the same new products, diff should be 0
	err = UAC.UpdatePairs(exchangeProducts, asset.Spot, false, false)
	if err != nil {
		t.Errorf("Exchange UpdatePairs() error: %s", err)
	}

	// Test force updating to only one product
	exchangeProducts, err = currency.NewPairsFromStrings([]string{"btcusd"})
	if err != nil {
		t.Fatal(err)
	}
	err = UAC.UpdatePairs(exchangeProducts, asset.Spot, false, true)
	if err != nil {
		t.Errorf("Forced Exchange UpdatePairs() error: %s", err)
	}

	// Test update currency pairs with btc excluded
	exchangeProducts, err = currency.NewPairsFromStrings([]string{"ltcusd", "ethusd"})
	if err != nil {
		t.Fatal(err)
	}
	err = UAC.UpdatePairs(exchangeProducts, asset.Spot, false, false)
	if err != nil {
		t.Errorf("Exchange UpdatePairs() error: %s", err)
	}

	// Test empty pair
	p, err := currency.NewPairDelimiter(defaultTestCurrencyPair, "-")
	if err != nil {
		t.Fatal(err)
	}
	pairs := currency.Pairs{currency.EMPTYPAIR, p}
	err = UAC.UpdatePairs(pairs, asset.Spot, true, true)
	if !errors.Is(err, currency.ErrCurrencyPairEmpty) {
		t.Fatalf("received: '%v' but expected: '%v'", err, currency.ErrCurrencyPairEmpty)
	}

	pairs = currency.Pairs{p, p}
	err = UAC.UpdatePairs(pairs, asset.Spot, false, true)
	if !errors.Is(err, currency.ErrPairDuplication) {
		t.Fatalf("received: '%v' but expected: '%v'", err, currency.ErrPairDuplication)
	}

	pairs = currency.Pairs{p}
	err = UAC.UpdatePairs(pairs, asset.Spot, false, true)
	if !errors.Is(err, nil) {
		t.Fatalf("received: '%v' but expected: '%v'", err, nil)
	}

	err = UAC.UpdatePairs(pairs, asset.Spot, true, true)
	if !errors.Is(err, nil) {
		t.Fatalf("received: '%v' but expected: '%v'", err, nil)
	}

	UAC.CurrencyPairs.UseGlobalFormat = true
	UAC.CurrencyPairs.ConfigFormat = &currency.PairFormat{
		Delimiter: "-",
	}

	uacPairs, err := UAC.GetEnabledPairs(asset.Spot)
	if err != nil {
		t.Fatal(err)
	}
	if !uacPairs.Contains(p, true) {
		t.Fatal("expected currency pair not found")
	}

	pairs = currency.Pairs{
		currency.NewPair(currency.XRP, currency.USD),
		currency.NewPair(currency.BTC, currency.USD),
		currency.NewPair(currency.LTC, currency.USD),
		currency.NewPair(currency.LTC, currency.USDT),
	}
	err = UAC.UpdatePairs(pairs, asset.Spot, true, true)
	if !errors.Is(err, nil) {
		t.Fatalf("received: '%v' but expected: '%v'", err, nil)
	}

	pairs = currency.Pairs{
		currency.NewPair(currency.WABI, currency.USD),
		currency.NewPair(currency.EASY, currency.USD),
		currency.NewPair(currency.LARIX, currency.USD),
		currency.NewPair(currency.LTC, currency.USDT),
	}
	err = UAC.UpdatePairs(pairs, asset.Spot, false, true)
	if !errors.Is(err, nil) {
		t.Fatalf("received: '%v' but expected: '%v'", err, nil)
	}

	uacEnabledPairs, err := UAC.GetEnabledPairs(asset.Spot)
	if err != nil {
		t.Fatal(err)
	}
	if uacEnabledPairs.Contains(currency.NewPair(currency.XRP, currency.USD), true) {
		t.Fatal("expected currency pair not found")
	}
	if uacEnabledPairs.Contains(currency.NewPair(currency.BTC, currency.USD), true) {
		t.Fatal("expected currency pair not found")
	}
	if uacEnabledPairs.Contains(currency.NewPair(currency.LTC, currency.USD), true) {
		t.Fatal("expected currency pair not found")
	}
	if !uacEnabledPairs.Contains(currency.NewPair(currency.LTC, currency.USDT), true) {
		t.Fatal("expected currency pair not found")
	}

	// This should be matched and formatted to `link-usd`
	unintentionalInput, err := currency.NewPairFromString("linkusd")
	if !errors.Is(err, nil) {
		t.Fatalf("received: '%v' but expected: '%v'", err, nil)
	}

	pairs = currency.Pairs{
		currency.NewPair(currency.WABI, currency.USD),
		currency.NewPair(currency.EASY, currency.USD),
		currency.NewPair(currency.LARIX, currency.USD),
		currency.NewPair(currency.LTC, currency.USDT),
		unintentionalInput,
	}

	err = UAC.UpdatePairs(pairs, asset.Spot, true, true)
	if !errors.Is(err, nil) {
		t.Fatalf("received: '%v' but expected: '%v'", err, nil)
	}

	pairs = currency.Pairs{
		currency.NewPair(currency.WABI, currency.USD),
		currency.NewPair(currency.EASY, currency.USD),
		currency.NewPair(currency.LARIX, currency.USD),
		currency.NewPair(currency.LTC, currency.USDT),
		currency.NewPair(currency.LINK, currency.USD),
	}

	err = UAC.UpdatePairs(pairs, asset.Spot, false, true)
	if !errors.Is(err, nil) {
		t.Fatalf("received: '%v' but expected: '%v'", err, nil)
	}

	uacEnabledPairs, err = UAC.GetEnabledPairs(asset.Spot)
	if err != nil {
		t.Fatal(err)
	}

	if !uacEnabledPairs.Contains(currency.NewPair(currency.LINK, currency.USD), true) {
		t.Fatalf("received: '%v' but expected: '%v'", false, true)
	}
}

func TestSupportsWebsocket(t *testing.T) {
	t.Parallel()

	var b Base
	if b.SupportsWebsocket() {
		t.Error("exchange doesn't support websocket")
	}

	b.Features.Supports.Websocket = true
	if !b.SupportsWebsocket() {
		t.Error("exchange supports websocket")
	}
}

func TestSupportsREST(t *testing.T) {
	t.Parallel()

	var b Base
	if b.SupportsREST() {
		t.Error("exchange doesn't support REST")
	}

	b.Features.Supports.REST = true
	if !b.SupportsREST() {
		t.Error("exchange supports REST")
	}
}

func TestIsWebsocketEnabled(t *testing.T) {
	t.Parallel()

	var b Base
	if b.IsWebsocketEnabled() {
		t.Error("exchange doesn't support websocket")
	}

	b.Websocket = stream.New()
	err := b.Websocket.Setup(&stream.WebsocketSetup{
		ExchangeConfig: &config.Exchange{
			Enabled:                 true,
			WebsocketTrafficTimeout: time.Second * 30,
			Name:                    "test",
			Features: &config.FeaturesConfig{
				Enabled: config.FeaturesEnabledConfig{
					Websocket: true,
				},
			},
		},
		Features:              &protocol.Features{},
		DefaultURL:            "ws://something.com",
		RunningURL:            "ws://something.com",
		Connector:             func() error { return nil },
		GenerateSubscriptions: func() ([]stream.ChannelSubscription, error) { return nil, nil },
		Subscriber:            func(cs []stream.ChannelSubscription) error { return nil },
	})
	if err != nil {
		t.Error(err)
	}
	if !b.IsWebsocketEnabled() {
		t.Error("websocket should be enabled")
	}
}

func TestSupportsWithdrawPermissions(t *testing.T) {
	t.Parallel()

	UAC := Base{Name: defaultTestExchange}
	UAC.Features.Supports.WithdrawPermissions = AutoWithdrawCrypto | AutoWithdrawCryptoWithAPIPermission
	withdrawPermissions := UAC.SupportsWithdrawPermissions(AutoWithdrawCrypto)

	if !withdrawPermissions {
		t.Errorf("Expected: %v, Received: %v", true, withdrawPermissions)
	}

	withdrawPermissions = UAC.SupportsWithdrawPermissions(AutoWithdrawCrypto | AutoWithdrawCryptoWithAPIPermission)
	if !withdrawPermissions {
		t.Errorf("Expected: %v, Received: %v", true, withdrawPermissions)
	}

	withdrawPermissions = UAC.SupportsWithdrawPermissions(AutoWithdrawCrypto | WithdrawCryptoWith2FA)
	if withdrawPermissions {
		t.Errorf("Expected: %v, Received: %v", false, withdrawPermissions)
	}

	withdrawPermissions = UAC.SupportsWithdrawPermissions(AutoWithdrawCrypto | AutoWithdrawCryptoWithAPIPermission | WithdrawCryptoWith2FA)
	if withdrawPermissions {
		t.Errorf("Expected: %v, Received: %v", false, withdrawPermissions)
	}

	withdrawPermissions = UAC.SupportsWithdrawPermissions(WithdrawCryptoWith2FA)
	if withdrawPermissions {
		t.Errorf("Expected: %v, Received: %v", false, withdrawPermissions)
	}
}

func TestFormatWithdrawPermissions(t *testing.T) {
	t.Parallel()

	UAC := Base{Name: defaultTestExchange}
	UAC.Features.Supports.WithdrawPermissions = AutoWithdrawCrypto |
		AutoWithdrawCryptoWithAPIPermission |
		AutoWithdrawCryptoWithSetup |
		WithdrawCryptoWith2FA |
		WithdrawCryptoWithSMS |
		WithdrawCryptoWithEmail |
		WithdrawCryptoWithWebsiteApproval |
		WithdrawCryptoWithAPIPermission |
		AutoWithdrawFiat |
		AutoWithdrawFiatWithAPIPermission |
		AutoWithdrawFiatWithSetup |
		WithdrawFiatWith2FA |
		WithdrawFiatWithSMS |
		WithdrawFiatWithEmail |
		WithdrawFiatWithWebsiteApproval |
		WithdrawFiatWithAPIPermission |
		WithdrawCryptoViaWebsiteOnly |
		WithdrawFiatViaWebsiteOnly |
		NoFiatWithdrawals |
		1<<19
	withdrawPermissions := UAC.FormatWithdrawPermissions()
	if withdrawPermissions != "AUTO WITHDRAW CRYPTO & AUTO WITHDRAW CRYPTO WITH API PERMISSION & AUTO WITHDRAW CRYPTO WITH SETUP & WITHDRAW CRYPTO WITH 2FA & WITHDRAW CRYPTO WITH SMS & WITHDRAW CRYPTO WITH EMAIL & WITHDRAW CRYPTO WITH WEBSITE APPROVAL & WITHDRAW CRYPTO WITH API PERMISSION & AUTO WITHDRAW FIAT & AUTO WITHDRAW FIAT WITH API PERMISSION & AUTO WITHDRAW FIAT WITH SETUP & WITHDRAW FIAT WITH 2FA & WITHDRAW FIAT WITH SMS & WITHDRAW FIAT WITH EMAIL & WITHDRAW FIAT WITH WEBSITE APPROVAL & WITHDRAW FIAT WITH API PERMISSION & WITHDRAW CRYPTO VIA WEBSITE ONLY & WITHDRAW FIAT VIA WEBSITE ONLY & NO FIAT WITHDRAWAL & UNKNOWN[1<<19]" {
		t.Errorf("Expected: %s, Received: %s", AutoWithdrawCryptoText+" & "+AutoWithdrawCryptoWithAPIPermissionText, withdrawPermissions)
	}

	UAC.Features.Supports.WithdrawPermissions = NoAPIWithdrawalMethods
	withdrawPermissions = UAC.FormatWithdrawPermissions()

	if withdrawPermissions != NoAPIWithdrawalMethodsText {
		t.Errorf("Expected: %s, Received: %s", NoAPIWithdrawalMethodsText, withdrawPermissions)
	}
}

func TestSupportsAsset(t *testing.T) {
	t.Parallel()
	var b Base
	b.CurrencyPairs.Pairs = map[asset.Item]*currency.PairStore{
		asset.Spot: {},
	}
	if !b.SupportsAsset(asset.Spot) {
		t.Error("spot should be supported")
	}
	if b.SupportsAsset(asset.Index) {
		t.Error("index shouldn't be supported")
	}
}

func TestPrintEnabledPairs(t *testing.T) {
	t.Parallel()

	var b Base
	b.CurrencyPairs.Pairs = make(map[asset.Item]*currency.PairStore)
	b.CurrencyPairs.Pairs[asset.Spot] = &currency.PairStore{
		Enabled: currency.Pairs{
			currency.NewPair(currency.BTC, currency.USD),
		},
	}

	b.PrintEnabledPairs()
}
func TestGetBase(t *testing.T) {
	t.Parallel()

	b := Base{
		Name: "MEOW",
	}

	p := b.GetBase()
	p.Name = "rawr"

	if b.Name != "rawr" {
		t.Error("name should be rawr")
	}
}

func TestGetAssetType(t *testing.T) {
	var b Base
	p := currency.NewPair(currency.BTC, currency.USD)
	if _, err := b.GetPairAssetType(p); err == nil {
		t.Fatal("error cannot be nil")
	}
	b.CurrencyPairs.Pairs = make(map[asset.Item]*currency.PairStore)
	b.CurrencyPairs.Pairs[asset.Spot] = &currency.PairStore{
		AssetEnabled: convert.BoolPtr(true),
		Enabled: currency.Pairs{
			currency.NewPair(currency.BTC, currency.USD),
		},
		Available: currency.Pairs{
			currency.NewPair(currency.BTC, currency.USD),
		},
		ConfigFormat: &currency.PairFormat{Delimiter: "-"},
	}

	a, err := b.GetPairAssetType(p)
	if err != nil {
		t.Fatal(err)
	}

	if a != asset.Spot {
		t.Error("should be spot but is", a)
	}
}

func TestGetFormattedPairAndAssetType(t *testing.T) {
	t.Parallel()
	b := Base{
		Config: &config.Exchange{},
	}
	err := b.SetCurrencyPairFormat()
	if err != nil {
		t.Fatal(err)
	}
	b.Config.CurrencyPairs.UseGlobalFormat = true
	b.CurrencyPairs.UseGlobalFormat = true
	pFmt := &currency.PairFormat{
		Delimiter: "#",
	}
	b.CurrencyPairs.RequestFormat = pFmt
	b.CurrencyPairs.ConfigFormat = pFmt
	b.CurrencyPairs.Pairs = make(map[asset.Item]*currency.PairStore)
	b.CurrencyPairs.Pairs[asset.Spot] = &currency.PairStore{
		AssetEnabled: convert.BoolPtr(true),
		Enabled: currency.Pairs{
			currency.NewPair(currency.BTC, currency.USD),
		},
		Available: currency.Pairs{
			currency.NewPair(currency.BTC, currency.USD),
		},
	}
	p, a, err := b.GetRequestFormattedPairAndAssetType("btc#usd")
	if err != nil {
		t.Error(err)
	}
	if p.String() != "btc#usd" {
		t.Error("Expected pair to match")
	}
	if a != asset.Spot {
		t.Error("Expected spot asset")
	}
	_, _, err = b.GetRequestFormattedPairAndAssetType("btcusd")
	if err == nil {
		t.Error("Expected error")
	}
}

func TestStoreAssetPairFormat(t *testing.T) {
	b := Base{
		Config: &config.Exchange{Name: "kitties"},
	}

	err := b.StoreAssetPairFormat(asset.Empty, currency.PairStore{})
	if err == nil {
		t.Error("error cannot be nil")
	}

	err = b.StoreAssetPairFormat(asset.Spot, currency.PairStore{})
	if err == nil {
		t.Error("error cannot be nil")
	}

	err = b.StoreAssetPairFormat(asset.Spot, currency.PairStore{
		RequestFormat: &currency.PairFormat{Uppercase: true}})
	if err == nil {
		t.Error("error cannot be nil")
	}

	err = b.StoreAssetPairFormat(asset.Spot, currency.PairStore{
		RequestFormat: &currency.PairFormat{Uppercase: true},
		ConfigFormat:  &currency.PairFormat{Uppercase: true}})
	if !errors.Is(err, errConfigPairFormatRequiresDelimiter) {
		t.Fatalf("received: '%v' but expected: '%v'", err, errConfigPairFormatRequiresDelimiter)
	}

	err = b.StoreAssetPairFormat(asset.Futures, currency.PairStore{
		RequestFormat: &currency.PairFormat{Uppercase: true},
		ConfigFormat:  &currency.PairFormat{Uppercase: true, Delimiter: currency.DashDelimiter}})
	if err != nil {
		t.Error(err)
	}

	err = b.StoreAssetPairFormat(asset.Futures, currency.PairStore{
		RequestFormat: &currency.PairFormat{Uppercase: true},
		ConfigFormat:  &currency.PairFormat{Uppercase: true, Delimiter: currency.DashDelimiter}})
	if err != nil {
		t.Error(err)
	}
}

func TestSetGlobalPairsManager(t *testing.T) {
	b := Base{
		Config: &config.Exchange{Name: "kitties"},
	}

	err := b.SetGlobalPairsManager(nil, nil, asset.Empty)
	if err == nil {
		t.Error("error cannot be nil")
	}

	err = b.SetGlobalPairsManager(&currency.PairFormat{Uppercase: true}, nil, asset.Empty)
	if err == nil {
		t.Error("error cannot be nil")
	}

	err = b.SetGlobalPairsManager(&currency.PairFormat{Uppercase: true},
		&currency.PairFormat{Uppercase: true})
	if err == nil {
		t.Error("error cannot be nil")
	}

	err = b.SetGlobalPairsManager(&currency.PairFormat{Uppercase: true},
		&currency.PairFormat{Uppercase: true}, asset.Empty)
	if err == nil {
		t.Error("error cannot be nil")
	}

	err = b.SetGlobalPairsManager(&currency.PairFormat{Uppercase: true},
		&currency.PairFormat{Uppercase: true},
		asset.Spot,
		asset.Binary)
	if !errors.Is(err, errConfigPairFormatRequiresDelimiter) {
		t.Fatalf("received: '%v' but expected: '%v'", err, errConfigPairFormatRequiresDelimiter)
	}

	err = b.SetGlobalPairsManager(&currency.PairFormat{Uppercase: true},
		&currency.PairFormat{Uppercase: true, Delimiter: currency.DashDelimiter},
		asset.Spot,
		asset.Binary)
	if err != nil {
		t.Error(err)
	}

	if !b.SupportsAsset(asset.Binary) || !b.SupportsAsset(asset.Spot) {
		t.Fatal("global pairs manager not set correctly")
	}

	err = b.SetGlobalPairsManager(&currency.PairFormat{Uppercase: true},
		&currency.PairFormat{Uppercase: true}, asset.Spot, asset.Binary)
	if err == nil {
		t.Error("error cannot be nil")
	}
}
func Test_FormatExchangeKlineInterval(t *testing.T) {
	testCases := []struct {
		name     string
		interval kline.Interval
		output   string
	}{
		{
			"OneMin",
			kline.OneMin,
			"60",
		},
		{
			"OneDay",
			kline.OneDay,
			"86400",
		},
	}

	b := Base{}
	for x := range testCases {
		test := testCases[x]

		t.Run(test.name, func(t *testing.T) {
			ret := b.FormatExchangeKlineInterval(test.interval)

			if ret != test.output {
				t.Fatalf("unexpected result return expected: %v received: %v", test.output, ret)
			}
		})
	}
}

func TestBase_ValidateKline(t *testing.T) {
	pairs := currency.Pairs{
		currency.Pair{Base: currency.BTC, Quote: currency.USDT},
	}

	availablePairs := currency.Pairs{
		currency.Pair{Base: currency.BTC, Quote: currency.USDT},
		currency.Pair{Base: currency.BTC, Quote: currency.AUD},
	}

	b := Base{
		Name: "TESTNAME",
		CurrencyPairs: currency.PairsManager{
			Pairs: map[asset.Item]*currency.PairStore{
				asset.Spot: {
					AssetEnabled: convert.BoolPtr(true),
					Enabled:      pairs,
					Available:    availablePairs,
				},
			},
		},
		Features: Features{
			Enabled: FeaturesEnabled{
				Kline: kline.ExchangeCapabilitiesEnabled{
					Intervals: kline.DeployExchangeIntervals(kline.IntervalCapacity{Interval: kline.OneMin}),
				},
			},
		},
	}

	err := b.ValidateKline(availablePairs[0], asset.Spot, kline.OneMin)
	if err != nil {
		t.Fatalf("expected validation to pass received error: %v", err)
	}

	err = b.ValidateKline(availablePairs[1], asset.Spot, kline.OneYear)
	if err == nil {
		t.Fatal("expected validation to fail")
	}

	err = b.ValidateKline(availablePairs[1], asset.Index, kline.OneYear)
	if err == nil {
		t.Fatal("expected validation to fail")
	}
}

func TestCheckTransientError(t *testing.T) {
	b := Base{}
	err := b.CheckTransientError(nil)
	if err != nil {
		t.Fatal(err)
	}

	err = b.CheckTransientError(errors.New("wow"))
	if err == nil {
		t.Fatal("error cannot be nil")
	}

	nErr := net.DNSError{}
	err = b.CheckTransientError(&nErr)
	if err != nil {
		t.Fatal("error cannot be nil")
	}
}

func TestDisableEnableRateLimiter(t *testing.T) {
	b := Base{}
	err := b.EnableRateLimiter()
	if !errors.Is(err, request.ErrRequestSystemIsNil) {
		t.Fatalf("received: '%v' but expected: '%v'", err, request.ErrRequestSystemIsNil)
	}

	b.Requester, err = request.New("testingRateLimiter", common.NewHTTPClientWithTimeout(0))
	if err != nil {
		t.Fatal(err)
	}

	err = b.DisableRateLimiter()
	if !errors.Is(err, nil) {
		t.Fatalf("received: '%v' but expected: '%v'", err, nil)
	}

	err = b.DisableRateLimiter()
	if !errors.Is(err, request.ErrRateLimiterAlreadyDisabled) {
		t.Fatalf("received: '%v' but expected: '%v'", err, request.ErrRateLimiterAlreadyDisabled)
	}

	err = b.EnableRateLimiter()
	if !errors.Is(err, nil) {
		t.Fatalf("received: '%v' but expected: '%v'", err, nil)
	}

	err = b.EnableRateLimiter()
	if !errors.Is(err, request.ErrRateLimiterAlreadyEnabled) {
		t.Fatalf("received: '%v' but expected: '%v'", err, request.ErrRateLimiterAlreadyEnabled)
	}
}

func TestGetWebsocket(t *testing.T) {
	b := Base{}
	_, err := b.GetWebsocket()
	if err == nil {
		t.Fatal("error cannot be nil")
	}
	b.Websocket = &stream.Websocket{}
	_, err = b.GetWebsocket()
	if err != nil {
		t.Fatal(err)
	}
}

func TestFlushWebsocketChannels(t *testing.T) {
	b := Base{}
	err := b.FlushWebsocketChannels()
	if err != nil {
		t.Fatal(err)
	}

	b.Websocket = &stream.Websocket{}
	err = b.FlushWebsocketChannels()
	if err == nil {
		t.Fatal(err)
	}
}

func TestSubscribeToWebsocketChannels(t *testing.T) {
	b := Base{}
	err := b.SubscribeToWebsocketChannels(nil)
	if err == nil {
		t.Fatal(err)
	}

	b.Websocket = &stream.Websocket{}
	err = b.SubscribeToWebsocketChannels(nil)
	if err == nil {
		t.Fatal(err)
	}
}

func TestUnsubscribeToWebsocketChannels(t *testing.T) {
	b := Base{}
	err := b.UnsubscribeToWebsocketChannels(nil)
	if err == nil {
		t.Fatal(err)
	}

	b.Websocket = &stream.Websocket{}
	err = b.UnsubscribeToWebsocketChannels(nil)
	if err == nil {
		t.Fatal(err)
	}
}

func TestGetSubscriptions(t *testing.T) {
	b := Base{}
	_, err := b.GetSubscriptions()
	if err == nil {
		t.Fatal(err)
	}

	b.Websocket = &stream.Websocket{}
	_, err = b.GetSubscriptions()
	if err != nil {
		t.Fatal(err)
	}
}

func TestAuthenticateWebsocket(t *testing.T) {
	b := Base{}
	if err := b.AuthenticateWebsocket(context.Background()); err == nil {
		t.Fatal("error cannot be nil")
	}
}

func TestKlineIntervalEnabled(t *testing.T) {
	b := Base{}
	if b.klineIntervalEnabled(kline.EightHour) {
		t.Fatal("unexpected value")
	}
}

func TestFormatExchangeKlineInterval(t *testing.T) {
	b := Base{}
	if b.FormatExchangeKlineInterval(kline.EightHour) != "28800" {
		t.Fatal("unexpected value")
	}
}

func TestSetSaveTradeDataStatus(t *testing.T) {
	b := Base{
		Features: Features{
			Enabled: FeaturesEnabled{
				SaveTradeData: false,
			},
		},
		Config: &config.Exchange{
			Features: &config.FeaturesConfig{
				Enabled: config.FeaturesEnabledConfig{},
			},
		},
	}

	if b.IsSaveTradeDataEnabled() {
		t.Errorf("expected false")
	}
	b.SetSaveTradeDataStatus(true)
	if !b.IsSaveTradeDataEnabled() {
		t.Errorf("expected true")
	}
	b.SetSaveTradeDataStatus(false)
	if b.IsSaveTradeDataEnabled() {
		t.Errorf("expected false")
	}
	// data race this
	go b.SetSaveTradeDataStatus(false)
	go b.SetSaveTradeDataStatus(true)
}

func TestAddTradesToBuffer(t *testing.T) {
	b := Base{
		Features: Features{
			Enabled: FeaturesEnabled{},
		},
		Config: &config.Exchange{
			Features: &config.FeaturesConfig{
				Enabled: config.FeaturesEnabledConfig{},
			},
		},
	}
	err := b.AddTradesToBuffer()
	if err != nil {
		t.Error(err)
	}

	b.SetSaveTradeDataStatus(true)
	err = b.AddTradesToBuffer()
	if err != nil {
		t.Error(err)
	}
}

func TestString(t *testing.T) {
	if RestSpot.String() != restSpotURL {
		t.Errorf("received '%v' expected '%v'", RestSpot, restSpotURL)
	}
	if RestSpotSupplementary.String() != restSpotSupplementaryURL {
		t.Errorf("received '%v' expected '%v'", RestSpotSupplementary, restSpotSupplementaryURL)
	}
	if RestUSDTMargined.String() != "RestUSDTMarginedFuturesURL" {
		t.Errorf("received '%v' expected '%v'", RestUSDTMargined, "RestUSDTMarginedFuturesURL")
	}
	if RestCoinMargined.String() != restCoinMarginedFuturesURL {
		t.Errorf("received '%v' expected '%v'", RestCoinMargined, restCoinMarginedFuturesURL)
	}
	if RestFutures.String() != restFuturesURL {
		t.Errorf("received '%v' expected '%v'", RestFutures, restFuturesURL)
	}
	if RestFuturesSupplementary.String() != restFuturesSupplementaryURL {
		t.Errorf("received '%v' expected '%v'", RestFutures, restFuturesSupplementaryURL)
	}
	if RestUSDCMargined.String() != restUSDCMarginedFuturesURL {
		t.Errorf("received '%v' expected '%v'", RestUSDCMargined, restUSDCMarginedFuturesURL)
	}
	if RestSandbox.String() != restSandboxURL {
		t.Errorf("received '%v' expected '%v'", RestSandbox, restSandboxURL)
	}
	if RestSwap.String() != restSwapURL {
		t.Errorf("received '%v' expected '%v'", RestSwap, restSwapURL)
	}
	if WebsocketSpot.String() != websocketSpotURL {
		t.Errorf("received '%v' expected '%v'", WebsocketSpot, websocketSpotURL)
	}
	if WebsocketSpotSupplementary.String() != websocketSpotSupplementaryURL {
		t.Errorf("received '%v' expected '%v'", WebsocketSpotSupplementary, websocketSpotSupplementaryURL)
	}
	if ChainAnalysis.String() != chainAnalysisURL {
		t.Errorf("received '%v' expected '%v'", ChainAnalysis, chainAnalysisURL)
	}
	if EdgeCase1.String() != edgeCase1URL {
		t.Errorf("received '%v' expected '%v'", EdgeCase1, edgeCase1URL)
	}
	if EdgeCase2.String() != edgeCase2URL {
		t.Errorf("received '%v' expected '%v'", EdgeCase2, edgeCase2URL)
	}
	if EdgeCase3.String() != edgeCase3URL {
		t.Errorf("received '%v' expected '%v'", EdgeCase3, edgeCase3URL)
	}
}

func TestFormatSymbol(t *testing.T) {
	b := Base{}
	spotStore := currency.PairStore{
		RequestFormat: &currency.PairFormat{Uppercase: true},
		ConfigFormat: &currency.PairFormat{
			Delimiter: currency.DashDelimiter,
			Uppercase: true,
		},
	}
	err := b.StoreAssetPairFormat(asset.Spot, spotStore)
	if err != nil {
		t.Error(err)
	}
	pair, err := currency.NewPairFromString("BTC-USD")
	if err != nil {
		t.Error(err)
	}
	sym, err := b.FormatSymbol(pair, asset.Spot)
	if err != nil {
		t.Error(err)
	}
	if sym != "BTCUSD" {
		t.Error("formatting failed")
	}
	_, err = b.FormatSymbol(pair, asset.Futures)
	if err == nil {
		t.Error("expecting an error since asset pair format has not been set")
	}
}

func TestSetAPIURL(t *testing.T) {
	b := Base{
		Name: "SomeExchange",
	}
	b.Config = &config.Exchange{}
	var mappy struct {
		Mappymap map[string]string `json:"urlEndpoints"`
	}
	mappy.Mappymap = make(map[string]string)
	mappy.Mappymap["hi"] = "http://google.com/"
	b.Config.API.Endpoints = mappy.Mappymap
	b.API.Endpoints = b.NewEndpoints()
	err := b.SetAPIURL()
	if err == nil {
		t.Error("expecting an error since the key provided is invalid")
	}
	mappy.Mappymap = make(map[string]string)
	b.Config.API.Endpoints = mappy.Mappymap
	mappy.Mappymap["RestSpotURL"] = "hi"
	b.API.Endpoints = b.NewEndpoints()
	err = b.SetAPIURL()
	if err != nil {
		t.Errorf("expecting no error since invalid url value should be logged but received the following error: %v", err)
	}
	mappy.Mappymap = make(map[string]string)
	b.Config.API.Endpoints = mappy.Mappymap
	mappy.Mappymap["RestSpotURL"] = "http://google.com/"
	b.API.Endpoints = b.NewEndpoints()
	err = b.SetAPIURL()
	if err != nil {
		t.Error(err)
	}
	mappy.Mappymap = make(map[string]string)
	b.Config.API.OldEndPoints = &config.APIEndpointsConfig{}
	b.Config.API.Endpoints = mappy.Mappymap
	mappy.Mappymap["RestSpotURL"] = "http://google.com/"
	b.API.Endpoints = b.NewEndpoints()
	b.Config.API.OldEndPoints.URL = "heloo"
	err = b.SetAPIURL()
	if err != nil {
		t.Errorf("expecting a warning since invalid oldendpoints url but got an error: %v", err)
	}
	mappy.Mappymap = make(map[string]string)
	b.Config.API.OldEndPoints = &config.APIEndpointsConfig{}
	b.Config.API.Endpoints = mappy.Mappymap
	mappy.Mappymap["RestSpotURL"] = "http://google.com/"
	b.API.Endpoints = b.NewEndpoints()
	b.Config.API.OldEndPoints.URL = "https://www.bitstamp.net/"
	b.Config.API.OldEndPoints.URLSecondary = "https://www.secondary.net/"
	b.Config.API.OldEndPoints.WebsocketURL = "https://www.websocket.net/"
	err = b.SetAPIURL()
	if err != nil {
		t.Error(err)
	}
	var urlLookup URL
	for x := range keyURLs {
		if keyURLs[x].String() == "RestSpotURL" {
			urlLookup = keyURLs[x]
		}
	}
	urlData, err := b.API.Endpoints.GetURL(urlLookup)
	if err != nil {
		t.Error(err)
	}
	if urlData != "https://www.bitstamp.net/" {
		t.Error("oldendpoints url setting failed")
	}
}

func TestSetRunning(t *testing.T) {
	b := Base{
		Name: "HELOOOOOOOO",
	}
	b.API.Endpoints = b.NewEndpoints()
	err := b.API.Endpoints.SetRunning(EdgeCase1.String(), "http://google.com/")
	if err != nil {
		t.Error(err)
	}
}

func TestAssetWebsocketFunctionality(t *testing.T) {
	b := Base{}
	if !b.IsAssetWebsocketSupported(asset.Spot) {
		t.Fatal("error asset is not turned off, unexpected response")
	}

	err := b.DisableAssetWebsocketSupport(asset.Spot)
	if !errors.Is(err, asset.ErrNotSupported) {
		t.Fatalf("expected error: %v but received: %v", asset.ErrNotSupported, err)
	}

	err = b.StoreAssetPairFormat(asset.Spot, currency.PairStore{
		RequestFormat: &currency.PairFormat{
			Uppercase: true,
		},
		ConfigFormat: &currency.PairFormat{
			Uppercase: true,
			Delimiter: currency.DashDelimiter,
		},
	})
	if !errors.Is(err, nil) {
		t.Fatalf("received: '%v' but expected: '%v'", err, nil)
	}

	err = b.DisableAssetWebsocketSupport(asset.Spot)
	if !errors.Is(err, nil) {
		t.Fatalf("expected error: %v but received: %v", nil, err)
	}

	if b.IsAssetWebsocketSupported(asset.Spot) {
		t.Fatal("error asset is not turned off, unexpected response")
	}

	// Edge case
	b.AssetWebsocketSupport.unsupported = make(map[asset.Item]bool)
	b.AssetWebsocketSupport.unsupported[asset.Spot] = true
	b.AssetWebsocketSupport.unsupported[asset.Futures] = false

	if b.IsAssetWebsocketSupported(asset.Spot) {
		t.Fatal("error asset is turned off, unexpected response")
	}

	if !b.IsAssetWebsocketSupported(asset.Futures) {
		t.Fatal("error asset is not turned off, unexpected response")
	}
}

func TestGetGetURLTypeFromString(t *testing.T) {
	t.Parallel()
	testCases := []struct {
		Endpoint string
		Expected URL
		Error    error
	}{
		{Endpoint: "RestSpotURL", Expected: RestSpot},
		{Endpoint: "RestSpotSupplementaryURL", Expected: RestSpotSupplementary},
		{Endpoint: "RestUSDTMarginedFuturesURL", Expected: RestUSDTMargined},
		{Endpoint: "RestCoinMarginedFuturesURL", Expected: RestCoinMargined},
		{Endpoint: "RestFuturesURL", Expected: RestFutures},
		{Endpoint: "RestUSDCMarginedFuturesURL", Expected: RestUSDCMargined},
		{Endpoint: "RestSandboxURL", Expected: RestSandbox},
		{Endpoint: "RestSwapURL", Expected: RestSwap},
		{Endpoint: "WebsocketSpotURL", Expected: WebsocketSpot},
		{Endpoint: "WebsocketSpotSupplementaryURL", Expected: WebsocketSpotSupplementary},
		{Endpoint: "ChainAnalysisURL", Expected: ChainAnalysis},
		{Endpoint: "EdgeCase1URL", Expected: EdgeCase1},
		{Endpoint: "EdgeCase2URL", Expected: EdgeCase2},
		{Endpoint: "EdgeCase3URL", Expected: EdgeCase3},
		{Endpoint: "sillyMcSillyBilly", Expected: 0, Error: errEndpointStringNotFound},
	}

	for _, tt := range testCases {
		tt := tt
		t.Run(tt.Endpoint, func(t *testing.T) {
			t.Parallel()
			u, err := getURLTypeFromString(tt.Endpoint)
			if !errors.Is(err, tt.Error) {
				t.Fatalf("received: %v but expected: %v", err, tt.Error)
			}

			if u != tt.Expected {
				t.Fatalf("received: %v but expected: %v", u, tt.Expected)
			}
		})
	}
}

func TestGetAvailableTransferChains(t *testing.T) {
	t.Parallel()
	var b Base
	if _, err := b.GetAvailableTransferChains(context.Background(), currency.BTC); !errors.Is(err, common.ErrFunctionNotSupported) {
		t.Errorf("received: %v, expected: %v", err, common.ErrFunctionNotSupported)
	}
}

func TestCalculatePNL(t *testing.T) {
	t.Parallel()
	var b Base
	if _, err := b.CalculatePNL(context.Background(), nil); !errors.Is(err, common.ErrNotYetImplemented) {
		t.Errorf("received: %v, expected: %v", err, common.ErrNotYetImplemented)
	}
}

func TestScaleCollateral(t *testing.T) {
	t.Parallel()
	var b Base
	if _, err := b.ScaleCollateral(context.Background(), nil); !errors.Is(err, common.ErrNotYetImplemented) {
		t.Errorf("received: %v, expected: %v", err, common.ErrNotYetImplemented)
	}
}

func TestCalculateTotalCollateral(t *testing.T) {
	t.Parallel()
	var b Base
	if _, err := b.CalculateTotalCollateral(context.Background(), nil); !errors.Is(err, common.ErrNotYetImplemented) {
		t.Errorf("received: %v, expected: %v", err, common.ErrNotYetImplemented)
	}
}

func TestUpdateCurrencyStates(t *testing.T) {
	t.Parallel()
	var b Base
	if err := b.UpdateCurrencyStates(context.Background(), asset.Spot); !errors.Is(err, common.ErrNotYetImplemented) {
		t.Errorf("received: %v, expected: %v", err, common.ErrNotYetImplemented)
	}
}

func TestUpdateOrderExecutionLimits(t *testing.T) {
	t.Parallel()
	var b Base
	if err := b.UpdateOrderExecutionLimits(context.Background(), asset.Spot); !errors.Is(err, common.ErrNotYetImplemented) {
		t.Errorf("received: %v, expected: %v", err, common.ErrNotYetImplemented)
	}
}

func TestSetTradeFeedStatus(t *testing.T) {
	t.Parallel()
	b := Base{
		Config: &config.Exchange{
			Features: &config.FeaturesConfig{},
		},
		Verbose: true,
	}
	b.SetTradeFeedStatus(true)
	if !b.IsTradeFeedEnabled() {
		t.Error("expected true")
	}
	b.SetTradeFeedStatus(false)
	if b.IsTradeFeedEnabled() {
		t.Error("expected false")
	}
}

func TestSetFillsFeedStatus(t *testing.T) {
	t.Parallel()
	b := Base{
		Config: &config.Exchange{
			Features: &config.FeaturesConfig{},
		},
		Verbose: true,
	}
	b.SetFillsFeedStatus(true)
	if !b.IsFillsFeedEnabled() {
		t.Error("expected true")
	}
	b.SetFillsFeedStatus(false)
	if b.IsFillsFeedEnabled() {
		t.Error("expected false")
	}
}

func TestGetMarginRateHistory(t *testing.T) {
	t.Parallel()
	var b Base
	if _, err := b.GetMarginRatesHistory(context.Background(), nil); !errors.Is(err, common.ErrNotYetImplemented) {
		t.Errorf("received: %v, expected: %v", err, common.ErrNotYetImplemented)
	}
}

func TestGetPositionSummary(t *testing.T) {
	t.Parallel()
	var b Base
	if _, err := b.GetPositionSummary(context.Background(), nil); !errors.Is(err, common.ErrNotYetImplemented) {
		t.Errorf("received: %v, expected: %v", err, common.ErrNotYetImplemented)
	}
}

func TestGetFuturesPositions(t *testing.T) {
	t.Parallel()
	var b Base
	if _, err := b.GetFuturesPositions(context.Background(), nil); !errors.Is(err, common.ErrNotYetImplemented) {
		t.Errorf("received: %v, expected: %v", err, common.ErrNotYetImplemented)
	}
}

func TestGetFundingPaymentDetails(t *testing.T) {
	t.Parallel()
	var b Base
	if _, err := b.GetFundingPaymentDetails(context.Background(), nil); !errors.Is(err, common.ErrNotYetImplemented) {
		t.Errorf("received: %v, expected: %v", err, common.ErrNotYetImplemented)
	}
}

func TestGetFundingRate(t *testing.T) {
	t.Parallel()
	var b Base
	if _, err := b.GetLatestFundingRate(context.Background(), nil); !errors.Is(err, common.ErrNotYetImplemented) {
		t.Errorf("received: %v, expected: %v", err, common.ErrNotYetImplemented)
	}
}

func TestGetFundingRates(t *testing.T) {
	t.Parallel()
	var b Base
	if _, err := b.GetFundingRates(context.Background(), nil); !errors.Is(err, common.ErrNotYetImplemented) {
		t.Errorf("received: %v, expected: %v", err, common.ErrNotYetImplemented)
	}
}

func TestIsPerpetualFutureCurrency(t *testing.T) {
	t.Parallel()
	var b Base
	if _, err := b.IsPerpetualFutureCurrency(asset.Spot, currency.NewPair(currency.BTC, currency.USD)); !errors.Is(err, common.ErrNotYetImplemented) {
		t.Errorf("received: %v, expected: %v", err, common.ErrNotYetImplemented)
	}
}

func TestGetPairAndAssetTypeRequestFormatted(t *testing.T) {
	t.Parallel()

	expected := currency.Pair{Base: currency.BTC, Quote: currency.USDT}
	enabledPairs := currency.Pairs{expected}
	availablePairs := currency.Pairs{
		currency.Pair{Base: currency.BTC, Quote: currency.USDT},
		currency.Pair{Base: currency.BTC, Quote: currency.AUD},
	}

	b := Base{
		CurrencyPairs: currency.PairsManager{
			Pairs: map[asset.Item]*currency.PairStore{
				asset.Spot: {
					AssetEnabled:  convert.BoolPtr(true),
					Enabled:       enabledPairs,
					Available:     availablePairs,
					RequestFormat: &currency.PairFormat{Delimiter: "-", Uppercase: true},
					ConfigFormat:  &currency.EMPTYFORMAT,
				},
				asset.PerpetualContract: {
					AssetEnabled:  convert.BoolPtr(true),
					Enabled:       enabledPairs,
					Available:     availablePairs,
					RequestFormat: &currency.PairFormat{Delimiter: "_", Uppercase: true},
					ConfigFormat:  &currency.EMPTYFORMAT,
				},
			},
		},
	}

	_, _, err := b.GetPairAndAssetTypeRequestFormatted("")
	if !errors.Is(err, currency.ErrCurrencyPairEmpty) {
		t.Fatalf("received: '%v' but expected: '%v'", err, currency.ErrCurrencyPairEmpty)
	}

	_, _, err = b.GetPairAndAssetTypeRequestFormatted("BTCAUD")
	if !errors.Is(err, errSymbolCannotBeMatched) {
		t.Fatalf("received: '%v' but expected: '%v'", err, errSymbolCannotBeMatched)
	}

	_, _, err = b.GetPairAndAssetTypeRequestFormatted("BTCUSDT")
	if !errors.Is(err, errSymbolCannotBeMatched) {
		t.Fatalf("received: '%v' but expected: '%v'", err, errSymbolCannotBeMatched)
	}

	p, a, err := b.GetPairAndAssetTypeRequestFormatted("BTC-USDT")
	if !errors.Is(err, nil) {
		t.Fatalf("received: '%v' but expected: '%v'", err, nil)
	}
	if a != asset.Spot {
		t.Fatal("unexpected value", a)
	}
	if !p.Equal(expected) {
		t.Fatalf("received: '%v' but expected: '%v'", p, expected)
	}

	p, a, err = b.GetPairAndAssetTypeRequestFormatted("BTC_USDT")
	if !errors.Is(err, nil) {
		t.Fatalf("received: '%v' but expected: '%v'", err, nil)
	}
	if a != asset.PerpetualContract {
		t.Fatal("unexpected value", a)
	}
	if !p.Equal(expected) {
		t.Fatalf("received: '%v' but expected: '%v'", p, expected)
	}
}

func TestSetRequester(t *testing.T) {
	t.Parallel()

	b := Base{
		Config:    &config.Exchange{Name: "kitties"},
		Requester: nil,
	}

	err := b.SetRequester(nil)
	if err == nil {
		t.Fatal("error cannot be nil")
	}

	requester, err := request.New("testingRequester", common.NewHTTPClientWithTimeout(0))
	if err != nil {
		t.Fatal(err)
	}

	err = b.SetRequester(requester)
	if err != nil {
		t.Fatalf("expected no error, received %v", err)
	}

	if b.Requester == nil {
		t.Fatal("requester not set correctly")
	}
}

func TestGetCollateralCurrencyForContract(t *testing.T) {
	t.Parallel()
	b := Base{}
	_, _, err := b.GetCollateralCurrencyForContract(asset.Futures, currency.NewPair(currency.XRP, currency.BABYDOGE))
	if !errors.Is(err, common.ErrNotYetImplemented) {
		t.Fatalf("received: '%v' but expected: '%v'", err, common.ErrNotYetImplemented)
	}
}

func TestGetCurrencyForRealisedPNL(t *testing.T) {
	t.Parallel()
	b := Base{}
	_, _, err := b.GetCurrencyForRealisedPNL(asset.Empty, currency.EMPTYPAIR)
	if !errors.Is(err, common.ErrNotYetImplemented) {
		t.Fatalf("received: '%v' but expected: '%v'", err, common.ErrNotYetImplemented)
	}
}

func TestHasAssetTypeAccountSegregation(t *testing.T) {
	t.Parallel()
	b := Base{
		Name: "RAWR",
		Features: Features{
			Supports: FeaturesSupported{
				REST: true,
				RESTCapabilities: protocol.Features{
					HasAssetTypeAccountSegregation: true,
				},
			},
		},
	}

	has := b.HasAssetTypeAccountSegregation()
	if !has {
		t.Errorf("expected '%v' received '%v'", true, false)
	}
}

func TestGetKlineRequest(t *testing.T) {
	t.Parallel()
	b := Base{Name: "klineTest"}

	_, err := b.GetKlineRequest(currency.EMPTYPAIR, asset.Empty, 0, time.Time{}, time.Time{}, false)
	if !errors.Is(err, currency.ErrCurrencyPairEmpty) {
		t.Fatalf("received: '%v' but expected: '%v'", err, currency.ErrCurrencyPairEmpty)
	}

	pair := currency.NewPair(currency.BTC, currency.USDT)
	_, err = b.GetKlineRequest(pair, asset.Empty, 0, time.Time{}, time.Time{}, false)
	if !errors.Is(err, asset.ErrNotSupported) {
		t.Fatalf("received: '%v' but expected: '%v'", err, asset.ErrNotSupported)
	}

	_, err = b.GetKlineRequest(pair, asset.Spot, 0, time.Time{}, time.Time{}, false)
	if !errors.Is(err, kline.ErrInvalidInterval) {
		t.Fatalf("received: '%v' but expected: '%v'", err, kline.ErrInvalidInterval)
	}

	b.Features.Enabled.Kline.Intervals = kline.DeployExchangeIntervals(kline.IntervalCapacity{Interval: kline.OneDay, Capacity: 1439})
	err = b.CurrencyPairs.Store(asset.Spot, &currency.PairStore{
		AssetEnabled: convert.BoolPtr(true),
		Enabled:      []currency.Pair{pair},
		Available:    []currency.Pair{pair},
	})
	if !errors.Is(err, nil) {
		t.Fatalf("received: '%v' but expected: '%v'", err, nil)
	}

	_, err = b.GetKlineRequest(pair, asset.Spot, 0, time.Time{}, time.Time{}, false)
	if !errors.Is(err, kline.ErrInvalidInterval) {
		t.Fatalf("received: '%v' but expected: '%v'", err, kline.ErrInvalidInterval)
	}

	_, err = b.GetKlineRequest(pair, asset.Spot, kline.OneMin, time.Time{}, time.Time{}, false)
	if !errors.Is(err, kline.ErrCannotConstructInterval) {
		t.Fatalf("received: '%v' but expected: '%v'", err, kline.ErrCannotConstructInterval)
	}

	b.Features.Enabled.Kline.Intervals = kline.DeployExchangeIntervals(kline.IntervalCapacity{Interval: kline.OneMin})
	b.Features.Enabled.Kline.GlobalResultLimit = 1439
	_, err = b.GetKlineRequest(pair, asset.Spot, kline.OneHour, time.Time{}, time.Time{}, false)
	if !errors.Is(err, errAssetRequestFormatIsNil) {
		t.Fatalf("received: '%v' but expected: '%v'", err, errAssetRequestFormatIsNil)
	}

	err = b.CurrencyPairs.Store(asset.Spot, &currency.PairStore{
		AssetEnabled:  convert.BoolPtr(true),
		Enabled:       []currency.Pair{pair},
		Available:     []currency.Pair{pair},
		RequestFormat: &currency.PairFormat{Uppercase: true},
	})
	if !errors.Is(err, nil) {
		t.Fatalf("received: '%v' but expected: '%v'", err, nil)
	}

	start := time.Date(2020, 12, 1, 0, 0, 0, 0, time.UTC)
	end := start.AddDate(0, 0, 1)
	_, err = b.GetKlineRequest(pair, asset.Spot, kline.OneMin, start, end, true)
	if !errors.Is(err, kline.ErrRequestExceedsExchangeLimits) {
		t.Fatalf("received: '%v' but expected: '%v'", err, kline.ErrRequestExceedsExchangeLimits)
	}

	_, err = b.GetKlineRequest(pair, asset.Spot, kline.OneMin, start, end, false)
	if !errors.Is(err, kline.ErrRequestExceedsExchangeLimits) {
		t.Fatalf("received: '%v' but expected: '%v'", err, kline.ErrRequestExceedsExchangeLimits)
	}

	_, err = b.GetKlineRequest(pair, asset.Futures, kline.OneHour, start, end, false)
	if !errors.Is(err, asset.ErrNotEnabled) {
		t.Fatalf("received: '%v' but expected: '%v'", err, asset.ErrNotEnabled)
	}

	err = b.CurrencyPairs.Store(asset.Futures, &currency.PairStore{
		AssetEnabled:  convert.BoolPtr(true),
		Enabled:       []currency.Pair{pair},
		Available:     []currency.Pair{pair},
		RequestFormat: &currency.PairFormat{Uppercase: true},
	})
	if !errors.Is(err, nil) {
		t.Fatalf("received: '%v' but expected: '%v'", err, nil)
	}
	_, err = b.GetKlineRequest(pair, asset.Futures, kline.OneHour, start, end, false)
	if !errors.Is(err, kline.ErrRequestExceedsExchangeLimits) {
		t.Fatalf("received: '%v' but expected: '%v'", err, kline.ErrRequestExceedsExchangeLimits)
	}

	b.Features.Enabled.Kline.Intervals = kline.DeployExchangeIntervals(kline.IntervalCapacity{Interval: kline.OneHour})
	r, err := b.GetKlineRequest(pair, asset.Spot, kline.OneHour, start, end, false)
	if !errors.Is(err, nil) {
		t.Fatalf("received: '%v' but expected: '%v'", err, nil)
	}

	if r.Exchange != "klineTest" {
		t.Fatalf("received: '%v' but expected: '%v'", r.Exchange, "klineTest")
	}

	if !r.Pair.Equal(pair) {
		t.Fatalf("received: '%v' but expected: '%v'", r.Pair, pair)
	}

	if r.Asset != asset.Spot {
		t.Fatalf("received: '%v' but expected: '%v'", r.Asset, asset.Spot)
	}

	if r.ExchangeInterval != kline.OneHour {
		t.Fatalf("received: '%v' but expected: '%v'", r.ExchangeInterval, kline.OneHour)
	}

	if r.ClientRequired != kline.OneHour {
		t.Fatalf("received: '%v' but expected: '%v'", r.ClientRequired, kline.OneHour)
	}

	if r.Start != start {
		t.Fatalf("received: '%v' but expected: '%v'", r.Start, start)
	}

	if r.End != end {
		t.Fatalf("received: '%v' but expected: '%v'", r.End, end)
	}

	if r.RequestFormatted.String() != "BTCUSDT" {
		t.Fatalf("received: '%v' but expected: '%v'", r.RequestFormatted.String(), "BTCUSDT")
	}

	end = time.Now().Truncate(kline.OneHour.Duration()).UTC()
	start = end.Add(-kline.OneHour.Duration() * 1439)

	r, err = b.GetKlineRequest(pair, asset.Spot, kline.OneHour, start, end, true)
	if !errors.Is(err, nil) {
		t.Fatalf("received: '%v' but expected: '%v'", err, nil)
	}

	if r.Exchange != "klineTest" {
		t.Fatalf("received: '%v' but expected: '%v'", r.Exchange, "klineTest")
	}

	if !r.Pair.Equal(pair) {
		t.Fatalf("received: '%v' but expected: '%v'", r.Pair, pair)
	}

	if r.Asset != asset.Spot {
		t.Fatalf("received: '%v' but expected: '%v'", r.Asset, asset.Spot)
	}

	if r.ExchangeInterval != kline.OneHour {
		t.Fatalf("received: '%v' but expected: '%v'", r.ExchangeInterval, kline.OneHour)
	}

	if r.ClientRequired != kline.OneHour {
		t.Fatalf("received: '%v' but expected: '%v'", r.ClientRequired, kline.OneHour)
	}

	if r.Start != start {
		t.Fatalf("received: '%v' but expected: '%v'", r.Start, start)
	}

	if r.End != end {
		t.Fatalf("received: '%v' but expected: '%v'", r.End, end)
	}

	if r.RequestFormatted.String() != "BTCUSDT" {
		t.Fatalf("received: '%v' but expected: '%v'", r.RequestFormatted.String(), "BTCUSDT")
	}
}

func TestGetKlineExtendedRequest(t *testing.T) {
	t.Parallel()
	b := Base{Name: "klineTest"}
	_, err := b.GetKlineExtendedRequest(currency.EMPTYPAIR, asset.Empty, 0, time.Time{}, time.Time{})
	if !errors.Is(err, currency.ErrCurrencyPairEmpty) {
		t.Fatalf("received: '%v' but expected: '%v'", err, currency.ErrCurrencyPairEmpty)
	}

	pair := currency.NewPair(currency.BTC, currency.USDT)
	_, err = b.GetKlineExtendedRequest(pair, asset.Empty, 0, time.Time{}, time.Time{})
	if !errors.Is(err, asset.ErrNotSupported) {
		t.Fatalf("received: '%v' but expected: '%v'", err, asset.ErrNotSupported)
	}

	_, err = b.GetKlineExtendedRequest(pair, asset.Spot, 0, time.Time{}, time.Time{})
	if !errors.Is(err, kline.ErrInvalidInterval) {
		t.Fatalf("received: '%v' but expected: '%v'", err, kline.ErrInvalidInterval)
	}

	_, err = b.GetKlineExtendedRequest(pair, asset.Spot, kline.OneHour, time.Time{}, time.Time{})
	if !errors.Is(err, kline.ErrCannotConstructInterval) {
		t.Fatalf("received: '%v' but expected: '%v'", err, kline.ErrCannotConstructInterval)
	}

	b.Features.Enabled.Kline.Intervals = kline.DeployExchangeIntervals(kline.IntervalCapacity{Interval: kline.OneMin})
	b.Features.Enabled.Kline.GlobalResultLimit = 100
	start := time.Date(2020, 12, 1, 0, 0, 0, 0, time.UTC)
	end := start.AddDate(0, 0, 1)
	_, err = b.GetKlineExtendedRequest(pair, asset.Spot, kline.OneHour, start, end)
	if !errors.Is(err, asset.ErrNotEnabled) {
		t.Fatalf("received: '%v' but expected: '%v'", err, asset.ErrNotEnabled)
	}

	err = b.CurrencyPairs.Store(asset.Spot, &currency.PairStore{
		AssetEnabled: convert.BoolPtr(true),
		Enabled:      []currency.Pair{pair},
		Available:    []currency.Pair{pair},
	})
	if !errors.Is(err, nil) {
		t.Fatalf("received: '%v' but expected: '%v'", err, nil)
	}

	_, err = b.GetKlineExtendedRequest(pair, asset.Spot, kline.OneHour, start, end)
	if !errors.Is(err, errAssetRequestFormatIsNil) {
		t.Fatalf("received: '%v' but expected: '%v'", err, errAssetRequestFormatIsNil)
	}

	err = b.CurrencyPairs.Store(asset.Spot, &currency.PairStore{
		AssetEnabled:  convert.BoolPtr(true),
		Enabled:       []currency.Pair{pair},
		Available:     []currency.Pair{pair},
		RequestFormat: &currency.PairFormat{Uppercase: true},
	})
	if !errors.Is(err, nil) {
		t.Fatalf("received: '%v' but expected: '%v'", err, nil)
	}

	// The one hour interval is not supported by the exchange. This scenario
	// demonstrates the conversion from the supported 1 minute candles into
	// one hour candles
	r, err := b.GetKlineExtendedRequest(pair, asset.Spot, kline.OneHour, start, end)
	if !errors.Is(err, nil) {
		t.Fatalf("received: '%v' but expected: '%v'", err, nil)
	}

	if r.Exchange != "klineTest" {
		t.Fatalf("received: '%v' but expected: '%v'", r.Exchange, "klineTest")
	}

	if !r.Pair.Equal(pair) {
		t.Fatalf("received: '%v' but expected: '%v'", r.Pair, pair)
	}

	if r.Asset != asset.Spot {
		t.Fatalf("received: '%v' but expected: '%v'", r.Asset, asset.Spot)
	}

	if r.ExchangeInterval != kline.OneMin {
		t.Fatalf("received: '%v' but expected: '%v'", r.ExchangeInterval, kline.OneMin)
	}

	if r.ClientRequired != kline.OneHour {
		t.Fatalf("received: '%v' but expected: '%v'", r.ClientRequired, kline.OneHour)
	}

	if r.Request.Start != start {
		t.Fatalf("received: '%v' but expected: '%v'", r.Request.Start, start)
	}

	if r.Request.End != end {
		t.Fatalf("received: '%v' but expected: '%v'", r.Request.End, end)
	}

	if r.RequestFormatted.String() != "BTCUSDT" {
		t.Fatalf("received: '%v' but expected: '%v'", r.RequestFormatted.String(), "BTCUSDT")
	}

	if len(r.RangeHolder.Ranges) != 15 { // 15 request at max 100 candles == 1440 1 min candles.
		t.Fatalf("received: '%v' but expected: '%v'", len(r.RangeHolder.Ranges), 15)
	}
}

func TestEnsureOnePairEnabled(t *testing.T) {
	t.Parallel()
	b := Base{Name: "test"}
	err := b.EnsureOnePairEnabled()
	if !errors.Is(err, currency.ErrCurrencyPairsEmpty) {
		t.Fatalf("received: '%v' but expected: '%v'", err, currency.ErrCurrencyPairsEmpty)
	}
	b.CurrencyPairs = currency.PairsManager{
		Pairs: map[asset.Item]*currency.PairStore{
			asset.Futures: {},
			asset.Spot: {
				AssetEnabled: convert.BoolPtr(true),
				Available: []currency.Pair{
					currency.NewPair(currency.BTC, currency.USDT),
				},
			},
		},
	}
	err = b.EnsureOnePairEnabled()
	if !errors.Is(err, nil) {
		t.Fatalf("received: '%v' but expected: '%v'", err, nil)
	}
	if len(b.CurrencyPairs.Pairs[asset.Spot].Enabled) != 1 {
		t.Fatalf("received: '%v' but expected: '%v'", len(b.CurrencyPairs.Pairs[asset.Spot].Enabled), 1)
	}

	err = b.EnsureOnePairEnabled()
	if !errors.Is(err, nil) {
		t.Fatalf("received: '%v' but expected: '%v'", err, nil)
	}
	if len(b.CurrencyPairs.Pairs[asset.Spot].Enabled) != 1 {
		t.Fatalf("received: '%v' but expected: '%v'", len(b.CurrencyPairs.Pairs[asset.Spot].Enabled), 1)
	}
}

<<<<<<< HEAD
func TestMatchSymbolWithAvailablePairs(t *testing.T) {
	b := Base{Name: "test"}
	whatIWant := currency.NewPair(currency.BTC, currency.USDT)
	err := b.CurrencyPairs.Store(asset.Spot, &currency.PairStore{
		AssetEnabled: convert.BoolPtr(true),
		Available:    []currency.Pair{whatIWant}})
	if err != nil {
		t.Fatal(err)
	}

	_, err = b.MatchSymbolWithAvailablePairs("sillBillies", asset.Futures, false)
	if !errors.Is(err, asset.ErrNotSupported) {
		t.Fatalf("received: '%v' but expected: '%v'", err, asset.ErrNotSupported)
	}

	whatIGot, err := b.MatchSymbolWithAvailablePairs("btcusdT", asset.Spot, false)
=======
func TestGetStandardConfig(t *testing.T) {
	t.Parallel()

	var b *Base
	_, err := b.GetStandardConfig()
	if !errors.Is(err, errExchangeIsNil) {
		t.Fatalf("received: '%v' but expected: '%v'", err, errExchangeIsNil)
	}

	b = &Base{}
	_, err = b.GetStandardConfig()
	if !errors.Is(err, errSetDefaultsNotCalled) {
		t.Fatalf("received: '%v' but expected: '%v'", err, errSetDefaultsNotCalled)
	}

	b.Name = "test"
	b.Features.Supports.Websocket = true

	cfg, err := b.GetStandardConfig()
>>>>>>> 1adbc995
	if !errors.Is(err, nil) {
		t.Fatalf("received: '%v' but expected: '%v'", err, nil)
	}

<<<<<<< HEAD
	if !whatIGot.Equal(whatIWant) {
		t.Fatalf("received: '%v' but expected: '%v'", whatIGot, whatIWant)
	}

	whatIGot, err = b.MatchSymbolWithAvailablePairs("btc-usdT", asset.Spot, true)
	if !errors.Is(err, nil) {
		t.Fatalf("received: '%v' but expected: '%v'", err, nil)
	}

	if !whatIGot.Equal(whatIWant) {
		t.Fatalf("received: '%v' but expected: '%v'", whatIGot, whatIWant)
=======
	if cfg.Name != "test" {
		t.Fatalf("received: '%v' but expected: '%v'", cfg.Name, "test")
	}

	if cfg.HTTPTimeout != DefaultHTTPTimeout {
		t.Fatalf("received: '%v' but expected: '%v'", cfg.HTTPTimeout, DefaultHTTPTimeout)
	}

	if cfg.WebsocketResponseCheckTimeout != config.DefaultWebsocketResponseCheckTimeout {
		t.Fatalf("received: '%v' but expected: '%v'", cfg.WebsocketResponseCheckTimeout, config.DefaultWebsocketResponseCheckTimeout)
	}

	if cfg.WebsocketResponseMaxLimit != config.DefaultWebsocketResponseMaxLimit {
		t.Fatalf("received: '%v' but expected: '%v'", cfg.WebsocketResponseMaxLimit, config.DefaultWebsocketResponseMaxLimit)
	}

	if cfg.WebsocketTrafficTimeout != config.DefaultWebsocketTrafficTimeout {
		t.Fatalf("received: '%v' but expected: '%v'", cfg.WebsocketTrafficTimeout, config.DefaultWebsocketTrafficTimeout)
>>>>>>> 1adbc995
	}
}<|MERGE_RESOLUTION|>--- conflicted
+++ resolved
@@ -2989,7 +2989,50 @@
 	}
 }
 
-<<<<<<< HEAD
+func TestGetStandardConfig(t *testing.T) {
+	t.Parallel()
+
+	var b *Base
+	_, err := b.GetStandardConfig()
+	if !errors.Is(err, errExchangeIsNil) {
+		t.Fatalf("received: '%v' but expected: '%v'", err, errExchangeIsNil)
+	}
+
+	b = &Base{}
+	_, err = b.GetStandardConfig()
+	if !errors.Is(err, errSetDefaultsNotCalled) {
+		t.Fatalf("received: '%v' but expected: '%v'", err, errSetDefaultsNotCalled)
+	}
+
+	b.Name = "test"
+	b.Features.Supports.Websocket = true
+
+	cfg, err := b.GetStandardConfig()
+	if !errors.Is(err, nil) {
+		t.Fatalf("received: '%v' but expected: '%v'", err, nil)
+	}
+
+	if cfg.Name != "test" {
+		t.Fatalf("received: '%v' but expected: '%v'", cfg.Name, "test")
+	}
+
+	if cfg.HTTPTimeout != DefaultHTTPTimeout {
+		t.Fatalf("received: '%v' but expected: '%v'", cfg.HTTPTimeout, DefaultHTTPTimeout)
+	}
+
+	if cfg.WebsocketResponseCheckTimeout != config.DefaultWebsocketResponseCheckTimeout {
+		t.Fatalf("received: '%v' but expected: '%v'", cfg.WebsocketResponseCheckTimeout, config.DefaultWebsocketResponseCheckTimeout)
+	}
+
+	if cfg.WebsocketResponseMaxLimit != config.DefaultWebsocketResponseMaxLimit {
+		t.Fatalf("received: '%v' but expected: '%v'", cfg.WebsocketResponseMaxLimit, config.DefaultWebsocketResponseMaxLimit)
+	}
+
+	if cfg.WebsocketTrafficTimeout != config.DefaultWebsocketTrafficTimeout {
+		t.Fatalf("received: '%v' but expected: '%v'", cfg.WebsocketTrafficTimeout, config.DefaultWebsocketTrafficTimeout)
+	}
+}
+
 func TestMatchSymbolWithAvailablePairs(t *testing.T) {
 	b := Base{Name: "test"}
 	whatIWant := currency.NewPair(currency.BTC, currency.USDT)
@@ -3001,37 +3044,15 @@
 	}
 
 	_, err = b.MatchSymbolWithAvailablePairs("sillBillies", asset.Futures, false)
-	if !errors.Is(err, asset.ErrNotSupported) {
-		t.Fatalf("received: '%v' but expected: '%v'", err, asset.ErrNotSupported)
+	if !errors.Is(err, currency.ErrPairNotFound) {
+		t.Fatalf("received: '%v' but expected: '%v'", err, currency.ErrPairNotFound)
 	}
 
 	whatIGot, err := b.MatchSymbolWithAvailablePairs("btcusdT", asset.Spot, false)
-=======
-func TestGetStandardConfig(t *testing.T) {
-	t.Parallel()
-
-	var b *Base
-	_, err := b.GetStandardConfig()
-	if !errors.Is(err, errExchangeIsNil) {
-		t.Fatalf("received: '%v' but expected: '%v'", err, errExchangeIsNil)
-	}
-
-	b = &Base{}
-	_, err = b.GetStandardConfig()
-	if !errors.Is(err, errSetDefaultsNotCalled) {
-		t.Fatalf("received: '%v' but expected: '%v'", err, errSetDefaultsNotCalled)
-	}
-
-	b.Name = "test"
-	b.Features.Supports.Websocket = true
-
-	cfg, err := b.GetStandardConfig()
->>>>>>> 1adbc995
 	if !errors.Is(err, nil) {
 		t.Fatalf("received: '%v' but expected: '%v'", err, nil)
 	}
 
-<<<<<<< HEAD
 	if !whatIGot.Equal(whatIWant) {
 		t.Fatalf("received: '%v' but expected: '%v'", whatIGot, whatIWant)
 	}
@@ -3043,25 +3064,5 @@
 
 	if !whatIGot.Equal(whatIWant) {
 		t.Fatalf("received: '%v' but expected: '%v'", whatIGot, whatIWant)
-=======
-	if cfg.Name != "test" {
-		t.Fatalf("received: '%v' but expected: '%v'", cfg.Name, "test")
-	}
-
-	if cfg.HTTPTimeout != DefaultHTTPTimeout {
-		t.Fatalf("received: '%v' but expected: '%v'", cfg.HTTPTimeout, DefaultHTTPTimeout)
-	}
-
-	if cfg.WebsocketResponseCheckTimeout != config.DefaultWebsocketResponseCheckTimeout {
-		t.Fatalf("received: '%v' but expected: '%v'", cfg.WebsocketResponseCheckTimeout, config.DefaultWebsocketResponseCheckTimeout)
-	}
-
-	if cfg.WebsocketResponseMaxLimit != config.DefaultWebsocketResponseMaxLimit {
-		t.Fatalf("received: '%v' but expected: '%v'", cfg.WebsocketResponseMaxLimit, config.DefaultWebsocketResponseMaxLimit)
-	}
-
-	if cfg.WebsocketTrafficTimeout != config.DefaultWebsocketTrafficTimeout {
-		t.Fatalf("received: '%v' but expected: '%v'", cfg.WebsocketTrafficTimeout, config.DefaultWebsocketTrafficTimeout)
->>>>>>> 1adbc995
 	}
 }