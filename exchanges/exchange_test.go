package exchange

import (
	"context"
	"errors"
	"net"
	"testing"
	"time"

	"github.com/stretchr/testify/assert"
	"github.com/thrasher-corp/gocryptotrader/common"
	"github.com/thrasher-corp/gocryptotrader/common/convert"
	"github.com/thrasher-corp/gocryptotrader/common/key"
	"github.com/thrasher-corp/gocryptotrader/config"
	"github.com/thrasher-corp/gocryptotrader/currency"
	"github.com/thrasher-corp/gocryptotrader/exchanges/asset"
	"github.com/thrasher-corp/gocryptotrader/exchanges/collateral"
	"github.com/thrasher-corp/gocryptotrader/exchanges/futures"
	"github.com/thrasher-corp/gocryptotrader/exchanges/kline"
	"github.com/thrasher-corp/gocryptotrader/exchanges/margin"
	"github.com/thrasher-corp/gocryptotrader/exchanges/order"
	"github.com/thrasher-corp/gocryptotrader/exchanges/protocol"
	"github.com/thrasher-corp/gocryptotrader/exchanges/request"
	"github.com/thrasher-corp/gocryptotrader/exchanges/stream"
	"github.com/thrasher-corp/gocryptotrader/exchanges/subscription"
	"github.com/thrasher-corp/gocryptotrader/exchanges/ticker"
	"github.com/thrasher-corp/gocryptotrader/portfolio/banking"
)

const (
	defaultTestExchange     = "Bitfinex"
	defaultTestCurrencyPair = "BTC-USD"
)

func TestSupportsRESTTickerBatchUpdates(t *testing.T) {
	t.Parallel()

	b := Base{
		Name: "RAWR",
		Features: Features{
			Supports: FeaturesSupported{
				REST: true,
				RESTCapabilities: protocol.Features{
					TickerBatching: true,
				},
			},
		},
	}

	if !b.SupportsRESTTickerBatchUpdates() {
		t.Fatal("TestSupportsRESTTickerBatchUpdates returned false")
	}
}

func TestCreateMap(t *testing.T) {
	t.Parallel()
	b := Base{
		Name: "HELOOOOOOOO",
	}
	b.API.Endpoints = b.NewEndpoints()
	err := b.API.Endpoints.SetDefaultEndpoints(map[URL]string{
		EdgeCase1: "http://test1url.com/",
		EdgeCase2: "http://test2url.com/",
	})
	if err != nil {
		t.Error(err)
	}
	val, ok := b.API.Endpoints.defaults[EdgeCase1.String()]
	if !ok || val != "http://test1url.com/" {
		t.Errorf("CreateMap failed, incorrect value received for the given key")
	}
}

func TestSet(t *testing.T) {
	t.Parallel()
	b := Base{
		Name: "HELOOOOOOOO",
	}
	b.API.Endpoints = b.NewEndpoints()
	err := b.API.Endpoints.SetDefaultEndpoints(map[URL]string{
		EdgeCase1: "http://test1url.com/",
		EdgeCase2: "http://test2url.com/",
	})
	if err != nil {
		t.Error(err)
	}
	err = b.API.Endpoints.SetRunning(EdgeCase2.String(), "http://google.com/")
	if err != nil {
		t.Error(err)
	}
	val, ok := b.API.Endpoints.defaults[EdgeCase2.String()]
	if !ok {
		t.Error("set method or createmap failed")
	}
	if val != "http://google.com/" {
		t.Errorf("vals didn't match. expecting: %s, got: %s\n", "http://google.com/", val)
	}
	err = b.API.Endpoints.SetRunning(EdgeCase3.String(), "Added Edgecase3")
	if err != nil {
		t.Errorf("not expecting an error since invalid url val err should be logged but received: %v", err)
	}
}

func TestGetURL(t *testing.T) {
	t.Parallel()
	b := Base{
		Name: "HELAAAAAOOOOOOOOO",
	}
	b.API.Endpoints = b.NewEndpoints()
	err := b.API.Endpoints.SetDefaultEndpoints(map[URL]string{
		EdgeCase1: "http://test1.com/",
		EdgeCase2: "http://test2.com/",
	})
	if err != nil {
		t.Fatal(err)
	}
	getVal, err := b.API.Endpoints.GetURL(EdgeCase1)
	if err != nil {
		t.Error(err)
	}
	if getVal != "http://test1.com/" {
		t.Errorf("getVal failed")
	}
	err = b.API.Endpoints.SetRunning(EdgeCase2.String(), "http://OVERWRITTENBRO.com.au/")
	if err != nil {
		t.Error(err)
	}
	getChangedVal, err := b.API.Endpoints.GetURL(EdgeCase2)
	if err != nil {
		t.Error(err)
	}
	if getChangedVal != "http://OVERWRITTENBRO.com.au/" {
		t.Error("couldn't get changed val")
	}
	_, err = b.API.Endpoints.GetURL(URL(100))
	if err == nil {
		t.Error("expecting error due to invalid URL key parsed")
	}
}

func TestGetAll(t *testing.T) {
	t.Parallel()
	b := Base{
		Name: "HELLLLLLO",
	}
	b.API.Endpoints = b.NewEndpoints()
	err := b.API.Endpoints.SetDefaultEndpoints(map[URL]string{
		EdgeCase1: "http://test1.com.au/",
		EdgeCase2: "http://test2.com.au/",
	})
	if err != nil {
		t.Error(err)
	}
	allRunning := b.API.Endpoints.GetURLMap()
	if len(allRunning) != 2 {
		t.Error("invalid running map received")
	}
}

func TestSetDefaultEndpoints(t *testing.T) {
	t.Parallel()
	b := Base{
		Name: "HELLLLLLO",
	}
	b.API.Endpoints = b.NewEndpoints()
	err := b.API.Endpoints.SetDefaultEndpoints(map[URL]string{
		EdgeCase1: "http://test1.com.au/",
		EdgeCase2: "http://test2.com.au/",
	})
	if err != nil {
		t.Error(err)
	}
	b.API.Endpoints = b.NewEndpoints()
	err = b.API.Endpoints.SetDefaultEndpoints(map[URL]string{
		URL(1337): "http://test2.com.au/",
	})
	if err == nil {
		t.Error("expecting an error due to invalid url key")
	}
	err = b.API.Endpoints.SetDefaultEndpoints(map[URL]string{
		EdgeCase1: "",
	})
	if err != nil {
		t.Errorf("expecting a warning due to invalid url value but got an error: %v", err)
	}
}

func TestSetClientProxyAddress(t *testing.T) {
	t.Parallel()

	requester, err := request.New("rawr",
		common.NewHTTPClientWithTimeout(time.Second*15))
	if err != nil {
		t.Fatal(err)
	}

	newBase := Base{
		Name:      "rawr",
		Requester: requester}

<<<<<<< HEAD
	newBase.Websocket = stream.New()
	err = newBase.SetClientProxyAddress(context.Background(), "", stream.AutoSubscribe)
=======
	newBase.Websocket = stream.NewWebsocket()
	err = newBase.SetClientProxyAddress("")
>>>>>>> d5189930
	if err != nil {
		t.Error(err)
	}
	err = newBase.SetClientProxyAddress(context.Background(), ":invalid", stream.AutoSubscribe)
	if err == nil {
		t.Error("SetClientProxyAddress parsed invalid URL")
	}

	if newBase.Websocket.GetProxyAddress() != "" {
		t.Error("SetClientProxyAddress error", err)
	}

	err = newBase.SetClientProxyAddress(context.Background(), "http://www.valid.com", stream.AutoSubscribe)
	if err != nil {
		t.Error("SetClientProxyAddress error", err)
	}

	// calling this again will cause the ws check to fail
	err = newBase.SetClientProxyAddress(context.Background(), "http://www.valid.com", stream.AutoSubscribe)
	if err == nil {
		t.Error("trying to set the same proxy addr should thrown an err for ws")
	}

	if newBase.Websocket.GetProxyAddress() != "http://www.valid.com" {
		t.Error("SetClientProxyAddress error", err)
	}
}

func TestSetFeatureDefaults(t *testing.T) {
	t.Parallel()

	// Test nil features with basic support capabilities
	b := Base{
		Config: &config.Exchange{
			CurrencyPairs: &currency.PairsManager{},
		},
		Features: Features{
			Supports: FeaturesSupported{
				REST: true,
				RESTCapabilities: protocol.Features{
					TickerBatching: true,
				},
				Websocket: true,
			},
		},
	}
	b.SetFeatureDefaults()
	if !b.Config.Features.Supports.REST && b.Config.CurrencyPairs.LastUpdated == 0 {
		t.Error("incorrect values")
	}

	// Test upgrade when SupportsAutoPairUpdates is enabled
	bptr := func(a bool) *bool { return &a }
	b.Config.Features = nil
	b.Config.SupportsAutoPairUpdates = bptr(true)
	b.SetFeatureDefaults()
	if !b.Config.Features.Supports.RESTCapabilities.AutoPairUpdates &&
		!b.Features.Enabled.AutoPairUpdates {
		t.Error("incorrect values")
	}

	// Test non migrated features config
	b.Config.Features.Supports.REST = false
	b.Config.Features.Supports.RESTCapabilities.TickerBatching = false
	b.Config.Features.Supports.Websocket = false
	b.SetFeatureDefaults()

	if !b.Features.Supports.REST ||
		!b.Features.Supports.RESTCapabilities.TickerBatching ||
		!b.Features.Supports.Websocket {
		t.Error("incorrect values")
	}
}

func TestSetAutoPairDefaults(t *testing.T) {
	t.Parallel()
	bs := "Bitstamp"
	cfg := &config.Config{Exchanges: []config.Exchange{
		{
			Name:          bs,
			CurrencyPairs: &currency.PairsManager{},
			Features: &config.FeaturesConfig{
				Supports: config.FeaturesSupportedConfig{
					RESTCapabilities: protocol.Features{
						AutoPairUpdates: true,
					},
				},
			},
		},
	}}

	exch, err := cfg.GetExchangeConfig(bs)
	if err != nil {
		t.Fatalf("TestSetAutoPairDefaults load config failed. Error %s", err)
	}

	if !exch.Features.Supports.RESTCapabilities.AutoPairUpdates {
		t.Fatalf("TestSetAutoPairDefaults Incorrect value")
	}

	if exch.CurrencyPairs.LastUpdated != 0 {
		t.Fatalf("TestSetAutoPairDefaults Incorrect value")
	}

	exch.Features.Supports.RESTCapabilities.AutoPairUpdates = false

	exch, err = cfg.GetExchangeConfig(bs)
	if err != nil {
		t.Fatalf("TestSetAutoPairDefaults load config failed. Error %s", err)
	}

	if exch.Features.Supports.RESTCapabilities.AutoPairUpdates {
		t.Fatal("TestSetAutoPairDefaults Incorrect value")
	}
}

func TestSupportsAutoPairUpdates(t *testing.T) {
	t.Parallel()

	b := Base{
		Name: "TESTNAME",
	}

	if b.SupportsAutoPairUpdates() {
		t.Error("exchange shouldn't support auto pair updates")
	}

	b.Features.Supports.RESTCapabilities.AutoPairUpdates = true
	if !b.SupportsAutoPairUpdates() {
		t.Error("exchange should support auto pair updates")
	}
}

func TestGetLastPairsUpdateTime(t *testing.T) {
	t.Parallel()

	testTime := time.Now().Unix()
	var b Base
	b.CurrencyPairs.LastUpdated = testTime

	if b.GetLastPairsUpdateTime() != testTime {
		t.Fatal("TestGetLastPairsUpdateTim Incorrect value")
	}
}

func TestGetAssetTypes(t *testing.T) {
	t.Parallel()

	testExchange := Base{
		CurrencyPairs: currency.PairsManager{
			Pairs: map[asset.Item]*currency.PairStore{
				asset.Spot:    new(currency.PairStore),
				asset.Binary:  new(currency.PairStore),
				asset.Futures: new(currency.PairStore),
			},
		},
	}

	aT := testExchange.GetAssetTypes(false)
	if len(aT) != 3 {
		t.Error("TestGetAssetTypes failed")
	}
}

func TestGetClientBankAccounts(t *testing.T) {
	cfg := config.GetConfig()
	err := cfg.LoadConfig(config.TestFile, true)
	if err != nil {
		t.Fatal(err)
	}

	var b Base
	var r *banking.Account
	r, err = b.GetClientBankAccounts("Kraken", "USD")
	if err != nil {
		t.Error(err)
	}

	if r.BankName != "test" {
		t.Error("incorrect bank name")
	}

	_, err = b.GetClientBankAccounts("MEOW", "USD")
	if err == nil {
		t.Error("an error should have been thrown for a non-existent exchange")
	}
}

func TestGetExchangeBankAccounts(t *testing.T) {
	cfg := config.GetConfig()
	err := cfg.LoadConfig(config.TestFile, true)
	if err != nil {
		t.Fatal(err)
	}

	var b = Base{Name: "Bitfinex"}
	r, err := b.GetExchangeBankAccounts("", "USD")
	if err != nil {
		t.Error(err)
	}

	if r.BankName != "Deutsche Bank Privat Und Geschaeftskunden AG" {
		t.Fatal("incorrect bank name")
	}
}

func TestSetCurrencyPairFormat(t *testing.T) {
	t.Parallel()

	b := Base{
		Config: &config.Exchange{},
	}
	err := b.SetCurrencyPairFormat()
	if err != nil {
		t.Fatal(err)
	}
	if b.Config.CurrencyPairs == nil {
		t.Error("currencyPairs shouldn't be nil")
	}

	// Test global format logic
	b.Config.CurrencyPairs.UseGlobalFormat = true
	b.CurrencyPairs.UseGlobalFormat = true
	pFmt := &currency.PairFormat{
		Delimiter: "#",
	}
	b.CurrencyPairs.RequestFormat = pFmt
	b.CurrencyPairs.ConfigFormat = pFmt
	err = b.SetCurrencyPairFormat()
	if err != nil {
		t.Fatal(err)
	}
	spot, err := b.GetPairFormat(asset.Spot, true)
	if err != nil {
		t.Fatal(err)
	}

	if spot.Delimiter != "#" {
		t.Error("incorrect pair format delimiter")
	}

	// Test individual asset type formatting logic
	b.CurrencyPairs.UseGlobalFormat = false
	// Store non-nil pair stores
	err = b.CurrencyPairs.Store(asset.Spot, &currency.PairStore{
		ConfigFormat: &currency.PairFormat{Delimiter: "~"},
	})
	if err != nil {
		t.Fatal(err)
	}
	err = b.CurrencyPairs.Store(asset.Futures, &currency.PairStore{
		ConfigFormat: &currency.PairFormat{Delimiter: ":)"},
	})
	if err != nil {
		t.Fatal(err)
	}
	err = b.SetCurrencyPairFormat()
	if err != nil {
		t.Fatal(err)
	}
	spot, err = b.GetPairFormat(asset.Spot, false)
	if err != nil {
		t.Fatal(err)
	}
	if spot.Delimiter != "~" {
		t.Error("incorrect pair format delimiter")
	}
	futures, err := b.GetPairFormat(asset.Futures, false)
	if err != nil {
		t.Fatal(err)
	}
	if futures.Delimiter != ":)" {
		t.Error("incorrect pair format delimiter")
	}
}

func TestLoadConfigPairs(t *testing.T) {
	t.Parallel()

	pairs := currency.Pairs{
		currency.Pair{Base: currency.BTC, Quote: currency.USD},
		currency.Pair{Base: currency.LTC, Quote: currency.USD},
	}

	b := Base{
		CurrencyPairs: currency.PairsManager{
			UseGlobalFormat: true,
			RequestFormat: &currency.PairFormat{
				Delimiter: ">",
				Uppercase: false,
			},
			ConfigFormat: &currency.PairFormat{
				Delimiter: "^",
				Uppercase: true,
			},
			Pairs: map[asset.Item]*currency.PairStore{
				asset.Spot: {
					RequestFormat: &currency.EMPTYFORMAT,
					ConfigFormat:  &currency.EMPTYFORMAT,
				},
			},
		},
		Config: &config.Exchange{
			CurrencyPairs: &currency.PairsManager{},
		},
	}

	// Test a nil PairsManager
	err := b.SetConfigPairs()
	if err != nil {
		t.Fatal(err)
	}

	// Now setup a proper PairsManager
	b.Config.CurrencyPairs = &currency.PairsManager{
		UseGlobalFormat: true,
		RequestFormat: &currency.PairFormat{
			Delimiter: "!",
			Uppercase: true,
		},
		ConfigFormat: &currency.PairFormat{
			Delimiter: "!",
			Uppercase: true,
		},
		Pairs: map[asset.Item]*currency.PairStore{
			asset.Spot: {
				AssetEnabled: convert.BoolPtr(true),
				Enabled:      pairs,
				Available:    pairs,
			},
		},
	}

	// Test UseGlobalFormat setting of pairs
	err = b.SetCurrencyPairFormat()
	if err != nil {
		t.Fatal(err)
	}

	err = b.SetConfigPairs()
	if err != nil {
		t.Fatal(err)
	}
	// Test four things:
	// 1) Config pairs are set
	// 2) pair format is set for RequestFormat
	// 3) pair format is set for ConfigFormat
	// 4) Config global format delimiter is updated based off exchange.Base
	pFmt, err := b.GetPairFormat(asset.Spot, false)
	if err != nil {
		t.Fatal(err)
	}
	pairs, err = b.GetEnabledPairs(asset.Spot)
	if err != nil {
		t.Fatal(err)
	}

	p := pairs[0].Format(pFmt).String()
	if p != "BTC^USD" {
		t.Errorf("incorrect value, expected BTC^USD")
	}

	avail, err := b.GetAvailablePairs(asset.Spot)
	if err != nil {
		t.Fatal(err)
	}

	format, err := b.FormatExchangeCurrency(avail[0], asset.Spot)
	if err != nil {
		t.Fatal(err)
	}

	p = format.String()
	if p != "btc>usd" {
		t.Error("incorrect value, expected btc>usd")
	}
	if b.Config.CurrencyPairs.RequestFormat.Delimiter != ">" ||
		b.Config.CurrencyPairs.RequestFormat.Uppercase ||
		b.Config.CurrencyPairs.ConfigFormat.Delimiter != "^" ||
		!b.Config.CurrencyPairs.ConfigFormat.Uppercase {
		t.Error("incorrect delimiter values")
	}

	// Test !UseGlobalFormat setting of pairs
	err = b.CurrencyPairs.StoreFormat(asset.Spot, &currency.PairFormat{Delimiter: "~"}, false)
	if err != nil {
		t.Fatal(err)
	}
	err = b.CurrencyPairs.StoreFormat(asset.Spot, &currency.PairFormat{Delimiter: "/"}, true)
	if err != nil {
		t.Fatal(err)
	}
	pairs = append(pairs, currency.Pair{Base: currency.XRP, Quote: currency.USD})
	err = b.Config.CurrencyPairs.StorePairs(asset.Spot, pairs, false)
	if err != nil {
		t.Fatal(err)
	}
	err = b.Config.CurrencyPairs.StorePairs(asset.Spot, pairs, true)
	if err != nil {
		t.Fatal(err)
	}
	b.Config.CurrencyPairs.UseGlobalFormat = false
	b.CurrencyPairs.UseGlobalFormat = false

	err = b.SetConfigPairs()
	if err != nil {
		t.Fatal(err)
	}
	// Test four things:
	// 1) XRP-USD is set
	// 2) pair format is set for RequestFormat
	// 3) pair format is set for ConfigFormat
	// 4) Config pair store formats are the same as the exchanges
	configFmt, err := b.GetPairFormat(asset.Spot, false)
	if err != nil {
		t.Fatal(err)
	}
	pairs, err = b.GetEnabledPairs(asset.Spot)
	if err != nil {
		t.Fatal(err)
	}
	p = pairs[2].Format(configFmt).String()
	if p != "xrp/usd" {
		t.Error("incorrect value, expected xrp/usd", p)
	}

	avail, err = b.GetAvailablePairs(asset.Spot)
	if err != nil {
		t.Fatal(err)
	}

	format, err = b.FormatExchangeCurrency(avail[2], asset.Spot)
	if err != nil {
		t.Fatal(err)
	}
	p = format.String()
	if p != "xrp~usd" {
		t.Error("incorrect value, expected xrp~usd", p)
	}
	ps, err := b.Config.CurrencyPairs.Get(asset.Spot)
	if err != nil {
		t.Fatal(err)
	}
	if ps.RequestFormat.Delimiter != "~" ||
		ps.RequestFormat.Uppercase ||
		ps.ConfigFormat.Delimiter != "/" ||
		ps.ConfigFormat.Uppercase {
		t.Error("incorrect delimiter values")
	}
}

func TestGetName(t *testing.T) {
	t.Parallel()

	b := Base{
		Name: "TESTNAME",
	}

	if name := b.GetName(); name != "TESTNAME" {
		t.Error("Exchange GetName() returned incorrect name")
	}
}

func TestGetFeatures(t *testing.T) {
	t.Parallel()

	// Test GetEnabledFeatures
	var b Base
	if b.GetEnabledFeatures().AutoPairUpdates {
		t.Error("auto pair updates should be disabled")
	}
	b.Features.Enabled.AutoPairUpdates = true
	if !b.GetEnabledFeatures().AutoPairUpdates {
		t.Error("auto pair updates should be enabled")
	}

	// Test GetSupportedFeatures
	b.Features.Supports.RESTCapabilities.AutoPairUpdates = true
	if !b.GetSupportedFeatures().RESTCapabilities.AutoPairUpdates {
		t.Error("auto pair updates should be supported")
	}
	if b.GetSupportedFeatures().RESTCapabilities.TickerBatching {
		t.Error("ticker batching shouldn't be supported")
	}
}

func TestGetPairFormat(t *testing.T) {
	t.Parallel()

	// Test global formatting
	var b Base
	b.CurrencyPairs.UseGlobalFormat = true
	b.CurrencyPairs.ConfigFormat = &currency.PairFormat{
		Uppercase: true,
	}
	b.CurrencyPairs.RequestFormat = &currency.PairFormat{
		Delimiter: "~",
	}
	pFmt, err := b.GetPairFormat(asset.Spot, true)
	if err != nil {
		t.Fatal(err)
	}
	if pFmt.Delimiter != "~" && !pFmt.Uppercase {
		t.Error("incorrect pair format values")
	}
	pFmt, err = b.GetPairFormat(asset.Spot, false)
	if err != nil {
		t.Fatal(err)
	}
	if pFmt.Delimiter != "" && pFmt.Uppercase {
		t.Error("incorrect pair format values")
	}

	// Test individual asset pair store formatting
	b.CurrencyPairs.UseGlobalFormat = false
	err = b.CurrencyPairs.Store(asset.Spot, &currency.PairStore{
		ConfigFormat:  &pFmt,
		RequestFormat: &currency.PairFormat{Delimiter: "/", Uppercase: true},
	})
	if err != nil {
		t.Fatal(err)
	}
	pFmt, err = b.GetPairFormat(asset.Spot, false)
	if err != nil {
		t.Fatal(err)
	}
	if pFmt.Delimiter != "" && pFmt.Uppercase {
		t.Error("incorrect pair format values")
	}
	pFmt, err = b.GetPairFormat(asset.Spot, true)
	if err != nil {
		t.Fatal(err)
	}
	if pFmt.Delimiter != "~" && !pFmt.Uppercase {
		t.Error("incorrect pair format values")
	}
}

func TestGetEnabledPairs(t *testing.T) {
	t.Parallel()

	b := Base{
		Name: "TESTNAME",
	}

	defaultPairs, err := currency.NewPairsFromStrings([]string{defaultTestCurrencyPair})
	if err != nil {
		t.Fatal(err)
	}

	err = b.CurrencyPairs.StorePairs(asset.Spot, defaultPairs, true)
	if err != nil {
		t.Fatal(err)
	}
	err = b.CurrencyPairs.StorePairs(asset.Spot, defaultPairs, false)
	if err != nil {
		t.Fatal(err)
	}
	format := currency.PairFormat{
		Delimiter: "-",
		Index:     "",
		Uppercase: true,
	}

	err = b.CurrencyPairs.SetAssetEnabled(asset.Spot, true)
	if err != nil {
		t.Fatal(err)
	}

	b.CurrencyPairs.UseGlobalFormat = true
	b.CurrencyPairs.RequestFormat = &format
	b.CurrencyPairs.ConfigFormat = &format

	c, err := b.GetEnabledPairs(asset.Spot)
	if err != nil {
		t.Fatal(err)
	}

	if c[0].String() != defaultTestCurrencyPair {
		t.Error("Exchange GetAvailablePairs() incorrect string")
	}

	format.Delimiter = "~"
	b.CurrencyPairs.RequestFormat = &format
	c, err = b.GetEnabledPairs(asset.Spot)
	if err != nil {
		t.Fatal(err)
	}
	if c[0].String() != "BTC~USD" {
		t.Error("Exchange GetAvailablePairs() incorrect string")
	}

	format.Delimiter = ""
	b.CurrencyPairs.ConfigFormat = &format
	c, err = b.GetEnabledPairs(asset.Spot)
	if err != nil {
		t.Fatal(err)
	}
	if c[0].String() != "BTCUSD" {
		t.Error("Exchange GetAvailablePairs() incorrect string")
	}

	btcdoge, err := currency.NewPairsFromStrings([]string{"BTCDOGE"})
	if err != nil {
		t.Fatal(err)
	}

	err = b.CurrencyPairs.StorePairs(asset.Spot, btcdoge, true)
	if err != nil {
		t.Fatal(err)
	}
	err = b.CurrencyPairs.StorePairs(asset.Spot, btcdoge, false)
	if err != nil {
		t.Fatal(err)
	}
	format.Index = currency.BTC.String()
	b.CurrencyPairs.ConfigFormat = &format
	c, err = b.GetEnabledPairs(asset.Spot)
	if err != nil {
		t.Fatal(err)
	}
	if c[0].Base != currency.BTC && c[0].Quote != currency.DOGE {
		t.Error("Exchange GetAvailablePairs() incorrect string")
	}

	btcusdUnderscore, err := currency.NewPairsFromStrings([]string{"BTC_USD"})
	if err != nil {
		t.Fatal(err)
	}

	err = b.CurrencyPairs.StorePairs(asset.Spot, btcusdUnderscore, true)
	if err != nil {
		t.Fatal(err)
	}
	err = b.CurrencyPairs.StorePairs(asset.Spot, btcusdUnderscore, false)
	if err != nil {
		t.Fatal(err)
	}
	b.CurrencyPairs.RequestFormat.Delimiter = ""
	b.CurrencyPairs.ConfigFormat.Delimiter = "_"
	c, err = b.GetEnabledPairs(asset.Spot)
	if err != nil {
		t.Fatal(err)
	}
	if c[0].Base != currency.BTC && c[0].Quote != currency.USD {
		t.Error("Exchange GetAvailablePairs() incorrect string")
	}

	err = b.CurrencyPairs.StorePairs(asset.Spot, btcdoge, true)
	if err != nil {
		t.Fatal(err)
	}
	err = b.CurrencyPairs.StorePairs(asset.Spot, btcdoge, false)
	if err != nil {
		t.Fatal(err)
	}
	b.CurrencyPairs.RequestFormat.Delimiter = ""
	b.CurrencyPairs.ConfigFormat.Delimiter = ""
	b.CurrencyPairs.ConfigFormat.Index = currency.BTC.String()
	c, err = b.GetEnabledPairs(asset.Spot)
	if err != nil {
		t.Fatal(err)
	}
	if c[0].Base != currency.BTC && c[0].Quote != currency.DOGE {
		t.Error("Exchange GetAvailablePairs() incorrect string")
	}

	btcusd, err := currency.NewPairsFromStrings([]string{"BTCUSD"})
	if err != nil {
		t.Fatal(err)
	}

	err = b.CurrencyPairs.StorePairs(asset.Spot, btcusd, true)
	if err != nil {
		t.Fatal(err)
	}
	err = b.CurrencyPairs.StorePairs(asset.Spot, btcusd, false)
	if err != nil {
		t.Fatal(err)
	}
	b.CurrencyPairs.ConfigFormat.Index = ""
	c, err = b.GetEnabledPairs(asset.Spot)
	if err != nil {
		t.Fatal(err)
	}
	if c[0].Base != currency.BTC && c[0].Quote != currency.USD {
		t.Error("Exchange GetAvailablePairs() incorrect string")
	}
}

func TestGetAvailablePairs(t *testing.T) {
	t.Parallel()

	b := Base{
		Name: "TESTNAME",
	}

	defaultPairs, err := currency.NewPairsFromStrings([]string{defaultTestCurrencyPair})
	if err != nil {
		t.Fatal(err)
	}

	err = b.CurrencyPairs.StorePairs(asset.Spot, defaultPairs, false)
	if err != nil {
		t.Fatal(err)
	}
	format := currency.PairFormat{
		Delimiter: "-",
		Index:     "",
		Uppercase: true,
	}

	assetType := asset.Spot
	b.CurrencyPairs.UseGlobalFormat = true
	b.CurrencyPairs.RequestFormat = &format
	b.CurrencyPairs.ConfigFormat = &format

	c, err := b.GetAvailablePairs(assetType)
	if err != nil {
		t.Fatal(err)
	}

	if c[0].String() != defaultTestCurrencyPair {
		t.Error("Exchange GetAvailablePairs() incorrect string")
	}

	format.Delimiter = "~"
	b.CurrencyPairs.RequestFormat = &format
	c, err = b.GetAvailablePairs(assetType)
	if err != nil {
		t.Fatal(err)
	}

	if c[0].String() != "BTC~USD" {
		t.Error("Exchange GetAvailablePairs() incorrect string")
	}

	format.Delimiter = ""
	b.CurrencyPairs.ConfigFormat = &format
	c, err = b.GetAvailablePairs(assetType)
	if err != nil {
		t.Fatal(err)
	}

	if c[0].String() != "BTCUSD" {
		t.Error("Exchange GetAvailablePairs() incorrect string")
	}

	dogePairs, err := currency.NewPairsFromStrings([]string{"BTCDOGE"})
	if err != nil {
		t.Fatal(err)
	}

	err = b.CurrencyPairs.StorePairs(asset.Spot, dogePairs, false)
	if err != nil {
		t.Fatal(err)
	}

	format.Index = currency.BTC.String()
	b.CurrencyPairs.ConfigFormat = &format
	c, err = b.GetAvailablePairs(assetType)
	if err != nil {
		t.Fatal(err)
	}

	if c[0].Base != currency.BTC && c[0].Quote != currency.DOGE {
		t.Error("Exchange GetAvailablePairs() incorrect string")
	}

	btcusdUnderscore, err := currency.NewPairsFromStrings([]string{"BTC_USD"})
	if err != nil {
		t.Fatal(err)
	}

	err = b.CurrencyPairs.StorePairs(asset.Spot, btcusdUnderscore, false)
	if err != nil {
		t.Fatal(err)
	}

	b.CurrencyPairs.RequestFormat.Delimiter = ""
	b.CurrencyPairs.ConfigFormat.Delimiter = "_"
	c, err = b.GetAvailablePairs(assetType)
	if err != nil {
		t.Fatal(err)
	}

	if c[0].Base != currency.BTC && c[0].Quote != currency.USD {
		t.Error("Exchange GetAvailablePairs() incorrect string")
	}

	err = b.CurrencyPairs.StorePairs(asset.Spot, dogePairs, false)
	if err != nil {
		t.Fatal(err)
	}

	b.CurrencyPairs.RequestFormat.Delimiter = ""
	b.CurrencyPairs.ConfigFormat.Delimiter = "_"
	b.CurrencyPairs.ConfigFormat.Index = currency.BTC.String()
	c, err = b.GetAvailablePairs(assetType)
	if err != nil {
		t.Fatal(err)
	}

	if c[0].Base != currency.BTC && c[0].Quote != currency.DOGE {
		t.Error("Exchange GetAvailablePairs() incorrect string")
	}

	btcusd, err := currency.NewPairsFromStrings([]string{"BTCUSD"})
	if err != nil {
		t.Fatal(err)
	}

	err = b.CurrencyPairs.StorePairs(asset.Spot, btcusd, false)
	if err != nil {
		t.Fatal(err)
	}

	b.CurrencyPairs.ConfigFormat.Index = ""
	c, err = b.GetAvailablePairs(assetType)
	if err != nil {
		t.Fatal(err)
	}

	if c[0].Base != currency.BTC && c[0].Quote != currency.USD {
		t.Error("Exchange GetAvailablePairs() incorrect string")
	}
}

func TestSupportsPair(t *testing.T) {
	t.Parallel()

	b := Base{
		Name: "TESTNAME",
		CurrencyPairs: currency.PairsManager{
			Pairs: map[asset.Item]*currency.PairStore{
				asset.Spot: {
					AssetEnabled: convert.BoolPtr(true),
				},
			},
		},
	}

	pairs, err := currency.NewPairsFromStrings([]string{defaultTestCurrencyPair,
		"ETH-USD"})
	if err != nil {
		t.Fatal(err)
	}

	err = b.CurrencyPairs.StorePairs(asset.Spot, pairs, false)
	if err != nil {
		t.Fatal(err)
	}

	defaultpairs, err := currency.NewPairsFromStrings([]string{defaultTestCurrencyPair})
	if err != nil {
		t.Fatal(err)
	}

	err = b.CurrencyPairs.StorePairs(asset.Spot, defaultpairs, true)
	if err != nil {
		t.Fatal(err)
	}

	format := &currency.PairFormat{
		Delimiter: "-",
		Index:     "",
	}

	b.CurrencyPairs.UseGlobalFormat = true
	b.CurrencyPairs.RequestFormat = format
	b.CurrencyPairs.ConfigFormat = format
	assetType := asset.Spot

	if b.SupportsPair(currency.NewPair(currency.BTC, currency.USD), true, assetType) != nil {
		t.Error("Exchange SupportsPair() incorrect value")
	}

	if b.SupportsPair(currency.NewPair(currency.ETH, currency.USD), false, assetType) != nil {
		t.Error("Exchange SupportsPair() incorrect value")
	}

	asdasdf, err := currency.NewPairFromStrings("ASD", "ASDF")
	if err != nil {
		t.Fatal(err)
	}

	if b.SupportsPair(asdasdf, true, assetType) == nil {
		t.Error("Exchange SupportsPair() incorrect value")
	}
}

func TestFormatExchangeCurrencies(t *testing.T) {
	t.Parallel()

	e := Base{
		CurrencyPairs: currency.PairsManager{
			UseGlobalFormat: true,

			RequestFormat: &currency.PairFormat{
				Uppercase: false,
				Delimiter: "~",
				Separator: "^",
			},

			ConfigFormat: &currency.PairFormat{
				Uppercase: true,
				Delimiter: "_",
			},
		},
	}
	p1, err := currency.NewPairDelimiter("BTC_USD", "_")
	if err != nil {
		t.Fatal(err)
	}
	p2, err := currency.NewPairDelimiter("LTC_BTC", "_")
	if err != nil {
		t.Fatal(err)
	}
	var pairs = []currency.Pair{
		p1,
		p2,
	}

	actual, err := e.FormatExchangeCurrencies(pairs, asset.Spot)
	if err != nil {
		t.Errorf("Exchange TestFormatExchangeCurrencies error %s", err)
	}
	if expected := "btc~usd^ltc~btc"; actual != expected {
		t.Errorf("Exchange TestFormatExchangeCurrencies %s != %s",
			actual, expected)
	}

	_, err = e.FormatExchangeCurrencies(nil, asset.Spot)
	if err == nil {
		t.Error("nil pairs should return an error")
	}
}

func TestFormatExchangeCurrency(t *testing.T) {
	t.Parallel()

	var b Base
	b.CurrencyPairs.UseGlobalFormat = true
	b.CurrencyPairs.RequestFormat = &currency.PairFormat{
		Uppercase: true,
		Delimiter: "-",
	}

	p := currency.NewPair(currency.BTC, currency.USD)
	expected := defaultTestCurrencyPair
	actual, err := b.FormatExchangeCurrency(p, asset.Spot)
	if err != nil {
		t.Fatal(err)
	}

	if actual.String() != expected {
		t.Errorf("Exchange TestFormatExchangeCurrency %s != %s",
			actual, expected)
	}
}

func TestSetEnabled(t *testing.T) {
	t.Parallel()

	SetEnabled := Base{
		Name:    "TESTNAME",
		Enabled: false,
	}

	SetEnabled.SetEnabled(true)
	if !SetEnabled.Enabled {
		t.Error("Exchange SetEnabled(true) did not set boolean")
	}
}

func TestIsEnabled(t *testing.T) {
	t.Parallel()

	IsEnabled := Base{
		Name:    "TESTNAME",
		Enabled: false,
	}

	if IsEnabled.IsEnabled() {
		t.Error("Exchange IsEnabled() did not return correct boolean")
	}
}

func TestSetupDefaults(t *testing.T) {
	t.Parallel()

	newRequester, err := request.New("testSetupDefaults",
		common.NewHTTPClientWithTimeout(0))
	if err != nil {
		t.Fatal(err)
	}

	var b = Base{
		Name:      "awesomeTest",
		Requester: newRequester,
	}
	cfg := config.Exchange{
		HTTPTimeout: time.Duration(-1),
		API: config.APIConfig{
			AuthenticatedSupport: true,
		},
		ConnectionMonitorDelay: time.Second * 5,
	}

	err = b.SetupDefaults(&cfg)
	if err != nil {
		t.Fatal(err)
	}
	if cfg.HTTPTimeout.String() != "15s" {
		t.Error("HTTP timeout should be set to 15s")
	}

	// Test custom HTTP timeout is set
	cfg.HTTPTimeout = time.Second * 30
	err = b.SetupDefaults(&cfg)
	if err != nil {
		t.Fatal(err)
	}
	if cfg.HTTPTimeout.String() != "30s" {
		t.Error("HTTP timeout should be set to 30s")
	}

	// Test asset types
	p, err := currency.NewPairDelimiter(defaultTestCurrencyPair, "-")
	if err != nil {
		t.Fatal(err)
	}
	err = b.CurrencyPairs.Store(asset.Spot, &currency.PairStore{
		Enabled: currency.Pairs{p},
	})
	if err != nil {
		t.Fatal(err)
	}
	err = b.SetupDefaults(&cfg)
	if err != nil {
		t.Fatal(err)
	}
	ps, err := cfg.CurrencyPairs.Get(asset.Spot)
	if err != nil {
		t.Fatal(err)
	}
	if !ps.Enabled.Contains(p, true) {
		t.Error("default pair should be stored in the configs pair store")
	}

	// Test websocket support
	b.Websocket = stream.NewWebsocket()
	b.Features.Supports.Websocket = true
	err = b.Websocket.Setup(&stream.WebsocketSetup{
		ExchangeConfig: &config.Exchange{
			WebsocketTrafficTimeout: time.Second * 30,
			Name:                    "test",
			Features:                &config.FeaturesConfig{},
		},
		Features:              &protocol.Features{},
		DefaultURL:            "ws://something.com",
		RunningURL:            "ws://something.com",
		Connector:             func(context.Context) error { return nil },
		GenerateSubscriptions: func() ([]subscription.Subscription, error) { return []subscription.Subscription{}, nil },
<<<<<<< HEAD
		Subscriber:            func(context.Context, []subscription.Subscription) error { return nil },
=======
		Subscriber:            func([]subscription.Subscription) error { return nil },
>>>>>>> d5189930
	})
	if err != nil {
		t.Fatal(err)
	}
	err = b.Websocket.Enable(context.Background(), stream.AutoSubscribe)
	if err != nil {
		t.Fatal(err)
	}
	if !b.IsWebsocketEnabled() {
		t.Error("websocket should be enabled")
	}
}

func TestSetPairs(t *testing.T) {
	t.Parallel()

	b := Base{
		CurrencyPairs: currency.PairsManager{
			UseGlobalFormat: true,
			ConfigFormat: &currency.PairFormat{
				Uppercase: true,
			},
		},
		Config: &config.Exchange{
			CurrencyPairs: &currency.PairsManager{
				UseGlobalFormat: true,
				ConfigFormat: &currency.PairFormat{
					Uppercase: true,
				},
				Pairs: map[asset.Item]*currency.PairStore{
					asset.Spot: {
						AssetEnabled: convert.BoolPtr(true),
					},
				},
			},
		},
	}

	if err := b.SetPairs(nil, asset.Spot, true); err == nil {
		t.Error("nil pairs should throw an error")
	}

	pairs := currency.Pairs{
		currency.NewPair(currency.BTC, currency.USD),
	}
	err := b.SetPairs(pairs, asset.Spot, true)
	if err != nil {
		t.Error(err)
	}

	err = b.SetPairs(pairs, asset.Spot, false)
	if err != nil {
		t.Error(err)
	}

	err = b.SetConfigPairs()
	if err != nil {
		t.Fatal(err)
	}

	p, err := b.GetEnabledPairs(asset.Spot)
	if err != nil {
		t.Fatal(err)
	}

	if len(p) != 1 {
		t.Error("pairs shouldn't be nil")
	}
}

func TestUpdatePairs(t *testing.T) {
	t.Parallel()
	cfg := &config.Config{
		Exchanges: []config.Exchange{
			{
				Name:          defaultTestExchange,
				CurrencyPairs: &currency.PairsManager{},
			},
		},
	}

	exchCfg, err := cfg.GetExchangeConfig(defaultTestExchange)
	if err != nil {
		t.Fatal("TestUpdatePairs failed to load config")
	}

	UAC := Base{
		Name: defaultTestExchange,
		CurrencyPairs: currency.PairsManager{
			Pairs: map[asset.Item]*currency.PairStore{
				asset.Spot: {
					AssetEnabled: convert.BoolPtr(true),
				},
			},
			ConfigFormat:    &currency.PairFormat{Uppercase: true, Delimiter: currency.DashDelimiter},
			UseGlobalFormat: true,
		},
	}
	UAC.Config = exchCfg
	exchangeProducts, err := currency.NewPairsFromStrings([]string{"ltcusd",
		"btcusd",
		"usdbtc",
		"audusd"})
	if err != nil {
		t.Fatal(err)
	}
	err = UAC.UpdatePairs(exchangeProducts, asset.Spot, true, false)
	if err != nil {
		t.Errorf("TestUpdatePairs error: %s", err)
	}

	err = UAC.UpdatePairs(exchangeProducts, asset.Spot, false, false)
	if err != nil {
		t.Errorf("TestUpdatePairs error: %s", err)
	}

	// Test updating the same new products, diff should be 0
	err = UAC.UpdatePairs(exchangeProducts, asset.Spot, true, false)
	if err != nil {
		t.Errorf("TestUpdatePairs error: %s", err)
	}

	// Test force updating to only one product
	exchangeProducts, err = currency.NewPairsFromStrings([]string{"btcusd"})
	if err != nil {
		t.Fatal(err)
	}

	err = UAC.UpdatePairs(exchangeProducts, asset.Spot, true, true)
	if err != nil {
		t.Errorf("TestUpdatePairs error: %s", err)
	}

	// Test updating exchange products
	exchangeProducts, err = currency.NewPairsFromStrings([]string{"ltcusd",
		"btcusd",
		"usdbtc",
		"audbtc"})
	if err != nil {
		t.Fatal(err)
	}
	UAC.Name = defaultTestExchange
	err = UAC.UpdatePairs(exchangeProducts, asset.Spot, false, false)
	if err != nil {
		t.Errorf("Exchange UpdatePairs() error: %s", err)
	}

	// Test updating the same new products, diff should be 0
	err = UAC.UpdatePairs(exchangeProducts, asset.Spot, false, false)
	if err != nil {
		t.Errorf("Exchange UpdatePairs() error: %s", err)
	}

	// Test force updating to only one product
	exchangeProducts, err = currency.NewPairsFromStrings([]string{"btcusd"})
	if err != nil {
		t.Fatal(err)
	}
	err = UAC.UpdatePairs(exchangeProducts, asset.Spot, false, true)
	if err != nil {
		t.Errorf("Forced Exchange UpdatePairs() error: %s", err)
	}

	// Test update currency pairs with btc excluded
	exchangeProducts, err = currency.NewPairsFromStrings([]string{"ltcusd", "ethusd"})
	if err != nil {
		t.Fatal(err)
	}
	err = UAC.UpdatePairs(exchangeProducts, asset.Spot, false, false)
	if err != nil {
		t.Errorf("Exchange UpdatePairs() error: %s", err)
	}

	// Test empty pair
	p, err := currency.NewPairDelimiter(defaultTestCurrencyPair, "-")
	if err != nil {
		t.Fatal(err)
	}
	pairs := currency.Pairs{currency.EMPTYPAIR, p}
	err = UAC.UpdatePairs(pairs, asset.Spot, true, true)
	if !errors.Is(err, currency.ErrCurrencyPairEmpty) {
		t.Fatalf("received: '%v' but expected: '%v'", err, currency.ErrCurrencyPairEmpty)
	}

	pairs = currency.Pairs{p, p}
	err = UAC.UpdatePairs(pairs, asset.Spot, false, true)
	if !errors.Is(err, currency.ErrPairDuplication) {
		t.Fatalf("received: '%v' but expected: '%v'", err, currency.ErrPairDuplication)
	}

	pairs = currency.Pairs{p}
	err = UAC.UpdatePairs(pairs, asset.Spot, false, true)
	if !errors.Is(err, nil) {
		t.Fatalf("received: '%v' but expected: '%v'", err, nil)
	}

	err = UAC.UpdatePairs(pairs, asset.Spot, true, true)
	if !errors.Is(err, nil) {
		t.Fatalf("received: '%v' but expected: '%v'", err, nil)
	}

	UAC.CurrencyPairs.UseGlobalFormat = true
	UAC.CurrencyPairs.ConfigFormat = &currency.PairFormat{
		Delimiter: "-",
	}

	uacPairs, err := UAC.GetEnabledPairs(asset.Spot)
	if err != nil {
		t.Fatal(err)
	}
	if !uacPairs.Contains(p, true) {
		t.Fatal("expected currency pair not found")
	}

	pairs = currency.Pairs{
		currency.NewPair(currency.XRP, currency.USD),
		currency.NewPair(currency.BTC, currency.USD),
		currency.NewPair(currency.LTC, currency.USD),
		currency.NewPair(currency.LTC, currency.USDT),
	}
	err = UAC.UpdatePairs(pairs, asset.Spot, true, true)
	if !errors.Is(err, nil) {
		t.Fatalf("received: '%v' but expected: '%v'", err, nil)
	}

	pairs = currency.Pairs{
		currency.NewPair(currency.WABI, currency.USD),
		currency.NewPair(currency.EASY, currency.USD),
		currency.NewPair(currency.LARIX, currency.USD),
		currency.NewPair(currency.LTC, currency.USDT),
	}
	err = UAC.UpdatePairs(pairs, asset.Spot, false, true)
	if !errors.Is(err, nil) {
		t.Fatalf("received: '%v' but expected: '%v'", err, nil)
	}

	uacEnabledPairs, err := UAC.GetEnabledPairs(asset.Spot)
	if err != nil {
		t.Fatal(err)
	}
	if uacEnabledPairs.Contains(currency.NewPair(currency.XRP, currency.USD), true) {
		t.Fatal("expected currency pair not found")
	}
	if uacEnabledPairs.Contains(currency.NewPair(currency.BTC, currency.USD), true) {
		t.Fatal("expected currency pair not found")
	}
	if uacEnabledPairs.Contains(currency.NewPair(currency.LTC, currency.USD), true) {
		t.Fatal("expected currency pair not found")
	}
	if !uacEnabledPairs.Contains(currency.NewPair(currency.LTC, currency.USDT), true) {
		t.Fatal("expected currency pair not found")
	}

	// This should be matched and formatted to `link-usd`
	unintentionalInput, err := currency.NewPairFromString("linkusd")
	if !errors.Is(err, nil) {
		t.Fatalf("received: '%v' but expected: '%v'", err, nil)
	}

	pairs = currency.Pairs{
		currency.NewPair(currency.WABI, currency.USD),
		currency.NewPair(currency.EASY, currency.USD),
		currency.NewPair(currency.LARIX, currency.USD),
		currency.NewPair(currency.LTC, currency.USDT),
		unintentionalInput,
	}

	err = UAC.UpdatePairs(pairs, asset.Spot, true, true)
	if !errors.Is(err, nil) {
		t.Fatalf("received: '%v' but expected: '%v'", err, nil)
	}

	pairs = currency.Pairs{
		currency.NewPair(currency.WABI, currency.USD),
		currency.NewPair(currency.EASY, currency.USD),
		currency.NewPair(currency.LARIX, currency.USD),
		currency.NewPair(currency.LTC, currency.USDT),
		currency.NewPair(currency.LINK, currency.USD),
	}

	err = UAC.UpdatePairs(pairs, asset.Spot, false, true)
	if !errors.Is(err, nil) {
		t.Fatalf("received: '%v' but expected: '%v'", err, nil)
	}

	uacEnabledPairs, err = UAC.GetEnabledPairs(asset.Spot)
	if err != nil {
		t.Fatal(err)
	}

	if !uacEnabledPairs.Contains(currency.NewPair(currency.LINK, currency.USD), true) {
		t.Fatalf("received: '%v' but expected: '%v'", false, true)
	}
}

func TestSupportsWebsocket(t *testing.T) {
	t.Parallel()

	var b Base
	if b.SupportsWebsocket() {
		t.Error("exchange doesn't support websocket")
	}

	b.Features.Supports.Websocket = true
	if !b.SupportsWebsocket() {
		t.Error("exchange supports websocket")
	}
}

func TestSupportsREST(t *testing.T) {
	t.Parallel()

	var b Base
	if b.SupportsREST() {
		t.Error("exchange doesn't support REST")
	}

	b.Features.Supports.REST = true
	if !b.SupportsREST() {
		t.Error("exchange supports REST")
	}
}

func TestIsWebsocketEnabled(t *testing.T) {
	t.Parallel()

	var b Base
	if b.IsWebsocketEnabled() {
		t.Error("exchange doesn't support websocket")
	}

	b.Websocket = stream.NewWebsocket()
	err := b.Websocket.Setup(&stream.WebsocketSetup{
		ExchangeConfig: &config.Exchange{
			Enabled:                 true,
			WebsocketTrafficTimeout: time.Second * 30,
			Name:                    "test",
			Features: &config.FeaturesConfig{
				Enabled: config.FeaturesEnabledConfig{
					Websocket: true,
				},
			},
		},
		Features:              &protocol.Features{},
		DefaultURL:            "ws://something.com",
		RunningURL:            "ws://something.com",
		Connector:             func(context.Context) error { return nil },
		GenerateSubscriptions: func() ([]subscription.Subscription, error) { return nil, nil },
<<<<<<< HEAD
		Subscriber:            func(context.Context, []subscription.Subscription) error { return nil },
=======
		Subscriber:            func([]subscription.Subscription) error { return nil },
>>>>>>> d5189930
	})
	if err != nil {
		t.Error(err)
	}
	if !b.IsWebsocketEnabled() {
		t.Error("websocket should be enabled")
	}
}

func TestSupportsWithdrawPermissions(t *testing.T) {
	t.Parallel()

	UAC := Base{Name: defaultTestExchange}
	UAC.Features.Supports.WithdrawPermissions = AutoWithdrawCrypto | AutoWithdrawCryptoWithAPIPermission
	withdrawPermissions := UAC.SupportsWithdrawPermissions(AutoWithdrawCrypto)

	if !withdrawPermissions {
		t.Errorf("Expected: %v, Received: %v", true, withdrawPermissions)
	}

	withdrawPermissions = UAC.SupportsWithdrawPermissions(AutoWithdrawCrypto | AutoWithdrawCryptoWithAPIPermission)
	if !withdrawPermissions {
		t.Errorf("Expected: %v, Received: %v", true, withdrawPermissions)
	}

	withdrawPermissions = UAC.SupportsWithdrawPermissions(AutoWithdrawCrypto | WithdrawCryptoWith2FA)
	if withdrawPermissions {
		t.Errorf("Expected: %v, Received: %v", false, withdrawPermissions)
	}

	withdrawPermissions = UAC.SupportsWithdrawPermissions(AutoWithdrawCrypto | AutoWithdrawCryptoWithAPIPermission | WithdrawCryptoWith2FA)
	if withdrawPermissions {
		t.Errorf("Expected: %v, Received: %v", false, withdrawPermissions)
	}

	withdrawPermissions = UAC.SupportsWithdrawPermissions(WithdrawCryptoWith2FA)
	if withdrawPermissions {
		t.Errorf("Expected: %v, Received: %v", false, withdrawPermissions)
	}
}

func TestFormatWithdrawPermissions(t *testing.T) {
	t.Parallel()

	UAC := Base{Name: defaultTestExchange}
	UAC.Features.Supports.WithdrawPermissions = AutoWithdrawCrypto |
		AutoWithdrawCryptoWithAPIPermission |
		AutoWithdrawCryptoWithSetup |
		WithdrawCryptoWith2FA |
		WithdrawCryptoWithSMS |
		WithdrawCryptoWithEmail |
		WithdrawCryptoWithWebsiteApproval |
		WithdrawCryptoWithAPIPermission |
		AutoWithdrawFiat |
		AutoWithdrawFiatWithAPIPermission |
		AutoWithdrawFiatWithSetup |
		WithdrawFiatWith2FA |
		WithdrawFiatWithSMS |
		WithdrawFiatWithEmail |
		WithdrawFiatWithWebsiteApproval |
		WithdrawFiatWithAPIPermission |
		WithdrawCryptoViaWebsiteOnly |
		WithdrawFiatViaWebsiteOnly |
		NoFiatWithdrawals |
		1<<19
	withdrawPermissions := UAC.FormatWithdrawPermissions()
	if withdrawPermissions != "AUTO WITHDRAW CRYPTO & AUTO WITHDRAW CRYPTO WITH API PERMISSION & AUTO WITHDRAW CRYPTO WITH SETUP & WITHDRAW CRYPTO WITH 2FA & WITHDRAW CRYPTO WITH SMS & WITHDRAW CRYPTO WITH EMAIL & WITHDRAW CRYPTO WITH WEBSITE APPROVAL & WITHDRAW CRYPTO WITH API PERMISSION & AUTO WITHDRAW FIAT & AUTO WITHDRAW FIAT WITH API PERMISSION & AUTO WITHDRAW FIAT WITH SETUP & WITHDRAW FIAT WITH 2FA & WITHDRAW FIAT WITH SMS & WITHDRAW FIAT WITH EMAIL & WITHDRAW FIAT WITH WEBSITE APPROVAL & WITHDRAW FIAT WITH API PERMISSION & WITHDRAW CRYPTO VIA WEBSITE ONLY & WITHDRAW FIAT VIA WEBSITE ONLY & NO FIAT WITHDRAWAL & UNKNOWN[1<<19]" {
		t.Errorf("Expected: %s, Received: %s", AutoWithdrawCryptoText+" & "+AutoWithdrawCryptoWithAPIPermissionText, withdrawPermissions)
	}

	UAC.Features.Supports.WithdrawPermissions = NoAPIWithdrawalMethods
	withdrawPermissions = UAC.FormatWithdrawPermissions()

	if withdrawPermissions != NoAPIWithdrawalMethodsText {
		t.Errorf("Expected: %s, Received: %s", NoAPIWithdrawalMethodsText, withdrawPermissions)
	}
}

func TestSupportsAsset(t *testing.T) {
	t.Parallel()
	var b Base
	b.CurrencyPairs.Pairs = map[asset.Item]*currency.PairStore{
		asset.Spot: {},
	}
	if !b.SupportsAsset(asset.Spot) {
		t.Error("spot should be supported")
	}
	if b.SupportsAsset(asset.Index) {
		t.Error("index shouldn't be supported")
	}
}

func TestPrintEnabledPairs(t *testing.T) {
	t.Parallel()

	var b Base
	b.CurrencyPairs.Pairs = make(map[asset.Item]*currency.PairStore)
	b.CurrencyPairs.Pairs[asset.Spot] = &currency.PairStore{
		Enabled: currency.Pairs{
			currency.NewPair(currency.BTC, currency.USD),
		},
	}

	b.PrintEnabledPairs()
}
func TestGetBase(t *testing.T) {
	t.Parallel()

	b := Base{
		Name: "MEOW",
	}

	p := b.GetBase()
	p.Name = "rawr"

	if b.Name != "rawr" {
		t.Error("name should be rawr")
	}
}

func TestGetAssetType(t *testing.T) {
	var b Base
	p := currency.NewPair(currency.BTC, currency.USD)
	if _, err := b.GetPairAssetType(p); err == nil {
		t.Fatal("error cannot be nil")
	}
	b.CurrencyPairs.Pairs = make(map[asset.Item]*currency.PairStore)
	b.CurrencyPairs.Pairs[asset.Spot] = &currency.PairStore{
		AssetEnabled: convert.BoolPtr(true),
		Enabled: currency.Pairs{
			currency.NewPair(currency.BTC, currency.USD),
		},
		Available: currency.Pairs{
			currency.NewPair(currency.BTC, currency.USD),
		},
		ConfigFormat: &currency.PairFormat{Delimiter: "-"},
	}

	a, err := b.GetPairAssetType(p)
	if err != nil {
		t.Fatal(err)
	}

	if a != asset.Spot {
		t.Error("should be spot but is", a)
	}
}

func TestGetFormattedPairAndAssetType(t *testing.T) {
	t.Parallel()
	b := Base{
		Config: &config.Exchange{},
	}
	err := b.SetCurrencyPairFormat()
	if err != nil {
		t.Fatal(err)
	}
	b.Config.CurrencyPairs.UseGlobalFormat = true
	b.CurrencyPairs.UseGlobalFormat = true
	pFmt := &currency.PairFormat{
		Delimiter: "#",
	}
	b.CurrencyPairs.RequestFormat = pFmt
	b.CurrencyPairs.ConfigFormat = pFmt
	b.CurrencyPairs.Pairs = make(map[asset.Item]*currency.PairStore)
	b.CurrencyPairs.Pairs[asset.Spot] = &currency.PairStore{
		AssetEnabled: convert.BoolPtr(true),
		Enabled: currency.Pairs{
			currency.NewPair(currency.BTC, currency.USD),
		},
		Available: currency.Pairs{
			currency.NewPair(currency.BTC, currency.USD),
		},
	}
	p, a, err := b.GetRequestFormattedPairAndAssetType("btc#usd")
	if err != nil {
		t.Error(err)
	}
	if p.String() != "btc#usd" {
		t.Error("Expected pair to match")
	}
	if a != asset.Spot {
		t.Error("Expected spot asset")
	}
	_, _, err = b.GetRequestFormattedPairAndAssetType("btcusd")
	if err == nil {
		t.Error("Expected error")
	}
}

func TestStoreAssetPairFormat(t *testing.T) {
	b := Base{
		Config: &config.Exchange{Name: "kitties"},
	}

	err := b.StoreAssetPairFormat(asset.Empty, currency.PairStore{})
	if err == nil {
		t.Error("error cannot be nil")
	}

	err = b.StoreAssetPairFormat(asset.Spot, currency.PairStore{})
	if err == nil {
		t.Error("error cannot be nil")
	}

	err = b.StoreAssetPairFormat(asset.Spot, currency.PairStore{
		RequestFormat: &currency.PairFormat{Uppercase: true}})
	if err == nil {
		t.Error("error cannot be nil")
	}

	err = b.StoreAssetPairFormat(asset.Spot, currency.PairStore{
		RequestFormat: &currency.PairFormat{Uppercase: true},
		ConfigFormat:  &currency.PairFormat{Uppercase: true}})
	if !errors.Is(err, errConfigPairFormatRequiresDelimiter) {
		t.Fatalf("received: '%v' but expected: '%v'", err, errConfigPairFormatRequiresDelimiter)
	}

	err = b.StoreAssetPairFormat(asset.Futures, currency.PairStore{
		RequestFormat: &currency.PairFormat{Uppercase: true},
		ConfigFormat:  &currency.PairFormat{Uppercase: true, Delimiter: currency.DashDelimiter}})
	if err != nil {
		t.Error(err)
	}

	err = b.StoreAssetPairFormat(asset.Futures, currency.PairStore{
		RequestFormat: &currency.PairFormat{Uppercase: true},
		ConfigFormat:  &currency.PairFormat{Uppercase: true, Delimiter: currency.DashDelimiter}})
	if err != nil {
		t.Error(err)
	}
}

func TestSetGlobalPairsManager(t *testing.T) {
	b := Base{
		Config: &config.Exchange{Name: "kitties"},
	}

	err := b.SetGlobalPairsManager(nil, nil, asset.Empty)
	if err == nil {
		t.Error("error cannot be nil")
	}

	err = b.SetGlobalPairsManager(&currency.PairFormat{Uppercase: true}, nil, asset.Empty)
	if err == nil {
		t.Error("error cannot be nil")
	}

	err = b.SetGlobalPairsManager(&currency.PairFormat{Uppercase: true},
		&currency.PairFormat{Uppercase: true})
	if err == nil {
		t.Error("error cannot be nil")
	}

	err = b.SetGlobalPairsManager(&currency.PairFormat{Uppercase: true},
		&currency.PairFormat{Uppercase: true}, asset.Empty)
	if err == nil {
		t.Error("error cannot be nil")
	}

	err = b.SetGlobalPairsManager(&currency.PairFormat{Uppercase: true},
		&currency.PairFormat{Uppercase: true},
		asset.Spot,
		asset.Binary)
	if !errors.Is(err, errConfigPairFormatRequiresDelimiter) {
		t.Fatalf("received: '%v' but expected: '%v'", err, errConfigPairFormatRequiresDelimiter)
	}

	err = b.SetGlobalPairsManager(&currency.PairFormat{Uppercase: true},
		&currency.PairFormat{Uppercase: true, Delimiter: currency.DashDelimiter},
		asset.Spot,
		asset.Binary)
	if err != nil {
		t.Error(err)
	}

	if !b.SupportsAsset(asset.Binary) || !b.SupportsAsset(asset.Spot) {
		t.Fatal("global pairs manager not set correctly")
	}

	err = b.SetGlobalPairsManager(&currency.PairFormat{Uppercase: true},
		&currency.PairFormat{Uppercase: true}, asset.Spot, asset.Binary)
	if err == nil {
		t.Error("error cannot be nil")
	}
}
func Test_FormatExchangeKlineInterval(t *testing.T) {
	testCases := []struct {
		name     string
		interval kline.Interval
		output   string
	}{
		{
			"OneMin",
			kline.OneMin,
			"60",
		},
		{
			"OneDay",
			kline.OneDay,
			"86400",
		},
	}

	b := Base{}
	for x := range testCases {
		test := testCases[x]

		t.Run(test.name, func(t *testing.T) {
			ret := b.FormatExchangeKlineInterval(test.interval)

			if ret != test.output {
				t.Fatalf("unexpected result return expected: %v received: %v", test.output, ret)
			}
		})
	}
}

func TestBase_ValidateKline(t *testing.T) {
	pairs := currency.Pairs{
		currency.Pair{Base: currency.BTC, Quote: currency.USDT},
	}

	availablePairs := currency.Pairs{
		currency.Pair{Base: currency.BTC, Quote: currency.USDT},
		currency.Pair{Base: currency.BTC, Quote: currency.AUD},
	}

	b := Base{
		Name: "TESTNAME",
		CurrencyPairs: currency.PairsManager{
			Pairs: map[asset.Item]*currency.PairStore{
				asset.Spot: {
					AssetEnabled: convert.BoolPtr(true),
					Enabled:      pairs,
					Available:    availablePairs,
				},
			},
		},
		Features: Features{
			Enabled: FeaturesEnabled{
				Kline: kline.ExchangeCapabilitiesEnabled{
					Intervals: kline.DeployExchangeIntervals(kline.IntervalCapacity{Interval: kline.OneMin}),
				},
			},
		},
	}

	err := b.ValidateKline(availablePairs[0], asset.Spot, kline.OneMin)
	if err != nil {
		t.Fatalf("expected validation to pass received error: %v", err)
	}

	err = b.ValidateKline(availablePairs[1], asset.Spot, kline.OneYear)
	if err == nil {
		t.Fatal("expected validation to fail")
	}

	err = b.ValidateKline(availablePairs[1], asset.Index, kline.OneYear)
	if err == nil {
		t.Fatal("expected validation to fail")
	}
}

func TestCheckTransientError(t *testing.T) {
	b := Base{}
	err := b.CheckTransientError(nil)
	if err != nil {
		t.Fatal(err)
	}

	err = b.CheckTransientError(errors.New("wow"))
	if err == nil {
		t.Fatal("error cannot be nil")
	}

	nErr := net.DNSError{}
	err = b.CheckTransientError(&nErr)
	if err != nil {
		t.Fatal("error cannot be nil")
	}
}

func TestDisableEnableRateLimiter(t *testing.T) {
	b := Base{}
	err := b.EnableRateLimiter()
	if !errors.Is(err, request.ErrRequestSystemIsNil) {
		t.Fatalf("received: '%v' but expected: '%v'", err, request.ErrRequestSystemIsNil)
	}

	b.Requester, err = request.New("testingRateLimiter", common.NewHTTPClientWithTimeout(0))
	if err != nil {
		t.Fatal(err)
	}

	err = b.DisableRateLimiter()
	if !errors.Is(err, nil) {
		t.Fatalf("received: '%v' but expected: '%v'", err, nil)
	}

	err = b.DisableRateLimiter()
	if !errors.Is(err, request.ErrRateLimiterAlreadyDisabled) {
		t.Fatalf("received: '%v' but expected: '%v'", err, request.ErrRateLimiterAlreadyDisabled)
	}

	err = b.EnableRateLimiter()
	if !errors.Is(err, nil) {
		t.Fatalf("received: '%v' but expected: '%v'", err, nil)
	}

	err = b.EnableRateLimiter()
	if !errors.Is(err, request.ErrRateLimiterAlreadyEnabled) {
		t.Fatalf("received: '%v' but expected: '%v'", err, request.ErrRateLimiterAlreadyEnabled)
	}
}

func TestGetWebsocket(t *testing.T) {
	b := Base{}
	_, err := b.GetWebsocket()
	if err == nil {
		t.Fatal("error cannot be nil")
	}
	b.Websocket = &stream.Websocket{}
	_, err = b.GetWebsocket()
	if err != nil {
		t.Fatal(err)
	}
}

func TestFlushWebsocketChannels(t *testing.T) {
	b := Base{}
	err := b.FlushWebsocketChannels(context.Background())
	if err != nil {
		t.Fatal(err)
	}

	b.Websocket = &stream.Websocket{}
	err = b.FlushWebsocketChannels(context.Background())
	if err == nil {
		t.Fatal(err)
	}
}

func TestSubscribeToWebsocketChannels(t *testing.T) {
	b := Base{}
	err := b.SubscribeToWebsocketChannels(context.Background(), nil)
	if err == nil {
		t.Fatal(err)
	}

	b.Websocket = &stream.Websocket{}
	err = b.SubscribeToWebsocketChannels(context.Background(), nil)
	if err == nil {
		t.Fatal(err)
	}
}

func TestUnsubscribeToWebsocketChannels(t *testing.T) {
	b := Base{}
	err := b.UnsubscribeToWebsocketChannels(context.Background(), nil)
	if err == nil {
		t.Fatal(err)
	}

	b.Websocket = &stream.Websocket{}
	err = b.UnsubscribeToWebsocketChannels(context.Background(), nil)
	if err == nil {
		t.Fatal(err)
	}
}

func TestGetSubscriptions(t *testing.T) {
	b := Base{}
	_, err := b.GetSubscriptions()
	if err == nil {
		t.Fatal(err)
	}

	b.Websocket = &stream.Websocket{}
	_, err = b.GetSubscriptions()
	if err != nil {
		t.Fatal(err)
	}
}

func TestAuthenticateWebsocket(t *testing.T) {
	b := Base{}
	if err := b.AuthenticateWebsocket(context.Background()); err == nil {
		t.Fatal("error cannot be nil")
	}
}

func TestKlineIntervalEnabled(t *testing.T) {
	b := Base{}
	if b.klineIntervalEnabled(kline.EightHour) {
		t.Fatal("unexpected value")
	}
}

func TestFormatExchangeKlineInterval(t *testing.T) {
	b := Base{}
	if b.FormatExchangeKlineInterval(kline.EightHour) != "28800" {
		t.Fatal("unexpected value")
	}
}

func TestSetSaveTradeDataStatus(t *testing.T) {
	b := Base{
		Features: Features{
			Enabled: FeaturesEnabled{
				SaveTradeData: false,
			},
		},
		Config: &config.Exchange{
			Features: &config.FeaturesConfig{
				Enabled: config.FeaturesEnabledConfig{},
			},
		},
	}

	if b.IsSaveTradeDataEnabled() {
		t.Errorf("expected false")
	}
	b.SetSaveTradeDataStatus(true)
	if !b.IsSaveTradeDataEnabled() {
		t.Errorf("expected true")
	}
	b.SetSaveTradeDataStatus(false)
	if b.IsSaveTradeDataEnabled() {
		t.Errorf("expected false")
	}
	// data race this
	go b.SetSaveTradeDataStatus(false)
	go b.SetSaveTradeDataStatus(true)
}

func TestAddTradesToBuffer(t *testing.T) {
	b := Base{
		Features: Features{
			Enabled: FeaturesEnabled{},
		},
		Config: &config.Exchange{
			Features: &config.FeaturesConfig{
				Enabled: config.FeaturesEnabledConfig{},
			},
		},
	}
	err := b.AddTradesToBuffer()
	if err != nil {
		t.Error(err)
	}

	b.SetSaveTradeDataStatus(true)
	err = b.AddTradesToBuffer()
	if err != nil {
		t.Error(err)
	}
}

func TestString(t *testing.T) {
	if RestSpot.String() != restSpotURL {
		t.Errorf("received '%v' expected '%v'", RestSpot, restSpotURL)
	}
	if RestSpotSupplementary.String() != restSpotSupplementaryURL {
		t.Errorf("received '%v' expected '%v'", RestSpotSupplementary, restSpotSupplementaryURL)
	}
	if RestUSDTMargined.String() != "RestUSDTMarginedFuturesURL" {
		t.Errorf("received '%v' expected '%v'", RestUSDTMargined, "RestUSDTMarginedFuturesURL")
	}
	if RestCoinMargined.String() != restCoinMarginedFuturesURL {
		t.Errorf("received '%v' expected '%v'", RestCoinMargined, restCoinMarginedFuturesURL)
	}
	if RestFutures.String() != restFuturesURL {
		t.Errorf("received '%v' expected '%v'", RestFutures, restFuturesURL)
	}
	if RestFuturesSupplementary.String() != restFuturesSupplementaryURL {
		t.Errorf("received '%v' expected '%v'", RestFutures, restFuturesSupplementaryURL)
	}
	if RestUSDCMargined.String() != restUSDCMarginedFuturesURL {
		t.Errorf("received '%v' expected '%v'", RestUSDCMargined, restUSDCMarginedFuturesURL)
	}
	if RestSandbox.String() != restSandboxURL {
		t.Errorf("received '%v' expected '%v'", RestSandbox, restSandboxURL)
	}
	if RestSwap.String() != restSwapURL {
		t.Errorf("received '%v' expected '%v'", RestSwap, restSwapURL)
	}
	if WebsocketSpot.String() != websocketSpotURL {
		t.Errorf("received '%v' expected '%v'", WebsocketSpot, websocketSpotURL)
	}
	if WebsocketSpotSupplementary.String() != websocketSpotSupplementaryURL {
		t.Errorf("received '%v' expected '%v'", WebsocketSpotSupplementary, websocketSpotSupplementaryURL)
	}
	if ChainAnalysis.String() != chainAnalysisURL {
		t.Errorf("received '%v' expected '%v'", ChainAnalysis, chainAnalysisURL)
	}
	if EdgeCase1.String() != edgeCase1URL {
		t.Errorf("received '%v' expected '%v'", EdgeCase1, edgeCase1URL)
	}
	if EdgeCase2.String() != edgeCase2URL {
		t.Errorf("received '%v' expected '%v'", EdgeCase2, edgeCase2URL)
	}
	if EdgeCase3.String() != edgeCase3URL {
		t.Errorf("received '%v' expected '%v'", EdgeCase3, edgeCase3URL)
	}
}

func TestFormatSymbol(t *testing.T) {
	b := Base{}
	spotStore := currency.PairStore{
		RequestFormat: &currency.PairFormat{Uppercase: true},
		ConfigFormat: &currency.PairFormat{
			Delimiter: currency.DashDelimiter,
			Uppercase: true,
		},
	}
	err := b.StoreAssetPairFormat(asset.Spot, spotStore)
	if err != nil {
		t.Error(err)
	}
	pair, err := currency.NewPairFromString("BTC-USD")
	if err != nil {
		t.Error(err)
	}
	sym, err := b.FormatSymbol(pair, asset.Spot)
	if err != nil {
		t.Error(err)
	}
	if sym != "BTCUSD" {
		t.Error("formatting failed")
	}
	_, err = b.FormatSymbol(pair, asset.Futures)
	if err == nil {
		t.Error("expecting an error since asset pair format has not been set")
	}
}

func TestSetAPIURL(t *testing.T) {
	b := Base{
		Name: "SomeExchange",
	}
	b.Config = &config.Exchange{}
	var mappy struct {
		Mappymap map[string]string `json:"urlEndpoints"`
	}
	mappy.Mappymap = make(map[string]string)
	mappy.Mappymap["hi"] = "http://google.com/"
	b.Config.API.Endpoints = mappy.Mappymap
	b.API.Endpoints = b.NewEndpoints()
	err := b.SetAPIURL()
	if err == nil {
		t.Error("expecting an error since the key provided is invalid")
	}
	mappy.Mappymap = make(map[string]string)
	b.Config.API.Endpoints = mappy.Mappymap
	mappy.Mappymap["RestSpotURL"] = "hi"
	b.API.Endpoints = b.NewEndpoints()
	err = b.SetAPIURL()
	if err != nil {
		t.Errorf("expecting no error since invalid url value should be logged but received the following error: %v", err)
	}
	mappy.Mappymap = make(map[string]string)
	b.Config.API.Endpoints = mappy.Mappymap
	mappy.Mappymap["RestSpotURL"] = "http://google.com/"
	b.API.Endpoints = b.NewEndpoints()
	err = b.SetAPIURL()
	if err != nil {
		t.Error(err)
	}
	mappy.Mappymap = make(map[string]string)
	b.Config.API.OldEndPoints = &config.APIEndpointsConfig{}
	b.Config.API.Endpoints = mappy.Mappymap
	mappy.Mappymap["RestSpotURL"] = "http://google.com/"
	b.API.Endpoints = b.NewEndpoints()
	b.Config.API.OldEndPoints.URL = "heloo"
	err = b.SetAPIURL()
	if err != nil {
		t.Errorf("expecting a warning since invalid oldendpoints url but got an error: %v", err)
	}
	mappy.Mappymap = make(map[string]string)
	b.Config.API.OldEndPoints = &config.APIEndpointsConfig{}
	b.Config.API.Endpoints = mappy.Mappymap
	mappy.Mappymap["RestSpotURL"] = "http://google.com/"
	b.API.Endpoints = b.NewEndpoints()
	b.Config.API.OldEndPoints.URL = "https://www.bitstamp.net/"
	b.Config.API.OldEndPoints.URLSecondary = "https://www.secondary.net/"
	b.Config.API.OldEndPoints.WebsocketURL = "https://www.websocket.net/"
	err = b.SetAPIURL()
	if err != nil {
		t.Error(err)
	}
	var urlLookup URL
	for x := range keyURLs {
		if keyURLs[x].String() == "RestSpotURL" {
			urlLookup = keyURLs[x]
		}
	}
	urlData, err := b.API.Endpoints.GetURL(urlLookup)
	if err != nil {
		t.Error(err)
	}
	if urlData != "https://www.bitstamp.net/" {
		t.Error("oldendpoints url setting failed")
	}
}

func TestSetRunning(t *testing.T) {
	b := Base{
		Name: "HELOOOOOOOO",
	}
	b.API.Endpoints = b.NewEndpoints()
	err := b.API.Endpoints.SetRunning(EdgeCase1.String(), "http://google.com/")
	if err != nil {
		t.Error(err)
	}
}

func TestAssetWebsocketFunctionality(t *testing.T) {
	b := Base{}
	if !b.IsAssetWebsocketSupported(asset.Spot) {
		t.Fatal("error asset is not turned off, unexpected response")
	}

	err := b.DisableAssetWebsocketSupport(asset.Spot)
	if !errors.Is(err, asset.ErrNotSupported) {
		t.Fatalf("expected error: %v but received: %v", asset.ErrNotSupported, err)
	}

	err = b.StoreAssetPairFormat(asset.Spot, currency.PairStore{
		RequestFormat: &currency.PairFormat{
			Uppercase: true,
		},
		ConfigFormat: &currency.PairFormat{
			Uppercase: true,
			Delimiter: currency.DashDelimiter,
		},
	})
	if !errors.Is(err, nil) {
		t.Fatalf("received: '%v' but expected: '%v'", err, nil)
	}

	err = b.DisableAssetWebsocketSupport(asset.Spot)
	if !errors.Is(err, nil) {
		t.Fatalf("expected error: %v but received: %v", nil, err)
	}

	if b.IsAssetWebsocketSupported(asset.Spot) {
		t.Fatal("error asset is not turned off, unexpected response")
	}

	// Edge case
	b.AssetWebsocketSupport.unsupported = make(map[asset.Item]bool)
	b.AssetWebsocketSupport.unsupported[asset.Spot] = true
	b.AssetWebsocketSupport.unsupported[asset.Futures] = false

	if b.IsAssetWebsocketSupported(asset.Spot) {
		t.Fatal("error asset is turned off, unexpected response")
	}

	if !b.IsAssetWebsocketSupported(asset.Futures) {
		t.Fatal("error asset is not turned off, unexpected response")
	}
}

func TestGetGetURLTypeFromString(t *testing.T) {
	t.Parallel()
	testCases := []struct {
		Endpoint string
		Expected URL
		Error    error
	}{
		{Endpoint: "RestSpotURL", Expected: RestSpot},
		{Endpoint: "RestSpotSupplementaryURL", Expected: RestSpotSupplementary},
		{Endpoint: "RestUSDTMarginedFuturesURL", Expected: RestUSDTMargined},
		{Endpoint: "RestCoinMarginedFuturesURL", Expected: RestCoinMargined},
		{Endpoint: "RestFuturesURL", Expected: RestFutures},
		{Endpoint: "RestUSDCMarginedFuturesURL", Expected: RestUSDCMargined},
		{Endpoint: "RestSandboxURL", Expected: RestSandbox},
		{Endpoint: "RestSwapURL", Expected: RestSwap},
		{Endpoint: "WebsocketSpotURL", Expected: WebsocketSpot},
		{Endpoint: "WebsocketSpotSupplementaryURL", Expected: WebsocketSpotSupplementary},
		{Endpoint: "ChainAnalysisURL", Expected: ChainAnalysis},
		{Endpoint: "EdgeCase1URL", Expected: EdgeCase1},
		{Endpoint: "EdgeCase2URL", Expected: EdgeCase2},
		{Endpoint: "EdgeCase3URL", Expected: EdgeCase3},
		{Endpoint: "sillyMcSillyBilly", Expected: 0, Error: errEndpointStringNotFound},
	}

	for _, tt := range testCases {
		tt := tt
		t.Run(tt.Endpoint, func(t *testing.T) {
			t.Parallel()
			u, err := getURLTypeFromString(tt.Endpoint)
			if !errors.Is(err, tt.Error) {
				t.Fatalf("received: %v but expected: %v", err, tt.Error)
			}

			if u != tt.Expected {
				t.Fatalf("received: %v but expected: %v", u, tt.Expected)
			}
		})
	}
}

func TestGetAvailableTransferChains(t *testing.T) {
	t.Parallel()
	var b Base
	if _, err := b.GetAvailableTransferChains(context.Background(), currency.BTC); !errors.Is(err, common.ErrFunctionNotSupported) {
		t.Errorf("received: %v, expected: %v", err, common.ErrFunctionNotSupported)
	}
}

func TestCalculatePNL(t *testing.T) {
	t.Parallel()
	var b Base
	if _, err := b.CalculatePNL(context.Background(), nil); !errors.Is(err, common.ErrNotYetImplemented) {
		t.Errorf("received: %v, expected: %v", err, common.ErrNotYetImplemented)
	}
}

func TestScaleCollateral(t *testing.T) {
	t.Parallel()
	var b Base
	if _, err := b.ScaleCollateral(context.Background(), nil); !errors.Is(err, common.ErrNotYetImplemented) {
		t.Errorf("received: %v, expected: %v", err, common.ErrNotYetImplemented)
	}
}

func TestCalculateTotalCollateral(t *testing.T) {
	t.Parallel()
	var b Base
	if _, err := b.CalculateTotalCollateral(context.Background(), nil); !errors.Is(err, common.ErrNotYetImplemented) {
		t.Errorf("received: %v, expected: %v", err, common.ErrNotYetImplemented)
	}
}

func TestUpdateCurrencyStates(t *testing.T) {
	t.Parallel()
	var b Base
	if err := b.UpdateCurrencyStates(context.Background(), asset.Spot); !errors.Is(err, common.ErrNotYetImplemented) {
		t.Errorf("received: %v, expected: %v", err, common.ErrNotYetImplemented)
	}
}

func TestSetTradeFeedStatus(t *testing.T) {
	t.Parallel()
	b := Base{
		Config: &config.Exchange{
			Features: &config.FeaturesConfig{},
		},
		Verbose: true,
	}
	b.SetTradeFeedStatus(true)
	if !b.IsTradeFeedEnabled() {
		t.Error("expected true")
	}
	b.SetTradeFeedStatus(false)
	if b.IsTradeFeedEnabled() {
		t.Error("expected false")
	}
}

func TestSetFillsFeedStatus(t *testing.T) {
	t.Parallel()
	b := Base{
		Config: &config.Exchange{
			Features: &config.FeaturesConfig{},
		},
		Verbose: true,
	}
	b.SetFillsFeedStatus(true)
	if !b.IsFillsFeedEnabled() {
		t.Error("expected true")
	}
	b.SetFillsFeedStatus(false)
	if b.IsFillsFeedEnabled() {
		t.Error("expected false")
	}
}

func TestGetMarginRateHistory(t *testing.T) {
	t.Parallel()
	var b Base
	if _, err := b.GetMarginRatesHistory(context.Background(), nil); !errors.Is(err, common.ErrNotYetImplemented) {
		t.Errorf("received: %v, expected: %v", err, common.ErrNotYetImplemented)
	}
}

func TestGetPositionSummary(t *testing.T) {
	t.Parallel()
	var b Base
	if _, err := b.GetFuturesPositionSummary(context.Background(), nil); !errors.Is(err, common.ErrNotYetImplemented) {
		t.Errorf("received: %v, expected: %v", err, common.ErrNotYetImplemented)
	}
}

func TestGetFuturesPositions(t *testing.T) {
	t.Parallel()
	var b Base
	if _, err := b.GetFuturesPositionOrders(context.Background(), nil); !errors.Is(err, common.ErrNotYetImplemented) {
		t.Errorf("received: %v, expected: %v", err, common.ErrNotYetImplemented)
	}
}

func TestGetHistoricalFundingRates(t *testing.T) {
	t.Parallel()
	var b Base
	if _, err := b.GetHistoricalFundingRates(context.Background(), nil); !errors.Is(err, common.ErrNotYetImplemented) {
		t.Errorf("received: %v, expected: %v", err, common.ErrNotYetImplemented)
	}
}

func TestGetFundingRates(t *testing.T) {
	t.Parallel()
	var b Base
	if _, err := b.GetHistoricalFundingRates(context.Background(), nil); !errors.Is(err, common.ErrNotYetImplemented) {
		t.Errorf("received: %v, expected: %v", err, common.ErrNotYetImplemented)
	}
}

func TestIsPerpetualFutureCurrency(t *testing.T) {
	t.Parallel()
	var b Base
	if _, err := b.IsPerpetualFutureCurrency(asset.Spot, currency.NewPair(currency.BTC, currency.USD)); !errors.Is(err, common.ErrNotYetImplemented) {
		t.Errorf("received: %v, expected: %v", err, common.ErrNotYetImplemented)
	}
}

func TestGetPairAndAssetTypeRequestFormatted(t *testing.T) {
	t.Parallel()

	expected := currency.Pair{Base: currency.BTC, Quote: currency.USDT}
	enabledPairs := currency.Pairs{expected}
	availablePairs := currency.Pairs{
		currency.Pair{Base: currency.BTC, Quote: currency.USDT},
		currency.Pair{Base: currency.BTC, Quote: currency.AUD},
	}

	b := Base{
		CurrencyPairs: currency.PairsManager{
			Pairs: map[asset.Item]*currency.PairStore{
				asset.Spot: {
					AssetEnabled:  convert.BoolPtr(true),
					Enabled:       enabledPairs,
					Available:     availablePairs,
					RequestFormat: &currency.PairFormat{Delimiter: "-", Uppercase: true},
					ConfigFormat:  &currency.EMPTYFORMAT,
				},
				asset.PerpetualContract: {
					AssetEnabled:  convert.BoolPtr(true),
					Enabled:       enabledPairs,
					Available:     availablePairs,
					RequestFormat: &currency.PairFormat{Delimiter: "_", Uppercase: true},
					ConfigFormat:  &currency.EMPTYFORMAT,
				},
			},
		},
	}

	_, _, err := b.GetPairAndAssetTypeRequestFormatted("")
	if !errors.Is(err, currency.ErrCurrencyPairEmpty) {
		t.Fatalf("received: '%v' but expected: '%v'", err, currency.ErrCurrencyPairEmpty)
	}

	_, _, err = b.GetPairAndAssetTypeRequestFormatted("BTCAUD")
	if !errors.Is(err, errSymbolCannotBeMatched) {
		t.Fatalf("received: '%v' but expected: '%v'", err, errSymbolCannotBeMatched)
	}

	_, _, err = b.GetPairAndAssetTypeRequestFormatted("BTCUSDT")
	if !errors.Is(err, errSymbolCannotBeMatched) {
		t.Fatalf("received: '%v' but expected: '%v'", err, errSymbolCannotBeMatched)
	}

	p, a, err := b.GetPairAndAssetTypeRequestFormatted("BTC-USDT")
	if !errors.Is(err, nil) {
		t.Fatalf("received: '%v' but expected: '%v'", err, nil)
	}
	if a != asset.Spot {
		t.Fatal("unexpected value", a)
	}
	if !p.Equal(expected) {
		t.Fatalf("received: '%v' but expected: '%v'", p, expected)
	}

	p, a, err = b.GetPairAndAssetTypeRequestFormatted("BTC_USDT")
	if !errors.Is(err, nil) {
		t.Fatalf("received: '%v' but expected: '%v'", err, nil)
	}
	if a != asset.PerpetualContract {
		t.Fatal("unexpected value", a)
	}
	if !p.Equal(expected) {
		t.Fatalf("received: '%v' but expected: '%v'", p, expected)
	}
}

func TestSetRequester(t *testing.T) {
	t.Parallel()

	b := Base{
		Config:    &config.Exchange{Name: "kitties"},
		Requester: nil,
	}

	err := b.SetRequester(nil)
	if err == nil {
		t.Fatal("error cannot be nil")
	}

	requester, err := request.New("testingRequester", common.NewHTTPClientWithTimeout(0))
	if err != nil {
		t.Fatal(err)
	}

	err = b.SetRequester(requester)
	if err != nil {
		t.Fatalf("expected no error, received %v", err)
	}

	if b.Requester == nil {
		t.Fatal("requester not set correctly")
	}
}

func TestGetCollateralCurrencyForContract(t *testing.T) {
	t.Parallel()
	b := Base{}
	_, _, err := b.GetCollateralCurrencyForContract(asset.Futures, currency.NewPair(currency.XRP, currency.BABYDOGE))
	if !errors.Is(err, common.ErrNotYetImplemented) {
		t.Fatalf("received: '%v' but expected: '%v'", err, common.ErrNotYetImplemented)
	}
}

func TestGetCurrencyForRealisedPNL(t *testing.T) {
	t.Parallel()
	b := Base{}
	_, _, err := b.GetCurrencyForRealisedPNL(asset.Empty, currency.EMPTYPAIR)
	if !errors.Is(err, common.ErrNotYetImplemented) {
		t.Fatalf("received: '%v' but expected: '%v'", err, common.ErrNotYetImplemented)
	}
}

func TestHasAssetTypeAccountSegregation(t *testing.T) {
	t.Parallel()
	b := Base{
		Name: "RAWR",
		Features: Features{
			Supports: FeaturesSupported{
				REST: true,
				RESTCapabilities: protocol.Features{
					HasAssetTypeAccountSegregation: true,
				},
			},
		},
	}

	has := b.HasAssetTypeAccountSegregation()
	if !has {
		t.Errorf("expected '%v' received '%v'", true, false)
	}
}

func TestGetKlineRequest(t *testing.T) {
	t.Parallel()
	b := Base{Name: "klineTest"}

	_, err := b.GetKlineRequest(currency.EMPTYPAIR, asset.Empty, 0, time.Time{}, time.Time{}, false)
	if !errors.Is(err, currency.ErrCurrencyPairEmpty) {
		t.Fatalf("received: '%v' but expected: '%v'", err, currency.ErrCurrencyPairEmpty)
	}

	pair := currency.NewPair(currency.BTC, currency.USDT)
	_, err = b.GetKlineRequest(pair, asset.Empty, 0, time.Time{}, time.Time{}, false)
	if !errors.Is(err, asset.ErrNotSupported) {
		t.Fatalf("received: '%v' but expected: '%v'", err, asset.ErrNotSupported)
	}

	_, err = b.GetKlineRequest(pair, asset.Spot, 0, time.Time{}, time.Time{}, false)
	if !errors.Is(err, kline.ErrInvalidInterval) {
		t.Fatalf("received: '%v' but expected: '%v'", err, kline.ErrInvalidInterval)
	}

	b.Features.Enabled.Kline.Intervals = kline.DeployExchangeIntervals(kline.IntervalCapacity{Interval: kline.OneDay, Capacity: 1439})
	err = b.CurrencyPairs.Store(asset.Spot, &currency.PairStore{
		AssetEnabled: convert.BoolPtr(true),
		Enabled:      []currency.Pair{pair},
		Available:    []currency.Pair{pair},
	})
	if !errors.Is(err, nil) {
		t.Fatalf("received: '%v' but expected: '%v'", err, nil)
	}

	_, err = b.GetKlineRequest(pair, asset.Spot, 0, time.Time{}, time.Time{}, false)
	if !errors.Is(err, kline.ErrInvalidInterval) {
		t.Fatalf("received: '%v' but expected: '%v'", err, kline.ErrInvalidInterval)
	}

	_, err = b.GetKlineRequest(pair, asset.Spot, kline.OneMin, time.Time{}, time.Time{}, false)
	if !errors.Is(err, kline.ErrCannotConstructInterval) {
		t.Fatalf("received: '%v' but expected: '%v'", err, kline.ErrCannotConstructInterval)
	}

	b.Features.Enabled.Kline.Intervals = kline.DeployExchangeIntervals(kline.IntervalCapacity{Interval: kline.OneMin})
	b.Features.Enabled.Kline.GlobalResultLimit = 1439
	_, err = b.GetKlineRequest(pair, asset.Spot, kline.OneHour, time.Time{}, time.Time{}, false)
	if !errors.Is(err, errAssetRequestFormatIsNil) {
		t.Fatalf("received: '%v' but expected: '%v'", err, errAssetRequestFormatIsNil)
	}

	err = b.CurrencyPairs.Store(asset.Spot, &currency.PairStore{
		AssetEnabled:  convert.BoolPtr(true),
		Enabled:       []currency.Pair{pair},
		Available:     []currency.Pair{pair},
		RequestFormat: &currency.PairFormat{Uppercase: true},
	})
	if !errors.Is(err, nil) {
		t.Fatalf("received: '%v' but expected: '%v'", err, nil)
	}

	start := time.Date(2020, 12, 1, 0, 0, 0, 0, time.UTC)
	end := start.AddDate(0, 0, 1)
	_, err = b.GetKlineRequest(pair, asset.Spot, kline.OneMin, start, end, true)
	if !errors.Is(err, kline.ErrRequestExceedsExchangeLimits) {
		t.Fatalf("received: '%v' but expected: '%v'", err, kline.ErrRequestExceedsExchangeLimits)
	}

	_, err = b.GetKlineRequest(pair, asset.Spot, kline.OneMin, start, end, false)
	if !errors.Is(err, kline.ErrRequestExceedsExchangeLimits) {
		t.Fatalf("received: '%v' but expected: '%v'", err, kline.ErrRequestExceedsExchangeLimits)
	}

	_, err = b.GetKlineRequest(pair, asset.Futures, kline.OneHour, start, end, false)
	if !errors.Is(err, asset.ErrNotEnabled) {
		t.Fatalf("received: '%v' but expected: '%v'", err, asset.ErrNotEnabled)
	}

	err = b.CurrencyPairs.Store(asset.Futures, &currency.PairStore{
		AssetEnabled:  convert.BoolPtr(true),
		Enabled:       []currency.Pair{pair},
		Available:     []currency.Pair{pair},
		RequestFormat: &currency.PairFormat{Uppercase: true},
	})
	if !errors.Is(err, nil) {
		t.Fatalf("received: '%v' but expected: '%v'", err, nil)
	}
	_, err = b.GetKlineRequest(pair, asset.Futures, kline.OneHour, start, end, false)
	if !errors.Is(err, kline.ErrRequestExceedsExchangeLimits) {
		t.Fatalf("received: '%v' but expected: '%v'", err, kline.ErrRequestExceedsExchangeLimits)
	}

	b.Features.Enabled.Kline.Intervals = kline.DeployExchangeIntervals(kline.IntervalCapacity{Interval: kline.OneHour})
	r, err := b.GetKlineRequest(pair, asset.Spot, kline.OneHour, start, end, false)
	if !errors.Is(err, nil) {
		t.Fatalf("received: '%v' but expected: '%v'", err, nil)
	}

	if r.Exchange != "klineTest" {
		t.Fatalf("received: '%v' but expected: '%v'", r.Exchange, "klineTest")
	}

	if !r.Pair.Equal(pair) {
		t.Fatalf("received: '%v' but expected: '%v'", r.Pair, pair)
	}

	if r.Asset != asset.Spot {
		t.Fatalf("received: '%v' but expected: '%v'", r.Asset, asset.Spot)
	}

	if r.ExchangeInterval != kline.OneHour {
		t.Fatalf("received: '%v' but expected: '%v'", r.ExchangeInterval, kline.OneHour)
	}

	if r.ClientRequired != kline.OneHour {
		t.Fatalf("received: '%v' but expected: '%v'", r.ClientRequired, kline.OneHour)
	}

	if r.Start != start {
		t.Fatalf("received: '%v' but expected: '%v'", r.Start, start)
	}

	if r.End != end {
		t.Fatalf("received: '%v' but expected: '%v'", r.End, end)
	}

	if r.RequestFormatted.String() != "BTCUSDT" {
		t.Fatalf("received: '%v' but expected: '%v'", r.RequestFormatted.String(), "BTCUSDT")
	}

	end = time.Now().Truncate(kline.OneHour.Duration()).UTC()
	start = end.Add(-kline.OneHour.Duration() * 1439)

	r, err = b.GetKlineRequest(pair, asset.Spot, kline.OneHour, start, end, true)
	if !errors.Is(err, nil) {
		t.Fatalf("received: '%v' but expected: '%v'", err, nil)
	}

	if r.Exchange != "klineTest" {
		t.Fatalf("received: '%v' but expected: '%v'", r.Exchange, "klineTest")
	}

	if !r.Pair.Equal(pair) {
		t.Fatalf("received: '%v' but expected: '%v'", r.Pair, pair)
	}

	if r.Asset != asset.Spot {
		t.Fatalf("received: '%v' but expected: '%v'", r.Asset, asset.Spot)
	}

	if r.ExchangeInterval != kline.OneHour {
		t.Fatalf("received: '%v' but expected: '%v'", r.ExchangeInterval, kline.OneHour)
	}

	if r.ClientRequired != kline.OneHour {
		t.Fatalf("received: '%v' but expected: '%v'", r.ClientRequired, kline.OneHour)
	}

	if r.Start != start {
		t.Fatalf("received: '%v' but expected: '%v'", r.Start, start)
	}

	if r.End != end {
		t.Fatalf("received: '%v' but expected: '%v'", r.End, end)
	}

	if r.RequestFormatted.String() != "BTCUSDT" {
		t.Fatalf("received: '%v' but expected: '%v'", r.RequestFormatted.String(), "BTCUSDT")
	}
}

func TestGetKlineExtendedRequest(t *testing.T) {
	t.Parallel()
	b := Base{Name: "klineTest"}
	_, err := b.GetKlineExtendedRequest(currency.EMPTYPAIR, asset.Empty, 0, time.Time{}, time.Time{})
	if !errors.Is(err, currency.ErrCurrencyPairEmpty) {
		t.Fatalf("received: '%v' but expected: '%v'", err, currency.ErrCurrencyPairEmpty)
	}

	pair := currency.NewPair(currency.BTC, currency.USDT)
	_, err = b.GetKlineExtendedRequest(pair, asset.Empty, 0, time.Time{}, time.Time{})
	if !errors.Is(err, asset.ErrNotSupported) {
		t.Fatalf("received: '%v' but expected: '%v'", err, asset.ErrNotSupported)
	}

	_, err = b.GetKlineExtendedRequest(pair, asset.Spot, 0, time.Time{}, time.Time{})
	if !errors.Is(err, kline.ErrInvalidInterval) {
		t.Fatalf("received: '%v' but expected: '%v'", err, kline.ErrInvalidInterval)
	}

	_, err = b.GetKlineExtendedRequest(pair, asset.Spot, kline.OneHour, time.Time{}, time.Time{})
	if !errors.Is(err, kline.ErrCannotConstructInterval) {
		t.Fatalf("received: '%v' but expected: '%v'", err, kline.ErrCannotConstructInterval)
	}

	b.Features.Enabled.Kline.Intervals = kline.DeployExchangeIntervals(kline.IntervalCapacity{Interval: kline.OneMin})
	b.Features.Enabled.Kline.GlobalResultLimit = 100
	start := time.Date(2020, 12, 1, 0, 0, 0, 0, time.UTC)
	end := start.AddDate(0, 0, 1)
	_, err = b.GetKlineExtendedRequest(pair, asset.Spot, kline.OneHour, start, end)
	if !errors.Is(err, asset.ErrNotEnabled) {
		t.Fatalf("received: '%v' but expected: '%v'", err, asset.ErrNotEnabled)
	}

	err = b.CurrencyPairs.Store(asset.Spot, &currency.PairStore{
		AssetEnabled: convert.BoolPtr(true),
		Enabled:      []currency.Pair{pair},
		Available:    []currency.Pair{pair},
	})
	if !errors.Is(err, nil) {
		t.Fatalf("received: '%v' but expected: '%v'", err, nil)
	}

	_, err = b.GetKlineExtendedRequest(pair, asset.Spot, kline.OneHour, start, end)
	if !errors.Is(err, errAssetRequestFormatIsNil) {
		t.Fatalf("received: '%v' but expected: '%v'", err, errAssetRequestFormatIsNil)
	}

	err = b.CurrencyPairs.Store(asset.Spot, &currency.PairStore{
		AssetEnabled:  convert.BoolPtr(true),
		Enabled:       []currency.Pair{pair},
		Available:     []currency.Pair{pair},
		RequestFormat: &currency.PairFormat{Uppercase: true},
	})
	if !errors.Is(err, nil) {
		t.Fatalf("received: '%v' but expected: '%v'", err, nil)
	}

	// The one hour interval is not supported by the exchange. This scenario
	// demonstrates the conversion from the supported 1 minute candles into
	// one hour candles
	r, err := b.GetKlineExtendedRequest(pair, asset.Spot, kline.OneHour, start, end)
	if !errors.Is(err, nil) {
		t.Fatalf("received: '%v' but expected: '%v'", err, nil)
	}

	if r.Exchange != "klineTest" {
		t.Fatalf("received: '%v' but expected: '%v'", r.Exchange, "klineTest")
	}

	if !r.Pair.Equal(pair) {
		t.Fatalf("received: '%v' but expected: '%v'", r.Pair, pair)
	}

	if r.Asset != asset.Spot {
		t.Fatalf("received: '%v' but expected: '%v'", r.Asset, asset.Spot)
	}

	if r.ExchangeInterval != kline.OneMin {
		t.Fatalf("received: '%v' but expected: '%v'", r.ExchangeInterval, kline.OneMin)
	}

	if r.ClientRequired != kline.OneHour {
		t.Fatalf("received: '%v' but expected: '%v'", r.ClientRequired, kline.OneHour)
	}

	if r.Request.Start != start {
		t.Fatalf("received: '%v' but expected: '%v'", r.Request.Start, start)
	}

	if r.Request.End != end {
		t.Fatalf("received: '%v' but expected: '%v'", r.Request.End, end)
	}

	if r.RequestFormatted.String() != "BTCUSDT" {
		t.Fatalf("received: '%v' but expected: '%v'", r.RequestFormatted.String(), "BTCUSDT")
	}

	if len(r.RangeHolder.Ranges) != 15 { // 15 request at max 100 candles == 1440 1 min candles.
		t.Fatalf("received: '%v' but expected: '%v'", len(r.RangeHolder.Ranges), 15)
	}
}

func TestSetCollateralMode(t *testing.T) {
	t.Parallel()
	b := Base{}
	err := b.SetCollateralMode(context.Background(), asset.Spot, collateral.SingleMode)
	if !errors.Is(err, common.ErrNotYetImplemented) {
		t.Error(err)
	}
}

func TestGetCollateralMode(t *testing.T) {
	t.Parallel()
	b := Base{}
	_, err := b.GetCollateralMode(context.Background(), asset.Spot)
	if !errors.Is(err, common.ErrNotYetImplemented) {
		t.Error(err)
	}
}

func TestSetMarginType(t *testing.T) {
	t.Parallel()
	b := Base{}
	err := b.SetMarginType(context.Background(), asset.Spot, currency.NewBTCUSD(), margin.Multi)
	if !errors.Is(err, common.ErrNotYetImplemented) {
		t.Error(err)
	}
}

func TestChangePositionMargin(t *testing.T) {
	t.Parallel()
	b := Base{}
	_, err := b.ChangePositionMargin(context.Background(), nil)
	if !errors.Is(err, common.ErrNotYetImplemented) {
		t.Error(err)
	}
}

func TestSetLeverage(t *testing.T) {
	t.Parallel()
	b := Base{}
	err := b.SetLeverage(context.Background(), asset.Spot, currency.NewBTCUSD(), margin.Multi, 1, order.UnknownSide)
	if !errors.Is(err, common.ErrNotYetImplemented) {
		t.Error(err)
	}
}

func TestGetLeverage(t *testing.T) {
	t.Parallel()
	b := Base{}
	_, err := b.GetLeverage(context.Background(), asset.Spot, currency.NewBTCUSD(), margin.Multi, order.UnknownSide)
	if !errors.Is(err, common.ErrNotYetImplemented) {
		t.Error(err)
	}
}

func TestEnsureOnePairEnabled(t *testing.T) {
	t.Parallel()
	b := Base{Name: "test"}
	err := b.EnsureOnePairEnabled()
	if !errors.Is(err, currency.ErrCurrencyPairsEmpty) {
		t.Fatalf("received: '%v' but expected: '%v'", err, currency.ErrCurrencyPairsEmpty)
	}
	b.CurrencyPairs = currency.PairsManager{
		Pairs: map[asset.Item]*currency.PairStore{
			asset.Futures: {},
			asset.Spot: {
				AssetEnabled: convert.BoolPtr(true),
				Available: []currency.Pair{
					currency.NewPair(currency.BTC, currency.USDT),
				},
			},
		},
	}
	err = b.EnsureOnePairEnabled()
	if !errors.Is(err, nil) {
		t.Fatalf("received: '%v' but expected: '%v'", err, nil)
	}
	if len(b.CurrencyPairs.Pairs[asset.Spot].Enabled) != 1 {
		t.Fatalf("received: '%v' but expected: '%v'", len(b.CurrencyPairs.Pairs[asset.Spot].Enabled), 1)
	}

	err = b.EnsureOnePairEnabled()
	if !errors.Is(err, nil) {
		t.Fatalf("received: '%v' but expected: '%v'", err, nil)
	}
	if len(b.CurrencyPairs.Pairs[asset.Spot].Enabled) != 1 {
		t.Fatalf("received: '%v' but expected: '%v'", len(b.CurrencyPairs.Pairs[asset.Spot].Enabled), 1)
	}
}

func TestGetStandardConfig(t *testing.T) {
	t.Parallel()

	var b *Base
	_, err := b.GetStandardConfig()
	if !errors.Is(err, errExchangeIsNil) {
		t.Fatalf("received: '%v' but expected: '%v'", err, errExchangeIsNil)
	}

	b = &Base{}
	_, err = b.GetStandardConfig()
	if !errors.Is(err, errSetDefaultsNotCalled) {
		t.Fatalf("received: '%v' but expected: '%v'", err, errSetDefaultsNotCalled)
	}

	b.Name = "test"
	b.Features.Supports.Websocket = true

	cfg, err := b.GetStandardConfig()
	if !errors.Is(err, nil) {
		t.Fatalf("received: '%v' but expected: '%v'", err, nil)
	}

	if cfg.Name != "test" {
		t.Fatalf("received: '%v' but expected: '%v'", cfg.Name, "test")
	}

	if cfg.HTTPTimeout != DefaultHTTPTimeout {
		t.Fatalf("received: '%v' but expected: '%v'", cfg.HTTPTimeout, DefaultHTTPTimeout)
	}

	if cfg.WebsocketResponseCheckTimeout != config.DefaultWebsocketResponseCheckTimeout {
		t.Fatalf("received: '%v' but expected: '%v'", cfg.WebsocketResponseCheckTimeout, config.DefaultWebsocketResponseCheckTimeout)
	}

	if cfg.WebsocketResponseMaxLimit != config.DefaultWebsocketResponseMaxLimit {
		t.Fatalf("received: '%v' but expected: '%v'", cfg.WebsocketResponseMaxLimit, config.DefaultWebsocketResponseMaxLimit)
	}

	if cfg.WebsocketTrafficTimeout != config.DefaultWebsocketTrafficTimeout {
		t.Fatalf("received: '%v' but expected: '%v'", cfg.WebsocketTrafficTimeout, config.DefaultWebsocketTrafficTimeout)
	}
}

func TestMatchSymbolWithAvailablePairs(t *testing.T) {
	t.Parallel()
	b := Base{Name: "test"}
	whatIWant := currency.NewPair(currency.BTC, currency.USDT)
	err := b.CurrencyPairs.Store(asset.Spot, &currency.PairStore{
		AssetEnabled: convert.BoolPtr(true),
		Available:    []currency.Pair{whatIWant}})
	if err != nil {
		t.Fatal(err)
	}

	_, err = b.MatchSymbolWithAvailablePairs("sillBillies", asset.Futures, false)
	if !errors.Is(err, currency.ErrPairNotFound) {
		t.Fatalf("received: '%v' but expected: '%v'", err, currency.ErrPairNotFound)
	}

	whatIGot, err := b.MatchSymbolWithAvailablePairs("btcusdT", asset.Spot, false)
	if !errors.Is(err, nil) {
		t.Fatalf("received: '%v' but expected: '%v'", err, nil)
	}

	if !whatIGot.Equal(whatIWant) {
		t.Fatalf("received: '%v' but expected: '%v'", whatIGot, whatIWant)
	}

	whatIGot, err = b.MatchSymbolWithAvailablePairs("btc-usdT", asset.Spot, true)
	if !errors.Is(err, nil) {
		t.Fatalf("received: '%v' but expected: '%v'", err, nil)
	}

	if !whatIGot.Equal(whatIWant) {
		t.Fatalf("received: '%v' but expected: '%v'", whatIGot, whatIWant)
	}
}

func TestMatchSymbolCheckEnabled(t *testing.T) {
	t.Parallel()
	b := Base{Name: "test"}
	whatIWant := currency.NewPair(currency.BTC, currency.USDT)
	availButNoEnabled := currency.NewPair(currency.BTC, currency.AUD)
	err := b.CurrencyPairs.Store(asset.Spot, &currency.PairStore{
		AssetEnabled: convert.BoolPtr(true),
		Available:    []currency.Pair{whatIWant, availButNoEnabled},
		Enabled:      []currency.Pair{whatIWant},
	})
	if err != nil {
		t.Fatal(err)
	}

	_, _, err = b.MatchSymbolCheckEnabled("sillBillies", asset.Futures, false)
	if !errors.Is(err, currency.ErrPairNotFound) {
		t.Fatalf("received: '%v' but expected: '%v'", err, currency.ErrPairNotFound)
	}

	whatIGot, enabled, err := b.MatchSymbolCheckEnabled("btcusdT", asset.Spot, false)
	if !errors.Is(err, nil) {
		t.Fatalf("received: '%v' but expected: '%v'", err, nil)
	}

	if !enabled {
		t.Fatal("expected true")
	}

	if !whatIGot.Equal(whatIWant) {
		t.Fatalf("received: '%v' but expected: '%v'", whatIGot, whatIWant)
	}

	whatIGot, enabled, err = b.MatchSymbolCheckEnabled("btc-usdT", asset.Spot, true)
	if !errors.Is(err, nil) {
		t.Fatalf("received: '%v' but expected: '%v'", err, nil)
	}

	if !whatIGot.Equal(whatIWant) {
		t.Fatalf("received: '%v' but expected: '%v'", whatIGot, whatIWant)
	}

	if !enabled {
		t.Fatal("expected true")
	}

	whatIGot, enabled, err = b.MatchSymbolCheckEnabled("btc-AUD", asset.Spot, true)
	if !errors.Is(err, nil) {
		t.Fatalf("received: '%v' but expected: '%v'", err, nil)
	}

	if !whatIGot.Equal(availButNoEnabled) {
		t.Fatalf("received: '%v' but expected: '%v'", whatIGot, whatIWant)
	}

	if enabled {
		t.Fatal("expected false")
	}
}

func TestIsPairEnabled(t *testing.T) {
	t.Parallel()
	b := Base{Name: "test"}
	whatIWant := currency.NewPair(currency.BTC, currency.USDT)
	availButNoEnabled := currency.NewPair(currency.BTC, currency.AUD)
	err := b.CurrencyPairs.Store(asset.Spot, &currency.PairStore{
		AssetEnabled: convert.BoolPtr(true),
		Available:    []currency.Pair{whatIWant, availButNoEnabled},
		Enabled:      []currency.Pair{whatIWant},
	})
	if err != nil {
		t.Fatal(err)
	}

	enabled, err := b.IsPairEnabled(currency.NewPair(currency.AAA, currency.CYC), asset.Spot)
	if !errors.Is(err, nil) {
		t.Fatalf("received: '%v' but expected: '%v'", err, nil)
	}

	if enabled {
		t.Fatal("expected false")
	}

	enabled, err = b.IsPairEnabled(availButNoEnabled, asset.Spot)
	if !errors.Is(err, nil) {
		t.Fatalf("received: '%v' but expected: '%v'", err, nil)
	}

	if enabled {
		t.Fatal("expected false")
	}

	enabled, err = b.IsPairEnabled(whatIWant, asset.Spot)
	if !errors.Is(err, nil) {
		t.Fatalf("received: '%v' but expected: '%v'", err, nil)
	}

	if !enabled {
		t.Fatal("expected true")
	}
}

func TestGetOpenInterest(t *testing.T) {
	t.Parallel()
	var b Base
	if _, err := b.GetOpenInterest(context.Background()); !errors.Is(err, common.ErrFunctionNotSupported) {
		t.Errorf("received: %v, expected: %v", err, common.ErrFunctionNotSupported)
	}
}

// FakeBase is used to override functions
type FakeBase struct {
	Base
}

func (f *FakeBase) GetOpenInterest(context.Context, ...key.PairAsset) ([]futures.OpenInterest, error) {
	return []futures.OpenInterest{
		{
			Key: key.ExchangePairAsset{
				Exchange: f.Name,
				Base:     currency.BTC.Item,
				Quote:    currency.BONK.Item,
				Asset:    asset.Futures,
			},
			OpenInterest: 1337,
		},
	}, nil
}

func TestGetCachedOpenInterest(t *testing.T) {
	t.Parallel()
	var b FakeBase
	b.Features.Supports.FuturesCapabilities.OpenInterest = OpenInterestSupport{
		Supported: true,
	}
	_, err := b.GetCachedOpenInterest(context.Background())
	assert.ErrorIs(t, err, common.ErrFunctionNotSupported)
	b.Features.Supports.FuturesCapabilities.OpenInterest.SupportedViaTicker = true
	b.Name = "test"
	err = ticker.ProcessTicker(&ticker.Price{
		ExchangeName: "test",
		Pair:         currency.NewPair(currency.BTC, currency.BONK),
		AssetType:    asset.Futures,
		OpenInterest: 1337,
	})
	assert.NoError(t, err)

	_, err = b.GetCachedOpenInterest(context.Background())
	assert.NoError(t, err)

	_, err = b.GetCachedOpenInterest(context.Background(), key.PairAsset{
		Base:  currency.BTC.Item,
		Quote: currency.BONK.Item,
		Asset: asset.Futures,
	})
	assert.NoError(t, err)
}

// TestSetSubscriptionsFromConfig tests the setting and loading of subscriptions from config and exchange defaults
func TestSetSubscriptionsFromConfig(t *testing.T) {
	t.Parallel()
	b := Base{
		Config: &config.Exchange{
			Features: &config.FeaturesConfig{},
		},
	}
	subs := []*subscription.Subscription{
		{Channel: subscription.CandlesChannel, Interval: kline.OneDay, Enabled: true},
	}
	b.Features.Subscriptions = subs
	b.SetSubscriptionsFromConfig()
	assert.ElementsMatch(t, subs, b.Config.Features.Subscriptions, "Config Subscriptions should be updated")
	assert.ElementsMatch(t, subs, b.Features.Subscriptions, "Subscriptions should be the same")

	subs = []*subscription.Subscription{
		{Channel: subscription.OrderbookChannel, Interval: kline.OneDay, Enabled: true},
	}
	b.Config.Features.Subscriptions = subs
	b.SetSubscriptionsFromConfig()
	assert.ElementsMatch(t, subs, b.Features.Subscriptions, "Subscriptions should be updated from Config")
	assert.ElementsMatch(t, subs, b.Config.Features.Subscriptions, "Config Subscriptions should be the same")
}

// TestParallelChanOp unit tests the helper func ParallelChanOp
func TestParallelChanOp(t *testing.T) {
	t.Parallel()
	c := []subscription.Subscription{
		{Channel: "red"},
		{Channel: "blue"},
		{Channel: "violent"},
		{Channel: "spin"},
		{Channel: "charm"},
	}
	run := make(chan struct{}, len(c)*2)
	b := Base{}
	errC := make(chan error, 1)
	go func() {
		errC <- b.ParallelChanOp(c, func(c []subscription.Subscription) error {
			time.Sleep(300 * time.Millisecond)
			run <- struct{}{}
			switch c[0].Channel {
			case "spin", "violent":
				return errors.New(c[0].Channel)
			}
			return nil
		}, 1)
	}()
	f := func(ct *assert.CollectT) {
		if assert.Len(ct, errC, 1, "Should eventually have an error") {
			err := <-errC
			assert.ErrorContains(ct, err, "violent", "Should get a violent error")
			assert.ErrorContains(ct, err, "spin", "Should get a spin error")
		}
	}
	assert.EventuallyWithT(t, f, 500*time.Millisecond, 50*time.Millisecond, "ParallelChanOp should complete within 500ms not 5*300ms")
	assert.Len(t, run, len(c), "Every channel was run to completion")
}<|MERGE_RESOLUTION|>--- conflicted
+++ resolved
@@ -194,17 +194,10 @@
 		t.Fatal(err)
 	}
 
-	newBase := Base{
-		Name:      "rawr",
-		Requester: requester}
-
-<<<<<<< HEAD
-	newBase.Websocket = stream.New()
+	newBase := Base{Name: "rawr", Requester: requester}
+
+	newBase.Websocket = stream.NewWebsocket()
 	err = newBase.SetClientProxyAddress(context.Background(), "", stream.AutoSubscribe)
-=======
-	newBase.Websocket = stream.NewWebsocket()
-	err = newBase.SetClientProxyAddress("")
->>>>>>> d5189930
 	if err != nil {
 		t.Error(err)
 	}
@@ -1269,11 +1262,7 @@
 		RunningURL:            "ws://something.com",
 		Connector:             func(context.Context) error { return nil },
 		GenerateSubscriptions: func() ([]subscription.Subscription, error) { return []subscription.Subscription{}, nil },
-<<<<<<< HEAD
 		Subscriber:            func(context.Context, []subscription.Subscription) error { return nil },
-=======
-		Subscriber:            func([]subscription.Subscription) error { return nil },
->>>>>>> d5189930
 	})
 	if err != nil {
 		t.Fatal(err)
@@ -1622,11 +1611,7 @@
 		RunningURL:            "ws://something.com",
 		Connector:             func(context.Context) error { return nil },
 		GenerateSubscriptions: func() ([]subscription.Subscription, error) { return nil, nil },
-<<<<<<< HEAD
 		Subscriber:            func(context.Context, []subscription.Subscription) error { return nil },
-=======
-		Subscriber:            func([]subscription.Subscription) error { return nil },
->>>>>>> d5189930
 	})
 	if err != nil {
 		t.Error(err)
