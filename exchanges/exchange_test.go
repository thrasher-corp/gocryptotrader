package exchange

import (
	"context"
	"errors"
	"net"
	"testing"
	"time"

	"github.com/gofrs/uuid"
	"github.com/stretchr/testify/assert"
	"github.com/stretchr/testify/require"
	"github.com/thrasher-corp/gocryptotrader/common"
	"github.com/thrasher-corp/gocryptotrader/common/key"
	"github.com/thrasher-corp/gocryptotrader/config"
	"github.com/thrasher-corp/gocryptotrader/currency"
	"github.com/thrasher-corp/gocryptotrader/exchange/order/limits"
	"github.com/thrasher-corp/gocryptotrader/exchange/websocket"
	"github.com/thrasher-corp/gocryptotrader/exchanges/account"
	"github.com/thrasher-corp/gocryptotrader/exchanges/asset"
	"github.com/thrasher-corp/gocryptotrader/exchanges/collateral"
	"github.com/thrasher-corp/gocryptotrader/exchanges/deposit"
	"github.com/thrasher-corp/gocryptotrader/exchanges/fundingrate"
	"github.com/thrasher-corp/gocryptotrader/exchanges/futures"
	"github.com/thrasher-corp/gocryptotrader/exchanges/kline"
	"github.com/thrasher-corp/gocryptotrader/exchanges/margin"
	"github.com/thrasher-corp/gocryptotrader/exchanges/order"
	"github.com/thrasher-corp/gocryptotrader/exchanges/orderbook"
	"github.com/thrasher-corp/gocryptotrader/exchanges/protocol"
	"github.com/thrasher-corp/gocryptotrader/exchanges/request"
	"github.com/thrasher-corp/gocryptotrader/exchanges/subscription"
	"github.com/thrasher-corp/gocryptotrader/exchanges/ticker"
	"github.com/thrasher-corp/gocryptotrader/exchanges/trade"
	"github.com/thrasher-corp/gocryptotrader/portfolio/banking"
	"github.com/thrasher-corp/gocryptotrader/portfolio/withdraw"
)

const (
	defaultTestExchange = "Bitfinex"
)

var btcusdPair = currency.NewPairWithDelimiter("BTC", "USD", "-")

func TestSupportsRESTTickerBatchUpdates(t *testing.T) {
	t.Parallel()

	b := Base{
		Name: "RAWR",
		Features: Features{
			Supports: FeaturesSupported{
				REST: true,
				RESTCapabilities: protocol.Features{
					TickerBatching: true,
				},
			},
		},
	}

	if !b.SupportsRESTTickerBatchUpdates() {
		t.Fatal("TestSupportsRESTTickerBatchUpdates returned false")
	}
}

func TestSetRunningURL(t *testing.T) {
	t.Parallel()
	b := Base{Name: "HELOOOOOOOO"}
	b.API.Endpoints = b.NewEndpoints()
	assert.ErrorIs(t, b.API.Endpoints.SetRunningURL("meep", "http://google.com/"), errInvalidEndpointKey)

	err := b.API.Endpoints.SetDefaultEndpoints(map[URL]string{
		EdgeCase1: "http://test1url.com/",
		EdgeCase2: "http://test2url.com/",
	})
	assert.NoError(t, err, "SetDefaultEndpoints should not error")
	err = b.API.Endpoints.SetRunningURL(EdgeCase2.String(), "http://google.com/")
	assert.NoError(t, err, "SetRunningURL should not error")

	val, ok := b.API.Endpoints.defaults[EdgeCase2.String()]
	assert.True(t, ok, "SetRunningURL should have set the value in defaults")
	assert.Equal(t, "http://google.com/", val)

	err = b.API.Endpoints.SetRunningURL(EdgeCase3.String(), "Added Edgecase3")
	assert.ErrorContains(t, err, "invalid URI for request", "SetRunningURL should error on invalid endpoint key")
}

func TestGetURL(t *testing.T) {
	t.Parallel()
	b := Base{
		Name: "HELAAAAAOOOOOOOOO",
	}
	b.API.Endpoints = b.NewEndpoints()
	err := b.API.Endpoints.SetDefaultEndpoints(map[URL]string{
		EdgeCase1: "http://test1.com/",
		EdgeCase2: "http://test2.com/",
	})
	if err != nil {
		t.Fatal(err)
	}
	getVal, err := b.API.Endpoints.GetURL(EdgeCase1)
	if err != nil {
		t.Error(err)
	}
	if getVal != "http://test1.com/" {
		t.Errorf("getVal failed")
	}
	err = b.API.Endpoints.SetRunningURL(EdgeCase2.String(), "http://OVERWRITTENBRO.com.au/")
	if err != nil {
		t.Error(err)
	}
	getChangedVal, err := b.API.Endpoints.GetURL(EdgeCase2)
	if err != nil {
		t.Error(err)
	}
	if getChangedVal != "http://OVERWRITTENBRO.com.au/" {
		t.Error("couldn't get changed val")
	}
	_, err = b.API.Endpoints.GetURL(URL(100))
	if err == nil {
		t.Error("expecting error due to invalid URL key parsed")
	}
}

func TestGetAll(t *testing.T) {
	t.Parallel()
	b := Base{
		Name: "HELLLLLLO",
	}
	b.API.Endpoints = b.NewEndpoints()
	err := b.API.Endpoints.SetDefaultEndpoints(map[URL]string{
		EdgeCase1: "http://test1.com.au/",
		EdgeCase2: "http://test2.com.au/",
	})
	if err != nil {
		t.Error(err)
	}
	allRunning := b.API.Endpoints.GetURLMap()
	if len(allRunning) != 2 {
		t.Error("invalid running map received")
	}
}

func TestSetDefaultEndpoints(t *testing.T) {
	t.Parallel()
	b := Base{Name: "HELLLLLLO"}
	b.API.Endpoints = b.NewEndpoints()
	err := b.API.Endpoints.SetDefaultEndpoints(map[URL]string{
		EdgeCase1: "http://test1.com.au/",
		EdgeCase2: "http://test2.com.au/",
	})
	assert.NoError(t, err, "SetDefaultEndpoints should not error")
	b.API.Endpoints = b.NewEndpoints()
	err = b.API.Endpoints.SetDefaultEndpoints(map[URL]string{
		URL(1337): "http://test2.com.au/",
	})
	assert.ErrorIs(t, err, errInvalidEndpointKey, "SetDefaultEndpoints should error on invalid endpoint key")
	err = b.API.Endpoints.SetDefaultEndpoints(map[URL]string{
		EdgeCase1: "",
	})
	assert.ErrorContains(t, err, "empty url")
}

func TestSetClientProxyAddress(t *testing.T) {
	t.Parallel()

	requester, err := request.New("rawr",
		common.NewHTTPClientWithTimeout(time.Second*15))
	if err != nil {
		t.Fatal(err)
	}

	newBase := Base{
		Name:      "rawr",
		Requester: requester,
	}

	newBase.Websocket = websocket.NewManager()
	err = newBase.SetClientProxyAddress("")
	if err != nil {
		t.Error(err)
	}
	err = newBase.SetClientProxyAddress(":invalid")
	if err == nil {
		t.Error("SetClientProxyAddress parsed invalid URL")
	}

	if newBase.Websocket.GetProxyAddress() != "" {
		t.Error("SetClientProxyAddress error", err)
	}

	err = newBase.SetClientProxyAddress("http://www.valid.com")
	if err != nil {
		t.Error("SetClientProxyAddress error", err)
	}

	// calling this again will cause the ws check to fail
	err = newBase.SetClientProxyAddress("http://www.valid.com")
	if err == nil {
		t.Error("trying to set the same proxy addr should thrown an err for ws")
	}

	if newBase.Websocket.GetProxyAddress() != "http://www.valid.com" {
		t.Error("SetClientProxyAddress error", err)
	}
}

func TestSetFeatureDefaults(t *testing.T) {
	t.Parallel()

	// Test nil features with basic support capabilities
	b := Base{
		Config: &config.Exchange{
			CurrencyPairs: &currency.PairsManager{},
		},
		Features: Features{
			Supports: FeaturesSupported{
				REST: true,
				RESTCapabilities: protocol.Features{
					TickerBatching: true,
				},
				Websocket: true,
			},
		},
	}
	b.SetFeatureDefaults()
	if !b.Config.Features.Supports.REST && b.Config.CurrencyPairs.LastUpdated == 0 {
		t.Error("incorrect values")
	}

	// Test upgrade when SupportsAutoPairUpdates is enabled
	bptr := func(a bool) *bool { return &a }
	b.Config.Features = nil
	b.Config.SupportsAutoPairUpdates = bptr(true)
	b.SetFeatureDefaults()
	if !b.Config.Features.Supports.RESTCapabilities.AutoPairUpdates &&
		!b.Features.Enabled.AutoPairUpdates {
		t.Error("incorrect values")
	}

	// Test non migrated features config
	b.Config.Features.Supports.REST = false
	b.Config.Features.Supports.RESTCapabilities.TickerBatching = false
	b.Config.Features.Supports.Websocket = false
	b.SetFeatureDefaults()

	if !b.Features.Supports.REST ||
		!b.Features.Supports.RESTCapabilities.TickerBatching ||
		!b.Features.Supports.Websocket {
		t.Error("incorrect values")
	}
}

func TestSetAutoPairDefaults(t *testing.T) {
	t.Parallel()
	bs := "Bitstamp"
	cfg := &config.Config{Exchanges: []config.Exchange{
		{
			Name:          bs,
			CurrencyPairs: &currency.PairsManager{},
			Features: &config.FeaturesConfig{
				Supports: config.FeaturesSupportedConfig{
					RESTCapabilities: protocol.Features{
						AutoPairUpdates: true,
					},
				},
			},
		},
	}}

	exch, err := cfg.GetExchangeConfig(bs)
	if err != nil {
		t.Fatalf("TestSetAutoPairDefaults load config failed. Error %s", err)
	}

	if !exch.Features.Supports.RESTCapabilities.AutoPairUpdates {
		t.Fatalf("TestSetAutoPairDefaults Incorrect value")
	}

	if exch.CurrencyPairs.LastUpdated != 0 {
		t.Fatalf("TestSetAutoPairDefaults Incorrect value")
	}

	exch.Features.Supports.RESTCapabilities.AutoPairUpdates = false

	exch, err = cfg.GetExchangeConfig(bs)
	if err != nil {
		t.Fatalf("TestSetAutoPairDefaults load config failed. Error %s", err)
	}

	if exch.Features.Supports.RESTCapabilities.AutoPairUpdates {
		t.Fatal("TestSetAutoPairDefaults Incorrect value")
	}
}

func TestSupportsAutoPairUpdates(t *testing.T) {
	t.Parallel()

	b := Base{
		Name: "TESTNAME",
	}

	if b.SupportsAutoPairUpdates() {
		t.Error("exchange shouldn't support auto pair updates")
	}

	b.Features.Supports.RESTCapabilities.AutoPairUpdates = true
	if !b.SupportsAutoPairUpdates() {
		t.Error("exchange should support auto pair updates")
	}
}

func TestGetLastPairsUpdateTime(t *testing.T) {
	t.Parallel()

	testTime := time.Now().Unix()
	var b Base
	b.CurrencyPairs.LastUpdated = testTime

	if b.GetLastPairsUpdateTime() != testTime {
		t.Fatal("TestGetLastPairsUpdateTim Incorrect value")
	}
}

func TestGetAssetTypes(t *testing.T) {
	t.Parallel()

	testExchange := Base{
		CurrencyPairs: currency.PairsManager{
			Pairs: map[asset.Item]*currency.PairStore{
				asset.Spot:    new(currency.PairStore),
				asset.Binary:  new(currency.PairStore),
				asset.Futures: new(currency.PairStore),
			},
		},
	}

	aT := testExchange.GetAssetTypes(false)
	if len(aT) != 3 {
		t.Error("TestGetAssetTypes failed")
	}
}

func TestGetClientBankAccounts(t *testing.T) {
	cfg := config.GetConfig()
	err := cfg.LoadConfig(config.TestFile, true)
	if err != nil {
		t.Fatal(err)
	}

	var b Base
	var r *banking.Account
	r, err = b.GetClientBankAccounts("Kraken", "USD")
	if err != nil {
		t.Error(err)
	}

	if r.BankName != "test" {
		t.Error("incorrect bank name")
	}

	_, err = b.GetClientBankAccounts("MEOW", "USD")
	if err == nil {
		t.Error("an error should have been thrown for a non-existent exchange")
	}
}

func TestGetExchangeBankAccounts(t *testing.T) {
	cfg := config.GetConfig()
	err := cfg.LoadConfig(config.TestFile, true)
	if err != nil {
		t.Fatal(err)
	}

	b := Base{Name: "Bitfinex"}
	r, err := b.GetExchangeBankAccounts("", "USD")
	if err != nil {
		t.Error(err)
	}

	if r.BankName != "Deutsche Bank Privat Und Geschaeftskunden AG" {
		t.Fatal("incorrect bank name")
	}
}

func TestSetCurrencyPairFormat(t *testing.T) {
	t.Parallel()

	b := Base{
		Config: &config.Exchange{},
	}
	err := b.SetCurrencyPairFormat()
	if err != nil {
		t.Fatal(err)
	}
	if b.Config.CurrencyPairs == nil {
		t.Error("currencyPairs shouldn't be nil")
	}

	// Test global format logic
	b.Config.CurrencyPairs.UseGlobalFormat = true
	b.CurrencyPairs.UseGlobalFormat = true
	pFmt := &currency.PairFormat{
		Delimiter: "#",
	}
	b.CurrencyPairs.RequestFormat = pFmt
	b.CurrencyPairs.ConfigFormat = pFmt
	err = b.SetCurrencyPairFormat()
	if err != nil {
		t.Fatal(err)
	}
	spot, err := b.GetPairFormat(asset.Spot, true)
	if err != nil {
		t.Fatal(err)
	}

	if spot.Delimiter != "#" {
		t.Error("incorrect pair format delimiter")
	}

	// Test individual asset type formatting logic
	b.CurrencyPairs.UseGlobalFormat = false
	// Store non-nil pair stores
	err = b.CurrencyPairs.Store(asset.Spot, &currency.PairStore{
		ConfigFormat: &currency.PairFormat{Delimiter: "~"},
	})
	require.NoError(t, err, "Store must not error")
	err = b.CurrencyPairs.Store(asset.Futures, &currency.PairStore{
		ConfigFormat: &currency.PairFormat{Delimiter: ":)"},
	})
	require.NoError(t, err, "Store must not error")
	require.NoError(t, b.SetCurrencyPairFormat(), "SetCurrencyPairFormat must not error")
	spot, err = b.GetPairFormat(asset.Spot, false)
	require.NoError(t, err, "GetPairFormat must not error")
	assert.Equal(t, "~", spot.Delimiter, "GetPairFormat should return a format with correct delimiter")
	f, err := b.GetPairFormat(asset.Futures, false)
	require.NoError(t, err, "GetPairFormat must not error")
	assert.Equal(t, ":)", f.Delimiter, "GetPairFormat should return a format with correct delimiter")
}

func TestLoadConfigPairs(t *testing.T) {
	t.Parallel()

	pairs := currency.Pairs{
		currency.Pair{Base: currency.BTC, Quote: currency.USD},
		currency.Pair{Base: currency.LTC, Quote: currency.USD},
	}

	b := Base{
		CurrencyPairs: currency.PairsManager{
			UseGlobalFormat: true,
			RequestFormat: &currency.PairFormat{
				Delimiter: ">",
				Uppercase: false,
			},
			ConfigFormat: &currency.PairFormat{
				Delimiter: "^",
				Uppercase: true,
			},
			Pairs: map[asset.Item]*currency.PairStore{
				asset.Spot: {
					RequestFormat: &currency.EMPTYFORMAT,
					ConfigFormat:  &currency.EMPTYFORMAT,
				},
			},
		},
		Config: &config.Exchange{
			CurrencyPairs: &currency.PairsManager{},
		},
	}

	// Test a nil PairsManager
	err := b.SetConfigPairs()
	if err != nil {
		t.Fatal(err)
	}

	// Now setup a proper PairsManager
	b.Config.CurrencyPairs = &currency.PairsManager{
		UseGlobalFormat: true,
		RequestFormat: &currency.PairFormat{
			Delimiter: "!",
			Uppercase: true,
		},
		ConfigFormat: &currency.PairFormat{
			Delimiter: "!",
			Uppercase: true,
		},
		Pairs: map[asset.Item]*currency.PairStore{
			asset.Spot: {
				AssetEnabled: true,
				Enabled:      pairs,
				Available:    pairs,
			},
		},
	}

	// Test UseGlobalFormat setting of pairs
	err = b.SetCurrencyPairFormat()
	if err != nil {
		t.Fatal(err)
	}

	err = b.SetConfigPairs()
	if err != nil {
		t.Fatal(err)
	}
	// Test four things:
	// 1) Config pairs are set
	// 2) pair format is set for RequestFormat
	// 3) pair format is set for ConfigFormat
	// 4) Config global format delimiter is updated based off exchange.Base
	pFmt, err := b.GetPairFormat(asset.Spot, false)
	if err != nil {
		t.Fatal(err)
	}
	pairs, err = b.GetEnabledPairs(asset.Spot)
	if err != nil {
		t.Fatal(err)
	}

	p := pairs[0].Format(pFmt).String()
	if p != "BTC^USD" {
		t.Errorf("incorrect value, expected BTC^USD")
	}

	avail, err := b.GetAvailablePairs(asset.Spot)
	if err != nil {
		t.Fatal(err)
	}

	format, err := b.FormatExchangeCurrency(avail[0], asset.Spot)
	if err != nil {
		t.Fatal(err)
	}

	p = format.String()
	if p != "btc>usd" {
		t.Error("incorrect value, expected btc>usd")
	}
	if b.Config.CurrencyPairs.RequestFormat.Delimiter != ">" ||
		b.Config.CurrencyPairs.RequestFormat.Uppercase ||
		b.Config.CurrencyPairs.ConfigFormat.Delimiter != "^" ||
		!b.Config.CurrencyPairs.ConfigFormat.Uppercase {
		t.Error("incorrect delimiter values")
	}

	// Test !UseGlobalFormat setting of pairs
	err = b.CurrencyPairs.StoreFormat(asset.Spot, &currency.PairFormat{Delimiter: "~"}, false)
	if err != nil {
		t.Fatal(err)
	}
	err = b.CurrencyPairs.StoreFormat(asset.Spot, &currency.PairFormat{Delimiter: "/"}, true)
	if err != nil {
		t.Fatal(err)
	}
	pairs = append(pairs, currency.Pair{Base: currency.XRP, Quote: currency.USD})
	err = b.Config.CurrencyPairs.StorePairs(asset.Spot, pairs, false)
	if err != nil {
		t.Fatal(err)
	}
	err = b.Config.CurrencyPairs.StorePairs(asset.Spot, pairs, true)
	if err != nil {
		t.Fatal(err)
	}
	b.Config.CurrencyPairs.UseGlobalFormat = false
	b.CurrencyPairs.UseGlobalFormat = false

	err = b.SetConfigPairs()
	if err != nil {
		t.Fatal(err)
	}
	// Test four things:
	// 1) XRP-USD is set
	// 2) pair format is set for RequestFormat
	// 3) pair format is set for ConfigFormat
	// 4) Config pair store formats are the same as the exchanges
	configFmt, err := b.GetPairFormat(asset.Spot, false)
	if err != nil {
		t.Fatal(err)
	}
	pairs, err = b.GetEnabledPairs(asset.Spot)
	if err != nil {
		t.Fatal(err)
	}
	p = pairs[2].Format(configFmt).String()
	if p != "xrp/usd" {
		t.Error("incorrect value, expected xrp/usd", p)
	}

	avail, err = b.GetAvailablePairs(asset.Spot)
	if err != nil {
		t.Fatal(err)
	}

	format, err = b.FormatExchangeCurrency(avail[2], asset.Spot)
	if err != nil {
		t.Fatal(err)
	}
	p = format.String()
	if p != "xrp~usd" {
		t.Error("incorrect value, expected xrp~usd", p)
	}
	ps, err := b.Config.CurrencyPairs.Get(asset.Spot)
	if err != nil {
		t.Fatal(err)
	}
	if ps.RequestFormat.Delimiter != "~" ||
		ps.RequestFormat.Uppercase ||
		ps.ConfigFormat.Delimiter != "/" ||
		ps.ConfigFormat.Uppercase {
		t.Error("incorrect delimiter values")
	}
}

func TestGetName(t *testing.T) {
	t.Parallel()

	b := Base{
		Name: "TESTNAME",
	}

	if name := b.GetName(); name != "TESTNAME" {
		t.Error("Exchange GetName() returned incorrect name")
	}
}

func TestGetFeatures(t *testing.T) {
	t.Parallel()

	// Test GetEnabledFeatures
	var b Base
	if b.GetEnabledFeatures().AutoPairUpdates {
		t.Error("auto pair updates should be disabled")
	}
	b.Features.Enabled.AutoPairUpdates = true
	if !b.GetEnabledFeatures().AutoPairUpdates {
		t.Error("auto pair updates should be enabled")
	}

	// Test GetSupportedFeatures
	b.Features.Supports.RESTCapabilities.AutoPairUpdates = true
	if !b.GetSupportedFeatures().RESTCapabilities.AutoPairUpdates {
		t.Error("auto pair updates should be supported")
	}
	if b.GetSupportedFeatures().RESTCapabilities.TickerBatching {
		t.Error("ticker batching shouldn't be supported")
	}
}

// TestGetPairFormat ensures that GetPairFormat delegates to PairsManager.GetFormat
func TestGetPairFormat(t *testing.T) {
	t.Parallel()

	b := new(Base)
	_, err := b.GetPairFormat(asset.Spot, true)
	require.ErrorIs(t, err, currency.ErrPairManagerNotInitialised)
	b.CurrencyPairs = currency.PairsManager{
		Pairs: make(currency.FullStore),
	}
	_, err = b.GetPairFormat(asset.Spot, true)
	require.ErrorIs(t, err, asset.ErrNotSupported, "Must delegate to GetFormat and error")
}

func TestGetPairs(t *testing.T) {
	t.Parallel()

	b := Base{Name: "TESTNAME"}

	for _, d := range []string{"-", "~", "", "_"} {
		b.CurrencyPairs = currency.PairsManager{
			UseGlobalFormat: true,
			ConfigFormat: &currency.PairFormat{
				Uppercase: true,
				Delimiter: d,
			},
		}

		require.NoError(t, b.CurrencyPairs.StorePairs(asset.Spot, currency.Pairs{btcusdPair}, false), "StorePairs must not error for available pairs")
		c, err := b.GetAvailablePairs(asset.Spot)
		require.NoError(t, err, "GetAvailablePairs must not error")
		require.Len(t, c, 1, "Must have one enabled pair")
		assert.Equal(t, "BTC"+d+"USD", c[0].String(), "GetAvailablePairs format should use config format")

		require.NoError(t, b.CurrencyPairs.StorePairs(asset.Spot, currency.Pairs{btcusdPair}, true), "StorePairs must not error for enabled pairs")
		require.NoError(t, b.CurrencyPairs.SetAssetEnabled(asset.Spot, true), "SetAssetEnabled must not error")

		c, err = b.GetEnabledPairs(asset.Spot)
		require.NoError(t, err, "GetEnabledPairs must not error")
		require.Len(t, c, 1, "Must have one enabled pair")
		assert.Equal(t, "BTC"+d+"USD", c[0].String(), "GetEnabledPairs format should use config format")
	}
}

// TestFormatExchangeCurrencies exercises FormatExchangeCurrencies
func TestFormatExchangeCurrencies(t *testing.T) {
	t.Parallel()

	e := Base{
		CurrencyPairs: currency.PairsManager{
			UseGlobalFormat: true,

			RequestFormat: &currency.PairFormat{
				Uppercase: false,
				Delimiter: "~",
				Separator: "^",
			},

			ConfigFormat: &currency.PairFormat{
				Uppercase: true,
				Delimiter: "_",
			},
		},
	}

	pairs := []currency.Pair{
		currency.NewPairWithDelimiter("BTC", "USD", "_"),
		currency.NewPairWithDelimiter("LTC", "BTC", "_"),
	}

	got, err := e.FormatExchangeCurrencies(pairs, asset.Spot)
	require.NoError(t, err)
	assert.Equal(t, "btc~usd^ltc~btc", got)

	_, err = e.FormatExchangeCurrencies(nil, asset.Spot)
	assert.ErrorContains(t, err, "returned empty string", "FormatExchangeCurrencies should error correctly")
}

func TestFormatExchangeCurrency(t *testing.T) {
	t.Parallel()

	var b Base
	b.CurrencyPairs.UseGlobalFormat = true
	b.CurrencyPairs.RequestFormat = &currency.PairFormat{
		Uppercase: true,
		Delimiter: "-",
	}

	actual, err := b.FormatExchangeCurrency(btcusdPair, asset.Spot)
	require.NoError(t, err, "FormatExchangeCurrency must not error")
	assert.Equal(t, "BTC-USD", actual.String(), "FormatExchangeCurrency should format pair correctly")
}

func TestSetEnabled(t *testing.T) {
	t.Parallel()

	SetEnabled := Base{
		Name:    "TESTNAME",
		Enabled: false,
	}

	SetEnabled.SetEnabled(true)
	if !SetEnabled.Enabled {
		t.Error("Exchange SetEnabled(true) did not set boolean")
	}
}

func TestIsEnabled(t *testing.T) {
	t.Parallel()

	IsEnabled := Base{
		Name:    "TESTNAME",
		Enabled: false,
	}

	if IsEnabled.IsEnabled() {
		t.Error("Exchange IsEnabled() did not return correct boolean")
	}
}

func TestSetupDefaults(t *testing.T) {
	t.Parallel()

	newRequester, err := request.New("testSetupDefaults",
		common.NewHTTPClientWithTimeout(0))
	if err != nil {
		t.Fatal(err)
	}

	b := Base{
		Name:      "awesomeTest",
		Requester: newRequester,
	}
	cfg := config.Exchange{
		HTTPTimeout: time.Duration(-1),
		API: config.APIConfig{
			AuthenticatedSupport: true,
		},
		ConnectionMonitorDelay: time.Second * 5,
	}

	err = b.SetupDefaults(&cfg)
	if err != nil {
		t.Fatal(err)
	}
	if cfg.HTTPTimeout.String() != "15s" {
		t.Error("HTTP timeout should be set to 15s")
	}

	// Test custom HTTP timeout is set
	cfg.HTTPTimeout = time.Second * 30
	err = b.SetupDefaults(&cfg)
	if err != nil {
		t.Fatal(err)
	}
	if cfg.HTTPTimeout.String() != "30s" {
		t.Error("HTTP timeout should be set to 30s")
	}

	// Test asset types
	err = b.CurrencyPairs.Store(asset.Spot, &currency.PairStore{Enabled: currency.Pairs{btcusdPair}})
	require.NoError(t, err, "Store must not error")
	require.NoError(t, b.SetupDefaults(&cfg), "SetupDefaults must not error")
	ps, err := cfg.CurrencyPairs.Get(asset.Spot)
	if err != nil {
		t.Fatal(err)
	}
	if !ps.Enabled.Contains(btcusdPair, true) {
		t.Error("default pair should be stored in the configs pair store")
	}

	// Test websocket support
	b.Websocket = websocket.NewManager()
	b.Features.Supports.Websocket = true
	err = b.Websocket.Setup(&websocket.ManagerSetup{
		ExchangeConfig: &config.Exchange{
			WebsocketTrafficTimeout: time.Second * 30,
			Name:                    "test",
			Features:                &config.FeaturesConfig{},
		},
		Features:              &protocol.Features{},
		DefaultURL:            "ws://something.com",
		RunningURL:            "ws://something.com",
		Connector:             func() error { return nil },
		GenerateSubscriptions: func() (subscription.List, error) { return subscription.List{}, nil },
		Subscriber:            func(subscription.List) error { return nil },
	})
	if err != nil {
		t.Fatal(err)
	}
	err = b.Websocket.Enable()
	if err != nil {
		t.Fatal(err)
	}
	if !b.IsWebsocketEnabled() {
		t.Error("websocket should be enabled")
	}
}

func TestSetPairs(t *testing.T) {
	t.Parallel()

	b := Base{
		CurrencyPairs: currency.PairsManager{
			UseGlobalFormat: true,
			ConfigFormat: &currency.PairFormat{
				Uppercase: true,
			},
		},
		Config: &config.Exchange{
			CurrencyPairs: &currency.PairsManager{
				UseGlobalFormat: true,
				ConfigFormat: &currency.PairFormat{
					Uppercase: true,
				},
				Pairs: map[asset.Item]*currency.PairStore{
					asset.Spot: {
						AssetEnabled: true,
					},
				},
			},
		},
	}

	if err := b.SetPairs(nil, asset.Spot, true); err == nil {
		t.Error("nil pairs should throw an error")
	}

	pairs := currency.Pairs{
		currency.NewBTCUSD(),
	}
	err := b.SetPairs(pairs, asset.Spot, true)
	if err != nil {
		t.Error(err)
	}

	err = b.SetPairs(pairs, asset.Spot, false)
	if err != nil {
		t.Error(err)
	}

	err = b.SetConfigPairs()
	if err != nil {
		t.Fatal(err)
	}

	p, err := b.GetEnabledPairs(asset.Spot)
	if err != nil {
		t.Fatal(err)
	}

	if len(p) != 1 {
		t.Error("pairs shouldn't be nil")
	}
}

func TestUpdatePairs(t *testing.T) {
	t.Parallel()
	cfg := &config.Config{
		Exchanges: []config.Exchange{
			{
				Name:          defaultTestExchange,
				CurrencyPairs: &currency.PairsManager{},
			},
		},
	}

	exchCfg, err := cfg.GetExchangeConfig(defaultTestExchange)
	if err != nil {
		t.Fatal("TestUpdatePairs failed to load config")
	}

	UAC := Base{
		Name: defaultTestExchange,
		CurrencyPairs: currency.PairsManager{
			Pairs: map[asset.Item]*currency.PairStore{
				asset.Spot: {
					AssetEnabled: true,
				},
			},
			ConfigFormat:    &currency.PairFormat{Uppercase: true, Delimiter: currency.DashDelimiter},
			UseGlobalFormat: true,
		},
	}
	UAC.Config = exchCfg
	exchangeProducts, err := currency.NewPairsFromStrings([]string{
		"ltcusd",
		"btcusd",
		"usdbtc",
		"audusd",
	})
	if err != nil {
		t.Fatal(err)
	}
	err = UAC.UpdatePairs(exchangeProducts, asset.Spot, true, false)
	if err != nil {
		t.Errorf("TestUpdatePairs error: %s", err)
	}

	err = UAC.UpdatePairs(exchangeProducts, asset.Spot, false, false)
	if err != nil {
		t.Errorf("TestUpdatePairs error: %s", err)
	}

	// Test updating the same new products, diff should be 0
	err = UAC.UpdatePairs(exchangeProducts, asset.Spot, true, false)
	if err != nil {
		t.Errorf("TestUpdatePairs error: %s", err)
	}

	// Test force updating to only one product
	exchangeProducts, err = currency.NewPairsFromStrings([]string{"btcusd"})
	if err != nil {
		t.Fatal(err)
	}

	err = UAC.UpdatePairs(exchangeProducts, asset.Spot, true, true)
	if err != nil {
		t.Errorf("TestUpdatePairs error: %s", err)
	}

	// Test updating exchange products
	exchangeProducts, err = currency.NewPairsFromStrings([]string{
		"ltcusd",
		"btcusd",
		"usdbtc",
		"audbtc",
	})
	if err != nil {
		t.Fatal(err)
	}
	UAC.Name = defaultTestExchange
	err = UAC.UpdatePairs(exchangeProducts, asset.Spot, false, false)
	if err != nil {
		t.Errorf("Exchange UpdatePairs() error: %s", err)
	}

	// Test updating the same new products, diff should be 0
	err = UAC.UpdatePairs(exchangeProducts, asset.Spot, false, false)
	if err != nil {
		t.Errorf("Exchange UpdatePairs() error: %s", err)
	}

	// Test force updating to only one product
	exchangeProducts, err = currency.NewPairsFromStrings([]string{"btcusd"})
	if err != nil {
		t.Fatal(err)
	}
	err = UAC.UpdatePairs(exchangeProducts, asset.Spot, false, true)
	if err != nil {
		t.Errorf("Forced Exchange UpdatePairs() error: %s", err)
	}

	// Test update currency pairs with btc excluded
	exchangeProducts, err = currency.NewPairsFromStrings([]string{"ltcusd", "ethusd"})
	if err != nil {
		t.Fatal(err)
	}
	err = UAC.UpdatePairs(exchangeProducts, asset.Spot, false, false)
	if err != nil {
		t.Errorf("Exchange UpdatePairs() error: %s", err)
	}

	err = UAC.UpdatePairs(currency.Pairs{currency.EMPTYPAIR, btcusdPair}, asset.Spot, true, true)
	assert.ErrorIs(t, err, currency.ErrCurrencyPairEmpty, "UpdatePairs should error on empty pairs")

	err = UAC.UpdatePairs(currency.Pairs{btcusdPair, btcusdPair}, asset.Spot, false, true)
	assert.ErrorIs(t, err, currency.ErrPairDuplication, "UpdatePairs should error on Duplicates")

	err = UAC.UpdatePairs(currency.Pairs{btcusdPair}, asset.Spot, false, true)
	assert.NoError(t, err, "UpdatePairs should not error")

	err = UAC.UpdatePairs(currency.Pairs{btcusdPair}, asset.Spot, true, true)
	assert.NoError(t, err, "UpdatePairs should not error")

	UAC.CurrencyPairs.UseGlobalFormat = true
	UAC.CurrencyPairs.ConfigFormat = &currency.PairFormat{Delimiter: "-"}

	uacPairs, err := UAC.GetEnabledPairs(asset.Spot)
	require.NoError(t, err, "GetEnabledPairs must not error")
	assert.True(t, uacPairs.Contains(btcusdPair, true), "Should contain currency pair")

	pairs := currency.Pairs{
		currency.NewPair(currency.XRP, currency.USD),
		currency.NewBTCUSD(),
		currency.NewPair(currency.LTC, currency.USD),
		currency.NewPair(currency.LTC, currency.USDT),
	}
	err = UAC.UpdatePairs(pairs, asset.Spot, true, true)
	require.NoError(t, err)

	pairs = currency.Pairs{
		currency.NewPair(currency.WABI, currency.USD),
		currency.NewPair(currency.EASY, currency.USD),
		currency.NewPair(currency.LARIX, currency.USD),
		currency.NewPair(currency.LTC, currency.USDT),
	}
	err = UAC.UpdatePairs(pairs, asset.Spot, false, true)
	require.NoError(t, err)

	uacEnabledPairs, err := UAC.GetEnabledPairs(asset.Spot)
	if err != nil {
		t.Fatal(err)
	}
	if uacEnabledPairs.Contains(currency.NewPair(currency.XRP, currency.USD), true) {
		t.Fatal("expected currency pair not found")
	}
	if uacEnabledPairs.Contains(currency.NewBTCUSD(), true) {
		t.Fatal("expected currency pair not found")
	}
	if uacEnabledPairs.Contains(currency.NewPair(currency.LTC, currency.USD), true) {
		t.Fatal("expected currency pair not found")
	}
	if !uacEnabledPairs.Contains(currency.NewPair(currency.LTC, currency.USDT), true) {
		t.Fatal("expected currency pair not found")
	}

	// This should be matched and formatted to `link-usd`
	unintentionalInput, err := currency.NewPairFromString("linkusd")
	require.NoError(t, err)

	pairs = currency.Pairs{
		currency.NewPair(currency.WABI, currency.USD),
		currency.NewPair(currency.EASY, currency.USD),
		currency.NewPair(currency.LARIX, currency.USD),
		currency.NewPair(currency.LTC, currency.USDT),
		unintentionalInput,
	}

	err = UAC.UpdatePairs(pairs, asset.Spot, true, true)
	require.NoError(t, err)

	pairs = currency.Pairs{
		currency.NewPair(currency.WABI, currency.USD),
		currency.NewPair(currency.EASY, currency.USD),
		currency.NewPair(currency.LARIX, currency.USD),
		currency.NewPair(currency.LTC, currency.USDT),
		currency.NewPair(currency.LINK, currency.USD),
	}

	err = UAC.UpdatePairs(pairs, asset.Spot, false, true)
	require.NoError(t, err)

	uacEnabledPairs, err = UAC.GetEnabledPairs(asset.Spot)
	if err != nil {
		t.Fatal(err)
	}

	if !uacEnabledPairs.Contains(currency.NewPair(currency.LINK, currency.USD), true) {
		t.Fatalf("received: '%v' but expected: '%v'", false, true)
	}
}

func TestSupportsWebsocket(t *testing.T) {
	t.Parallel()

	var b Base
	if b.SupportsWebsocket() {
		t.Error("exchange doesn't support websocket")
	}

	b.Features.Supports.Websocket = true
	if !b.SupportsWebsocket() {
		t.Error("exchange supports websocket")
	}
}

func TestSupportsREST(t *testing.T) {
	t.Parallel()

	var b Base
	if b.SupportsREST() {
		t.Error("exchange doesn't support REST")
	}

	b.Features.Supports.REST = true
	if !b.SupportsREST() {
		t.Error("exchange supports REST")
	}
}

func TestIsWebsocketEnabled(t *testing.T) {
	t.Parallel()

	var b Base
	if b.IsWebsocketEnabled() {
		t.Error("exchange doesn't support websocket")
	}

	b.Websocket = websocket.NewManager()
	err := b.Websocket.Setup(&websocket.ManagerSetup{
		ExchangeConfig: &config.Exchange{
			Enabled:                 true,
			WebsocketTrafficTimeout: time.Second * 30,
			Name:                    "test",
			Features: &config.FeaturesConfig{
				Enabled: config.FeaturesEnabledConfig{
					Websocket: true,
				},
			},
		},
		Features:              &protocol.Features{},
		DefaultURL:            "ws://something.com",
		RunningURL:            "ws://something.com",
		Connector:             func() error { return nil },
		GenerateSubscriptions: func() (subscription.List, error) { return nil, nil },
		Subscriber:            func(subscription.List) error { return nil },
	})
	if err != nil {
		t.Error(err)
	}
	if !b.IsWebsocketEnabled() {
		t.Error("websocket should be enabled")
	}
}

func TestSupportsWithdrawPermissions(t *testing.T) {
	t.Parallel()

	UAC := Base{Name: defaultTestExchange}
	UAC.Features.Supports.WithdrawPermissions = AutoWithdrawCrypto | AutoWithdrawCryptoWithAPIPermission
	withdrawPermissions := UAC.SupportsWithdrawPermissions(AutoWithdrawCrypto)

	if !withdrawPermissions {
		t.Errorf("Expected: %v, Received: %v", true, withdrawPermissions)
	}

	withdrawPermissions = UAC.SupportsWithdrawPermissions(AutoWithdrawCrypto | AutoWithdrawCryptoWithAPIPermission)
	if !withdrawPermissions {
		t.Errorf("Expected: %v, Received: %v", true, withdrawPermissions)
	}

	withdrawPermissions = UAC.SupportsWithdrawPermissions(AutoWithdrawCrypto | WithdrawCryptoWith2FA)
	if withdrawPermissions {
		t.Errorf("Expected: %v, Received: %v", false, withdrawPermissions)
	}

	withdrawPermissions = UAC.SupportsWithdrawPermissions(AutoWithdrawCrypto | AutoWithdrawCryptoWithAPIPermission | WithdrawCryptoWith2FA)
	if withdrawPermissions {
		t.Errorf("Expected: %v, Received: %v", false, withdrawPermissions)
	}

	withdrawPermissions = UAC.SupportsWithdrawPermissions(WithdrawCryptoWith2FA)
	if withdrawPermissions {
		t.Errorf("Expected: %v, Received: %v", false, withdrawPermissions)
	}
}

func TestFormatWithdrawPermissions(t *testing.T) {
	t.Parallel()

	UAC := Base{Name: defaultTestExchange}
	UAC.Features.Supports.WithdrawPermissions = AutoWithdrawCrypto |
		AutoWithdrawCryptoWithAPIPermission |
		AutoWithdrawCryptoWithSetup |
		WithdrawCryptoWith2FA |
		WithdrawCryptoWithSMS |
		WithdrawCryptoWithEmail |
		WithdrawCryptoWithWebsiteApproval |
		WithdrawCryptoWithAPIPermission |
		AutoWithdrawFiat |
		AutoWithdrawFiatWithAPIPermission |
		AutoWithdrawFiatWithSetup |
		WithdrawFiatWith2FA |
		WithdrawFiatWithSMS |
		WithdrawFiatWithEmail |
		WithdrawFiatWithWebsiteApproval |
		WithdrawFiatWithAPIPermission |
		WithdrawCryptoViaWebsiteOnly |
		WithdrawFiatViaWebsiteOnly |
		NoFiatWithdrawals |
		1<<19
	withdrawPermissions := UAC.FormatWithdrawPermissions()
	if withdrawPermissions != "AUTO WITHDRAW CRYPTO & AUTO WITHDRAW CRYPTO WITH API PERMISSION & AUTO WITHDRAW CRYPTO WITH SETUP & WITHDRAW CRYPTO WITH 2FA & WITHDRAW CRYPTO WITH SMS & WITHDRAW CRYPTO WITH EMAIL & WITHDRAW CRYPTO WITH WEBSITE APPROVAL & WITHDRAW CRYPTO WITH API PERMISSION & AUTO WITHDRAW FIAT & AUTO WITHDRAW FIAT WITH API PERMISSION & AUTO WITHDRAW FIAT WITH SETUP & WITHDRAW FIAT WITH 2FA & WITHDRAW FIAT WITH SMS & WITHDRAW FIAT WITH EMAIL & WITHDRAW FIAT WITH WEBSITE APPROVAL & WITHDRAW FIAT WITH API PERMISSION & WITHDRAW CRYPTO VIA WEBSITE ONLY & WITHDRAW FIAT VIA WEBSITE ONLY & NO FIAT WITHDRAWAL & UNKNOWN[1<<19]" {
		t.Errorf("Expected: %s, Received: %s", AutoWithdrawCryptoText+" & "+AutoWithdrawCryptoWithAPIPermissionText, withdrawPermissions)
	}

	UAC.Features.Supports.WithdrawPermissions = NoAPIWithdrawalMethods
	withdrawPermissions = UAC.FormatWithdrawPermissions()

	if withdrawPermissions != NoAPIWithdrawalMethodsText {
		t.Errorf("Expected: %s, Received: %s", NoAPIWithdrawalMethodsText, withdrawPermissions)
	}
}

func TestSupportsAsset(t *testing.T) {
	t.Parallel()
	var b Base
	b.CurrencyPairs.Pairs = map[asset.Item]*currency.PairStore{
		asset.Spot: {
			AssetEnabled: true,
		},
	}
	assert.True(t, b.SupportsAsset(asset.Spot), "Spot should be supported")
	assert.False(t, b.SupportsAsset(asset.Index), "Index should not be supported")
}

func TestPrintEnabledPairs(t *testing.T) {
	t.Parallel()

	var b Base
	b.CurrencyPairs.Pairs = make(map[asset.Item]*currency.PairStore)
	b.CurrencyPairs.Pairs[asset.Spot] = &currency.PairStore{
		Enabled: currency.Pairs{
			currency.NewBTCUSD(),
		},
	}

	b.PrintEnabledPairs()
}

func TestGetBase(t *testing.T) {
	t.Parallel()

	b := Base{
		Name: "MEOW",
	}

	p := b.GetBase()
	p.Name = "rawr"

	if b.Name != "rawr" {
		t.Error("name should be rawr")
	}
}

func TestGetAssetType(t *testing.T) {
	var b Base
	p := currency.NewBTCUSD()
	if _, err := b.GetPairAssetType(p); err == nil {
		t.Fatal("error cannot be nil")
	}
	b.CurrencyPairs.Pairs = make(map[asset.Item]*currency.PairStore)
	b.CurrencyPairs.Pairs[asset.Spot] = &currency.PairStore{
		AssetEnabled: true,
		Enabled: currency.Pairs{
			currency.NewBTCUSD(),
		},
		Available: currency.Pairs{
			currency.NewBTCUSD(),
		},
		ConfigFormat: &currency.PairFormat{Delimiter: "-"},
	}

	a, err := b.GetPairAssetType(p)
	if err != nil {
		t.Fatal(err)
	}

	if a != asset.Spot {
		t.Error("should be spot but is", a)
	}
}

func TestGetFormattedPairAndAssetType(t *testing.T) {
	t.Parallel()
	b := Base{
		Config: &config.Exchange{},
	}
	err := b.SetCurrencyPairFormat()
	if err != nil {
		t.Fatal(err)
	}
	b.Config.CurrencyPairs.UseGlobalFormat = true
	b.CurrencyPairs.UseGlobalFormat = true
	pFmt := &currency.PairFormat{
		Delimiter: "#",
	}
	b.CurrencyPairs.RequestFormat = pFmt
	b.CurrencyPairs.ConfigFormat = pFmt
	b.CurrencyPairs.Pairs = make(map[asset.Item]*currency.PairStore)
	b.CurrencyPairs.Pairs[asset.Spot] = &currency.PairStore{
		AssetEnabled: true,
		Enabled: currency.Pairs{
			currency.NewBTCUSD(),
		},
		Available: currency.Pairs{
			currency.NewBTCUSD(),
		},
	}
	p, a, err := b.GetRequestFormattedPairAndAssetType("btc#usd")
	if err != nil {
		t.Error(err)
	}
	if p.String() != "btc#usd" {
		t.Error("Expected pair to match")
	}
	if a != asset.Spot {
		t.Error("Expected spot asset")
	}
	_, _, err = b.GetRequestFormattedPairAndAssetType("btcusd")
	if err == nil {
		t.Error("Expected error")
	}
}

func TestSetAssetPairStore(t *testing.T) {
	b := Base{
		Config: &config.Exchange{Name: "kitties"},
	}

	err := b.SetAssetPairStore(asset.Empty, currency.PairStore{})
	assert.ErrorIs(t, err, asset.ErrInvalidAsset)

	err = b.SetAssetPairStore(asset.Spot, currency.PairStore{})
	assert.ErrorIs(t, err, currency.ErrPairFormatIsNil)

	err = b.SetAssetPairStore(asset.Spot, currency.PairStore{RequestFormat: &currency.PairFormat{Uppercase: true}})
	assert.ErrorIs(t, err, currency.ErrPairFormatIsNil)

	err = b.SetAssetPairStore(asset.Spot, currency.PairStore{
		RequestFormat: &currency.PairFormat{Uppercase: true},
		ConfigFormat:  &currency.PairFormat{Uppercase: true},
	})
	assert.ErrorIs(t, err, errConfigPairFormatRequiresDelimiter)

	err = b.SetAssetPairStore(asset.Futures, currency.PairStore{
		RequestFormat: &currency.PairFormat{Uppercase: true},
		ConfigFormat:  &currency.PairFormat{Uppercase: true, Delimiter: currency.DashDelimiter},
	})
	assert.NoError(t, err)
	assert.False(t, b.CurrencyPairs.Pairs[asset.Futures].AssetEnabled, "SetAssetPairStore should not magically enable AssetTypes")

	err = b.SetAssetPairStore(asset.Futures, currency.PairStore{
		AssetEnabled:  true,
		RequestFormat: &currency.PairFormat{Uppercase: true},
		ConfigFormat:  &currency.PairFormat{Uppercase: true, Delimiter: currency.DashDelimiter},
	})
	assert.NoError(t, err)
	assert.True(t, b.CurrencyPairs.Pairs[asset.Futures].AssetEnabled, "AssetEnabled should be respected")
}

func TestSetGlobalPairsManager(t *testing.T) {
	b := Base{Config: &config.Exchange{Name: "kitties"}}

	err := b.SetGlobalPairsManager(nil, nil, asset.Empty)
	assert.ErrorContains(t, err, "cannot set pairs manager, request pair format not provided")

	err = b.SetGlobalPairsManager(&currency.PairFormat{Uppercase: true}, nil, asset.Empty)
	assert.ErrorContains(t, err, "cannot set pairs manager, config pair format not provided")

	err = b.SetGlobalPairsManager(&currency.PairFormat{Uppercase: true}, &currency.PairFormat{Uppercase: true})
	assert.ErrorContains(t, err, " cannot set pairs manager, no assets provided")

	err = b.SetGlobalPairsManager(&currency.PairFormat{Uppercase: true}, &currency.PairFormat{Uppercase: true}, asset.Empty)
	assert.ErrorContains(t, err, " cannot set global pairs manager config pair format requires delimiter for assets")

	err = b.SetGlobalPairsManager(&currency.PairFormat{Uppercase: true},
		&currency.PairFormat{Uppercase: true},
		asset.Spot,
		asset.Binary)
	assert.ErrorIs(t, err, errConfigPairFormatRequiresDelimiter)

	err = b.SetGlobalPairsManager(&currency.PairFormat{Uppercase: true}, &currency.PairFormat{Uppercase: true, Delimiter: currency.DashDelimiter}, asset.Spot, asset.Binary)
	require.NoError(t, err, "SetGlobalPairsManager must not error")

	assert.True(t, b.SupportsAsset(asset.Binary), "Pairs Manager should support Binary")
	assert.True(t, b.SupportsAsset(asset.Spot), "Pairs Manager should support Spot")

	err = b.SetGlobalPairsManager(&currency.PairFormat{Uppercase: true}, &currency.PairFormat{Uppercase: true}, asset.Spot, asset.Binary)
	assert.ErrorIs(t, err, errConfigPairFormatRequiresDelimiter, "SetGlobalPairsManager should error correctly")
}

func TestFormatExchangeKlineInterval(t *testing.T) {
	t.Parallel()
	b := Base{}
	for _, tc := range []struct {
		interval kline.Interval
		output   string
	}{
		{
			kline.OneMin,
			"60",
		},
		{
			kline.OneDay,
			"86400",
		},
	} {
		t.Run(tc.interval.String(), func(t *testing.T) {
			t.Parallel()
			assert.Equal(t, tc.output, b.FormatExchangeKlineInterval(tc.interval))
		})
	}
}

func TestVerifyKlineParameters(t *testing.T) {
	pairs := currency.Pairs{
		currency.Pair{Base: currency.BTC, Quote: currency.USDT},
	}

	availablePairs := currency.Pairs{
		currency.Pair{Base: currency.BTC, Quote: currency.USDT},
		currency.Pair{Base: currency.BTC, Quote: currency.AUD},
	}

	b := Base{
		Name: "TESTNAME",
		CurrencyPairs: currency.PairsManager{
			Pairs: map[asset.Item]*currency.PairStore{
				asset.Spot: {
					AssetEnabled: true,
					Enabled:      pairs,
					Available:    availablePairs,
				},
			},
		},
		Features: Features{
			Enabled: FeaturesEnabled{
				Kline: kline.ExchangeCapabilitiesEnabled{
					Intervals: kline.DeployExchangeIntervals(kline.IntervalCapacity{Interval: kline.OneMin}),
				},
			},
		},
	}

	assert.ErrorIs(t, b.verifyKlineParameters(availablePairs[0], asset.Index, kline.OneYear), currency.ErrAssetNotFound)
	assert.ErrorIs(t, b.verifyKlineParameters(currency.EMPTYPAIR, asset.Spot, kline.OneMin), currency.ErrCurrencyPairEmpty)
	assert.ErrorIs(t, b.verifyKlineParameters(availablePairs[1], asset.Spot, kline.OneYear), currency.ErrPairNotEnabled)
	assert.ErrorIs(t, b.verifyKlineParameters(availablePairs[0], asset.Spot, kline.OneYear), kline.ErrInvalidInterval)
	assert.NoError(t, b.verifyKlineParameters(availablePairs[0], asset.Spot, kline.OneMin), "verifyKlineParameters should not error")
}

func TestCheckTransientError(t *testing.T) {
	b := Base{}
	err := b.CheckTransientError(nil)
	if err != nil {
		t.Fatal(err)
	}

	err = b.CheckTransientError(errors.New("wow"))
	if err == nil {
		t.Fatal("error cannot be nil")
	}

	nErr := net.DNSError{}
	err = b.CheckTransientError(&nErr)
	if err != nil {
		t.Fatal("error cannot be nil")
	}
}

func TestDisableEnableRateLimiter(t *testing.T) {
	b := Base{}
	err := b.EnableRateLimiter()
	require.ErrorIs(t, err, request.ErrRequestSystemIsNil)

	b.Requester, err = request.New("testingRateLimiter", common.NewHTTPClientWithTimeout(0))
	if err != nil {
		t.Fatal(err)
	}

	err = b.DisableRateLimiter()
	require.NoError(t, err)

	err = b.DisableRateLimiter()
	require.ErrorIs(t, err, request.ErrRateLimiterAlreadyDisabled)

	err = b.EnableRateLimiter()
	require.NoError(t, err)

	err = b.EnableRateLimiter()
	require.ErrorIs(t, err, request.ErrRateLimiterAlreadyEnabled)
}

func TestGetWebsocket(t *testing.T) {
	b := Base{}
	_, err := b.GetWebsocket()
	if err == nil {
		t.Fatal("error cannot be nil")
	}
	b.Websocket = websocket.NewManager()
	_, err = b.GetWebsocket()
	if err != nil {
		t.Fatal(err)
	}
}

func TestFlushWebsocketChannels(t *testing.T) {
	b := Base{}
	err := b.FlushWebsocketChannels()
	if err != nil {
		t.Fatal(err)
	}

	b.Websocket = websocket.NewManager()
	err = b.FlushWebsocketChannels()
	if err == nil {
		t.Fatal(err)
	}
}

func TestSubscribeToWebsocketChannels(t *testing.T) {
	b := Base{}
	err := b.SubscribeToWebsocketChannels(nil)
	if err == nil {
		t.Fatal(err)
	}

	b.Websocket = websocket.NewManager()
	err = b.SubscribeToWebsocketChannels(nil)
	if err == nil {
		t.Fatal(err)
	}
}

func TestUnsubscribeToWebsocketChannels(t *testing.T) {
	b := Base{}
	err := b.UnsubscribeToWebsocketChannels(nil)
	assert.ErrorIs(t, err, common.ErrFunctionNotSupported, "UnsubscribeToWebsocketChannels should error correctly with a nil Websocket")

	b.Websocket = websocket.NewManager()
	err = b.UnsubscribeToWebsocketChannels(nil)
	assert.NoError(t, err, "UnsubscribeToWebsocketChannels from an empty/nil list should not error")
}

func TestGetSubscriptions(t *testing.T) {
	b := Base{}
	_, err := b.GetSubscriptions()
	if err == nil {
		t.Fatal(err)
	}

	b.Websocket = websocket.NewManager()
	_, err = b.GetSubscriptions()
	if err != nil {
		t.Fatal(err)
	}
}

func TestAuthenticateWebsocket(t *testing.T) {
	b := Base{}
	if err := b.AuthenticateWebsocket(t.Context()); err == nil {
		t.Fatal("error cannot be nil")
	}
}

func TestKlineIntervalEnabled(t *testing.T) {
	b := Base{}
	if b.klineIntervalEnabled(kline.EightHour) {
		t.Fatal("unexpected value")
	}
}

func TestSetSaveTradeDataStatus(t *testing.T) {
	b := Base{
		Features: Features{
			Enabled: FeaturesEnabled{
				SaveTradeData: false,
			},
		},
		Config: &config.Exchange{
			Features: &config.FeaturesConfig{
				Enabled: config.FeaturesEnabledConfig{},
			},
		},
	}

	if b.IsSaveTradeDataEnabled() {
		t.Errorf("expected false")
	}
	b.SetSaveTradeDataStatus(true)
	if !b.IsSaveTradeDataEnabled() {
		t.Errorf("expected true")
	}
	b.SetSaveTradeDataStatus(false)
	if b.IsSaveTradeDataEnabled() {
		t.Errorf("expected false")
	}
	// data race this
	go b.SetSaveTradeDataStatus(false)
	go b.SetSaveTradeDataStatus(true)
}

func TestAddTradesToBuffer(t *testing.T) {
	b := Base{
		Features: Features{
			Enabled: FeaturesEnabled{},
		},
		Config: &config.Exchange{
			Features: &config.FeaturesConfig{
				Enabled: config.FeaturesEnabledConfig{},
			},
		},
	}
	err := b.AddTradesToBuffer()
	if err != nil {
		t.Error(err)
	}

	b.SetSaveTradeDataStatus(true)
	err = b.AddTradesToBuffer()
	if err != nil {
		t.Error(err)
	}
}

func TestString(t *testing.T) {
	t.Parallel()

	for _, tc := range []struct {
		url      URL
		expected string
	}{
		{0, ""},
		{RestSpot, restSpotURL},
		{RestSpotSupplementary, restSpotSupplementaryURL},
		{RestUSDTMargined, restUSDTMarginedFuturesURL},
		{RestCoinMargined, restCoinMarginedFuturesURL},
		{RestFutures, restFuturesURL},
		{RestFuturesSupplementary, restFuturesSupplementaryURL},
		{RestUSDCMargined, restUSDCMarginedFuturesURL},
		{RestSandbox, restSandboxURL},
		{RestSwap, restSwapURL},
		{WebsocketSpot, websocketSpotURL},
		{WebsocketCoinMargined, websocketCoinMarginedURL},
		{WebsocketUSDTMargined, websocketUSDTMarginedURL},
		{WebsocketUSDCMargined, websocketUSDCMarginedURL},
		{WebsocketOptions, websocketOptionsURL},
		{WebsocketTrade, websocketTradeURL},
		{WebsocketPrivate, websocketPrivateURL},
		{WebsocketSpotSupplementary, websocketSpotSupplementaryURL},
		{ChainAnalysis, chainAnalysisURL},
		{EdgeCase1, edgeCase1URL},
		{EdgeCase2, edgeCase2URL},
		{EdgeCase3, edgeCase3URL},
		{420, ""},
	} {
		t.Run(tc.url.String(), func(t *testing.T) {
			t.Parallel()
			assert.Equal(t, tc.expected, tc.url.String(), "String() should return the expected URL")
		})
	}
}

func TestFormatSymbol(t *testing.T) {
	b := Base{}
	spotStore := currency.PairStore{
		RequestFormat: &currency.PairFormat{Uppercase: true},
		ConfigFormat: &currency.PairFormat{
			Delimiter: currency.DashDelimiter,
			Uppercase: true,
		},
	}
	err := b.SetAssetPairStore(asset.Spot, spotStore)
	require.NoError(t, err, "SetAssetPairStore must not error")
	p := currency.NewBTCUSD().Format(*spotStore.ConfigFormat)
	sym, err := b.FormatSymbol(p, asset.Spot)
	require.NoError(t, err, "FormatSymbol must not error")
	assert.Equal(t, "BTCUSD", sym, "FormatSymbol should format the pair correctly")
	_, err = b.FormatSymbol(p, asset.Futures)
	assert.ErrorIs(t, err, asset.ErrNotSupported)
}

func TestSetAPIURL(t *testing.T) {
	b := Base{
		Name: "SomeExchange",
	}
	b.Config = &config.Exchange{}
	var mappy struct {
		Mappymap map[string]string `json:"urlEndpoints"`
	}
	mappy.Mappymap = make(map[string]string)
	mappy.Mappymap["hi"] = "http://google.com/"
	b.Config.API.Endpoints = mappy.Mappymap
	b.API.Endpoints = b.NewEndpoints()
	err := b.SetAPIURL()
	if err == nil {
		t.Error("expecting an error since the key provided is invalid")
	}
	mappy.Mappymap = make(map[string]string)
	b.Config.API.Endpoints = mappy.Mappymap
	mappy.Mappymap["RestSpotURL"] = "hi"
	b.API.Endpoints = b.NewEndpoints()
	err = b.SetAPIURL()
	if err != nil {
		t.Errorf("expecting no error since invalid url value should be logged but received the following error: %v", err)
	}
	mappy.Mappymap = make(map[string]string)
	b.Config.API.Endpoints = mappy.Mappymap
	mappy.Mappymap["RestSpotURL"] = "http://google.com/"
	b.API.Endpoints = b.NewEndpoints()
	err = b.SetAPIURL()
	if err != nil {
		t.Error(err)
	}
	mappy.Mappymap = make(map[string]string)
	b.Config.API.OldEndPoints = &config.APIEndpointsConfig{}
	b.Config.API.Endpoints = mappy.Mappymap
	mappy.Mappymap["RestSpotURL"] = "http://google.com/"
	b.API.Endpoints = b.NewEndpoints()
	b.Config.API.OldEndPoints.URL = "heloo"
	assert.ErrorContains(t, b.SetAPIURL(), "invalid URI for request")

	mappy.Mappymap = make(map[string]string)
	b.Config.API.OldEndPoints = &config.APIEndpointsConfig{}
	b.Config.API.Endpoints = mappy.Mappymap
	mappy.Mappymap["RestSpotURL"] = "http://google.com/"
	b.API.Endpoints = b.NewEndpoints()
	b.Config.API.OldEndPoints.URL = "https://www.bitstamp.net/"
	b.Config.API.OldEndPoints.URLSecondary = "https://www.secondary.net/"
	b.Config.API.OldEndPoints.WebsocketURL = "https://www.websocket.net/"
	err = b.SetAPIURL()
	if err != nil {
		t.Error(err)
	}
	var urlLookup URL
	for x := range keyURLs {
		if keyURLs[x].String() == "RestSpotURL" {
			urlLookup = keyURLs[x]
		}
	}
	urlData, err := b.API.Endpoints.GetURL(urlLookup)
	if err != nil {
		t.Error(err)
	}
	if urlData != "https://www.bitstamp.net/" {
		t.Error("oldendpoints url setting failed")
	}
}

func TestAssetWebsocketFunctionality(t *testing.T) {
	b := Base{}
	if !b.IsAssetWebsocketSupported(asset.Spot) {
		t.Fatal("error asset is not turned off, unexpected response")
	}

	err := b.DisableAssetWebsocketSupport(asset.Spot)
	require.ErrorIs(t, err, asset.ErrNotSupported)

	err = b.SetAssetPairStore(asset.Spot, currency.PairStore{
		RequestFormat: &currency.PairFormat{
			Uppercase: true,
		},
		ConfigFormat: &currency.PairFormat{
			Uppercase: true,
			Delimiter: currency.DashDelimiter,
		},
	})
	require.NoError(t, err)

	err = b.DisableAssetWebsocketSupport(asset.Spot)
	require.NoError(t, err)

	if b.IsAssetWebsocketSupported(asset.Spot) {
		t.Fatal("error asset is not turned off, unexpected response")
	}

	// Edge case
	b.AssetWebsocketSupport.unsupported = make(map[asset.Item]bool)
	b.AssetWebsocketSupport.unsupported[asset.Spot] = true
	b.AssetWebsocketSupport.unsupported[asset.Futures] = false

	if b.IsAssetWebsocketSupported(asset.Spot) {
		t.Fatal("error asset is turned off, unexpected response")
	}

	if !b.IsAssetWebsocketSupported(asset.Futures) {
		t.Fatal("error asset is not turned off, unexpected response")
	}
}

func TestGetGetURLTypeFromString(t *testing.T) {
	t.Parallel()
	testCases := []struct {
		Endpoint string
		Expected URL
		Error    error
	}{
		{Endpoint: restSpotURL, Expected: RestSpot},
		{Endpoint: restSpotSupplementaryURL, Expected: RestSpotSupplementary},
		{Endpoint: restUSDTMarginedFuturesURL, Expected: RestUSDTMargined},
		{Endpoint: restCoinMarginedFuturesURL, Expected: RestCoinMargined},
		{Endpoint: restFuturesURL, Expected: RestFutures},
		{Endpoint: restFuturesSupplementaryURL, Expected: RestFuturesSupplementary},
		{Endpoint: restUSDCMarginedFuturesURL, Expected: RestUSDCMargined},
		{Endpoint: restSandboxURL, Expected: RestSandbox},
		{Endpoint: restSwapURL, Expected: RestSwap},
		{Endpoint: websocketSpotURL, Expected: WebsocketSpot},
		{Endpoint: websocketCoinMarginedURL, Expected: WebsocketCoinMargined},
		{Endpoint: websocketUSDTMarginedURL, Expected: WebsocketUSDTMargined},
		{Endpoint: websocketUSDCMarginedURL, Expected: WebsocketUSDCMargined},
		{Endpoint: websocketOptionsURL, Expected: WebsocketOptions},
		{Endpoint: websocketTradeURL, Expected: WebsocketTrade},
		{Endpoint: websocketPrivateURL, Expected: WebsocketPrivate},
		{Endpoint: websocketSpotSupplementaryURL, Expected: WebsocketSpotSupplementary},
		{Endpoint: chainAnalysisURL, Expected: ChainAnalysis},
		{Endpoint: edgeCase1URL, Expected: EdgeCase1},
		{Endpoint: edgeCase2URL, Expected: EdgeCase2},
		{Endpoint: edgeCase3URL, Expected: EdgeCase3},
		{Endpoint: "sillyMcSillyBilly", Expected: 0, Error: errEndpointStringNotFound},
	}

	for _, tt := range testCases {
		t.Run(tt.Endpoint, func(t *testing.T) {
			t.Parallel()
			u, err := getURLTypeFromString(tt.Endpoint)
			require.ErrorIs(t, err, tt.Error)

			if u != tt.Expected {
				t.Fatalf("received: %v but expected: %v", u, tt.Expected)
			}
		})
	}
}

func TestGetAvailableTransferChains(t *testing.T) {
	t.Parallel()
	var b Base
	_, err := b.GetAvailableTransferChains(t.Context(), currency.BTC)
	assert.ErrorIs(t, err, common.ErrFunctionNotSupported)
}

func TestCalculatePNL(t *testing.T) {
	t.Parallel()
	var b Base
	_, err := b.CalculatePNL(t.Context(), nil)
	assert.ErrorIs(t, err, common.ErrNotYetImplemented)
}

func TestScaleCollateral(t *testing.T) {
	t.Parallel()
	var b Base
	_, err := b.ScaleCollateral(t.Context(), nil)
	assert.ErrorIs(t, err, common.ErrNotYetImplemented)
}

func TestCalculateTotalCollateral(t *testing.T) {
	t.Parallel()
	var b Base
	_, err := b.CalculateTotalCollateral(t.Context(), nil)
	assert.ErrorIs(t, err, common.ErrNotYetImplemented)
}

func TestUpdateCurrencyStates(t *testing.T) {
	t.Parallel()
	var b Base
	err := b.UpdateCurrencyStates(t.Context(), asset.Spot)
	assert.ErrorIs(t, err, common.ErrNotYetImplemented)
}

func TestSetTradeFeedStatus(t *testing.T) {
	t.Parallel()
	b := Base{
		Config: &config.Exchange{
			Features: &config.FeaturesConfig{},
		},
		Verbose: true,
	}
	b.SetTradeFeedStatus(true)
	if !b.IsTradeFeedEnabled() {
		t.Error("expected true")
	}
	b.SetTradeFeedStatus(false)
	if b.IsTradeFeedEnabled() {
		t.Error("expected false")
	}
}

func TestSetFillsFeedStatus(t *testing.T) {
	t.Parallel()
	b := Base{
		Config: &config.Exchange{
			Features: &config.FeaturesConfig{},
		},
		Verbose: true,
	}
	b.SetFillsFeedStatus(true)
	if !b.IsFillsFeedEnabled() {
		t.Error("expected true")
	}
	b.SetFillsFeedStatus(false)
	if b.IsFillsFeedEnabled() {
		t.Error("expected false")
	}
}

func TestGetMarginRateHistory(t *testing.T) {
	t.Parallel()
	var b Base
	_, err := b.GetMarginRatesHistory(t.Context(), nil)
	assert.ErrorIs(t, err, common.ErrNotYetImplemented)
}

func TestGetPositionSummary(t *testing.T) {
	t.Parallel()
	var b Base
	_, err := b.GetFuturesPositionSummary(t.Context(), nil)
	assert.ErrorIs(t, err, common.ErrNotYetImplemented)
}

func TestGetFuturesPositions(t *testing.T) {
	t.Parallel()
	var b Base
	_, err := b.GetFuturesPositionOrders(t.Context(), nil)
	assert.ErrorIs(t, err, common.ErrNotYetImplemented)
}

func TestGetHistoricalFundingRates(t *testing.T) {
	t.Parallel()
	var b Base
	_, err := b.GetHistoricalFundingRates(t.Context(), nil)
	assert.ErrorIs(t, err, common.ErrNotYetImplemented)
}

func TestGetFundingRates(t *testing.T) {
	t.Parallel()
	var b Base
	_, err := b.GetHistoricalFundingRates(t.Context(), nil)
	assert.ErrorIs(t, err, common.ErrNotYetImplemented)
}

func TestIsPerpetualFutureCurrency(t *testing.T) {
	t.Parallel()
	var b Base
	_, err := b.IsPerpetualFutureCurrency(asset.Spot, currency.NewBTCUSD())
	assert.ErrorIs(t, err, common.ErrNotYetImplemented)
}

func TestGetPairAndAssetTypeRequestFormatted(t *testing.T) {
	t.Parallel()

	expected := currency.Pair{Base: currency.BTC, Quote: currency.USDT}
	enabledPairs := currency.Pairs{expected}
	availablePairs := currency.Pairs{
		currency.Pair{Base: currency.BTC, Quote: currency.USDT},
		currency.Pair{Base: currency.BTC, Quote: currency.AUD},
	}

	b := Base{
		CurrencyPairs: currency.PairsManager{
			Pairs: map[asset.Item]*currency.PairStore{
				asset.Spot: {
					AssetEnabled:  true,
					Enabled:       enabledPairs,
					Available:     availablePairs,
					RequestFormat: &currency.PairFormat{Delimiter: "-", Uppercase: true},
					ConfigFormat:  &currency.EMPTYFORMAT,
				},
				asset.PerpetualContract: {
					AssetEnabled:  true,
					Enabled:       enabledPairs,
					Available:     availablePairs,
					RequestFormat: &currency.PairFormat{Delimiter: "_", Uppercase: true},
					ConfigFormat:  &currency.EMPTYFORMAT,
				},
			},
		},
	}

	_, _, err := b.GetPairAndAssetTypeRequestFormatted("")
	require.ErrorIs(t, err, currency.ErrCurrencyPairEmpty)

	_, _, err = b.GetPairAndAssetTypeRequestFormatted("BTCAUD")
	require.ErrorIs(t, err, ErrSymbolCannotBeMatched)

	_, _, err = b.GetPairAndAssetTypeRequestFormatted("BTCUSDT")
	require.ErrorIs(t, err, ErrSymbolCannotBeMatched)

	p, a, err := b.GetPairAndAssetTypeRequestFormatted("BTC-USDT")
	require.NoError(t, err)

	if a != asset.Spot {
		t.Fatal("unexpected value", a)
	}
	if !p.Equal(expected) {
		t.Fatalf("received: '%v' but expected: '%v'", p, expected)
	}

	p, a, err = b.GetPairAndAssetTypeRequestFormatted("BTC_USDT")
	require.NoError(t, err)

	if a != asset.PerpetualContract {
		t.Fatal("unexpected value", a)
	}
	if !p.Equal(expected) {
		t.Fatalf("received: '%v' but expected: '%v'", p, expected)
	}
}

func TestSetRequester(t *testing.T) {
	t.Parallel()

	b := Base{
		Config:    &config.Exchange{Name: "kitties"},
		Requester: nil,
	}

	err := b.SetRequester(nil)
	if err == nil {
		t.Fatal("error cannot be nil")
	}

	requester, err := request.New("testingRequester", common.NewHTTPClientWithTimeout(0))
	if err != nil {
		t.Fatal(err)
	}

	err = b.SetRequester(requester)
	if err != nil {
		t.Fatalf("expected no error, received %v", err)
	}

	if b.Requester == nil {
		t.Fatal("requester not set correctly")
	}
}

func TestGetCollateralCurrencyForContract(t *testing.T) {
	t.Parallel()
	b := Base{}
	_, _, err := b.GetCollateralCurrencyForContract(asset.Futures, currency.NewPair(currency.XRP, currency.BABYDOGE))
	require.ErrorIs(t, err, common.ErrNotYetImplemented)
}

func TestGetCurrencyForRealisedPNL(t *testing.T) {
	t.Parallel()
	b := Base{}
	_, _, err := b.GetCurrencyForRealisedPNL(asset.Empty, currency.EMPTYPAIR)
	require.ErrorIs(t, err, common.ErrNotYetImplemented)
}

func TestHasAssetTypeAccountSegregation(t *testing.T) {
	t.Parallel()
	b := Base{
		Name: "RAWR",
		Features: Features{
			Supports: FeaturesSupported{
				REST: true,
				RESTCapabilities: protocol.Features{
					HasAssetTypeAccountSegregation: true,
				},
			},
		},
	}

	has := b.HasAssetTypeAccountSegregation()
	if !has {
		t.Errorf("expected '%v' received '%v'", true, false)
	}
}

func TestGetKlineRequest(t *testing.T) {
	t.Parallel()
	b := Base{Name: "klineTest"}
	_, err := b.GetKlineRequest(currency.EMPTYPAIR, asset.Empty, 0, time.Time{}, time.Time{}, false)
	assert.ErrorIs(t, err, currency.ErrCurrencyPairEmpty)

	p := currency.NewBTCUSDT()
	_, err = b.GetKlineRequest(p, asset.Empty, 0, time.Time{}, time.Time{}, false)
	assert.ErrorIs(t, err, asset.ErrNotSupported)

	_, err = b.GetKlineRequest(p, asset.Spot, 0, time.Time{}, time.Time{}, false)
	assert.ErrorIs(t, err, kline.ErrInvalidInterval)

	b.Features.Enabled.Kline.Intervals = kline.DeployExchangeIntervals(kline.IntervalCapacity{Interval: kline.OneDay, Capacity: 1439})
	err = b.CurrencyPairs.Store(asset.Spot, &currency.PairStore{
		AssetEnabled: true,
		Enabled:      []currency.Pair{p},
		Available:    []currency.Pair{p},
	})
	require.NoError(t, err, "CurrencyPairs.Store must not error")

	_, err = b.GetKlineRequest(p, asset.Spot, 0, time.Time{}, time.Time{}, false)
	assert.ErrorIs(t, err, kline.ErrInvalidInterval)

	_, err = b.GetKlineRequest(p, asset.Spot, kline.OneMin, time.Time{}, time.Time{}, false)
	assert.ErrorIs(t, err, kline.ErrCannotConstructInterval)

	b.Features.Enabled.Kline.Intervals = kline.DeployExchangeIntervals(kline.IntervalCapacity{Interval: kline.OneMin})
	b.Features.Enabled.Kline.GlobalResultLimit = 1439
	_, err = b.GetKlineRequest(p, asset.Spot, kline.OneHour, time.Time{}, time.Time{}, false)
	assert.ErrorIs(t, err, currency.ErrPairFormatIsNil)

	err = b.CurrencyPairs.Store(asset.Spot, &currency.PairStore{
		AssetEnabled:  true,
		Enabled:       []currency.Pair{p},
		Available:     []currency.Pair{p},
		RequestFormat: &currency.PairFormat{Uppercase: true},
	})
	require.NoError(t, err, "CurrencyPairs.Store must not error")

	start := time.Date(2020, 12, 1, 0, 0, 0, 0, time.UTC)
	end := start.AddDate(0, 0, 1)
	_, err = b.GetKlineRequest(p, asset.Spot, kline.OneMin, start, end, true)
	assert.ErrorIs(t, err, kline.ErrRequestExceedsExchangeLimits)

	_, err = b.GetKlineRequest(p, asset.Spot, kline.OneMin, start, end, false)
	assert.ErrorIs(t, err, kline.ErrRequestExceedsExchangeLimits)

	_, err = b.GetKlineRequest(p, asset.Futures, kline.OneHour, start, end, false)
	assert.ErrorIs(t, err, currency.ErrAssetNotFound)

	err = b.CurrencyPairs.Store(asset.Futures, &currency.PairStore{
		AssetEnabled:  true,
		Enabled:       []currency.Pair{p},
		Available:     []currency.Pair{p},
		RequestFormat: &currency.PairFormat{Uppercase: true},
	})
	require.NoError(t, err, "CurrencyPairs.Store must not error")

	_, err = b.GetKlineRequest(p, asset.Futures, kline.OneHour, start, end, false)
	assert.ErrorIs(t, err, kline.ErrRequestExceedsExchangeLimits)

	b.Features.Enabled.Kline.Intervals = kline.DeployExchangeIntervals(kline.IntervalCapacity{Interval: kline.OneHour})
	r, err := b.GetKlineRequest(p, asset.Spot, kline.OneHour, start, end, false)
	require.NoError(t, err, "GetKlineRequest must not error")

	exp := &kline.Request{
		Exchange:         b.Name,
		Pair:             p,
		Asset:            asset.Spot,
		ExchangeInterval: kline.OneHour,
		ClientRequired:   kline.OneHour,
		Start:            start,
		End:              end,
		RequestFormatted: p,
		RequestLimit:     1439,
	}
	assert.Equal(t, exp, r, "GetKlineRequest should return the expected request result")

	end = time.Now().Truncate(kline.OneHour.Duration()).UTC()
	start = end.Add(-kline.OneHour.Duration() * 1439)
	r, err = b.GetKlineRequest(p, asset.Spot, kline.OneHour, start, end, true)
	require.NoError(t, err, "GetKlineRequest must not error")

	exp.Start = start
	exp.End = end
	assert.Equal(t, exp, r, "GetKlineRequest should return the expected request result")
}

func TestGetKlineExtendedRequest(t *testing.T) {
	t.Parallel()
	b := Base{Name: "klineTest"}
	_, err := b.GetKlineExtendedRequest(currency.EMPTYPAIR, asset.Empty, 0, time.Time{}, time.Time{})
	assert.ErrorIs(t, err, currency.ErrCurrencyPairEmpty)

	p := currency.NewBTCUSDT()
	_, err = b.GetKlineExtendedRequest(p, asset.Empty, 0, time.Time{}, time.Time{})
	assert.ErrorIs(t, err, asset.ErrNotSupported)

	_, err = b.GetKlineExtendedRequest(p, asset.Spot, 0, time.Time{}, time.Time{})
	assert.ErrorIs(t, err, kline.ErrInvalidInterval)

	_, err = b.GetKlineExtendedRequest(p, asset.Spot, kline.OneHour, time.Time{}, time.Time{})
	assert.ErrorIs(t, err, kline.ErrCannotConstructInterval)

	b.Features.Enabled.Kline.Intervals = kline.DeployExchangeIntervals(kline.IntervalCapacity{Interval: kline.OneMin})
	b.Features.Enabled.Kline.GlobalResultLimit = 100
	start := time.Date(2020, 12, 1, 0, 0, 0, 0, time.UTC)
	end := start.AddDate(0, 0, 1)
	_, err = b.GetKlineExtendedRequest(p, asset.Spot, kline.OneHour, start, end)
	assert.ErrorIs(t, err, currency.ErrPairManagerNotInitialised)

	err = b.CurrencyPairs.Store(asset.Spot, &currency.PairStore{
		AssetEnabled: true,
		Enabled:      []currency.Pair{p},
		Available:    []currency.Pair{p},
	})
	require.NoError(t, err, "CurrencyPairs.Store must not error")

	_, err = b.GetKlineExtendedRequest(p, asset.Spot, kline.OneHour, start, end)
	assert.ErrorIs(t, err, currency.ErrPairFormatIsNil, "GetKlineExtendedRequest should error correctly")

	err = b.CurrencyPairs.Store(asset.Spot, &currency.PairStore{
		AssetEnabled:  true,
		Enabled:       []currency.Pair{p},
		Available:     []currency.Pair{p},
		RequestFormat: &currency.PairFormat{Uppercase: true},
	})
	require.NoError(t, err, "CurrencyPairs.Store must not error")

	// The one hour interval is not supported by the exchange. This scenario
	// demonstrates the conversion from the supported 1 minute candles into
	// one hour candles
	r, err := b.GetKlineExtendedRequest(p, asset.Spot, kline.OneHour, start, end)
	require.NoError(t, err, "GetKlineExtendedRequest must not error")

	assert.Equal(t, "klineTest", r.Exchange, "Exchange name should match")
	assert.Equal(t, p, r.Pair, "Pair should match")
	assert.Equal(t, asset.Spot, r.Asset, "Asset should match")
	assert.Equal(t, kline.OneMin, r.ExchangeInterval, "ExchangeInterval should match")
	assert.Equal(t, kline.OneHour, r.ClientRequired, "ClientRequired should match")
	assert.Equal(t, start, r.Request.Start, "Request.Start should match")
	assert.Equal(t, end, r.Request.End, "Request.End should match")
	assert.Equal(t, "BTCUSDT", r.RequestFormatted.String(), "RequestFormatted should match")
	assert.Equal(t, 15, len(r.RangeHolder.Ranges), "RangeHolder.Ranges length should match")
}

func TestSetCollateralMode(t *testing.T) {
	t.Parallel()
	b := Base{}
	err := b.SetCollateralMode(t.Context(), asset.Spot, collateral.SingleMode)
	assert.ErrorIs(t, err, common.ErrNotYetImplemented)
}

func TestGetCollateralMode(t *testing.T) {
	t.Parallel()
	b := Base{}
	_, err := b.GetCollateralMode(t.Context(), asset.Spot)
	assert.ErrorIs(t, err, common.ErrNotYetImplemented)
}

func TestSetMarginType(t *testing.T) {
	t.Parallel()
	b := Base{}
	err := b.SetMarginType(t.Context(), asset.Spot, currency.NewBTCUSD(), margin.Multi)
	assert.ErrorIs(t, err, common.ErrNotYetImplemented)
}

func TestChangePositionMargin(t *testing.T) {
	t.Parallel()
	b := Base{}
	_, err := b.ChangePositionMargin(t.Context(), nil)
	assert.ErrorIs(t, err, common.ErrNotYetImplemented)
}

func TestSetLeverage(t *testing.T) {
	t.Parallel()
	b := Base{}
	err := b.SetLeverage(t.Context(), asset.Spot, currency.NewBTCUSD(), margin.Multi, 1, order.UnknownSide)
	assert.ErrorIs(t, err, common.ErrNotYetImplemented)
}

func TestGetLeverage(t *testing.T) {
	t.Parallel()
	b := Base{}
	_, err := b.GetLeverage(t.Context(), asset.Spot, currency.NewBTCUSD(), margin.Multi, order.UnknownSide)
	assert.ErrorIs(t, err, common.ErrNotYetImplemented)
}

func TestEnsureOnePairEnabled(t *testing.T) {
	t.Parallel()
	b := Base{Name: "test"}
	err := b.EnsureOnePairEnabled()
	require.ErrorIs(t, err, currency.ErrCurrencyPairsEmpty)

	b.CurrencyPairs = currency.PairsManager{
		Pairs: map[asset.Item]*currency.PairStore{
			asset.Futures: {},
			asset.Spot: {
				AssetEnabled: true,
				Available: []currency.Pair{
					currency.NewBTCUSDT(),
				},
			},
		},
	}
	err = b.EnsureOnePairEnabled()
	require.NoError(t, err)

	if len(b.CurrencyPairs.Pairs[asset.Spot].Enabled) != 1 {
		t.Fatalf("received: '%v' but expected: '%v'", len(b.CurrencyPairs.Pairs[asset.Spot].Enabled), 1)
	}

	err = b.EnsureOnePairEnabled()
	require.NoError(t, err)

	if len(b.CurrencyPairs.Pairs[asset.Spot].Enabled) != 1 {
		t.Fatalf("received: '%v' but expected: '%v'", len(b.CurrencyPairs.Pairs[asset.Spot].Enabled), 1)
	}
}

func TestGetStandardConfig(t *testing.T) {
	t.Parallel()

	var b *Base
	_, err := b.GetStandardConfig()
	require.ErrorIs(t, err, errExchangeIsNil)

	b = &Base{}
	_, err = b.GetStandardConfig()
	require.ErrorIs(t, err, errSetDefaultsNotCalled)

	b.Name = "test"
	b.Features.Supports.Websocket = true

	cfg, err := b.GetStandardConfig()
	require.NoError(t, err)

	if cfg.Name != "test" {
		t.Fatalf("received: '%v' but expected: '%v'", cfg.Name, "test")
	}

	if cfg.HTTPTimeout != DefaultHTTPTimeout {
		t.Fatalf("received: '%v' but expected: '%v'", cfg.HTTPTimeout, DefaultHTTPTimeout)
	}

	if cfg.WebsocketResponseCheckTimeout != config.DefaultWebsocketResponseCheckTimeout {
		t.Fatalf("received: '%v' but expected: '%v'", cfg.WebsocketResponseCheckTimeout, config.DefaultWebsocketResponseCheckTimeout)
	}

	if cfg.WebsocketResponseMaxLimit != config.DefaultWebsocketResponseMaxLimit {
		t.Fatalf("received: '%v' but expected: '%v'", cfg.WebsocketResponseMaxLimit, config.DefaultWebsocketResponseMaxLimit)
	}

	if cfg.WebsocketTrafficTimeout != config.DefaultWebsocketTrafficTimeout {
		t.Fatalf("received: '%v' but expected: '%v'", cfg.WebsocketTrafficTimeout, config.DefaultWebsocketTrafficTimeout)
	}
}

func TestMatchSymbolWithAvailablePairs(t *testing.T) {
	t.Parallel()
	b := Base{Name: "test"}
	whatIWant := currency.NewBTCUSDT()
	err := b.CurrencyPairs.Store(asset.Spot, &currency.PairStore{
		AssetEnabled: true,
		Available:    []currency.Pair{whatIWant},
	})
	if err != nil {
		t.Fatal(err)
	}

	_, err = b.MatchSymbolWithAvailablePairs("sillBillies", asset.Futures, false)
	require.ErrorIs(t, err, currency.ErrPairNotFound)

	whatIGot, err := b.MatchSymbolWithAvailablePairs("btcusdT", asset.Spot, false)
	require.NoError(t, err)

	if !whatIGot.Equal(whatIWant) {
		t.Fatalf("received: '%v' but expected: '%v'", whatIGot, whatIWant)
	}

	whatIGot, err = b.MatchSymbolWithAvailablePairs("btc-usdT", asset.Spot, true)
	require.NoError(t, err)

	if !whatIGot.Equal(whatIWant) {
		t.Fatalf("received: '%v' but expected: '%v'", whatIGot, whatIWant)
	}
}

func TestMatchSymbolCheckEnabled(t *testing.T) {
	t.Parallel()
	b := Base{Name: "test"}
	whatIWant := currency.NewBTCUSDT()
	availButNoEnabled := currency.NewPair(currency.BTC, currency.AUD)
	err := b.CurrencyPairs.Store(asset.Spot, &currency.PairStore{
		AssetEnabled: true,
		Available:    []currency.Pair{whatIWant, availButNoEnabled},
		Enabled:      []currency.Pair{whatIWant},
	})
	if err != nil {
		t.Fatal(err)
	}

	_, _, err = b.MatchSymbolCheckEnabled("sillBillies", asset.Futures, false)
	require.ErrorIs(t, err, currency.ErrPairNotFound)

	whatIGot, enabled, err := b.MatchSymbolCheckEnabled("btcusdT", asset.Spot, false)
	require.NoError(t, err)

	if !enabled {
		t.Fatal("expected true")
	}

	if !whatIGot.Equal(whatIWant) {
		t.Fatalf("received: '%v' but expected: '%v'", whatIGot, whatIWant)
	}

	whatIGot, enabled, err = b.MatchSymbolCheckEnabled("btc-usdT", asset.Spot, true)
	require.NoError(t, err)

	if !whatIGot.Equal(whatIWant) {
		t.Fatalf("received: '%v' but expected: '%v'", whatIGot, whatIWant)
	}

	if !enabled {
		t.Fatal("expected true")
	}

	whatIGot, enabled, err = b.MatchSymbolCheckEnabled("btc-AUD", asset.Spot, true)
	require.NoError(t, err)

	if !whatIGot.Equal(availButNoEnabled) {
		t.Fatalf("received: '%v' but expected: '%v'", whatIGot, whatIWant)
	}

	if enabled {
		t.Fatal("expected false")
	}
}

func TestIsPairEnabled(t *testing.T) {
	t.Parallel()
	b := Base{Name: "test"}
	whatIWant := currency.NewBTCUSDT()
	availButNoEnabled := currency.NewPair(currency.BTC, currency.AUD)
	err := b.CurrencyPairs.Store(asset.Spot, &currency.PairStore{
		AssetEnabled: true,
		Available:    []currency.Pair{whatIWant, availButNoEnabled},
		Enabled:      []currency.Pair{whatIWant},
	})
	if err != nil {
		t.Fatal(err)
	}

	enabled, err := b.IsPairEnabled(currency.NewPair(currency.AAA, currency.CYC), asset.Spot)
	require.NoError(t, err)

	if enabled {
		t.Fatal("expected false")
	}

	enabled, err = b.IsPairEnabled(availButNoEnabled, asset.Spot)
	require.NoError(t, err)

	if enabled {
		t.Fatal("expected false")
	}

	enabled, err = b.IsPairEnabled(whatIWant, asset.Spot)
	require.NoError(t, err)

	if !enabled {
		t.Fatal("expected true")
	}
}

func TestGetOpenInterest(t *testing.T) {
	t.Parallel()
	var b Base
	_, err := b.GetOpenInterest(t.Context())
	assert.ErrorIs(t, err, common.ErrFunctionNotSupported)
}

func TestGetCachedOpenInterest(t *testing.T) {
	t.Parallel()
	var b FakeBase
	b.Features.Supports.FuturesCapabilities.OpenInterest = OpenInterestSupport{
		Supported: true,
	}
	_, err := b.GetCachedOpenInterest(t.Context())
	assert.ErrorIs(t, err, common.ErrFunctionNotSupported)
	b.Features.Supports.FuturesCapabilities.OpenInterest.SupportedViaTicker = true
	b.Name = "test"
	err = ticker.ProcessTicker(&ticker.Price{
		ExchangeName: "test",
		Pair:         currency.NewPair(currency.BTC, currency.BONK),
		AssetType:    asset.Futures,
		OpenInterest: 1337,
	})
	assert.NoError(t, err)

	_, err = b.GetCachedOpenInterest(t.Context())
	assert.NoError(t, err)

	_, err = b.GetCachedOpenInterest(t.Context(), key.PairAsset{
		Base:  currency.BTC.Item,
		Quote: currency.BONK.Item,
		Asset: asset.Futures,
	})
	assert.NoError(t, err)
}

// TestSetSubscriptionsFromConfig tests the setting and loading of subscriptions from config and exchange defaults
func TestSetSubscriptionsFromConfig(t *testing.T) {
	t.Parallel()
	b := Base{Config: &config.Exchange{Features: &config.FeaturesConfig{}}}
	subs := subscription.List{
		{Channel: subscription.CandlesChannel, Interval: kline.OneDay, Enabled: true},
		{Channel: subscription.OrderbookChannel, Enabled: false},
	}
	b.Features.Subscriptions = subs
	b.SetSubscriptionsFromConfig()
	assert.ElementsMatch(t, subs, b.Config.Features.Subscriptions, "Config Subscriptions should be updated")
	assert.ElementsMatch(t, subscription.List{subs[0]}, b.Features.Subscriptions, "Actual Subscriptions should only contain Enabled")

	subs = subscription.List{
		{Channel: subscription.OrderbookChannel, Enabled: true},
		{Channel: subscription.CandlesChannel, Interval: kline.OneDay, Enabled: false},
	}
	b.Config.Features.Subscriptions = subs
	b.SetSubscriptionsFromConfig()
	assert.ElementsMatch(t, subs, b.Config.Features.Subscriptions, "Config Subscriptions should be the same")
	assert.ElementsMatch(t, subscription.List{subs[0]}, b.Features.Subscriptions, "Subscriptions should only contain Enabled from Config")
}

// TestParallelChanOp unit tests the helper func ParallelChanOp
func TestParallelChanOp(t *testing.T) {
	t.Parallel()
	c := subscription.List{
		{Channel: "red"},
		{Channel: "blue"},
		{Channel: "violent"},
		{Channel: "spin"},
		{Channel: "charm"},
	}
	run := make(chan struct{}, len(c)*2)
	b := Base{}
	errC := make(chan error, 1)
	go func() {
		errC <- b.ParallelChanOp(t.Context(), c, func(_ context.Context, c subscription.List) error {
			time.Sleep(300 * time.Millisecond)
			run <- struct{}{}
			switch c[0].Channel {
			case "spin", "violent":
				return errors.New(c[0].Channel)
			}
			return nil
		}, 1)
	}()
	f := func(ct *assert.CollectT) {
		if assert.Len(ct, errC, 1, "Should eventually have an error") {
			err := <-errC
			assert.ErrorContains(ct, err, "violent", "Should get a violent error")
			assert.ErrorContains(ct, err, "spin", "Should get a spin error")
		}
	}
	assert.EventuallyWithT(t, f, 500*time.Millisecond, 50*time.Millisecond, "ParallelChanOp should complete within 500ms not 5*300ms")
	assert.Len(t, run, len(c), "Every channel was run to completion")
}

func TestGetDefaultConfig(t *testing.T) {
	t.Parallel()

	exch := &FakeBase{}

	_, err := GetDefaultConfig(t.Context(), nil)
	assert.ErrorIs(t, err, errExchangeIsNil)

	c, err := GetDefaultConfig(t.Context(), exch)
	require.NoError(t, err)

	assert.Equal(t, "test", c.Name)
	cpy := exch.Requester

	// Test below demonstrates that the requester is not overwritten so that
	// SetDefaults is not called twice.
	c, err = GetDefaultConfig(t.Context(), exch)
	require.NoError(t, err)

	assert.Equal(t, "test", c.Name)
	assert.Equal(t, cpy, exch.Requester)
}

// TestCanUseAuthenticatedWebsocketEndpoints exercises CanUseAuthenticatedWebsocketEndpoints
func TestCanUseAuthenticatedWebsocketEndpoints(t *testing.T) {
	t.Parallel()
	e := &FakeBase{}
	assert.False(t, e.CanUseAuthenticatedWebsocketEndpoints(), "CanUseAuthenticatedWebsocketEndpoints should return false with nil websocket")
	e.Websocket = websocket.NewManager()
	assert.False(t, e.CanUseAuthenticatedWebsocketEndpoints())
	e.Websocket.SetCanUseAuthenticatedEndpoints(true)
	assert.True(t, e.CanUseAuthenticatedWebsocketEndpoints())
}

func TestGetCachedTicker(t *testing.T) {
	t.Parallel()
	b := Base{Name: "test"}
	pair := currency.NewBTCUSDT()
	_, err := b.GetCachedTicker(pair, asset.Spot)
	assert.ErrorIs(t, err, ticker.ErrTickerNotFound)

	err = ticker.ProcessTicker(&ticker.Price{ExchangeName: "test", Pair: pair, AssetType: asset.Spot})
	assert.NoError(t, err)

	tickerPrice, err := b.GetCachedTicker(pair, asset.Spot)
	assert.NoError(t, err)
	assert.Equal(t, pair, tickerPrice.Pair)
}

func TestGetCachedOrderbook(t *testing.T) {
	t.Parallel()
	b := Base{Name: "test"}
	pair := currency.NewBTCUSDT()
	_, err := b.GetCachedOrderbook(pair, asset.Spot)
	assert.ErrorIs(t, err, orderbook.ErrOrderbookNotFound)

	err = (&orderbook.Book{Exchange: "test", Pair: pair, Asset: asset.Spot}).Process()
	assert.NoError(t, err)

	ob, err := b.GetCachedOrderbook(pair, asset.Spot)
	assert.NoError(t, err)
	assert.Equal(t, pair, ob.Pair)
}

func TestGetCachedAccountInfo(t *testing.T) {
	t.Parallel()
	b := Base{Name: "test"}

	creds := &account.Credentials{
		Key:    "test",
		Secret: "test",
	}
	ctx := account.DeployCredentialsToContext(t.Context(), &account.Credentials{
		Key:    "test",
		Secret: "test",
	})
	_, err := b.GetCachedAccountInfo(ctx, asset.Spot)
	assert.ErrorIs(t, err, account.ErrExchangeHoldingsNotFound)

	err = account.Process(&account.Holdings{Exchange: "test", Accounts: []account.SubAccount{
		{AssetType: asset.Spot, Currencies: []account.Balance{{Currency: currency.BTC, Total: 1}}},
	}}, creds)
	require.NoError(t, err, "account.Process must not error")

	_, err = b.GetCachedAccountInfo(ctx, asset.Spot)
	assert.NoError(t, err)
}

// FakeBase is used to override functions
type FakeBase struct{ Base }

func (f *FakeBase) GetOpenInterest(context.Context, ...key.PairAsset) ([]futures.OpenInterest, error) {
	return []futures.OpenInterest{
		{
			Key:          key.NewExchangeAssetPair(f.Name, asset.Futures, currency.NewPair(currency.BTC, currency.BONK)),
			OpenInterest: 1337,
		},
	}, nil
}

func (f *FakeBase) SetDefaults() {
	f.Name = "test"
	f.Requester, _ = request.New("test", common.NewHTTPClientWithTimeout(time.Second))
	f.Features.Supports.RESTCapabilities.AutoPairUpdates = true
}
func (f *FakeBase) UpdateTradablePairs(context.Context, bool) error { return nil }

func (f *FakeBase) Setup(*config.Exchange) error {
	return nil
}

func (f *FakeBase) CancelAllOrders(context.Context, *order.Cancel) (order.CancelAllResponse, error) {
	return order.CancelAllResponse{}, nil
}

func (f *FakeBase) CancelBatchOrders(context.Context, []order.Cancel) (*order.CancelBatchResponse, error) {
	return nil, nil
}

func (f *FakeBase) CancelOrder(context.Context, *order.Cancel) error {
	return nil
}

func (f *FakeBase) GetCachedAccountInfo(context.Context, asset.Item) (account.Holdings, error) {
	return account.Holdings{}, nil
}

func (f *FakeBase) GetCachedOrderbook(currency.Pair, asset.Item) (*orderbook.Book, error) {
	return nil, nil
}

func (f *FakeBase) GetCachedTicker(currency.Pair, asset.Item) (*ticker.Price, error) {
	return nil, nil
}

func (f *FakeBase) FetchTradablePairs(context.Context, asset.Item) (currency.Pairs, error) {
	return nil, nil
}

func (f *FakeBase) GetAccountFundingHistory(context.Context) ([]FundingHistory, error) {
	return nil, nil
}

func (f *FakeBase) ValidateAPICredentials(context.Context, asset.Item) error {
	return nil
}

func (f *FakeBase) UpdateTickers(context.Context, asset.Item) error {
	return nil
}

func (f *FakeBase) UpdateTicker(context.Context, currency.Pair, asset.Item) (*ticker.Price, error) {
	return nil, nil
}

func (f *FakeBase) UpdateOrderbook(context.Context, currency.Pair, asset.Item) (*orderbook.Book, error) {
	return nil, nil
}

func (f *FakeBase) UpdateAccountInfo(context.Context, asset.Item) (account.Holdings, error) {
	return account.Holdings{}, nil
}

func (f *FakeBase) GetRecentTrades(context.Context, currency.Pair, asset.Item) ([]trade.Data, error) {
	return nil, nil
}

func (f *FakeBase) GetHistoricTrades(context.Context, currency.Pair, asset.Item, time.Time, time.Time) ([]trade.Data, error) {
	return nil, nil
}

func (f *FakeBase) GetServerTime(context.Context, asset.Item) (time.Time, error) {
	return time.Now(), nil
}

func (f *FakeBase) GetFeeByType(context.Context, *FeeBuilder) (float64, error) {
	return 0.0, nil
}

func (f *FakeBase) SubmitOrder(context.Context, *order.Submit) (*order.SubmitResponse, error) {
	return nil, nil
}

func (f *FakeBase) ModifyOrder(context.Context, *order.Modify) (*order.ModifyResponse, error) {
	return nil, nil
}

func (f *FakeBase) GetOrderInfo(context.Context, string, currency.Pair, asset.Item) (*order.Detail, error) {
	return nil, nil
}

func (f *FakeBase) GetDepositAddress(context.Context, currency.Code, string, string) (*deposit.Address, error) {
	return nil, nil
}

func (f *FakeBase) GetOrderHistory(context.Context, *order.MultiOrderRequest) (order.FilteredOrders, error) {
	return nil, nil
}

func (f *FakeBase) GetWithdrawalsHistory(context.Context, currency.Code, asset.Item) ([]WithdrawalHistory, error) {
	return []WithdrawalHistory{}, nil
}

func (f *FakeBase) GetActiveOrders(context.Context, *order.MultiOrderRequest) (order.FilteredOrders, error) {
	return []order.Detail{}, nil
}

func (f *FakeBase) WithdrawCryptocurrencyFunds(context.Context, *withdraw.Request) (*withdraw.ExchangeResponse, error) {
	return nil, nil
}

func (f *FakeBase) WithdrawFiatFunds(context.Context, *withdraw.Request) (*withdraw.ExchangeResponse, error) {
	return nil, nil
}

func (f *FakeBase) WithdrawFiatFundsToInternationalBank(context.Context, *withdraw.Request) (*withdraw.ExchangeResponse, error) {
	return nil, nil
}

func (f *FakeBase) GetHistoricCandles(context.Context, currency.Pair, asset.Item, kline.Interval, time.Time, time.Time) (*kline.Item, error) {
	return &kline.Item{}, nil
}

func (f *FakeBase) GetHistoricCandlesExtended(context.Context, currency.Pair, asset.Item, kline.Interval, time.Time, time.Time) (*kline.Item, error) {
	return &kline.Item{}, nil
}

func (f *FakeBase) UpdateOrderExecutionLimits(context.Context, asset.Item) error {
	return nil
}

func (f *FakeBase) GetLatestFundingRates(context.Context, *fundingrate.LatestRateRequest) ([]fundingrate.LatestRateResponse, error) {
	return nil, nil
}

func (f *FakeBase) GetFuturesContractDetails(context.Context, asset.Item) ([]futures.Contract, error) {
	return nil, common.ErrFunctionNotSupported
}

func TestGetCurrencyTradeURL(t *testing.T) {
	t.Parallel()
	b := Base{}
	_, err := b.GetCurrencyTradeURL(t.Context(), asset.Spot, currency.NewBTCUSDT())
	require.ErrorIs(t, err, common.ErrFunctionNotSupported)
}

func TestGetTradingRequirements(t *testing.T) {
	t.Parallel()
	requirements := (*Base)(nil).GetTradingRequirements()
	require.Empty(t, requirements)
	requirements = (&Base{Features: Features{TradingRequirements: protocol.TradingRequirements{ClientOrderID: true}}}).GetTradingRequirements()
	require.NotEmpty(t, requirements)
}

func TestSetConfigPairFormatFromExchange(t *testing.T) {
	t.Parallel()
	b := Base{Config: &config.Exchange{CurrencyPairs: &currency.PairsManager{}}}
	err := b.setConfigPairFormatFromExchange(asset.Spot)
	assert.ErrorIs(t, err, asset.ErrNotSupported, "setConfigPairFormatFromExchange should error correctly without pairs")
	err = b.CurrencyPairs.Store(asset.Spot, &currency.PairStore{
		Enabled:       currency.Pairs{btcusdPair},
		ConfigFormat:  &currency.PairFormat{Delimiter: "🐋"},
		RequestFormat: &currency.PairFormat{Delimiter: "🦥"},
	})
	require.NoError(t, err, "CurrencyPairs.Store must not error")
	err = b.setConfigPairFormatFromExchange(asset.Spot)
	require.NoError(t, err)
	assert.Equal(t, "🐋", b.Config.CurrencyPairs.Pairs[asset.Spot].ConfigFormat.Delimiter, "ConfigFormat should be correct and have a blow hole")
	assert.Equal(t, "🦥", b.Config.CurrencyPairs.Pairs[asset.Spot].RequestFormat.Delimiter, "RequestFormat should be correct and kinda lazy")
}

func TestGetOrderExecutionLimits(t *testing.T) {
	t.Parallel()
	exch := Base{
		Name: "TESTNAME",
	}
	cp := currency.NewBTCUSDT()
	k := key.NewExchangeAssetPair("TESTNAME", asset.Spread, cp)
	l := limits.MinMaxLevel{
		Key:      k,
		MaxPrice: 1337,
	}
	err := limits.Load([]limits.MinMaxLevel{l})
	require.NoError(t, err, "Load must not error")

	_, err = exch.GetOrderExecutionLimits(asset.Spread, cp)
	require.NoError(t, err)
}

func TestCheckOrderExecutionLimits(t *testing.T) {
	t.Parallel()
	exch := Base{
		Name: "TESTNAME",
	}
	cp := currency.NewBTCUSDT()
	k := key.NewExchangeAssetPair("TESTNAME", asset.Spread, cp)
	l := limits.MinMaxLevel{
		Key:      k,
		MaxPrice: 1337,
	}
	err := limits.Load([]limits.MinMaxLevel{
		l,
	})
	require.NoError(t, err, "Load must not error")

	err = exch.CheckOrderExecutionLimits(asset.Spread, cp, 1338.0, 1.0, order.Market)
	require.NoError(t, err, "CheckOrderExecutionLimits must not error")
}

func TestWebsocketSubmitOrder(t *testing.T) {
	t.Parallel()
	_, err := (&Base{}).WebsocketSubmitOrder(t.Context(), nil)
	require.ErrorIs(t, err, common.ErrFunctionNotSupported)
}

func TestWebsocketSubmitOrders(t *testing.T) {
	t.Parallel()
	_, err := (&Base{}).WebsocketSubmitOrders(t.Context(), nil)
	require.ErrorIs(t, err, common.ErrFunctionNotSupported)
}

<<<<<<< HEAD
func TestWebsocketModifyOrder(t *testing.T) {
	t.Parallel()
	_, err := (&Base{}).WebsocketModifyOrder(t.Context(), nil)
	require.ErrorIs(t, err, common.ErrFunctionNotSupported)
}

func TestWebsocketCancelOrder(t *testing.T) {
	t.Parallel()
	err := (&Base{}).WebsocketCancelOrder(t.Context(), nil)
	require.ErrorIs(t, err, common.ErrFunctionNotSupported)
=======
func TestMessageID(t *testing.T) {
	t.Parallel()
	id := (new(Base)).MessageID()
	require.NotEmpty(t, id, "MessageID must return a non-empty message ID")
	u, err := uuid.FromString(id)
	require.NoError(t, err, "MessageID must return a valid UUID")
	assert.Equal(t, byte(0x7), u.Version(), "MessageID should return a V7 uuid")
>>>>>>> 6907dfa6
}<|MERGE_RESOLUTION|>--- conflicted
+++ resolved
@@ -2879,7 +2879,6 @@
 	require.ErrorIs(t, err, common.ErrFunctionNotSupported)
 }
 
-<<<<<<< HEAD
 func TestWebsocketModifyOrder(t *testing.T) {
 	t.Parallel()
 	_, err := (&Base{}).WebsocketModifyOrder(t.Context(), nil)
@@ -2890,7 +2889,8 @@
 	t.Parallel()
 	err := (&Base{}).WebsocketCancelOrder(t.Context(), nil)
 	require.ErrorIs(t, err, common.ErrFunctionNotSupported)
-=======
+}
+
 func TestMessageID(t *testing.T) {
 	t.Parallel()
 	id := (new(Base)).MessageID()
@@ -2898,5 +2898,4 @@
 	u, err := uuid.FromString(id)
 	require.NoError(t, err, "MessageID must return a valid UUID")
 	assert.Equal(t, byte(0x7), u.Version(), "MessageID should return a V7 uuid")
->>>>>>> 6907dfa6
 }