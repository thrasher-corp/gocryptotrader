--- conflicted
+++ resolved
@@ -208,11 +208,7 @@
 		Name:      "rawr",
 		Requester: requester}
 
-<<<<<<< HEAD
 	newBase.Websocket = stream.NewWrapper()
-=======
-	newBase.Websocket = stream.NewWebsocket()
->>>>>>> 59469331
 	err = newBase.SetClientProxyAddress("")
 	if err != nil {
 		t.Error(err)
@@ -872,7 +868,6 @@
 	}
 
 	// Test websocket support
-<<<<<<< HEAD
 	b.Websocket = stream.NewWrapper()
 	b.Features.Supports.Websocket = true
 	err = b.Websocket.Enable()
@@ -880,23 +875,6 @@
 		t.Fatalf("expected %v, but found %v", stream.ErrNoAssetWebsocketInstanceFound, err)
 	}
 	err = b.Websocket.Setup(stream.DefaultWrapperSetup)
-=======
-	b.Websocket = stream.NewWebsocket()
-	b.Features.Supports.Websocket = true
-	err = b.Websocket.Setup(&stream.WebsocketSetup{
-		ExchangeConfig: &config.Exchange{
-			WebsocketTrafficTimeout: time.Second * 30,
-			Name:                    "test",
-			Features:                &config.FeaturesConfig{},
-		},
-		Features:              &protocol.Features{},
-		DefaultURL:            "ws://something.com",
-		RunningURL:            "ws://something.com",
-		Connector:             func() error { return nil },
-		GenerateSubscriptions: func() (subscription.List, error) { return subscription.List{}, nil },
-		Subscriber:            func(subscription.List) error { return nil },
-	})
->>>>>>> 59469331
 	if err != nil {
 		t.Fatal(err)
 	}
@@ -1213,35 +1191,12 @@
 	if b.IsWebsocketEnabled() {
 		t.Error("exchange doesn't support websocket")
 	}
-<<<<<<< HEAD
 	b.Websocket = stream.NewWrapper()
 	err := b.Websocket.Setup(stream.DefaultWrapperSetup)
 	if err != nil {
 		t.Fatal(err)
 	}
 	_, err = b.Websocket.AddWebsocket(stream.DefaultTestSetup)
-=======
-
-	b.Websocket = stream.NewWebsocket()
-	err := b.Websocket.Setup(&stream.WebsocketSetup{
-		ExchangeConfig: &config.Exchange{
-			Enabled:                 true,
-			WebsocketTrafficTimeout: time.Second * 30,
-			Name:                    "test",
-			Features: &config.FeaturesConfig{
-				Enabled: config.FeaturesEnabledConfig{
-					Websocket: true,
-				},
-			},
-		},
-		Features:              &protocol.Features{},
-		DefaultURL:            "ws://something.com",
-		RunningURL:            "ws://something.com",
-		Connector:             func() error { return nil },
-		GenerateSubscriptions: func() (subscription.List, error) { return nil, nil },
-		Subscriber:            func(subscription.List) error { return nil },
-	})
->>>>>>> 59469331
 	if err != nil {
 		t.Error(err)
 	}
