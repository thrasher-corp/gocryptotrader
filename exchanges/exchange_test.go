--- conflicted
+++ resolved
@@ -428,24 +428,12 @@
 	require.NoError(t, err, "Store must not error")
 	require.NoError(t, b.SetCurrencyPairFormat(), "SetCurrencyPairFormat must not error")
 	spot, err = b.GetPairFormat(asset.Spot, false)
-<<<<<<< HEAD
 	require.NoError(t, err, "GetPairFormat must not error")
 	assert.Equal(t, "~", spot.Delimiter, "GetPairFormat should return a format with correct delimiter")
 	assert.Equal(t, "~", spot.Delimiter, "GetPairFormat should return a format with correct delimiter")
 	f, err := b.GetPairFormat(asset.Futures, false)
 	require.NoError(t, err, "GetPairFormat must not error")
 	assert.Equal(t, ":)", f.Delimiter, "GetPairFormat should return a format with correct delimiter")
-=======
-	if err != nil {
-		t.Fatal(err)
-	}
-	if spot.Delimiter != "~" {
-		t.Error("incorrect pair format delimiter")
-	}
-	f, err := b.GetPairFormat(asset.Futures, false)
-	require.NoError(t, err, "GetPairFormat must not error")
-	assert.Equal(t, ":)", f.Delimiter, "Delimiter should be set correctly")
->>>>>>> 7ebc3925
 }
 
 func TestLoadConfigPairs(t *testing.T) {
