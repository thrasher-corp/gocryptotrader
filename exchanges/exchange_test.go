--- conflicted
+++ resolved
@@ -1990,20 +1990,11 @@
 func TestGetMarginRateHistory(t *testing.T) {
 	t.Parallel()
 	var b Base
-	_, err := b.GetMarginRatesHistory(t.Context(), nil)
-	assert.ErrorIs(t, err, common.ErrNotYetImplemented)
-}
-
-<<<<<<< HEAD
-=======
-func TestGetPositionSummary(t *testing.T) {
-	t.Parallel()
-	var b Base
-	_, err := b.GetFuturesPositionSummary(t.Context(), nil)
-	assert.ErrorIs(t, err, common.ErrNotYetImplemented)
-}
-
->>>>>>> 3e80f1b9
+	if _, err := b.GetMarginRatesHistory(t.Context(), nil); !errors.Is(err, common.ErrNotYetImplemented) {
+		t.Errorf("received: %v, expected: %v", err, common.ErrNotYetImplemented)
+	}
+}
+
 func TestGetFuturesPositions(t *testing.T) {
 	t.Parallel()
 	var b Base
