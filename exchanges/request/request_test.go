--- conflicted
+++ resolved
@@ -466,36 +466,7 @@
 
 func TestGetNonce(t *testing.T) {
 	t.Parallel()
-<<<<<<< HEAD
 	r, err := New("test", new(http.Client), WithLimiter(globalshell))
-	if err != nil {
-		t.Fatal(err)
-	}
-	if n1, n2 := r.GetNonce(false), r.GetNonce(false); n1 == n2 {
-		t.Fatal(unexpected)
-	}
-
-	r2, err := New("test",
-		new(http.Client),
-		WithLimiter(globalshell))
-	if err != nil {
-		t.Fatal(err)
-	}
-	if n1, n2 := r2.GetNonce(true), r2.GetNonce(true); n1 == n2 {
-		t.Fatal(unexpected)
-	}
-}
-
-func TestGetNonceMillis(t *testing.T) {
-	t.Parallel()
-	r, err := New("test", new(http.Client), WithLimiter(globalshell))
-	if err != nil {
-		t.Fatal(err)
-	}
-	if m1, m2 := r.GetNonceMilli(), r.GetNonceMilli(); m1 == m2 {
-		log.Fatal(unexpected)
-=======
-	r, err := New("test", new(http.Client), WithLimiter(&globalshell))
 	require.NoError(t, err)
 	n1 := r.GetNonce(nonce.Unix)
 	assert.NotZero(t, n1)
@@ -503,7 +474,7 @@
 	assert.NotZero(t, n2)
 	assert.NotEqual(t, n1, n2)
 
-	r2, err := New("test", new(http.Client), WithLimiter(&globalshell))
+	r2, err := New("test", new(http.Client), WithLimiter(globalshell))
 	require.NoError(t, err)
 	n3 := r2.GetNonce(nonce.UnixNano)
 	assert.NotZero(t, n3)
@@ -518,13 +489,12 @@
 // 40532461	       30.29 ns/op	       0 B/op	       0 allocs/op (prev)
 // 45329203	       26.53 ns/op	       0 B/op	       0 allocs/op
 func BenchmarkGetNonce(b *testing.B) {
-	r, err := New("test", new(http.Client), WithLimiter(&globalshell))
+	r, err := New("test", new(http.Client), WithLimiter(globalshell))
 	require.NoError(b, err)
 	b.ResetTimer()
 	for i := 0; i < b.N; i++ {
 		r.GetNonce(nonce.UnixNano)
 		r.timedLock.UnlockIfLocked()
->>>>>>> 1e95ae9b
 	}
 }
 
