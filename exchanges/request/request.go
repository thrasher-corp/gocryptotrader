package request

import (
	"context"
	"encoding/json"
	"errors"
	"fmt"
	"io"
	"io/ioutil"
	"net/http"
	"net/http/httputil"
	"net/url"
	"sync/atomic"
	"time"

	"github.com/thrasher-corp/gocryptotrader/common/timedmutex"
	"github.com/thrasher-corp/gocryptotrader/exchanges/mock"
	"github.com/thrasher-corp/gocryptotrader/exchanges/nonce"
	"github.com/thrasher-corp/gocryptotrader/log"
)

var (
	// ErrRequestSystemIsNil defines and error if the request system has not
	// been set up yet.
	ErrRequestSystemIsNil     = errors.New("request system is nil")
	errMaxRequestJobs         = errors.New("max request jobs reached")
	errRequestFunctionIsNil   = errors.New("request function is nil")
	errRequestItemNil         = errors.New("request item is nil")
	errInvalidPath            = errors.New("invalid path")
	errHeaderResponseMapIsNil = errors.New("header response map is nil")
	errFailedToRetryRequest   = errors.New("failed to retry request")
	errContextRequired        = errors.New("context is required")
	errTransportNotSet        = errors.New("transport not set, cannot set timeout")
)

// New returns a new Requester
func New(name string, httpRequester *http.Client, opts ...RequesterOption) (*Requester, error) {
	protectedClient, err := newProtectedClient(httpRequester)
	if err != nil {
		return nil, fmt.Errorf("cannot set up a new requester for %s: %w", name, err)
	}
	r := &Requester{
		_HTTPClient: protectedClient,
		name:        name,
		backoff:     DefaultBackoff(),
		retryPolicy: DefaultRetryPolicy,
		maxRetries:  MaxRetryAttempts,
		timedLock:   timedmutex.NewTimedMutex(DefaultMutexLockTimeout),
		reporter:    globalReporter,
	}

	for _, o := range opts {
		o(r)
	}

	return r, nil
}

// SendPayload handles sending HTTP/HTTPS requests
func (r *Requester) SendPayload(ctx context.Context, ep EndpointLimit, newRequest Generate) error {
	if r == nil {
		return ErrRequestSystemIsNil
	}

	if ctx == nil {
		return errContextRequired
	}

	defer r.timedLock.UnlockIfLocked()

	if newRequest == nil {
		return errRequestFunctionIsNil
	}

	if atomic.LoadInt32(&r.jobs) >= MaxRequestJobs {
		return errMaxRequestJobs
	}

	atomic.AddInt32(&r.jobs, 1)
	err := r.doRequest(ctx, ep, newRequest)
	atomic.AddInt32(&r.jobs, -1)
	return err
}

// validateRequest validates the requester item fields
func (i *Item) validateRequest(ctx context.Context, r *Requester) (*http.Request, error) {
	if i == nil {
		return nil, errRequestItemNil
	}

	if i.Path == "" {
		return nil, errInvalidPath
	}

	if i.HeaderResponse != nil && *i.HeaderResponse == nil {
		return nil, errHeaderResponseMapIsNil
	}

	if !i.NonceEnabled {
		r.timedLock.LockForDuration()
	}
	req, err := http.NewRequestWithContext(ctx, i.Method, i.Path, i.Body)
	if err != nil {
		return nil, err
	}

	if i.HTTPDebugging {
		// Err not evaluated due to validation check above
		dump, _ := httputil.DumpRequestOut(req, true)
		log.Debugf(log.RequestSys, "DumpRequest:\n%s", dump)
	}

	for k, v := range i.Headers {
		req.Header.Add(k, v)
	}

	if r.userAgent != "" && req.Header.Get(userAgent) == "" {
		req.Header.Add(userAgent, r.userAgent)
	}

	return req, nil
}

// DoRequest performs a HTTP/HTTPS request with the supplied params
func (r *Requester) doRequest(ctx context.Context, endpoint EndpointLimit, newRequest Generate) error {
	for attempt := 1; ; attempt++ {
		// Check if context has finished before executing new attempt.
		select {
		case <-ctx.Done():
			return ctx.Err()
		default:
		}

		// Initiate a rate limit reservation and sleep on requested endpoint
		err := r.InitiateRateLimit(ctx, endpoint)
		if err != nil {
			return fmt.Errorf("failed to rate limit HTTP request: %w", err)
		}

		p, err := newRequest()
		if err != nil {
			return err
		}

		req, err := p.validateRequest(ctx, r)
		if err != nil {
			return err
		}

		if p.Verbose {
			log.Debugf(log.RequestSys, "%s attempt %d request path: %s", r.name, attempt, p.Path)
			for k, d := range req.Header {
				log.Debugf(log.RequestSys, "%s request header [%s]: %s", r.name, k, d)
			}
			log.Debugf(log.RequestSys, "%s request type: %s", r.name, p.Method)
			if p.Body != nil {
				log.Debugf(log.RequestSys, "%s request body: %v", r.name, p.Body)
			}
		}

<<<<<<< HEAD
		resp, err := r._HTTPClient.do(req)
=======
		start := time.Now()

		resp, err := r.HTTPClient.Do(req)

		if r.reporter != nil {
			r.reporter.Latency(r.Name, p.Method, p.Path, time.Since(start))
		}

>>>>>>> 15fcfe60
		if retry, checkErr := r.retryPolicy(resp, err); checkErr != nil {
			return checkErr
		} else if retry {
			if err == nil {
				// If the body isn't fully read, the connection cannot be re-used
				r.drainBody(resp.Body)
			}

			if attempt > r.maxRetries {
				if err != nil {
					return fmt.Errorf("%w, err: %v", errFailedToRetryRequest, err)
				}
				return fmt.Errorf("%w, status: %s", errFailedToRetryRequest, resp.Status)
			}

			after := RetryAfter(resp, time.Now())
			backoff := r.backoff(attempt)
			delay := backoff
			if after > backoff {
				delay = after
			}

			if dl, ok := req.Context().Deadline(); ok && dl.Before(time.Now().Add(delay)) {
				if err != nil {
					return fmt.Errorf("deadline would be exceeded by retry, err: %v", err)
				}
				return fmt.Errorf("deadline would be exceeded by retry, status: %s", resp.Status)
			}

			if p.Verbose {
				log.Errorf(log.RequestSys,
					"%s request has failed. Retrying request in %s, attempt %d",
					r.name,
					delay,
					attempt)
			}

			time.Sleep(delay)
			continue
		}

		contents, err := ioutil.ReadAll(resp.Body)
		if err != nil {
			return err
		}
		// Even in the case of an erroneous condition below, yield the parsed
		// response to caller.
		var unmarshallError error
		if p.Result != nil {
			unmarshallError = json.Unmarshal(contents, p.Result)
		}

		if p.HTTPRecording {
			// This dumps http responses for future mocking implementations
			err = mock.HTTPRecord(resp, r.name, contents)
			if err != nil {
				return fmt.Errorf("mock recording failure %s", err)
			}
		}

		if p.HeaderResponse != nil {
			for k, v := range resp.Header {
				(*p.HeaderResponse)[k] = v
			}
		}

		if resp.StatusCode < http.StatusOK ||
			resp.StatusCode > http.StatusAccepted {
			return fmt.Errorf("%s unsuccessful HTTP status code: %d raw response: %s",
				r.name,
				resp.StatusCode,
				string(contents))
		}

		if p.HTTPDebugging {
			dump, dumpErr := httputil.DumpResponse(resp, false)
			if err != nil {
				log.Errorf(log.RequestSys, "DumpResponse invalid response: %v:", dumpErr)
			}
			log.Debugf(log.RequestSys, "DumpResponse Headers (%v):\n%s", p.Path, dump)
			log.Debugf(log.RequestSys, "DumpResponse Body (%v):\n %s", p.Path, string(contents))
		}

		err = resp.Body.Close()
		if err != nil {
			log.Errorf(log.RequestSys,
				"%s failed to close request body %s",
				r.name,
				err)
		}
		if p.Verbose {
			log.Debugf(log.RequestSys,
				"HTTP status: %s, Code: %v",
				resp.Status,
				resp.StatusCode)
			if !p.HTTPDebugging {
				log.Debugf(log.RequestSys,
					"%s raw response: %s",
					r.name,
					string(contents))
			}
		}
		return unmarshallError
	}
}

func (r *Requester) drainBody(body io.ReadCloser) {
	if _, err := io.Copy(ioutil.Discard, io.LimitReader(body, drainBodyLimit)); err != nil {
		log.Errorf(log.RequestSys,
			"%s failed to drain request body %s",
			r.name,
			err)
	}

	if err := body.Close(); err != nil {
		log.Errorf(log.RequestSys,
			"%s failed to close request body %s",
			r.name,
			err)
	}
}

// GetNonce returns a nonce for requests. This locks and enforces concurrent
// nonce FIFO on the buffered job channel
func (r *Requester) GetNonce(isNano bool) nonce.Value {
	r.timedLock.LockForDuration()
	if r.Nonce.Get() == 0 {
		if isNano {
			r.Nonce.Set(time.Now().UnixNano())
		} else {
			r.Nonce.Set(time.Now().Unix())
		}
		return r.Nonce.Get()
	}
	return r.Nonce.GetInc()
}

// GetNonceMilli returns a nonce for requests. This locks and enforces concurrent
// nonce FIFO on the buffered job channel this is for millisecond
func (r *Requester) GetNonceMilli() nonce.Value {
	r.timedLock.LockForDuration()
	if r.Nonce.Get() == 0 {
		r.Nonce.Set(time.Now().UnixMilli())
		return r.Nonce.Get()
	}
	return r.Nonce.GetInc()
}

// SetProxy sets a proxy address for the client transport
func (r *Requester) SetProxy(p *url.URL) error {
	if r == nil {
		return ErrRequestSystemIsNil
	}
	return r._HTTPClient.setProxy(p)
}

// SetHTTPClient sets exchanges HTTP client
func (r *Requester) SetHTTPClient(newClient *http.Client) error {
	if r == nil {
		return ErrRequestSystemIsNil
	}
	protectedClient, err := newProtectedClient(newClient)
	if err != nil {
		return err
	}
	r._HTTPClient = protectedClient
	return nil
}

// SetHTTPClientTimeout sets the timeout value for the exchanges HTTP Client and
// also the underlying transports idle connection timeout
func (r *Requester) SetHTTPClientTimeout(timeout time.Duration) error {
	if r == nil {
		return ErrRequestSystemIsNil
	}
	return r._HTTPClient.setHTTPClientTimeout(timeout)
}

// SetHTTPClientUserAgent sets the exchanges HTTP user agent
func (r *Requester) SetHTTPClientUserAgent(userAgent string) error {
	if r == nil {
		return ErrRequestSystemIsNil
	}
	r.userAgent = userAgent
	return nil
}

// GetHTTPClientUserAgent gets the exchanges HTTP user agent
func (r *Requester) GetHTTPClientUserAgent() (string, error) {
	if r == nil {
		return "", ErrRequestSystemIsNil
	}
	return r.userAgent, nil
}

// Shutdown releases persistent memory for garbage collection.
func (r *Requester) Shutdown() error {
	if r == nil {
		return ErrRequestSystemIsNil
	}
	return r._HTTPClient.release()
}<|MERGE_RESOLUTION|>--- conflicted
+++ resolved
@@ -158,18 +158,14 @@
 			}
 		}
 
-<<<<<<< HEAD
+		start := time.Now()
+
 		resp, err := r._HTTPClient.do(req)
-=======
-		start := time.Now()
-
-		resp, err := r.HTTPClient.Do(req)
 
 		if r.reporter != nil {
-			r.reporter.Latency(r.Name, p.Method, p.Path, time.Since(start))
-		}
-
->>>>>>> 15fcfe60
+			r.reporter.Latency(r.name, p.Method, p.Path, time.Since(start))
+		}
+
 		if retry, checkErr := r.retryPolicy(resp, err); checkErr != nil {
 			return checkErr
 		} else if retry {
