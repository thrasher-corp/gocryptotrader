--- conflicted
+++ resolved
@@ -33,12 +33,8 @@
 )
 
 var b = &BTSE{}
-<<<<<<< HEAD
-var testFUTURESPair = currency.NewPair(currency.BTC, currency.PFC)
-=======
 var futuresPair = currency.NewPair(currency.ENJ, currency.PFC)
 var spotPair = currency.NewPairWithDelimiter("BTC", "USD", "-")
->>>>>>> 37b1121b
 
 func TestMain(m *testing.M) {
 	b.SetDefaults()
@@ -728,18 +724,19 @@
 	assert.NoError(t, err, "IsPerpetualFutureCurrency should not error")
 	assert.True(t, isPerp, "IsPerpetualFutureCurrency should return true for a futures pair")
 
-<<<<<<< HEAD
-	cp, err := currency.NewPairFromString(testSPOTPair)
-	if err != nil {
-		t.Error(err)
-	}
-	isPerp, err = b.IsPerpetualFutureCurrency(asset.Futures, cp)
-	if err != nil {
-		t.Error(err)
-	}
-	if isPerp {
-		t.Error("expected false")
-	}
+	isPerp, err = b.IsPerpetualFutureCurrency(asset.Futures, spotPair)
+	assert.NoError(t, err, "IsPerpetualFutureCurrency should not error")
+	assert.False(t, isPerp, "IsPerpetualFutureCurrency should return false for a spot pair")
+}
+
+var updatePairsGuard sync.Once
+
+func updatePairsOnce(tb testing.TB) {
+	tb.Helper()
+	updatePairsGuard.Do(func() {
+		err := b.UpdateTradablePairs(context.Background(), true)
+		assert.NoError(tb, err, "UpdateTradablePairs should not error")
+	})
 }
 
 func TestGetOpenInterest(t *testing.T) {
@@ -760,19 +757,4 @@
 		Asset: asset.Spot,
 	})
 	assert.ErrorIs(t, err, asset.ErrNotSupported)
-=======
-	isPerp, err = b.IsPerpetualFutureCurrency(asset.Futures, spotPair)
-	assert.NoError(t, err, "IsPerpetualFutureCurrency should not error")
-	assert.False(t, isPerp, "IsPerpetualFutureCurrency should return false for a spot pair")
-}
-
-var updatePairsGuard sync.Once
-
-func updatePairsOnce(tb testing.TB) {
-	tb.Helper()
-	updatePairsGuard.Do(func() {
-		err := b.UpdateTradablePairs(context.Background(), true)
-		assert.NoError(tb, err, "UpdateTradablePairs should not error")
-	})
->>>>>>> 37b1121b
 }