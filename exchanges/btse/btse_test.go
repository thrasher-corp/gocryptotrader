package btse

import (
	"context"
	"log"
	"os"
	"testing"
	"time"

	"github.com/stretchr/testify/assert"
	"github.com/thrasher-corp/gocryptotrader/common"
	"github.com/thrasher-corp/gocryptotrader/common/key"
	"github.com/thrasher-corp/gocryptotrader/config"
	"github.com/thrasher-corp/gocryptotrader/core"
	"github.com/thrasher-corp/gocryptotrader/currency"
	exchange "github.com/thrasher-corp/gocryptotrader/exchanges"
	"github.com/thrasher-corp/gocryptotrader/exchanges/asset"
	"github.com/thrasher-corp/gocryptotrader/exchanges/fundingrate"
	"github.com/thrasher-corp/gocryptotrader/exchanges/futures"
	"github.com/thrasher-corp/gocryptotrader/exchanges/kline"
	"github.com/thrasher-corp/gocryptotrader/exchanges/order"
	"github.com/thrasher-corp/gocryptotrader/exchanges/sharedtestvalues"
	"github.com/thrasher-corp/gocryptotrader/exchanges/stream"
	"github.com/thrasher-corp/gocryptotrader/exchanges/ticker"
	testexch "github.com/thrasher-corp/gocryptotrader/internal/testing/exchange"
)

// Please supply your own keys here to do better tests
const (
	apiKey                  = ""
	apiSecret               = ""
	canManipulateRealOrders = false
)

var b = &BTSE{}
var futuresPair = currency.NewPair(currency.ENJ, currency.PFC)
var spotPair = currency.NewPairWithDelimiter("BTC", "USD", "-")

func TestMain(m *testing.M) {
	b.SetDefaults()
	cfg := config.GetConfig()
	if err := cfg.LoadConfig("../../testdata/configtest.json", true); err != nil {
		log.Fatal(err)
	}
	btseConfig, err := cfg.GetExchangeConfig("BTSE")
	if err != nil {
		log.Fatal(err)
	}

	btseConfig.API.AuthenticatedSupport = true
	btseConfig.API.Credentials.Key = apiKey
	btseConfig.API.Credentials.Secret = apiSecret
	b.Websocket = sharedtestvalues.NewTestWebsocket()
	if err = b.Setup(context.Background(), btseConfig); err != nil {
		log.Fatal(err)
	}

	os.Exit(m.Run())
}

func TestUpdateTradablePairs(t *testing.T) {
	t.Parallel()
<<<<<<< HEAD
	sharedtestvalues.UpdatePairsOnce(t, context.Background(), b)
=======
	testexch.UpdatePairsOnce(t, b)
>>>>>>> 9657a570
	expected := map[asset.Item][]string{
		asset.Spot:    {"BTCUSD", "BTCUSDT", "ETHBTC"},
		asset.Futures: {"BTCPFC", "ETHPFC"},
	}
	for a, pairs := range expected {
		for _, symb := range pairs {
			_, err := b.CurrencyPairs.Match(symb, a)
			assert.NoErrorf(t, err, "Should find pair %s for %s", symb, a)
		}
	}
}

func TestFetchFundingHistory(t *testing.T) {
	_, err := b.FetchFundingHistory(context.Background(), "")
	assert.NoError(t, err, "FetchFundingHistory should not error")
}

func TestGetMarketsSummary(t *testing.T) {
	t.Parallel()
	_, err := b.GetMarketSummary(context.Background(), "", true)
	assert.NoError(t, err, "GetMarketSummary should not error")

	ret, err := b.GetMarketSummary(context.Background(), spotPair.String(), true)
	assert.NoError(t, err, "GetMarketSummary should not error")
	assert.Len(t, ret, 1, "expected only one result when requesting BTC-USD data received")

	_, err = b.GetMarketSummary(context.Background(), "", false)
	assert.NoError(t, err, "GetMarketSummary should not error")
}

func TestFetchOrderBook(t *testing.T) {
	t.Parallel()
	_, err := b.FetchOrderBook(context.Background(), spotPair.String(), 0, 1, 1, true)
	assert.NoError(t, err, "FetchOrderBook should not error")

	_, err = b.FetchOrderBook(context.Background(), futuresPair.String(), 0, 1, 1, false)
	assert.NoError(t, err, "FetchOrderBook should not error")

	_, err = b.FetchOrderBook(context.Background(), spotPair.String(), 1, 1, 1, true)
	assert.NoError(t, err, "FetchOrderBook should not error")
}

func TestUpdateOrderbook(t *testing.T) {
	t.Parallel()
	_, err := b.UpdateOrderbook(context.Background(), spotPair, asset.Spot)
	assert.NoError(t, err, "UpdateOrderbook should not error")

	_, err = b.UpdateOrderbook(context.Background(), futuresPair, asset.Futures)
	assert.NoError(t, err, "UpdateOrderbook should not error")
}

func TestFetchOrderBookL2(t *testing.T) {
	t.Parallel()
	_, err := b.FetchOrderBookL2(context.Background(), spotPair.String(), 20)
	assert.NoError(t, err, "FetchOrderBookL2 should not error")
}

func TestOHLCV(t *testing.T) {
	t.Parallel()
	_, err := b.GetOHLCV(context.Background(), spotPair.String(), time.Now().AddDate(0, 0, -1), time.Now(), 60, asset.Spot)
	assert.NoError(t, err, "GetOHLCV should not error")

	_, err = b.GetOHLCV(context.Background(), spotPair.String(), time.Now(), time.Now().AddDate(0, 0, -1), 60, asset.Spot)
	assert.ErrorIs(t, err, common.ErrStartAfterEnd, "GetOHLCV should error if start date after end date")

	_, err = b.GetOHLCV(context.Background(), futuresPair.String(), time.Now().AddDate(0, 0, -1), time.Now(), 60, asset.Futures)
	assert.NoError(t, err, "GetOHLCV should not error")
}

func TestGetPrice(t *testing.T) {
	t.Parallel()
	_, err := b.GetPrice(context.Background(), spotPair.String())
	assert.NoError(t, err, "GetPrice should not error")
}

func TestFormatExchangeKlineInterval(t *testing.T) {
	ret := b.FormatExchangeKlineInterval(kline.OneDay)
	assert.Equal(t, "1440", ret, "FormatExchangeKlineInterval should return correct value")
}

func TestGetHistoricCandles(t *testing.T) {
	t.Parallel()
	start := time.Now().AddDate(0, 0, -3)
	_, err := b.GetHistoricCandles(context.Background(), spotPair, asset.Spot, kline.OneHour, start, time.Now())
	assert.NoError(t, err, "GetHistoricCandles should not error")

	_, err = b.GetHistoricCandles(context.Background(), spotPair, asset.Spot, kline.OneDay, start, time.Now())
	assert.NoError(t, err, "GetHistoricCandles should not error")
}

func TestGetHistoricCandlesExtended(t *testing.T) {
	t.Parallel()
	err := b.CurrencyPairs.StorePairs(asset.Futures, currency.Pairs{futuresPair}, true)
	assert.NoError(t, err, "StorePairs should not error")

	start := time.Now().AddDate(0, 0, -1)
	_, err = b.GetHistoricCandlesExtended(context.Background(), spotPair, asset.Spot, kline.OneHour, start, time.Now())
	assert.NoError(t, err, "GetHistoricCandlesExtended should not error")

	_, err = b.GetHistoricCandlesExtended(context.Background(), futuresPair, asset.Futures, kline.OneHour, start, time.Now())
	assert.NoError(t, err, "GetHistoricCandlesExtended should not error")
}

func TestGetTrades(t *testing.T) {
	t.Parallel()
	_, err := b.GetTrades(context.Background(), spotPair.String(), time.Now().AddDate(0, 0, -1), time.Now(), 0, 0, 50, false, true)
	assert.NoError(t, err, "GetTrades should not error")

	_, err = b.GetTrades(context.Background(), spotPair.String(), time.Now(), time.Now().AddDate(0, -1, 0), 0, 0, 50, false, true)
	assert.ErrorIs(t, err, common.ErrStartAfterEnd, "GetTrades should error if start date after end date")

	_, err = b.GetTrades(context.Background(), futuresPair.String(), time.Now().AddDate(0, 0, -1), time.Now(), 0, 0, 50, false, false)
	assert.NoError(t, err, "GetTrades should not error")
}

func TestUpdateTicker(t *testing.T) {
	t.Parallel()
	_, err := b.UpdateTicker(context.Background(), spotPair, asset.Spot)
	assert.NoError(t, common.ExcludeError(err, ticker.ErrBidEqualsAsk), "UpdateTickers may only error about locked markets")

	_, err = b.UpdateTicker(context.Background(), futuresPair, asset.Futures)
	assert.NoError(t, common.ExcludeError(err, ticker.ErrBidEqualsAsk), "UpdateTickers may only error about locked markets")
}

func TestUpdateTickers(t *testing.T) {
	t.Parallel()
	err := b.UpdateTickers(context.Background(), asset.Spot)
	assert.NoError(t, common.ExcludeError(err, ticker.ErrBidEqualsAsk), "UpdateTickers may only error about locked markets")

	err = b.UpdateTickers(context.Background(), asset.Futures)
	assert.NoError(t, common.ExcludeError(err, ticker.ErrBidEqualsAsk), "UpdateTickers may only error about locked markets")
}

func TestGetCurrentServerTime(t *testing.T) {
	t.Parallel()
	_, err := b.GetCurrentServerTime(context.Background())
	assert.NoError(t, err, "GetCurrentServerTime should not error")
}

func TestWrapperGetServerTime(t *testing.T) {
	t.Parallel()
	st, err := b.GetServerTime(context.Background(), asset.Spot)
	assert.NoError(t, err, "GetServerTime should not error")
	assert.WithinRange(t, st, time.Now().Add(-24*time.Hour), time.Now().Add(24*time.Hour), "Time should be within a day of now")
}

func TestGetWalletInformation(t *testing.T) {
	t.Parallel()
	sharedtestvalues.SkipTestIfCredentialsUnset(t, b)
	_, err := b.GetWalletInformation(context.Background())
	assert.NoError(t, err, "GetWalletInformation should not error")
}

func TestGetFeeInformation(t *testing.T) {
	t.Parallel()
	sharedtestvalues.SkipTestIfCredentialsUnset(t, b)
	_, err := b.GetFeeInformation(context.Background(), "")
	assert.NoError(t, err, "GetFeeInformation should not error")
}

func TestGetWalletHistory(t *testing.T) {
	t.Parallel()
	sharedtestvalues.SkipTestIfCredentialsUnset(t, b)
	_, err := b.GetWalletHistory(context.Background(), spotPair.String(), time.Time{}, time.Time{}, 50)
	assert.NoError(t, err, "GetWalletHistory should not error")
}

func TestGetWalletAddress(t *testing.T) {
	t.Parallel()
	sharedtestvalues.SkipTestIfCredentialsUnset(t, b)
	_, err := b.GetWalletAddress(context.Background(), "XRP")
	assert.NoError(t, err, "GetWalletAddress should not error")
}

func TestCreateWalletAddress(t *testing.T) {
	t.Parallel()
	sharedtestvalues.SkipTestIfCredentialsUnset(t, b)
	_, err := b.CreateWalletAddress(context.Background(), "XRP")
	assert.NoError(t, err, "CreateWalletAddress should not error")
}

func TestGetDepositAddress(t *testing.T) {
	t.Parallel()
	sharedtestvalues.SkipTestIfCredentialsUnset(t, b)
	_, err := b.GetDepositAddress(context.Background(), currency.BTC, "", "")
	assert.NoError(t, err, "GetDepositAddress should not error")
}

func TestCreateOrder(t *testing.T) {
	t.Parallel()
	sharedtestvalues.SkipTestIfCredentialsUnset(t, b, canManipulateRealOrders)
	_, err := b.CreateOrder(context.Background(), "", 0.0, false, -1, "BUY", 100, 0, 0, spotPair.String(), "GTC", 0.0, 0.0, "LIMIT", "LIMIT")
	assert.NoError(t, err, "CreateOrder should not error")
}

func TestBTSEIndexOrderPeg(t *testing.T) {
	t.Parallel()
	sharedtestvalues.SkipTestIfCredentialsUnset(t, b, canManipulateRealOrders)
	_, err := b.IndexOrderPeg(context.Background(), "", 0.0, false, -1, "BUY", 100, 0, 0, spotPair.String(), "GTC", 0.0, 0.0, "", "LIMIT")
	assert.NoError(t, err, "IndexOrderPeg should not error")
}

func TestGetOrders(t *testing.T) {
	t.Parallel()
	sharedtestvalues.SkipTestIfCredentialsUnset(t, b)
	_, err := b.GetOrders(context.Background(), spotPair.String(), "", "")
	assert.NoError(t, err, "GetOrders should not error")
}

func TestGetActiveOrders(t *testing.T) {
	t.Parallel()
	sharedtestvalues.SkipTestIfCredentialsUnset(t, b)

	var getOrdersRequest = order.MultiOrderRequest{
		Pairs: []currency.Pair{
			{
				Delimiter: "-",
				Base:      currency.BTC,
				Quote:     currency.USD,
			},
			{
				Delimiter: "-",
				Base:      currency.XRP,
				Quote:     currency.USD,
			},
		},
		Type:      order.AnyType,
		AssetType: asset.Spot,
		Side:      order.AnySide,
	}

	_, err := b.GetActiveOrders(context.Background(), &getOrdersRequest)
	assert.NoError(t, err, "GetActiveOrders should not error")
}

func TestGetOrderHistory(t *testing.T) {
	t.Parallel()
	sharedtestvalues.SkipTestIfCredentialsUnset(t, b)

	var getOrdersRequest = order.MultiOrderRequest{
		Type:      order.AnyType,
		AssetType: asset.Spot,
		Side:      order.AnySide,
	}
	_, err := b.GetOrderHistory(context.Background(), &getOrdersRequest)
	assert.NoError(t, err, "GetOrderHistory should not error")
}

func TestTradeHistory(t *testing.T) {
	t.Parallel()
	sharedtestvalues.SkipTestIfCredentialsUnset(t, b)

	_, err := b.TradeHistory(context.Background(), "", time.Time{}, time.Time{}, 0, 0, 0, false, "", "")
	assert.NoError(t, err, "TradeHistory should not error")
}

func TestFormatWithdrawPermissions(t *testing.T) {
	t.Parallel()
	assert.Equal(t, exchange.NoAPIWithdrawalMethodsText, b.FormatWithdrawPermissions(), "FormatWithdrawPermissions should return correct format")
}

// TestGetFeeByTypeOfflineTradeFee logic test
func TestGetFeeByTypeOfflineTradeFee(t *testing.T) {
	feeBuilder := &exchange.FeeBuilder{
		FeeType:       exchange.CryptocurrencyTradeFee,
		Pair:          spotPair,
		IsMaker:       true,
		Amount:        1,
		PurchasePrice: 1000,
	}

	_, err := b.GetFeeByType(context.Background(), feeBuilder)
	assert.NoError(t, err, "GetFeeByType should not error")
	if !sharedtestvalues.AreAPICredentialsSet(b) {
		assert.Equal(t, exchange.OfflineTradeFee, feeBuilder.FeeType, "FeeBuilder should give offline trade fee type")
	} else {
		assert.Equal(t, exchange.CryptocurrencyTradeFee, feeBuilder.FeeType, "FeeBuilder should give crypto trade fee type")
	}
}

func TestGetFee(t *testing.T) {
	t.Parallel()

	feeBuilder := &exchange.FeeBuilder{
		FeeType:       exchange.CryptocurrencyTradeFee,
		Pair:          spotPair,
		IsMaker:       true,
		Amount:        1,
		PurchasePrice: 1000,
	}

	_, err := b.GetFee(context.Background(), feeBuilder)
	assert.NoError(t, err, "fee builuder should not error for maker")

	feeBuilder.IsMaker = false
	_, err = b.GetFee(context.Background(), feeBuilder)
	assert.NoError(t, err, "fee builuder should not error for taker")

	feeBuilder.FeeType = exchange.CryptocurrencyWithdrawalFee
	_, err = b.GetFee(context.Background(), feeBuilder)
	assert.NoError(t, err, "fee builuder should not error for withdrawal")

	feeBuilder.Pair.Base = currency.USDT
	_, err = b.GetFee(context.Background(), feeBuilder)
	assert.NoError(t, err, "fee builuder should not error for USDT")

	feeBuilder.FeeType = exchange.InternationalBankDepositFee
	_, err = b.GetFee(context.Background(), feeBuilder)
	assert.NoError(t, err, "fee builuder should not error for International deposits")

	feeBuilder.Amount = 1000000
	_, err = b.GetFee(context.Background(), feeBuilder)
	assert.NoError(t, err, "fee builuder should not error for a squillion")

	feeBuilder.FeeType = exchange.InternationalBankWithdrawalFee
	_, err = b.GetFee(context.Background(), feeBuilder)
	assert.NoError(t, err, "fee builuder should not error for International withdrawals")

	feeBuilder.Amount = 1000
	_, err = b.GetFee(context.Background(), feeBuilder)
	assert.NoError(t, err, "fee builuder should not error for a fraction of a squillion")
}

func TestParseOrderTime(t *testing.T) {
	actual, err := parseOrderTime("2018-08-20 19:20:46")
	assert.NoError(t, err, "parseOrderTime should not error")
	assert.EqualValues(t, 1534792846, actual.Unix(), "parseOrderTime should provide correct value")
}

func TestSubmitOrder(t *testing.T) {
	t.Parallel()
	sharedtestvalues.SkipTestIfCredentialsUnset(t, b, canManipulateRealOrders)

	var orderSubmission = &order.Submit{
		Exchange: b.Name,
		Pair: currency.Pair{
			Base:  currency.BTC,
			Quote: currency.USD,
		},
		Side:      order.Buy,
		Type:      order.Limit,
		Price:     -100000000,
		Amount:    1,
		ClientID:  "",
		AssetType: asset.Spot,
	}
	response, err := b.SubmitOrder(context.Background(), orderSubmission)
	assert.NoError(t, err, "SubmitOrder should not error")
	assert.Equal(t, order.New, response.Status, "Response Status should be New")
}

func TestCancelAllAfter(t *testing.T) {
	t.Parallel()
	sharedtestvalues.SkipTestIfCredentialsUnset(t, b, canManipulateRealOrders)

	err := b.CancelAllAfter(context.Background(), 1)
	assert.NoError(t, err, "CancelAllAfter should not error")
}

func TestCancelExchangeOrder(t *testing.T) {
	t.Parallel()
	sharedtestvalues.SkipTestIfCredentialsUnset(t, b, canManipulateRealOrders)

	// TODO: Place an order to make sure we can cancel it
	var orderCancellation = &order.Cancel{
		OrderID:       "b334ecef-2b42-4998-b8a4-b6b14f6d2671",
		WalletAddress: core.BitcoinDonationAddress,
		AccountID:     "1",
		Pair:          spotPair,
		AssetType:     asset.Spot,
	}
	err := b.CancelOrder(context.Background(), orderCancellation)
	assert.NoError(t, err, "CancelOrder should not error")
}

func TestCancelOrder(t *testing.T) {
	t.Parallel()
	sharedtestvalues.SkipTestIfCredentialsUnset(t, b, canManipulateRealOrders)

	// TODO: Place an order to make sure we can cancel it
	_, err := b.CancelExistingOrder(context.Background(), "", spotPair.String(), "")
	assert.NoError(t, err, "CancelExistingOrder should not error")
}

func TestCancelAllExchangeOrders(t *testing.T) {
	t.Parallel()
	sharedtestvalues.SkipTestIfCredentialsUnset(t, b, canManipulateRealOrders)

	var orderCancellation = &order.Cancel{
		OrderID:       "1",
		WalletAddress: core.BitcoinDonationAddress,
		AccountID:     "1",
		Pair:          spotPair,
		AssetType:     asset.Spot,
	}
	resp, err := b.CancelAllOrders(context.Background(), orderCancellation)

	assert.NoError(t, err, "CancelAllOrders should not error")
	for k, v := range resp.Status {
		assert.NotContainsf(t, v, "Failed", "order %s should not fail to cancel", k)
	}
}

func TestWsOrderbook(t *testing.T) {
	t.Parallel()
	pressXToJSON := []byte(`{"topic":"orderBookL2Api:BTC-USD_0","data":{"buyQuote":[{"price":"9272.0","size":"0.077"},{"price":"9271.0","size":"1.122"},{"price":"9270.0","size":"2.548"},{"price":"9267.5","size":"1.015"},{"price":"9265.5","size":"0.930"},{"price":"9265.0","size":"0.475"},{"price":"9264.5","size":"2.216"},{"price":"9264.0","size":"9.709"},{"price":"9263.5","size":"3.667"},{"price":"9263.0","size":"8.481"},{"price":"9262.5","size":"7.660"},{"price":"9262.0","size":"9.689"},{"price":"9261.5","size":"4.213"},{"price":"9261.0","size":"1.491"},{"price":"9260.5","size":"6.264"},{"price":"9260.0","size":"1.690"},{"price":"9259.5","size":"5.718"},{"price":"9259.0","size":"2.706"},{"price":"9258.5","size":"0.192"},{"price":"9258.0","size":"1.592"},{"price":"9257.5","size":"1.749"},{"price":"9257.0","size":"8.104"},{"price":"9256.0","size":"0.161"},{"price":"9252.0","size":"1.544"},{"price":"9249.5","size":"1.462"},{"price":"9247.5","size":"1.833"},{"price":"9247.0","size":"0.168"},{"price":"9245.5","size":"1.941"},{"price":"9244.0","size":"1.423"},{"price":"9243.5","size":"0.175"}],"currency":"USD","sellQuote":[{"price":"9303.5","size":"1.839"},{"price":"9303.0","size":"2.067"},{"price":"9302.0","size":"0.117"},{"price":"9298.5","size":"1.569"},{"price":"9297.0","size":"1.527"},{"price":"9295.0","size":"0.184"},{"price":"9294.0","size":"1.785"},{"price":"9289.0","size":"1.673"},{"price":"9287.5","size":"4.194"},{"price":"9287.0","size":"6.622"},{"price":"9286.5","size":"2.147"},{"price":"9286.0","size":"3.348"},{"price":"9285.5","size":"5.655"},{"price":"9285.0","size":"10.423"},{"price":"9284.5","size":"6.233"},{"price":"9284.0","size":"8.860"},{"price":"9283.5","size":"9.441"},{"price":"9283.0","size":"3.455"},{"price":"9282.5","size":"11.033"},{"price":"9282.0","size":"11.471"},{"price":"9281.5","size":"4.742"},{"price":"9281.0","size":"14.789"},{"price":"9280.5","size":"11.117"},{"price":"9280.0","size":"0.807"},{"price":"9279.5","size":"1.651"},{"price":"9279.0","size":"0.244"},{"price":"9278.5","size":"0.533"},{"price":"9277.0","size":"1.447"},{"price":"9273.0","size":"1.976"},{"price":"9272.5","size":"0.093"}]}}`)
	err := b.wsHandleData(pressXToJSON)
	assert.NoError(t, err, "wsHandleData orderBookL2Api should not error")
	// TODO: Meaningful test of data parsing
}

func TestWsTrades(t *testing.T) {
	t.Parallel()
	pressXToJSON := []byte(`{"topic":"tradeHistory:BTC-USD","data":[{"amount":0.09,"gain":1,"newest":0,"price":9273.6,"serialId":0,"transactionUnixtime":1580349090693}]}`)
	err := b.wsHandleData(pressXToJSON)
	assert.NoError(t, err, "wsHandleData tradeHistory should not error")
	// TODO: Meaningful test of data parsing
}

func TestWsOrderNotification(t *testing.T) {
	t.Parallel()
	status := []string{"ORDER_INSERTED", "ORDER_CANCELLED", "TRIGGER_INSERTED", "ORDER_FULL_TRANSACTED", "ORDER_PARTIALLY_TRANSACTED", "INSUFFICIENT_BALANCE", "TRIGGER_ACTIVATED", "MARKET_UNAVAILABLE"}
	for i := range status {
		pressXToJSON := []byte(`{"topic": "notificationApi","data": [{"symbol": "BTC-USD","orderID": "1234","orderMode": "MODE_BUY","orderType": "TYPE_LIMIT","price": "1","size": "1","status": "` + status[i] + `","timestamp": "1580349090693","type": "STOP","triggerPrice": "1"}]}`)
		err := b.wsHandleData(pressXToJSON)
		assert.NoErrorf(t, err, "wsHandleData notificationApi should not error on %s", status[i])
		// TODO: Meaningful test of data parsing
	}
}

func TestStatusToStandardStatus(t *testing.T) {
	type TestCases struct {
		Case   string
		Result order.Status
	}
	testCases := []*TestCases{
		{Case: "ORDER_INSERTED", Result: order.New},
		{Case: "TRIGGER_INSERTED", Result: order.New},
		{Case: "ORDER_CANCELLED", Result: order.Cancelled},
		{Case: "ORDER_FULL_TRANSACTED", Result: order.Filled},
		{Case: "ORDER_PARTIALLY_TRANSACTED", Result: order.PartiallyFilled},
		{Case: "TRIGGER_ACTIVATED", Result: order.Active},
		{Case: "INSUFFICIENT_BALANCE", Result: order.InsufficientBalance},
		{Case: "MARKET_UNAVAILABLE", Result: order.MarketUnavailable},
		{Case: "LOL", Result: order.UnknownStatus},
	}
	for _, tt := range testCases {
		result, err := stringToOrderStatus(tt.Case)
		if tt.Result != order.UnknownStatus {
			assert.NoErrorf(t, err, "stringToOrderStatus should not error for %s", tt.Case)
		}
		assert.Equal(t, tt.Result, result, "stringToOrderStatus should return correct value for %s", tt.Case)
	}
}

func TestFetchTradablePairs(t *testing.T) {
	t.Parallel()
	assets := b.GetAssetTypes(false)
	for i := range assets {
		data, err := b.FetchTradablePairs(context.Background(), assets[i])
		assert.NoErrorf(t, err, "FetchTradablePairs should not error for %s", assets[i])
		assert.NotEmpty(t, data, "FetchTradablePairs should return some pairs")
	}
}

func TestMatchType(t *testing.T) {
	t.Parallel()
	ret := matchType(1, order.AnyType)
	assert.True(t, ret, "matchType should match AnyType")

	ret = matchType(76, order.Market)
	assert.False(t, ret, "matchType should not false positive")

	ret = matchType(76, order.Limit)
	assert.True(t, ret, "matchType should match")

	ret = matchType(77, order.Market)
	assert.True(t, ret, "matchType should match")
}

func TestSeedOrderSizeLimits(t *testing.T) {
	t.Parallel()
	err := b.seedOrderSizeLimits(context.Background())
	assert.NoError(t, err, "seedOrderSizeLimits should not error")
}

func TestOrderSizeLimits(t *testing.T) {
	t.Parallel()
	seedOrderSizeLimitMap()
	_, ok := OrderSizeLimits(spotPair.String())
	assert.True(t, ok, "OrderSizeLimits should find BTC-USD")

	_, ok = OrderSizeLimits("XRP-GARBAGE")
	assert.False(t, ok, "OrderSizeLimits should not find XRP-GARBAGE until the next bull market")
}

func seedOrderSizeLimitMap() {
	testOrderSizeLimits := []struct {
		name string
		o    OrderSizeLimit
	}{
		{
			name: "XRP-USD",
			o: OrderSizeLimit{
				MinSizeIncrement: 1,
				MinOrderSize:     1,
				MaxOrderSize:     1000000,
			},
		},
		{
			name: "LTC-USD",
			o: OrderSizeLimit{
				MinSizeIncrement: 0.01,
				MinOrderSize:     0.01,
				MaxOrderSize:     5000,
			},
		},
		{
			name: "BTC-USD",
			o: OrderSizeLimit{
				MinSizeIncrement: 0.0001,
				MinOrderSize:     1,
				MaxOrderSize:     1000000,
			},
		},
	}

	orderSizeLimitMap.Range(func(key interface{}, _ interface{}) bool {
		orderSizeLimitMap.Delete(key)
		return true
	})

	for x := range testOrderSizeLimits {
		orderSizeLimitMap.Store(testOrderSizeLimits[x].name, testOrderSizeLimits[x].o)
	}
}

func TestWithinLimits(t *testing.T) {
	t.Parallel()
	testexch.UpdatePairsOnce(t, b)
	seedOrderSizeLimitMap()
	p, _ := currency.NewPairDelimiter("XRP-USD", "-")
	assert.NoError(t, b.withinLimits(p, 1.0), "withinLimits should not error")
	assert.NoError(t, b.withinLimits(p, 5.0000001), "withinLimits should not error")
	assert.NoError(t, b.withinLimits(p, 100), "withinLimits should not error")
	assert.NoError(t, b.withinLimits(p, 10.1), "withinLimits should not error")

	p.Base = currency.LTC
	assert.NoError(t, b.withinLimits(p, 10), "withinLimits should not error")
	assert.ErrorIs(t, b.withinLimits(p, 0.009), order.ErrAmountBelowMin, "withinLimits should error correctly")

	p.Base = currency.BTC
	assert.NoError(t, b.withinLimits(p, 10), "withinLimits should not error")
	assert.ErrorIs(t, b.withinLimits(p, 0.001), order.ErrAmountBelowMin, "withinLimits should error correctly")
}

func TestGetRecentTrades(t *testing.T) {
	t.Parallel()
	_, err := b.GetRecentTrades(context.Background(), spotPair, asset.Spot)
	assert.NoError(t, err, "GetRecentTrades Should not error")

	_, err = b.GetRecentTrades(context.Background(), futuresPair, asset.Futures)
	assert.NoError(t, err, "GetRecentTrades Should not error")
}

func TestGetHistoricTrades(t *testing.T) {
	t.Parallel()
	_, err := b.GetHistoricTrades(context.Background(), spotPair, asset.Spot, time.Now().Add(-time.Minute), time.Now())
	assert.ErrorIs(t, err, common.ErrFunctionNotSupported, "GetHistoricTrades should not be supported")
}

func TestOrderbookFilter(t *testing.T) {
	t.Parallel()
	assert.True(t, b.orderbookFilter(0, 1), "orderbookFilter should return correctly")
	assert.True(t, b.orderbookFilter(1, 0), "orderbookFilter should return correctly")
	assert.True(t, b.orderbookFilter(0, 0), "orderbookFilter should return correctly")
	assert.False(t, b.orderbookFilter(1, 1), "orderbookFilter should return correctly")
}

func TestWsLogin(t *testing.T) {
	t.Parallel()
	data := []byte(`{"event":"login","success":true}`)
	err := b.wsHandleData(data)
	assert.NoError(t, err, "wsHandleData login should not error")
	assert.True(t, b.Websocket.CanUseAuthenticatedEndpoints(), "CanUseAuthenticatedEndpoints should be true after login")

	data = []byte(`{"event":"login","success":false}`)
	err = b.wsHandleData(data)
	assert.NoError(t, err, "wsHandleData login should not error")
	assert.False(t, b.Websocket.CanUseAuthenticatedEndpoints(), "CanUseAuthenticatedEndpoints should be false failed login")
}

func TestWsSubscription(t *testing.T) {
	t.Parallel()
	data := []byte(`{"event":"subscribe","channel":["orderBookL2Api:SFI-ETH_0","tradeHistory:SFI-ETH"]}`)
	err := b.wsHandleData(data)
	assert.NoError(t, err, "wsHandleData subscribe should not error")
}

func TestWsUnexpectedData(t *testing.T) {
	t.Parallel()
	data := []byte(`{}`)
	err := b.wsHandleData(data)
	assert.ErrorContains(t, err, stream.UnhandledMessage, "wsHandleData should error on empty message")
}

func TestGetFuturesContractDetails(t *testing.T) {
	t.Parallel()
	_, err := b.GetFuturesContractDetails(context.Background(), asset.Spot)
	assert.ErrorIs(t, err, futures.ErrNotFuturesAsset, "GetFuturesContractDetails should error correctly on Spot")

	_, err = b.GetFuturesContractDetails(context.Background(), asset.USDTMarginedFutures)
	assert.ErrorIs(t, err, asset.ErrNotSupported, "GetFuturesContractDetails should error correctly on Margin")

	_, err = b.GetFuturesContractDetails(context.Background(), asset.Futures)
	assert.NoError(t, err, "GetFuturesContractDetails should not error on Futures")
}

func TestGetLatestFundingRates(t *testing.T) {
	t.Parallel()
	_, err := b.GetLatestFundingRates(context.Background(), &fundingrate.LatestRateRequest{
		Asset:                asset.USDTMarginedFutures,
		Pair:                 currency.NewPair(currency.BTC, currency.USDT),
		IncludePredictedRate: true,
	})
	assert.ErrorIs(t, err, asset.ErrNotSupported, "GetLatestFundingRates should error on Margin")

	_, err = b.GetLatestFundingRates(context.Background(), &fundingrate.LatestRateRequest{
		Asset: asset.Futures,
	})
	assert.NoError(t, err, "GetLatestFundingRates should not error on futures")

	_, err = b.GetLatestFundingRates(context.Background(), &fundingrate.LatestRateRequest{
		Asset: asset.Futures,
		Pair:  futuresPair,
	})
	assert.NoError(t, err, "GetLatestFundingRates should not error on futures")
}

func TestIsPerpetualFutureCurrency(t *testing.T) {
	t.Parallel()
	isPerp, err := b.IsPerpetualFutureCurrency(asset.CoinMarginedFutures, currency.NewPair(currency.BTC, currency.USD))
	assert.NoError(t, err, "IsPerpetualFutureCurrency should not error")
	assert.False(t, isPerp, "IsPerpetualFutureCurrency should return true for a Margin pair")

	isPerp, err = b.IsPerpetualFutureCurrency(asset.Futures, futuresPair)
	assert.NoError(t, err, "IsPerpetualFutureCurrency should not error")
	assert.True(t, isPerp, "IsPerpetualFutureCurrency should return true for a futures pair")

	isPerp, err = b.IsPerpetualFutureCurrency(asset.Futures, spotPair)
	assert.NoError(t, err, "IsPerpetualFutureCurrency should not error")
	assert.False(t, isPerp, "IsPerpetualFutureCurrency should return false for a spot pair")
}

func TestGetOpenInterest(t *testing.T) {
	t.Parallel()
	testexch.UpdatePairsOnce(t, b)
	cp1 := currency.NewPair(currency.BTC, currency.PFC)
	cp2 := currency.NewPair(currency.ETH, currency.PFC)
	sharedtestvalues.SetupCurrencyPairsForExchangeAsset(t, b, asset.Futures, futuresPair, cp1, cp2)

	resp, err := b.GetOpenInterest(context.Background(), key.PairAsset{
		Base:  cp1.Base.Item,
		Quote: cp1.Quote.Item,
		Asset: asset.Futures,
	})
	assert.NoError(t, err)
	assert.NotEmpty(t, resp)

	resp, err = b.GetOpenInterest(context.Background(),
		key.PairAsset{
			Base:  cp1.Base.Item,
			Quote: cp1.Quote.Item,
			Asset: asset.Futures,
		},
		key.PairAsset{
			Base:  cp2.Base.Item,
			Quote: cp2.Quote.Item,
			Asset: asset.Futures,
		})
	assert.NoError(t, err)
	assert.NotEmpty(t, resp)

	resp, err = b.GetOpenInterest(context.Background())
	assert.NoError(t, err)
	assert.NotEmpty(t, resp)

	_, err = b.GetOpenInterest(context.Background(), key.PairAsset{
		Base:  currency.BTC.Item,
		Quote: currency.USDT.Item,
		Asset: asset.Spot,
	})
	assert.ErrorIs(t, err, asset.ErrNotSupported)
}<|MERGE_RESOLUTION|>--- conflicted
+++ resolved
@@ -60,11 +60,7 @@
 
 func TestUpdateTradablePairs(t *testing.T) {
 	t.Parallel()
-<<<<<<< HEAD
-	sharedtestvalues.UpdatePairsOnce(t, context.Background(), b)
-=======
 	testexch.UpdatePairsOnce(t, b)
->>>>>>> 9657a570
 	expected := map[asset.Item][]string{
 		asset.Spot:    {"BTCUSD", "BTCUSDT", "ETHBTC"},
 		asset.Futures: {"BTCPFC", "ETHPFC"},
