--- conflicted
+++ resolved
@@ -144,20 +144,11 @@
 	b.SetDefaults()
 	TestSetup(t)
 
-<<<<<<< HEAD
 	feeBuilder := &exchange.FeeBuilder{
-		FeeType:        exchange.CryptocurrencyTradeFee,
-		FirstCurrency:  "BTC",
-		SecondCurrency: "USD",
-		IsMaker:        true,
-		Amount:         1000,
-=======
-	feeBuilder := exchange.FeeBuilder{
 		FeeType: exchange.CryptocurrencyTradeFee,
 		Pair:    currency.NewPair(currency.BTC, currency.USD),
 		IsMaker: true,
 		Amount:  1000,
->>>>>>> 2cb24131
 	}
 
 	if resp, err := b.GetFee(feeBuilder); resp != 0.00050 || err != nil {
