package btse

import (
	"context"
	"log"
	"os"
	"sync"
	"testing"
	"time"

	"github.com/stretchr/testify/assert"
	"github.com/thrasher-corp/gocryptotrader/common"
	"github.com/thrasher-corp/gocryptotrader/config"
	"github.com/thrasher-corp/gocryptotrader/core"
	"github.com/thrasher-corp/gocryptotrader/currency"
	exchange "github.com/thrasher-corp/gocryptotrader/exchanges"
	"github.com/thrasher-corp/gocryptotrader/exchanges/asset"
	"github.com/thrasher-corp/gocryptotrader/exchanges/fundingrate"
	"github.com/thrasher-corp/gocryptotrader/exchanges/futures"
	"github.com/thrasher-corp/gocryptotrader/exchanges/kline"
	"github.com/thrasher-corp/gocryptotrader/exchanges/order"
	"github.com/thrasher-corp/gocryptotrader/exchanges/sharedtestvalues"
	"github.com/thrasher-corp/gocryptotrader/exchanges/stream"
	"github.com/thrasher-corp/gocryptotrader/exchanges/ticker"
)

// Please supply your own keys here to do better tests
const (
	apiKey                  = ""
	apiSecret               = ""
	canManipulateRealOrders = false
)

var b = &BTSE{}
var futuresPair = currency.NewPair(currency.ENJ, currency.PFC)
var spotPair = currency.NewPairWithDelimiter("BTC", "USD", "-")

func TestMain(m *testing.M) {
	b.SetDefaults()
	cfg := config.GetConfig()
	if err := cfg.LoadConfig("../../testdata/configtest.json", true); err != nil {
		log.Fatal(err)
	}
	btseConfig, err := cfg.GetExchangeConfig("BTSE")
	if err != nil {
		log.Fatal(err)
	}

	btseConfig.API.AuthenticatedSupport = true
	btseConfig.API.Credentials.Key = apiKey
	btseConfig.API.Credentials.Secret = apiSecret
<<<<<<< HEAD
	b.Websocket = sharedtestvalues.NewTestWrapperWebsocket()
	err = b.Setup(btseConfig)
	if err != nil {
=======
	b.Websocket = sharedtestvalues.NewTestWebsocket()
	if err = b.Setup(btseConfig); err != nil {
>>>>>>> f05f24da
		log.Fatal(err)
	}
	os.Exit(m.Run())
}

func TestUpdateTradablePairs(t *testing.T) {
	t.Parallel()
	updatePairsOnce(t)
	expected := map[asset.Item][]string{
		asset.Spot:    {"BTCUSD", "BTCUSDT", "ETHBTC"},
		asset.Futures: {"BTCPFC", "ETHPFC"},
	}
	for a, pairs := range expected {
		for _, symb := range pairs {
			_, err := b.CurrencyPairs.Match(symb, a)
			assert.NoErrorf(t, err, "Should find pair %s for %s", symb, a)
		}
	}
}

func TestStart(t *testing.T) {
	t.Parallel()
	err := b.Start(context.Background(), nil)
	assert.ErrorIs(t, err, common.ErrNilPointer, "Start with no WG should error correctly")

	var testWg sync.WaitGroup
	err = b.Start(context.Background(), &testWg)
	assert.NoError(t, err, "Start should not error")
	done := make(chan struct{}, 1)
	go func() {
		testWg.Wait()
		done <- struct{}{}
	}()
	assert.Eventually(t, func() bool { return len(done) > 0 }, 10*time.Second, 100*time.Millisecond, "Start should complete")
}

func TestFetchFundingHistory(t *testing.T) {
	_, err := b.FetchFundingHistory(context.Background(), "")
	assert.NoError(t, err, "FetchFundingHistory should not error")
}

func TestGetMarketsSummary(t *testing.T) {
	t.Parallel()
	_, err := b.GetMarketSummary(context.Background(), "", true)
	assert.NoError(t, err, "GetMarketSummary should not error")

	ret, err := b.GetMarketSummary(context.Background(), spotPair.String(), true)
	assert.NoError(t, err, "GetMarketSummary should not error")
	assert.Len(t, ret, 1, "expected only one result when requesting BTC-USD data received")

	_, err = b.GetMarketSummary(context.Background(), "", false)
	assert.NoError(t, err, "GetMarketSummary should not error")
}

func TestFetchOrderBook(t *testing.T) {
	t.Parallel()
	_, err := b.FetchOrderBook(context.Background(), spotPair.String(), 0, 1, 1, true)
	assert.NoError(t, err, "FetchOrderBook should not error")

	_, err = b.FetchOrderBook(context.Background(), futuresPair.String(), 0, 1, 1, false)
	assert.NoError(t, err, "FetchOrderBook should not error")

	_, err = b.FetchOrderBook(context.Background(), spotPair.String(), 1, 1, 1, true)
	assert.NoError(t, err, "FetchOrderBook should not error")
}

func TestUpdateOrderbook(t *testing.T) {
	t.Parallel()
	_, err := b.UpdateOrderbook(context.Background(), spotPair, asset.Spot)
	assert.NoError(t, err, "UpdateOrderbook should not error")

	_, err = b.UpdateOrderbook(context.Background(), futuresPair, asset.Futures)
	assert.NoError(t, err, "UpdateOrderbook should not error")
}

func TestFetchOrderBookL2(t *testing.T) {
	t.Parallel()
	_, err := b.FetchOrderBookL2(context.Background(), spotPair.String(), 20)
	assert.NoError(t, err, "FetchOrderBookL2 should not error")
}

func TestOHLCV(t *testing.T) {
	t.Parallel()
	_, err := b.GetOHLCV(context.Background(), spotPair.String(), time.Now().AddDate(0, 0, -1), time.Now(), 60, asset.Spot)
	assert.NoError(t, err, "GetOHLCV should not error")

	_, err = b.GetOHLCV(context.Background(), spotPair.String(), time.Now(), time.Now().AddDate(0, 0, -1), 60, asset.Spot)
	assert.ErrorIs(t, err, common.ErrStartAfterEnd, "GetOHLCV should error if start date after end date")

	_, err = b.GetOHLCV(context.Background(), futuresPair.String(), time.Now().AddDate(0, 0, -1), time.Now(), 60, asset.Futures)
	assert.NoError(t, err, "GetOHLCV should not error")
}

func TestGetPrice(t *testing.T) {
	t.Parallel()
	_, err := b.GetPrice(context.Background(), spotPair.String())
	assert.NoError(t, err, "GetPrice should not error")
}

func TestFormatExchangeKlineInterval(t *testing.T) {
	ret := b.FormatExchangeKlineInterval(kline.OneDay)
	assert.Equal(t, "1440", ret, "FormatExchangeKlineInterval should return correct value")
}

func TestGetHistoricCandles(t *testing.T) {
	t.Parallel()
	start := time.Now().AddDate(0, 0, -3)
	_, err := b.GetHistoricCandles(context.Background(), spotPair, asset.Spot, kline.OneHour, start, time.Now())
	assert.NoError(t, err, "GetHistoricCandles should not error")

	_, err = b.GetHistoricCandles(context.Background(), spotPair, asset.Spot, kline.OneDay, start, time.Now())
	assert.NoError(t, err, "GetHistoricCandles should not error")
}

func TestGetHistoricCandlesExtended(t *testing.T) {
	t.Parallel()
	err := b.CurrencyPairs.StorePairs(asset.Futures, currency.Pairs{futuresPair}, true)
	assert.NoError(t, err, "StorePairs should not error")

	start := time.Now().AddDate(0, 0, -1)
	_, err = b.GetHistoricCandlesExtended(context.Background(), spotPair, asset.Spot, kline.OneHour, start, time.Now())
	assert.NoError(t, err, "GetHistoricCandlesExtended should not error")

	_, err = b.GetHistoricCandlesExtended(context.Background(), futuresPair, asset.Futures, kline.OneHour, start, time.Now())
	assert.NoError(t, err, "GetHistoricCandlesExtended should not error")
}

func TestGetTrades(t *testing.T) {
	t.Parallel()
	_, err := b.GetTrades(context.Background(), spotPair.String(), time.Now().AddDate(0, 0, -1), time.Now(), 0, 0, 50, false, true)
	assert.NoError(t, err, "GetTrades should not error")

	_, err = b.GetTrades(context.Background(), spotPair.String(), time.Now(), time.Now().AddDate(0, -1, 0), 0, 0, 50, false, true)
	assert.ErrorIs(t, err, common.ErrStartAfterEnd, "GetTrades should error if start date after end date")

	_, err = b.GetTrades(context.Background(), futuresPair.String(), time.Now().AddDate(0, 0, -1), time.Now(), 0, 0, 50, false, false)
	assert.NoError(t, err, "GetTrades should not error")
}

func TestUpdateTicker(t *testing.T) {
	t.Parallel()
	_, err := b.UpdateTicker(context.Background(), spotPair, asset.Spot)
	assert.NoError(t, common.ExcludeError(err, ticker.ErrBidEqualsAsk), "UpdateTickers may only error about locked markets")

	_, err = b.UpdateTicker(context.Background(), futuresPair, asset.Futures)
	assert.NoError(t, common.ExcludeError(err, ticker.ErrBidEqualsAsk), "UpdateTickers may only error about locked markets")
}

func TestUpdateTickers(t *testing.T) {
	t.Parallel()
	err := b.UpdateTickers(context.Background(), asset.Spot)
	assert.NoError(t, common.ExcludeError(err, ticker.ErrBidEqualsAsk), "UpdateTickers may only error about locked markets")

	err = b.UpdateTickers(context.Background(), asset.Futures)
	assert.NoError(t, common.ExcludeError(err, ticker.ErrBidEqualsAsk), "UpdateTickers may only error about locked markets")
}

func TestGetCurrentServerTime(t *testing.T) {
	t.Parallel()
	_, err := b.GetCurrentServerTime(context.Background())
	assert.NoError(t, err, "GetCurrentServerTime should not error")
}

func TestWrapperGetServerTime(t *testing.T) {
	t.Parallel()
	st, err := b.GetServerTime(context.Background(), asset.Spot)
	assert.NoError(t, err, "GetServerTime should not error")
	assert.WithinRange(t, st, time.Now().Add(-24*time.Hour), time.Now().Add(24*time.Hour), "Time should be within a day of what now")
}

func TestGetWalletInformation(t *testing.T) {
	t.Parallel()
	sharedtestvalues.SkipTestIfCredentialsUnset(t, b)
	_, err := b.GetWalletInformation(context.Background())
	assert.NoError(t, err, "GetWalletInformation should not error")
}

func TestGetFeeInformation(t *testing.T) {
	t.Parallel()
	sharedtestvalues.SkipTestIfCredentialsUnset(t, b)
	_, err := b.GetFeeInformation(context.Background(), "")
	assert.NoError(t, err, "GetFeeInformation should not error")
}

func TestGetWalletHistory(t *testing.T) {
	t.Parallel()
	sharedtestvalues.SkipTestIfCredentialsUnset(t, b)
	_, err := b.GetWalletHistory(context.Background(), spotPair.String(), time.Time{}, time.Time{}, 50)
	assert.NoError(t, err, "GetWalletHistory should not error")
}

func TestGetWalletAddress(t *testing.T) {
	t.Parallel()
	sharedtestvalues.SkipTestIfCredentialsUnset(t, b)
	_, err := b.GetWalletAddress(context.Background(), "XRP")
	assert.NoError(t, err, "GetWalletAddress should not error")
}

func TestCreateWalletAddress(t *testing.T) {
	t.Parallel()
	sharedtestvalues.SkipTestIfCredentialsUnset(t, b)
	_, err := b.CreateWalletAddress(context.Background(), "XRP")
	assert.NoError(t, err, "CreateWalletAddress should not error")
}

func TestGetDepositAddress(t *testing.T) {
	t.Parallel()
	sharedtestvalues.SkipTestIfCredentialsUnset(t, b)
	_, err := b.GetDepositAddress(context.Background(), currency.BTC, "", "")
	assert.NoError(t, err, "GetDepositAddress should not error")
}

func TestCreateOrder(t *testing.T) {
	t.Parallel()
	sharedtestvalues.SkipTestIfCredentialsUnset(t, b, canManipulateRealOrders)
	_, err := b.CreateOrder(context.Background(), "", 0.0, false, -1, "BUY", 100, 0, 0, spotPair.String(), "GTC", 0.0, 0.0, "LIMIT", "LIMIT")
	assert.NoError(t, err, "CreateOrder should not error")
}

func TestBTSEIndexOrderPeg(t *testing.T) {
	t.Parallel()
	sharedtestvalues.SkipTestIfCredentialsUnset(t, b, canManipulateRealOrders)
	_, err := b.IndexOrderPeg(context.Background(), "", 0.0, false, -1, "BUY", 100, 0, 0, spotPair.String(), "GTC", 0.0, 0.0, "", "LIMIT")
	assert.NoError(t, err, "IndexOrderPeg should not error")
}

func TestGetOrders(t *testing.T) {
	t.Parallel()
	sharedtestvalues.SkipTestIfCredentialsUnset(t, b)
	_, err := b.GetOrders(context.Background(), spotPair.String(), "", "")
	assert.NoError(t, err, "GetOrders should not error")
}

func TestGetActiveOrders(t *testing.T) {
	t.Parallel()
	sharedtestvalues.SkipTestIfCredentialsUnset(t, b)

	var getOrdersRequest = order.MultiOrderRequest{
		Pairs: []currency.Pair{
			{
				Delimiter: "-",
				Base:      currency.BTC,
				Quote:     currency.USD,
			},
			{
				Delimiter: "-",
				Base:      currency.XRP,
				Quote:     currency.USD,
			},
		},
		Type:      order.AnyType,
		AssetType: asset.Spot,
		Side:      order.AnySide,
	}

	_, err := b.GetActiveOrders(context.Background(), &getOrdersRequest)
	assert.NoError(t, err, "GetActiveOrders should not error")
}

func TestGetOrderHistory(t *testing.T) {
	t.Parallel()
	sharedtestvalues.SkipTestIfCredentialsUnset(t, b)

	var getOrdersRequest = order.MultiOrderRequest{
		Type:      order.AnyType,
		AssetType: asset.Spot,
		Side:      order.AnySide,
	}
	_, err := b.GetOrderHistory(context.Background(), &getOrdersRequest)
	assert.NoError(t, err, "GetOrderHistory should not error")
}

func TestTradeHistory(t *testing.T) {
	t.Parallel()
	sharedtestvalues.SkipTestIfCredentialsUnset(t, b)

	_, err := b.TradeHistory(context.Background(), "", time.Time{}, time.Time{}, 0, 0, 0, false, "", "")
	assert.NoError(t, err, "TradeHistory should not error")
}

func TestFormatWithdrawPermissions(t *testing.T) {
	t.Parallel()
	assert.Equal(t, exchange.NoAPIWithdrawalMethodsText, b.FormatWithdrawPermissions(), "FormatWithdrawPermissions should return correct format")
}

// TestGetFeeByTypeOfflineTradeFee logic test
func TestGetFeeByTypeOfflineTradeFee(t *testing.T) {
	feeBuilder := &exchange.FeeBuilder{
		FeeType:       exchange.CryptocurrencyTradeFee,
		Pair:          spotPair,
		IsMaker:       true,
		Amount:        1,
		PurchasePrice: 1000,
	}

	_, err := b.GetFeeByType(context.Background(), feeBuilder)
	assert.NoError(t, err, "GetFeeByType should not error")
	if !sharedtestvalues.AreAPICredentialsSet(b) {
		assert.Equal(t, exchange.OfflineTradeFee, feeBuilder.FeeType, "FeeBuilder should give offline trade fee type")
	} else {
		assert.Equal(t, exchange.CryptocurrencyTradeFee, feeBuilder.FeeType, "FeeBuilder should give crypto trade fee type")
	}
}

func TestGetFee(t *testing.T) {
	t.Parallel()

	feeBuilder := &exchange.FeeBuilder{
		FeeType:       exchange.CryptocurrencyTradeFee,
		Pair:          spotPair,
		IsMaker:       true,
		Amount:        1,
		PurchasePrice: 1000,
	}

	_, err := b.GetFee(context.Background(), feeBuilder)
	assert.NoError(t, err, "fee builuder should not error for maker")

	feeBuilder.IsMaker = false
	_, err = b.GetFee(context.Background(), feeBuilder)
	assert.NoError(t, err, "fee builuder should not error for taker")

	feeBuilder.FeeType = exchange.CryptocurrencyWithdrawalFee
	_, err = b.GetFee(context.Background(), feeBuilder)
	assert.NoError(t, err, "fee builuder should not error for withdrawal")

	feeBuilder.Pair.Base = currency.USDT
	_, err = b.GetFee(context.Background(), feeBuilder)
	assert.NoError(t, err, "fee builuder should not error for USDT")

	feeBuilder.FeeType = exchange.InternationalBankDepositFee
	_, err = b.GetFee(context.Background(), feeBuilder)
	assert.NoError(t, err, "fee builuder should not error for International deposits")

	feeBuilder.Amount = 1000000
	_, err = b.GetFee(context.Background(), feeBuilder)
	assert.NoError(t, err, "fee builuder should not error for a squillion")

	feeBuilder.FeeType = exchange.InternationalBankWithdrawalFee
	_, err = b.GetFee(context.Background(), feeBuilder)
	assert.NoError(t, err, "fee builuder should not error for International withdrawals")

	feeBuilder.Amount = 1000
	_, err = b.GetFee(context.Background(), feeBuilder)
	assert.NoError(t, err, "fee builuder should not error for a fraction of a squillion")
}

func TestParseOrderTime(t *testing.T) {
	actual, err := parseOrderTime("2018-08-20 19:20:46")
	assert.NoError(t, err, "parseOrderTime should not error")
	assert.EqualValues(t, 1534792846, actual.Unix(), "parseOrderTime should provide correct value")
}

func TestSubmitOrder(t *testing.T) {
	t.Parallel()
	sharedtestvalues.SkipTestIfCredentialsUnset(t, b, canManipulateRealOrders)

	var orderSubmission = &order.Submit{
		Exchange: b.Name,
		Pair: currency.Pair{
			Base:  currency.BTC,
			Quote: currency.USD,
		},
		Side:      order.Buy,
		Type:      order.Limit,
		Price:     -100000000,
		Amount:    1,
		ClientID:  "",
		AssetType: asset.Spot,
	}
	response, err := b.SubmitOrder(context.Background(), orderSubmission)
	assert.NoError(t, err, "SubmitOrder should not error")
	assert.Equal(t, order.New, response.Status, "Response Status should be New")
}

func TestCancelAllAfter(t *testing.T) {
	t.Parallel()
	sharedtestvalues.SkipTestIfCredentialsUnset(t, b, canManipulateRealOrders)

	err := b.CancelAllAfter(context.Background(), 1)
	assert.NoError(t, err, "CancelAllAfter should not error")
}

func TestCancelExchangeOrder(t *testing.T) {
	t.Parallel()
	sharedtestvalues.SkipTestIfCredentialsUnset(t, b, canManipulateRealOrders)

	// TODO: Place an order to make sure we can cancel it
	var orderCancellation = &order.Cancel{
		OrderID:       "b334ecef-2b42-4998-b8a4-b6b14f6d2671",
		WalletAddress: core.BitcoinDonationAddress,
		AccountID:     "1",
		Pair:          spotPair,
		AssetType:     asset.Spot,
	}
	err := b.CancelOrder(context.Background(), orderCancellation)
	assert.NoError(t, err, "CancelOrder should not error")
}

func TestCancelOrder(t *testing.T) {
	t.Parallel()
	sharedtestvalues.SkipTestIfCredentialsUnset(t, b, canManipulateRealOrders)

	// TODO: Place an order to make sure we can cancel it
	_, err := b.CancelExistingOrder(context.Background(), "", spotPair.String(), "")
	assert.NoError(t, err, "CancelExistingOrder should not error")
}

func TestCancelAllExchangeOrders(t *testing.T) {
	t.Parallel()
	sharedtestvalues.SkipTestIfCredentialsUnset(t, b, canManipulateRealOrders)

	var orderCancellation = &order.Cancel{
		OrderID:       "1",
		WalletAddress: core.BitcoinDonationAddress,
		AccountID:     "1",
		Pair:          spotPair,
		AssetType:     asset.Spot,
	}
	resp, err := b.CancelAllOrders(context.Background(), orderCancellation)

	assert.NoError(t, err, "CancelAllOrders should not error")
	for k, v := range resp.Status {
		assert.NotContainsf(t, v, "Failed", "order %s should not fail to cancel", k)
	}
}

func TestWsOrderbook(t *testing.T) {
	t.Parallel()
	pressXToJSON := []byte(`{"topic":"orderBookL2Api:BTC-USD_0","data":{"buyQuote":[{"price":"9272.0","size":"0.077"},{"price":"9271.0","size":"1.122"},{"price":"9270.0","size":"2.548"},{"price":"9267.5","size":"1.015"},{"price":"9265.5","size":"0.930"},{"price":"9265.0","size":"0.475"},{"price":"9264.5","size":"2.216"},{"price":"9264.0","size":"9.709"},{"price":"9263.5","size":"3.667"},{"price":"9263.0","size":"8.481"},{"price":"9262.5","size":"7.660"},{"price":"9262.0","size":"9.689"},{"price":"9261.5","size":"4.213"},{"price":"9261.0","size":"1.491"},{"price":"9260.5","size":"6.264"},{"price":"9260.0","size":"1.690"},{"price":"9259.5","size":"5.718"},{"price":"9259.0","size":"2.706"},{"price":"9258.5","size":"0.192"},{"price":"9258.0","size":"1.592"},{"price":"9257.5","size":"1.749"},{"price":"9257.0","size":"8.104"},{"price":"9256.0","size":"0.161"},{"price":"9252.0","size":"1.544"},{"price":"9249.5","size":"1.462"},{"price":"9247.5","size":"1.833"},{"price":"9247.0","size":"0.168"},{"price":"9245.5","size":"1.941"},{"price":"9244.0","size":"1.423"},{"price":"9243.5","size":"0.175"}],"currency":"USD","sellQuote":[{"price":"9303.5","size":"1.839"},{"price":"9303.0","size":"2.067"},{"price":"9302.0","size":"0.117"},{"price":"9298.5","size":"1.569"},{"price":"9297.0","size":"1.527"},{"price":"9295.0","size":"0.184"},{"price":"9294.0","size":"1.785"},{"price":"9289.0","size":"1.673"},{"price":"9287.5","size":"4.194"},{"price":"9287.0","size":"6.622"},{"price":"9286.5","size":"2.147"},{"price":"9286.0","size":"3.348"},{"price":"9285.5","size":"5.655"},{"price":"9285.0","size":"10.423"},{"price":"9284.5","size":"6.233"},{"price":"9284.0","size":"8.860"},{"price":"9283.5","size":"9.441"},{"price":"9283.0","size":"3.455"},{"price":"9282.5","size":"11.033"},{"price":"9282.0","size":"11.471"},{"price":"9281.5","size":"4.742"},{"price":"9281.0","size":"14.789"},{"price":"9280.5","size":"11.117"},{"price":"9280.0","size":"0.807"},{"price":"9279.5","size":"1.651"},{"price":"9279.0","size":"0.244"},{"price":"9278.5","size":"0.533"},{"price":"9277.0","size":"1.447"},{"price":"9273.0","size":"1.976"},{"price":"9272.5","size":"0.093"}]}}`)
	err := b.wsHandleData(pressXToJSON)
	assert.NoError(t, err, "wsHandleData orderBookL2Api should not error")
	// TODO: Meaningful test of data parsing
}

func TestWsTrades(t *testing.T) {
	t.Parallel()
	pressXToJSON := []byte(`{"topic":"tradeHistory:BTC-USD","data":[{"amount":0.09,"gain":1,"newest":0,"price":9273.6,"serialId":0,"transactionUnixtime":1580349090693}]}`)
	err := b.wsHandleData(pressXToJSON)
	assert.NoError(t, err, "wsHandleData tradeHistory should not error")
	// TODO: Meaningful test of data parsing
}

func TestWsOrderNotification(t *testing.T) {
	t.Parallel()
	status := []string{"ORDER_INSERTED", "ORDER_CANCELLED", "TRIGGER_INSERTED", "ORDER_FULL_TRANSACTED", "ORDER_PARTIALLY_TRANSACTED", "INSUFFICIENT_BALANCE", "TRIGGER_ACTIVATED", "MARKET_UNAVAILABLE"}
	for i := range status {
		pressXToJSON := []byte(`{"topic": "notificationApi","data": [{"symbol": "BTC-USD","orderID": "1234","orderMode": "MODE_BUY","orderType": "TYPE_LIMIT","price": "1","size": "1","status": "` + status[i] + `","timestamp": "1580349090693","type": "STOP","triggerPrice": "1"}]}`)
		err := b.wsHandleData(pressXToJSON)
		assert.NoErrorf(t, err, "wsHandleData notificationApi should not error on %s", status[i])
		// TODO: Meaningful test of data parsing
	}
}

func TestStatusToStandardStatus(t *testing.T) {
	type TestCases struct {
		Case   string
		Result order.Status
	}
	testCases := []*TestCases{
		{Case: "ORDER_INSERTED", Result: order.New},
		{Case: "TRIGGER_INSERTED", Result: order.New},
		{Case: "ORDER_CANCELLED", Result: order.Cancelled},
		{Case: "ORDER_FULL_TRANSACTED", Result: order.Filled},
		{Case: "ORDER_PARTIALLY_TRANSACTED", Result: order.PartiallyFilled},
		{Case: "TRIGGER_ACTIVATED", Result: order.Active},
		{Case: "INSUFFICIENT_BALANCE", Result: order.InsufficientBalance},
		{Case: "MARKET_UNAVAILABLE", Result: order.MarketUnavailable},
		{Case: "LOL", Result: order.UnknownStatus},
	}
	for _, tt := range testCases {
		result, err := stringToOrderStatus(tt.Case)
		if tt.Result != order.UnknownStatus {
			assert.NoErrorf(t, err, "stringToOrderStatus should not error for %s", tt.Case)
		}
		assert.Equal(t, tt.Result, result, "stringToOrderStatus should return correct value for %s", tt.Case)
	}
}

func TestFetchTradablePairs(t *testing.T) {
	t.Parallel()
	assets := b.GetAssetTypes(false)
	for i := range assets {
		data, err := b.FetchTradablePairs(context.Background(), assets[i])
		assert.NoErrorf(t, err, "FetchTradablePairs should not error for %s", assets[i])
		assert.NotEmpty(t, data, "FetchTradablePairs should return some pairs")
	}
}

func TestMatchType(t *testing.T) {
	t.Parallel()
	ret := matchType(1, order.AnyType)
	assert.True(t, ret, "matchType should match AnyType")

	ret = matchType(76, order.Market)
	assert.False(t, ret, "matchType should not false positive")

	ret = matchType(76, order.Limit)
	assert.True(t, ret, "matchType should match")

	ret = matchType(77, order.Market)
	assert.True(t, ret, "matchType should match")
}

func TestSeedOrderSizeLimits(t *testing.T) {
	t.Parallel()
	err := b.seedOrderSizeLimits(context.Background())
	assert.NoError(t, err, "seedOrderSizeLimits should not error")
}

func TestOrderSizeLimits(t *testing.T) {
	t.Parallel()
	seedOrderSizeLimitMap()
	_, ok := OrderSizeLimits(spotPair.String())
	assert.True(t, ok, "OrderSizeLimits should find BTC-USD")

	_, ok = OrderSizeLimits("XRP-GARBAGE")
	assert.False(t, ok, "OrderSizeLimits should not find XRP-GARBAGE until the next bull market")
}

func seedOrderSizeLimitMap() {
	testOrderSizeLimits := []struct {
		name string
		o    OrderSizeLimit
	}{
		{
			name: "XRP-USD",
			o: OrderSizeLimit{
				MinSizeIncrement: 1,
				MinOrderSize:     1,
				MaxOrderSize:     1000000,
			},
		},
		{
			name: "LTC-USD",
			o: OrderSizeLimit{
				MinSizeIncrement: 0.01,
				MinOrderSize:     0.01,
				MaxOrderSize:     5000,
			},
		},
		{
			name: "BTC-USD",
			o: OrderSizeLimit{
				MinSizeIncrement: 0.0001,
				MinOrderSize:     1,
				MaxOrderSize:     1000000,
			},
		},
	}

	orderSizeLimitMap.Range(func(key interface{}, _ interface{}) bool {
		orderSizeLimitMap.Delete(key)
		return true
	})

	for x := range testOrderSizeLimits {
		orderSizeLimitMap.Store(testOrderSizeLimits[x].name, testOrderSizeLimits[x].o)
	}
}

func TestWithinLimits(t *testing.T) {
	t.Parallel()
	seedOrderSizeLimitMap()
	p, _ := currency.NewPairDelimiter("XRP-USD", "-")
	assert.NoError(t, b.withinLimits(p, 1.0), "withinLimits should not error")
	assert.NoError(t, b.withinLimits(p, 5.0000001), "withinLimits should not error")
	assert.NoError(t, b.withinLimits(p, 100), "withinLimits should not error")
	assert.NoError(t, b.withinLimits(p, 10.1), "withinLimits should not error")

	p.Base = currency.LTC
	assert.NoError(t, b.withinLimits(p, 10), "withinLimits should not error")
	assert.ErrorIs(t, b.withinLimits(p, 0.009), order.ErrAmountBelowMin, "withinLimits should error correctly")

	p.Base = currency.BTC
	assert.NoError(t, b.withinLimits(p, 10), "withinLimits should not error")
	assert.ErrorIs(t, b.withinLimits(p, 0.001), order.ErrAmountBelowMin, "withinLimits should error correctly")
}

func TestGetRecentTrades(t *testing.T) {
	t.Parallel()
	_, err := b.GetRecentTrades(context.Background(), spotPair, asset.Spot)
	assert.NoError(t, err, "GetRecentTrades Should not error")

	_, err = b.GetRecentTrades(context.Background(), futuresPair, asset.Futures)
	assert.NoError(t, err, "GetRecentTrades Should not error")
}

func TestGetHistoricTrades(t *testing.T) {
	t.Parallel()
	_, err := b.GetHistoricTrades(context.Background(), spotPair, asset.Spot, time.Now().Add(-time.Minute), time.Now())
	assert.ErrorIs(t, err, common.ErrFunctionNotSupported, "GetHistoricTrades should not be supported")
}

func TestOrderbookFilter(t *testing.T) {
	t.Parallel()
	assert.True(t, b.orderbookFilter(0, 1), "orderbookFilter should return correctly")
	assert.True(t, b.orderbookFilter(1, 0), "orderbookFilter should return correctly")
	assert.True(t, b.orderbookFilter(0, 0), "orderbookFilter should return correctly")
	assert.False(t, b.orderbookFilter(1, 1), "orderbookFilter should return correctly")
}

func TestWsLogin(t *testing.T) {
	t.Parallel()
	data := []byte(`{"event":"login","success":true}`)
	err := b.wsHandleData(data)
	assert.NoError(t, err, "wsHandleData login should not error")
	assert.True(t, b.Websocket.CanUseAuthenticatedEndpoints(), "CanUseAuthenticatedEndpoints should be true after login")

	data = []byte(`{"event":"login","success":false}`)
	err = b.wsHandleData(data)
	assert.NoError(t, err, "wsHandleData login should not error")
	assert.False(t, b.Websocket.CanUseAuthenticatedEndpoints(), "CanUseAuthenticatedEndpoints should be false failed login")
}

func TestWsSubscription(t *testing.T) {
	t.Parallel()
	data := []byte(`{"event":"subscribe","channel":["orderBookL2Api:SFI-ETH_0","tradeHistory:SFI-ETH"]}`)
	err := b.wsHandleData(data)
	assert.NoError(t, err, "wsHandleData subscribe should not error")
}

func TestWsUnexpectedData(t *testing.T) {
	t.Parallel()
	data := []byte(`{}`)
	err := b.wsHandleData(data)
	assert.ErrorContains(t, err, stream.UnhandledMessage, "wsHandleData should error on empty message")
}

func TestGetFuturesContractDetails(t *testing.T) {
	t.Parallel()
	_, err := b.GetFuturesContractDetails(context.Background(), asset.Spot)
	assert.ErrorIs(t, err, futures.ErrNotFuturesAsset, "GetFuturesContractDetails should error correctly on Spot")

	_, err = b.GetFuturesContractDetails(context.Background(), asset.USDTMarginedFutures)
	assert.ErrorIs(t, err, asset.ErrNotSupported, "GetFuturesContractDetails should error correctly on Margin")

	_, err = b.GetFuturesContractDetails(context.Background(), asset.Futures)
	assert.NoError(t, err, "GetFuturesContractDetails should not error on Futures")
}

func TestGetLatestFundingRates(t *testing.T) {
	t.Parallel()
	_, err := b.GetLatestFundingRates(context.Background(), &fundingrate.LatestRateRequest{
		Asset:                asset.USDTMarginedFutures,
		Pair:                 currency.NewPair(currency.BTC, currency.USDT),
		IncludePredictedRate: true,
	})
	assert.ErrorIs(t, err, asset.ErrNotSupported, "GetLatestFundingRates should error on Margin")

	_, err = b.GetLatestFundingRates(context.Background(), &fundingrate.LatestRateRequest{
		Asset: asset.Futures,
	})
	assert.NoError(t, err, "GetLatestFundingRates should not error on futures")

	_, err = b.GetLatestFundingRates(context.Background(), &fundingrate.LatestRateRequest{
		Asset: asset.Futures,
		Pair:  futuresPair,
	})
	assert.NoError(t, err, "GetLatestFundingRates should not error on futures")
}

func TestIsPerpetualFutureCurrency(t *testing.T) {
	t.Parallel()
	isPerp, err := b.IsPerpetualFutureCurrency(asset.CoinMarginedFutures, currency.NewPair(currency.BTC, currency.USD))
	assert.NoError(t, err, "IsPerpetualFutureCurrency should not error")
	assert.False(t, isPerp, "IsPerpetualFutureCurrency should return true for a Margin pair")

	isPerp, err = b.IsPerpetualFutureCurrency(asset.Futures, futuresPair)
	assert.NoError(t, err, "IsPerpetualFutureCurrency should not error")
	assert.True(t, isPerp, "IsPerpetualFutureCurrency should return true for a futures pair")

	isPerp, err = b.IsPerpetualFutureCurrency(asset.Futures, spotPair)
	assert.NoError(t, err, "IsPerpetualFutureCurrency should not error")
	assert.False(t, isPerp, "IsPerpetualFutureCurrency should return false for a spot pair")
}

var updatePairsGuard sync.Once

func updatePairsOnce(tb testing.TB) {
	tb.Helper()
	updatePairsGuard.Do(func() {
		err := b.UpdateTradablePairs(context.Background(), true)
		assert.NoError(tb, err, "UpdateTradablePairs should not error")
	})
}<|MERGE_RESOLUTION|>--- conflicted
+++ resolved
@@ -49,14 +49,17 @@
 	btseConfig.API.AuthenticatedSupport = true
 	btseConfig.API.Credentials.Key = apiKey
 	btseConfig.API.Credentials.Secret = apiSecret
-<<<<<<< HEAD
 	b.Websocket = sharedtestvalues.NewTestWrapperWebsocket()
 	err = b.Setup(btseConfig)
 	if err != nil {
-=======
-	b.Websocket = sharedtestvalues.NewTestWebsocket()
-	if err = b.Setup(btseConfig); err != nil {
->>>>>>> f05f24da
+		log.Fatal(err)
+	}
+	err = b.UpdateTradablePairs(context.Background(), true)
+	if err != nil {
+		log.Fatal(err)
+	}
+	err = b.CurrencyPairs.EnablePair(asset.Futures, futuresPair)
+	if err != nil {
 		log.Fatal(err)
 	}
 	os.Exit(m.Run())
