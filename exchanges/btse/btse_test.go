package btse

import (
	"log"
	"os"
	"strings"
	"testing"

	"github.com/thrasher-corp/gocryptotrader/config"
	"github.com/thrasher-corp/gocryptotrader/currency"
	exchange "github.com/thrasher-corp/gocryptotrader/exchanges"
)

// Please supply your own keys here to do better tests
const (
	apiKey                  = ""
	apiSecret               = ""
	canManipulateRealOrders = false
	testPair                = "BTC-USD"
)

var b BTSE

func TestMain(m *testing.M) {
	b.SetDefaults()
	cfg := config.GetConfig()
	err := cfg.LoadConfig("../../testdata/configtest.json", true)
	if err != nil {
		log.Fatal(err)
	}
	btseConfig, err := cfg.GetExchangeConfig("BTSE")
	if err != nil {
		log.Fatal(err)
	}

	btseConfig.API.AuthenticatedSupport = true
	btseConfig.API.Credentials.Key = apiKey
	btseConfig.API.Credentials.Secret = apiSecret

	b.Setup(btseConfig)
	os.Exit(m.Run())
}

func areTestAPIKeysSet() bool {
	return b.ValidateAPICredentials()
}

func TestGetMarketsSummary(t *testing.T) {
	t.Parallel()
	_, err := b.GetMarketsSummary()
	if err != nil {
		t.Error(err)
	}
}

func TestGetMarkets(t *testing.T) {
	t.Parallel()
	_, err := b.GetMarkets()
	if err != nil {
		t.Error(err)
	}
}

<<<<<<< HEAD
func TestGetTrades(t *testing.T) {
	b.SetDefaults()
	_, err := b.GetTrades(testPair)
=======
func TestFetchOrderBook(t *testing.T) {
	t.Parallel()
	_, err := b.FetchOrderBook("BTC-USD")
>>>>>>> 1805c40f
	if err != nil {
		t.Error(err)
	}
}

<<<<<<< HEAD
func TestGetTicker(t *testing.T) {
	b.SetDefaults()
	_, err := b.GetTicker(testPair)
=======
func TestGetTrades(t *testing.T) {
	t.Parallel()
	_, err := b.GetTrades("BTC-USD")
>>>>>>> 1805c40f
	if err != nil {
		t.Error(err)
	}
}

<<<<<<< HEAD
func TestGetOrderbook(t *testing.T) {
	b.SetDefaults()
	_, err := b.GetOrderbook(testPair, 0, 0, 0)
=======
func TestGetTicker(t *testing.T) {
	t.Parallel()
	_, err := b.GetTicker("BTC-USD")
>>>>>>> 1805c40f
	if err != nil {
		t.Error(err)
	}
}

func TestGetMarketStatistics(t *testing.T) {
<<<<<<< HEAD
	b.SetDefaults()
	_, err := b.GetMarketStatistics(testPair)
=======
	t.Parallel()
	_, err := b.GetMarketStatistics("BTC-USD")
>>>>>>> 1805c40f
	if err != nil {
		t.Error(err)
	}
}

func TestGetServerTime(t *testing.T) {
	t.Parallel()
	_, err := b.GetServerTime()
	if err != nil {
		t.Error(err)
	}
}

func TestGetAccount(t *testing.T) {
	t.Parallel()
	if !areTestAPIKeysSet() {
		t.Skip("API keys not set, skipping test")
	}
	_, err := b.GetAccountBalance()
	if err != nil {
		t.Error(err)
	}
}

func TestGetFills(t *testing.T) {
	t.Parallel()
	if !areTestAPIKeysSet() {
		t.Skip("API keys not set, skipping test")
	}
	_, err := b.GetFills("", "BTC-USD", "", "", "", "")
	if err != nil {
		t.Error(err)
	}

<<<<<<< HEAD
	_, err := b.GetFills("", testPair, "", "", "")
	if areTestAPIKeysSet() && err != nil {
		t.Errorf("Could not get fills: %s", err)
	} else if !areTestAPIKeysSet() && err == nil {
		t.Error("Expecting an error when no keys are set")
=======
}

func TestCreateOrder(t *testing.T) {
	t.Parallel()
	if !areTestAPIKeysSet() || !canManipulateRealOrders {
		t.Skip("skipping test, either api keys or manipulaterealorders isnt set correctly")
	}
	_, err := b.CreateOrder(0.1, 10000, "sell", "limit", "BTC-USD", "", "")
	if err != nil {
		t.Error(err)
>>>>>>> 1805c40f
	}
}

func TestGetOrders(t *testing.T) {
	t.Parallel()
	if !areTestAPIKeysSet() {
		t.Skip("API keys not set, skipping test")
	}
	_, err := b.GetOrders("")
	if err != nil {
		t.Error(err)
	}
}

func TestGetActiveOrders(t *testing.T) {
	t.Parallel()
	if !areTestAPIKeysSet() {
		t.Skip("API keys not set, skipping test")
	}
	var getOrdersRequest = exchange.GetOrdersRequest{
		OrderType: exchange.AnyOrderType,
	}

	_, err := b.GetActiveOrders(&getOrdersRequest)
	if err != nil {
		t.Error(err)
	}
}

func TestGetOrderHistory(t *testing.T) {
	t.Parallel()
	if !areTestAPIKeysSet() {
		t.Skip("API keys not set, skipping test")
	}
	var getOrdersRequest = exchange.GetOrdersRequest{
		OrderType: exchange.AnyOrderType,
	}
	_, err := b.GetOrderHistory(&getOrdersRequest)
	if err != nil {
		t.Error(err)
	}
}

func TestFormatWithdrawPermissions(t *testing.T) {
	t.Parallel()
	expected := exchange.NoAPIWithdrawalMethodsText
	actual := b.FormatWithdrawPermissions()
	if actual != expected {
		t.Errorf("Expected: %s, Received: %s", expected, actual)
	}
}

// TestGetFeeByTypeOfflineTradeFee logic test
func TestGetFeeByTypeOfflineTradeFee(t *testing.T) {
	feeBuilder := &exchange.FeeBuilder{
		FeeType:       exchange.CryptocurrencyTradeFee,
		Pair:          currency.NewPair(currency.BTC, currency.USD),
		IsMaker:       true,
		Amount:        1,
		PurchasePrice: 1000,
	}

	b.GetFeeByType(feeBuilder)
	if apiKey == "" || apiSecret == "" {
		if feeBuilder.FeeType != exchange.OfflineTradeFee {
			t.Errorf("Expected %v, received %v", exchange.OfflineTradeFee, feeBuilder.FeeType)
		}
	} else {
		if feeBuilder.FeeType != exchange.CryptocurrencyTradeFee {
			t.Errorf("Expected %v, received %v", exchange.CryptocurrencyTradeFee, feeBuilder.FeeType)
		}
	}
}

func TestGetFee(t *testing.T) {
	t.Parallel()

	feeBuilder := &exchange.FeeBuilder{
		FeeType:       exchange.CryptocurrencyTradeFee,
		Pair:          currency.NewPair(currency.BTC, currency.USD),
		IsMaker:       true,
		Amount:        1,
		PurchasePrice: 1000,
	}

	if resp, err := b.GetFee(feeBuilder); resp != 0.500000 || err != nil {
		t.Errorf("GetFee() error. Expected: %f, Received: %f", 0.500000, resp)
		t.Error(err)
	}

	feeBuilder.IsMaker = false
	if resp, err := b.GetFee(feeBuilder); resp != 1.00000 || err != nil {
		t.Errorf("GetFee() error. Expected: %f, Received: %f", 1.00000, resp)
		t.Error(err)
	}

	feeBuilder.FeeType = exchange.CryptocurrencyWithdrawalFee
	if resp, err := b.GetFee(feeBuilder); resp != 0.0005 || err != nil {
		t.Errorf("GetFee() error. Expected: %f, Received: %f", 0.0005, resp)
		t.Error(err)
	}

	feeBuilder.Pair.Base = currency.USDT
	if resp, err := b.GetFee(feeBuilder); resp != 1.080000 || err != nil {
		t.Errorf("GetFee() error. Expected: %f, Received: %f", 1.080000, resp)
		t.Error(err)
	}

	feeBuilder.FeeType = exchange.InternationalBankDepositFee
	if resp, err := b.GetFee(feeBuilder); resp != float64(3) || err != nil {
		t.Errorf("GetFee() error. Expected: %f, Received: %f", float64(3), resp)
		t.Error(err)
	}

	feeBuilder.Amount = 1000000
	if resp, err := b.GetFee(feeBuilder); resp != float64(0) || err != nil {
		t.Errorf("GetFee() error. Expected: %f, Received: %f", float64(0), resp)
		t.Error(err)
	}

	feeBuilder.FeeType = exchange.InternationalBankWithdrawalFee
	if resp, err := b.GetFee(feeBuilder); resp != float64(900) || err != nil {
		t.Errorf("GetFee() error. Expected: %f, Received: %f", float64(900), resp)
		t.Error(err)
	}

	feeBuilder.Amount = 1000
	if resp, err := b.GetFee(feeBuilder); resp != float64(25) || err != nil {
		t.Errorf("GetFee() error. Expected: %f, Received: %f", float64(25), resp)
		t.Error(err)
	}
}

func TestParseOrderTime(t *testing.T) {
	expected := int64(1534794360)
	actual := parseOrderTime("2018-08-20 19:20:46").Unix()
	if expected != actual {
		t.Errorf("TestParseOrderTime expected: %d, got %d", expected, actual)
	}
}

// Any tests below this line have the ability to impact your orders on the exchange. Enable canManipulateRealOrders to run them
// ----------------------------------------------------------------------------------------------------------------------------
func TestSubmitOrder(t *testing.T) {
	t.Parallel()
	if !areTestAPIKeysSet() || !canManipulateRealOrders {
		t.Skip("skipping test, either api keys or manipulaterealorders isnt set correctly")
	}
	var orderSubmission = &exchange.OrderSubmission{
		Pair: currency.Pair{
			Base:  currency.BTC,
			Quote: currency.USD,
		},
		OrderSide: exchange.SellOrderSide,
		OrderType: exchange.LimitOrderType,
		Price:     100000,
		Amount:    0.1,
		ClientID:  "meowOrder",
	}
	response, err := b.SubmitOrder(orderSubmission)
	if areTestAPIKeysSet() && (err != nil || !response.IsOrderPlaced) {
		t.Errorf("Order failed to be placed: %v", err)
	} else if !areTestAPIKeysSet() && err == nil {
		t.Error("Expecting an error when no keys are set")
	}
}

func TestCancelExchangeOrder(t *testing.T) {
	t.Parallel()
	if !areTestAPIKeysSet() || !canManipulateRealOrders {
		t.Skip("skipping test, either api keys or manipulaterealorders isnt set correctly")
	}
	currencyPair := currency.NewPairWithDelimiter(currency.BTC.String(),
		currency.USD.String(),
		"-")

	var orderCancellation = &exchange.OrderCancellation{
		OrderID:       "b334ecef-2b42-4998-b8a4-b6b14f6d2671",
		WalletAddress: "1F5zVDgNjorJ51oGebSvNCrSAHpwGkUdDB",
		AccountID:     "1",
		CurrencyPair:  currencyPair,
	}
	err := b.CancelOrder(orderCancellation)
	if err != nil {
		t.Error(err)
	}
}

func TestCancelAllExchangeOrders(t *testing.T) {
	t.Parallel()
	if !areTestAPIKeysSet() || !canManipulateRealOrders {
		t.Skip("skipping test, either api keys or manipulaterealorders isnt set correctly")
	}
	currencyPair := currency.NewPairWithDelimiter(currency.BTC.String(),
		currency.USD.String(),
		"-")

	var orderCancellation = &exchange.OrderCancellation{
		OrderID:       "1",
		WalletAddress: "1F5zVDgNjorJ51oGebSvNCrSAHpwGkUdDB",
		AccountID:     "1",
		CurrencyPair:  currencyPair,
	}
	resp, err := b.CancelAllOrders(orderCancellation)

	if err != nil {
		t.Errorf("Could not cancel orders: %v", err)
	}
	for k, v := range resp.OrderStatus {
		if strings.Contains(v, "Failed") {
			t.Errorf("order id: %s failed to cancel: %v", k, v)
		}
	}
}<|MERGE_RESOLUTION|>--- conflicted
+++ resolved
@@ -61,56 +61,33 @@
 	}
 }
 
-<<<<<<< HEAD
+func TestFetchOrderBook(t *testing.T) {
+	t.Parallel()
+	_, err := b.FetchOrderBook(testPair)
+	if err != nil {
+		t.Error(err)
+	}
+}
+
 func TestGetTrades(t *testing.T) {
-	b.SetDefaults()
+	t.Parallel()
 	_, err := b.GetTrades(testPair)
-=======
-func TestFetchOrderBook(t *testing.T) {
-	t.Parallel()
-	_, err := b.FetchOrderBook("BTC-USD")
->>>>>>> 1805c40f
-	if err != nil {
-		t.Error(err)
-	}
-}
-
-<<<<<<< HEAD
+	if err != nil {
+		t.Error(err)
+	}
+}
+
 func TestGetTicker(t *testing.T) {
-	b.SetDefaults()
+	t.Parallel()
 	_, err := b.GetTicker(testPair)
-=======
-func TestGetTrades(t *testing.T) {
-	t.Parallel()
-	_, err := b.GetTrades("BTC-USD")
->>>>>>> 1805c40f
-	if err != nil {
-		t.Error(err)
-	}
-}
-
-<<<<<<< HEAD
-func TestGetOrderbook(t *testing.T) {
-	b.SetDefaults()
-	_, err := b.GetOrderbook(testPair, 0, 0, 0)
-=======
-func TestGetTicker(t *testing.T) {
-	t.Parallel()
-	_, err := b.GetTicker("BTC-USD")
->>>>>>> 1805c40f
 	if err != nil {
 		t.Error(err)
 	}
 }
 
 func TestGetMarketStatistics(t *testing.T) {
-<<<<<<< HEAD
-	b.SetDefaults()
+	t.Parallel()
 	_, err := b.GetMarketStatistics(testPair)
-=======
-	t.Parallel()
-	_, err := b.GetMarketStatistics("BTC-USD")
->>>>>>> 1805c40f
 	if err != nil {
 		t.Error(err)
 	}
@@ -140,18 +117,11 @@
 	if !areTestAPIKeysSet() {
 		t.Skip("API keys not set, skipping test")
 	}
-	_, err := b.GetFills("", "BTC-USD", "", "", "", "")
-	if err != nil {
-		t.Error(err)
-	}
-
-<<<<<<< HEAD
-	_, err := b.GetFills("", testPair, "", "", "")
-	if areTestAPIKeysSet() && err != nil {
-		t.Errorf("Could not get fills: %s", err)
-	} else if !areTestAPIKeysSet() && err == nil {
-		t.Error("Expecting an error when no keys are set")
-=======
+	_, err := b.GetFills("", testPair, "", "", "", "")
+	if err != nil {
+		t.Error(err)
+	}
+
 }
 
 func TestCreateOrder(t *testing.T) {
@@ -159,10 +129,15 @@
 	if !areTestAPIKeysSet() || !canManipulateRealOrders {
 		t.Skip("skipping test, either api keys or manipulaterealorders isnt set correctly")
 	}
-	_, err := b.CreateOrder(0.1, 10000, "sell", "limit", "BTC-USD", "", "")
-	if err != nil {
-		t.Error(err)
->>>>>>> 1805c40f
+	_, err := b.CreateOrder(0.1,
+		10000,
+		exchange.SellOrderSide.ToString(),
+		exchange.LimitOrderType.ToString(),
+		testPair,
+		"",
+		"")
+	if err != nil {
+		t.Error(err)
 	}
 }
 
