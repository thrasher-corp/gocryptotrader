--- conflicted
+++ resolved
@@ -264,26 +264,11 @@
 	if err != nil {
 		return nil, err
 	}
-<<<<<<< HEAD
-	pairs := make([]currency.Pair, 0, len(m))
-	for x := range m {
-		if !m[x].Active ||
-			// BTSE returns 0 for both highest bid and lowest ask if there is
-			// no order book data, so we skip those pairs. There is no way to
-			// take or provide liquidity for these pairs.
-
-			// TODO: Add support for an OTC asset as this eliminates many valid
-			// tradable pairs which are active, OTC only and available on the
-			// front-end.
-			(m[x].LowestAsk == 0 && m[x].HighestBid == 0) ||
-			m[x].Symbol[0:3] == "PIT" {
-=======
 	pairs := make(currency.Pairs, 0, len(m))
 	mPairs := m.MillionPairs()
 	for _, l := range m {
 		if !l.Active || !l.HasLiquidity() ||
 			(a == asset.Spot && !l.IsMarketOpenToSpot) { // Skip OTC assets only tradable on web UI
->>>>>>> 37b1121b
 			continue
 		}
 		if mPairs[l.Symbol] {
@@ -354,24 +339,10 @@
 				Last:         tickers[x].Last,
 				Volume:       tickers[x].Volume,
 				High:         tickers[x].High24Hr,
+				OpenInterest: tickers[x].OpenInterest,
 				ExchangeName: b.Name,
 				AssetType:    a})
 		}
-<<<<<<< HEAD
-
-		err = ticker.ProcessTicker(&ticker.Price{
-			Pair:         pair,
-			Ask:          tickers[x].LowestAsk,
-			Bid:          tickers[x].HighestBid,
-			Low:          tickers[x].Low24Hr,
-			Last:         tickers[x].Last,
-			Volume:       tickers[x].Volume,
-			High:         tickers[x].High24Hr,
-			OpenInterest: tickers[x].OpenInterest,
-			ExchangeName: b.Name,
-			AssetType:    a})
-=======
->>>>>>> 37b1121b
 		if err != nil {
 			errs = common.AppendError(errs, err)
 		}
