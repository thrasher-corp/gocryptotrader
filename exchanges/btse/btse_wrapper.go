package btse

import (
	"context"
	"errors"
	"fmt"
	"math"
	"sort"
	"strconv"
	"strings"
	"sync"
	"time"

	"github.com/thrasher-corp/gocryptotrader/common"
	"github.com/thrasher-corp/gocryptotrader/config"
	"github.com/thrasher-corp/gocryptotrader/currency"
	exchange "github.com/thrasher-corp/gocryptotrader/exchanges"
	"github.com/thrasher-corp/gocryptotrader/exchanges/account"
	"github.com/thrasher-corp/gocryptotrader/exchanges/asset"
	"github.com/thrasher-corp/gocryptotrader/exchanges/deposit"
	"github.com/thrasher-corp/gocryptotrader/exchanges/kline"
	"github.com/thrasher-corp/gocryptotrader/exchanges/order"
	"github.com/thrasher-corp/gocryptotrader/exchanges/orderbook"
	"github.com/thrasher-corp/gocryptotrader/exchanges/protocol"
	"github.com/thrasher-corp/gocryptotrader/exchanges/request"
	"github.com/thrasher-corp/gocryptotrader/exchanges/stream"
	"github.com/thrasher-corp/gocryptotrader/exchanges/ticker"
	"github.com/thrasher-corp/gocryptotrader/exchanges/trade"
	"github.com/thrasher-corp/gocryptotrader/log"
	"github.com/thrasher-corp/gocryptotrader/portfolio/withdraw"
)

// GetDefaultConfig returns a default exchange config
func (b *BTSE) GetDefaultConfig(ctx context.Context) (*config.Exchange, error) {
	b.SetDefaults()
	exchCfg, err := b.GetStandardConfig()
	if err != nil {
		return nil, err
	}

	err = b.SetupDefaults(exchCfg)
	if err != nil {
		return nil, err
	}

	if b.Features.Supports.RESTCapabilities.AutoPairUpdates {
		err = b.UpdateTradablePairs(ctx, true)
		if err != nil {
			return nil, err
		}
	}

	return exchCfg, nil
}

// SetDefaults sets the basic defaults for BTSE
func (b *BTSE) SetDefaults() {
	b.Name = "BTSE"
	b.Enabled = true
	b.Verbose = true
	b.API.CredentialsValidator.RequiresKey = true
	b.API.CredentialsValidator.RequiresSecret = true

	fmt1 := currency.PairStore{
		RequestFormat: &currency.PairFormat{
			Uppercase: true,
			Delimiter: currency.DashDelimiter,
		},
		ConfigFormat: &currency.PairFormat{
			Uppercase: true,
			Delimiter: currency.DashDelimiter,
		},
	}
	err := b.StoreAssetPairFormat(asset.Spot, fmt1)
	if err != nil {
		log.Errorln(log.ExchangeSys, err)
	}

	fmt2 := currency.PairStore{
		RequestFormat: &currency.PairFormat{
			Uppercase: true,
		},
		ConfigFormat: &currency.PairFormat{
			Uppercase: true,
			Delimiter: currency.DashDelimiter,
		},
	}
	err = b.StoreAssetPairFormat(asset.Futures, fmt2)
	if err != nil {
		log.Errorln(log.ExchangeSys, err)
	}

	b.Features = exchange.Features{
		Supports: exchange.FeaturesSupported{
			REST:      true,
			Websocket: true,
			RESTCapabilities: protocol.Features{
				TickerFetching:      true,
				TickerBatching:      true,
				KlineFetching:       true,
				TradeFetching:       true,
				OrderbookFetching:   true,
				AutoPairUpdates:     true,
				AccountInfo:         true,
				GetOrder:            true,
				GetOrders:           true,
				CancelOrders:        true,
				CancelOrder:         true,
				SubmitOrder:         true,
				TradeFee:            true,
				FiatDepositFee:      true,
				FiatWithdrawalFee:   true,
				CryptoWithdrawalFee: true,
			},
			WebsocketCapabilities: protocol.Features{
				OrderbookFetching: true,
				TradeFetching:     true,
				Subscribe:         true,
				Unsubscribe:       true,
				GetOrders:         true,
				GetOrder:          true,
			},
			WithdrawPermissions: exchange.NoAPIWithdrawalMethods,
			Kline: kline.ExchangeCapabilitiesSupported{
				DateRanges: true,
				Intervals:  true,
			},
		},
		Enabled: exchange.FeaturesEnabled{
			AutoPairUpdates: true,
			Kline: kline.ExchangeCapabilitiesEnabled{
				Intervals: kline.DeployExchangeIntervals(
					kline.IntervalCapacity{Interval: kline.OneMin},
					kline.IntervalCapacity{Interval: kline.FiveMin},
					kline.IntervalCapacity{Interval: kline.FifteenMin},
					kline.IntervalCapacity{Interval: kline.ThirtyMin},
					kline.IntervalCapacity{Interval: kline.OneHour},
					kline.IntervalCapacity{Interval: kline.SixHour},
					kline.IntervalCapacity{Interval: kline.OneDay},
				),
				GlobalResultLimit: 300,
			},
		},
	}

	b.Requester, err = request.New(b.Name,
		common.NewHTTPClientWithTimeout(exchange.DefaultHTTPTimeout),
		request.WithLimiter(SetRateLimit()))
	if err != nil {
		log.Errorln(log.ExchangeSys, err)
	}
	b.API.Endpoints = b.NewEndpoints()
	err = b.API.Endpoints.SetDefaultEndpoints(map[exchange.URL]string{
		exchange.RestSpot:      btseAPIURL,
		exchange.RestFutures:   btseAPIURL,
		exchange.WebsocketSpot: btseWebsocket,
	})
	if err != nil {
		log.Errorln(log.ExchangeSys, err)
	}
	b.Websocket = stream.NewWrapper()
	b.WebsocketResponseMaxLimit = exchange.DefaultWebsocketResponseMaxLimit
	b.WebsocketResponseCheckTimeout = exchange.DefaultWebsocketResponseCheckTimeout
	b.WebsocketOrderbookBufferLimit = exchange.DefaultWebsocketOrderbookBufferLimit
}

// Setup takes in the supplied exchange configuration details and sets params
func (b *BTSE) Setup(exch *config.Exchange) error {
	err := exch.Validate()
	if err != nil {
		return err
	}
	if !exch.Enabled {
		b.SetEnabled(false)
		return nil
	}
	err = b.SetupDefaults(exch)
	if err != nil {
		return err
	}

	wsRunningURL, err := b.API.Endpoints.GetURL(exchange.WebsocketSpot)
	if err != nil {
		return err
	}

<<<<<<< HEAD
	err = b.Websocket.Setup(&stream.WebsocketWrapperSetup{
		ExchangeConfig:         exch,
		ConnectionMonitorDelay: exch.ConnectionMonitorDelay,
		Features:               &b.Features.Supports.WebsocketCapabilities,
=======
	err = b.Websocket.Setup(&stream.WebsocketSetup{
		ExchangeConfig:        exch,
		DefaultURL:            btseWebsocket,
		RunningURL:            wsRunningURL,
		Connector:             b.WsConnect,
		Subscriber:            b.Subscribe,
		Unsubscriber:          b.Unsubscribe,
		GenerateSubscriptions: b.GenerateDefaultSubscriptions,
		Features:              &b.Features.Supports.WebsocketCapabilities,
>>>>>>> e8c91231
	})
	if err != nil {
		return err
	}
	spotWebsocket, err := b.Websocket.AddWebsocket(&stream.WebsocketSetup{
		DefaultURL:            btseWebsocket,
		RunningURL:            wsRunningURL,
		Connector:             b.WsConnect,
		Subscriber:            b.Subscribe,
		Unsubscriber:          b.Unsubscribe,
		GenerateSubscriptions: b.GenerateDefaultSubscriptions,
		AssetType:             asset.Spot,
	})
	if err != nil {
		return err
	}
	err = b.seedOrderSizeLimits(context.TODO())
	if err != nil {
		return err
	}

	return spotWebsocket.SetupNewConnection(stream.ConnectionSetup{
		URL:                  btseWebsocket,
		ResponseCheckTimeout: exch.WebsocketResponseCheckTimeout,
		ResponseMaxLimit:     exch.WebsocketResponseMaxLimit,
	})
}

// Start starts the BTSE go routine
func (b *BTSE) Start(ctx context.Context, wg *sync.WaitGroup) error {
	if wg == nil {
		return fmt.Errorf("%T %w", wg, common.ErrNilPointer)
	}
	wg.Add(1)
	go func() {
		b.Run(ctx)
		wg.Done()
	}()
	return nil
}

// Run implements the BTSE wrapper
func (b *BTSE) Run(ctx context.Context) {
	if b.Verbose {
		b.PrintEnabledPairs()
	}

	if !b.GetEnabledFeatures().AutoPairUpdates {
		return
	}

	err := b.UpdateTradablePairs(ctx, false)
	if err != nil {
		log.Errorf(log.ExchangeSys,
			"%s Failed to update tradable pairs. Error: %s", b.Name, err)
	}
}

// FetchTradablePairs returns a list of the exchanges tradable pairs
func (b *BTSE) FetchTradablePairs(ctx context.Context, a asset.Item) (currency.Pairs, error) {
	m, err := b.GetMarketSummary(ctx, "", a == asset.Spot)
	if err != nil {
		return nil, err
	}
	pairs := make([]currency.Pair, 0, len(m))
	for x := range m {
		if !m[x].Active ||
			// BTSE returns 0 for both highest bid and lowest ask if there is
			// no order book data, so we skip those pairs. There is no way to
			// take or provide liquidity for these pairs.

			// TODO: Add support for an OTC asset as this eliminates many valid
			// tradable pairs which are active, OTC only and available on the
			// front-end.
			(m[x].LowestAsk == 0 && m[x].HighestBid == 0) {
			continue
		}

		var pair currency.Pair
		quote := m[x].Quote
		if a == asset.Futures {
			symSplit := strings.Split(m[x].Symbol, m[x].Base)
			if len(symSplit) <= 1 {
				continue
			}
			quote = symSplit[1]
		}

		pair, err = currency.NewPairFromStrings(m[x].Base, quote)
		if err != nil {
			return nil, err
		}
		pairs = append(pairs, pair)
	}
	return pairs, nil
}

// UpdateTradablePairs updates the exchanges available pairs and stores
// them in the exchanges config
func (b *BTSE) UpdateTradablePairs(ctx context.Context, forceUpdate bool) error {
	a := b.GetAssetTypes(false)
	for i := range a {
		pairs, err := b.FetchTradablePairs(ctx, a[i])
		if err != nil {
			return err
		}
		err = b.UpdatePairs(pairs, a[i], false, forceUpdate)
		if err != nil {
			return err
		}
	}
	return b.EnsureOnePairEnabled()
}

// UpdateTickers updates the ticker for all currency pairs of a given asset type
func (b *BTSE) UpdateTickers(ctx context.Context, a asset.Item) error {
	if !b.SupportsAsset(a) {
		return fmt.Errorf("%w %v", asset.ErrNotSupported, a)
	}
	tickers, err := b.GetMarketSummary(ctx, "", a == asset.Spot)
	if err != nil {
		return err
	}
	for x := range tickers {
		var pair currency.Pair
		pair, err = currency.NewPairFromString(tickers[x].Symbol)
		if err != nil {
			return err
		}

		err = ticker.ProcessTicker(&ticker.Price{
			Pair:         pair,
			Ask:          tickers[x].LowestAsk,
			Bid:          tickers[x].HighestBid,
			Low:          tickers[x].Low24Hr,
			Last:         tickers[x].Last,
			Volume:       tickers[x].Volume,
			High:         tickers[x].High24Hr,
			ExchangeName: b.Name,
			AssetType:    a})
		if err != nil {
			return err
		}
	}

	return nil
}

// UpdateTicker updates and returns the ticker for a currency pair
func (b *BTSE) UpdateTicker(ctx context.Context, p currency.Pair, a asset.Item) (*ticker.Price, error) {
	if p.IsEmpty() {
		return nil, currency.ErrCurrencyPairEmpty
	}
	if !b.SupportsAsset(a) {
		return nil, fmt.Errorf("%w %v", asset.ErrNotSupported, a)
	}
	if err := b.UpdateTickers(ctx, a); err != nil {
		return nil, err
	}
	return ticker.GetTicker(b.Name, p, a)
}

// FetchTicker returns the ticker for a currency pair
func (b *BTSE) FetchTicker(ctx context.Context, p currency.Pair, assetType asset.Item) (*ticker.Price, error) {
	tickerNew, err := ticker.GetTicker(b.Name, p, assetType)
	if err != nil {
		return b.UpdateTicker(ctx, p, assetType)
	}
	return tickerNew, nil
}

// FetchOrderbook returns orderbook base on the currency pair
func (b *BTSE) FetchOrderbook(ctx context.Context, p currency.Pair, assetType asset.Item) (*orderbook.Base, error) {
	ob, err := orderbook.Get(b.Name, p, assetType)
	if err != nil {
		return b.UpdateOrderbook(ctx, p, assetType)
	}
	return ob, nil
}

// UpdateOrderbook updates and returns the orderbook for a currency pair
func (b *BTSE) UpdateOrderbook(ctx context.Context, p currency.Pair, assetType asset.Item) (*orderbook.Base, error) {
	if p.IsEmpty() {
		return nil, currency.ErrCurrencyPairEmpty
	}
	if err := b.CurrencyPairs.IsAssetEnabled(assetType); err != nil {
		return nil, err
	}
	book := &orderbook.Base{
		Exchange:        b.Name,
		Pair:            p,
		Asset:           assetType,
		VerifyOrderbook: b.CanVerifyOrderbook,
	}
	fPair, err := b.FormatExchangeCurrency(p, assetType)
	if err != nil {
		return book, err
	}
	a, err := b.FetchOrderBook(ctx, fPair.String(), 0, 0, 0, assetType == asset.Spot)
	if err != nil {
		return book, err
	}

	book.Bids = make(orderbook.Items, 0, len(a.BuyQuote))
	for x := range a.BuyQuote {
		if b.orderbookFilter(a.BuyQuote[x].Price, a.BuyQuote[x].Size) {
			continue
		}
		book.Bids = append(book.Bids, orderbook.Item{
			Price:  a.BuyQuote[x].Price,
			Amount: a.BuyQuote[x].Size,
		})
	}
	book.Asks = make(orderbook.Items, 0, len(a.SellQuote))
	for x := range a.SellQuote {
		if b.orderbookFilter(a.SellQuote[x].Price, a.SellQuote[x].Size) {
			continue
		}
		book.Asks = append(book.Asks, orderbook.Item{
			Price:  a.SellQuote[x].Price,
			Amount: a.SellQuote[x].Size,
		})
	}
	book.Asks.SortAsks()
	book.Pair = p
	book.Exchange = b.Name
	book.Asset = assetType
	err = book.Process()
	if err != nil {
		return book, err
	}
	return orderbook.Get(b.Name, p, assetType)
}

// UpdateAccountInfo retrieves balances for all enabled currencies for the
// BTSE exchange
func (b *BTSE) UpdateAccountInfo(ctx context.Context, assetType asset.Item) (account.Holdings, error) {
	var a account.Holdings
	balance, err := b.GetWalletInformation(ctx)
	if err != nil {
		return a, err
	}

	currencies := make([]account.Balance, len(balance))
	for b := range balance {
		currencies[b] = account.Balance{
			Currency: currency.NewCode(balance[b].Currency),
			Total:    balance[b].Total,
			Hold:     balance[b].Total - balance[b].Available,
			Free:     balance[b].Available,
		}
	}
	a.Exchange = b.Name
	a.Accounts = []account.SubAccount{
		{
			AssetType:  assetType,
			Currencies: currencies,
		},
	}

	creds, err := b.GetCredentials(ctx)
	if err != nil {
		return account.Holdings{}, err
	}
	err = account.Process(&a, creds)
	if err != nil {
		return account.Holdings{}, err
	}

	return a, nil
}

// FetchAccountInfo retrieves balances for all enabled currencies
func (b *BTSE) FetchAccountInfo(ctx context.Context, assetType asset.Item) (account.Holdings, error) {
	creds, err := b.GetCredentials(ctx)
	if err != nil {
		return account.Holdings{}, err
	}
	acc, err := account.GetHoldings(b.Name, creds, assetType)
	if err != nil {
		return b.UpdateAccountInfo(ctx, assetType)
	}

	return acc, nil
}

// GetAccountFundingHistory returns funding history, deposits and
// withdrawals
func (b *BTSE) GetAccountFundingHistory(_ context.Context) ([]exchange.FundingHistory, error) {
	return nil, common.ErrFunctionNotSupported
}

func (b *BTSE) withinLimits(pair currency.Pair, amount float64) error {
	val, found := OrderSizeLimits(pair.String())
	if !found {
		return fmt.Errorf("%w for pair %v", order.ErrExchangeLimitNotLoaded, pair)
	}
	if math.Mod(amount, val.MinSizeIncrement) < 0 {
		return fmt.Errorf("%w %v %v %v", order.ErrAmountBelowMin, pair, amount, val.MinSizeIncrement)
	}
	if amount < val.MinOrderSize {
		return fmt.Errorf("%w %v %v %v", order.ErrAmountBelowMin, pair, amount, val.MinOrderSize)
	}
	if amount > val.MaxOrderSize {
		return fmt.Errorf("%w %v %v %v", order.ErrAmountExceedsMax, pair, amount, val.MinSizeIncrement)
	}
	return nil
}

// GetWithdrawalsHistory returns previous withdrawals data
func (b *BTSE) GetWithdrawalsHistory(_ context.Context, _ currency.Code, _ asset.Item) ([]exchange.WithdrawalHistory, error) {
	return nil, common.ErrFunctionNotSupported
}

// GetRecentTrades returns the most recent trades for a currency and asset
func (b *BTSE) GetRecentTrades(ctx context.Context, p currency.Pair, assetType asset.Item) ([]trade.Data, error) {
	var err error
	p, err = b.FormatExchangeCurrency(p, assetType)
	if err != nil {
		return nil, err
	}

	const limit = 500
	var tradeData []Trade
	tradeData, err = b.GetTrades(ctx,
		p.String(),
		time.Time{}, time.Time{},
		0, 0, limit,
		false,
		assetType == asset.Spot)
	if err != nil {
		return nil, err
	}

	resp := make([]trade.Data, len(tradeData))
	for i := range tradeData {
		tradeTimestamp := time.UnixMilli(tradeData[i].Time)
		var side order.Side
		side, err = order.StringToOrderSide(tradeData[i].Side)
		if err != nil {
			return nil, err
		}
		resp[i] = trade.Data{
			Exchange:     b.Name,
			TID:          strconv.FormatInt(tradeData[i].SerialID, 10),
			CurrencyPair: p,
			AssetType:    assetType,
			Side:         side,
			Price:        tradeData[i].Price,
			Amount:       tradeData[i].Amount,
			Timestamp:    tradeTimestamp,
		}
	}
	err = b.AddTradesToBuffer(resp...)
	if err != nil {
		return nil, err
	}

	sort.Sort(trade.ByDate(resp))
	return resp, nil
}

// GetHistoricTrades returns historic trade data within the timeframe provided
func (b *BTSE) GetHistoricTrades(_ context.Context, _ currency.Pair, _ asset.Item, _, _ time.Time) ([]trade.Data, error) {
	return nil, common.ErrFunctionNotSupported
}

// SubmitOrder submits a new order
func (b *BTSE) SubmitOrder(ctx context.Context, s *order.Submit) (*order.SubmitResponse, error) {
	if err := s.Validate(); err != nil {
		return nil, err
	}

	fPair, err := b.FormatExchangeCurrency(s.Pair, s.AssetType)
	if err != nil {
		return nil, err
	}
	err = b.withinLimits(fPair, s.Amount)
	if err != nil {
		return nil, err
	}

	r, err := b.CreateOrder(ctx,
		s.ClientID, 0.0,
		false,
		s.Price,
		s.Side.String(),
		s.Amount, 0, 0,
		fPair.String(),
		goodTillCancel,
		0.0,
		s.TriggerPrice,
		"",
		s.Type.String())
	if err != nil {
		return nil, err
	}

	var orderID string
	if len(r) > 0 {
		orderID = r[0].OrderID
	}
	return s.DeriveSubmitResponse(orderID)
}

// ModifyOrder will allow of changing orderbook placement and limit to
// market conversion
func (b *BTSE) ModifyOrder(_ context.Context, _ *order.Modify) (*order.ModifyResponse, error) {
	return nil, common.ErrFunctionNotSupported
}

// CancelOrder cancels an order by its corresponding ID number
func (b *BTSE) CancelOrder(ctx context.Context, o *order.Cancel) error {
	if err := o.Validate(o.StandardCancel()); err != nil {
		return err
	}

	fPair, err := b.FormatExchangeCurrency(o.Pair, o.AssetType)
	if err != nil {
		return err
	}

	_, err = b.CancelExistingOrder(ctx, o.OrderID, fPair.String(), o.ClientOrderID)
	if err != nil {
		return err
	}

	return nil
}

// CancelBatchOrders cancels an orders by their corresponding ID numbers
func (b *BTSE) CancelBatchOrders(_ context.Context, _ []order.Cancel) (*order.CancelBatchResponse, error) {
	return nil, common.ErrFunctionNotSupported
}

// CancelAllOrders cancels all orders associated with a currency pair
// If product ID is sent, all orders of that specified market will be cancelled
// If not specified, all orders of all markets will be cancelled
func (b *BTSE) CancelAllOrders(ctx context.Context, orderCancellation *order.Cancel) (order.CancelAllResponse, error) {
	if err := orderCancellation.Validate(); err != nil {
		return order.CancelAllResponse{}, err
	}

	var resp order.CancelAllResponse

	fPair, err := b.FormatExchangeCurrency(orderCancellation.Pair,
		orderCancellation.AssetType)
	if err != nil {
		return resp, err
	}

	allOrders, err := b.CancelExistingOrder(ctx, "", fPair.String(), "")
	if err != nil {
		return resp, err
	}

	resp.Status = make(map[string]string)
	for x := range allOrders {
		if allOrders[x].Status == orderCancelled {
			resp.Status[allOrders[x].OrderID] = order.Cancelled.String()
		}
	}
	return resp, nil
}

func orderIntToType(i int) order.Type {
	if i == 77 {
		return order.Market
	} else if i == 76 {
		return order.Limit
	}
	return order.UnknownType
}

// GetOrderInfo returns order information based on order ID
func (b *BTSE) GetOrderInfo(ctx context.Context, orderID string, _ currency.Pair, _ asset.Item) (*order.Detail, error) {
	o, err := b.GetOrders(ctx, "", orderID, "")
	if err != nil {
		return nil, err
	}

	var od order.Detail
	if len(o) == 0 {
		return nil, errors.New("no orders found")
	}

	format, err := b.GetPairFormat(asset.Spot, false)
	if err != nil {
		return nil, err
	}

	for i := range o {
		if o[i].OrderID != orderID {
			continue
		}

		var side = order.Buy
		if strings.EqualFold(o[i].Side, order.Ask.String()) {
			side = order.Sell
		}

		od.Pair, err = currency.NewPairDelimiter(o[i].Symbol,
			format.Delimiter)
		if err != nil {
			log.Errorf(log.ExchangeSys,
				"%s GetOrderInfo unable to parse currency pair: %s\n",
				b.Name,
				err)
		}
		od.Exchange = b.Name
		od.Amount = o[i].Size
		od.OrderID = o[i].OrderID
		od.Date = time.Unix(o[i].Timestamp, 0)
		od.Side = side

		od.Type = orderIntToType(o[i].OrderType)

		od.Price = o[i].Price
		if od.Status, err = order.StringToOrderStatus(o[i].OrderState); err != nil {
			log.Errorf(log.ExchangeSys, "%s %v", b.Name, err)
		}

		th, err := b.TradeHistory(ctx,
			"",
			time.Time{}, time.Time{},
			0, 0, 0,
			false,
			"", orderID)
		if err != nil {
			return nil, fmt.Errorf("unable to get order fills for orderID %s", orderID)
		}

		for i := range th {
			createdAt, err := parseOrderTime(th[i].TradeID)
			if err != nil {
				log.Errorf(log.ExchangeSys,
					"%s GetOrderInfo unable to parse time: %s\n", b.Name, err)
			}
			var orderSide order.Side
			orderSide, err = order.StringToOrderSide(th[i].Side)
			if err != nil {
				return nil, err
			}
			od.Trades = append(od.Trades, order.TradeHistory{
				Timestamp: createdAt,
				TID:       th[i].TradeID,
				Price:     th[i].Price,
				Amount:    th[i].Size,
				Exchange:  b.Name,
				Side:      orderSide,
				Fee:       th[i].FeeAmount,
			})
		}
	}
	return &od, nil
}

// GetDepositAddress returns a deposit address for a specified currency
func (b *BTSE) GetDepositAddress(ctx context.Context, c currency.Code, _, _ string) (*deposit.Address, error) {
	address, err := b.GetWalletAddress(ctx, c.String())
	if err != nil {
		return nil, err
	}

	extractor := func(addr string) (string, string) {
		if strings.Contains(addr, ":") {
			split := strings.Split(addr, ":")
			return split[0], split[1]
		}
		return addr, ""
	}

	if len(address) == 0 {
		addressCreate, err := b.CreateWalletAddress(ctx, c.String())
		if err != nil {
			return nil, err
		}
		if len(addressCreate) != 0 {
			addr, tag := extractor(addressCreate[0].Address)
			return &deposit.Address{
				Address: addr,
				Tag:     tag,
			}, nil
		}
		return nil, errors.New("address not found")
	}
	addr, tag := extractor(address[0].Address)
	return &deposit.Address{
		Address: addr,
		Tag:     tag,
	}, nil
}

// WithdrawCryptocurrencyFunds returns a withdrawal ID when a withdrawal is
// submitted
func (b *BTSE) WithdrawCryptocurrencyFunds(ctx context.Context, withdrawRequest *withdraw.Request) (*withdraw.ExchangeResponse, error) {
	if err := withdrawRequest.Validate(); err != nil {
		return nil, err
	}
	amountToString := strconv.FormatFloat(withdrawRequest.Amount, 'f', 8, 64)
	resp, err := b.WalletWithdrawal(ctx,
		withdrawRequest.Currency.String(),
		withdrawRequest.Crypto.Address,
		withdrawRequest.Crypto.AddressTag,
		amountToString)
	if err != nil {
		return nil, err
	}
	return &withdraw.ExchangeResponse{
		Name: b.Name,
		ID:   resp.WithdrawID,
	}, nil
}

// WithdrawFiatFunds returns a withdrawal ID when a withdrawal is
// submitted
func (b *BTSE) WithdrawFiatFunds(_ context.Context, _ *withdraw.Request) (*withdraw.ExchangeResponse, error) {
	return nil, common.ErrFunctionNotSupported
}

// WithdrawFiatFundsToInternationalBank returns a withdrawal ID when a withdrawal is
// submitted
func (b *BTSE) WithdrawFiatFundsToInternationalBank(_ context.Context, _ *withdraw.Request) (*withdraw.ExchangeResponse, error) {
	return nil, common.ErrFunctionNotSupported
}

// GetActiveOrders retrieves any orders that are active/open
func (b *BTSE) GetActiveOrders(ctx context.Context, req *order.MultiOrderRequest) (order.FilteredOrders, error) {
	err := req.Validate()
	if err != nil {
		return nil, err
	}

	if len(req.Pairs) == 0 {
		return nil, errors.New("no pair provided")
	}

	var orders []order.Detail
	for x := range req.Pairs {
		formattedPair, err := b.FormatExchangeCurrency(req.Pairs[x], asset.Spot)
		if err != nil {
			return nil, err
		}
		resp, err := b.GetOrders(ctx, formattedPair.String(), "", "")
		if err != nil {
			return nil, err
		}

		format, err := b.GetPairFormat(asset.Spot, false)
		if err != nil {
			return nil, err
		}

		for i := range resp {
			var side = order.Buy
			if strings.EqualFold(resp[i].Side, order.Ask.String()) {
				side = order.Sell
			}

			status, err := order.StringToOrderStatus(resp[i].OrderState)
			if err != nil {
				log.Errorf(log.ExchangeSys, "%s %v", b.Name, err)
			}

			p, err := currency.NewPairDelimiter(resp[i].Symbol,
				format.Delimiter)
			if err != nil {
				log.Errorf(log.ExchangeSys,
					"%s GetActiveOrders unable to parse currency pair: %s\n",
					b.Name,
					err)
			}

			openOrder := order.Detail{
				Pair:            p,
				Exchange:        b.Name,
				Amount:          resp[i].Size,
				ExecutedAmount:  resp[i].FilledSize,
				RemainingAmount: resp[i].Size - resp[i].FilledSize,
				OrderID:         resp[i].OrderID,
				Date:            time.Unix(resp[i].Timestamp, 0),
				Side:            side,
				Price:           resp[i].Price,
				Status:          status,
			}

			if resp[i].OrderType == 77 {
				openOrder.Type = order.Market
			} else if resp[i].OrderType == 76 {
				openOrder.Type = order.Limit
			}

			fills, err := b.TradeHistory(ctx,
				"",
				time.Time{}, time.Time{},
				0, 0, 0,
				false,
				"", resp[i].OrderID)
			if err != nil {
				log.Errorf(log.ExchangeSys,
					"%s: Unable to get order fills for orderID %s",
					b.Name,
					resp[i].OrderID)
				continue
			}

			for i := range fills {
				createdAt, err := parseOrderTime(fills[i].Timestamp)
				if err != nil {
					log.Errorf(log.ExchangeSys,
						"%s GetActiveOrders unable to parse time: %s\n",
						b.Name,
						err)
				}
				var orderSide order.Side
				orderSide, err = order.StringToOrderSide(fills[i].Side)
				if err != nil {
					return nil, err
				}
				openOrder.Trades = append(openOrder.Trades, order.TradeHistory{
					Timestamp: createdAt,
					TID:       fills[i].TradeID,
					Price:     fills[i].Price,
					Amount:    fills[i].Size,
					Exchange:  b.Name,
					Side:      orderSide,
					Fee:       fills[i].FeeAmount,
				})
			}
			orders = append(orders, openOrder)
		}
	}
	return req.Filter(b.Name, orders), nil
}

func matchType(input int, required order.Type) bool {
	if (required == order.AnyType) || (input == 76 && required == order.Limit) || input == 77 && required == order.Market {
		return true
	}
	return false
}

// GetOrderHistory retrieves account order information
// Can Limit response to specific order status
func (b *BTSE) GetOrderHistory(ctx context.Context, getOrdersRequest *order.MultiOrderRequest) (order.FilteredOrders, error) {
	err := getOrdersRequest.Validate()
	if err != nil {
		return nil, err
	}

	var resp []order.Detail
	if len(getOrdersRequest.Pairs) == 0 {
		var err error
		getOrdersRequest.Pairs, err = b.GetEnabledPairs(asset.Spot)
		if err != nil {
			return nil, err
		}
	}
	orderDeref := *getOrdersRequest
	for x := range orderDeref.Pairs {
		fPair, err := b.FormatExchangeCurrency(orderDeref.Pairs[x], asset.Spot)
		if err != nil {
			return nil, err
		}
		currentOrder, err := b.GetOrders(ctx, fPair.String(), "", "")
		if err != nil {
			return nil, err
		}
		for y := range currentOrder {
			if !matchType(currentOrder[y].OrderType, orderDeref.Type) {
				continue
			}
			orderStatus, err := order.StringToOrderStatus(currentOrder[y].OrderState)
			if err != nil {
				log.Errorf(log.ExchangeSys, "%s %v", b.Name, err)
			}
			var orderSide order.Side
			orderSide, err = order.StringToOrderSide(currentOrder[y].Side)
			if err != nil {
				return nil, err
			}
			orderTime := time.UnixMilli(currentOrder[y].Timestamp)
			tempOrder := order.Detail{
				OrderID:              currentOrder[y].OrderID,
				ClientID:             currentOrder[y].ClOrderID,
				Exchange:             b.Name,
				Price:                currentOrder[y].Price,
				AverageExecutedPrice: currentOrder[y].AverageFillPrice,
				Amount:               currentOrder[y].Size,
				ExecutedAmount:       currentOrder[y].FilledSize,
				RemainingAmount:      currentOrder[y].Size - currentOrder[y].FilledSize,
				Date:                 orderTime,
				Side:                 orderSide,
				Status:               orderStatus,
				Pair:                 orderDeref.Pairs[x],
			}
			tempOrder.InferCostsAndTimes()
			resp = append(resp, tempOrder)
		}
	}
	return getOrdersRequest.Filter(b.Name, resp), nil
}

// GetFeeByType returns an estimate of fee based on type of transaction
func (b *BTSE) GetFeeByType(ctx context.Context, feeBuilder *exchange.FeeBuilder) (float64, error) {
	if feeBuilder == nil {
		return 0, fmt.Errorf("%T %w", feeBuilder, common.ErrNilPointer)
	}
	if !b.AreCredentialsValid(ctx) && // Todo check connection status
		feeBuilder.FeeType == exchange.CryptocurrencyTradeFee {
		feeBuilder.FeeType = exchange.OfflineTradeFee
	}
	return b.GetFee(ctx, feeBuilder)
}

// ValidateAPICredentials validates current credentials used for wrapper
// functionality
func (b *BTSE) ValidateAPICredentials(ctx context.Context, assetType asset.Item) error {
	_, err := b.UpdateAccountInfo(ctx, assetType)
	return b.CheckTransientError(err)
}

// FormatExchangeKlineInterval formats kline interval to exchange requested type
func (b *BTSE) FormatExchangeKlineInterval(in kline.Interval) string {
	return strconv.FormatFloat(in.Duration().Minutes(), 'f', 0, 64)
}

// GetHistoricCandles returns candles between a time period for a set time interval
func (b *BTSE) GetHistoricCandles(ctx context.Context, pair currency.Pair, a asset.Item, interval kline.Interval, start, end time.Time) (*kline.Item, error) {
	switch a {
	case asset.Spot, asset.Futures:
	default:
		return nil, fmt.Errorf("%w %v", asset.ErrNotSupported, a)
	}
	req, err := b.GetKlineRequest(pair, a, interval, start, end, false)
	if err != nil {
		return nil, err
	}

	intervalInt, err := strconv.Atoi(b.FormatExchangeKlineInterval(req.ExchangeInterval))
	if err != nil {
		return nil, err
	}

	candles, err := b.GetOHLCV(ctx,
		req.RequestFormatted.String(),
		req.Start,
		req.End.Add(-req.ExchangeInterval.Duration()), // End time is inclusive, so we need to subtract the interval.
		intervalInt,
		a)
	if err != nil {
		return nil, err
	}

	timeSeries := make([]kline.Candle, len(candles))
	for x := range candles {
		timeSeries[x] = kline.Candle{
			Time:   time.Unix(int64(candles[x][0]), 0),
			Open:   candles[x][1],
			High:   candles[x][2],
			Low:    candles[x][3],
			Close:  candles[x][4],
			Volume: candles[x][5],
		}
	}
	return req.ProcessResponse(timeSeries)
}

// GetHistoricCandlesExtended returns candles between a time period for a set time interval
func (b *BTSE) GetHistoricCandlesExtended(ctx context.Context, pair currency.Pair, a asset.Item, interval kline.Interval, start, end time.Time) (*kline.Item, error) {
	switch a {
	case asset.Spot, asset.Futures:
	default:
		return nil, fmt.Errorf("%w %v", asset.ErrNotSupported, a)
	}
	req, err := b.GetKlineExtendedRequest(pair, a, interval, start, end)
	if err != nil {
		return nil, err
	}

	intervalInt, err := strconv.Atoi(b.FormatExchangeKlineInterval(req.ExchangeInterval))
	if err != nil {
		return nil, err
	}
	timeSeries := make([]kline.Candle, req.Size())
	for i := range req.RangeHolder.Ranges {
		var candles OHLCV
		candles, err = b.GetOHLCV(ctx,
			req.RequestFormatted.String(),
			req.RangeHolder.Ranges[i].Start.Time,
			req.RangeHolder.Ranges[i].End.Time,
			intervalInt,
			a)
		if err != nil {
			return nil, err
		}
		for x := range candles {
			timeSeries[x] = kline.Candle{
				Time:   time.Unix(int64(candles[x][0]), 0),
				Open:   candles[x][1],
				High:   candles[x][2],
				Low:    candles[x][3],
				Close:  candles[x][4],
				Volume: candles[x][5],
			}
		}
	}

	return req.ProcessResponse(timeSeries)
}

func (b *BTSE) seedOrderSizeLimits(ctx context.Context) error {
	pairs, err := b.GetMarketSummary(ctx, "", true)
	if err != nil {
		return err
	}
	for x := range pairs {
		tempValues := OrderSizeLimit{
			MinOrderSize:     pairs[x].MinOrderSize,
			MaxOrderSize:     pairs[x].MaxOrderSize,
			MinSizeIncrement: pairs[x].MinSizeIncrement,
		}
		orderSizeLimitMap.Store(pairs[x].Symbol, tempValues)
	}

	pairs, err = b.GetMarketSummary(ctx, "", false)
	if err != nil {
		return err
	}
	for x := range pairs {
		tempValues := OrderSizeLimit{
			MinOrderSize:     pairs[x].MinOrderSize,
			MaxOrderSize:     pairs[x].MaxOrderSize,
			MinSizeIncrement: pairs[x].MinSizeIncrement,
		}
		orderSizeLimitMap.Store(pairs[x].Symbol, tempValues)
	}
	return nil
}

// OrderSizeLimits looks up currency pair in orderSizeLimitMap and returns OrderSizeLimit
func OrderSizeLimits(pair string) (limits OrderSizeLimit, found bool) {
	resp, ok := orderSizeLimitMap.Load(pair)
	if !ok {
		return
	}
	val, ok := resp.(OrderSizeLimit)
	return val, ok
}

// GetServerTime returns the current exchange server time.
func (b *BTSE) GetServerTime(ctx context.Context, _ asset.Item) (time.Time, error) {
	st, err := b.GetCurrentServerTime(ctx)
	if err != nil {
		return time.Time{}, err
	}
	return st.ISO, nil
}<|MERGE_RESOLUTION|>--- conflicted
+++ resolved
@@ -184,22 +184,10 @@
 		return err
 	}
 
-<<<<<<< HEAD
 	err = b.Websocket.Setup(&stream.WebsocketWrapperSetup{
 		ExchangeConfig:         exch,
 		ConnectionMonitorDelay: exch.ConnectionMonitorDelay,
 		Features:               &b.Features.Supports.WebsocketCapabilities,
-=======
-	err = b.Websocket.Setup(&stream.WebsocketSetup{
-		ExchangeConfig:        exch,
-		DefaultURL:            btseWebsocket,
-		RunningURL:            wsRunningURL,
-		Connector:             b.WsConnect,
-		Subscriber:            b.Subscribe,
-		Unsubscriber:          b.Unsubscribe,
-		GenerateSubscriptions: b.GenerateDefaultSubscriptions,
-		Features:              &b.Features.Supports.WebsocketCapabilities,
->>>>>>> e8c91231
 	})
 	if err != nil {
 		return err
