package btse

import (
	"errors"
	"fmt"
	"strconv"
	"strings"
	"sync"

	"github.com/thrasher-corp/gocryptotrader/common"
	"github.com/thrasher-corp/gocryptotrader/config"
	"github.com/thrasher-corp/gocryptotrader/currency"
	exchange "github.com/thrasher-corp/gocryptotrader/exchanges"
	"github.com/thrasher-corp/gocryptotrader/exchanges/account"
	"github.com/thrasher-corp/gocryptotrader/exchanges/asset"
	"github.com/thrasher-corp/gocryptotrader/exchanges/order"
	"github.com/thrasher-corp/gocryptotrader/exchanges/orderbook"
	"github.com/thrasher-corp/gocryptotrader/exchanges/protocol"
	"github.com/thrasher-corp/gocryptotrader/exchanges/request"
	"github.com/thrasher-corp/gocryptotrader/exchanges/ticker"
	"github.com/thrasher-corp/gocryptotrader/exchanges/websocket/wshandler"
	"github.com/thrasher-corp/gocryptotrader/log"
	"github.com/thrasher-corp/gocryptotrader/portfolio/withdraw"
)

// GetDefaultConfig returns a default exchange config
func (b *BTSE) GetDefaultConfig() (*config.ExchangeConfig, error) {
	b.SetDefaults()
	exchCfg := new(config.ExchangeConfig)
	exchCfg.Name = b.Name
	exchCfg.HTTPTimeout = exchange.DefaultHTTPTimeout
	exchCfg.BaseCurrencies = b.BaseCurrencies

	err := b.SetupDefaults(exchCfg)
	if err != nil {
		return nil, err
	}

	if b.Features.Supports.RESTCapabilities.AutoPairUpdates {
		err = b.UpdateTradablePairs(true)
		if err != nil {
			return nil, err
		}
	}

	return exchCfg, nil
}

// SetDefaults sets the basic defaults for BTSE
func (b *BTSE) SetDefaults() {
	b.Name = "BTSE"
	b.Enabled = true
	b.Verbose = true
	b.API.CredentialsValidator.RequiresKey = true
	b.API.CredentialsValidator.RequiresSecret = true

	b.CurrencyPairs = currency.PairsManager{}

	fmt1 := currency.PairStore{
		RequestFormat: &currency.PairFormat{
			Uppercase: true,
			Delimiter: "-",
		},
		ConfigFormat: &currency.PairFormat{
			Uppercase: true,
			Delimiter: "-",
		},
	}
	b.CurrencyPairs.Store(asset.Spot, fmt1)

	fmt2 := currency.PairStore{
		RequestFormat: &currency.PairFormat{
			Uppercase: true,
		},
		ConfigFormat: &currency.PairFormat{
			Uppercase: true,
		},
	}
	b.CurrencyPairs.Store(asset.Futures, fmt2)

	b.Features = exchange.Features{
		Supports: exchange.FeaturesSupported{
			REST:      true,
			Websocket: true,
			RESTCapabilities: protocol.Features{
				TickerFetching:      true,
				KlineFetching:       true,
				TradeFetching:       true,
				OrderbookFetching:   true,
				AutoPairUpdates:     true,
				AccountInfo:         true,
				GetOrder:            true,
				GetOrders:           true,
				CancelOrders:        true,
				CancelOrder:         true,
				SubmitOrder:         true,
				TradeFee:            true,
				FiatDepositFee:      true,
				FiatWithdrawalFee:   true,
				CryptoWithdrawalFee: true,
			},
			WebsocketCapabilities: protocol.Features{
				OrderbookFetching: true,
				TradeFetching:     true,
				Subscribe:         true,
				Unsubscribe:       true,
				GetOrders:         true,
				GetOrder:          true,
			},
			WithdrawPermissions: exchange.NoAPIWithdrawalMethods,
		},
		Enabled: exchange.FeaturesEnabled{
			AutoPairUpdates: true,
		},
	}

	b.Requester = request.New(b.Name,
		common.NewHTTPClientWithTimeout(exchange.DefaultHTTPTimeout),
		nil)

	b.API.Endpoints.URLDefault = btseAPIURL
	b.API.Endpoints.URL = b.API.Endpoints.URLDefault
	b.Websocket = wshandler.New()
	b.WebsocketResponseMaxLimit = exchange.DefaultWebsocketResponseMaxLimit
	b.WebsocketResponseCheckTimeout = exchange.DefaultWebsocketResponseCheckTimeout
	b.WebsocketOrderbookBufferLimit = exchange.DefaultWebsocketOrderbookBufferLimit
}

// Setup takes in the supplied exchange configuration details and sets params
func (b *BTSE) Setup(exch *config.ExchangeConfig) error {
	if !exch.Enabled {
		b.SetEnabled(false)
		return nil
	}

	err := b.SetupDefaults(exch)
	if err != nil {
		return err
	}

	err = b.Websocket.Setup(
		&wshandler.WebsocketSetup{
			Enabled:                          exch.Features.Enabled.Websocket,
			Verbose:                          exch.Verbose,
			AuthenticatedWebsocketAPISupport: exch.API.AuthenticatedWebsocketSupport,
			WebsocketTimeout:                 exch.WebsocketTrafficTimeout,
			DefaultURL:                       btseWebsocket,
			ExchangeName:                     exch.Name,
			RunningURL:                       exch.API.Endpoints.WebsocketURL,
			Connector:                        b.WsConnect,
			Subscriber:                       b.Subscribe,
			UnSubscriber:                     b.Unsubscribe,
			Features:                         &b.Features.Supports.WebsocketCapabilities,
		})
	if err != nil {
		return err
	}

	b.WebsocketConn = &wshandler.WebsocketConnection{
		ExchangeName:         b.Name,
		URL:                  b.Websocket.GetWebsocketURL(),
		ProxyURL:             b.Websocket.GetProxyAddress(),
		Verbose:              b.Verbose,
		ResponseCheckTimeout: exch.WebsocketResponseCheckTimeout,
		ResponseMaxLimit:     exch.WebsocketResponseMaxLimit,
	}

	b.Websocket.Orderbook.Setup(
		exch.WebsocketOrderbookBufferLimit,
		false,
		false,
		false,
		false,
		exch.Name)
	return nil
}

// Start starts the BTSE go routine
func (b *BTSE) Start(wg *sync.WaitGroup) {
	wg.Add(1)
	go func() {
		b.Run()
		wg.Done()
	}()
}

// Run implements the BTSE wrapper
func (b *BTSE) Run() {
	if b.Verbose {
		b.PrintEnabledPairs()
	}

	if !b.GetEnabledFeatures().AutoPairUpdates {
		return
	}

	err := b.UpdateTradablePairs(false)
	if err != nil {
		log.Errorf(log.ExchangeSys,
			"%s Failed to update tradable pairs. Error: %s", b.Name, err)
	}
}

// FetchTradablePairs returns a list of the exchanges tradable pairs
func (b *BTSE) FetchTradablePairs(a asset.Item) ([]string, error) {
	var currencies []string
	if a == asset.Spot {
		m, err := b.GetSpotMarkets()
		if err != nil {
			return nil, err
		}

		for x := range m {
			if m[x].Status != "active" {
				continue
			}
			currencies = append(currencies, m[x].Symbol)
		}
	} else {
		m, err := b.GetFuturesMarkets()
		if err != nil {
			return nil, err
		}

		for x := range m {
			currencies = append(currencies, m[x].Symbol)
		}
	}

	return currencies, nil
}

// UpdateTradablePairs updates the exchanges available pairs and stores
// them in the exchanges config
func (b *BTSE) UpdateTradablePairs(forceUpdate bool) error {
	a := b.GetAssetTypes()
	for i := range a {
		pairs, err := b.FetchTradablePairs(a[i])
		if err != nil {
			return err
		}

		p, err := currency.NewPairsFromStrings(pairs)
		if err != nil {
			return err
		}

		err = b.UpdatePairs(p, a[i], false, forceUpdate)
		if err != nil {
			return err
		}
	}
	return nil
}

// UpdateTicker updates and returns the ticker for a currency pair
func (b *BTSE) UpdateTicker(p currency.Pair, assetType asset.Item) (*ticker.Price, error) {
	fpair, err := b.FormatExchangeCurrency(p, assetType)
	if err != nil {
		return nil, err
	}

	t, err := b.GetTicker(fpair.String())
	if err != nil {
		return nil, err
	}

	s, err := b.GetMarketStatistics(fpair.String())
	if err != nil {
		return nil, err
	}

	err = ticker.ProcessTicker(&ticker.Price{
		Pair:         p,
		Ask:          t.Ask,
		Bid:          t.Bid,
		Low:          s.Low,
		Last:         t.Price,
		Volume:       s.Volume,
		High:         s.High,
		LastUpdated:  s.Time,
		ExchangeName: b.Name,
		AssetType:    assetType})
	if err != nil {
		return nil, err
	}
	return ticker.GetTicker(b.Name, p, assetType)
}

// FetchTicker returns the ticker for a currency pair
func (b *BTSE) FetchTicker(p currency.Pair, assetType asset.Item) (*ticker.Price, error) {
	tickerNew, err := ticker.GetTicker(b.Name, p, assetType)
	if err != nil {
		return b.UpdateTicker(p, assetType)
	}
	return tickerNew, nil
}

// FetchOrderbook returns orderbook base on the currency pair
func (b *BTSE) FetchOrderbook(p currency.Pair, assetType asset.Item) (*orderbook.Base, error) {
	ob, err := orderbook.Get(b.Name, p, assetType)
	if err != nil {
		return b.UpdateOrderbook(p, assetType)
	}
	return ob, nil
}

// UpdateOrderbook updates and returns the orderbook for a currency pair
func (b *BTSE) UpdateOrderbook(p currency.Pair, assetType asset.Item) (*orderbook.Base, error) {
	fpair, err := b.FormatExchangeCurrency(p, assetType)
	if err != nil {
		return nil, err
	}
	a, err := b.FetchOrderBook(fpair.String())
	if err != nil {
		return nil, err
	}

	orderBook := new(orderbook.Base)
	for x := range a.BuyQuote {
		orderBook.Bids = append(orderBook.Bids, orderbook.Item{
			Price:  a.BuyQuote[x].Price,
			Amount: a.BuyQuote[x].Size})
	}
	for x := range a.SellQuote {
		orderBook.Asks = append(orderBook.Asks, orderbook.Item{
			Price:  a.SellQuote[x].Price,
			Amount: a.SellQuote[x].Size})
	}
	orderBook.Pair = p
	orderBook.ExchangeName = b.Name
	orderBook.AssetType = assetType
	err = orderBook.Process()
	if err != nil {
		return orderBook, err
	}
	return orderbook.Get(b.Name, p, assetType)
}

// UpdateAccountInfo retrieves balances for all enabled currencies for the
// BTSE exchange
func (b *BTSE) UpdateAccountInfo() (account.Holdings, error) {
	var a account.Holdings
	balance, err := b.GetAccountBalance()
	if err != nil {
		return a, err
	}

	var currencies []account.Balance
	for b := range balance {
		currencies = append(currencies,
			account.Balance{
				CurrencyName: currency.NewCode(balance[b].Currency),
				TotalValue:   balance[b].Total,
				Hold:         balance[b].Available,
			},
		)
	}
	a.Exchange = b.Name
	a.Accounts = []account.SubAccount{
		{
			Currencies: currencies,
		},
	}

	err = account.Process(&a)
	if err != nil {
		return account.Holdings{}, err
	}

	return a, nil
}

// FetchAccountInfo retrieves balances for all enabled currencies
func (b *BTSE) FetchAccountInfo() (account.Holdings, error) {
	acc, err := account.GetHoldings(b.Name)
	if err != nil {
		return b.UpdateAccountInfo()
	}

	return acc, nil
}

// GetFundingHistory returns funding history, deposits and
// withdrawals
func (b *BTSE) GetFundingHistory() ([]exchange.FundHistory, error) {
	return nil, common.ErrFunctionNotSupported
}

// GetExchangeHistory returns historic trade data since exchange opening.
func (b *BTSE) GetExchangeHistory(p currency.Pair, assetType asset.Item) ([]exchange.TradeHistory, error) {
	return nil, common.ErrNotYetImplemented
}

// SubmitOrder submits a new order
func (b *BTSE) SubmitOrder(s *order.Submit) (order.SubmitResponse, error) {
	var resp order.SubmitResponse
	if err := s.Validate(); err != nil {
		return resp, err
	}

	fpair, err := b.FormatExchangeCurrency(s.Pair, asset.Spot)
	if err != nil {
		return resp, err
	}

	r, err := b.CreateOrder(s.Amount,
		s.Price,
<<<<<<< HEAD
		s.OrderSide.String(),
		s.OrderType.String(),
		fpair.String(),
=======
		s.Side.String(),
		s.Type.String(),
		b.FormatExchangeCurrency(s.Pair, asset.Spot).String(),
>>>>>>> 1deeca99
		goodTillCancel,
		s.ClientID)
	if err != nil {
		return resp, err
	}

	if *r != "" {
		resp.IsOrderPlaced = true
		resp.OrderID = *r
	}
	if s.Type == order.Market {
		resp.FullyMatched = true
	}
	return resp, nil
}

// ModifyOrder will allow of changing orderbook placement and limit to
// market conversion
func (b *BTSE) ModifyOrder(action *order.Modify) (string, error) {
	return "", common.ErrFunctionNotSupported
}

// CancelOrder cancels an order by its corresponding ID number
func (b *BTSE) CancelOrder(order *order.Cancel) error {
<<<<<<< HEAD
	fpair, err := b.FormatExchangeCurrency(order.Pair,
		asset.Spot)
	if err != nil {
		return err
	}

	r, err := b.CancelExistingOrder(order.OrderID, fpair.String())
=======
	r, err := b.CancelExistingOrder(order.ID,
		b.FormatExchangeCurrency(order.Pair,
			asset.Spot).String())
>>>>>>> 1deeca99
	if err != nil {
		return err
	}

	switch r.Code {
	case -1:
		return errors.New("order cancellation unsuccessful")
	case 4:
		return errors.New("order cancellation timeout")
	}

	return nil
}

// CancelAllOrders cancels all orders associated with a currency pair
// If product ID is sent, all orders of that specified market will be cancelled
// If not specified, all orders of all markets will be cancelled
func (b *BTSE) CancelAllOrders(orderCancellation *order.Cancel) (order.CancelAllResponse, error) {
	var resp order.CancelAllResponse
	markets, err := b.GetSpotMarkets()
	if err != nil {
		return resp, err
	}

	format, err := b.GetPairFormat(asset.Spot, false)
	if err != nil {
		return resp, err
	}

	resp.Status = make(map[string]string)
	for x := range markets {
<<<<<<< HEAD
		fair, err := b.FormatExchangeCurrency(orderCancellation.Pair,
			orderCancellation.AssetType)
		if err != nil {
			return resp, err
		}

=======
		strPair := b.FormatExchangeCurrency(orderCancellation.Pair,
			orderCancellation.AssetType).String()
>>>>>>> 1deeca99
		checkPair := currency.NewPairWithDelimiter(markets[x].BaseCurrency,
			markets[x].QuoteCurrency,
			format.Delimiter).String()
		if fair.String() != "" && fair.String() != checkPair {
			continue
		} else {
			orders, err := b.GetOrders(checkPair)
			if err != nil {
				return resp, err
			}
			for y := range orders {
				success := "Order Cancelled"
				_, err = b.CancelExistingOrder(orders[y].Order.ID, checkPair)
				if err != nil {
					success = "Order Cancellation Failed"
				}
				resp.Status[orders[y].Order.ID] = success
			}
		}
	}
	return resp, nil
}

// GetOrderInfo returns information on a current open order
func (b *BTSE) GetOrderInfo(orderID string) (order.Detail, error) {
	o, err := b.GetOrders("")
	if err != nil {
		return order.Detail{}, err
	}

	var od order.Detail
	if len(o) == 0 {
		return od, errors.New("no orders found")
	}

	format, err := b.GetPairFormat(asset.Spot, false)
	if err != nil {
		return order.Detail{}, err
	}

	for i := range o {
		if o[i].ID != orderID {
			continue
		}

		var side = order.Buy
		if strings.EqualFold(o[i].Side, order.Ask.String()) {
			side = order.Sell
		}

		od.Pair = currency.NewPairDelimiter(o[i].Symbol,
<<<<<<< HEAD
			format.Delimiter)
=======
			b.GetPairFormat(asset.Spot, false).Delimiter)
>>>>>>> 1deeca99
		od.Exchange = b.Name
		od.Amount = o[i].Amount
		od.ID = o[i].ID
		od.Date, err = parseOrderTime(o[i].CreatedAt)
		if err != nil {
			log.Errorf(log.ExchangeSys,
				"%s GetOrderInfo unable to parse time: %s\n", b.Name, err)
		}
		od.Side = side
		od.Type = order.Type(strings.ToUpper(o[i].Type))
		od.Price = o[i].Price
		od.Status = order.Status(o[i].Status)

		fills, err := b.GetFills(orderID, "", "", "", "", "")
		if err != nil {
			return od,
				fmt.Errorf("unable to get order fills for orderID %s",
					orderID)
		}

		for i := range fills {
			createdAt, err := parseOrderTime(fills[i].CreatedAt)
			if err != nil {
				log.Errorf(log.ExchangeSys,
					"%s GetOrderInfo unable to parse time: %s\n", b.Name, err)
			}
			od.Trades = append(od.Trades, order.TradeHistory{
				Timestamp: createdAt,
				TID:       strconv.FormatInt(fills[i].ID, 10),
				Price:     fills[i].Price,
				Amount:    fills[i].Amount,
				Exchange:  b.Name,
				Side:      order.Side(fills[i].Side),
				Fee:       fills[i].Fee,
			})
		}
	}
	return od, nil
}

// GetDepositAddress returns a deposit address for a specified currency
func (b *BTSE) GetDepositAddress(cryptocurrency currency.Code, accountID string) (string, error) {
	return "", common.ErrFunctionNotSupported
}

// WithdrawCryptocurrencyFunds returns a withdrawal ID when a withdrawal is
// submitted
func (b *BTSE) WithdrawCryptocurrencyFunds(withdrawRequest *withdraw.Request) (*withdraw.ExchangeResponse, error) {
	return nil, common.ErrFunctionNotSupported
}

// WithdrawFiatFunds returns a withdrawal ID when a withdrawal is
// submitted
func (b *BTSE) WithdrawFiatFunds(withdrawRequest *withdraw.Request) (*withdraw.ExchangeResponse, error) {
	return nil, common.ErrFunctionNotSupported
}

// WithdrawFiatFundsToInternationalBank returns a withdrawal ID when a withdrawal is
// submitted
func (b *BTSE) WithdrawFiatFundsToInternationalBank(withdrawRequest *withdraw.Request) (*withdraw.ExchangeResponse, error) {
	return nil, common.ErrFunctionNotSupported
}

// GetWebsocket returns a pointer to the exchange websocket
func (b *BTSE) GetWebsocket() (*wshandler.Websocket, error) {
	return b.Websocket, nil
}

// GetActiveOrders retrieves any orders that are active/open
func (b *BTSE) GetActiveOrders(req *order.GetOrdersRequest) ([]order.Detail, error) {
	resp, err := b.GetOrders("")
	if err != nil {
		return nil, err
	}

	format, err := b.GetPairFormat(asset.Spot, false)
	if err != nil {
		return nil, err
	}

	var orders []order.Detail
	for i := range resp {
		var side = order.Buy
		if strings.EqualFold(resp[i].Side, order.Ask.String()) {
			side = order.Sell
		}

		tm, err := parseOrderTime(resp[i].CreatedAt)
		if err != nil {
			log.Errorf(log.ExchangeSys,
				"%s GetActiveOrders unable to parse time: %s\n",
				b.Name,
				err)
		}

		openOrder := order.Detail{
			Pair: currency.NewPairDelimiter(resp[i].Symbol,
<<<<<<< HEAD
				format.Delimiter),
			Exchange:  b.Name,
			Amount:    resp[i].Amount,
			ID:        resp[i].ID,
			OrderDate: tm,
			OrderSide: side,
			OrderType: order.Type(strings.ToUpper(resp[i].Type)),
			Price:     resp[i].Price,
			Status:    order.Status(resp[i].Status),
=======
				b.GetPairFormat(asset.Spot, false).Delimiter),
			Exchange: b.Name,
			Amount:   resp[i].Amount,
			ID:       resp[i].ID,
			Date:     tm,
			Side:     side,
			Type:     order.Type(strings.ToUpper(resp[i].Type)),
			Price:    resp[i].Price,
			Status:   order.Status(resp[i].Status),
>>>>>>> 1deeca99
		}

		fills, err := b.GetFills(resp[i].ID, "", "", "", "", "")
		if err != nil {
			log.Errorf(log.ExchangeSys,
				"%s: Unable to get order fills for orderID %s",
				b.Name,
				resp[i].ID)
			continue
		}

		for i := range fills {
			createdAt, err := parseOrderTime(fills[i].CreatedAt)
			if err != nil {
				log.Errorf(log.ExchangeSys,
					"%s GetActiveOrders unable to parse time: %s\n",
					b.Name,
					err)
			}
			openOrder.Trades = append(openOrder.Trades, order.TradeHistory{
				Timestamp: createdAt,
				TID:       strconv.FormatInt(fills[i].ID, 10),
				Price:     fills[i].Price,
				Amount:    fills[i].Amount,
				Exchange:  b.Name,
				Side:      order.Side(fills[i].Side),
				Fee:       fills[i].Fee,
			})
		}
		orders = append(orders, openOrder)
	}

	order.FilterOrdersByType(&orders, req.Type)
	order.FilterOrdersByTickRange(&orders, req.StartTicks, req.EndTicks)
	order.FilterOrdersBySide(&orders, req.Side)
	return orders, nil
}

// GetOrderHistory retrieves account order information
// Can Limit response to specific order status
func (b *BTSE) GetOrderHistory(getOrdersRequest *order.GetOrdersRequest) ([]order.Detail, error) {
	return nil, common.ErrFunctionNotSupported
}

// GetFeeByType returns an estimate of fee based on type of transaction
func (b *BTSE) GetFeeByType(feeBuilder *exchange.FeeBuilder) (float64, error) {
	if !b.AllowAuthenticatedRequest() && // Todo check connection status
		feeBuilder.FeeType == exchange.CryptocurrencyTradeFee {
		feeBuilder.FeeType = exchange.OfflineTradeFee
	}
	return b.GetFee(feeBuilder)
}

// SubscribeToWebsocketChannels appends to ChannelsToSubscribe
// which lets websocket.manageSubscriptions handle subscribing
func (b *BTSE) SubscribeToWebsocketChannels(channels []wshandler.WebsocketChannelSubscription) error {
	b.Websocket.SubscribeToChannels(channels)
	return nil
}

// UnsubscribeToWebsocketChannels removes from ChannelsToSubscribe
// which lets websocket.manageSubscriptions handle unsubscribing
func (b *BTSE) UnsubscribeToWebsocketChannels(channels []wshandler.WebsocketChannelSubscription) error {
	b.Websocket.RemoveSubscribedChannels(channels)
	return nil
}

// GetSubscriptions returns a copied list of subscriptions
func (b *BTSE) GetSubscriptions() ([]wshandler.WebsocketChannelSubscription, error) {
	return b.Websocket.GetSubscriptions(), nil
}

// AuthenticateWebsocket sends an authentication message to the websocket
func (b *BTSE) AuthenticateWebsocket() error {
	return common.ErrFunctionNotSupported
}

// ValidateCredentials validates current credentials used for wrapper
// functionality
func (b *BTSE) ValidateCredentials() error {
	_, err := b.UpdateAccountInfo()
	return b.CheckTransientError(err)
}<|MERGE_RESOLUTION|>--- conflicted
+++ resolved
@@ -406,15 +406,9 @@
 
 	r, err := b.CreateOrder(s.Amount,
 		s.Price,
-<<<<<<< HEAD
-		s.OrderSide.String(),
-		s.OrderType.String(),
-		fpair.String(),
-=======
 		s.Side.String(),
 		s.Type.String(),
-		b.FormatExchangeCurrency(s.Pair, asset.Spot).String(),
->>>>>>> 1deeca99
+		fpair.String(),
 		goodTillCancel,
 		s.ClientID)
 	if err != nil {
@@ -439,19 +433,13 @@
 
 // CancelOrder cancels an order by its corresponding ID number
 func (b *BTSE) CancelOrder(order *order.Cancel) error {
-<<<<<<< HEAD
 	fpair, err := b.FormatExchangeCurrency(order.Pair,
 		asset.Spot)
 	if err != nil {
 		return err
 	}
 
-	r, err := b.CancelExistingOrder(order.OrderID, fpair.String())
-=======
-	r, err := b.CancelExistingOrder(order.ID,
-		b.FormatExchangeCurrency(order.Pair,
-			asset.Spot).String())
->>>>>>> 1deeca99
+	r, err := b.CancelExistingOrder(order.ID, fpair.String())
 	if err != nil {
 		return err
 	}
@@ -483,17 +471,12 @@
 
 	resp.Status = make(map[string]string)
 	for x := range markets {
-<<<<<<< HEAD
 		fair, err := b.FormatExchangeCurrency(orderCancellation.Pair,
 			orderCancellation.AssetType)
 		if err != nil {
 			return resp, err
 		}
 
-=======
-		strPair := b.FormatExchangeCurrency(orderCancellation.Pair,
-			orderCancellation.AssetType).String()
->>>>>>> 1deeca99
 		checkPair := currency.NewPairWithDelimiter(markets[x].BaseCurrency,
 			markets[x].QuoteCurrency,
 			format.Delimiter).String()
@@ -545,11 +528,7 @@
 		}
 
 		od.Pair = currency.NewPairDelimiter(o[i].Symbol,
-<<<<<<< HEAD
 			format.Delimiter)
-=======
-			b.GetPairFormat(asset.Spot, false).Delimiter)
->>>>>>> 1deeca99
 		od.Exchange = b.Name
 		od.Amount = o[i].Amount
 		od.ID = o[i].ID
@@ -647,18 +626,7 @@
 
 		openOrder := order.Detail{
 			Pair: currency.NewPairDelimiter(resp[i].Symbol,
-<<<<<<< HEAD
 				format.Delimiter),
-			Exchange:  b.Name,
-			Amount:    resp[i].Amount,
-			ID:        resp[i].ID,
-			OrderDate: tm,
-			OrderSide: side,
-			OrderType: order.Type(strings.ToUpper(resp[i].Type)),
-			Price:     resp[i].Price,
-			Status:    order.Status(resp[i].Status),
-=======
-				b.GetPairFormat(asset.Spot, false).Delimiter),
 			Exchange: b.Name,
 			Amount:   resp[i].Amount,
 			ID:       resp[i].ID,
@@ -667,7 +635,6 @@
 			Type:     order.Type(strings.ToUpper(resp[i].Type)),
 			Price:    resp[i].Price,
 			Status:   order.Status(resp[i].Status),
->>>>>>> 1deeca99
 		}
 
 		fills, err := b.GetFills(resp[i].ID, "", "", "", "", "")
