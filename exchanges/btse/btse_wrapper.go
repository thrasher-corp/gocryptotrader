--- conflicted
+++ resolved
@@ -1239,11 +1239,7 @@
 			PriceStepIncrementSize:  marketInfo.MinPriceIncrement,
 		})
 	}
-<<<<<<< HEAD
 	if err = limits.LoadLimits(l); err != nil {
-=======
-	if err = e.LoadLimits(limits); err != nil {
->>>>>>> edf5d84d
 		errs = common.AppendError(errs, err)
 	}
 	return errs
@@ -1283,16 +1279,7 @@
 			continue
 		}
 		resp = append(resp, futures.OpenInterest{
-<<<<<<< HEAD
 			Key:          key.NewExchangePairAssetKey(b.Name, asset.Futures, symbol),
-=======
-			Key: key.ExchangePairAsset{
-				Exchange: e.Name,
-				Base:     symbol.Base.Item,
-				Quote:    symbol.Quote.Item,
-				Asset:    asset.Futures,
-			},
->>>>>>> edf5d84d
 			OpenInterest: tickers[i].OpenInterest,
 		})
 	}
