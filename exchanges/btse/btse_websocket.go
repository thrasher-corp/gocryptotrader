package btse

import (
	"context"
	"encoding/json"
	"errors"
	"fmt"
	"net/http"
	"strconv"
	"strings"
	"time"

	"github.com/gorilla/websocket"
	"github.com/thrasher-corp/gocryptotrader/common/crypto"
	"github.com/thrasher-corp/gocryptotrader/currency"
	"github.com/thrasher-corp/gocryptotrader/exchanges/asset"
	"github.com/thrasher-corp/gocryptotrader/exchanges/order"
	"github.com/thrasher-corp/gocryptotrader/exchanges/orderbook"
	"github.com/thrasher-corp/gocryptotrader/exchanges/stream"
	"github.com/thrasher-corp/gocryptotrader/exchanges/subscription"
	"github.com/thrasher-corp/gocryptotrader/exchanges/trade"
	"github.com/thrasher-corp/gocryptotrader/log"
)

const (
	btseWebsocket      = "wss://ws.btse.com/ws/spot"
	btseWebsocketTimer = time.Second * 57
)

// WsConnect connects the websocket client
func (b *BTSE) WsConnect(ctx context.Context) error {
	if !b.Websocket.IsEnabled() || !b.IsEnabled() {
		return errors.New(stream.WebsocketNotEnabled)
	}
	var dialer websocket.Dialer
	err := b.Websocket.Conn.Dial(&dialer, http.Header{})
	if err != nil {
		return err
	}
	b.Websocket.Conn.SetupPingHandler(stream.PingHandler{
		MessageType: websocket.PingMessage,
		Delay:       btseWebsocketTimer,
	})

	b.Websocket.Wg.Add(1)
	go b.wsReadData()

	if b.IsWebsocketAuthenticationSupported() {
		err = b.WsAuthenticate(ctx)
		if err != nil {
			b.Websocket.DataHandler <- err
			b.Websocket.SetCanUseAuthenticatedEndpoints(false)
		}
	}

	return nil
}

// WsAuthenticate Send an authentication message to receive auth data
func (b *BTSE) WsAuthenticate(ctx context.Context) error {
	creds, err := b.GetCredentials(ctx)
	if err != nil {
		return err
	}
	nonce := strconv.FormatInt(time.Now().UnixMilli(), 10)
	path := "/spotWS" + nonce

	hmac, err := crypto.GetHMAC(crypto.HashSHA512_384,
		[]byte((path)),
		[]byte(creds.Secret),
	)
	if err != nil {
		return err
	}

	sign := crypto.HexEncodeToString(hmac)
	req := wsSub{
		Operation: "authKeyExpires",
		Arguments: []string{creds.Key, nonce, sign},
	}
	return b.Websocket.Conn.SendJSONMessage(req)
}

func stringToOrderStatus(status string) (order.Status, error) {
	switch status {
	case "ORDER_INSERTED", "TRIGGER_INSERTED":
		return order.New, nil
	case "ORDER_CANCELLED":
		return order.Cancelled, nil
	case "ORDER_FULL_TRANSACTED":
		return order.Filled, nil
	case "ORDER_PARTIALLY_TRANSACTED":
		return order.PartiallyFilled, nil
	case "TRIGGER_ACTIVATED":
		return order.Active, nil
	case "INSUFFICIENT_BALANCE":
		return order.InsufficientBalance, nil
	case "MARKET_UNAVAILABLE":
		return order.MarketUnavailable, nil
	default:
		return order.UnknownStatus, errors.New(status + " not recognised as order status")
	}
}

// wsReadData receives and passes on websocket messages for processing
func (b *BTSE) wsReadData() {
	defer b.Websocket.Wg.Done()

	for {
		resp := b.Websocket.Conn.ReadMessage()
		if resp.Raw == nil {
			return
		}
		err := b.wsHandleData(resp.Raw)
		if err != nil {
			b.Websocket.DataHandler <- err
		}
	}
}

func (b *BTSE) wsHandleData(respRaw []byte) error {
	type Result map[string]interface{}
	var result Result
	err := json.Unmarshal(respRaw, &result)
	if err != nil {
		if strings.Contains(string(respRaw), "connect success") {
			return nil
		}
		return err
	}
	if result == nil {
		return nil
	}

	if result["event"] != nil {
		event, ok := result["event"].(string)
		if !ok {
			return errors.New(b.Name + stream.UnhandledMessage + string(respRaw))
		}
		switch event {
		case "subscribe":
			var subscribe WsSubscriptionAcknowledgement
			err = json.Unmarshal(respRaw, &subscribe)
			if err != nil {
				return err
			}
			if b.Verbose {
				log.Infof(log.WebsocketMgr, "%v subscribed to %v", b.Name, strings.Join(subscribe.Channel, ", "))
			}
		case "login":
			var login WsLoginAcknowledgement
			err = json.Unmarshal(respRaw, &login)
			if err != nil {
				return err
			}
			b.Websocket.SetCanUseAuthenticatedEndpoints(login.Success)
			if b.Verbose {
				log.Infof(log.WebsocketMgr, "%v websocket authenticated: %v", b.Name, login.Success)
			}
		default:
			return errors.New(b.Name + stream.UnhandledMessage + string(respRaw))
		}
		return nil
	}

	topic, ok := result["topic"].(string)
	if !ok {
		return errors.New(b.Name + stream.UnhandledMessage + string(respRaw))
	}
	switch {
	case topic == "notificationApi":
		var notification wsNotification
		err = json.Unmarshal(respRaw, &notification)
		if err != nil {
			return err
		}
		for i := range notification.Data {
			var oType order.Type
			var oSide order.Side
			var oStatus order.Status
			oType, err = order.StringToOrderType(notification.Data[i].Type)
			if err != nil {
				b.Websocket.DataHandler <- order.ClassificationError{
					Exchange: b.Name,
					OrderID:  notification.Data[i].OrderID,
					Err:      err,
				}
			}
			oSide, err = order.StringToOrderSide(notification.Data[i].OrderMode)
			if err != nil {
				b.Websocket.DataHandler <- order.ClassificationError{
					Exchange: b.Name,
					OrderID:  notification.Data[i].OrderID,
					Err:      err,
				}
			}
			oStatus, err = stringToOrderStatus(notification.Data[i].Status)
			if err != nil {
				b.Websocket.DataHandler <- order.ClassificationError{
					Exchange: b.Name,
					OrderID:  notification.Data[i].OrderID,
					Err:      err,
				}
			}

			var p currency.Pair
			p, err = currency.NewPairFromString(notification.Data[i].Symbol)
			if err != nil {
				return err
			}

			var a asset.Item
			a, err = b.GetPairAssetType(p)
			if err != nil {
				return err
			}

			b.Websocket.DataHandler <- &order.Detail{
				Price:        notification.Data[i].Price,
				Amount:       notification.Data[i].Size,
				TriggerPrice: notification.Data[i].TriggerPrice,
				Exchange:     b.Name,
				OrderID:      notification.Data[i].OrderID,
				Type:         oType,
				Side:         oSide,
				Status:       oStatus,
				AssetType:    a,
				Date:         time.UnixMilli(notification.Data[i].Timestamp),
				Pair:         p,
			}
		}
	case strings.Contains(topic, "tradeHistory"):
		if !b.IsSaveTradeDataEnabled() {
			return nil
		}
		var tradeHistory wsTradeHistory
		err = json.Unmarshal(respRaw, &tradeHistory)
		if err != nil {
			return err
		}
		var trades []trade.Data
		for x := range tradeHistory.Data {
			side := order.Buy
			if tradeHistory.Data[x].Gain == -1 {
				side = order.Sell
			}

			var p currency.Pair
			p, err = currency.NewPairFromString(strings.Replace(tradeHistory.Topic,
				"tradeHistory:",
				"",
				1))
			if err != nil {
				return err
			}
			var a asset.Item
			a, err = b.GetPairAssetType(p)
			if err != nil {
				return err
			}
			trades = append(trades, trade.Data{
				Timestamp:    time.UnixMilli(tradeHistory.Data[x].TransactionTime),
				CurrencyPair: p,
				AssetType:    a,
				Exchange:     b.Name,
				Price:        tradeHistory.Data[x].Price,
				Amount:       tradeHistory.Data[x].Amount,
				Side:         side,
				TID:          strconv.FormatInt(tradeHistory.Data[x].ID, 10),
			})
		}
		return trade.AddTradesToBuffer(b.Name, trades...)
	case strings.Contains(topic, "orderBookL2Api"): // TODO: Fix orderbook updates.
		var t wsOrderBook
		err = json.Unmarshal(respRaw, &t)
		if err != nil {
			return err
		}
		newOB := orderbook.Base{
			Bids: make(orderbook.Items, 0, len(t.Data.BuyQuote)),
			Asks: make(orderbook.Items, 0, len(t.Data.SellQuote)),
		}
		var price, amount float64
		for i := range t.Data.SellQuote {
			p := strings.Replace(t.Data.SellQuote[i].Price, ",", "", -1)
			price, err = strconv.ParseFloat(p, 64)
			if err != nil {
				return err
			}
			a := strings.Replace(t.Data.SellQuote[i].Size, ",", "", -1)
			amount, err = strconv.ParseFloat(a, 64)
			if err != nil {
				return err
			}
			if b.orderbookFilter(price, amount) {
				continue
			}
			newOB.Asks = append(newOB.Asks, orderbook.Item{
				Price:  price,
				Amount: amount,
			})
		}
		for j := range t.Data.BuyQuote {
			p := strings.Replace(t.Data.BuyQuote[j].Price, ",", "", -1)
			price, err = strconv.ParseFloat(p, 64)
			if err != nil {
				return err
			}
			a := strings.Replace(t.Data.BuyQuote[j].Size, ",", "", -1)
			amount, err = strconv.ParseFloat(a, 64)
			if err != nil {
				return err
			}
			if b.orderbookFilter(price, amount) {
				continue
			}
			newOB.Bids = append(newOB.Bids, orderbook.Item{
				Price:  price,
				Amount: amount,
			})
		}
		p, err := currency.NewPairFromString(t.Topic[strings.Index(t.Topic, ":")+1 : strings.Index(t.Topic, currency.UnderscoreDelimiter)])
		if err != nil {
			return err
		}
		var a asset.Item
		a, err = b.GetPairAssetType(p)
		if err != nil {
			return err
		}
		newOB.Pair = p
		newOB.Asset = a
		newOB.Exchange = b.Name
		newOB.Asks.Reverse() // Reverse asks for correct alignment
		newOB.VerifyOrderbook = b.CanVerifyOrderbook
		newOB.LastUpdated = time.Now() // NOTE: Temp to fix test.
		err = b.Websocket.Orderbook.LoadSnapshot(&newOB)
		if err != nil {
			return err
		}
	default:
		return errors.New(b.Name + stream.UnhandledMessage + string(respRaw))
	}

	return nil
}

// orderbookFilter is needed on book levels from this exchange as their data
// is incorrect
func (b *BTSE) orderbookFilter(price, amount float64) bool {
	// Amount filtering occurs when the amount exceeds the decimal returned.
	// e.g. {"price":"1.37","size":"0.00"} currency: SFI-ETH
	// Opted to not round up to 0.01 as this might skew calculations
	// more than removing from the books completely.

	// Price filtering occurs when we are deep in the bid book and there are
	// prices that are less than 4 decimal places
	// e.g. {"price":"0.0000","size":"14219"} currency: TRX-PAX
	// We cannot load a zero price and this will ruin calculations
	return price == 0 || amount == 0
}

// GenerateDefaultSubscriptions Adds default subscriptions to websocket to be handled by ManageSubscriptions()
func (b *BTSE) GenerateDefaultSubscriptions() ([]subscription.Subscription, error) {
	var channels = []string{"orderBookL2Api:%s_0", "tradeHistory:%s"}
	pairs, err := b.GetEnabledPairs(asset.Spot)
	if err != nil {
		return nil, err
	}
	var subscriptions []subscription.Subscription
	if b.Websocket.CanUseAuthenticatedEndpoints() {
		subscriptions = append(subscriptions, subscription.Subscription{
			Channel: "notificationApi",
		})
	}
	for i := range channels {
		for j := range pairs {
			subscriptions = append(subscriptions, subscription.Subscription{
				Channel: fmt.Sprintf(channels[i], pairs[j]),
				Pair:    pairs[j],
				Asset:   asset.Spot,
			})
		}
	}
	return subscriptions, nil
}

// Subscribe sends a websocket message to receive data from the channel
<<<<<<< HEAD
func (b *BTSE) Subscribe(_ context.Context, channelsToSubscribe []stream.ChannelSubscription) error {
=======
func (b *BTSE) Subscribe(channelsToSubscribe []subscription.Subscription) error {
>>>>>>> e0c6e118
	var sub wsSub
	sub.Operation = "subscribe"
	for i := range channelsToSubscribe {
		sub.Arguments = append(sub.Arguments, channelsToSubscribe[i].Channel)
	}
	err := b.Websocket.Conn.SendJSONMessage(sub)
	if err != nil {
		return err
	}
	b.Websocket.AddSuccessfulSubscriptions(channelsToSubscribe...)
	return nil
}

// Unsubscribe sends a websocket message to stop receiving data from the channel
<<<<<<< HEAD
func (b *BTSE) Unsubscribe(_ context.Context, channelsToUnsubscribe []stream.ChannelSubscription) error {
=======
func (b *BTSE) Unsubscribe(channelsToUnsubscribe []subscription.Subscription) error {
>>>>>>> e0c6e118
	var unSub wsSub
	unSub.Operation = "unsubscribe"
	for i := range channelsToUnsubscribe {
		unSub.Arguments = append(unSub.Arguments,
			channelsToUnsubscribe[i].Channel)
	}
	err := b.Websocket.Conn.SendJSONMessage(unSub)
	if err != nil {
		return err
	}
	b.Websocket.RemoveSubscriptions(channelsToUnsubscribe...)
	return nil
}<|MERGE_RESOLUTION|>--- conflicted
+++ resolved
@@ -386,11 +386,7 @@
 }
 
 // Subscribe sends a websocket message to receive data from the channel
-<<<<<<< HEAD
-func (b *BTSE) Subscribe(_ context.Context, channelsToSubscribe []stream.ChannelSubscription) error {
-=======
-func (b *BTSE) Subscribe(channelsToSubscribe []subscription.Subscription) error {
->>>>>>> e0c6e118
+func (b *BTSE) Subscribe(_ context.Context, channelsToSubscribe []subscription.Subscription) error {
 	var sub wsSub
 	sub.Operation = "subscribe"
 	for i := range channelsToSubscribe {
@@ -405,11 +401,7 @@
 }
 
 // Unsubscribe sends a websocket message to stop receiving data from the channel
-<<<<<<< HEAD
-func (b *BTSE) Unsubscribe(_ context.Context, channelsToUnsubscribe []stream.ChannelSubscription) error {
-=======
-func (b *BTSE) Unsubscribe(channelsToUnsubscribe []subscription.Subscription) error {
->>>>>>> e0c6e118
+func (b *BTSE) Unsubscribe(_ context.Context, channelsToUnsubscribe []subscription.Subscription) error {
 	var unSub wsSub
 	unSub.Operation = "unsubscribe"
 	for i := range channelsToUnsubscribe {
