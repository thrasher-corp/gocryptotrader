package btse

import (
	"context"
	"encoding/hex"
	"errors"
	"net/http"
	"strconv"
	"strings"
	"text/template"
	"time"

	gws "github.com/gorilla/websocket"
	"github.com/thrasher-corp/gocryptotrader/common/crypto"
	"github.com/thrasher-corp/gocryptotrader/currency"
	"github.com/thrasher-corp/gocryptotrader/encoding/json"
	"github.com/thrasher-corp/gocryptotrader/exchange/websocket"
	"github.com/thrasher-corp/gocryptotrader/exchanges/asset"
	"github.com/thrasher-corp/gocryptotrader/exchanges/order"
	"github.com/thrasher-corp/gocryptotrader/exchanges/orderbook"
	"github.com/thrasher-corp/gocryptotrader/exchanges/request"
	"github.com/thrasher-corp/gocryptotrader/exchanges/subscription"
	"github.com/thrasher-corp/gocryptotrader/exchanges/trade"
	"github.com/thrasher-corp/gocryptotrader/log"
)

const (
	btseWebsocket      = "wss://ws.btse.com/ws/spot"
	btseWebsocketTimer = time.Second * 57
)

var subscriptionNames = map[string]string{
	subscription.MyTradesChannel:  "notificationApi",
	subscription.AllTradesChannel: "tradeHistoryApi",
}

var defaultSubscriptions = subscription.List{
	{Enabled: true, Asset: asset.Spot, Channel: subscription.AllTradesChannel},
	{Enabled: true, Channel: subscription.MyTradesChannel, Authenticated: true},
}

// WsConnect connects the websocket client
<<<<<<< HEAD
func (b *Exchange) WsConnect() error {
=======
func (b *BTSE) WsConnect() error {
	ctx := context.TODO()
>>>>>>> 3e80f1b9
	if !b.Websocket.IsEnabled() || !b.IsEnabled() {
		return websocket.ErrWebsocketNotEnabled
	}
	var dialer gws.Dialer
	err := b.Websocket.Conn.Dial(ctx, &dialer, http.Header{})
	if err != nil {
		return err
	}
	b.Websocket.Conn.SetupPingHandler(request.Unset, websocket.PingHandler{
		MessageType: gws.PingMessage,
		Delay:       btseWebsocketTimer,
	})

	b.Websocket.Wg.Add(1)
	go b.wsReadData(ctx)

	if b.IsWebsocketAuthenticationSupported() {
		err = b.WsAuthenticate(ctx)
		if err != nil {
			b.Websocket.DataHandler <- err
			b.Websocket.SetCanUseAuthenticatedEndpoints(false)
		}
	}

	return nil
}

// WsAuthenticate Send an authentication message to receive auth data
func (b *Exchange) WsAuthenticate(ctx context.Context) error {
	creds, err := b.GetCredentials(ctx)
	if err != nil {
		return err
	}
	nonce := strconv.FormatInt(time.Now().UnixMilli(), 10)
	path := "/ws/spot" + nonce

	hmac, err := crypto.GetHMAC(crypto.HashSHA512_384, []byte((path)), []byte(creds.Secret))
	if err != nil {
		return err
	}

	req := wsSub{
		Operation: "authKeyExpires",
		Arguments: []string{creds.Key, nonce, hex.EncodeToString(hmac)},
	}
	return b.Websocket.Conn.SendJSONMessage(ctx, request.Unset, req)
}

func stringToOrderStatus(status string) (order.Status, error) {
	switch status {
	case "ORDER_INSERTED", "TRIGGER_INSERTED":
		return order.New, nil
	case "ORDER_CANCELLED":
		return order.Cancelled, nil
	case "ORDER_FULL_TRANSACTED":
		return order.Filled, nil
	case "ORDER_PARTIALLY_TRANSACTED":
		return order.PartiallyFilled, nil
	case "TRIGGER_ACTIVATED":
		return order.Active, nil
	case "INSUFFICIENT_BALANCE":
		return order.InsufficientBalance, nil
	case "MARKET_UNAVAILABLE":
		return order.MarketUnavailable, nil
	default:
		return order.UnknownStatus, errors.New(status + " not recognised as order status")
	}
}

// wsReadData receives and passes on websocket messages for processing
<<<<<<< HEAD
func (b *Exchange) wsReadData() {
=======
func (b *BTSE) wsReadData(ctx context.Context) {
>>>>>>> 3e80f1b9
	defer b.Websocket.Wg.Done()

	for {
		resp := b.Websocket.Conn.ReadMessage()
		if resp.Raw == nil {
			return
		}
		err := b.wsHandleData(ctx, resp.Raw)
		if err != nil {
			b.Websocket.DataHandler <- err
		}
	}
}

<<<<<<< HEAD
func (b *Exchange) wsHandleData(respRaw []byte) error {
=======
func (b *BTSE) wsHandleData(_ context.Context, respRaw []byte) error {
>>>>>>> 3e80f1b9
	type Result map[string]any
	var result Result
	err := json.Unmarshal(respRaw, &result)
	if err != nil {
		if strings.Contains(string(respRaw), "connect success") {
			return nil
		}
		return err
	}
	if result == nil {
		return nil
	}

	if result["event"] != nil {
		event, ok := result["event"].(string)
		if !ok {
			return errors.New(b.Name + websocket.UnhandledMessage + string(respRaw))
		}
		switch event {
		case "subscribe":
			var subscribe WsSubscriptionAcknowledgement
			err = json.Unmarshal(respRaw, &subscribe)
			if err != nil {
				return err
			}
			if b.Verbose {
				log.Infof(log.WebsocketMgr, "%v subscribed to %v", b.Name, strings.Join(subscribe.Channel, ", "))
			}
		case "login":
			var login WsLoginAcknowledgement
			err = json.Unmarshal(respRaw, &login)
			if err != nil {
				return err
			}
			b.Websocket.SetCanUseAuthenticatedEndpoints(login.Success)
			if b.Verbose {
				log.Infof(log.WebsocketMgr, "%v websocket authenticated: %v", b.Name, login.Success)
			}
		default:
			return errors.New(b.Name + websocket.UnhandledMessage + string(respRaw))
		}
		return nil
	}

	topic, ok := result["topic"].(string)
	if !ok {
		return errors.New(b.Name + websocket.UnhandledMessage + string(respRaw))
	}
	switch {
	case topic == "notificationApi":
		var notification wsNotification
		err = json.Unmarshal(respRaw, &notification)
		if err != nil {
			return err
		}
		for i := range notification.Data {
			var oType order.Type
			var oSide order.Side
			var oStatus order.Status
			oType, err = order.StringToOrderType(notification.Data[i].Type)
			if err != nil {
				b.Websocket.DataHandler <- order.ClassificationError{
					Exchange: b.Name,
					OrderID:  notification.Data[i].OrderID,
					Err:      err,
				}
			}
			oSide, err = order.StringToOrderSide(notification.Data[i].OrderMode)
			if err != nil {
				b.Websocket.DataHandler <- order.ClassificationError{
					Exchange: b.Name,
					OrderID:  notification.Data[i].OrderID,
					Err:      err,
				}
			}
			oStatus, err = stringToOrderStatus(notification.Data[i].Status)
			if err != nil {
				b.Websocket.DataHandler <- order.ClassificationError{
					Exchange: b.Name,
					OrderID:  notification.Data[i].OrderID,
					Err:      err,
				}
			}

			var p currency.Pair
			p, err = currency.NewPairFromString(notification.Data[i].Symbol)
			if err != nil {
				return err
			}

			var a asset.Item
			a, err = b.GetPairAssetType(p)
			if err != nil {
				return err
			}

			b.Websocket.DataHandler <- &order.Detail{
				Price:        notification.Data[i].Price,
				Amount:       notification.Data[i].Size,
				TriggerPrice: notification.Data[i].TriggerPrice,
				Exchange:     b.Name,
				OrderID:      notification.Data[i].OrderID,
				Type:         oType,
				Side:         oSide,
				Status:       oStatus,
				AssetType:    a,
				Date:         time.UnixMilli(notification.Data[i].Timestamp),
				Pair:         p,
			}
		}
	case strings.Contains(topic, "tradeHistoryApi"):
		saveTradeData := b.IsSaveTradeDataEnabled()
		tradeFeed := b.IsTradeFeedEnabled()
		if !saveTradeData && !tradeFeed {
			return nil
		}

		var tradeHistory wsTradeHistory
		err = json.Unmarshal(respRaw, &tradeHistory)
		if err != nil {
			return err
		}
		var trades []trade.Data
		for x := range tradeHistory.Data {
			var p currency.Pair
			p, err = currency.NewPairFromString(tradeHistory.Data[x].Symbol)
			if err != nil {
				return err
			}
			var a asset.Item
			a, err = b.GetPairAssetType(p)
			if err != nil {
				return err
			}
			trades = append(trades, trade.Data{
				Timestamp:    tradeHistory.Data[x].Timestamp.Time().UTC(),
				CurrencyPair: p,
				AssetType:    a,
				Exchange:     b.Name,
				Price:        tradeHistory.Data[x].Price,
				Amount:       tradeHistory.Data[x].Size,
				Side:         tradeHistory.Data[x].Side,
				TID:          strconv.FormatInt(tradeHistory.Data[x].TID, 10),
			})
		}
		if tradeFeed {
			for i := range trades {
				b.Websocket.DataHandler <- trades[i]
			}
		}
		if saveTradeData {
			return trade.AddTradesToBuffer(trades...)
		}
	case strings.Contains(topic, "orderBookL2Api"): // TODO: Fix orderbook updates.
		var t wsOrderBook
		err = json.Unmarshal(respRaw, &t)
		if err != nil {
			return err
		}
		newOB := orderbook.Book{
			Bids: make(orderbook.Levels, 0, len(t.Data.BuyQuote)),
			Asks: make(orderbook.Levels, 0, len(t.Data.SellQuote)),
		}
		var price, amount float64
		for i := range t.Data.SellQuote {
			p := strings.ReplaceAll(t.Data.SellQuote[i].Price, ",", "")
			price, err = strconv.ParseFloat(p, 64)
			if err != nil {
				return err
			}
			a := strings.ReplaceAll(t.Data.SellQuote[i].Size, ",", "")
			amount, err = strconv.ParseFloat(a, 64)
			if err != nil {
				return err
			}
			if b.orderbookFilter(price, amount) {
				continue
			}
			newOB.Asks = append(newOB.Asks, orderbook.Level{
				Price:  price,
				Amount: amount,
			})
		}
		for j := range t.Data.BuyQuote {
			p := strings.ReplaceAll(t.Data.BuyQuote[j].Price, ",", "")
			price, err = strconv.ParseFloat(p, 64)
			if err != nil {
				return err
			}
			a := strings.ReplaceAll(t.Data.BuyQuote[j].Size, ",", "")
			amount, err = strconv.ParseFloat(a, 64)
			if err != nil {
				return err
			}
			if b.orderbookFilter(price, amount) {
				continue
			}
			newOB.Bids = append(newOB.Bids, orderbook.Level{
				Price:  price,
				Amount: amount,
			})
		}
		p, err := currency.NewPairFromString(t.Topic[strings.Index(t.Topic, ":")+1 : strings.Index(t.Topic, currency.UnderscoreDelimiter)])
		if err != nil {
			return err
		}
		var a asset.Item
		a, err = b.GetPairAssetType(p)
		if err != nil {
			return err
		}
		newOB.Pair = p
		newOB.Asset = a
		newOB.Exchange = b.Name
		newOB.Asks.Reverse() // Reverse asks for correct alignment
		newOB.VerifyOrderbook = b.CanVerifyOrderbook
		newOB.LastUpdated = time.Now() // NOTE: Temp to fix test.
		err = b.Websocket.Orderbook.LoadSnapshot(&newOB)
		if err != nil {
			return err
		}
	default:
		return errors.New(b.Name + websocket.UnhandledMessage + string(respRaw))
	}

	return nil
}

// orderbookFilter is needed on book levels from this exchange as their data
// is incorrect
func (b *Exchange) orderbookFilter(price, amount float64) bool {
	// Amount filtering occurs when the amount exceeds the decimal returned.
	// e.g. {"price":"1.37","size":"0.00"} currency: SFI-ETH
	// Opted to not round up to 0.01 as this might skew calculations
	// more than removing from the books completely.

	// Price filtering occurs when we are deep in the bid book and there are
	// prices that are less than 4 decimal places
	// e.g. {"price":"0.0000","size":"14219"} currency: TRX-PAX
	// We cannot load a zero price and this will ruin calculations
	return price == 0 || amount == 0
}

// generateSubscriptions returns a list of subscriptions from the configured subscriptions feature
func (b *Exchange) generateSubscriptions() (subscription.List, error) {
	return b.Features.Subscriptions.ExpandTemplates(b)
}

// GetSubscriptionTemplate returns a subscription channel template
func (b *Exchange) GetSubscriptionTemplate(_ *subscription.Subscription) (*template.Template, error) {
	return template.New("master.tmpl").Funcs(template.FuncMap{
		"channelName":     channelName,
		"isSymbolChannel": isSymbolChannel,
	}).Parse(subTplText)
}

// Subscribe sends a websocket message to receive data from a list of channels
<<<<<<< HEAD
func (b *Exchange) Subscribe(subs subscription.List) error {
=======
func (b *BTSE) Subscribe(subs subscription.List) error {
	ctx := context.TODO()
>>>>>>> 3e80f1b9
	req := wsSub{Operation: "subscribe"}
	for _, s := range subs {
		req.Arguments = append(req.Arguments, s.QualifiedChannel)
	}
	err := b.Websocket.Conn.SendJSONMessage(ctx, request.Unset, req)
	if err == nil {
		err = b.Websocket.AddSuccessfulSubscriptions(b.Websocket.Conn, subs...)
	}
	return err
}

// Unsubscribe sends a websocket message to stop receiving data from a list of channels
<<<<<<< HEAD
func (b *Exchange) Unsubscribe(subs subscription.List) error {
=======
func (b *BTSE) Unsubscribe(subs subscription.List) error {
	ctx := context.TODO()
>>>>>>> 3e80f1b9
	req := wsSub{Operation: "unsubscribe"}
	for _, s := range subs {
		req.Arguments = append(req.Arguments, s.QualifiedChannel)
	}
	err := b.Websocket.Conn.SendJSONMessage(ctx, request.Unset, req)
	if err == nil {
		err = b.Websocket.RemoveSubscriptions(b.Websocket.Conn, subs...)
	}
	return err
}

// channelName returns the correct channel name for the asset
func channelName(s *subscription.Subscription) string {
	if name, ok := subscriptionNames[s.Channel]; ok {
		return name
	}
	panic("Channel not supported: " + s.Channel)
}

// isSymbolChannel returns if the channel expects receive a symbol
func isSymbolChannel(s *subscription.Subscription) bool {
	return s.Channel != subscription.MyTradesChannel
}

const subTplText = `
{{- with $name := channelName $.S }}
	{{ range $asset, $pairs := $.AssetPairs }}
		{{- if isSymbolChannel $.S }}
			{{- range $p := $pairs -}}
				{{- $name -}} : {{- $p -}}
				{{- $.PairSeparator }}
			{{- end }}
		{{- else -}}
			{{ $name }}
		{{- end }}
		{{- $.AssetSeparator }}
	{{- end }}
{{- end }}
`<|MERGE_RESOLUTION|>--- conflicted
+++ resolved
@@ -40,12 +40,8 @@
 }
 
 // WsConnect connects the websocket client
-<<<<<<< HEAD
 func (b *Exchange) WsConnect() error {
-=======
-func (b *BTSE) WsConnect() error {
 	ctx := context.TODO()
->>>>>>> 3e80f1b9
 	if !b.Websocket.IsEnabled() || !b.IsEnabled() {
 		return websocket.ErrWebsocketNotEnabled
 	}
@@ -116,11 +112,7 @@
 }
 
 // wsReadData receives and passes on websocket messages for processing
-<<<<<<< HEAD
-func (b *Exchange) wsReadData() {
-=======
-func (b *BTSE) wsReadData(ctx context.Context) {
->>>>>>> 3e80f1b9
+func (b *Exchange) wsReadData(ctx context.Context) {
 	defer b.Websocket.Wg.Done()
 
 	for {
@@ -135,11 +127,7 @@
 	}
 }
 
-<<<<<<< HEAD
-func (b *Exchange) wsHandleData(respRaw []byte) error {
-=======
-func (b *BTSE) wsHandleData(_ context.Context, respRaw []byte) error {
->>>>>>> 3e80f1b9
+func (b *Exchange) wsHandleData(_ context.Context, respRaw []byte) error {
 	type Result map[string]any
 	var result Result
 	err := json.Unmarshal(respRaw, &result)
@@ -397,12 +385,8 @@
 }
 
 // Subscribe sends a websocket message to receive data from a list of channels
-<<<<<<< HEAD
 func (b *Exchange) Subscribe(subs subscription.List) error {
-=======
-func (b *BTSE) Subscribe(subs subscription.List) error {
 	ctx := context.TODO()
->>>>>>> 3e80f1b9
 	req := wsSub{Operation: "subscribe"}
 	for _, s := range subs {
 		req.Arguments = append(req.Arguments, s.QualifiedChannel)
@@ -415,12 +399,8 @@
 }
 
 // Unsubscribe sends a websocket message to stop receiving data from a list of channels
-<<<<<<< HEAD
 func (b *Exchange) Unsubscribe(subs subscription.List) error {
-=======
-func (b *BTSE) Unsubscribe(subs subscription.List) error {
 	ctx := context.TODO()
->>>>>>> 3e80f1b9
 	req := wsSub{Operation: "unsubscribe"}
 	for _, s := range subs {
 		req.Arguments = append(req.Arguments, s.QualifiedChannel)
