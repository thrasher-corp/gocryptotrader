--- conflicted
+++ resolved
@@ -26,15 +26,11 @@
 }
 
 const (
-<<<<<<< HEAD
-	btseAPIURL        = "https://api.btse.com"
-	btseAPIPath       = "/spot/v2/"
-	btseFuturesAPIURL = "https://api.btse.com/futures"
-=======
 	btseAPIURL         = "https://api.btse.com"
+	btseAPIPath        = "/spot/v2/"
+	btseFuturesAPIURL  = "https://api.btse.com/futures"
 	btseSPOTAPIPath    = "/spot/v2/"
 	btseFuturesAPIPath = "/futures/api/v2.1/"
->>>>>>> cc3efd28
 
 	// Public endpoints
 	btseMarketOverview = "market_summary"
