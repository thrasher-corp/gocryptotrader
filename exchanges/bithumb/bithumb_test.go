--- conflicted
+++ resolved
@@ -433,26 +433,16 @@
 
 func TestModifyOrder(t *testing.T) {
 	t.Parallel()
-<<<<<<< HEAD
 	curr, err := currency.NewPairFromString("BTCUSD")
 	if err != nil {
 		t.Fatal(err)
 	}
 	_, err = b.ModifyOrder(&order.Modify{
-		OrderID:      "1337",
-		Price:        100,
-		Amount:       1000,
-		Side:         order.Sell,
-		CurrencyPair: curr})
-=======
-	curr := currency.NewPairFromString("BTCUSD")
-	_, err := b.ModifyOrder(&order.Modify{
 		ID:     "1337",
 		Price:  100,
 		Amount: 1000,
 		Side:   order.Sell,
 		Pair:   curr})
->>>>>>> 1deeca99
 	if err == nil {
 		t.Error("ModifyOrder() Expected error")
 	}
