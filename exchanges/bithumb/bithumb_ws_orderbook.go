package bithumb

import (
	"context"
	"errors"
	"fmt"
	"time"

	"github.com/thrasher-corp/gocryptotrader/currency"
	"github.com/thrasher-corp/gocryptotrader/exchanges/asset"
	"github.com/thrasher-corp/gocryptotrader/exchanges/orderbook"
	"github.com/thrasher-corp/gocryptotrader/log"
)

const (
	// maxWSUpdateBuffer defines max websocket updates to apply when an
	// orderbook is initially fetched
	maxWSUpdateBuffer = 150
	// maxWSOrderbookJobs defines max websocket orderbook jobs in queue to fetch
	// an orderbook snapshot via REST
	maxWSOrderbookJobs = 2000
	// maxWSOrderbookWorkers defines a max amount of workers allowed to execute
	// jobs from the job channel
	maxWSOrderbookWorkers = 10
)

<<<<<<< HEAD
func (b *Exchange) processBooks(updates *WsOrderbooks) error {
	bids := make([]orderbook.Tranche, 0, len(updates.List))
	asks := make([]orderbook.Tranche, 0, len(updates.List))
=======
func (b *Bithumb) processBooks(updates *WsOrderbooks) error {
	bids := make([]orderbook.Level, 0, len(updates.List))
	asks := make([]orderbook.Level, 0, len(updates.List))
>>>>>>> 2958e64a
	for x := range updates.List {
		i := orderbook.Level{Price: updates.List[x].Price, Amount: updates.List[x].Quantity}
		if updates.List[x].OrderSide == "bid" {
			bids = append(bids, i)
			continue
		}
		asks = append(asks, i)
	}
	return b.Websocket.Orderbook.Update(&orderbook.Update{
		Pair:       updates.List[0].Symbol,
		Asset:      asset.Spot,
		Bids:       bids,
		Asks:       asks,
		UpdateTime: updates.DateTime.Time(),
	})
}

// UpdateLocalBuffer updates and returns the most recent iteration of the orderbook
func (b *Exchange) UpdateLocalBuffer(wsdp *WsOrderbooks) (bool, error) {
	if len(wsdp.List) < 1 {
		return false, errors.New("insufficient data to process")
	}
	err := b.obm.stageWsUpdate(wsdp, wsdp.List[0].Symbol, asset.Spot)
	if err != nil {
		init, err2 := b.obm.checkIsInitialSync(wsdp.List[0].Symbol)
		if err2 != nil {
			return false, err2
		}
		return init, err
	}

	err = b.applyBufferUpdate(wsdp.List[0].Symbol)
	if err != nil {
		b.flushAndCleanup(wsdp.List[0].Symbol)
	}
	return false, err
}

// applyBufferUpdate applies the buffer to the orderbook or initiates a new
// orderbook sync by the REST protocol which is off handed to go routine.
func (b *Exchange) applyBufferUpdate(pair currency.Pair) error {
	fetching, needsFetching, err := b.obm.handleFetchingBook(pair)
	if err != nil {
		return err
	}
	if fetching {
		return nil
	}

	if needsFetching {
		if b.Verbose {
			log.Debugf(log.WebsocketMgr, "%s Orderbook: Fetching via REST\n", b.Name)
		}
		return b.obm.fetchBookViaREST(pair)
	}

	recent, err := b.Websocket.Orderbook.GetOrderbook(pair, asset.Spot)
	if err != nil {
		log.Errorf(
			log.WebsocketMgr,
			"%s error fetching recent orderbook when applying updates: %s\n",
			b.Name,
			err)
	}

	if recent != nil {
		err = b.obm.checkAndProcessOrderbookUpdate(b.processBooks, pair, recent)
		if err != nil {
			log.Errorf(
				log.WebsocketMgr,
				"%s error processing update - initiating new orderbook sync via REST: %s\n",
				b.Name,
				err)
			err = b.obm.setNeedsFetchingBook(pair)
			if err != nil {
				return err
			}
		}
	}

	return nil
}

// SynchroniseWebsocketOrderbook synchronises full orderbook for currency pair
// asset
func (b *Exchange) SynchroniseWebsocketOrderbook() {
	b.Websocket.Wg.Add(1)
	go func() {
		defer b.Websocket.Wg.Done()
		for {
			select {
			case <-b.Websocket.ShutdownC:
				for {
					select {
					case <-b.obm.jobs:
					default:
						return
					}
				}
			case j := <-b.obm.jobs:
				err := b.processJob(j.Pair)
				if err != nil {
					log.Errorf(log.WebsocketMgr,
						"%s processing websocket orderbook error %v",
						b.Name, err)
				}
			}
		}
	}()
}

// processJob fetches and processes orderbook updates
func (b *Exchange) processJob(p currency.Pair) error {
	err := b.SeedLocalCache(context.TODO(), p)
	if err != nil {
		return fmt.Errorf("%s %s seeding local cache for orderbook error: %v",
			p, asset.Spot, err)
	}

	err = b.obm.stopFetchingBook(p)
	if err != nil {
		return err
	}

	// Immediately apply the buffer updates so we don't wait for a
	// new update to initiate this.
	err = b.applyBufferUpdate(p)
	if err != nil {
		b.flushAndCleanup(p)
		return err
	}
	return nil
}

// flushAndCleanup flushes orderbook and clean local cache
func (b *Exchange) flushAndCleanup(p currency.Pair) {
	errClean := b.Websocket.Orderbook.FlushOrderbook(p, asset.Spot)
	if errClean != nil {
		log.Errorf(log.WebsocketMgr,
			"%s flushing websocket error: %v",
			b.Name,
			errClean)
	}
	errClean = b.obm.cleanup(p)
	if errClean != nil {
		log.Errorf(log.WebsocketMgr, "%s cleanup websocket error: %v",
			b.Name,
			errClean)
	}
}

func (b *Exchange) setupOrderbookManager() {
	if b.obm.state == nil {
		b.obm.state = make(map[currency.Code]map[currency.Code]map[asset.Item]*update)
		b.obm.jobs = make(chan job, maxWSOrderbookJobs)
	} else {
		// Change state on reconnect for initial sync.
		for _, m1 := range b.obm.state {
			for _, m2 := range m1 {
				for _, update := range m2 {
					update.initialSync = true
					update.needsFetchingBook = true
					update.lastUpdated = time.Time{}
				}
			}
		}
	}

	for range maxWSOrderbookWorkers {
		// 10 workers for synchronising book
		b.SynchroniseWebsocketOrderbook()
	}
}

// stageWsUpdate stages websocket update to roll through updates that need to
// be applied to a fetched orderbook via REST.
func (o *orderbookManager) stageWsUpdate(u *WsOrderbooks, pair currency.Pair, a asset.Item) error {
	o.Lock()
	defer o.Unlock()
	m1, ok := o.state[pair.Base]
	if !ok {
		m1 = make(map[currency.Code]map[asset.Item]*update)
		o.state[pair.Base] = m1
	}

	m2, ok := m1[pair.Quote]
	if !ok {
		m2 = make(map[asset.Item]*update)
		m1[pair.Quote] = m2
	}

	state, ok := m2[a]
	if !ok {
		state = &update{
			buffer:            make(chan *WsOrderbooks, maxWSUpdateBuffer),
			fetchingBook:      false,
			initialSync:       true,
			needsFetchingBook: true,
		}
		m2[a] = state
	}

	if !state.lastUpdated.IsZero() && u.DateTime.Time().Before(state.lastUpdated) {
		return fmt.Errorf("websocket orderbook synchronisation failure for pair %s and asset %s", pair, a)
	}
	state.lastUpdated = u.DateTime.Time()

	select {
	// Put update in the channel buffer to be processed
	case state.buffer <- u:
		return nil
	default:
		<-state.buffer    // pop one element
		state.buffer <- u // to shift buffer on fail
		return fmt.Errorf("channel blockage for %s, asset %s and connection",
			pair, a)
	}
}

// handleFetchingBook checks if a full book is being fetched or needs to be
// fetched
func (o *orderbookManager) handleFetchingBook(pair currency.Pair) (fetching, needsFetching bool, err error) {
	o.Lock()
	defer o.Unlock()
	state, ok := o.state[pair.Base][pair.Quote][asset.Spot]
	if !ok {
		return false,
			false,
			fmt.Errorf("check is fetching book cannot match currency pair %s asset type %s",
				pair,
				asset.Spot)
	}

	if state.fetchingBook {
		return true, false, nil
	}

	if state.needsFetchingBook {
		state.needsFetchingBook = false
		state.fetchingBook = true
		return false, true, nil
	}
	return false, false, nil
}

// stopFetchingBook completes the book fetching.
func (o *orderbookManager) stopFetchingBook(pair currency.Pair) error {
	o.Lock()
	defer o.Unlock()
	state, ok := o.state[pair.Base][pair.Quote][asset.Spot]
	if !ok {
		return fmt.Errorf("could not match pair %s and asset type %s in hash table",
			pair,
			asset.Spot)
	}
	if !state.fetchingBook {
		return fmt.Errorf("fetching book already set to false for %s %s",
			pair,
			asset.Spot)
	}
	state.fetchingBook = false
	return nil
}

// completeInitialSync sets if an asset type has completed its initial sync
func (o *orderbookManager) completeInitialSync(pair currency.Pair) error {
	o.Lock()
	defer o.Unlock()
	state, ok := o.state[pair.Base][pair.Quote][asset.Spot]
	if !ok {
		return fmt.Errorf("complete initial sync cannot match currency pair %s asset type %s",
			pair,
			asset.Spot)
	}
	if !state.initialSync {
		return fmt.Errorf("initial sync already set to false for %s %s",
			pair,
			asset.Spot)
	}
	state.initialSync = false
	return nil
}

// checkIsInitialSync checks status if the book is Initial Sync being via the REST
// protocol.
func (o *orderbookManager) checkIsInitialSync(pair currency.Pair) (bool, error) {
	o.Lock()
	defer o.Unlock()
	state, ok := o.state[pair.Base][pair.Quote][asset.Spot]
	if !ok {
		return false,
			fmt.Errorf("checkIsInitialSync of orderbook cannot match currency pair %s asset type %s",
				pair,
				asset.Spot)
	}
	return state.initialSync, nil
}

// fetchBookViaREST pushes a job of fetching the orderbook via the REST protocol
// to get an initial full book that we can apply our buffered updates too.
func (o *orderbookManager) fetchBookViaREST(pair currency.Pair) error {
	o.Lock()
	defer o.Unlock()

	state, ok := o.state[pair.Base][pair.Quote][asset.Spot]
	if !ok {
		return fmt.Errorf("fetch book via rest cannot match currency pair %s asset type %s",
			pair,
			asset.Spot)
	}

	state.initialSync = true
	state.fetchingBook = true

	select {
	case o.jobs <- job{pair}:
		return nil
	default:
		return fmt.Errorf("%s %s book synchronisation channel blocked up",
			pair,
			asset.Spot)
	}
}

func (o *orderbookManager) checkAndProcessOrderbookUpdate(processor func(*WsOrderbooks) error, pair currency.Pair, recent *orderbook.Book) error {
	o.Lock()
	defer o.Unlock()
	state, ok := o.state[pair.Base][pair.Quote][asset.Spot]
	if !ok {
		return fmt.Errorf("could not match pair [%s] asset type [%s] in hash table to process websocket orderbook update",
			pair, asset.Spot)
	}

	// This will continuously remove updates from the buffered channel and
	// apply them to the current orderbook.
buffer:
	for {
		select {
		case d := <-state.buffer:
			if !state.validate(d, recent) {
				continue
			}
			err := processor(d)
			if err != nil {
				return fmt.Errorf("%s %s processing update error: %w",
					pair, asset.Spot, err)
			}
		default:
			break buffer
		}
	}
	return nil
}

// validate checks for correct update alignment
func (u *update) validate(updt *WsOrderbooks, recent *orderbook.Book) bool {
	return updt.DateTime.Time().After(recent.LastUpdated)
}

// cleanup cleans up buffer and reset fetch and init
func (o *orderbookManager) cleanup(pair currency.Pair) error {
	o.Lock()
	state, ok := o.state[pair.Base][pair.Quote][asset.Spot]
	if !ok {
		o.Unlock()
		return fmt.Errorf("cleanup cannot match %s %s to hash table",
			pair,
			asset.Spot)
	}

bufferEmpty:
	for {
		select {
		case <-state.buffer:
			// bleed and discard buffer
		default:
			break bufferEmpty
		}
	}
	o.Unlock()
	// disable rest orderbook synchronisation
	_ = o.stopFetchingBook(pair)
	_ = o.completeInitialSync(pair)
	_ = o.stopNeedsFetchingBook(pair)
	return nil
}

// SeedLocalCache seeds depth data
func (b *Exchange) SeedLocalCache(ctx context.Context, p currency.Pair) error {
	ob, err := b.GetOrderBook(ctx, p.String())
	if err != nil {
		return err
	}
	return b.SeedLocalCacheWithBook(p, ob)
}

// SeedLocalCacheWithBook seeds the local orderbook cache
<<<<<<< HEAD
func (b *Exchange) SeedLocalCacheWithBook(p currency.Pair, o *Orderbook) error {
	var newOrderBook orderbook.Base
	newOrderBook.Bids = make(orderbook.Tranches, len(o.Data.Bids))
=======
func (b *Bithumb) SeedLocalCacheWithBook(p currency.Pair, o *Orderbook) error {
	var newOrderBook orderbook.Book
	newOrderBook.Bids = make(orderbook.Levels, len(o.Data.Bids))
>>>>>>> 2958e64a
	for i := range o.Data.Bids {
		newOrderBook.Bids[i] = orderbook.Level{
			Amount: o.Data.Bids[i].Quantity,
			Price:  o.Data.Bids[i].Price,
		}
	}
	newOrderBook.Asks = make(orderbook.Levels, len(o.Data.Asks))
	for i := range o.Data.Asks {
		newOrderBook.Asks[i] = orderbook.Level{
			Amount: o.Data.Asks[i].Quantity,
			Price:  o.Data.Asks[i].Price,
		}
	}

	newOrderBook.Pair = p
	newOrderBook.Asset = asset.Spot
	newOrderBook.Exchange = b.Name
	newOrderBook.LastUpdated = time.UnixMilli(o.Data.Timestamp)
	newOrderBook.VerifyOrderbook = b.CanVerifyOrderbook
	return b.Websocket.Orderbook.LoadSnapshot(&newOrderBook)
}

// setNeedsFetchingBook completes the book fetching initiation.
func (o *orderbookManager) setNeedsFetchingBook(pair currency.Pair) error {
	o.Lock()
	defer o.Unlock()
	state, ok := o.state[pair.Base][pair.Quote][asset.Spot]
	if !ok {
		return fmt.Errorf("could not match pair %s and asset type %s in hash table",
			pair,
			asset.Spot)
	}
	state.needsFetchingBook = true
	return nil
}

// stopNeedsFetchingBook completes the book fetching initiation.
func (o *orderbookManager) stopNeedsFetchingBook(pair currency.Pair) error {
	o.Lock()
	defer o.Unlock()
	state, ok := o.state[pair.Base][pair.Quote][asset.Spot]
	if !ok {
		return fmt.Errorf("could not match pair %s and asset type %s in hash table",
			pair,
			asset.Spot)
	}
	if !state.needsFetchingBook {
		return fmt.Errorf("needs fetching book already set to false for %s %s",
			pair,
			asset.Spot)
	}
	state.needsFetchingBook = false
	return nil
}<|MERGE_RESOLUTION|>--- conflicted
+++ resolved
@@ -24,15 +24,9 @@
 	maxWSOrderbookWorkers = 10
 )
 
-<<<<<<< HEAD
 func (b *Exchange) processBooks(updates *WsOrderbooks) error {
-	bids := make([]orderbook.Tranche, 0, len(updates.List))
-	asks := make([]orderbook.Tranche, 0, len(updates.List))
-=======
-func (b *Bithumb) processBooks(updates *WsOrderbooks) error {
 	bids := make([]orderbook.Level, 0, len(updates.List))
 	asks := make([]orderbook.Level, 0, len(updates.List))
->>>>>>> 2958e64a
 	for x := range updates.List {
 		i := orderbook.Level{Price: updates.List[x].Price, Amount: updates.List[x].Quantity}
 		if updates.List[x].OrderSide == "bid" {
@@ -430,15 +424,9 @@
 }
 
 // SeedLocalCacheWithBook seeds the local orderbook cache
-<<<<<<< HEAD
 func (b *Exchange) SeedLocalCacheWithBook(p currency.Pair, o *Orderbook) error {
-	var newOrderBook orderbook.Base
-	newOrderBook.Bids = make(orderbook.Tranches, len(o.Data.Bids))
-=======
-func (b *Bithumb) SeedLocalCacheWithBook(p currency.Pair, o *Orderbook) error {
 	var newOrderBook orderbook.Book
 	newOrderBook.Bids = make(orderbook.Levels, len(o.Data.Bids))
->>>>>>> 2958e64a
 	for i := range o.Data.Bids {
 		newOrderBook.Bids[i] = orderbook.Level{
 			Amount: o.Data.Bids[i].Quantity,
