package bithumb

import (
	"context"
	"errors"
	"fmt"
	"time"

	"github.com/thrasher-corp/gocryptotrader/currency"
	"github.com/thrasher-corp/gocryptotrader/exchanges/asset"
	"github.com/thrasher-corp/gocryptotrader/exchanges/orderbook"
	"github.com/thrasher-corp/gocryptotrader/log"
)

const (
	// maxWSUpdateBuffer defines max websocket updates to apply when an
	// orderbook is initially fetched
	maxWSUpdateBuffer = 150
	// maxWSOrderbookJobs defines max websocket orderbook jobs in queue to fetch
	// an orderbook snapshot via REST
	maxWSOrderbookJobs = 2000
	// maxWSOrderbookWorkers defines a max amount of workers allowed to execute
	// jobs from the job channel
	maxWSOrderbookWorkers = 10
)

func (b *Exchange) processBooks(updates *WsOrderbooks) error {
	bids := make([]orderbook.Level, 0, len(updates.List))
	asks := make([]orderbook.Level, 0, len(updates.List))
	for x := range updates.List {
		i := orderbook.Level{Price: updates.List[x].Price, Amount: updates.List[x].Quantity}
		if updates.List[x].OrderSide == "bid" {
			bids = append(bids, i)
			continue
		}
		asks = append(asks, i)
	}
	return b.Websocket.Orderbook.Update(&orderbook.Update{
		Pair:       updates.List[0].Symbol,
		Asset:      asset.Spot,
		Bids:       bids,
		Asks:       asks,
		UpdateTime: updates.DateTime.Time(),
	})
}

// UpdateLocalBuffer updates and returns the most recent iteration of the orderbook
func (b *Exchange) UpdateLocalBuffer(wsdp *WsOrderbooks) (bool, error) {
	if len(wsdp.List) < 1 {
		return false, errors.New("insufficient data to process")
	}
	err := b.obm.stageWsUpdate(wsdp, wsdp.List[0].Symbol, asset.Spot)
	if err != nil {
		init, err2 := b.obm.checkIsInitialSync(wsdp.List[0].Symbol)
		if err2 != nil {
			return false, err2
		}
		return init, err
	}

	err = b.applyBufferUpdate(wsdp.List[0].Symbol)
	if err != nil {
		b.invalidateAndCleanupOrderbook(wsdp.List[0].Symbol)
	}
	return false, err
}

// applyBufferUpdate applies the buffer to the orderbook or initiates a new
// orderbook sync by the REST protocol which is off handed to go routine.
func (b *Exchange) applyBufferUpdate(pair currency.Pair) error {
	fetching, needsFetching, err := b.obm.handleFetchingBook(pair)
	if err != nil {
		return err
	}
	if fetching {
		return nil
	}

	if needsFetching {
		if b.Verbose {
			log.Debugf(log.WebsocketMgr, "%s Orderbook: Fetching via REST\n", b.Name)
		}
		return b.obm.fetchBookViaREST(pair)
	}

	recent, err := b.Websocket.Orderbook.GetOrderbook(pair, asset.Spot)
	if err != nil {
		log.Errorf(log.WebsocketMgr, "%s error fetching recent orderbook when applying updates: %s\n", b.Name, err)
	}

	if recent != nil {
		err = b.obm.checkAndProcessOrderbookUpdate(b.processBooks, pair, recent)
		if err != nil {
			log.Errorf(log.WebsocketMgr, "%s error processing update - initiating new orderbook sync via REST: %s\n", b.Name, err)
			err = b.obm.setNeedsFetchingBook(pair)
			if err != nil {
				return err
			}
		}
	}

	return nil
}

// SynchroniseWebsocketOrderbook synchronises full orderbook for currency pair
// asset
func (b *Exchange) SynchroniseWebsocketOrderbook(ctx context.Context) {
	b.Websocket.Wg.Add(1)
	go func() {
		defer b.Websocket.Wg.Done()
		for {
			select {
			case <-b.Websocket.ShutdownC:
				for {
					select {
					case <-b.obm.jobs:
					default:
						return
					}
				}
			case j := <-b.obm.jobs:
				err := b.processJob(ctx, j.Pair)
				if err != nil {
					log.Errorf(log.WebsocketMgr, "%s processing websocket orderbook error %v", b.Name, err)
				}
			}
		}
	}()
}

// processJob fetches and processes orderbook updates
func (b *Exchange) processJob(ctx context.Context, p currency.Pair) error {
	err := b.SeedLocalCache(ctx, p)
	if err != nil {
		return fmt.Errorf("%s %s seeding local cache for orderbook error: %v",
			p, asset.Spot, err)
	}

	err = b.obm.stopFetchingBook(p)
	if err != nil {
		return err
	}

	// Immediately apply the buffer updates so we don't wait for a
	// new update to initiate this.
	err = b.applyBufferUpdate(p)
	if err != nil {
		b.invalidateAndCleanupOrderbook(p)
		return err
	}
	return nil
}

<<<<<<< HEAD
// flushAndCleanup flushes orderbook and clean local cache
func (b *Exchange) flushAndCleanup(p currency.Pair) {
	errClean := b.Websocket.Orderbook.FlushOrderbook(p, asset.Spot)
	if errClean != nil {
		log.Errorf(log.WebsocketMgr,
			"%s flushing websocket error: %v",
			b.Name,
			errClean)
	}
	errClean = b.obm.cleanup(p)
	if errClean != nil {
		log.Errorf(log.WebsocketMgr, "%s cleanup websocket error: %v",
			b.Name,
			errClean)
=======
// invalidateAndCleanupOrderbook invalidates orderbook and cleans local cache
func (b *Bithumb) invalidateAndCleanupOrderbook(p currency.Pair) {
	if err := b.Websocket.Orderbook.InvalidateOrderbook(p, asset.Spot); err != nil {
		log.Errorf(log.WebsocketMgr, "%s invalidate orderbook websocket error: %v", b.Name, err)
	}
	if err := b.obm.cleanup(p); err != nil {
		log.Errorf(log.WebsocketMgr, "%s cleanup websocket error: %v", b.Name, err)
>>>>>>> f21a18fa
	}
}

func (b *Exchange) setupOrderbookManager(ctx context.Context) {
	if b.obm.state == nil {
		b.obm.state = make(map[currency.Code]map[currency.Code]map[asset.Item]*update)
		b.obm.jobs = make(chan job, maxWSOrderbookJobs)
	} else {
		// Change state on reconnect for initial sync.
		for _, m1 := range b.obm.state {
			for _, m2 := range m1 {
				for _, update := range m2 {
					update.initialSync = true
					update.needsFetchingBook = true
					update.lastUpdated = time.Time{}
				}
			}
		}
	}

	for range maxWSOrderbookWorkers {
		// 10 workers for synchronising book
		b.SynchroniseWebsocketOrderbook(ctx)
	}
}

// stageWsUpdate stages websocket update to roll through updates that need to
// be applied to a fetched orderbook via REST.
func (o *orderbookManager) stageWsUpdate(u *WsOrderbooks, pair currency.Pair, a asset.Item) error {
	o.Lock()
	defer o.Unlock()
	m1, ok := o.state[pair.Base]
	if !ok {
		m1 = make(map[currency.Code]map[asset.Item]*update)
		o.state[pair.Base] = m1
	}

	m2, ok := m1[pair.Quote]
	if !ok {
		m2 = make(map[asset.Item]*update)
		m1[pair.Quote] = m2
	}

	state, ok := m2[a]
	if !ok {
		state = &update{
			buffer:            make(chan *WsOrderbooks, maxWSUpdateBuffer),
			fetchingBook:      false,
			initialSync:       true,
			needsFetchingBook: true,
		}
		m2[a] = state
	}

	if !state.lastUpdated.IsZero() && u.DateTime.Time().Before(state.lastUpdated) {
		return fmt.Errorf("websocket orderbook synchronisation failure for pair %s and asset %s", pair, a)
	}
	state.lastUpdated = u.DateTime.Time()

	select {
	// Put update in the channel buffer to be processed
	case state.buffer <- u:
		return nil
	default:
		<-state.buffer    // pop one element
		state.buffer <- u // to shift buffer on fail
		return fmt.Errorf("channel blockage for %s, asset %s and connection",
			pair, a)
	}
}

// handleFetchingBook checks if a full book is being fetched or needs to be
// fetched
func (o *orderbookManager) handleFetchingBook(pair currency.Pair) (fetching, needsFetching bool, err error) {
	o.Lock()
	defer o.Unlock()
	state, ok := o.state[pair.Base][pair.Quote][asset.Spot]
	if !ok {
		return false,
			false,
			fmt.Errorf("check is fetching book cannot match currency pair %s asset type %s",
				pair,
				asset.Spot)
	}

	if state.fetchingBook {
		return true, false, nil
	}

	if state.needsFetchingBook {
		state.needsFetchingBook = false
		state.fetchingBook = true
		return false, true, nil
	}
	return false, false, nil
}

// stopFetchingBook completes the book fetching.
func (o *orderbookManager) stopFetchingBook(pair currency.Pair) error {
	o.Lock()
	defer o.Unlock()
	state, ok := o.state[pair.Base][pair.Quote][asset.Spot]
	if !ok {
		return fmt.Errorf("could not match pair %s and asset type %s in hash table",
			pair,
			asset.Spot)
	}
	if !state.fetchingBook {
		return fmt.Errorf("fetching book already set to false for %s %s",
			pair,
			asset.Spot)
	}
	state.fetchingBook = false
	return nil
}

// completeInitialSync sets if an asset type has completed its initial sync
func (o *orderbookManager) completeInitialSync(pair currency.Pair) error {
	o.Lock()
	defer o.Unlock()
	state, ok := o.state[pair.Base][pair.Quote][asset.Spot]
	if !ok {
		return fmt.Errorf("complete initial sync cannot match currency pair %s asset type %s",
			pair,
			asset.Spot)
	}
	if !state.initialSync {
		return fmt.Errorf("initial sync already set to false for %s %s",
			pair,
			asset.Spot)
	}
	state.initialSync = false
	return nil
}

// checkIsInitialSync checks status if the book is Initial Sync being via the REST
// protocol.
func (o *orderbookManager) checkIsInitialSync(pair currency.Pair) (bool, error) {
	o.Lock()
	defer o.Unlock()
	state, ok := o.state[pair.Base][pair.Quote][asset.Spot]
	if !ok {
		return false,
			fmt.Errorf("checkIsInitialSync of orderbook cannot match currency pair %s asset type %s",
				pair,
				asset.Spot)
	}
	return state.initialSync, nil
}

// fetchBookViaREST pushes a job of fetching the orderbook via the REST protocol
// to get an initial full book that we can apply our buffered updates too.
func (o *orderbookManager) fetchBookViaREST(pair currency.Pair) error {
	o.Lock()
	defer o.Unlock()

	state, ok := o.state[pair.Base][pair.Quote][asset.Spot]
	if !ok {
		return fmt.Errorf("fetch book via rest cannot match currency pair %s asset type %s",
			pair,
			asset.Spot)
	}

	state.initialSync = true
	state.fetchingBook = true

	select {
	case o.jobs <- job{pair}:
		return nil
	default:
		return fmt.Errorf("%s %s book synchronisation channel blocked up",
			pair,
			asset.Spot)
	}
}

func (o *orderbookManager) checkAndProcessOrderbookUpdate(processor func(*WsOrderbooks) error, pair currency.Pair, recent *orderbook.Book) error {
	o.Lock()
	defer o.Unlock()
	state, ok := o.state[pair.Base][pair.Quote][asset.Spot]
	if !ok {
		return fmt.Errorf("could not match pair [%s] asset type [%s] in hash table to process websocket orderbook update",
			pair, asset.Spot)
	}

	// This will continuously remove updates from the buffered channel and
	// apply them to the current orderbook.
buffer:
	for {
		select {
		case d := <-state.buffer:
			if !state.validate(d, recent) {
				continue
			}
			err := processor(d)
			if err != nil {
				return fmt.Errorf("%s %s processing update error: %w",
					pair, asset.Spot, err)
			}
		default:
			break buffer
		}
	}
	return nil
}

// validate checks for correct update alignment
func (u *update) validate(updt *WsOrderbooks, recent *orderbook.Book) bool {
	return updt.DateTime.Time().After(recent.LastUpdated)
}

// cleanup cleans up buffer and reset fetch and init
func (o *orderbookManager) cleanup(pair currency.Pair) error {
	o.Lock()
	state, ok := o.state[pair.Base][pair.Quote][asset.Spot]
	if !ok {
		o.Unlock()
		return fmt.Errorf("cleanup cannot match %s %s to hash table",
			pair,
			asset.Spot)
	}

bufferEmpty:
	for {
		select {
		case <-state.buffer:
			// bleed and discard buffer
		default:
			break bufferEmpty
		}
	}
	o.Unlock()
	// disable rest orderbook synchronisation
	_ = o.stopFetchingBook(pair)
	_ = o.completeInitialSync(pair)
	_ = o.stopNeedsFetchingBook(pair)
	return nil
}

// SeedLocalCache seeds depth data
func (b *Exchange) SeedLocalCache(ctx context.Context, p currency.Pair) error {
	ob, err := b.GetOrderBook(ctx, p.String())
	if err != nil {
		return err
	}
	return b.SeedLocalCacheWithBook(p, ob)
}

// SeedLocalCacheWithBook seeds the local orderbook cache
func (b *Exchange) SeedLocalCacheWithBook(p currency.Pair, o *Orderbook) error {
	var newOrderBook orderbook.Book
	newOrderBook.Bids = make(orderbook.Levels, len(o.Data.Bids))
	for i := range o.Data.Bids {
		newOrderBook.Bids[i] = orderbook.Level{
			Amount: o.Data.Bids[i].Quantity,
			Price:  o.Data.Bids[i].Price,
		}
	}
	newOrderBook.Asks = make(orderbook.Levels, len(o.Data.Asks))
	for i := range o.Data.Asks {
		newOrderBook.Asks[i] = orderbook.Level{
			Amount: o.Data.Asks[i].Quantity,
			Price:  o.Data.Asks[i].Price,
		}
	}

	newOrderBook.Pair = p
	newOrderBook.Asset = asset.Spot
	newOrderBook.Exchange = b.Name
	newOrderBook.LastUpdated = time.UnixMilli(o.Data.Timestamp)
	newOrderBook.ValidateOrderbook = b.ValidateOrderbook
	return b.Websocket.Orderbook.LoadSnapshot(&newOrderBook)
}

// setNeedsFetchingBook completes the book fetching initiation.
func (o *orderbookManager) setNeedsFetchingBook(pair currency.Pair) error {
	o.Lock()
	defer o.Unlock()
	state, ok := o.state[pair.Base][pair.Quote][asset.Spot]
	if !ok {
		return fmt.Errorf("could not match pair %s and asset type %s in hash table",
			pair,
			asset.Spot)
	}
	state.needsFetchingBook = true
	return nil
}

// stopNeedsFetchingBook completes the book fetching initiation.
func (o *orderbookManager) stopNeedsFetchingBook(pair currency.Pair) error {
	o.Lock()
	defer o.Unlock()
	state, ok := o.state[pair.Base][pair.Quote][asset.Spot]
	if !ok {
		return fmt.Errorf("could not match pair %s and asset type %s in hash table",
			pair,
			asset.Spot)
	}
	if !state.needsFetchingBook {
		return fmt.Errorf("needs fetching book already set to false for %s %s",
			pair,
			asset.Spot)
	}
	state.needsFetchingBook = false
	return nil
}<|MERGE_RESOLUTION|>--- conflicted
+++ resolved
@@ -151,30 +151,13 @@
 	return nil
 }
 
-<<<<<<< HEAD
-// flushAndCleanup flushes orderbook and clean local cache
-func (b *Exchange) flushAndCleanup(p currency.Pair) {
-	errClean := b.Websocket.Orderbook.FlushOrderbook(p, asset.Spot)
-	if errClean != nil {
-		log.Errorf(log.WebsocketMgr,
-			"%s flushing websocket error: %v",
-			b.Name,
-			errClean)
-	}
-	errClean = b.obm.cleanup(p)
-	if errClean != nil {
-		log.Errorf(log.WebsocketMgr, "%s cleanup websocket error: %v",
-			b.Name,
-			errClean)
-=======
 // invalidateAndCleanupOrderbook invalidates orderbook and cleans local cache
-func (b *Bithumb) invalidateAndCleanupOrderbook(p currency.Pair) {
+func (b *Exchange) invalidateAndCleanupOrderbook(p currency.Pair) {
 	if err := b.Websocket.Orderbook.InvalidateOrderbook(p, asset.Spot); err != nil {
 		log.Errorf(log.WebsocketMgr, "%s invalidate orderbook websocket error: %v", b.Name, err)
 	}
 	if err := b.obm.cleanup(p); err != nil {
 		log.Errorf(log.WebsocketMgr, "%s cleanup websocket error: %v", b.Name, err)
->>>>>>> f21a18fa
 	}
 }
 
