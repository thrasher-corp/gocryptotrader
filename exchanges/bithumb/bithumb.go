package bithumb

import (
	"bytes"
	"context"
	"encoding/json"
	"errors"
	"fmt"
	"net/http"
	"net/url"
	"reflect"
	"strconv"
	"strings"

	"github.com/thrasher-corp/gocryptotrader/common/crypto"
	"github.com/thrasher-corp/gocryptotrader/currency"
	exchange "github.com/thrasher-corp/gocryptotrader/exchanges"
	"github.com/thrasher-corp/gocryptotrader/exchanges/request"
)

const (
	apiURL = "https://api.bithumb.com"

	noError = "0000"

	publicTicker             = "/public/ticker/"
	publicOrderBook          = "/public/orderbook/"
	publicTransactionHistory = "/public/transaction_history/"
	publicCandleStick        = "/public/candlestick/"

	privateAccInfo     = "/info/account"
	privateAccBalance  = "/info/balance"
	privateWalletAdd   = "/info/wallet_address"
	privateTicker      = "/info/ticker"
	privateOrders      = "/info/orders"
	privateUserTrans   = "/info/user_transactions"
	privatePlaceTrade  = "/trade/place"
	privateOrderDetail = "/info/order_detail"
	privateCancelTrade = "/trade/cancel"
	privateBTCWithdraw = "/trade/btc_withdrawal"
	privateKRWDeposit  = "/trade/krw_deposit"
	privateKRWWithdraw = "/trade/krw_withdrawal"
	privateMarketBuy   = "/trade/market_buy"
	privateMarketSell  = "/trade/market_sell"
)

// Bithumb is the overarching type across the Bithumb package
type Bithumb struct {
	exchange.Base
}

// GetTradablePairs returns a list of tradable currencies
func (b *Bithumb) GetTradablePairs() ([]string, error) {
	result, err := b.GetAllTickers()
	if err != nil {
		return nil, err
	}

	var currencies []string
	for x := range result {
		currencies = append(currencies, x)
	}
	return currencies, nil
}

// GetTicker returns ticker information
//
// symbol e.g. "btc"
func (b *Bithumb) GetTicker(symbol string) (Ticker, error) {
	var response TickerResponse
	path := b.API.Endpoints.URL +
		publicTicker +
		strings.ToUpper(symbol)
	err := b.SendHTTPRequest(path, &response)
	if err != nil {
		return response.Data, err
	}

	if response.Status != noError {
		return response.Data, errors.New(response.Message)
	}

	return response.Data, nil
}

// GetAllTickers returns all ticker information
func (b *Bithumb) GetAllTickers() (map[string]Ticker, error) {
	var response TickersResponse
	path := b.API.Endpoints.URL + publicTicker + "all"
	err := b.SendHTTPRequest(path, &response)
	if err != nil {
		return nil, err
	}

	if response.Status != noError {
		return nil, errors.New(response.Message)
	}

	result := make(map[string]Ticker)
	for k, v := range response.Data {
		if k == "date" {
			continue
		}
		var newTicker Ticker
		err := json.Unmarshal(v, &newTicker)
		if err != nil {
			return nil, err
		}
		result[k] = newTicker
	}
	return result, nil
}

// GetOrderBook returns current orderbook
//
// symbol e.g. "btc"
func (b *Bithumb) GetOrderBook(symbol string) (Orderbook, error) {
	response := Orderbook{}
	path := b.API.Endpoints.URL + publicOrderBook + strings.ToUpper(symbol)

	err := b.SendHTTPRequest(path, &response)
	if err != nil {
		return response, err
	}

	if response.Status != noError {
		return response, errors.New(response.Message)
	}

	return response, nil
}

// GetTransactionHistory returns recent transactions
//
// symbol e.g. "btc"
func (b *Bithumb) GetTransactionHistory(symbol string) (TransactionHistory, error) {
	response := TransactionHistory{}
	path := b.API.Endpoints.URL +
		publicTransactionHistory +
		strings.ToUpper(symbol)

	err := b.SendHTTPRequest(path, &response)
	if err != nil {
		return response, err
	}

	if response.Status != noError {
		return response, errors.New(response.Message)
	}

	return response, nil
}

// GetAccountInformation returns account information based on the desired
// order/payment currencies
func (b *Bithumb) GetAccountInformation(orderCurrency, paymentCurrency string) (Account, error) {
	var response Account
	if orderCurrency == "" {
		return response, errors.New("order currency must be set")
	}

	val := url.Values{}
	val.Add("order_currency", orderCurrency)
	if paymentCurrency != "" { // optional param, default is KRW
		val.Add("payment_currency", paymentCurrency)
	}

	return response,
		b.SendAuthenticatedHTTPRequest(privateAccInfo, val, &response)
}

// GetAccountBalance returns customer wallet information
func (b *Bithumb) GetAccountBalance(c string) (FullBalance, error) {
	var response Balance
	var fullBalance = FullBalance{
		make(map[string]float64),
		make(map[string]float64),
		make(map[string]float64),
		make(map[string]float64),
		make(map[string]float64),
	}

	vals := url.Values{}
	if c != "" {
		vals.Set("currency", c)
	}

	err := b.SendAuthenticatedHTTPRequest(privateAccBalance, vals, &response)
	if err != nil {
		return fullBalance, err
	}

	// Added due to increasing of the usuable currencies on exchange, usually
	// without notificatation, so we dont need to update structs later on
	for tag, datum := range response.Data {
		splitTag := strings.Split(tag, "_")
		c := splitTag[len(splitTag)-1]
		var val float64
		if reflect.TypeOf(datum).String() != "float64" {
			val, err = strconv.ParseFloat(datum.(string), 64)
			if err != nil {
				return fullBalance, err
			}
		} else {
			val = datum.(float64)
		}

		switch splitTag[0] {
		case "available":
			fullBalance.Available[c] = val

		case "in":
			fullBalance.InUse[c] = val

		case "total":
			fullBalance.Total[c] = val

		case "misu":
			fullBalance.Misu[c] = val

		case "xcoin":
			fullBalance.Xcoin[c] = val

		default:
			return fullBalance, fmt.Errorf("getaccountbalance error tag name %s unhandled",
				splitTag)
		}
	}

	return fullBalance, nil
}

// GetWalletAddress returns customer wallet address
//
// currency e.g. btc, ltc or "", will default to btc without currency specified
func (b *Bithumb) GetWalletAddress(currency string) (WalletAddressRes, error) {
	response := WalletAddressRes{}
	params := url.Values{}
	params.Set("currency", strings.ToUpper(currency))

	err := b.SendAuthenticatedHTTPRequest(privateWalletAdd, params, &response)
	if err != nil {
		return response, err
	}

	if response.Data.WalletAddress == "" {
		return response,
			fmt.Errorf("deposit address needs to be created via the Bithumb website before retreival for currency %s",
				currency)
	}

	return response, nil
}

// GetLastTransaction returns customer last transaction
func (b *Bithumb) GetLastTransaction() (LastTransactionTicker, error) {
	response := LastTransactionTicker{}

	return response,
		b.SendAuthenticatedHTTPRequest(privateTicker, nil, &response)
}

// GetOrders returns order list
//
// orderID: order number registered for purchase/sales
// transactionType: transaction type(bid : purchase, ask : sell)
// count: Value : 1 ~1000 (default : 100)
// after: YYYY-MM-DD hh:mm:ss's UNIX Timestamp
// (2014-11-28 16:40:01 = 1417160401000)
func (b *Bithumb) GetOrders(orderID, transactionType, count, after, currency string) (Orders, error) {
	response := Orders{}

	params := url.Values{}
	if len(orderID) > 0 {
		params.Set("order_id", orderID)
	}

	if len(transactionType) > 0 {
		params.Set("type", transactionType)
	}

	if len(count) > 0 {
		params.Set("count", count)
	}

	if len(after) > 0 {
		params.Set("after", after)
	}

	if len(currency) > 0 {
		params.Set("currency", strings.ToUpper(currency))
	}

	return response,
		b.SendAuthenticatedHTTPRequest(privateOrders, params, &response)
}

// GetUserTransactions returns customer transactions
func (b *Bithumb) GetUserTransactions() (UserTransactions, error) {
	response := UserTransactions{}

	return response,
		b.SendAuthenticatedHTTPRequest(privateUserTrans, nil, &response)
}

// PlaceTrade executes a trade order
//
// orderCurrency: BTC, ETH, DASH, LTC, ETC, XRP, BCH, XMR, ZEC, QTUM, BTG, EOS
// (default value: BTC)
// transactionType: Transaction type(bid : purchase, ask : sales)
// units: Order quantity
// price: Transaction amount per currency
func (b *Bithumb) PlaceTrade(orderCurrency, transactionType string, units float64, price int64) (OrderPlace, error) {
	response := OrderPlace{}

	params := url.Values{}
	params.Set("order_currency", strings.ToUpper(orderCurrency))
	params.Set("Payment_currency", "KRW")
	params.Set("type", strings.ToUpper(transactionType))
	params.Set("units", strconv.FormatFloat(units, 'f', -1, 64))
	params.Set("price", strconv.FormatInt(price, 10))

	return response,
		b.SendAuthenticatedHTTPRequest(privatePlaceTrade, params, &response)
}

// ModifyTrade modifies an order already on the exchange books
func (b *Bithumb) ModifyTrade(orderID, orderCurrency, transactionType string, units float64, price int64) (OrderPlace, error) {
	response := OrderPlace{}

	params := url.Values{}
	params.Set("order_currency", strings.ToUpper(orderCurrency))
	params.Set("Payment_currency", "KRW")
	params.Set("type", strings.ToUpper(transactionType))
	params.Set("units", strconv.FormatFloat(units, 'f', -1, 64))
	params.Set("price", strconv.FormatInt(price, 10))
	params.Set("order_id", orderID)

	return response,
		b.SendAuthenticatedHTTPRequest(privatePlaceTrade, params, &response)
}

// GetOrderDetails returns specific order details
//
// orderID: Order number registered for purchase/sales
// transactionType: Transaction type(bid : purchase, ask : sales)
// currency: BTC, ETH, DASH, LTC, ETC, XRP, BCH, XMR, ZEC, QTUM, BTG, EOS
// (default value: BTC)
func (b *Bithumb) GetOrderDetails(orderID, transactionType, currency string) (OrderDetails, error) {
	response := OrderDetails{}

	params := url.Values{}
	params.Set("order_id", strings.ToUpper(orderID))
	params.Set("type", transactionType)
	params.Set("currency", strings.ToUpper(currency))

	return response,
		b.SendAuthenticatedHTTPRequest(privateOrderDetail, params, &response)
}

// CancelTrade cancels a customer purchase/sales transaction
// transactionType: Transaction type(bid : purchase, ask : sales)
// orderID: Order number registered for purchase/sales
// currency: BTC, ETH, DASH, LTC, ETC, XRP, BCH, XMR, ZEC, QTUM, BTG, EOS
// (default value: BTC)
func (b *Bithumb) CancelTrade(transactionType, orderID, currency string) (ActionStatus, error) {
	response := ActionStatus{}

	params := url.Values{}
	params.Set("order_id", strings.ToUpper(orderID))
	params.Set("type", strings.ToUpper(transactionType))
	params.Set("currency", strings.ToUpper(currency))

	return response,
		b.SendAuthenticatedHTTPRequest(privateCancelTrade, nil, &response)
}

// WithdrawCrypto withdraws a customer currency to an address
//
// address: Currency withdrawing address
// destination: Currency withdrawal Destination Tag (when withdraw XRP) OR
// Currency withdrawal Payment Id (when withdraw XMR)
// currency: BTC, ETH, DASH, LTC, ETC, XRP, BCH, XMR, ZEC, QTUM
// (default value: BTC)
// units: Quantity to withdraw currency
func (b *Bithumb) WithdrawCrypto(address, destination, currency string, units float64) (ActionStatus, error) {
	response := ActionStatus{}

	params := url.Values{}
	params.Set("address", address)
	if len(destination) > 0 {
		params.Set("destination", destination)
	}
	params.Set("currency", strings.ToUpper(currency))
	params.Set("units", strconv.FormatFloat(units, 'f', -1, 64))

	return response,
		b.SendAuthenticatedHTTPRequest(privateBTCWithdraw, params, &response)
}

// RequestKRWDepositDetails returns Bithumb banking details for deposit
// information
func (b *Bithumb) RequestKRWDepositDetails() (KRWDeposit, error) {
	response := KRWDeposit{}

	return response,
		b.SendAuthenticatedHTTPRequest(privateKRWDeposit, nil, &response)
}

// RequestKRWWithdraw allows a customer KRW withdrawal request
//
// bank: Bankcode with bank name e.g. (bankcode)_(bankname)
// account: Withdrawing bank account number
// price: 	Withdrawing amount
func (b *Bithumb) RequestKRWWithdraw(bank, account string, price int64) (ActionStatus, error) {
	response := ActionStatus{}

	params := url.Values{}
	params.Set("bank", bank)
	params.Set("account", account)
	params.Set("price", strconv.FormatInt(price, 10))

	return response,
		b.SendAuthenticatedHTTPRequest(privateKRWWithdraw, params, &response)
}

// MarketBuyOrder initiates a buy order through available order books
//
// currency: BTC, ETH, DASH, LTC, ETC, XRP, BCH, XMR, ZEC, QTUM, BTG, EOS
// (default value: BTC)
// units: Order quantity
func (b *Bithumb) MarketBuyOrder(currency string, units float64) (MarketBuy, error) {
	response := MarketBuy{}

	params := url.Values{}
	params.Set("currency", strings.ToUpper(currency))
	params.Set("units", strconv.FormatFloat(units, 'f', -1, 64))

	return response,
		b.SendAuthenticatedHTTPRequest(privateMarketBuy, params, &response)
}

// MarketSellOrder initiates a sell order through available order books
//
// currency: BTC, ETH, DASH, LTC, ETC, XRP, BCH, XMR, ZEC, QTUM, BTG, EOS
// (default value: BTC)
// units: Order quantity
func (b *Bithumb) MarketSellOrder(currency string, units float64) (MarketSell, error) {
	response := MarketSell{}

	params := url.Values{}
	params.Set("currency", strings.ToUpper(currency))
	params.Set("units", strconv.FormatFloat(units, 'f', -1, 64))

	return response,
		b.SendAuthenticatedHTTPRequest(privateMarketSell, params, &response)
}

// SendHTTPRequest sends an unauthenticated HTTP request
func (b *Bithumb) SendHTTPRequest(path string, result interface{}) error {
	return b.SendPayload(context.Background(), &request.Item{
		Method:        http.MethodGet,
		Path:          path,
		Result:        result,
		Verbose:       b.Verbose,
		HTTPDebugging: b.HTTPDebugging,
		HTTPRecording: b.HTTPRecording,
	})
}

// SendAuthenticatedHTTPRequest sends an authenticated HTTP request to bithumb
func (b *Bithumb) SendAuthenticatedHTTPRequest(path string, params url.Values, result interface{}) error {
	if !b.AllowAuthenticatedRequest() {
		return fmt.Errorf(exchange.WarningAuthenticatedRequestWithoutCredentialsSet, b.Name)
	}

	if params == nil {
		params = url.Values{}
	}

	n := b.Requester.GetNonceMilli().String()

	params.Set("endpoint", path)
	payload := params.Encode()
<<<<<<< HEAD
	hmacPayload := path + "0" + payload + "0" + n
=======
	hmacPayload := path + string('\x00') + payload + string('\x00') + n
>>>>>>> d9bcf824
	hmac := crypto.GetHMAC(crypto.HashSHA512,
		[]byte(hmacPayload),
		[]byte(b.API.Credentials.Secret))
	hmacStr := crypto.HexEncodeToString(hmac)

	headers := make(map[string]string)
	headers["Api-Key"] = b.API.Credentials.Key
	headers["Api-Sign"] = crypto.Base64Encode([]byte(hmacStr))
	headers["Api-Nonce"] = n
	headers["Content-Type"] = "application/x-www-form-urlencoded"

	var intermediary json.RawMessage

	errCapture := struct {
		Status  string `json:"status"`
		Message string `json:"message"`
	}{}

	err := b.SendPayload(context.Background(), &request.Item{
		Method:        http.MethodPost,
		Path:          b.API.Endpoints.URL + path,
		Headers:       headers,
		Body:          bytes.NewBufferString(payload),
		Result:        &intermediary,
		AuthRequest:   true,
		NonceEnabled:  true,
		Verbose:       b.Verbose,
		HTTPDebugging: b.HTTPDebugging,
		HTTPRecording: b.HTTPRecording,
		Endpoint:      request.Auth})
	if err != nil {
		return err
	}

	err = json.Unmarshal(intermediary, &errCapture)
	if err == nil {
		if errCapture.Status != "" && errCapture.Status != noError {
			return fmt.Errorf("sendAuthenticatedAPIRequest error code: %s message:%s",
				errCapture.Status,
				errCode[errCapture.Status])
		}
	}

	return json.Unmarshal(intermediary, result)
}

// GetFee returns an estimate of fee based on type of transaction
func (b *Bithumb) GetFee(feeBuilder *exchange.FeeBuilder) (float64, error) {
	var fee float64

	switch feeBuilder.FeeType {
	case exchange.CryptocurrencyTradeFee:
		fee = calculateTradingFee(feeBuilder.PurchasePrice, feeBuilder.Amount)
	case exchange.CyptocurrencyDepositFee:
		fee = getDepositFee(feeBuilder.Pair.Base, feeBuilder.Amount)
	case exchange.CryptocurrencyWithdrawalFee:
		fee = getWithdrawalFee(feeBuilder.Pair.Base)
	case exchange.InternationalBankWithdrawalFee:
		fee = getWithdrawalFee(feeBuilder.FiatCurrency)
	case exchange.OfflineTradeFee:
		fee = calculateTradingFee(feeBuilder.PurchasePrice, feeBuilder.Amount)
	}
	if fee < 0 {
		fee = 0
	}
	return fee, nil
}

// calculateTradingFee returns fee when performing a trade
func calculateTradingFee(purchasePrice, amount float64) float64 {
	return 0.0025 * amount * purchasePrice
}

// getDepositFee returns fee on a currency when depositing small amounts to bithumb
func getDepositFee(c currency.Code, amount float64) float64 {
	var fee float64

	switch c {
	case currency.BTC:
		if amount <= 0.005 {
			fee = 0.001
		}
	case currency.LTC:
		if amount <= 0.3 {
			fee = 0.01
		}
	case currency.DASH:
		if amount <= 0.04 {
			fee = 0.01
		}
	case currency.BCH:
		if amount <= 0.03 {
			fee = 0.001
		}
	case currency.ZEC:
		if amount <= 0.02 {
			fee = 0.001
		}
	case currency.BTG:
		if amount <= 0.15 {
			fee = 0.001
		}
	}

	return fee
}

// getWithdrawalFee returns fee on a currency when withdrawing out of bithumb
func getWithdrawalFee(c currency.Code) float64 {
	return WithdrawalFees[c]
}

var errCode = map[string]string{
	"5100": "Bad Request",
	"5200": "Not Member",
	"5300": "Invalid Apikey",
	"5302": "Method Not Allowed",
	"5400": "Database Fail",
	"5500": "Invalid Parameter",
	"5600": "CUSTOM NOTICE (상황별 에러 메시지 출력) usually means transaction not allowed",
	"5900": "Unknown Error",
}

// GetCandleStick returns candle stick data for requested pair
func (b *Bithumb) GetCandleStick(symbol, interval string) (resp OHLCVResponse, err error) {
	path := b.API.Endpoints.URL + publicCandleStick + symbol + "/" + interval
	err = b.SendHTTPRequest(path, &resp)
	return
}<|MERGE_RESOLUTION|>--- conflicted
+++ resolved
@@ -482,11 +482,7 @@
 
 	params.Set("endpoint", path)
 	payload := params.Encode()
-<<<<<<< HEAD
-	hmacPayload := path + "0" + payload + "0" + n
-=======
 	hmacPayload := path + string('\x00') + payload + string('\x00') + n
->>>>>>> d9bcf824
 	hmac := crypto.GetHMAC(crypto.HashSHA512,
 		[]byte(hmacPayload),
 		[]byte(b.API.Credentials.Secret))
