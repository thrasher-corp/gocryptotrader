--- conflicted
+++ resolved
@@ -676,11 +676,7 @@
 }
 
 // GetCandleStick returns candle stick data for requested pair
-<<<<<<< HEAD
-func (e *Exchange) GetCandleStick(ctx context.Context, symbol, interval string) (resp OHLCVResponse, err error) {
-=======
-func (b *Bithumb) GetCandleStick(ctx context.Context, symbol, interval string) (resp *OHLCVResponse, err error) {
->>>>>>> 78b2bd42
+func (e *Exchange) GetCandleStick(ctx context.Context, symbol, interval string) (resp *OHLCVResponse, err error) {
 	path := publicCandleStick + symbol + "/" + interval
 	err = e.SendHTTPRequest(ctx, exchange.RestSpot, path, &resp)
 	return
