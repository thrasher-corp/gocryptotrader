--- conflicted
+++ resolved
@@ -330,11 +330,7 @@
 }
 
 // GetExchangeHistory returns historic trade data since exchange opening.
-<<<<<<< HEAD
-func (b *Bithumb) GetExchangeHistory(req *trade.HistoryRequest) ([]trade.History, error) {
-=======
 func (b *Bithumb) GetExchangeHistory(*trade.HistoryRequest) ([]trade.History, error) {
->>>>>>> fe17b184
 	return nil, common.ErrNotYetImplemented
 }
 
@@ -699,10 +695,7 @@
 		ret.Candles = append(ret.Candles, tempCandle)
 	}
 
-<<<<<<< HEAD
-=======
 	ret.SortCandlesByTimestamp(false)
->>>>>>> fe17b184
 	return ret, nil
 }
 
