package bithumb

import (
	"context"
	"errors"
	"fmt"
	"math"
	"sort"
	"strconv"
	"sync"
	"time"

	"github.com/thrasher-corp/gocryptotrader/common"
	"github.com/thrasher-corp/gocryptotrader/common/convert"
	"github.com/thrasher-corp/gocryptotrader/config"
	"github.com/thrasher-corp/gocryptotrader/currency"
	exchange "github.com/thrasher-corp/gocryptotrader/exchanges"
	"github.com/thrasher-corp/gocryptotrader/exchanges/account"
	"github.com/thrasher-corp/gocryptotrader/exchanges/asset"
	"github.com/thrasher-corp/gocryptotrader/exchanges/currencystate"
	"github.com/thrasher-corp/gocryptotrader/exchanges/deposit"
	"github.com/thrasher-corp/gocryptotrader/exchanges/kline"
	"github.com/thrasher-corp/gocryptotrader/exchanges/order"
	"github.com/thrasher-corp/gocryptotrader/exchanges/orderbook"
	"github.com/thrasher-corp/gocryptotrader/exchanges/protocol"
	"github.com/thrasher-corp/gocryptotrader/exchanges/request"
	"github.com/thrasher-corp/gocryptotrader/exchanges/stream"
	"github.com/thrasher-corp/gocryptotrader/exchanges/ticker"
	"github.com/thrasher-corp/gocryptotrader/exchanges/trade"
	"github.com/thrasher-corp/gocryptotrader/log"
	"github.com/thrasher-corp/gocryptotrader/portfolio/withdraw"
)

const wsRateLimitMillisecond = 1000

var errNotEnoughPairs = errors.New("at least one currency is required to fetch order history")

// GetDefaultConfig returns a default exchange config
func (b *Bithumb) GetDefaultConfig(ctx context.Context) (*config.Exchange, error) {
	b.SetDefaults()
	exchCfg := new(config.Exchange)
	exchCfg.Name = b.Name
	exchCfg.HTTPTimeout = exchange.DefaultHTTPTimeout
	exchCfg.BaseCurrencies = b.BaseCurrencies

	err := b.SetupDefaults(exchCfg)
	if err != nil {
		return nil, err
	}

	if b.Features.Supports.RESTCapabilities.AutoPairUpdates {
		err = b.UpdateTradablePairs(ctx, true)
		if err != nil {
			return nil, err
		}
	}

	return exchCfg, nil
}

// SetDefaults sets the basic defaults for Bithumb
func (b *Bithumb) SetDefaults() {
	b.Name = "Bithumb"
	b.Enabled = true
	b.Verbose = true
	b.API.CredentialsValidator.RequiresKey = true
	b.API.CredentialsValidator.RequiresSecret = true

	requestFmt := &currency.PairFormat{Uppercase: true, Delimiter: currency.UnderscoreDelimiter}
	configFmt := &currency.PairFormat{Uppercase: true, Delimiter: currency.DashDelimiter}
	err := b.SetGlobalPairsManager(requestFmt, configFmt, asset.Spot)
	if err != nil {
		log.Errorln(log.ExchangeSys, err)
	}

	b.Features = exchange.Features{
		Supports: exchange.FeaturesSupported{
			REST: true,
			RESTCapabilities: protocol.Features{
				TickerBatching:      true,
				TickerFetching:      true,
				TradeFetching:       true,
				OrderbookFetching:   true,
				AutoPairUpdates:     true,
				AccountInfo:         true,
				CryptoWithdrawal:    true,
				FiatDeposit:         true,
				FiatWithdraw:        true,
				GetOrder:            true,
				CancelOrder:         true,
				SubmitOrder:         true,
				DepositHistory:      true,
				WithdrawalHistory:   true,
				UserTradeHistory:    true,
				TradeFee:            true,
				FiatWithdrawalFee:   true,
				CryptoDepositFee:    true,
				CryptoWithdrawalFee: true,
				KlineFetching:       true,
			},
			Websocket: true,
			WebsocketCapabilities: protocol.Features{
				TradeFetching:     true,
				TickerFetching:    true,
				OrderbookFetching: true,
				Subscribe:         true,
			},
			WithdrawPermissions: exchange.AutoWithdrawCrypto |
				exchange.AutoWithdrawFiat,
			Kline: kline.ExchangeCapabilitiesSupported{
				Intervals: true,
			},
		},
		Enabled: exchange.FeaturesEnabled{
			AutoPairUpdates: true,
			Kline: kline.ExchangeCapabilitiesEnabled{
				Intervals: kline.DeployExchangeIntervals(
					kline.IntervalCapacity{Interval: kline.OneMin},
					kline.IntervalCapacity{Interval: kline.ThreeMin},
					kline.IntervalCapacity{Interval: kline.FiveMin},
					kline.IntervalCapacity{Interval: kline.TenMin},
					kline.IntervalCapacity{Interval: kline.ThirtyMin},
					kline.IntervalCapacity{Interval: kline.OneHour},
					// NOTE: The supported time intervals below are returned
					// offset to the Asia/Seoul time zone. This may lead to
					// issues with candle quality and conversion as the
					// intervals may be broken up. Therefore the below intervals
					// are constructed from hourly candles.
					// kline.IntervalCapacity{Interval: kline.SixHour},
					// kline.IntervalCapacity{Interval: kline.TwelveHour},
					// kline.IntervalCapacity{Interval: kline.OneDay},
				),
				GlobalResultLimit: 1500,
			},
		},
	}
	b.Requester, err = request.New(b.Name,
		common.NewHTTPClientWithTimeout(exchange.DefaultHTTPTimeout),
		request.WithLimiter(SetRateLimit()))
	if err != nil {
		log.Errorln(log.ExchangeSys, err)
	}
	b.API.Endpoints = b.NewEndpoints()
	err = b.API.Endpoints.SetDefaultEndpoints(map[exchange.URL]string{
		exchange.RestSpot:      apiURL,
		exchange.WebsocketSpot: wsEndpoint,
	})
	if err != nil {
		log.Errorln(log.ExchangeSys, err)
	}

	b.Websocket = stream.New()
	b.WebsocketResponseMaxLimit = exchange.DefaultWebsocketResponseMaxLimit
	b.WebsocketResponseCheckTimeout = exchange.DefaultWebsocketResponseCheckTimeout
}

// Setup takes in the supplied exchange configuration details and sets params
func (b *Bithumb) Setup(exch *config.Exchange) error {
	err := exch.Validate()
	if err != nil {
		return err
	}
	if !exch.Enabled {
		b.SetEnabled(false)
		return nil
	}
	err = b.SetupDefaults(exch)
	if err != nil {
		return err
	}

	location, err = time.LoadLocation("Asia/Seoul")
	if err != nil {
		return err
	}

	ePoint, err := b.API.Endpoints.GetURL(exchange.WebsocketSpot)
	if err != nil {
		return err
	}
	err = b.Websocket.Setup(&stream.WebsocketSetup{
		ExchangeConfig:         exch,
		DefaultURL:             wsEndpoint,
		RunningURL:             ePoint,
		Connector:              b.WsConnect,
		Subscriber:             b.Subscribe,
		GenerateSubscriptions:  b.GenerateSubscriptions,
		ConnectionMonitorDelay: exch.ConnectionMonitorDelay,
		Features:               &b.Features.Supports.WebsocketCapabilities,
	})
	if err != nil {
		return err
	}

	return b.Websocket.SetupNewConnection(stream.ConnectionSetup{
		ResponseCheckTimeout: exch.WebsocketResponseCheckTimeout,
		ResponseMaxLimit:     exch.WebsocketResponseMaxLimit,
		RateLimit:            wsRateLimitMillisecond,
	})
}

// Start starts the Bithumb go routine
func (b *Bithumb) Start(ctx context.Context, wg *sync.WaitGroup) error {
	if wg == nil {
		return fmt.Errorf("%T %w", wg, common.ErrNilPointer)
	}
	wg.Add(1)
	go func() {
		b.Run(ctx)
		wg.Done()
	}()
	return nil
}

// Run implements the Bithumb wrapper
func (b *Bithumb) Run(ctx context.Context) {
	if b.Verbose {
		b.PrintEnabledPairs()
	}

	err := b.UpdateOrderExecutionLimits(ctx, asset.Empty)
	if err != nil {
		log.Errorf(log.ExchangeSys,
			"%s failed to set exchange order execution limits. Err: %v",
			b.Name,
			err)
	}

	if !b.GetEnabledFeatures().AutoPairUpdates {
		return
	}

	err = b.UpdateTradablePairs(ctx, false)
	if err != nil {
		log.Errorf(log.ExchangeSys, "%s failed to update tradable pairs. Err: %s", b.Name, err)
	}
}

// FetchTradablePairs returns a list of the exchanges tradable pairs
func (b *Bithumb) FetchTradablePairs(ctx context.Context, _ asset.Item) (currency.Pairs, error) {
	currencies, err := b.GetTradablePairs(ctx)
	if err != nil {
		return nil, err
	}

	pairs := make([]currency.Pair, len(currencies))
	for x := range currencies {
		var pair currency.Pair
		pair, err = currency.NewPairFromStrings(currencies[x], "KRW")
		if err != nil {
			return nil, err
		}
		pairs[x] = pair
	}
	return pairs, nil
}

// UpdateTradablePairs updates the exchanges available pairs and stores
// them in the exchanges config
func (b *Bithumb) UpdateTradablePairs(ctx context.Context, forceUpdate bool) error {
	pairs, err := b.FetchTradablePairs(ctx, asset.Spot)
	if err != nil {
		return err
	}
	err = b.UpdatePairs(pairs, asset.Spot, false, forceUpdate)
	if err != nil {
		return err
	}
	return b.EnsureOnePairEnabled()
}

// UpdateTickers updates the ticker for all currency pairs of a given asset type
func (b *Bithumb) UpdateTickers(ctx context.Context, a asset.Item) error {
	tickers, err := b.GetAllTickers(ctx)
	if err != nil {
		return err
	}
	pairs, err := b.GetEnabledPairs(a)
	if err != nil {
		return err
	}

	for i := range pairs {
		curr := pairs[i].Base.String()
		t, ok := tickers[curr]
		if !ok {
			return fmt.Errorf("enabled pair %s [%s] not found in returned ticker map %v",
				pairs[i], pairs, tickers)
		}
		err = ticker.ProcessTicker(&ticker.Price{
			High:         t.MaxPrice,
			Low:          t.MinPrice,
			Volume:       t.UnitsTraded24Hr,
			Open:         t.OpeningPrice,
			Close:        t.ClosingPrice,
			Pair:         pairs[i],
			ExchangeName: b.Name,
			AssetType:    a,
		})
		if err != nil {
			return err
		}
	}
	return nil
}

// UpdateTicker updates and returns the ticker for a currency pair
func (b *Bithumb) UpdateTicker(ctx context.Context, p currency.Pair, a asset.Item) (*ticker.Price, error) {
	if err := b.UpdateTickers(ctx, a); err != nil {
		return nil, err
	}
	return ticker.GetTicker(b.Name, p, a)
}

// FetchTicker returns the ticker for a currency pair
func (b *Bithumb) FetchTicker(ctx context.Context, p currency.Pair, a asset.Item) (*ticker.Price, error) {
	tickerNew, err := ticker.GetTicker(b.Name, p, a)
	if err != nil {
		return b.UpdateTicker(ctx, p, a)
	}
	return tickerNew, nil
}

// FetchOrderbook returns orderbook base on the currency pair
func (b *Bithumb) FetchOrderbook(ctx context.Context, p currency.Pair, assetType asset.Item) (*orderbook.Base, error) {
	ob, err := orderbook.Get(b.Name, p, assetType)
	if err != nil {
		return b.UpdateOrderbook(ctx, p, assetType)
	}
	return ob, nil
}

// UpdateOrderbook updates and returns the orderbook for a currency pair
func (b *Bithumb) UpdateOrderbook(ctx context.Context, p currency.Pair, assetType asset.Item) (*orderbook.Base, error) {
	if p.IsEmpty() {
		return nil, currency.ErrCurrencyPairEmpty
	}
	if err := b.CurrencyPairs.IsAssetEnabled(assetType); err != nil {
		return nil, err
	}
	book := &orderbook.Base{
		Exchange:        b.Name,
		Pair:            p,
		Asset:           assetType,
		VerifyOrderbook: b.CanVerifyOrderbook,
	}
	curr := p.Base.String()

	orderbookNew, err := b.GetOrderBook(ctx, curr)
	if err != nil {
		return book, err
	}

	book.Bids = make(orderbook.Items, len(orderbookNew.Data.Bids))
	for i := range orderbookNew.Data.Bids {
		book.Bids[i] = orderbook.Item{
			Amount: orderbookNew.Data.Bids[i].Quantity,
			Price:  orderbookNew.Data.Bids[i].Price,
		}
	}

	book.Asks = make(orderbook.Items, len(orderbookNew.Data.Asks))
	for i := range orderbookNew.Data.Asks {
		book.Asks[i] = orderbook.Item{
			Amount: orderbookNew.Data.Asks[i].Quantity,
			Price:  orderbookNew.Data.Asks[i].Price,
		}
	}

	err = book.Process()
	if err != nil {
		return book, err
	}
	return orderbook.Get(b.Name, p, assetType)
}

// UpdateAccountInfo retrieves balances for all enabled currencies for the
// Bithumb exchange
func (b *Bithumb) UpdateAccountInfo(ctx context.Context, assetType asset.Item) (account.Holdings, error) {
	var info account.Holdings
	bal, err := b.GetAccountBalance(ctx, "ALL")
	if err != nil {
		return info, err
	}

	exchangeBalances := make([]account.Balance, 0, len(bal.Total))
	for key, totalAmount := range bal.Total {
		hold, ok := bal.InUse[key]
		if !ok {
			return info, fmt.Errorf("getAccountInfo error - in use item not found for currency %s",
				key)
		}

		avail, ok := bal.Available[key]
		if !ok {
			avail = totalAmount - hold
		}

		exchangeBalances = append(exchangeBalances, account.Balance{
			Currency: currency.NewCode(key),
			Total:    totalAmount,
			Hold:     hold,
			Free:     avail,
		})
	}

	info.Accounts = append(info.Accounts, account.SubAccount{
		Currencies: exchangeBalances,
		AssetType:  assetType,
	})

	info.Exchange = b.Name
	creds, err := b.GetCredentials(ctx)
	if err != nil {
		return account.Holdings{}, err
	}
	err = account.Process(&info, creds)
	if err != nil {
		return account.Holdings{}, err
	}

	return info, nil
}

// FetchAccountInfo retrieves balances for all enabled currencies
func (b *Bithumb) FetchAccountInfo(ctx context.Context, assetType asset.Item) (account.Holdings, error) {
	creds, err := b.GetCredentials(ctx)
	if err != nil {
		return account.Holdings{}, err
	}
	acc, err := account.GetHoldings(b.Name, creds, assetType)
	if err != nil {
		return b.UpdateAccountInfo(ctx, assetType)
	}
	return acc, nil
}

// GetAccountFundingHistory returns funding history, deposits and
// withdrawals
<<<<<<< HEAD
func (b *Bithumb) GetAccountFundingHistory(ctx context.Context) ([]exchange.FundingHistory, error) {
=======
func (b *Bithumb) GetFundingHistory(_ context.Context) ([]exchange.FundHistory, error) {
>>>>>>> 492ea20f
	return nil, common.ErrFunctionNotSupported
}

// GetWithdrawalsHistory returns previous withdrawals data
<<<<<<< HEAD
func (b *Bithumb) GetWithdrawalsHistory(ctx context.Context, c currency.Code, a asset.Item) ([]exchange.WithdrawalHistory, error) {
	transactions, err := b.GetUserTransactions(ctx, 0, 0, 3, c, currency.EMPTYCODE)
	if err != nil {
		return nil, err
	}
	resp := make([]exchange.WithdrawalHistory, len(transactions.Data))
	for i := range transactions.Data {
		resp[i] = exchange.WithdrawalHistory{
			Timestamp: transactions.Data[i].TransferDate,
			Currency:  transactions.Data[i].OrderCurrency.String(),
			Amount:    transactions.Data[i].Amount,
			Fee:       transactions.Data[i].Fee,
		}
	}
	return resp, nil
=======
func (b *Bithumb) GetWithdrawalsHistory(_ context.Context, _ currency.Code, _ asset.Item) (resp []exchange.WithdrawalHistory, err error) {
	return nil, common.ErrNotYetImplemented
>>>>>>> 492ea20f
}

// GetRecentTrades returns the most recent trades for a currency and asset
func (b *Bithumb) GetRecentTrades(ctx context.Context, p currency.Pair, assetType asset.Item) ([]trade.Data, error) {
	var err error
	p, err = b.FormatExchangeCurrency(p, assetType)
	if err != nil {
		return nil, err
	}
	tradeData, err := b.GetTransactionHistory(ctx, p.String())
	if err != nil {
		return nil, err
	}
	resp := make([]trade.Data, len(tradeData.Data))
	for i := range tradeData.Data {
		var side order.Side
		side, err = order.StringToOrderSide(tradeData.Data[i].Type)
		if err != nil {
			return nil, err
		}
		var t time.Time
		t, err = time.Parse("2006-01-02 15:04:05", tradeData.Data[i].TransactionDate)
		if err != nil {
			return nil, err
		}
		resp[i] = trade.Data{
			Exchange:     b.Name,
			CurrencyPair: p,
			AssetType:    assetType,
			Side:         side,
			Price:        tradeData.Data[i].Price,
			Amount:       tradeData.Data[i].UnitsTraded,
			Timestamp:    t,
		}
	}

	err = b.AddTradesToBuffer(resp...)
	if err != nil {
		return nil, err
	}

	sort.Sort(trade.ByDate(resp))
	return resp, nil
}

// GetHistoricTrades returns historic trade data within the timeframe provided
func (b *Bithumb) GetHistoricTrades(_ context.Context, _ currency.Pair, _ asset.Item, _, _ time.Time) ([]trade.Data, error) {
	return nil, common.ErrFunctionNotSupported
}

// SubmitOrder submits a new order
// TODO: Fill this out to support limit orders
func (b *Bithumb) SubmitOrder(ctx context.Context, s *order.Submit) (*order.SubmitResponse, error) {
	if err := s.Validate(); err != nil {
		return nil, err
	}

	fPair, err := b.FormatExchangeCurrency(s.Pair, s.AssetType)
	if err != nil {
		return nil, err
	}

	var orderID string
	if s.Side == order.Buy {
		var result MarketBuy
		result, err = b.MarketBuyOrder(ctx, fPair, s.Amount)
		if err != nil {
			return nil, err
		}
		orderID = result.OrderID
	} else if s.Side == order.Sell {
		var result MarketSell
		result, err = b.MarketSellOrder(ctx, fPair, s.Amount)
		if err != nil {
			return nil, err
		}
		orderID = result.OrderID
	}
	return s.DeriveSubmitResponse(orderID)
}

// ModifyOrder will allow of changing orderbook placement and limit to
// market conversion
func (b *Bithumb) ModifyOrder(_ context.Context, _ *order.Modify) (*order.ModifyResponse, error) {
	return nil, common.ErrFunctionNotSupported
}

// CancelOrder cancels an order by its corresponding ID number
func (b *Bithumb) CancelOrder(ctx context.Context, o *order.Cancel) error {
	if err := o.Validate(o.StandardCancel()); err != nil {
		return err
	}

	_, err := b.CancelTrade(ctx, o.Side.String(), o.OrderID, o.Pair.Base.String())
	return err
}

// CancelBatchOrders cancels an orders by their corresponding ID numbers
<<<<<<< HEAD
func (b *Bithumb) CancelBatchOrders(ctx context.Context, o []order.Cancel) (*order.CancelBatchResponse, error) {
	return nil, common.ErrFunctionNotSupported
=======
func (b *Bithumb) CancelBatchOrders(_ context.Context, _ []order.Cancel) (order.CancelBatchResponse, error) {
	return order.CancelBatchResponse{}, common.ErrNotYetImplemented
>>>>>>> 492ea20f
}

// CancelAllOrders cancels all orders associated with a currency pair
func (b *Bithumb) CancelAllOrders(ctx context.Context, orderCancellation *order.Cancel) (order.CancelAllResponse, error) {
	if err := orderCancellation.Validate(); err != nil {
		return order.CancelAllResponse{}, err
	}

	cancelAllOrdersResponse := order.CancelAllResponse{
		Status: make(map[string]string),
	}

	var allOrders []OrderData
	currs, err := b.GetEnabledPairs(asset.Spot)
	if err != nil {
		return cancelAllOrdersResponse, err
	}

	for i := range currs {
		orders, err := b.GetOrders(ctx, "", orderCancellation.Side.String(), 100, time.Time{}, currs[i].Base, currency.EMPTYCODE)
		if err != nil {
			return cancelAllOrdersResponse, err
		}
		allOrders = append(allOrders, orders.Data...)
	}

	for i := range allOrders {
		_, err := b.CancelTrade(ctx,
			orderCancellation.Side.String(),
			allOrders[i].OrderID,
			orderCancellation.Pair.Base.String())
		if err != nil {
			cancelAllOrdersResponse.Status[allOrders[i].OrderID] = err.Error()
		}
	}

	return cancelAllOrdersResponse, nil
}

// GetOrderInfo returns order information based on order ID
<<<<<<< HEAD
func (b *Bithumb) GetOrderInfo(ctx context.Context, orderID string, pair currency.Pair, _ asset.Item) (*order.Detail, error) {
	if pair.IsEmpty() {
		return nil, currency.ErrCurrencyPairEmpty
	}
	orders, err := b.GetOrders(ctx, orderID, "", 0, time.Time{}, pair.Base, currency.EMPTYCODE)
	if err != nil {
		return nil, err
	}
	for i := range orders.Data {
		if orders.Data[i].OrderID != orderID {
			continue
		}
		orderDetail := order.Detail{
			Amount:          orders.Data[i].Units,
			Exchange:        b.Name,
			ExecutedAmount:  orders.Data[i].Units - orders.Data[i].UnitsRemaining,
			OrderID:         orders.Data[i].OrderID,
			Date:            orders.Data[i].OrderDate.Time(),
			Price:           orders.Data[i].Price,
			RemainingAmount: orders.Data[i].UnitsRemaining,
			Pair:            pair,
		}

		if orders.Data[i].Type == "bid" {
			orderDetail.Side = order.Buy
		} else if orders.Data[i].Type == "ask" {
			orderDetail.Side = order.Sell
		}
		return &orderDetail, nil
	}
	return nil, fmt.Errorf("%w %v", order.ErrOrderNotFound, orderID)
=======
func (b *Bithumb) GetOrderInfo(_ context.Context, _ string, _ currency.Pair, _ asset.Item) (order.Detail, error) {
	var orderDetail order.Detail
	return orderDetail, common.ErrNotYetImplemented
>>>>>>> 492ea20f
}

// GetDepositAddress returns a deposit address for a specified currency
func (b *Bithumb) GetDepositAddress(ctx context.Context, cryptocurrency currency.Code, _, _ string) (*deposit.Address, error) {
	addr, err := b.GetWalletAddress(ctx, cryptocurrency)
	if err != nil {
		return nil, err
	}

	return &deposit.Address{
		Address: addr.Data.WalletAddress,
		Tag:     addr.Data.Tag,
	}, nil
}

// WithdrawCryptocurrencyFunds returns a withdrawal ID when a withdrawal is
// submitted
func (b *Bithumb) WithdrawCryptocurrencyFunds(ctx context.Context, withdrawRequest *withdraw.Request) (*withdraw.ExchangeResponse, error) {
	if err := withdrawRequest.Validate(); err != nil {
		return nil, err
	}
	v, err := b.WithdrawCrypto(ctx,
		withdrawRequest.Crypto.Address,
		withdrawRequest.Crypto.AddressTag,
		withdrawRequest.Currency.String(),
		withdrawRequest.Amount)
	if err != nil {
		return nil, err
	}
	return &withdraw.ExchangeResponse{
		ID:     v.Message,
		Status: v.Status,
	}, err
}

// WithdrawFiatFunds returns a withdrawal ID when a
// withdrawal is submitted
func (b *Bithumb) WithdrawFiatFunds(ctx context.Context, withdrawRequest *withdraw.Request) (*withdraw.ExchangeResponse, error) {
	if err := withdrawRequest.Validate(); err != nil {
		return nil, err
	}
	if math.Mod(withdrawRequest.Amount, 1) != 0 {
		return nil, errors.New("currency KRW does not support decimal places")
	}
	if !withdrawRequest.Currency.Equal(currency.KRW) {
		return nil, fmt.Errorf("only KRW supported, received '%v'", withdrawRequest.Currency)
	}
	bankDetails := strconv.FormatFloat(withdrawRequest.Fiat.Bank.BankCode, 'f', -1, 64) +
		"_" + withdrawRequest.Fiat.Bank.BankName
	resp, err := b.RequestKRWWithdraw(ctx,
		bankDetails,
		withdrawRequest.Fiat.Bank.AccountNumber,
		int64(withdrawRequest.Amount))
	if err != nil {
		return nil, err
	}
	if resp.Status != "0000" {
		return nil, errors.New(resp.Message)
	}

	return &withdraw.ExchangeResponse{
		Status: resp.Status,
	}, nil
}

// WithdrawFiatFundsToInternationalBank is not supported as Bithumb only withdraws KRW to South Korean banks
func (b *Bithumb) WithdrawFiatFundsToInternationalBank(_ context.Context, _ *withdraw.Request) (*withdraw.ExchangeResponse, error) {
	return nil, common.ErrFunctionNotSupported
}

// GetFeeByType returns an estimate of fee based on type of transaction
func (b *Bithumb) GetFeeByType(ctx context.Context, feeBuilder *exchange.FeeBuilder) (float64, error) {
	if feeBuilder == nil {
		return 0, fmt.Errorf("%T %w", feeBuilder, common.ErrNilPointer)
	}
	if !b.AreCredentialsValid(ctx) && // Todo check connection status
		feeBuilder.FeeType == exchange.CryptocurrencyTradeFee {
		feeBuilder.FeeType = exchange.OfflineTradeFee
	}
	return b.GetFee(feeBuilder)
}

// GetActiveOrders retrieves any orders that are active/open
func (b *Bithumb) GetActiveOrders(ctx context.Context, req *order.MultiOrderRequest) (order.FilteredOrders, error) {
	err := req.Validate()
	if err != nil {
		return nil, err
	}

	if len(req.Pairs) == 0 {
		return nil, errNotEnoughPairs
	}

	format, err := b.GetPairFormat(req.AssetType, false)
	if err != nil {
		return nil, err
	}

	var orders []order.Detail
	for x := range req.Pairs {
		var resp Orders
		resp, err = b.GetOrders(ctx, "", "", 1000, time.Time{}, req.Pairs[x].Base, currency.EMPTYCODE)
		if err != nil {
			return nil, err
		}

		for i := range resp.Data {
			if resp.Data[i].Status != "placed" {
				continue
			}

			orderDetail := order.Detail{
				Amount:          resp.Data[i].Units,
				Exchange:        b.Name,
				ExecutedAmount:  resp.Data[i].Units - resp.Data[i].UnitsRemaining,
				OrderID:         resp.Data[i].OrderID,
				Date:            resp.Data[i].OrderDate.Time(),
				Price:           resp.Data[i].Price,
				RemainingAmount: resp.Data[i].UnitsRemaining,
				Status:          order.Active,
				Pair: currency.NewPairWithDelimiter(resp.Data[i].OrderCurrency,
					resp.Data[i].PaymentCurrency,
					format.Delimiter),
			}

			if resp.Data[i].Type == "bid" {
				orderDetail.Side = order.Buy
			} else if resp.Data[i].Type == "ask" {
				orderDetail.Side = order.Sell
			}

			orders = append(orders, orderDetail)
		}
	}
	return req.Filter(b.Name, orders), nil
}

// GetOrderHistory retrieves account order information
// Can Limit response to specific order status
func (b *Bithumb) GetOrderHistory(ctx context.Context, req *order.MultiOrderRequest) (order.FilteredOrders, error) {
	err := req.Validate()
	if err != nil {
		return nil, err
	}

	if len(req.Pairs) == 0 {
		return nil, errNotEnoughPairs
	}

	format, err := b.GetPairFormat(req.AssetType, false)
	if err != nil {
		return nil, err
	}

	var orders []order.Detail
	for x := range req.Pairs {
		var resp Orders
		resp, err = b.GetOrders(ctx, "", "", 1000, time.Time{}, req.Pairs[x].Base, currency.EMPTYCODE)
		if err != nil {
			return nil, err
		}

		for i := range resp.Data {
			if resp.Data[i].Status == "placed" {
				continue
			}

			orderDetail := order.Detail{
				Amount:          resp.Data[i].Units,
				ExecutedAmount:  resp.Data[i].Units - resp.Data[i].UnitsRemaining,
				RemainingAmount: resp.Data[i].UnitsRemaining,
				Exchange:        b.Name,
				OrderID:         resp.Data[i].OrderID,
				Date:            resp.Data[i].OrderDate.Time(),
				Price:           resp.Data[i].Price,
				Pair: currency.NewPairWithDelimiter(resp.Data[i].OrderCurrency,
					resp.Data[i].PaymentCurrency,
					format.Delimiter),
			}

			if resp.Data[i].Type == "bid" {
				orderDetail.Side = order.Buy
			} else if resp.Data[i].Type == "ask" {
				orderDetail.Side = order.Sell
			}

			orderDetail.InferCostsAndTimes()
			orders = append(orders, orderDetail)
		}
	}
	return req.Filter(b.Name, orders), nil
}

// ValidateCredentials validates current credentials used for wrapper
// functionality
func (b *Bithumb) ValidateCredentials(ctx context.Context, assetType asset.Item) error {
	_, err := b.UpdateAccountInfo(ctx, assetType)
	return b.CheckTransientError(err)
}

// FormatExchangeKlineInterval returns Interval to exchange formatted string
func (b *Bithumb) FormatExchangeKlineInterval(in kline.Interval) string {
	return in.Short()
}

// GetHistoricCandles returns candles between a time period for a set time interval
func (b *Bithumb) GetHistoricCandles(ctx context.Context, pair currency.Pair, a asset.Item, interval kline.Interval, start, end time.Time) (*kline.Item, error) {
	req, err := b.GetKlineRequest(pair, a, interval, start, end, true)
	if err != nil {
		return nil, err
	}

	candle, err := b.GetCandleStick(ctx,
		req.RequestFormatted.String(),
		b.FormatExchangeKlineInterval(req.ExchangeInterval))
	if err != nil {
		return nil, err
	}

	timeSeries := make([]kline.Candle, 0, len(candle.Data))
	for x := range candle.Data {
		if len(candle.Data[x]) < 6 {
			return nil, errors.New("invalid candle length")
		}
		var tempCandle kline.Candle
		if tempCandle.Time, err = convert.TimeFromUnixTimestampFloat(candle.Data[x][0]); err != nil {
			return nil, fmt.Errorf("unable to convert timestamp: %w", err)
		}
		if tempCandle.Time.Before(req.Start) {
			continue
		}
		if tempCandle.Time.After(req.End) {
			break
		}
		if tempCandle.Open, err = convert.FloatFromString(candle.Data[x][1]); err != nil {
			return nil, fmt.Errorf("kline open conversion failed: %w", err)
		}
		if tempCandle.High, err = convert.FloatFromString(candle.Data[x][2]); err != nil {
			return nil, fmt.Errorf("kline high conversion failed: %w", err)
		}
		if tempCandle.Low, err = convert.FloatFromString(candle.Data[x][3]); err != nil {
			return nil, fmt.Errorf("kline low conversion failed: %w", err)
		}
		if tempCandle.Close, err = convert.FloatFromString(candle.Data[x][4]); err != nil {
			return nil, fmt.Errorf("kline close conversion failed: %w", err)
		}
		if tempCandle.Volume, err = convert.FloatFromString(candle.Data[x][5]); err != nil {
			return nil, fmt.Errorf("kline volume conversion failed: %w", err)
		}
		timeSeries = append(timeSeries, tempCandle)
	}
	return req.ProcessResponse(timeSeries)
}

// GetHistoricCandlesExtended returns candles between a time period for a set time interval
func (b *Bithumb) GetHistoricCandlesExtended(_ context.Context, _ currency.Pair, _ asset.Item, _ kline.Interval, _, _ time.Time) (*kline.Item, error) {
	return nil, common.ErrFunctionNotSupported
}

// UpdateOrderExecutionLimits sets exchange executions for a required asset type
func (b *Bithumb) UpdateOrderExecutionLimits(ctx context.Context, _ asset.Item) error {
	limits, err := b.FetchExchangeLimits(ctx)
	if err != nil {
		return fmt.Errorf("cannot update exchange execution limits: %w", err)
	}
	return b.LoadLimits(limits)
}

// UpdateCurrencyStates updates currency states for exchange
func (b *Bithumb) UpdateCurrencyStates(ctx context.Context, a asset.Item) error {
	status, err := b.GetAssetStatusAll(ctx)
	if err != nil {
		return err
	}

	payload := make(map[currency.Code]currencystate.Options)
	for coin, options := range status.Data {
		payload[currency.NewCode(coin)] = currencystate.Options{
			Withdraw: convert.BoolPtr(options.WithdrawalStatus == 1),
			Deposit:  convert.BoolPtr(options.DepositStatus == 1),
		}
	}
	return b.States.UpdateAll(a, payload)
}

// GetServerTime returns the current exchange server time.
func (b *Bithumb) GetServerTime(_ context.Context, _ asset.Item) (time.Time, error) {
	return time.Time{}, common.ErrFunctionNotSupported
}<|MERGE_RESOLUTION|>--- conflicted
+++ resolved
@@ -437,16 +437,11 @@
 
 // GetAccountFundingHistory returns funding history, deposits and
 // withdrawals
-<<<<<<< HEAD
 func (b *Bithumb) GetAccountFundingHistory(ctx context.Context) ([]exchange.FundingHistory, error) {
-=======
-func (b *Bithumb) GetFundingHistory(_ context.Context) ([]exchange.FundHistory, error) {
->>>>>>> 492ea20f
 	return nil, common.ErrFunctionNotSupported
 }
 
 // GetWithdrawalsHistory returns previous withdrawals data
-<<<<<<< HEAD
 func (b *Bithumb) GetWithdrawalsHistory(ctx context.Context, c currency.Code, a asset.Item) ([]exchange.WithdrawalHistory, error) {
 	transactions, err := b.GetUserTransactions(ctx, 0, 0, 3, c, currency.EMPTYCODE)
 	if err != nil {
@@ -462,10 +457,6 @@
 		}
 	}
 	return resp, nil
-=======
-func (b *Bithumb) GetWithdrawalsHistory(_ context.Context, _ currency.Code, _ asset.Item) (resp []exchange.WithdrawalHistory, err error) {
-	return nil, common.ErrNotYetImplemented
->>>>>>> 492ea20f
 }
 
 // GetRecentTrades returns the most recent trades for a currency and asset
@@ -564,13 +555,8 @@
 }
 
 // CancelBatchOrders cancels an orders by their corresponding ID numbers
-<<<<<<< HEAD
 func (b *Bithumb) CancelBatchOrders(ctx context.Context, o []order.Cancel) (*order.CancelBatchResponse, error) {
 	return nil, common.ErrFunctionNotSupported
-=======
-func (b *Bithumb) CancelBatchOrders(_ context.Context, _ []order.Cancel) (order.CancelBatchResponse, error) {
-	return order.CancelBatchResponse{}, common.ErrNotYetImplemented
->>>>>>> 492ea20f
 }
 
 // CancelAllOrders cancels all orders associated with a currency pair
@@ -611,7 +597,6 @@
 }
 
 // GetOrderInfo returns order information based on order ID
-<<<<<<< HEAD
 func (b *Bithumb) GetOrderInfo(ctx context.Context, orderID string, pair currency.Pair, _ asset.Item) (*order.Detail, error) {
 	if pair.IsEmpty() {
 		return nil, currency.ErrCurrencyPairEmpty
@@ -643,11 +628,6 @@
 		return &orderDetail, nil
 	}
 	return nil, fmt.Errorf("%w %v", order.ErrOrderNotFound, orderID)
-=======
-func (b *Bithumb) GetOrderInfo(_ context.Context, _ string, _ currency.Pair, _ asset.Item) (order.Detail, error) {
-	var orderDetail order.Detail
-	return orderDetail, common.ErrNotYetImplemented
->>>>>>> 492ea20f
 }
 
 // GetDepositAddress returns a deposit address for a specified currency
