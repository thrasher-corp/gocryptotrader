package bithumb

import (
	"context"
	"errors"
	"fmt"
	"math"
	"sort"
	"strconv"
	"time"

	"github.com/thrasher-corp/gocryptotrader/common"
	"github.com/thrasher-corp/gocryptotrader/common/convert"
	"github.com/thrasher-corp/gocryptotrader/config"
	"github.com/thrasher-corp/gocryptotrader/currency"
	"github.com/thrasher-corp/gocryptotrader/exchange/websocket"
	exchange "github.com/thrasher-corp/gocryptotrader/exchanges"
	"github.com/thrasher-corp/gocryptotrader/exchanges/account"
	"github.com/thrasher-corp/gocryptotrader/exchanges/asset"
	"github.com/thrasher-corp/gocryptotrader/exchanges/currencystate"
	"github.com/thrasher-corp/gocryptotrader/exchanges/deposit"
	"github.com/thrasher-corp/gocryptotrader/exchanges/fundingrate"
	"github.com/thrasher-corp/gocryptotrader/exchanges/futures"
	"github.com/thrasher-corp/gocryptotrader/exchanges/kline"
	"github.com/thrasher-corp/gocryptotrader/exchanges/order"
	"github.com/thrasher-corp/gocryptotrader/exchanges/orderbook"
	"github.com/thrasher-corp/gocryptotrader/exchanges/protocol"
	"github.com/thrasher-corp/gocryptotrader/exchanges/request"
	"github.com/thrasher-corp/gocryptotrader/exchanges/ticker"
	"github.com/thrasher-corp/gocryptotrader/exchanges/trade"
	"github.com/thrasher-corp/gocryptotrader/log"
	"github.com/thrasher-corp/gocryptotrader/portfolio/withdraw"
)

var errNotEnoughPairs = errors.New("at least one currency is required to fetch order history")

// SetDefaults sets the basic defaults for Bithumb
func (e *Exchange) SetDefaults() {
	e.Name = "Bithumb"
	e.Enabled = true
	e.Verbose = true
	e.API.CredentialsValidator.RequiresKey = true
	e.API.CredentialsValidator.RequiresSecret = true

	requestFmt := &currency.PairFormat{Uppercase: true, Delimiter: currency.UnderscoreDelimiter}
	configFmt := &currency.PairFormat{Uppercase: true, Delimiter: currency.DashDelimiter}
	err := e.SetGlobalPairsManager(requestFmt, configFmt, asset.Spot)
	if err != nil {
		log.Errorln(log.ExchangeSys, err)
	}

	e.location, err = time.LoadLocation("Asia/Seoul")
	if err != nil {
		log.Errorf(log.ExchangeSys, "Bithumb unable to load time location: %s", err)
	}

	e.Features = exchange.Features{
		Supports: exchange.FeaturesSupported{
			REST: true,
			RESTCapabilities: protocol.Features{
				TickerBatching:      true,
				TickerFetching:      true,
				TradeFetching:       true,
				OrderbookFetching:   true,
				AutoPairUpdates:     true,
				AccountInfo:         true,
				CryptoWithdrawal:    true,
				FiatDeposit:         true,
				FiatWithdraw:        true,
				GetOrder:            true,
				CancelOrder:         true,
				SubmitOrder:         true,
				DepositHistory:      true,
				WithdrawalHistory:   true,
				UserTradeHistory:    true,
				TradeFee:            true,
				FiatWithdrawalFee:   true,
				CryptoDepositFee:    true,
				CryptoWithdrawalFee: true,
				KlineFetching:       true,
			},
			Websocket: true,
			WebsocketCapabilities: protocol.Features{
				TradeFetching:     true,
				TickerFetching:    true,
				OrderbookFetching: true,
				Subscribe:         true,
			},
			WithdrawPermissions: exchange.AutoWithdrawCrypto |
				exchange.AutoWithdrawFiat,
			Kline: kline.ExchangeCapabilitiesSupported{
				Intervals: true,
			},
		},
		Enabled: exchange.FeaturesEnabled{
			AutoPairUpdates: true,
			Kline: kline.ExchangeCapabilitiesEnabled{
				Intervals: kline.DeployExchangeIntervals(
					kline.IntervalCapacity{Interval: kline.OneMin},
					kline.IntervalCapacity{Interval: kline.ThreeMin},
					kline.IntervalCapacity{Interval: kline.FiveMin},
					kline.IntervalCapacity{Interval: kline.TenMin},
					kline.IntervalCapacity{Interval: kline.ThirtyMin},
					kline.IntervalCapacity{Interval: kline.OneHour},
					// NOTE: The supported time intervals below are returned
					// offset to the Asia/Seoul time zone. This may lead to
					// issues with candle quality and conversion as the
					// intervals may be broken up. Therefore the below intervals
					// are constructed from hourly candles.
					// kline.IntervalCapacity{Interval: kline.SixHour},
					// kline.IntervalCapacity{Interval: kline.TwelveHour},
					// kline.IntervalCapacity{Interval: kline.OneDay},
				),
				GlobalResultLimit: 1500,
			},
		},
		Subscriptions: defaultSubscriptions.Clone(),
	}
	e.Requester, err = request.New(e.Name,
		common.NewHTTPClientWithTimeout(exchange.DefaultHTTPTimeout),
		request.WithLimiter(GetRateLimit()))
	if err != nil {
		log.Errorln(log.ExchangeSys, err)
	}
	e.API.Endpoints = e.NewEndpoints()
	err = e.API.Endpoints.SetDefaultEndpoints(map[exchange.URL]string{
		exchange.RestSpot:      apiURL,
		exchange.WebsocketSpot: wsEndpoint,
	})
	if err != nil {
		log.Errorln(log.ExchangeSys, err)
	}

	e.Websocket = websocket.NewManager()
	e.WebsocketResponseMaxLimit = exchange.DefaultWebsocketResponseMaxLimit
	e.WebsocketResponseCheckTimeout = exchange.DefaultWebsocketResponseCheckTimeout
}

// Setup takes in the supplied exchange configuration details and sets params
func (e *Exchange) Setup(exch *config.Exchange) error {
	err := exch.Validate()
	if err != nil {
		return err
	}
	if !exch.Enabled {
		e.SetEnabled(false)
		return nil
	}
	err = e.SetupDefaults(exch)
	if err != nil {
		return err
	}

	ePoint, err := e.API.Endpoints.GetURL(exchange.WebsocketSpot)
	if err != nil {
		return err
	}
	err = e.Websocket.Setup(&websocket.ManagerSetup{
		ExchangeConfig:        exch,
		DefaultURL:            wsEndpoint,
		RunningURL:            ePoint,
		Connector:             e.WsConnect,
		Subscriber:            e.Subscribe,
		GenerateSubscriptions: e.generateSubscriptions,
		Features:              &e.Features.Supports.WebsocketCapabilities,
	})
	if err != nil {
		return err
	}

	return e.Websocket.SetupNewConnection(&websocket.ConnectionSetup{
		ResponseCheckTimeout: exch.WebsocketResponseCheckTimeout,
		ResponseMaxLimit:     exch.WebsocketResponseMaxLimit,
		RateLimit:            request.NewWeightedRateLimitByDuration(time.Second),
	})
}

// FetchTradablePairs returns a list of the exchanges tradable pairs
func (e *Exchange) FetchTradablePairs(ctx context.Context, _ asset.Item) (currency.Pairs, error) {
	currencies, err := e.GetTradablePairs(ctx)
	if err != nil {
		return nil, err
	}

	pairs := make([]currency.Pair, len(currencies))
	for x := range currencies {
		var pair currency.Pair
		pair, err = currency.NewPairFromStrings(currencies[x], "KRW")
		if err != nil {
			return nil, err
		}
		pairs[x] = pair
	}
	return pairs, nil
}

// UpdateTradablePairs updates the exchanges available pairs and stores
// them in the exchanges config
func (e *Exchange) UpdateTradablePairs(ctx context.Context, forceUpdate bool) error {
	pairs, err := e.FetchTradablePairs(ctx, asset.Spot)
	if err != nil {
		return err
	}
	err = e.UpdatePairs(pairs, asset.Spot, false, forceUpdate)
	if err != nil {
		return err
	}
	return e.EnsureOnePairEnabled()
}

// UpdateTickers updates the ticker for all currency pairs of a given asset type
func (e *Exchange) UpdateTickers(ctx context.Context, a asset.Item) error {
	tickers, err := e.GetAllTickers(ctx)
	if err != nil {
		return err
	}
	pairs, err := e.GetEnabledPairs(a)
	if err != nil {
		return err
	}

	for i := range pairs {
		curr := pairs[i].Base.String()
		t, ok := tickers[curr]
		if !ok {
			return fmt.Errorf("enabled pair %s [%s] not found in returned ticker map %v",
				pairs[i], pairs, tickers)
		}
		p, err := e.FormatExchangeCurrency(pairs[i], a)
		if err != nil {
			return err
		}
		err = ticker.ProcessTicker(&ticker.Price{
			High:         t.MaxPrice,
			Low:          t.MinPrice,
			Volume:       t.UnitsTraded24Hr,
			Open:         t.OpeningPrice,
			Close:        t.ClosingPrice,
			Pair:         p,
			ExchangeName: e.Name,
			AssetType:    a,
		})
		if err != nil {
			return err
		}
	}
	return nil
}

// UpdateTicker updates and returns the ticker for a currency pair
func (e *Exchange) UpdateTicker(ctx context.Context, p currency.Pair, a asset.Item) (*ticker.Price, error) {
	if err := e.UpdateTickers(ctx, a); err != nil {
		return nil, err
	}
	return ticker.GetTicker(e.Name, p, a)
}

// UpdateOrderbook updates and returns the orderbook for a currency pair
func (e *Exchange) UpdateOrderbook(ctx context.Context, p currency.Pair, assetType asset.Item) (*orderbook.Book, error) {
	if p.IsEmpty() {
		return nil, currency.ErrCurrencyPairEmpty
	}
	if err := e.CurrencyPairs.IsAssetEnabled(assetType); err != nil {
		return nil, err
	}
	book := &orderbook.Book{
		Exchange:          e.Name,
		Pair:              p,
		Asset:             assetType,
		ValidateOrderbook: e.ValidateOrderbook,
	}
	curr := p.Base.String()

	orderbookNew, err := e.GetOrderBook(ctx, curr)
	if err != nil {
		return book, err
	}

	book.Bids = make(orderbook.Levels, len(orderbookNew.Data.Bids))
	for i := range orderbookNew.Data.Bids {
		book.Bids[i] = orderbook.Level{
			Amount: orderbookNew.Data.Bids[i].Quantity,
			Price:  orderbookNew.Data.Bids[i].Price,
		}
	}

	book.Asks = make(orderbook.Levels, len(orderbookNew.Data.Asks))
	for i := range orderbookNew.Data.Asks {
		book.Asks[i] = orderbook.Level{
			Amount: orderbookNew.Data.Asks[i].Quantity,
			Price:  orderbookNew.Data.Asks[i].Price,
		}
	}

	err = book.Process()
	if err != nil {
		return book, err
	}
	return orderbook.Get(e.Name, p, assetType)
}

// UpdateAccountInfo retrieves balances for all enabled currencies for the
// Bithumb exchange
func (e *Exchange) UpdateAccountInfo(ctx context.Context, assetType asset.Item) (account.Holdings, error) {
	var info account.Holdings
	bal, err := e.GetAccountBalance(ctx, "ALL")
	if err != nil {
		return info, err
	}

	exchangeBalances := make([]account.Balance, 0, len(bal.Total))
	for key, totalAmount := range bal.Total {
		hold, ok := bal.InUse[key]
		if !ok {
			return info, fmt.Errorf("getAccountInfo error - in use item not found for currency %s",
				key)
		}

		avail, ok := bal.Available[key]
		if !ok {
			avail = totalAmount - hold
		}

		exchangeBalances = append(exchangeBalances, account.Balance{
			Currency: currency.NewCode(key),
			Total:    totalAmount,
			Hold:     hold,
			Free:     avail,
		})
	}

	info.Accounts = append(info.Accounts, account.SubAccount{
		Currencies: exchangeBalances,
		AssetType:  assetType,
	})

	info.Exchange = e.Name
	creds, err := e.GetCredentials(ctx)
	if err != nil {
		return account.Holdings{}, err
	}
	err = account.Process(&info, creds)
	if err != nil {
		return account.Holdings{}, err
	}

	return info, nil
}

// GetAccountFundingHistory returns funding history, deposits and
// withdrawals
func (e *Exchange) GetAccountFundingHistory(_ context.Context) ([]exchange.FundingHistory, error) {
	return nil, common.ErrFunctionNotSupported
}

// GetWithdrawalsHistory returns previous withdrawals data
func (e *Exchange) GetWithdrawalsHistory(ctx context.Context, c currency.Code, _ asset.Item) ([]exchange.WithdrawalHistory, error) {
	transactions, err := e.GetUserTransactions(ctx, 0, 0, 3, c, currency.EMPTYCODE)
	if err != nil {
		return nil, err
	}
	resp := make([]exchange.WithdrawalHistory, len(transactions.Data))
	for i := range transactions.Data {
		resp[i] = exchange.WithdrawalHistory{
			Timestamp: transactions.Data[i].TransferDate.Time(),
			Currency:  transactions.Data[i].OrderCurrency.String(),
			Amount:    transactions.Data[i].Amount,
			Fee:       transactions.Data[i].Fee,
		}
	}
	return resp, nil
}

// GetRecentTrades returns the most recent trades for a currency and asset
func (e *Exchange) GetRecentTrades(ctx context.Context, p currency.Pair, assetType asset.Item) ([]trade.Data, error) {
	var err error
	p, err = e.FormatExchangeCurrency(p, assetType)
	if err != nil {
		return nil, err
	}
	tradeData, err := e.GetTransactionHistory(ctx, p.String())
	if err != nil {
		return nil, err
	}
	resp := make([]trade.Data, len(tradeData.Data))
	for i := range tradeData.Data {
		var side order.Side
		side, err = order.StringToOrderSide(tradeData.Data[i].Type)
		if err != nil {
			return nil, err
		}
		resp[i] = trade.Data{
			Exchange:     e.Name,
			CurrencyPair: p,
			AssetType:    assetType,
			Side:         side,
			Price:        tradeData.Data[i].Price,
			Amount:       tradeData.Data[i].UnitsTraded,
			Timestamp:    tradeData.Data[i].TransactionDate.Time(),
		}
	}

	err = e.AddTradesToBuffer(resp...)
	if err != nil {
		return nil, err
	}

	sort.Sort(trade.ByDate(resp))
	return resp, nil
}

// GetHistoricTrades returns historic trade data within the timeframe provided
func (e *Exchange) GetHistoricTrades(_ context.Context, _ currency.Pair, _ asset.Item, _, _ time.Time) ([]trade.Data, error) {
	return nil, common.ErrFunctionNotSupported
}

// SubmitOrder submits a new order
// TODO: Fill this out to support limit orders
func (e *Exchange) SubmitOrder(ctx context.Context, s *order.Submit) (*order.SubmitResponse, error) {
	if err := s.Validate(e.GetTradingRequirements()); err != nil {
		return nil, err
	}

	fPair, err := e.FormatExchangeCurrency(s.Pair, s.AssetType)
	if err != nil {
		return nil, err
	}

	var orderID string
	if s.Side.IsLong() {
		var result MarketBuy
		result, err = e.MarketBuyOrder(ctx, fPair, s.Amount)
		if err != nil {
			return nil, err
		}
		orderID = result.OrderID
	} else if s.Side.IsShort() {
		var result MarketSell
		result, err = e.MarketSellOrder(ctx, fPair, s.Amount)
		if err != nil {
			return nil, err
		}
		orderID = result.OrderID
	}
	return s.DeriveSubmitResponse(orderID)
}

// ModifyOrder will allow of changing orderbook placement and limit to
// market conversion
func (e *Exchange) ModifyOrder(_ context.Context, _ *order.Modify) (*order.ModifyResponse, error) {
	return nil, common.ErrFunctionNotSupported
}

// CancelOrder cancels an order by its corresponding ID number
func (e *Exchange) CancelOrder(ctx context.Context, o *order.Cancel) error {
	if err := o.Validate(o.StandardCancel()); err != nil {
		return err
	}

	_, err := e.CancelTrade(ctx, o.Side.String(), o.OrderID, o.Pair.Base.String())
	return err
}

// CancelBatchOrders cancels an orders by their corresponding ID numbers
func (e *Exchange) CancelBatchOrders(_ context.Context, _ []order.Cancel) (*order.CancelBatchResponse, error) {
	return nil, common.ErrFunctionNotSupported
}

// CancelAllOrders cancels all orders associated with a currency pair
func (e *Exchange) CancelAllOrders(ctx context.Context, orderCancellation *order.Cancel) (order.CancelAllResponse, error) {
	if err := orderCancellation.Validate(); err != nil {
		return order.CancelAllResponse{}, err
	}

	cancelAllOrdersResponse := order.CancelAllResponse{
		Status: make(map[string]string),
	}

	var allOrders []OrderData
	currs, err := e.GetEnabledPairs(asset.Spot)
	if err != nil {
		return cancelAllOrdersResponse, err
	}

	for i := range currs {
		orders, err := e.GetOrders(ctx, "", orderCancellation.Side.String(), 100, time.Time{}, currs[i].Base, currency.EMPTYCODE)
		if err != nil {
			return cancelAllOrdersResponse, err
		}
		allOrders = append(allOrders, orders.Data...)
	}

	for i := range allOrders {
		_, err := e.CancelTrade(ctx,
			orderCancellation.Side.String(),
			allOrders[i].OrderID,
			orderCancellation.Pair.Base.String())
		if err != nil {
			cancelAllOrdersResponse.Status[allOrders[i].OrderID] = err.Error()
		}
	}

	return cancelAllOrdersResponse, nil
}

// GetOrderInfo returns order information based on order ID
func (e *Exchange) GetOrderInfo(ctx context.Context, orderID string, pair currency.Pair, _ asset.Item) (*order.Detail, error) {
	if pair.IsEmpty() {
		return nil, currency.ErrCurrencyPairEmpty
	}
	orders, err := e.GetOrders(ctx, orderID, "", 0, time.Time{}, pair.Base, currency.EMPTYCODE)
	if err != nil {
		return nil, err
	}
	for i := range orders.Data {
		if orders.Data[i].OrderID != orderID {
			continue
		}
		orderDetail := order.Detail{
			Amount:          orders.Data[i].Units,
			Exchange:        e.Name,
			ExecutedAmount:  orders.Data[i].Units - orders.Data[i].UnitsRemaining,
			OrderID:         orders.Data[i].OrderID,
			Date:            orders.Data[i].OrderDate.Time(),
			Price:           orders.Data[i].Price,
			RemainingAmount: orders.Data[i].UnitsRemaining,
			Pair:            pair,
		}

		switch orders.Data[i].Type {
		case "bid":
			orderDetail.Side = order.Buy
		case "ask":
			orderDetail.Side = order.Sell
		}

		return &orderDetail, nil
	}
	return nil, fmt.Errorf("%w %v", order.ErrOrderNotFound, orderID)
}

// GetDepositAddress returns a deposit address for a specified currency
func (e *Exchange) GetDepositAddress(ctx context.Context, cryptocurrency currency.Code, _, _ string) (*deposit.Address, error) {
	addr, err := e.GetWalletAddress(ctx, cryptocurrency)
	if err != nil {
		return nil, err
	}

	return &deposit.Address{
		Address: addr.Data.WalletAddress,
		Tag:     addr.Data.Tag,
	}, nil
}

// WithdrawCryptocurrencyFunds returns a withdrawal ID when a withdrawal is
// submitted
func (e *Exchange) WithdrawCryptocurrencyFunds(ctx context.Context, withdrawRequest *withdraw.Request) (*withdraw.ExchangeResponse, error) {
	if err := withdrawRequest.Validate(); err != nil {
		return nil, err
	}
	v, err := e.WithdrawCrypto(ctx,
		withdrawRequest.Crypto.Address,
		withdrawRequest.Crypto.AddressTag,
		withdrawRequest.Currency.String(),
		withdrawRequest.Amount)
	if err != nil {
		return nil, err
	}
	return &withdraw.ExchangeResponse{
		ID:     v.Message,
		Status: v.Status,
	}, err
}

// WithdrawFiatFunds returns a withdrawal ID when a
// withdrawal is submitted
func (e *Exchange) WithdrawFiatFunds(ctx context.Context, withdrawRequest *withdraw.Request) (*withdraw.ExchangeResponse, error) {
	if err := withdrawRequest.Validate(); err != nil {
		return nil, err
	}
	if math.Trunc(withdrawRequest.Amount) != withdrawRequest.Amount {
		return nil, errors.New("currency KRW does not support decimal places")
	}
	if !withdrawRequest.Currency.Equal(currency.KRW) {
		return nil, fmt.Errorf("only KRW supported, received '%v'", withdrawRequest.Currency)
	}
	bankDetails := strconv.FormatFloat(withdrawRequest.Fiat.Bank.BankCode, 'f', -1, 64) +
		"_" + withdrawRequest.Fiat.Bank.BankName
	resp, err := e.RequestKRWWithdraw(ctx,
		bankDetails,
		withdrawRequest.Fiat.Bank.AccountNumber,
		int64(withdrawRequest.Amount))
	if err != nil {
		return nil, err
	}
	if resp.Status != "0000" {
		return nil, errors.New(resp.Message)
	}

	return &withdraw.ExchangeResponse{
		Status: resp.Status,
	}, nil
}

// WithdrawFiatFundsToInternationalBank is not supported as Bithumb only withdraws KRW to South Korean banks
func (e *Exchange) WithdrawFiatFundsToInternationalBank(_ context.Context, _ *withdraw.Request) (*withdraw.ExchangeResponse, error) {
	return nil, common.ErrFunctionNotSupported
}

// GetFeeByType returns an estimate of fee based on type of transaction
func (e *Exchange) GetFeeByType(ctx context.Context, feeBuilder *exchange.FeeBuilder) (float64, error) {
	if feeBuilder == nil {
		return 0, fmt.Errorf("%T %w", feeBuilder, common.ErrNilPointer)
	}
	if !e.AreCredentialsValid(ctx) && // Todo check connection status
		feeBuilder.FeeType == exchange.CryptocurrencyTradeFee {
		feeBuilder.FeeType = exchange.OfflineTradeFee
	}
	return e.GetFee(feeBuilder)
}

// GetActiveOrders retrieves any orders that are active/open
func (e *Exchange) GetActiveOrders(ctx context.Context, req *order.MultiOrderRequest) (order.FilteredOrders, error) {
	err := req.Validate()
	if err != nil {
		return nil, err
	}

	if len(req.Pairs) == 0 {
		return nil, errNotEnoughPairs
	}

	format, err := e.GetPairFormat(req.AssetType, false)
	if err != nil {
		return nil, err
	}

	var orders []order.Detail
	for x := range req.Pairs {
		var resp Orders
		resp, err = e.GetOrders(ctx, "", "", 1000, time.Time{}, req.Pairs[x].Base, currency.EMPTYCODE)
		if err != nil {
			return nil, err
		}

		for i := range resp.Data {
			if resp.Data[i].Status != "placed" {
				continue
			}

			orderDetail := order.Detail{
				Amount:          resp.Data[i].Units,
				Exchange:        e.Name,
				ExecutedAmount:  resp.Data[i].Units - resp.Data[i].UnitsRemaining,
				OrderID:         resp.Data[i].OrderID,
				Date:            resp.Data[i].OrderDate.Time(),
				Price:           resp.Data[i].Price,
				RemainingAmount: resp.Data[i].UnitsRemaining,
				Status:          order.Active,
				Pair: currency.NewPairWithDelimiter(resp.Data[i].OrderCurrency,
					resp.Data[i].PaymentCurrency,
					format.Delimiter),
			}

			switch resp.Data[i].Type {
			case "bid":
				orderDetail.Side = order.Buy
			case "ask":
				orderDetail.Side = order.Sell
			}

			orders = append(orders, orderDetail)
		}
	}
	return req.Filter(e.Name, orders), nil
}

// GetOrderHistory retrieves account order information
// Can Limit response to specific order status
func (e *Exchange) GetOrderHistory(ctx context.Context, req *order.MultiOrderRequest) (order.FilteredOrders, error) {
	err := req.Validate()
	if err != nil {
		return nil, err
	}

	if len(req.Pairs) == 0 {
		return nil, errNotEnoughPairs
	}

	format, err := e.GetPairFormat(req.AssetType, false)
	if err != nil {
		return nil, err
	}

	var orders []order.Detail
	for x := range req.Pairs {
		var resp Orders
		resp, err = e.GetOrders(ctx, "", "", 1000, time.Time{}, req.Pairs[x].Base, currency.EMPTYCODE)
		if err != nil {
			return nil, err
		}

		for i := range resp.Data {
			if resp.Data[i].Status == "placed" {
				continue
			}

			orderDetail := order.Detail{
				Amount:          resp.Data[i].Units,
				ExecutedAmount:  resp.Data[i].Units - resp.Data[i].UnitsRemaining,
				RemainingAmount: resp.Data[i].UnitsRemaining,
				Exchange:        e.Name,
				OrderID:         resp.Data[i].OrderID,
				Date:            resp.Data[i].OrderDate.Time(),
				Price:           resp.Data[i].Price,
				Pair: currency.NewPairWithDelimiter(resp.Data[i].OrderCurrency,
					resp.Data[i].PaymentCurrency,
					format.Delimiter),
			}

			switch resp.Data[i].Type {
			case "bid":
				orderDetail.Side = order.Buy
			case "ask":
				orderDetail.Side = order.Sell
			}

			orderDetail.InferCostsAndTimes()
			orders = append(orders, orderDetail)
		}
	}
	return req.Filter(e.Name, orders), nil
}

// ValidateAPICredentials validates current credentials used for wrapper
// functionality
func (e *Exchange) ValidateAPICredentials(ctx context.Context, assetType asset.Item) error {
	_, err := e.UpdateAccountInfo(ctx, assetType)
	return e.CheckTransientError(err)
}

// FormatExchangeKlineInterval returns Interval to exchange formatted string
func (e *Exchange) FormatExchangeKlineInterval(in kline.Interval) string {
	return in.Short()
}

// GetHistoricCandles returns candles between a time period for a set time interval
func (e *Exchange) GetHistoricCandles(ctx context.Context, pair currency.Pair, a asset.Item, interval kline.Interval, start, end time.Time) (*kline.Item, error) {
	req, err := e.GetKlineRequest(pair, a, interval, start, end, true)
	if err != nil {
		return nil, err
	}

<<<<<<< HEAD
	candle, err := e.GetCandleStick(ctx,
		req.RequestFormatted.String(),
		e.FormatExchangeKlineInterval(req.ExchangeInterval))
=======
	candles, err := b.GetCandleStick(ctx, req.RequestFormatted.String(), b.FormatExchangeKlineInterval(req.ExchangeInterval))
>>>>>>> 78b2bd42
	if err != nil {
		return nil, err
	}

	timeSeries := make([]kline.Candle, 0, len(candles.Data))
	for x := range candles.Data {
		if candles.Data[x].Timestamp.Time().Before(req.Start) {
			continue
		}
		if candles.Data[x].Timestamp.Time().After(req.End) {
			break
		}
		timeSeries = append(timeSeries, kline.Candle{
			Time:   candles.Data[x].Timestamp.Time(),
			Open:   candles.Data[x].Open.Float64(),
			High:   candles.Data[x].High.Float64(),
			Low:    candles.Data[x].Low.Float64(),
			Close:  candles.Data[x].Close.Float64(),
			Volume: candles.Data[x].Volume.Float64(),
		})
	}
	return req.ProcessResponse(timeSeries)
}

// GetHistoricCandlesExtended returns candles between a time period for a set time interval
func (e *Exchange) GetHistoricCandlesExtended(_ context.Context, _ currency.Pair, _ asset.Item, _ kline.Interval, _, _ time.Time) (*kline.Item, error) {
	return nil, common.ErrFunctionNotSupported
}

// UpdateOrderExecutionLimits sets exchange executions for a required asset type
func (e *Exchange) UpdateOrderExecutionLimits(ctx context.Context, _ asset.Item) error {
	limits, err := e.FetchExchangeLimits(ctx)
	if err != nil {
		return fmt.Errorf("cannot update exchange execution limits: %w", err)
	}
	return e.LoadLimits(limits)
}

// UpdateCurrencyStates updates currency states for exchange
func (e *Exchange) UpdateCurrencyStates(ctx context.Context, a asset.Item) error {
	status, err := e.GetAssetStatusAll(ctx)
	if err != nil {
		return err
	}

	payload := make(map[currency.Code]currencystate.Options)
	for coin, options := range status.Data {
		payload[currency.NewCode(coin)] = currencystate.Options{
			Withdraw: convert.BoolPtr(options.WithdrawalStatus == 1),
			Deposit:  convert.BoolPtr(options.DepositStatus == 1),
		}
	}
	return e.States.UpdateAll(a, payload)
}

// GetServerTime returns the current exchange server time.
func (e *Exchange) GetServerTime(_ context.Context, _ asset.Item) (time.Time, error) {
	return time.Time{}, common.ErrFunctionNotSupported
}

// GetFuturesContractDetails returns all contracts from the exchange by asset type
func (e *Exchange) GetFuturesContractDetails(context.Context, asset.Item) ([]futures.Contract, error) {
	return nil, common.ErrFunctionNotSupported
}

// GetLatestFundingRates returns the latest funding rates data
func (e *Exchange) GetLatestFundingRates(context.Context, *fundingrate.LatestRateRequest) ([]fundingrate.LatestRateResponse, error) {
	return nil, common.ErrFunctionNotSupported
}

// GetCurrencyTradeURL returns the URL to the exchange's trade page for the given asset and currency pair
func (e *Exchange) GetCurrencyTradeURL(_ context.Context, a asset.Item, cp currency.Pair) (string, error) {
	_, err := e.CurrencyPairs.IsPairEnabled(cp, a)
	if err != nil {
		return "", err
	}
	cp.Delimiter = currency.DashDelimiter
	return tradeBaseURL + cp.Upper().String(), nil
}<|MERGE_RESOLUTION|>--- conflicted
+++ resolved
@@ -751,13 +751,7 @@
 		return nil, err
 	}
 
-<<<<<<< HEAD
-	candle, err := e.GetCandleStick(ctx,
-		req.RequestFormatted.String(),
-		e.FormatExchangeKlineInterval(req.ExchangeInterval))
-=======
-	candles, err := b.GetCandleStick(ctx, req.RequestFormatted.String(), b.FormatExchangeKlineInterval(req.ExchangeInterval))
->>>>>>> 78b2bd42
+	candles, err := e.GetCandleStick(ctx, req.RequestFormatted.String(), e.FormatExchangeKlineInterval(req.ExchangeInterval))
 	if err != nil {
 		return nil, err
 	}
