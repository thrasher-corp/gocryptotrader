--- conflicted
+++ resolved
@@ -783,21 +783,12 @@
 }
 
 // UpdateOrderExecutionLimits sets exchange executions for a required asset type
-<<<<<<< HEAD
-func (b *Bithumb) UpdateOrderExecutionLimits(ctx context.Context, _ asset.Item) error {
-	l, err := b.FetchExchangeLimits(ctx)
-	if err != nil {
-		return fmt.Errorf("cannot update exchange execution limits: %w", err)
-	}
-	return limits.LoadLimits(l)
-=======
 func (e *Exchange) UpdateOrderExecutionLimits(ctx context.Context, _ asset.Item) error {
 	limits, err := e.FetchExchangeLimits(ctx)
 	if err != nil {
 		return fmt.Errorf("cannot update exchange execution limits: %w", err)
 	}
 	return e.LoadLimits(limits)
->>>>>>> edf5d84d
 }
 
 // UpdateCurrencyStates updates currency states for exchange
