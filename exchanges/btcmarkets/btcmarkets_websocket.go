package btcmarkets

import (
	"context"
	"encoding/base64"
	"errors"
	"fmt"
	"hash/crc32"
	"net/http"
	"strconv"
	"strings"
	"text/template"
	"time"

	gws "github.com/gorilla/websocket"
	"github.com/thrasher-corp/gocryptotrader/common"
	"github.com/thrasher-corp/gocryptotrader/common/crypto"
	"github.com/thrasher-corp/gocryptotrader/currency"
	"github.com/thrasher-corp/gocryptotrader/encoding/json"
	"github.com/thrasher-corp/gocryptotrader/exchange/websocket"
	"github.com/thrasher-corp/gocryptotrader/exchanges/asset"
	"github.com/thrasher-corp/gocryptotrader/exchanges/order"
	"github.com/thrasher-corp/gocryptotrader/exchanges/orderbook"
	"github.com/thrasher-corp/gocryptotrader/exchanges/request"
	"github.com/thrasher-corp/gocryptotrader/exchanges/subscription"
	"github.com/thrasher-corp/gocryptotrader/exchanges/ticker"
	"github.com/thrasher-corp/gocryptotrader/exchanges/trade"
	"github.com/thrasher-corp/gocryptotrader/log"
	"github.com/thrasher-corp/gocryptotrader/types"
)

<<<<<<< HEAD
const btcMarketsWSURL = "wss://socket.btcmarkets.net/v2"
=======
const (
	btcMarketsWSURL = "wss://socket.btcmarkets.net/v2"
)

var errChecksumFailure = errors.New("crc32 checksum failure")
>>>>>>> ef8cb7b1

var defaultSubscriptions = subscription.List{
	{Enabled: true, Asset: asset.Spot, Channel: subscription.TickerChannel},
	{Enabled: true, Asset: asset.Spot, Channel: subscription.OrderbookChannel},
	{Enabled: true, Asset: asset.Spot, Channel: subscription.AllTradesChannel},
	{Enabled: true, Channel: subscription.MyOrdersChannel, Authenticated: true},
	{Enabled: true, Channel: subscription.MyAccountChannel, Authenticated: true},
	{Enabled: true, Channel: subscription.HeartbeatChannel},
}

var subscriptionNames = map[string]string{
	subscription.OrderbookChannel: wsOrderbookUpdate,
	subscription.TickerChannel:    tick,
	subscription.AllTradesChannel: tradeEndPoint,
	subscription.MyOrdersChannel:  orderChange,
	subscription.MyAccountChannel: fundChange,
	subscription.HeartbeatChannel: heartbeat,
}

// WsConnect connects to a websocket feed
func (b *BTCMarkets) WsConnect() error {
	if !b.Websocket.IsEnabled() || !b.IsEnabled() {
		return websocket.ErrWebsocketNotEnabled
	}
	var dialer gws.Dialer
	err := b.Websocket.Conn.Dial(&dialer, http.Header{})
	if err != nil {
		return err
	}
	if b.Verbose {
		log.Debugf(log.ExchangeSys, "%s Connected to Websocket.\n", b.Name)
	}

	b.Websocket.Wg.Add(1)
	go b.wsReadData()
	return nil
}

// wsReadData receives and passes on websocket messages for processing
func (b *BTCMarkets) wsReadData() {
	defer b.Websocket.Wg.Done()

	for {
		resp := b.Websocket.Conn.ReadMessage()
		if resp.Raw == nil {
			return
		}
		err := b.wsHandleData(resp.Raw)
		if err != nil {
			b.Websocket.DataHandler <- err
		}
	}
}

// UnmarshalJSON implements the unmarshaler interface.
func (w *WebsocketOrderbook) UnmarshalJSON(data []byte) error {
	var resp [][3]types.Number
	if err := json.Unmarshal(data, &resp); err != nil {
		return err
	}

	*w = WebsocketOrderbook(make(orderbook.Tranches, len(resp)))
	for x := range resp {
<<<<<<< HEAD
		sPrice, ok := resp[x][0].(string)
		if !ok {
			return common.GetTypeAssertError("string", resp[x][0], "price")
		}
		var price float64
		price, err = strconv.ParseFloat(sPrice, 64)
		if err != nil {
			return err
		}

		sAmount, ok := resp[x][1].(string)
		if !ok {
			return common.GetTypeAssertError("string", resp[x][1], "amount")
		}

		var amount float64
		amount, err = strconv.ParseFloat(sAmount, 64)
		if err != nil {
			return err
		}

		count, ok := resp[x][2].(float64)
		if !ok {
			return common.GetTypeAssertError("float64", resp[x][2], "count")
		}

		(*w)[x] = orderbook.Tranche{
			Amount:     amount,
			Price:      price,
			OrderCount: int64(count),
		}
=======
		(*w)[x].Price = resp[x][0].Float64()
		(*w)[x].Amount = resp[x][1].Float64()
		(*w)[x].OrderCount = resp[x][2].Int64()
>>>>>>> ef8cb7b1
	}
	return nil
}

func (b *BTCMarkets) wsHandleData(respRaw []byte) error {
	var wsResponse WsMessageType
	err := json.Unmarshal(respRaw, &wsResponse)
	if err != nil {
		return err
	}
	switch wsResponse.MessageType {
	case heartbeat:
		if b.Verbose {
			log.Debugf(log.ExchangeSys, "%v - Websocket heartbeat received %s", b.Name, respRaw)
		}
	case wsOrderbookUpdate:
		var ob WsOrderbook
		err := json.Unmarshal(respRaw, &ob)
		if err != nil {
			return err
		}

		if ob.Snapshot {
			err = b.Websocket.Orderbook.LoadSnapshot(&orderbook.Base{
				Pair:            ob.Currency,
				Bids:            orderbook.Tranches(ob.Bids),
				Asks:            orderbook.Tranches(ob.Asks),
				LastUpdated:     ob.Timestamp,
				LastUpdateID:    ob.SnapshotID,
				Asset:           asset.Spot,
				Exchange:        b.Name,
				VerifyOrderbook: b.CanVerifyOrderbook,
			})
		} else {
			err = b.Websocket.Orderbook.Update(&orderbook.Update{
				UpdateTime:                 ob.Timestamp,
				UpdateID:                   ob.SnapshotID,
				Asset:                      asset.Spot,
				Bids:                       orderbook.Tranches(ob.Bids),
				Asks:                       orderbook.Tranches(ob.Asks),
				Pair:                       ob.Currency,
				ExpectedChecksum:           ob.Checksum,
				GenerateChecksum:           orderbookChecksum,
				SkipOutOfOrderLastUpdateID: true,
			})
		}
		if err != nil {
			if errors.Is(err, orderbook.ErrOrderbookInvalid) {
				err2 := b.ReSubscribeSpecificOrderbook(ob.Currency)
				if err2 != nil {
					return err2
				}
			}
			return err
		}
		return nil
	case tradeEndPoint:
		tradeFeed := b.IsTradeFeedEnabled()
		saveTradeData := b.IsSaveTradeDataEnabled()
		if !saveTradeData && !tradeFeed {
			return nil
		}

		var t WsTrade
		err := json.Unmarshal(respRaw, &t)
		if err != nil {
			return err
		}

		side := order.Buy
		switch {
		case t.Side.IsLong():
			// Nothing to do
		case t.Side.IsShort():
			side = order.Sell
		default:
			return fmt.Errorf("%w: %q", order.ErrSideIsInvalid, t.Side)
		}

		td := trade.Data{
			Timestamp:    t.Timestamp,
			CurrencyPair: t.MarketID,
			AssetType:    asset.Spot,
			Exchange:     b.Name,
			Price:        t.Price,
			Amount:       t.Volume,
			Side:         side,
			TID:          strconv.FormatInt(t.TradeID, 10),
		}

		if tradeFeed {
			b.Websocket.DataHandler <- td
		}
		if saveTradeData {
			return trade.AddTradesToBuffer(td)
		}
	case tick:
		var tick WsTick
		err := json.Unmarshal(respRaw, &tick)
		if err != nil {
			return err
		}

		b.Websocket.DataHandler <- &ticker.Price{
			ExchangeName: b.Name,
			Volume:       tick.Volume,
			High:         tick.High24,
			Low:          tick.Low24h,
			Bid:          tick.Bid,
			Ask:          tick.Ask,
			Last:         tick.Last,
			LastUpdated:  tick.Timestamp,
			AssetType:    asset.Spot,
			Pair:         tick.MarketID,
		}
	case fundChange:
		var transferData WsFundTransfer
		err := json.Unmarshal(respRaw, &transferData)
		if err != nil {
			return err
		}
		b.Websocket.DataHandler <- transferData
	case orderChange:
		var orderData WsOrderChange
		err := json.Unmarshal(respRaw, &orderData)
		if err != nil {
			return err
		}
		originalAmount := orderData.OpenVolume
		var price float64
		var trades []order.TradeHistory
		orderID := strconv.FormatInt(orderData.OrderID, 10)
		for x := range orderData.Trades {
			var isMaker bool
			if orderData.Trades[x].LiquidityType == "Maker" {
				isMaker = true
			}
			trades = append(trades, order.TradeHistory{
				Price:    orderData.Trades[x].Price,
				Amount:   orderData.Trades[x].Volume,
				Fee:      orderData.Trades[x].Fee,
				Exchange: b.Name,
				TID:      strconv.FormatInt(orderData.Trades[x].TradeID, 10),
				IsMaker:  isMaker,
			})
			price = orderData.Trades[x].Price
			originalAmount += orderData.Trades[x].Volume
		}
		oType, err := order.StringToOrderType(orderData.OrderType)
		if err != nil {
			b.Websocket.DataHandler <- order.ClassificationError{
				Exchange: b.Name,
				OrderID:  orderID,
				Err:      err,
			}
		}
		oSide, err := order.StringToOrderSide(orderData.Side)
		if err != nil {
			b.Websocket.DataHandler <- order.ClassificationError{
				Exchange: b.Name,
				OrderID:  orderID,
				Err:      err,
			}
		}
		oStatus, err := order.StringToOrderStatus(orderData.Status)
		if err != nil {
			b.Websocket.DataHandler <- order.ClassificationError{
				Exchange: b.Name,
				OrderID:  orderID,
				Err:      err,
			}
		}

		clientID := ""
		if creds, err := b.GetCredentials(context.TODO()); err != nil {
			b.Websocket.DataHandler <- order.ClassificationError{
				Exchange: b.Name,
				OrderID:  orderID,
				Err:      err,
			}
		} else if creds != nil {
			clientID = creds.ClientID
		}

		b.Websocket.DataHandler <- &order.Detail{
			Price:           price,
			Amount:          originalAmount,
			RemainingAmount: orderData.OpenVolume,
			Exchange:        b.Name,
			OrderID:         orderID,
			ClientID:        clientID,
			Type:            oType,
			Side:            oSide,
			Status:          oStatus,
			AssetType:       asset.Spot,
			Date:            orderData.Timestamp,
			Trades:          trades,
			Pair:            orderData.MarketID,
		}
	case "error":
		var wsErr WsError
		err := json.Unmarshal(respRaw, &wsErr)
		if err != nil {
			return err
		}
		return fmt.Errorf("%v websocket error. Code: %v Message: %v", b.Name, wsErr.Code, wsErr.Message)
	default:
		b.Websocket.DataHandler <- websocket.UnhandledMessageWarning{Message: b.Name + websocket.UnhandledMessage + string(respRaw)}
		return nil
	}
	return nil
}

func (b *BTCMarkets) generateSubscriptions() (subscription.List, error) {
	return b.Features.Subscriptions.ExpandTemplates(b)
}

// GetSubscriptionTemplate returns a subscription channel template
func (b *BTCMarkets) GetSubscriptionTemplate(_ *subscription.Subscription) (*template.Template, error) {
	return template.New("master.tmpl").Funcs(template.FuncMap{"channelName": channelName}).Parse(subTplText)
}

// Subscribe sends a websocket message to receive data from the channel
func (b *BTCMarkets) Subscribe(subs subscription.List) error {
	baseReq := &WsSubscribe{
		MessageType: subscribe,
	}

	var errs error
	if authed := subs.Private(); len(authed) > 0 {
		if err := b.signWsReq(baseReq); err != nil {
			errs = err
			for _, s := range authed {
				errs = common.AppendError(errs, fmt.Errorf("%w: %s", request.ErrAuthRequestFailed, s))
			}
			subs = subs.Public()
		}
	}

	for _, batch := range subs.GroupByPairs() {
		if baseReq.MessageType == subscribe && len(b.Websocket.GetSubscriptions()) != 0 {
			baseReq.MessageType = addSubscription // After first *successful* subscription API requires addSubscription
			baseReq.ClientType = clientType       // Note: Only addSubscription requires/accepts clientType
		}

		r := baseReq

		r.MarketIDs = batch[0].Pairs.Strings()
		r.Channels = make([]string, len(batch))
		for i, s := range batch {
			r.Channels[i] = s.QualifiedChannel
		}

		err := b.Websocket.Conn.SendJSONMessage(context.TODO(), request.Unset, r)
		if err == nil {
			err = b.Websocket.AddSuccessfulSubscriptions(b.Websocket.Conn, batch...)
		}
		if err != nil {
			errs = common.AppendError(errs, err)
		}
	}

	return errs
}

func (b *BTCMarkets) signWsReq(r *WsSubscribe) error {
	creds, err := b.GetCredentials(context.TODO())
	if err != nil {
		return err
	}
	r.Timestamp = strconv.FormatInt(time.Now().UnixMilli(), 10)
	strToSign := "/users/self/subscribe" + "\n" + r.Timestamp
	tempSign, err := crypto.GetHMAC(crypto.HashSHA512, []byte(strToSign), []byte(creds.Secret))
	if err != nil {
		return err
	}
	r.Key = creds.Key
	r.Signature = base64.StdEncoding.EncodeToString(tempSign)
	return nil
}

// Unsubscribe sends a websocket message to manage and remove a subscription.
func (b *BTCMarkets) Unsubscribe(subs subscription.List) error {
	var errs error
	for _, s := range subs {
		req := WsSubscribe{
			MessageType: removeSubscription,
			ClientType:  clientType,
			Channels:    []string{s.Channel},
			MarketIDs:   s.Pairs.Strings(),
		}

		err := b.Websocket.Conn.SendJSONMessage(context.TODO(), request.Unset, req)
		if err == nil {
			err = b.Websocket.RemoveSubscriptions(b.Websocket.Conn, s)
		}
		if err != nil {
			errs = common.AppendError(errs, err)
		}
	}
	return errs
}

// ReSubscribeSpecificOrderbook removes the subscription and the subscribes
// again to fetch a new snapshot in the event of a de-sync event.
func (b *BTCMarkets) ReSubscribeSpecificOrderbook(pair currency.Pair) error {
	sub := subscription.List{{
		Channel: wsOrderbookUpdate,
		Pairs:   currency.Pairs{pair},
		Asset:   asset.Spot,
	}}
	if err := b.Unsubscribe(sub); err != nil && !errors.Is(err, subscription.ErrNotFound) {
		// ErrNotFound is okay, because we might be re-subscribing a single pair from a larger list
		// BTC-Market handles unsub/sub of one pair gracefully and the other pairs are unaffected
		return err
	}
	return b.Subscribe(sub)
}

// orderbookChecksum calculates a checksum for the orderbook liquidity
func orderbookChecksum(ob *orderbook.Base) uint32 {
	return crc32.ChecksumIEEE([]byte(concatOrderbookLiquidity(ob.Bids) + concatOrderbookLiquidity(ob.Asks)))
}

// concatOrderbookLiquidity concatenates price and amounts together for checksum processing
func concatOrderbookLiquidity(liquidity orderbook.Tranches) string {
	var c string
	for x := range min(10, len(liquidity)) {
		c += trim(liquidity[x].Price) + trim(liquidity[x].Amount)
	}
	return c
}

// trim turns value into string, removes the decimal point and all the leading zeros
func trim(value float64) string {
	valstr := strconv.FormatFloat(value, 'f', -1, 64)
	valstr = strings.ReplaceAll(valstr, ".", "")
	valstr = strings.TrimLeft(valstr, "0")
	return valstr
}

func channelName(s *subscription.Subscription) string {
	if n, ok := subscriptionNames[s.Channel]; ok {
		return n
	}
	panic(fmt.Errorf("%w: %s", subscription.ErrNotSupported, s.Channel))
}

const subTplText = `
{{ range $asset, $pairs := $.AssetPairs }}
	{{- channelName $.S -}}
	{{ $.AssetSeparator }}
{{- end }}
`<|MERGE_RESOLUTION|>--- conflicted
+++ resolved
@@ -29,15 +29,7 @@
 	"github.com/thrasher-corp/gocryptotrader/types"
 )
 
-<<<<<<< HEAD
 const btcMarketsWSURL = "wss://socket.btcmarkets.net/v2"
-=======
-const (
-	btcMarketsWSURL = "wss://socket.btcmarkets.net/v2"
-)
-
-var errChecksumFailure = errors.New("crc32 checksum failure")
->>>>>>> ef8cb7b1
 
 var defaultSubscriptions = subscription.List{
 	{Enabled: true, Asset: asset.Spot, Channel: subscription.TickerChannel},
@@ -101,43 +93,9 @@
 
 	*w = WebsocketOrderbook(make(orderbook.Tranches, len(resp)))
 	for x := range resp {
-<<<<<<< HEAD
-		sPrice, ok := resp[x][0].(string)
-		if !ok {
-			return common.GetTypeAssertError("string", resp[x][0], "price")
-		}
-		var price float64
-		price, err = strconv.ParseFloat(sPrice, 64)
-		if err != nil {
-			return err
-		}
-
-		sAmount, ok := resp[x][1].(string)
-		if !ok {
-			return common.GetTypeAssertError("string", resp[x][1], "amount")
-		}
-
-		var amount float64
-		amount, err = strconv.ParseFloat(sAmount, 64)
-		if err != nil {
-			return err
-		}
-
-		count, ok := resp[x][2].(float64)
-		if !ok {
-			return common.GetTypeAssertError("float64", resp[x][2], "count")
-		}
-
-		(*w)[x] = orderbook.Tranche{
-			Amount:     amount,
-			Price:      price,
-			OrderCount: int64(count),
-		}
-=======
 		(*w)[x].Price = resp[x][0].Float64()
 		(*w)[x].Amount = resp[x][1].Float64()
 		(*w)[x].OrderCount = resp[x][2].Int64()
->>>>>>> ef8cb7b1
 	}
 	return nil
 }
