package btcmarkets

import (
	"context"
	"encoding/base64"
	"errors"
	"fmt"
	"hash/crc32"
	"net/http"
	"strconv"
	"strings"
	"text/template"
	"time"

	gws "github.com/gorilla/websocket"
	"github.com/thrasher-corp/gocryptotrader/common"
	"github.com/thrasher-corp/gocryptotrader/common/crypto"
	"github.com/thrasher-corp/gocryptotrader/currency"
	"github.com/thrasher-corp/gocryptotrader/encoding/json"
	"github.com/thrasher-corp/gocryptotrader/exchange/websocket"
	"github.com/thrasher-corp/gocryptotrader/exchanges/asset"
	"github.com/thrasher-corp/gocryptotrader/exchanges/order"
	"github.com/thrasher-corp/gocryptotrader/exchanges/orderbook"
	"github.com/thrasher-corp/gocryptotrader/exchanges/request"
	"github.com/thrasher-corp/gocryptotrader/exchanges/subscription"
	"github.com/thrasher-corp/gocryptotrader/exchanges/ticker"
	"github.com/thrasher-corp/gocryptotrader/exchanges/trade"
	"github.com/thrasher-corp/gocryptotrader/log"
	"github.com/thrasher-corp/gocryptotrader/types"
)

const (
	btcMarketsWSURL = "wss://socket.btcmarkets.net/v2"
)

var errChecksumFailure = errors.New("crc32 checksum failure")

var defaultSubscriptions = subscription.List{
	{Enabled: true, Asset: asset.Spot, Channel: subscription.TickerChannel},
	{Enabled: true, Asset: asset.Spot, Channel: subscription.OrderbookChannel},
	{Enabled: true, Asset: asset.Spot, Channel: subscription.AllTradesChannel},
	{Enabled: true, Channel: subscription.MyOrdersChannel, Authenticated: true},
	{Enabled: true, Channel: subscription.MyAccountChannel, Authenticated: true},
	{Enabled: true, Channel: subscription.HeartbeatChannel},
}

var subscriptionNames = map[string]string{
	subscription.OrderbookChannel: wsOrderbookUpdate,
	subscription.TickerChannel:    tick,
	subscription.AllTradesChannel: tradeEndPoint,
	subscription.MyOrdersChannel:  orderChange,
	subscription.MyAccountChannel: fundChange,
	subscription.HeartbeatChannel: heartbeat,
}

// WsConnect connects to a websocket feed
<<<<<<< HEAD
func (b *Exchange) WsConnect() error {
=======
func (b *BTCMarkets) WsConnect() error {
	ctx := context.TODO()
>>>>>>> 3e80f1b9
	if !b.Websocket.IsEnabled() || !b.IsEnabled() {
		return websocket.ErrWebsocketNotEnabled
	}
	var dialer gws.Dialer
	err := b.Websocket.Conn.Dial(ctx, &dialer, http.Header{})
	if err != nil {
		return err
	}
	if b.Verbose {
		log.Debugf(log.ExchangeSys, "%s Connected to Websocket.\n", b.Name)
	}

	b.Websocket.Wg.Add(1)
	go b.wsReadData(ctx)
	return nil
}

// wsReadData receives and passes on websocket messages for processing
<<<<<<< HEAD
func (b *Exchange) wsReadData() {
=======
func (b *BTCMarkets) wsReadData(ctx context.Context) {
>>>>>>> 3e80f1b9
	defer b.Websocket.Wg.Done()

	for {
		resp := b.Websocket.Conn.ReadMessage()
		if resp.Raw == nil {
			return
		}
		err := b.wsHandleData(ctx, resp.Raw)
		if err != nil {
			b.Websocket.DataHandler <- err
		}
	}
}

// UnmarshalJSON implements the unmarshaler interface.
func (w *WebsocketOrderbook) UnmarshalJSON(data []byte) error {
	var resp [][3]types.Number
	if err := json.Unmarshal(data, &resp); err != nil {
		return err
	}

	*w = WebsocketOrderbook(make(orderbook.Levels, len(resp)))
	for x := range resp {
		(*w)[x].Price = resp[x][0].Float64()
		(*w)[x].Amount = resp[x][1].Float64()
		(*w)[x].OrderCount = resp[x][2].Int64()
	}
	return nil
}

<<<<<<< HEAD
func (b *Exchange) wsHandleData(respRaw []byte) error {
=======
func (b *BTCMarkets) wsHandleData(ctx context.Context, respRaw []byte) error {
>>>>>>> 3e80f1b9
	var wsResponse WsMessageType
	err := json.Unmarshal(respRaw, &wsResponse)
	if err != nil {
		return err
	}
	switch wsResponse.MessageType {
	case heartbeat:
		if b.Verbose {
			log.Debugf(log.ExchangeSys, "%v - Websocket heartbeat received %s", b.Name, respRaw)
		}
	case wsOrderbookUpdate:
		var ob WsOrderbook
		err := json.Unmarshal(respRaw, &ob)
		if err != nil {
			return err
		}

		if ob.Snapshot {
			err = b.Websocket.Orderbook.LoadSnapshot(&orderbook.Book{
				Pair:            ob.Currency,
				Bids:            orderbook.Levels(ob.Bids),
				Asks:            orderbook.Levels(ob.Asks),
				LastUpdated:     ob.Timestamp,
				LastUpdateID:    ob.SnapshotID,
				Asset:           asset.Spot,
				Exchange:        b.Name,
				VerifyOrderbook: b.CanVerifyOrderbook,
			})
		} else {
			err = b.Websocket.Orderbook.Update(&orderbook.Update{
				UpdateTime: ob.Timestamp,
				UpdateID:   ob.SnapshotID,
				Asset:      asset.Spot,
				Bids:       orderbook.Levels(ob.Bids),
				Asks:       orderbook.Levels(ob.Asks),
				Pair:       ob.Currency,
				Checksum:   ob.Checksum,
			})
		}
		if err != nil {
			if errors.Is(err, orderbook.ErrOrderbookInvalid) {
				err2 := b.ReSubscribeSpecificOrderbook(ob.Currency)
				if err2 != nil {
					return err2
				}
			}
			return err
		}
		return nil
	case tradeEndPoint:
		tradeFeed := b.IsTradeFeedEnabled()
		saveTradeData := b.IsSaveTradeDataEnabled()
		if !saveTradeData && !tradeFeed {
			return nil
		}

		var t WsTrade
		err := json.Unmarshal(respRaw, &t)
		if err != nil {
			return err
		}

		side := order.Buy
		switch {
		case t.Side.IsLong():
			// Nothing to do
		case t.Side.IsShort():
			side = order.Sell
		default:
			return fmt.Errorf("%w: %q", order.ErrSideIsInvalid, t.Side)
		}

		td := trade.Data{
			Timestamp:    t.Timestamp,
			CurrencyPair: t.MarketID,
			AssetType:    asset.Spot,
			Exchange:     b.Name,
			Price:        t.Price,
			Amount:       t.Volume,
			Side:         side,
			TID:          strconv.FormatInt(t.TradeID, 10),
		}

		if tradeFeed {
			b.Websocket.DataHandler <- td
		}
		if saveTradeData {
			return trade.AddTradesToBuffer(td)
		}
	case tick:
		var tick WsTick
		err := json.Unmarshal(respRaw, &tick)
		if err != nil {
			return err
		}

		b.Websocket.DataHandler <- &ticker.Price{
			ExchangeName: b.Name,
			Volume:       tick.Volume,
			High:         tick.High24,
			Low:          tick.Low24h,
			Bid:          tick.Bid,
			Ask:          tick.Ask,
			Last:         tick.Last,
			LastUpdated:  tick.Timestamp,
			AssetType:    asset.Spot,
			Pair:         tick.MarketID,
		}
	case fundChange:
		var transferData WsFundTransfer
		err := json.Unmarshal(respRaw, &transferData)
		if err != nil {
			return err
		}
		b.Websocket.DataHandler <- transferData
	case orderChange:
		var orderData WsOrderChange
		err := json.Unmarshal(respRaw, &orderData)
		if err != nil {
			return err
		}
		originalAmount := orderData.OpenVolume
		var price float64
		var trades []order.TradeHistory
		orderID := strconv.FormatInt(orderData.OrderID, 10)
		for x := range orderData.Trades {
			var isMaker bool
			if orderData.Trades[x].LiquidityType == "Maker" {
				isMaker = true
			}
			trades = append(trades, order.TradeHistory{
				Price:    orderData.Trades[x].Price,
				Amount:   orderData.Trades[x].Volume,
				Fee:      orderData.Trades[x].Fee,
				Exchange: b.Name,
				TID:      strconv.FormatInt(orderData.Trades[x].TradeID, 10),
				IsMaker:  isMaker,
			})
			price = orderData.Trades[x].Price
			originalAmount += orderData.Trades[x].Volume
		}
		oType, err := order.StringToOrderType(orderData.OrderType)
		if err != nil {
			b.Websocket.DataHandler <- order.ClassificationError{
				Exchange: b.Name,
				OrderID:  orderID,
				Err:      err,
			}
		}
		oSide, err := order.StringToOrderSide(orderData.Side)
		if err != nil {
			b.Websocket.DataHandler <- order.ClassificationError{
				Exchange: b.Name,
				OrderID:  orderID,
				Err:      err,
			}
		}
		oStatus, err := order.StringToOrderStatus(orderData.Status)
		if err != nil {
			b.Websocket.DataHandler <- order.ClassificationError{
				Exchange: b.Name,
				OrderID:  orderID,
				Err:      err,
			}
		}

		clientID := ""
		if creds, err := b.GetCredentials(ctx); err != nil {
			b.Websocket.DataHandler <- order.ClassificationError{
				Exchange: b.Name,
				OrderID:  orderID,
				Err:      err,
			}
		} else if creds != nil {
			clientID = creds.ClientID
		}

		b.Websocket.DataHandler <- &order.Detail{
			Price:           price,
			Amount:          originalAmount,
			RemainingAmount: orderData.OpenVolume,
			Exchange:        b.Name,
			OrderID:         orderID,
			ClientID:        clientID,
			Type:            oType,
			Side:            oSide,
			Status:          oStatus,
			AssetType:       asset.Spot,
			Date:            orderData.Timestamp,
			Trades:          trades,
			Pair:            orderData.MarketID,
		}
	case "error":
		var wsErr WsError
		err := json.Unmarshal(respRaw, &wsErr)
		if err != nil {
			return err
		}
		return fmt.Errorf("%v websocket error. Code: %v Message: %v", b.Name, wsErr.Code, wsErr.Message)
	default:
		b.Websocket.DataHandler <- websocket.UnhandledMessageWarning{Message: b.Name + websocket.UnhandledMessage + string(respRaw)}
		return nil
	}
	return nil
}

func (b *Exchange) generateSubscriptions() (subscription.List, error) {
	return b.Features.Subscriptions.ExpandTemplates(b)
}

// GetSubscriptionTemplate returns a subscription channel template
func (b *Exchange) GetSubscriptionTemplate(_ *subscription.Subscription) (*template.Template, error) {
	return template.New("master.tmpl").Funcs(template.FuncMap{"channelName": channelName}).Parse(subTplText)
}

// Subscribe sends a websocket message to receive data from the channel
<<<<<<< HEAD
func (b *Exchange) Subscribe(subs subscription.List) error {
=======
func (b *BTCMarkets) Subscribe(subs subscription.List) error {
	ctx := context.TODO()
>>>>>>> 3e80f1b9
	baseReq := &WsSubscribe{
		MessageType: subscribe,
	}

	var errs error
	if authed := subs.Private(); len(authed) > 0 {
		if err := b.signWsReq(ctx, baseReq); err != nil {
			errs = err
			for _, s := range authed {
				errs = common.AppendError(errs, fmt.Errorf("%w: %s", request.ErrAuthRequestFailed, s))
			}
			subs = subs.Public()
		}
	}

	for _, batch := range subs.GroupByPairs() {
		if baseReq.MessageType == subscribe && len(b.Websocket.GetSubscriptions()) != 0 {
			baseReq.MessageType = addSubscription // After first *successful* subscription API requires addSubscription
			baseReq.ClientType = clientType       // Note: Only addSubscription requires/accepts clientType
		}

		r := baseReq

		r.MarketIDs = batch[0].Pairs.Strings()
		r.Channels = make([]string, len(batch))
		for i, s := range batch {
			r.Channels[i] = s.QualifiedChannel
		}

		err := b.Websocket.Conn.SendJSONMessage(ctx, request.Unset, r)
		if err == nil {
			err = b.Websocket.AddSuccessfulSubscriptions(b.Websocket.Conn, batch...)
		}
		if err != nil {
			errs = common.AppendError(errs, err)
		}
	}

	return errs
}

<<<<<<< HEAD
func (b *Exchange) signWsReq(r *WsSubscribe) error {
	creds, err := b.GetCredentials(context.TODO())
=======
func (b *BTCMarkets) signWsReq(ctx context.Context, r *WsSubscribe) error {
	creds, err := b.GetCredentials(ctx)
>>>>>>> 3e80f1b9
	if err != nil {
		return err
	}
	r.Timestamp = strconv.FormatInt(time.Now().UnixMilli(), 10)
	strToSign := "/users/self/subscribe" + "\n" + r.Timestamp
	tempSign, err := crypto.GetHMAC(crypto.HashSHA512, []byte(strToSign), []byte(creds.Secret))
	if err != nil {
		return err
	}
	r.Key = creds.Key
	r.Signature = base64.StdEncoding.EncodeToString(tempSign)
	return nil
}

// Unsubscribe sends a websocket message to manage and remove a subscription.
<<<<<<< HEAD
func (b *Exchange) Unsubscribe(subs subscription.List) error {
=======
func (b *BTCMarkets) Unsubscribe(subs subscription.List) error {
	ctx := context.TODO()
>>>>>>> 3e80f1b9
	var errs error
	for _, s := range subs {
		req := WsSubscribe{
			MessageType: removeSubscription,
			ClientType:  clientType,
			Channels:    []string{s.Channel},
			MarketIDs:   s.Pairs.Strings(),
		}

		err := b.Websocket.Conn.SendJSONMessage(ctx, request.Unset, req)
		if err == nil {
			err = b.Websocket.RemoveSubscriptions(b.Websocket.Conn, s)
		}
		if err != nil {
			errs = common.AppendError(errs, err)
		}
	}
	return errs
}

// ReSubscribeSpecificOrderbook removes the subscription and the subscribes
// again to fetch a new snapshot in the event of a de-sync event.
func (b *Exchange) ReSubscribeSpecificOrderbook(pair currency.Pair) error {
	sub := subscription.List{{
		Channel: wsOrderbookUpdate,
		Pairs:   currency.Pairs{pair},
		Asset:   asset.Spot,
	}}
	if err := b.Unsubscribe(sub); err != nil && !errors.Is(err, subscription.ErrNotFound) {
		// ErrNotFound is okay, because we might be re-subscribing a single pair from a larger list
		// BTC-Market handles unsub/sub of one pair gracefully and the other pairs are unaffected
		return err
	}
	return b.Subscribe(sub)
}

// checksum provides assurance on current in memory liquidity
func checksum(ob *orderbook.Book, checksum uint32) error {
	check := crc32.ChecksumIEEE([]byte(concatOrderbookLiquidity(ob.Bids) + concatOrderbookLiquidity(ob.Asks)))
	if check != checksum {
		return fmt.Errorf("%s %s %s ID: %v expected: %v but received: %v %w",
			ob.Exchange,
			ob.Pair,
			ob.Asset,
			ob.LastUpdateID,
			checksum,
			check,
			errChecksumFailure)
	}
	return nil
}

// concatOrderbookLiquidity concatenates price and amounts together for checksum processing
func concatOrderbookLiquidity(liquidity orderbook.Levels) string {
	var c string
	for x := range min(10, len(liquidity)) {
		c += trim(liquidity[x].Price) + trim(liquidity[x].Amount)
	}
	return c
}

// trim turns value into string, removes the decimal point and all the leading zeros
func trim(value float64) string {
	valstr := strconv.FormatFloat(value, 'f', -1, 64)
	valstr = strings.ReplaceAll(valstr, ".", "")
	valstr = strings.TrimLeft(valstr, "0")
	return valstr
}

func channelName(s *subscription.Subscription) string {
	if n, ok := subscriptionNames[s.Channel]; ok {
		return n
	}
	panic(fmt.Errorf("%w: %s", subscription.ErrNotSupported, s.Channel))
}

const subTplText = `
{{ range $asset, $pairs := $.AssetPairs }}
	{{- channelName $.S -}}
	{{ $.AssetSeparator }}
{{- end }}
`<|MERGE_RESOLUTION|>--- conflicted
+++ resolved
@@ -54,12 +54,8 @@
 }
 
 // WsConnect connects to a websocket feed
-<<<<<<< HEAD
 func (b *Exchange) WsConnect() error {
-=======
-func (b *BTCMarkets) WsConnect() error {
 	ctx := context.TODO()
->>>>>>> 3e80f1b9
 	if !b.Websocket.IsEnabled() || !b.IsEnabled() {
 		return websocket.ErrWebsocketNotEnabled
 	}
@@ -78,11 +74,7 @@
 }
 
 // wsReadData receives and passes on websocket messages for processing
-<<<<<<< HEAD
-func (b *Exchange) wsReadData() {
-=======
-func (b *BTCMarkets) wsReadData(ctx context.Context) {
->>>>>>> 3e80f1b9
+func (b *Exchange) wsReadData(ctx context.Context) {
 	defer b.Websocket.Wg.Done()
 
 	for {
@@ -113,11 +105,7 @@
 	return nil
 }
 
-<<<<<<< HEAD
-func (b *Exchange) wsHandleData(respRaw []byte) error {
-=======
-func (b *BTCMarkets) wsHandleData(ctx context.Context, respRaw []byte) error {
->>>>>>> 3e80f1b9
+func (b *Exchange) wsHandleData(ctx context.Context, respRaw []byte) error {
 	var wsResponse WsMessageType
 	err := json.Unmarshal(respRaw, &wsResponse)
 	if err != nil {
@@ -334,12 +322,8 @@
 }
 
 // Subscribe sends a websocket message to receive data from the channel
-<<<<<<< HEAD
 func (b *Exchange) Subscribe(subs subscription.List) error {
-=======
-func (b *BTCMarkets) Subscribe(subs subscription.List) error {
 	ctx := context.TODO()
->>>>>>> 3e80f1b9
 	baseReq := &WsSubscribe{
 		MessageType: subscribe,
 	}
@@ -381,13 +365,8 @@
 	return errs
 }
 
-<<<<<<< HEAD
-func (b *Exchange) signWsReq(r *WsSubscribe) error {
-	creds, err := b.GetCredentials(context.TODO())
-=======
-func (b *BTCMarkets) signWsReq(ctx context.Context, r *WsSubscribe) error {
+func (b *Exchange) signWsReq(ctx context.Context, r *WsSubscribe) error {
 	creds, err := b.GetCredentials(ctx)
->>>>>>> 3e80f1b9
 	if err != nil {
 		return err
 	}
@@ -403,12 +382,8 @@
 }
 
 // Unsubscribe sends a websocket message to manage and remove a subscription.
-<<<<<<< HEAD
 func (b *Exchange) Unsubscribe(subs subscription.List) error {
-=======
-func (b *BTCMarkets) Unsubscribe(subs subscription.List) error {
 	ctx := context.TODO()
->>>>>>> 3e80f1b9
 	var errs error
 	for _, s := range subs {
 		req := WsSubscribe{
