--- conflicted
+++ resolved
@@ -353,11 +353,7 @@
 }
 
 // Subscribe sends a websocket message to receive data from the channel
-<<<<<<< HEAD
-func (b *BTCMarkets) Subscribe(ctx context.Context, subs []stream.ChannelSubscription) error {
-=======
-func (b *BTCMarkets) Subscribe(subs []subscription.Subscription) error {
->>>>>>> e0c6e118
+func (b *BTCMarkets) Subscribe(ctx context.Context, subs []subscription.Subscription) error {
 	var payload WsSubscribe
 	if len(subs) > 1 {
 		// TODO: Expand this to stream package as this assumes that we are doing
@@ -412,11 +408,7 @@
 }
 
 // Unsubscribe sends a websocket message to manage and remove a subscription.
-<<<<<<< HEAD
-func (b *BTCMarkets) Unsubscribe(_ context.Context, subs []stream.ChannelSubscription) error {
-=======
-func (b *BTCMarkets) Unsubscribe(subs []subscription.Subscription) error {
->>>>>>> e0c6e118
+func (b *BTCMarkets) Unsubscribe(_ context.Context, subs []subscription.Subscription) error {
 	payload := WsSubscribe{
 		MessageType: removeSubscription,
 		ClientType:  clientType,
@@ -444,19 +436,11 @@
 
 // ReSubscribeSpecificOrderbook removes the subscription and the subscribes
 // again to fetch a new snapshot in the event of a de-sync event.
-<<<<<<< HEAD
 func (b *BTCMarkets) ReSubscribeSpecificOrderbook(ctx context.Context, pair currency.Pair) error {
-	sub := []stream.ChannelSubscription{{
-		Channel:  wsOB,
-		Currency: pair,
-		Asset:    asset.Spot,
-=======
-func (b *BTCMarkets) ReSubscribeSpecificOrderbook(pair currency.Pair) error {
 	sub := []subscription.Subscription{{
 		Channel: wsOB,
 		Pair:    pair,
 		Asset:   asset.Spot,
->>>>>>> e0c6e118
 	}}
 	if err := b.Unsubscribe(ctx, sub); err != nil {
 		return err
