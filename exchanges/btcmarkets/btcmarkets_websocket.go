package btcmarkets

import (
	"context"
	"encoding/json"
	"errors"
	"fmt"
	"hash/crc32"
	"net/http"
	"strconv"
	"strings"
	"time"

	"github.com/gorilla/websocket"
	"github.com/thrasher-corp/gocryptotrader/common"
	"github.com/thrasher-corp/gocryptotrader/common/crypto"
	"github.com/thrasher-corp/gocryptotrader/currency"
	"github.com/thrasher-corp/gocryptotrader/exchanges/asset"
	"github.com/thrasher-corp/gocryptotrader/exchanges/order"
	"github.com/thrasher-corp/gocryptotrader/exchanges/orderbook"
	"github.com/thrasher-corp/gocryptotrader/exchanges/stream"
	"github.com/thrasher-corp/gocryptotrader/exchanges/ticker"
	"github.com/thrasher-corp/gocryptotrader/exchanges/trade"
	"github.com/thrasher-corp/gocryptotrader/log"
)

const (
	btcMarketsWSURL = "wss://socket.btcmarkets.net/v2"
)

var (
	errTypeAssertionFailure = errors.New("type assertion failure")
	errChecksumFailure      = errors.New("crc32 checksum failure")

	authChannels = []string{fundChange, heartbeat, orderChange}
)

// WsConnect connects to a websocket feed
func (b *BTCMarkets) WsConnect() error {
	if !b.Websocket.IsEnabled() || !b.IsEnabled() {
		return errors.New(stream.WebsocketNotEnabled)
	}
	var dialer websocket.Dialer
	err := b.Websocket.Conn.Dial(&dialer, http.Header{})
	if err != nil {
		return err
	}
	if b.Verbose {
		log.Debugf(log.ExchangeSys, "%s Connected to Websocket.\n", b.Name)
	}

	b.Websocket.Wg.Add(1)
	go b.wsReadData()
	return nil
}

// wsReadData receives and passes on websocket messages for processing
func (b *BTCMarkets) wsReadData() {
	defer b.Websocket.Wg.Done()

	for {
		resp := b.Websocket.Conn.ReadMessage()
		if resp.Raw == nil {
			return
		}
		err := b.wsHandleData(resp.Raw)
		if err != nil {
			b.Websocket.DataHandler <- err
		}
	}
}

// UnmarshalJSON implements the unmarshaler interface.
func (w *WebsocketOrderbook) UnmarshalJSON(data []byte) error {
	resp := make([][3]interface{}, len(data))
	err := json.Unmarshal(data, &resp)
	if err != nil {
		return err
	}

	*w = WebsocketOrderbook(make(orderbook.Items, len(resp)))
	for x := range resp {
		sPrice, ok := resp[x][0].(string)
		if !ok {
			return fmt.Errorf("price string %w", errTypeAssertionFailure)
		}
		var price float64
		price, err = strconv.ParseFloat(sPrice, 64)
		if err != nil {
			return err
		}

		sAmount, ok := resp[x][1].(string)
		if !ok {
			return fmt.Errorf("amount string %w", errTypeAssertionFailure)
		}

		var amount float64
		amount, err = strconv.ParseFloat(sAmount, 64)
		if err != nil {
			return err
		}

		count, ok := resp[x][2].(float64)
		if !ok {
			return fmt.Errorf("count float64 %w", errTypeAssertionFailure)
		}

		(*w)[x] = orderbook.Item{
			Amount:     amount,
			Price:      price,
			OrderCount: int64(count),
		}
	}
	return nil
}

func (b *BTCMarkets) wsHandleData(respRaw []byte) error {
	var wsResponse WsMessageType
	err := json.Unmarshal(respRaw, &wsResponse)
	if err != nil {
		return err
	}
	switch wsResponse.MessageType {
	case heartbeat:
		if b.Verbose {
			log.Debugf(log.ExchangeSys, "%v - Websocket heartbeat received %s", b.Name, respRaw)
		}
	case wsOB:
		var ob WsOrderbook
		err := json.Unmarshal(respRaw, &ob)
		if err != nil {
			return err
		}

		if ob.Snapshot {
			err = b.Websocket.Orderbook.LoadSnapshot(&orderbook.Base{
				Pair:            ob.Currency,
				Bids:            orderbook.Items(ob.Bids),
				Asks:            orderbook.Items(ob.Asks),
				LastUpdated:     ob.Timestamp,
				LastUpdateID:    ob.SnapshotID,
				Asset:           asset.Spot,
				Exchange:        b.Name,
				VerifyOrderbook: b.CanVerifyOrderbook,
			})
		} else {
			err = b.Websocket.Orderbook.Update(&orderbook.Update{
				UpdateTime: ob.Timestamp,
				UpdateID:   ob.SnapshotID,
				Asset:      asset.Spot,
				Bids:       orderbook.Items(ob.Bids),
				Asks:       orderbook.Items(ob.Asks),
				Pair:       ob.Currency,
				Checksum:   ob.Checksum,
			})
		}
		if err != nil {
			if errors.Is(err, orderbook.ErrOrderbookInvalid) {
				err2 := b.ReSubscribeSpecificOrderbook(ob.Currency)
				if err2 != nil {
					return err2
				}
			}
			return err
		}
		return nil
	case tradeEndPoint:
		if !b.IsSaveTradeDataEnabled() {
			return nil
		}
		var t WsTrade
		err := json.Unmarshal(respRaw, &t)
		if err != nil {
			return err
		}

		p, err := currency.NewPairFromString(t.Currency)
		if err != nil {
			return err
		}

		side := order.Buy
		if t.Side == "Ask" {
			side = order.Sell
		}

		return trade.AddTradesToBuffer(b.Name, trade.Data{
			Timestamp:    t.Timestamp,
			CurrencyPair: p,
			AssetType:    asset.Spot,
			Exchange:     b.Name,
			Price:        t.Price,
			Amount:       t.Volume,
			Side:         side,
			TID:          strconv.FormatInt(t.TradeID, 10),
		})
	case tick:
		var tick WsTick
		err := json.Unmarshal(respRaw, &tick)
		if err != nil {
			return err
		}

		p, err := currency.NewPairFromString(tick.Currency)
		if err != nil {
			return err
		}

		b.Websocket.DataHandler <- &ticker.Price{
			ExchangeName: b.Name,
			Volume:       tick.Volume,
			High:         tick.High24,
			Low:          tick.Low24h,
			Bid:          tick.Bid,
			Ask:          tick.Ask,
			Last:         tick.Last,
			LastUpdated:  tick.Timestamp,
			AssetType:    asset.Spot,
			Pair:         p,
		}
	case fundChange:
		var transferData WsFundTransfer
		err := json.Unmarshal(respRaw, &transferData)
		if err != nil {
			return err
		}
		b.Websocket.DataHandler <- transferData
	case orderChange:
		var orderData WsOrderChange
		err := json.Unmarshal(respRaw, &orderData)
		if err != nil {
			return err
		}
		originalAmount := orderData.OpenVolume
		var price float64
		var trades []order.TradeHistory
		var orderID = strconv.FormatInt(orderData.OrderID, 10)
		for x := range orderData.Trades {
			var isMaker bool
			if orderData.Trades[x].LiquidityType == "Maker" {
				isMaker = true
			}
			trades = append(trades, order.TradeHistory{
				Price:    orderData.Trades[x].Price,
				Amount:   orderData.Trades[x].Volume,
				Fee:      orderData.Trades[x].Fee,
				Exchange: b.Name,
				TID:      strconv.FormatInt(orderData.Trades[x].TradeID, 10),
				IsMaker:  isMaker,
			})
			price = orderData.Trades[x].Price
			originalAmount += orderData.Trades[x].Volume
		}
		oType, err := order.StringToOrderType(orderData.OrderType)
		if err != nil {
			b.Websocket.DataHandler <- order.ClassificationError{
				Exchange: b.Name,
				OrderID:  orderID,
				Err:      err,
			}
		}
		oSide, err := order.StringToOrderSide(orderData.Side)
		if err != nil {
			b.Websocket.DataHandler <- order.ClassificationError{
				Exchange: b.Name,
				OrderID:  orderID,
				Err:      err,
			}
		}
		oStatus, err := order.StringToOrderStatus(orderData.Status)
		if err != nil {
			b.Websocket.DataHandler <- order.ClassificationError{
				Exchange: b.Name,
				OrderID:  orderID,
				Err:      err,
			}
		}

		p, err := currency.NewPairFromString(orderData.MarketID)
		if err != nil {
			b.Websocket.DataHandler <- order.ClassificationError{
				Exchange: b.Name,
				OrderID:  orderID,
				Err:      err,
			}
		}

		creds, err := b.GetCredentials(context.TODO())
		if err != nil {
			b.Websocket.DataHandler <- order.ClassificationError{
				Exchange: b.Name,
				OrderID:  orderID,
				Err:      err,
			}
		}

		b.Websocket.DataHandler <- &order.Detail{
			Price:           price,
			Amount:          originalAmount,
			RemainingAmount: orderData.OpenVolume,
			Exchange:        b.Name,
			ID:              orderID,
			ClientID:        creds.ClientID,
			Type:            oType,
			Side:            oSide,
			Status:          oStatus,
			AssetType:       asset.Spot,
			Date:            orderData.Timestamp,
			Trades:          trades,
			Pair:            p,
		}
	case "error":
		var wsErr WsError
		err := json.Unmarshal(respRaw, &wsErr)
		if err != nil {
			return err
		}
		return fmt.Errorf("%v websocket error. Code: %v Message: %v", b.Name, wsErr.Code, wsErr.Message)
	default:
		b.Websocket.DataHandler <- stream.UnhandledMessageWarning{Message: b.Name + stream.UnhandledMessage + string(respRaw)}
		return nil
	}
	return nil
}

func (b *BTCMarkets) generateDefaultSubscriptions() ([]stream.ChannelSubscription, error) {
	var channels = []string{wsOB, tick, tradeEndPoint}
	enabledCurrencies, err := b.GetEnabledPairs(asset.Spot)
	if err != nil {
		return nil, err
	}
	var subscriptions []stream.ChannelSubscription
	for i := range channels {
		for j := range enabledCurrencies {
			subscriptions = append(subscriptions, stream.ChannelSubscription{
				Channel:  channels[i],
				Currency: enabledCurrencies[j],
				Asset:    asset.Spot,
			})
		}
	}

	if b.Websocket.CanUseAuthenticatedEndpoints() {
		var authChannels = []string{fundChange, heartbeat, orderChange}
		for i := range authChannels {
			subscriptions = append(subscriptions, stream.ChannelSubscription{
				Channel: authChannels[i],
			})
		}
	}
	return subscriptions, nil
}

// Subscribe sends a websocket message to receive data from the channel
<<<<<<< HEAD
func (b *BTCMarkets) Subscribe(subs []stream.ChannelSubscription) error {
=======
func (b *BTCMarkets) Subscribe(channelsToSubscribe []stream.ChannelSubscription) error {
>>>>>>> b45fbb80
	var payload WsSubscribe
	if len(subs) > 1 {
		// TODO: Expand this to stream package as this assumes that we are doing
		// an initial sync.
		payload.MessageType = subscribe
	} else {
		payload.MessageType = addSubscription
		payload.ClientType = clientType
	}

	var authenticate bool
	for i := range subs {
		if !authenticate && common.StringDataContains(authChannels, subs[i].Channel) {
			authenticate = true
		}
		payload.Channels = append(payload.Channels, subs[i].Channel)
		if subs[i].Currency.IsEmpty() {
			continue
		}
		pair := subs[i].Currency.String()
		if common.StringDataCompare(payload.MarketIDs, pair) {
			continue
		}
		payload.MarketIDs = append(payload.MarketIDs, pair)
	}

<<<<<<< HEAD
	if authenticate {
		creds, err := b.GetCredentials(context.TODO())
		if err != nil {
			return err
		}
		signTime := strconv.FormatInt(time.Now().UnixMilli(), 10)
		strToSign := "/users/self/subscribe" + "\n" + signTime
		var tempSign []byte
		tempSign, err = crypto.GetHMAC(crypto.HashSHA512,
			[]byte(strToSign),
			[]byte(creds.Secret))
		if err != nil {
			return err
		}
		sign := crypto.Base64Encode(tempSign)
		payload.Key = creds.Key
		payload.Signature = sign
		payload.Timestamp = signTime
	}

	err := b.Websocket.Conn.SendJSONMessage(payload)
	if err != nil {
=======
	if b.Websocket.CanUseAuthenticatedEndpoints() {
		var authChannels = []string{fundChange, heartbeat, orderChange}
		creds, err := b.GetCredentials(context.TODO())
		if err != nil {
			return err
		}

		for i := range authChannels {
			if !common.StringDataCompare(payload.Channels, authChannels[i]) {
				continue
			}
			signTime := strconv.FormatInt(time.Now().UnixMilli(), 10)
			strToSign := "/users/self/subscribe" + "\n" + signTime
			tempSign, err := crypto.GetHMAC(crypto.HashSHA512,
				[]byte(strToSign),
				[]byte(creds.Secret))
			if err != nil {
				return err
			}
			sign := crypto.Base64Encode(tempSign)
			payload.Key = creds.Key
			payload.Signature = sign
			payload.Timestamp = signTime
			break
		}
	}

	if err := b.Websocket.Conn.SendJSONMessage(payload); err != nil {
>>>>>>> b45fbb80
		return err
	}
	b.Websocket.AddSuccessfulSubscriptions(subs...)
	return nil
}

// Unsubscribe sends a websocket message to manage and remove a subscription.
func (b *BTCMarkets) Unsubscribe(subs []stream.ChannelSubscription) error {
	payload := WsSubscribe{
		MessageType: removeSubscription,
		ClientType:  clientType,
	}
	for i := range subs {
		payload.Channels = append(payload.Channels, subs[i].Channel)
		if subs[i].Currency.IsEmpty() {
			continue
		}

		pair := subs[i].Currency.String()
		if common.StringDataCompare(payload.MarketIDs, pair) {
			continue
		}
		payload.MarketIDs = append(payload.MarketIDs, pair)
	}

	err := b.Websocket.Conn.SendJSONMessage(payload)
	if err != nil {
		return err
	}
	b.Websocket.RemoveSuccessfulUnsubscriptions(subs...)
	return nil
}

// ReSubscribeSpecificOrderbook removes the subscription and the subscribes
// again to fetch a new snapshot in the event of a de-sync event.
func (b *BTCMarkets) ReSubscribeSpecificOrderbook(pair currency.Pair) error {
	sub := []stream.ChannelSubscription{{
		Channel:  wsOB,
		Currency: pair,
		Asset:    asset.Spot,
	}}
	if err := b.Unsubscribe(sub); err != nil {
		return err
	}
	return b.Subscribe(sub)
}

// checksum provides assurance on current in memory liquidity
func checksum(ob *orderbook.Base, checksum uint32) error {
	check := crc32.ChecksumIEEE([]byte(concat(ob.Bids) + concat(ob.Asks)))
	if check != checksum {
		return fmt.Errorf("%s %s %s ID: %v expected: %v but received: %v %w",
			ob.Exchange,
			ob.Pair,
			ob.Asset,
			ob.LastUpdateID,
			checksum,
			check,
			errChecksumFailure)
	}
	return nil
}

// concat concatenates price and amounts together for checksum processing
func concat(liquidity orderbook.Items) string {
	length := 10
	if len(liquidity) < 10 {
		length = len(liquidity)
	}
	var c string
	for x := 0; x < length; x++ {
		c += trim(liquidity[x].Price) + trim(liquidity[x].Amount)
	}
	return c
}

// trim turns value into string, removes the decimal point and all the leading
// zeros.
func trim(value float64) string {
	valstr := strconv.FormatFloat(value, 'f', -1, 64)
	valstr = strings.ReplaceAll(valstr, ".", "")
	valstr = strings.TrimLeft(valstr, "0")
	return valstr
}<|MERGE_RESOLUTION|>--- conflicted
+++ resolved
@@ -353,11 +353,7 @@
 }
 
 // Subscribe sends a websocket message to receive data from the channel
-<<<<<<< HEAD
 func (b *BTCMarkets) Subscribe(subs []stream.ChannelSubscription) error {
-=======
-func (b *BTCMarkets) Subscribe(channelsToSubscribe []stream.ChannelSubscription) error {
->>>>>>> b45fbb80
 	var payload WsSubscribe
 	if len(subs) > 1 {
 		// TODO: Expand this to stream package as this assumes that we are doing
@@ -384,7 +380,6 @@
 		payload.MarketIDs = append(payload.MarketIDs, pair)
 	}
 
-<<<<<<< HEAD
 	if authenticate {
 		creds, err := b.GetCredentials(context.TODO())
 		if err != nil {
@@ -405,38 +400,7 @@
 		payload.Timestamp = signTime
 	}
 
-	err := b.Websocket.Conn.SendJSONMessage(payload)
-	if err != nil {
-=======
-	if b.Websocket.CanUseAuthenticatedEndpoints() {
-		var authChannels = []string{fundChange, heartbeat, orderChange}
-		creds, err := b.GetCredentials(context.TODO())
-		if err != nil {
-			return err
-		}
-
-		for i := range authChannels {
-			if !common.StringDataCompare(payload.Channels, authChannels[i]) {
-				continue
-			}
-			signTime := strconv.FormatInt(time.Now().UnixMilli(), 10)
-			strToSign := "/users/self/subscribe" + "\n" + signTime
-			tempSign, err := crypto.GetHMAC(crypto.HashSHA512,
-				[]byte(strToSign),
-				[]byte(creds.Secret))
-			if err != nil {
-				return err
-			}
-			sign := crypto.Base64Encode(tempSign)
-			payload.Key = creds.Key
-			payload.Signature = sign
-			payload.Timestamp = signTime
-			break
-		}
-	}
-
 	if err := b.Websocket.Conn.SendJSONMessage(payload); err != nil {
->>>>>>> b45fbb80
 		return err
 	}
 	b.Websocket.AddSuccessfulSubscriptions(subs...)
