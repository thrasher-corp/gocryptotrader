package btcmarkets

import (
	"context"
	"encoding/json"
	"errors"
	"fmt"
	"hash/crc32"
	"net/http"
	"strconv"
	"strings"
	"time"

	"github.com/gorilla/websocket"
	"github.com/thrasher-corp/gocryptotrader/common"
	"github.com/thrasher-corp/gocryptotrader/common/crypto"
	"github.com/thrasher-corp/gocryptotrader/currency"
	"github.com/thrasher-corp/gocryptotrader/exchanges/asset"
	"github.com/thrasher-corp/gocryptotrader/exchanges/order"
	"github.com/thrasher-corp/gocryptotrader/exchanges/orderbook"
	"github.com/thrasher-corp/gocryptotrader/exchanges/stream"
	"github.com/thrasher-corp/gocryptotrader/exchanges/subscription"
	"github.com/thrasher-corp/gocryptotrader/exchanges/ticker"
	"github.com/thrasher-corp/gocryptotrader/exchanges/trade"
	"github.com/thrasher-corp/gocryptotrader/log"
)

const (
	btcMarketsWSURL = "wss://socket.btcmarkets.net/v2"
)

var (
	errTypeAssertionFailure = errors.New("type assertion failure")
	errChecksumFailure      = errors.New("crc32 checksum failure")

	authChannels = []string{fundChange, heartbeat, orderChange}
)

// WsConnect connects to a websocket feed
func (b *BTCMarkets) WsConnect() error {
	if !b.Websocket.IsEnabled() || !b.IsEnabled() {
		return stream.ErrWebsocketNotEnabled
	}
	spotWebsocket, err := b.Websocket.GetAssetWebsocket(asset.Spot)
	if err != nil {
		return fmt.Errorf("%w asset type: %v", err, asset.Spot)
	}
	var dialer websocket.Dialer
	err = spotWebsocket.Conn.Dial(&dialer, http.Header{})
	if err != nil {
		return err
	}
	if b.Verbose {
		log.Debugf(log.ExchangeSys, "%s Connected to Websocket.\n", b.Name)
	}

	go b.wsReadData()
	return nil
}

// wsReadData receives and passes on websocket messages for processing
func (b *BTCMarkets) wsReadData() {
	spotWebsocket, err := b.Websocket.GetAssetWebsocket(asset.Spot)
	if err != nil {
		log.Errorf(log.ExchangeSys, "%v asset type: %v", err, asset.Spot)
		return
	}
	spotWebsocket.Wg.Add(1)
	defer spotWebsocket.Wg.Done()
	for {
		select {
		case <-spotWebsocket.ShutdownC:
			return
		default:
			resp := spotWebsocket.Conn.ReadMessage()
			if resp.Raw == nil {
				return
			}
			err := b.wsHandleData(resp.Raw)
			if err != nil {
				b.Websocket.DataHandler <- err
			}
		}
	}
}

// UnmarshalJSON implements the unmarshaler interface.
func (w *WebsocketOrderbook) UnmarshalJSON(data []byte) error {
	resp := make([][3]interface{}, len(data))
	err := json.Unmarshal(data, &resp)
	if err != nil {
		return err
	}

	*w = WebsocketOrderbook(make(orderbook.Tranches, len(resp)))
	for x := range resp {
		sPrice, ok := resp[x][0].(string)
		if !ok {
			return fmt.Errorf("price string %w", errTypeAssertionFailure)
		}
		var price float64
		price, err = strconv.ParseFloat(sPrice, 64)
		if err != nil {
			return err
		}

		sAmount, ok := resp[x][1].(string)
		if !ok {
			return fmt.Errorf("amount string %w", errTypeAssertionFailure)
		}

		var amount float64
		amount, err = strconv.ParseFloat(sAmount, 64)
		if err != nil {
			return err
		}

		count, ok := resp[x][2].(float64)
		if !ok {
			return fmt.Errorf("count float64 %w", errTypeAssertionFailure)
		}

		(*w)[x] = orderbook.Tranche{
			Amount:     amount,
			Price:      price,
			OrderCount: int64(count),
		}
	}
	return nil
}

func (b *BTCMarkets) wsHandleData(respRaw []byte) error {
	var wsResponse WsMessageType
	err := json.Unmarshal(respRaw, &wsResponse)
	if err != nil {
		return err
	}
	switch wsResponse.MessageType {
	case heartbeat:
		if b.Verbose {
			log.Debugf(log.ExchangeSys, "%v - Websocket heartbeat received %s", b.Name, respRaw)
		}
	case wsOrderbookUpdate:
		var ob WsOrderbook
		err := json.Unmarshal(respRaw, &ob)
		if err != nil {
			return err
		}

		if ob.Snapshot {
			err = b.Websocket.Orderbook.LoadSnapshot(&orderbook.Base{
				Pair:            ob.Currency,
				Bids:            orderbook.Tranches(ob.Bids),
				Asks:            orderbook.Tranches(ob.Asks),
				LastUpdated:     ob.Timestamp,
				LastUpdateID:    ob.SnapshotID,
				Asset:           asset.Spot,
				Exchange:        b.Name,
				VerifyOrderbook: b.CanVerifyOrderbook,
			})
		} else {
			err = b.Websocket.Orderbook.Update(&orderbook.Update{
				UpdateTime: ob.Timestamp,
				UpdateID:   ob.SnapshotID,
				Asset:      asset.Spot,
				Bids:       orderbook.Tranches(ob.Bids),
				Asks:       orderbook.Tranches(ob.Asks),
				Pair:       ob.Currency,
				Checksum:   ob.Checksum,
			})
		}
		if err != nil {
			if errors.Is(err, orderbook.ErrOrderbookInvalid) {
				err2 := b.ReSubscribeSpecificOrderbook(ob.Currency)
				if err2 != nil {
					return err2
				}
			}
			return err
		}
		return nil
	case tradeEndPoint:
		if !b.IsSaveTradeDataEnabled() {
			return nil
		}
		var t WsTrade
		err := json.Unmarshal(respRaw, &t)
		if err != nil {
			return err
		}

		p, err := currency.NewPairFromString(t.Currency)
		if err != nil {
			return err
		}

		side := order.Buy
		if t.Side == "Ask" {
			side = order.Sell
		}

		return trade.AddTradesToBuffer(b.Name, trade.Data{
			Timestamp:    t.Timestamp,
			CurrencyPair: p,
			AssetType:    asset.Spot,
			Exchange:     b.Name,
			Price:        t.Price,
			Amount:       t.Volume,
			Side:         side,
			TID:          strconv.FormatInt(t.TradeID, 10),
		})
	case tick:
		var tick WsTick
		err := json.Unmarshal(respRaw, &tick)
		if err != nil {
			return err
		}

		p, err := currency.NewPairFromString(tick.Currency)
		if err != nil {
			return err
		}

		b.Websocket.DataHandler <- &ticker.Price{
			ExchangeName: b.Name,
			Volume:       tick.Volume,
			High:         tick.High24,
			Low:          tick.Low24h,
			Bid:          tick.Bid,
			Ask:          tick.Ask,
			Last:         tick.Last,
			LastUpdated:  tick.Timestamp,
			AssetType:    asset.Spot,
			Pair:         p,
		}
	case fundChange:
		var transferData WsFundTransfer
		err := json.Unmarshal(respRaw, &transferData)
		if err != nil {
			return err
		}
		b.Websocket.DataHandler <- transferData
	case orderChange:
		var orderData WsOrderChange
		err := json.Unmarshal(respRaw, &orderData)
		if err != nil {
			return err
		}
		originalAmount := orderData.OpenVolume
		var price float64
		var trades []order.TradeHistory
		var orderID = strconv.FormatInt(orderData.OrderID, 10)
		for x := range orderData.Trades {
			var isMaker bool
			if orderData.Trades[x].LiquidityType == "Maker" {
				isMaker = true
			}
			trades = append(trades, order.TradeHistory{
				Price:    orderData.Trades[x].Price,
				Amount:   orderData.Trades[x].Volume,
				Fee:      orderData.Trades[x].Fee,
				Exchange: b.Name,
				TID:      strconv.FormatInt(orderData.Trades[x].TradeID, 10),
				IsMaker:  isMaker,
			})
			price = orderData.Trades[x].Price
			originalAmount += orderData.Trades[x].Volume
		}
		oType, err := order.StringToOrderType(orderData.OrderType)
		if err != nil {
			b.Websocket.DataHandler <- order.ClassificationError{
				Exchange: b.Name,
				OrderID:  orderID,
				Err:      err,
			}
		}
		oSide, err := order.StringToOrderSide(orderData.Side)
		if err != nil {
			b.Websocket.DataHandler <- order.ClassificationError{
				Exchange: b.Name,
				OrderID:  orderID,
				Err:      err,
			}
		}
		oStatus, err := order.StringToOrderStatus(orderData.Status)
		if err != nil {
			b.Websocket.DataHandler <- order.ClassificationError{
				Exchange: b.Name,
				OrderID:  orderID,
				Err:      err,
			}
		}

		p, err := currency.NewPairFromString(orderData.MarketID)
		if err != nil {
			b.Websocket.DataHandler <- order.ClassificationError{
				Exchange: b.Name,
				OrderID:  orderID,
				Err:      err,
			}
		}

		creds, err := b.GetCredentials(context.TODO())
		if err != nil {
			b.Websocket.DataHandler <- order.ClassificationError{
				Exchange: b.Name,
				OrderID:  orderID,
				Err:      err,
			}
		}

		b.Websocket.DataHandler <- &order.Detail{
			Price:           price,
			Amount:          originalAmount,
			RemainingAmount: orderData.OpenVolume,
			Exchange:        b.Name,
			OrderID:         orderID,
			ClientID:        creds.ClientID,
			Type:            oType,
			Side:            oSide,
			Status:          oStatus,
			AssetType:       asset.Spot,
			Date:            orderData.Timestamp,
			Trades:          trades,
			Pair:            p,
		}
	case "error":
		var wsErr WsError
		err := json.Unmarshal(respRaw, &wsErr)
		if err != nil {
			return err
		}
		return fmt.Errorf("%v websocket error. Code: %v Message: %v", b.Name, wsErr.Code, wsErr.Message)
	default:
		b.Websocket.DataHandler <- stream.UnhandledMessageWarning{Message: b.Name + stream.UnhandledMessage + string(respRaw)}
		return nil
	}
	return nil
}

func (b *BTCMarkets) generateDefaultSubscriptions() (subscription.List, error) {
	var channels = []string{wsOrderbookUpdate, tick, tradeEndPoint}
	enabledCurrencies, err := b.GetEnabledPairs(asset.Spot)
	if err != nil {
		return nil, err
	}
	var subscriptions subscription.List
	for i := range channels {
		subscriptions = append(subscriptions, &subscription.Subscription{
			Channel: channels[i],
			Pairs:   enabledCurrencies,
			Asset:   asset.Spot,
		})
	}

	if b.Websocket.CanUseAuthenticatedEndpoints() {
		for i := range authChannels {
			subscriptions = append(subscriptions, &subscription.Subscription{
				Channel: authChannels[i],
			})
		}
	}
	return subscriptions, nil
}

// Subscribe sends a websocket message to receive data from the channel
<<<<<<< HEAD
func (b *BTCMarkets) Subscribe(subs []subscription.Subscription) error {
	spotWebsocket, err := b.Websocket.GetAssetWebsocket(asset.Spot)
	if err != nil {
		return fmt.Errorf("%w asset type: %v", err, asset.Spot)
	}
	var payload WsSubscribe
	if len(subs) > 1 {
		// TODO: Expand this to stream package as this assumes that we are doing
		// an initial sync.
		payload.MessageType = subscribe
	} else {
		payload.MessageType = addSubscription
		payload.ClientType = clientType
=======
func (b *BTCMarkets) Subscribe(subs subscription.List) error {
	baseReq := &WsSubscribe{
		MessageType: subscribe,
>>>>>>> 59469331
	}

	var errs error
	for _, s := range subs {
		if baseReq.Key == "" && common.StringDataContains(authChannels, s.Channel) {
			if err := b.authWsSubscibeReq(baseReq); err != nil {
				return err
			}
		}

		if baseReq.MessageType == subscribe && len(b.Websocket.GetSubscriptions()) != 0 {
			baseReq.MessageType = addSubscription // After first *successful* subscription API requires addSubscription
			baseReq.ClientType = clientType       // Note: Only addSubscription requires/accepts clientType
		}

		r := baseReq

		r.Channels = []string{s.Channel}
		r.MarketIDs = s.Pairs.Strings()

		err := b.Websocket.Conn.SendJSONMessage(r)
		if err == nil {
			err = b.Websocket.AddSuccessfulSubscriptions(s)
		}
		if err != nil {
			errs = common.AppendError(errs, err)
		}
	}

<<<<<<< HEAD
	if err := spotWebsocket.Conn.SendJSONMessage(payload); err != nil {
		return err
	}
	spotWebsocket.AddSuccessfulSubscriptions(subs...)
=======
	return errs
}

func (b *BTCMarkets) authWsSubscibeReq(r *WsSubscribe) error {
	creds, err := b.GetCredentials(context.TODO())
	if err != nil {
		return err
	}
	r.Timestamp = strconv.FormatInt(time.Now().UnixMilli(), 10)
	strToSign := "/users/self/subscribe" + "\n" + r.Timestamp
	tempSign, err := crypto.GetHMAC(crypto.HashSHA512, []byte(strToSign), []byte(creds.Secret))
	if err != nil {
		return err
	}
	sign := crypto.Base64Encode(tempSign)
	r.Key = creds.Key
	r.Signature = sign
>>>>>>> 59469331
	return nil
}

// Unsubscribe sends a websocket message to manage and remove a subscription.
<<<<<<< HEAD
func (b *BTCMarkets) Unsubscribe(subs []subscription.Subscription) error {
	spotWebsocket, err := b.Websocket.GetAssetWebsocket(asset.Spot)
	if err != nil {
		return fmt.Errorf("%w asset type: %v", err, asset.Spot)
	}
	payload := WsSubscribe{
		MessageType: removeSubscription,
		ClientType:  clientType,
	}
	for i := range subs {
		payload.Channels = append(payload.Channels, subs[i].Channel)
		if subs[i].Pair.IsEmpty() {
			continue
=======
func (b *BTCMarkets) Unsubscribe(subs subscription.List) error {
	var errs error
	for _, s := range subs {
		req := WsSubscribe{
			MessageType: removeSubscription,
			ClientType:  clientType,
			Channels:    []string{s.Channel},
			MarketIDs:   s.Pairs.Strings(),
>>>>>>> 59469331
		}

		err := b.Websocket.Conn.SendJSONMessage(req)
		if err == nil {
			err = b.Websocket.RemoveSubscriptions(s)
		}
		if err != nil {
			errs = common.AppendError(errs, err)
		}
<<<<<<< HEAD
		payload.MarketIDs = append(payload.MarketIDs, pair)
	}

	err = spotWebsocket.Conn.SendJSONMessage(payload)
	if err != nil {
		return err
	}
	spotWebsocket.RemoveSubscriptions(subs...)
	return nil
=======
	}
	return errs
>>>>>>> 59469331
}

// ReSubscribeSpecificOrderbook removes the subscription and the subscribes
// again to fetch a new snapshot in the event of a de-sync event.
func (b *BTCMarkets) ReSubscribeSpecificOrderbook(pair currency.Pair) error {
	sub := subscription.List{{
		Channel: wsOrderbookUpdate,
		Pairs:   currency.Pairs{pair},
		Asset:   asset.Spot,
	}}
	if err := b.Unsubscribe(sub); err != nil && !errors.Is(err, subscription.ErrNotFound) {
		// ErrNotFound is okay, because we might be re-subscribing a single pair from a larger list
		// BTC-Market handles unsub/sub of one pair gracefully and the other pairs are unaffected
		return err
	}
	return b.Subscribe(sub)
}

// checksum provides assurance on current in memory liquidity
func checksum(ob *orderbook.Base, checksum uint32) error {
	check := crc32.ChecksumIEEE([]byte(concat(ob.Bids) + concat(ob.Asks)))
	if check != checksum {
		return fmt.Errorf("%s %s %s ID: %v expected: %v but received: %v %w",
			ob.Exchange,
			ob.Pair,
			ob.Asset,
			ob.LastUpdateID,
			checksum,
			check,
			errChecksumFailure)
	}
	return nil
}

// concat concatenates price and amounts together for checksum processing
func concat(liquidity orderbook.Tranches) string {
	length := 10
	if len(liquidity) < 10 {
		length = len(liquidity)
	}
	var c string
	for x := 0; x < length; x++ {
		c += trim(liquidity[x].Price) + trim(liquidity[x].Amount)
	}
	return c
}

// trim turns value into string, removes the decimal point and all the leading
// zeros.
func trim(value float64) string {
	valstr := strconv.FormatFloat(value, 'f', -1, 64)
	valstr = strings.ReplaceAll(valstr, ".", "")
	valstr = strings.TrimLeft(valstr, "0")
	return valstr
}<|MERGE_RESOLUTION|>--- conflicted
+++ resolved
@@ -54,32 +54,26 @@
 		log.Debugf(log.ExchangeSys, "%s Connected to Websocket.\n", b.Name)
 	}
 
+	b.Websocket.Wg.Add(1)
 	go b.wsReadData()
 	return nil
 }
 
 // wsReadData receives and passes on websocket messages for processing
 func (b *BTCMarkets) wsReadData() {
+	defer b.Websocket.Wg.Done()
 	spotWebsocket, err := b.Websocket.GetAssetWebsocket(asset.Spot)
 	if err != nil {
-		log.Errorf(log.ExchangeSys, "%v asset type: %v", err, asset.Spot)
-		return
-	}
-	spotWebsocket.Wg.Add(1)
-	defer spotWebsocket.Wg.Done()
+		log.Errorf(log.ExchangeSys, "%w asset type: %v", err, asset.Spot)
+	}
 	for {
-		select {
-		case <-spotWebsocket.ShutdownC:
+		resp := spotWebsocket.Conn.ReadMessage()
+		if resp.Raw == nil {
 			return
-		default:
-			resp := spotWebsocket.Conn.ReadMessage()
-			if resp.Raw == nil {
-				return
-			}
-			err := b.wsHandleData(resp.Raw)
-			if err != nil {
-				b.Websocket.DataHandler <- err
-			}
+		}
+		err := b.wsHandleData(resp.Raw)
+		if err != nil {
+			b.Websocket.DataHandler <- err
 		}
 	}
 }
@@ -364,25 +358,9 @@
 }
 
 // Subscribe sends a websocket message to receive data from the channel
-<<<<<<< HEAD
-func (b *BTCMarkets) Subscribe(subs []subscription.Subscription) error {
-	spotWebsocket, err := b.Websocket.GetAssetWebsocket(asset.Spot)
-	if err != nil {
-		return fmt.Errorf("%w asset type: %v", err, asset.Spot)
-	}
-	var payload WsSubscribe
-	if len(subs) > 1 {
-		// TODO: Expand this to stream package as this assumes that we are doing
-		// an initial sync.
-		payload.MessageType = subscribe
-	} else {
-		payload.MessageType = addSubscription
-		payload.ClientType = clientType
-=======
 func (b *BTCMarkets) Subscribe(subs subscription.List) error {
 	baseReq := &WsSubscribe{
 		MessageType: subscribe,
->>>>>>> 59469331
 	}
 
 	var errs error
@@ -402,22 +380,19 @@
 
 		r.Channels = []string{s.Channel}
 		r.MarketIDs = s.Pairs.Strings()
-
-		err := b.Websocket.Conn.SendJSONMessage(r)
+		spotWebsocket, err := b.Websocket.GetAssetWebsocket(asset.Spot)
+		if err != nil {
+			return fmt.Errorf("%w asset type: %v", err, asset.Spot)
+		}
+		err = spotWebsocket.Conn.SendJSONMessage(r)
 		if err == nil {
-			err = b.Websocket.AddSuccessfulSubscriptions(s)
+			err = spotWebsocket.AddSuccessfulSubscriptions(s)
 		}
 		if err != nil {
 			errs = common.AppendError(errs, err)
 		}
 	}
 
-<<<<<<< HEAD
-	if err := spotWebsocket.Conn.SendJSONMessage(payload); err != nil {
-		return err
-	}
-	spotWebsocket.AddSuccessfulSubscriptions(subs...)
-=======
 	return errs
 }
 
@@ -435,26 +410,10 @@
 	sign := crypto.Base64Encode(tempSign)
 	r.Key = creds.Key
 	r.Signature = sign
->>>>>>> 59469331
 	return nil
 }
 
 // Unsubscribe sends a websocket message to manage and remove a subscription.
-<<<<<<< HEAD
-func (b *BTCMarkets) Unsubscribe(subs []subscription.Subscription) error {
-	spotWebsocket, err := b.Websocket.GetAssetWebsocket(asset.Spot)
-	if err != nil {
-		return fmt.Errorf("%w asset type: %v", err, asset.Spot)
-	}
-	payload := WsSubscribe{
-		MessageType: removeSubscription,
-		ClientType:  clientType,
-	}
-	for i := range subs {
-		payload.Channels = append(payload.Channels, subs[i].Channel)
-		if subs[i].Pair.IsEmpty() {
-			continue
-=======
 func (b *BTCMarkets) Unsubscribe(subs subscription.List) error {
 	var errs error
 	for _, s := range subs {
@@ -463,30 +422,21 @@
 			ClientType:  clientType,
 			Channels:    []string{s.Channel},
 			MarketIDs:   s.Pairs.Strings(),
->>>>>>> 59469331
-		}
-
-		err := b.Websocket.Conn.SendJSONMessage(req)
+		}
+
+		spotWebsocket, err := b.Websocket.GetAssetWebsocket(asset.Spot)
+		if err != nil {
+			return fmt.Errorf("%w asset type: %v", err, asset.Spot)
+		}
+		err = spotWebsocket.Conn.SendJSONMessage(req)
 		if err == nil {
-			err = b.Websocket.RemoveSubscriptions(s)
+			err = spotWebsocket.RemoveSubscriptions(s)
 		}
 		if err != nil {
 			errs = common.AppendError(errs, err)
 		}
-<<<<<<< HEAD
-		payload.MarketIDs = append(payload.MarketIDs, pair)
-	}
-
-	err = spotWebsocket.Conn.SendJSONMessage(payload)
-	if err != nil {
-		return err
-	}
-	spotWebsocket.RemoveSubscriptions(subs...)
-	return nil
-=======
 	}
 	return errs
->>>>>>> 59469331
 }
 
 // ReSubscribeSpecificOrderbook removes the subscription and the subscribes
