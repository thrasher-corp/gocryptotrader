package btcmarkets

import (
	"context"
	"fmt"
	"log"
	"os"
	"testing"
	"time"

	"github.com/stretchr/testify/assert"
	"github.com/stretchr/testify/require"
	"github.com/thrasher-corp/gocryptotrader/common"
	"github.com/thrasher-corp/gocryptotrader/config"
	"github.com/thrasher-corp/gocryptotrader/currency"
	"github.com/thrasher-corp/gocryptotrader/exchanges/asset"
	"github.com/thrasher-corp/gocryptotrader/exchanges/kline"
	"github.com/thrasher-corp/gocryptotrader/exchanges/order"
	"github.com/thrasher-corp/gocryptotrader/exchanges/orderbook"
	"github.com/thrasher-corp/gocryptotrader/exchanges/sharedtestvalues"
	"github.com/thrasher-corp/gocryptotrader/exchanges/subscription"
	"github.com/thrasher-corp/gocryptotrader/exchanges/trade"
	testexch "github.com/thrasher-corp/gocryptotrader/internal/testing/exchange"
	testsubs "github.com/thrasher-corp/gocryptotrader/internal/testing/subscriptions"
)

var b = &BTCMarkets{}

// Please supply your own keys here to do better tests
const (
	apiKey                  = ""
	apiSecret               = ""
	canManipulateRealOrders = false
)

var spotTestPair = currency.NewPair(currency.BTC, currency.AUD).Format(currency.PairFormat{Uppercase: true, Delimiter: currency.DashDelimiter})

func TestMain(m *testing.M) {
	b.SetDefaults()
	cfg := config.GetConfig()
	err := cfg.LoadConfig("../../testdata/configtest.json", true)
	if err != nil {
		log.Fatal(err)
	}
	bConfig, err := cfg.GetExchangeConfig("BTC Markets")
	if err != nil {
		log.Fatal(err)
	}
	bConfig.API.Credentials.Key = apiKey
	bConfig.API.Credentials.Secret = apiSecret
	bConfig.API.AuthenticatedSupport = true
	b.Websocket = sharedtestvalues.NewTestWebsocket()
	err = b.Setup(bConfig)
	if err != nil {
		log.Fatal(err)
	}
	err = b.ValidateAPICredentials(context.Background(), asset.Spot)
	if err != nil {
		fmt.Println("API credentials are invalid:", err)
		b.API.AuthenticatedSupport = false
		b.API.AuthenticatedWebsocketSupport = false
	}
	os.Exit(m.Run())
}

func TestGetMarkets(t *testing.T) {
	t.Parallel()
	_, err := b.GetMarkets(t.Context())
	if err != nil {
		t.Error("GetTicker() error", err)
	}
}

func TestGetTicker(t *testing.T) {
	t.Parallel()
	_, err := b.GetTicker(t.Context(), spotTestPair.String())
	assert.NoError(t, err, "GetTicker should not error")
}

func TestGetTrades(t *testing.T) {
	t.Parallel()
	_, err := b.GetTrades(t.Context(), spotTestPair.String(), 0, 0, 5)
	assert.NoError(t, err, "GetTrades should not error")
}

func TestGetOrderbook(t *testing.T) {
	t.Parallel()
	_, err := b.GetOrderbook(t.Context(), spotTestPair.String(), 2)
	assert.NoError(t, err, "GetOrderbook should not error")
}

func TestGetMarketCandles(t *testing.T) {
	t.Parallel()
	_, err := b.GetMarketCandles(t.Context(), spotTestPair.String(), "1h", time.Now().UTC().Add(-time.Hour*24), time.Now().UTC(), -1, -1, -1)
	assert.NoError(t, err, "GetMarketCandles should not error")
}

func TestGetTickers(t *testing.T) {
	t.Parallel()
	pairs := currency.Pairs{spotTestPair, currency.NewPair(currency.LTC, currency.AUD)}
	_, err := b.GetTickers(t.Context(), pairs)
	assert.NoError(t, err, "GetTickers should not error")
}

func TestGetMultipleOrderbooks(t *testing.T) {
	t.Parallel()
	marketIDs := []string{spotTestPair.String(), "LTC-AUD", "ETH-AUD"}
	_, err := b.GetMultipleOrderbooks(t.Context(), marketIDs)
	assert.NoError(t, err, "GetMultipleOrderbooks should not error")
}

func TestGetCurrentServerTime(t *testing.T) {
	t.Parallel()
	_, err := b.GetCurrentServerTime(t.Context())
	assert.NoError(t, err, "GetCurrentServerTime should not error")
}

func TestWrapperGetServerTime(t *testing.T) {
	t.Parallel()
	st, err := b.GetServerTime(t.Context(), asset.Spot)
	require.NoError(t, err)

	if st.IsZero() {
		t.Fatal("expected a time")
	}
}

func TestGetAccountBalance(t *testing.T) {
	t.Parallel()
	sharedtestvalues.SkipTestIfCredentialsUnset(t, b)
	_, err := b.GetAccountBalance(t.Context())
	if err != nil {
		t.Error(err)
	}
}

func TestGetTradingFees(t *testing.T) {
	t.Parallel()
	sharedtestvalues.SkipTestIfCredentialsUnset(t, b)
	_, err := b.GetTradingFees(t.Context())
	if err != nil {
		t.Error(err)
	}
}

func TestGetTradeHistory(t *testing.T) {
	t.Parallel()
	sharedtestvalues.SkipTestIfCredentialsUnset(t, b)
	_, err := b.GetTradeHistory(t.Context(), spotTestPair.String(), "", -1, -1, 1)
	assert.NoError(t, err, "GetTradeHistory should not error")
}

func TestGetTradeByID(t *testing.T) {
	t.Parallel()
	sharedtestvalues.SkipTestIfCredentialsUnset(t, b)
	_, err := b.GetTradeByID(t.Context(), "4712043732")
	if err != nil {
		t.Error(err)
	}
}

func TestSubmitOrder(t *testing.T) {
	t.Parallel()
	_, err := b.SubmitOrder(t.Context(), &order.Submit{
		Exchange:    b.Name,
		Price:       100,
		Amount:      1,
		Type:        order.TrailingStop,
		AssetType:   asset.Spot,
		Side:        order.Bid,
		Pair:        currency.NewPair(currency.BTC, currency.AUD),
		TimeInForce: order.PostOnly,
	})
	require.ErrorIs(t, err, order.ErrTypeIsInvalid)

	_, err = b.SubmitOrder(t.Context(), &order.Submit{
		Exchange:    b.Name,
		Price:       100,
		Amount:      1,
		Type:        order.Limit,
		AssetType:   asset.Spot,
		Side:        order.AnySide,
		Pair:        currency.NewPair(currency.BTC, currency.AUD),
		TimeInForce: order.PostOnly,
	})
	require.ErrorIs(t, err, order.ErrSideIsInvalid)

	sharedtestvalues.SkipTestIfCredentialsUnset(t, b, canManipulateRealOrders)

	_, err = b.SubmitOrder(t.Context(), &order.Submit{
		Exchange:    b.Name,
		Price:       100,
		Amount:      1,
		Type:        order.Limit,
		AssetType:   asset.Spot,
		Side:        order.Bid,
		Pair:        currency.NewPair(currency.BTC, currency.AUD),
		TimeInForce: order.PostOnly,
	})
	if err != nil {
		t.Error(err)
	}
}

func TestNewOrder(t *testing.T) {
	t.Parallel()
	sharedtestvalues.SkipTestIfCredentialsUnset(t, b, canManipulateRealOrders)
	_, err := b.NewOrder(t.Context(), 100, 1, 0, 0, spotTestPair.String(), limit, bidSide, "", "", "", true)
	assert.NoError(t, err, "NewOrder should not error")
}

func TestGetOrders(t *testing.T) {
	t.Parallel()
	sharedtestvalues.SkipTestIfCredentialsUnset(t, b)
	_, err := b.GetOrders(t.Context(), "", -1, -1, 2, false)
	assert.NoError(t, err, "GetOrders should not error")
	_, err = b.GetOrders(t.Context(), spotTestPair.String(), -1, -1, -1, true)
	assert.NoError(t, err, "GetOrders should not error")
}

func TestCancelOpenOrders(t *testing.T) {
	t.Parallel()
	sharedtestvalues.SkipTestIfCredentialsUnset(t, b, canManipulateRealOrders)

	pairs := []string{spotTestPair.String(), spotTestPair.String()}
	_, err := b.CancelAllOpenOrdersByPairs(t.Context(), pairs)
	assert.NoError(t, err, "CancelAllOpenOrdersByPairs should not error")
}

func TestFetchOrder(t *testing.T) {
	t.Parallel()
	sharedtestvalues.SkipTestIfCredentialsUnset(t, b)

	_, err := b.FetchOrder(t.Context(), "4477045999")
	if err != nil {
		t.Error(err)
	}
	_, err = b.FetchOrder(t.Context(), "696969")
	if err == nil {
		t.Error(err)
	}
}

func TestRemoveOrder(t *testing.T) {
	t.Parallel()
	sharedtestvalues.SkipTestIfCredentialsUnset(t, b, canManipulateRealOrders)

	_, err := b.RemoveOrder(t.Context(), "")
	if err != nil {
		t.Error(err)
	}
}

func TestListWithdrawals(t *testing.T) {
	t.Parallel()
	sharedtestvalues.SkipTestIfCredentialsUnset(t, b)

	_, err := b.ListWithdrawals(t.Context(), -1, -1, -1)
	if err != nil {
		t.Error(err)
	}
}

func TestGetWithdrawal(t *testing.T) {
	t.Parallel()
	sharedtestvalues.SkipTestIfCredentialsUnset(t, b)

	_, err := b.GetWithdrawal(t.Context(), "4477381751")
	if err != nil {
		t.Error(err)
	}
}

func TestListDeposits(t *testing.T) {
	t.Parallel()
	sharedtestvalues.SkipTestIfCredentialsUnset(t, b)

	_, err := b.ListDeposits(t.Context(), -1, -1, -1)
	if err != nil {
		t.Error(err)
	}
}

func TestGetDeposit(t *testing.T) {
	t.Parallel()
	sharedtestvalues.SkipTestIfCredentialsUnset(t, b)

	_, err := b.GetDeposit(t.Context(), "4476769607")
	if err != nil {
		t.Error(err)
	}
}

func TestListTransfers(t *testing.T) {
	t.Parallel()
	sharedtestvalues.SkipTestIfCredentialsUnset(t, b)

	_, err := b.ListTransfers(t.Context(), -1, -1, -1)
	if err != nil {
		t.Error(err)
	}
}

func TestGetTransfer(t *testing.T) {
	t.Parallel()
	sharedtestvalues.SkipTestIfCredentialsUnset(t, b)

	_, err := b.GetTransfer(t.Context(), "4476769607")
	if err != nil {
		t.Error(err)
	}
	_, err = b.GetTransfer(t.Context(), "6969696")
	if err == nil {
		t.Error("expected an error due to invalid transferID")
	}
}

func TestFetchDepositAddress(t *testing.T) {
	t.Parallel()
	sharedtestvalues.SkipTestIfCredentialsUnset(t, b)

	_, err := b.FetchDepositAddress(t.Context(), currency.XRP, -1, -1, -1)
	if err != nil {
		t.Error(err)
	}
	_, err = b.FetchDepositAddress(t.Context(), currency.NewCode("MOOCOW"), -1, -1, -1)
	if err != nil {
		t.Error("expected an error due to invalid assetID")
	}
}

func TestGetWithdrawalFees(t *testing.T) {
	t.Parallel()
	_, err := b.GetWithdrawalFees(t.Context())
	if err != nil {
		t.Error(err)
	}
}

func TestListAssets(t *testing.T) {
	t.Parallel()
	sharedtestvalues.SkipTestIfCredentialsUnset(t, b)

	_, err := b.ListAssets(t.Context())
	if err != nil {
		t.Error(err)
	}
}

func TestGetTransactions(t *testing.T) {
	t.Parallel()
	sharedtestvalues.SkipTestIfCredentialsUnset(t, b)

	_, err := b.GetTransactions(t.Context(), "", -1, -1, -1)
	if err != nil {
		t.Error(err)
	}
}

func TestCreateNewReport(t *testing.T) {
	t.Parallel()
	sharedtestvalues.SkipTestIfCredentialsUnset(t, b)

	_, err := b.CreateNewReport(t.Context(), "TransactionReport", "json")
	if err != nil {
		t.Error(err)
	}
}

func TestGetReport(t *testing.T) {
	t.Parallel()
	sharedtestvalues.SkipTestIfCredentialsUnset(t, b)

	_, err := b.GetReport(t.Context(), "1kv38epne5v7lek9f18m60idg6")
	if err != nil {
		t.Error(err)
	}
}

func TestRequestWithdaw(t *testing.T) {
	t.Parallel()
	sharedtestvalues.SkipTestIfCredentialsUnset(t, b, canManipulateRealOrders)

	_, err := b.RequestWithdraw(t.Context(), "BTC", 1, "sdjflajdslfjld", "", "", "", "")
	if err == nil {
		t.Error("expected an error due to invalid toAddress")
	}
}

func TestBatchPlaceCancelOrders(t *testing.T) {
	t.Parallel()
	sharedtestvalues.SkipTestIfCredentialsUnset(t, b, canManipulateRealOrders)

	var temp []PlaceBatch
	o := PlaceBatch{
		MarketID:  spotTestPair.String(),
		Amount:    11000,
		Price:     1,
		OrderType: order.Limit.String(),
		Side:      order.Bid.String(),
	}
	_, err := b.BatchPlaceCancelOrders(t.Context(), nil, append(temp, o))
	if err != nil {
		t.Error(err)
	}
}

func TestGetBatchTrades(t *testing.T) {
	t.Parallel()
	sharedtestvalues.SkipTestIfCredentialsUnset(t, b)

	temp := []string{"4477045999", "4477381751", "4476769607"}
	_, err := b.GetBatchTrades(t.Context(), temp)
	if err != nil {
		t.Error(err)
	}
}

func TestCancelBatch(t *testing.T) {
	t.Parallel()
	sharedtestvalues.SkipTestIfCredentialsUnset(t, b, canManipulateRealOrders)

	temp := []string{"4477045999", "4477381751", "4477381751"}
	_, err := b.CancelBatch(t.Context(), temp)
	if err != nil {
		t.Error(err)
	}
}

func TestGetOrderHistory(t *testing.T) {
	t.Parallel()
	sharedtestvalues.SkipTestIfCredentialsUnset(t, b)

	_, err := b.GetOrderHistory(t.Context(), &order.MultiOrderRequest{
		Side:      order.Buy,
		AssetType: asset.Spot,
		Type:      order.AnyType,
	})
	if err != nil {
		t.Error(err)
	}
}

func TestUpdateOrderbook(t *testing.T) {
	t.Parallel()
	cp := currency.NewPairWithDelimiter(currency.BTC.String(), currency.AUD.String(), "-")
	_, err := b.UpdateOrderbook(t.Context(), cp, asset.Spot)
	if err != nil {
		t.Error(err)
	}
}

func TestUpdateTicker(t *testing.T) {
	t.Parallel()
	cp := currency.NewPairWithDelimiter(currency.BTC.String(), currency.AUD.String(), "-")
	_, err := b.UpdateTicker(t.Context(), cp, asset.Spot)
	if err != nil {
		t.Error(err)
	}
}

func TestUpdateTickers(t *testing.T) {
	t.Parallel()
	err := b.UpdateTickers(t.Context(), asset.Spot)
	if err != nil {
		t.Error(err)
	}
}

func TestGetActiveOrders(t *testing.T) {
	t.Parallel()
	sharedtestvalues.SkipTestIfCredentialsUnset(t, b)

	_, err := b.GetActiveOrders(t.Context(),
		&order.MultiOrderRequest{AssetType: asset.Spot, Side: order.AnySide, Type: order.AnyType})
	if err != nil {
		t.Fatal(err)
	}
}

func TestWsTicker(t *testing.T) {
	pressXToJSON := []byte(`{ "marketId": "BTC-AUD",
    "timestamp": "2019-04-08T18:56:17.405Z",
    "bestBid": "7309.12",
    "bestAsk": "7326.88",
    "lastPrice": "7316.81",
    "volume24h": "299.12936654",
    "messageType": "tick"
  }`)
	err := b.wsHandleData(pressXToJSON)
	if err != nil {
		t.Error(err)
	}
}

func TestWSTrade(t *testing.T) {
	t.Parallel()

	b := new(BTCMarkets) //nolint:govet // Intentional shadow to avoid future copy/paste mistakes
	require.NoError(t, testexch.Setup(b), "Test instance Setup must not error")
	fErrs := testexch.FixtureToDataHandlerWithErrors(t, "testdata/wsAllTrades.json", b.wsHandleData)
	require.Equal(t, 2, len(fErrs), "Must get correct number of errors from wsHandleData")
	assert.ErrorIs(t, fErrs[0].Err, order.ErrSideIsInvalid, "Side.UnmarshalJSON errors should propagate correctly")
	assert.ErrorContains(t, fErrs[0].Err, "WRONG", "Side.UnmarshalJSON errors should propagate correctly")
	assert.ErrorIs(t, fErrs[1].Err, order.ErrSideIsInvalid, "wsHandleData errors should propagate correctly")
	assert.ErrorContains(t, fErrs[1].Err, "ANY", "wsHandleData errors should propagate correctly")
	close(b.Websocket.DataHandler)

	exp := []trade.Data{
		{
			Exchange:     b.Name,
			CurrencyPair: currency.NewPairWithDelimiter("BTC", "AUD", currency.DashDelimiter),
			Timestamp:    time.Date(2025, 3, 13, 8, 27, 55, 691000000, time.UTC),
			Price:        131200.34,
			Amount:       0.00151228,
			Side:         order.Buy,
			TID:          "7006384466",
			AssetType:    asset.Spot,
		},
		{
			Exchange:     b.Name,
			CurrencyPair: currency.NewPairWithDelimiter("BTC", "AUD", currency.DashDelimiter),
			Timestamp:    time.Date(2025, 3, 13, 8, 28, 2, 273000000, time.UTC),
			Price:        131065.01,
			Amount:       0.05,
			Side:         order.Sell,
			TID:          "7006384467",
			AssetType:    asset.Spot,
		},
	}
	require.Len(t, b.Websocket.DataHandler, 2, "Must see correct number of trades")

	for resp := range b.Websocket.DataHandler {
		switch v := resp.(type) {
		case trade.Data:
			i := 1 - len(b.Websocket.DataHandler)
			require.Equalf(t, exp[i], v, "Trade[%d] must be correct", i)
		case error:
			t.Error(v)
		default:
			t.Errorf("Unexpected type in DataHandler: %T(%s)", v, v)
		}
	}
}

func TestWsFundChange(t *testing.T) {
	pressXToJSON := []byte(`{
  "fundtransferId": 276811,
  "type": "Deposit",
  "status": "Complete",
  "timestamp": "2019-04-16T01:38:02.931Z",
  "amount": "0.001",
  "currency": "BTC",
  "fee": "0",
  "messageType": "fundChange"
}`)
	err := b.wsHandleData(pressXToJSON)
	if err != nil {
		t.Error(err)
	}
}

func TestWsOrderbookUpdate(t *testing.T) {
	pressXToJSON := []byte(`{ "marketId": "LTC-AUD",
    "snapshot": true,
    "timestamp": "2020-01-08T19:47:13.986Z",
    "snapshotId": 1578512833978000,
      "bids":
      [ [ "99.57", "0.55", 1 ],
        [ "97.62", "3.20", 2 ],
        [ "97.07", "0.9", 1 ],
        [ "96.7", "1.9", 1 ],
        [ "95.8", "7.0", 1 ] ],
      "asks":
        [ [ "100", "3.79", 3 ],
          [ "101", "6.32", 2 ] ],
      "messageType": "orderbookUpdate"
  }`)
	err := b.wsHandleData(pressXToJSON)
	if err != nil {
		t.Error(err)
	}

	pressXToJSON = []byte(`  { "marketId": "LTC-AUD",
    "timestamp": "2020-01-08T19:47:24.054Z",
    "snapshotId": 1578512844045000,
    "bids":  [ ["99.81", "1.2", 1 ], ["95.8", "0", 0 ]],
    "asks": [ ["100", "3.2", 2 ] ],
    "messageType": "orderbookUpdate",
	"checksum": "2513007604"
  }`)
	err = b.wsHandleData(pressXToJSON)
	if err != nil {
		t.Error(err)
	}
}

func TestWsHeartbeats(t *testing.T) {
	pressXToJSON := []byte(`{
  "messageType": "error",
  "code": 3,
  "message": "invalid channel names"
}`)
	err := b.wsHandleData(pressXToJSON)
	if err == nil {
		t.Error("expected error")
	}

	pressXToJSON = []byte(`{ 
"messageType": "error",
"code": 3,
"message": "invalid marketIds"
}`)
	err = b.wsHandleData(pressXToJSON)
	if err == nil {
		t.Error("expected error")
	}

	pressXToJSON = []byte(`{ 
"messageType": "error",
"code": 1,
"message": "authentication failed. invalid key"
}`)
	err = b.wsHandleData(pressXToJSON)
	if err == nil {
		t.Error("expected error")
	}
}

func TestWsOrders(t *testing.T) {
	pressXToJSON := []byte(`{ 
	"orderId": 79003,
    "marketId": "BTC-AUD",
    "side": "Bid",
    "type": "Limit",
    "openVolume": "1",
    "status": "Placed",
    "triggerStatus": "",
    "trades": [],
    "timestamp": "2019-04-08T20:41:19.339Z",
    "messageType": "orderChange"
  }`)
	err := b.wsHandleData(pressXToJSON)
	if err != nil {
		t.Error(err)
	}

	pressXToJSON = []byte(` { 
	"orderId": 79033,
    "marketId": "BTC-AUD",
    "side": "Bid",
    "type": "Limit",
    "openVolume": "0",
    "status": "Fully Matched",
    "triggerStatus": "",
    "trades": [{
               "tradeId":31727,
               "price":"0.1634",
               "volume":"10",
               "fee":"0.001",
               "liquidityType":"Taker"
             }],
    "timestamp": "2019-04-08T20:50:39.658Z",
    "messageType": "orderChange"
  }`)
	err = b.wsHandleData(pressXToJSON)
	if err != nil {
		t.Error(err)
	}

	pressXToJSON = []byte(` { 
	"orderId": 79003,
    "marketId": "BTC-AUD",
    "side": "Bid",
    "type": "Limit",
    "openVolume": "1",
    "status": "Cancelled",
    "triggerStatus": "",
    "trades": [],
    "timestamp": "2019-04-08T20:41:41.857Z",
    "messageType": "orderChange"
  }`)
	err = b.wsHandleData(pressXToJSON)
	if err != nil {
		t.Error(err)
	}

	pressXToJSON = []byte(`  { 
	"orderId": 79003,
    "marketId": "BTC-AUD",
    "side": "Bid",
    "type": "Limit",
    "openVolume": "1",
    "status": "Partially Matched",
    "triggerStatus": "",
    "trades": [{
               "tradeId":31927,
               "price":"0.1634",
               "volume":"5",
               "fee":"0.001",
               "liquidityType":"Taker"
             }],
	"timestamp": "2019-04-08T20:41:41.857Z",
    "messageType": "orderChange"
  }`)
	err = b.wsHandleData(pressXToJSON)
	if err != nil {
		t.Error(err)
	}

	pressXToJSON = []byte(` { 
	"orderId": 7903,
    "marketId": "BTC-AUD",
    "side": "Bid",
    "type": "Limit",
    "openVolume": "1.2",
    "status": "Placed",
    "triggerStatus": "Triggered",
    "trades": [],
    "timestamp": "2019-04-08T20:41:41.857Z",
    "messageType": "orderChange"
  }`)
	err = b.wsHandleData(pressXToJSON)
	if err != nil {
		t.Error(err)
	}
}

func TestGetHistoricCandles(t *testing.T) {
	t.Parallel()
	_, err := b.GetHistoricCandles(t.Context(), spotTestPair, asset.Spot, kline.OneHour, time.Now().Add(-time.Hour*24), time.Now())
	assert.NoError(t, err, "GetHistoricCandles should not error")
}

func TestGetHistoricCandlesExtended(t *testing.T) {
	t.Parallel()
	_, err := b.GetHistoricCandlesExtended(t.Context(), spotTestPair, asset.Spot, kline.OneHour, time.Now().AddDate(0, 0, -1), time.Now())
	assert.NoError(t, err, "GetHistoricCandlesExtended should not error")
}

func TestFormatExchangeKlineInterval(t *testing.T) {
	t.Parallel()
	for _, tc := range []struct {
		interval kline.Interval
		output   string
	}{
		{
			kline.OneMin,
			"1m",
		},
		{
			kline.OneDay,
			"1d",
		},
	} {
		t.Run(tc.interval.String(), func(t *testing.T) {
			t.Parallel()
			assert.Equal(t, tc.output, b.FormatExchangeKlineInterval(tc.interval))
		})
	}
}

func TestGetRecentTrades(t *testing.T) {
	t.Parallel()
	_, err := b.GetRecentTrades(t.Context(), spotTestPair, asset.Spot)
	assert.NoError(t, err, "GetRecentTrades should not error")
}

func TestGetHistoricTrades(t *testing.T) {
	t.Parallel()
	_, err := b.GetHistoricTrades(t.Context(), spotTestPair, asset.Spot, time.Now().Add(-time.Minute*15), time.Now())
	assert.ErrorIs(t, err, common.ErrFunctionNotSupported)
}

func TestOrderbookChecksum(t *testing.T) {
	b := &orderbook.Base{
		Asks: []orderbook.Tranche{{Price: 0.3965, Amount: 44149.815}, {Price: 0.3967, Amount: 16000.0}},
		Bids: []orderbook.Tranche{{Price: 0.396, Amount: 51.0}, {Price: 0.396, Amount: 25.0}, {Price: 0.3958, Amount: 18570.0}},
	}

<<<<<<< HEAD
	require.Equal(t, uint32(3802968298), orderbookChecksum(b))
=======
	expecting := uint32(3802968298)
	err := checksum(b, expecting)
	if err != nil {
		t.Fatal(err)
	}
	err = checksum(b, uint32(1223123))
	assert.ErrorIs(t, err, errChecksumFailure)
>>>>>>> ef8cb7b1
}

func TestTrim(t *testing.T) {
	testCases := []struct {
		Value    float64
		Expected string
	}{
		{Value: 0.1234, Expected: "1234"},
		{Value: 0.00001234, Expected: "1234"},
		{Value: 32.00001234, Expected: "3200001234"},
		{Value: 0, Expected: ""},
		{Value: 0.0, Expected: ""},
		{Value: 1.0, Expected: "1"},
		{Value: 0.3965, Expected: "3965"},
		{Value: 16000.0, Expected: "16000"},
		{Value: 0.0019, Expected: "19"},
		{Value: 1.01, Expected: "101"},
	}

	for _, tt := range testCases {
		t.Run("", func(t *testing.T) {
			received := trim(tt.Value)
			if received != tt.Expected {
				t.Fatalf("received: %v but expected: %v", received, tt.Expected)
			}
		})
	}
}

func TestFormatOrderType(t *testing.T) {
	t.Parallel()
	_, err := b.formatOrderType(0)
	require.ErrorIs(t, err, order.ErrTypeIsInvalid)

	r, err := b.formatOrderType(order.Limit)
	require.NoError(t, err)

	if r != limit {
		t.Fatal("unexpected value")
	}

	r, err = b.formatOrderType(order.Market)
	require.NoError(t, err)

	if r != market {
		t.Fatal("unexpected value")
	}

	r, err = b.formatOrderType(order.StopLimit)
	require.NoError(t, err)

	if r != stopLimit {
		t.Fatal("unexpected value")
	}

	r, err = b.formatOrderType(order.Stop)
	require.NoError(t, err)

	if r != stop {
		t.Fatal("unexpected value")
	}

	r, err = b.formatOrderType(order.TakeProfit)
	require.NoError(t, err)

	if r != takeProfit {
		t.Fatal("unexpected value")
	}
}

func TestFormatOrderSide(t *testing.T) {
	t.Parallel()
	_, err := b.formatOrderSide(255)
	require.ErrorIs(t, err, order.ErrSideIsInvalid)

	f, err := b.formatOrderSide(order.Bid)
	require.NoError(t, err)

	if f != bidSide {
		t.Fatal("unexpected value")
	}

	f, err = b.formatOrderSide(order.Ask)
	require.NoError(t, err)

	if f != askSide {
		t.Fatal("unexpected value")
	}
}

func TestGetTimeInForce(t *testing.T) {
	t.Parallel()
	f := b.getTimeInForce(&order.Submit{})
	require.Empty(t, f)

	f = b.getTimeInForce(&order.Submit{TimeInForce: order.ImmediateOrCancel})
	require.Equal(t, "IOC", f)

	f = b.getTimeInForce(&order.Submit{TimeInForce: order.FillOrKill})
	assert.Equal(t, "FOK", f)
}

func TestReplaceOrder(t *testing.T) {
	t.Parallel()
	_, err := b.ReplaceOrder(t.Context(), "", "bro", 0, 0)
	require.ErrorIs(t, err, errInvalidAmount)

	_, err = b.ReplaceOrder(t.Context(), "", "bro", 1, 0)
	require.ErrorIs(t, err, errInvalidAmount)

	_, err = b.ReplaceOrder(t.Context(), "", "bro", 1, 1)
	require.ErrorIs(t, err, errIDRequired)

	sharedtestvalues.SkipTestIfCredentialsUnset(t, b, canManipulateRealOrders)

	_, err = b.ReplaceOrder(t.Context(), "8207096301", "bruh", 100000, 0.001)
	require.NoError(t, err)
}

func TestWrapperModifyOrder(t *testing.T) {
	t.Parallel()
	_, err := b.ModifyOrder(t.Context(), &order.Modify{})
	require.ErrorIs(t, err, order.ErrPairIsEmpty)

	sharedtestvalues.SkipTestIfCredentialsUnset(t, b, canManipulateRealOrders)

	mo, err := b.ModifyOrder(t.Context(), &order.Modify{
		Pair:          currency.NewPair(currency.BTC, currency.AUD),
		AssetType:     asset.Spot,
		Price:         100000,
		Amount:        0.001,
		OrderID:       "8207123461",
		ClientOrderID: "bruh3",
	})
	require.NoError(t, err)

	if mo == nil {
		t.Fatal("expected data return")
	}
}

func TestUpdateOrderExecutionLimits(t *testing.T) {
	t.Parallel()
	err := b.UpdateOrderExecutionLimits(t.Context(), asset.Empty)
	require.ErrorIs(t, err, asset.ErrNotSupported)

	err = b.UpdateOrderExecutionLimits(t.Context(), asset.Spot)
	require.NoError(t, err)

	lim, err := b.ExecutionLimits.GetOrderExecutionLimits(asset.Spot, currency.NewPair(currency.BTC, currency.AUD))
	require.NoError(t, err)

	if lim == (order.MinMaxLevel{}) {
		t.Fatal("expected value return")
	}
}

func TestGetWithdrawalsHistory(t *testing.T) {
	t.Parallel()
	sharedtestvalues.SkipTestIfCredentialsUnset(t, b)
	_, err := b.GetWithdrawalsHistory(t.Context(), currency.BTC, asset.Spot)
	if err != nil {
		t.Error(err)
	}
}

func TestCancelBatchOrders(t *testing.T) {
	t.Parallel()
	sharedtestvalues.SkipTestIfCredentialsUnset(t, b, canManipulateRealOrders)
	_, err := b.CancelBatchOrders(t.Context(), []order.Cancel{
		{
			OrderID:   "1234",
			AssetType: asset.Spot,
			Pair:      currency.NewPair(currency.BTC, currency.AUD),
		},
	})
	if err != nil {
		t.Error(err)
	}
}

func TestGetCurrencyTradeURL(t *testing.T) {
	t.Parallel()
	testexch.UpdatePairsOnce(t, b)
	for _, a := range b.GetAssetTypes(false) {
		pairs, err := b.CurrencyPairs.GetPairs(a, false)
		require.NoErrorf(t, err, "cannot get pairs for %s", a)
		require.NotEmptyf(t, pairs, "no pairs for %s", a)
		resp, err := b.GetCurrencyTradeURL(t.Context(), a, pairs[0])
		require.NoError(t, err)
		assert.NotEmpty(t, resp)
	}
}

func TestGenerateSubscriptions(t *testing.T) {
	t.Parallel()
	b := new(BTCMarkets)
	require.NoError(t, testexch.Setup(b), "Test instance Setup must not error")
	p := currency.Pairs{currency.NewPairWithDelimiter("BTC", "USD", "_"), currency.NewPairWithDelimiter("ETH", "BTC", "_")}
	require.NoError(t, b.CurrencyPairs.StorePairs(asset.Spot, p, false))
	require.NoError(t, b.CurrencyPairs.StorePairs(asset.Spot, p, true))
	b.Websocket.SetCanUseAuthenticatedEndpoints(true)
	require.True(t, b.Websocket.CanUseAuthenticatedEndpoints(), "CanUseAuthenticatedEndpoints must return true")
	subs, err := b.generateSubscriptions()
	require.NoError(t, err, "generateSubscriptions must not error")
	pairs, err := b.GetEnabledPairs(asset.Spot)
	require.NoError(t, err, "GetEnabledPairs must not error")
	exp := subscription.List{}
	for _, baseSub := range b.Features.Subscriptions {
		s := baseSub.Clone()
		if !s.Authenticated && s.Channel != subscription.HeartbeatChannel {
			s.Pairs = pairs
		}
		s.QualifiedChannel = channelName(s)
		exp = append(exp, s)
	}
	testsubs.EqualLists(t, exp, subs)
	assert.PanicsWithError(t,
		"subscription channel not supported: wibble",
		func() { channelName(&subscription.Subscription{Channel: "wibble"}) },
		"should panic on invalid channel",
	)
}<|MERGE_RESOLUTION|>--- conflicted
+++ resolved
@@ -778,17 +778,7 @@
 		Bids: []orderbook.Tranche{{Price: 0.396, Amount: 51.0}, {Price: 0.396, Amount: 25.0}, {Price: 0.3958, Amount: 18570.0}},
 	}
 
-<<<<<<< HEAD
 	require.Equal(t, uint32(3802968298), orderbookChecksum(b))
-=======
-	expecting := uint32(3802968298)
-	err := checksum(b, expecting)
-	if err != nil {
-		t.Fatal(err)
-	}
-	err = checksum(b, uint32(1223123))
-	assert.ErrorIs(t, err, errChecksumFailure)
->>>>>>> ef8cb7b1
 }
 
 func TestTrim(t *testing.T) {
