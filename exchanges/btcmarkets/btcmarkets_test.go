package btcmarkets

import (
	"context"
	"fmt"
	"log"
	"os"
	"testing"
	"time"

	"github.com/stretchr/testify/assert"
	"github.com/stretchr/testify/require"
	"github.com/thrasher-corp/gocryptotrader/common"
	"github.com/thrasher-corp/gocryptotrader/config"
	"github.com/thrasher-corp/gocryptotrader/currency"
	"github.com/thrasher-corp/gocryptotrader/exchanges/asset"
	"github.com/thrasher-corp/gocryptotrader/exchanges/kline"
	"github.com/thrasher-corp/gocryptotrader/exchanges/order"
	"github.com/thrasher-corp/gocryptotrader/exchanges/orderbook"
	"github.com/thrasher-corp/gocryptotrader/exchanges/sharedtestvalues"
	"github.com/thrasher-corp/gocryptotrader/exchanges/subscription"
	"github.com/thrasher-corp/gocryptotrader/exchanges/trade"
	testexch "github.com/thrasher-corp/gocryptotrader/internal/testing/exchange"
	testsubs "github.com/thrasher-corp/gocryptotrader/internal/testing/subscriptions"
)

var b = &BTCMarkets{}

// Please supply your own keys here to do better tests
const (
	apiKey                  = ""
	apiSecret               = ""
	canManipulateRealOrders = false
)

var spotTestPair = currency.NewPair(currency.BTC, currency.AUD).Format(currency.PairFormat{Uppercase: true, Delimiter: currency.DashDelimiter})

func TestMain(m *testing.M) {
	b.SetDefaults()
	cfg := config.GetConfig()
	err := cfg.LoadConfig("../../testdata/configtest.json", true)
	if err != nil {
		log.Fatal(err)
	}
	bConfig, err := cfg.GetExchangeConfig("BTC Markets")
	if err != nil {
		log.Fatal(err)
	}
	bConfig.API.Credentials.Key = apiKey
	bConfig.API.Credentials.Secret = apiSecret
	bConfig.API.AuthenticatedSupport = true
	b.Websocket = sharedtestvalues.NewTestWebsocket()
	err = b.Setup(bConfig)
	if err != nil {
		log.Fatal(err)
	}
	err = b.ValidateAPICredentials(context.Background(), asset.Spot)
	if err != nil {
		fmt.Println("API credentials are invalid:", err)
		b.API.AuthenticatedSupport = false
		b.API.AuthenticatedWebsocketSupport = false
	}
	os.Exit(m.Run())
}

func TestGetMarkets(t *testing.T) {
	t.Parallel()
	_, err := b.GetMarkets(t.Context())
	if err != nil {
		t.Error("GetTicker() error", err)
	}
}

func TestGetTicker(t *testing.T) {
	t.Parallel()
	_, err := b.GetTicker(t.Context(), spotTestPair.String())
	assert.NoError(t, err, "GetTicker should not error")
}

func TestGetTrades(t *testing.T) {
	t.Parallel()
	_, err := b.GetTrades(t.Context(), spotTestPair.String(), 0, 0, 5)
	assert.NoError(t, err, "GetTrades should not error")
}

func TestGetOrderbook(t *testing.T) {
	t.Parallel()
	_, err := b.GetOrderbook(t.Context(), spotTestPair.String(), 2)
	assert.NoError(t, err, "GetOrderbook should not error")
}

func TestGetMarketCandles(t *testing.T) {
	t.Parallel()
	_, err := b.GetMarketCandles(t.Context(), spotTestPair.String(), "1h", time.Now().UTC().Add(-time.Hour*24), time.Now().UTC(), -1, -1, -1)
	assert.NoError(t, err, "GetMarketCandles should not error")
}

func TestGetTickers(t *testing.T) {
	t.Parallel()
	pairs := currency.Pairs{spotTestPair, currency.NewPair(currency.LTC, currency.AUD)}
	_, err := b.GetTickers(t.Context(), pairs)
	assert.NoError(t, err, "GetTickers should not error")
}

func TestGetMultipleOrderbooks(t *testing.T) {
	t.Parallel()
	marketIDs := []string{spotTestPair.String(), "LTC-AUD", "ETH-AUD"}
	_, err := b.GetMultipleOrderbooks(t.Context(), marketIDs)
	assert.NoError(t, err, "GetMultipleOrderbooks should not error")
}

func TestGetCurrentServerTime(t *testing.T) {
	t.Parallel()
	_, err := b.GetCurrentServerTime(t.Context())
	assert.NoError(t, err, "GetCurrentServerTime should not error")
}

func TestWrapperGetServerTime(t *testing.T) {
	t.Parallel()
	st, err := b.GetServerTime(t.Context(), asset.Spot)
	require.NoError(t, err)

	if st.IsZero() {
		t.Fatal("expected a time")
	}
}

func TestGetAccountBalance(t *testing.T) {
	t.Parallel()
	sharedtestvalues.SkipTestIfCredentialsUnset(t, b)
	_, err := b.GetAccountBalance(t.Context())
	if err != nil {
		t.Error(err)
	}
}

func TestGetTradingFees(t *testing.T) {
	t.Parallel()
	sharedtestvalues.SkipTestIfCredentialsUnset(t, b)
	_, err := b.GetTradingFees(t.Context())
	if err != nil {
		t.Error(err)
	}
}

func TestGetTradeHistory(t *testing.T) {
	t.Parallel()
	sharedtestvalues.SkipTestIfCredentialsUnset(t, b)
	_, err := b.GetTradeHistory(t.Context(), spotTestPair.String(), "", -1, -1, 1)
	assert.NoError(t, err, "GetTradeHistory should not error")
}

func TestGetTradeByID(t *testing.T) {
	t.Parallel()
	sharedtestvalues.SkipTestIfCredentialsUnset(t, b)
	_, err := b.GetTradeByID(t.Context(), "4712043732")
	if err != nil {
		t.Error(err)
	}
}

func TestSubmitOrder(t *testing.T) {
	t.Parallel()
	_, err := b.SubmitOrder(t.Context(), &order.Submit{
		Exchange:    b.Name,
		Price:       100,
		Amount:      1,
		Type:        order.TrailingStop,
		AssetType:   asset.Spot,
		Side:        order.Bid,
		Pair:        currency.NewPair(currency.BTC, currency.AUD),
		TimeInForce: order.PostOnly,
	})
	require.ErrorIs(t, err, order.ErrTypeIsInvalid)

	_, err = b.SubmitOrder(t.Context(), &order.Submit{
		Exchange:    b.Name,
		Price:       100,
		Amount:      1,
		Type:        order.Limit,
		AssetType:   asset.Spot,
		Side:        order.AnySide,
		Pair:        currency.NewPair(currency.BTC, currency.AUD),
		TimeInForce: order.PostOnly,
	})
	require.ErrorIs(t, err, order.ErrSideIsInvalid)

	sharedtestvalues.SkipTestIfCredentialsUnset(t, b, canManipulateRealOrders)

	_, err = b.SubmitOrder(t.Context(), &order.Submit{
		Exchange:    b.Name,
		Price:       100,
		Amount:      1,
		Type:        order.Limit,
		AssetType:   asset.Spot,
		Side:        order.Bid,
		Pair:        currency.NewPair(currency.BTC, currency.AUD),
		TimeInForce: order.PostOnly,
	})
	if err != nil {
		t.Error(err)
	}
}

func TestNewOrder(t *testing.T) {
	t.Parallel()
	sharedtestvalues.SkipTestIfCredentialsUnset(t, b, canManipulateRealOrders)
	_, err := b.NewOrder(t.Context(), 100, 1, 0, 0, spotTestPair.String(), limit, bidSide, "", "", "", true)
	assert.NoError(t, err, "NewOrder should not error")
}

func TestGetOrders(t *testing.T) {
	t.Parallel()
	sharedtestvalues.SkipTestIfCredentialsUnset(t, b)
	_, err := b.GetOrders(t.Context(), "", -1, -1, 2, false)
	assert.NoError(t, err, "GetOrders should not error")
	_, err = b.GetOrders(t.Context(), spotTestPair.String(), -1, -1, -1, true)
	assert.NoError(t, err, "GetOrders should not error")
}

func TestCancelOpenOrders(t *testing.T) {
	t.Parallel()
	sharedtestvalues.SkipTestIfCredentialsUnset(t, b, canManipulateRealOrders)

	pairs := []string{spotTestPair.String(), spotTestPair.String()}
	_, err := b.CancelAllOpenOrdersByPairs(t.Context(), pairs)
	assert.NoError(t, err, "CancelAllOpenOrdersByPairs should not error")
}

func TestFetchOrder(t *testing.T) {
	t.Parallel()
	sharedtestvalues.SkipTestIfCredentialsUnset(t, b)

	_, err := b.FetchOrder(t.Context(), "4477045999")
	if err != nil {
		t.Error(err)
	}
	_, err = b.FetchOrder(t.Context(), "696969")
	if err == nil {
		t.Error(err)
	}
}

func TestRemoveOrder(t *testing.T) {
	t.Parallel()
	sharedtestvalues.SkipTestIfCredentialsUnset(t, b, canManipulateRealOrders)

	_, err := b.RemoveOrder(t.Context(), "")
	if err != nil {
		t.Error(err)
	}
}

func TestListWithdrawals(t *testing.T) {
	t.Parallel()
	sharedtestvalues.SkipTestIfCredentialsUnset(t, b)

	_, err := b.ListWithdrawals(t.Context(), -1, -1, -1)
	if err != nil {
		t.Error(err)
	}
}

func TestGetWithdrawal(t *testing.T) {
	t.Parallel()
	sharedtestvalues.SkipTestIfCredentialsUnset(t, b)

	_, err := b.GetWithdrawal(t.Context(), "4477381751")
	if err != nil {
		t.Error(err)
	}
}

func TestListDeposits(t *testing.T) {
	t.Parallel()
	sharedtestvalues.SkipTestIfCredentialsUnset(t, b)

	_, err := b.ListDeposits(t.Context(), -1, -1, -1)
	if err != nil {
		t.Error(err)
	}
}

func TestGetDeposit(t *testing.T) {
	t.Parallel()
	sharedtestvalues.SkipTestIfCredentialsUnset(t, b)

	_, err := b.GetDeposit(t.Context(), "4476769607")
	if err != nil {
		t.Error(err)
	}
}

func TestListTransfers(t *testing.T) {
	t.Parallel()
	sharedtestvalues.SkipTestIfCredentialsUnset(t, b)

	_, err := b.ListTransfers(t.Context(), -1, -1, -1)
	if err != nil {
		t.Error(err)
	}
}

func TestGetTransfer(t *testing.T) {
	t.Parallel()
	sharedtestvalues.SkipTestIfCredentialsUnset(t, b)

	_, err := b.GetTransfer(t.Context(), "4476769607")
	if err != nil {
		t.Error(err)
	}
	_, err = b.GetTransfer(t.Context(), "6969696")
	if err == nil {
		t.Error("expected an error due to invalid transferID")
	}
}

func TestFetchDepositAddress(t *testing.T) {
	t.Parallel()
	sharedtestvalues.SkipTestIfCredentialsUnset(t, b)

	_, err := b.FetchDepositAddress(t.Context(), currency.XRP, -1, -1, -1)
	if err != nil {
		t.Error(err)
	}
	_, err = b.FetchDepositAddress(t.Context(), currency.NewCode("MOOCOW"), -1, -1, -1)
	if err != nil {
		t.Error("expected an error due to invalid assetID")
	}
}

func TestGetWithdrawalFees(t *testing.T) {
	t.Parallel()
	_, err := b.GetWithdrawalFees(t.Context())
	if err != nil {
		t.Error(err)
	}
}

func TestListAssets(t *testing.T) {
	t.Parallel()
	sharedtestvalues.SkipTestIfCredentialsUnset(t, b)

	_, err := b.ListAssets(t.Context())
	if err != nil {
		t.Error(err)
	}
}

func TestGetTransactions(t *testing.T) {
	t.Parallel()
	sharedtestvalues.SkipTestIfCredentialsUnset(t, b)

	_, err := b.GetTransactions(t.Context(), "", -1, -1, -1)
	if err != nil {
		t.Error(err)
	}
}

func TestCreateNewReport(t *testing.T) {
	t.Parallel()
	sharedtestvalues.SkipTestIfCredentialsUnset(t, b)

	_, err := b.CreateNewReport(t.Context(), "TransactionReport", "json")
	if err != nil {
		t.Error(err)
	}
}

func TestGetReport(t *testing.T) {
	t.Parallel()
	sharedtestvalues.SkipTestIfCredentialsUnset(t, b)

	_, err := b.GetReport(t.Context(), "1kv38epne5v7lek9f18m60idg6")
	if err != nil {
		t.Error(err)
	}
}

func TestRequestWithdaw(t *testing.T) {
	t.Parallel()
	sharedtestvalues.SkipTestIfCredentialsUnset(t, b, canManipulateRealOrders)

	_, err := b.RequestWithdraw(t.Context(), "BTC", 1, "sdjflajdslfjld", "", "", "", "")
	if err == nil {
		t.Error("expected an error due to invalid toAddress")
	}
}

func TestBatchPlaceCancelOrders(t *testing.T) {
	t.Parallel()
	sharedtestvalues.SkipTestIfCredentialsUnset(t, b, canManipulateRealOrders)

	var temp []PlaceBatch
	o := PlaceBatch{
		MarketID:  spotTestPair.String(),
		Amount:    11000,
		Price:     1,
		OrderType: order.Limit.String(),
		Side:      order.Bid.String(),
	}
	_, err := b.BatchPlaceCancelOrders(t.Context(), nil, append(temp, o))
	if err != nil {
		t.Error(err)
	}
}

func TestGetBatchTrades(t *testing.T) {
	t.Parallel()
	sharedtestvalues.SkipTestIfCredentialsUnset(t, b)

	temp := []string{"4477045999", "4477381751", "4476769607"}
	_, err := b.GetBatchTrades(t.Context(), temp)
	if err != nil {
		t.Error(err)
	}
}

func TestCancelBatch(t *testing.T) {
	t.Parallel()
	sharedtestvalues.SkipTestIfCredentialsUnset(t, b, canManipulateRealOrders)

	temp := []string{"4477045999", "4477381751", "4477381751"}
	_, err := b.CancelBatch(t.Context(), temp)
	if err != nil {
		t.Error(err)
	}
}

func TestGetOrderHistory(t *testing.T) {
	t.Parallel()
	sharedtestvalues.SkipTestIfCredentialsUnset(t, b)

	_, err := b.GetOrderHistory(t.Context(), &order.MultiOrderRequest{
		Side:      order.Buy,
		AssetType: asset.Spot,
		Type:      order.AnyType,
	})
	if err != nil {
		t.Error(err)
	}
}

func TestUpdateOrderbook(t *testing.T) {
	t.Parallel()
	cp := currency.NewPairWithDelimiter(currency.BTC.String(), currency.AUD.String(), "-")
	_, err := b.UpdateOrderbook(t.Context(), cp, asset.Spot)
	if err != nil {
		t.Error(err)
	}
}

func TestUpdateTicker(t *testing.T) {
	t.Parallel()
	cp := currency.NewPairWithDelimiter(currency.BTC.String(), currency.AUD.String(), "-")
	_, err := b.UpdateTicker(t.Context(), cp, asset.Spot)
	if err != nil {
		t.Error(err)
	}
}

func TestUpdateTickers(t *testing.T) {
	t.Parallel()
	err := b.UpdateTickers(t.Context(), asset.Spot)
	if err != nil {
		t.Error(err)
	}
}

func TestGetActiveOrders(t *testing.T) {
	t.Parallel()
	sharedtestvalues.SkipTestIfCredentialsUnset(t, b)

	_, err := b.GetActiveOrders(t.Context(),
		&order.MultiOrderRequest{AssetType: asset.Spot, Side: order.AnySide, Type: order.AnyType})
	if err != nil {
		t.Fatal(err)
	}
}

func TestWsTicker(t *testing.T) {
	pressXToJSON := []byte(`{ "marketId": "BTC-AUD",
    "timestamp": "2019-04-08T18:56:17.405Z",
    "bestBid": "7309.12",
    "bestAsk": "7326.88",
    "lastPrice": "7316.81",
    "volume24h": "299.12936654",
    "messageType": "tick"
  }`)
	err := b.wsHandleData(pressXToJSON)
	if err != nil {
		t.Error(err)
	}
}

func TestWSTrade(t *testing.T) {
	t.Parallel()

	b := new(BTCMarkets) //nolint:govet // Intentional shadow to avoid future copy/paste mistakes
	require.NoError(t, testexch.Setup(b), "Test instance Setup must not error")
	fErrs := testexch.FixtureToDataHandlerWithErrors(t, "testdata/wsAllTrades.json", b.wsHandleData)
	require.Equal(t, 2, len(fErrs), "Must get correct number of errors from wsHandleData")
	assert.ErrorIs(t, fErrs[0].Err, order.ErrSideIsInvalid, "Side.UnmarshalJSON errors should propagate correctly")
	assert.ErrorContains(t, fErrs[0].Err, "WRONG", "Side.UnmarshalJSON errors should propagate correctly")
	assert.ErrorIs(t, fErrs[1].Err, order.ErrSideIsInvalid, "wsHandleData errors should propagate correctly")
	assert.ErrorContains(t, fErrs[1].Err, "ANY", "wsHandleData errors should propagate correctly")
	close(b.Websocket.DataHandler)

	exp := []trade.Data{
		{
			Exchange:     b.Name,
			CurrencyPair: currency.NewPairWithDelimiter("BTC", "AUD", currency.DashDelimiter),
			Timestamp:    time.Date(2025, 3, 13, 8, 27, 55, 691000000, time.UTC),
			Price:        131200.34,
			Amount:       0.00151228,
			Side:         order.Buy,
			TID:          "7006384466",
			AssetType:    asset.Spot,
		},
		{
			Exchange:     b.Name,
			CurrencyPair: currency.NewPairWithDelimiter("BTC", "AUD", currency.DashDelimiter),
			Timestamp:    time.Date(2025, 3, 13, 8, 28, 2, 273000000, time.UTC),
			Price:        131065.01,
			Amount:       0.05,
			Side:         order.Sell,
			TID:          "7006384467",
			AssetType:    asset.Spot,
		},
	}
	require.Len(t, b.Websocket.DataHandler, 2, "Must see correct number of trades")

	for resp := range b.Websocket.DataHandler {
		switch v := resp.(type) {
		case trade.Data:
			i := 1 - len(b.Websocket.DataHandler)
			require.Equalf(t, exp[i], v, "Trade[%d] must be correct", i)
		case error:
			t.Error(v)
		default:
			t.Errorf("Unexpected type in DataHandler: %T(%s)", v, v)
		}
	}
}

func TestWsFundChange(t *testing.T) {
	pressXToJSON := []byte(`{
  "fundtransferId": 276811,
  "type": "Deposit",
  "status": "Complete",
  "timestamp": "2019-04-16T01:38:02.931Z",
  "amount": "0.001",
  "currency": "BTC",
  "fee": "0",
  "messageType": "fundChange"
}`)
	err := b.wsHandleData(pressXToJSON)
	if err != nil {
		t.Error(err)
	}
}

func TestWsOrderbookUpdate(t *testing.T) {
	pressXToJSON := []byte(`{ "marketId": "LTC-AUD",
    "snapshot": true,
    "timestamp": "2020-01-08T19:47:13.986Z",
    "snapshotId": 1578512833978000,
      "bids":
      [ [ "99.57", "0.55", 1 ],
        [ "97.62", "3.20", 2 ],
        [ "97.07", "0.9", 1 ],
        [ "96.7", "1.9", 1 ],
        [ "95.8", "7.0", 1 ] ],
      "asks":
        [ [ "100", "3.79", 3 ],
          [ "101", "6.32", 2 ] ],
      "messageType": "orderbookUpdate"
  }`)
	err := b.wsHandleData(pressXToJSON)
	if err != nil {
		t.Error(err)
	}

	pressXToJSON = []byte(`  { "marketId": "LTC-AUD",
    "timestamp": "2020-01-08T19:47:24.054Z",
    "snapshotId": 1578512844045000,
    "bids":  [ ["99.81", "1.2", 1 ], ["95.8", "0", 0 ]],
    "asks": [ ["100", "3.2", 2 ] ],
    "messageType": "orderbookUpdate",
	"checksum": "2513007604"
  }`)
	err = b.wsHandleData(pressXToJSON)
	if err != nil {
		t.Error(err)
	}
}

func TestWsHeartbeats(t *testing.T) {
	pressXToJSON := []byte(`{
  "messageType": "error",
  "code": 3,
  "message": "invalid channel names"
}`)
	err := b.wsHandleData(pressXToJSON)
	if err == nil {
		t.Error("expected error")
	}

	pressXToJSON = []byte(`{ 
"messageType": "error",
"code": 3,
"message": "invalid marketIds"
}`)
	err = b.wsHandleData(pressXToJSON)
	if err == nil {
		t.Error("expected error")
	}

	pressXToJSON = []byte(`{ 
"messageType": "error",
"code": 1,
"message": "authentication failed. invalid key"
}`)
	err = b.wsHandleData(pressXToJSON)
	if err == nil {
		t.Error("expected error")
	}
}

func TestWsOrders(t *testing.T) {
	pressXToJSON := []byte(`{ 
	"orderId": 79003,
    "marketId": "BTC-AUD",
    "side": "Bid",
    "type": "Limit",
    "openVolume": "1",
    "status": "Placed",
    "triggerStatus": "",
    "trades": [],
    "timestamp": "2019-04-08T20:41:19.339Z",
    "messageType": "orderChange"
  }`)
	err := b.wsHandleData(pressXToJSON)
	if err != nil {
		t.Error(err)
	}

	pressXToJSON = []byte(` { 
	"orderId": 79033,
    "marketId": "BTC-AUD",
    "side": "Bid",
    "type": "Limit",
    "openVolume": "0",
    "status": "Fully Matched",
    "triggerStatus": "",
    "trades": [{
               "tradeId":31727,
               "price":"0.1634",
               "volume":"10",
               "fee":"0.001",
               "liquidityType":"Taker"
             }],
    "timestamp": "2019-04-08T20:50:39.658Z",
    "messageType": "orderChange"
  }`)
	err = b.wsHandleData(pressXToJSON)
	if err != nil {
		t.Error(err)
	}

	pressXToJSON = []byte(` { 
	"orderId": 79003,
    "marketId": "BTC-AUD",
    "side": "Bid",
    "type": "Limit",
    "openVolume": "1",
    "status": "Cancelled",
    "triggerStatus": "",
    "trades": [],
    "timestamp": "2019-04-08T20:41:41.857Z",
    "messageType": "orderChange"
  }`)
	err = b.wsHandleData(pressXToJSON)
	if err != nil {
		t.Error(err)
	}

	pressXToJSON = []byte(`  { 
	"orderId": 79003,
    "marketId": "BTC-AUD",
    "side": "Bid",
    "type": "Limit",
    "openVolume": "1",
    "status": "Partially Matched",
    "triggerStatus": "",
    "trades": [{
               "tradeId":31927,
               "price":"0.1634",
               "volume":"5",
               "fee":"0.001",
               "liquidityType":"Taker"
             }],
	"timestamp": "2019-04-08T20:41:41.857Z",
    "messageType": "orderChange"
  }`)
	err = b.wsHandleData(pressXToJSON)
	if err != nil {
		t.Error(err)
	}

	pressXToJSON = []byte(` { 
	"orderId": 7903,
    "marketId": "BTC-AUD",
    "side": "Bid",
    "type": "Limit",
    "openVolume": "1.2",
    "status": "Placed",
    "triggerStatus": "Triggered",
    "trades": [],
    "timestamp": "2019-04-08T20:41:41.857Z",
    "messageType": "orderChange"
  }`)
	err = b.wsHandleData(pressXToJSON)
	if err != nil {
		t.Error(err)
	}
}

func TestGetHistoricCandles(t *testing.T) {
	t.Parallel()
	_, err := b.GetHistoricCandles(t.Context(), spotTestPair, asset.Spot, kline.OneHour, time.Now().Add(-time.Hour*24), time.Now())
	assert.NoError(t, err, "GetHistoricCandles should not error")
}

func TestGetHistoricCandlesExtended(t *testing.T) {
	t.Parallel()
	_, err := b.GetHistoricCandlesExtended(t.Context(), spotTestPair, asset.Spot, kline.OneHour, time.Now().AddDate(0, 0, -1), time.Now())
	assert.NoError(t, err, "GetHistoricCandlesExtended should not error")
}

func TestFormatExchangeKlineInterval(t *testing.T) {
	t.Parallel()
	for _, tc := range []struct {
		interval kline.Interval
		output   string
	}{
		{
			kline.OneMin,
			"1m",
		},
		{
			kline.OneDay,
			"1d",
		},
	} {
		t.Run(tc.interval.String(), func(t *testing.T) {
			t.Parallel()
			assert.Equal(t, tc.output, b.FormatExchangeKlineInterval(tc.interval))
		})
	}
}

func TestGetRecentTrades(t *testing.T) {
	t.Parallel()
	_, err := b.GetRecentTrades(t.Context(), spotTestPair, asset.Spot)
	assert.NoError(t, err, "GetRecentTrades should not error")
}

func TestGetHistoricTrades(t *testing.T) {
	t.Parallel()
	_, err := b.GetHistoricTrades(t.Context(), spotTestPair, asset.Spot, time.Now().Add(-time.Minute*15), time.Now())
	assert.ErrorIs(t, err, common.ErrFunctionNotSupported)
}

<<<<<<< HEAD
func TestOrderbookChecksum(t *testing.T) {
	b := &orderbook.Base{
		Asks: []orderbook.Tranche{{Price: 0.3965, Amount: 44149.815}, {Price: 0.3967, Amount: 16000.0}},
		Bids: []orderbook.Tranche{{Price: 0.396, Amount: 51.0}, {Price: 0.396, Amount: 25.0}, {Price: 0.3958, Amount: 18570.0}},
=======
func TestChecksum(t *testing.T) {
	b := &orderbook.Book{
		Asks: []orderbook.Level{
			{Price: 0.3965, Amount: 44149.815},
			{Price: 0.3967, Amount: 16000.0},
		},
		Bids: []orderbook.Level{
			{Price: 0.396, Amount: 51.0},
			{Price: 0.396, Amount: 25.0},
			{Price: 0.3958, Amount: 18570.0},
		},
>>>>>>> 2958e64a
	}

	require.Equal(t, uint32(3802968298), orderbookChecksum(b))
}

func TestTrim(t *testing.T) {
	testCases := []struct {
		Value    float64
		Expected string
	}{
		{Value: 0.1234, Expected: "1234"},
		{Value: 0.00001234, Expected: "1234"},
		{Value: 32.00001234, Expected: "3200001234"},
		{Value: 0, Expected: ""},
		{Value: 0.0, Expected: ""},
		{Value: 1.0, Expected: "1"},
		{Value: 0.3965, Expected: "3965"},
		{Value: 16000.0, Expected: "16000"},
		{Value: 0.0019, Expected: "19"},
		{Value: 1.01, Expected: "101"},
	}

	for _, tt := range testCases {
		t.Run("", func(t *testing.T) {
			received := trim(tt.Value)
			if received != tt.Expected {
				t.Fatalf("received: %v but expected: %v", received, tt.Expected)
			}
		})
	}
}

func TestFormatOrderType(t *testing.T) {
	t.Parallel()
	_, err := b.formatOrderType(0)
	require.ErrorIs(t, err, order.ErrTypeIsInvalid)

	r, err := b.formatOrderType(order.Limit)
	require.NoError(t, err)

	if r != limit {
		t.Fatal("unexpected value")
	}

	r, err = b.formatOrderType(order.Market)
	require.NoError(t, err)

	if r != market {
		t.Fatal("unexpected value")
	}

	r, err = b.formatOrderType(order.StopLimit)
	require.NoError(t, err)

	if r != stopLimit {
		t.Fatal("unexpected value")
	}

	r, err = b.formatOrderType(order.Stop)
	require.NoError(t, err)

	if r != stop {
		t.Fatal("unexpected value")
	}

	r, err = b.formatOrderType(order.TakeProfit)
	require.NoError(t, err)

	if r != takeProfit {
		t.Fatal("unexpected value")
	}
}

func TestFormatOrderSide(t *testing.T) {
	t.Parallel()
	_, err := b.formatOrderSide(255)
	require.ErrorIs(t, err, order.ErrSideIsInvalid)

	f, err := b.formatOrderSide(order.Bid)
	require.NoError(t, err)

	if f != bidSide {
		t.Fatal("unexpected value")
	}

	f, err = b.formatOrderSide(order.Ask)
	require.NoError(t, err)

	if f != askSide {
		t.Fatal("unexpected value")
	}
}

func TestGetTimeInForce(t *testing.T) {
	t.Parallel()
	f := b.getTimeInForce(&order.Submit{})
	require.Empty(t, f)

	f = b.getTimeInForce(&order.Submit{TimeInForce: order.ImmediateOrCancel})
	require.Equal(t, "IOC", f)

	f = b.getTimeInForce(&order.Submit{TimeInForce: order.FillOrKill})
	assert.Equal(t, "FOK", f)
}

func TestReplaceOrder(t *testing.T) {
	t.Parallel()
	_, err := b.ReplaceOrder(t.Context(), "", "bro", 0, 0)
	require.ErrorIs(t, err, errInvalidAmount)

	_, err = b.ReplaceOrder(t.Context(), "", "bro", 1, 0)
	require.ErrorIs(t, err, errInvalidAmount)

	_, err = b.ReplaceOrder(t.Context(), "", "bro", 1, 1)
	require.ErrorIs(t, err, errIDRequired)

	sharedtestvalues.SkipTestIfCredentialsUnset(t, b, canManipulateRealOrders)

	_, err = b.ReplaceOrder(t.Context(), "8207096301", "bruh", 100000, 0.001)
	require.NoError(t, err)
}

func TestWrapperModifyOrder(t *testing.T) {
	t.Parallel()
	_, err := b.ModifyOrder(t.Context(), &order.Modify{})
	require.ErrorIs(t, err, order.ErrPairIsEmpty)

	sharedtestvalues.SkipTestIfCredentialsUnset(t, b, canManipulateRealOrders)

	mo, err := b.ModifyOrder(t.Context(), &order.Modify{
		Pair:          currency.NewPair(currency.BTC, currency.AUD),
		AssetType:     asset.Spot,
		Price:         100000,
		Amount:        0.001,
		OrderID:       "8207123461",
		ClientOrderID: "bruh3",
	})
	require.NoError(t, err)

	if mo == nil {
		t.Fatal("expected data return")
	}
}

func TestUpdateOrderExecutionLimits(t *testing.T) {
	t.Parallel()
	err := b.UpdateOrderExecutionLimits(t.Context(), asset.Empty)
	require.ErrorIs(t, err, asset.ErrNotSupported)

	err = b.UpdateOrderExecutionLimits(t.Context(), asset.Spot)
	require.NoError(t, err)

	lim, err := b.ExecutionLimits.GetOrderExecutionLimits(asset.Spot, currency.NewPair(currency.BTC, currency.AUD))
	require.NoError(t, err)

	if lim == (order.MinMaxLevel{}) {
		t.Fatal("expected value return")
	}
}

func TestGetWithdrawalsHistory(t *testing.T) {
	t.Parallel()
	sharedtestvalues.SkipTestIfCredentialsUnset(t, b)
	_, err := b.GetWithdrawalsHistory(t.Context(), currency.BTC, asset.Spot)
	if err != nil {
		t.Error(err)
	}
}

func TestCancelBatchOrders(t *testing.T) {
	t.Parallel()
	sharedtestvalues.SkipTestIfCredentialsUnset(t, b, canManipulateRealOrders)
	_, err := b.CancelBatchOrders(t.Context(), []order.Cancel{
		{
			OrderID:   "1234",
			AssetType: asset.Spot,
			Pair:      currency.NewPair(currency.BTC, currency.AUD),
		},
	})
	if err != nil {
		t.Error(err)
	}
}

func TestGetCurrencyTradeURL(t *testing.T) {
	t.Parallel()
	testexch.UpdatePairsOnce(t, b)
	for _, a := range b.GetAssetTypes(false) {
		pairs, err := b.CurrencyPairs.GetPairs(a, false)
		require.NoErrorf(t, err, "cannot get pairs for %s", a)
		require.NotEmptyf(t, pairs, "no pairs for %s", a)
		resp, err := b.GetCurrencyTradeURL(t.Context(), a, pairs[0])
		require.NoError(t, err)
		assert.NotEmpty(t, resp)
	}
}

func TestGenerateSubscriptions(t *testing.T) {
	t.Parallel()
	b := new(BTCMarkets)
	require.NoError(t, testexch.Setup(b), "Test instance Setup must not error")
	p := currency.Pairs{currency.NewPairWithDelimiter("BTC", "USD", "_"), currency.NewPairWithDelimiter("ETH", "BTC", "_")}
	require.NoError(t, b.CurrencyPairs.StorePairs(asset.Spot, p, false))
	require.NoError(t, b.CurrencyPairs.StorePairs(asset.Spot, p, true))
	b.Websocket.SetCanUseAuthenticatedEndpoints(true)
	require.True(t, b.Websocket.CanUseAuthenticatedEndpoints(), "CanUseAuthenticatedEndpoints must return true")
	subs, err := b.generateSubscriptions()
	require.NoError(t, err, "generateSubscriptions must not error")
	pairs, err := b.GetEnabledPairs(asset.Spot)
	require.NoError(t, err, "GetEnabledPairs must not error")
	exp := subscription.List{}
	for _, baseSub := range b.Features.Subscriptions {
		s := baseSub.Clone()
		if !s.Authenticated && s.Channel != subscription.HeartbeatChannel {
			s.Pairs = pairs
		}
		s.QualifiedChannel = channelName(s)
		exp = append(exp, s)
	}
	testsubs.EqualLists(t, exp, subs)
	assert.PanicsWithError(t,
		"subscription channel not supported: wibble",
		func() { channelName(&subscription.Subscription{Channel: "wibble"}) },
		"should panic on invalid channel",
	)
}<|MERGE_RESOLUTION|>--- conflicted
+++ resolved
@@ -772,24 +772,10 @@
 	assert.ErrorIs(t, err, common.ErrFunctionNotSupported)
 }
 
-<<<<<<< HEAD
 func TestOrderbookChecksum(t *testing.T) {
-	b := &orderbook.Base{
-		Asks: []orderbook.Tranche{{Price: 0.3965, Amount: 44149.815}, {Price: 0.3967, Amount: 16000.0}},
-		Bids: []orderbook.Tranche{{Price: 0.396, Amount: 51.0}, {Price: 0.396, Amount: 25.0}, {Price: 0.3958, Amount: 18570.0}},
-=======
-func TestChecksum(t *testing.T) {
 	b := &orderbook.Book{
-		Asks: []orderbook.Level{
-			{Price: 0.3965, Amount: 44149.815},
-			{Price: 0.3967, Amount: 16000.0},
-		},
-		Bids: []orderbook.Level{
-			{Price: 0.396, Amount: 51.0},
-			{Price: 0.396, Amount: 25.0},
-			{Price: 0.3958, Amount: 18570.0},
-		},
->>>>>>> 2958e64a
+		Asks: orderbook.Levels{{Price: 0.3965, Amount: 44149.815}, {Price: 0.3967, Amount: 16000.0}},
+		Bids: orderbook.Levels{{Price: 0.396, Amount: 51.0}, {Price: 0.396, Amount: 25.0}, {Price: 0.3958, Amount: 18570.0}},
 	}
 
 	require.Equal(t, uint32(3802968298), orderbookChecksum(b))
