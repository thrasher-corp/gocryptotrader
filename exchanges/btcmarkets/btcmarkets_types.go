package btcmarkets

import (
	"time"

	"github.com/thrasher-corp/gocryptotrader/currency"
<<<<<<< HEAD
	"github.com/thrasher-corp/gocryptotrader/exchanges/bank"
	"github.com/thrasher-corp/gocryptotrader/exchanges/fee"
=======
>>>>>>> 1669f1c6
	"github.com/thrasher-corp/gocryptotrader/exchanges/orderbook"
)

// Market holds a tradable market instrument
type Market struct {
	MarketID       string  `json:"marketId"`
	BaseAsset      string  `json:"baseAsset"`
	QuoteAsset     string  `json:"quoteAsset"`
	MinOrderAmount float64 `json:"minOrderAmount,string"`
	MaxOrderAmount float64 `json:"maxOrderAmount,string"`
	AmountDecimals int64   `json:"amountDecimals,string"`
	PriceDecimals  int64   `json:"priceDecimals,string"`
}

// Ticker holds ticker information
type Ticker struct {
	MarketID  string    `json:"marketId"`
	BestBID   float64   `json:"bestBid,string"`
	BestAsk   float64   `json:"bestAsk,string"`
	LastPrice float64   `json:"lastPrice,string"`
	Volume    float64   `json:"volume24h,string"`
	Change24h float64   `json:"price24h,string"`
	Low24h    float64   `json:"low24h,string"`
	High24h   float64   `json:"high24h,string"`
	Timestamp time.Time `json:"timestamp"`
}

// Trade holds trade information
type Trade struct {
	TradeID   string    `json:"id"`
	Amount    float64   `json:"amount,string"`
	Price     float64   `json:"price,string"`
	Timestamp time.Time `json:"timestamp"`
	Side      string    `json:"side"`
}

// tempOrderbook stores orderbook data
type tempOrderbook struct {
	MarketID   string      `json:"marketId"`
	SnapshotID int64       `json:"snapshotId"`
	Asks       [][2]string `json:"asks"`
	Bids       [][2]string `json:"bids"`
}

// OBData stores orderbook data
type OBData struct {
	Price  float64
	Volume float64
}

// Orderbook holds current orderbook information returned from the exchange
type Orderbook struct {
	MarketID   string
	SnapshotID int64
	Asks       []OBData
	Bids       []OBData
}

// MarketCandle stores candle data for a given pair
type MarketCandle struct {
	Time   time.Time
	Open   float64
	Close  float64
	Low    float64
	High   float64
	Volume float64
}

// TimeResp stores server time
type TimeResp struct {
	Time time.Time `json:"timestamp"`
}

// TradingFee 30 day trade volume
type TradingFee struct {
	Success        bool    `json:"success"`
	ErrorCode      int     `json:"errorCode"`
	ErrorMessage   string  `json:"errorMessage"`
	TradingFeeRate float64 `json:"tradingfeerate"`
	Volume30Day    float64 `json:"volume30day"`
}

// OrderToGo holds order information to be sent to the exchange
type OrderToGo struct {
	Currency        string `json:"currency"`
	Instrument      string `json:"instrument"`
	Price           int64  `json:"price"`
	Volume          int64  `json:"volume"`
	OrderSide       string `json:"orderSide"`
	OrderType       string `json:"ordertype"`
	ClientRequestID string `json:"clientRequestId"`
}

// Order holds order information
type Order struct {
	ID              int64           `json:"id"`
	Currency        string          `json:"currency"`
	Instrument      string          `json:"instrument"`
	OrderSide       string          `json:"orderSide"`
	OrderType       string          `json:"ordertype"`
	CreationTime    time.Time       `json:"creationTime"`
	Status          string          `json:"status"`
	ErrorMessage    string          `json:"errorMessage"`
	Price           float64         `json:"price"`
	Volume          float64         `json:"volume"`
	OpenVolume      float64         `json:"openVolume"`
	ClientRequestID string          `json:"clientRequestId"`
	Trades          []TradeResponse `json:"trades"`
}

// TradeResponse holds trade information
type TradeResponse struct {
	ID           int64     `json:"id"`
	CreationTime time.Time `json:"creationTime"`
	Description  string    `json:"description"`
	Price        float64   `json:"price"`
	Volume       float64   `json:"volume"`
	Fee          float64   `json:"fee"`
}

// AccountData stores account data
type AccountData struct {
	AssetName string  `json:"assetName"`
	Balance   float64 `json:"balance,string"`
	Available float64 `json:"available,string"`
	Locked    float64 `json:"locked,string"`
}

// TradeHistoryData stores data of past trades
type TradeHistoryData struct {
	ID            string    `json:"id"`
	MarketID      string    `json:"marketId"`
	Timestamp     time.Time `json:"timestamp"`
	Price         float64   `json:"price,string"`
	Amount        float64   `json:"amount,string"`
	Side          string    `json:"side"`
	Fee           float64   `json:"fee,string"`
	OrderID       string    `json:"orderId"`
	LiquidityType string    `json:"liquidityType"`
}

// OrderData stores data for new order created
type OrderData struct {
	OrderID      string    `json:"orderId"`
	MarketID     string    `json:"marketId"`
	Side         string    `json:"side"`
	Type         string    `json:"type"`
	CreationTime time.Time `json:"creationTime"`
	Price        float64   `json:"price,string"`
	Amount       float64   `json:"amount,string"`
	OpenAmount   float64   `json:"openAmount,string"`
	Status       string    `json:"status"`
}

// CancelOrderResp stores data for cancelled orders
type CancelOrderResp struct {
	OrderID       string `json:"orderId"`
	ClientOrderID string `json:"clientOrderId"`
}

// PaymentDetails stores payment address
type PaymentDetails struct {
	Address string `json:"address"`
}

// TransferData stores data from asset transfers
type TransferData struct {
	ID             string         `json:"id"`
	AssetName      string         `json:"assetName"`
	Amount         float64        `json:"amount,string"`
	RequestType    string         `json:"type"`
	CreationTime   time.Time      `json:"creationTime"`
	Status         string         `json:"status"`
	Description    string         `json:"description"`
	Fee            float64        `json:"fee,string"`
	LastUpdate     string         `json:"lastUpdate"`
	PaymentDetails PaymentDetails `json:"paymentDetail"`
}

// DepositAddress stores deposit address data
type DepositAddress struct {
	Address   string `json:"address"`
	AssetName string `json:"assetName"`
	Tag       string // custom field we populate
}

// WithdrawalFeeData stores data for fees
type WithdrawalFeeData struct {
	AssetName currency.Code `json:"assetName"`
	Fee       float64       `json:"fee,string"`
}

// AssetData stores data for given asset
type AssetData struct {
	AssetName           string  `json:"assetName"`
	MinDepositAmount    float64 `json:"minDepositAmount,string"`
	MaxDepositAmount    float64 `json:"maxDepositAmount,string"`
	DepositDecimals     float64 `json:"depositDecimals,string"`
	MinWithdrawalAmount float64 `json:"minWithdrawalAmount,string"`
	MaxWithdrawalAmount float64 `json:"maxWithdrawalAmount,string"`
	WithdrawalDecimals  float64 `json:"withdrawalDecimals,string"`
	WithdrawalFee       float64 `json:"withdrawalFee,string"`
	DepositFee          float64 `json:"depositFee,string"`
}

// TransactionData stores data from past transactions
type TransactionData struct {
	ID           string    `json:"id"`
	CreationTime time.Time `json:"creationTime"`
	Description  string    `json:"description"`
	AssetName    string    `json:"assetName"`
	Amount       float64   `json:"amount,string"`
	Balance      float64   `json:"balance,string"`
	Type         string    `json:"type"`
	RecordType   string    `json:"recordType"`
	ReferrenceID string    `json:"referrenceId"`
}

// CreateReportResp stores data for created report
type CreateReportResp struct {
	ReportID string `json:"reportId"`
}

// ReportData gets data for a created report
type ReportData struct {
	ID           string    `json:"id"`
	ContentURL   string    `json:"contentUrl"`
	CreationTime time.Time `json:"creationTime"`
	ReportType   string    `json:"reportType"`
	Status       string    `json:"status"`
	Format       string    `json:"format"`
}

// BatchPlaceData stores data for placed batch orders
type BatchPlaceData struct {
	OrderID       string    `json:"orderId"`
	MarketID      string    `json:"marketId"`
	Side          string    `json:"side"`
	Type          string    `json:"type"`
	CreationTime  time.Time `json:"creationTime"`
	Price         float64   `json:"price,string"`
	Amount        float64   `json:"amount,string"`
	OpenAmount    float64   `json:"openAmount,string"`
	Status        string    `json:"status"`
	ClientOrderID string    `json:"clientOrderId"`
}

// UnprocessedBatchResp stores data for unprocessed response
type UnprocessedBatchResp struct {
	Code      string `json:"code"`
	Message   string `json:"message"`
	RequestID string `json:"requestId"`
}

// BatchPlaceCancelResponse stores place and cancel batch data
type BatchPlaceCancelResponse struct {
	PlacedOrders      []BatchPlaceData       `json:"placeOrders"`
	CancelledOrders   []CancelOrderResp      `json:"cancelOrders"`
	UnprocessedOrders []UnprocessedBatchResp `json:"unprocessedRequests"`
}

// BatchTradeResponse stores the trades from batchtrades
type BatchTradeResponse struct {
	Orders              []BatchPlaceData       `json:"orders"`
	UnprocessedRequests []UnprocessedBatchResp `json:"unprocessedRequests"`
}

// BatchCancelResponse stores the cancellation details from batch cancels
type BatchCancelResponse struct {
	CancelOrders        []CancelOrderResp      `json:"cancelOrders"`
	UnprocessedRequests []UnprocessedBatchResp `json:"unprocessedRequests"`
}

// WithdrawRequestCrypto is a generalized withdraw request type
type WithdrawRequestCrypto struct {
	Amount   int64  `json:"amount"`
	Currency string `json:"currency"`
	Address  string `json:"address"`
}

// WithdrawRequestAUD is a generalized withdraw request type
type WithdrawRequestAUD struct {
	Amount        int64  `json:"amount"`
	Currency      string `json:"currency"`
	AccountName   string `json:"accountName"`
	AccountNumber string `json:"accountNumber"`
	BankName      string `json:"bankName"`
	BSBNumber     string `json:"bsbNumber"`
}

// CancelBatch stores data for batch cancel request
type CancelBatch struct {
	OrderID       string `json:"orderId,omitempty"`
	ClientOrderID string `json:"clientOrderId,omitempty"`
}

// PlaceBatch stores data for place batch request
type PlaceBatch struct {
	MarketID      string  `json:"marketId"`
	Price         float64 `json:"price"`
	Amount        float64 `json:"amount"`
	OrderType     string  `json:"type"`
	Side          string  `json:"side"`
	TriggerPrice  float64 `json:"triggerPrice,omitempty"`
	TriggerAmount float64 `json:"triggerAmount,omitempty"`
	TimeInForce   string  `json:"timeInForce,omitempty"`
	PostOnly      bool    `json:"postOnly,omitempty"`
	SelfTrade     string  `json:"selfTrade,omitempty"`
	ClientOrderID string  `json:"clientOrderId,omitempty"`
}

// PlaceOrderMethod stores data for place request
type PlaceOrderMethod struct {
	PlaceOrder PlaceBatch `json:"placeOrder,omitempty"`
}

// CancelOrderMethod stores data for Cancel request
type CancelOrderMethod struct {
	CancelOrder CancelBatch `json:"cancelOrder,omitempty"`
}

// TradingFeeData stores trading fee data
type TradingFeeData struct {
	MakerFeeRate float64       `json:"makerFeeRate,string"`
	TakerFeeRate float64       `json:"takerFeeRate,string"`
	MarketID     currency.Pair `json:"marketId"`
}

// TradingFeeResponse stores trading fee data
type TradingFeeResponse struct {
	MonthlyVolume float64          `json:"volume30Day,string"`
	FeeByMarkets  []TradingFeeData `json:"FeeByMarkets"`
}

// WsSubscribe defines a subscription message used in the Subscribe function
type WsSubscribe struct {
	MarketIDs   []string `json:"marketIds,omitempty"`
	Channels    []string `json:"channels,omitempty"`
	Key         string   `json:"key,omitempty"`
	Signature   string   `json:"signature,omitempty"`
	Timestamp   string   `json:"timestamp,omitempty"`
	MessageType string   `json:"messageType,omitempty"`
}

// WsMessageType message sent via ws to determine type
type WsMessageType struct {
	MessageType string `json:"messageType"`
}

// WsTick message received for ticker data
type WsTick struct {
	Currency    string    `json:"marketId"`
	Timestamp   time.Time `json:"timestamp"`
	Bid         float64   `json:"bestBid,string"`
	Ask         float64   `json:"bestAsk,string"`
	Last        float64   `json:"lastPrice,string"`
	Volume      float64   `json:"volume24h,string"`
	Price24h    float64   `json:"price24h,string"`
	Low24h      float64   `json:"low24h,string"`
	High24      float64   `json:"high24h,string"`
	MessageType string    `json:"messageType"`
}

// WsTrade message received for trade data
type WsTrade struct {
	Currency    string    `json:"marketId"`
	Timestamp   time.Time `json:"timestamp"`
	TradeID     int64     `json:"tradeId"`
	Price       float64   `json:"price,string"`
	Volume      float64   `json:"volume,string"`
	Side        string    `json:"side"`
	MessageType string    `json:"messageType"`
}

// WsOrderbook message received for orderbook data
type WsOrderbook struct {
	Currency    currency.Pair      `json:"marketId"`
	Snapshot    bool               `json:"snapshot"`
	Timestamp   time.Time          `json:"timestamp"`
	SnapshotID  int64              `json:"snapshotId"`
	Bids        WebsocketOrderbook `json:"bids"`
	Asks        WebsocketOrderbook `json:"asks"`
<<<<<<< HEAD
	Checksum    int64              `json:"checksum,string"`
=======
	Checksum    uint32             `json:"checksum,string"`
>>>>>>> 1669f1c6
	MessageType string             `json:"messageType"`
}

// WsFundTransfer stores fund transfer data for websocket
type WsFundTransfer struct {
	FundTransferID int64     `json:"fundtransferId"`
	TransferType   string    `json:"type"`
	Status         string    `json:"status"`
	Timestamp      time.Time `json:"timestamp"`
	Amount         float64   `json:"amount,string"`
	Currency       string    `json:"currency"`
	Fee            float64   `json:"fee,string"`
	MessageType    string    `json:"messageType"`
}

// WsTradeData stores trade data for websocket
type WsTradeData struct {
	TradeID       int64   `json:"tradeId"`
	Price         float64 `json:"price,string"`
	Volume        float64 `json:"volume,string"`
	Fee           float64 `json:"fee,string"`
	LiquidityType string  `json:"liquidityType"`
}

// WsOrderChange stores order data
type WsOrderChange struct {
	OrderID       int64         `json:"orderId"`
	MarketID      string        `json:"marketId"`
	Side          string        `json:"side"`
	OrderType     string        `json:"type"`
	OpenVolume    float64       `json:"openVolume,string"`
	Status        string        `json:"status"`
	TriggerStatus string        `json:"triggerStatus"`
	Trades        []WsTradeData `json:"trades"`
	Timestamp     time.Time     `json:"timestamp"`
	MessageType   string        `json:"messageType"`
}

// WsError stores websocket error data
type WsError struct {
	MessageType string `json:"messageType"`
	Code        int64  `json:"code"`
	Message     string `json:"message"`
}

// CandleResponse holds OHLCV data for exchange
type CandleResponse [][6]string

<<<<<<< HEAD
var defaultTransferFees = []fee.Transfer{
	{Currency: currency.BTC, Deposit: fee.Convert(0), Withdrawal: fee.Convert(0.0003)},
	{Currency: currency.LTC, Deposit: fee.Convert(0), Withdrawal: fee.Convert(0.001)},
	{Currency: currency.ETH, Deposit: fee.Convert(0), Withdrawal: fee.Convert(0.005)},
	{Currency: currency.ETC, Deposit: fee.Convert(0), Withdrawal: fee.Convert(0.001)},
	{Currency: currency.XRP, Deposit: fee.Convert(0), Withdrawal: fee.Convert(0.01)},
	{Currency: currency.POWR, Deposit: fee.Convert(0), Withdrawal: fee.Convert(54)},
	{Currency: currency.OMG, Deposit: fee.Convert(0), Withdrawal: fee.Convert(2)},
	{Currency: currency.BCH, Deposit: fee.Convert(0), Withdrawal: fee.Convert(0.0001)},
	{Currency: currency.BSV, Deposit: fee.Convert(0), Withdrawal: fee.Convert(0.0001)},
	{Currency: currency.GNT, Deposit: fee.Convert(0), Withdrawal: fee.Convert(55)},
	{Currency: currency.BAT, Deposit: fee.Convert(0), Withdrawal: fee.Convert(20)},
	{Currency: currency.XLM, Deposit: fee.Convert(0), Withdrawal: fee.Convert(0.01)},
	{Currency: currency.ENJ, Deposit: fee.Convert(0), Withdrawal: fee.Convert(14)},
	{Currency: currency.LINK, Deposit: fee.Convert(0), Withdrawal: fee.Convert(0.6)},
	{Currency: currency.COMP, Deposit: fee.Convert(0), Withdrawal: fee.Convert(0.035)},
	{Currency: currency.ALGO, Deposit: fee.Convert(0), Withdrawal: fee.Convert(0.01)},
	{Currency: currency.MCAU, Deposit: fee.Convert(0), Withdrawal: fee.Convert(0.0003)},
	{Currency: currency.USDT, Deposit: fee.Convert(0), Withdrawal: fee.Convert(20)},
}

var bankTransferFees = []fee.Transfer{
	{Currency: currency.AUD, BankTransfer: bank.WireTransfer, Deposit: fee.Convert(0), Withdrawal: fee.Convert(0)},
}

=======
>>>>>>> 1669f1c6
// WebsocketOrderbook defines a specific websocket orderbook type to directly
// unmarshal json.
type WebsocketOrderbook orderbook.Items<|MERGE_RESOLUTION|>--- conflicted
+++ resolved
@@ -4,11 +4,8 @@
 	"time"
 
 	"github.com/thrasher-corp/gocryptotrader/currency"
-<<<<<<< HEAD
 	"github.com/thrasher-corp/gocryptotrader/exchanges/bank"
 	"github.com/thrasher-corp/gocryptotrader/exchanges/fee"
-=======
->>>>>>> 1669f1c6
 	"github.com/thrasher-corp/gocryptotrader/exchanges/orderbook"
 )
 
@@ -391,11 +388,7 @@
 	SnapshotID  int64              `json:"snapshotId"`
 	Bids        WebsocketOrderbook `json:"bids"`
 	Asks        WebsocketOrderbook `json:"asks"`
-<<<<<<< HEAD
-	Checksum    int64              `json:"checksum,string"`
-=======
 	Checksum    uint32             `json:"checksum,string"`
->>>>>>> 1669f1c6
 	MessageType string             `json:"messageType"`
 }
 
@@ -444,7 +437,6 @@
 // CandleResponse holds OHLCV data for exchange
 type CandleResponse [][6]string
 
-<<<<<<< HEAD
 var defaultTransferFees = []fee.Transfer{
 	{Currency: currency.BTC, Deposit: fee.Convert(0), Withdrawal: fee.Convert(0.0003)},
 	{Currency: currency.LTC, Deposit: fee.Convert(0), Withdrawal: fee.Convert(0.001)},
@@ -470,8 +462,6 @@
 	{Currency: currency.AUD, BankTransfer: bank.WireTransfer, Deposit: fee.Convert(0), Withdrawal: fee.Convert(0)},
 }
 
-=======
->>>>>>> 1669f1c6
 // WebsocketOrderbook defines a specific websocket orderbook type to directly
 // unmarshal json.
 type WebsocketOrderbook orderbook.Items