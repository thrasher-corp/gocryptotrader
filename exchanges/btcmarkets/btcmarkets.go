--- conflicted
+++ resolved
@@ -165,11 +165,7 @@
 
 // FormatExchangeKlineInterval returns Interval to exchange formatted string
 func (b *BTCMarkets) FormatExchangeKlineInterval(in kline.Interval) string {
-<<<<<<< HEAD
-	if in == kline.OneDay || in == kline.TwentyFourHour {
-=======
 	if in == kline.OneDay {
->>>>>>> 0ad03c48
 		return "1d"
 	}
 	return in.Short()
