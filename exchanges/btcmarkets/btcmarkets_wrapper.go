package btcmarkets

import (
	"errors"
	"fmt"
	"strconv"
	"strings"
	"sync"
	"time"

	"github.com/thrasher-corp/gocryptotrader/common"
	"github.com/thrasher-corp/gocryptotrader/config"
	"github.com/thrasher-corp/gocryptotrader/currency"
	exchange "github.com/thrasher-corp/gocryptotrader/exchanges"
	"github.com/thrasher-corp/gocryptotrader/exchanges/account"
	"github.com/thrasher-corp/gocryptotrader/exchanges/asset"
	"github.com/thrasher-corp/gocryptotrader/exchanges/kline"
	"github.com/thrasher-corp/gocryptotrader/exchanges/order"
	"github.com/thrasher-corp/gocryptotrader/exchanges/orderbook"
	"github.com/thrasher-corp/gocryptotrader/exchanges/protocol"
	"github.com/thrasher-corp/gocryptotrader/exchanges/request"
	"github.com/thrasher-corp/gocryptotrader/exchanges/ticker"
	"github.com/thrasher-corp/gocryptotrader/exchanges/trade"
	"github.com/thrasher-corp/gocryptotrader/exchanges/websocket/wshandler"
	"github.com/thrasher-corp/gocryptotrader/log"
	"github.com/thrasher-corp/gocryptotrader/portfolio/withdraw"
)

// GetDefaultConfig returns a default exchange config
func (b *BTCMarkets) GetDefaultConfig() (*config.ExchangeConfig, error) {
	b.SetDefaults()
	exchCfg := new(config.ExchangeConfig)
	exchCfg.Name = b.Name
	exchCfg.HTTPTimeout = exchange.DefaultHTTPTimeout
	exchCfg.BaseCurrencies = b.BaseCurrencies

	err := b.SetupDefaults(exchCfg)
	if err != nil {
		return nil, err
	}

	if b.Features.Supports.RESTCapabilities.AutoPairUpdates {
		err = b.UpdateTradablePairs(true)
		if err != nil {
			return nil, err
		}
	}

	return exchCfg, nil
}

// SetDefaults sets basic defaults
func (b *BTCMarkets) SetDefaults() {
	b.Name = "BTC Markets"
	b.Enabled = true
	b.Verbose = true
	b.API.CredentialsValidator.RequiresKey = true
	b.API.CredentialsValidator.RequiresSecret = true
	b.API.CredentialsValidator.RequiresBase64DecodeSecret = true
	b.API.Endpoints.URLDefault = btcMarketsAPIURL
	b.API.Endpoints.URL = b.API.Endpoints.URLDefault

	b.CurrencyPairs = currency.PairsManager{
		AssetTypes: asset.Items{
			asset.Spot,
		},
		UseGlobalFormat: true,
		RequestFormat: &currency.PairFormat{
			Delimiter: "-",
			Uppercase: true,
		},
		ConfigFormat: &currency.PairFormat{
			Delimiter: "-",
			Uppercase: true,
		},
	}

	b.Features = exchange.Features{
		Supports: exchange.FeaturesSupported{
			REST:      true,
			Websocket: true,
			RESTCapabilities: protocol.Features{
				TickerBatching:      true,
				TickerFetching:      true,
				TradeFetching:       true,
				OrderbookFetching:   true,
				AutoPairUpdates:     true,
				AccountInfo:         true,
				GetOrder:            true,
				GetOrders:           true,
				CancelOrder:         true,
				SubmitOrder:         true,
				UserTradeHistory:    true,
				CryptoWithdrawal:    true,
				FiatWithdraw:        true,
				TradeFee:            true,
				FiatWithdrawalFee:   true,
				CryptoWithdrawalFee: true,
			},
			WebsocketCapabilities: protocol.Features{
				TickerFetching:         true,
				TradeFetching:          true,
				OrderbookFetching:      true,
				AccountInfo:            true,
				Subscribe:              true,
				AuthenticatedEndpoints: true,
				GetOrders:              true,
				GetOrder:               true,
			},
			WithdrawPermissions: exchange.AutoWithdrawCrypto |
				exchange.AutoWithdrawFiat,
			Kline: kline.ExchangeCapabilitiesSupported{
				DateRanges: true,
				Intervals:  true,
			},
		},
		Enabled: exchange.FeaturesEnabled{
			AutoPairUpdates: true,
			Kline: kline.ExchangeCapabilitiesEnabled{
				Intervals: map[string]bool{
					kline.OneMin.Word():  true,
					kline.OneHour.Word(): true,
					kline.OneDay.Word():  true,
				},
				ResultLimit: 1000,
			},
		},
	}

	b.Requester = request.New(b.Name,
		common.NewHTTPClientWithTimeout(exchange.DefaultHTTPTimeout),
		request.WithLimiter(SetRateLimit()))

	b.API.Endpoints.WebsocketURL = btcMarketsWSURL
	b.Websocket = wshandler.New()
	b.WebsocketResponseMaxLimit = exchange.DefaultWebsocketResponseMaxLimit
	b.WebsocketResponseCheckTimeout = exchange.DefaultWebsocketResponseCheckTimeout
	b.WebsocketOrderbookBufferLimit = exchange.DefaultWebsocketOrderbookBufferLimit
}

// Setup takes in an exchange configuration and sets all parameters
func (b *BTCMarkets) Setup(exch *config.ExchangeConfig) error {
	if !exch.Enabled {
		b.SetEnabled(false)
		return nil
	}

	err := b.SetupDefaults(exch)
	if err != nil {
		return err
	}

	err = b.Websocket.Setup(
		&wshandler.WebsocketSetup{
			Enabled:                          exch.Features.Enabled.Websocket,
			Verbose:                          exch.Verbose,
			AuthenticatedWebsocketAPISupport: exch.API.AuthenticatedWebsocketSupport,
			WebsocketTimeout:                 exch.WebsocketTrafficTimeout,
			DefaultURL:                       btcMarketsWSURL,
			ExchangeName:                     exch.Name,
			RunningURL:                       exch.API.Endpoints.WebsocketURL,
			Connector:                        b.WsConnect,
			Subscriber:                       b.Subscribe,
			Features:                         &b.Features.Supports.WebsocketCapabilities,
		})
	if err != nil {
		return err
	}

	b.WebsocketConn = &wshandler.WebsocketConnection{
		ExchangeName:         b.Name,
		URL:                  b.Websocket.GetWebsocketURL(),
		ProxyURL:             b.Websocket.GetProxyAddress(),
		Verbose:              b.Verbose,
		ResponseCheckTimeout: exch.WebsocketResponseCheckTimeout,
		ResponseMaxLimit:     exch.WebsocketResponseMaxLimit,
	}

	b.Websocket.Orderbook.Setup(
		exch.WebsocketOrderbookBufferLimit,
		true,
		true,
		false,
		false,
		exch.Name)

	return nil
}

// Start starts the BTC Markets go routine
func (b *BTCMarkets) Start(wg *sync.WaitGroup) {
	wg.Add(1)
	go func() {
		b.Run()
		wg.Done()
	}()
}

// Run implements the BTC Markets wrapper
func (b *BTCMarkets) Run() {
	if b.Verbose {
		log.Debugf(log.ExchangeSys,
			"%s Websocket: %s (url: %s).\n",
			b.Name,
			common.IsEnabled(b.Websocket.IsEnabled()),
			btcMarketsWSURL)
		b.PrintEnabledPairs()
	}
	forceUpdate := false
	delim := b.GetPairFormat(asset.Spot, false).Delimiter
	if !common.StringDataContains(b.GetEnabledPairs(asset.Spot).Strings(), delim) ||
		!common.StringDataContains(b.GetAvailablePairs(asset.Spot).Strings(), delim) {
		log.Warnln(log.ExchangeSys, "Available pairs for BTC Markets reset due to config upgrade, please enable the pairs you would like again.")
		forceUpdate = true
	}
	if forceUpdate {
		enabledPairs := currency.Pairs{currency.Pair{
			Base:      currency.BTC.Lower(),
			Quote:     currency.AUD.Lower(),
			Delimiter: delim,
		},
		}
		err := b.UpdatePairs(enabledPairs, asset.Spot, true, true)
		if err != nil {
			log.Errorf(log.ExchangeSys,
				"%s Failed to update enabled currencies.\n",
				b.Name)
		}
	}

	if !b.GetEnabledFeatures().AutoPairUpdates && !forceUpdate {
		return
	}

	err := b.UpdateTradablePairs(forceUpdate)
	if err != nil {
		log.Errorf(log.ExchangeSys,
			"%s failed to update tradable pairs. Err: %s",
			b.Name,
			err)
	}
}

// FetchTradablePairs returns a list of the exchanges tradable pairs
func (b *BTCMarkets) FetchTradablePairs(a asset.Item) ([]string, error) {
	if a != asset.Spot {
		return nil, fmt.Errorf("asset type of %s is not supported by %s", a, b.Name)
	}
	markets, err := b.GetMarkets()
	if err != nil {
		return nil, err
	}

	var pairs []string
	for x := range markets {
		pairs = append(pairs, markets[x].MarketID)
	}
	return pairs, nil
}

// UpdateTradablePairs updates the exchanges available pairs and stores
// them in the exchanges config
func (b *BTCMarkets) UpdateTradablePairs(forceUpdate bool) error {
	pairs, err := b.FetchTradablePairs(asset.Spot)
	if err != nil {
		return err
	}

	return b.UpdatePairs(currency.NewPairsFromStrings(pairs), asset.Spot, false, forceUpdate)
}

// UpdateTicker updates and returns the ticker for a currency pair
func (b *BTCMarkets) UpdateTicker(p currency.Pair, assetType asset.Item) (*ticker.Price, error) {
	allPairs := b.GetEnabledPairs(assetType)
	tickers, err := b.GetTickers(allPairs.Slice())
	if err != nil {
		return nil, err
	}
	for x := range tickers {
		var resp ticker.Price
		resp.Pair = currency.NewPairFromString(tickers[x].MarketID)
		resp.Last = tickers[x].LastPrice
		resp.High = tickers[x].High24h
		resp.Low = tickers[x].Low24h
		resp.Bid = tickers[x].BestBID
		resp.Ask = tickers[x].BestAsk
		resp.Volume = tickers[x].Volume
		resp.LastUpdated = time.Now()
		err = ticker.ProcessTicker(b.Name, &resp, assetType)
		if err != nil {
			return nil, err
		}
	}
	return ticker.GetTicker(b.Name, p, assetType)
}

// FetchTicker returns the ticker for a currency pair
func (b *BTCMarkets) FetchTicker(p currency.Pair, assetType asset.Item) (*ticker.Price, error) {
	tickerNew, err := ticker.GetTicker(b.Name, p, assetType)
	if err != nil {
		return b.UpdateTicker(p, assetType)
	}
	return tickerNew, nil
}

// FetchOrderbook returns orderbook base on the currency pair
func (b *BTCMarkets) FetchOrderbook(p currency.Pair, assetType asset.Item) (*orderbook.Base, error) {
	ob, err := orderbook.Get(b.Name, p, assetType)
	if err != nil {
		return b.UpdateOrderbook(p, assetType)
	}
	return ob, nil
}

// UpdateOrderbook updates and returns the orderbook for a currency pair
func (b *BTCMarkets) UpdateOrderbook(p currency.Pair, assetType asset.Item) (*orderbook.Base, error) {
	orderBook := new(orderbook.Base)
	tempResp, err := b.GetOrderbook(b.FormatExchangeCurrency(p, assetType).String(), 2)
	if err != nil {
		return orderBook, err
	}
	for x := range tempResp.Bids {
		orderBook.Bids = append(orderBook.Bids, orderbook.Item{
			Amount: tempResp.Bids[x].Volume,
			Price:  tempResp.Bids[x].Price})
	}
	for y := range tempResp.Asks {
		orderBook.Asks = append(orderBook.Asks, orderbook.Item{
			Amount: tempResp.Asks[y].Volume,
			Price:  tempResp.Asks[y].Price})
	}
	orderBook.Pair = p
	orderBook.ExchangeName = b.Name
	orderBook.AssetType = assetType
	err = orderBook.Process()
	if err != nil {
		return orderBook, err
	}
	return orderbook.Get(b.Name, p, assetType)
}

// UpdateAccountInfo retrieves balances for all enabled currencies
func (b *BTCMarkets) UpdateAccountInfo() (account.Holdings, error) {
	var resp account.Holdings
	data, err := b.GetAccountBalance()
	if err != nil {
		return resp, err
	}
	var acc account.SubAccount
	for key := range data {
		c := currency.NewCode(data[key].AssetName)
		hold := data[key].Locked
		total := data[key].Balance
		acc.Currencies = append(acc.Currencies,
			account.Balance{CurrencyName: c,
				TotalValue: total,
				Hold:       hold})
	}
	resp.Accounts = append(resp.Accounts, acc)
	resp.Exchange = b.Name

	err = account.Process(&resp)
	if err != nil {
		return account.Holdings{}, err
	}

	return resp, nil
}

// FetchAccountInfo retrieves balances for all enabled currencies
func (b *BTCMarkets) FetchAccountInfo() (account.Holdings, error) {
	acc, err := account.GetHoldings(b.Name)
	if err != nil {
		return b.UpdateAccountInfo()
	}

	return acc, nil
}

// GetFundingHistory returns funding history, deposits and
// withdrawals
func (b *BTCMarkets) GetFundingHistory() ([]exchange.FundHistory, error) {
	return nil, common.ErrFunctionNotSupported
}

// GetExchangeHistory returns historic trade data since exchange opening.
<<<<<<< HEAD
func (b *BTCMarkets) GetExchangeHistory(req *trade.HistoryRequest) ([]trade.History, error) {
=======
func (b *BTCMarkets) GetExchangeHistory(*trade.HistoryRequest) ([]trade.History, error) {
>>>>>>> fe17b184
	return nil, common.ErrNotYetImplemented
}

// SubmitOrder submits a new order
func (b *BTCMarkets) SubmitOrder(s *order.Submit) (order.SubmitResponse, error) {
	var resp order.SubmitResponse
	if err := s.Validate(); err != nil {
		return resp, err
	}

	if s.Side == order.Sell {
		s.Side = order.Ask
	}
	if s.Side == order.Buy {
		s.Side = order.Bid
	}

	tempResp, err := b.NewOrder(b.FormatExchangeCurrency(s.Pair, asset.Spot).String(),
		s.Price,
		s.Amount,
		s.Type.String(),
		s.Side.String(),
		s.TriggerPrice,
		s.TargetAmount,
		"",
		false,
		"",
		s.ClientID)
	if err != nil {
		return resp, err
	}
	resp.IsOrderPlaced = true
	resp.OrderID = tempResp.OrderID
	return resp, nil
}

// ModifyOrder will allow of changing orderbook placement and limit to
// market conversion
func (b *BTCMarkets) ModifyOrder(action *order.Modify) (string, error) {
	return "", common.ErrFunctionNotSupported
}

// CancelOrder cancels an order by its corresponding ID number
func (b *BTCMarkets) CancelOrder(o *order.Cancel) error {
	_, err := b.RemoveOrder(o.ID)
	return err
}

// CancelAllOrders cancels all orders associated with a currency pair
func (b *BTCMarkets) CancelAllOrders(_ *order.Cancel) (order.CancelAllResponse, error) {
	var resp order.CancelAllResponse
	tempMap := make(map[string]string)
	var orderIDs []string
	orders, err := b.GetOrders("", -1, -1, -1, true)
	if err != nil {
		return resp, err
	}
	for x := range orders {
		orderIDs = append(orderIDs, orders[x].OrderID)
	}
	splitOrders := common.SplitStringSliceByLimit(orderIDs, 20)
	for z := range splitOrders {
		tempResp, err := b.CancelBatchOrders(splitOrders[z])
		if err != nil {
			return resp, err
		}
		for y := range tempResp.CancelOrders {
			tempMap[tempResp.CancelOrders[y].OrderID] = "Success"
		}
		for z := range tempResp.UnprocessedRequests {
			tempMap[tempResp.UnprocessedRequests[z].RequestID] = "Cancellation Failed"
		}
	}
	resp.Status = tempMap
	return resp, nil
}

// GetOrderInfo returns information on a current open order
func (b *BTCMarkets) GetOrderInfo(orderID string) (order.Detail, error) {
	var resp order.Detail
	o, err := b.FetchOrder(orderID)
	if err != nil {
		return resp, err
	}
	resp.Exchange = b.Name
	resp.ID = orderID
	resp.Pair = currency.NewPairFromString(o.MarketID)
	resp.Price = o.Price
	resp.Date = o.CreationTime
	resp.ExecutedAmount = o.Amount - o.OpenAmount
	resp.Side = order.Bid
	if o.Side == ask {
		resp.Side = order.Ask
	}
	switch o.Type {
	case limit:
		resp.Type = order.Limit
	case market:
		resp.Type = order.Market
	case stopLimit:
		resp.Type = order.Stop
	case stop:
		resp.Type = order.Stop
	case takeProfit:
		resp.Type = order.ImmediateOrCancel
	default:
		resp.Type = order.UnknownType
	}
	resp.RemainingAmount = o.OpenAmount
	switch o.Status {
	case orderAccepted:
		resp.Status = order.Active
	case orderPlaced:
		resp.Status = order.Active
	case orderPartiallyMatched:
		resp.Status = order.PartiallyFilled
	case orderFullyMatched:
		resp.Status = order.Filled
	case orderCancelled:
		resp.Status = order.Cancelled
	case orderPartiallyCancelled:
		resp.Status = order.PartiallyCancelled
	case orderFailed:
		resp.Status = order.Rejected
	default:
		resp.Status = order.UnknownStatus
	}
	return resp, nil
}

// GetDepositAddress returns a deposit address for a specified currency
func (b *BTCMarkets) GetDepositAddress(cryptocurrency currency.Code, accountID string) (string, error) {
	temp, err := b.FetchDepositAddress(strings.ToUpper(cryptocurrency.String()), -1, -1, -1)
	if err != nil {
		return "", err
	}
	return temp.Address, nil
}

// WithdrawCryptocurrencyFunds returns a withdrawal ID when a withdrawal is submitted
func (b *BTCMarkets) WithdrawCryptocurrencyFunds(withdrawRequest *withdraw.Request) (*withdraw.ExchangeResponse, error) {
	a, err := b.RequestWithdraw(withdrawRequest.Currency.String(),
		withdrawRequest.Amount,
		withdrawRequest.Crypto.Address,
		"",
		"",
		"",
		"")
	if err != nil {
		return nil, err
	}
	return &withdraw.ExchangeResponse{
		ID:     a.ID,
		Status: a.Status,
	}, nil
}

// WithdrawFiatFunds returns a withdrawal ID when a
// withdrawal is submitted
func (b *BTCMarkets) WithdrawFiatFunds(withdrawRequest *withdraw.Request) (*withdraw.ExchangeResponse, error) {
	if withdrawRequest.Currency != currency.AUD {
		return nil, errors.New("only aud is supported for withdrawals")
	}
	a, err := b.RequestWithdraw(withdrawRequest.Currency.String(),
		withdrawRequest.Amount,
		"",
		withdrawRequest.Fiat.Bank.AccountName,
		withdrawRequest.Fiat.Bank.AccountNumber,
		withdrawRequest.Fiat.Bank.BSBNumber,
		withdrawRequest.Fiat.Bank.BankName)
	if err != nil {
		return nil, err
	}
	return &withdraw.ExchangeResponse{
		ID:     a.ID,
		Status: a.Status,
	}, nil
}

// WithdrawFiatFundsToInternationalBank returns a withdrawal ID when a
// withdrawal is submitted
func (b *BTCMarkets) WithdrawFiatFundsToInternationalBank(withdrawRequest *withdraw.Request) (*withdraw.ExchangeResponse, error) {
	return nil, common.ErrFunctionNotSupported
}

// GetWebsocket returns a pointer to the exchange websocket
func (b *BTCMarkets) GetWebsocket() (*wshandler.Websocket, error) {
	return b.Websocket, nil
}

// GetFeeByType returns an estimate of fee based on type of transaction
func (b *BTCMarkets) GetFeeByType(feeBuilder *exchange.FeeBuilder) (float64, error) {
	if !b.AllowAuthenticatedRequest() && // Todo check connection status
		feeBuilder.FeeType == exchange.CryptocurrencyTradeFee {
		feeBuilder.FeeType = exchange.OfflineTradeFee
	}
	return b.GetFee(feeBuilder)
}

// GetActiveOrders retrieves any orders that are active/open
func (b *BTCMarkets) GetActiveOrders(req *order.GetOrdersRequest) ([]order.Detail, error) {
	if len(req.Pairs) == 0 {
		allPairs := b.GetEnabledPairs(asset.Spot)
		for a := range allPairs {
			req.Pairs = append(req.Pairs,
				allPairs[a])
		}
	}

	var resp []order.Detail
	for x := range req.Pairs {
		tempData, err := b.GetOrders(b.FormatExchangeCurrency(req.Pairs[x], asset.Spot).String(), -1, -1, -1, true)
		if err != nil {
			return resp, err
		}
		for y := range tempData {
			var tempResp order.Detail
			tempResp.Exchange = b.Name
			tempResp.Pair = req.Pairs[x]
			tempResp.ID = tempData[y].OrderID
			tempResp.Side = order.Bid
			if tempData[y].Side == ask {
				tempResp.Side = order.Ask
			}
			tempResp.Date = tempData[y].CreationTime

			switch tempData[y].Type {
			case limit:
				tempResp.Type = order.Limit
			case market:
				tempResp.Type = order.Market
			default:
				log.Errorf(log.ExchangeSys,
					"%s unknown order type %s getting order",
					b.Name,
					tempData[y].Type)
				tempResp.Type = order.UnknownType
			}
			switch tempData[y].Status {
			case orderAccepted:
				tempResp.Status = order.Active
			case orderPlaced:
				tempResp.Status = order.Active
			case orderPartiallyMatched:
				tempResp.Status = order.PartiallyFilled
			default:
				log.Errorf(log.ExchangeSys,
					"%s unexpected status %s on order %v",
					b.Name,
					tempData[y].Status,
					tempData[y].OrderID)
				tempResp.Status = order.UnknownStatus
			}
			tempResp.Price = tempData[y].Price
			tempResp.Amount = tempData[y].Amount
			tempResp.ExecutedAmount = tempData[y].Amount - tempData[y].OpenAmount
			tempResp.RemainingAmount = tempData[y].OpenAmount
			resp = append(resp, tempResp)
		}
	}
	order.FilterOrdersByType(&resp, req.Type)
	order.FilterOrdersByTickRange(&resp, req.StartTicks, req.EndTicks)
	order.FilterOrdersBySide(&resp, req.Side)
	return resp, nil
}

// GetOrderHistory retrieves account order information
// Can Limit response to specific order status
func (b *BTCMarkets) GetOrderHistory(req *order.GetOrdersRequest) ([]order.Detail, error) {
	var resp []order.Detail
	var tempResp order.Detail
	var tempArray []string
	if len(req.Pairs) == 0 {
		orders, err := b.GetOrders("", -1, -1, -1, false)
		if err != nil {
			return resp, err
		}
		for x := range orders {
			tempArray = append(tempArray, orders[x].OrderID)
		}
	}
	for y := range req.Pairs {
		orders, err := b.GetOrders(b.FormatExchangeCurrency(req.Pairs[y], asset.Spot).String(), -1, -1, -1, false)
		if err != nil {
			return resp, err
		}
		for z := range orders {
			tempArray = append(tempArray, orders[z].OrderID)
		}
	}
	splitOrders := common.SplitStringSliceByLimit(tempArray, 50)
	for x := range splitOrders {
		tempData, err := b.GetBatchTrades(splitOrders[x])
		if err != nil {
			return resp, err
		}
		for c := range tempData.Orders {
			switch tempData.Orders[c].Status {
			case orderFailed:
				tempResp.Status = order.Rejected
			case orderPartiallyCancelled:
				tempResp.Status = order.PartiallyCancelled
			case orderCancelled:
				tempResp.Status = order.Cancelled
			case orderFullyMatched:
				tempResp.Status = order.Filled
			case orderPartiallyMatched:
				continue
			case orderPlaced:
				continue
			case orderAccepted:
				continue
			}
			tempResp.Exchange = b.Name
			tempResp.Pair = currency.NewPairFromString(tempData.Orders[c].MarketID)
			tempResp.Side = order.Bid
			if tempData.Orders[c].Side == ask {
				tempResp.Side = order.Ask
			}
			tempResp.ID = tempData.Orders[c].OrderID
			tempResp.Date = tempData.Orders[c].CreationTime
			tempResp.Price = tempData.Orders[c].Price
			tempResp.ExecutedAmount = tempData.Orders[c].Amount
			resp = append(resp, tempResp)
		}
	}
	return resp, nil
}

// SubscribeToWebsocketChannels appends to ChannelsToSubscribe
// which lets websocket.manageSubscriptions handle subscribing
func (b *BTCMarkets) SubscribeToWebsocketChannels(channels []wshandler.WebsocketChannelSubscription) error {
	return common.ErrFunctionNotSupported
}

// UnsubscribeToWebsocketChannels removes from ChannelsToSubscribe
// which lets websocket.manageSubscriptions handle unsubscribing
func (b *BTCMarkets) UnsubscribeToWebsocketChannels(channels []wshandler.WebsocketChannelSubscription) error {
	return common.ErrFunctionNotSupported
}

// GetSubscriptions returns a copied list of subscriptions
func (b *BTCMarkets) GetSubscriptions() ([]wshandler.WebsocketChannelSubscription, error) {
	return nil, common.ErrFunctionNotSupported
}

// AuthenticateWebsocket sends an authentication message to the websocket
func (b *BTCMarkets) AuthenticateWebsocket() error {
	return common.ErrFunctionNotSupported
}

// ValidateCredentials validates current credentials used for wrapper
// functionality
func (b *BTCMarkets) ValidateCredentials() error {
	_, err := b.UpdateAccountInfo()
	if err != nil {
		if b.CheckTransientError(err) == nil {
			return nil
		}
		// Check for specific auth errors; all other errors can be disregarded
		// as this does not affect authenticated requests.
		if strings.Contains(err.Error(), "InvalidAPIKey") ||
			strings.Contains(err.Error(), "InvalidAuthTimestamp") ||
			strings.Contains(err.Error(), "InvalidAuthSignature") ||
			strings.Contains(err.Error(), "InsufficientAPIPermission") {
			return err
		}
	}

	return nil
}

// FormatExchangeKlineInterval returns Interval to exchange formatted string
func (b *BTCMarkets) FormatExchangeKlineInterval(in kline.Interval) string {
	if in == kline.OneDay {
		return "1d"
	}
	return in.Short()
}

// GetHistoricCandles returns candles between a time period for a set time interval
func (b *BTCMarkets) GetHistoricCandles(pair currency.Pair, a asset.Item, start, end time.Time, interval kline.Interval) (kline.Item, error) {
	if !b.KlineIntervalEnabled(interval) {
		return kline.Item{}, kline.ErrorKline{
			Interval: interval,
		}
	}

	if kline.TotalCandlesPerInterval(start, end, interval) > b.Features.Enabled.Kline.ResultLimit {
		return kline.Item{}, errors.New(kline.ErrRequestExceedsExchangeLimits)
	}

<<<<<<< HEAD
	candels, err := b.GetMarketCandles(b.FormatExchangeCurrency(pair, a).String(),
=======
	candles, err := b.GetMarketCandles(b.FormatExchangeCurrency(pair, a).String(),
>>>>>>> fe17b184
		b.FormatExchangeKlineInterval(interval),
		start,
		end,
		-1,
		-1,
		-1)

	if err != nil {
		return kline.Item{}, err
	}
	ret := kline.Item{
		Exchange: b.Name,
		Pair:     b.FormatExchangeCurrency(pair, a),
		Asset:    asset.Spot,
		Interval: interval,
	}

<<<<<<< HEAD
	for x := range candels {
		var tempTime time.Time
		var tempData kline.Candle
		tempTime, err = time.Parse(time.RFC3339, candels[x][0])
=======
	for x := range candles {
		var tempTime time.Time
		var tempData kline.Candle
		tempTime, err = time.Parse(time.RFC3339, candles[x][0])
>>>>>>> fe17b184
		if err != nil {
			return kline.Item{}, err
		}
		tempData.Time = tempTime
<<<<<<< HEAD
		tempData.Open, err = strconv.ParseFloat(candels[x][1], 64)
		if err != nil {
			return kline.Item{}, err
		}
		tempData.High, err = strconv.ParseFloat(candels[x][2], 64)
		if err != nil {
			return kline.Item{}, err
		}
		tempData.Low, err = strconv.ParseFloat(candels[x][3], 64)
		if err != nil {
			return kline.Item{}, err
		}
		tempData.Close, err = strconv.ParseFloat(candels[x][4], 64)
		if err != nil {
			return kline.Item{}, err
		}
		tempData.Volume, err = strconv.ParseFloat(candels[x][5], 64)
=======
		tempData.Open, err = strconv.ParseFloat(candles[x][1], 64)
		if err != nil {
			return kline.Item{}, err
		}
		tempData.High, err = strconv.ParseFloat(candles[x][2], 64)
		if err != nil {
			return kline.Item{}, err
		}
		tempData.Low, err = strconv.ParseFloat(candles[x][3], 64)
		if err != nil {
			return kline.Item{}, err
		}
		tempData.Close, err = strconv.ParseFloat(candles[x][4], 64)
		if err != nil {
			return kline.Item{}, err
		}
		tempData.Volume, err = strconv.ParseFloat(candles[x][5], 64)
>>>>>>> fe17b184
		if err != nil {
			return kline.Item{}, err
		}
		ret.Candles = append(ret.Candles, tempData)
	}

<<<<<<< HEAD
=======
	ret.SortCandlesByTimestamp(false)
>>>>>>> fe17b184
	return ret, nil
}

// GetHistoricCandlesExtended returns candles between a time period for a set time interval
func (b *BTCMarkets) GetHistoricCandlesExtended(p currency.Pair, a asset.Item, start, end time.Time, interval kline.Interval) (kline.Item, error) {
	if !b.KlineIntervalEnabled(interval) {
		return kline.Item{}, kline.ErrorKline{
			Interval: interval,
		}
	}

	ret := kline.Item{
		Exchange: b.Name,
		Pair:     p,
		Asset:    a,
		Interval: interval,
	}

	dates := kline.CalcDateRanges(start, end, interval, b.Features.Enabled.Kline.ResultLimit)
	for x := range dates {
		candles, err := b.GetMarketCandles(p.String(),
			b.FormatExchangeKlineInterval(interval),
			dates[x].Start, dates[x].End, -1, -1, -1)
		if err != nil {
			return kline.Item{}, err
		}

		for i := range candles {
			var tempTime time.Time
			var tempData kline.Candle
			tempTime, err = time.Parse(time.RFC3339, candles[i][0])
			if err != nil {
				return kline.Item{}, err
			}
			tempData.Time = tempTime
			tempData.Open, err = strconv.ParseFloat(candles[i][1], 64)
			if err != nil {
				return kline.Item{}, err
			}
			tempData.High, err = strconv.ParseFloat(candles[i][2], 64)
			if err != nil {
				return kline.Item{}, err
			}
			tempData.Low, err = strconv.ParseFloat(candles[i][3], 64)
			if err != nil {
				return kline.Item{}, err
			}
			tempData.Close, err = strconv.ParseFloat(candles[i][4], 64)
			if err != nil {
				return kline.Item{}, err
			}
			tempData.Volume, err = strconv.ParseFloat(candles[i][5], 64)
			if err != nil {
				return kline.Item{}, err
			}
			ret.Candles = append(ret.Candles, tempData)
		}
	}
<<<<<<< HEAD
=======

	ret.SortCandlesByTimestamp(false)
>>>>>>> fe17b184
	return ret, nil
}<|MERGE_RESOLUTION|>--- conflicted
+++ resolved
@@ -384,11 +384,7 @@
 }
 
 // GetExchangeHistory returns historic trade data since exchange opening.
-<<<<<<< HEAD
-func (b *BTCMarkets) GetExchangeHistory(req *trade.HistoryRequest) ([]trade.History, error) {
-=======
 func (b *BTCMarkets) GetExchangeHistory(*trade.HistoryRequest) ([]trade.History, error) {
->>>>>>> fe17b184
 	return nil, common.ErrNotYetImplemented
 }
 
@@ -781,11 +777,7 @@
 		return kline.Item{}, errors.New(kline.ErrRequestExceedsExchangeLimits)
 	}
 
-<<<<<<< HEAD
-	candels, err := b.GetMarketCandles(b.FormatExchangeCurrency(pair, a).String(),
-=======
 	candles, err := b.GetMarketCandles(b.FormatExchangeCurrency(pair, a).String(),
->>>>>>> fe17b184
 		b.FormatExchangeKlineInterval(interval),
 		start,
 		end,
@@ -803,68 +795,38 @@
 		Interval: interval,
 	}
 
-<<<<<<< HEAD
-	for x := range candels {
-		var tempTime time.Time
-		var tempData kline.Candle
-		tempTime, err = time.Parse(time.RFC3339, candels[x][0])
-=======
 	for x := range candles {
 		var tempTime time.Time
 		var tempData kline.Candle
 		tempTime, err = time.Parse(time.RFC3339, candles[x][0])
->>>>>>> fe17b184
 		if err != nil {
 			return kline.Item{}, err
 		}
 		tempData.Time = tempTime
-<<<<<<< HEAD
-		tempData.Open, err = strconv.ParseFloat(candels[x][1], 64)
+		tempData.Open, err = strconv.ParseFloat(candles[x][1], 64)
 		if err != nil {
 			return kline.Item{}, err
 		}
-		tempData.High, err = strconv.ParseFloat(candels[x][2], 64)
+		tempData.High, err = strconv.ParseFloat(candles[x][2], 64)
 		if err != nil {
 			return kline.Item{}, err
 		}
-		tempData.Low, err = strconv.ParseFloat(candels[x][3], 64)
+		tempData.Low, err = strconv.ParseFloat(candles[x][3], 64)
 		if err != nil {
 			return kline.Item{}, err
 		}
-		tempData.Close, err = strconv.ParseFloat(candels[x][4], 64)
+		tempData.Close, err = strconv.ParseFloat(candles[x][4], 64)
 		if err != nil {
 			return kline.Item{}, err
 		}
-		tempData.Volume, err = strconv.ParseFloat(candels[x][5], 64)
-=======
-		tempData.Open, err = strconv.ParseFloat(candles[x][1], 64)
+		tempData.Volume, err = strconv.ParseFloat(candles[x][5], 64)
 		if err != nil {
 			return kline.Item{}, err
 		}
-		tempData.High, err = strconv.ParseFloat(candles[x][2], 64)
-		if err != nil {
-			return kline.Item{}, err
-		}
-		tempData.Low, err = strconv.ParseFloat(candles[x][3], 64)
-		if err != nil {
-			return kline.Item{}, err
-		}
-		tempData.Close, err = strconv.ParseFloat(candles[x][4], 64)
-		if err != nil {
-			return kline.Item{}, err
-		}
-		tempData.Volume, err = strconv.ParseFloat(candles[x][5], 64)
->>>>>>> fe17b184
-		if err != nil {
-			return kline.Item{}, err
-		}
 		ret.Candles = append(ret.Candles, tempData)
 	}
 
-<<<<<<< HEAD
-=======
 	ret.SortCandlesByTimestamp(false)
->>>>>>> fe17b184
 	return ret, nil
 }
 
@@ -923,10 +885,7 @@
 			ret.Candles = append(ret.Candles, tempData)
 		}
 	}
-<<<<<<< HEAD
-=======
 
 	ret.SortCandlesByTimestamp(false)
->>>>>>> fe17b184
 	return ret, nil
 }