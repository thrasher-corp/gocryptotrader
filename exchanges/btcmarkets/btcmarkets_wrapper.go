package btcmarkets

import (
	"context"
	"errors"
	"fmt"
	"math"
	"sort"
	"strconv"
	"strings"
	"sync"
	"time"

	"github.com/thrasher-corp/gocryptotrader/common"
	"github.com/thrasher-corp/gocryptotrader/config"
	"github.com/thrasher-corp/gocryptotrader/currency"
	exchange "github.com/thrasher-corp/gocryptotrader/exchanges"
	"github.com/thrasher-corp/gocryptotrader/exchanges/account"
	"github.com/thrasher-corp/gocryptotrader/exchanges/asset"
	"github.com/thrasher-corp/gocryptotrader/exchanges/deposit"
	"github.com/thrasher-corp/gocryptotrader/exchanges/kline"
	"github.com/thrasher-corp/gocryptotrader/exchanges/order"
	"github.com/thrasher-corp/gocryptotrader/exchanges/orderbook"
	"github.com/thrasher-corp/gocryptotrader/exchanges/protocol"
	"github.com/thrasher-corp/gocryptotrader/exchanges/request"
	"github.com/thrasher-corp/gocryptotrader/exchanges/stream"
	"github.com/thrasher-corp/gocryptotrader/exchanges/stream/buffer"
	"github.com/thrasher-corp/gocryptotrader/exchanges/ticker"
	"github.com/thrasher-corp/gocryptotrader/exchanges/trade"
	"github.com/thrasher-corp/gocryptotrader/log"
	"github.com/thrasher-corp/gocryptotrader/portfolio/withdraw"
)

var errFailedToConvertToCandle = errors.New("cannot convert time series data to kline.Candle, insufficient data")

// GetDefaultConfig returns a default exchange config
func (b *BTCMarkets) GetDefaultConfig(ctx context.Context) (*config.Exchange, error) {
	b.SetDefaults()
	exchCfg := new(config.Exchange)
	exchCfg.Name = b.Name
	exchCfg.HTTPTimeout = exchange.DefaultHTTPTimeout
	exchCfg.BaseCurrencies = b.BaseCurrencies

	err := b.SetupDefaults(exchCfg)
	if err != nil {
		return nil, err
	}

	if b.Features.Supports.RESTCapabilities.AutoPairUpdates {
		err = b.UpdateTradablePairs(ctx, true)
		if err != nil {
			return nil, err
		}
	}

	return exchCfg, nil
}

// SetDefaults sets basic defaults
func (b *BTCMarkets) SetDefaults() {
	b.Name = "BTC Markets"
	b.Enabled = true
	b.Verbose = true
	b.API.CredentialsValidator.RequiresKey = true
	b.API.CredentialsValidator.RequiresSecret = true
	b.API.CredentialsValidator.RequiresBase64DecodeSecret = true
	requestFmt := &currency.PairFormat{Delimiter: currency.DashDelimiter, Uppercase: true}
	configFmt := &currency.PairFormat{Delimiter: currency.DashDelimiter, Uppercase: true}
	err := b.SetGlobalPairsManager(requestFmt, configFmt, asset.Spot)
	if err != nil {
		log.Errorln(log.ExchangeSys, err)
	}

	b.Features = exchange.Features{
		Supports: exchange.FeaturesSupported{
			REST:      true,
			Websocket: true,
			RESTCapabilities: protocol.Features{
				TickerBatching:      true,
				TickerFetching:      true,
				TradeFetching:       true,
				OrderbookFetching:   true,
				AutoPairUpdates:     true,
				AccountInfo:         true,
				GetOrder:            true,
				GetOrders:           true,
				CancelOrder:         true,
				SubmitOrder:         true,
				UserTradeHistory:    true,
				CryptoWithdrawal:    true,
				FiatWithdraw:        true,
				TradeFee:            true,
				FiatWithdrawalFee:   true,
				CryptoWithdrawalFee: true,
				ModifyOrder:         true,
			},
			WebsocketCapabilities: protocol.Features{
				TickerFetching:         true,
				TradeFetching:          true,
				OrderbookFetching:      true,
				AccountInfo:            true,
				Subscribe:              true,
				Unsubscribe:            true,
				AuthenticatedEndpoints: true,
				GetOrders:              true,
				GetOrder:               true,
			},
			WithdrawPermissions: exchange.AutoWithdrawCrypto |
				exchange.AutoWithdrawFiat,
			Kline: kline.ExchangeCapabilitiesSupported{
				DateRanges: true,
				Intervals:  true,
			},
		},
		Enabled: exchange.FeaturesEnabled{
			AutoPairUpdates: true,
			Kline: kline.ExchangeCapabilitiesEnabled{
				Intervals: kline.DeployExchangeIntervals(
					kline.IntervalCapacity{Interval: kline.OneMin},
					kline.IntervalCapacity{Interval: kline.ThreeMin},
					kline.IntervalCapacity{Interval: kline.FiveMin},
					kline.IntervalCapacity{Interval: kline.FifteenMin},
					kline.IntervalCapacity{Interval: kline.ThirtyMin},
					kline.IntervalCapacity{Interval: kline.OneHour},
					kline.IntervalCapacity{Interval: kline.TwoHour},
					kline.IntervalCapacity{Interval: kline.ThreeHour},
					kline.IntervalCapacity{Interval: kline.FourHour},
					kline.IntervalCapacity{Interval: kline.SixHour},
					kline.IntervalCapacity{Interval: kline.OneDay},
					kline.IntervalCapacity{Interval: kline.OneWeek},
					kline.IntervalCapacity{Interval: kline.OneMonth},
				),
				GlobalResultLimit: 1000,
			},
		},
	}

	b.Requester, err = request.New(b.Name,
		common.NewHTTPClientWithTimeout(exchange.DefaultHTTPTimeout),
		request.WithLimiter(SetRateLimit()))
	if err != nil {
		log.Errorln(log.ExchangeSys, err)
	}
	b.API.Endpoints = b.NewEndpoints()
	err = b.API.Endpoints.SetDefaultEndpoints(map[exchange.URL]string{
		exchange.RestSpot:      btcMarketsAPIURL,
		exchange.WebsocketSpot: btcMarketsWSURL,
	})
	if err != nil {
		log.Errorln(log.ExchangeSys, err)
	}
	b.Websocket = stream.New()
	b.WebsocketResponseMaxLimit = exchange.DefaultWebsocketResponseMaxLimit
	b.WebsocketResponseCheckTimeout = exchange.DefaultWebsocketResponseCheckTimeout
	b.WebsocketOrderbookBufferLimit = exchange.DefaultWebsocketOrderbookBufferLimit
}

// Setup takes in an exchange configuration and sets all parameters
func (b *BTCMarkets) Setup(exch *config.Exchange) error {
	err := exch.Validate()
	if err != nil {
		return err
	}
	if !exch.Enabled {
		b.SetEnabled(false)
		return nil
	}
	err = b.SetupDefaults(exch)
	if err != nil {
		return err
	}

	wsURL, err := b.API.Endpoints.GetURL(exchange.WebsocketSpot)
	if err != nil {
		return err
	}

	err = b.Websocket.Setup(&stream.WebsocketSetup{
		ExchangeConfig:         exch,
		DefaultURL:             btcMarketsWSURL,
		RunningURL:             wsURL,
		Connector:              b.WsConnect,
		Subscriber:             b.Subscribe,
		Unsubscriber:           b.Unsubscribe,
		GenerateSubscriptions:  b.generateDefaultSubscriptions,
		ConnectionMonitorDelay: exch.ConnectionMonitorDelay,
		Features:               &b.Features.Supports.WebsocketCapabilities,
		OrderbookBufferConfig: buffer.Config{
			SortBuffer:          true,
			UpdateIDProgression: true,
			Checksum:            checksum,
		},
	})
	if err != nil {
		return err
	}

	return b.Websocket.SetupNewConnection(stream.ConnectionSetup{
		ResponseCheckTimeout: exch.WebsocketResponseCheckTimeout,
		ResponseMaxLimit:     exch.WebsocketResponseMaxLimit,
	})
}

// Start starts the BTC Markets go routine
func (b *BTCMarkets) Start(ctx context.Context, wg *sync.WaitGroup) error {
	if wg == nil {
		return fmt.Errorf("%T %w", wg, common.ErrNilPointer)
	}
	wg.Add(1)
	go func() {
		b.Run(ctx)
		wg.Done()
	}()
	return nil
}

// Run implements the BTC Markets wrapper
func (b *BTCMarkets) Run(ctx context.Context) {
	if b.Verbose {
		log.Debugf(log.ExchangeSys,
			"%s Websocket: %s (url: %s).\n",
			b.Name,
			common.IsEnabled(b.Websocket.IsEnabled()),
			btcMarketsWSURL)
		b.PrintEnabledPairs()
	}

	forceUpdate := false
	pairs, err := b.GetEnabledPairs(asset.Spot)
	if err != nil {
		log.Errorf(log.ExchangeSys,
			"%s Failed to update enabled currencies Err:%s\n",
			b.Name,
			err)
		return
	}
	format, err := b.GetPairFormat(asset.Spot, false)
	if err != nil {
		log.Errorf(log.ExchangeSys,
			"%s Failed to update enabled currencies.\n",
			b.Name)
		return
	}

	avail, err := b.GetAvailablePairs(asset.Spot)
	if err != nil {
		log.Errorf(log.ExchangeSys,
			"%s Failed to update enabled currencies.\n",
			b.Name)
		return
	}

	if !common.StringDataContains(pairs.Strings(), format.Delimiter) ||
		!common.StringDataContains(avail.Strings(), format.Delimiter) {
		forceUpdate = true
	}
	if forceUpdate {
		enabledPairs := currency.Pairs{currency.Pair{
			Base:      currency.BTC.Lower(),
			Quote:     currency.AUD.Lower(),
			Delimiter: format.Delimiter,
		},
		}
		log.Warnf(log.ExchangeSys, exchange.ResetConfigPairsWarningMessage, b.Name, asset.Spot, enabledPairs)
		err = b.UpdatePairs(enabledPairs, asset.Spot, true, true)
		if err != nil {
			log.Errorf(log.ExchangeSys,
				"%s Failed to update enabled currencies.\n",
				b.Name)
		}
	}

	err = b.UpdateOrderExecutionLimits(ctx, asset.Spot)
	if err != nil {
		log.Errorf(log.ExchangeSys,
			"%s Failed to update order execution limits. Error: %v\n",
			b.Name, err)
	}

	if !b.GetEnabledFeatures().AutoPairUpdates && !forceUpdate {
		return
	}

	err = b.UpdateTradablePairs(ctx, forceUpdate)
	if err != nil {
		log.Errorf(log.ExchangeSys,
			"%s failed to update tradable pairs. Err: %s",
			b.Name,
			err)
	}
}

// FetchTradablePairs returns a list of the exchanges tradable pairs
func (b *BTCMarkets) FetchTradablePairs(ctx context.Context, a asset.Item) (currency.Pairs, error) {
	if a != asset.Spot {
		return nil, fmt.Errorf("%w %v", asset.ErrNotSupported, a)
	}
	markets, err := b.GetMarkets(ctx)
	if err != nil {
		return nil, err
	}
	pairs := make([]currency.Pair, len(markets))
	for x := range markets {
		var pair currency.Pair
		pair, err = currency.NewPairFromString(markets[x].MarketID)
		if err != nil {
			return nil, err
		}
		pairs[x] = pair
	}
	return pairs, nil
}

// UpdateTradablePairs updates the exchanges available pairs and stores
// them in the exchanges config
func (b *BTCMarkets) UpdateTradablePairs(ctx context.Context, forceUpdate bool) error {
	pairs, err := b.FetchTradablePairs(ctx, asset.Spot)
	if err != nil {
		return err
	}
	err = b.UpdatePairs(pairs, asset.Spot, false, forceUpdate)
	if err != nil {
		return err
	}
	return b.EnsureOnePairEnabled()
}

// UpdateTickers updates the ticker for all currency pairs of a given asset type
func (b *BTCMarkets) UpdateTickers(ctx context.Context, a asset.Item) error {
	allPairs, err := b.GetEnabledPairs(a)
	if err != nil {
		return err
	}

	tickers, err := b.GetTickers(ctx, allPairs)
	if err != nil {
		return err
	}

	if len(allPairs) != len(tickers) {
		return errors.New("enabled pairs differ from returned tickers")
	}

	for x := range tickers {
		var newP currency.Pair
		newP, err = currency.NewPairFromString(tickers[x].MarketID)
		if err != nil {
			return err
		}

		err = ticker.ProcessTicker(&ticker.Price{
			Pair:         newP,
			Last:         tickers[x].LastPrice,
			High:         tickers[x].High24h,
			Low:          tickers[x].Low24h,
			Bid:          tickers[x].BestBID,
			Ask:          tickers[x].BestAsk,
			Volume:       tickers[x].Volume,
			LastUpdated:  time.Now(),
			ExchangeName: b.Name,
			AssetType:    a,
		})
		if err != nil {
			return err
		}
	}
	return nil
}

// UpdateTicker updates and returns the ticker for a currency pair
func (b *BTCMarkets) UpdateTicker(ctx context.Context, p currency.Pair, a asset.Item) (*ticker.Price, error) {
	if err := b.UpdateTickers(ctx, a); err != nil {
		return nil, err
	}
	return ticker.GetTicker(b.Name, p, a)
}

// FetchTicker returns the ticker for a currency pair
func (b *BTCMarkets) FetchTicker(ctx context.Context, p currency.Pair, assetType asset.Item) (*ticker.Price, error) {
	fPair, err := b.FormatExchangeCurrency(p, assetType)
	if err != nil {
		return nil, err
	}

	tickerNew, err := ticker.GetTicker(b.Name, fPair, assetType)
	if err != nil {
		return b.UpdateTicker(ctx, p, assetType)
	}
	return tickerNew, nil
}

// FetchOrderbook returns orderbook base on the currency pair
func (b *BTCMarkets) FetchOrderbook(ctx context.Context, p currency.Pair, assetType asset.Item) (*orderbook.Base, error) {
	ob, err := orderbook.Get(b.Name, p, assetType)
	if err != nil {
		return b.UpdateOrderbook(ctx, p, assetType)
	}
	return ob, nil
}

// UpdateOrderbook updates and returns the orderbook for a currency pair
func (b *BTCMarkets) UpdateOrderbook(ctx context.Context, p currency.Pair, assetType asset.Item) (*orderbook.Base, error) {
	if p.IsEmpty() {
		return nil, currency.ErrCurrencyPairEmpty
	}
	if err := b.CurrencyPairs.IsAssetEnabled(assetType); err != nil {
		return nil, err
	}

	book := &orderbook.Base{
		Exchange:         b.Name,
		Pair:             p,
		Asset:            assetType,
		PriceDuplication: true,
		VerifyOrderbook:  b.CanVerifyOrderbook,
	}

	fPair, err := b.FormatExchangeCurrency(p, assetType)
	if err != nil {
		return book, err
	}
	// Retrieve level one book which is the top 50 ask and bids, this is not
	// cached.
	tempResp, err := b.GetOrderbook(ctx, fPair.String(), 1)
	if err != nil {
		return book, err
	}

	book.Bids = make(orderbook.Items, len(tempResp.Bids))
	for x := range tempResp.Bids {
		book.Bids[x] = orderbook.Item{
			Amount: tempResp.Bids[x].Volume,
			Price:  tempResp.Bids[x].Price,
		}
	}

	book.Asks = make(orderbook.Items, len(tempResp.Asks))
	for y := range tempResp.Asks {
		book.Asks[y] = orderbook.Item{
			Amount: tempResp.Asks[y].Volume,
			Price:  tempResp.Asks[y].Price,
		}
	}
	err = book.Process()
	if err != nil {
		return book, err
	}
	return orderbook.Get(b.Name, p, assetType)
}

// UpdateAccountInfo retrieves balances for all enabled currencies
func (b *BTCMarkets) UpdateAccountInfo(ctx context.Context, assetType asset.Item) (account.Holdings, error) {
	var resp account.Holdings
	data, err := b.GetAccountBalance(ctx)
	if err != nil {
		return resp, err
	}
	var acc account.SubAccount
	acc.AssetType = assetType
	for x := range data {
		acc.Currencies = append(acc.Currencies, account.Balance{
			Currency: currency.NewCode(data[x].AssetName),
			Total:    data[x].Balance,
			Hold:     data[x].Locked,
			Free:     data[x].Available,
		})
	}
	resp.Accounts = append(resp.Accounts, acc)
	resp.Exchange = b.Name

	creds, err := b.GetCredentials(ctx)
	if err != nil {
		return account.Holdings{}, err
	}
	err = account.Process(&resp, creds)
	if err != nil {
		return account.Holdings{}, err
	}

	return resp, nil
}

// FetchAccountInfo retrieves balances for all enabled currencies
func (b *BTCMarkets) FetchAccountInfo(ctx context.Context, assetType asset.Item) (account.Holdings, error) {
	creds, err := b.GetCredentials(ctx)
	if err != nil {
		return account.Holdings{}, err
	}
	acc, err := account.GetHoldings(b.Name, creds, assetType)
	if err != nil {
		return b.UpdateAccountInfo(ctx, assetType)
	}

	return acc, nil
}

// GetAccountFundingHistory returns funding history, deposits and
// withdrawals
<<<<<<< HEAD
func (b *BTCMarkets) GetAccountFundingHistory(ctx context.Context) ([]exchange.FundingHistory, error) {
=======
func (b *BTCMarkets) GetFundingHistory(_ context.Context) ([]exchange.FundHistory, error) {
>>>>>>> 492ea20f
	return nil, common.ErrFunctionNotSupported
}

// GetWithdrawalsHistory returns previous withdrawals data
<<<<<<< HEAD
func (b *BTCMarkets) GetWithdrawalsHistory(ctx context.Context, c currency.Code, a asset.Item) ([]exchange.WithdrawalHistory, error) {
	withdrawals, err := b.ListWithdrawals(ctx, -1, -1, -1)
	if err != nil {
		return nil, err
	}
	resp := make([]exchange.WithdrawalHistory, 0, len(withdrawals))
	for i := range withdrawals {
		if c.IsEmpty() || c.Equal(withdrawals[i].AssetName) {
			resp = append(resp, exchange.WithdrawalHistory{
				Status:          withdrawals[i].Status,
				TransferID:      withdrawals[i].ID,
				Description:     withdrawals[i].Description,
				Timestamp:       withdrawals[i].CreationTime,
				Currency:        withdrawals[i].AssetName.String(),
				Amount:          withdrawals[i].Amount,
				Fee:             withdrawals[i].Fee,
				TransferType:    withdrawals[i].RequestType,
				CryptoToAddress: withdrawals[i].PaymentDetails.Address,
			})
		}
	}
	return resp, nil
=======
func (b *BTCMarkets) GetWithdrawalsHistory(_ context.Context, _ currency.Code, _ asset.Item) (resp []exchange.WithdrawalHistory, err error) {
	return nil, common.ErrNotYetImplemented
>>>>>>> 492ea20f
}

// GetRecentTrades returns the most recent trades for a currency and asset
func (b *BTCMarkets) GetRecentTrades(ctx context.Context, p currency.Pair, assetType asset.Item) ([]trade.Data, error) {
	var err error
	p, err = b.FormatExchangeCurrency(p, assetType)
	if err != nil {
		return nil, err
	}

	var tradeData []Trade
	tradeData, err = b.GetTrades(ctx, p.String(), 0, 0, 200)
	if err != nil {
		return nil, err
	}

	resp := make([]trade.Data, len(tradeData))
	for i := range tradeData {
		var side order.Side
		if tradeData[i].Side != "" {
			side, err = order.StringToOrderSide(tradeData[i].Side)
			if err != nil {
				return nil, err
			}
		}
		resp[i] = trade.Data{
			Exchange:     b.Name,
			TID:          tradeData[i].TradeID,
			CurrencyPair: p,
			AssetType:    assetType,
			Side:         side,
			Price:        tradeData[i].Price,
			Amount:       tradeData[i].Amount,
			Timestamp:    tradeData[i].Timestamp,
		}
	}

	err = b.AddTradesToBuffer(resp...)
	if err != nil {
		return nil, err
	}

	sort.Sort(trade.ByDate(resp))
	return resp, nil
}

// GetHistoricTrades returns historic trade data within the timeframe provided
func (b *BTCMarkets) GetHistoricTrades(_ context.Context, _ currency.Pair, _ asset.Item, _, _ time.Time) ([]trade.Data, error) {
	return nil, common.ErrFunctionNotSupported
}

// SubmitOrder submits a new order
func (b *BTCMarkets) SubmitOrder(ctx context.Context, s *order.Submit) (*order.SubmitResponse, error) {
	if err := s.Validate(); err != nil {
		return nil, err
	}

	if s.Side == order.Sell {
		s.Side = order.Ask
	}
	if s.Side == order.Buy {
		s.Side = order.Bid
	}

	fPair, err := b.FormatExchangeCurrency(s.Pair, asset.Spot)
	if err != nil {
		return nil, err
	}

	fOrderType, err := b.formatOrderType(s.Type)
	if err != nil {
		return nil, err
	}

	fOrderSide, err := b.formatOrderSide(s.Side)
	if err != nil {
		return nil, err
	}

	tempResp, err := b.NewOrder(ctx,
		s.Price,
		s.Amount,
		s.TriggerPrice,
		s.QuoteAmount,
		fPair.String(),
		fOrderType,
		fOrderSide,
		b.getTimeInForce(s),
		"",
		s.ClientID,
		s.PostOnly)
	if err != nil {
		return nil, err
	}
	return s.DeriveSubmitResponse(tempResp.OrderID)
}

// ModifyOrder will allow of changing orderbook placement and limit to
// market conversion
func (b *BTCMarkets) ModifyOrder(ctx context.Context, action *order.Modify) (*order.ModifyResponse, error) {
	if err := action.Validate(); err != nil {
		return nil, err
	}
	resp, err := b.ReplaceOrder(ctx, action.OrderID, action.ClientOrderID, action.Price, action.Amount)
	if err != nil {
		return nil, err
	}
	mod, err := action.DeriveModifyResponse()
	if err != nil {
		return nil, err
	}
	mod.Pair, err = currency.NewPairFromString(resp.MarketID)
	if err != nil {
		return nil, err
	}
	mod.Side, err = order.StringToOrderSide(resp.Side)
	if err != nil {
		return nil, err
	}
	mod.Type, err = order.StringToOrderType(resp.Type)
	if err != nil {
		return nil, err
	}
	mod.Status, err = order.StringToOrderStatus(resp.Status)
	if err != nil {
		return nil, err
	}
	mod.OrderID = resp.OrderID
	mod.LastUpdated = resp.CreationTime
	mod.Price = resp.Price
	mod.Amount = resp.Amount
	mod.RemainingAmount = resp.OpenAmount
	return mod, nil
}

// CancelOrder cancels an order by its corresponding ID number
func (b *BTCMarkets) CancelOrder(ctx context.Context, o *order.Cancel) error {
	err := o.Validate(o.StandardCancel())
	if err != nil {
		return err
	}
	_, err = b.RemoveOrder(ctx, o.OrderID)
	return err
}

// CancelBatchOrders cancels an orders by their corresponding ID numbers
<<<<<<< HEAD
func (b *BTCMarkets) CancelBatchOrders(ctx context.Context, o []order.Cancel) (*order.CancelBatchResponse, error) {
	if len(o) == 0 {
		return nil, order.ErrCancelOrderIsNil
	}
	ids := make([]string, len(o))
	for i := range o {
		switch {
		case o[i].ClientOrderID != "":
			return nil, order.ErrClientOrderIDNotSupported
		case o[i].OrderID != "":
			ids[i] = o[i].OrderID
		default:
			return nil, order.ErrOrderIDNotSet
		}
	}
	batchResp, err := b.CancelBatch(ctx, ids)
	if err != nil {
		return nil, err
	}
	resp := &order.CancelBatchResponse{
		Status: make(map[string]string),
	}
	for i := range batchResp.CancelOrders {
		resp.Status[batchResp.CancelOrders[i].OrderID] = "success"
	}
	for i := range batchResp.UnprocessedRequests {
		resp.Status[batchResp.UnprocessedRequests[i].RequestID] = batchResp.UnprocessedRequests[i].Code + " - " + batchResp.UnprocessedRequests[i].Message
	}

	return resp, nil
=======
func (b *BTCMarkets) CancelBatchOrders(_ context.Context, _ []order.Cancel) (order.CancelBatchResponse, error) {
	return order.CancelBatchResponse{}, common.ErrNotYetImplemented
>>>>>>> 492ea20f
}

// CancelAllOrders cancels all orders associated with a currency pair
func (b *BTCMarkets) CancelAllOrders(ctx context.Context, _ *order.Cancel) (order.CancelAllResponse, error) {
	var resp order.CancelAllResponse
	orders, err := b.GetOrders(ctx, "", -1, -1, -1, true)
	if err != nil {
		return resp, err
	}

	orderIDs := make([]string, len(orders))
	for x := range orders {
		orderIDs[x] = orders[x].OrderID
	}
	splitOrders := common.SplitStringSliceByLimit(orderIDs, 20)
	tempMap := make(map[string]string)
	for z := range splitOrders {
		tempResp, err := b.CancelBatch(ctx, splitOrders[z])
		if err != nil {
			return resp, err
		}
		for y := range tempResp.CancelOrders {
			tempMap[tempResp.CancelOrders[y].OrderID] = "Success"
		}
		for z := range tempResp.UnprocessedRequests {
			tempMap[tempResp.UnprocessedRequests[z].RequestID] = "Cancellation Failed"
		}
	}
	resp.Status = tempMap
	return resp, nil
}

// GetOrderInfo returns order information based on order ID
<<<<<<< HEAD
func (b *BTCMarkets) GetOrderInfo(ctx context.Context, orderID string, _ currency.Pair, _ asset.Item) (*order.Detail, error) {
=======
func (b *BTCMarkets) GetOrderInfo(ctx context.Context, orderID string, _ currency.Pair, _ asset.Item) (order.Detail, error) {
>>>>>>> 492ea20f
	var resp order.Detail
	o, err := b.FetchOrder(ctx, orderID)
	if err != nil {
		return nil, err
	}

	p, err := currency.NewPairFromString(o.MarketID)
	if err != nil {
		return nil, err
	}

	resp.Exchange = b.Name
	resp.OrderID = orderID
	resp.Pair = p
	resp.Price = o.Price
	resp.Date = o.CreationTime
	resp.ExecutedAmount = o.Amount - o.OpenAmount
	resp.Side = order.Bid
	if o.Side == ask {
		resp.Side = order.Ask
	}
	switch o.Type {
	case limit:
		resp.Type = order.Limit
	case market:
		resp.Type = order.Market
	case stopLimit:
		resp.Type = order.Stop
	case stop:
		resp.Type = order.Stop
	case takeProfit:
		resp.Type = order.ImmediateOrCancel
	default:
		resp.Type = order.UnknownType
	}
	resp.RemainingAmount = o.OpenAmount
	switch o.Status {
	case orderAccepted:
		resp.Status = order.Active
	case orderPlaced:
		resp.Status = order.Active
	case orderPartiallyMatched:
		resp.Status = order.PartiallyFilled
	case orderFullyMatched:
		resp.Status = order.Filled
	case orderCancelled:
		resp.Status = order.Cancelled
	case orderPartiallyCancelled:
		resp.Status = order.PartiallyCancelled
	case orderFailed:
		resp.Status = order.Rejected
	default:
		resp.Status = order.UnknownStatus
	}
	return &resp, nil
}

// GetDepositAddress returns a deposit address for a specified currency
func (b *BTCMarkets) GetDepositAddress(ctx context.Context, cryptocurrency currency.Code, _, _ string) (*deposit.Address, error) {
	depositAddr, err := b.FetchDepositAddress(ctx, cryptocurrency, -1, -1, -1)
	if err != nil {
		return nil, err
	}
	return &deposit.Address{
		Address: depositAddr.Address,
		Tag:     depositAddr.Tag,
	}, nil
}

// WithdrawCryptocurrencyFunds returns a withdrawal ID when a withdrawal is submitted
func (b *BTCMarkets) WithdrawCryptocurrencyFunds(ctx context.Context, withdrawRequest *withdraw.Request) (*withdraw.ExchangeResponse, error) {
	if err := withdrawRequest.Validate(); err != nil {
		return nil, err
	}
	a, err := b.RequestWithdraw(ctx,
		withdrawRequest.Currency.String(),
		withdrawRequest.Amount,
		withdrawRequest.Crypto.Address,
		"",
		"",
		"",
		"")
	if err != nil {
		return nil, err
	}
	return &withdraw.ExchangeResponse{
		ID:     a.ID,
		Status: a.Status,
	}, nil
}

// WithdrawFiatFunds returns a withdrawal ID when a
// withdrawal is submitted
func (b *BTCMarkets) WithdrawFiatFunds(ctx context.Context, withdrawRequest *withdraw.Request) (*withdraw.ExchangeResponse, error) {
	if err := withdrawRequest.Validate(); err != nil {
		return nil, err
	}
	if withdrawRequest.Currency != currency.AUD {
		return nil, errors.New("only aud is supported for withdrawals")
	}
	a, err := b.RequestWithdraw(ctx,
		withdrawRequest.Currency.String(),
		withdrawRequest.Amount,
		"",
		withdrawRequest.Fiat.Bank.AccountName,
		withdrawRequest.Fiat.Bank.AccountNumber,
		withdrawRequest.Fiat.Bank.BSBNumber,
		withdrawRequest.Fiat.Bank.BankName)
	if err != nil {
		return nil, err
	}
	return &withdraw.ExchangeResponse{
		ID:     a.ID,
		Status: a.Status,
	}, nil
}

// WithdrawFiatFundsToInternationalBank returns a withdrawal ID when a
// withdrawal is submitted
func (b *BTCMarkets) WithdrawFiatFundsToInternationalBank(_ context.Context, _ *withdraw.Request) (*withdraw.ExchangeResponse, error) {
	return nil, common.ErrFunctionNotSupported
}

// GetFeeByType returns an estimate of fee based on type of transaction
func (b *BTCMarkets) GetFeeByType(ctx context.Context, feeBuilder *exchange.FeeBuilder) (float64, error) {
	if feeBuilder == nil {
		return 0, fmt.Errorf("%T %w", feeBuilder, common.ErrNilPointer)
	}
	if !b.AreCredentialsValid(ctx) && // Todo check connection status
		feeBuilder.FeeType == exchange.CryptocurrencyTradeFee {
		feeBuilder.FeeType = exchange.OfflineTradeFee
	}
	return b.GetFee(ctx, feeBuilder)
}

// GetActiveOrders retrieves any orders that are active/open
func (b *BTCMarkets) GetActiveOrders(ctx context.Context, req *order.MultiOrderRequest) (order.FilteredOrders, error) {
	err := req.Validate()
	if err != nil {
		return nil, err
	}
	if len(req.Pairs) == 0 {
		allPairs, err := b.GetEnabledPairs(asset.Spot)
		if err != nil {
			return nil, err
		}
		req.Pairs = append(req.Pairs, allPairs...)
	}

	var resp []order.Detail
	for x := range req.Pairs {
		fPair, err := b.FormatExchangeCurrency(req.Pairs[x], asset.Spot)
		if err != nil {
			return nil, err
		}
		tempData, err := b.GetOrders(ctx, fPair.String(), -1, -1, -1, true)
		if err != nil {
			return resp, err
		}
		for y := range tempData {
			var tempResp order.Detail
			tempResp.Exchange = b.Name
			tempResp.Pair = req.Pairs[x]
			tempResp.OrderID = tempData[y].OrderID
			tempResp.Side = order.Bid
			if tempData[y].Side == ask {
				tempResp.Side = order.Ask
			}
			tempResp.Date = tempData[y].CreationTime

			switch tempData[y].Type {
			case limit:
				tempResp.Type = order.Limit
			case market:
				tempResp.Type = order.Market
			default:
				log.Errorf(log.ExchangeSys,
					"%s unknown order type %s getting order",
					b.Name,
					tempData[y].Type)
				tempResp.Type = order.UnknownType
			}
			switch tempData[y].Status {
			case orderAccepted:
				tempResp.Status = order.Active
			case orderPlaced:
				tempResp.Status = order.Active
			case orderPartiallyMatched:
				tempResp.Status = order.PartiallyFilled
			default:
				log.Errorf(log.ExchangeSys,
					"%s unexpected status %s on order %v",
					b.Name,
					tempData[y].Status,
					tempData[y].OrderID)
				tempResp.Status = order.UnknownStatus
			}
			tempResp.Price = tempData[y].Price
			tempResp.Amount = tempData[y].Amount
			tempResp.ExecutedAmount = tempData[y].Amount - tempData[y].OpenAmount
			tempResp.RemainingAmount = tempData[y].OpenAmount
			resp = append(resp, tempResp)
		}
	}
	return req.Filter(b.Name, resp), nil
}

// GetOrderHistory retrieves account order information
// Can Limit response to specific order status
func (b *BTCMarkets) GetOrderHistory(ctx context.Context, req *order.MultiOrderRequest) (order.FilteredOrders, error) {
	err := req.Validate()
	if err != nil {
		return nil, err
	}
	var resp []order.Detail
	var tempResp order.Detail
	var tempArray []string
	if len(req.Pairs) == 0 {
		orders, err := b.GetOrders(ctx, "", -1, -1, -1, false)
		if err != nil {
			return resp, err
		}
		for x := range orders {
			tempArray = append(tempArray, orders[x].OrderID)
		}
	}
	for y := range req.Pairs {
		fPair, err := b.FormatExchangeCurrency(req.Pairs[y], asset.Spot)
		if err != nil {
			return nil, err
		}

		orders, err := b.GetOrders(ctx, fPair.String(), -1, -1, -1, false)
		if err != nil {
			return resp, err
		}
		for z := range orders {
			tempArray = append(tempArray, orders[z].OrderID)
		}
	}
	splitOrders := common.SplitStringSliceByLimit(tempArray, 50)
	for x := range splitOrders {
		tempData, err := b.GetBatchTrades(ctx, splitOrders[x])
		if err != nil {
			return resp, err
		}
		for c := range tempData.Orders {
			switch tempData.Orders[c].Status {
			case orderFailed:
				tempResp.Status = order.Rejected
			case orderPartiallyCancelled:
				tempResp.Status = order.PartiallyCancelled
			case orderCancelled:
				tempResp.Status = order.Cancelled
			case orderFullyMatched:
				tempResp.Status = order.Filled
			case orderPartiallyMatched:
				continue
			case orderPlaced:
				continue
			case orderAccepted:
				continue
			}

			p, err := currency.NewPairFromString(tempData.Orders[c].MarketID)
			if err != nil {
				return nil, err
			}

			tempResp.Exchange = b.Name
			tempResp.Pair = p
			tempResp.Side = order.Bid
			if tempData.Orders[c].Side == ask {
				tempResp.Side = order.Ask
			}
			tempResp.OrderID = tempData.Orders[c].OrderID
			tempResp.Date = tempData.Orders[c].CreationTime
			tempResp.Price = tempData.Orders[c].Price
			tempResp.Amount = tempData.Orders[c].Amount
			tempResp.ExecutedAmount = tempData.Orders[c].Amount - tempData.Orders[c].OpenAmount
			tempResp.RemainingAmount = tempData.Orders[c].OpenAmount
			tempResp.InferCostsAndTimes()
			resp = append(resp, tempResp)
		}
	}
	return req.Filter(b.Name, resp), nil
}

// ValidateCredentials validates current credentials used for wrapper
// functionality
func (b *BTCMarkets) ValidateCredentials(ctx context.Context, assetType asset.Item) error {
	_, err := b.UpdateAccountInfo(ctx, assetType)
	if err != nil {
		if b.CheckTransientError(err) == nil {
			return nil
		}
		// Check for specific auth errors; all other errors can be disregarded
		// as this does not affect authenticated requests.
		if strings.Contains(err.Error(), "InvalidAPIKey") ||
			strings.Contains(err.Error(), "InvalidAuthTimestamp") ||
			strings.Contains(err.Error(), "InvalidAuthSignature") ||
			strings.Contains(err.Error(), "InsufficientAPIPermission") {
			return err
		}
	}

	return nil
}

// FormatExchangeKlineInterval returns Interval to exchange formatted string
func (b *BTCMarkets) FormatExchangeKlineInterval(in kline.Interval) string {
	switch in {
	case kline.OneMin:
		return "1m"
	case kline.FiveMin:
		return "5m"
	case kline.FifteenMin:
		return "15m"
	case kline.ThirtyMin:
		return "30m"
	case kline.OneHour:
		return "1h"
	case kline.SixHour:
		return "6h"
	case kline.OneDay:
		return "1d"
	case kline.OneWeek:
		return "1w"
	case kline.OneMonth:
		return "1mo"
	}
	return in.Short()
}

// GetHistoricCandles returns candles between a time period for a set time interval
func (b *BTCMarkets) GetHistoricCandles(ctx context.Context, pair currency.Pair, a asset.Item, interval kline.Interval, start, end time.Time) (*kline.Item, error) {
	req, err := b.GetKlineRequest(pair, a, interval, start, end, false)
	if err != nil {
		return nil, err
	}

	candles, err := b.GetMarketCandles(ctx,
		req.RequestFormatted.String(),
		b.FormatExchangeKlineInterval(req.ExchangeInterval),
		req.Start,
		req.End,
		-1,
		-1,
		-1)
	if err != nil {
		return nil, err
	}

	timeSeries := make([]kline.Candle, len(candles))
	for x := range candles {
		timeSeries[x], err = convertToKlineCandle(&candles[x])
		if err != nil {
			return nil, err
		}
	}
	return req.ProcessResponse(timeSeries)
}

// GetHistoricCandlesExtended returns candles between a time period for a set time interval
func (b *BTCMarkets) GetHistoricCandlesExtended(ctx context.Context, pair currency.Pair, a asset.Item, interval kline.Interval, start, end time.Time) (*kline.Item, error) {
	req, err := b.GetKlineExtendedRequest(pair, a, interval, start, end)
	if err != nil {
		return nil, err
	}

	timeSeries := make([]kline.Candle, 0, req.Size())
	for x := range req.RangeHolder.Ranges {
		var candles CandleResponse
		candles, err = b.GetMarketCandles(ctx,
			req.RequestFormatted.String(),
			b.FormatExchangeKlineInterval(req.ExchangeInterval),
			req.RangeHolder.Ranges[x].Start.Time,
			req.RangeHolder.Ranges[x].End.Time,
			-1,
			-1,
			-1)
		if err != nil {
			return nil, err
		}

		for i := range candles {
			elem, err := convertToKlineCandle(&candles[i])
			if err != nil {
				return nil, err
			}
			timeSeries = append(timeSeries, elem)
		}
	}
	return req.ProcessResponse(timeSeries)
}

// GetServerTime returns the current exchange server time.
func (b *BTCMarkets) GetServerTime(ctx context.Context, _ asset.Item) (time.Time, error) {
	return b.GetCurrentServerTime(ctx)
}

// UpdateOrderExecutionLimits sets exchange executions for a required asset type
func (b *BTCMarkets) UpdateOrderExecutionLimits(ctx context.Context, a asset.Item) error {
	if a != asset.Spot {
		return fmt.Errorf("%s %w", a, asset.ErrNotSupported)
	}

	markets, err := b.GetMarkets(ctx)
	if err != nil {
		return err
	}

	limits := make([]order.MinMaxLevel, len(markets))
	for x := range markets {
		var pair currency.Pair
		pair, err = currency.NewPairFromStrings(markets[x].BaseAsset, markets[x].QuoteAsset)
		if err != nil {
			return err
		}

		limits[x] = order.MinMaxLevel{
			Pair:                    pair,
			Asset:                   asset.Spot,
			MinAmount:               markets[x].MinOrderAmount,
			MaxAmount:               markets[x].MaxOrderAmount,
			AmountStepIncrementSize: math.Pow(10, -markets[x].AmountDecimals),
			PriceStepIncrementSize:  math.Pow(10, -markets[x].PriceDecimals),
		}
	}
	return b.LoadLimits(limits)
}

func convertToKlineCandle(candle *[6]string) (kline.Candle, error) {
	var elem kline.Candle
	if candle == nil {
		return elem, errFailedToConvertToCandle
	}
	var err error
	elem.Time, err = time.Parse(time.RFC3339, candle[0])
	if err != nil {
		return elem, err
	}
	elem.Open, err = strconv.ParseFloat(candle[1], 64)
	if err != nil {
		return elem, err
	}
	elem.High, err = strconv.ParseFloat(candle[2], 64)
	if err != nil {
		return elem, err
	}
	elem.Low, err = strconv.ParseFloat(candle[3], 64)
	if err != nil {
		return elem, err
	}
	elem.Close, err = strconv.ParseFloat(candle[4], 64)
	if err != nil {
		return elem, err
	}
	elem.Volume, err = strconv.ParseFloat(candle[5], 64)
	if err != nil {
		return elem, err
	}
	return elem, nil
}<|MERGE_RESOLUTION|>--- conflicted
+++ resolved
@@ -496,16 +496,11 @@
 
 // GetAccountFundingHistory returns funding history, deposits and
 // withdrawals
-<<<<<<< HEAD
 func (b *BTCMarkets) GetAccountFundingHistory(ctx context.Context) ([]exchange.FundingHistory, error) {
-=======
-func (b *BTCMarkets) GetFundingHistory(_ context.Context) ([]exchange.FundHistory, error) {
->>>>>>> 492ea20f
 	return nil, common.ErrFunctionNotSupported
 }
 
 // GetWithdrawalsHistory returns previous withdrawals data
-<<<<<<< HEAD
 func (b *BTCMarkets) GetWithdrawalsHistory(ctx context.Context, c currency.Code, a asset.Item) ([]exchange.WithdrawalHistory, error) {
 	withdrawals, err := b.ListWithdrawals(ctx, -1, -1, -1)
 	if err != nil {
@@ -528,10 +523,6 @@
 		}
 	}
 	return resp, nil
-=======
-func (b *BTCMarkets) GetWithdrawalsHistory(_ context.Context, _ currency.Code, _ asset.Item) (resp []exchange.WithdrawalHistory, err error) {
-	return nil, common.ErrNotYetImplemented
->>>>>>> 492ea20f
 }
 
 // GetRecentTrades returns the most recent trades for a currency and asset
@@ -678,7 +669,6 @@
 }
 
 // CancelBatchOrders cancels an orders by their corresponding ID numbers
-<<<<<<< HEAD
 func (b *BTCMarkets) CancelBatchOrders(ctx context.Context, o []order.Cancel) (*order.CancelBatchResponse, error) {
 	if len(o) == 0 {
 		return nil, order.ErrCancelOrderIsNil
@@ -709,10 +699,6 @@
 	}
 
 	return resp, nil
-=======
-func (b *BTCMarkets) CancelBatchOrders(_ context.Context, _ []order.Cancel) (order.CancelBatchResponse, error) {
-	return order.CancelBatchResponse{}, common.ErrNotYetImplemented
->>>>>>> 492ea20f
 }
 
 // CancelAllOrders cancels all orders associated with a currency pair
@@ -746,11 +732,7 @@
 }
 
 // GetOrderInfo returns order information based on order ID
-<<<<<<< HEAD
 func (b *BTCMarkets) GetOrderInfo(ctx context.Context, orderID string, _ currency.Pair, _ asset.Item) (*order.Detail, error) {
-=======
-func (b *BTCMarkets) GetOrderInfo(ctx context.Context, orderID string, _ currency.Pair, _ asset.Item) (order.Detail, error) {
->>>>>>> 492ea20f
 	var resp order.Detail
 	o, err := b.FetchOrder(ctx, orderID)
 	if err != nil {
