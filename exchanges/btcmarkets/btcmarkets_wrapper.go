package btcmarkets

import (
	"errors"
	"fmt"
	"strings"
	"sync"
	"time"

	"github.com/thrasher-corp/gocryptotrader/common"
	"github.com/thrasher-corp/gocryptotrader/config"
	"github.com/thrasher-corp/gocryptotrader/currency"
	exchange "github.com/thrasher-corp/gocryptotrader/exchanges"
	"github.com/thrasher-corp/gocryptotrader/exchanges/asset"
	"github.com/thrasher-corp/gocryptotrader/exchanges/order"
	"github.com/thrasher-corp/gocryptotrader/exchanges/orderbook"
	"github.com/thrasher-corp/gocryptotrader/exchanges/protocol"
	"github.com/thrasher-corp/gocryptotrader/exchanges/request"
	"github.com/thrasher-corp/gocryptotrader/exchanges/ticker"
	"github.com/thrasher-corp/gocryptotrader/exchanges/websocket/wshandler"
	"github.com/thrasher-corp/gocryptotrader/exchanges/withdraw"
	log "github.com/thrasher-corp/gocryptotrader/logger"
)

// GetDefaultConfig returns a default exchange config
func (b *BTCMarkets) GetDefaultConfig() (*config.ExchangeConfig, error) {
	b.SetDefaults()
	exchCfg := new(config.ExchangeConfig)
	exchCfg.Name = b.Name
	exchCfg.HTTPTimeout = exchange.DefaultHTTPTimeout
	exchCfg.BaseCurrencies = b.BaseCurrencies

	err := b.SetupDefaults(exchCfg)
	if err != nil {
		return nil, err
	}

	if b.Features.Supports.RESTCapabilities.AutoPairUpdates {
		err = b.UpdateTradablePairs(true)
		if err != nil {
			return nil, err
		}
	}

	return exchCfg, nil
}

// SetDefaults sets basic defaults
func (b *BTCMarkets) SetDefaults() {
	b.Name = "BTC Markets"
	b.Enabled = true
	b.Verbose = true
	b.API.CredentialsValidator.RequiresKey = true
	b.API.CredentialsValidator.RequiresSecret = true
	b.API.CredentialsValidator.RequiresBase64DecodeSecret = true
	b.API.Endpoints.URLDefault = btcMarketsAPIURL
	b.API.Endpoints.URL = b.API.Endpoints.URLDefault

	b.CurrencyPairs = currency.PairsManager{
		AssetTypes: asset.Items{
			asset.Spot,
		},
		UseGlobalFormat: true,
		RequestFormat: &currency.PairFormat{
			Delimiter: "-",
			Uppercase: true,
		},
		ConfigFormat: &currency.PairFormat{
			Delimiter: "-",
			Uppercase: true,
		},
	}

	b.Features = exchange.Features{
		Supports: exchange.FeaturesSupported{
			REST:      true,
			Websocket: true,
			RESTCapabilities: protocol.Features{
				TickerBatching:      true,
				TickerFetching:      true,
				TradeFetching:       true,
				OrderbookFetching:   true,
				AutoPairUpdates:     true,
				AccountInfo:         true,
				GetOrder:            true,
				GetOrders:           true,
				CancelOrder:         true,
				SubmitOrder:         true,
				UserTradeHistory:    true,
				CryptoWithdrawal:    true,
				FiatWithdraw:        true,
				TradeFee:            true,
				FiatWithdrawalFee:   true,
				CryptoWithdrawalFee: true,
			},
			WebsocketCapabilities: protocol.Features{
				TickerFetching:         true,
				TradeFetching:          true,
				OrderbookFetching:      true,
				AccountInfo:            true,
				Subscribe:              true,
				AuthenticatedEndpoints: true,
			},
			WithdrawPermissions: exchange.AutoWithdrawCrypto |
				exchange.AutoWithdrawFiat,
		},
		Enabled: exchange.FeaturesEnabled{
			AutoPairUpdates: true,
		},
	}

	b.Requester = request.New(b.Name,
		request.NewRateLimit(time.Second*10, btcmarketsAuthLimit),
		request.NewRateLimit(time.Second*10, btcmarketsUnauthLimit),
		common.NewHTTPClientWithTimeout(exchange.DefaultHTTPTimeout))

	b.API.Endpoints.WebsocketURL = btcMarketsWSURL
	b.Websocket = wshandler.New()
	b.WebsocketResponseMaxLimit = exchange.DefaultWebsocketResponseMaxLimit
	b.WebsocketResponseCheckTimeout = exchange.DefaultWebsocketResponseCheckTimeout
	b.WebsocketOrderbookBufferLimit = exchange.DefaultWebsocketOrderbookBufferLimit
}

// Setup takes in an exchange configuration and sets all parameters
func (b *BTCMarkets) Setup(exch *config.ExchangeConfig) error {
	if !exch.Enabled {
		b.SetEnabled(false)
		return nil
	}

	err := b.SetupDefaults(exch)
	if err != nil {
		return err
	}

	err = b.Websocket.Setup(
		&wshandler.WebsocketSetup{
			Enabled:                          exch.Features.Enabled.Websocket,
			Verbose:                          exch.Verbose,
			AuthenticatedWebsocketAPISupport: exch.API.AuthenticatedWebsocketSupport,
			WebsocketTimeout:                 exch.WebsocketTrafficTimeout,
			DefaultURL:                       btcMarketsWSURL,
			ExchangeName:                     exch.Name,
			RunningURL:                       exch.API.Endpoints.WebsocketURL,
			Connector:                        b.WsConnect,
			Subscriber:                       b.Subscribe,
			Features:                         &b.Features.Supports.WebsocketCapabilities,
		})
	if err != nil {
		return err
	}

	b.WebsocketConn = &wshandler.WebsocketConnection{
		ExchangeName:         b.Name,
		URL:                  b.Websocket.GetWebsocketURL(),
		ProxyURL:             b.Websocket.GetProxyAddress(),
		Verbose:              b.Verbose,
		ResponseCheckTimeout: exch.WebsocketResponseCheckTimeout,
		ResponseMaxLimit:     exch.WebsocketResponseMaxLimit,
	}

	return nil
}

// Start starts the BTC Markets go routine
func (b *BTCMarkets) Start(wg *sync.WaitGroup) {
	wg.Add(1)
	go func() {
		b.Run()
		wg.Done()
	}()
}

// Run implements the BTC Markets wrapper
func (b *BTCMarkets) Run() {
	if b.Verbose {
		log.Debugf(log.ExchangeSys,
			"%s Websocket: %s (url: %s).\n",
			b.Name,
			common.IsEnabled(b.Websocket.IsEnabled()),
			btcMarketsWSURL)
		b.PrintEnabledPairs()
	}
	forceUpdate := false
	delim := b.GetPairFormat(asset.Spot, false).Delimiter
	if !common.StringDataContains(b.GetEnabledPairs(asset.Spot).Strings(), delim) ||
		!common.StringDataContains(b.GetAvailablePairs(asset.Spot).Strings(), delim) {
		log.Warnln(log.ExchangeSys, "Available pairs for BTC Markets reset due to config upgrade, please enable the pairs you would like again.")
		forceUpdate = true
	}
	if forceUpdate {
		enabledPairs := currency.Pairs{currency.Pair{
			Base:      currency.BTC.Lower(),
			Quote:     currency.AUD.Lower(),
			Delimiter: delim,
		},
		}
		err := b.UpdatePairs(enabledPairs, asset.Spot, true, true)
		if err != nil {
			log.Errorf(log.ExchangeSys,
				"%s Failed to update enabled currencies.\n",
				b.Name)
		}
	}

	if !b.GetEnabledFeatures().AutoPairUpdates && !forceUpdate {
		return
	}

	err := b.UpdateTradablePairs(forceUpdate)
	if err != nil {
		log.Errorf(log.ExchangeSys,
			"%s failed to update tradable pairs. Err: %s",
			b.Name,
			err)
	}
}

// FetchTradablePairs returns a list of the exchanges tradable pairs
func (b *BTCMarkets) FetchTradablePairs(a asset.Item) ([]string, error) {
	if a != asset.Spot {
		return nil, fmt.Errorf("asset type of %s is not supported by %s", a, b.Name)
	}
	markets, err := b.GetMarkets()
	if err != nil {
		return nil, err
	}

	var pairs []string
	for x := range markets {
		pairs = append(pairs, markets[x].MarketID)
	}
	return pairs, nil
}

// UpdateTradablePairs updates the exchanges available pairs and stores
// them in the exchanges config
func (b *BTCMarkets) UpdateTradablePairs(forceUpdate bool) error {
	pairs, err := b.FetchTradablePairs(asset.Spot)
	if err != nil {
		return err
	}

	return b.UpdatePairs(currency.NewPairsFromStrings(pairs), asset.Spot, false, forceUpdate)
}

// UpdateTicker updates and returns the ticker for a currency pair
<<<<<<< HEAD
func (b *BTCMarkets) UpdateTicker(p currency.Pair, assetType asset.Item) (ticker.Price, error) {
	allPairs := b.GetEnabledPairs(assetType)
	tickers, err := b.GetTickers(allPairs.Slice())
	if err != nil {
		return ticker.Price{}, err
	}
	for x := range tickers {
		var resp ticker.Price
		resp.Pair = currency.NewPairFromString(tickers[x].MarketID)
		resp.Last = tickers[x].LastPrice
		resp.High = tickers[x].High24h
		resp.Low = tickers[x].Low24h
		resp.Bid = tickers[x].BestBID
		resp.Ask = tickers[x].BestAsk
		resp.Volume = tickers[x].Volume
		resp.LastUpdated = time.Now()
		err = ticker.ProcessTicker(b.Name, &resp, assetType)
=======
func (b *BTCMarkets) UpdateTicker(p currency.Pair, assetType asset.Item) (*ticker.Price, error) {
	tickerPrice := new(ticker.Price)
	allPairs := b.GetEnabledPairs(assetType)
	for x := range allPairs {
		tick, err := b.GetTicker(b.FormatExchangeCurrency(allPairs[x], assetType).String())
		if err != nil {
			return tickerPrice, err
		}
		tickerPrice.Pair = allPairs[x]
		tickerPrice.Last = tick.LastPrice
		tickerPrice.High = tick.High24h
		tickerPrice.Low = tick.Low24h
		tickerPrice.Bid = tick.BestBID
		tickerPrice.Ask = tick.BestAsk
		tickerPrice.Volume = tick.Volume
		tickerPrice.LastUpdated = time.Now()
		err = ticker.ProcessTicker(b.Name, tickerPrice, assetType)
>>>>>>> 75ac5ee7
		if err != nil {
			return tickerPrice, err
		}
	}
	return ticker.GetTicker(b.Name, p, assetType)
}

// FetchTicker returns the ticker for a currency pair
func (b *BTCMarkets) FetchTicker(p currency.Pair, assetType asset.Item) (*ticker.Price, error) {
	tickerNew, err := ticker.GetTicker(b.Name, p, assetType)
	if err != nil {
		return b.UpdateTicker(p, assetType)
	}
	return tickerNew, nil
}

// FetchOrderbook returns orderbook base on the currency pair
func (b *BTCMarkets) FetchOrderbook(p currency.Pair, assetType asset.Item) (*orderbook.Base, error) {
	ob, err := orderbook.Get(b.Name, p, assetType)
	if err != nil {
		return b.UpdateOrderbook(p, assetType)
	}
	return ob, nil
}

// UpdateOrderbook updates and returns the orderbook for a currency pair
func (b *BTCMarkets) UpdateOrderbook(p currency.Pair, assetType asset.Item) (*orderbook.Base, error) {
	orderBook := new(orderbook.Base)
	tempResp, err := b.GetOrderbook(b.FormatExchangeCurrency(p, assetType).String(), 2)
	if err != nil {
		return orderBook, err
	}
	for x := range tempResp.Bids {
		orderBook.Bids = append(orderBook.Bids, orderbook.Item{
			Amount: tempResp.Bids[x].Volume,
			Price:  tempResp.Bids[x].Price})
	}
	for y := range tempResp.Asks {
		orderBook.Asks = append(orderBook.Asks, orderbook.Item{
			Amount: tempResp.Asks[y].Volume,
			Price:  tempResp.Asks[y].Price})
	}
	orderBook.Pair = p
	orderBook.ExchangeName = b.Name
	orderBook.AssetType = assetType
	err = orderBook.Process()
	if err != nil {
		return orderBook, err
	}
	return orderbook.Get(b.Name, p, assetType)
}

// GetAccountInfo retrieves balances for all enabled currencies
func (b *BTCMarkets) GetAccountInfo() (exchange.AccountInfo, error) {
	var resp exchange.AccountInfo
	data, err := b.GetAccountBalance()
	if err != nil {
		return resp, err
	}
	var account exchange.Account
	for key := range data {
		c := currency.NewCode(data[key].AssetName)
		hold := data[key].Locked
		total := data[key].Balance
		account.Currencies = append(account.Currencies,
			exchange.AccountCurrencyInfo{CurrencyName: c,
				TotalValue: total,
				Hold:       hold})
	}
	resp.Accounts = append(resp.Accounts, account)
	resp.Exchange = b.Name
	return resp, nil
}

// GetFundingHistory returns funding history, deposits and
// withdrawals
func (b *BTCMarkets) GetFundingHistory() ([]exchange.FundHistory, error) {
	return nil, common.ErrFunctionNotSupported
}

// GetExchangeHistory returns historic trade data since exchange opening.
func (b *BTCMarkets) GetExchangeHistory(p currency.Pair, assetType asset.Item) ([]exchange.TradeHistory, error) {
	return nil, common.ErrNotYetImplemented
}

// SubmitOrder submits a new order
func (b *BTCMarkets) SubmitOrder(s *order.Submit) (order.SubmitResponse, error) {
	var resp order.SubmitResponse
	if err := s.Validate(); err != nil {
		return resp, err
	}

	if s.OrderSide == order.Sell {
		s.OrderSide = order.Ask
	}
	if s.OrderSide == order.Buy {
		s.OrderSide = order.Bid
	}

	tempResp, err := b.NewOrder(b.FormatExchangeCurrency(s.Pair, asset.Spot).String(),
		s.Price,
		s.Amount,
		s.OrderType.String(),
		s.OrderSide.String(),
		s.TriggerPrice,
		s.TargetAmount,
		"",
		false,
		"",
		s.ClientID)
	if err != nil {
		return resp, err
	}
	resp.IsOrderPlaced = true
	resp.OrderID = tempResp.OrderID
	return resp, nil
}

// ModifyOrder will allow of changing orderbook placement and limit to
// market conversion
func (b *BTCMarkets) ModifyOrder(action *order.Modify) (string, error) {
	return "", common.ErrFunctionNotSupported
}

// CancelOrder cancels an order by its corresponding ID number
func (b *BTCMarkets) CancelOrder(o *order.Cancel) error {
	_, err := b.RemoveOrder(o.OrderID)
	return err
}

// CancelAllOrders cancels all orders associated with a currency pair
func (b *BTCMarkets) CancelAllOrders(_ *order.Cancel) (order.CancelAllResponse, error) {
	var resp order.CancelAllResponse
	tempMap := make(map[string]string)
	var orderIDs []string
	orders, err := b.GetOrders("", -1, -1, -1, true)
	if err != nil {
		return resp, err
	}
	for x := range orders {
		orderIDs = append(orderIDs, orders[x].OrderID)
	}
	splitOrders := common.SplitStringSliceByLimit(orderIDs, 20)
	for z := range splitOrders {
		tempResp, err := b.CancelBatchOrders(splitOrders[z])
		if err != nil {
			return resp, err
		}
		for y := range tempResp.CancelOrders {
			tempMap[tempResp.CancelOrders[y].OrderID] = "Success"
		}
		for z := range tempResp.UnprocessedRequests {
			tempMap[tempResp.UnprocessedRequests[z].RequestID] = "Cancellation Failed"
		}
	}
	resp.Status = tempMap
	return resp, nil
}

// GetOrderInfo returns information on a current open order
func (b *BTCMarkets) GetOrderInfo(orderID string) (order.Detail, error) {
	var resp order.Detail
	o, err := b.FetchOrder(orderID)
	if err != nil {
		return resp, err
	}
	resp.Exchange = b.Name
	resp.ID = orderID
	resp.CurrencyPair = currency.NewPairFromString(o.MarketID)
	resp.Price = o.Price
	resp.OrderDate = o.CreationTime
	resp.ExecutedAmount = o.Amount - o.OpenAmount
	resp.OrderSide = order.Bid
	if o.Side == ask {
		resp.OrderSide = order.Ask
	}
	switch o.Type {
	case limit:
		resp.OrderType = order.Limit
	case market:
		resp.OrderType = order.Market
	case stopLimit:
		resp.OrderType = order.Stop
	case stop:
		resp.OrderType = order.Stop
	case takeProfit:
		resp.OrderType = order.ImmediateOrCancel
	default:
		resp.OrderType = order.Unknown
	}
	resp.RemainingAmount = o.OpenAmount
	switch o.Status {
	case orderAccepted:
		resp.Status = order.Active
	case orderPlaced:
		resp.Status = order.Active
	case orderPartiallyMatched:
		resp.Status = order.PartiallyFilled
	case orderFullyMatched:
		resp.Status = order.Filled
	case orderCancelled:
		resp.Status = order.Cancelled
	case orderPartiallyCancelled:
		resp.Status = order.PartiallyCancelled
	case orderFailed:
		resp.Status = order.Rejected
	default:
		resp.Status = order.UnknownStatus
	}
	return resp, nil
}

// GetDepositAddress returns a deposit address for a specified currency
func (b *BTCMarkets) GetDepositAddress(cryptocurrency currency.Code, accountID string) (string, error) {
	temp, err := b.FetchDepositAddress(strings.ToUpper(cryptocurrency.String()), -1, -1, -1)
	if err != nil {
		return "", err
	}
	return temp.Address, nil
}

// WithdrawCryptocurrencyFunds returns a withdrawal ID when a withdrawal is submitted
func (b *BTCMarkets) WithdrawCryptocurrencyFunds(withdrawRequest *withdraw.CryptoRequest) (string, error) {
	a, err := b.RequestWithdraw(withdrawRequest.Currency.String(),
		withdrawRequest.Amount,
		withdrawRequest.Address,
		"",
		"",
		"",
		"")
	if err != nil {
		return "", err
	}
	return a.Status, nil
}

// WithdrawFiatFunds returns a withdrawal ID when a
// withdrawal is submitted
func (b *BTCMarkets) WithdrawFiatFunds(withdrawRequest *withdraw.FiatRequest) (string, error) {
	if withdrawRequest.Currency != currency.AUD {
		return "", errors.New("only aud is supported for withdrawals")
	}
	a, err := b.RequestWithdraw(withdrawRequest.GenericInfo.Currency.String(),
		withdrawRequest.GenericInfo.Amount,
		"",
		withdrawRequest.BankAccountName,
		withdrawRequest.BankAccountNumber,
		withdrawRequest.BSB,
		withdrawRequest.BankName)
	if err != nil {
		return "", err
	}
	return a.Status, nil
}

// WithdrawFiatFundsToInternationalBank returns a withdrawal ID when a
// withdrawal is submitted
func (b *BTCMarkets) WithdrawFiatFundsToInternationalBank(withdrawRequest *withdraw.FiatRequest) (string, error) {
	return "", common.ErrFunctionNotSupported
}

// GetWebsocket returns a pointer to the exchange websocket
func (b *BTCMarkets) GetWebsocket() (*wshandler.Websocket, error) {
	return b.Websocket, nil
}

// GetFeeByType returns an estimate of fee based on type of transaction
func (b *BTCMarkets) GetFeeByType(feeBuilder *exchange.FeeBuilder) (float64, error) {
	if !b.AllowAuthenticatedRequest() && // Todo check connection status
		feeBuilder.FeeType == exchange.CryptocurrencyTradeFee {
		feeBuilder.FeeType = exchange.OfflineTradeFee
	}
	return b.GetFee(feeBuilder)
}

// GetActiveOrders retrieves any orders that are active/open
func (b *BTCMarkets) GetActiveOrders(req *order.GetOrdersRequest) ([]order.Detail, error) {
	if len(req.Currencies) == 0 {
		allPairs := b.GetEnabledPairs(asset.Spot)
		for a := range allPairs {
			req.Currencies = append(req.Currencies,
				allPairs[a])
		}
	}

	var resp []order.Detail
	var err error
	for x := range req.Currencies {
<<<<<<< HEAD
		tempData, err = b.GetOrders(b.FormatExchangeCurrency(req.Currencies[x], asset.Spot).String(), -1, -1, -1, true)
=======
		var tempData []OrderData
		tempData, err = b.GetOrders(b.FormatExchangeCurrency(req.Currencies[x], asset.Spot).String(), -1, -1, -1, "open")
>>>>>>> 75ac5ee7
		if err != nil {
			return resp, err
		}
		for y := range tempData {
			var tempResp order.Detail
			tempResp.Exchange = b.Name
			tempResp.CurrencyPair = req.Currencies[x]
			tempResp.ID = tempData[y].OrderID
			tempResp.OrderSide = order.Bid
			if tempData[y].Side == ask {
				tempResp.OrderSide = order.Ask
			}
			tempResp.OrderDate = tempData[y].CreationTime

			switch tempData[y].Type {
			case limit:
				tempResp.OrderType = order.Limit
			case market:
				tempResp.OrderType = order.Market
			default:
				log.Errorf(log.ExchangeSys,
					"%s unknown order type %s getting order",
					b.Name,
					tempData[y].Type)
				tempResp.OrderType = order.Unknown
			}
			switch tempData[y].Status {
			case orderAccepted:
				tempResp.Status = order.Active
			case orderPlaced:
				tempResp.Status = order.Active
			case orderPartiallyMatched:
				tempResp.Status = order.PartiallyFilled
			default:
				log.Errorf(log.ExchangeSys,
					"%s unexpected status %s on order %v",
					b.Name,
					tempData[y].Status,
					tempData[y].OrderID)
				tempResp.Status = order.UnknownStatus
			}
			tempResp.Price = tempData[y].Price
			tempResp.Amount = tempData[y].Amount
			tempResp.ExecutedAmount = tempData[y].Amount - tempData[y].OpenAmount
			tempResp.RemainingAmount = tempData[y].OpenAmount
			resp = append(resp, tempResp)
		}
	}
	order.FilterOrdersByType(&resp, req.OrderType)
	order.FilterOrdersByTickRange(&resp, req.StartTicks, req.EndTicks)
	order.FilterOrdersBySide(&resp, req.OrderSide)
	return resp, nil
}

// GetOrderHistory retrieves account order information
// Can Limit response to specific order status
func (b *BTCMarkets) GetOrderHistory(req *order.GetOrdersRequest) ([]order.Detail, error) {
	var resp []order.Detail
	var tempResp order.Detail
	var tempArray []string
	if len(req.Currencies) == 0 {
		orders, err := b.GetOrders("", -1, -1, -1, false)
		if err != nil {
			return resp, err
		}
		for x := range orders {
			tempArray = append(tempArray, orders[x].OrderID)
		}
	}
	for y := range req.Currencies {
		orders, err := b.GetOrders(b.FormatExchangeCurrency(req.Currencies[y], asset.Spot).String(), -1, -1, -1, false)
		if err != nil {
			return resp, err
		}
		for z := range orders {
			tempArray = append(tempArray, orders[z].OrderID)
		}
	}
	splitOrders := common.SplitStringSliceByLimit(tempArray, 50)
	for x := range splitOrders {
		tempData, err := b.GetBatchTrades(splitOrders[x])
		if err != nil {
			return resp, err
		}
		for c := range tempData.Orders {
			switch tempData.Orders[c].Status {
			case orderFailed:
				tempResp.Status = order.Rejected
			case orderPartiallyCancelled:
				tempResp.Status = order.PartiallyCancelled
			case orderCancelled:
				tempResp.Status = order.Cancelled
			case orderFullyMatched:
				tempResp.Status = order.Filled
			case orderPartiallyMatched:
				continue
			case orderPlaced:
				continue
			case orderAccepted:
				continue
			}
			tempResp.Exchange = b.Name
			tempResp.CurrencyPair = currency.NewPairFromString(tempData.Orders[c].MarketID)
			tempResp.OrderSide = order.Bid
			if tempData.Orders[c].Side == ask {
				tempResp.OrderSide = order.Ask
			}
			tempResp.ID = tempData.Orders[c].OrderID
			tempResp.OrderDate = tempData.Orders[c].CreationTime
			tempResp.Price = tempData.Orders[c].Price
			tempResp.ExecutedAmount = tempData.Orders[c].Amount
			resp = append(resp, tempResp)
		}
	}
	return resp, nil
}

// SubscribeToWebsocketChannels appends to ChannelsToSubscribe
// which lets websocket.manageSubscriptions handle subscribing
func (b *BTCMarkets) SubscribeToWebsocketChannels(channels []wshandler.WebsocketChannelSubscription) error {
	return common.ErrFunctionNotSupported
}

// UnsubscribeToWebsocketChannels removes from ChannelsToSubscribe
// which lets websocket.manageSubscriptions handle unsubscribing
func (b *BTCMarkets) UnsubscribeToWebsocketChannels(channels []wshandler.WebsocketChannelSubscription) error {
	return common.ErrFunctionNotSupported
}

// GetSubscriptions returns a copied list of subscriptions
func (b *BTCMarkets) GetSubscriptions() ([]wshandler.WebsocketChannelSubscription, error) {
	return nil, common.ErrFunctionNotSupported
}

// AuthenticateWebsocket sends an authentication message to the websocket
func (b *BTCMarkets) AuthenticateWebsocket() error {
	return common.ErrFunctionNotSupported
}<|MERGE_RESOLUTION|>--- conflicted
+++ resolved
@@ -245,12 +245,11 @@
 }
 
 // UpdateTicker updates and returns the ticker for a currency pair
-<<<<<<< HEAD
-func (b *BTCMarkets) UpdateTicker(p currency.Pair, assetType asset.Item) (ticker.Price, error) {
+func (b *BTCMarkets) UpdateTicker(p currency.Pair, assetType asset.Item) (*ticker.Price, error) {
 	allPairs := b.GetEnabledPairs(assetType)
 	tickers, err := b.GetTickers(allPairs.Slice())
 	if err != nil {
-		return ticker.Price{}, err
+		return nil, err
 	}
 	for x := range tickers {
 		var resp ticker.Price
@@ -263,27 +262,8 @@
 		resp.Volume = tickers[x].Volume
 		resp.LastUpdated = time.Now()
 		err = ticker.ProcessTicker(b.Name, &resp, assetType)
-=======
-func (b *BTCMarkets) UpdateTicker(p currency.Pair, assetType asset.Item) (*ticker.Price, error) {
-	tickerPrice := new(ticker.Price)
-	allPairs := b.GetEnabledPairs(assetType)
-	for x := range allPairs {
-		tick, err := b.GetTicker(b.FormatExchangeCurrency(allPairs[x], assetType).String())
-		if err != nil {
-			return tickerPrice, err
-		}
-		tickerPrice.Pair = allPairs[x]
-		tickerPrice.Last = tick.LastPrice
-		tickerPrice.High = tick.High24h
-		tickerPrice.Low = tick.Low24h
-		tickerPrice.Bid = tick.BestBID
-		tickerPrice.Ask = tick.BestAsk
-		tickerPrice.Volume = tick.Volume
-		tickerPrice.LastUpdated = time.Now()
-		err = ticker.ProcessTicker(b.Name, tickerPrice, assetType)
->>>>>>> 75ac5ee7
-		if err != nil {
-			return tickerPrice, err
+		if err != nil {
+			return nil, err
 		}
 	}
 	return ticker.GetTicker(b.Name, p, assetType)
@@ -568,14 +548,8 @@
 	}
 
 	var resp []order.Detail
-	var err error
 	for x := range req.Currencies {
-<<<<<<< HEAD
-		tempData, err = b.GetOrders(b.FormatExchangeCurrency(req.Currencies[x], asset.Spot).String(), -1, -1, -1, true)
-=======
-		var tempData []OrderData
-		tempData, err = b.GetOrders(b.FormatExchangeCurrency(req.Currencies[x], asset.Spot).String(), -1, -1, -1, "open")
->>>>>>> 75ac5ee7
+		tempData, err := b.GetOrders(b.FormatExchangeCurrency(req.Currencies[x], asset.Spot).String(), -1, -1, -1, true)
 		if err != nil {
 			return resp, err
 		}
