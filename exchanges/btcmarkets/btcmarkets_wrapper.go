--- conflicted
+++ resolved
@@ -580,11 +580,7 @@
 
 // ModifyOrder will allow of changing orderbook placement and limit to
 // market conversion
-<<<<<<< HEAD
-func (b *BTCMarkets) ModifyOrder(_ context.Context, _ *order.Modify) (*order.ModifyResponse, error) {
-	return nil, common.ErrNotYetImplemented
-=======
-func (b *BTCMarkets) ModifyOrder(ctx context.Context, action *order.Modify) (*order.Modify, error) {
+func (b *BTCMarkets) ModifyOrder(ctx context.Context, action *order.Modify) (*order.ModifyResponse, error) {
 	if err := action.Validate(); err != nil {
 		return nil, err
 	}
@@ -592,34 +588,32 @@
 	if err != nil {
 		return nil, err
 	}
-	pair, err := currency.NewPairFromString(resp.MarketID)
-	if err != nil {
-		return nil, err
-	}
-	side, err := order.StringToOrderSide(resp.Side)
-	if err != nil {
-		return nil, err
-	}
-	orderT, err := order.StringToOrderType(resp.Type)
-	if err != nil {
-		return nil, err
-	}
-	status, err := order.StringToOrderStatus(resp.Status)
-	if err != nil {
-		return nil, err
-	}
-	return &order.Modify{
-		ID:              resp.OrderID,
-		Pair:            pair,
-		Side:            side,
-		Type:            orderT,
-		Date:            resp.CreationTime,
-		Price:           resp.Price,
-		Amount:          resp.Amount,
-		RemainingAmount: resp.OpenAmount,
-		Status:          status,
-	}, nil
->>>>>>> 16a93b49
+	mod, err := action.DeriveModifyResponse()
+	if err != nil {
+		return nil, err
+	}
+	mod.Pair, err = currency.NewPairFromString(resp.MarketID)
+	if err != nil {
+		return nil, err
+	}
+	mod.Side, err = order.StringToOrderSide(resp.Side)
+	if err != nil {
+		return nil, err
+	}
+	mod.Type, err = order.StringToOrderType(resp.Type)
+	if err != nil {
+		return nil, err
+	}
+	mod.Status, err = order.StringToOrderStatus(resp.Status)
+	if err != nil {
+		return nil, err
+	}
+	mod.OrderID = resp.OrderID
+	mod.LastUpdated = resp.CreationTime
+	mod.Price = resp.Price
+	mod.Amount = resp.Amount
+	mod.RemainingAmount = resp.OpenAmount
+	return mod, nil
 }
 
 // CancelOrder cancels an order by its corresponding ID number
