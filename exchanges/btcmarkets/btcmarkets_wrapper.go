package btcmarkets

import (
	"errors"
	"fmt"
	"strings"
	"sync"
	"time"

	"github.com/thrasher-corp/gocryptotrader/common"
	"github.com/thrasher-corp/gocryptotrader/config"
	"github.com/thrasher-corp/gocryptotrader/currency"
	exchange "github.com/thrasher-corp/gocryptotrader/exchanges"
	"github.com/thrasher-corp/gocryptotrader/exchanges/account"
	"github.com/thrasher-corp/gocryptotrader/exchanges/asset"
	"github.com/thrasher-corp/gocryptotrader/exchanges/order"
	"github.com/thrasher-corp/gocryptotrader/exchanges/orderbook"
	"github.com/thrasher-corp/gocryptotrader/exchanges/protocol"
	"github.com/thrasher-corp/gocryptotrader/exchanges/request"
	"github.com/thrasher-corp/gocryptotrader/exchanges/ticker"
	"github.com/thrasher-corp/gocryptotrader/exchanges/websocket/wshandler"
	"github.com/thrasher-corp/gocryptotrader/log"
	"github.com/thrasher-corp/gocryptotrader/portfolio/withdraw"
)

// GetDefaultConfig returns a default exchange config
func (b *BTCMarkets) GetDefaultConfig() (*config.ExchangeConfig, error) {
	b.SetDefaults()
	exchCfg := new(config.ExchangeConfig)
	exchCfg.Name = b.Name
	exchCfg.HTTPTimeout = exchange.DefaultHTTPTimeout
	exchCfg.BaseCurrencies = b.BaseCurrencies

	err := b.SetupDefaults(exchCfg)
	if err != nil {
		return nil, err
	}

	if b.Features.Supports.RESTCapabilities.AutoPairUpdates {
		err = b.UpdateTradablePairs(true)
		if err != nil {
			return nil, err
		}
	}

	return exchCfg, nil
}

// SetDefaults sets basic defaults
func (b *BTCMarkets) SetDefaults() {
	b.Name = "BTC Markets"
	b.Enabled = true
	b.Verbose = true
	b.API.CredentialsValidator.RequiresKey = true
	b.API.CredentialsValidator.RequiresSecret = true
	b.API.CredentialsValidator.RequiresBase64DecodeSecret = true
	b.API.Endpoints.URLDefault = btcMarketsAPIURL
	b.API.Endpoints.URL = b.API.Endpoints.URLDefault

	b.CurrencyPairs = currency.PairsManager{
		UseGlobalFormat: true,
		RequestFormat: &currency.PairFormat{
			Delimiter: "-",
			Uppercase: true,
		},
		ConfigFormat: &currency.PairFormat{
			Delimiter: "-",
			Uppercase: true,
		},
		Pairs: map[asset.Item]*currency.PairStore{
			asset.Spot: new(currency.PairStore),
		},
	}

	b.Features = exchange.Features{
		Supports: exchange.FeaturesSupported{
			REST:      true,
			Websocket: true,
			RESTCapabilities: protocol.Features{
				TickerBatching:      true,
				TickerFetching:      true,
				TradeFetching:       true,
				OrderbookFetching:   true,
				AutoPairUpdates:     true,
				AccountInfo:         true,
				GetOrder:            true,
				GetOrders:           true,
				CancelOrder:         true,
				SubmitOrder:         true,
				UserTradeHistory:    true,
				CryptoWithdrawal:    true,
				FiatWithdraw:        true,
				TradeFee:            true,
				FiatWithdrawalFee:   true,
				CryptoWithdrawalFee: true,
			},
			WebsocketCapabilities: protocol.Features{
				TickerFetching:         true,
				TradeFetching:          true,
				OrderbookFetching:      true,
				AccountInfo:            true,
				Subscribe:              true,
				AuthenticatedEndpoints: true,
				GetOrders:              true,
				GetOrder:               true,
			},
			WithdrawPermissions: exchange.AutoWithdrawCrypto |
				exchange.AutoWithdrawFiat,
		},
		Enabled: exchange.FeaturesEnabled{
			AutoPairUpdates: true,
		},
	}

	b.Requester = request.New(b.Name,
		common.NewHTTPClientWithTimeout(exchange.DefaultHTTPTimeout),
		SetRateLimit())

	b.API.Endpoints.WebsocketURL = btcMarketsWSURL
	b.Websocket = wshandler.New()
	b.WebsocketResponseMaxLimit = exchange.DefaultWebsocketResponseMaxLimit
	b.WebsocketResponseCheckTimeout = exchange.DefaultWebsocketResponseCheckTimeout
	b.WebsocketOrderbookBufferLimit = exchange.DefaultWebsocketOrderbookBufferLimit
}

// Setup takes in an exchange configuration and sets all parameters
func (b *BTCMarkets) Setup(exch *config.ExchangeConfig) error {
	if !exch.Enabled {
		b.SetEnabled(false)
		return nil
	}

	err := b.SetupDefaults(exch)
	if err != nil {
		return err
	}

	err = b.Websocket.Setup(
		&wshandler.WebsocketSetup{
			Enabled:                          exch.Features.Enabled.Websocket,
			Verbose:                          exch.Verbose,
			AuthenticatedWebsocketAPISupport: exch.API.AuthenticatedWebsocketSupport,
			WebsocketTimeout:                 exch.WebsocketTrafficTimeout,
			DefaultURL:                       btcMarketsWSURL,
			ExchangeName:                     exch.Name,
			RunningURL:                       exch.API.Endpoints.WebsocketURL,
			Connector:                        b.WsConnect,
			Subscriber:                       b.Subscribe,
			Features:                         &b.Features.Supports.WebsocketCapabilities,
		})
	if err != nil {
		return err
	}

	b.WebsocketConn = &wshandler.WebsocketConnection{
		ExchangeName:         b.Name,
		URL:                  b.Websocket.GetWebsocketURL(),
		ProxyURL:             b.Websocket.GetProxyAddress(),
		Verbose:              b.Verbose,
		ResponseCheckTimeout: exch.WebsocketResponseCheckTimeout,
		ResponseMaxLimit:     exch.WebsocketResponseMaxLimit,
	}

	b.Websocket.Orderbook.Setup(
		exch.WebsocketOrderbookBufferLimit,
		true,
		true,
		false,
		false,
		exch.Name)

	return nil
}

// Start starts the BTC Markets go routine
func (b *BTCMarkets) Start(wg *sync.WaitGroup) {
	wg.Add(1)
	go func() {
		b.Run()
		wg.Done()
	}()
}

// Run implements the BTC Markets wrapper
func (b *BTCMarkets) Run() {
	if b.Verbose {
		log.Debugf(log.ExchangeSys,
			"%s Websocket: %s (url: %s).\n",
			b.Name,
			common.IsEnabled(b.Websocket.IsEnabled()),
			btcMarketsWSURL)
		b.PrintEnabledPairs()
	}

	forceUpdate := false
	pairs, err := b.GetEnabledPairs(asset.Spot)
	if err != nil {
		log.Errorf(log.ExchangeSys,
			"%s Failed to update enabled currencies Err:%s\n",
			b.Name,
			err)
		return
	}
	format, err := b.GetPairFormat(asset.Spot, false)
	if err != nil {
		log.Errorf(log.ExchangeSys,
			"%s Failed to update enabled currencies.\n",
			b.Name)
		return
	}
	if !common.StringDataContains(pairs.Strings(), format.Delimiter) ||
		!common.StringDataContains(b.GetAvailablePairs(asset.Spot).Strings(), format.Delimiter) {
		log.Warnln(log.ExchangeSys, "Available pairs for BTC Markets reset due to config upgrade, please enable the pairs you would like again.")
		forceUpdate = true
	}
	if forceUpdate {
		enabledPairs := currency.Pairs{currency.Pair{
			Base:      currency.BTC.Lower(),
			Quote:     currency.AUD.Lower(),
			Delimiter: format.Delimiter,
		},
		}
		err = b.UpdatePairs(enabledPairs, asset.Spot, true, true)
		if err != nil {
			log.Errorf(log.ExchangeSys,
				"%s Failed to update enabled currencies.\n",
				b.Name)
		}
	}

	if !b.GetEnabledFeatures().AutoPairUpdates && !forceUpdate {
		return
	}

	err = b.UpdateTradablePairs(forceUpdate)
	if err != nil {
		log.Errorf(log.ExchangeSys,
			"%s failed to update tradable pairs. Err: %s",
			b.Name,
			err)
	}
}

// FetchTradablePairs returns a list of the exchanges tradable pairs
func (b *BTCMarkets) FetchTradablePairs(a asset.Item) ([]string, error) {
	if a != asset.Spot {
		return nil, fmt.Errorf("asset type of %s is not supported by %s", a, b.Name)
	}
	markets, err := b.GetMarkets()
	if err != nil {
		return nil, err
	}

	var pairs []string
	for x := range markets {
		pairs = append(pairs, markets[x].MarketID)
	}
	return pairs, nil
}

// UpdateTradablePairs updates the exchanges available pairs and stores
// them in the exchanges config
func (b *BTCMarkets) UpdateTradablePairs(forceUpdate bool) error {
	pairs, err := b.FetchTradablePairs(asset.Spot)
	if err != nil {
		return err
	}
	p, err := currency.NewPairsFromStrings(pairs)
	if err != nil {
		return err
	}

	return b.UpdatePairs(p, asset.Spot, false, forceUpdate)
}

// UpdateTicker updates and returns the ticker for a currency pair
func (b *BTCMarkets) UpdateTicker(p currency.Pair, assetType asset.Item) (*ticker.Price, error) {
	allPairs, err := b.GetEnabledPairs(assetType)
	if err != nil {
		return nil, err
	}

	tickers, err := b.GetTickers(allPairs)
	if err != nil {
		return nil, err
	}
	for x := range tickers {
		var newP currency.Pair
		newP, err = currency.NewPairFromString(tickers[x].MarketID)
		if err != nil {
			return nil, err
		}

		err = ticker.ProcessTicker(&ticker.Price{
			Pair:         newP,
			Last:         tickers[x].LastPrice,
			High:         tickers[x].High24h,
			Low:          tickers[x].Low24h,
			Bid:          tickers[x].BestBID,
			Ask:          tickers[x].BestAsk,
			Volume:       tickers[x].Volume,
			LastUpdated:  time.Now(),
			ExchangeName: b.Name,
			AssetType:    assetType,
		})
		if err != nil {
			return nil, err
		}
	}
	return ticker.GetTicker(b.Name, p, assetType)
}

// FetchTicker returns the ticker for a currency pair
func (b *BTCMarkets) FetchTicker(p currency.Pair, assetType asset.Item) (*ticker.Price, error) {
	tickerNew, err := ticker.GetTicker(b.Name, p, assetType)
	if err != nil {
		return b.UpdateTicker(p, assetType)
	}
	return tickerNew, nil
}

// FetchOrderbook returns orderbook base on the currency pair
func (b *BTCMarkets) FetchOrderbook(p currency.Pair, assetType asset.Item) (*orderbook.Base, error) {
	ob, err := orderbook.Get(b.Name, p, assetType)
	if err != nil {
		return b.UpdateOrderbook(p, assetType)
	}
	return ob, nil
}

// UpdateOrderbook updates and returns the orderbook for a currency pair
func (b *BTCMarkets) UpdateOrderbook(p currency.Pair, assetType asset.Item) (*orderbook.Base, error) {
	fpair, err := b.FormatExchangeCurrency(p, assetType)
	if err != nil {
		return nil, err
	}

	tempResp, err := b.GetOrderbook(fpair.String(), 2)
	if err != nil {
		return nil, err
	}

	orderBook := new(orderbook.Base)
	for x := range tempResp.Bids {
		orderBook.Bids = append(orderBook.Bids, orderbook.Item{
			Amount: tempResp.Bids[x].Volume,
			Price:  tempResp.Bids[x].Price})
	}
	for y := range tempResp.Asks {
		orderBook.Asks = append(orderBook.Asks, orderbook.Item{
			Amount: tempResp.Asks[y].Volume,
			Price:  tempResp.Asks[y].Price})
	}
	orderBook.Pair = p
	orderBook.ExchangeName = b.Name
	orderBook.AssetType = assetType
	err = orderBook.Process()
	if err != nil {
		return orderBook, err
	}
	return orderbook.Get(b.Name, p, assetType)
}

// UpdateAccountInfo retrieves balances for all enabled currencies
func (b *BTCMarkets) UpdateAccountInfo() (account.Holdings, error) {
	var resp account.Holdings
	data, err := b.GetAccountBalance()
	if err != nil {
		return resp, err
	}
	var acc account.SubAccount
	for key := range data {
		c := currency.NewCode(data[key].AssetName)
		hold := data[key].Locked
		total := data[key].Balance
		acc.Currencies = append(acc.Currencies,
			account.Balance{CurrencyName: c,
				TotalValue: total,
				Hold:       hold})
	}
	resp.Accounts = append(resp.Accounts, acc)
	resp.Exchange = b.Name

	err = account.Process(&resp)
	if err != nil {
		return account.Holdings{}, err
	}

	return resp, nil
}

// FetchAccountInfo retrieves balances for all enabled currencies
func (b *BTCMarkets) FetchAccountInfo() (account.Holdings, error) {
	acc, err := account.GetHoldings(b.Name)
	if err != nil {
		return b.UpdateAccountInfo()
	}

	return acc, nil
}

// GetFundingHistory returns funding history, deposits and
// withdrawals
func (b *BTCMarkets) GetFundingHistory() ([]exchange.FundHistory, error) {
	return nil, common.ErrFunctionNotSupported
}

// GetExchangeHistory returns historic trade data since exchange opening.
func (b *BTCMarkets) GetExchangeHistory(p currency.Pair, assetType asset.Item) ([]exchange.TradeHistory, error) {
	return nil, common.ErrNotYetImplemented
}

// SubmitOrder submits a new order
func (b *BTCMarkets) SubmitOrder(s *order.Submit) (order.SubmitResponse, error) {
	var resp order.SubmitResponse
	if err := s.Validate(); err != nil {
		return resp, err
	}

	if s.Side == order.Sell {
		s.Side = order.Ask
	}
	if s.Side == order.Buy {
		s.Side = order.Bid
	}

	fpair, err := b.FormatExchangeCurrency(s.Pair, asset.Spot)
	if err != nil {
		return resp, err
	}

	tempResp, err := b.NewOrder(fpair.String(),
		s.Price,
		s.Amount,
		s.Type.String(),
		s.Side.String(),
		s.TriggerPrice,
		s.TargetAmount,
		"",
		false,
		"",
		s.ClientID)
	if err != nil {
		return resp, err
	}
	resp.IsOrderPlaced = true
	resp.OrderID = tempResp.OrderID
	return resp, nil
}

// ModifyOrder will allow of changing orderbook placement and limit to
// market conversion
func (b *BTCMarkets) ModifyOrder(action *order.Modify) (string, error) {
	return "", common.ErrFunctionNotSupported
}

// CancelOrder cancels an order by its corresponding ID number
func (b *BTCMarkets) CancelOrder(o *order.Cancel) error {
	_, err := b.RemoveOrder(o.ID)
	return err
}

// CancelAllOrders cancels all orders associated with a currency pair
func (b *BTCMarkets) CancelAllOrders(_ *order.Cancel) (order.CancelAllResponse, error) {
	var resp order.CancelAllResponse
	tempMap := make(map[string]string)
	var orderIDs []string
	orders, err := b.GetOrders("", -1, -1, -1, true)
	if err != nil {
		return resp, err
	}
	for x := range orders {
		orderIDs = append(orderIDs, orders[x].OrderID)
	}
	splitOrders := common.SplitStringSliceByLimit(orderIDs, 20)
	for z := range splitOrders {
		tempResp, err := b.CancelBatchOrders(splitOrders[z])
		if err != nil {
			return resp, err
		}
		for y := range tempResp.CancelOrders {
			tempMap[tempResp.CancelOrders[y].OrderID] = "Success"
		}
		for z := range tempResp.UnprocessedRequests {
			tempMap[tempResp.UnprocessedRequests[z].RequestID] = "Cancellation Failed"
		}
	}
	resp.Status = tempMap
	return resp, nil
}

// GetOrderInfo returns information on a current open order
func (b *BTCMarkets) GetOrderInfo(orderID string) (order.Detail, error) {
	var resp order.Detail
	o, err := b.FetchOrder(orderID)
	if err != nil {
		return resp, err
	}

	p, err := currency.NewPairFromString(o.MarketID)
	if err != nil {
		return order.Detail{}, err
	}

	resp.Exchange = b.Name
	resp.ID = orderID
<<<<<<< HEAD
	resp.Pair = p
=======
	resp.Pair = currency.NewPairFromString(o.MarketID)
>>>>>>> 1deeca99
	resp.Price = o.Price
	resp.Date = o.CreationTime
	resp.ExecutedAmount = o.Amount - o.OpenAmount
	resp.Side = order.Bid
	if o.Side == ask {
		resp.Side = order.Ask
	}
	switch o.Type {
	case limit:
		resp.Type = order.Limit
	case market:
		resp.Type = order.Market
	case stopLimit:
		resp.Type = order.Stop
	case stop:
		resp.Type = order.Stop
	case takeProfit:
		resp.Type = order.ImmediateOrCancel
	default:
		resp.Type = order.UnknownType
	}
	resp.RemainingAmount = o.OpenAmount
	switch o.Status {
	case orderAccepted:
		resp.Status = order.Active
	case orderPlaced:
		resp.Status = order.Active
	case orderPartiallyMatched:
		resp.Status = order.PartiallyFilled
	case orderFullyMatched:
		resp.Status = order.Filled
	case orderCancelled:
		resp.Status = order.Cancelled
	case orderPartiallyCancelled:
		resp.Status = order.PartiallyCancelled
	case orderFailed:
		resp.Status = order.Rejected
	default:
		resp.Status = order.UnknownStatus
	}
	return resp, nil
}

// GetDepositAddress returns a deposit address for a specified currency
func (b *BTCMarkets) GetDepositAddress(cryptocurrency currency.Code, accountID string) (string, error) {
	temp, err := b.FetchDepositAddress(strings.ToUpper(cryptocurrency.String()), -1, -1, -1)
	if err != nil {
		return "", err
	}
	return temp.Address, nil
}

// WithdrawCryptocurrencyFunds returns a withdrawal ID when a withdrawal is submitted
func (b *BTCMarkets) WithdrawCryptocurrencyFunds(withdrawRequest *withdraw.Request) (*withdraw.ExchangeResponse, error) {
	a, err := b.RequestWithdraw(withdrawRequest.Currency.String(),
		withdrawRequest.Amount,
		withdrawRequest.Crypto.Address,
		"",
		"",
		"",
		"")
	if err != nil {
		return nil, err
	}
	return &withdraw.ExchangeResponse{
		ID:     a.ID,
		Status: a.Status,
	}, nil
}

// WithdrawFiatFunds returns a withdrawal ID when a
// withdrawal is submitted
func (b *BTCMarkets) WithdrawFiatFunds(withdrawRequest *withdraw.Request) (*withdraw.ExchangeResponse, error) {
	if withdrawRequest.Currency != currency.AUD {
		return nil, errors.New("only aud is supported for withdrawals")
	}
	a, err := b.RequestWithdraw(withdrawRequest.Currency.String(),
		withdrawRequest.Amount,
		"",
		withdrawRequest.Fiat.Bank.AccountName,
		withdrawRequest.Fiat.Bank.AccountNumber,
		withdrawRequest.Fiat.Bank.BSBNumber,
		withdrawRequest.Fiat.Bank.BankName)
	if err != nil {
		return nil, err
	}
	return &withdraw.ExchangeResponse{
		ID:     a.ID,
		Status: a.Status,
	}, nil
}

// WithdrawFiatFundsToInternationalBank returns a withdrawal ID when a
// withdrawal is submitted
func (b *BTCMarkets) WithdrawFiatFundsToInternationalBank(withdrawRequest *withdraw.Request) (*withdraw.ExchangeResponse, error) {
	return nil, common.ErrFunctionNotSupported
}

// GetWebsocket returns a pointer to the exchange websocket
func (b *BTCMarkets) GetWebsocket() (*wshandler.Websocket, error) {
	return b.Websocket, nil
}

// GetFeeByType returns an estimate of fee based on type of transaction
func (b *BTCMarkets) GetFeeByType(feeBuilder *exchange.FeeBuilder) (float64, error) {
	if !b.AllowAuthenticatedRequest() && // Todo check connection status
		feeBuilder.FeeType == exchange.CryptocurrencyTradeFee {
		feeBuilder.FeeType = exchange.OfflineTradeFee
	}
	return b.GetFee(feeBuilder)
}

// GetActiveOrders retrieves any orders that are active/open
func (b *BTCMarkets) GetActiveOrders(req *order.GetOrdersRequest) ([]order.Detail, error) {
<<<<<<< HEAD
	if len(req.Currencies) == 0 {
		allPairs, err := b.GetEnabledPairs(asset.Spot)
		if err != nil {
			return nil, err
		}
=======
	if len(req.Pairs) == 0 {
		allPairs := b.GetEnabledPairs(asset.Spot)
>>>>>>> 1deeca99
		for a := range allPairs {
			req.Pairs = append(req.Pairs,
				allPairs[a])
		}
	}

	var resp []order.Detail
<<<<<<< HEAD
	for x := range req.Currencies {
		fpair, err := b.FormatExchangeCurrency(req.Currencies[x], asset.Spot)
		if err != nil {
			return nil, err
		}
		tempData, err := b.GetOrders(fpair.String(), -1, -1, -1, true)
=======
	for x := range req.Pairs {
		tempData, err := b.GetOrders(b.FormatExchangeCurrency(req.Pairs[x], asset.Spot).String(), -1, -1, -1, true)
>>>>>>> 1deeca99
		if err != nil {
			return resp, err
		}
		for y := range tempData {
			var tempResp order.Detail
			tempResp.Exchange = b.Name
<<<<<<< HEAD
			tempResp.Pair = req.Currencies[x]
=======
			tempResp.Pair = req.Pairs[x]
>>>>>>> 1deeca99
			tempResp.ID = tempData[y].OrderID
			tempResp.Side = order.Bid
			if tempData[y].Side == ask {
				tempResp.Side = order.Ask
			}
			tempResp.Date = tempData[y].CreationTime

			switch tempData[y].Type {
			case limit:
				tempResp.Type = order.Limit
			case market:
				tempResp.Type = order.Market
			default:
				log.Errorf(log.ExchangeSys,
					"%s unknown order type %s getting order",
					b.Name,
					tempData[y].Type)
				tempResp.Type = order.UnknownType
			}
			switch tempData[y].Status {
			case orderAccepted:
				tempResp.Status = order.Active
			case orderPlaced:
				tempResp.Status = order.Active
			case orderPartiallyMatched:
				tempResp.Status = order.PartiallyFilled
			default:
				log.Errorf(log.ExchangeSys,
					"%s unexpected status %s on order %v",
					b.Name,
					tempData[y].Status,
					tempData[y].OrderID)
				tempResp.Status = order.UnknownStatus
			}
			tempResp.Price = tempData[y].Price
			tempResp.Amount = tempData[y].Amount
			tempResp.ExecutedAmount = tempData[y].Amount - tempData[y].OpenAmount
			tempResp.RemainingAmount = tempData[y].OpenAmount
			resp = append(resp, tempResp)
		}
	}
	order.FilterOrdersByType(&resp, req.Type)
	order.FilterOrdersByTickRange(&resp, req.StartTicks, req.EndTicks)
	order.FilterOrdersBySide(&resp, req.Side)
	return resp, nil
}

// GetOrderHistory retrieves account order information
// Can Limit response to specific order status
func (b *BTCMarkets) GetOrderHistory(req *order.GetOrdersRequest) ([]order.Detail, error) {
	var resp []order.Detail
	var tempResp order.Detail
	var tempArray []string
	if len(req.Pairs) == 0 {
		orders, err := b.GetOrders("", -1, -1, -1, false)
		if err != nil {
			return resp, err
		}
		for x := range orders {
			tempArray = append(tempArray, orders[x].OrderID)
		}
	}
<<<<<<< HEAD
	for y := range req.Currencies {
		fpair, err := b.FormatExchangeCurrency(req.Currencies[y], asset.Spot)
		if err != nil {
			return nil, err
		}

		orders, err := b.GetOrders(fpair.String(), -1, -1, -1, false)
=======
	for y := range req.Pairs {
		orders, err := b.GetOrders(b.FormatExchangeCurrency(req.Pairs[y], asset.Spot).String(), -1, -1, -1, false)
>>>>>>> 1deeca99
		if err != nil {
			return resp, err
		}
		for z := range orders {
			tempArray = append(tempArray, orders[z].OrderID)
		}
	}
	splitOrders := common.SplitStringSliceByLimit(tempArray, 50)
	for x := range splitOrders {
		tempData, err := b.GetBatchTrades(splitOrders[x])
		if err != nil {
			return resp, err
		}
		for c := range tempData.Orders {
			switch tempData.Orders[c].Status {
			case orderFailed:
				tempResp.Status = order.Rejected
			case orderPartiallyCancelled:
				tempResp.Status = order.PartiallyCancelled
			case orderCancelled:
				tempResp.Status = order.Cancelled
			case orderFullyMatched:
				tempResp.Status = order.Filled
			case orderPartiallyMatched:
				continue
			case orderPlaced:
				continue
			case orderAccepted:
				continue
			}

			p, err := currency.NewPairFromString(tempData.Orders[c].MarketID)
			if err != nil {
				return nil, err
			}

			tempResp.Exchange = b.Name
<<<<<<< HEAD
			tempResp.Pair = p
			tempResp.OrderSide = order.Bid
=======
			tempResp.Pair = currency.NewPairFromString(tempData.Orders[c].MarketID)
			tempResp.Side = order.Bid
>>>>>>> 1deeca99
			if tempData.Orders[c].Side == ask {
				tempResp.Side = order.Ask
			}
			tempResp.ID = tempData.Orders[c].OrderID
			tempResp.Date = tempData.Orders[c].CreationTime
			tempResp.Price = tempData.Orders[c].Price
			tempResp.ExecutedAmount = tempData.Orders[c].Amount
			resp = append(resp, tempResp)
		}
	}
	return resp, nil
}

// SubscribeToWebsocketChannels appends to ChannelsToSubscribe
// which lets websocket.manageSubscriptions handle subscribing
func (b *BTCMarkets) SubscribeToWebsocketChannels(channels []wshandler.WebsocketChannelSubscription) error {
	return common.ErrFunctionNotSupported
}

// UnsubscribeToWebsocketChannels removes from ChannelsToSubscribe
// which lets websocket.manageSubscriptions handle unsubscribing
func (b *BTCMarkets) UnsubscribeToWebsocketChannels(channels []wshandler.WebsocketChannelSubscription) error {
	return common.ErrFunctionNotSupported
}

// GetSubscriptions returns a copied list of subscriptions
func (b *BTCMarkets) GetSubscriptions() ([]wshandler.WebsocketChannelSubscription, error) {
	return nil, common.ErrFunctionNotSupported
}

// AuthenticateWebsocket sends an authentication message to the websocket
func (b *BTCMarkets) AuthenticateWebsocket() error {
	return common.ErrFunctionNotSupported
}

// ValidateCredentials validates current credentials used for wrapper
// functionality
func (b *BTCMarkets) ValidateCredentials() error {
	_, err := b.UpdateAccountInfo()
	if err != nil {
		if b.CheckTransientError(err) == nil {
			return nil
		}
		// Check for specific auth errors; all other errors can be disregarded
		// as this does not affect authenticated requests.
		if strings.Contains(err.Error(), "InvalidAPIKey") ||
			strings.Contains(err.Error(), "InvalidAuthTimestamp") ||
			strings.Contains(err.Error(), "InvalidAuthSignature") ||
			strings.Contains(err.Error(), "InsufficientAPIPermission") {
			return err
		}
	}

	return nil
}<|MERGE_RESOLUTION|>--- conflicted
+++ resolved
@@ -504,11 +504,7 @@
 
 	resp.Exchange = b.Name
 	resp.ID = orderID
-<<<<<<< HEAD
 	resp.Pair = p
-=======
-	resp.Pair = currency.NewPairFromString(o.MarketID)
->>>>>>> 1deeca99
 	resp.Price = o.Price
 	resp.Date = o.CreationTime
 	resp.ExecutedAmount = o.Amount - o.OpenAmount
@@ -623,16 +619,11 @@
 
 // GetActiveOrders retrieves any orders that are active/open
 func (b *BTCMarkets) GetActiveOrders(req *order.GetOrdersRequest) ([]order.Detail, error) {
-<<<<<<< HEAD
-	if len(req.Currencies) == 0 {
+	if len(req.Pairs) == 0 {
 		allPairs, err := b.GetEnabledPairs(asset.Spot)
 		if err != nil {
 			return nil, err
 		}
-=======
-	if len(req.Pairs) == 0 {
-		allPairs := b.GetEnabledPairs(asset.Spot)
->>>>>>> 1deeca99
 		for a := range allPairs {
 			req.Pairs = append(req.Pairs,
 				allPairs[a])
@@ -640,28 +631,19 @@
 	}
 
 	var resp []order.Detail
-<<<<<<< HEAD
-	for x := range req.Currencies {
-		fpair, err := b.FormatExchangeCurrency(req.Currencies[x], asset.Spot)
+	for x := range req.Pairs {
+		fpair, err := b.FormatExchangeCurrency(req.Pairs[x], asset.Spot)
 		if err != nil {
 			return nil, err
 		}
 		tempData, err := b.GetOrders(fpair.String(), -1, -1, -1, true)
-=======
-	for x := range req.Pairs {
-		tempData, err := b.GetOrders(b.FormatExchangeCurrency(req.Pairs[x], asset.Spot).String(), -1, -1, -1, true)
->>>>>>> 1deeca99
 		if err != nil {
 			return resp, err
 		}
 		for y := range tempData {
 			var tempResp order.Detail
 			tempResp.Exchange = b.Name
-<<<<<<< HEAD
-			tempResp.Pair = req.Currencies[x]
-=======
 			tempResp.Pair = req.Pairs[x]
->>>>>>> 1deeca99
 			tempResp.ID = tempData[y].OrderID
 			tempResp.Side = order.Bid
 			if tempData[y].Side == ask {
@@ -724,18 +706,13 @@
 			tempArray = append(tempArray, orders[x].OrderID)
 		}
 	}
-<<<<<<< HEAD
-	for y := range req.Currencies {
-		fpair, err := b.FormatExchangeCurrency(req.Currencies[y], asset.Spot)
+	for y := range req.Pairs {
+		fpair, err := b.FormatExchangeCurrency(req.Pairs[y], asset.Spot)
 		if err != nil {
 			return nil, err
 		}
 
 		orders, err := b.GetOrders(fpair.String(), -1, -1, -1, false)
-=======
-	for y := range req.Pairs {
-		orders, err := b.GetOrders(b.FormatExchangeCurrency(req.Pairs[y], asset.Spot).String(), -1, -1, -1, false)
->>>>>>> 1deeca99
 		if err != nil {
 			return resp, err
 		}
@@ -773,13 +750,8 @@
 			}
 
 			tempResp.Exchange = b.Name
-<<<<<<< HEAD
 			tempResp.Pair = p
-			tempResp.OrderSide = order.Bid
-=======
-			tempResp.Pair = currency.NewPairFromString(tempData.Orders[c].MarketID)
 			tempResp.Side = order.Bid
->>>>>>> 1deeca99
 			if tempData.Orders[c].Side == ask {
 				tempResp.Side = order.Ask
 			}
