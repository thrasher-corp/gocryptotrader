--- conflicted
+++ resolved
@@ -50,35 +50,11 @@
 	channelBalances = "balances"
 )
 
-<<<<<<< HEAD
 var defaultSubscriptions = subscription.List{
 	{Enabled: true, Asset: asset.Spot, Channel: subscription.CandlesChannel, Interval: kline.FiveMin},
 	{Enabled: true, Asset: asset.Spot, Channel: subscription.AllTradesChannel},
 	{Enabled: true, Asset: asset.Spot, Channel: subscription.TickerChannel},
 	{Enabled: true, Asset: asset.Spot, Channel: subscription.OrderbookChannel},
-=======
-// WsConnect initiates a websocket connection
-func (e *Exchange) WsConnect() error {
-	ctx := context.TODO()
-	if !e.Websocket.IsEnabled() || !e.IsEnabled() {
-		return websocket.ErrWebsocketNotEnabled
-	}
-	var dialer gws.Dialer
-	err := e.Websocket.Conn.Dial(ctx, &dialer, http.Header{})
-	if err != nil {
-		return err
-	}
-
-	err = e.loadCurrencyDetails(ctx)
-	if err != nil {
-		return err
-	}
-
-	e.Websocket.Wg.Add(1)
-	go e.wsReadData(ctx)
-
-	return nil
->>>>>>> a7ff3efd
 }
 
 var defaultSpotPrivateSubscriptions = subscription.List{
@@ -86,7 +62,6 @@
 	{Enabled: true, Asset: asset.Spot, Channel: subscription.MyAccountChannel, Authenticated: true},
 }
 
-<<<<<<< HEAD
 var subscriptionNames = map[string]string{
 	subscription.CandlesChannel:   channelCandles,
 	subscription.AllTradesChannel: channelTrades,
@@ -97,141 +72,6 @@
 }
 
 var onceOrderbook map[currency.Pair]struct{}
-=======
-// wsReadData handles data from the websocket connection
-func (e *Exchange) wsReadData(ctx context.Context) {
-	defer e.Websocket.Wg.Done()
-	for {
-		resp := e.Websocket.Conn.ReadMessage()
-		if resp.Raw == nil {
-			return
-		}
-		err := e.wsHandleData(ctx, resp.Raw)
-		if err != nil {
-			e.Websocket.DataHandler <- fmt.Errorf("%s: %w", e.Name, err)
-		}
-	}
-}
-
-func (e *Exchange) wsHandleData(ctx context.Context, respRaw []byte) error {
-	var result any
-	err := json.Unmarshal(respRaw, &result)
-	if err != nil {
-		return err
-	}
-
-	data, ok := result.([]any)
-	if !ok {
-		return fmt.Errorf("%w data is not []any",
-			errTypeAssertionFailure)
-	}
-
-	if len(data) == 0 {
-		return nil
-	}
-	if len(data) == 2 {
-		// subscription acknowledgement
-		// TODO: Add in subscriber ack
-		return nil
-	}
-
-	channelID, ok := data[0].(float64)
-	if !ok {
-		return fmt.Errorf("%w channel id is not of type float64",
-			errTypeAssertionFailure)
-	}
-	switch channelID {
-	case ws24HourExchangeVolumeID, wsHeartbeat:
-		return nil
-	case wsAccountNotificationID:
-		var notificationsArray []any
-		notificationsArray, ok = data[2].([]any)
-		if !ok {
-			return fmt.Errorf("%w account notification is not a []any",
-				errTypeAssertionFailure)
-		}
-		for i := range notificationsArray {
-			var notification []any
-			notification, ok = (notificationsArray[i]).([]any)
-			if !ok {
-				return fmt.Errorf("%w notification array element is not a []any",
-					errTypeAssertionFailure)
-			}
-			var updateType string
-			updateType, ok = notification[0].(string)
-			if !ok {
-				return fmt.Errorf("%w update type is not a string",
-					errTypeAssertionFailure)
-			}
-
-			switch updateType {
-			case accountNotificationPendingOrder:
-				err = e.processAccountPendingOrder(notification)
-				if err != nil {
-					return fmt.Errorf("account notification pending order: %w", err)
-				}
-			case accountNotificationOrderUpdate:
-				err = e.processAccountOrderUpdate(notification)
-				if err != nil {
-					return fmt.Errorf("account notification order update: %w", err)
-				}
-			case accountNotificationOrderLimitCreated:
-				err = e.processAccountOrderLimit(notification)
-				if err != nil {
-					return fmt.Errorf("account notification limit order creation: %w", err)
-				}
-			case accountNotificationBalanceUpdate:
-				err = e.processAccountBalanceUpdate(ctx, notification)
-				if err != nil {
-					return fmt.Errorf("account notification balance update: %w", err)
-				}
-			case accountNotificationTrades:
-				err = e.processAccountTrades(notification)
-				if err != nil {
-					return fmt.Errorf("account notification trades: %w", err)
-				}
-			case accountNotificationKilledOrder:
-				err = e.processAccountKilledOrder(notification)
-				if err != nil {
-					return fmt.Errorf("account notification killed order: %w", err)
-				}
-			case accountNotificationMarginPosition:
-				err = e.processAccountMarginPosition(notification)
-				if err != nil {
-					return fmt.Errorf("account notification margin position: %w", err)
-				}
-			default:
-				return fmt.Errorf("unhandled account update: %s", string(respRaw))
-			}
-		}
-		return nil
-	case wsTickerDataID:
-		err = e.wsHandleTickerData(data)
-		if err != nil {
-			return fmt.Errorf("websocket ticker process: %w", err)
-		}
-		return nil
-	}
-
-	priceAggBook, ok := data[2].([]any)
-	if !ok {
-		return fmt.Errorf("%w price aggregated book not []any",
-			errTypeAssertionFailure)
-	}
-
-	for x := range priceAggBook {
-		subData, ok := priceAggBook[x].([]any)
-		if !ok {
-			return fmt.Errorf("%w price aggregated book element not []any",
-				errTypeAssertionFailure)
-		}
-
-		updateIdent, ok := subData[0].(string)
-		if !ok {
-			return fmt.Errorf("%w update identifier not a string",
-				errTypeAssertionFailure)
-		}
->>>>>>> a7ff3efd
 
 func setupPingHandler(conn websocket.Connection) {
 	conn.SetupPingHandler(request.Unset, websocket.PingHandler{
@@ -366,12 +206,12 @@
 	if err := json.Unmarshal(result.Data, &resp); err != nil {
 		return err
 	}
-	accountChanges := make([]account.Change, len(resp))
+	accountChanges := make([]accounts.Change, len(resp))
 	for x := range resp {
-		accountChanges[x] = account.Change{
+		accountChanges[x] = accounts.Change{
 			Account:   resp[x].AccountType,
 			AssetType: stringToAccountType(resp[x].AccountType),
-			Balance: &account.Balance{
+			Balance: accounts.Balance{
 				Hold:      resp[x].Hold.Float64(),
 				Total:     resp[x].Available.Float64(),
 				UpdatedAt: resp[x].Timestamp.Time(),
@@ -450,72 +290,8 @@
 	if err := json.Unmarshal(result.Data, &resp); err != nil {
 		return err
 	}
-<<<<<<< HEAD
 	for x := range resp {
 		cp, err := currency.NewPairFromString(resp[x].Symbol)
-=======
-
-	update := &orderbook.Update{
-		Pair:       pair,
-		Asset:      asset.Spot,
-		UpdateID:   int64(sequenceNumber),
-		UpdateTime: time.UnixMilli(tsMilli),
-	}
-	if bs == 1 {
-		update.Bids = []orderbook.Level{{Price: price, Amount: volume}}
-	} else {
-		update.Asks = []orderbook.Level{{Price: price, Amount: volume}}
-	}
-	return e.Websocket.Orderbook.Update(update)
-}
-
-// GenerateDefaultSubscriptions Adds default subscriptions to websocket to be handled by ManageSubscriptions()
-func (e *Exchange) GenerateDefaultSubscriptions() (subscription.List, error) {
-	enabledPairs, err := e.GetEnabledPairs(asset.Spot)
-	if err != nil {
-		return nil, err
-	}
-
-	subscriptions := make(subscription.List, 0, len(enabledPairs))
-	subscriptions = append(subscriptions, &subscription.Subscription{
-		Channel: strconv.FormatInt(wsTickerDataID, 10),
-	})
-
-	if e.IsWebsocketAuthenticationSupported() {
-		subscriptions = append(subscriptions, &subscription.Subscription{
-			Channel: strconv.FormatInt(wsAccountNotificationID, 10),
-		})
-	}
-
-	for j := range enabledPairs {
-		enabledPairs[j].Delimiter = currency.UnderscoreDelimiter
-		subscriptions = append(subscriptions, &subscription.Subscription{
-			Channel: "orderbook",
-			Pairs:   currency.Pairs{enabledPairs[j]},
-			Asset:   asset.Spot,
-		})
-	}
-	return subscriptions, nil
-}
-
-// Subscribe sends a websocket message to receive data from the channel
-func (e *Exchange) Subscribe(subs subscription.List) error {
-	ctx := context.TODO()
-	return e.manageSubs(ctx, subs, wsSubscribeOp)
-}
-
-// Unsubscribe sends a websocket message to stop receiving data from the channel
-func (e *Exchange) Unsubscribe(subs subscription.List) error {
-	ctx := context.TODO()
-	return e.manageSubs(ctx, subs, wsUnsubscribeOp)
-}
-
-func (e *Exchange) manageSubs(ctx context.Context, subs subscription.List, op wsOp) error {
-	var creds *accounts.Credentials
-	if e.IsWebsocketAuthenticationSupported() {
-		var err error
-		creds, err = e.GetCredentials(ctx)
->>>>>>> a7ff3efd
 		if err != nil {
 			return err
 		}
@@ -720,21 +496,8 @@
 	return nil
 }
 
-<<<<<<< HEAD
 func (e *Exchange) handleSubscription(operation string, s *subscription.Subscription) (SubscriptionPayload, error) {
 	pairFormat, err := e.GetPairFormat(asset.Spot, true)
-=======
-func (e *Exchange) processAccountBalanceUpdate(ctx context.Context, notification []any) error {
-	if len(notification) < 4 {
-		return errNotEnoughData
-	}
-
-	currencyID, ok := notification[1].(float64)
-	if !ok {
-		return fmt.Errorf("%w currency ID not float64", errTypeAssertionFailure)
-	}
-	curr, err := e.details.GetCode(currencyID)
->>>>>>> a7ff3efd
 	if err != nil {
 		return SubscriptionPayload{}, err
 	}
@@ -746,7 +509,6 @@
 		sp.Symbols = s.Pairs.Format(pairFormat).Strings()
 	}
 
-<<<<<<< HEAD
 	switch s.Channel {
 	case subscription.OrderbookChannel, channelBooks:
 		sp.Depth = int64(s.Levels)
@@ -760,23 +522,6 @@
 		sp.Symbols = []string{"all"}
 	}
 	return sp, nil
-=======
-	bal := accounts.Balance{
-		Currency: curr,
-		Total:    amount,
-		Free:     amount,
-	}
-
-	id := deriveWalletType(walletType)
-	subAccts := accounts.SubAccounts{accounts.NewSubAccount(asset.Spot, id)}
-	subAccts[0].Balances.Set(curr, bal)
-
-	if err := e.Accounts.Save(ctx, subAccts, true); err != nil {
-		return err
-	}
-	e.Websocket.DataHandler <- subAccts
-	return nil
->>>>>>> a7ff3efd
 }
 
 func (e *Exchange) generateSubscriptions() (subscription.List, error) {
