--- conflicted
+++ resolved
@@ -132,13 +132,7 @@
 							log.Debugf(log.SubSystemExchSys, "poloniex websocket subscribed to channel successfully. %d", chanID)
 						}
 					} else {
-<<<<<<< HEAD
-						if p.Verbose {
-							log.Debugf(log.SubSystemExchSys, "poloniex websocket subscription to channel failed. %d", chanID)
-						}
-=======
 						p.Websocket.DataHandler <- fmt.Errorf("poloniex websocket subscription to channel failed. %d", chanID)
->>>>>>> 9ff4471a
 					}
 					continue
 				}
