package poloniex

import (
	"context"
	"encoding/hex"
	"errors"
	"fmt"
	"net/http"
	"strconv"
	"strings"
	"time"

	gws "github.com/gorilla/websocket"
	"github.com/thrasher-corp/gocryptotrader/common"
	"github.com/thrasher-corp/gocryptotrader/common/crypto"
	"github.com/thrasher-corp/gocryptotrader/currency"
	"github.com/thrasher-corp/gocryptotrader/encoding/json"
	"github.com/thrasher-corp/gocryptotrader/exchange/accounts"
	"github.com/thrasher-corp/gocryptotrader/exchange/websocket"
	"github.com/thrasher-corp/gocryptotrader/exchanges/asset"
	"github.com/thrasher-corp/gocryptotrader/exchanges/order"
	"github.com/thrasher-corp/gocryptotrader/exchanges/orderbook"
	"github.com/thrasher-corp/gocryptotrader/exchanges/request"
	"github.com/thrasher-corp/gocryptotrader/exchanges/subscription"
	"github.com/thrasher-corp/gocryptotrader/exchanges/ticker"
	"github.com/thrasher-corp/gocryptotrader/exchanges/trade"
	"github.com/thrasher-corp/gocryptotrader/log"
)

const (
	poloniexWebsocketAddress = "wss://api2.poloniex.com"
	wsAccountNotificationID  = 1000
	wsTickerDataID           = 1002
	ws24HourExchangeVolumeID = 1003
	wsHeartbeat              = 1010

	accountNotificationBalanceUpdate     = "b"
	accountNotificationOrderUpdate       = "o"
	accountNotificationPendingOrder      = "p"
	accountNotificationOrderLimitCreated = "n"
	accountNotificationTrades            = "t"
	accountNotificationKilledOrder       = "k"
	accountNotificationMarginPosition    = "m"

	orderbookInitial = "i"
	orderbookUpdate  = "o"
	tradeUpdate      = "t"
)

var (
	errNotEnoughData        = errors.New("element length not adequate to process")
	errTypeAssertionFailure = errors.New("type assertion failure")
	errIDNotFoundInPairMap  = errors.New("id not associated with currency pair map")
	errIDNotFoundInCodeMap  = errors.New("id not associated with currency code map")
)

// WsConnect initiates a websocket connection
func (e *Exchange) WsConnect() error {
	ctx := context.TODO()
	if !e.Websocket.IsEnabled() || !e.IsEnabled() {
		return websocket.ErrWebsocketNotEnabled
	}
	var dialer gws.Dialer
	err := e.Websocket.Conn.Dial(ctx, &dialer, http.Header{})
	if err != nil {
		return err
	}

	err = e.loadCurrencyDetails(ctx)
	if err != nil {
		return err
	}

	e.Websocket.Wg.Add(1)
	go e.wsReadData(ctx)

	return nil
}

// TODO: Create routine to refresh list every day/week(?) for production
func (e *Exchange) loadCurrencyDetails(ctx context.Context) error {
	if e.details.isInitial() {
		ticks, err := e.GetTicker(ctx)
		if err != nil {
			return err
		}
		err = e.details.loadPairs(ticks)
		if err != nil {
			return err
		}

		currs, err := e.GetCurrencies(ctx)
		if err != nil {
			return err
		}

		err = e.details.loadCodes(currs)
		if err != nil {
			return err
		}
	}
	return nil
}

// wsReadData handles data from the websocket connection
func (e *Exchange) wsReadData(ctx context.Context) {
	defer e.Websocket.Wg.Done()
	for {
		resp := e.Websocket.Conn.ReadMessage()
		if resp.Raw == nil {
			return
		}
<<<<<<< HEAD
		if err := e.wsHandleData(ctx, resp.Raw); err != nil {
			if errSend := e.Websocket.DataHandler.Send(ctx, err); errSend != nil {
				log.Errorf(log.WebsocketMgr, "%s %s: %s %s", e.Name, e.Websocket.Conn.GetURL(), errSend, err)
			}
=======
		err := e.wsHandleData(ctx, resp.Raw)
		if err != nil {
			e.Websocket.DataHandler <- fmt.Errorf("%s: %w", e.Name, err)
>>>>>>> 73e200e4
		}
	}
}

func (e *Exchange) wsHandleData(ctx context.Context, respRaw []byte) error {
	var result any
	err := json.Unmarshal(respRaw, &result)
	if err != nil {
		return err
	}

	data, ok := result.([]any)
	if !ok {
		return fmt.Errorf("%w data is not []any",
			errTypeAssertionFailure)
	}

	if len(data) == 0 {
		return nil
	}
	if len(data) == 2 {
		// subscription acknowledgement
		// TODO: Add in subscriber ack
		return nil
	}

	channelID, ok := data[0].(float64)
	if !ok {
		return fmt.Errorf("%w channel id is not of type float64",
			errTypeAssertionFailure)
	}
	switch channelID {
	case ws24HourExchangeVolumeID, wsHeartbeat:
		return nil
	case wsAccountNotificationID:
		var notificationsArray []any
		notificationsArray, ok = data[2].([]any)
		if !ok {
			return fmt.Errorf("%w account notification is not a []any",
				errTypeAssertionFailure)
		}
		for i := range notificationsArray {
			var notification []any
			notification, ok = (notificationsArray[i]).([]any)
			if !ok {
				return fmt.Errorf("%w notification array element is not a []any",
					errTypeAssertionFailure)
			}
			var updateType string
			updateType, ok = notification[0].(string)
			if !ok {
				return fmt.Errorf("%w update type is not a string",
					errTypeAssertionFailure)
			}

			switch updateType {
			case accountNotificationPendingOrder:
				err = e.processAccountPendingOrder(ctx, notification)
				if err != nil {
					return fmt.Errorf("account notification pending order: %w", err)
				}
			case accountNotificationOrderUpdate:
				err = e.processAccountOrderUpdate(ctx, notification)
				if err != nil {
					return fmt.Errorf("account notification order update: %w", err)
				}
			case accountNotificationOrderLimitCreated:
				err = e.processAccountOrderLimit(ctx, notification)
				if err != nil {
					return fmt.Errorf("account notification limit order creation: %w", err)
				}
			case accountNotificationBalanceUpdate:
				err = e.processAccountBalanceUpdate(ctx, notification)
				if err != nil {
					return fmt.Errorf("account notification balance update: %w", err)
				}
			case accountNotificationTrades:
				err = e.processAccountTrades(ctx, notification)
				if err != nil {
					return fmt.Errorf("account notification trades: %w", err)
				}
			case accountNotificationKilledOrder:
				err = e.processAccountKilledOrder(ctx, notification)
				if err != nil {
					return fmt.Errorf("account notification killed order: %w", err)
				}
			case accountNotificationMarginPosition:
				err = e.processAccountMarginPosition(ctx, notification)
				if err != nil {
					return fmt.Errorf("account notification margin position: %w", err)
				}
			default:
				return fmt.Errorf("unhandled account update: %s", string(respRaw))
			}
		}
		return nil
	case wsTickerDataID:
		err = e.wsHandleTickerData(ctx, data)
		if err != nil {
			return fmt.Errorf("websocket ticker process: %w", err)
		}
		return nil
	}

	priceAggBook, ok := data[2].([]any)
	if !ok {
		return fmt.Errorf("%w price aggregated book not []any",
			errTypeAssertionFailure)
	}

	for x := range priceAggBook {
		subData, ok := priceAggBook[x].([]any)
		if !ok {
			return fmt.Errorf("%w price aggregated book element not []any",
				errTypeAssertionFailure)
		}

		updateIdent, ok := subData[0].(string)
		if !ok {
			return fmt.Errorf("%w update identifier not a string",
				errTypeAssertionFailure)
		}

		switch updateIdent {
		case orderbookInitial:
			err = e.WsProcessOrderbookSnapshot(subData)
			if err != nil {
				return fmt.Errorf("websocket process orderbook snapshot: %w", err)
			}
		case orderbookUpdate:
			var pair currency.Pair
			pair, err = e.details.GetPair(channelID)
			if err != nil {
				return err
			}
			var seqNo float64
			seqNo, ok = data[1].(float64)
			if !ok {
				return fmt.Errorf("%w sequence number is not a float64",
					errTypeAssertionFailure)
			}
			err = e.WsProcessOrderbookUpdate(seqNo, subData, pair)
			if err != nil {
				return fmt.Errorf("websocket process orderbook update: %w", err)
			}
		case tradeUpdate:
			err = e.processTrades(channelID, subData)
			if err != nil {
				return fmt.Errorf("websocket process trades update: %w", err)
			}
		default:
			if err := e.Websocket.DataHandler.Send(ctx, websocket.UnhandledMessageWarning{
				Message: e.Name + websocket.UnhandledMessage + string(respRaw),
			}); err != nil {
				return err
			}
		}
	}
	return nil
}

func (e *Exchange) wsHandleTickerData(ctx context.Context, data []any) error {
	tickerData, ok := data[2].([]any)
	if !ok {
		return fmt.Errorf("%w ticker data is not []any",
			errTypeAssertionFailure)
	}

	currencyID, ok := tickerData[0].(float64)
	if !ok {
		return fmt.Errorf("%w currency ID not float64", errTypeAssertionFailure)
	}

	pair, err := e.details.GetPair(currencyID)
	if err != nil {
		return err
	}

	enabled, err := e.GetEnabledPairs(asset.Spot)
	if err != nil {
		return err
	}

	if !enabled.Contains(pair, true) {
		return nil
	}

	tlp, ok := tickerData[1].(string)
	if !ok {
		return fmt.Errorf("%w last price not string", errTypeAssertionFailure)
	}

	lastPrice, err := strconv.ParseFloat(tlp, 64)
	if err != nil {
		return err
	}

	la, ok := tickerData[2].(string)
	if !ok {
		return fmt.Errorf("%w lowest ask price not string",
			errTypeAssertionFailure)
	}

	lowestAsk, err := strconv.ParseFloat(la, 64)
	if err != nil {
		return err
	}

	hb, ok := tickerData[3].(string)
	if !ok {
		return fmt.Errorf("%w highest bid price not string",
			errTypeAssertionFailure)
	}

	highestBid, err := strconv.ParseFloat(hb, 64)
	if err != nil {
		return err
	}

	bcv, ok := tickerData[5].(string)
	if !ok {
		return fmt.Errorf("%w base currency volume not string",
			errTypeAssertionFailure)
	}

	baseCurrencyVolume24H, err := strconv.ParseFloat(bcv, 64)
	if err != nil {
		return err
	}

	qcv, ok := tickerData[6].(string)
	if !ok {
		return fmt.Errorf("%w quote currency volume not string",
			errTypeAssertionFailure)
	}

	quoteCurrencyVolume24H, err := strconv.ParseFloat(qcv, 64)
	if err != nil {
		return err
	}

	// Unused variables below, can add later if needed:
	// percentageChange, ok := tickerData[4].(string)
	// Not integrating isFrozen with currency details as this will slow down
	// the sync RW mutex (can use REST calls for now).
	// isFrozen, ok := tickerData[7].(float64) // == 1 means it is frozen
	// highestTradeIn24Hm, ok := tickerData[8].(string)
	// lowestTradePrice24H, ok := tickerData[9].(string)

	return e.Websocket.DataHandler.Send(ctx, &ticker.Price{
		ExchangeName: e.Name,
		Volume:       baseCurrencyVolume24H,
		QuoteVolume:  quoteCurrencyVolume24H,
		High:         highestBid,
		Low:          lowestAsk,
		Bid:          highestBid,
		Ask:          lowestAsk,
		Last:         lastPrice,
		AssetType:    asset.Spot,
		Pair:         pair,
	})
}

// WsProcessOrderbookSnapshot processes a new orderbook snapshot into a local
// of orderbooks
func (e *Exchange) WsProcessOrderbookSnapshot(data []any) error {
	subDataMap, ok := data[1].(map[string]any)
	if !ok {
		return fmt.Errorf("%w subData element is not map[string]any",
			errTypeAssertionFailure)
	}

	pMap, ok := subDataMap["currencyPair"]
	if !ok {
		return errors.New("could not find currency pair in map")
	}

	pair, ok := pMap.(string)
	if !ok {
		return fmt.Errorf("%w subData element is not map[string]any",
			errTypeAssertionFailure)
	}

	if len(data) < 3 {
		return fmt.Errorf("%w for pair %v", errNotEnoughData, pair)
	}

	ts, ok := data[2].(string)
	if !ok {
		return common.GetTypeAssertError("string", data[2], "timestamp string")
	}

	tsMilli, err := strconv.ParseInt(ts, 10, 64)
	if err != nil {
		return err
	}

	oMap, ok := subDataMap["orderBook"]
	if !ok {
		return errors.New("could not find orderbook data in map")
	}

	ob, ok := oMap.([]any)
	if !ok {
		return fmt.Errorf("%w orderbook data is not []any",
			errTypeAssertionFailure)
	}

	if len(ob) != 2 {
		return errNotEnoughData
	}

	askData, ok := ob[0].(map[string]any)
	if !ok {
		return fmt.Errorf("%w ask data is not map[string]any",
			errTypeAssertionFailure)
	}

	bidData, ok := ob[1].(map[string]any)
	if !ok {
		return fmt.Errorf("%w bid data is not map[string]any",
			errTypeAssertionFailure)
	}

	var book orderbook.Book
	book.Asks = make(orderbook.Levels, 0, len(askData))
	for price, volume := range askData {
		var p float64
		p, err = strconv.ParseFloat(price, 64)
		if err != nil {
			return err
		}
		v, ok := volume.(string)
		if !ok {
			return fmt.Errorf("%w ask volume data not string",
				errTypeAssertionFailure)
		}
		var a float64
		a, err = strconv.ParseFloat(v, 64)
		if err != nil {
			return err
		}
		book.Asks = append(book.Asks, orderbook.Level{Price: p, Amount: a})
	}

	book.Bids = make(orderbook.Levels, 0, len(bidData))
	for price, volume := range bidData {
		var p float64
		p, err = strconv.ParseFloat(price, 64)
		if err != nil {
			return err
		}
		v, ok := volume.(string)
		if !ok {
			return fmt.Errorf("%w bid volume data not string",
				errTypeAssertionFailure)
		}
		var a float64
		a, err = strconv.ParseFloat(v, 64)
		if err != nil {
			return err
		}
		book.Bids = append(book.Bids, orderbook.Level{Price: p, Amount: a})
	}

	// Both sides are completely out of order - sort needs to be used
	book.Asks.SortAsks()
	book.Bids.SortBids()
	book.Asset = asset.Spot
	book.ValidateOrderbook = e.ValidateOrderbook
	book.LastUpdated = time.UnixMilli(tsMilli)
	book.Pair, err = currency.NewPairFromString(pair)
	if err != nil {
		return err
	}
	book.Exchange = e.Name

	return e.Websocket.Orderbook.LoadSnapshot(&book)
}

// WsProcessOrderbookUpdate processes new orderbook updates
func (e *Exchange) WsProcessOrderbookUpdate(sequenceNumber float64, data []any, pair currency.Pair) error {
	if len(data) < 5 {
		return errNotEnoughData
	}

	ps, ok := data[2].(string)
	if !ok {
		return fmt.Errorf("%w price not string", errTypeAssertionFailure)
	}
	price, err := strconv.ParseFloat(ps, 64)
	if err != nil {
		return err
	}
	vs, ok := data[3].(string)
	if !ok {
		return fmt.Errorf("%w volume not string", errTypeAssertionFailure)
	}
	volume, err := strconv.ParseFloat(vs, 64)
	if err != nil {
		return err
	}
	bs, ok := data[1].(float64)
	if !ok {
		return fmt.Errorf("%w buysell not float64", errTypeAssertionFailure)
	}

	ts, ok := data[4].(string)
	if !ok {
		return common.GetTypeAssertError("string", data[2], "timestamp string")
	}

	tsMilli, err := strconv.ParseInt(ts, 10, 64)
	if err != nil {
		return err
	}

	update := &orderbook.Update{
		Pair:       pair,
		Asset:      asset.Spot,
		UpdateID:   int64(sequenceNumber),
		UpdateTime: time.UnixMilli(tsMilli),
	}
	if bs == 1 {
		update.Bids = []orderbook.Level{{Price: price, Amount: volume}}
	} else {
		update.Asks = []orderbook.Level{{Price: price, Amount: volume}}
	}
	return e.Websocket.Orderbook.Update(update)
}

// GenerateDefaultSubscriptions Adds default subscriptions to websocket to be handled by ManageSubscriptions()
func (e *Exchange) GenerateDefaultSubscriptions() (subscription.List, error) {
	enabledPairs, err := e.GetEnabledPairs(asset.Spot)
	if err != nil {
		return nil, err
	}

	subscriptions := make(subscription.List, 0, len(enabledPairs))
	subscriptions = append(subscriptions, &subscription.Subscription{
		Channel: strconv.FormatInt(wsTickerDataID, 10),
	})

	if e.IsWebsocketAuthenticationSupported() {
		subscriptions = append(subscriptions, &subscription.Subscription{
			Channel: strconv.FormatInt(wsAccountNotificationID, 10),
		})
	}

	for j := range enabledPairs {
		enabledPairs[j].Delimiter = currency.UnderscoreDelimiter
		subscriptions = append(subscriptions, &subscription.Subscription{
			Channel: "orderbook",
			Pairs:   currency.Pairs{enabledPairs[j]},
			Asset:   asset.Spot,
		})
	}
	return subscriptions, nil
}

// Subscribe sends a websocket message to receive data from the channel
func (e *Exchange) Subscribe(subs subscription.List) error {
	ctx := context.TODO()
	return e.manageSubs(ctx, subs, wsSubscribeOp)
}

// Unsubscribe sends a websocket message to stop receiving data from the channel
func (e *Exchange) Unsubscribe(subs subscription.List) error {
	ctx := context.TODO()
	return e.manageSubs(ctx, subs, wsUnsubscribeOp)
}

func (e *Exchange) manageSubs(ctx context.Context, subs subscription.List, op wsOp) error {
	var creds *accounts.Credentials
	if e.IsWebsocketAuthenticationSupported() {
		var err error
		creds, err = e.GetCredentials(ctx)
		if err != nil {
			return err
		}
	}

	var errs error
	for _, s := range subs {
		var err error
		if creds != nil && strings.EqualFold(strconv.FormatInt(wsAccountNotificationID, 10), s.Channel) {
			err = e.wsSendAuthorisedCommand(ctx, creds.Secret, creds.Key, op)
		} else {
			req := wsCommand{Command: op}
			if strings.EqualFold(strconv.FormatInt(wsTickerDataID, 10), s.Channel) {
				req.Channel = wsTickerDataID
			} else {
				if len(s.Pairs) != 1 {
					return subscription.ErrNotSinglePair
				}
				req.Channel = s.Pairs[0].String()
			}
			err = e.Websocket.Conn.SendJSONMessage(ctx, request.Unset, req)
		}
		if err == nil {
			if op == wsSubscribeOp {
				err = e.Websocket.AddSuccessfulSubscriptions(e.Websocket.Conn, s)
			} else {
				err = e.Websocket.RemoveSubscriptions(e.Websocket.Conn, s)
			}
		}
		if err != nil {
			errs = common.AppendError(errs, err)
		}
	}
	return errs
}

func (e *Exchange) wsSendAuthorisedCommand(ctx context.Context, secret, key string, op wsOp) error {
	nonce := fmt.Sprintf("nonce=%v", time.Now().UnixNano())
	hmac, err := crypto.GetHMAC(crypto.HashSHA512, []byte(nonce), []byte(secret))
	if err != nil {
		return err
	}
	req := wsAuthorisationRequest{
		Command: op,
		Channel: 1000,
		Sign:    hex.EncodeToString(hmac),
		Key:     key,
		Payload: nonce,
	}
	return e.Websocket.Conn.SendJSONMessage(ctx, request.Unset, req)
}

func (e *Exchange) processAccountMarginPosition(ctx context.Context, notification []any) error {
	if len(notification) < 5 {
		return errNotEnoughData
	}

	orderID, ok := notification[1].(float64)
	if !ok {
		return fmt.Errorf("%w order id not float64", errTypeAssertionFailure)
	}

	currencyID, ok := notification[2].(float64)
	if !ok {
		return fmt.Errorf("%w currency id not float64", errTypeAssertionFailure)
	}
	code, err := e.details.GetCode(currencyID)
	if err != nil {
		return err
	}

	a, ok := notification[3].(string)
	if !ok {
		return fmt.Errorf("%w amount not string", errTypeAssertionFailure)
	}

	amount, err := strconv.ParseFloat(a, 64)
	if err != nil {
		return err
	}

	// null returned so ok check is not needed
	clientOrderID, _ := notification[4].(string)

	// Temp struct for margin position changes
	return e.Websocket.DataHandler.Send(ctx, struct {
		OrderID       string
		Code          currency.Code
		Amount        float64
		ClientOrderID string
	}{
		OrderID:       strconv.FormatFloat(orderID, 'f', -1, 64),
		Code:          code,
		Amount:        amount,
		ClientOrderID: clientOrderID,
	})
}

func (e *Exchange) processAccountPendingOrder(ctx context.Context, notification []any) error {
	if len(notification) < 7 {
		return errNotEnoughData
	}

	orderID, ok := notification[1].(float64)
	if !ok {
		return fmt.Errorf("%w order id not float64", errTypeAssertionFailure)
	}

	currencyID, ok := notification[2].(float64)
	if !ok {
		return fmt.Errorf("%w currency id not float64", errTypeAssertionFailure)
	}
	pair, err := e.details.GetPair(currencyID)
	if err != nil {
		if !errors.Is(err, errIDNotFoundInPairMap) {
			return err
		}
		log.Errorf(log.WebsocketMgr,
			"%s - Unknown currency pair ID. Currency will appear as the pair ID: '%v'",
			e.Name,
			currencyID)
	}

	price, ok := notification[3].(string)
	if !ok {
		return fmt.Errorf("%w price not string", errTypeAssertionFailure)
	}
	orderPrice, err := strconv.ParseFloat(price, 64)
	if err != nil {
		return err
	}
	amount, ok := notification[4].(string)
	if !ok {
		return fmt.Errorf("%w amount not string", errTypeAssertionFailure)
	}
	orderAmount, err := strconv.ParseFloat(amount, 64)
	if err != nil {
		return err
	}
	side, ok := notification[5].(string)
	if !ok {
		return fmt.Errorf("%w order type not string", errTypeAssertionFailure)
	}
	orderSide := order.Buy
	if side == "0" {
		orderSide = order.Sell
	}

	// null returned so ok check is not needed
	clientOrderID, _ := notification[6].(string)

	return e.Websocket.DataHandler.Send(ctx, &order.Detail{
		Exchange:        e.Name,
		OrderID:         strconv.FormatFloat(orderID, 'f', -1, 64),
		Pair:            pair,
		AssetType:       asset.Spot,
		Side:            orderSide,
		Price:           orderPrice,
		Amount:          orderAmount,
		RemainingAmount: orderAmount,
		ClientOrderID:   clientOrderID,
		Status:          order.Pending,
	})
}

func (e *Exchange) processAccountOrderUpdate(ctx context.Context, notification []any) error {
	if len(notification) < 5 {
		return errNotEnoughData
	}

	orderID, ok := notification[1].(float64)
	if !ok {
		return fmt.Errorf("%w order id not float64", errTypeAssertionFailure)
	}

	a, ok := notification[2].(string)
	if !ok {
		return fmt.Errorf("%w amount not string", errTypeAssertionFailure)
	}
	amount, err := strconv.ParseFloat(a, 64)
	if err != nil {
		return err
	}

	oType, ok := notification[3].(string)
	if !ok {
		return fmt.Errorf("%w order type not string", errTypeAssertionFailure)
	}

	var oStatus order.Status
	var cancelledAmount float64
	if oType == "c" {
		if len(notification) < 6 {
			return errNotEnoughData
		}
		cancel, ok := notification[5].(string)
		if !ok {
			return fmt.Errorf("%w cancel amount not string", errTypeAssertionFailure)
		}

		cancelledAmount, err = strconv.ParseFloat(cancel, 64)
		if err != nil {
			return err
		}

		if amount > 0 {
			oStatus = order.PartiallyCancelled
		} else {
			oStatus = order.Cancelled
		}
	} else {
		if amount > 0 {
			oStatus = order.PartiallyFilled
		} else {
			oStatus = order.Filled
		}
	}

	// null returned so ok check is not needed
	clientOrderID, _ := notification[4].(string)

	return e.Websocket.DataHandler.Send(ctx, &order.Detail{
		Exchange:        e.Name,
		RemainingAmount: cancelledAmount,
		Amount:          amount + cancelledAmount,
		ExecutedAmount:  amount,
		OrderID:         strconv.FormatFloat(orderID, 'f', -1, 64),
		Type:            order.Limit,
		Status:          oStatus,
		AssetType:       asset.Spot,
		ClientOrderID:   clientOrderID,
	})
}

func (e *Exchange) processAccountOrderLimit(ctx context.Context, notification []any) error {
	if len(notification) != 9 {
		return errNotEnoughData
	}

	currencyID, ok := notification[1].(float64)
	if !ok {
		return fmt.Errorf("%w currency ID not string", errTypeAssertionFailure)
	}
	pair, err := e.details.GetPair(currencyID)
	if err != nil {
		if !errors.Is(err, errIDNotFoundInPairMap) {
			return err
		}
		log.Errorf(log.WebsocketMgr,
			"%s - Unknown currency pair ID. Currency will appear as the pair ID: '%v'",
			e.Name,
			currencyID)
	}

	orderID, ok := notification[2].(float64)
	if !ok {
		return fmt.Errorf("%w order ID not float64", errTypeAssertionFailure)
	}

	side, ok := notification[3].(string)
	if !ok {
		return fmt.Errorf("%w order type not string", errTypeAssertionFailure)
	}
	orderSide := order.Buy
	if side == "0" {
		orderSide = order.Sell
	}

	rate, ok := notification[4].(string)
	if !ok {
		return fmt.Errorf("%w rate not string", errTypeAssertionFailure)
	}
	orderPrice, err := strconv.ParseFloat(rate, 64)
	if err != nil {
		return err
	}
	amount, ok := notification[5].(string)
	if !ok {
		return fmt.Errorf("%w amount not string", errTypeAssertionFailure)
	}
	orderAmount, err := strconv.ParseFloat(amount, 64)
	if err != nil {
		return err
	}

	ts, ok := notification[6].(string)
	if !ok {
		return fmt.Errorf("%w time not string", errTypeAssertionFailure)
	}

	var timeParse time.Time
	timeParse, err = time.Parse(time.DateTime, ts)
	if err != nil {
		return err
	}

	origAmount, ok := notification[7].(string)
	if !ok {
		return fmt.Errorf("%w original amount not string", errTypeAssertionFailure)
	}
	origOrderAmount, err := strconv.ParseFloat(origAmount, 64)
	if err != nil {
		return err
	}

	// null returned so ok check is not needed
	clientOrderID, _ := notification[8].(string)
	return e.Websocket.DataHandler.Send(ctx, &order.Detail{
		Exchange:        e.Name,
		Price:           orderPrice,
		RemainingAmount: orderAmount,
		ExecutedAmount:  origOrderAmount - orderAmount,
		Amount:          origOrderAmount,
		OrderID:         strconv.FormatFloat(orderID, 'f', -1, 64),
		Type:            order.Limit,
		Side:            orderSide,
		Status:          order.New,
		AssetType:       asset.Spot,
		Date:            timeParse,
		Pair:            pair,
		ClientOrderID:   clientOrderID,
	})
}

func (e *Exchange) processAccountBalanceUpdate(ctx context.Context, notification []any) error {
	if len(notification) < 4 {
		return errNotEnoughData
	}

	currencyID, ok := notification[1].(float64)
	if !ok {
		return fmt.Errorf("%w currency ID not float64", errTypeAssertionFailure)
	}
	curr, err := e.details.GetCode(currencyID)
	if err != nil {
		return err
	}

	walletType, ok := notification[2].(string)
	if !ok {
		return fmt.Errorf("%w wallet addr not string", errTypeAssertionFailure)
	}

	a, ok := notification[3].(string)
	if !ok {
		return fmt.Errorf("%w amount not string", errTypeAssertionFailure)
	}
	amount, err := strconv.ParseFloat(a, 64)
	if err != nil {
		return err
	}

<<<<<<< HEAD
	// TODO: Integrate with exchange account system
	// NOTES: This will affect free amount, a rest call might be needed to get
	// locked and total amounts periodically.
	return e.Websocket.DataHandler.Send(ctx, account.Change{
		Account:   deriveWalletType(walletType),
		AssetType: asset.Spot,
		Balance: &account.Balance{
			Currency: code,
			Total:    amount,
			Free:     amount,
		},
	})
=======
	bal := accounts.Balance{
		Currency: curr,
		Total:    amount,
		Free:     amount,
	}

	id := deriveWalletType(walletType)
	subAccts := accounts.SubAccounts{accounts.NewSubAccount(asset.Spot, id)}
	subAccts[0].Balances.Set(curr, bal)

	if err := e.Accounts.Save(ctx, subAccts, true); err != nil {
		return err
	}
	e.Websocket.DataHandler <- subAccts
	return nil
>>>>>>> 73e200e4
}

func deriveWalletType(s string) string {
	switch s {
	case "e":
		return "exchange"
	case "m":
		return "margin"
	case "l":
		return "lending"
	default:
		return "unknown"
	}
}

func (e *Exchange) processAccountTrades(ctx context.Context, notification []any) error {
	if len(notification) < 11 {
		return errNotEnoughData
	}

	tradeID, ok := notification[1].(float64)
	if !ok {
		return fmt.Errorf("%w tradeID not float64", errTypeAssertionFailure)
	}

	r, ok := notification[2].(string)
	if !ok {
		return fmt.Errorf("%w rate not string", errTypeAssertionFailure)
	}
	rate, err := strconv.ParseFloat(r, 64)
	if err != nil {
		return err
	}

	a, ok := notification[3].(string)
	if !ok {
		return fmt.Errorf("%w amount not string", errTypeAssertionFailure)
	}
	amount, err := strconv.ParseFloat(a, 64)
	if err != nil {
		return err
	}

	// notification[4].(string) is the fee multiplier
	// notification[5].(string) is the funding type 0 (exchange wallet),
	// 1 (borrowed funds), 2 (margin funds), or 3 (lending funds)

	orderID, ok := notification[6].(float64)
	if !ok {
		return fmt.Errorf("%w orderID not float64", errTypeAssertionFailure)
	}

	fee, ok := notification[7].(string)
	if !ok {
		return fmt.Errorf("%w fee not string", errTypeAssertionFailure)
	}
	totalFee, err := strconv.ParseFloat(fee, 64)
	if err != nil {
		return err
	}

	t, ok := notification[8].(string)
	if !ok {
		return fmt.Errorf("%w time not string", errTypeAssertionFailure)
	}
	timeParse, err := time.Parse(time.DateTime, t)
	if err != nil {
		return err
	}

	// null returned so ok check is not needed
	clientOrderID, _ := notification[9].(string)

	tt, ok := notification[10].(string)
	if !ok {
		return fmt.Errorf("%w time not string", errTypeAssertionFailure)
	}
	tradeTotal, err := strconv.ParseFloat(tt, 64)
	if err != nil {
		return err
	}

	return e.Websocket.DataHandler.Send(ctx, &order.Detail{
		Exchange: e.Name,
		OrderID:  strconv.FormatFloat(orderID, 'f', -1, 64),
		Fee:      totalFee,
		Trades: []order.TradeHistory{{
			Price:     rate,
			Amount:    amount,
			Fee:       totalFee,
			Exchange:  e.Name,
			TID:       strconv.FormatFloat(tradeID, 'f', -1, 64),
			Timestamp: timeParse,
			Total:     tradeTotal,
		}},
		AssetType:     asset.Spot,
		ClientOrderID: clientOrderID,
	})
}

func (e *Exchange) processAccountKilledOrder(ctx context.Context, notification []any) error {
	if len(notification) < 3 {
		return errNotEnoughData
	}

	orderID, ok := notification[1].(float64)
	if !ok {
		return fmt.Errorf("%w order ID not float64", errTypeAssertionFailure)
	}

	// null returned so ok check is not needed
	clientOrderID, _ := notification[2].(string)

	return e.Websocket.DataHandler.Send(ctx, &order.Detail{
		Exchange:      e.Name,
		OrderID:       strconv.FormatFloat(orderID, 'f', -1, 64),
		Status:        order.Cancelled,
		AssetType:     asset.Spot,
		ClientOrderID: clientOrderID,
	})
}

func (e *Exchange) processTrades(currencyID float64, subData []any) error {
	if !e.IsSaveTradeDataEnabled() {
		return nil
	}
	pair, err := e.details.GetPair(currencyID)
	if err != nil {
		return err
	}

	if len(subData) != 6 {
		return errNotEnoughData
	}

	var tradeID string
	switch tradeIDData := subData[1].(type) { // tradeID type intermittently changes
	case string:
		tradeID = tradeIDData
	case float64:
		tradeID = strconv.FormatFloat(tradeIDData, 'f', -1, 64)
	default:
		return fmt.Errorf("unhandled type for websocket trade update: %v",
			tradeIDData)
	}

	orderSide, ok := subData[2].(float64)
	if !ok {
		return fmt.Errorf("%w order side not float64",
			errTypeAssertionFailure)
	}

	side := order.Buy
	if orderSide != 1 {
		side = order.Sell
	}

	v, ok := subData[3].(string)
	if !ok {
		return fmt.Errorf("%w volume not string",
			errTypeAssertionFailure)
	}
	volume, err := strconv.ParseFloat(v, 64)
	if err != nil {
		return err
	}
	rate, ok := subData[4].(string)
	if !ok {
		return fmt.Errorf("%w rate not string", errTypeAssertionFailure)
	}
	price, err := strconv.ParseFloat(rate, 64)
	if err != nil {
		return err
	}
	timestamp, ok := subData[5].(float64)
	if !ok {
		return fmt.Errorf("%w time not float64", errTypeAssertionFailure)
	}

	return e.AddTradesToBuffer(trade.Data{
		TID:          tradeID,
		Exchange:     e.Name,
		CurrencyPair: pair,
		AssetType:    asset.Spot,
		Side:         side,
		Price:        price,
		Amount:       volume,
		Timestamp:    time.Unix(int64(timestamp), 0),
	})
}<|MERGE_RESOLUTION|>--- conflicted
+++ resolved
@@ -110,16 +110,10 @@
 		if resp.Raw == nil {
 			return
 		}
-<<<<<<< HEAD
 		if err := e.wsHandleData(ctx, resp.Raw); err != nil {
 			if errSend := e.Websocket.DataHandler.Send(ctx, err); errSend != nil {
 				log.Errorf(log.WebsocketMgr, "%s %s: %s %s", e.Name, e.Websocket.Conn.GetURL(), errSend, err)
 			}
-=======
-		err := e.wsHandleData(ctx, resp.Raw)
-		if err != nil {
-			e.Websocket.DataHandler <- fmt.Errorf("%s: %w", e.Name, err)
->>>>>>> 73e200e4
 		}
 	}
 }
@@ -949,20 +943,6 @@
 		return err
 	}
 
-<<<<<<< HEAD
-	// TODO: Integrate with exchange account system
-	// NOTES: This will affect free amount, a rest call might be needed to get
-	// locked and total amounts periodically.
-	return e.Websocket.DataHandler.Send(ctx, account.Change{
-		Account:   deriveWalletType(walletType),
-		AssetType: asset.Spot,
-		Balance: &account.Balance{
-			Currency: code,
-			Total:    amount,
-			Free:     amount,
-		},
-	})
-=======
 	bal := accounts.Balance{
 		Currency: curr,
 		Total:    amount,
@@ -976,9 +956,7 @@
 	if err := e.Accounts.Save(ctx, subAccts, true); err != nil {
 		return err
 	}
-	e.Websocket.DataHandler <- subAccts
-	return nil
->>>>>>> 73e200e4
+	return e.Websocket.DataHandler.Send(ctx, subAccts)
 }
 
 func deriveWalletType(s string) string {
