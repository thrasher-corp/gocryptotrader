--- conflicted
+++ resolved
@@ -232,11 +232,15 @@
 	accountChanges := make([]account.Change, len(resp))
 	for x := range resp {
 		accountChanges[x] = account.Change{
-			Exchange: p.Name,
-			Currency: currency.NewCode(resp[x].Currency),
-			Asset:    stringToAccountType(resp[x].AccountType),
-			Amount:   resp[x].Available.Float64(),
-			Account:  resp[x].AccountType,
+			Account:   resp[x].AccountType,
+			AssetType: stringToAccountType(resp[x].AccountType),
+			Balance: &account.Balance{
+				Hold:      resp[x].Hold.Float64(),
+				Total:     resp[x].Available.Float64(),
+				UpdatedAt: resp[x].Timestamp.Time(),
+				Currency:  currency.NewCode(resp[x].Currency),
+				Free:      resp[x].Available.Float64() - resp[x].Hold.Float64(),
+			},
 		}
 	}
 	p.Websocket.DataHandler <- accountChanges
@@ -451,25 +455,9 @@
 	if err != nil {
 		return err
 	}
-<<<<<<< HEAD
 	fullResp := result.GetWsResponse()
 	fullResp.Data = instance
 	p.Websocket.DataHandler <- fullResp
-=======
-
-	// TODO: Integrate with exchange account system
-	// NOTES: This will affect free amount, a rest call might be needed to get
-	// locked and total amounts periodically.
-	p.Websocket.DataHandler <- account.Change{
-		Account:   deriveWalletType(walletType),
-		AssetType: asset.Spot,
-		Balance: &account.Balance{
-			Currency: code,
-			Total:    amount,
-			Free:     amount,
-		},
-	}
->>>>>>> 05880d62
 	return nil
 }
 
