package poloniex

import (
	"context"
	"fmt"
	"slices"
	"sort"
	"strconv"
	"strings"
	"time"

	"github.com/shopspring/decimal"
	"github.com/thrasher-corp/gocryptotrader/common"
	"github.com/thrasher-corp/gocryptotrader/config"
	"github.com/thrasher-corp/gocryptotrader/currency"
	"github.com/thrasher-corp/gocryptotrader/exchange/websocket"
	"github.com/thrasher-corp/gocryptotrader/exchange/websocket/buffer"
	exchange "github.com/thrasher-corp/gocryptotrader/exchanges"
	"github.com/thrasher-corp/gocryptotrader/exchanges/account"
	"github.com/thrasher-corp/gocryptotrader/exchanges/asset"
	"github.com/thrasher-corp/gocryptotrader/exchanges/deposit"
	"github.com/thrasher-corp/gocryptotrader/exchanges/fundingrate"
	"github.com/thrasher-corp/gocryptotrader/exchanges/futures"
	"github.com/thrasher-corp/gocryptotrader/exchanges/kline"
	"github.com/thrasher-corp/gocryptotrader/exchanges/margin"
	"github.com/thrasher-corp/gocryptotrader/exchanges/order"
	"github.com/thrasher-corp/gocryptotrader/exchanges/orderbook"
	"github.com/thrasher-corp/gocryptotrader/exchanges/protocol"
	"github.com/thrasher-corp/gocryptotrader/exchanges/request"
	"github.com/thrasher-corp/gocryptotrader/exchanges/ticker"
	"github.com/thrasher-corp/gocryptotrader/exchanges/trade"
	"github.com/thrasher-corp/gocryptotrader/log"
	"github.com/thrasher-corp/gocryptotrader/portfolio/withdraw"
)

var assetPairStores = map[asset.Item]currency.PairStore{
	asset.Futures: {
		AssetEnabled:  true,
		RequestFormat: &currency.PairFormat{Uppercase: true, Delimiter: currency.UnderscoreDelimiter},
		ConfigFormat:  &currency.PairFormat{Uppercase: true, Delimiter: currency.UnderscoreDelimiter},
	},
	asset.Spot: {
		AssetEnabled:  true,
		RequestFormat: &currency.PairFormat{Uppercase: true, Delimiter: currency.UnderscoreDelimiter},
		ConfigFormat:  &currency.PairFormat{Uppercase: true, Delimiter: currency.UnderscoreDelimiter},
	},
}

// SetDefaults sets default settings for poloniex
func (p *Poloniex) SetDefaults() {
	p.Name = "Poloniex"
	p.Enabled = true
	p.API.CredentialsValidator.RequiresKey = true
	p.API.CredentialsValidator.RequiresSecret = true

	for a, ps := range assetPairStores {
		if err := p.SetAssetPairStore(a, ps); err != nil {
			log.Errorf(log.ExchangeSys, "%s error storing `%s` default asset formats: %s", p.Name, a, err)
		}
	}

	p.Features = exchange.Features{
		Supports: exchange.FeaturesSupported{
			REST:      true,
			Websocket: true,
			RESTCapabilities: protocol.Features{
				TickerBatching:        true,
				TickerFetching:        true,
				KlineFetching:         true,
				TradeFetching:         true,
				OrderbookFetching:     true,
				AutoPairUpdates:       true,
				AccountInfo:           true,
				GetOrder:              true,
				GetOrders:             true,
				CancelOrder:           true,
				CancelOrders:          true,
				SubmitOrder:           true,
				DepositHistory:        true,
				WithdrawalHistory:     true,
				UserTradeHistory:      true,
				CryptoDeposit:         true,
				CryptoWithdrawal:      true,
				TradeFee:              true,
				CryptoWithdrawalFee:   true,
				MultiChainDeposits:    true,
				MultiChainWithdrawals: true,
			},
			WebsocketCapabilities: protocol.Features{
				TickerFetching:         true,
				TradeFetching:          true,
				OrderbookFetching:      true,
				Subscribe:              true,
				Unsubscribe:            true,
				AuthenticatedEndpoints: true,
				GetOrders:              true,
				GetOrder:               true,
			},
			WithdrawPermissions: exchange.AutoWithdrawCryptoWithAPIPermission |
				exchange.NoFiatWithdrawals,
			Kline: kline.ExchangeCapabilitiesSupported{
				Intervals: true,
			},
		},
		Enabled: exchange.FeaturesEnabled{
			AutoPairUpdates: true,
			Kline: kline.ExchangeCapabilitiesEnabled{
				Intervals: kline.DeployExchangeIntervals(
					kline.IntervalCapacity{Interval: kline.OneMin},
					kline.IntervalCapacity{Interval: kline.FiveMin},
					kline.IntervalCapacity{Interval: kline.TenMin},
					kline.IntervalCapacity{Interval: kline.FifteenMin},
					kline.IntervalCapacity{Interval: kline.ThirtyMin},
					kline.IntervalCapacity{Interval: kline.OneHour},
					kline.IntervalCapacity{Interval: kline.TwoHour},
					kline.IntervalCapacity{Interval: kline.FourHour},
					kline.IntervalCapacity{Interval: kline.SixHour},
					kline.IntervalCapacity{Interval: kline.TwelveHour},
					kline.IntervalCapacity{Interval: kline.OneDay},
					kline.IntervalCapacity{Interval: kline.ThreeDay},
					kline.IntervalCapacity{Interval: kline.OneWeek},
					kline.IntervalCapacity{Interval: kline.OneMonth},
				),
				GlobalResultLimit: 500,
			},
		},
	}
	var err error
	p.Requester, err = request.New(p.Name,
		common.NewHTTPClientWithTimeout(exchange.DefaultHTTPTimeout),
		request.WithLimiter(GetRateLimit()))
	if err != nil {
		log.Errorln(log.ExchangeSys, err)
	}
	p.API.Endpoints = p.NewEndpoints()
	err = p.API.Endpoints.SetDefaultEndpoints(map[exchange.URL]string{
		exchange.RestSpot:      poloniexAPIURL,
		exchange.WebsocketSpot: poloniexWebsocketAddress,
	})
	if err != nil {
		log.Errorln(log.ExchangeSys, err)
	}
	p.Websocket = websocket.NewManager()
	p.WebsocketResponseMaxLimit = exchange.DefaultWebsocketResponseMaxLimit
	p.WebsocketResponseCheckTimeout = exchange.DefaultWebsocketResponseCheckTimeout
	p.WebsocketOrderbookBufferLimit = exchange.DefaultWebsocketOrderbookBufferLimit
}

// Setup sets user exchange configuration settings
func (p *Poloniex) Setup(exch *config.Exchange) error {
	err := exch.Validate()
	if err != nil {
		return err
	}
	if !exch.Enabled {
		p.SetEnabled(false)
		return nil
	}
	err = p.SetupDefaults(exch)
	if err != nil {
		return err
	}

	wsRunningURL, err := p.API.Endpoints.GetURL(exchange.WebsocketSpot)
	if err != nil {
		return err
	}

	err = p.Websocket.Setup(&websocket.ManagerSetup{
		ExchangeConfig:        exch,
		DefaultURL:            poloniexWebsocketAddress,
		RunningURL:            wsRunningURL,
		Connector:             p.WsConnect,
		Subscriber:            p.Subscribe,
		Unsubscriber:          p.Unsubscribe,
		GenerateSubscriptions: p.generateSubscriptions,
		Features:              &p.Features.Supports.WebsocketCapabilities,
		OrderbookBufferConfig: buffer.Config{
			SortBuffer:            true,
			SortBufferByUpdateIDs: true,
		},
	})
	if err != nil {
		return err
	}
	err = p.Websocket.SetupNewConnection(&websocket.ConnectionSetup{
		ResponseCheckTimeout: exch.WebsocketResponseCheckTimeout,
		ResponseMaxLimit:     exch.WebsocketResponseMaxLimit,
		URL:                  poloniexWebsocketAddress,
		RateLimit:            request.NewWeightedRateLimitByDuration(500 * time.Millisecond),
	})
	if err != nil {
		return err
	}
	return p.Websocket.SetupNewConnection(&websocket.ConnectionSetup{
		ResponseCheckTimeout: exch.WebsocketResponseCheckTimeout,
		ResponseMaxLimit:     exch.WebsocketResponseMaxLimit,
		URL:                  poloniexPrivateWebsocketAddress,
		RateLimit:            request.NewWeightedRateLimitByDuration(500 * time.Millisecond),
		Authenticated:        true,
	})
}

// FetchTradablePairs returns a list of the exchanges tradable pairs
func (p *Poloniex) FetchTradablePairs(ctx context.Context, assetType asset.Item) (currency.Pairs, error) {
	switch assetType {
	case asset.Spot, asset.Margin:
		resp, err := p.GetSymbolInformation(ctx, currency.EMPTYPAIR)
		if err != nil {
			return nil, err
		}

		pairs := make([]currency.Pair, 0, len(resp))
		for x := range resp {
			if strings.EqualFold(resp[x].State, "PAUSE") {
				continue
			}
			var pair currency.Pair
			pair, err = currency.NewPairFromString(resp[x].Symbol)
			if err != nil {
				return nil, err
			}
			pairs = append(pairs, pair)
		}
		return pairs, nil
	case asset.Futures:
		instruments, err := p.GetV3FuturesAllProductInfo(ctx, "")
		if err != nil {
			return nil, err
		}
		pairs := make(currency.Pairs, 0, len(instruments))
		var cp currency.Pair
		for i := range instruments {
			if !strings.EqualFold(instruments[i].Status, "Open") {
				continue
			}
			cp, err = currency.NewPairFromString(instruments[i].Symbol)
			if err != nil {
				return nil, err
			}
			pairs = append(pairs, cp)
		}
		return pairs, nil
	}
	return nil, fmt.Errorf("%w %v", asset.ErrNotSupported, assetType)
}

// UpdateTradablePairs updates the exchanges available pairs and stores
// them in the exchanges config
func (p *Poloniex) UpdateTradablePairs(ctx context.Context, forceUpgrade bool) error {
	enabledAssets := p.GetAssetTypes(true)
	for _, assetType := range enabledAssets {
		pairs, err := p.FetchTradablePairs(ctx, assetType)
		if err != nil {
			return err
		}
		err = p.UpdatePairs(pairs, assetType, false, forceUpgrade)
		if err != nil {
			return err
		}
	}
	return p.EnsureOnePairEnabled()
}

// UpdateTickers updates the ticker for all currency pairs of a given asset type
func (p *Poloniex) UpdateTickers(ctx context.Context, assetType asset.Item) error {
	enabledPairs, err := p.GetEnabledPairs(assetType)
	if err != nil {
		return err
	}
	switch assetType {
	case asset.Spot:
		ticks, err := p.GetTickers(ctx)
		if err != nil {
			return err
		}
		for i := range ticks {
			pair, err := currency.NewPairFromString(ticks[i].Symbol)
			if err != nil {
				return err
			}
			if !enabledPairs.Contains(pair, true) {
				continue
			}
			err = ticker.ProcessTicker(&ticker.Price{
				AssetType:    assetType,
				Pair:         pair,
				ExchangeName: p.Name,
				Last:         ticks[i].MarkPrice.Float64(),
				Low:          ticks[i].Low.Float64(),
				Ask:          ticks[i].Ask.Float64(),
				Bid:          ticks[i].Bid.Float64(),
				High:         ticks[i].High.Float64(),
				QuoteVolume:  ticks[i].Amount.Float64(),
				Volume:       ticks[i].Quantity.Float64(),
			})
			if err != nil {
				return err
			}
		}
	case asset.Futures:
		ticks, err := p.GetV3FuturesMarketInfo(context.Background(), "")
		if err != nil {
			return err
		}
		for i := range ticks {
			pair, err := currency.NewPairDelimiter(ticks[i].Symbol, currency.UnderscoreDelimiter)
			if err != nil {
				return err
			}
			if !enabledPairs.Contains(pair, true) {
				continue
			}
			err = ticker.ProcessTicker(&ticker.Price{
				AssetType:    assetType,
				Pair:         pair,
				ExchangeName: p.Name,
				LastUpdated:  ticks[i].EndTime.Time(),
				Volume:       ticks[i].Quantity.Float64(),
				BidSize:      ticks[i].BestBidSize.Float64(),
				Bid:          ticks[i].BestBidPrice.Float64(),
				AskSize:      ticks[i].BestAskSize.Float64(),
				Ask:          ticks[i].BestAskPrice.Float64(),
			})
			if err != nil {
				return err
			}
		}
	default:
		return fmt.Errorf("%w %v", asset.ErrNotSupported, assetType)
	}
	return nil
}

// UpdateTicker updates and returns the ticker for a currency pair
func (p *Poloniex) UpdateTicker(ctx context.Context, currencyPair currency.Pair, a asset.Item) (*ticker.Price, error) {
	if err := p.UpdateTickers(ctx, a); err != nil {
		return nil, err
	}
	return ticker.GetTicker(p.Name, currencyPair, a)
}

// UpdateOrderbook updates and returns the orderbook for a currency pair
func (p *Poloniex) UpdateOrderbook(ctx context.Context, pair currency.Pair, assetType asset.Item) (*orderbook.Book, error) {
	if pair.IsEmpty() {
		return nil, currency.ErrCurrencyPairEmpty
	}
	err := p.CurrencyPairs.IsAssetEnabled(assetType)
	if err != nil {
		return nil, err
	}
	pair, err = p.FormatExchangeCurrency(pair, assetType)
	if err != nil {
		return nil, err
	}
<<<<<<< HEAD
	book := &orderbook.Base{
		Exchange:        p.Name,
		Pair:            pair,
		Asset:           assetType,
		VerifyOrderbook: p.CanVerifyOrderbook,
=======
	callingBook := &orderbook.Book{
		Exchange:          p.Name,
		Pair:              pair,
		Asset:             assetType,
		ValidateOrderbook: p.ValidateOrderbook,
>>>>>>> 48a66c9f
	}
	switch assetType {
	case asset.Spot:
		var orderbookNew *OrderbookData
		orderbookNew, err = p.GetOrderbook(ctx, pair, 0, 0)
		if err != nil {
			return nil, err
		}
		book.Bids = make(orderbook.Tranches, len(orderbookNew.Bids)/2)
		for y := range book.Bids {
			book.Bids[y].Price = orderbookNew.Bids[y*2].Float64()
			book.Bids[y].Amount = orderbookNew.Bids[y*2+1].Float64()
		}
<<<<<<< HEAD
		book.Asks = make(orderbook.Tranches, len(orderbookNew.Asks)/2)
		for y := range book.Asks {
			book.Asks[y].Price = orderbookNew.Asks[y*2].Float64()
			book.Asks[y].Amount = orderbookNew.Asks[y*2+1].Float64()
		}
	case asset.Futures:
		var orderbookNew *FuturesV3Orderbook
		orderbookNew, err = p.GetV3FuturesOrderBook(ctx, pair.String(), 0, 0)
		if err != nil {
			return nil, err
		}
		book.Bids = make(orderbook.Tranches, len(orderbookNew.Bids))
		for y := range book.Bids {
			book.Bids[y].Price = orderbookNew.Bids[y][0].Float64()
			book.Bids[y].Amount = orderbookNew.Bids[y][1].Float64()
=======
		book := &orderbook.Book{
			Exchange:          p.Name,
			Pair:              enabledPairs[i],
			Asset:             assetType,
			ValidateOrderbook: p.ValidateOrderbook,
		}

		book.Bids = make(orderbook.Levels, len(data.Bids))
		for y := range data.Bids {
			book.Bids[y] = orderbook.Level{
				Amount: data.Bids[y].Amount,
				Price:  data.Bids[y].Price,
			}
		}

		book.Asks = make(orderbook.Levels, len(data.Asks))
		for y := range data.Asks {
			book.Asks[y] = orderbook.Level{
				Amount: data.Asks[y].Amount,
				Price:  data.Asks[y].Price,
			}
>>>>>>> 48a66c9f
		}
		book.Asks = make(orderbook.Tranches, len(orderbookNew.Asks))
		for y := range book.Asks {
			book.Asks[y].Price = orderbookNew.Asks[y][0].Float64()
			book.Asks[y].Amount = orderbookNew.Asks[y][1].Float64()
		}
	default:
		return nil, fmt.Errorf("%w asset type: %v", asset.ErrNotSupported, assetType)
	}
	err = book.Process()
	if err != nil {
		return book, err
	}
	return orderbook.Get(p.Name, pair, assetType)
}

// UpdateAccountInfo retrieves balances for all enabled currencies for the
// Poloniex exchange
func (p *Poloniex) UpdateAccountInfo(ctx context.Context, assetType asset.Item) (account.Holdings, error) {
	var response account.Holdings
	switch assetType {
	case asset.Spot, asset.Futures:
		accountBalance, err := p.GetSubAccountBalances(ctx)
		if err != nil {
			return response, err
		}
		subAccounts := make([]account.SubAccount, len(accountBalance))
		for i := range accountBalance {
			subAccount := account.SubAccount{
				ID:        accountBalance[i].AccountID,
				AssetType: stringToAccountType(accountBalance[i].AccountType),
			}
			currencyBalances := make([]account.Balance, len(accountBalance[i].Balances))
			for x := range accountBalance[i].Balances {
				currencyBalances[x] = account.Balance{
					Currency:               currency.NewCode(accountBalance[i].Balances[x].Currency),
					Total:                  accountBalance[i].Balances[x].AvailableBalance.Float64(),
					Hold:                   accountBalance[i].Balances[x].Hold.Float64(),
					Free:                   accountBalance[i].Balances[x].Available.Float64(),
					AvailableWithoutBorrow: accountBalance[i].Balances[x].AvailableBalance.Float64(),
				}
			}
			subAccounts[i] = subAccount
		}
		response = account.Holdings{
			Exchange: p.Name,
			Accounts: subAccounts,
		}
		creds, err := p.GetCredentials(ctx)
		if err != nil {
			return response, err
		}
		return response, account.Process(&response, creds)
	default:
		return response, fmt.Errorf("%w: asset type: %v", asset.ErrNotSupported, assetType)
	}
}

// GetAccountFundingHistory returns funding history, deposits and
// withdrawals
func (p *Poloniex) GetAccountFundingHistory(ctx context.Context) ([]exchange.FundingHistory, error) {
	end := time.Now()
	walletActivity, err := p.WalletActivity(ctx, end.Add(-time.Hour*24*365), end, "")
	if err != nil {
		return nil, err
	}
	resp := make([]exchange.FundingHistory, len(walletActivity.Deposits))
	for i := range walletActivity.Deposits {
		resp[i] = exchange.FundingHistory{
			ExchangeName:    p.Name,
			Status:          walletActivity.Deposits[i].Status,
			Timestamp:       walletActivity.Deposits[i].Timestamp.Time(),
			Currency:        walletActivity.Deposits[i].Currency,
			Amount:          walletActivity.Deposits[i].Amount.Float64(),
			CryptoToAddress: walletActivity.Deposits[i].Address,
			CryptoTxID:      walletActivity.Deposits[i].TransactionID,
			TransferType:    "deposit",
		}
	}
	for i := range walletActivity.Withdrawals {
		resp[i] = exchange.FundingHistory{
			ExchangeName:    p.Name,
			Status:          walletActivity.Withdrawals[i].Status,
			Timestamp:       walletActivity.Withdrawals[i].Timestamp.Time(),
			Currency:        walletActivity.Withdrawals[i].Currency,
			Amount:          walletActivity.Withdrawals[i].Amount.Float64(),
			Fee:             walletActivity.Withdrawals[i].Fee.Float64(),
			CryptoToAddress: walletActivity.Withdrawals[i].Address,
			CryptoTxID:      walletActivity.Withdrawals[i].TransactionID,
			TransferType:    "withdrawals",
		}
	}
	return resp, nil
}

// GetWithdrawalsHistory returns previous withdrawals data
func (p *Poloniex) GetWithdrawalsHistory(ctx context.Context, c currency.Code, _ asset.Item) ([]exchange.WithdrawalHistory, error) {
	end := time.Now()
	withdrawals, err := p.WalletActivity(ctx, end.Add(-time.Hour*24*365), end, "withdrawals")
	if err != nil {
		return nil, err
	}
	resp := make([]exchange.WithdrawalHistory, 0, len(withdrawals.Withdrawals))
	for i := range withdrawals.Withdrawals {
		if !c.Equal(currency.NewCode(withdrawals.Withdrawals[i].Currency)) {
			continue
		}
		resp[i] = exchange.WithdrawalHistory{
			Status:          withdrawals.Withdrawals[i].Status,
			Timestamp:       withdrawals.Withdrawals[i].Timestamp.Time(),
			Currency:        withdrawals.Withdrawals[i].Currency,
			Amount:          withdrawals.Withdrawals[i].Amount.Float64(),
			Fee:             withdrawals.Withdrawals[i].Fee.Float64(),
			CryptoToAddress: withdrawals.Withdrawals[i].Address,
			CryptoTxID:      withdrawals.Withdrawals[i].TransactionID,
		}
	}
	return resp, nil
}

// GetRecentTrades returns the most recent trades for a currency and asset
func (p *Poloniex) GetRecentTrades(ctx context.Context, pair currency.Pair, assetType asset.Item) ([]trade.Data, error) {
	var err error
	pair, err = p.FormatExchangeCurrency(pair, assetType)
	if err != nil {
		return nil, err
	}

	var resp []trade.Data
	switch assetType {
	case asset.Spot:
		var tradeData []Trade
		tradeData, err = p.GetTrades(ctx, pair, 0)
		if err != nil {
			return nil, err
		}
		var side order.Side
		for i := range tradeData {
			side, err = order.StringToOrderSide(tradeData[i].TakerSide)
			if err != nil {
				return nil, err
			}
			resp = append(resp, trade.Data{
				Exchange:     p.Name,
				CurrencyPair: pair,
				AssetType:    assetType,
				Side:         side,
				Price:        tradeData[i].Price.Float64(),
				Amount:       tradeData[i].Amount.Float64(),
				Timestamp:    tradeData[i].Timestamp.Time(),
			})
		}
	case asset.Futures:
		var tradeData []V3FuturesExecutionInfo
		tradeData, err = p.GetV3FuturesExecutionInfo(ctx, pair.String(), 0)
		if err != nil {
			return nil, err
		}
		for i := range tradeData {
			var side order.Side
			side, err = order.StringToOrderSide(tradeData[i].Side)
			if err != nil {
				return nil, err
			}
			resp = append(resp, trade.Data{
				Exchange:     p.Name,
				CurrencyPair: pair,
				AssetType:    assetType,
				Side:         side,
				Price:        tradeData[i].Price.Float64(),
				Amount:       tradeData[i].Amount.Float64(),
				Timestamp:    tradeData[i].CreationTime.Time(),
			})
		}
	default:
		return nil, fmt.Errorf("%w asset type: %v", asset.ErrNotSupported, assetType)
	}
	err = p.AddTradesToBuffer(resp...)
	if err != nil {
		return nil, err
	}
	sort.Sort(trade.ByDate(resp))
	return resp, nil
}

// GetHistoricTrades returns historic trade data within the timeframe provided
func (p *Poloniex) GetHistoricTrades(ctx context.Context, pair currency.Pair, assetType asset.Item, timestampStart, timestampEnd time.Time) ([]trade.Data, error) {
	if err := common.StartEndTimeCheck(timestampStart, timestampEnd); err != nil {
		return nil, fmt.Errorf("invalid time range supplied. Start: %v End %v %w", timestampStart, timestampEnd, err)
	}
	var err error
	pair, err = p.FormatExchangeCurrency(pair, assetType)
	if err != nil {
		return nil, err
	}

	var resp []trade.Data
	switch assetType {
	case asset.Spot:
		var tradeData []Trade
		tradeData, err = p.GetTrades(ctx, pair, 1000)
		if err != nil {
			return nil, err
		}
		for i := range tradeData {
			if tradeData[i].CreateTime.Time().After(timestampEnd) ||
				tradeData[i].CreateTime.Time().Before(timestampStart) {
				continue
			}
			var side order.Side
			side, err = order.StringToOrderSide(tradeData[i].TakerSide)
			if err != nil {
				return nil, err
			}
			resp = append(resp, trade.Data{
				Exchange:     p.Name,
				CurrencyPair: pair,
				AssetType:    assetType,
				Side:         side,
				Price:        tradeData[i].Price.Float64(),
				Amount:       tradeData[i].Amount.Float64(),
				Timestamp:    tradeData[i].CreateTime.Time(),
			})
		}
	case asset.Futures:
		var tradeData []V3FuturesExecutionInfo
		tradeData, err = p.GetV3FuturesExecutionInfo(ctx, pair.String(), 0)
		if err != nil {
			return nil, err
		}
		for i := range tradeData {
			var side order.Side
			side, err = order.StringToOrderSide(tradeData[i].Side)
			if err != nil {
				return nil, err
			}
			resp = append(resp, trade.Data{
				Exchange:     p.Name,
				CurrencyPair: pair,
				AssetType:    assetType,
				Side:         side,
				Price:        tradeData[i].Price.Float64(),
				Amount:       tradeData[i].Amount.Float64(),
				Timestamp:    tradeData[i].CreationTime.Time(),
			})
		}
	}
	if err := p.AddTradesToBuffer(resp...); err != nil {
		return nil, err
	}
	resp = trade.FilterTradesByTime(resp, timestampStart, timestampEnd)
	sort.Sort(trade.ByDate(resp))
	return resp, nil
}

// SubmitOrder submits a new order
func (p *Poloniex) SubmitOrder(ctx context.Context, s *order.Submit) (*order.SubmitResponse, error) {
	if s == nil || *s == (order.Submit{}) {
		return nil, common.ErrEmptyParams
	}
	var err error
	s.Pair, err = p.FormatExchangeCurrency(s.Pair, s.AssetType)
	if err != nil {
		return nil, err
	}
	oTypeString, err := OrderTypeString(s.Type)
	if err != nil {
		return nil, err
	}
	var tif string
	tif, err = TimeInForceString(s.TimeInForce)
	if err != nil {
		return nil, err
	}
	switch s.AssetType {
	case asset.Spot:
		var smartOrder bool
		var response *PlaceOrderResponse
		switch s.Type {
		case order.Stop, order.StopLimit, order.TrailingStop:
			smartOrder = true
		case order.Limit, order.Market, order.LimitMaker, order.UnknownType:
		default:
			return nil, fmt.Errorf("%v order type %v is not supported", order.ErrTypeIsInvalid, s.Type)
		}
		if smartOrder {
			var sOrder *PlaceOrderResponse
			sOrder, err = p.CreateSmartOrder(ctx, &SmartOrderRequestParam{
				Symbol:        s.Pair,
				Type:          oTypeString,
				Side:          s.Side.String(),
				AccountType:   accountTypeString(s.AssetType),
				Price:         s.Price,
				StopPrice:     s.TriggerPrice,
				Quantity:      s.Amount,
				ClientOrderID: s.ClientOrderID,
				TimeInForce:   tif,
			})
			if err != nil {
				return nil, err
			}
			return s.DeriveSubmitResponse(sOrder.ID)
		}
		tif, err = TimeInForceString(s.TimeInForce)
		if err != nil {
			return nil, err
		}
		arg := &PlaceOrderParams{
			Symbol:        s.Pair,
			Price:         s.Price,
			Amount:        s.Amount,
			AllowBorrow:   false,
			Type:          oTypeString,
			Side:          s.Side.String(),
			TimeInForce:   tif,
			ClientOrderID: s.ClientOrderID,
		}
		if p.Websocket.IsConnected() && p.Websocket.CanUseAuthenticatedEndpoints() && p.Websocket.CanUseAuthenticatedWebsocketForWrapper() {
			response, err = p.WsCreateOrder(arg)
		} else {
			response, err = p.PlaceOrder(ctx, arg)
		}
		if err != nil {
			return nil, err
		}
		return s.DeriveSubmitResponse(response.ID)
	case asset.Futures:
		var side string
		var positionSide string
		switch {
		case s.Side.IsShort():
			side = "SELL"
			positionSide = "SHORT"
		case s.Side.IsLong():
			side = "BUY"
			positionSide = "LONG"
		}
		var marginMode string
		switch s.MarginType {
		case margin.Multi:
			marginMode = "CROSS"
		case margin.Isolated:
			marginMode = "ISOLATED"
		}
		var stpMode string
		switch s.TimeInForce {
		case order.PostOnly:
			stpMode = "EXPIRE_MAKER"
		case order.GoodTillCancel:
			stpMode = "EXPIRE_TAKER"
		default:
			stpMode = ""
		}
		response, err := p.PlaceV3FuturesOrder(ctx, &FuturesParams{
			ClientOrderID:           s.ClientOrderID,
			Side:                    side,
			PositionSide:            positionSide,
			Symbol:                  s.Pair.String(),
			OrderType:               oTypeString,
			ReduceOnly:              s.ReduceOnly,
			TimeInForce:             tif,
			Price:                   s.Price,
			Size:                    s.Amount,
			MarginMode:              marginMode,
			SelfTradePreventionMode: stpMode,
		})
		if err != nil {
			return nil, err
		}
		return s.DeriveSubmitResponse(response.OrderID)
	default:
		return nil, fmt.Errorf("%w asset type: %v", asset.ErrNotSupported, s.AssetType)
	}
}

// ModifyOrder will allow of changing orderbook placement and limit to
// market conversion
func (p *Poloniex) ModifyOrder(ctx context.Context, action *order.Modify) (*order.ModifyResponse, error) {
	if action == nil {
		return nil, common.ErrNilPointer
	}
	if err := action.Validate(); err != nil {
		return nil, err
	}
	if action.AssetType != asset.Spot {
		return nil, fmt.Errorf("%w asset type: %v", asset.ErrNotSupported, action.AssetType)
	}
	tif, err := TimeInForceString(action.TimeInForce)
	if err != nil {
		return nil, err
	}
	switch action.Type {
	case order.Market, order.Limit, order.LimitMaker:
		resp, err := p.CancelReplaceOrder(ctx, &CancelReplaceOrderParam{
			orderID:       action.OrderID,
			ClientOrderID: action.ClientOrderID,
			Price:         action.Price,
			Quantity:      action.Amount,
			AmendedType:   action.Type.String(),
			TimeInForce:   tif,
		})
		if err != nil {
			return nil, err
		}
		modResp, err := action.DeriveModifyResponse()
		if err != nil {
			return nil, err
		}
		modResp.OrderID = resp.ID
		return modResp, nil
	case order.Stop, order.StopLimit:
		oTypeString, err := OrderTypeString(action.Type)
		if err != nil {
			return nil, err
		}
		oResp, err := p.CancelReplaceSmartOrder(ctx, &CancelReplaceSmartOrderParam{
			orderID:          action.OrderID,
			ClientOrderID:    action.ClientOrderID,
			Price:            action.Price,
			StopPrice:        action.TriggerPrice,
			Amount:           action.Amount,
			AmendedType:      oTypeString,
			ProceedOnFailure: !action.TimeInForce.Is(order.ImmediateOrCancel),
			TimeInForce:      tif,
		})
		if err != nil {
			return nil, err
		}
		modResp, err := action.DeriveModifyResponse()
		if err != nil {
			return nil, err
		}
		modResp.OrderID = oResp.ID
		return modResp, nil
	default:
		return nil, fmt.Errorf("%w %v", order.ErrUnsupportedOrderType, action.Type)
	}
}

// CancelOrder cancels an order by its corresponding ID number
func (p *Poloniex) CancelOrder(ctx context.Context, o *order.Cancel) error {
	if o.OrderID == "" && o.ClientOrderID == "" {
		return order.ErrOrderIDNotSet
	}
	if err := o.Validate(o.StandardCancel()); err != nil {
		return err
	}
	var err error
	switch o.AssetType {
	case asset.Spot:
		switch o.Type {
		case order.Stop, order.StopLimit, order.TrailingStop, order.TrailingStopLimit:
			_, err = p.CancelSmartOrderByID(ctx, o.OrderID, o.ClientOrderID)
		default:
			_, err = p.CancelOrderByID(ctx, o.OrderID)
		}
	case asset.Futures:
		_, err = p.CancelV3FuturesOrder(ctx, &CancelOrderParams{Symbol: o.Pair.String(), OrderID: o.OrderID, ClientOrderID: o.ClientOrderID})
	default:
		return fmt.Errorf("%w asset type: %v", asset.ErrNotSupported, o.AssetType)
	}
	return err
}

// CancelBatchOrders cancels an orders by their corresponding ID numbers
func (p *Poloniex) CancelBatchOrders(ctx context.Context, o []order.Cancel) (*order.CancelBatchResponse, error) {
	if len(o) == 0 {
		return nil, order.ErrCancelOrderIsNil
	}
	orderIDs := make([]string, 0, len(o))
	clientOrderIDs := make([]string, 0, len(o))
	assetType := o[0].AssetType
	pairString := o[0].Pair.String()
	commonOrderType := o[0].Type
	for i := range o {
		switch o[i].AssetType {
		case asset.Spot, asset.Futures:
		default:
			return nil, fmt.Errorf("%w asset type: %v", asset.ErrNotSupported, assetType)
		}
		if assetType != o[i].AssetType {
			return nil, errOrderAssetTypeMismatch
		}
		if !slices.Contains([]order.Type{order.Market, order.Limit, order.AnyType, order.Stop, order.StopLimit, order.TrailingStop, order.TrailingStopLimit, order.UnknownType}, o[i].Type) {
			return nil, fmt.Errorf("%w: %s", order.ErrUnsupportedOrderType, commonOrderType.String())
		}
		if commonOrderType != o[i].Type {
			commonOrderType = order.AnyType
		}
		switch {
		case o[i].ClientOrderID != "":
			clientOrderIDs = append(clientOrderIDs, o[i].ClientOrderID)
		case o[i].OrderID != "":
			orderIDs = append(orderIDs, o[i].OrderID)
		default:
			return nil, order.ErrOrderIDNotSet
		}
		if assetType == asset.Futures {
			if o[i].Pair.String() == "" {
				return nil, currency.ErrSymbolStringEmpty
			} else if pairString != o[i].Pair.String() {
				return nil, errPairStringMismatch
			}
		}
	}
	resp := &order.CancelBatchResponse{
		Status: make(map[string]string),
	}
	if assetType == asset.Spot {
		switch commonOrderType {
		case order.Market, order.Limit, order.AnyType, order.UnknownType:
			if p.Websocket.IsConnected() && p.Websocket.CanUseAuthenticatedEndpoints() && p.Websocket.CanUseAuthenticatedWebsocketForWrapper() {
				wsCancelledOrders, err := p.WsCancelMultipleOrdersByIDs(&OrderCancellationParams{OrderIDs: orderIDs, ClientOrderIDs: clientOrderIDs})
				if err != nil {
					return nil, err
				}
				for i := range wsCancelledOrders {
					if wsCancelledOrders[i].ClientOrderID != "" {
						resp.Status[wsCancelledOrders[i].ClientOrderID] = wsCancelledOrders[i].State + " " + wsCancelledOrders[i].Message
						continue
					}
					orderID := strconv.FormatInt(wsCancelledOrders[i].OrderID, 10)
					resp.Status[orderID] = wsCancelledOrders[i].State + " " + wsCancelledOrders[i].Message
				}
			} else {
				cancelledOrders, err := p.CancelMultipleOrdersByIDs(ctx, &OrderCancellationParams{OrderIDs: orderIDs, ClientOrderIDs: clientOrderIDs})
				if err != nil {
					return nil, err
				}
				for i := range cancelledOrders {
					if cancelledOrders[i].ClientOrderID != "" {
						resp.Status[cancelledOrders[i].ClientOrderID] = cancelledOrders[i].State + " " + cancelledOrders[i].Message
						continue
					}
					resp.Status[cancelledOrders[i].OrderID] = cancelledOrders[i].State + " " + cancelledOrders[i].Message
				}
			}
		case order.Stop, order.StopLimit, order.TrailingStop, order.TrailingStopLimit:
			cancelledOrders, err := p.CancelMultipleSmartOrders(ctx, &OrderCancellationParams{
				OrderIDs:       orderIDs,
				ClientOrderIDs: clientOrderIDs,
			})
			if err != nil {
				return nil, err
			}
			for i := range cancelledOrders {
				if cancelledOrders[i].ClientOrderID != "" {
					resp.Status[cancelledOrders[i].ClientOrderID] = cancelledOrders[i].State + " " + cancelledOrders[i].Message
					continue
				}
				resp.Status[cancelledOrders[i].OrderID] = cancelledOrders[i].State + " " + cancelledOrders[i].Message
			}
		default:
			return nil, fmt.Errorf("%w: %s", order.ErrUnsupportedOrderType, commonOrderType.String())
		}
	} else {
		cancelledOrders, err := p.CancelMultipleV3FuturesOrders(ctx, &CancelOrdersParams{
			Symbol:         pairString,
			OrderIDs:       orderIDs,
			ClientOrderIDs: clientOrderIDs,
		})
		if err != nil {
			return nil, err
		}
		resp.Status = map[string]string{}
		for x := range cancelledOrders {
			if cancelledOrders[x].Code == 200 {
				resp.Status[cancelledOrders[x].OrderID] = "Cancelled"
			}
		}
	}
	return resp, nil
}

// CancelAllOrders cancels all orders associated with a currency pair
func (p *Poloniex) CancelAllOrders(ctx context.Context, cancelOrd *order.Cancel) (order.CancelAllResponse, error) {
	cancelAllOrdersResponse := order.CancelAllResponse{
		Status: make(map[string]string),
	}
	if cancelOrd == nil {
		return cancelAllOrdersResponse, common.ErrNilPointer
	}
	var err error
	var pairs currency.Pairs
	if !cancelOrd.Pair.IsEmpty() {
		pairs = append(pairs, cancelOrd.Pair)
	}
	var resp []CancelOrderResponse
	switch cancelOrd.AssetType {
	case asset.Spot:
		switch cancelOrd.Type {
		case order.TrailingStop, order.TrailingStopLimit, order.StopLimit, order.Stop:
			pairsString := []string{}
			if !cancelOrd.Pair.IsEmpty() {
				pairsString = append(pairsString, cancelOrd.Pair.String())
			}
			orderTypes := []string{}
			oTypeString, err := OrderTypeString(order.StopLimit)
			if err != nil {
				return cancelAllOrdersResponse, err
			}
			if cancelOrd.Type != order.UnknownType {
				orderTypes = append(orderTypes, oTypeString)
			}
			resp, err = p.CancelAllSmartOrders(ctx, pairsString, nil, orderTypes)
			if err != nil {
				return cancelAllOrdersResponse, err
			}
			for x := range resp {
				cancelAllOrdersResponse.Status[resp[x].OrderID] = resp[x].State
			}
		default:
			if p.Websocket.IsConnected() && p.Websocket.CanUseAuthenticatedEndpoints() && p.Websocket.CanUseAuthenticatedWebsocketForWrapper() {
				var wsResponse []WsCancelOrderResponse
				wsResponse, err = p.WsCancelAllTradeOrders(pairs.Strings(), []string{accountTypeString(cancelOrd.AssetType)})
				if err != nil {
					return cancelAllOrdersResponse, err
				}
				for x := range wsResponse {
					cancelAllOrdersResponse.Status[strconv.FormatInt(wsResponse[x].OrderID, 10)] = wsResponse[x].State
				}
			} else {
				resp, err = p.CancelAllTradeOrders(ctx, pairs.Strings(), []string{accountTypeString(cancelOrd.AssetType)})
				if err != nil {
					return cancelAllOrdersResponse, err
				}
				for x := range resp {
					cancelAllOrdersResponse.Status[resp[x].OrderID] = resp[x].State
				}
			}
		}
	case asset.Futures:
		var result []FuturesV3OrderIDResponse
		result, err = p.CancelAllV3FuturesOrders(ctx, cancelOrd.Pair.String(), cancelOrd.Side.String())
		if err != nil {
			return cancelAllOrdersResponse, err
		}
		for x := range result {
			if result[x].Code == 200 {
				cancelAllOrdersResponse.Status[result[x].OrderID] = "cancelled"
			}
		}
	default:
		return cancelAllOrdersResponse, fmt.Errorf("%w asset type: %v", asset.ErrNotSupported, cancelOrd.AssetType)
	}
	return cancelAllOrdersResponse, nil
}

// GetOrderInfo returns order information based on order ID
func (p *Poloniex) GetOrderInfo(ctx context.Context, orderID string, pair currency.Pair, assetType asset.Item) (*order.Detail, error) {
	if pair.IsEmpty() {
		return nil, currency.ErrCurrencyPairEmpty
	}
	switch assetType {
	case asset.Spot:
		trades, err := p.GetTradesByOrderID(ctx, orderID)
		if err != nil && !strings.Contains(err.Error(), "Order not found") {
			return nil, err
		}
		orderTrades := make([]order.TradeHistory, len(trades))
		for i := range trades {
			orderTrades[i] = order.TradeHistory{
				Exchange:  p.Name,
				TID:       trades[i].ID,
				FeeAsset:  trades[i].FeeCurrency,
				Price:     trades[i].Price.Float64(),
				Total:     trades[i].Amount.Float64(),
				Timestamp: trades[i].CreateTime.Time(),
				Amount:    trades[i].Quantity.Float64(),
				Fee:       trades[i].FeeAmount.Float64(),
				Side:      stringToOrderSide(trades[i].Side),
				Type:      StringToOrderType(trades[i].Type),
			}
		}
		var smartOrders []SmartOrderDetail
		resp, err := p.GetOrderDetail(ctx, orderID, "")
		if err != nil {
			smartOrders, err = p.GetSmartOrderDetail(ctx, orderID, "")
			if err != nil {
				return nil, err
			} else if len(smartOrders) == 0 {
				return nil, order.ErrOrderNotFound
			}
			var dPair currency.Pair
			if len(smartOrders) > 0 {
				dPair, err = currency.NewPairFromString(smartOrders[0].Symbol)
				if err != nil {
					return nil, err
				} else if !pair.IsEmpty() && !dPair.Equal(pair) {
					return nil, fmt.Errorf("order with ID %s expected a symbol %v, but got %v", orderID, pair, dPair)
				}
				return &order.Detail{
					Side:          stringToOrderSide(smartOrders[0].Side),
					Pair:          dPair,
					Exchange:      p.Name,
					Trades:        orderTrades,
					OrderID:       smartOrders[0].ID,
					TimeInForce:   smartOrders[0].TimeInForce,
					ClientOrderID: smartOrders[0].ClientOrderID,
					Price:         smartOrders[0].Price.Float64(),
					QuoteAmount:   smartOrders[0].Amount.Float64(),
					Date:          smartOrders[0].CreateTime.Time(),
					LastUpdated:   smartOrders[0].UpdateTime.Time(),
					Amount:        smartOrders[0].Quantity.Float64(),
					Type:          StringToOrderType(smartOrders[0].Type),
					Status:        orderStateFromString(smartOrders[0].State),
					AssetType:     stringToAccountType(smartOrders[0].AccountType),
				}, nil
			}
		}
		return &order.Detail{
			Price:                resp.Price.Float64(),
			Amount:               resp.Quantity.Float64(),
			AverageExecutedPrice: resp.AvgPrice.Float64(),
			QuoteAmount:          resp.Amount.Float64(),
			ExecutedAmount:       resp.FilledQuantity.Float64(),
			RemainingAmount:      resp.Quantity.Float64() - resp.FilledAmount.Float64(),
			Cost:                 resp.FilledQuantity.Float64() * resp.AvgPrice.Float64(),
			Side:                 stringToOrderSide(resp.Side),
			Exchange:             p.Name,
			OrderID:              resp.ID,
			ClientOrderID:        resp.ClientOrderID,
			Type:                 StringToOrderType(resp.Type),
			Status:               orderStateFromString(resp.State),
			AssetType:            stringToAccountType(resp.AccountType),
			Date:                 resp.CreateTime.Time(),
			LastUpdated:          resp.UpdateTime.Time(),
			Pair:                 pair,
			Trades:               orderTrades,
			TimeInForce:          resp.TimeInForce,
		}, nil
	case asset.Futures:
		fResults, err := p.GetV3FuturesOrderHistory(ctx, "", "", "", "", orderID, "", "", time.Time{}, time.Time{}, 0, 0)
		if err != nil {
			return nil, err
		}
		if len(fResults) != 1 {
			return nil, order.ErrOrderNotFound
		}
		orderDetail := &fResults[0]
		dPair, err := currency.NewPairFromString(orderDetail.Symbol)
		if err != nil {
			return nil, err
		} else if !pair.IsEmpty() && !dPair.Equal(pair) {
			return nil, fmt.Errorf("order with ID %s expected a symbol %v, but got %v", orderID, pair, dPair)
		}
		oType, err := order.StringToOrderType(orderDetail.OrderType)
		if err != nil {
			return nil, err
		}
		return &order.Detail{
			Price:                orderDetail.Price.Float64(),
			Amount:               orderDetail.Quantity.Float64(),
			AverageExecutedPrice: orderDetail.AveragePrice.Float64(),
			QuoteAmount:          orderDetail.AveragePrice.Float64() * orderDetail.ExecQuantity.Float64(),
			ExecutedAmount:       orderDetail.ExecQuantity.Float64(),
			RemainingAmount:      orderDetail.Quantity.Float64() - orderDetail.ExecQuantity.Float64(),
			OrderID:              orderDetail.OrderID,
			Exchange:             p.Name,
			ClientOrderID:        orderDetail.ClientOrderID,
			Type:                 oType,
			Side:                 stringToOrderSide(orderDetail.Side),
			Status:               orderStateFromString(orderDetail.State),
			AssetType:            asset.Futures,
			Date:                 orderDetail.CreationTime.Time(),
			LastUpdated:          orderDetail.UpdateTime.Time(),
			Pair:                 dPair,
			TimeInForce:          orderDetail.TimeInForce,
		}, nil
	default:
		return nil, fmt.Errorf("%w asset type: %v", asset.ErrNotSupported, assetType)
	}
}

// stringToOrderSide converts order side string representation to order.Side instance
func stringToOrderSide(orderSide string) order.Side {
	switch strings.ToUpper(orderSide) {
	case order.Sell.String():
		return order.Sell
	case order.Buy.String():
		return order.Buy
	case order.Short.String():
		return order.Short
	case order.Long.String():
		return order.Long
	default:
		return order.UnknownSide
	}
}

// orderStateFromString returns an order.Status instance from a string representation
func orderStateFromString(orderState string) order.Status {
	switch orderState {
	case "NEW":
		return order.New
	case "FAILED":
		return order.Closed
	case "FILLED":
		return order.Filled
	case "CANCELED":
		return order.Cancelled
	case "PARTIALLY_CANCELED":
		return order.PartiallyCancelled
	case "PARTIALLY_FILLED":
		return order.PartiallyFilled
	default:
		return order.UnknownStatus
	}
}

// GetDepositAddress returns a deposit address for a specified currency
func (p *Poloniex) GetDepositAddress(ctx context.Context, cryptocurrency currency.Code, _, chain string) (*deposit.Address, error) {
	depositAddrs, err := p.GetDepositAddresses(ctx, cryptocurrency)
	if err != nil {
		return nil, err
	}
	// Some coins use a main address, so we must use this in conjunction with the returned
	// deposit address to produce the full deposit address and payment-id
	currencies, err := p.GetCurrencyInformation(ctx, cryptocurrency)
	if err != nil {
		return nil, err
	}

	coinParams, ok := currencies[cryptocurrency.Upper().String()]
	if !ok {
		return nil, fmt.Errorf("unable to find currency %s in map", cryptocurrency)
	}

	var address, paymentID string
	if coinParams.Type == "address-payment-id" && coinParams.DepositAddress != "" {
		paymentID, ok = (*depositAddrs)[cryptocurrency.Upper().String()]
		if !ok {
			newAddr, err := p.NewCurrencyDepositAddress(ctx, cryptocurrency)
			if err != nil {
				return nil, err
			}
			paymentID = newAddr
		}
		return &deposit.Address{
			Address: coinParams.DepositAddress,
			Tag:     paymentID,
			Chain:   coinParams.ParentChain,
		}, nil
	}

	address, ok = (*depositAddrs)[cryptocurrency.Upper().String()]
	if !ok {
		if len(coinParams.ChildChains) > 1 && chain != "" && !slices.Contains(coinParams.ChildChains, chain) {
			return nil, fmt.Errorf("currency %s has %v chains available, one of these must be specified",
				cryptocurrency,
				coinParams.ChildChains)
		}

		coinParams, ok = currencies[cryptocurrency.Upper().String()]
		if !ok {
			return nil, fmt.Errorf("unable to find currency %s in map", cryptocurrency)
		}
		if coinParams.WalletDepositState != "ENABLED" {
			return nil, fmt.Errorf("deposits and withdrawals for %v are currently disabled", cryptocurrency.Upper().String())
		}

		newAddr, err := p.NewCurrencyDepositAddress(ctx, cryptocurrency)
		if err != nil {
			return nil, err
		}
		address = newAddr
	}
	return &deposit.Address{
		Address: address,
	}, nil
}

// WithdrawCryptocurrencyFunds returns a withdrawal ID when a withdrawal is
// submitted
func (p *Poloniex) WithdrawCryptocurrencyFunds(ctx context.Context, withdrawRequest *withdraw.Request) (*withdraw.ExchangeResponse, error) {
	if withdrawRequest == nil {
		return nil, withdraw.ErrRequestCannotBeNil
	}
	if withdrawRequest.Amount <= 0 {
		return nil, order.ErrAmountBelowMin
	}
	if withdrawRequest.Currency.IsEmpty() {
		return nil, currency.ErrCurrencyCodeEmpty
	}
	v, err := p.WithdrawCurrency(ctx, &WithdrawCurrencyParam{
		Currency: withdrawRequest.Currency.String() + withdrawRequest.Crypto.Chain,
		Address:  withdrawRequest.Crypto.Address,
		Amount:   withdrawRequest.Amount,
	})
	if err != nil {
		return nil, err
	}
	return &withdraw.ExchangeResponse{
		Name: p.Name,
		ID:   strconv.FormatInt(v.WithdrawRequestID, 10),
	}, err
}

// WithdrawFiatFunds returns a withdrawal ID when a
// withdrawal is submitted
func (p *Poloniex) WithdrawFiatFunds(_ context.Context, _ *withdraw.Request) (*withdraw.ExchangeResponse, error) {
	return nil, common.ErrFunctionNotSupported
}

// WithdrawFiatFundsToInternationalBank returns a withdrawal ID when a
// withdrawal is submitted
func (p *Poloniex) WithdrawFiatFundsToInternationalBank(_ context.Context, _ *withdraw.Request) (*withdraw.ExchangeResponse, error) {
	return nil, common.ErrFunctionNotSupported
}

// GetFeeByType returns an estimate of fee based on type of transaction
func (p *Poloniex) GetFeeByType(ctx context.Context, feeBuilder *exchange.FeeBuilder) (float64, error) {
	if feeBuilder == nil {
		return 0, fmt.Errorf("%T %w", feeBuilder, common.ErrNilPointer)
	}
	if (!p.AreCredentialsValid(ctx) || p.SkipAuthCheck) && // Todo check connection status
		feeBuilder.FeeType == exchange.CryptocurrencyTradeFee {
		feeBuilder.FeeType = exchange.OfflineTradeFee
	}
	return p.GetFee(ctx, feeBuilder)
}

// GetActiveOrders retrieves any orders that are active/open
func (p *Poloniex) GetActiveOrders(ctx context.Context, req *order.MultiOrderRequest) (order.FilteredOrders, error) {
	if req == nil {
		return nil, common.ErrNilPointer
	}
	var samplePair currency.Pair
	if len(req.Pairs) == 1 {
		samplePair = req.Pairs[0]
	}
	var sideString string
	switch {
	case req.Side.IsLong():
		sideString = order.Buy.String()
	case req.Side.IsShort():
		sideString = order.Sell.String()
	}
	var orders []order.Detail
	switch req.AssetType {
	case asset.Spot:
		resp, err := p.GetOpenOrders(ctx, samplePair, sideString, "", req.FromOrderID, 0)
		if err != nil {
			return nil, err
		}
		for a := range resp {
			var symbol currency.Pair
			symbol, err = currency.NewPairFromString(resp[a].Symbol)
			if err != nil {
				return nil, err
			}
			if len(req.Pairs) != 0 && req.Pairs.Contains(symbol, true) {
				continue
			}
			var orderSide order.Side
			orderSide, err = order.StringToOrderSide(resp[a].Side)
			if err != nil {
				return nil, err
			}
			oType, err := order.StringToOrderType(resp[a].Type)
			if err != nil {
				return nil, err
			}
			orders = append(orders, order.Detail{
				Type:        oType,
				OrderID:     resp[a].ID,
				Side:        orderSide,
				Amount:      resp[a].Amount.Float64(),
				Date:        resp[a].CreateTime.Time(),
				Price:       resp[a].Price.Float64(),
				Pair:        symbol,
				Exchange:    p.Name,
				TimeInForce: resp[a].TimeInForce,
			})
		}
	case asset.Futures:
		fOrders, err := p.GetCurrentFuturesOrders(ctx, samplePair.String(), sideString, "", "", "", 0, 0)
		if err != nil {
			return nil, err
		}
		for a := range fOrders {
			var symbol currency.Pair
			symbol, err = currency.NewPairFromString(fOrders[a].Symbol)
			if err != nil {
				return nil, err
			}
			if len(req.Pairs) != 0 && req.Pairs.Contains(symbol, true) {
				continue
			}
			var orderSide order.Side
			orderSide, err = order.StringToOrderSide(fOrders[a].Side)
			if err != nil {
				return nil, err
			}
			oType, err := order.StringToOrderType(fOrders[a].OrderType)
			if err != nil {
				return nil, err
			}
			var oState order.Status
			switch fOrders[a].State {
			case "NEW":
				oState = order.Active
			case "PARTIALLY_FILLED":
				oState = order.PartiallyFilled
			default:
				continue
			}
			var mType margin.Type
			switch fOrders[a].MarginMode {
			case "ISOLATED":
				mType = margin.Isolated
			case "CROSS":
				mType = margin.Multi
			}
			orders = append(orders, order.Detail{
				Type:            oType,
				OrderID:         fOrders[a].OrderID,
				Side:            orderSide,
				Amount:          fOrders[a].Size.Float64(),
				Date:            fOrders[a].CreationTime.Time(),
				Price:           fOrders[a].Price.Float64(),
				Pair:            symbol,
				Exchange:        p.Name,
				ReduceOnly:      fOrders[a].ReduceOnly,
				Leverage:        fOrders[a].Leverage.Float64(),
				ExecutedAmount:  fOrders[a].ExecQuantity.Float64(),
				RemainingAmount: fOrders[a].Size.Float64() - fOrders[a].ExecQuantity.Float64(),
				ClientOrderID:   fOrders[a].ClientOrderID,
				Status:          oState,
				AssetType:       req.AssetType,
				LastUpdated:     fOrders[a].UpdateTime.Time(),
				MarginType:      mType,
				FeeAsset:        currency.NewCode(fOrders[a].FeeCurrency),
				Fee:             fOrders[a].FeeAmount.Float64(),
				TimeInForce:     fOrders[a].TimeInForce,
			})
		}
	default:
		return nil, fmt.Errorf("%w asset type: %v", asset.ErrNotSupported, req.AssetType)
	}
	return req.Filter(p.Name, orders), nil
}

func accountTypeString(assetType asset.Item) string {
	switch assetType {
	case asset.Spot:
		return "SPOT"
	case asset.Futures:
		return "FUTURE"
	default:
		return ""
	}
}

func stringToAccountType(assetType string) asset.Item {
	switch assetType {
	case "SPOT":
		return asset.Spot
	case "FUTURES":
		return asset.Futures
	default:
		return asset.Empty
	}
}

// GetOrderHistory retrieves account order information
// can Limit response to specific order status
func (p *Poloniex) GetOrderHistory(ctx context.Context, req *order.MultiOrderRequest) (order.FilteredOrders, error) {
	if req == nil {
		return nil, common.ErrNilPointer
	}
	err := req.Validate()
	if err != nil {
		return nil, err
	}
	switch req.AssetType {
	case asset.Spot:
		if req.Side != order.Buy && req.Side != order.Sell {
			return nil, fmt.Errorf("%w: %v", order.ErrSideIsInvalid, req.Side)
		}
		switch req.Type {
		case order.Market, order.Limit, order.UnknownType, order.AnyType:
			oTypeString, err := OrderTypeString(req.Type)
			if err != nil {
				return nil, err
			}
			resp, err := p.GetOrdersHistory(ctx, currency.EMPTYPAIR, accountTypeString(req.AssetType), oTypeString, req.Side.String(), "", "", 0, 100, req.StartTime, req.EndTime, false)
			if err != nil {
				return nil, err
			}
			var oSide order.Side
			var oType order.Type
			orders := make([]order.Detail, 0, len(resp))
			for i := range resp {
				var pair currency.Pair
				pair, err = currency.NewPairFromString(resp[i].Symbol)
				if err != nil {
					return nil, err
				}
				if len(req.Pairs) != 0 && !req.Pairs.Contains(pair, true) {
					continue
				}
				oSide, err = order.StringToOrderSide(resp[i].Side)
				if err != nil {
					return nil, err
				}
				oType, err = order.StringToOrderType(resp[i].Type)
				if err != nil {
					return nil, err
				}
				var assetType asset.Item
				assetType, err = asset.New(resp[i].AccountType)
				if err != nil {
					return nil, err
				}
				detail := order.Detail{
					Side:                 oSide,
					Amount:               resp[i].Amount.Float64(),
					ExecutedAmount:       resp[i].FilledAmount.Float64(),
					Price:                resp[i].Price.Float64(),
					AverageExecutedPrice: resp[i].AvgPrice.Float64(),
					Pair:                 pair,
					Type:                 oType,
					Exchange:             p.Name,
					QuoteAmount:          resp[i].Amount.Float64() * resp[i].AvgPrice.Float64(),
					RemainingAmount:      resp[i].Quantity.Float64() - resp[i].FilledQuantity.Float64(),
					OrderID:              resp[i].ID,
					ClientOrderID:        resp[i].ClientOrderID,
					Status:               order.Filled,
					AssetType:            assetType,
					Date:                 resp[i].CreateTime.Time(),
					LastUpdated:          resp[i].UpdateTime.Time(),
					TimeInForce:          resp[i].TimeInForce,
				}
				detail.InferCostsAndTimes()
				orders = append(orders, detail)
			}
			return req.Filter(p.Name, orders), nil
		case order.Stop, order.StopLimit, order.TrailingStop, order.TrailingStopLimit:
			oTypeString, err := OrderTypeString(req.Type)
			if err != nil {
				return nil, err
			}
			smartOrders, err := p.GetSmartOrderHistory(ctx, currency.EMPTYPAIR, accountTypeString(req.AssetType),
				oTypeString, req.Side.String(), "", "", 0, 100, req.StartTime, req.EndTime, false)
			if err != nil {
				return nil, err
			}
			var oSide order.Side
			var oType order.Type
			orders := make([]order.Detail, 0, len(smartOrders))
			for i := range smartOrders {
				var pair currency.Pair
				pair, err = currency.NewPairFromString(smartOrders[i].Symbol)
				if err != nil {
					return nil, err
				}
				if len(req.Pairs) != 0 && !req.Pairs.Contains(pair, true) {
					continue
				}
				oSide, err = order.StringToOrderSide(smartOrders[i].Side)
				if err != nil {
					return nil, err
				}
				oType, err = order.StringToOrderType(smartOrders[i].Type)
				if err != nil {
					return nil, err
				}
				assetType, err := asset.New(smartOrders[i].AccountType)
				if err != nil {
					return nil, err
				}
				detail := order.Detail{
					Side:          oSide,
					Amount:        smartOrders[i].Amount.Float64(),
					Price:         smartOrders[i].Price.Float64(),
					TriggerPrice:  smartOrders[i].StopPrice.Float64(),
					Pair:          pair,
					Type:          oType,
					Exchange:      p.Name,
					OrderID:       smartOrders[i].ID,
					ClientOrderID: smartOrders[i].ClientOrderID,
					Status:        order.Filled,
					AssetType:     assetType,
					Date:          smartOrders[i].CreateTime.Time(),
					LastUpdated:   smartOrders[i].UpdateTime.Time(),
					TimeInForce:   smartOrders[i].TimeInForce,
				}
				detail.InferCostsAndTimes()
				orders = append(orders, detail)
			}
			return orders, nil
		default:
			return nil, fmt.Errorf("%w %v", order.ErrUnsupportedOrderType, req.Type)
		}
	case asset.Futures:
		oTypeString, err := OrderTypeString(req.Type)
		if err != nil {
			return nil, err
		}
		orderHistory, err := p.GetV3FuturesOrderHistory(ctx, "", oTypeString, req.Side.String(), "", "", "", "", req.StartTime, req.EndTime, 0, 100)
		if err != nil {
			return nil, err
		}
		var oSide order.Side
		var oType order.Type
		orders := make([]order.Detail, 0, len(orderHistory))
		for i := range orderHistory {
			var pair currency.Pair
			pair, err = currency.NewPairFromString(orderHistory[i].Symbol)
			if err != nil {
				return nil, err
			}
			if len(req.Pairs) != 0 && !req.Pairs.Contains(pair, true) {
				continue
			}
			oSide, err = order.StringToOrderSide(orderHistory[i].Side)
			if err != nil {
				return nil, err
			}
			oType, err = order.StringToOrderType(orderHistory[i].OrderType)
			if err != nil {
				return nil, err
			}
			detail := order.Detail{
				Side:            oSide,
				Amount:          orderHistory[i].Quantity.Float64(),
				ExecutedAmount:  orderHistory[i].ExecutedAmount.Float64(),
				Price:           orderHistory[i].Price.Float64(),
				Pair:            pair,
				Type:            oType,
				Exchange:        p.Name,
				RemainingAmount: orderHistory[i].Quantity.Float64() - orderHistory[i].ExecutedAmount.Float64(),
				OrderID:         orderHistory[i].OrderID,
				ClientOrderID:   orderHistory[i].ClientOrderID,
				Status:          order.Filled,
				AssetType:       asset.Futures,
				Date:            orderHistory[i].CreationTime.Time(),
				LastUpdated:     orderHistory[i].UpdateTime.Time(),
				TimeInForce:     orderHistory[i].TimeInForce,
			}
			detail.InferCostsAndTimes()
			orders = append(orders, detail)
		}
		return req.Filter(p.Name, orders), nil
	default:
		return nil, fmt.Errorf("%w asset type %v", asset.ErrNotSupported, req.AssetType)
	}
}

// ValidateAPICredentials validates current credentials used for wrapper
// functionality
func (p *Poloniex) ValidateAPICredentials(ctx context.Context, assetType asset.Item) error {
	_, err := p.UpdateAccountInfo(ctx, assetType)
	return p.CheckTransientError(err)
}

// GetHistoricCandles returns candles between a time period for a set time interval
func (p *Poloniex) GetHistoricCandles(ctx context.Context, pair currency.Pair, a asset.Item, interval kline.Interval, start, end time.Time) (*kline.Item, error) {
	req, err := p.GetKlineRequest(pair, a, interval, start, end, false)
	if err != nil {
		return nil, err
	}
	switch a {
	case asset.Spot:
		resp, err := p.GetCandlesticks(ctx, req.RequestFormatted, req.ExchangeInterval, req.Start, req.End, req.RequestLimit)
		if err != nil {
			return nil, err
		}
		timeSeries := make([]kline.Candle, len(resp))
		for x := range resp {
			timeSeries[x] = kline.Candle{
				Time:   resp[x].StartTime.Time(),
				Open:   resp[x].Open.Float64(),
				High:   resp[x].High.Float64(),
				Low:    resp[x].Low.Float64(),
				Close:  resp[x].Close.Float64(),
				Volume: resp[x].Quantity.Float64(),
			}
		}
		return req.ProcessResponse(timeSeries)
	case asset.Futures:
		resp, err := p.GetV3FuturesKlineData(ctx, req.RequestFormatted.String(), req.ExchangeInterval, req.Start, req.End, req.RequestLimit)
		if err != nil {
			return nil, err
		}
		timeSeries := make([]kline.Candle, len(resp))
		for x := range resp {
			timeSeries[x] = kline.Candle{
				Time:   resp[x].StartTime.Time(),
				Open:   resp[x].OpeningPrice.Float64(),
				High:   resp[x].HighestPrice.Float64(),
				Low:    resp[x].LowestPrice.Float64(),
				Volume: resp[x].BaseAmount.Float64(),
			}
		}
		return req.ProcessResponse(timeSeries)
	}

	return nil, fmt.Errorf("%w %v", asset.ErrNotSupported, a)
}

// GetHistoricCandlesExtended returns candles between a time period for a set time interval
func (p *Poloniex) GetHistoricCandlesExtended(ctx context.Context, pair currency.Pair, a asset.Item, interval kline.Interval, start, end time.Time) (*kline.Item, error) {
	req, err := p.GetKlineExtendedRequest(pair, a, interval, start.UTC(), end.UTC())
	if err != nil {
		return nil, err
	}
	var timeSeries []kline.Candle
	switch a {
	case asset.Spot:
		for i := range req.RangeHolder.Ranges {
			resp, err := p.GetCandlesticks(ctx,
				req.RequestFormatted,
				req.ExchangeInterval,
				req.RangeHolder.Ranges[i].Start.Time,
				req.RangeHolder.Ranges[i].End.Time,
				req.RequestLimit,
			)
			if err != nil {
				return nil, err
			}
			for x := range resp {
				timeSeries = append(timeSeries, kline.Candle{
					Time:   resp[x].StartTime.Time(),
					Open:   resp[x].Open.Float64(),
					High:   resp[x].High.Float64(),
					Low:    resp[x].Low.Float64(),
					Close:  resp[x].Close.Float64(),
					Volume: resp[x].Quantity.Float64(),
				})
			}
		}
	case asset.Futures:
		for i := range req.RangeHolder.Ranges {
			resp, err := p.GetV3FuturesKlineData(ctx,
				req.RequestFormatted.String(),
				interval,
				req.RangeHolder.Ranges[i].Start.Time,
				req.RangeHolder.Ranges[i].End.Time,
				500,
			)
			if err != nil {
				return nil, err
			}
			for x := range resp {
				timeSeries = append(timeSeries, kline.Candle{
					Time:   resp[x].StartTime.Time().UTC(),
					Open:   resp[x].OpeningPrice.Float64(),
					High:   resp[x].HighestPrice.Float64(),
					Low:    resp[x].LowestPrice.Float64(),
					Volume: resp[x].BaseAmount.Float64(),
				})
			}
		}
	default:
		return nil, fmt.Errorf("%w %v", asset.ErrNotSupported, a)
	}
	return req.ProcessResponse(timeSeries)
}

// GetAvailableTransferChains returns the available transfer blockchains for the specific
// cryptocurrency
func (p *Poloniex) GetAvailableTransferChains(ctx context.Context, cryptocurrency currency.Code) ([]string, error) {
	if cryptocurrency.IsEmpty() {
		return nil, currency.ErrCurrencyCodeEmpty
	}
	currencies, err := p.GetV2FuturesCurrencyInformation(ctx, cryptocurrency)
	if err != nil {
		return nil, err
	}
	if len(currencies.NetworkList) == 0 {
		return nil, fmt.Errorf("%w for currency %v", errChainsNotFound, cryptocurrency)
	}
	chains := make([]string, len(currencies.NetworkList))
	for a := range currencies.NetworkList {
		chains[a] = currencies.NetworkList[a].Blockchain
	}
	return chains, nil
}

// GetServerTime returns the current exchange server time.
func (p *Poloniex) GetServerTime(ctx context.Context, _ asset.Item) (time.Time, error) {
	sysServerTime, err := p.GetSystemTimestamp(ctx)
	if err != nil {
		return time.Time{}, err
	}
	return sysServerTime.ServerTime.Time(), nil
}

// GetFuturesContractDetails returns all contracts from the exchange by asset type
func (p *Poloniex) GetFuturesContractDetails(ctx context.Context, assetType asset.Item) ([]futures.Contract, error) {
	if !assetType.IsFutures() {
		return nil, futures.ErrNotFuturesAsset
	}
	if assetType != asset.Futures {
		return nil, fmt.Errorf("%w %v", asset.ErrNotSupported, assetType)
	}
	contracts, err := p.GetV3FuturesAllProductInfo(ctx, "")
	if err != nil {
		return nil, err
	}
	resp := make([]futures.Contract, len(contracts))
	for i := range contracts {
		var cp currency.Pair
		cp, err = currency.NewPairFromString(contracts[i].Symbol)
		if err != nil {
			return nil, err
		}
		settleCurr := currency.NewCode(contracts[i].SettlementCurrency)
		var ct futures.ContractType
		if strings.HasSuffix(contracts[i].Symbol, "PERP") {
			ct = futures.Perpetual
		} else {
			ct = futures.Quarterly
		}
		resp[i] = futures.Contract{
			Exchange:             p.Name,
			Name:                 cp,
			SettlementCurrencies: currency.Currencies{settleCurr},
			MarginCurrency:       settleCurr,
			Asset:                assetType,
			StartDate:            contracts[i].ListingDate.Time(),
			IsActive:             contracts[i].Status == "OPEN",
			Status:               contracts[i].Status,
			MaxLeverage:          contracts[i].Leverage.Float64(),
			SettlementType:       futures.Linear,
			Type:                 ct,
		}
	}
	return resp, nil
}

// GetLatestFundingRates returns the latest funding rates data
func (p *Poloniex) GetLatestFundingRates(ctx context.Context, r *fundingrate.LatestRateRequest) ([]fundingrate.LatestRateResponse, error) {
	if r == nil || *r == (fundingrate.LatestRateRequest{}) {
		return nil, fmt.Errorf("%w LatestRateRequest", common.ErrEmptyParams)
	}
	var pairString string
	if !r.Pair.IsEmpty() {
		is, err := p.IsPerpetualFutureCurrency(r.Asset, r.Pair)
		if err != nil {
			return nil, err
		} else if !is {
			return nil, fmt.Errorf("%w %s %v", futures.ErrNotPerpetualFuture, r.Asset, r.Pair)
		}
		pairString = r.Pair.String()
	}
	contracts, err := p.GetV3FuturesHistoricalFundingRates(ctx, pairString, time.Time{}, time.Time{}, 0)
	if err != nil {
		return nil, err
	}
	timeChecked := time.Now()
	resp := make([]fundingrate.LatestRateResponse, 0, len(contracts))
	for i := range contracts {
		var cp currency.Pair
		cp, err = currency.NewPairFromString(contracts[i].Symbol)
		if err != nil {
			return nil, err
		}
		var isPerp bool
		isPerp, err = p.IsPerpetualFutureCurrency(r.Asset, cp)
		if err != nil {
			return nil, err
		} else if !isPerp {
			continue
		}
		rate := fundingrate.LatestRateResponse{
			Exchange: p.Name,
			Asset:    r.Asset,
			Pair:     cp,
			LatestRate: fundingrate.Rate{
				Time: contracts[i].FundingRateSettleTime.Time(),
				Rate: decimal.NewFromFloat(contracts[i].FundingRate.Float64()),
			},
			TimeOfNextRate: contracts[i].NextFundingTime.Time(),
			TimeChecked:    timeChecked,
		}
		if r.IncludePredictedRate {
			rate.PredictedUpcomingRate = fundingrate.Rate{
				Time: contracts[i].NextFundingTime.Time(),
				Rate: decimal.NewFromFloat(contracts[i].NextPredictedFundingRate.Float64()),
			}
		}
		resp = append(resp, rate)
	}
	return resp, nil
}

// IsPerpetualFutureCurrency ensures a given asset and currency is a perpetual future
func (p *Poloniex) IsPerpetualFutureCurrency(a asset.Item, cp currency.Pair) (bool, error) {
	switch {
	case a == asset.Futures && strings.HasSuffix(cp.Quote.String(), "PERP"):
		return true, nil
	default:
		return false, nil
	}
}

// UpdateOrderExecutionLimits updates order execution limits
func (p *Poloniex) UpdateOrderExecutionLimits(ctx context.Context, a asset.Item) error {
	if !p.SupportsAsset(a) {
		return fmt.Errorf("%w asset: %v", asset.ErrNotSupported, a)
	}
	if a == asset.Spot {
		instruments, err := p.GetSymbolInformation(ctx, currency.EMPTYPAIR)
		if err != nil {
			return err
		}
		limits := make([]order.MinMaxLevel, len(instruments))
		for x := range instruments {
			pair, err := currency.NewPairFromString(instruments[x].Symbol)
			if err != nil {
				return err
			}
			limits[x] = order.MinMaxLevel{
				Pair:                    pair,
				Asset:                   a,
				PriceStepIncrementSize:  instruments[x].SymbolTradeLimit.PriceScale,
				MinimumBaseAmount:       instruments[x].SymbolTradeLimit.MinQuantity.Float64(),
				MinimumQuoteAmount:      instruments[x].SymbolTradeLimit.MinAmount.Float64(),
				AmountStepIncrementSize: instruments[x].SymbolTradeLimit.AmountScale,
				QuoteStepIncrementSize:  instruments[x].SymbolTradeLimit.QuantityScale,
			}
		}
		return p.LoadLimits(limits)
	}

	instruments, err := p.GetV3FuturesAllProductInfo(ctx, "")
	if err != nil {
		return err
	}
	limits := make([]order.MinMaxLevel, len(instruments))
	for x := range instruments {
		pair, err := currency.NewPairFromString(instruments[x].Symbol)
		if err != nil {
			return err
		}
		limits[x] = order.MinMaxLevel{
			Pair:                   pair,
			Asset:                  a,
			MinPrice:               instruments[x].MinPrice.Float64(),
			MaxPrice:               instruments[x].MaxPrice.Float64(),
			PriceStepIncrementSize: instruments[x].TickSize.Float64(),
			MinimumBaseAmount:      instruments[x].MinQuantity.Float64(),
			MaximumBaseAmount:      instruments[x].MaxQuantity.Float64(),
			MinimumQuoteAmount:     instruments[x].MinSize.Float64(),
			MarketMinQty:           instruments[x].MinQuantity.Float64(),
			MarketMaxQty:           instruments[x].MaxQuantity.Float64(),
		}
	}
	return p.LoadLimits(limits)
}

// GetCurrencyTradeURL returns the URL to the exchange's trade page for the given asset and currency pair
func (p *Poloniex) GetCurrencyTradeURL(_ context.Context, a asset.Item, cp currency.Pair) (string, error) {
	_, err := p.CurrencyPairs.IsPairEnabled(cp, a)
	if err != nil {
		return "", err
	}
	switch a {
	case asset.Spot:
		cp.Delimiter = currency.UnderscoreDelimiter
		return poloniexAPIURL + tradeSpot + cp.Upper().String(), nil
	case asset.Futures:
		cp.Delimiter = ""
		return poloniexAPIURL + tradeFutures + cp.Upper().String(), nil
	default:
		return "", fmt.Errorf("%w %v", asset.ErrNotSupported, a)
	}
}

// OrderTypeString return a string representation of order type
func OrderTypeString(oType order.Type) (string, error) {
	switch oType {
	case order.Market, order.Limit, order.LimitMaker:
		return oType.String(), nil
	case order.StopLimit:
		return "STOP_LIMIT", nil
	case order.AnyType, order.UnknownType:
		return "", nil
	}
	return "", fmt.Errorf("%w: order type %v", order.ErrUnsupportedOrderType, oType)
}

// StringToOrderType returns an order.Type instance from string
func StringToOrderType(oTypeString string) order.Type {
	switch strings.ToUpper(oTypeString) {
	case "STOP":
		return order.Stop
	case "STOP_LIMIT":
		return order.StopLimit
	case "TRAILING_STOP":
		return order.TrailingStop
	case "TRAILING_STOP_LIMIT":
		return order.TrailingStopLimit
	case "MARKET":
		return order.Market
	case "LIMIT_MAKER":
		return order.LimitMaker
	default:
		return order.Limit
	}
}

// TimeInForceString return a string representation of time-in-force value
func TimeInForceString(tif order.TimeInForce) (string, error) {
	if tif.Is(order.GoodTillCancel) {
		return order.GoodTillCancel.String(), nil
	}
	if tif.Is(order.FillOrKill) {
		return order.FillOrKill.String(), nil
	}
	if tif.Is(order.ImmediateOrCancel) {
		return order.ImmediateOrCancel.String(), nil
	}
	if tif == order.UnknownTIF {
		return "", nil
	}
	return "", fmt.Errorf("%w: TimeInForce value %v is not supported", order.ErrInvalidTimeInForce, tif)
}<|MERGE_RESOLUTION|>--- conflicted
+++ resolved
@@ -353,19 +353,11 @@
 	if err != nil {
 		return nil, err
 	}
-<<<<<<< HEAD
-	book := &orderbook.Base{
-		Exchange:        p.Name,
-		Pair:            pair,
-		Asset:           assetType,
-		VerifyOrderbook: p.CanVerifyOrderbook,
-=======
-	callingBook := &orderbook.Book{
+	book := &orderbook.Book{
 		Exchange:          p.Name,
 		Pair:              pair,
 		Asset:             assetType,
 		ValidateOrderbook: p.ValidateOrderbook,
->>>>>>> 48a66c9f
 	}
 	switch assetType {
 	case asset.Spot:
@@ -374,13 +366,12 @@
 		if err != nil {
 			return nil, err
 		}
-		book.Bids = make(orderbook.Tranches, len(orderbookNew.Bids)/2)
+		book.Bids = make(orderbook.Levels, len(orderbookNew.Bids)/2)
 		for y := range book.Bids {
 			book.Bids[y].Price = orderbookNew.Bids[y*2].Float64()
 			book.Bids[y].Amount = orderbookNew.Bids[y*2+1].Float64()
 		}
-<<<<<<< HEAD
-		book.Asks = make(orderbook.Tranches, len(orderbookNew.Asks)/2)
+		book.Asks = make(orderbook.Levels, len(orderbookNew.Asks)/2)
 		for y := range book.Asks {
 			book.Asks[y].Price = orderbookNew.Asks[y*2].Float64()
 			book.Asks[y].Amount = orderbookNew.Asks[y*2+1].Float64()
@@ -391,35 +382,12 @@
 		if err != nil {
 			return nil, err
 		}
-		book.Bids = make(orderbook.Tranches, len(orderbookNew.Bids))
+		book.Bids = make(orderbook.Levels, len(orderbookNew.Bids))
 		for y := range book.Bids {
 			book.Bids[y].Price = orderbookNew.Bids[y][0].Float64()
 			book.Bids[y].Amount = orderbookNew.Bids[y][1].Float64()
-=======
-		book := &orderbook.Book{
-			Exchange:          p.Name,
-			Pair:              enabledPairs[i],
-			Asset:             assetType,
-			ValidateOrderbook: p.ValidateOrderbook,
-		}
-
-		book.Bids = make(orderbook.Levels, len(data.Bids))
-		for y := range data.Bids {
-			book.Bids[y] = orderbook.Level{
-				Amount: data.Bids[y].Amount,
-				Price:  data.Bids[y].Price,
-			}
-		}
-
-		book.Asks = make(orderbook.Levels, len(data.Asks))
-		for y := range data.Asks {
-			book.Asks[y] = orderbook.Level{
-				Amount: data.Asks[y].Amount,
-				Price:  data.Asks[y].Price,
-			}
->>>>>>> 48a66c9f
-		}
-		book.Asks = make(orderbook.Tranches, len(orderbookNew.Asks))
+		}
+		book.Asks = make(orderbook.Levels, len(orderbookNew.Asks))
 		for y := range book.Asks {
 			book.Asks[y].Price = orderbookNew.Asks[y][0].Float64()
 			book.Asks[y].Amount = orderbookNew.Asks[y][1].Float64()
