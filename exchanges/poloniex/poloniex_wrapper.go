package poloniex

import (
	"context"
	"fmt"
	"slices"
	"sort"
	"strconv"
	"strings"
	"time"

	"github.com/shopspring/decimal"
	"github.com/thrasher-corp/gocryptotrader/common"
	"github.com/thrasher-corp/gocryptotrader/common/key"
	"github.com/thrasher-corp/gocryptotrader/config"
	"github.com/thrasher-corp/gocryptotrader/currency"
	"github.com/thrasher-corp/gocryptotrader/exchange/order/limits"
	"github.com/thrasher-corp/gocryptotrader/exchange/websocket"
	"github.com/thrasher-corp/gocryptotrader/exchange/websocket/buffer"
	exchange "github.com/thrasher-corp/gocryptotrader/exchanges"
	"github.com/thrasher-corp/gocryptotrader/exchanges/account"
	"github.com/thrasher-corp/gocryptotrader/exchanges/asset"
	"github.com/thrasher-corp/gocryptotrader/exchanges/deposit"
	"github.com/thrasher-corp/gocryptotrader/exchanges/fundingrate"
	"github.com/thrasher-corp/gocryptotrader/exchanges/futures"
	"github.com/thrasher-corp/gocryptotrader/exchanges/kline"
	"github.com/thrasher-corp/gocryptotrader/exchanges/margin"
	"github.com/thrasher-corp/gocryptotrader/exchanges/order"
	"github.com/thrasher-corp/gocryptotrader/exchanges/orderbook"
	"github.com/thrasher-corp/gocryptotrader/exchanges/protocol"
	"github.com/thrasher-corp/gocryptotrader/exchanges/request"
	"github.com/thrasher-corp/gocryptotrader/exchanges/ticker"
	"github.com/thrasher-corp/gocryptotrader/exchanges/trade"
	"github.com/thrasher-corp/gocryptotrader/log"
	"github.com/thrasher-corp/gocryptotrader/portfolio/withdraw"
)

var assetPairStores = map[asset.Item]currency.PairStore{
	asset.Futures: {
		AssetEnabled:  true,
		RequestFormat: &currency.PairFormat{Uppercase: true, Delimiter: currency.UnderscoreDelimiter},
		ConfigFormat:  &currency.PairFormat{Uppercase: true, Delimiter: currency.UnderscoreDelimiter},
	},
	asset.Spot: {
		AssetEnabled:  true,
		RequestFormat: &currency.PairFormat{Uppercase: true, Delimiter: currency.UnderscoreDelimiter},
		ConfigFormat:  &currency.PairFormat{Uppercase: true, Delimiter: currency.UnderscoreDelimiter},
	},
}

// SetDefaults sets default settings for poloniex
func (e *Exchange) SetDefaults() {
	e.Name = "Poloniex"
	e.Enabled = true
	e.API.CredentialsValidator.RequiresKey = true
	e.API.CredentialsValidator.RequiresSecret = true

	for a, ps := range assetPairStores {
		if err := e.SetAssetPairStore(a, ps); err != nil {
			log.Errorf(log.ExchangeSys, "%s error storing `%s` default asset formats: %s", e.Name, a, err)
		}
	}

	e.Features = exchange.Features{
		Supports: exchange.FeaturesSupported{
			REST:      true,
			Websocket: true,
			RESTCapabilities: protocol.Features{
				TickerBatching:        true,
				TickerFetching:        true,
				KlineFetching:         true,
				TradeFetching:         true,
				OrderbookFetching:     true,
				AutoPairUpdates:       true,
				AccountInfo:           true,
				GetOrder:              true,
				GetOrders:             true,
				CancelOrder:           true,
				CancelOrders:          true,
				SubmitOrder:           true,
				DepositHistory:        true,
				WithdrawalHistory:     true,
				UserTradeHistory:      true,
				CryptoDeposit:         true,
				CryptoWithdrawal:      true,
				TradeFee:              true,
				CryptoWithdrawalFee:   true,
				MultiChainDeposits:    true,
				MultiChainWithdrawals: true,
			},
			WebsocketCapabilities: protocol.Features{
				TickerFetching:         true,
				TradeFetching:          true,
				OrderbookFetching:      true,
				Subscribe:              true,
				Unsubscribe:            true,
				AuthenticatedEndpoints: true,
				GetOrders:              true,
				GetOrder:               true,
			},
			WithdrawPermissions: exchange.AutoWithdrawCryptoWithAPIPermission |
				exchange.NoFiatWithdrawals,
			Kline: kline.ExchangeCapabilitiesSupported{
				Intervals: true,
			},
		},
		Enabled: exchange.FeaturesEnabled{
			AutoPairUpdates: true,
			Kline: kline.ExchangeCapabilitiesEnabled{
				Intervals: kline.DeployExchangeIntervals(
					kline.IntervalCapacity{Interval: kline.OneMin},
					kline.IntervalCapacity{Interval: kline.FiveMin},
					kline.IntervalCapacity{Interval: kline.TenMin},
					kline.IntervalCapacity{Interval: kline.FifteenMin},
					kline.IntervalCapacity{Interval: kline.ThirtyMin},
					kline.IntervalCapacity{Interval: kline.OneHour},
					kline.IntervalCapacity{Interval: kline.TwoHour},
					kline.IntervalCapacity{Interval: kline.FourHour},
					kline.IntervalCapacity{Interval: kline.SixHour},
					kline.IntervalCapacity{Interval: kline.TwelveHour},
					kline.IntervalCapacity{Interval: kline.OneDay},
					kline.IntervalCapacity{Interval: kline.ThreeDay},
					kline.IntervalCapacity{Interval: kline.OneWeek},
					kline.IntervalCapacity{Interval: kline.OneMonth},
				),
				GlobalResultLimit: 500,
			},
		},
	}
	var err error
	e.Requester, err = request.New(e.Name,
		common.NewHTTPClientWithTimeout(exchange.DefaultHTTPTimeout),
		request.WithLimiter(GetRateLimit()))
	if err != nil {
		log.Errorln(log.ExchangeSys, err)
	}
	e.API.Endpoints = e.NewEndpoints()
	err = e.API.Endpoints.SetDefaultEndpoints(map[exchange.URL]string{
		exchange.RestSpot:      poloniexAPIURL,
		exchange.WebsocketSpot: poloniexWebsocketAddress,
	})
	if err != nil {
		log.Errorln(log.ExchangeSys, err)
	}
	e.Websocket = websocket.NewManager()
	e.WebsocketResponseMaxLimit = exchange.DefaultWebsocketResponseMaxLimit
	e.WebsocketResponseCheckTimeout = exchange.DefaultWebsocketResponseCheckTimeout
	e.WebsocketOrderbookBufferLimit = exchange.DefaultWebsocketOrderbookBufferLimit
}

// Setup sets user exchange configuration settings
func (e *Exchange) Setup(exch *config.Exchange) error {
	err := exch.Validate()
	if err != nil {
		return err
	}
	if !exch.Enabled {
		e.SetEnabled(false)
		return nil
	}
	err = e.SetupDefaults(exch)
	if err != nil {
		return err
	}

	wsRunningURL, err := e.API.Endpoints.GetURL(exchange.WebsocketSpot)
	if err != nil {
		return err
	}

	err = e.Websocket.Setup(&websocket.ManagerSetup{
		ExchangeConfig:        exch,
		DefaultURL:            poloniexWebsocketAddress,
		RunningURL:            wsRunningURL,
		Connector:             e.WsConnect,
		Subscriber:            e.Subscribe,
		Unsubscriber:          e.Unsubscribe,
		GenerateSubscriptions: e.generateSubscriptions,
		Features:              &e.Features.Supports.WebsocketCapabilities,
		OrderbookBufferConfig: buffer.Config{
			SortBuffer:            true,
			SortBufferByUpdateIDs: true,
		},
	})
	if err != nil {
		return err
	}
	err = e.Websocket.SetupNewConnection(&websocket.ConnectionSetup{
		ResponseCheckTimeout: exch.WebsocketResponseCheckTimeout,
		ResponseMaxLimit:     exch.WebsocketResponseMaxLimit,
		URL:                  poloniexWebsocketAddress,
		RateLimit:            request.NewWeightedRateLimitByDuration(500 * time.Millisecond),
	})
	if err != nil {
		return err
	}
	return e.Websocket.SetupNewConnection(&websocket.ConnectionSetup{
		ResponseCheckTimeout: exch.WebsocketResponseCheckTimeout,
		ResponseMaxLimit:     exch.WebsocketResponseMaxLimit,
		URL:                  poloniexPrivateWebsocketAddress,
		RateLimit:            request.NewWeightedRateLimitByDuration(500 * time.Millisecond),
		Authenticated:        true,
	})
}

// FetchTradablePairs returns a list of the exchanges tradable pairs
func (e *Exchange) FetchTradablePairs(ctx context.Context, assetType asset.Item) (currency.Pairs, error) {
	switch assetType {
	case asset.Spot, asset.Margin:
		resp, err := e.GetSymbolInformation(ctx, currency.EMPTYPAIR)
		if err != nil {
			return nil, err
		}

		pairs := make([]currency.Pair, 0, len(resp))
		for x := range resp {
			if strings.EqualFold(resp[x].State, "PAUSE") {
				continue
			}
			var pair currency.Pair
			pair, err = currency.NewPairFromString(resp[x].Symbol)
			if err != nil {
				return nil, err
			}
			pairs = append(pairs, pair)
		}
		return pairs, nil
	case asset.Futures:
		instruments, err := e.GetV3FuturesAllProductInfo(ctx, "")
		if err != nil {
			return nil, err
		}
		pairs := make(currency.Pairs, 0, len(instruments))
		var cp currency.Pair
		for i := range instruments {
			if !strings.EqualFold(instruments[i].Status, "Open") {
				continue
			}
			cp, err = currency.NewPairFromString(instruments[i].Symbol)
			if err != nil {
				return nil, err
			}
			pairs = append(pairs, cp)
		}
		return pairs, nil
	}
	return nil, fmt.Errorf("%w %v", asset.ErrNotSupported, assetType)
}

// UpdateTradablePairs updates the exchanges available pairs and stores
// them in the exchanges config
<<<<<<< HEAD
func (e *Exchange) UpdateTradablePairs(ctx context.Context, forceUpgrade bool) error {
	enabledAssets := e.GetAssetTypes(true)
	for _, assetType := range enabledAssets {
		pairs, err := e.FetchTradablePairs(ctx, assetType)
		if err != nil {
			return err
		}
		err = e.UpdatePairs(pairs, assetType, false, forceUpgrade)
		if err != nil {
			return err
		}
=======
func (e *Exchange) UpdateTradablePairs(ctx context.Context) error {
	pairs, err := e.FetchTradablePairs(ctx, asset.Spot)
	if err != nil {
		return err
	}
	if err := e.UpdatePairs(pairs, asset.Spot, false); err != nil {
		return err
>>>>>>> 72f7b3b6
	}
	return e.EnsureOnePairEnabled()
}

// UpdateTickers updates the ticker for all currency pairs of a given asset type
func (e *Exchange) UpdateTickers(ctx context.Context, assetType asset.Item) error {
	enabledPairs, err := e.GetEnabledPairs(assetType)
	if err != nil {
		return err
	}
	switch assetType {
	case asset.Spot:
		ticks, err := e.GetTickers(ctx)
		if err != nil {
			return err
		}
		for i := range ticks {
			pair, err := currency.NewPairFromString(ticks[i].Symbol)
			if err != nil {
				return err
			}
			if !enabledPairs.Contains(pair, true) {
				continue
			}
			err = ticker.ProcessTicker(&ticker.Price{
				AssetType:    assetType,
				Pair:         pair,
				ExchangeName: e.Name,
				Last:         ticks[i].MarkPrice.Float64(),
				Low:          ticks[i].Low.Float64(),
				Ask:          ticks[i].Ask.Float64(),
				Bid:          ticks[i].Bid.Float64(),
				High:         ticks[i].High.Float64(),
				QuoteVolume:  ticks[i].Amount.Float64(),
				Volume:       ticks[i].Quantity.Float64(),
			})
			if err != nil {
				return err
			}
		}
	case asset.Futures:
		ticks, err := e.GetV3FuturesMarketInfo(context.Background(), "")
		if err != nil {
			return err
		}
		for i := range ticks {
			pair, err := currency.NewPairDelimiter(ticks[i].Symbol, currency.UnderscoreDelimiter)
			if err != nil {
				return err
			}
			if !enabledPairs.Contains(pair, true) {
				continue
			}
			err = ticker.ProcessTicker(&ticker.Price{
				AssetType:    assetType,
				Pair:         pair,
				ExchangeName: e.Name,
				LastUpdated:  ticks[i].EndTime.Time(),
				Volume:       ticks[i].Quantity.Float64(),
				BidSize:      ticks[i].BestBidSize.Float64(),
				Bid:          ticks[i].BestBidPrice.Float64(),
				AskSize:      ticks[i].BestAskSize.Float64(),
				Ask:          ticks[i].BestAskPrice.Float64(),
			})
			if err != nil {
				return err
			}
		}
	default:
		return fmt.Errorf("%w %v", asset.ErrNotSupported, assetType)
	}
	return nil
}

// UpdateTicker updates and returns the ticker for a currency pair
func (e *Exchange) UpdateTicker(ctx context.Context, currencyPair currency.Pair, a asset.Item) (*ticker.Price, error) {
	if err := e.UpdateTickers(ctx, a); err != nil {
		return nil, err
	}
	return ticker.GetTicker(e.Name, currencyPair, a)
}

// UpdateOrderbook updates and returns the orderbook for a currency pair
func (e *Exchange) UpdateOrderbook(ctx context.Context, pair currency.Pair, assetType asset.Item) (*orderbook.Book, error) {
	if pair.IsEmpty() {
		return nil, currency.ErrCurrencyPairEmpty
	}
	err := e.CurrencyPairs.IsAssetEnabled(assetType)
	if err != nil {
		return nil, err
	}
	pair, err = e.FormatExchangeCurrency(pair, assetType)
	if err != nil {
		return nil, err
	}
	book := &orderbook.Book{
		Exchange:          e.Name,
		Pair:              pair,
		Asset:             assetType,
		ValidateOrderbook: e.ValidateOrderbook,
	}
	switch assetType {
	case asset.Spot:
		var orderbookNew *OrderbookData
		orderbookNew, err = e.GetOrderbook(ctx, pair, 0, 0)
		if err != nil {
			return nil, err
		}
		book.Bids = make(orderbook.Levels, len(orderbookNew.Bids)/2)
		for y := range book.Bids {
			book.Bids[y].Price = orderbookNew.Bids[y*2].Float64()
			book.Bids[y].Amount = orderbookNew.Bids[y*2+1].Float64()
		}
		book.Asks = make(orderbook.Levels, len(orderbookNew.Asks)/2)
		for y := range book.Asks {
			book.Asks[y].Price = orderbookNew.Asks[y*2].Float64()
			book.Asks[y].Amount = orderbookNew.Asks[y*2+1].Float64()
		}
	case asset.Futures:
		var orderbookNew *FuturesV3Orderbook
		orderbookNew, err = e.GetV3FuturesOrderBook(ctx, pair.String(), 0, 0)
		if err != nil {
			return nil, err
		}
		book.Bids = make(orderbook.Levels, len(orderbookNew.Bids))
		for y := range book.Bids {
			book.Bids[y].Price = orderbookNew.Bids[y][0].Float64()
			book.Bids[y].Amount = orderbookNew.Bids[y][1].Float64()
		}
		book.Asks = make(orderbook.Levels, len(orderbookNew.Asks))
		for y := range book.Asks {
			book.Asks[y].Price = orderbookNew.Asks[y][0].Float64()
			book.Asks[y].Amount = orderbookNew.Asks[y][1].Float64()
		}
	default:
		return nil, fmt.Errorf("%w asset type: %v", asset.ErrNotSupported, assetType)
	}
	err = book.Process()
	if err != nil {
		return book, err
	}
	return orderbook.Get(e.Name, pair, assetType)
}

// UpdateAccountInfo retrieves balances for all enabled currencies for the
// Poloniex exchange
func (e *Exchange) UpdateAccountInfo(ctx context.Context, assetType asset.Item) (account.Holdings, error) {
	var response account.Holdings
	switch assetType {
	case asset.Spot, asset.Futures:
		accountBalance, err := e.GetSubAccountBalances(ctx)
		if err != nil {
			return response, err
		}
		subAccounts := make([]account.SubAccount, len(accountBalance))
		for i := range accountBalance {
			subAccount := account.SubAccount{
				ID:        accountBalance[i].AccountID,
				AssetType: stringToAccountType(accountBalance[i].AccountType),
			}
			currencyBalances := make([]account.Balance, len(accountBalance[i].Balances))
			for x := range accountBalance[i].Balances {
				currencyBalances[x] = account.Balance{
					Currency:               currency.NewCode(accountBalance[i].Balances[x].Currency),
					Total:                  accountBalance[i].Balances[x].AvailableBalance.Float64(),
					Hold:                   accountBalance[i].Balances[x].Hold.Float64(),
					Free:                   accountBalance[i].Balances[x].Available.Float64(),
					AvailableWithoutBorrow: accountBalance[i].Balances[x].AvailableBalance.Float64(),
				}
			}
			subAccounts[i] = subAccount
		}
		response = account.Holdings{
			Exchange: e.Name,
			Accounts: subAccounts,
		}
		creds, err := e.GetCredentials(ctx)
		if err != nil {
			return response, err
		}
		return response, account.Process(&response, creds)
	default:
		return response, fmt.Errorf("%w: asset type: %v", asset.ErrNotSupported, assetType)
	}
}

// GetAccountFundingHistory returns funding history, deposits and
// withdrawals
func (e *Exchange) GetAccountFundingHistory(ctx context.Context) ([]exchange.FundingHistory, error) {
	end := time.Now()
	walletActivity, err := e.WalletActivity(ctx, end.Add(-time.Hour*24*365), end, "")
	if err != nil {
		return nil, err
	}
	resp := make([]exchange.FundingHistory, len(walletActivity.Deposits))
	for i := range walletActivity.Deposits {
		resp[i] = exchange.FundingHistory{
			ExchangeName:    e.Name,
			Status:          walletActivity.Deposits[i].Status,
			Timestamp:       walletActivity.Deposits[i].Timestamp.Time(),
			Currency:        walletActivity.Deposits[i].Currency,
			Amount:          walletActivity.Deposits[i].Amount.Float64(),
			CryptoToAddress: walletActivity.Deposits[i].Address,
			CryptoTxID:      walletActivity.Deposits[i].TransactionID,
			TransferType:    "deposit",
		}
	}
	for i := range walletActivity.Withdrawals {
		resp[i] = exchange.FundingHistory{
			ExchangeName:    e.Name,
			Status:          walletActivity.Withdrawals[i].Status,
			Timestamp:       walletActivity.Withdrawals[i].Timestamp.Time(),
			Currency:        walletActivity.Withdrawals[i].Currency,
			Amount:          walletActivity.Withdrawals[i].Amount.Float64(),
			Fee:             walletActivity.Withdrawals[i].Fee.Float64(),
			CryptoToAddress: walletActivity.Withdrawals[i].Address,
			CryptoTxID:      walletActivity.Withdrawals[i].TransactionID,
			TransferType:    "withdrawals",
		}
	}
	return resp, nil
}

// GetWithdrawalsHistory returns previous withdrawals data
func (e *Exchange) GetWithdrawalsHistory(ctx context.Context, c currency.Code, _ asset.Item) ([]exchange.WithdrawalHistory, error) {
	end := time.Now()
	withdrawals, err := e.WalletActivity(ctx, end.Add(-time.Hour*24*365), end, "withdrawals")
	if err != nil {
		return nil, err
	}
	resp := make([]exchange.WithdrawalHistory, 0, len(withdrawals.Withdrawals))
	for i := range withdrawals.Withdrawals {
		if !c.Equal(currency.NewCode(withdrawals.Withdrawals[i].Currency)) {
			continue
		}
		resp[i] = exchange.WithdrawalHistory{
			Status:          withdrawals.Withdrawals[i].Status,
			Timestamp:       withdrawals.Withdrawals[i].Timestamp.Time(),
			Currency:        withdrawals.Withdrawals[i].Currency,
			Amount:          withdrawals.Withdrawals[i].Amount.Float64(),
			Fee:             withdrawals.Withdrawals[i].Fee.Float64(),
			CryptoToAddress: withdrawals.Withdrawals[i].Address,
			CryptoTxID:      withdrawals.Withdrawals[i].TransactionID,
		}
	}
	return resp, nil
}

// GetRecentTrades returns the most recent trades for a currency and asset
func (e *Exchange) GetRecentTrades(ctx context.Context, pair currency.Pair, assetType asset.Item) ([]trade.Data, error) {
	var err error
	pair, err = e.FormatExchangeCurrency(pair, assetType)
	if err != nil {
		return nil, err
	}

	var resp []trade.Data
	switch assetType {
	case asset.Spot:
		var tradeData []Trade
		tradeData, err = e.GetTrades(ctx, pair, 0)
		if err != nil {
			return nil, err
		}
		var side order.Side
		for i := range tradeData {
			side, err = order.StringToOrderSide(tradeData[i].TakerSide)
			if err != nil {
				return nil, err
			}
			resp = append(resp, trade.Data{
				Exchange:     e.Name,
				CurrencyPair: pair,
				AssetType:    assetType,
				Side:         side,
				Price:        tradeData[i].Price.Float64(),
				Amount:       tradeData[i].Amount.Float64(),
				Timestamp:    tradeData[i].Timestamp.Time(),
			})
		}
	case asset.Futures:
		var tradeData []V3FuturesExecutionInfo
		tradeData, err = e.GetV3FuturesExecutionInfo(ctx, pair.String(), 0)
		if err != nil {
			return nil, err
		}
		for i := range tradeData {
			var side order.Side
			side, err = order.StringToOrderSide(tradeData[i].Side)
			if err != nil {
				return nil, err
			}
			resp = append(resp, trade.Data{
				Exchange:     e.Name,
				CurrencyPair: pair,
				AssetType:    assetType,
				Side:         side,
				Price:        tradeData[i].Price.Float64(),
				Amount:       tradeData[i].Amount.Float64(),
				Timestamp:    tradeData[i].CreationTime.Time(),
			})
		}
	default:
		return nil, fmt.Errorf("%w asset type: %v", asset.ErrNotSupported, assetType)
	}
	err = e.AddTradesToBuffer(resp...)
	if err != nil {
		return nil, err
	}
	sort.Sort(trade.ByDate(resp))
	return resp, nil
}

// GetHistoricTrades returns historic trade data within the timeframe provided
func (e *Exchange) GetHistoricTrades(ctx context.Context, pair currency.Pair, assetType asset.Item, timestampStart, timestampEnd time.Time) ([]trade.Data, error) {
	if err := common.StartEndTimeCheck(timestampStart, timestampEnd); err != nil {
		return nil, fmt.Errorf("invalid time range supplied. Start: %v End %v %w", timestampStart, timestampEnd, err)
	}
	var err error
	pair, err = e.FormatExchangeCurrency(pair, assetType)
	if err != nil {
		return nil, err
	}

	var resp []trade.Data
	switch assetType {
	case asset.Spot:
		var tradeData []Trade
		tradeData, err = e.GetTrades(ctx, pair, 1000)
		if err != nil {
			return nil, err
		}
		for i := range tradeData {
			if tradeData[i].CreateTime.Time().After(timestampEnd) ||
				tradeData[i].CreateTime.Time().Before(timestampStart) {
				continue
			}
			var side order.Side
			side, err = order.StringToOrderSide(tradeData[i].TakerSide)
			if err != nil {
				return nil, err
			}
			resp = append(resp, trade.Data{
				Exchange:     e.Name,
				CurrencyPair: pair,
				AssetType:    assetType,
				Side:         side,
				Price:        tradeData[i].Price.Float64(),
				Amount:       tradeData[i].Amount.Float64(),
				Timestamp:    tradeData[i].CreateTime.Time(),
			})
		}
	case asset.Futures:
		var tradeData []V3FuturesExecutionInfo
		tradeData, err = e.GetV3FuturesExecutionInfo(ctx, pair.String(), 0)
		if err != nil {
			return nil, err
		}
		for i := range tradeData {
			var side order.Side
			side, err = order.StringToOrderSide(tradeData[i].Side)
			if err != nil {
				return nil, err
			}
			resp = append(resp, trade.Data{
				Exchange:     e.Name,
				CurrencyPair: pair,
				AssetType:    assetType,
				Side:         side,
				Price:        tradeData[i].Price.Float64(),
				Amount:       tradeData[i].Amount.Float64(),
				Timestamp:    tradeData[i].CreationTime.Time(),
			})
		}
	}
	if err := e.AddTradesToBuffer(resp...); err != nil {
		return nil, err
	}
	resp = trade.FilterTradesByTime(resp, timestampStart, timestampEnd)
	sort.Sort(trade.ByDate(resp))
	return resp, nil
}

// SubmitOrder submits a new order
func (e *Exchange) SubmitOrder(ctx context.Context, s *order.Submit) (*order.SubmitResponse, error) {
	if s == nil || *s == (order.Submit{}) {
		return nil, common.ErrEmptyParams
	}
	var err error
	s.Pair, err = e.FormatExchangeCurrency(s.Pair, s.AssetType)
	if err != nil {
		return nil, err
	}
	oTypeString, err := OrderTypeString(s.Type)
	if err != nil {
		return nil, err
	}
	var tif string
	tif, err = TimeInForceString(s.TimeInForce)
	if err != nil {
		return nil, err
	}
	switch s.AssetType {
	case asset.Spot:
		var smartOrder bool
		var response *PlaceOrderResponse
		switch s.Type {
		case order.Stop, order.StopLimit, order.TrailingStop:
			smartOrder = true
		case order.Limit, order.Market, order.LimitMaker, order.UnknownType:
		default:
			return nil, fmt.Errorf("%v order type %v is not supported", order.ErrTypeIsInvalid, s.Type)
		}
		if smartOrder {
			var sOrder *PlaceOrderResponse
			sOrder, err = e.CreateSmartOrder(ctx, &SmartOrderRequestParam{
				Symbol:        s.Pair,
				Type:          oTypeString,
				Side:          s.Side.String(),
				AccountType:   accountTypeString(s.AssetType),
				Price:         s.Price,
				StopPrice:     s.TriggerPrice,
				Quantity:      s.Amount,
				ClientOrderID: s.ClientOrderID,
				TimeInForce:   tif,
			})
			if err != nil {
				return nil, err
			}
			return s.DeriveSubmitResponse(sOrder.ID)
		}
		tif, err = TimeInForceString(s.TimeInForce)
		if err != nil {
			return nil, err
		}
		arg := &PlaceOrderParams{
			Symbol:        s.Pair,
			Price:         s.Price,
			Amount:        s.Amount,
			AllowBorrow:   false,
			Type:          oTypeString,
			Side:          s.Side.String(),
			TimeInForce:   tif,
			ClientOrderID: s.ClientOrderID,
		}
		if e.Websocket.IsConnected() && e.Websocket.CanUseAuthenticatedEndpoints() && e.Websocket.CanUseAuthenticatedWebsocketForWrapper() {
			response, err = e.WsCreateOrder(arg)
		} else {
			response, err = e.PlaceOrder(ctx, arg)
		}
		if err != nil {
			return nil, err
		}
		return s.DeriveSubmitResponse(response.ID)
	case asset.Futures:
		var side string
		var positionSide string
		switch {
		case s.Side.IsShort():
			side = "SELL"
			positionSide = "SHORT"
		case s.Side.IsLong():
			side = "BUY"
			positionSide = "LONG"
		}
		var marginMode string
		switch s.MarginType {
		case margin.Multi:
			marginMode = "CROSS"
		case margin.Isolated:
			marginMode = "ISOLATED"
		}
		var stpMode string
		switch s.TimeInForce {
		case order.PostOnly:
			stpMode = "EXPIRE_MAKER"
		case order.GoodTillCancel:
			stpMode = "EXPIRE_TAKER"
		default:
			stpMode = ""
		}
		response, err := e.PlaceV3FuturesOrder(ctx, &FuturesParams{
			ClientOrderID:           s.ClientOrderID,
			Side:                    side,
			PositionSide:            positionSide,
			Symbol:                  s.Pair.String(),
			OrderType:               oTypeString,
			ReduceOnly:              s.ReduceOnly,
			TimeInForce:             tif,
			Price:                   s.Price,
			Size:                    s.Amount,
			MarginMode:              marginMode,
			SelfTradePreventionMode: stpMode,
		})
		if err != nil {
			return nil, err
		}
		return s.DeriveSubmitResponse(response.OrderID)
	default:
		return nil, fmt.Errorf("%w asset type: %v", asset.ErrNotSupported, s.AssetType)
	}
}

// ModifyOrder will allow of changing orderbook placement and limit to
// market conversion
func (e *Exchange) ModifyOrder(ctx context.Context, action *order.Modify) (*order.ModifyResponse, error) {
	if action == nil {
		return nil, common.ErrNilPointer
	}
	if err := action.Validate(); err != nil {
		return nil, err
	}
	if action.AssetType != asset.Spot {
		return nil, fmt.Errorf("%w asset type: %v", asset.ErrNotSupported, action.AssetType)
	}
	tif, err := TimeInForceString(action.TimeInForce)
	if err != nil {
		return nil, err
	}
	switch action.Type {
	case order.Market, order.Limit, order.LimitMaker:
		resp, err := e.CancelReplaceOrder(ctx, &CancelReplaceOrderParam{
			orderID:       action.OrderID,
			ClientOrderID: action.ClientOrderID,
			Price:         action.Price,
			Quantity:      action.Amount,
			AmendedType:   action.Type.String(),
			TimeInForce:   tif,
		})
		if err != nil {
			return nil, err
		}
		modResp, err := action.DeriveModifyResponse()
		if err != nil {
			return nil, err
		}
		modResp.OrderID = resp.ID
		return modResp, nil
	case order.Stop, order.StopLimit:
		oTypeString, err := OrderTypeString(action.Type)
		if err != nil {
			return nil, err
		}
		oResp, err := e.CancelReplaceSmartOrder(ctx, &CancelReplaceSmartOrderParam{
			orderID:          action.OrderID,
			ClientOrderID:    action.ClientOrderID,
			Price:            action.Price,
			StopPrice:        action.TriggerPrice,
			Amount:           action.Amount,
			AmendedType:      oTypeString,
			ProceedOnFailure: !action.TimeInForce.Is(order.ImmediateOrCancel),
			TimeInForce:      tif,
		})
		if err != nil {
			return nil, err
		}
		modResp, err := action.DeriveModifyResponse()
		if err != nil {
			return nil, err
		}
		modResp.OrderID = oResp.ID
		return modResp, nil
	default:
		return nil, fmt.Errorf("%w %v", order.ErrUnsupportedOrderType, action.Type)
	}
}

// CancelOrder cancels an order by its corresponding ID number
func (e *Exchange) CancelOrder(ctx context.Context, o *order.Cancel) error {
	if o.OrderID == "" && o.ClientOrderID == "" {
		return order.ErrOrderIDNotSet
	}
	if err := o.Validate(o.StandardCancel()); err != nil {
		return err
	}
	var err error
	switch o.AssetType {
	case asset.Spot:
		switch o.Type {
		case order.Stop, order.StopLimit, order.TrailingStop, order.TrailingStopLimit:
			_, err = e.CancelSmartOrderByID(ctx, o.OrderID, o.ClientOrderID)
		default:
			_, err = e.CancelOrderByID(ctx, o.OrderID)
		}
	case asset.Futures:
		_, err = e.CancelV3FuturesOrder(ctx, &CancelOrderParams{Symbol: o.Pair.String(), OrderID: o.OrderID, ClientOrderID: o.ClientOrderID})
	default:
		return fmt.Errorf("%w asset type: %v", asset.ErrNotSupported, o.AssetType)
	}
	return err
}

// CancelBatchOrders cancels an orders by their corresponding ID numbers
func (e *Exchange) CancelBatchOrders(ctx context.Context, o []order.Cancel) (*order.CancelBatchResponse, error) {
	if len(o) == 0 {
		return nil, order.ErrCancelOrderIsNil
	}
	orderIDs := make([]string, 0, len(o))
	clientOrderIDs := make([]string, 0, len(o))
	assetType := o[0].AssetType
	pairString := o[0].Pair.String()
	commonOrderType := o[0].Type
	for i := range o {
		switch o[i].AssetType {
		case asset.Spot, asset.Futures:
		default:
			return nil, fmt.Errorf("%w asset type: %v", asset.ErrNotSupported, assetType)
		}
		if assetType != o[i].AssetType {
			return nil, errOrderAssetTypeMismatch
		}
		if !slices.Contains([]order.Type{order.Market, order.Limit, order.AnyType, order.Stop, order.StopLimit, order.TrailingStop, order.TrailingStopLimit, order.UnknownType}, o[i].Type) {
			return nil, fmt.Errorf("%w: %s", order.ErrUnsupportedOrderType, commonOrderType.String())
		}
		if commonOrderType != o[i].Type {
			commonOrderType = order.AnyType
		}
		switch {
		case o[i].ClientOrderID != "":
			clientOrderIDs = append(clientOrderIDs, o[i].ClientOrderID)
		case o[i].OrderID != "":
			orderIDs = append(orderIDs, o[i].OrderID)
		default:
			return nil, order.ErrOrderIDNotSet
		}
		if assetType == asset.Futures {
			if o[i].Pair.String() == "" {
				return nil, currency.ErrSymbolStringEmpty
			} else if pairString != o[i].Pair.String() {
				return nil, errPairStringMismatch
			}
		}
	}
	resp := &order.CancelBatchResponse{
		Status: make(map[string]string),
	}
	if assetType == asset.Spot {
		switch commonOrderType {
		case order.Market, order.Limit, order.AnyType, order.UnknownType:
			if e.Websocket.IsConnected() && e.Websocket.CanUseAuthenticatedEndpoints() && e.Websocket.CanUseAuthenticatedWebsocketForWrapper() {
				wsCancelledOrders, err := e.WsCancelMultipleOrdersByIDs(&OrderCancellationParams{OrderIDs: orderIDs, ClientOrderIDs: clientOrderIDs})
				if err != nil {
					return nil, err
				}
				for i := range wsCancelledOrders {
					if wsCancelledOrders[i].ClientOrderID != "" {
						resp.Status[wsCancelledOrders[i].ClientOrderID] = wsCancelledOrders[i].State + " " + wsCancelledOrders[i].Message
						continue
					}
					orderID := strconv.FormatInt(wsCancelledOrders[i].OrderID, 10)
					resp.Status[orderID] = wsCancelledOrders[i].State + " " + wsCancelledOrders[i].Message
				}
			} else {
				cancelledOrders, err := e.CancelMultipleOrdersByIDs(ctx, &OrderCancellationParams{OrderIDs: orderIDs, ClientOrderIDs: clientOrderIDs})
				if err != nil {
					return nil, err
				}
				for i := range cancelledOrders {
					if cancelledOrders[i].ClientOrderID != "" {
						resp.Status[cancelledOrders[i].ClientOrderID] = cancelledOrders[i].State + " " + cancelledOrders[i].Message
						continue
					}
					resp.Status[cancelledOrders[i].OrderID] = cancelledOrders[i].State + " " + cancelledOrders[i].Message
				}
			}
		case order.Stop, order.StopLimit, order.TrailingStop, order.TrailingStopLimit:
			cancelledOrders, err := e.CancelMultipleSmartOrders(ctx, &OrderCancellationParams{
				OrderIDs:       orderIDs,
				ClientOrderIDs: clientOrderIDs,
			})
			if err != nil {
				return nil, err
			}
			for i := range cancelledOrders {
				if cancelledOrders[i].ClientOrderID != "" {
					resp.Status[cancelledOrders[i].ClientOrderID] = cancelledOrders[i].State + " " + cancelledOrders[i].Message
					continue
				}
				resp.Status[cancelledOrders[i].OrderID] = cancelledOrders[i].State + " " + cancelledOrders[i].Message
			}
		default:
			return nil, fmt.Errorf("%w: %s", order.ErrUnsupportedOrderType, commonOrderType.String())
		}
	} else {
		cancelledOrders, err := e.CancelMultipleV3FuturesOrders(ctx, &CancelOrdersParams{
			Symbol:         pairString,
			OrderIDs:       orderIDs,
			ClientOrderIDs: clientOrderIDs,
		})
		if err != nil {
			return nil, err
		}
		resp.Status = map[string]string{}
		for x := range cancelledOrders {
			if cancelledOrders[x].Code == 200 {
				resp.Status[cancelledOrders[x].OrderID] = "Cancelled"
			}
		}
	}
	return resp, nil
}

// CancelAllOrders cancels all orders associated with a currency pair
func (e *Exchange) CancelAllOrders(ctx context.Context, cancelOrd *order.Cancel) (order.CancelAllResponse, error) {
	cancelAllOrdersResponse := order.CancelAllResponse{
		Status: make(map[string]string),
	}
	if cancelOrd == nil {
		return cancelAllOrdersResponse, common.ErrNilPointer
	}
	var err error
	var pairs currency.Pairs
	if !cancelOrd.Pair.IsEmpty() {
		pairs = append(pairs, cancelOrd.Pair)
	}
	var resp []CancelOrderResponse
	switch cancelOrd.AssetType {
	case asset.Spot:
		switch cancelOrd.Type {
		case order.TrailingStop, order.TrailingStopLimit, order.StopLimit, order.Stop:
			pairsString := []string{}
			if !cancelOrd.Pair.IsEmpty() {
				pairsString = append(pairsString, cancelOrd.Pair.String())
			}
			orderTypes := []string{}
			oTypeString, err := OrderTypeString(order.StopLimit)
			if err != nil {
				return cancelAllOrdersResponse, err
			}
			if cancelOrd.Type != order.UnknownType {
				orderTypes = append(orderTypes, oTypeString)
			}
			resp, err = e.CancelAllSmartOrders(ctx, pairsString, nil, orderTypes)
			if err != nil {
				return cancelAllOrdersResponse, err
			}
			for x := range resp {
				cancelAllOrdersResponse.Status[resp[x].OrderID] = resp[x].State
			}
		default:
			if e.Websocket.IsConnected() && e.Websocket.CanUseAuthenticatedEndpoints() && e.Websocket.CanUseAuthenticatedWebsocketForWrapper() {
				var wsResponse []WsCancelOrderResponse
				wsResponse, err = e.WsCancelAllTradeOrders(pairs.Strings(), []string{accountTypeString(cancelOrd.AssetType)})
				if err != nil {
					return cancelAllOrdersResponse, err
				}
				for x := range wsResponse {
					cancelAllOrdersResponse.Status[strconv.FormatInt(wsResponse[x].OrderID, 10)] = wsResponse[x].State
				}
			} else {
				resp, err = e.CancelAllTradeOrders(ctx, pairs.Strings(), []string{accountTypeString(cancelOrd.AssetType)})
				if err != nil {
					return cancelAllOrdersResponse, err
				}
				for x := range resp {
					cancelAllOrdersResponse.Status[resp[x].OrderID] = resp[x].State
				}
			}
		}
	case asset.Futures:
		var result []FuturesV3OrderIDResponse
		result, err = e.CancelAllV3FuturesOrders(ctx, cancelOrd.Pair.String(), cancelOrd.Side.String())
		if err != nil {
			return cancelAllOrdersResponse, err
		}
		for x := range result {
			if result[x].Code == 200 {
				cancelAllOrdersResponse.Status[result[x].OrderID] = "cancelled"
			}
		}
	default:
		return cancelAllOrdersResponse, fmt.Errorf("%w asset type: %v", asset.ErrNotSupported, cancelOrd.AssetType)
	}
	return cancelAllOrdersResponse, nil
}

// GetOrderInfo returns order information based on order ID
func (e *Exchange) GetOrderInfo(ctx context.Context, orderID string, pair currency.Pair, assetType asset.Item) (*order.Detail, error) {
	if pair.IsEmpty() {
		return nil, currency.ErrCurrencyPairEmpty
	}
	switch assetType {
	case asset.Spot:
		trades, err := e.GetTradesByOrderID(ctx, orderID)
		if err != nil && !strings.Contains(err.Error(), "Order not found") {
			return nil, err
		}
		orderTrades := make([]order.TradeHistory, len(trades))
		for i := range trades {
			orderTrades[i] = order.TradeHistory{
				Exchange:  e.Name,
				TID:       trades[i].ID,
				FeeAsset:  trades[i].FeeCurrency,
				Price:     trades[i].Price.Float64(),
				Total:     trades[i].Amount.Float64(),
				Timestamp: trades[i].CreateTime.Time(),
				Amount:    trades[i].Quantity.Float64(),
				Fee:       trades[i].FeeAmount.Float64(),
				Side:      stringToOrderSide(trades[i].Side),
				Type:      StringToOrderType(trades[i].Type),
			}
		}
		var smartOrders []SmartOrderDetail
		resp, err := e.GetOrderDetail(ctx, orderID, "")
		if err != nil {
			smartOrders, err = e.GetSmartOrderDetail(ctx, orderID, "")
			if err != nil {
				return nil, err
			} else if len(smartOrders) == 0 {
				return nil, order.ErrOrderNotFound
			}
			var dPair currency.Pair
			if len(smartOrders) > 0 {
				dPair, err = currency.NewPairFromString(smartOrders[0].Symbol)
				if err != nil {
					return nil, err
				} else if !pair.IsEmpty() && !dPair.Equal(pair) {
					return nil, fmt.Errorf("order with ID %s expected a symbol %v, but got %v", orderID, pair, dPair)
				}
				return &order.Detail{
					Side:          stringToOrderSide(smartOrders[0].Side),
					Pair:          dPair,
					Exchange:      e.Name,
					Trades:        orderTrades,
					OrderID:       smartOrders[0].ID,
					TimeInForce:   smartOrders[0].TimeInForce,
					ClientOrderID: smartOrders[0].ClientOrderID,
					Price:         smartOrders[0].Price.Float64(),
					QuoteAmount:   smartOrders[0].Amount.Float64(),
					Date:          smartOrders[0].CreateTime.Time(),
					LastUpdated:   smartOrders[0].UpdateTime.Time(),
					Amount:        smartOrders[0].Quantity.Float64(),
					Type:          StringToOrderType(smartOrders[0].Type),
					Status:        orderStateFromString(smartOrders[0].State),
					AssetType:     stringToAccountType(smartOrders[0].AccountType),
				}, nil
			}
		}
		return &order.Detail{
			Price:                resp.Price.Float64(),
			Amount:               resp.Quantity.Float64(),
			AverageExecutedPrice: resp.AvgPrice.Float64(),
			QuoteAmount:          resp.Amount.Float64(),
			ExecutedAmount:       resp.FilledQuantity.Float64(),
			RemainingAmount:      resp.Quantity.Float64() - resp.FilledAmount.Float64(),
			Cost:                 resp.FilledQuantity.Float64() * resp.AvgPrice.Float64(),
			Side:                 stringToOrderSide(resp.Side),
			Exchange:             e.Name,
			OrderID:              resp.ID,
			ClientOrderID:        resp.ClientOrderID,
			Type:                 StringToOrderType(resp.Type),
			Status:               orderStateFromString(resp.State),
			AssetType:            stringToAccountType(resp.AccountType),
			Date:                 resp.CreateTime.Time(),
			LastUpdated:          resp.UpdateTime.Time(),
			Pair:                 pair,
			Trades:               orderTrades,
			TimeInForce:          resp.TimeInForce,
		}, nil
	case asset.Futures:
		fResults, err := e.GetV3FuturesOrderHistory(ctx, "", "", "", "", orderID, "", "", time.Time{}, time.Time{}, 0, 0)
		if err != nil {
			return nil, err
		}
		if len(fResults) != 1 {
			return nil, order.ErrOrderNotFound
		}
		orderDetail := &fResults[0]
		dPair, err := currency.NewPairFromString(orderDetail.Symbol)
		if err != nil {
			return nil, err
		} else if !pair.IsEmpty() && !dPair.Equal(pair) {
			return nil, fmt.Errorf("order with ID %s expected a symbol %v, but got %v", orderID, pair, dPair)
		}
		oType, err := order.StringToOrderType(orderDetail.OrderType)
		if err != nil {
			return nil, err
		}
		return &order.Detail{
			Price:                orderDetail.Price.Float64(),
			Amount:               orderDetail.Quantity.Float64(),
			AverageExecutedPrice: orderDetail.AveragePrice.Float64(),
			QuoteAmount:          orderDetail.AveragePrice.Float64() * orderDetail.ExecQuantity.Float64(),
			ExecutedAmount:       orderDetail.ExecQuantity.Float64(),
			RemainingAmount:      orderDetail.Quantity.Float64() - orderDetail.ExecQuantity.Float64(),
			OrderID:              orderDetail.OrderID,
			Exchange:             e.Name,
			ClientOrderID:        orderDetail.ClientOrderID,
			Type:                 oType,
			Side:                 stringToOrderSide(orderDetail.Side),
			Status:               orderStateFromString(orderDetail.State),
			AssetType:            asset.Futures,
			Date:                 orderDetail.CreationTime.Time(),
			LastUpdated:          orderDetail.UpdateTime.Time(),
			Pair:                 dPair,
			TimeInForce:          orderDetail.TimeInForce,
		}, nil
	default:
		return nil, fmt.Errorf("%w asset type: %v", asset.ErrNotSupported, assetType)
	}
}

// stringToOrderSide converts order side string representation to order.Side instance
func stringToOrderSide(orderSide string) order.Side {
	switch strings.ToUpper(orderSide) {
	case order.Sell.String():
		return order.Sell
	case order.Buy.String():
		return order.Buy
	case order.Short.String():
		return order.Short
	case order.Long.String():
		return order.Long
	default:
		return order.UnknownSide
	}
}

// orderStateFromString returns an order.Status instance from a string representation
func orderStateFromString(orderState string) order.Status {
	switch orderState {
	case "NEW":
		return order.New
	case "FAILED":
		return order.Closed
	case "FILLED":
		return order.Filled
	case "CANCELED":
		return order.Cancelled
	case "PARTIALLY_CANCELED":
		return order.PartiallyCancelled
	case "PARTIALLY_FILLED":
		return order.PartiallyFilled
	default:
		return order.UnknownStatus
	}
}

// GetDepositAddress returns a deposit address for a specified currency
func (e *Exchange) GetDepositAddress(ctx context.Context, cryptocurrency currency.Code, _, chain string) (*deposit.Address, error) {
	depositAddrs, err := e.GetDepositAddresses(ctx, cryptocurrency)
	if err != nil {
		return nil, err
	}
	// Some coins use a main address, so we must use this in conjunction with the returned
	// deposit address to produce the full deposit address and payment-id
	currencies, err := e.GetCurrencyInformation(ctx, cryptocurrency)
	if err != nil {
		return nil, err
	}

	coinParams, ok := currencies[cryptocurrency.Upper().String()]
	if !ok {
		return nil, fmt.Errorf("unable to find currency %s in map", cryptocurrency)
	}

	var address, paymentID string
	if coinParams.Type == "address-payment-id" && coinParams.DepositAddress != "" {
		paymentID, ok = (*depositAddrs)[cryptocurrency.Upper().String()]
		if !ok {
			newAddr, err := e.NewCurrencyDepositAddress(ctx, cryptocurrency)
			if err != nil {
				return nil, err
			}
			paymentID = newAddr
		}
		return &deposit.Address{
			Address: coinParams.DepositAddress,
			Tag:     paymentID,
			Chain:   coinParams.ParentChain,
		}, nil
	}

	address, ok = (*depositAddrs)[cryptocurrency.Upper().String()]
	if !ok {
		if len(coinParams.ChildChains) > 1 && chain != "" && !slices.Contains(coinParams.ChildChains, chain) {
			return nil, fmt.Errorf("currency %s has %v chains available, one of these must be specified",
				cryptocurrency,
				coinParams.ChildChains)
		}

		coinParams, ok = currencies[cryptocurrency.Upper().String()]
		if !ok {
			return nil, fmt.Errorf("unable to find currency %s in map", cryptocurrency)
		}
		if coinParams.WalletDepositState != "ENABLED" {
			return nil, fmt.Errorf("deposits and withdrawals for %v are currently disabled", cryptocurrency.Upper().String())
		}

		newAddr, err := e.NewCurrencyDepositAddress(ctx, cryptocurrency)
		if err != nil {
			return nil, err
		}
		address = newAddr
	}
	return &deposit.Address{
		Address: address,
	}, nil
}

// WithdrawCryptocurrencyFunds returns a withdrawal ID when a withdrawal is
// submitted
func (e *Exchange) WithdrawCryptocurrencyFunds(ctx context.Context, withdrawRequest *withdraw.Request) (*withdraw.ExchangeResponse, error) {
	if withdrawRequest == nil {
		return nil, withdraw.ErrRequestCannotBeNil
	}
	if withdrawRequest.Amount <= 0 {
		return nil, limits.ErrAmountBelowMin
	}
	if withdrawRequest.Currency.IsEmpty() {
		return nil, currency.ErrCurrencyCodeEmpty
	}
	v, err := e.WithdrawCurrency(ctx, &WithdrawCurrencyParam{
		Currency: withdrawRequest.Currency.String() + withdrawRequest.Crypto.Chain,
		Address:  withdrawRequest.Crypto.Address,
		Amount:   withdrawRequest.Amount,
	})
	if err != nil {
		return nil, err
	}
	return &withdraw.ExchangeResponse{
		Name: e.Name,
		ID:   strconv.FormatInt(v.WithdrawRequestID, 10),
	}, err
}

// WithdrawFiatFunds returns a withdrawal ID when a
// withdrawal is submitted
func (e *Exchange) WithdrawFiatFunds(_ context.Context, _ *withdraw.Request) (*withdraw.ExchangeResponse, error) {
	return nil, common.ErrFunctionNotSupported
}

// WithdrawFiatFundsToInternationalBank returns a withdrawal ID when a
// withdrawal is submitted
func (e *Exchange) WithdrawFiatFundsToInternationalBank(_ context.Context, _ *withdraw.Request) (*withdraw.ExchangeResponse, error) {
	return nil, common.ErrFunctionNotSupported
}

// GetFeeByType returns an estimate of fee based on type of transaction
func (e *Exchange) GetFeeByType(ctx context.Context, feeBuilder *exchange.FeeBuilder) (float64, error) {
	if feeBuilder == nil {
		return 0, fmt.Errorf("%T %w", feeBuilder, common.ErrNilPointer)
	}
	if (!e.AreCredentialsValid(ctx) || e.SkipAuthCheck) && // Todo check connection status
		feeBuilder.FeeType == exchange.CryptocurrencyTradeFee {
		feeBuilder.FeeType = exchange.OfflineTradeFee
	}
	return e.GetFee(ctx, feeBuilder)
}

// GetActiveOrders retrieves any orders that are active/open
func (e *Exchange) GetActiveOrders(ctx context.Context, req *order.MultiOrderRequest) (order.FilteredOrders, error) {
	if req == nil {
		return nil, common.ErrNilPointer
	}
	var samplePair currency.Pair
	if len(req.Pairs) == 1 {
		samplePair = req.Pairs[0]
	}
	var sideString string
	switch {
	case req.Side.IsLong():
		sideString = order.Buy.String()
	case req.Side.IsShort():
		sideString = order.Sell.String()
	}
	var orders []order.Detail
	switch req.AssetType {
	case asset.Spot:
		resp, err := e.GetOpenOrders(ctx, samplePair, sideString, "", req.FromOrderID, 0)
		if err != nil {
			return nil, err
		}
		for a := range resp {
			var symbol currency.Pair
			symbol, err = currency.NewPairFromString(resp[a].Symbol)
			if err != nil {
				return nil, err
			}
			if len(req.Pairs) != 0 && req.Pairs.Contains(symbol, true) {
				continue
			}
			var orderSide order.Side
			orderSide, err = order.StringToOrderSide(resp[a].Side)
			if err != nil {
				return nil, err
			}
			oType, err := order.StringToOrderType(resp[a].Type)
			if err != nil {
				return nil, err
			}
			orders = append(orders, order.Detail{
				Type:        oType,
				OrderID:     resp[a].ID,
				Side:        orderSide,
				Amount:      resp[a].Amount.Float64(),
				Date:        resp[a].CreateTime.Time(),
				Price:       resp[a].Price.Float64(),
				Pair:        symbol,
				Exchange:    e.Name,
				TimeInForce: resp[a].TimeInForce,
			})
		}
	case asset.Futures:
		fOrders, err := e.GetCurrentFuturesOrders(ctx, samplePair.String(), sideString, "", "", "", 0, 0)
		if err != nil {
			return nil, err
		}
		for a := range fOrders {
			var symbol currency.Pair
			symbol, err = currency.NewPairFromString(fOrders[a].Symbol)
			if err != nil {
				return nil, err
			}
			if len(req.Pairs) != 0 && req.Pairs.Contains(symbol, true) {
				continue
			}
			var orderSide order.Side
			orderSide, err = order.StringToOrderSide(fOrders[a].Side)
			if err != nil {
				return nil, err
			}
			oType, err := order.StringToOrderType(fOrders[a].OrderType)
			if err != nil {
				return nil, err
			}
			var oState order.Status
			switch fOrders[a].State {
			case "NEW":
				oState = order.Active
			case "PARTIALLY_FILLED":
				oState = order.PartiallyFilled
			default:
				continue
			}
			var mType margin.Type
			switch fOrders[a].MarginMode {
			case "ISOLATED":
				mType = margin.Isolated
			case "CROSS":
				mType = margin.Multi
			}
			orders = append(orders, order.Detail{
				Type:            oType,
				OrderID:         fOrders[a].OrderID,
				Side:            orderSide,
				Amount:          fOrders[a].Size.Float64(),
				Date:            fOrders[a].CreationTime.Time(),
				Price:           fOrders[a].Price.Float64(),
				Pair:            symbol,
				Exchange:        e.Name,
				ReduceOnly:      fOrders[a].ReduceOnly,
				Leverage:        fOrders[a].Leverage.Float64(),
				ExecutedAmount:  fOrders[a].ExecQuantity.Float64(),
				RemainingAmount: fOrders[a].Size.Float64() - fOrders[a].ExecQuantity.Float64(),
				ClientOrderID:   fOrders[a].ClientOrderID,
				Status:          oState,
				AssetType:       req.AssetType,
				LastUpdated:     fOrders[a].UpdateTime.Time(),
				MarginType:      mType,
				FeeAsset:        currency.NewCode(fOrders[a].FeeCurrency),
				Fee:             fOrders[a].FeeAmount.Float64(),
				TimeInForce:     fOrders[a].TimeInForce,
			})
		}
	default:
		return nil, fmt.Errorf("%w asset type: %v", asset.ErrNotSupported, req.AssetType)
	}
	return req.Filter(e.Name, orders), nil
}

func accountTypeString(assetType asset.Item) string {
	switch assetType {
	case asset.Spot:
		return "SPOT"
	case asset.Futures:
		return "FUTURE"
	default:
		return ""
	}
}

func stringToAccountType(assetType string) asset.Item {
	switch assetType {
	case "SPOT":
		return asset.Spot
	case "FUTURES":
		return asset.Futures
	default:
		return asset.Empty
	}
}

// GetOrderHistory retrieves account order information
// can Limit response to specific order status
func (e *Exchange) GetOrderHistory(ctx context.Context, req *order.MultiOrderRequest) (order.FilteredOrders, error) {
	if req == nil {
		return nil, common.ErrNilPointer
	}
	err := req.Validate()
	if err != nil {
		return nil, err
	}
	switch req.AssetType {
	case asset.Spot:
		if req.Side != order.Buy && req.Side != order.Sell {
			return nil, fmt.Errorf("%w: %v", order.ErrSideIsInvalid, req.Side)
		}
		switch req.Type {
		case order.Market, order.Limit, order.UnknownType, order.AnyType:
			oTypeString, err := OrderTypeString(req.Type)
			if err != nil {
				return nil, err
			}
			resp, err := e.GetOrdersHistory(ctx, currency.EMPTYPAIR, accountTypeString(req.AssetType), oTypeString, req.Side.String(), "", "", 0, 100, req.StartTime, req.EndTime, false)
			if err != nil {
				return nil, err
			}
			var oSide order.Side
			var oType order.Type
			orders := make([]order.Detail, 0, len(resp))
			for i := range resp {
				var pair currency.Pair
				pair, err = currency.NewPairFromString(resp[i].Symbol)
				if err != nil {
					return nil, err
				}
				if len(req.Pairs) != 0 && !req.Pairs.Contains(pair, true) {
					continue
				}
				oSide, err = order.StringToOrderSide(resp[i].Side)
				if err != nil {
					return nil, err
				}
				oType, err = order.StringToOrderType(resp[i].Type)
				if err != nil {
					return nil, err
				}
				var assetType asset.Item
				assetType, err = asset.New(resp[i].AccountType)
				if err != nil {
					return nil, err
				}
				detail := order.Detail{
					Side:                 oSide,
					Amount:               resp[i].Amount.Float64(),
					ExecutedAmount:       resp[i].FilledAmount.Float64(),
					Price:                resp[i].Price.Float64(),
					AverageExecutedPrice: resp[i].AvgPrice.Float64(),
					Pair:                 pair,
					Type:                 oType,
					Exchange:             e.Name,
					QuoteAmount:          resp[i].Amount.Float64() * resp[i].AvgPrice.Float64(),
					RemainingAmount:      resp[i].Quantity.Float64() - resp[i].FilledQuantity.Float64(),
					OrderID:              resp[i].ID,
					ClientOrderID:        resp[i].ClientOrderID,
					Status:               order.Filled,
					AssetType:            assetType,
					Date:                 resp[i].CreateTime.Time(),
					LastUpdated:          resp[i].UpdateTime.Time(),
					TimeInForce:          resp[i].TimeInForce,
				}
				detail.InferCostsAndTimes()
				orders = append(orders, detail)
			}
			return req.Filter(e.Name, orders), nil
		case order.Stop, order.StopLimit, order.TrailingStop, order.TrailingStopLimit:
			oTypeString, err := OrderTypeString(req.Type)
			if err != nil {
				return nil, err
			}
			smartOrders, err := e.GetSmartOrderHistory(ctx, currency.EMPTYPAIR, accountTypeString(req.AssetType),
				oTypeString, req.Side.String(), "", "", 0, 100, req.StartTime, req.EndTime, false)
			if err != nil {
				return nil, err
			}
			var oSide order.Side
			var oType order.Type
			orders := make([]order.Detail, 0, len(smartOrders))
			for i := range smartOrders {
				var pair currency.Pair
				pair, err = currency.NewPairFromString(smartOrders[i].Symbol)
				if err != nil {
					return nil, err
				}
				if len(req.Pairs) != 0 && !req.Pairs.Contains(pair, true) {
					continue
				}
				oSide, err = order.StringToOrderSide(smartOrders[i].Side)
				if err != nil {
					return nil, err
				}
				oType, err = order.StringToOrderType(smartOrders[i].Type)
				if err != nil {
					return nil, err
				}
				assetType, err := asset.New(smartOrders[i].AccountType)
				if err != nil {
					return nil, err
				}
				detail := order.Detail{
					Side:          oSide,
					Amount:        smartOrders[i].Amount.Float64(),
					Price:         smartOrders[i].Price.Float64(),
					TriggerPrice:  smartOrders[i].StopPrice.Float64(),
					Pair:          pair,
					Type:          oType,
					Exchange:      e.Name,
					OrderID:       smartOrders[i].ID,
					ClientOrderID: smartOrders[i].ClientOrderID,
					Status:        order.Filled,
					AssetType:     assetType,
					Date:          smartOrders[i].CreateTime.Time(),
					LastUpdated:   smartOrders[i].UpdateTime.Time(),
					TimeInForce:   smartOrders[i].TimeInForce,
				}
				detail.InferCostsAndTimes()
				orders = append(orders, detail)
			}
			return orders, nil
		default:
			return nil, fmt.Errorf("%w %v", order.ErrUnsupportedOrderType, req.Type)
		}
	case asset.Futures:
		oTypeString, err := OrderTypeString(req.Type)
		if err != nil {
			return nil, err
		}
		orderHistory, err := e.GetV3FuturesOrderHistory(ctx, "", oTypeString, req.Side.String(), "", "", "", "", req.StartTime, req.EndTime, 0, 100)
		if err != nil {
			return nil, err
		}
		var oSide order.Side
		var oType order.Type
		orders := make([]order.Detail, 0, len(orderHistory))
		for i := range orderHistory {
			var pair currency.Pair
			pair, err = currency.NewPairFromString(orderHistory[i].Symbol)
			if err != nil {
				return nil, err
			}
			if len(req.Pairs) != 0 && !req.Pairs.Contains(pair, true) {
				continue
			}
			oSide, err = order.StringToOrderSide(orderHistory[i].Side)
			if err != nil {
				return nil, err
			}
			oType, err = order.StringToOrderType(orderHistory[i].OrderType)
			if err != nil {
				return nil, err
			}
			detail := order.Detail{
				Side:            oSide,
				Amount:          orderHistory[i].Quantity.Float64(),
				ExecutedAmount:  orderHistory[i].ExecutedAmount.Float64(),
				Price:           orderHistory[i].Price.Float64(),
				Pair:            pair,
				Type:            oType,
				Exchange:        e.Name,
				RemainingAmount: orderHistory[i].Quantity.Float64() - orderHistory[i].ExecutedAmount.Float64(),
				OrderID:         orderHistory[i].OrderID,
				ClientOrderID:   orderHistory[i].ClientOrderID,
				Status:          order.Filled,
				AssetType:       asset.Futures,
				Date:            orderHistory[i].CreationTime.Time(),
				LastUpdated:     orderHistory[i].UpdateTime.Time(),
				TimeInForce:     orderHistory[i].TimeInForce,
			}
			detail.InferCostsAndTimes()
			orders = append(orders, detail)
		}
		return req.Filter(e.Name, orders), nil
	default:
		return nil, fmt.Errorf("%w asset type %v", asset.ErrNotSupported, req.AssetType)
	}
}

// ValidateAPICredentials validates current credentials used for wrapper
// functionality
func (e *Exchange) ValidateAPICredentials(ctx context.Context, assetType asset.Item) error {
	_, err := e.UpdateAccountInfo(ctx, assetType)
	return e.CheckTransientError(err)
}

// GetHistoricCandles returns candles between a time period for a set time interval
func (e *Exchange) GetHistoricCandles(ctx context.Context, pair currency.Pair, a asset.Item, interval kline.Interval, start, end time.Time) (*kline.Item, error) {
	req, err := e.GetKlineRequest(pair, a, interval, start, end, false)
	if err != nil {
		return nil, err
	}
	switch a {
	case asset.Spot:
		resp, err := e.GetCandlesticks(ctx, req.RequestFormatted, req.ExchangeInterval, req.Start, req.End, req.RequestLimit)
		if err != nil {
			return nil, err
		}
		timeSeries := make([]kline.Candle, len(resp))
		for x := range resp {
			timeSeries[x] = kline.Candle{
				Time:   resp[x].StartTime.Time(),
				Open:   resp[x].Open.Float64(),
				High:   resp[x].High.Float64(),
				Low:    resp[x].Low.Float64(),
				Close:  resp[x].Close.Float64(),
				Volume: resp[x].Quantity.Float64(),
			}
		}
		return req.ProcessResponse(timeSeries)
	case asset.Futures:
		resp, err := e.GetV3FuturesKlineData(ctx, req.RequestFormatted.String(), req.ExchangeInterval, req.Start, req.End, req.RequestLimit)
		if err != nil {
			return nil, err
		}
		timeSeries := make([]kline.Candle, len(resp))
		for x := range resp {
			timeSeries[x] = kline.Candle{
				Time:   resp[x].StartTime.Time(),
				Open:   resp[x].OpeningPrice.Float64(),
				High:   resp[x].HighestPrice.Float64(),
				Low:    resp[x].LowestPrice.Float64(),
				Volume: resp[x].BaseAmount.Float64(),
			}
		}
		return req.ProcessResponse(timeSeries)
	}

	return nil, fmt.Errorf("%w %v", asset.ErrNotSupported, a)
}

// GetHistoricCandlesExtended returns candles between a time period for a set time interval
func (e *Exchange) GetHistoricCandlesExtended(ctx context.Context, pair currency.Pair, a asset.Item, interval kline.Interval, start, end time.Time) (*kline.Item, error) {
	req, err := e.GetKlineExtendedRequest(pair, a, interval, start.UTC(), end.UTC())
	if err != nil {
		return nil, err
	}
	var timeSeries []kline.Candle
	switch a {
	case asset.Spot:
		for i := range req.RangeHolder.Ranges {
			resp, err := e.GetCandlesticks(ctx,
				req.RequestFormatted,
				req.ExchangeInterval,
				req.RangeHolder.Ranges[i].Start.Time,
				req.RangeHolder.Ranges[i].End.Time,
				req.RequestLimit,
			)
			if err != nil {
				return nil, err
			}
			for x := range resp {
				timeSeries = append(timeSeries, kline.Candle{
					Time:   resp[x].StartTime.Time(),
					Open:   resp[x].Open.Float64(),
					High:   resp[x].High.Float64(),
					Low:    resp[x].Low.Float64(),
					Close:  resp[x].Close.Float64(),
					Volume: resp[x].Quantity.Float64(),
				})
			}
		}
	case asset.Futures:
		for i := range req.RangeHolder.Ranges {
			resp, err := e.GetV3FuturesKlineData(ctx,
				req.RequestFormatted.String(),
				interval,
				req.RangeHolder.Ranges[i].Start.Time,
				req.RangeHolder.Ranges[i].End.Time,
				500,
			)
			if err != nil {
				return nil, err
			}
			for x := range resp {
				timeSeries = append(timeSeries, kline.Candle{
					Time:   resp[x].StartTime.Time().UTC(),
					Open:   resp[x].OpeningPrice.Float64(),
					High:   resp[x].HighestPrice.Float64(),
					Low:    resp[x].LowestPrice.Float64(),
					Volume: resp[x].BaseAmount.Float64(),
				})
			}
		}
	default:
		return nil, fmt.Errorf("%w %v", asset.ErrNotSupported, a)
	}
	return req.ProcessResponse(timeSeries)
}

// GetAvailableTransferChains returns the available transfer blockchains for the specific
// cryptocurrency
func (e *Exchange) GetAvailableTransferChains(ctx context.Context, cryptocurrency currency.Code) ([]string, error) {
	if cryptocurrency.IsEmpty() {
		return nil, currency.ErrCurrencyCodeEmpty
	}
	currencies, err := e.GetV2FuturesCurrencyInformation(ctx, cryptocurrency)
	if err != nil {
		return nil, err
	}
	if len(currencies.NetworkList) == 0 {
		return nil, fmt.Errorf("%w for currency %v", errChainsNotFound, cryptocurrency)
	}
	chains := make([]string, len(currencies.NetworkList))
	for a := range currencies.NetworkList {
		chains[a] = currencies.NetworkList[a].Blockchain
	}
	return chains, nil
}

// GetServerTime returns the current exchange server time.
func (e *Exchange) GetServerTime(ctx context.Context, _ asset.Item) (time.Time, error) {
	sysServerTime, err := e.GetSystemTimestamp(ctx)
	if err != nil {
		return time.Time{}, err
	}
	return sysServerTime.ServerTime.Time(), nil
}

// GetFuturesContractDetails returns all contracts from the exchange by asset type
func (e *Exchange) GetFuturesContractDetails(ctx context.Context, assetType asset.Item) ([]futures.Contract, error) {
	if !assetType.IsFutures() {
		return nil, futures.ErrNotFuturesAsset
	}
	if assetType != asset.Futures {
		return nil, fmt.Errorf("%w %v", asset.ErrNotSupported, assetType)
	}
	contracts, err := e.GetV3FuturesAllProductInfo(ctx, "")
	if err != nil {
		return nil, err
	}
	resp := make([]futures.Contract, len(contracts))
	for i := range contracts {
		var cp currency.Pair
		cp, err = currency.NewPairFromString(contracts[i].Symbol)
		if err != nil {
			return nil, err
		}
		settleCurr := currency.NewCode(contracts[i].SettlementCurrency)
		var ct futures.ContractType
		if strings.HasSuffix(contracts[i].Symbol, "PERP") {
			ct = futures.Perpetual
		} else {
			ct = futures.Quarterly
		}
		resp[i] = futures.Contract{
			Exchange:             e.Name,
			Name:                 cp,
			SettlementCurrencies: currency.Currencies{settleCurr},
			MarginCurrency:       settleCurr,
			Asset:                assetType,
			StartDate:            contracts[i].ListingDate.Time(),
			IsActive:             contracts[i].Status == "OPEN",
			Status:               contracts[i].Status,
			MaxLeverage:          contracts[i].Leverage.Float64(),
			SettlementType:       futures.Linear,
			Type:                 ct,
		}
	}
	return resp, nil
}

// GetLatestFundingRates returns the latest funding rates data
func (e *Exchange) GetLatestFundingRates(ctx context.Context, r *fundingrate.LatestRateRequest) ([]fundingrate.LatestRateResponse, error) {
	if r == nil || *r == (fundingrate.LatestRateRequest{}) {
		return nil, fmt.Errorf("%w LatestRateRequest", common.ErrEmptyParams)
	}
	var pairString string
	if !r.Pair.IsEmpty() {
		is, err := e.IsPerpetualFutureCurrency(r.Asset, r.Pair)
		if err != nil {
			return nil, err
		} else if !is {
			return nil, fmt.Errorf("%w %s %v", futures.ErrNotPerpetualFuture, r.Asset, r.Pair)
		}
		pairString = r.Pair.String()
	}
	contracts, err := e.GetV3FuturesHistoricalFundingRates(ctx, pairString, time.Time{}, time.Time{}, 0)
	if err != nil {
		return nil, err
	}
	timeChecked := time.Now()
	resp := make([]fundingrate.LatestRateResponse, 0, len(contracts))
	for i := range contracts {
		var cp currency.Pair
		cp, err = currency.NewPairFromString(contracts[i].Symbol)
		if err != nil {
			return nil, err
		}
		var isPerp bool
		isPerp, err = e.IsPerpetualFutureCurrency(r.Asset, cp)
		if err != nil {
			return nil, err
		} else if !isPerp {
			continue
		}
		rate := fundingrate.LatestRateResponse{
			Exchange: e.Name,
			Asset:    r.Asset,
			Pair:     cp,
			LatestRate: fundingrate.Rate{
				Time: contracts[i].FundingRateSettleTime.Time(),
				Rate: decimal.NewFromFloat(contracts[i].FundingRate.Float64()),
			},
			TimeOfNextRate: contracts[i].NextFundingTime.Time(),
			TimeChecked:    timeChecked,
		}
		if r.IncludePredictedRate {
			rate.PredictedUpcomingRate = fundingrate.Rate{
				Time: contracts[i].NextFundingTime.Time(),
				Rate: decimal.NewFromFloat(contracts[i].NextPredictedFundingRate.Float64()),
			}
		}
		resp = append(resp, rate)
	}
	return resp, nil
}

// IsPerpetualFutureCurrency ensures a given asset and currency is a perpetual future
func (e *Exchange) IsPerpetualFutureCurrency(a asset.Item, cp currency.Pair) (bool, error) {
	switch {
	case a == asset.Futures && strings.HasSuffix(cp.Quote.String(), "PERP"):
		return true, nil
	default:
		return false, nil
	}
}

// UpdateOrderExecutionLimits updates order execution limits
func (e *Exchange) UpdateOrderExecutionLimits(ctx context.Context, a asset.Item) error {
	if !e.SupportsAsset(a) {
		return fmt.Errorf("%w asset: %v", asset.ErrNotSupported, a)
	}
	if a == asset.Spot {
		instruments, err := e.GetSymbolInformation(ctx, currency.EMPTYPAIR)
		if err != nil {
			return err
		}
		l := make([]limits.MinMaxLevel, len(instruments))
		for x := range instruments {
			pair, err := currency.NewPairFromString(instruments[x].Symbol)
			if err != nil {
				return err
			}
			l[x] = limits.MinMaxLevel{
				Key:                     key.NewExchangeAssetPair(e.Name, a, pair),
				PriceStepIncrementSize:  instruments[x].SymbolTradeLimit.PriceScale,
				MinimumBaseAmount:       instruments[x].SymbolTradeLimit.MinQuantity.Float64(),
				MinimumQuoteAmount:      instruments[x].SymbolTradeLimit.MinAmount.Float64(),
				AmountStepIncrementSize: instruments[x].SymbolTradeLimit.AmountScale,
				QuoteStepIncrementSize:  instruments[x].SymbolTradeLimit.QuantityScale,
			}
		}
		return limits.Load(l)
	}

	instruments, err := e.GetV3FuturesAllProductInfo(ctx, "")
	if err != nil {
		return err
	}
	l := make([]limits.MinMaxLevel, len(instruments))
	for x := range instruments {
		pair, err := currency.NewPairFromString(instruments[x].Symbol)
		if err != nil {
			return err
		}
		l[x] = limits.MinMaxLevel{
			Key:                    key.NewExchangeAssetPair(e.Name, a, pair),
			MinPrice:               instruments[x].MinPrice.Float64(),
			MaxPrice:               instruments[x].MaxPrice.Float64(),
			PriceStepIncrementSize: instruments[x].TickSize.Float64(),
			MinimumBaseAmount:      instruments[x].MinQuantity.Float64(),
			MaximumBaseAmount:      instruments[x].MaxQuantity.Float64(),
			MinimumQuoteAmount:     instruments[x].MinSize.Float64(),
			MarketMinQty:           instruments[x].MinQuantity.Float64(),
			MarketMaxQty:           instruments[x].MaxQuantity.Float64(),
		}
	}
	return limits.Load(l)
}

// GetCurrencyTradeURL returns the URL to the exchange's trade page for the given asset and currency pair
func (e *Exchange) GetCurrencyTradeURL(_ context.Context, a asset.Item, cp currency.Pair) (string, error) {
	_, err := e.CurrencyPairs.IsPairEnabled(cp, a)
	if err != nil {
		return "", err
	}
	switch a {
	case asset.Spot:
		cp.Delimiter = currency.UnderscoreDelimiter
		return poloniexAPIURL + tradeSpot + cp.Upper().String(), nil
	case asset.Futures:
		cp.Delimiter = ""
		return poloniexAPIURL + tradeFutures + cp.Upper().String(), nil
	default:
		return "", fmt.Errorf("%w %q", asset.ErrNotSupported, a)
	}
}

// OrderTypeString return a string representation of order type
func OrderTypeString(oType order.Type) (string, error) {
	switch oType {
	case order.Market, order.Limit, order.LimitMaker:
		return oType.String(), nil
	case order.StopLimit:
		return "STOP_LIMIT", nil
	case order.AnyType, order.UnknownType:
		return "", nil
	}
	return "", fmt.Errorf("%w: order type %v", order.ErrUnsupportedOrderType, oType)
}

// StringToOrderType returns an order.Type instance from string
func StringToOrderType(oTypeString string) order.Type {
	switch strings.ToUpper(oTypeString) {
	case "STOP":
		return order.Stop
	case "STOP_LIMIT":
		return order.StopLimit
	case "TRAILING_STOP":
		return order.TrailingStop
	case "TRAILING_STOP_LIMIT":
		return order.TrailingStopLimit
	case "MARKET":
		return order.Market
	case "LIMIT_MAKER":
		return order.LimitMaker
	default:
		return order.Limit
	}
}

// TimeInForceString return a string representation of time-in-force value
func TimeInForceString(tif order.TimeInForce) (string, error) {
	if tif.Is(order.GoodTillCancel) {
		return order.GoodTillCancel.String(), nil
	}
	if tif.Is(order.FillOrKill) {
		return order.FillOrKill.String(), nil
	}
	if tif.Is(order.ImmediateOrCancel) {
		return order.ImmediateOrCancel.String(), nil
	}
	if tif == order.UnknownTIF {
		return "", nil
	}
	return "", fmt.Errorf("%w: TimeInForce value %v is not supported", order.ErrInvalidTimeInForce, tif)
}<|MERGE_RESOLUTION|>--- conflicted
+++ resolved
@@ -249,27 +249,17 @@
 
 // UpdateTradablePairs updates the exchanges available pairs and stores
 // them in the exchanges config
-<<<<<<< HEAD
-func (e *Exchange) UpdateTradablePairs(ctx context.Context, forceUpgrade bool) error {
+func (e *Exchange) UpdateTradablePairs(ctx context.Context) error {
 	enabledAssets := e.GetAssetTypes(true)
 	for _, assetType := range enabledAssets {
 		pairs, err := e.FetchTradablePairs(ctx, assetType)
 		if err != nil {
 			return err
 		}
-		err = e.UpdatePairs(pairs, assetType, false, forceUpgrade)
+		err = e.UpdatePairs(pairs, assetType, false)
 		if err != nil {
 			return err
 		}
-=======
-func (e *Exchange) UpdateTradablePairs(ctx context.Context) error {
-	pairs, err := e.FetchTradablePairs(ctx, asset.Spot)
-	if err != nil {
-		return err
-	}
-	if err := e.UpdatePairs(pairs, asset.Spot, false); err != nil {
-		return err
->>>>>>> 72f7b3b6
 	}
 	return e.EnsureOnePairEnabled()
 }
