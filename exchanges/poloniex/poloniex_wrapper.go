--- conflicted
+++ resolved
@@ -183,8 +183,7 @@
 	if err != nil {
 		return err
 	}
-<<<<<<< HEAD
-	err = p.Websocket.SetupNewConnection(&stream.ConnectionSetup{
+	err = p.Websocket.SetupNewConnection(&websocket.ConnectionSetup{
 		ResponseCheckTimeout: exch.WebsocketResponseCheckTimeout,
 		ResponseMaxLimit:     exch.WebsocketResponseMaxLimit,
 		URL:                  poloniexWebsocketAddress,
@@ -193,11 +192,7 @@
 	if err != nil {
 		return err
 	}
-	return p.Websocket.SetupNewConnection(&stream.ConnectionSetup{
-=======
-
 	return p.Websocket.SetupNewConnection(&websocket.ConnectionSetup{
->>>>>>> 19b42c80
 		ResponseCheckTimeout: exch.WebsocketResponseCheckTimeout,
 		ResponseMaxLimit:     exch.WebsocketResponseMaxLimit,
 		URL:                  poloniexPrivateWebsocketAddress,
