--- conflicted
+++ resolved
@@ -687,14 +687,10 @@
 
 // SubmitOrder submits a new order
 func (p *Poloniex) SubmitOrder(ctx context.Context, s *order.Submit) (*order.SubmitResponse, error) {
-<<<<<<< HEAD
 	if s == nil {
 		return nil, common.ErrNilPointer
 	}
-	if err := s.Validate(); err != nil {
-=======
 	if err := s.Validate(p.GetTradingRequirements()); err != nil {
->>>>>>> 03c1fb7f
 		return nil, err
 	}
 	var err error
