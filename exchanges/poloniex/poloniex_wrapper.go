package poloniex

import (
	"context"
	"errors"
	"fmt"
	"slices"
	"sort"
	"strconv"
	"strings"
	"time"

	"github.com/shopspring/decimal"
	"github.com/thrasher-corp/gocryptotrader/common"
	"github.com/thrasher-corp/gocryptotrader/config"
	"github.com/thrasher-corp/gocryptotrader/currency"
	exchange "github.com/thrasher-corp/gocryptotrader/exchanges"
	"github.com/thrasher-corp/gocryptotrader/exchanges/account"
	"github.com/thrasher-corp/gocryptotrader/exchanges/asset"
	"github.com/thrasher-corp/gocryptotrader/exchanges/deposit"
	"github.com/thrasher-corp/gocryptotrader/exchanges/fundingrate"
	"github.com/thrasher-corp/gocryptotrader/exchanges/futures"
	"github.com/thrasher-corp/gocryptotrader/exchanges/kline"
	"github.com/thrasher-corp/gocryptotrader/exchanges/margin"
	"github.com/thrasher-corp/gocryptotrader/exchanges/order"
	"github.com/thrasher-corp/gocryptotrader/exchanges/orderbook"
	"github.com/thrasher-corp/gocryptotrader/exchanges/protocol"
	"github.com/thrasher-corp/gocryptotrader/exchanges/request"
	"github.com/thrasher-corp/gocryptotrader/exchanges/stream"
	"github.com/thrasher-corp/gocryptotrader/exchanges/stream/buffer"
	"github.com/thrasher-corp/gocryptotrader/exchanges/ticker"
	"github.com/thrasher-corp/gocryptotrader/exchanges/trade"
	"github.com/thrasher-corp/gocryptotrader/log"
	"github.com/thrasher-corp/gocryptotrader/portfolio/withdraw"
)

// SetDefaults sets default settings for poloniex
func (p *Poloniex) SetDefaults() {
	p.Name = "Poloniex"
	p.Enabled = true
	p.Verbose = true
	p.API.CredentialsValidator.RequiresKey = true
	p.API.CredentialsValidator.RequiresSecret = true

	err := p.StoreAssetPairFormat(asset.Spot, currency.PairStore{
		RequestFormat: &currency.PairFormat{Uppercase: true, Delimiter: currency.UnderscoreDelimiter},
		ConfigFormat:  &currency.PairFormat{Uppercase: true, Delimiter: currency.UnderscoreDelimiter},
	})
	if err != nil {
		log.Errorln(log.ExchangeSys, err)
	}
	err = p.StoreAssetPairFormat(asset.Futures, currency.PairStore{
		RequestFormat: &currency.PairFormat{Uppercase: true},
		ConfigFormat:  &currency.PairFormat{Uppercase: true, Delimiter: currency.UnderscoreDelimiter},
	})
	if err != nil {
		log.Errorln(log.ExchangeSys, err)
	}

	p.Features = exchange.Features{
		Supports: exchange.FeaturesSupported{
			REST:      true,
			Websocket: true,
			RESTCapabilities: protocol.Features{
				TickerBatching:        true,
				TickerFetching:        true,
				KlineFetching:         true,
				TradeFetching:         true,
				OrderbookFetching:     true,
				AutoPairUpdates:       true,
				AccountInfo:           true,
				GetOrder:              true,
				GetOrders:             true,
				CancelOrder:           true,
				CancelOrders:          true,
				SubmitOrder:           true,
				DepositHistory:        true,
				WithdrawalHistory:     true,
				UserTradeHistory:      true,
				CryptoDeposit:         true,
				CryptoWithdrawal:      true,
				TradeFee:              true,
				CryptoWithdrawalFee:   true,
				MultiChainDeposits:    true,
				MultiChainWithdrawals: true,
			},
			WebsocketCapabilities: protocol.Features{
				TickerFetching:         true,
				TradeFetching:          true,
				OrderbookFetching:      true,
				Subscribe:              true,
				Unsubscribe:            true,
				AuthenticatedEndpoints: true,
				GetOrders:              true,
				GetOrder:               true,
			},
			WithdrawPermissions: exchange.AutoWithdrawCryptoWithAPIPermission |
				exchange.NoFiatWithdrawals,
			Kline: kline.ExchangeCapabilitiesSupported{
				Intervals: true,
			},
		},
		Enabled: exchange.FeaturesEnabled{
			AutoPairUpdates: true,
			Kline: kline.ExchangeCapabilitiesEnabled{
				Intervals: kline.DeployExchangeIntervals(
					kline.IntervalCapacity{Interval: kline.OneMin},
					kline.IntervalCapacity{Interval: kline.FiveMin},
					kline.IntervalCapacity{Interval: kline.TenMin},
					kline.IntervalCapacity{Interval: kline.FifteenMin},
					kline.IntervalCapacity{Interval: kline.ThirtyMin},
					kline.IntervalCapacity{Interval: kline.OneHour},
					kline.IntervalCapacity{Interval: kline.TwoHour},
					kline.IntervalCapacity{Interval: kline.FourHour},
					kline.IntervalCapacity{Interval: kline.SixHour},
					kline.IntervalCapacity{Interval: kline.TwelveHour},
					kline.IntervalCapacity{Interval: kline.OneDay},
					kline.IntervalCapacity{Interval: kline.ThreeDay},
					kline.IntervalCapacity{Interval: kline.OneWeek},
					kline.IntervalCapacity{Interval: kline.OneMonth},
				),
				GlobalResultLimit: 500,
			},
		},
	}

	p.Requester, err = request.New(p.Name,
		common.NewHTTPClientWithTimeout(exchange.DefaultHTTPTimeout),
		request.WithLimiter(GetRateLimit()))
	if err != nil {
		log.Errorln(log.ExchangeSys, err)
	}
	p.API.Endpoints = p.NewEndpoints()
	err = p.API.Endpoints.SetDefaultEndpoints(map[exchange.URL]string{
		exchange.RestSpot:      poloniexAPIURL,
		exchange.WebsocketSpot: poloniexWebsocketAddress,
		exchange.RestFutures:   poloniexFuturesAPIURL,
	})
	if err != nil {
		log.Errorln(log.ExchangeSys, err)
	}
	p.Websocket = stream.NewWebsocket()
	p.WebsocketResponseMaxLimit = exchange.DefaultWebsocketResponseMaxLimit
	p.WebsocketResponseCheckTimeout = exchange.DefaultWebsocketResponseCheckTimeout
	p.WebsocketOrderbookBufferLimit = exchange.DefaultWebsocketOrderbookBufferLimit
}

// Setup sets user exchange configuration settings
func (p *Poloniex) Setup(exch *config.Exchange) error {
	err := exch.Validate()
	if err != nil {
		return err
	}
	if !exch.Enabled {
		p.SetEnabled(false)
		return nil
	}
	err = p.SetupDefaults(exch)
	if err != nil {
		return err
	}

	wsRunningURL, err := p.API.Endpoints.GetURL(exchange.WebsocketSpot)
	if err != nil {
		return err
	}

	err = p.Websocket.Setup(&stream.WebsocketSetup{
		ExchangeConfig:        exch,
		DefaultURL:            poloniexWebsocketAddress,
		RunningURL:            wsRunningURL,
		Connector:             p.WsConnect,
		Subscriber:            p.Subscribe,
		Unsubscriber:          p.Unsubscribe,
		GenerateSubscriptions: p.generateSubscriptions,
		Features:              &p.Features.Supports.WebsocketCapabilities,
		OrderbookBufferConfig: buffer.Config{
			SortBuffer:            true,
			SortBufferByUpdateIDs: true,
		},
	})
	if err != nil {
		return err
	}

	err = p.Websocket.SetupNewConnection(&stream.ConnectionSetup{
		ResponseCheckTimeout: exch.WebsocketResponseCheckTimeout,
		ResponseMaxLimit:     exch.WebsocketResponseMaxLimit,
		URL:                  poloniexWebsocketAddress,
		RateLimit:            request.NewWeightedRateLimitByDuration(500 * time.Millisecond),
	})
	if err != nil {
		return err
	}
	return p.Websocket.SetupNewConnection(&stream.ConnectionSetup{
		ResponseCheckTimeout: exch.WebsocketResponseCheckTimeout,
		ResponseMaxLimit:     exch.WebsocketResponseMaxLimit,
		URL:                  poloniexPrivateWebsocketAddress,
		RateLimit:            request.NewWeightedRateLimitByDuration(500 * time.Millisecond),
		Authenticated:        true,
	})
}

// FetchTradablePairs returns a list of the exchanges tradable pairs
func (p *Poloniex) FetchTradablePairs(ctx context.Context, assetType asset.Item) (currency.Pairs, error) {
	switch assetType {
	case asset.Spot, asset.Margin:
		resp, err := p.GetSymbolInformation(ctx, currency.EMPTYPAIR)
		if err != nil {
			return nil, err
		}

		pairs := make([]currency.Pair, 0, len(resp))
		for x := range resp {
			if strings.EqualFold(resp[x].State, "PAUSE") {
				continue
			}
			var pair currency.Pair
			pair, err = currency.NewPairFromString(resp[x].Symbol)
			if err != nil {
				return nil, err
			}
			pairs = append(pairs, pair)
		}
		return pairs, nil
	case asset.Futures:
		instruments, err := p.GetV3FuturesAllProductInfo(ctx, "")
		if err != nil {
			return nil, err
		}
		pairs := make(currency.Pairs, 0, len(instruments))
		var cp currency.Pair
		for i := range instruments {
			if !strings.EqualFold(instruments[i].Status, "Open") {
				continue
			}
			cp, err = currency.NewPairFromString(instruments[i].Symbol)
			if err != nil {
				return nil, err
			}
			pairs = append(pairs, cp)
		}
		return pairs, nil
	}
	return nil, fmt.Errorf("%w %v", asset.ErrNotSupported, assetType)
}

// UpdateTradablePairs updates the exchanges available pairs and stores
// them in the exchanges config
func (p *Poloniex) UpdateTradablePairs(ctx context.Context, forceUpgrade bool) error {
	enabledAssets := p.GetAssetTypes(true)
	for _, assetType := range enabledAssets {
		pairs, err := p.FetchTradablePairs(ctx, assetType)
		if err != nil {
			return err
		}
		err = p.UpdatePairs(pairs, assetType, false, forceUpgrade)
		if err != nil {
			return err
		}
	}
	return p.EnsureOnePairEnabled()
}

// UpdateTickers updates the ticker for all currency pairs of a given asset type
func (p *Poloniex) UpdateTickers(ctx context.Context, assetType asset.Item) error {
	enabledPairs, err := p.GetEnabledPairs(assetType)
	if err != nil {
		return err
	}
	switch assetType {
	case asset.Spot:
		ticks, err := p.GetTickers(ctx)
		if err != nil {
			return err
		}
		for i := range ticks {
			pair, err := currency.NewPairFromString(ticks[i].Symbol)
			if err != nil {
				return err
			}
			if !enabledPairs.Contains(pair, true) {
				continue
			}
			err = ticker.ProcessTicker(&ticker.Price{
				AssetType:    assetType,
				Pair:         pair,
				ExchangeName: p.Name,
				Last:         ticks[i].MarkPrice.Float64(),
				Low:          ticks[i].Low.Float64(),
				Ask:          ticks[i].Ask.Float64(),
				Bid:          ticks[i].Bid.Float64(),
				High:         ticks[i].High.Float64(),
				QuoteVolume:  ticks[i].Amount.Float64(),
				Volume:       ticks[i].Quantity.Float64(),
			})
			if err != nil {
				return err
			}
		}
	case asset.Futures:
		ticks, err := p.GetV3FuturesMarketInfo(context.Background(), "")
		if err != nil {
			return err
		}
		for i := range ticks {
			pair, err := currency.NewPairFromString(ticks[i].Symbol)
			if err != nil {
				return err
			}
			if !enabledPairs.Contains(pair, true) {
				continue
			}
			err = ticker.ProcessTicker(&ticker.Price{
				AssetType:    assetType,
				Pair:         pair,
				ExchangeName: p.Name,
				LastUpdated:  ticks[i].EndTime.Time(),
				Volume:       ticks[i].Quantity.Float64(),
				BidSize:      ticks[i].BestBidSize.Float64(),
				Bid:          ticks[i].BestBidPrice.Float64(),
				AskSize:      ticks[i].BestAskSize.Float64(),
				Ask:          ticks[i].BestAskPrice.Float64(),
			})
			if err != nil {
				return err
			}
		}
	default:
		return fmt.Errorf("%w %v", asset.ErrNotSupported, assetType)
	}
	return nil
}

// UpdateTicker updates and returns the ticker for a currency pair
func (p *Poloniex) UpdateTicker(ctx context.Context, currencyPair currency.Pair, a asset.Item) (*ticker.Price, error) {
	if err := p.UpdateTickers(ctx, a); err != nil {
		return nil, err
	}
	return ticker.GetTicker(p.Name, currencyPair, a)
}

// UpdateOrderbook updates and returns the orderbook for a currency pair
func (p *Poloniex) UpdateOrderbook(ctx context.Context, pair currency.Pair, assetType asset.Item) (*orderbook.Base, error) {
	if pair.IsEmpty() {
		return nil, currency.ErrCurrencyPairEmpty
	}
	err := p.CurrencyPairs.IsAssetEnabled(assetType)
	if err != nil {
		return nil, err
	}
	pair, err = p.FormatExchangeCurrency(pair, assetType)
	if err != nil {
		return nil, err
	}
	book := &orderbook.Base{
		Exchange:        p.Name,
		Pair:            pair,
		Asset:           assetType,
		VerifyOrderbook: p.CanVerifyOrderbook,
	}
	switch assetType {
	case asset.Spot:
		var orderbookNew *OrderbookData
		orderbookNew, err = p.GetOrderbook(ctx, pair, 0, 0)
		if err != nil {
			return nil, err
		}
		book.Bids = make(orderbook.Tranches, len(orderbookNew.Bids)/2)
		for y := range book.Bids {
			book.Bids[y].Price = orderbookNew.Bids[y*2].Float64()
			book.Bids[y].Amount = orderbookNew.Bids[y*2+1].Float64()
		}
		book.Asks = make(orderbook.Tranches, len(orderbookNew.Asks)/2)
		for y := range book.Asks {
			book.Asks[y].Price = orderbookNew.Asks[y*2].Float64()
			book.Asks[y].Amount = orderbookNew.Asks[y*2+1].Float64()
		}
	case asset.Futures:
		var orderbookNew *FuturesV3Orderbook
		orderbookNew, err = p.GetV3FuturesOrderBook(ctx, pair.String(), 0, 0)
		if err != nil {
			return nil, err
		}
		book.Bids = make(orderbook.Tranches, len(orderbookNew.Bids))
		for y := range book.Bids {
			book.Bids[y].Price = orderbookNew.Bids[y][0].Float64()
			book.Bids[y].Amount = orderbookNew.Bids[y][1].Float64()
		}
		book.Asks = make(orderbook.Tranches, len(orderbookNew.Asks))
		for y := range book.Asks {
			book.Asks[y].Price = orderbookNew.Asks[y][0].Float64()
			book.Asks[y].Amount = orderbookNew.Asks[y][1].Float64()
		}
	default:
		return nil, fmt.Errorf("%w asset type: %v", asset.ErrNotSupported, assetType)
	}
	err = book.Process()
	if err != nil {
		return book, err
	}
	return orderbook.Get(p.Name, pair, assetType)
}

// UpdateAccountInfo retrieves balances for all enabled currencies for the
// Poloniex exchange
func (p *Poloniex) UpdateAccountInfo(ctx context.Context, _ asset.Item) (account.Holdings, error) {
	var response account.Holdings
	accountBalance, err := p.GetSubAccountBalances(ctx)
	if err != nil {
		return response, err
	}

	subAccounts := make([]account.SubAccount, len(accountBalance))
	for i := range accountBalance {
		subAccount := account.SubAccount{
			ID:        accountBalance[i].AccountID,
			AssetType: stringToAccountType(accountBalance[i].AccountType),
		}
		currencyBalances := make([]account.Balance, len(accountBalance[i].Balances))
		for x := range accountBalance[i].Balances {
			currencyBalances[x] = account.Balance{
				Currency:               currency.NewCode(accountBalance[i].Balances[x].Currency),
				Total:                  accountBalance[i].Balances[x].AvailableBalance.Float64(),
				Hold:                   accountBalance[i].Balances[x].Hold.Float64(),
				Free:                   accountBalance[i].Balances[x].Available.Float64(),
				AvailableWithoutBorrow: accountBalance[i].Balances[x].AvailableBalance.Float64(),
			}
		}
		subAccounts[i] = subAccount
	}
	response = account.Holdings{
		Exchange: p.Name,
		Accounts: subAccounts,
	}
	creds, err := p.GetCredentials(ctx)
	if err != nil {
		return account.Holdings{}, err
	}
	err = account.Process(&response, creds)
	if err != nil {
		return account.Holdings{}, err
	}
	return response, nil
}

// GetAccountFundingHistory returns funding history, deposits and
// withdrawals
func (p *Poloniex) GetAccountFundingHistory(ctx context.Context) ([]exchange.FundingHistory, error) {
	end := time.Now()
	walletActivity, err := p.WalletActivity(ctx, end.Add(-time.Hour*24*365), end, "")
	if err != nil {
		return nil, err
	}
	resp := make([]exchange.FundingHistory, len(walletActivity.Deposits))
	for i := range walletActivity.Deposits {
		resp[i] = exchange.FundingHistory{
			ExchangeName:    p.Name,
			Status:          walletActivity.Deposits[i].Status,
			Timestamp:       walletActivity.Deposits[i].Timestamp.Time(),
			Currency:        walletActivity.Deposits[i].Currency,
			Amount:          walletActivity.Deposits[i].Amount.Float64(),
			CryptoToAddress: walletActivity.Deposits[i].Address,
			CryptoTxID:      walletActivity.Deposits[i].TransactionID,
			TransferType:    "deposit",
		}
	}
	for i := range walletActivity.Withdrawals {
		resp[i] = exchange.FundingHistory{
			ExchangeName:    p.Name,
			Status:          walletActivity.Withdrawals[i].Status,
			Timestamp:       walletActivity.Withdrawals[i].Timestamp.Time(),
			Currency:        walletActivity.Withdrawals[i].Currency,
			Amount:          walletActivity.Withdrawals[i].Amount.Float64(),
			Fee:             walletActivity.Withdrawals[i].Fee.Float64(),
			CryptoToAddress: walletActivity.Withdrawals[i].Address,
			CryptoTxID:      walletActivity.Withdrawals[i].TransactionID,
			TransferType:    "withdrawals",
		}
	}
	return resp, nil
}

// GetWithdrawalsHistory returns previous withdrawals data
func (p *Poloniex) GetWithdrawalsHistory(ctx context.Context, c currency.Code, _ asset.Item) ([]exchange.WithdrawalHistory, error) {
	end := time.Now()
	withdrawals, err := p.WalletActivity(ctx, end.Add(-time.Hour*24*365), end, "withdrawals")
	if err != nil {
		return nil, err
	}
	resp := make([]exchange.WithdrawalHistory, 0, len(withdrawals.Withdrawals))
	for i := range withdrawals.Withdrawals {
		if !c.Equal(currency.NewCode(withdrawals.Withdrawals[i].Currency)) {
			continue
		}
		resp[i] = exchange.WithdrawalHistory{
			Status:          withdrawals.Withdrawals[i].Status,
			Timestamp:       withdrawals.Withdrawals[i].Timestamp.Time(),
			Currency:        withdrawals.Withdrawals[i].Currency,
			Amount:          withdrawals.Withdrawals[i].Amount.Float64(),
			Fee:             withdrawals.Withdrawals[i].Fee.Float64(),
			CryptoToAddress: withdrawals.Withdrawals[i].Address,
			CryptoTxID:      withdrawals.Withdrawals[i].TransactionID,
		}
	}
	return resp, nil
}

// GetRecentTrades returns the most recent trades for a currency and asset
func (p *Poloniex) GetRecentTrades(ctx context.Context, pair currency.Pair, assetType asset.Item) ([]trade.Data, error) {
	var err error
	pair, err = p.FormatExchangeCurrency(pair, assetType)
	if err != nil {
		return nil, err
	}

	var resp []trade.Data
	switch assetType {
	case asset.Spot:
		var tradeData []Trade
		tradeData, err = p.GetTrades(ctx, pair, 0)
		if err != nil {
			return nil, err
		}
		var side order.Side
		for i := range tradeData {
			side, err = order.StringToOrderSide(tradeData[i].TakerSide)
			if err != nil {
				return nil, err
			}
			resp = append(resp, trade.Data{
				Exchange:     p.Name,
				CurrencyPair: pair,
				AssetType:    assetType,
				Side:         side,
				Price:        tradeData[i].Price.Float64(),
				Amount:       tradeData[i].Amount.Float64(),
				Timestamp:    tradeData[i].Timestamp.Time(),
			})
		}
	case asset.Futures:
		var tradeData []V3FuturesExecutionInfo
		tradeData, err = p.GetV3FuturesExecutionInfo(ctx, pair.String(), 0)
		if err != nil {
			return nil, err
		}
		for i := range tradeData {
			var side order.Side
			side, err = order.StringToOrderSide(tradeData[i].Side)
			if err != nil {
				return nil, err
			}
			resp = append(resp, trade.Data{
				Exchange:     p.Name,
				CurrencyPair: pair,
				AssetType:    assetType,
				Side:         side,
				Price:        tradeData[i].Price.Float64(),
				Amount:       tradeData[i].Amount.Float64(),
				Timestamp:    tradeData[i].CreationTime.Time(),
			})
		}
	default:
		return nil, fmt.Errorf("%w asset type: %v", asset.ErrNotSupported, assetType)
	}
	err = p.AddTradesToBuffer(resp...)
	if err != nil {
		return nil, err
	}
	sort.Sort(trade.ByDate(resp))
	return resp, nil
}

// GetHistoricTrades returns historic trade data within the timeframe provided
func (p *Poloniex) GetHistoricTrades(ctx context.Context, pair currency.Pair, assetType asset.Item, timestampStart, timestampEnd time.Time) ([]trade.Data, error) {
	if err := common.StartEndTimeCheck(timestampStart, timestampEnd); err != nil {
		return nil, fmt.Errorf("invalid time range supplied. Start: %v End %v %w", timestampStart, timestampEnd, err)
	}
	var err error
	pair, err = p.FormatExchangeCurrency(pair, assetType)
	if err != nil {
		return nil, err
	}

	var resp []trade.Data
	switch assetType {
	case asset.Spot:
		ts := timestampStart
	allTrades:
		for {
			var tradeData []TradeHistoryItem
			tradeData, err = p.GetTradeHistory(ctx, currency.Pairs{pair}, "", 0, 0, ts, timestampEnd)
			if err != nil {
				return nil, err
			}
			for i := range tradeData {
				var tt time.Time
				if (tradeData[i].CreateTime.Time().Before(timestampStart) && !timestampStart.IsZero()) || (tradeData[i].CreateTime.Time().After(timestampEnd) && !timestampEnd.IsZero()) {
					break allTrades
				}
				var side order.Side
				side, err = order.StringToOrderSide(tradeData[i].Type)
				if err != nil {
					return nil, err
				}
				resp = append(resp, trade.Data{
					Exchange:     p.Name,
					CurrencyPair: pair,
					AssetType:    assetType,
					Side:         side,
					Price:        tradeData[i].Price.Float64(),
					Amount:       tradeData[i].Amount.Float64(),
					Timestamp:    tt,
				})
				if i == len(tradeData)-1 {
					if ts.Equal(tt) {
						// reached end of trades to crawl
						break allTrades
					}
					if timestampStart.IsZero() {
						break allTrades
					}
					ts = tt
				}
			}
		}
	case asset.Futures:
		var tradeData []V3FuturesExecutionInfo
		tradeData, err = p.GetV3FuturesExecutionInfo(ctx, pair.String(), 0)
		if err != nil {
			return nil, err
		}
		for i := range tradeData {
			var side order.Side
			side, err = order.StringToOrderSide(tradeData[i].Side)
			if err != nil {
				return nil, err
			}
			resp = append(resp, trade.Data{
				Exchange:     p.Name,
				CurrencyPair: pair,
				AssetType:    assetType,
				Side:         side,
				Price:        tradeData[i].Price.Float64(),
				Amount:       tradeData[i].Amount.Float64(),
				Timestamp:    tradeData[i].CreationTime.Time(),
			})
		}
	}
	if err := p.AddTradesToBuffer(resp...); err != nil {
		return nil, err
	}
	resp = trade.FilterTradesByTime(resp, timestampStart, timestampEnd)
	sort.Sort(trade.ByDate(resp))
	return resp, nil
}

// SubmitOrder submits a new order
func (p *Poloniex) SubmitOrder(ctx context.Context, s *order.Submit) (*order.SubmitResponse, error) {
	if s == nil {
		return nil, common.ErrNilPointer
	}
	if err := s.Validate(p.GetTradingRequirements()); err != nil {
		return nil, err
	}
	var err error
	s.Pair, err = p.FormatExchangeCurrency(s.Pair, s.AssetType)
	if err != nil {
		return nil, err
	}
	switch s.AssetType {
	case asset.Spot:
		var smartOrder bool
		var response *PlaceOrderResponse
		switch s.Type {
		case order.Stop, order.StopLimit, order.TrailingStop:
			smartOrder = true
		case order.Limit, order.Market, order.LimitMaker:
		default:
			return nil, fmt.Errorf("%v order type %v is not supported", order.ErrTypeIsInvalid, s.Type)
		}
		if smartOrder {
			var sOrder *PlaceOrderResponse
			sOrder, err = p.CreateSmartOrder(ctx, &SmartOrderRequestParam{
				Symbol:        s.Pair,
				Side:          orderSideString(s.Side),
				Type:          orderTypeString(s.Type),
				AccountType:   accountTypeString(s.AssetType),
				Price:         s.Price,
				StopPrice:     s.TriggerPrice,
				Quantity:      s.Amount,
				ClientOrderID: s.ClientOrderID,
			})
			if err != nil {
				return nil, err
			}
			return s.DeriveSubmitResponse(sOrder.ID)
		}
		arg := &PlaceOrderParams{
			Symbol:      s.Pair,
			Price:       s.Price,
			Amount:      s.Amount,
			AllowBorrow: false,
			Type:        s.Type.String(),
			Side:        s.Side.String(),
		}
		if p.Websocket.IsConnected() && p.Websocket.CanUseAuthenticatedEndpoints() && p.Websocket.CanUseAuthenticatedWebsocketForWrapper() {
			response, err = p.WsCreateOrder(arg)
		} else {
			response, err = p.PlaceOrder(ctx, arg)
		}
		if err != nil {
			return nil, err
		}
		return s.DeriveSubmitResponse(response.ID)
	case asset.Futures:
		var stopOrderType, stopOrderBoundary string
		switch s.Type {
		case order.Stop, order.StopLimit, order.TrailingStop:
			if s.TriggerPrice == 0 {
				break
			}
			switch s.TriggerPriceType {
			case order.IndexPrice:
				stopOrderType = "IP"
			case order.MarkPrice:
				stopOrderType = "MP"
			case order.LastPrice:
				stopOrderType = "TP"
			}
			switch s.Type {
			case order.StopLimit:
				switch s.Side {
				case order.Sell:
					stopOrderBoundary = "up"
				case order.Buy:
					stopOrderBoundary = "down"
				}
			case order.TrailingStop, order.Stop:
				switch s.Side {
				case order.Sell:
					// Stop-loss when order type is order.Stop
					stopOrderBoundary = "down"
				case order.Buy:
					// Take Profit when order type is order.Stop
					stopOrderBoundary = "up"
				}
			}
		}
		response, err := p.PlaceFuturesOrder(ctx, &FuturesOrderParams{
			ClientOrderID: s.ClientOrderID,
			Side:          orderSideString(s.Side),
			Symbol:        s.Pair.String(),
			OrderType:     orderTypeString(s.Type),
			Leverage:      int64(s.Leverage),
			Stop:          stopOrderBoundary,
			StopPrice:     s.TriggerPrice,
			StopPriceType: stopOrderType,
			ReduceOnly:    s.ReduceOnly,
			Hidden:        s.Hidden,
			PostOnly:      s.PostOnly,
			Price:         s.Price,
			Size:          s.Amount,
		})
		if err != nil {
			return nil, err
		}
		return s.DeriveSubmitResponse(response.OrderID)
	default:
		return nil, fmt.Errorf("%w asset type: %v", asset.ErrNotSupported, s.AssetType)
	}
}

// ModifyOrder will allow of changing orderbook placement and limit to
// market conversion
func (p *Poloniex) ModifyOrder(ctx context.Context, action *order.Modify) (*order.ModifyResponse, error) {
	if action == nil {
		return nil, common.ErrNilPointer
	}
<<<<<<< HEAD
	if err := action.Validate(); err != nil {
=======

	resp, err := p.MoveOrder(ctx,
		oID,
		action.Price,
		action.Amount,
		action.TimeInForce.Is(order.PostOnly),
		action.TimeInForce.Is(order.ImmediateOrCancel))
	if err != nil {
>>>>>>> 8733ed43
		return nil, err
	}
	if action.AssetType != asset.Spot {
		return nil, fmt.Errorf("%w asset type: %v", asset.ErrNotSupported, action.AssetType)
	}
	switch action.Type {
	case order.Market, order.Limit, order.LimitMaker:
		resp, err := p.CancelReplaceOrder(ctx, &CancelReplaceOrderParam{
			orderID:       action.OrderID,
			ClientOrderID: action.ClientOrderID,
			Price:         action.Price,
			Quantity:      action.Amount,
			AmendedType:   action.Type.String(),
		})
		if err != nil {
			return nil, err
		}
		modResp, err := action.DeriveModifyResponse()
		if err != nil {
			return nil, err
		}
		modResp.OrderID = resp.ID
		return modResp, nil
	case order.Stop, order.StopLimit:
		oResp, err := p.CancelReplaceSmartOrder(ctx, &CancelReplaceSmartOrderParam{
			orderID:          action.OrderID,
			ClientOrderID:    action.ClientOrderID,
			Price:            action.Price,
			StopPrice:        action.TriggerPrice,
			Amount:           action.Amount,
			AmendedType:      orderTypeString(action.Type),
			ProceedOnFailure: !action.ImmediateOrCancel,
		})
		if err != nil {
			return nil, err
		}
		modResp, err := action.DeriveModifyResponse()
		if err != nil {
			return nil, err
		}
		modResp.OrderID = oResp.ID
		return modResp, nil
	default:
		return nil, fmt.Errorf("%w %v", order.ErrUnsupportedOrderType, action.Type)
	}
}

// CancelOrder cancels an order by its corresponding ID number
func (p *Poloniex) CancelOrder(ctx context.Context, o *order.Cancel) error {
	if err := o.Validate(o.StandardCancel()); err != nil {
		return err
	}
	if o.OrderID == "" && o.ClientOrderID == "" {
		return order.ErrOrderIDNotSet
	}
	var err error
	switch o.AssetType {
	case asset.Spot:
		switch o.Type {
		case order.Limit, order.Market:
			_, err = p.CancelOrderByID(ctx, o.OrderID)
		case order.Stop, order.StopLimit, order.TrailingStop, order.TrailingStopLimit:
			_, err = p.CancelSmartOrderByID(ctx, o.OrderID, o.ClientOrderID)
		default:
			return fmt.Errorf("%w order type: %v", order.ErrUnsupportedOrderType, o.Type)
		}
	case asset.Futures:
		_, err = p.CancelFuturesOrderByID(ctx, o.OrderID)
	default:
		return fmt.Errorf("%w asset type: %v", asset.ErrNotSupported, o.AssetType)
	}
	return err
}

// CancelBatchOrders cancels an orders by their corresponding ID numbers
func (p *Poloniex) CancelBatchOrders(ctx context.Context, o []order.Cancel) (*order.CancelBatchResponse, error) {
	if len(o) == 0 {
		return nil, order.ErrCancelOrderIsNil
	}
	orderIDs := make([]string, 0, len(o))
	clientOrderIDs := make([]string, 0, len(o))
	assetType := o[0].AssetType
	commonOrderType := o[0].Type
	for i := range o {
		if assetType != o[i].AssetType {
			return nil, errors.New("order asset type mismatch detected")
		}
		if commonOrderType != o[i].Type {
			commonOrderType = order.AnyType
		}
		switch {
		case o[i].ClientOrderID != "":
			clientOrderIDs = append(clientOrderIDs, o[i].ClientOrderID)
		case o[i].OrderID != "":
			orderIDs = append(orderIDs, o[i].OrderID)
		default:
			return nil, order.ErrOrderIDNotSet
		}
	}
	resp := &order.CancelBatchResponse{
		Status: make(map[string]string),
	}
	switch assetType {
	case asset.Spot:
		switch commonOrderType {
		case order.Market, order.Limit:
			if p.Websocket.IsConnected() && p.Websocket.CanUseAuthenticatedEndpoints() && p.Websocket.CanUseAuthenticatedWebsocketForWrapper() {
				wsCancelledOrders, err := p.WsCancelMultipleOrdersByIDs(&OrderCancellationParams{OrderIDs: orderIDs, ClientOrderIDs: clientOrderIDs})
				if err != nil {
					return nil, err
				}
				for i := range wsCancelledOrders {
					if wsCancelledOrders[i].ClientOrderID != "" {
						resp.Status[wsCancelledOrders[i].ClientOrderID] = wsCancelledOrders[i].State + " " + wsCancelledOrders[i].Message
						continue
					}
					orderID := strconv.FormatInt(wsCancelledOrders[i].OrderID, 10)
					resp.Status[orderID] = wsCancelledOrders[i].State + " " + wsCancelledOrders[i].Message
				}
			} else {
				cancelledOrders, err := p.CancelMultipleOrdersByIDs(ctx, &OrderCancellationParams{OrderIDs: orderIDs, ClientOrderIDs: clientOrderIDs})
				if err != nil {
					return nil, err
				}
				for i := range cancelledOrders {
					if cancelledOrders[i].ClientOrderID != "" {
						resp.Status[cancelledOrders[i].ClientOrderID] = cancelledOrders[i].State + " " + cancelledOrders[i].Message
						continue
					}
					resp.Status[cancelledOrders[i].OrderID] = cancelledOrders[i].State + " " + cancelledOrders[i].Message
				}
			}
		case order.Stop, order.StopLimit, order.TrailingStop, order.TrailingStopLimit:
			cancelledOrders, err := p.CancelMultipleSmartOrders(ctx, &OrderCancellationParams{
				OrderIDs:       orderIDs,
				ClientOrderIDs: clientOrderIDs,
			})
			if err != nil {
				return nil, err
			}
			for i := range cancelledOrders {
				if cancelledOrders[i].ClientOrderID != "" {
					resp.Status[cancelledOrders[i].ClientOrderID] = cancelledOrders[i].State + " " + cancelledOrders[i].Message
					continue
				}
				resp.Status[cancelledOrders[i].OrderID] = cancelledOrders[i].State + " " + cancelledOrders[i].Message
			}
		default:
			return nil, fmt.Errorf("%w %s", order.ErrUnsupportedOrderType, commonOrderType.String())
		}
	case asset.Futures:
		switch commonOrderType {
		case order.Limit, order.Market:
			cancelledOrders, err := p.CancelMultipleFuturesLimitOrders(ctx, orderIDs, clientOrderIDs)
			if err != nil {
				return nil, err
			}
			resp.Status = make(map[string]string, len(cancelledOrders.CancelFailedOrderIDs)+len(cancelledOrders.CancelledOrderIDs))
			for x := range cancelledOrders.CancelledOrderIDs {
				resp.Status[cancelledOrders.CancelledOrderIDs[x]] = "Cancelled"
			}
			for x := range cancelledOrders.CancelFailedOrderIDs {
				resp.Status[cancelledOrders.CancelFailedOrderIDs[x]] = "Failed"
			}
		default:
			return nil, fmt.Errorf("futures order cancellation for %s orders is not supported", commonOrderType.String())
		}
	default:
		return nil, fmt.Errorf("%w asset type: %v", asset.ErrNotSupported, assetType)
	}
	return resp, nil
}

// CancelAllOrders cancels all orders associated with a currency pair
func (p *Poloniex) CancelAllOrders(ctx context.Context, cancelOrd *order.Cancel) (order.CancelAllResponse, error) {
	cancelAllOrdersResponse := order.CancelAllResponse{
		Status: make(map[string]string),
	}
	if cancelOrd == nil {
		return cancelAllOrdersResponse, common.ErrNilPointer
	}
	var err error
	var pairs currency.Pairs
	if !cancelOrd.Pair.IsEmpty() {
		pairs = append(pairs, cancelOrd.Pair)
	}
	var resp []CancelOrderResponse
	switch cancelOrd.AssetType {
	case asset.Spot:
		switch cancelOrd.Type {
		case order.Market, order.Limit:
			if p.Websocket.IsConnected() && p.Websocket.CanUseAuthenticatedEndpoints() && p.Websocket.CanUseAuthenticatedWebsocketForWrapper() {
				var wsResponse []WsCancelOrderResponse
				wsResponse, err = p.WsCancelAllTradeOrders(pairs.Strings(), []string{accountTypeString(cancelOrd.AssetType)})
				if err != nil {
					return cancelAllOrdersResponse, err
				}
				for x := range wsResponse {
					cancelAllOrdersResponse.Status[strconv.FormatInt(wsResponse[x].OrderID, 10)] = wsResponse[x].State
				}
			} else {
				resp, err = p.CancelAllTradeOrders(ctx, pairs.Strings(), []string{accountTypeString(cancelOrd.AssetType)})
				if err != nil {
					return cancelAllOrdersResponse, err
				}
				for x := range resp {
					cancelAllOrdersResponse.Status[resp[x].OrderID] = resp[x].State
				}
			}
		case order.TrailingStop, order.TrailingStopLimit, order.StopLimit, order.Stop:
			pairsString := []string{}
			if !cancelOrd.Pair.IsEmpty() {
				pairsString = append(pairsString, cancelOrd.Pair.String())
			}
			orderTypes := []string{}
			if cancelOrd.Type != order.UnknownType {
				orderTypes = append(orderTypes, orderTypeString(cancelOrd.Type))
			}
			var resp []CancelOrderResponse
			resp, err = p.CancelAllSmartOrders(ctx, pairsString, nil, orderTypes)
			if err != nil {
				return cancelAllOrdersResponse, err
			}
			for x := range resp {
				cancelAllOrdersResponse.Status[resp[x].OrderID] = resp[x].State
			}
		default:
			return cancelAllOrdersResponse, fmt.Errorf("%w %v", order.ErrUnsupportedOrderType, cancelOrd.Type)
		}
	case asset.Futures:
		var result *FuturesCancelOrderResponse
		switch cancelOrd.Type {
		case order.Limit:
			result, err = p.CancelAllFuturesLimitOrders(ctx, cancelOrd.Pair.String(), orderSideString(cancelOrd.Side))
			if err != nil {
				return cancelAllOrdersResponse, err
			}
		case order.Stop, order.StopLimit, order.TrailingStop, order.TrailingStopLimit:
			result, err = p.CancelAllFuturesStopOrders(ctx, cancelOrd.Pair.String())
			if err != nil {
				return cancelAllOrdersResponse, err
			}
		default:
			return cancelAllOrdersResponse, fmt.Errorf("%w %v", order.ErrUnsupportedOrderType, cancelOrd.Type)
		}
		for x := range result.CancelledOrderIDs {
			cancelAllOrdersResponse.Status[result.CancelledOrderIDs[x]] = "Cancelled"
		}
		for x := range result.CancelFailedOrderIDs {
			cancelAllOrdersResponse.Status[result.CancelFailedOrderIDs[x]] = "Failed"
		}
	default:
		return cancelAllOrdersResponse, fmt.Errorf("%w asset type: %v", asset.ErrNotSupported, cancelOrd.AssetType)
	}
	return cancelAllOrdersResponse, nil
}

// GetOrderInfo returns order information based on order ID
func (p *Poloniex) GetOrderInfo(ctx context.Context, orderID string, pair currency.Pair, assetType asset.Item) (*order.Detail, error) {
	if pair.IsEmpty() {
		return nil, currency.ErrCurrencyPairEmpty
	}
	switch assetType {
	case asset.Spot:
		trades, err := p.GetTradesByOrderID(ctx, orderID)
		if err != nil && !strings.Contains(err.Error(), "Order not found") {
			return nil, err
		}
		orderTrades := make([]order.TradeHistory, len(trades))
		var oType order.Type
		var oSide order.Side
		for i := range trades {
			oType, err = order.StringToOrderType(trades[i].Type)
			if err != nil {
				return nil, err
			}
			oSide, err = order.StringToOrderSide(trades[i].Side)
			if err != nil {
				return nil, err
			}
			orderTrades[i] = order.TradeHistory{
				Price:     trades[i].Price.Float64(),
				Amount:    trades[i].Quantity.Float64(),
				Fee:       trades[i].FeeAmount.Float64(),
				Exchange:  p.Name,
				TID:       trades[i].ID,
				Type:      oType,
				Side:      oSide,
				Timestamp: trades[i].CreateTime.Time(),
				FeeAsset:  trades[i].FeeCurrency,
				Total:     trades[i].Amount.Float64(),
			}
		}
		var smartOrders []SmartOrderDetail
		resp, err := p.GetOrderDetail(ctx, orderID, "")
		if err != nil {
			smartOrders, err = p.GetSmartOrderDetail(ctx, orderID, "")
			if err != nil {
				return nil, err
			} else if len(smartOrders) == 0 {
				return nil, order.ErrOrderNotFound
			}
		}

		var dPair currency.Pair
		var oStatus order.Status
		if len(smartOrders) > 0 {
			dPair, err = currency.NewPairFromString(smartOrders[0].Symbol)
			if err != nil {
				return nil, err
			} else if !pair.IsEmpty() && !dPair.Equal(pair) {
				return nil, fmt.Errorf("order with ID %s expected a symbol %v, but got %v", orderID, pair, dPair)
			}
			oType, err = order.StringToOrderType(smartOrders[0].Type)
			if err != nil {
				return nil, err
			}
			oStatus, err = order.StringToOrderStatus(smartOrders[0].State)
			if err != nil {
				return nil, err
			}
			oSide, err = order.StringToOrderSide(smartOrders[0].Side)
			if err != nil {
				return nil, err
			}
			return &order.Detail{
				Price:         smartOrders[0].Price.Float64(),
				Amount:        smartOrders[0].Quantity.Float64(),
				QuoteAmount:   smartOrders[0].Amount.Float64(),
				Exchange:      p.Name,
				OrderID:       smartOrders[0].ID,
				ClientOrderID: smartOrders[0].ClientOrderID,
				Type:          oType,
				Side:          oSide,
				Status:        oStatus,
				AssetType:     stringToAccountType(smartOrders[0].AccountType),
				Date:          smartOrders[0].CreateTime.Time(),
				LastUpdated:   smartOrders[0].UpdateTime.Time(),
				Pair:          dPair,
				Trades:        orderTrades,
			}, nil
		}
		dPair, err = currency.NewPairFromString(resp.Symbol)
		if err != nil {
			return nil, err
		} else if !pair.IsEmpty() && !dPair.Equal(pair) {
			return nil, fmt.Errorf("order with ID %s expected a symbol %v, but got %v", orderID, pair, dPair)
		}
		oType, err = order.StringToOrderType(resp.Type)
		if err != nil {
			return nil, err
		}
		oStatus, err = order.StringToOrderStatus(resp.State)
		if err != nil {
			return nil, err
		}
		oSide, err = order.StringToOrderSide(resp.Side)
		if err != nil {
			return nil, err
		}
		return &order.Detail{
			Price:                resp.Price.Float64(),
			Amount:               resp.Quantity.Float64(),
			AverageExecutedPrice: resp.AvgPrice.Float64(),
			QuoteAmount:          resp.Amount.Float64(),
			ExecutedAmount:       resp.FilledQuantity.Float64(),
			RemainingAmount:      resp.Quantity.Float64() - resp.FilledAmount.Float64(),
			Cost:                 resp.FilledQuantity.Float64() * resp.AvgPrice.Float64(),
			Exchange:             p.Name,
			OrderID:              resp.ID,
			ClientOrderID:        resp.ClientOrderID,
			Type:                 oType,
			Side:                 oSide,
			Status:               oStatus,
			AssetType:            stringToAccountType(resp.AccountType),
			Date:                 resp.CreateTime.Time(),
			LastUpdated:          resp.UpdateTime.Time(),
			Pair:                 dPair,
			Trades:               orderTrades,
		}, nil
	case asset.Futures:
		fResults, err := p.GetV3FuturesOrderHistory(ctx, "", "", "", orderID, "", "", time.Time{}, time.Time{}, 0, 0)
		if err != nil {
			return nil, err
		}
		if len(fResults) != 1 {
			return nil, order.ErrOrderNotFound
		}
		orderDetail := &fResults[0]
		dPair, err := currency.NewPairFromString(orderDetail.Symbol)
		if err != nil {
			return nil, err
		} else if !pair.IsEmpty() && !dPair.Equal(pair) {
			return nil, fmt.Errorf("order with ID %s expected a symbol %v, but got %v", orderID, pair, dPair)
		}
		oType, err := order.StringToOrderType(orderDetail.OrderType)
		if err != nil {
			return nil, err
		}
		oStatus, err := order.StringToOrderStatus(orderDetail.State)
		if err != nil {
			return nil, err
		}
		oSide, err := order.StringToOrderSide(orderDetail.Side)
		if err != nil {
			return nil, err
		}
		return &order.Detail{
			Price:                orderDetail.Price.Float64(),
			Amount:               orderDetail.Quantity.Float64(),
			AverageExecutedPrice: orderDetail.AveragePrice.Float64(),
			QuoteAmount:          orderDetail.AveragePrice.Float64() * orderDetail.ExecQuantity.Float64(),
			ExecutedAmount:       orderDetail.ExecQuantity.Float64(),
			RemainingAmount:      orderDetail.Quantity.Float64() - orderDetail.ExecQuantity.Float64(),
			OrderID:              orderDetail.OrderID,
			Exchange:             p.Name,
			ClientOrderID:        orderDetail.ClientOrderID,
			Type:                 oType,
			Side:                 oSide,
			Status:               oStatus,
			AssetType:            asset.Futures,
			Date:                 orderDetail.CreationTime.Time(),
			LastUpdated:          orderDetail.UpdateTime.Time(),
			Pair:                 dPair,
		}, nil
	default:
		return nil, fmt.Errorf("%w asset type: %v", asset.ErrNotSupported, assetType)
	}
}

// GetDepositAddress returns a deposit address for a specified currency
func (p *Poloniex) GetDepositAddress(ctx context.Context, cryptocurrency currency.Code, _, chain string) (*deposit.Address, error) {
	depositAddrs, err := p.GetDepositAddresses(ctx, cryptocurrency)
	if err != nil {
		return nil, err
	}
	// Some coins use a main address, so we must use this in conjunction with the returned
	// deposit address to produce the full deposit address and payment-id
	currencies, err := p.GetCurrencyInformation(ctx, cryptocurrency)
	if err != nil {
		return nil, err
	}

	coinParams, ok := currencies[cryptocurrency.Upper().String()]
	if !ok {
		return nil, fmt.Errorf("unable to find currency %s in map", cryptocurrency)
	}

	var address, paymentID string
	if coinParams.Type == "address-payment-id" && coinParams.DepositAddress != "" {
		paymentID, ok = (*depositAddrs)[cryptocurrency.Upper().String()]
		if !ok {
			newAddr, err := p.NewCurrencyDepositAddress(ctx, cryptocurrency)
			if err != nil {
				return nil, err
			}
			paymentID = newAddr
		}
		return &deposit.Address{
			Address: coinParams.DepositAddress,
			Tag:     paymentID,
			Chain:   coinParams.ParentChain,
		}, nil
	}

	address, ok = (*depositAddrs)[cryptocurrency.Upper().String()]
	if !ok {
		if len(coinParams.ChildChains) > 1 && chain != "" && !slices.Contains(coinParams.ChildChains, chain) {
			return nil, fmt.Errorf("currency %s has %v chains available, one of these must be specified",
				cryptocurrency,
				coinParams.ChildChains)
		}

		coinParams, ok = currencies[cryptocurrency.Upper().String()]
		if !ok {
			return nil, fmt.Errorf("unable to find currency %s in map", cryptocurrency)
		}
		if coinParams.WalletDepositState != "ENABLED" {
			return nil, fmt.Errorf("deposits and withdrawals for %v are currently disabled", cryptocurrency.Upper().String())
		}

		newAddr, err := p.NewCurrencyDepositAddress(ctx, cryptocurrency)
		if err != nil {
			return nil, err
		}
		address = newAddr
	}
	return &deposit.Address{
		Address: address,
	}, nil
}

// WithdrawCryptocurrencyFunds returns a withdrawal ID when a withdrawal is
// submitted
func (p *Poloniex) WithdrawCryptocurrencyFunds(ctx context.Context, withdrawRequest *withdraw.Request) (*withdraw.ExchangeResponse, error) {
	if withdrawRequest == nil {
		return nil, common.ErrNilPointer
	}
	if err := withdrawRequest.Validate(); err != nil {
		return nil, err
	}
	v, err := p.WithdrawCurrency(ctx, &WithdrawCurrencyParam{
		Currency: withdrawRequest.Currency,
		Address:  withdrawRequest.Crypto.Address,
		Amount:   withdrawRequest.Amount})
	if err != nil {
		return nil, err
	}
	return &withdraw.ExchangeResponse{
		Name: p.Name,
		ID:   strconv.FormatInt(v.WithdrawRequestID, 10),
	}, err
}

// WithdrawFiatFunds returns a withdrawal ID when a
// withdrawal is submitted
func (p *Poloniex) WithdrawFiatFunds(_ context.Context, _ *withdraw.Request) (*withdraw.ExchangeResponse, error) {
	return nil, common.ErrFunctionNotSupported
}

// WithdrawFiatFundsToInternationalBank returns a withdrawal ID when a
// withdrawal is submitted
func (p *Poloniex) WithdrawFiatFundsToInternationalBank(_ context.Context, _ *withdraw.Request) (*withdraw.ExchangeResponse, error) {
	return nil, common.ErrFunctionNotSupported
}

// GetFeeByType returns an estimate of fee based on type of transaction
func (p *Poloniex) GetFeeByType(ctx context.Context, feeBuilder *exchange.FeeBuilder) (float64, error) {
	if feeBuilder == nil {
		return 0, fmt.Errorf("%T %w", feeBuilder, common.ErrNilPointer)
	}
	if (!p.AreCredentialsValid(ctx) || p.SkipAuthCheck) && // Todo check connection status
		feeBuilder.FeeType == exchange.CryptocurrencyTradeFee {
		feeBuilder.FeeType = exchange.OfflineTradeFee
	}
	return p.GetFee(ctx, feeBuilder)
}

// GetActiveOrders retrieves any orders that are active/open
func (p *Poloniex) GetActiveOrders(ctx context.Context, req *order.MultiOrderRequest) (order.FilteredOrders, error) {
	if req == nil {
		return nil, common.ErrNilPointer
	}
	err := req.Validate()
	if err != nil {
		return nil, err
	}
	var samplePair currency.Pair
	if len(req.Pairs) == 1 {
		samplePair = req.Pairs[0]
	}
	var orders []order.Detail
	switch req.AssetType {
	case asset.Spot:
		resp, err := p.GetOpenOrders(ctx, samplePair, orderSideString(req.Side), "", req.FromOrderID, 0)
		if err != nil {
			return nil, err
		}
		for a := range resp {
			var symbol currency.Pair
			symbol, err = currency.NewPairFromString(resp[a].Symbol)
			if err != nil {
				return nil, err
			}
			if len(req.Pairs) != 0 && req.Pairs.Contains(symbol, true) {
				continue
			}
			var orderSide order.Side
			orderSide, err = order.StringToOrderSide(resp[a].Side)
			if err != nil {
				return nil, err
			}
			oType, err := order.StringToOrderType(resp[a].Type)
			if err != nil {
				return nil, err
			}
			orders = append(orders, order.Detail{
				Type:     oType,
				OrderID:  resp[a].ID,
				Side:     orderSide,
				Amount:   resp[a].Amount.Float64(),
				Date:     resp[a].CreateTime.Time(),
				Price:    resp[a].Price.Float64(),
				Pair:     symbol,
				Exchange: p.Name,
			})
		}
	case asset.Futures:
		fOrders, err := p.GetFuturesOrderList(context.Background(), "active", samplePair.String(), orderSideString(req.Side), orderTypeString(req.Type), req.StartTime, req.EndTime, margin.Unset)
		if err != nil {
			return nil, err
		}
		for a := range fOrders.Items {
			var symbol currency.Pair
			symbol, err = currency.NewPairFromString(fOrders.Items[a].Symbol)
			if err != nil {
				return nil, err
			}
			if len(req.Pairs) != 0 && req.Pairs.Contains(symbol, true) {
				continue
			}
			var orderSide order.Side
			orderSide, err = order.StringToOrderSide(fOrders.Items[a].Side)
			if err != nil {
				return nil, err
			}
			oType, err := order.StringToOrderType(fOrders.Items[a].OrderType)
			if err != nil {
				return nil, err
			}
			oStatus, err := order.StringToOrderStatus(fOrders.Items[a].Status)
			if err != nil {
				return nil, err
			}
			var mType margin.Type
			switch fOrders.Items[a].MarginType {
			case 0:
				mType = margin.Isolated
			case 1:
				mType = margin.Multi
			}
			trades := make([]order.TradeHistory, len(fOrders.Items[a].Trades))
			for t := range fOrders.Items[a].Trades {
				trades[t] = order.TradeHistory{
					TID:      fOrders.Items[a].Trades[t].TradeID,
					Fee:      fOrders.Items[a].Trades[t].FeePay,
					Exchange: p.Name,
				}
			}
			orders = append(orders, order.Detail{
				Type:               oType,
				OrderID:            fOrders.Items[a].OrderID,
				Side:               orderSide,
				Amount:             fOrders.Items[a].Size,
				Date:               fOrders.Items[a].CreatedAt.Time(),
				Price:              fOrders.Items[a].Price.Float64(),
				Pair:               symbol,
				Exchange:           p.Name,
				HiddenOrder:        fOrders.Items[a].Hidden,
				PostOnly:           fOrders.Items[a].PostOnly,
				ReduceOnly:         fOrders.Items[a].ReduceOnly,
				Leverage:           fOrders.Items[a].Leverage.Float64(),
				ExecutedAmount:     fOrders.Items[a].FilledSize,
				RemainingAmount:    fOrders.Items[a].Size - fOrders.Items[a].FilledSize,
				ClientOrderID:      fOrders.Items[a].ClientOrderID,
				Status:             oStatus,
				AssetType:          req.AssetType,
				LastUpdated:        fOrders.Items[a].UpdatedAt.Time(),
				MarginType:         mType,
				Trades:             trades,
				SettlementCurrency: currency.NewCode(fOrders.Items[a].SettleCurrency),
			})
		}
	default:
		return nil, fmt.Errorf("%w asset type: %v", asset.ErrNotSupported, req.AssetType)
	}
	return req.Filter(p.Name, orders), nil
}

func accountTypeString(assetType asset.Item) string {
	switch assetType {
	case asset.Spot:
		return "SPOT"
	case asset.Futures:
		return "FUTURE"
	default:
		return ""
	}
}

func stringToAccountType(assetType string) asset.Item {
	switch assetType {
	case "SPOT":
		return asset.Spot
	case "FUTURE":
		return asset.Futures
	default:
		return asset.Empty
	}
}

func orderSideString(oSide order.Side) string {
	switch oSide {
	case order.Buy, order.Sell:
		return oSide.String()
	default:
		return ""
	}
}

// GetOrderHistory retrieves account order information
// Can Limit response to specific order status
func (p *Poloniex) GetOrderHistory(ctx context.Context, req *order.MultiOrderRequest) (order.FilteredOrders, error) {
	if req == nil {
		return nil, common.ErrNilPointer
	}
	err := req.Validate()
	if err != nil {
		return nil, err
	}
	switch req.AssetType {
	case asset.Spot:
		switch req.Type {
		case order.Market, order.Limit:
			resp, err := p.GetOrdersHistory(ctx, currency.EMPTYPAIR, accountTypeString(req.AssetType), orderTypeString(req.Type), orderSideString(req.Side), "", "", 0, 100, req.StartTime, req.EndTime, false)
			if err != nil {
				return nil, err
			}

			var oSide order.Side
			var oType order.Type
			orders := make([]order.Detail, 0, len(resp))
			for i := range resp {
				var pair currency.Pair
				pair, err = currency.NewPairFromString(resp[i].Symbol)
				if err != nil {
					return nil, err
				}
				if len(req.Pairs) != 0 && !req.Pairs.Contains(pair, true) {
					continue
				}
				oSide, err = order.StringToOrderSide(resp[i].Side)
				if err != nil {
					return nil, err
				}
				oType, err = order.StringToOrderType(resp[i].Type)
				if err != nil {
					return nil, err
				}
				var assetType asset.Item
				assetType, err = asset.New(resp[i].AccountType)
				if err != nil {
					return nil, err
				}
				detail := order.Detail{
					Side:                 oSide,
					Amount:               resp[i].Amount.Float64(),
					ExecutedAmount:       resp[i].FilledAmount.Float64(),
					Price:                resp[i].Price.Float64(),
					AverageExecutedPrice: resp[i].AvgPrice.Float64(),
					Pair:                 pair,
					Type:                 oType,
					Exchange:             p.Name,
					QuoteAmount:          resp[i].Amount.Float64() * resp[i].AvgPrice.Float64(),
					RemainingAmount:      resp[i].Quantity.Float64() - resp[i].FilledQuantity.Float64(),
					OrderID:              resp[i].ID,
					ClientOrderID:        resp[i].ClientOrderID,
					Status:               order.Filled,
					AssetType:            assetType,
					Date:                 resp[i].CreateTime.Time(),
					LastUpdated:          resp[i].UpdateTime.Time(),
				}
				detail.InferCostsAndTimes()
				orders = append(orders, detail)
			}
			return req.Filter(p.Name, orders), nil
		case order.Stop, order.StopLimit, order.TrailingStop, order.TrailingStopLimit:
			smartOrders, err := p.GetSmartOrderHistory(ctx, currency.EMPTYPAIR, accountTypeString(req.AssetType),
				orderTypeString(req.Type), orderSideString(req.Side), "", "", 0, 100, req.StartTime, req.EndTime, false)
			if err != nil {
				return nil, err
			}
			var oSide order.Side
			var oType order.Type
			orders := make([]order.Detail, 0, len(smartOrders))
			for i := range smartOrders {
				var pair currency.Pair
				pair, err = currency.NewPairFromString(smartOrders[i].Symbol)
				if err != nil {
					return nil, err
				}
				if len(req.Pairs) != 0 && !req.Pairs.Contains(pair, true) {
					continue
				}
				oSide, err = order.StringToOrderSide(smartOrders[i].Side)
				if err != nil {
					return nil, err
				}
				oType, err = order.StringToOrderType(smartOrders[i].Type)
				if err != nil {
					return nil, err
				}
				assetType, err := asset.New(smartOrders[i].AccountType)
				if err != nil {
					return nil, err
				}
				detail := order.Detail{
					Side:          oSide,
					Amount:        smartOrders[i].Amount.Float64(),
					Price:         smartOrders[i].Price.Float64(),
					TriggerPrice:  smartOrders[i].StopPrice.Float64(),
					Pair:          pair,
					Type:          oType,
					Exchange:      p.Name,
					OrderID:       smartOrders[i].ID,
					ClientOrderID: smartOrders[i].ClientOrderID,
					Status:        order.Filled,
					AssetType:     assetType,
					Date:          smartOrders[i].CreateTime.Time(),
					LastUpdated:   smartOrders[i].UpdateTime.Time(),
				}
				detail.InferCostsAndTimes()
				orders = append(orders, detail)
			}
			return orders, nil
		default:
			return nil, fmt.Errorf("%w %v", order.ErrUnsupportedOrderType, req.Type)
		}
	case asset.Futures:
		orderHistory, err := p.GetV3FuturesOrderHistory(ctx, "", orderSideString(req.Side), "", "", "", "", req.StartTime, req.EndTime, 0, 100)
		if err != nil {
			return nil, err
		}
		var oSide order.Side
		var oType order.Type
		orders := make([]order.Detail, 0, len(orderHistory))
		for i := range orderHistory {
			var pair currency.Pair
			pair, err = currency.NewPairFromString(orderHistory[i].Symbol)
			if err != nil {
				return nil, err
			}
			if len(req.Pairs) != 0 && !req.Pairs.Contains(pair, true) {
				continue
			}
			oSide, err = order.StringToOrderSide(orderHistory[i].Side)
			if err != nil {
				return nil, err
			}
			oType, err = order.StringToOrderType(orderHistory[i].OrderType)
			if err != nil {
				return nil, err
			}
			detail := order.Detail{
				Side:            oSide,
				Amount:          orderHistory[i].Quantity.Float64(),
				ExecutedAmount:  orderHistory[i].ExecutedAmount.Float64(),
				Price:           orderHistory[i].Price.Float64(),
				Pair:            pair,
				Type:            oType,
				Exchange:        p.Name,
				RemainingAmount: orderHistory[i].Quantity.Float64() - orderHistory[i].ExecutedAmount.Float64(),
				OrderID:         orderHistory[i].OrderID,
				ClientOrderID:   orderHistory[i].ClientOrderID,
				Status:          order.Filled,
				AssetType:       asset.Futures,
				Date:            orderHistory[i].CreationTime.Time(),
				LastUpdated:     orderHistory[i].UpdateTime.Time(),
			}
			detail.InferCostsAndTimes()
			orders = append(orders, detail)
		}
		return req.Filter(p.Name, orders), nil
	default:
		return nil, fmt.Errorf("%w asset type %v", asset.ErrNotSupported, req.AssetType)
	}
}

// ValidateAPICredentials validates current credentials used for wrapper
// functionality
func (p *Poloniex) ValidateAPICredentials(ctx context.Context, assetType asset.Item) error {
	_, err := p.UpdateAccountInfo(ctx, assetType)
	return p.CheckTransientError(err)
}

// GetHistoricCandles returns candles between a time period for a set time interval
func (p *Poloniex) GetHistoricCandles(ctx context.Context, pair currency.Pair, a asset.Item, interval kline.Interval, start, end time.Time) (*kline.Item, error) {
	req, err := p.GetKlineRequest(pair, a, interval, start, end, false)
	if err != nil {
		return nil, err
	}
<<<<<<< HEAD
	switch a {
	case asset.Spot:
		resp, err := p.GetCandlesticks(ctx, req.RequestFormatted, req.ExchangeInterval, req.Start, req.End, req.RequestLimit)
		if err != nil {
			return nil, err
=======

	resp, err := p.GetChartData(ctx,
		req.RequestFormatted.String(),
		req.Start,
		req.End,
		p.FormatExchangeKlineInterval(req.ExchangeInterval))
	if err != nil {
		return nil, err
	}

	timeSeries := make([]kline.Candle, len(resp))
	for x := range resp {
		timeSeries[x] = kline.Candle{
			Time:   resp[x].Date.Time(),
			Open:   resp[x].Open.Float64(),
			High:   resp[x].High.Float64(),
			Low:    resp[x].Low.Float64(),
			Close:  resp[x].Close.Float64(),
			Volume: resp[x].Volume.Float64(),
>>>>>>> 8733ed43
		}
		timeSeries := make([]kline.Candle, len(resp))
		for x := range resp {
			timeSeries[x] = kline.Candle{
				Time:   resp[x].StartTime.Time(),
				Open:   resp[x].Open.Float64(),
				High:   resp[x].High.Float64(),
				Low:    resp[x].Low.Float64(),
				Close:  resp[x].Close.Float64(),
				Volume: resp[x].Quantity.Float64(),
			}
		}
		return req.ProcessResponse(timeSeries)
	case asset.Futures:
		resp, err := p.GetV3FuturesKlineData(ctx, req.RequestFormatted.String(), req.ExchangeInterval, req.Start, req.End, req.RequestLimit)
		if err != nil {
			return nil, err
		}
		timeSeries := make([]kline.Candle, len(resp))
		for x := range resp {
			timeSeries[x] = kline.Candle{
				Time:   resp[x].EndTime.Time(),
				Open:   resp[x].OpeningPrice.Float64(),
				High:   resp[x].HighestPrice.Float64(),
				Low:    resp[x].LowestPrice.Float64(),
				Volume: resp[x].BaseAmount.Float64(),
			}
		}
		return req.ProcessResponse(timeSeries)
	}

	return nil, fmt.Errorf("%w %v", asset.ErrNotSupported, a)
}

// GetHistoricCandlesExtended returns candles between a time period for a set time interval
func (p *Poloniex) GetHistoricCandlesExtended(ctx context.Context, pair currency.Pair, a asset.Item, interval kline.Interval, start, end time.Time) (*kline.Item, error) {
	req, err := p.GetKlineExtendedRequest(pair, a, interval, start, end)
	if err != nil {
		return nil, err
	}
	var timeSeries []kline.Candle
	switch a {
	case asset.Spot:
		for i := range req.RangeHolder.Ranges {
			resp, err := p.GetCandlesticks(ctx,
				req.RequestFormatted,
				req.ExchangeInterval,
				req.RangeHolder.Ranges[i].Start.Time,
				req.RangeHolder.Ranges[i].End.Time,
				req.RequestLimit,
			)
			if err != nil {
				return nil, err
			}
			for x := range resp {
				timeSeries = append(timeSeries, kline.Candle{
					Time:   resp[x].StartTime.Time(),
					Open:   resp[x].Open.Float64(),
					High:   resp[x].High.Float64(),
					Low:    resp[x].Low.Float64(),
					Close:  resp[x].Close.Float64(),
					Volume: resp[x].Quantity.Float64(),
				})
			}
		}
<<<<<<< HEAD
	case asset.Futures:
		for i := range req.RangeHolder.Ranges {
			resp, err := p.GetV3FuturesKlineData(ctx,
				req.RequestFormatted.String(),
				interval,
				req.RangeHolder.Ranges[i].Start.Time,
				req.RangeHolder.Ranges[i].End.Time,
				500,
			)
			if err != nil {
				return nil, err
			}
			for x := range resp {
				timeSeries = append(timeSeries, kline.Candle{
					Time:   resp[x].EndTime.Time(),
					Open:   resp[x].OpeningPrice.Float64(),
					High:   resp[x].HighestPrice.Float64(),
					Low:    resp[x].LowestPrice.Float64(),
					Volume: resp[x].BaseAmount.Float64(),
				})
			}
=======
		for x := range resp {
			timeSeries = append(timeSeries, kline.Candle{
				Time:   resp[x].Date.Time(),
				Open:   resp[x].Open.Float64(),
				High:   resp[x].High.Float64(),
				Low:    resp[x].Low.Float64(),
				Close:  resp[x].Close.Float64(),
				Volume: resp[x].Volume.Float64(),
			})
>>>>>>> 8733ed43
		}
	default:
		return nil, fmt.Errorf("%w %v", asset.ErrNotSupported, a)
	}
	return req.ProcessResponse(timeSeries)
}

// GetAvailableTransferChains returns the available transfer blockchains for the specific
// cryptocurrency
func (p *Poloniex) GetAvailableTransferChains(ctx context.Context, cryptocurrency currency.Code) ([]string, error) {
	if cryptocurrency.IsEmpty() {
		return nil, currency.ErrCurrencyCodeEmpty
	}
	currencies, err := p.GetV2FuturesCurrencyInformation(ctx, cryptocurrency)
	if err != nil {
		return nil, err
	}
	if len(currencies.NetworkList) == 0 {
		return nil, fmt.Errorf("%w for currency %v", errChainsNotFound, cryptocurrency)
	}
	chains := make([]string, len(currencies.NetworkList))
	for a := range currencies.NetworkList {
		chains[a] = currencies.NetworkList[a].Blockchain
	}
	return chains, nil
}

// GetServerTime returns the current exchange server time.
func (p *Poloniex) GetServerTime(ctx context.Context, assetType asset.Item) (time.Time, error) {
	switch assetType {
	case asset.Spot:
		sysServerTime, err := p.GetSystemTimestamp(ctx)
		if err != nil {
			return time.Time{}, err
		}
		return sysServerTime.ServerTime.Time(), nil
	case asset.Futures:
		sysServerTime, err := p.GetFuturesServerTime(ctx)
		if err != nil {
			return time.Time{}, err
		}
		return sysServerTime.Data.Time(), nil
	default:
		return time.Time{}, fmt.Errorf("%w %v", asset.ErrNotSupported, assetType)
	}
}

// GetFuturesContractDetails returns all contracts from the exchange by asset type
func (p *Poloniex) GetFuturesContractDetails(ctx context.Context, assetType asset.Item) ([]futures.Contract, error) {
	if !assetType.IsFutures() {
		return nil, futures.ErrNotFuturesAsset
	}
	if assetType != asset.Futures {
		return nil, fmt.Errorf("%w %v", asset.ErrNotSupported, assetType)
	}

	contracts, err := p.GetV3FuturesAllProductInfo(ctx, "")
	if err != nil {
		return nil, err
	}
	resp := make([]futures.Contract, len(contracts))
	for i := range contracts {
		var cp currency.Pair
		cp, err = currency.NewPairFromString(contracts[i].Symbol)
		if err != nil {
			return nil, err
		}
		settleCurr := currency.NewCode(contracts[i].SettlementCurrency)
		var ct futures.ContractType
		if strings.HasSuffix(contracts[i].Symbol, "PERP") {
			ct = futures.Perpetual
		} else {
			ct = futures.Quarterly
		}
		resp[i] = futures.Contract{
			Exchange:             p.Name,
			Name:                 cp,
			SettlementCurrencies: currency.Currencies{settleCurr},
			MarginCurrency:       settleCurr,
			Asset:                assetType,
			StartDate:            contracts[i].ListingDate.Time(),
			IsActive:             contracts[i].Status == "OPEN",
			Status:               contracts[i].Status,
			MaxLeverage:          contracts[i].Leverage.Float64(),
			SettlementType:       futures.Linear,
			Type:                 ct,
		}
	}
	return resp, nil
}

// GetLatestFundingRates returns the latest funding rates data
func (p *Poloniex) GetLatestFundingRates(ctx context.Context, r *fundingrate.LatestRateRequest) ([]fundingrate.LatestRateResponse, error) {
	if r == nil {
		return nil, fmt.Errorf("%w LatestRateRequest", common.ErrNilPointer)
	}
	if !r.Pair.IsEmpty() {
		is, err := p.IsPerpetualFutureCurrency(r.Asset, r.Pair)
		if err != nil {
			return nil, err
		}
		if !is {
			return nil, fmt.Errorf("%w %s %v", futures.ErrNotPerpetualFuture, r.Asset, r.Pair)
		}
	}
	contracts, err := p.GetV3FuturesHistoricalFundingRates(ctx, r.Pair.String(), time.Time{}, time.Time{}, 0)
	if err != nil {
		return nil, err
	}
	if r.IncludePredictedRate {
		log.Warnf(log.ExchangeSys, "%s predicted rate for all currencies requires an additional %v requests", p.Name, len(contracts))
	}
	timeChecked := time.Now()
	resp := make([]fundingrate.LatestRateResponse, 0, len(contracts))
	for i := range contracts {
		var cp currency.Pair
		cp, err = currency.NewPairFromString(contracts[i].Symbol)
		if err != nil {
			return nil, err
		}
		var isPerp bool
		isPerp, err = p.IsPerpetualFutureCurrency(r.Asset, cp)
		if err != nil {
			return nil, err
		}
		if !isPerp {
			continue
		}

		rate := fundingrate.LatestRateResponse{
			Exchange: p.Name,
			Asset:    r.Asset,
			Pair:     cp,
			LatestRate: fundingrate.Rate{
				Time: contracts[i].FundingRateSettleTime.Time(),
				Rate: decimal.NewFromFloat(contracts[i].FundingRate.Float64()),
			},
			TimeOfNextRate: contracts[i].NextFundingTime.Time(),
			TimeChecked:    timeChecked,
		}
		if r.IncludePredictedRate {
			rate.PredictedUpcomingRate = fundingrate.Rate{
				Time: contracts[i].NextFundingTime.Time(),
				Rate: decimal.NewFromFloat(contracts[i].NextPredictedFundingRate.Float64()),
			}
		}
		resp = append(resp, rate)
	}
	return resp, nil
}

// IsPerpetualFutureCurrency ensures a given asset and currency is a perpetual future
func (p *Poloniex) IsPerpetualFutureCurrency(a asset.Item, cp currency.Pair) (bool, error) {
	switch {
	case a == asset.Futures && strings.HasSuffix(cp.Quote.String(), "PERP"):
		return true, nil
	default:
		return false, nil
	}
}

// UpdateOrderExecutionLimits updates order execution limits
func (p *Poloniex) UpdateOrderExecutionLimits(ctx context.Context, a asset.Item) error {
	if !p.SupportsAsset(a) {
		return fmt.Errorf("%w asset: %v", asset.ErrNotSupported, a)
	}
	instruments, err := p.GetSymbolInformation(ctx, currency.EMPTYPAIR)
	if err != nil {
		return err
	}
	limits := make([]order.MinMaxLevel, len(instruments))
	for x := range instruments {
		pair, err := currency.NewPairFromString(instruments[x].Symbol)
		if err != nil {
			return err
		}

		limits[x] = order.MinMaxLevel{
			Pair:                    pair,
			Asset:                   a,
			PriceStepIncrementSize:  instruments[x].SymbolTradeLimit.PriceScale,
			MinimumBaseAmount:       instruments[x].SymbolTradeLimit.MinQuantity.Float64(),
			MinimumQuoteAmount:      instruments[x].SymbolTradeLimit.MinAmount.Float64(),
			AmountStepIncrementSize: instruments[x].SymbolTradeLimit.AmountScale,
			QuoteStepIncrementSize:  instruments[x].SymbolTradeLimit.QuantityScale,
		}
	}
	return p.LoadLimits(limits)
}

// GetCurrencyTradeURL returns the URL to the exchange's trade page for the given asset and currency pair
func (p *Poloniex) GetCurrencyTradeURL(_ context.Context, a asset.Item, cp currency.Pair) (string, error) {
	_, err := p.CurrencyPairs.IsPairEnabled(cp, a)
	if err != nil {
		return "", err
	}
	switch a {
	case asset.Spot:
		cp.Delimiter = currency.UnderscoreDelimiter
		return poloniexAPIURL + tradeSpot + cp.Upper().String(), nil
	case asset.Futures:
		cp.Delimiter = ""
		return poloniexAPIURL + tradeFutures + cp.Upper().String(), nil
	default:
		return "", fmt.Errorf("%w %v", asset.ErrNotSupported, a)
	}
}<|MERGE_RESOLUTION|>--- conflicted
+++ resolved
@@ -758,9 +758,9 @@
 			StopPriceType: stopOrderType,
 			ReduceOnly:    s.ReduceOnly,
 			Hidden:        s.Hidden,
-			PostOnly:      s.PostOnly,
-			Price:         s.Price,
-			Size:          s.Amount,
+			// PostOnly:      s.PostOnly,
+			Price: s.Price,
+			Size:  s.Amount,
 		})
 		if err != nil {
 			return nil, err
@@ -777,18 +777,7 @@
 	if action == nil {
 		return nil, common.ErrNilPointer
 	}
-<<<<<<< HEAD
 	if err := action.Validate(); err != nil {
-=======
-
-	resp, err := p.MoveOrder(ctx,
-		oID,
-		action.Price,
-		action.Amount,
-		action.TimeInForce.Is(order.PostOnly),
-		action.TimeInForce.Is(order.ImmediateOrCancel))
-	if err != nil {
->>>>>>> 8733ed43
 		return nil, err
 	}
 	if action.AssetType != asset.Spot {
@@ -814,13 +803,13 @@
 		return modResp, nil
 	case order.Stop, order.StopLimit:
 		oResp, err := p.CancelReplaceSmartOrder(ctx, &CancelReplaceSmartOrderParam{
-			orderID:          action.OrderID,
-			ClientOrderID:    action.ClientOrderID,
-			Price:            action.Price,
-			StopPrice:        action.TriggerPrice,
-			Amount:           action.Amount,
-			AmendedType:      orderTypeString(action.Type),
-			ProceedOnFailure: !action.ImmediateOrCancel,
+			orderID:       action.OrderID,
+			ClientOrderID: action.ClientOrderID,
+			Price:         action.Price,
+			StopPrice:     action.TriggerPrice,
+			Amount:        action.Amount,
+			AmendedType:   orderTypeString(action.Type),
+			// ProceedOnFailure: !action.ImmediateOrCancel,
 		})
 		if err != nil {
 			return nil, err
@@ -1419,16 +1408,16 @@
 				}
 			}
 			orders = append(orders, order.Detail{
-				Type:               oType,
-				OrderID:            fOrders.Items[a].OrderID,
-				Side:               orderSide,
-				Amount:             fOrders.Items[a].Size,
-				Date:               fOrders.Items[a].CreatedAt.Time(),
-				Price:              fOrders.Items[a].Price.Float64(),
-				Pair:               symbol,
-				Exchange:           p.Name,
-				HiddenOrder:        fOrders.Items[a].Hidden,
-				PostOnly:           fOrders.Items[a].PostOnly,
+				Type:        oType,
+				OrderID:     fOrders.Items[a].OrderID,
+				Side:        orderSide,
+				Amount:      fOrders.Items[a].Size,
+				Date:        fOrders.Items[a].CreatedAt.Time(),
+				Price:       fOrders.Items[a].Price.Float64(),
+				Pair:        symbol,
+				Exchange:    p.Name,
+				HiddenOrder: fOrders.Items[a].Hidden,
+				// PostOnly:           fOrders.Items[a].PostOnly,
 				ReduceOnly:         fOrders.Items[a].ReduceOnly,
 				Leverage:           fOrders.Items[a].Leverage.Float64(),
 				ExecutedAmount:     fOrders.Items[a].FilledSize,
@@ -1660,33 +1649,11 @@
 	if err != nil {
 		return nil, err
 	}
-<<<<<<< HEAD
 	switch a {
 	case asset.Spot:
 		resp, err := p.GetCandlesticks(ctx, req.RequestFormatted, req.ExchangeInterval, req.Start, req.End, req.RequestLimit)
 		if err != nil {
 			return nil, err
-=======
-
-	resp, err := p.GetChartData(ctx,
-		req.RequestFormatted.String(),
-		req.Start,
-		req.End,
-		p.FormatExchangeKlineInterval(req.ExchangeInterval))
-	if err != nil {
-		return nil, err
-	}
-
-	timeSeries := make([]kline.Candle, len(resp))
-	for x := range resp {
-		timeSeries[x] = kline.Candle{
-			Time:   resp[x].Date.Time(),
-			Open:   resp[x].Open.Float64(),
-			High:   resp[x].High.Float64(),
-			Low:    resp[x].Low.Float64(),
-			Close:  resp[x].Close.Float64(),
-			Volume: resp[x].Volume.Float64(),
->>>>>>> 8733ed43
 		}
 		timeSeries := make([]kline.Candle, len(resp))
 		for x := range resp {
@@ -1752,7 +1719,6 @@
 				})
 			}
 		}
-<<<<<<< HEAD
 	case asset.Futures:
 		for i := range req.RangeHolder.Ranges {
 			resp, err := p.GetV3FuturesKlineData(ctx,
@@ -1774,17 +1740,6 @@
 					Volume: resp[x].BaseAmount.Float64(),
 				})
 			}
-=======
-		for x := range resp {
-			timeSeries = append(timeSeries, kline.Candle{
-				Time:   resp[x].Date.Time(),
-				Open:   resp[x].Open.Float64(),
-				High:   resp[x].High.Float64(),
-				Low:    resp[x].Low.Float64(),
-				Close:  resp[x].Close.Float64(),
-				Volume: resp[x].Volume.Float64(),
-			})
->>>>>>> 8733ed43
 		}
 	default:
 		return nil, fmt.Errorf("%w %v", asset.ErrNotSupported, a)
