package poloniex

import (
	"context"
	"errors"
	"fmt"
	"sort"
	"strconv"
	"strings"
	"sync"
	"time"

	"github.com/thrasher-corp/gocryptotrader/common"
	"github.com/thrasher-corp/gocryptotrader/config"
	"github.com/thrasher-corp/gocryptotrader/currency"
	exchange "github.com/thrasher-corp/gocryptotrader/exchanges"
	"github.com/thrasher-corp/gocryptotrader/exchanges/account"
	"github.com/thrasher-corp/gocryptotrader/exchanges/asset"
	"github.com/thrasher-corp/gocryptotrader/exchanges/deposit"
	"github.com/thrasher-corp/gocryptotrader/exchanges/kline"
	"github.com/thrasher-corp/gocryptotrader/exchanges/order"
	"github.com/thrasher-corp/gocryptotrader/exchanges/orderbook"
	"github.com/thrasher-corp/gocryptotrader/exchanges/protocol"
	"github.com/thrasher-corp/gocryptotrader/exchanges/request"
	"github.com/thrasher-corp/gocryptotrader/exchanges/stream"
	"github.com/thrasher-corp/gocryptotrader/exchanges/stream/buffer"
	"github.com/thrasher-corp/gocryptotrader/exchanges/ticker"
	"github.com/thrasher-corp/gocryptotrader/exchanges/trade"
	"github.com/thrasher-corp/gocryptotrader/log"
	"github.com/thrasher-corp/gocryptotrader/portfolio/withdraw"
)

// GetDefaultConfig returns a default exchange config
func (p *Poloniex) GetDefaultConfig(ctx context.Context) (*config.Exchange, error) {
	p.SetDefaults()
	exchCfg := new(config.Exchange)
	exchCfg.Name = p.Name
	exchCfg.HTTPTimeout = exchange.DefaultHTTPTimeout
	exchCfg.BaseCurrencies = p.BaseCurrencies

	err := p.SetupDefaults(exchCfg)
	if err != nil {
		return nil, err
	}

	if p.Features.Supports.RESTCapabilities.AutoPairUpdates {
		err = p.UpdateTradablePairs(ctx, true)
		if err != nil {
			return nil, err
		}
	}

	return exchCfg, nil
}

// SetDefaults sets default settings for poloniex
func (p *Poloniex) SetDefaults() {
	p.Name = "Poloniex"
	p.Enabled = true
	p.Verbose = true
	p.API.CredentialsValidator.RequiresKey = true
	p.API.CredentialsValidator.RequiresSecret = true

	requestFmt := &currency.PairFormat{
		Delimiter: currency.UnderscoreDelimiter,
		Uppercase: true,
	}

	configFmt := &currency.PairFormat{
		Delimiter: currency.UnderscoreDelimiter,
		Uppercase: true,
	}

	err := p.SetGlobalPairsManager(requestFmt, configFmt, asset.Spot)
	if err != nil {
		log.Errorln(log.ExchangeSys, err)
	}

	p.Features = exchange.Features{
		Supports: exchange.FeaturesSupported{
			REST:      true,
			Websocket: true,
			RESTCapabilities: protocol.Features{
				TickerBatching:        true,
				TickerFetching:        true,
				KlineFetching:         true,
				TradeFetching:         true,
				OrderbookFetching:     true,
				AutoPairUpdates:       true,
				AccountInfo:           true,
				GetOrder:              true,
				GetOrders:             true,
				CancelOrder:           true,
				CancelOrders:          true,
				SubmitOrder:           true,
				DepositHistory:        true,
				WithdrawalHistory:     true,
				UserTradeHistory:      true,
				CryptoDeposit:         true,
				CryptoWithdrawal:      true,
				TradeFee:              true,
				CryptoWithdrawalFee:   true,
				MultiChainDeposits:    true,
				MultiChainWithdrawals: true,
			},
			WebsocketCapabilities: protocol.Features{
				TickerFetching:         true,
				TradeFetching:          true,
				OrderbookFetching:      true,
				Subscribe:              true,
				Unsubscribe:            true,
				AuthenticatedEndpoints: true,
				GetOrders:              true,
				GetOrder:               true,
			},
			WithdrawPermissions: exchange.AutoWithdrawCryptoWithAPIPermission |
				exchange.NoFiatWithdrawals,
			Kline: kline.ExchangeCapabilitiesSupported{
				Intervals: true,
			},
		},
		Enabled: exchange.FeaturesEnabled{
			AutoPairUpdates: true,
			Kline: kline.ExchangeCapabilitiesEnabled{
				Intervals: kline.DeployExchangeIntervals(
					kline.IntervalCapacity{Interval: kline.OneMin},
					kline.IntervalCapacity{Interval: kline.FiveMin},
					kline.IntervalCapacity{Interval: kline.TenMin},
					kline.IntervalCapacity{Interval: kline.FifteenMin},
					kline.IntervalCapacity{Interval: kline.ThirtyMin},
					kline.IntervalCapacity{Interval: kline.OneHour},
					kline.IntervalCapacity{Interval: kline.TwoHour},
					kline.IntervalCapacity{Interval: kline.FourHour},
					kline.IntervalCapacity{Interval: kline.SixHour},
					kline.IntervalCapacity{Interval: kline.TwelveHour},
					kline.IntervalCapacity{Interval: kline.OneDay},
					kline.IntervalCapacity{Interval: kline.ThreeDay},
					kline.IntervalCapacity{Interval: kline.OneWeek},
					kline.IntervalCapacity{Interval: kline.OneMonth},
				),
				GlobalResultLimit: 500,
			},
		},
	}

	p.Requester, err = request.New(p.Name,
		common.NewHTTPClientWithTimeout(exchange.DefaultHTTPTimeout),
		request.WithLimiter(SetRateLimit()))
	if err != nil {
		log.Errorln(log.ExchangeSys, err)
	}
	p.API.Endpoints = p.NewEndpoints()
	err = p.API.Endpoints.SetDefaultEndpoints(map[exchange.URL]string{
		exchange.RestSpot:              poloniexAPIURL,
		exchange.RestSpotSupplementary: poloniexAltAPIUrl,
		exchange.WebsocketSpot:         poloniexWebsocketAddress,
	})
	if err != nil {
		log.Errorln(log.ExchangeSys, err)
	}
	p.Websocket = stream.New()
	p.WebsocketResponseMaxLimit = exchange.DefaultWebsocketResponseMaxLimit
	p.WebsocketResponseCheckTimeout = exchange.DefaultWebsocketResponseCheckTimeout
	p.WebsocketOrderbookBufferLimit = exchange.DefaultWebsocketOrderbookBufferLimit
}

// Setup sets user exchange configuration settings
func (p *Poloniex) Setup(exch *config.Exchange) error {
	err := exch.Validate()
	if err != nil {
		return err
	}
	if !exch.Enabled {
		p.SetEnabled(false)
		return nil
	}
	err = p.SetupDefaults(exch)
	if err != nil {
		return err
	}

	wsRunningURL, err := p.API.Endpoints.GetURL(exchange.WebsocketSpot)
	if err != nil {
		return err
	}

	err = p.Websocket.Setup(&stream.WebsocketSetup{
		ExchangeConfig:         exch,
		DefaultURL:             poloniexWebsocketAddress,
		RunningURL:             wsRunningURL,
		Connector:              p.WsConnect,
		Subscriber:             p.Subscribe,
		Unsubscriber:           p.Unsubscribe,
		GenerateSubscriptions:  p.GenerateDefaultSubscriptions,
		ConnectionMonitorDelay: exch.ConnectionMonitorDelay,
		Features:               &p.Features.Supports.WebsocketCapabilities,
		OrderbookBufferConfig: buffer.Config{
			SortBuffer:            true,
			SortBufferByUpdateIDs: true,
		},
	})
	if err != nil {
		return err
	}

	return p.Websocket.SetupNewConnection(stream.ConnectionSetup{
		ResponseCheckTimeout: exch.WebsocketResponseCheckTimeout,
		ResponseMaxLimit:     exch.WebsocketResponseMaxLimit,
	})
}

// Start starts the Poloniex go routine
func (p *Poloniex) Start(ctx context.Context, wg *sync.WaitGroup) error {
	if wg == nil {
		return fmt.Errorf("%T %w", wg, common.ErrNilPointer)
	}
	wg.Add(1)
	go func() {
		p.Run(ctx)
		wg.Done()
	}()
	return nil
}

// Run implements the Poloniex wrapper
func (p *Poloniex) Run(ctx context.Context) {
	if p.Verbose {
		log.Debugf(log.ExchangeSys,
			"%s Websocket: %s (url: %s).\n",
			p.Name,
			common.IsEnabled(p.Websocket.IsEnabled()),
			poloniexWebsocketAddress)
		p.PrintEnabledPairs()
	}

	forceUpdate := false

	avail, err := p.GetAvailablePairs(asset.Spot)
	if err != nil {
		log.Errorf(log.ExchangeSys,
			"%s failed to update tradable pairs. Err: %s",
			p.Name,
			err)
		return
	}

	if common.StringDataCompare(avail.Strings(), "BTC_USDT") {
		log.Warnf(log.ExchangeSys,
			"%s contains invalid pair, forcing upgrade of available currencies.\n",
			p.Name)
		forceUpdate = true
	}

	if !p.GetEnabledFeatures().AutoPairUpdates && !forceUpdate {
		return
	}

	err = p.UpdateTradablePairs(ctx, forceUpdate)
	if err != nil {
		log.Errorf(log.ExchangeSys,
			"%s failed to update tradable pairs. Err: %s",
			p.Name,
			err)
	}
}

// FetchTradablePairs returns a list of the exchanges tradable pairs
func (p *Poloniex) FetchTradablePairs(ctx context.Context, _ asset.Item) (currency.Pairs, error) {
	// TODO: Upgrade to new API version for fetching operational pairs.
	resp, err := p.GetTicker(ctx)
	if err != nil {
		return nil, err
	}

	pairs := make([]currency.Pair, 0, len(resp))
	for key, info := range resp {
		// Poloniex returns 0 for highest bid and lowest ask if support has been
		// dropped from the front end. We don't want to add these pairs.
		if info.HighestBid == 0 || info.LowestAsk == 0 {
			continue
		}
		var pair currency.Pair
		pair, err = currency.NewPairFromString(key)
		if err != nil {
			return nil, err
		}
		pairs = append(pairs, pair)
	}
	return pairs, nil
}

// UpdateTradablePairs updates the exchanges available pairs and stores
// them in the exchanges config
func (p *Poloniex) UpdateTradablePairs(ctx context.Context, forceUpgrade bool) error {
	pairs, err := p.FetchTradablePairs(ctx, asset.Spot)
	if err != nil {
		return err
	}
	err = p.UpdatePairs(pairs, asset.Spot, false, forceUpgrade)
	if err != nil {
		return err
	}
	return p.EnsureOnePairEnabled()
}

// UpdateTickers updates the ticker for all currency pairs of a given asset type
func (p *Poloniex) UpdateTickers(ctx context.Context, a asset.Item) error {
	tick, err := p.GetTicker(ctx)
	if err != nil {
		return err
	}

	enabledPairs, err := p.GetEnabledPairs(a)
	if err != nil {
		return err
	}
	for i := range enabledPairs {
		fPair, err := p.FormatExchangeCurrency(enabledPairs[i], a)
		if err != nil {
			return err
		}
		curr := fPair.String()
		if _, ok := tick[curr]; !ok {
			continue
		}

		err = ticker.ProcessTicker(&ticker.Price{
			Pair:         enabledPairs[i],
			Ask:          tick[curr].LowestAsk,
			Bid:          tick[curr].HighestBid,
			High:         tick[curr].High24Hr,
			Last:         tick[curr].Last,
			Low:          tick[curr].Low24Hr,
			Volume:       tick[curr].BaseVolume,
			QuoteVolume:  tick[curr].QuoteVolume,
			ExchangeName: p.Name,
			AssetType:    a})
		if err != nil {
			return err
		}
	}
	return nil
}

// UpdateTicker updates and returns the ticker for a currency pair
func (p *Poloniex) UpdateTicker(ctx context.Context, currencyPair currency.Pair, a asset.Item) (*ticker.Price, error) {
	if err := p.UpdateTickers(ctx, a); err != nil {
		return nil, err
	}
	return ticker.GetTicker(p.Name, currencyPair, a)
}

// FetchTicker returns the ticker for a currency pair
func (p *Poloniex) FetchTicker(ctx context.Context, currencyPair currency.Pair, assetType asset.Item) (*ticker.Price, error) {
	tickerNew, err := ticker.GetTicker(p.Name, currencyPair, assetType)
	if err != nil {
		return p.UpdateTicker(ctx, currencyPair, assetType)
	}
	return tickerNew, nil
}

// FetchOrderbook returns orderbook base on the currency pair
func (p *Poloniex) FetchOrderbook(ctx context.Context, currencyPair currency.Pair, assetType asset.Item) (*orderbook.Base, error) {
	ob, err := orderbook.Get(p.Name, currencyPair, assetType)
	if err != nil {
		return p.UpdateOrderbook(ctx, currencyPair, assetType)
	}
	return ob, nil
}

// UpdateOrderbook updates and returns the orderbook for a currency pair
func (p *Poloniex) UpdateOrderbook(ctx context.Context, pair currency.Pair, assetType asset.Item) (*orderbook.Base, error) {
	if pair.IsEmpty() {
		return nil, currency.ErrCurrencyPairEmpty
	}
	if err := p.CurrencyPairs.IsAssetEnabled(assetType); err != nil {
		return nil, err
	}
	callingBook := &orderbook.Base{
		Exchange:        p.Name,
		Pair:            pair,
		Asset:           assetType,
		VerifyOrderbook: p.CanVerifyOrderbook,
	}
	orderbookNew, err := p.GetOrderbook(ctx, "", poloniexMaxOrderbookDepth)
	if err != nil {
		return callingBook, err
	}

	enabledPairs, err := p.GetEnabledPairs(assetType)
	if err != nil {
		return callingBook, err
	}
	for i := range enabledPairs {
		pFmt, err := p.GetPairFormat(assetType, true)
		if err != nil {
			return nil, err
		}
		fP := enabledPairs[i].Format(pFmt)
		data, ok := orderbookNew.Data[fP.Base.String()+fP.Delimiter+fP.Quote.String()]
		if !ok {
			data, ok = orderbookNew.Data[fP.Quote.String()+fP.Delimiter+fP.Base.String()]
			if !ok {
				continue
			}
		}
		book := &orderbook.Base{
			Exchange:        p.Name,
			Pair:            enabledPairs[i],
			Asset:           assetType,
			VerifyOrderbook: p.CanVerifyOrderbook,
		}

		book.Bids = make(orderbook.Items, len(data.Bids))
		for y := range data.Bids {
			book.Bids[y] = orderbook.Item{
				Amount: data.Bids[y].Amount,
				Price:  data.Bids[y].Price,
			}
		}

		book.Asks = make(orderbook.Items, len(data.Asks))
		for y := range data.Asks {
			book.Asks[y] = orderbook.Item{
				Amount: data.Asks[y].Amount,
				Price:  data.Asks[y].Price,
			}
		}
		err = book.Process()
		if err != nil {
			return book, err
		}
	}
	return orderbook.Get(p.Name, pair, assetType)
}

// UpdateAccountInfo retrieves balances for all enabled currencies for the
// Poloniex exchange
func (p *Poloniex) UpdateAccountInfo(ctx context.Context, assetType asset.Item) (account.Holdings, error) {
	var response account.Holdings
	response.Exchange = p.Name
	accountBalance, err := p.GetBalances(ctx)
	if err != nil {
		return response, err
	}

	currencies := make([]account.Balance, 0, len(accountBalance.Currency))
	for x, y := range accountBalance.Currency {
		currencies = append(currencies, account.Balance{
			Currency: currency.NewCode(x),
			Total:    y,
		})
	}

	response.Accounts = append(response.Accounts, account.SubAccount{
		AssetType:  assetType,
		Currencies: currencies,
	})

	creds, err := p.GetCredentials(ctx)
	if err != nil {
		return account.Holdings{}, err
	}
	err = account.Process(&response, creds)
	if err != nil {
		return account.Holdings{}, err
	}

	return response, nil
}

// FetchAccountInfo retrieves balances for all enabled currencies
func (p *Poloniex) FetchAccountInfo(ctx context.Context, assetType asset.Item) (account.Holdings, error) {
	creds, err := p.GetCredentials(ctx)
	if err != nil {
		return account.Holdings{}, err
	}
	acc, err := account.GetHoldings(p.Name, creds, assetType)
	if err != nil {
		return p.UpdateAccountInfo(ctx, assetType)
	}
	return acc, nil
}

// GetAccountFundingHistory returns funding history, deposits and
// withdrawals
func (p *Poloniex) GetAccountFundingHistory(ctx context.Context) ([]exchange.FundingHistory, error) {
	end := time.Now()
	walletActivity, err := p.WalletActivity(ctx, end.Add(-time.Hour*24*365), end, "")
	if err != nil {
		return nil, err
	}
	resp := make([]exchange.FundingHistory, len(walletActivity.Deposits))
	for i := range walletActivity.Deposits {
		resp[i] = exchange.FundingHistory{
			ExchangeName:    p.Name,
			Status:          walletActivity.Deposits[i].Status,
			Timestamp:       time.Unix(walletActivity.Deposits[i].Timestamp, 0),
			Currency:        walletActivity.Deposits[i].Currency.String(),
			Amount:          walletActivity.Deposits[i].Amount,
			CryptoToAddress: walletActivity.Deposits[i].Address,
			CryptoTxID:      walletActivity.Deposits[i].TransactionID,
		}
	}
	for i := range walletActivity.Withdrawals {
		resp[i] = exchange.FundingHistory{
			ExchangeName:    p.Name,
			Status:          walletActivity.Withdrawals[i].Status,
			Timestamp:       time.Unix(walletActivity.Withdrawals[i].Timestamp, 0),
			Currency:        walletActivity.Withdrawals[i].Currency.String(),
			Amount:          walletActivity.Withdrawals[i].Amount,
			Fee:             walletActivity.Withdrawals[i].Fee,
			CryptoToAddress: walletActivity.Withdrawals[i].Address,
			CryptoTxID:      walletActivity.Withdrawals[i].TransactionID,
		}
	}
	return resp, nil
}

// GetWithdrawalsHistory returns previous withdrawals data
func (p *Poloniex) GetWithdrawalsHistory(ctx context.Context, c currency.Code, _ asset.Item) ([]exchange.WithdrawalHistory, error) {
	end := time.Now()
	withdrawals, err := p.WalletActivity(ctx, end.Add(-time.Hour*24*365), end, "withdrawals")
	if err != nil {
		return nil, err
	}
	resp := make([]exchange.WithdrawalHistory, 0, len(withdrawals.Withdrawals))
	for i := range withdrawals.Withdrawals {
		if !withdrawals.Withdrawals[i].Currency.Equal(c) {
			continue
		}
		resp[i] = exchange.WithdrawalHistory{
			Status:          withdrawals.Withdrawals[i].Status,
			Timestamp:       time.Unix(withdrawals.Withdrawals[i].Timestamp, 0),
			Currency:        withdrawals.Withdrawals[i].Currency.String(),
			Amount:          withdrawals.Withdrawals[i].Amount,
			Fee:             withdrawals.Withdrawals[i].Fee,
			CryptoToAddress: withdrawals.Withdrawals[i].Address,
			CryptoTxID:      withdrawals.Withdrawals[i].TransactionID,
		}
	}
	return resp, nil
}

// GetRecentTrades returns the most recent trades for a currency and asset
func (p *Poloniex) GetRecentTrades(ctx context.Context, pair currency.Pair, assetType asset.Item) ([]trade.Data, error) {
	return p.GetHistoricTrades(ctx, pair, assetType, time.Now().Add(-time.Minute*15), time.Now())
}

// GetHistoricTrades returns historic trade data within the timeframe provided
func (p *Poloniex) GetHistoricTrades(ctx context.Context, pair currency.Pair, assetType asset.Item, timestampStart, timestampEnd time.Time) ([]trade.Data, error) {
	if err := common.StartEndTimeCheck(timestampStart, timestampEnd); err != nil {
		return nil, fmt.Errorf("invalid time range supplied. Start: %v End %v %w", timestampStart, timestampEnd, err)
	}
	var err error
	pair, err = p.FormatExchangeCurrency(pair, assetType)
	if err != nil {
		return nil, err
	}

	var resp []trade.Data
	ts := timestampStart
allTrades:
	for {
		var tradeData []TradeHistory
		tradeData, err = p.GetTradeHistory(ctx,
			pair.String(),
			ts.Unix(),
			timestampEnd.Unix())
		if err != nil {
			return nil, err
		}
		for i := range tradeData {
			var tt time.Time
			tt, err = time.Parse(time.DateTime, tradeData[i].Date)
			if err != nil {
				return nil, err
			}
			if (tt.Before(timestampStart) && !timestampStart.IsZero()) || (tt.After(timestampEnd) && !timestampEnd.IsZero()) {
				break allTrades
			}
			var side order.Side
			side, err = order.StringToOrderSide(tradeData[i].Type)
			if err != nil {
				return nil, err
			}
			resp = append(resp, trade.Data{
				Exchange:     p.Name,
				TID:          tradeData[i].TradeID,
				CurrencyPair: pair,
				AssetType:    assetType,
				Side:         side,
				Price:        tradeData[i].Rate,
				Amount:       tradeData[i].Amount,
				Timestamp:    tt,
			})
			if i == len(tradeData)-1 {
				if ts.Equal(tt) {
					// reached end of trades to crawl
					break allTrades
				}
				if timestampStart.IsZero() {
					break allTrades
				}
				ts = tt
			}
		}
	}

	err = p.AddTradesToBuffer(resp...)
	if err != nil {
		return nil, err
	}
	resp = trade.FilterTradesByTime(resp, timestampStart, timestampEnd)

	sort.Sort(trade.ByDate(resp))
	return resp, nil
}

// SubmitOrder submits a new order
func (p *Poloniex) SubmitOrder(ctx context.Context, s *order.Submit) (*order.SubmitResponse, error) {
	if err := s.Validate(); err != nil {
		return nil, err
	}

	fPair, err := p.FormatExchangeCurrency(s.Pair, s.AssetType)
	if err != nil {
		return nil, err
	}
	response, err := p.PlaceOrder(ctx,
		fPair.String(),
		s.Price,
		s.Amount,
		false,
		s.Type == order.Market,
		s.Side == order.Buy)
	if err != nil {
		return nil, err
	}
	return s.DeriveSubmitResponse(strconv.FormatInt(response.OrderNumber, 10))
}

// ModifyOrder will allow of changing orderbook placement and limit to
// market conversion
func (p *Poloniex) ModifyOrder(ctx context.Context, action *order.Modify) (*order.ModifyResponse, error) {
	if err := action.Validate(); err != nil {
		return nil, err
	}

	oID, err := strconv.ParseInt(action.OrderID, 10, 64)
	if err != nil {
		return nil, err
	}

	resp, err := p.MoveOrder(ctx,
		oID,
		action.Price,
		action.Amount,
		action.PostOnly,
		action.ImmediateOrCancel)
	if err != nil {
		return nil, err
	}

	modResp, err := action.DeriveModifyResponse()
	if err != nil {
		return nil, err
	}
	modResp.OrderID = strconv.FormatInt(resp.OrderNumber, 10)
	return modResp, nil
}

// CancelOrder cancels an order by its corresponding ID number
func (p *Poloniex) CancelOrder(ctx context.Context, o *order.Cancel) error {
	if err := o.Validate(o.StandardCancel()); err != nil {
		return err
	}

	orderIDInt, err := strconv.ParseInt(o.OrderID, 10, 64)
	if err != nil {
		return err
	}

	return p.CancelExistingOrder(ctx, orderIDInt)
}

// CancelBatchOrders cancels an orders by their corresponding ID numbers
func (p *Poloniex) CancelBatchOrders(ctx context.Context, o []order.Cancel) (*order.CancelBatchResponse, error) {
	if len(o) == 0 {
		return nil, order.ErrCancelOrderIsNil
	}
	orderIDs := make([]string, 0, len(o))
	clientOrderIDs := make([]string, 0, len(o))
	for i := range o {
		switch {
		case o[i].ClientOrderID != "":
			clientOrderIDs = append(clientOrderIDs, o[i].ClientOrderID)
		case o[i].OrderID != "":
			orderIDs = append(orderIDs, o[i].OrderID)
		default:
			return nil, order.ErrOrderIDNotSet
		}
	}
	cancelledOrders, err := p.CancelMultipleOrdersByIDs(ctx, orderIDs, clientOrderIDs)
	if err != nil {
		return nil, err
	}
	resp := &order.CancelBatchResponse{
		Status: make(map[string]string),
	}
	for i := range cancelledOrders {
		if cancelledOrders[i].ClientOrderID != "" {
			resp.Status[cancelledOrders[i].ClientOrderID] = cancelledOrders[i].State + " " + cancelledOrders[i].Message
			continue
		}
		resp.Status[cancelledOrders[i].OrderID] = cancelledOrders[i].State + " " + cancelledOrders[i].Message
	}
	return resp, nil
}

// CancelAllOrders cancels all orders associated with a currency pair
func (p *Poloniex) CancelAllOrders(ctx context.Context, _ *order.Cancel) (order.CancelAllResponse, error) {
	cancelAllOrdersResponse := order.CancelAllResponse{
		Status: make(map[string]string),
	}
	openOrders, err := p.GetOpenOrdersForAllCurrencies(ctx)
	if err != nil {
		return cancelAllOrdersResponse, err
	}

	for key := range openOrders.Data {
		for i := range openOrders.Data[key] {
			err = p.CancelExistingOrder(ctx, openOrders.Data[key][i].OrderNumber)
			if err != nil {
				id := strconv.FormatInt(openOrders.Data[key][i].OrderNumber, 10)
				cancelAllOrdersResponse.Status[id] = err.Error()
			}
		}
	}

	return cancelAllOrdersResponse, nil
}

// GetOrderInfo returns order information based on order ID
func (p *Poloniex) GetOrderInfo(ctx context.Context, orderID string, pair currency.Pair, _ asset.Item) (*order.Detail, error) {
	if pair.IsEmpty() {
		return nil, currency.ErrCurrencyPairEmpty
	}

	orderInfo := order.Detail{
		Exchange: p.Name,
		Pair:     pair,
	}

	trades, err := p.GetAuthenticatedOrderTrades(ctx, orderID)
	if err != nil && !strings.Contains(err.Error(), "Order not found") {
		return nil, err
	}

	for i := range trades {
		var tradeHistory order.TradeHistory
		tradeHistory.Exchange = p.Name
		tradeHistory.Side, err = order.StringToOrderSide(trades[i].Type)
		if err != nil {
			return nil, err
		}
<<<<<<< HEAD
		tradeHistory.TID = strconv.FormatInt(trades[i].GlobalTradeID, 10)
		tradeHistory.Timestamp, err = time.Parse(time.DateTime, trades[i].Date)
=======
		tradeHistory.TID = trades[i].GlobalTradeID
		tradeHistory.Timestamp, err = time.Parse(common.SimpleTimeFormat, trades[i].Date)
>>>>>>> fcc5ad45
		if err != nil {
			return nil, err
		}
		tradeHistory.Price = trades[i].Rate
		tradeHistory.Amount = trades[i].Amount
		tradeHistory.Total = trades[i].Total
		tradeHistory.Fee = trades[i].Fee
		orderInfo.Trades = append(orderInfo.Trades, tradeHistory)
	}

	resp, err := p.GetAuthenticatedOrderStatus(ctx, orderID)
	if err != nil {
		if len(orderInfo.Trades) > 0 { // on closed orders return trades only
			if strings.Contains(err.Error(), "Order not found") {
				orderInfo.Status = order.Closed
			}
			return &orderInfo, nil
		}
		return nil, err
	}

	if orderInfo.Status, err = order.StringToOrderStatus(resp.Status); err != nil {
		log.Errorf(log.ExchangeSys, "%s %v", p.Name, err)
	}
	orderInfo.Price = resp.Rate
	orderInfo.Amount = resp.Amount
	orderInfo.Cost = resp.Total
	orderInfo.Fee = resp.Fee
	orderInfo.QuoteAmount = resp.StartingAmount

	orderInfo.Side, err = order.StringToOrderSide(resp.Type)
	if err != nil {
		return nil, err
	}

	orderInfo.Date, err = time.Parse(time.DateTime, resp.Date)
	if err != nil {
		return nil, err
	}

	return &orderInfo, nil
}

// GetDepositAddress returns a deposit address for a specified currency
func (p *Poloniex) GetDepositAddress(ctx context.Context, cryptocurrency currency.Code, _, chain string) (*deposit.Address, error) {
	depositAddrs, err := p.GetDepositAddresses(ctx)
	if err != nil {
		return nil, err
	}

	// Some coins use a main address, so we must use this in conjunction with the returned
	// deposit address to produce the full deposit address and tag
	currencies, err := p.GetCurrencies(ctx)
	if err != nil {
		return nil, err
	}

	coinParams, ok := currencies[cryptocurrency.Upper().String()]
	if !ok {
		return nil, fmt.Errorf("unable to find currency %s in map", cryptocurrency)
	}

	// Handle coins with payment ID's like XRP
	var address, tag string
	if coinParams.CurrencyType == "address-payment-id" && coinParams.DepositAddress != "" {
		address = coinParams.DepositAddress
		tag, ok = depositAddrs.Addresses[cryptocurrency.Upper().String()]
		if !ok {
			newAddr, err := p.GenerateNewAddress(ctx, cryptocurrency.Upper().String())
			if err != nil {
				return nil, err
			}
			tag = newAddr
		}
		return &deposit.Address{
			Address: address,
			Tag:     tag,
		}, nil
	}

	// Handle coins like BTC or multichain coins
	targetCurrency := cryptocurrency.String()
	if chain != "" && !strings.EqualFold(chain, cryptocurrency.String()) {
		targetCurrency = chain
	}

	address, ok = depositAddrs.Addresses[strings.ToUpper(targetCurrency)]
	if !ok {
		if len(coinParams.ChildChains) > 1 && chain != "" && !common.StringDataCompare(coinParams.ChildChains, targetCurrency) {
			// rather than assume, return an error
			return nil, fmt.Errorf("currency %s has %v chains available, one of these must be specified",
				cryptocurrency,
				coinParams.ChildChains)
		}

		coinParams, ok = currencies[strings.ToUpper(targetCurrency)]
		if !ok {
			return nil, fmt.Errorf("unable to find currency %s in map", cryptocurrency)
		}
		if coinParams.WithdrawalDepositDisabled == 1 {
			return nil, fmt.Errorf("deposits and withdrawals for %v are currently disabled", targetCurrency)
		}

		newAddr, err := p.GenerateNewAddress(ctx, targetCurrency)
		if err != nil {
			return nil, err
		}
		address = newAddr
	}
	return &deposit.Address{Address: address}, nil
}

// WithdrawCryptocurrencyFunds returns a withdrawal ID when a withdrawal is
// submitted
func (p *Poloniex) WithdrawCryptocurrencyFunds(ctx context.Context, withdrawRequest *withdraw.Request) (*withdraw.ExchangeResponse, error) {
	if err := withdrawRequest.Validate(); err != nil {
		return nil, err
	}

	targetCurrency := withdrawRequest.Currency.String()
	if withdrawRequest.Crypto.Chain != "" {
		targetCurrency = withdrawRequest.Crypto.Chain
	}
	v, err := p.Withdraw(ctx, targetCurrency, withdrawRequest.Crypto.Address, withdrawRequest.Amount)
	if err != nil {
		return nil, err
	}
	return &withdraw.ExchangeResponse{
		Status: v.Response,
	}, err
}

// WithdrawFiatFunds returns a withdrawal ID when a
// withdrawal is submitted
func (p *Poloniex) WithdrawFiatFunds(_ context.Context, _ *withdraw.Request) (*withdraw.ExchangeResponse, error) {
	return nil, common.ErrFunctionNotSupported
}

// WithdrawFiatFundsToInternationalBank returns a withdrawal ID when a
// withdrawal is submitted
func (p *Poloniex) WithdrawFiatFundsToInternationalBank(_ context.Context, _ *withdraw.Request) (*withdraw.ExchangeResponse, error) {
	return nil, common.ErrFunctionNotSupported
}

// GetFeeByType returns an estimate of fee based on type of transaction
func (p *Poloniex) GetFeeByType(ctx context.Context, feeBuilder *exchange.FeeBuilder) (float64, error) {
	if feeBuilder == nil {
		return 0, fmt.Errorf("%T %w", feeBuilder, common.ErrNilPointer)
	}
	if (!p.AreCredentialsValid(ctx) || p.SkipAuthCheck) && // Todo check connection status
		feeBuilder.FeeType == exchange.CryptocurrencyTradeFee {
		feeBuilder.FeeType = exchange.OfflineTradeFee
	}
	return p.GetFee(ctx, feeBuilder)
}

// GetActiveOrders retrieves any orders that are active/open
func (p *Poloniex) GetActiveOrders(ctx context.Context, req *order.MultiOrderRequest) (order.FilteredOrders, error) {
	err := req.Validate()
	if err != nil {
		return nil, err
	}

	resp, err := p.GetOpenOrdersForAllCurrencies(ctx)
	if err != nil {
		return nil, err
	}

	format, err := p.GetPairFormat(asset.Spot, false)
	if err != nil {
		return nil, err
	}

	var orders []order.Detail
	for key := range resp.Data {
		var symbol currency.Pair
		symbol, err = currency.NewPairDelimiter(key, format.Delimiter)
		if err != nil {
			return nil, err
		}
		for i := range resp.Data[key] {
			var orderSide order.Side
			orderSide, err = order.StringToOrderSide(resp.Data[key][i].Type)
			if err != nil {
				return nil, err
			}
			var orderDate time.Time
			orderDate, err = time.Parse(time.DateTime, resp.Data[key][i].Date)
			if err != nil {
				log.Errorf(log.ExchangeSys,
					"Exchange %v Func %v Order %v Could not parse date to unix with value of %v",
					p.Name,
					"GetActiveOrders",
					resp.Data[key][i].OrderNumber,
					resp.Data[key][i].Date)
			}

			orders = append(orders, order.Detail{
				OrderID:  strconv.FormatInt(resp.Data[key][i].OrderNumber, 10),
				Side:     orderSide,
				Amount:   resp.Data[key][i].Amount,
				Date:     orderDate,
				Price:    resp.Data[key][i].Rate,
				Pair:     symbol,
				Exchange: p.Name,
			})
		}
	}
	return req.Filter(p.Name, orders), nil
}

// GetOrderHistory retrieves account order information
// Can Limit response to specific order status
func (p *Poloniex) GetOrderHistory(ctx context.Context, req *order.MultiOrderRequest) (order.FilteredOrders, error) {
	err := req.Validate()
	if err != nil {
		return nil, err
	}

	resp, err := p.GetAuthenticatedTradeHistory(ctx,
		req.StartTime.Unix(),
		req.EndTime.Unix(),
		10000)
	if err != nil {
		return nil, err
	}

	format, err := p.GetPairFormat(asset.Spot, false)
	if err != nil {
		return nil, err
	}

	var orders []order.Detail
	for key := range resp.Data {
		var pair currency.Pair
		pair, err = currency.NewPairDelimiter(key, format.Delimiter)
		if err != nil {
			return nil, err
		}

		for i := range resp.Data[key] {
			orderSide, err := order.StringToOrderSide(resp.Data[key][i].Type)
			if err != nil {
				return nil, err
			}
			orderDate, err := time.Parse(time.DateTime,
				resp.Data[key][i].Date)
			if err != nil {
				log.Errorf(log.ExchangeSys,
					"Exchange %v Func %v Order %v Could not parse date to unix with value of %v",
					p.Name,
					"GetActiveOrders",
					resp.Data[key][i].OrderNumber,
					resp.Data[key][i].Date)
			}

			detail := order.Detail{
				OrderID:              resp.Data[key][i].GlobalTradeID,
				Side:                 orderSide,
				Amount:               resp.Data[key][i].Amount,
				ExecutedAmount:       resp.Data[key][i].Amount,
				Date:                 orderDate,
				Price:                resp.Data[key][i].Rate,
				AverageExecutedPrice: resp.Data[key][i].Rate,
				Pair:                 pair,
				Status:               order.Filled,
				Exchange:             p.Name,
			}
			detail.InferCostsAndTimes()
			orders = append(orders, detail)
		}
	}
	return req.Filter(p.Name, orders), nil
}

// ValidateAPICredentials validates current credentials used for wrapper
// functionality
func (p *Poloniex) ValidateAPICredentials(ctx context.Context, assetType asset.Item) error {
	_, err := p.UpdateAccountInfo(ctx, assetType)
	return p.CheckTransientError(err)
}

// GetHistoricCandles returns candles between a time period for a set time interval
func (p *Poloniex) GetHistoricCandles(ctx context.Context, pair currency.Pair, a asset.Item, interval kline.Interval, start, end time.Time) (*kline.Item, error) {
	req, err := p.GetKlineRequest(pair, a, interval, start, end, false)
	if err != nil {
		return nil, err
	}

	resp, err := p.GetChartData(ctx,
		req.RequestFormatted.String(),
		req.Start,
		req.End,
		p.FormatExchangeKlineInterval(req.ExchangeInterval))
	if err != nil {
		return nil, err
	}

	timeSeries := make([]kline.Candle, len(resp))
	for x := range resp {
		timeSeries[x] = kline.Candle{
			Time:   time.UnixMilli(resp[x].Date),
			Open:   resp[x].Open,
			High:   resp[x].High,
			Low:    resp[x].Low,
			Close:  resp[x].Close,
			Volume: resp[x].Volume,
		}
	}
	return req.ProcessResponse(timeSeries)
}

// GetHistoricCandlesExtended returns candles between a time period for a set time interval
func (p *Poloniex) GetHistoricCandlesExtended(ctx context.Context, pair currency.Pair, a asset.Item, interval kline.Interval, start, end time.Time) (*kline.Item, error) {
	req, err := p.GetKlineExtendedRequest(pair, a, interval, start, end)
	if err != nil {
		return nil, err
	}

	timeSeries := make([]kline.Candle, 0, req.Size())
	for i := range req.RangeHolder.Ranges {
		resp, err := p.GetChartData(ctx,
			req.RequestFormatted.String(),
			req.RangeHolder.Ranges[i].Start.Time,
			req.RangeHolder.Ranges[i].End.Time,
			p.FormatExchangeKlineInterval(req.ExchangeInterval))
		if err != nil {
			return nil, err
		}
		for x := range resp {
			timeSeries = append(timeSeries, kline.Candle{
				Time:   time.UnixMilli(resp[x].Date),
				Open:   resp[x].Open,
				High:   resp[x].High,
				Low:    resp[x].Low,
				Close:  resp[x].Close,
				Volume: resp[x].Volume,
			})
		}
	}

	return req.ProcessResponse(timeSeries)
}

// GetAvailableTransferChains returns the available transfer blockchains for the specific
// cryptocurrency
func (p *Poloniex) GetAvailableTransferChains(ctx context.Context, cryptocurrency currency.Code) ([]string, error) {
	currencies, err := p.GetCurrencies(ctx)
	if err != nil {
		return nil, err
	}

	curr, ok := currencies[cryptocurrency.Upper().String()]
	if !ok {
		return nil, errors.New("unable to locate currency in map")
	}

	return curr.ChildChains, nil
}

// GetServerTime returns the current exchange server time.
func (p *Poloniex) GetServerTime(ctx context.Context, _ asset.Item) (time.Time, error) {
	return p.GetTimestamp(ctx)
}<|MERGE_RESOLUTION|>--- conflicted
+++ resolved
@@ -764,13 +764,8 @@
 		if err != nil {
 			return nil, err
 		}
-<<<<<<< HEAD
-		tradeHistory.TID = strconv.FormatInt(trades[i].GlobalTradeID, 10)
+		tradeHistory.TID = trades[i].GlobalTradeID
 		tradeHistory.Timestamp, err = time.Parse(time.DateTime, trades[i].Date)
-=======
-		tradeHistory.TID = trades[i].GlobalTradeID
-		tradeHistory.Timestamp, err = time.Parse(common.SimpleTimeFormat, trades[i].Date)
->>>>>>> fcc5ad45
 		if err != nil {
 			return nil, err
 		}
