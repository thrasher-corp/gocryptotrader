--- conflicted
+++ resolved
@@ -15,11 +15,9 @@
 	"github.com/thrasher-corp/gocryptotrader/common/key"
 	"github.com/thrasher-corp/gocryptotrader/config"
 	"github.com/thrasher-corp/gocryptotrader/currency"
-<<<<<<< HEAD
+
+	"github.com/thrasher-corp/gocryptotrader/exchange/accounts"
 	"github.com/thrasher-corp/gocryptotrader/exchange/order/limits"
-=======
-	"github.com/thrasher-corp/gocryptotrader/exchange/accounts"
->>>>>>> a7ff3efd
 	"github.com/thrasher-corp/gocryptotrader/exchange/websocket"
 	"github.com/thrasher-corp/gocryptotrader/exchange/websocket/buffer"
 	exchange "github.com/thrasher-corp/gocryptotrader/exchanges"
@@ -444,26 +442,24 @@
 	return orderbook.Get(e.Name, fPair, assetType)
 }
 
-<<<<<<< HEAD
-// UpdateAccountInfo retrieves balances for all enabled currencies for the
+// UpdateAccountBalances retrieves balances for all enabled currencies for the
 // Poloniex exchange
-func (e *Exchange) UpdateAccountInfo(ctx context.Context, assetType asset.Item) (account.Holdings, error) {
-	var response account.Holdings
+func (e *Exchange) UpdateAccountBalances(ctx context.Context, assetType asset.Item) (accounts.SubAccounts, error) {
 	switch assetType {
 	case asset.Spot, asset.Futures:
 		accountBalance, err := e.GetSubAccountBalances(ctx)
 		if err != nil {
-			return response, err
-		}
-		subAccounts := make([]account.SubAccount, len(accountBalance))
+			return nil, err
+		}
+		subAccounts := make(accounts.SubAccounts, len(accountBalance))
 		for i, subAccountBalances := range accountBalance {
-			subAccount := account.SubAccount{
+			subAccount := accounts.SubAccount{
 				ID:        subAccountBalances.AccountID,
 				AssetType: stringToAccountType(subAccountBalances.AccountType),
 			}
-			currencyBalances := make([]account.Balance, len(subAccountBalances.Balances))
+			currencyBalances := make([]accounts.Balance, len(subAccountBalances.Balances))
 			for j, subAccountBalance := range subAccountBalances.Balances {
-				currencyBalances[j] = account.Balance{
+				currencyBalances[j] = accounts.Balance{
 					Currency:               currency.NewCode(subAccountBalance.Currency),
 					Total:                  subAccountBalance.AvailableBalance.Float64(),
 					Hold:                   subAccountBalance.Hold.Float64(),
@@ -471,36 +467,16 @@
 					AvailableWithoutBorrow: subAccountBalance.AvailableBalance.Float64(),
 				}
 			}
-			subAccounts[i] = subAccount
-		}
-		response = account.Holdings{
-			Exchange: e.Name,
-			Accounts: subAccounts,
-		}
-		creds, err := e.GetCredentials(ctx)
-		if err != nil {
-			return response, err
-		}
-		return response, account.Process(&response, creds)
+			subAccounts[i] = &subAccount
+		}
+		return subAccounts, e.Accounts.Save(ctx, subAccounts, true)
 	default:
-		return response, fmt.Errorf("%w: %q", asset.ErrNotSupported, assetType)
-	}
-=======
-// UpdateAccountBalances retrieves currency balances
-func (e *Exchange) UpdateAccountBalances(ctx context.Context, assetType asset.Item) (accounts.SubAccounts, error) {
-	resp, err := e.GetBalances(ctx)
-	if err != nil {
-		return nil, err
-	}
-	subAccts := accounts.SubAccounts{accounts.NewSubAccount(assetType, "")}
-	for curr, bal := range resp {
-		subAccts[0].Balances.Set(curr, accounts.Balance{Total: bal})
-	}
-	return subAccts, e.Accounts.Save(ctx, subAccts, true)
->>>>>>> a7ff3efd
-}
-
-// GetAccountFundingHistory returns funding history, deposits and withdrawals
+		return nil, fmt.Errorf("%w: %q", asset.ErrNotSupported, assetType)
+	}
+}
+
+// GetAccountFundingHistory returns funding history, deposits and
+// withdrawals
 func (e *Exchange) GetAccountFundingHistory(ctx context.Context) ([]exchange.FundingHistory, error) {
 	end := time.Now()
 	walletActivity, err := e.WalletActivity(ctx, end.Add(-time.Hour*24*365), end, "")
@@ -1647,7 +1623,8 @@
 	}
 }
 
-// ValidateAPICredentials validates current credentials used for wrapper functionality
+// ValidateAPICredentials validates current credentials used for wrapper
+// functionality
 func (e *Exchange) ValidateAPICredentials(ctx context.Context, assetType asset.Item) error {
 	_, err := e.UpdateAccountBalances(ctx, assetType)
 	return e.CheckTransientError(err)
