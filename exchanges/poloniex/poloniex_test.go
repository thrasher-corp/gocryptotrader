--- conflicted
+++ resolved
@@ -516,12 +516,7 @@
 	assert.NotNil(t, result)
 }
 
-<<<<<<< HEAD
 func TestGetHistoricTrades(t *testing.T) {
-=======
-// Will receive a message only on failure
-func TestWsAuth(t *testing.T) {
->>>>>>> 7ebc3925
 	t.Parallel()
 	tStart := time.Date(2020, 6, 6, 0, 0, 0, 0, time.UTC)
 	tEnd := time.Date(2020, 6, 6, 1, 0, 0, 0, time.UTC)
