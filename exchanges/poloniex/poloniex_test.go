package poloniex

import (
	"context"
	"errors"
	"log"
	"testing"
	"time"

	"github.com/stretchr/testify/assert"
	"github.com/thrasher-corp/gocryptotrader/common"
	"github.com/thrasher-corp/gocryptotrader/core"
	"github.com/thrasher-corp/gocryptotrader/currency"
	exchange "github.com/thrasher-corp/gocryptotrader/exchanges"
	"github.com/thrasher-corp/gocryptotrader/exchanges/asset"
	"github.com/thrasher-corp/gocryptotrader/exchanges/kline"
	"github.com/thrasher-corp/gocryptotrader/exchanges/order"
	"github.com/thrasher-corp/gocryptotrader/exchanges/sharedtestvalues"
	"github.com/thrasher-corp/gocryptotrader/portfolio/withdraw"
)

// Please supply your own APIKEYS here for due diligence testing
const (
	apiKey                  = ""
	apiSecret               = ""
	canManipulateRealOrders = false
)

var p = &Poloniex{}

func setFeeBuilder() *exchange.FeeBuilder {
	return &exchange.FeeBuilder{
		Amount:  1,
		FeeType: exchange.CryptocurrencyTradeFee,
		Pair: currency.NewPairWithDelimiter(currency.LTC.String(),
			currency.BTC.String(),
			"-"),
		PurchasePrice:       1,
		FiatCurrency:        currency.USD,
		BankTransactionType: exchange.WireTransfer,
	}
}

// TestGetFeeByTypeOfflineTradeFee logic test
func TestGetFeeByTypeOfflineTradeFee(t *testing.T) {
	t.Parallel()

	var feeBuilder = setFeeBuilder()
	_, err := p.GetFeeByType(context.Background(), feeBuilder)
	if err != nil {
		t.Fatal(err)
	}
	if !sharedtestvalues.AreAPICredentialsSet(p) {
		assert.Falsef(t, feeBuilder.FeeType != exchange.OfflineTradeFee, "Expected %v, received %v",
			exchange.OfflineTradeFee,
			feeBuilder.FeeType)
	} else {
		assert.Falsef(t, feeBuilder.FeeType != exchange.CryptocurrencyTradeFee,
			"Expected %v, received %v",
			exchange.CryptocurrencyTradeFee,
			feeBuilder.FeeType)
	}
}

// TODO: update
func TestGetFee(t *testing.T) {
	t.Parallel()
	var feeBuilder = setFeeBuilder()

	if sharedtestvalues.AreAPICredentialsSet(p) || mockTests {
		// CryptocurrencyTradeFee Basic
		_, err := p.GetFee(context.Background(), feeBuilder)
		assert.NoError(t, err)

		// CryptocurrencyTradeFee High quantity
		feeBuilder = setFeeBuilder()
		feeBuilder.Amount = 1000
		feeBuilder.PurchasePrice = 1000
		_, err = p.GetFee(context.Background(), feeBuilder)
		assert.NoError(t, err)

		// CryptocurrencyTradeFee Negative purchase price
		feeBuilder = setFeeBuilder()
		feeBuilder.PurchasePrice = -1000
		_, err = p.GetFee(context.Background(), feeBuilder)
		assert.NoError(t, err)
	}
	// CryptocurrencyWithdrawalFee Basic
	feeBuilder = setFeeBuilder()
	feeBuilder.FeeType = exchange.CryptocurrencyWithdrawalFee
	_, err := p.GetFee(context.Background(), feeBuilder)
	assert.NoError(t, err)

	// CryptocurrencyWithdrawalFee Invalid currency
	feeBuilder = setFeeBuilder()
	feeBuilder.Pair.Base = currency.NewCode("hello")
	feeBuilder.FeeType = exchange.CryptocurrencyWithdrawalFee
	_, err = p.GetFee(context.Background(), feeBuilder)
	assert.NoError(t, err)

	// CryptocurrencyDepositFee Basic
	feeBuilder = setFeeBuilder()
	feeBuilder.FeeType = exchange.CryptocurrencyDepositFee
	_, err = p.GetFee(context.Background(), feeBuilder)
	assert.NoError(t, err)

	// InternationalBankDepositFee Basic
	feeBuilder = setFeeBuilder()
	feeBuilder.FeeType = exchange.InternationalBankDepositFee
	_, err = p.GetFee(context.Background(), feeBuilder)
	assert.NoError(t, err)

	// InternationalBankWithdrawalFee Basic
	feeBuilder = setFeeBuilder()
	feeBuilder.FeeType = exchange.InternationalBankWithdrawalFee
	feeBuilder.FiatCurrency = currency.USD
	_, err = p.GetFee(context.Background(), feeBuilder)
	assert.NoError(t, err)
}

func TestGetActiveOrders(t *testing.T) {
	t.Parallel()
	if !mockTests {
		sharedtestvalues.SkipTestIfCredentialsUnset(t, p)
	}
	var getOrdersRequest = order.MultiOrderRequest{
		Type:      order.AnyType,
		AssetType: asset.Spot,
		Side:      order.AnySide,
	}

	_, err := p.GetActiveOrders(context.Background(), &getOrdersRequest)
	assert.NoError(t, err)
}

func TestGetOrderHistory(t *testing.T) {
	t.Parallel()
	if !mockTests {
		sharedtestvalues.SkipTestIfCredentialsUnset(t, p)
	}
	var getOrdersRequest = order.MultiOrderRequest{
		Type:      order.AnyType,
		AssetType: asset.Spot,
		Side:      order.AnySide,
	}
	_, err := p.GetOrderHistory(context.Background(), &getOrdersRequest)
	assert.NoError(t, err)
}

func TestSubmitOrder(t *testing.T) {
	t.Parallel()
	sharedtestvalues.SkipTestIfCredentialsUnset(t, p, canManipulateRealOrders)

	var orderSubmission = &order.Submit{
		Exchange: p.Name,
		Pair: currency.Pair{
			Delimiter: currency.UnderscoreDelimiter,
			Base:      currency.BTC,
			Quote:     currency.LTC,
		},
		Side:      order.Buy,
		Type:      order.Market,
		Price:     10,
		Amount:    10000000,
		ClientID:  "hi",
		AssetType: asset.Spot,
	}
	_, err := p.SubmitOrder(context.Background(), orderSubmission)
	assert.NoError(t, err)
	_, err = p.SubmitOrder(context.Background(), &order.Submit{
		Exchange: p.Name,
		Pair: currency.Pair{
			Delimiter: currency.UnderscoreDelimiter,
			Base:      currency.BTC,
			Quote:     currency.LTC,
		},
		Side:         order.Buy,
		Type:         order.Market,
		TriggerPrice: 11,
		Price:        10,
		Amount:       10000000,
		ClientID:     "hi",
		AssetType:    asset.Spot,
	})
	assert.NoError(t, err)
}

func TestCancelExchangeOrder(t *testing.T) {
	t.Parallel()
	sharedtestvalues.SkipTestIfCredentialsUnset(t, p, canManipulateRealOrders)
	var orderCancellation = &order.Cancel{
		OrderID:       "1",
		WalletAddress: core.BitcoinDonationAddress,
		AccountID:     "1",
		Pair:          currency.NewPair(currency.LTC, currency.BTC),
		AssetType:     asset.Spot,
	}
	err := p.CancelOrder(context.Background(), orderCancellation)
	assert.NoError(t, err)
}

func TestCancelAllExchangeOrders(t *testing.T) {
	t.Parallel()
	sharedtestvalues.SkipTestIfCredentialsUnset(t, p, canManipulateRealOrders)
	currencyPair := currency.NewPair(currency.LTC, currency.BTC)
	var orderCancellation = &order.Cancel{
		OrderID:       "1",
		WalletAddress: core.BitcoinDonationAddress,
		AccountID:     "1",
		Pair:          currencyPair,
		AssetType:     asset.Spot,
	}

	_, err := p.CancelAllOrders(context.Background(), orderCancellation)
	assert.NoError(t, err)
}

func TestModifyOrder(t *testing.T) {
	t.Parallel()
	sharedtestvalues.SkipTestIfCredentialsUnset(t, p, canManipulateRealOrders)
	_, err := p.ModifyOrder(context.Background(), &order.Modify{
		OrderID:   "1337",
		Price:     1337,
		AssetType: asset.Spot,
		Pair:      currency.NewPair(currency.BTC, currency.USDT),
	})
	assert.NoError(t, err)
}

func TestWithdraw(t *testing.T) {
	t.Parallel()
	sharedtestvalues.SkipTestIfCredentialsUnset(t, p, canManipulateRealOrders)
	withdrawCryptoRequest := withdraw.Request{
		Exchange: p.Name,
		Crypto: withdraw.CryptoRequest{
			Address:   core.BitcoinDonationAddress,
			FeeAmount: 0,
		},
		Amount:        1,
		Currency:      currency.LTC,
		Description:   "WITHDRAW IT ALL",
		TradePassword: "Password",
	}
	_, err := p.WithdrawCryptocurrencyFunds(context.Background(), &withdrawCryptoRequest)
	assert.NoError(t, err)
}

func TestGetAccountInfo(t *testing.T) {
	t.Parallel()
	sharedtestvalues.SkipTestIfCredentialsUnset(t, p, canManipulateRealOrders)
	_, err := p.UpdateAccountInfo(context.Background(), asset.Spot)
	assert.NoError(t, err)
}

func TestWithdrawFiat(t *testing.T) {
	t.Parallel()
	if !mockTests {
		sharedtestvalues.SkipTestIfCannotManipulateOrders(t, p, canManipulateRealOrders)
	}

	var withdrawFiatRequest withdraw.Request
	_, err := p.WithdrawFiatFunds(context.Background(), &withdrawFiatRequest)
	assert.Truef(t, err == common.ErrFunctionNotSupported, "Expected '%v', received: '%v'",
		common.ErrFunctionNotSupported, err)
}

func TestWithdrawInternationalBank(t *testing.T) {
	t.Parallel()
	if !mockTests {
		sharedtestvalues.SkipTestIfCannotManipulateOrders(t, p, canManipulateRealOrders)
	}

	var withdrawFiatRequest withdraw.Request
	_, err := p.WithdrawFiatFundsToInternationalBank(context.Background(),
		&withdrawFiatRequest)
<<<<<<< HEAD
	assert.Falsef(t, err != common.ErrFunctionNotSupported,
		"Expected '%v', received: '%v'",
		common.ErrFunctionNotSupported, err)
=======
	if err != common.ErrFunctionNotSupported {
		t.Errorf("Expected '%v', received: '%v'",
			common.ErrFunctionNotSupported, err)
	}
}

func TestGetDepositAddress(t *testing.T) {
	t.Parallel()
	_, err := p.GetDepositAddress(context.Background(), currency.USDT, "", "USDTETH")
	switch {
	case sharedtestvalues.AreAPICredentialsSet(p) && err != nil:
		t.Error("GetDepositAddress()", err)
	case !sharedtestvalues.AreAPICredentialsSet(p) && !mockTests && err == nil:
		t.Error("GetDepositAddress() cannot be nil")
	case mockTests && err != nil:
		t.Error("Mock GetDepositAddress() err", err)
	}
}

func TestGenerateNewAddress(t *testing.T) {
	t.Parallel()
	sharedtestvalues.SkipTestIfCredentialsUnset(t, p)

	_, err := p.GenerateNewAddress(context.Background(), currency.XRP.String())
	if err != nil {
		t.Fatal(err)
	}
}

// TestWsAuth dials websocket, sends login request.
// Will receive a message only on failure
func TestWsAuth(t *testing.T) {
	t.Parallel()
	if !p.Websocket.IsEnabled() && !p.API.AuthenticatedWebsocketSupport || !sharedtestvalues.AreAPICredentialsSet(p) {
		t.Skip(stream.ErrWebsocketNotEnabled.Error())
	}
	var dialer websocket.Dialer
	err := p.Websocket.Conn.Dial(&dialer, http.Header{})
	if err != nil {
		t.Fatal(err)
	}
	go p.wsReadData()
	creds, err := p.GetCredentials(context.Background())
	if err != nil {
		t.Fatal(err)
	}
	err = p.wsSendAuthorisedCommand(creds.Secret, creds.Key, "subscribe")
	if err != nil {
		t.Fatal(err)
	}
	timer := time.NewTimer(sharedtestvalues.WebsocketResponseDefaultTimeout)
	select {
	case response := <-p.Websocket.DataHandler:
		t.Error(response)
	case <-timer.C:
	}
	timer.Stop()
}

func TestWsSubAck(t *testing.T) {
	pressXToJSON := []byte(`[1002, 1]`)
	err := p.wsHandleData(pressXToJSON)
	if err != nil {
		t.Error(err)
	}
}

func TestWsTicker(t *testing.T) {
	err := p.loadCurrencyDetails(context.Background())
	if err != nil {
		t.Error(err)
	}
	pressXToJSON := []byte(`[1002, null, [ 50, "382.98901522", "381.99755898", "379.41296309", "-0.04312950", "14969820.94951828", "38859.58435407", 0, "412.25844455", "364.56122072" ] ]`)
	err = p.wsHandleData(pressXToJSON)
	if err != nil {
		t.Error(err)
	}
}

func TestWsExchangeVolume(t *testing.T) {
	err := p.loadCurrencyDetails(context.Background())
	if err != nil {
		t.Error(err)
	}
	pressXToJSON := []byte(`[1003,null,["2018-11-07 16:26",5804,{"BTC":"3418.409","ETH":"2645.921","USDT":"10832502.689","USDC":"1578020.908"}]]`)
	err = p.wsHandleData(pressXToJSON)
	if err != nil {
		t.Error(err)
	}
}

func TestWsTrades(t *testing.T) {
	p.SetSaveTradeDataStatus(true)
	err := p.loadCurrencyDetails(context.Background())
	if err != nil {
		t.Error(err)
	}
	pressXToJSON := []byte(`[14, 8768, [["t", "42706057", 1, "0.05567134", "0.00181421", 1522877119]]]`)
	err = p.wsHandleData(pressXToJSON)
	if err != nil {
		t.Error(err)
	}
}

func TestWsPriceAggregateOrderbook(t *testing.T) {
	err := p.loadCurrencyDetails(context.Background())
	if err != nil {
		t.Error(err)
	}
	pressXToJSON := []byte(`[50,141160924,[["i",{"currencyPair":"BTC_LTC","orderBook":[{"0.002784":"17.55","0.002786":"1.47","0.002792":"13.25","0.0028":"0.21","0.002804":"0.02","0.00281":"1.5","0.002811":"258.82","0.002812":"3.81","0.002817":"0.06","0.002824":"3","0.002825":"0.02","0.002836":"18.01","0.002837":"0.03","0.00284":"0.03","0.002842":"12.7","0.00285":"0.02","0.002852":"0.02","0.002855":"1.3","0.002857":"15.64","0.002864":"0.01"},{"0.002782":"45.93","0.002781":"1.46","0.002774":"13.34","0.002773":"0.04","0.002771":"0.05","0.002765":"6.21","0.002764":"3","0.00276":"10.77","0.002758":"3.11","0.002754":"0.02","0.002751":"288.94","0.00275":"24.06","0.002745":"187.27","0.002743":"0.04","0.002742":"0.96","0.002731":"0.06","0.00273":"12.13","0.002727":"0.02","0.002725":"0.03","0.002719":"1.09"}]}, "1692080077892"]]]`)
	err = p.wsHandleData(pressXToJSON)
	if err != nil {
		t.Error(err)
	}

	pressXToJSON = []byte(`[50,141160925,[["o",1,"0.002742","0", "1692080078806"],["o",1,"0.002718","0.02", "1692080078806"]]]`)
	err = p.wsHandleData(pressXToJSON)
	if err != nil {
		t.Error(err)
	}
>>>>>>> 954aa023
}

func TestGetHistoricCandles(t *testing.T) {
	t.Parallel()
	pair, err := currency.NewPairFromString("BTC_USDT")
	if err != nil {
		t.Fatal(err)
	}
	var start, end time.Time
	if mockTests {
		start = time.Unix(1588741402, 0)
		end = time.Unix(1588745003, 0)
	} else {
		start = time.Now().Add(-time.Hour * 2)
		end = time.Now()
	}
	_, err = p.GetHistoricCandles(context.Background(), pair, asset.Spot, kline.FiveMin, start, end)
	if !errors.Is(err, nil) {
		t.Fatalf("received: '%v' but expected: '%v'", err, nil)
	}
}

func TestGetHistoricCandlesExtended(t *testing.T) {
	t.Parallel()
	pair, err := currency.NewPairFromString("BTC_USDT")
	if err != nil {
		t.Fatal(err)
	}
	var start, end time.Time
	if mockTests {
		start = time.Unix(1588741402, 0)
		end = time.Unix(1588745003, 0)
	} else {
		start = time.Now().Add(-time.Hour)
		end = time.Now()
	}
	_, err = p.GetHistoricCandlesExtended(context.Background(), pair, asset.Spot, kline.FiveMin, start, end)
	if !errors.Is(err, nil) {
		t.Fatal(err)
	}
}

func TestGetRecentTrades(t *testing.T) {
	t.Parallel()
	currencyPair, err := currency.NewPairFromString("BTC_XMR")
	if err != nil {
		t.Fatal(err)
	}
	if mockTests {
		t.Skip("relies on time.Now()")
	}
	_, err = p.GetRecentTrades(context.Background(), currencyPair, asset.Spot)
	assert.NoError(t, err)
}

func TestGetHistoricTrades(t *testing.T) {
	t.Parallel()
	currencyPair, err := currency.NewPairFromString("BTC_XMR")
	if err != nil {
		t.Fatal(err)
	}
	tStart := time.Date(2020, 6, 6, 0, 0, 0, 0, time.UTC)
	tEnd := time.Date(2020, 6, 6, 1, 0, 0, 0, time.UTC)
	if !mockTests {
		tmNow := time.Now()
		tStart = time.Date(tmNow.Year(), tmNow.Month()-3, 6, 0, 0, 0, 0, time.UTC)
		tEnd = time.Date(tmNow.Year(), tmNow.Month()-3, 7, 0, 0, 0, 0, time.UTC)
	}
	_, err = p.GetHistoricTrades(context.Background(),
		currencyPair, asset.Spot, tStart, tEnd)
	assert.NoError(t, err)
}

func TestUpdateTicker(t *testing.T) {
	t.Parallel()
	cp, err := currency.NewPairFromString("BTC_USDT")
	if err != nil {
		t.Fatal(err)
	}
	_, err = p.UpdateTicker(context.Background(), cp, asset.Spot)
	assert.NoError(t, err)
}

func TestUpdateTickers(t *testing.T) {
	t.Parallel()
	err := p.UpdateTickers(context.Background(), asset.Spot)
	assert.NoError(t, err)
}

func TestGetAvailableTransferChains(t *testing.T) {
	t.Parallel()
	_, err := p.GetAvailableTransferChains(context.Background(), currency.USDT)
	if err != nil {
		t.Fatal(err)
	}
}

func TestGetAccountFundingHistory(t *testing.T) {
	t.Parallel()
	if !mockTests {
		sharedtestvalues.SkipTestIfCredentialsUnset(t, p)
	}
	_, err := p.GetAccountFundingHistory(context.Background())
	assert.NoError(t, err)
}

func TestGetWithdrawalsHistory(t *testing.T) {
	t.Parallel()
	if mockTests {
		t.Skip("could not be mock tested")
	}
	sharedtestvalues.SkipTestIfCredentialsUnset(t, p)
	_, err := p.GetWithdrawalsHistory(context.Background(), currency.BTC, asset.Spot)
	assert.NoError(t, err)
}

func TestCancelBatchOrders(t *testing.T) {
	t.Parallel()
	sharedtestvalues.SkipTestIfCredentialsUnset(t, p, canManipulateRealOrders)
	_, err := p.CancelBatchOrders(context.Background(), []order.Cancel{
		{
			OrderID:   "1234",
			AssetType: asset.Spot,
			Pair:      currency.NewPair(currency.BTC, currency.USD),
		},
		{
			OrderID:   "134",
			AssetType: asset.Spot,
			Pair:      currency.NewPair(currency.BTC, currency.USD),
		},
		{
			OrderID:   "234",
			AssetType: asset.Spot,
			Pair:      currency.NewPair(currency.BTC, currency.USD),
		},
	})
	assert.NoError(t, err)
}

func TestGetServerTime(t *testing.T) {
	t.Parallel()
	st, err := p.GetServerTime(context.Background(), asset.Spot)
	if err != nil {
		t.Fatal(err)
	}
	assert.False(t, st.IsZero(), "expected a valid time")
}

func TestFetchTradablePairs(t *testing.T) {
	t.Parallel()
	_, err := p.FetchTradablePairs(context.Background(), asset.Spot)
	assert.NoError(t, err)
}

func TestGetSymbolInformation(t *testing.T) {
	t.Parallel()
	pair, err := currency.NewPairFromString("ETH_USDT")
	assert.NoError(t, err)
	_, err = p.GetSymbolInformation(context.Background(), pair)
	assert.NoError(t, err)
	_, err = p.GetSymbolInformation(context.Background(), currency.EMPTYPAIR)
	assert.NoError(t, err)
}

func TestGetCurrencyInformations(t *testing.T) {
	t.Parallel()
	_, err := p.GetCurrencyInformations(context.Background())
	assert.NoError(t, err)
}

func TestGetCurrencyInformation(t *testing.T) {
	t.Parallel()
	_, err := p.GetCurrencyInformation(context.Background(), currency.BTC)
	assert.NoError(t, err)
}

func TestGetV2CurrencyInformations(t *testing.T) {
	t.Parallel()
	_, err := p.GetV2CurrencyInformations(context.Background())
	assert.NoError(t, err)
}

func TestGetV2CurrencyInformation(t *testing.T) {
	t.Parallel()
	_, err := p.GetV2CurrencyInformation(context.Background(), currency.BTC)
	assert.NoError(t, err)
}

func TestGetSystemTimestamp(t *testing.T) {
	t.Parallel()
	_, err := p.GetSystemTimestamp(context.Background())
	assert.NoError(t, err)
}

func TestGetMarketPrices(t *testing.T) {
	t.Parallel()
	_, err := p.GetMarketPrices(context.Background())
	assert.NoError(t, err)
}

func TestGetMarketPrice(t *testing.T) {
	t.Parallel()
	pair, err := currency.NewPairFromString("TRX_USDC")
	if err != nil {
		t.Fatal(err)
	}
	_, err = p.GetMarketPrice(context.Background(), pair)
	assert.NoError(t, err)
}

func TestGetMarkPrices(t *testing.T) {
	t.Parallel()
	_, err := p.GetMarkPrices(context.Background())
	assert.NoError(t, err)
}

func TestGetMarkPrice(t *testing.T) {
	t.Parallel()
	pair, err := currency.NewPairFromString("BTC_USDT")
	if err != nil {
		t.Fatal(err)
	}
	_, err = p.GetMarkPrice(context.Background(), pair)
	assert.NoError(t, err)
}

func TestMarkPriceComponents(t *testing.T) {
	t.Parallel()
	pair, err := currency.NewPairFromString("BTC_USDT")
	if err != nil {
		t.Fatal(err)
	}
	_, err = p.MarkPriceComponents(context.Background(), pair)
	assert.NoError(t, err)
}

func TestGetOrderbook(t *testing.T) {
	t.Parallel()
	pair, err := currency.NewPairFromString("BTC_USDT")
	if err != nil {
		t.Fatal(err)
	}
	_, err = p.GetOrderbook(context.Background(), pair, 0, 0)
	assert.NoError(t, err)
}

func TestUpdateOrderbook(t *testing.T) {
	t.Parallel()
	pair, err := currency.NewPairFromString("BTC_USDT")
	if err != nil {
		t.Fatal(err)
	}
	_, err = p.UpdateOrderbook(context.Background(), pair, asset.Spot)
	assert.NoError(t, err)
}

func TestGetCandlesticks(t *testing.T) {
	t.Parallel()
	pair, err := currency.NewPairFromString("BTC_USDT")
	if err != nil {
		t.Fatal(err)
	}
	_, err = p.GetCandlesticks(context.Background(), pair, kline.FiveMin, time.Time{}, time.Time{}, 0)
	assert.NoError(t, err)
}

func TestGetTrades(t *testing.T) {
	t.Parallel()
	pair, err := currency.NewPairFromString("BTC_USDT")
	if err != nil {
		t.Fatal(err)
	}
	_, err = p.GetTrades(context.Background(), pair, 10)
	assert.NoError(t, err)
}

func TestGetTickers(t *testing.T) {
	t.Parallel()
	_, err := p.GetTickers(context.Background())
	assert.NoError(t, err)
}

func TestGetTicker(t *testing.T) {
	t.Parallel()
	pair, err := currency.NewPairFromString("BTC_USDT")
	if err != nil {
		t.Fatal(err)
	}
	_, err = p.GetTicker(context.Background(), pair)
	assert.NoError(t, err)
}

func TestGetCollateralInfos(t *testing.T) {
	t.Parallel()
	_, err := p.GetCollateralInfos(context.Background())
	assert.NoError(t, err)
}

func TestGetCollateralInfo(t *testing.T) {
	t.Parallel()
	_, err := p.GetCollateralInfo(context.Background(), currency.BTC)
	assert.NoError(t, err)
}

func TestGetBorrowRateInfo(t *testing.T) {
	t.Parallel()
	_, err := p.GetBorrowRateInfo(context.Background())
	assert.NoError(t, err)
}

func TestGetAccountInformation(t *testing.T) {
	t.Parallel()
	if !mockTests {
		sharedtestvalues.SkipTestIfCredentialsUnset(t, p)
	}
	_, err := p.GetAccountInformation(context.Background())
	assert.NoError(t, err)
}

func TestGetAllBalances(t *testing.T) {
	t.Parallel()
	if !mockTests {
		sharedtestvalues.SkipTestIfCredentialsUnset(t, p)
	}
	_, err := p.GetAllBalances(context.Background(), "")
	assert.NoError(t, err)
	_, err = p.GetAllBalances(context.Background(), "SPOT")
	assert.NoError(t, err)
}

func TestGetAllBalance(t *testing.T) {
	t.Parallel()
	if !mockTests {
		sharedtestvalues.SkipTestIfCredentialsUnset(t, p)
	}
	_, err := p.GetAllBalance(context.Background(), "219961623421431808", "")
	assert.NoError(t, err)
	_, err = p.GetAllBalance(context.Background(), "219961623421431808", "SPOT")
	assert.NoError(t, err)
}

func TestGetAllAccountActivities(t *testing.T) {
	t.Parallel()
	if !mockTests {
		sharedtestvalues.SkipTestIfCredentialsUnset(t, p)
	}
	_, err := p.GetAllAccountActivities(context.Background(), time.Time{}, time.Time{}, 0, 0, 0, "", currency.EMPTYCODE)
	assert.NoError(t, err)
}

func TestAccountsTransfer(t *testing.T) {
	t.Parallel()
	sharedtestvalues.SkipTestIfCredentialsUnset(t, p, canManipulateRealOrders)
	_, err := p.AccountsTransfer(context.Background(), nil)
	assert.Truef(t, errors.Is(err, errNilArgument), "expected %v, got %v", errNilArgument, err)
	_, err = p.AccountsTransfer(context.Background(), &AccountTransferParams{})
	assert.Truef(t, errors.Is(err, currency.ErrCurrencyCodeEmpty), "expected %v, got %v", currency.ErrCurrencyCodeEmpty, err)
	_, err = p.AccountsTransfer(context.Background(), &AccountTransferParams{
		Ccy: currency.BTC,
	})
	assert.Truef(t, errors.Is(err, order.ErrAmountIsInvalid), "expected %v, got %v", order.ErrAmountIsInvalid, err)
	_, err = p.AccountsTransfer(context.Background(), &AccountTransferParams{
		Amount:      1,
		Ccy:         currency.BTC,
		FromAccount: "219961623421431808",
	})
	assert.Truef(t, errors.Is(err, errAddressRequired), "expected %v, got %v", errAddressRequired, err)
	_, err = p.AccountsTransfer(context.Background(), &AccountTransferParams{
		Amount:      1,
		Ccy:         currency.BTC,
		FromAccount: "219961623421431808",
		ToAccount:   "219961623421431890",
	})
	assert.NoError(t, err)
}

func TestGetAccountTransferRecords(t *testing.T) {
	t.Parallel()
	if !mockTests {
		sharedtestvalues.SkipTestIfCredentialsUnset(t, p)
	}
	_, err := p.GetAccountTransferRecords(context.Background(), time.Time{}, time.Time{}, "", currency.BTC, 0, 0)
	assert.NoError(t, err)
}

func TestGetAccountTransferRecord(t *testing.T) {
	t.Parallel()
	if !mockTests {
		sharedtestvalues.SkipTestIfCredentialsUnset(t, p)
	}
	_, err := p.GetAccountTransferRecord(context.Background(), "23123123120")
	assert.NoError(t, err)
}

func TestGetFeeInfo(t *testing.T) {
	t.Parallel()
	if !mockTests {
		sharedtestvalues.SkipTestIfCredentialsUnset(t, p)
	}
	_, err := p.GetFeeInfo(context.Background())
	assert.NoError(t, err)
}

func TestGetInterestHistory(t *testing.T) {
	t.Parallel()
	if !mockTests {
		sharedtestvalues.SkipTestIfCredentialsUnset(t, p)
	}
	_, err := p.GetInterestHistory(context.Background(), time.Time{}, time.Time{}, "", 0, 0)
	assert.NoError(t, err)
}

func TestGetSubAccountInformations(t *testing.T) {
	t.Parallel()
	if !mockTests {
		sharedtestvalues.SkipTestIfCredentialsUnset(t, p)
	}
	_, err := p.GetSubAccountInformations(context.Background())
	assert.NoError(t, err)
}

func TestGetSubAccountBalances(t *testing.T) {
	t.Parallel()
	if !mockTests {
		sharedtestvalues.SkipTestIfCredentialsUnset(t, p)
	}
	_, err := p.GetSubAccountBalances(context.Background())
	assert.NoError(t, err)
}

func TestGetSubAccountBalance(t *testing.T) {
	t.Parallel()
	if !mockTests {
		sharedtestvalues.SkipTestIfCredentialsUnset(t, p)
	}
	_, err := p.GetSubAccountBalance(context.Background(), "2d45301d-5f08-4a2b-a763-f9199778d854")
	assert.NoError(t, err)
}

func TestSubAccountTransfer(t *testing.T) {
	t.Parallel()
	sharedtestvalues.SkipTestIfCredentialsUnset(t, p)
	_, err := p.SubAccountTransfer(context.Background(), nil)
	assert.Truef(t, errors.Is(err, errNilArgument), "expected %v, got %v", errNilArgument, err)
	_, err = p.SubAccountTransfer(context.Background(), &SubAccountTransferParam{})
	assert.Truef(t, errors.Is(err, currency.ErrCurrencyCodeEmpty), "expected %v, got %v", currency.ErrCurrencyCodeEmpty, err)
	_, err = p.SubAccountTransfer(context.Background(), &SubAccountTransferParam{
		Currency: currency.BTC,
	})
	assert.Truef(t, errors.Is(err, order.ErrAmountIsInvalid), "expected %v, got %v", order.ErrAmountIsInvalid, err)
	_, err = p.SubAccountTransfer(context.Background(), &SubAccountTransferParam{
		Currency: currency.BTC,
		Amount:   1,
	})
	assert.Truef(t, errors.Is(err, errAccountIDRequired), "expected %v, got %v", errAccountIDRequired, err)
	_, err = p.SubAccountTransfer(context.Background(), &SubAccountTransferParam{
		Currency:      currency.BTC,
		Amount:        1,
		FromAccountID: "1234568",
		ToAccountID:   "1234567",
	})
	assert.Truef(t, errors.Is(err, errAccountTypeRequired), "expected %v, got %v", errAccountTypeRequired, err)
	_, err = p.SubAccountTransfer(context.Background(), &SubAccountTransferParam{
		Currency:        currency.BTC,
		Amount:          1,
		FromAccountID:   "1234568",
		ToAccountID:     "1234567",
		FromAccountType: "SPOT",
		ToAccountType:   "SPOT",
	})
	assert.NoError(t, err)
}

func TestGetSubAccountTransferRecords(t *testing.T) {
	t.Parallel()
	if !mockTests {
		sharedtestvalues.SkipTestIfCredentialsUnset(t, p)
	}
	_, err := p.GetSubAccountTransferRecords(context.Background(), currency.BTC, time.Time{}, time.Now(), "", "", "", "", "", 0, 0)
	assert.NoError(t, err)
}

func TestGetSubAccountTransferRecord(t *testing.T) {
	t.Parallel()
	if !mockTests {
		sharedtestvalues.SkipTestIfCredentialsUnset(t, p)
	}
	_, err := p.GetSubAccountTransferRecord(context.Background(), "1234567")
	assert.NoError(t, err)
}

func TestGetDepositAddresses(t *testing.T) {
	t.Parallel()
	if !mockTests {
		sharedtestvalues.SkipTestIfCredentialsUnset(t, p)
	}
	_, err := p.GetDepositAddresses(context.Background(), currency.LTC)
	assert.NoError(t, err)
}

func TestGetOrderInfo(t *testing.T) {
	t.Parallel()
	sharedtestvalues.SkipTestIfCredentialsUnset(t, p)
	pair, err := currency.NewPairFromString("BTC_USDT")
	if err != nil {
		t.Fatal(err)
	}
	_, err = p.GetOrderInfo(context.Background(), "1234", pair, asset.Spot)
	assert.NoError(t, err)
}

func TestGetDepositAddress(t *testing.T) {
	t.Parallel()
	if !mockTests {
		sharedtestvalues.SkipTestIfCredentialsUnset(t, p)
	}
	_, err := p.GetDepositAddress(context.Background(), currency.LTC, "", "USDT")
	assert.NoError(t, err)
}

func TestWalletActivity(t *testing.T) {
	t.Parallel()
	if !mockTests {
		sharedtestvalues.SkipTestIfCredentialsUnset(t, p)
	}
	var start, end time.Time
	if mockTests {
		start = time.UnixMilli(1693741163970)
		end = time.UnixMilli(1693748363970)
	} else {
		start = time.Now().Add(-time.Hour * 2)
		end = time.Now()
	}
	_, err := p.WalletActivity(context.Background(), start, end, "")
	assert.NoError(t, err)
}

func TestNewCurrencyDepoditAddress(t *testing.T) {
	t.Parallel()
	if !mockTests {
		sharedtestvalues.SkipTestIfCredentialsUnset(t, p, canManipulateRealOrders)
	}
	_, err := p.NewCurrencyDepositAddress(context.Background(), currency.BTC)
	assert.NoError(t, err)
}

func TestWithdrawCurrency(t *testing.T) {
	t.Parallel()
	sharedtestvalues.SkipTestIfCredentialsUnset(t, p, canManipulateRealOrders)
	_, err := p.WithdrawCurrency(context.Background(), nil)
	assert.Truef(t, errors.Is(err, errNilArgument), "expected %v, got %v", errNilArgument, err)
	_, err = p.WithdrawCurrency(context.Background(), &WithdrawCurrencyParam{
		Currency: currency.BTC,
	})
	assert.Truef(t, errors.Is(err, order.ErrAmountBelowMin), "expected %v, got %v", order.ErrAmountBelowMin, err)
	_, err = p.WithdrawCurrency(context.Background(), &WithdrawCurrencyParam{
		Currency: currency.BTC,
		Amount:   1,
	})
	assert.Truef(t, errors.Is(err, errAddressRequired), "expected %v, got %v", errAddressRequired, err)
	_, err = p.WithdrawCurrency(context.Background(), &WithdrawCurrencyParam{
		Currency: currency.BTC,
		Amount:   1,
		Address:  "0xbb8d0d7c346daecc2380dabaa91f3ccf8ae232fb4",
	})
	assert.NoError(t, err)
}

func TestWithdrawCurrencyV2(t *testing.T) {
	t.Parallel()
	sharedtestvalues.SkipTestIfCredentialsUnset(t, p, canManipulateRealOrders)
	_, err := p.WithdrawCurrencyV2(context.Background(), nil)
	assert.Truef(t, errors.Is(err, errNilArgument), "expected %v, got %v", errNilArgument, err)
	_, err = p.WithdrawCurrencyV2(context.Background(), &WithdrawCurrencyV2Param{
		Coin: currency.BTC})
	assert.Truef(t, errors.Is(err, order.ErrAmountBelowMin), "expected %v, got %v", order.ErrAmountBelowMin, err)
	_, err = p.WithdrawCurrencyV2(context.Background(), &WithdrawCurrencyV2Param{Coin: currency.BTC, Amount: 1})
	assert.Truef(t, errors.Is(err, errInvalidWithdrawalChain), "expected %v, got %v", errInvalidWithdrawalChain, err)
	_, err = p.WithdrawCurrencyV2(context.Background(), &WithdrawCurrencyV2Param{
		Coin: currency.BTC, Amount: 1, Network: "BTC"})
	assert.Truef(t, errors.Is(err, errAddressRequired), "expected %v, got %v", errAddressRequired, err)
	_, err = p.WithdrawCurrencyV2(context.Background(), &WithdrawCurrencyV2Param{
		Network: "BTC", Coin: currency.BTC, Amount: 1, Address: "0xbb8d0d7c346daecc2380dabaa91f3ccf8ae232fb4"})
	assert.NoError(t, err)
}

func TestGetAccountMarginInformation(t *testing.T) {
	t.Parallel()
	if !mockTests {
		sharedtestvalues.SkipTestIfCredentialsUnset(t, p)
	}
	_, err := p.GetAccountMarginInformation(context.Background(), "SPOT")
	assert.NoError(t, err)
}

func TestGetBorrowStatus(t *testing.T) {
	t.Parallel()
	if !mockTests {
		sharedtestvalues.SkipTestIfCredentialsUnset(t, p)
	}
	_, err := p.GetBorrowStatus(context.Background(), currency.USDT)
	assert.NoError(t, err)
}

func TestMaximumBuySellAmount(t *testing.T) {
	t.Parallel()
	if !mockTests {
		sharedtestvalues.SkipTestIfCredentialsUnset(t, p)
	}
	pair, err := currency.NewPairFromString("BTC_USDT")
	if err != nil {
		t.Fatal(err)
	}
	_, err = p.MaximumBuySellAmount(context.Background(), pair)
	assert.NoError(t, err)
}

func TestPlaceOrder(t *testing.T) {
	t.Parallel()
	sharedtestvalues.SkipTestIfCredentialsUnset(t, p, canManipulateRealOrders)
	_, err := p.PlaceOrder(context.Background(), nil)
	assert.Truef(t, errors.Is(err, errNilArgument), "expected %v, got %v", errNilArgument, err)
	_, err = p.PlaceOrder(context.Background(), &PlaceOrderParams{})
	assert.Truef(t, errors.Is(err, currency.ErrCurrencyPairEmpty), "expected %v, got %v", currency.ErrCurrencyPairEmpty, err)
	pair, err := currency.NewPairFromString("BTC_USDT")
	if err != nil {
		t.Fatal(err)
	}
	_, err = p.PlaceOrder(context.Background(), &PlaceOrderParams{
		Symbol: pair,
	})
	assert.Truef(t, errors.Is(err, order.ErrSideIsInvalid), "expected %v, got %v", order.ErrSideIsInvalid, err)
	_, err = p.PlaceOrder(context.Background(), &PlaceOrderParams{
		Symbol:        pair,
		Side:          order.Buy.String(),
		Type:          order.Market.String(),
		Quantity:      100,
		Price:         40000.50000,
		TimeInForce:   "GTC",
		ClientOrderID: "1234Abc",
	})
	assert.NoError(t, err)
}

func TestPlaceBatchOrders(t *testing.T) {
	t.Parallel()
	if !mockTests {
		sharedtestvalues.SkipTestIfCredentialsUnset(t, p, canManipulateRealOrders)
	}
	_, err := p.PlaceBatchOrders(context.Background(), nil)
	assert.Truef(t, errors.Is(err, errNilArgument), "expected %v, got %v", errNilArgument, err)
	_, err = p.PlaceBatchOrders(context.Background(), []PlaceOrderParams{{}})
	assert.Truef(t, errors.Is(err, currency.ErrCurrencyPairEmpty), "expected %v, got %v", currency.ErrCurrencyPairEmpty, err)
	pair, err := currency.NewPairFromString("BTC_USDT")
	if err != nil {
		t.Fatal(err)
	}
	_, err = p.PlaceBatchOrders(context.Background(), []PlaceOrderParams{
		{
			Symbol: pair,
		},
	})
	assert.Truef(t, errors.Is(err, order.ErrSideIsInvalid), "expected %v, got %v", order.ErrSideIsInvalid, err)
	getPairFromString := func(pairString string) currency.Pair {
		pair, err = currency.NewPairFromString(pairString)
		if err != nil {
			return currency.EMPTYPAIR
		}
		return pair
	}
	_, err = p.PlaceBatchOrders(context.Background(), []PlaceOrderParams{
		{
			Symbol:        pair,
			Side:          order.Buy.String(),
			Type:          order.Market.String(),
			Quantity:      100,
			Price:         40000.50000,
			TimeInForce:   "GTC",
			ClientOrderID: "1234Abc",
		},
		{
			Symbol: getPairFromString("BTC_USDT"),
			Amount: 100,
			Side:   "BUY",
		},
		{
			Symbol:        getPairFromString("BTC_USDT"),
			Type:          "LIMIT",
			Quantity:      100,
			Side:          "BUY",
			Price:         40000.50000,
			TimeInForce:   "IOC",
			ClientOrderID: "1234Abc",
		},
		{
			Symbol: getPairFromString("ETH_USDT"),
			Amount: 1000,
			Side:   "BUY",
		},
		{
			Symbol:        getPairFromString("TRX_USDT"),
			Type:          "LIMIT",
			Quantity:      15000,
			Side:          "SELL",
			Price:         0.0623423423,
			TimeInForce:   "IOC",
			ClientOrderID: "456Xyz",
		},
	})
	assert.NoError(t, err)
}

func TestCancelReplaceOrder(t *testing.T) {
	t.Parallel()
	sharedtestvalues.SkipTestIfCredentialsUnset(t, p, canManipulateRealOrders)
	_, err := p.CancelReplaceOrder(context.Background(), &CancelReplaceOrderParam{})
	assert.Truef(t, errors.Is(err, errNilArgument), "expected %v, got %v", errNilArgument, err)
	_, err = p.CancelReplaceOrder(context.Background(), &CancelReplaceOrderParam{
		orderID:       "29772698821328896",
		ClientOrderID: "1234Abc",
		Price:         18000,
	})
	assert.NoError(t, err)
}

func TestGetOpenOrders(t *testing.T) {
	t.Parallel()
	if !mockTests {
		sharedtestvalues.SkipTestIfCredentialsUnset(t, p)
	}
	pair, err := currency.NewPairFromString("BTC_USDT")
	if err != nil {
		t.Fatal(err)
	}
	_, err = p.GetOpenOrders(context.Background(), pair, "", "NEXT", "", 10)
	assert.NoError(t, err)
}

func TestGetOrderDetail(t *testing.T) {
	t.Parallel()
	sharedtestvalues.SkipTestIfCredentialsUnset(t, p)
	_, err := p.GetOrderDetail(context.Background(), "12345536545645", "")
	assert.NoError(t, err)
}

func TestCancelOrderByID(t *testing.T) {
	t.Parallel()
	sharedtestvalues.SkipTestIfCredentialsUnset(t, p, canManipulateRealOrders)
	_, err := p.CancelOrderByID(context.Background(), "12345536545645")
	assert.NoError(t, err)
}

func TestCancelMultipleOrdersByIDs(t *testing.T) {
	t.Parallel()
	if !mockTests {
		sharedtestvalues.SkipTestIfCredentialsUnset(t, p, canManipulateRealOrders)
	}
	_, err := p.CancelMultipleOrdersByIDs(context.Background(), &OrderCancellationParams{OrderIds: []string{"1234"}, ClientOrderIds: []string{"5678"}})
	assert.NoError(t, err)
}

func TestCancelAllTradeOrders(t *testing.T) {
	t.Parallel()
	if !mockTests {
		sharedtestvalues.SkipTestIfCredentialsUnset(t, p)
	}
	_, err := p.CancelAllTradeOrders(context.Background(), []string{"BTC_USDT", "ETH_USDT"}, []string{"SPOT"})
	assert.NoError(t, err)
}

func TestKillSwitch(t *testing.T) {
	t.Parallel()
	if !mockTests {
		sharedtestvalues.SkipTestIfCredentialsUnset(t, p)
	}
	_, err := p.KillSwitch(context.Background(), "30")
	assert.NoError(t, err)
}

func TestGetKillSwitchStatus(t *testing.T) {
	t.Parallel()
	_, err := p.GetKillSwitchStatus(context.Background())
	assert.NoError(t, err)
}

func TestCreateSmartOrder(t *testing.T) {
	t.Parallel()
	sharedtestvalues.SkipTestIfCredentialsUnset(t, p, canManipulateRealOrders)
	_, err := p.CreateSmartOrder(context.Background(), &SmartOrderRequestParam{})
	assert.Truef(t, errors.Is(err, errNilArgument), "expected %v, got %v", errNilArgument, err)
	_, err = p.CreateSmartOrder(context.Background(), &SmartOrderRequestParam{
		Side: "BUY",
	})
	assert.Truef(t, errors.Is(err, currency.ErrCurrencyPairEmpty), "expected %v, got %v", currency.ErrCurrencyPairEmpty, err)
	pair, err := currency.NewPairFromString("BTC_USDT")
	if err != nil {
		t.Fatal(err)
	}
	_, err = p.CreateSmartOrder(context.Background(), &SmartOrderRequestParam{
		Symbol: pair,
	})
	assert.Truef(t, errors.Is(err, order.ErrSideIsInvalid), "expected %v, got %v", order.ErrSideIsInvalid, err)
	_, err = p.CreateSmartOrder(context.Background(), &SmartOrderRequestParam{
		Symbol:        pair,
		Side:          "BUY",
		Type:          orderTypeString(order.StopLimit),
		Quantity:      100,
		Price:         40000.50000,
		TimeInForce:   "GTC",
		ClientOrderID: "1234Abc",
	})
	assert.NoError(t, err)
}

func TestCancelReplaceSmartOrder(t *testing.T) {
	t.Parallel()
	sharedtestvalues.SkipTestIfCredentialsUnset(t, p, canManipulateRealOrders)
	_, err := p.CancelReplaceSmartOrder(context.Background(), &CancelReplaceSmartOrderParam{})
	assert.Truef(t, errors.Is(err, errNilArgument), "expected %v, got %v", errNilArgument, err)
	_, err = p.CancelReplaceSmartOrder(context.Background(), &CancelReplaceSmartOrderParam{
		orderID:       "29772698821328896",
		ClientOrderID: "1234Abc",
		Price:         18000,
	})
	assert.NoError(t, err)
}

func TestGetSmartOpenOrders(t *testing.T) {
	t.Parallel()
	if !mockTests {
		sharedtestvalues.SkipTestIfCredentialsUnset(t, p)
	}
	_, err := p.GetSmartOpenOrders(context.Background(), 10)
	assert.NoError(t, err)
}

func TestGetSmartOrderDetail(t *testing.T) {
	t.Parallel()
	if !mockTests {
		sharedtestvalues.SkipTestIfCredentialsUnset(t, p)
	}
	_, err := p.GetSmartOrderDetail(context.Background(), "123313413", "")
	assert.NoError(t, err)
}

func TestCancelSmartOrderByID(t *testing.T) {
	t.Parallel()
	sharedtestvalues.SkipTestIfCredentialsUnset(t, p, canManipulateRealOrders)
	_, err := p.CancelSmartOrderByID(context.Background(), "123313413", "")
	assert.NoError(t, err)
}

func TestCancelMultipleSmartOrders(t *testing.T) {
	t.Parallel()
	if !mockTests {
		sharedtestvalues.SkipTestIfCredentialsUnset(t, p, canManipulateRealOrders)
	}
	_, err := p.CancelMultipleSmartOrders(context.Background(), &OrderCancellationParams{OrderIds: []string{"1234"}, ClientOrderIds: []string{"5678"}})
	assert.NoError(t, err)
}

func TestCancelAllSmartOrders(t *testing.T) {
	t.Parallel()
	sharedtestvalues.SkipTestIfCredentialsUnset(t, p, canManipulateRealOrders)
	_, err := p.CancelAllSmartOrders(context.Background(), []string{"BTC_USDT", "ETH_USDT"}, []string{"SPOT"})
	assert.NoError(t, err)
}

func TestGetOrdersHistory(t *testing.T) {
	t.Parallel()
	if !mockTests {
		sharedtestvalues.SkipTestIfCredentialsUnset(t, p)
	}
	pair, err := currency.NewPairFromString("BTC_USDT")
	if err != nil {
		t.Fatal(err)
	}
	_, err = p.GetOrdersHistory(context.Background(), pair, "SPOT", "", "", "", "", 0, 10, time.Time{}, time.Time{}, false)
	assert.NoError(t, err)
}

func TestGetSmartOrderHistory(t *testing.T) {
	t.Parallel()
	if !mockTests {
		sharedtestvalues.SkipTestIfCredentialsUnset(t, p)
	}
	pair, err := currency.NewPairFromString("BTC_USDT")
	if err != nil {
		t.Fatal(err)
	}
	_, err = p.GetSmartOrderHistory(context.Background(), pair, "SPOT", "", "", "", "", 0, 10, time.Time{}, time.Time{}, false)
	assert.NoError(t, err)
}

func TestGetTradeHistory(t *testing.T) {
	t.Parallel()
	pair, err := currency.NewPairFromString("BTC_USDT")
	if err != nil {
		t.Fatal(err)
	}
	_, err = p.GetTradeHistory(context.Background(), currency.Pairs{pair}, "", 0, 0, time.Time{}, time.Time{})
	assert.NoError(t, err)
}

func TestGetTradeOrderID(t *testing.T) {
	t.Parallel()
	_, err := p.GetTradesByOrderID(context.Background(), "13123242323")
	assert.NoError(t, err)
}

func TestGenerateDefaultSubscriptions(t *testing.T) {
	_, err := p.GenerateDefaultSubscriptions()
	assert.NoError(t, err)
}

func TestHandlePayloads(t *testing.T) {
	t.Parallel()
	subscriptions, err := p.GenerateDefaultSubscriptions()
	assert.NoError(t, err)
	_, err = p.handleSubscriptions("subscribe", subscriptions)
	assert.NoError(t, err)
}

var pushMessages = map[string]string{
	"AccountBalance": `{ "channel": "balances", "data": [{ "changeTime": 1657312008411, "accountId": "1234", "accountType": "SPOT", "eventType": "place_order", "available": "9999999983.668", "currency": "BTC", "id": 60018450912695040, "userId": 12345, "hold": "16.332", "ts": 1657312008443 }] }`,
	"Orders":         `{ "channel": "orders", "data": [ { "symbol": "BTC_USDT", "type": "LIMIT", "quantity": "1", "orderId": "32471407854219264", "tradeFee": "0", "clientOrderId": "", "accountType": "SPOT", "feeCurrency": "", "eventType": "place", "source": "API", "side": "BUY", "filledQuantity": "0", "filledAmount": "0", "matchRole": "MAKER", "state": "NEW", "tradeTime": 0, "tradeAmount": "0", "orderAmount": "0", "createTime": 1648708186922, "price": "47112.1", "tradeQty": "0", "tradePrice": "0", "tradeId": "0", "ts": 1648708187469 } ] }`,
	"Candles":        `{"channel":"candles_minute_5","data":[{"symbol":"BTC_USDT","open":"25143.19","high":"25148.58","low":"25138.76","close":"25144.55","quantity":"0.860454","amount":"21635.20983974","tradeCount":20,"startTime":1694469000000,"closeTime":1694469299999,"ts":1694469049867}]}`,
	"BooksLV2":       `{"channel":"book_lv2","data":[{"symbol":"BTC_USDT","createTime":1694469187745,"asks":[],"bids":[["25148.81","0.02158"],["25088.11","0"]],"lastId":598273385,"id":598273386,"ts":1694469187760}],"action":"update"}`,
	"Books":          `{"channel":"book","data":[{"symbol":"BTC_USDT","createTime":1694469187686,"asks":[["25157.24","0.444294"],["25157.25","0.024357"],["25157.26","0.003204"],["25163.39","0.039476"],["25163.4","0.110047"]],"bids":[["25148.8","0.00692"],["25148.61","0.021581"],["25148.6","0.034504"],["25148.59","0.065405"],["25145.52","0.79537"]],"id":598273384,"ts":1694469187733}]}`,
	"Tickers":        `{"channel":"ticker","data":[{"symbol":"BTC_USDT","startTime":1694382780000,"open":"25866.3","high":"26008.47","low":"24923.65","close":"25153.02","quantity":"1626.444884","amount":"41496808.63699303","tradeCount":37124,"dailyChange":"-0.0276","markPrice":"25154.9","closeTime":1694469183664,"ts":1694469187081}]}`,
	"Trades":         `{"channel":"trades","data":[{"symbol":"BTC_USDT","amount":"52.821342","quantity":"0.0021","takerSide":"sell","createTime":1694469183664,"price":"25153.02","id":"71076055","ts":1694469183673}]}`,
	"Currencies":     `{"channel":"currencies","data":[[{"currency":"BTC","id":28,"name":"Bitcoin","description":"BTC Clone","type":"address","withdrawalFee":"0.0008","minConf":2,"depositAddress":null,"blockchain":"BTC","delisted":false,"tradingState":"NORMAL","walletState":"ENABLED","parentChain":null,"isMultiChain":true,"isChildChain":false,"supportCollateral":true,"supportBorrow":true,"childChains":["BTCTRON"]},{"currency":"XRP","id":243,"name":"XRP","description":"Payment ID","type":"address-payment-id","withdrawalFee":"0.2","minConf":2,"depositAddress":"rwU8rAiE2eyEPz3sikfbHuqCuiAtdXqa2v","blockchain":"XRP","delisted":false,"tradingState":"NORMAL","walletState":"ENABLED","parentChain":null,"isMultiChain":false,"isChildChain":false,"supportCollateral":true,"supportBorrow":true,"childChains":[]},{"currency":"ETH","id":267,"name":"Ethereum","description":"Sweep to Main Account","type":"address","withdrawalFee":"0.00197556","minConf":64,"depositAddress":null,"blockchain":"ETH","delisted":false,"tradingState":"NORMAL","walletState":"ENABLED","parentChain":null,"isMultiChain":true,"isChildChain":false,"supportCollateral":true,"supportBorrow":true,"childChains":["ETHTRON"]},{"currency":"USDT","id":214,"name":"Tether USD","description":"Sweep to Main Account","type":"address","withdrawalFee":"0","minConf":2,"depositAddress":null,"blockchain":"OMNI","delisted":false,"tradingState":"NORMAL","walletState":"DISABLED","parentChain":null,"isMultiChain":true,"isChildChain":false,"supportCollateral":true,"supportBorrow":true,"childChains":["USDTETH","USDTTRON"]},{"currency":"DOGE","id":59,"name":"Dogecoin","description":"BTC Clone","type":"address","withdrawalFee":"20","minConf":6,"depositAddress":null,"blockchain":"DOGE","delisted":false,"tradingState":"NORMAL","walletState":"ENABLED","parentChain":null,"isMultiChain":true,"isChildChain":false,"supportCollateral":true,"supportBorrow":true,"childChains":["DOGETRON"]},{"currency":"LTC","id":125,"name":"Litecoin","description":"BTC Clone","type":"address","withdrawalFee":"0.001","minConf":4,"depositAddress":null,"blockchain":"LTC","delisted":false,"tradingState":"NORMAL","walletState":"ENABLED","parentChain":null,"isMultiChain":true,"isChildChain":false,"supportCollateral":true,"supportBorrow":true,"childChains":["LTCTRON"]},{"currency":"DASH","id":60,"name":"Dash","description":"BTC Clone","type":"address","withdrawalFee":"0.01","minConf":20,"depositAddress":null,"blockchain":"DASH","delisted":false,"tradingState":"NORMAL","walletState":"ENABLED","parentChain":null,"isMultiChain":false,"isChildChain":false,"supportCollateral":false,"supportBorrow":false,"childChains":[]}]],"action":"snapshot"}`,
	"Symbols":        `{"channel":"symbols","data":[[{"symbol":"BTC_USDT","baseCurrencyName":"BTC","quoteCurrencyName":"USDT","displayName":"BTC/USDT","state":"NORMAL","visibleStartTime":1659018819512,"tradableStartTime":1659018819512,"crossMargin":{"supportCrossMargin":true,"maxLeverage":"3"},"symbolTradeLimit":{"symbol":"BTC_USDT","priceScale":2,"quantityScale":6,"amountScale":2,"minQuantity":"0.000001","minAmount":"1","highestBid":"0","lowestAsk":"0"}}]],"action":"snapshot"}`,
}

const dummyPush = `{ "channel": "abebe", "data": [] }`

func TestWsPushData(t *testing.T) {
	t.Parallel()
	err := p.wsHandleData([]byte(dummyPush))
	if err == nil {
		t.Fatal("expected unhandled message error")
	}
	for key, value := range pushMessages {
		err = p.wsHandleData([]byte(value))
		if err != nil {
			t.Fatalf("%s error %s: %v", p.Name, key, err)
		}
	}
}

func setupWS() {
	if !p.Websocket.IsEnabled() {
		return
	}
	if !sharedtestvalues.AreAPICredentialsSet(p) {
		p.Websocket.SetCanUseAuthenticatedEndpoints(false)
	}
	err := p.WsConnect()
	if err != nil {
		log.Fatal(err)
	}
}

func TestWsCreateOrder(t *testing.T) {
	t.Parallel()
	sharedtestvalues.SkipTestIfCredentialsUnset(t, p, canManipulateRealOrders)
	_, err := p.WsCreateOrder(nil)
	assert.Truef(t, errors.Is(err, errNilArgument), "expected %v, got %v", errNilArgument, err)
	_, err = p.WsCreateOrder(&PlaceOrderParams{})
	assert.Truef(t, errors.Is(err, currency.ErrCurrencyPairEmpty), "expected %v, got %v", currency.ErrCurrencyPairEmpty, err)
	pair, err := currency.NewPairFromString("BTC_USDT")
	if err != nil {
		t.Fatal(err)
	}
	_, err = p.WsCreateOrder(&PlaceOrderParams{
		Symbol: pair,
	})
	assert.Truef(t, errors.Is(err, order.ErrSideIsInvalid), "expected %v, got %v", order.ErrSideIsInvalid, err)
	_, err = p.WsCreateOrder(&PlaceOrderParams{
		Symbol:        pair,
		Side:          order.Buy.String(),
		Type:          order.Market.String(),
		Amount:        1232432,
		Quantity:      100,
		Price:         40000.50000,
		TimeInForce:   "GTC",
		ClientOrderID: "1234Abc",
	})
	assert.NoError(t, err)
}

func TestWsCancelMultipleOrdersByIDs(t *testing.T) {
	t.Parallel()
	if !mockTests {
		sharedtestvalues.SkipTestIfCredentialsUnset(t, p, canManipulateRealOrders)
	}
	_, err := p.WsCancelMultipleOrdersByIDs(&OrderCancellationParams{OrderIds: []string{"1234"}, ClientOrderIds: []string{"5678"}})
	assert.NoError(t, err)
}

func TestWsCancelAllTradeOrders(t *testing.T) {
	t.Parallel()
	if !mockTests {
		sharedtestvalues.SkipTestIfCredentialsUnset(t, p, canManipulateRealOrders)
	}
	_, err := p.WsCancelAllTradeOrders([]string{"BTC_USDT", "ETH_USDT"}, []string{"SPOT"})
	assert.NoError(t, err)
}

func TestUpdateOrderExecutionLimits(t *testing.T) {
	t.Parallel()
	err := p.UpdateOrderExecutionLimits(context.Background(), asset.Spot)
	if err != nil {
		t.Fatal(err)
	}
	instruments, err := p.GetSymbolInformation(context.Background(), currency.EMPTYPAIR)
	if err != nil {
		t.Fatal(err)
	}
	if len(instruments) == 0 {
		t.Fatal("invalid instrument information found")
	}
	cp, err := currency.NewPairFromString(instruments[0].Symbol)
	if err != nil {
		t.Fatal(err)
	}
	limits, err := p.GetOrderExecutionLimits(asset.Spot, cp)
	assert.NoErrorf(t, err, "Asset: %s Pair: %s Err: %v", asset.Spot, cp, err)
	assert.Falsef(t, limits.PriceStepIncrementSize != instruments[0].SymbolTradeLimit.PriceScale, "PriceStepIncrementSize; Asset: %s Pair: %s Expected: %v Got: %v", asset.Spot, cp, instruments[0].SymbolTradeLimit.PriceScale, limits.PriceStepIncrementSize)
	assert.Falsef(t, limits.MinimumBaseAmount != instruments[0].SymbolTradeLimit.MinQuantity.Float64(), "MinimumBaseAmount; Pair: %s Expected: %v Got: %v", cp, instruments[0].SymbolTradeLimit.MinQuantity.Float64(), limits.MinimumBaseAmount)
	assert.Falsef(t, limits.MinimumQuoteAmount != instruments[0].SymbolTradeLimit.MinAmount.Float64(), "Pair: %s Expected: %v Got: %v", cp, instruments[0].SymbolTradeLimit.MinAmount.Float64(), limits.MinimumQuoteAmount)
}<|MERGE_RESOLUTION|>--- conflicted
+++ resolved
@@ -8,6 +8,7 @@
 	"time"
 
 	"github.com/stretchr/testify/assert"
+	"github.com/stretchr/testify/require"
 	"github.com/thrasher-corp/gocryptotrader/common"
 	"github.com/thrasher-corp/gocryptotrader/core"
 	"github.com/thrasher-corp/gocryptotrader/currency"
@@ -47,9 +48,7 @@
 
 	var feeBuilder = setFeeBuilder()
 	_, err := p.GetFeeByType(context.Background(), feeBuilder)
-	if err != nil {
-		t.Fatal(err)
-	}
+	require.NoError(t, err)
 	if !sharedtestvalues.AreAPICredentialsSet(p) {
 		assert.Falsef(t, feeBuilder.FeeType != exchange.OfflineTradeFee, "Expected %v, received %v",
 			exchange.OfflineTradeFee,
@@ -273,140 +272,15 @@
 	var withdrawFiatRequest withdraw.Request
 	_, err := p.WithdrawFiatFundsToInternationalBank(context.Background(),
 		&withdrawFiatRequest)
-<<<<<<< HEAD
 	assert.Falsef(t, err != common.ErrFunctionNotSupported,
 		"Expected '%v', received: '%v'",
 		common.ErrFunctionNotSupported, err)
-=======
-	if err != common.ErrFunctionNotSupported {
-		t.Errorf("Expected '%v', received: '%v'",
-			common.ErrFunctionNotSupported, err)
-	}
-}
-
-func TestGetDepositAddress(t *testing.T) {
-	t.Parallel()
-	_, err := p.GetDepositAddress(context.Background(), currency.USDT, "", "USDTETH")
-	switch {
-	case sharedtestvalues.AreAPICredentialsSet(p) && err != nil:
-		t.Error("GetDepositAddress()", err)
-	case !sharedtestvalues.AreAPICredentialsSet(p) && !mockTests && err == nil:
-		t.Error("GetDepositAddress() cannot be nil")
-	case mockTests && err != nil:
-		t.Error("Mock GetDepositAddress() err", err)
-	}
-}
-
-func TestGenerateNewAddress(t *testing.T) {
-	t.Parallel()
-	sharedtestvalues.SkipTestIfCredentialsUnset(t, p)
-
-	_, err := p.GenerateNewAddress(context.Background(), currency.XRP.String())
-	if err != nil {
-		t.Fatal(err)
-	}
-}
-
-// TestWsAuth dials websocket, sends login request.
-// Will receive a message only on failure
-func TestWsAuth(t *testing.T) {
-	t.Parallel()
-	if !p.Websocket.IsEnabled() && !p.API.AuthenticatedWebsocketSupport || !sharedtestvalues.AreAPICredentialsSet(p) {
-		t.Skip(stream.ErrWebsocketNotEnabled.Error())
-	}
-	var dialer websocket.Dialer
-	err := p.Websocket.Conn.Dial(&dialer, http.Header{})
-	if err != nil {
-		t.Fatal(err)
-	}
-	go p.wsReadData()
-	creds, err := p.GetCredentials(context.Background())
-	if err != nil {
-		t.Fatal(err)
-	}
-	err = p.wsSendAuthorisedCommand(creds.Secret, creds.Key, "subscribe")
-	if err != nil {
-		t.Fatal(err)
-	}
-	timer := time.NewTimer(sharedtestvalues.WebsocketResponseDefaultTimeout)
-	select {
-	case response := <-p.Websocket.DataHandler:
-		t.Error(response)
-	case <-timer.C:
-	}
-	timer.Stop()
-}
-
-func TestWsSubAck(t *testing.T) {
-	pressXToJSON := []byte(`[1002, 1]`)
-	err := p.wsHandleData(pressXToJSON)
-	if err != nil {
-		t.Error(err)
-	}
-}
-
-func TestWsTicker(t *testing.T) {
-	err := p.loadCurrencyDetails(context.Background())
-	if err != nil {
-		t.Error(err)
-	}
-	pressXToJSON := []byte(`[1002, null, [ 50, "382.98901522", "381.99755898", "379.41296309", "-0.04312950", "14969820.94951828", "38859.58435407", 0, "412.25844455", "364.56122072" ] ]`)
-	err = p.wsHandleData(pressXToJSON)
-	if err != nil {
-		t.Error(err)
-	}
-}
-
-func TestWsExchangeVolume(t *testing.T) {
-	err := p.loadCurrencyDetails(context.Background())
-	if err != nil {
-		t.Error(err)
-	}
-	pressXToJSON := []byte(`[1003,null,["2018-11-07 16:26",5804,{"BTC":"3418.409","ETH":"2645.921","USDT":"10832502.689","USDC":"1578020.908"}]]`)
-	err = p.wsHandleData(pressXToJSON)
-	if err != nil {
-		t.Error(err)
-	}
-}
-
-func TestWsTrades(t *testing.T) {
-	p.SetSaveTradeDataStatus(true)
-	err := p.loadCurrencyDetails(context.Background())
-	if err != nil {
-		t.Error(err)
-	}
-	pressXToJSON := []byte(`[14, 8768, [["t", "42706057", 1, "0.05567134", "0.00181421", 1522877119]]]`)
-	err = p.wsHandleData(pressXToJSON)
-	if err != nil {
-		t.Error(err)
-	}
-}
-
-func TestWsPriceAggregateOrderbook(t *testing.T) {
-	err := p.loadCurrencyDetails(context.Background())
-	if err != nil {
-		t.Error(err)
-	}
-	pressXToJSON := []byte(`[50,141160924,[["i",{"currencyPair":"BTC_LTC","orderBook":[{"0.002784":"17.55","0.002786":"1.47","0.002792":"13.25","0.0028":"0.21","0.002804":"0.02","0.00281":"1.5","0.002811":"258.82","0.002812":"3.81","0.002817":"0.06","0.002824":"3","0.002825":"0.02","0.002836":"18.01","0.002837":"0.03","0.00284":"0.03","0.002842":"12.7","0.00285":"0.02","0.002852":"0.02","0.002855":"1.3","0.002857":"15.64","0.002864":"0.01"},{"0.002782":"45.93","0.002781":"1.46","0.002774":"13.34","0.002773":"0.04","0.002771":"0.05","0.002765":"6.21","0.002764":"3","0.00276":"10.77","0.002758":"3.11","0.002754":"0.02","0.002751":"288.94","0.00275":"24.06","0.002745":"187.27","0.002743":"0.04","0.002742":"0.96","0.002731":"0.06","0.00273":"12.13","0.002727":"0.02","0.002725":"0.03","0.002719":"1.09"}]}, "1692080077892"]]]`)
-	err = p.wsHandleData(pressXToJSON)
-	if err != nil {
-		t.Error(err)
-	}
-
-	pressXToJSON = []byte(`[50,141160925,[["o",1,"0.002742","0", "1692080078806"],["o",1,"0.002718","0.02", "1692080078806"]]]`)
-	err = p.wsHandleData(pressXToJSON)
-	if err != nil {
-		t.Error(err)
-	}
->>>>>>> 954aa023
 }
 
 func TestGetHistoricCandles(t *testing.T) {
 	t.Parallel()
 	pair, err := currency.NewPairFromString("BTC_USDT")
-	if err != nil {
-		t.Fatal(err)
-	}
+	require.NoError(t, err)
 	var start, end time.Time
 	if mockTests {
 		start = time.Unix(1588741402, 0)
@@ -416,17 +290,13 @@
 		end = time.Now()
 	}
 	_, err = p.GetHistoricCandles(context.Background(), pair, asset.Spot, kline.FiveMin, start, end)
-	if !errors.Is(err, nil) {
-		t.Fatalf("received: '%v' but expected: '%v'", err, nil)
-	}
+	assert.NoError(t, err, "received: '%v' but expected: '%v'", err, nil)
 }
 
 func TestGetHistoricCandlesExtended(t *testing.T) {
 	t.Parallel()
 	pair, err := currency.NewPairFromString("BTC_USDT")
-	if err != nil {
-		t.Fatal(err)
-	}
+	require.NoError(t, err)
 	var start, end time.Time
 	if mockTests {
 		start = time.Unix(1588741402, 0)
@@ -436,17 +306,13 @@
 		end = time.Now()
 	}
 	_, err = p.GetHistoricCandlesExtended(context.Background(), pair, asset.Spot, kline.FiveMin, start, end)
-	if !errors.Is(err, nil) {
-		t.Fatal(err)
-	}
+	require.NoError(t, err)
 }
 
 func TestGetRecentTrades(t *testing.T) {
 	t.Parallel()
 	currencyPair, err := currency.NewPairFromString("BTC_XMR")
-	if err != nil {
-		t.Fatal(err)
-	}
+	require.NoError(t, err)
 	if mockTests {
 		t.Skip("relies on time.Now()")
 	}
@@ -457,9 +323,7 @@
 func TestGetHistoricTrades(t *testing.T) {
 	t.Parallel()
 	currencyPair, err := currency.NewPairFromString("BTC_XMR")
-	if err != nil {
-		t.Fatal(err)
-	}
+	require.NoError(t, err)
 	tStart := time.Date(2020, 6, 6, 0, 0, 0, 0, time.UTC)
 	tEnd := time.Date(2020, 6, 6, 1, 0, 0, 0, time.UTC)
 	if !mockTests {
@@ -475,9 +339,7 @@
 func TestUpdateTicker(t *testing.T) {
 	t.Parallel()
 	cp, err := currency.NewPairFromString("BTC_USDT")
-	if err != nil {
-		t.Fatal(err)
-	}
+	require.NoError(t, err)
 	_, err = p.UpdateTicker(context.Background(), cp, asset.Spot)
 	assert.NoError(t, err)
 }
@@ -491,9 +353,7 @@
 func TestGetAvailableTransferChains(t *testing.T) {
 	t.Parallel()
 	_, err := p.GetAvailableTransferChains(context.Background(), currency.USDT)
-	if err != nil {
-		t.Fatal(err)
-	}
+	require.NoError(t, err)
 }
 
 func TestGetAccountFundingHistory(t *testing.T) {
@@ -541,9 +401,7 @@
 func TestGetServerTime(t *testing.T) {
 	t.Parallel()
 	st, err := p.GetServerTime(context.Background(), asset.Spot)
-	if err != nil {
-		t.Fatal(err)
-	}
+	require.NoError(t, err)
 	assert.False(t, st.IsZero(), "expected a valid time")
 }
 
@@ -602,9 +460,7 @@
 func TestGetMarketPrice(t *testing.T) {
 	t.Parallel()
 	pair, err := currency.NewPairFromString("TRX_USDC")
-	if err != nil {
-		t.Fatal(err)
-	}
+	require.NoError(t, err)
 	_, err = p.GetMarketPrice(context.Background(), pair)
 	assert.NoError(t, err)
 }
@@ -618,9 +474,7 @@
 func TestGetMarkPrice(t *testing.T) {
 	t.Parallel()
 	pair, err := currency.NewPairFromString("BTC_USDT")
-	if err != nil {
-		t.Fatal(err)
-	}
+	require.NoError(t, err)
 	_, err = p.GetMarkPrice(context.Background(), pair)
 	assert.NoError(t, err)
 }
@@ -628,9 +482,7 @@
 func TestMarkPriceComponents(t *testing.T) {
 	t.Parallel()
 	pair, err := currency.NewPairFromString("BTC_USDT")
-	if err != nil {
-		t.Fatal(err)
-	}
+	require.NoError(t, err)
 	_, err = p.MarkPriceComponents(context.Background(), pair)
 	assert.NoError(t, err)
 }
@@ -638,9 +490,7 @@
 func TestGetOrderbook(t *testing.T) {
 	t.Parallel()
 	pair, err := currency.NewPairFromString("BTC_USDT")
-	if err != nil {
-		t.Fatal(err)
-	}
+	require.NoError(t, err)
 	_, err = p.GetOrderbook(context.Background(), pair, 0, 0)
 	assert.NoError(t, err)
 }
@@ -648,9 +498,7 @@
 func TestUpdateOrderbook(t *testing.T) {
 	t.Parallel()
 	pair, err := currency.NewPairFromString("BTC_USDT")
-	if err != nil {
-		t.Fatal(err)
-	}
+	require.NoError(t, err)
 	_, err = p.UpdateOrderbook(context.Background(), pair, asset.Spot)
 	assert.NoError(t, err)
 }
@@ -658,9 +506,7 @@
 func TestGetCandlesticks(t *testing.T) {
 	t.Parallel()
 	pair, err := currency.NewPairFromString("BTC_USDT")
-	if err != nil {
-		t.Fatal(err)
-	}
+	require.NoError(t, err)
 	_, err = p.GetCandlesticks(context.Background(), pair, kline.FiveMin, time.Time{}, time.Time{}, 0)
 	assert.NoError(t, err)
 }
@@ -668,9 +514,7 @@
 func TestGetTrades(t *testing.T) {
 	t.Parallel()
 	pair, err := currency.NewPairFromString("BTC_USDT")
-	if err != nil {
-		t.Fatal(err)
-	}
+	require.NoError(t, err)
 	_, err = p.GetTrades(context.Background(), pair, 10)
 	assert.NoError(t, err)
 }
@@ -684,9 +528,7 @@
 func TestGetTicker(t *testing.T) {
 	t.Parallel()
 	pair, err := currency.NewPairFromString("BTC_USDT")
-	if err != nil {
-		t.Fatal(err)
-	}
+	require.NoError(t, err)
 	_, err = p.GetTicker(context.Background(), pair)
 	assert.NoError(t, err)
 }
@@ -903,9 +745,7 @@
 	t.Parallel()
 	sharedtestvalues.SkipTestIfCredentialsUnset(t, p)
 	pair, err := currency.NewPairFromString("BTC_USDT")
-	if err != nil {
-		t.Fatal(err)
-	}
+	require.NoError(t, err)
 	_, err = p.GetOrderInfo(context.Background(), "1234", pair, asset.Spot)
 	assert.NoError(t, err)
 }
@@ -1009,9 +849,7 @@
 		sharedtestvalues.SkipTestIfCredentialsUnset(t, p)
 	}
 	pair, err := currency.NewPairFromString("BTC_USDT")
-	if err != nil {
-		t.Fatal(err)
-	}
+	require.NoError(t, err)
 	_, err = p.MaximumBuySellAmount(context.Background(), pair)
 	assert.NoError(t, err)
 }
@@ -1024,9 +862,7 @@
 	_, err = p.PlaceOrder(context.Background(), &PlaceOrderParams{})
 	assert.Truef(t, errors.Is(err, currency.ErrCurrencyPairEmpty), "expected %v, got %v", currency.ErrCurrencyPairEmpty, err)
 	pair, err := currency.NewPairFromString("BTC_USDT")
-	if err != nil {
-		t.Fatal(err)
-	}
+	require.NoError(t, err)
 	_, err = p.PlaceOrder(context.Background(), &PlaceOrderParams{
 		Symbol: pair,
 	})
@@ -1053,9 +889,7 @@
 	_, err = p.PlaceBatchOrders(context.Background(), []PlaceOrderParams{{}})
 	assert.Truef(t, errors.Is(err, currency.ErrCurrencyPairEmpty), "expected %v, got %v", currency.ErrCurrencyPairEmpty, err)
 	pair, err := currency.NewPairFromString("BTC_USDT")
-	if err != nil {
-		t.Fatal(err)
-	}
+	require.NoError(t, err)
 	_, err = p.PlaceBatchOrders(context.Background(), []PlaceOrderParams{
 		{
 			Symbol: pair,
@@ -1130,9 +964,7 @@
 		sharedtestvalues.SkipTestIfCredentialsUnset(t, p)
 	}
 	pair, err := currency.NewPairFromString("BTC_USDT")
-	if err != nil {
-		t.Fatal(err)
-	}
+	require.NoError(t, err)
 	_, err = p.GetOpenOrders(context.Background(), pair, "", "NEXT", "", 10)
 	assert.NoError(t, err)
 }
@@ -1194,9 +1026,7 @@
 	})
 	assert.Truef(t, errors.Is(err, currency.ErrCurrencyPairEmpty), "expected %v, got %v", currency.ErrCurrencyPairEmpty, err)
 	pair, err := currency.NewPairFromString("BTC_USDT")
-	if err != nil {
-		t.Fatal(err)
-	}
+	require.NoError(t, err)
 	_, err = p.CreateSmartOrder(context.Background(), &SmartOrderRequestParam{
 		Symbol: pair,
 	})
@@ -1273,9 +1103,7 @@
 		sharedtestvalues.SkipTestIfCredentialsUnset(t, p)
 	}
 	pair, err := currency.NewPairFromString("BTC_USDT")
-	if err != nil {
-		t.Fatal(err)
-	}
+	require.NoError(t, err)
 	_, err = p.GetOrdersHistory(context.Background(), pair, "SPOT", "", "", "", "", 0, 10, time.Time{}, time.Time{}, false)
 	assert.NoError(t, err)
 }
@@ -1286,9 +1114,7 @@
 		sharedtestvalues.SkipTestIfCredentialsUnset(t, p)
 	}
 	pair, err := currency.NewPairFromString("BTC_USDT")
-	if err != nil {
-		t.Fatal(err)
-	}
+	require.NoError(t, err)
 	_, err = p.GetSmartOrderHistory(context.Background(), pair, "SPOT", "", "", "", "", 0, 10, time.Time{}, time.Time{}, false)
 	assert.NoError(t, err)
 }
@@ -1296,9 +1122,7 @@
 func TestGetTradeHistory(t *testing.T) {
 	t.Parallel()
 	pair, err := currency.NewPairFromString("BTC_USDT")
-	if err != nil {
-		t.Fatal(err)
-	}
+	require.NoError(t, err)
 	_, err = p.GetTradeHistory(context.Background(), currency.Pairs{pair}, "", 0, 0, time.Time{}, time.Time{})
 	assert.NoError(t, err)
 }
@@ -1339,14 +1163,10 @@
 func TestWsPushData(t *testing.T) {
 	t.Parallel()
 	err := p.wsHandleData([]byte(dummyPush))
-	if err == nil {
-		t.Fatal("expected unhandled message error")
-	}
+	require.ErrorIs(t, err, nil)
 	for key, value := range pushMessages {
 		err = p.wsHandleData([]byte(value))
-		if err != nil {
-			t.Fatalf("%s error %s: %v", p.Name, key, err)
-		}
+		require.NoErrorf(t, err, "%s error %s: %v", p.Name, key, err)
 	}
 }
 
@@ -1371,9 +1191,7 @@
 	_, err = p.WsCreateOrder(&PlaceOrderParams{})
 	assert.Truef(t, errors.Is(err, currency.ErrCurrencyPairEmpty), "expected %v, got %v", currency.ErrCurrencyPairEmpty, err)
 	pair, err := currency.NewPairFromString("BTC_USDT")
-	if err != nil {
-		t.Fatal(err)
-	}
+	require.NoError(t, err)
 	_, err = p.WsCreateOrder(&PlaceOrderParams{
 		Symbol: pair,
 	})
@@ -1412,20 +1230,14 @@
 func TestUpdateOrderExecutionLimits(t *testing.T) {
 	t.Parallel()
 	err := p.UpdateOrderExecutionLimits(context.Background(), asset.Spot)
-	if err != nil {
-		t.Fatal(err)
-	}
+	require.NoError(t, err)
 	instruments, err := p.GetSymbolInformation(context.Background(), currency.EMPTYPAIR)
-	if err != nil {
-		t.Fatal(err)
-	}
+	require.NoError(t, err)
 	if len(instruments) == 0 {
 		t.Fatal("invalid instrument information found")
 	}
 	cp, err := currency.NewPairFromString(instruments[0].Symbol)
-	if err != nil {
-		t.Fatal(err)
-	}
+	require.NoError(t, err)
 	limits, err := p.GetOrderExecutionLimits(asset.Spot, cp)
 	assert.NoErrorf(t, err, "Asset: %s Pair: %s Err: %v", asset.Spot, cp, err)
 	assert.Falsef(t, limits.PriceStepIncrementSize != instruments[0].SymbolTradeLimit.PriceScale, "PriceStepIncrementSize; Asset: %s Pair: %s Expected: %v Got: %v", asset.Spot, cp, instruments[0].SymbolTradeLimit.PriceScale, limits.PriceStepIncrementSize)
