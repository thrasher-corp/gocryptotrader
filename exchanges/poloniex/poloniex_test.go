package poloniex

import (
	"context"
	"testing"
	"time"

	"github.com/stretchr/testify/assert"
	"github.com/stretchr/testify/require"
	"github.com/thrasher-corp/gocryptotrader/common"
	"github.com/thrasher-corp/gocryptotrader/core"
	"github.com/thrasher-corp/gocryptotrader/currency"
	exchange "github.com/thrasher-corp/gocryptotrader/exchanges"
	"github.com/thrasher-corp/gocryptotrader/exchanges/asset"
	"github.com/thrasher-corp/gocryptotrader/exchanges/fundingrate"
	"github.com/thrasher-corp/gocryptotrader/exchanges/futures"
	"github.com/thrasher-corp/gocryptotrader/exchanges/kline"
	"github.com/thrasher-corp/gocryptotrader/exchanges/margin"
	"github.com/thrasher-corp/gocryptotrader/exchanges/order"
	"github.com/thrasher-corp/gocryptotrader/exchanges/sharedtestvalues"
	testexch "github.com/thrasher-corp/gocryptotrader/internal/testing/exchange"
	"github.com/thrasher-corp/gocryptotrader/portfolio/withdraw"
)

// Please supply your own APIKEYS here for due diligence testing
const (
	apiKey                  = ""
	apiSecret               = ""
	canManipulateRealOrders = true
)

var (
	p                                     = &Poloniex{}
	spotTradablePair, futuresTradablePair currency.Pair
)

func setFeeBuilder() *exchange.FeeBuilder {
	return &exchange.FeeBuilder{
		Amount:  1,
		FeeType: exchange.CryptocurrencyTradeFee,
		Pair: currency.NewPairWithDelimiter(currency.LTC.String(),
			currency.BTC.String(),
			"-"),
		PurchasePrice:       1,
		FiatCurrency:        currency.USD,
		BankTransactionType: exchange.WireTransfer,
	}
}

// TestGetFeeByTypeOfflineTradeFee logic test
func TestGetFeeByTypeOfflineTradeFee(t *testing.T) {
	t.Parallel()
	var feeBuilder = setFeeBuilder()
	result, err := p.GetFeeByType(context.Background(), feeBuilder)
	require.NoError(t, err)
	if !sharedtestvalues.AreAPICredentialsSet(p) {
		assert.Equal(t, exchange.OfflineTradeFee, feeBuilder.FeeType)
	} else {
		require.Equal(t, exchange.CryptocurrencyTradeFee, feeBuilder.FeeType)
		assert.NotNil(t, result)
	}
}

// TODO: update
func TestGetFee(t *testing.T) {
	t.Parallel()
	// CryptocurrencyWithdrawalFee Basic
	feeBuilder := setFeeBuilder()
	feeBuilder.FeeType = exchange.CryptocurrencyWithdrawalFee
	result, err := p.GetFee(context.Background(), feeBuilder)
	require.NoError(t, err)
	require.NotNil(t, result)

	// CryptocurrencyWithdrawalFee Invalid currency
	feeBuilder = setFeeBuilder()
	feeBuilder.Pair.Base = currency.NewCode("hello")
	feeBuilder.FeeType = exchange.CryptocurrencyWithdrawalFee
	result, err = p.GetFee(context.Background(), feeBuilder)
	require.NoError(t, err)
	require.NotNil(t, result)

	// CryptocurrencyDepositFee Basic
	feeBuilder = setFeeBuilder()
	feeBuilder.FeeType = exchange.CryptocurrencyDepositFee
	result, err = p.GetFee(context.Background(), feeBuilder)
	require.NoError(t, err)
	require.NotNil(t, result)

	// InternationalBankDepositFee Basic
	feeBuilder = setFeeBuilder()
	feeBuilder.FeeType = exchange.InternationalBankDepositFee
	result, err = p.GetFee(context.Background(), feeBuilder)
	require.NoError(t, err)
	require.NotNil(t, result)

	// InternationalBankWithdrawalFee Basic
	feeBuilder = setFeeBuilder()
	feeBuilder.FeeType = exchange.InternationalBankWithdrawalFee
	feeBuilder.FiatCurrency = currency.USD
	result, err = p.GetFee(context.Background(), feeBuilder)
	require.NoError(t, err)
	assert.NotNil(t, result)

	sharedtestvalues.SkipTestIfCredentialsUnset(t, p)
	// CryptocurrencyTradeFee Basic
	feeBuilder = setFeeBuilder()
	result, err = p.GetFee(context.Background(), feeBuilder)
	require.NoError(t, err)
	require.NotNil(t, result)

	// CryptocurrencyTradeFee High quantity
	feeBuilder = setFeeBuilder()
	feeBuilder.Amount = 1000
	feeBuilder.PurchasePrice = 1000
	result, err = p.GetFee(context.Background(), feeBuilder)
	require.NoError(t, err)
	require.NotNil(t, result)

	// CryptocurrencyTradeFee Negative purchase price
	feeBuilder = setFeeBuilder()
	feeBuilder.PurchasePrice = -1000
	result, err = p.GetFee(context.Background(), feeBuilder)
	require.NoError(t, err)
	require.NotNil(t, result)
}

func TestGetActiveOrders(t *testing.T) {
	t.Parallel()
	sharedtestvalues.SkipTestIfCredentialsUnset(t, p)
	result, err := p.GetActiveOrders(context.Background(), &order.MultiOrderRequest{
		Type:      order.AnyType,
		AssetType: asset.Spot,
		Side:      order.AnySide,
	})
	require.NoError(t, err)
	assert.NotNil(t, result)
}

func TestGetOrderHistory(t *testing.T) {
	t.Parallel()
	sharedtestvalues.SkipTestIfCredentialsUnset(t, p)
	result, err := p.GetOrderHistory(context.Background(), &order.MultiOrderRequest{
		Type:      order.AnyType,
		AssetType: asset.Spot,
		Side:      order.AnySide,
<<<<<<< HEAD
	})
	require.NoError(t, err)
	assert.NotNil(t, result)
=======
	}

	_, err := p.GetOrderHistory(context.Background(), &getOrdersRequest)
	switch {
	case sharedtestvalues.AreAPICredentialsSet(p) && err != nil:
		t.Errorf("Could not get order history: %s", err)
	case !sharedtestvalues.AreAPICredentialsSet(p) && err == nil && !mockTests:
		t.Error("Expecting an error when no keys are set")
	case mockTests && err != nil:
		t.Errorf("Could not mock get order history: %s", err)
	}
}

func TestGetOrderStatus(t *testing.T) {
	t.Parallel()

	tests := []struct {
		name           string
		mock           bool
		orderID        string
		errExpected    bool
		errMsgExpected string
	}{
		{
			name:           "correct order ID",
			mock:           true,
			orderID:        "96238912841",
			errExpected:    false,
			errMsgExpected: "",
		},
		{
			name:           "wrong order ID",
			mock:           true,
			orderID:        "96238912842",
			errExpected:    true,
			errMsgExpected: "Order not found",
		},
	}

	for _, tt := range tests {
		t.Run(tt.name, func(t *testing.T) {
			t.Parallel()
			if tt.mock != mockTests {
				t.Skip("mock mismatch, skipping")
			}

			_, err := p.GetAuthenticatedOrderStatus(context.Background(),
				tt.orderID)
			switch {
			case sharedtestvalues.AreAPICredentialsSet(p) && err != nil:
				t.Errorf("Could not get order status: %s", err)
			case !sharedtestvalues.AreAPICredentialsSet(p) && err == nil && !mockTests:
				t.Error("Expecting an error when no keys are set")
			case mockTests && err != nil:
				if !tt.errExpected {
					t.Errorf("Could not mock get order status: %s", err.Error())
				} else if !(strings.Contains(err.Error(), tt.errMsgExpected)) {
					t.Errorf("Could not mock get order status: %s", err.Error())
				}
			case mockTests:
				if tt.errExpected {
					t.Errorf("Mock get order status expect an error '%s', get no error", tt.errMsgExpected)
				}
			}
		})
	}
}

func TestGetOrderTrades(t *testing.T) {
	t.Parallel()

	tests := []struct {
		name           string
		mock           bool
		orderID        string
		errExpected    bool
		errMsgExpected string
	}{
		{
			name:           "correct order ID",
			mock:           true,
			orderID:        "96238912841",
			errExpected:    false,
			errMsgExpected: "",
		},
		{
			name:           "wrong order ID",
			mock:           true,
			orderID:        "96238912842",
			errExpected:    true,
			errMsgExpected: "Order not found",
		},
	}

	for _, tt := range tests {
		t.Run(tt.name, func(t *testing.T) {
			t.Parallel()
			if tt.mock != mockTests {
				t.Skip("mock mismatch, skipping")
			}

			_, err := p.GetAuthenticatedOrderTrades(context.Background(), tt.orderID)
			switch {
			case sharedtestvalues.AreAPICredentialsSet(p) && err != nil:
				t.Errorf("Could not get order trades: %s", err)
			case !sharedtestvalues.AreAPICredentialsSet(p) && err == nil && !mockTests:
				t.Error("Expecting an error when no keys are set")
			case mockTests && err != nil:
				if !(tt.errExpected && strings.Contains(err.Error(), tt.errMsgExpected)) {
					t.Errorf("Could not mock get order trades: %s", err)
				}
			}
		})
	}
>>>>>>> a09fefed
}

func TestSubmitOrder(t *testing.T) {
	t.Parallel()
	sharedtestvalues.SkipTestIfCredentialsUnset(t, p, canManipulateRealOrders)
	result, err := p.SubmitOrder(context.Background(), &order.Submit{
		Exchange: p.Name,
		Pair: currency.Pair{
			Delimiter: currency.UnderscoreDelimiter,
			Base:      currency.BTC,
			Quote:     currency.LTC,
		},
		Side:      order.Buy,
		Type:      order.Market,
		Price:     10,
		Amount:    10000000,
		ClientID:  "hi",
		AssetType: asset.Spot,
	})
	require.NoError(t, err)
	require.NotNil(t, result)

	result, err = p.SubmitOrder(context.Background(), &order.Submit{
		Exchange: p.Name,
		Pair: currency.Pair{
			Delimiter: currency.UnderscoreDelimiter,
			Base:      currency.BTC,
			Quote:     currency.LTC,
		},
		Side:         order.Buy,
		Type:         order.Market,
		TriggerPrice: 11,
		Price:        10,
		Amount:       10000000,
		ClientID:     "hi",
		AssetType:    asset.Spot,
	})
	require.NoError(t, err)
	assert.NotNil(t, result)
}

func TestCancelExchangeOrder(t *testing.T) {
	t.Parallel()
	sharedtestvalues.SkipTestIfCredentialsUnset(t, p, canManipulateRealOrders)
	err := p.CancelOrder(context.Background(), &order.Cancel{
		OrderID:       "1",
		WalletAddress: core.BitcoinDonationAddress,
		AccountID:     "1",
		Pair:          spotTradablePair,
		AssetType:     asset.Spot,
	})
	assert.NoError(t, err)
}

func TestCancelAllExchangeOrders(t *testing.T) {
	t.Parallel()
	sharedtestvalues.SkipTestIfCredentialsUnset(t, p, canManipulateRealOrders)
	result, err := p.CancelAllOrders(context.Background(), &order.Cancel{
		OrderID:       "1",
		WalletAddress: core.BitcoinDonationAddress,
		AccountID:     "1",
		Pair:          spotTradablePair,
		AssetType:     asset.Spot,
	})
	require.NoError(t, err)
	assert.NotNil(t, result)
}

func TestModifyOrder(t *testing.T) {
	t.Parallel()
	sharedtestvalues.SkipTestIfCredentialsUnset(t, p, canManipulateRealOrders)
	result, err := p.ModifyOrder(context.Background(), &order.Modify{
		OrderID:   "1337",
		Price:     1337,
		AssetType: asset.Spot,
		Pair:      spotTradablePair,
	})
	require.NoError(t, err)
	assert.NotNil(t, result)
}

func TestWithdraw(t *testing.T) {
	t.Parallel()
	sharedtestvalues.SkipTestIfCredentialsUnset(t, p, canManipulateRealOrders)
	withdrawCryptoRequest := withdraw.Request{
		Exchange: p.Name,
		Crypto: withdraw.CryptoRequest{
			Address:   core.BitcoinDonationAddress,
			FeeAmount: 0,
		},
		Amount:        1,
		Currency:      currency.LTC,
		Description:   "WITHDRAW IT ALL",
		TradePassword: "Password",
	}
	result, err := p.WithdrawCryptocurrencyFunds(context.Background(), &withdrawCryptoRequest)
	require.NoError(t, err)
	assert.NotNil(t, result)
}

func TestGetAccountInfo(t *testing.T) {
	t.Parallel()
	sharedtestvalues.SkipTestIfCredentialsUnset(t, p, canManipulateRealOrders)
	result, err := p.UpdateAccountInfo(context.Background(), asset.Spot)
	require.NoError(t, err)
	assert.NotNil(t, result)
}

func TestWithdrawFiat(t *testing.T) {
	t.Parallel()
	var withdrawFiatRequest withdraw.Request
	_, err := p.WithdrawFiatFunds(context.Background(), &withdrawFiatRequest)
	require.ErrorIs(t, err, common.ErrFunctionNotSupported)
}

func TestWithdrawInternationalBank(t *testing.T) {
	t.Parallel()
	_, err := p.WithdrawFiatFundsToInternationalBank(context.Background(), &withdraw.Request{})
	require.ErrorIs(t, err, common.ErrFunctionNotSupported)
}

func TestGetHistoricCandles(t *testing.T) {
	t.Parallel()
	var start, end time.Time
	if mockTests {
		start = time.Unix(1720120800, 0)
		end = time.Unix(1720128300, 0)
	} else {
		start = time.Now().Add(-time.Hour * 2)
		end = time.Now()
	}
	result, err := p.GetHistoricCandles(context.Background(), spotTradablePair, asset.Spot, kline.FiveMin, start, end)
	require.NoError(t, err)
	require.NotNil(t, result)

	result, err = p.GetHistoricCandles(context.Background(), futuresTradablePair, asset.Futures, kline.FifteenMin, start, end)
	require.NoError(t, err)
	assert.NotNil(t, result)
}

func TestGetHistoricCandlesExtended(t *testing.T) {
	t.Parallel()
	start := time.Unix(1718546646, 0)
	end := time.Unix(1718550246, 0)
	if !mockTests {
		start = time.Now().Add(-time.Hour)
		end = time.Now()
	}
	result, err := p.GetHistoricCandlesExtended(context.Background(), spotTradablePair, asset.Spot, kline.FiveMin, start, end)
	require.NoError(t, err)
	require.NotNil(t, result)

	result, err = p.GetHistoricCandlesExtended(context.Background(), futuresTradablePair, asset.Futures, kline.FiveMin, start, end)
	require.NoError(t, err)
	assert.NotNil(t, result)
}

func TestGetRecentTrades(t *testing.T) {
	t.Parallel()
	result, err := p.GetRecentTrades(context.Background(), spotTradablePair, asset.Spot)
	require.NoError(t, err)
	assert.NotNil(t, result)

	result, err = p.GetRecentTrades(context.Background(), futuresTradablePair, asset.Futures)
	require.NoError(t, err)
	assert.NotNil(t, result)
}

func TestGetHistoricTrades(t *testing.T) {
	t.Parallel()
	sharedtestvalues.SkipTestIfCredentialsUnset(t, p)
	tStart := time.Date(2020, 6, 6, 0, 0, 0, 0, time.UTC)
	tEnd := time.Date(2020, 6, 6, 1, 0, 0, 0, time.UTC)
	if !mockTests {
		tmNow := time.Now()
		tStart = time.Date(tmNow.Year(), tmNow.Month()-3, 6, 0, 0, 0, 0, time.UTC)
		tEnd = time.Date(tmNow.Year(), tmNow.Month()-3, 7, 0, 0, 0, 0, time.UTC)
	}
	result, err := p.GetHistoricTrades(context.Background(),
		spotTradablePair, asset.Spot, tStart, tEnd)
	require.NoError(t, err)
	require.NotNil(t, result)

	result, err = p.GetHistoricTrades(context.Background(),
		futuresTradablePair, asset.Futures, tStart, tEnd)
	require.NoError(t, err)
	assert.NotNil(t, result)
}

func TestUpdateTicker(t *testing.T) {
	t.Parallel()
	result, err := p.UpdateTicker(context.Background(), spotTradablePair, asset.Spot)
	require.NoError(t, err)
	require.NotNil(t, result)

	result, err = p.UpdateTicker(context.Background(), futuresTradablePair, asset.Futures)
	require.NoError(t, err)
	assert.NotNil(t, result)
}

func TestUpdateTickers(t *testing.T) {
	t.Parallel()
	err := p.UpdateTickers(context.Background(), asset.Spot)
	assert.NoError(t, err)
}

func TestGetAvailableTransferChains(t *testing.T) {
	t.Parallel()
	result, err := p.GetAvailableTransferChains(context.Background(), currency.BTC)
	require.NoError(t, err)
	assert.NotNil(t, result)
}

func TestGetAccountFundingHistory(t *testing.T) {
	t.Parallel()
	sharedtestvalues.SkipTestIfCredentialsUnset(t, p)
	result, err := p.GetAccountFundingHistory(context.Background())
	require.NoError(t, err)
	assert.NotNil(t, result)
}

func TestGetWithdrawalsHistory(t *testing.T) {
	t.Parallel()
	sharedtestvalues.SkipTestIfCredentialsUnset(t, p)
	result, err := p.GetWithdrawalsHistory(context.Background(), currency.BTC, asset.Spot)
	require.NoError(t, err)
	assert.NotNil(t, result)
}

func TestCancelBatchOrders(t *testing.T) {
	t.Parallel()
	sharedtestvalues.SkipTestIfCredentialsUnset(t, p, canManipulateRealOrders)
	result, err := p.CancelBatchOrders(context.Background(), []order.Cancel{
		{
			OrderID:   "1234",
			AssetType: asset.Spot,
			Pair:      spotTradablePair,
		},
		{
			OrderID:   "134",
			AssetType: asset.Spot,
			Pair:      currency.NewPair(currency.BTC, currency.USD),
		},
		{
			OrderID:   "234",
			AssetType: asset.Spot,
			Pair:      currency.NewPair(currency.BTC, currency.USD),
		},
	})
	require.NoError(t, err)
	assert.NotNil(t, result)
}

func TestGetServerTime(t *testing.T) {
	t.Parallel()
	st, err := p.GetServerTime(context.Background(), asset.Spot)
	require.NoError(t, err)
	require.NotZero(t, st)

	st, err = p.GetServerTime(context.Background(), asset.Futures)
	require.NoError(t, err)
	assert.NotZero(t, st)
}

func TestGetFuturesContractDetails(t *testing.T) {
	t.Parallel()
	_, err := p.GetFuturesContractDetails(context.Background(), asset.Spot)
	require.ErrorIs(t, err, futures.ErrNotFuturesAsset)

	result, err := p.GetFuturesContractDetails(context.Background(), asset.Futures)
	require.NoError(t, err)
	assert.NotNil(t, result)
}

func TestGetLatestFundingRates(t *testing.T) {
	t.Parallel()
	_, err := p.GetLatestFundingRates(context.Background(), &fundingrate.LatestRateRequest{
		Asset:                asset.Spot,
		Pair:                 spotTradablePair,
		IncludePredictedRate: false,
	})
	require.ErrorIs(t, err, futures.ErrNotPerpetualFuture)

	result, err := p.GetLatestFundingRates(context.Background(), &fundingrate.LatestRateRequest{
		Asset:                asset.Futures,
		Pair:                 futuresTradablePair,
		IncludePredictedRate: false,
	})
	require.NoError(t, err)
	assert.NotNil(t, result)
}

func TestIsPerpetualFutureCurrency(t *testing.T) {
	t.Parallel()
	is, err := p.IsPerpetualFutureCurrency(asset.Spot, spotTradablePair)
	require.NoError(t, err)
	require.False(t, is)

	is, err = p.IsPerpetualFutureCurrency(asset.Futures, futuresTradablePair)
	require.NoError(t, err)
	assert.True(t, is)
}

func TestFetchTradablePairs(t *testing.T) {
	t.Parallel()
	result, err := p.FetchTradablePairs(context.Background(), asset.Spot)
	require.NoError(t, err)
	require.NotNil(t, result)

	result, err = p.FetchTradablePairs(context.Background(), asset.Futures)
	require.NoError(t, err)
	assert.NotNil(t, result)
}

func TestGetSymbolInformation(t *testing.T) {
	t.Parallel()
	result, err := p.GetSymbolInformation(context.Background(), spotTradablePair)
	require.NoError(t, err)
	require.NotNil(t, result)

	result, err = p.GetSymbolInformation(context.Background(), currency.EMPTYPAIR)
	require.NoError(t, err)
	assert.NotNil(t, result)
}

func TestGetCurrencyInformations(t *testing.T) {
	t.Parallel()
	result, err := p.GetCurrencyInformations(context.Background())
	require.NoError(t, err)
	assert.NotNil(t, result)
}

func TestGetV2CurrencyInformations(t *testing.T) {
	t.Parallel()
	result, err := p.GetV2CurrencyInformations(context.Background())
	require.NoError(t, err)
	assert.NotNil(t, result)
}

func TestGetV2CurrencyInformation(t *testing.T) {
	t.Parallel()
	result, err := p.GetV2CurrencyInformation(context.Background(), currency.BTC)
	require.NoError(t, err)
	assert.NotNil(t, result)
}

func TestGetSystemTimestamp(t *testing.T) {
	t.Parallel()
	result, err := p.GetSystemTimestamp(context.Background())
	require.NoError(t, err)
	assert.NotNil(t, result)
}

func TestGetMarketPrices(t *testing.T) {
	t.Parallel()
	result, err := p.GetMarketPrices(context.Background())
	require.NoError(t, err)
	assert.NotNil(t, result)
}

func TestGetMarketPrice(t *testing.T) {
	t.Parallel()
	result, err := p.GetMarketPrice(context.Background(), spotTradablePair)
	require.NoError(t, err)
	assert.NotNil(t, result)
}

func TestGetMarkPrices(t *testing.T) {
	t.Parallel()
	result, err := p.GetMarkPrices(context.Background())
	require.NoError(t, err)
	assert.NotNil(t, result)
}

func TestGetMarkPrice(t *testing.T) {
	t.Parallel()
	result, err := p.GetMarkPrice(context.Background(), spotTradablePair)
	require.NoError(t, err)
	assert.NotNil(t, result)
}

func TestMarkPriceComponents(t *testing.T) {
	t.Parallel()
	result, err := p.MarkPriceComponents(context.Background(), spotTradablePair)
	require.NoError(t, err)
	assert.NotNil(t, result)
}

func TestGetOrderbook(t *testing.T) {
	t.Parallel()
	result, err := p.GetOrderbook(context.Background(), spotTradablePair, 0, 0)
	require.NoError(t, err)
	assert.NotNil(t, result)
}

func TestUpdateOrderbook(t *testing.T) {
	t.Parallel()
	result, err := p.UpdateOrderbook(context.Background(), spotTradablePair, asset.Spot)
	require.NoError(t, err)
	require.NotNil(t, result)

	result, err = p.UpdateOrderbook(context.Background(), futuresTradablePair, asset.Futures)
	require.NoError(t, err)
	assert.NotNil(t, result)
}

func TestGetCandlesticks(t *testing.T) {
	t.Parallel()
	result, err := p.GetCandlesticks(context.Background(), spotTradablePair, kline.FiveMin, time.Time{}, time.Time{}, 0)
	require.NoError(t, err)
	assert.NotNil(t, result)
}

func TestGetTrades(t *testing.T) {
	t.Parallel()
	result, err := p.GetTrades(context.Background(), spotTradablePair, 10)
	require.NoError(t, err)
	assert.NotNil(t, result)
}

func TestGetTickers(t *testing.T) {
	t.Parallel()
	result, err := p.GetTickers(context.Background())
	require.NoError(t, err)
	assert.NotNil(t, result)
}

func TestGetTicker(t *testing.T) {
	t.Parallel()
	result, err := p.GetTicker(context.Background(), spotTradablePair)
	require.NoError(t, err)
	assert.NotNil(t, result)
}

func TestGetCollateralInfos(t *testing.T) {
	t.Parallel()
	result, err := p.GetCollateralInfos(context.Background())
	require.NoError(t, err)
	assert.NotNil(t, result)
}

func TestGetCollateralInfo(t *testing.T) {
	t.Parallel()
	result, err := p.GetCollateralInfo(context.Background(), currency.BTC)
	require.NoError(t, err)
	assert.NotNil(t, result)
}

func TestGetBorrowRateInfo(t *testing.T) {
	t.Parallel()
	result, err := p.GetBorrowRateInfo(context.Background())
	require.NoError(t, err)
	assert.NotNil(t, result)
}

func TestGetAccountInformation(t *testing.T) {
	t.Parallel()
	sharedtestvalues.SkipTestIfCredentialsUnset(t, p)
	result, err := p.GetAccountInformation(context.Background())
	require.NoError(t, err)
	assert.NotNil(t, result)
}

func TestGetAllBalances(t *testing.T) {
	t.Parallel()
	sharedtestvalues.SkipTestIfCredentialsUnset(t, p)
	result, err := p.GetAllBalances(context.Background(), "")
	require.NoError(t, err)
	require.NotNil(t, result)

	result, err = p.GetAllBalances(context.Background(), "SPOT")
	require.NoError(t, err)
	assert.NotNil(t, result)
}

func TestGetAllBalance(t *testing.T) {
	t.Parallel()
	sharedtestvalues.SkipTestIfCredentialsUnset(t, p)
	result, err := p.GetAllBalance(context.Background(), "219961623421431808", "")
	require.NoError(t, err)
	require.NotNil(t, result)

	result, err = p.GetAllBalance(context.Background(), "219961623421431808", "SPOT")
	require.NoError(t, err)
	assert.NotNil(t, result)
}

func TestGetAllAccountActivities(t *testing.T) {
	t.Parallel()
	sharedtestvalues.SkipTestIfCredentialsUnset(t, p)
	result, err := p.GetAllAccountActivities(context.Background(), time.Time{}, time.Time{}, 0, 0, 0, "", currency.EMPTYCODE)
	require.NoError(t, err)
	assert.NotNil(t, result)
}

func TestAccountsTransfer(t *testing.T) {
	t.Parallel()
	_, err := p.AccountsTransfer(context.Background(), nil)
	require.ErrorIs(t, err, errNilArgument)
	_, err = p.AccountsTransfer(context.Background(), &AccountTransferParams{Amount: 1232.221})
	require.ErrorIs(t, err, currency.ErrCurrencyCodeEmpty)
	_, err = p.AccountsTransfer(context.Background(), &AccountTransferParams{
		Ccy: currency.BTC,
	})
	require.ErrorIs(t, err, order.ErrAmountIsInvalid)
	_, err = p.AccountsTransfer(context.Background(), &AccountTransferParams{
		Amount:      1,
		Ccy:         currency.BTC,
		FromAccount: "219961623421431808",
	})
	require.ErrorIs(t, err, errAddressRequired)

	sharedtestvalues.SkipTestIfCredentialsUnset(t, p, canManipulateRealOrders)
	result, err := p.AccountsTransfer(context.Background(), &AccountTransferParams{
		Amount:      1,
		Ccy:         currency.BTC,
		FromAccount: "219961623421431808",
		ToAccount:   "219961623421431890",
	})
	require.NoError(t, err)
	assert.NotNil(t, result)
}

func TestGetAccountTransferRecords(t *testing.T) {
	t.Parallel()
	sharedtestvalues.SkipTestIfCredentialsUnset(t, p)
	result, err := p.GetAccountTransferRecords(context.Background(), time.Time{}, time.Time{}, "", currency.BTC, 0, 0)
	require.NoError(t, err)
	assert.NotNil(t, result)
}

func TestGetAccountTransferRecord(t *testing.T) {
	t.Parallel()
	sharedtestvalues.SkipTestIfCredentialsUnset(t, p)
	result, err := p.GetAccountTransferRecord(context.Background(), "23123123120")
	require.NoError(t, err)
	assert.NotNil(t, result)
}

func TestGetFeeInfo(t *testing.T) {
	t.Parallel()
	sharedtestvalues.SkipTestIfCredentialsUnset(t, p)
	result, err := p.GetFeeInfo(context.Background())
	require.NoError(t, err)
	assert.NotNil(t, result)
}

func TestGetInterestHistory(t *testing.T) {
	t.Parallel()
	sharedtestvalues.SkipTestIfCredentialsUnset(t, p)
	result, err := p.GetInterestHistory(context.Background(), time.Time{}, time.Time{}, "", 0, 0)
	require.NoError(t, err)
	assert.NotNil(t, result)
}

func TestGetSubAccountInformations(t *testing.T) {
	t.Parallel()
	sharedtestvalues.SkipTestIfCredentialsUnset(t, p)
	result, err := p.GetSubAccountInformations(context.Background())
	require.NoError(t, err)
	assert.NotNil(t, result)
}

func TestGetSubAccountBalances(t *testing.T) {
	t.Parallel()
	sharedtestvalues.SkipTestIfCredentialsUnset(t, p)
	result, err := p.GetSubAccountBalances(context.Background())
	require.NoError(t, err)
	assert.NotNil(t, result)
}

func TestGetSubAccountBalance(t *testing.T) {
	t.Parallel()
	sharedtestvalues.SkipTestIfCredentialsUnset(t, p)
	result, err := p.GetSubAccountBalance(context.Background(), "2d45301d-5f08-4a2b-a763-f9199778d854")
	require.NoError(t, err)
	assert.NotNil(t, result)
}

func TestSubAccountTransfer(t *testing.T) {
	t.Parallel()
	_, err := p.SubAccountTransfer(context.Background(), nil)
	require.ErrorIs(t, err, errNilArgument)
	_, err = p.SubAccountTransfer(context.Background(), &SubAccountTransferParam{Amount: 12.34})
	require.ErrorIs(t, err, currency.ErrCurrencyCodeEmpty)
	_, err = p.SubAccountTransfer(context.Background(), &SubAccountTransferParam{
		Currency: currency.BTC,
	})
	require.ErrorIs(t, err, order.ErrAmountIsInvalid)
	_, err = p.SubAccountTransfer(context.Background(), &SubAccountTransferParam{
		Currency: currency.BTC,
		Amount:   1,
	})
	require.ErrorIs(t, err, errAccountIDRequired)
	_, err = p.SubAccountTransfer(context.Background(), &SubAccountTransferParam{
		Currency:      currency.BTC,
		Amount:        1,
		FromAccountID: "1234568",
		ToAccountID:   "1234567",
	})
	require.ErrorIs(t, err, errAccountTypeRequired)

	sharedtestvalues.SkipTestIfCredentialsUnset(t, p)
	result, err := p.SubAccountTransfer(context.Background(), &SubAccountTransferParam{
		Currency:        currency.BTC,
		Amount:          1,
		FromAccountID:   "1234568",
		ToAccountID:     "1234567",
		FromAccountType: "SPOT",
		ToAccountType:   "SPOT",
	})
	require.NoError(t, err)
	assert.NotNil(t, result)
}

func TestGetSubAccountTransferRecords(t *testing.T) {
	t.Parallel()
	sharedtestvalues.SkipTestIfCredentialsUnset(t, p)
	result, err := p.GetSubAccountTransferRecords(context.Background(), currency.BTC, time.Time{}, time.Now(), "", "", "", "", "", 0, 0)
	require.NoError(t, err)
	assert.NotNil(t, result)
}

func TestGetSubAccountTransferRecord(t *testing.T) {
	t.Parallel()
	sharedtestvalues.SkipTestIfCredentialsUnset(t, p)
	result, err := p.GetSubAccountTransferRecord(context.Background(), "1234567")
	require.NoError(t, err)
	assert.NotNil(t, result)
}

func TestGetDepositAddresses(t *testing.T) {
	t.Parallel()
	sharedtestvalues.SkipTestIfCredentialsUnset(t, p)
	result, err := p.GetDepositAddresses(context.Background(), currency.LTC)
	require.NoError(t, err)
	assert.NotNil(t, result)
}

func TestGetOrderInfo(t *testing.T) {
	t.Parallel()
	sharedtestvalues.SkipTestIfCredentialsUnset(t, p)
	result, err := p.GetOrderInfo(context.Background(), "1234", spotTradablePair, asset.Spot)
	require.NoError(t, err)
	assert.NotNil(t, result)
}

func TestGetDepositAddress(t *testing.T) {
	t.Parallel()
	sharedtestvalues.SkipTestIfCredentialsUnset(t, p)
	result, err := p.GetDepositAddress(context.Background(), currency.LTC, "", "USDT")
	require.NoError(t, err)
	assert.NotNil(t, result)
}

func TestWalletActivity(t *testing.T) {
	t.Parallel()
	sharedtestvalues.SkipTestIfCredentialsUnset(t, p)
	var start, end time.Time
	if mockTests {
		start = time.UnixMilli(1693741163970)
		end = time.UnixMilli(1693748363970)
	} else {
		start = time.Now().Add(-time.Hour * 2)
		end = time.Now()
	}
	result, err := p.WalletActivity(context.Background(), start, end, "")
	require.NoError(t, err)
	assert.NotNil(t, result)
}

func TestNewCurrencyDepoditAddress(t *testing.T) {
	t.Parallel()
	sharedtestvalues.SkipTestIfCredentialsUnset(t, p, canManipulateRealOrders)
	result, err := p.NewCurrencyDepositAddress(context.Background(), currency.BTC)
	require.NoError(t, err)
	assert.NotNil(t, result)
}

func TestWithdrawCurrency(t *testing.T) {
	t.Parallel()
	_, err := p.WithdrawCurrency(context.Background(), nil)
	require.ErrorIs(t, err, errNilArgument)
	_, err = p.WithdrawCurrency(context.Background(), &WithdrawCurrencyParam{
		Currency: currency.BTC,
	})
	require.ErrorIs(t, err, order.ErrAmountBelowMin)
	_, err = p.WithdrawCurrency(context.Background(), &WithdrawCurrencyParam{
		Currency: currency.BTC,
		Amount:   1,
	})
	require.ErrorIs(t, err, errAddressRequired)

	sharedtestvalues.SkipTestIfCredentialsUnset(t, p, canManipulateRealOrders)
	result, err := p.WithdrawCurrency(context.Background(), &WithdrawCurrencyParam{
		Currency: currency.BTC,
		Amount:   1,
		Address:  "0xbb8d0d7c346daecc2380dabaa91f3ccf8ae232fb4",
	})
	require.NoError(t, err)
	assert.NotNil(t, result)
}

func TestWithdrawCurrencyV2(t *testing.T) {
	t.Parallel()
	_, err := p.WithdrawCurrencyV2(context.Background(), nil)
	require.ErrorIs(t, err, errNilArgument)
	_, err = p.WithdrawCurrencyV2(context.Background(), &WithdrawCurrencyV2Param{
		Coin: currency.BTC})
	require.ErrorIs(t, err, order.ErrAmountBelowMin)
	_, err = p.WithdrawCurrencyV2(context.Background(), &WithdrawCurrencyV2Param{Coin: currency.BTC, Amount: 1})
	require.ErrorIs(t, err, errInvalidWithdrawalChain)
	_, err = p.WithdrawCurrencyV2(context.Background(), &WithdrawCurrencyV2Param{
		Coin: currency.BTC, Amount: 1, Network: "BTC"})
	require.ErrorIs(t, err, errAddressRequired)

	sharedtestvalues.SkipTestIfCredentialsUnset(t, p, canManipulateRealOrders)
	result, err := p.WithdrawCurrencyV2(context.Background(), &WithdrawCurrencyV2Param{
		Network: "BTC", Coin: currency.BTC, Amount: 1, Address: "0xbb8d0d7c346daecc2380dabaa91f3ccf8ae232fb4"})
	require.NoError(t, err)
	assert.NotNil(t, result)
}

func TestGetAccountMarginInformation(t *testing.T) {
	t.Parallel()
	sharedtestvalues.SkipTestIfCredentialsUnset(t, p)
	result, err := p.GetAccountMarginInformation(context.Background(), "SPOT")
	require.NoError(t, err)
	assert.NotNil(t, result)
}

func TestGetBorrowStatus(t *testing.T) {
	t.Parallel()
	sharedtestvalues.SkipTestIfCredentialsUnset(t, p)
	result, err := p.GetBorrowStatus(context.Background(), currency.USDT)
	require.NoError(t, err)
	assert.NotNil(t, result)
}

func TestMaximumBuySellAmount(t *testing.T) {
	t.Parallel()
	sharedtestvalues.SkipTestIfCredentialsUnset(t, p)
	result, err := p.MaximumBuySellAmount(context.Background(), spotTradablePair)
	require.NoError(t, err)
	assert.NotNil(t, result)
}

func TestPlaceOrder(t *testing.T) {
	t.Parallel()
	_, err := p.PlaceOrder(context.Background(), nil)
	require.ErrorIs(t, err, errNilArgument)

	_, err = p.PlaceOrder(context.Background(), &PlaceOrderParams{Amount: 1})
	require.ErrorIs(t, err, currency.ErrCurrencyPairEmpty)

	_, err = p.PlaceOrder(context.Background(), &PlaceOrderParams{
		Symbol: spotTradablePair,
	})
	require.ErrorIs(t, err, order.ErrSideIsInvalid)

	sharedtestvalues.SkipTestIfCredentialsUnset(t, p, canManipulateRealOrders)
	result, err := p.PlaceOrder(context.Background(), &PlaceOrderParams{
		Symbol:        spotTradablePair,
		Side:          order.Buy.String(),
		Type:          order.Market.String(),
		Quantity:      100,
		Price:         40000.50000,
		TimeInForce:   "GTC",
		ClientOrderID: "1234Abc",
	})
	require.NoError(t, err)
	assert.NotNil(t, result)
}

func TestPlaceBatchOrders(t *testing.T) {
	t.Parallel()
	sharedtestvalues.SkipTestIfCredentialsUnset(t, p, canManipulateRealOrders)
	_, err := p.PlaceBatchOrders(context.Background(), nil)
	require.ErrorIs(t, err, errNilArgument)
	_, err = p.PlaceBatchOrders(context.Background(), []PlaceOrderParams{{}})
	require.ErrorIs(t, err, currency.ErrCurrencyPairEmpty)

	_, err = p.PlaceBatchOrders(context.Background(), []PlaceOrderParams{
		{
			Symbol: spotTradablePair,
		},
	})
	require.ErrorIs(t, err, order.ErrSideIsInvalid)

	var pair currency.Pair
	getPairFromString := func(pairString string) currency.Pair {
		pair, err = currency.NewPairFromString(pairString)
		if err != nil {
			return currency.EMPTYPAIR
		}
		return pair
	}
	result, err := p.PlaceBatchOrders(context.Background(), []PlaceOrderParams{
		{
			Symbol:        pair,
			Side:          order.Buy.String(),
			Type:          order.Market.String(),
			Quantity:      100,
			Price:         40000.50000,
			TimeInForce:   "GTC",
			ClientOrderID: "1234Abc",
		},
		{
			Symbol: getPairFromString("BTC_USDT"),
			Amount: 100,
			Side:   "BUY",
		},
		{
			Symbol:        getPairFromString("BTC_USDT"),
			Type:          "LIMIT",
			Quantity:      100,
			Side:          "BUY",
			Price:         40000.50000,
			TimeInForce:   "IOC",
			ClientOrderID: "1234Abc",
		},
		{
			Symbol: getPairFromString("ETH_USDT"),
			Amount: 1000,
			Side:   "BUY",
		},
		{
			Symbol:        getPairFromString("TRX_USDT"),
			Type:          "LIMIT",
			Quantity:      15000,
			Side:          "SELL",
			Price:         0.0623423423,
			TimeInForce:   "IOC",
			ClientOrderID: "456Xyz",
		},
	})
	require.NoError(t, err)
	assert.NotNil(t, result)
}

func TestCancelReplaceOrder(t *testing.T) {
	t.Parallel()
	_, err := p.CancelReplaceOrder(context.Background(), &CancelReplaceOrderParam{})
	require.ErrorIs(t, err, errNilArgument)

	sharedtestvalues.SkipTestIfCredentialsUnset(t, p, canManipulateRealOrders)
	result, err := p.CancelReplaceOrder(context.Background(), &CancelReplaceOrderParam{
		orderID:       "29772698821328896",
		ClientOrderID: "1234Abc",
		Price:         18000,
	})
	require.NoError(t, err)
	assert.NotNil(t, result)
}

func TestGetOpenOrders(t *testing.T) {
	t.Parallel()
	sharedtestvalues.SkipTestIfCredentialsUnset(t, p)
	result, err := p.GetOpenOrders(context.Background(), spotTradablePair, "", "NEXT", "", 10)
	require.NoError(t, err)
	assert.NotNil(t, result)
}

func TestGetOrderDetail(t *testing.T) {
	t.Parallel()
	sharedtestvalues.SkipTestIfCredentialsUnset(t, p)
	result, err := p.GetOrderDetail(context.Background(), "12345536545645", "")
	require.NoError(t, err)
	assert.NotNil(t, result)
}

func TestCancelOrderByID(t *testing.T) {
	t.Parallel()
	sharedtestvalues.SkipTestIfCredentialsUnset(t, p, canManipulateRealOrders)
	result, err := p.CancelOrderByID(context.Background(), "12345536545645")
	require.NoError(t, err)
	assert.NotNil(t, result)
}

func TestCancelMultipleOrdersByIDs(t *testing.T) {
	t.Parallel()
	sharedtestvalues.SkipTestIfCredentialsUnset(t, p, canManipulateRealOrders)
	result, err := p.CancelMultipleOrdersByIDs(context.Background(), &OrderCancellationParams{OrderIDs: []string{"1234"}, ClientOrderIDs: []string{"5678"}})
	require.NoError(t, err)
	assert.NotNil(t, result)
}

func TestCancelAllTradeOrders(t *testing.T) {
	t.Parallel()
	sharedtestvalues.SkipTestIfCredentialsUnset(t, p)
	result, err := p.CancelAllTradeOrders(context.Background(), []string{"BTC_USDT", "ETH_USDT"}, []string{"SPOT"})
	require.NoError(t, err)
	assert.NotNil(t, result)
}

func TestKillSwitch(t *testing.T) {
	t.Parallel()
	sharedtestvalues.SkipTestIfCredentialsUnset(t, p)
	result, err := p.KillSwitch(context.Background(), "30")
	require.NoError(t, err)
	assert.NotNil(t, result)
}

func TestGetKillSwitchStatus(t *testing.T) {
	t.Parallel()
	sharedtestvalues.SkipTestIfCredentialsUnset(t, p)
	result, err := p.GetKillSwitchStatus(context.Background())
	require.NoError(t, err)
	assert.NotNil(t, result)
}

func TestCreateSmartOrder(t *testing.T) {
	t.Parallel()
	_, err := p.CreateSmartOrder(context.Background(), &SmartOrderRequestParam{})
	require.ErrorIs(t, err, errNilArgument)
	_, err = p.CreateSmartOrder(context.Background(), &SmartOrderRequestParam{
		Side: "BUY",
	})
	require.ErrorIs(t, err, currency.ErrCurrencyPairEmpty)

	_, err = p.CreateSmartOrder(context.Background(), &SmartOrderRequestParam{
		Symbol: spotTradablePair,
	})
	require.ErrorIs(t, err, order.ErrSideIsInvalid)

	sharedtestvalues.SkipTestIfCredentialsUnset(t, p, canManipulateRealOrders)
	result, err := p.CreateSmartOrder(context.Background(), &SmartOrderRequestParam{
		Symbol:        spotTradablePair,
		Side:          "BUY",
		Type:          orderTypeString(order.StopLimit),
		Quantity:      100,
		Price:         40000.50000,
		TimeInForce:   "GTC",
		ClientOrderID: "1234Abc",
	})
	require.NoError(t, err)
	assert.NotNil(t, result)
}

func TestCancelReplaceSmartOrder(t *testing.T) {
	t.Parallel()
	_, err := p.CancelReplaceSmartOrder(context.Background(), &CancelReplaceSmartOrderParam{})
	require.ErrorIs(t, err, errNilArgument)

	sharedtestvalues.SkipTestIfCredentialsUnset(t, p, canManipulateRealOrders)
	result, err := p.CancelReplaceSmartOrder(context.Background(), &CancelReplaceSmartOrderParam{
		orderID:       "29772698821328896",
		ClientOrderID: "1234Abc",
		Price:         18000,
	})
	require.NoError(t, err)
	assert.NotNil(t, result)
}

func TestGetSmartOpenOrders(t *testing.T) {
	t.Parallel()
	sharedtestvalues.SkipTestIfCredentialsUnset(t, p)
	result, err := p.GetSmartOpenOrders(context.Background(), 10)
	require.NoError(t, err)
	require.NotNil(t, result)
}

func TestGetSmartOrderDetail(t *testing.T) {
	t.Parallel()
	sharedtestvalues.SkipTestIfCredentialsUnset(t, p)
	result, err := p.GetSmartOrderDetail(context.Background(), "123313413", "")
	require.NoError(t, err)
	assert.NotNil(t, result)
}

func TestCancelSmartOrderByID(t *testing.T) {
	t.Parallel()
	sharedtestvalues.SkipTestIfCredentialsUnset(t, p, canManipulateRealOrders)
	result, err := p.CancelSmartOrderByID(context.Background(), "123313413", "")
	require.NoError(t, err)
	assert.NotNil(t, result)
}

func TestCancelMultipleSmartOrders(t *testing.T) {
	t.Parallel()
	sharedtestvalues.SkipTestIfCredentialsUnset(t, p, canManipulateRealOrders)
	result, err := p.CancelMultipleSmartOrders(context.Background(), &OrderCancellationParams{OrderIDs: []string{"1234"}, ClientOrderIDs: []string{"5678"}})
	require.NoError(t, err)
	assert.NotNil(t, result)
}

func TestCancelAllSmartOrders(t *testing.T) {
	t.Parallel()
	sharedtestvalues.SkipTestIfCredentialsUnset(t, p, canManipulateRealOrders)
	result, err := p.CancelAllSmartOrders(context.Background(), []string{"BTC_USDT", "ETH_USDT"}, []string{"SPOT"}, []string{})
	require.NoError(t, err)
	assert.NotNil(t, result)
}

func TestGetOrdersHistory(t *testing.T) {
	t.Parallel()
	sharedtestvalues.SkipTestIfCredentialsUnset(t, p)
	result, err := p.GetOrdersHistory(context.Background(), spotTradablePair, "SPOT", "", "", "", "", 0, 10, time.Time{}, time.Time{}, false)
	require.NoError(t, err)
	assert.NotNil(t, result)
}

func TestGetSmartOrderHistory(t *testing.T) {
	t.Parallel()
	sharedtestvalues.SkipTestIfCredentialsUnset(t, p)
	result, err := p.GetSmartOrderHistory(context.Background(), spotTradablePair, "SPOT", "", "", "", "", 0, 10, time.Time{}, time.Time{}, false)
	require.NoError(t, err)
	assert.NotNil(t, result)
}

func TestGetTradeHistory(t *testing.T) {
	t.Parallel()
	sharedtestvalues.SkipTestIfCredentialsUnset(t, p)
	result, err := p.GetTradeHistory(context.Background(), currency.Pairs{spotTradablePair}, "", 0, 0, time.Time{}, time.Time{})
	require.NoError(t, err)
	assert.NotNil(t, result)
}

func TestGetTradeOrderID(t *testing.T) {
	t.Parallel()
	sharedtestvalues.SkipTestIfCredentialsUnset(t, p)
	result, err := p.GetTradesByOrderID(context.Background(), "13123242323")
	require.NoError(t, err)
	assert.NotNil(t, result)
}

func TestGenerateDefaultSubscriptions(t *testing.T) {
	t.Parallel()
	result, err := p.GenerateDefaultSubscriptions()
	require.NoError(t, err)
	assert.NotNil(t, result)
}

func TestHandlePayloads(t *testing.T) {
	t.Parallel()
	subscriptions, err := p.GenerateDefaultSubscriptions()
	require.NoError(t, err)
	require.NotEmpty(t, subscriptions)

	result, err := p.handleSubscriptions("subscribe", subscriptions)
	require.NoError(t, err)
	assert.NotNil(t, result)
}

var pushMessages = map[string]string{
	"AccountBalance": `{ "channel": "balances", "data": [{ "changeTime": 1657312008411, "accountId": "1234", "accountType": "SPOT", "eventType": "place_order", "available": "9999999983.668", "currency": "BTC", "id": 60018450912695040, "userId": 12345, "hold": "16.332", "ts": 1657312008443 }] }`,
	"Orders":         `{ "channel": "orders", "data": [ { "symbol": "BTC_USDC", "type": "LIMIT", "quantity": "1", "orderId": "32471407854219264", "tradeFee": "0", "clientOrderId": "", "accountType": "SPOT", "feeCurrency": "", "eventType": "place", "source": "API", "side": "BUY", "filledQuantity": "0", "filledAmount": "0", "matchRole": "MAKER", "state": "NEW", "tradeTime": 0, "tradeAmount": "0", "orderAmount": "0", "createTime": 1648708186922, "price": "47112.1", "tradeQty": "0", "tradePrice": "0", "tradeId": "0", "ts": 1648708187469 } ] }`,
	"Candles":        `{"channel":"candles_minute_5","data":[{"symbol":"BTC_USDT","open":"25143.19","high":"25148.58","low":"25138.76","close":"25144.55","quantity":"0.860454","amount":"21635.20983974","tradeCount":20,"startTime":1694469000000,"closeTime":1694469299999,"ts":1694469049867}]}`,
	"BooksLV2":       `{"channel":"book_lv2","data":[{"symbol":"BTC_USDC","createTime":1694469187745,"asks":[],"bids":[["25148.81","0.02158"],["25088.11","0"]],"lastId":598273385,"id":598273386,"ts":1694469187760}],"action":"update"}`,
	"Books":          `{"channel":"book","data":[{"symbol":"BTC_USDC","createTime":1694469187686,"asks":[["25157.24","0.444294"],["25157.25","0.024357"],["25157.26","0.003204"],["25163.39","0.039476"],["25163.4","0.110047"]],"bids":[["25148.8","0.00692"],["25148.61","0.021581"],["25148.6","0.034504"],["25148.59","0.065405"],["25145.52","0.79537"]],"id":598273384,"ts":1694469187733}]}`,
	"Tickers":        `{"channel":"ticker","data":[{"symbol":"BTC_USDC","startTime":1694382780000,"open":"25866.3","high":"26008.47","low":"24923.65","close":"25153.02","quantity":"1626.444884","amount":"41496808.63699303","tradeCount":37124,"dailyChange":"-0.0276","markPrice":"25154.9","closeTime":1694469183664,"ts":1694469187081}]}`,
	"Trades":         `{"channel":"trades","data":[{"symbol":"BTC_USDC","amount":"52.821342","quantity":"0.0021","takerSide":"sell","createTime":1694469183664,"price":"25153.02","id":"71076055","ts":1694469183673}]}`,
	"Currencies":     `{"channel":"currencies","data":[[{"currency":"BTC","id":28,"name":"Bitcoin","description":"BTC Clone","type":"address","withdrawalFee":"0.0008","minConf":2,"depositAddress":null,"blockchain":"BTC","delisted":false,"tradingState":"NORMAL","walletState":"ENABLED","parentChain":null,"isMultiChain":true,"isChildChain":false,"supportCollateral":true,"supportBorrow":true,"childChains":["BTCTRON"]},{"currency":"XRP","id":243,"name":"XRP","description":"Payment ID","type":"address-payment-id","withdrawalFee":"0.2","minConf":2,"depositAddress":"rwU8rAiE2eyEPz3sikfbHuqCuiAtdXqa2v","blockchain":"XRP","delisted":false,"tradingState":"NORMAL","walletState":"ENABLED","parentChain":null,"isMultiChain":false,"isChildChain":false,"supportCollateral":true,"supportBorrow":true,"childChains":[]},{"currency":"ETH","id":267,"name":"Ethereum","description":"Sweep to Main Account","type":"address","withdrawalFee":"0.00197556","minConf":64,"depositAddress":null,"blockchain":"ETH","delisted":false,"tradingState":"NORMAL","walletState":"ENABLED","parentChain":null,"isMultiChain":true,"isChildChain":false,"supportCollateral":true,"supportBorrow":true,"childChains":["ETHTRON"]},{"currency":"USDT","id":214,"name":"Tether USD","description":"Sweep to Main Account","type":"address","withdrawalFee":"0","minConf":2,"depositAddress":null,"blockchain":"OMNI","delisted":false,"tradingState":"NORMAL","walletState":"DISABLED","parentChain":null,"isMultiChain":true,"isChildChain":false,"supportCollateral":true,"supportBorrow":true,"childChains":["USDTETH","USDTTRON"]},{"currency":"DOGE","id":59,"name":"Dogecoin","description":"BTC Clone","type":"address","withdrawalFee":"20","minConf":6,"depositAddress":null,"blockchain":"DOGE","delisted":false,"tradingState":"NORMAL","walletState":"ENABLED","parentChain":null,"isMultiChain":true,"isChildChain":false,"supportCollateral":true,"supportBorrow":true,"childChains":["DOGETRON"]},{"currency":"LTC","id":125,"name":"Litecoin","description":"BTC Clone","type":"address","withdrawalFee":"0.001","minConf":4,"depositAddress":null,"blockchain":"LTC","delisted":false,"tradingState":"NORMAL","walletState":"ENABLED","parentChain":null,"isMultiChain":true,"isChildChain":false,"supportCollateral":true,"supportBorrow":true,"childChains":["LTCTRON"]},{"currency":"DASH","id":60,"name":"Dash","description":"BTC Clone","type":"address","withdrawalFee":"0.01","minConf":20,"depositAddress":null,"blockchain":"DASH","delisted":false,"tradingState":"NORMAL","walletState":"ENABLED","parentChain":null,"isMultiChain":false,"isChildChain":false,"supportCollateral":false,"supportBorrow":false,"childChains":[]}]],"action":"snapshot"}`,
	"Symbols":        `{"channel":"symbols","data":[[{"symbol":"BTC_USDC","baseCurrencyName":"BTC","quoteCurrencyName":"USDT","displayName":"BTC/USDT","state":"NORMAL","visibleStartTime":1659018819512,"tradableStartTime":1659018819512,"crossMargin":{"supportCrossMargin":true,"maxLeverage":"3"},"symbolTradeLimit":{"symbol":"BTC_USDT","priceScale":2,"quantityScale":6,"amountScale":2,"minQuantity":"0.000001","minAmount":"1","highestBid":"0","lowestAsk":"0"}}]],"action":"snapshot"}`,
}

func TestWsPushData(t *testing.T) {
	t.Parallel()
	for key, value := range pushMessages {
		err := p.wsHandleData([]byte(value))
		require.NoErrorf(t, err, "%s error %s: %v", p.Name, key, err)
	}
}

func TestWsCreateOrder(t *testing.T) {
	t.Parallel()
	_, err := p.WsCreateOrder(nil)
	require.ErrorIs(t, err, errNilArgument)
	_, err = p.WsCreateOrder(&PlaceOrderParams{Amount: 1})
	require.ErrorIs(t, err, currency.ErrCurrencyPairEmpty)

	_, err = p.WsCreateOrder(&PlaceOrderParams{
		Symbol: spotTradablePair,
	})
	require.ErrorIs(t, err, order.ErrSideIsInvalid)

	sharedtestvalues.SkipTestIfCredentialsUnset(t, p, canManipulateRealOrders)
	result, err := p.WsCreateOrder(&PlaceOrderParams{
		Symbol:        spotTradablePair,
		Side:          order.Buy.String(),
		Type:          order.Market.String(),
		Amount:        1232432,
		Quantity:      100,
		Price:         40000.50000,
		TimeInForce:   "GTC",
		ClientOrderID: "1234Abc",
	})
	require.NoError(t, err)
	assert.NotNil(t, result)
}

func TestWsCancelMultipleOrdersByIDs(t *testing.T) {
	t.Parallel()
	sharedtestvalues.SkipTestIfCredentialsUnset(t, p, canManipulateRealOrders)
	result, err := p.WsCancelMultipleOrdersByIDs(&OrderCancellationParams{OrderIDs: []string{"1234"}, ClientOrderIDs: []string{"5678"}})
	require.NoError(t, err)
	assert.NotNil(t, result)
}

func TestWsCancelAllTradeOrders(t *testing.T) {
	t.Parallel()
	sharedtestvalues.SkipTestIfCredentialsUnset(t, p, canManipulateRealOrders)
	result, err := p.WsCancelAllTradeOrders([]string{"BTC_USDT", "ETH_USDT"}, []string{"SPOT"})
	require.NoError(t, err)
	assert.NotNil(t, result)
}

func TestUpdateOrderExecutionLimits(t *testing.T) {
	t.Parallel()
	err := p.UpdateOrderExecutionLimits(context.Background(), asset.Spot)
	require.NoError(t, err)
	instruments, err := p.GetSymbolInformation(context.Background(), currency.EMPTYPAIR)
	require.NoError(t, err)
	cp, err := currency.NewPairFromString(instruments[0].Symbol)
	require.NoError(t, err)
	limits, err := p.GetOrderExecutionLimits(asset.Spot, cp)
	require.NoErrorf(t, err, "Asset: %s Pair: %s Err: %v", asset.Spot, cp, err)
	require.Equal(t, limits.PriceStepIncrementSize, instruments[0].SymbolTradeLimit.PriceScale)
	require.Equal(t, limits.MinimumBaseAmount, instruments[0].SymbolTradeLimit.MinQuantity.Float64())
	assert.Equal(t, limits.MinimumQuoteAmount, instruments[0].SymbolTradeLimit.MinAmount.Float64())
}

// ---- Futures endpoints ---

func TestGetOpenContractList(t *testing.T) {
	t.Parallel()
	result, err := p.GetOpenContractList(context.Background())
	require.NoError(t, err)
	assert.NotNil(t, result)
}

func TestGetOrderInfoOfTheContract(t *testing.T) {
	t.Parallel()
	sharedtestvalues.SkipTestIfCredentialsUnset(t, p)
	result, err := p.GetOrderInfoOfTheContract(context.Background(), futuresTradablePair.String())
	require.NoError(t, err)
	assert.NotNil(t, result)
}

func TestGetRealTimeTicker(t *testing.T) {
	t.Parallel()
	result, err := p.GetRealTimeTicker(context.Background(), futuresTradablePair.String())
	require.NoError(t, err)
	assert.NotNil(t, result)
}

func TestGetRealTimeTickersOfSymbols(t *testing.T) {
	t.Parallel()
	result, err := p.GetFuturesRealTimeTickersOfSymbols(context.Background())
	require.NoError(t, err)
	assert.NotNil(t, result)
}

func TestGetFullOrderbookLevel2(t *testing.T) {
	t.Parallel()
	result, err := p.GetFullOrderbookLevel2(context.Background(), futuresTradablePair.String())
	require.NoError(t, err)
	assert.NotNil(t, result)
}

func TestGetPartialOrderbookLevel2(t *testing.T) {
	t.Parallel()
	result, err := p.GetPartialOrderbookLevel2(context.Background(), futuresTradablePair.String(), "depth20")
	require.NoError(t, err)
	assert.NotNil(t, result)
}

func TestLevel2PullingMessages(t *testing.T) {
	t.Parallel()
	result, err := p.Level2PullingMessages(context.Background(), futuresTradablePair.String(), 6, 400)
	require.NoError(t, err)
	assert.NotNil(t, result)
}

func TestGetFullOrderBookLevel3(t *testing.T) {
	t.Parallel()
	result, err := p.GetFullOrderBookLevel3(context.Background(), futuresTradablePair.String())
	require.NoError(t, err)
	assert.NotNil(t, result)
}

func TestLevel3PullingMessages(t *testing.T) {
	t.Parallel()
	result, err := p.Level3PullingMessages(context.Background())
	require.NoError(t, err)
	assert.NotNil(t, result)
}

func TestGetTransactionHistory(t *testing.T) {
	t.Parallel()
	result, err := p.GetTransactionHistory(context.Background(), futuresTradablePair.String())
	require.NoError(t, err)
	assert.NotNil(t, result)
}

func TestGetInterestRateList(t *testing.T) {
	t.Parallel()
	result, err := p.GetInterestRateList(context.Background(), futuresTradablePair.String(), time.Time{}, time.Time{}, false, true, 20)
	require.NoError(t, err)
	assert.NotNil(t, result)
}

func TestGetIndexList(t *testing.T) {
	t.Parallel()
	result, err := p.GetIndexList(context.Background(), futuresTradablePair.String(), time.Time{}, time.Time{}, false, true, 20)
	require.NoError(t, err)
	assert.NotNil(t, result)
}

func TestGetCurrentMarkPrice(t *testing.T) {
	t.Parallel()
	result, err := p.GetCurrentMarkPrice(context.Background(), futuresTradablePair.String())
	require.NoError(t, err)
	assert.NotNil(t, result)
}

func TestGetPremiumIndex(t *testing.T) {
	t.Parallel()
	sharedtestvalues.SkipTestIfCredentialsUnset(t, p)
	result, err := p.GetPremiumIndex(context.Background(), futuresTradablePair.String(), time.Time{}, time.Now(), false, true, 20)
	require.NoError(t, err)
	assert.NotNil(t, result)
}

func TestGetCurrentFundingRate(t *testing.T) {
	t.Parallel()
	result, err := p.GetCurrentFundingRate(context.Background(), futuresTradablePair.String())
	require.NoError(t, err)
	assert.NotNil(t, result)
}

func TestGetFuturesServerTime(t *testing.T) {
	t.Parallel()
	result, err := p.GetFuturesServerTime(context.Background())
	require.NoError(t, err)
	assert.NotNil(t, result)
}

func TestGetServiceStatus(t *testing.T) {
	t.Parallel()
	result, err := p.GetServiceStatus(context.Background())
	require.NoError(t, err)
	assert.NotNil(t, result)
}

func TestGetKlineDataOfContract(t *testing.T) {
	t.Parallel()
	result, err := p.GetFuturesKlineDataOfContract(context.Background(), futuresTradablePair.String(), 480, time.Time{}, time.Time{})
	require.NoError(t, err)
	assert.NotNil(t, result)
}

func TestGetPublicFuturesWebsocketServerInstances(t *testing.T) {
	t.Parallel()
	result, err := p.GetPublicFuturesWebsocketServerInstances(context.Background())
	require.NoError(t, err)
	assert.NotNil(t, result)
}

func TestGetPrivateFuturesWebsocketServerInstances(t *testing.T) {
	t.Parallel()
	sharedtestvalues.SkipTestIfCredentialsUnset(t, p)
	result, err := p.GetPrivateFuturesWebsocketServerInstances(context.Background())
	require.NoError(t, err)
	assert.NotNil(t, result)
}

func TestGetCurrencyTradeURL(t *testing.T) {
	t.Parallel()
	testexch.UpdatePairsOnce(t, p)
	for _, a := range p.GetAssetTypes(false) {
		pairs, err := p.CurrencyPairs.GetPairs(a, false)
		require.NoError(t, err, "cannot get pairs for %s", a)
		require.NotEmpty(t, pairs, "no pairs for %s", a)
		resp, err := p.GetCurrencyTradeURL(context.Background(), a, pairs[0])
		require.NoError(t, err)
		require.NotEmpty(t, resp)
	}
}

var futuresPushDataMap = map[string]string{
	"Public Ticker":                        `{"subject":"ticker", "topic": "/contractMarket/ticker:BTCUSDTPERP", "data": { "symbol": futuresTradablePair.String(), "sequence": 45, "side": "sell", "price": 3600.00, "size": 16, "tradeId": "5c9dcf4170744d6f5a3d32fb", "bestBidSize": 795, "bestBidPrice": 3200.00, "bestAskPrice": 3600.00, "bestAskSize": 284, "ts": 1553846081210004941 } }`,
	"Level2 Orderbook":                     `{"subject":"level2", "topic": "/contractMarket/level2:BTCUSDTPERP", "type": "message", "data": { "lastSequence": 8, "sequence": 18, "change": "5000.0,sell,83", "changes": ["5000.0,sell,83","5001.0,sell,3"], "timestamp": 1551770400000 } }`,
	"Public Trade Execution":               `{"topic":"/contractMarket/execution:BTCUSDTPERP", "subject": "match", "data": { "symbol": futuresTradablePair.String(), "sequence": 36, "side": "buy", "matchSize": 1, "size": 1, "price": 3200.00, "takerOrderId": "5c9dd00870744d71c43f5e25", "ts": 1553846281766256031, "makerOrderId": "5c9d852070744d0976909a0c", "tradeId": "5c9dd00970744d6f5a3d32fc" } }`,
	"Level3 V2 Received":                   `{"topic":"/contractMarket/level3v2:BTCUSDTPERP", "subject": "received", "data": { "symbol": futuresTradablePair.String(), "sequence": 3262786900, "orderId": "5c0b520032eba53a888fd02x", "clientOid": "ad123ad", "ts": 1545914149935808589 } }`,
	"Level3 V2 Open":                       `{"topic":"/contractMarket/level3v2:BTCUSDTPERP", "subject": "open", "data": { "symbol": futuresTradablePair.String(), "sequence": 3262786900, "side": "buy", "price": "3634.5", "size": "10", "orderId": "5c0b520032eba53a888fd02x", "orderTime": 1547697294838004923, "ts": 1547697294838004923} }`,
	"Level3 V2 Update":                     `{"topic":"/contractMarket/level3v2:BTCUSDTPERP", "subject": "update", "data": { "symbol": futuresTradablePair.String(), "sequence": 3262786897, "orderId": "5c0b520032eba53a888fd01f", "size": "100", "ts": 1547697294838004923 } }`,
	"Level3 V2 Match":                      `{"topic":"/contractMarket/level3v2:BTCUSDTPERP", "subject": "match", "data": { "symbol": futuresTradablePair.String(), "sequence": 3262786901, "side": "buy", "price": "3634", "size": "10", "makerOrderId": "5c0b520032eba53a888fd01e", "takerOrderId": "5c0b520032eba53a888fd01f", "tradeId": "6c23b5454353a8882d023b3o", "ts": 1547697294838004923 } }`,
	"Level3 V2 Done":                       `{"topic":"/contractMarket/level3v2:BTCUSDTPERP", "subject": "done", "data": { "symbol": futuresTradablePair.String(), "sequence": 3262786901, "reason": "filled", "orderId": "5c0b520032eba53a888fd02x", "ts": 1547697294838004923}}`,
	"Level2 Depth5":                        `{"type":"message", "topic": "/contractMarket/level2Depth5:BTCUSDTPERP", "subject": "level2", "data": { "asks":[ ["9993", "3"], ["9992", "3"], ["9991", "47"], ["9990", "32"], ["9989", "8"] ], "bids":[ ["9988", "56"], ["9987", "15"], ["9986", "100"], ["9985", "10"], ["9984", "10"] ], "ts": 1590634672060667000 } }`,
	"Level2 Depth50":                       `{"type":"message", "topic": "/contractMarket/level2Depth50:BTCUSDTPERP", "subject": "level2", "data": { "asks":[ ["9993",3], ["9992",3], ["9991",47], ["9990",32], ["9989",8] ], "bids":[ ["9988",56], ["9987",15], ["9986",100], ["9985",10], ["9984",10] ], "ts": 1590634672060667000}}`,
	"Contract Instrument":                  `{"topic":"/contract/instrument:BTCUSDTPERP", "subject": "mark.index.price", "data": { "granularity": 1000, "indexPrice": 4000.23, "markPrice": 4010.52, "timestamp": 1551770400000 } }`,
	"Funding Rate":                         `{"topic":"/contract/instrument:BTCUSDTPERP", "subject": "funding.rate", "data": { "granularity": 60000, "fundingRate": -0.002966, "timestamp": 1551770400000 } }`,
	"Start Funding Fee Settlement":         `{"topic":"/contract/announcement", "subject": "funding.begin", "data": { "symbol": futuresTradablePair.String(), "fundingTime": 1551770400000, "fundingRate": -0.002966, "timestamp": 1551770400000 } }`,
	"End Funding Fee Settlement":           `{"type":"message", "topic": "/contract/announcement", "subject": "funding.end", "data": { "symbol": futuresTradablePair.String(), "fundingTime": 1551770400000, "fundingRate": -0.002966, "timestamp": 1551770410000 } }`,
	"Transaction Statistics Timer Event":   `{"topic":"/contractMarket/snapshot:BTCUSDTPERP", "subject": "snapshot.24h", "data": { "volume": 30449670, "turnover": 845169919063, "lastPrice": 3551, "priceChgPct": 0.0043, "ts": 1547697294838004923 } }`,
	"User Private Message":                 `{"type":"message", "topic": "/contractMarket/tradeOrders", "subject": "orderChange", "channelType": "private", "data": { "orderId": "5cdfc138b21023a909e5ad55", "symbol": futuresTradablePair.String(), "type": "match", "marginType": 0, "status": "open", "matchSize": "", "matchPrice": "", "orderType": "limit", "side": "buy", "price": "3600", "size": "20000", "remainSize": "20001", "filledSize":"20000", "canceledSize": "0", "tradeId": "5ce24c16b210233c36eexxxx", "clientOid": "5ce24c16b210233c36ee321d", "orderTime": 1545914149935808589, "oldSize ": "15000", "liquidity": "maker", "ts": 1545914149935808589 } }`,
	"Stop Order Lifecycle Event":           `{"topic":"/contractMarket/advancedOrders", "subject": "stopOrder", "channelType": "private", "data": { "orderId": "5cdfc138b21023a909e5ad55", "symbol": futuresTradablePair.String(), "type": "open", "marginType": 0, "orderType":"stop", "side":"buy", "size":"1000", "orderPrice":"9000", "stop":"up", "stopPrice":"9100", "stopPriceType":"TP", "triggerSuccess": true, "error": "error.createOrder.accountBalanceInsufficient", "createdAt": 1558074652423, "ts":1558074652423004000}}`,
	"Account Order Margin Event":           `{"topic":"/contractAccount/wallet", "subject": "orderMargin.change", "channelType": "private", "data": { "orderMargin": 5923, "currency":"USDT", "timestamp": 1553842862614 } }`,
	"Available Balance Event":              `{"topic":"/contractAccount/wallet", "subject": "availableBalance.change", "channelType": "private", "data": { "availableBalance": 5923, "currency":"USDT", "timestamp": 1553842862614 } }`,
	"Position Change Caused Operation":     `{"topic":"/contract/position:BTCUSDTPERP", "subject": "position.change", "channelType": "private", "data": { "realisedGrossPnl": 0.0001, "marginType": 0, "liquidationPrice": 1000000.0, "posLoss": 0E-8, "avgEntryPrice": 7508.22, "unrealisedPnl": -0.00014735, "markPrice": 7947.83, "posMargin": 0.00266779, "riskLimit": 200, "unrealisedCost": 0.00266375, "posComm": 0.00000392, "posMaint": 0.00001724, "posCost": 0.00266375, "maintMarginReq": 0.005, "bankruptPrice": 1000000.0, "realisedCost": 0.00000271, "markValue": 0.00251640, "posInit": 0.00266375, "realisedPnl": -0.00000253, "maintMargin": 0.00252044, "realLeverage": 1.06, "currentCost": 0.00266375, "openingTimestamp": 1558433191000, "currentQty": -20, "delevPercentage": 0.52, "currentComm": 0.00000271, "realisedGrossCost": 0E-8, "isOpen": true, "posCross": 1.2E-7, "currentTimestamp": 1558506060394, "unrealisedRoePcnt": -0.0553, "unrealisedPnlPcnt": -0.0553, "settleCurrency": "XBT" } }`,
	"Position Change Caused by Mark Price": `{"topic":"/contract/position:BTCUSDTPERP", "subject": "position.change", "channelType": "private", "data": { "marginType": 0, "markPrice": 7947.83, "markValue": 0.00251640, "maintMargin": 0.00252044, "realLeverage": 10.06, "unrealisedPnl": -0.00014735, "unrealisedRoePcnt": -0.0553, "unrealisedPnlPcnt": -0.0553, "delevPercentage": 0.52, "currentTimestamp": 1558087175068, "settleCurrency": "XBT" } }`,
	"Funding Settlement":                   `{"topic":"/contract/position:BTCUSDTPERP", "subject": "position.settlement", "channelType": "private", "data": { "fundingTime": 1551770400000, "qty": 100, "markPrice": 3610.85, "fundingRate": -0.002966, "fundingFee": -296, "ts": 1547697294838004923, "settleCurrency": "XBT" } }`,
	"Close Position Information":           `{"topic":"/contract/positionCross", "subject": "positionCross.change", "channelType": "private", "data": { "maintainMargin" : 100.99, "marginAvailable" : 30.98, "maintainRate" : 0.38, "unreleaseSum" : 1.5, "fundingSum" : -0.3, "accountAvailable" : 100.1 } }`,
}

func TestWsFuturesHandleData(t *testing.T) {
	t.Parallel()
	var err error
	for title, data := range futuresPushDataMap {
		err = p.wsFuturesHandleData([]byte(data))
		require.NoErrorf(t, err, "%s: unexpected error %v", title, err)
	}
}

func populateTradablepairs() error {
	err := p.UpdateTradablePairs(context.Background(), false)
	if err != nil {
		return err
	}
	tradablePairs, err := p.GetEnabledPairs(asset.Spot)
	if err != nil {
		return err
	}
	spotTradablePair = tradablePairs[0]
	tradablePairs, err = p.GetEnabledPairs(asset.Futures)
	if err != nil {
		return err
	}
	futuresTradablePair = tradablePairs[0]
	return nil
}

func TestGetFuturesAccountOverview(t *testing.T) {
	t.Parallel()
	sharedtestvalues.SkipTestIfCredentialsUnset(t, p)
	result, err := p.GetFuturesAccountOverview(context.Background(), currency.USDT)
	require.NoError(t, err)
	assert.NotNil(t, result)
}

func TestGetFuturesAccountTransactionHistory(t *testing.T) {
	t.Parallel()
	sharedtestvalues.SkipTestIfCredentialsUnset(t, p)
	result, err := p.GetFuturesAccountTransactionHistory(context.Background(), time.Now().Add(-time.Hour*50), time.Now(), "RealisedPNL", 0, 100, currency.EMPTYCODE)
	require.NoError(t, err)
	assert.NotNil(t, result)
}

func TestGetFuturesMaxActiveOrderLimit(t *testing.T) {
	t.Parallel()
	sharedtestvalues.SkipTestIfCredentialsUnset(t, p)
	result, err := p.GetFuturesMaxActiveOrderLimit(context.Background())
	require.NoError(t, err)
	assert.NotNil(t, result)
}

func TestGetFuturesMaxRiskLimit(t *testing.T) {
	t.Parallel()
	sharedtestvalues.SkipTestIfCredentialsUnset(t, p)
	result, err := p.GetFuturesMaxRiskLimit(context.Background(), futuresTradablePair.String())
	require.NoError(t, err)
	assert.NotNil(t, result)
}

func TestGetFuturesUserFeeRate(t *testing.T) {
	t.Parallel()
	sharedtestvalues.SkipTestIfCredentialsUnset(t, p)
	result, err := p.GetFuturesUserFeeRate(context.Background())
	require.NoError(t, err)
	assert.NotNil(t, result)
}

func TestGetFuturesMarginMode(t *testing.T) {
	t.Parallel()
	sharedtestvalues.SkipTestIfCredentialsUnset(t, p)
	result, err := p.GetFuturesMarginMode(context.Background(), futuresTradablePair.String())
	require.NoError(t, err)
	assert.NotNil(t, result)
}

func TestChangeMarginMode(t *testing.T) {
	t.Parallel()
	err := p.ChangeMarginMode(context.Background(), "", margin.Isolated)
	require.ErrorIs(t, err, currency.ErrSymbolStringEmpty)
	err = p.ChangeMarginMode(context.Background(), futuresTradablePair.String(), margin.Unknown)
	require.ErrorIs(t, err, margin.ErrInvalidMarginType)

	sharedtestvalues.SkipTestIfCredentialsUnset(t, p, canManipulateRealOrders)
	err = p.ChangeMarginMode(context.Background(), futuresTradablePair.String(), margin.Isolated)
	assert.NoError(t, err)
}

func TestPlaceFuturesOrder(t *testing.T) {
	t.Parallel()
	_, err := p.PlaceFuturesOrder(context.Background(), &FuturesOrderParams{})
	require.ErrorIs(t, err, common.ErrNilPointer)
	_, err = p.PlaceFuturesOrder(context.Background(), &FuturesOrderParams{
		OrderType:   "limit",
		VisibleSize: 0,
	})
	require.ErrorIs(t, err, currency.ErrSymbolStringEmpty)
	_, err = p.PlaceFuturesOrder(context.Background(), &FuturesOrderParams{
		Symbol:      futuresTradablePair.String(),
		OrderType:   "limit",
		VisibleSize: 0,
	})
	require.ErrorIs(t, err, order.ErrSideIsInvalid)
	_, err = p.PlaceFuturesOrder(context.Background(), &FuturesOrderParams{
		Side:        "buy",
		Symbol:      futuresTradablePair.String(),
		VisibleSize: 0,
	})
	require.ErrorIs(t, err, order.ErrTypeIsInvalid)
	_, err = p.PlaceFuturesOrder(context.Background(), &FuturesOrderParams{
		Side:        "buy",
		Symbol:      futuresTradablePair.String(),
		OrderType:   "limit",
		VisibleSize: 0,
	})
	require.ErrorIs(t, err, order.ErrPriceBelowMin)
	_, err = p.PlaceFuturesOrder(context.Background(), &FuturesOrderParams{
		ClientOrderID: "5c52e11203aa677f33e493fb",
		Leverage:      20,
		PostOnly:      false,
		Remark:        "remark",
		Side:          "buy",
		Size:          20,
		Symbol:        futuresTradablePair.String(),
		OrderType:     "limit",
		VisibleSize:   0,
	})
	require.ErrorIs(t, err, order.ErrPriceBelowMin)

	sharedtestvalues.SkipTestIfCredentialsUnset(t, p, canManipulateRealOrders)
	result, err := p.PlaceFuturesOrder(context.Background(), &FuturesOrderParams{
		ClientOrderID: "5c52e11203aa677f33e493fb",
		Leverage:      20,
		PostOnly:      false,
		Price:         8000,
		Remark:        "remark",
		Side:          "buy",
		Size:          20,
		Symbol:        futuresTradablePair.String(),
		OrderType:     "limit",
		VisibleSize:   0,
	})
	require.NoError(t, err)
	assert.NotNil(t, result)
}

func TestPlaceMultipleFuturesOrder(t *testing.T) {
	t.Parallel()
	_, err := p.PlaceMultipleFuturesOrder(context.Background(), []FuturesOrderParams{})
	require.ErrorIs(t, err, common.ErrNilPointer)

	sharedtestvalues.SkipTestIfCredentialsUnset(t, p, canManipulateRealOrders)
	result, err := p.PlaceMultipleFuturesOrder(context.Background(), []FuturesOrderParams{{
		ClientOrderID: "5c52e11203aa677f33e493fb",
		Leverage:      20,
		Price:         8000,
		Remark:        "remark",
		Side:          "buy",
		Size:          20,
		Symbol:        futuresTradablePair.String(),
		OrderType:     "limit",
	},
		{
			ClientOrderID: "5c52e11203aa677f33e493fc",
			Leverage:      20,
			PostOnly:      false,
			Price:         1200,
			Remark:        "remark",
			Side:          "buy",
			Size:          20,
			Symbol:        "BTCUSDTPERP",
			OrderType:     "limit",
		}})
	require.NoError(t, err)
	assert.NotNil(t, result)
}

func TestFuturesCancelOrderByID(t *testing.T) {
	t.Parallel()
	sharedtestvalues.SkipTestIfCredentialsUnset(t, p, canManipulateRealOrders)
	result, err := p.CancelFuturesOrderByID(context.Background(), "5c52e11203aa677f33e493fc")
	require.NoError(t, err)
	assert.NotNil(t, result)
}

func TestCancelAllFuturesLimitOrders(t *testing.T) {
	t.Parallel()
	sharedtestvalues.SkipTestIfCredentialsUnset(t, p, canManipulateRealOrders)
	result, err := p.CancelAllFuturesLimitOrders(context.Background(), futuresTradablePair.String(), "sell")
	require.NoError(t, err)
	assert.NotNil(t, result)
}

func TestCancelMultipleFuturesLimitOrders(t *testing.T) {
	t.Parallel()
	sharedtestvalues.SkipTestIfCredentialsUnset(t, p, canManipulateRealOrders)
	result, err := p.CancelMultipleFuturesLimitOrders(context.Background(), []string{"12345", "67867"}, []string{})
	require.NoError(t, err)
	assert.NotNil(t, result)
}

func TestCancelAllFuturesStopOrders(t *testing.T) {
	t.Parallel()
	sharedtestvalues.SkipTestIfCredentialsUnset(t, p, canManipulateRealOrders)
	result, err := p.CancelAllFuturesStopOrders(context.Background(), "")
	require.NoError(t, err)
	assert.NotNil(t, result)
}

func TestGetFuturesOrderList(t *testing.T) {
	t.Parallel()
	_, err := p.GetFuturesOrderList(context.Background(), "active", "", "Sell", "limit", time.Now(), time.Now().Add(-time.Hour*5), margin.Isolated)
	require.ErrorIs(t, err, common.ErrStartAfterEnd)

	sharedtestvalues.SkipTestIfCredentialsUnset(t, p)
	result, err := p.GetFuturesOrderList(context.Background(), "active", "", "Sell", "limit", time.Time{}, time.Time{}, margin.Unknown)
	require.NoError(t, err)
	assert.NotNil(t, result)
}

func TestGetFuturesUntriggeredStopOrderList(t *testing.T) {
	t.Parallel()
	_, err := p.GetFuturesUntriggeredStopOrderList(context.Background(), "", "Sell", "limit", time.Now(), time.Now().Add(-time.Hour*5), margin.Isolated)
	require.ErrorIs(t, err, common.ErrStartAfterEnd)

	sharedtestvalues.SkipTestIfCredentialsUnset(t, p)
	result, err := p.GetFuturesUntriggeredStopOrderList(context.Background(), "", "Sell", "limit", time.Time{}, time.Time{}, margin.Unknown)
	require.NoError(t, err)
	assert.NotNil(t, result)
}

func TestGetFuturesCompletedOrdersIn24Hour(t *testing.T) {
	t.Parallel()
	sharedtestvalues.SkipTestIfCredentialsUnset(t, p)
	result, err := p.GetFuturesCompletedOrdersIn24Hour(context.Background())
	require.NoError(t, err)
	assert.NotNil(t, result)
}

func TestGetFuturesSingleOrderDetail(t *testing.T) {
	t.Parallel()
	sharedtestvalues.SkipTestIfCredentialsUnset(t, p)
	result, err := p.GetFuturesSingleOrderDetailByOrderID(context.Background(), "5cdfc138b21023a909e5ad55")
	require.NoError(t, err)
	assert.NotNil(t, result)
}

func TestGetFuturesSingleOrderDetailByClientOrderID(t *testing.T) {
	t.Parallel()
	sharedtestvalues.SkipTestIfCredentialsUnset(t, p)
	result, err := p.GetFuturesSingleOrderDetailByClientOrderID(context.Background(), "5cdfc138b21023a909e5ad55")
	require.NoError(t, err)
	assert.NotNil(t, result)
}

func TestGetFuturesOrderListV2(t *testing.T) {
	t.Parallel()
	sharedtestvalues.SkipTestIfCredentialsUnset(t, p)
	result, err := p.GetFuturesOrderListV2(context.Background(), "done", futuresTradablePair.String(), "buy", "market", "PREV", time.Time{}, time.Time{}, 0)
	require.NoError(t, err)
	assert.NotNil(t, result)
}

func TestGetFuturesOrderFills(t *testing.T) {
	t.Parallel()
	sharedtestvalues.SkipTestIfCredentialsUnset(t, p)
	result, err := p.GetFuturesOrderFills(context.Background(), "5ce24c1f0c19fc3c58edc47c", futuresTradablePair.String(), "", "limit", time.Time{}, time.Time{})
	require.NoError(t, err)
	assert.NotNil(t, result)
}

func TestGetFuturesActiveOrderValueCalculation(t *testing.T) {
	t.Parallel()
	_, err := p.GetFuturesActiveOrderValueCalculation(context.Background(), "")
	require.ErrorIs(t, err, currency.ErrSymbolStringEmpty)

	sharedtestvalues.SkipTestIfCredentialsUnset(t, p)
	result, err := p.GetFuturesActiveOrderValueCalculation(context.Background(), futuresTradablePair.String())
	require.NoError(t, err)
	assert.NotNil(t, result)
}

func TestGetFuturesFillsV2(t *testing.T) {
	t.Parallel()
	sharedtestvalues.SkipTestIfCredentialsUnset(t, p)
	result, err := p.GetFuturesFillsV2(context.Background(), "active", futuresTradablePair.String(), "buy", "", "1231312321", "orderNEXT", time.Time{}, time.Time{}, margin.Unset, 10)
	require.NoError(t, err)
	assert.NotNil(t, result)
}

func TestGetFuturesPositionDetails(t *testing.T) {
	t.Parallel()
	sharedtestvalues.SkipTestIfCredentialsUnset(t, p)
	result, err := p.GetFuturesPositionDetails(context.Background(), futuresTradablePair.String())
	require.NoError(t, err)
	assert.NotNil(t, result)
}

func TestGetFuturesPositionList(t *testing.T) {
	t.Parallel()
	sharedtestvalues.SkipTestIfCredentialsUnset(t, p)
	result, err := p.GetFuturesPositionList(context.Background())
	require.NoError(t, err)
	assert.NotNil(t, result)
}

func TestFuturesRemoveMarginManually(t *testing.T) {
	t.Parallel()
	err := p.FuturesRemoveMarginManually(context.Background(), &AlterMarginManuallyParams{})
	require.ErrorIs(t, err, common.ErrNilPointer)

	sharedtestvalues.SkipTestIfCredentialsUnset(t, p)
	err = p.FuturesRemoveMarginManually(context.Background(), &AlterMarginManuallyParams{
		Symbol:       futuresTradablePair,
		MarginAmount: 123,
		BizNo:        "31312312",
	})
	assert.NoError(t, err)
}

func TestFuturesAddMarginManually(t *testing.T) {
	t.Parallel()
	err := p.FuturesAddMarginManually(context.Background(), &AlterMarginManuallyParams{})
	require.ErrorIs(t, err, common.ErrNilPointer)

	sharedtestvalues.SkipTestIfCredentialsUnset(t, p)
	err = p.FuturesAddMarginManually(context.Background(), &AlterMarginManuallyParams{
		Symbol:       futuresTradablePair,
		MarginAmount: 123,
		BizNo:        "31312312",
	})
	assert.NoError(t, err)
}

func TestGetFuturesLeverage(t *testing.T) {
	t.Parallel()
	_, err := p.GetFuturesLeverage(context.Background(), "")
	require.ErrorIs(t, err, currency.ErrSymbolStringEmpty)

	sharedtestvalues.SkipTestIfCredentialsUnset(t, p)
	result, err := p.GetFuturesLeverage(context.Background(), futuresTradablePair.String())
	require.NoError(t, err)
	assert.NotNil(t, result)
}

func TestSetFuturesLeverage(t *testing.T) {
	t.Parallel()
	_, err := p.SetFuturesLeverage(context.Background(), "", 0)
	require.ErrorIs(t, err, currency.ErrSymbolStringEmpty)
	_, err = p.SetFuturesLeverage(context.Background(), futuresTradablePair.String(), 0)
	require.ErrorIs(t, err, order.ErrSubmitLeverageNotSupported)

	sharedtestvalues.SkipTestIfCredentialsUnset(t, p, canManipulateRealOrders)
	result, err := p.SetFuturesLeverage(context.Background(), futuresTradablePair.String(), 3)
	require.NoError(t, err)
	assert.NotNil(t, result)
}

func TestGetFuturesFundingHistory(t *testing.T) {
	t.Parallel()
	_, err := p.GetFuturesFundingHistory(context.Background(), "", time.Time{}, time.Time{}, false, false, 0, 10)
	require.ErrorIs(t, err, currency.ErrSymbolStringEmpty)

	sharedtestvalues.SkipTestIfCredentialsUnset(t, p)
	result, err := p.GetFuturesFundingHistory(context.Background(), futuresTradablePair.String(), time.Time{}, time.Time{}, true, false, 0, 10)
	require.NoError(t, err)
	assert.NotNil(t, result)
}<|MERGE_RESOLUTION|>--- conflicted
+++ resolved
@@ -143,127 +143,13 @@
 		Type:      order.AnyType,
 		AssetType: asset.Spot,
 		Side:      order.AnySide,
-<<<<<<< HEAD
-	})
-	require.NoError(t, err)
-	assert.NotNil(t, result)
-=======
-	}
-
-	_, err := p.GetOrderHistory(context.Background(), &getOrdersRequest)
-	switch {
-	case sharedtestvalues.AreAPICredentialsSet(p) && err != nil:
-		t.Errorf("Could not get order history: %s", err)
-	case !sharedtestvalues.AreAPICredentialsSet(p) && err == nil && !mockTests:
-		t.Error("Expecting an error when no keys are set")
-	case mockTests && err != nil:
-		t.Errorf("Could not mock get order history: %s", err)
-	}
-}
-
-func TestGetOrderStatus(t *testing.T) {
-	t.Parallel()
-
-	tests := []struct {
-		name           string
-		mock           bool
-		orderID        string
-		errExpected    bool
-		errMsgExpected string
-	}{
-		{
-			name:           "correct order ID",
-			mock:           true,
-			orderID:        "96238912841",
-			errExpected:    false,
-			errMsgExpected: "",
-		},
-		{
-			name:           "wrong order ID",
-			mock:           true,
-			orderID:        "96238912842",
-			errExpected:    true,
-			errMsgExpected: "Order not found",
-		},
-	}
-
-	for _, tt := range tests {
-		t.Run(tt.name, func(t *testing.T) {
-			t.Parallel()
-			if tt.mock != mockTests {
-				t.Skip("mock mismatch, skipping")
-			}
-
-			_, err := p.GetAuthenticatedOrderStatus(context.Background(),
-				tt.orderID)
-			switch {
-			case sharedtestvalues.AreAPICredentialsSet(p) && err != nil:
-				t.Errorf("Could not get order status: %s", err)
-			case !sharedtestvalues.AreAPICredentialsSet(p) && err == nil && !mockTests:
-				t.Error("Expecting an error when no keys are set")
-			case mockTests && err != nil:
-				if !tt.errExpected {
-					t.Errorf("Could not mock get order status: %s", err.Error())
-				} else if !(strings.Contains(err.Error(), tt.errMsgExpected)) {
-					t.Errorf("Could not mock get order status: %s", err.Error())
-				}
-			case mockTests:
-				if tt.errExpected {
-					t.Errorf("Mock get order status expect an error '%s', get no error", tt.errMsgExpected)
-				}
-			}
-		})
-	}
-}
-
-func TestGetOrderTrades(t *testing.T) {
-	t.Parallel()
-
-	tests := []struct {
-		name           string
-		mock           bool
-		orderID        string
-		errExpected    bool
-		errMsgExpected string
-	}{
-		{
-			name:           "correct order ID",
-			mock:           true,
-			orderID:        "96238912841",
-			errExpected:    false,
-			errMsgExpected: "",
-		},
-		{
-			name:           "wrong order ID",
-			mock:           true,
-			orderID:        "96238912842",
-			errExpected:    true,
-			errMsgExpected: "Order not found",
-		},
-	}
-
-	for _, tt := range tests {
-		t.Run(tt.name, func(t *testing.T) {
-			t.Parallel()
-			if tt.mock != mockTests {
-				t.Skip("mock mismatch, skipping")
-			}
-
-			_, err := p.GetAuthenticatedOrderTrades(context.Background(), tt.orderID)
-			switch {
-			case sharedtestvalues.AreAPICredentialsSet(p) && err != nil:
-				t.Errorf("Could not get order trades: %s", err)
-			case !sharedtestvalues.AreAPICredentialsSet(p) && err == nil && !mockTests:
-				t.Error("Expecting an error when no keys are set")
-			case mockTests && err != nil:
-				if !(tt.errExpected && strings.Contains(err.Error(), tt.errMsgExpected)) {
-					t.Errorf("Could not mock get order trades: %s", err)
-				}
-			}
-		})
-	}
->>>>>>> a09fefed
-}
+	})
+	require.NoError(t, err)
+	assert.NotNil(t, result)
+}
+
+// Any tests below this line have the ability to impact your orders on the exchange. Enable canManipulateRealOrders to run them
+// ----------------------------------------------------------------------------------------------------------------------------
 
 func TestSubmitOrder(t *testing.T) {
 	t.Parallel()
