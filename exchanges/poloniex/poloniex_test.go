--- conflicted
+++ resolved
@@ -29,13 +29,9 @@
 	canManipulateRealOrders = false
 )
 
-<<<<<<< HEAD
+var testPair = currency.NewPair(currency.BTC, currency.LTC)
+
 var p = &Exchange{}
-=======
-var testPair = currency.NewPair(currency.BTC, currency.LTC)
-
-var p = &Poloniex{}
->>>>>>> ef8cb7b1
 
 func TestTimestamp(t *testing.T) {
 	t.Parallel()
