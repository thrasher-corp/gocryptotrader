--- conflicted
+++ resolved
@@ -1012,22 +1012,13 @@
 		}
 	}
 	item := &request.Item{
-<<<<<<< HEAD
-		Method:        http.MethodGet,
-		Path:          endpoint + path,
-		Result:        &resp,
-		Verbose:       e.Verbose,
-		HTTPDebugging: e.HTTPDebugging,
-		HTTPRecording: e.HTTPRecording,
-=======
 		Method:                 http.MethodGet,
 		Path:                   endpoint + path,
-		Result:                 result,
+		Result:                 &resp,
 		Verbose:                e.Verbose,
 		HTTPDebugging:          e.HTTPDebugging,
 		HTTPRecording:          e.HTTPRecording,
 		HTTPMockDataSliceLimit: e.HTTPMockDataSliceLimit,
->>>>>>> 9725191b
 	}
 	return e.SendPayload(ctx, epl, func() (*request.Item, error) {
 		return item, nil
@@ -1081,7 +1072,6 @@
 			return nil, err
 		}
 
-<<<<<<< HEAD
 		headers["signatureMethod"] = "hmacSHA256"
 		headers["signature"] = base64.StdEncoding.EncodeToString(hmac)
 		headers["signTimestamp"] = strconv.FormatInt(timestamp.UnixMilli(), 10)
@@ -1119,22 +1109,6 @@
 		return common.ErrNoResponse
 	}
 	return nil
-=======
-		path := fmt.Sprintf("%s/%s", ePoint, poloniexAPITradingEndpoint)
-		return &request.Item{
-			Method:                 method,
-			Path:                   path,
-			Headers:                headers,
-			Body:                   bytes.NewBufferString(values.Encode()),
-			Result:                 result,
-			NonceEnabled:           true,
-			Verbose:                e.Verbose,
-			HTTPDebugging:          e.HTTPDebugging,
-			HTTPRecording:          e.HTTPRecording,
-			HTTPMockDataSliceLimit: e.HTTPMockDataSliceLimit,
-		}, nil
-	}, request.AuthenticatedRequest)
->>>>>>> 9725191b
 }
 
 // GetFee returns an estimate of fee based on type of transaction
