package poloniex

import (
	"bytes"
	"context"
	"encoding/base64"
	"errors"
	"fmt"
	"net/http"
	"net/url"
	"reflect"
	"strconv"
	"strings"
	"time"

	"github.com/thrasher-corp/gocryptotrader/common"
	"github.com/thrasher-corp/gocryptotrader/common/crypto"
	"github.com/thrasher-corp/gocryptotrader/currency"
	"github.com/thrasher-corp/gocryptotrader/encoding/json"
	exchange "github.com/thrasher-corp/gocryptotrader/exchanges"
	"github.com/thrasher-corp/gocryptotrader/exchanges/kline"
	"github.com/thrasher-corp/gocryptotrader/exchanges/order"
	"github.com/thrasher-corp/gocryptotrader/exchanges/request"
)

const (
	poloniexAPIURL = "https://api.poloniex.com"
	tradeSpot      = "/trade/"
	tradeFutures   = "/futures" + tradeSpot
	marketEps      = "/markets/"
)

var (
	errNilArgument             = errors.New("nil argument")
	errAddressRequired         = errors.New("address is required")
	errInvalidWithdrawalChain  = errors.New("invalid withdrawal chain")
	errInvalidTimeout          = errors.New("timeout must not be empty")
	errChainsNotFound          = errors.New("chains not found")
	errChannelNotSupported     = errors.New("channel not supported")
	errAccountIDRequired       = errors.New("missing account ID")
	errAccountTypeRequired     = errors.New("account type required")
	errInvalidResponse         = errors.New("invalid response data")
	errMarginAdjustTypeMissing = errors.New("margin adjust type invalid")
	errPositionModeInvalid     = errors.New("invalid position mode")
	errOrderAssetTypeMismatch  = errors.New("order asset type mismatch detected")
	errPairStringMismatch      = errors.New("pair string mismatch")
)

// Exchange implements exchange.IBotExchange and contains additional specific api methods for interacting with Poloniex
type Exchange struct {
	exchange.Base
}

<<<<<<< HEAD
// GetSymbolInformation all symbols and their tradeLimit info. priceScale is referring to the max number of decimals allowed for a given symbol.
func (p *Poloniex) GetSymbolInformation(ctx context.Context, symbol currency.Pair) ([]SymbolDetail, error) {
	path := "/markets"
	if !symbol.IsEmpty() {
		path = path + "/" + symbol.String()
=======
// GetTicker returns current ticker information
func (e *Exchange) GetTicker(ctx context.Context) (map[string]Ticker, error) {
	type response struct {
		Data map[string]Ticker
>>>>>>> 2a9b8493
	}
	var resp []SymbolDetail
	return resp, p.SendHTTPRequest(ctx, exchange.RestSpot, unauthEPL, path, &resp)
}

<<<<<<< HEAD
// GetCurrenciesInformation retrieves list of currencies and theiir detailed information.
func (p *Poloniex) GetCurrenciesInformation(ctx context.Context) ([]CurrencyDetail, error) {
	var resp []CurrencyDetail
	return resp, p.SendHTTPRequest(ctx, exchange.RestSpot, referenceDataEPL, "/currencies", &resp)
=======
	resp := response{}
	path := "/public?command=returnTicker"

	return resp.Data, e.SendHTTPRequest(ctx, exchange.RestSpot, path, &resp.Data)
>>>>>>> 2a9b8493
}

// GetVolume returns a list of currencies with associated volume
func (e *Exchange) GetVolume(ctx context.Context) (any, error) {
	var resp any
	path := "/public?command=return24hVolume"

<<<<<<< HEAD
	return resp, p.SendHTTPRequest(ctx, exchange.RestSpot, unauthEPL, path, &resp)
}

// GetCurrencyInformation retrieves currency and their detailed information.
func (p *Poloniex) GetCurrencyInformation(ctx context.Context, ccy currency.Code) (CurrencyDetail, error) {
	if ccy.IsEmpty() {
		return nil, currency.ErrCurrencyCodeEmpty
=======
	return resp, e.SendHTTPRequest(ctx, exchange.RestSpot, path, &resp)
}

// GetOrderbook returns the full orderbook from poloniex
func (e *Exchange) GetOrderbook(ctx context.Context, currencyPair string, depth int) (OrderbookAll, error) {
	vals := url.Values{}

	if depth != 0 {
		vals.Set("depth", strconv.Itoa(depth))
>>>>>>> 2a9b8493
	}
	var resp CurrencyDetail
	return resp, p.SendHTTPRequest(ctx, exchange.RestSpot, referenceDataEPL, "/currencies/"+ccy.String(), &resp)
}

<<<<<<< HEAD
// GetV2CurrencyInformation retrieves list of currency details for V2 API.
func (p *Poloniex) GetV2CurrencyInformation(ctx context.Context) ([]CurrencyV2Information, error) {
	var resp []CurrencyV2Information
	return resp, p.SendHTTPRequest(ctx, exchange.RestSpot, referenceDataEPL, "/v2/currencies", &resp)
}

// GetV2FuturesCurrencyInformation retrieves currency details for V2 API.
func (p *Poloniex) GetV2FuturesCurrencyInformation(ctx context.Context, ccy currency.Code) (*CurrencyV2Information, error) {
	if ccy.IsEmpty() {
		return nil, currency.ErrCurrencyCodeEmpty
=======
	oba := OrderbookAll{Data: make(map[string]Orderbook)}
	if currencyPair != "" {
		vals.Set("currencyPair", currencyPair)
		resp := OrderbookResponse{}
		path := "/public?command=returnOrderBook&" + vals.Encode()
		err := e.SendHTTPRequest(ctx, exchange.RestSpot, path, &resp)
		if err != nil {
			return oba, err
		}
		if resp.Error != "" {
			return oba, fmt.Errorf("%s GetOrderbook() error: %s", e.Name, resp.Error)
		}
		ob := Orderbook{
			Bids: make([]OrderbookItem, len(resp.Bids)),
			Asks: make([]OrderbookItem, len(resp.Asks)),
		}
		for x := range resp.Asks {
			ob.Asks[x] = OrderbookItem{
				Price:  resp.Asks[x][0].Float64(),
				Amount: resp.Asks[x][1].Float64(),
			}
		}
		for x := range resp.Bids {
			ob.Bids[x] = OrderbookItem{
				Price:  resp.Bids[x][0].Float64(),
				Amount: resp.Bids[x][1].Float64(),
			}
		}
		oba.Data[currencyPair] = ob
	} else {
		vals.Set("currencyPair", "all")
		resp := OrderbookResponseAll{}
		path := "/public?command=returnOrderBook&" + vals.Encode()
		err := e.SendHTTPRequest(ctx, exchange.RestSpot, path, &resp.Data)
		if err != nil {
			return oba, err
		}
		for currency, orderbook := range resp.Data {
			ob := Orderbook{
				Bids: make([]OrderbookItem, len(orderbook.Bids)),
				Asks: make([]OrderbookItem, len(orderbook.Asks)),
			}
			for x := range orderbook.Asks {
				ob.Asks[x] = OrderbookItem{
					Price:  orderbook.Asks[x][0].Float64(),
					Amount: orderbook.Asks[x][1].Float64(),
				}
			}
			for x := range orderbook.Bids {
				ob.Bids[x] = OrderbookItem{
					Price:  orderbook.Bids[x][0].Float64(),
					Amount: orderbook.Bids[x][1].Float64(),
				}
			}
			oba.Data[currency] = ob
		}
>>>>>>> 2a9b8493
	}
	var resp *CurrencyV2Information
	return resp, p.SendHTTPRequest(ctx, exchange.RestSpot, referenceDataEPL, "/v2/currencies/"+ccy.String(), &resp)
}

<<<<<<< HEAD
// GetSystemTimestamp retrieves current server time.
func (p *Poloniex) GetSystemTimestamp(ctx context.Context) (*ServerSystemTime, error) {
	var resp *ServerSystemTime
	return resp, p.SendHTTPRequest(ctx, exchange.RestSpot, unauthEPL, "/timestamp", &resp)
}
=======
// GetTradeHistory returns trades history from poloniex
func (e *Exchange) GetTradeHistory(ctx context.Context, currencyPair string, start, end int64) ([]TradeHistory, error) {
	vals := url.Values{}
	vals.Set("currencyPair", currencyPair)
>>>>>>> 2a9b8493

// GetMarketPrices retrieves latest trade price for all symbols.
func (p *Poloniex) GetMarketPrices(ctx context.Context) ([]MarketPrice, error) {
	var resp []MarketPrice
	return resp, p.SendHTTPRequest(ctx, exchange.RestSpot, unauthEPL, "/markets/price", &resp)
}

// GetMarketPrice retrieves latest trade price for all symbols.
func (p *Poloniex) GetMarketPrice(ctx context.Context, symbol currency.Pair) (*MarketPrice, error) {
	if symbol.IsEmpty() {
		return nil, currency.ErrCurrencyPairEmpty
	}
<<<<<<< HEAD
	var resp *MarketPrice
	return resp, p.SendHTTPRequest(ctx, exchange.RestSpot, unauthEPL, marketEps+symbol.String()+"/price", &resp)
}

// GetMarkPrices retrieves latest mark price for a single cross margin
func (p *Poloniex) GetMarkPrices(ctx context.Context) ([]MarkPrice, error) {
	var resp []MarkPrice
	return resp, p.SendHTTPRequest(ctx, exchange.RestSpot, unauthEPL, "/markets/markPrice", &resp)
}
=======

	var resp []TradeHistory
	path := "/public?command=returnTradeHistory&" + vals.Encode()
	return resp, e.SendHTTPRequest(ctx, exchange.RestSpot, path, &resp)
}

// GetChartData returns chart data for a specific currency pair
func (e *Exchange) GetChartData(ctx context.Context, currencyPair string, start, end time.Time, period string) ([]ChartData, error) {
	vals := url.Values{}
	vals.Set("currencyPair", currencyPair)
>>>>>>> 2a9b8493

// GetMarkPrice retrieves latest mark price for all cross margin symbol.
func (p *Poloniex) GetMarkPrice(ctx context.Context, symbol currency.Pair) (*MarkPrice, error) {
	if symbol.IsEmpty() {
		return nil, currency.ErrCurrencyPairEmpty
	}
	var resp *MarkPrice
	return resp, p.SendHTTPRequest(ctx, exchange.RestSpot, unauthEPL, marketEps+symbol.String()+"/markPrice", &resp)
}

// MarkPriceComponents retrieves components of the mark price for a given symbol.
func (p *Poloniex) MarkPriceComponents(ctx context.Context, symbol currency.Pair) (*MarkPriceComponent, error) {
	if symbol.IsEmpty() {
		return nil, currency.ErrCurrencyPairEmpty
	}
	var resp *MarkPriceComponent
	return resp, p.SendHTTPRequest(ctx, exchange.RestSpot, unauthEPL, marketEps+symbol.String()+"/markPriceComponents", &resp)
}

// GetOrderbook retrieves the order book for a given symbol. Scale and limit values are optional.
// For valid scale values, please refer to the scale values defined for each symbol .
// If scale is not supplied, then no grouping/aggregation will be applied.
func (p *Poloniex) GetOrderbook(ctx context.Context, symbol currency.Pair, scale, limit int64) (*OrderbookData, error) {
	if symbol.IsEmpty() {
		return nil, currency.ErrCurrencyPairEmpty
	}
	params := url.Values{}
	if scale > 0 {
		params.Set("scale", strconv.FormatInt(scale, 10))
	}
	if limit > 0 {
		params.Set("limit", strconv.FormatInt(limit, 10))
	}
	var resp *OrderbookData
	return resp, p.SendHTTPRequest(ctx, exchange.RestSpot, unauthEPL, common.EncodeURLValues(marketEps+symbol.String()+"/orderBook", params), &resp)
}

<<<<<<< HEAD
// GetCandlesticks retrieves OHLC for a symbol at given timeframe (interval).
func (p *Poloniex) GetCandlesticks(ctx context.Context, symbol currency.Pair, interval kline.Interval, startTime, endTime time.Time, limit uint64) ([]CandlestickData, error) {
	if symbol.IsEmpty() {
		return nil, currency.ErrCurrencyPairEmpty
	}
	intervalString, err := IntervalString(interval)
=======
	var temp json.RawMessage
	path := "/public?command=returnChartData&" + vals.Encode()
	err := e.SendHTTPRequest(ctx, exchange.RestSpot, path, &temp)
>>>>>>> 2a9b8493
	if err != nil {
		return nil, err
	} else if intervalString == "" {
		return nil, kline.ErrUnsupportedInterval
	}
	params := url.Values{}
	params.Set("interval", intervalString)
	if limit > 0 {
		params.Set("limit", strconv.FormatUint(limit, 10))
	}
	if !startTime.IsZero() && !endTime.IsZero() {
		err := common.StartEndTimeCheck(startTime, endTime)
		if err != nil {
			return nil, err
		}
		params.Set("startTime", strconv.FormatInt(startTime.UnixMilli(), 10))
		params.Set("endTime", strconv.FormatInt(endTime.UnixMilli(), 10))
	}
	var resp []CandlestickData
	return resp, p.SendHTTPRequest(ctx, exchange.RestSpot, unauthEPL, common.EncodeURLValues(marketEps+symbol.String()+"/candles", params), &resp)
}

<<<<<<< HEAD
// GetTrades returns a list of recent trades, request param limit is optional, its default value is 500, and max value is 1000.
func (p *Poloniex) GetTrades(ctx context.Context, symbol currency.Pair, limit int64) ([]Trade, error) {
	if symbol.IsEmpty() {
		return nil, currency.ErrCurrencyPairEmpty
	}
	params := url.Values{}
	if limit > 0 {
		params.Set("limit", strconv.FormatInt(limit, 10))
=======
// GetCurrencies returns information about currencies
func (e *Exchange) GetCurrencies(ctx context.Context) (map[string]*Currencies, error) {
	type Response struct {
		Data map[string]*Currencies
	}
	resp := Response{}
	return resp.Data, e.SendHTTPRequest(ctx,
		exchange.RestSpot,
		"/public?command=returnCurrencies&includeMultiChainCurrencies=true",
		&resp.Data,
	)
}

// GetTimestamp returns server time
func (e *Exchange) GetTimestamp(ctx context.Context) (time.Time, error) {
	var resp TimeStampResponse
	err := e.SendHTTPRequest(ctx,
		exchange.RestSpotSupplementary,
		poloniexTimestamp,
		&resp,
	)
	if err != nil {
		return time.Time{}, err
>>>>>>> 2a9b8493
	}
	var resp []Trade
	return resp, p.SendHTTPRequest(ctx, exchange.RestSpot, referenceDataEPL, common.EncodeURLValues(marketEps+symbol.String()+"/trades", params), &resp)
}

<<<<<<< HEAD
// GetTickers retrieve ticker in last 24 hours for all symbols.
func (p *Poloniex) GetTickers(ctx context.Context) ([]TickerData, error) {
	var resp []TickerData
	return resp, p.SendHTTPRequest(ctx, exchange.RestSpot, referenceDataEPL, "/markets/ticker24h", &resp)
}

// GetTicker retrieve ticker in last 24 hours for provided symbols.
func (p *Poloniex) GetTicker(ctx context.Context, symbol currency.Pair) (*TickerData, error) {
	if symbol.IsEmpty() {
		return nil, currency.ErrCurrencyPairEmpty
=======
// GetLoanOrders returns the list of loan offers and demands for a given
// currency, specified by the "currency" GET parameter.
func (e *Exchange) GetLoanOrders(ctx context.Context, currency string) (LoanOrders, error) {
	resp := LoanOrders{}
	path := "/public?command=returnLoanOrders&currency=" + currency
	return resp, e.SendHTTPRequest(ctx, exchange.RestSpot, path, &resp)
}

// GetBalances returns balances for your account.
func (e *Exchange) GetBalances(ctx context.Context) (Balance, error) {
	var result any
	if err := e.SendAuthenticatedHTTPRequest(ctx, exchange.RestSpot, http.MethodPost, poloniexBalances, url.Values{}, &result); err != nil {
		return Balance{}, err
	}

	data, ok := result.(map[string]any)
	if !ok {
		return Balance{}, common.GetTypeAssertError("map[string]any", result, "balance result")
>>>>>>> 2a9b8493
	}
	var resp *TickerData
	return resp, p.SendHTTPRequest(ctx, exchange.RestSpot, referenceDataEPL, marketEps+symbol.String()+"/ticker24h", &resp)
}

// GetCollateralInfos retrieves collateral information for all currencies.
func (p *Poloniex) GetCollateralInfos(ctx context.Context) ([]CollateralInfo, error) {
	var resp []CollateralInfo
	return resp, p.SendHTTPRequest(ctx, exchange.RestSpot, unauthEPL, "/markets/collateralInfo", &resp)
}

// GetCollateralInfo retrieves collateral information for all currencies.
func (p *Poloniex) GetCollateralInfo(ctx context.Context, ccy currency.Code) (*CollateralInfo, error) {
	var resp *CollateralInfo
	return resp, p.SendHTTPRequest(ctx, exchange.RestSpot, unauthEPL, marketEps+ccy.String()+"/collateralInfo", &resp)
}

<<<<<<< HEAD
// GetBorrowRateInfo retrieves borrow rates information for all tiers and currencies.
func (p *Poloniex) GetBorrowRateInfo(ctx context.Context) ([]BorrowRateInfo, error) {
	var resp []BorrowRateInfo
	return resp, p.SendHTTPRequest(ctx, exchange.RestSpot, unauthEPL, "/markets/borrowRatesInfo", &resp)
}

// GetAccountInformation retrieves all accounts of a user.
func (p *Poloniex) GetAccountInformation(ctx context.Context) ([]AccountInformation, error) {
	var resp []AccountInformation
	return resp, p.SendAuthenticatedHTTPRequest(ctx, exchange.RestSpot, authNonResourceIntensiveEPL, http.MethodGet, "/accounts", nil, nil, &resp)
}

// GetAllBalances get a list of all accounts of a user with each account’s id, type and balances (assets).
func (p *Poloniex) GetAllBalances(ctx context.Context, accountType string) ([]AccountBalance, error) {
	params := url.Values{}
	if accountType != "" {
		params.Set("accountType", accountType)
=======
// GetCompleteBalances returns complete balances from your account.
func (e *Exchange) GetCompleteBalances(ctx context.Context) (CompleteBalances, error) {
	var result CompleteBalances
	vals := url.Values{}
	vals.Set("account", "all")
	err := e.SendAuthenticatedHTTPRequest(ctx, exchange.RestSpot,
		http.MethodPost,
		poloniexBalancesComplete,
		vals,
		&result)
	return result, err
}

// GetDepositAddresses returns deposit addresses for all enabled cryptos.
func (e *Exchange) GetDepositAddresses(ctx context.Context) (DepositAddresses, error) {
	var result any
	addresses := DepositAddresses{}

	err := e.SendAuthenticatedHTTPRequest(ctx, exchange.RestSpot, http.MethodPost, poloniexDepositAddresses, url.Values{}, &result)
	if err != nil {
		return addresses, err
>>>>>>> 2a9b8493
	}
	var resp []AccountBalance
	return resp, p.SendAuthenticatedHTTPRequest(ctx, exchange.RestSpot, authNonResourceIntensiveEPL, http.MethodGet, "/accounts/balances", params, nil, &resp)
}

// GetAllBalance get an accounts of a user with each account’s id, type and balances (assets).
func (p *Poloniex) GetAllBalance(ctx context.Context, accountID, accountType string) ([]AccountBalance, error) {
	if accountID == "" {
		return nil, errAccountIDRequired
	}
	params := url.Values{}
	if accountType != "" {
		params.Set("accountType", accountType)
	}
	var resp []AccountBalance
	return resp, p.SendAuthenticatedHTTPRequest(ctx, exchange.RestSpot, authNonResourceIntensiveEPL, http.MethodGet, "/accounts/"+accountID+"/balances", params, nil, &resp)
}

<<<<<<< HEAD
// GetAllAccountActivities retrieves a list of activities such as airdrop, rebates, staking, credit/debit adjustments, and other (historical adjustments).
// Type of activity: ALL: 200, AIRDROP: 201, COMMISSION_REBATE: 202, STAKING: 203, REFERRAL_REBATE: 204, SWAP: 205, CREDIT_ADJUSTMENT: 104, DEBIT_ADJUSTMENT: 105, OTHER: 199
func (p *Poloniex) GetAllAccountActivities(ctx context.Context, startTime, endTime time.Time, activityType, limit, from int64, direction string, ccy currency.Code) ([]AccountActivity, error) {
	params := url.Values{}
	if !startTime.IsZero() && !endTime.IsZero() {
		err := common.StartEndTimeCheck(startTime, endTime)
		if err != nil {
			return nil, err
		}
		params.Set("startTime", strconv.FormatInt(startTime.UnixMilli(), 10))
		params.Set("endTime", strconv.FormatInt(endTime.UnixMilli(), 10))
	}
	if activityType != 0 {
		params.Set("activityType", strconv.FormatInt(activityType, 10))
=======
// GenerateNewAddress generates a new address for a currency
func (e *Exchange) GenerateNewAddress(ctx context.Context, curr string) (string, error) {
	type Response struct {
		Success  int
		Error    string
		Response string
	}
	resp := Response{}
	values := url.Values{}
	values.Set("currency", curr)

	err := e.SendAuthenticatedHTTPRequest(ctx, exchange.RestSpot, http.MethodPost, poloniexGenerateNewAddress, values, &resp)
	if err != nil {
		return "", err
>>>>>>> 2a9b8493
	}
	if limit > 0 {
		params.Set("limit", strconv.FormatInt(limit, 10))
	}
<<<<<<< HEAD
	if from != 0 {
		params.Set("from", strconv.FormatInt(from, 10))
=======

	return resp.Response, nil
}

// GetDepositsWithdrawals returns a list of deposits and withdrawals
func (e *Exchange) GetDepositsWithdrawals(ctx context.Context, start, end string) (DepositsWithdrawals, error) {
	resp := DepositsWithdrawals{}
	values := url.Values{}

	if start != "" {
		values.Set("start", start)
	} else {
		values.Set("start", "0")
>>>>>>> 2a9b8493
	}
	if direction != "" {
		params.Set("direction", direction)
	}
<<<<<<< HEAD
	if !ccy.IsEmpty() {
		params.Set("currency", ccy.String())
	}
	var resp []AccountActivity
	return resp, p.SendAuthenticatedHTTPRequest(ctx, exchange.RestSpot, authResourceIntensiveEPL, http.MethodGet, "/accounts/activity", params, nil, &resp)
}

// AccountsTransfer transfer amount of currency from an account to another account for a user.
func (p *Poloniex) AccountsTransfer(ctx context.Context, arg *AccountTransferParams) (*AccountTransferResponse, error) {
	if *arg == (AccountTransferParams{}) {
		return nil, errNilArgument
=======

	return resp, e.SendAuthenticatedHTTPRequest(ctx, exchange.RestSpot, http.MethodPost, poloniexDepositsWithdrawals, values, &resp)
}

// GetOpenOrders returns current unfilled opened orders
func (e *Exchange) GetOpenOrders(ctx context.Context, currency string) (OpenOrdersResponse, error) {
	values := url.Values{}
	values.Set("currencyPair", currency)
	result := OpenOrdersResponse{}
	return result, e.SendAuthenticatedHTTPRequest(ctx, exchange.RestSpot, http.MethodPost, poloniexOrders, values, &result.Data)
}

// GetOpenOrdersForAllCurrencies returns all open orders
func (e *Exchange) GetOpenOrdersForAllCurrencies(ctx context.Context) (OpenOrdersResponseAll, error) {
	values := url.Values{}
	values.Set("currencyPair", "all")
	result := OpenOrdersResponseAll{}
	return result, e.SendAuthenticatedHTTPRequest(ctx, exchange.RestSpot, http.MethodPost, poloniexOrders, values, &result.Data)
}

// GetAuthenticatedTradeHistoryForCurrency returns account trade history
func (e *Exchange) GetAuthenticatedTradeHistoryForCurrency(ctx context.Context, currency string, start, end, limit int64) (AuthenticatedTradeHistoryResponse, error) {
	values := url.Values{}

	if start > 0 {
		values.Set("start", strconv.FormatInt(start, 10))
>>>>>>> 2a9b8493
	}
	if arg.Ccy.IsEmpty() {
		return nil, currency.ErrCurrencyCodeEmpty
	}
	if arg.Amount <= 0 {
		return nil, fmt.Errorf("%w, amount has to be greater than zero", order.ErrAmountIsInvalid)
	}
<<<<<<< HEAD
	if arg.FromAccount == "" {
		return nil, fmt.Errorf("%w, fromAccount=''", errAddressRequired)
	}
	if arg.ToAccount == "" {
		return nil, fmt.Errorf("%w, toAccount=''", errAddressRequired)
	}
	var resp *AccountTransferResponse
	return resp, p.SendAuthenticatedHTTPRequest(ctx, exchange.RestSpot, authResourceIntensiveEPL, http.MethodPost, "/accounts/transfer", nil, arg, &resp)
}

// GetAccountTransferRecords gets a list of transfer records of a user. Max interval for start and end time is 6 months. If no start/end time params are specified then records for last 7 days will be returned.
func (p *Poloniex) GetAccountTransferRecords(ctx context.Context, startTime, endTime time.Time, direction string, ccy currency.Code, from, limit int64) ([]AccountTransferRecord, error) {
	params := url.Values{}
	if !startTime.IsZero() && !endTime.IsZero() {
		err := common.StartEndTimeCheck(startTime, endTime)
		if err != nil {
			return nil, err
		}
		params.Set("startTime", strconv.FormatInt(startTime.UnixMilli(), 10))
		params.Set("endTime", strconv.FormatInt(endTime.UnixMilli(), 10))
=======

	values.Set("currencyPair", currency)
	result := AuthenticatedTradeHistoryResponse{}
	return result, e.SendAuthenticatedHTTPRequest(ctx, exchange.RestSpot, http.MethodPost, poloniexTradeHistory, values, &result.Data)
}

// GetAuthenticatedTradeHistory returns account trade history
func (e *Exchange) GetAuthenticatedTradeHistory(ctx context.Context, start, end, limit int64) (AuthenticatedTradeHistoryAll, error) {
	values := url.Values{}

	if start > 0 {
		values.Set("start", strconv.FormatInt(start, 10))
>>>>>>> 2a9b8493
	}
	if !ccy.IsEmpty() {
		params.Set("currency", ccy.String())
	}
	if direction != "" {
		params.Set("direction", direction)
	}
<<<<<<< HEAD
	if from != 0 {
		params.Set("from", strconv.FormatInt(from, 10))
=======

	values.Set("currencyPair", "all")
	var result json.RawMessage

	err := e.SendAuthenticatedHTTPRequest(ctx, exchange.RestSpot, http.MethodPost, poloniexTradeHistory, values, &result)
	if err != nil {
		return AuthenticatedTradeHistoryAll{}, err
>>>>>>> 2a9b8493
	}
	if limit > 0 {
		params.Set("limit", strconv.FormatInt(limit, 10))
	}
	var resp []AccountTransferRecord
	return resp, p.SendAuthenticatedHTTPRequest(ctx, exchange.RestSpot, authNonResourceIntensiveEPL, http.MethodGet, "/accounts/transfer", params, nil, &resp)
}

<<<<<<< HEAD
// GetAccountTransferRecord gets a transfer records of a user.
func (p *Poloniex) GetAccountTransferRecord(ctx context.Context, accountID string) ([]AccountTransferRecord, error) {
	if accountID == "" {
		return nil, errAccountIDRequired
=======
// GetAuthenticatedOrderStatus returns the status of a given orderId.
func (e *Exchange) GetAuthenticatedOrderStatus(ctx context.Context, orderID string) (o OrderStatusData, err error) {
	values := url.Values{}

	if orderID == "" {
		return o, errors.New("no orderID passed")
>>>>>>> 2a9b8493
	}
	var resp AccountTransferRecords
	return resp, p.SendAuthenticatedHTTPRequest(ctx, exchange.RestSpot, authNonResourceIntensiveEPL, http.MethodGet, "/accounts/transfer/"+accountID, nil, nil, &resp)
}

<<<<<<< HEAD
// GetFeeInfo retrieves fee rate for an account
func (p *Poloniex) GetFeeInfo(ctx context.Context) (*FeeInfo, error) {
	var resp *FeeInfo
	return resp, p.SendAuthenticatedHTTPRequest(ctx, exchange.RestSpot, authResourceIntensiveEPL, http.MethodGet, "/feeinfo", nil, nil, &resp)
}
=======
	values.Set("orderNumber", orderID)
	var rawOrderStatus OrderStatus
	err = e.SendAuthenticatedHTTPRequest(ctx, exchange.RestSpot, http.MethodPost, poloniexOrderStatus, values, &rawOrderStatus)
	if err != nil {
		return o, err
	}
>>>>>>> 2a9b8493

// GetInterestHistory get a list of interest collection records of a user.
// Max interval for start and end time is 90 days.
// If no start/end time params are specified then records for last 7 days will be returned.
func (p *Poloniex) GetInterestHistory(ctx context.Context, startTime, endTime time.Time, direction string, from, limit int64) ([]InterestHistory, error) {
	params := url.Values{}
	if !startTime.IsZero() && !endTime.IsZero() {
		err := common.StartEndTimeCheck(startTime, endTime)
		if err != nil {
			return nil, err
		}
		params.Set("startTime", strconv.FormatInt(startTime.UnixMilli(), 10))
		params.Set("endTime", strconv.FormatInt(endTime.UnixMilli(), 10))
	}
	if direction != "" {
		params.Set("direction", direction)
	}
	if from != 0 {
		params.Set("from", strconv.FormatInt(from, 10))
	}
	if limit > 0 {
		params.Set("limit", strconv.FormatInt(limit, 10))
	}
	var resp []InterestHistory
	return resp, p.SendAuthenticatedHTTPRequest(ctx, exchange.RestSpot, authNonResourceIntensiveEPL, http.MethodGet, "/accounts/interest/history", params, nil, &resp)
}

// GetSubAccountInformation get a list of all the accounts within an Account Group for a user.
func (p *Poloniex) GetSubAccountInformation(ctx context.Context) ([]SubAccount, error) {
	var resp []SubAccount
	return resp, p.SendAuthenticatedHTTPRequest(ctx, exchange.RestSpot, authNonResourceIntensiveEPL, http.MethodGet, "/subaccounts", nil, nil, &resp)
}

<<<<<<< HEAD
// GetSubAccountBalances get balances information by currency and account type (SPOT and FUTURES) for each account in the account group.
// This is only functional for a primary user.
// A subaccount user can call /accounts/balances for SPOT account type and the futures API overview for its FUTURES balances.
func (p *Poloniex) GetSubAccountBalances(ctx context.Context) ([]SubAccountBalance, error) {
	var resp []SubAccountBalance
	return resp, p.SendAuthenticatedHTTPRequest(ctx, exchange.RestSpot, authResourceIntensiveEPL, http.MethodGet, "/subaccounts/balances", nil, nil, &resp)
}
=======
// GetAuthenticatedOrderTrades returns all trades involving a given orderId.
func (e *Exchange) GetAuthenticatedOrderTrades(ctx context.Context, orderID string) (o []OrderTrade, err error) {
	values := url.Values{}
>>>>>>> 2a9b8493

// GetSubAccountBalance get balances information by currency and account type (SPOT and FUTURES) for each account in the account group.
func (p *Poloniex) GetSubAccountBalance(ctx context.Context, subAccountID string) ([]SubAccountBalance, error) {
	if subAccountID == "" {
		return nil, fmt.Errorf("%w: empty subAccountID", errAccountIDRequired)
	}
	var resp []SubAccountBalance
	return resp, p.SendAuthenticatedHTTPRequest(ctx, exchange.RestSpot, authNonResourceIntensiveEPL, http.MethodGet, "/subaccounts/"+subAccountID+"/balances", nil, nil, &resp)
}

<<<<<<< HEAD
// SubAccountTransfer transfer amount of currency from an account and account type to another account and account type among the accounts in the account group.
// Primary account can transfer to and from any subaccounts as well as transfer between 2 subaccounts across account types.
// Subaccount can only transfer to the primary account across account types.
func (p *Poloniex) SubAccountTransfer(ctx context.Context, arg *SubAccountTransferParam) (*AccountTransferResponse, error) {
	if *arg == (SubAccountTransferParam{}) {
		return nil, errNilArgument
=======
	values.Set("orderNumber", orderID)
	var result json.RawMessage
	err = e.SendAuthenticatedHTTPRequest(ctx, exchange.RestSpot, http.MethodPost, poloniexOrderTrades, values, &result)
	if err != nil {
		return nil, err
>>>>>>> 2a9b8493
	}
	if arg.Currency.IsEmpty() {
		return nil, currency.ErrCurrencyCodeEmpty
	}
	if arg.Amount <= 0 {
		return nil, order.ErrAmountIsInvalid
	}
	if arg.FromAccountID == "" {
		return nil, fmt.Errorf("%w, fromAccountID=''", errAccountIDRequired)
	}
	if arg.ToAccountID == "" {
		return nil, fmt.Errorf("%w, toAccountID=''", errAccountIDRequired)
	}
	if arg.FromAccountType == "" {
		return nil, fmt.Errorf("%w, fromAccountType=''", errAccountTypeRequired)
	}
	if arg.ToAccountType == "" {
		return nil, fmt.Errorf("%w, toAccountType=''", errAccountTypeRequired)
	}
	var resp *AccountTransferResponse
	return resp, p.SendAuthenticatedHTTPRequest(ctx, exchange.RestSpot, authNonResourceIntensiveEPL, http.MethodPost, "/subaccounts/transfer", nil, arg, &resp)
}

// GetSubAccountTransferRecords get a list of transfer records of a user. Max interval for start and end time is 6 months.
// If no start/end time params are specified then records for last 7 days will be returned.
func (p *Poloniex) GetSubAccountTransferRecords(ctx context.Context, ccy currency.Code, startTime, endTime time.Time, fromAccountID, toAccountID, fromAccountType, toAccountType, direction string, from, limit int64) ([]SubAccountTransfer, error) {
	params := url.Values{}
	if !ccy.IsEmpty() {
		params.Set("currency", ccy.String())
	}
	if !startTime.IsZero() && !endTime.IsZero() {
		err := common.StartEndTimeCheck(startTime, endTime)
		if err != nil {
			return nil, err
		}
		params.Set("startTime", startTime.String())
		params.Set("endTime", endTime.String())
	}
<<<<<<< HEAD
	if fromAccountID != "" {
		params.Set("fromAccountID", fromAccountID)
=======

	return o, err
}

// PlaceOrder places a new order on the exchange
func (e *Exchange) PlaceOrder(ctx context.Context, currency string, rate, amount float64, immediate, fillOrKill, buy bool) (OrderResponse, error) {
	result := OrderResponse{}
	values := url.Values{}

	var orderType string
	if buy {
		orderType = order.Buy.Lower()
	} else {
		orderType = order.Sell.Lower()
>>>>>>> 2a9b8493
	}
	if toAccountID != "" {
		params.Set("toAccountID", toAccountID)
	}
	if fromAccountType != "" {
		params.Set("fromAccountType", fromAccountType)
	}
	if toAccountType != "" {
		params.Set("toAccountType", toAccountType)
	}
	if direction != "" {
		params.Set("direction", direction)
	}
	if from > 0 {
		params.Set("from", strconv.FormatInt(from, 10))
	}
	if limit > 0 {
		params.Set("limit", strconv.FormatInt(limit, 10))
	}
	var resp []SubAccountTransfer
	return resp, p.SendAuthenticatedHTTPRequest(ctx, exchange.RestSpot, authResourceIntensiveEPL, http.MethodGet, "/subaccounts/transfer", params, nil, &resp)
}

// GetSubAccountTransferRecord retrieves a subaccount transfer record.
func (p *Poloniex) GetSubAccountTransferRecord(ctx context.Context, id string) ([]SubAccountTransfer, error) {
	if id == "" {
		return nil, fmt.Errorf("%w: subAccountID is missing", errAccountIDRequired)
	}
	var resp []SubAccountTransfer
	return resp, p.SendAuthenticatedHTTPRequest(ctx, exchange.RestSpot, authResourceIntensiveEPL, http.MethodGet, "/subaccounts/transfer/"+id, nil, nil, &resp)
}

<<<<<<< HEAD
// GetDepositAddresses get all deposit addresses for a user.
func (p *Poloniex) GetDepositAddresses(ctx context.Context, ccy currency.Code) (*DepositAddressesResponse, error) {
	params := url.Values{}
	if !ccy.IsEmpty() {
		params.Set("currency", ccy.String())
	}
	var addresses *DepositAddressesResponse
	return addresses, p.SendAuthenticatedHTTPRequest(ctx, exchange.RestSpot, authResourceIntensiveEPL, http.MethodGet, "/wallets/addresses", params, nil, &addresses)
}

// WalletActivity returns the wallet activity between set start and end time
func (p *Poloniex) WalletActivity(ctx context.Context, start, end time.Time, activityType string) (*WalletActivityResponse, error) {
	values := url.Values{}
	err := common.StartEndTimeCheck(start, end)
=======
	return result, e.SendAuthenticatedHTTPRequest(ctx, exchange.RestSpot, http.MethodPost, orderType, values, &result)
}

// CancelExistingOrder cancels and order by orderID
func (e *Exchange) CancelExistingOrder(ctx context.Context, orderID int64) error {
	result := GenericResponse{}
	values := url.Values{}
	values.Set("orderNumber", strconv.FormatInt(orderID, 10))

	err := e.SendAuthenticatedHTTPRequest(ctx, exchange.RestSpot, http.MethodPost, poloniexOrderCancel, values, &result)
>>>>>>> 2a9b8493
	if err != nil {
		return nil, err
	}
	values.Set("start", strconv.FormatInt(start.Unix(), 10))
	values.Set("end", strconv.FormatInt(end.Unix(), 10))
	if activityType != "" {
		values.Set("activityType", activityType)
	}
	var resp *WalletActivityResponse
	return resp, p.SendAuthenticatedHTTPRequest(ctx, exchange.RestSpot, authResourceIntensiveEPL, http.MethodGet, "/wallets/activity", values, nil, &resp)
}

<<<<<<< HEAD
// NewCurrencyDepositAddress create a new address for a currency.
// Some currencies use a common deposit address for everyone on the exchange and designate the account
// for which this payment is destined by populating paymentID field.
// In these cases, use /currencies to look up the mainAccount for the currency to find
// the deposit address and use the address returned here as the paymentID.
// Note: currencies will only include a mainAccount property for currencies which require a paymentID.
func (p *Poloniex) NewCurrencyDepositAddress(ctx context.Context, ccy currency.Code) (string, error) {
	if ccy.IsEmpty() {
		return "", currency.ErrCurrencyCodeEmpty
	}
	resp := &struct {
		Address string `json:"address"`
	}{}
	return resp.Address, p.SendAuthenticatedHTTPRequest(ctx, exchange.RestSpot, authResourceIntensiveEPL, http.MethodPost, "/wallets/address", nil, map[string]string{"currency": ccy.String()}, &resp)
}
=======
// MoveOrder moves an order
func (e *Exchange) MoveOrder(ctx context.Context, orderID int64, rate, amount float64, postOnly, immediateOrCancel bool) (MoveOrderResponse, error) {
	result := MoveOrderResponse{}
	values := url.Values{}
>>>>>>> 2a9b8493

var intervalMap = map[string]kline.Interval{"MINUTE_1": kline.OneMin, "MINUTE_5": kline.FiveMin, "MINUTE_10": kline.TenMin, "MINUTE_15": kline.FifteenMin, "MINUTE_30": kline.ThirtyMin, "HOUR_1": kline.OneHour, "HOUR_2": kline.TwoHour, "HOUR_4": kline.FourHour, "HOUR_6": kline.SixHour, "HOUR_12": kline.TwelveHour, "DAY_1": kline.OneDay, "DAY_3": kline.ThreeDay, "WEEK_1": kline.SevenDay, "MONTH_1": kline.OneMonth}

func stringToInterval(interval string) (kline.Interval, error) {
	intervalInstance, okay := intervalMap[strings.ToUpper(interval)]
	if okay {
		return intervalInstance, nil
	}
	return kline.Interval(0), kline.ErrUnsupportedInterval
}

// WithdrawCurrency withdraws a currency to a specific delegated address.
// Immediately places a withdrawal for a given currency, with no email confirmation.
// In order to use this method, withdrawal privilege must be enabled for your API key.
// Some currencies use a common deposit address for everyone on the exchange and designate the account for
// which this payment is destined by populating paymentID field.
// In these cases, use /currencies to look up the mainAccount for the currency to find the deposit address and
// use the address returned by /wallets/addresses or generate one using /wallets/address as the paymentId.
// Note: currencies will only include a mainAccount property for currencies which require a paymentID.
// For currencies where there are multiple networks to choose from (like USDT or BTC), you can specify the chain by setting the "currency" parameter
//
//	to be a multiChain currency name, like USDTTRON, USDTETH, or BTCTRON. You can get information on these currencies,
//
// like fees or if they"re disabled, by adding the "includeMultiChainCurrencies" optional parameter to the /currencies endpoint.
func (p *Poloniex) WithdrawCurrency(ctx context.Context, arg *WithdrawCurrencyParam) (*Withdraw, error) {
	if *arg == (WithdrawCurrencyParam{}) {
		return nil, errNilArgument
	}
	if arg.Currency == "" {
		return nil, currency.ErrCurrencyCodeEmpty
	}
	if arg.Amount <= 0 {
		return nil, order.ErrAmountBelowMin
	}
	if arg.Address == "" {
		return nil, errAddressRequired
	}
	var result *Withdraw
	return result, p.SendAuthenticatedHTTPRequest(ctx, exchange.RestSpot, authResourceIntensiveEPL, http.MethodPost, "/wallets/withdraw", nil, arg, &result)
}

// WithdrawCurrencyV2 withdraws a currency to a specific delegated address.
// Immediately places a withdrawal for a given currency, with no email confirmation.
// In order to use this method, withdrawal privilege must be enabled for your API key.
func (p *Poloniex) WithdrawCurrencyV2(ctx context.Context, arg *WithdrawCurrencyV2Param) (*Withdraw, error) {
	if *arg == (WithdrawCurrencyV2Param{}) {
		return nil, errNilArgument
	}
	if arg.Coin.IsEmpty() {
		return nil, currency.ErrCurrencyCodeEmpty
	}
	if arg.Amount <= 0 {
		return nil, order.ErrAmountBelowMin
	}
<<<<<<< HEAD
	if arg.Network == "" {
		return nil, errInvalidWithdrawalChain
=======

	err := e.SendAuthenticatedHTTPRequest(ctx, exchange.RestSpot, http.MethodPost,
		poloniexOrderMove,
		values,
		&result)
	if err != nil {
		return result, err
>>>>>>> 2a9b8493
	}
	if arg.Address == "" {
		return nil, errAddressRequired
	}
	var resp *Withdraw
	return resp, p.SendAuthenticatedHTTPRequest(ctx, exchange.RestSpot, authNonResourceIntensiveEPL, http.MethodPost, "/v2/wallets/withdraw", nil, arg, &resp)
}

<<<<<<< HEAD
// GetAccountMarginInformation retrieves account margin information
func (p *Poloniex) GetAccountMarginInformation(ctx context.Context, accountType string) (*AccountMargin, error) {
	params := url.Values{}
	if accountType != "" {
		params.Set("accountType", accountType)
=======
// Withdraw withdraws a currency to a specific delegated address.
// For currencies where there are multiple networks to choose from (like USDT or BTC),
// you can specify the chain by setting the "currency" parameter to be a multiChain currency
// name, like USDTTRON, USDTETH, or BTCTRON
func (e *Exchange) Withdraw(ctx context.Context, currency, address string, amount float64) (*Withdraw, error) {
	result := &Withdraw{}
	values := url.Values{}

	values.Set("currency", strings.ToUpper(currency))
	values.Set("amount", strconv.FormatFloat(amount, 'f', -1, 64))
	values.Set("address", address)

	err := e.SendAuthenticatedHTTPRequest(ctx, exchange.RestSpot, http.MethodPost, poloniexWithdraw, values, &result)
	if err != nil {
		return nil, err
>>>>>>> 2a9b8493
	}
	var resp *AccountMargin
	return resp, p.SendAuthenticatedHTTPRequest(ctx, exchange.RestSpot, authNonResourceIntensiveEPL, http.MethodGet, "/margin/accountMargin", params, nil, &resp)
}

// GetBorrowStatus retrieves borrow status of currencies
func (p *Poloniex) GetBorrowStatus(ctx context.Context, ccy currency.Code) ([]BorroweStatus, error) {
	params := url.Values{}
	if !ccy.IsEmpty() {
		params.Set("currency", ccy.String())
	}
	var resp []BorroweStatus
	return resp, p.SendAuthenticatedHTTPRequest(ctx, exchange.RestSpot, authNonResourceIntensiveEPL, http.MethodGet, "/margin/borrowStatus", params, nil, &resp)
}

<<<<<<< HEAD
// MaximumBuySellAmount get maximum and available buy/sell amount for a given symbol.
func (p *Poloniex) MaximumBuySellAmount(ctx context.Context, symbol currency.Pair) (*MaxBuySellAmount, error) {
	if symbol.IsEmpty() {
		return nil, currency.ErrCurrencyPairEmpty
	}
	params := url.Values{}
	params.Set("symbol", symbol.String())
	var resp MaxBuySellAmount
	return &resp, p.SendAuthenticatedHTTPRequest(ctx, exchange.RestSpot, authNonResourceIntensiveEPL, http.MethodGet, "/margin/maxSize", params, nil, &resp)
}

// PlaceOrder places an order for an account.
func (p *Poloniex) PlaceOrder(ctx context.Context, arg *PlaceOrderParams) (*PlaceOrderResponse, error) {
	if *arg == (PlaceOrderParams{}) {
		return nil, errNilArgument
	}
	if arg.Symbol.IsEmpty() {
		return nil, currency.ErrCurrencyPairEmpty
	}
	if arg.Side == "" {
		return nil, order.ErrSideIsInvalid
	}
	var resp *PlaceOrderResponse
	err := p.SendAuthenticatedHTTPRequest(ctx, exchange.RestSpot, authResourceIntensiveEPL, http.MethodPost, "/orders", nil, arg, &resp)
=======
// GetFeeInfo returns fee information
func (e *Exchange) GetFeeInfo(ctx context.Context) (Fee, error) {
	result := Fee{}

	return result, e.SendAuthenticatedHTTPRequest(ctx, exchange.RestSpot, http.MethodPost, poloniexFeeInfo, url.Values{}, &result)
}

// GetTradableBalances returns tradable balances
func (e *Exchange) GetTradableBalances(ctx context.Context) (map[string]map[string]float64, error) {
	type Response struct {
		Data map[string]map[string]any
	}
	result := Response{}

	err := e.SendAuthenticatedHTTPRequest(ctx, exchange.RestSpot, http.MethodPost, poloniexTradableBalances, url.Values{}, &result.Data)
>>>>>>> 2a9b8493
	if err != nil {
		return nil, err
	}
	if resp.Code != 200 {
		return nil, fmt.Errorf("code: %d msg: %s", resp.Code, resp.Message)
	}
	return resp, nil
}

<<<<<<< HEAD
// PlaceBatchOrders places a batch of order for an account.
func (p *Poloniex) PlaceBatchOrders(ctx context.Context, args []PlaceOrderParams) ([]PlaceBatchOrderRespItem, error) {
	if len(args) == 0 {
		return nil, errNilArgument
=======
// TransferBalance transfers balances between your accounts
func (e *Exchange) TransferBalance(ctx context.Context, currency, from, to string, amount float64) (bool, error) {
	values := url.Values{}
	result := GenericResponse{}

	values.Set("currency", currency)
	values.Set("amount", strconv.FormatFloat(amount, 'f', -1, 64))
	values.Set("fromAccount", from)
	values.Set("toAccount", to)

	err := e.SendAuthenticatedHTTPRequest(ctx, exchange.RestSpot, http.MethodPost, poloniexTransferBalance, values, &result)
	if err != nil {
		return false, err
>>>>>>> 2a9b8493
	}
	for x := range args {
		if args[x].Symbol.IsEmpty() {
			return nil, currency.ErrCurrencyPairEmpty
		}
		if args[x].Side == "" {
			return nil, order.ErrSideIsInvalid
		}
	}
	var resp []PlaceBatchOrderRespItem
	return resp, p.SendAuthenticatedHTTPRequest(ctx, exchange.RestSpot, authResourceIntensiveEPL, http.MethodPost, "/orders/batch", nil, args, &resp)
}

<<<<<<< HEAD
// CancelReplaceOrder cancel an existing active order, new or partially filled, and place a new order on the same
// symbol with details from existing order unless amended by new parameters.
// The replacement order can amend price, quantity, amount, type, timeInForce, and allowBorrow fields.
// Specify the existing order id in the path; if id is a clientOrderId, prefix with cid: e.g. cid:myId-1.
// The proceedOnFailure flag is intended to specify whether to continue with new order placement in case cancellation of the existing order fails.
// Please note that since the new order placement does not wait for funds to clear from the existing order cancellation,
// it is possible that the new order will fail due to low available balance.
func (p *Poloniex) CancelReplaceOrder(ctx context.Context, arg *CancelReplaceOrderParam) (*CancelReplaceOrderResponse, error) {
	if *arg == (CancelReplaceOrderParam{}) {
		return nil, errNilArgument
	}
	if arg.orderID == "" {
		return nil, order.ErrOrderIDNotSet
	}
	var resp *CancelReplaceOrderResponse
	return resp, p.SendAuthenticatedHTTPRequest(ctx, exchange.RestSpot, authNonResourceIntensiveEPL, http.MethodPut, "/orders/"+arg.orderID, nil, arg, &resp)
}

// GetOpenOrders retrieves a list of active orders for an account.
func (p *Poloniex) GetOpenOrders(ctx context.Context, symbol currency.Pair, side, direction, fromOrderID string, limit int64) ([]TradeOrder, error) {
	params := url.Values{}
	if !symbol.IsEmpty() {
		params.Set("symbol", symbol.String())
=======
// GetMarginAccountSummary returns a summary on your margin accounts
func (e *Exchange) GetMarginAccountSummary(ctx context.Context) (Margin, error) {
	result := Margin{}
	return result, e.SendAuthenticatedHTTPRequest(ctx, exchange.RestSpot, http.MethodPost, poloniexMarginAccountSummary, url.Values{}, &result)
}

// PlaceMarginOrder places a margin order
func (e *Exchange) PlaceMarginOrder(ctx context.Context, currency string, rate, amount, lendingRate float64, buy bool) (OrderResponse, error) {
	result := OrderResponse{}
	values := url.Values{}

	var orderType string
	if buy {
		orderType = poloniexMarginBuy
	} else {
		orderType = poloniexMarginSell
>>>>>>> 2a9b8493
	}
	if side != "" {
		params.Set("side", side)
	}
<<<<<<< HEAD
	if fromOrderID != "" {
		params.Set("from", fromOrderID)
	}
	if direction != "" {
		params.Set("direction", direction)
	}
	if limit > 0 {
		params.Set("limit", strconv.FormatInt(limit, 10))
	}
	var resp []TradeOrder
	return resp, p.SendAuthenticatedHTTPRequest(ctx, exchange.RestSpot, authResourceIntensiveEPL, http.MethodGet, "/orders", nil, nil, &resp)
}

// GetOrderDetail get an order’s status. Either by specifying orderId or clientOrderId. If id is a clientOrderId, prefix with cid: e.g. cid:myId-1
func (p *Poloniex) GetOrderDetail(ctx context.Context, id, clientOrderID string) (*TradeOrder, error) {
	var path string
	switch {
	case id != "":
		path = "/orders/" + id
	case clientOrderID != "":
		path = "/orders/cid:" + id
	default:
		return nil, fmt.Errorf("%w, orderid or client order id is required", order.ErrOrderIDNotSet)
=======

	return result, e.SendAuthenticatedHTTPRequest(ctx, exchange.RestSpot, http.MethodPost, orderType, values, &result)
}

// GetMarginPosition returns a position on a margin order
func (e *Exchange) GetMarginPosition(ctx context.Context, currency string) (any, error) {
	values := url.Values{}

	if currency != "" && currency != "all" {
		values.Set("currencyPair", currency)
		result := MarginPosition{}
		return result, e.SendAuthenticatedHTTPRequest(ctx, exchange.RestSpot, http.MethodPost, poloniexMarginPosition, values, &result)
>>>>>>> 2a9b8493
	}
	var resp *TradeOrder
	return resp, p.SendAuthenticatedHTTPRequest(ctx, exchange.RestSpot, authResourceIntensiveEPL, http.MethodGet, path, nil, nil, &resp)
}

// CancelOrderByID cancel an active order.
func (p *Poloniex) CancelOrderByID(ctx context.Context, id string) (*CancelOrderResponse, error) {
	if id == "" {
		return nil, fmt.Errorf("%w; order 'id' is required", order.ErrOrderIDNotSet)
	}
<<<<<<< HEAD
	var resp *CancelOrderResponse
	return resp, p.SendAuthenticatedHTTPRequest(ctx, exchange.RestSpot, authResourceIntensiveEPL, http.MethodDelete, "/orders/"+id, nil, nil, &resp)
}

// CancelMultipleOrdersByIDs batch cancel one or many active orders in an account by IDs.
func (p *Poloniex) CancelMultipleOrdersByIDs(ctx context.Context, args *OrderCancellationParams) ([]CancelOrderResponse, error) {
	if args == nil {
		return nil, errNilArgument
=======
	result := Response{}
	return result, e.SendAuthenticatedHTTPRequest(ctx, exchange.RestSpot, http.MethodPost, poloniexMarginPosition, values, &result.Data)
}

// CloseMarginPosition closes a current margin position
func (e *Exchange) CloseMarginPosition(ctx context.Context, currency string) (bool, error) {
	values := url.Values{}
	values.Set("currencyPair", currency)
	result := GenericResponse{}

	err := e.SendAuthenticatedHTTPRequest(ctx, exchange.RestSpot, http.MethodPost, poloniexMarginPositionClose, values, &result)
	if err != nil {
		return false, err
>>>>>>> 2a9b8493
	}
	if len(args.ClientOrderIDs) == 0 && len(args.OrderIDs) == 0 {
		return nil, order.ErrOrderIDNotSet
	}
	var resp []CancelOrderResponse
	return resp, p.SendAuthenticatedHTTPRequest(ctx, exchange.RestSpot, authResourceIntensiveEPL, http.MethodDelete, "/orders/cancelByIds", nil, args, &resp)
}

<<<<<<< HEAD
// CancelAllTradeOrders batch cancel all orders in an account.
func (p *Poloniex) CancelAllTradeOrders(ctx context.Context, symbols, accountTypes []string) ([]CancelOrderResponse, error) {
	args := make(map[string][]string)
	if len(symbols) != 0 {
		args["symbols"] = symbols
=======
// CreateLoanOffer places a loan offer on the exchange
func (e *Exchange) CreateLoanOffer(ctx context.Context, currency string, amount, rate float64, duration int, autoRenew bool) (int64, error) {
	values := url.Values{}
	values.Set("currency", currency)
	values.Set("amount", strconv.FormatFloat(amount, 'f', -1, 64))
	values.Set("duration", strconv.Itoa(duration))

	if autoRenew {
		values.Set("autoRenew", "1")
	} else {
		values.Set("autoRenew", "0")
>>>>>>> 2a9b8493
	}
	if len(accountTypes) > 0 {
		args["accountTypes"] = accountTypes
	}
	var resp []CancelOrderResponse
	return resp, p.SendAuthenticatedHTTPRequest(ctx, exchange.RestSpot, authResourceIntensiveEPL, http.MethodDelete, "/orders", nil, args, &resp)
}

// KillSwitch set a timer that cancels all regular and smartorders after the timeout has expired.
// Timeout can be reset by calling this command again with a new timeout value.
// A timeout value of -1 disables the timer. Timeout is defined in seconds.
// timeout value in seconds; range is -1 and 10 to 600
func (p *Poloniex) KillSwitch(ctx context.Context, timeout string) (*KillSwitchStatus, error) {
	if timeout == "" {
		return nil, errInvalidTimeout
	}
	var resp *KillSwitchStatus
	return resp, p.SendAuthenticatedHTTPRequest(ctx, exchange.RestSpot, authNonResourceIntensiveEPL, http.MethodPost, "/orders/killSwitch", nil, map[string]string{"timeout": timeout}, &resp)
}

// GetKillSwitchStatus get status of kill switch.
// If there is an active kill switch then the start and cancellation time is returned.
// If no active kill switch then an error message with code is returned
func (p *Poloniex) GetKillSwitchStatus(ctx context.Context) (*KillSwitchStatus, error) {
	var resp *KillSwitchStatus
	return resp, p.SendAuthenticatedHTTPRequest(ctx, exchange.RestSpot, authNonResourceIntensiveEPL, http.MethodGet, "/orders/killSwitchStatus", nil, nil, &resp)
}

<<<<<<< HEAD
// CreateSmartOrder create a smart order for an account. Funds will only be frozen when the smart order triggers, not upon smart order creation.
func (p *Poloniex) CreateSmartOrder(ctx context.Context, arg *SmartOrderRequestParam) (*PlaceOrderResponse, error) {
	if *arg == (SmartOrderRequestParam{}) {
		return nil, errNilArgument
	}
	if arg.Symbol.IsEmpty() {
		return nil, currency.ErrCurrencyPairEmpty
	}
	if arg.Side == "" {
		return nil, order.ErrSideIsInvalid
	}
	var resp *PlaceOrderResponse
	err := p.SendAuthenticatedHTTPRequest(ctx, exchange.RestSpot, authNonResourceIntensiveEPL, http.MethodPost, "/smartorders", nil, arg, &resp)
=======
	err := e.SendAuthenticatedHTTPRequest(ctx, exchange.RestSpot, http.MethodPost, poloniexCreateLoanOffer, values, &result)
>>>>>>> 2a9b8493
	if err != nil {
		return nil, err
	}
	if resp.Code != 200 {
		return nil, fmt.Errorf("code: %d msg: %s", resp.Code, resp.Message)
	}
	return resp, nil
}

<<<<<<< HEAD
// CancelReplaceSmartOrder cancel an existing untriggered smart order and place a new smart order on the same symbol with details from existing smart order unless amended by new parameters.
// The replacement smart order can amend price, stopPrice, quantity, amount, type, and timeInForce fields. Specify the existing smart order id in the path;
// if id is a clientOrderId, prefix with cid: e.g. cid:myId-1.
// The proceedOnFailure flag is intended to specify whether to continue with new smart order placement in case cancellation of the existing smart order fails.
func (p *Poloniex) CancelReplaceSmartOrder(ctx context.Context, arg *CancelReplaceSmartOrderParam) (*CancelReplaceSmartOrderResponse, error) {
	if *arg == (CancelReplaceSmartOrderParam{}) {
		return nil, errNilArgument
	}
	var path string
	switch {
	case arg.orderID != "":
		path = "/smartorders/" + arg.orderID
	case arg.ClientOrderID != "":
		path = "/smartorders/cid:" + arg.ClientOrderID
	default:
		return nil, order.ErrOrderIDNotSet
=======
// CancelLoanOffer cancels a loan offer order
func (e *Exchange) CancelLoanOffer(ctx context.Context, orderNumber int64) (bool, error) {
	result := GenericResponse{}
	values := url.Values{}
	values.Set("orderID", strconv.FormatInt(orderNumber, 10))

	err := e.SendAuthenticatedHTTPRequest(ctx, exchange.RestSpot, http.MethodPost, poloniexCancelLoanOffer, values, &result)
	if err != nil {
		return false, err
>>>>>>> 2a9b8493
	}
	var resp *CancelReplaceSmartOrderResponse
	return resp, p.SendAuthenticatedHTTPRequest(ctx, exchange.RestSpot, authResourceIntensiveEPL, http.MethodPut, path, nil, arg, &resp)
}

// GetSmartOpenOrders get a list of (pending) smart orders for an account.
func (p *Poloniex) GetSmartOpenOrders(ctx context.Context, limit int64) ([]SmartOrderItem, error) {
	params := url.Values{}
	if limit > 0 {
		params.Set("limit", strconv.FormatInt(limit, 10))
	}
	var resp []SmartOrderItem
	return resp, p.SendAuthenticatedHTTPRequest(ctx, exchange.RestSpot, authResourceIntensiveEPL, http.MethodGet, "/smartorders", params, nil, &resp)
}

<<<<<<< HEAD
// GetSmartOrderDetail get a smart order’s status. {id} can be smart order’s id or its clientOrderId (prefix with cid: ).
// If smart order’s state is TRIGGERED, the response will include the triggered order’s data
func (p *Poloniex) GetSmartOrderDetail(ctx context.Context, orderID, clientSuppliedID string) ([]SmartOrderDetail, error) {
	var path string
	switch {
	case orderID != "":
		path = "/smartorders/" + orderID
	case clientSuppliedID != "":
		path = "/smartorders/cid:" + clientSuppliedID
	default:
		return nil, order.ErrOrderIDNotSet
=======
// GetOpenLoanOffers returns all open loan offers
func (e *Exchange) GetOpenLoanOffers(ctx context.Context) (map[string][]LoanOffer, error) {
	type Response struct {
		Data map[string][]LoanOffer
>>>>>>> 2a9b8493
	}
	var resp []SmartOrderDetail
	return resp, p.SendAuthenticatedHTTPRequest(ctx, exchange.RestSpot, authNonResourceIntensiveEPL, http.MethodGet, path, nil, nil, &resp, true)
}

<<<<<<< HEAD
// CancelSmartOrderByID cancel a smart order by its id.
func (p *Poloniex) CancelSmartOrderByID(ctx context.Context, id, clientSuppliedID string) (*CancelSmartOrderResponse, error) {
	var path string
	switch {
	case id != "":
		path = "/smartorders/" + id
	case clientSuppliedID != "":
		path = "/smartorders/cid:" + clientSuppliedID
	default:
		return nil, order.ErrOrderIDNotSet
=======
	err := e.SendAuthenticatedHTTPRequest(ctx, exchange.RestSpot, http.MethodPost, poloniexOpenLoanOffers, url.Values{}, &result.Data)
	if err != nil {
		return nil, err
>>>>>>> 2a9b8493
	}
	var resp *CancelSmartOrderResponse
	return resp, p.SendAuthenticatedHTTPRequest(ctx, exchange.RestSpot, authNonResourceIntensiveEPL, http.MethodDelete, path, nil, nil, &resp)
}

// CancelMultipleSmartOrders performs a batch cancel one or many smart orders in an account by IDs.
func (p *Poloniex) CancelMultipleSmartOrders(ctx context.Context, args *OrderCancellationParams) ([]CancelOrderResponse, error) {
	if args == nil {
		return nil, errNilArgument
	}
	if len(args.ClientOrderIDs) == 0 && len(args.OrderIDs) == 0 {
		return nil, order.ErrOrderIDNotSet
	}
	var resp []CancelOrderResponse
	return resp, p.SendAuthenticatedHTTPRequest(ctx, exchange.RestSpot, authResourceIntensiveEPL, http.MethodDelete, "/smartorders/cancelByIds", nil, args, &resp)
}

<<<<<<< HEAD
// CancelAllSmartOrders batch cancel all smart orders in an account.
func (p *Poloniex) CancelAllSmartOrders(ctx context.Context, symbols, accountTypes, orderTypes []string) ([]CancelOrderResponse, error) {
	args := make(map[string][]string)
	if len(symbols) != 0 {
		args["symbols"] = symbols
	}
	if len(accountTypes) > 0 {
		args["accountTypes"] = accountTypes
	}
	if len(orderTypes) > 0 {
		args["orderTypes"] = orderTypes
	}
	var resp []CancelOrderResponse
	return resp, p.SendAuthenticatedHTTPRequest(ctx, exchange.RestSpot, authResourceIntensiveEPL, http.MethodDelete, "/smartorders", nil, args, &resp)
}

func orderFillParams(symbol currency.Pair, accountType, orderType, side, direction, states string, from, limit int64, startTime, endTime time.Time, hideCancel bool) (url.Values, error) {
	params := url.Values{}
	if accountType != "" {
		params.Set("accountType", accountType)
=======
// GetActiveLoans returns active loans
func (e *Exchange) GetActiveLoans(ctx context.Context) (ActiveLoans, error) {
	result := ActiveLoans{}
	return result, e.SendAuthenticatedHTTPRequest(ctx, exchange.RestSpot, http.MethodPost, poloniexActiveLoans, url.Values{}, &result)
}

// GetLendingHistory returns lending history for the account
func (e *Exchange) GetLendingHistory(ctx context.Context, start, end string) ([]LendingHistory, error) {
	vals := url.Values{}

	if start != "" {
		vals.Set("start", start)
>>>>>>> 2a9b8493
	}
	if orderType != "" {
		params.Set("type", orderType)
	}
<<<<<<< HEAD
	if side != "" {
		params.Set("side", side)
	}
	if !symbol.IsEmpty() {
		params.Set("symbol", symbol.String())
	}
	if from > 0 {
		params.Set("from", strconv.FormatInt(from, 10))
	}
	if direction != "" {
		params.Set("direction", direction)
	}
	if states != "" {
		params.Set("states", states)
	}
	if limit > 0 {
		params.Set("limit", strconv.FormatInt(limit, 10))
	}
	if hideCancel {
		params.Set("hideCancel", "true")
	}
	if !startTime.IsZero() && !endTime.IsZero() {
		err := common.StartEndTimeCheck(startTime, endTime)
		if err != nil {
			return nil, err
		}
		params.Set("startTime", startTime.String())
		params.Set("endTime", endTime.String())
	}
	return params, nil
}

// GetOrdersHistory get a list of historical orders in an account.
// Interval between startTime and endTime cannot exceed 30 days.
// If only endTime is populated then startTime will default to 7 days before endTime.
// If only startTime is populated then endTime will be defaulted to 7 days after startTime.
// Please note that canceled orders that are before 7 days from current time will be archived.
// Rest of the orders will be archived before 90 days from current time.
func (p *Poloniex) GetOrdersHistory(ctx context.Context, symbol currency.Pair, accountType, orderType, side, direction, states string, from, limit int64, startTime, endTime time.Time, hideCancel bool) ([]TradeOrder, error) {
	params, err := orderFillParams(symbol, accountType, orderType, side, direction, states, from, limit, startTime, endTime, hideCancel)
=======

	var resp []LendingHistory
	return resp, e.SendAuthenticatedHTTPRequest(ctx, exchange.RestSpot, http.MethodPost,
		poloniexLendingHistory,
		vals,
		&resp)
}

// ToggleAutoRenew allows for the autorenew of a contract
func (e *Exchange) ToggleAutoRenew(ctx context.Context, orderNumber int64) (bool, error) {
	values := url.Values{}
	values.Set("orderNumber", strconv.FormatInt(orderNumber, 10))
	result := GenericResponse{}

	err := e.SendAuthenticatedHTTPRequest(ctx, exchange.RestSpot, http.MethodPost,
		poloniexAutoRenew,
		values,
		&result)
>>>>>>> 2a9b8493
	if err != nil {
		return nil, err
	}
	var resp []TradeOrder
	return resp, p.SendAuthenticatedHTTPRequest(ctx, exchange.RestSpot, authResourceIntensiveEPL, http.MethodGet,
		"/orders/history",
		params,
		nil, &resp)
}

<<<<<<< HEAD
// GetSmartOrderHistory get a list of historical smart orders in an account.
// Interval between startTime and endTime cannot exceed 30 days.
// If only endTime is populated then startTime will default to 7 days before endTime.
// If only startTime is populated then endTime will be defaulted to 7 days after startTime.
func (p *Poloniex) GetSmartOrderHistory(ctx context.Context, symbol currency.Pair, accountType, orderType, side, direction, states string, from, limit int64, startTime, endTime time.Time, hideCancel bool) ([]SmartOrderItem, error) {
	params, err := orderFillParams(symbol, accountType, orderType, side, direction, states, from, limit, startTime, endTime, hideCancel)
	if err != nil {
		return nil, err
	}
	var resp []SmartOrderItem
	return resp, p.SendAuthenticatedHTTPRequest(ctx, exchange.RestSpot,
		authResourceIntensiveEPL, http.MethodGet, "/smartorders/history",
		params,
		nil, &resp)
}

// GetTradeHistory get a list of all trades for an account. Currently, trade history is supported since 07/30/2021.
// Interval between startTime and endTime cannot exceed 90 days.
// If only endTime is populated then startTime will default to 7 days before endTime.
// If only startTime is populated then endTime will be defaulted to 7 days after startTime.
func (p *Poloniex) GetTradeHistory(ctx context.Context, symbols currency.Pairs, direction string, from, limit int64, startTime, endTime time.Time) ([]TradeHistoryItem, error) {
	params := url.Values{}
	if len(symbols) != 0 {
		params.Set("symbols", symbols.Join())
	}
	if !startTime.IsZero() && !endTime.IsZero() {
		err := common.StartEndTimeCheck(startTime, endTime)
		if err != nil {
			return nil, err
		}
		params.Set("startTime", strconv.FormatInt(startTime.UnixMilli(), 10))
		params.Set("endTime", strconv.FormatInt(endTime.UnixMilli(), 10))
	}
	if from > 0 {
		params.Set("from", strconv.FormatInt(from, 10))
	}
	if limit > 0 {
		params.Set("limit", strconv.FormatInt(limit, 10))
=======
// WalletActivity returns the wallet activity between set start and end time
func (e *Exchange) WalletActivity(ctx context.Context, start, end time.Time, activityType string) (*WalletActivityResponse, error) {
	values := url.Values{}
	err := common.StartEndTimeCheck(start, end)
	if err != nil {
		return nil, err
	}
	values.Set("start", strconv.FormatInt(start.Unix(), 10))
	values.Set("end", strconv.FormatInt(end.Unix(), 10))
	if activityType != "" {
		values.Set("activityType", activityType)
	}
	var resp WalletActivityResponse
	return &resp, e.SendAuthenticatedHTTPRequest(ctx, exchange.RestSpot, http.MethodGet,
		poloniexWalletActivity,
		values,
		&resp)
}

// CancelMultipleOrdersByIDs Batch cancel one or many smart orders in an account by IDs.
func (e *Exchange) CancelMultipleOrdersByIDs(ctx context.Context, orderIDs, clientOrderIDs []string) ([]CancelOrdersResponse, error) {
	values := url.Values{}
	if len(orderIDs) > 0 {
		values.Set("orderIds", strings.Join(orderIDs, ","))
>>>>>>> 2a9b8493
	}
	if direction != "" {
		params.Set("direction", direction)
	}
<<<<<<< HEAD
	var resp []TradeHistoryItem
	return resp, p.SendAuthenticatedHTTPRequest(ctx, exchange.RestSpot, authResourceIntensiveEPL, http.MethodGet, "/trades", params, nil, &resp)
}

// GetTradesByOrderID get a list of all trades for an order specified by its orderId.
func (p *Poloniex) GetTradesByOrderID(ctx context.Context, orderID string) ([]TradeHistoryItem, error) {
	if orderID == "" {
		return nil, order.ErrOrderIDNotSet
	}
	var resp []TradeHistoryItem
	return resp, p.SendAuthenticatedHTTPRequest(ctx, exchange.RestSpot, authNonResourceIntensiveEPL, http.MethodGet, "/orders/"+orderID+"/trades", nil, nil, &resp)
}

// SendHTTPRequest sends an unauthenticated HTTP request
func (p *Poloniex) SendHTTPRequest(ctx context.Context, ep exchange.URL, epl request.EndpointLimit, path string, result interface{}, useAsItIs ...bool) error {
	endpoint, err := p.API.Endpoints.GetURL(ep)
=======
	var result []CancelOrdersResponse
	return result, e.SendAuthenticatedHTTPRequest(ctx, exchange.RestSpot, http.MethodDelete,
		poloniexCancelByIDs,
		values,
		&result)
}

// SendHTTPRequest sends an unauthenticated HTTP request
func (e *Exchange) SendHTTPRequest(ctx context.Context, ep exchange.URL, path string, result any) error {
	endpoint, err := e.API.Endpoints.GetURL(ep)
>>>>>>> 2a9b8493
	if err != nil {
		return err
	}
	resp := result
	if len(useAsItIs) > 0 && useAsItIs[0] {
		resp = &struct {
			Code int64       `json:"code"`
			Msg  string      `json:"msg"`
			Data interface{} `json:"data"`
		}{
			Data: result,
		}
	}
	item := &request.Item{
		Method:        http.MethodGet,
		Path:          endpoint + path,
<<<<<<< HEAD
		Result:        &resp,
		Verbose:       p.Verbose,
		HTTPDebugging: p.HTTPDebugging,
		HTTPRecording: p.HTTPRecording,
	}
	return p.SendPayload(ctx, epl, func() (*request.Item, error) {
=======
		Result:        result,
		Verbose:       e.Verbose,
		HTTPDebugging: e.HTTPDebugging,
		HTTPRecording: e.HTTPRecording,
	}

	return e.SendPayload(ctx, request.UnAuth, func() (*request.Item, error) {
>>>>>>> 2a9b8493
		return item, nil
	}, request.UnauthenticatedRequest)
}

// SendAuthenticatedHTTPRequest sends an authenticated HTTP request
<<<<<<< HEAD
func (p *Poloniex) SendAuthenticatedHTTPRequest(ctx context.Context, ep exchange.URL, epl request.EndpointLimit, method, endpoint string, values url.Values, body, result interface{}, useAsData ...bool) error {
	creds, err := p.GetCredentials(ctx)
=======
func (e *Exchange) SendAuthenticatedHTTPRequest(ctx context.Context, ep exchange.URL, method, endpoint string, values url.Values, result any) error {
	creds, err := e.GetCredentials(ctx)
>>>>>>> 2a9b8493
	if err != nil {
		return err
	}
	ePoint, err := e.API.Endpoints.GetURL(ep)
	if err != nil {
		return err
	}
<<<<<<< HEAD
	requestFunc := func() (*request.Item, error) {
		headers := make(map[string]string)
		headers["Content-Type"] = "application/json"
		headers["key"] = creds.Key
		headers["recvWindow"] = strconv.FormatInt(1500, 10)
		if values == nil {
			values = url.Values{}
		}
		var bodyPayload []byte
		var signatureStrings string
		bodyPayload, err = json.Marshal(&struct{}{})
		timestamp := time.Now()
		values.Set("signTimestamp", strconv.FormatInt(timestamp.UnixMilli(), 10))
		switch method {
		case http.MethodGet, "get":
			signatureStrings = fmt.Sprintf("%s\n%s\n%s", http.MethodGet, endpoint, values.Encode())
		default:
			if body != nil {
				bodyPayload, err = json.Marshal(body)
				if err != nil {
					return nil, err
				}
			}
			if string(bodyPayload) != "{}" {
				signatureStrings = fmt.Sprintf("%s\n%s\n%s&%s", method, endpoint, "requestBody="+string(bodyPayload), values.Encode())
			} else {
				signatureStrings = fmt.Sprintf("%s\n%s\n%s", method, endpoint, values.Encode())
			}
		}
		var hmac []byte
		hmac, err = crypto.GetHMAC(crypto.HashSHA256,
			[]byte(signatureStrings),
			[]byte(creds.Secret))
=======

	return e.SendPayload(ctx, request.Auth, func() (*request.Item, error) {
		headers := make(map[string]string)
		headers["Content-Type"] = "application/x-www-form-urlencoded"
		headers["Key"] = creds.Key
		values.Set("nonce", e.Requester.GetNonce(nonce.UnixNano).String())
		values.Set("command", endpoint)

		hmac, err := crypto.GetHMAC(crypto.HashSHA512, []byte(values.Encode()), []byte(creds.Secret))
>>>>>>> 2a9b8493
		if err != nil {
			return nil, err
		}

		headers["signatureMethod"] = "hmacSHA256"
		headers["signature"] = base64.StdEncoding.EncodeToString(hmac)
		headers["signTimestamp"] = strconv.FormatInt(timestamp.UnixMilli(), 10)
		values.Del("signTimestamp")
		resp := result
		if len(useAsData) > 0 && useAsData[0] {
			resp = &struct {
				Code int64       `json:"code"`
				Msg  string      `json:"msg"`
				Data interface{} `json:"data"`
			}{
				Data: result,
			}
		}

		path := common.EncodeURLValues(ePoint+endpoint, values)
		req := &request.Item{
			Method:        method,
			Path:          path,
			Result:        resp,
			Headers:       headers,
<<<<<<< HEAD
			Verbose:       p.Verbose,
			HTTPDebugging: p.HTTPDebugging,
			HTTPRecording: p.HTTPRecording,
		}
		if method != http.MethodGet && len(bodyPayload) > 0 {
			req.Body = bytes.NewBuffer(bodyPayload)
		}
		return req, nil
	}
	err = p.SendPayload(ctx, epl, requestFunc, request.AuthenticatedRequest)
	if err != nil {
		return fmt.Errorf("%w %w", request.ErrAuthRequestFailed, err)
	} else if reflect.ValueOf(result).IsNil() {
		return common.ErrNoResponse
	}
	return nil
=======
			Body:          bytes.NewBufferString(values.Encode()),
			Result:        result,
			NonceEnabled:  true,
			Verbose:       e.Verbose,
			HTTPDebugging: e.HTTPDebugging,
			HTTPRecording: e.HTTPRecording,
		}, nil
	}, request.AuthenticatedRequest)
>>>>>>> 2a9b8493
}

// GetFee returns an estimate of fee based on type of transaction
func (e *Exchange) GetFee(ctx context.Context, feeBuilder *exchange.FeeBuilder) (float64, error) {
	var fee float64
	switch feeBuilder.FeeType {
	case exchange.CryptocurrencyTradeFee:
		feeInfo, err := e.GetFeeInfo(ctx)
		if err != nil {
			return 0, err
		}
		fee = calculateTradingFee(feeInfo,
			feeBuilder.PurchasePrice,
			feeBuilder.Amount,
			feeBuilder.IsMaker)

	case exchange.CryptocurrencyWithdrawalFee:
		fee = getWithdrawalFee(feeBuilder.Pair.Base)
	case exchange.OfflineTradeFee:
		fee = getOfflineTradeFee(feeBuilder.PurchasePrice, feeBuilder.Amount)
	}
	if fee < 0 {
		fee = 0
	}
	return fee, nil
}

// getOfflineTradeFee calculates the worst case-scenario trading fee
func getOfflineTradeFee(price, amount float64) float64 {
	return 0.002 * price * amount
}

func calculateTradingFee(feeInfo *FeeInfo, purchasePrice, amount float64, isMaker bool) (fee float64) {
	if isMaker {
		fee = feeInfo.MakerRate.Float64()
	} else {
		fee = feeInfo.TakerRate.Float64()
	}
	return fee * amount * purchasePrice
}

func getWithdrawalFee(c currency.Code) float64 {
	return WithdrawalFees[c]
}<|MERGE_RESOLUTION|>--- conflicted
+++ resolved
@@ -46,39 +46,25 @@
 	errPairStringMismatch      = errors.New("pair string mismatch")
 )
 
-// Exchange implements exchange.IBotExchange and contains additional specific api methods for interacting with Poloniex
+// Exchange is the overarching type across the poloniex package
 type Exchange struct {
 	exchange.Base
 }
 
-<<<<<<< HEAD
 // GetSymbolInformation all symbols and their tradeLimit info. priceScale is referring to the max number of decimals allowed for a given symbol.
-func (p *Poloniex) GetSymbolInformation(ctx context.Context, symbol currency.Pair) ([]SymbolDetail, error) {
+func (e *Exchange) GetSymbolInformation(ctx context.Context, symbol currency.Pair) ([]SymbolDetail, error) {
 	path := "/markets"
 	if !symbol.IsEmpty() {
 		path = path + "/" + symbol.String()
-=======
-// GetTicker returns current ticker information
-func (e *Exchange) GetTicker(ctx context.Context) (map[string]Ticker, error) {
-	type response struct {
-		Data map[string]Ticker
->>>>>>> 2a9b8493
 	}
 	var resp []SymbolDetail
-	return resp, p.SendHTTPRequest(ctx, exchange.RestSpot, unauthEPL, path, &resp)
-}
-
-<<<<<<< HEAD
+	return resp, e.SendHTTPRequest(ctx, exchange.RestSpot, unauthEPL, path, &resp)
+}
+
 // GetCurrenciesInformation retrieves list of currencies and theiir detailed information.
-func (p *Poloniex) GetCurrenciesInformation(ctx context.Context) ([]CurrencyDetail, error) {
+func (e *Exchange) GetCurrenciesInformation(ctx context.Context) ([]CurrencyDetail, error) {
 	var resp []CurrencyDetail
-	return resp, p.SendHTTPRequest(ctx, exchange.RestSpot, referenceDataEPL, "/currencies", &resp)
-=======
-	resp := response{}
-	path := "/public?command=returnTicker"
-
-	return resp.Data, e.SendHTTPRequest(ctx, exchange.RestSpot, path, &resp.Data)
->>>>>>> 2a9b8493
+	return resp, e.SendHTTPRequest(ctx, exchange.RestSpot, referenceDataEPL, "/currencies", &resp)
 }
 
 // GetVolume returns a list of currencies with associated volume
@@ -86,173 +72,82 @@
 	var resp any
 	path := "/public?command=return24hVolume"
 
-<<<<<<< HEAD
-	return resp, p.SendHTTPRequest(ctx, exchange.RestSpot, unauthEPL, path, &resp)
+	return resp, e.SendHTTPRequest(ctx, exchange.RestSpot, unauthEPL, path, &resp)
 }
 
 // GetCurrencyInformation retrieves currency and their detailed information.
-func (p *Poloniex) GetCurrencyInformation(ctx context.Context, ccy currency.Code) (CurrencyDetail, error) {
+func (e *Exchange) GetCurrencyInformation(ctx context.Context, ccy currency.Code) (CurrencyDetail, error) {
 	if ccy.IsEmpty() {
 		return nil, currency.ErrCurrencyCodeEmpty
-=======
-	return resp, e.SendHTTPRequest(ctx, exchange.RestSpot, path, &resp)
-}
-
-// GetOrderbook returns the full orderbook from poloniex
-func (e *Exchange) GetOrderbook(ctx context.Context, currencyPair string, depth int) (OrderbookAll, error) {
-	vals := url.Values{}
-
-	if depth != 0 {
-		vals.Set("depth", strconv.Itoa(depth))
->>>>>>> 2a9b8493
 	}
 	var resp CurrencyDetail
-	return resp, p.SendHTTPRequest(ctx, exchange.RestSpot, referenceDataEPL, "/currencies/"+ccy.String(), &resp)
-}
-
-<<<<<<< HEAD
+	return resp, e.SendHTTPRequest(ctx, exchange.RestSpot, referenceDataEPL, "/currencies/"+ccy.String(), &resp)
+}
+
 // GetV2CurrencyInformation retrieves list of currency details for V2 API.
-func (p *Poloniex) GetV2CurrencyInformation(ctx context.Context) ([]CurrencyV2Information, error) {
+func (e *Exchange) GetV2CurrencyInformation(ctx context.Context) ([]CurrencyV2Information, error) {
 	var resp []CurrencyV2Information
-	return resp, p.SendHTTPRequest(ctx, exchange.RestSpot, referenceDataEPL, "/v2/currencies", &resp)
+	return resp, e.SendHTTPRequest(ctx, exchange.RestSpot, referenceDataEPL, "/v2/currencies", &resp)
 }
 
 // GetV2FuturesCurrencyInformation retrieves currency details for V2 API.
-func (p *Poloniex) GetV2FuturesCurrencyInformation(ctx context.Context, ccy currency.Code) (*CurrencyV2Information, error) {
+func (e *Exchange) GetV2FuturesCurrencyInformation(ctx context.Context, ccy currency.Code) (*CurrencyV2Information, error) {
 	if ccy.IsEmpty() {
 		return nil, currency.ErrCurrencyCodeEmpty
-=======
-	oba := OrderbookAll{Data: make(map[string]Orderbook)}
-	if currencyPair != "" {
-		vals.Set("currencyPair", currencyPair)
-		resp := OrderbookResponse{}
-		path := "/public?command=returnOrderBook&" + vals.Encode()
-		err := e.SendHTTPRequest(ctx, exchange.RestSpot, path, &resp)
-		if err != nil {
-			return oba, err
-		}
-		if resp.Error != "" {
-			return oba, fmt.Errorf("%s GetOrderbook() error: %s", e.Name, resp.Error)
-		}
-		ob := Orderbook{
-			Bids: make([]OrderbookItem, len(resp.Bids)),
-			Asks: make([]OrderbookItem, len(resp.Asks)),
-		}
-		for x := range resp.Asks {
-			ob.Asks[x] = OrderbookItem{
-				Price:  resp.Asks[x][0].Float64(),
-				Amount: resp.Asks[x][1].Float64(),
-			}
-		}
-		for x := range resp.Bids {
-			ob.Bids[x] = OrderbookItem{
-				Price:  resp.Bids[x][0].Float64(),
-				Amount: resp.Bids[x][1].Float64(),
-			}
-		}
-		oba.Data[currencyPair] = ob
-	} else {
-		vals.Set("currencyPair", "all")
-		resp := OrderbookResponseAll{}
-		path := "/public?command=returnOrderBook&" + vals.Encode()
-		err := e.SendHTTPRequest(ctx, exchange.RestSpot, path, &resp.Data)
-		if err != nil {
-			return oba, err
-		}
-		for currency, orderbook := range resp.Data {
-			ob := Orderbook{
-				Bids: make([]OrderbookItem, len(orderbook.Bids)),
-				Asks: make([]OrderbookItem, len(orderbook.Asks)),
-			}
-			for x := range orderbook.Asks {
-				ob.Asks[x] = OrderbookItem{
-					Price:  orderbook.Asks[x][0].Float64(),
-					Amount: orderbook.Asks[x][1].Float64(),
-				}
-			}
-			for x := range orderbook.Bids {
-				ob.Bids[x] = OrderbookItem{
-					Price:  orderbook.Bids[x][0].Float64(),
-					Amount: orderbook.Bids[x][1].Float64(),
-				}
-			}
-			oba.Data[currency] = ob
-		}
->>>>>>> 2a9b8493
 	}
 	var resp *CurrencyV2Information
-	return resp, p.SendHTTPRequest(ctx, exchange.RestSpot, referenceDataEPL, "/v2/currencies/"+ccy.String(), &resp)
-}
-
-<<<<<<< HEAD
+	return resp, e.SendHTTPRequest(ctx, exchange.RestSpot, referenceDataEPL, "/v2/currencies/"+ccy.String(), &resp)
+}
+
 // GetSystemTimestamp retrieves current server time.
-func (p *Poloniex) GetSystemTimestamp(ctx context.Context) (*ServerSystemTime, error) {
+func (e *Exchange) GetSystemTimestamp(ctx context.Context) (*ServerSystemTime, error) {
 	var resp *ServerSystemTime
-	return resp, p.SendHTTPRequest(ctx, exchange.RestSpot, unauthEPL, "/timestamp", &resp)
-}
-=======
-// GetTradeHistory returns trades history from poloniex
-func (e *Exchange) GetTradeHistory(ctx context.Context, currencyPair string, start, end int64) ([]TradeHistory, error) {
-	vals := url.Values{}
-	vals.Set("currencyPair", currencyPair)
->>>>>>> 2a9b8493
+	return resp, e.SendHTTPRequest(ctx, exchange.RestSpot, unauthEPL, "/timestamp", &resp)
+}
 
 // GetMarketPrices retrieves latest trade price for all symbols.
-func (p *Poloniex) GetMarketPrices(ctx context.Context) ([]MarketPrice, error) {
+func (e *Exchange) GetMarketPrices(ctx context.Context) ([]MarketPrice, error) {
 	var resp []MarketPrice
-	return resp, p.SendHTTPRequest(ctx, exchange.RestSpot, unauthEPL, "/markets/price", &resp)
+	return resp, e.SendHTTPRequest(ctx, exchange.RestSpot, unauthEPL, "/markets/price", &resp)
 }
 
 // GetMarketPrice retrieves latest trade price for all symbols.
-func (p *Poloniex) GetMarketPrice(ctx context.Context, symbol currency.Pair) (*MarketPrice, error) {
+func (e *Exchange) GetMarketPrice(ctx context.Context, symbol currency.Pair) (*MarketPrice, error) {
 	if symbol.IsEmpty() {
 		return nil, currency.ErrCurrencyPairEmpty
 	}
-<<<<<<< HEAD
 	var resp *MarketPrice
-	return resp, p.SendHTTPRequest(ctx, exchange.RestSpot, unauthEPL, marketEps+symbol.String()+"/price", &resp)
+	return resp, e.SendHTTPRequest(ctx, exchange.RestSpot, unauthEPL, marketEps+symbol.String()+"/price", &resp)
 }
 
 // GetMarkPrices retrieves latest mark price for a single cross margin
-func (p *Poloniex) GetMarkPrices(ctx context.Context) ([]MarkPrice, error) {
+func (e *Exchange) GetMarkPrices(ctx context.Context) ([]MarkPrice, error) {
 	var resp []MarkPrice
-	return resp, p.SendHTTPRequest(ctx, exchange.RestSpot, unauthEPL, "/markets/markPrice", &resp)
-}
-=======
-
-	var resp []TradeHistory
-	path := "/public?command=returnTradeHistory&" + vals.Encode()
-	return resp, e.SendHTTPRequest(ctx, exchange.RestSpot, path, &resp)
-}
-
-// GetChartData returns chart data for a specific currency pair
-func (e *Exchange) GetChartData(ctx context.Context, currencyPair string, start, end time.Time, period string) ([]ChartData, error) {
-	vals := url.Values{}
-	vals.Set("currencyPair", currencyPair)
->>>>>>> 2a9b8493
+	return resp, e.SendHTTPRequest(ctx, exchange.RestSpot, unauthEPL, "/markets/markPrice", &resp)
+}
 
 // GetMarkPrice retrieves latest mark price for all cross margin symbol.
-func (p *Poloniex) GetMarkPrice(ctx context.Context, symbol currency.Pair) (*MarkPrice, error) {
+func (e *Exchange) GetMarkPrice(ctx context.Context, symbol currency.Pair) (*MarkPrice, error) {
 	if symbol.IsEmpty() {
 		return nil, currency.ErrCurrencyPairEmpty
 	}
 	var resp *MarkPrice
-	return resp, p.SendHTTPRequest(ctx, exchange.RestSpot, unauthEPL, marketEps+symbol.String()+"/markPrice", &resp)
+	return resp, e.SendHTTPRequest(ctx, exchange.RestSpot, unauthEPL, marketEps+symbol.String()+"/markPrice", &resp)
 }
 
 // MarkPriceComponents retrieves components of the mark price for a given symbol.
-func (p *Poloniex) MarkPriceComponents(ctx context.Context, symbol currency.Pair) (*MarkPriceComponent, error) {
+func (e *Exchange) MarkPriceComponents(ctx context.Context, symbol currency.Pair) (*MarkPriceComponent, error) {
 	if symbol.IsEmpty() {
 		return nil, currency.ErrCurrencyPairEmpty
 	}
 	var resp *MarkPriceComponent
-	return resp, p.SendHTTPRequest(ctx, exchange.RestSpot, unauthEPL, marketEps+symbol.String()+"/markPriceComponents", &resp)
+	return resp, e.SendHTTPRequest(ctx, exchange.RestSpot, unauthEPL, marketEps+symbol.String()+"/markPriceComponents", &resp)
 }
 
 // GetOrderbook retrieves the order book for a given symbol. Scale and limit values are optional.
 // For valid scale values, please refer to the scale values defined for each symbol .
 // If scale is not supplied, then no grouping/aggregation will be applied.
-func (p *Poloniex) GetOrderbook(ctx context.Context, symbol currency.Pair, scale, limit int64) (*OrderbookData, error) {
+func (e *Exchange) GetOrderbook(ctx context.Context, symbol currency.Pair, scale, limit int64) (*OrderbookData, error) {
 	if symbol.IsEmpty() {
 		return nil, currency.ErrCurrencyPairEmpty
 	}
@@ -264,21 +159,15 @@
 		params.Set("limit", strconv.FormatInt(limit, 10))
 	}
 	var resp *OrderbookData
-	return resp, p.SendHTTPRequest(ctx, exchange.RestSpot, unauthEPL, common.EncodeURLValues(marketEps+symbol.String()+"/orderBook", params), &resp)
-}
-
-<<<<<<< HEAD
+	return resp, e.SendHTTPRequest(ctx, exchange.RestSpot, unauthEPL, common.EncodeURLValues(marketEps+symbol.String()+"/orderBook", params), &resp)
+}
+
 // GetCandlesticks retrieves OHLC for a symbol at given timeframe (interval).
-func (p *Poloniex) GetCandlesticks(ctx context.Context, symbol currency.Pair, interval kline.Interval, startTime, endTime time.Time, limit uint64) ([]CandlestickData, error) {
+func (e *Exchange) GetCandlesticks(ctx context.Context, symbol currency.Pair, interval kline.Interval, startTime, endTime time.Time, limit uint64) ([]CandlestickData, error) {
 	if symbol.IsEmpty() {
 		return nil, currency.ErrCurrencyPairEmpty
 	}
 	intervalString, err := IntervalString(interval)
-=======
-	var temp json.RawMessage
-	path := "/public?command=returnChartData&" + vals.Encode()
-	err := e.SendHTTPRequest(ctx, exchange.RestSpot, path, &temp)
->>>>>>> 2a9b8493
 	if err != nil {
 		return nil, err
 	} else if intervalString == "" {
@@ -298,144 +187,73 @@
 		params.Set("endTime", strconv.FormatInt(endTime.UnixMilli(), 10))
 	}
 	var resp []CandlestickData
-	return resp, p.SendHTTPRequest(ctx, exchange.RestSpot, unauthEPL, common.EncodeURLValues(marketEps+symbol.String()+"/candles", params), &resp)
-}
-
-<<<<<<< HEAD
+	return resp, e.SendHTTPRequest(ctx, exchange.RestSpot, unauthEPL, common.EncodeURLValues(marketEps+symbol.String()+"/candles", params), &resp)
+}
+
 // GetTrades returns a list of recent trades, request param limit is optional, its default value is 500, and max value is 1000.
-func (p *Poloniex) GetTrades(ctx context.Context, symbol currency.Pair, limit int64) ([]Trade, error) {
+func (e *Exchange) GetTrades(ctx context.Context, symbol currency.Pair, limit int64) ([]Trade, error) {
 	if symbol.IsEmpty() {
 		return nil, currency.ErrCurrencyPairEmpty
 	}
 	params := url.Values{}
 	if limit > 0 {
 		params.Set("limit", strconv.FormatInt(limit, 10))
-=======
-// GetCurrencies returns information about currencies
-func (e *Exchange) GetCurrencies(ctx context.Context) (map[string]*Currencies, error) {
-	type Response struct {
-		Data map[string]*Currencies
-	}
-	resp := Response{}
-	return resp.Data, e.SendHTTPRequest(ctx,
-		exchange.RestSpot,
-		"/public?command=returnCurrencies&includeMultiChainCurrencies=true",
-		&resp.Data,
-	)
-}
-
-// GetTimestamp returns server time
-func (e *Exchange) GetTimestamp(ctx context.Context) (time.Time, error) {
-	var resp TimeStampResponse
-	err := e.SendHTTPRequest(ctx,
-		exchange.RestSpotSupplementary,
-		poloniexTimestamp,
-		&resp,
-	)
-	if err != nil {
-		return time.Time{}, err
->>>>>>> 2a9b8493
 	}
 	var resp []Trade
-	return resp, p.SendHTTPRequest(ctx, exchange.RestSpot, referenceDataEPL, common.EncodeURLValues(marketEps+symbol.String()+"/trades", params), &resp)
-}
-
-<<<<<<< HEAD
+	return resp, e.SendHTTPRequest(ctx, exchange.RestSpot, referenceDataEPL, common.EncodeURLValues(marketEps+symbol.String()+"/trades", params), &resp)
+}
+
 // GetTickers retrieve ticker in last 24 hours for all symbols.
-func (p *Poloniex) GetTickers(ctx context.Context) ([]TickerData, error) {
+func (e *Exchange) GetTickers(ctx context.Context) ([]TickerData, error) {
 	var resp []TickerData
-	return resp, p.SendHTTPRequest(ctx, exchange.RestSpot, referenceDataEPL, "/markets/ticker24h", &resp)
+	return resp, e.SendHTTPRequest(ctx, exchange.RestSpot, referenceDataEPL, "/markets/ticker24h", &resp)
 }
 
 // GetTicker retrieve ticker in last 24 hours for provided symbols.
-func (p *Poloniex) GetTicker(ctx context.Context, symbol currency.Pair) (*TickerData, error) {
+func (e *Exchange) GetTicker(ctx context.Context, symbol currency.Pair) (*TickerData, error) {
 	if symbol.IsEmpty() {
 		return nil, currency.ErrCurrencyPairEmpty
-=======
-// GetLoanOrders returns the list of loan offers and demands for a given
-// currency, specified by the "currency" GET parameter.
-func (e *Exchange) GetLoanOrders(ctx context.Context, currency string) (LoanOrders, error) {
-	resp := LoanOrders{}
-	path := "/public?command=returnLoanOrders&currency=" + currency
-	return resp, e.SendHTTPRequest(ctx, exchange.RestSpot, path, &resp)
-}
-
-// GetBalances returns balances for your account.
-func (e *Exchange) GetBalances(ctx context.Context) (Balance, error) {
-	var result any
-	if err := e.SendAuthenticatedHTTPRequest(ctx, exchange.RestSpot, http.MethodPost, poloniexBalances, url.Values{}, &result); err != nil {
-		return Balance{}, err
-	}
-
-	data, ok := result.(map[string]any)
-	if !ok {
-		return Balance{}, common.GetTypeAssertError("map[string]any", result, "balance result")
->>>>>>> 2a9b8493
 	}
 	var resp *TickerData
-	return resp, p.SendHTTPRequest(ctx, exchange.RestSpot, referenceDataEPL, marketEps+symbol.String()+"/ticker24h", &resp)
+	return resp, e.SendHTTPRequest(ctx, exchange.RestSpot, referenceDataEPL, marketEps+symbol.String()+"/ticker24h", &resp)
 }
 
 // GetCollateralInfos retrieves collateral information for all currencies.
-func (p *Poloniex) GetCollateralInfos(ctx context.Context) ([]CollateralInfo, error) {
+func (e *Exchange) GetCollateralInfos(ctx context.Context) ([]CollateralInfo, error) {
 	var resp []CollateralInfo
-	return resp, p.SendHTTPRequest(ctx, exchange.RestSpot, unauthEPL, "/markets/collateralInfo", &resp)
+	return resp, e.SendHTTPRequest(ctx, exchange.RestSpot, unauthEPL, "/markets/collateralInfo", &resp)
 }
 
 // GetCollateralInfo retrieves collateral information for all currencies.
-func (p *Poloniex) GetCollateralInfo(ctx context.Context, ccy currency.Code) (*CollateralInfo, error) {
+func (e *Exchange) GetCollateralInfo(ctx context.Context, ccy currency.Code) (*CollateralInfo, error) {
 	var resp *CollateralInfo
-	return resp, p.SendHTTPRequest(ctx, exchange.RestSpot, unauthEPL, marketEps+ccy.String()+"/collateralInfo", &resp)
-}
-
-<<<<<<< HEAD
+	return resp, e.SendHTTPRequest(ctx, exchange.RestSpot, unauthEPL, marketEps+ccy.String()+"/collateralInfo", &resp)
+}
+
 // GetBorrowRateInfo retrieves borrow rates information for all tiers and currencies.
-func (p *Poloniex) GetBorrowRateInfo(ctx context.Context) ([]BorrowRateInfo, error) {
+func (e *Exchange) GetBorrowRateInfo(ctx context.Context) ([]BorrowRateInfo, error) {
 	var resp []BorrowRateInfo
-	return resp, p.SendHTTPRequest(ctx, exchange.RestSpot, unauthEPL, "/markets/borrowRatesInfo", &resp)
+	return resp, e.SendHTTPRequest(ctx, exchange.RestSpot, unauthEPL, "/markets/borrowRatesInfo", &resp)
 }
 
 // GetAccountInformation retrieves all accounts of a user.
-func (p *Poloniex) GetAccountInformation(ctx context.Context) ([]AccountInformation, error) {
+func (e *Exchange) GetAccountInformation(ctx context.Context) ([]AccountInformation, error) {
 	var resp []AccountInformation
-	return resp, p.SendAuthenticatedHTTPRequest(ctx, exchange.RestSpot, authNonResourceIntensiveEPL, http.MethodGet, "/accounts", nil, nil, &resp)
+	return resp, e.SendAuthenticatedHTTPRequest(ctx, exchange.RestSpot, authNonResourceIntensiveEPL, http.MethodGet, "/accounts", nil, nil, &resp)
 }
 
 // GetAllBalances get a list of all accounts of a user with each account’s id, type and balances (assets).
-func (p *Poloniex) GetAllBalances(ctx context.Context, accountType string) ([]AccountBalance, error) {
+func (e *Exchange) GetAllBalances(ctx context.Context, accountType string) ([]AccountBalance, error) {
 	params := url.Values{}
 	if accountType != "" {
 		params.Set("accountType", accountType)
-=======
-// GetCompleteBalances returns complete balances from your account.
-func (e *Exchange) GetCompleteBalances(ctx context.Context) (CompleteBalances, error) {
-	var result CompleteBalances
-	vals := url.Values{}
-	vals.Set("account", "all")
-	err := e.SendAuthenticatedHTTPRequest(ctx, exchange.RestSpot,
-		http.MethodPost,
-		poloniexBalancesComplete,
-		vals,
-		&result)
-	return result, err
-}
-
-// GetDepositAddresses returns deposit addresses for all enabled cryptos.
-func (e *Exchange) GetDepositAddresses(ctx context.Context) (DepositAddresses, error) {
-	var result any
-	addresses := DepositAddresses{}
-
-	err := e.SendAuthenticatedHTTPRequest(ctx, exchange.RestSpot, http.MethodPost, poloniexDepositAddresses, url.Values{}, &result)
-	if err != nil {
-		return addresses, err
->>>>>>> 2a9b8493
 	}
 	var resp []AccountBalance
-	return resp, p.SendAuthenticatedHTTPRequest(ctx, exchange.RestSpot, authNonResourceIntensiveEPL, http.MethodGet, "/accounts/balances", params, nil, &resp)
+	return resp, e.SendAuthenticatedHTTPRequest(ctx, exchange.RestSpot, authNonResourceIntensiveEPL, http.MethodGet, "/accounts/balances", params, nil, &resp)
 }
 
 // GetAllBalance get an accounts of a user with each account’s id, type and balances (assets).
-func (p *Poloniex) GetAllBalance(ctx context.Context, accountID, accountType string) ([]AccountBalance, error) {
+func (e *Exchange) GetAllBalance(ctx context.Context, accountID, accountType string) ([]AccountBalance, error) {
 	if accountID == "" {
 		return nil, errAccountIDRequired
 	}
@@ -444,13 +262,12 @@
 		params.Set("accountType", accountType)
 	}
 	var resp []AccountBalance
-	return resp, p.SendAuthenticatedHTTPRequest(ctx, exchange.RestSpot, authNonResourceIntensiveEPL, http.MethodGet, "/accounts/"+accountID+"/balances", params, nil, &resp)
-}
-
-<<<<<<< HEAD
+	return resp, e.SendAuthenticatedHTTPRequest(ctx, exchange.RestSpot, authNonResourceIntensiveEPL, http.MethodGet, "/accounts/"+accountID+"/balances", params, nil, &resp)
+}
+
 // GetAllAccountActivities retrieves a list of activities such as airdrop, rebates, staking, credit/debit adjustments, and other (historical adjustments).
 // Type of activity: ALL: 200, AIRDROP: 201, COMMISSION_REBATE: 202, STAKING: 203, REFERRAL_REBATE: 204, SWAP: 205, CREDIT_ADJUSTMENT: 104, DEBIT_ADJUSTMENT: 105, OTHER: 199
-func (p *Poloniex) GetAllAccountActivities(ctx context.Context, startTime, endTime time.Time, activityType, limit, from int64, direction string, ccy currency.Code) ([]AccountActivity, error) {
+func (e *Exchange) GetAllAccountActivities(ctx context.Context, startTime, endTime time.Time, activityType, limit, from int64, direction string, ccy currency.Code) ([]AccountActivity, error) {
 	params := url.Values{}
 	if !startTime.IsZero() && !endTime.IsZero() {
 		err := common.StartEndTimeCheck(startTime, endTime)
@@ -462,88 +279,27 @@
 	}
 	if activityType != 0 {
 		params.Set("activityType", strconv.FormatInt(activityType, 10))
-=======
-// GenerateNewAddress generates a new address for a currency
-func (e *Exchange) GenerateNewAddress(ctx context.Context, curr string) (string, error) {
-	type Response struct {
-		Success  int
-		Error    string
-		Response string
-	}
-	resp := Response{}
-	values := url.Values{}
-	values.Set("currency", curr)
-
-	err := e.SendAuthenticatedHTTPRequest(ctx, exchange.RestSpot, http.MethodPost, poloniexGenerateNewAddress, values, &resp)
-	if err != nil {
-		return "", err
->>>>>>> 2a9b8493
 	}
 	if limit > 0 {
 		params.Set("limit", strconv.FormatInt(limit, 10))
 	}
-<<<<<<< HEAD
 	if from != 0 {
 		params.Set("from", strconv.FormatInt(from, 10))
-=======
-
-	return resp.Response, nil
-}
-
-// GetDepositsWithdrawals returns a list of deposits and withdrawals
-func (e *Exchange) GetDepositsWithdrawals(ctx context.Context, start, end string) (DepositsWithdrawals, error) {
-	resp := DepositsWithdrawals{}
-	values := url.Values{}
-
-	if start != "" {
-		values.Set("start", start)
-	} else {
-		values.Set("start", "0")
->>>>>>> 2a9b8493
 	}
 	if direction != "" {
 		params.Set("direction", direction)
 	}
-<<<<<<< HEAD
 	if !ccy.IsEmpty() {
 		params.Set("currency", ccy.String())
 	}
 	var resp []AccountActivity
-	return resp, p.SendAuthenticatedHTTPRequest(ctx, exchange.RestSpot, authResourceIntensiveEPL, http.MethodGet, "/accounts/activity", params, nil, &resp)
+	return resp, e.SendAuthenticatedHTTPRequest(ctx, exchange.RestSpot, authResourceIntensiveEPL, http.MethodGet, "/accounts/activity", params, nil, &resp)
 }
 
 // AccountsTransfer transfer amount of currency from an account to another account for a user.
-func (p *Poloniex) AccountsTransfer(ctx context.Context, arg *AccountTransferParams) (*AccountTransferResponse, error) {
+func (e *Exchange) AccountsTransfer(ctx context.Context, arg *AccountTransferParams) (*AccountTransferResponse, error) {
 	if *arg == (AccountTransferParams{}) {
 		return nil, errNilArgument
-=======
-
-	return resp, e.SendAuthenticatedHTTPRequest(ctx, exchange.RestSpot, http.MethodPost, poloniexDepositsWithdrawals, values, &resp)
-}
-
-// GetOpenOrders returns current unfilled opened orders
-func (e *Exchange) GetOpenOrders(ctx context.Context, currency string) (OpenOrdersResponse, error) {
-	values := url.Values{}
-	values.Set("currencyPair", currency)
-	result := OpenOrdersResponse{}
-	return result, e.SendAuthenticatedHTTPRequest(ctx, exchange.RestSpot, http.MethodPost, poloniexOrders, values, &result.Data)
-}
-
-// GetOpenOrdersForAllCurrencies returns all open orders
-func (e *Exchange) GetOpenOrdersForAllCurrencies(ctx context.Context) (OpenOrdersResponseAll, error) {
-	values := url.Values{}
-	values.Set("currencyPair", "all")
-	result := OpenOrdersResponseAll{}
-	return result, e.SendAuthenticatedHTTPRequest(ctx, exchange.RestSpot, http.MethodPost, poloniexOrders, values, &result.Data)
-}
-
-// GetAuthenticatedTradeHistoryForCurrency returns account trade history
-func (e *Exchange) GetAuthenticatedTradeHistoryForCurrency(ctx context.Context, currency string, start, end, limit int64) (AuthenticatedTradeHistoryResponse, error) {
-	values := url.Values{}
-
-	if start > 0 {
-		values.Set("start", strconv.FormatInt(start, 10))
->>>>>>> 2a9b8493
 	}
 	if arg.Ccy.IsEmpty() {
 		return nil, currency.ErrCurrencyCodeEmpty
@@ -551,7 +307,6 @@
 	if arg.Amount <= 0 {
 		return nil, fmt.Errorf("%w, amount has to be greater than zero", order.ErrAmountIsInvalid)
 	}
-<<<<<<< HEAD
 	if arg.FromAccount == "" {
 		return nil, fmt.Errorf("%w, fromAccount=''", errAddressRequired)
 	}
@@ -559,11 +314,11 @@
 		return nil, fmt.Errorf("%w, toAccount=''", errAddressRequired)
 	}
 	var resp *AccountTransferResponse
-	return resp, p.SendAuthenticatedHTTPRequest(ctx, exchange.RestSpot, authResourceIntensiveEPL, http.MethodPost, "/accounts/transfer", nil, arg, &resp)
+	return resp, e.SendAuthenticatedHTTPRequest(ctx, exchange.RestSpot, authResourceIntensiveEPL, http.MethodPost, "/accounts/transfer", nil, arg, &resp)
 }
 
 // GetAccountTransferRecords gets a list of transfer records of a user. Max interval for start and end time is 6 months. If no start/end time params are specified then records for last 7 days will be returned.
-func (p *Poloniex) GetAccountTransferRecords(ctx context.Context, startTime, endTime time.Time, direction string, ccy currency.Code, from, limit int64) ([]AccountTransferRecord, error) {
+func (e *Exchange) GetAccountTransferRecords(ctx context.Context, startTime, endTime time.Time, direction string, ccy currency.Code, from, limit int64) ([]AccountTransferRecord, error) {
 	params := url.Values{}
 	if !startTime.IsZero() && !endTime.IsZero() {
 		err := common.StartEndTimeCheck(startTime, endTime)
@@ -572,20 +327,6 @@
 		}
 		params.Set("startTime", strconv.FormatInt(startTime.UnixMilli(), 10))
 		params.Set("endTime", strconv.FormatInt(endTime.UnixMilli(), 10))
-=======
-
-	values.Set("currencyPair", currency)
-	result := AuthenticatedTradeHistoryResponse{}
-	return result, e.SendAuthenticatedHTTPRequest(ctx, exchange.RestSpot, http.MethodPost, poloniexTradeHistory, values, &result.Data)
-}
-
-// GetAuthenticatedTradeHistory returns account trade history
-func (e *Exchange) GetAuthenticatedTradeHistory(ctx context.Context, start, end, limit int64) (AuthenticatedTradeHistoryAll, error) {
-	values := url.Values{}
-
-	if start > 0 {
-		values.Set("start", strconv.FormatInt(start, 10))
->>>>>>> 2a9b8493
 	}
 	if !ccy.IsEmpty() {
 		params.Set("currency", ccy.String())
@@ -593,63 +334,35 @@
 	if direction != "" {
 		params.Set("direction", direction)
 	}
-<<<<<<< HEAD
 	if from != 0 {
 		params.Set("from", strconv.FormatInt(from, 10))
-=======
-
-	values.Set("currencyPair", "all")
-	var result json.RawMessage
-
-	err := e.SendAuthenticatedHTTPRequest(ctx, exchange.RestSpot, http.MethodPost, poloniexTradeHistory, values, &result)
-	if err != nil {
-		return AuthenticatedTradeHistoryAll{}, err
->>>>>>> 2a9b8493
 	}
 	if limit > 0 {
 		params.Set("limit", strconv.FormatInt(limit, 10))
 	}
 	var resp []AccountTransferRecord
-	return resp, p.SendAuthenticatedHTTPRequest(ctx, exchange.RestSpot, authNonResourceIntensiveEPL, http.MethodGet, "/accounts/transfer", params, nil, &resp)
-}
-
-<<<<<<< HEAD
+	return resp, e.SendAuthenticatedHTTPRequest(ctx, exchange.RestSpot, authNonResourceIntensiveEPL, http.MethodGet, "/accounts/transfer", params, nil, &resp)
+}
+
 // GetAccountTransferRecord gets a transfer records of a user.
-func (p *Poloniex) GetAccountTransferRecord(ctx context.Context, accountID string) ([]AccountTransferRecord, error) {
+func (e *Exchange) GetAccountTransferRecord(ctx context.Context, accountID string) ([]AccountTransferRecord, error) {
 	if accountID == "" {
 		return nil, errAccountIDRequired
-=======
-// GetAuthenticatedOrderStatus returns the status of a given orderId.
-func (e *Exchange) GetAuthenticatedOrderStatus(ctx context.Context, orderID string) (o OrderStatusData, err error) {
-	values := url.Values{}
-
-	if orderID == "" {
-		return o, errors.New("no orderID passed")
->>>>>>> 2a9b8493
 	}
 	var resp AccountTransferRecords
-	return resp, p.SendAuthenticatedHTTPRequest(ctx, exchange.RestSpot, authNonResourceIntensiveEPL, http.MethodGet, "/accounts/transfer/"+accountID, nil, nil, &resp)
-}
-
-<<<<<<< HEAD
+	return resp, e.SendAuthenticatedHTTPRequest(ctx, exchange.RestSpot, authNonResourceIntensiveEPL, http.MethodGet, "/accounts/transfer/"+accountID, nil, nil, &resp)
+}
+
 // GetFeeInfo retrieves fee rate for an account
-func (p *Poloniex) GetFeeInfo(ctx context.Context) (*FeeInfo, error) {
+func (e *Exchange) GetFeeInfo(ctx context.Context) (*FeeInfo, error) {
 	var resp *FeeInfo
-	return resp, p.SendAuthenticatedHTTPRequest(ctx, exchange.RestSpot, authResourceIntensiveEPL, http.MethodGet, "/feeinfo", nil, nil, &resp)
-}
-=======
-	values.Set("orderNumber", orderID)
-	var rawOrderStatus OrderStatus
-	err = e.SendAuthenticatedHTTPRequest(ctx, exchange.RestSpot, http.MethodPost, poloniexOrderStatus, values, &rawOrderStatus)
-	if err != nil {
-		return o, err
-	}
->>>>>>> 2a9b8493
+	return resp, e.SendAuthenticatedHTTPRequest(ctx, exchange.RestSpot, authResourceIntensiveEPL, http.MethodGet, "/feeinfo", nil, nil, &resp)
+}
 
 // GetInterestHistory get a list of interest collection records of a user.
 // Max interval for start and end time is 90 days.
 // If no start/end time params are specified then records for last 7 days will be returned.
-func (p *Poloniex) GetInterestHistory(ctx context.Context, startTime, endTime time.Time, direction string, from, limit int64) ([]InterestHistory, error) {
+func (e *Exchange) GetInterestHistory(ctx context.Context, startTime, endTime time.Time, direction string, from, limit int64) ([]InterestHistory, error) {
 	params := url.Values{}
 	if !startTime.IsZero() && !endTime.IsZero() {
 		err := common.StartEndTimeCheck(startTime, endTime)
@@ -669,52 +382,38 @@
 		params.Set("limit", strconv.FormatInt(limit, 10))
 	}
 	var resp []InterestHistory
-	return resp, p.SendAuthenticatedHTTPRequest(ctx, exchange.RestSpot, authNonResourceIntensiveEPL, http.MethodGet, "/accounts/interest/history", params, nil, &resp)
+	return resp, e.SendAuthenticatedHTTPRequest(ctx, exchange.RestSpot, authNonResourceIntensiveEPL, http.MethodGet, "/accounts/interest/history", params, nil, &resp)
 }
 
 // GetSubAccountInformation get a list of all the accounts within an Account Group for a user.
-func (p *Poloniex) GetSubAccountInformation(ctx context.Context) ([]SubAccount, error) {
+func (e *Exchange) GetSubAccountInformation(ctx context.Context) ([]SubAccount, error) {
 	var resp []SubAccount
-	return resp, p.SendAuthenticatedHTTPRequest(ctx, exchange.RestSpot, authNonResourceIntensiveEPL, http.MethodGet, "/subaccounts", nil, nil, &resp)
-}
-
-<<<<<<< HEAD
+	return resp, e.SendAuthenticatedHTTPRequest(ctx, exchange.RestSpot, authNonResourceIntensiveEPL, http.MethodGet, "/subaccounts", nil, nil, &resp)
+}
+
 // GetSubAccountBalances get balances information by currency and account type (SPOT and FUTURES) for each account in the account group.
 // This is only functional for a primary user.
 // A subaccount user can call /accounts/balances for SPOT account type and the futures API overview for its FUTURES balances.
-func (p *Poloniex) GetSubAccountBalances(ctx context.Context) ([]SubAccountBalance, error) {
+func (e *Exchange) GetSubAccountBalances(ctx context.Context) ([]SubAccountBalance, error) {
 	var resp []SubAccountBalance
-	return resp, p.SendAuthenticatedHTTPRequest(ctx, exchange.RestSpot, authResourceIntensiveEPL, http.MethodGet, "/subaccounts/balances", nil, nil, &resp)
-}
-=======
-// GetAuthenticatedOrderTrades returns all trades involving a given orderId.
-func (e *Exchange) GetAuthenticatedOrderTrades(ctx context.Context, orderID string) (o []OrderTrade, err error) {
-	values := url.Values{}
->>>>>>> 2a9b8493
+	return resp, e.SendAuthenticatedHTTPRequest(ctx, exchange.RestSpot, authResourceIntensiveEPL, http.MethodGet, "/subaccounts/balances", nil, nil, &resp)
+}
 
 // GetSubAccountBalance get balances information by currency and account type (SPOT and FUTURES) for each account in the account group.
-func (p *Poloniex) GetSubAccountBalance(ctx context.Context, subAccountID string) ([]SubAccountBalance, error) {
+func (e *Exchange) GetSubAccountBalance(ctx context.Context, subAccountID string) ([]SubAccountBalance, error) {
 	if subAccountID == "" {
 		return nil, fmt.Errorf("%w: empty subAccountID", errAccountIDRequired)
 	}
 	var resp []SubAccountBalance
-	return resp, p.SendAuthenticatedHTTPRequest(ctx, exchange.RestSpot, authNonResourceIntensiveEPL, http.MethodGet, "/subaccounts/"+subAccountID+"/balances", nil, nil, &resp)
-}
-
-<<<<<<< HEAD
+	return resp, e.SendAuthenticatedHTTPRequest(ctx, exchange.RestSpot, authNonResourceIntensiveEPL, http.MethodGet, "/subaccounts/"+subAccountID+"/balances", nil, nil, &resp)
+}
+
 // SubAccountTransfer transfer amount of currency from an account and account type to another account and account type among the accounts in the account group.
 // Primary account can transfer to and from any subaccounts as well as transfer between 2 subaccounts across account types.
 // Subaccount can only transfer to the primary account across account types.
-func (p *Poloniex) SubAccountTransfer(ctx context.Context, arg *SubAccountTransferParam) (*AccountTransferResponse, error) {
+func (e *Exchange) SubAccountTransfer(ctx context.Context, arg *SubAccountTransferParam) (*AccountTransferResponse, error) {
 	if *arg == (SubAccountTransferParam{}) {
 		return nil, errNilArgument
-=======
-	values.Set("orderNumber", orderID)
-	var result json.RawMessage
-	err = e.SendAuthenticatedHTTPRequest(ctx, exchange.RestSpot, http.MethodPost, poloniexOrderTrades, values, &result)
-	if err != nil {
-		return nil, err
->>>>>>> 2a9b8493
 	}
 	if arg.Currency.IsEmpty() {
 		return nil, currency.ErrCurrencyCodeEmpty
@@ -735,12 +434,12 @@
 		return nil, fmt.Errorf("%w, toAccountType=''", errAccountTypeRequired)
 	}
 	var resp *AccountTransferResponse
-	return resp, p.SendAuthenticatedHTTPRequest(ctx, exchange.RestSpot, authNonResourceIntensiveEPL, http.MethodPost, "/subaccounts/transfer", nil, arg, &resp)
+	return resp, e.SendAuthenticatedHTTPRequest(ctx, exchange.RestSpot, authNonResourceIntensiveEPL, http.MethodPost, "/subaccounts/transfer", nil, arg, &resp)
 }
 
 // GetSubAccountTransferRecords get a list of transfer records of a user. Max interval for start and end time is 6 months.
 // If no start/end time params are specified then records for last 7 days will be returned.
-func (p *Poloniex) GetSubAccountTransferRecords(ctx context.Context, ccy currency.Code, startTime, endTime time.Time, fromAccountID, toAccountID, fromAccountType, toAccountType, direction string, from, limit int64) ([]SubAccountTransfer, error) {
+func (e *Exchange) GetSubAccountTransferRecords(ctx context.Context, ccy currency.Code, startTime, endTime time.Time, fromAccountID, toAccountID, fromAccountType, toAccountType, direction string, from, limit int64) ([]SubAccountTransfer, error) {
 	params := url.Values{}
 	if !ccy.IsEmpty() {
 		params.Set("currency", ccy.String())
@@ -753,25 +452,8 @@
 		params.Set("startTime", startTime.String())
 		params.Set("endTime", endTime.String())
 	}
-<<<<<<< HEAD
 	if fromAccountID != "" {
 		params.Set("fromAccountID", fromAccountID)
-=======
-
-	return o, err
-}
-
-// PlaceOrder places a new order on the exchange
-func (e *Exchange) PlaceOrder(ctx context.Context, currency string, rate, amount float64, immediate, fillOrKill, buy bool) (OrderResponse, error) {
-	result := OrderResponse{}
-	values := url.Values{}
-
-	var orderType string
-	if buy {
-		orderType = order.Buy.Lower()
-	} else {
-		orderType = order.Sell.Lower()
->>>>>>> 2a9b8493
 	}
 	if toAccountID != "" {
 		params.Set("toAccountID", toAccountID)
@@ -792,45 +474,32 @@
 		params.Set("limit", strconv.FormatInt(limit, 10))
 	}
 	var resp []SubAccountTransfer
-	return resp, p.SendAuthenticatedHTTPRequest(ctx, exchange.RestSpot, authResourceIntensiveEPL, http.MethodGet, "/subaccounts/transfer", params, nil, &resp)
+	return resp, e.SendAuthenticatedHTTPRequest(ctx, exchange.RestSpot, authResourceIntensiveEPL, http.MethodGet, "/subaccounts/transfer", params, nil, &resp)
 }
 
 // GetSubAccountTransferRecord retrieves a subaccount transfer record.
-func (p *Poloniex) GetSubAccountTransferRecord(ctx context.Context, id string) ([]SubAccountTransfer, error) {
+func (e *Exchange) GetSubAccountTransferRecord(ctx context.Context, id string) ([]SubAccountTransfer, error) {
 	if id == "" {
 		return nil, fmt.Errorf("%w: subAccountID is missing", errAccountIDRequired)
 	}
 	var resp []SubAccountTransfer
-	return resp, p.SendAuthenticatedHTTPRequest(ctx, exchange.RestSpot, authResourceIntensiveEPL, http.MethodGet, "/subaccounts/transfer/"+id, nil, nil, &resp)
-}
-
-<<<<<<< HEAD
+	return resp, e.SendAuthenticatedHTTPRequest(ctx, exchange.RestSpot, authResourceIntensiveEPL, http.MethodGet, "/subaccounts/transfer/"+id, nil, nil, &resp)
+}
+
 // GetDepositAddresses get all deposit addresses for a user.
-func (p *Poloniex) GetDepositAddresses(ctx context.Context, ccy currency.Code) (*DepositAddressesResponse, error) {
+func (e *Exchange) GetDepositAddresses(ctx context.Context, ccy currency.Code) (*DepositAddressesResponse, error) {
 	params := url.Values{}
 	if !ccy.IsEmpty() {
 		params.Set("currency", ccy.String())
 	}
 	var addresses *DepositAddressesResponse
-	return addresses, p.SendAuthenticatedHTTPRequest(ctx, exchange.RestSpot, authResourceIntensiveEPL, http.MethodGet, "/wallets/addresses", params, nil, &addresses)
+	return addresses, e.SendAuthenticatedHTTPRequest(ctx, exchange.RestSpot, authResourceIntensiveEPL, http.MethodGet, "/wallets/addresses", params, nil, &addresses)
 }
 
 // WalletActivity returns the wallet activity between set start and end time
-func (p *Poloniex) WalletActivity(ctx context.Context, start, end time.Time, activityType string) (*WalletActivityResponse, error) {
+func (e *Exchange) WalletActivity(ctx context.Context, start, end time.Time, activityType string) (*WalletActivityResponse, error) {
 	values := url.Values{}
 	err := common.StartEndTimeCheck(start, end)
-=======
-	return result, e.SendAuthenticatedHTTPRequest(ctx, exchange.RestSpot, http.MethodPost, orderType, values, &result)
-}
-
-// CancelExistingOrder cancels and order by orderID
-func (e *Exchange) CancelExistingOrder(ctx context.Context, orderID int64) error {
-	result := GenericResponse{}
-	values := url.Values{}
-	values.Set("orderNumber", strconv.FormatInt(orderID, 10))
-
-	err := e.SendAuthenticatedHTTPRequest(ctx, exchange.RestSpot, http.MethodPost, poloniexOrderCancel, values, &result)
->>>>>>> 2a9b8493
 	if err != nil {
 		return nil, err
 	}
@@ -840,31 +509,24 @@
 		values.Set("activityType", activityType)
 	}
 	var resp *WalletActivityResponse
-	return resp, p.SendAuthenticatedHTTPRequest(ctx, exchange.RestSpot, authResourceIntensiveEPL, http.MethodGet, "/wallets/activity", values, nil, &resp)
-}
-
-<<<<<<< HEAD
+	return resp, e.SendAuthenticatedHTTPRequest(ctx, exchange.RestSpot, authResourceIntensiveEPL, http.MethodGet, "/wallets/activity", values, nil, &resp)
+}
+
 // NewCurrencyDepositAddress create a new address for a currency.
 // Some currencies use a common deposit address for everyone on the exchange and designate the account
 // for which this payment is destined by populating paymentID field.
 // In these cases, use /currencies to look up the mainAccount for the currency to find
 // the deposit address and use the address returned here as the paymentID.
 // Note: currencies will only include a mainAccount property for currencies which require a paymentID.
-func (p *Poloniex) NewCurrencyDepositAddress(ctx context.Context, ccy currency.Code) (string, error) {
+func (e *Exchange) NewCurrencyDepositAddress(ctx context.Context, ccy currency.Code) (string, error) {
 	if ccy.IsEmpty() {
 		return "", currency.ErrCurrencyCodeEmpty
 	}
 	resp := &struct {
 		Address string `json:"address"`
 	}{}
-	return resp.Address, p.SendAuthenticatedHTTPRequest(ctx, exchange.RestSpot, authResourceIntensiveEPL, http.MethodPost, "/wallets/address", nil, map[string]string{"currency": ccy.String()}, &resp)
-}
-=======
-// MoveOrder moves an order
-func (e *Exchange) MoveOrder(ctx context.Context, orderID int64, rate, amount float64, postOnly, immediateOrCancel bool) (MoveOrderResponse, error) {
-	result := MoveOrderResponse{}
-	values := url.Values{}
->>>>>>> 2a9b8493
+	return resp.Address, e.SendAuthenticatedHTTPRequest(ctx, exchange.RestSpot, authResourceIntensiveEPL, http.MethodPost, "/wallets/address", nil, map[string]string{"currency": ccy.String()}, &resp)
+}
 
 var intervalMap = map[string]kline.Interval{"MINUTE_1": kline.OneMin, "MINUTE_5": kline.FiveMin, "MINUTE_10": kline.TenMin, "MINUTE_15": kline.FifteenMin, "MINUTE_30": kline.ThirtyMin, "HOUR_1": kline.OneHour, "HOUR_2": kline.TwoHour, "HOUR_4": kline.FourHour, "HOUR_6": kline.SixHour, "HOUR_12": kline.TwelveHour, "DAY_1": kline.OneDay, "DAY_3": kline.ThreeDay, "WEEK_1": kline.SevenDay, "MONTH_1": kline.OneMonth}
 
@@ -889,7 +551,7 @@
 //	to be a multiChain currency name, like USDTTRON, USDTETH, or BTCTRON. You can get information on these currencies,
 //
 // like fees or if they"re disabled, by adding the "includeMultiChainCurrencies" optional parameter to the /currencies endpoint.
-func (p *Poloniex) WithdrawCurrency(ctx context.Context, arg *WithdrawCurrencyParam) (*Withdraw, error) {
+func (e *Exchange) WithdrawCurrency(ctx context.Context, arg *WithdrawCurrencyParam) (*Withdraw, error) {
 	if *arg == (WithdrawCurrencyParam{}) {
 		return nil, errNilArgument
 	}
@@ -903,13 +565,13 @@
 		return nil, errAddressRequired
 	}
 	var result *Withdraw
-	return result, p.SendAuthenticatedHTTPRequest(ctx, exchange.RestSpot, authResourceIntensiveEPL, http.MethodPost, "/wallets/withdraw", nil, arg, &result)
+	return result, e.SendAuthenticatedHTTPRequest(ctx, exchange.RestSpot, authResourceIntensiveEPL, http.MethodPost, "/wallets/withdraw", nil, arg, &result)
 }
 
 // WithdrawCurrencyV2 withdraws a currency to a specific delegated address.
 // Immediately places a withdrawal for a given currency, with no email confirmation.
 // In order to use this method, withdrawal privilege must be enabled for your API key.
-func (p *Poloniex) WithdrawCurrencyV2(ctx context.Context, arg *WithdrawCurrencyV2Param) (*Withdraw, error) {
+func (e *Exchange) WithdrawCurrencyV2(ctx context.Context, arg *WithdrawCurrencyV2Param) (*Withdraw, error) {
 	if *arg == (WithdrawCurrencyV2Param{}) {
 		return nil, errNilArgument
 	}
@@ -919,108 +581,62 @@
 	if arg.Amount <= 0 {
 		return nil, order.ErrAmountBelowMin
 	}
-<<<<<<< HEAD
 	if arg.Network == "" {
 		return nil, errInvalidWithdrawalChain
-=======
-
-	err := e.SendAuthenticatedHTTPRequest(ctx, exchange.RestSpot, http.MethodPost,
-		poloniexOrderMove,
-		values,
-		&result)
-	if err != nil {
-		return result, err
->>>>>>> 2a9b8493
 	}
 	if arg.Address == "" {
 		return nil, errAddressRequired
 	}
 	var resp *Withdraw
-	return resp, p.SendAuthenticatedHTTPRequest(ctx, exchange.RestSpot, authNonResourceIntensiveEPL, http.MethodPost, "/v2/wallets/withdraw", nil, arg, &resp)
-}
-
-<<<<<<< HEAD
+	return resp, e.SendAuthenticatedHTTPRequest(ctx, exchange.RestSpot, authNonResourceIntensiveEPL, http.MethodPost, "/v2/wallets/withdraw", nil, arg, &resp)
+}
+
 // GetAccountMarginInformation retrieves account margin information
-func (p *Poloniex) GetAccountMarginInformation(ctx context.Context, accountType string) (*AccountMargin, error) {
+func (e *Exchange) GetAccountMarginInformation(ctx context.Context, accountType string) (*AccountMargin, error) {
 	params := url.Values{}
 	if accountType != "" {
 		params.Set("accountType", accountType)
-=======
-// Withdraw withdraws a currency to a specific delegated address.
-// For currencies where there are multiple networks to choose from (like USDT or BTC),
-// you can specify the chain by setting the "currency" parameter to be a multiChain currency
-// name, like USDTTRON, USDTETH, or BTCTRON
-func (e *Exchange) Withdraw(ctx context.Context, currency, address string, amount float64) (*Withdraw, error) {
-	result := &Withdraw{}
-	values := url.Values{}
-
-	values.Set("currency", strings.ToUpper(currency))
-	values.Set("amount", strconv.FormatFloat(amount, 'f', -1, 64))
-	values.Set("address", address)
-
-	err := e.SendAuthenticatedHTTPRequest(ctx, exchange.RestSpot, http.MethodPost, poloniexWithdraw, values, &result)
+	}
+	var resp *AccountMargin
+	return resp, e.SendAuthenticatedHTTPRequest(ctx, exchange.RestSpot, authNonResourceIntensiveEPL, http.MethodGet, "/margin/accountMargin", params, nil, &resp)
+}
+
+// GetBorrowStatus retrieves borrow status of currencies
+func (e *Exchange) GetBorrowStatus(ctx context.Context, ccy currency.Code) ([]BorroweStatus, error) {
+	params := url.Values{}
+	if !ccy.IsEmpty() {
+		params.Set("currency", ccy.String())
+	}
+	var resp []BorroweStatus
+	return resp, e.SendAuthenticatedHTTPRequest(ctx, exchange.RestSpot, authNonResourceIntensiveEPL, http.MethodGet, "/margin/borrowStatus", params, nil, &resp)
+}
+
+// MaximumBuySellAmount get maximum and available buy/sell amount for a given symbol.
+func (e *Exchange) MaximumBuySellAmount(ctx context.Context, symbol currency.Pair) (*MaxBuySellAmount, error) {
+	if symbol.IsEmpty() {
+		return nil, currency.ErrCurrencyPairEmpty
+	}
+	params := url.Values{}
+	params.Set("symbol", symbol.String())
+	var resp MaxBuySellAmount
+	return &resp, e.SendAuthenticatedHTTPRequest(ctx, exchange.RestSpot, authNonResourceIntensiveEPL, http.MethodGet, "/margin/maxSize", params, nil, &resp)
+}
+
+// PlaceOrder places an order for an account.
+func (e *Exchange) PlaceOrder(ctx context.Context, arg *PlaceOrderParams) (*PlaceOrderResponse, error) {
+	if *arg == (PlaceOrderParams{}) {
+		return nil, errNilArgument
+	}
+	if arg.Symbol.IsEmpty() {
+		return nil, currency.ErrCurrencyPairEmpty
+	}
+	if arg.Side == "" {
+		return nil, order.ErrSideIsInvalid
+	}
+	var resp *PlaceOrderResponse
+	err := e.SendAuthenticatedHTTPRequest(ctx, exchange.RestSpot, authResourceIntensiveEPL, http.MethodPost, "/orders", nil, arg, &resp)
 	if err != nil {
 		return nil, err
->>>>>>> 2a9b8493
-	}
-	var resp *AccountMargin
-	return resp, p.SendAuthenticatedHTTPRequest(ctx, exchange.RestSpot, authNonResourceIntensiveEPL, http.MethodGet, "/margin/accountMargin", params, nil, &resp)
-}
-
-// GetBorrowStatus retrieves borrow status of currencies
-func (p *Poloniex) GetBorrowStatus(ctx context.Context, ccy currency.Code) ([]BorroweStatus, error) {
-	params := url.Values{}
-	if !ccy.IsEmpty() {
-		params.Set("currency", ccy.String())
-	}
-	var resp []BorroweStatus
-	return resp, p.SendAuthenticatedHTTPRequest(ctx, exchange.RestSpot, authNonResourceIntensiveEPL, http.MethodGet, "/margin/borrowStatus", params, nil, &resp)
-}
-
-<<<<<<< HEAD
-// MaximumBuySellAmount get maximum and available buy/sell amount for a given symbol.
-func (p *Poloniex) MaximumBuySellAmount(ctx context.Context, symbol currency.Pair) (*MaxBuySellAmount, error) {
-	if symbol.IsEmpty() {
-		return nil, currency.ErrCurrencyPairEmpty
-	}
-	params := url.Values{}
-	params.Set("symbol", symbol.String())
-	var resp MaxBuySellAmount
-	return &resp, p.SendAuthenticatedHTTPRequest(ctx, exchange.RestSpot, authNonResourceIntensiveEPL, http.MethodGet, "/margin/maxSize", params, nil, &resp)
-}
-
-// PlaceOrder places an order for an account.
-func (p *Poloniex) PlaceOrder(ctx context.Context, arg *PlaceOrderParams) (*PlaceOrderResponse, error) {
-	if *arg == (PlaceOrderParams{}) {
-		return nil, errNilArgument
-	}
-	if arg.Symbol.IsEmpty() {
-		return nil, currency.ErrCurrencyPairEmpty
-	}
-	if arg.Side == "" {
-		return nil, order.ErrSideIsInvalid
-	}
-	var resp *PlaceOrderResponse
-	err := p.SendAuthenticatedHTTPRequest(ctx, exchange.RestSpot, authResourceIntensiveEPL, http.MethodPost, "/orders", nil, arg, &resp)
-=======
-// GetFeeInfo returns fee information
-func (e *Exchange) GetFeeInfo(ctx context.Context) (Fee, error) {
-	result := Fee{}
-
-	return result, e.SendAuthenticatedHTTPRequest(ctx, exchange.RestSpot, http.MethodPost, poloniexFeeInfo, url.Values{}, &result)
-}
-
-// GetTradableBalances returns tradable balances
-func (e *Exchange) GetTradableBalances(ctx context.Context) (map[string]map[string]float64, error) {
-	type Response struct {
-		Data map[string]map[string]any
-	}
-	result := Response{}
-
-	err := e.SendAuthenticatedHTTPRequest(ctx, exchange.RestSpot, http.MethodPost, poloniexTradableBalances, url.Values{}, &result.Data)
->>>>>>> 2a9b8493
-	if err != nil {
-		return nil, err
 	}
 	if resp.Code != 200 {
 		return nil, fmt.Errorf("code: %d msg: %s", resp.Code, resp.Message)
@@ -1028,26 +644,10 @@
 	return resp, nil
 }
 
-<<<<<<< HEAD
 // PlaceBatchOrders places a batch of order for an account.
-func (p *Poloniex) PlaceBatchOrders(ctx context.Context, args []PlaceOrderParams) ([]PlaceBatchOrderRespItem, error) {
+func (e *Exchange) PlaceBatchOrders(ctx context.Context, args []PlaceOrderParams) ([]PlaceBatchOrderRespItem, error) {
 	if len(args) == 0 {
 		return nil, errNilArgument
-=======
-// TransferBalance transfers balances between your accounts
-func (e *Exchange) TransferBalance(ctx context.Context, currency, from, to string, amount float64) (bool, error) {
-	values := url.Values{}
-	result := GenericResponse{}
-
-	values.Set("currency", currency)
-	values.Set("amount", strconv.FormatFloat(amount, 'f', -1, 64))
-	values.Set("fromAccount", from)
-	values.Set("toAccount", to)
-
-	err := e.SendAuthenticatedHTTPRequest(ctx, exchange.RestSpot, http.MethodPost, poloniexTransferBalance, values, &result)
-	if err != nil {
-		return false, err
->>>>>>> 2a9b8493
 	}
 	for x := range args {
 		if args[x].Symbol.IsEmpty() {
@@ -1058,10 +658,9 @@
 		}
 	}
 	var resp []PlaceBatchOrderRespItem
-	return resp, p.SendAuthenticatedHTTPRequest(ctx, exchange.RestSpot, authResourceIntensiveEPL, http.MethodPost, "/orders/batch", nil, args, &resp)
-}
-
-<<<<<<< HEAD
+	return resp, e.SendAuthenticatedHTTPRequest(ctx, exchange.RestSpot, authResourceIntensiveEPL, http.MethodPost, "/orders/batch", nil, args, &resp)
+}
+
 // CancelReplaceOrder cancel an existing active order, new or partially filled, and place a new order on the same
 // symbol with details from existing order unless amended by new parameters.
 // The replacement order can amend price, quantity, amount, type, timeInForce, and allowBorrow fields.
@@ -1069,7 +668,7 @@
 // The proceedOnFailure flag is intended to specify whether to continue with new order placement in case cancellation of the existing order fails.
 // Please note that since the new order placement does not wait for funds to clear from the existing order cancellation,
 // it is possible that the new order will fail due to low available balance.
-func (p *Poloniex) CancelReplaceOrder(ctx context.Context, arg *CancelReplaceOrderParam) (*CancelReplaceOrderResponse, error) {
+func (e *Exchange) CancelReplaceOrder(ctx context.Context, arg *CancelReplaceOrderParam) (*CancelReplaceOrderResponse, error) {
 	if *arg == (CancelReplaceOrderParam{}) {
 		return nil, errNilArgument
 	}
@@ -1077,37 +676,18 @@
 		return nil, order.ErrOrderIDNotSet
 	}
 	var resp *CancelReplaceOrderResponse
-	return resp, p.SendAuthenticatedHTTPRequest(ctx, exchange.RestSpot, authNonResourceIntensiveEPL, http.MethodPut, "/orders/"+arg.orderID, nil, arg, &resp)
+	return resp, e.SendAuthenticatedHTTPRequest(ctx, exchange.RestSpot, authNonResourceIntensiveEPL, http.MethodPut, "/orders/"+arg.orderID, nil, arg, &resp)
 }
 
 // GetOpenOrders retrieves a list of active orders for an account.
-func (p *Poloniex) GetOpenOrders(ctx context.Context, symbol currency.Pair, side, direction, fromOrderID string, limit int64) ([]TradeOrder, error) {
+func (e *Exchange) GetOpenOrders(ctx context.Context, symbol currency.Pair, side, direction, fromOrderID string, limit int64) ([]TradeOrder, error) {
 	params := url.Values{}
 	if !symbol.IsEmpty() {
 		params.Set("symbol", symbol.String())
-=======
-// GetMarginAccountSummary returns a summary on your margin accounts
-func (e *Exchange) GetMarginAccountSummary(ctx context.Context) (Margin, error) {
-	result := Margin{}
-	return result, e.SendAuthenticatedHTTPRequest(ctx, exchange.RestSpot, http.MethodPost, poloniexMarginAccountSummary, url.Values{}, &result)
-}
-
-// PlaceMarginOrder places a margin order
-func (e *Exchange) PlaceMarginOrder(ctx context.Context, currency string, rate, amount, lendingRate float64, buy bool) (OrderResponse, error) {
-	result := OrderResponse{}
-	values := url.Values{}
-
-	var orderType string
-	if buy {
-		orderType = poloniexMarginBuy
-	} else {
-		orderType = poloniexMarginSell
->>>>>>> 2a9b8493
 	}
 	if side != "" {
 		params.Set("side", side)
 	}
-<<<<<<< HEAD
 	if fromOrderID != "" {
 		params.Set("from", fromOrderID)
 	}
@@ -1118,11 +698,11 @@
 		params.Set("limit", strconv.FormatInt(limit, 10))
 	}
 	var resp []TradeOrder
-	return resp, p.SendAuthenticatedHTTPRequest(ctx, exchange.RestSpot, authResourceIntensiveEPL, http.MethodGet, "/orders", nil, nil, &resp)
+	return resp, e.SendAuthenticatedHTTPRequest(ctx, exchange.RestSpot, authResourceIntensiveEPL, http.MethodGet, "/orders", nil, nil, &resp)
 }
 
 // GetOrderDetail get an order’s status. Either by specifying orderId or clientOrderId. If id is a clientOrderId, prefix with cid: e.g. cid:myId-1
-func (p *Poloniex) GetOrderDetail(ctx context.Context, id, clientOrderID string) (*TradeOrder, error) {
+func (e *Exchange) GetOrderDetail(ctx context.Context, id, clientOrderID string) (*TradeOrder, error) {
 	var path string
 	switch {
 	case id != "":
@@ -1131,112 +711,67 @@
 		path = "/orders/cid:" + id
 	default:
 		return nil, fmt.Errorf("%w, orderid or client order id is required", order.ErrOrderIDNotSet)
-=======
-
-	return result, e.SendAuthenticatedHTTPRequest(ctx, exchange.RestSpot, http.MethodPost, orderType, values, &result)
-}
-
-// GetMarginPosition returns a position on a margin order
-func (e *Exchange) GetMarginPosition(ctx context.Context, currency string) (any, error) {
-	values := url.Values{}
-
-	if currency != "" && currency != "all" {
-		values.Set("currencyPair", currency)
-		result := MarginPosition{}
-		return result, e.SendAuthenticatedHTTPRequest(ctx, exchange.RestSpot, http.MethodPost, poloniexMarginPosition, values, &result)
->>>>>>> 2a9b8493
 	}
 	var resp *TradeOrder
-	return resp, p.SendAuthenticatedHTTPRequest(ctx, exchange.RestSpot, authResourceIntensiveEPL, http.MethodGet, path, nil, nil, &resp)
+	return resp, e.SendAuthenticatedHTTPRequest(ctx, exchange.RestSpot, authResourceIntensiveEPL, http.MethodGet, path, nil, nil, &resp)
 }
 
 // CancelOrderByID cancel an active order.
-func (p *Poloniex) CancelOrderByID(ctx context.Context, id string) (*CancelOrderResponse, error) {
+func (e *Exchange) CancelOrderByID(ctx context.Context, id string) (*CancelOrderResponse, error) {
 	if id == "" {
 		return nil, fmt.Errorf("%w; order 'id' is required", order.ErrOrderIDNotSet)
 	}
-<<<<<<< HEAD
 	var resp *CancelOrderResponse
-	return resp, p.SendAuthenticatedHTTPRequest(ctx, exchange.RestSpot, authResourceIntensiveEPL, http.MethodDelete, "/orders/"+id, nil, nil, &resp)
+	return resp, e.SendAuthenticatedHTTPRequest(ctx, exchange.RestSpot, authResourceIntensiveEPL, http.MethodDelete, "/orders/"+id, nil, nil, &resp)
 }
 
 // CancelMultipleOrdersByIDs batch cancel one or many active orders in an account by IDs.
-func (p *Poloniex) CancelMultipleOrdersByIDs(ctx context.Context, args *OrderCancellationParams) ([]CancelOrderResponse, error) {
+func (e *Exchange) CancelMultipleOrdersByIDs(ctx context.Context, args *OrderCancellationParams) ([]CancelOrderResponse, error) {
 	if args == nil {
 		return nil, errNilArgument
-=======
-	result := Response{}
-	return result, e.SendAuthenticatedHTTPRequest(ctx, exchange.RestSpot, http.MethodPost, poloniexMarginPosition, values, &result.Data)
-}
-
-// CloseMarginPosition closes a current margin position
-func (e *Exchange) CloseMarginPosition(ctx context.Context, currency string) (bool, error) {
-	values := url.Values{}
-	values.Set("currencyPair", currency)
-	result := GenericResponse{}
-
-	err := e.SendAuthenticatedHTTPRequest(ctx, exchange.RestSpot, http.MethodPost, poloniexMarginPositionClose, values, &result)
-	if err != nil {
-		return false, err
->>>>>>> 2a9b8493
 	}
 	if len(args.ClientOrderIDs) == 0 && len(args.OrderIDs) == 0 {
 		return nil, order.ErrOrderIDNotSet
 	}
 	var resp []CancelOrderResponse
-	return resp, p.SendAuthenticatedHTTPRequest(ctx, exchange.RestSpot, authResourceIntensiveEPL, http.MethodDelete, "/orders/cancelByIds", nil, args, &resp)
-}
-
-<<<<<<< HEAD
+	return resp, e.SendAuthenticatedHTTPRequest(ctx, exchange.RestSpot, authResourceIntensiveEPL, http.MethodDelete, "/orders/cancelByIds", nil, args, &resp)
+}
+
 // CancelAllTradeOrders batch cancel all orders in an account.
-func (p *Poloniex) CancelAllTradeOrders(ctx context.Context, symbols, accountTypes []string) ([]CancelOrderResponse, error) {
+func (e *Exchange) CancelAllTradeOrders(ctx context.Context, symbols, accountTypes []string) ([]CancelOrderResponse, error) {
 	args := make(map[string][]string)
 	if len(symbols) != 0 {
 		args["symbols"] = symbols
-=======
-// CreateLoanOffer places a loan offer on the exchange
-func (e *Exchange) CreateLoanOffer(ctx context.Context, currency string, amount, rate float64, duration int, autoRenew bool) (int64, error) {
-	values := url.Values{}
-	values.Set("currency", currency)
-	values.Set("amount", strconv.FormatFloat(amount, 'f', -1, 64))
-	values.Set("duration", strconv.Itoa(duration))
-
-	if autoRenew {
-		values.Set("autoRenew", "1")
-	} else {
-		values.Set("autoRenew", "0")
->>>>>>> 2a9b8493
 	}
 	if len(accountTypes) > 0 {
 		args["accountTypes"] = accountTypes
 	}
 	var resp []CancelOrderResponse
-	return resp, p.SendAuthenticatedHTTPRequest(ctx, exchange.RestSpot, authResourceIntensiveEPL, http.MethodDelete, "/orders", nil, args, &resp)
+	return resp, e.SendAuthenticatedHTTPRequest(ctx, exchange.RestSpot, authResourceIntensiveEPL, http.MethodDelete, "/orders", nil, args, &resp)
 }
 
 // KillSwitch set a timer that cancels all regular and smartorders after the timeout has expired.
 // Timeout can be reset by calling this command again with a new timeout value.
 // A timeout value of -1 disables the timer. Timeout is defined in seconds.
 // timeout value in seconds; range is -1 and 10 to 600
-func (p *Poloniex) KillSwitch(ctx context.Context, timeout string) (*KillSwitchStatus, error) {
+func (e *Exchange) KillSwitch(ctx context.Context, timeout string) (*KillSwitchStatus, error) {
 	if timeout == "" {
 		return nil, errInvalidTimeout
 	}
 	var resp *KillSwitchStatus
-	return resp, p.SendAuthenticatedHTTPRequest(ctx, exchange.RestSpot, authNonResourceIntensiveEPL, http.MethodPost, "/orders/killSwitch", nil, map[string]string{"timeout": timeout}, &resp)
+	return resp, e.SendAuthenticatedHTTPRequest(ctx, exchange.RestSpot, authNonResourceIntensiveEPL, http.MethodPost, "/orders/killSwitch", nil, map[string]string{"timeout": timeout}, &resp)
 }
 
 // GetKillSwitchStatus get status of kill switch.
 // If there is an active kill switch then the start and cancellation time is returned.
 // If no active kill switch then an error message with code is returned
-func (p *Poloniex) GetKillSwitchStatus(ctx context.Context) (*KillSwitchStatus, error) {
+func (e *Exchange) GetKillSwitchStatus(ctx context.Context) (*KillSwitchStatus, error) {
 	var resp *KillSwitchStatus
-	return resp, p.SendAuthenticatedHTTPRequest(ctx, exchange.RestSpot, authNonResourceIntensiveEPL, http.MethodGet, "/orders/killSwitchStatus", nil, nil, &resp)
-}
-
-<<<<<<< HEAD
+	return resp, e.SendAuthenticatedHTTPRequest(ctx, exchange.RestSpot, authNonResourceIntensiveEPL, http.MethodGet, "/orders/killSwitchStatus", nil, nil, &resp)
+}
+
 // CreateSmartOrder create a smart order for an account. Funds will only be frozen when the smart order triggers, not upon smart order creation.
-func (p *Poloniex) CreateSmartOrder(ctx context.Context, arg *SmartOrderRequestParam) (*PlaceOrderResponse, error) {
+func (e *Exchange) CreateSmartOrder(ctx context.Context, arg *SmartOrderRequestParam) (*PlaceOrderResponse, error) {
 	if *arg == (SmartOrderRequestParam{}) {
 		return nil, errNilArgument
 	}
@@ -1247,10 +782,7 @@
 		return nil, order.ErrSideIsInvalid
 	}
 	var resp *PlaceOrderResponse
-	err := p.SendAuthenticatedHTTPRequest(ctx, exchange.RestSpot, authNonResourceIntensiveEPL, http.MethodPost, "/smartorders", nil, arg, &resp)
-=======
-	err := e.SendAuthenticatedHTTPRequest(ctx, exchange.RestSpot, http.MethodPost, poloniexCreateLoanOffer, values, &result)
->>>>>>> 2a9b8493
+	err := e.SendAuthenticatedHTTPRequest(ctx, exchange.RestSpot, authNonResourceIntensiveEPL, http.MethodPost, "/smartorders", nil, arg, &resp)
 	if err != nil {
 		return nil, err
 	}
@@ -1260,12 +792,11 @@
 	return resp, nil
 }
 
-<<<<<<< HEAD
 // CancelReplaceSmartOrder cancel an existing untriggered smart order and place a new smart order on the same symbol with details from existing smart order unless amended by new parameters.
 // The replacement smart order can amend price, stopPrice, quantity, amount, type, and timeInForce fields. Specify the existing smart order id in the path;
 // if id is a clientOrderId, prefix with cid: e.g. cid:myId-1.
 // The proceedOnFailure flag is intended to specify whether to continue with new smart order placement in case cancellation of the existing smart order fails.
-func (p *Poloniex) CancelReplaceSmartOrder(ctx context.Context, arg *CancelReplaceSmartOrderParam) (*CancelReplaceSmartOrderResponse, error) {
+func (e *Exchange) CancelReplaceSmartOrder(ctx context.Context, arg *CancelReplaceSmartOrderParam) (*CancelReplaceSmartOrderResponse, error) {
 	if *arg == (CancelReplaceSmartOrderParam{}) {
 		return nil, errNilArgument
 	}
@@ -1277,36 +808,24 @@
 		path = "/smartorders/cid:" + arg.ClientOrderID
 	default:
 		return nil, order.ErrOrderIDNotSet
-=======
-// CancelLoanOffer cancels a loan offer order
-func (e *Exchange) CancelLoanOffer(ctx context.Context, orderNumber int64) (bool, error) {
-	result := GenericResponse{}
-	values := url.Values{}
-	values.Set("orderID", strconv.FormatInt(orderNumber, 10))
-
-	err := e.SendAuthenticatedHTTPRequest(ctx, exchange.RestSpot, http.MethodPost, poloniexCancelLoanOffer, values, &result)
-	if err != nil {
-		return false, err
->>>>>>> 2a9b8493
 	}
 	var resp *CancelReplaceSmartOrderResponse
-	return resp, p.SendAuthenticatedHTTPRequest(ctx, exchange.RestSpot, authResourceIntensiveEPL, http.MethodPut, path, nil, arg, &resp)
+	return resp, e.SendAuthenticatedHTTPRequest(ctx, exchange.RestSpot, authResourceIntensiveEPL, http.MethodPut, path, nil, arg, &resp)
 }
 
 // GetSmartOpenOrders get a list of (pending) smart orders for an account.
-func (p *Poloniex) GetSmartOpenOrders(ctx context.Context, limit int64) ([]SmartOrderItem, error) {
+func (e *Exchange) GetSmartOpenOrders(ctx context.Context, limit int64) ([]SmartOrderItem, error) {
 	params := url.Values{}
 	if limit > 0 {
 		params.Set("limit", strconv.FormatInt(limit, 10))
 	}
 	var resp []SmartOrderItem
-	return resp, p.SendAuthenticatedHTTPRequest(ctx, exchange.RestSpot, authResourceIntensiveEPL, http.MethodGet, "/smartorders", params, nil, &resp)
-}
-
-<<<<<<< HEAD
+	return resp, e.SendAuthenticatedHTTPRequest(ctx, exchange.RestSpot, authResourceIntensiveEPL, http.MethodGet, "/smartorders", params, nil, &resp)
+}
+
 // GetSmartOrderDetail get a smart order’s status. {id} can be smart order’s id or its clientOrderId (prefix with cid: ).
 // If smart order’s state is TRIGGERED, the response will include the triggered order’s data
-func (p *Poloniex) GetSmartOrderDetail(ctx context.Context, orderID, clientSuppliedID string) ([]SmartOrderDetail, error) {
+func (e *Exchange) GetSmartOrderDetail(ctx context.Context, orderID, clientSuppliedID string) ([]SmartOrderDetail, error) {
 	var path string
 	switch {
 	case orderID != "":
@@ -1315,20 +834,13 @@
 		path = "/smartorders/cid:" + clientSuppliedID
 	default:
 		return nil, order.ErrOrderIDNotSet
-=======
-// GetOpenLoanOffers returns all open loan offers
-func (e *Exchange) GetOpenLoanOffers(ctx context.Context) (map[string][]LoanOffer, error) {
-	type Response struct {
-		Data map[string][]LoanOffer
->>>>>>> 2a9b8493
 	}
 	var resp []SmartOrderDetail
-	return resp, p.SendAuthenticatedHTTPRequest(ctx, exchange.RestSpot, authNonResourceIntensiveEPL, http.MethodGet, path, nil, nil, &resp, true)
-}
-
-<<<<<<< HEAD
+	return resp, e.SendAuthenticatedHTTPRequest(ctx, exchange.RestSpot, authNonResourceIntensiveEPL, http.MethodGet, path, nil, nil, &resp, true)
+}
+
 // CancelSmartOrderByID cancel a smart order by its id.
-func (p *Poloniex) CancelSmartOrderByID(ctx context.Context, id, clientSuppliedID string) (*CancelSmartOrderResponse, error) {
+func (e *Exchange) CancelSmartOrderByID(ctx context.Context, id, clientSuppliedID string) (*CancelSmartOrderResponse, error) {
 	var path string
 	switch {
 	case id != "":
@@ -1337,18 +849,13 @@
 		path = "/smartorders/cid:" + clientSuppliedID
 	default:
 		return nil, order.ErrOrderIDNotSet
-=======
-	err := e.SendAuthenticatedHTTPRequest(ctx, exchange.RestSpot, http.MethodPost, poloniexOpenLoanOffers, url.Values{}, &result.Data)
-	if err != nil {
-		return nil, err
->>>>>>> 2a9b8493
 	}
 	var resp *CancelSmartOrderResponse
-	return resp, p.SendAuthenticatedHTTPRequest(ctx, exchange.RestSpot, authNonResourceIntensiveEPL, http.MethodDelete, path, nil, nil, &resp)
+	return resp, e.SendAuthenticatedHTTPRequest(ctx, exchange.RestSpot, authNonResourceIntensiveEPL, http.MethodDelete, path, nil, nil, &resp)
 }
 
 // CancelMultipleSmartOrders performs a batch cancel one or many smart orders in an account by IDs.
-func (p *Poloniex) CancelMultipleSmartOrders(ctx context.Context, args *OrderCancellationParams) ([]CancelOrderResponse, error) {
+func (e *Exchange) CancelMultipleSmartOrders(ctx context.Context, args *OrderCancellationParams) ([]CancelOrderResponse, error) {
 	if args == nil {
 		return nil, errNilArgument
 	}
@@ -1356,12 +863,11 @@
 		return nil, order.ErrOrderIDNotSet
 	}
 	var resp []CancelOrderResponse
-	return resp, p.SendAuthenticatedHTTPRequest(ctx, exchange.RestSpot, authResourceIntensiveEPL, http.MethodDelete, "/smartorders/cancelByIds", nil, args, &resp)
-}
-
-<<<<<<< HEAD
+	return resp, e.SendAuthenticatedHTTPRequest(ctx, exchange.RestSpot, authResourceIntensiveEPL, http.MethodDelete, "/smartorders/cancelByIds", nil, args, &resp)
+}
+
 // CancelAllSmartOrders batch cancel all smart orders in an account.
-func (p *Poloniex) CancelAllSmartOrders(ctx context.Context, symbols, accountTypes, orderTypes []string) ([]CancelOrderResponse, error) {
+func (e *Exchange) CancelAllSmartOrders(ctx context.Context, symbols, accountTypes, orderTypes []string) ([]CancelOrderResponse, error) {
 	args := make(map[string][]string)
 	if len(symbols) != 0 {
 		args["symbols"] = symbols
@@ -1373,32 +879,17 @@
 		args["orderTypes"] = orderTypes
 	}
 	var resp []CancelOrderResponse
-	return resp, p.SendAuthenticatedHTTPRequest(ctx, exchange.RestSpot, authResourceIntensiveEPL, http.MethodDelete, "/smartorders", nil, args, &resp)
+	return resp, e.SendAuthenticatedHTTPRequest(ctx, exchange.RestSpot, authResourceIntensiveEPL, http.MethodDelete, "/smartorders", nil, args, &resp)
 }
 
 func orderFillParams(symbol currency.Pair, accountType, orderType, side, direction, states string, from, limit int64, startTime, endTime time.Time, hideCancel bool) (url.Values, error) {
 	params := url.Values{}
 	if accountType != "" {
 		params.Set("accountType", accountType)
-=======
-// GetActiveLoans returns active loans
-func (e *Exchange) GetActiveLoans(ctx context.Context) (ActiveLoans, error) {
-	result := ActiveLoans{}
-	return result, e.SendAuthenticatedHTTPRequest(ctx, exchange.RestSpot, http.MethodPost, poloniexActiveLoans, url.Values{}, &result)
-}
-
-// GetLendingHistory returns lending history for the account
-func (e *Exchange) GetLendingHistory(ctx context.Context, start, end string) ([]LendingHistory, error) {
-	vals := url.Values{}
-
-	if start != "" {
-		vals.Set("start", start)
->>>>>>> 2a9b8493
 	}
 	if orderType != "" {
 		params.Set("type", orderType)
 	}
-<<<<<<< HEAD
 	if side != "" {
 		params.Set("side", side)
 	}
@@ -1437,50 +928,29 @@
 // If only startTime is populated then endTime will be defaulted to 7 days after startTime.
 // Please note that canceled orders that are before 7 days from current time will be archived.
 // Rest of the orders will be archived before 90 days from current time.
-func (p *Poloniex) GetOrdersHistory(ctx context.Context, symbol currency.Pair, accountType, orderType, side, direction, states string, from, limit int64, startTime, endTime time.Time, hideCancel bool) ([]TradeOrder, error) {
+func (e *Exchange) GetOrdersHistory(ctx context.Context, symbol currency.Pair, accountType, orderType, side, direction, states string, from, limit int64, startTime, endTime time.Time, hideCancel bool) ([]TradeOrder, error) {
 	params, err := orderFillParams(symbol, accountType, orderType, side, direction, states, from, limit, startTime, endTime, hideCancel)
-=======
-
-	var resp []LendingHistory
-	return resp, e.SendAuthenticatedHTTPRequest(ctx, exchange.RestSpot, http.MethodPost,
-		poloniexLendingHistory,
-		vals,
-		&resp)
-}
-
-// ToggleAutoRenew allows for the autorenew of a contract
-func (e *Exchange) ToggleAutoRenew(ctx context.Context, orderNumber int64) (bool, error) {
-	values := url.Values{}
-	values.Set("orderNumber", strconv.FormatInt(orderNumber, 10))
-	result := GenericResponse{}
-
-	err := e.SendAuthenticatedHTTPRequest(ctx, exchange.RestSpot, http.MethodPost,
-		poloniexAutoRenew,
-		values,
-		&result)
->>>>>>> 2a9b8493
 	if err != nil {
 		return nil, err
 	}
 	var resp []TradeOrder
-	return resp, p.SendAuthenticatedHTTPRequest(ctx, exchange.RestSpot, authResourceIntensiveEPL, http.MethodGet,
+	return resp, e.SendAuthenticatedHTTPRequest(ctx, exchange.RestSpot, authResourceIntensiveEPL, http.MethodGet,
 		"/orders/history",
 		params,
 		nil, &resp)
 }
 
-<<<<<<< HEAD
 // GetSmartOrderHistory get a list of historical smart orders in an account.
 // Interval between startTime and endTime cannot exceed 30 days.
 // If only endTime is populated then startTime will default to 7 days before endTime.
 // If only startTime is populated then endTime will be defaulted to 7 days after startTime.
-func (p *Poloniex) GetSmartOrderHistory(ctx context.Context, symbol currency.Pair, accountType, orderType, side, direction, states string, from, limit int64, startTime, endTime time.Time, hideCancel bool) ([]SmartOrderItem, error) {
+func (e *Exchange) GetSmartOrderHistory(ctx context.Context, symbol currency.Pair, accountType, orderType, side, direction, states string, from, limit int64, startTime, endTime time.Time, hideCancel bool) ([]SmartOrderItem, error) {
 	params, err := orderFillParams(symbol, accountType, orderType, side, direction, states, from, limit, startTime, endTime, hideCancel)
 	if err != nil {
 		return nil, err
 	}
 	var resp []SmartOrderItem
-	return resp, p.SendAuthenticatedHTTPRequest(ctx, exchange.RestSpot,
+	return resp, e.SendAuthenticatedHTTPRequest(ctx, exchange.RestSpot,
 		authResourceIntensiveEPL, http.MethodGet, "/smartorders/history",
 		params,
 		nil, &resp)
@@ -1490,7 +960,7 @@
 // Interval between startTime and endTime cannot exceed 90 days.
 // If only endTime is populated then startTime will default to 7 days before endTime.
 // If only startTime is populated then endTime will be defaulted to 7 days after startTime.
-func (p *Poloniex) GetTradeHistory(ctx context.Context, symbols currency.Pairs, direction string, from, limit int64, startTime, endTime time.Time) ([]TradeHistoryItem, error) {
+func (e *Exchange) GetTradeHistory(ctx context.Context, symbols currency.Pairs, direction string, from, limit int64, startTime, endTime time.Time) ([]TradeHistoryItem, error) {
 	params := url.Values{}
 	if len(symbols) != 0 {
 		params.Set("symbols", symbols.Join())
@@ -1508,65 +978,26 @@
 	}
 	if limit > 0 {
 		params.Set("limit", strconv.FormatInt(limit, 10))
-=======
-// WalletActivity returns the wallet activity between set start and end time
-func (e *Exchange) WalletActivity(ctx context.Context, start, end time.Time, activityType string) (*WalletActivityResponse, error) {
-	values := url.Values{}
-	err := common.StartEndTimeCheck(start, end)
-	if err != nil {
-		return nil, err
-	}
-	values.Set("start", strconv.FormatInt(start.Unix(), 10))
-	values.Set("end", strconv.FormatInt(end.Unix(), 10))
-	if activityType != "" {
-		values.Set("activityType", activityType)
-	}
-	var resp WalletActivityResponse
-	return &resp, e.SendAuthenticatedHTTPRequest(ctx, exchange.RestSpot, http.MethodGet,
-		poloniexWalletActivity,
-		values,
-		&resp)
-}
-
-// CancelMultipleOrdersByIDs Batch cancel one or many smart orders in an account by IDs.
-func (e *Exchange) CancelMultipleOrdersByIDs(ctx context.Context, orderIDs, clientOrderIDs []string) ([]CancelOrdersResponse, error) {
-	values := url.Values{}
-	if len(orderIDs) > 0 {
-		values.Set("orderIds", strings.Join(orderIDs, ","))
->>>>>>> 2a9b8493
 	}
 	if direction != "" {
 		params.Set("direction", direction)
 	}
-<<<<<<< HEAD
 	var resp []TradeHistoryItem
-	return resp, p.SendAuthenticatedHTTPRequest(ctx, exchange.RestSpot, authResourceIntensiveEPL, http.MethodGet, "/trades", params, nil, &resp)
+	return resp, e.SendAuthenticatedHTTPRequest(ctx, exchange.RestSpot, authResourceIntensiveEPL, http.MethodGet, "/trades", params, nil, &resp)
 }
 
 // GetTradesByOrderID get a list of all trades for an order specified by its orderId.
-func (p *Poloniex) GetTradesByOrderID(ctx context.Context, orderID string) ([]TradeHistoryItem, error) {
+func (e *Exchange) GetTradesByOrderID(ctx context.Context, orderID string) ([]TradeHistoryItem, error) {
 	if orderID == "" {
 		return nil, order.ErrOrderIDNotSet
 	}
 	var resp []TradeHistoryItem
-	return resp, p.SendAuthenticatedHTTPRequest(ctx, exchange.RestSpot, authNonResourceIntensiveEPL, http.MethodGet, "/orders/"+orderID+"/trades", nil, nil, &resp)
+	return resp, e.SendAuthenticatedHTTPRequest(ctx, exchange.RestSpot, authNonResourceIntensiveEPL, http.MethodGet, "/orders/"+orderID+"/trades", nil, nil, &resp)
 }
 
 // SendHTTPRequest sends an unauthenticated HTTP request
-func (p *Poloniex) SendHTTPRequest(ctx context.Context, ep exchange.URL, epl request.EndpointLimit, path string, result interface{}, useAsItIs ...bool) error {
-	endpoint, err := p.API.Endpoints.GetURL(ep)
-=======
-	var result []CancelOrdersResponse
-	return result, e.SendAuthenticatedHTTPRequest(ctx, exchange.RestSpot, http.MethodDelete,
-		poloniexCancelByIDs,
-		values,
-		&result)
-}
-
-// SendHTTPRequest sends an unauthenticated HTTP request
-func (e *Exchange) SendHTTPRequest(ctx context.Context, ep exchange.URL, path string, result any) error {
+func (e *Exchange) SendHTTPRequest(ctx context.Context, ep exchange.URL, epl request.EndpointLimit, path string, result interface{}, useAsItIs ...bool) error {
 	endpoint, err := e.API.Endpoints.GetURL(ep)
->>>>>>> 2a9b8493
 	if err != nil {
 		return err
 	}
@@ -1583,34 +1014,19 @@
 	item := &request.Item{
 		Method:        http.MethodGet,
 		Path:          endpoint + path,
-<<<<<<< HEAD
 		Result:        &resp,
-		Verbose:       p.Verbose,
-		HTTPDebugging: p.HTTPDebugging,
-		HTTPRecording: p.HTTPRecording,
-	}
-	return p.SendPayload(ctx, epl, func() (*request.Item, error) {
-=======
-		Result:        result,
 		Verbose:       e.Verbose,
 		HTTPDebugging: e.HTTPDebugging,
 		HTTPRecording: e.HTTPRecording,
 	}
-
-	return e.SendPayload(ctx, request.UnAuth, func() (*request.Item, error) {
->>>>>>> 2a9b8493
+	return e.SendPayload(ctx, epl, func() (*request.Item, error) {
 		return item, nil
 	}, request.UnauthenticatedRequest)
 }
 
 // SendAuthenticatedHTTPRequest sends an authenticated HTTP request
-<<<<<<< HEAD
-func (p *Poloniex) SendAuthenticatedHTTPRequest(ctx context.Context, ep exchange.URL, epl request.EndpointLimit, method, endpoint string, values url.Values, body, result interface{}, useAsData ...bool) error {
-	creds, err := p.GetCredentials(ctx)
-=======
-func (e *Exchange) SendAuthenticatedHTTPRequest(ctx context.Context, ep exchange.URL, method, endpoint string, values url.Values, result any) error {
+func (e *Exchange) SendAuthenticatedHTTPRequest(ctx context.Context, ep exchange.URL, epl request.EndpointLimit, method, endpoint string, values url.Values, body, result interface{}, useAsData ...bool) error {
 	creds, err := e.GetCredentials(ctx)
->>>>>>> 2a9b8493
 	if err != nil {
 		return err
 	}
@@ -1618,7 +1034,6 @@
 	if err != nil {
 		return err
 	}
-<<<<<<< HEAD
 	requestFunc := func() (*request.Item, error) {
 		headers := make(map[string]string)
 		headers["Content-Type"] = "application/json"
@@ -1652,17 +1067,6 @@
 		hmac, err = crypto.GetHMAC(crypto.HashSHA256,
 			[]byte(signatureStrings),
 			[]byte(creds.Secret))
-=======
-
-	return e.SendPayload(ctx, request.Auth, func() (*request.Item, error) {
-		headers := make(map[string]string)
-		headers["Content-Type"] = "application/x-www-form-urlencoded"
-		headers["Key"] = creds.Key
-		values.Set("nonce", e.Requester.GetNonce(nonce.UnixNano).String())
-		values.Set("command", endpoint)
-
-		hmac, err := crypto.GetHMAC(crypto.HashSHA512, []byte(values.Encode()), []byte(creds.Secret))
->>>>>>> 2a9b8493
 		if err != nil {
 			return nil, err
 		}
@@ -1688,33 +1092,22 @@
 			Path:          path,
 			Result:        resp,
 			Headers:       headers,
-<<<<<<< HEAD
-			Verbose:       p.Verbose,
-			HTTPDebugging: p.HTTPDebugging,
-			HTTPRecording: p.HTTPRecording,
+			Verbose:       e.Verbose,
+			HTTPDebugging: e.HTTPDebugging,
+			HTTPRecording: e.HTTPRecording,
 		}
 		if method != http.MethodGet && len(bodyPayload) > 0 {
 			req.Body = bytes.NewBuffer(bodyPayload)
 		}
 		return req, nil
 	}
-	err = p.SendPayload(ctx, epl, requestFunc, request.AuthenticatedRequest)
+	err = e.SendPayload(ctx, epl, requestFunc, request.AuthenticatedRequest)
 	if err != nil {
 		return fmt.Errorf("%w %w", request.ErrAuthRequestFailed, err)
 	} else if reflect.ValueOf(result).IsNil() {
 		return common.ErrNoResponse
 	}
 	return nil
-=======
-			Body:          bytes.NewBufferString(values.Encode()),
-			Result:        result,
-			NonceEnabled:  true,
-			Verbose:       e.Verbose,
-			HTTPDebugging: e.HTTPDebugging,
-			HTTPRecording: e.HTTPRecording,
-		}, nil
-	}, request.AuthenticatedRequest)
->>>>>>> 2a9b8493
 }
 
 // GetFee returns an estimate of fee based on type of transaction
