//go:build !mock_test_off

// This will build if build tag mock_test_off is not parsed and will try to mock
// all tests in _test.go
package poloniex

import (
	"log"
	"os"
	"testing"

	"github.com/thrasher-corp/gocryptotrader/currency"
	"github.com/thrasher-corp/gocryptotrader/exchanges/asset"
	testexch "github.com/thrasher-corp/gocryptotrader/internal/testing/exchange"
)

var mockTests = true

func TestMain(m *testing.M) {
<<<<<<< HEAD
	p = new(Poloniex)
	if err := testexch.Setup(p); err != nil {
		log.Fatal(err)
	}

	if apiKey != "" && apiSecret != "" {
		p.API.AuthenticatedSupport = true
		p.API.AuthenticatedWebsocketSupport = true
		p.SetCredentials(apiKey, apiSecret, "", "", "", "")
		p.Websocket.SetCanUseAuthenticatedEndpoints(true)
=======
	e = new(Exchange)
	if err := testexch.Setup(e); err != nil {
		log.Fatalf("Poloniex Setup error: %s", err)
>>>>>>> 2a9b8493
	}

	if err := testexch.MockHTTPInstance(e); err != nil {
		log.Fatalf("Poloniex MockHTTPInstance error: %s", err)
	}
	var err error
	spotTradablePair, err = p.FormatExchangeCurrency(currency.NewPairWithDelimiter("BTC", "USDT", "_"), asset.Spot)
	if err != nil {
		log.Fatal(err)
	}
	futuresTradablePair, err = p.FormatExchangeCurrency(currency.NewPairWithDelimiter("BTC", "USDT_PERP", ""), asset.Futures)
	if err != nil {
		log.Fatal(err)
	}
	err = p.CurrencyPairs.StorePairs(asset.Spot, []currency.Pair{spotTradablePair}, false)
	if err != nil {
		log.Fatal(err)
	}
	err = p.CurrencyPairs.StorePairs(asset.Spot, []currency.Pair{spotTradablePair}, true)
	if err != nil {
		log.Fatal(err)
	}
	err = p.CurrencyPairs.StorePairs(asset.Futures, []currency.Pair{futuresTradablePair}, false)
	if err != nil {
		log.Fatal(err)
	}
	err = p.CurrencyPairs.StorePairs(asset.Futures, []currency.Pair{futuresTradablePair}, true)
	if err != nil {
		log.Fatal(err)
	}
	os.Exit(m.Run())
}<|MERGE_RESOLUTION|>--- conflicted
+++ resolved
@@ -17,49 +17,43 @@
 var mockTests = true
 
 func TestMain(m *testing.M) {
-<<<<<<< HEAD
-	p = new(Poloniex)
-	if err := testexch.Setup(p); err != nil {
+	e = new(Exchange)
+	if err := testexch.Setup(e); err != nil {
 		log.Fatal(err)
 	}
 
 	if apiKey != "" && apiSecret != "" {
-		p.API.AuthenticatedSupport = true
-		p.API.AuthenticatedWebsocketSupport = true
-		p.SetCredentials(apiKey, apiSecret, "", "", "", "")
-		p.Websocket.SetCanUseAuthenticatedEndpoints(true)
-=======
-	e = new(Exchange)
-	if err := testexch.Setup(e); err != nil {
-		log.Fatalf("Poloniex Setup error: %s", err)
->>>>>>> 2a9b8493
+		e.API.AuthenticatedSupport = true
+		e.API.AuthenticatedWebsocketSupport = true
+		e.SetCredentials(apiKey, apiSecret, "", "", "", "")
+		e.Websocket.SetCanUseAuthenticatedEndpoints(true)
 	}
 
 	if err := testexch.MockHTTPInstance(e); err != nil {
 		log.Fatalf("Poloniex MockHTTPInstance error: %s", err)
 	}
 	var err error
-	spotTradablePair, err = p.FormatExchangeCurrency(currency.NewPairWithDelimiter("BTC", "USDT", "_"), asset.Spot)
+	spotTradablePair, err = e.FormatExchangeCurrency(currency.NewPairWithDelimiter("BTC", "USDT", "_"), asset.Spot)
 	if err != nil {
 		log.Fatal(err)
 	}
-	futuresTradablePair, err = p.FormatExchangeCurrency(currency.NewPairWithDelimiter("BTC", "USDT_PERP", ""), asset.Futures)
+	futuresTradablePair, err = e.FormatExchangeCurrency(currency.NewPairWithDelimiter("BTC", "USDT_PERP", ""), asset.Futures)
 	if err != nil {
 		log.Fatal(err)
 	}
-	err = p.CurrencyPairs.StorePairs(asset.Spot, []currency.Pair{spotTradablePair}, false)
+	err = e.CurrencyPairs.StorePairs(asset.Spot, []currency.Pair{spotTradablePair}, false)
 	if err != nil {
 		log.Fatal(err)
 	}
-	err = p.CurrencyPairs.StorePairs(asset.Spot, []currency.Pair{spotTradablePair}, true)
+	err = e.CurrencyPairs.StorePairs(asset.Spot, []currency.Pair{spotTradablePair}, true)
 	if err != nil {
 		log.Fatal(err)
 	}
-	err = p.CurrencyPairs.StorePairs(asset.Futures, []currency.Pair{futuresTradablePair}, false)
+	err = e.CurrencyPairs.StorePairs(asset.Futures, []currency.Pair{futuresTradablePair}, false)
 	if err != nil {
 		log.Fatal(err)
 	}
-	err = p.CurrencyPairs.StorePairs(asset.Futures, []currency.Pair{futuresTradablePair}, true)
+	err = e.CurrencyPairs.StorePairs(asset.Futures, []currency.Pair{futuresTradablePair}, true)
 	if err != nil {
 		log.Fatal(err)
 	}
