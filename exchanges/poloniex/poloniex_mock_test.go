--- conflicted
+++ resolved
@@ -9,12 +9,8 @@
 	"os"
 	"testing"
 
-<<<<<<< HEAD
 	"github.com/thrasher-corp/gocryptotrader/currency"
 	"github.com/thrasher-corp/gocryptotrader/exchanges/asset"
-	"github.com/thrasher-corp/gocryptotrader/exchanges/mock"
-=======
->>>>>>> 48a66c9f
 	testexch "github.com/thrasher-corp/gocryptotrader/internal/testing/exchange"
 )
 
@@ -23,7 +19,6 @@
 func TestMain(m *testing.M) {
 	p = new(Poloniex)
 	if err := testexch.Setup(p); err != nil {
-<<<<<<< HEAD
 		log.Fatal(err)
 	}
 
@@ -32,27 +27,12 @@
 		p.API.AuthenticatedWebsocketSupport = true
 		p.SetCredentials(apiKey, apiSecret, "", "", "", "")
 		p.Websocket.SetCanUseAuthenticatedEndpoints(true)
-=======
-		log.Fatalf("Poloniex Setup error: %s", err)
->>>>>>> 48a66c9f
 	}
 
 	if err := testexch.MockHTTPInstance(p); err != nil {
 		log.Fatalf("Poloniex MockHTTPInstance error: %s", err)
 	}
-
-<<<<<<< HEAD
-	err = p.SetHTTPClient(newClient)
-	if err != nil {
-		log.Fatalf("Mock server error %s", err)
-	}
-	endpoints := p.API.Endpoints.GetURLMap()
-	for k := range endpoints {
-		err = p.API.Endpoints.SetRunning(k, serverDetails)
-		if err != nil {
-			log.Fatal(err)
-		}
-	}
+	var err error
 	spotTradablePair, err = p.FormatExchangeCurrency(currency.NewPairWithDelimiter("BTC", "USDT", "_"), asset.Spot)
 	if err != nil {
 		log.Fatal(err)
@@ -77,7 +57,5 @@
 	if err != nil {
 		log.Fatal(err)
 	}
-=======
->>>>>>> 48a66c9f
 	os.Exit(m.Run())
 }