--- conflicted
+++ resolved
@@ -365,22 +365,13 @@
 
 // GetAccountFundingHistory returns funding history, deposits and
 // withdrawals
-<<<<<<< HEAD
 func (y *Yobit) GetAccountFundingHistory(ctx context.Context) ([]exchange.FundingHistory, error) {
-=======
-func (y *Yobit) GetFundingHistory(_ context.Context) ([]exchange.FundHistory, error) {
->>>>>>> 492ea20f
 	return nil, common.ErrFunctionNotSupported
 }
 
 // GetWithdrawalsHistory returns previous withdrawals data
-<<<<<<< HEAD
 func (y *Yobit) GetWithdrawalsHistory(ctx context.Context, c currency.Code, a asset.Item) ([]exchange.WithdrawalHistory, error) {
 	return nil, common.ErrFunctionNotSupported
-=======
-func (y *Yobit) GetWithdrawalsHistory(_ context.Context, _ currency.Code, _ asset.Item) (resp []exchange.WithdrawalHistory, err error) {
-	return nil, common.ErrNotYetImplemented
->>>>>>> 492ea20f
 }
 
 // GetRecentTrades returns the most recent trades for a currency and asset
@@ -478,13 +469,8 @@
 }
 
 // CancelBatchOrders cancels an orders by their corresponding ID numbers
-<<<<<<< HEAD
 func (y *Yobit) CancelBatchOrders(ctx context.Context, o []order.Cancel) (*order.CancelBatchResponse, error) {
 	return nil, common.ErrFunctionNotSupported
-=======
-func (y *Yobit) CancelBatchOrders(_ context.Context, _ []order.Cancel) (order.CancelBatchResponse, error) {
-	return order.CancelBatchResponse{}, common.ErrNotYetImplemented
->>>>>>> 492ea20f
 }
 
 // CancelAllOrders cancels all orders associated with a currency pair
@@ -531,7 +517,6 @@
 }
 
 // GetOrderInfo returns order information based on order ID
-<<<<<<< HEAD
 func (y *Yobit) GetOrderInfo(ctx context.Context, orderID string, _ currency.Pair, _ asset.Item) (*order.Detail, error) {
 	iOID, err := strconv.ParseInt(orderID, 10, 64)
 	if err != nil {
@@ -571,11 +556,6 @@
 		}, nil
 	}
 	return nil, fmt.Errorf("%w %v", order.ErrOrderNotFound, orderID)
-=======
-func (y *Yobit) GetOrderInfo(_ context.Context, _ string, _ currency.Pair, _ asset.Item) (order.Detail, error) {
-	var orderDetail order.Detail
-	return orderDetail, common.ErrNotYetImplemented
->>>>>>> 492ea20f
 }
 
 // GetDepositAddress returns a deposit address for a specified currency
