package yobit

import (
	"context"
	"errors"
	"math"
	"sort"
	"strconv"
	"strings"
	"sync"
	"time"

	"github.com/thrasher-corp/gocryptotrader/common"
	"github.com/thrasher-corp/gocryptotrader/config"
	"github.com/thrasher-corp/gocryptotrader/currency"
	exchange "github.com/thrasher-corp/gocryptotrader/exchanges"
	"github.com/thrasher-corp/gocryptotrader/exchanges/account"
	"github.com/thrasher-corp/gocryptotrader/exchanges/asset"
	"github.com/thrasher-corp/gocryptotrader/exchanges/fee"
	"github.com/thrasher-corp/gocryptotrader/exchanges/kline"
	"github.com/thrasher-corp/gocryptotrader/exchanges/order"
	"github.com/thrasher-corp/gocryptotrader/exchanges/orderbook"
	"github.com/thrasher-corp/gocryptotrader/exchanges/protocol"
	"github.com/thrasher-corp/gocryptotrader/exchanges/request"
	"github.com/thrasher-corp/gocryptotrader/exchanges/ticker"
	"github.com/thrasher-corp/gocryptotrader/exchanges/trade"
	"github.com/thrasher-corp/gocryptotrader/log"
	"github.com/thrasher-corp/gocryptotrader/portfolio/withdraw"
)

// GetDefaultConfig returns a default exchange config
func (y *Yobit) GetDefaultConfig() (*config.ExchangeConfig, error) {
	y.SetDefaults()
	exchCfg := new(config.ExchangeConfig)
	exchCfg.Name = y.Name
	exchCfg.HTTPTimeout = exchange.DefaultHTTPTimeout
	exchCfg.BaseCurrencies = y.BaseCurrencies

	err := y.SetupDefaults(exchCfg)
	if err != nil {
		return nil, err
	}

	if y.Features.Supports.RESTCapabilities.AutoPairUpdates {
		err = y.UpdateTradablePairs(context.TODO(), true)
		if err != nil {
			return nil, err
		}
	}

	return exchCfg, nil
}

// SetDefaults sets current default value for Yobit
func (y *Yobit) SetDefaults() {
	y.Name = "Yobit"
	y.Enabled = true
	y.Verbose = true
	y.API.CredentialsValidator.RequiresKey = true
	y.API.CredentialsValidator.RequiresSecret = true

	requestFmt := &currency.PairFormat{Delimiter: currency.UnderscoreDelimiter, Separator: currency.DashDelimiter}
	configFmt := &currency.PairFormat{Delimiter: currency.UnderscoreDelimiter, Uppercase: true}
	err := y.SetGlobalPairsManager(requestFmt, configFmt, asset.Spot)
	if err != nil {
		log.Errorln(log.ExchangeSys, err)
	}

	y.Features = exchange.Features{
		Supports: exchange.FeaturesSupported{
			REST:      true,
			Websocket: false,
			RESTCapabilities: protocol.Features{
				TickerBatching:      true,
				TickerFetching:      true,
				TradeFetching:       true,
				OrderbookFetching:   true,
				AutoPairUpdates:     true,
				AccountInfo:         true,
				GetOrder:            true,
				GetOrders:           true,
				CancelOrder:         true,
				UserTradeHistory:    true,
				CryptoDeposit:       true,
				CryptoWithdrawal:    true,
				TradeFee:            true,
				FiatDepositFee:      true,
				FiatWithdrawalFee:   true,
				CryptoWithdrawalFee: true,
			},
			WithdrawPermissions: exchange.AutoWithdrawCryptoWithAPIPermission |
				exchange.WithdrawFiatViaWebsiteOnly,
		},
		Enabled: exchange.FeaturesEnabled{
			AutoPairUpdates: true,
		},
	}

	y.Requester = request.New(y.Name,
		common.NewHTTPClientWithTimeout(exchange.DefaultHTTPTimeout),
		// Server responses are cached every 2 seconds.
		request.WithLimiter(request.NewBasicRateLimit(time.Second, 1)))
	y.API.Endpoints = y.NewEndpoints()
	err = y.API.Endpoints.SetDefaultEndpoints(map[exchange.URL]string{
		exchange.RestSpot:              apiPublicURL,
		exchange.RestSpotSupplementary: apiPrivateURL,
	})
	if err != nil {
		log.Errorln(log.ExchangeSys, err)
	}
}

// Setup sets exchange configuration parameters for Yobit
func (y *Yobit) Setup(exch *config.ExchangeConfig) error {
	if !exch.Enabled {
		y.SetEnabled(false)
		return nil
	}
	err := y.SetupDefaults(exch)
	if err != nil {
		return err
	}

	return y.Fees.LoadStatic(fee.Options{
		Commission: map[asset.Item]fee.Commission{
			asset.Spot: {Maker: 0.002, Taker: 0.002},
		},
		Transfer:        withdrawalFees,
		BankingTransfer: internationBank,
	})
}

// Start starts the WEX go routine
func (y *Yobit) Start(wg *sync.WaitGroup) {
	wg.Add(1)
	go func() {
		y.Run()
		wg.Done()
	}()
}

// Run implements the Yobit wrapper
func (y *Yobit) Run() {
	if y.Verbose {
		y.PrintEnabledPairs()
	}

	if !y.GetEnabledFeatures().AutoPairUpdates {
		return
	}

	err := y.UpdateTradablePairs(context.TODO(), false)
	if err != nil {
		log.Errorf(log.ExchangeSys,
			"%s failed to update tradable pairs. Err: %s",
			y.Name,
			err)
	}
}

// FetchTradablePairs returns a list of the exchanges tradable pairs
func (y *Yobit) FetchTradablePairs(ctx context.Context, asset asset.Item) ([]string, error) {
	info, err := y.GetInfo(ctx)
	if err != nil {
		return nil, err
	}

	var currencies []string
	for x := range info.Pairs {
		currencies = append(currencies, strings.ToUpper(x))
	}

	return currencies, nil
}

// UpdateTradablePairs updates the exchanges available pairs and stores
// them in the exchanges config
func (y *Yobit) UpdateTradablePairs(ctx context.Context, forceUpdate bool) error {
	pairs, err := y.FetchTradablePairs(ctx, asset.Spot)
	if err != nil {
		return err
	}
	p, err := currency.NewPairsFromStrings(pairs)
	if err != nil {
		return err
	}
	return y.UpdatePairs(p, asset.Spot, false, forceUpdate)
}

// UpdateTickers updates the ticker for all currency pairs of a given asset type
func (y *Yobit) UpdateTickers(ctx context.Context, a asset.Item) error {
	enabledPairs, err := y.GetEnabledPairs(a)
	if err != nil {
		return err
	}
	pairsCollated, err := y.FormatExchangeCurrencies(enabledPairs, a)
	if err != nil {
		return err
	}

	result, err := y.GetTicker(ctx, pairsCollated)
	if err != nil {
		return err
	}

	for i := range enabledPairs {
		fpair, err := y.FormatExchangeCurrency(enabledPairs[i], a)
		if err != nil {
			return err
		}
		curr := fpair.Lower().String()
		if _, ok := result[curr]; !ok {
			continue
		}

		resultCurr := result[curr]
		err = ticker.ProcessTicker(&ticker.Price{
			Pair:         enabledPairs[i],
			Last:         resultCurr.Last,
			Ask:          resultCurr.Sell,
			Bid:          resultCurr.Buy,
			Low:          resultCurr.Low,
			QuoteVolume:  resultCurr.VolumeCurrent,
			Volume:       resultCurr.Vol,
			ExchangeName: y.Name,
			AssetType:    a,
		})
		if err != nil {
			return err
		}
	}
	return nil
}

// UpdateTicker updates and returns the ticker for a currency pair
func (y *Yobit) UpdateTicker(ctx context.Context, p currency.Pair, a asset.Item) (*ticker.Price, error) {
	err := y.UpdateTickers(ctx, a)
	if err != nil {
		return nil, err
	}
	return ticker.GetTicker(y.Name, p, a)
}

// FetchTicker returns the ticker for a currency pair
func (y *Yobit) FetchTicker(ctx context.Context, p currency.Pair, assetType asset.Item) (*ticker.Price, error) {
	tick, err := ticker.GetTicker(y.Name, p, assetType)
	if err != nil {
		return y.UpdateTicker(ctx, p, assetType)
	}
	return tick, nil
}

// FetchOrderbook returns the orderbook for a currency pair
func (y *Yobit) FetchOrderbook(ctx context.Context, p currency.Pair, assetType asset.Item) (*orderbook.Base, error) {
	ob, err := orderbook.Get(y.Name, p, assetType)
	if err != nil {
		return y.UpdateOrderbook(ctx, p, assetType)
	}
	return ob, nil
}

// UpdateOrderbook updates and returns the orderbook for a currency pair
func (y *Yobit) UpdateOrderbook(ctx context.Context, p currency.Pair, assetType asset.Item) (*orderbook.Base, error) {
	book := &orderbook.Base{
		Exchange:        y.Name,
		Pair:            p,
		Asset:           assetType,
		VerifyOrderbook: y.CanVerifyOrderbook,
	}
	fpair, err := y.FormatExchangeCurrency(p, assetType)
	if err != nil {
		return book, err
	}
	orderbookNew, err := y.GetDepth(ctx, fpair.String())
	if err != nil {
		return book, err
	}

	for i := range orderbookNew.Bids {
		book.Bids = append(book.Bids,
			orderbook.Item{
				Price:  orderbookNew.Bids[i][0],
				Amount: orderbookNew.Bids[i][1],
			})
	}

	for i := range orderbookNew.Asks {
		book.Asks = append(book.Asks,
			orderbook.Item{
				Price:  orderbookNew.Asks[i][0],
				Amount: orderbookNew.Asks[i][1],
			})
	}
	err = book.Process()
	if err != nil {
		return book, err
	}
	return orderbook.Get(y.Name, p, assetType)
}

// UpdateAccountInfo retrieves balances for all enabled currencies for the
// Yobit exchange
func (y *Yobit) UpdateAccountInfo(ctx context.Context, assetType asset.Item) (account.Holdings, error) {
	var response account.Holdings
	response.Exchange = y.Name
	accountBalance, err := y.GetAccountInformation(ctx)
	if err != nil {
		return response, err
	}

	var currencies []account.Balance
	for x, y := range accountBalance.FundsInclOrders {
		var exchangeCurrency account.Balance
		exchangeCurrency.CurrencyName = currency.NewCode(x)
		exchangeCurrency.TotalValue = y
		exchangeCurrency.Hold = 0
		for z, w := range accountBalance.Funds {
			if z == x {
				exchangeCurrency.Hold = y - w
			}
		}

		currencies = append(currencies, exchangeCurrency)
	}

	response.Accounts = append(response.Accounts, account.SubAccount{
		Currencies: currencies,
	})

	err = account.Process(&response)
	if err != nil {
		return account.Holdings{}, err
	}

	return response, nil
}

// FetchAccountInfo retrieves balances for all enabled currencies
func (y *Yobit) FetchAccountInfo(ctx context.Context, assetType asset.Item) (account.Holdings, error) {
	acc, err := account.GetHoldings(y.Name, assetType)
	if err != nil {
		return y.UpdateAccountInfo(ctx, assetType)
	}

	return acc, nil
}

// GetFundingHistory returns funding history, deposits and
// withdrawals
func (y *Yobit) GetFundingHistory(ctx context.Context) ([]exchange.FundHistory, error) {
	return nil, common.ErrFunctionNotSupported
}

// GetWithdrawalsHistory returns previous withdrawals data
func (y *Yobit) GetWithdrawalsHistory(ctx context.Context, c currency.Code) (resp []exchange.WithdrawalHistory, err error) {
	return nil, common.ErrNotYetImplemented
}

// GetRecentTrades returns the most recent trades for a currency and asset
func (y *Yobit) GetRecentTrades(ctx context.Context, p currency.Pair, assetType asset.Item) ([]trade.Data, error) {
	var err error
	p, err = y.FormatExchangeCurrency(p, assetType)
	if err != nil {
		return nil, err
	}
	var resp []trade.Data
	var tradeData []Trade
	tradeData, err = y.GetTrades(ctx, p.String())
	if err != nil {
		return nil, err
	}
	for i := range tradeData {
		tradeTS := time.Unix(tradeData[i].Timestamp, 0)
		side := order.Buy
		if tradeData[i].Type == "ask" {
			side = order.Sell
		}
		resp = append(resp, trade.Data{
			Exchange:     y.Name,
			TID:          strconv.FormatInt(tradeData[i].TID, 10),
			CurrencyPair: p,
			AssetType:    assetType,
			Side:         side,
			Price:        tradeData[i].Price,
			Amount:       tradeData[i].Amount,
			Timestamp:    tradeTS,
		})
	}

	err = y.AddTradesToBuffer(resp...)
	if err != nil {
		return nil, err
	}

	sort.Sort(trade.ByDate(resp))
	return resp, nil
}

// GetHistoricTrades returns historic trade data within the timeframe provided
func (y *Yobit) GetHistoricTrades(_ context.Context, _ currency.Pair, _ asset.Item, _, _ time.Time) ([]trade.Data, error) {
	return nil, common.ErrFunctionNotSupported
}

// SubmitOrder submits a new order
// Yobit only supports limit orders
func (y *Yobit) SubmitOrder(ctx context.Context, s *order.Submit) (order.SubmitResponse, error) {
	var submitOrderResponse order.SubmitResponse
	if err := s.Validate(); err != nil {
		return submitOrderResponse, err
	}

	if s.Type != order.Limit {
		return submitOrderResponse, errors.New("only limit orders are allowed")
	}

	fPair, err := y.FormatExchangeCurrency(s.Pair, s.AssetType)
	if err != nil {
		return submitOrderResponse, err
	}

	response, err := y.Trade(ctx,
		fPair.String(),
		s.Side.String(),
		s.Amount,
		s.Price)
	if err != nil {
		return submitOrderResponse, err
	}
	if response > 0 {
		submitOrderResponse.OrderID = strconv.FormatInt(response, 10)
	}

	submitOrderResponse.IsOrderPlaced = true
	return submitOrderResponse, nil
}

// ModifyOrder will allow of changing orderbook placement and limit to
// market conversion
func (y *Yobit) ModifyOrder(ctx context.Context, action *order.Modify) (order.Modify, error) {
	return order.Modify{}, common.ErrFunctionNotSupported
}

// CancelOrder cancels an order by its corresponding ID number
func (y *Yobit) CancelOrder(ctx context.Context, o *order.Cancel) error {
	if err := o.Validate(o.StandardCancel()); err != nil {
		return err
	}

	orderIDInt, err := strconv.ParseInt(o.ID, 10, 64)
	if err != nil {
		return err
	}

	return y.CancelExistingOrder(ctx, orderIDInt)
}

// CancelBatchOrders cancels an orders by their corresponding ID numbers
func (y *Yobit) CancelBatchOrders(ctx context.Context, o []order.Cancel) (order.CancelBatchResponse, error) {
	return order.CancelBatchResponse{}, common.ErrNotYetImplemented
}

// CancelAllOrders cancels all orders associated with a currency pair
func (y *Yobit) CancelAllOrders(ctx context.Context, _ *order.Cancel) (order.CancelAllResponse, error) {
	cancelAllOrdersResponse := order.CancelAllResponse{
		Status: make(map[string]string),
	}

	var allActiveOrders []map[string]ActiveOrders
	enabledPairs, err := y.GetEnabledPairs(asset.Spot)
	if err != nil {
		return cancelAllOrdersResponse, err
	}
	for i := range enabledPairs {
		fCurr, err := y.FormatExchangeCurrency(enabledPairs[i], asset.Spot)
		if err != nil {
			return cancelAllOrdersResponse, err
		}
		activeOrdersForPair, err := y.GetOpenOrders(ctx, fCurr.String())
		if err != nil {
			return cancelAllOrdersResponse, err
		}

		allActiveOrders = append(allActiveOrders, activeOrdersForPair)
	}

	for i := range allActiveOrders {
		for key := range allActiveOrders[i] {
			orderIDInt, err := strconv.ParseInt(key, 10, 64)
			if err != nil {
				cancelAllOrdersResponse.Status[key] = err.Error()
				continue
			}

			err = y.CancelExistingOrder(ctx, orderIDInt)
			if err != nil {
				cancelAllOrdersResponse.Status[key] = err.Error()
			}
		}
	}

	return cancelAllOrdersResponse, nil
}

// GetOrderInfo returns order information based on order ID
func (y *Yobit) GetOrderInfo(ctx context.Context, orderID string, pair currency.Pair, assetType asset.Item) (order.Detail, error) {
	var orderDetail order.Detail
	return orderDetail, common.ErrNotYetImplemented
}

// GetDepositAddress returns a deposit address for a specified currency
func (y *Yobit) GetDepositAddress(ctx context.Context, cryptocurrency currency.Code, _ string) (string, error) {
	a, err := y.GetCryptoDepositAddress(ctx, cryptocurrency.String())
	if err != nil {
		return "", err
	}

	return a.Return.Address, nil
}

// WithdrawCryptocurrencyFunds returns a withdrawal ID when a withdrawal is
// submitted
func (y *Yobit) WithdrawCryptocurrencyFunds(ctx context.Context, withdrawRequest *withdraw.Request) (*withdraw.ExchangeResponse, error) {
	if err := withdrawRequest.Validate(); err != nil {
		return nil, err
	}
	resp, err := y.WithdrawCoinsToAddress(ctx,
		withdrawRequest.Currency.String(),
		withdrawRequest.Amount,
		withdrawRequest.Crypto.Address)
	if err != nil {
		return nil, err
	}
	if len(resp.Error) > 0 {
		return nil, errors.New(resp.Error)
	}
	return &withdraw.ExchangeResponse{}, nil
}

// WithdrawFiatFunds returns a withdrawal ID when a
// withdrawal is submitted
func (y *Yobit) WithdrawFiatFunds(_ context.Context, _ *withdraw.Request) (*withdraw.ExchangeResponse, error) {
	return nil, common.ErrFunctionNotSupported
}

// WithdrawFiatFundsToInternationalBank returns a withdrawal ID when a
// withdrawal is submitted
func (y *Yobit) WithdrawFiatFundsToInternationalBank(_ context.Context, _ *withdraw.Request) (*withdraw.ExchangeResponse, error) {
	return nil, common.ErrFunctionNotSupported
}

<<<<<<< HEAD
=======
// GetFeeByType returns an estimate of fee based on type of transaction
func (y *Yobit) GetFeeByType(ctx context.Context, feeBuilder *exchange.FeeBuilder) (float64, error) {
	if !y.AllowAuthenticatedRequest() && // Todo check connection status
		feeBuilder.FeeType == exchange.CryptocurrencyTradeFee {
		feeBuilder.FeeType = exchange.OfflineTradeFee
	}
	return y.GetFee(feeBuilder)
}

>>>>>>> fd600972
// GetActiveOrders retrieves any orders that are active/open
func (y *Yobit) GetActiveOrders(ctx context.Context, req *order.GetOrdersRequest) ([]order.Detail, error) {
	if err := req.Validate(); err != nil {
		return nil, err
	}

	var orders []order.Detail

	format, err := y.GetPairFormat(asset.Spot, false)
	if err != nil {
		return nil, err
	}

	for x := range req.Pairs {
		fCurr, err := y.FormatExchangeCurrency(req.Pairs[x], asset.Spot)
		if err != nil {
			return nil, err
		}
		resp, err := y.GetOpenOrders(ctx, fCurr.String())
		if err != nil {
			return nil, err
		}

		for id := range resp {
			var symbol currency.Pair
			symbol, err = currency.NewPairDelimiter(resp[id].Pair, format.Delimiter)
			if err != nil {
				return nil, err
			}
			orderDate := time.Unix(int64(resp[id].TimestampCreated), 0)
			side := order.Side(strings.ToUpper(resp[id].Type))
			orders = append(orders, order.Detail{
				ID:       id,
				Amount:   resp[id].Amount,
				Price:    resp[id].Rate,
				Side:     side,
				Date:     orderDate,
				Pair:     symbol,
				Exchange: y.Name,
			})
		}
	}

	order.FilterOrdersByTimeRange(&orders, req.StartTime, req.EndTime)
	order.FilterOrdersBySide(&orders, req.Side)
	return orders, nil
}

// GetOrderHistory retrieves account order information
// Can Limit response to specific order status
func (y *Yobit) GetOrderHistory(ctx context.Context, req *order.GetOrdersRequest) ([]order.Detail, error) {
	if err := req.Validate(); err != nil {
		return nil, err
	}

	var allOrders []TradeHistory
	for x := range req.Pairs {
		fpair, err := y.FormatExchangeCurrency(req.Pairs[x], asset.Spot)
		if err != nil {
			return nil, err
		}
		resp, err := y.GetTradeHistory(ctx,
			0,
			10000,
			math.MaxInt64,
			req.StartTime.Unix(),
			req.EndTime.Unix(),
			"DESC",
			fpair.String())
		if err != nil {
			return nil, err
		}

		for key := range resp {
			allOrders = append(allOrders, resp[key])
		}
	}

	format, err := y.GetPairFormat(asset.Spot, false)
	if err != nil {
		return nil, err
	}

	var orders []order.Detail
	for i := range allOrders {
		var symbol currency.Pair
		symbol, err = currency.NewPairDelimiter(allOrders[i].Pair, format.Delimiter)
		if err != nil {
			return nil, err
		}
		orderDate := time.Unix(int64(allOrders[i].Timestamp), 0)
		side := order.Side(strings.ToUpper(allOrders[i].Type))
		orders = append(orders, order.Detail{
			ID:       strconv.FormatFloat(allOrders[i].OrderID, 'f', -1, 64),
			Amount:   allOrders[i].Amount,
			Price:    allOrders[i].Rate,
			Side:     side,
			Date:     orderDate,
			Pair:     symbol,
			Exchange: y.Name,
		})
	}

	order.FilterOrdersBySide(&orders, req.Side)

	return orders, nil
}

// ValidateCredentials validates current credentials used for wrapper
// functionality
func (y *Yobit) ValidateCredentials(ctx context.Context, assetType asset.Item) error {
	_, err := y.UpdateAccountInfo(ctx, assetType)
	return y.CheckTransientError(err)
}

// GetHistoricCandles returns candles between a time period for a set time interval
func (y *Yobit) GetHistoricCandles(ctx context.Context, pair currency.Pair, a asset.Item, start, end time.Time, interval kline.Interval) (kline.Item, error) {
	return kline.Item{}, common.ErrFunctionNotSupported
}

// GetHistoricCandlesExtended returns candles between a time period for a set time interval
func (y *Yobit) GetHistoricCandlesExtended(ctx context.Context, pair currency.Pair, a asset.Item, start, end time.Time, interval kline.Interval) (kline.Item, error) {
	return kline.Item{}, common.ErrFunctionNotSupported
}<|MERGE_RESOLUTION|>--- conflicted
+++ resolved
@@ -548,18 +548,6 @@
 	return nil, common.ErrFunctionNotSupported
 }
 
-<<<<<<< HEAD
-=======
-// GetFeeByType returns an estimate of fee based on type of transaction
-func (y *Yobit) GetFeeByType(ctx context.Context, feeBuilder *exchange.FeeBuilder) (float64, error) {
-	if !y.AllowAuthenticatedRequest() && // Todo check connection status
-		feeBuilder.FeeType == exchange.CryptocurrencyTradeFee {
-		feeBuilder.FeeType = exchange.OfflineTradeFee
-	}
-	return y.GetFee(feeBuilder)
-}
-
->>>>>>> fd600972
 // GetActiveOrders retrieves any orders that are active/open
 func (y *Yobit) GetActiveOrders(ctx context.Context, req *order.GetOrdersRequest) ([]order.Detail, error) {
 	if err := req.Validate(); err != nil {
