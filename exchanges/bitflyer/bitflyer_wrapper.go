--- conflicted
+++ resolved
@@ -140,13 +140,8 @@
 }
 
 // FetchTradablePairs returns a list of the exchanges tradable pairs
-<<<<<<< HEAD
-func (b *Bitflyer) FetchTradablePairs(ctx context.Context, assetType asset.Item) ([]string, error) {
+func (b *Bitflyer) FetchTradablePairs(ctx context.Context, a asset.Item) ([]string, error) {
 	pairs, err := b.GetMarkets(ctx)
-=======
-func (b *Bitflyer) FetchTradablePairs(a asset.Item) ([]string, error) {
-	pairs, err := b.GetMarkets()
->>>>>>> c9ab0b11
 	if err != nil {
 		return nil, err
 	}
@@ -194,18 +189,13 @@
 }
 
 // UpdateTickers updates the ticker for all currency pairs of a given asset type
-func (b *Bitflyer) UpdateTickers(a asset.Item) error {
+func (b *Bitflyer) UpdateTickers(ctx context.Context, a asset.Item) error {
 	return common.ErrFunctionNotSupported
 }
 
 // UpdateTicker updates and returns the ticker for a currency pair
-<<<<<<< HEAD
-func (b *Bitflyer) UpdateTicker(ctx context.Context, p currency.Pair, assetType asset.Item) (*ticker.Price, error) {
-	fPair, err := b.FormatExchangeCurrency(p, assetType)
-=======
-func (b *Bitflyer) UpdateTicker(p currency.Pair, a asset.Item) (*ticker.Price, error) {
+func (b *Bitflyer) UpdateTicker(ctx context.Context, p currency.Pair, a asset.Item) (*ticker.Price, error) {
 	fPair, err := b.FormatExchangeCurrency(p, a)
->>>>>>> c9ab0b11
 	if err != nil {
 		return nil, err
 	}
