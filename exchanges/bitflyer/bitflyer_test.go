package bitflyer

import (
	"context"
	"log"
	"os"
	"testing"
	"time"

	"github.com/stretchr/testify/assert"
	"github.com/stretchr/testify/require"
	"github.com/thrasher-corp/gocryptotrader/common"
	"github.com/thrasher-corp/gocryptotrader/config"
	"github.com/thrasher-corp/gocryptotrader/core"
	"github.com/thrasher-corp/gocryptotrader/currency"
	exchange "github.com/thrasher-corp/gocryptotrader/exchanges"
	"github.com/thrasher-corp/gocryptotrader/exchanges/asset"
	"github.com/thrasher-corp/gocryptotrader/exchanges/order"
	"github.com/thrasher-corp/gocryptotrader/exchanges/sharedtestvalues"
	testexch "github.com/thrasher-corp/gocryptotrader/internal/testing/exchange"
	"github.com/thrasher-corp/gocryptotrader/portfolio/withdraw"
)

// Please supply your own keys here for due diligence testing
const (
	apiKey                  = ""
	apiSecret               = ""
	canManipulateRealOrders = false
)

var b = &Bitflyer{}

func TestMain(m *testing.M) {
	cfg := config.GetConfig()
	err := cfg.LoadConfig("../../testdata/configtest.json", true)
	if err != nil {
		log.Fatal("Bitflyer load config error", err)
	}
	bitflyerConfig, err := cfg.GetExchangeConfig("Bitflyer")
	if err != nil {
		log.Fatal("bitflyer Setup() init error")
	}

	bitflyerConfig.API.AuthenticatedSupport = true
	bitflyerConfig.API.Credentials.Key = apiKey
	bitflyerConfig.API.Credentials.Secret = apiSecret
	b.SetDefaults()
	err = b.Setup(bitflyerConfig)
	if err != nil {
		log.Fatal("Bitflyer setup error", err)
	}

	os.Exit(m.Run())
}

func TestGetLatestBlockCA(t *testing.T) {
	t.Parallel()
	_, err := b.GetLatestBlockCA(context.Background())
	if err != nil {
		t.Error("Bitflyer - GetLatestBlockCA() error:", err)
	}
}

func TestGetBlockCA(t *testing.T) {
	t.Parallel()
	_, err := b.GetBlockCA(context.Background(), "000000000019d6689c085ae165831e934ff763ae46a2a6c172b3f1b60a8ce26f")
	if err != nil {
		t.Error("Bitflyer - GetBlockCA() error:", err)
	}
}

func TestGetBlockbyHeightCA(t *testing.T) {
	t.Parallel()
	_, err := b.GetBlockbyHeightCA(context.Background(), 0)
	if err != nil {
		t.Error("Bitflyer - GetBlockbyHeightCA() error:", err)
	}
}

func TestGetTransactionByHashCA(t *testing.T) {
	t.Parallel()
	_, err := b.GetTransactionByHashCA(context.Background(), "0562d1f063cd4127053d838b165630445af5e480ceb24e1fd9ecea52903cb772")
	if err != nil {
		t.Error("Bitflyer - GetTransactionByHashCA() error:", err)
	}
}

func TestGetAddressInfoCA(t *testing.T) {
	t.Parallel()
	v, err := b.GetAddressInfoCA(context.Background(), core.BitcoinDonationAddress)
	if err != nil {
		t.Error("Bitflyer - GetAddressInfoCA() error:", err)
	}
	if v.UnconfirmedBalance == 0 || v.ConfirmedBalance == 0 {
		t.Log("Donation wallet is empty :( - please consider donating")
	}
}

func TestGetMarkets(t *testing.T) {
	t.Parallel()
	markets, err := b.GetMarkets(context.Background())
	if err != nil {
		t.Error("Bitflyer - GetMarkets() error:", err)
	}
	for _, market := range markets {
		if market.ProductCode == "" {
			t.Error("Bitflyer - ProductCode is empty in GetMarkets()")
		}
		if market.MarketType == "" {
			t.Error("Bitflyer - MarketType is empty in GetMarkets()")
		}
	}
}

func TestGetOrderBook(t *testing.T) {
	t.Parallel()
	_, err := b.GetOrderBook(context.Background(), "BTC_JPY")
	if err != nil {
		t.Error("Bitflyer - GetOrderBook() error:", err)
	}
}

func TestGetTicker(t *testing.T) {
	t.Parallel()
	_, err := b.GetTicker(context.Background(), "BTC_JPY")
	if err != nil {
		t.Error("Bitflyer - GetTicker() error:", err)
	}
}

func TestGetExecutionHistory(t *testing.T) {
	t.Parallel()
	_, err := b.GetExecutionHistory(context.Background(), "BTC_JPY")
	if err != nil {
		t.Error("Bitflyer - GetExecutionHistory() error:", err)
	}
}

func TestGetExchangeStatus(t *testing.T) {
	t.Parallel()
	_, err := b.GetExchangeStatus(context.Background())
	if err != nil {
		t.Error("Bitflyer - GetExchangeStatus() error:", err)
	}
}

func TestCheckFXString(t *testing.T) {
	t.Parallel()
	p, err := currency.NewPairDelimiter("FXBTC_JPY", "_")
	if err != nil {
		t.Fatal(err)
	}
	p = b.CheckFXString(p)
	if p.Base.String() != "FX_BTC" {
		t.Error("Bitflyer - CheckFXString() error")
	}
}

<<<<<<< HEAD
=======
func TestFetchTicker(t *testing.T) {
	t.Parallel()
	testexch.UpdatePairsOnce(t, b)
	currencies, err := b.GetAvailablePairs(asset.Spot)
	if err != nil {
		t.Fatal(err)
	}
	require.GreaterOrEqual(t, len(currencies), 1)
	_, err = b.FetchTicker(context.Background(), currencies[0], asset.Spot)
	assert.NoError(t, err)
}

>>>>>>> 4cd4fb06
func setFeeBuilder() *exchange.FeeBuilder {
	return &exchange.FeeBuilder{
		Amount:              1,
		FeeType:             exchange.CryptocurrencyTradeFee,
		Pair:                currency.NewPair(currency.BTC, currency.LTC),
		PurchasePrice:       1,
		FiatCurrency:        currency.JPY,
		BankTransactionType: exchange.WireTransfer,
	}
}

// TestGetFeeByTypeOfflineTradeFee logic test
func TestGetFeeByTypeOfflineTradeFee(t *testing.T) {
	var feeBuilder = setFeeBuilder()
	_, err := b.GetFeeByType(context.Background(), feeBuilder)
	if err != nil {
		t.Fatal(err)
	}
	if !sharedtestvalues.AreAPICredentialsSet(b) {
		if feeBuilder.FeeType != exchange.OfflineTradeFee {
			t.Errorf("Expected %v, received %v", exchange.OfflineTradeFee, feeBuilder.FeeType)
		}
	} else {
		if feeBuilder.FeeType != exchange.CryptocurrencyTradeFee {
			t.Errorf("Expected %v, received %v", exchange.CryptocurrencyTradeFee, feeBuilder.FeeType)
		}
	}
}

func TestGetFee(t *testing.T) {
	t.Parallel()
	var feeBuilder = setFeeBuilder()

	if sharedtestvalues.AreAPICredentialsSet(b) {
		// CryptocurrencyTradeFee Basic
		if _, err := b.GetFee(feeBuilder); err != nil {
			t.Error(err)
		}

		// CryptocurrencyTradeFee High quantity
		feeBuilder = setFeeBuilder()
		feeBuilder.Amount = 1000
		feeBuilder.PurchasePrice = 1000
		if _, err := b.GetFee(feeBuilder); err != nil {
			t.Error(err)
		}

		// CryptocurrencyTradeFee IsMaker
		feeBuilder = setFeeBuilder()
		feeBuilder.IsMaker = true
		if _, err := b.GetFee(feeBuilder); err != nil {
			t.Error(err)
		}

		// CryptocurrencyTradeFee Negative purchase price
		feeBuilder = setFeeBuilder()
		feeBuilder.PurchasePrice = -1000
		if _, err := b.GetFee(feeBuilder); err != nil {
			t.Error(err)
		}

		// CryptocurrencyWithdrawalFee Basic
		feeBuilder = setFeeBuilder()
		feeBuilder.FeeType = exchange.CryptocurrencyWithdrawalFee
		if _, err := b.GetFee(feeBuilder); err != nil {
			t.Error(err)
		}
	}

	// CryptocurrencyDepositFee Basic
	feeBuilder = setFeeBuilder()
	feeBuilder.FeeType = exchange.CryptocurrencyDepositFee
	if _, err := b.GetFee(feeBuilder); err != nil {
		t.Error(err)
	}

	// InternationalBankDepositFee Basic
	feeBuilder = setFeeBuilder()
	feeBuilder.FeeType = exchange.InternationalBankDepositFee
	feeBuilder.FiatCurrency = currency.JPY
	if _, err := b.GetFee(feeBuilder); err != nil {
		t.Error(err)
	}

	// InternationalBankWithdrawalFee Basic
	feeBuilder = setFeeBuilder()
	feeBuilder.FeeType = exchange.InternationalBankWithdrawalFee
	feeBuilder.FiatCurrency = currency.JPY
	if _, err := b.GetFee(feeBuilder); err != nil {
		t.Error(err)
	}
}

func TestFormatWithdrawPermissions(t *testing.T) {
	t.Parallel()
	expectedResult := exchange.AutoWithdrawFiatText + " & " + exchange.WithdrawCryptoViaWebsiteOnlyText
	withdrawPermissions := b.FormatWithdrawPermissions()
	if withdrawPermissions != expectedResult {
		t.Errorf("Expected: %s, Received: %s", expectedResult, withdrawPermissions)
	}
}

func TestGetActiveOrders(t *testing.T) {
	t.Parallel()
	var getOrdersRequest = order.MultiOrderRequest{
		Type:      order.AnyType,
		AssetType: asset.Spot,
		Side:      order.AnySide,
	}

	_, err := b.GetActiveOrders(context.Background(), &getOrdersRequest)
	if sharedtestvalues.AreAPICredentialsSet(b) && err != nil {
		t.Errorf("Could not get open orders: %s", err)
	} else if !sharedtestvalues.AreAPICredentialsSet(b) && err == nil {
		t.Error("Expecting an error when no keys are set")
	}
}

func TestGetOrderHistory(t *testing.T) {
	t.Parallel()
	var getOrdersRequest = order.MultiOrderRequest{
		Type:      order.AnyType,
		AssetType: asset.Spot,
		Side:      order.AnySide,
	}

	_, err := b.GetOrderHistory(context.Background(), &getOrdersRequest)
	if err != common.ErrNotYetImplemented {
		t.Errorf("Expected '%v', received '%v'", common.ErrNotYetImplemented, err)
	}
}

// Any tests below this line have the ability to impact your orders on the exchange. Enable canManipulateRealOrders to run them
// ----------------------------------------------------------------------------------------------------------------------------

func TestSubmitOrder(t *testing.T) {
	t.Parallel()
	sharedtestvalues.SkipTestIfCredentialsUnset(t, b, canManipulateRealOrders)

	var orderSubmission = &order.Submit{
		Exchange: b.Name,
		Pair: currency.Pair{
			Base:  currency.BTC,
			Quote: currency.LTC,
		},
		Side:      order.Buy,
		Type:      order.Limit,
		Price:     1,
		Amount:    1,
		ClientID:  "meowOrder",
		AssetType: asset.Spot,
	}
	_, err := b.SubmitOrder(context.Background(), orderSubmission)
	if err != common.ErrNotYetImplemented {
		t.Errorf("Expected 'Not Yet Implemented', received %v", err)
	}
}

func TestCancelExchangeOrder(t *testing.T) {
	t.Parallel()
	sharedtestvalues.SkipTestIfCredentialsUnset(t, b, canManipulateRealOrders)

	currencyPair := currency.NewPair(currency.LTC, currency.BTC)
	var orderCancellation = &order.Cancel{
		OrderID:       "1",
		WalletAddress: core.BitcoinDonationAddress,
		AccountID:     "1",
		Pair:          currencyPair,
		AssetType:     asset.Spot,
	}

	err := b.CancelOrder(context.Background(), orderCancellation)

	if err != common.ErrNotYetImplemented {
		t.Errorf("Expected 'Not Yet Implemented', received %v", err)
	}
}

func TestCancelAllExchangeOrders(t *testing.T) {
	t.Parallel()
	sharedtestvalues.SkipTestIfCredentialsUnset(t, b, canManipulateRealOrders)

	currencyPair := currency.NewPair(currency.LTC, currency.BTC)
	var orderCancellation = &order.Cancel{
		OrderID:       "1",
		WalletAddress: core.BitcoinDonationAddress,
		AccountID:     "1",
		Pair:          currencyPair,
		AssetType:     asset.Spot,
	}

	_, err := b.CancelAllOrders(context.Background(), orderCancellation)

	if err != common.ErrNotYetImplemented {
		t.Errorf("Expected 'Not Yet Implemented', received %v", err)
	}
}

func TestWithdraw(t *testing.T) {
	t.Parallel()
	sharedtestvalues.SkipTestIfCredentialsUnset(t, b, canManipulateRealOrders)

	withdrawCryptoRequest := withdraw.Request{
		Exchange:    b.Name,
		Amount:      -1,
		Currency:    currency.BTC,
		Description: "WITHDRAW IT ALL",
		Crypto: withdraw.CryptoRequest{
			Address: core.BitcoinDonationAddress,
		},
	}

	_, err := b.WithdrawCryptocurrencyFunds(context.Background(),
		&withdrawCryptoRequest)
	if err != common.ErrNotYetImplemented {
		t.Errorf("Expected 'Not Yet Implemented', received %v", err)
	}
}

func TestModifyOrder(t *testing.T) {
	t.Parallel()
	sharedtestvalues.SkipTestIfCredentialsUnset(t, b, canManipulateRealOrders)
	_, err := b.ModifyOrder(context.Background(),
		&order.Modify{AssetType: asset.Spot})
	if err == nil {
		t.Error("ModifyOrder() Expected error")
	}
}

func TestWithdrawFiat(t *testing.T) {
	t.Parallel()
	sharedtestvalues.SkipTestIfCredentialsUnset(t, b, canManipulateRealOrders)

	var withdrawFiatRequest = withdraw.Request{}

	_, err := b.WithdrawFiatFunds(context.Background(), &withdrawFiatRequest)
	if err != common.ErrNotYetImplemented {
		t.Errorf("Expected '%v', received: '%v'", common.ErrNotYetImplemented, err)
	}
}

func TestWithdrawInternationalBank(t *testing.T) {
	t.Parallel()
	sharedtestvalues.SkipTestIfCredentialsUnset(t, b, canManipulateRealOrders)

	var withdrawFiatRequest = withdraw.Request{}

	_, err := b.WithdrawFiatFundsToInternationalBank(context.Background(),
		&withdrawFiatRequest)
	if err != common.ErrNotYetImplemented {
		t.Errorf("Expected '%v', received: '%v'", common.ErrNotYetImplemented, err)
	}
}

func TestGetRecentTrades(t *testing.T) {
	t.Parallel()
	currencyPair, err := currency.NewPairFromString("BTC_JPY")
	if err != nil {
		t.Fatal(err)
	}
	_, err = b.GetRecentTrades(context.Background(), currencyPair, asset.Spot)
	if err != nil {
		t.Error(err)
	}
}

func TestGetHistoricTrades(t *testing.T) {
	t.Parallel()
	currencyPair, err := currency.NewPairFromString("BTC_JPY")
	if err != nil {
		t.Fatal(err)
	}
	_, err = b.GetHistoricTrades(context.Background(),
		currencyPair, asset.Spot, time.Now().Add(-time.Minute*15), time.Now())
	if err != nil && err != common.ErrFunctionNotSupported {
		t.Fatal(err)
	}
}

func TestUpdateTradablePairs(t *testing.T) {
	t.Parallel()
	testexch.UpdatePairsOnce(t, b)
}

func TestGetCurrencyTradeURL(t *testing.T) {
	t.Parallel()
	testexch.UpdatePairsOnce(t, b)
	err := b.CurrencyPairs.SetAssetEnabled(asset.Futures, true)
	require.NoError(t, err)
	for _, a := range b.GetAssetTypes(false) {
		pairs, err := b.CurrencyPairs.GetPairs(a, false)
		require.NoError(t, err, "cannot get pairs for %s", a)
		require.NotEmpty(t, pairs, "no pairs for %s", a)
		resp, err := b.GetCurrencyTradeURL(context.Background(), a, pairs[0])
		require.NoError(t, err)
		assert.NotEmpty(t, resp)
	}
}<|MERGE_RESOLUTION|>--- conflicted
+++ resolved
@@ -156,21 +156,6 @@
 	}
 }
 
-<<<<<<< HEAD
-=======
-func TestFetchTicker(t *testing.T) {
-	t.Parallel()
-	testexch.UpdatePairsOnce(t, b)
-	currencies, err := b.GetAvailablePairs(asset.Spot)
-	if err != nil {
-		t.Fatal(err)
-	}
-	require.GreaterOrEqual(t, len(currencies), 1)
-	_, err = b.FetchTicker(context.Background(), currencies[0], asset.Spot)
-	assert.NoError(t, err)
-}
-
->>>>>>> 4cd4fb06
 func setFeeBuilder() *exchange.FeeBuilder {
 	return &exchange.FeeBuilder{
 		Amount:              1,
