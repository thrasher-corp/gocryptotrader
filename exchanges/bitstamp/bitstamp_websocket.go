--- conflicted
+++ resolved
@@ -280,15 +280,11 @@
 }
 
 // Subscribe sends a websocket message to receive data from the channel
-<<<<<<< HEAD
-func (b *Bitstamp) Subscribe(channelsToSubscribe []subscription.Subscription) error {
+func (b *Bitstamp) Subscribe(channelsToSubscribe subscription.List) error {
 	spotWebsocket, err := b.Websocket.GetAssetWebsocket(asset.Spot)
 	if err != nil {
 		return fmt.Errorf("%w asset type: %v", err, asset.Spot)
 	}
-=======
-func (b *Bitstamp) Subscribe(channelsToSubscribe subscription.List) error {
->>>>>>> 59469331
 	var errs error
 	var auth *WebsocketAuthResponse
 
@@ -314,36 +310,24 @@
 			req.Data.Channel = "private-" + req.Data.Channel + "-" + strconv.Itoa(int(auth.UserID))
 			req.Data.Auth = auth.Token
 		}
-<<<<<<< HEAD
 		err := spotWebsocket.Conn.SendJSONMessage(req)
-=======
-		err := b.Websocket.Conn.SendJSONMessage(req)
 		if err == nil {
-			err = b.Websocket.AddSuccessfulSubscriptions(s)
-		}
->>>>>>> 59469331
+			err = spotWebsocket.AddSuccessfulSubscriptions(s)
+		}
 		if err != nil {
 			errs = common.AppendError(errs, err)
 		}
-<<<<<<< HEAD
-		spotWebsocket.AddSuccessfulSubscriptions(channelsToSubscribe[i])
-=======
->>>>>>> 59469331
 	}
 
 	return errs
 }
 
 // Unsubscribe sends a websocket message to stop receiving data from the channel
-<<<<<<< HEAD
-func (b *Bitstamp) Unsubscribe(channelsToUnsubscribe []subscription.Subscription) error {
+func (b *Bitstamp) Unsubscribe(channelsToUnsubscribe subscription.List) error {
 	spotWebsocket, err := b.Websocket.GetAssetWebsocket(asset.Spot)
 	if err != nil {
 		return fmt.Errorf("%w asset type: %v", err, asset.Spot)
 	}
-=======
-func (b *Bitstamp) Unsubscribe(channelsToUnsubscribe subscription.List) error {
->>>>>>> 59469331
 	var errs error
 	for _, s := range channelsToUnsubscribe {
 		req := websocketEventRequest{
@@ -352,21 +336,13 @@
 				Channel: s.Channel,
 			},
 		}
-<<<<<<< HEAD
 		err := spotWebsocket.Conn.SendJSONMessage(req)
-=======
-		err := b.Websocket.Conn.SendJSONMessage(req)
 		if err == nil {
-			err = b.Websocket.RemoveSubscriptions(s)
-		}
->>>>>>> 59469331
+			err = spotWebsocket.RemoveSubscriptions(s)
+		}
 		if err != nil {
 			errs = common.AppendError(errs, err)
 		}
-<<<<<<< HEAD
-		spotWebsocket.RemoveSubscriptions(channelsToUnsubscribe[i])
-=======
->>>>>>> 59469331
 	}
 	return errs
 }
