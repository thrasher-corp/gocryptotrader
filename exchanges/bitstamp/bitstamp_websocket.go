--- conflicted
+++ resolved
@@ -86,7 +86,6 @@
 		select {
 		case <-spotWebsocket.ShutdownC:
 			return
-<<<<<<< HEAD
 		default:
 			resp := spotWebsocket.Conn.ReadMessage()
 			if resp.Raw == nil {
@@ -96,11 +95,6 @@
 			if err != nil {
 				b.Websocket.DataHandler <- err
 			}
-=======
-		}
-		if err := b.wsHandleData(resp.Raw); err != nil {
-			b.Websocket.DataHandler <- err
->>>>>>> 2799f404
 		}
 	}
 }
@@ -311,15 +305,11 @@
 				Channel: channelsToSubscribe[i].Channel,
 			},
 		}
-<<<<<<< HEAD
-		err := spotWebsocket.Conn.SendJSONMessage(req)
-=======
 		if _, ok := channelsToSubscribe[i].Params["auth"]; ok && auth != nil {
 			req.Data.Channel = "private-" + req.Data.Channel + "-" + strconv.Itoa(int(auth.UserID))
 			req.Data.Auth = auth.Token
 		}
-		err := b.Websocket.Conn.SendJSONMessage(req)
->>>>>>> 2799f404
+		err := spotWebsocket.Conn.SendJSONMessage(req)
 		if err != nil {
 			errs = common.AppendError(errs, err)
 			continue
