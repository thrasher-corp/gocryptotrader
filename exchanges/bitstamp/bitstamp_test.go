package bitstamp

import (
	"context"
	"errors"
	"sync"
	"testing"
	"time"

	"github.com/thrasher-corp/gocryptotrader/common"
	"github.com/thrasher-corp/gocryptotrader/core"
	"github.com/thrasher-corp/gocryptotrader/currency"
	exchange "github.com/thrasher-corp/gocryptotrader/exchanges"
	"github.com/thrasher-corp/gocryptotrader/exchanges/asset"
	"github.com/thrasher-corp/gocryptotrader/exchanges/kline"
	"github.com/thrasher-corp/gocryptotrader/exchanges/order"
	"github.com/thrasher-corp/gocryptotrader/exchanges/orderbook"
	"github.com/thrasher-corp/gocryptotrader/exchanges/sharedtestvalues"
	"github.com/thrasher-corp/gocryptotrader/portfolio/banking"
	"github.com/thrasher-corp/gocryptotrader/portfolio/withdraw"
)

// Please add your private keys and customerID for better tests
const (
	apiKey                  = ""
	apiSecret               = ""
	customerID              = "" // This is the customer id you use to log in
	canManipulateRealOrders = false
)

var b = &Bitstamp{}

func setFeeBuilder() *exchange.FeeBuilder {
	return &exchange.FeeBuilder{
		Amount:        1,
		FeeType:       exchange.CryptocurrencyTradeFee,
		Pair:          currency.NewPair(currency.BTC, currency.LTC),
		PurchasePrice: 1,
	}
}

func TestStart(t *testing.T) {
	t.Parallel()
	err := b.Start(context.Background(), nil)
	if !errors.Is(err, common.ErrNilPointer) {
		t.Fatalf("received: '%v' but expected: '%v'", err, common.ErrNilPointer)
	}
	var testWg sync.WaitGroup
	err = b.Start(context.Background(), &testWg)
	if err != nil {
		t.Fatal(err)
	}
	testWg.Wait()
}

// TestGetFeeByTypeOfflineTradeFee logic test
func TestGetFeeByTypeOfflineTradeFee(t *testing.T) {
	t.Parallel()

	var feeBuilder = setFeeBuilder()
	_, err := b.GetFeeByType(context.Background(), feeBuilder)
	if err != nil {
		t.Fatal(err)
	}
	if !sharedtestvalues.AreAPICredentialsSet(b) {
		if feeBuilder.FeeType != exchange.OfflineTradeFee {
			t.Errorf("Expected %v, received %v",
				exchange.OfflineTradeFee,
				feeBuilder.FeeType)
		}
	} else {
		if feeBuilder.FeeType != exchange.CryptocurrencyTradeFee {
			t.Errorf("Expected %v, received %v",
				exchange.CryptocurrencyTradeFee,
				feeBuilder.FeeType)
		}
	}
}

func TestGetFee(t *testing.T) {
	t.Parallel()

	var feeBuilder = setFeeBuilder()

	// CryptocurrencyTradeFee Basic
	if _, err := b.GetFee(context.Background(), feeBuilder); err != nil {
		t.Error(err)
	}

	// CryptocurrencyTradeFee High quantity
	feeBuilder = setFeeBuilder()
	feeBuilder.Amount = 1000
	feeBuilder.PurchasePrice = 1000
	if _, err := b.GetFee(context.Background(), feeBuilder); err != nil {
		t.Error(err)
	}

	// CryptocurrencyTradeFee IsMaker
	feeBuilder = setFeeBuilder()
	feeBuilder.IsMaker = true
	if _, err := b.GetFee(context.Background(), feeBuilder); err != nil {
		t.Error(err)
	}

	// CryptocurrencyTradeFee Negative purchase price
	feeBuilder = setFeeBuilder()
	feeBuilder.PurchasePrice = -1000
	if _, err := b.GetFee(context.Background(), feeBuilder); err != nil {
		t.Error(err)
	}

	// CryptocurrencyWithdrawalFee Basic
	feeBuilder = setFeeBuilder()
	feeBuilder.FeeType = exchange.CryptocurrencyWithdrawalFee
	if _, err := b.GetFee(context.Background(), feeBuilder); err != nil {
		t.Error(err)
	}

	// CryptocurrencyDepositFee Basic
	feeBuilder = setFeeBuilder()
	feeBuilder.FeeType = exchange.CryptocurrencyDepositFee
	if _, err := b.GetFee(context.Background(), feeBuilder); err != nil {
		t.Error(err)
	}

	// InternationalBankDepositFee Basic
	feeBuilder = setFeeBuilder()
	feeBuilder.FeeType = exchange.InternationalBankDepositFee
	feeBuilder.FiatCurrency = currency.HKD
	if _, err := b.GetFee(context.Background(), feeBuilder); err != nil {
		t.Error(err)
	}

	// InternationalBankWithdrawalFee Basic
	feeBuilder = setFeeBuilder()
	feeBuilder.FeeType = exchange.InternationalBankWithdrawalFee
	feeBuilder.FiatCurrency = currency.HKD
	if _, err := b.GetFee(context.Background(), feeBuilder); err != nil {
		t.Error(err)
	}
}

func TestCalculateTradingFee(t *testing.T) {
	t.Parallel()

	newBalance := make(Balances)
	newBalance["BTC"] = Balance{
		USDFee: 1,
		EURFee: 0,
	}

	if resp := b.CalculateTradingFee(currency.BTC, currency.USD, 0, 0, newBalance); resp != 0 {
		t.Error("GetFee() error")
	}
	if resp := b.CalculateTradingFee(currency.BTC, currency.USD, 2, 2, newBalance); resp != float64(4) {
		t.Errorf("GetFee() error. Expected: %f, Received: %f", float64(4), resp)
	}
	if resp := b.CalculateTradingFee(currency.BTC, currency.EUR, 2, 2, newBalance); resp != float64(0) {
		t.Errorf("GetFee() error. Expected: %f, Received: %f", float64(0), resp)
	}

	dummy1, dummy2 := currency.NewCode(""), currency.NewCode("")
	if resp := b.CalculateTradingFee(dummy1, dummy2, 0, 0, newBalance); resp != 0 {
		t.Error("GetFee() error")
	}
}

func TestGetTicker(t *testing.T) {
	t.Parallel()

	_, err := b.GetTicker(context.Background(),
		currency.BTC.String()+currency.USD.String(), false)
	if err != nil {
		t.Error("GetTicker() error", err)
	}
}

func TestGetOrderbook(t *testing.T) {
	t.Parallel()
	_, err := b.GetOrderbook(context.Background(),
		currency.BTC.String()+currency.USD.String())
	if err != nil {
		t.Error("GetOrderbook() error", err)
	}
}

func TestGetTradingPairs(t *testing.T) {
	t.Parallel()

	_, err := b.GetTradingPairs(context.Background())
	if err != nil {
		t.Error("GetTradingPairs() error", err)
	}
}

func TestFetchTradablePairs(t *testing.T) {
	t.Parallel()
	pairs, err := b.FetchTradablePairs(context.Background(), asset.Spot)
	if err != nil {
		t.Fatal(err)
	}
	if !pairs.Contains(currency.NewPair(currency.COMP, currency.USD), false) {
		t.Error("expected pair COMP/USD")
	}
	if !pairs.Contains(currency.NewPair(currency.BTC, currency.USD), false) {
		t.Error("expected pair BTC/USD")
	}
	if !pairs.Contains(currency.NewPair(currency.USDC, currency.USDT), false) {
		t.Error("expected pair USDC/USDT")
	}
}

func TestGetTransactions(t *testing.T) {
	t.Parallel()
	_, err := b.GetTransactions(context.Background(),
		currency.BTC.String()+currency.USD.String(), "hour")
	if err != nil {
		t.Error("GetTransactions() error", err)
	}
}

func TestGetEURUSDConversionRate(t *testing.T) {
	t.Parallel()

	_, err := b.GetEURUSDConversionRate(context.Background())
	if err != nil {
		t.Error("GetEURUSDConversionRate() error", err)
	}
}

func TestGetBalance(t *testing.T) {
	t.Parallel()
	_, err := b.GetBalance(context.Background())
	switch {
	case sharedtestvalues.AreAPICredentialsSet(b) && err != nil && !mockTests:
		t.Error("GetBalance() error", err)
	case !sharedtestvalues.AreAPICredentialsSet(b) && err == nil && !mockTests:
		t.Error("Expecting an error when no keys are set")
	case mockTests && err != nil:
		t.Error("GetBalance() error", err)
	}
}

func TestGetUserTransactions(t *testing.T) {
	t.Parallel()

	_, err := b.GetUserTransactions(context.Background(), "btcusd")
	switch {
	case sharedtestvalues.AreAPICredentialsSet(b) && err != nil && !mockTests:
		t.Error("GetUserTransactions() error", err)
	case !sharedtestvalues.AreAPICredentialsSet(b) && err == nil && !mockTests:
		t.Error("Expecting an error when no keys are set")
	case mockTests && err != nil:
		t.Error("GetUserTransactions() error", err)
	}
}

func TestGetOpenOrders(t *testing.T) {
	t.Parallel()

	_, err := b.GetOpenOrders(context.Background(), "btcusd")
	switch {
	case sharedtestvalues.AreAPICredentialsSet(b) && err != nil && !mockTests:
		t.Error("GetOpenOrders() error", err)
	case !sharedtestvalues.AreAPICredentialsSet(b) && err == nil && !mockTests:
		t.Error("Expecting an error when no keys are set")
	case mockTests && err != nil:
		t.Error("GetOpenOrders() error", err)
	}
}

func TestGetOrderStatus(t *testing.T) {
	t.Parallel()

	_, err := b.GetOrderStatus(context.Background(), 1337)
	switch {
	case sharedtestvalues.AreAPICredentialsSet(b) && err != nil && !mockTests:
		t.Error("GetOrderStatus() error", err)
	case !sharedtestvalues.AreAPICredentialsSet(b) && err == nil && !mockTests:
		t.Error("Expecting an error when no keys are set")
	case mockTests && err == nil:
		t.Error("Expecting an error until a QA pass can be completed")
	}
}

func TestGetWithdrawalRequests(t *testing.T) {
	t.Parallel()

	_, err := b.GetWithdrawalRequests(context.Background(), 0)
	switch {
	case sharedtestvalues.AreAPICredentialsSet(b) && err != nil && !mockTests:
		t.Error("GetWithdrawalRequests() error", err)
	case !sharedtestvalues.AreAPICredentialsSet(b) && err == nil && !mockTests:
		t.Error("Expecting an error when no keys are set")
	case mockTests && err != nil:
		t.Error("GetWithdrawalRequests() error", err)
	}
}

func TestGetUnconfirmedBitcoinDeposits(t *testing.T) {
	t.Parallel()

	_, err := b.GetUnconfirmedBitcoinDeposits(context.Background())
	switch {
	case sharedtestvalues.AreAPICredentialsSet(b) && err != nil && !mockTests:
		t.Error("GetUnconfirmedBitcoinDeposits() error", err)
	case !sharedtestvalues.AreAPICredentialsSet(b) && err == nil && !mockTests:
		t.Error("Expecting an error when no keys are set")
	case mockTests && err != nil:
		t.Error("GetUnconfirmedBitcoinDeposits() error", err)
	}
}

func TestTransferAccountBalance(t *testing.T) {
	t.Parallel()

<<<<<<< HEAD
	if !areTestAPIKeysSet() && !mockTests {
		t.Skip("API keys unset for live test, skipping")
=======
	if !mockTests {
		sharedtestvalues.SkipTestIfCredentialsUnset(t, b)
>>>>>>> b20cf75d
	}

	err := b.TransferAccountBalance(context.Background(),
		0.01, "btc", "testAccount", true)
	if !mockTests && err != nil {
		t.Error("TransferAccountBalance() error", err)
	}
	if mockTests && err == nil {
		t.Error("Expecting an error until a QA pass can be completed")
	}
}

func TestFormatWithdrawPermissions(t *testing.T) {
	t.Parallel()

	expectedResult := exchange.AutoWithdrawCryptoText +
		" & " +
		exchange.AutoWithdrawFiatText
	withdrawPermissions := b.FormatWithdrawPermissions()
	if withdrawPermissions != expectedResult {
		t.Errorf("Expected: %s, Received: %s",
			expectedResult,
			withdrawPermissions)
	}
}

func TestGetActiveOrders(t *testing.T) {
	t.Parallel()

	var getOrdersRequest = order.MultiOrderRequest{
		Type:      order.AnyType,
		AssetType: asset.Spot,
		Side:      order.AnySide,
	}

	_, err := b.GetActiveOrders(context.Background(), &getOrdersRequest)
	switch {
	case sharedtestvalues.AreAPICredentialsSet(b) && err != nil && !mockTests:
		t.Errorf("Could not get open orders: %s", err)
	case !sharedtestvalues.AreAPICredentialsSet(b) && err == nil && !mockTests:
		t.Error("Expecting an error when no keys are set")
	case mockTests && err != nil:
		t.Errorf("Could not get open orders: %s", err)
	}
}

func TestGetOrderHistory(t *testing.T) {
	t.Parallel()

	var getOrdersRequest = order.MultiOrderRequest{
		Type:      order.AnyType,
		AssetType: asset.Spot,
		Side:      order.AnySide,
	}

	_, err := b.GetOrderHistory(context.Background(), &getOrdersRequest)
	switch {
	case sharedtestvalues.AreAPICredentialsSet(b) && err != nil && !mockTests:
		t.Errorf("Could not get order history: %s", err)
	case !sharedtestvalues.AreAPICredentialsSet(b) && err == nil && !mockTests:
		t.Error("Expecting an error when no keys are set")
	case mockTests && err != nil:
		t.Errorf("Could not get order history: %s", err)
	}
}

// Any tests below this line have the ability to impact your orders on the exchange. Enable canManipulateRealOrders to run them
// ----------------------------------------------------------------------------------------------------------------------------

func TestSubmitOrder(t *testing.T) {
	t.Parallel()

	if !mockTests {
		sharedtestvalues.SkipTestIfCannotManipulateOrders(t, b, canManipulateRealOrders)
	}

	var orderSubmission = &order.Submit{
		Exchange: b.Name,
		Pair: currency.Pair{
			Base:  currency.BTC,
			Quote: currency.USD,
		},
		Side:      order.Buy,
		Type:      order.Limit,
		Price:     1,
		Amount:    1,
		ClientID:  "meowOrder",
		AssetType: asset.Spot,
	}
	response, err := b.SubmitOrder(context.Background(), orderSubmission)
	switch {
	case sharedtestvalues.AreAPICredentialsSet(b) && (err != nil || response.Status != order.New) && !mockTests:
		t.Errorf("Order failed to be placed: %v", err)
	case !sharedtestvalues.AreAPICredentialsSet(b) && err == nil && !mockTests:
		t.Error("Expecting an error when no keys are set")
	case mockTests && err == nil:
		t.Error("Expecting an error until QA pass is completed")
	}
}

func TestCancelExchangeOrder(t *testing.T) {
	t.Parallel()

	if !mockTests {
		sharedtestvalues.SkipTestIfCannotManipulateOrders(t, b, canManipulateRealOrders)
	}

	orderCancellation := &order.Cancel{
		OrderID:   "1234",
		AssetType: asset.Spot,
	}
	err := b.CancelOrder(context.Background(), orderCancellation)
	switch {
	case !sharedtestvalues.AreAPICredentialsSet(b) && err == nil && !mockTests:
		t.Error("Expecting an error when no keys are set")
	case sharedtestvalues.AreAPICredentialsSet(b) && err != nil && !mockTests:
		t.Errorf("Could not cancel orders: %v", err)
	case mockTests && err == nil:
		t.Error("Expecting an error until QA pass is completed")
	}
}

func TestCancelAllExchangeOrders(t *testing.T) {
	t.Parallel()

	if !mockTests {
		sharedtestvalues.SkipTestIfCannotManipulateOrders(t, b, canManipulateRealOrders)
	}

	resp, err := b.CancelAllOrders(context.Background(),
		&order.Cancel{AssetType: asset.Spot})
	switch {
	case !sharedtestvalues.AreAPICredentialsSet(b) && err == nil && !mockTests:
		t.Error("Expecting an error when no keys are set")
	case sharedtestvalues.AreAPICredentialsSet(b) && err != nil && !mockTests:
		t.Errorf("Could not cancel orders: %v", err)
	case mockTests && err != nil:
		t.Errorf("Could not cancel orders: %v", err)
	}

	if len(resp.Status) > 0 {
		t.Errorf("%v orders failed to cancel", len(resp.Status))
	}
}

func TestModifyOrder(t *testing.T) {
	t.Parallel()
	if !areTestAPIKeysSet() || !canManipulateRealOrders {
		t.Skip("API keys unset or canManipulateRealOrders is false, skipping")
	}
	_, err := b.ModifyOrder(context.Background(), &order.Modify{AssetType: asset.Spot})
	if err == nil {
		t.Error("ModifyOrder() Expected error")
	}
}

func TestWithdraw(t *testing.T) {
	t.Parallel()

	if !mockTests {
		sharedtestvalues.SkipTestIfCannotManipulateOrders(t, b, canManipulateRealOrders)
	}

	withdrawCryptoRequest := withdraw.Request{
		Exchange:    b.Name,
		Amount:      -1,
		Currency:    currency.BTC,
		Description: "WITHDRAW IT ALL",
		Crypto: withdraw.CryptoRequest{
			Address: core.BitcoinDonationAddress,
		},
	}

	_, err := b.WithdrawCryptocurrencyFunds(context.Background(), &withdrawCryptoRequest)
	switch {
	case !sharedtestvalues.AreAPICredentialsSet(b) && err == nil && !mockTests:
		t.Error("Expecting an error when no keys are set")
	case sharedtestvalues.AreAPICredentialsSet(b) && err != nil && !mockTests:
		t.Errorf("Withdraw failed to be placed: %v", err)
	case mockTests && err == nil:
		t.Error("Expecting an error until QA pass is completed")
	}
}

func TestWithdrawFiat(t *testing.T) {
	t.Parallel()

	if !mockTests {
		sharedtestvalues.SkipTestIfCannotManipulateOrders(t, b, canManipulateRealOrders)
	}

	var withdrawFiatRequest = withdraw.Request{
		Fiat: withdraw.FiatRequest{
			Bank: banking.Account{
				AccountName:    "Satoshi Nakamoto",
				AccountNumber:  "12345",
				BankAddress:    "123 Fake St",
				BankPostalCity: "Tarry Town",
				BankCountry:    "AU",
				BankName:       "Federal Reserve Bank",
				SWIFTCode:      "CTBAAU2S",
				BankPostalCode: "2088",
				IBAN:           "IT60X0542811101000000123456",
			},
			WireCurrency:             currency.USD.String(),
			RequiresIntermediaryBank: false,
			IsExpressWire:            false,
		},
		Amount:      -1,
		Currency:    currency.USD,
		Description: "WITHDRAW IT ALL",
	}

	_, err := b.WithdrawFiatFunds(context.Background(), &withdrawFiatRequest)
	switch {
	case !sharedtestvalues.AreAPICredentialsSet(b) && err == nil && !mockTests:
		t.Error("Expecting an error when no keys are set")
	case sharedtestvalues.AreAPICredentialsSet(b) && err != nil && !mockTests:
		t.Errorf("Withdraw failed to be placed: %v", err)
	case mockTests && err == nil:
		t.Error("Expecting an error until QA pass is completed")
	}
}

func TestWithdrawInternationalBank(t *testing.T) {
	t.Parallel()

	if !mockTests {
		sharedtestvalues.SkipTestIfCannotManipulateOrders(t, b, canManipulateRealOrders)
	}

	var withdrawFiatRequest = withdraw.Request{
		Fiat: withdraw.FiatRequest{
			Bank: banking.Account{
				AccountName:    "Satoshi Nakamoto",
				AccountNumber:  "12345",
				BankAddress:    "123 Fake St",
				BankPostalCity: "Tarry Town",
				BankCountry:    "AU",
				BankName:       "Federal Reserve Bank",
				SWIFTCode:      "CTBAAU2S",
				BankPostalCode: "2088",
				IBAN:           "IT60X0542811101000000123456",
			},
			WireCurrency:                  currency.USD.String(),
			RequiresIntermediaryBank:      false,
			IsExpressWire:                 false,
			IntermediaryBankAccountNumber: 12345,
			IntermediaryBankAddress:       "123 Fake St",
			IntermediaryBankCity:          "Tarry Town",
			IntermediaryBankCountry:       "AU",
			IntermediaryBankName:          "Federal Reserve Bank",
			IntermediaryBankPostalCode:    "2088",
		},
		Amount:      -1,
		Currency:    currency.USD,
		Description: "WITHDRAW IT ALL",
	}

	_, err := b.WithdrawFiatFundsToInternationalBank(context.Background(),
		&withdrawFiatRequest)
	switch {
	case !sharedtestvalues.AreAPICredentialsSet(b) && err == nil && !mockTests:
		t.Error("Expecting an error when no keys are set")
	case sharedtestvalues.AreAPICredentialsSet(b) && err != nil && !mockTests:
		t.Errorf("Withdraw failed to be placed: %v", err)
	case mockTests && err == nil:
		t.Error("Expecting an error until QA pass is completed")
	}
}

func TestGetDepositAddress(t *testing.T) {
	t.Parallel()

	_, err := b.GetDepositAddress(context.Background(), currency.XRP, "", "")
	switch {
	case sharedtestvalues.AreAPICredentialsSet(b) && customerID != "" && err != nil && !mockTests:
		t.Error("GetDepositAddress error", err)
	case !sharedtestvalues.AreAPICredentialsSet(b) && err == nil && !mockTests:
		t.Error("GetDepositAddress error cannot be nil")
	case mockTests && err != nil:
		t.Error("GetDepositAddress error", err)
	}
}

func TestParseTime(t *testing.T) {
	t.Parallel()

	tm, err := parseTime("2019-10-18 01:55:14")
	if err != nil {
		t.Error(err)
	}

	if tm.Year() != 2019 ||
		tm.Month() != 10 ||
		tm.Day() != 18 ||
		tm.Hour() != 1 ||
		tm.Minute() != 55 ||
		tm.Second() != 14 {
		t.Error("invalid time values")
	}
}

func TestWsSubscription(t *testing.T) {
	pressXToJSON := []byte(`{
		"event": "bts:subscribe",
		"data": {
			"channel": "[channel_name]"
		}
	}`)
	err := b.wsHandleData(pressXToJSON)
	if err != nil {
		t.Error(err)
	}
}

func TestWsUnsubscribe(t *testing.T) {
	pressXToJSON := []byte(`{
		"event": "bts:subscribe",
		"data": {
			"channel": "[channel_name]"
		}
	}`)
	err := b.wsHandleData(pressXToJSON)
	if err != nil {
		t.Error(err)
	}
}

func TestWsTrade(t *testing.T) {
	pressXToJSON := []byte(`{"data": {"microtimestamp": "1580336751488517", "amount": 0.00598803, "buy_order_id": 4621328909, "sell_order_id": 4621329035, "amount_str": "0.00598803", "price_str": "9334.73", "timestamp": "1580336751", "price": 9334.73, "type": 1, "id": 104007706}, "event": "trade", "channel": "live_trades_btcusd"}`)
	err := b.wsHandleData(pressXToJSON)
	if err != nil {
		t.Error(err)
	}
}

func TestWsOrderbook(t *testing.T) {
	pressXToJSON := []byte(`{"data": {"timestamp": "1580336834", "microtimestamp": "1580336834607546", "bids": [["9328.28", "0.05925332"], ["9327.34", "0.43120000"], ["9327.29", "0.63470860"], ["9326.59", "0.41114619"], ["9326.38", "1.06910000"], ["9323.91", "2.67930000"], ["9322.69", "0.80000000"], ["9322.57", "0.03000000"], ["9322.31", "1.36010820"], ["9319.54", "0.03090000"], ["9318.97", "0.28000000"], ["9317.61", "0.02910000"], ["9316.39", "1.08000000"], ["9316.20", "2.00000000"], ["9315.48", "1.00000000"], ["9314.72", "0.11197459"], ["9314.47", "0.32207398"], ["9312.53", "0.03961501"], ["9312.29", "1.00000000"], ["9311.78", "0.03060000"], ["9311.69", "0.32217221"], ["9310.98", "3.29000000"], ["9310.18", "0.01304192"], ["9310.13", "0.02500000"], ["9309.04", "1.00000000"], ["9309.00", "0.05000000"], ["9308.96", "0.03030000"], ["9308.91", "0.32227154"], ["9307.52", "0.32191362"], ["9307.25", "2.44280000"], ["9305.92", "3.00000000"], ["9305.62", "2.37600000"], ["9305.60", "0.21815312"], ["9305.54", "2.80000000"], ["9305.13", "0.05000000"], ["9305.02", "2.90917302"], ["9303.68", "0.02316372"], ["9303.53", "12.55000000"], ["9303.00", "0.02191430"], ["9302.94", "2.38250000"], ["9302.37", "0.01000000"], ["9301.85", "2.50000000"], ["9300.89", "0.02000000"], ["9300.40", "4.10000000"], ["9300.00", "0.33936139"], ["9298.48", "1.45200000"], ["9297.80", "0.42380000"], ["9295.44", "4.54689328"], ["9295.43", "3.20000000"], ["9295.00", "0.28669566"], ["9291.66", "14.09931321"], ["9290.13", "2.87254900"], ["9290.00", "0.67530840"], ["9285.37", "0.38033002"], ["9285.15", "5.37993528"], ["9285.00", "0.09419278"], ["9283.71", "0.15679830"], ["9280.33", "12.55000000"], ["9280.13", "3.20310000"], ["9280.00", "1.36477909"], ["9276.01", "0.00707488"], ["9275.75", "0.56974291"], ["9275.00", "5.88000000"], ["9274.00", "0.00754205"], ["9271.68", "0.01400000"], ["9271.11", "15.37188500"], ["9270.00", "0.06674325"], ["9268.79", "24.54320000"], ["9257.18", "12.55000000"], ["9256.30", "0.17876365"], ["9255.71", "13.82642967"], ["9254.79", "0.96329407"], ["9250.00", "0.78214958"], ["9245.34", "4.90200000"], ["9245.13", "0.10000000"], ["9240.00", "0.44383459"], ["9238.84", "13.16615207"], ["9234.11", "0.43317656"], ["9234.10", "12.55000000"], ["9231.28", "11.79290000"], ["9230.09", "4.15059441"], ["9227.69", "0.00791097"], ["9225.00", "0.44768346"], ["9224.49", "0.85857203"], ["9223.50", "5.61001041"], ["9216.01", "0.03222653"], ["9216.00", "0.05000000"], ["9213.54", "0.71253866"], ["9212.50", "2.86768195"], ["9211.07", "12.55000000"], ["9210.00", "0.54288817"], ["9208.00", "1.00000000"], ["9206.06", "2.62587578"], ["9205.98", "15.40000000"], ["9205.52", "0.01710603"], ["9205.37", "0.03524953"], ["9205.11", "0.15000000"], ["9205.00", "0.01534763"], ["9204.76", "7.00600000"], ["9203.00", "0.01090000"]], "asks": [["9337.10", "0.03000000"], ["9340.85", "2.67820000"], ["9340.95", "0.02900000"], ["9341.17", "1.00000000"], ["9341.41", "2.13966390"], ["9341.61", "0.20000000"], ["9341.97", "0.11199911"], ["9341.98", "3.00000000"], ["9342.26", "0.32112762"], ["9343.87", "1.00000000"], ["9344.17", "3.57250000"], ["9345.04", "0.32103450"], ["9345.41", "4.90000000"], ["9345.69", "1.03000000"], ["9345.80", "0.03000000"], ["9346.00", "0.10200000"], ["9346.69", "0.02397394"], ["9347.41", "1.00000000"], ["9347.82", "0.32094177"], ["9348.23", "0.02880000"], ["9348.62", "11.96287551"], ["9349.31", "2.44270000"], ["9349.47", "0.96000000"], ["9349.86", "4.50000000"], ["9350.37", "0.03300000"], ["9350.57", "0.34682266"], ["9350.60", "0.32085527"], ["9351.45", "0.31147923"], ["9352.31", "0.28000000"], ["9352.86", "9.80000000"], ["9353.73", "0.02360739"], ["9354.00", "0.45000000"], ["9354.12", "0.03000000"], ["9354.29", "3.82446861"], ["9356.20", "0.64000000"], ["9356.90", "0.02316372"], ["9357.30", "2.50000000"], ["9357.70", "2.38240000"], ["9358.92", "6.00000000"], ["9359.97", "0.34898075"], ["9359.98", "2.30000000"], ["9362.56", "2.37600000"], ["9365.00", "0.64000000"], ["9365.16", "1.70030306"], ["9365.27", "3.03000000"], ["9369.99", "2.47102665"], ["9370.00", "3.15688574"], ["9370.21", "2.32720000"], ["9371.78", "13.20000000"], ["9371.89", "0.96293482"], ["9375.08", "4.74762500"], ["9384.34", "1.45200000"], ["9384.49", "16.42310000"], ["9385.66", "0.34382112"], ["9388.19", "0.00268265"], ["9392.20", "0.20980000"], ["9392.40", "0.10320000"], ["9393.00", "0.20980000"], ["9395.40", "0.40000000"], ["9398.86", "24.54310000"], ["9400.00", "0.05489988"], ["9400.33", "0.00495100"], ["9400.45", "0.00484700"], ["9402.92", "17.20000000"], ["9404.18", "10.00000000"], ["9418.89", "16.38000000"], ["9419.41", "3.06700000"], ["9420.40", "12.50000000"], ["9421.11", "0.10500000"], ["9434.47", "0.03215805"], ["9434.48", "0.28285714"], ["9434.49", "15.83000000"], ["9435.13", "0.15000000"], ["9438.93", "0.00368800"], ["9439.19", "0.69343985"], ["9442.86", "0.10000000"], ["9443.96", "12.50000000"], ["9444.00", "0.06004471"], ["9444.97", "0.01494896"], ["9447.00", "0.01234000"], ["9448.97", "0.14500000"], ["9449.00", "0.05000000"], ["9450.00", "11.13426018"], ["9451.87", "15.90000000"], ["9452.00", "0.20000000"], ["9454.25", "0.01100000"], ["9454.51", "0.02409062"], ["9455.05", "0.00600063"], ["9456.00", "0.27965118"], ["9456.10", "0.17000000"], ["9459.00", "0.00320000"], ["9459.98", "0.02460685"], ["9459.99", "8.11000000"], ["9460.00", "0.08500000"], ["9464.36", "0.56957951"], ["9464.54", "0.69158059"], ["9465.00", "21.00002015"], ["9467.57", "12.50000000"], ["9468.00", "0.08800000"], ["9469.09", "13.94000000"]]}, "event": "data", "channel": "order_book_btcusd"}`)
	err := b.wsHandleData(pressXToJSON)
	if err != nil {
		t.Error(err)
	}
	pressXToJSON = []byte(`{"data": {"timestamp": "1580336834", "microtimestamp": "1580336834607546", "bids": [["9328.28", "0.05925332"], ["9327.34", "0.43120000"], ["9327.29", "0.63470860"], ["9326.59", "0.41114619"], ["9326.38", "1.06910000"], ["9323.91", "2.67930000"], ["9322.69", "0.80000000"], ["9322.57", "0.03000000"], ["9322.31", "1.36010820"], ["9319.54", "0.03090000"], ["9318.97", "0.28000000"], ["9317.61", "0.02910000"], ["9316.39", "1.08000000"], ["9316.20", "2.00000000"], ["9315.48", "1.00000000"], ["9314.72", "0.11197459"], ["9314.47", "0.32207398"], ["9312.53", "0.03961501"], ["9312.29", "1.00000000"], ["9311.78", "0.03060000"], ["9311.69", "0.32217221"], ["9310.98", "3.29000000"], ["9310.18", "0.01304192"], ["9310.13", "0.02500000"], ["9309.04", "1.00000000"], ["9309.00", "0.05000000"], ["9308.96", "0.03030000"], ["9308.91", "0.32227154"], ["9307.52", "0.32191362"], ["9307.25", "2.44280000"], ["9305.92", "3.00000000"], ["9305.62", "2.37600000"], ["9305.60", "0.21815312"], ["9305.54", "2.80000000"], ["9305.13", "0.05000000"], ["9305.02", "2.90917302"], ["9303.68", "0.02316372"], ["9303.53", "12.55000000"], ["9303.00", "0.02191430"], ["9302.94", "2.38250000"], ["9302.37", "0.01000000"], ["9301.85", "2.50000000"], ["9300.89", "0.02000000"], ["9300.40", "4.10000000"], ["9300.00", "0.33936139"], ["9298.48", "1.45200000"], ["9297.80", "0.42380000"], ["9295.44", "4.54689328"], ["9295.43", "3.20000000"], ["9295.00", "0.28669566"], ["9291.66", "14.09931321"], ["9290.13", "2.87254900"], ["9290.00", "0.67530840"], ["9285.37", "0.38033002"], ["9285.15", "5.37993528"], ["9285.00", "0.09419278"], ["9283.71", "0.15679830"], ["9280.33", "12.55000000"], ["9280.13", "3.20310000"], ["9280.00", "1.36477909"], ["9276.01", "0.00707488"], ["9275.75", "0.56974291"], ["9275.00", "5.88000000"], ["9274.00", "0.00754205"], ["9271.68", "0.01400000"], ["9271.11", "15.37188500"], ["9270.00", "0.06674325"], ["9268.79", "24.54320000"], ["9257.18", "12.55000000"], ["9256.30", "0.17876365"], ["9255.71", "13.82642967"], ["9254.79", "0.96329407"], ["9250.00", "0.78214958"], ["9245.34", "4.90200000"], ["9245.13", "0.10000000"], ["9240.00", "0.44383459"], ["9238.84", "13.16615207"], ["9234.11", "0.43317656"], ["9234.10", "12.55000000"], ["9231.28", "11.79290000"], ["9230.09", "4.15059441"], ["9227.69", "0.00791097"], ["9225.00", "0.44768346"], ["9224.49", "0.85857203"], ["9223.50", "5.61001041"], ["9216.01", "0.03222653"], ["9216.00", "0.05000000"], ["9213.54", "0.71253866"], ["9212.50", "2.86768195"], ["9211.07", "12.55000000"], ["9210.00", "0.54288817"], ["9208.00", "1.00000000"], ["9206.06", "2.62587578"], ["9205.98", "15.40000000"], ["9205.52", "0.01710603"], ["9205.37", "0.03524953"], ["9205.11", "0.15000000"], ["9205.00", "0.01534763"], ["9204.76", "7.00600000"], ["9203.00", "0.01090000"]], "asks": [["9337.10", "0.03000000"], ["9340.85", "2.67820000"], ["9340.95", "0.02900000"], ["9341.17", "1.00000000"], ["9341.41", "2.13966390"], ["9341.61", "0.20000000"], ["9341.97", "0.11199911"], ["9341.98", "3.00000000"], ["9342.26", "0.32112762"], ["9343.87", "1.00000000"], ["9344.17", "3.57250000"], ["9345.04", "0.32103450"], ["9345.41", "4.90000000"], ["9345.69", "1.03000000"], ["9345.80", "0.03000000"], ["9346.00", "0.10200000"], ["9346.69", "0.02397394"], ["9347.41", "1.00000000"], ["9347.82", "0.32094177"], ["9348.23", "0.02880000"], ["9348.62", "11.96287551"], ["9349.31", "2.44270000"], ["9349.47", "0.96000000"], ["9349.86", "4.50000000"], ["9350.37", "0.03300000"], ["9350.57", "0.34682266"], ["9350.60", "0.32085527"], ["9351.45", "0.31147923"], ["9352.31", "0.28000000"], ["9352.86", "9.80000000"], ["9353.73", "0.02360739"], ["9354.00", "0.45000000"], ["9354.12", "0.03000000"], ["9354.29", "3.82446861"], ["9356.20", "0.64000000"], ["9356.90", "0.02316372"], ["9357.30", "2.50000000"], ["9357.70", "2.38240000"], ["9358.92", "6.00000000"], ["9359.97", "0.34898075"], ["9359.98", "2.30000000"], ["9362.56", "2.37600000"], ["9365.00", "0.64000000"], ["9365.16", "1.70030306"], ["9365.27", "3.03000000"], ["9369.99", "2.47102665"], ["9370.00", "3.15688574"], ["9370.21", "2.32720000"], ["9371.78", "13.20000000"], ["9371.89", "0.96293482"], ["9375.08", "4.74762500"], ["9384.34", "1.45200000"], ["9384.49", "16.42310000"], ["9385.66", "0.34382112"], ["9388.19", "0.00268265"], ["9392.20", "0.20980000"], ["9392.40", "0.10320000"], ["9393.00", "0.20980000"], ["9395.40", "0.40000000"], ["9398.86", "24.54310000"], ["9400.00", "0.05489988"], ["9400.33", "0.00495100"], ["9400.45", "0.00484700"], ["9402.92", "17.20000000"], ["9404.18", "10.00000000"], ["9418.89", "16.38000000"], ["9419.41", "3.06700000"], ["9420.40", "12.50000000"], ["9421.11", "0.10500000"], ["9434.47", "0.03215805"], ["9434.48", "0.28285714"], ["9434.49", "15.83000000"], ["9435.13", "0.15000000"], ["9438.93", "0.00368800"], ["9439.19", "0.69343985"], ["9442.86", "0.10000000"], ["9443.96", "12.50000000"], ["9444.00", "0.06004471"], ["9444.97", "0.01494896"], ["9447.00", "0.01234000"], ["9448.97", "0.14500000"], ["9449.00", "0.05000000"], ["9450.00", "11.13426018"], ["9451.87", "15.90000000"], ["9452.00", "0.20000000"], ["9454.25", "0.01100000"], ["9454.51", "0.02409062"], ["9455.05", "0.00600063"], ["9456.00", "0.27965118"], ["9456.10", "0.17000000"], ["9459.00", "0.00320000"], ["9459.98", "0.02460685"], ["9459.99", "8.11000000"], ["9460.00", "0.08500000"], ["9464.36", "0.56957951"], ["9464.54", "0.69158059"], ["9465.00", "21.00002015"], ["9467.57", "12.50000000"], ["9468.00", "0.08800000"], ["9469.09", "13.94000000"]]}, "event": "data", "channel": ""}`)
	if err = b.wsHandleData(pressXToJSON); !errors.Is(err, errWSPairParsingError) {
		t.Errorf("expected %s, got %s", errWSPairParsingError, err)
	}
}

func TestWsOrderbook2(t *testing.T) {
	pressXToJSON := []byte(`{"data":{"timestamp":"1606965727","microtimestamp":"1606965727403931","bids":[["19133.97","0.01000000"],["19131.58","0.39200000"],["19131.18","0.69581810"],["19131.17","0.48139054"],["19129.72","0.48164130"],["19129.71","0.65400000"],["19128.80","1.04500000"],["19128.59","0.65400000"],["19128.12","0.00259236"],["19127.81","0.19784245"],["19126.66","1.04500000"],["19125.74","0.26020000"],["19124.68","0.22000000"],["19122.01","0.39777840"],["19122.00","1.04600000"],["19121.27","0.16741000"],["19121.10","1.56390000"],["19119.90","1.60000000"],["19119.58","0.15593238"],["19117.70","1.14600000"],["19115.36","2.61300000"],["19114.60","1.19570000"],["19113.88","0.07500000"],["19113.86","0.15668522"],["19113.70","1.00000000"],["19113.69","1.60000000"],["19112.27","0.00166667"],["19111.00","0.15464628"],["19108.80","0.70000000"],["19108.77","0.16300000"],["19108.38","1.10000000"],["19107.53","0.10000000"],["19106.83","0.21377991"],["19106.78","3.45938881"],["19104.24","1.30000000"],["19100.81","0.00166667"],["19100.21","0.49770000"],["19099.54","2.40971961"],["19099.53","0.51223189"],["19097.40","1.55000000"],["19095.55","2.61300000"],["19092.94","0.27402906"],["19092.20","1.60000000"],["19089.36","0.00166667"],["19086.32","1.62000000"],["19085.23","1.65670000"],["19080.88","1.40000000"],["19075.45","1.16000000"],["19071.24","1.20000000"],["19065.09","1.51000000"],["19059.38","1.57000000"],["19058.11","0.37393556"],["19052.98","0.01000000"],["19052.90","0.33000000"],["19049.55","6.89000000"],["19047.61","6.03623432"],["19030.16","16.60260000"],["19026.76","23.90800000"],["19024.78","2.16656212"],["19022.11","0.02628500"],["19020.37","6.03000000"],["19000.00","0.00132020"],["18993.52","2.22000000"],["18979.21","6.03240000"],["18970.20","0.01500000"],["18969.14","7.42000000"],["18956.46","6.03240000"],["18950.22","42.37500000"],["18950.00","0.00132019"],["18949.94","0.52650000"],["18946.00","0.00791700"],["18933.74","6.03240000"],["18932.21","8.21000000"],["18926.99","0.00150000"],["18926.98","0.02641500"],["18925.00","0.02000000"],["18909.99","0.00133000"],["18908.47","7.15000000"],["18905.99","0.00133000"],["18905.20","0.00190000"],["18901.00","0.10000000"],["18900.67","0.24430000"],["18900.00","7.56529933"],["18895.99","0.00178450"],["18890.00","0.10000000"],["18889.90","0.10580000"],["18888.00","0.00362564"],["18887.00","4.00000000"],["18881.62","0.20583403"],["18880.08","5.72198740"],["18880.05","8.33480000"],["18879.09","7.33000000"],["18875.99","0.00132450"],["18875.00","0.02000000"],["18873.47","0.25934200"],["18871.99","0.00132600"],["18870.93","0.36463225"],["18864.10","43.56800000"],["18853.11","0.00540000"],["18850.01","0.38925549"]],"asks":[["19141.75","0.39300000"],["19141.78","0.10204700"],["19143.05","1.99685100"],["19143.08","0.05777900"],["19143.09","1.60700800"],["19143.10","0.48282909"],["19143.36","0.11250000"],["19144.06","0.26040000"],["19145.97","0.65400000"],["19146.02","0.22000000"],["19146.56","0.45061841"],["19147.45","0.15877831"],["19148.92","0.70431840"],["19148.93","0.78400000"],["19150.32","0.78400000"],["19151.55","0.07500000"],["19152.64","3.11400000"],["19153.32","1.04600000"],["19153.84","0.15626630"],["19155.57","3.10000000"],["19156.40","0.13438213"],["19156.92","0.16300000"],["19157.54","1.38970000"],["19158.18","0.00166667"],["19158.41","0.15317000"],["19158.78","0.15888798"],["19160.14","0.10000000"],["19160.34","1.60000000"],["19160.70","1.21590000"],["19162.17","0.00352761"],["19162.67","1.04500000"],["19163.61","0.15000000"],["19163.80","1.18050000"],["19164.62","0.86919692"],["19165.36","0.15674424"],["19166.75","1.40000000"],["19167.47","2.61300000"],["19169.68","0.00166667"],["19171.08","0.15452025"],["19171.69","0.54308236"],["19172.12","0.49000000"],["19173.47","1.34000000"],["19174.49","1.07436448"],["19175.37","0.01200000"],["19178.25","1.50000000"],["19178.80","0.49770000"],["19181.18","0.00166667"],["19182.75","1.77297176"],["19182.76","2.61099999"],["19183.03","1.20000000"],["19185.17","6.00352761"],["19189.56","0.05797137"],["19189.72","1.17000000"],["19193.94","1.60000000"],["19197.15","0.26961100"],["19200.00","0.03107838"],["19200.06","1.29000000"],["19202.73","1.65670000"],["19206.06","1.30000000"],["19208.19","6.00352761"],["19209.00","0.00132021"],["19210.70","1.20000000"],["19213.77","0.02615500"],["19217.40","8.50000000"],["19217.57","1.29000000"],["19222.61","1.19000000"],["19230.00","0.00193480"],["19231.24","6.00000000"],["19237.91","6.89152278"],["19240.13","6.90000000"],["19242.16","0.00336000"],["19243.38","0.00299103"],["19244.48","14.79300000"],["19248.25","0.01300000"],["19250.00","1.95802492"],["19251.00","0.45000000"],["19254.20","0.00366102"],["19254.32","6.00000000"],["19259.00","0.00131022"],["19266.43","0.00917191"],["19267.63","0.05000000"],["19267.79","7.10000000"],["19268.72","16.60260000"],["19277.42","6.00000000"],["19286.64","0.00916230"],["19295.49","7.77000000"],["19300.00","0.19668172"],["19306.00","0.06000000"],["19307.00","3.00000000"],["19307.40","0.19000000"],["19309.00","0.00262046"],["19310.33","0.02602500"],["19319.33","0.00213688"],["19320.00","0.00171242"],["19321.02","48.47300000"],["19322.74","0.00250000"],["19324.00","0.36983571"],["19325.54","0.02314521"],["19325.73","7.22000000"],["19326.50","0.00915272"]]},"channel":"order_book_btcusd","event":"data"}`)
	err := b.wsHandleData(pressXToJSON)
	if err != nil {
		t.Error(err)
	}
}

func TestWsOrderUpdate(t *testing.T) {
	pressXToJSON := []byte(`{"data": {"microtimestamp": "1580336940972599", "amount": 0.6347086, "order_type": 0, "amount_str": "0.63470860", "price_str": "9350.49", "price": 9350.49, "id": 4621332237, "datetime": "1580336940"}, "event": "order_created", "channel": "live_orders_btcusd"}`)
	err := b.wsHandleData(pressXToJSON)
	if err != nil {
		t.Error(err)
	}
}

func TestWsRequestReconnect(t *testing.T) {
	pressXToJSON := []byte(`{
		"event": "bts:request_reconnect",
		"channel": "",
		"data": ""
	}`)
	err := b.wsHandleData(pressXToJSON)
	if err != nil {
		t.Error(err)
	}
}

func TestBitstamp_OHLC(t *testing.T) {
	start := time.Unix(1546300800, 0)
	end := time.Unix(1577836799, 0)
	_, err := b.OHLC(context.Background(), "btcusd", start, end, "60", "10")
	if err != nil {
		t.Fatal(err)
	}
}

func TestBitstamp_GetHistoricCandles(t *testing.T) {
	pair, err := currency.NewPairFromString("BTCUSD")
	if err != nil {
		t.Fatal(err)
	}
	start := time.Unix(1546300800, 0)
	end := time.Unix(1577836799, 0)
	_, err = b.GetHistoricCandles(context.Background(), pair, asset.Spot, kline.OneDay, start, end)
	if err != nil {
		t.Fatal(err)
	}
}

func TestBitstamp_GetHistoricCandlesExtended(t *testing.T) {
	pair, err := currency.NewPairFromString("BTCUSD")
	if err != nil {
		t.Fatal(err)
	}
	start := time.Unix(1546300800, 0)
	end := time.Unix(1577836799, 0)

	_, err = b.GetHistoricCandlesExtended(context.Background(), pair, asset.Spot, kline.OneDay, start, end)
	if err != nil {
		t.Fatal(err)
	}
}

func TestGetRecentTrades(t *testing.T) {
	t.Parallel()
	currencyPair, err := currency.NewPairFromString("LTCUSD")
	if err != nil {
		t.Fatal(err)
	}
	_, err = b.GetRecentTrades(context.Background(), currencyPair, asset.Spot)
	if err != nil {
		t.Error(err)
	}
}

func TestGetHistoricTrades(t *testing.T) {
	t.Parallel()
	currencyPair, err := currency.NewPairFromString("LTCUSD")
	if err != nil {
		t.Fatal(err)
	}
	_, err = b.GetHistoricTrades(context.Background(),
		currencyPair, asset.Spot, time.Now().Add(-time.Minute*15), time.Now())
	if err != nil && err != common.ErrFunctionNotSupported {
		t.Error(err)
	}
}

func TestOrderbookZeroBidPrice(t *testing.T) {
	t.Parallel()
	ob := &orderbook.Base{
		Exchange: "Bitstamp",
		Pair:     currency.NewPair(currency.BTC, currency.USD),
		Asset:    asset.Spot,
	}

	filterOrderbookZeroBidPrice(ob)

	ob.Bids = orderbook.Items{
		{Price: 69, Amount: 1337},
		{Price: 0, Amount: 69},
	}

	filterOrderbookZeroBidPrice(ob)

	if ob.Bids[0].Price != 69 || ob.Bids[0].Amount != 1337 || len(ob.Bids) != 1 {
		t.Error("invalid orderbook bid values")
	}

	ob.Bids = orderbook.Items{
		{Price: 59, Amount: 1337},
		{Price: 42, Amount: 8595},
	}

	filterOrderbookZeroBidPrice(ob)

	if ob.Bids[0].Price != 59 || ob.Bids[0].Amount != 1337 ||
		ob.Bids[1].Price != 42 || ob.Bids[1].Amount != 8595 || len(ob.Bids) != 2 {
		t.Error("invalid orderbook bid values")
	}
}

func TestGetWithdrawalsHistory(t *testing.T) {
	t.Parallel()
	if !areTestAPIKeysSet() {
		t.Skip("API Keys unset, skipping")
	}
	_, err := b.GetWithdrawalsHistory(context.Background(), currency.BTC, asset.Spot)
	if err != nil {
		t.Error(err)
	}
}

func TestGetOrderInfo(t *testing.T) {
	t.Parallel()
	if !areTestAPIKeysSet() {
		t.Skip("API Keys unset, skipping")
	}
	_, err := b.GetOrderInfo(context.Background(), "1234", currency.NewPair(currency.BTC, currency.USD), asset.Spot)
	if err != nil {
		t.Error(err)
	}
}<|MERGE_RESOLUTION|>--- conflicted
+++ resolved
@@ -314,13 +314,8 @@
 func TestTransferAccountBalance(t *testing.T) {
 	t.Parallel()
 
-<<<<<<< HEAD
-	if !areTestAPIKeysSet() && !mockTests {
-		t.Skip("API keys unset for live test, skipping")
-=======
 	if !mockTests {
 		sharedtestvalues.SkipTestIfCredentialsUnset(t, b)
->>>>>>> b20cf75d
 	}
 
 	err := b.TransferAccountBalance(context.Background(),
@@ -468,9 +463,7 @@
 
 func TestModifyOrder(t *testing.T) {
 	t.Parallel()
-	if !areTestAPIKeysSet() || !canManipulateRealOrders {
-		t.Skip("API keys unset or canManipulateRealOrders is false, skipping")
-	}
+	sharedtestvalues.SkipTestIfCannotManipulateOrders(t, b, canManipulateRealOrders)
 	_, err := b.ModifyOrder(context.Background(), &order.Modify{AssetType: asset.Spot})
 	if err == nil {
 		t.Error("ModifyOrder() Expected error")
@@ -795,9 +788,7 @@
 
 func TestGetWithdrawalsHistory(t *testing.T) {
 	t.Parallel()
-	if !areTestAPIKeysSet() {
-		t.Skip("API Keys unset, skipping")
-	}
+	sharedtestvalues.SkipTestIfCredentialsUnset(t, b)
 	_, err := b.GetWithdrawalsHistory(context.Background(), currency.BTC, asset.Spot)
 	if err != nil {
 		t.Error(err)
@@ -806,9 +797,7 @@
 
 func TestGetOrderInfo(t *testing.T) {
 	t.Parallel()
-	if !areTestAPIKeysSet() {
-		t.Skip("API Keys unset, skipping")
-	}
+	sharedtestvalues.SkipTestIfCredentialsUnset(t, b)
 	_, err := b.GetOrderInfo(context.Background(), "1234", currency.NewPair(currency.BTC, currency.USD), asset.Spot)
 	if err != nil {
 		t.Error(err)
