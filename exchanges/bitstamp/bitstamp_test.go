package bitstamp

import (
	"testing"
	"time"

	"github.com/stretchr/testify/assert"
	"github.com/stretchr/testify/require"
	"github.com/thrasher-corp/gocryptotrader/common"
	"github.com/thrasher-corp/gocryptotrader/core"
	"github.com/thrasher-corp/gocryptotrader/currency"
	exchange "github.com/thrasher-corp/gocryptotrader/exchanges"
	"github.com/thrasher-corp/gocryptotrader/exchanges/asset"
	"github.com/thrasher-corp/gocryptotrader/exchanges/kline"
	"github.com/thrasher-corp/gocryptotrader/exchanges/order"
	"github.com/thrasher-corp/gocryptotrader/exchanges/orderbook"
	"github.com/thrasher-corp/gocryptotrader/exchanges/sharedtestvalues"
	"github.com/thrasher-corp/gocryptotrader/exchanges/subscription"
	testexch "github.com/thrasher-corp/gocryptotrader/internal/testing/exchange"
	testsubs "github.com/thrasher-corp/gocryptotrader/internal/testing/subscriptions"
	"github.com/thrasher-corp/gocryptotrader/portfolio/banking"
	"github.com/thrasher-corp/gocryptotrader/portfolio/withdraw"
)

// Please add your private keys and customerID for better tests
const (
	apiKey                  = ""
	apiSecret               = ""
	customerID              = "" // This is the customer id you use to log in
	canManipulateRealOrders = false
)

var (
	e          *Exchange
	btcusdPair = currency.NewBTCUSD()
)

func setFeeBuilder() *exchange.FeeBuilder {
	return &exchange.FeeBuilder{
		Amount:        5,
		FeeType:       exchange.CryptocurrencyTradeFee,
		Pair:          currency.NewPair(currency.LTC, currency.BTC),
		PurchasePrice: 1800,
	}
}

// TestGetFeeByTypeOfflineTradeFee logic test
func TestGetFeeByTypeOfflineTradeFee(t *testing.T) {
	t.Parallel()

	if !mockTests {
		sharedtestvalues.SkipTestIfCredentialsUnset(t, e)
	}
	feeBuilder := setFeeBuilder()
	_, err := e.GetFeeByType(t.Context(), feeBuilder)
	require.NoError(t, err, "GetFeeByType must not error")
	if mockTests {
		assert.Equal(t, exchange.OfflineTradeFee, feeBuilder.FeeType, "TradeFee should be correct")
	} else {
		assert.Equal(t, exchange.CryptocurrencyTradeFee, feeBuilder.FeeType, "TradeFee should be correct")
	}
}

func TestGetFee(t *testing.T) {
	t.Parallel()

	feeBuilder := setFeeBuilder()

	// CryptocurrencyTradeFee Basic
	if !mockTests {
		sharedtestvalues.SkipTestIfCredentialsUnset(t, e)
	}
	fee, err := e.GetFee(t.Context(), feeBuilder)
	require.NoError(t, err, "GetFee must not error")
	if mockTests {
		assert.NotEmpty(t, fee, "Fee should not be empty")
	}

	// CryptocurrencyTradeFee High quantity
	feeBuilder.Amount = 1000
	feeBuilder.PurchasePrice = 1000
	_, err = e.GetFee(t.Context(), feeBuilder)
	require.NoError(t, err, "GetFee must not error")

	// CryptocurrencyTradeFee IsMaker
	feeBuilder = setFeeBuilder()
	feeBuilder.IsMaker = true
	fee, err = e.GetFee(t.Context(), feeBuilder)
	require.NoError(t, err, "GetFee must not error")
	if mockTests {
		assert.Positive(t, fee, "Maker fee should be positive")
	}

	// CryptocurrencyTradeFee IsTaker
	feeBuilder = setFeeBuilder()
	feeBuilder.IsMaker = false
	fee, err = e.GetFee(t.Context(), feeBuilder)
	require.NoError(t, err, "GetFee must not error")
	if mockTests {
		assert.Positive(t, fee, "Taker fee should be positive")
	}

	// CryptocurrencyTradeFee Negative purchase price
	feeBuilder = setFeeBuilder()
	feeBuilder.PurchasePrice = -1000
	_, err = e.GetFee(t.Context(), feeBuilder)
	require.NoError(t, err, "GetFee must not error")

	// CryptocurrencyWithdrawalFee Basic
	feeBuilder = setFeeBuilder()
	feeBuilder.FeeType = exchange.CryptocurrencyWithdrawalFee
	_, err = e.GetFee(t.Context(), feeBuilder)
	require.NoError(t, err, "GetFee must not error")

	// CryptocurrencyDepositFee Basic
	feeBuilder = setFeeBuilder()
	feeBuilder.FeeType = exchange.CryptocurrencyDepositFee
	_, err = e.GetFee(t.Context(), feeBuilder)
	require.NoError(t, err, "GetFee must not error")

	// InternationalBankDepositFee Basic
	feeBuilder = setFeeBuilder()
	feeBuilder.FeeType = exchange.InternationalBankDepositFee
	feeBuilder.FiatCurrency = currency.HKD
	_, err = e.GetFee(t.Context(), feeBuilder)
	require.NoError(t, err, "GetFee must not error")

	// InternationalBankWithdrawalFee Basic
	feeBuilder = setFeeBuilder()
	feeBuilder.FeeType = exchange.InternationalBankWithdrawalFee
	feeBuilder.FiatCurrency = currency.HKD
	fee, err = e.GetFee(t.Context(), feeBuilder)
	require.NoError(t, err, "GetFee must not error")
	assert.NotEmpty(t, fee, "Fee should not be empty")
}

func TestGetAccountTradingFee(t *testing.T) {
	t.Parallel()

	if !mockTests {
		sharedtestvalues.SkipTestIfCredentialsUnset(t, e)
	}

	fee, err := e.GetAccountTradingFee(t.Context(), currency.NewPair(currency.LTC, currency.BTC))
	require.NoError(t, err, "GetAccountTradingFee must not error")
	if mockTests {
		assert.Positive(t, fee.Fees.Maker, "Maker should be positive")
		assert.Positive(t, fee.Fees.Taker, "Taker should be positive")
	}
	assert.NotEmpty(t, fee.Symbol, "Symbol should not be empty")
	assert.Equal(t, "ltcbtc", fee.Symbol, "Symbol should be correct")

	_, err = e.GetAccountTradingFee(t.Context(), currency.EMPTYPAIR)
	assert.ErrorIs(t, err, currency.ErrCurrencyPairEmpty, "Should get back the right error")
}

func TestGetAccountTradingFees(t *testing.T) {
	t.Parallel()

	if !mockTests {
		sharedtestvalues.SkipTestIfCredentialsUnset(t, e)
	}

	fees, err := e.GetAccountTradingFees(t.Context())
	require.NoError(t, err, "GetAccountTradingFee must not error")
	if assert.NotEmpty(t, fees, "Should get back multiple fees") {
		fee := fees[0]
		assert.NotEmpty(t, fee.Symbol, "Should get back a symbol")
		if mockTests {
			assert.Positive(t, fee.Fees.Maker, "Maker should be positive")
			assert.Positive(t, fee.Fees.Taker, "Taker should be positive")
		}
	}
}

func TestGetTicker(t *testing.T) {
	t.Parallel()

	tick, err := e.GetTicker(t.Context(),
		currency.BTC.String()+currency.USD.String(), false)
	require.NoError(t, err, "GetTicker must not error")
	assert.Positive(t, tick.Ask, "Ask should be positive")
	assert.Positive(t, tick.Bid, "Bid should be positive")
	assert.Positive(t, tick.High, "High should be positive")
	assert.Positive(t, tick.Low, "Low should be positive")
	assert.Positive(t, tick.Last, "Last should be positive")
	assert.Positive(t, tick.Open, "Open should be positive")
	assert.Positive(t, tick.Volume, "Volume should be positive")
	assert.Positive(t, tick.Vwap, "Vwap should be positive")
	assert.Positive(t, tick.Open24, "Open24 should be positive")
	assert.NotEmpty(t, tick.PercentChange24, "PercentChange24 should be positive")
	assert.NotEmpty(t, tick.Timestamp, "Timestamp should not be empty")
	assert.Contains(t, []order.Side{order.Buy, order.Sell}, tick.Side.Side(), "Side should be either Buy or Sell")
}

func TestGetOrderbook(t *testing.T) {
	t.Parallel()
	ob, err := e.GetOrderbook(t.Context(), currency.BTC.String()+currency.USD.String())
	require.NoError(t, err, "GetOrderbook must not error")
	assert.NotEmpty(t, ob.Timestamp, "Timestamp should not be empty")
	for i, o := range [][]OrderbookBase{ob.Asks, ob.Bids} {
		s := []string{"Ask", "Bid"}[i]
		if assert.NotEmptyf(t, o, "Should have items in %ss", s) {
			a := o[0]
			assert.Positivef(t, a.Price, "%ss Price should be positive", s)
			assert.Positivef(t, a.Amount, "%ss Amount should be positive", s)
		}
	}
}

func TestGetTradingPairs(t *testing.T) {
	t.Parallel()

	p, err := e.GetTradingPairs(t.Context())
	require.NoError(t, err, "GetTradingPairs must not error")
	assert.NotEmpty(t, p, "Pairs should not be empty")
	for _, res := range p {
		if mockTests {
			assert.Positive(t, res.BaseDecimals, "BaseDecimals should be positive")
			assert.Positive(t, res.CounterDecimals, "CounterDecimals should be positive")
		}
		assert.NotEmpty(t, res.Name, "Name should not be empty")
		assert.Positive(t, res.MinimumOrder, "MinimumOrder should be positive")
		assert.NotEmpty(t, res.URLSymbol, "URLSymbol should not be empty")
		assert.NotEmpty(t, res.Description, "Description should not be empty")
	}
}

func TestFetchTradablePairs(t *testing.T) {
	t.Parallel()

	p, err := e.FetchTradablePairs(t.Context(), asset.Spot)
	require.NoError(t, err, "FetchTradablePairs must not error")
	assert.True(t, p.Contains(currency.NewBTCUSD(), true), "Pairs should contain BTC/USD")
}

func TestUpdateTradablePairs(t *testing.T) {
	t.Parallel()
	err := e.UpdateTradablePairs(t.Context(), true)
	require.NoError(t, err, "UpdateTradablePairs must not error")
}

func TestUpdateOrderExecutionLimits(t *testing.T) {
	t.Parallel()
	type limitTest struct {
		pair currency.Pair
		step float64
		min  float64
	}
	tests := map[asset.Item][]limitTest{
		asset.Spot: {
			{currency.NewPair(currency.ETH, currency.USDT), 0.01, 20},
			{currency.NewBTCUSDT(), 0.01, 20},
		},
	}
	for assetItem, limitTests := range tests {
<<<<<<< HEAD
		assert.NoError(t, b.UpdateOrderExecutionLimits(t.Context(), assetItem), "UpdateOrderExecutionLimits should not error")
		for _, lt := range limitTests {
			l, err := b.GetOrderExecutionLimits(assetItem, lt.pair)
			if assert.NoError(t, err, "GetOrderExecutionLimits should not error") {
=======
		if err := e.UpdateOrderExecutionLimits(t.Context(), assetItem); err != nil {
			t.Errorf("Error fetching %s pairs for test: %v", assetItem, err)
		}
		for _, limitTest := range limitTests {
			limits, err := e.GetOrderExecutionLimits(assetItem, limitTest.pair)
			if err != nil {
				t.Errorf("Bitstamp GetOrderExecutionLimits() error during TestExecutionLimits; Asset: %s Pair: %s Err: %v", assetItem, limitTest.pair, err)
>>>>>>> edf5d84d
				continue
			}
			assert.NotEmpty(t, l.Key.Pair(), "Pair should not be empty")
			assert.Positive(t, l.PriceStepIncrementSize, "PriceStepIncrementSize should be positive")
			assert.Positive(t, l.AmountStepIncrementSize, "AmountStepIncrementSize should be positive")
			assert.Positive(t, l.MinimumQuoteAmount, "MinimumQuoteAmount should be positive")
			if mockTests {
				assert.Equal(t, lt.step, l.PriceStepIncrementSize)
				assert.Equal(t, lt.min, l.MinimumQuoteAmount)
			}
		}
	}
}

func TestGetTransactions(t *testing.T) {
	t.Parallel()

	tr, err := e.GetTransactions(t.Context(),
		currency.BTC.String()+currency.USD.String(), "hour")
	require.NoError(t, err, "GetTransactions must not error")
	assert.NotEmpty(t, tr, "Transactions should not be empty")
	for _, res := range tr {
		assert.NotEmpty(t, res.Date, "Date should not be empty")
		assert.Positive(t, res.Amount, "Amount should be positive")
		assert.Positive(t, res.Price, "Price should be positive")
		assert.NotEmpty(t, res.TradeID, "TradeID should not be empty")
	}
}

func TestGetEURUSDConversionRate(t *testing.T) {
	t.Parallel()

	c, err := e.GetEURUSDConversionRate(t.Context())
	require.NoError(t, err, "GetEURUSDConversionRate must not error")
	assert.Positive(t, c.Sell, "Sell should be positive")
	assert.Positive(t, c.Buy, "Buy should be positive")
}

func TestGetBalance(t *testing.T) {
	t.Parallel()

	if !mockTests {
		sharedtestvalues.SkipTestIfCredentialsUnset(t, e)
	}
	bal, err := e.GetBalance(t.Context())
	require.NoError(t, err, "GetBalance must not error")
	if mockTests {
		for k, e := range map[string]Balance{
			"USDT": {
				Available:     42.42,
				Balance:       1337.42,
				Reserved:      1295.00,
				WithdrawalFee: 5.0,
			},
			"BTC": {
				Available:     9.1,
				Balance:       11.2,
				Reserved:      2.1,
				WithdrawalFee: 0.00050000,
			},
		} {
			assert.Equal(t, e.Available, bal[k].Available, "Available balance should match")
			assert.Equal(t, e.Balance, bal[k].Balance, "Balance should match")
			assert.Equal(t, e.Reserved, bal[k].Reserved, "Reserved balance should match")
			assert.Equal(t, e.WithdrawalFee, bal[k].WithdrawalFee, "WithdrawalFee should match")
		}
	}
}

func TestGetUserTransactions(t *testing.T) {
	t.Parallel()

	if !mockTests {
		sharedtestvalues.SkipTestIfCredentialsUnset(t, e)
	}
	tr, err := e.GetUserTransactions(t.Context(), "btcusd")
	require.NoError(t, err, "GetUserTransactions must not error")
	if mockTests {
		assert.NotEmpty(t, tr, "Transactions should not be empty")
		for _, res := range tr {
			assert.NotEmpty(t, res.OrderID, "OrderID should not be empty")
			assert.NotEmpty(t, res.Date, "Date should not be empty")
		}
	}
}

func TestGetOpenOrders(t *testing.T) {
	t.Parallel()

	if !mockTests {
		sharedtestvalues.SkipTestIfCredentialsUnset(t, e)
	}
	o, err := e.GetOpenOrders(t.Context(), "btcusd")
	require.NoError(t, err, "GetOpenOrders must not error")
	if mockTests {
		assert.NotEmpty(t, o, "Orders should not be empty")
		for _, res := range o {
			assert.Equal(t, time.Date(2022, 1, 31, 14, 43, 15, 0, time.UTC), res.DateTime.Time(), "DateTime should match")
			assert.Equal(t, int64(1234123412341234), res.ID, "ID should match")
			assert.Equal(t, 0.50000000, res.Amount, "Amount should match")
			assert.Equal(t, 100.00, res.Price, "Price should match")
			assert.Equal(t, int64(0), res.Type, "Type should match")
			assert.Equal(t, 0.50000000, res.AmountAtCreate, "AmountAtCreate should match")
			assert.Equal(t, 110.00, res.LimitPrice, "LimitPrice should match")
			assert.Equal(t, "1234123412341234", res.ClientOrderID, "ClientOrderID should match")
			assert.Equal(t, "BTC/USD", res.Market, "Market should match")
		}
	}
}

func TestGetOrderStatus(t *testing.T) {
	t.Parallel()

	if !mockTests {
		sharedtestvalues.SkipTestIfCredentialsUnset(t, e)
	}
	o, err := e.GetOrderStatus(t.Context(), 1458532827766784)
	if !mockTests {
		assert.ErrorContains(t, err, "Order not found")
	} else {
		require.NoError(t, err, "GetOrderStatus must not error")
		assert.Equal(t, time.Date(2022, 1, 31, 14, 43, 15, 0, time.UTC), o.DateTime.Time(), "DateTime should match")
		assert.Equal(t, "1458532827766784", o.ID, "OrderID should match")
		assert.Equal(t, 200.00, o.AmountRemaining, "AmountRemaining should match")
		assert.Equal(t, int64(0), o.Type, "Type should match")
		assert.Equal(t, "0.50000000", o.ClientOrderID, "ClientOrderID should match")
		assert.Equal(t, "BTC/USD", o.Market, "Market should match")
		for _, tr := range o.Transactions {
			assert.Equal(t, time.Date(2022, 1, 31, 14, 43, 15, 0, time.UTC), tr.DateTime.Time(), "DateTime should match")
			assert.Equal(t, 50.00, tr.Price, "Price should match")
			assert.Equal(t, 101.00, tr.FromCurrency, "FromCurrency should match")
			assert.Equal(t, 1.0, tr.ToCurrency, "ToCurrency should match")
			assert.Equal(t, int64(0), o.Type, "Type should match")
		}
	}
}

func TestGetWithdrawalRequests(t *testing.T) {
	t.Parallel()

	if !mockTests {
		sharedtestvalues.SkipTestIfCredentialsUnset(t, e)
	}
	r, err := e.GetWithdrawalRequests(t.Context(), 1)
	require.NoError(t, err, "GetWithdrawalRequests must not error")
	if mockTests {
		assert.NotEmpty(t, r, "GetWithdrawalRequests should return a withdrawal request")
		for _, req := range r {
			assert.Equal(t, int64(1), req.OrderID, "OrderId should match")
			assert.Equal(t, "aMDHooGmAkyrsaQiKhAORhSNTmoRzxqWIO", req.Address, "Address should match")
			assert.Equal(t, time.Date(2022, 1, 31, 16, 7, 32, 0, time.UTC), req.Date.Time(), "Date should match")
			assert.Equal(t, currency.BTC, req.Currency, "Currency should match")
			assert.Equal(t, 0.00006000, req.Amount, "Amount should match")
			assert.Equal(t, "NsOeFbQhRnpGzNIThWGBTkQwRJqTNOGPVhYavrVyMfkAyMUmIlUpFIwGTzSvpeOP", req.TransactionID, "TransactionID should match")
			assert.Equal(t, int64(2), req.Status, "Status should match")
			assert.Equal(t, int64(0), req.Type, "Type should match")
			assert.Equal(t, "bitcoin", req.Network, "Network should match")
			assert.Equal(t, int64(1), req.TxID, "TxID should match")
		}
	}
}

func TestGetUnconfirmedBitcoinDeposits(t *testing.T) {
	t.Parallel()

	if !mockTests {
		sharedtestvalues.SkipTestIfCredentialsUnset(t, e)
	}
	d, err := e.GetUnconfirmedBitcoinDeposits(t.Context())
	require.NoError(t, err, "GetUnconfirmedBitcoinDeposits must not error")
	if mockTests {
		assert.NotEmpty(t, d, "Deposits should not be empty")
		for _, res := range d {
			assert.Equal(t, "0x6a56f5b80f04b4fd70d64d72e1396698635e5436", res.Address, "Address should match")
			assert.Equal(t, 89473951, res.DestinationTag, "DestinationTag should match")
			assert.Equal(t, "299576079", res.MemoID, "MemoID should match")
		}
	}
}

func TestTransferAccountBalance(t *testing.T) {
	t.Parallel()

	if !mockTests {
		sharedtestvalues.SkipTestIfCredentialsUnset(t, e)
	}
	err := e.TransferAccountBalance(t.Context(),
		10000, "BTC", "1234567", true)
	if !mockTests {
		assert.ErrorContains(t, err, "Sub account with identifier \"1234567\" does not exist.")
	} else {
		require.NoError(t, err, "TransferAccountBalance must not error")
	}
}

func TestFormatWithdrawPermissions(t *testing.T) {
	t.Parallel()

	expectedResult := exchange.AutoWithdrawCryptoText +
		" & " +
		exchange.AutoWithdrawFiatText
	withdrawPermissions := e.FormatWithdrawPermissions()
	assert.Equal(t, expectedResult, withdrawPermissions, "Permissions should be the same")
}

func TestGetActiveOrders(t *testing.T) {
	t.Parallel()

	if !mockTests {
		sharedtestvalues.SkipTestIfCredentialsUnset(t, e)
	}
	o, err := e.GetActiveOrders(t.Context(), &order.MultiOrderRequest{
		Type:      order.AnyType,
		AssetType: asset.Spot,
		Side:      order.AnySide,
	})
	require.NoError(t, err, "GetActiveOrders must not error")
	if mockTests {
		assert.NotEmpty(t, o, "ActiveOrders should not be empty")
		for _, res := range o {
			assert.Equal(t, "1234123412341234", res.OrderID, "OrderID should be correct")
			assert.Equal(t, time.Date(2022, time.January, 31, 14, 43, 15, 0, time.UTC), res.Date, "Date should be correct")
			assert.Equal(t, order.Buy, res.Side, "Order Side should be correct")
			assert.Equal(t, 100.00, res.Price, "Price should be correct")
			assert.Equal(t, currency.NewPairWithDelimiter("BTC", "USD", "/"), res.Pair, "Pair should be correct")
			assert.Equal(t, 0.50000000, res.Amount, "Amount should be correct")
		}
	}
}

func TestGetOrderHistory(t *testing.T) {
	t.Parallel()

	if !mockTests {
		sharedtestvalues.SkipTestIfCredentialsUnset(t, e)
	}
	o, err := e.GetOrderHistory(t.Context(), &order.MultiOrderRequest{
		Type:      order.AnyType,
		AssetType: asset.Spot,
		Side:      order.AnySide,
	})
	require.NoError(t, err, "GetOrderHistory must not error")
	if mockTests {
		assert.NotEmpty(t, o, "OrderHistory should not be empty")
		for _, res := range o {
			assert.NotEmpty(t, res.OrderID, "OrderID should not be empty")
			assert.NotEmpty(t, res.Date, "Date should not be empty")
		}
	}
}

// Any tests below this line have the ability to impact your orders on the exchange. Enable canManipulateRealOrders to run them
// ----------------------------------------------------------------------------------------------------------------------------

func TestSubmitOrder(t *testing.T) {
	t.Parallel()

	if !mockTests {
		sharedtestvalues.SkipTestIfCredentialsUnset(t, e, canManipulateRealOrders)
	}
	o, err := e.SubmitOrder(t.Context(), &order.Submit{
		Exchange: e.Name,
		Pair: currency.Pair{
			Base:  currency.BTC,
			Quote: currency.USD,
		},
		Side:          order.Buy,
		Type:          order.Limit,
		Price:         2211.00,
		Amount:        45,
		ClientOrderID: "123456789",
		AssetType:     asset.Spot,
	})
	if !mockTests {
		assert.ErrorContains(t, err, "You have only 0 USD available. Check your account balance for details.")
	} else {
		require.NoError(t, err, "SubmitOrder must not error")
		assert.Equal(t, 45.0, o.Amount, "Amount should be correct")
		assert.Equal(t, asset.Spot, o.AssetType, "AssetType should be correct")
		assert.Equal(t, "123456789", o.ClientOrderID, "ClientOrderID should be correct")
		assert.Equal(t, "1234123412341234", o.OrderID, "OrderID should be correct")
		assert.Equal(t, 2211.0, o.Price, "Price should be correct")
		assert.Equal(t, btcusdPair, o.Pair, "Pair should be correct")
		assert.WithinRange(t, o.Date, time.Now().Add(-24*time.Hour), time.Now(), "Date should be correct")
	}
}

func TestCancelExchangeOrder(t *testing.T) {
	t.Parallel()

	if !mockTests {
		sharedtestvalues.SkipTestIfCredentialsUnset(t, e, canManipulateRealOrders)
	}
	err := e.CancelOrder(t.Context(), &order.Cancel{
		OrderID: "1453282316578816",
	})
	if !mockTests {
		assert.ErrorContains(t, err, "Order not found")
	} else {
		require.NoError(t, err, "CancelExchangeOrder must not error")
	}
}

func TestCancelAllExchangeOrders(t *testing.T) {
	t.Parallel()

	if !mockTests {
		sharedtestvalues.SkipTestIfCredentialsUnset(t, e, canManipulateRealOrders)
	}
	resp, err := e.CancelAllOrders(t.Context(), &order.Cancel{AssetType: asset.Spot})
	require.NoError(t, err, "CancelAllOrders must not error")
	if len(resp.Status) > 0 {
		t.Errorf("%v orders failed to cancel", len(resp.Status))
	}
}

func TestModifyOrder(t *testing.T) {
	t.Parallel()

	_, err := e.ModifyOrder(t.Context(), &order.Modify{AssetType: asset.Spot})
	assert.ErrorIs(t, err, common.ErrFunctionNotSupported)
}

func TestWithdraw(t *testing.T) {
	t.Parallel()

	if !mockTests {
		t.Skip("TestWithdraw not allowed for live tests")
	}
	w, err := e.WithdrawCryptocurrencyFunds(t.Context(), &withdraw.Request{
		Exchange:    e.Name,
		Amount:      6,
		Currency:    currency.BTC,
		Description: "WITHDRAW IT ALL",
		Crypto: withdraw.CryptoRequest{
			Address: core.BitcoinDonationAddress,
		},
	})
	require.NoError(t, err, "WithdrawCryptocurrencyFunds must not error")
	assert.Equal(t, "1", w.ID, "Withdrawal ID should be correct")
}

func TestWithdrawFiat(t *testing.T) {
	t.Parallel()

	if !mockTests {
		sharedtestvalues.SkipTestIfCredentialsUnset(t, e, canManipulateRealOrders)
	}

	withdrawFiatRequest := withdraw.Request{
		Type:     withdraw.Fiat,
		Exchange: e.Name,
		Fiat: withdraw.FiatRequest{
			Bank: banking.Account{
				SupportedExchanges:  e.Name,
				Enabled:             true,
				AccountName:         "Satoshi Nakamoto",
				AccountNumber:       "12345",
				BankAddress:         "123 Fake St",
				BankPostalCity:      "Tarry Town",
				BankCountry:         "AU",
				BankName:            "Federal Reserve Bank",
				SWIFTCode:           "CTBAAU2S",
				BankPostalCode:      "2088",
				IBAN:                "IT60X0542811101000000123456",
				SupportedCurrencies: "USD",
			},
			WireCurrency:             currency.USD.String(),
			RequiresIntermediaryBank: false,
			IsExpressWire:            false,
		},
		Amount:      10,
		Currency:    currency.USD,
		Description: "WITHDRAW IT ALL",
	}

	w, err := e.WithdrawFiatFunds(t.Context(), &withdrawFiatRequest)
	if mockTests {
		require.NoError(t, err, "WithdrawFiat must not error")
		assert.Equal(t, "1", w.ID, "Withdrawal ID should be correct")
	} else {
		assert.ErrorContains(t, err, "Check your account balance for details")
	}
}

func TestWithdrawInternationalBank(t *testing.T) {
	t.Parallel()

	if !mockTests {
		sharedtestvalues.SkipTestIfCredentialsUnset(t, e, canManipulateRealOrders)
	}

	withdrawFiatRequest := withdraw.Request{
		Type:     withdraw.Fiat,
		Exchange: e.Name,
		Fiat: withdraw.FiatRequest{
			Bank: banking.Account{
				SupportedExchanges:  e.Name,
				Enabled:             true,
				AccountName:         "Satoshi Nakamoto",
				AccountNumber:       "12345",
				BankAddress:         "123 Fake St",
				BankPostalCity:      "Tarry Town",
				BankCountry:         "AU",
				BankName:            "Federal Reserve Bank",
				SWIFTCode:           "CTBAAU2S",
				BankPostalCode:      "2088",
				IBAN:                "IT60X0542811101000000123456",
				SupportedCurrencies: "USD",
			},
			WireCurrency:                  currency.USD.String(),
			RequiresIntermediaryBank:      false,
			IsExpressWire:                 false,
			IntermediaryBankAccountNumber: 12345,
			IntermediaryBankAddress:       "123 Fake St",
			IntermediaryBankCity:          "Tarry Town",
			IntermediaryBankCountry:       "AU",
			IntermediaryBankName:          "Federal Reserve Bank",
			IntermediaryBankPostalCode:    "2088",
		},
		Amount:      50,
		Currency:    currency.USD,
		Description: "WITHDRAW IT ALL",
	}

	w, err := e.WithdrawFiatFundsToInternationalBank(t.Context(),
		&withdrawFiatRequest)
	if mockTests {
		assert.Equal(t, "1", w.ID, "Withdrawal ID should be correct")
	} else {
		require.NoError(t, err, "WithdrawFiatFundsToInternationalBank must not error")
	}
}

func TestGetDepositAddress(t *testing.T) {
	t.Parallel()

	if !mockTests {
		sharedtestvalues.SkipTestIfCredentialsUnset(t, e, canManipulateRealOrders)
	}
	a, err := e.GetDepositAddress(t.Context(), currency.XRP, "", "")
	require.NoError(t, err, "GetDepositAddress must not error")
	assert.NotEmpty(t, a.Address, "Address should not be empty")
	assert.NotEmpty(t, a.Tag, "Tag should not be empty")
}

func TestWsSubscription(t *testing.T) {
	pressXToJSON := []byte(`{
		"event": "bts:subscribe",
		"data": {
			"channel": "[channel_name]"
		}
	}`)
	err := e.wsHandleData(t.Context(), pressXToJSON)
	require.NoError(t, err, "TestWsSubscription must not error")
}

func TestWsUnsubscribe(t *testing.T) {
	pressXToJSON := []byte(`{
		"event": "bts:subscribe",
		"data": {
			"channel": "[channel_name]"
		}
	}`)
	err := e.wsHandleData(t.Context(), pressXToJSON)
	require.NoError(t, err, "WsUnsubscribe must not error")
}

func TestWsTrade(t *testing.T) {
	pressXToJSON := []byte(`{"data": {"microtimestamp": "1580336751488517", "amount": 0.00598803, "buy_order_id": 4621328909, "sell_order_id": 4621329035, "amount_str": "0.00598803", "price_str": "9334.73", "timestamp": "1580336751", "price": 9334.73, "type": 1, "id": 104007706}, "event": "trade", "channel": "live_trades_btcusd"}`)
	err := e.wsHandleData(t.Context(), pressXToJSON)
	require.NoError(t, err, "TestWsTrade must not error")
}

func TestWsOrderbook(t *testing.T) {
	pressXToJSON := []byte(`{"data": {"timestamp": "1580336834", "microtimestamp": "1580336834607546", "bids": [["9328.28", "0.05925332"], ["9327.34", "0.43120000"], ["9327.29", "0.63470860"], ["9326.59", "0.41114619"], ["9326.38", "1.06910000"], ["9323.91", "2.67930000"], ["9322.69", "0.80000000"], ["9322.57", "0.03000000"], ["9322.31", "1.36010820"], ["9319.54", "0.03090000"], ["9318.97", "0.28000000"], ["9317.61", "0.02910000"], ["9316.39", "1.08000000"], ["9316.20", "2.00000000"], ["9315.48", "1.00000000"], ["9314.72", "0.11197459"], ["9314.47", "0.32207398"], ["9312.53", "0.03961501"], ["9312.29", "1.00000000"], ["9311.78", "0.03060000"], ["9311.69", "0.32217221"], ["9310.98", "3.29000000"], ["9310.18", "0.01304192"], ["9310.13", "0.02500000"], ["9309.04", "1.00000000"], ["9309.00", "0.05000000"], ["9308.96", "0.03030000"], ["9308.91", "0.32227154"], ["9307.52", "0.32191362"], ["9307.25", "2.44280000"], ["9305.92", "3.00000000"], ["9305.62", "2.37600000"], ["9305.60", "0.21815312"], ["9305.54", "2.80000000"], ["9305.13", "0.05000000"], ["9305.02", "2.90917302"], ["9303.68", "0.02316372"], ["9303.53", "12.55000000"], ["9303.00", "0.02191430"], ["9302.94", "2.38250000"], ["9302.37", "0.01000000"], ["9301.85", "2.50000000"], ["9300.89", "0.02000000"], ["9300.40", "4.10000000"], ["9300.00", "0.33936139"], ["9298.48", "1.45200000"], ["9297.80", "0.42380000"], ["9295.44", "4.54689328"], ["9295.43", "3.20000000"], ["9295.00", "0.28669566"], ["9291.66", "14.09931321"], ["9290.13", "2.87254900"], ["9290.00", "0.67530840"], ["9285.37", "0.38033002"], ["9285.15", "5.37993528"], ["9285.00", "0.09419278"], ["9283.71", "0.15679830"], ["9280.33", "12.55000000"], ["9280.13", "3.20310000"], ["9280.00", "1.36477909"], ["9276.01", "0.00707488"], ["9275.75", "0.56974291"], ["9275.00", "5.88000000"], ["9274.00", "0.00754205"], ["9271.68", "0.01400000"], ["9271.11", "15.37188500"], ["9270.00", "0.06674325"], ["9268.79", "24.54320000"], ["9257.18", "12.55000000"], ["9256.30", "0.17876365"], ["9255.71", "13.82642967"], ["9254.79", "0.96329407"], ["9250.00", "0.78214958"], ["9245.34", "4.90200000"], ["9245.13", "0.10000000"], ["9240.00", "0.44383459"], ["9238.84", "13.16615207"], ["9234.11", "0.43317656"], ["9234.10", "12.55000000"], ["9231.28", "11.79290000"], ["9230.09", "4.15059441"], ["9227.69", "0.00791097"], ["9225.00", "0.44768346"], ["9224.49", "0.85857203"], ["9223.50", "5.61001041"], ["9216.01", "0.03222653"], ["9216.00", "0.05000000"], ["9213.54", "0.71253866"], ["9212.50", "2.86768195"], ["9211.07", "12.55000000"], ["9210.00", "0.54288817"], ["9208.00", "1.00000000"], ["9206.06", "2.62587578"], ["9205.98", "15.40000000"], ["9205.52", "0.01710603"], ["9205.37", "0.03524953"], ["9205.11", "0.15000000"], ["9205.00", "0.01534763"], ["9204.76", "7.00600000"], ["9203.00", "0.01090000"]], "asks": [["9337.10", "0.03000000"], ["9340.85", "2.67820000"], ["9340.95", "0.02900000"], ["9341.17", "1.00000000"], ["9341.41", "2.13966390"], ["9341.61", "0.20000000"], ["9341.97", "0.11199911"], ["9341.98", "3.00000000"], ["9342.26", "0.32112762"], ["9343.87", "1.00000000"], ["9344.17", "3.57250000"], ["9345.04", "0.32103450"], ["9345.41", "4.90000000"], ["9345.69", "1.03000000"], ["9345.80", "0.03000000"], ["9346.00", "0.10200000"], ["9346.69", "0.02397394"], ["9347.41", "1.00000000"], ["9347.82", "0.32094177"], ["9348.23", "0.02880000"], ["9348.62", "11.96287551"], ["9349.31", "2.44270000"], ["9349.47", "0.96000000"], ["9349.86", "4.50000000"], ["9350.37", "0.03300000"], ["9350.57", "0.34682266"], ["9350.60", "0.32085527"], ["9351.45", "0.31147923"], ["9352.31", "0.28000000"], ["9352.86", "9.80000000"], ["9353.73", "0.02360739"], ["9354.00", "0.45000000"], ["9354.12", "0.03000000"], ["9354.29", "3.82446861"], ["9356.20", "0.64000000"], ["9356.90", "0.02316372"], ["9357.30", "2.50000000"], ["9357.70", "2.38240000"], ["9358.92", "6.00000000"], ["9359.97", "0.34898075"], ["9359.98", "2.30000000"], ["9362.56", "2.37600000"], ["9365.00", "0.64000000"], ["9365.16", "1.70030306"], ["9365.27", "3.03000000"], ["9369.99", "2.47102665"], ["9370.00", "3.15688574"], ["9370.21", "2.32720000"], ["9371.78", "13.20000000"], ["9371.89", "0.96293482"], ["9375.08", "4.74762500"], ["9384.34", "1.45200000"], ["9384.49", "16.42310000"], ["9385.66", "0.34382112"], ["9388.19", "0.00268265"], ["9392.20", "0.20980000"], ["9392.40", "0.10320000"], ["9393.00", "0.20980000"], ["9395.40", "0.40000000"], ["9398.86", "24.54310000"], ["9400.00", "0.05489988"], ["9400.33", "0.00495100"], ["9400.45", "0.00484700"], ["9402.92", "17.20000000"], ["9404.18", "10.00000000"], ["9418.89", "16.38000000"], ["9419.41", "3.06700000"], ["9420.40", "12.50000000"], ["9421.11", "0.10500000"], ["9434.47", "0.03215805"], ["9434.48", "0.28285714"], ["9434.49", "15.83000000"], ["9435.13", "0.15000000"], ["9438.93", "0.00368800"], ["9439.19", "0.69343985"], ["9442.86", "0.10000000"], ["9443.96", "12.50000000"], ["9444.00", "0.06004471"], ["9444.97", "0.01494896"], ["9447.00", "0.01234000"], ["9448.97", "0.14500000"], ["9449.00", "0.05000000"], ["9450.00", "11.13426018"], ["9451.87", "15.90000000"], ["9452.00", "0.20000000"], ["9454.25", "0.01100000"], ["9454.51", "0.02409062"], ["9455.05", "0.00600063"], ["9456.00", "0.27965118"], ["9456.10", "0.17000000"], ["9459.00", "0.00320000"], ["9459.98", "0.02460685"], ["9459.99", "8.11000000"], ["9460.00", "0.08500000"], ["9464.36", "0.56957951"], ["9464.54", "0.69158059"], ["9465.00", "21.00002015"], ["9467.57", "12.50000000"], ["9468.00", "0.08800000"], ["9469.09", "13.94000000"]]}, "event": "data", "channel": "order_book_btcusd"}`)
	err := e.wsHandleData(t.Context(), pressXToJSON)
	require.NoError(t, err, "wsHandleData must not error")

	pressXToJSON = []byte(`{"data": {"timestamp": "1580336834", "microtimestamp": "1580336834607546", "bids": [["9328.28", "0.05925332"], ["9327.34", "0.43120000"], ["9327.29", "0.63470860"], ["9326.59", "0.41114619"], ["9326.38", "1.06910000"], ["9323.91", "2.67930000"], ["9322.69", "0.80000000"], ["9322.57", "0.03000000"], ["9322.31", "1.36010820"], ["9319.54", "0.03090000"], ["9318.97", "0.28000000"], ["9317.61", "0.02910000"], ["9316.39", "1.08000000"], ["9316.20", "2.00000000"], ["9315.48", "1.00000000"], ["9314.72", "0.11197459"], ["9314.47", "0.32207398"], ["9312.53", "0.03961501"], ["9312.29", "1.00000000"], ["9311.78", "0.03060000"], ["9311.69", "0.32217221"], ["9310.98", "3.29000000"], ["9310.18", "0.01304192"], ["9310.13", "0.02500000"], ["9309.04", "1.00000000"], ["9309.00", "0.05000000"], ["9308.96", "0.03030000"], ["9308.91", "0.32227154"], ["9307.52", "0.32191362"], ["9307.25", "2.44280000"], ["9305.92", "3.00000000"], ["9305.62", "2.37600000"], ["9305.60", "0.21815312"], ["9305.54", "2.80000000"], ["9305.13", "0.05000000"], ["9305.02", "2.90917302"], ["9303.68", "0.02316372"], ["9303.53", "12.55000000"], ["9303.00", "0.02191430"], ["9302.94", "2.38250000"], ["9302.37", "0.01000000"], ["9301.85", "2.50000000"], ["9300.89", "0.02000000"], ["9300.40", "4.10000000"], ["9300.00", "0.33936139"], ["9298.48", "1.45200000"], ["9297.80", "0.42380000"], ["9295.44", "4.54689328"], ["9295.43", "3.20000000"], ["9295.00", "0.28669566"], ["9291.66", "14.09931321"], ["9290.13", "2.87254900"], ["9290.00", "0.67530840"], ["9285.37", "0.38033002"], ["9285.15", "5.37993528"], ["9285.00", "0.09419278"], ["9283.71", "0.15679830"], ["9280.33", "12.55000000"], ["9280.13", "3.20310000"], ["9280.00", "1.36477909"], ["9276.01", "0.00707488"], ["9275.75", "0.56974291"], ["9275.00", "5.88000000"], ["9274.00", "0.00754205"], ["9271.68", "0.01400000"], ["9271.11", "15.37188500"], ["9270.00", "0.06674325"], ["9268.79", "24.54320000"], ["9257.18", "12.55000000"], ["9256.30", "0.17876365"], ["9255.71", "13.82642967"], ["9254.79", "0.96329407"], ["9250.00", "0.78214958"], ["9245.34", "4.90200000"], ["9245.13", "0.10000000"], ["9240.00", "0.44383459"], ["9238.84", "13.16615207"], ["9234.11", "0.43317656"], ["9234.10", "12.55000000"], ["9231.28", "11.79290000"], ["9230.09", "4.15059441"], ["9227.69", "0.00791097"], ["9225.00", "0.44768346"], ["9224.49", "0.85857203"], ["9223.50", "5.61001041"], ["9216.01", "0.03222653"], ["9216.00", "0.05000000"], ["9213.54", "0.71253866"], ["9212.50", "2.86768195"], ["9211.07", "12.55000000"], ["9210.00", "0.54288817"], ["9208.00", "1.00000000"], ["9206.06", "2.62587578"], ["9205.98", "15.40000000"], ["9205.52", "0.01710603"], ["9205.37", "0.03524953"], ["9205.11", "0.15000000"], ["9205.00", "0.01534763"], ["9204.76", "7.00600000"], ["9203.00", "0.01090000"]], "asks": [["9337.10", "0.03000000"], ["9340.85", "2.67820000"], ["9340.95", "0.02900000"], ["9341.17", "1.00000000"], ["9341.41", "2.13966390"], ["9341.61", "0.20000000"], ["9341.97", "0.11199911"], ["9341.98", "3.00000000"], ["9342.26", "0.32112762"], ["9343.87", "1.00000000"], ["9344.17", "3.57250000"], ["9345.04", "0.32103450"], ["9345.41", "4.90000000"], ["9345.69", "1.03000000"], ["9345.80", "0.03000000"], ["9346.00", "0.10200000"], ["9346.69", "0.02397394"], ["9347.41", "1.00000000"], ["9347.82", "0.32094177"], ["9348.23", "0.02880000"], ["9348.62", "11.96287551"], ["9349.31", "2.44270000"], ["9349.47", "0.96000000"], ["9349.86", "4.50000000"], ["9350.37", "0.03300000"], ["9350.57", "0.34682266"], ["9350.60", "0.32085527"], ["9351.45", "0.31147923"], ["9352.31", "0.28000000"], ["9352.86", "9.80000000"], ["9353.73", "0.02360739"], ["9354.00", "0.45000000"], ["9354.12", "0.03000000"], ["9354.29", "3.82446861"], ["9356.20", "0.64000000"], ["9356.90", "0.02316372"], ["9357.30", "2.50000000"], ["9357.70", "2.38240000"], ["9358.92", "6.00000000"], ["9359.97", "0.34898075"], ["9359.98", "2.30000000"], ["9362.56", "2.37600000"], ["9365.00", "0.64000000"], ["9365.16", "1.70030306"], ["9365.27", "3.03000000"], ["9369.99", "2.47102665"], ["9370.00", "3.15688574"], ["9370.21", "2.32720000"], ["9371.78", "13.20000000"], ["9371.89", "0.96293482"], ["9375.08", "4.74762500"], ["9384.34", "1.45200000"], ["9384.49", "16.42310000"], ["9385.66", "0.34382112"], ["9388.19", "0.00268265"], ["9392.20", "0.20980000"], ["9392.40", "0.10320000"], ["9393.00", "0.20980000"], ["9395.40", "0.40000000"], ["9398.86", "24.54310000"], ["9400.00", "0.05489988"], ["9400.33", "0.00495100"], ["9400.45", "0.00484700"], ["9402.92", "17.20000000"], ["9404.18", "10.00000000"], ["9418.89", "16.38000000"], ["9419.41", "3.06700000"], ["9420.40", "12.50000000"], ["9421.11", "0.10500000"], ["9434.47", "0.03215805"], ["9434.48", "0.28285714"], ["9434.49", "15.83000000"], ["9435.13", "0.15000000"], ["9438.93", "0.00368800"], ["9439.19", "0.69343985"], ["9442.86", "0.10000000"], ["9443.96", "12.50000000"], ["9444.00", "0.06004471"], ["9444.97", "0.01494896"], ["9447.00", "0.01234000"], ["9448.97", "0.14500000"], ["9449.00", "0.05000000"], ["9450.00", "11.13426018"], ["9451.87", "15.90000000"], ["9452.00", "0.20000000"], ["9454.25", "0.01100000"], ["9454.51", "0.02409062"], ["9455.05", "0.00600063"], ["9456.00", "0.27965118"], ["9456.10", "0.17000000"], ["9459.00", "0.00320000"], ["9459.98", "0.02460685"], ["9459.99", "8.11000000"], ["9460.00", "0.08500000"], ["9464.36", "0.56957951"], ["9464.54", "0.69158059"], ["9465.00", "21.00002015"], ["9467.57", "12.50000000"], ["9468.00", "0.08800000"], ["9469.09", "13.94000000"]]}, "event": "data", "channel": ""}`)
	err = e.wsHandleData(t.Context(), pressXToJSON)
	require.ErrorIs(t, err, errChannelUnderscores, "wsHandleData must error parsing channel")
}

func TestWsOrderbook2(t *testing.T) {
	pressXToJSON := []byte(`{"data":{"timestamp":"1606965727","microtimestamp":"1606965727403931","bids":[["19133.97","0.01000000"],["19131.58","0.39200000"],["19131.18","0.69581810"],["19131.17","0.48139054"],["19129.72","0.48164130"],["19129.71","0.65400000"],["19128.80","1.04500000"],["19128.59","0.65400000"],["19128.12","0.00259236"],["19127.81","0.19784245"],["19126.66","1.04500000"],["19125.74","0.26020000"],["19124.68","0.22000000"],["19122.01","0.39777840"],["19122.00","1.04600000"],["19121.27","0.16741000"],["19121.10","1.56390000"],["19119.90","1.60000000"],["19119.58","0.15593238"],["19117.70","1.14600000"],["19115.36","2.61300000"],["19114.60","1.19570000"],["19113.88","0.07500000"],["19113.86","0.15668522"],["19113.70","1.00000000"],["19113.69","1.60000000"],["19112.27","0.00166667"],["19111.00","0.15464628"],["19108.80","0.70000000"],["19108.77","0.16300000"],["19108.38","1.10000000"],["19107.53","0.10000000"],["19106.83","0.21377991"],["19106.78","3.45938881"],["19104.24","1.30000000"],["19100.81","0.00166667"],["19100.21","0.49770000"],["19099.54","2.40971961"],["19099.53","0.51223189"],["19097.40","1.55000000"],["19095.55","2.61300000"],["19092.94","0.27402906"],["19092.20","1.60000000"],["19089.36","0.00166667"],["19086.32","1.62000000"],["19085.23","1.65670000"],["19080.88","1.40000000"],["19075.45","1.16000000"],["19071.24","1.20000000"],["19065.09","1.51000000"],["19059.38","1.57000000"],["19058.11","0.37393556"],["19052.98","0.01000000"],["19052.90","0.33000000"],["19049.55","6.89000000"],["19047.61","6.03623432"],["19030.16","16.60260000"],["19026.76","23.90800000"],["19024.78","2.16656212"],["19022.11","0.02628500"],["19020.37","6.03000000"],["19000.00","0.00132020"],["18993.52","2.22000000"],["18979.21","6.03240000"],["18970.20","0.01500000"],["18969.14","7.42000000"],["18956.46","6.03240000"],["18950.22","42.37500000"],["18950.00","0.00132019"],["18949.94","0.52650000"],["18946.00","0.00791700"],["18933.74","6.03240000"],["18932.21","8.21000000"],["18926.99","0.00150000"],["18926.98","0.02641500"],["18925.00","0.02000000"],["18909.99","0.00133000"],["18908.47","7.15000000"],["18905.99","0.00133000"],["18905.20","0.00190000"],["18901.00","0.10000000"],["18900.67","0.24430000"],["18900.00","7.56529933"],["18895.99","0.00178450"],["18890.00","0.10000000"],["18889.90","0.10580000"],["18888.00","0.00362564"],["18887.00","4.00000000"],["18881.62","0.20583403"],["18880.08","5.72198740"],["18880.05","8.33480000"],["18879.09","7.33000000"],["18875.99","0.00132450"],["18875.00","0.02000000"],["18873.47","0.25934200"],["18871.99","0.00132600"],["18870.93","0.36463225"],["18864.10","43.56800000"],["18853.11","0.00540000"],["18850.01","0.38925549"]],"asks":[["19141.75","0.39300000"],["19141.78","0.10204700"],["19143.05","1.99685100"],["19143.08","0.05777900"],["19143.09","1.60700800"],["19143.10","0.48282909"],["19143.36","0.11250000"],["19144.06","0.26040000"],["19145.97","0.65400000"],["19146.02","0.22000000"],["19146.56","0.45061841"],["19147.45","0.15877831"],["19148.92","0.70431840"],["19148.93","0.78400000"],["19150.32","0.78400000"],["19151.55","0.07500000"],["19152.64","3.11400000"],["19153.32","1.04600000"],["19153.84","0.15626630"],["19155.57","3.10000000"],["19156.40","0.13438213"],["19156.92","0.16300000"],["19157.54","1.38970000"],["19158.18","0.00166667"],["19158.41","0.15317000"],["19158.78","0.15888798"],["19160.14","0.10000000"],["19160.34","1.60000000"],["19160.70","1.21590000"],["19162.17","0.00352761"],["19162.67","1.04500000"],["19163.61","0.15000000"],["19163.80","1.18050000"],["19164.62","0.86919692"],["19165.36","0.15674424"],["19166.75","1.40000000"],["19167.47","2.61300000"],["19169.68","0.00166667"],["19171.08","0.15452025"],["19171.69","0.54308236"],["19172.12","0.49000000"],["19173.47","1.34000000"],["19174.49","1.07436448"],["19175.37","0.01200000"],["19178.25","1.50000000"],["19178.80","0.49770000"],["19181.18","0.00166667"],["19182.75","1.77297176"],["19182.76","2.61099999"],["19183.03","1.20000000"],["19185.17","6.00352761"],["19189.56","0.05797137"],["19189.72","1.17000000"],["19193.94","1.60000000"],["19197.15","0.26961100"],["19200.00","0.03107838"],["19200.06","1.29000000"],["19202.73","1.65670000"],["19206.06","1.30000000"],["19208.19","6.00352761"],["19209.00","0.00132021"],["19210.70","1.20000000"],["19213.77","0.02615500"],["19217.40","8.50000000"],["19217.57","1.29000000"],["19222.61","1.19000000"],["19230.00","0.00193480"],["19231.24","6.00000000"],["19237.91","6.89152278"],["19240.13","6.90000000"],["19242.16","0.00336000"],["19243.38","0.00299103"],["19244.48","14.79300000"],["19248.25","0.01300000"],["19250.00","1.95802492"],["19251.00","0.45000000"],["19254.20","0.00366102"],["19254.32","6.00000000"],["19259.00","0.00131022"],["19266.43","0.00917191"],["19267.63","0.05000000"],["19267.79","7.10000000"],["19268.72","16.60260000"],["19277.42","6.00000000"],["19286.64","0.00916230"],["19295.49","7.77000000"],["19300.00","0.19668172"],["19306.00","0.06000000"],["19307.00","3.00000000"],["19307.40","0.19000000"],["19309.00","0.00262046"],["19310.33","0.02602500"],["19319.33","0.00213688"],["19320.00","0.00171242"],["19321.02","48.47300000"],["19322.74","0.00250000"],["19324.00","0.36983571"],["19325.54","0.02314521"],["19325.73","7.22000000"],["19326.50","0.00915272"]]},"channel":"order_book_btcusd","event":"data"}`)
	err := e.wsHandleData(t.Context(), pressXToJSON)
	require.NoError(t, err, "WsOrderbook2 must not error")
}

func TestWsOrderUpdate(t *testing.T) {
	t.Parallel()

	e := new(Exchange) //nolint:govet // Intentional shadow
	require.NoError(t, testexch.Setup(e), "Test instance Setup must not error")
	testexch.FixtureToDataHandler(t, "testdata/wsMyOrders.json", e.wsHandleData)
	close(e.Websocket.DataHandler)
	assert.Len(t, e.Websocket.DataHandler, 8, "Should see 8 orders")
	for resp := range e.Websocket.DataHandler {
		switch v := resp.(type) {
		case *order.Detail:
			switch len(e.Websocket.DataHandler) {
			case 7:
				assert.Equal(t, "1658864794234880", v.OrderID, "OrderID")
				assert.Equal(t, time.UnixMicro(1693831262313000), v.Date, "Date")
				assert.Equal(t, "test_market_buy", v.ClientOrderID, "ClientOrderID")
				assert.Equal(t, order.New, v.Status, "Status")
				assert.Equal(t, order.Buy, v.Side, "Side")
				assert.Equal(t, asset.Spot, v.AssetType, "AssetType")
				assert.Equal(t, currency.NewPairWithDelimiter("BTC", "USD", "/"), v.Pair, "Pair")
				assert.Equal(t, 0.0, v.ExecutedAmount, "ExecutedAmount")
				assert.Equal(t, 999999999.0, v.Price, "Price") // Market Buy Price
				// Note: Amount is 0 for market order create messages, oddly
			case 6:
				assert.Equal(t, "1658864794234880", v.OrderID, "OrderID")
				assert.Equal(t, order.PartiallyFilled, v.Status, "Status")
				assert.Equal(t, 0.00038667, v.Amount, "Amount")
				assert.Equal(t, 0.00000001, v.RemainingAmount, "RemainingAmount") // During live tests we consistently got back this Sat remaining
				assert.Equal(t, 0.00038666, v.ExecutedAmount, "ExecutedAmount")
				assert.Equal(t, 25862.0, v.Price, "Price")
			case 5:
				assert.Equal(t, "1658864794234880", v.OrderID, "OrderID")
				assert.Equal(t, order.Cancelled, v.Status, "Status") // Even though they probably consider it filled, Deleted + PartialFill = Cancelled
				assert.Equal(t, 0.00038667, v.Amount, "Amount")
				assert.Equal(t, 0.00000001, v.RemainingAmount, "RemainingAmount")
				assert.Equal(t, 0.00038666, v.ExecutedAmount, "ExecutedAmount")
				assert.Equal(t, 25862.0, v.Price, "Price")
			case 4:
				assert.Equal(t, "1658870500933632", v.OrderID, "OrderID")
				assert.Equal(t, order.New, v.Status, "Status")
				assert.Equal(t, order.Sell, v.Side, "Side")
				assert.Equal(t, 0.0, v.Price, "Price") // Market Sell Price
			case 3:
				assert.Equal(t, "1658870500933632", v.OrderID, "OrderID")
				assert.Equal(t, order.PartiallyFilled, v.Status, "Status")
				assert.Equal(t, 0.00038679, v.Amount, "Amount")
				assert.Equal(t, 0.00000001, v.RemainingAmount, "RemainingAmount")
				assert.Equal(t, 0.00038678, v.ExecutedAmount, "ExecutedAmount")
				assert.Equal(t, 25854.0, v.Price, "Price")
			case 2:
				assert.Equal(t, "1658870500933632", v.OrderID, "OrderID")
				assert.Equal(t, order.Cancelled, v.Status, "Status")
				assert.Equal(t, 0.00038679, v.Amount, "Amount")
				assert.Equal(t, 0.00000001, v.RemainingAmount, "RemainingAmount")
				assert.Equal(t, 0.00038678, v.ExecutedAmount, "ExecutedAmount")
				assert.Equal(t, 25854.0, v.Price, "Price")
			case 1:
				assert.Equal(t, "1658869033291777", v.OrderID, "OrderID")
				assert.Equal(t, order.New, v.Status, "Status")
				assert.Equal(t, order.Sell, v.Side, "Side")
				assert.Equal(t, 25845.0, v.Price, "Price")
				assert.Equal(t, 0.00038692, v.Amount, "Amount")
			case 0:
				assert.Equal(t, "1658869033291777", v.OrderID, "OrderID")
				assert.Equal(t, order.Filled, v.Status, "Status")
				assert.Equal(t, 25845.0, v.Price, "Price")
				assert.Equal(t, 0.00038692, v.Amount, "Amount")
				assert.Equal(t, 0.0, v.RemainingAmount, "RemainingAmount")
				assert.Equal(t, 0.00038692, v.ExecutedAmount, "ExecutedAmount")
			}
		case error:
			t.Error(v)
		default:
			t.Errorf("Got unexpected data: %T %v", v, v)
		}
	}
}

func TestWsRequestReconnect(t *testing.T) {
	pressXToJSON := []byte(`{
		"event": "bts:request_reconnect",
		"channel": "",
		"data": ""
	}`)
	err := e.wsHandleData(t.Context(), pressXToJSON)
	require.NoError(t, err, "WsRequestReconnect must not error")
}

func TestOHLC(t *testing.T) {
	t.Parallel()
	o, err := e.OHLC(t.Context(), "btcusd", time.Unix(1546300800, 0), time.Unix(1577836799, 0), "60", "10")
	require.NoError(t, err, "OHLC must not error")
	assert.Equal(t, "BTC/USD", o.Data.Pair, "Pair should be correct")
	for _, req := range o.Data.OHLCV {
		assert.Positive(t, req.Low, "Low should be positive")
		assert.Positive(t, req.Close, "Close should be positive")
		assert.Positive(t, req.Open, "Open should be positive")
		assert.Positive(t, req.Volume, "Volume should be positive")
		assert.NotEmpty(t, req.Timestamp, "Timestamp should not be empty")
	}
}

func TestGetHistoricCandles(t *testing.T) {
	t.Parallel()
	c, err := e.GetHistoricCandles(t.Context(), btcusdPair, asset.Spot, kline.OneDay, time.Unix(1546300800, 0), time.Unix(1577836799, 0))
	require.NoError(t, err, "GetHistoricCandles must not error")
	assert.Equal(t, btcusdPair, c.Pair, "Pair should be correct")
	assert.NotEmpty(t, c, "Candles should not be empty")
	for _, req := range c.Candles {
		assert.Positive(t, req.High, "High should be positive")
		assert.Positive(t, req.Low, "Low should be positive")
		assert.Positive(t, req.Close, "Close should be positive")
		assert.Positive(t, req.Open, "Open should be positive")
		assert.Positive(t, req.Volume, "Volume should be positive")
		assert.NotEmpty(t, req.Time, "Time should not be empty")
	}
}

func TestGetHistoricCandlesExtended(t *testing.T) {
	t.Parallel()
	c, err := e.GetHistoricCandlesExtended(t.Context(), btcusdPair, asset.Spot, kline.OneDay, time.Unix(1546300800, 0), time.Unix(1577836799, 0))
	require.NoError(t, err, "GetHistoricCandlesExtended must not error")
	assert.Equal(t, btcusdPair, c.Pair, "Pair should be correct")
	assert.NotEmpty(t, c, "Candles should not be empty")
	for _, req := range c.Candles {
		assert.Positive(t, req.High, "High should be positive")
		assert.Positive(t, req.Low, "Low should be positive")
		assert.Positive(t, req.Close, "Close should be positive")
		assert.Positive(t, req.Open, "Open should be positive")
		assert.Positive(t, req.Volume, "Volume should be positive")
		assert.NotEmpty(t, req.Time, "Time should not be empty")
	}
}

func TestGetRecentTrades(t *testing.T) {
	t.Parallel()

	currencyPair, err := currency.NewPairFromString("LTCUSD")
	require.NoError(t, err, "NewPairFromString must not error")

	tr, err := e.GetRecentTrades(t.Context(), currencyPair, asset.Spot)
	require.NoError(t, err, "GetRecentTrades must not error")
	assert.NotEmpty(t, tr, "Trades should not be empty")
	for _, req := range tr {
		assert.Positive(t, req.Amount, "Amount should be positive")
		assert.Equal(t, currency.NewPairWithDelimiter("ltc", "usd", ""), req.CurrencyPair, "Pair should be correct")
		assert.Equal(t, asset.Spot, req.AssetType, "AssetType should be set")
		assert.NotEmpty(t, req.Timestamp, "Timestamp should not be empty")
		assert.Positive(t, req.Price, "Price should be positive")
		assert.NotEmpty(t, req.TID, "TID should not be empty")
	}
}

func TestGetHistoricTrades(t *testing.T) {
	t.Parallel()

	currencyPair, err := currency.NewPairFromString("LTCUSD")
	require.NoError(t, err, "NewPairFromString must not error")
	_, err = e.GetHistoricTrades(t.Context(),
		currencyPair, asset.Spot, time.Now().Add(-time.Minute*15), time.Now())
	assert.ErrorIs(t, err, common.ErrFunctionNotSupported)
}

func TestOrderbookZeroBidPrice(t *testing.T) {
	t.Parallel()

	ob := &orderbook.Book{
		Exchange: "Bitstamp",
		Pair:     btcusdPair,
		Asset:    asset.Spot,
	}
	filterOrderbookZeroBidPrice(ob)

	ob.Bids = orderbook.Levels{
		{Price: 69, Amount: 1337},
		{Price: 0, Amount: 69},
	}
	filterOrderbookZeroBidPrice(ob)
	if ob.Bids[0].Price != 69 || ob.Bids[0].Amount != 1337 || len(ob.Bids) != 1 {
		t.Error("invalid orderbook bid values")
	}

	ob.Bids = orderbook.Levels{
		{Price: 59, Amount: 1337},
		{Price: 42, Amount: 8595},
	}
	filterOrderbookZeroBidPrice(ob)
	if ob.Bids[0].Price != 59 || ob.Bids[0].Amount != 1337 ||
		ob.Bids[1].Price != 42 || ob.Bids[1].Amount != 8595 || len(ob.Bids) != 2 {
		t.Error("invalid orderbook bid values")
	}
}

func TestGetWithdrawalsHistory(t *testing.T) {
	t.Parallel()

	if !mockTests {
		sharedtestvalues.SkipTestIfCredentialsUnset(t, e)
	}
	h, err := e.GetWithdrawalsHistory(t.Context(), currency.BTC, asset.Spot)
	require.NoError(t, err, "GetWithdrawalsHistory must not error")
	if mockTests {
		assert.NotEmpty(t, h, "WithdrawalHistory should not be empty")
		for _, req := range h {
			assert.Equal(t, time.Date(2022, time.January, 31, 16, 7, 32, 0, time.UTC), req.Timestamp, "Timestamp should match")
			assert.Equal(t, "BTC", req.Currency, "Currency should match")
			assert.Equal(t, 0.00006000, req.Amount, "Amount should match")
		}
	}
}

func TestGetOrderInfo(t *testing.T) {
	t.Parallel()

	if !mockTests {
		sharedtestvalues.SkipTestIfCredentialsUnset(t, e)
	}
	o, err := e.GetOrderInfo(t.Context(), "1458532827766784", btcusdPair, asset.Spot)
	if mockTests {
		require.NoError(t, err, "GetOrderInfo must not error")
		assert.Equal(t, time.Date(2022, time.January, 31, 14, 43, 15, 0, time.UTC), o.Date, "Date should match")
		assert.Equal(t, "1458532827766784", o.OrderID, "OrderID should match")
		assert.Equal(t, order.Open, o.Status, "Status should match")
		assert.Equal(t, 200.00, o.RemainingAmount, "RemainingAmount should match")
		for _, tr := range o.Trades {
			assert.Equal(t, 50.00, tr.Price, "Price should match")
		}
	} else {
		assert.ErrorContains(t, err, "authenticated request failed Order not found")
	}
}

func TestFetchWSAuth(t *testing.T) {
	t.Parallel()

	if !mockTests {
		sharedtestvalues.SkipTestIfCredentialsUnset(t, e)
	}
	resp, err := e.FetchWSAuth(t.Context())
	require.NoError(t, err, "FetchWSAuth must not error")
	assert.NotNil(t, resp, "resp should not be nil")
	assert.Positive(t, resp.UserID, "UserID should be positive")
	assert.Len(t, resp.Token, 32, "Token should be 32 chars")
	assert.Positive(t, resp.ValidSecs, "ValidSecs should be positive")
}

func TestGetCurrencyTradeURL(t *testing.T) {
	t.Parallel()
	testexch.UpdatePairsOnce(t, e)
	for _, a := range e.GetAssetTypes(false) {
		pairs, err := e.CurrencyPairs.GetPairs(a, false)
		require.NoErrorf(t, err, "cannot get pairs for %s", a)
		require.NotEmptyf(t, pairs, "no pairs for %s", a)
		resp, err := e.GetCurrencyTradeURL(t.Context(), a, pairs[0])
		require.NoError(t, err)
		assert.NotEmpty(t, resp)
	}
}

func TestGenerateSubscriptions(t *testing.T) {
	t.Parallel()
	e.Websocket.SetCanUseAuthenticatedEndpoints(true)
	require.True(t, e.Websocket.CanUseAuthenticatedEndpoints(), "CanUseAuthenticatedEndpoints must return true")
	subs, err := e.generateSubscriptions()
	require.NoError(t, err, "generateSubscriptions must not error")
	exp := subscription.List{}
	pairs, err := e.GetEnabledPairs(asset.Spot)
	require.NoError(t, err, "GetEnabledPairs must not error")
	for _, baseSub := range e.Features.Subscriptions {
		for _, p := range pairs.Format(currency.PairFormat{Uppercase: false}) {
			s := baseSub.Clone()
			s.Pairs = currency.Pairs{p}
			s.QualifiedChannel = channelName(s) + "_" + p.String()
			exp = append(exp, s)
		}
	}
	testsubs.EqualLists(t, exp, subs)
	assert.PanicsWithError(t,
		"subscription channel not supported: wibble",
		func() { channelName(&subscription.Subscription{Channel: "wibble"}) },
		"should panic on invalid channel",
	)
}

func TestSubscribe(t *testing.T) {
	t.Parallel()
	e := new(Exchange)
	require.NoError(t, testexch.Setup(e), "Test instance Setup must not error")
	subs, err := e.Features.Subscriptions.ExpandTemplates(e)
	require.NoError(t, err, "ExpandTemplates must not error")
	e.Features.Subscriptions = subscription.List{}
	testexch.SetupWs(t, e)
	err = e.Subscribe(subs)
	require.NoError(t, err, "Subscribe must not error")
	for _, s := range subs {
		assert.Equalf(t, subscription.SubscribedState, s.State(), "Subscription %s should be subscribed", s)
	}
	err = e.Unsubscribe(subs)
	require.NoError(t, err, "UnSubscribe must not error")
	for _, s := range subs {
		assert.Equalf(t, subscription.UnsubscribedState, s.State(), "Subscription %s should be subscribed", s)
	}
}<|MERGE_RESOLUTION|>--- conflicted
+++ resolved
@@ -254,20 +254,10 @@
 		},
 	}
 	for assetItem, limitTests := range tests {
-<<<<<<< HEAD
-		assert.NoError(t, b.UpdateOrderExecutionLimits(t.Context(), assetItem), "UpdateOrderExecutionLimits should not error")
+		assert.NoError(t, e.UpdateOrderExecutionLimits(t.Context(), assetItem), "UpdateOrderExecutionLimits should not error")
 		for _, lt := range limitTests {
-			l, err := b.GetOrderExecutionLimits(assetItem, lt.pair)
+			l, err := e.GetOrderExecutionLimits(assetItem, lt.pair)
 			if assert.NoError(t, err, "GetOrderExecutionLimits should not error") {
-=======
-		if err := e.UpdateOrderExecutionLimits(t.Context(), assetItem); err != nil {
-			t.Errorf("Error fetching %s pairs for test: %v", assetItem, err)
-		}
-		for _, limitTest := range limitTests {
-			limits, err := e.GetOrderExecutionLimits(assetItem, limitTest.pair)
-			if err != nil {
-				t.Errorf("Bitstamp GetOrderExecutionLimits() error during TestExecutionLimits; Asset: %s Pair: %s Err: %v", assetItem, limitTest.pair, err)
->>>>>>> edf5d84d
 				continue
 			}
 			assert.NotEmpty(t, l.Key.Pair(), "Pair should not be empty")
