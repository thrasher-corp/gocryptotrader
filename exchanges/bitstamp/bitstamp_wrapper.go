--- conflicted
+++ resolved
@@ -233,13 +233,8 @@
 			MinimumQuoteAmount:      info.MinimumOrder,
 		})
 	}
-<<<<<<< HEAD
 	if err := limits.LoadLimits(l); err != nil {
 		return fmt.Errorf("%s Error loading exchange limits: %v", b.Name, err)
-=======
-	if err := e.LoadLimits(limits); err != nil {
-		return fmt.Errorf("%s Error loading exchange limits: %v", e.Name, err)
->>>>>>> edf5d84d
 	}
 	return nil
 }
