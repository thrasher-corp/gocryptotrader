package bitstamp

import (
	"context"
	"errors"
	"fmt"
	"math"
	"sort"
	"strconv"
	"time"

	"github.com/thrasher-corp/gocryptotrader/common"
	"github.com/thrasher-corp/gocryptotrader/config"
	"github.com/thrasher-corp/gocryptotrader/currency"
	"github.com/thrasher-corp/gocryptotrader/exchange/websocket"
	exchange "github.com/thrasher-corp/gocryptotrader/exchanges"
	"github.com/thrasher-corp/gocryptotrader/exchanges/account"
	"github.com/thrasher-corp/gocryptotrader/exchanges/asset"
	"github.com/thrasher-corp/gocryptotrader/exchanges/deposit"
	"github.com/thrasher-corp/gocryptotrader/exchanges/fundingrate"
	"github.com/thrasher-corp/gocryptotrader/exchanges/futures"
	"github.com/thrasher-corp/gocryptotrader/exchanges/kline"
	"github.com/thrasher-corp/gocryptotrader/exchanges/order"
	"github.com/thrasher-corp/gocryptotrader/exchanges/orderbook"
	"github.com/thrasher-corp/gocryptotrader/exchanges/protocol"
	"github.com/thrasher-corp/gocryptotrader/exchanges/request"
	"github.com/thrasher-corp/gocryptotrader/exchanges/ticker"
	"github.com/thrasher-corp/gocryptotrader/exchanges/trade"
	"github.com/thrasher-corp/gocryptotrader/log"
	"github.com/thrasher-corp/gocryptotrader/portfolio/withdraw"
)

// SetDefaults sets default for Bitstamp
func (e *Exchange) SetDefaults() {
	e.Name = "Bitstamp"
	e.Enabled = true
	e.Verbose = true
	e.API.CredentialsValidator.RequiresKey = true
	e.API.CredentialsValidator.RequiresSecret = true
	e.API.CredentialsValidator.RequiresClientID = true
	requestFmt := &currency.EMPTYFORMAT
	configFmt := &currency.PairFormat{
		Uppercase: true,
		Delimiter: currency.ForwardSlashDelimiter,
	}
	err := e.SetGlobalPairsManager(requestFmt, configFmt, asset.Spot)
	if err != nil {
		log.Errorln(log.ExchangeSys, err)
	}

	e.Features = exchange.Features{
		Supports: exchange.FeaturesSupported{
			REST:      true,
			Websocket: true,
			RESTCapabilities: protocol.Features{
				TickerFetching:    true,
				TradeFetching:     true,
				OrderbookFetching: true,
				AutoPairUpdates:   true,
				GetOrder:          true,
				GetOrders:         true,
				CancelOrders:      true,
				CancelOrder:       true,
				SubmitOrder:       true,
				DepositHistory:    true,
				WithdrawalHistory: true,
				UserTradeHistory:  true,
				CryptoDeposit:     true,
				CryptoWithdrawal:  true,
				FiatDeposit:       true,
				FiatWithdraw:      true,
				TradeFee:          true,
				FiatDepositFee:    true,
				FiatWithdrawalFee: true,
				CryptoDepositFee:  true,
			},
			WebsocketCapabilities: protocol.Features{
				TradeFetching:     true,
				OrderbookFetching: true,
				Subscribe:         true,
				Unsubscribe:       true,
			},
			WithdrawPermissions: exchange.AutoWithdrawCrypto |
				exchange.AutoWithdrawFiat,
			Kline: kline.ExchangeCapabilitiesSupported{
				Intervals:  true,
				DateRanges: true,
			},
		},
		Enabled: exchange.FeaturesEnabled{
			AutoPairUpdates: true,
			Kline: kline.ExchangeCapabilitiesEnabled{
				Intervals: kline.DeployExchangeIntervals(
					kline.IntervalCapacity{Interval: kline.OneMin},
					kline.IntervalCapacity{Interval: kline.ThreeMin},
					kline.IntervalCapacity{Interval: kline.FiveMin},
					kline.IntervalCapacity{Interval: kline.FifteenMin},
					kline.IntervalCapacity{Interval: kline.ThirtyMin},
					kline.IntervalCapacity{Interval: kline.OneHour},
					kline.IntervalCapacity{Interval: kline.TwoHour},
					kline.IntervalCapacity{Interval: kline.FourHour},
					kline.IntervalCapacity{Interval: kline.SixHour},
					kline.IntervalCapacity{Interval: kline.TwelveHour},
					kline.IntervalCapacity{Interval: kline.OneDay},
					kline.IntervalCapacity{Interval: kline.ThreeDay},
				),
				GlobalResultLimit: 1000,
			},
		},
		Subscriptions: defaultSubscriptions.Clone(),
	}

	e.Requester, err = request.New(e.Name,
		common.NewHTTPClientWithTimeout(exchange.DefaultHTTPTimeout),
		request.WithLimiter(request.NewBasicRateLimit(bitstampRateInterval, bitstampRequestRate, 1)))
	if err != nil {
		log.Errorln(log.ExchangeSys, err)
	}
	e.API.Endpoints = e.NewEndpoints()
	err = e.API.Endpoints.SetDefaultEndpoints(map[exchange.URL]string{
		exchange.RestSpot:      bitstampAPIURL,
		exchange.WebsocketSpot: bitstampWSURL,
	})
	if err != nil {
		log.Errorln(log.ExchangeSys, err)
	}
	e.Websocket = websocket.NewManager()
	e.WebsocketResponseMaxLimit = exchange.DefaultWebsocketResponseMaxLimit
	e.WebsocketResponseCheckTimeout = exchange.DefaultWebsocketResponseCheckTimeout
	e.WebsocketOrderbookBufferLimit = exchange.DefaultWebsocketOrderbookBufferLimit
}

// Setup sets configuration values to bitstamp
func (e *Exchange) Setup(exch *config.Exchange) error {
	err := exch.Validate()
	if err != nil {
		return err
	}
	if !exch.Enabled {
		e.SetEnabled(false)
		return nil
	}
	err = e.SetupDefaults(exch)
	if err != nil {
		return err
	}

	wsURL, err := e.API.Endpoints.GetURL(exchange.WebsocketSpot)
	if err != nil {
		return err
	}

	err = e.Websocket.Setup(&websocket.ManagerSetup{
		ExchangeConfig:        exch,
		DefaultURL:            bitstampWSURL,
		RunningURL:            wsURL,
		Connector:             e.WsConnect,
		Subscriber:            e.Subscribe,
		Unsubscriber:          e.Unsubscribe,
		GenerateSubscriptions: e.generateSubscriptions,
		Features:              &e.Features.Supports.WebsocketCapabilities,
	})
	if err != nil {
		return err
	}

	return e.Websocket.SetupNewConnection(&websocket.ConnectionSetup{
		URL:                  e.Websocket.GetWebsocketURL(),
		ResponseCheckTimeout: exch.WebsocketResponseCheckTimeout,
		ResponseMaxLimit:     exch.WebsocketResponseMaxLimit,
	})
}

// FetchTradablePairs returns a list of the exchanges tradable pairs
func (e *Exchange) FetchTradablePairs(ctx context.Context, _ asset.Item) (currency.Pairs, error) {
	symbols, err := e.GetTradingPairs(ctx)
	if err != nil {
		return nil, err
	}
	var pair currency.Pair
	pairs := make([]currency.Pair, 0, len(symbols))
	for x := range symbols {
		if symbols[x].Trading != "Enabled" {
			continue
		}
		pair, err = currency.NewPairFromString(symbols[x].Name)
		if err != nil {
			return nil, err
		}
		pairs = append(pairs, pair)
	}
	return pairs, nil
}

// UpdateTradablePairs updates the exchanges available pairs and stores
// them in the exchanges config
func (e *Exchange) UpdateTradablePairs(ctx context.Context, forceUpdate bool) error {
	pairs, err := e.FetchTradablePairs(ctx, asset.Spot)
	if err != nil {
		return err
	}
	err = e.UpdatePairs(pairs, asset.Spot, false, forceUpdate)
	if err != nil {
		return err
	}
	return e.EnsureOnePairEnabled()
}

// UpdateOrderExecutionLimits sets exchange execution order limits for an asset type
func (e *Exchange) UpdateOrderExecutionLimits(ctx context.Context, a asset.Item) error {
	if a != asset.Spot {
		return common.ErrNotYetImplemented
	}
	symbols, err := e.GetTradingPairs(ctx)
	if err != nil {
		return err
	}
	limits := make([]order.MinMaxLevel, 0, len(symbols))
	for x, info := range symbols {
		if symbols[x].Trading != "Enabled" {
			continue
		}
		pair, err := currency.NewPairFromString(symbols[x].Name)
		if err != nil {
			return err
		}
		limits = append(limits, order.MinMaxLevel{
			Asset:                   a,
			Pair:                    pair,
			PriceStepIncrementSize:  math.Pow10(-info.CounterDecimals),
			AmountStepIncrementSize: math.Pow10(-info.BaseDecimals),
			MinimumQuoteAmount:      info.MinimumOrder,
		})
	}
	if err := e.LoadLimits(limits); err != nil {
		return fmt.Errorf("%s Error loading exchange limits: %v", e.Name, err)
	}
	return nil
}

// UpdateTickers updates the ticker for all currency pairs of a given asset type
func (e *Exchange) UpdateTickers(_ context.Context, _ asset.Item) error {
	return common.ErrFunctionNotSupported
}

// UpdateTicker updates and returns the ticker for a currency pair
func (e *Exchange) UpdateTicker(ctx context.Context, p currency.Pair, a asset.Item) (*ticker.Price, error) {
	fPair, err := e.FormatExchangeCurrency(p, a)
	if err != nil {
		return nil, err
	}

	tick, err := e.GetTicker(ctx, fPair.String(), false)
	if err != nil {
		return nil, err
	}

	err = ticker.ProcessTicker(&ticker.Price{
		Last:         tick.Last,
		High:         tick.High,
		Low:          tick.Low,
		Bid:          tick.Bid,
		Ask:          tick.Ask,
		Volume:       tick.Volume,
		Open:         tick.Open,
		Pair:         fPair,
<<<<<<< HEAD
		LastUpdated:  time.Unix(tick.Timestamp, 0),
		ExchangeName: e.Name,
=======
		LastUpdated:  tick.Timestamp.Time(),
		ExchangeName: b.Name,
>>>>>>> 78b2bd42
		AssetType:    a,
	})
	if err != nil {
		return nil, err
	}

	return ticker.GetTicker(e.Name, fPair, a)
}

// GetFeeByType returns an estimate of fee based on type of transaction
func (e *Exchange) GetFeeByType(ctx context.Context, feeBuilder *exchange.FeeBuilder) (float64, error) {
	if feeBuilder == nil {
		return 0, fmt.Errorf("%T %w", feeBuilder, common.ErrNilPointer)
	}
	if (!e.AreCredentialsValid(ctx) || e.SkipAuthCheck) && // Todo check connection status
		feeBuilder.FeeType == exchange.CryptocurrencyTradeFee {
		feeBuilder.FeeType = exchange.OfflineTradeFee
	}
	return e.GetFee(ctx, feeBuilder)
}

// UpdateOrderbook updates and returns the orderbook for a currency pair
func (e *Exchange) UpdateOrderbook(ctx context.Context, p currency.Pair, assetType asset.Item) (*orderbook.Book, error) {
	if p.IsEmpty() {
		return nil, currency.ErrCurrencyPairEmpty
	}
	if err := e.CurrencyPairs.IsAssetEnabled(assetType); err != nil {
		return nil, err
	}
	book := &orderbook.Book{
		Exchange:          e.Name,
		Pair:              p,
		Asset:             assetType,
		ValidateOrderbook: e.ValidateOrderbook,
	}
	fPair, err := e.FormatExchangeCurrency(p, assetType)
	if err != nil {
		return book, err
	}

	orderbookNew, err := e.GetOrderbook(ctx, fPair.String())
	if err != nil {
		return book, err
	}

	book.Bids = make(orderbook.Levels, len(orderbookNew.Bids))
	for x := range orderbookNew.Bids {
		book.Bids[x] = orderbook.Level{
			Amount: orderbookNew.Bids[x].Amount,
			Price:  orderbookNew.Bids[x].Price,
		}
	}

	filterOrderbookZeroBidPrice(book)

	book.Asks = make(orderbook.Levels, len(orderbookNew.Asks))
	for x := range orderbookNew.Asks {
		book.Asks[x] = orderbook.Level{
			Amount: orderbookNew.Asks[x].Amount,
			Price:  orderbookNew.Asks[x].Price,
		}
	}

	err = book.Process()
	if err != nil {
		return book, err
	}
	return orderbook.Get(e.Name, fPair, assetType)
}

// UpdateAccountInfo retrieves balances for all enabled currencies for the
// Bitstamp exchange
func (e *Exchange) UpdateAccountInfo(ctx context.Context, assetType asset.Item) (account.Holdings, error) {
	var response account.Holdings
	response.Exchange = e.Name
	accountBalance, err := e.GetBalance(ctx)
	if err != nil {
		return response, err
	}

	currencies := make([]account.Balance, 0, len(accountBalance))
	for k, v := range accountBalance {
		currencies = append(currencies, account.Balance{
			Currency: currency.NewCode(k),
			Total:    v.Balance,
			Hold:     v.Reserved,
			Free:     v.Available,
		})
	}
	response.Accounts = append(response.Accounts, account.SubAccount{
		AssetType:  assetType,
		Currencies: currencies,
	})

	creds, err := e.GetCredentials(ctx)
	if err != nil {
		return account.Holdings{}, err
	}
	err = account.Process(&response, creds)
	if err != nil {
		return account.Holdings{}, err
	}

	return response, nil
}

// GetAccountFundingHistory returns funding history, deposits and
// withdrawals
func (e *Exchange) GetAccountFundingHistory(_ context.Context) ([]exchange.FundingHistory, error) {
	return nil, common.ErrFunctionNotSupported
}

// GetWithdrawalsHistory returns previous withdrawals data
func (e *Exchange) GetWithdrawalsHistory(ctx context.Context, c currency.Code, _ asset.Item) ([]exchange.WithdrawalHistory, error) {
	withdrawals, err := e.GetWithdrawalRequests(ctx, 0)
	if err != nil {
		return nil, err
	}
	resp := make([]exchange.WithdrawalHistory, 0, len(withdrawals))
	for i := range withdrawals {
		if c.IsEmpty() || c.Equal(withdrawals[i].Currency) {
			resp = append(resp, exchange.WithdrawalHistory{
				Status:          strconv.FormatInt(withdrawals[i].Status, 10),
				Timestamp:       withdrawals[i].Date.Time(),
				Currency:        withdrawals[i].Currency.String(),
				Amount:          withdrawals[i].Amount,
				TransferType:    strconv.FormatInt(withdrawals[i].Type, 10),
				CryptoToAddress: withdrawals[i].Address,
				CryptoTxID:      withdrawals[i].TransactionID,
			})
		}
	}
	return resp, nil
}

// GetRecentTrades returns the most recent trades for a currency and asset
func (e *Exchange) GetRecentTrades(ctx context.Context, p currency.Pair, assetType asset.Item) ([]trade.Data, error) {
	p, err := e.FormatExchangeCurrency(p, assetType)
	if err != nil {
		return nil, err
	}

	tradeData, err := e.GetTransactions(ctx, p.String(), "")
	if err != nil {
		return nil, err
	}

	resp := make([]trade.Data, len(tradeData))
	for i := range tradeData {
		s := order.Buy
		if tradeData[i].Type == 1 {
			s = order.Sell
		}
		resp[i] = trade.Data{
			Exchange:     e.Name,
			TID:          strconv.FormatInt(tradeData[i].TradeID, 10),
			CurrencyPair: p,
			AssetType:    assetType,
			Side:         s,
			Price:        tradeData[i].Price,
			Amount:       tradeData[i].Amount,
			Timestamp:    tradeData[i].Date.Time(),
		}
	}

	err = e.AddTradesToBuffer(resp...)
	if err != nil {
		return nil, err
	}

	sort.Sort(trade.ByDate(resp))
	return resp, nil
}

// GetHistoricTrades returns historic trade data within the timeframe provided
func (e *Exchange) GetHistoricTrades(_ context.Context, _ currency.Pair, _ asset.Item, _, _ time.Time) ([]trade.Data, error) {
	return nil, common.ErrFunctionNotSupported
}

// SubmitOrder submits a new order
func (e *Exchange) SubmitOrder(ctx context.Context, s *order.Submit) (*order.SubmitResponse, error) {
	if err := s.Validate(e.GetTradingRequirements()); err != nil {
		return nil, err
	}

	fPair, err := e.FormatExchangeCurrency(s.Pair, s.AssetType)
	if err != nil {
		return nil, err
	}

	response, err := e.PlaceOrder(ctx,
		fPair.String(),
		s.Price,
		s.Amount,
		s.Side.IsLong(),
		s.Type == order.Market)
	if err != nil {
		return nil, err
	}
	return s.DeriveSubmitResponse(strconv.FormatInt(response.ID, 10))
}

// ModifyOrder will allow of changing orderbook placement and limit to
// market conversion
func (e *Exchange) ModifyOrder(_ context.Context, _ *order.Modify) (*order.ModifyResponse, error) {
	return nil, common.ErrFunctionNotSupported
}

// CancelOrder cancels an order by its corresponding ID number
func (e *Exchange) CancelOrder(ctx context.Context, o *order.Cancel) error {
	if err := o.Validate(o.StandardCancel()); err != nil {
		return err
	}

	orderIDInt, err := strconv.ParseInt(o.OrderID, 10, 64)
	if err != nil {
		return err
	}
	_, err = e.CancelExistingOrder(ctx, orderIDInt)
	return err
}

// CancelBatchOrders cancels an orders by their corresponding ID numbers
func (e *Exchange) CancelBatchOrders(_ context.Context, _ []order.Cancel) (*order.CancelBatchResponse, error) {
	return nil, common.ErrFunctionNotSupported
}

// CancelAllOrders cancels all orders associated with a currency pair
func (e *Exchange) CancelAllOrders(ctx context.Context, _ *order.Cancel) (order.CancelAllResponse, error) {
	success, err := e.CancelAllExistingOrders(ctx)
	if err != nil {
		return order.CancelAllResponse{}, err
	}
	if !success {
		err = errors.New("cancel all orders failed. Bitstamp provides no further information. Check order status to verify")
	}

	return order.CancelAllResponse{}, err
}

// GetOrderInfo returns order information based on order ID
func (e *Exchange) GetOrderInfo(ctx context.Context, orderID string, _ currency.Pair, _ asset.Item) (*order.Detail, error) {
	iOID, err := strconv.ParseInt(orderID, 10, 64)
	if err != nil {
		return nil, err
	}
	o, err := e.GetOrderStatus(ctx, iOID)
	if err != nil {
		return nil, err
	}

	th := make([]order.TradeHistory, len(o.Transactions))
	for i := range o.Transactions {
		th[i] = order.TradeHistory{
			TID:    strconv.FormatInt(o.Transactions[i].TradeID, 10),
			Price:  o.Transactions[i].Price,
			Fee:    o.Transactions[i].Fee,
			Amount: o.Transactions[i].ToCurrency,
		}
	}
	status, err := order.StringToOrderStatus(o.Status)
	if err != nil {
		return nil, err
	}
	return &order.Detail{
		RemainingAmount: o.AmountRemaining,
		OrderID:         o.ID,
		Date:            o.DateTime.Time(),
		Trades:          th,
		Status:          status,
	}, nil
}

// GetDepositAddress returns a deposit address for a specified currency
func (e *Exchange) GetDepositAddress(ctx context.Context, cryptocurrency currency.Code, _, _ string) (*deposit.Address, error) {
	addr, err := e.GetCryptoDepositAddress(ctx, cryptocurrency)
	if err != nil {
		return nil, err
	}

	var tag string
	if addr.DestinationTag != 0 {
		tag = strconv.FormatInt(addr.DestinationTag, 10)
	}

	return &deposit.Address{
		Address: addr.Address,
		Tag:     tag,
	}, nil
}

// WithdrawCryptocurrencyFunds returns a withdrawal ID when a withdrawal is
// submitted
func (e *Exchange) WithdrawCryptocurrencyFunds(ctx context.Context, withdrawRequest *withdraw.Request) (*withdraw.ExchangeResponse, error) {
	if err := withdrawRequest.Validate(); err != nil {
		return nil, err
	}
	resp, err := e.CryptoWithdrawal(ctx,
		withdrawRequest.Amount,
		withdrawRequest.Crypto.Address,
		withdrawRequest.Currency.String(),
		withdrawRequest.Crypto.AddressTag)
	if err != nil {
		return nil, err
	}

	return &withdraw.ExchangeResponse{
		ID: strconv.FormatInt(resp.ID, 10),
	}, nil
}

// WithdrawFiatFunds returns a withdrawal ID when a
// withdrawal is submitted
func (e *Exchange) WithdrawFiatFunds(ctx context.Context, withdrawRequest *withdraw.Request) (*withdraw.ExchangeResponse, error) {
	if err := withdrawRequest.Validate(); err != nil {
		return nil, err
	}
	resp, err := e.OpenBankWithdrawal(ctx,
		withdrawRequest.Amount,
		withdrawRequest.Currency.String(),
		withdrawRequest.Fiat.Bank.AccountName,
		withdrawRequest.Fiat.Bank.IBAN,
		withdrawRequest.Fiat.Bank.SWIFTCode,
		withdrawRequest.Fiat.Bank.BankAddress,
		withdrawRequest.Fiat.Bank.BankPostalCode,
		withdrawRequest.Fiat.Bank.BankPostalCity,
		withdrawRequest.Fiat.Bank.BankCountry,
		withdrawRequest.Description,
		sepaWithdrawal)
	if err != nil {
		return nil, err
	}

	return &withdraw.ExchangeResponse{
		ID: strconv.FormatInt(resp.ID, 10),
	}, nil
}

// WithdrawFiatFundsToInternationalBank returns a withdrawal ID when a
// withdrawal is submitted
func (e *Exchange) WithdrawFiatFundsToInternationalBank(ctx context.Context, withdrawRequest *withdraw.Request) (*withdraw.ExchangeResponse, error) {
	if err := withdrawRequest.Validate(); err != nil {
		return nil, err
	}
	resp, err := e.OpenInternationalBankWithdrawal(ctx,
		withdrawRequest.Amount,
		withdrawRequest.Currency.String(),
		withdrawRequest.Fiat.Bank.AccountName,
		withdrawRequest.Fiat.Bank.IBAN,
		withdrawRequest.Fiat.Bank.SWIFTCode,
		withdrawRequest.Fiat.Bank.BankAddress,
		withdrawRequest.Fiat.Bank.BankPostalCode,
		withdrawRequest.Fiat.Bank.BankPostalCity,
		withdrawRequest.Fiat.Bank.BankCountry,
		withdrawRequest.Fiat.IntermediaryBankName,
		withdrawRequest.Fiat.IntermediaryBankAddress,
		withdrawRequest.Fiat.IntermediaryBankPostalCode,
		withdrawRequest.Fiat.IntermediaryBankCity,
		withdrawRequest.Fiat.IntermediaryBankCountry,
		withdrawRequest.Fiat.WireCurrency,
		withdrawRequest.Description,
		internationalWithdrawal)
	if err != nil {
		return nil, err
	}

	return &withdraw.ExchangeResponse{
		ID: strconv.FormatInt(resp.ID, 10),
	}, nil
}

// GetActiveOrders retrieves any orders that are active/open
func (e *Exchange) GetActiveOrders(ctx context.Context, req *order.MultiOrderRequest) (order.FilteredOrders, error) {
	err := req.Validate()
	if err != nil {
		return nil, err
	}

	var currPair string
	if len(req.Pairs) != 1 {
		currPair = "all"
	} else {
		var fPair currency.Pair
		fPair, err = e.FormatExchangeCurrency(req.Pairs[0], asset.Spot)
		if err != nil {
			return nil, err
		}
		currPair = fPair.String()
	}

	resp, err := e.GetOpenOrders(ctx, currPair)
	if err != nil {
		return nil, err
	}

	orders := make([]order.Detail, len(resp))
	for i := range resp {
		orderSide := order.Buy
		if resp[i].Type == SellOrder {
			orderSide = order.Sell
		}

<<<<<<< HEAD
		var tm time.Time
		tm, err = parseTime(resp[i].DateTime)
		if err != nil {
			log.Errorf(log.ExchangeSys,
				"%s GetActiveOrders unable to parse time: %s\n", e.Name, err)
		}

=======
>>>>>>> 78b2bd42
		var p currency.Pair
		if currPair == "all" {
			// Currency pairs are returned as format "currency_pair": "BTC/USD"
			// only when all is specified
			p, err = currency.NewPairFromString(resp[i].Currency)
			if err != nil {
				return nil, err
			}
		} else {
			p = req.Pairs[0]
		}

		orders[i] = order.Detail{
			Amount:   resp[i].Amount,
			OrderID:  strconv.FormatInt(resp[i].ID, 10),
			Price:    resp[i].Price,
			Type:     order.Limit,
			Side:     orderSide,
			Date:     resp[i].DateTime.Time(),
			Pair:     p,
			Exchange: e.Name,
		}
	}
	return req.Filter(e.Name, orders), nil
}

// GetOrderHistory retrieves account order information
// Can Limit response to specific order status
func (e *Exchange) GetOrderHistory(ctx context.Context, req *order.MultiOrderRequest) (order.FilteredOrders, error) {
	err := req.Validate()
	if err != nil {
		return nil, err
	}

	var currPair string
	if len(req.Pairs) == 1 {
		var fPair currency.Pair
		fPair, err = e.FormatExchangeCurrency(req.Pairs[0], asset.Spot)
		if err != nil {
			return nil, err
		}
		currPair = fPair.String()
	}

	format, err := e.GetPairFormat(asset.Spot, false)
	if err != nil {
		return nil, err
	}

	resp, err := e.GetUserTransactions(ctx, currPair)
	if err != nil {
		return nil, err
	}

	orders := make([]order.Detail, 0, len(resp))
	for i := range resp {
		if resp[i].Type != MarketTrade {
			continue
		}
		var quoteCurrency, baseCurrency currency.Code

		switch {
		case resp[i].BTC > 0:
			baseCurrency = currency.BTC
		case resp[i].XRP > 0:
			baseCurrency = currency.XRP
		default:
			log.Warnf(log.ExchangeSys,
				"%s No base currency found for ID '%d'\n",
				e.Name,
				resp[i].OrderID)
		}

		switch {
		case resp[i].USD > 0:
			quoteCurrency = currency.USD
		case resp[i].EUR > 0:
			quoteCurrency = currency.EUR
		default:
			log.Warnf(log.ExchangeSys,
				"%s No quote currency found for orderID '%d'\n",
				e.Name,
				resp[i].OrderID)
		}

		var currPair currency.Pair
		if quoteCurrency.String() != "" && baseCurrency.String() != "" {
			currPair = currency.NewPairWithDelimiter(baseCurrency.String(),
				quoteCurrency.String(),
				format.Delimiter)
		}

<<<<<<< HEAD
		var tm time.Time
		tm, err = parseTime(resp[i].Date)
		if err != nil {
			log.Errorf(log.ExchangeSys,
				"%s GetOrderHistory unable to parse time: %s\n", e.Name, err)
		}

		orders = append(orders, order.Detail{
			OrderID:  strconv.FormatInt(resp[i].OrderID, 10),
			Date:     tm,
			Exchange: e.Name,
=======
		orders = append(orders, order.Detail{
			OrderID:  strconv.FormatInt(resp[i].OrderID, 10),
			Date:     resp[i].Date.Time(),
			Exchange: b.Name,
>>>>>>> 78b2bd42
			Pair:     currPair,
		})
	}
	return req.Filter(e.Name, orders), nil
}

// ValidateAPICredentials validates current credentials used for wrapper
// functionality
func (e *Exchange) ValidateAPICredentials(ctx context.Context, assetType asset.Item) error {
	_, err := e.UpdateAccountInfo(ctx, assetType)
	return e.CheckTransientError(err)
}

// GetHistoricCandles returns candles between a time period for a set time interval
func (e *Exchange) GetHistoricCandles(ctx context.Context, pair currency.Pair, a asset.Item, interval kline.Interval, start, end time.Time) (*kline.Item, error) {
	req, err := e.GetKlineRequest(pair, a, interval, start, end, false)
	if err != nil {
		return nil, err
	}

	candles, err := e.OHLC(ctx,
		req.RequestFormatted.String(),
		req.Start,
		req.End,
		e.FormatExchangeKlineInterval(req.ExchangeInterval),
		strconv.FormatUint(req.RequestLimit, 10))
	if err != nil {
		return nil, err
	}

	timeSeries := make([]kline.Candle, 0, len(candles.Data.OHLCV))
	for x := range candles.Data.OHLCV {
		timestamp := candles.Data.OHLCV[x].Timestamp.Time()
		if timestamp.Before(req.Start) || timestamp.After(req.End) {
			continue
		}
		timeSeries = append(timeSeries, kline.Candle{
			Time:   timestamp,
			Open:   candles.Data.OHLCV[x].Open,
			High:   candles.Data.OHLCV[x].High,
			Low:    candles.Data.OHLCV[x].Low,
			Close:  candles.Data.OHLCV[x].Close,
			Volume: candles.Data.OHLCV[x].Volume,
		})
	}
	return req.ProcessResponse(timeSeries)
}

// GetHistoricCandlesExtended returns candles between a time period for a set time interval
func (e *Exchange) GetHistoricCandlesExtended(ctx context.Context, pair currency.Pair, a asset.Item, interval kline.Interval, start, end time.Time) (*kline.Item, error) {
	req, err := e.GetKlineExtendedRequest(pair, a, interval, start, end)
	if err != nil {
		return nil, err
	}

	timeSeries := make([]kline.Candle, 0, req.Size())
	for x := range req.RangeHolder.Ranges {
		var candles OHLCResponse
		candles, err = e.OHLC(ctx,
			req.RequestFormatted.String(),
			req.RangeHolder.Ranges[x].Start.Time,
			req.RangeHolder.Ranges[x].End.Time,
			e.FormatExchangeKlineInterval(req.ExchangeInterval),
			strconv.FormatUint(req.RequestLimit, 10),
		)
		if err != nil {
			return nil, err
		}

		for i := range candles.Data.OHLCV {
			timestamp := candles.Data.OHLCV[i].Timestamp.Time()
			if timestamp.Before(req.RangeHolder.Ranges[x].Start.Time) ||
				timestamp.After(req.RangeHolder.Ranges[x].End.Time) {
				continue
			}
			timeSeries = append(timeSeries, kline.Candle{
				Time:   timestamp,
				Open:   candles.Data.OHLCV[i].Open,
				High:   candles.Data.OHLCV[i].High,
				Low:    candles.Data.OHLCV[i].Low,
				Close:  candles.Data.OHLCV[i].Close,
				Volume: candles.Data.OHLCV[i].Volume,
			})
		}
	}
	return req.ProcessResponse(timeSeries)
}

// GetServerTime returns the current exchange server time.
func (e *Exchange) GetServerTime(_ context.Context, _ asset.Item) (time.Time, error) {
	return time.Time{}, common.ErrFunctionNotSupported
}

// GetFuturesContractDetails returns all contracts from the exchange by asset type
func (e *Exchange) GetFuturesContractDetails(context.Context, asset.Item) ([]futures.Contract, error) {
	return nil, common.ErrFunctionNotSupported
}

// GetLatestFundingRates returns the latest funding rates data
func (e *Exchange) GetLatestFundingRates(context.Context, *fundingrate.LatestRateRequest) ([]fundingrate.LatestRateResponse, error) {
	return nil, common.ErrFunctionNotSupported
}

// GetCurrencyTradeURL returns the URL to the exchange's trade page for the given asset and currency pair
func (e *Exchange) GetCurrencyTradeURL(_ context.Context, a asset.Item, cp currency.Pair) (string, error) {
	_, err := e.CurrencyPairs.IsPairEnabled(cp, a)
	if err != nil {
		return "", err
	}
	cp.Delimiter = ""
	return tradeBaseURL + cp.Lower().String() + "/", nil
}<|MERGE_RESOLUTION|>--- conflicted
+++ resolved
@@ -264,13 +264,8 @@
 		Volume:       tick.Volume,
 		Open:         tick.Open,
 		Pair:         fPair,
-<<<<<<< HEAD
-		LastUpdated:  time.Unix(tick.Timestamp, 0),
+		LastUpdated:  tick.Timestamp.Time(),
 		ExchangeName: e.Name,
-=======
-		LastUpdated:  tick.Timestamp.Time(),
-		ExchangeName: b.Name,
->>>>>>> 78b2bd42
 		AssetType:    a,
 	})
 	if err != nil {
@@ -673,16 +668,6 @@
 			orderSide = order.Sell
 		}
 
-<<<<<<< HEAD
-		var tm time.Time
-		tm, err = parseTime(resp[i].DateTime)
-		if err != nil {
-			log.Errorf(log.ExchangeSys,
-				"%s GetActiveOrders unable to parse time: %s\n", e.Name, err)
-		}
-
-=======
->>>>>>> 78b2bd42
 		var p currency.Pair
 		if currPair == "all" {
 			// Currency pairs are returned as format "currency_pair": "BTC/USD"
@@ -775,24 +760,10 @@
 				format.Delimiter)
 		}
 
-<<<<<<< HEAD
-		var tm time.Time
-		tm, err = parseTime(resp[i].Date)
-		if err != nil {
-			log.Errorf(log.ExchangeSys,
-				"%s GetOrderHistory unable to parse time: %s\n", e.Name, err)
-		}
-
-		orders = append(orders, order.Detail{
-			OrderID:  strconv.FormatInt(resp[i].OrderID, 10),
-			Date:     tm,
-			Exchange: e.Name,
-=======
 		orders = append(orders, order.Detail{
 			OrderID:  strconv.FormatInt(resp[i].OrderID, 10),
 			Date:     resp[i].Date.Time(),
-			Exchange: b.Name,
->>>>>>> 78b2bd42
+			Exchange: e.Name,
 			Pair:     currPair,
 		})
 	}
