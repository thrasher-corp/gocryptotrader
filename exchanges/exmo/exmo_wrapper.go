package exmo

import (
	"context"
	"errors"
	"fmt"
	"sort"
	"strconv"
	"strings"
	"sync"
	"time"

	"github.com/thrasher-corp/gocryptotrader/common"
	"github.com/thrasher-corp/gocryptotrader/config"
	"github.com/thrasher-corp/gocryptotrader/currency"
	exchange "github.com/thrasher-corp/gocryptotrader/exchanges"
	"github.com/thrasher-corp/gocryptotrader/exchanges/account"
	"github.com/thrasher-corp/gocryptotrader/exchanges/asset"
<<<<<<< HEAD
	"github.com/thrasher-corp/gocryptotrader/exchanges/fee"
=======
	"github.com/thrasher-corp/gocryptotrader/exchanges/deposit"
>>>>>>> 0c00b7e1
	"github.com/thrasher-corp/gocryptotrader/exchanges/kline"
	"github.com/thrasher-corp/gocryptotrader/exchanges/order"
	"github.com/thrasher-corp/gocryptotrader/exchanges/orderbook"
	"github.com/thrasher-corp/gocryptotrader/exchanges/protocol"
	"github.com/thrasher-corp/gocryptotrader/exchanges/request"
	"github.com/thrasher-corp/gocryptotrader/exchanges/ticker"
	"github.com/thrasher-corp/gocryptotrader/exchanges/trade"
	"github.com/thrasher-corp/gocryptotrader/log"
	"github.com/thrasher-corp/gocryptotrader/portfolio/withdraw"
)

// GetDefaultConfig returns a default exchange config
func (e *EXMO) GetDefaultConfig() (*config.ExchangeConfig, error) {
	e.SetDefaults()
	exchCfg := new(config.ExchangeConfig)
	exchCfg.Name = e.Name
	exchCfg.HTTPTimeout = exchange.DefaultHTTPTimeout
	exchCfg.BaseCurrencies = e.BaseCurrencies

	err := e.SetupDefaults(exchCfg)
	if err != nil {
		return nil, err
	}

	if e.Features.Supports.RESTCapabilities.AutoPairUpdates {
		err = e.UpdateTradablePairs(context.TODO(), true)
		if err != nil {
			return nil, err
		}
	}

	return exchCfg, nil
}

// SetDefaults sets the basic defaults for exmo
func (e *EXMO) SetDefaults() {
	e.Name = "EXMO"
	e.Enabled = true
	e.Verbose = true
	e.API.CredentialsValidator.RequiresKey = true
	e.API.CredentialsValidator.RequiresSecret = true

	requestFmt := &currency.PairFormat{
		Delimiter: currency.UnderscoreDelimiter,
		Uppercase: true,
		Separator: ",",
	}
	configFmt := &currency.PairFormat{
		Delimiter: currency.UnderscoreDelimiter,
		Uppercase: true,
	}
	err := e.SetGlobalPairsManager(requestFmt, configFmt, asset.Spot)
	if err != nil {
		log.Errorln(log.ExchangeSys, err)
	}

	e.Features = exchange.Features{
		Supports: exchange.FeaturesSupported{
			REST:      true,
			Websocket: false,
			RESTCapabilities: protocol.Features{
				TickerBatching:                    true,
				TickerFetching:                    true,
				TradeFetching:                     true,
				OrderbookFetching:                 true,
				AutoPairUpdates:                   true,
				AccountInfo:                       true,
				GetOrder:                          true,
				GetOrders:                         true,
				CancelOrder:                       true,
				SubmitOrder:                       true,
				DepositHistory:                    true,
				WithdrawalHistory:                 true,
				UserTradeHistory:                  true,
				CryptoDeposit:                     true,
				CryptoWithdrawal:                  true,
				TradeFee:                          true,
				FiatDepositFee:                    true,
				FiatWithdrawalFee:                 true,
				CryptoDepositFee:                  true,
				CryptoWithdrawalFee:               true,
				MultiChainDeposits:                true,
				MultiChainWithdrawals:             true,
				MultiChainDepositRequiresChainSet: true,
			},
			WithdrawPermissions: exchange.AutoWithdrawCryptoWithSetup |
				exchange.NoFiatWithdrawals,
		},
		Enabled: exchange.FeaturesEnabled{
			AutoPairUpdates: true,
		},
	}

	e.Requester = request.New(e.Name,
		common.NewHTTPClientWithTimeout(exchange.DefaultHTTPTimeout),
		request.WithLimiter(request.NewBasicRateLimit(exmoRateInterval, exmoRequestRate)))
	e.API.Endpoints = e.NewEndpoints()
	err = e.API.Endpoints.SetDefaultEndpoints(map[exchange.URL]string{
		exchange.RestSpot: exmoAPIURL,
	})
	if err != nil {
		log.Errorln(log.ExchangeSys, err)
	}
}

// Setup takes in the supplied exchange configuration details and sets params
func (e *EXMO) Setup(exch *config.ExchangeConfig) error {
	if !exch.Enabled {
		e.SetEnabled(false)
		return nil
	}
	err := e.SetupDefaults(exch)
	if err != nil {
		return err
	}

	// Note: https://exmo.com/en/wallet/commissions
	return e.Fees.LoadStatic(fee.Options{
		GlobalCommissions: map[asset.Item]fee.Commission{
			asset.Spot: {Maker: 0.003, Taker: 0.003},
		},
		Transfer:        transferFees,
		BankingTransfer: transferBank,
	})
}

// Start starts the EXMO go routine
func (e *EXMO) Start(wg *sync.WaitGroup) {
	wg.Add(1)
	go func() {
		e.Run()
		wg.Done()
	}()
}

// Run implements the EXMO wrapper
func (e *EXMO) Run() {
	if e.Verbose {
		e.PrintEnabledPairs()
	}

	if !e.GetEnabledFeatures().AutoPairUpdates {
		return
	}

	err := e.UpdateTradablePairs(context.TODO(), false)
	if err != nil {
		log.Errorf(log.ExchangeSys, "%s failed to update tradable pairs. Err: %s", e.Name, err)
	}
}

// FetchTradablePairs returns a list of the exchanges tradable pairs
func (e *EXMO) FetchTradablePairs(ctx context.Context, asset asset.Item) ([]string, error) {
	pairs, err := e.GetPairSettings(ctx)
	if err != nil {
		return nil, err
	}

	var currencies []string
	for x := range pairs {
		currencies = append(currencies, x)
	}

	return currencies, nil
}

// UpdateTradablePairs updates the exchanges available pairs and stores
// them in the exchanges config
func (e *EXMO) UpdateTradablePairs(ctx context.Context, forceUpdate bool) error {
	pairs, err := e.FetchTradablePairs(ctx, asset.Spot)
	if err != nil {
		return err
	}

	p, err := currency.NewPairsFromStrings(pairs)
	if err != nil {
		return err
	}

	return e.UpdatePairs(p, asset.Spot, false, forceUpdate)
}

// UpdateTickers updates the ticker for all currency pairs of a given asset type
func (e *EXMO) UpdateTickers(ctx context.Context, a asset.Item) error {
	result, err := e.GetTicker(ctx)
	if err != nil {
		return err
	}
	pairs, err := e.GetEnabledPairs(a)
	if err != nil {
		return err
	}
	for i := range pairs {
		for j := range result {
			if !strings.EqualFold(pairs[i].String(), j) {
				continue
			}

			err = ticker.ProcessTicker(&ticker.Price{
				Pair:         pairs[i],
				Last:         result[j].Last,
				Ask:          result[j].Sell,
				High:         result[j].High,
				Bid:          result[j].Buy,
				Low:          result[j].Low,
				Volume:       result[j].Volume,
				ExchangeName: e.Name,
				AssetType:    a})
			if err != nil {
				return err
			}
		}
	}
	return nil
}

// UpdateTicker updates and returns the ticker for a currency pair
func (e *EXMO) UpdateTicker(ctx context.Context, p currency.Pair, a asset.Item) (*ticker.Price, error) {
	if err := e.UpdateTickers(ctx, a); err != nil {
		return nil, err
	}
	return ticker.GetTicker(e.Name, p, a)
}

// FetchTicker returns the ticker for a currency pair
func (e *EXMO) FetchTicker(ctx context.Context, p currency.Pair, assetType asset.Item) (*ticker.Price, error) {
	tick, err := ticker.GetTicker(e.Name, p, assetType)
	if err != nil {
		return e.UpdateTicker(ctx, p, assetType)
	}
	return tick, nil
}

// FetchOrderbook returns the orderbook for a currency pair
func (e *EXMO) FetchOrderbook(ctx context.Context, p currency.Pair, assetType asset.Item) (*orderbook.Base, error) {
	ob, err := orderbook.Get(e.Name, p, assetType)
	if err != nil {
		return e.UpdateOrderbook(ctx, p, assetType)
	}
	return ob, nil
}

// UpdateOrderbook updates and returns the orderbook for a currency pair
func (e *EXMO) UpdateOrderbook(ctx context.Context, p currency.Pair, assetType asset.Item) (*orderbook.Base, error) {
	callingBook := &orderbook.Base{
		Exchange:        e.Name,
		Pair:            p,
		Asset:           assetType,
		VerifyOrderbook: e.CanVerifyOrderbook,
	}
	enabledPairs, err := e.GetEnabledPairs(assetType)
	if err != nil {
		return callingBook, err
	}

	pairsCollated, err := e.FormatExchangeCurrencies(enabledPairs, assetType)
	if err != nil {
		return callingBook, err
	}

	result, err := e.GetOrderbook(ctx, pairsCollated)
	if err != nil {
		return callingBook, err
	}

	for i := range enabledPairs {
		book := &orderbook.Base{
			Exchange:        e.Name,
			Pair:            enabledPairs[i],
			Asset:           assetType,
			VerifyOrderbook: e.CanVerifyOrderbook,
		}

		curr, err := e.FormatExchangeCurrency(enabledPairs[i], assetType)
		if err != nil {
			return callingBook, err
		}

		data, ok := result[curr.String()]
		if !ok {
			continue
		}

		for y := range data.Ask {
			var price, amount float64
			price, err = strconv.ParseFloat(data.Ask[y][0], 64)
			if err != nil {
				return book, err
			}

			amount, err = strconv.ParseFloat(data.Ask[y][1], 64)
			if err != nil {
				return book, err
			}

			book.Asks = append(book.Asks, orderbook.Item{
				Price:  price,
				Amount: amount,
			})
		}

		for y := range data.Bid {
			var price, amount float64
			price, err = strconv.ParseFloat(data.Bid[y][0], 64)
			if err != nil {
				return book, err
			}

			amount, err = strconv.ParseFloat(data.Bid[y][1], 64)
			if err != nil {
				return book, err
			}

			book.Bids = append(book.Bids, orderbook.Item{
				Price:  price,
				Amount: amount,
			})
		}

		err = book.Process()
		if err != nil {
			return book, err
		}
	}
	return orderbook.Get(e.Name, p, assetType)
}

// UpdateAccountInfo retrieves balances for all enabled currencies for the
// Exmo exchange
func (e *EXMO) UpdateAccountInfo(ctx context.Context, assetType asset.Item) (account.Holdings, error) {
	var response account.Holdings
	response.Exchange = e.Name
	result, err := e.GetUserInfo(ctx)
	if err != nil {
		return response, err
	}

	var currencies []account.Balance
	for x, y := range result.Balances {
		var exchangeCurrency account.Balance
		exchangeCurrency.CurrencyName = currency.NewCode(x)
		for z, w := range result.Reserved {
			if z == x {
				avail, _ := strconv.ParseFloat(y, 64)
				reserved, _ := strconv.ParseFloat(w, 64)
				exchangeCurrency.TotalValue = avail + reserved
				exchangeCurrency.Hold = reserved
			}
		}
		currencies = append(currencies, exchangeCurrency)
	}

	response.Accounts = append(response.Accounts, account.SubAccount{
		Currencies: currencies,
	})

	err = account.Process(&response)
	if err != nil {
		return account.Holdings{}, err
	}

	return response, nil
}

// FetchAccountInfo retrieves balances for all enabled currencies
func (e *EXMO) FetchAccountInfo(ctx context.Context, assetType asset.Item) (account.Holdings, error) {
	acc, err := account.GetHoldings(e.Name, assetType)
	if err != nil {
		return e.UpdateAccountInfo(ctx, assetType)
	}

	return acc, nil
}

// GetFundingHistory returns funding history, deposits and
// withdrawals
func (e *EXMO) GetFundingHistory(ctx context.Context) ([]exchange.FundHistory, error) {
	return nil, common.ErrFunctionNotSupported
}

// GetWithdrawalsHistory returns previous withdrawals data
func (e *EXMO) GetWithdrawalsHistory(ctx context.Context, c currency.Code) (resp []exchange.WithdrawalHistory, err error) {
	return nil, common.ErrNotYetImplemented
}

// GetRecentTrades returns the most recent trades for a currency and asset
func (e *EXMO) GetRecentTrades(ctx context.Context, p currency.Pair, assetType asset.Item) ([]trade.Data, error) {
	var err error
	p, err = e.FormatExchangeCurrency(p, assetType)
	if err != nil {
		return nil, err
	}
	var tradeData map[string][]Trades
	tradeData, err = e.GetTrades(ctx, p.String())
	if err != nil {
		return nil, err
	}
	var resp []trade.Data
	mapData := tradeData[p.String()]
	for i := range mapData {
		var side order.Side
		side, err = order.StringToOrderSide(mapData[i].Type)
		if err != nil {
			return nil, err
		}
		resp = append(resp, trade.Data{
			Exchange:     e.Name,
			TID:          strconv.FormatInt(mapData[i].TradeID, 10),
			CurrencyPair: p,
			AssetType:    assetType,
			Side:         side,
			Price:        mapData[i].Price,
			Amount:       mapData[i].Quantity,
			Timestamp:    time.Unix(mapData[i].Date, 0),
		})
	}

	err = e.AddTradesToBuffer(resp...)
	if err != nil {
		return nil, err
	}

	sort.Sort(trade.ByDate(resp))
	return resp, nil
}

// GetHistoricTrades returns historic trade data within the timeframe provided
func (e *EXMO) GetHistoricTrades(_ context.Context, _ currency.Pair, _ asset.Item, _, _ time.Time) ([]trade.Data, error) {
	return nil, common.ErrFunctionNotSupported
}

// SubmitOrder submits a new order
func (e *EXMO) SubmitOrder(ctx context.Context, s *order.Submit) (order.SubmitResponse, error) {
	var submitOrderResponse order.SubmitResponse
	if err := s.Validate(); err != nil {
		return submitOrderResponse, err
	}

	var oT string
	switch s.Type {
	case order.Limit:
		return submitOrderResponse, errors.New("unsupported order type")
	case order.Market:
		if s.Side == order.Sell {
			oT = "market_sell"
		} else {
			oT = "market_buy"
		}
	}

	fPair, err := e.FormatExchangeCurrency(s.Pair, s.AssetType)
	if err != nil {
		return submitOrderResponse, err
	}

	response, err := e.CreateOrder(ctx, fPair.String(), oT, s.Price, s.Amount)
	if err != nil {
		return submitOrderResponse, err
	}
	if response > 0 {
		submitOrderResponse.OrderID = strconv.FormatInt(response, 10)
	}

	submitOrderResponse.IsOrderPlaced = true
	if s.Type == order.Market {
		submitOrderResponse.FullyMatched = true
	}
	return submitOrderResponse, nil
}

// ModifyOrder will allow of changing orderbook placement and limit to
// market conversion
func (e *EXMO) ModifyOrder(ctx context.Context, action *order.Modify) (order.Modify, error) {
	return order.Modify{}, common.ErrFunctionNotSupported
}

// CancelOrder cancels an order by its corresponding ID number
func (e *EXMO) CancelOrder(ctx context.Context, o *order.Cancel) error {
	if err := o.Validate(o.StandardCancel()); err != nil {
		return err
	}

	orderIDInt, err := strconv.ParseInt(o.ID, 10, 64)
	if err != nil {
		return err
	}

	return e.CancelExistingOrder(ctx, orderIDInt)
}

// CancelBatchOrders cancels an orders by their corresponding ID numbers
func (e *EXMO) CancelBatchOrders(ctx context.Context, o []order.Cancel) (order.CancelBatchResponse, error) {
	return order.CancelBatchResponse{}, common.ErrNotYetImplemented
}

// CancelAllOrders cancels all orders associated with a currency pair
func (e *EXMO) CancelAllOrders(ctx context.Context, _ *order.Cancel) (order.CancelAllResponse, error) {
	cancelAllOrdersResponse := order.CancelAllResponse{
		Status: make(map[string]string),
	}

	openOrders, err := e.GetOpenOrders(ctx)
	if err != nil {
		return cancelAllOrdersResponse, err
	}

	for i := range openOrders {
		err = e.CancelExistingOrder(ctx, openOrders[i].OrderID)
		if err != nil {
			cancelAllOrdersResponse.Status[strconv.FormatInt(openOrders[i].OrderID, 10)] = err.Error()
		}
	}

	return cancelAllOrdersResponse, nil
}

// GetOrderInfo returns order information based on order ID
func (e *EXMO) GetOrderInfo(ctx context.Context, orderID string, pair currency.Pair, assetType asset.Item) (order.Detail, error) {
	var orderDetail order.Detail
	return orderDetail, common.ErrNotYetImplemented
}

// GetDepositAddress returns a deposit address for a specified currency
func (e *EXMO) GetDepositAddress(ctx context.Context, cryptocurrency currency.Code, _, chain string) (*deposit.Address, error) {
	fullAddr, err := e.GetCryptoDepositAddress(ctx)
	if err != nil {
		return nil, err
	}

	curr := cryptocurrency.Upper().String()
	if chain != "" && !strings.EqualFold(chain, curr) {
		curr += strings.ToUpper(chain)
	}

	addr, ok := fullAddr[curr]
	if !ok {
		chains, err := e.GetAvailableTransferChains(ctx, cryptocurrency)
		if err != nil {
			return nil, err
		}

		if len(chains) > 1 {
			// rather than assume, return an error
			return nil, fmt.Errorf("currency %s has %v chains available, one must be specified", cryptocurrency, chains)
		}
		return nil, fmt.Errorf("deposit address for %s could not be found, please generate via the exmo website", cryptocurrency.String())
	}

	var tag string
	if strings.Contains(addr, ",") {
		split := strings.Split(addr, ",")
		addr, tag = split[0], split[1]
	}

	return &deposit.Address{
		Address: addr,
		Tag:     tag,
		Chain:   chain,
	}, nil
}

// WithdrawCryptocurrencyFunds returns a withdrawal ID when a withdrawal is
// submitted
func (e *EXMO) WithdrawCryptocurrencyFunds(ctx context.Context, withdrawRequest *withdraw.Request) (*withdraw.ExchangeResponse, error) {
	if err := withdrawRequest.Validate(); err != nil {
		return nil, err
	}
	resp, err := e.WithdrawCryptocurrency(ctx,
		withdrawRequest.Currency.String(),
		withdrawRequest.Crypto.Address,
		withdrawRequest.Crypto.AddressTag,
		withdrawRequest.Crypto.Chain,
		withdrawRequest.Amount)

	return &withdraw.ExchangeResponse{
		ID: strconv.FormatInt(resp, 10),
	}, err
}

// WithdrawFiatFunds returns a withdrawal ID when a
// withdrawal is submitted
func (e *EXMO) WithdrawFiatFunds(_ context.Context, _ *withdraw.Request) (*withdraw.ExchangeResponse, error) {
	return nil, common.ErrFunctionNotSupported
}

// WithdrawFiatFundsToInternationalBank returns a withdrawal ID when a
// withdrawal is submitted
func (e *EXMO) WithdrawFiatFundsToInternationalBank(_ context.Context, _ *withdraw.Request) (*withdraw.ExchangeResponse, error) {
	return nil, common.ErrFunctionNotSupported
}

// GetActiveOrders retrieves any orders that are active/open
func (e *EXMO) GetActiveOrders(ctx context.Context, req *order.GetOrdersRequest) ([]order.Detail, error) {
	if err := req.Validate(); err != nil {
		return nil, err
	}

	resp, err := e.GetOpenOrders(ctx)
	if err != nil {
		return nil, err
	}

	var orders []order.Detail
	for i := range resp {
		var symbol currency.Pair
		symbol, err = currency.NewPairDelimiter(resp[i].Pair, "_")
		if err != nil {
			return nil, err
		}
		orderDate := time.Unix(resp[i].Created, 0)
		orderSide := order.Side(strings.ToUpper(resp[i].Type))
		orders = append(orders, order.Detail{
			ID:       strconv.FormatInt(resp[i].OrderID, 10),
			Amount:   resp[i].Quantity,
			Date:     orderDate,
			Price:    resp[i].Price,
			Side:     orderSide,
			Exchange: e.Name,
			Pair:     symbol,
		})
	}

	order.FilterOrdersByTimeRange(&orders, req.StartTime, req.EndTime)
	order.FilterOrdersBySide(&orders, req.Side)
	return orders, nil
}

// GetOrderHistory retrieves account order information
// Can Limit response to specific order status
func (e *EXMO) GetOrderHistory(ctx context.Context, req *order.GetOrdersRequest) ([]order.Detail, error) {
	if err := req.Validate(); err != nil {
		return nil, err
	}

	if len(req.Pairs) == 0 {
		return nil, errors.New("currency must be supplied")
	}

	var allTrades []UserTrades
	for i := range req.Pairs {
		fpair, err := e.FormatExchangeCurrency(req.Pairs[i], asset.Spot)
		if err != nil {
			return nil, err
		}

		resp, err := e.GetUserTrades(ctx, fpair.String(), "", "10000")
		if err != nil {
			return nil, err
		}
		for j := range resp {
			allTrades = append(allTrades, resp[j]...)
		}
	}

	var orders []order.Detail
	for i := range allTrades {
		symbol, err := currency.NewPairDelimiter(allTrades[i].Pair, "_")
		if err != nil {
			return nil, err
		}
		orderDate := time.Unix(allTrades[i].Date, 0)
		orderSide := order.Side(strings.ToUpper(allTrades[i].Type))
		orders = append(orders, order.Detail{
			ID:       strconv.FormatInt(allTrades[i].TradeID, 10),
			Amount:   allTrades[i].Quantity,
			Date:     orderDate,
			Price:    allTrades[i].Price,
			Side:     orderSide,
			Exchange: e.Name,
			Pair:     symbol,
		})
	}

	order.FilterOrdersByTimeRange(&orders, req.StartTime, req.EndTime)
	order.FilterOrdersBySide(&orders, req.Side)
	return orders, nil
}

// ValidateCredentials validates current credentials used for wrapper
// functionality
func (e *EXMO) ValidateCredentials(ctx context.Context, assetType asset.Item) error {
	_, err := e.UpdateAccountInfo(ctx, assetType)
	return e.CheckTransientError(err)
}

// GetHistoricCandles returns candles between a time period for a set time interval
func (e *EXMO) GetHistoricCandles(ctx context.Context, pair currency.Pair, a asset.Item, start, end time.Time, interval kline.Interval) (kline.Item, error) {
	return kline.Item{}, common.ErrFunctionNotSupported
}

// GetHistoricCandlesExtended returns candles between a time period for a set time interval
func (e *EXMO) GetHistoricCandlesExtended(ctx context.Context, pair currency.Pair, a asset.Item, start, end time.Time, interval kline.Interval) (kline.Item, error) {
	return kline.Item{}, common.ErrFunctionNotSupported
}

<<<<<<< HEAD
// UpdateCommissionFees updates current fees associated with account
func (e *EXMO) UpdateCommissionFees(ctx context.Context, a asset.Item) error {
	switch a {
	case asset.Spot:
		// There does not seem to be an API endpoint for retrieving fee structure.
		return common.ErrNotYetImplemented
	case asset.Margin:
		pairInfo, err := e.GetPairInfo(ctx)
		if err != nil {
			return err
		}

		for x := range pairInfo {
			var pair currency.Pair
			pair, err = currency.NewPairFromString(pairInfo[x].Name)
			if err != nil {
				return err
			}
			err = e.Fees.LoadDynamic(pairInfo[x].TradeMakerFee/100,
				pairInfo[x].TradeTakerFee/100,
				a,
				pair)
			if err != nil {
				return err
			}
		}
	}
	return nil
=======
// GetAvailableTransferChains returns the available transfer blockchains for the specific
// cryptocurrency
func (e *EXMO) GetAvailableTransferChains(ctx context.Context, cryptocurrency currency.Code) ([]string, error) {
	chains, err := e.GetCryptoPaymentProvidersList(ctx)
	if err != nil {
		return nil, err
	}

	methods, ok := chains[cryptocurrency.Upper().String()]
	if !ok {
		return nil, errors.New("no available chains")
	}

	var availChains []string
	for x := range methods {
		if methods[x].Type == "deposit" && methods[x].Enabled {
			chain := methods[x].Name
			if strings.Contains(chain, "(") && strings.Contains(chain, ")") {
				chain = chain[strings.Index(chain, "(")+1 : strings.Index(chain, ")")]
			}
			availChains = append(availChains, chain)
		}
	}

	return availChains, nil
>>>>>>> 0c00b7e1
}<|MERGE_RESOLUTION|>--- conflicted
+++ resolved
@@ -16,11 +16,8 @@
 	exchange "github.com/thrasher-corp/gocryptotrader/exchanges"
 	"github.com/thrasher-corp/gocryptotrader/exchanges/account"
 	"github.com/thrasher-corp/gocryptotrader/exchanges/asset"
-<<<<<<< HEAD
+	"github.com/thrasher-corp/gocryptotrader/exchanges/deposit"
 	"github.com/thrasher-corp/gocryptotrader/exchanges/fee"
-=======
-	"github.com/thrasher-corp/gocryptotrader/exchanges/deposit"
->>>>>>> 0c00b7e1
 	"github.com/thrasher-corp/gocryptotrader/exchanges/kline"
 	"github.com/thrasher-corp/gocryptotrader/exchanges/order"
 	"github.com/thrasher-corp/gocryptotrader/exchanges/orderbook"
@@ -716,7 +713,33 @@
 	return kline.Item{}, common.ErrFunctionNotSupported
 }
 
-<<<<<<< HEAD
+// GetAvailableTransferChains returns the available transfer blockchains for the specific
+// cryptocurrency
+func (e *EXMO) GetAvailableTransferChains(ctx context.Context, cryptocurrency currency.Code) ([]string, error) {
+	chains, err := e.GetCryptoPaymentProvidersList(ctx)
+	if err != nil {
+		return nil, err
+	}
+
+	methods, ok := chains[cryptocurrency.Upper().String()]
+	if !ok {
+		return nil, errors.New("no available chains")
+	}
+
+	var availChains []string
+	for x := range methods {
+		if methods[x].Type == "deposit" && methods[x].Enabled {
+			chain := methods[x].Name
+			if strings.Contains(chain, "(") && strings.Contains(chain, ")") {
+				chain = chain[strings.Index(chain, "(")+1 : strings.Index(chain, ")")]
+			}
+			availChains = append(availChains, chain)
+		}
+	}
+
+	return availChains, nil
+}
+
 // UpdateCommissionFees updates current fees associated with account
 func (e *EXMO) UpdateCommissionFees(ctx context.Context, a asset.Item) error {
 	switch a {
@@ -745,31 +768,4 @@
 		}
 	}
 	return nil
-=======
-// GetAvailableTransferChains returns the available transfer blockchains for the specific
-// cryptocurrency
-func (e *EXMO) GetAvailableTransferChains(ctx context.Context, cryptocurrency currency.Code) ([]string, error) {
-	chains, err := e.GetCryptoPaymentProvidersList(ctx)
-	if err != nil {
-		return nil, err
-	}
-
-	methods, ok := chains[cryptocurrency.Upper().String()]
-	if !ok {
-		return nil, errors.New("no available chains")
-	}
-
-	var availChains []string
-	for x := range methods {
-		if methods[x].Type == "deposit" && methods[x].Enabled {
-			chain := methods[x].Name
-			if strings.Contains(chain, "(") && strings.Contains(chain, ")") {
-				chain = chain[strings.Index(chain, "(")+1 : strings.Index(chain, ")")]
-			}
-			availChains = append(availChains, chain)
-		}
-	}
-
-	return availChains, nil
->>>>>>> 0c00b7e1
 }