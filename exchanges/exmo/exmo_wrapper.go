--- conflicted
+++ resolved
@@ -515,15 +515,6 @@
 		orderDate := time.Unix(resp[i].Created, 0)
 		orderSide := order.Side(strings.ToUpper(resp[i].Type))
 		orders = append(orders, order.Detail{
-<<<<<<< HEAD
-			ID:        strconv.FormatInt(resp[i].OrderID, 10),
-			Amount:    resp[i].Quantity,
-			OrderDate: orderDate,
-			Price:     resp[i].Price,
-			OrderSide: orderSide,
-			Exchange:  e.Name,
-			Pair:      symbol,
-=======
 			ID:       strconv.FormatInt(resp[i].OrderID, 10),
 			Amount:   resp[i].Quantity,
 			Date:     orderDate,
@@ -531,7 +522,6 @@
 			Side:     orderSide,
 			Exchange: e.Name,
 			Pair:     symbol,
->>>>>>> 1deeca99
 		})
 	}
 
@@ -548,18 +538,13 @@
 	}
 
 	var allTrades []UserTrades
-<<<<<<< HEAD
-	for i := range req.Currencies {
-		fpair, err := e.FormatExchangeCurrency(req.Currencies[i], asset.Spot)
+	for i := range req.Pairs {
+		fpair, err := e.FormatExchangeCurrency(req.Pairs[i], asset.Spot)
 		if err != nil {
 			return nil, err
 		}
 
 		resp, err := e.GetUserTrades(fpair.String(), "", "10000")
-=======
-	for i := range req.Pairs {
-		resp, err := e.GetUserTrades(e.FormatExchangeCurrency(req.Pairs[i], asset.Spot).String(), "", "10000")
->>>>>>> 1deeca99
 		if err != nil {
 			return nil, err
 		}
@@ -574,15 +559,6 @@
 		orderDate := time.Unix(allTrades[i].Date, 0)
 		orderSide := order.Side(strings.ToUpper(allTrades[i].Type))
 		orders = append(orders, order.Detail{
-<<<<<<< HEAD
-			ID:        strconv.FormatInt(allTrades[i].TradeID, 10),
-			Amount:    allTrades[i].Quantity,
-			OrderDate: orderDate,
-			Price:     allTrades[i].Price,
-			OrderSide: orderSide,
-			Exchange:  e.Name,
-			Pair:      symbol,
-=======
 			ID:       strconv.FormatInt(allTrades[i].TradeID, 10),
 			Amount:   allTrades[i].Quantity,
 			Date:     orderDate,
@@ -590,7 +566,6 @@
 			Side:     orderSide,
 			Exchange: e.Name,
 			Pair:     symbol,
->>>>>>> 1deeca99
 		})
 	}
 
