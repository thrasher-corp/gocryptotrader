--- conflicted
+++ resolved
@@ -183,15 +183,9 @@
 	return e.UpdatePairs(p, asset.Spot, false, forceUpdate)
 }
 
-<<<<<<< HEAD
-// UpdateTicker updates and returns the ticker for a currency pair
-func (e *EXMO) UpdateTicker(ctx context.Context, p currency.Pair, assetType asset.Item) (*ticker.Price, error) {
+// UpdateTickers updates the ticker for all currency pairs of a given asset type
+func (e *EXMO) UpdateTickers(ctx context.Context, a asset.Item) error {
 	result, err := e.GetTicker(ctx)
-=======
-// UpdateTickers updates the ticker for all currency pairs of a given asset type
-func (e *EXMO) UpdateTickers(a asset.Item) error {
-	result, err := e.GetTicker()
->>>>>>> c9ab0b11
 	if err != nil {
 		return err
 	}
@@ -224,8 +218,8 @@
 }
 
 // UpdateTicker updates and returns the ticker for a currency pair
-func (e *EXMO) UpdateTicker(p currency.Pair, a asset.Item) (*ticker.Price, error) {
-	err := e.UpdateTickers(a)
+func (e *EXMO) UpdateTicker(ctx context.Context, p currency.Pair, a asset.Item) (*ticker.Price, error) {
+	err := e.UpdateTickers(ctx, a)
 	if err != nil {
 		return nil, err
 	}
