package exmo

import (
	"context"
	"errors"
	"fmt"
	"sort"
	"strconv"
	"strings"
	"time"

	"github.com/thrasher-corp/gocryptotrader/common"
	"github.com/thrasher-corp/gocryptotrader/config"
	"github.com/thrasher-corp/gocryptotrader/currency"
	exchange "github.com/thrasher-corp/gocryptotrader/exchanges"
	"github.com/thrasher-corp/gocryptotrader/exchanges/account"
	"github.com/thrasher-corp/gocryptotrader/exchanges/asset"
	"github.com/thrasher-corp/gocryptotrader/exchanges/deposit"
	"github.com/thrasher-corp/gocryptotrader/exchanges/fundingrate"
	"github.com/thrasher-corp/gocryptotrader/exchanges/futures"
	"github.com/thrasher-corp/gocryptotrader/exchanges/kline"
	"github.com/thrasher-corp/gocryptotrader/exchanges/order"
	"github.com/thrasher-corp/gocryptotrader/exchanges/orderbook"
	"github.com/thrasher-corp/gocryptotrader/exchanges/protocol"
	"github.com/thrasher-corp/gocryptotrader/exchanges/request"
	"github.com/thrasher-corp/gocryptotrader/exchanges/ticker"
	"github.com/thrasher-corp/gocryptotrader/exchanges/trade"
	"github.com/thrasher-corp/gocryptotrader/log"
	"github.com/thrasher-corp/gocryptotrader/portfolio/withdraw"
)

// SetDefaults sets the basic defaults for exmo
func (e *Exchange) SetDefaults() {
	e.Name = "EXMO"
	e.Enabled = true
	e.Verbose = true
	e.API.CredentialsValidator.RequiresKey = true
	e.API.CredentialsValidator.RequiresSecret = true

	requestFmt := &currency.PairFormat{
		Delimiter: currency.UnderscoreDelimiter,
		Uppercase: true,
		Separator: ",",
	}
	configFmt := &currency.PairFormat{
		Delimiter: currency.UnderscoreDelimiter,
		Uppercase: true,
	}
	err := e.SetGlobalPairsManager(requestFmt, configFmt, asset.Spot)
	if err != nil {
		log.Errorln(log.ExchangeSys, err)
	}

	e.Features = exchange.Features{
		Supports: exchange.FeaturesSupported{
			REST:      true,
			Websocket: false,
			RESTCapabilities: protocol.Features{
				TickerBatching:                    true,
				TickerFetching:                    true,
				TradeFetching:                     true,
				OrderbookFetching:                 true,
				AutoPairUpdates:                   true,
				AccountInfo:                       true,
				GetOrder:                          true,
				GetOrders:                         true,
				CancelOrder:                       true,
				SubmitOrder:                       true,
				DepositHistory:                    true,
				WithdrawalHistory:                 true,
				UserTradeHistory:                  true,
				CryptoDeposit:                     true,
				CryptoWithdrawal:                  true,
				TradeFee:                          true,
				FiatDepositFee:                    true,
				FiatWithdrawalFee:                 true,
				CryptoDepositFee:                  true,
				CryptoWithdrawalFee:               true,
				MultiChainDeposits:                true,
				MultiChainWithdrawals:             true,
				MultiChainDepositRequiresChainSet: true,
			},
			WithdrawPermissions: exchange.AutoWithdrawCryptoWithSetup |
				exchange.NoFiatWithdrawals,
		},
		Enabled: exchange.FeaturesEnabled{
			AutoPairUpdates: true,
		},
	}

	e.Requester, err = request.New(e.Name,
		common.NewHTTPClientWithTimeout(exchange.DefaultHTTPTimeout),
		request.WithLimiter(request.NewBasicRateLimit(exmoRateInterval, exmoRequestRate, 1)))
	if err != nil {
		log.Errorln(log.ExchangeSys, err)
	}
	e.API.Endpoints = e.NewEndpoints()
	err = e.API.Endpoints.SetDefaultEndpoints(map[exchange.URL]string{
		exchange.RestSpot: exmoAPIURL,
	})
	if err != nil {
		log.Errorln(log.ExchangeSys, err)
	}
}

// Setup takes in the supplied exchange configuration details and sets params
func (e *Exchange) Setup(exch *config.Exchange) error {
	if err := exch.Validate(); err != nil {
		return err
	}
	if !exch.Enabled {
		e.SetEnabled(false)
		return nil
	}
	return e.SetupDefaults(exch)
}

// FetchTradablePairs returns a list of the exchanges tradable pairs
func (e *Exchange) FetchTradablePairs(ctx context.Context, a asset.Item) (currency.Pairs, error) {
	if !e.SupportsAsset(a) {
		return nil, asset.ErrNotSupported
	}

	symbols, err := e.GetPairSettings(ctx)
	if err != nil {
		return nil, err
	}

	pairs := make([]currency.Pair, 0, len(symbols))
	for key := range symbols {
		var pair currency.Pair
		pair, err = currency.NewPairFromString(key)
		if err != nil {
			return nil, err
		}
		pairs = append(pairs, pair)
	}
	return pairs, nil
}

// UpdateTradablePairs updates the exchanges available pairs and stores
// them in the exchanges config
func (e *Exchange) UpdateTradablePairs(ctx context.Context, forceUpdate bool) error {
	pairs, err := e.FetchTradablePairs(ctx, asset.Spot)
	if err != nil {
		return err
	}
	err = e.UpdatePairs(pairs, asset.Spot, false, forceUpdate)
	if err != nil {
		return err
	}
	return e.EnsureOnePairEnabled()
}

// UpdateTickers updates the ticker for all currency pairs of a given asset type
func (e *Exchange) UpdateTickers(ctx context.Context, a asset.Item) error {
	if !e.SupportsAsset(a) {
		return fmt.Errorf("%w: %v", asset.ErrNotSupported, a)
	}
	result, err := e.GetTicker(ctx)
	if err != nil {
		return err
	}

	var enabled bool
	for symbol, tick := range result {
		var pair currency.Pair
		pair, enabled, err = e.MatchSymbolCheckEnabled(symbol, asset.Spot, true)
		if err != nil {
			if !errors.Is(err, currency.ErrPairNotFound) {
				return err
			}
		}
		if !enabled {
			continue
		}
		err = ticker.ProcessTicker(&ticker.Price{
			Pair:         pair,
			Last:         tick.Last,
			Ask:          tick.Sell,
			High:         tick.High,
			Bid:          tick.Buy,
			Low:          tick.Low,
			Volume:       tick.Volume,
			LastUpdated:  tick.Updated.Time(),
			ExchangeName: e.Name,
			AssetType:    a,
		})
		if err != nil {
			return err
		}
	}

	return nil
}

// UpdateTicker updates and returns the ticker for a currency pair
func (e *Exchange) UpdateTicker(ctx context.Context, p currency.Pair, a asset.Item) (*ticker.Price, error) {
	if err := e.UpdateTickers(ctx, a); err != nil {
		return nil, err
	}
	return ticker.GetTicker(e.Name, p, a)
}

// UpdateOrderbook updates and returns the orderbook for a currency pair
func (e *Exchange) UpdateOrderbook(ctx context.Context, p currency.Pair, assetType asset.Item) (*orderbook.Book, error) {
	if p.IsEmpty() {
		return nil, currency.ErrCurrencyPairEmpty
	}
	if err := e.CurrencyPairs.IsAssetEnabled(assetType); err != nil {
		return nil, err
	}
	callingBook := &orderbook.Book{
		Exchange:          e.Name,
		Pair:              p,
		Asset:             assetType,
		ValidateOrderbook: e.ValidateOrderbook,
	}
	enabledPairs, err := e.GetEnabledPairs(assetType)
	if err != nil {
		return callingBook, err
	}

	pairsCollated, err := e.FormatExchangeCurrencies(enabledPairs, assetType)
	if err != nil {
		return callingBook, err
	}

	result, err := e.GetOrderbook(ctx, pairsCollated)
	if err != nil {
		return callingBook, err
	}

	for i := range enabledPairs {
		book := &orderbook.Book{
			Exchange:          e.Name,
			Pair:              enabledPairs[i],
			Asset:             assetType,
			ValidateOrderbook: e.ValidateOrderbook,
		}

		curr, err := e.FormatExchangeCurrency(enabledPairs[i], assetType)
		if err != nil {
			return callingBook, err
		}

		data, ok := result[curr.String()]
		if !ok {
			continue
		}

		book.Asks = make(orderbook.Levels, len(data.Asks))
		for y := range data.Asks {
			book.Asks[y].Price = data.Asks[y][0].Float64()
			book.Asks[y].Amount = data.Asks[y][1].Float64()
		}

		book.Bids = make(orderbook.Levels, len(data.Bids))
		for y := range data.Bids {
			book.Bids[y].Price = data.Bids[y][0].Float64()
			book.Bids[y].Amount = data.Bids[y][1].Float64()
		}

		err = book.Process()
		if err != nil {
			return book, err
		}
	}
	return orderbook.Get(e.Name, p, assetType)
}

// UpdateAccountInfo retrieves balances for all enabled currencies for the
// Exmo exchange
<<<<<<< HEAD
func (e *Exchange) UpdateAccountInfo(ctx context.Context, assetType asset.Item) (account.Holdings, error) {
	var response account.Holdings
	response.Exchange = e.Name
=======
func (e *EXMO) UpdateAccountInfo(ctx context.Context, assetType asset.Item) (account.Holdings, error) {
>>>>>>> 78b2bd42
	result, err := e.GetUserInfo(ctx)
	if err != nil {
		return account.Holdings{}, err
	}

	response := account.Holdings{
		Exchange: e.Name,
	}

	currencies := make([]account.Balance, 0, len(result.Balances))
	for x, y := range result.Balances {
		var exchangeCurrency account.Balance
		exchangeCurrency.Currency = currency.NewCode(x)
		for z, w := range result.Reserved {
			if z != x {
				continue
			}
			avail, reserved := y.Float64(), w.Float64()
			exchangeCurrency.Total = avail + reserved
			exchangeCurrency.Hold = reserved
			exchangeCurrency.Free = avail
		}
		currencies = append(currencies, exchangeCurrency)
	}

	response.Accounts = append(response.Accounts, account.SubAccount{
		AssetType:  assetType,
		Currencies: currencies,
	})

	creds, err := e.GetCredentials(ctx)
	if err != nil {
		return account.Holdings{}, err
	}
	err = account.Process(&response, creds)
	if err != nil {
		return account.Holdings{}, err
	}

	return response, nil
}

// GetAccountFundingHistory returns funding history, deposits and
// withdrawals
func (e *Exchange) GetAccountFundingHistory(ctx context.Context) ([]exchange.FundingHistory, error) {
	hist, err := e.GetWalletHistory(ctx, 0)
	if err != nil {
		return nil, err
	}
	resp := make([]exchange.FundingHistory, 0, len(hist.History))
	for i := range hist.History {
		if hist.History[i].Type != "deposit" {
			continue
		}
		resp = append(resp, exchange.FundingHistory{
			Status:     hist.History[i].Status,
			TransferID: hist.History[i].TXID,
			Timestamp:  hist.History[i].Timestamp.Time(),
			Currency:   hist.History[i].Currency,
			Amount:     hist.History[i].Amount,
			BankFrom:   hist.History[i].Provider,
		})
	}
	return resp, nil
}

// GetWithdrawalsHistory returns previous withdrawals data
func (e *Exchange) GetWithdrawalsHistory(ctx context.Context, _ currency.Code, _ asset.Item) ([]exchange.WithdrawalHistory, error) {
	hist, err := e.GetWalletHistory(ctx, 0)
	if err != nil {
		return nil, err
	}
	resp := make([]exchange.WithdrawalHistory, 0, len(hist.History))
	for i := range hist.History {
		if hist.History[i].Type != "withdrawal" {
			continue
		}
		resp = append(resp, exchange.WithdrawalHistory{
			Status:     hist.History[i].Status,
			TransferID: hist.History[i].TXID,
			Timestamp:  hist.History[i].Timestamp.Time(),
			Currency:   hist.History[i].Currency,
			Amount:     hist.History[i].Amount,
			CryptoTxID: hist.History[i].TXID,
		})
	}
	return resp, nil
}

// GetRecentTrades returns the most recent trades for a currency and asset
func (e *Exchange) GetRecentTrades(ctx context.Context, p currency.Pair, assetType asset.Item) ([]trade.Data, error) {
	var err error
	p, err = e.FormatExchangeCurrency(p, assetType)
	if err != nil {
		return nil, err
	}
	var tradeData map[string][]Trades
	tradeData, err = e.GetTrades(ctx, p.String())
	if err != nil {
		return nil, err
	}

	mapData := tradeData[p.String()]
	resp := make([]trade.Data, len(mapData))
	for i := range mapData {
		var side order.Side
		side, err = order.StringToOrderSide(mapData[i].Type)
		if err != nil {
			return nil, err
		}
		resp[i] = trade.Data{
			Exchange:     e.Name,
			TID:          strconv.FormatInt(mapData[i].TradeID, 10),
			CurrencyPair: p,
			AssetType:    assetType,
			Side:         side,
			Price:        mapData[i].Price,
			Amount:       mapData[i].Quantity,
			Timestamp:    mapData[i].Date.Time(),
		}
	}

	err = e.AddTradesToBuffer(resp...)
	if err != nil {
		return nil, err
	}

	sort.Sort(trade.ByDate(resp))
	return resp, nil
}

// GetHistoricTrades returns historic trade data within the timeframe provided
func (e *Exchange) GetHistoricTrades(_ context.Context, _ currency.Pair, _ asset.Item, _, _ time.Time) ([]trade.Data, error) {
	return nil, common.ErrFunctionNotSupported
}

// SubmitOrder submits a new order
func (e *Exchange) SubmitOrder(ctx context.Context, s *order.Submit) (*order.SubmitResponse, error) {
	if err := s.Validate(e.GetTradingRequirements()); err != nil {
		return nil, err
	}

	var orderType string
	switch s.Type {
	case order.Limit:
		return nil, fmt.Errorf("%w %v", order.ErrUnsupportedOrderType, s.Type)
	case order.Market:
		if s.Side.IsShort() {
			orderType = "market_sell"
		} else {
			orderType = "market_buy"
		}
	}

	fPair, err := e.FormatExchangeCurrency(s.Pair, s.AssetType)
	if err != nil {
		return nil, err
	}

	response, err := e.CreateOrder(ctx, fPair.String(), orderType, s.Price, s.Amount)
	if err != nil {
		return nil, err
	}

	return s.DeriveSubmitResponse(strconv.FormatInt(response, 10))
}

// ModifyOrder will allow of changing orderbook placement and limit to
// market conversion
func (e *Exchange) ModifyOrder(_ context.Context, _ *order.Modify) (*order.ModifyResponse, error) {
	return nil, common.ErrFunctionNotSupported
}

// CancelOrder cancels an order by its corresponding ID number
func (e *Exchange) CancelOrder(ctx context.Context, o *order.Cancel) error {
	if err := o.Validate(o.StandardCancel()); err != nil {
		return err
	}

	orderIDInt, err := strconv.ParseInt(o.OrderID, 10, 64)
	if err != nil {
		return err
	}

	return e.CancelExistingOrder(ctx, orderIDInt)
}

// CancelBatchOrders cancels an orders by their corresponding ID numbers
func (e *Exchange) CancelBatchOrders(_ context.Context, _ []order.Cancel) (*order.CancelBatchResponse, error) {
	return nil, common.ErrFunctionNotSupported
}

// GetServerTime returns the current exchange server time.
func (e *Exchange) GetServerTime(_ context.Context, _ asset.Item) (time.Time, error) {
	return time.Time{}, common.ErrFunctionNotSupported
}

// CancelAllOrders cancels all orders associated with a currency pair
func (e *Exchange) CancelAllOrders(ctx context.Context, _ *order.Cancel) (order.CancelAllResponse, error) {
	cancelAllOrdersResponse := order.CancelAllResponse{
		Status: make(map[string]string),
	}

	openOrders, err := e.GetOpenOrders(ctx)
	if err != nil {
		return cancelAllOrdersResponse, err
	}

	for i := range openOrders {
		err = e.CancelExistingOrder(ctx, openOrders[i].OrderID)
		if err != nil {
			cancelAllOrdersResponse.Status[strconv.FormatInt(openOrders[i].OrderID, 10)] = err.Error()
		}
	}

	return cancelAllOrdersResponse, nil
}

// GetOrderInfo returns order information based on order ID
func (e *Exchange) GetOrderInfo(_ context.Context, _ string, _ currency.Pair, _ asset.Item) (*order.Detail, error) {
	return nil, common.ErrFunctionNotSupported
}

// GetDepositAddress returns a deposit address for a specified currency
func (e *Exchange) GetDepositAddress(ctx context.Context, cryptocurrency currency.Code, _, chain string) (*deposit.Address, error) {
	fullAddr, err := e.GetCryptoDepositAddress(ctx)
	if err != nil {
		return nil, err
	}

	curr := cryptocurrency.Upper().String()
	if chain != "" && !strings.EqualFold(chain, curr) {
		curr += strings.ToUpper(chain)
	}

	addr, ok := fullAddr[curr]
	if !ok {
		chains, err := e.GetAvailableTransferChains(ctx, cryptocurrency)
		if err != nil {
			return nil, err
		}

		if len(chains) > 1 {
			// rather than assume, return an error
			return nil, fmt.Errorf("currency %s has %v chains available, one must be specified", cryptocurrency, chains)
		}
		return nil, fmt.Errorf("deposit address for %s could not be found, please generate via the exmo website", cryptocurrency.String())
	}

	var tag string
	if strings.Contains(addr, ",") {
		split := strings.Split(addr, ",")
		addr, tag = split[0], split[1]
	}

	return &deposit.Address{
		Address: addr,
		Tag:     tag,
		Chain:   chain,
	}, nil
}

// WithdrawCryptocurrencyFunds returns a withdrawal ID when a withdrawal is
// submitted
func (e *Exchange) WithdrawCryptocurrencyFunds(ctx context.Context, withdrawRequest *withdraw.Request) (*withdraw.ExchangeResponse, error) {
	if err := withdrawRequest.Validate(); err != nil {
		return nil, err
	}
	resp, err := e.WithdrawCryptocurrency(ctx,
		withdrawRequest.Currency.String(),
		withdrawRequest.Crypto.Address,
		withdrawRequest.Crypto.AddressTag,
		withdrawRequest.Crypto.Chain,
		withdrawRequest.Amount)

	return &withdraw.ExchangeResponse{
		ID: strconv.FormatInt(resp, 10),
	}, err
}

// WithdrawFiatFunds returns a withdrawal ID when a
// withdrawal is submitted
func (e *Exchange) WithdrawFiatFunds(_ context.Context, _ *withdraw.Request) (*withdraw.ExchangeResponse, error) {
	return nil, common.ErrFunctionNotSupported
}

// WithdrawFiatFundsToInternationalBank returns a withdrawal ID when a
// withdrawal is submitted
func (e *Exchange) WithdrawFiatFundsToInternationalBank(_ context.Context, _ *withdraw.Request) (*withdraw.ExchangeResponse, error) {
	return nil, common.ErrFunctionNotSupported
}

// GetFeeByType returns an estimate of fee based on type of transaction
func (e *Exchange) GetFeeByType(ctx context.Context, feeBuilder *exchange.FeeBuilder) (float64, error) {
	if feeBuilder == nil {
		return 0, fmt.Errorf("%T %w", feeBuilder, common.ErrNilPointer)
	}
	if !e.AreCredentialsValid(ctx) && // Todo check connection status
		feeBuilder.FeeType == exchange.CryptocurrencyTradeFee {
		feeBuilder.FeeType = exchange.OfflineTradeFee
	}
	return e.GetFee(feeBuilder)
}

// GetActiveOrders retrieves any orders that are active/open
func (e *Exchange) GetActiveOrders(ctx context.Context, req *order.MultiOrderRequest) (order.FilteredOrders, error) {
	err := req.Validate()
	if err != nil {
		return nil, err
	}

	resp, err := e.GetOpenOrders(ctx)
	if err != nil {
		return nil, err
	}

	orders := make([]order.Detail, 0, len(resp))
	for i := range resp {
		symbol, err := currency.NewPairDelimiter(resp[i].Pair, "_")
		if err != nil {
			return nil, err
		}
		side, err := order.StringToOrderSide(resp[i].Type)
		if err != nil {
			return nil, err
		}
		orders = append(orders, order.Detail{
			OrderID:  strconv.FormatInt(resp[i].OrderID, 10),
			Amount:   resp[i].Quantity,
			Date:     resp[i].Created.Time(),
			Price:    resp[i].Price,
			Side:     side,
			Exchange: e.Name,
			Pair:     symbol,
		})
	}
	return req.Filter(e.Name, orders), nil
}

// GetOrderHistory retrieves account order information
// Can Limit response to specific order status
func (e *Exchange) GetOrderHistory(ctx context.Context, req *order.MultiOrderRequest) (order.FilteredOrders, error) {
	err := req.Validate()
	if err != nil {
		return nil, err
	}

	if len(req.Pairs) == 0 {
		return nil, errors.New("currency must be supplied")
	}

	var allTrades []UserTrades
	for i := range req.Pairs {
		fPair, err := e.FormatExchangeCurrency(req.Pairs[i], asset.Spot)
		if err != nil {
			return nil, err
		}

		resp, err := e.GetUserTrades(ctx, fPair.String(), "", "10000")
		if err != nil {
			return nil, err
		}
		for j := range resp {
			allTrades = append(allTrades, resp[j]...)
		}
	}

	orders := make([]order.Detail, len(allTrades))
	for i := range allTrades {
		pair, err := currency.NewPairDelimiter(allTrades[i].Pair, "_")
		if err != nil {
			return nil, err
		}
		side, err := order.StringToOrderSide(allTrades[i].Type)
		if err != nil {
			return nil, err
		}
		detail := order.Detail{
			OrderID:        strconv.FormatInt(allTrades[i].TradeID, 10),
			Amount:         allTrades[i].Quantity,
			ExecutedAmount: allTrades[i].Quantity,
			Cost:           allTrades[i].Amount,
			CostAsset:      pair.Quote,
			Date:           allTrades[i].Date.Time(),
			Price:          allTrades[i].Price,
			Side:           side,
			Exchange:       e.Name,
			Pair:           pair,
		}
		detail.InferCostsAndTimes()
		orders[i] = detail
	}
	return req.Filter(e.Name, orders), nil
}

// ValidateAPICredentials validates current credentials used for wrapper
// functionality
func (e *Exchange) ValidateAPICredentials(ctx context.Context, assetType asset.Item) error {
	_, err := e.UpdateAccountInfo(ctx, assetType)
	return e.CheckTransientError(err)
}

// GetHistoricCandles returns candles between a time period for a set time interval
func (e *Exchange) GetHistoricCandles(_ context.Context, _ currency.Pair, _ asset.Item, _ kline.Interval, _, _ time.Time) (*kline.Item, error) {
	return nil, common.ErrFunctionNotSupported
}

// GetHistoricCandlesExtended returns candles between a time period for a set time interval
func (e *Exchange) GetHistoricCandlesExtended(_ context.Context, _ currency.Pair, _ asset.Item, _ kline.Interval, _, _ time.Time) (*kline.Item, error) {
	return nil, common.ErrFunctionNotSupported
}

// GetAvailableTransferChains returns the available transfer blockchains for the specific cryptocurrency
func (e *Exchange) GetAvailableTransferChains(ctx context.Context, cryptocurrency currency.Code) ([]string, error) {
	chains, err := e.GetCryptoPaymentProvidersList(ctx)
	if err != nil {
		return nil, err
	}

	methods, ok := chains[cryptocurrency.Upper().String()]
	if !ok {
		return nil, fmt.Errorf("%w no available chains for %v", currency.ErrCurrencyNotFound, cryptocurrency)
	}

	var availChains []string
	for x := range methods {
		if methods[x].Type == "deposit" && methods[x].Enabled {
			chain := methods[x].Name
			if strings.Contains(chain, "(") && strings.Contains(chain, ")") {
				chain = chain[strings.Index(chain, "(")+1 : strings.Index(chain, ")")]
			}
			availChains = append(availChains, chain)
		}
	}

	return availChains, nil
}

// GetFuturesContractDetails returns all contracts from the exchange by asset type
func (e *Exchange) GetFuturesContractDetails(context.Context, asset.Item) ([]futures.Contract, error) {
	return nil, common.ErrFunctionNotSupported
}

// GetLatestFundingRates returns the latest funding rates data
func (e *Exchange) GetLatestFundingRates(context.Context, *fundingrate.LatestRateRequest) ([]fundingrate.LatestRateResponse, error) {
	return nil, common.ErrFunctionNotSupported
}

// UpdateOrderExecutionLimits updates order execution limits
func (e *Exchange) UpdateOrderExecutionLimits(_ context.Context, _ asset.Item) error {
	return common.ErrNotYetImplemented
}

// GetCurrencyTradeURL returns the URL to the exchange's trade page for the given asset and currency pair
func (e *Exchange) GetCurrencyTradeURL(_ context.Context, a asset.Item, cp currency.Pair) (string, error) {
	_, err := e.CurrencyPairs.IsPairEnabled(cp, a)
	if err != nil {
		return "", err
	}
	cp.Delimiter = currency.UnderscoreDelimiter
	return tradeBaseURL + cp.Upper().String() + "/", nil
}<|MERGE_RESOLUTION|>--- conflicted
+++ resolved
@@ -271,13 +271,7 @@
 
 // UpdateAccountInfo retrieves balances for all enabled currencies for the
 // Exmo exchange
-<<<<<<< HEAD
 func (e *Exchange) UpdateAccountInfo(ctx context.Context, assetType asset.Item) (account.Holdings, error) {
-	var response account.Holdings
-	response.Exchange = e.Name
-=======
-func (e *EXMO) UpdateAccountInfo(ctx context.Context, assetType asset.Item) (account.Holdings, error) {
->>>>>>> 78b2bd42
 	result, err := e.GetUserInfo(ctx)
 	if err != nil {
 		return account.Holdings{}, err
