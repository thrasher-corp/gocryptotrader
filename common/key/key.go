--- conflicted
+++ resolved
@@ -15,7 +15,6 @@
 	Asset    asset.Item
 }
 
-<<<<<<< HEAD
 // NewExchangePairAssetKey is a helper to reduce the amount of code needed to create a key
 func NewExchangePairAssetKey(exch string, a asset.Item, cp currency.Pair) ExchangePairAsset {
 	return ExchangePairAsset{
@@ -23,31 +22,6 @@
 		Base:     cp.Base.Item,
 		Quote:    cp.Quote.Item,
 		Asset:    a,
-=======
-// ExchangeAsset is a unique map key signature for exchange and asset
-type ExchangeAsset struct {
-	Exchange string
-	Asset    asset.Item
-}
-
-// PairAsset is a unique map key signature for currency pair and asset
-type PairAsset struct {
-	Base  *currency.Item
-	Quote *currency.Item
-	Asset asset.Item
-}
-
-// SubAccountAsset is a unique map key signature for subaccount and asset
-type SubAccountAsset struct {
-	SubAccount string
-	Asset      asset.Item
-}
-
-// Pair combines the base and quote into a pair
-func (k *PairAsset) Pair() currency.Pair {
-	if k == nil || (k.Base == nil && k.Quote == nil) {
-		return currency.EMPTYPAIR
->>>>>>> 676b2e03
 	}
 }
 
@@ -98,17 +72,18 @@
 	Asset asset.Item
 }
 
-// SubAccountCurrencyAsset is a unique map key signature for subaccount, currency code and asset
-type SubAccountCurrencyAsset struct {
-	SubAccount string
-	Currency   *currency.Item
-	Asset      asset.Item
-}
 
 // Pair combines the base and quote into a pair
 func (k *PairAsset) Pair() currency.Pair {
 	if k == nil || (k.Base == nil && k.Quote == nil) {
 		return currency.EMPTYPAIR
 	}
-	return currency.NewPair(k.Base.Currency(), k.Quote.Currency())
-}+}
+
+
+// SubAccountAsset is a unique map key signature for subaccount and asset
+type SubAccountAsset struct {
+	SubAccount string
+	Asset      asset.Item
+}
+
