package common

import (
	"errors"
	"fmt"
	"net/http"
	"net/url"
	"os"
	"os/user"
	"path/filepath"
	"runtime"
	"strconv"
	"strings"
	"testing"
	"time"

	"github.com/stretchr/testify/assert"
	"github.com/stretchr/testify/require"
	"github.com/thrasher-corp/gocryptotrader/common/file"
)

func TestSendHTTPRequest(t *testing.T) {
	// t.Parallel() not used to maintain code coverage for assigning the default
	// HTTPClient.
	methodPost := "pOst"
	methodGet := "GeT"
	methodDelete := "dEleTe"
	methodGarbage := "ding"

	headers := make(map[string]string)
	headers["Content-Type"] = "application/x-www-form-urlencoded"

	_, err := SendHTTPRequest(t.Context(),
		methodGarbage, "https://www.google.com", headers,
		strings.NewReader(""), true,
	)
	if err == nil {
		t.Error("Expected error 'invalid HTTP method specified'")
	}
	_, err = SendHTTPRequest(t.Context(),
		methodPost, "https://www.google.com", headers,
		strings.NewReader(""), true,
	)
	if err != nil {
		t.Error(err)
	}
	_, err = SendHTTPRequest(t.Context(),
		methodGet, "https://www.google.com", headers,
		strings.NewReader(""), true,
	)
	if err != nil {
		t.Error(err)
	}

	err = SetHTTPUserAgent("GCTbot/1337.69 (+http://www.lol.com/)")
	require.NoError(t, err)

	_, err = SendHTTPRequest(t.Context(),
		methodDelete, "https://www.google.com", headers,
		strings.NewReader(""), true,
	)
	if err != nil {
		t.Error(err)
	}
	_, err = SendHTTPRequest(t.Context(),
		methodGet, ":missingprotocolscheme", headers,
		strings.NewReader(""), true,
	)
	if err == nil {
		t.Error("Common HTTPRequest accepted missing protocol")
	}
	_, err = SendHTTPRequest(t.Context(),
		methodGet, "test://unsupportedprotocolscheme", headers,
		strings.NewReader(""), true,
	)
	if err == nil {
		t.Error("Common HTTPRequest accepted invalid protocol")
	}
}

func TestSetHTTPClientWithTimeout(t *testing.T) {
	t.Parallel()
	err := SetHTTPClientWithTimeout(-0)
	require.ErrorIs(t, err, errCannotSetInvalidTimeout)

	err = SetHTTPClientWithTimeout(time.Second * 15)
	require.NoError(t, err)
}

func TestSetHTTPUserAgent(t *testing.T) {
	t.Parallel()
	err := SetHTTPUserAgent("")
	require.ErrorIs(t, err, errUserAgentInvalid)

	err = SetHTTPUserAgent("testy test")
	require.NoError(t, err)
}

func TestSetHTTPClient(t *testing.T) {
	t.Parallel()
	err := SetHTTPClient(nil)
	require.ErrorIs(t, err, errHTTPClientInvalid)

	err = SetHTTPClient(new(http.Client))
	require.NoError(t, err)
}

func TestIsEnabled(t *testing.T) {
	t.Parallel()
	expected := "Enabled"
	actual := IsEnabled(true)
	if actual != expected {
		t.Errorf("Expected %s. Actual %s", expected, actual)
	}

	expected = "Disabled"
	actual = IsEnabled(false)
	if actual != expected {
		t.Errorf("Expected %s. Actual %s", expected, actual)
	}
}

func TestIsValidCryptoAddress(t *testing.T) {
	t.Parallel()

	tests := []struct {
		name, addr, code string
		err              error
	}{
		{"Valid BTC legacy", "1Mz7153HMuxXTuR2R1t78mGSdzaAtNbBWX", "bTC", nil},
		{"Valid BTC bech32", "bc1qw508d6qejxtdg4y5r3zarvaly0c5xw7kv8f3t4", "bTC", nil},
		{"Invalid BTC (too long)", "an84characterslonghumanreadablepartthatcontainsthenumber1andtheexcludedcharactersbio1569pvx", "bTC", ErrAddressIsEmptyOrInvalid},
		{"Valid BTC bech32 (longer)", "bc1qc7slrfxkknqcq2jevvvkdgvrt8080852dfjewde450xdlk4ugp7szw5tk9", "bTC", nil},
		{"Invalid BTC (starts with 0)", "0Mz7153HMuxXTuR2R1t78mGSdzaAtNbBWX", "bTC", ErrAddressIsEmptyOrInvalid},
		{"Invalid LTC (BTC address)", "1Mz7153HMuxXTuR2R1t78mGSdzaAtNbBWX", "lTc", ErrAddressIsEmptyOrInvalid},
		{"Valid LTC", "3CDJNfdWX8m2NwuGUV3nhXHXEeLygMXoAj", "lTc", nil},
		{"Invalid LTC (starts with N)", "NCDJNfdWX8m2NwuGUV3nhXHXEeLygMXoAj", "lTc", ErrAddressIsEmptyOrInvalid},
		{"Valid ETH", "0xb794f5ea0ba39494ce839613fffba74279579268", "eth", nil},
		{"Invalid ETH (starts with xx)", "xxb794f5ea0ba39494ce839613fffba74279579268", "eth", ErrAddressIsEmptyOrInvalid},
		{"Unsupported crypto", "xxb794f5ea0ba39494ce839613fffba74279579268", "wif", ErrUnsupportedCryptocurrency},
		{"Empty address", "", "btc", ErrAddressIsEmptyOrInvalid},
	}

	for _, tc := range tests {
		t.Run(tc.name, func(t *testing.T) {
			t.Parallel()
			require.ErrorIs(t, IsValidCryptoAddress(tc.addr, tc.code), tc.err)
		})
	}
}

func TestSliceDifference(t *testing.T) {
	t.Parallel()

	assert.ElementsMatch(t, []string{"world", "go"}, SliceDifference([]string{"hello", "world"}, []string{"hello", "go"}))
	assert.ElementsMatch(t, []int64{1, 2, 5, 6}, SliceDifference([]int64{1, 2, 3, 4}, []int64{3, 4, 5, 6}))
	assert.ElementsMatch(t, []float64{1.1, 4.4}, SliceDifference([]float64{1.1, 2.2, 3.3}, []float64{2.2, 3.3, 4.4}))
	type mixedType struct {
		A string
		B int
	}
	assert.ElementsMatch(t, []mixedType{{"A", 1}, {"D", 4}}, SliceDifference([]mixedType{{"A", 1}, {"B", 2}, {"C", 3}}, []mixedType{{"B", 2}, {"C", 3}, {"D", 4}}))
	assert.ElementsMatch(t, []int{1, 2, 3}, SliceDifference([]int{}, []int{1, 2, 3}))
	assert.ElementsMatch(t, []int{1, 2, 3}, SliceDifference([]int{1, 2, 3}, []int{}))
	assert.Empty(t, SliceDifference([]int{}, []int{}))
}

func TestStringSliceContains(t *testing.T) {
	t.Parallel()
	originalHaystack := []string{"hello", "world", "USDT", "Contains", "string"}
	assert.True(t, StringSliceContains(originalHaystack, "USD"), "Should contain 'USD'")
	assert.False(t, StringSliceContains(originalHaystack, "thing"), "Should not contain 'thing'")
}

func TestStringSliceCompareInsensitive(t *testing.T) {
	t.Parallel()
	originalHaystack := []string{"hello", "WoRld", "USDT", "Contains", "string"}
	assert.False(t, StringSliceCompareInsensitive(originalHaystack, "USD"), "Should not contain 'USD'")
	assert.True(t, StringSliceCompareInsensitive(originalHaystack, "WORLD"), "Should find 'WoRld'")
}

func TestStringSliceContainsInsensitive(t *testing.T) {
	t.Parallel()
	originalHaystack := []string{"bLa", "BrO", "sUp"}
	assert.True(t, StringSliceContainsInsensitive(originalHaystack, "Bla"), "Should contain 'Bla'")
	assert.False(t, StringSliceContainsInsensitive(originalHaystack, "ning"), "Should not contain 'ning'")
}

func TestYesOrNo(t *testing.T) {
	t.Parallel()
	if !YesOrNo("y") {
		t.Error("Common YesOrNo Error.")
	}
	if !YesOrNo("yes") {
		t.Error("Common YesOrNo Error.")
	}
	if YesOrNo("ding") {
		t.Error("Common YesOrNo Error.")
	}
}

func TestEncodeURLValues(t *testing.T) {
	t.Parallel()
	urlstring := "https://www.test.com"
	expectedOutput := `https://www.test.com?env=TEST%2FDATABASE&format=json`
	values := url.Values{}
	values.Set("format", "json")
	values.Set("env", "TEST/DATABASE")

	output := EncodeURLValues(urlstring, values)
	if output != expectedOutput {
		t.Error("common EncodeURLValues error")
	}
}

func TestExtractHostOrDefault(t *testing.T) {
	t.Parallel()

	assert.Equal(t, "localhost", ExtractHostOrDefault("localhost:1337"))
	assert.Equal(t, "localhost", ExtractHostOrDefault(":1337"))
	assert.Equal(t, "192.168.1.100", ExtractHostOrDefault("192.168.1.100:1337"))
}

func TestExtractPortOrDefault(t *testing.T) {
	t.Parallel()

	assert.Equal(t, 1337, ExtractPortOrDefault("localhost:1337"))
	assert.Equal(t, 80, ExtractPortOrDefault("localhost"))
}

func TestGetURIPath(t *testing.T) {
	t.Parallel()
	// mapping of input vs expected result
	testTable := map[string]string{
		"https://api.pro.coinbase.com/accounts":         "/accounts",
		"https://api.pro.coinbase.com/accounts?a=1&b=2": "/accounts?a=1&b=2",
		"http://www.google.com/accounts?!@#$%;^^":       "",
	}
	for testInput, expectedOutput := range testTable {
		assert.Equal(t, expectedOutput, GetURIPath(testInput))
	}
}

func TestGetExecutablePath(t *testing.T) {
	t.Parallel()
	if _, err := GetExecutablePath(); err != nil {
		t.Errorf("Common GetExecutablePath. Error: %s", err)
	}
}

func TestGetDefaultDataDir(t *testing.T) {
	switch runtime.GOOS {
	case "windows":
		dir, ok := os.LookupEnv("APPDATA")
		if !ok {
			t.Fatal("APPDATA is not set")
		}
		dir = filepath.Join(dir, "GoCryptoTrader")
		actualOutput := GetDefaultDataDir(runtime.GOOS)
		if actualOutput != dir {
			t.Fatalf("Unexpected result. Got: %v Expected: %v", actualOutput, dir)
		}
	default:
		var dir string
		usr, err := user.Current()
		if err == nil {
			dir = usr.HomeDir
		} else {
			var err error
			dir, err = os.UserHomeDir()
			if err != nil {
				dir = "."
			}
		}
		dir = filepath.Join(dir, ".gocryptotrader")
		actualOutput := GetDefaultDataDir(runtime.GOOS)
		if actualOutput != dir {
			t.Fatalf("Unexpected result. Got: %v Expected: %v", actualOutput, dir)
		}
	}
}

func TestCreateDir(t *testing.T) {
	switch runtime.GOOS {
	case "windows":
		// test for looking up an invalid directory
		err := CreateDir("")
		if err == nil {
			t.Fatal("expected err due to invalid path, but got nil")
		}

		// test for a directory that exists
		dir, ok := os.LookupEnv("TEMP")
		if !ok {
			t.Fatal("LookupEnv failed. TEMP is not set")
		}
		err = CreateDir(dir)
		if err != nil {
			t.Fatalf("CreateDir failed. Err: %v", err)
		}

		// test for creating a directory
		dir, ok = os.LookupEnv("APPDATA")
		if !ok {
			t.Fatal("LookupEnv failed. APPDATA is not set")
		}
		dir = filepath.Join(dir, "GoCryptoTrader", "TestFileASDFG")
		err = CreateDir(dir)
		if err != nil {
			t.Fatalf("CreateDir failed. Err: %v", err)
		}
		err = os.Remove(dir)
		if err != nil {
			t.Fatalf("Failed to remove file. Err: %v", err)
		}
	default:
		err := CreateDir("")
		if err == nil {
			t.Fatal("expected err due to invalid path, but got nil")
		}

		dir := "/home"
		err = CreateDir(dir)
		if err != nil {
			t.Fatalf("CreateDir failed. Err: %v", err)
		}
		var ok bool
		dir, ok = os.LookupEnv("HOME")
		if !ok {
			t.Fatal("LookupEnv of HOME failed")
		}
		dir = filepath.Join(dir, ".gocryptotrader", "TestFileASFG")
		err = CreateDir(dir)
		if err != nil {
			t.Errorf("CreateDir failed. Err: %s", err)
		}
		err = os.Remove(dir)
		if err != nil {
			t.Fatalf("Failed to remove file. Err: %v", err)
		}
	}
}

func TestChangePermission(t *testing.T) {
	t.Parallel()
	testDir := filepath.Join(os.TempDir(), "TestFileASDFGHJ")
	switch runtime.GOOS {
	case "windows":
		err := ChangePermission("*")
		if err == nil {
			t.Fatal("expected an error on non-existent path")
		}
		err = os.Mkdir(testDir, 0o777)
		if err != nil {
			t.Fatalf("Mkdir failed. Err: %v", err)
		}
		err = ChangePermission(testDir)
		if err != nil {
			t.Fatalf("ChangePerm was unsuccessful. Err: %v", err)
		}
		_, err = os.Stat(testDir)
		if err != nil {
			t.Fatalf("os.Stat failed. Err: %v", err)
		}
		err = os.Remove(testDir)
		if err != nil {
			t.Fatalf("os.Remove failed. Err: %v", err)
		}
	default:
		err := ChangePermission("")
		if err == nil {
			t.Fatal("expected an error on non-existent path")
		}
		err = os.Mkdir(testDir, 0o777)
		if err != nil {
			t.Fatalf("Mkdir failed. Err: %v", err)
		}
		err = ChangePermission(testDir)
		if err != nil {
			t.Fatalf("ChangePerm was unsuccessful. Err: %v", err)
		}
		var a os.FileInfo
		a, err = os.Stat(testDir)
		if err != nil {
			t.Fatalf("os.Stat failed. Err: %v", err)
		}
		if a.Mode().Perm() != file.DefaultPermissionOctal {
			t.Fatalf("expected file permissions differ. expecting file.DefaultPermissionOctal got %#o", a.Mode().Perm())
		}
		err = os.Remove(testDir)
		if err != nil {
			t.Fatalf("os.Remove failed. Err: %v", err)
		}
	}
}

func TestAddPaddingOnUpperCase(t *testing.T) {
	t.Parallel()

	testCases := []struct {
		Supplied string
		Expected string
	}{
		{
			// empty
		},
		{
			Supplied: "ExpectedHTTPRainbow",
			Expected: "Expected HTTP Rainbow",
		},
		{
			Supplied: "SmellyCatSmellsBad",
			Expected: "Smelly Cat Smells Bad",
		},
		{
			Supplied: "Gronk",
			Expected: "Gronk",
		},
	}

	for x := range testCases {
		if received := AddPaddingOnUpperCase(testCases[x].Supplied); received != testCases[x].Expected {
			t.Fatalf("received '%v' but expected '%v'", received, testCases[x].Expected)
		}
	}
}

func TestErrors(t *testing.T) {
	t.Parallel()

	e1 := errors.New("inconsistent gravity")
	e2 := errors.New("barely marginal interest in your story")
	e3 := errors.New("error making dinner")
	e4 := errors.New("inconsistent gravy")
	e5 := errors.New("add vodka")

	// Nil tests
	assert.NoError(t, AppendError(nil, nil), "Append nil to nil should nil")
	assert.Same(t, AppendError(e1, nil), e1, "Append nil to e1 should e1")
	assert.Same(t, AppendError(nil, e2), e2, "Append e2 to nil should e2")

	// Vanila error tests
	err := AppendError(AppendError(AppendError(nil, e1), e2), e1)
	assert.ErrorContains(t, err, "inconsistent gravity, barely marginal interest in your story, inconsistent gravity", "Should format consistently")
	assert.ErrorIs(t, err, e1, "Should have inconsistent gravity")
	assert.ErrorIs(t, err, e2, "Should be bored by your witty tales")

	err = ExcludeError(err, e2)
	assert.ErrorIs(t, err, e1, "Should still be bored")
	assert.NotErrorIs(t, err, e2, "Should not be an e2")
	me, ok := err.(*multiError)
	if assert.True(t, ok, "Should be a multiError") {
		assert.Len(t, me.errs, 2, "Should only have 2 errors")
	}
	err = ExcludeError(err, e1)
	assert.NoError(t, err, "Error should be empty")
	err = ExcludeError(err, e1)
	assert.NoError(t, err, "Excluding a nil error should be okay")

	// Wrapped error tests
	err = fmt.Errorf("%w: %w", e3, fmt.Errorf("%w: %w", e4, e5))
	assert.ErrorIs(t, ExcludeError(err, e4), e3, "Excluding e4 should retain e3")
	assert.ErrorIs(t, ExcludeError(err, e4), e5, "Excluding e4 should retain the vanilla co-wrapped e5")
	assert.NotErrorIs(t, ExcludeError(err, e4), e4, "e4 should be excluded")
	assert.ErrorIs(t, ExcludeError(err, e5), e3, "Excluding e5 should retain e3")
	assert.ErrorIs(t, ExcludeError(err, e5), e4, "Excluding e5 should retain the vanilla co-wrapped e4")
	assert.NotErrorIs(t, ExcludeError(err, e5), e5, "e5 should be excluded")

	// Hybrid tests
	err = AppendError(fmt.Errorf("%w: %w", e4, e5), e3)
	assert.ErrorIs(t, ExcludeError(err, e4), e3, "Excluding e4 should retain e3")
	assert.ErrorIs(t, ExcludeError(err, e4), e5, "Excluding e4 should retain the vanilla co-wrapped e5")
	assert.NotErrorIs(t, ExcludeError(err, e4), e4, "e4 should be excluded")
	assert.ErrorIs(t, ExcludeError(err, e5), e3, "Excluding e5 should retain e3")
	assert.ErrorIs(t, ExcludeError(err, e5), e4, "Excluding e5 should retain the vanilla co-wrapped e4")
	assert.NotErrorIs(t, ExcludeError(err, e5), e5, "e4 should be excluded")

	// Formatting retention
	err = AppendError(e1, fmt.Errorf("%w: Run out of %q: %w", e3, "sausages", e5))
	assert.ErrorIs(t, err, e1, "Should be an e1")
	assert.ErrorIs(t, err, e3, "Should be an e3")
	assert.ErrorIs(t, err, e5, "Should be an e5")
	assert.ErrorContains(t, err, "sausages", "Should know about secret sausages")
}

func TestParseStartEndDate(t *testing.T) {
	t.Parallel()
	pt := time.Date(1999, 1, 1, 0, 0, 0, 0, time.Local)
	ft := time.Date(2222, 1, 1, 0, 0, 0, 0, time.Local)
	et := time.Date(2020, 1, 1, 1, 0, 0, 0, time.Local)
	nt := time.Time{}

	err := StartEndTimeCheck(nt, nt)
	assert.ErrorIs(t, err, ErrDateUnset)

	err = StartEndTimeCheck(et, nt)
	assert.ErrorIs(t, err, ErrDateUnset)

	err = StartEndTimeCheck(et, zeroValueUnix)
	assert.ErrorIs(t, err, ErrDateUnset)

	err = StartEndTimeCheck(zeroValueUnix, et)
	assert.ErrorIs(t, err, ErrDateUnset)

	err = StartEndTimeCheck(et, et)
	assert.ErrorIs(t, err, ErrStartEqualsEnd)

	err = StartEndTimeCheck(et, pt)
	assert.ErrorIs(t, err, ErrStartAfterEnd)

	err = StartEndTimeCheck(ft, ft.Add(time.Hour))
	assert.ErrorIs(t, err, ErrStartAfterTimeNow)

	err = StartEndTimeCheck(pt, et)
	assert.NoError(t, err)
}

func TestGetAssertError(t *testing.T) {
	err := GetTypeAssertError("*[]string", float64(0))
	if err.Error() != "type assert failure from float64 to *[]string" {
		t.Fatal(err)
	}

	err = GetTypeAssertError("<nil>", nil)
	if err.Error() != "type assert failure from <nil> to <nil>" {
		t.Fatal(err)
	}

	err = GetTypeAssertError("bruh", struct{}{})
	require.ErrorIs(t, err, ErrTypeAssertFailure)

	err = GetTypeAssertError("string", struct{}{})
	if err.Error() != "type assert failure from struct {} to string" {
		t.Errorf("unexpected error message: %v", err)
	}

	err = GetTypeAssertError("string", struct{}{}, "bidSize")
	if err.Error() != "type assert failure from struct {} to string for: bidSize" {
		t.Errorf("unexpected error message: %v", err)
	}
}

func TestMatchesEmailPattern(t *testing.T) {
	success := MatchesEmailPattern("someone semail")
	if success {
		t.Error("MatchesEmailPattern() unexpected test validation result")
	}
	success = MatchesEmailPattern("someone esemail@gmail")
	if success {
		t.Error("MatchesEmailPattern() unexpected test validation result")
	}
	success = MatchesEmailPattern("123@gmail")
	if !success {
		t.Error("MatchesEmailPattern() unexpected test validation result")
	}
	success = MatchesEmailPattern("someonesemail@email.com")
	if !success {
		t.Error("MatchesEmailPattern() unexpected test validation result")
	}
}

func TestGenerateRandomString(t *testing.T) {
	t.Parallel()
	sample, err := GenerateRandomString(5, NumberCharacters)
	if err != nil {
		t.Errorf("GenerateRandomString()  %v", err)
	}
	value, err := strconv.Atoi(sample)
	if len(sample) != 5 || err != nil || value < 0 {
		t.Error("GenerateRandomString() unexpected test validation result")
	}
	sample, err = GenerateRandomString(5)
	if err != nil {
		t.Errorf("GenerateRandomString()  %v", err)
	}
	values, err := strconv.ParseInt(sample, 10, 64)
	if len(sample) != 5 || err != nil || values < 0 {
		t.Error("GenerateRandomString() unexpected test validation result")
	}
	_, err = GenerateRandomString(1, "")
	if err == nil {
		t.Errorf("GenerateRandomString() expecting %s, but found %v", "invalid characters, character must not be empty", err)
	}
	sample, err = GenerateRandomString(0, "")
	if err != nil && !strings.Contains(err.Error(), "invalid length") {
		t.Errorf("GenerateRandomString()  %v", err)
	}
	if sample != "" {
		t.Error("GenerateRandomString() unexpected test validation result")
	}
}

// TestErrorCollector exercises the error collector
func TestErrorCollector(t *testing.T) {
	e := CollectErrors(4)
	for i := range 4 {
		go func() {
			if i%2 == 0 {
				e.C <- errors.New("Collected error")
			} else {
				e.C <- nil
			}
			e.Wg.Done()
		}()
	}
	v := e.Collect()
	errs, ok := v.(*multiError)
	require.True(t, ok, "Must return a multiError")
	assert.Len(t, errs.Unwrap(), 2, "Should have 2 errors")
}

// TestBatch ensures the Batch function does not regress into common behavioural faults if implementation changes
func TestBatch(t *testing.T) {
	s := []int{1, 2, 3, 4, 5, 6, 7, 8, 9, 10}
	b := Batch(s, 3)
	require.Len(t, b, 4)
	assert.Len(t, b[0], 3)
	assert.Len(t, b[3], 1)

	b[0][0] = 42
	assert.Equal(t, 1, s[0], "Changing the batches should not change the source")

	require.NotPanics(t, func() { Batch(s, -1) }, "Must not panic on negative batch size")
	done := make(chan any, 1)
	go func() { done <- Batch(s, 0) }()
	require.Eventually(t, func() bool { return len(done) > 0 }, time.Second, time.Millisecond, "Batch 0 must not hang")

	for _, i := range []int{-1, 0, 50} {
		b = Batch(s, i)
		require.Lenf(t, b, 1, "A batch size of %v must produce a single batch", i)
		assert.Lenf(t, b[0], len(s), "A batch size of %v should produce a single batch", i)
	}
}

type A int

func (a A) String() string {
	return strconv.Itoa(int(a))
}

func TestSortStrings(t *testing.T) {
	assert.Equal(t, []A{1, 2, 5, 6}, SortStrings([]A{6, 2, 5, 1}))
}

func TestCounter(t *testing.T) {
	t.Parallel()
	c := Counter{}
	c.n.Store(-5)
<<<<<<< HEAD
	require.Equal(t, int64(1), c.IncrementAndGet())
=======
	require.Equal(t, int64(1), c.IncrementAndGet(), "Adding to a negative Counter must reset to zero and then increment")
>>>>>>> dcf596c7
	require.Equal(t, int64(2), c.IncrementAndGet())
}

// 683185328	         1.787 ns/op	       0 B/op	       0 allocs/op
func BenchmarkCounter(b *testing.B) {
	c := Counter{}
	for b.Loop() {
		c.IncrementAndGet()
	}
}

func TestNilGuard(t *testing.T) {
	t.Parallel()
	err := NilGuard((*int)(nil))
	assert.ErrorIs(t, err, ErrNilPointer)
	assert.ErrorContains(t, err, "*int")

	s := "normal input"
	err = NilGuard(&s, 2, &[]int{4, 5, 6}, []int{1, 2, 3}, new(A))
	assert.NoError(t, err)

	err = NilGuard(&s, nil, (*int)(nil))
	assert.ErrorIs(t, err, ErrNilPointer)
	assert.ErrorContains(t, err, "*int")
	var mErr *multiError
	require.ErrorAs(t, err, &mErr, "err must be a multiError")
	assert.Len(t, mErr.Unwrap(), 2, "Should get 2 errors back")

	assert.ErrorIs(t, NilGuard(nil), ErrNilPointer, "Unusual input of an untyped nil should still error correctly")

	err = NilGuard()
	require.NoError(t, err, "NilGuard with no arguments must not error")
}<|MERGE_RESOLUTION|>--- conflicted
+++ resolved
@@ -646,11 +646,7 @@
 	t.Parallel()
 	c := Counter{}
 	c.n.Store(-5)
-<<<<<<< HEAD
-	require.Equal(t, int64(1), c.IncrementAndGet())
-=======
 	require.Equal(t, int64(1), c.IncrementAndGet(), "Adding to a negative Counter must reset to zero and then increment")
->>>>>>> dcf596c7
 	require.Equal(t, int64(2), c.IncrementAndGet())
 }
 
