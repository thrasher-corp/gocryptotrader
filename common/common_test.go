--- conflicted
+++ resolved
@@ -830,21 +830,6 @@
 	assert.Len(t, errs.Unwrap(), 2, "Should have 2 errors")
 }
 
-<<<<<<< HEAD
-func TestCounter(t *testing.T) {
-	t.Parallel()
-	c := Counter(-5)
-	require.Equal(t, c.Get(), int64(1))
-	require.Equal(t, c.Get(), int64(2))
-}
-
-// 683185328	         1.787 ns/op	       0 B/op	       0 allocs/op
-func BenchmarkCounter(b *testing.B) {
-	c := Counter(0)
-	for i := 0; i < b.N; i++ {
-		c.Get()
-	}
-=======
 // TestBatch ensures the Batch function does not regress into common behavioural faults if implementation changes
 func TestBatch(t *testing.T) {
 	s := []int{1, 2, 3, 4, 5, 6, 7, 8, 9, 10}
@@ -876,5 +861,19 @@
 
 func TestSortStrings(t *testing.T) {
 	assert.Equal(t, []A{1, 2, 5, 6}, SortStrings([]A{6, 2, 5, 1}))
->>>>>>> d2f7c2e8
+}
+
+func TestCounter(t *testing.T) {
+	t.Parallel()
+	c := Counter(-5)
+	require.Equal(t, c.Get(), int64(1))
+	require.Equal(t, c.Get(), int64(2))
+}
+
+// 683185328	         1.787 ns/op	       0 B/op	       0 allocs/op
+func BenchmarkCounter(b *testing.B) {
+	c := Counter(0)
+	for i := 0; i < b.N; i++ {
+		c.Get()
+	}
 }