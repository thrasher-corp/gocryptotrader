package common

import (
	"context"
	"crypto/rand"
	"errors"
	"fmt"
	"io"
	"math/big"
	"net"
	"net/http"
	"net/url"
	"os"
	"os/user"
	"path/filepath"
	"regexp"
	"slices"
	"strconv"
	"strings"
	"sync"
	"sync/atomic"
	"time"
	"unicode"

	"github.com/thrasher-corp/gocryptotrader/common/file"
	"github.com/thrasher-corp/gocryptotrader/log"
)

const (
	// SimpleTimeFormatWithTimezone a common, but non-implemented time format in golang
	SimpleTimeFormatWithTimezone = time.DateTime + " MST"
	// GctExt is the extension for GCT Tengo script files
	GctExt         = ".gct"
	defaultTimeout = time.Second * 15
)

// Strings representing the full lower, upper case English character alphabet and base-10 numbers for generating a random string.
const (
	SmallLetters     = "abcdefghijklmnopqrstuvwxyz"
	CapitalLetters   = "ABCDEFGHIJKLMNOPQRSTUVWXYZ"
	NumberCharacters = "0123456789"
)

// emailRX represents email address matching pattern
var emailRX = regexp.MustCompile("^[a-zA-Z0-9.!#$%&'*+\\/=?^_`{|}~-]+@[a-zA-Z0-9](?:[a-zA-Z0-9-]{0,61}[a-zA-Z0-9])?(?:\\.[a-zA-Z0-9](?:[a-zA-Z0-9-]{0,61}[a-zA-Z0-9])?)*$")

// Vars for common.go operations
var (
	_HTTPClient    *http.Client
	_HTTPUserAgent string
	m              sync.RWMutex
	zeroValueUnix  = time.Unix(0, 0)
)

// Public common Errors
var (
<<<<<<< HEAD
	ErrNotYetImplemented      = errors.New("not yet implemented")
	ErrExchangeNameUnset      = errors.New("exchange name unset")
	ErrFunctionNotSupported   = errors.New("unsupported wrapper function")
	errInvalidCryptoCurrency  = errors.New("invalid crypto currency")
	ErrDateUnset              = errors.New("date unset")
	ErrStartAfterEnd          = errors.New("start date after end date")
	ErrStartEqualsEnd         = errors.New("start date equals end date")
	ErrStartAfterTimeNow      = errors.New("start date is after current time")
	ErrNilPointer             = errors.New("nil pointer")
	ErrEmptyParams            = errors.New("empty parameters")
	ErrCannotCalculateOffline = errors.New("cannot calculate offline, unsupported")
	ErrNoResponse             = errors.New("no response")
	ErrTypeAssertFailure      = errors.New("type assert failure")
	ErrNoResults              = errors.New("no results found")
	ErrUnknownError           = errors.New("unknown error")
	ErrGettingField           = errors.New("error getting field")
	ErrSettingField           = errors.New("error setting field")
	ErrParsingWSField         = errors.New("error parsing websocket field")
=======
	ErrNotYetImplemented         = errors.New("not yet implemented")
	ErrFunctionNotSupported      = errors.New("unsupported wrapper function")
	ErrAddressIsEmptyOrInvalid   = errors.New("address is empty or invalid")
	ErrUnsupportedCryptocurrency = errors.New("unsupported cryptocurrency") // TODO: Remove me, used because of an import cycle if we use the currency package
	ErrDateUnset                 = errors.New("date unset")
	ErrStartAfterEnd             = errors.New("start date after end date")
	ErrStartEqualsEnd            = errors.New("start date equals end date")
	ErrStartAfterTimeNow         = errors.New("start date is after current time")
	ErrNilPointer                = errors.New("nil pointer")
	ErrEmptyParams               = errors.New("empty parameters")
	ErrCannotCalculateOffline    = errors.New("cannot calculate offline, unsupported")
	ErrNoResponse                = errors.New("no response")
	ErrTypeAssertFailure         = errors.New("type assert failure")
	ErrNoResults                 = errors.New("no results found")
	ErrUnknownError              = errors.New("unknown error")
	ErrGettingField              = errors.New("error getting field")
	ErrSettingField              = errors.New("error setting field")
	ErrParsingWSField            = errors.New("error parsing websocket field")
>>>>>>> 956d38be
)

var (
	errCannotSetInvalidTimeout = errors.New("cannot set new HTTP client with timeout that is equal or less than 0")
	errUserAgentInvalid        = errors.New("cannot set invalid user agent")
	errHTTPClientInvalid       = errors.New("custom http client cannot be nil")
)

// MatchesEmailPattern ensures that the string is an email address by regexp check
func MatchesEmailPattern(value string) bool {
	if len(value) < 3 || len(value) > 254 {
		return false
	}
	return emailRX.MatchString(value)
}

// SetHTTPClientWithTimeout sets a new *http.Client with different timeout
// settings
func SetHTTPClientWithTimeout(t time.Duration) error {
	if t <= 0 {
		return errCannotSetInvalidTimeout
	}
	m.Lock()
	_HTTPClient = NewHTTPClientWithTimeout(t)
	m.Unlock()
	return nil
}

// SetHTTPUserAgent sets the user agent which will be used for all common HTTP
// requests.
func SetHTTPUserAgent(agent string) error {
	if agent == "" {
		return errUserAgentInvalid
	}
	m.Lock()
	_HTTPUserAgent = agent
	m.Unlock()
	return nil
}

// SetHTTPClient sets a custom HTTP client.
func SetHTTPClient(client *http.Client) error {
	if client == nil {
		return errHTTPClientInvalid
	}
	m.Lock()
	_HTTPClient = client
	m.Unlock()
	return nil
}

// NewHTTPClientWithTimeout initialises a new HTTP client and its underlying
// transport IdleConnTimeout with the specified timeout duration
func NewHTTPClientWithTimeout(t time.Duration) *http.Client {
	tr := &http.Transport{
		// Added IdleConnTimeout to reduce the time of idle connections which
		// could potentially slow macOS reconnection when there is a sudden
		// network disconnection/issue
		IdleConnTimeout: t,
		Proxy:           http.ProxyFromEnvironment,
	}
	h := &http.Client{
		Transport: tr,
		Timeout:   t,
	}
	return h
}

// SliceDifference returns the elements that are in slice1 or slice2 but not in both
func SliceDifference[T comparable](slice1, slice2 []T) []T {
	diff := make([]T, 0, len(slice1)+len(slice2))
	for x := range slice1 {
		if !slices.Contains(slice2, slice1[x]) {
			diff = append(diff, slice1[x])
			continue
		}
	}
	for x := range slice2 {
		if !slices.Contains(slice1, slice2[x]) {
			diff = append(diff, slice2[x])
		}
	}
	return slices.Clip(diff)
}

// StringSliceContains returns whether case sensitive needle is contained within haystack
func StringSliceContains(haystack []string, needle string) bool {
	return slices.ContainsFunc(haystack, func(s string) bool {
		return strings.Contains(s, needle)
	})
}

// StringSliceCompareInsensitive returns whether case insensitive needle exists within haystack
func StringSliceCompareInsensitive(haystack []string, needle string) bool {
	return slices.ContainsFunc(haystack, func(s string) bool {
		return strings.EqualFold(s, needle)
	})
}

// StringSliceContainsInsensitive returns whether case insensitive needle is contained within haystack
func StringSliceContainsInsensitive(haystack []string, needle string) bool {
	needleUpper := strings.ToUpper(needle)
	return slices.ContainsFunc(haystack, func(s string) bool {
		return strings.Contains(strings.ToUpper(s), needleUpper)
	})
}

// IsEnabled takes in a boolean param  and returns a string if it is enabled
// or disabled
func IsEnabled(isEnabled bool) string {
	if isEnabled {
		return "Enabled"
	}
	return "Disabled"
}

// IsValidCryptoAddress validates your cryptocurrency address string using the
// regexp package // Validation issues occurring because "3" is contained in
// litecoin and Bitcoin addresses - non-fatal
func IsValidCryptoAddress(address, crypto string) error {
	var matched bool
	var err error

	switch strings.ToLower(crypto) {
	case "btc":
		matched, err = regexp.MatchString("^(bc1|[13])[a-zA-HJ-NP-Z0-9]{25,90}$", address)
	case "ltc":
		matched, err = regexp.MatchString("^[L3M][a-km-zA-HJ-NP-Z1-9]{25,34}$", address)
	case "eth":
		matched, err = regexp.MatchString("^0x[a-km-z0-9]{40}$", address)
	default:
		return fmt.Errorf("%w: %q", ErrUnsupportedCryptocurrency, crypto)
	}

	if err != nil {
		return err
	}

	if !matched {
		return fmt.Errorf("%w: %q", ErrAddressIsEmptyOrInvalid, address)
	}

	return nil
}

// YesOrNo returns a boolean variable to check if input is "y" or "yes"
func YesOrNo(input string) bool {
	if strings.EqualFold(input, "y") || strings.EqualFold(input, "yes") {
		return true
	}
	return false
}

// SendHTTPRequest sends a request using the http package and returns the body
// contents
func SendHTTPRequest(ctx context.Context, method, urlPath string, headers map[string]string, body io.Reader, verbose bool) ([]byte, error) {
	method = strings.ToUpper(method)

	if method != http.MethodOptions && method != http.MethodGet &&
		method != http.MethodHead && method != http.MethodPost &&
		method != http.MethodPut && method != http.MethodDelete &&
		method != http.MethodTrace && method != http.MethodConnect {
		return nil, errors.New("invalid HTTP method specified")
	}

	req, err := http.NewRequestWithContext(ctx, method, urlPath, body)
	if err != nil {
		return nil, err
	}

	for k, v := range headers {
		req.Header.Add(k, v)
	}

	if verbose {
		log.Debugf(log.Global, "Request path: %s", urlPath)
		for k, d := range req.Header {
			log.Debugf(log.Global, "Request header [%s]: %s", k, d)
		}
		log.Debugf(log.Global, "Request type: %s", method)
		if body != nil {
			log.Debugf(log.Global, "Request body: %v", body)
		}
	}

	m.RLock()
	if _HTTPUserAgent != "" && req.Header.Get("User-Agent") == "" {
		req.Header.Add("User-Agent", _HTTPUserAgent)
	}

	if _HTTPClient == nil {
		m.RUnlock()
		m.Lock()
		// Set *http.Client with default timeout if not populated.
		_HTTPClient = NewHTTPClientWithTimeout(defaultTimeout)
		m.Unlock()
		m.RLock()
	}

	resp, err := _HTTPClient.Do(req)
	m.RUnlock()
	if err != nil {
		return nil, err
	}
	defer resp.Body.Close()

	contents, err := io.ReadAll(resp.Body)

	if verbose {
		log.Debugf(log.Global, "HTTP status: %s, Code: %v",
			resp.Status,
			resp.StatusCode)
		log.Debugf(log.Global, "Raw response: %s", string(contents))
	}

	return contents, err
}

// EncodeURLValues concatenates url values onto a url string and returns a
// string
func EncodeURLValues(urlPath string, values url.Values) string {
	u := urlPath
	if len(values) > 0 {
		u += "?" + values.Encode()
	}
	return u
}

// ExtractHost returns the hostname out of a string
func ExtractHost(address string) string {
	host, _, _ := net.SplitHostPort(address)
	if host == "" {
		return "localhost"
	}
	return host
}

// ExtractPort returns the port name out of a string
func ExtractPort(host string) int {
	_, port, _ := net.SplitHostPort(host)
	if port == "" {
		return 80
	}
	portInt, _ := strconv.Atoi(port)
	return portInt
}

// GetURIPath returns the path of a URL given a URI
func GetURIPath(uri string) string {
	urip, err := url.Parse(uri)
	if err != nil {
		return ""
	}
	if urip.RawQuery != "" {
		return urip.Path + "?" + urip.RawQuery
	}
	return urip.Path
}

// GetExecutablePath returns the executables launch path
func GetExecutablePath() (string, error) {
	ex, err := os.Executable()
	if err != nil {
		return "", err
	}
	return filepath.Dir(ex), nil
}

// GetDefaultDataDir returns the default data directory
// Windows - C:\Users\%USER%\AppData\Roaming\GoCryptoTrader
// Linux/Unix or OSX - $HOME/.gocryptotrader
func GetDefaultDataDir(env string) string {
	if env == "windows" {
		return filepath.Join(os.Getenv("APPDATA"), "GoCryptoTrader")
	}

	usr, err := user.Current()
	if err == nil {
		return filepath.Join(usr.HomeDir, ".gocryptotrader")
	}

	dir, err := os.UserHomeDir()
	if err != nil {
		log.Warnln(log.Global, "Environment variable unset, defaulting to current directory")
		dir = "."
	}
	return filepath.Join(dir, ".gocryptotrader")
}

// CreateDir creates a directory based on the supplied parameter
func CreateDir(dir string) error {
	_, err := os.Stat(dir)
	if !os.IsNotExist(err) {
		return nil
	}

	log.Warnf(log.Global, "Directory %s does not exist.. creating.\n", dir)
	return os.MkdirAll(dir, file.DefaultPermissionOctal)
}

// ChangePermission lists all the directories and files in an array
func ChangePermission(directory string) error {
	return filepath.Walk(directory, func(path string, info os.FileInfo, err error) error {
		if err != nil {
			return err
		}
		if info.Mode().Perm() != file.DefaultPermissionOctal {
			return os.Chmod(path, file.DefaultPermissionOctal)
		}
		return nil
	})
}

// AddPaddingOnUpperCase adds padding to a string when detecting an upper case letter. If
// there are multiple upper case items like `ThisIsHTTPExample`, it will only
// pad between like this `This Is HTTP Example`.
func AddPaddingOnUpperCase(s string) string {
	if s == "" {
		return ""
	}
	var result []string
	left := 0
	for x := range s {
		if x == 0 {
			continue
		}

		if unicode.IsUpper(rune(s[x])) {
			if !unicode.IsUpper(rune(s[x-1])) {
				result = append(result, s[left:x])
				left = x
			}
		} else if x > 1 && unicode.IsUpper(rune(s[x-1])) {
			if s[left:x-1] == "" {
				continue
			}
			result = append(result, s[left:x-1])
			left = x - 1
		}
	}
	result = append(result, s[left:])
	return strings.Join(result, " ")
}

// fmtError holds a formatted msg and the errors which formatted it
type fmtError struct {
	errs []error
	msg  string
}

// multiError holds errors as a slice
type multiError struct {
	errs []error
}

type unwrappable interface {
	Unwrap() []error
	Error() string
}

// AppendError appends an error to a list of exesting errors
// Either argument may be:
// * A vanilla error
// * An error implementing Unwrap() []error e.g. fmt.Errorf("%w: %w")
// * nil
// The result will be an error which may be a multiError if multipleErrors were found
func AppendError(original, incoming error) error {
	if incoming == nil {
		return original
	}
	if original == nil {
		return incoming
	}
	if u, ok := incoming.(unwrappable); ok {
		incoming = &fmtError{
			errs: u.Unwrap(),
			msg:  u.Error(),
		}
	}
	switch v := original.(type) {
	case *multiError:
		v.errs = append(v.errs, incoming)
		return v
	case unwrappable:
		original = &fmtError{
			errs: v.Unwrap(),
			msg:  v.Error(),
		}
	}
	return &multiError{
		errs: append([]error{original}, incoming),
	}
}

func (e *fmtError) Error() string {
	return e.msg
}

func (e *fmtError) Unwrap() []error {
	return e.errs
}

// Error displays all errors comma separated
func (e *multiError) Error() string {
	allErrors := make([]string, len(e.errs))
	for x := range e.errs {
		allErrors[x] = e.errs[x].Error()
	}
	return strings.Join(allErrors, ", ")
}

// Unwrap returns all of the errors in the multiError
func (e *multiError) Unwrap() []error {
	errs := make([]error, 0, len(e.errs))
	for _, e := range e.errs {
		switch v := e.(type) {
		case unwrappable:
			errs = append(errs, unwrapDeep(v)...)
		default:
			errs = append(errs, v)
		}
	}
	return errs
}

// unwrapDeep walks down a stack of nested fmt.Errorf("%w: %w") errors
// This is necessary since fmt.wrapErrors doesn't flatten the error slices
func unwrapDeep(err unwrappable) []error {
	var n []error
	for _, e := range err.Unwrap() {
		if u, ok := e.(unwrappable); ok {
			n = append(n, u.Unwrap()...)
		} else {
			n = append(n, e)
		}
	}
	return n
}

// ExcludeError returns a new error excluding any errors matching excl
// For a standard error it will either return the error unchanged or nil
// For an error which implements Unwrap() []error it will remove any errors matching excl and return the remaining errors or nil
// Any non-error messages and formatting from fmt.Errorf will be lost; This function is written for conditions
func ExcludeError(err, excl error) error {
	if u, ok := err.(unwrappable); ok {
		var n error
		for _, e := range unwrapDeep(u) {
			if !errors.Is(e, excl) {
				n = AppendError(n, e)
			}
		}
		return n
	}
	if errors.Is(err, excl) {
		return nil
	}
	return err
}

// ErrorCollector allows collecting a stream of errors from concurrent go routines
// Users should call e.Wg.Done and send errors to e.C
type ErrorCollector struct {
	C  chan error
	Wg sync.WaitGroup
}

// CollectErrors returns an ErrorCollector with WaitGroup and Channel buffer set to n
func CollectErrors(n int) *ErrorCollector {
	e := &ErrorCollector{
		C: make(chan error, n),
	}
	e.Wg.Add(n)
	return e
}

// Collect runs waits for e.Wg to be Done, closes the error channel, and return a error collection
func (e *ErrorCollector) Collect() (errs error) {
	e.Wg.Wait()
	close(e.C)
	for err := range e.C {
		if err != nil {
			errs = AppendError(errs, err)
		}
	}
	return
}

// StartEndTimeCheck provides some basic checks which occur
// frequently in the codebase
func StartEndTimeCheck(start, end time.Time) error {
	if start.IsZero() || start.Equal(zeroValueUnix) {
		return fmt.Errorf("start %w", ErrDateUnset)
	}
	if end.IsZero() || end.Equal(zeroValueUnix) {
		return fmt.Errorf("end %w", ErrDateUnset)
	}
	if start.After(end) {
		return ErrStartAfterEnd
	}
	if start.Equal(end) {
		return ErrStartEqualsEnd
	}
	if start.After(time.Now()) {
		return ErrStartAfterTimeNow
	}

	return nil
}

// GenerateRandomString generates a random string provided a length and list of Character types { SmallLetters, CapitalLetters, NumberCharacters}.
// if no characters are provided, the function uses a NumberCharacters(string of numeric characters).
func GenerateRandomString(length uint, characters ...string) (string, error) {
	if length == 0 {
		return "", errors.New("invalid length, length must be non-zero positive integer")
	}
	b := make([]byte, length)
	chars := strings.Replace(strings.Join(characters, ""), " ", "", -1)
	if chars == "" && len(characters) != 0 {
		return "", errors.New("invalid characters, character must not be empty")
	} else if chars == "" {
		chars = NumberCharacters
	}
	for i := range b {
		nBig, err := rand.Int(rand.Reader, big.NewInt(int64(len(chars))))
		if err != nil {
			return "", err
		}
		n := nBig.Int64()
		b[i] = chars[n]
	}
	return string(b), nil
}

// GetTypeAssertError returns additional information for when an assertion failure
// occurs.
// fieldDescription is an optional way to return what the affected field was for
func GetTypeAssertError(required string, received any, fieldDescription ...string) error {
	var description string
	if len(fieldDescription) > 0 {
		description = " for: " + strings.Join(fieldDescription, ", ")
	}
	return fmt.Errorf("%w from %T to %s%s", ErrTypeAssertFailure, received, required, description)
}

// Batch takes a slice type and converts it into a slice of containing slices of length batchSize, and any remainder in the final batch
// batchSize <= 0 will return the entire input slice in one batch
func Batch[S ~[]E, E any](blobs S, batchSize int) []S {
	if len(blobs) == 0 {
		return []S{}
	}
	blobs = slices.Clone(blobs)
	if batchSize <= 0 {
		return []S{blobs}
	}
	i := 0
	batches := make([]S, (len(blobs)+batchSize-1)/batchSize)
	for batchSize < len(blobs) {
		blobs, batches[i] = blobs[batchSize:], blobs[:batchSize:batchSize]
		i++
	}
	if len(blobs) > 0 {
		batches[i] = blobs
	}
	return batches
}

// SortStrings takes a slice of fmt.Stringer implementers and returns a new ascending sorted slice
func SortStrings[S ~[]E, E fmt.Stringer](x S) S {
	n := slices.Clone(x)
	slices.SortFunc(n, func(a, b E) int {
		return strings.Compare(a.String(), b.String())
	})
	return n
}

// Counter is a thread-safe counter.
type Counter struct {
	n int64 // privatised so you can't use counter as a value type
}

// IncrementAndGet returns the next count after incrementing.
func (c *Counter) IncrementAndGet() int64 {
	newID := atomic.AddInt64(&c.n, 1)
	// Handle overflow by resetting the counter to 1 if it becomes negative
	if newID < 0 {
		atomic.StoreInt64(&c.n, 1)
		return 1
	}
	return newID
}<|MERGE_RESOLUTION|>--- conflicted
+++ resolved
@@ -54,26 +54,7 @@
 
 // Public common Errors
 var (
-<<<<<<< HEAD
-	ErrNotYetImplemented      = errors.New("not yet implemented")
-	ErrExchangeNameUnset      = errors.New("exchange name unset")
-	ErrFunctionNotSupported   = errors.New("unsupported wrapper function")
-	errInvalidCryptoCurrency  = errors.New("invalid crypto currency")
-	ErrDateUnset              = errors.New("date unset")
-	ErrStartAfterEnd          = errors.New("start date after end date")
-	ErrStartEqualsEnd         = errors.New("start date equals end date")
-	ErrStartAfterTimeNow      = errors.New("start date is after current time")
-	ErrNilPointer             = errors.New("nil pointer")
-	ErrEmptyParams            = errors.New("empty parameters")
-	ErrCannotCalculateOffline = errors.New("cannot calculate offline, unsupported")
-	ErrNoResponse             = errors.New("no response")
-	ErrTypeAssertFailure      = errors.New("type assert failure")
-	ErrNoResults              = errors.New("no results found")
-	ErrUnknownError           = errors.New("unknown error")
-	ErrGettingField           = errors.New("error getting field")
-	ErrSettingField           = errors.New("error setting field")
-	ErrParsingWSField         = errors.New("error parsing websocket field")
-=======
+	ErrExchangeNameUnset         = errors.New("exchange name unset")
 	ErrNotYetImplemented         = errors.New("not yet implemented")
 	ErrFunctionNotSupported      = errors.New("unsupported wrapper function")
 	ErrAddressIsEmptyOrInvalid   = errors.New("address is empty or invalid")
@@ -92,7 +73,6 @@
 	ErrGettingField              = errors.New("error getting field")
 	ErrSettingField              = errors.New("error setting field")
 	ErrParsingWSField            = errors.New("error parsing websocket field")
->>>>>>> 956d38be
 )
 
 var (
