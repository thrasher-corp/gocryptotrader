package common

import (
	"context"
	"crypto/rand"
	"errors"
	"fmt"
	"io"
	"math/big"
	"net"
	"net/http"
	"net/url"
	"os"
	"os/user"
	"path/filepath"
	"reflect"
	"regexp"
	"slices"
	"strconv"
	"strings"
	"sync"
	"sync/atomic"
	"time"
	"unicode"

	"github.com/thrasher-corp/gocryptotrader/common/file"
	"github.com/thrasher-corp/gocryptotrader/log"
)

const (
	// SimpleTimeFormatWithTimezone a common, but non-implemented time format in golang
	SimpleTimeFormatWithTimezone = time.DateTime + " MST"
	// GctExt is the extension for GCT Tengo script files
	GctExt         = ".gct"
	defaultTimeout = time.Second * 15
)

// Strings representing the full lower, upper case English character alphabet and base-10 numbers for generating a random string.
const (
	SmallLetters     = "abcdefghijklmnopqrstuvwxyz"
	CapitalLetters   = "ABCDEFGHIJKLMNOPQRSTUVWXYZ"
	NumberCharacters = "0123456789"
)

var (
	// emailRX represents email address matching pattern
	emailRX = regexp.MustCompile("^[a-zA-Z0-9.!#$%&'*+\\/=?^_`{|}~-]+@[a-zA-Z0-9](?:[a-zA-Z0-9-]{0,61}[a-zA-Z0-9])?(?:\\.[a-zA-Z0-9](?:[a-zA-Z0-9-]{0,61}[a-zA-Z0-9])?)*$")
)

// Vars for common.go operations
var (
	_HTTPClient    *http.Client
	_HTTPUserAgent string
	m              sync.RWMutex
	zeroValueUnix  = time.Unix(0, 0)
)

// Public common Errors
var (
	ErrNotYetImplemented      = errors.New("not yet implemented")
	ErrFunctionNotSupported   = errors.New("unsupported wrapper function")
	errInvalidCryptoCurrency  = errors.New("invalid crypto currency")
	ErrDateUnset              = errors.New("date unset")
	ErrStartAfterEnd          = errors.New("start date after end date")
	ErrStartEqualsEnd         = errors.New("start date equals end date")
	ErrStartAfterTimeNow      = errors.New("start date is after current time")
	ErrNilPointer             = errors.New("nil pointer")
	ErrCannotCalculateOffline = errors.New("cannot calculate offline, unsupported")
	ErrNoResponse             = errors.New("no response")
	ErrTypeAssertFailure      = errors.New("type assert failure")
	ErrUnknownError           = errors.New("unknown error")
)

var (
	errCannotSetInvalidTimeout = errors.New("cannot set new HTTP client with timeout that is equal or less than 0")
	errUserAgentInvalid        = errors.New("cannot set invalid user agent")
	errHTTPClientInvalid       = errors.New("custom http client cannot be nil")
)

// MatchesEmailPattern ensures that the string is an email address by regexp check
func MatchesEmailPattern(value string) bool {
	if len(value) < 3 || len(value) > 254 {
		return false
	}
	return emailRX.MatchString(value)
}

// SetHTTPClientWithTimeout sets a new *http.Client with different timeout
// settings
func SetHTTPClientWithTimeout(t time.Duration) error {
	if t <= 0 {
		return errCannotSetInvalidTimeout
	}
	m.Lock()
	_HTTPClient = NewHTTPClientWithTimeout(t)
	m.Unlock()
	return nil
}

// SetHTTPUserAgent sets the user agent which will be used for all common HTTP
// requests.
func SetHTTPUserAgent(agent string) error {
	if agent == "" {
		return errUserAgentInvalid
	}
	m.Lock()
	_HTTPUserAgent = agent
	m.Unlock()
	return nil
}

// SetHTTPClient sets a custom HTTP client.
func SetHTTPClient(client *http.Client) error {
	if client == nil {
		return errHTTPClientInvalid
	}
	m.Lock()
	_HTTPClient = client
	m.Unlock()
	return nil
}

// NewHTTPClientWithTimeout initialises a new HTTP client and its underlying
// transport IdleConnTimeout with the specified timeout duration
func NewHTTPClientWithTimeout(t time.Duration) *http.Client {
	tr := &http.Transport{
		// Added IdleConnTimeout to reduce the time of idle connections which
		// could potentially slow macOS reconnection when there is a sudden
		// network disconnection/issue
		IdleConnTimeout: t,
		Proxy:           http.ProxyFromEnvironment,
	}
	h := &http.Client{
		Transport: tr,
		Timeout:   t}
	return h
}

// StringSliceDifference concatenates slices together based on its index and
// returns an individual string array
func StringSliceDifference(slice1, slice2 []string) []string {
	var diff []string
	for i := range 2 {
		for _, s1 := range slice1 {
			found := false
			for _, s2 := range slice2 {
				if s1 == s2 {
					found = true
					break
				}
			}
			if !found {
				diff = append(diff, s1)
			}
		}
		if i == 0 {
			slice1, slice2 = slice2, slice1
		}
	}
	return diff
}

// StringDataContains checks the substring array with an input and returns a bool
func StringDataContains(haystack []string, needle string) bool {
	data := strings.Join(haystack, ",")
	return strings.Contains(data, needle)
}

// StringDataCompare data checks the substring array with an input and returns a bool
func StringDataCompare(haystack []string, needle string) bool {
	for x := range haystack {
		if haystack[x] == needle {
			return true
		}
	}
	return false
}

// StringDataCompareInsensitive data checks the substring array with an input and returns
// a bool irrespective of lower or upper case strings
func StringDataCompareInsensitive(haystack []string, needle string) bool {
	for x := range haystack {
		if strings.EqualFold(haystack[x], needle) {
			return true
		}
	}
	return false
}

// StringDataContainsInsensitive checks the substring array with an input and returns
// a bool irrespective of lower or upper case strings
func StringDataContainsInsensitive(haystack []string, needle string) bool {
	for _, data := range haystack {
		if strings.Contains(strings.ToUpper(data), strings.ToUpper(needle)) {
			return true
		}
	}
	return false
}

// IsEnabled takes in a boolean param  and returns a string if it is enabled
// or disabled
func IsEnabled(isEnabled bool) string {
	if isEnabled {
		return "Enabled"
	}
	return "Disabled"
}

// IsValidCryptoAddress validates your cryptocurrency address string using the
// regexp package // Validation issues occurring because "3" is contained in
// litecoin and Bitcoin addresses - non-fatal
func IsValidCryptoAddress(address, crypto string) (bool, error) {
	switch strings.ToLower(crypto) {
	case "btc":
		return regexp.MatchString("^(bc1|[13])[a-zA-HJ-NP-Z0-9]{25,90}$", address)
	case "ltc":
		return regexp.MatchString("^[L3M][a-km-zA-HJ-NP-Z1-9]{25,34}$", address)
	case "eth":
		return regexp.MatchString("^0x[a-km-z0-9]{40}$", address)
	default:
		return false, fmt.Errorf("%w %s", errInvalidCryptoCurrency, crypto)
	}
}

// YesOrNo returns a boolean variable to check if input is "y" or "yes"
func YesOrNo(input string) bool {
	if strings.EqualFold(input, "y") || strings.EqualFold(input, "yes") {
		return true
	}
	return false
}

// SendHTTPRequest sends a request using the http package and returns the body
// contents
func SendHTTPRequest(ctx context.Context, method, urlPath string, headers map[string]string, body io.Reader, verbose bool) ([]byte, error) {
	method = strings.ToUpper(method)

	if method != http.MethodOptions && method != http.MethodGet &&
		method != http.MethodHead && method != http.MethodPost &&
		method != http.MethodPut && method != http.MethodDelete &&
		method != http.MethodTrace && method != http.MethodConnect {
		return nil, errors.New("invalid HTTP method specified")
	}

	req, err := http.NewRequestWithContext(ctx, method, urlPath, body)
	if err != nil {
		return nil, err
	}

	for k, v := range headers {
		req.Header.Add(k, v)
	}

	if verbose {
		log.Debugf(log.Global, "Request path: %s", urlPath)
		for k, d := range req.Header {
			log.Debugf(log.Global, "Request header [%s]: %s", k, d)
		}
		log.Debugf(log.Global, "Request type: %s", method)
		if body != nil {
			log.Debugf(log.Global, "Request body: %v", body)
		}
	}

	m.RLock()
	if _HTTPUserAgent != "" && req.Header.Get("User-Agent") == "" {
		req.Header.Add("User-Agent", _HTTPUserAgent)
	}

	if _HTTPClient == nil {
		m.RUnlock()
		m.Lock()
		// Set *http.Client with default timeout if not populated.
		_HTTPClient = NewHTTPClientWithTimeout(defaultTimeout)
		m.Unlock()
		m.RLock()
	}

	resp, err := _HTTPClient.Do(req)
	m.RUnlock()
	if err != nil {
		return nil, err
	}
	defer resp.Body.Close()

	contents, err := io.ReadAll(resp.Body)

	if verbose {
		log.Debugf(log.Global, "HTTP status: %s, Code: %v",
			resp.Status,
			resp.StatusCode)
		log.Debugf(log.Global, "Raw response: %s", string(contents))
	}

	return contents, err
}

// EncodeURLValues concatenates url values onto a url string and returns a
// string
func EncodeURLValues(urlPath string, values url.Values) string {
	u := urlPath
	if len(values) > 0 {
		u += "?" + values.Encode()
	}
	return u
}

// ExtractHost returns the hostname out of a string
func ExtractHost(address string) string {
	host, _, _ := net.SplitHostPort(address)
	if host == "" {
		return "localhost"
	}
	return host
}

// ExtractPort returns the port name out of a string
func ExtractPort(host string) int {
	_, port, _ := net.SplitHostPort(host)
	if port == "" {
		return 80
	}
	portInt, _ := strconv.Atoi(port)
	return portInt
}

// GetURIPath returns the path of a URL given a URI
func GetURIPath(uri string) string {
	urip, err := url.Parse(uri)
	if err != nil {
		return ""
	}
	if urip.RawQuery != "" {
		return urip.Path + "?" + urip.RawQuery
	}
	return urip.Path
}

// GetExecutablePath returns the executables launch path
func GetExecutablePath() (string, error) {
	ex, err := os.Executable()
	if err != nil {
		return "", err
	}
	return filepath.Dir(ex), nil
}

// GetDefaultDataDir returns the default data directory
// Windows - C:\Users\%USER%\AppData\Roaming\GoCryptoTrader
// Linux/Unix or OSX - $HOME/.gocryptotrader
func GetDefaultDataDir(env string) string {
	if env == "windows" {
		return filepath.Join(os.Getenv("APPDATA"), "GoCryptoTrader")
	}

	usr, err := user.Current()
	if err == nil {
		return filepath.Join(usr.HomeDir, ".gocryptotrader")
	}

	dir, err := os.UserHomeDir()
	if err != nil {
		log.Warnln(log.Global, "Environment variable unset, defaulting to current directory")
		dir = "."
	}
	return filepath.Join(dir, ".gocryptotrader")
}

// CreateDir creates a directory based on the supplied parameter
func CreateDir(dir string) error {
	_, err := os.Stat(dir)
	if !os.IsNotExist(err) {
		return nil
	}

	log.Warnf(log.Global, "Directory %s does not exist.. creating.\n", dir)
	return os.MkdirAll(dir, file.DefaultPermissionOctal)
}

// ChangePermission lists all the directories and files in an array
func ChangePermission(directory string) error {
	return filepath.Walk(directory, func(path string, info os.FileInfo, err error) error {
		if err != nil {
			return err
		}
		if info.Mode().Perm() != file.DefaultPermissionOctal {
			return os.Chmod(path, file.DefaultPermissionOctal)
		}
		return nil
	})
}

// AddPaddingOnUpperCase adds padding to a string when detecting an upper case letter. If
// there are multiple upper case items like `ThisIsHTTPExample`, it will only
// pad between like this `This Is HTTP Example`.
func AddPaddingOnUpperCase(s string) string {
	if s == "" {
		return ""
	}
	var result []string
	left := 0
	for x := range s {
		if x == 0 {
			continue
		}

		if unicode.IsUpper(rune(s[x])) {
			if !unicode.IsUpper(rune(s[x-1])) {
				result = append(result, s[left:x])
				left = x
			}
		} else if x > 1 && unicode.IsUpper(rune(s[x-1])) {
			if s[left:x-1] == "" {
				continue
			}
			result = append(result, s[left:x-1])
			left = x - 1
		}
	}
	result = append(result, s[left:])
	return strings.Join(result, " ")
}

// InArray checks if _val_ belongs to _array_
func InArray(val, array interface{}) (exists bool, index int) {
	exists = false
	index = -1
	if array == nil {
		return
	}
	switch reflect.TypeOf(array).Kind() {
	case reflect.Array, reflect.Slice:
		s := reflect.ValueOf(array)
		for i := range s.Len() {
			if reflect.DeepEqual(val, s.Index(i).Interface()) {
				index = i
				exists = true
				return
			}
		}
	}
	return
}

// fmtError holds a formatted msg and the errors which formatted it
type fmtError struct {
	errs []error
	msg  string
}

// multiError holds errors as a slice
type multiError struct {
	errs []error
}

type unwrappable interface {
	Unwrap() []error
	Error() string
}

// AppendError appends an error to a list of exesting errors
// Either argument may be:
// * A vanilla error
// * An error implementing Unwrap() []error e.g. fmt.Errorf("%w: %w")
// * nil
// The result will be an error which may be a multiError if multipleErrors were found
func AppendError(original, incoming error) error {
	if incoming == nil {
		return original
	}
	if original == nil {
		return incoming
	}
	if u, ok := incoming.(unwrappable); ok {
		incoming = &fmtError{
			errs: u.Unwrap(),
			msg:  u.Error(),
		}
	}
	switch v := original.(type) {
	case *multiError:
		v.errs = append(v.errs, incoming)
		return v
	case unwrappable:
		original = &fmtError{
			errs: v.Unwrap(),
			msg:  v.Error(),
		}
	}
	return &multiError{
		errs: append([]error{original}, incoming),
	}
}

func (e *fmtError) Error() string {
	return e.msg
}

func (e *fmtError) Unwrap() []error {
	return e.errs
}

// Error displays all errors comma separated
func (e *multiError) Error() string {
	allErrors := make([]string, len(e.errs))
	for x := range e.errs {
		allErrors[x] = e.errs[x].Error()
	}
	return strings.Join(allErrors, ", ")
}

// Unwrap returns all of the errors in the multiError
func (e *multiError) Unwrap() []error {
	errs := make([]error, 0, len(e.errs))
	for _, e := range e.errs {
		switch v := e.(type) {
		case unwrappable:
			errs = append(errs, unwrapDeep(v)...)
		default:
			errs = append(errs, v)
		}
	}
	return errs
}

// unwrapDeep walks down a stack of nested fmt.Errorf("%w: %w") errors
// This is necessary since fmt.wrapErrors doesn't flatten the error slices
func unwrapDeep(err unwrappable) []error {
	var n []error
	for _, e := range err.Unwrap() {
		if u, ok := e.(unwrappable); ok {
			n = append(n, u.Unwrap()...)
		} else {
			n = append(n, e)
		}
	}
	return n
}

// ExcludeError returns a new error excluding any errors matching excl
// For a standard error it will either return the error unchanged or nil
// For an error which implements Unwrap() []error it will remove any errors matching excl and return the remaining errors or nil
// Any non-error messages and formatting from fmt.Errorf will be lost; This function is written for conditions
func ExcludeError(err, excl error) error {
	if u, ok := err.(unwrappable); ok {
		var n error
		for _, e := range unwrapDeep(u) {
			if !errors.Is(e, excl) {
				n = AppendError(n, e)
			}
		}
		return n
	}
	if errors.Is(err, excl) {
		return nil
	}
	return err
}

// ErrorCollector allows collecting a stream of errors from concurrent go routines
// Users should call e.Wg.Done and send errors to e.C
type ErrorCollector struct {
	C  chan error
	Wg sync.WaitGroup
}

// CollectErrors returns an ErrorCollector with WaitGroup and Channel buffer set to n
func CollectErrors(n int) *ErrorCollector {
	e := &ErrorCollector{
		C: make(chan error, n),
	}
	e.Wg.Add(n)
	return e
}

// Collect runs waits for e.Wg to be Done, closes the error channel, and return a error collection
func (e *ErrorCollector) Collect() (errs error) {
	e.Wg.Wait()
	close(e.C)
	for err := range e.C {
		if err != nil {
			errs = AppendError(errs, err)
		}
	}
	return
}

// StartEndTimeCheck provides some basic checks which occur
// frequently in the codebase
func StartEndTimeCheck(start, end time.Time) error {
	if start.IsZero() || start.Equal(zeroValueUnix) {
		return fmt.Errorf("start %w", ErrDateUnset)
	}
	if end.IsZero() || end.Equal(zeroValueUnix) {
		return fmt.Errorf("end %w", ErrDateUnset)
	}
	if start.After(end) {
		return ErrStartAfterEnd
	}
	if start.Equal(end) {
		return ErrStartEqualsEnd
	}
	if start.After(time.Now()) {
		return ErrStartAfterTimeNow
	}

	return nil
}

// GenerateRandomString generates a random string provided a length and list of Character types { SmallLetters, CapitalLetters, NumberCharacters}.
// if no characters are provided, the function uses a NumberCharacters(string of numeric characters).
func GenerateRandomString(length uint, characters ...string) (string, error) {
	if length == 0 {
		return "", errors.New("invalid length, length must be non-zero positive integer")
	}
	b := make([]byte, length)
	chars := strings.Replace(strings.Join(characters, ""), " ", "", -1)
	if chars == "" && len(characters) != 0 {
		return "", errors.New("invalid characters, character must not be empty")
	} else if chars == "" {
		chars = NumberCharacters
	}
	for i := range b {
		nBig, err := rand.Int(rand.Reader, big.NewInt(int64(len(chars))))
		if err != nil {
			return "", err
		}
		n := nBig.Int64()
		b[i] = chars[n]
	}
	return string(b), nil
}

// GetTypeAssertError returns additional information for when an assertion failure
// occurs.
// fieldDescription is an optional way to return what the affected field was for
func GetTypeAssertError(required string, received interface{}, fieldDescription ...string) error {
	var description string
	if len(fieldDescription) > 0 {
		description = " for: " + strings.Join(fieldDescription, ", ")
	}
	return fmt.Errorf("%w from %T to %s%s", ErrTypeAssertFailure, received, required, description)
}

// Batch takes a slice type and converts it into a slice of containing slices of length batchSize, and any remainder in the final batch
// batchSize <= 0 will return the entire input slice in one batch
func Batch[S ~[]E, E any](blobs S, batchSize int) []S {
	if len(blobs) == 0 {
		return []S{}
	}
	blobs = slices.Clone(blobs)
	if batchSize <= 0 {
		return []S{blobs}
	}
	i := 0
	batches := make([]S, (len(blobs)+batchSize-1)/batchSize)
	for batchSize < len(blobs) {
		blobs, batches[i] = blobs[batchSize:], blobs[:batchSize:batchSize]
		i++
	}
	if len(blobs) > 0 {
		batches[i] = blobs
	}
	return batches
}

// SortStrings takes a slice of fmt.Stringer implementers and returns a new ascending sorted slice
func SortStrings[S ~[]E, E fmt.Stringer](x S) S {
	n := slices.Clone(x)
	slices.SortFunc(n, func(a, b E) int {
		return strings.Compare(a.String(), b.String())
	})
	return n
}

// Counter is a thread-safe counter.
<<<<<<< HEAD
type Counter int64

// Get increments returns the next count.
func (d *Counter) Get() int64 {
	newID := atomic.AddInt64((*int64)(d), 1)
	// Handle overflow by resetting the counter to 1 if it becomes negative
	if newID < 0 {
		atomic.StoreInt64((*int64)(d), 1)
=======
type Counter struct {
	n int64 // privatised so you can't use counter as a value type
}

// IncrementAndGet returns the next count after incrementing.
func (c *Counter) IncrementAndGet() int64 {
	newID := atomic.AddInt64(&c.n, 1)
	// Handle overflow by resetting the counter to 1 if it becomes negative
	if newID < 0 {
		atomic.StoreInt64(&c.n, 1)
>>>>>>> 4e10b1d2
		return 1
	}
	return newID
}<|MERGE_RESOLUTION|>--- conflicted
+++ resolved
@@ -675,16 +675,6 @@
 }
 
 // Counter is a thread-safe counter.
-<<<<<<< HEAD
-type Counter int64
-
-// Get increments returns the next count.
-func (d *Counter) Get() int64 {
-	newID := atomic.AddInt64((*int64)(d), 1)
-	// Handle overflow by resetting the counter to 1 if it becomes negative
-	if newID < 0 {
-		atomic.StoreInt64((*int64)(d), 1)
-=======
 type Counter struct {
 	n int64 // privatised so you can't use counter as a value type
 }
@@ -695,7 +685,6 @@
 	// Handle overflow by resetting the counter to 1 if it becomes negative
 	if newID < 0 {
 		atomic.StoreInt64(&c.n, 1)
->>>>>>> 4e10b1d2
 		return 1
 	}
 	return newID
