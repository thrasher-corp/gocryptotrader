package common

import (
	"context"
	"crypto/rand"
	"errors"
	"fmt"
	"io"
	"math/big"
	"net"
	"net/http"
	"net/url"
	"os"
	"os/user"
	"path/filepath"
	"reflect"
	"regexp"
	"slices"
	"strconv"
	"strings"
	"sync"
	"sync/atomic"
	"time"
	"unicode"

	"github.com/thrasher-corp/gocryptotrader/common/file"
	"github.com/thrasher-corp/gocryptotrader/log"
)

const (
	// SimpleTimeFormatWithTimezone a common, but non-implemented time format in golang
	SimpleTimeFormatWithTimezone = time.DateTime + " MST"
	// GctExt is the extension for GCT Tengo script files
	GctExt         = ".gct"
	defaultTimeout = time.Second * 15
)

// Strings representing the full lower, upper case English character alphabet and base-10 numbers for generating a random string.
const (
	SmallLetters     = "abcdefghijklmnopqrstuvwxyz"
	CapitalLetters   = "ABCDEFGHIJKLMNOPQRSTUVWXYZ"
	NumberCharacters = "0123456789"
)

var (
	// emailRX represents email address matching pattern
	emailRX = regexp.MustCompile("^[a-zA-Z0-9.!#$%&'*+\\/=?^_`{|}~-]+@[a-zA-Z0-9](?:[a-zA-Z0-9-]{0,61}[a-zA-Z0-9])?(?:\\.[a-zA-Z0-9](?:[a-zA-Z0-9-]{0,61}[a-zA-Z0-9])?)*$")
)

// Vars for common.go operations
var (
	_HTTPClient    *http.Client
	_HTTPUserAgent string
	m              sync.RWMutex
	zeroValueUnix  = time.Unix(0, 0)
)

// Public common Errors
var (
	ErrNotYetImplemented      = errors.New("not yet implemented")
	ErrFunctionNotSupported   = errors.New("unsupported wrapper function")
	errInvalidCryptoCurrency  = errors.New("invalid crypto currency")
	ErrDateUnset              = errors.New("date unset")
	ErrStartAfterEnd          = errors.New("start date after end date")
	ErrStartEqualsEnd         = errors.New("start date equals end date")
	ErrStartAfterTimeNow      = errors.New("start date is after current time")
	ErrNilPointer             = errors.New("nil pointer")
	ErrCannotCalculateOffline = errors.New("cannot calculate offline, unsupported")
	ErrNoResponse             = errors.New("no response")
	ErrTypeAssertFailure      = errors.New("type assert failure")
<<<<<<< HEAD
	ErrNoResults              = errors.New("no results found")
=======
	ErrUnknownError           = errors.New("unknown error")
>>>>>>> cb6b3421
)

var (
	errCannotSetInvalidTimeout = errors.New("cannot set new HTTP client with timeout that is equal or less than 0")
	errUserAgentInvalid        = errors.New("cannot set invalid user agent")
	errHTTPClientInvalid       = errors.New("custom http client cannot be nil")
)

// MatchesEmailPattern ensures that the string is an email address by regexp check
func MatchesEmailPattern(value string) bool {
	if len(value) < 3 || len(value) > 254 {
		return false
	}
	return emailRX.MatchString(value)
}

// SetHTTPClientWithTimeout sets a new *http.Client with different timeout
// settings
func SetHTTPClientWithTimeout(t time.Duration) error {
	if t <= 0 {
		return errCannotSetInvalidTimeout
	}
	m.Lock()
	_HTTPClient = NewHTTPClientWithTimeout(t)
	m.Unlock()
	return nil
}

// SetHTTPUserAgent sets the user agent which will be used for all common HTTP
// requests.
func SetHTTPUserAgent(agent string) error {
	if agent == "" {
		return errUserAgentInvalid
	}
	m.Lock()
	_HTTPUserAgent = agent
	m.Unlock()
	return nil
}

// SetHTTPClient sets a custom HTTP client.
func SetHTTPClient(client *http.Client) error {
	if client == nil {
		return errHTTPClientInvalid
	}
	m.Lock()
	_HTTPClient = client
	m.Unlock()
	return nil
}

// NewHTTPClientWithTimeout initialises a new HTTP client and its underlying
// transport IdleConnTimeout with the specified timeout duration
func NewHTTPClientWithTimeout(t time.Duration) *http.Client {
	tr := &http.Transport{
		// Added IdleConnTimeout to reduce the time of idle connections which
		// could potentially slow macOS reconnection when there is a sudden
		// network disconnection/issue
		IdleConnTimeout: t,
		Proxy:           http.ProxyFromEnvironment,
	}
	h := &http.Client{
		Transport: tr,
		Timeout:   t}
	return h
}

// StringSliceDifference concatenates slices together based on its index and
// returns an individual string array
func StringSliceDifference(slice1, slice2 []string) []string {
	var diff []string
	for i := range 2 {
		for _, s1 := range slice1 {
			found := false
			for _, s2 := range slice2 {
				if s1 == s2 {
					found = true
					break
				}
			}
			if !found {
				diff = append(diff, s1)
			}
		}
		if i == 0 {
			slice1, slice2 = slice2, slice1
		}
	}
	return diff
}

// StringDataContains checks the substring array with an input and returns a bool
func StringDataContains(haystack []string, needle string) bool {
	data := strings.Join(haystack, ",")
	return strings.Contains(data, needle)
}

// StringDataCompare data checks the substring array with an input and returns a bool
func StringDataCompare(haystack []string, needle string) bool {
	for x := range haystack {
		if haystack[x] == needle {
			return true
		}
	}
	return false
}

// StringDataCompareInsensitive data checks the substring array with an input and returns
// a bool irrespective of lower or upper case strings
func StringDataCompareInsensitive(haystack []string, needle string) bool {
	for x := range haystack {
		if strings.EqualFold(haystack[x], needle) {
			return true
		}
	}
	return false
}

// StringDataContainsInsensitive checks the substring array with an input and returns
// a bool irrespective of lower or upper case strings
func StringDataContainsInsensitive(haystack []string, needle string) bool {
	for _, data := range haystack {
		if strings.Contains(strings.ToUpper(data), strings.ToUpper(needle)) {
			return true
		}
	}
	return false
}

// IsEnabled takes in a boolean param  and returns a string if it is enabled
// or disabled
func IsEnabled(isEnabled bool) string {
	if isEnabled {
		return "Enabled"
	}
	return "Disabled"
}

// IsValidCryptoAddress validates your cryptocurrency address string using the
// regexp package // Validation issues occurring because "3" is contained in
// litecoin and Bitcoin addresses - non-fatal
func IsValidCryptoAddress(address, crypto string) (bool, error) {
	switch strings.ToLower(crypto) {
	case "btc":
		return regexp.MatchString("^(bc1|[13])[a-zA-HJ-NP-Z0-9]{25,90}$", address)
	case "ltc":
		return regexp.MatchString("^[L3M][a-km-zA-HJ-NP-Z1-9]{25,34}$", address)
	case "eth":
		return regexp.MatchString("^0x[a-km-z0-9]{40}$", address)
	default:
		return false, fmt.Errorf("%w %s", errInvalidCryptoCurrency, crypto)
	}
}

// YesOrNo returns a boolean variable to check if input is "y" or "yes"
func YesOrNo(input string) bool {
	if strings.EqualFold(input, "y") || strings.EqualFold(input, "yes") {
		return true
	}
	return false
}

// SendHTTPRequest sends a request using the http package and returns the body
// contents
func SendHTTPRequest(ctx context.Context, method, urlPath string, headers map[string]string, body io.Reader, verbose bool) ([]byte, error) {
	method = strings.ToUpper(method)

	if method != http.MethodOptions && method != http.MethodGet &&
		method != http.MethodHead && method != http.MethodPost &&
		method != http.MethodPut && method != http.MethodDelete &&
		method != http.MethodTrace && method != http.MethodConnect {
		return nil, errors.New("invalid HTTP method specified")
	}

	req, err := http.NewRequestWithContext(ctx, method, urlPath, body)
	if err != nil {
		return nil, err
	}

	for k, v := range headers {
		req.Header.Add(k, v)
	}

	if verbose {
		log.Debugf(log.Global, "Request path: %s", urlPath)
		for k, d := range req.Header {
			log.Debugf(log.Global, "Request header [%s]: %s", k, d)
		}
		log.Debugf(log.Global, "Request type: %s", method)
		if body != nil {
			log.Debugf(log.Global, "Request body: %v", body)
		}
	}

	m.RLock()
	if _HTTPUserAgent != "" && req.Header.Get("User-Agent") == "" {
		req.Header.Add("User-Agent", _HTTPUserAgent)
	}

	if _HTTPClient == nil {
		m.RUnlock()
		m.Lock()
		// Set *http.Client with default timeout if not populated.
		_HTTPClient = NewHTTPClientWithTimeout(defaultTimeout)
		m.Unlock()
		m.RLock()
	}

	resp, err := _HTTPClient.Do(req)
	m.RUnlock()
	if err != nil {
		return nil, err
	}
	defer resp.Body.Close()

	contents, err := io.ReadAll(resp.Body)

	if verbose {
		log.Debugf(log.Global, "HTTP status: %s, Code: %v",
			resp.Status,
			resp.StatusCode)
		log.Debugf(log.Global, "Raw response: %s", string(contents))
	}

	return contents, err
}

// EncodeURLValues concatenates url values onto a url string and returns a
// string
func EncodeURLValues(urlPath string, values url.Values) string {
	u := urlPath
	if len(values) > 0 {
		u += "?" + values.Encode()
	}
	return u
}

// ExtractHost returns the hostname out of a string
func ExtractHost(address string) string {
	host, _, _ := net.SplitHostPort(address)
	if host == "" {
		return "localhost"
	}
	return host
}

// ExtractPort returns the port name out of a string
func ExtractPort(host string) int {
	_, port, _ := net.SplitHostPort(host)
	if port == "" {
		return 80
	}
	portInt, _ := strconv.Atoi(port)
	return portInt
}

// GetURIPath returns the path of a URL given a URI
func GetURIPath(uri string) string {
	urip, err := url.Parse(uri)
	if err != nil {
		return ""
	}
	if urip.RawQuery != "" {
		return urip.Path + "?" + urip.RawQuery
	}
	return urip.Path
}

// GetExecutablePath returns the executables launch path
func GetExecutablePath() (string, error) {
	ex, err := os.Executable()
	if err != nil {
		return "", err
	}
	return filepath.Dir(ex), nil
}

// GetDefaultDataDir returns the default data directory
// Windows - C:\Users\%USER%\AppData\Roaming\GoCryptoTrader
// Linux/Unix or OSX - $HOME/.gocryptotrader
func GetDefaultDataDir(env string) string {
	if env == "windows" {
		return filepath.Join(os.Getenv("APPDATA"), "GoCryptoTrader")
	}

	usr, err := user.Current()
	if err == nil {
		return filepath.Join(usr.HomeDir, ".gocryptotrader")
	}

	dir, err := os.UserHomeDir()
	if err != nil {
		log.Warnln(log.Global, "Environment variable unset, defaulting to current directory")
		dir = "."
	}
	return filepath.Join(dir, ".gocryptotrader")
}

// CreateDir creates a directory based on the supplied parameter
func CreateDir(dir string) error {
	_, err := os.Stat(dir)
	if !os.IsNotExist(err) {
		return nil
	}

	log.Warnf(log.Global, "Directory %s does not exist.. creating.\n", dir)
	return os.MkdirAll(dir, file.DefaultPermissionOctal)
}

// ChangePermission lists all the directories and files in an array
func ChangePermission(directory string) error {
	return filepath.Walk(directory, func(path string, info os.FileInfo, err error) error {
		if err != nil {
			return err
		}
		if info.Mode().Perm() != file.DefaultPermissionOctal {
			return os.Chmod(path, file.DefaultPermissionOctal)
		}
		return nil
	})
}

// AddPaddingOnUpperCase adds padding to a string when detecting an upper case letter. If
// there are multiple upper case items like `ThisIsHTTPExample`, it will only
// pad between like this `This Is HTTP Example`.
func AddPaddingOnUpperCase(s string) string {
	if s == "" {
		return ""
	}
	var result []string
	left := 0
	for x := range s {
		if x == 0 {
			continue
		}

		if unicode.IsUpper(rune(s[x])) {
			if !unicode.IsUpper(rune(s[x-1])) {
				result = append(result, s[left:x])
				left = x
			}
		} else if x > 1 && unicode.IsUpper(rune(s[x-1])) {
			if s[left:x-1] == "" {
				continue
			}
			result = append(result, s[left:x-1])
			left = x - 1
		}
	}
	result = append(result, s[left:])
	return strings.Join(result, " ")
}

// InArray checks if _val_ belongs to _array_
func InArray(val, array interface{}) (exists bool, index int) {
	exists = false
	index = -1
	if array == nil {
		return
	}
	switch reflect.TypeOf(array).Kind() {
	case reflect.Array, reflect.Slice:
		s := reflect.ValueOf(array)
		for i := range s.Len() {
			if reflect.DeepEqual(val, s.Index(i).Interface()) {
				index = i
				exists = true
				return
			}
		}
	}
	return
}

// fmtError holds a formatted msg and the errors which formatted it
type fmtError struct {
	errs []error
	msg  string
}

// multiError holds errors as a slice
type multiError struct {
	errs []error
}

type unwrappable interface {
	Unwrap() []error
	Error() string
}

// AppendError appends an error to a list of exesting errors
// Either argument may be:
// * A vanilla error
// * An error implementing Unwrap() []error e.g. fmt.Errorf("%w: %w")
// * nil
// The result will be an error which may be a multiError if multipleErrors were found
func AppendError(original, incoming error) error {
	if incoming == nil {
		return original
	}
	if original == nil {
		return incoming
	}
	if u, ok := incoming.(unwrappable); ok {
		incoming = &fmtError{
			errs: u.Unwrap(),
			msg:  u.Error(),
		}
	}
	switch v := original.(type) {
	case *multiError:
		v.errs = append(v.errs, incoming)
		return v
	case unwrappable:
		original = &fmtError{
			errs: v.Unwrap(),
			msg:  v.Error(),
		}
	}
	return &multiError{
		errs: append([]error{original}, incoming),
	}
}

func (e *fmtError) Error() string {
	return e.msg
}

func (e *fmtError) Unwrap() []error {
	return e.errs
}

// Error displays all errors comma separated
func (e *multiError) Error() string {
	allErrors := make([]string, len(e.errs))
	for x := range e.errs {
		allErrors[x] = e.errs[x].Error()
	}
	return strings.Join(allErrors, ", ")
}

// Unwrap returns all of the errors in the multiError
func (e *multiError) Unwrap() []error {
	errs := make([]error, 0, len(e.errs))
	for _, e := range e.errs {
		switch v := e.(type) {
		case unwrappable:
			errs = append(errs, unwrapDeep(v)...)
		default:
			errs = append(errs, v)
		}
	}
	return errs
}

// unwrapDeep walks down a stack of nested fmt.Errorf("%w: %w") errors
// This is necessary since fmt.wrapErrors doesn't flatten the error slices
func unwrapDeep(err unwrappable) []error {
	var n []error
	for _, e := range err.Unwrap() {
		if u, ok := e.(unwrappable); ok {
			n = append(n, u.Unwrap()...)
		} else {
			n = append(n, e)
		}
	}
	return n
}

// ExcludeError returns a new error excluding any errors matching excl
// For a standard error it will either return the error unchanged or nil
// For an error which implements Unwrap() []error it will remove any errors matching excl and return the remaining errors or nil
// Any non-error messages and formatting from fmt.Errorf will be lost; This function is written for conditions
func ExcludeError(err, excl error) error {
	if u, ok := err.(unwrappable); ok {
		var n error
		for _, e := range unwrapDeep(u) {
			if !errors.Is(e, excl) {
				n = AppendError(n, e)
			}
		}
		return n
	}
	if errors.Is(err, excl) {
		return nil
	}
	return err
}

// ErrorCollector allows collecting a stream of errors from concurrent go routines
// Users should call e.Wg.Done and send errors to e.C
type ErrorCollector struct {
	C  chan error
	Wg sync.WaitGroup
}

// CollectErrors returns an ErrorCollector with WaitGroup and Channel buffer set to n
func CollectErrors(n int) *ErrorCollector {
	e := &ErrorCollector{
		C: make(chan error, n),
	}
	e.Wg.Add(n)
	return e
}

// Collect runs waits for e.Wg to be Done, closes the error channel, and return a error collection
func (e *ErrorCollector) Collect() (errs error) {
	e.Wg.Wait()
	close(e.C)
	for err := range e.C {
		if err != nil {
			errs = AppendError(errs, err)
		}
	}
	return
}

// StartEndTimeCheck provides some basic checks which occur
// frequently in the codebase
func StartEndTimeCheck(start, end time.Time) error {
	if start.IsZero() || start.Equal(zeroValueUnix) {
		return fmt.Errorf("start %w", ErrDateUnset)
	}
	if end.IsZero() || end.Equal(zeroValueUnix) {
		return fmt.Errorf("end %w", ErrDateUnset)
	}
	if start.After(end) {
		return ErrStartAfterEnd
	}
	if start.Equal(end) {
		return ErrStartEqualsEnd
	}
	if start.After(time.Now()) {
		return ErrStartAfterTimeNow
	}

	return nil
}

// GenerateRandomString generates a random string provided a length and list of Character types { SmallLetters, CapitalLetters, NumberCharacters}.
// if no characters are provided, the function uses a NumberCharacters(string of numeric characters).
func GenerateRandomString(length uint, characters ...string) (string, error) {
	if length == 0 {
		return "", errors.New("invalid length, length must be non-zero positive integer")
	}
	b := make([]byte, length)
	chars := strings.Replace(strings.Join(characters, ""), " ", "", -1)
	if chars == "" && len(characters) != 0 {
		return "", errors.New("invalid characters, character must not be empty")
	} else if chars == "" {
		chars = NumberCharacters
	}
	for i := range b {
		nBig, err := rand.Int(rand.Reader, big.NewInt(int64(len(chars))))
		if err != nil {
			return "", err
		}
		n := nBig.Int64()
		b[i] = chars[n]
	}
	return string(b), nil
}

// GetTypeAssertError returns additional information for when an assertion failure
// occurs.
// fieldDescription is an optional way to return what the affected field was for
func GetTypeAssertError(required string, received interface{}, fieldDescription ...string) error {
	var description string
	if len(fieldDescription) > 0 {
		description = " for: " + strings.Join(fieldDescription, ", ")
	}
	return fmt.Errorf("%w from %T to %s%s", ErrTypeAssertFailure, received, required, description)
}

// Batch takes a slice type and converts it into a slice of containing slices of length batchSize, and any remainder in the final batch
// batchSize <= 0 will return the entire input slice in one batch
func Batch[S ~[]E, E any](blobs S, batchSize int) []S {
	if len(blobs) == 0 {
		return []S{}
	}
	blobs = slices.Clone(blobs)
	if batchSize <= 0 {
		return []S{blobs}
	}
	i := 0
	batches := make([]S, (len(blobs)+batchSize-1)/batchSize)
	for batchSize < len(blobs) {
		blobs, batches[i] = blobs[batchSize:], blobs[:batchSize:batchSize]
		i++
	}
	if len(blobs) > 0 {
		batches[i] = blobs
	}
	return batches
}

// SortStrings takes a slice of fmt.Stringer implementers and returns a new ascending sorted slice
func SortStrings[S ~[]E, E fmt.Stringer](x S) S {
	n := slices.Clone(x)
	slices.SortFunc(n, func(a, b E) int {
		return strings.Compare(a.String(), b.String())
	})
	return n
}

// Counter is a thread-safe counter.
type Counter struct {
	n int64 // privatised so you can't use counter as a value type
}

// IncrementAndGet returns the next count after incrementing.
func (c *Counter) IncrementAndGet() int64 {
	newID := atomic.AddInt64(&c.n, 1)
	// Handle overflow by resetting the counter to 1 if it becomes negative
	if newID < 0 {
		atomic.StoreInt64(&c.n, 1)
		return 1
	}
	return newID
}<|MERGE_RESOLUTION|>--- conflicted
+++ resolved
@@ -68,11 +68,8 @@
 	ErrCannotCalculateOffline = errors.New("cannot calculate offline, unsupported")
 	ErrNoResponse             = errors.New("no response")
 	ErrTypeAssertFailure      = errors.New("type assert failure")
-<<<<<<< HEAD
 	ErrNoResults              = errors.New("no results found")
-=======
 	ErrUnknownError           = errors.New("unknown error")
->>>>>>> cb6b3421
 )
 
 var (
