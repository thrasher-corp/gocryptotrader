package common

import (
	"context"
	"crypto/rand"
	"errors"
	"fmt"
	"io"
	"math/big"
	"net/http"
	"net/url"
	"os"
	"os/user"
	"path/filepath"
	"reflect"
	"regexp"
	"strconv"
	"strings"
	"sync"
	"time"

	"github.com/thrasher-corp/gocryptotrader/common/file"
	"github.com/thrasher-corp/gocryptotrader/log"
)

const (
	// SimpleTimeFormat a common, but non-implemented time format in golang
	SimpleTimeFormat = "2006-01-02 15:04:05"
	// SimpleTimeFormatWithTimezone a common, but non-implemented time format in golang
	SimpleTimeFormatWithTimezone = "2006-01-02 15:04:05 MST"
	// GctExt is the extension for GCT Tengo script files
	GctExt         = ".gct"
	defaultTimeout = time.Second * 15
)

<<<<<<< HEAD
// characters representing the small, capital, and Numberic characters as a string.
const (
	SmallLetters     = "abcdefghijklmnopqrstuvwxyz"
	CapitalLetters   = "ABCDEFGHIJKLMNOPQRSTUVWXYZ"
	NumberCharacters = "0123456789"
=======
var (
	// emailRX represents email address matching pattern
	emailRX = regexp.MustCompile("^[a-zA-Z0-9.!#$%&'*+\\/=?^_`{|}~-]+@[a-zA-Z0-9](?:[a-zA-Z0-9-]{0,61}[a-zA-Z0-9])?(?:\\.[a-zA-Z0-9](?:[a-zA-Z0-9-]{0,61}[a-zA-Z0-9])?)*$")
>>>>>>> ace5e64c
)

// Vars for common.go operations
var (
	_HTTPClient    *http.Client
	_HTTPUserAgent string
	m              sync.RWMutex
	// ErrNotYetImplemented defines a common error across the code base that
	// alerts of a function that has not been completed or tied into main code
	ErrNotYetImplemented = errors.New("not yet implemented")
	// ErrFunctionNotSupported defines a standardised error for an unsupported
	// wrapper function by an API
	ErrFunctionNotSupported  = errors.New("unsupported wrapper function")
	errInvalidCryptoCurrency = errors.New("invalid crypto currency")
	// ErrDateUnset is an error for start end check calculations
	ErrDateUnset = errors.New("date unset")
	// ErrStartAfterEnd is an error for start end check calculations
	ErrStartAfterEnd = errors.New("start date after end date")
	// ErrStartEqualsEnd is an error for start end check calculations
	ErrStartEqualsEnd = errors.New("start date equals end date")
	// ErrStartAfterTimeNow is an error for start end check calculations
	ErrStartAfterTimeNow = errors.New("start date is after current time")
	// ErrNilPointer defines an error for a nil pointer
	ErrNilPointer = errors.New("nil pointer")
	// ErrCannotCalculateOffline is returned when a request wishes to calculate
	// something offline, but has an online requirement
	ErrCannotCalculateOffline = errors.New("cannot calculate offline")
	// ErrNoResponse is returned when a response has no entries/is empty
	// when one is expected
	ErrNoResponse = errors.New("no response")

	errCannotSetInvalidTimeout = errors.New("cannot set new HTTP client with timeout that is equal or less than 0")
	errUserAgentInvalid        = errors.New("cannot set invalid user agent")
	errHTTPClientInvalid       = errors.New("custom http client cannot be nil")

	zeroValueUnix = time.Unix(0, 0)
	// ErrTypeAssertFailure defines an error when type assertion fails
	ErrTypeAssertFailure = errors.New("type assert failure")
)

// MatchesEmailPattern ensures that the string is an email address by regexp check
func MatchesEmailPattern(value string) bool {
	if len(value) < 3 || len(value) > 254 {
		return false
	}
	return emailRX.MatchString(value)
}

// SetHTTPClientWithTimeout sets a new *http.Client with different timeout
// settings
func SetHTTPClientWithTimeout(t time.Duration) error {
	if t <= 0 {
		return errCannotSetInvalidTimeout
	}
	m.Lock()
	_HTTPClient = NewHTTPClientWithTimeout(t)
	m.Unlock()
	return nil
}

// SetHTTPUserAgent sets the user agent which will be used for all common HTTP
// requests.
func SetHTTPUserAgent(agent string) error {
	if agent == "" {
		return errUserAgentInvalid
	}
	m.Lock()
	_HTTPUserAgent = agent
	m.Unlock()
	return nil
}

// SetHTTPClient sets a custom HTTP client.
func SetHTTPClient(client *http.Client) error {
	if client == nil {
		return errHTTPClientInvalid
	}
	m.Lock()
	_HTTPClient = client
	m.Unlock()
	return nil
}

// NewHTTPClientWithTimeout initialises a new HTTP client and its underlying
// transport IdleConnTimeout with the specified timeout duration
func NewHTTPClientWithTimeout(t time.Duration) *http.Client {
	tr := &http.Transport{
		// Added IdleConnTimeout to reduce the time of idle connections which
		// could potentially slow macOS reconnection when there is a sudden
		// network disconnection/issue
		IdleConnTimeout: t,
		Proxy:           http.ProxyFromEnvironment,
	}
	h := &http.Client{
		Transport: tr,
		Timeout:   t}
	return h
}

// StringSliceDifference concatenates slices together based on its index and
// returns an individual string array
func StringSliceDifference(slice1, slice2 []string) []string {
	var diff []string
	for i := 0; i < 2; i++ {
		for _, s1 := range slice1 {
			found := false
			for _, s2 := range slice2 {
				if s1 == s2 {
					found = true
					break
				}
			}
			if !found {
				diff = append(diff, s1)
			}
		}
		if i == 0 {
			slice1, slice2 = slice2, slice1
		}
	}
	return diff
}

// StringDataContains checks the substring array with an input and returns a bool
func StringDataContains(haystack []string, needle string) bool {
	data := strings.Join(haystack, ",")
	return strings.Contains(data, needle)
}

// StringDataCompare data checks the substring array with an input and returns a bool
func StringDataCompare(haystack []string, needle string) bool {
	for x := range haystack {
		if haystack[x] == needle {
			return true
		}
	}
	return false
}

// StringDataCompareInsensitive data checks the substring array with an input and returns
// a bool irrespective of lower or upper case strings
func StringDataCompareInsensitive(haystack []string, needle string) bool {
	for x := range haystack {
		if strings.EqualFold(haystack[x], needle) {
			return true
		}
	}
	return false
}

// StringDataContainsInsensitive checks the substring array with an input and returns
// a bool irrespective of lower or upper case strings
func StringDataContainsInsensitive(haystack []string, needle string) bool {
	for _, data := range haystack {
		if strings.Contains(strings.ToUpper(data), strings.ToUpper(needle)) {
			return true
		}
	}
	return false
}

// IsEnabled takes in a boolean param  and returns a string if it is enabled
// or disabled
func IsEnabled(isEnabled bool) string {
	if isEnabled {
		return "Enabled"
	}
	return "Disabled"
}

// IsValidCryptoAddress validates your cryptocurrency address string using the
// regexp package // Validation issues occurring because "3" is contained in
// litecoin and Bitcoin addresses - non-fatal
func IsValidCryptoAddress(address, crypto string) (bool, error) {
	switch strings.ToLower(crypto) {
	case "btc":
		return regexp.MatchString("^(bc1|[13])[a-zA-HJ-NP-Z0-9]{25,90}$", address)
	case "ltc":
		return regexp.MatchString("^[L3M][a-km-zA-HJ-NP-Z1-9]{25,34}$", address)
	case "eth":
		return regexp.MatchString("^0x[a-km-z0-9]{40}$", address)
	default:
		return false, fmt.Errorf("%w %s", errInvalidCryptoCurrency, crypto)
	}
}

// YesOrNo returns a boolean variable to check if input is "y" or "yes"
func YesOrNo(input string) bool {
	if strings.EqualFold(input, "y") || strings.EqualFold(input, "yes") {
		return true
	}
	return false
}

// SendHTTPRequest sends a request using the http package and returns the body
// contents
func SendHTTPRequest(ctx context.Context, method, urlPath string, headers map[string]string, body io.Reader, verbose bool) ([]byte, error) {
	method = strings.ToUpper(method)

	if method != http.MethodOptions && method != http.MethodGet &&
		method != http.MethodHead && method != http.MethodPost &&
		method != http.MethodPut && method != http.MethodDelete &&
		method != http.MethodTrace && method != http.MethodConnect {
		return nil, errors.New("invalid HTTP method specified")
	}

	req, err := http.NewRequestWithContext(ctx, method, urlPath, body)
	if err != nil {
		return nil, err
	}

	for k, v := range headers {
		req.Header.Add(k, v)
	}

	if verbose {
		log.Debugf(log.Global, "Request path: %s", urlPath)
		for k, d := range req.Header {
			log.Debugf(log.Global, "Request header [%s]: %s", k, d)
		}
		log.Debugf(log.Global, "Request type: %s", method)
		if body != nil {
			log.Debugf(log.Global, "Request body: %v", body)
		}
	}

	m.RLock()
	if _HTTPUserAgent != "" && req.Header.Get("User-Agent") == "" {
		req.Header.Add("User-Agent", _HTTPUserAgent)
	}

	if _HTTPClient == nil {
		m.RUnlock()
		m.Lock()
		// Set *http.Client with default timeout if not populated.
		_HTTPClient = NewHTTPClientWithTimeout(defaultTimeout)
		m.Unlock()
		m.RLock()
	}

	resp, err := _HTTPClient.Do(req)
	m.RUnlock()
	if err != nil {
		return nil, err
	}
	defer resp.Body.Close()

	contents, err := io.ReadAll(resp.Body)

	if verbose {
		log.Debugf(log.Global, "HTTP status: %s, Code: %v",
			resp.Status,
			resp.StatusCode)
		log.Debugf(log.Global, "Raw response: %s", string(contents))
	}

	return contents, err
}

// EncodeURLValues concatenates url values onto a url string and returns a
// string
func EncodeURLValues(urlPath string, values url.Values) string {
	u := urlPath
	if len(values) > 0 {
		u += "?" + values.Encode()
	}
	return u
}

// ExtractHost returns the hostname out of a string
func ExtractHost(address string) string {
	host := strings.Split(address, ":")[0]
	if host == "" {
		return "localhost"
	}
	return host
}

// ExtractPort returns the port name out of a string
func ExtractPort(host string) int {
	portStrs := strings.Split(host, ":")
	if len(portStrs) == 1 {
		return 80
	}
	port, _ := strconv.Atoi(portStrs[1])
	return port
}

// GetURIPath returns the path of a URL given a URI
func GetURIPath(uri string) string {
	urip, err := url.Parse(uri)
	if err != nil {
		return ""
	}
	if urip.RawQuery != "" {
		return urip.Path + "?" + urip.RawQuery
	}
	return urip.Path
}

// GetExecutablePath returns the executables launch path
func GetExecutablePath() (string, error) {
	ex, err := os.Executable()
	if err != nil {
		return "", err
	}
	return filepath.Dir(ex), nil
}

// GetDefaultDataDir returns the default data directory
// Windows - C:\Users\%USER%\AppData\Roaming\GoCryptoTrader
// Linux/Unix or OSX - $HOME/.gocryptotrader
func GetDefaultDataDir(env string) string {
	if env == "windows" {
		return filepath.Join(os.Getenv("APPDATA"), "GoCryptoTrader")
	}

	usr, err := user.Current()
	if err == nil {
		return filepath.Join(usr.HomeDir, ".gocryptotrader")
	}

	dir, err := os.UserHomeDir()
	if err != nil {
		log.Warnln(log.Global, "Environment variable unset, defaulting to current directory")
		dir = "."
	}
	return filepath.Join(dir, ".gocryptotrader")
}

// CreateDir creates a directory based on the supplied parameter
func CreateDir(dir string) error {
	_, err := os.Stat(dir)
	if !os.IsNotExist(err) {
		return nil
	}

	log.Warnf(log.Global, "Directory %s does not exist.. creating.\n", dir)
	return os.MkdirAll(dir, file.DefaultPermissionOctal)
}

// ChangePermission lists all the directories and files in an array
func ChangePermission(directory string) error {
	return filepath.Walk(directory, func(path string, info os.FileInfo, err error) error {
		if err != nil {
			return err
		}
		if info.Mode().Perm() != file.DefaultPermissionOctal {
			return os.Chmod(path, file.DefaultPermissionOctal)
		}
		return nil
	})
}

// SplitStringSliceByLimit splits a slice of strings into slices by input limit and returns a slice of slice of strings
func SplitStringSliceByLimit(in []string, limit uint) [][]string {
	var stringSlice []string
	sliceSlice := make([][]string, 0, len(in)/int(limit)+1)
	for len(in) >= int(limit) {
		stringSlice, in = in[:limit], in[limit:]
		sliceSlice = append(sliceSlice, stringSlice)
	}
	if len(in) > 0 {
		sliceSlice = append(sliceSlice, in)
	}
	return sliceSlice
}

// InArray checks if _val_ belongs to _array_
func InArray(val, array interface{}) (exists bool, index int) {
	exists = false
	index = -1
	if array == nil {
		return
	}
	switch reflect.TypeOf(array).Kind() {
	case reflect.Array, reflect.Slice:
		s := reflect.ValueOf(array)
		for i := 0; i < s.Len(); i++ {
			if reflect.DeepEqual(val, s.Index(i).Interface()) {
				index = i
				exists = true
				return
			}
		}
	}
	return
}

// Errors defines multiple errors
type Errors []error

// Error implements error interface
func (e Errors) Error() string {
	if len(e) == 0 {
		return ""
	}
	var r string
	for i := range e {
		r += e[i].Error() + ", "
	}
	return r[:len(r)-2]
}

// Unwrap implements interface behaviour for errors.Is() matching NOTE: only
// returns first element.
func (e Errors) Unwrap() error {
	if len(e) == 0 {
		return nil
	}
	return e[0]
}

// StartEndTimeCheck provides some basic checks which occur
// frequently in the codebase
func StartEndTimeCheck(start, end time.Time) error {
	if start.IsZero() || start.Equal(zeroValueUnix) {
		return fmt.Errorf("start %w", ErrDateUnset)
	}
	if end.IsZero() || end.Equal(zeroValueUnix) {
		return fmt.Errorf("end %w", ErrDateUnset)
	}
	if start.After(time.Now()) {
		return ErrStartAfterTimeNow
	}
	if start.After(end) {
		return ErrStartAfterEnd
	}
	if start.Equal(end) {
		return ErrStartEqualsEnd
	}

	return nil
}

// GenerateRandomString generates a random string provided a length and list of Character types {  }.
func GenerateRandomString(length int, characters ...string) string {
	b := make([]byte, length)
	chars := strings.Join(characters, "")
	for i := range b {
		nBig, err := rand.Int(rand.Reader, big.NewInt(27))
		if err != nil {
			return ""
		}
		n := nBig.Int64()
		b[i] = chars[n]
	}
	return string(b)
}

// GetAssertError returns additional information for when an assertion failure
// occurs.
func GetAssertError(required string, received interface{}) error {
	return fmt.Errorf("%w from %T to %s", ErrTypeAssertFailure, received, required)
}<|MERGE_RESOLUTION|>--- conflicted
+++ resolved
@@ -33,17 +33,16 @@
 	defaultTimeout = time.Second * 15
 )
 
-<<<<<<< HEAD
 // characters representing the small, capital, and Numberic characters as a string.
 const (
 	SmallLetters     = "abcdefghijklmnopqrstuvwxyz"
 	CapitalLetters   = "ABCDEFGHIJKLMNOPQRSTUVWXYZ"
 	NumberCharacters = "0123456789"
-=======
+)
+
 var (
 	// emailRX represents email address matching pattern
 	emailRX = regexp.MustCompile("^[a-zA-Z0-9.!#$%&'*+\\/=?^_`{|}~-]+@[a-zA-Z0-9](?:[a-zA-Z0-9-]{0,61}[a-zA-Z0-9])?(?:\\.[a-zA-Z0-9](?:[a-zA-Z0-9-]{0,61}[a-zA-Z0-9])?)*$")
->>>>>>> ace5e64c
 )
 
 // Vars for common.go operations
