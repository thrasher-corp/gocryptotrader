package common

import (
	"context"
	"crypto/rand"
	"errors"
	"fmt"
	"io"
	"math/big"
	"net"
	"net/http"
	"net/url"
	"os"
	"os/user"
	"path/filepath"
	"reflect"
	"regexp"
	"slices"
	"strconv"
	"strings"
	"sync"
	"sync/atomic"
	"time"
	"unicode"

	"github.com/thrasher-corp/gocryptotrader/common/file"
	"github.com/thrasher-corp/gocryptotrader/log"
)

const (
	// SimpleTimeFormatWithTimezone a common, but non-implemented time format in golang
	SimpleTimeFormatWithTimezone = time.DateTime + " MST"
	// GctExt is the extension for GCT Tengo script files
	GctExt         = ".gct"
	defaultTimeout = time.Second * 15
)

// Strings representing the full lower, upper case English character alphabet and base-10 numbers for generating a random string.
const (
	SmallLetters     = "abcdefghijklmnopqrstuvwxyz"
	CapitalLetters   = "ABCDEFGHIJKLMNOPQRSTUVWXYZ"
	NumberCharacters = "0123456789"
)

var (
	// emailRX represents email address matching pattern
	emailRX = regexp.MustCompile("^[a-zA-Z0-9.!#$%&'*+\\/=?^_`{|}~-]+@[a-zA-Z0-9](?:[a-zA-Z0-9-]{0,61}[a-zA-Z0-9])?(?:\\.[a-zA-Z0-9](?:[a-zA-Z0-9-]{0,61}[a-zA-Z0-9])?)*$")
)

// Vars for common.go operations
var (
	_HTTPClient    *http.Client
	_HTTPUserAgent string
	m              sync.RWMutex
	zeroValueUnix  = time.Unix(0, 0)
)

// Public common Errors
var (
	ErrNotYetImplemented      = errors.New("not yet implemented")
	ErrFunctionNotSupported   = errors.New("unsupported wrapper function")
	errInvalidCryptoCurrency  = errors.New("invalid crypto currency")
	ErrDateUnset              = errors.New("date unset")
	ErrStartAfterEnd          = errors.New("start date after end date")
	ErrStartEqualsEnd         = errors.New("start date equals end date")
	ErrStartAfterTimeNow      = errors.New("start date is after current time")
	ErrNilPointer             = errors.New("nil pointer")
	ErrCannotCalculateOffline = errors.New("cannot calculate offline, unsupported")
	ErrNoResponse             = errors.New("no response")
	ErrTypeAssertFailure      = errors.New("type assert failure")
	ErrUnknownError           = errors.New("unknown error")
)

var (
	errCannotSetInvalidTimeout = errors.New("cannot set new HTTP client with timeout that is equal or less than 0")
	errUserAgentInvalid        = errors.New("cannot set invalid user agent")
	errHTTPClientInvalid       = errors.New("custom http client cannot be nil")
)

// MatchesEmailPattern ensures that the string is an email address by regexp check
func MatchesEmailPattern(value string) bool {
	if len(value) < 3 || len(value) > 254 {
		return false
	}
	return emailRX.MatchString(value)
}

// SetHTTPClientWithTimeout sets a new *http.Client with different timeout
// settings
func SetHTTPClientWithTimeout(t time.Duration) error {
	if t <= 0 {
		return errCannotSetInvalidTimeout
	}
	m.Lock()
	_HTTPClient = NewHTTPClientWithTimeout(t)
	m.Unlock()
	return nil
}

// SetHTTPUserAgent sets the user agent which will be used for all common HTTP
// requests.
func SetHTTPUserAgent(agent string) error {
	if agent == "" {
		return errUserAgentInvalid
	}
	m.Lock()
	_HTTPUserAgent = agent
	m.Unlock()
	return nil
}

// SetHTTPClient sets a custom HTTP client.
func SetHTTPClient(client *http.Client) error {
	if client == nil {
		return errHTTPClientInvalid
	}
	m.Lock()
	_HTTPClient = client
	m.Unlock()
	return nil
}

// NewHTTPClientWithTimeout initialises a new HTTP client and its underlying
// transport IdleConnTimeout with the specified timeout duration
func NewHTTPClientWithTimeout(t time.Duration) *http.Client {
	tr := &http.Transport{
		// Added IdleConnTimeout to reduce the time of idle connections which
		// could potentially slow macOS reconnection when there is a sudden
		// network disconnection/issue
		IdleConnTimeout: t,
		Proxy:           http.ProxyFromEnvironment,
	}
	h := &http.Client{
		Transport: tr,
		Timeout:   t}
	return h
}

// StringSliceDifference concatenates slices together based on its index and
// returns an individual string array
func StringSliceDifference(slice1, slice2 []string) []string {
	var diff []string
	for i := range 2 {
		for _, s1 := range slice1 {
			found := false
			for _, s2 := range slice2 {
				if s1 == s2 {
					found = true
					break
				}
			}
			if !found {
				diff = append(diff, s1)
			}
		}
		if i == 0 {
			slice1, slice2 = slice2, slice1
		}
	}
	return diff
}

// StringDataContains checks the substring array with an input and returns a bool
func StringDataContains(haystack []string, needle string) bool {
	data := strings.Join(haystack, ",")
	return strings.Contains(data, needle)
}

// StringDataCompare data checks the substring array with an input and returns a bool
func StringDataCompare(haystack []string, needle string) bool {
	for x := range haystack {
		if haystack[x] == needle {
			return true
		}
	}
	return false
}

// StringDataCompareInsensitive data checks the substring array with an input and returns
// a bool irrespective of lower or upper case strings
func StringDataCompareInsensitive(haystack []string, needle string) bool {
	for x := range haystack {
		if strings.EqualFold(haystack[x], needle) {
			return true
		}
	}
	return false
}

// StringDataContainsInsensitive checks the substring array with an input and returns
// a bool irrespective of lower or upper case strings
func StringDataContainsInsensitive(haystack []string, needle string) bool {
	for _, data := range haystack {
		if strings.Contains(strings.ToUpper(data), strings.ToUpper(needle)) {
			return true
		}
	}
	return false
}

// IsEnabled takes in a boolean param  and returns a string if it is enabled
// or disabled
func IsEnabled(isEnabled bool) string {
	if isEnabled {
		return "Enabled"
	}
	return "Disabled"
}

// IsValidCryptoAddress validates your cryptocurrency address string using the
// regexp package // Validation issues occurring because "3" is contained in
// litecoin and Bitcoin addresses - non-fatal
func IsValidCryptoAddress(address, crypto string) (bool, error) {
	switch strings.ToLower(crypto) {
	case "btc":
		return regexp.MatchString("^(bc1|[13])[a-zA-HJ-NP-Z0-9]{25,90}$", address)
	case "ltc":
		return regexp.MatchString("^[L3M][a-km-zA-HJ-NP-Z1-9]{25,34}$", address)
	case "eth":
		return regexp.MatchString("^0x[a-km-z0-9]{40}$", address)
	default:
		return false, fmt.Errorf("%w %s", errInvalidCryptoCurrency, crypto)
	}
}

// YesOrNo returns a boolean variable to check if input is "y" or "yes"
func YesOrNo(input string) bool {
	if strings.EqualFold(input, "y") || strings.EqualFold(input, "yes") {
		return true
	}
	return false
}

// SendHTTPRequest sends a request using the http package and returns the body
// contents
func SendHTTPRequest(ctx context.Context, method, urlPath string, headers map[string]string, body io.Reader, verbose bool) ([]byte, error) {
	method = strings.ToUpper(method)

	if method != http.MethodOptions && method != http.MethodGet &&
		method != http.MethodHead && method != http.MethodPost &&
		method != http.MethodPut && method != http.MethodDelete &&
		method != http.MethodTrace && method != http.MethodConnect {
		return nil, errors.New("invalid HTTP method specified")
	}

	req, err := http.NewRequestWithContext(ctx, method, urlPath, body)
	if err != nil {
		return nil, err
	}

	for k, v := range headers {
		req.Header.Add(k, v)
	}

	if verbose {
		log.Debugf(log.Global, "Request path: %s", urlPath)
		for k, d := range req.Header {
			log.Debugf(log.Global, "Request header [%s]: %s", k, d)
		}
		log.Debugf(log.Global, "Request type: %s", method)
		if body != nil {
			log.Debugf(log.Global, "Request body: %v", body)
		}
	}

	m.RLock()
	if _HTTPUserAgent != "" && req.Header.Get("User-Agent") == "" {
		req.Header.Add("User-Agent", _HTTPUserAgent)
	}

	if _HTTPClient == nil {
		m.RUnlock()
		m.Lock()
		// Set *http.Client with default timeout if not populated.
		_HTTPClient = NewHTTPClientWithTimeout(defaultTimeout)
		m.Unlock()
		m.RLock()
	}

	resp, err := _HTTPClient.Do(req)
	m.RUnlock()
	if err != nil {
		return nil, err
	}
	defer resp.Body.Close()

	contents, err := io.ReadAll(resp.Body)

	if verbose {
		log.Debugf(log.Global, "HTTP status: %s, Code: %v",
			resp.Status,
			resp.StatusCode)
		log.Debugf(log.Global, "Raw response: %s", string(contents))
	}

	return contents, err
}

// EncodeURLValues concatenates url values onto a url string and returns a
// string
func EncodeURLValues(urlPath string, values url.Values) string {
	u := urlPath
	if len(values) > 0 {
		u += "?" + values.Encode()
	}
	return u
}

// ExtractHost returns the hostname out of a string
func ExtractHost(address string) string {
	host, _, _ := net.SplitHostPort(address)
	if host == "" {
		return "localhost"
	}
	return host
}

// ExtractPort returns the port name out of a string
func ExtractPort(host string) int {
	_, port, _ := net.SplitHostPort(host)
	if port == "" {
		return 80
	}
	portInt, _ := strconv.Atoi(port)
	return portInt
}

// GetURIPath returns the path of a URL given a URI
func GetURIPath(uri string) string {
	urip, err := url.Parse(uri)
	if err != nil {
		return ""
	}
	if urip.RawQuery != "" {
		return urip.Path + "?" + urip.RawQuery
	}
	return urip.Path
}

// GetExecutablePath returns the executables launch path
func GetExecutablePath() (string, error) {
	ex, err := os.Executable()
	if err != nil {
		return "", err
	}
	return filepath.Dir(ex), nil
}

// GetDefaultDataDir returns the default data directory
// Windows - C:\Users\%USER%\AppData\Roaming\GoCryptoTrader
// Linux/Unix or OSX - $HOME/.gocryptotrader
func GetDefaultDataDir(env string) string {
	if env == "windows" {
		return filepath.Join(os.Getenv("APPDATA"), "GoCryptoTrader")
	}

	usr, err := user.Current()
	if err == nil {
		return filepath.Join(usr.HomeDir, ".gocryptotrader")
	}

	dir, err := os.UserHomeDir()
	if err != nil {
		log.Warnln(log.Global, "Environment variable unset, defaulting to current directory")
		dir = "."
	}
	return filepath.Join(dir, ".gocryptotrader")
}

// CreateDir creates a directory based on the supplied parameter
func CreateDir(dir string) error {
	_, err := os.Stat(dir)
	if !os.IsNotExist(err) {
		return nil
	}

	log.Warnf(log.Global, "Directory %s does not exist.. creating.\n", dir)
	return os.MkdirAll(dir, file.DefaultPermissionOctal)
}

// ChangePermission lists all the directories and files in an array
func ChangePermission(directory string) error {
	return filepath.Walk(directory, func(path string, info os.FileInfo, err error) error {
		if err != nil {
			return err
		}
		if info.Mode().Perm() != file.DefaultPermissionOctal {
			return os.Chmod(path, file.DefaultPermissionOctal)
		}
		return nil
	})
}

// AddPaddingOnUpperCase adds padding to a string when detecting an upper case letter. If
// there are multiple upper case items like `ThisIsHTTPExample`, it will only
// pad between like this `This Is HTTP Example`.
func AddPaddingOnUpperCase(s string) string {
	if s == "" {
		return ""
	}
	var result []string
	left := 0
	for x := range s {
		if x == 0 {
			continue
		}

		if unicode.IsUpper(rune(s[x])) {
			if !unicode.IsUpper(rune(s[x-1])) {
				result = append(result, s[left:x])
				left = x
			}
		} else if x > 1 && unicode.IsUpper(rune(s[x-1])) {
			if s[left:x-1] == "" {
				continue
			}
			result = append(result, s[left:x-1])
			left = x - 1
		}
	}
	result = append(result, s[left:])
	return strings.Join(result, " ")
}

// InArray checks if _val_ belongs to _array_
func InArray(val, array interface{}) (exists bool, index int) {
	exists = false
	index = -1
	if array == nil {
		return
	}
	switch reflect.TypeOf(array).Kind() {
	case reflect.Array, reflect.Slice:
		s := reflect.ValueOf(array)
		for i := range s.Len() {
			if reflect.DeepEqual(val, s.Index(i).Interface()) {
				index = i
				exists = true
				return
			}
		}
	}
	return
}

// fmtError holds a formatted msg and the errors which formatted it
type fmtError struct {
	errs []error
	msg  string
}

// multiError holds errors as a slice
type multiError struct {
	errs []error
}

type unwrappable interface {
	Unwrap() []error
	Error() string
}

// AppendError appends an error to a list of exesting errors
// Either argument may be:
// * A vanilla error
// * An error implementing Unwrap() []error e.g. fmt.Errorf("%w: %w")
// * nil
// The result will be an error which may be a multiError if multipleErrors were found
func AppendError(original, incoming error) error {
	if incoming == nil {
		return original
	}
	if original == nil {
		return incoming
	}
	if u, ok := incoming.(unwrappable); ok {
		incoming = &fmtError{
			errs: u.Unwrap(),
			msg:  u.Error(),
		}
	}
	switch v := original.(type) {
	case *multiError:
		v.errs = append(v.errs, incoming)
		return v
	case unwrappable:
		original = &fmtError{
			errs: v.Unwrap(),
			msg:  v.Error(),
		}
	}
	return &multiError{
		errs: append([]error{original}, incoming),
	}
}

func (e *fmtError) Error() string {
	return e.msg
}

func (e *fmtError) Unwrap() []error {
	return e.errs
}

// Error displays all errors comma separated
func (e *multiError) Error() string {
	allErrors := make([]string, len(e.errs))
	for x := range e.errs {
		allErrors[x] = e.errs[x].Error()
	}
	return strings.Join(allErrors, ", ")
}

// Unwrap returns all of the errors in the multiError
func (e *multiError) Unwrap() []error {
	errs := make([]error, 0, len(e.errs))
	for _, e := range e.errs {
		switch v := e.(type) {
		case unwrappable:
			errs = append(errs, unwrapDeep(v)...)
		default:
			errs = append(errs, v)
		}
	}
	return errs
}

// unwrapDeep walks down a stack of nested fmt.Errorf("%w: %w") errors
// This is necessary since fmt.wrapErrors doesn't flatten the error slices
func unwrapDeep(err unwrappable) []error {
	var n []error
	for _, e := range err.Unwrap() {
		if u, ok := e.(unwrappable); ok {
			n = append(n, u.Unwrap()...)
		} else {
			n = append(n, e)
		}
	}
	return n
}

// ExcludeError returns a new error excluding any errors matching excl
// For a standard error it will either return the error unchanged or nil
// For an error which implements Unwrap() []error it will remove any errors matching excl and return the remaining errors or nil
// Any non-error messages and formatting from fmt.Errorf will be lost; This function is written for conditions
func ExcludeError(err, excl error) error {
	if u, ok := err.(unwrappable); ok {
		var n error
		for _, e := range unwrapDeep(u) {
			if !errors.Is(e, excl) {
				n = AppendError(n, e)
			}
		}
		return n
	}
	if errors.Is(err, excl) {
		return nil
	}
	return err
}

// ErrorCollector allows collecting a stream of errors from concurrent go routines
// Users should call e.Wg.Done and send errors to e.C
type ErrorCollector struct {
	C  chan error
	Wg sync.WaitGroup
}

// CollectErrors returns an ErrorCollector with WaitGroup and Channel buffer set to n
func CollectErrors(n int) *ErrorCollector {
	e := &ErrorCollector{
		C: make(chan error, n),
	}
	e.Wg.Add(n)
	return e
}

// Collect runs waits for e.Wg to be Done, closes the error channel, and return a error collection
func (e *ErrorCollector) Collect() (errs error) {
	e.Wg.Wait()
	close(e.C)
	for err := range e.C {
		if err != nil {
			errs = AppendError(errs, err)
		}
	}
	return
}

// StartEndTimeCheck provides some basic checks which occur
// frequently in the codebase
func StartEndTimeCheck(start, end time.Time) error {
	if start.IsZero() || start.Equal(zeroValueUnix) {
		return fmt.Errorf("start %w", ErrDateUnset)
	}
	if end.IsZero() || end.Equal(zeroValueUnix) {
		return fmt.Errorf("end %w", ErrDateUnset)
	}
	if start.After(end) {
		return ErrStartAfterEnd
	}
	if start.Equal(end) {
		return ErrStartEqualsEnd
	}
	if start.After(time.Now()) {
		return ErrStartAfterTimeNow
	}

	return nil
}

// GenerateRandomString generates a random string provided a length and list of Character types { SmallLetters, CapitalLetters, NumberCharacters}.
// if no characters are provided, the function uses a NumberCharacters(string of numeric characters).
func GenerateRandomString(length uint, characters ...string) (string, error) {
	if length == 0 {
		return "", errors.New("invalid length, length must be non-zero positive integer")
	}
	b := make([]byte, length)
	chars := strings.Replace(strings.Join(characters, ""), " ", "", -1)
	if chars == "" && len(characters) != 0 {
		return "", errors.New("invalid characters, character must not be empty")
	} else if chars == "" {
		chars = NumberCharacters
	}
	for i := range b {
		nBig, err := rand.Int(rand.Reader, big.NewInt(int64(len(chars))))
		if err != nil {
			return "", err
		}
		n := nBig.Int64()
		b[i] = chars[n]
	}
	return string(b), nil
}

// GetTypeAssertError returns additional information for when an assertion failure
// occurs.
// fieldDescription is an optional way to return what the affected field was for
func GetTypeAssertError(required string, received interface{}, fieldDescription ...string) error {
	var description string
	if len(fieldDescription) > 0 {
		description = " for: " + strings.Join(fieldDescription, ", ")
	}
	return fmt.Errorf("%w from %T to %s%s", ErrTypeAssertFailure, received, required, description)
}

<<<<<<< HEAD
// Counter is a thread-safe counter.
type Counter int64

// Get increments returns the next count.
func (d *Counter) Get() int64 {
	newID := atomic.AddInt64((*int64)(d), 1)
	// Handle overflow by resetting the counter to 1 if it becomes negative
	if newID < 0 {
		atomic.StoreInt64((*int64)(d), 1)
		return 1
	}
	return newID
=======
// Batch takes a slice type and converts it into a slice of containing slices of length batchSize, and any remainder in the final batch
// batchSize <= 0 will return the entire input slice in one batch
func Batch[S ~[]E, E any](blobs S, batchSize int) []S {
	if len(blobs) == 0 {
		return []S{}
	}
	blobs = slices.Clone(blobs)
	if batchSize <= 0 {
		return []S{blobs}
	}
	i := 0
	batches := make([]S, (len(blobs)+batchSize-1)/batchSize)
	for batchSize < len(blobs) {
		blobs, batches[i] = blobs[batchSize:], blobs[:batchSize:batchSize]
		i++
	}
	if len(blobs) > 0 {
		batches[i] = blobs
	}
	return batches
}

// SortStrings takes a slice of fmt.Stringer implementers and returns a new ascending sorted slice
func SortStrings[S ~[]E, E fmt.Stringer](x S) S {
	n := slices.Clone(x)
	slices.SortFunc(n, func(a, b E) int {
		return strings.Compare(a.String(), b.String())
	})
	return n
>>>>>>> d2f7c2e8
}<|MERGE_RESOLUTION|>--- conflicted
+++ resolved
@@ -643,7 +643,37 @@
 	return fmt.Errorf("%w from %T to %s%s", ErrTypeAssertFailure, received, required, description)
 }
 
-<<<<<<< HEAD
+// Batch takes a slice type and converts it into a slice of containing slices of length batchSize, and any remainder in the final batch
+// batchSize <= 0 will return the entire input slice in one batch
+func Batch[S ~[]E, E any](blobs S, batchSize int) []S {
+	if len(blobs) == 0 {
+		return []S{}
+	}
+	blobs = slices.Clone(blobs)
+	if batchSize <= 0 {
+		return []S{blobs}
+	}
+	i := 0
+	batches := make([]S, (len(blobs)+batchSize-1)/batchSize)
+	for batchSize < len(blobs) {
+		blobs, batches[i] = blobs[batchSize:], blobs[:batchSize:batchSize]
+		i++
+	}
+	if len(blobs) > 0 {
+		batches[i] = blobs
+	}
+	return batches
+}
+
+// SortStrings takes a slice of fmt.Stringer implementers and returns a new ascending sorted slice
+func SortStrings[S ~[]E, E fmt.Stringer](x S) S {
+	n := slices.Clone(x)
+	slices.SortFunc(n, func(a, b E) int {
+		return strings.Compare(a.String(), b.String())
+	})
+	return n
+}
+
 // Counter is a thread-safe counter.
 type Counter int64
 
@@ -656,35 +686,4 @@
 		return 1
 	}
 	return newID
-=======
-// Batch takes a slice type and converts it into a slice of containing slices of length batchSize, and any remainder in the final batch
-// batchSize <= 0 will return the entire input slice in one batch
-func Batch[S ~[]E, E any](blobs S, batchSize int) []S {
-	if len(blobs) == 0 {
-		return []S{}
-	}
-	blobs = slices.Clone(blobs)
-	if batchSize <= 0 {
-		return []S{blobs}
-	}
-	i := 0
-	batches := make([]S, (len(blobs)+batchSize-1)/batchSize)
-	for batchSize < len(blobs) {
-		blobs, batches[i] = blobs[batchSize:], blobs[:batchSize:batchSize]
-		i++
-	}
-	if len(blobs) > 0 {
-		batches[i] = blobs
-	}
-	return batches
-}
-
-// SortStrings takes a slice of fmt.Stringer implementers and returns a new ascending sorted slice
-func SortStrings[S ~[]E, E fmt.Stringer](x S) S {
-	n := slices.Clone(x)
-	slices.SortFunc(n, func(a, b E) int {
-		return strings.Compare(a.String(), b.String())
-	})
-	return n
->>>>>>> d2f7c2e8
 }