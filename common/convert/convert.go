package convert

import (
	"encoding/json"
	"fmt"
	"math"
	"strconv"
	"strings"
	"time"

	"github.com/shopspring/decimal"
)

// FloatFromString format
func FloatFromString(raw interface{}) (float64, error) {
	str, ok := raw.(string)
	if !ok {
		return 0, fmt.Errorf("unable to parse, value not string: %T", raw)
	}
	flt, err := strconv.ParseFloat(str, 64)
	if err != nil {
		return 0, fmt.Errorf("could not convert value: %s Error: %s", str, err)
	}
	return flt, nil
}

// IntFromString format
func IntFromString(raw interface{}) (int, error) {
	str, ok := raw.(string)
	if !ok {
		return 0, fmt.Errorf("unable to parse, value not string: %T", raw)
	}
	n, err := strconv.Atoi(str)
	if err != nil {
		return 0, fmt.Errorf("unable to parse as int: %T", raw)
	}
	return n, nil
}

// Int64FromString format
func Int64FromString(raw interface{}) (int64, error) {
	str, ok := raw.(string)
	if !ok {
		return 0, fmt.Errorf("unable to parse, value not string: %T", raw)
	}
	n, err := strconv.ParseInt(str, 10, 64)
	if err != nil {
		return 0, fmt.Errorf("unable to parse as int64: %T", raw)
	}
	return n, nil
}

// TimeFromUnixTimestampFloat format
func TimeFromUnixTimestampFloat(raw interface{}) (time.Time, error) {
	ts, ok := raw.(float64)
	if !ok {
		return time.Time{}, fmt.Errorf("unable to parse, value not float64: %T", raw)
	}
	return time.UnixMilli(int64(ts)), nil
}

// TimeFromUnixTimestampDecimal converts a unix timestamp in decimal form to
// a time.Time
func TimeFromUnixTimestampDecimal(input float64) time.Time {
	i, f := math.Modf(input)
	return time.Unix(int64(i), int64(f*(1e9)))
}

// UnixTimestampToTime returns time.time
func UnixTimestampToTime(timeint64 int64) time.Time {
	return time.Unix(timeint64, 0)
}

// UnixTimestampStrToTime returns a time.time and an error
func UnixTimestampStrToTime(timeStr string) (time.Time, error) {
	i, err := strconv.ParseInt(timeStr, 10, 64)
	if err != nil {
		return time.Time{}, err
	}
	return time.Unix(i, 0), nil
}

// BoolPtr takes in boolean condition and returns pointer version of it
func BoolPtr(condition bool) *bool {
	b := condition
	return &b
}

// IntToHumanFriendlyString converts an int to a comma separated string at the thousand point
// eg 1000 becomes 1,000
func IntToHumanFriendlyString(number int64, thousandsSep string) string {
	neg := false
	if number < 0 {
		number = -number
		neg = true
	}
	str := fmt.Sprintf("%v", number)
	return numberToHumanFriendlyString(str, 0, "", thousandsSep, neg)
}

// FloatToHumanFriendlyString converts a float to a comma separated string at the thousand point
// eg 1000 becomes 1,000
func FloatToHumanFriendlyString(number float64, decimals uint, decPoint, thousandsSep string) string {
	neg := false
	if number < 0 {
		number = -number
		neg = true
	}
	dec := int(decimals)
	str := fmt.Sprintf("%."+strconv.Itoa(dec)+"F", number)
	return numberToHumanFriendlyString(str, dec, decPoint, thousandsSep, neg)
}

// DecimalToHumanFriendlyString converts a decimal number to a comma separated string at the thousand point
// eg 1000 becomes 1,000
func DecimalToHumanFriendlyString(number decimal.Decimal, rounding int, decPoint, thousandsSep string) string {
	neg := false
	if number.LessThan(decimal.Zero) {
		number = number.Abs()
		neg = true
	}
	str := number.String()
	if rnd := strings.Split(str, "."); len(rnd) == 1 {
		rounding = 0
	} else if len(rnd[1]) < rounding {
		rounding = len(rnd[1])
	}
	return numberToHumanFriendlyString(number.StringFixed(int32(rounding)), rounding, decPoint, thousandsSep, neg)
}

func numberToHumanFriendlyString(str string, dec int, decPoint, thousandsSep string, neg bool) string {
	var prefix, suffix string
	if len(str)-(dec+1) < 0 {
		dec = 0
	}
	if dec > 0 {
		prefix = str[:len(str)-(dec+1)]
		suffix = str[len(str)-dec:]
	} else {
		prefix = str
	}
	sep := []byte(thousandsSep)
	n, l1, l2 := 0, len(prefix), len(sep)
	// thousands sep num
	c := (l1 - 1) / 3
	tmp := make([]byte, l2*c+l1)
	pos := len(tmp) - 1
	for i := l1 - 1; i >= 0; i, n, pos = i-1, n+1, pos-1 {
		if l2 > 0 && n > 0 && n%3 == 0 {
			for j := range sep {
				tmp[pos] = sep[l2-j-1]
				pos--
			}
		}
		tmp[pos] = prefix[i]
	}
	s := string(tmp)
	if dec > 0 {
		s += decPoint + suffix
	}
	if neg {
		s = "-" + s
	}

	return s
}

// InterfaceToFloat64OrZeroValue returns the type assertion value or variable zero value
func InterfaceToFloat64OrZeroValue(r interface{}) float64 {
	if v, ok := r.(float64); ok {
		return v
	}
	return 0
}

// InterfaceToIntOrZeroValue returns the type assertion value or variable zero value
func InterfaceToIntOrZeroValue(r interface{}) int {
	if v, ok := r.(int); ok {
		return v
	}
	return 0
}

// InterfaceToStringOrZeroValue returns the type assertion value or variable zero value
func InterfaceToStringOrZeroValue(r interface{}) string {
	if v, ok := r.(string); ok {
		return v
	}
	return ""
}

<<<<<<< HEAD
// StringToFloat64 is a float64 that unmarshals from a string. This is useful
// for APIs that return numbers as strings and return an empty string instead of
// 0.
type StringToFloat64 float64

// UnmarshalJSON implements the json.Unmarshaler interface.
// This implementation is slightly more performant than calling json.Unmarshal
// again.
func (f *StringToFloat64) UnmarshalJSON(data []byte) error {
	if !bytes.HasPrefix(data, []byte(jsonStringIdent)) {
		return fmt.Errorf("%w: %s", errUnhandledType, string(data))
	}

	data = data[1 : len(data)-1] // Remove quotes
	if len(data) == 0 {
		*f = StringToFloat64(0)
		return nil
	}

	val, err := strconv.ParseFloat(string(data), 64)
	if err != nil {
		return err
	}

	*f = StringToFloat64(val)
	return nil
}

// MarshalJSON implements the json.Marshaler interface.
func (f StringToFloat64) MarshalJSON() ([]byte, error) {
	if f == 0 {
		return []byte(jsonStringIdent + jsonStringIdent), nil
	}
	val := strconv.FormatFloat(float64(f), 'f', -1, 64)
	return []byte(jsonStringIdent + val + jsonStringIdent), nil
}

// Float64 returns the float64 value of the FloatString.
func (f StringToFloat64) Float64() float64 {
	return float64(f)
}

// ToInt64 returns an int64 value from StringToFloat64 instance
func (f *StringToFloat64) ToInt64() int64 {
	return int64(*f)
}

// Decimal returns the decimal value of the FloatString
// Warning: this does not handle big numbers as the underlying
// is still a float
func (f StringToFloat64) Decimal() decimal.Decimal {
	return decimal.NewFromFloat(float64(f))
}

=======
>>>>>>> f05f24da
// ExchangeTime provides timestamp to time conversion method.
type ExchangeTime time.Time

// UnmarshalJSON is custom type json unmarshaller for ExchangeTime
func (k *ExchangeTime) UnmarshalJSON(data []byte) error {
	var timestamp interface{}
	err := json.Unmarshal(data, &timestamp)
	if err != nil {
		return err
	}
	var standard int64
	switch value := timestamp.(type) {
	case string:
		if value == "" {
			// Setting the time to zero value because some timestamp fields could return an empty string while there is no error
			// So, in such cases, Time returns zero timestamp.
			break
		}
		standard, err = strconv.ParseInt(value, 10, 64)
		if err != nil {
			return err
		}
	case int64:
		standard = value
	case float64:
		// Warning: converting float64 to int64 instance may create loss of precision in the timestamp information.
		// be aware or consider customizing this section if found necessary.
		standard = int64(value)
	case nil:
		// for some exchange timestamp fields, if the timestamp information is not specified,
		// the data is 'nil' instead of zero value string or integer value.
	default:
		return fmt.Errorf("unsupported timestamp type %T", timestamp)
	}

	switch {
	case standard == 0:
		*k = ExchangeTime(time.Time{})
	case standard >= 1e13:
		*k = ExchangeTime(time.Unix(standard/1e9, standard%1e9))
	case standard > 9999999999:
		*k = ExchangeTime(time.UnixMilli(standard))
	default:
		*k = ExchangeTime(time.Unix(standard, 0))
	}
	return nil
}

// Time returns a time.Time instance from ExchangeTime instance object.
func (k ExchangeTime) Time() time.Time {
	return time.Time(k)
}<|MERGE_RESOLUTION|>--- conflicted
+++ resolved
@@ -189,63 +189,6 @@
 	return ""
 }
 
-<<<<<<< HEAD
-// StringToFloat64 is a float64 that unmarshals from a string. This is useful
-// for APIs that return numbers as strings and return an empty string instead of
-// 0.
-type StringToFloat64 float64
-
-// UnmarshalJSON implements the json.Unmarshaler interface.
-// This implementation is slightly more performant than calling json.Unmarshal
-// again.
-func (f *StringToFloat64) UnmarshalJSON(data []byte) error {
-	if !bytes.HasPrefix(data, []byte(jsonStringIdent)) {
-		return fmt.Errorf("%w: %s", errUnhandledType, string(data))
-	}
-
-	data = data[1 : len(data)-1] // Remove quotes
-	if len(data) == 0 {
-		*f = StringToFloat64(0)
-		return nil
-	}
-
-	val, err := strconv.ParseFloat(string(data), 64)
-	if err != nil {
-		return err
-	}
-
-	*f = StringToFloat64(val)
-	return nil
-}
-
-// MarshalJSON implements the json.Marshaler interface.
-func (f StringToFloat64) MarshalJSON() ([]byte, error) {
-	if f == 0 {
-		return []byte(jsonStringIdent + jsonStringIdent), nil
-	}
-	val := strconv.FormatFloat(float64(f), 'f', -1, 64)
-	return []byte(jsonStringIdent + val + jsonStringIdent), nil
-}
-
-// Float64 returns the float64 value of the FloatString.
-func (f StringToFloat64) Float64() float64 {
-	return float64(f)
-}
-
-// ToInt64 returns an int64 value from StringToFloat64 instance
-func (f *StringToFloat64) ToInt64() int64 {
-	return int64(*f)
-}
-
-// Decimal returns the decimal value of the FloatString
-// Warning: this does not handle big numbers as the underlying
-// is still a float
-func (f StringToFloat64) Decimal() decimal.Decimal {
-	return decimal.NewFromFloat(float64(f))
-}
-
-=======
->>>>>>> f05f24da
 // ExchangeTime provides timestamp to time conversion method.
 type ExchangeTime time.Time
 
