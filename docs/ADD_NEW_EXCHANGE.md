--- conflicted
+++ resolved
@@ -809,11 +809,7 @@
 
 ```go
 // Subscribe sends a websocket message to receive data from the channel
-<<<<<<< HEAD
-func (f *FTX) Subscribe(_ context.Context, channelsToSubscribe []stream.ChannelSubscription) error {
-=======
-func (f *FTX) Subscribe(channelsToSubscribe []subscription.Subscription) error {
->>>>>>> e0c6e118
+func (f *FTX) Subscribe(_ context.Context, channelsToSubscribe []subscription.Subscription) error {
 	// For subscriptions we try to batch as much as possible to limit the amount
 	// of connection usage but sometimes this is not supported on the exchange 
 	// API.
@@ -1067,11 +1063,7 @@
 
 ```go
 // Unsubscribe sends a websocket message to stop receiving data from the channel
-<<<<<<< HEAD
-func (f *FTX) Unsubscribe(_ context.Context, channelsToUnsubscribe []stream.ChannelSubscription) error {
-=======
-func (f *FTX) Unsubscribe(channelsToUnsubscribe []subscription.Subscription) error {
->>>>>>> e0c6e118
+func (f *FTX) Unsubscribe(_ context.Context, channelsToUnsubscribe []subscription.Subscription) error {
 	// As with subscribing we want to batch as much as possible, but sometimes this cannot be achieved due to API shortfalls. 
 	var errs common.Errors
 channels:
