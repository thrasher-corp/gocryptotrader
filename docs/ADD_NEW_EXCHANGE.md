--- conflicted
+++ resolved
@@ -163,32 +163,6 @@
 
 ```go
 var Exchanges = []string{
-<<<<<<< HEAD
-	"binance", // <-------- new exchange
-	"bitfinex",
-	"bitflyer",
-	"bithumb",
-	"bitmex",
-	"bitstamp",
-	"btc markets",
-	"btse",
-	"bybit",
-	"coinbasepro",
-	"coinut",
-	"deribit",
-	"exmo",
-	"gateio",
-	"gemini",
-	"hitbtc",
-	"huobi",
-	"kraken",
-	"kucoin",
-	"mexc",
-	"lbank",
-	"okx",
-	"poloniex",
-	"yobit",
-=======
     "binance", // <-------- new exchange
     "bitfinex",
     "bitflyer",
@@ -209,10 +183,10 @@
     "kraken",
     "kucoin",
     "lbank",
+    "mexc",
     "okx",
     "poloniex",
     "yobit",
->>>>>>> dcf596c7
 ```
 
 #### Setup and run the [documentation tool](../cmd/documentation)
