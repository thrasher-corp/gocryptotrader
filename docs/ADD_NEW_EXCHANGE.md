--- conflicted
+++ resolved
@@ -163,32 +163,6 @@
 
 ```go
 var Exchanges = []string{
-<<<<<<< HEAD
-	"binance", // <-------- new exchange
-	"bitfinex",
-	"bitflyer",
-	"bithumb",
-	"bitmex",
-	"bitstamp",
-	"btc markets",
-	"btse",
-	"coinbaseinternational",
-	"bybit",
-	"coinbasepro",
-	"coinut",
-	"deribit",
-	"exmo",
-	"gateio",
-	"gemini",
-	"hitbtc",
-	"huobi",
-	"kraken",
-	"kucoin",
-	"lbank",
-	"okx",
-	"poloniex",
-	"yobit",
-=======
     "binance", // <-------- new exchange
     "bitfinex",
     "bitflyer",
@@ -198,6 +172,7 @@
     "btc markets",
     "btse",
     "bybit",
+    "coinbaseinternational",
     "coinbasepro",
     "coinut",
     "deribit",
@@ -212,7 +187,6 @@
     "okx",
     "poloniex",
     "yobit",
->>>>>>> dcf596c7
 ```
 
 #### Setup and run the [documentation tool](../cmd/documentation)
