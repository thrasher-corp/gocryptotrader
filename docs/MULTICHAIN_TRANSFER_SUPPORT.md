# Multichain transfer support

Several exchanges support deposits and withdrawals by other blockchain networks. An example would be Tether (USDT) which supports the ERC20 (Ethereum), TRC20 (Tron) and Omni (BTC) networks.

GoCryptoTrader contains a `GetAvailableTransferChains` exchange method for supported exchanges which returns a list of the supported transfer chains specified by a cryptocurrency.

A simple demonstration using `gctcli` is as follows:

## Obtaining a list of supported transfer chains

```sh
$ ./gctcli getavailabletransferchains --exchange=binance --cryptocurrency=usdt
{
 "chains": [
  "erc20",
  "trx",
  "sol",
  "omni"
 ]
}
```

## Obtaining a deposit address based on a specific cryptocurrency and chain

```sh
$ ./gctcli getcryptocurrencydepositaddress --exchange=binance --cryptocurrency=usdt --chain=sol
{
 "address": "GW3oT9JpFyTkCWPnt6Yw9ugppSQwDv4ZMG1vabC8WmHS"
}
```

## Withdrawing

```sh
$ ./gctcli withdrawcryptofunds --exchange=binance --currency=USDT --address=TJU9piX2WA8WTvxVKMqpvTzZGhvXQAZKSY --amount=10 --chain=trx
{
 "id": "01234567-0000-0000-0000-000000000000",
}
```

## Exchange multichain transfer support table

| Exchange | Deposits | Withdrawals | Notes|
|----------|----------|-------------|------|
| Binance.US | Yes  | Yes        | | 
| Binance | Yes | Yes | |
| Bitfinex | Yes | Yes | Only supports USDT |
| Bitflyer | No | No | |
| Bithumb | No | No | |
| BitMEX | No | No | Supports BTC only |
| Bitstamp | No | No | |
| BTCMarkets | No | No| NA  |
| BTSE | No | No | Only through website |
| Bybit | Yes | Yes | |
<<<<<<< HEAD
| CoinbasePro | No | No | No|
| CoinbaseInternational | No | Yes | No |
=======
| Coinbase | No | No | No|
>>>>>>> b4a272de
| COINUT | No | No | NA |
| Deribit | Yes | Yes | |
| Exmo | Yes | Yes | Addresses must be created via their website first |
| GateIO | Yes | Yes | |
| Gemini | No | No | |
| HitBTC | No | No | |
| Huobi.Pro | Yes | Yes | |
| Kraken | Yes | Yes | Front-end and API don't match total available transfer chains |
| Kucoin |  Yes | Yes | |
| Lbank | No | No | |
| Okx | Yes | Yes | |
| Poloniex | Yes | Yes | |
| Yobit | No | No | |<|MERGE_RESOLUTION|>--- conflicted
+++ resolved
@@ -52,12 +52,8 @@
 | BTCMarkets | No | No| NA  |
 | BTSE | No | No | Only through website |
 | Bybit | Yes | Yes | |
-<<<<<<< HEAD
-| CoinbasePro | No | No | No|
+| Coinbase | No | No | No|
 | CoinbaseInternational | No | Yes | No |
-=======
-| Coinbase | No | No | No|
->>>>>>> b4a272de
 | COINUT | No | No | NA |
 | Deribit | Yes | Yes | |
 | Exmo | Yes | Yes | Addresses must be created via their website first |
