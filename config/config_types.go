--- conflicted
+++ resolved
@@ -38,8 +38,12 @@
 	defaultCurrencyStateManagerDelay     = time.Minute
 	defaultMaxJobsPerCycle               = 5
 	DefaultOrderbookPublishPeriod        = time.Second * 10
-<<<<<<< HEAD
-
+	// DefaultSyncerWorkers limits the number of sync workers
+	DefaultSyncerWorkers = 15
+	// DefaultSyncerTimeoutREST the default time to switch from REST to websocket protocols without a response
+	DefaultSyncerTimeoutREST = time.Second * 15
+	// DefaultSyncerTimeoutWebsocket the default time to switch from websocket to REST protocols without a response
+	DefaultSyncerTimeoutWebsocket = time.Minute
 	// DefaultWebsocketResponseCheckTimeout is the default timeout for
 	// websocket responses.
 	DefaultWebsocketResponseCheckTimeout = time.Millisecond * 30
@@ -49,14 +53,6 @@
 	// DefaultWebsocketTrafficTimeout is the default timeout for websocket
 	// traffic.
 	DefaultWebsocketTrafficTimeout = time.Second * 30
-=======
-	// DefaultSyncerWorkers limits the number of sync workers
-	DefaultSyncerWorkers = 15
-	// DefaultSyncerTimeoutREST the default time to switch from REST to websocket protocols without a response
-	DefaultSyncerTimeoutREST = time.Second * 15
-	// DefaultSyncerTimeoutWebsocket the default time to switch from websocket to REST protocols without a response
-	DefaultSyncerTimeoutWebsocket = time.Minute
->>>>>>> ade2d9c5
 )
 
 // Constants here hold some messages
