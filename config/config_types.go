--- conflicted
+++ resolved
@@ -377,11 +377,9 @@
 
 	Credentials          APICredentialsConfig           `json:"credentials"`
 	CredentialsValidator *APICredentialsValidatorConfig `json:"credentialsValidator,omitempty"`
-<<<<<<< HEAD
 
 	OldEndPoints *APIEndpointsConfig `json:"endpoints,omitempty"`
 	Endpoints    map[string]string   `json:"urlEndpoints"`
-=======
 }
 
 // OrderbookConfig stores the orderbook configuration variables
@@ -389,5 +387,4 @@
 	VerificationBypass     bool `json:"verificationBypass"`
 	WebsocketBufferLimit   int  `json:"websocketBufferLimit"`
 	WebsocketBufferEnabled bool `json:"websocketBufferEnabled"`
->>>>>>> 7431bf88
 }