--- conflicted
+++ resolved
@@ -37,11 +37,8 @@
 	DefaultAPISecret                     = "Secret"
 	DefaultAPIClientID                   = "ClientID"
 	defaultDataHistoryMonitorCheckTimer  = time.Minute
-<<<<<<< HEAD
 	defaultFeeManagerDelay               = time.Minute
-=======
 	defaultCurrencyStateManagerDelay     = time.Minute
->>>>>>> 5dfbbf84
 	defaultMaxJobsPerCycle               = 5
 )
 
@@ -77,26 +74,6 @@
 // prestart management of Portfolio, Communications, Webserver and Enabled
 // Exchanges
 type Config struct {
-<<<<<<< HEAD
-	Name               string                    `json:"name"`
-	DataDirectory      string                    `json:"dataDirectory"`
-	EncryptConfig      int                       `json:"encryptConfig"`
-	GlobalHTTPTimeout  time.Duration             `json:"globalHTTPTimeout"`
-	Database           database.Config           `json:"database"`
-	Logging            log.Config                `json:"logging"`
-	ConnectionMonitor  ConnectionMonitorConfig   `json:"connectionMonitor"`
-	DataHistoryManager DataHistoryManager        `json:"dataHistoryManager"`
-	FeeManager         FeeManager                `json:"feeManager"`
-	Profiler           Profiler                  `json:"profiler"`
-	NTPClient          NTPClientConfig           `json:"ntpclient"`
-	GCTScript          gctscript.Config          `json:"gctscript"`
-	Currency           CurrencyConfig            `json:"currencyConfig"`
-	Communications     base.CommunicationsConfig `json:"communications"`
-	RemoteControl      RemoteControlConfig       `json:"remoteControl"`
-	Portfolio          portfolio.Base            `json:"portfolioAddresses"`
-	Exchanges          []ExchangeConfig          `json:"exchanges"`
-	BankAccounts       []banking.Account         `json:"bankAccounts"`
-=======
 	Name                 string                    `json:"name"`
 	DataDirectory        string                    `json:"dataDirectory"`
 	EncryptConfig        int                       `json:"encryptConfig"`
@@ -105,6 +82,7 @@
 	Logging              log.Config                `json:"logging"`
 	ConnectionMonitor    ConnectionMonitorConfig   `json:"connectionMonitor"`
 	DataHistoryManager   DataHistoryManager        `json:"dataHistoryManager"`
+	FeeManager           FeeManager                `json:"feeManager"`
 	CurrencyStateManager CurrencyStateManager      `json:"currencyStateManager"`
 	Profiler             Profiler                  `json:"profiler"`
 	NTPClient            NTPClientConfig           `json:"ntpclient"`
@@ -115,7 +93,6 @@
 	Portfolio            portfolio.Base            `json:"portfolioAddresses"`
 	Exchanges            []ExchangeConfig          `json:"exchanges"`
 	BankAccounts         []banking.Account         `json:"bankAccounts"`
->>>>>>> 5dfbbf84
 
 	// Deprecated config settings, will be removed at a future date
 	Webserver           *WebserverConfig          `json:"webserver,omitempty"`
@@ -137,19 +114,18 @@
 	Verbose             bool          `json:"verbose"`
 }
 
-<<<<<<< HEAD
 // FeeManager defines all requirements for management of fees
 type FeeManager struct {
 	Enabled *bool         `json:"enabled"`
 	Delay   time.Duration `json:"delay"`
 	Verbose bool          `json:"verbose"`
-=======
+}
+
 // CurrencyStateManager defines a set of configuration options for the currency
 // state manager
 type CurrencyStateManager struct {
 	Enabled *bool         `json:"enabled"`
 	Delay   time.Duration `json:"delay"`
->>>>>>> 5dfbbf84
 }
 
 // ConnectionMonitorConfig defines the connection monitor variables to ensure
