--- conflicted
+++ resolved
@@ -1497,13 +1497,6 @@
 	defaultPaths := []string{
 		filepath.Join(exePath, File),
 		filepath.Join(exePath, EncryptedFile),
-<<<<<<< HEAD
-	}
-
-	newDir := common.GetDefaultDataDir(runtime.GOOS)
-	newDirs := []string{
-=======
->>>>>>> 8c86aac2
 		filepath.Join(newDir, File),
 		filepath.Join(newDir, EncryptedFile),
 	}
@@ -1554,10 +1547,10 @@
 	return target, nil
 }
 
-// ReadConfig verifies and checks for encryption and verifies the unencrypted
-// file contains JSON.
-// Prompts for encryption key, if target file is encrypted or is requested to be
-// and stores the file encrypted if not dryrun
+// ReadConfig reads the configuration from the given file
+// if target file is encrypted, prompts for encryption key
+// Also - if not in dryrun mode - it checks if the configuration needs to be encrypted
+// and stores the file as encrypted, if necessary (prompting for enryption key)
 func (c *Config) ReadConfig(configPath string, dryrun bool) error {
 	defaultPath, _, err := GetFilePath(configPath)
 	if err != nil {
@@ -1657,17 +1650,8 @@
 
 // SaveConfig saves your configuration to your desired path
 // prompts for encryption key, if necessary
-<<<<<<< HEAD
 func (c *Config) SaveConfig(configPath string) error {
-	defaultPath, err := GetFilePath(configPath)
-=======
-func (c *Config) SaveConfig(configPath string, dryrun bool) error {
-	if dryrun {
-		return nil
-	}
-
 	defaultPath, _, err := GetFilePath(configPath)
->>>>>>> 8c86aac2
 	if err != nil {
 		return err
 	}
