--- conflicted
+++ resolved
@@ -1747,18 +1747,6 @@
 		*c.Logging.AdvancedSettings.ShowLogSystemName {
 		t.Error("unexpected result")
 	}
-<<<<<<< HEAD
-=======
-
-	err = c.LoadConfig(TestFile, true)
-	if err != nil {
-		t.Errorf("Failed to load config: %v", err)
-	}
-	err = c.CheckLoggerConfig()
-	if err != nil {
-		t.Errorf("Failed to create logger with user settings: reason: %v", err)
-	}
->>>>>>> 4e05ad41
 }
 
 func TestDisableNTPCheck(t *testing.T) {
