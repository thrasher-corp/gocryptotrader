--- conflicted
+++ resolved
@@ -3859,7 +3859,105 @@
         }
       }
     },
-<<<<<<< HEAD
+    "gctrpcCollateralByPosition": {
+      "type": "object",
+      "properties": {
+        "currency": {
+          "type": "string"
+        },
+        "size": {
+          "type": "string"
+        },
+        "openOrderSize": {
+          "type": "string"
+        },
+        "positionSize": {
+          "type": "string"
+        },
+        "markPrice": {
+          "type": "string"
+        },
+        "requiredMargin": {
+          "type": "string"
+        },
+        "totalCollateralUsed": {
+          "type": "string"
+        }
+      }
+    },
+    "gctrpcCollateralForCurrency": {
+      "type": "object",
+      "properties": {
+        "currency": {
+          "type": "string"
+        },
+        "excludedFromCollateral": {
+          "type": "boolean"
+        },
+        "totalFunds": {
+          "type": "string"
+        },
+        "availableForUseAsCollateral": {
+          "type": "string"
+        },
+        "approxFairMarketValue": {
+          "type": "string"
+        },
+        "weighting": {
+          "type": "string"
+        },
+        "collateralContribution": {
+          "type": "string"
+        },
+        "scaledToCurrency": {
+          "type": "string"
+        },
+        "unrealisedPNL": {
+          "type": "string"
+        },
+        "fundsInUse": {
+          "type": "string"
+        },
+        "additionalCollateralUsed": {
+          "type": "string"
+        },
+        "usedBreakdown": {
+          "$ref": "#/definitions/gctrpcCollateralUsedBreakdown"
+        },
+        "error": {
+          "type": "string"
+        }
+      }
+    },
+    "gctrpcCollateralUsedBreakdown": {
+      "type": "object",
+      "properties": {
+        "lockedInStakes": {
+          "type": "string"
+        },
+        "lockedInNFTBids": {
+          "type": "string"
+        },
+        "lockedInFeeVoucher": {
+          "type": "string"
+        },
+        "lockedInSpotMarginFundingOffers": {
+          "type": "string"
+        },
+        "lockedInSpotOrders": {
+          "type": "string"
+        },
+        "lockedAsCollateral": {
+          "type": "string"
+        },
+        "usedInFutures": {
+          "type": "string"
+        },
+        "usedInSpotMargin": {
+          "type": "string"
+        }
+      }
+    },
     "gctrpcCommission": {
       "type": "object",
       "properties": {
@@ -3887,104 +3985,6 @@
         },
         "isFixedAmount": {
           "type": "boolean"
-=======
-    "gctrpcCollateralByPosition": {
-      "type": "object",
-      "properties": {
-        "currency": {
-          "type": "string"
-        },
-        "size": {
-          "type": "string"
-        },
-        "openOrderSize": {
-          "type": "string"
-        },
-        "positionSize": {
-          "type": "string"
-        },
-        "markPrice": {
-          "type": "string"
-        },
-        "requiredMargin": {
-          "type": "string"
-        },
-        "totalCollateralUsed": {
-          "type": "string"
-        }
-      }
-    },
-    "gctrpcCollateralForCurrency": {
-      "type": "object",
-      "properties": {
-        "currency": {
-          "type": "string"
-        },
-        "excludedFromCollateral": {
-          "type": "boolean"
-        },
-        "totalFunds": {
-          "type": "string"
-        },
-        "availableForUseAsCollateral": {
-          "type": "string"
-        },
-        "approxFairMarketValue": {
-          "type": "string"
-        },
-        "weighting": {
-          "type": "string"
-        },
-        "collateralContribution": {
-          "type": "string"
-        },
-        "scaledToCurrency": {
-          "type": "string"
-        },
-        "unrealisedPNL": {
-          "type": "string"
-        },
-        "fundsInUse": {
-          "type": "string"
-        },
-        "additionalCollateralUsed": {
-          "type": "string"
-        },
-        "usedBreakdown": {
-          "$ref": "#/definitions/gctrpcCollateralUsedBreakdown"
-        },
-        "error": {
-          "type": "string"
-        }
-      }
-    },
-    "gctrpcCollateralUsedBreakdown": {
-      "type": "object",
-      "properties": {
-        "lockedInStakes": {
-          "type": "string"
-        },
-        "lockedInNFTBids": {
-          "type": "string"
-        },
-        "lockedInFeeVoucher": {
-          "type": "string"
-        },
-        "lockedInSpotMarginFundingOffers": {
-          "type": "string"
-        },
-        "lockedInSpotOrders": {
-          "type": "string"
-        },
-        "lockedAsCollateral": {
-          "type": "string"
-        },
-        "usedInFutures": {
-          "type": "string"
-        },
-        "usedInSpotMargin": {
-          "type": "string"
->>>>>>> 10554851
         }
       }
     },
