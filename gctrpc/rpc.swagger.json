{
  "swagger": "2.0",
  "info": {
    "title": "rpc.proto",
    "version": "version not set"
  },
  "tags": [
    {
      "name": "GoCryptoTraderService"
    }
  ],
  "consumes": [
    "application/json"
  ],
  "produces": [
    "application/json"
  ],
  "paths": {
    "/v1/addevent": {
      "post": {
        "operationId": "GoCryptoTraderService_AddEvent",
        "responses": {
          "200": {
            "description": "A successful response.",
            "schema": {
              "$ref": "#/definitions/gctrpcAddEventResponse"
            }
          },
          "default": {
            "description": "An unexpected error response.",
            "schema": {
              "$ref": "#/definitions/rpcStatus"
            }
          }
        },
        "parameters": [
          {
            "name": "body",
            "in": "body",
            "required": true,
            "schema": {
              "$ref": "#/definitions/gctrpcAddEventRequest"
            }
          }
        ],
        "tags": [
          "GoCryptoTraderService"
        ]
      }
    },
    "/v1/addportfolioaddress": {
      "post": {
        "operationId": "GoCryptoTraderService_AddPortfolioAddress",
        "responses": {
          "200": {
            "description": "A successful response.",
            "schema": {
              "$ref": "#/definitions/gctrpcGenericResponse"
            }
          },
          "default": {
            "description": "An unexpected error response.",
            "schema": {
              "$ref": "#/definitions/rpcStatus"
            }
          }
        },
        "parameters": [
          {
            "name": "body",
            "in": "body",
            "required": true,
            "schema": {
              "$ref": "#/definitions/gctrpcAddPortfolioAddressRequest"
            }
          }
        ],
        "tags": [
          "GoCryptoTraderService"
        ]
      }
    },
    "/v1/cancelallorders": {
      "post": {
        "operationId": "GoCryptoTraderService_CancelAllOrders",
        "responses": {
          "200": {
            "description": "A successful response.",
            "schema": {
              "$ref": "#/definitions/gctrpcCancelAllOrdersResponse"
            }
          },
          "default": {
            "description": "An unexpected error response.",
            "schema": {
              "$ref": "#/definitions/rpcStatus"
            }
          }
        },
        "parameters": [
          {
            "name": "body",
            "in": "body",
            "required": true,
            "schema": {
              "$ref": "#/definitions/gctrpcCancelAllOrdersRequest"
            }
          }
        ],
        "tags": [
          "GoCryptoTraderService"
        ]
      }
    },
    "/v1/cancelbatchorders": {
      "post": {
        "operationId": "GoCryptoTraderService_CancelBatchOrders",
        "responses": {
          "200": {
            "description": "A successful response.",
            "schema": {
              "$ref": "#/definitions/gctrpcCancelBatchOrdersResponse"
            }
          },
          "default": {
            "description": "An unexpected error response.",
            "schema": {
              "$ref": "#/definitions/rpcStatus"
            }
          }
        },
        "parameters": [
          {
            "name": "body",
            "in": "body",
            "required": true,
            "schema": {
              "$ref": "#/definitions/gctrpcCancelBatchOrdersRequest"
            }
          }
        ],
        "tags": [
          "GoCryptoTraderService"
        ]
      }
    },
    "/v1/cancelorder": {
      "post": {
        "operationId": "GoCryptoTraderService_CancelOrder",
        "responses": {
          "200": {
            "description": "A successful response.",
            "schema": {
              "$ref": "#/definitions/gctrpcGenericResponse"
            }
          },
          "default": {
            "description": "An unexpected error response.",
            "schema": {
              "$ref": "#/definitions/rpcStatus"
            }
          }
        },
        "parameters": [
          {
            "name": "body",
            "in": "body",
            "required": true,
            "schema": {
              "$ref": "#/definitions/gctrpcCancelOrderRequest"
            }
          }
        ],
        "tags": [
          "GoCryptoTraderService"
        ]
      }
    },
    "/v1/converttradestocandles": {
      "get": {
        "operationId": "GoCryptoTraderService_ConvertTradesToCandles",
        "responses": {
          "200": {
            "description": "A successful response.",
            "schema": {
              "$ref": "#/definitions/gctrpcGetHistoricCandlesResponse"
            }
          },
          "default": {
            "description": "An unexpected error response.",
            "schema": {
              "$ref": "#/definitions/rpcStatus"
            }
          }
        },
        "parameters": [
          {
            "name": "exchange",
            "in": "query",
            "required": false,
            "type": "string"
          },
          {
            "name": "pair.delimiter",
            "in": "query",
            "required": false,
            "type": "string"
          },
          {
            "name": "pair.base",
            "in": "query",
            "required": false,
            "type": "string"
          },
          {
            "name": "pair.quote",
            "in": "query",
            "required": false,
            "type": "string"
          },
          {
            "name": "assetType",
            "in": "query",
            "required": false,
            "type": "string"
          },
          {
            "name": "start",
            "in": "query",
            "required": false,
            "type": "string"
          },
          {
            "name": "end",
            "in": "query",
            "required": false,
            "type": "string"
          },
          {
            "name": "timeInterval",
            "in": "query",
            "required": false,
            "type": "string",
            "format": "int64"
          },
          {
            "name": "sync",
            "in": "query",
            "required": false,
            "type": "boolean"
          },
          {
            "name": "force",
            "in": "query",
            "required": false,
            "type": "boolean"
          }
        ],
        "tags": [
          "GoCryptoTraderService"
        ]
      }
    },
    "/v1/currencystatedeposit": {
      "get": {
        "operationId": "GoCryptoTraderService_CurrencyStateDeposit",
        "responses": {
          "200": {
            "description": "A successful response.",
            "schema": {
              "$ref": "#/definitions/gctrpcGenericResponse"
            }
          },
          "default": {
            "description": "An unexpected error response.",
            "schema": {
              "$ref": "#/definitions/rpcStatus"
            }
          }
        },
        "parameters": [
          {
            "name": "exchange",
            "in": "query",
            "required": false,
            "type": "string"
          },
          {
            "name": "code",
            "in": "query",
            "required": false,
            "type": "string"
          },
          {
            "name": "asset",
            "in": "query",
            "required": false,
            "type": "string"
          }
        ],
        "tags": [
          "GoCryptoTraderService"
        ]
      }
    },
    "/v1/currencystategetall": {
      "get": {
        "operationId": "GoCryptoTraderService_CurrencyStateGetAll",
        "responses": {
          "200": {
            "description": "A successful response.",
            "schema": {
              "$ref": "#/definitions/gctrpcCurrencyStateResponse"
            }
          },
          "default": {
            "description": "An unexpected error response.",
            "schema": {
              "$ref": "#/definitions/rpcStatus"
            }
          }
        },
        "parameters": [
          {
            "name": "exchange",
            "in": "query",
            "required": false,
            "type": "string"
          }
        ],
        "tags": [
          "GoCryptoTraderService"
        ]
      }
    },
    "/v1/currencystatetrading": {
      "get": {
        "operationId": "GoCryptoTraderService_CurrencyStateTrading",
        "responses": {
          "200": {
            "description": "A successful response.",
            "schema": {
              "$ref": "#/definitions/gctrpcGenericResponse"
            }
          },
          "default": {
            "description": "An unexpected error response.",
            "schema": {
              "$ref": "#/definitions/rpcStatus"
            }
          }
        },
        "parameters": [
          {
            "name": "exchange",
            "in": "query",
            "required": false,
            "type": "string"
          },
          {
            "name": "code",
            "in": "query",
            "required": false,
            "type": "string"
          },
          {
            "name": "asset",
            "in": "query",
            "required": false,
            "type": "string"
          }
        ],
        "tags": [
          "GoCryptoTraderService"
        ]
      }
    },
    "/v1/currencystatetradingpair": {
      "get": {
        "operationId": "GoCryptoTraderService_CurrencyStateTradingPair",
        "responses": {
          "200": {
            "description": "A successful response.",
            "schema": {
              "$ref": "#/definitions/gctrpcGenericResponse"
            }
          },
          "default": {
            "description": "An unexpected error response.",
            "schema": {
              "$ref": "#/definitions/rpcStatus"
            }
          }
        },
        "parameters": [
          {
            "name": "exchange",
            "in": "query",
            "required": false,
            "type": "string"
          },
          {
            "name": "pair",
            "in": "query",
            "required": false,
            "type": "string"
          },
          {
            "name": "asset",
            "in": "query",
            "required": false,
            "type": "string"
          }
        ],
        "tags": [
          "GoCryptoTraderService"
        ]
      }
    },
    "/v1/currencystatewithdraw": {
      "get": {
        "operationId": "GoCryptoTraderService_CurrencyStateWithdraw",
        "responses": {
          "200": {
            "description": "A successful response.",
            "schema": {
              "$ref": "#/definitions/gctrpcGenericResponse"
            }
          },
          "default": {
            "description": "An unexpected error response.",
            "schema": {
              "$ref": "#/definitions/rpcStatus"
            }
          }
        },
        "parameters": [
          {
            "name": "exchange",
            "in": "query",
            "required": false,
            "type": "string"
          },
          {
            "name": "code",
            "in": "query",
            "required": false,
            "type": "string"
          },
          {
            "name": "asset",
            "in": "query",
            "required": false,
            "type": "string"
          }
        ],
        "tags": [
          "GoCryptoTraderService"
        ]
      }
    },
    "/v1/disableexchange": {
      "post": {
        "operationId": "GoCryptoTraderService_DisableExchange",
        "responses": {
          "200": {
            "description": "A successful response.",
            "schema": {
              "$ref": "#/definitions/gctrpcGenericResponse"
            }
          },
          "default": {
            "description": "An unexpected error response.",
            "schema": {
              "$ref": "#/definitions/rpcStatus"
            }
          }
        },
        "parameters": [
          {
            "name": "body",
            "in": "body",
            "required": true,
            "schema": {
              "$ref": "#/definitions/gctrpcGenericExchangeNameRequest"
            }
          }
        ],
        "tags": [
          "GoCryptoTraderService"
        ]
      }
    },
    "/v1/disablesubsystem": {
      "get": {
        "operationId": "GoCryptoTraderService_DisableSubsystem",
        "responses": {
          "200": {
            "description": "A successful response.",
            "schema": {
              "$ref": "#/definitions/gctrpcGenericResponse"
            }
          },
          "default": {
            "description": "An unexpected error response.",
            "schema": {
              "$ref": "#/definitions/rpcStatus"
            }
          }
        },
        "parameters": [
          {
            "name": "subsystem",
            "in": "query",
            "required": false,
            "type": "string"
          }
        ],
        "tags": [
          "GoCryptoTraderService"
        ]
      }
    },
    "/v1/enableexchange": {
      "post": {
        "operationId": "GoCryptoTraderService_EnableExchange",
        "responses": {
          "200": {
            "description": "A successful response.",
            "schema": {
              "$ref": "#/definitions/gctrpcGenericResponse"
            }
          },
          "default": {
            "description": "An unexpected error response.",
            "schema": {
              "$ref": "#/definitions/rpcStatus"
            }
          }
        },
        "parameters": [
          {
            "name": "body",
            "in": "body",
            "required": true,
            "schema": {
              "$ref": "#/definitions/gctrpcGenericExchangeNameRequest"
            }
          }
        ],
        "tags": [
          "GoCryptoTraderService"
        ]
      }
    },
    "/v1/enablesubsystem": {
      "get": {
        "operationId": "GoCryptoTraderService_EnableSubsystem",
        "responses": {
          "200": {
            "description": "A successful response.",
            "schema": {
              "$ref": "#/definitions/gctrpcGenericResponse"
            }
          },
          "default": {
            "description": "An unexpected error response.",
            "schema": {
              "$ref": "#/definitions/rpcStatus"
            }
          }
        },
        "parameters": [
          {
            "name": "subsystem",
            "in": "query",
            "required": false,
            "type": "string"
          }
        ],
        "tags": [
          "GoCryptoTraderService"
        ]
      }
    },
    "/v1/findmissingsavedcandleintervals": {
      "get": {
        "operationId": "GoCryptoTraderService_FindMissingSavedCandleIntervals",
        "responses": {
          "200": {
            "description": "A successful response.",
            "schema": {
              "$ref": "#/definitions/gctrpcFindMissingIntervalsResponse"
            }
          },
          "default": {
            "description": "An unexpected error response.",
            "schema": {
              "$ref": "#/definitions/rpcStatus"
            }
          }
        },
        "parameters": [
          {
            "name": "exchangeName",
            "in": "query",
            "required": false,
            "type": "string"
          },
          {
            "name": "assetType",
            "in": "query",
            "required": false,
            "type": "string"
          },
          {
            "name": "pair.delimiter",
            "in": "query",
            "required": false,
            "type": "string"
          },
          {
            "name": "pair.base",
            "in": "query",
            "required": false,
            "type": "string"
          },
          {
            "name": "pair.quote",
            "in": "query",
            "required": false,
            "type": "string"
          },
          {
            "name": "interval",
            "in": "query",
            "required": false,
            "type": "string",
            "format": "int64"
          },
          {
            "name": "start",
            "in": "query",
            "required": false,
            "type": "string"
          },
          {
            "name": "end",
            "in": "query",
            "required": false,
            "type": "string"
          }
        ],
        "tags": [
          "GoCryptoTraderService"
        ]
      }
    },
    "/v1/findmissingsavedtradeintervals": {
      "get": {
        "operationId": "GoCryptoTraderService_FindMissingSavedTradeIntervals",
        "responses": {
          "200": {
            "description": "A successful response.",
            "schema": {
              "$ref": "#/definitions/gctrpcFindMissingIntervalsResponse"
            }
          },
          "default": {
            "description": "An unexpected error response.",
            "schema": {
              "$ref": "#/definitions/rpcStatus"
            }
          }
        },
        "parameters": [
          {
            "name": "exchangeName",
            "in": "query",
            "required": false,
            "type": "string"
          },
          {
            "name": "assetType",
            "in": "query",
            "required": false,
            "type": "string"
          },
          {
            "name": "pair.delimiter",
            "in": "query",
            "required": false,
            "type": "string"
          },
          {
            "name": "pair.base",
            "in": "query",
            "required": false,
            "type": "string"
          },
          {
            "name": "pair.quote",
            "in": "query",
            "required": false,
            "type": "string"
          },
          {
            "name": "start",
            "in": "query",
            "required": false,
            "type": "string"
          },
          {
            "name": "end",
            "in": "query",
            "required": false,
            "type": "string"
          }
        ],
        "tags": [
          "GoCryptoTraderService"
        ]
      }
    },
    "/v1/gctscript/autoload": {
      "post": {
        "operationId": "GoCryptoTraderService_GCTScriptAutoLoadToggle",
        "responses": {
          "200": {
            "description": "A successful response.",
            "schema": {
              "$ref": "#/definitions/gctrpcGenericResponse"
            }
          },
          "default": {
            "description": "An unexpected error response.",
            "schema": {
              "$ref": "#/definitions/rpcStatus"
            }
          }
        },
        "parameters": [
          {
            "name": "body",
            "in": "body",
            "required": true,
            "schema": {
              "$ref": "#/definitions/gctrpcGCTScriptAutoLoadRequest"
            }
          }
        ],
        "tags": [
          "GoCryptoTraderService"
        ]
      }
    },
    "/v1/gctscript/execute": {
      "get": {
        "operationId": "GoCryptoTraderService_GCTScriptExecute",
        "responses": {
          "200": {
            "description": "A successful response.",
            "schema": {
              "$ref": "#/definitions/gctrpcGenericResponse"
            }
          },
          "default": {
            "description": "An unexpected error response.",
            "schema": {
              "$ref": "#/definitions/rpcStatus"
            }
          }
        },
        "parameters": [
          {
            "name": "script.uuid",
            "in": "query",
            "required": false,
            "type": "string"
          },
          {
            "name": "script.name",
            "in": "query",
            "required": false,
            "type": "string"
          },
          {
            "name": "script.path",
            "in": "query",
            "required": false,
            "type": "string"
          },
          {
            "name": "script.nextRun",
            "in": "query",
            "required": false,
            "type": "string"
          }
        ],
        "tags": [
          "GoCryptoTraderService"
        ]
      }
    },
    "/v1/gctscript/list": {
      "post": {
        "operationId": "GoCryptoTraderService_GCTScriptListAll",
        "responses": {
          "200": {
            "description": "A successful response.",
            "schema": {
              "$ref": "#/definitions/gctrpcGCTScriptStatusResponse"
            }
          },
          "default": {
            "description": "An unexpected error response.",
            "schema": {
              "$ref": "#/definitions/rpcStatus"
            }
          }
        },
        "parameters": [
          {
            "name": "body",
            "in": "body",
            "required": true,
            "schema": {
              "$ref": "#/definitions/gctrpcGCTScriptListAllRequest"
            }
          }
        ],
        "tags": [
          "GoCryptoTraderService"
        ]
      }
    },
    "/v1/gctscript/query": {
      "get": {
        "operationId": "GoCryptoTraderService_GCTScriptQuery",
        "responses": {
          "200": {
            "description": "A successful response.",
            "schema": {
              "$ref": "#/definitions/gctrpcGCTScriptQueryResponse"
            }
          },
          "default": {
            "description": "An unexpected error response.",
            "schema": {
              "$ref": "#/definitions/rpcStatus"
            }
          }
        },
        "parameters": [
          {
            "name": "script.uuid",
            "in": "query",
            "required": false,
            "type": "string"
          },
          {
            "name": "script.name",
            "in": "query",
            "required": false,
            "type": "string"
          },
          {
            "name": "script.path",
            "in": "query",
            "required": false,
            "type": "string"
          },
          {
            "name": "script.nextRun",
            "in": "query",
            "required": false,
            "type": "string"
          }
        ],
        "tags": [
          "GoCryptoTraderService"
        ]
      }
    },
    "/v1/gctscript/read": {
      "post": {
        "operationId": "GoCryptoTraderService_GCTScriptReadScript",
        "responses": {
          "200": {
            "description": "A successful response.",
            "schema": {
              "$ref": "#/definitions/gctrpcGCTScriptQueryResponse"
            }
          },
          "default": {
            "description": "An unexpected error response.",
            "schema": {
              "$ref": "#/definitions/rpcStatus"
            }
          }
        },
        "parameters": [
          {
            "name": "body",
            "in": "body",
            "required": true,
            "schema": {
              "$ref": "#/definitions/gctrpcGCTScriptReadScriptRequest"
            }
          }
        ],
        "tags": [
          "GoCryptoTraderService"
        ]
      }
    },
    "/v1/gctscript/status": {
      "get": {
        "operationId": "GoCryptoTraderService_GCTScriptStatus",
        "responses": {
          "200": {
            "description": "A successful response.",
            "schema": {
              "$ref": "#/definitions/gctrpcGCTScriptStatusResponse"
            }
          },
          "default": {
            "description": "An unexpected error response.",
            "schema": {
              "$ref": "#/definitions/rpcStatus"
            }
          }
        },
        "tags": [
          "GoCryptoTraderService"
        ]
      }
    },
    "/v1/gctscript/stop": {
      "post": {
        "operationId": "GoCryptoTraderService_GCTScriptStop",
        "responses": {
          "200": {
            "description": "A successful response.",
            "schema": {
              "$ref": "#/definitions/gctrpcGenericResponse"
            }
          },
          "default": {
            "description": "An unexpected error response.",
            "schema": {
              "$ref": "#/definitions/rpcStatus"
            }
          }
        },
        "parameters": [
          {
            "name": "body",
            "in": "body",
            "required": true,
            "schema": {
              "$ref": "#/definitions/gctrpcGCTScriptStopRequest"
            }
          }
        ],
        "tags": [
          "GoCryptoTraderService"
        ]
      }
    },
    "/v1/gctscript/stopall": {
      "post": {
        "operationId": "GoCryptoTraderService_GCTScriptStopAll",
        "responses": {
          "200": {
            "description": "A successful response.",
            "schema": {
              "$ref": "#/definitions/gctrpcGenericResponse"
            }
          },
          "default": {
            "description": "An unexpected error response.",
            "schema": {
              "$ref": "#/definitions/rpcStatus"
            }
          }
        },
        "parameters": [
          {
            "name": "body",
            "in": "body",
            "required": true,
            "schema": {
              "$ref": "#/definitions/gctrpcGCTScriptStopAllRequest"
            }
          }
        ],
        "tags": [
          "GoCryptoTraderService"
        ]
      }
    },
    "/v1/gctscript/upload": {
      "post": {
        "operationId": "GoCryptoTraderService_GCTScriptUpload",
        "responses": {
          "200": {
            "description": "A successful response.",
            "schema": {
              "$ref": "#/definitions/gctrpcGenericResponse"
            }
          },
          "default": {
            "description": "An unexpected error response.",
            "schema": {
              "$ref": "#/definitions/rpcStatus"
            }
          }
        },
        "parameters": [
          {
            "name": "body",
            "in": "body",
            "required": true,
            "schema": {
              "$ref": "#/definitions/gctrpcGCTScriptUploadRequest"
            }
          }
        ],
        "tags": [
          "GoCryptoTraderService"
        ]
      }
    },
    "/v1/getaccountinfo": {
      "get": {
        "operationId": "GoCryptoTraderService_GetAccountInfo",
        "responses": {
          "200": {
            "description": "A successful response.",
            "schema": {
              "$ref": "#/definitions/gctrpcGetAccountInfoResponse"
            }
          },
          "default": {
            "description": "An unexpected error response.",
            "schema": {
              "$ref": "#/definitions/rpcStatus"
            }
          }
        },
        "parameters": [
          {
            "name": "exchange",
            "in": "query",
            "required": false,
            "type": "string"
          },
          {
            "name": "assetType",
            "in": "query",
            "required": false,
            "type": "string"
          }
        ],
        "tags": [
          "GoCryptoTraderService"
        ]
      }
    },
    "/v1/getaccountinfostream": {
      "get": {
        "operationId": "GoCryptoTraderService_GetAccountInfoStream",
        "responses": {
          "200": {
            "description": "A successful response.(streaming responses)",
            "schema": {
              "type": "object",
              "properties": {
                "result": {
                  "$ref": "#/definitions/gctrpcGetAccountInfoResponse"
                },
                "error": {
                  "$ref": "#/definitions/rpcStatus"
                }
              },
              "title": "Stream result of gctrpcGetAccountInfoResponse"
            }
          },
          "default": {
            "description": "An unexpected error response.",
            "schema": {
              "$ref": "#/definitions/rpcStatus"
            }
          }
        },
        "parameters": [
          {
            "name": "exchange",
            "in": "query",
            "required": false,
            "type": "string"
          },
          {
            "name": "assetType",
            "in": "query",
            "required": false,
            "type": "string"
          }
        ],
        "tags": [
          "GoCryptoTraderService"
        ]
      }
    },
    "/v1/getactivedatahistoryjobs": {
      "get": {
        "operationId": "GoCryptoTraderService_GetActiveDataHistoryJobs",
        "responses": {
          "200": {
            "description": "A successful response.",
            "schema": {
              "$ref": "#/definitions/gctrpcDataHistoryJobs"
            }
          },
          "default": {
            "description": "An unexpected error response.",
            "schema": {
              "$ref": "#/definitions/rpcStatus"
            }
          }
        },
        "tags": [
          "GoCryptoTraderService"
        ]
      }
    },
    "/v1/getauditevent": {
      "get": {
        "operationId": "GoCryptoTraderService_GetAuditEvent",
        "responses": {
          "200": {
            "description": "A successful response.",
            "schema": {
              "$ref": "#/definitions/gctrpcGetAuditEventResponse"
            }
          },
          "default": {
            "description": "An unexpected error response.",
            "schema": {
              "$ref": "#/definitions/rpcStatus"
            }
          }
        },
        "parameters": [
          {
            "name": "startDate",
            "in": "query",
            "required": false,
            "type": "string"
          },
          {
            "name": "endDate",
            "in": "query",
            "required": false,
            "type": "string"
          },
          {
            "name": "orderBy",
            "in": "query",
            "required": false,
            "type": "string"
          },
          {
            "name": "limit",
            "in": "query",
            "required": false,
            "type": "integer",
            "format": "int32"
          },
          {
            "name": "offset",
            "in": "query",
            "required": false,
            "type": "integer",
            "format": "int32"
          }
        ],
        "tags": [
          "GoCryptoTraderService"
        ]
      }
    },
    "/v1/getavailabletransferchains": {
      "post": {
        "operationId": "GoCryptoTraderService_GetAvailableTransferChains",
        "responses": {
          "200": {
            "description": "A successful response.",
            "schema": {
              "$ref": "#/definitions/gctrpcGetAvailableTransferChainsResponse"
            }
          },
          "default": {
            "description": "An unexpected error response.",
            "schema": {
              "$ref": "#/definitions/rpcStatus"
            }
          }
        },
        "parameters": [
          {
            "name": "body",
            "in": "body",
            "required": true,
            "schema": {
              "$ref": "#/definitions/gctrpcGetAvailableTransferChainsRequest"
            }
          }
        ],
        "tags": [
          "GoCryptoTraderService"
        ]
      }
    },
    "/v1/getcollateral": {
      "get": {
        "operationId": "GoCryptoTraderService_GetCollateral",
        "responses": {
          "200": {
            "description": "A successful response.",
            "schema": {
              "$ref": "#/definitions/gctrpcGetCollateralResponse"
            }
          },
          "default": {
            "description": "An unexpected error response.",
            "schema": {
              "$ref": "#/definitions/rpcStatus"
            }
          }
        },
        "parameters": [
          {
            "name": "exchange",
            "in": "query",
            "required": false,
            "type": "string"
          },
          {
            "name": "asset",
            "in": "query",
            "required": false,
            "type": "string"
          },
          {
            "name": "includeBreakdown",
            "in": "query",
            "required": false,
            "type": "boolean"
          },
          {
            "name": "calculateOffline",
            "in": "query",
            "required": false,
            "type": "boolean"
          },
          {
            "name": "includeZeroValues",
            "in": "query",
            "required": false,
            "type": "boolean"
          }
        ],
        "tags": [
          "GoCryptoTraderService"
        ]
      }
    },
    "/v1/getcommunicationrelayers": {
      "get": {
        "operationId": "GoCryptoTraderService_GetCommunicationRelayers",
        "responses": {
          "200": {
            "description": "A successful response.",
            "schema": {
              "$ref": "#/definitions/gctrpcGetCommunicationRelayersResponse"
            }
          },
          "default": {
            "description": "An unexpected error response.",
            "schema": {
              "$ref": "#/definitions/rpcStatus"
            }
          }
        },
        "tags": [
          "GoCryptoTraderService"
        ]
      }
    },
    "/v1/getconfig": {
      "get": {
        "operationId": "GoCryptoTraderService_GetConfig",
        "responses": {
          "200": {
            "description": "A successful response.",
            "schema": {
              "$ref": "#/definitions/gctrpcGetConfigResponse"
            }
          },
          "default": {
            "description": "An unexpected error response.",
            "schema": {
              "$ref": "#/definitions/rpcStatus"
            }
          }
        },
        "tags": [
          "GoCryptoTraderService"
        ]
      }
    },
    "/v1/getcryptodepositaddress": {
      "post": {
        "operationId": "GoCryptoTraderService_GetCryptocurrencyDepositAddress",
        "responses": {
          "200": {
            "description": "A successful response.",
            "schema": {
              "$ref": "#/definitions/gctrpcGetCryptocurrencyDepositAddressResponse"
            }
          },
          "default": {
            "description": "An unexpected error response.",
            "schema": {
              "$ref": "#/definitions/rpcStatus"
            }
          }
        },
        "parameters": [
          {
            "name": "body",
            "in": "body",
            "required": true,
            "schema": {
              "$ref": "#/definitions/gctrpcGetCryptocurrencyDepositAddressRequest"
            }
          }
        ],
        "tags": [
          "GoCryptoTraderService"
        ]
      }
    },
    "/v1/getcryptodepositaddresses": {
      "post": {
        "operationId": "GoCryptoTraderService_GetCryptocurrencyDepositAddresses",
        "responses": {
          "200": {
            "description": "A successful response.",
            "schema": {
              "$ref": "#/definitions/gctrpcGetCryptocurrencyDepositAddressesResponse"
            }
          },
          "default": {
            "description": "An unexpected error response.",
            "schema": {
              "$ref": "#/definitions/rpcStatus"
            }
          }
        },
        "parameters": [
          {
            "name": "body",
            "in": "body",
            "required": true,
            "schema": {
              "$ref": "#/definitions/gctrpcGetCryptocurrencyDepositAddressesRequest"
            }
          }
        ],
        "tags": [
          "GoCryptoTraderService"
        ]
      }
    },
    "/v1/getdatahistoryjobdetails": {
      "get": {
        "operationId": "GoCryptoTraderService_GetDataHistoryJobDetails",
        "responses": {
          "200": {
            "description": "A successful response.",
            "schema": {
              "$ref": "#/definitions/gctrpcDataHistoryJob"
            }
          },
          "default": {
            "description": "An unexpected error response.",
            "schema": {
              "$ref": "#/definitions/rpcStatus"
            }
          }
        },
        "parameters": [
          {
            "name": "id",
            "in": "query",
            "required": false,
            "type": "string"
          },
          {
            "name": "nickname",
            "in": "query",
            "required": false,
            "type": "string"
          },
          {
            "name": "fullDetails",
            "in": "query",
            "required": false,
            "type": "boolean"
          }
        ],
        "tags": [
          "GoCryptoTraderService"
        ]
      }
    },
    "/v1/getdatahistoryjobsbetween": {
      "get": {
        "operationId": "GoCryptoTraderService_GetDataHistoryJobsBetween",
        "responses": {
          "200": {
            "description": "A successful response.",
            "schema": {
              "$ref": "#/definitions/gctrpcDataHistoryJobs"
            }
          },
          "default": {
            "description": "An unexpected error response.",
            "schema": {
              "$ref": "#/definitions/rpcStatus"
            }
          }
        },
        "parameters": [
          {
            "name": "startDate",
            "in": "query",
            "required": false,
            "type": "string"
          },
          {
            "name": "endDate",
            "in": "query",
            "required": false,
            "type": "string"
          }
        ],
        "tags": [
          "GoCryptoTraderService"
        ]
      }
    },
    "/v1/getdatahistoryjobsummary": {
      "get": {
        "operationId": "GoCryptoTraderService_GetDataHistoryJobSummary",
        "responses": {
          "200": {
            "description": "A successful response.",
            "schema": {
              "$ref": "#/definitions/gctrpcDataHistoryJob"
            }
          },
          "default": {
            "description": "An unexpected error response.",
            "schema": {
              "$ref": "#/definitions/rpcStatus"
            }
          }
        },
        "parameters": [
          {
            "name": "id",
            "in": "query",
            "required": false,
            "type": "string"
          },
          {
            "name": "nickname",
            "in": "query",
            "required": false,
            "type": "string"
          },
          {
            "name": "fullDetails",
            "in": "query",
            "required": false,
            "type": "boolean"
          }
        ],
        "tags": [
          "GoCryptoTraderService"
        ]
      }
    },
    "/v1/getevents": {
      "get": {
        "operationId": "GoCryptoTraderService_GetEvents",
        "responses": {
          "200": {
            "description": "A successful response.",
            "schema": {
              "$ref": "#/definitions/gctrpcGetEventsResponse"
            }
          },
          "default": {
            "description": "An unexpected error response.",
            "schema": {
              "$ref": "#/definitions/rpcStatus"
            }
          }
        },
        "tags": [
          "GoCryptoTraderService"
        ]
      }
    },
    "/v1/getexchangeassets": {
      "get": {
        "operationId": "GoCryptoTraderService_GetExchangeAssets",
        "responses": {
          "200": {
            "description": "A successful response.",
            "schema": {
              "$ref": "#/definitions/gctrpcGetExchangeAssetsResponse"
            }
          },
          "default": {
            "description": "An unexpected error response.",
            "schema": {
              "$ref": "#/definitions/rpcStatus"
            }
          }
        },
        "parameters": [
          {
            "name": "exchange",
            "in": "query",
            "required": false,
            "type": "string"
          }
        ],
        "tags": [
          "GoCryptoTraderService"
        ]
      }
    },
    "/v1/getexchangeinfo": {
      "get": {
        "operationId": "GoCryptoTraderService_GetExchangeInfo",
        "responses": {
          "200": {
            "description": "A successful response.",
            "schema": {
              "$ref": "#/definitions/gctrpcGetExchangeInfoResponse"
            }
          },
          "default": {
            "description": "An unexpected error response.",
            "schema": {
              "$ref": "#/definitions/rpcStatus"
            }
          }
        },
        "parameters": [
          {
            "name": "exchange",
            "in": "query",
            "required": false,
            "type": "string"
          }
        ],
        "tags": [
          "GoCryptoTraderService"
        ]
      }
    },
    "/v1/getexchangeorderbookstream": {
      "get": {
        "operationId": "GoCryptoTraderService_GetExchangeOrderbookStream",
        "responses": {
          "200": {
            "description": "A successful response.(streaming responses)",
            "schema": {
              "type": "object",
              "properties": {
                "result": {
                  "$ref": "#/definitions/gctrpcOrderbookResponse"
                },
                "error": {
                  "$ref": "#/definitions/rpcStatus"
                }
              },
              "title": "Stream result of gctrpcOrderbookResponse"
            }
          },
          "default": {
            "description": "An unexpected error response.",
            "schema": {
              "$ref": "#/definitions/rpcStatus"
            }
          }
        },
        "parameters": [
          {
            "name": "exchange",
            "in": "query",
            "required": false,
            "type": "string"
          }
        ],
        "tags": [
          "GoCryptoTraderService"
        ]
      }
    },
    "/v1/getexchangeotp": {
      "get": {
        "operationId": "GoCryptoTraderService_GetExchangeOTPCode",
        "responses": {
          "200": {
            "description": "A successful response.",
            "schema": {
              "$ref": "#/definitions/gctrpcGetExchangeOTPResponse"
            }
          },
          "default": {
            "description": "An unexpected error response.",
            "schema": {
              "$ref": "#/definitions/rpcStatus"
            }
          }
        },
        "parameters": [
          {
            "name": "exchange",
            "in": "query",
            "required": false,
            "type": "string"
          }
        ],
        "tags": [
          "GoCryptoTraderService"
        ]
      }
    },
    "/v1/getexchangeotps": {
      "get": {
        "operationId": "GoCryptoTraderService_GetExchangeOTPCodes",
        "responses": {
          "200": {
            "description": "A successful response.",
            "schema": {
              "$ref": "#/definitions/gctrpcGetExchangeOTPsResponse"
            }
          },
          "default": {
            "description": "An unexpected error response.",
            "schema": {
              "$ref": "#/definitions/rpcStatus"
            }
          }
        },
        "tags": [
          "GoCryptoTraderService"
        ]
      }
    },
    "/v1/getexchangepairs": {
      "post": {
        "operationId": "GoCryptoTraderService_GetExchangePairs",
        "responses": {
          "200": {
            "description": "A successful response.",
            "schema": {
              "$ref": "#/definitions/gctrpcGetExchangePairsResponse"
            }
          },
          "default": {
            "description": "An unexpected error response.",
            "schema": {
              "$ref": "#/definitions/rpcStatus"
            }
          }
        },
        "parameters": [
          {
            "name": "body",
            "in": "body",
            "required": true,
            "schema": {
              "$ref": "#/definitions/gctrpcGetExchangePairsRequest"
            }
          }
        ],
        "tags": [
          "GoCryptoTraderService"
        ]
      }
    },
    "/v1/getexchanges": {
      "get": {
        "operationId": "GoCryptoTraderService_GetExchanges",
        "responses": {
          "200": {
            "description": "A successful response.",
            "schema": {
              "$ref": "#/definitions/gctrpcGetExchangesResponse"
            }
          },
          "default": {
            "description": "An unexpected error response.",
            "schema": {
              "$ref": "#/definitions/rpcStatus"
            }
          }
        },
        "parameters": [
          {
            "name": "enabled",
            "in": "query",
            "required": false,
            "type": "boolean"
          }
        ],
        "tags": [
          "GoCryptoTraderService"
        ]
      }
    },
    "/v1/getexchangetickerstream": {
      "get": {
        "operationId": "GoCryptoTraderService_GetExchangeTickerStream",
        "responses": {
          "200": {
            "description": "A successful response.(streaming responses)",
            "schema": {
              "type": "object",
              "properties": {
                "result": {
                  "$ref": "#/definitions/gctrpcTickerResponse"
                },
                "error": {
                  "$ref": "#/definitions/rpcStatus"
                }
              },
              "title": "Stream result of gctrpcTickerResponse"
            }
          },
          "default": {
            "description": "An unexpected error response.",
            "schema": {
              "$ref": "#/definitions/rpcStatus"
            }
          }
        },
        "parameters": [
          {
            "name": "exchange",
            "in": "query",
            "required": false,
            "type": "string"
          }
        ],
        "tags": [
          "GoCryptoTraderService"
        ]
      }
    },
    "/v1/getforexproviders": {
      "get": {
        "operationId": "GoCryptoTraderService_GetForexProviders",
        "responses": {
          "200": {
            "description": "A successful response.",
            "schema": {
              "$ref": "#/definitions/gctrpcGetForexProvidersResponse"
            }
          },
          "default": {
            "description": "An unexpected error response.",
            "schema": {
              "$ref": "#/definitions/rpcStatus"
            }
          }
        },
        "tags": [
          "GoCryptoTraderService"
        ]
      }
    },
    "/v1/getforexrates": {
      "get": {
        "operationId": "GoCryptoTraderService_GetForexRates",
        "responses": {
          "200": {
            "description": "A successful response.",
            "schema": {
              "$ref": "#/definitions/gctrpcGetForexRatesResponse"
            }
          },
          "default": {
            "description": "An unexpected error response.",
            "schema": {
              "$ref": "#/definitions/rpcStatus"
            }
          }
        },
        "tags": [
          "GoCryptoTraderService"
        ]
      }
    },
    "/v1/getfuturespositions": {
      "get": {
        "operationId": "GoCryptoTraderService_GetFuturesPositions",
        "responses": {
          "200": {
            "description": "A successful response.",
            "schema": {
              "$ref": "#/definitions/gctrpcGetFuturesPositionsResponse"
            }
          },
          "default": {
            "description": "An unexpected error response.",
            "schema": {
              "$ref": "#/definitions/rpcStatus"
            }
          }
        },
        "parameters": [
          {
            "name": "exchange",
            "in": "query",
            "required": false,
            "type": "string"
          },
          {
            "name": "asset",
            "in": "query",
            "required": false,
            "type": "string"
          },
          {
            "name": "pair.delimiter",
            "in": "query",
            "required": false,
            "type": "string"
          },
          {
            "name": "pair.base",
            "in": "query",
            "required": false,
            "type": "string"
          },
          {
            "name": "pair.quote",
            "in": "query",
            "required": false,
            "type": "string"
          },
          {
            "name": "startDate",
            "in": "query",
            "required": false,
            "type": "string"
          },
          {
            "name": "endDate",
            "in": "query",
            "required": false,
            "type": "string"
          },
          {
            "name": "status",
            "in": "query",
            "required": false,
            "type": "string"
          },
          {
            "name": "positionLimit",
            "in": "query",
            "required": false,
            "type": "string",
            "format": "int64"
          },
          {
            "name": "verbose",
            "in": "query",
            "required": false,
            "type": "boolean"
          },
          {
            "name": "overwrite",
            "in": "query",
            "required": false,
            "type": "boolean"
          }
        ],
        "tags": [
          "GoCryptoTraderService"
        ]
      }
    },
    "/v1/gethistoriccandles": {
      "get": {
        "operationId": "GoCryptoTraderService_GetHistoricCandles",
        "responses": {
          "200": {
            "description": "A successful response.",
            "schema": {
              "$ref": "#/definitions/gctrpcGetHistoricCandlesResponse"
            }
          },
          "default": {
            "description": "An unexpected error response.",
            "schema": {
              "$ref": "#/definitions/rpcStatus"
            }
          }
        },
        "parameters": [
          {
            "name": "exchange",
            "in": "query",
            "required": false,
            "type": "string"
          },
          {
            "name": "pair.delimiter",
            "in": "query",
            "required": false,
            "type": "string"
          },
          {
            "name": "pair.base",
            "in": "query",
            "required": false,
            "type": "string"
          },
          {
            "name": "pair.quote",
            "in": "query",
            "required": false,
            "type": "string"
          },
          {
            "name": "assetType",
            "in": "query",
            "required": false,
            "type": "string"
          },
          {
            "name": "start",
            "in": "query",
            "required": false,
            "type": "string"
          },
          {
            "name": "end",
            "in": "query",
            "required": false,
            "type": "string"
          },
          {
            "name": "timeInterval",
            "in": "query",
            "required": false,
            "type": "string",
            "format": "int64"
          },
          {
            "name": "exRequest",
            "in": "query",
            "required": false,
            "type": "boolean"
          },
          {
            "name": "sync",
            "in": "query",
            "required": false,
            "type": "boolean"
          },
          {
            "name": "useDb",
            "in": "query",
            "required": false,
            "type": "boolean"
          },
          {
            "name": "fillMissingWithTrades",
            "in": "query",
            "required": false,
            "type": "boolean"
          },
          {
            "name": "force",
            "in": "query",
            "required": false,
            "type": "boolean"
          }
        ],
        "tags": [
          "GoCryptoTraderService"
        ]
      }
    },
    "/v1/gethistorictrades": {
      "get": {
        "operationId": "GoCryptoTraderService_GetHistoricTrades",
        "responses": {
          "200": {
            "description": "A successful response.(streaming responses)",
            "schema": {
              "type": "object",
              "properties": {
                "result": {
                  "$ref": "#/definitions/gctrpcSavedTradesResponse"
                },
                "error": {
                  "$ref": "#/definitions/rpcStatus"
                }
              },
              "title": "Stream result of gctrpcSavedTradesResponse"
            }
          },
          "default": {
            "description": "An unexpected error response.",
            "schema": {
              "$ref": "#/definitions/rpcStatus"
            }
          }
        },
        "parameters": [
          {
            "name": "exchange",
            "in": "query",
            "required": false,
            "type": "string"
          },
          {
            "name": "pair.delimiter",
            "in": "query",
            "required": false,
            "type": "string"
          },
          {
            "name": "pair.base",
            "in": "query",
            "required": false,
            "type": "string"
          },
          {
            "name": "pair.quote",
            "in": "query",
            "required": false,
            "type": "string"
          },
          {
            "name": "assetType",
            "in": "query",
            "required": false,
            "type": "string"
          },
          {
            "name": "start",
            "in": "query",
            "required": false,
            "type": "string"
          },
          {
            "name": "end",
            "in": "query",
            "required": false,
            "type": "string"
          }
        ],
        "tags": [
          "GoCryptoTraderService"
        ]
      }
    },
    "/v1/getinfo": {
      "get": {
        "operationId": "GoCryptoTraderService_GetInfo",
        "responses": {
          "200": {
            "description": "A successful response.",
            "schema": {
              "$ref": "#/definitions/gctrpcGetInfoResponse"
            }
          },
          "default": {
            "description": "An unexpected error response.",
            "schema": {
              "$ref": "#/definitions/rpcStatus"
            }
          }
        },
        "tags": [
          "GoCryptoTraderService"
        ]
      }
    },
    "/v1/getloggerdetails": {
      "get": {
        "operationId": "GoCryptoTraderService_GetLoggerDetails",
        "responses": {
          "200": {
            "description": "A successful response.",
            "schema": {
              "$ref": "#/definitions/gctrpcGetLoggerDetailsResponse"
            }
          },
          "default": {
            "description": "An unexpected error response.",
            "schema": {
              "$ref": "#/definitions/rpcStatus"
            }
          }
        },
        "parameters": [
          {
            "name": "logger",
            "in": "query",
            "required": false,
            "type": "string"
          }
        ],
        "tags": [
          "GoCryptoTraderService"
        ]
      }
    },
    "/v1/getmanagedorders": {
      "post": {
        "operationId": "GoCryptoTraderService_GetManagedOrders",
        "responses": {
          "200": {
            "description": "A successful response.",
            "schema": {
              "$ref": "#/definitions/gctrpcGetOrdersResponse"
            }
          },
          "default": {
            "description": "An unexpected error response.",
            "schema": {
              "$ref": "#/definitions/rpcStatus"
            }
          }
        },
        "parameters": [
          {
            "name": "body",
            "in": "body",
            "required": true,
            "schema": {
              "$ref": "#/definitions/gctrpcGetOrdersRequest"
            }
          }
        ],
        "tags": [
          "GoCryptoTraderService"
        ]
      }
    },
    "/v1/getmarginrateshistory": {
      "get": {
        "operationId": "GoCryptoTraderService_GetMarginRatesHistory",
        "responses": {
          "200": {
            "description": "A successful response.",
            "schema": {
              "$ref": "#/definitions/gctrpcGetMarginRatesHistoryResponse"
            }
          },
          "default": {
            "description": "An unexpected error response.",
            "schema": {
              "$ref": "#/definitions/rpcStatus"
            }
          }
        },
        "parameters": [
          {
            "name": "exchange",
            "in": "query",
            "required": false,
            "type": "string"
          },
          {
            "name": "asset",
            "in": "query",
            "required": false,
            "type": "string"
          },
          {
            "name": "currency",
            "in": "query",
            "required": false,
            "type": "string"
          },
          {
            "name": "startDate",
            "in": "query",
            "required": false,
            "type": "string"
          },
          {
            "name": "endDate",
            "in": "query",
            "required": false,
            "type": "string"
          },
          {
            "name": "getPredictedRate",
            "in": "query",
            "required": false,
            "type": "boolean"
          },
          {
            "name": "getLendingPayments",
            "in": "query",
            "required": false,
            "type": "boolean"
          },
          {
            "name": "getBorrowRates",
            "in": "query",
            "required": false,
            "type": "boolean"
          },
          {
            "name": "getBorrowCosts",
            "in": "query",
            "required": false,
            "type": "boolean"
          },
          {
            "name": "includeAllRates",
            "in": "query",
            "required": false,
            "type": "boolean"
          },
          {
            "name": "calculateOffline",
            "in": "query",
            "required": false,
            "type": "boolean"
          },
          {
            "name": "takerFeeRate",
            "in": "query",
            "required": false,
            "type": "string"
          }
        ],
        "tags": [
          "GoCryptoTraderService"
        ]
      }
    },
    "/v1/getorder": {
      "post": {
        "operationId": "GoCryptoTraderService_GetOrder",
        "responses": {
          "200": {
            "description": "A successful response.",
            "schema": {
              "$ref": "#/definitions/gctrpcOrderDetails"
            }
          },
          "default": {
            "description": "An unexpected error response.",
            "schema": {
              "$ref": "#/definitions/rpcStatus"
            }
          }
        },
        "parameters": [
          {
            "name": "body",
            "in": "body",
            "required": true,
            "schema": {
              "$ref": "#/definitions/gctrpcGetOrderRequest"
            }
          }
        ],
        "tags": [
          "GoCryptoTraderService"
        ]
      }
    },
    "/v1/getorderbook": {
      "post": {
        "operationId": "GoCryptoTraderService_GetOrderbook",
        "responses": {
          "200": {
            "description": "A successful response.",
            "schema": {
              "$ref": "#/definitions/gctrpcOrderbookResponse"
            }
          },
          "default": {
            "description": "An unexpected error response.",
            "schema": {
              "$ref": "#/definitions/rpcStatus"
            }
          }
        },
        "parameters": [
          {
            "name": "body",
            "in": "body",
            "required": true,
            "schema": {
              "$ref": "#/definitions/gctrpcGetOrderbookRequest"
            }
          }
        ],
        "tags": [
          "GoCryptoTraderService"
        ]
      }
    },
    "/v1/getorderbooks": {
      "get": {
        "operationId": "GoCryptoTraderService_GetOrderbooks",
        "responses": {
          "200": {
            "description": "A successful response.",
            "schema": {
              "$ref": "#/definitions/gctrpcGetOrderbooksResponse"
            }
          },
          "default": {
            "description": "An unexpected error response.",
            "schema": {
              "$ref": "#/definitions/rpcStatus"
            }
          }
        },
        "tags": [
          "GoCryptoTraderService"
        ]
      }
    },
    "/v1/getorderbookstream": {
      "get": {
        "operationId": "GoCryptoTraderService_GetOrderbookStream",
        "responses": {
          "200": {
            "description": "A successful response.(streaming responses)",
            "schema": {
              "type": "object",
              "properties": {
                "result": {
                  "$ref": "#/definitions/gctrpcOrderbookResponse"
                },
                "error": {
                  "$ref": "#/definitions/rpcStatus"
                }
              },
              "title": "Stream result of gctrpcOrderbookResponse"
            }
          },
          "default": {
            "description": "An unexpected error response.",
            "schema": {
              "$ref": "#/definitions/rpcStatus"
            }
          }
        },
        "parameters": [
          {
            "name": "exchange",
            "in": "query",
            "required": false,
            "type": "string"
          },
          {
            "name": "pair.delimiter",
            "in": "query",
            "required": false,
            "type": "string"
          },
          {
            "name": "pair.base",
            "in": "query",
            "required": false,
            "type": "string"
          },
          {
            "name": "pair.quote",
            "in": "query",
            "required": false,
            "type": "string"
          },
          {
            "name": "assetType",
            "in": "query",
            "required": false,
            "type": "string"
          }
        ],
        "tags": [
          "GoCryptoTraderService"
        ]
      }
    },
    "/v1/getorders": {
      "post": {
        "operationId": "GoCryptoTraderService_GetOrders",
        "responses": {
          "200": {
            "description": "A successful response.",
            "schema": {
              "$ref": "#/definitions/gctrpcGetOrdersResponse"
            }
          },
          "default": {
            "description": "An unexpected error response.",
            "schema": {
              "$ref": "#/definitions/rpcStatus"
            }
          }
        },
        "parameters": [
          {
            "name": "body",
            "in": "body",
            "required": true,
            "schema": {
              "$ref": "#/definitions/gctrpcGetOrdersRequest"
            }
          }
        ],
        "tags": [
          "GoCryptoTraderService"
        ]
      }
    },
    "/v1/getportfolio": {
      "get": {
        "operationId": "GoCryptoTraderService_GetPortfolio",
        "responses": {
          "200": {
            "description": "A successful response.",
            "schema": {
              "$ref": "#/definitions/gctrpcGetPortfolioResponse"
            }
          },
          "default": {
            "description": "An unexpected error response.",
            "schema": {
              "$ref": "#/definitions/rpcStatus"
            }
          }
        },
        "tags": [
          "GoCryptoTraderService"
        ]
      }
    },
    "/v1/getportfoliosummary": {
      "get": {
        "operationId": "GoCryptoTraderService_GetPortfolioSummary",
        "responses": {
          "200": {
            "description": "A successful response.",
            "schema": {
              "$ref": "#/definitions/gctrpcGetPortfolioSummaryResponse"
            }
          },
          "default": {
            "description": "An unexpected error response.",
            "schema": {
              "$ref": "#/definitions/rpcStatus"
            }
          }
        },
        "tags": [
          "GoCryptoTraderService"
        ]
      }
    },
    "/v1/getrecenttrades": {
      "get": {
        "operationId": "GoCryptoTraderService_GetRecentTrades",
        "responses": {
          "200": {
            "description": "A successful response.",
            "schema": {
              "$ref": "#/definitions/gctrpcSavedTradesResponse"
            }
          },
          "default": {
            "description": "An unexpected error response.",
            "schema": {
              "$ref": "#/definitions/rpcStatus"
            }
          }
        },
        "parameters": [
          {
            "name": "exchange",
            "in": "query",
            "required": false,
            "type": "string"
          },
          {
            "name": "pair.delimiter",
            "in": "query",
            "required": false,
            "type": "string"
          },
          {
            "name": "pair.base",
            "in": "query",
            "required": false,
            "type": "string"
          },
          {
            "name": "pair.quote",
            "in": "query",
            "required": false,
            "type": "string"
          },
          {
            "name": "assetType",
            "in": "query",
            "required": false,
            "type": "string"
          },
          {
            "name": "start",
            "in": "query",
            "required": false,
            "type": "string"
          },
          {
            "name": "end",
            "in": "query",
            "required": false,
            "type": "string"
          }
        ],
        "tags": [
          "GoCryptoTraderService"
        ]
      }
    },
    "/v1/getrpcendpoints": {
      "get": {
        "operationId": "GoCryptoTraderService_GetRPCEndpoints",
        "responses": {
          "200": {
            "description": "A successful response.",
            "schema": {
              "$ref": "#/definitions/gctrpcGetRPCEndpointsResponse"
            }
          },
          "default": {
            "description": "An unexpected error response.",
            "schema": {
              "$ref": "#/definitions/rpcStatus"
            }
          }
        },
        "tags": [
          "GoCryptoTraderService"
        ]
      }
    },
    "/v1/getsavedtrades": {
      "get": {
        "operationId": "GoCryptoTraderService_GetSavedTrades",
        "responses": {
          "200": {
            "description": "A successful response.",
            "schema": {
              "$ref": "#/definitions/gctrpcSavedTradesResponse"
            }
<<<<<<< HEAD
=======
          },
          "default": {
            "description": "An unexpected error response.",
            "schema": {
              "$ref": "#/definitions/rpcStatus"
            }
          }
        },
        "parameters": [
          {
            "name": "exchange",
            "in": "query",
            "required": false,
            "type": "string"
          },
          {
            "name": "pair.delimiter",
            "in": "query",
            "required": false,
            "type": "string"
          },
          {
            "name": "pair.base",
            "in": "query",
            "required": false,
            "type": "string"
          },
          {
            "name": "pair.quote",
            "in": "query",
            "required": false,
            "type": "string"
          },
          {
            "name": "assetType",
            "in": "query",
            "required": false,
            "type": "string"
          },
          {
            "name": "start",
            "in": "query",
            "required": false,
            "type": "string"
          },
          {
            "name": "end",
            "in": "query",
            "required": false,
            "type": "string"
          }
        ],
        "tags": [
          "GoCryptoTraderService"
        ]
      }
    },
    "/v1/getsubsystems": {
      "get": {
        "operationId": "GoCryptoTraderService_GetSubsystems",
        "responses": {
          "200": {
            "description": "A successful response.",
            "schema": {
              "$ref": "#/definitions/gctrpcGetSusbsytemsResponse"
            }
          },
          "default": {
            "description": "An unexpected error response.",
            "schema": {
              "$ref": "#/definitions/rpcStatus"
            }
          }
        },
        "tags": [
          "GoCryptoTraderService"
        ]
      }
    },
    "/v1/gettechnicalanalysis": {
      "get": {
        "operationId": "GoCryptoTraderService_GetTechnicalAnalysis",
        "responses": {
          "200": {
            "description": "A successful response.",
            "schema": {
              "$ref": "#/definitions/gctrpcGetTechnicalAnalysisResponse"
            }
          },
          "default": {
            "description": "An unexpected error response.",
            "schema": {
              "$ref": "#/definitions/rpcStatus"
            }
          }
        },
        "parameters": [
          {
            "name": "exchange",
            "in": "query",
            "required": false,
            "type": "string"
          },
          {
            "name": "pair.delimiter",
            "in": "query",
            "required": false,
            "type": "string"
          },
          {
            "name": "pair.base",
            "in": "query",
            "required": false,
            "type": "string"
          },
          {
            "name": "pair.quote",
            "in": "query",
            "required": false,
            "type": "string"
          },
          {
            "name": "assetType",
            "in": "query",
            "required": false,
            "type": "string"
          },
          {
            "name": "algorithmType",
            "in": "query",
            "required": false,
            "type": "string"
          },
          {
            "name": "interval",
            "in": "query",
            "required": false,
            "type": "string",
            "format": "int64"
          },
          {
            "name": "start",
            "in": "query",
            "required": false,
            "type": "string",
            "format": "date-time"
          },
          {
            "name": "end",
            "in": "query",
            "required": false,
            "type": "string",
            "format": "date-time"
          },
          {
            "name": "period",
            "in": "query",
            "required": false,
            "type": "string",
            "format": "int64"
          },
          {
            "name": "fastPeriod",
            "in": "query",
            "required": false,
            "type": "string",
            "format": "int64"
>>>>>>> cdb626a1
          },
          {
<<<<<<< HEAD
            "name": "exchange",
            "in": "query",
            "required": false,
            "type": "string"
          },
          {
            "name": "pair.delimiter",
            "in": "query",
            "required": false,
            "type": "string"
          },
          {
            "name": "pair.base",
            "in": "query",
            "required": false,
            "type": "string"
          },
          {
            "name": "pair.quote",
            "in": "query",
            "required": false,
            "type": "string"
          },
          {
            "name": "assetType",
            "in": "query",
            "required": false,
            "type": "string"
          },
          {
            "name": "start",
            "in": "query",
            "required": false,
            "type": "string"
          },
          {
            "name": "end",
            "in": "query",
            "required": false,
            "type": "string"
          }
        ],
        "tags": [
          "GoCryptoTraderService"
        ]
      }
    },
    "/v1/getsubsystems": {
      "get": {
        "operationId": "GoCryptoTraderService_GetSubsystems",
        "responses": {
          "200": {
            "description": "A successful response.",
            "schema": {
              "$ref": "#/definitions/gctrpcGetSusbsytemsResponse"
            }
          },
          "default": {
            "description": "An unexpected error response.",
            "schema": {
              "$ref": "#/definitions/rpcStatus"
            }
          }
        },
        "tags": [
          "GoCryptoTraderService"
        ]
      }
    },
    "/v1/gettechnicalanalysis": {
      "get": {
        "operationId": "GoCryptoTraderService_GetTechnicalAnalysis",
        "responses": {
          "200": {
            "description": "A successful response.",
            "schema": {
              "$ref": "#/definitions/gctrpcGetTechnicalAnalysisResponse"
            }
          },
          "default": {
            "description": "An unexpected error response.",
            "schema": {
              "$ref": "#/definitions/rpcStatus"
            }
          }
        },
        "parameters": [
          {
            "name": "exchange",
            "in": "query",
            "required": false,
            "type": "string"
          },
          {
            "name": "pair.delimiter",
            "in": "query",
            "required": false,
            "type": "string"
          },
          {
            "name": "pair.base",
            "in": "query",
            "required": false,
            "type": "string"
          },
          {
            "name": "pair.quote",
            "in": "query",
            "required": false,
            "type": "string"
          },
          {
            "name": "assetType",
=======
            "name": "slowPeriod",
>>>>>>> cdb626a1
            "in": "query",
            "required": false,
            "type": "string",
            "format": "int64"
          },
          {
<<<<<<< HEAD
            "name": "algorithmType",
=======
            "name": "standardDeviationUp",
>>>>>>> cdb626a1
            "in": "query",
            "required": false,
            "type": "number",
            "format": "double"
          },
          {
<<<<<<< HEAD
            "name": "interval",
            "in": "query",
            "required": false,
            "type": "string",
            "format": "int64"
          },
          {
            "name": "start",
            "in": "query",
            "required": false,
            "type": "string",
            "format": "date-time"
          },
          {
            "name": "end",
            "in": "query",
            "required": false,
            "type": "string",
            "format": "date-time"
          },
          {
            "name": "period",
            "in": "query",
            "required": false,
            "type": "string",
            "format": "int64"
          },
          {
            "name": "fastPeriod",
            "in": "query",
            "required": false,
            "type": "string",
            "format": "int64"
          },
          {
            "name": "slowPeriod",
            "in": "query",
            "required": false,
            "type": "string",
            "format": "int64"
          },
          {
            "name": "standardDeviationUp",
            "in": "query",
            "required": false,
            "type": "number",
            "format": "double"
          },
          {
=======
>>>>>>> cdb626a1
            "name": "standardDeviationDown",
            "in": "query",
            "required": false,
            "type": "number",
            "format": "double"
          },
          {
            "name": "movingAverageType",
            "in": "query",
            "required": false,
            "type": "string",
            "format": "int64"
          },
          {
            "name": "otherExchange",
            "in": "query",
            "required": false,
            "type": "string"
          },
          {
            "name": "otherPair.delimiter",
            "in": "query",
            "required": false,
            "type": "string"
          },
          {
            "name": "otherPair.base",
            "in": "query",
            "required": false,
            "type": "string"
          },
          {
            "name": "otherPair.quote",
            "in": "query",
            "required": false,
            "type": "string"
          },
          {
            "name": "otherAssetType",
            "in": "query",
            "required": false,
            "type": "string"
          }
        ],
        "tags": [
          "GoCryptoTraderService"
        ]
      }
    },
    "/v1/getticker": {
      "post": {
        "operationId": "GoCryptoTraderService_GetTicker",
        "responses": {
          "200": {
            "description": "A successful response.",
            "schema": {
              "$ref": "#/definitions/gctrpcTickerResponse"
            }
          },
          "default": {
            "description": "An unexpected error response.",
            "schema": {
              "$ref": "#/definitions/rpcStatus"
            }
          }
        },
        "parameters": [
          {
            "name": "body",
            "in": "body",
            "required": true,
            "schema": {
              "$ref": "#/definitions/gctrpcGetTickerRequest"
            }
          }
        ],
        "tags": [
          "GoCryptoTraderService"
        ]
      }
    },
    "/v1/gettickers": {
      "get": {
        "operationId": "GoCryptoTraderService_GetTickers",
        "responses": {
          "200": {
            "description": "A successful response.",
            "schema": {
              "$ref": "#/definitions/gctrpcGetTickersResponse"
            }
          },
          "default": {
            "description": "An unexpected error response.",
            "schema": {
              "$ref": "#/definitions/rpcStatus"
            }
          }
        },
        "tags": [
          "GoCryptoTraderService"
        ]
      }
    },
    "/v1/gettickerstream": {
      "get": {
        "operationId": "GoCryptoTraderService_GetTickerStream",
        "responses": {
          "200": {
            "description": "A successful response.(streaming responses)",
            "schema": {
              "type": "object",
              "properties": {
                "result": {
                  "$ref": "#/definitions/gctrpcTickerResponse"
                },
                "error": {
                  "$ref": "#/definitions/rpcStatus"
                }
              },
              "title": "Stream result of gctrpcTickerResponse"
            }
          },
          "default": {
            "description": "An unexpected error response.",
            "schema": {
              "$ref": "#/definitions/rpcStatus"
            }
          }
        },
        "parameters": [
          {
            "name": "exchange",
            "in": "query",
            "required": false,
            "type": "string"
          },
          {
            "name": "pair.delimiter",
            "in": "query",
            "required": false,
            "type": "string"
          },
          {
            "name": "pair.base",
            "in": "query",
            "required": false,
            "type": "string"
          },
          {
            "name": "pair.quote",
            "in": "query",
            "required": false,
            "type": "string"
          },
          {
            "name": "assetType",
            "in": "query",
            "required": false,
            "type": "string"
          }
        ],
        "tags": [
          "GoCryptoTraderService"
        ]
      }
    },
    "/v1/modifyorder": {
      "get": {
        "operationId": "GoCryptoTraderService_ModifyOrder",
        "responses": {
          "200": {
            "description": "A successful response.",
            "schema": {
              "$ref": "#/definitions/gctrpcModifyOrderResponse"
            }
          },
          "default": {
            "description": "An unexpected error response.",
            "schema": {
              "$ref": "#/definitions/rpcStatus"
            }
          }
        },
        "parameters": [
          {
            "name": "exchange",
            "in": "query",
            "required": false,
            "type": "string"
          },
          {
            "name": "orderId",
            "in": "query",
            "required": false,
            "type": "string"
          },
          {
            "name": "pair.delimiter",
            "in": "query",
            "required": false,
            "type": "string"
          },
          {
            "name": "pair.base",
            "in": "query",
            "required": false,
            "type": "string"
          },
          {
            "name": "pair.quote",
            "in": "query",
            "required": false,
            "type": "string"
          },
          {
            "name": "asset",
            "in": "query",
            "required": false,
            "type": "string"
          },
          {
            "name": "amount",
            "in": "query",
            "required": false,
            "type": "number",
            "format": "double"
          },
          {
            "name": "price",
            "in": "query",
            "required": false,
            "type": "number",
            "format": "double"
          }
        ],
        "tags": [
          "GoCryptoTraderService"
        ]
      }
    },
    "/v1/removeevent": {
      "post": {
        "operationId": "GoCryptoTraderService_RemoveEvent",
        "responses": {
          "200": {
            "description": "A successful response.",
            "schema": {
              "$ref": "#/definitions/gctrpcGenericResponse"
            }
          },
          "default": {
            "description": "An unexpected error response.",
            "schema": {
              "$ref": "#/definitions/rpcStatus"
            }
          }
        },
        "parameters": [
          {
            "name": "body",
            "in": "body",
            "required": true,
            "schema": {
              "$ref": "#/definitions/gctrpcRemoveEventRequest"
            }
          }
        ],
        "tags": [
          "GoCryptoTraderService"
        ]
      }
    },
    "/v1/removeportfolioaddress": {
      "post": {
        "operationId": "GoCryptoTraderService_RemovePortfolioAddress",
        "responses": {
          "200": {
            "description": "A successful response.",
            "schema": {
              "$ref": "#/definitions/gctrpcGenericResponse"
            }
          },
          "default": {
            "description": "An unexpected error response.",
            "schema": {
              "$ref": "#/definitions/rpcStatus"
            }
          }
        },
        "parameters": [
          {
            "name": "body",
            "in": "body",
            "required": true,
            "schema": {
              "$ref": "#/definitions/gctrpcRemovePortfolioAddressRequest"
            }
          }
        ],
        "tags": [
          "GoCryptoTraderService"
        ]
      }
    },
    "/v1/setallexchangepairs": {
      "get": {
        "operationId": "GoCryptoTraderService_SetAllExchangePairs",
        "responses": {
          "200": {
            "description": "A successful response.",
            "schema": {
              "$ref": "#/definitions/gctrpcGenericResponse"
            }
          },
          "default": {
            "description": "An unexpected error response.",
            "schema": {
              "$ref": "#/definitions/rpcStatus"
            }
          }
        },
        "parameters": [
          {
            "name": "exchange",
            "in": "query",
            "required": false,
            "type": "string"
          },
          {
            "name": "enable",
            "in": "query",
            "required": false,
            "type": "boolean"
          }
        ],
        "tags": [
          "GoCryptoTraderService"
        ]
      }
    },
    "/v1/setdatahistoryjobstatus": {
      "post": {
        "operationId": "GoCryptoTraderService_SetDataHistoryJobStatus",
        "responses": {
          "200": {
            "description": "A successful response.",
            "schema": {
              "$ref": "#/definitions/gctrpcGenericResponse"
            }
          },
          "default": {
            "description": "An unexpected error response.",
            "schema": {
              "$ref": "#/definitions/rpcStatus"
            }
          }
        },
        "parameters": [
          {
            "name": "body",
            "in": "body",
            "required": true,
            "schema": {
              "$ref": "#/definitions/gctrpcSetDataHistoryJobStatusRequest"
            }
          }
        ],
        "tags": [
          "GoCryptoTraderService"
        ]
      }
    },
    "/v1/setexchangeasset": {
      "get": {
        "operationId": "GoCryptoTraderService_SetExchangeAsset",
        "responses": {
          "200": {
            "description": "A successful response.",
            "schema": {
              "$ref": "#/definitions/gctrpcGenericResponse"
            }
          },
          "default": {
            "description": "An unexpected error response.",
            "schema": {
              "$ref": "#/definitions/rpcStatus"
            }
          }
        },
        "parameters": [
          {
            "name": "exchange",
            "in": "query",
            "required": false,
            "type": "string"
          },
          {
            "name": "asset",
            "in": "query",
            "required": false,
            "type": "string"
          },
          {
            "name": "enable",
            "in": "query",
            "required": false,
            "type": "boolean"
          }
        ],
        "tags": [
          "GoCryptoTraderService"
        ]
      }
    },
    "/v1/setexchangepair": {
      "post": {
        "operationId": "GoCryptoTraderService_SetExchangePair",
        "responses": {
          "200": {
            "description": "A successful response.",
            "schema": {
              "$ref": "#/definitions/gctrpcGenericResponse"
            }
          },
          "default": {
            "description": "An unexpected error response.",
            "schema": {
              "$ref": "#/definitions/rpcStatus"
            }
          }
        },
        "parameters": [
          {
            "name": "body",
            "in": "body",
            "required": true,
            "schema": {
              "$ref": "#/definitions/gctrpcSetExchangePairRequest"
            }
          }
        ],
        "tags": [
          "GoCryptoTraderService"
        ]
      }
    },
    "/v1/setexchangetradeprocessing": {
      "get": {
        "operationId": "GoCryptoTraderService_SetExchangeTradeProcessing",
        "responses": {
          "200": {
            "description": "A successful response.",
            "schema": {
              "$ref": "#/definitions/gctrpcGenericResponse"
            }
          },
          "default": {
            "description": "An unexpected error response.",
            "schema": {
              "$ref": "#/definitions/rpcStatus"
            }
          }
        },
        "parameters": [
          {
            "name": "exchange",
            "in": "query",
            "required": false,
            "type": "string"
          },
          {
            "name": "status",
            "in": "query",
            "required": false,
            "type": "boolean"
          }
        ],
        "tags": [
          "GoCryptoTraderService"
        ]
      }
    },
    "/v1/setloggerdetails": {
      "post": {
        "operationId": "GoCryptoTraderService_SetLoggerDetails",
        "responses": {
          "200": {
            "description": "A successful response.",
            "schema": {
              "$ref": "#/definitions/gctrpcGetLoggerDetailsResponse"
            }
          },
          "default": {
            "description": "An unexpected error response.",
            "schema": {
              "$ref": "#/definitions/rpcStatus"
            }
          }
        },
        "parameters": [
          {
            "name": "body",
            "in": "body",
            "required": true,
            "schema": {
              "$ref": "#/definitions/gctrpcSetLoggerDetailsRequest"
            }
          }
        ],
        "tags": [
          "GoCryptoTraderService"
        ]
      }
    },
    "/v1/shutdown": {
      "get": {
        "operationId": "GoCryptoTraderService_Shutdown",
        "responses": {
          "200": {
            "description": "A successful response.",
            "schema": {
              "$ref": "#/definitions/gctrpcShutdownResponse"
            }
          },
          "default": {
            "description": "An unexpected error response.",
            "schema": {
              "$ref": "#/definitions/rpcStatus"
            }
          }
        },
        "tags": [
          "GoCryptoTraderService"
        ]
      }
    },
    "/v1/simulateorder": {
      "post": {
        "operationId": "GoCryptoTraderService_SimulateOrder",
        "responses": {
          "200": {
            "description": "A successful response.",
            "schema": {
              "$ref": "#/definitions/gctrpcSimulateOrderResponse"
            }
          },
          "default": {
            "description": "An unexpected error response.",
            "schema": {
              "$ref": "#/definitions/rpcStatus"
            }
          }
        },
        "parameters": [
          {
            "name": "body",
            "in": "body",
            "required": true,
            "schema": {
              "$ref": "#/definitions/gctrpcSimulateOrderRequest"
            }
          }
        ],
        "tags": [
          "GoCryptoTraderService"
        ]
      }
    },
    "/v1/submitorder": {
      "post": {
        "operationId": "GoCryptoTraderService_SubmitOrder",
        "responses": {
          "200": {
            "description": "A successful response.",
            "schema": {
              "$ref": "#/definitions/gctrpcSubmitOrderResponse"
            }
          },
          "default": {
            "description": "An unexpected error response.",
            "schema": {
              "$ref": "#/definitions/rpcStatus"
            }
          }
        },
        "parameters": [
          {
            "name": "body",
            "in": "body",
            "required": true,
            "schema": {
              "$ref": "#/definitions/gctrpcSubmitOrderRequest"
            }
          }
        ],
        "tags": [
          "GoCryptoTraderService"
        ]
      }
    },
    "/v1/updateaccountinfo": {
      "get": {
        "operationId": "GoCryptoTraderService_UpdateAccountInfo",
        "responses": {
          "200": {
            "description": "A successful response.",
            "schema": {
              "$ref": "#/definitions/gctrpcGetAccountInfoResponse"
            }
          },
          "default": {
            "description": "An unexpected error response.",
            "schema": {
              "$ref": "#/definitions/rpcStatus"
            }
          }
        },
        "parameters": [
          {
            "name": "exchange",
            "in": "query",
            "required": false,
            "type": "string"
          },
          {
            "name": "assetType",
            "in": "query",
            "required": false,
            "type": "string"
          }
        ],
        "tags": [
          "GoCryptoTraderService"
        ]
      }
    },
    "/v1/updatedatahistoryjobprerequisite": {
      "post": {
        "operationId": "GoCryptoTraderService_UpdateDataHistoryJobPrerequisite",
        "responses": {
          "200": {
            "description": "A successful response.",
            "schema": {
              "$ref": "#/definitions/gctrpcGenericResponse"
            }
          },
          "default": {
            "description": "An unexpected error response.",
            "schema": {
              "$ref": "#/definitions/rpcStatus"
            }
          }
        },
        "parameters": [
          {
            "name": "body",
            "in": "body",
            "required": true,
            "schema": {
              "$ref": "#/definitions/gctrpcUpdateDataHistoryJobPrerequisiteRequest"
            }
          }
        ],
        "tags": [
          "GoCryptoTraderService"
        ]
      }
    },
    "/v1/updateexchangesupportedpairs": {
      "get": {
        "operationId": "GoCryptoTraderService_UpdateExchangeSupportedPairs",
        "responses": {
          "200": {
            "description": "A successful response.",
            "schema": {
              "$ref": "#/definitions/gctrpcGenericResponse"
            }
          },
          "default": {
            "description": "An unexpected error response.",
            "schema": {
              "$ref": "#/definitions/rpcStatus"
            }
          }
        },
        "parameters": [
          {
            "name": "exchange",
            "in": "query",
            "required": false,
            "type": "string"
          }
        ],
        "tags": [
          "GoCryptoTraderService"
        ]
      }
    },
    "/v1/upsertdatahistoryjob": {
      "post": {
        "operationId": "GoCryptoTraderService_UpsertDataHistoryJob",
        "responses": {
          "200": {
            "description": "A successful response.",
            "schema": {
              "$ref": "#/definitions/gctrpcUpsertDataHistoryJobResponse"
            }
          },
          "default": {
            "description": "An unexpected error response.",
            "schema": {
              "$ref": "#/definitions/rpcStatus"
            }
          }
        },
        "parameters": [
          {
            "name": "body",
            "in": "body",
            "required": true,
            "schema": {
              "$ref": "#/definitions/gctrpcUpsertDataHistoryJobRequest"
            }
          }
        ],
        "tags": [
          "GoCryptoTraderService"
        ]
      }
    },
    "/v1/websocketgetinfo": {
      "get": {
        "operationId": "GoCryptoTraderService_WebsocketGetInfo",
        "responses": {
          "200": {
            "description": "A successful response.",
            "schema": {
              "$ref": "#/definitions/gctrpcWebsocketGetInfoResponse"
            }
          },
          "default": {
            "description": "An unexpected error response.",
            "schema": {
              "$ref": "#/definitions/rpcStatus"
            }
          }
        },
        "parameters": [
          {
            "name": "exchange",
            "in": "query",
            "required": false,
            "type": "string"
          }
        ],
        "tags": [
          "GoCryptoTraderService"
        ]
      }
    },
    "/v1/websocketgetsubscriptions": {
      "get": {
        "operationId": "GoCryptoTraderService_WebsocketGetSubscriptions",
        "responses": {
          "200": {
            "description": "A successful response.",
            "schema": {
              "$ref": "#/definitions/gctrpcWebsocketGetSubscriptionsResponse"
            }
          },
          "default": {
            "description": "An unexpected error response.",
            "schema": {
              "$ref": "#/definitions/rpcStatus"
            }
          }
        },
        "parameters": [
          {
            "name": "exchange",
            "in": "query",
            "required": false,
            "type": "string"
          }
        ],
        "tags": [
          "GoCryptoTraderService"
        ]
      }
    },
    "/v1/websocketsetenabled": {
      "get": {
        "operationId": "GoCryptoTraderService_WebsocketSetEnabled",
        "responses": {
          "200": {
            "description": "A successful response.",
            "schema": {
              "$ref": "#/definitions/gctrpcGenericResponse"
            }
          },
          "default": {
            "description": "An unexpected error response.",
            "schema": {
              "$ref": "#/definitions/rpcStatus"
            }
          }
        },
        "parameters": [
          {
            "name": "exchange",
            "in": "query",
            "required": false,
            "type": "string"
          },
          {
            "name": "enable",
            "in": "query",
            "required": false,
            "type": "boolean"
          }
        ],
        "tags": [
          "GoCryptoTraderService"
        ]
      }
    },
    "/v1/websocketsetproxy": {
      "get": {
        "operationId": "GoCryptoTraderService_WebsocketSetProxy",
        "responses": {
          "200": {
            "description": "A successful response.",
            "schema": {
              "$ref": "#/definitions/gctrpcGenericResponse"
            }
          },
          "default": {
            "description": "An unexpected error response.",
            "schema": {
              "$ref": "#/definitions/rpcStatus"
            }
          }
        },
        "parameters": [
          {
            "name": "exchange",
            "in": "query",
            "required": false,
            "type": "string"
          },
          {
            "name": "proxy",
            "in": "query",
            "required": false,
            "type": "string"
          }
        ],
        "tags": [
          "GoCryptoTraderService"
        ]
      }
    },
    "/v1/websocketseturl": {
      "get": {
        "operationId": "GoCryptoTraderService_WebsocketSetURL",
        "responses": {
          "200": {
            "description": "A successful response.",
            "schema": {
              "$ref": "#/definitions/gctrpcGenericResponse"
            }
          },
          "default": {
            "description": "An unexpected error response.",
            "schema": {
              "$ref": "#/definitions/rpcStatus"
            }
          }
        },
        "parameters": [
          {
            "name": "exchange",
            "in": "query",
            "required": false,
            "type": "string"
          },
          {
            "name": "url",
            "in": "query",
            "required": false,
            "type": "string"
          }
        ],
        "tags": [
          "GoCryptoTraderService"
        ]
      }
    },
    "/v1/whalebomb": {
      "post": {
        "operationId": "GoCryptoTraderService_WhaleBomb",
        "responses": {
          "200": {
            "description": "A successful response.",
            "schema": {
              "$ref": "#/definitions/gctrpcSimulateOrderResponse"
            }
          },
          "default": {
            "description": "An unexpected error response.",
            "schema": {
              "$ref": "#/definitions/rpcStatus"
            }
          }
        },
        "parameters": [
          {
            "name": "body",
            "in": "body",
            "required": true,
            "schema": {
              "$ref": "#/definitions/gctrpcWhaleBombRequest"
            }
          }
        ],
        "tags": [
          "GoCryptoTraderService"
        ]
      }
    },
    "/v1/withdrawaleventbydate": {
      "post": {
        "operationId": "GoCryptoTraderService_WithdrawalEventsByDate",
        "responses": {
          "200": {
            "description": "A successful response.",
            "schema": {
              "$ref": "#/definitions/gctrpcWithdrawalEventsByExchangeResponse"
            }
          },
          "default": {
            "description": "An unexpected error response.",
            "schema": {
              "$ref": "#/definitions/rpcStatus"
            }
          }
        },
        "parameters": [
          {
            "name": "body",
            "in": "body",
            "required": true,
            "schema": {
              "$ref": "#/definitions/gctrpcWithdrawalEventsByDateRequest"
            }
          }
        ],
        "tags": [
          "GoCryptoTraderService"
        ]
      }
    },
    "/v1/withdrawaleventbyexchange": {
      "post": {
        "operationId": "GoCryptoTraderService_WithdrawalEventsByExchange",
        "responses": {
          "200": {
            "description": "A successful response.",
            "schema": {
              "$ref": "#/definitions/gctrpcWithdrawalEventsByExchangeResponse"
            }
          },
          "default": {
            "description": "An unexpected error response.",
            "schema": {
              "$ref": "#/definitions/rpcStatus"
            }
          }
        },
        "parameters": [
          {
            "name": "body",
            "in": "body",
            "required": true,
            "schema": {
              "$ref": "#/definitions/gctrpcWithdrawalEventsByExchangeRequest"
            }
          }
        ],
        "tags": [
          "GoCryptoTraderService"
        ]
      }
    },
    "/v1/withdrawaleventbyid": {
      "post": {
        "operationId": "GoCryptoTraderService_WithdrawalEventByID",
        "responses": {
          "200": {
            "description": "A successful response.",
            "schema": {
              "$ref": "#/definitions/gctrpcWithdrawalEventByIDResponse"
            }
          },
          "default": {
            "description": "An unexpected error response.",
            "schema": {
              "$ref": "#/definitions/rpcStatus"
            }
          }
        },
        "parameters": [
          {
            "name": "body",
            "in": "body",
            "required": true,
            "schema": {
              "$ref": "#/definitions/gctrpcWithdrawalEventByIDRequest"
            }
          }
        ],
        "tags": [
          "GoCryptoTraderService"
        ]
      }
    },
    "/v1/withdrawfiatfunds": {
      "post": {
        "operationId": "GoCryptoTraderService_WithdrawFiatFunds",
        "responses": {
          "200": {
            "description": "A successful response.",
            "schema": {
              "$ref": "#/definitions/gctrpcWithdrawResponse"
            }
          },
          "default": {
            "description": "An unexpected error response.",
            "schema": {
              "$ref": "#/definitions/rpcStatus"
            }
          }
        },
        "parameters": [
          {
            "name": "body",
            "in": "body",
            "required": true,
            "schema": {
              "$ref": "#/definitions/gctrpcWithdrawFiatRequest"
            }
          }
        ],
        "tags": [
          "GoCryptoTraderService"
        ]
      }
    },
    "/v1/withdrawithdrawcryptofundswfiatfunds": {
      "post": {
        "operationId": "GoCryptoTraderService_WithdrawCryptocurrencyFunds",
        "responses": {
          "200": {
            "description": "A successful response.",
            "schema": {
              "$ref": "#/definitions/gctrpcWithdrawResponse"
            }
          },
          "default": {
            "description": "An unexpected error response.",
            "schema": {
              "$ref": "#/definitions/rpcStatus"
            }
          }
        },
        "parameters": [
          {
            "name": "body",
            "in": "body",
            "required": true,
            "schema": {
              "$ref": "#/definitions/gctrpcWithdrawCryptoRequest"
            }
          }
        ],
        "tags": [
          "GoCryptoTraderService"
        ]
      }
    }
  },
  "definitions": {
    "gctrpcAccount": {
      "type": "object",
      "properties": {
        "id": {
          "type": "string"
        },
        "currencies": {
          "type": "array",
          "items": {
            "$ref": "#/definitions/gctrpcAccountCurrencyInfo"
          }
        }
      }
    },
    "gctrpcAccountCurrencyInfo": {
      "type": "object",
      "properties": {
        "currency": {
          "type": "string"
        },
        "totalValue": {
          "type": "number",
          "format": "double"
        },
        "hold": {
          "type": "number",
          "format": "double"
        },
        "free": {
          "type": "number",
          "format": "double"
        },
        "freeWithoutBorrow": {
          "type": "number",
          "format": "double"
        },
        "borrowed": {
          "type": "number",
          "format": "double"
        }
      }
    },
    "gctrpcAddEventRequest": {
      "type": "object",
      "properties": {
        "exchange": {
          "type": "string"
        },
        "item": {
          "type": "string"
        },
        "conditionParams": {
          "$ref": "#/definitions/gctrpcConditionParams"
        },
        "pair": {
          "$ref": "#/definitions/gctrpcCurrencyPair"
        },
        "assetType": {
          "type": "string"
        },
        "action": {
          "type": "string"
        }
      }
    },
    "gctrpcAddEventResponse": {
      "type": "object",
      "properties": {
        "id": {
          "type": "string",
          "format": "int64"
        }
      }
    },
    "gctrpcAddPortfolioAddressRequest": {
      "type": "object",
      "properties": {
        "address": {
          "type": "string"
        },
        "coinType": {
          "type": "string"
        },
        "description": {
          "type": "string"
        },
        "balance": {
          "type": "number",
          "format": "double"
        },
        "supportedExchanges": {
          "type": "string"
        },
        "coldStorage": {
          "type": "boolean"
        }
      }
    },
    "gctrpcAuditEvent": {
      "type": "object",
      "properties": {
        "type": {
          "type": "string"
        },
        "identifier": {
          "type": "string"
        },
        "message": {
          "type": "string"
        },
        "timestamp": {
          "type": "string"
        }
      }
    },
    "gctrpcBorrowCost": {
      "type": "object",
      "properties": {
        "cost": {
          "type": "string"
        },
        "size": {
          "type": "string"
        }
      }
    },
    "gctrpcCancelAllOrdersRequest": {
      "type": "object",
      "properties": {
        "exchange": {
          "type": "string"
        }
      }
    },
    "gctrpcCancelAllOrdersResponse": {
      "type": "object",
      "properties": {
        "orders": {
          "type": "array",
          "items": {
            "$ref": "#/definitions/gctrpcOrders"
          }
        },
        "count": {
          "type": "string",
          "format": "int64"
        }
      }
    },
    "gctrpcCancelBatchOrdersRequest": {
      "type": "object",
      "properties": {
        "exchange": {
          "type": "string"
        },
        "accountId": {
          "type": "string"
        },
        "ordersId": {
          "type": "string"
        },
        "pair": {
          "$ref": "#/definitions/gctrpcCurrencyPair"
        },
        "assetType": {
          "type": "string"
        },
        "walletAddress": {
          "type": "string"
        },
        "side": {
          "type": "string"
        }
      }
    },
    "gctrpcCancelBatchOrdersResponse": {
      "type": "object",
      "properties": {
        "orders": {
          "type": "array",
          "items": {
            "$ref": "#/definitions/gctrpcOrders"
          }
        }
      }
    },
    "gctrpcCancelOrderRequest": {
      "type": "object",
      "properties": {
        "exchange": {
          "type": "string"
        },
        "accountId": {
          "type": "string"
        },
        "orderId": {
          "type": "string"
        },
        "pair": {
          "$ref": "#/definitions/gctrpcCurrencyPair"
        },
        "assetType": {
          "type": "string"
        },
        "walletAddress": {
          "type": "string"
        },
        "side": {
          "type": "string"
        }
      }
    },
    "gctrpcCandle": {
      "type": "object",
      "properties": {
        "time": {
          "type": "string"
        },
        "low": {
          "type": "number",
          "format": "double"
        },
        "high": {
          "type": "number",
          "format": "double"
        },
        "open": {
          "type": "number",
          "format": "double"
        },
        "close": {
          "type": "number",
          "format": "double"
        },
        "volume": {
          "type": "number",
          "format": "double"
        }
      }
    },
    "gctrpcCoin": {
      "type": "object",
      "properties": {
        "coin": {
          "type": "string"
        },
        "balance": {
          "type": "number",
          "format": "double"
        },
        "address": {
          "type": "string"
        },
        "percentage": {
          "type": "number",
          "format": "double"
        }
      }
    },
    "gctrpcCollateralByPosition": {
      "type": "object",
      "properties": {
        "currency": {
          "type": "string"
        },
        "size": {
          "type": "string"
        },
        "openOrderSize": {
          "type": "string"
        },
        "positionSize": {
          "type": "string"
        },
        "markPrice": {
          "type": "string"
        },
        "requiredMargin": {
          "type": "string"
        },
        "totalCollateralUsed": {
          "type": "string"
        }
      }
    },
    "gctrpcCollateralForCurrency": {
      "type": "object",
      "properties": {
        "currency": {
          "type": "string"
        },
        "excludedFromCollateral": {
          "type": "boolean"
        },
        "totalFunds": {
          "type": "string"
        },
        "availableForUseAsCollateral": {
          "type": "string"
        },
        "approxFairMarketValue": {
          "type": "string"
        },
        "weighting": {
          "type": "string"
        },
        "collateralContribution": {
          "type": "string"
        },
        "scaledToCurrency": {
          "type": "string"
        },
        "unrealisedPnl": {
          "type": "string"
        },
        "fundsInUse": {
          "type": "string"
        },
        "additionalCollateralUsed": {
          "type": "string"
        },
        "usedBreakdown": {
          "$ref": "#/definitions/gctrpcCollateralUsedBreakdown"
        },
        "error": {
          "type": "string"
        }
      }
    },
    "gctrpcCollateralUsedBreakdown": {
      "type": "object",
      "properties": {
        "lockedInStakes": {
          "type": "string"
        },
        "lockedInNftBids": {
          "type": "string"
        },
        "lockedInFeeVoucher": {
          "type": "string"
        },
        "lockedInSpotMarginFundingOffers": {
          "type": "string"
        },
        "lockedInSpotOrders": {
          "type": "string"
        },
        "lockedAsCollateral": {
          "type": "string"
        },
        "usedInFutures": {
          "type": "string"
        },
        "usedInSpotMargin": {
          "type": "string"
        }
      }
    },
    "gctrpcCommunicationRelayer": {
      "type": "object",
      "properties": {
        "enabled": {
          "type": "boolean"
        },
        "connected": {
          "type": "boolean"
        }
      }
    },
    "gctrpcConditionParams": {
      "type": "object",
      "properties": {
        "condition": {
          "type": "string"
        },
        "price": {
          "type": "number",
          "format": "double"
        },
        "checkBids": {
          "type": "boolean"
        },
        "checkAsks": {
          "type": "boolean"
        },
        "orderbookAmount": {
          "type": "number",
          "format": "double"
        }
      }
    },
    "gctrpcCryptoWithdrawalEvent": {
      "type": "object",
      "properties": {
        "address": {
          "type": "string"
        },
        "addressTag": {
          "type": "string"
        },
        "fee": {
          "type": "number",
          "format": "double"
        },
        "txId": {
          "type": "string"
        }
      }
    },
    "gctrpcCurrencyPair": {
      "type": "object",
      "properties": {
        "delimiter": {
          "type": "string"
        },
        "base": {
          "type": "string"
        },
        "quote": {
          "type": "string"
        }
      }
    },
    "gctrpcCurrencyState": {
      "type": "object",
      "properties": {
        "currency": {
          "type": "string"
        },
        "asset": {
          "type": "string"
        },
        "withdrawEnabled": {
          "type": "boolean"
        },
        "depositEnabled": {
          "type": "boolean"
        },
        "tradingEnabled": {
          "type": "boolean"
        }
      }
    },
    "gctrpcCurrencyStateResponse": {
      "type": "object",
      "properties": {
        "currencyStates": {
          "type": "array",
          "items": {
            "$ref": "#/definitions/gctrpcCurrencyState"
          }
        }
      }
    },
    "gctrpcDataHistoryJob": {
      "type": "object",
      "properties": {
        "id": {
          "type": "string"
        },
        "nickname": {
          "type": "string"
        },
        "exchange": {
          "type": "string"
        },
        "asset": {
          "type": "string"
        },
        "pair": {
          "$ref": "#/definitions/gctrpcCurrencyPair"
        },
        "startDate": {
          "type": "string"
        },
        "endDate": {
          "type": "string"
        },
        "interval": {
          "type": "string",
          "format": "int64"
        },
        "requestSizeLimit": {
          "type": "string",
          "format": "int64"
        },
        "maxRetryAttempts": {
          "type": "string",
          "format": "int64"
        },
        "batchSize": {
          "type": "string",
          "format": "int64"
        },
        "status": {
          "type": "string"
        },
        "dataType": {
          "type": "string"
        },
        "conversionInterval": {
          "type": "string",
          "format": "int64"
        },
        "overwriteExistingData": {
          "type": "boolean"
        },
        "prerequisiteJobNickname": {
          "type": "string"
        },
        "decimalPlaceComparison": {
          "type": "string",
          "format": "int64"
        },
        "secondaryExchangeName": {
          "type": "string"
        },
        "issueTolerancePercentage": {
          "type": "number",
          "format": "double"
        },
        "replaceOnIssue": {
          "type": "boolean"
        },
        "jobResults": {
          "type": "array",
          "items": {
            "$ref": "#/definitions/gctrpcDataHistoryJobResult"
          }
        },
        "resultSummaries": {
          "type": "array",
          "items": {
            "type": "string"
          }
        }
      }
    },
    "gctrpcDataHistoryJobResult": {
      "type": "object",
      "properties": {
        "startDate": {
          "type": "string"
        },
        "endDate": {
          "type": "string"
        },
        "hasData": {
          "type": "boolean"
        },
        "message": {
          "type": "string"
        },
        "runDate": {
          "type": "string"
        }
      }
    },
    "gctrpcDataHistoryJobs": {
      "type": "object",
      "properties": {
        "results": {
          "type": "array",
          "items": {
            "$ref": "#/definitions/gctrpcDataHistoryJob"
          }
        }
      }
    },
    "gctrpcDepositAddress": {
      "type": "object",
      "properties": {
        "address": {
          "type": "string"
        },
        "tag": {
          "type": "string"
        },
        "chain": {
          "type": "string"
        }
      }
    },
    "gctrpcDepositAddresses": {
      "type": "object",
      "properties": {
        "addresses": {
          "type": "array",
          "items": {
            "$ref": "#/definitions/gctrpcDepositAddress"
          }
        }
      }
    },
    "gctrpcFiatWithdrawalEvent": {
      "type": "object",
      "properties": {
        "bankName": {
          "type": "string"
        },
        "accountName": {
          "type": "string"
        },
        "accountNumber": {
          "type": "string"
        },
        "bsb": {
          "type": "string"
        },
        "swift": {
          "type": "string"
        },
        "iban": {
          "type": "string"
        }
      }
    },
    "gctrpcFindMissingIntervalsResponse": {
      "type": "object",
      "properties": {
        "exchangeName": {
          "type": "string"
        },
        "assetType": {
          "type": "string"
        },
        "pair": {
          "$ref": "#/definitions/gctrpcCurrencyPair"
        },
        "missingPeriods": {
          "type": "array",
          "items": {
            "type": "string"
          }
        },
        "status": {
          "type": "string"
        }
      }
    },
    "gctrpcForexProvider": {
      "type": "object",
      "properties": {
        "name": {
          "type": "string"
        },
        "enabled": {
          "type": "boolean"
        },
        "verbose": {
          "type": "boolean"
        },
        "restPollingDelay": {
          "type": "string"
        },
        "apiKey": {
          "type": "string"
        },
        "apiKeyLevel": {
          "type": "string",
          "format": "int64"
        },
        "primaryProvider": {
          "type": "boolean"
        }
      }
    },
    "gctrpcForexRatesConversion": {
      "type": "object",
      "properties": {
        "from": {
          "type": "string"
        },
        "to": {
          "type": "string"
        },
        "rate": {
          "type": "number",
          "format": "double"
        },
        "inverseRate": {
          "type": "number",
          "format": "double"
        }
      }
    },
    "gctrpcFuturePosition": {
      "type": "object",
      "properties": {
        "status": {
          "type": "string"
        },
        "currentDirection": {
          "type": "string"
        },
        "unrealisedPnl": {
          "type": "string"
        },
        "realisedPnl": {
          "type": "string"
        },
        "openingDate": {
          "type": "string"
        },
        "closingDate": {
          "type": "string"
        },
        "orders": {
          "type": "array",
          "items": {
            "$ref": "#/definitions/gctrpcOrderDetails"
          }
        }
      }
    },
    "gctrpcGCTScript": {
      "type": "object",
      "properties": {
        "uuid": {
          "type": "string"
        },
        "name": {
          "type": "string"
        },
        "path": {
          "type": "string"
        },
        "nextRun": {
          "type": "string"
        }
      }
    },
    "gctrpcGCTScriptAutoLoadRequest": {
      "type": "object",
      "properties": {
        "script": {
          "type": "string"
        },
        "status": {
          "type": "boolean"
        }
      }
    },
    "gctrpcGCTScriptListAllRequest": {
      "type": "object"
    },
    "gctrpcGCTScriptQueryResponse": {
      "type": "object",
      "properties": {
        "status": {
          "type": "string"
        },
        "script": {
          "$ref": "#/definitions/gctrpcGCTScript"
        },
        "data": {
          "type": "string"
        }
      }
    },
    "gctrpcGCTScriptReadScriptRequest": {
      "type": "object",
      "properties": {
        "script": {
          "$ref": "#/definitions/gctrpcGCTScript"
        }
      }
    },
    "gctrpcGCTScriptStatusResponse": {
      "type": "object",
      "properties": {
        "status": {
          "type": "string"
        },
        "scripts": {
          "type": "array",
          "items": {
            "$ref": "#/definitions/gctrpcGCTScript"
          }
        }
      }
    },
    "gctrpcGCTScriptStopAllRequest": {
      "type": "object"
    },
    "gctrpcGCTScriptStopRequest": {
      "type": "object",
      "properties": {
        "script": {
          "$ref": "#/definitions/gctrpcGCTScript"
        }
      }
    },
    "gctrpcGCTScriptUploadRequest": {
      "type": "object",
      "properties": {
        "scriptName": {
          "type": "string"
        },
        "scriptData": {
          "type": "string"
        },
        "data": {
          "type": "string",
          "format": "byte"
        },
        "archived": {
          "type": "boolean"
        },
        "overwrite": {
          "type": "boolean"
        }
      }
    },
    "gctrpcGenericExchangeNameRequest": {
      "type": "object",
      "properties": {
        "exchange": {
          "type": "string"
        }
      }
    },
    "gctrpcGenericResponse": {
      "type": "object",
      "properties": {
        "status": {
          "type": "string"
        },
        "data": {
          "type": "string"
        }
      }
    },
    "gctrpcGetAccountInfoResponse": {
      "type": "object",
      "properties": {
        "exchange": {
          "type": "string"
        },
        "accounts": {
          "type": "array",
          "items": {
            "$ref": "#/definitions/gctrpcAccount"
          }
        }
      }
    },
    "gctrpcGetAuditEventResponse": {
      "type": "object",
      "properties": {
        "events": {
          "type": "array",
          "items": {
            "$ref": "#/definitions/gctrpcAuditEvent"
          }
        }
      }
    },
    "gctrpcGetAvailableTransferChainsRequest": {
      "type": "object",
      "properties": {
        "exchange": {
          "type": "string"
        },
        "cryptocurrency": {
          "type": "string"
        }
      }
    },
    "gctrpcGetAvailableTransferChainsResponse": {
      "type": "object",
      "properties": {
        "chains": {
          "type": "array",
          "items": {
            "type": "string"
          }
        }
      }
    },
    "gctrpcGetCollateralResponse": {
      "type": "object",
      "properties": {
        "subAccount": {
          "type": "string"
        },
        "collateralCurrency": {
          "type": "string"
        },
        "totalValueOfPositiveSpotBalances": {
          "type": "string"
        },
        "collateralContributedByPositiveSpotBalances": {
          "type": "string"
        },
        "usedCollateral": {
          "type": "string"
        },
        "usedBreakdown": {
          "$ref": "#/definitions/gctrpcCollateralUsedBreakdown"
        },
        "availableCollateral": {
          "type": "string"
        },
        "maintenanceCollateral": {
          "type": "string"
        },
        "unrealisedPnl": {
          "type": "string"
        },
        "currencyBreakdown": {
          "type": "array",
          "items": {
            "$ref": "#/definitions/gctrpcCollateralForCurrency"
          }
        },
        "positionBreakdown": {
          "type": "array",
          "items": {
            "$ref": "#/definitions/gctrpcCollateralByPosition"
          }
        }
      }
    },
    "gctrpcGetCommunicationRelayersResponse": {
      "type": "object",
      "properties": {
        "communicationRelayers": {
          "type": "object",
          "additionalProperties": {
            "$ref": "#/definitions/gctrpcCommunicationRelayer"
          }
        }
      }
    },
    "gctrpcGetConfigResponse": {
      "type": "object",
      "properties": {
        "data": {
          "type": "string",
          "format": "byte"
        }
      }
    },
    "gctrpcGetCryptocurrencyDepositAddressRequest": {
      "type": "object",
      "properties": {
        "exchange": {
          "type": "string"
        },
        "cryptocurrency": {
          "type": "string"
        },
        "chain": {
          "type": "string"
        },
        "bypass": {
          "type": "boolean"
        }
      }
    },
    "gctrpcGetCryptocurrencyDepositAddressResponse": {
      "type": "object",
      "properties": {
        "address": {
          "type": "string"
        },
        "tag": {
          "type": "string"
        }
      }
    },
    "gctrpcGetCryptocurrencyDepositAddressesRequest": {
      "type": "object",
      "properties": {
        "exchange": {
          "type": "string"
        }
      }
    },
    "gctrpcGetCryptocurrencyDepositAddressesResponse": {
      "type": "object",
      "properties": {
        "addresses": {
          "type": "object",
          "additionalProperties": {
            "$ref": "#/definitions/gctrpcDepositAddresses"
          }
        }
      }
    },
    "gctrpcGetEventsResponse": {
      "type": "object",
      "properties": {
        "id": {
          "type": "string",
          "format": "int64"
        },
        "exchange": {
          "type": "string"
        },
        "item": {
          "type": "string"
        },
        "conditionParams": {
          "$ref": "#/definitions/gctrpcConditionParams"
        },
        "pair": {
          "$ref": "#/definitions/gctrpcCurrencyPair"
        },
        "action": {
          "type": "string"
        },
        "executed": {
          "type": "boolean"
        }
      }
    },
    "gctrpcGetExchangeAssetsResponse": {
      "type": "object",
      "properties": {
        "assets": {
          "type": "string"
        }
      }
    },
    "gctrpcGetExchangeInfoResponse": {
      "type": "object",
      "properties": {
        "name": {
          "type": "string"
        },
        "enabled": {
          "type": "boolean"
        },
        "verbose": {
          "type": "boolean"
        },
        "usingSandbox": {
          "type": "boolean"
        },
        "httpTimeout": {
          "type": "string"
        },
        "httpUseragent": {
          "type": "string"
        },
        "httpProxy": {
          "type": "string"
        },
        "baseCurrencies": {
          "type": "string"
        },
        "supportedAssets": {
          "type": "object",
          "additionalProperties": {
            "$ref": "#/definitions/gctrpcPairsSupported"
          }
        },
        "authenticatedApi": {
          "type": "boolean"
        }
      }
    },
    "gctrpcGetExchangeOTPResponse": {
      "type": "object",
      "properties": {
        "otpCode": {
          "type": "string"
        }
      }
    },
    "gctrpcGetExchangeOTPsResponse": {
      "type": "object",
      "properties": {
        "otpCodes": {
          "type": "object",
          "additionalProperties": {
            "type": "string"
          }
        }
      }
    },
    "gctrpcGetExchangePairsRequest": {
      "type": "object",
      "properties": {
        "exchange": {
          "type": "string"
        },
        "asset": {
          "type": "string"
        }
      }
    },
    "gctrpcGetExchangePairsResponse": {
      "type": "object",
      "properties": {
        "supportedAssets": {
          "type": "object",
          "additionalProperties": {
            "$ref": "#/definitions/gctrpcPairsSupported"
          }
        }
      }
    },
    "gctrpcGetExchangesResponse": {
      "type": "object",
      "properties": {
        "exchanges": {
          "type": "string"
        }
      }
    },
    "gctrpcGetForexProvidersResponse": {
      "type": "object",
      "properties": {
        "forexProviders": {
          "type": "array",
          "items": {
            "$ref": "#/definitions/gctrpcForexProvider"
          }
        }
      }
    },
    "gctrpcGetForexRatesResponse": {
      "type": "object",
      "properties": {
        "forexRates": {
          "type": "array",
          "items": {
            "$ref": "#/definitions/gctrpcForexRatesConversion"
          }
        }
      }
    },
    "gctrpcGetFuturesPositionsResponse": {
      "type": "object",
      "properties": {
        "totalOrders": {
          "type": "string",
          "format": "int64"
        },
        "subAccount": {
          "type": "string"
        },
        "totalRealisedPnl": {
          "type": "string"
        },
        "totalUnrealisedPnl": {
          "type": "string"
        },
        "totalPnl": {
          "type": "string"
        },
        "positions": {
          "type": "array",
          "items": {
            "$ref": "#/definitions/gctrpcFuturePosition"
          }
        }
      }
    },
    "gctrpcGetHistoricCandlesResponse": {
      "type": "object",
      "properties": {
        "exchange": {
          "type": "string"
        },
        "pair": {
          "$ref": "#/definitions/gctrpcCurrencyPair"
        },
        "start": {
          "type": "string"
        },
        "end": {
          "type": "string"
        },
        "interval": {
          "type": "string"
        },
        "candle": {
          "type": "array",
          "items": {
            "$ref": "#/definitions/gctrpcCandle"
          }
        }
      }
    },
    "gctrpcGetInfoResponse": {
      "type": "object",
      "properties": {
        "uptime": {
          "type": "string"
        },
        "availableExchanges": {
          "type": "string",
          "format": "int64"
        },
        "enabledExchanges": {
          "type": "string",
          "format": "int64"
        },
        "defaultForexProvider": {
          "type": "string"
        },
        "defaultFiatCurrency": {
          "type": "string"
        },
        "subsystemStatus": {
          "type": "object",
          "additionalProperties": {
            "type": "boolean"
          }
        },
        "rpcEndpoints": {
          "type": "object",
          "additionalProperties": {
            "$ref": "#/definitions/gctrpcRPCEndpoint"
          }
        }
      }
    },
    "gctrpcGetLoggerDetailsResponse": {
      "type": "object",
      "properties": {
        "info": {
          "type": "boolean"
        },
        "debug": {
          "type": "boolean"
        },
        "warn": {
          "type": "boolean"
        },
        "error": {
          "type": "boolean"
        }
      }
    },
    "gctrpcGetMarginRatesHistoryResponse": {
      "type": "object",
      "properties": {
        "rates": {
          "type": "array",
          "items": {
            "$ref": "#/definitions/gctrpcMarginRate"
          }
        },
        "totalRates": {
          "type": "string",
          "format": "int64"
        },
        "sumBorrowCosts": {
          "type": "string"
        },
        "avgBorrowSize": {
          "type": "string"
        },
        "sumLendingPayments": {
          "type": "string"
        },
        "avgLendingSize": {
          "type": "string"
        },
        "latestRate": {
          "$ref": "#/definitions/gctrpcMarginRate"
        },
        "predictedRate": {
          "$ref": "#/definitions/gctrpcMarginRate"
        },
        "takerFeeRate": {
          "type": "string"
        }
      }
    },
    "gctrpcGetOrderRequest": {
      "type": "object",
      "properties": {
        "exchange": {
          "type": "string"
        },
        "orderId": {
          "type": "string"
        },
        "pair": {
          "$ref": "#/definitions/gctrpcCurrencyPair"
        },
        "asset": {
          "type": "string"
        }
      }
    },
    "gctrpcGetOrderbookRequest": {
      "type": "object",
      "properties": {
        "exchange": {
          "type": "string"
        },
        "pair": {
          "$ref": "#/definitions/gctrpcCurrencyPair"
        },
        "assetType": {
          "type": "string"
        }
      }
    },
    "gctrpcGetOrderbooksResponse": {
      "type": "object",
      "properties": {
        "orderbooks": {
          "type": "array",
          "items": {
            "$ref": "#/definitions/gctrpcOrderbooks"
          }
        }
      }
    },
    "gctrpcGetOrdersRequest": {
      "type": "object",
      "properties": {
        "exchange": {
          "type": "string"
        },
        "assetType": {
          "type": "string"
        },
        "pair": {
          "$ref": "#/definitions/gctrpcCurrencyPair"
        },
        "startDate": {
          "type": "string"
        },
        "endDate": {
          "type": "string"
        }
      }
    },
    "gctrpcGetOrdersResponse": {
      "type": "object",
      "properties": {
        "orders": {
          "type": "array",
          "items": {
            "$ref": "#/definitions/gctrpcOrderDetails"
          }
        }
      }
    },
    "gctrpcGetPortfolioResponse": {
      "type": "object",
      "properties": {
        "portfolio": {
          "type": "array",
          "items": {
            "$ref": "#/definitions/gctrpcPortfolioAddress"
          }
        }
      }
    },
    "gctrpcGetPortfolioSummaryResponse": {
      "type": "object",
      "properties": {
        "coinTotals": {
          "type": "array",
          "items": {
            "$ref": "#/definitions/gctrpcCoin"
          }
        },
        "coinsOffline": {
          "type": "array",
          "items": {
            "$ref": "#/definitions/gctrpcCoin"
          }
        },
        "coinsOfflineSummary": {
          "type": "object",
          "additionalProperties": {
            "$ref": "#/definitions/gctrpcOfflineCoins"
          }
        },
        "coinsOnline": {
          "type": "array",
          "items": {
            "$ref": "#/definitions/gctrpcCoin"
          }
        },
        "coinsOnlineSummary": {
          "type": "object",
          "additionalProperties": {
            "$ref": "#/definitions/gctrpcOnlineCoins"
          }
        }
      }
    },
    "gctrpcGetRPCEndpointsResponse": {
      "type": "object",
      "properties": {
        "endpoints": {
          "type": "object",
          "additionalProperties": {
            "$ref": "#/definitions/gctrpcRPCEndpoint"
          }
        }
      }
    },
    "gctrpcGetSusbsytemsResponse": {
      "type": "object",
      "properties": {
        "subsystemsStatus": {
          "type": "object",
          "additionalProperties": {
            "type": "boolean"
          }
        }
      }
    },
    "gctrpcGetTechnicalAnalysisResponse": {
      "type": "object",
      "properties": {
        "signals": {
          "type": "object",
          "additionalProperties": {
            "$ref": "#/definitions/gctrpcListOfSignals"
          }
        }
      }
    },
    "gctrpcGetTickerRequest": {
      "type": "object",
      "properties": {
        "exchange": {
          "type": "string"
        },
        "pair": {
          "$ref": "#/definitions/gctrpcCurrencyPair"
        },
        "assetType": {
          "type": "string"
        }
      }
    },
    "gctrpcGetTickersResponse": {
      "type": "object",
      "properties": {
        "tickers": {
          "type": "array",
          "items": {
            "$ref": "#/definitions/gctrpcTickers"
          }
        }
      }
    },
    "gctrpcLendingPayment": {
      "type": "object",
      "properties": {
        "payment": {
          "type": "string"
        },
        "size": {
          "type": "string"
        }
      }
    },
    "gctrpcListOfSignals": {
      "type": "object",
      "properties": {
        "signals": {
          "type": "array",
          "items": {
            "type": "number",
            "format": "double"
          }
        }
      }
    },
    "gctrpcMarginRate": {
      "type": "object",
      "properties": {
        "time": {
          "type": "string"
        },
        "marketBorrowSize": {
          "type": "string"
        },
        "hourlyRate": {
          "type": "string"
        },
        "yearlyRate": {
          "type": "string"
        },
        "hourlyBorrowRate": {
          "type": "string"
        },
        "yearlyBorrowRate": {
          "type": "string"
        },
        "lendingPayment": {
          "$ref": "#/definitions/gctrpcLendingPayment"
        },
        "borrowCost": {
          "$ref": "#/definitions/gctrpcBorrowCost"
        }
      }
    },
    "gctrpcModifyOrderResponse": {
      "type": "object",
      "properties": {
        "modifiedOrderId": {
          "type": "string"
        }
      }
    },
    "gctrpcOfflineCoinSummary": {
      "type": "object",
      "properties": {
        "address": {
          "type": "string"
        },
        "balance": {
          "type": "number",
          "format": "double"
        },
        "percentage": {
          "type": "number",
          "format": "double"
        }
      }
    },
    "gctrpcOfflineCoins": {
      "type": "object",
      "properties": {
        "addresses": {
          "type": "array",
          "items": {
            "$ref": "#/definitions/gctrpcOfflineCoinSummary"
          }
        }
      }
    },
    "gctrpcOnlineCoinSummary": {
      "type": "object",
      "properties": {
        "balance": {
          "type": "number",
          "format": "double"
        },
        "percentage": {
          "type": "number",
          "format": "double"
        }
      }
    },
    "gctrpcOnlineCoins": {
      "type": "object",
      "properties": {
        "coins": {
          "type": "object",
          "additionalProperties": {
            "$ref": "#/definitions/gctrpcOnlineCoinSummary"
          }
        }
      }
    },
    "gctrpcOrderDetails": {
      "type": "object",
      "properties": {
        "exchange": {
          "type": "string"
        },
        "id": {
          "type": "string"
        },
        "clientOrderId": {
          "type": "string"
        },
        "baseCurrency": {
          "type": "string"
        },
        "quoteCurrency": {
          "type": "string"
        },
        "assetType": {
          "type": "string"
        },
        "orderSide": {
          "type": "string"
        },
        "orderType": {
          "type": "string"
        },
        "creationTime": {
          "type": "string",
          "format": "int64"
        },
        "updateTime": {
          "type": "string",
          "format": "int64"
        },
        "status": {
          "type": "string"
        },
        "price": {
          "type": "number",
          "format": "double"
        },
        "amount": {
          "type": "number",
          "format": "double"
        },
        "openVolume": {
          "type": "number",
          "format": "double"
        },
        "fee": {
          "type": "number",
          "format": "double"
        },
        "cost": {
          "type": "number",
          "format": "double"
        },
        "trades": {
          "type": "array",
          "items": {
            "$ref": "#/definitions/gctrpcTradeHistory"
          }
        }
      }
    },
    "gctrpcOrderbookItem": {
      "type": "object",
      "properties": {
        "amount": {
          "type": "number",
          "format": "double"
        },
        "price": {
          "type": "number",
          "format": "double"
        },
        "id": {
          "type": "string",
          "format": "int64"
        }
      }
    },
    "gctrpcOrderbookResponse": {
      "type": "object",
      "properties": {
        "pair": {
          "$ref": "#/definitions/gctrpcCurrencyPair"
        },
        "currencyPair": {
          "type": "string"
        },
        "bids": {
          "type": "array",
          "items": {
            "$ref": "#/definitions/gctrpcOrderbookItem"
          }
        },
        "asks": {
          "type": "array",
          "items": {
            "$ref": "#/definitions/gctrpcOrderbookItem"
          }
        },
        "lastUpdated": {
          "type": "string",
          "format": "int64"
        },
        "assetType": {
          "type": "string"
        },
        "error": {
          "type": "string"
        }
      }
    },
    "gctrpcOrderbooks": {
      "type": "object",
      "properties": {
        "exchange": {
          "type": "string"
        },
        "orderbooks": {
          "type": "array",
          "items": {
            "$ref": "#/definitions/gctrpcOrderbookResponse"
          }
        }
      }
    },
    "gctrpcOrders": {
      "type": "object",
      "properties": {
        "exchange": {
          "type": "string"
        },
        "orderStatus": {
          "type": "object",
          "additionalProperties": {
            "type": "string"
          }
        }
      }
    },
    "gctrpcPairsSupported": {
      "type": "object",
      "properties": {
        "availablePairs": {
          "type": "string"
        },
        "enabledPairs": {
          "type": "string"
        }
      }
    },
    "gctrpcPortfolioAddress": {
      "type": "object",
      "properties": {
        "address": {
          "type": "string"
        },
        "coinType": {
          "type": "string"
        },
        "description": {
          "type": "string"
        },
        "balance": {
          "type": "number",
          "format": "double"
        }
      }
    },
    "gctrpcRPCEndpoint": {
      "type": "object",
      "properties": {
        "started": {
          "type": "boolean"
        },
        "listenAddress": {
          "type": "string"
        }
      }
    },
    "gctrpcRemoveEventRequest": {
      "type": "object",
      "properties": {
        "id": {
          "type": "string",
          "format": "int64"
        }
      }
    },
    "gctrpcRemovePortfolioAddressRequest": {
      "type": "object",
      "properties": {
        "address": {
          "type": "string"
        },
        "coinType": {
          "type": "string"
        },
        "description": {
          "type": "string"
        }
      }
    },
    "gctrpcSavedTrades": {
      "type": "object",
      "properties": {
        "price": {
          "type": "number",
          "format": "double"
        },
        "amount": {
          "type": "number",
          "format": "double"
        },
        "side": {
          "type": "string"
        },
        "timestamp": {
          "type": "string"
        },
        "tradeId": {
          "type": "string"
        }
      }
    },
    "gctrpcSavedTradesResponse": {
      "type": "object",
      "properties": {
        "exchangeName": {
          "type": "string"
        },
        "asset": {
          "type": "string"
        },
        "pair": {
          "$ref": "#/definitions/gctrpcCurrencyPair"
        },
        "trades": {
          "type": "array",
          "items": {
            "$ref": "#/definitions/gctrpcSavedTrades"
          }
        }
      }
    },
    "gctrpcSetDataHistoryJobStatusRequest": {
      "type": "object",
      "properties": {
        "id": {
          "type": "string"
        },
        "nickname": {
          "type": "string"
        },
        "status": {
          "type": "string",
          "format": "int64"
        }
      }
    },
    "gctrpcSetExchangePairRequest": {
      "type": "object",
      "properties": {
        "exchange": {
          "type": "string"
        },
        "assetType": {
          "type": "string"
        },
        "pairs": {
          "type": "array",
          "items": {
            "$ref": "#/definitions/gctrpcCurrencyPair"
          }
        },
        "enable": {
          "type": "boolean"
        }
      }
    },
    "gctrpcSetLoggerDetailsRequest": {
      "type": "object",
      "properties": {
        "logger": {
          "type": "string"
        },
        "level": {
          "type": "string"
        }
      }
    },
    "gctrpcShutdownResponse": {
      "type": "object"
    },
    "gctrpcSimulateOrderRequest": {
      "type": "object",
      "properties": {
        "exchange": {
          "type": "string"
        },
        "pair": {
          "$ref": "#/definitions/gctrpcCurrencyPair"
        },
        "amount": {
          "type": "number",
          "format": "double"
        },
        "side": {
          "type": "string"
        }
      }
    },
    "gctrpcSimulateOrderResponse": {
      "type": "object",
      "properties": {
        "orders": {
          "type": "array",
          "items": {
            "$ref": "#/definitions/gctrpcOrderbookItem"
          }
        },
        "amount": {
          "type": "number",
          "format": "double"
        },
        "minimumPrice": {
          "type": "number",
          "format": "double"
        },
        "maximumPrice": {
          "type": "number",
          "format": "double"
        },
        "percentageGainLoss": {
          "type": "number",
          "format": "double"
        },
        "status": {
          "type": "string"
        }
      }
    },
    "gctrpcSubmitOrderRequest": {
      "type": "object",
      "properties": {
        "exchange": {
          "type": "string"
        },
        "pair": {
          "$ref": "#/definitions/gctrpcCurrencyPair"
        },
        "side": {
          "type": "string"
        },
        "orderType": {
          "type": "string"
        },
        "amount": {
          "type": "number",
          "format": "double"
        },
        "price": {
          "type": "number",
          "format": "double"
        },
        "clientId": {
          "type": "string"
        },
        "assetType": {
          "type": "string"
        }
      }
    },
    "gctrpcSubmitOrderResponse": {
      "type": "object",
      "properties": {
        "orderPlaced": {
          "type": "boolean"
        },
        "orderId": {
          "type": "string"
        },
        "trades": {
          "type": "array",
          "items": {
            "$ref": "#/definitions/gctrpcTrades"
          }
        }
      }
    },
    "gctrpcTickerResponse": {
      "type": "object",
      "properties": {
        "pair": {
          "$ref": "#/definitions/gctrpcCurrencyPair"
        },
        "lastUpdated": {
          "type": "string",
          "format": "int64"
        },
        "currencyPair": {
          "type": "string"
        },
        "last": {
          "type": "number",
          "format": "double"
        },
        "high": {
          "type": "number",
          "format": "double"
        },
        "low": {
          "type": "number",
          "format": "double"
        },
        "bid": {
          "type": "number",
          "format": "double"
        },
        "ask": {
          "type": "number",
          "format": "double"
        },
        "volume": {
          "type": "number",
          "format": "double"
        },
        "priceAth": {
          "type": "number",
          "format": "double"
        }
      }
    },
    "gctrpcTickers": {
      "type": "object",
      "properties": {
        "exchange": {
          "type": "string"
        },
        "tickers": {
          "type": "array",
          "items": {
            "$ref": "#/definitions/gctrpcTickerResponse"
          }
        }
      }
    },
    "gctrpcTradeHistory": {
      "type": "object",
      "properties": {
        "creationTime": {
          "type": "string",
          "format": "int64"
        },
        "id": {
          "type": "string"
        },
        "price": {
          "type": "number",
          "format": "double"
        },
        "amount": {
          "type": "number",
          "format": "double"
        },
        "exchange": {
          "type": "string"
        },
        "assetType": {
          "type": "string"
        },
        "orderSide": {
          "type": "string"
        },
        "fee": {
          "type": "number",
          "format": "double"
        },
        "total": {
          "type": "number",
          "format": "double"
        }
      }
    },
    "gctrpcTrades": {
      "type": "object",
      "properties": {
        "amount": {
          "type": "number",
          "format": "double"
        },
        "price": {
          "type": "number",
          "format": "double"
        },
        "fee": {
          "type": "number",
          "format": "double"
        },
        "feeAsset": {
          "type": "string"
        }
      }
    },
    "gctrpcUpdateDataHistoryJobPrerequisiteRequest": {
      "type": "object",
      "properties": {
        "nickname": {
          "type": "string"
        },
        "prerequisiteJobNickname": {
          "type": "string"
        }
      }
    },
    "gctrpcUpsertDataHistoryJobRequest": {
      "type": "object",
      "properties": {
        "nickname": {
          "type": "string"
        },
        "exchange": {
          "type": "string"
        },
        "asset": {
          "type": "string"
        },
        "pair": {
          "$ref": "#/definitions/gctrpcCurrencyPair"
        },
        "startDate": {
          "type": "string"
        },
        "endDate": {
          "type": "string"
        },
        "interval": {
          "type": "string",
          "format": "int64"
        },
        "requestSizeLimit": {
          "type": "string",
          "format": "int64"
        },
        "dataType": {
          "type": "string",
          "format": "int64"
        },
        "maxRetryAttempts": {
          "type": "string",
          "format": "int64"
        },
        "batchSize": {
          "type": "string",
          "format": "int64"
        },
        "insertOnly": {
          "type": "boolean"
        },
        "conversionInterval": {
          "type": "string",
          "format": "int64"
        },
        "overwriteExistingData": {
          "type": "boolean"
        },
        "prerequisiteJobNickname": {
          "type": "string"
        },
        "decimalPlaceComparison": {
          "type": "string",
          "format": "int64"
        },
        "secondaryExchangeName": {
          "type": "string"
        },
        "issueTolerancePercentage": {
          "type": "number",
          "format": "double"
        },
        "replaceOnIssue": {
          "type": "boolean"
        }
      }
    },
    "gctrpcUpsertDataHistoryJobResponse": {
      "type": "object",
      "properties": {
        "message": {
          "type": "string"
        },
        "jobId": {
          "type": "string"
        }
      }
    },
    "gctrpcWebsocketGetInfoResponse": {
      "type": "object",
      "properties": {
        "exchange": {
          "type": "string"
        },
        "supported": {
          "type": "boolean"
        },
        "enabled": {
          "type": "boolean"
        },
        "authenticatedSupported": {
          "type": "boolean"
        },
        "authenticated": {
          "type": "boolean"
        },
        "runningUrl": {
          "type": "string"
        },
        "proxyAddress": {
          "type": "string"
        }
      }
    },
    "gctrpcWebsocketGetSubscriptionsResponse": {
      "type": "object",
      "properties": {
        "exchange": {
          "type": "string"
        },
        "subscriptions": {
          "type": "array",
          "items": {
            "$ref": "#/definitions/gctrpcWebsocketSubscription"
          }
        }
      }
    },
    "gctrpcWebsocketSubscription": {
      "type": "object",
      "properties": {
        "channel": {
          "type": "string"
        },
        "currency": {
          "type": "string"
        },
        "asset": {
          "type": "string"
        },
        "params": {
          "type": "string"
        }
      }
    },
    "gctrpcWhaleBombRequest": {
      "type": "object",
      "properties": {
        "exchange": {
          "type": "string"
        },
        "pair": {
          "$ref": "#/definitions/gctrpcCurrencyPair"
        },
        "priceTarget": {
          "type": "number",
          "format": "double"
        },
        "side": {
          "type": "string"
        }
      }
    },
    "gctrpcWithdrawCryptoRequest": {
      "type": "object",
      "properties": {
        "exchange": {
          "type": "string"
        },
        "address": {
          "type": "string"
        },
        "addressTag": {
          "type": "string"
        },
        "currency": {
          "type": "string"
        },
        "amount": {
          "type": "number",
          "format": "double"
        },
        "fee": {
          "type": "number",
          "format": "double"
        },
        "description": {
          "type": "string"
        },
        "chain": {
          "type": "string"
        }
      }
    },
    "gctrpcWithdrawFiatRequest": {
      "type": "object",
      "properties": {
        "exchange": {
          "type": "string"
        },
        "currency": {
          "type": "string"
        },
        "amount": {
          "type": "number",
          "format": "double"
        },
        "description": {
          "type": "string"
        },
        "bankAccountId": {
          "type": "string"
        }
      }
    },
    "gctrpcWithdrawResponse": {
      "type": "object",
      "properties": {
        "id": {
          "type": "string"
        },
        "status": {
          "type": "string"
        }
      }
    },
    "gctrpcWithdrawalEventByIDRequest": {
      "type": "object",
      "properties": {
        "id": {
          "type": "string"
        }
      }
    },
    "gctrpcWithdrawalEventByIDResponse": {
      "type": "object",
      "properties": {
        "event": {
          "$ref": "#/definitions/gctrpcWithdrawalEventResponse"
        }
      }
    },
    "gctrpcWithdrawalEventResponse": {
      "type": "object",
      "properties": {
        "id": {
          "type": "string"
        },
        "exchange": {
          "$ref": "#/definitions/gctrpcWithdrawlExchangeEvent"
        },
        "request": {
          "$ref": "#/definitions/gctrpcWithdrawalRequestEvent"
        },
        "createdAt": {
          "type": "string",
          "format": "date-time"
        },
        "updatedAt": {
          "type": "string",
          "format": "date-time"
        }
      }
    },
    "gctrpcWithdrawalEventsByDateRequest": {
      "type": "object",
      "properties": {
        "exchange": {
          "type": "string"
        },
        "start": {
          "type": "string"
        },
        "end": {
          "type": "string"
        },
        "limit": {
          "type": "integer",
          "format": "int32"
        }
      }
    },
    "gctrpcWithdrawalEventsByExchangeRequest": {
      "type": "object",
      "properties": {
        "exchange": {
          "type": "string"
        },
        "id": {
          "type": "string"
        },
        "limit": {
          "type": "integer",
          "format": "int32"
        },
        "currency": {
          "type": "string"
        },
        "assetType": {
          "type": "string"
        }
      }
    },
    "gctrpcWithdrawalEventsByExchangeResponse": {
      "type": "object",
      "properties": {
        "event": {
          "type": "array",
          "items": {
            "$ref": "#/definitions/gctrpcWithdrawalEventResponse"
          }
        }
      }
    },
    "gctrpcWithdrawalRequestEvent": {
      "type": "object",
      "properties": {
        "currency": {
          "type": "string"
        },
        "description": {
          "type": "string"
        },
        "amount": {
          "type": "number",
          "format": "double"
        },
        "type": {
          "type": "integer",
          "format": "int32"
        },
        "fiat": {
          "$ref": "#/definitions/gctrpcFiatWithdrawalEvent"
        },
        "crypto": {
          "$ref": "#/definitions/gctrpcCryptoWithdrawalEvent"
        }
      }
    },
    "gctrpcWithdrawlExchangeEvent": {
      "type": "object",
      "properties": {
        "name": {
          "type": "string"
        },
        "id": {
          "type": "string"
        },
        "status": {
          "type": "string"
        }
      }
    },
    "protobufAny": {
      "type": "object",
      "properties": {
        "@type": {
          "type": "string"
        }
      },
      "additionalProperties": {}
    },
    "rpcStatus": {
      "type": "object",
      "properties": {
        "code": {
          "type": "integer",
          "format": "int32"
        },
        "message": {
          "type": "string"
        },
        "details": {
          "type": "array",
          "items": {
            "$ref": "#/definitions/protobufAny"
          }
        }
      }
    }
  }
}<|MERGE_RESOLUTION|>--- conflicted
+++ resolved
@@ -2594,8 +2594,6 @@
             "schema": {
               "$ref": "#/definitions/gctrpcSavedTradesResponse"
             }
-<<<<<<< HEAD
-=======
           },
           "default": {
             "description": "An unexpected error response.",
@@ -2763,195 +2761,22 @@
             "required": false,
             "type": "string",
             "format": "int64"
->>>>>>> cdb626a1
-          },
-          {
-<<<<<<< HEAD
-            "name": "exchange",
-            "in": "query",
-            "required": false,
-            "type": "string"
-          },
-          {
-            "name": "pair.delimiter",
-            "in": "query",
-            "required": false,
-            "type": "string"
-          },
-          {
-            "name": "pair.base",
-            "in": "query",
-            "required": false,
-            "type": "string"
-          },
-          {
-            "name": "pair.quote",
-            "in": "query",
-            "required": false,
-            "type": "string"
-          },
-          {
-            "name": "assetType",
-            "in": "query",
-            "required": false,
-            "type": "string"
-          },
-          {
-            "name": "start",
-            "in": "query",
-            "required": false,
-            "type": "string"
-          },
-          {
-            "name": "end",
-            "in": "query",
-            "required": false,
-            "type": "string"
-          }
-        ],
-        "tags": [
-          "GoCryptoTraderService"
-        ]
-      }
-    },
-    "/v1/getsubsystems": {
-      "get": {
-        "operationId": "GoCryptoTraderService_GetSubsystems",
-        "responses": {
-          "200": {
-            "description": "A successful response.",
-            "schema": {
-              "$ref": "#/definitions/gctrpcGetSusbsytemsResponse"
-            }
-          },
-          "default": {
-            "description": "An unexpected error response.",
-            "schema": {
-              "$ref": "#/definitions/rpcStatus"
-            }
-          }
-        },
-        "tags": [
-          "GoCryptoTraderService"
-        ]
-      }
-    },
-    "/v1/gettechnicalanalysis": {
-      "get": {
-        "operationId": "GoCryptoTraderService_GetTechnicalAnalysis",
-        "responses": {
-          "200": {
-            "description": "A successful response.",
-            "schema": {
-              "$ref": "#/definitions/gctrpcGetTechnicalAnalysisResponse"
-            }
-          },
-          "default": {
-            "description": "An unexpected error response.",
-            "schema": {
-              "$ref": "#/definitions/rpcStatus"
-            }
-          }
-        },
-        "parameters": [
-          {
-            "name": "exchange",
-            "in": "query",
-            "required": false,
-            "type": "string"
-          },
-          {
-            "name": "pair.delimiter",
-            "in": "query",
-            "required": false,
-            "type": "string"
-          },
-          {
-            "name": "pair.base",
-            "in": "query",
-            "required": false,
-            "type": "string"
-          },
-          {
-            "name": "pair.quote",
-            "in": "query",
-            "required": false,
-            "type": "string"
-          },
-          {
-            "name": "assetType",
-=======
+          },
+          {
             "name": "slowPeriod",
->>>>>>> cdb626a1
             "in": "query",
             "required": false,
             "type": "string",
             "format": "int64"
           },
           {
-<<<<<<< HEAD
-            "name": "algorithmType",
-=======
             "name": "standardDeviationUp",
->>>>>>> cdb626a1
             "in": "query",
             "required": false,
             "type": "number",
             "format": "double"
           },
           {
-<<<<<<< HEAD
-            "name": "interval",
-            "in": "query",
-            "required": false,
-            "type": "string",
-            "format": "int64"
-          },
-          {
-            "name": "start",
-            "in": "query",
-            "required": false,
-            "type": "string",
-            "format": "date-time"
-          },
-          {
-            "name": "end",
-            "in": "query",
-            "required": false,
-            "type": "string",
-            "format": "date-time"
-          },
-          {
-            "name": "period",
-            "in": "query",
-            "required": false,
-            "type": "string",
-            "format": "int64"
-          },
-          {
-            "name": "fastPeriod",
-            "in": "query",
-            "required": false,
-            "type": "string",
-            "format": "int64"
-          },
-          {
-            "name": "slowPeriod",
-            "in": "query",
-            "required": false,
-            "type": "string",
-            "format": "int64"
-          },
-          {
-            "name": "standardDeviationUp",
-            "in": "query",
-            "required": false,
-            "type": "number",
-            "format": "double"
-          },
-          {
-=======
->>>>>>> cdb626a1
             "name": "standardDeviationDown",
             "in": "query",
             "required": false,
