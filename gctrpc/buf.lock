--- conflicted
+++ resolved
@@ -8,8 +8,4 @@
   - remote: buf.build
     owner: grpc-ecosystem
     repository: grpc-gateway
-<<<<<<< HEAD
-    commit: febd9e8be39b4f4b878b9c64bcc203fd
-=======
-    commit: bc28b723cd774c32b6fbc77621518765
->>>>>>> 1461cba3
+    commit: bc28b723cd774c32b6fbc77621518765