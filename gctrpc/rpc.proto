--- conflicted
+++ resolved
@@ -531,18 +531,11 @@
 }
 
 message WithdrawalEventsByExchangeRequest {
-<<<<<<< HEAD
     string exchange = 1;
     string id = 2;
     int32 limit = 3;
     string currency = 4;
     string asset_type = 5;
-=======
-  string exchange = 1;
-  string id = 2;
-  int32 limit = 3;
-  string currency = 4;
->>>>>>> 61212fb8
 }
 
 message WithdrawalEventsByDateRequest {
