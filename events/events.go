--- conflicted
+++ resolved
@@ -98,15 +98,9 @@
 		if action[0] == ACTION_SMS_NOTIFY {
 			message := fmt.Sprintf("Event triggered: %s", e.EventToString())
 			if action[1] == "ALL" {
-<<<<<<< HEAD
-				smsglobal.SMSSendToAll(message, config.GetConfig())
-			} else {
-				smsglobal.SMSNotify(SMSGetNumberByName(action[1]), message, config.GetConfig())
-=======
 				smsglobal.SMSSendToAll(message, config.Cfg)
 			} else {
 				smsglobal.SMSNotify(smsglobal.SMSGetNumberByName(action[1], config.Cfg.SMS), message, config.Cfg)
->>>>>>> 028902f2
 			}
 		}
 	} else {
@@ -197,11 +191,7 @@
 			return ErrInvalidAction
 		}
 
-<<<<<<< HEAD
-		if action[1] != "ALL" && smsglobal.SMSGetNumberByName(action[1], config.GetConfig().SMS) == smsglobal.ErrSMSContactNotFound {
-=======
 		if action[1] != "ALL" && smsglobal.SMSGetNumberByName(action[1], config.Cfg.SMS) == smsglobal.ErrSMSContactNotFound {
->>>>>>> 028902f2
 			return ErrInvalidAction
 		}
 	} else {
@@ -230,15 +220,9 @@
 }
 
 func IsValidExchange(Exchange string) bool {
-<<<<<<< HEAD
-	cfg := Get
-	for x, _ := range bot.exchanges {
-		if bot.exchanges[x].GetName() == Exchange && bot.exchanges[x].IsEnabled() {
-=======
 	cfg := config.GetConfig()
 	for _, x := range cfg.Exchanges {
 		if x.Name == Exchange && x.Enabled {
->>>>>>> 028902f2
 			return true
 		}
 	}
