package currency

import (
	"encoding/json"
	"errors"
	"testing"
)

func TestPairsUpper(t *testing.T) {
	pairs, err := NewPairsFromStrings([]string{"btc_usd", "btc_aud", "btc_ltc"})
	if err != nil {
		t.Fatal(err)
	}
	if expected := "BTC_USD,BTC_AUD,BTC_LTC"; pairs.Upper().Join() != expected {
		t.Errorf("Pairs Join() error expected %s but received %s",
			expected, pairs.Join())
	}
}

func TestPairsLower(t *testing.T) {
	pairs, err := NewPairsFromStrings([]string{"BTC_USD", "BTC_AUD", "BTC_LTC"})
	if err != nil {
		t.Fatal(err)
	}
	if expected := "btc_usd,btc_aud,btc_ltc"; pairs.Lower().Join() != expected {
		t.Errorf("Pairs Join() error expected %s but received %s",
			expected, pairs.Join())
	}
}

func TestPairsString(t *testing.T) {
	pairs, err := NewPairsFromStrings([]string{"btc_usd", "btc_aud", "btc_ltc"})
	if err != nil {
		t.Fatal(err)
	}
	expected := []string{"btc_usd", "btc_aud", "btc_ltc"}

	for i, p := range pairs {
		if p.String() != expected[i] {
			t.Errorf("Pairs String() error expected %s but received %s",
				expected, p.String())
		}
	}
}

func TestPairsFromString(t *testing.T) {
<<<<<<< HEAD
	if _, err := NewPairsFromString(""); !errors.Is(err, errCannotCreatePair) {
		t.Fatalf("received: '%v' but expected: '%v'", err, errCannotCreatePair)
	}

	pairs, err := NewPairsFromString("ALGO-AUD,BAT-AUD,BCH-AUD,BSV-AUD,BTC-AUD,COMP-AUD,ENJ-AUD,ETC-AUD,ETH-AUD,ETH-BTC,GNT-AUD,LINK-AUD,LTC-AUD,LTC-BTC,MCAU-AUD,OMG-AUD,POWR-AUD,UNI-AUD,USDT-AUD,XLM-AUD,XRP-AUD,XRP-BTC")
=======
	if _, err := NewPairsFromString("", ""); !errors.Is(err, errNoDelimiter) {
		t.Fatalf("received: '%v' but expected: '%v'", err, errNoDelimiter)
	}

	if _, err := NewPairsFromString("", ","); !errors.Is(err, errCannotCreatePair) {
		t.Fatalf("received: '%v' but expected: '%v'", err, errCannotCreatePair)
	}

	pairs, err := NewPairsFromString("ALGO-AUD,BAT-AUD,BCH-AUD,BSV-AUD,BTC-AUD,COMP-AUD,ENJ-AUD,ETC-AUD,ETH-AUD,ETH-BTC,GNT-AUD,LINK-AUD,LTC-AUD,LTC-BTC,MCAU-AUD,OMG-AUD,POWR-AUD,UNI-AUD,USDT-AUD,XLM-AUD,XRP-AUD,XRP-BTC", ",")
>>>>>>> 6127e2ab
	if !errors.Is(err, nil) {
		t.Fatalf("received: '%v' but expected: '%v'", err, nil)
	}

	expected := []string{"ALGO-AUD", "BAT-AUD", "BCH-AUD", "BSV-AUD", "BTC-AUD",
		"COMP-AUD", "ENJ-AUD", "ETC-AUD", "ETH-AUD", "ETH-BTC", "GNT-AUD",
		"LINK-AUD", "LTC-AUD", "LTC-BTC", "MCAU-AUD", "OMG-AUD", "POWR-AUD",
		"UNI-AUD", "USDT-AUD", "XLM-AUD", "XRP-AUD", "XRP-BTC"}

	returned := pairs.Strings()
	for x := range returned {
		if returned[x] != expected[x] {
			t.Fatalf("received: '%v' but expected: '%v'", returned[x], expected[x])
		}
	}
}

func TestPairsJoin(t *testing.T) {
	pairs, err := NewPairsFromStrings([]string{"btc_usd", "btc_aud", "btc_ltc"})
	if err != nil {
		t.Fatal(err)
	}
	expected := "btc_usd,btc_aud,btc_ltc"

	if pairs.Join() != expected {
		t.Errorf("Pairs Join() error expected %s but received %s",
			expected, pairs.Join())
	}
}

func TestPairsFormat(t *testing.T) {
	pairs, err := NewPairsFromStrings([]string{"btc_usd", "btc_aud", "btc_ltc"})
	if err != nil {
		t.Fatal(err)
	}

	expected := "BTC-USD,BTC-AUD,BTC-LTC"
	if pairs.Format("-", "", true).Join() != expected {
		t.Errorf("Pairs Join() error expected %s but received %s",
			expected, pairs.Format("-", "", true).Join())
	}

	expected = "btc:usd,btc:aud,btc:ltc"
	if pairs.Format(":", "", false).Join() != expected {
		t.Errorf("Pairs Join() error expected %s but received %s",
			expected, pairs.Format(":", "", false).Join())
	}

	if pairs.Format(":", "KRW", false).Join() != "" {
		t.Errorf("Pairs Join() error expected %s but received %s",
			expected, pairs.Format(":", "KRW", true).Join())
	}

	pairs, err = NewPairsFromStrings([]string{"DASHKRW", "BTCKRW"})
	if err != nil {
		t.Fatal(err)
	}
	expected = "dash-krw,btc-krw"
	if pairs.Format("-", "KRW", false).Join() != expected {
		t.Errorf("Pairs Join() error expected %s but received %s",
			expected, pairs.Format("-", "KRW", false).Join())
	}
}

func TestPairsUnmarshalJSON(t *testing.T) {
	var unmarshalHere Pairs
	configPairs := ""
	encoded, err := json.Marshal(configPairs)
	if err != nil {
		t.Fatal("Pairs UnmarshalJSON() error", err)
	}

	err = json.Unmarshal([]byte{1, 3, 3, 7}, &unmarshalHere)
	if err == nil {
		t.Fatal("error cannot be nil")
	}

	err = json.Unmarshal(encoded, &unmarshalHere)
	if err != nil {
		t.Fatal("Pairs UnmarshalJSON() error", err)
	}

	configPairs = "btc_usd,btc_aud,btc_ltc"
	encoded, err = json.Marshal(configPairs)
	if err != nil {
		t.Fatal("Pairs UnmarshalJSON() error", err)
	}

	err = json.Unmarshal(encoded, &unmarshalHere)
	if err != nil {
		t.Fatal("Pairs UnmarshalJSON() error", err)
	}

	err = json.Unmarshal(encoded, &unmarshalHere)
	if err != nil {
		t.Fatal("Pairs UnmarshalJSON() error", err)
	}

	if unmarshalHere.Join() != configPairs {
		t.Errorf("Pairs UnmarshalJSON() error expected %s but received %s",
			configPairs, unmarshalHere.Join())
	}
}

func TestPairsMarshalJSON(t *testing.T) {
	pairs, err := NewPairsFromStrings([]string{"btc_usd", "btc_aud", "btc_ltc"})
	if err != nil {
		t.Fatal(err)
	}

	quickstruct := struct {
		Pairs Pairs `json:"soManyPairs"`
	}{
		Pairs: pairs,
	}

	encoded, err := json.Marshal(quickstruct)
	if err != nil {
		t.Fatal("Pairs MarshalJSON() error", err)
	}

	expected := `{"soManyPairs":"btc_usd,btc_aud,btc_ltc"}`
	if string(encoded) != expected {
		t.Errorf("Pairs MarshalJSON() error expected %s but received %s",
			expected, string(encoded))
	}
}

func TestRemovePairsByFilter(t *testing.T) {
	var pairs = Pairs{
		NewPair(BTC, USD),
		NewPair(LTC, USD),
		NewPair(LTC, USDT),
	}

	pairs = pairs.RemovePairsByFilter(USDT)
	if pairs.Contains(NewPair(LTC, USDT), true) {
		t.Error("TestRemovePairsByFilter unexpected result")
	}
}

func TestGetPairsByFilter(t *testing.T) {
	var pairs = Pairs{
		NewPair(BTC, USD),
		NewPair(LTC, USD),
		NewPair(LTC, USDT),
	}

	filtered := pairs.GetPairsByFilter(LTC)
	if !filtered.Contains(NewPair(LTC, USDT), true) &&
<<<<<<< HEAD
		!filtered.Contains(NewPair(LTC, USD), true) &&
		filtered.Contains(NewPair(BTC, USD), true) {
=======
		!filtered.Contains(NewPair(LTC, USD), true) {
>>>>>>> 6127e2ab
		t.Error("TestRemovePairsByFilter unexpected result")
	}
}

func TestRemove(t *testing.T) {
	var pairs = Pairs{
		NewPair(BTC, USD),
		NewPair(LTC, USD),
		NewPair(LTC, USDT),
	}

	p := NewPair(BTC, USD)
	pairs = pairs.Remove(p)
	if pairs.Contains(p, true) || len(pairs) != 2 {
		t.Error("TestRemove unexpected result")
	}
}

func TestAdd(t *testing.T) {
	var pairs = Pairs{
		NewPair(BTC, USD),
		NewPair(LTC, USD),
		NewPair(LTC, USDT),
	}

	// Test adding a new pair to the list of pairs
	p := NewPair(BTC, USDT)
	pairs = pairs.Add(p)
	if !pairs.Contains(p, true) || len(pairs) != 4 {
		t.Error("TestAdd unexpected result")
	}

	// Now test adding a pair which already exists
	pairs = pairs.Add(p)
	if len(pairs) != 4 {
		t.Error("TestAdd unexpected result")
	}
}

func TestContains(t *testing.T) {
	var pairs = Pairs{
		NewPair(BTC, USD),
		NewPair(LTC, USD),
		NewPair(USD, ZRX),
	}

	if !pairs.Contains(NewPair(BTC, USD), true) {
		t.Errorf("TestContains: Expected pair was not found")
	}

	if pairs.Contains(NewPair(USD, BTC), true) {
		t.Errorf("TestContains: Unexpected pair was found")
	}

	if !pairs.Contains(NewPair(USD, BTC), false) {
		t.Errorf("TestContains: Expected pair was not found")
	}

	if pairs.Contains(NewPair(ETH, USD), false) {
		t.Errorf("TestContains: Non-existent pair was found")
	}
}

<<<<<<< HEAD
func TestDerivePairFrom(t *testing.T) {
	t.Parallel()
	_, err := Pairs{}.DerivePairFrom("")
=======
func TestDeriveFrom(t *testing.T) {
	t.Parallel()
	_, err := Pairs{}.DeriveFrom("")
>>>>>>> 6127e2ab
	if !errors.Is(err, errPairsEmpty) {
		t.Fatalf("received: '%v' but expected: '%v'", err, errPairsEmpty)
	}
	var testCases = Pairs{
		NewPair(BTC, USDT),
		NewPair(USDC, USDT),
		NewPair(USDC, USD),
		NewPair(BTC, LTC),
		NewPair(LTC, SAFEMARS),
<<<<<<< HEAD
		NewPairWithDelimiter(SAFEMARS.String(), "LTC", "-"),
	}

	_, err = testCases.DerivePairFrom("")
=======
	}

	_, err = testCases.DeriveFrom("")
>>>>>>> 6127e2ab
	if !errors.Is(err, errSymbolEmpty) {
		t.Fatalf("received: '%v' but expected: '%v'", err, errSymbolEmpty)
	}

<<<<<<< HEAD
	_, err = testCases.DerivePairFrom("btcUSD")
=======
	_, err = testCases.DeriveFrom("btcUSD")
>>>>>>> 6127e2ab
	if !errors.Is(err, ErrPairNotFound) {
		t.Fatalf("received: '%v' but expected: '%v'", err, ErrPairNotFound)
	}

<<<<<<< HEAD
	got, err := testCases.DerivePairFrom("USDCUSD")
=======
	got, err := testCases.DeriveFrom("USDCUSD")
>>>>>>> 6127e2ab
	if !errors.Is(err, nil) {
		t.Fatalf("received: '%v' but expected: '%v'", err, nil)
	}

<<<<<<< HEAD
	if got.Upper().Base != USDC {
		t.Fatalf("received: '%v' but expected: '%v'", got.Upper().Base, USD)
	}

	if got.Upper().Quote != USD {
		t.Fatalf("received: '%v' but expected: '%v'", got.Upper().Quote, USDC)
=======
	if got.Upper().String() != "USDCUSD" {
		t.Fatalf("received: '%v' but expected: '%v'", got.Upper().String(), "USDCUSD")
>>>>>>> 6127e2ab
	}
}

func TestGetCrypto(t *testing.T) {
	pairs := Pairs{
		NewPair(BTC, USD),
		NewPair(LTC, USD),
		NewPair(USD, NZD),
		NewPair(LTC, USDT),
	}
	contains(t, []Code{BTC, LTC, USDT}, pairs.GetCrypto())
}

func TestGetFiat(t *testing.T) {
	pairs := Pairs{
		NewPair(BTC, USD),
		NewPair(LTC, USD),
		NewPair(USD, NZD),
		NewPair(LTC, USDT),
	}
	contains(t, []Code{USD, NZD}, pairs.GetFiat())
}

func TestGetCurrencies(t *testing.T) {
	pairs := Pairs{
		NewPair(BTC, USD),
		NewPair(LTC, USD),
		NewPair(USD, NZD),
		NewPair(LTC, USDT),
	}
	contains(t, []Code{BTC, USD, LTC, NZD, USDT}, pairs.GetCurrencies())
}

func TestGetStables(t *testing.T) {
	pairs := Pairs{
		NewPair(BTC, USD),
		NewPair(LTC, USD),
		NewPair(USD, NZD),
		NewPair(LTC, USDT),
		NewPair(DAI, USDT),
		NewPair(LTC, USDC),
		NewPair(USDP, USDT),
	}
	contains(t, []Code{USDT, USDP, USDC, DAI}, pairs.GetStables())
}

func contains(t *testing.T, c1, c2 []Code) {
	t.Helper()
codes:
	for x := range c1 {
		for y := range c2 {
<<<<<<< HEAD
			if c1[x].Match(c2[y]) {
=======
			if c1[x].Equal(c2[y]) {
>>>>>>> 6127e2ab
				continue codes
			}
		}
		t.Fatalf("cannot find currency %s in returned currency list %v", c1[x], c2)
	}
}

<<<<<<< HEAD
// 4526858	       280.2 ns/op	      48 B/op	       1 allocs/op
// Prior  2575473	       474.2 ns/op	     112 B/op	       3 allocs/op
=======
// Current: 6176922	       260.0 ns/op	      48 B/op	       1 allocs/op
// Prior: 2575473	       474.2 ns/op	     112 B/op	       3 allocs/op
>>>>>>> 6127e2ab
func BenchmarkGetCrypto(b *testing.B) {
	pairs := Pairs{
		NewPair(BTC, USD),
		NewPair(LTC, USD),
		NewPair(USD, NZD),
		NewPair(LTC, USDT),
	}

	for x := 0; x < b.N; x++ {
		_ = pairs.GetCrypto()
	}
}

func TestGetMatch(t *testing.T) {
	pairs := Pairs{
		NewPair(BTC, USD),
		NewPair(LTC, USD),
		NewPair(USD, NZD),
		NewPair(LTC, USDT),
	}

	_, err := pairs.GetMatch(NewPair(BTC, WABI))
	if !errors.Is(err, ErrPairNotFound) {
		t.Fatalf("received: '%v' but expected '%v'", err, ErrPairNotFound)
	}

	expected := NewPair(BTC, USD)
	match, err := pairs.GetMatch(expected)
	if !errors.Is(err, nil) {
		t.Fatalf("received: '%v' but expected '%v'", err, nil)
	}

	if !match.Equal(expected) {
		t.Fatalf("received: '%v' but expected '%v'", match, expected)
	}

	match, err = pairs.GetMatch(NewPair(USD, BTC))
	if !errors.Is(err, nil) {
		t.Fatalf("received: '%v' but expected '%v'", err, nil)
	}
	if !match.Equal(expected) {
		t.Fatalf("received: '%v' but expected '%v'", match, expected)
	}
<<<<<<< HEAD
=======
}

func TestGetStablesMatch(t *testing.T) {
	pairs := Pairs{
		NewPair(BTC, USD),
		NewPair(LTC, USD),
		NewPair(USD, NZD),
		NewPair(LTC, USDT),
		NewPair(LTC, DAI),
		NewPair(USDT, XRP),
		NewPair(DAI, XRP),
	}

	stablePairs := pairs.GetStablesMatch(BTC)
	if len(stablePairs) != 0 {
		t.Fatal("unexpected value")
	}

	stablePairs = pairs.GetStablesMatch(USD)
	if len(stablePairs) != 0 {
		t.Fatal("unexpected value")
	}

	stablePairs = pairs.GetStablesMatch(LTC)
	if len(stablePairs) != 2 {
		t.Fatal("unexpected value")
	}

	if !stablePairs[0].Equal(NewPair(LTC, USDT)) {
		t.Fatal("unexpected value")
	}

	if !stablePairs[1].Equal(NewPair(LTC, DAI)) {
		t.Fatal("unexpected value")
	}

	stablePairs = pairs.GetStablesMatch(XRP)
	if len(stablePairs) != 2 {
		t.Fatal("unexpected value")
	}

	if !stablePairs[0].Equal(NewPair(USDT, XRP)) {
		t.Fatal("unexpected value")
	}

	if !stablePairs[1].Equal(NewPair(DAI, XRP)) {
		t.Fatal("unexpected value")
	}
}

// Current: 5594431	       217.4 ns/op	     168 B/op	       8 allocs/op
// Prev:  3490366	       373.4 ns/op	     296 B/op	      11 allocs/op
func BenchmarkPairsString(b *testing.B) {
	pairs := Pairs{
		NewPair(BTC, USD),
		NewPair(LTC, USD),
		NewPair(USD, NZD),
		NewPair(LTC, USDT),
		NewPair(LTC, DAI),
		NewPair(USDT, XRP),
		NewPair(DAI, XRP),
	}

	for x := 0; x < b.N; x++ {
		_ = pairs.Strings()
	}
}

// Current:  6691011	       184.6 ns/op	     352 B/op	       1 allocs/op
// Prev:  3746151	       317.1 ns/op	     720 B/op	       4 allocs/op
func BenchmarkPairsFormat(b *testing.B) {
	pairs := Pairs{
		NewPair(BTC, USD),
		NewPair(LTC, USD),
		NewPair(USD, NZD),
		NewPair(LTC, USDT),
		NewPair(LTC, DAI),
		NewPair(USDT, XRP),
		NewPair(DAI, XRP),
	}

	for x := 0; x < b.N; x++ {
		_ = pairs.Format("/", "", false)
	}
}

// current: 13075897	       100.4 ns/op	     352 B/op	       1 allocs/o
// prev: 8188616	       148.0 ns/op	     336 B/op	       3 allocs/op
func BenchmarkRemovePairsByFilter(b *testing.B) {
	pairs := Pairs{
		NewPair(BTC, USD),
		NewPair(LTC, USD),
		NewPair(USD, NZD),
		NewPair(LTC, USDT),
		NewPair(LTC, DAI),
		NewPair(USDT, XRP),
		NewPair(DAI, XRP),
	}

	for x := 0; x < b.N; x++ {
		_ = pairs.RemovePairsByFilter(USD)
	}
>>>>>>> 6127e2ab
}<|MERGE_RESOLUTION|>--- conflicted
+++ resolved
@@ -44,13 +44,6 @@
 }
 
 func TestPairsFromString(t *testing.T) {
-<<<<<<< HEAD
-	if _, err := NewPairsFromString(""); !errors.Is(err, errCannotCreatePair) {
-		t.Fatalf("received: '%v' but expected: '%v'", err, errCannotCreatePair)
-	}
-
-	pairs, err := NewPairsFromString("ALGO-AUD,BAT-AUD,BCH-AUD,BSV-AUD,BTC-AUD,COMP-AUD,ENJ-AUD,ETC-AUD,ETH-AUD,ETH-BTC,GNT-AUD,LINK-AUD,LTC-AUD,LTC-BTC,MCAU-AUD,OMG-AUD,POWR-AUD,UNI-AUD,USDT-AUD,XLM-AUD,XRP-AUD,XRP-BTC")
-=======
 	if _, err := NewPairsFromString("", ""); !errors.Is(err, errNoDelimiter) {
 		t.Fatalf("received: '%v' but expected: '%v'", err, errNoDelimiter)
 	}
@@ -60,7 +53,6 @@
 	}
 
 	pairs, err := NewPairsFromString("ALGO-AUD,BAT-AUD,BCH-AUD,BSV-AUD,BTC-AUD,COMP-AUD,ENJ-AUD,ETC-AUD,ETH-AUD,ETH-BTC,GNT-AUD,LINK-AUD,LTC-AUD,LTC-BTC,MCAU-AUD,OMG-AUD,POWR-AUD,UNI-AUD,USDT-AUD,XLM-AUD,XRP-AUD,XRP-BTC", ",")
->>>>>>> 6127e2ab
 	if !errors.Is(err, nil) {
 		t.Fatalf("received: '%v' but expected: '%v'", err, nil)
 	}
@@ -211,12 +203,7 @@
 
 	filtered := pairs.GetPairsByFilter(LTC)
 	if !filtered.Contains(NewPair(LTC, USDT), true) &&
-<<<<<<< HEAD
-		!filtered.Contains(NewPair(LTC, USD), true) &&
-		filtered.Contains(NewPair(BTC, USD), true) {
-=======
 		!filtered.Contains(NewPair(LTC, USD), true) {
->>>>>>> 6127e2ab
 		t.Error("TestRemovePairsByFilter unexpected result")
 	}
 }
@@ -280,15 +267,9 @@
 	}
 }
 
-<<<<<<< HEAD
-func TestDerivePairFrom(t *testing.T) {
-	t.Parallel()
-	_, err := Pairs{}.DerivePairFrom("")
-=======
 func TestDeriveFrom(t *testing.T) {
 	t.Parallel()
 	_, err := Pairs{}.DeriveFrom("")
->>>>>>> 6127e2ab
 	if !errors.Is(err, errPairsEmpty) {
 		t.Fatalf("received: '%v' but expected: '%v'", err, errPairsEmpty)
 	}
@@ -298,49 +279,25 @@
 		NewPair(USDC, USD),
 		NewPair(BTC, LTC),
 		NewPair(LTC, SAFEMARS),
-<<<<<<< HEAD
-		NewPairWithDelimiter(SAFEMARS.String(), "LTC", "-"),
-	}
-
-	_, err = testCases.DerivePairFrom("")
-=======
 	}
 
 	_, err = testCases.DeriveFrom("")
->>>>>>> 6127e2ab
 	if !errors.Is(err, errSymbolEmpty) {
 		t.Fatalf("received: '%v' but expected: '%v'", err, errSymbolEmpty)
 	}
 
-<<<<<<< HEAD
-	_, err = testCases.DerivePairFrom("btcUSD")
-=======
 	_, err = testCases.DeriveFrom("btcUSD")
->>>>>>> 6127e2ab
 	if !errors.Is(err, ErrPairNotFound) {
 		t.Fatalf("received: '%v' but expected: '%v'", err, ErrPairNotFound)
 	}
 
-<<<<<<< HEAD
-	got, err := testCases.DerivePairFrom("USDCUSD")
-=======
 	got, err := testCases.DeriveFrom("USDCUSD")
->>>>>>> 6127e2ab
 	if !errors.Is(err, nil) {
 		t.Fatalf("received: '%v' but expected: '%v'", err, nil)
 	}
 
-<<<<<<< HEAD
-	if got.Upper().Base != USDC {
-		t.Fatalf("received: '%v' but expected: '%v'", got.Upper().Base, USD)
-	}
-
-	if got.Upper().Quote != USD {
-		t.Fatalf("received: '%v' but expected: '%v'", got.Upper().Quote, USDC)
-=======
 	if got.Upper().String() != "USDCUSD" {
 		t.Fatalf("received: '%v' but expected: '%v'", got.Upper().String(), "USDCUSD")
->>>>>>> 6127e2ab
 	}
 }
 
@@ -392,11 +349,7 @@
 codes:
 	for x := range c1 {
 		for y := range c2 {
-<<<<<<< HEAD
-			if c1[x].Match(c2[y]) {
-=======
 			if c1[x].Equal(c2[y]) {
->>>>>>> 6127e2ab
 				continue codes
 			}
 		}
@@ -404,13 +357,8 @@
 	}
 }
 
-<<<<<<< HEAD
-// 4526858	       280.2 ns/op	      48 B/op	       1 allocs/op
-// Prior  2575473	       474.2 ns/op	     112 B/op	       3 allocs/op
-=======
 // Current: 6176922	       260.0 ns/op	      48 B/op	       1 allocs/op
 // Prior: 2575473	       474.2 ns/op	     112 B/op	       3 allocs/op
->>>>>>> 6127e2ab
 func BenchmarkGetCrypto(b *testing.B) {
 	pairs := Pairs{
 		NewPair(BTC, USD),
@@ -454,8 +402,6 @@
 	if !match.Equal(expected) {
 		t.Fatalf("received: '%v' but expected '%v'", match, expected)
 	}
-<<<<<<< HEAD
-=======
 }
 
 func TestGetStablesMatch(t *testing.T) {
@@ -558,5 +504,4 @@
 	for x := 0; x < b.N; x++ {
 		_ = pairs.RemovePairsByFilter(USD)
 	}
->>>>>>> 6127e2ab
 }