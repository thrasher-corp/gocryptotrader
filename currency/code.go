package currency

import (
	"encoding/json"
	"errors"
	"fmt"
	"strings"
	"unicode"
)

var (
	// ErrCurrencyCodeEmpty defines an error if the currency code is empty
	ErrCurrencyCodeEmpty = errors.New("currency code is empty")
	errItemIsNil         = errors.New("item is nil")
	errItemIsEmpty       = errors.New("item is empty")
<<<<<<< HEAD
=======
	errRoleUnset         = errors.New("role unset")

	// EMPTYCODE is an empty currency code
	EMPTYCODE = Code{}
	// EMPTYPAIR is an empty currency pair
	EMPTYPAIR = Pair{}
>>>>>>> 6127e2ab
)

func (r Role) String() string {
	switch r {
	case Fiat:
		return FiatCurrencyString
	case Cryptocurrency:
		return CryptocurrencyString
	case Token:
		return TokenString
	case Contract:
		return ContractString
	case Stable:
		return StableString
	default:
		return UnsetRoleString
	}
}

// MarshalJSON conforms Role to the marshaller interface
func (r Role) MarshalJSON() ([]byte, error) {
	return json.Marshal(r.String())
}

// UnmarshalJSON conforms Role to the unmarshaller interface
func (r *Role) UnmarshalJSON(d []byte) error {
	var incoming string
	err := json.Unmarshal(d, &incoming)
	if err != nil {
		return err
	}

	switch incoming {
	case UnsetRoleString:
		*r = Unset
	case FiatCurrencyString:
		*r = Fiat
	case CryptocurrencyString:
		*r = Cryptocurrency
	case TokenString:
		*r = Token
	case ContractString:
		*r = Contract
	case StableString:
		*r = Stable
	default:
		return fmt.Errorf("unmarshal error role type %s unsupported for currency",
			incoming)
	}
	return nil
}

// HasData returns true if the type contains data
func (b *BaseCodes) HasData() bool {
	b.mtx.Lock()
	defer b.mtx.Unlock()
	return len(b.Items) != 0
}

// GetFullCurrencyData returns a type that is read to dump to file
func (b *BaseCodes) GetFullCurrencyData() (File, error) {
	var file File
	for i := range b.Items {
		switch b.Items[i].Role {
		case Unset:
			file.UnsetCurrency = append(file.UnsetCurrency, b.Items[i])
		case Fiat:
			file.FiatCurrency = append(file.FiatCurrency, b.Items[i])
		case Cryptocurrency:
			file.Cryptocurrency = append(file.Cryptocurrency, b.Items[i])
		case Token:
			file.Token = append(file.Token, b.Items[i])
		case Contract:
<<<<<<< HEAD
			file.Contracts = append(file.Contracts, *b.Items[i])
		case Stable:
			file.Stable = append(file.Stable, *b.Items[i])
=======
			file.Contracts = append(file.Contracts, b.Items[i])
		case Stable:
			file.Stable = append(file.Stable, b.Items[i])
>>>>>>> 6127e2ab
		default:
			return file, errors.New("role undefined")
		}
	}
	file.LastMainUpdate = b.LastMainUpdate.Unix()
	return file, nil
}

// GetCurrencies gets the full currency list from the base code type available
// from the currency system
func (b *BaseCodes) GetCurrencies() Currencies {
	b.mtx.Lock()
	currencies := make(Currencies, len(b.Items))
	for i := range b.Items {
		currencies[i] = Code{Item: b.Items[i]}
	}
	b.mtx.Unlock()
	return currencies
}

// UpdateCurrency updates or registers a currency/contract
func (b *BaseCodes) UpdateCurrency(fullName, symbol, blockchain string, id int, r Role) error {
	if r == Unset {
		return fmt.Errorf("cannot update currency %w for %s", errRoleUnset, symbol)
	}
	b.mtx.Lock()
	defer b.mtx.Unlock()
	for i := range b.Items {
		if b.Items[i].Symbol != symbol || (b.Items[i].Role != Unset && b.Items[i].Role != r) {
			continue
		}

		if fullName != "" {
			b.Items[i].FullName = fullName
		}
		if r != Unset {
			b.Items[i].Role = r
		}
		if blockchain != "" {
			b.Items[i].AssocChain = blockchain
		}
		if id != 0 {
			b.Items[i].ID = id
		}
		return nil
	}

	b.Items = append(b.Items, &Item{
		Symbol:     symbol,
		FullName:   fullName,
		Role:       r,
		AssocChain: blockchain,
		ID:         id,
	})
	return nil
}

// Register registers a currency from a string and returns a currency code, this
// can optionally include a role when it is known.
<<<<<<< HEAD
func (b *BaseCodes) Register(c string, newRole ...Role) Code {
	var format bool
	if c != "" {
		// Digits fool upper and lower casing. So find first letter and check
		// case.
		for x := 0; x < len(c); x++ {
			if !unicode.IsDigit(rune(c[x])) {
				format = unicode.IsUpper(rune(c[x]))
				break
			}
		}
=======
func (b *BaseCodes) Register(c string, newRole Role) Code {
	if c == "" {
		return EMPTYCODE
>>>>>>> 6127e2ab
	}

<<<<<<< HEAD
	var role Role
	if len(newRole) > 0 {
		role = newRole[0]
	}

	b.mtx.Lock()
	defer b.mtx.Unlock()
	for i := range b.Items {
		if b.Items[i].Symbol != c {
			continue
		}
		if b.Items[i].Role == Unset {
			b.Items[i].Role = role
		} else if role != Unset && b.Items[i].Role != role {
			continue
=======
	var format bool
	// Digits fool upper and lower casing. So find first letter and check case.
	for x := range c {
		if !unicode.IsDigit(rune(c[x])) {
			format = unicode.IsUpper(rune(c[x]))
			break
>>>>>>> 6127e2ab
		}
		return Code{Item: b.Items[i], UpperCase: format}
	}
<<<<<<< HEAD
	newItem := &Item{Symbol: c, Lower: strings.ToLower(c), Role: role}
	b.Items = append(b.Items, newItem)
	return Code{Item: newItem, UpperCase: format}
}

// LoadItem sets item data
func (b *BaseCodes) LoadItem(item *Item) error {
	if item == nil {
		return errItemIsNil
	}

	if *item == (Item{}) {
		return errItemIsEmpty
	}

	item.Symbol = strings.ToUpper(item.Symbol)
	item.Lower = strings.ToLower(item.Symbol)

=======

	// Force upper string storage and matching
	c = strings.ToUpper(c)

	b.mtx.Lock()
	defer b.mtx.Unlock()
	for i := range b.Items {
		if b.Items[i].Symbol != c {
			continue
		}

		if newRole != Unset {
			if b.Items[i].Role == Unset {
				b.Items[i].Role = newRole
			} else if b.Items[i].Role != newRole {
				// This will duplicate item with same name but different role.
				// TODO: This will need a specific update to NewCode to add in
				// a specific param to find the exact name and role.
				continue
			}
		}

		return Code{Item: b.Items[i], UpperCase: format}
	}
	newItem := &Item{Symbol: c, Lower: strings.ToLower(c), Role: newRole}
	b.Items = append(b.Items, newItem)
	return Code{Item: newItem, UpperCase: format}
}

// LoadItem sets item data
func (b *BaseCodes) LoadItem(item *Item) error {
	if item == nil {
		return errItemIsNil
	}

	if *item == (Item{}) {
		return errItemIsEmpty
	}

	item.Symbol = strings.ToUpper(item.Symbol)
	item.Lower = strings.ToLower(item.Symbol)

>>>>>>> 6127e2ab
	b.mtx.Lock()
	defer b.mtx.Unlock()
	for i := range b.Items {
		if b.Items[i].Symbol != item.Symbol ||
			(b.Items[i].Role != Unset && item.Role != Unset && b.Items[i].Role != item.Role) {
			continue
		}
<<<<<<< HEAD
		*b.Items[i] = *item
=======
>>>>>>> 6127e2ab
		return nil
	}
	b.Items = append(b.Items, item)
	return nil
}

// NewCode returns a new currency registered code
func NewCode(c string) Code {
	return storage.ValidateCode(c)
}

// String conforms to the stringer interface
func (i *Item) String() string {
<<<<<<< HEAD
	return fmt.Sprintf("ID: %d Fullname: %s Symbol: %s Role: %s Chain:%s",
		i.ID,
		i.FullName,
		i.Symbol,
		i.Role,
		i.AssocChain)
=======
	return i.Symbol
>>>>>>> 6127e2ab
}

// String converts the code to string
func (c Code) String() string {
	if c.Item == nil {
		return ""
	}
	if c.UpperCase {
		return c.Item.Symbol
	}
	return c.Item.Lower
}

// Lower converts the code to lowercase formatting
func (c Code) Lower() Code {
	c.UpperCase = false
	return c
}

// Upper converts the code to uppercase formatting
func (c Code) Upper() Code {
	c.UpperCase = true
	return c
}

// UnmarshalJSON comforms type to the umarshaler interface
func (c *Code) UnmarshalJSON(d []byte) error {
	var newcode string
	err := json.Unmarshal(d, &newcode)
	if err != nil {
		return err
	}
	*c = NewCode(newcode)
	return nil
}

// MarshalJSON conforms type to the marshaler interface
func (c Code) MarshalJSON() ([]byte, error) {
	if c.Item == nil {
		return json.Marshal("")
	}
	return json.Marshal(c.String())
}

// IsEmpty returns true if the code is empty
func (c Code) IsEmpty() bool {
	return c.Item == nil || c.Item.Symbol == ""
}

// Equal returns if the code supplied is the same as the corresponding code
func (c Code) Equal(check Code) bool {
	return c.Item == check.Item
}

// IsFiatCurrency checks if the currency passed is an enabled fiat currency
func (c Code) IsFiatCurrency() bool {
<<<<<<< HEAD
	if c.Item == nil {
		return false
	}
	return c.Item.Role == Fiat
=======
	return c.Item != nil && c.Item.Role == Fiat
>>>>>>> 6127e2ab
}

// IsCryptocurrency checks if the currency passed is an enabled CRYPTO currency.
// NOTE: All unset currencies will default to cryptocurrencies and stable coins
// are cryptocurrencies as well.
func (c Code) IsCryptocurrency() bool {
<<<<<<< HEAD
	if c.Item == nil {
		return false
	}
	return c.Item.Role&(Cryptocurrency|Stable) == c.Item.Role
}

// IsStableCurrency checks if the currency is a stable coin. A stabl
func (c Code) IsStableCurrency() bool {
	if c.Item == nil {
		return false
	}
	return c.Item.Role == Stable
=======
	return c.Item != nil && c.Item.Role&(Cryptocurrency|Stable) == c.Item.Role
}

// IsStableCurrency checks if the currency is a stable currency.
func (c Code) IsStableCurrency() bool {
	return c.Item != nil && c.Item.Role == Stable
>>>>>>> 6127e2ab
}<|MERGE_RESOLUTION|>--- conflicted
+++ resolved
@@ -13,15 +13,12 @@
 	ErrCurrencyCodeEmpty = errors.New("currency code is empty")
 	errItemIsNil         = errors.New("item is nil")
 	errItemIsEmpty       = errors.New("item is empty")
-<<<<<<< HEAD
-=======
 	errRoleUnset         = errors.New("role unset")
 
 	// EMPTYCODE is an empty currency code
 	EMPTYCODE = Code{}
 	// EMPTYPAIR is an empty currency pair
 	EMPTYPAIR = Pair{}
->>>>>>> 6127e2ab
 )
 
 func (r Role) String() string {
@@ -95,15 +92,9 @@
 		case Token:
 			file.Token = append(file.Token, b.Items[i])
 		case Contract:
-<<<<<<< HEAD
-			file.Contracts = append(file.Contracts, *b.Items[i])
-		case Stable:
-			file.Stable = append(file.Stable, *b.Items[i])
-=======
 			file.Contracts = append(file.Contracts, b.Items[i])
 		case Stable:
 			file.Stable = append(file.Stable, b.Items[i])
->>>>>>> 6127e2ab
 		default:
 			return file, errors.New("role undefined")
 		}
@@ -163,72 +154,19 @@
 
 // Register registers a currency from a string and returns a currency code, this
 // can optionally include a role when it is known.
-<<<<<<< HEAD
-func (b *BaseCodes) Register(c string, newRole ...Role) Code {
-	var format bool
-	if c != "" {
-		// Digits fool upper and lower casing. So find first letter and check
-		// case.
-		for x := 0; x < len(c); x++ {
-			if !unicode.IsDigit(rune(c[x])) {
-				format = unicode.IsUpper(rune(c[x]))
-				break
-			}
-		}
-=======
 func (b *BaseCodes) Register(c string, newRole Role) Code {
 	if c == "" {
 		return EMPTYCODE
->>>>>>> 6127e2ab
-	}
-
-<<<<<<< HEAD
-	var role Role
-	if len(newRole) > 0 {
-		role = newRole[0]
-	}
-
-	b.mtx.Lock()
-	defer b.mtx.Unlock()
-	for i := range b.Items {
-		if b.Items[i].Symbol != c {
-			continue
-		}
-		if b.Items[i].Role == Unset {
-			b.Items[i].Role = role
-		} else if role != Unset && b.Items[i].Role != role {
-			continue
-=======
+	}
+
 	var format bool
 	// Digits fool upper and lower casing. So find first letter and check case.
 	for x := range c {
 		if !unicode.IsDigit(rune(c[x])) {
 			format = unicode.IsUpper(rune(c[x]))
 			break
->>>>>>> 6127e2ab
-		}
-		return Code{Item: b.Items[i], UpperCase: format}
-	}
-<<<<<<< HEAD
-	newItem := &Item{Symbol: c, Lower: strings.ToLower(c), Role: role}
-	b.Items = append(b.Items, newItem)
-	return Code{Item: newItem, UpperCase: format}
-}
-
-// LoadItem sets item data
-func (b *BaseCodes) LoadItem(item *Item) error {
-	if item == nil {
-		return errItemIsNil
-	}
-
-	if *item == (Item{}) {
-		return errItemIsEmpty
-	}
-
-	item.Symbol = strings.ToUpper(item.Symbol)
-	item.Lower = strings.ToLower(item.Symbol)
-
-=======
+		}
+	}
 
 	// Force upper string storage and matching
 	c = strings.ToUpper(c)
@@ -271,7 +209,6 @@
 	item.Symbol = strings.ToUpper(item.Symbol)
 	item.Lower = strings.ToLower(item.Symbol)
 
->>>>>>> 6127e2ab
 	b.mtx.Lock()
 	defer b.mtx.Unlock()
 	for i := range b.Items {
@@ -279,10 +216,6 @@
 			(b.Items[i].Role != Unset && item.Role != Unset && b.Items[i].Role != item.Role) {
 			continue
 		}
-<<<<<<< HEAD
-		*b.Items[i] = *item
-=======
->>>>>>> 6127e2ab
 		return nil
 	}
 	b.Items = append(b.Items, item)
@@ -296,16 +229,7 @@
 
 // String conforms to the stringer interface
 func (i *Item) String() string {
-<<<<<<< HEAD
-	return fmt.Sprintf("ID: %d Fullname: %s Symbol: %s Role: %s Chain:%s",
-		i.ID,
-		i.FullName,
-		i.Symbol,
-		i.Role,
-		i.AssocChain)
-=======
 	return i.Symbol
->>>>>>> 6127e2ab
 }
 
 // String converts the code to string
@@ -362,39 +286,17 @@
 
 // IsFiatCurrency checks if the currency passed is an enabled fiat currency
 func (c Code) IsFiatCurrency() bool {
-<<<<<<< HEAD
-	if c.Item == nil {
-		return false
-	}
-	return c.Item.Role == Fiat
-=======
 	return c.Item != nil && c.Item.Role == Fiat
->>>>>>> 6127e2ab
 }
 
 // IsCryptocurrency checks if the currency passed is an enabled CRYPTO currency.
 // NOTE: All unset currencies will default to cryptocurrencies and stable coins
 // are cryptocurrencies as well.
 func (c Code) IsCryptocurrency() bool {
-<<<<<<< HEAD
-	if c.Item == nil {
-		return false
-	}
-	return c.Item.Role&(Cryptocurrency|Stable) == c.Item.Role
-}
-
-// IsStableCurrency checks if the currency is a stable coin. A stabl
-func (c Code) IsStableCurrency() bool {
-	if c.Item == nil {
-		return false
-	}
-	return c.Item.Role == Stable
-=======
 	return c.Item != nil && c.Item.Role&(Cryptocurrency|Stable) == c.Item.Role
 }
 
 // IsStableCurrency checks if the currency is a stable currency.
 func (c Code) IsStableCurrency() bool {
 	return c.Item != nil && c.Item.Role == Stable
->>>>>>> 6127e2ab
 }