package currency

import (
	"testing"

	"github.com/thrasher-corp/gocryptotrader/common/convert"
	"github.com/thrasher-corp/gocryptotrader/exchanges/asset"
)

var p PairsManager

func initTest(t *testing.T) {
	spotAvailable, err := NewPairsFromStrings([]string{"BTC-USD", "LTC-USD"})
	if err != nil {
		t.Fatal(err)
	}

	spotEnabled, err := NewPairsFromStrings([]string{"BTC-USD"})
	if err != nil {
		t.Fatal(err)
	}

	spot := PairStore{
		AssetEnabled:  convert.BoolPtr(true),
		Available:     spotAvailable,
		Enabled:       spotEnabled,
		RequestFormat: &PairFormat{Uppercase: true},
		ConfigFormat:  &PairFormat{Uppercase: true, Delimiter: "-"},
	}

	futures := PairStore{
		AssetEnabled:  convert.BoolPtr(false),
		Available:     spotAvailable,
		Enabled:       spotEnabled,
		RequestFormat: &PairFormat{Uppercase: true},
		ConfigFormat:  &PairFormat{Uppercase: true, Delimiter: "-"},
	}

	p.Store(asset.Spot, spot)
	p.Store(asset.Futures, futures)
}

func TestGetAssetTypes(t *testing.T) {
	initTest(t)

<<<<<<< HEAD
	a := p.GetAssetTypes(true)
	if len(a) != 0 {
		t.Errorf("GetAssetTypes shouldn't be nil")
	}

	a = p.GetAssetTypes(false)
	if len(a) == 0 {
=======
	a := p.GetAssetTypes(false)
	if len(a) != 2 {
		t.Errorf("expected 2 but received: %d", len(a))
	}

	a = p.GetAssetTypes(true)
	if len(a) != 1 {
>>>>>>> 2da23973
		t.Errorf("GetAssetTypes shouldn't be nil")
	}

	if !a.Contains(asset.Spot) {
		t.Errorf("AssetTypeSpot should be in the assets list")
	}
}

func TestGet(t *testing.T) {
	initTest(t)

	_, err := p.Get(asset.Spot)
	if err != nil {
		t.Error(err)
	}

	_, err = p.Get(asset.CoinMarginedFutures)
	if err == nil {
		t.Error("CoinMarginedFutures should be nil")
	}
}

func TestStore(t *testing.T) {
	availPairs, err := NewPairsFromStrings([]string{"BTC-USD", "LTC-USD"})
	if err != nil {
		t.Fatal(err)
	}

	enabledPairs, err := NewPairsFromStrings([]string{"BTC-USD"})
	if err != nil {
		t.Fatal(err)
	}

	p.Store(asset.Futures,
		PairStore{
			Available: availPairs,
			Enabled:   enabledPairs,
			RequestFormat: &PairFormat{
				Uppercase: true,
			},
			ConfigFormat: &PairFormat{
				Uppercase: true,
				Delimiter: "-",
			},
		},
	)

	f, err := p.Get(asset.Futures)
	if err != nil {
		t.Fatal(err)
	}

	if f == nil {
		t.Error("Futures assets shouldn't be nil")
	}
}

func TestDelete(t *testing.T) {
	p.Pairs = nil
	p.Delete(asset.Spot)

	btcusdPairs, err := NewPairsFromStrings([]string{"BTC-USD"})
	if err != nil {
		t.Fatal(err)
	}

	p.Store(asset.Spot, PairStore{
		Available: btcusdPairs,
	})

	p.Delete(asset.UpsideProfitContract)
	spotPS, err := p.Get(asset.Spot)
	if err != nil {
		t.Fatal(err)
	}

	if spotPS == nil {
		t.Error("AssetTypeSpot should exist")
	}

	p.Delete(asset.Spot)

	if _, err := p.Get(asset.Spot); err == nil {
		t.Error("Delete should have deleted AssetTypeSpot")
	}
}

func TestGetPairs(t *testing.T) {
	p.Pairs = nil
	pairs, err := p.GetPairs(asset.Spot, true)
	if err != nil {
		t.Fatal(err)
	}

	if pairs != nil {
		t.Fatal("pairs shouldn't be populated")
	}

	initTest(t)
	pairs, err = p.GetPairs(asset.Spot, true)
	if err != nil {
		t.Fatal(err)
	}
	if pairs == nil {
		t.Fatal("pairs should be populated")
	}

	pairs, err = p.GetPairs("blah", true)
	if err != nil {
		t.Fatal(err)
	}

	if pairs != nil {
		t.Fatal("pairs shouldn't be populated")
	}

	superfluous := NewPair(DASH, USDT)
	newPairs := p.Pairs[asset.Spot].Enabled.Add(superfluous)
	p.Pairs[asset.Spot].Enabled = newPairs

	_, err = p.GetPairs(asset.Spot, true)
	if err == nil {
		t.Fatal("error cannot be nil")
	}
}

func TestStorePairs(t *testing.T) {
	p.Pairs = nil

	ethusdPairs, err := NewPairsFromStrings([]string{"ETH-USD"})
	if err != nil {
		t.Fatal(err)
	}

	p.StorePairs(asset.Spot, ethusdPairs, false)
	pairs, err := p.GetPairs(asset.Spot, false)
	if err != nil {
		t.Fatal(err)
	}

	ethusd, err := NewPairFromString("ETH-USD")
	if err != nil {
		t.Fatal(err)
	}

	if !pairs.Contains(ethusd, true) {
		t.Errorf("TestStorePairs failed, unexpected result")
	}

	initTest(t)
	p.StorePairs(asset.Spot, ethusdPairs, false)
	pairs, err = p.GetPairs(asset.Spot, false)
	if err != nil {
		t.Fatal(err)
	}

	if pairs == nil {
		t.Errorf("pairs should be populated")
	}

	if !pairs.Contains(ethusd, true) {
		t.Errorf("TestStorePairs failed, unexpected result")
	}

	ethkrwPairs, err := NewPairsFromStrings([]string{"ETH-KRW"})
	if err != nil {
		t.Error(err)
	}

	p.StorePairs(asset.Futures, ethkrwPairs, true)
	p.StorePairs(asset.Futures, ethkrwPairs, false)
	pairs, err = p.GetPairs(asset.Futures, true)
	if err != nil {
		t.Fatal(err)
	}

	if pairs == nil {
		t.Errorf("pairs futures should be populated")
	}

	ethkrw, err := NewPairFromString("ETH-KRW")
	if err != nil {
		t.Error(err)
	}

	if !pairs.Contains(ethkrw, true) {
		t.Errorf("TestStorePairs failed, unexpected result")
	}
}

func TestDisablePair(t *testing.T) {
	p.Pairs = nil
	// Test disabling a pair when the pair manager is not initialised
	if err := p.DisablePair(asset.Spot, NewPair(BTC, USD)); err == nil {
		t.Error("unexpected result")
	}

	// Test asset type which doesn't exist
	initTest(t)
	if err := p.DisablePair(asset.Futures, Pair{}); err == nil {
		t.Error("unexpected result")
	}

	// Test asset type which has an empty pair store
	p.Pairs[asset.Spot] = nil
	if err := p.DisablePair(asset.Spot, Pair{}); err == nil {
		t.Error("unexpected result")
	}

	// Test disabling a pair which isn't enabled
	initTest(t)
	if err := p.DisablePair(asset.Spot, NewPair(LTC, USD)); err == nil {
		t.Error("unexpected result")
	}

	// Test disabling a valid pair and ensure nil is empty
	if err := p.DisablePair(asset.Spot, NewPair(BTC, USD)); err != nil {
		t.Error("unexpected result")
	}
}

func TestEnablePair(t *testing.T) {
	p.Pairs = nil
	// Test enabling a pair when the pair manager is not initialised
	if err := p.EnablePair(asset.Spot, NewPair(BTC, USD)); err == nil {
		t.Error("unexpected result")
	}

	// Test asset type which doesn't exist
	initTest(t)
	if err := p.EnablePair(asset.Futures, Pair{}); err == nil {
		t.Error("unexpected result")
	}

	// Test asset type which has an empty pair store
	p.Pairs[asset.Spot] = nil
	if err := p.EnablePair(asset.Spot, Pair{}); err == nil {
		t.Error("unexpected result")
	}

	// Test enabling a pair which isn't in the list of available pairs
	initTest(t)
	if err := p.EnablePair(asset.Spot, NewPair(ETH, USD)); err == nil {
		t.Error("unexpected result")
	}

	// Test enabling a pair which already is enabled
	if err := p.EnablePair(asset.Spot, NewPair(BTC, USD)); err == nil {
		t.Error("unexpected result")
	}

	// Test enabling a valid pair
	if err := p.EnablePair(asset.Spot, NewPair(LTC, USD)); err != nil {
		t.Error("unexpected result")
	}
}

func TestIsAssetEnabled_SetAssetEnabled(t *testing.T) {
	p.Pairs = nil
	// Test enabling a pair when the pair manager is not initialised
	err := p.IsAssetEnabled(asset.Spot)
	if err == nil {
		t.Error("unexpected result")
	}

	err = p.SetAssetEnabled(asset.Spot, true)
	if err == nil {
		t.Fatal("unexpected result")
	}

	// Test asset type which doesn't exist
	initTest(t)

	p.Pairs[asset.Spot].AssetEnabled = nil

	err = p.IsAssetEnabled(asset.Spot)
	if err == nil {
		t.Error("unexpected result")
	}

	err = p.SetAssetEnabled(asset.Spot, false)
	if err != nil {
		t.Fatal(err)
	}

	err = p.SetAssetEnabled(asset.Spot, false)
	if err == nil {
		t.Fatal("unexpected result")
	}

	err = p.IsAssetEnabled(asset.Spot)
	if err == nil {
		t.Error("unexpected result")
	}

	err = p.SetAssetEnabled(asset.Spot, true)
	if err != nil {
		t.Fatal(err)
	}

	err = p.SetAssetEnabled(asset.Spot, true)
	if err == nil {
		t.Fatal("unexpected result")
	}

	err = p.IsAssetEnabled(asset.Spot)
	if err != nil {
		t.Error("unexpected result")
	}
}<|MERGE_RESOLUTION|>--- conflicted
+++ resolved
@@ -43,15 +43,6 @@
 func TestGetAssetTypes(t *testing.T) {
 	initTest(t)
 
-<<<<<<< HEAD
-	a := p.GetAssetTypes(true)
-	if len(a) != 0 {
-		t.Errorf("GetAssetTypes shouldn't be nil")
-	}
-
-	a = p.GetAssetTypes(false)
-	if len(a) == 0 {
-=======
 	a := p.GetAssetTypes(false)
 	if len(a) != 2 {
 		t.Errorf("expected 2 but received: %d", len(a))
@@ -59,7 +50,6 @@
 
 	a = p.GetAssetTypes(true)
 	if len(a) != 1 {
->>>>>>> 2da23973
 		t.Errorf("GetAssetTypes shouldn't be nil")
 	}
 
