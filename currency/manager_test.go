--- conflicted
+++ resolved
@@ -612,15 +612,9 @@
 		t.Fatal("expected pair to be disabled because pair not found in enabled list")
 	}
 
-<<<<<<< HEAD
 	_, err = pm.IsPairEnabled(cp, asset.PerpetualSwap)
-	if !errors.Is(err, errAssetNotFound) {
-		t.Fatalf("received: '%v' but expected: '%v'", err, errAssetNotFound)
-=======
-	err = pm.IsAssetPairEnabled(asset.PerpetualSwap, cp)
 	if !errors.Is(err, ErrAssetNotFound) {
 		t.Fatalf("received: '%v' but expected: '%v'", err, ErrAssetNotFound)
->>>>>>> 61050711
 	}
 
 	_, err = pm.IsPairEnabled(cp, asset.Item(1337))
