--- conflicted
+++ resolved
@@ -61,11 +61,7 @@
 	// incorrectly converted to DUS-KUSDT, ELKRW (Bithumb) which will convert
 	// converted to ELK-RW and HTUSDT (Lbank) which will be incorrectly
 	// converted to HTU-SDT.
-<<<<<<< HEAD
-	return fmt.Errorf("%w from %s cannot ensure pair is in correct format, please use exchange method MatchSymbolWithAvailablePairs", ErrCannotCreatePair, pair)
-=======
 	return fmt.Errorf("%w from %s cannot ensure pair is in correct format, please use exchange method MatchSymbolWithAvailablePairs", ErrCreatingPair, pair)
->>>>>>> 79481bc5
 }
 
 // MarshalJSON conforms type to the marshaler interface
