--- conflicted
+++ resolved
@@ -3,10 +3,7 @@
 import (
 	"encoding/json"
 	"errors"
-<<<<<<< HEAD
-=======
 	"fmt"
->>>>>>> 9e4ea6c6
 )
 
 // EMPTYFORMAT defines an empty pair format
@@ -153,45 +150,6 @@
 	return !p.Base.IsEmpty() && !p.Quote.IsEmpty()
 }
 
-<<<<<<< HEAD
-// MarketSellOrderAspect returns an order aspect for when you want to sell a
-// currency which purchases another currency. This specifically returns what
-// liquidity side you will be affecting, what order side you will be placing and
-// what currency you will be purchasing.
-func (p Pair) MarketSellOrderAspect(wantingToSell Code) (*OrderAspect, error) {
-	return p.getAspect(wantingToSell, true, true)
-}
-
-// MarketBuyOrderAspect returns the order aspect for when you want to buy a
-// currency which sells another currency. This specifically returns what
-// liquidity side you will be affecting, what order side you will be placing and
-// what currency you will be selling.
-func (p Pair) MarketBuyOrderAspect(wantingToBuy Code) (*OrderAspect, error) {
-	return p.getAspect(wantingToBuy, false, true)
-}
-
-// LimitSellOrderAspect returns the order aspect for when you want to sell a
-// currency which purchases another currency. This specifically returns what
-// liquidity side you will be affecting, what order side you will be placing and
-// what currency you will be purchasing.
-func (p Pair) LimitSellOrderAspect(wantingToSell Code) (*OrderAspect, error) {
-	return p.getAspect(wantingToSell, true, false)
-}
-
-// LimitBuyOrderAspect returns the order aspect for when you want to buy a
-// currency which sells another currency. This specifically returns what
-// liquidity side you will be affecting, what order side you will be placing and
-// what currency you will be selling.
-func (p Pair) LimitBuyOrderAspect(wantingToBuy Code) (*OrderAspect, error) {
-	return p.getAspect(wantingToBuy, false, false)
-}
-
-// getAspect returns the order aspect for the currency pair using the provided
-// currency code, whether or not you are selling and whether or not you are
-// placing a market order.
-func (p Pair) getAspect(c Code, selling, market bool) (*OrderAspect, error) {
-	if p.IsEmpty() {
-=======
 // MarketSellOrderParameters returns order parameters for when you want to sell
 // a currency which purchases another currency. This specifically returns what
 // liquidity side you will be affecting, what order side you will be placing and
@@ -229,44 +187,11 @@
 // you are placing a market order.
 func (p Pair) getOrderParameters(c Code, selling, market bool) (*OrderParameters, error) {
 	if !p.IsPopulated() {
->>>>>>> 9e4ea6c6
 		return nil, ErrCurrencyPairEmpty
 	}
 	if c.IsEmpty() {
 		return nil, ErrCurrencyCodeEmpty
 	}
-<<<<<<< HEAD
-	aspect := OrderAspect{Pair: p}
-	switch {
-	case p.Base.Equal(c):
-		if selling {
-			aspect.SellingCurrency = p.Base
-			aspect.PurchasingCurrency = p.Quote
-			aspect.BuySide = false
-			aspect.AskLiquidity = !market
-		} else {
-			aspect.SellingCurrency = p.Quote
-			aspect.PurchasingCurrency = p.Base
-			aspect.BuySide = true
-			aspect.AskLiquidity = market
-		}
-	case p.Quote.Equal(c):
-		if selling {
-			aspect.SellingCurrency = p.Quote
-			aspect.PurchasingCurrency = p.Base
-			aspect.BuySide = true
-			aspect.AskLiquidity = market
-		} else {
-			aspect.SellingCurrency = p.Base
-			aspect.PurchasingCurrency = p.Quote
-			aspect.BuySide = false
-			aspect.AskLiquidity = !market
-		}
-	default:
-		return nil, errCurrencyNotAssociatedWithPair
-	}
-	return &aspect, nil
-=======
 	params := OrderParameters{}
 	switch {
 	case p.Base.Equal(c):
@@ -297,5 +222,4 @@
 		return nil, fmt.Errorf("%w %v: %v", errCurrencyNotAssociatedWithPair, c, p)
 	}
 	return &params, nil
->>>>>>> 9e4ea6c6
 }