--- conflicted
+++ resolved
@@ -635,11 +635,6 @@
 	}
 }
 
-<<<<<<< HEAD
-func TestItemCurrency(t *testing.T) {
-	if !BTC.Item.Currency().Equal(BTC) {
-		t.Errorf("received '%v' expected '%v'", BTC.Item.Currency(), BTC)
-=======
 // 28848025	        40.84 ns/op	       8 B/op	       1 allocs/op // Current
 //
 //	546290	      2192 ns/op	       8 B/op	       1 allocs/op // Previous
@@ -647,6 +642,5 @@
 	b.ReportAllocs()
 	for x := 0; x < b.N; x++ {
 		_ = NewCode("someCode")
->>>>>>> 7b958d2c
 	}
 }