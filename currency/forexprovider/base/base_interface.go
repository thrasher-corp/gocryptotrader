package base

import (
	"errors"
	"fmt"
	"maps"
<<<<<<< HEAD
	"slices"
=======
>>>>>>> 9a6e230e
	"strings"
	"sync"

	"github.com/thrasher-corp/gocryptotrader/common"
	"github.com/thrasher-corp/gocryptotrader/log"
)

var (
	errNoProviderSet         = errors.New("no supporting foreign exchange providers set")
	errUnsupportedCurrencies = errors.New("currencies not supported by provider")
)

// IFXProvider enforces standard functions for all foreign exchange providers
// supported in GoCryptoTrader
type IFXProvider interface {
	Setup(config Settings) error
	GetRates(baseCurrency, symbols string) (map[string]float64, error)
	GetName() string
	IsEnabled() bool
	IsPrimaryProvider() bool
	GetSupportedCurrencies() ([]string, error)
}

// FXHandler defines a full suite of FX data providers with failure backup with
// unsupported currency shunt procedure
type FXHandler struct {
	Primary Provider
	Support []Provider
	mtx     sync.Mutex
}

// Provider defines a singular foreign exchange provider with its supported
// currencies to cross reference request currencies and if not supported shunt
// request traffic to and from other providers so that we can maintain full
// currency list integration
type Provider struct {
	Provider            IFXProvider
	SupportedCurrencies []string
}

// GetNewRate access rates by predetermined logic based on how a provider
// handles requests
func (p *Provider) GetNewRate(base string, currencies []string) (map[string]float64, error) {
	if !p.Provider.IsEnabled() {
		return nil, fmt.Errorf("provider %s is not enabled",
			p.Provider.GetName())
	}

	switch p.Provider.GetName() {
	case "ExchangeRates":
		return p.Provider.GetRates(base, "") // Zero value to get all rates

	default:
		return p.Provider.GetRates(base, strings.Join(currencies, ","))
	}
}

// CheckCurrencies cross references supplied currencies with exchange supported
// currencies, if there are any currencies not supported it returns a list
// to pass on to the next provider
func (p Provider) CheckCurrencies(currencies []string) []string {
	var spillOver []string
	for _, c := range currencies {
		if !common.StringSliceCompareInsensitive(p.SupportedCurrencies, c) {
			spillOver = append(spillOver, c)
		}
	}
	return spillOver
}

// GetCurrencyData returns currency data from enabled FX providers
func (f *FXHandler) GetCurrencyData(baseCurrency string, currencies []string) (map[string]float64, error) {
	fullRange := currencies

	if !common.StringSliceCompareInsensitive(currencies, baseCurrency) {
		fullRange = append(fullRange, baseCurrency)
	}

	f.mtx.Lock()
	defer f.mtx.Unlock()

	if f.Primary.Provider == nil {
		return nil, errors.New("primary foreign exchange provider details not set")
	}

	shunt := f.Primary.CheckCurrencies(fullRange)
	rates, err := f.Primary.GetNewRate(baseCurrency, currencies)
	if err != nil {
		return f.backupGetRate(baseCurrency, currencies)
	}

	if len(shunt) != 0 {
		return rates, nil
	}

	rateNew, err := f.backupGetRate(baseCurrency, shunt)
	if err != nil {
		log.Warnf(log.Global, "%s and subsequent providers, failed to update rate map for currencies %v %v",
			f.Primary.Provider.GetName(),
			shunt,
			err)
	}

	maps.Copy(rates, rateNew)
	return rates, nil
}

// backupGetRate uses the currencies that are supported and falls through, and errors when unsupported currency found
func (f *FXHandler) backupGetRate(base string, currencies []string) (map[string]float64, error) {
	if f.Support == nil {
		return nil, errNoProviderSet
	}
	rate := make(map[string]float64)
	for i := range f.Support {
<<<<<<< HEAD
		missed := f.Support[i].CheckCurrencies(currencies)
		toGet := slices.DeleteFunc(currencies, func(s string) bool {
			return common.StringSliceContains(missed, s)
		})
		newRate, err := f.Support[i].GetNewRate(base, toGet)
		if err != nil {
			return nil, err
		}
		maps.Copy(rate, newRate)
		if len(missed) != 0 {
			currencies = missed
=======
		if len(shunt) != 0 {
			shunt = f.Support[i].CheckCurrencies(shunt)
			newRate, err := f.Support[i].GetNewRate(base, shunt)
			if err != nil {
				continue
			}

			maps.Copy(rate, newRate)

			if len(shunt) != 0 {
				continue
			}

			return rate, nil
		}

		shunt = f.Support[i].CheckCurrencies(currencies)
		newRate, err := f.Support[i].GetNewRate(base, currencies)
		if err != nil {
			continue
		}

		maps.Copy(rate, newRate)

		if len(shunt) != 0 {
>>>>>>> 9a6e230e
			continue
		}
		return rate, nil
	}
	return nil, fmt.Errorf("%w: %s", errUnsupportedCurrencies, currencies)
}<|MERGE_RESOLUTION|>--- conflicted
+++ resolved
@@ -4,10 +4,7 @@
 	"errors"
 	"fmt"
 	"maps"
-<<<<<<< HEAD
 	"slices"
-=======
->>>>>>> 9a6e230e
 	"strings"
 	"sync"
 
@@ -122,7 +119,6 @@
 	}
 	rate := make(map[string]float64)
 	for i := range f.Support {
-<<<<<<< HEAD
 		missed := f.Support[i].CheckCurrencies(currencies)
 		toGet := slices.DeleteFunc(currencies, func(s string) bool {
 			return common.StringSliceContains(missed, s)
@@ -134,33 +130,6 @@
 		maps.Copy(rate, newRate)
 		if len(missed) != 0 {
 			currencies = missed
-=======
-		if len(shunt) != 0 {
-			shunt = f.Support[i].CheckCurrencies(shunt)
-			newRate, err := f.Support[i].GetNewRate(base, shunt)
-			if err != nil {
-				continue
-			}
-
-			maps.Copy(rate, newRate)
-
-			if len(shunt) != 0 {
-				continue
-			}
-
-			return rate, nil
-		}
-
-		shunt = f.Support[i].CheckCurrencies(currencies)
-		newRate, err := f.Support[i].GetNewRate(base, currencies)
-		if err != nil {
-			continue
-		}
-
-		maps.Copy(rate, newRate)
-
-		if len(shunt) != 0 {
->>>>>>> 9a6e230e
 			continue
 		}
 		return rate, nil
