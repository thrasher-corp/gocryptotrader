package currency

import (
	"encoding/json"
	"errors"
	"fmt"
	"math/rand"
	"slices"
	"strings"
)

var (
	errSymbolEmpty                = errors.New("symbol is empty")
	errNoDelimiter                = errors.New("no delimiter was supplied")
	errPairFormattingInconsistent = errors.New("pair formatting is inconsistent")

	// ErrPairDuplication defines an error when there is multiple of the same
	// currency pairs found.
	ErrPairDuplication = errors.New("currency pair duplication")
)

// NewPairsFromStrings takes in currency pair strings and returns a currency
// pair list
func NewPairsFromStrings(pairs []string) (Pairs, error) {
	allThePairs := make(Pairs, len(pairs))
	var err error
	for i := range pairs {
		allThePairs[i], err = NewPairFromString(pairs[i])
		if err != nil {
			return nil, err
		}
	}
	return allThePairs, nil
}

// NewPairsFromString takes in a delimiter string and returns a Pairs
// type
func NewPairsFromString(pairs, delimiter string) (Pairs, error) {
	if delimiter == "" {
		return nil, errNoDelimiter
	}
	return NewPairsFromStrings(strings.Split(pairs, delimiter))
}

// Strings returns a slice of strings referring to each currency pair
func (p Pairs) Strings() []string {
	list := make([]string, len(p))
	for i := range p {
		list[i] = p[i].String()
	}
	return list
}

// Join returns a comma separated list of currency pairs
func (p Pairs) Join() string {
	return strings.Join(p.Strings(), ",")
}

// Format formats the pair list to the exchange format configuration
func (p Pairs) Format(pairFmt PairFormat) Pairs {
	pairs := slices.Clone(p)
	for x := range pairs {
		pairs[x].Base.UpperCase = pairFmt.Uppercase
		pairs[x].Quote.UpperCase = pairFmt.Uppercase
		pairs[x].Delimiter = pairFmt.Delimiter
	}
	return pairs
}

// UnmarshalJSON conforms type to the umarshaler interface
func (p *Pairs) UnmarshalJSON(d []byte) error {
	var pairs string
	err := json.Unmarshal(d, &pairs)
	if err != nil {
		return err
	}

	// If no pairs enabled in config just continue
	if pairs == "" {
		return nil
	}

	*p, err = NewPairsFromString(pairs, ",")
	return err
}

// MarshalJSON conforms type to the marshaler interface
func (p Pairs) MarshalJSON() ([]byte, error) {
	return json.Marshal(p.Join())
}

// Upper updates and returns the entire slice of pairs to upper casing
// NOTE: Do not duplicate slice reference as this can cause race issues.
func (p Pairs) Upper() Pairs {
	newSlice := make(Pairs, len(p))
	for i := range p {
		newSlice[i] = p[i].Upper()
	}
	return newSlice
}

// Lower updates and returns the entire slice of pairs to upper casing
// NOTE: Do not duplicate slice reference as this can cause race issues.
func (p Pairs) Lower() Pairs {
	newSlice := make(Pairs, len(p))
	for i := range p {
		newSlice[i] = p[i].Lower()
	}
	return newSlice
}

// Contains checks to see if a specified pair exists inside a currency pair array
func (p Pairs) Contains(check Pair, exact bool) bool {
	for i := range p {
		if (exact && p[i].Equal(check)) ||
			(!exact && p[i].EqualIncludeReciprocal(check)) {
			return true
		}
	}
	return false
}

// ContainsAll checks to see if all pairs supplied are contained within the original pairs list
func (p Pairs) ContainsAll(check Pairs, exact bool) error {
	if len(check) == 0 {
		return ErrCurrencyPairsEmpty
	}

	comparative := slices.Clone(p)
list:
	for x := range check {
		for y := range comparative {
			if (exact && check[x].Equal(comparative[y])) ||
				(!exact && check[x].EqualIncludeReciprocal(comparative[y])) {
				// Reduce list size to decrease array traversal speed on iteration.
				comparative[y] = comparative[len(comparative)-1]
				comparative = comparative[:len(comparative)-1]
				continue list
			}
		}

		// Opted for in error original check for duplication.
		if p.Contains(check[x], exact) {
			return fmt.Errorf("%s %w", check[x], ErrPairDuplication)
		}

		return fmt.Errorf("%s %w", check[x], ErrPairNotContainedInAvailablePairs)
	}
	return nil
}

// ContainsCurrency checks to see if a specified currency code exists inside a
// currency pair array
func (p Pairs) ContainsCurrency(check Code) bool {
	for i := range p {
		if p[i].Contains(check) {
			return true
		}
	}
	return false
}

// RemovePairsByFilter checks to see if a pair contains a specific currency
// and removes it from the list of pairs
func (p Pairs) RemovePairsByFilter(filter Code) Pairs {
	pairs := make(Pairs, 0, len(p))
	for i := range p {
		if p[i].Contains(filter) {
			continue
		}
		pairs = append(pairs, p[i])
	}
	return pairs
}

// GetPairsByFilter returns all pairs that have at least one match base or quote
// to the filter code.
func (p Pairs) GetPairsByFilter(filter Code) Pairs {
	pairs := make(Pairs, 0, len(p))
	for i := range p {
		if !p[i].Contains(filter) {
			continue
		}
		pairs = append(pairs, p[i])
	}
	return pairs
}

// GetPairsByCurrencies returns all pairs that have both matches to the
// currencies passed in. This allows for the construction of pairs by required
// currency codes.
func (p Pairs) GetPairsByCurrencies(currencies Currencies) Pairs {
	pairs := make(Pairs, 0, len(p))
	for i := range p {
		if currencies.Contains(p[i].Base) && currencies.Contains(p[i].Quote) {
			pairs = append(pairs, p[i])
		}
	}
	return pairs
}

// Remove removes the specified pair from the list of pairs if it exists
func (p Pairs) Remove(pair Pair) (Pairs, error) {
	pairs := slices.Clone(p)
	for x := range p {
		if p[x].Equal(pair) {
			return append(pairs[:x], pairs[x+1:]...), nil
		}
	}
	return nil, fmt.Errorf("%s %w", pair, ErrPairNotFound)
}

<<<<<<< HEAD
// Add adds specified pairs to the list of pairs if they don't exist
func (p Pairs) Add(pairs ...Pair) Pairs {
	for x := range pairs {
		if p.Contains(pairs[x], true) {
			p = append(p, pairs[x])
		}
	}
	return p
=======
// Add adds a specified pair to the list of pairs if it doesn't exist
func (p Pairs) Add(pairs ...Pair) Pairs {
	merge := append(slices.Clone(p), pairs...)
	var filterInt int
	for x := len(p); x < len(merge); x++ {
		if !merge[:len(p)+filterInt].Contains(merge[x], true) {
			merge[len(p)+filterInt] = merge[x]
			filterInt++
		}
	}
	return merge[:len(p)+filterInt]
>>>>>>> deaee80f
}

// GetMatch returns either the pair that is equal including the reciprocal for
// when currencies are constructed from different exchange pairs e.g. Exchange
// one USDT-DAI to exchange two DAI-USDT enabled/available pairs.
func (p Pairs) GetMatch(pair Pair) (Pair, error) {
	for x := range p {
		if p[x].EqualIncludeReciprocal(pair) {
			return p[x], nil
		}
	}
	return EMPTYPAIR, ErrPairNotFound
}

// FindDifferences returns pairs which are new or have been removed
func (p Pairs) FindDifferences(incoming Pairs, pairFmt PairFormat) (PairDifference, error) {
	newPairs := make(Pairs, 0, len(incoming))
	check := make(map[string]bool)
	for x := range incoming {
		if incoming[x].IsEmpty() {
			return PairDifference{}, fmt.Errorf("contained in the incoming pairs a %w", ErrCurrencyPairEmpty)
		}
		format := EMPTYFORMAT.Format(incoming[x])
		if check[format] {
			return PairDifference{}, fmt.Errorf("contained in the incoming pairs %w", ErrPairDuplication)
		}
		check[format] = true
		if !p.Contains(incoming[x], true) {
			newPairs = append(newPairs, incoming[x])
		}
	}
	removedPairs := make(Pairs, 0, len(p))
	check = make(map[string]bool)
	for x := range p {
		if p[x].IsEmpty() {
			return PairDifference{}, fmt.Errorf("contained in the existing pairs a %w", ErrCurrencyPairEmpty)
		}
		format := EMPTYFORMAT.Format(p[x])
		if !incoming.Contains(p[x], true) || check[format] {
			removedPairs = append(removedPairs, p[x])
		}
		check[format] = true
	}
	return PairDifference{
		New:              newPairs,
		Remove:           removedPairs,
		FormatDifference: p.HasFormatDifference(pairFmt),
	}, nil
}

// HasFormatDifference checks and validates full formatting across a pairs list
func (p Pairs) HasFormatDifference(pairFmt PairFormat) bool {
	for x := range p {
		if p[x].Delimiter != pairFmt.Delimiter ||
			(!p[x].Base.IsEmpty() && p[x].Base.UpperCase != pairFmt.Uppercase) ||
			(!p[x].Quote.IsEmpty() && p[x].Quote.UpperCase != pairFmt.Uppercase) {
			return true
		}
	}
	return false
}

// GetRandomPair returns a random pair from a list of pairs
func (p Pairs) GetRandomPair() (Pair, error) {
	if len(p) == 0 {
		return EMPTYPAIR, ErrCurrencyPairsEmpty
	}
	return p[rand.Intn(len(p))], nil //nolint:gosec // basic number generation required, no need for crypo/rand
}

// DeriveFrom matches symbol string to the available pairs list when no
// delimiter is supplied. WARNING: This is not optimised and should only be used
// for one off processes.
func (p Pairs) DeriveFrom(symbol string) (Pair, error) {
	if len(p) == 0 {
		return EMPTYPAIR, ErrCurrencyPairsEmpty
	}
	if symbol == "" {
		return EMPTYPAIR, errSymbolEmpty
	}
	symbol = strings.ToLower(symbol)
pairs:
	for x := range p {
		if p[x].Len() != len(symbol) {
			continue
		}
		base := p[x].Base.Lower().String()
		baseLength := len(base)
		for y := 0; y < baseLength; y++ {
			if base[y] != symbol[y] {
				continue pairs
			}
		}
		quote := p[x].Quote.Lower().String()
		for y := 0; y < len(quote); y++ {
			if quote[y] != symbol[baseLength+y] {
				continue pairs
			}
		}
		return p[x], nil
	}
	return EMPTYPAIR, fmt.Errorf("%w for symbol string %s", ErrPairNotFound, symbol)
}

// GetCrypto returns all the cryptos contained in the list.
func (p Pairs) GetCrypto() Currencies {
	m := make(map[*Item]bool)
	for x := range p {
		if p[x].Base.IsCryptocurrency() {
			m[p[x].Base.Item] = p[x].Base.UpperCase
		}
		if p[x].Quote.IsCryptocurrency() {
			m[p[x].Quote.Item] = p[x].Quote.UpperCase
		}
	}
	return currencyConstructor(m)
}

// GetFiat returns all the cryptos contained in the list.
func (p Pairs) GetFiat() Currencies {
	m := make(map[*Item]bool)
	for x := range p {
		if p[x].Base.IsFiatCurrency() {
			m[p[x].Base.Item] = p[x].Base.UpperCase
		}
		if p[x].Quote.IsFiatCurrency() {
			m[p[x].Quote.Item] = p[x].Quote.UpperCase
		}
	}
	return currencyConstructor(m)
}

// GetCurrencies returns the full currency code list contained derived from the
// pairs list.
func (p Pairs) GetCurrencies() Currencies {
	m := make(map[*Item]bool)
	for x := range p {
		m[p[x].Base.Item] = p[x].Base.UpperCase
		m[p[x].Quote.Item] = p[x].Quote.UpperCase
	}
	return currencyConstructor(m)
}

// GetStables returns the stable currency code list derived from the pairs list.
func (p Pairs) GetStables() Currencies {
	m := make(map[*Item]bool)
	for x := range p {
		if p[x].Base.IsStableCurrency() {
			m[p[x].Base.Item] = p[x].Base.UpperCase
		}
		if p[x].Quote.IsStableCurrency() {
			m[p[x].Quote.Item] = p[x].Quote.UpperCase
		}
	}
	return currencyConstructor(m)
}

// currencyConstructor takes in an item map and returns the currencies with
// the same formatting.
func currencyConstructor(m map[*Item]bool) Currencies {
	var cryptos = make([]Code, len(m))
	var target int
	for code, upper := range m {
		cryptos[target].Item = code
		cryptos[target].UpperCase = upper
		target++
	}
	return cryptos
}

// GetStablesMatch returns all stable pairs matched with code
func (p Pairs) GetStablesMatch(code Code) Pairs {
	stablePairs := make([]Pair, 0, len(p))
	for x := range p {
		if p[x].Base.IsStableCurrency() && p[x].Quote.Equal(code) ||
			p[x].Quote.IsStableCurrency() && p[x].Base.Equal(code) {
			stablePairs = append(stablePairs, p[x])
		}
	}
	return stablePairs
}

// ValidateAndConform checks for duplications and empty pairs then conforms the
// entire pairs list to the supplied formatting (unless bypassed).
// Map[string]bool type is used to make sure delimiters are not included so
// different formatting entry duplications can be found e.g. `LINKUSDTM21`,
// `LIN-KUSDTM21` or `LINK-USDTM21 are all the same instances but with different
// unintentional processes for formatting.
func (p Pairs) ValidateAndConform(pFmt PairFormat, bypassFormatting bool) (Pairs, error) {
	processedPairs := make(map[string]bool, len(p))
	formatted := make(Pairs, len(p))
	var target int
	for x := range p {
		if p[x].IsEmpty() {
			return nil, fmt.Errorf("cannot update pairs %w", ErrCurrencyPairEmpty)
		}
		strippedPair := EMPTYFORMAT.Format(p[x])
		if processedPairs[strippedPair] {
			return nil, fmt.Errorf("cannot update pairs %w with [%s]", ErrPairDuplication, p[x])
		}
		// Force application of supplied formatting
		processedPairs[strippedPair] = true
		if !bypassFormatting {
			formatted[target] = p[x].Format(pFmt)
		} else {
			formatted[target] = p[x]
		}
		target++
	}
	return formatted, nil
}

// GetFormatting returns the formatting of a set of pairs
func (p Pairs) GetFormatting() (PairFormat, error) {
	if len(p) == 0 {
		return PairFormat{}, ErrCurrencyPairsEmpty
	}
	pFmt, err := p[0].GetFormatting()
	if err != nil {
		return PairFormat{}, err
	}
	if p.HasFormatDifference(pFmt) {
		return PairFormat{}, errPairFormattingInconsistent
	}
	return pFmt, nil
}

// GetPairsByQuote returns all pairs that have a matching quote currency
func (p Pairs) GetPairsByQuote(quoteTerm Code) (Pairs, error) {
	if len(p) == 0 {
		return nil, ErrCurrencyPairsEmpty
	}
	if quoteTerm.IsEmpty() {
		return nil, ErrCurrencyCodeEmpty
	}
	pairs := make(Pairs, 0, len(p))
	for i := range p {
		if p[i].Quote.Equal(quoteTerm) {
			pairs = append(pairs, p[i])
		}
	}
	return pairs, nil
}

// GetPairsByBase returns all pairs that have a matching base currency
func (p Pairs) GetPairsByBase(baseTerm Code) (Pairs, error) {
	if len(p) == 0 {
		return nil, ErrCurrencyPairsEmpty
	}
	if baseTerm.IsEmpty() {
		return nil, ErrCurrencyCodeEmpty
	}
	pairs := make(Pairs, 0, len(p))
	for i := range p {
		if p[i].Base.Equal(baseTerm) {
			pairs = append(pairs, p[i])
		}
	}
	return pairs, nil
}

// equalKey is a small key for testing pair equality without delimiter
type equalKey struct {
	Base  *Item
	Quote *Item
}

// Equal checks to see if two lists of pairs contain only the same pairs, ignoring delimiter and case
// Does not check for inverted/reciprocal pairs
func (p Pairs) Equal(b Pairs) bool {
	if len(p) != len(b) {
		return false
	}
	if len(p) == 0 {
		return true
	}
	m := map[equalKey]struct{}{}
	for i := range p {
		m[equalKey{Base: p[i].Base.Item, Quote: p[i].Quote.Item}] = struct{}{}
	}
	for i := range b {
		if _, ok := m[equalKey{Base: b[i].Base.Item, Quote: b[i].Quote.Item}]; !ok {
			return false
		}
	}
	return true
}<|MERGE_RESOLUTION|>--- conflicted
+++ resolved
@@ -210,17 +210,7 @@
 	return nil, fmt.Errorf("%s %w", pair, ErrPairNotFound)
 }
 
-<<<<<<< HEAD
 // Add adds specified pairs to the list of pairs if they don't exist
-func (p Pairs) Add(pairs ...Pair) Pairs {
-	for x := range pairs {
-		if p.Contains(pairs[x], true) {
-			p = append(p, pairs[x])
-		}
-	}
-	return p
-=======
-// Add adds a specified pair to the list of pairs if it doesn't exist
 func (p Pairs) Add(pairs ...Pair) Pairs {
 	merge := append(slices.Clone(p), pairs...)
 	var filterInt int
@@ -231,7 +221,6 @@
 		}
 	}
 	return merge[:len(p)+filterInt]
->>>>>>> deaee80f
 }
 
 // GetMatch returns either the pair that is equal including the reciprocal for
