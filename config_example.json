{
 "name": "Skynet",
 "dataDirectory": "",
 "encryptConfig": 0,
 "globalHTTPTimeout": 15000000000,
 "database": {
  "enabled": false,
  "verbose": false,
  "driver": "sqlite",
  "connectionDetails": {
   "host": "",
   "port": 0,
   "username": "",
   "password": "",
   "database": "",
   "sslmode": ""
  }
 },
 "logging": {
  "enabled": true,
  "level": "INFO|WARN|DEBUG|ERROR",
  "output": "console",
  "fileSettings": {
   "filename": "log.txt",
   "rotate": true,
   "maxsize": 250
  },
  "advancedSettings": {
   "showLogSystemName": true,
   "spacer": " | ",
   "timeStampFormat": "02/01/2006 15:04:05",
   "headers": {
    "info": "[INFO] ",
    "warn": "[WARN] ",
    "debug": "[DEBUG]",
    "error": "[ERROR]"
   }
  }
 },
 "syncManager": {
  "enabled": true,
  "synchronizeTicker": true,
  "synchronizeOrderbook": true,
  "synchronizeTrades": true,
  "synchronizeContinuously": true,
  "timeoutREST": 15000000000,
  "timeoutWebsocket": 60000000000,
  "numWorkers": 15,
  "fiatDisplayCurrency": "USD",
  "pairFormatDisplay": {
   "uppercase": true,
   "delimiter": "-"
  },
  "verbose": false,
  "logSyncUpdateEvents": true,
  "logSwitchProtocolEvents": true,
  "logInitialSyncEvents": true
 },
 "connectionMonitor": {
  "preferredDNSList": [
   "8.8.8.8",
   "8.8.4.4",
   "1.1.1.1",
   "1.0.0.1"
  ],
  "preferredDomainList": [
   "www.google.com",
   "www.cloudflare.com",
   "www.facebook.com"
  ],
  "checkInterval": 1000000000
 },
 "profiler": {
  "enabled": false,
  "mutex_profile_fraction": 0
 },
 "ntpclient": {
  "enabled": 0,
  "pool": [
   "pool.ntp.org:123"
  ],
  "allowedDifference": 50000000,
  "allowedNegativeDifference": 50000000
 },
 "gctscript": {
  "enabled": true,
  "timeout": 60000000000,
  "max_virtual_machines": 10,
  "allow_imports": true,
  "auto_load": [],
  "verbose": false
 },
 "currencyConfig": {
  "forexProviders": [
   {
    "name": "CurrencyConverter",
    "enabled": false,
    "verbose": false,
    "restPollingDelay": 600,
    "apiKey": "Key",
    "apiKeyLvl": -1,
    "primaryProvider": false
   },
   {
    "name": "CurrencyLayer",
    "enabled": false,
    "verbose": false,
    "restPollingDelay": 600,
    "apiKey": "Key",
    "apiKeyLvl": -1,
    "primaryProvider": false
   },
   {
    "name": "Fixer",
    "enabled": false,
    "verbose": false,
    "restPollingDelay": 600,
    "apiKey": "Key",
    "apiKeyLvl": -1,
    "primaryProvider": false
   },
   {
    "name": "OpenExchangeRates",
    "enabled": false,
    "verbose": false,
    "restPollingDelay": 600,
    "apiKey": "Key",
    "apiKeyLvl": -1,
    "primaryProvider": false
   },
   {
    "name": "ExchangeRates",
    "enabled": true,
    "verbose": false,
    "restPollingDelay": 600,
    "apiKey": "Key",
    "apiKeyLvl": -1,
    "primaryProvider": true
   }
  ],
  "cryptocurrencyProvider": {
   "name": "CoinMarketCap",
   "enabled": false,
   "verbose": false,
   "apiKey": "Key",
   "accountPlan": "accountPlan"
  },
  "cryptocurrencies": "BTC,LTC,ETH,XRP,NMC,NVC,PPC,XBT,DOGE,DASH",
  "currencyPairFormat": {
   "uppercase": true,
   "delimiter": "-"
  },
  "fiatDisplayCurrency": "USD",
  "currencyFileUpdateDuration": 0,
  "foreignExchangeUpdateDuration": 0
 },
 "communications": {
  "slack": {
   "name": "Slack",
   "enabled": false,
   "verbose": false,
   "targetChannel": "general",
   "verificationToken": "testtest"
  },
  "smsGlobal": {
   "name": "SMSGlobal",
   "from": "Skynet",
   "enabled": false,
   "verbose": false,
   "username": "Username",
   "password": "Password",
   "contacts": [
    {
     "name": "Bob",
     "number": "12345",
     "enabled": false
    }
   ]
  },
  "smtp": {
   "name": "SMTP",
   "enabled": false,
   "verbose": false,
   "host": "smtp.google.com",
   "port": "537",
   "accountName": "some",
   "accountPassword": "password",
   "from": "",
   "recipientList": "lol123@gmail.com"
  },
  "telegram": {
   "name": "Telegram",
   "enabled": false,
   "verbose": false,
   "verificationToken": "testest",
   "authorisedClients": {
    "user_example": 0
   }
  }
 },
 "remoteControl": {
  "username": "admin",
  "password": "Password",
  "gRPC": {
   "enabled": true,
   "listenAddress": "localhost:9052",
   "grpcProxyEnabled": false,
   "grpcProxyListenAddress": "localhost:9053",
   "timeInNanoSeconds": false
  },
  "deprecatedRPC": {
   "enabled": true,
   "listenAddress": "localhost:9050"
  },
  "websocketRPC": {
   "enabled": true,
   "listenAddress": "localhost:9051",
   "connectionLimit": 1,
   "maxAuthFailures": 3,
   "allowInsecureOrigin": true
  }
 },
 "portfolioAddresses": {
  "addresses": [
   {
    "Address": "1JCe8z4jJVNXSjohjM4i9Hh813dLCNx2Sy",
    "CoinType": "BTC",
    "Balance": 0.00108832,
    "Description": "",
    "WhiteListed": false,
    "ColdStorage": false,
    "SupportedExchanges": ""
   },
   {
    "Address": "3Nxwenay9Z8Lc9JBiywExpnEFiLp6Afp8v",
    "CoinType": "BTC",
    "Balance": 0.01798129,
    "Description": "",
    "WhiteListed": false,
    "ColdStorage": false,
    "SupportedExchanges": ""
   },
   {
    "Address": "LgY8ahfHRhvjVQC1zJnBhFMG5pCTMuKRqh",
    "CoinType": "LTC",
    "Balance": 0.03665026,
    "Description": "",
    "WhiteListed": false,
    "ColdStorage": false,
    "SupportedExchanges": ""
   },
   {
    "Address": "0xb794f5ea0ba39494ce839613fffba74279579268",
    "CoinType": "ETH",
    "Balance": 0.25555604051325775,
    "Description": "",
    "WhiteListed": false,
    "ColdStorage": false,
    "SupportedExchanges": ""
   }
  ]
 },
 "exchanges": [
<<<<<<< HEAD
    {
        "name": "CoinbaseInternational",
        "enabled": true,
        "verbose": false,
        "httpTimeout": 15000000000,
        "websocketResponseCheckTimeout": 30000000,
        "websocketResponseMaxLimit": 150000000000000000,
        "websocketTrafficTimeout": 30000000000,
        "websocketOrderbookBufferLimit": 5,
        "baseCurrencies": "USD",
        "currencyPairs": {
            "requestFormat": {
                "uppercase": true,
                "delimiter": "-"
            },
            "configFormat": {
                "uppercase": true,
                "delimiter": "-"
            },
            "useGlobalFormat": true,
            "assetTypes": [
                "spot"
            ],
            "pairs": {
                "spot":{
                    "assetEnabled": true,
                    "enabled": "XRP-PERP,ETH-PERP,BTC-PERP,LTC-PERP",
                    "available": "XRP-PERP,ETH-PERP,BTC-PERP,LTC-PERP"
                }
            }
        },
        "api": {
            "authenticatedSupport": true,
            "authenticatedWebsocketApiSupport": false,
            "credentials": {
            "key": "Key",
            "secret": "Secret"
            },
            "urlEndpoints": null
        },
        "features": {
            "supports": {
                "restAPI": true,
                "restCapabilities": {
                    "autoPairUpdates": true
                },
                "websocketAPI": false,
                "websocketCapabilities": {}
            },
            "enabled": {
                "autoPairUpdates": true,
                "websocketAPI": true,
                "saveTradeData": false,
                "tradeFeed": false,
                "fillsFeed": false
            }
        },
        "orderbook": {
            "verificationBypass": false,
            "websocketBufferLimit": 0,
            "websocketBufferEnabled": false,
            "publishPeriod": null
        }
    },
    {
        "name": "Okx",
        "enabled": true,
        "verbose": false,
        "httpTimeout": 15000000000,
        "websocketResponseCheckTimeout": 30000000,
        "websocketResponseMaxLimit": 7000000000,
        "websocketTrafficTimeout": 30000000000,
        "baseCurrencies": "USD",
        "currencyPairs": {
            "bypassConfigFormatUpgrades": false,
            "requestFormat": {
                "uppercase": true,
                "delimiter":"-"
            },
            "configFormat": {
                "uppercase": true,
                "delimiter": "-"
            },
            "useGlobalFormat": true,
            "assetTypes": [
                "futures",
                "margin",
                "option",
                "perpetualswap",
                "spot"
            ],
            "pairs": {
                "futures": {
                    "assetEnabled": true,
                    "enabled": "BTC-USD-221007,BTC-USD-221014",
                    "available": "BTC-USD-221230,BTC-USD-230331,ETH-USD-221007,ETH-USD-221014,ETH-USD-221230,ETH-USD-230331,LTC-USD-221007,LTC-USD-221014,LTC-USD-221230,LTC-USD-230331,DOT-USD-221007,DOT-USD-221014,DOT-USD-221230,DOT-USD-230331,FIL-USD-221007,FIL-USD-221014,FIL-USD-221230,FIL-USD-230331,ADA-USD-221007,ADA-USD-221014,ADA-USD-221230,ADA-USD-230331,AVAX-USD-221007,AVAX-USD-221014,AVAX-USD-221230,BTC-USD-221007,BTC-USD-221014,BTC-USD-221230,BTC-USD-230331,ETH-USD-221007,ETH-USD-221014,ETH-USD-221230,ETH-USD-230331,LTC-USD-221007,LTC-USD-221014,LTC-USD-221230,LTC-USD-230331,DOT-USD-221007,DOT-USD-221014,DOT-USD-221230,DOT-USD-230331,FIL-USD-221007,FIL-USD-221014,FIL-USD-221230,FIL-USD-230331,ADA-USD-221007,ADA-USD-221014,ADA-USD-221230,ADA-USD-230331,AVAX-USD-221007,AVAX-USD-221014,AVAX-USD-221230,AVAX-USD-230331,BCH-USD-221007,BCH-USD-221014,BCH-USD-221230,BCH-USD-230331,EOS-USD-221007,EOS-USD-221014,EOS-USD-221230,EOS-USD-230331,ETC-USD-221007,ETC-USD-221014,ETC-USD-221230,ETC-USD-230331,LINK-USD-221007,LINK-USD-221014,LINK-USD-221230,LINK-USD-230331,SOL-USD-221007,SOL-USD-221014,SOL-USD-221230,SOL-USD-230331,TRX-USD-221007,TRX-USD-221014,TRX-USD-221230,TRX-USD-230331,XRP-USD-221007,XRP-USD-221014,XRP-USD-221230,XRP-USD-230331,BTC-USDT-221007,BTC-USDT-221014,BTC-USDT-221230,BTC-USDT-230331,ETH-USDT-221007,ETH-USDT-221014,ETH-USDT-221230,ETH-USDT-230331,LTC-USDT-221007,LTC-USDT-221014,LTC-USDT-221230,LTC-USDT-230331,DOT-USDT-221007,DOT-USDT-221014,DOT-USDT-221230,DOT-USDT-230331,FIL-USDT-221007,FIL-USDT-221014,FIL-USDT-221230,FIL-USDT-230331,ADA-USDT-221007,ADA-USDT-221014,ADA-USDT-221230,ADA-USDT-230331,BCH-USDT-221007,BCH-USDT-221014,BCH-USDT-221230,BCH-USDT-230331,EOS-USDT-221007,EOS-USDT-221014,EOS-USDT-221230,EOS-USDT-230331,ETC-USDT-221007,ETC-USDT-221014,ETC-USDT-221230,ETC-USDT-230331,LINK-USDT-221007,LINK-USDT-221014,LINK-USDT-221230,LINK-USDT-230331,TRX-USDT-221007,TRX-USDT-221014,TRX-USDT-221230,TRX-USDT-230331,XRP-USDT-221007,XRP-USDT-221014,XRP-USDT-221230,XRP-USDT-230331"
                },
                "margin": {
                    "assetEnabled": true,
                    "enabled": "BTC-USDT,ETH-USDT,OKB-USDT",
                    "available": "LTC-USDT,DOT-USDT,DOGE-USDT,LUNC-USDT,ETHW-USDT,LUNA-USDT,FIL-USDT,XRP-USDT,1INCH-USDT,AAVE-USDT,ADA-USDT,AGLD-USDT,AKITA-USDT,ALGO-USDT,ALPHA-USDT,BTC-USDT,ETH-USDT,OKB-USDT,LTC-USDT,DOT-USDT,DOGE-USDT,LUNC-USDT,ETHW-USDT,LUNA-USDT,FIL-USDT,XRP-USDT,1INCH-USDT,AAVE-USDT,ADA-USDT,AGLD-USDT,AKITA-USDT,ALGO-USDT,ALPHA-USDT,ANT-USDT,APE-USDT,API3-USDT,ASTR-USDT,ATOM-USDT,AVAX-USDT,AXS-USDT,BABYDOGE-USDT,BADGER-USDT,BAL-USDT,BAND-USDT,BAT-USDT,BCH-USDT,BICO-USDT,BNT-USDT,BSV-USDT,BTM-USDT,BTT-USDT,BZZ-USDT,CELO-USDT,CEL-USDT,CELR-USDT,CFX-USDT,CHZ-USDT,CLV-USDT,COMP-USDT,CONV-USDT,CQT-USDT,CRO-USDT,CRV-USDT,CSPR-USDT,CVC-USDT,DASH-USDT,DOME-USDT,DORA-USDT,DYDX-USDT,EFI-USDT,EGLD-USDT,ELF-USDT,ENJ-USDT,ENS-USDT,EOS-USDT,ETC-USDT,FITFI-USDT,FLM-USDT,FLOW-USDT,FTM-USDT,GALA-USDT,GLMR-USDT,GMT-USDT,GODS-USDT,GRT-USDT,HBAR-USDT,HC-USDT,ICP-USDT,IMX-USDT,IOST-USDT,IOTA-USDT,JST-USDT,KAR-USDT,KISHU-USDT,KNC-USDT,KSM-USDT,LAMB-USDT,LAT-USDT,LINK-USDT,LON-USDT,LOOKS-USDT,LPT-USDT,LRC-USDT,MANA-USDT,MASK-USDT,MATIC-USDT,MINA-USDT,MKR-USDT,NAS-USDT,NEAR-USDT,NEO-USDT,NFT-USDT,NYM-USDT,OMG-USDT,ONT-USDT,OP-USDT,PEOPLE-USDT,PERP-USDT,QTUM-USDT,REN-USDT,RSR-USDT,RSS3-USDT,RVN-USDT,SAND-USDT,SC-USDT,SHIB-USDT,SKL-USDT,SLP-USDT,SNT-USDT,SNX-USDT,SOL-USDT,SOS-USDT,SRM-USDT,STARL-USDT,STORJ-USDT,SUSHI-USDT,SWEAT-USDT,SWRV-USDT,THETA-USDT,TORN-USDT,TRB-USDT,TRX-USDT,UMA-USDT,UMEE-USDT,UNI-USDT,USDC-USDT,VSYS-USDT,WAVES-USDT,WNCG-USDT,WNXM-USDT,XCH-USDT,XEM-USDT,XLM-USDT,XMR-USDT,XTZ-USDT,YFI-USDT,YFII-USDT,YGG-USDT,ZEC-USDT,ZEN-USDT,ZIL-USDT,ZRX-USDT,BTC-USDC,ETH-BTC,LTC-USDC,DOT-USDC,DOGE-USDC,LUNC-USDC,LUNA-USDC,XRP-USDC,ADA-USDC,ATOM-USDC,AVAX-USDC,NEAR-USDC,OP-USDC,SOL-USDC,OKB-BTC,LTC-BTC,DOT-BTC,DOGE-BTC,FIL-BTC,XRP-BTC,AAVE-BTC,ADA-BTC,ALGO-BTC,ANT-BTC,ATOM-BTC,AVAX-BTC,BADGER-BTC,BAT-BTC,BCH-BTC,BNT-BTC,BSV-BTC,BTM-BTC,CHZ-BTC,COMP-BTC,CRO-BTC,CRV-BTC,CVC-BTC,DASH-BTC,EGLD-BTC,ELF-BTC,ENJ-BTC,EOS-BTC,ETC-BTC,GRT-BTC,HBAR-BTC,HC-BTC,ICP-BTC,IOST-BTC,IOTA-BTC,KNC-BTC,KSM-BTC,LINK-BTC,LRC-BTC,MANA-BTC,MKR-BTC,NAS-BTC,NEAR-BTC,NEO-BTC,OMG-BTC,ONT-BTC,QTUM-BTC,REN-BTC,RSR-BTC,RVN-BTC,SNT-BTC,SOL-BTC,SRM-BTC,THETA-BTC,TRX-BTC,UNI-BTC,VSYS-BTC,WAVES-BTC,XCH-BTC,XEM-BTC,XLM-BTC,XMR-BTC,XTZ-BTC,ZEC-BTC,ZIL-BTC,ZRX-BTC"
                },
                "option": {
                    "assetEnabled": true,
                    "enabled": "BTC-USD-220930-28000-P,BTC-USD-220930-30000-C",
                    "available": "BTC-USD-220930-30000-P,BTC-USD-220930-32000-C,BTC-USD-220930-32000-P,BTC-USD-220930-34000-C,BTC-USD-220930-34000-P,BTC-USD-220930-35000-C,BTC-USD-220930-35000-P,BTC-USD-220930-36000-C,BTC-USD-220930-36000-P,BTC-USD-220930-40000-C,BTC-USD-220930-40000-P,BTC-USD-220930-45000-C,BTC-USD-220930-45000-P,BTC-USD-220930-50000-C,BTC-USD-220930-50000-P,BTC-USD-220930-55000-C,BTC-USD-220930-55000-P,BTC-USD-220930-60000-C,BTC-USD-220930-60000-P,BTC-USD-220930-65000-C,BTC-USD-220930-65000-P,BTC-USD-220930-70000-C,BTC-USD-220930-70000-P,BTC-USD-220930-80000-C,BTC-USD-220930-80000-P,BTC-USD-220930-90000-C,BTC-USD-220930-90000-P,BTC-USD-220930-100000-C,BTC-USD-220930-100000-P,BTC-USD-220930-120000-C,BTC-USD-220930-120000-P,BTC-USD-221007-13000-C,BTC-USD-221007-13000-P,BTC-USD-221007-14000-C,BTC-USD-221007-14000-P,BTC-USD-221007-15000-C,BTC-USD-221007-15000-P,BTC-USD-221007-16000-C,BTC-USD-221007-16000-P,BTC-USD-221007-17000-C,BTC-USD-221007-17000-P,BTC-USD-221007-18000-C,BTC-USD-221007-18000-P,BTC-USD-221007-18500-C,BTC-USD-221007-18500-P,BTC-USD-221007-19000-C,BTC-USD-221007-19000-P,BTC-USD-221007-20000-C,BTC-USD-221007-20000-P,BTC-USD-221007-21000-C,BTC-USD-221007-21000-P,BTC-USD-221007-22000-C,BTC-USD-221007-22000-P,BTC-USD-221007-23000-C,BTC-USD-221007-23000-P,BTC-USD-221007-24000-C,BTC-USD-221007-24000-P,BTC-USD-221007-26000-C,BTC-USD-221007-26000-P,BTC-USD-221007-28000-C,BTC-USD-221007-28000-P,BTC-USD-221007-30000-C,BTC-USD-221007-30000-P,BTC-USD-221014-14000-C,BTC-USD-221014-14000-P,BTC-USD-221014-15000-C,BTC-USD-221014-15000-P,BTC-USD-221014-16000-C,BTC-USD-221014-16000-P,BTC-USD-221014-17000-C,BTC-USD-221014-17000-P,BTC-USD-221014-18000-C,BTC-USD-221014-18000-P,BTC-USD-221014-19000-C,BTC-USD-221014-19000-P,BTC-USD-221014-20000-C,BTC-USD-221014-20000-P,BTC-USD-221014-21000-C,BTC-USD-221014-21000-P,BTC-USD-221014-22000-C,BTC-USD-221014-22000-P,BTC-USD-221014-23000-C,BTC-USD-221014-23000-P,BTC-USD-221014-24000-C,BTC-USD-221014-24000-P,BTC-USD-221014-26000-C,BTC-USD-221014-26000-P,BTC-USD-221014-28000-C,BTC-USD-221014-28000-P,BTC-USD-221014-30000-C,BTC-USD-221014-30000-P,BTC-USD-221028-10000-C,BTC-USD-221028-10000-P,BTC-USD-221028-12000-C,BTC-USD-221028-12000-P,BTC-USD-221028-14000-C,BTC-USD-221028-14000-P,BTC-USD-221028-16000-C,BTC-USD-221028-16000-P,BTC-USD-221028-17000-C,BTC-USD-221028-17000-P,BTC-USD-221028-18000-C,BTC-USD-221028-18000-P,BTC-USD-221028-19000-C,BTC-USD-221028-19000-P,BTC-USD-221028-20000-C,BTC-USD-221028-20000-P,BTC-USD-221028-21000-C,BTC-USD-221028-21000-P,BTC-USD-221028-22000-C,BTC-USD-221028-22000-P,BTC-USD-221028-24000-C,BTC-USD-221028-24000-P,BTC-USD-221028-26000-C,BTC-USD-221028-26000-P,BTC-USD-221028-28000-C,BTC-USD-221028-28000-P,BTC-USD-221028-30000-C,BTC-USD-221028-30000-P,BTC-USD-221028-32000-C,BTC-USD-221028-32000-P,BTC-USD-221028-35000-C,BTC-USD-220927-17000-C,BTC-USD-220927-17000-P,BTC-USD-220927-17500-C,BTC-USD-220927-17500-P,BTC-USD-220927-18000-C,BTC-USD-220927-18000-P,BTC-USD-220927-18200-C,BTC-USD-220927-18200-P,BTC-USD-220927-18400-C,BTC-USD-220927-18400-P,BTC-USD-220927-18600-C,BTC-USD-220927-18600-P,BTC-USD-220927-18800-C,BTC-USD-220927-18800-P,BTC-USD-220927-19000-C,BTC-USD-220927-19000-P,BTC-USD-220927-19200-C,BTC-USD-220927-19200-P,BTC-USD-220927-19400-C,BTC-USD-220927-19400-P,BTC-USD-220927-19600-C,BTC-USD-220927-19600-P,BTC-USD-220927-19800-C,BTC-USD-220927-19800-P,BTC-USD-220927-20000-C,BTC-USD-220927-20000-P,BTC-USD-220927-20500-C,BTC-USD-220927-20500-P,BTC-USD-220927-21000-C,BTC-USD-220927-21000-P,BTC-USD-220927-21500-C,BTC-USD-220927-21500-P,BTC-USD-220928-16500-C,BTC-USD-220928-16500-P,BTC-USD-220928-17000-C,BTC-USD-220928-17000-P,BTC-USD-220928-17500-C,BTC-USD-220928-17500-P,BTC-USD-220928-18000-C,BTC-USD-220928-18000-P,BTC-USD-220928-18200-C,BTC-USD-220928-18200-P,BTC-USD-220928-18400-C,BTC-USD-220928-18400-P,BTC-USD-220928-18600-C,BTC-USD-220928-18600-P,BTC-USD-220928-18800-C,BTC-USD-220928-18800-P,BTC-USD-220928-19000-C,BTC-USD-220928-19000-P,BTC-USD-220928-19200-C,BTC-USD-220928-19200-P,BTC-USD-220928-19400-C,BTC-USD-220928-19400-P,BTC-USD-220928-19600-C,BTC-USD-220928-19600-P,BTC-USD-220928-20000-C,BTC-USD-220928-20000-P,BTC-USD-220928-20500-C,BTC-USD-220928-20500-P,BTC-USD-220928-21000-C,BTC-USD-220928-21000-P,BTC-USD-220928-21500-C,BTC-USD-220928-21500-P,BTC-USD-220930-5000-C,BTC-USD-220930-5000-P,BTC-USD-220930-10000-C,BTC-USD-220930-10000-P,BTC-USD-220930-12000-C,BTC-USD-220930-12000-P,BTC-USD-220930-15000-C,BTC-USD-220930-15000-P,BTC-USD-220930-16000-C,BTC-USD-220930-16000-P,BTC-USD-220930-17000-C,BTC-USD-220930-17000-P,BTC-USD-220930-17500-C,BTC-USD-220930-17500-P,BTC-USD-220930-18000-C,BTC-USD-220930-18000-P,BTC-USD-220930-18500-C,BTC-USD-220930-18500-P,BTC-USD-220930-19000-C,BTC-USD-220930-19000-P,BTC-USD-220930-19500-C,BTC-USD-220930-19500-P,BTC-USD-220930-20000-C,BTC-USD-220930-20000-P,BTC-USD-220930-20500-C,BTC-USD-220930-20500-P,BTC-USD-220930-21000-C,BTC-USD-220930-21000-P,BTC-USD-220930-22000-C,BTC-USD-220930-22000-P,BTC-USD-220930-23000-C,BTC-USD-220930-23000-P,BTC-USD-220930-24000-C,BTC-USD-220930-24000-P,BTC-USD-220930-25000-C,BTC-USD-220930-25000-P,BTC-USD-220930-26000-C,BTC-USD-220930-26000-P,BTC-USD-220930-28000-C,BTC-USD-220930-28000-P,BTC-USD-220930-30000-C,BTC-USD-220930-30000-P,BTC-USD-220930-32000-C,BTC-USD-220930-32000-P,BTC-USD-220930-34000-C,BTC-USD-220930-34000-P,BTC-USD-220930-35000-C,BTC-USD-220930-35000-P,BTC-USD-220930-36000-C,BTC-USD-220930-36000-P,BTC-USD-220930-40000-C,BTC-USD-220930-40000-P,BTC-USD-220930-45000-C,BTC-USD-220930-45000-P,BTC-USD-220930-50000-C,BTC-USD-220930-50000-P,BTC-USD-220930-55000-C,BTC-USD-220930-55000-P,BTC-USD-220930-60000-C,BTC-USD-220930-60000-P,BTC-USD-220930-65000-C,BTC-USD-220930-65000-P,BTC-USD-220930-70000-C,BTC-USD-220930-70000-P,BTC-USD-220930-80000-C,BTC-USD-220930-80000-P,BTC-USD-220930-90000-C,BTC-USD-220930-90000-P,BTC-USD-220930-100000-C,BTC-USD-220930-100000-P,BTC-USD-220930-120000-C,BTC-USD-220930-120000-P,BTC-USD-221007-13000-C,BTC-USD-221007-13000-P,BTC-USD-221007-14000-C,BTC-USD-221007-14000-P,BTC-USD-221007-15000-C,BTC-USD-221007-15000-P,BTC-USD-221007-16000-C,BTC-USD-221007-16000-P,BTC-USD-221007-17000-C,BTC-USD-221007-17000-P,BTC-USD-221007-18000-C,BTC-USD-221007-18000-P,BTC-USD-221007-18500-C,BTC-USD-221007-18500-P,BTC-USD-221007-19000-C,BTC-USD-221007-19000-P,BTC-USD-221007-20000-C,BTC-USD-221007-20000-P,BTC-USD-221007-21000-C,BTC-USD-221007-21000-P,BTC-USD-221007-22000-C,BTC-USD-221007-22000-P,BTC-USD-221007-23000-C,BTC-USD-221007-23000-P,BTC-USD-221007-24000-C,BTC-USD-221007-24000-P,BTC-USD-221007-26000-C,BTC-USD-221007-26000-P,BTC-USD-221007-28000-C,BTC-USD-221007-28000-P,BTC-USD-221007-30000-C,BTC-USD-221007-30000-P,BTC-USD-221014-14000-C,BTC-USD-221014-14000-P,BTC-USD-221014-15000-C,BTC-USD-221014-15000-P,BTC-USD-221014-16000-C,BTC-USD-221014-16000-P,BTC-USD-221014-17000-C,BTC-USD-221014-17000-P,BTC-USD-221014-18000-C,BTC-USD-221014-18000-P,BTC-USD-221014-19000-C,BTC-USD-221014-19000-P,BTC-USD-221014-20000-C,BTC-USD-221014-20000-P,BTC-USD-221014-21000-C,BTC-USD-221014-21000-P,BTC-USD-221014-22000-C,BTC-USD-221014-22000-P,BTC-USD-221014-23000-C,BTC-USD-221014-23000-P,BTC-USD-221014-24000-C,BTC-USD-221014-24000-P,BTC-USD-221014-26000-C,BTC-USD-221014-26000-P,BTC-USD-221014-28000-C,BTC-USD-221014-28000-P,BTC-USD-221014-30000-C,BTC-USD-221014-30000-P,BTC-USD-221028-10000-C,BTC-USD-221028-10000-P,BTC-USD-221028-12000-C,BTC-USD-221028-12000-P,BTC-USD-221028-14000-C,BTC-USD-221028-14000-P,BTC-USD-221028-16000-C,BTC-USD-221028-16000-P,BTC-USD-221028-17000-C,BTC-USD-221028-17000-P,BTC-USD-221028-18000-C,BTC-USD-221028-18000-P,BTC-USD-221028-19000-C,BTC-USD-221028-19000-P,BTC-USD-221028-20000-C,BTC-USD-221028-20000-P,BTC-USD-221028-21000-C,BTC-USD-221028-21000-P,BTC-USD-221028-22000-C,BTC-USD-221028-22000-P,BTC-USD-221028-24000-C,BTC-USD-221028-24000-P,BTC-USD-221028-26000-C,BTC-USD-221028-26000-P,BTC-USD-221028-28000-C,BTC-USD-221028-28000-P,BTC-USD-221028-30000-C,BTC-USD-221028-30000-P,BTC-USD-221028-32000-C,BTC-USD-221028-32000-P,BTC-USD-221028-35000-C,BTC-USD-221028-35000-P,BTC-USD-221028-40000-C,BTC-USD-221028-40000-P,BTC-USD-221028-50000-C,BTC-USD-221028-50000-P,BTC-USD-221028-60000-C,BTC-USD-221028-60000-P,BTC-USD-221028-70000-C,BTC-USD-221028-70000-P,BTC-USD-221125-5000-C,BTC-USD-221125-5000-P,BTC-USD-221125-10000-C,BTC-USD-221125-10000-P,BTC-USD-221125-12000-C,BTC-USD-221125-12000-P,BTC-USD-221125-15000-C,BTC-USD-221125-15000-P,BTC-USD-221125-16000-C,BTC-USD-221125-16000-P,BTC-USD-221125-17000-C,BTC-USD-221125-17000-P,BTC-USD-221125-18000-C,BTC-USD-221125-18000-P,BTC-USD-221125-20000-C,BTC-USD-221125-20000-P,BTC-USD-221125-22000-C,BTC-USD-221125-22000-P,BTC-USD-221125-24000-C,BTC-USD-221125-24000-P,BTC-USD-221125-26000-C,BTC-USD-221125-26000-P,BTC-USD-221125-28000-C,BTC-USD-221125-28000-P,BTC-USD-221125-30000-C,BTC-USD-221125-30000-P,BTC-USD-221125-32000-C,BTC-USD-221125-32000-P,BTC-USD-221125-35000-C,BTC-USD-221125-35000-P,BTC-USD-221125-40000-C,BTC-USD-221125-40000-P,BTC-USD-221125-50000-C,BTC-USD-221125-50000-P,BTC-USD-221125-60000-C,BTC-USD-221125-60000-P,BTC-USD-221125-70000-C,BTC-USD-221125-70000-P,BTC-USD-221230-5000-C,BTC-USD-221230-5000-P,BTC-USD-221230-10000-C,BTC-USD-221230-10000-P,BTC-USD-221230-12000-C,BTC-USD-221230-12000-P,BTC-USD-221230-13000-C,BTC-USD-221230-13000-P,BTC-USD-221230-15000-C,BTC-USD-221230-15000-P,BTC-USD-221230-16000-C,BTC-USD-221230-16000-P,BTC-USD-221230-17000-C,BTC-USD-221230-17000-P,BTC-USD-221230-18000-C,BTC-USD-221230-18000-P,BTC-USD-221230-19000-C,BTC-USD-221230-19000-P,BTC-USD-221230-20000-C,BTC-USD-221230-20000-P,BTC-USD-221230-21000-C,BTC-USD-221230-21000-P,BTC-USD-221230-22000-C,BTC-USD-221230-22000-P,BTC-USD-221230-23000-C,BTC-USD-221230-23000-P,BTC-USD-221230-24000-C,BTC-USD-221230-24000-P,BTC-USD-221230-25000-C,BTC-USD-221230-25000-P,BTC-USD-221230-26000-C,BTC-USD-221230-26000-P,BTC-USD-221230-28000-C,BTC-USD-221230-28000-P,BTC-USD-221230-30000-C,BTC-USD-221230-30000-P,BTC-USD-221230-32000-C,BTC-USD-221230-32000-P,BTC-USD-221230-35000-C,BTC-USD-221230-35000-P"
                },
                "perpetualswap": {
                    "assetEnabled": true,
                    "enabled": "BTC-USD-SWAP,ETH-USD-SWAP",
                    "available": "LTC-USD-SWAP,DOT-USD-SWAP,DOGE-USD-SWAP,MASK-USDT-SWAP,MATIC-USDT-SWAP,MINA-USDT-SWAP,MKR-USDT-SWAP,NEAR-USDT-SWAP,NEO-USDT-SWAP,NFT-USDT-SWAP,NYM-USDT-SWAP,OMG-USDT-SWAP,ONT-USDT-SWAP,OP-USDT-SWAP,PEOPLE-USDT-SWAP,BTC-USD-SWAP,ETH-USD-SWAP,LTC-USD-SWAP,DOT-USD-SWAP,DOGE-USD-SWAP,FIL-USD-SWAP,XRP-USD-SWAP,1INCH-USD-SWAP,ADA-USD-SWAP,ALGO-USD-SWAP,ATOM-USD-SWAP,AVAX-USD-SWAP,BCH-USD-SWAP,BSV-USD-SWAP,CRV-USD-SWAP,DASH-USD-SWAP,EOS-USD-SWAP,ETC-USD-SWAP,GRT-USD-SWAP,IOST-USD-SWAP,IOTA-USD-SWAP,KNC-USD-SWAP,KSM-USD-SWAP,LINK-USD-SWAP,MANA-USD-SWAP,NEO-USD-SWAP,ONT-USD-SWAP,QTUM-USD-SWAP,SAND-USD-SWAP,SOL-USD-SWAP,SUSHI-USD-SWAP,THETA-USD-SWAP,TRX-USD-SWAP,UNI-USD-SWAP,XLM-USD-SWAP,XMR-USD-SWAP,XTZ-USD-SWAP,YFI-USD-SWAP,YFII-USD-SWAP,ZEC-USD-SWAP,BTC-USDT-SWAP,ETH-USDT-SWAP,LTC-USDT-SWAP,DOT-USDT-SWAP,DOGE-USDT-SWAP,LUNC-USDT-SWAP,ETHW-USDT-SWAP,LUNA-USDT-SWAP,FIL-USDT-SWAP,XRP-USDT-SWAP,1INCH-USDT-SWAP,AAVE-USDT-SWAP,ADA-USDT-SWAP,AGLD-USDT-SWAP,ALGO-USDT-SWAP,ALPHA-USDT-SWAP,ANT-USDT-SWAP,APE-USDT-SWAP,API3-USDT-SWAP,ASTR-USDT-SWAP,ATOM-USDT-SWAP,AVAX-USDT-SWAP,AXS-USDT-SWAP,BABYDOGE-USDT-SWAP,BADGER-USDT-SWAP,BAL-USDT-SWAP,BAND-USDT-SWAP,BAT-USDT-SWAP,BCH-USDT-SWAP,BICO-USDT-SWAP,BNT-USDT-SWAP,BSV-USDT-SWAP,BTT-USDT-SWAP,CELO-USDT-SWAP,CEL-USDT-SWAP,CFX-USDT-SWAP,CHZ-USDT-SWAP,COMP-USDT-SWAP,CRO-USDT-SWAP,CRV-USDT-SWAP,CSPR-USDT-SWAP,CVC-USDT-SWAP,DASH-USDT-SWAP,DOME-USDT-SWAP,DORA-USDT-SWAP,DYDX-USDT-SWAP,EGLD-USDT-SWAP,ELON-USDT-SWAP,ENJ-USDT-SWAP,ENS-USDT-SWAP,EOS-USDT-SWAP,ETC-USDT-SWAP,FITFI-USDT-SWAP,FLM-USDT-SWAP,FTM-USDT-SWAP,GALA-USDT-SWAP,GMT-USDT-SWAP,GODS-USDT-SWAP,GRT-USDT-SWAP,ICP-USDT-SWAP,IMX-USDT-SWAP,IOST-USDT-SWAP,IOTA-USDT-SWAP,JST-USDT-SWAP,KISHU-USDT-SWAP,KNC-USDT-SWAP,KSM-USDT-SWAP,LINK-USDT-SWAP,LOOKS-USDT-SWAP,LPT-USDT-SWAP,LRC-USDT-SWAP,MANA-USDT-SWAP,MASK-USDT-SWAP,MATIC-USDT-SWAP,MINA-USDT-SWAP,MKR-USDT-SWAP,NEAR-USDT-SWAP,NEO-USDT-SWAP,NFT-USDT-SWAP,NYM-USDT-SWAP,OMG-USDT-SWAP,ONT-USDT-SWAP,OP-USDT-SWAP,PEOPLE-USDT-SWAP,PERP-USDT-SWAP,QTUM-USDT-SWAP,REN-USDT-SWAP,RSR-USDT-SWAP,RVN-USDT-SWAP,SAND-USDT-SWAP,SC-USDT-SWAP,SHIB-USDT-SWAP,SLP-USDT-SWAP,SNX-USDT-SWAP,SOL-USDT-SWAP,SOS-USDT-SWAP,SRM-USDT-SWAP,STARL-USDT-SWAP,STORJ-USDT-SWAP,SUSHI-USDT-SWAP,SWEAT-USDT-SWAP,THETA-USDT-SWAP,TRB-USDT-SWAP,TRX-USDT-SWAP,UMA-USDT-SWAP,UMEE-USDT-SWAP,UNI-USDT-SWAP,WAVES-USDT-SWAP,WNXM-USDT-SWAP,XCH-USDT-SWAP,XEM-USDT-SWAP,XLM-USDT-SWAP,XMR-USDT-SWAP,XTZ-USDT-SWAP,YFI-USDT-SWAP,YFII-USDT-SWAP,YGG-USDT-SWAP,ZEC-USDT-SWAP,ZEN-USDT-SWAP,ZIL-USDT-SWAP,ZRX-USDT-SWAP"
                },
                "spot": {
                    "assetEnabled": true,
                    "enabled": "BTC-USDT,ETH-USDT,OKB-USDT",
                    "available": "OKT-USDT,LTC-USDT,DOT-USDT,DOGE-USDT,LUNC-USDT,ETHW-USDT,LUNA-USDT,FIL-USDT,XRP-USDT,CITY-USDT,MENGO-USDT,ARG-USDT,POR-USDT,1INCH-USDT,AAVE-USDT,ABT-USDT,ACA-USDT,ADA-USDT,AERGO-USDT,AGLD-USDT,XMR-ETH,YFI-ETH,ZEC-ETH,LTC-OKB,XRP-OKB,ETC-OKB,BTC-USDT,ETH-USDT,OKB-USDT,OKT-USDT,LTC-USDT,DOT-USDT,DOGE-USDT,LUNC-USDT,ETHW-USDT,LUNA-USDT,FIL-USDT,XRP-USDT,CITY-USDT,MENGO-USDT,ARG-USDT,POR-USDT,1INCH-USDT,AAVE-USDT,ABT-USDT,ACA-USDT,ADA-USDT,AERGO-USDT,AGLD-USDT,AKITA-USDT,ALCX-USDT,ALGO-USDT,ALPHA-USDT,ANC-USDT,ANT-USDT,ANW-USDT,APE-USDT,APIX-USDT,API3-USDT,APM-USDT,AR-USDT,ARK-USDT,AST-USDT,ASTR-USDT,ATOM-USDT,AUCTION-USDT,AVAX-USDT,AXS-USDT,AZY-USDT,BABYDOGE-USDT,BADGER-USDT,BAL-USDT,BAND-USDT,BAT-USDT,BCD-USDT,BCH-USDT,BETH-USDT,BHP-USDT,BICO-USDT,BLOK-USDT,BNT-USDT,BORING-USDT,BORA-USDT,BRWL-USDT,BSV-USDT,BTG-USDT,BTM-USDT,BTT-USDT,BZZ-USDT,CELO-USDT,CEL-USDT,CELR-USDT,CELT-USDT,CFG-USDT,CFX-USDT,CGS-USDT,CHAT-USDT,CHE-USDT,CHZ-USDT,CLV-USDT,CMT-USDT,CNTM-USDT,COMP-USDT,CONV-USDT,COVER-USDT,CQT-USDT,CRO-USDT,CRV-USDT,CSPR-USDT,CTC-USDT,CTXC-USDT,CVC-USDT,CVP-USDT,CVT-USDT,CVX-USDT,DAI-USDT,DAO-USDT,DASH-USDT,DCR-USDT,DEP-USDT,DEVT-USDT,DGB-USDT,DHT-USDT,DIA-USDT,DMD-USDT,DNA-USDT,DOME-USDT,DORA-USDT,DOSE-USDT,DYDX-USDT,EC-USDT,EDEN-USDT,EFI-USDT,EGLD-USDT,EGT-USDT,ELF-USDT,ELON-USDT,ELT-USDT,EM-USDT,ENJ-USDT,ENS-USDT,EOS-USDT,ERN-USDT,ETC-USDT,EURT-USDT,FAIR-USDT,FAME-USDT,FITFI-USDT,FLM-USDT,FLOW-USDT,FODL-USDT,FORTH-USDT,FRONT-USDT,FSN-USDT,FTM-USDT,GALA-USDT,GALFT-USDT,GARI-USDT,GAS-USDT,GF-USDT,GHST-USDT,GLM-USDT,GLMR-USDT,GM-USDT,GMT-USDT,GODS-USDT,GOG-USDT,GRT-USDT,GTO-USDT,GUSD-USDT,HBAR-USDT,HC-USDT,HDAO-USDT,HEGIC-USDT,HYC-USDT,ICP-USDT,ICX-USDT,ILV-USDT,IMX-USDT,INT-USDT,INX-USDT,IOST-USDT,IOTA-USDT,IQ-USDT,JFI-USDT,JOE-USDT,JST-USDT,KAN-USDT,KAR-USDT,KCASH-USDT,KDA-USDT,KINE-USDT,KISHU-USDT,KLAY-USDT,KNC-USDT,KOL-USDT,KONO-USDT,KP3R-USDT,KSM-USDT,LAMB-USDT,LAT-USDT,LBA-USDT,LDN-USDT,LDO-USDT,LEASH-USDT,LEO-USDT,LET-USDT,LINK-USDT,LING-USDT,LITH-USDT,LON-USDT,LOON-USDT,LOOKS-USDT,LPT-USDT,LRC-USDT,LSK-USDT,MAGIC-USDT,MANA-USDT,MASK-USDT,MATIC-USDT,MCO-USDT,MDA-USDT,MDT-USDT,MEME-USDT,METIS-USDT,MILO-USDT,MINA-USDT,MIR-USDT,MITH-USDT,MKR-USDT,MLN-USDT,MOF-USDT,MON-USDT,MOVR-USDT,MOVEZ-USDT,MXC-USDT,MXT-USDT,NAS-USDT,NEAR-USDT,NEO-USDT,NFT-USDT,NMR-USDT,NULS-USDT,NYM-USDT,OM-USDT,OMG-USDT,OMI-USDT,ONE-USDT,ONT-USDT,OP-USDT,ORBS-USDT,ORB-USDT,ORS-USDT,OXT-USDT,PAY-USDT,PCI-USDT,PEOPLE-USDT,PERP-USDT,PHA-USDT,PICKLE-USDT,PIT-USDT,PLG-USDT,PNK-USDT,POLS-USDT,POLYDOGE-USDT,PPT-USDT,PRQ-USDT,PST-USDT,PSTAKE-USDT,QOM-USDT,QTUM-USDT,RACA-USDT,RAY-USDT,REN-USDT,REP-USDT,REVV-USDT,RFUEL-USDT,RIO-USDT,RNT-USDT,ROAD-USDT,RON-USDT,RSR-USDT,RSS3-USDT,RVN-USDT,SAITAMA-USDT,SAMO-USDT,SAND-USDT,SC-USDT,SD-USDT,SFG-USDT,SHIB-USDT,SIS-USDT,SKEB-USDT,SKL-USDT,SLP-USDT,SNT-USDT,SNX-USDT,SOC-USDT,SOL-USDT,SOS-USDT,SPELL-USDT,SRM-USDT,STARL-USDT,STC-USDT,STORJ-USDT,STRK-USDT,STX-USDT,SUN-USDT,SUSHI-USDT,SWEAT-USDT,SWFTC-USDT,SWRV-USDT,T-USDT,TAI-USDT,TAKI-USDT,TCT-USDT,THETA-USDT,THG-USDT,TON-USDT,TOPC-USDT,TORN-USDT,TOWN-USDT,TRADE-USDT,TRA-USDT,TRB-USDT,TRUE-USDT,TRX-USDT,TUP-USDT,TUSD-USDT,UMA-USDT,UMEE-USDT,UNI-USDT,USDC-USDT,USDP-USDT,USTC-USDT,UTK-USDT,VALUE-USDT,VELO-USDT,VRA-USDT,VSYS-USDT,WAVES-USDT,WAXP-USDT,WBTC-USDT,WEMIX-USDT,WGRT-USDT,WING-USDT,WIN-USDT,WNCG-USDT,WNXM-USDT,WOO-USDT,WSB-USDT,WXT-USDT,XAUT-USDT,XCH-USDT,XEC-USDT,XEM-USDT,XETA-USDT,XLM-USDT,XMR-USDT,XNO-USDT,XPR-USDT,XTZ-USDT,YEE-USDT,YFI-USDT,YFII-USDT,YGG-USDT,YOU-USDT,YOYO-USDT,ZBC-USDT,ZEC-USDT,ZEN-USDT,ZIL-USDT,ZKS-USDT,ZRX-USDT,ZYRO-USDT,BTC-USDC,ETH-USDC,ETH-BTC,OKB-USDC,OKT-USDC,LTC-USDC,DOT-USDC,DOGE-USDC,LUNC-USDC,ETHW-USDC,LUNA-USDC,FIL-USDC,XRP-USDC,1INCH-USDC,AAVE-USDC,ADA-USDC,AGLD-USDC,ALGO-USDC,ANC-USDC,ANT-USDC,APE-USDC,API3-USDC,AR-USDC,ASTR-USDC,ATOM-USDC,AVAX-USDC,AXS-USDC,AZY-USDC,BABYDOGE-USDC,BAT-USDC,BCH-USDC,BICO-USDC,BSV-USDC,CEL-USDC,CELO-USDC,CELT-USDC,CHZ-USDC,COMP-USDC,CRO-USDC,CRV-USDC,CSPR-USDC,DASH-USDC,DEP-USDC,DOME-USDC,DYDX-USDC,EGLD-USDC,ELT-USDC,ENS-USDC,EOS-USDC,ETC-USDC,FITFI-USDC,FLM-USDC,FLOW-USDC,FTM-USDC,GALA-USDC,GALFT-USDC,GARI-USDC,GLMR-USDC,GMT-USDC,GODS-USDC,GRT-USDC,HBAR-USDC,ICP-USDC,IMX-USDC,IOST-USDC,JST-USDC,KISHU-USDC,KLAY-USDC,KNC-USDC,KSM-USDC,LINK-USDC,LOOKS-USDC,LRC-USDC,MANA-USDC,MASK-USDC,MATIC-USDC,MINA-USDC,MKR-USDC,MOF-USDC,MOVEZ-USDC,MXC-USDC,NEAR-USDC,NFT-USDC,NMR-USDC,NYM-USDC,OMG-USDC,OP-USDC,PEOPLE-USDC,PERP-USDC,RACA-USDC,RSR-USDC,SAITAMA-USDC,SAND-USDC,SHIB-USDC,SLP-USDC,SNX-USDC,SOC-USDC,SOL-USDC,SOS-USDC,SRM-USDC,STARL-USDC,STC-USDC,STORJ-USDC,STX-USDC,SUSHI-USDC,SWFTC-USDC,THETA-USDC,TON-USDC,TORN-USDC,TRB-USDC,TRX-USDC,UNI-USDC,USDP-USDC,USTC-USDC,VRA-USDC,WAVES-USDC,XCH-USDC,XEM-USDC,XLM-USDC,XMR-USDC,XNO-USDC,XTZ-USDC,YFI-USDC,YFII-USDC,YGG-USDC,ZEC-USDC,ZIL-USDC,BTC-DAI,ETH-DAI,BTC-USDK,ETH-USDK,USDT-USDK,OKB-BTC,OKT-BTC,LTC-BTC,DOT-BTC,DOGE-BTC,FIL-BTC,XRP-BTC,AAVE-BTC,ADA-BTC,ALGO-BTC,ALPHA-BTC,ANT-BTC,ATOM-BTC,AVAX-BTC,BADGER-BTC,BAT-BTC,BCD-BTC,BCH-BTC,BNT-BTC,BSV-BTC,BTG-BTC,BTM-BTC,CELO-BTC,CELT-BTC,CHZ-BTC,COMP-BTC,CQT-BTC,CRO-BTC,CRV-BTC,CTC-BTC,CVC-BTC,DASH-BTC,DCR-BTC,DGB-BTC,EGLD-BTC,ELF-BTC,ENJ-BTC,EOS-BTC,ETC-BTC,FLOW-BTC,GAS-BTC,GRT-BTC,GTO-BTC,HBAR-BTC,HC-BTC,ICP-BTC,ICX-BTC,INT-BTC,IOST-BTC,IOTA-BTC,KLAY-BTC,KNC-BTC,KSM-BTC,LINK-BTC,LRC-BTC,LSK-BTC,MANA-BTC,MITH-BTC,MKR-BTC,NAS-BTC,NEAR-BTC,NEO-BTC,NULS-BTC,OMG-BTC,ONT-BTC,PST-BTC,QTUM-BTC,REN-BTC,RSR-BTC,RVN-BTC,SC-BTC,SNT-BTC,SOL-BTC,SRM-BTC,STX-BTC,SWFTC-BTC,THETA-BTC,TRUE-BTC,TRX-BTC,UNI-BTC,VSYS-BTC,WAVES-BTC,WBTC-BTC,WXT-BTC,XCH-BTC,XEM-BTC,XLM-BTC,XMR-BTC,XTZ-BTC,YFI-BTC,YOU-BTC,ZEC-BTC,ZEN-BTC,ZIL-BTC,ZRX-BTC,OKB-ETH,OKT-ETH,LTC-ETH,DOT-ETH,DOGE-ETH,FIL-ETH,XRP-ETH,AAVE-ETH,ADA-ETH,API3-ETH,ATOM-ETH,AVAX-ETH,BETH-ETH,CRV-ETH,DASH-ETH,EOS-ETH,ETC-ETH,FLOW-ETH,GAS-ETH,GHST-ETH,HEGIC-ETH,INT-ETH,IOST-ETH,KSM-ETH,LINK-ETH,MANA-ETH,MKR-ETH,NEAR-ETH,NEO-ETH,NULS-ETH,OM-ETH,QTUM-ETH,SNX-ETH,SOL-ETH,SUSHI-ETH,SWFTC-ETH,TRX-ETH,UNI-ETH,WBTC-ETH,XLM-ETH,XMR-ETH,YFI-ETH,ZEC-ETH,LTC-OKB,XRP-OKB,ETC-OKB,OKDOT1-DOT,OKDOT2-DOT,BTC-EURT,ETH-EURT"
                }
            }
        },
        "api": {
            "authenticatedSupport": false,
            "authenticatedWebsocketApiSupport": false,
            "credentials": {
                "key": "",
                "secret": "",
                "clientID": ""
            },
            "credentialsValidator": {
                "requiresKey": true,
                "requiresSecret": true,
                "requiresClientID": true
            },
            "urlEndpoints": {
                "RestSpotURL": "https://www.okx.com/api/v5/",
                "WebsocketSpotURL": "wss://ws.okx.com:8443/ws/v5/public"
            }
        },
        "features": {
            "supports": {
                "restAPI": true,
                "restCapabilities": {
                    "autoPairUpdates": true
                },
                "websocketAPI": true,
                "websocketCapabilities": {}
            },
            "enabled": {
                "autoPairUpdates": true,
                "websocketAPI": true,
                "saveTradeData": false,
                "tradeFeed": false,
                "fillsFeed": false
            }
        },
        "bankAccounts": [
            {
                "enabled": false,
                "bankName": "",
                "bankAddress": "",
                "bankPostalCode": "",
                "bankPostalCity": "",
                "bankCountry": "",
                "accountName": "",
                "accountNumber": "",
                "swiftCode": "",
                "iban": "",
                "supportedCurrencies": ""
            }
        ],
        "orderbook": {
            "verificationBypass": false,
            "websocketBufferLimit": 5,
            "websocketBufferEnabled": false,
            "publishPeriod": 10000000000
        }
    },
=======
>>>>>>> 59469331
  {
   "name": "BTC Markets",
   "enabled": true,
   "verbose": false,
   "httpTimeout": 15000000000,
   "websocketResponseCheckTimeout": 30000000,
   "websocketResponseMaxLimit": 7000000000,
   "websocketTrafficTimeout": 30000000000,
   "websocketOrderbookBufferLimit": 5,
   "baseCurrencies": "AUD",
   "currencyPairs": {
    "requestFormat": {
     "uppercase": true,
     "delimiter": "-"
    },
    "configFormat": {
     "uppercase": true,
     "delimiter": "-"
    },
    "useGlobalFormat": true,
    "assetTypes": [
     "spot"
    ],
    "pairs": {
     "spot": {
      "enabled": "BTC-AUD",
      "available": "BTC-AUD,LTC-AUD,LTC-BTC,ETH-BTC,ETH-AUD,ETC-AUD,ETC-BTC,XRP-AUD,XRP-BTC,POWR-AUD,POWR-BTC,OMG-AUD,OMG-BTC,BCH-AUD,BCH-BTC,BSV-AUD,BSV-BTC,GNT-AUD,GNT-BTC,BAT-AUD,BAT-BTC,XLM-AUD,XLM-BTC,ENJ-AUD,ENJ-BTC,LINK-AUD,LINK-BTC"
     }
    }
   },
   "api": {
    "authenticatedSupport": false,
    "authenticatedWebsocketApiSupport": false,
    "endpoints": {
     "url": "NON_DEFAULT_HTTP_LINK_TO_EXCHANGE_API",
     "urlSecondary": "NON_DEFAULT_HTTP_LINK_TO_EXCHANGE_API",
     "websocketURL": "NON_DEFAULT_HTTP_LINK_TO_WEBSOCKET_EXCHANGE_API"
    },
    "credentials": {
     "key": "Key",
     "secret": "Secret"
    },
    "credentialsValidator": {
     "requiresKey": true,
     "requiresSecret": true,
     "requiresBase64DecodeSecret": true
    }
   },
   "features": {
    "supports": {
     "restAPI": true,
     "restCapabilities": {
      "tickerBatching": true,
      "autoPairUpdates": true
     },
     "websocketAPI": true,
     "websocketCapabilities": {}
    },
    "enabled": {
     "autoPairUpdates": true,
     "websocketAPI": false
    }
   },
   "bankAccounts": [
    {
     "enabled": false,
     "bankName": "",
     "bankAddress": "",
     "bankPostalCode": "",
     "bankPostalCity": "",
     "bankCountry": "",
     "accountName": "",
     "accountNumber": "",
     "swiftCode": "",
     "iban": "",
     "supportedCurrencies": ""
    }
   ]
  },
  {
   "name": "BTSE",
   "enabled": true,
   "verbose": false,
   "httpTimeout": 15000000000,
   "websocketResponseCheckTimeout": 30000000,
   "websocketResponseMaxLimit": 7000000000,
   "websocketTrafficTimeout": 30000000000,
   "websocketOrderbookBufferLimit": 5,
   "baseCurrencies": "USD",
   "currencyPairs": {
    "requestFormat": {
     "uppercase": true,
     "delimiter": "-"
    },
    "configFormat": {
     "uppercase": true,
     "delimiter": "-"
    },
    "useGlobalFormat": true,
    "assetTypes": [
     "spot"
    ],
    "pairs": {
     "spot": {
      "enabled": "BTC-USD",
      "available": "BCB-EUR,BCB-GBP,BCB-HKD,BCB-JPY,BCB-SGD,BCB-USD,BTC-EUR,BTC-GBP,BTC-HKD,BTC-JPY,BTC-SGD,BTC-USD,BTSE-EUR,BTSE-GBP,BTSE-HKD,BTSE-JPY,BTSE-SGD,BTSE-USD,ETH-EUR,ETH-GBP,ETH-HKD,ETH-JPY,ETH-SGD,ETH-USD,LEO-EUR,LEO-GBP,LEO-HKD,LEO-JPY,LEO-SGD,LEO-USD,LTC-EUR,LTC-GBP,LTC-HKD,LTC-JPY,LTC-SGD,LTC-USD,USDT-EUR,USDT-GBP,USDT-HKD,USDT-JPY,USDT-SGD,USDT-USD,XAUT-EUR,XAUT-GBP,XAUT-HKD,XAUT-JPY,XAUT-SGD,XAUT-USD,XMR-EUR,XMR-GBP,XMR-HKD,XMR-JPY,XMR-SGD,XMR-USD,XRP-EUR,XRP-GBP,XRP-HKD,XRP-JPY,XRP-SGD,XRP-USD"
     }
    }
   },
   "api": {
    "authenticatedSupport": false,
    "authenticatedWebsocketApiSupport": false,
    "endpoints": {
     "url": "NON_DEFAULT_HTTP_LINK_TO_EXCHANGE_API",
     "urlSecondary": "NON_DEFAULT_HTTP_LINK_TO_EXCHANGE_API",
     "websocketURL": "NON_DEFAULT_HTTP_LINK_TO_WEBSOCKET_EXCHANGE_API"
    },
    "credentials": {
     "key": "Key",
     "secret": "Secret"
    },
    "credentialsValidator": {
     "requiresKey": true,
     "requiresSecret": true
    }
   },
   "features": {
    "supports": {
     "restAPI": true,
     "restCapabilities": {
      "autoPairUpdates": true
     },
     "websocketAPI": true,
     "websocketCapabilities": {}
    },
    "enabled": {
     "autoPairUpdates": true,
     "websocketAPI": true
    }
   },
   "bankAccounts": [
    {
     "enabled": false,
     "bankName": "",
     "bankAddress": "",
     "bankPostalCode": "",
     "bankPostalCity": "",
     "bankCountry": "",
     "accountName": "",
     "accountNumber": "",
     "swiftCode": "",
     "iban": "",
     "supportedCurrencies": ""
    }
   ]
  },
  {
   "name": "Binance",
   "enabled": true,
   "verbose": false,
   "httpTimeout": 15000000000,
   "websocketResponseCheckTimeout": 30000000,
   "websocketResponseMaxLimit": 7000000000,
   "websocketTrafficTimeout": 30000000000,
   "websocketOrderbookBufferLimit": 5,
   "baseCurrencies": "USD",
   "currencyPairs": {
    "requestFormat": {
     "uppercase": true
    },
    "configFormat": {
     "uppercase": true,
     "delimiter": "-"
    },
    "useGlobalFormat": true,
    "assetTypes": [
     "spot"
    ],
    "pairs": {
     "spot": {
      "enabled": "BTC-USDT,ETH-USDT,LTC-USDT,ADA-USDT,XRP-USDT",
      "available": "ETH-BTC,LTC-BTC,BNB-BTC,NEO-BTC,QTUM-ETH,EOS-ETH,SNT-ETH,BNT-ETH,GAS-BTC,BNB-ETH,BTC-USDT,ETH-USDT,MCO-ETH,MCO-BTC,WTC-BTC,WTC-ETH,LRC-BTC,LRC-ETH,QTUM-BTC,YOYO-BTC,OMG-BTC,OMG-ETH,ZRX-BTC,ZRX-ETH,STRAT-BTC,STRAT-ETH,SNGLS-BTC,BQX-BTC,BQX-ETH,KNC-BTC,KNC-ETH,FUN-BTC,FUN-ETH,SNM-BTC,NEO-ETH,IOTA-BTC,IOTA-ETH,LINK-BTC,LINK-ETH,XVG-BTC,XVG-ETH,MDA-BTC,MTL-BTC,MTL-ETH,EOS-BTC,SNT-BTC,ETC-ETH,ETC-BTC,MTH-BTC,ENG-BTC,ENG-ETH,DNT-BTC,ZEC-BTC,ZEC-ETH,BNT-BTC,AST-BTC,DASH-BTC,DASH-ETH,OAX-BTC,BTG-BTC,EVX-BTC,EVX-ETH,REQ-BTC,VIB-BTC,VIB-ETH,TRX-BTC,TRX-ETH,POWR-BTC,POWR-ETH,ARK-BTC,XRP-BTC,XRP-ETH,ENJ-BTC,ENJ-ETH,STORJ-BTC,STORJ-ETH,BNB-USDT,KMD-BTC,KMD-ETH,RCN-BTC,NULS-BTC,NULS-ETH,RDN-BTC,XMR-BTC,XMR-ETH,WTC-BNB,DLT-BTC,AMB-BTC,BAT-BTC,BAT-ETH,BAT-BNB,BCPT-BTC,ARN-BTC,ARN-ETH,GVT-BTC,CDT-BTC,CDT-ETH,GXS-BTC,GXS-ETH,NEO-USDT,NEO-BNB,POE-BTC,QSP-BTC,QSP-ETH,BTS-BTC,XZC-BTC,XZC-ETH,XZC-BNB,LSK-BTC,LSK-ETH,TNT-BTC,TNT-ETH,FUEL-BTC,MANA-BTC,MANA-ETH,BCD-BTC,IOTA-BNB,ADX-BTC,ADX-ETH,ADA-BTC,ADA-ETH,PPT-BTC,CMT-BTC,CMT-ETH,XLM-BTC,XLM-ETH,XLM-BNB,CND-BTC,LEND-BTC,LEND-ETH,WABI-BTC,WABI-BNB,LTC-ETH,LTC-USDT,LTC-BNB,TNB-BTC,WAVES-BTC,WAVES-ETH,WAVES-BNB,GTO-BTC,GTO-ETH,ICX-BTC,ICX-ETH,ICX-BNB,OST-BTC,OST-ETH,ELF-BTC,ELF-ETH,AION-BTC,AION-ETH,AION-BNB,NEBL-BTC,NEBL-ETH,NEBL-BNB,BRD-BTC,BRD-ETH,BRD-BNB,NAV-BTC,LUN-BTC,APPC-BTC,VIBE-BTC,RLC-BTC,RLC-ETH,RLC-BNB,INS-BTC,PIVX-BTC,PIVX-ETH,IOST-BTC,IOST-ETH,STEEM-BTC,STEEM-ETH,STEEM-BNB,NANO-BTC,NANO-ETH,VIA-BTC,BLZ-BTC,BLZ-ETH,BLZ-BNB,AE-BTC,AE-ETH,NCASH-ETH,POA-BTC,ZIL-BTC,ZIL-ETH,ZIL-BNB,ONT-BTC,ONT-ETH,ONT-BNB,QTUM-USDT,XEM-BTC,XEM-ETH,WAN-BTC,WAN-ETH,WAN-BNB,WPR-BTC,QLC-BTC,QLC-ETH,SYS-BTC,GRS-BTC,ADA-USDT,ADA-BNB,GNT-BTC,GNT-ETH,LOOM-BTC,LOOM-ETH,XRP-USDT,REP-BTC,REP-ETH,BTC-TUSD,ETH-TUSD,ZEN-BTC,ZEN-ETH,ZEN-BNB,SKY-BTC,EOS-USDT,EOS-BNB,CVC-BTC,CVC-ETH,THETA-BTC,THETA-ETH,THETA-BNB,XRP-BNB,TUSD-USDT,IOTA-USDT,XLM-USDT,IOTX-BTC,IOTX-ETH,QKC-BTC,QKC-ETH,AGI-BTC,NXS-BTC,ENJ-BNB,DATA-BTC,DATA-ETH,ONT-USDT,TRX-BNB,TRX-USDT,ETC-USDT,ETC-BNB,ICX-USDT,SC-BTC,SC-ETH,SC-BNB,NPXS-ETH,KEY-ETH,NAS-BTC,NAS-ETH,MFT-ETH,MFT-BNB,DENT-ETH,ARDR-BTC,NULS-USDT,HOT-BTC,HOT-ETH,VET-BTC,VET-ETH,VET-USDT,VET-BNB,DOCK-BTC,DOCK-ETH,POLY-BTC,HC-BTC,GO-BTC,PAX-USDT,RVN-BTC,RVN-BNB,DCR-BTC,MITH-BTC,MITH-BNB,BNB-PAX,BTC-PAX,ETH-PAX,XRP-PAX,REN-BTC,BNB-TUSD,XRP-TUSD,EOS-TUSD,BNB-USDC,BTC-USDC,ETH-USDC,XRP-USDC,EOS-USDC,USDC-USDT,ADA-TUSD,TRX-TUSD,NEO-TUSD,TRX-XRP,USDC-TUSD,LINK-USDT,LINK-TUSD,LINK-USDC,WAVES-USDT,LTC-TUSD,LTC-PAX,LTC-USDC,TRX-PAX,TRX-USDC,BTT-BNB,BTT-USDT,BTT-PAX,BTT-TUSD,BTT-USDC,ONG-BTC,ONG-USDT,HOT-BNB,HOT-USDT,ZIL-USDT,ZRX-BNB,ZRX-USDT,FET-BNB,FET-BTC,FET-USDT,BAT-USDT,XMR-BNB,XMR-USDT,ZEC-BNB,ZEC-USDT,ZEC-USDC,IOST-BNB,IOST-USDT,CELR-BNB,CELR-BTC,CELR-USDT,ADA-USDC,NEO-USDC,DASH-BNB,DASH-USDT,NANO-USDT,OMG-USDT,THETA-USDT,ENJ-USDT,MITH-USDT,MATIC-BNB,MATIC-BTC,MATIC-USDT,ATOM-BNB,ATOM-BTC,ATOM-USDT,ATOM-USDC,BAT-USDC,PHB-BTC,PHB-TUSD,TFUEL-BTC,TFUEL-USDT,ONE-BNB,ONE-BTC,ONE-USDT,ONE-USDC,FTM-BNB,FTM-BTC,FTM-USDT,ALGO-BNB,ALGO-BTC,ALGO-USDT,ALGO-TUSD,ALGO-PAX,GTO-USDT,ERD-BNB,ERD-BTC,ERD-USDT,DOGE-BTC,DOGE-USDT,DUSK-BTC,DUSK-USDT,BGBP-USDC,ANKR-BNB,ANKR-BTC,ANKR-USDT,WIN-BNB,WIN-USDT,WIN-USDC,COS-BNB,COS-BTC,COS-USDT,NPXS-USDT,COCOS-BNB,COCOS-USDT,MTL-USDT,TOMO-BNB,TOMO-BTC,TOMO-USDT,PERL-BNB,PERL-BTC,PERL-USDT,DENT-USDT,MFT-USDT,KEY-USDT,DOCK-USDT,WAN-USDT,FUN-USDT,CVC-USDT,BTT-TRX,WIN-TRX,CHZ-BNB,CHZ-BTC,CHZ-USDT,BAND-BNB,BAND-BTC,BAND-USDT,BNB-BUSD,BTC-BUSD,BUSD-USDT,BEAM-BTC,BEAM-USDT,XTZ-BNB,XTZ-BTC,XTZ-USDT,REN-USDT,RVN-USDT,HC-USDT,HBAR-BNB,HBAR-BTC,HBAR-USDT,NKN-BNB,NKN-BTC,NKN-USDT,XRP-BUSD,ETH-BUSD,LTC-BUSD,LINK-BUSD,ETC-BUSD,STX-BNB,STX-BTC,STX-USDT,KAVA-BNB,KAVA-BTC,KAVA-USDT,BUSD-NGN,BNB-NGN,BTC-NGN,ARPA-BNB,ARPA-BTC,ARPA-USDT,TRX-BUSD,EOS-BUSD,IOTX-USDT,RLC-USDT,MCO-USDT,XLM-BUSD,ADA-BUSD,CTXC-BTC,CTXC-USDT,BCH-BNB,BCH-BTC,BCH-USDT,BCH-USDC,BCH-TUSD,BCH-PAX,BCH-BUSD,BTC-RUB,ETH-RUB,XRP-RUB,BNB-RUB,TROY-BNB,TROY-BTC,TROY-USDT,BUSD-RUB,QTUM-BUSD,VET-BUSD,VITE-BTC,VITE-USDT,FTT-BNB,FTT-BTC,FTT-USDT,BTC-TRY,BNB-TRY,BUSD-TRY,ETH-TRY,XRP-TRY,USDT-TRY,USDT-RUB,BTC-EUR,ETH-EUR,BNB-EUR,XRP-EUR,EUR-BUSD,EUR-USDT,OGN-BNB,OGN-BTC,OGN-USDT,DREP-BTC,DREP-USDT,TCT-BTC,TCT-USDT,WRX-BNB,WRX-BTC,WRX-USDT,ICX-BUSD,BTS-USDT,BTS-BUSD,LSK-USDT,BNT-USDT,BNT-BUSD,LTO-BTC,LTO-USDT,ATOM-BUSD,DASH-BUSD,NEO-BUSD,WAVES-BUSD,XTZ-BUSD,BAT-BUSD,ENJ-BUSD,NANO-BUSD,ONT-BUSD,RVN-BUSD,STRAT-BUSD,STRAT-USDT,AION-BUSD,AION-USDT,MBL-BNB,MBL-BTC,MBL-USDT,COTI-BNB,COTI-BTC,COTI-USDT,ALGO-BUSD,BTT-BUSD,TOMO-BUSD,XMR-BUSD,ZEC-BUSD,STPT-BTC,STPT-USDT,BTC-ZAR,ETH-ZAR,BNB-ZAR,USDT-ZAR,BUSD-ZAR,BTC-BKRW,ETH-BKRW,BNB-BKRW,WTC-USDT,DATA-BUSD,DATA-USDT,XZC-USDT,SOL-BNB,SOL-BTC,SOL-BUSD,BTC-IDRT,BNB-IDRT,USDT-IDRT,BUSD-IDRT,CTSI-BTC,CTSI-USDT,CTSI-BNB,CTSI-BUSD,HIVE-BNB,HIVE-BTC,HIVE-USDT,CHR-BNB,CHR-BTC,CHR-USDT,BTCUP-USDT,BTCDOWN-USDT,GXS-USDT,ARDR-USDT,ERD-BUSD,LEND-USDT,HBAR-BUSD,MATIC-BUSD,WRX-BUSD,ZIL-BUSD,MDT-BNB,MDT-BTC,MDT-USDT,STMX-BNB,STMX-BTC,STMX-ETH,STMX-USDT,KNC-BUSD,KNC-USDT,REP-BUSD,REP-USDT,LRC-BUSD,LRC-USDT,IQ-BNB,IQ-BUSD,PNT-BTC,PNT-USDT,BTC-GBP,ETH-GBP,XRP-GBP,BNB-GBP,GBP-BUSD,DGB-BNB,DGB-BTC,DGB-BUSD,BTC-UAH,USDT-UAH,COMP-BTC,COMP-BNB,COMP-BUSD,COMP-USDT"
     }
    }
   },
   "api": {
    "authenticatedSupport": false,
    "authenticatedWebsocketApiSupport": false,
    "endpoints": {
     "url": "NON_DEFAULT_HTTP_LINK_TO_EXCHANGE_API",
     "urlSecondary": "NON_DEFAULT_HTTP_LINK_TO_EXCHANGE_API",
     "websocketURL": "NON_DEFAULT_HTTP_LINK_TO_WEBSOCKET_EXCHANGE_API"
    },
    "credentials": {
     "key": "Key",
     "secret": "Secret"
    },
    "credentialsValidator": {
     "requiresKey": true,
     "requiresSecret": true
    }
   },
   "features": {
    "supports": {
     "restAPI": true,
     "restCapabilities": {
      "tickerBatching": true,
      "autoPairUpdates": true
     },
     "websocketAPI": true,
     "websocketCapabilities": {}
    },
    "enabled": {
     "autoPairUpdates": true,
     "websocketAPI": false
    }
   },
   "bankAccounts": [
    {
     "enabled": false,
     "bankName": "",
     "bankAddress": "",
     "bankPostalCode": "",
     "bankPostalCity": "",
     "bankCountry": "",
     "accountName": "",
     "accountNumber": "",
     "swiftCode": "",
     "iban": "",
     "supportedCurrencies": ""
    }
   ]
  },
  {
   "name": "Binanceus",
   "enabled": true,
   "verbose": false,
   "httpTimeout": 15000000000,
   "websocketResponseCheckTimeout": 30000000,
   "websocketResponseMaxLimit": 7000000000,
   "websocketTrafficTimeout": 30000000000,
   "baseCurrencies": "USD",
   "currencyPairs": {
    "bypassConfigFormatUpgrades": false,
    "pairs": {
     "spot": {
      "assetEnabled": true,
      "enabled": "BTC-USDT,ETH-USDT,LTC-USDT,ADA-USDT",
      "available": "BTC-USD,BCH-USD,LTC-USD,USDT-USD,BTC-USDT,ETH-USDT,BCH-USDT,LTC-USDT,BNB-USD,BNB-USDT,ETH-BTC,BNB-BTC,LTC-BTC,BCH-BTC,ADA-USD,BAT-USD,ETC-USD,XLM-USD,ZRX-USD,ADA-USDT,BAT-USDT,ETC-USDT,XLM-USDT,ZRX-USDT,LINK-USD,RVN-USD,DASH-USD,ZEC-USD,ALGO-USD,IOTA-USD,BUSD-USD,BTCB-USD,DOGE-USDT,WAVES-USD,ATOM-USDT,ATOM-USD,NEO-USDT,NEO-USD,VET-USDT,QTUM-USDT,QTUM-USD,ICX-USD,ENJ-USD,ONT-USD,ONT-USDT,ZIL-USD,ZILB-USD,VET-USD,BNBB-USD,ETHB-USD,ALGO-BUSD,XTZ-USD,XTZ-BUSD,HBAR-USD,HBAR-BUSD,OMG-USD,OMG-BUSD,MATIC-USD,MATIC-BUSD,XTZ-BTC,ADA-BTC,REP-BUSD,REP-USD,EOS-BUSD,EOS-USD,DOGE-USD,KNC-USD,KNC-USDT,VTHO-USDT,VTHO-USD,USDC-USD,COMP-USDT,COMP-USD,MANA-USD,HNT-USD,HNT-USDT,MKR-USD,MKR-USDT,DAI-USD,ONE-USDT,ONE-USD,BAND-USDT,BAND-USD,STORJ-USDT,STORJ-USD,UNI-USD,UNI-USDT,SOL-USD,SOL-USDT,LINK-BTC,VET-BTC,UNI-BTC,EGLD-USDT,EGLD-USD,PAXG-USDT,PAXG-USD,OXT-USDT,OXT-USD,ZEN-USDT,ZEN-USD,BTC-USDC,ONEB-USD,FIL-USDT,FIL-USD,AAVE-USDT,AAVE-USD,GRT-USDT,GRT-USD,SUSHI-USD,ANKR-USD,AMP-USD,SHIB-USDT,SHIB-BUSD,CRV-USDT,CRV-USD,AXS-USDT,AXS-USD,SOL-BTC,AVAX-USDT,AVAX-USD,CTSI-USDT,CTSI-USD,DOT-USDT,DOT-USD,YFI-USDT,YFI-USD,1INCH-USDT,1INCH-USD,FTM-USDT,FTM-USD,USDC-USDT,ETH-USDC,USDC-BUSD,MATIC-USDT,MANA-USDT,MANA-BUSD,ALGO-USDT,ADA-BUSD,SOL-BUSD,EOS-USDT,ENJ-USDT,NEAR-USDT,NEAR-BUSD,NEAR-USD,OMG-USDT,SUSHI-USDT,LRC-USDT,LRC-USD,LRC-BTC,KSHI-BUSD,LPT-USDT,LPT-BUSD,LPT-USD,POLY-USDT,POLY-BUSD,POLY-USD,POLY-BTC,MATIC-BTC,DOT-BTC,NMR-USDT,NMR-USD,SLP-USDT,ANT-USD,XNO-USD,CHZ-USDT,CHZ-USD,OGN-USDT,OGN-USD,GALA-USDT,GALA-USD,TLM-USDT,TLM-USD,SNX-USDT,SNX-USD,AUDIO-USDT,AUDIO-USD,ENS-USDT,MANA-BTC,ATOM-BTC,AVAX-BTC,WBTC-BTC,REQ-USDT,REQ-USD,APE-USDT,APE-USD,FLUX-USDT,FLUX-USD,TRX-BTC,TRX-BUSD,TRX-USDT,TRX-USD,COTI-USDT,COTI-USD,VOXEL-USDT,VOXEL-USD,RLC-USDT,RLC-USD,UST-USDT,UST-USD,BICO-USDT,BICO-USD,API3-USDT,API3-USD,ENS-USD,BTC-UST,BNT-USDT,BNT-USD,IMX-USDT,IMX-USD,SPELL-USDT,SPELL-USD,JASMY-USDT,JASMY-USD,FLOW-USDT,FLOW-USD,GTC-USDT,GTC-USD,BTC-BUSD,ZIL-BUSD,BNB-BUSD,ETH-BUSD,BUSD-USDT,ONE-BUSD,LINK-USDT,ZEC-USDT,SLP-USD,ANT-USDT",
      "requestFormat": {
       "uppercase": true
      },
      "configFormat": {
       "uppercase": true,
       "delimiter": "-"
      }
     }
    }
   },
   "api": {
    "authenticatedSupport": false,
    "authenticatedWebsocketApiSupport": false,
    "credentials": {
     "key": "",
     "secret": ""
    },
    "credentialsValidator": {
     "requiresKey": true,
     "requiresSecret": true
    },
    "urlEndpoints": {
     "RestSpotSupplementaryURL": "https://api.binance.us",
     "RestSpotURL": "https://api.binance.us",
     "WebsocketSpotSupplementaryURL": "wss://stream.binance.us:9443/stream",
     "WebsocketSpotURL": "wss://stream.binance.us:9443/stream"
    }
   },
   "features": {
    "supports": {
     "restAPI": true,
     "restCapabilities": {
      "tickerBatching": true,
      "autoPairUpdates": true
     },
     "websocketAPI": true,
     "websocketCapabilities": {}
    },
    "enabled": {
     "autoPairUpdates": true,
     "websocketAPI": true,
     "saveTradeData": false,
     "tradeFeed": false,
     "fillsFeed": false
    }
   },
   "bankAccounts": [
    {
     "enabled": false,
     "bankName": "",
     "bankAddress": "",
     "bankPostalCode": "",
     "bankPostalCity": "",
     "bankCountry": "",
     "accountName": "",
     "accountNumber": "",
     "swiftCode": "",
     "iban": "",
     "supportedCurrencies": ""
    }
   ],
   "orderbook": {
    "verificationBypass": false,
    "websocketBufferLimit": 5,
    "websocketBufferEnabled": false,
    "publishPeriod": 10000000000
   }
  },
  {
   "name": "Bitfinex",
   "enabled": true,
   "verbose": false,
   "httpTimeout": 15000000000,
   "websocketResponseCheckTimeout": 30000000,
   "websocketResponseMaxLimit": 7000000000,
   "websocketTrafficTimeout": 30000000000,
   "websocketOrderbookBufferLimit": 5,
   "baseCurrencies": "USD",
   "currencyPairs": {
    "requestFormat": {
     "uppercase": true
    },
    "configFormat": {
     "uppercase": true
    },
    "useGlobalFormat": true,
    "assetTypes": [
     "spot"
    ],
    "pairs": {
     "spot": {
      "enabled": "BTCUSD,LTCUSD,LTCBTC,ETHUSD,ETHBTC",
      "available": "XMRUSD,IOTUSD,MLNUSD,OMGBTC,SNGUSD,ODEUSD,CSXUSD,MITUSD,XLMUSD,RRTUSD,ZECBTC,BATBTC,TRXETH,ETHGBP,IOSETH,MKRDAI,CHZUST,BTCGBP,WAXUSD,USTUSD,GENUSD,LEOETH,NEOBTC,RCNUSD,REPUSD,ATMUSD,RBTUSD,EUTUSD,NEOUSD,KNCBTC,UTKUSD,RIFBTC,TESTBTC:TESTUSDT,IOTETH,ELFUSD,WTCUSD,BTTUSD,CLOUSD,GTXUST,REPBTC,ANTUSD,XTZUSD,EUTEUR,UST:CNHT,DSHBTC,SPKUSD,CNDETH,FOAUSD,KANUSD,BTC:CNHT,AAABBB,NEOETH,ETHEUR,BFTUSD,XCHUSD,SWMUSD,AMPBTC,UFRUSD,SANETH,ETHJPY,IOSUSD,MKRUSD,BSVUSD,EOSUST,TRXBTC,IOTJPY,REQUSD,DAIBTC,XVGBTC,VETUSD,AIOUSD,ZILUSD,RBTBTC,AMPUSD,SANUSD,XLMEUR,SCRUSD,ETHBTC,LRCUSD,MKRETH,LOOUSD,XAUT:BTC,GOTETH,TRIUSD,XAUT:USD,QSHUSD,TRXUSD,LRCBTC,DUSK:BTC,XAUTF0:USTF0,XRAUSD,DGXETH,ATOBTC,RRBUST,ETPBTC,NECBTC,CNDUSD,YGGUSD,LEOBTC,ALGUSD,ASTUSD,OKBUSD,AMPUST,TSDUST,ETHUSD,MNAUSD,IQXEOS,BTTBTC,CLOBTC,FTTUST,LYMUSD,BTGUSD,DATUSD,NCAUSD,DGXUSD,VETBTC,LEOUSD,AIOBTC,DAIETH,XMRBTC,GNTBTC,MNABTC,FUNUSD,TNBETH,EOSGBP,TRXJPY,WBTUSD,LEOEOS,ZBTUSD,ETPUSD,GNTETH,NECETH,IOTGBP,ENJUSD,ETHUST,BTCJPY,POYUSD,MANUSD,GOTEUR,MGOUSD,BTCXCH,XTZBTC,BOXUSD,DGBBTC,GSDUSD,USKUSD,BTGBTC,TESTBTC:TESTUSD,OKBBTC,BTSE:USD,ETCUSD,NEOEUR,ORSUSD,WPRUSD,TSDUSD,EUSUSD,RRBUSD,AUCUSD,HOTUSD,RIFUSD,XLMETH,TRXGBP,USKBTC,EOSEUR,IOSBTC,STJUSD,LEOUST,ALGUST,QTMUSD,OKBUST,DRNUSD,IMPUSD,IOTEUR,ZRXUSD,ZRXETH,ODEETH,CBTUSD,TRXEUR,ALGBTC,LTCUST,KANUST,BATETH,FUNETH,ABSUSD,GOTUSD,PNKETH,ONLUSD,BABUST,ETCBTC,SNTETH,FSNUSD,PNKUSD,BTCF0:USTF0,DUSK:USD,BTCUSD,GNTUSD,TNBUSD,USKETH,DSHUSD,BTCEUR,EOSETH,ANTBTC,BTCDOMF0:USTF0,EDOUSD,CNNUSD,ETPETH,BABUSD,ETHF0:USTF0,OMGETH,WLOUSD,GNOUSD,IOTBTC,ATOETH,UTNUSD,RTEUSD,SANBTC,RLCUSD,RLCBTC,RDNUSD,ODEBTC,XVGUSD,BABBTC,LTCUSD,ZRXBTC,SEEUSD,CNH:CNHT,SNTBTC,PAXUSD,VSYUSD,DTXUSD,XLMBTC,DTAUSD,ATOUSD,XRPBTC,NEOGBP,IQXUSD,PASUSD,BSVBTC,UDCUSD,QTMBTC,NEOJPY,DAIUSD,DTHUSD,XLMGBP,POAUSD,XCHETH,FTTUSD,YYWUSD,CHZUSD,XAUT:UST,DATETH,REPETH,CTXUSD,BNTUSD,USKEOS,UOSBTC,EOSBTC,OMGUSD,WAXBTC,AGIUSD,EOSUSD,EDOETH,INTUSD,UOSUSD,NECUSD,ANTETH,USKUST,VEEUSD,OMNBTC,DGBUSD,BATUSD,PAIUSD,VLDUSD,PAXUST,EDOBTC,SNTUSD,BFTBTC,BTCUST,GTXUSD,RINGX:USD,EOSJPY,MKRBTC,KNCUSD,OMNUSD,WBTETH,AVTUSD,DATBTC,ZCNUSD,TKNUSD,LTCBTC,ZECUSD,MTNUSD,ESSUSD,VSYBTC,UDCUST,XRPUSD,TNBBTC,AIDUSD"
     }
    }
   },
   "api": {
    "authenticatedSupport": false,
    "authenticatedWebsocketApiSupport": false,
    "endpoints": {
     "url": "NON_DEFAULT_HTTP_LINK_TO_EXCHANGE_API",
     "urlSecondary": "NON_DEFAULT_HTTP_LINK_TO_EXCHANGE_API",
     "websocketURL": "NON_DEFAULT_HTTP_LINK_TO_WEBSOCKET_EXCHANGE_API"
    },
    "credentials": {
     "key": "Key",
     "secret": "Secret"
    },
    "credentialsValidator": {
     "requiresKey": true,
     "requiresSecret": true
    }
   },
   "features": {
    "supports": {
     "restAPI": true,
     "restCapabilities": {
      "tickerBatching": true,
      "autoPairUpdates": true
     },
     "websocketAPI": true,
     "websocketCapabilities": {}
    },
    "enabled": {
     "autoPairUpdates": true,
     "websocketAPI": false
    }
   },
   "bankAccounts": [
    {
     "enabled": false,
     "bankName": "",
     "bankAddress": "",
     "bankPostalCode": "",
     "bankPostalCity": "",
     "bankCountry": "",
     "accountName": "",
     "accountNumber": "",
     "swiftCode": "",
     "iban": "",
     "supportedCurrencies": ""
    }
   ]
  },
  {
   "name": "Bitflyer",
   "enabled": true,
   "verbose": false,
   "httpTimeout": 15000000000,
   "websocketResponseCheckTimeout": 30000000,
   "websocketResponseMaxLimit": 7000000000,
   "websocketTrafficTimeout": 30000000000,
   "websocketOrderbookBufferLimit": 5,
   "baseCurrencies": "JPY",
   "currencyPairs": {
    "requestFormat": {
     "uppercase": true,
     "delimiter": "_"
    },
    "configFormat": {
     "uppercase": true,
     "delimiter": "_"
    },
    "useGlobalFormat": true,
    "lastUpdated": 1566798411,
    "assetTypes": [
     "spot",
     "futures"
    ],
    "pairs": {
     "spot": {
      "enabled": "BTC_JPY,ETH_BTC,BCH_BTC",
      "available": "BTC_JPY,FXBTC_JPY,ETH_BTC,BCH_BTC"
     }
    }
   },
   "api": {
    "authenticatedSupport": false,
    "authenticatedWebsocketApiSupport": false,
    "endpoints": {
     "url": "NON_DEFAULT_HTTP_LINK_TO_EXCHANGE_API",
     "urlSecondary": "NON_DEFAULT_HTTP_LINK_TO_EXCHANGE_API",
     "websocketURL": "NON_DEFAULT_HTTP_LINK_TO_WEBSOCKET_EXCHANGE_API"
    },
    "credentials": {
     "key": "Key",
     "secret": "Secret"
    },
    "credentialsValidator": {
     "requiresKey": true,
     "requiresSecret": true
    }
   },
   "features": {
    "supports": {
     "restAPI": true,
     "restCapabilities": {
      "autoPairUpdates": true
     },
     "websocketAPI": false,
     "websocketCapabilities": {}
    },
    "enabled": {
     "autoPairUpdates": true,
     "websocketAPI": false
    }
   },
   "bankAccounts": [
    {
     "enabled": false,
     "bankName": "",
     "bankAddress": "",
     "bankPostalCode": "",
     "bankPostalCity": "",
     "bankCountry": "",
     "accountName": "",
     "accountNumber": "",
     "swiftCode": "",
     "iban": "",
     "supportedCurrencies": ""
    }
   ]
  },
  {
   "name": "Bithumb",
   "enabled": true,
   "verbose": false,
   "httpTimeout": 15000000000,
   "websocketResponseCheckTimeout": 30000000,
   "websocketResponseMaxLimit": 7000000000,
   "websocketTrafficTimeout": 30000000000,
   "websocketOrderbookBufferLimit": 5,
   "baseCurrencies": "KRW",
   "currencyPairs": {
    "requestFormat": {
     "uppercase": true,
     "delimiter": "_"
    },
    "configFormat": {
     "uppercase": true,
     "delimiter": "-"
    },
    "useGlobalFormat": true,
    "pairs": {
     "spot": {
      "assetEnabled": true,
      "enabled": "USDT-KRW,QTUM-KRW,BTC-KRW,ETH-KRW,ETC-KRW,XRP-KRW,BCH-KRW,BTG-KRW,EOS-KRW",
      "available": "AVAX-KRW,STRAX-KRW,KSM-KRW,RPL-KRW,ADA-KRW,ONT-KRW,EOS-KRW,STAT-KRW,APM-KRW,XPLA-KRW,STMX-KRW,FET-KRW,XVS-KRW,ROA-KRW,JOE-KRW,BNT-KRW,T-KRW,AUDIO-KRW,MIX-KRW,PUNDIX-KRW,USDC-KRW,ALGO-KRW,CTXC-KRW,IQ-KRW,RLY-KRW,GRT-KRW,NMR-KRW,FTM-KRW,WNCG-KRW,NCT-KRW,CSPR-KRW,TFUEL-KRW,EGG-KRW,MOC-KRW,BAT-KRW,ETC-KRW,TIA-KRW,GRACY-KRW,FRONT-KRW,DAI-KRW,ANKR-KRW,META-KRW,HOOK-KRW,BEL-KRW,MAGIC-KRW,ENTC-KRW,HUNT-KRW,STX-KRW,FIT-KRW,STEEM-KRW,CTSI-KRW,JUP-KRW,CAKE-KRW,DOGE-KRW,SUN-KRW,OCEAN-KRW,SOL-KRW,REQ-KRW,BNB-KRW,GAL-KRW,MBL-KRW,LRC-KRW,ILV-KRW,PEPE-KRW,IOST-KRW,XLM-KRW,CRV-KRW,NFT-KRW,PYR-KRW,TRX-KRW,TAVA-KRW,PYTH-KRW,TT-KRW,AAVE-KRW,KLAY-KRW,BAL-KRW,EVZ-KRW,FX-KRW,UMA-KRW,FLOW-KRW,ALEX-KRW,ELF-KRW,CVC-KRW,FLOKI-KRW,MASK-KRW,GAS-KRW,VIX-KRW,CELR-KRW,BLY-KRW,ARK-KRW,FNSA-KRW,OXT-KRW,VALOR-KRW,XTZ-KRW,HBAR-KRW,ONG-KRW,MTL-KRW,WAVES-KRW,ORBS-KRW,MANTA-KRW,ICX-KRW,SNX-KRW,API3-KRW,PENDLE-KRW,FLZ-KRW,APE-KRW,POWR-KRW,OGN-KRW,EDU-KRW,ARB-KRW,AXS-KRW,MBX-KRW,XRP-KRW,MATIC-KRW,USDT-KRW,1INCH-KRW,STORJ-KRW,UOS-KRW,RVN-KRW,LPT-KRW,OSMO-KRW,ALICE-KRW,LDO-KRW,TEMCO-KRW,COMP-KRW,VET-KRW,SFP-KRW,WIKEN-KRW,LBL-KRW,SHIB-KRW,GMT-KRW,AZIT-KRW,ZBCN-KRW,FLUX-KRW,ALT-KRW,AGI-KRW,SPURS-KRW,GRS-KRW,C98-KRW,ZIL-KRW,BCH-KRW,QTCON-KRW,SEI-KRW,GRND-KRW,SWAP-KRW,ETH-KRW,RSS3-KRW,STPT-KRW,FXS-KRW,SAND-KRW,MAP-KRW,MAV-KRW,LINK-KRW,MVC-KRW,QTUM-KRW,DAR-KRW,FANC-KRW,HIGH-KRW,ARKM-KRW,MANA-KRW,SUSHI-KRW,DVI-KRW,XEC-KRW,BTC-KRW,EL-KRW,THETA-KRW,CELO-KRW,KNC-KRW,POLA-KRW,LOOM-KRW,JASMY-KRW,INJ-KRW,KAVA-KRW,NEO-KRW,BIGTIME-KRW,MINA-KRW,NPT-KRW,IMX-KRW,ASM-KRW,FCT2-KRW,RLC-KRW,HIFI-KRW,CTC-KRW,DYDX-KRW,ZTX-KRW,AGIX-KRW,WEMIX-KRW,GTC-KRW,LM-KRW,OP-KRW,ONIT-KRW,ACS-KRW,LSK-KRW,REI-KRW,ATOM-KRW,WLD-KRW,GLM-KRW,COS-KRW,BTT-KRW,BFC-KRW,ACE-KRW,SC-KRW,BORA-KRW,GHX-KRW,ADP-KRW,STRK-KRW,LEVER-KRW,BOBA-KRW,BOA-KRW,HFT-KRW,RNDR-KRW,ENJ-KRW,RSR-KRW,XPR-KRW,IOTX-KRW,CYBER-KRW,WAXP-KRW,OBSR-KRW,MEV-KRW,UNI-KRW,APT-KRW,DAO-KRW,WAXL-KRW,SIX-KRW,GMX-KRW,RDNT-KRW,BTG-KRW,MNT-KRW,BLUR-KRW,XCN-KRW,YGG-KRW,MXC-KRW,ACH-KRW,RAD-KRW,MLK-KRW,DOT-KRW,JST-KRW,ZRX-KRW,STG-KRW,SOFI-KRW,WOM-KRW,TDROP-KRW,SNT-KRW,COTI-KRW,WOO-KRW,OAS-KRW,CRO-KRW,AQT-KRW,EGLD-KRW,ARPA-KRW,BSV-KRW,ASTR-KRW,AMO-KRW,AERGO-KRW,ID-KRW,SUI-KRW,GALA-KRW,CKB-KRW,BIOT-KRW,CFX-KRW,CHR-KRW,FLR-KRW,FITFI-KRW,YFI-KRW,CTK-KRW,W-KRW,MED-KRW,MKR-KRW,SXP-KRW,HIVE-KRW,CRTS-KRW,CHZ-KRW"
     }
    }
   },
   "api": {
    "authenticatedSupport": false,
    "authenticatedWebsocketApiSupport": false,
    "endpoints": {
     "url": "NON_DEFAULT_HTTP_LINK_TO_EXCHANGE_API",
     "urlSecondary": "NON_DEFAULT_HTTP_LINK_TO_EXCHANGE_API",
     "websocketURL": "NON_DEFAULT_HTTP_LINK_TO_WEBSOCKET_EXCHANGE_API"
    },
    "credentials": {
     "key": "Key",
     "secret": "Secret",
     "clientID": "ClientID"
    },
    "credentialsValidator": {
     "requiresKey": true,
     "requiresSecret": true
    }
   },
   "features": {
    "supports": {
     "restAPI": true,
     "restCapabilities": {
      "tickerBatching": true,
      "autoPairUpdates": true
     },
     "websocketAPI": false,
     "websocketCapabilities": {}
    },
    "enabled": {
     "autoPairUpdates": true,
     "websocketAPI": false
    }
   },
   "bankAccounts": [
    {
     "enabled": false,
     "bankName": "",
     "bankAddress": "",
     "bankPostalCode": "",
     "bankPostalCity": "",
     "bankCountry": "",
     "accountName": "",
     "accountNumber": "",
     "swiftCode": "",
     "iban": "",
     "supportedCurrencies": ""
    }
   ],
   "orderbook": {
    "verificationBypass": false,
    "websocketBufferLimit": 5,
    "websocketBufferEnabled": false,
    "publishPeriod": 10000000000
   }
  },
  {
   "name": "Bitmex",
   "enabled": true,
   "verbose": false,
   "httpTimeout": 15000000000,
   "websocketResponseCheckTimeout": 30000000,
   "websocketResponseMaxLimit": 7000000000,
   "websocketTrafficTimeout": 30000000000,
   "websocketOrderbookBufferLimit": 5,
   "baseCurrencies": "USD",
   "currencyPairs": {
    "assetTypes": [
     "perpetualcontract",
     "futures",
     "downsideprofitcontract",
     "upsideprofitcontract"
    ],
    "pairs": {
     "downsideprofitcontract": {
      "enabled": "XBT7D_D95",
      "available": "XBT7D_D95",
      "requestFormat": {
       "uppercase": true,
       "delimiter": "_"
      },
      "configFormat": {
       "uppercase": true,
       "delimiter": "_"
      }
     },
     "futures": {
      "enabled": "LTCZ19",
      "available": "XRPZ19,BCHZ19,ADAZ19,EOSZ19,TRXZ19,XBTZ19,ETHZ19,LTCZ19",
      "requestFormat": {
       "uppercase": true
      },
      "configFormat": {
       "uppercase": true
      }
     },
     "perpetualcontract": {
      "enabled": "ETHUSD",
      "available": "XBTUSD,ETHUSD",
      "requestFormat": {
       "uppercase": true
      },
      "configFormat": {
       "uppercase": true
      }
     },
     "upsideprofitcontract": {
      "enabled": "XBT7D_U105",
      "available": "XBT7D_U105",
      "requestFormat": {
       "uppercase": true,
       "delimiter": "_"
      },
      "configFormat": {
       "uppercase": true,
       "delimiter": "_"
      }
     }
    }
   },
   "api": {
    "authenticatedSupport": false,
    "authenticatedWebsocketApiSupport": false,
    "endpoints": {
     "url": "NON_DEFAULT_HTTP_LINK_TO_EXCHANGE_API",
     "urlSecondary": "NON_DEFAULT_HTTP_LINK_TO_EXCHANGE_API",
     "websocketURL": "NON_DEFAULT_HTTP_LINK_TO_WEBSOCKET_EXCHANGE_API"
    },
    "credentials": {
     "key": "Key",
     "secret": "Secret"
    },
    "credentialsValidator": {
     "requiresKey": true,
     "requiresSecret": true
    }
   },
   "features": {
    "supports": {
     "restAPI": true,
     "restCapabilities": {
      "tickerBatching": true,
      "autoPairUpdates": true
     },
     "websocketAPI": true,
     "websocketCapabilities": {}
    },
    "enabled": {
     "autoPairUpdates": true,
     "websocketAPI": false
    }
   },
   "bankAccounts": [
    {
     "enabled": false,
     "bankName": "",
     "bankAddress": "",
     "bankPostalCode": "",
     "bankPostalCity": "",
     "bankCountry": "",
     "accountName": "",
     "accountNumber": "",
     "swiftCode": "",
     "iban": "",
     "supportedCurrencies": ""
    }
   ]
  },
  {
   "name": "Bitstamp",
   "enabled": true,
   "verbose": false,
   "httpTimeout": 15000000000,
   "websocketResponseCheckTimeout": 30000000,
   "websocketResponseMaxLimit": 7000000000,
   "websocketTrafficTimeout": 30000000000,
   "websocketOrderbookBufferLimit": 5,
   "baseCurrencies": "USD,EUR",
   "currencyPairs": {
    "requestFormat": {
     "uppercase": true
    },
    "configFormat": {
     "uppercase": true
    },
    "useGlobalFormat": true,
    "assetTypes": [
     "spot"
    ],
    "pairs": {
     "spot": {
      "enabled": "BTCUSD,BTCEUR,EURUSD,XRPUSD,XRPEUR",
      "available": "BTCUSD,BTCEUR,BTCGBP,BTCPAX,GBPUSD,GBPEUR,EURUSD,XRPUSD,XRPEUR,XRPBTC,XRPGBP,XRPPAX,LTCUSD,LTCEUR,LTCBTC,LTCGBP,ETHUSD,ETHEUR,ETHBTC,ETHGBP,ETHPAX,BCHUSD,BCHEUR,BCHBTC,BCHGBP,PAXUSD,PAXEUR,PAXGBP,XLMBTC,XLMUSD,XLMEUR,XLMGBP"
     }
    }
   },
   "api": {
    "authenticatedSupport": false,
    "authenticatedWebsocketApiSupport": false,
    "endpoints": {
     "url": "NON_DEFAULT_HTTP_LINK_TO_EXCHANGE_API",
     "urlSecondary": "NON_DEFAULT_HTTP_LINK_TO_EXCHANGE_API",
     "websocketURL": "NON_DEFAULT_HTTP_LINK_TO_WEBSOCKET_EXCHANGE_API"
    },
    "credentials": {
     "key": "Key",
     "secret": "Secret",
     "clientID": "ClientID"
    },
    "credentialsValidator": {
     "requiresKey": true,
     "requiresSecret": true,
     "requiresClientID": true
    }
   },
   "features": {
    "supports": {
     "restAPI": true,
     "restCapabilities": {
      "autoPairUpdates": true
     },
     "websocketAPI": true,
     "websocketCapabilities": {}
    },
    "enabled": {
     "autoPairUpdates": true,
     "websocketAPI": false
    }
   },
   "bankAccounts": [
    {
     "enabled": false,
     "bankName": "",
     "bankAddress": "",
     "bankPostalCode": "",
     "bankPostalCity": "",
     "bankCountry": "",
     "accountName": "",
     "accountNumber": "",
     "swiftCode": "",
     "iban": "",
     "supportedCurrencies": ""
    }
   ]
  },
  {
   "name": "Bybit",
   "enabled": true,
   "verbose": false,
   "httpTimeout": 15000000000,
   "websocketResponseCheckTimeout": 30000000,
   "websocketResponseMaxLimit": 7000000000,
   "websocketTrafficTimeout": 30000000000,
   "websocketOrderbookBufferLimit": 5,
   "baseCurrencies": "USD",
   "currencyPairs": {
    "assetTypes": [
     "spot",
     "margin",
     "coinmarginedfutures",
     "usdtmarginedfutures",
     "usdcmarginedfutures",
     "options"
    ],
    "pairs": {
     "spot": {
      "enabled": "BTC_USDT,ETH_USDT,XRP_USDT,EOS_USDT,ETH_BTC,XRP_BTC,DOT_USDT,XLM_USDT,LTC_USDT",
      "available": "BTC_USDT,ETH_USDT,XRP_USDT,EOS_USDT,ETH_BTC,XRP_BTC,DOT_USDT,XLM_USDT,LTC_USDT,DOGE_USDT,CHZ_USDT,AXS_USDT,MANA_USDT,DYDX_USDT,MKR_USDT,COMP_USDT,AAVE_USDT,YFI_USDT,LINK_USDT,SUSHI_USDT,UNI_USDT,KSM_USDT,ICP_USDT,ADA_USDT,ETC_USDT,KLAY_USDT,XTZ_USDT,BCH_USDT,SRM_USDT,QNT_USDT,USDC_USDT,GRT_USDT,SOL_USDT,FIL_USDT,OMG_USDT,TRIBE_USDT,BAT_USDT,ZRX_USDT,CRV_USDT,AGLD_USDT,ANKR_USDT,PERP_USDT,MATIC_USDT,WAVES_USDT,LUNC_USDT,SPELL_USDT,SHIB_USDT,FTM_USDT,ATOM_USDT,ALGO_USDT,ENJ_USDT,CBX_USDT,SAND_USDT,AVAX_USDT,WOO_USDT,FTT_USDT,GODS_USDT,IMX_USDT,ENS_USDT,GM_USDT,CWAR_USDT,CAKE_USDT,STETH_USDT,GALFT_USDT,LFW_USDT,SLP_USDT,C98_USDT,PSP_USDT,GENE_USDT,AVA_USDT,ONE_USDT,PTU_USDT,SHILL_USDT,XYM_USDT,BOBA_USDT,JASMY_USDT,GALA_USDT,RNDR_USDT,TRVL_USDT,WEMIX_USDT,XEM_USDT,BICO_USDT,CEL_USDT,UMA_USDT,HOT_USDT,NEXO_USDT,BNT_USDT,SNX_USDT,REN_USDT,1INCH_USDT,TEL_USDT,SIS_USDT,LRC_USDT,LDO_USDT,REAL_USDT,KRL_USDT,DEVT_USDT,ETH_USDC,BTC_USDC,1SOL_USDT,PLT_USDT,IZI_USDT,QTUM_USDT,DCR_USDT,ZEN_USDT,THETA_USDT,MX_USDT,DGB_USDT,RVN_USDT,EGLD_USDT,RUNE_USDT,XLM_BTC,XLM_USDC,SOL_USDC,XRP_USDC,ALGO_BTC,SOL_BTC,RAIN_USDT,XEC_USDT,ICX_USDT,XDC_USDT,HNT_USDT,BTG_USDT,ZIL_USDT,HBAR_USDT,FLOW_USDT,SOS_USDT,KASTA_USDT,STX_USDT,SIDUS_USDT,VPAD_USDT,GGM_USDT,LOOKS_USDT,MBS_USDT,DAI_USDT,BUSD_USDT,ACA_USDT,MV_USDT,MIX_USDT,LTC_USDC,MANA_BTC,MATIC_BTC,LTC_BTC,DOT_BTC,SAND_BTC,MANA_USDC,MATIC_USDC,SAND_USDC,DOT_USDC,LUNC_USDC,RSS3_USDT,SYNR_USDT,TAP_USDT,ERTHA_USDT,GMX_USDT,T_USDT,ACH_USDT,JST_USDT,SUN_USDT,BTT_USDT,TRX_USDT,NFT_USDT,POKT_USDT,SCRT_USDT,PSTAKE_USDT,SON_USDT,HERO_USDT,DOME_USDT,USTC_USDT,BNB_USDT,NEAR_USDT,PAXG_USDT,SD_USDT,APE_USDT,BTC3S_USDT,BTC3L_USDT,FIDA_USDT,MINA_USDT,SC_USDT,RACA_USDT,CAPS_USDT,STG_USDT,GLMR_USDT,MOVR_USDT,ZAM_USDT,ETH_DAI,BTC_DAI,WBTC_USDT,XAVA_USDT,MELOS_USDT,GMT_USDT,GST_USDT,CELO_USDT,SFUND_USDT,ELT_USDT,LGX_USDT,APEX_USDT,CTC_USDT,COT_USDT,KMON_USDT,PLY_USDT,XWG_USDT,FITFI_USDT,STRM_USDT,GAL_USDT,ETH3S_USDT,ETH3L_USDT,KOK_USDT,FAME_USDT,XRP3S_USDT,XRP3L_USDT,USDD_USDT,OP_USDT,LUNA_USDT,DFI_USDT,MOVEZ_USDT,THN_USDT,DOT3S_USDT,DOT3L_USDT,VINU_USDT,BEL_USDT,FORT_USDT,AVAX2S_USDT,AVAX2L_USDT,ADA2S_USDT,ADA2L_USDT,WLKN_USDT,KON_USDT,LTC2S_USDT,LTC2L_USDT,SAND2S_USDT,SAND2L_USDT,OBX_USDT,SEOR_USDT,MNZ_USDT,CULT_USDT,DOGE_USDC,EOS_USDC,CUSD_USDT,SLG_USDT,CMP_USDT,KUNCI_USDT,GSTS_USDT,XETA_USDT,AZY_USDT,MMC_USDT,FLOKI_USDT,BABYDOGE_USDT,STAT_USDT,SAITAMA_USDT,MATIC2S_USDT,MATIC2L_USDT,ETC2S_USDT,ETC2L_USDT,DICE_USDT,WAXP_USDT,AR_USDT,KDA_USDT,ROSE_USDT,SLG_USDC,APE2S_USDT,APE2L_USDT,GMT2S_USDT,GMT2L_USDT,DEFY_USDT,PSG_USDT,BAR_USDT,JUV_USDT,ACM_USDT,INTER_USDT,AFC_USDT,CITY_USDT,LINK2L_USDT,LINK2S_USDT,FTM2L_USDT,FTM2S_USDT,SOLO_USDT,W_BTC,AVAX_USDC,ADA_USDC,OP_USDC,DOGE2S_USDT,DOGE2L_USDT,ATOM2S_USDT,ATOM2L_USDT,APEX_USDC,TRX_USDC,ICP_USDC,LINK_USDC,GMT_USDC,CHZ_USDC,SHIB_USDC,LDO_USDC,APE_USDC,FIL_USDC,CHRP_USDT,EOS2S_USDT,EOS2L_USDT,WWY_USDT,LING_USDT,SWEAT_USDT,DLC_USDT,OKG_USDT,ETHW_USDT,INJ_USDT,MPLX_USDT,MIBR_USDT,CO_USDT,AGLA_USDT,ROND_USDT,QMALL_USDT,PUMLX_USDT,GCAKE_USDT,APT_USDT,APT_USDC,USDT_EUR,MTK_USDT,MCRT_USDT,MASK_USDT,ECOX_USDT,HFT_USDC,HFT_USDT,KCAL_USDT,PEOPLE_USDT,TWT_USDT,ORT_USDT,HOOK_USDT,PRIMAL_USDT,MCT_USDT,OAS_USDT,MAGIC_USDT,MEE_USDT,TON_USDT,BONK_USDT,FLR_USDT,TIME_USDT,3P_USDT,RPL_USDT,SSV_USDT,FXS_USDT,CORE_USDT,RDNT_USDT,BLUR_USDT,LIS_USDT,AGIX_USDT,MDAO_USDT,ACS_USDT,HVH_USDT,GNS_USDT,DPX_USDT,PIP_USDT,PRIME_USDT,EVER_USDT,VRA_USDT,GPT_USDT,FB_USDT,DZOO_USDT,ID_USDT,ARB_USDC,ARB_USDT,XCAD_USDT,MBX_USDT,AXL_USDT,CGPT_USDT,PLAY_USDT,AGI_USDT,RLTM_USDT,SUI_USDT,SUI_USDC,TAMA_USDT,MVL_USDT,PEPE_USDT,LADYS_USDT,LMWR_USDT,BOB_USDT,TOMI_USDT,KARATE_USDT,SUIA_USDT,TURBOS_USDT,FMB_USDT,CAPO_USDT,TENET_USDT,VELO_USDT,ELDA_USDT,CANDY_USDT,FON_USDT,OMN_USDT,TOMS_USDT,MTC_USDT,VELA_USDT,USDT_BRZ,BTC_BRZ,PENDLE_USDT,EGO_USDT,PEPE2_USDT,NYM_USDT,MNT_USDT,MNT_USDC,MNT_BTC,GSWIFT_USDT,SALD_USDT,ARKM_USDT,NEON_USDT,WLD_USDC,WLD_USDT,PLANET_USDT,DSRUN_USDT,SPARTA_USDT,TAVA_USDT,SEILOR_USDT,SEI_USDT,CYBER_USDT,ORDI_USDT,KAVA_USDT,VV_USDT,SAIL_USDT,PYUSD_USDT,SOL_EUR,USDC_EUR,ADA_EUR,DOGE_EUR,LTC_EUR,XRP_EUR,ETH_EUR,BTC_EUR,VEXT_USDT,CTT_USDT,NEXT_USDT,KAS_USDT,NESS_USDT,CAT_USDT,FET_USDT,LEVER_USDT,VEGA_USDT,ZTX_USDT",
      "requestFormat": {
       "uppercase": true
      },
      "configFormat": {
       "uppercase": true,
       "delimiter": "_"
      }
     },
     "coinmarginedfutures": {
      "enabled": "ADA_USD,BTC_USD,BTC_USDH24,BTC_USDZ23,DOT_USD",
      "available": "ADA_USD,BTC_USD,BTC_USDH24,BTC_USDZ23,DOT_USD,EOS_USD,ETH_USD,ETH_USDH24,ETH_USDZ23,LTC_USD,MAN_AUSD,XRP_USD",
      "requestFormat": {
       "uppercase": true
      },
      "configFormat": {
       "uppercase": true,
       "delimiter": "_"
      }
     },
     "usdcmarginedfutures": {
      "enabled": "ETH-PERP,BNB-PERP,SOL-PERP,BTC-PERP",
      "available": "BNB-PERP,BTC-03NOV23,BTC-20OCT23,BTC-24NOV23,BTC-27OCT23,BTC-28JUN24,BTC-29DEC23,BTC-29MAR24,BTC-PERP,ETC-PERP,ETH-03NOV23,ETH-20OCT23,ETH-24NOV23,ETH-27OCT23,ETH-28JUN24,ETH-29DEC23,ETH-29MAR24,ETH-PERP,MAT-ICPERP,OPP-ERP,SOL-PERP,XRP-PERP",
      "requestFormat": {
       "uppercase": true
      },
      "configFormat": {
       "uppercase": true,
       "delimiter": "-"
      }
     },
     "usdtmarginedfutures": {
      "enabled": "BTC_USDT,10000LADYS_USDT,IOTA_USDT,AAVE_USDT",
      "available": "10000LADYS_USDT,10000NFT_USDT,1000BONK_USDT,1000BTT_USDT,1000FLOKI_USDT,1000LUNC_USDT,1000PEPE_USDT,1000XEC_USDT,1INCH_USDT,AAVE_USDT,ACH_USDT,ADA_USDT,AGIX_USDT,AGLD_USDT,AKRO_USDT,ALGO_USDT,ALICE_USDT,ALPACA_USDT,ALPHA_USDT,AMB_USDT,ANKR_USDT,ANT_USDT,APE_USDT,API3_USDT,APT_USDT,ARB_USDT,ARKM_USDT,ARK_USDT,ARPA_USDT,AR_USDT,ASTR_USDT,ATA_USDT,ATOM_USDT,AUCTION_USDT,AUDIO_USDT,AVAX_USDT,AXS_USDT,BADGER_USDT,BAKE_USDT,BAL_USDT,BAND_USDT,BAT_USDT,BCH_USDT,BEL_USDT,BICO_USDT,BIGTIME_USDT,BLUR_USDT,BLZ_USDT,BNB_USDT,BNT_USDT,BNX_USDT,BOBA_USDT,BOND_USDT,BSV_USDT,BSW_USDT,BTC_USDT,BUSD_USDT,C98_USDT,CEEK_USDT,CELO_USDT,CELR_USDT,CFX_USDT,CHR_USDT,CHZ_USDT,CKB_USDT,COMBO_USDT,COMP_USDT,CORE_USDT,COTI_USDT,CRO_USDT,CRV_USDT,CTC_USDT,CTK_USDT,CTSI_USDT,CVC_USDT,CVX_USDT,CYBER_USDT,DAR_USDT,DASH_USDT,DENT_USDT,DGB_USDT,DODO_USDT,DOGE_USDT,DOT_USDT,DUSK_USDT,DYDX_USDT,EDU_USDT,EGLD_USDT,ENJ_USDT,ENS_USDT,EOS_USDT,ETC_USDT,ETH_USDT,ETHW_USDT,FET_USDT,FIL_USDT,FITFI_USDT,FLM_USDT,FLOW_USDT,FLR_USDT,FORTH_USDT,FRONT_USDT,FTM_USDT,FXS_USDT,GALA_USDT,GAL_USDT,GFT_USDT,GLMR_USDT,GLM_USDT,GMT_USDT,GMX_USDT,GPT_USDT,GRT_USDT,GTC_USDT,HBAR_USDT,HFT_USDT,HIFI_USDT,HIGH_USDT,HNT_USDT,HOOK_USDT,HOT_USDT,ICP_USDT,ICX_USDT,IDEX_USDT,ID_USDT,ILV_USDT,IMX_USDT,INJ_USDT,IOST_USDT,IOTA_USDT,IOTX_USDT,JASMY_USDT,JOE_USDT,JST_USDT,KAS_USDT,KAVA_USDT,KDA_USDT,KEY_USDT,KLAY_USDT,KNC_USDT,KSM_USDT,LDO_USDT,LEVER_USDT,LINA_USDT,LINK_USDT,LIT_USDT,LOOKS_USDT,LOOM_USDT,LPT_USDT,LQTY_USDT,LRC_USDT,LTC_USDT,LUNA2_USDT,MAGIC_USDT,MANA_USDT,MASK_USDT,MATIC_USDT,MAV_USDT,MC_USDT,MDT_USDT,MINA_USDT,MKR_USDT,MNT_USDT,MTL_USDT,MULTI_USDT,NEAR_USDT,NEO_USDT,NKN_USDT,NMR_USDT,NTRN_USDT,OCEAN_USDT,OGN_USDT,OG_USDT,OMG_USDT,ONE_USDT,ONT_USDT,OP_USDT,ORBS_USDT,ORDI_USDT,OXT_USDT,PAXG_USDT,PENDLE_USDT,PEOPLE_USDT,PERP_USDT,PHB_USDT,PROM_USDT,QNT_USDT,QTUM_USDT,RAD_USDT,RDNT_USDT,REEF_USDT,REN_USDT,REQ_USDT,RLC_USDT,RNDR_USDT,ROSE_USDT,RPL_USDT,RSR_USDT,RSS3_USDT,RUNE_USDT,RVN_USDT,SAND_USDT,SCRT_USDT,SC_USDT,SEI_USDT,SFP_USDT,SHIB1000_USDT,SKL_USDT,SLP_USDT,SNX_USDT,SOL_USDT,SPELL_USDT,SSV_USDT,STG_USDT,STMX_USDT,STORJ_USDT,STPT_USDT,STRAX_USDT,STX_USDT,SUI_USDT,SUN_USDT,SUSHI_USDT,SWEAT_USDT,SXP_USDT,THETA_USDT,TLM_USDT,TOMI_USDT,TOMO_USDT,TON_USDT,TRB_USDT,TRU_USDT,TRX_USDT,T_USDT,TWT_USDT,UMA_USDT,UNFI_USDT,UNI_USDT,USDC_USDT,VET_USDT,VGX_USDT,VRA_USDT,WAVES_USDT,WAXP_USDT,WLD_USDT,WOO_USDT,WSM_USDT,XCN_USDT,XEM_USDT,XLM_USDT,XMR_USDT,XNO_USDT,XRP_USDT,XTZ_USDT,XVG_USDT,XVS_USDT,YFII_USDT,YFI_USDT,YGG_USDT,ZEC_USDT,ZEN_USDT,ZIL_USDT,ZRX_USDT",
      "requestFormat": {
       "uppercase": true
      },
      "configFormat": {
       "uppercase": true,
       "delimiter": "_"
      }
     },
     "options": {
      "enabled": "BTC-28JUN24-70000-C,BTC-28JUN24-70000-P,BTC-28JUN24-60000-C,BTC-28JUN24-60000-P",
      "available": "BTC-28JUN24-70000-C,BTC-28JUN24-70000-P,BTC-28JUN24-60000-C,BTC-28JUN24-60000-P,BTC-28JUN24-50000-C,BTC-28JUN24-50000-P,BTC-28JUN24-40000-C,BTC-28JUN24-40000-P,BTC-28JUN24-32000-C,BTC-28JUN24-32000-P,BTC-28JUN24-30000-C,BTC-28JUN24-30000-P,BTC-28JUN24-28000-C,BTC-28JUN24-28000-P,BTC-28JUN24-25000-C,BTC-28JUN24-25000-P,BTC-28JUN24-20000-C,BTC-28JUN24-20000-P,BTC-28JUN24-10000-C,BTC-28JUN24-10000-P,BTC-29MAR24-70000-C,BTC-29MAR24-70000-P,BTC-29MAR24-60000-C,BTC-29MAR24-60000-P,BTC-29MAR24-50000-C,BTC-29MAR24-50000-P,BTC-29MAR24-45000-C,BTC-29MAR24-45000-P,BTC-29MAR24-40000-C,BTC-29MAR24-40000-P,BTC-29MAR24-36000-C,BTC-29MAR24-36000-P,BTC-29MAR24-35000-C,BTC-29MAR24-35000-P,BTC-29MAR24-33000-C,BTC-29MAR24-33000-P,BTC-29MAR24-31000-C,BTC-29MAR24-31000-P,BTC-29MAR24-30000-C,BTC-29MAR24-30000-P,BTC-29MAR24-28000-C,BTC-29MAR24-28000-P,BTC-29MAR24-27000-C,BTC-29MAR24-27000-P,BTC-29MAR24-26000-C,BTC-29MAR24-26000-P,BTC-29MAR24-24000-C,BTC-29MAR24-24000-P,BTC-29MAR24-20000-C,BTC-29MAR24-20000-P,BTC-29MAR24-10000-C,BTC-29MAR24-10000-P,BTC-29DEC23-80000-C,BTC-29DEC23-80000-P,BTC-29DEC23-70000-C,BTC-29DEC23-70000-P,BTC-29DEC23-60000-C,BTC-29DEC23-60000-P,BTC-29DEC23-50000-C,BTC-29DEC23-50000-P,BTC-29DEC23-40000-C,BTC-29DEC23-40000-P,BTC-29DEC23-36000-C,BTC-29DEC23-36000-P,BTC-29DEC23-35000-C,BTC-29DEC23-35000-P,BTC-29DEC23-34000-C,BTC-29DEC23-34000-P,BTC-29DEC23-32000-C,BTC-29DEC23-32000-P,BTC-29DEC23-31500-C,BTC-29DEC23-31500-P,BTC-29DEC23-30500-C,BTC-29DEC23-30500-P,BTC-29DEC23-30000-C,BTC-29DEC23-30000-P,BTC-29DEC23-29500-C,BTC-29DEC23-29500-P,BTC-29DEC23-29000-C,BTC-29DEC23-29000-P,BTC-29DEC23-28000-C,BTC-29DEC23-28000-P,BTC-29DEC23-27500-C,BTC-29DEC23-27500-P,BTC-29DEC23-27000-C,BTC-29DEC23-27000-P,BTC-29DEC23-26000-C,BTC-29DEC23-26000-P,BTC-29DEC23-25000-C,BTC-29DEC23-25000-P,BTC-29DEC23-24000-C,BTC-29DEC23-24000-P,BTC-29DEC23-22000-C,BTC-29DEC23-22000-P,BTC-29DEC23-20000-C,BTC-29DEC23-20000-P,BTC-29DEC23-15000-C,BTC-29DEC23-15000-P,BTC-29DEC23-10000-C,BTC-29DEC23-10000-P,BTC-24NOV23-40000-C,BTC-24NOV23-40000-P,BTC-24NOV23-38000-C,BTC-24NOV23-38000-P,BTC-24NOV23-36000-C,BTC-24NOV23-36000-P,BTC-24NOV23-34000-C,BTC-24NOV23-34000-P,BTC-24NOV23-32000-C,BTC-24NOV23-32000-P,BTC-24NOV23-31500-C,BTC-24NOV23-31500-P,BTC-24NOV23-30500-C,BTC-24NOV23-30500-P,BTC-24NOV23-30000-C,BTC-24NOV23-30000-P,BTC-24NOV23-29500-C,BTC-24NOV23-29500-P,BTC-24NOV23-29000-C,BTC-24NOV23-29000-P,BTC-24NOV23-28500-C,BTC-24NOV23-28500-P,BTC-24NOV23-28000-C,BTC-24NOV23-28000-P,BTC-24NOV23-27500-C,BTC-24NOV23-27500-P,BTC-24NOV23-27000-C,BTC-24NOV23-27000-P,BTC-24NOV23-26500-C,BTC-24NOV23-26500-P,BTC-24NOV23-26000-C,BTC-24NOV23-26000-P,BTC-24NOV23-25500-C,BTC-24NOV23-25500-P,BTC-24NOV23-25000-C,BTC-24NOV23-25000-P,BTC-24NOV23-24000-C,BTC-24NOV23-24000-P,BTC-24NOV23-23000-C,BTC-24NOV23-23000-P,BTC-24NOV23-22000-C,BTC-24NOV23-22000-P,BTC-24NOV23-20000-C,BTC-24NOV23-20000-P,BTC-24NOV23-18000-C,BTC-24NOV23-18000-P,BTC-24NOV23-16000-C,BTC-24NOV23-16000-P,BTC-3NOV23-36000-C,BTC-3NOV23-36000-P,BTC-3NOV23-34000-C,BTC-3NOV23-34000-P,BTC-3NOV23-32000-C,BTC-3NOV23-32000-P,BTC-3NOV23-30000-C,BTC-3NOV23-30000-P,BTC-3NOV23-29000-C,BTC-3NOV23-29000-P,BTC-3NOV23-28500-C,BTC-3NOV23-28500-P,BTC-3NOV23-27500-C,BTC-3NOV23-27500-P,BTC-3NOV23-27000-C,BTC-3NOV23-27000-P,BTC-3NOV23-26500-C,BTC-3NOV23-26500-P,BTC-3NOV23-26000-C,BTC-3NOV23-26000-P,BTC-3NOV23-25000-C,BTC-3NOV23-25000-P,BTC-3NOV23-24000-C,BTC-3NOV23-24000-P,BTC-3NOV23-22000-C,BTC-3NOV23-22000-P,BTC-3NOV23-20000-C,BTC-3NOV23-20000-P,BTC-3NOV23-18000-C,BTC-3NOV23-18000-P,BTC-27OCT23-44000-C,BTC-27OCT23-44000-P,BTC-27OCT23-42000-C,BTC-27OCT23-42000-P,BTC-27OCT23-40000-C,BTC-27OCT23-40000-P,BTC-27OCT23-38000-C,BTC-27OCT23-38000-P,BTC-27OCT23-37000-C,BTC-27OCT23-37000-P,BTC-27OCT23-35000-C,BTC-27OCT23-35000-P,BTC-27OCT23-34500-C,BTC-27OCT23-34500-P,BTC-27OCT23-33500-C,BTC-27OCT23-33500-P,BTC-27OCT23-32500-C,BTC-27OCT23-32500-P,BTC-27OCT23-31500-C,BTC-27OCT23-31500-P,BTC-27OCT23-31000-C,BTC-27OCT23-31000-P,BTC-27OCT23-30500-C,BTC-27OCT23-30500-P,BTC-27OCT23-30000-C,BTC-27OCT23-30000-P,BTC-27OCT23-29500-C,BTC-27OCT23-29500-P,BTC-27OCT23-29000-C,BTC-27OCT23-29000-P,BTC-27OCT23-28750-C,BTC-27OCT23-28750-P,BTC-27OCT23-28500-C,BTC-27OCT23-28500-P,BTC-27OCT23-28250-C,BTC-27OCT23-28250-P,BTC-27OCT23-28000-C,BTC-27OCT23-28000-P,BTC-27OCT23-27750-C,BTC-27OCT23-27750-P,BTC-27OCT23-27500-C,BTC-27OCT23-27500-P,BTC-27OCT23-27250-C,BTC-27OCT23-27250-P,BTC-27OCT23-27000-C,BTC-27OCT23-27000-P,BTC-27OCT23-26500-C,BTC-27OCT23-26500-P,BTC-27OCT23-26000-C,BTC-27OCT23-26000-P,BTC-27OCT23-25500-C,BTC-27OCT23-25500-P,BTC-27OCT23-25000-C,BTC-27OCT23-25000-P,BTC-27OCT23-24000-C,BTC-27OCT23-24000-P,BTC-27OCT23-23000-C,BTC-27OCT23-23000-P,BTC-27OCT23-22000-C,BTC-27OCT23-22000-P,BTC-27OCT23-20000-C,BTC-27OCT23-20000-P,BTC-27OCT23-18000-C,BTC-27OCT23-18000-P,BTC-27OCT23-16000-C,BTC-27OCT23-16000-P,BTC-20OCT23-36000-C,BTC-20OCT23-36000-P,BTC-20OCT23-34000-C,BTC-20OCT23-34000-P,BTC-20OCT23-32000-C,BTC-20OCT23-32000-P,BTC-20OCT23-31000-C,BTC-20OCT23-31000-P,BTC-20OCT23-30500-C,BTC-20OCT23-30500-P,BTC-20OCT23-30000-C,BTC-20OCT23-30000-P,BTC-20OCT23-29500-C,BTC-20OCT23-29500-P,BTC-20OCT23-29000-C,BTC-20OCT23-29000-P,BTC-20OCT23-28750-C,BTC-20OCT23-28750-P,BTC-20OCT23-28500-C,BTC-20OCT23-28500-P,BTC-20OCT23-28250-C,BTC-20OCT23-28250-P,BTC-20OCT23-28000-C,BTC-20OCT23-28000-P,BTC-20OCT23-27750-C,BTC-20OCT23-27750-P,BTC-20OCT23-27500-C,BTC-20OCT23-27500-P,BTC-20OCT23-27250-C,BTC-20OCT23-27250-P,BTC-20OCT23-27000-C,BTC-20OCT23-27000-P,BTC-20OCT23-26750-C,BTC-20OCT23-26750-P,BTC-20OCT23-26500-C,BTC-20OCT23-26500-P,BTC-20OCT23-26250-C,BTC-20OCT23-26250-P,BTC-20OCT23-26000-C,BTC-20OCT23-26000-P,BTC-20OCT23-25750-C,BTC-20OCT23-25750-P,BTC-20OCT23-25500-C,BTC-20OCT23-25500-P,BTC-20OCT23-25000-C,BTC-20OCT23-25000-P,BTC-20OCT23-24000-C,BTC-20OCT23-24000-P,BTC-20OCT23-22000-C,BTC-20OCT23-22000-P,BTC-20OCT23-20000-C,BTC-20OCT23-20000-P,BTC-20OCT23-18000-C,BTC-20OCT23-18000-P,BTC-19OCT23-29750-C,BTC-19OCT23-29750-P,BTC-19OCT23-29500-C,BTC-19OCT23-29500-P,BTC-19OCT23-29250-C,BTC-19OCT23-29250-P,BTC-19OCT23-29000-C,BTC-19OCT23-29000-P,BTC-19OCT23-28750-C,BTC-19OCT23-28750-P,BTC-19OCT23-28500-C,BTC-19OCT23-28500-P,BTC-19OCT23-28250-C,BTC-19OCT23-28250-P,BTC-19OCT23-28000-C,BTC-19OCT23-28000-P,BTC-19OCT23-27750-C,BTC-19OCT23-27750-P,BTC-19OCT23-27500-C,BTC-19OCT23-27500-P,BTC-19OCT23-27250-C,BTC-19OCT23-27250-P,BTC-19OCT23-27000-C,BTC-19OCT23-27000-P,BTC-19OCT23-26750-C,BTC-19OCT23-26750-P,BTC-19OCT23-26500-C,BTC-19OCT23-26500-P,BTC-19OCT23-26250-C,BTC-19OCT23-26250-P,BTC-19OCT23-26000-C,BTC-19OCT23-26000-P,BTC-19OCT23-25750-C,BTC-19OCT23-25750-P,BTC-18OCT23-29500-C,BTC-18OCT23-29500-P,BTC-18OCT23-29250-C,BTC-18OCT23-29250-P,BTC-18OCT23-29000-C,BTC-18OCT23-29000-P,BTC-18OCT23-28750-C,BTC-18OCT23-28750-P,BTC-18OCT23-28500-C,BTC-18OCT23-28500-P,BTC-18OCT23-28250-C,BTC-18OCT23-28250-P,BTC-18OCT23-28000-C,BTC-18OCT23-28000-P,BTC-18OCT23-27750-C,BTC-18OCT23-27750-P,BTC-18OCT23-27500-C,BTC-18OCT23-27500-P,BTC-18OCT23-27250-C,BTC-18OCT23-27250-P,BTC-18OCT23-27000-C,BTC-18OCT23-27000-P,BTC-18OCT23-26750-C,BTC-18OCT23-26750-P,BTC-18OCT23-26500-C,BTC-18OCT23-26500-P,BTC-18OCT23-26250-C,BTC-18OCT23-26250-P,BTC-18OCT23-26000-C,BTC-18OCT23-26000-P,BTC-18OCT23-25750-C,BTC-18OCT23-25750-P,BTC-18OCT23-25500-C,BTC-18OCT23-25500-P,BTC-17OCT23-29250-C,BTC-17OCT23-29250-P,BTC-17OCT23-29000-C,BTC-17OCT23-29000-P,BTC-17OCT23-28750-C,BTC-17OCT23-28750-P,BTC-17OCT23-28500-C,BTC-17OCT23-28500-P,BTC-17OCT23-28250-C,BTC-17OCT23-28250-P,BTC-17OCT23-28000-C,BTC-17OCT23-28000-P,BTC-17OCT23-27750-C,BTC-17OCT23-27750-P,BTC-17OCT23-27500-C,BTC-17OCT23-27500-P,BTC-17OCT23-27250-C,BTC-17OCT23-27250-P,BTC-17OCT23-27000-C,BTC-17OCT23-27000-P,BTC-17OCT23-26750-C,BTC-17OCT23-26750-P,BTC-17OCT23-26500-C,BTC-17OCT23-26500-P,BTC-17OCT23-26250-C,BTC-17OCT23-26250-P,BTC-17OCT23-26000-C,BTC-17OCT23-26000-P,BTC-17OCT23-25750-C,BTC-17OCT23-25750-P,BTC-17OCT23-25500-C,BTC-17OCT23-25500-P",
      "requestFormat": {
       "uppercase": true,
       "delimiter": "-"
      },
      "configFormat": {
       "uppercase": true,
       "delimiter": "-"
      }
     }
    }
   },
   "api": {
    "authenticatedSupport": false,
    "authenticatedWebsocketApiSupport": false,
    "endpoints": {
     "url": "NON_DEFAULT_HTTP_LINK_TO_EXCHANGE_API",
     "urlSecondary": "NON_DEFAULT_HTTP_LINK_TO_EXCHANGE_API",
     "websocketURL": "NON_DEFAULT_HTTP_LINK_TO_WEBSOCKET_EXCHANGE_API"
    },
    "credentials": {
     "key": "Key",
     "secret": "Secret"
    },
    "credentialsValidator": {
     "requiresKey": true,
     "requiresSecret": true
    }
   },
   "features": {
    "supports": {
     "restAPI": true,
     "restCapabilities": {
      "tickerBatching": true,
      "autoPairUpdates": true
     },
     "websocketAPI": true,
     "websocketCapabilities": {}
    },
    "enabled": {
     "autoPairUpdates": true,
     "websocketAPI": true
    }
   },
   "bankAccounts": [
    {
     "enabled": false,
     "bankName": "",
     "bankAddress": "",
     "bankPostalCode": "",
     "bankPostalCity": "",
     "bankCountry": "",
     "accountName": "",
     "accountNumber": "",
     "swiftCode": "",
     "iban": "",
     "supportedCurrencies": ""
    }
   ]
  },
  {
   "name": "COINUT",
   "enabled": true,
   "verbose": false,
   "httpTimeout": 15000000000,
   "websocketResponseCheckTimeout": 30000000,
   "websocketResponseMaxLimit": 7000000000,
   "websocketTrafficTimeout": 30000000000,
   "websocketOrderbookBufferLimit": 5,
   "baseCurrencies": "USD",
   "currencyPairs": {
    "requestFormat": {
     "uppercase": true
    },
    "configFormat": {
     "uppercase": true,
     "delimiter": "-"
    },
    "useGlobalFormat": true,
    "assetTypes": [
     "spot"
    ],
    "pairs": {
     "spot": {
      "enabled": "LTC-USDT",
      "available": "BTC-USDT,LTC-USDT,ZEC-BTC,ETC-SGD,ETC-USDT,ETH-SGD,LTC-USD,ETH-BTC,LTC-BTC,LTC-SGD,XMR-BTC,ETH-CAD,ETH-USD,USDT-USD,BTC-USD,USDT-SGD,ETC-LTC,ETH-LTC,ZEC-USDT,ZEC-LTC,BTC-SGD,DAI-SGD,ETH-USDT,ZEC-CAD,XMR-USDT,ZEC-USD,BTC-CAD,ETC-BTC,LTC-CAD,XMR-LTC"
     }
    }
   },
   "api": {
    "authenticatedSupport": false,
    "authenticatedWebsocketApiSupport": false,
    "endpoints": {
     "url": "NON_DEFAULT_HTTP_LINK_TO_EXCHANGE_API",
     "urlSecondary": "NON_DEFAULT_HTTP_LINK_TO_EXCHANGE_API",
     "websocketURL": "NON_DEFAULT_HTTP_LINK_TO_WEBSOCKET_EXCHANGE_API"
    },
    "credentials": {
     "key": "Key",
     "secret": "Secret",
     "clientID": "ClientID"
    },
    "credentialsValidator": {
     "requiresKey": true,
     "requiresClientID": true
    }
   },
   "features": {
    "supports": {
     "restAPI": true,
     "restCapabilities": {
      "autoPairUpdates": true
     },
     "websocketAPI": true,
     "websocketCapabilities": {}
    },
    "enabled": {
     "autoPairUpdates": true,
     "websocketAPI": false
    }
   },
   "bankAccounts": [
    {
     "enabled": false,
     "bankName": "",
     "bankAddress": "",
     "bankPostalCode": "",
     "bankPostalCity": "",
     "bankCountry": "",
     "accountName": "",
     "accountNumber": "",
     "swiftCode": "",
     "iban": "",
     "supportedCurrencies": ""
    }
   ]
  },
  {
   "name": "CoinbasePro",
   "enabled": true,
   "verbose": false,
   "httpTimeout": 15000000000,
   "websocketResponseCheckTimeout": 30000000,
   "websocketResponseMaxLimit": 7000000000,
   "websocketTrafficTimeout": 30000000000,
   "websocketOrderbookBufferLimit": 5,
   "baseCurrencies": "USD,GBP,EUR",
   "currencyPairs": {
    "requestFormat": {
     "uppercase": true,
     "delimiter": "-"
    },
    "configFormat": {
     "uppercase": true,
     "delimiter": "-"
    },
    "useGlobalFormat": true,
    "assetTypes": [
     "spot"
    ],
    "pairs": {
     "spot": {
      "enabled": "BTC-USD",
      "available": "ETC-GBP,CVC-USDC,LINK-ETH,KNC-BTC,GNT-USDC,EOS-BTC,ETC-BTC,LTC-BTC,ZRX-USD,XRP-EUR,ZRX-EUR,ATOM-USD,BTC-USD,LTC-EUR,XRP-USD,MANA-USDC,XRP-BTC,LTC-GBP,DAI-USD,COMP-BTC,ETH-DAI,XTZ-USD,DASH-BTC,OMG-BTC,BTC-USDC,BCH-USD,DNT-USDC,COMP-USD,LOOM-USDC,OMG-GBP,BCH-GBP,ZRX-BTC,ATOM-BTC,EOS-EUR,ETH-USD,XLM-EUR,KNC-USD,OXT-USD,ETC-EUR,OMG-USD,BTC-GBP,OMG-EUR,DASH-USD,MKR-BTC,XTZ-BTC,BAT-ETH,REP-USD,XLM-BTC,ETH-USDC,REP-BTC,LTC-USD,ZEC-BTC,ZEC-USDC,EOS-USD,MKR-USD,ALGO-USD,LINK-USD,BCH-EUR,XLM-USD,ETH-GBP,ETC-USD,ETH-EUR,BCH-BTC,BTC-EUR,ETH-BTC,DAI-USDC,BAT-USDC"
     }
    }
   },
   "api": {
    "authenticatedSupport": false,
    "authenticatedWebsocketApiSupport": false,
    "endpoints": {
     "url": "NON_DEFAULT_HTTP_LINK_TO_EXCHANGE_API",
     "urlSecondary": "NON_DEFAULT_HTTP_LINK_TO_EXCHANGE_API",
     "websocketURL": "NON_DEFAULT_HTTP_LINK_TO_WEBSOCKET_EXCHANGE_API"
    },
    "credentials": {
     "key": "Key",
     "secret": "Secret",
     "clientID": "ClientID"
    },
    "credentialsValidator": {
     "requiresKey": true,
     "requiresSecret": true,
     "requiresClientID": true,
     "requiresBase64DecodeSecret": true
    }
   },
   "features": {
    "supports": {
     "restAPI": true,
     "restCapabilities": {
      "autoPairUpdates": true
     },
     "websocketAPI": true,
     "websocketCapabilities": {}
    },
    "enabled": {
     "autoPairUpdates": true,
     "websocketAPI": false
    }
   },
   "bankAccounts": [
    {
     "enabled": false,
     "bankName": "",
     "bankAddress": "",
     "bankPostalCode": "",
     "bankPostalCity": "",
     "bankCountry": "",
     "accountName": "",
     "accountNumber": "",
     "swiftCode": "",
     "iban": "",
     "supportedCurrencies": ""
    }
   ]
  },
  {
   "name": "Deribit",
   "enabled": true,
   "verbose": false,
   "httpTimeout": 15000000000,
   "websocketResponseCheckTimeout": 30000000,
   "websocketResponseMaxLimit": 7000000000,
   "websocketTrafficTimeout": 30000000000,
   "websocketOrderbookBufferLimit": 5,
   "baseCurrencies": "BTC,ETH,SOL,USDC",
   "currencyPairs": {
    "assetTypes": [
     "spot",
     "futures",
     "options",
     "option_combo",
     "future_combo"
    ],
    "pairs": {
     "spot": {
      "assetEnabled": true,
      "enabled": "BTC_USDC,ETH_USDC,ETH_BTC",
      "available": "BTC_USDC,ETH_USDC,ETH_BTC",
      "requestFormat": {
       "uppercase": true,
       "delimiter": "_"
      },
      "configFormat": {
       "uppercase": true,
       "delimiter": "_"
      }
     },
     "futures": {
      "assetEnabled": true,
      "enabled": "BTC-PERPETUAL,ETH-PERPETUAL,SOL-PERPETUAL,AVAX_USDC-PERPETUAL,ETH_USDC-PERPETUAL,ADA_USDC-PERPETUAL,DOT_USDC-PERPETUAL,BTC_USDC-PERPETUAL,XRP_USDC-PERPETUAL,SOL_USDC-PERPETUAL,LTC_USDC-PERPETUAL,MATIC_USDC-PERPETUAL,UNI_USDC-PERPETUAL,LINK_USDC-PERPETUAL,ALGO_USDC-PERPETUAL",
      "available": "BTC-21OCT22,BTC-28OCT22,BTC-25NOV22,BTC-30DEC22,BTC-31MAR23,BTC-30JUN23,BTC-29SEP23,BTC-PERPETUAL,ETH-21OCT22,ETH-28OCT22,ETH-25NOV22,ETH-30DEC22,ETH-31MAR23,ETH-30JUN23,ETH-29SEP23,ETH-PERPETUAL,SOL-21OCT22,SOL-28OCT22,SOL-25NOV22,SOL-30DEC22,SOL-PERPETUAL,AVAX_USDC-PERPETUAL,ETH_USDC-PERPETUAL,ADA_USDC-PERPETUAL,DOT_USDC-PERPETUAL,BTC_USDC-PERPETUAL,XRP_USDC-PERPETUAL,SOL_USDC-PERPETUAL,LTC_USDC-PERPETUAL,MATIC_USDC-PERPETUAL,UNI_USDC-PERPETUAL,LINK_USDC-PERPETUAL,ALGO_USDC-PERPETUAL,NEAR_USDC-PERPETUAL,TRX_USDC-PERPETUAL,DOGE_USDC-PERPETUAL,BCH_USDC-PERPETUAL",
      "requestFormat": {
       "uppercase": true,
       "delimiter": "-"
      },
      "configFormat": {
       "uppercase": true,
       "delimiter": "-"
      }
     },
     "options": {
      "assetEnabled": true,
      "enabled": "SOL-21OCT22-20-C,SOL-21OCT22-20-P,SOL-21OCT22-24-C,SOL-21OCT22-24-P,SOL-21OCT22-25-C,SOL-21OCT22-25-P",
      "available": "SOL-21OCT22-20-C,SOL-21OCT22-20-P,SOL-21OCT22-24-C,SOL-21OCT22-24-P,SOL-21OCT22-25-C,SOL-21OCT22-25-P,SOL-21OCT22-26-C,SOL-21OCT22-26-P,SOL-21OCT22-27-C,SOL-21OCT22-27-P,SOL-21OCT22-28-C,SOL-21OCT22-28-P,SOL-21OCT22-29-C,SOL-21OCT22-29-P,SOL-21OCT22-30-C,SOL-21OCT22-30-P,SOL-21OCT22-31-C,SOL-21OCT22-31-P,SOL-21OCT22-32-C,SOL-21OCT22-32-P,SOL-21OCT22-33-C,SOL-21OCT22-33-P,SOL-21OCT22-34-C,SOL-21OCT22-34-P,SOL-21OCT22-35-C,SOL-21OCT22-35-P,SOL-21OCT22-36-C,SOL-21OCT22-36-P,SOL-21OCT22-37-C,SOL-21OCT22-37-P,SOL-21OCT22-38-C,SOL-21OCT22-38-P,SOL-21OCT22-39-C,SOL-21OCT22-39-P,SOL-21OCT22-40-C,SOL-21OCT22-40-P,SOL-21OCT22-45-C,SOL-21OCT22-45-P,SOL-22OCT22-20-C,SOL-22OCT22-20-P,SOL-22OCT22-22-C,SOL-22OCT22-22-P,SOL-22OCT22-24-C,SOL-22OCT22-24-P,SOL-22OCT22-26-C,SOL-22OCT22-26-P,SOL-22OCT22-27-C,SOL-22OCT22-27-P,SOL-22OCT22-28-C,SOL-22OCT22-28-P,SOL-22OCT22-29-C,SOL-22OCT22-29-P,SOL-22OCT22-30-C,SOL-22OCT22-30-P,SOL-22OCT22-31-C,SOL-22OCT22-31-P,SOL-22OCT22-32-C,SOL-22OCT22-32-P,SOL-22OCT22-33-C,SOL-22OCT22-33-P,SOL-22OCT22-34-C,SOL-22OCT22-34-P,SOL-22OCT22-36-C,SOL-22OCT22-36-P,SOL-28OCT22-10-C,SOL-28OCT22-10-P,SOL-28OCT22-20-C,SOL-28OCT22-20-P,SOL-28OCT22-24-C,SOL-28OCT22-24-P,SOL-28OCT22-25-C,SOL-28OCT22-25-P,SOL-28OCT22-26-C,SOL-28OCT22-26-P,SOL-28OCT22-27-C,SOL-28OCT22-27-P,SOL-28OCT22-28-C,SOL-28OCT22-28-P,SOL-28OCT22-29-C,SOL-28OCT22-29-P,SOL-28OCT22-30-C,SOL-28OCT22-30-P,SOL-28OCT22-31-C,SOL-28OCT22-31-P,SOL-28OCT22-32-C,SOL-28OCT22-32-P,SOL-28OCT22-33-C,SOL-28OCT22-33-P,SOL-28OCT22-34-C,SOL-28OCT22-34-P,SOL-28OCT22-35-C,SOL-28OCT22-35-P,SOL-28OCT22-36-C,SOL-28OCT22-36-P,SOL-28OCT22-38-C,SOL-28OCT22-38-P,SOL-28OCT22-40-C,SOL-28OCT22-40-P,SOL-28OCT22-42-C,SOL-28OCT22-42-P,SOL-28OCT22-44-C,SOL-28OCT22-44-P,SOL-28OCT22-45-C,SOL-28OCT22-45-P,SOL-28OCT22-50-C,SOL-28OCT22-50-P,SOL-28OCT22-60-C,SOL-28OCT22-60-P,SOL-4NOV22-15-C,SOL-4NOV22-15-P,SOL-4NOV22-20-C,SOL-4NOV22-20-P,SOL-4NOV22-22-C,SOL-4NOV22-22-P,SOL-4NOV22-23-C,SOL-4NOV22-23-P,SOL-4NOV22-24-C,SOL-4NOV22-24-P,SOL-4NOV22-25-C,SOL-4NOV22-25-P,SOL-4NOV22-26-C,SOL-4NOV22-26-P,SOL-4NOV22-27-C,SOL-4NOV22-27-P,SOL-4NOV22-28-C,SOL-4NOV22-28-P,SOL-4NOV22-29-C,SOL-4NOV22-29-P,SOL-4NOV22-30-C,SOL-4NOV22-30-P,SOL-4NOV22-31-C,SOL-4NOV22-31-P,SOL-4NOV22-32-C,SOL-4NOV22-32-P,SOL-4NOV22-33-C,SOL-4NOV22-33-P,SOL-4NOV22-34-C,SOL-4NOV22-34-P,SOL-4NOV22-35-C,SOL-4NOV22-35-P,SOL-4NOV22-40-C,SOL-4NOV22-40-P,SOL-25NOV22-15-C,SOL-25NOV22-15-P,SOL-25NOV22-20-C,SOL-25NOV22-20-P,SOL-25NOV22-22-C,SOL-25NOV22-22-P,SOL-25NOV22-24-C,SOL-25NOV22-24-P,SOL-25NOV22-25-C,SOL-25NOV22-25-P,SOL-25NOV22-26-C,SOL-25NOV22-26-P,SOL-25NOV22-28-C,SOL-25NOV22-28-P,SOL-25NOV22-30-C,SOL-25NOV22-30-P,SOL-25NOV22-32-C,SOL-25NOV22-32-P,SOL-25NOV22-34-C,SOL-25NOV22-34-P,SOL-25NOV22-35-C,SOL-25NOV22-35-P,SOL-25NOV22-36-C,SOL-25NOV22-36-P,SOL-25NOV22-38-C,SOL-25NOV22-38-P,SOL-25NOV22-40-C,SOL-25NOV22-40-P,SOL-25NOV22-45-C,SOL-25NOV22-45-P,SOL-25NOV22-50-C,SOL-25NOV22-50-P,SOL-30DEC22-10-C,SOL-30DEC22-10-P,SOL-30DEC22-15-C,SOL-30DEC22-15-P,SOL-30DEC22-20-C,SOL-30DEC22-20-P,SOL-30DEC22-24-C,SOL-30DEC22-24-P,SOL-30DEC22-25-C,SOL-30DEC22-25-P,SOL-30DEC22-26-C,SOL-30DEC22-26-P,SOL-30DEC22-28-C,SOL-30DEC22-28-P,SOL-30DEC22-30-C,SOL-30DEC22-30-P,SOL-30DEC22-32-C,SOL-30DEC22-32-P,SOL-30DEC22-34-C,SOL-30DEC22-34-P,SOL-30DEC22-35-C,SOL-30DEC22-35-P,SOL-30DEC22-36-C,SOL-30DEC22-36-P,SOL-30DEC22-40-C,SOL-30DEC22-40-P,SOL-30DEC22-45-C,SOL-30DEC22-45-P,SOL-30DEC22-50-C,SOL-30DEC22-50-P,SOL-30DEC22-60-C,SOL-30DEC22-60-P,SOL-30DEC22-70-C,SOL-30DEC22-70-P,ETH-21OCT22-600-C,ETH-21OCT22-600-P,ETH-21OCT22-800-C,ETH-21OCT22-800-P,ETH-21OCT22-900-C,ETH-21OCT22-900-P,ETH-21OCT22-1000-C,ETH-21OCT22-1000-P,ETH-21OCT22-1100-C,ETH-21OCT22-1100-P,ETH-21OCT22-1150-C,ETH-21OCT22-1150-P,ETH-21OCT22-1200-C,ETH-21OCT22-1200-P,ETH-21OCT22-1225-C,ETH-21OCT22-1225-P,ETH-21OCT22-1250-C,ETH-21OCT22-1250-P,ETH-21OCT22-1275-C,ETH-21OCT22-1275-P,ETH-21OCT22-1300-C,ETH-21OCT22-1300-P,ETH-21OCT22-1325-C,ETH-21OCT22-1325-P,ETH-21OCT22-1350-C,ETH-21OCT22-1350-P,ETH-21OCT22-1400-C,ETH-21OCT22-1400-P,ETH-21OCT22-1450-C,ETH-21OCT22-1450-P,ETH-21OCT22-1500-C,ETH-21OCT22-1500-P,ETH-21OCT22-1600-C,ETH-21OCT22-1600-P,ETH-21OCT22-1700-C,ETH-21OCT22-1700-P,ETH-21OCT22-1800-C,ETH-21OCT22-1800-P,ETH-21OCT22-2000-C,ETH-21OCT22-2000-P,ETH-21OCT22-2200-C,ETH-21OCT22-2200-P,ETH-21OCT22-2400-C,ETH-21OCT22-2400-P,ETH-22OCT22-900-C,ETH-22OCT22-900-P,ETH-22OCT22-1000-C,ETH-22OCT22-1000-P,ETH-22OCT22-1100-C,ETH-22OCT22-1100-P,ETH-22OCT22-1150-C,ETH-22OCT22-1150-P,ETH-22OCT22-1200-C,ETH-22OCT22-1200-P,ETH-22OCT22-1225-C,ETH-22OCT22-1225-P,ETH-22OCT22-1250-C,ETH-22OCT22-1250-P,ETH-22OCT22-1275-C,ETH-22OCT22-1275-P,ETH-22OCT22-1300-C,ETH-22OCT22-1300-P,ETH-22OCT22-1325-C,ETH-22OCT22-1325-P,ETH-22OCT22-1350-C,ETH-22OCT22-1350-P,ETH-22OCT22-1375-C,ETH-22OCT22-1375-P,ETH-22OCT22-1400-C,ETH-22OCT22-1400-P,ETH-22OCT22-1450-C,ETH-22OCT22-1450-P,ETH-22OCT22-1500-C,ETH-22OCT22-1500-P,ETH-28OCT22-600-C,ETH-28OCT22-600-P,ETH-28OCT22-800-C,ETH-28OCT22-800-P,ETH-28OCT22-900-C,ETH-28OCT22-900-P,ETH-28OCT22-1000-C,ETH-28OCT22-1000-P,ETH-28OCT22-1100-C,ETH-28OCT22-1100-P,ETH-28OCT22-1150-C,ETH-28OCT22-1150-P,ETH-28OCT22-1200-C,ETH-28OCT22-1200-P,ETH-28OCT22-1250-C,ETH-28OCT22-1250-P,ETH-28OCT22-1300-C,ETH-28OCT22-1300-P,ETH-28OCT22-1350-C,ETH-28OCT22-1350-P,ETH-28OCT22-1400-C,ETH-28OCT22-1400-P,ETH-28OCT22-1450-C,ETH-28OCT22-1450-P,ETH-28OCT22-1500-C,ETH-28OCT22-1500-P,ETH-28OCT22-1550-C,ETH-28OCT22-1550-P,ETH-28OCT22-1600-C,ETH-28OCT22-1600-P,ETH-28OCT22-1650-C,ETH-28OCT22-1650-P,ETH-28OCT22-1700-C,ETH-28OCT22-1700-P,ETH-28OCT22-1750-C,ETH-28OCT22-1750-P,ETH-28OCT22-1800-C,ETH-28OCT22-1800-P,ETH-28OCT22-1850-C,ETH-28OCT22-1850-P,ETH-28OCT22-1900-C,ETH-28OCT22-1900-P,ETH-28OCT22-1950-C,ETH-28OCT22-1950-P,ETH-28OCT22-2000-C,ETH-28OCT22-2000-P,ETH-28OCT22-2050-C,ETH-28OCT22-2050-P,ETH-28OCT22-2100-C,ETH-28OCT22-2100-P,ETH-28OCT22-2200-C,ETH-28OCT22-2200-P,ETH-28OCT22-2300-C,ETH-28OCT22-2300-P,ETH-28OCT22-2400-C,ETH-28OCT22-2400-P,ETH-28OCT22-2500-C,ETH-28OCT22-2500-P,ETH-28OCT22-2600-C,ETH-28OCT22-2600-P,ETH-28OCT22-2700-C,ETH-28OCT22-2700-P,ETH-28OCT22-2800-C,ETH-28OCT22-2800-P,ETH-28OCT22-2900-C,ETH-28OCT22-2900-P,ETH-28OCT22-3000-C,ETH-28OCT22-3000-P,ETH-28OCT22-3100-C,ETH-28OCT22-3100-P,ETH-28OCT22-3200-C,ETH-28OCT22-3200-P,ETH-28OCT22-3400-C,ETH-28OCT22-3400-P,ETH-28OCT22-3600-C,ETH-28OCT22-3600-P,ETH-28OCT22-3800-C,ETH-28OCT22-3800-P,ETH-28OCT22-4000-C,ETH-28OCT22-4000-P,ETH-28OCT22-4200-C,ETH-28OCT22-4200-P,ETH-4NOV22-600-C,ETH-4NOV22-600-P,ETH-4NOV22-800-C,ETH-4NOV22-800-P,ETH-4NOV22-900-C,ETH-4NOV22-900-P,ETH-4NOV22-1000-C,ETH-4NOV22-1000-P,ETH-4NOV22-1050-C,ETH-4NOV22-1050-P,ETH-4NOV22-1100-C,ETH-4NOV22-1100-P,ETH-4NOV22-1150-C,ETH-4NOV22-1150-P,ETH-4NOV22-1200-C,ETH-4NOV22-1200-P,ETH-4NOV22-1250-C,ETH-4NOV22-1250-P,ETH-4NOV22-1300-C,ETH-4NOV22-1300-P,ETH-4NOV22-1350-C,ETH-4NOV22-1350-P,ETH-4NOV22-1400-C,ETH-4NOV22-1400-P,ETH-4NOV22-1450-C,ETH-4NOV22-1450-P,ETH-4NOV22-1500-C,ETH-4NOV22-1500-P,ETH-4NOV22-1600-C,ETH-4NOV22-1600-P,ETH-4NOV22-1800-C,ETH-4NOV22-1800-P,ETH-4NOV22-2000-C,ETH-4NOV22-2000-P,ETH-4NOV22-2200-C,ETH-4NOV22-2200-P,ETH-4NOV22-2400-C,ETH-4NOV22-2400-P,ETH-11NOV22-600-C,ETH-11NOV22-600-P,ETH-11NOV22-800-C,ETH-11NOV22-800-P,ETH-11NOV22-900-C,ETH-11NOV22-900-P,ETH-11NOV22-1000-C,ETH-11NOV22-1000-P,ETH-11NOV22-1100-C,ETH-11NOV22-1100-P,ETH-11NOV22-1150-C,ETH-11NOV22-1150-P,ETH-11NOV22-1200-C,ETH-11NOV22-1200-P,ETH-11NOV22-1250-C,ETH-11NOV22-1250-P,ETH-11NOV22-1300-C,ETH-11NOV22-1300-P,ETH-11NOV22-1350-C,ETH-11NOV22-1350-P,ETH-11NOV22-1400-C,ETH-11NOV22-1400-P,ETH-11NOV22-1500-C,ETH-11NOV22-1500-P,ETH-11NOV22-1600-C,ETH-11NOV22-1600-P,ETH-11NOV22-1800-C,ETH-11NOV22-1800-P,ETH-11NOV22-2000-C,ETH-11NOV22-2000-P,ETH-11NOV22-2200-C,ETH-11NOV22-2200-P,ETH-11NOV22-2400-C,ETH-11NOV22-2400-P,ETH-25NOV22-600-C,ETH-25NOV22-600-P,ETH-25NOV22-700-C,ETH-25NOV22-700-P,ETH-25NOV22-800-C,ETH-25NOV22-800-P,ETH-25NOV22-900-C,ETH-25NOV22-900-P,ETH-25NOV22-1000-C,ETH-25NOV22-1000-P,ETH-25NOV22-1050-C,ETH-25NOV22-1050-P,ETH-25NOV22-1100-C,ETH-25NOV22-1100-P,ETH-25NOV22-1150-C,ETH-25NOV22-1150-P,ETH-25NOV22-1200-C,ETH-25NOV22-1200-P,ETH-25NOV22-1250-C,ETH-25NOV22-1250-P,ETH-25NOV22-1300-C,ETH-25NOV22-1300-P,ETH-25NOV22-1350-C,ETH-25NOV22-1350-P,ETH-25NOV22-1400-C,ETH-25NOV22-1400-P,ETH-25NOV22-1450-C,ETH-25NOV22-1450-P,ETH-25NOV22-1500-C,ETH-25NOV22-1500-P,ETH-25NOV22-1600-C,ETH-25NOV22-1600-P,ETH-25NOV22-1700-C,ETH-25NOV22-1700-P,ETH-25NOV22-1800-C,ETH-25NOV22-1800-P,ETH-25NOV22-1900-C,ETH-25NOV22-1900-P,ETH-25NOV22-2000-C,ETH-25NOV22-2000-P,ETH-25NOV22-2100-C,ETH-25NOV22-2100-P,ETH-25NOV22-2200-C,ETH-25NOV22-2200-P,ETH-25NOV22-2300-C,ETH-25NOV22-2300-P,ETH-25NOV22-2400-C,ETH-25NOV22-2400-P,ETH-25NOV22-2500-C,ETH-25NOV22-2500-P,ETH-25NOV22-2600-C,ETH-25NOV22-2600-P,ETH-25NOV22-2700-C,ETH-25NOV22-2700-P,ETH-25NOV22-2800-C,ETH-25NOV22-2800-P,ETH-25NOV22-3000-C,ETH-25NOV22-3000-P,ETH-25NOV22-3200-C,ETH-25NOV22-3200-P,ETH-25NOV22-3400-C,ETH-25NOV22-3400-P,ETH-25NOV22-3600-C,ETH-25NOV22-3600-P,ETH-25NOV22-3800-C,ETH-25NOV22-3800-P,ETH-30DEC22-300-C,ETH-30DEC22-300-P,ETH-30DEC22-400-C,ETH-30DEC22-400-P,BTC-21OCT22-10000-C,BTC-21OCT22-10000-P,BTC-21OCT22-11000-C,BTC-21OCT22-11000-P,BTC-21OCT22-12000-C,BTC-21OCT22-12000-P,BTC-21OCT22-13000-C,BTC-21OCT22-13000-P,BTC-21OCT22-14000-C,BTC-21OCT22-14000-P,BTC-21OCT22-15000-C,BTC-21OCT22-15000-P,BTC-21OCT22-16000-C,BTC-21OCT22-16000-P,BTC-21OCT22-17000-C,BTC-21OCT22-17000-P,BTC-21OCT22-17500-C,BTC-21OCT22-17500-P,BTC-21OCT22-18000-C,BTC-21OCT22-18000-P,BTC-21OCT22-18500-C,BTC-21OCT22-18500-P,BTC-21OCT22-18750-C,BTC-21OCT22-18750-P,BTC-21OCT22-19000-C,BTC-21OCT22-19000-P,BTC-21OCT22-19250-C,BTC-21OCT22-19250-P,BTC-21OCT22-19500-C,BTC-21OCT22-19500-P,BTC-21OCT22-20000-C,BTC-21OCT22-20000-P,BTC-21OCT22-20500-C,BTC-21OCT22-20500-P,BTC-21OCT22-21000-C,BTC-21OCT22-21000-P,BTC-21OCT22-21500-C,BTC-21OCT22-21500-P,BTC-21OCT22-22000-C,BTC-21OCT22-22000-P,BTC-21OCT22-23000-C,BTC-21OCT22-23000-P,BTC-21OCT22-24000-C,BTC-21OCT22-24000-P",
      "requestFormat": {
       "uppercase": true,
       "delimiter": "-"
      },
      "configFormat": {
       "uppercase": true,
       "delimiter": "-"
      }
     },
     "option_combo": {
      "assetEnabled": true,
      "enabled": "BTC-STRG-21OCT22-19000_21000,BTC-CBUT-21OCT22-18500_19000_19500,BTC-CBUT-21OCT22-18000_19500_21000",
      "available": "BTC-STRG-21OCT22-19000_21000,BTC-CBUT-21OCT22-18500_19000_19500,BTC-CBUT-21OCT22-18000_19500_21000,BTC-CBUT-21OCT22-19000_20000_21000,BTC-STRD-21OCT22-20000,BTC-STRD-21OCT22-19500,BTC-PS-21OCT22-19500_19000,BTC-CS-28OCT22-24000_32000,BTC-PCAL-25NOV22_28OCT22-12000,BTC-PS-28OCT22-19000_18000,BTC-ICOND-28OCT22-15000_16000_22000_23000,BTC-STRG-28OCT22-17500_20500,BTC-STRG-28OCT22-18000_20000,BTC-STRG-28OCT22-18500_20000,BTC-PS-28OCT22-20000_16000,BTC-PS-28OCT22-18000_17000,BTC-STRG-28OCT22-19000_22000,BTC-PBUT-4NOV22-17500_18500_19500,BTC-PSR13-11NOV22-14000_11000,BTC-PBUT-25NOV22-24000_30000_35000,BTC-STRG-25NOV22-14000_26000,BTC-CS-25NOV22-22000_23000,BTC-PSR12-25NOV22-18000_16000,BTC-STRG-25NOV22-19000_20000,BTC-STRG-25NOV22-16000_22000,BTC-CS-25NOV22-24000_26000,BTC-RR-25NOV22-18000_20000,BTC-PDIAG-30DEC22_25NOV22-16000_18000,BTC-PSR12-25NOV22-18000_17000,BTC-CS-25NOV22-20000_23000,BTC-PCAL-31MAR23_30DEC22-20000,BTC-CCAL-31MAR23_30DEC22-18000,BTC-CCAL-31MAR23_30DEC22-19000,BTC-CBUT-30DEC22-20000_25000_30000,BTC-STRD-30DEC22-20000,BTC-STRG-30DEC22-15000_28000,BTC-RR-30DEC22-18000_22000,BTC-PCAL-31MAR23_30DEC22-19000,BTC-PBUT111-30DEC22-12000_17000_19000,BTC-PS-30DEC22-12000_10000,BTC-PSR12-30DEC22-17000_16000,BTC-CBUT-31MAR23-22000_28000_34000,BTC-STRG-31MAR23-13000_38000,BTC-STRD-31MAR23-22000,BTC-PSR13-31MAR23-15000_14000,BTC-PSR13-31MAR23-25000_18000,BTC-PSR13-30JUN23-18000_15000,BTC-CBUT-29SEP23-20000_40000_60000,BTC-STRD-29SEP23-24000,ETH-PSR12-21OCT22-1250_1150,ETH-PSR12-21OCT22-1300_1200,ETH-STRG-21OCT22-1150_1450,ETH-PSR12-21OCT22-1200_1100,ETH-STRD-21OCT22-1500,ETH-STRG-21OCT22-1200_1400,ETH-PS-28OCT22-1500_1100,ETH-CS-28OCT22-1700_1950,ETH-PSR13-28OCT22-1200_1000,ETH-STRD-28OCT22-1350,ETH-CS-28OCT22-1400_1500,ETH-CS-28OCT22-1450_1550,ETH-PS-28OCT22-1000_900,ETH-CS-28OCT22-1400_1600,ETH-PCOND-28OCT22-900_1000_1400_1450,ETH-PSR12-28OCT22-1250_1100,ETH-IBUT-28OCT22-1250_1300_1350,ETH-PS-25NOV22-1400_1000,ETH-CSR13-25NOV22-1400_1800,ETH-CS-25NOV22-1500_2000,ETH-CS-25NOV22-1500_1700,ETH-CS-25NOV22-1500_1800,ETH-CBUT-25NOV22-1200_1300_1400,ETH-CBUT-25NOV22-1100_1300_1500,ETH-PSR12-25NOV22-1250_1100,ETH-CS-25NOV22-1300_1400,ETH-PBUT-25NOV22-1200_1300_1400,ETH-PSR12-25NOV22-1250_1150,ETH-CSR12-25NOV22-1300_1400,ETH-PSR12-30DEC22-1400_1200,ETH-STRD-30DEC22-1600,ETH-PCAL-31MAR23_30DEC22-2500,ETH-CS-30DEC22-1500_1900,ETH-CS-30DEC22-1700_1800,ETH-CS-30DEC22-1600_1800,ETH-PS-30DEC22-1300_1000,ETH-PDIAG-31MAR23_30DEC22-2500_3000,ETH-STRD-30DEC22-1400,ETH-STRD-30DEC22-1300,ETH-CS-30DEC22-1600_1900,ETH-CCAL-31MAR23_30DEC22-1300,ETH-CCAL-31MAR23_30DEC22-1200,ETH-CCAL-31MAR23_30DEC22-1400,ETH-PS-30DEC22-1500_1300,ETH-CBUT-30DEC22-1000_1300_2000,ETH-REV-31MAR23-1000,ETH-REV-31MAR23-1300,ETH-CS-31MAR23-1700_2000,ETH-STRG-31MAR23-800_3000,ETH-PS-31MAR23-1300_1000,SOL-PLAD-21OCT22-31_30_29,SOL-PS-28OCT22-32_28,SOL-RR-28OCT22-32_38,SOL-STRG-28OCT22-20_50,SOL-ICOND-28OCT22-20_25_45_50,SOL-PCAL-25NOV22_28OCT22-30,SOL-PSR12-28OCT22-30_29,SOL-CS-25NOV22-40_45",
      "requestFormat": {
       "uppercase": true,
       "delimiter": "-"
      },
      "configFormat": {
       "uppercase": true,
       "delimiter": "-"
      }
     },
     "future_combo": {
      "assetEnabled": true,
      "enabled": "SOL-FS-30DEC22_28OCT22,ETH-FS-28OCT22_PERP,ETH-FS-30DEC22_28OCT22,ETH-FS-30DEC22_PERP,ETH-FS-31MAR23_30DEC22",
      "available": "SOL-FS-30DEC22_28OCT22,ETH-FS-28OCT22_PERP,ETH-FS-30DEC22_28OCT22,ETH-FS-30DEC22_PERP,ETH-FS-31MAR23_30DEC22,ETH-FS-29SEP23_30DEC22,ETH-FS-30JUN23_30DEC22,ETH-FS-31MAR23_PERP,ETH-FS-30JUN23_31MAR23,ETH-FS-30JUN23_PERP,ETH-FS-29SEP23_30JUN23,ETH-FS-29SEP23_PERP,BTC-FS-31MAR23_21OCT22,BTC-FS-21OCT22_PERP,BTC-FS-28OCT22_PERP,BTC-FS-30JUN23_28OCT22,BTC-FS-31MAR23_28OCT22,BTC-FS-29SEP23_28OCT22,BTC-FS-25NOV22_28OCT22,BTC-FS-29SEP23_25NOV22,BTC-FS-30DEC22_PERP,BTC-FS-30JUN23_30DEC22,BTC-FS-31MAR23_30DEC22,BTC-FS-29SEP23_30DEC22,BTC-FS-31MAR23_PERP,BTC-FS-30JUN23_31MAR23,BTC-FS-29SEP23_31MAR23,BTC-FS-30JUN23_PERP,BTC-FS-29SEP23_30JUN23,BTC-FS-29SEP23_PERP",
      "requestFormat": {
       "uppercase": true,
       "delimiter": "-"
      },
      "configFormat": {
       "uppercase": true,
       "delimiter": "-"
      }
     }
    }
   },
   "api": {
    "authenticatedSupport": true,
    "authenticatedWebsocketApiSupport": true,
    "endpoints": {
     "url": "NON_DEFAULT_HTTP_LINK_TO_EXCHANGE_API",
     "urlSecondary": "NON_DEFAULT_HTTP_LINK_TO_EXCHANGE_API",
     "websocketURL": "NON_DEFAULT_HTTP_LINK_TO_WEBSOCKET_EXCHANGE_API"
    },
    "credentials": {
     "key": "Key",
     "secret": "Secret"
    },
    "credentialsValidator": {
     "requiresKey": true,
     "requiresSecret": true
    },
    "urlEndpoints": {
     "RestFuturesURL": "https://www.deribit.com",
     "RestSpotURL": "https://test.deribit.com"
    }
   },
   "features": {
    "supports": {
     "restAPI": true,
     "restCapabilities": {
      "autoPairUpdates": true
     },
     "websocketAPI": true,
     "websocketCapabilities": {}
    },
    "enabled": {
     "autoPairUpdates": true,
     "websocketAPI": true,
     "saveTradeData": false,
     "tradeFeed": true,
     "fillsFeed": false
    }
   },
   "bankAccounts": [
    {
     "enabled": false,
     "bankName": "",
     "bankAddress": "",
     "bankPostalCode": "",
     "bankPostalCity": "",
     "bankCountry": "",
     "accountName": "",
     "accountNumber": "",
     "swiftCode": "",
     "iban": "",
     "supportedCurrencies": ""
    }
   ]
  },
  {
   "name": "EXMO",
   "enabled": true,
   "verbose": false,
   "httpTimeout": 15000000000,
   "websocketResponseCheckTimeout": 30000000,
   "websocketResponseMaxLimit": 7000000000,
   "websocketTrafficTimeout": 30000000000,
   "websocketOrderbookBufferLimit": 5,
   "baseCurrencies": "USD,EUR,RUB,PLN,UAH",
   "currencyPairs": {
    "requestFormat": {
     "uppercase": true,
     "delimiter": "_",
     "separator": ","
    },
    "configFormat": {
     "uppercase": true,
     "delimiter": "_"
    },
    "useGlobalFormat": true,
    "assetTypes": [
     "spot"
    ],
    "pairs": {
     "spot": {
      "enabled": "BTC_USD,LTC_USD",
      "available": "DAI_USD,GNT_ETH,LSK_BTC,MKR_BTC,XTZ_RUB,ATOM_EXM,BTT_BTC,ZAG_BTC,USDT_USD,XTZ_ETH,USDT_KZT,LSK_USD,TRX_UAH,ONG_EXM,SMART_USD,XEM_UAH,EOS_USD,ETH_GBP,ETH_EUR,ETH_USDT,HP_BTC,XRP_EUR,ATOM_EUR,DASH_RUB,TRX_EUR,XRP_USDT,ZRX_USD,CRON_ETH,ETZ_ETH,ONT_RUB,USDC_USDT,LSK_RUB,SMART_BTC,TRX_RUB,ZEC_EUR,ETH_RUB,EXM_ETH,GNT_BTC,MNC_BTC,ONG_BTC,XMR_EUR,ZEC_BTC,BTC_PLN,ETH_KZT,ALGO_EXM,DASH_BTC,PTI_EOS,XLM_USD,XRP_GBP,ZEC_RUB,BCH_USDT,DAI_RUB,DCR_BTC,ETH_UAH,ETZ_BTC,LTC_BTC,ZRX_ETH,ALGO_USDT,DCR_RUB,HB_BTC,WAVES_BTC,XLM_BTC,XRP_BTC,ETC_RUB,EOS_BTC,OMG_ETH,ONG_UAH,XMR_UAH,ATOM_BTC,BTG_ETH,GAS_BTC,GUSD_BTC,LTC_UAH,NEO_RUB,ROOBEE_BTC,WAVES_USD,ETC_USD,ETC_BTC,WAVES_ETH,BTT_UAH,DAI_BTC,DAI_ETH,XTZ_USD,ALGO_RUB,BTT_RUB,ETH_LTC,DOGE_BTC,NEO_BTC,XEM_EUR,XLM_TRY,BCH_ETH,CRON_EXM,ETH_PLN,SMART_EUR,USDC_ETH,BTC_USDT,ETH_BTC,MNC_ETH,TRX_USD,XRP_UAH,EXM_BTC,BTC_EUR,BTG_BTC,OMG_BTC,ONT_UAH,GAS_USD,LTC_RUB,OMG_USD,DOGE_USD,GUSD_RUB,ONG_RUB,ONT_BTC,USDC_BTC,USDT_UAH,XMR_ETH,ADA_BTC,DASH_USD,BCH_RUB,DCR_UAH,MKR_DAI,PTI_RUB,VLX_BTC,XEM_USD,ATOM_USD,BCH_USD,XMR_USD,ZRX_BTC,ETZ_USDT,QTUM_BTC,XEM_BTC,XMR_RUB,XMR_BTC,XRP_TRY,BTC_GBP,XRP_RUB,BCH_EUR,CRON_USDT,PTI_USDT,QTUM_USD,QTUM_ETH,USDT_EUR,BTC_USD,BTC_RUB,CRON_BTC,LTC_EUR,ONT_EXM,BTC_TRY,XRP_USD,SMART_RUB,TRX_BTC,USDT_RUB,XLM_RUB,XRP_ETH,ZEC_USD,ALGO_EUR,EOS_EUR,BTG_USD,GUSD_USD,PTI_BTC,USDT_GBP,WAVES_RUB,XTZ_BTC,ETH_USD,BCH_BTC,BCH_UAH,DASH_UAH,DASH_USDT,ETH_TRY,BTC_UAH,ALGO_BTC,MNC_USD,USDC_USD,ADA_USD,EXM_USDT,LTC_USD,NEO_USD,BTC_KZT,ADA_ETH"
     }
    }
   },
   "api": {
    "authenticatedSupport": false,
    "authenticatedWebsocketApiSupport": false,
    "endpoints": {
     "url": "NON_DEFAULT_HTTP_LINK_TO_EXCHANGE_API",
     "urlSecondary": "NON_DEFAULT_HTTP_LINK_TO_EXCHANGE_API",
     "websocketURL": "NON_DEFAULT_HTTP_LINK_TO_WEBSOCKET_EXCHANGE_API"
    },
    "credentials": {
     "key": "Key",
     "secret": "Secret"
    },
    "credentialsValidator": {
     "requiresKey": true,
     "requiresSecret": true
    }
   },
   "features": {
    "supports": {
     "restAPI": true,
     "restCapabilities": {
      "tickerBatching": true,
      "autoPairUpdates": true
     },
     "websocketAPI": false,
     "websocketCapabilities": {}
    },
    "enabled": {
     "autoPairUpdates": true,
     "websocketAPI": false
    }
   },
   "bankAccounts": [
    {
     "enabled": false,
     "bankName": "",
     "bankAddress": "",
     "bankPostalCode": "",
     "bankPostalCity": "",
     "bankCountry": "",
     "accountName": "",
     "accountNumber": "",
     "swiftCode": "",
     "iban": "",
     "supportedCurrencies": ""
    }
   ]
  },
  {
   "name": "GateIO",
   "enabled": true,
   "verbose": false,
   "httpTimeout": 15000000000,
   "websocketResponseCheckTimeout": 30000000,
   "websocketResponseMaxLimit": 7000000000,
   "websocketTrafficTimeout": 30000000000,
   "websocketOrderbookBufferLimit": 5,
   "baseCurrencies": "USD",
   "currencyPairs": {
    "requestFormat": {
     "uppercase": true,
     "delimiter": "_"
    },
    "configFormat": {
     "uppercase": true,
     "delimiter": "_"
    },
    "useGlobalFormat": true,
    "assetTypes": [
     "spot",
     "option",
     "futures",
     "cross_margin",
     "margin",
     "delivery"
    ],
    "pairs": {
     "spot": {
      "assetEnabled": true,
      "enabled": "IHT_ETH,AME_ETH,CEUR_ETH,ALEPH_USDT,OMG_TRY,BTC_TRY,OGN_USDT,ALA_USDT,BTC_USDT",
      "available": "10SET_USDT,1ART_USDT,1EARTH_USDT,1INCH3L_USDT,1INCH3S_USDT,1INCH_ETH,1INCH_TRY,1INCH_USD,1INCH_USDT,88MPH_ETH,88MPH_USDT,A5T_ETH,A5T_USDT,AAA_ETH,AAA_USDT,AAG_USDT,AART_ETH,AART_USDT,AAVE3L_USDT,AAVE3S_USDT,AAVE_ETH,AAVE_TRY,AAVE_USD,AAVE_USDT,ABBC_USDT,ABT_ETH,ABT_USDT,ACA_USDT,ACE_USDT,ACH3L_USDT,ACH3S_USDT,ACH_ETH,ACH_USDT,ACM_USDT,ACS_USDT,ACX_USDT,ADA3L_USDT,ADA3S_USDT,ADAPAD_USDT,ADA_BTC,ADA_TRY,ADA_USDT,ADEL_ETH,ADEL_USDT,ADP_ETH,ADP_USDT,ADS_USDT,ADX_ETH,ADX_USDT,AERGO_ETH,AERGO_USDT,AE_BTC,AE_ETH,AE_USDT,AFC_USDT,AGIX_USDT,AGLA_USDT,AGLD_ETH,AGLD_USD,AGLD_USDT,AGS_USDT,AIOZ_ETH,AIOZ_USDT,AIRTNT_USDT,AIR_USDT,AKITA_USDT,AKRO_ETH,AKRO_USD,AKRO_USDT,AKT_ETH,AKT_USDT,ALAYA_ETH,ALAYA_USDT,ALA_USDT,ALCX_ETH,ALCX_USDT,ALD_ETH,ALD_USDT,ALEPH_ETH,ALEPH_USDT,ALGO3L_USDT,ALGO3S_USDT,ALGO_TRY,ALGO_USDT,ALICE3L_USDT,ALICE3S_USDT,ALICE_ETH,ALICE_USDT,ALI_USDT,ALN_ETH,ALN_USDT,ALPACA_ETH,ALPACA_USDT,ALPA_ETH,ALPA_USDT,ALPHA3L_USDT,ALPHA3S_USDT,ALPHA_ETH,ALPHA_USDT,ALPHR_ETH,ALPHR_USDT,ALPH_USDT,ALPINE_USDT,ALTB_USDT,ALU_ETH,ALU_USDT,ALY_USDT,AME_ETH,AME_USDT,AMKT_USDT,AMPL_USDT,AMP_ETH,AMP_TRY,AMP_USDT,AM_USDT,ANC3L_USDT,ANC3S_USDT,ANC_ETH,ANC_USDT,ANGLE_USDT,ANKR_TRY,ANKR_USDT,ANML_USDT,ANT_USDT,AOG_USDT,APE3L_USDT,APE3S_USDT,APE_TRY,APE_USDT,API33L_USDT,API33S_USDT,API3_ETH,API3_USDT,APN_ETH,APN_USDT,APRT_USDT,APT3L_USDT,APT3S_USDT,APT_BTC,APT_ETH,APT_TRY,APT_USDT,APX_USDT,APYS_ETH,APYS_USDT,AQDC_USDT,AQT_USDT,AR3L_USDT,AR3S_USDT,ARB_USDT,ARCX_ETH,ARCX_USDT,ARES_ETH,ARES_USDT,ARGON_ETH,ARGON_USDT,ARG_USDT,ARPA3L_USDT,ARPA3S_USDT,ARPA_ETH,ARPA_USDT,ARRR_ETH,ARRR_USDT,ARSW_USDT,ARTEM_USDT,ARV_USDT,AR_TRY,AR_USDT,ASD_USDT,ASK_USDT,ASM_ETH,ASM_USDT,ASR_USDT,ASS_USDT,ASTO_USDT,ASTR3L_USDT,ASTR3S_USDT,ASTRA_USDT,ASTRO_ETH,ASTRO_USDT,ASTR_BTC,ASTR_ETH,ASTR_USDT,AST_ETH,AST_USDT,ASW_USDT,ATA_ETH,ATA_USDT,ATD_ETH,ATD_USDT,ATEAM_USDT,ATK_ETH,ATK_USDT,ATLAS_USDT,ATM_USDT,ATOLO_USDT,ATOM3L_USDT,ATOM3S_USDT,ATOM_BTC,ATOM_TRY,ATOM_USDT,ATOZ_USDT,ATP_ETH,ATP_USDT,ATS_USDT,AUCTION_ETH,AUCTION_USDT,AUDIO_ETH,AUDIO_USDT,AURORA_ETH,AURORA_USDT,AUTO_ETH,AUTO_USDT,AVAX3L_USDT,AVAX3S_USDT,AVAX_ETH,AVAX_TRY,AVAX_USDT,AVA_USDT,AVT_USDT,AXIS_ETH,AXIS_USDT,AXL_USDT,AXS3L_USDT,AXS3S_USDT,AXS5L_USDT,AXS5S_USDT,AXS_ETH,AXS_TRY,AXS_USD,AXS_USDT,AZERO_USDT,AZY_USDT,B3X_USDT,BABI_USDT,BABYDOGE_USDT,BABY_USDT,BACON_USDT,BAC_ETH,BAC_USDT,BADGER_ETH,BADGER_USDT,BAGS_ETH,BAGS_USDT,BAJU_USDT,BAKED_ETH,BAKED_USDT,BAKE_ETH,BAKE_USDT,BAL3L_USDT,BAL3S_USDT,BAL_ETH,BAL_USDT,BAMBOO_USDT,BAND_ETH,BAND_USDT,BANK_ETH,BANK_USDT,BASE_ETH,BASE_USDT,BAS_ETH,BAS_USDT,BAT3L_USDT,BAT3S_USDT,BAT_BTC,BAT_ETH,BAT_TRY,BAT_USDT,BBANK_BTC,BBANK_ETH,BBANK_USDT,BBC_USDT,BBF_USDT,BCDN_ETH,BCDN_USDT,BCD_BTC,BCD_USDT,BCH3L_USDT,BCH3S_USDT,BCH5L_USDT,BCH5S_USDT,BCH_BTC,BCH_USD,BCH_USDT,BCMC_USDT,BCN_BTC,BCN_USDT,BCX_BTC,BCX_USDT,BDP_ETH,BDP_USDT,BDT_ETH,BDT_USDT,BDX_USDT,BEAM_BTC,BEAM_ETH,BEAM_USDT,BEEFI_ETH,BEEFI_USDT,BEL_ETH,BEL_USDT,BENQI_ETH,BENQI_USDT,BEPRO_ETH,BEPRO_USDT,BERRY_USDT,BETU_ETH,BETU_USDT,BEYOND_USDT,BFC_ETH,BFC_USDT,BFT1_USDT,BFT_ETH,BFT_USDT,BICO_ETH,BICO_USDT,BIFIF_ETH,BIFIF_USDT,BIFI_BTC,BIFI_USDT,BIN_ETH,BIN_USDT,BIRD_ETH,BIRD_USDT,BITCI_USDT,BIT_USDT,BKC_USDT,BLACK_ETH,BLACK_USDT,BLANKV2_ETH,BLANKV2_USDT,BLES_ETH,BLES_USDT,BLIN_USDT,BLOCK_USDT,BLOK_ETH,BLOK_USDT,BLT_USDT,BLUR_USDT,BLY_BTC,BLY_USDT,BLZ_ETH,BLZ_USDT,BMI_ETH,BMI_USDT,BMON_ETH,BMON_USDT,BNB3L_USDT,BNB3S_USDT,BNB_BTC,BNB_TRY,BNB_USD,BNB_USDT,BNC_USDT,BNTY_ETH,BNTY_USDT,BNT_ETH,BNX_USDT,BOA_USDT,BOBA_ETH,BOBA_USDT,BONDLY_ETH,BONDLY_USDT,BOND_ETH,BOND_USDT,BONE_USDT,BONK_USDT,BOO_ETH,BOO_USDT,BORA_ETH,BORA_USDT,BORING_ETH,BORING_USDT,BOSON_ETH,BOSON_USDT,BOX_USDT,BP_USDT,BRISE_USDT,BRKL_USDT,BRT_USDT,BRWL_USDT,BRY_ETH,BRY_USDT,BSCPAD_ETH,BSCPAD_USDT,BSCS_ETH,BSCS_USDT,BSV3L_USDT,BSV3S_USDT,BSV5L_USDT,BSV5S_USDT,BSV_BTC,BSV_USDT,BSW3L_USDT,BSW3S_USDT,BSW_USDT,BS_USDT,BTC3L_USDT,BTC3S_USDT,BTC5L_USDT,BTC5S_USDT,BTCST_ETH,BTCST_USDT,BTC_TRY,BTC_USD,BTC_USDT,BTF_BTC,BTF_USDT,BTG_BTC,BTG_USDT,BTL_USDT,BTM_BTC,BTM_ETH,BTM_USDT,BTO_ETH,BTO_USDT,BTRST_ETH,BTRST_USDT,BTS_BTC,BTS_USDT,BTT_ETH,BTT_TRY,BTT_USDT,BURP_ETH,BURP_USDT,BUSY_USDT,BUY_ETH,BUY_USDT,BVT_USDT,BXC_ETH,BXC_USDT,BXH_ETH,BXH_USDT,BYN_ETH,BYN_USDT,BZZ_ETH,BZZ_USDT,C983L_USDT,C983S_USDT,C98_BTC,C98_USD,C98_USDT,CAKE3L_USDT,CAKE3S_USDT,CAKE_ETH,CAKE_USDT,CANTO_USDT,CAPS_USDT,CARE_USDT,CART_ETH,CART_USDT,CATE_USDT,CATGIRL_USDT,CATHEON_USDT,CBK_BTC,CBK_ETH,CBK_USDT,CEEK_ETH,CEEK_USDT,CELL_ETH,CELL_USDT,CELO_USDT,CELR_ETH,CELR_USDT,CELT_USDT,CEL_ETH,CEL_USD,CEL_USDT,CERE_ETH,CERE_USDT,CEUR_ETH,CEUR_USDT,CFG_BTC,CFG_USDT,CFI_ETH,CFI_USDT,CFX3L_USDT,CFX3S_USDT,CFX_ETH,CFX_USDT,CGG_ETH,CGG_USDT,CHAIN_ETH,CHAIN_USDT,CHAMP_USDT,CHEQ_USDT,CHER_USDT,CHESS_ETH,CHESS_USDT,CHNG_BTC,CHNG_USDT,CHO_USDT,CHR_ETH,CHR_USDT,CHZ3L_USDT,CHZ3S_USDT,CHZ_ETH,CHZ_TRY,CHZ_USD,CHZ_USDT,CIRUS_USDT,CIR_ETH,CIR_USDT,CITY_USDT,CKB_BTC,CKB_ETH,CKB_USDT,CLH_USDT,CLO_USDT,CLV_ETH,CLV_USDT,CMP_USDT,CNAME_USDT,CNNS_ETH,CNNS_USDT,COCOS_USDT,COFIX_USDT,COFI_ETH,COFI_USDT,COMBO_ETH,COMBO_USDT,COMP3L_USDT,COMP3S_USDT,COMP_USD,COMP_USDT,CONV_ETH,CONV_USDT,COOK_ETH,COOK_USDT,CORAL_ETH,CORAL_USDT,COREUM_USDT,CORE_USDT,CORN_USDT,COS_USDT,COTI3L_USDT,COTI3S_USDT,COTI_USDT,COVAL_USDT,COVER_ETH,COVER_USDT,CPAN_USDT,CPOOL_USDT,CQT_ETH,CQT_USD,CQT_USDT,CRAFT_USDT,CRBN_ETH,CRBN_USDT,CREAM_ETH,CREAM_USDT,CREDIT_ETH,CREDIT_USDT,CRE_USDT,CRF_ETH,CRF_USDT,CRO3L_USDT,CRO3S_USDT,CRO_USDT,CRPT_ETH,CRPT_USDT,CRP_ETH,CRP_USDT,CRTS_ETH,CRTS_USDT,CRT_USDT,CRU_ETH,CRU_USDT,CRV3L_USDT,CRV3S_USDT,CRV_BTC,CRV_ETH,CRV_TRY,CRV_USD,CRV_USDT,CRYPTOFI_USDT,CSIX_USDT,CSPR_ETH,CSPR_USDT,CSTR_ETH,CSTR_USDT,CS_ETH,CS_USDT,CTC_USDT,CTG_USDT,CTI_ETH,CTI_USDT,CTK_ETH,CTK_USDT,CTRC_USDT,CTSI_USDT,CTT_USDT,CUDOS_USDT,CULT_USDT,CUMMIES_USDT,CUP_USDT,CUSD_ETH,CUSD_USDT,CVAULTCORE_ETH,CVAULTCORE_USDT,CVC3L_USDT,CVC3S_USDT,CVC_ETH,CVC_USDT,CVP_ETH,CVP_USDT,CVTX_USDT,CVX_ETH,CVX_USDT,CWAR_ETH,CWAR_USDT,CWEB_USDT,CWS_ETH,CWS_USDT,CYS_ETH,CYS_USDT,CZZ_USDT,D2T_USDT,DAFI_ETH,DAFI_USDT,DAG_BTC,DAG_ETH,DAG_USDT,DAI_TRY,DAI_USD,DAI_USDT,DAL_USDT,DANA_USDT,DAO_ETH,DAO_USDT,DARK_USDT,DAR_ETH,DAR_USDT,DASH3L_USDT,DASH3S_USDT,DASH_BTC,DASH_USDT,DATA_ETH,DATA_USDT,DBC_BTC,DBC_ETH,DBC_USDT,DCRN_USDT,DCR_BTC,DCR_USDT,DC_USDT,DDD_BTC,DDD_ETH,DDD_USDT,DDIM_ETH,DDIM_USDT,DDOS_USDT,DEBT_USDT,DEFILAND_ETH,DEFILAND_USDT,DEGO_USDT,DEK_USDT,DELFI_USDT,DENT_ETH,DENT_USDT,DEP_USDT,DERC_USDT,DERI_ETH,DERI_USDT,DESO_USDT,DES_USDT,DEUS_USDT,DEVT_USDT,DEXE_ETH,DEXE_USDT,DFA_USDT,DFI_USDT,DFL_USDT,DFND_USDT,DFYN_USDT,DFY_ETH,DFY_USDT,DF_ETH,DF_USDT,DG_ETH,DG_USDT,DHB_USDT,DHV_ETH,DHV_USDT,DHX_USD,DHX_USDT,DIA_ETH,DIA_USDT,DIGG_ETH,DIGG_USDT,DILI_USDT,DIO_USDT,DIS_ETH,DIS_USDT,DIVER_USDT,DKA_ETH,DKA_USDT,DKS_USDT,DLC_USDT,DMLG_USDT,DMS_ETH,DMS_USDT,DMTR_USDT,DNT_ETH,DNXC_USDT,DOCK_ETH,DOCK_USDT,DODO_ETH,DODO_USDT,DOGA_USDT,DOGE3L_USDT,DOGE3S_USDT,DOGE5L_USDT,DOGE5S_USDT,DOGE_BTC,DOGE_TRY,DOGE_USD,DOGE_USDT,DOGGO_USDT,DOGGY_USDT,DOGNFT_ETH,DOGNFT_USDT,DOG_ETH,DOG_USDT,DOME_USDT,DOMI_USDT,DOP_USDT,DORA_ETH,DORA_USDT,DOSE_ETH,DOSE_USDT,DOS_USDT,DOT3L_USDT,DOT3S_USDT,DOT5L_USDT,DOT5S_USDT,DOT_BTC,DOT_TRY,DOT_USDT,DOWS_ETH,DOWS_USDT,DPET_ETH,DPET_USDT,DPR_ETH,DPR_USDT,DPY_ETH,DPY_USDT,DREP_ETH,DREP_USDT,DRGN_ETH,DRGN_USDT,DSLA_ETH,DSLA_USDT,DUCK2_ETH,DUCK2_USDT,DUCK_ETH,DUCK_USDT,DUNE_USDT,DUSK_ETH,DUSK_USDT,DUST_USDT,DVI_USDT,DVP_ETH,DVP_USDT,DV_USDT,DXCT_ETH,DXCT_USDT,DX_ETH,DX_USDT,DYDX3L_USDT,DYDX3S_USDT,DYDX_ETH,DYDX_TRY,DYDX_USD,DYDX_USDT,DYP_ETH,DYP_USDT,DZOO_USDT,ECOX_USDT,EDEN_ETH,EDEN_USD,EDEN_USDT,EDG_ETH,EDG_USDT,EFI_ETH,EFI_USDT,EGAME_USDT,EGG_ETH,EGG_USDT,EGLD3L_USDT,EGLD3S_USDT,EGLD_ETH,EGLD_USDT,EGS_USDT,EHASH_ETH,EHASH_USDT,EJS_USDT,ELA_USDT,ELEC_ETH,ELEC_USDT,ELF_ETH,ELF_USDT,ELON_USDT,ELT_USDT,ELU_USDT,EMON_USDT,EMPIRE_ETH,EMPIRE_USDT,ENJ3L_USDT,ENJ3S_USDT,ENJ_ETH,ENJ_TRY,ENJ_USD,ENJ_USDT,ENNO_USDT,ENS_ETH,ENS_USDT,ENV_USDT,EOS3L_USDT,EOS3S_USDT,EOS5L_USDT,EOS5S_USDT,EOSDAC_ETH,EOSDAC_USDT,EOS_BTC,EOS_ETH,EOS_TRY,EOS_USDT,EPIK_USDT,EPK_USDT,EPX_ETH,EPX_USDT,EQX_USDT,EQ_USDT,ERG_ETH,ERG_USDT,ERN_ETH,ERN_USDT,ESG_USDT,ESS_ETH,ESS_USDT,ETC3L_USDT,ETC3S_USDT,ETC_BTC,ETC_ETH,ETC_USDT,ETERNAL_USDT,ETH2_ETH,ETH2_USDT,ETH3L_USDT,ETH3S_USDT,ETH5L_USDT,ETH5S_USDT,ETHA_ETH,ETHA_USDT,ETHF_USDT,ETHW_ETH,ETHW_USDT,ETH_BTC,ETH_TRY,ETH_USD,ETH_USDT,EUL_USDT,EURT_USDT,EVA_ETH,EVA_USDT,EVER_USDT,EVRY_USDT,EWT_ETH,EWT_USDT,EZ_ETH,EZ_USDT,F2C_USDT,FALCONS_USDT,FAME_USDT,FAN_ETH,FAN_USDT,FARM_ETH,FARM_USDT,FAR_ETH,FAR_USDT,FCON_USDT,FDC_USDT,FDT_USDT,FEAR_USDT,FEG_USDT,FEI_ETH,FEI_USDT,FER_USDT,FET_ETH,FET_USDT,FEVR_USDT,FIC_USDT,FIDA_ETH,FIDA_USDT,FIL3L_USDT,FIL3S_USDT,FILDA_ETH,FILDA_USDT,FIL_BTC,FIL_ETH,FIL_TRY,FIL_USDT,FINE_ETH,FINE_USDT,FIN_USDT,FIO_ETH,FIO_USDT,FIRE_ETH,FIRE_USDT,FIRO_USDT,FIS_ETH,FIS_USDT,FITFI3L_USDT,FITFI3S_USDT,FITFI_USDT,FIU_USDT,FIWA_USDT,FLM_ETH,FLM_USDT,FLOKI_USDT,FLOW_ETH,FLOW_TRY,FLOW_USDT,FLR_USDT,FLURRY_USDT,FLUX_ETH,FLUX_USDT,FLY_USDT,FNCY_USDT,FNF_USDT,FNZ_USDT,FODL_ETH,FODL_USDT,FOF_USDT,FOREX_ETH,FOREX_USDT,FORM_ETH,FORM_USDT,FORTH_ETH,FORTH_USDT,FORT_USDT,FOR_ETH,FOR_USDT,FOX_ETH,FOX_USDT,FPFT_USDT,FRAX_ETH,FRAX_USDT,FRA_ETH,FRA_USDT,FREE_USDT,FRIN_USDT,FRM_USDT,FROG_ETH,FROG_USDT,FRONT_ETH,FRONT_USDT,FRR_USDT,FSN_ETH,FSN_USDT,FST_ETH,FST_USDT,FTI_ETH,FTI_USDT,FTM3L_USDT,FTM3S_USDT,FTM_ETH,FTM_TRY,FTM_USD,FTM_USDT,FTRB_USDT,FTT3L_USDT,FTT3S_USDT,FTT_ETH,FTT_USD,FTT_USDT,FUEL_ETH,FUEL_USDT,FUN_ETH,FUN_USDT,FUSE_ETH,FUSE_USDT,FXF_ETH,FXF_USDT,FXS_ETH,FXS_USDT,FX_ETH,FX_USDT,GAFI_ETH,GAFI_USDT,GAIA_USDT,GAL3L_USDT,GAL3S_USDT,GALA3L_USDT,GALA3S_USDT,GALA5L_USDT,GALA5S_USDT,GALA_ETH,GALA_TRY,GALA_USDT,GALFAN_USDT,GAL_USDT,GAME_USDT,GAN_USDT,GARD_ETH,GARD_USDT,GARI_ETH,GARI_USDT,GASDAO_USDT,GAS_BTC,GAS_USDT,GBPT_BTC,GBPT_ETH,GBPT_USDT,GCOIN_USDT,GDAO_ETH,GDAO_USDT,GEAR_USDT,GEL_ETH,GEL_USDT,GEM_ETH,GEM_USDT,GENS_USDT,GFI_ETH,GFI_USDT,GFT_USDT,GF_ETH,GF_USDT,GGG_USDT,GGM_USDT,GHNY_USDT,GHST_ETH,GHST_USDT,GITCOIN_ETH,GITCOIN_USDT,GLMR3L_USDT,GLMR3S_USDT,GLMR_ETH,GLMR_USDT,GLM_ETH,GLM_USDT,GLQ_ETH,GLQ_USDT,GMAT_ETH,GMAT_USDT,GMEE_ETH,GMEE_USDT,GMM_USDT,GMPD_USDT,GMT3L_USDT,GMT3S_USDT,GMT_USDT,GMX_USDT,GM_USDT,GNO_ETH,GNO_USDT,GNS_USDT,GNX_ETH,GNX_USDT,GOAL_USDT,GOB_USDT,GOD_BTC,GOD_USDT,GOFX_USDT,GOF_USDT,GOLDMINER_USDT,GOLD_USDT,GOVI_USDT,GOV_USDT,GOZ_USDT,GO_ETH,GO_USDT,GPT_USDT,GQ_USDT,GRAIL_USDT,GRBE_USDT,GRIN_BTC,GRIN_ETH,GRIN_USDT,GRND_USDT,GRT3L_USDT,GRT3S_USDT,GRT_ETH,GRT_USD,GRT_USDT,GRV_USDT,GSE_ETH,GSE_USDT,GST3L_USDT,GST3S_USDT,GST_TRY,GST_USDT,GS_ETH,GS_USDT,GTC_BTC,GTC_ETH,GTC_USDT,GTH_ETH,GTH_USDT,GT_BTC,GT_ETH,GT_USDT,GUM_USDT,GZONE_ETH,GZONE_USDT,HADES_USDT,HAI_ETH,HAI_USDT,HAM_USDT,HAO_BTC,HAO_ETH,HAO_USDT,HAPI_USDT,HARD_ETH,HARD_USDT,HBAR3L_USDT,HBAR3S_USDT,HBAR_USDT,HCT_ETH,HCT_USDT,HC_BTC,HC_ETH,HC_USDT,HDV_USDT,HEART_USDT,HECH_USDT,HEGIC_ETH,HEGIC_USDT,HELLO_USDT,HERA_USDT,HERO_ETH,HERO_USDT,HE_USDT,HFT_ETH,HFT_USDT,HGET_ETH,HGET_USDT,HIBIKI_USDT,HIBS_USDT,HID_USDT,HIFI_ETH,HIFI_USDT,HIGH_USDT,HIT_ETH,HIT_USDT,HIVE_USDT,HMT_ETH,HMT_USDT,HNS_BTC,HNS_USDT,HNT_ETH,HNT_USDT,HOD_USDT,HOGE_USDT,HOOK_USDT,HOPR_ETH,HOPR_USDT,HORD_ETH,HORD_USDT,HOTCROSS_ETH,HOTCROSS_USDT,HOT_ETH,HOT_TRY,HOT_USDT,HPB_ETH,HPB_USDT,HSC_ETH,HSC_USDT,HSF_USDT,HT3L_USDT,HT3S_USDT,HTR_USDT,HT_BTC,HT_USD,HT_USDT,HYDRA_USDT,HYVE_ETH,HYVE_USDT,IAG_USDT,IAZUKI_USDT,IBAYC_USDT,IBFK_USDT,ICE_ETH,ICE_USDT,ICONS_ETH,ICONS_USDT,ICP3L_USDT,ICP3S_USDT,ICP_ETH,ICP_TRY,ICP_USDT,ICX_ETH,ICX_USDT,IDEA_USDT,IDEX_ETH,IDEX_USDT,IDOODLES_USDT,IDV_ETH,IDV_USDT,ID_USDT,IGU_USDT,IHC_USDT,IHT_ETH,IHT_USDT,ILV_ETH,ILV_USDT,IMAYC_USDT,IMPT_USDT,IMX3L_USDT,IMX3S_USDT,IMX_ETH,IMX_USDT,INDI_ETH,INDI_USDT,ING_USDT,INJ_ETH,INJ_USDT,INK_BTC,INK_ETH,INK_USDT,INSUR_ETH,INSUR_USDT,INTER_USDT,INTR_USDT,INV_ETH,INV_USDT,IOEN_ETH,IOEN_USDT,IOI_USDT,IONX_ETH,IONX_USDT,IOST3L_USDT,IOST3S_USDT,IOST_BTC,IOST_USDT,IOTA_BTC,IOTA_USDT,IOTX_ETH,IOTX_USDT,IP3_USDT,IPUNKS_USDT,IRIS_USDT,ISKY_USDT,ISK_USDT,ISP_ETH,ISP_USDT,ITEM_USDT,ITGR_ETH,ITGR_USDT,ITRUMP_USDT,ITSB_USDT,IZI_ETH,IZI_USDT,JAM_USDT,JASMY3L_USDT,JASMY3S_USDT,JASMY_ETH,JASMY_TRY,JASMY_USDT,JFI_USDT,JGN_ETH,JGN_USDT,JOE_ETH,JOE_USDT,JOY_USDT,JST3L_USDT,JST3S_USDT,JST_USDT,JULD_ETH,JULD_USDT,JUV_USDT,K21_ETH,K21_USDT,KABY_USDT,KAI_USDT,KALM_USDT,KAP_USDT,KAR_USDT,KASTA_USDT,KAS_USDT,KAVA3L_USDT,KAVA3S_USDT,KAVA_USDT,KBD_USDT,KBOX_USDT,KCAL_USDT,KDA_BTC,KDA_USDT,KEX_ETH,KEX_USDT,KEY_ETH,KEY_USDT,KFC_USDT,KFT_ETH,KFT_USDT,KGC_USDT,KIBA_USDT,KICKS_USDT,KIF_ETH,KIF_USDT,KILT_USDT,KIMCHI_ETH,KIMCHI_USDT,KINE_ETH,KINE_USDT,KINGSHIB_USDT,KING_USDT,KINT_ETH,KINT_USDT,KIN_USDT,KISHU_USDT,KLAP_USDT,KLAY3L_USDT,KLAY3S_USDT,KLAY_USDT,KLO_USDT,KLV_ETH,KLV_USDT,KMA_USDT,KMON_USDT,KNC_ETH,KNC_USDT,KNIGHT_USDT,KNOT_USDT,KOK_USDT,KONO_ETH,KONO_USDT,KON_USDT,KP3R_ETH,KP3R_USDT,KPAD_ETH,KPAD_USDT,KRL_USDT,KSM3L_USDT,KSM3S_USDT,KSM_USDT,KST_ETH,KST_USDT,KTN_ETH,KTN_USDT,KTON_USDT,KT_USDT,KUBE_USDT,KUB_USDT,KUMA_USDT,KWS_USDT,KYL_ETH,KYL_USDT,KZEN_USDT,LABS_ETH,LABS_USDT,LAMB_ETH,LAMB_USDT,LAND_USDT,LARIX_ETH,LARIX_USDT,LAT_USDT,LAVA_ETH,LAVA_USDT,LAYER_ETH,LAYER_USDT,LAZIO_ETH,LAZIO_USDT,LBA_ETH,LBA_USDT,LBK_USDT,LBLOCK_USDT,LBL_USDT,LDO_ETH,LDO_USDT,LEASH_ETH,LEASH_USDT,LEMD_ETH,LEMD_USDT,LEMN_USDT,LEMO_ETH,LEMO_USDT,LEO_BTC,LEO_USDT,LEVER_USDT,LEV_USDT,LFW_USDT,LGCY_USDT,LGX_USDT,LIEN_ETH,LIEN_USDT,LIFE_ETH,LIFE_USDT,LIKE_ETH,LIKE_USDT,LIME_BTC,LIME_ETH,LIME_USDT,LINA_ETH,LINA_USDT,LINK3L_USDT,LINK3S_USDT,LINK5L_USDT,LINK5S_USDT,LINK_ETH,LINK_TRY,LINK_USD,LINK_USDT,LION_USDT,LIQUIDUS_ETH,LIQUIDUS_USDT,LIQ_USDT,LIT3L_USDT,LIT3S_USDT,LITH_ETH,LITH_USDT,LIT_ETH,LIT_TRY,LIT_USDT,LKR_ETH,LKR_USDT,LLT_SNET,LMR_BTC,LMR_USDT,LM_USDT,LN_BTC,LN_USDT,LOA_USDT,LOCG_ETH,LOCG_USDT,LOKA3L_USDT,LOKA3S_USDT,LOKA_ETH,LOKA_USDT,LON_ETH,LON_USDT,LOOKS3L_USDT,LOOKS3S_USDT,LOOKS_ETH,LOOKS_USDT,LOON_ETH,LOON_USDT,LOOT_USDT,LOVELY_USDT,LOWB_USDT,LPOOL_ETH,LPOOL_USDT,LPT_ETH,LPT_USDT,LQTY_USDT,LRC3L_USDT,LRC3S_USDT,LRC_BTC,LRC_ETH,LRC_TRY,LRC_USDT,LRN_ETH,LRN_USDT,LSK_BTC,LSK_USDT,LSS_ETH,LSS_USDT,LTC3L_USDT,LTC3S_USDT,LTC5L_USDT,LTC5S_USDT,LTC_BTC,LTC_TRY,LTC_USD,LTC_USDT,LTO_ETH,LTO_USDT,LUFFY_ETH,LUFFY_USDT,LUNA_ETH,LUNA_TRY,LUNA_USDT,LUNCH_USDT,LUNC_TRY,LUNC_USDT,LUNR_USDT,LUS_USDT,LYM_BTC,LYM_ETH,LYM_USDT,LYXE_ETH,LYXE_USDT,MAGIC_USDT,MAHA_ETH,MAHA_USDT,MANA3L_USDT,MANA3S_USDT,MANA_ETH,MANA_TRY,MANA_USDT,MAN_ETH,MAN_USDT,MAPE_USDT,MAPS_ETH,MAPS_USDT,MARSH_ETH,MARSH_USDT,MART_USDT,MASK3L_USDT,MASK3S_USDT,MASK_ETH,MASK_TRY,MASK_USDT,MATCH_USDT,MATH_ETH,MATH_USDT,MATIC3L_USDT,MATIC3S_USDT,MATIC_ETH,MATIC_USD,MATIC_USDT,MATTER_ETH,MATTER_USDT,MAT_ETH,MAT_USDT,MBL_ETH,MBL_USDT,MBOX_ETH,MBOX_USDT,MBS_ETH,MBS_USDT,MBX_USDT,MCASH_USDT,MCG_USDT,MCO2_ETH,MCO2_USDT,MCRN_ETH,MCRN_USDT,MCRT_USDT,MC_ETH,MC_USDT,MDAO_USDT,MDA_ETH,MDA_USDT,MDF_ETH,MDF_USDT,MDS_ETH,MDS_USDT,MDT_BTC,MDT_ETH,MDT_USDT,MDX_ETH,MDX_USDT,MEAN_ETH,MEAN_USDT,MED_ETH,MED_USDT,MELI_USDT,MENGO_USDT,MEPAD_USDT,MER_USDT,MESA_ETH,MESA_USDT,METAG_USDT,METAL_USDT,METAN_USDT,METAX_ETH,METAX_USDT,METIS_ETH,METIS_USDT,METO_USDT,MET_USDT,MFOOTBALL_USDT,MGA_USDT,MGG_USDT,MHUNT_USDT,MILO_USDT,MIMIR_ETH,MIMIR_USDT,MINA3L_USDT,MINA3S_USDT,MINA_BTC,MINA_USDT,MINE_USDT,MINI_ETH,MINI_USDT,MINT_USDT,MIR_ETH,MIR_USDT,MIST_ETH,MIST_USDT,MIS_ETH,MIS_USDT,MITH_ETH,MITH_USDT,MIX_ETH,MIX_USDT,MKR3L_USDT,MKR3S_USDT,MKR_ETH,MKR_TRY,MKR_USDT,MLK_USDT,MLN_ETH,MLN_USDT,MLS_USDT,MLT_USDT,ML_USDT,MMM_USDT,MMPRO_USDT,MM_ETH,MM_USDT,MNDE_USDT,MNGO_ETH,MNGO_USDT,MNW_ETH,MNW_USDT,MNY_USDT,MNZ_USDT,MOBI_BTC,MOBI_ETH,MOBI_USDT,MOB_ETH,MOB_USDT,MODA_ETH,MODA_USDT,MOFI_USDT,MOJO_USDT,MOMA_ETH,MOMA_USDT,MONI_USDT,MONS_USDT,MOONEY_USDT,MOON_USDT,MOOO_USDT,MOOV_USDT,MOO_USDT,MOTG_USDT,MOT_USDT,MOVEZ_USDT,MOVR_ETH,MOVR_USDT,MPH_ETH,MPH_USDT,MPI_USDT,MPLX_USDT,MPL_USDT,MQL_USDT,MRCH_ETH,MRCH_USDT,MSOL_ETH,MSOL_USDT,MSU_USDT,MSWAP_USDT,MTA_ETH,MTA_USDT,MTD_USDT,MTG_USDT,MTL3L_USDT,MTL3S_USDT,MTL_ETH,MTL_USDT,MTN_ETH,MTN_USDT,MTRG_USDT,MTR_USDT,MTS_ETH,MTS_USDT,MTV_USDT,MULTI_ETH,MULTI_USDT,MUSE_ETH,MUSE_USDT,MV_USDT,MXC_BTC,MXC_ETH,MXC_USD,MXC_USDT,MYRA_USDT,NAFT_USDT,NANO_BTC,NANO_USDT,NAOS_BTC,NAOS_ETH,NAOS_USDT,NAP_USDT,NAS_BTC,NAS_ETH,NAS_USDT,NAVI_USDT,NAX_ETH,NAX_USDT,NBLU_USDT,NBOT_ETH,NBOT_USDT,NBP_ETH,NBP_USDT,NBS_BTC,NBS_USDT,NBT_USDT,NCT_ETH,NCT_USDT,NEAR3L_USDT,NEAR3S_USDT,NEAR_ETH,NEAR_USDT,NEBL_USDT,NEER_USDT,NEO3L_USDT,NEO3S_USDT,NEO_BTC,NEO_TRY,NEO_USDT,NEST_ETH,NEST_USDT,NEXO_ETH,NEXO_USDT,NEXT_USDT,NFTB_ETH,NFTB_USDT,NFTD_USDT,NFTL_USDT,NFTX_ETH,NFTX_USDT,NFTY_ETH,NFTY_USDT,NFT_USDT,NGL_USDT,NIFT_USDT,NIIFI_USDT,NII_ETH,NII_USDT,NIM_USDT,NKN_ETH,NKN_USDT,NMR_ETH,NMR_USDT,NMT_ETH,NMT_USDT,NOA_USDT,NODL_USDT,NOIA_ETH,NOIA_USDT,NOM_USDT,NORD_ETH,NORD_USDT,NOS_ETH,NOS_USDT,NPT_USDT,NRFB_ETH,NRFB_USDT,NRV_ETH,NRV_USDT,NSBT_BTC,NSBT_ETH,NSBT_USDT,NSDX_USDT,NSURE_ETH,NSURE_USDT,NULS_ETH,NULS_USDT,NUM_USDT,NUX_ETH,NUX_USDT,NVG_USDT,NVIR_USDT,NWC_BTC,NWC_USDT,NXD_USDT,NYM_USDT,NYZO_ETH,NYZO_USDT,O3_ETH,O3_USDT,OAS_USDT,OAX_BTC,OAX_ETH,OAX_USDT,OCC_USDT,OCEAN_USDT,OCN_BTC,OCN_ETH,OCN_USDT,OCTO_ETH,OCTO_USDT,OCT_USDT,ODDZ_ETH,ODDZ_USDT,OGN_ETH,OGN_USDT,OGV_USDT,OG_USDT,OHM_ETH,OHM_USDT,OIN_USDT,OKB3L_USDT,OKB3S_USDT,OKB_USDT,OKT_ETH,OKT_USDT,OLAND_USDT,OLE_USDT,OLT_USDT,OLV_USDT,OLY_USDT,OMG3L_USDT,OMG3S_USDT,OMG_BTC,OMG_ETH,OMG_TRY,OMG_USD,OMG_USDT,OMI_ETH,OMI_USDT,OM_ETH,OM_USDT,ONC_ETH,ONC_USDT,ONE3L_USDT,ONE3S_USDT,ONE_USDT,ONG_ETH,ONG_USDT,ONIT_USDT,ONSTON_USDT,ONS_ETH,ONS_USDT,ONT3L_USDT,ONT3S_USDT,ONT_ETH,ONT_USDT,ONX_ETH,ONX_USDT,OOE_ETH,OOE_USDT,OOKI_USDT,OP3L_USDT,OP3S_USDT,OPA_USDT,OPEN_ETH,OPEN_USDT,OPIUM_ETH,OPIUM_USDT,OPS_ETH,OPS_USDT,OPTIMUS_USDT,OPUL_ETH,OPUL_USDT,OP_ETH,OP_TRY,OP_USDT,ORAI_ETH,ORAI_USDT,ORAO_ETH,ORAO_USDT,ORBR_USDT,ORBS_ETH,ORBS_USDT,ORB_USDT,ORCA_USDT,ORC_USDT,ORION_USDT,ORN_ETH,ORN_USDT,ORO_USDT,ORT_USDT,OSMO_USDT,OST_ETH,OST_USDT,OUSD_USDT,OVO_USDT,OVR_USDT,OXT_ETH,OXT_USDT,OXY_ETH,OXY_USDT,P00LS_USDT,PAF_USDT,PARA_USDT,PAW_USDT,PAY_BTC,PAY_ETH,PAY_USDT,PBR_ETH,PBR_USDT,PBTC35A_ETH,PBTC35A_USDT,PBX_ETH,PBX_USDT,PCNT_ETH,PCNT_USDT,PCX_USDT,PDEX_USDT,PEARL_USDT,PENDLE_ETH,PENDLE_USDT,PEOPLE3L_USDT,PEOPLE3S_USDT,PEOPLE_TRY,PEOPLE_USDT,PERA_USDT,PERC_USDT,PERI_USDT,PERL_ETH,PERL_USDT,PERP_ETH,PERP_USD,PERP_USDT,PET_BTC,PET_ETH,PET_USDT,PHA_USDT,PHB_USDT,PHM_USDT,PHTR_USDT,PIAS_USDT,PICKLE_ETH,PICKLE_USDT,PIG_USDT,PINE_USDT,PING_USDT,PIT_USDT,PIXEL_USDT,PIZA_USDT,PI_BTC,PI_USDT,PKF_ETH,PKF_USDT,PLACE_USDT,PLA_ETH,PLA_USDT,PLCU_USDT,PLSPAD_USDT,PMON_ETH,PMON_USDT,PNG_USDT,PNK_ETH,PNK_USDT,PNL_ETH,PNL_USDT,PNT_ETH,PNT_USDT,POG_USDT,POKT_USDT,POLC_ETH,POLC_USDT,POLIS_USDT,POLI_USDT,POLK_ETH,POLK_USDT,POLS_USDT,POLYDOGE_USDT,POLYPAD_USDT,POLYX_USDT,POND_ETH,POND_USDT,POOL_ETH,POOL_USDT,POPK_USDT,POP_BTC,POP_USDT,PORTO_USDT,PORTX_USDT,PORT_USDT,POR_USDT,POSI_USDT,POT_USDT,POWR_BTC,POWR_ETH,POWR_USDT,PPAD_USDT,PRARE_ETH,PRARE_USDT,PRIDE_USDT,PRIMAL_USDT,PRIME_USDT,PRISM_ETH,PRISM_USDT,PRMX_USDT,PROM_ETH,PROM_USDT,PROPS_ETH,PROPS_USDT,PROS_ETH,PROS_USDT,PRQ_USDT,PRT_ETH,PRT_USDT,PSB_USDT,PSG_ETH,PSG_USDT,PSI_USDT,PSL_USDT,PSP_ETH,PSP_USDT,PSTAKE_USDT,PST_ETH,PST_USDT,PSY_ETH,PSY_USDT,PTS_USDT,PUMLX_USDT,PUNDIX_ETH,PUNDIX_USDT,PUSH_ETH,PUSH_USDT,PVU_ETH,PVU_USDT,PWAR_ETH,PWAR_USDT,PYM_USDT,PYR_ETH,PYR_USDT,QASH_BTC,QASH_ETH,QASH_USDT,QBT_ETH,QBT_USDT,QI_ETH,QI_USDT,QKC_BTC,QKC_ETH,QKC_USDT,QLC_BTC,QLC_ETH,QLC_USDT,QNT_ETH,QNT_USDT,QRDO_BTC,QRDO_ETH,QRDO_USDT,QSP_ETH,QSP_USDT,QTCON_USDT,QTC_ETH,QTC_USDT,QTUM3L_USDT,QTUM3S_USDT,QTUM_BTC,QTUM_ETH,QTUM_USDT,QUACK_USDT,QUICK_ETH,QUICK_USDT,RACA3L_USDT,RACA3S_USDT,RACA_USDT,RADAR_USDT,RAD_ETH,RAD_USDT,RAGE_USDT,RAI_ETH,RAI_USDT,RAM_USDT,RANKER_USDT,RARE_ETH,RARE_USDT,RARI_ETH,RARI_USDT,RATING_ETH,RATING_USDT,RATIO_USDT,RAY_ETH,RAY_USD,RAY_USDT,RAZE_ETH,RAZE_USDT,RAZOR_ETH,RAZOR_USDT,RBC_ETH,RBC_USDT,RBLS_USDT,RBN_ETH,RBN_USDT,RCN_ETH,RCN_USDT,RDF_USDT,RDNT_USDT,RDN_ETH,RDN_USDT,REALM_USDT,REAL_USDT,REAP_USDT,REDTOKEN_USDT,RED_ETH,RED_USDT,REEF_ETH,REEF_USDT,REELT_USDT,REF_USDT,REI_BTC,REI_USDT,REM_ETH,REM_USDT,RENA_USDT,REN_ETH,REN_USD,REN_USDT,REP_ETH,REP_USDT,REQ_ETH,REQ_USDT,REVOLAND_USDT,REVO_BTC,REVO_ETH,REVO_USDT,REVU_USDT,REVV_ETH,REVV_USDT,RFOX_ETH,RFOX_USDT,RFR_ETH,RFR_USDT,RFT_USDT,RFUEL_USDT,RICE_ETH,RICE_USDT,RIDE_USDT,RIF_ETH,RIF_USDT,RIM_USDT,RING_ETH,RING_USDT,RIN_USDT,RITE_USDT,RJV_USDT,RLC_ETH,RLC_USDT,RLY_ETH,RLY_USDT,RMRK_USDT,RNDR_ETH,RNDR_USDT,RNDX_USDT,ROCO_USDT,RON_USDT,ROOBEE_USDT,ROOM_ETH,ROOM_USDT,ROSE3L_USDT,ROSE3S_USDT,ROSE_ETH,ROSE_USDT,ROSN_USDT,ROUTE_USDT,RPL_USDT,RSR_USDT,RSS3_USDT,RSV_USDT,RUFF_BTC,RUFF_ETH,RUFF_USDT,RUNE3L_USDT,RUNE3S_USDT,RUNE_ETH,RUNE_USD,RUNE_USDT,RVC_USDT,RVN_USDT,SAFEMARS_USDT,SAITAMA_USDT,SAITO_USDT,SAKE_ETH,SAKE_USDT,SALT_ETH,SALT_USDT,SAMO_ETH,SAMO_USDT,SAND3L_USDT,SAND3S_USDT,SANDWICH_USDT,SAND_ETH,SAND_TRY,SAND_USD,SAND_USDT,SANTOS_USDT,SAO_USDT,SASHIMI_ETH,SASHIMI_USDT,SAUBER_USDT,SAVG_USDT,SBR_ETH,SBR_USDT,SBTC_BTC,SBTC_USDT,SCCP_USDT,SCLP_ETH,SCLP_USDT,SCNSOL_ETH,SCNSOL_USDT,SCRT_ETH,SCRT_USDT,SCY_ETH,SCY_USDT,SC_ETH,SC_USDT,SDAO_BTC,SDAO_ETH,SDAO_USDT,SDN_BTC,SDN_ETH,SDN_USDT,SD_USDT,SEELE_USDT,SENATE_USDT,SENC_ETH,SENC_USDT,SENSO_ETH,SENSO_USDT,SERO_ETH,SERO_USDT,SFG_USDT,SFIL_USDT,SFI_ETH,SFI_USDT,SFM_USDT,SFP_ETH,SFP_USDT,SFUND_USDT,SGB_USDT,SHARE_ETH,SHARE_USDT,SHFT_ETH,SHFT_USDT,SHIB3L_USDT,SHIB3S_USDT,SHIB5L_USDT,SHIB5S_USDT,SHIB_TRY,SHIB_USD,SHIB_USDT,SHILL_USDT,SHI_USDT,SHOE_USDT,SHOPX_ETH,SHOPX_USDT,SHPING_USDT,SHR_ETH,SHR_USDT,SHX_USDT,SIDUS_USDT,SINGLE_USDT,SIN_USDT,SIS_USDT,SKEB_USDT,SKILL_ETH,SKILL_USDT,SKL3L_USDT,SKL3S_USDT,SKL_USDT,SKM_ETH,SKM_USDT,SKRT_USDT,SKT_USDT,SKU_USDT,SKYRIM_ETH,SKYRIM_USDT,SLC_ETH,SLC_USDT,SLG_USDT,SLICE_ETH,SLICE_USDT,SLIM_ETH,SLIM_USDT,SLK_USDT,SLM_USDT,SLND_ETH,SLND_USDT,SLNV2_ETH,SLNV2_USDT,SLP3L_USDT,SLP3S_USDT,SLP_ETH,SLP_USDT,SLRS_ETH,SLRS_USDT,SMART_USDT,SMTY_ETH,SMTY_USDT,SMT_ETH,SMT_USDT,SNET_ETH,SNET_USDT,SNFT1_USDT,SNFT_USDT,SNK_USDT,SNM_USDT,SNOW_ETH,SNOW_USDT,SNTR_ETH,SNTR_USDT,SNT_BTC,SNT_ETH,SNT_USDT,SNX3L_USDT,SNX3S_USDT,SNX_USDT,SNY_ETH,SNY_USDT,SN_USDT,SOL3L_USDT,SOL3S_USDT,SOLO_BTC,SOLO_USDT,SOLR_ETH,SOLR_USDT,SOL_TRY,SOL_USD,SOL_USDT,SOMM_USDT,SONAR_ETH,SONAR_USDT,SOP_ETH,SOP_USDT,SOS_USDT,SOUL_ETH,SOUL_USDT,SOURCE_ETH,SOURCE_USDT,SOV_BTC,SOV_USDT,SPAY_ETH,SPAY_USDT,SPA_ETH,SPA_USDT,SPELLFIRE_USDT,SPELL_ETH,SPELL_USDT,SPEX_USDT,SPFC_USDT,SPHRI_USDT,SPIRIT_USDT,SPO_USDT,SPS_ETH,SPS_USDT,SPUME_USDT,SQUAD_USDT,SQUIDGROW_USDT,SQUID_ETH,SQUID_USDT,SRG_USDT,SRK_ETH,SRK_USDT,SRM_ETH,SRM_USD,SRM_USDT,SRP_USDT,SRT_USDT,SSV_BTC,SSV_ETH,SSV_USDT,SSX_USDT,STARL_USDT,STAR_ETH,STAR_USDT,STBU_ETH,STBU_USDT,STC_USDT,STEEM_USDT,STEPG_ETH,STEPG_USDT,STEP_ETH,STEP_USD,STEP_USDT,STETH_ETH,STETH_USDT,STG_ETH,STG_USDT,STIK_USDT,STI_USDT,STMX_ETH,STMX_USDT,STND_ETH,STND_USDT,STN_ETH,STN_USDT,STORE_USDT,STORJ_BTC,STORJ_ETH,STORJ_USDT,STOS_ETH,STOS_USDT,STOX_ETH,STOX_USDT,STPT_USDT,STRAX_BTC,STRAX_ETH,STRAX_USDT,STRM_USDT,STRONG_ETH,STRONG_USDT,STRP_ETH,STRP_USDT,STX_ETH,STX_USDT,STZ_USDT,SUDO_USDT,SUKU_BTC,SUKU_ETH,SUKU_USDT,SUNNY_ETH,SUNNY_USDT,SUN_USDT,SUPER_ETH,SUPER_USDT,SUPE_ETH,SUPE_USDT,SUP_USDT,SUSD_ETH,SUSD_USDT,SUSHI3L_USDT,SUSHI3S_USDT,SUSHI_ETH,SUSHI_USD,SUSHI_USDT,SUTER_USDT,SVT_ETH,SVT_USDT,SWAP_ETH,SWAP_USDT,SWASH_USDT,SWAY_USDT,SWEAT_USDT,SWFTC_USD,SWFTC_USDT,SWOP_ETH,SWOP_USDT,SWP_USDT,SWRV_ETH,SWRV_USDT,SWTH_ETH,SWTH_USDT,SXP3L_USDT,SXP3S_USDT,SXP_ETH,SXP_TRY,SXP_USD,SXP_USDT,SYLO_USDT,SYN_ETH,SYN_USDT,SYS_ETH,SYS_USDT,T23_USDT,TABOO_USDT,TAI_USDT,TAKI_USDT,TALK_USDT,TAMA_USDT,TAP_USDT,TARA_BTC,TARA_ETH,TARA_USDT,TARI_USDT,TAUR_USDT,TBE_USDT,TCP_ETH,TCP_USDT,TCT_ETH,TCT_USDT,TDROP_USDT,TEDDY_USDT,TEER_USDT,TEM_USDT,TFUEL_ETH,TFUEL_USDT,THALES_USDT,THEOS_USDT,THETA3L_USDT,THETA3S_USDT,THETA_ETH,THETA_USDT,THE_USDT,THG_USDT,THN_ETH,THN_USDT,TIDAL_ETH,TIDAL_USDT,TIFI_USDT,TIMECHRONO_ETH,TIMECHRONO_USDT,TIME_ETH,TIME_USDT,TIPS_ETH,TIPS_USDT,TIP_USDT,TITA_ETH,TITA_USDT,TKO_ETH,TKO_USDT,TLM_ETH,TLM_USDT,TLOS_BTC,TLOS_USDT,TNC_BTC,TNC_ETH,TNC_USDT,TOKE_ETH,TOKE_USDT,TOMI_USDT,TOMO_ETH,TOMO_USDT,TOMS_USDT,TONC_USDT,TON_ETH,TON_USDT,TOOLS_ETH,TOOLS_USDT,TORN_ETH,TORN_USDT,TOTM_USDT,TPT_ETH,TPT_USDT,TRACE_USDT,TRADE_USDT,TRA_USDT,TRB_ETH,TRB_USDT,TRG_USDT,TRIBE3L_USDT,TRIBE3S_USDT,TRIBE_ETH,TRIBE_USDT,TROY_ETH,TROY_USDT,TRR_USDT,TRU_ETH,TRU_USDT,TRVL_BTC,TRVL_USDT,TRX3L_USDT,TRX3S_USDT,TRX_ETH,TRX_TRY,TRX_USD,TRX_USDT,TSHP_USDT,TSL_USDT,TSUKA_USDT,TTT_USDT,TT_ETH,TT_USDT,TULIP_ETH,TULIP_USDT,TVK_ETH,TVK_USDT,TWITFI_USDT,TWT_ETH,TWT_USDT,TXT_ETH,TXT_USDT,T_ETH,T_USDT,UBXS_USDT,UDO_ETH,UDO_USDT,UFI_USDT,UFO_USDT,UFT_ETH,UFT_USDT,ULU_ETH,ULU_USDT,UMA_TRY,UMA_USDT,UMB_ETH,UMB_USDT,UMEE_USDT,UNCX_USDT,UNDEAD_USDT,UNFI_ETH,UNFI_USDT,UNI3L_USDT,UNI3S_USDT,UNI5L_USDT,UNI5S_USDT,UNISTAKE_ETH,UNISTAKE_USDT,UNI_ETH,UNI_TRY,UNI_USD,UNI_USDT,UNN_ETH,UNN_USDT,UNO_ETH,UNO_USDT,UNQ_USDT,UOS_ETH,UOS_USDT,UPI_USDT,URUS_ETH,URUS_USDT,USDC_USDT,USDD_USDT,USDG_USDT,USDT_TRY,USDT_USD,USD_TRY,USTC_USDT,UTK_ETH,UTK_USDT,VADER_ETH,VADER_USDT,VAI_USDT,VALUE_ETH,VALUE_USDT,VATRENI_USDT,VDR_USDT,VEE_USDT,VEGA_ETH,VEGA_USDT,VELODROME_USDT,VELO_ETH,VELO_USDT,VEMP_USDT,VENT_USDT,VET3L_USDT,VET3S_USDT,VET_ETH,VET_USDT,VGX_ETH,VGX_USDT,VIDYX_ETH,VIDYX_USDT,VIDY_ETH,VIDY_USDT,VINU_TRY,VINU_USDT,VLXPAD_ETH,VLXPAD_USDT,VLX_USDT,VMT_USDT,VOLT_USDT,VOXEL_USDT,VP_USDT,VRA_BTC,VRA_USDT,VRT_ETH,VRT_USDT,VRX_ETH,VRX_USDT,VR_USDT,VSO_ETH,VSO_USDT,VSP_ETH,VSP_USDT,VTG_USDT,VTHO_ETH,VTHO_USDT,VVS_USDT,VXT_USDT,WAGYU_ETH,WAGYU_USDT,WAG_USDT,WALLET_USDT,WALV_USDT,WAM_USDT,WAR_ETH,WAR_USDT,WAS_USDT,WATT_USDT,WAVES3L_USDT,WAVES3S_USDT,WAVES_BTC,WAVES_TRY,WAVES_USDT,WAXL_USDT,WAXP_ETH,WAXP_USDT,WBTC_BTC,WBTC_TRY,WBTC_USDT,WBT_USDT,WEAR_USDT,WELL_USDT,WEMIX_ETH,WEMIX_USDT,WEST_ETH,WEST_USDT,WEX_USDT,WGRT_USDT,WHALE_USDT,WHITE_ETH,WHITE_USDT,WICC_ETH,WICC_USDT,WIKEN_BTC,WIKEN_USDT,WILD_USDT,WING_ETH,WING_USDT,WIN_USDT,WIT_BTC,WIT_ETH,WIT_USDT,WLKN_USDT,WNCG_BTC,WNCG_USDT,WNDR_USDT,WNXM_ETH,WNXM_USDT,WNZ_USDT,WOM_ETH,WOM_USDT,WOO3L_USDT,WOO3S_USDT,WOOF_USDT,WOOP_ETH,WOOP_USDT,WOO_ETH,WOO_USDT,WOZX_ETH,WOZX_USDT,WRT_USDT,WRX_ETH,WRX_USDT,WSG_USDT,WSIENNA_USDT,WSI_USDT,WWY_USDT,WXT_ETH,WXT_USDT,WZM_USDT,WZRD_USDT,XAUT_USDT,XAVA_USDT,XCAD_USDT,XCH_ETH,XCH_USDT,XCN_ETH,XCN_USDT,XCUR_ETH,XCUR_USDT,XCV_ETH,XCV_USDT,XDB_USDT,XDC_ETH,XDC_USDT,XDEFI_USDT,XEC3L_USDT,XEC3S_USDT,XEC_USDT,XED_ETH,XED_USDT,XELS_USDT,XEM_BTC,XEM_ETH,XEM_USDT,XEND_ETH,XEND_USDT,XEN_USDT,XETA_USDT,XET_USDT,XIL_USDT,XLM3L_USDT,XLM3S_USDT,XLM_BTC,XLM_ETH,XLM_TRY,XLM_USDT,XMC_BTC,XMC_USDT,XMON_ETH,XMON_USDT,XMR3L_USDT,XMR3S_USDT,XMR_BTC,XMR_USDT,XNFT_ETH,XNFT_USDT,XNL_USDT,XOR_ETH,XOR_USDT,XPLA_USDT,XPNET_USDT,XPRESS_USDT,XPRT_ETH,XPRT_USDT,XPR_ETH,XPR_USDT,XRD_ETH,XRD_USDT,XRP3L_USDT,XRP3S_USDT,XRP5L_USDT,XRP5S_USDT,XRP_BTC,XRP_TRY,XRP_USD,XRP_USDT,XRUNE_USDT,XTAG_ETH,XTAG_USDT,XTZ3L_USDT,XTZ3S_USDT,XTZ_BTC,XTZ_ETH,XTZ_TRY,XTZ_USDT,XVG_BTC,XVG_USDT,XVS_ETH,XVS_USDT,XWG_USDT,XYM_ETH,XYM_USDT,XYO_ETH,XYO_USDT,XY_USDT,YAM_ETH,YAM_USDT,YCT_USDT,YFDAI_ETH,YFDAI_USDT,YFI3L_USDT,YFI3S_USDT,YFII3L_USDT,YFII3S_USDT,YFII_ETH,YFII_USDT,YFI_ETH,YFI_USD,YFI_USDT,YFX_USDT,YGG_ETH,YGG_USDT,YIELD_ETH,YIELD_USDT,YIN_ETH,YIN_USDT,YLD_USDT,YOOSHI_USDT,ZAM_ETH,ZAM_USDT,ZBC_USDT,ZCN_ETH,ZCN_USDT,ZCX_USDT,ZEC3L_USDT,ZEC3S_USDT,ZEC_BTC,ZEC_USDT,ZEE_ETH,ZEE_USDT,ZEN3L_USDT,ZEN3S_USDT,ZEN_USDT,ZEUM_USDT,ZIG_USDT,ZIL3L_USDT,ZIL3S_USDT,ZIL_ETH,ZIL_USDT,ZKS_ETH,ZKS_USDT,ZLK_ETH,ZLK_USDT,ZLW_ETH,ZLW_USDT,ZMT_USDT,ZODI_ETH,ZODI_USDT,ZONE_USDT,ZOON_USDT,ZPT_BTC,ZPT_ETH,ZPT_USDT,ZRX_BTC,ZRX_ETH,ZRX_USD,ZRX_USDT,ZSC_ETH,ZSC_USDT,ZTG_USDT"
     },
     "option": {
      "assetEnabled": true,
      "enabled": "BTC_USDT-20221028-26000-C,BTC_USDT-20221028-34000-P,BTC_USDT-20221028-40000-C",
      "available": "BTC_USDT-20221028-26000-C,BTC_USDT-20221028-34000-P,BTC_USDT-20221028-40000-C,BTC_USDT-20221028-28000-P,BTC_USDT-20221028-34000-C,BTC_USDT-20221028-28000-C,BTC_USDT-20221028-36000-P,BTC_USDT-20221028-50000-P,BTC_USDT-20221028-36000-C,BTC_USDT-20221028-50000-C,BTC_USDT-20221028-21000-P,BTC_USDT-20221028-38000-P,BTC_USDT-20221028-21000-C,BTC_USDT-20221028-38000-C,BTC_USDT-20221028-23000-P,BTC_USDT-20221028-17000-P,BTC_USDT-20221028-23000-C,BTC_USDT-20221028-17000-C,BTC_USDT-20221028-25000-P,BTC_USDT-20221028-19000-P,BTC_USDT-20221028-25000-C,BTC_USDT-20221028-10000-P,BTC_USDT-20221028-19000-C,BTC_USDT-20221028-27000-P,BTC_USDT-20221028-10000-C,BTC_USDT-20221028-27000-C,BTC_USDT-20221028-12000-P,BTC_USDT-20221028-12000-C,BTC_USDT-20221028-20000-P,BTC_USDT-20221028-5000-P,BTC_USDT-20221028-14000-P,BTC_USDT-20221028-20000-C,BTC_USDT-20221028-45000-P,BTC_USDT-20221028-5000-C,BTC_USDT-20221028-14000-C,BTC_USDT-20221028-22000-P,BTC_USDT-20221028-45000-C,BTC_USDT-20221028-16000-P,BTC_USDT-20221028-22000-C,BTC_USDT-20221028-30000-P,BTC_USDT-20221028-16000-C,BTC_USDT-20221028-24000-P,BTC_USDT-20221028-30000-C,BTC_USDT-20221028-18000-P,BTC_USDT-20221028-24000-C,BTC_USDT-20221028-32000-P,BTC_USDT-20221028-18000-C,BTC_USDT-20221028-26000-P,BTC_USDT-20221028-32000-C,BTC_USDT-20221028-40000-P"
     },
     "futures": {
      "assetEnabled": true,
      "enabled": "ETH_USD,BTT_USD,BTM_USD,BCH_USD,ONT_USD,DASH_USD,XLM_USD,LTC_USD,NEO_USD,BNB_USD,XMR_USD,BTC_USD,BTC_USDT",
      "available": "ETH_USD,BTT_USD,BTM_USD,BCH_USD,ONT_USD,DASH_USD,XLM_USD,LTC_USD,NEO_USD,BNB_USD,XMR_USD,BTC_USD,TRX_USD,MDA_USD,WAVES_USD,HT_USD,ETC_USD,BSV_USD,ADA_USD,ZRX_USD,ZEC_USD,EOS_USD,XRP_USD,KNC_USDT,TRYB_USDT,MELON_USDT,OOKI_USDT,MNGO_USDT,BIT_USDT,SC_USDT,ZEC_USDT,ICX_USDT,RVN_USDT,BEL_USDT,DUSK_USDT,ALCX_USDT,REEF_USDT,ASTR_USDT,INJ_USDT,CAKE_USDT,CEL_USDT,ONE_USDT,KLAY_USDT,ETH_USDT,RON_USDT,MKISHU_USDT,COTI_USDT,MANA_USDT,MOVR_USDT,BZZ_USDT,KEEP_USDT,OMG_USDT,UNI_USDT,AAVE_USDT,LTC_USDT,RAMP_USDT,CRU_USDT,DENT_USDT,QRDO_USDT,IRIS_USDT,APE_USDT,RAY_USDT,ALPHA_USDT,BNB_USDT,CERE_USDT,STMX_USDT,ATLAS_USDT,XCN_USDT,BCHA_USDT,OKB_USDT,OGN_USDT,ROOK_USDT,TLM_USDT,DOT_USDT,BTM_USDT,MER_USDT,ADA_USDT,ANKR_USDT,ANT_USDT,TRX_USDT,YFII_USDT,MTL_USDT,WIN_USDT,MBABYDOGE_USDT,SAND_USDT,SUN_USDT,STG_USDT,SRM_USDT,LUNC_USDT,BAT_USDT,SOL_USDT,AXS_USDT,MAKITA_USDT,BLZ_USDT,BNT_USDT,ASD_USDT,IOTA_USDT,MTA_USDT,PYR_USDT,RSR_USDT,MKR_USDT,FITFI_USDT,PERP_USDT,ZKS_USDT,COMP_USDT,UST_USDT,WSB_USDT,LINK_USDT,GARI_USDT,CFX_USDT,CHR_USDT,MCB_USDT,DGB_USDT,MBOX_USDT,DYDX_USDT,TRB_USDT,HT_USDT,LUNA_USDT,CTK_USDT,PEARL_USDT,ACA_USDT,OCEAN_USDT,TFUEL_USDT,HOT_USDT,XLM_USDT,FTM_USDT,LPT_USDT,ALGO_USDT,SOS_USDT,SHIB_USDT,BSV_USDT,SFP_USDT,FIL6_USDT,EDEN_USDT,BADGER_USDT,DAR_USDT,ALICE_USDT,XEM_USDT,DEFI_USDT,ICP_USDT,FLUX_USDT,BAKE_USDT,LRC_USDT,CVC_USDT,CRO_USDT,MINA_USDT,LIT_USDT,AST_USDT,AUDIO_USDT,FRONT_USDT,XMR_USDT,ZIL_USDT,CTSI_USDT,AGLD_USDT,YGG_USDT,OP_USDT,ZRX_USDT,GT_USDT,XCH_USDT,VET_USDT,MOB_USDT,BICO_USDT,SLP_USDT,ACH_USDT,AR_USDT,CLV_USDT,IMX_USDT,SPELL_USDT,UNFI_USDT,SUSHI_USDT,FTT_USDT,HIGH_USDT,HNT_USDT,ALT_USDT,YFI_USDT,NEAR_USDT,NKN_USDT,XVS_USDT,BAND_USDT,LOKA_USDT,OXY_USDT,BCH_USDT,TOMO_USDT,WAVES_USDT,FIDA_USDT,DIA_USDT,ANC_USDT,CELO_USDT,CRV_USDT,FLM_USDT,GLMR_USDT,FIL_USDT,PEOPLE_USDT,WAXP_USDT,IOTX_USDT,ATOM_USDT,RLC_USDT,BOBA_USDT,HBAR_USDT,REN_USDT,POLIS_USDT,GMT_USDT,KAVA_USDT,KDA_USDT,GALA_USDT,STORJ_USDT,PUNDIX_USDT,BAL_USDT,XAUG_USDT,GRIN_USDT,SXP_USDT,AKRO_USDT,NEXO_USDT,CKB_USDT,API3_USDT,NEST_USDT,POLY_USDT,ETHW_USDT,TONCOIN_USDT,THETA_USDT,TRIBE_USDT,CREAM_USDT,BTC_USDT,GST_USDT,AMPL_USDT,KIN_USDT,BEAM_USDT,SERO_USDT,KSM_USDT,RAD_USDT,BCD_USDT,OLDLUNA_USDT,QTUM_USDT,WOO_USDT,ATA_USDT,AVAX_USDT,EOS_USDT,SNX_USDT,AUCTION_USDT,XRP_USDT,STEP_USDT,GITCOIN_USDT,MATIC_USDT,LEO_USDT,ONT_USDT,LINA_USDT,DASH_USDT,MASK_USDT,ETC_USDT,JST_USDT,LON_USDT,BSW_USDT,CONV_USDT,SKL_USDT,GAL_USDT,DODO_USDT,GRT_USDT,NU_USDT,TRU_USDT,STX_USDT,CVX_USDT,JASMY_USDT,HIVE_USDT,EXCH_USDT,ROSE_USDT,SUPER_USDT,MAPS_USDT,SCRT_USDT,USTC_USDT,ENJ_USDT,BTS_USDT,LOOKS_USDT,PRQ_USDT,RUNE_USDT,FLOW_USDT,CHZ_USDT,DOGE_USDT,1INCH_USDT,PRIV_USDT,C98_USDT,CSPR_USDT,RACA_USDT,CELR_USDT,ENS_USDT,XEC_USDT,POND_USDT,NYM_USDT,PROM_USDT,LDO_USDT,ZEN_USDT,IOST_USDT,REQ_USDT,RNDR_USDT,QUICK_USDT,VRA_USDT,DEGO_USDT,AIOZ_USDT,ARPA_USDT,POLS_USDT,EGLD_USDT,XTZ_USDT,NFT_USDT,ETH_USD,BTC_USD"
     },
     "cross_margin": {
      "assetEnabled": true,
      "enabled": "ERN_USDT,T_USDT,CEEK_USDT,OGN_USDT,QNT_USDT,WOZX_USDT,ZEE_USDT,FUN_USDT,FLM_USDT,BOND_USDT,BTC_USDT",
      "available": "ERN_USDT,T_USDT,CEEK_USDT,OGN_USDT,QNT_USDT,WOZX_USDT,ZEE_USDT,FUN_USDT,FLM_USDT,BOND_USDT,TARA_USDT,TRX_USDT,OXY_USDT,LON_USDT,DOGE_USDT,ISP_USDT,TWT_USDT,BAO_USDT,QUACK_USDT,ANT_USDT,VGX_USDT,ARPA_USDT,QUICK_USDT,UTK_USDT,HERO_USDT,WSG_USDT,BICO_USDT,MTV_USDT,VET_USDT,GARI_USDT,BCH_USDT,KLAY_USDT,WING_USDT,BLOK_USDT,SPS_USDT,WIKEN_USDT,WSIENNA_USDT,PUNDIX_USDT,FIC_USDT,ASTR_USDT,FET_USDT,VELO_USDT,BENQI_USDT,CWEB_USDT,RIF_USDT,UNI_USDT,ONG_USDT,ERG_USDT,ALPHA_USDT,CELO_USDT,XVG_USDT,GMAT_USDT,BTS_USDT,DOCK_USDT,GMT_USDT,DIA_USDT,CSPR_USDT,NKN_USDT,STAKE_USDT,SWASH_USDT,XEC_USDT,SWRV_USDT,QRDO_USDT,BLES_USDT,EOS_USDT,GRT_USDT,ASM_USDT,FIL6_USDT,GNO_USDT,EGLD_USDT,XYM_USDT,LOOKS_USDT,LOKA_USDT,BNC_USDT,BAS_USDT,SKL_USDT,STMX_USDT,CVC_USDT,DDOS_USDT,COTI_USDT,AVA_USDT,HMT_USDT,DF_USDT,LPT_USDT,XRP_USDT,TVK_USDT,FEVR_USDT,MBL_USDT,KIN_USDT,SPELL_USDT,MATIC_USDT,FTT_USDT,NMR_USDT,PMON_USDT,BNB_USDT,USDD_USDT,LSS_USDT,MDX_USDT,PRQ_USDT,ALPINE_USDT,DEGO_USDT,OMI_USDT,TIPS_USDT,OCT_USDT,FEI_USDT,UMEE_USDT,CRP_USDT,LION_USDT,YFI_USDT,DASH_USDT,REQ_USDT,SDAO_USDT,PNT_USDT,INSUR_USDT,OOKI_USDT,SUN_USDT,CRPT_USDT,BAC_USDT,DATA_USDT,LRN_USDT,JGN_USDT,KIMCHI_USDT,SUKU_USDT,VRA_USDT,AAVE_USDT,FTI_USDT,LDO_USDT,FRA_USDT,BLANK_USDT,NEAR_USDT,ZKS_USDT,MTRG_USDT,RLY_USDT,TCT_USDT,FLY_USDT,JST_USDT,YFII_USDT,AR_USDT,POLY_USDT,JULD_USDT,SOL_USDT,BZZ_USDT,AXS_USDT,ASD_USDT,XMR_USDT,FTM_USDT,HIT_USDT,LEO_USDT,LIT_USDT,PIG_USDT,COMP_USDT,ELON_USDT,IMX_USDT,EFI_USDT,XVS_USDT,WAVES_USDT,PEOPLE_USDT,SOS_USDT,RUNE_USDT,POLC_USDT,SCLP_USDT,BABYDOGE_USDT,KONO_USDT,SPI_USDT,ETC_USDT,MDA_USDT,MTL_USDT,BCHA_USDT,KISHU_USDT,SUNNY_USDT,PYR_USDT,XTZ_USDT,TRIBE_USDT,AUDIO_USDT,FIRO_USDT,MANA_USDT,OKB_USDT,DOG_USDT,SLP_USDT,KNC_USDT,GAS_USDT,LUNA_USDT,SAFEMARS_USDT,MIR_USDT,DAR_USDT,EGS_USDT,KSM_USDT,ATP_USDT,BIT_USDT,STORJ_USDT,XEM_USDT,QTUM_USDT,AGLD_USDT,RVN_USDT,OXT_USDT,SHFT_USDT,IOTX_USDT,LUNC_USDT,NEXO_USDT,AKITA_USDT,PERP_USDT,ONE_USDT,ETH_USDT,FLUX_USDT,FLOKI_USDT,STX_USDT,ANML_USDT,XPRT_USDT,GALA_USDT,GXS_USDT,TORN_USDT,KAI_USDT,1INCH_USDT,CHR_USDT,GAL_USDT,GLMR_USDT,CTX_USDT,CERE_USDT,CART_USDT,STRAX_USDT,MASK_USDT,MKR_USDT,AVAX_USDT,ENJ_USDT,YAM_USDT,ALPACA_USDT,DODO_USDT,MFT_USDT,CAKE_USDT,RNDR_USDT,CTSI_USDT,GRIN_USDT,MXC_USDT,ONT_USDT,ANKR_USDT,SLIM_USDT,FIL_USDT,CTK_USDT,ASR_USDT,FEG_USDT,SERO_USDT,RSS3_USDT,IRIS_USDT,XCH_USDT,ZRX_USDT,BAND_USDT,BADGER_USDT,DAO_USDT,EPS_USDT,THETA_USDT,BAKE_USDT,SHIB_USDT,MBOX_USDT,NBS_USDT,SNT_USDT,DREP_USDT,NFT_USDT,AUCTION_USDT,BOSON_USDT,O3_USDT,NULS_USDT,OMG_USDT,PEARL_USDT,HAPI_USDT,STG_USDT,IDV_USDT,HORD_USDT,ZIL_USDT,SUPER_USDT,DENT_USDT,REN_USDT,RAI_USDT,ZEN_USDT,ALGO_USDT,BLZ_USDT,BOR_USDT,SC_USDT,HEGIC_USDT,MOB_USDT,DORA_USDT,FOR_USDT,FLOW_USDT,RARI_USDT,DYDX_USDT,ATLAS_USDT,GST_USDT,REEF_USDT,HT_USDT,XYO_USDT,CHESS_USDT,BAT_USDT,NYM_USDT,RAMP_USDT,USDC_USDT,ICP_USDT,EPK_USDT,EXRD_USDT,DOT_USDT,COOK_USDT,CKB_USDT,YGG_USDT,CRU_USDT,ANC_USDT,FIS_USDT,ALCX_USDT,HIGH_USDT,BEAM_USDT,BSW_USDT,STAR_USDT,ROSE_USDT,CNNS_USDT,BZRX_USDT,WOO_USDT,SAFEMOON_USDT,VTHO_USDT,OM_USDT,LAMB_USDT,CHZ_USDT,AIOZ_USDT,EDEN_USDT,POND_USDT,ATOM_USDT,UNFI_USDT,FORTH_USDT,MLN_USDT,NEO_USDT,MOVR_USDT,RLC_USDT,FXS_USDT,ENS_USDT,ATA_USDT,XPR_USDT,NEST_USDT,XLM_USDT,AUTO_USDT,SNX_USDT,OCN_USDT,RSR_USDT,MITH_USDT,KAR_USDT,INJ_USDT,PLA_USDT,CYS_USDT,WAXP_USDT,VOXEL_USDT,CRV_USDT,FITFI_USDT,WHALE_USDT,WRX_USDT,TIDAL_USDT,C98_USDT,HNT_USDT,TONCOIN_USDT,DOGGY_USDT,SYS_USDT,NPXS_USDT,CRO_USDT,LEMD_USDT,RAY_USDT,PERL_USDT,CQT_USDT,CFX_USDT,TOMO_USDT,ACA_USDT,SDN_USDT,OKT_USDT,WILD_USDT,BNX_USDT,TRU_USDT,RACA_USDT,SWEAT_USDT,ACH_USDT,AKRO_USDT,BTM_USDT,TKO_USDT,GT_USDT,OCEAN_USDT,WNCG_USDT,BSV_USDT,GHST_USDT,CELR_USDT,LINA_USDT,SAND_USDT,APE_USDT,WICC_USDT,FIDA_USDT,ADA_USDT,PROPS_USDT,METIS_USDT,KAVA_USDT,AERGO_USDT,CONV_USDT,TFUEL_USDT,FRONT_USDT,API3_USDT,FARM_USDT,AE_USDT,LRC_USDT,IOTA_USDT,RFOX_USDT,PHA_USDT,XCN_USDT,NAS_USDT,KEEP_USDT,VIDY_USDT,HOT_USDT,MINA_USDT,ETHW_USDT,ALICE_USDT,HAI_USDT,BTC_USDT,LTC_USDT,LTO_USDT,DC_USDT,NU_USDT,IOST_USDT,RAD_USDT,POLS_USDT,OP_USDT,WXT_USDT,STR_USDT,YIELD_USDT,GM_USDT,SPA_USDT,BTCST_USDT,WEMIX_USDT,CLV_USDT,ICX_USDT,PET_USDT,STARL_USDT,HBAR_USDT,REDTOKEN_USDT,BTT_USDT,LINK_USDT,TLM_USDT,ARES_USDT,GTC_USDT,SUSHI_USDT,KEY_USDT,ALN_USDT,KDA_USDT,DVI_USDT,SXP_USDT,MAPS_USDT,BCD_USDT,SRM_USDT,WIN_USDT,ZEC_USDT,JASMY_USDT"
     },
     "margin": {
      "assetEnabled": true,
      "enabled": "ERN_USDT,T_USDT,CEEK_USDT,OGN_USDT,QNT_USDT,WOZX_USDT,ZEE_USDT,FUN_USDT,FLM_USDT,BOND_USDT,BTC_USDT",
      "available": "ERN_USDT,T_USDT,CEEK_USDT,OGN_USDT,QNT_USDT,WOZX_USDT,ZEE_USDT,FUN_USDT,FLM_USDT,BOND_USDT,TARA_USDT,TRX_USDT,OXY_USDT,LON_USDT,DOGE_USDT,ISP_USDT,TWT_USDT,BAO_USDT,QUACK_USDT,ANT_USDT,VGX_USDT,ARPA_USDT,QUICK_USDT,UTK_USDT,HERO_USDT,WSG_USDT,BICO_USDT,MTV_USDT,VET_USDT,GARI_USDT,BCH_USDT,KLAY_USDT,WING_USDT,BLOK_USDT,SPS_USDT,WIKEN_USDT,WSIENNA_USDT,PUNDIX_USDT,FIC_USDT,ASTR_USDT,FET_USDT,VELO_USDT,BENQI_USDT,CWEB_USDT,RIF_USDT,UNI_USDT,ONG_USDT,ERG_USDT,ALPHA_USDT,CELO_USDT,XVG_USDT,GMAT_USDT,BTS_USDT,DOCK_USDT,GMT_USDT,DIA_USDT,CSPR_USDT,NKN_USDT,STAKE_USDT,SWASH_USDT,XEC_USDT,SWRV_USDT,QRDO_USDT,BLES_USDT,EOS_USDT,GRT_USDT,ASM_USDT,FIL6_USDT,GNO_USDT,EGLD_USDT,XYM_USDT,LOOKS_USDT,LOKA_USDT,BNC_USDT,BAS_USDT,SKL_USDT,STMX_USDT,CVC_USDT,DDOS_USDT,COTI_USDT,AVA_USDT,HMT_USDT,DF_USDT,LPT_USDT,XRP_USDT,TVK_USDT,FEVR_USDT,MBL_USDT,KIN_USDT,SPELL_USDT,MATIC_USDT,FTT_USDT,NMR_USDT,PMON_USDT,BNB_USDT,USDD_USDT,LSS_USDT,MDX_USDT,PRQ_USDT,ALPINE_USDT,DEGO_USDT,OMI_USDT,TIPS_USDT,OCT_USDT,FEI_USDT,UMEE_USDT,CRP_USDT,LION_USDT,YFI_USDT,DASH_USDT,REQ_USDT,SDAO_USDT,PNT_USDT,INSUR_USDT,OOKI_USDT,SUN_USDT,CRPT_USDT,BAC_USDT,DATA_USDT,LRN_USDT,JGN_USDT,KIMCHI_USDT,SUKU_USDT,VRA_USDT,AAVE_USDT,FTI_USDT,LDO_USDT,FRA_USDT,BLANK_USDT,NEAR_USDT,ZKS_USDT,MTRG_USDT,RLY_USDT,TCT_USDT,FLY_USDT,JST_USDT,YFII_USDT,AR_USDT,POLY_USDT,JULD_USDT,SOL_USDT,BZZ_USDT,AXS_USDT,ASD_USDT,XMR_USDT,FTM_USDT,HIT_USDT,LEO_USDT,LIT_USDT,PIG_USDT,COMP_USDT,ELON_USDT,IMX_USDT,EFI_USDT,XVS_USDT,WAVES_USDT,PEOPLE_USDT,SOS_USDT,RUNE_USDT,POLC_USDT,SCLP_USDT,BABYDOGE_USDT,KONO_USDT,SPI_USDT,ETC_USDT,MDA_USDT,MTL_USDT,BCHA_USDT,KISHU_USDT,SUNNY_USDT,PYR_USDT,XTZ_USDT,TRIBE_USDT,AUDIO_USDT,FIRO_USDT,MANA_USDT,OKB_USDT,DOG_USDT,SLP_USDT,KNC_USDT,GAS_USDT,LUNA_USDT,SAFEMARS_USDT,MIR_USDT,DAR_USDT,EGS_USDT,KSM_USDT,ATP_USDT,BIT_USDT,STORJ_USDT,XEM_USDT,QTUM_USDT,AGLD_USDT,RVN_USDT,OXT_USDT,SHFT_USDT,IOTX_USDT,LUNC_USDT,NEXO_USDT,AKITA_USDT,PERP_USDT,ONE_USDT,ETH_USDT,FLUX_USDT,FLOKI_USDT,STX_USDT,ANML_USDT,XPRT_USDT,GALA_USDT,GXS_USDT,TORN_USDT,KAI_USDT,1INCH_USDT,CHR_USDT,GAL_USDT,GLMR_USDT,CTX_USDT,CERE_USDT,CART_USDT,STRAX_USDT,MASK_USDT,MKR_USDT,AVAX_USDT,ENJ_USDT,YAM_USDT,ALPACA_USDT,DODO_USDT,MFT_USDT,CAKE_USDT,RNDR_USDT,CTSI_USDT,GRIN_USDT,MXC_USDT,ONT_USDT,ANKR_USDT,SLIM_USDT,FIL_USDT,CTK_USDT,ASR_USDT,FEG_USDT,SERO_USDT,RSS3_USDT,IRIS_USDT,XCH_USDT,ZRX_USDT,BAND_USDT,BADGER_USDT,DAO_USDT,EPS_USDT,THETA_USDT,BAKE_USDT,SHIB_USDT,MBOX_USDT,NBS_USDT,SNT_USDT,DREP_USDT,NFT_USDT,AUCTION_USDT,BOSON_USDT,O3_USDT,NULS_USDT,OMG_USDT,PEARL_USDT,HAPI_USDT,STG_USDT,IDV_USDT,HORD_USDT,ZIL_USDT,SUPER_USDT,DENT_USDT,REN_USDT,RAI_USDT,ZEN_USDT,ALGO_USDT,BLZ_USDT,BOR_USDT,SC_USDT,HEGIC_USDT,MOB_USDT,DORA_USDT,FOR_USDT,FLOW_USDT,RARI_USDT,DYDX_USDT,ATLAS_USDT,GST_USDT,REEF_USDT,HT_USDT,XYO_USDT,CHESS_USDT,BAT_USDT,NYM_USDT,RAMP_USDT,USDC_USDT,ICP_USDT,EPK_USDT,EXRD_USDT,DOT_USDT,COOK_USDT,CKB_USDT,YGG_USDT,CRU_USDT,ANC_USDT,FIS_USDT,ALCX_USDT,HIGH_USDT,BEAM_USDT,BSW_USDT,STAR_USDT,ROSE_USDT,CNNS_USDT,BZRX_USDT,WOO_USDT,SAFEMOON_USDT,VTHO_USDT,OM_USDT,LAMB_USDT,CHZ_USDT,AIOZ_USDT,EDEN_USDT,POND_USDT,ATOM_USDT,UNFI_USDT,FORTH_USDT,MLN_USDT,NEO_USDT,MOVR_USDT,RLC_USDT,FXS_USDT,ENS_USDT,ATA_USDT,XPR_USDT,NEST_USDT,XLM_USDT,AUTO_USDT,SNX_USDT,OCN_USDT,RSR_USDT,MITH_USDT,KAR_USDT,INJ_USDT,PLA_USDT,CYS_USDT,WAXP_USDT,VOXEL_USDT,CRV_USDT,FITFI_USDT,WHALE_USDT,WRX_USDT,TIDAL_USDT,C98_USDT,HNT_USDT,TONCOIN_USDT,DOGGY_USDT,SYS_USDT,NPXS_USDT,CRO_USDT,LEMD_USDT,RAY_USDT,PERL_USDT,CQT_USDT,CFX_USDT,TOMO_USDT,ACA_USDT,SDN_USDT,OKT_USDT,WILD_USDT,BNX_USDT,TRU_USDT,RACA_USDT,SWEAT_USDT,ACH_USDT,AKRO_USDT,BTM_USDT,TKO_USDT,GT_USDT,OCEAN_USDT,WNCG_USDT,BSV_USDT,GHST_USDT,CELR_USDT,LINA_USDT,SAND_USDT,APE_USDT,WICC_USDT,FIDA_USDT,ADA_USDT,PROPS_USDT,METIS_USDT,KAVA_USDT,AERGO_USDT,CONV_USDT,TFUEL_USDT,FRONT_USDT,API3_USDT,FARM_USDT,AE_USDT,LRC_USDT,IOTA_USDT,RFOX_USDT,PHA_USDT,XCN_USDT,NAS_USDT,KEEP_USDT,VIDY_USDT,HOT_USDT,MINA_USDT,ETHW_USDT,ALICE_USDT,HAI_USDT,BTC_USDT,LTC_USDT,LTO_USDT,DC_USDT,NU_USDT,IOST_USDT,RAD_USDT,POLS_USDT,OP_USDT,WXT_USDT,STR_USDT,YIELD_USDT,GM_USDT,SPA_USDT,BTCST_USDT,WEMIX_USDT,CLV_USDT,ICX_USDT,PET_USDT,STARL_USDT,HBAR_USDT,REDTOKEN_USDT,BTT_USDT,LINK_USDT,TLM_USDT,ARES_USDT,GTC_USDT,SUSHI_USDT,KEY_USDT,ALN_USDT,KDA_USDT,DVI_USDT,SXP_USDT,MAPS_USDT,BCD_USDT,SRM_USDT,WIN_USDT,ZEC_USDT,JASMY_USDT"
     },
     "delivery": {
      "assetEnabled": true,
      "enabled": "BTC_USDT_20230630",
      "available": "BTC_USD_20221021,BTC_USD_20221014,BTC_USD_20230331,BTC_USD_20221230,BTC_USDT_20221021,BTC_USDT_20221014,BTC_USDT_20230331,BTC_USDT_20221230"
     }
    }
   },
   "api": {
    "authenticatedSupport": false,
    "authenticatedWebsocketApiSupport": false,
    "endpoints": {
     "url": "NON_DEFAULT_HTTP_LINK_TO_EXCHANGE_API",
     "urlSecondary": "NON_DEFAULT_HTTP_LINK_TO_EXCHANGE_API",
     "websocketURL": "NON_DEFAULT_HTTP_LINK_TO_WEBSOCKET_EXCHANGE_API"
    },
    "credentials": {
     "key": "Key",
     "secret": "Secret"
    },
    "credentialsValidator": {
     "requiresKey": true,
     "requiresSecret": true
    }
   },
   "features": {
    "supports": {
     "restAPI": true,
     "restCapabilities": {
      "tickerBatching": true,
      "autoPairUpdates": true
     },
     "websocketAPI": true,
     "websocketCapabilities": {}
    },
    "enabled": {
     "autoPairUpdates": true,
     "websocketAPI": true
    }
   },
   "bankAccounts": [
    {
     "enabled": false,
     "bankName": "",
     "bankAddress": "",
     "bankPostalCode": "",
     "bankPostalCity": "",
     "bankCountry": "",
     "accountName": "",
     "accountNumber": "",
     "swiftCode": "",
     "iban": "",
     "supportedCurrencies": ""
    }
   ]
  },
  {
   "name": "Gemini",
   "enabled": true,
   "verbose": false,
   "httpTimeout": 15000000000,
   "websocketResponseCheckTimeout": 30000000,
   "websocketResponseMaxLimit": 7000000000,
   "websocketTrafficTimeout": 30000000000,
   "websocketOrderbookBufferLimit": 5,
   "baseCurrencies": "USD",
   "currencyPairs": {
    "requestFormat": {
     "uppercase": true
    },
    "configFormat": {
     "uppercase": true
    },
    "useGlobalFormat": true,
    "assetTypes": [
     "spot"
    ],
    "pairs": {
     "spot": {
      "enabled": "BTCUSD",
      "available": "BTCUSD,ETHBTC,ETHUSD,BCHUSD,BCHBTC,BCHETH,LTCUSD,LTCBTC,LTCETH,LTCBCH,ZECUSD,ZECBTC,ZECETH,ZECBCH,ZECLTC,BATUSD,BATBTC,BATETH,DAIUSD,DAIBTC,DAIETH,LINKUSD,LINKBTC,LINKETH,OXTUSD,OXTBTC,OXTETH"
     }
    }
   },
   "api": {
    "authenticatedSupport": false,
    "authenticatedWebsocketApiSupport": false,
    "endpoints": {
     "url": "NON_DEFAULT_HTTP_LINK_TO_EXCHANGE_API",
     "urlSecondary": "NON_DEFAULT_HTTP_LINK_TO_EXCHANGE_API",
     "websocketURL": "NON_DEFAULT_HTTP_LINK_TO_WEBSOCKET_EXCHANGE_API"
    },
    "credentials": {
     "key": "Key",
     "secret": "Secret"
    },
    "credentialsValidator": {
     "requiresKey": true,
     "requiresSecret": true
    }
   },
   "features": {
    "supports": {
     "restAPI": true,
     "restCapabilities": {
      "autoPairUpdates": true
     },
     "websocketAPI": true,
     "websocketCapabilities": {}
    },
    "enabled": {
     "autoPairUpdates": true,
     "websocketAPI": false
    }
   },
   "bankAccounts": [
    {
     "enabled": false,
     "bankName": "",
     "bankAddress": "",
     "bankPostalCode": "",
     "bankPostalCity": "",
     "bankCountry": "",
     "accountName": "",
     "accountNumber": "",
     "swiftCode": "",
     "iban": "",
     "supportedCurrencies": ""
    }
   ]
  },
  {
   "name": "HitBTC",
   "enabled": true,
   "verbose": false,
   "httpTimeout": 15000000000,
   "websocketResponseCheckTimeout": 30000000,
   "websocketResponseMaxLimit": 7000000000,
   "websocketTrafficTimeout": 30000000000,
   "websocketOrderbookBufferLimit": 5,
   "baseCurrencies": "USD",
   "currencyPairs": {
    "requestFormat": {
     "uppercase": true
    },
    "configFormat": {
     "uppercase": true,
     "delimiter": "-"
    },
    "useGlobalFormat": true,
    "assetTypes": [
     "spot"
    ],
    "pairs": {
     "spot": {
      "enabled": "BTC-USD",
      "available": "XTZ-USD,MITH-USD,ZRC-BTC,ZEN-ETH,EDG-BTC,IHT-BTC,AEON-BTC,DGB-ETH,EOS-USD,ZEC-EOS,NEO-TUSD,XZC-USD,SOC-BTC,PPC-USD,BCH-USD,HBAR-BTC,EOS-GUSD,ZRX-BTC,OPT-BTC,NGC-USD,APPC-BTC,PHX-ETH,DRGN-BTC,POA20-USD,BOX-EURS,PTOY-BTC,XDN-BTC,OKB-BTC,CHSB-BTC,BNB-USD,NCT-BTC,BTC-GUSD,COCOS-USD,CVCOIN-ETH,SILK-ETH,GET-BTC,FUN-BTC,EXP-BTC,ETC-USD,EMRX-BTC,REP-ETH,NEO-USD,REV-BTC,LSK-ETH,TRAC-ETH,GHOST-BTC,CND-ETH,BMH-BTC,SNC-BTC,DTR-BTC,ERD-BTC,HTML-ETH,BQX-USD,SCL-BTC,KNC-ETH,SMT-USD,HMQ-BTC,ACT-BTC,BOX-ETH,ZEC-BCH,ETC-BTC,IQ-USD,QTUM-BTC,ETH-GUSD,LEO-USD,EDG-USD,MTX-BTC,SBTC-BTC,BNT-ETH,CUR-ETH,KIND-BTC,CRO-ETH,SMT-BTC,BTB-BTC,ACAT-ETH,AMM-ETH,SWFTC-BTC,STX-USD,1ST-BTC,GBX-USD,UTT-BTC,AXPR-BTC,NMR-BTC,XMR-EOS,ACT-USD,NTK-ETH,EVX-BTC,EURS-USD,BTT-ETH,IOTA-BTC,NUT-EOS,EURS-DAI,STMX-BTC,SALT-BTC,MBL-USD,DGB-BTC,WAVES-BCH,NTK-BTC,AMM-BTC,GNT-ETH,NIM-ETH,SMT-ETH,ALGO-BTC,BTG-USD,USE-ETH,ACAT-USD,TNT-USD,LINK-USD,CENNZ-ETH,VET-USD,ORMEUS-BTC,KIND-ETH,DCR-ETH,DGB-USD,RCN-USD,BDG-BTC,BQX-BTC,EKO-BTC,CLO-ETH,FYP-BTC,IPX-BTC,HOT-BTC,AMM-USD,MG-BTC,FLP-ETH,BTS-BTC,ADX-BTC,XRP-DAI,XLM-ETH,CRPT-BTC,WAXP-BTC,FDZ-USD,NXT-ETH,POA-BTC,NEO-EOS,PXG-USD,PLBT-BTC,SHIP-BTC,HTML-BTC,GAS-USD,QTUM-ETH,CDT-USD,CVC-USD,DICE-ETH,BOX-BTC,TRX-ETH,ETH-EURS,GNO-BTC,GRIN-ETH,CUTE-ETH,PAXG-USD,UBT-BTC,BTT-BTC,IOTA-ETH,BETR-USD,ZEN-BTC,XVG-ETH,REM-USD,CHAT-ETH,ACT-ETH,ARPA-USD,WAVES-USD,VEO-BTC,POA20-BTC,MTX-ETH,TIME-ETH,BCPT-BTC,EMC-USD,XAUR-ETH,SRN-BTC,NCT-ETH,XUC-USD,XPR-BTC,SNC-ETH,DTR-ETH,LEND-ETH,ZAP-ETH,POA20-DAI,ETHBNT-BTC,MANA-BTC,QKC-BTC,MLN-BTC,FLP-BTC,SOLO-BTC,SNT-USD,USD-TUSD,QKC-ETH,FXT-ETH,TRUE-BTC,VSYS-BTC,DCN-ETH,USG-ETH,GNO-ETH,GNT-BTC,MESH-USD,BOS-BTC,PHB-BTC,REX-USD,EURS-TUSD,XRP-EURS,ZEC-BTC,ESH-BTC,SWM-BTC,DASH-EURS,ADX-ETH,MLN-ETH,BCPT-ETH,NANO-BTC,VIBE-BTC,LA-ETH,LSK-EOS,HVN-BTC,NPLC-ETH,LTC-USD,SOLVE-BTC,HBT-ETH,ELEC-BTC,PLA-ETH,PTOY-ETH,PAD-USD,ETC-ETH,COV-ETH,NUT-USD,LRC-BTC,STRAT-ETH,VET-ETH,AGI-BTC,XPR-ETH,LNC-BTC,WAVES-BTC,WTC-BTC,ABTC-BTC,SWFTC-ETH,NANO-ETH,ONT-BTC,STRAT-BTC,GNX-BTC,TUSD-EOSDT,NEU-BTC,BCN-BTC,PAY-ETH,XPNT-BTC,TNT-ETH,XRP-ETH,INK-ETH,ECA-BTC,ARDR-BTC,XPNT-ETH,KIN-BTC,LSK-BTC,VIB-ETH,FACE-ETH,USE-BTC,AMB-ETH,SALT-ETH,NEXO-USD,IOTX-BTC,ATOM-BCH,LCX-ETH,CRO-BTC,XMR-USD,IDH-BTC,LINK-BTC,BCH-TUSD,AXPR-ETH,PASS-ETH,CDT-ETH,OAX-BTC,CPT-BTC,PLU-ETH,NGC-BTC,GBX-ETH,DATA-USD,XNS-BTC,KEY-BTC,TKY-BTC,HBAR-USD,XUC-ETH,HSR-BTC,TNT-BTC,SMART-BTC,TRST-BTC,LND-ETH,UTT-ETH,AUC-ETH,DCR-BTC,DRT-USD,WINGS-BTC,GT-BTC,BMC-USD,EKO-USD,ADX-USD,MKR-BTC,LTC-DAI,TNC-USD,BDP-ETH,ONE-BTC,DOGE-BTC,ARN-BTC,RCN-ETH,NAV-USD,SRN-USD,ACAT-BTC,ZRX-ETH,BMC-BTC,GVT-ETH,RAISE-BTC,VIB-USD,XDN-USD,BCN-ETH,MITX-ETH,PITCH-ETH,EXM-BTC,OMG-USD,IPL-ETH,TIME-BTC,MCO-ETH,REX-BTC,FDZ-BTC,HT-BTC,MTH-BTC,HEDG-USD,ICX-USD,SCC-BTC,BET-BTC,MKR-ETH,XNS-USD,DENT-BTC,IDRT-BTC,IPL-BTC,SWT-ETH,NEXO-ETH,ZAP-BTC,CMCT-BTC,COMP-USD,CBC-ETH,SENT-ETH,ZIL-USD,TDP-BTC,XAUR-BTC,MTL-BTC,LINK-ETH,POLY-ETH,BTM-USD,REP-USD,NEBL-BTC,SBTC-USD,DATA-ETH,BAT-BTC,STEEM-BTC,LTC-EOS,CUR-BTC,BYTZ-BTC,PMA-ETH,AYA-USD,APPC-ETH,PRO-BTC,ETH-DAI,EVX-ETH,LOOM-BTC,BTC-USD,BAT-USD,HMQ-ETH,CUR-USD,DRG-BTC,DICE-BTC,ADK-BTC,COMP-BTC,BDG-ETH,DRT-BTC,XTZ-BTC,BAT-ETH,ETC-BCH,TRX-EOS,WBTC-ETH,C20-ETH,BTC-EURS,DENT-USD,CHZ-BTC,BDP-USD,CHSB-ETH,DAY-USD,NEO-BTC,NPLC-BTC,STAR-ETH,USD-GUSD,XCON-BTC,LEVL-BTC,BTC-PAX,PLR-ETH,PART-BTC,ELEC-ETH,ADA-ETH,PRE-BTC,MAN-USD,BCH-EURS,NEO-DAI,ERK-BTC,NANO-USD,HEDG-BTC,MG-ETH,CVCOIN-USD,BIT-ETH,IPL-USD,XRP-EOS,FET-BTC,XVG-USD,PAXG-BTC,DCR-USD,USD-DAI,XRP-USD,PBT-ETH,DAG-BTC,AVA-BTC,CUTE-BTC,NEXO-BTC,DAY-BTC,MG-EOS,SUB-ETH,PITCH-BTC,MITX-BTC,DAY-ETH,FLP-USD,MCO-USD,NXT-BTC,POWR-BTC,APPC-USD,PLR-BTC,CVCOIN-BTC,XTZ-ETH,NCT-USD,BTC-TUSD,CHP-ETH,SENSO-USD,MYST-BTC,DLT-BTC,HTML-USD,DIT-ETH,REM-BTC,EOS-ETH,DAG-ETH,RLC-BTC,DNA-BTC,FOTA-BTC,STORJ-ETH,MKR-USD,NEO-EURS,SBD-BTC,SPC-ETH,ETH-PAX,SBD-ETH,ELF-BTC,FTX-ETH,DENT-ETH,ELEC-USD,STORJ-USD,DGTX-ETH,TEL-BTC,C20-BTC,PMA-USD,PNT-BTC,CND-BTC,ENJ-USD,BETR-BTC,ZEN-USD,UTK-BTC,SWM-ETH,CVC-BTC,JNT-ETH,ETP-BTC,ETH-BTC,ZPR-ETH,FOTA-ETH,ZIL-BTC,APL-USD,ARPA-BTC,USD-EOSDT,ICX-ETH,INK-BTC,POA20-ETH,XEM-USD,DGB-TUSD,NPXS-BTC,XLM-BCH,HVN-ETH,LTC-EURS,MESH-BTC,NIM-BTC,DATX-BTC,HT-USD,FXT-BTC,WIN-USD,IHT-USD,NTK-USD,ADA-BCH,PBT-BTC,ZEC-USD,GST-BTC,BSV-BTC,GAS-BTC,CBC-BTC,MCO-BTC,ATOM-ETH,MTL-ETH,SENT-BTC,GBX-BTC,XRC-BTC,CPAY-ETH,GST-USD,POE-BTC,SUR-BTC,SOLO-USD,LOC-BTC,BNT-USD,WIKI-BTC,PPT-BTC,ZRX-TUSD,VSYS-USD,WAXP-USD,TV-ETH,DCN-USD,BMC-ETH,CVT-BTC,APM-BTC,BCH-DAI,ZSC-ETH,BCN-EOS,ZRX-USD,LEND-BTC,CBC-USD,NUT-BTC,DOV-BTC,KMD-BTC,XDN-ETH,TUSD-USDC,ETP-USD,AYA-BTC,EURS-EOSDT,ECA-USD,MITH-ETH,XZC-ETH,ARN-ETH,IOTA-USD,LUN-BTC,XEM-BTC,RVN-BTC,EOS-DAI,BET-ETH,DASH-EOS,EVX-USD,FUN-USD,ONT-BCH,ZEC-EURS,BCD-BTC,SPC-USD,XMR-BTC,USG-USD,CVT-USD,LTC-TUSD,DRG-ETH,BCH-ETH,ABYSS-ETH,MTX-USD,CUTE-EOS,CHZ-USD,DGTX-USD,ETH-EOSDT,ENJ-ETH,EOS-PAX,NWC-BTC,USG-BTC,USD-USDC,CLO-BTC,BANCA-ETH,NLC2-BTC,IOST-USD,BTCB-BTC,BERRY-BTC,ART-BTC,GRIN-BTC,VITAE-BTC,XBP-BTC,OMG-BTC,BTX-USD,BTG-ETH,BTM-ETH,MDA-BTC,KRL-BTC,IGNIS-ETH,BCH-BTC,UUU-ETH,SUR-ETH,POLY-BTC,NEBL-ETH,PLA-BTC,SUB-USD,AVT-ETH,BERRY-USD,BANCA-BTC,NXT-USD,ENJ-BTC,LRC-ETH,TRIGX-BTC,UUU-BTC,PASS-BTC,POA-USD,CRPT-USD,DATX-ETH,ANT-BTC,LAMB-BTC,CMCT-USD,SRN-ETH,UTT-USD,ALGO-USD,STX-ETH,DAPP-EOS,RFR-BTC,CVT-ETH,AMB-BTC,ROOBEE-BTC,SNT-ETH,BST-BTC,LCC-BTC,DASH-BCH,BCN-USD,RCN-BTC,MIN-BTC,ATOM-USD,RFR-USD,KMD-USD,BTC-BUSD,KIN-ETH,POST-USD,OAX-ETH,DIT-BTC,ETN-USD,PPC-BTC,XMR-ETH,AE-BTC,FDZ-ETH,COMP-ETH,IQ-BTC,BNK-BTC,CENNZ-BTC,PPT-ETH,SUB-BTC,USD-IDRT,BCPT-USD,OCN-BTC,DGD-BTC,HGT-ETH,VRA-BTC,STX-BTC,AERGO-BTC,HGT-BTC,TRAD-BTC,TRX-BCH,PLBT-ETH,IGNIS-BTC,NGC-ETH,FTT-USD,POA-DAI,REP-BTC,DAPP-BTC,DNT-BTC,CDT-BTC,YCC-BTC,BCD-USD,NWC-USD,SNGLS-BTC,ICX-BTC,JST-USD,BERRY-ETH,OAX-USD,PKT-BTC,TRX-USD,DRT-ETH,COV-BTC,SUR-USD,PRE-ETH,ZEC-ETH,PAY-BTC,MYST-ETH,ABYSS-BTC,DAI-USDC,FUN-ETH,BLZ-BTC,DAV-BTC,GNT-USD,BSV-BCH,TKN-BTC,PKT-ETH,VRA-ETH,IDH-ETH,SWFTC-USD,ERT-BTC,NEU-USD,XMC-ETH,SPC-BTC,CEL-ETH,SEELE-BTC,MESH-ETH,XPNT-USD,XZC-BTC,MAID-BTC,NEU-ETH,PLR-USD,AUTO-BTC,REN-BTC,MAID-USD,DATA-BTC,LOC-USD,AUC-BTC,TV-BTC,DASH-ETH,KEY-ETH,DAV-ETH,LAVA-BTC,KAVA-BTC,AVA-ETH,LINK-BCH,GNX-ETH,ETP-ETH,LSK-USD,POE-ETH,EKO-ETH,NEO-ETH,LOOM-ETH,BTC-DAI,UTK-ETH,XMR-TUSD,ADA-USD,UTK-USD,EMC-ETH,TV-USD,EOS-EURS,OCN-ETH,DAPS-BTC,SHIP-ETH,KMD-ETH,BRDG-USD,IND-ETH,ADA-BTC,MKR-DAI,COCOS-BTC,MITH-BTC,BSV-USD,SWM-USD,SBTC-ETH,ELF-USD,NRG-BTC,CHAT-USD,PHX-BTC,EOS-EOSDT,DASH-BTC,MTH-ETH,ZSC-USD,REV-USD,CHAT-BTC,LTC-ETH,CLO-USD,SENT-USD,VET-BTC,MANA-ETH,BTC-EOSDT,LTC-BCH,GHOST-USD,ZSC-BTC,TUSD-DAI,OMG-BCH,ETH-TUSD,CUTE-USD,KNC-BTC,PNT-ETH,DGTX-BTC,CEL-BTC,ETH-USD,WIKI-USD,GST-ETH,XLM-USD,ETN-ETH,MG-USD,XMR-EURS,RAISE-ETH,BYTZ-USD,EOS-BCH,BTCSHORT-USD,IOST-BTC,BNB-BTC,PBTT-BTC,SBD-USD,XMC-BTC,ALGO-ETH,EMC-BTC,VIB-BTC,PLA-USD,STRAT-USD,XPR-USD,BNT-BTC,STORJ-BTC,ERK-USD,BRDG-ETH,AMB-USD,ORMEUS-ETH,ECA-ETH,ONT-USD,ATOM-BTC,SNC-USD,LCX-BTC,BETR-ETH,QTUM-USD,SC-BTC,REX-ETH,FTT-BTC,BTM-BTC,XMR-DAI,DAI-EOSDT,INK-USD,WAXP-ETH,XLM-BTC,SAN-ETH,IPX-USD,TRX-BTC,TEL-ETH,CELR-BTC,BRD-BTC,DASH-USD,WIKI-ETH,DBIX-BTC,ETN-BTC,SNT-BTC,LOC-ETH,XRP-BCH,ZAP-USD,MAID-ETH,ONT-ETH,BNK-USD,DOV-ETH,XMR-BCH,BOX-EOS,MOF-BTC,HEX-BTC,XUC-BTC,PLU-BTC,FACE-BTC,GRIN-USD,EDG-ETH,USD-PAX,SEELE-USD,TNC-BTC,REM-ETH,SIG-BTC,PXG-BTC,SMART-USD,BDP-BTC,BTX-BTC,TAU-BTC,XEM-ETH,ARDR-USD,CRO-USD,KNC-USD,BRD-ETH,AVA-USD,DCT-BTC,SMART-ETH,GAS-ETH,POA-ETH,YOYOW-BTC,XEM-EOS,POWR-ETH,BNB-ETH,BTT-USD,SWT-BTC,MAN-BTC,BQX-ETH,GLEEC-BTC,EOS-BTC,ETH-USDC,1ST-ETH,OMG-ETH,ROX-ETH,PHX-USD,IHT-ETH,BNK-ETH,BUSD-USD,XVG-BTC,NAV-BTC,CURE-BTC,CND-USD,ERK-ETH,DOGE-ETH,CMCT-ETH,PRO-ETH,XRP-BTC,BANCA-USD,KICK-BTC,MAN-ETH,BRDG-BTC,LTC-BTC,DOGE-USD,MANA-USD,XMC-USD,BTC-USDC,MATIC-BTC,FTX-BTC,BTG-BTC,PMA-BTC"
     }
    }
   },
   "api": {
    "authenticatedSupport": false,
    "authenticatedWebsocketApiSupport": false,
    "endpoints": {
     "url": "NON_DEFAULT_HTTP_LINK_TO_EXCHANGE_API",
     "urlSecondary": "NON_DEFAULT_HTTP_LINK_TO_EXCHANGE_API",
     "websocketURL": "NON_DEFAULT_HTTP_LINK_TO_WEBSOCKET_EXCHANGE_API"
    },
    "credentials": {
     "key": "Key",
     "secret": "Secret"
    },
    "credentialsValidator": {
     "requiresKey": true,
     "requiresSecret": true
    }
   },
   "features": {
    "supports": {
     "restAPI": true,
     "restCapabilities": {
      "tickerBatching": true,
      "autoPairUpdates": true
     },
     "websocketAPI": true,
     "websocketCapabilities": {}
    },
    "enabled": {
     "autoPairUpdates": true,
     "websocketAPI": false
    }
   },
   "bankAccounts": [
    {
     "enabled": false,
     "bankName": "",
     "bankAddress": "",
     "bankPostalCode": "",
     "bankPostalCity": "",
     "bankCountry": "",
     "accountName": "",
     "accountNumber": "",
     "swiftCode": "",
     "iban": "",
     "supportedCurrencies": ""
    }
   ]
  },
  {
   "name": "Huobi",
   "enabled": true,
   "verbose": false,
   "httpTimeout": 15000000000,
   "websocketResponseCheckTimeout": 30000000,
   "websocketResponseMaxLimit": 7000000000,
   "websocketTrafficTimeout": 30000000000,
   "websocketOrderbookBufferLimit": 5,
   "baseCurrencies": "USD",
   "currencyPairs": {
    "requestFormat": {
     "uppercase": false
    },
    "configFormat": {
     "uppercase": true,
     "delimiter": "-"
    },
    "useGlobalFormat": true,
    "assetTypes": [
     "spot"
    ],
    "pairs": {
     "spot": {
      "enabled": "BTC-USDT",
      "available": "EKT-USDT,IIC-BTC,LINK-ETH,LYM-BTC,PVT-HT,BHT-USDT,TRX-BTC,BSV-USDT,NODE-BTC,NULS-BTC,XZC-ETH,BTC-HUSD,RCCC-BTC,ATP-HT,SEELE-ETH,AE-BTC,NEXO-BTC,PNT-ETH,IOTA-BTC,ATP-USDT,BHT-HT,KMD-ETH,REN-USDT,AST-BTC,UTK-BTC,LAMB-BTC,HIVE-HT,CHAT-BTC,YEE-ETH,SMT-BTC,GVE-BTC,NAS-BTC,BCD-BTC,GTC-ETH,BCH-HUSD,USDC-HUSD,ZEC-BTC,CKB-USDT,CTXC-ETH,EGCC-BTC,NKN-BTC,TNB-BTC,TOS-BTC,ELA-ETH,CNNS-USDT,LET-USDT,MAN-BTC,EOS-ETH,STK-ETH,IRIS-BTC,MT-ETH,DCR-ETH,RTE-BTC,WXT-HT,VIDY-USDT,ICX-BTC,WTC-BTC,BCV-ETH,ONE-HT,EKT-ETH,DATX-BTC,NANO-BTC,ITC-BTC,ETC-USDT,ETN-ETH,OCN-USDT,POWR-ETH,PAX-HUSD,ACT-ETH,AKRO-USDT,HOT-BTC,BOX-BTC,GNT-ETH,TT-USDT,DTA-USDT,HIT-BTC,UC-BTC,NEW-HT,MEET-BTC,DOGE-ETH,YCC-ETH,NEW-USDT,LBA-BTC,ETH-BTC,EDU-BTC,SHE-BTC,EVX-BTC,XZC-USDT,CTXC-USDT,IDT-ETH,LOOM-ETH,KAN-USDT,BAT-USDT,ADX-BTC,KNC-ETH,APPC-BTC,WXT-USDT,VIDY-HT,PC-BTC,CRE-BTC,ATOM-BTC,WAN-BTC,SNC-ETH,XMX-BTC,AKRO-HT,DAC-ETH,SNT-USDT,SWFTC-ETH,RCN-BTC,MXC-BTC,OGO-HT,AAC-BTC,THETA-ETH,IOST-USDT,CNNS-HT,CKB-HT,SEELE-USDT,ZEC-HUSD,MTX-ETH,GXC-ETH,LXT-USDT,BHD-HT,PVT-USDT,STEEM-BTC,REN-ETH,ALGO-ETH,QASH-ETH,MCO-BTC,HPT-BTC,DOCK-USDT,CVNT-BTC,NCASH-BTC,ETH-HUSD,ZIL-BTC,GRS-ETH,XEM-USDT,OST-BTC,OCN-ETH,FOR-BTC,XRP-USDT,QTUM-BTC,SKM-HT,WAVES-ETH,MUSK-BTC,BCX-BTC,OGN-BTC,ITC-ETH,KNC-BTC,VSYS-HT,OMG-USDT,FSN-USDT,RSR-BTC,LOL-HT,TOPC-ETH,ARPA-USDT,SC-ETH,FTT-BTC,TRIO-BTC,ZEN-ETH,FSN-BTC,WAXP-BTC,BTT-ETH,ARPA-HT,RDN-BTC,WICC-ETH,EM-USDT,FTT-USDT,FOR-USDT,XRP-BTC,BAT-BTC,LXT-ETH,ONT-BTC,XVG-ETH,BTS-USDT,LTC-USDT,DBC-BTC,XTZ-USDT,KCASH-HT,EGT-USDT,LXT-BTC,COVA-ETH,SRN-ETH,REQ-ETH,BAT-ETH,OGN-USDT,ADA-HUSD,ZIL-USDT,CMT-BTC,IOST-HT,DCR-USDT,MDS-ETH,CNN-ETH,HT-USDT,ETC-BTC,MTX-BTC,PROPY-ETH,SEELE-BTC,ZJLT-ETH,STEEM-USDT,NANO-USDT,BHD-USDT,PAI-ETH,GT-USDT,ZRX-ETH,GT-BTC,TT-BTC,DASH-HUSD,SALT-BTC,QTUM-ETH,LINK-USDT,WAVES-USDT,LINK-BTC,MX-HT,XLM-USDT,DAT-BTC,BTT-BTC,MTL-BTC,OCN-BTC,ONT-ETH,EOS-HT,DASH-HT,ZRX-BTC,AIDOC-BTC,FTI-BTC,MDS-USDT,WICC-BTC,LYM-ETH,GXC-USDT,CVCOIN-BTC,XTZ-BTC,SC-BTC,EGT-BTC,ARDR-BTC,HIVE-USDT,BCH-BTC,MDS-BTC,CVC-ETH,MTN-BTC,UIP-ETH,ZEN-BTC,BTS-BTC,BIFI-BTC,CRO-BTC,ZJLT-BTC,LSK-ETH,EM-BTC,CMT-ETH,AIDOC-ETH,PAI-BTC,BTS-ETH,PNT-BTC,LSK-BTC,RSR-USDT,CNN-BTC,EOS-HUSD,MEX-BTC,WPR-BTC,BTT-USDT,UIP-BTC,CVC-BTC,AE-ETH,SSP-BTC,TOP-BTC,REQ-BTC,TUSD-HUSD,FTI-ETH,BHT-BTC,HOT-ETH,DGB-BTC,BSV-BTC,SSP-ETH,MT-BTC,ATP-BTC,UIP-USDT,SOC-ETH,ZLA-BTC,UC-ETH,NKN-USDT,WTC-ETH,AE-USDT,EKT-BTC,NULS-USDT,IDT-BTC,NODE-HT,EDU-ETH,BLZ-BTC,NODE-USDT,SNC-BTC,TRX-USDT,EGCC-ETH,PAI-USDT,ETN-BTC,HC-ETH,NAS-USDT,BCH-HT,TOS-ETH,STK-BTC,POWR-BTC,SMT-USDT,DATX-ETH,CRO-USDT,IOTA-USDT,LAMB-USDT,LAMB-HT,BTC-USDT,ARDR-ETH,QASH-BTC,MX-USDT,ATOM-USDT,MCO-ETH,XTZ-ETH,CVC-USDT,NKN-HT,REN-BTC,RCCC-ETH,YEE-BTC,AAC-USDT,CVNT-ETH,ZRX-USDT,BFT-BTC,HB10-USDT,ELF-USDT,DAT-ETH,ELF-ETH,HC-USDT,HPT-USDT,PVT-BTC,LBA-ETH,UTK-ETH,NANO-ETH,KMD-BTC,WXT-BTC,NEO-BTC,QSP-BTC,SBTC-BTC,DOCK-BTC,NULS-ETH,TOP-USDT,DGD-BTC,LAMB-ETH,LUN-BTC,WAVES-BTC,MUSK-ETH,SOC-USDT,VET-ETH,NEW-BTC,PROPY-BTC,IIC-ETH,GSC-BTC,TRIO-ETH,XLM-BTC,KCASH-BTC,XVG-BTC,IOTA-ETH,CRE-HT,STEEM-ETH,QUN-ETH,BCH-USDT,GXC-BTC,LBA-USDT,ETH-USDT,WAXP-ETH,WICC-USDT,AKRO-BTC,BKBT-ETH,ETC-HUSD,CTXC-BTC,TOPC-BTC,ENG-BTC,SWFTC-BTC,SRN-BTC,SKM-USDT,BHD-BTC,HIVE-BTC,COVA-BTC,CNNS-BTC,CMT-USDT,SMT-ETH,TNB-ETH,APPC-ETH,OGO-BTC,BIX-USDT,PC-ETH,DBC-ETH,ZEC-USDT,NCC-BTC,BKBT-BTC,ICX-ETH,DCR-BTC,RTE-ETH,IRIS-ETH,SHE-ETH,UUU-USDT,BSV-HUSD,GNX-BTC,HPT-HT,WTC-USDT,HIT-ETH,HT-BTC,ONE-BTC,LTC-BTC,CKB-BTC,NEXO-ETH,VIDY-BTC,XLM-ETH,ACT-BTC,EVX-ETH,LTC-HT,ABT-ETH,VET-USDT,QTUM-USDT,FAIR-BTC,UUU-BTC,LTC-HUSD,BTM-USDT,GET-BTC,KCASH-ETH,DGD-ETH,ARPA-BTC,GAS-ETH,GSC-ETH,RSR-HT,LOOM-BTC,VET-BTC,GNX-ETH,YCC-BTC,OMG-BTC,EKO-BTC,VSYS-BTC,MEET-ETH,ZIL-ETH,HT-ETH,BTM-BTC,XMR-USDT,BOX-ETH,SKM-BTC,ADA-USDT,ACT-USDT,XEM-BTC,AAC-ETH,QUN-BTC,DTA-ETH,KAN-BTC,MANA-ETH,FOR-HT,THETA-BTC,BFT-ETH,THETA-USDT,GNT-USDT,GNT-BTC,ONT-USDT,ETC-HT,18C-BTC,POLY-BTC,BIX-BTC,ALGO-BTC,FTT-HT,BTG-BTC,WAN-ETH,ATOM-ETH,XRP-HT,EOS-USDT,CRE-USDT,GRS-BTC,HT-HUSD,XRP-HUSD,STORJ-BTC,MANA-USDT,BTT-TRX,FSN-HT,OGO-USDT,DASH-BTC,LOL-BTC,GAS-BTC,RUFF-USDT,NPXS-ETH,ABT-BTC,BUT-BTC,DOGE-BTC,XMX-ETH,IOST-BTC,XLM-HUSD,EKO-ETH,DAC-BTC,ONE-USDT,EGT-HT,NPXS-BTC,XZC-BTC,SOC-BTC,BTM-ETH,ELA-USDT,BLZ-ETH,IOST-ETH,BUT-ETH,PORTAL-BTC,UGAS-BTC,TRX-ETH,EM-HT,UUU-ETH,DOCK-ETH,SNT-BTC,RUFF-ETH,ELA-BTC,LET-ETH,FAIR-ETH,DGB-ETH,BIX-ETH,ITC-USDT,PAY-ETH,XMR-ETH,OMG-ETH,MX-BTC,CRO-HT,EOS-BTC,ADA-BTC,PAY-BTC,MAN-ETH,HIT-USDT,DASH-USDT,TT-HT,LOL-USDT,ADA-ETH,ALGO-USDT,MANA-BTC,CHAT-ETH,STORJ-USDT,XMR-BTC,DTA-BTC,BCV-BTC,KAN-ETH,TNT-BTC,MT-HT,VSYS-USDT,TOP-HT,PHX-BTC,GTC-BTC,IRIS-USDT,GET-ETH,LET-BTC,NAS-ETH,HC-BTC,RUFF-BTC,OGN-HT,18C-ETH,POLY-ETH,PORTAL-ETH,ELF-BTC,DOGE-USDT,NEO-USDT,UGAS-ETH,GT-HT,USDT-HUSD"
     }
    }
   },
   "api": {
    "authenticatedSupport": false,
    "authenticatedWebsocketApiSupport": false,
    "endpoints": {
     "url": "NON_DEFAULT_HTTP_LINK_TO_EXCHANGE_API",
     "urlSecondary": "NON_DEFAULT_HTTP_LINK_TO_EXCHANGE_API",
     "websocketURL": "NON_DEFAULT_HTTP_LINK_TO_WEBSOCKET_EXCHANGE_API"
    },
    "credentials": {
     "key": "Key",
     "secret": "Secret"
    },
    "credentialsValidator": {
     "requiresKey": true,
     "requiresSecret": true
    }
   },
   "features": {
    "supports": {
     "restAPI": true,
     "restCapabilities": {
      "tickerBatching": true,
      "autoPairUpdates": true
     },
     "websocketAPI": true,
     "websocketCapabilities": {}
    },
    "enabled": {
     "autoPairUpdates": true,
     "websocketAPI": false
    }
   },
   "bankAccounts": [
    {
     "enabled": false,
     "bankName": "",
     "bankAddress": "",
     "bankPostalCode": "",
     "bankPostalCity": "",
     "bankCountry": "",
     "accountName": "",
     "accountNumber": "",
     "swiftCode": "",
     "iban": "",
     "supportedCurrencies": ""
    }
   ]
  },
  {
   "name": "Kraken",
   "enabled": true,
   "verbose": false,
   "httpTimeout": 15000000000,
   "websocketResponseCheckTimeout": 30000000,
   "websocketResponseMaxLimit": 7000000000,
   "websocketTrafficTimeout": 30000000000,
   "websocketOrderbookBufferLimit": 5,
   "baseCurrencies": "EUR,USD,CAD,GBP,JPY",
   "currencyPairs": {
    "requestFormat": {
     "uppercase": true,
     "separator": ","
    },
    "configFormat": {
     "uppercase": true,
     "delimiter": "-",
     "separator": ","
    },
    "useGlobalFormat": true,
    "assetTypes": [
     "spot"
    ],
    "pairs": {
     "spot": {
      "enabled": "XBT-USD",
      "available": "BAT-XBT,EOS-EUR,ETH-DAI,ETH-USDC,NANO-EUR,ETH-JPY,REP-EUR,QTUM-EUR,AUD-USD,BCH-ETH,BCH-EUR,ICX-ETH,LINK-ETH,LTC-GBP,PAXG-ETH,QTUM-USD,QTUM-XBT,USDT-CAD,MLN-XBT,XRP-USD,ATOM-USD,PAXG-XBT,ETC-XBT,ZEC-XBT,LSK-USD,USDT-AUD,XBT-CAD,ZEC-EUR,ZEC-USD,ADA-EUR,PAXG-USD,XBT-USD,ALGO-USD,BCH-AUD,DAI-USDT,QTUM-ETH,DASH-XBT,ICX-EUR,WAVES-EUR,WAVES-XBT,XRP-XBT,ADA-XBT,DAI-EUR,LINK-EUR,XDG-USD,MLN-ETH,EUR-GBP,GNO-XBT,OMG-USD,OMG-XBT,OXT-EUR,XBT-JPY,USD-CAD,DASH-USD,EOS-ETH,EUR-AUD,TRX-ETH,TRX-USD,XTZ-ETH,EUR-USD,XTZ-XBT,ATOM-EUR,PAXG-EUR,USDC-USD,USDT-USD,XDG-EUR,MLN-USD,XMR-EUR,ALGO-EUR,ICX-XBT,OMG-EUR,SC-USD,USDT-CHF,XTZ-EUR,XTZ-USD,ICX-USD,OXT-USD,USDT-GBP,ETH-CAD,LTC-XBT,REP-USD,XLM-USD,USD-CHF,REP-ETH,XRP-EUR,GNO-EUR,GNO-USD,LSK-XBT,OMG-ETH,XRP-ETH,BCH-USD,DASH-EUR,LTC-AUD,XRP-USDT,BCH-USDT,TRX-EUR,USDT-EUR,ETC-EUR,BAT-USD,EOS-USD,NANO-USD,SC-ETH,ETC-USD,DAI-USD,USD-JPY,LTC-USDT,ETC-ETH,LTC-USD,XRP-GBP,XBT-EUR,MLN-EUR,ETH-USDT,LINK-USD,LINK-XBT,SC-XBT,USDC-EUR,USDC-USDT,ETH-XBT,REP-XBT,XBT-GBP,XLM-EUR,EOS-XBT,ETH-AUD,GNO-ETH,NANO-XBT,WAVES-ETH,WAVES-USD,ATOM-ETH,AUD-JPY,XBT-CHF,ETH-GBP,ATOM-XBT,BAT-EUR,OXT-ETH,SC-EUR,XRP-AUD,XDG-XBT,XLM-XBT,EUR-CAD,OXT-XBT,ADA-ETH,ALGO-XBT,NANO-ETH,TRX-XBT,ETH-EUR,GBP-USD,EUR-CHF,LSK-EUR,LTC-ETH,USDT-JPY,XBT-DAI,XBT-USDT,XMR-USD,ADA-USD,BAT-ETH,BCH-GBP,XBT-USDC,ETH-USD,BCH-XBT,ETH-CHF,EUR-JPY,LSK-ETH,XMR-XBT,XRP-CAD,ALGO-ETH,XBT-AUD,LTC-EUR,XRP-JPY"
     }
    }
   },
   "api": {
    "authenticatedSupport": false,
    "authenticatedWebsocketApiSupport": false,
    "endpoints": {
     "url": "NON_DEFAULT_HTTP_LINK_TO_EXCHANGE_API",
     "urlSecondary": "NON_DEFAULT_HTTP_LINK_TO_EXCHANGE_API",
     "websocketURL": "NON_DEFAULT_HTTP_LINK_TO_WEBSOCKET_EXCHANGE_API"
    },
    "credentials": {
     "key": "Key",
     "secret": "Secret"
    },
    "credentialsValidator": {
     "requiresKey": true,
     "requiresSecret": true,
     "requiresBase64DecodeSecret": true
    }
   },
   "features": {
    "supports": {
     "restAPI": true,
     "restCapabilities": {
      "tickerBatching": true,
      "autoPairUpdates": true
     },
     "websocketAPI": true,
     "websocketCapabilities": {}
    },
    "enabled": {
     "autoPairUpdates": true,
     "websocketAPI": false
    }
   },
   "bankAccounts": [
    {
     "enabled": false,
     "bankName": "",
     "bankAddress": "",
     "bankPostalCode": "",
     "bankPostalCity": "",
     "bankCountry": "",
     "accountName": "",
     "accountNumber": "",
     "swiftCode": "",
     "iban": "",
     "supportedCurrencies": ""
    }
   ]
  },
  {
   "name": "Kucoin",
   "enabled": true,
   "verbose": false,
   "httpTimeout": 15000000000,
   "websocketResponseCheckTimeout": 30000000,
   "websocketResponseMaxLimit": 7000000000,
   "websocketTrafficTimeout": 30000000000,
   "websocketOrderbookBufferLimit": 5,
   "baseCurrencies": "USD",
   "currencyPairs": {
    "assetTypes": [
     "spot",
     "margin",
     "futures"
    ],
    "pairs": {
     "spot": {
      "assetEnabled": true,
      "enabled": "BTC-USDT,ETH-USDT,LTC-USDT,OXEN-BTC,OXEN-ETH,NRG-BTC,AVA-USDT,FET-BTC,FET-ETH,ANKR-BTC",
      "available": "MHC-ETH,MHC-BTC,OXEN-BTC,OXEN-ETH,NRG-BTC,AVA-USDT,FET-BTC,FET-ETH,ANKR-BTC,MHC-USDT,XMR-BTC,XMR-ETH,RIF-BTC,MTV-BTC,MTV-ETH,CRO-BTC,MTV-USDT,KMD-BTC,KMD-USDT,RFOX-USDT,TEL-USDT,TT-USDT,AERGO-USDT,XMR-USDT,TRX-KCS,ATOM-BTC,ATOM-ETH,ATOM-USDT,ATOM-KCS,ETN-USDT,FTM-USDT,TOMO-USDT,VSYS-USDT,OCEAN-BTC,OCEAN-ETH,CHR-BTC,CHR-USDT,FX-BTC,FX-ETH,NIM-BTC,NIM-ETH,COTI-BTC,COTI-USDT,NRG-ETH,BNB-BTC,BNB-USDT,JAR-BTC,JAR-USDT,ALGO-BTC,ALGO-ETH,ALGO-USDT,XEM-BTC,XEM-USDT,CIX100-USDT,XTZ-BTC,XTZ-USDT,ZEC-BTC,ZEC-USDT,ADA-BTC,ADA-USDT,REV-USDT,WXT-BTC,WXT-USDT,FORESTPLUS-BTC,FORESTPLUS-USDT,BOLT-BTC,BOLT-USDT,ARPA-USDT,CHZ-BTC,CHZ-USDT,DAPPT-BTC,DAPPT-USDT,NOIA-BTC,NOIA-USDT,WIN-BTC,WIN-USDT,DERO-BTC,DERO-USDT,BTT-USDT,EOSC-USDT,ENQ-BTC,ENQ-USDT,ONE-BTC,ONE-USDT,TOKO-BTC,TOKO-USDT,VID-BTC,VID-USDT,LUNA-USDT,SXP-BTC,SXP-USDT,AKRO-BTC,AKRO-USDT,ROOBEE-BTC,WIN-TRX,MAP-BTC,MAP-USDT,AMPL-BTC,AMPL-USDT,DAG-USDT,POL-USDT,ARX-USDT,NWC-BTC,NWC-USDT,BEPRO-BTC,BEPRO-USDT,VRA-BTC,VRA-USDT,KSM-BTC,KSM-USDT,DASH-USDT,SUTER-USDT,ACOIN-USDT,SUTER-BTC,SENSO-USDT,PRE-BTC,XDB-USDT,SYLO-USDT,WOM-USDT,SENSO-BTC,DGB-USDT,LYXE-USDT,LYXE-ETH,XDB-BTC,STX-BTC,STX-USDT,XSR-USDT,COMP-USDT,CRO-USDT,KAI-USDT,KAI-BTC,WEST-BTC,WEST-USDT,EWT-BTC,WAVES-USDT,WAVES-BTC,ORN-USDT,AMPL-ETH,BNS-USDT,MKR-USDT,SUKU-BTC,MLK-BTC,MLK-USDT,JST-USDT,KAI-ETH,SUKU-USDT,DIA-USDT,DIA-BTC,LINK-BTC,LINK-USDT,DOT-USDT,DOT-BTC,SHA-BTC,SHA-USDT,EWT-USDT,USDJ-USDT,EFX-BTC,CKB-BTC,CKB-USDT,UMA-USDT,ALEPH-USDT,VELO-USDT,SUN-USDT,BUY-USDT,YFI-USDT,OXEN-USDT,UNI-USDT,UOS-USDT,UOS-BTC,NIM-USDT,DEGO-USDT,DEGO-ETH,UDOO-ETH,RFUEL-USDT,FIL-USDT,UBX-ETH,REAP-USDT,AAVE-USDT,AAVE-BTC,TONE-BTC,TONE-ETH,ELF-ETH,AERGO-BTC,IOST-ETH,KCS-USDT,SNX-ETH,TOMO-ETH,KCS-ETH,DRGN-BTC,WAN-ETH,NULS-ETH,AXPR-ETH,POWR-BTC,QTUM-BTC,MANA-BTC,TEL-BTC,XYO-ETH,AXPR-BTC,ETN-BTC,COV-ETH,VET-BTC,KCS-BTC,CAPP-ETH,ONT-BTC,DRGN-ETH,DAG-ETH,TOMO-BTC,WAN-BTC,KNC-ETH,CRPT-ETH,LTC-USDT,BAX-ETH,BSV-USDT,DENT-ETH,AION-ETH,LYM-ETH,TRAC-ETH,ENJ-BTC,WAXP-BTC,DGB-BTC,ELA-BTC,ZIL-BTC,BSV-BTC,XLM-USDT,IOTX-ETH,SOUL-BTC,DOCK-BTC,AMB-ETH,TRX-BTC,XRP-TUSD,NULS-BTC,ETH-DAI,LSK-BTC,GMB-ETH,GMB-BTC,NEO-ETH,OMG-ETH,BTC-TUSD,KAT-USDT,KNC-BTC,ELF-BTC,MANA-ETH,ETC-USDT,ONT-ETH,MKR-BTC,KAT-BTC,XRP-USDC,XYO-BTC,SNT-ETH,ZRX-BTC,LOOM-ETH,AION-BTC,POWR-ETH,OLT-ETH,OLT-BTC,SNT-BTC,TRAC-BTC,XLM-ETH,ETH-USDT,BSV-ETH,TRX-ETH,ETN-ETH,AOA-USDT,BCD-BTC,DENT-BTC,DOCK-ETH,KEY-BTC,EOS-KCS,XLM-BTC,ADB-ETH,TIME-ETH,CVC-BTC,LSK-ETH,QKC-BTC,AMB-BTC,USDT-TUSD,ETC-ETH,XRP-BTC,NEO-KCS,SNX-USDT,CRPT-BTC,IOTX-BTC,LTC-ETH,XRP-KCS,ADB-BTC,LTC-KCS,TEL-ETH,DCR-ETH,LYM-USDT,USDT-USDC,ETH-USDC,DAG-BTC,AVA-BTC,BTC-USDT,WAXP-ETH,XRP-USDT,KEY-ETH,VET-ETH,FTM-BTC,USDT-DAI,QKC-ETH,ETH-BTC,MAN-BTC,CPC-ETH,TRX-USDT,BTC-DAI,ONT-USDT,DASH-ETH,BAX-BTC,AVA-ETH,LOOM-BTC,MVP-BTC,MKR-ETH,COV-BTC,CPC-BTC,REQ-ETH,EOS-BTC,LTC-BTC,XRP-ETH,CAPP-BTC,FTM-ETH,BCD-ETH,ZRX-ETH,DGB-ETH,VET-USDT,REQ-BTC,UTK-BTC,PLAY-BTC,UTK-ETH,SNX-BTC,MVP-ETH,NEO-BTC,SOUL-ETH,NEO-USDT,ELA-ETH,OMG-BTC,TIME-BTC,AOA-BTC,ETC-BTC,DCR-BTC,BTC-USDC,ENJ-ETH,IOST-BTC,DASH-BTC,EOS-USDT,EOS-ETH,ZIL-ETH,ETH-TUSD,GAS-BTC,LYM-BTC,BCH-BTC,VSYS-BTC,BCH-USDT,MKR-DAI,SOLVE-BTC,GRIN-BTC,GRIN-USDT,UQC-BTC,UQC-ETH,OPCT-BTC,OPCT-ETH,PRE-USDT,SHR-BTC,SHR-USDT,UBXT-USDT,ROSE-USDT,USDC-USDT,CTI-USDT,CTI-ETH,ETH2-ETH,BUX-BTC,XHV-USDT,PLU-USDT,GRT-USDT,CAS-BTC,CAS-USDT,MSWAP-BTC,MSWAP-USDT,GOM2-BTC,GOM2-USDT,REVV-BTC,REVV-USDT,LON-USDT,1INCH-USDT,LOC-USDT,API3-USDT,UNFI-USDT,HTR-USDT,FRONT-USDT,FRONT-BTC,WBTC-BTC,WBTC-ETH,MIR-USDT,LTC-USDC,BCH-USDC,HYDRA-USDT,DFI-USDT,DFI-BTC,CRV-USDT,SUSHI-USDT,FRM-USDT,EOS-USDC,BSV-USDC,ZEN-USDT,CUDOS-USDT,ADA-USDC,REN-USDT,LRC-USDT,LINK-USDC,KLV-USDT,KLV-BTC,BOA-USDT,THETA-USDT,QNT-USDT,BAT-USDT,DOGE-USDT,DOGE-USDC,DAO-USDT,STRONG-USDT,TRIAS-USDT,TRIAS-BTC,DOGE-BTC,MITX-BTC,MITX-USDT,CAKE-USDT,ORAI-USDT,ZEE-USDT,LTX-USDT,LTX-BTC,MASK-USDT,KLV-TRX,IDEA-USDT,PHA-USDT,PHA-ETH,BCH-KCS,SRK-USDT,SRK-BTC,ADA-KCS,HTR-BTC,BSV-KCS,DOT-KCS,LINK-KCS,MIR-KCS,BNB-KCS,XLM-KCS,VET-KCS,SWINGBY-USDT,SWINGBY-BTC,XHV-BTC,DASH-KCS,UNI-KCS,AAVE-KCS,DOGE-KCS,ZEC-KCS,XTZ-KCS,GRT-KCS,ALGO-KCS,EWT-KCS,GAS-USDT,AVAX-USDT,AVAX-BTC,KRL-BTC,KRL-USDT,POLK-USDT,POLK-BTC,ENJ-USDT,MANA-USDT,RNDR-USDT,RNDR-BTC,RLY-USDT,ANC-USDT,SKEY-USDT,LAYER-USDT,TARA-USDT,TARA-ETH,IOST-USDT,DYP-USDT,DYP-ETH,XYM-USDT,XYM-BTC,PCX-USDT,PCX-BTC,ORBS-USDT,ORBS-BTC,BTC3L-USDT,BTC3S-USDT,ETH3L-USDT,ETH3S-USDT,ANKR-USDT,DSLA-USDT,DSLA-BTC,SAND-USDT,VAI-USDT,XCUR-USDT,XCUR-BTC,FLUX-USDT,OMG-USDT,ZIL-USDT,DODO-USDT,MAN-USDT,BAX-USDT,BOSON-USDT,BOSON-ETH,PUNDIX-USDT,PUNDIX-BTC,WAXP-USDT,HT-USDT,PDEX-USDT,LABS-USDT,LABS-ETH,GMB-USDT,PHNX-USDT,PHNX-BTC,HAI-USDT,EQZ-USDT,FORTH-USDT,HORD-USDT,CGG-USDT,UBX-USDT,GHX-USDT,TCP-USDT,STND-USDT,STND-ETH,TOWER-USDT,TOWER-BTC,ACE-USDT,LOCG-USDT,CARD-USDT,FLY-USDT,CWS-USDT,XDC-USDT,XDC-ETH,STRK-BTC,STRK-ETH,SHIB-USDT,POLX-USDT,KDA-USDT,KDA-BTC,ICP-USDT,ICP-BTC,STC-USDT,STC-BTC,GOVI-USDT,GOVI-BTC,FKX-USDT,CELO-USDT,CELO-BTC,CUSD-USDT,CUSD-BTC,FCL-USDT,MATIC-USDT,MATIC-BTC,ELA-USDT,CRPT-USDT,OPCT-USDT,OGN-USDT,OGN-BTC,OUSD-USDT,OUSD-BTC,TLOS-USDT,TLOS-BTC,YOP-USDT,YOP-ETH,GLQ-USDT,GLQ-BTC,MXC-USDT,ERSDL-USDT,HOTCROSS-USDT,ADA3L-USDT,ADA3S-USDT,HYVE-USDT,HYVE-BTC,DAPPX-USDT,KONO-USDT,PRQ-USDT,MAHA-USDT,MAHA-BTC,FEAR-USDT,PYR-USDT,PYR-BTC,PROM-USDT,PROM-BTC,GLCH-USDT,UNO-USDT,ALBT-USDT,ALBT-ETH,XCAD-USDT,EOS3L-USDT,EOS3S-USDT,BCH3L-USDT,BCH3S-USDT,ELON-USDT,APL-USDT,FCL-ETH,VEED-USDT,VEED-BTC,DIVI-USDT,PDEX-BTC,JUP-USDT,JUP-ETH,POLS-USDT,POLS-BTC,LPOOL-USDT,LPOOL-BTC,LSS-USDT,VET3L-USDT,VET3S-USDT,LTC3L-USDT,LTC3S-USDT,ABBC-USDT,ABBC-BTC,KOK-USDT,ROSN-USDT,DORA-USDT,DORA-BTC,ZCX-USDT,ZCX-BTC,NORD-USDT,GMEE-USDT,SFUND-USDT,XAVA-USDT,AI-USDT,ALPACA-USDT,IOI-USDT,NFT-USDT,NFT-TRX,MNST-USDT,MEM-USDT,AGIX-USDT,AGIX-BTC,AGIX-ETH,CQT-USDT,AIOZ-USDT,MARSH-USDT,HAPI-USDT,MODEFI-USDT,MODEFI-BTC,YFDAI-USDT,YFDAI-BTC,GENS-USDT,FORM-USDT,ARRR-USDT,ARRR-BTC,TOKO-KCS,EXRD-USDT,NGM-USDT,LPT-USDT,STMX-USDT,ASD-USDT,BOND-USDT,HAI-BTC,SOUL-USDT,2CRZ-USDT,NEAR-USDT,NEAR-BTC,DFYN-USDT,OOE-USDT,CFG-USDT,CFG-BTC,AXS-USDT,CLV-USDT,ROUTE-USDT,KAR-USDT,EFX-USDT,XDC-BTC,SHFT-USDT,PMON-USDT,DPET-USDT,ERG-USDT,ERG-BTC,SOL-USDT,SLP-USDT,LITH-USDT,LITH-ETH,XCH-USDT,HAKA-USDT,LAYER-BTC,MTL-USDT,MTL-BTC,IOTX-USDT,GALA-USDT,REQ-USDT,TXA-USDT,TXA-USDC,CIRUS-USDT,QI-USDT,QI-BTC,ODDZ-USDT,PNT-USDT,PNT-BTC,XPR-USDT,XPR-BTC,TRIBE-USDT,SHFT-BTC,MOVR-USDT,MOVR-ETH,WOO-USDT,WILD-USDT,QRDO-USDT,QRDO-ETH,SDN-USDT,SDN-ETH,MAKI-USDT,MAKI-BTC,REP-USDT,REP-BTC,REP-ETH,BNT-USDT,BNT-BTC,BNT-ETH,OXT-USDT,OXT-BTC,OXT-ETH,BAL-USDT,BAL-BTC,BAL-ETH,STORJ-USDT,STORJ-BTC,STORJ-ETH,YGG-USDT,NDAU-USDT,SDAO-USDT,SDAO-ETH,XRP3L-USDT,XRP3S-USDT,SKL-USDT,SKL-BTC,NMR-USDT,NMR-BTC,IXS-USDT,TRB-USDT,TRB-BTC,DYDX-USDT,XYO-USDT,GTC-USDT,GTC-BTC,EQX-USDT,EQX-BTC,RLC-USDT,RLC-BTC,XPRT-USDT,EGLD-USDT,EGLD-BTC,HBAR-USDT,HBAR-BTC,DOGE3L-USDT,DOGE3S-USDT,FLOW-USDT,FLOW-BTC,NKN-USDT,NKN-BTC,PBX-USDT,SOL3L-USDT,SOL3S-USDT,MLN-USDT,MLN-BTC,XNL-USDT,SOLVE-USDT,WNCG-USDT,WNCG-BTC,DMTR-USDT,LINK3L-USDT,LINK3S-USDT,DOT3L-USDT,DOT3S-USDT,CTSI-USDT,CTSI-BTC,ALICE-USDT,ALICE-BTC,ALICE-ETH,OPUL-USDT,ILV-USDT,BAND-USDT,BAND-BTC,FTT-USDT,FTT-BTC,DVPN-USDT,SKU-USDT,SKU-BTC,EDG-USDT,SLIM-USDT,TLM-USDT,TLM-BTC,TLM-ETH,DEXE-USDT,DEXE-BTC,DEXE-ETH,MATTER-USDT,CUDOS-BTC,RUNE-USDT,RUNE-BTC,RMRK-USDT,BMON-USDT,C98-USDT,BLOK-USDT,SOLR-USDT,ATOM3L-USDT,ATOM3S-USDT,UNI3L-USDT,UNI3S-USDT,WSIENNA-USDT,PUSH-USDT,PUSH-BTC,FORM-ETH,NTVRK-USDT,NTVRK-USDC,AXS3L-USDT,AXS3S-USDT,FTM3L-USDT,FTM3S-USDT,FLAME-USDT,AGLD-USDT,NAKA-USDT,YLD-USDT,TONE-USDT,REEF-USDT,REEF-BTC,TIDAL-USDT,TVK-USDT,TVK-BTC,INJ-USDT,INJ-BTC,BNB3L-USDT,BNB3S-USDT,MATIC3L-USDT,MATIC3S-USDT,NFTB-USDT,VEGA-USDT,VEGA-ETH,ALPHA-USDT,ALPHA-BTC,BADGER-USDT,BADGER-BTC,UNO-BTC,ZKT-USDT,AR-USDT,AR-BTC,XVS-USDT,XVS-BTC,JASMY-USDT,PERP-USDT,PERP-BTC,GHST-USDT,GHST-BTC,SCLP-USDT,SCLP-BTC,SUPER-USDT,SUPER-BTC,CPOOL-USDT,HERO-USDT,BASIC-USDT,XED-USDT,XED-BTC,AURY-USDT,SWASH-USDT,LTO-USDT,LTO-BTC,BUX-USDT,MTRG-USDT,DREAMS-USDT,SHIB-DOGE,QUICK-USDT,QUICK-BTC,TRU-USDT,TRU-BTC,WRX-USDT,WRX-BTC,TKO-USDT,TKO-BTC,SUSHI3L-USDT,SUSHI3S-USDT,NEAR3L-USDT,NEAR3S-USDT,DATA-USDT,DATA-BTC,NORD-BTC,ISP-USDT,CERE-USDT,SHILL-USDT,HEGIC-USDT,HEGIC-BTC,ERN-USDT,ERN-BTC,FTG-USDT,PAXG-USDT,PAXG-BTC,AUDIO-USDT,AUDIO-BTC,ENS-USDT,AAVE3L-USDT,AAVE3S-USDT,SAND3L-USDT,SAND3S-USDT,XTM-USDT,MNW-USDT,FXS-USDT,FXS-BTC,ATA-USDT,ATA-BTC,VXV-USDT,LRC-BTC,LRC-ETH,DPR-USDT,CWAR-USDT,CWAR-BTC,FLUX-BTC,EDG-BTC,PBR-USDT,WNXM-USDT,WNXM-BTC,ANT-USDT,ANT-BTC,COV-USDT,SWP-USDT,TWT-USDT,TWT-BTC,OM-USDT,OM-BTC,ADX-USDT,AVAX3L-USDT,AVAX3S-USDT,MANA3L-USDT,MANA3S-USDT,GLM-USDT,GLM-BTC,BAKE-USDT,BAKE-BTC,BAKE-ETH,NUM-USDT,VLX-USDT,VLX-BTC,TRADE-USDT,TRADE-BTC,1EARTH-USDT,MONI-USDT,LIKE-USDT,MFT-USDT,MFT-BTC,LIT-USDT,LIT-BTC,KAVA-USDT,SFP-USDT,SFP-BTC,BURGER-USDT,BURGER-BTC,ILA-USDT,CREAM-USDT,CREAM-BTC,RSR-USDT,RSR-BTC,BUY-BTC,IMX-USDT,GODS-USDT,KMA-USDT,SRM-USDT,SRM-BTC,POLC-USDT,XTAG-USDT,MNET-USDT,NGC-USDT,HARD-USDT,GALAX3L-USDT,GALAX3S-USDT,UNIC-USDT,POND-USDT,POND-BTC,VR-USDT,EPIK-USDT,NGL-USDT,NGL-BTC,KDON-USDT,PEL-USDT,CIRUS-ETH,LINA-USDT,LINA-BTC,KLAY-USDT,KLAY-BTC,CREDI-USDT,TRVL-USDT,LACE-USDT,LACE-ETH,ARKER-USDT,BONDLY-USDT,BONDLY-ETH,XEC-USDT,HEART-USDT,HEART-BTC,UNB-USDT,GAFI-USDT,KOL-USDT,KOL-ETH,H3RO3S-USDT,FALCONS-USDT,UFO-USDT,CHMB-USDT,GEEQ-USDT,ORC-USDT,RACEFI-USDT,PEOPLE-USDT,ADS-USDT,ADS-BTC,OCEAN-USDT,SOS-USDT,WHALE-USDT,TIME-USDT,CWEB-USDT,IOTA-USDT,IOTA-BTC,OOKI-USDT,OOKI-BTC,HNT-USDT,HNT-BTC,GGG-USDT,POWR-USDT,REVU-USDT,CLH-USDT,PLGR-USDT,GLMR-USDT,GLMR-BTC,LOVE-USDT,CTC-USDT,CTC-BTC,GARI-USDT,FRR-USDT,ASTR-USDT,ASTR-BTC,ERTHA-USDT,FCON-USDT,ACA-USDT,ACA-BTC,MTS-USDT,ROAR-USDT,HBB-USDT,SURV-USDT,CVX-USDT,AMP-USDT,ACT-USDT,MJT-USDT,MJT-KCS,SHX-USDT,SHX-BTC,STARLY-USDT,ONSTON-USDT,RANKER-USDT,WMT-USDT,XNO-USDT,XNO-BTC,MARS4-USDT,TFUEL-USDT,TFUEL-BTC,METIS-USDT,LAVAX-USDT,WAL-USDT,BULL-USDT,SON-USDT,MELOS-USDT,APE-USDT,GMT-USDT,BICO-USDT,STG-USDT,LMR-USDT,LMR-BTC,LOKA-USDT,URUS-USDT,JAM-USDT,JAM-ETH,BNC-USDT,LBP-USDT,CFX-USDT,LOOKS-USDT,XCN-USDT,XCN-BTC,KP3R-USDT,TITAN-USDT,INDI-USDT,UPO-USDT,SPELL-USDT,SLCL-USDT,CEEK-USDT,VEMP-USDT,BETA-USDT,NHCT-USDT,ARNM-USDT,FRA-USDT,VISION-USDT,COCOS-USDT,ALPINE-USDT,BNX-USDT,ZBC-USDT,WOOP-USDT,T-USDT,NYM-USDT,VOXEL-USDT,VOXEL-ETH,PSTAKE-USDT,SPA-USDT,SPA-ETH,SYNR-USDT,DAR-USDT,DAR-BTC,MV-USDT,XDEFI-USDT,RACA-USDT,XWG-USDT,HAWK-USDT,TRVL-BTC,SWFTC-USDT,IDEX-USDT,BRWL-USDT,PLATO-USDT,TAUM-USDT,CELR-USDT,AURORA-USDT,POSI-USDT,COOHA-USDT,KNC-USDT,EPK-USDT,PLD-USDT,PSL-USDT,PKF-USDT,OVR-USDT,SYS-USDT,SYS-BTC,BRISE-USDT,DG-USDT,EPX-USDT,GST-USDT,PLY-USDT,GAL-USDT,BSW-USDT,FITFI-USDT,FSN-USDT,H2O-USDT,GMM-USDT,AKT-USDT,SIN-USDT,AUSD-USDT,BOBA-USDT,KARA-USDT,BFC-USDT,BIFI-USDT,DFA-USDT,KYL-USDT,FCD-USDT,MBL-USDT,CELT-USDT,DUSK-USDT,USDD-USDT,USDD-USDC,FITFI-USDC,MBOX-USDT,MBOX-BTC,APE-USDC,AVAX-USDC,SHIB-USDC,XCN-USDC,TRX-USDC,NEAR-USDC,MATIC-USDC,FTM-USDC,ZIL-USDC,SOL-USDC,MLS-USDT,AFK-USDT,AFK-USDC,ACH-USDT,SCRT-USDT,SCRT-BTC,APE3L-USDT,APE3S-USDT,STORE-USDT,STORE-ETH,GMT3L-USDT,GMT3S-USDT,CCD-USDT,DOSE-USDC,LUNC-USDT,LUNC-USDC,USTC-USDT,USTC-USDC,GMT-USDC,VRA-USDC,DOT-USDC,RUNE-USDC,ATOM-USDC,BNB-USDC,JASMY-USDC,KCS-USDC,KDA-USDC,ALGO-USDC,LUNA-USDC,OP-USDT,OP-USDC,JASMY3L-USDT,JASMY3S-USDT,EVER-USDT,MOOV-USDT,IHC-USDT,ICX-USDT,ICX-ETH,BTC-BRL,ETH-BRL,USDT-BRL,WELL-USDT,FORT-USDT,USDP-USDT,USDD-TRX,CSPR-USDT,CSPR-ETH,WEMIX-USDT,REV3L-USDT,OLE-USDT,LDO-USDT,LDO-USDC,CULT-USDT,SWFTC-USDC,FIDA-USDT,BUSD-USDT,RBP-USDT,SRBP-USDT,HIBAYC-USDT,BUSD-USDC,OGV-USDT,WOMBAT-USDT,HIPUNKS-USDT,FT-USDT,ETC-USDC,HIENS4-USDT,EGAME-USDT,EGAME-BTC,STEPWATCH-USDT,HISAND33-USDT,DC-USDT,NEER-USDT,RVN-USDT,HIENS3-USDT,MC-USDT,PEEL-USDT,PEEL-BTC,SDL-USDT,SDL-BTC,SWEAT-USDT,HIODBS-USDT,CMP-USDT,PIX-USDT,MPLX-USDT,HIDOODLES-USDT,ETHW-USDT,QUARTZ-USDT,ACQ-USDT,ACQ-USDC,AOG-USDT,HIMAYC-USDT,PRMX-USDT,RED-USDT,PUMLX-USDT,XETA-USDT,GEM-USDT,DERC-USDT,P00LS-USDT,P00LS-USDC,KICKS-USDT,TRIBL-USDT,GMX-USDT,HIOD-USDT,POKT-USDT,EFI-USDT,APT-USDT,BBC-USDT,EUL-USDT,TON-USDT,PIAS-USDT,HIMEEBITS-USDT,HISQUIGGLE-USDT,XCV-USDT,HFT-USDT,HFT-USDC,ECOX-USDT,AMB-USDT,AZERO-USDT,HIFIDENZA-USDT,BEAT-USDT",
      "requestFormat": {
       "uppercase": true,
       "delimiter": "-"
      },
      "configFormat": {
       "uppercase": true,
       "delimiter": "-"
      }
     },
     "margin": {
      "assetEnabled": true,
      "enabled": "BTC-USDT,ETH-USDT,LTC-USDT,OXEN-BTC,OXEN-ETH,NRG-BTC,AVA-USDT,FET-BTC,FET-ETH,ANKR-BTC",
      "available": "MHC-ETH,MHC-BTC,OXEN-BTC,OXEN-ETH,NRG-BTC,AVA-USDT,FET-BTC,FET-ETH,ANKR-BTC,MHC-USDT,XMR-BTC,XMR-ETH,RIF-BTC,MTV-BTC,MTV-ETH,CRO-BTC,MTV-USDT,KMD-BTC,KMD-USDT,RFOX-USDT,TEL-USDT,TT-USDT,AERGO-USDT,XMR-USDT,TRX-KCS,ATOM-BTC,ATOM-ETH,ATOM-USDT,ATOM-KCS,ETN-USDT,FTM-USDT,TOMO-USDT,VSYS-USDT,OCEAN-BTC,OCEAN-ETH,CHR-BTC,CHR-USDT,FX-BTC,FX-ETH,NIM-BTC,NIM-ETH,COTI-BTC,COTI-USDT,NRG-ETH,BNB-BTC,BNB-USDT,JAR-BTC,JAR-USDT,ALGO-BTC,ALGO-ETH,ALGO-USDT,XEM-BTC,XEM-USDT,CIX100-USDT,XTZ-BTC,XTZ-USDT,ZEC-BTC,ZEC-USDT,ADA-BTC,ADA-USDT,REV-USDT,WXT-BTC,WXT-USDT,FORESTPLUS-BTC,FORESTPLUS-USDT,BOLT-BTC,BOLT-USDT,ARPA-USDT,CHZ-BTC,CHZ-USDT,DAPPT-BTC,DAPPT-USDT,NOIA-BTC,NOIA-USDT,WIN-BTC,WIN-USDT,DERO-BTC,DERO-USDT,BTT-USDT,EOSC-USDT,ENQ-BTC,ENQ-USDT,ONE-BTC,ONE-USDT,TOKO-BTC,TOKO-USDT,VID-BTC,VID-USDT,LUNA-USDT,SXP-BTC,SXP-USDT,AKRO-BTC,AKRO-USDT,ROOBEE-BTC,WIN-TRX,MAP-BTC,MAP-USDT,AMPL-BTC,AMPL-USDT,DAG-USDT,POL-USDT,ARX-USDT,NWC-BTC,NWC-USDT,BEPRO-BTC,BEPRO-USDT,VRA-BTC,VRA-USDT,KSM-BTC,KSM-USDT,DASH-USDT,SUTER-USDT,ACOIN-USDT,SUTER-BTC,SENSO-USDT,PRE-BTC,XDB-USDT,SYLO-USDT,WOM-USDT,SENSO-BTC,DGB-USDT,LYXE-USDT,LYXE-ETH,XDB-BTC,STX-BTC,STX-USDT,XSR-USDT,COMP-USDT,CRO-USDT,KAI-USDT,KAI-BTC,WEST-BTC,WEST-USDT,EWT-BTC,WAVES-USDT,WAVES-BTC,ORN-USDT,AMPL-ETH,BNS-USDT,MKR-USDT,SUKU-BTC,MLK-BTC,MLK-USDT,JST-USDT,KAI-ETH,SUKU-USDT,DIA-USDT,DIA-BTC,LINK-BTC,LINK-USDT,DOT-USDT,DOT-BTC,SHA-BTC,SHA-USDT,EWT-USDT,USDJ-USDT,EFX-BTC,CKB-BTC,CKB-USDT,UMA-USDT,ALEPH-USDT,VELO-USDT,SUN-USDT,BUY-USDT,YFI-USDT,OXEN-USDT,UNI-USDT,UOS-USDT,UOS-BTC,NIM-USDT,DEGO-USDT,DEGO-ETH,UDOO-ETH,RFUEL-USDT,FIL-USDT,UBX-ETH,REAP-USDT,AAVE-USDT,AAVE-BTC,TONE-BTC,TONE-ETH,ELF-ETH,AERGO-BTC,IOST-ETH,KCS-USDT,SNX-ETH,TOMO-ETH,KCS-ETH,DRGN-BTC,WAN-ETH,NULS-ETH,AXPR-ETH,POWR-BTC,QTUM-BTC,MANA-BTC,TEL-BTC,XYO-ETH,AXPR-BTC,ETN-BTC,COV-ETH,VET-BTC,KCS-BTC,CAPP-ETH,ONT-BTC,DRGN-ETH,DAG-ETH,TOMO-BTC,WAN-BTC,KNC-ETH,CRPT-ETH,LTC-USDT,BAX-ETH,BSV-USDT,DENT-ETH,AION-ETH,LYM-ETH,TRAC-ETH,ENJ-BTC,WAXP-BTC,DGB-BTC,ELA-BTC,ZIL-BTC,BSV-BTC,XLM-USDT,IOTX-ETH,SOUL-BTC,DOCK-BTC,AMB-ETH,TRX-BTC,XRP-TUSD,NULS-BTC,ETH-DAI,LSK-BTC,GMB-ETH,GMB-BTC,NEO-ETH,OMG-ETH,BTC-TUSD,KAT-USDT,KNC-BTC,ELF-BTC,MANA-ETH,ETC-USDT,ONT-ETH,MKR-BTC,KAT-BTC,XRP-USDC,XYO-BTC,SNT-ETH,ZRX-BTC,LOOM-ETH,AION-BTC,POWR-ETH,OLT-ETH,OLT-BTC,SNT-BTC,TRAC-BTC,XLM-ETH,ETH-USDT,BSV-ETH,TRX-ETH,ETN-ETH,AOA-USDT,BCD-BTC,DENT-BTC,DOCK-ETH,KEY-BTC,EOS-KCS,XLM-BTC,ADB-ETH,TIME-ETH,CVC-BTC,LSK-ETH,QKC-BTC,AMB-BTC,USDT-TUSD,ETC-ETH,XRP-BTC,NEO-KCS,SNX-USDT,CRPT-BTC,IOTX-BTC,LTC-ETH,XRP-KCS,ADB-BTC,LTC-KCS,TEL-ETH,DCR-ETH,LYM-USDT,USDT-USDC,ETH-USDC,DAG-BTC,AVA-BTC,BTC-USDT,WAXP-ETH,XRP-USDT,KEY-ETH,VET-ETH,FTM-BTC,USDT-DAI,QKC-ETH,ETH-BTC,MAN-BTC,CPC-ETH,TRX-USDT,BTC-DAI,ONT-USDT,DASH-ETH,BAX-BTC,AVA-ETH,LOOM-BTC,MVP-BTC,MKR-ETH,COV-BTC,CPC-BTC,REQ-ETH,EOS-BTC,LTC-BTC,XRP-ETH,CAPP-BTC,FTM-ETH,BCD-ETH,ZRX-ETH,DGB-ETH,VET-USDT,REQ-BTC,UTK-BTC,PLAY-BTC,UTK-ETH,SNX-BTC,MVP-ETH,NEO-BTC,SOUL-ETH,NEO-USDT,ELA-ETH,OMG-BTC,TIME-BTC,AOA-BTC,ETC-BTC,DCR-BTC,BTC-USDC,ENJ-ETH,IOST-BTC,DASH-BTC,EOS-USDT,EOS-ETH,ZIL-ETH,ETH-TUSD,GAS-BTC,LYM-BTC,BCH-BTC,VSYS-BTC,BCH-USDT,MKR-DAI,SOLVE-BTC,GRIN-BTC,GRIN-USDT,UQC-BTC,UQC-ETH,OPCT-BTC,OPCT-ETH,PRE-USDT,SHR-BTC,SHR-USDT,UBXT-USDT,ROSE-USDT,USDC-USDT,CTI-USDT,CTI-ETH,ETH2-ETH,BUX-BTC,XHV-USDT,PLU-USDT,GRT-USDT,CAS-BTC,CAS-USDT,MSWAP-BTC,MSWAP-USDT,GOM2-BTC,GOM2-USDT,REVV-BTC,REVV-USDT,LON-USDT,1INCH-USDT,LOC-USDT,API3-USDT,UNFI-USDT,HTR-USDT,FRONT-USDT,FRONT-BTC,WBTC-BTC,WBTC-ETH,MIR-USDT,LTC-USDC,BCH-USDC,HYDRA-USDT,DFI-USDT,DFI-BTC,CRV-USDT,SUSHI-USDT,FRM-USDT,EOS-USDC,BSV-USDC,ZEN-USDT,CUDOS-USDT,ADA-USDC,REN-USDT,LRC-USDT,LINK-USDC,KLV-USDT,KLV-BTC,BOA-USDT,THETA-USDT,QNT-USDT,BAT-USDT,DOGE-USDT,DOGE-USDC,DAO-USDT,STRONG-USDT,TRIAS-USDT,TRIAS-BTC,DOGE-BTC,MITX-BTC,MITX-USDT,CAKE-USDT,ORAI-USDT,ZEE-USDT,LTX-USDT,LTX-BTC,MASK-USDT,KLV-TRX,IDEA-USDT,PHA-USDT,PHA-ETH,BCH-KCS,SRK-USDT,SRK-BTC,ADA-KCS,HTR-BTC,BSV-KCS,DOT-KCS,LINK-KCS,MIR-KCS,BNB-KCS,XLM-KCS,VET-KCS,SWINGBY-USDT,SWINGBY-BTC,XHV-BTC,DASH-KCS,UNI-KCS,AAVE-KCS,DOGE-KCS,ZEC-KCS,XTZ-KCS,GRT-KCS,ALGO-KCS,EWT-KCS,GAS-USDT,AVAX-USDT,AVAX-BTC,KRL-BTC,KRL-USDT,POLK-USDT,POLK-BTC,ENJ-USDT,MANA-USDT,RNDR-USDT,RNDR-BTC,RLY-USDT,ANC-USDT,SKEY-USDT,LAYER-USDT,TARA-USDT,TARA-ETH,IOST-USDT,DYP-USDT,DYP-ETH,XYM-USDT,XYM-BTC,PCX-USDT,PCX-BTC,ORBS-USDT,ORBS-BTC,BTC3L-USDT,BTC3S-USDT,ETH3L-USDT,ETH3S-USDT,ANKR-USDT,DSLA-USDT,DSLA-BTC,SAND-USDT,VAI-USDT,XCUR-USDT,XCUR-BTC,FLUX-USDT,OMG-USDT,ZIL-USDT,DODO-USDT,MAN-USDT,BAX-USDT,BOSON-USDT,BOSON-ETH,PUNDIX-USDT,PUNDIX-BTC,WAXP-USDT,HT-USDT,PDEX-USDT,LABS-USDT,LABS-ETH,GMB-USDT,PHNX-USDT,PHNX-BTC,HAI-USDT,EQZ-USDT,FORTH-USDT,HORD-USDT,CGG-USDT,UBX-USDT,GHX-USDT,TCP-USDT,STND-USDT,STND-ETH,TOWER-USDT,TOWER-BTC,ACE-USDT,LOCG-USDT,CARD-USDT,FLY-USDT,CWS-USDT,XDC-USDT,XDC-ETH,STRK-BTC,STRK-ETH,SHIB-USDT,POLX-USDT,KDA-USDT,KDA-BTC,ICP-USDT,ICP-BTC,STC-USDT,STC-BTC,GOVI-USDT,GOVI-BTC,FKX-USDT,CELO-USDT,CELO-BTC,CUSD-USDT,CUSD-BTC,FCL-USDT,MATIC-USDT,MATIC-BTC,ELA-USDT,CRPT-USDT,OPCT-USDT,OGN-USDT,OGN-BTC,OUSD-USDT,OUSD-BTC,TLOS-USDT,TLOS-BTC,YOP-USDT,YOP-ETH,GLQ-USDT,GLQ-BTC,MXC-USDT,ERSDL-USDT,HOTCROSS-USDT,ADA3L-USDT,ADA3S-USDT,HYVE-USDT,HYVE-BTC,DAPPX-USDT,KONO-USDT,PRQ-USDT,MAHA-USDT,MAHA-BTC,FEAR-USDT,PYR-USDT,PYR-BTC,PROM-USDT,PROM-BTC,GLCH-USDT,UNO-USDT,ALBT-USDT,ALBT-ETH,XCAD-USDT,EOS3L-USDT,EOS3S-USDT,BCH3L-USDT,BCH3S-USDT,ELON-USDT,APL-USDT,FCL-ETH,VEED-USDT,VEED-BTC,DIVI-USDT,PDEX-BTC,JUP-USDT,JUP-ETH,POLS-USDT,POLS-BTC,LPOOL-USDT,LPOOL-BTC,LSS-USDT,VET3L-USDT,VET3S-USDT,LTC3L-USDT,LTC3S-USDT,ABBC-USDT,ABBC-BTC,KOK-USDT,ROSN-USDT,DORA-USDT,DORA-BTC,ZCX-USDT,ZCX-BTC,NORD-USDT,GMEE-USDT,SFUND-USDT,XAVA-USDT,AI-USDT,ALPACA-USDT,IOI-USDT,NFT-USDT,NFT-TRX,MNST-USDT,MEM-USDT,AGIX-USDT,AGIX-BTC,AGIX-ETH,CQT-USDT,AIOZ-USDT,MARSH-USDT,HAPI-USDT,MODEFI-USDT,MODEFI-BTC,YFDAI-USDT,YFDAI-BTC,GENS-USDT,FORM-USDT,ARRR-USDT,ARRR-BTC,TOKO-KCS,EXRD-USDT,NGM-USDT,LPT-USDT,STMX-USDT,ASD-USDT,BOND-USDT,HAI-BTC,SOUL-USDT,2CRZ-USDT,NEAR-USDT,NEAR-BTC,DFYN-USDT,OOE-USDT,CFG-USDT,CFG-BTC,AXS-USDT,CLV-USDT,ROUTE-USDT,KAR-USDT,EFX-USDT,XDC-BTC,SHFT-USDT,PMON-USDT,DPET-USDT,ERG-USDT,ERG-BTC,SOL-USDT,SLP-USDT,LITH-USDT,LITH-ETH,XCH-USDT,HAKA-USDT,LAYER-BTC,MTL-USDT,MTL-BTC,IOTX-USDT,GALA-USDT,REQ-USDT,TXA-USDT,TXA-USDC,CIRUS-USDT,QI-USDT,QI-BTC,ODDZ-USDT,PNT-USDT,PNT-BTC,XPR-USDT,XPR-BTC,TRIBE-USDT,SHFT-BTC,MOVR-USDT,MOVR-ETH,WOO-USDT,WILD-USDT,QRDO-USDT,QRDO-ETH,SDN-USDT,SDN-ETH,MAKI-USDT,MAKI-BTC,REP-USDT,REP-BTC,REP-ETH,BNT-USDT,BNT-BTC,BNT-ETH,OXT-USDT,OXT-BTC,OXT-ETH,BAL-USDT,BAL-BTC,BAL-ETH,STORJ-USDT,STORJ-BTC,STORJ-ETH,YGG-USDT,NDAU-USDT,SDAO-USDT,SDAO-ETH,XRP3L-USDT,XRP3S-USDT,SKL-USDT,SKL-BTC,NMR-USDT,NMR-BTC,IXS-USDT,TRB-USDT,TRB-BTC,DYDX-USDT,XYO-USDT,GTC-USDT,GTC-BTC,EQX-USDT,EQX-BTC,RLC-USDT,RLC-BTC,XPRT-USDT,EGLD-USDT,EGLD-BTC,HBAR-USDT,HBAR-BTC,DOGE3L-USDT,DOGE3S-USDT,FLOW-USDT,FLOW-BTC,NKN-USDT,NKN-BTC,PBX-USDT,SOL3L-USDT,SOL3S-USDT,MLN-USDT,MLN-BTC,XNL-USDT,SOLVE-USDT,WNCG-USDT,WNCG-BTC,DMTR-USDT,LINK3L-USDT,LINK3S-USDT,DOT3L-USDT,DOT3S-USDT,CTSI-USDT,CTSI-BTC,ALICE-USDT,ALICE-BTC,ALICE-ETH,OPUL-USDT,ILV-USDT,BAND-USDT,BAND-BTC,FTT-USDT,FTT-BTC,DVPN-USDT,SKU-USDT,SKU-BTC,EDG-USDT,SLIM-USDT,TLM-USDT,TLM-BTC,TLM-ETH,DEXE-USDT,DEXE-BTC,DEXE-ETH,MATTER-USDT,CUDOS-BTC,RUNE-USDT,RUNE-BTC,RMRK-USDT,BMON-USDT,C98-USDT,BLOK-USDT,SOLR-USDT,ATOM3L-USDT,ATOM3S-USDT,UNI3L-USDT,UNI3S-USDT,WSIENNA-USDT,PUSH-USDT,PUSH-BTC,FORM-ETH,NTVRK-USDT,NTVRK-USDC,AXS3L-USDT,AXS3S-USDT,FTM3L-USDT,FTM3S-USDT,FLAME-USDT,AGLD-USDT,NAKA-USDT,YLD-USDT,TONE-USDT,REEF-USDT,REEF-BTC,TIDAL-USDT,TVK-USDT,TVK-BTC,INJ-USDT,INJ-BTC,BNB3L-USDT,BNB3S-USDT,MATIC3L-USDT,MATIC3S-USDT,NFTB-USDT,VEGA-USDT,VEGA-ETH,ALPHA-USDT,ALPHA-BTC,BADGER-USDT,BADGER-BTC,UNO-BTC,ZKT-USDT,AR-USDT,AR-BTC,XVS-USDT,XVS-BTC,JASMY-USDT,PERP-USDT,PERP-BTC,GHST-USDT,GHST-BTC,SCLP-USDT,SCLP-BTC,SUPER-USDT,SUPER-BTC,CPOOL-USDT,HERO-USDT,BASIC-USDT,XED-USDT,XED-BTC,AURY-USDT,SWASH-USDT,LTO-USDT,LTO-BTC,BUX-USDT,MTRG-USDT,DREAMS-USDT,SHIB-DOGE,QUICK-USDT,QUICK-BTC,TRU-USDT,TRU-BTC,WRX-USDT,WRX-BTC,TKO-USDT,TKO-BTC,SUSHI3L-USDT,SUSHI3S-USDT,NEAR3L-USDT,NEAR3S-USDT,DATA-USDT,DATA-BTC,NORD-BTC,ISP-USDT,CERE-USDT,SHILL-USDT,HEGIC-USDT,HEGIC-BTC,ERN-USDT,ERN-BTC,FTG-USDT,PAXG-USDT,PAXG-BTC,AUDIO-USDT,AUDIO-BTC,ENS-USDT,AAVE3L-USDT,AAVE3S-USDT,SAND3L-USDT,SAND3S-USDT,XTM-USDT,MNW-USDT,FXS-USDT,FXS-BTC,ATA-USDT,ATA-BTC,VXV-USDT,LRC-BTC,LRC-ETH,DPR-USDT,CWAR-USDT,CWAR-BTC,FLUX-BTC,EDG-BTC,PBR-USDT,WNXM-USDT,WNXM-BTC,ANT-USDT,ANT-BTC,COV-USDT,SWP-USDT,TWT-USDT,TWT-BTC,OM-USDT,OM-BTC,ADX-USDT,AVAX3L-USDT,AVAX3S-USDT,MANA3L-USDT,MANA3S-USDT,GLM-USDT,GLM-BTC,BAKE-USDT,BAKE-BTC,BAKE-ETH,NUM-USDT,VLX-USDT,VLX-BTC,TRADE-USDT,TRADE-BTC,1EARTH-USDT,MONI-USDT,LIKE-USDT,MFT-USDT,MFT-BTC,LIT-USDT,LIT-BTC,KAVA-USDT,SFP-USDT,SFP-BTC,BURGER-USDT,BURGER-BTC,ILA-USDT,CREAM-USDT,CREAM-BTC,RSR-USDT,RSR-BTC,BUY-BTC,IMX-USDT,GODS-USDT,KMA-USDT,SRM-USDT,SRM-BTC,POLC-USDT,XTAG-USDT,MNET-USDT,NGC-USDT,HARD-USDT,GALAX3L-USDT,GALAX3S-USDT,UNIC-USDT,POND-USDT,POND-BTC,VR-USDT,EPIK-USDT,NGL-USDT,NGL-BTC,KDON-USDT,PEL-USDT,CIRUS-ETH,LINA-USDT,LINA-BTC,KLAY-USDT,KLAY-BTC,CREDI-USDT,TRVL-USDT,LACE-USDT,LACE-ETH,ARKER-USDT,BONDLY-USDT,BONDLY-ETH,XEC-USDT,HEART-USDT,HEART-BTC,UNB-USDT,GAFI-USDT,KOL-USDT,KOL-ETH,H3RO3S-USDT,FALCONS-USDT,UFO-USDT,CHMB-USDT,GEEQ-USDT,ORC-USDT,RACEFI-USDT,PEOPLE-USDT,ADS-USDT,ADS-BTC,OCEAN-USDT,SOS-USDT,WHALE-USDT,TIME-USDT,CWEB-USDT,IOTA-USDT,IOTA-BTC,OOKI-USDT,OOKI-BTC,HNT-USDT,HNT-BTC,GGG-USDT,POWR-USDT,REVU-USDT,CLH-USDT,PLGR-USDT,GLMR-USDT,GLMR-BTC,LOVE-USDT,CTC-USDT,CTC-BTC,GARI-USDT,FRR-USDT,ASTR-USDT,ASTR-BTC,ERTHA-USDT,FCON-USDT,ACA-USDT,ACA-BTC,MTS-USDT,ROAR-USDT,HBB-USDT,SURV-USDT,CVX-USDT,AMP-USDT,ACT-USDT,MJT-USDT,MJT-KCS,SHX-USDT,SHX-BTC,STARLY-USDT,ONSTON-USDT,RANKER-USDT,WMT-USDT,XNO-USDT,XNO-BTC,MARS4-USDT,TFUEL-USDT,TFUEL-BTC,METIS-USDT,LAVAX-USDT,WAL-USDT,BULL-USDT,SON-USDT,MELOS-USDT,APE-USDT,GMT-USDT,BICO-USDT,STG-USDT,LMR-USDT,LMR-BTC,LOKA-USDT,URUS-USDT,JAM-USDT,JAM-ETH,BNC-USDT,LBP-USDT,CFX-USDT,LOOKS-USDT,XCN-USDT,XCN-BTC,KP3R-USDT,TITAN-USDT,INDI-USDT,UPO-USDT,SPELL-USDT,SLCL-USDT,CEEK-USDT,VEMP-USDT,BETA-USDT,NHCT-USDT,ARNM-USDT,FRA-USDT,VISION-USDT,COCOS-USDT,ALPINE-USDT,BNX-USDT,ZBC-USDT,WOOP-USDT,T-USDT,NYM-USDT,VOXEL-USDT,VOXEL-ETH,PSTAKE-USDT,SPA-USDT,SPA-ETH,SYNR-USDT,DAR-USDT,DAR-BTC,MV-USDT,XDEFI-USDT,RACA-USDT,XWG-USDT,HAWK-USDT,TRVL-BTC,SWFTC-USDT,IDEX-USDT,BRWL-USDT,PLATO-USDT,TAUM-USDT,CELR-USDT,AURORA-USDT,POSI-USDT,COOHA-USDT,KNC-USDT,EPK-USDT,PLD-USDT,PSL-USDT,PKF-USDT,OVR-USDT,SYS-USDT,SYS-BTC,BRISE-USDT,DG-USDT,EPX-USDT,GST-USDT,PLY-USDT,GAL-USDT,BSW-USDT,FITFI-USDT,FSN-USDT,H2O-USDT,GMM-USDT,AKT-USDT,SIN-USDT,AUSD-USDT,BOBA-USDT,KARA-USDT,BFC-USDT,BIFI-USDT,DFA-USDT,KYL-USDT,FCD-USDT,MBL-USDT,CELT-USDT,DUSK-USDT,USDD-USDT,USDD-USDC,FITFI-USDC,MBOX-USDT,MBOX-BTC,APE-USDC,AVAX-USDC,SHIB-USDC,XCN-USDC,TRX-USDC,NEAR-USDC,MATIC-USDC,FTM-USDC,ZIL-USDC,SOL-USDC,MLS-USDT,AFK-USDT,AFK-USDC,ACH-USDT,SCRT-USDT,SCRT-BTC,APE3L-USDT,APE3S-USDT,STORE-USDT,STORE-ETH,GMT3L-USDT,GMT3S-USDT,CCD-USDT,DOSE-USDC,LUNC-USDT,LUNC-USDC,USTC-USDT,USTC-USDC,GMT-USDC,VRA-USDC,DOT-USDC,RUNE-USDC,ATOM-USDC,BNB-USDC,JASMY-USDC,KCS-USDC,KDA-USDC,ALGO-USDC,LUNA-USDC,OP-USDT,OP-USDC,JASMY3L-USDT,JASMY3S-USDT,EVER-USDT,MOOV-USDT,IHC-USDT,ICX-USDT,ICX-ETH,BTC-BRL,ETH-BRL,USDT-BRL,WELL-USDT,FORT-USDT,USDP-USDT,USDD-TRX,CSPR-USDT,CSPR-ETH,WEMIX-USDT,REV3L-USDT,OLE-USDT,LDO-USDT,LDO-USDC,CULT-USDT,SWFTC-USDC,FIDA-USDT,BUSD-USDT,RBP-USDT,SRBP-USDT,HIBAYC-USDT,BUSD-USDC,OGV-USDT,WOMBAT-USDT,HIPUNKS-USDT,FT-USDT,ETC-USDC,HIENS4-USDT,EGAME-USDT,EGAME-BTC,STEPWATCH-USDT,HISAND33-USDT,DC-USDT,NEER-USDT,RVN-USDT,HIENS3-USDT,MC-USDT,PEEL-USDT,PEEL-BTC,SDL-USDT,SDL-BTC,SWEAT-USDT,HIODBS-USDT,CMP-USDT,PIX-USDT,MPLX-USDT,HIDOODLES-USDT,ETHW-USDT,QUARTZ-USDT,ACQ-USDT,ACQ-USDC,AOG-USDT,HIMAYC-USDT,PRMX-USDT,RED-USDT,PUMLX-USDT,XETA-USDT,GEM-USDT,DERC-USDT,P00LS-USDT,P00LS-USDC,KICKS-USDT,TRIBL-USDT,GMX-USDT,HIOD-USDT,POKT-USDT,EFI-USDT,APT-USDT,BBC-USDT,EUL-USDT,TON-USDT,PIAS-USDT,HIMEEBITS-USDT,HISQUIGGLE-USDT,XCV-USDT,HFT-USDT,HFT-USDC,ECOX-USDT,AMB-USDT,AZERO-USDT,HIFIDENZA-USDT,BEAT-USDT",
      "requestFormat": {
       "uppercase": true,
       "delimiter": "-"
      },
      "configFormat": {
       "uppercase": true,
       "delimiter": "-"
      }
     },
     "futures": {
      "assetEnabled": true,
      "enabled": "ETH_USDCM,XBT_USDCM,SOL_USDTM",
      "available": "XBT_USDTM,XBT_USDM,ETH_USDTM,BCH_USDTM,BSV_USDTM,LINK_USDTM,UNI_USDTM,YFI_USDTM,EOS_USDTM,DOT_USDTM,FIL_USDTM,ADA_USDTM,XRP_USDTM,LTC_USDTM,ETH_USDM,TRX_USDTM,GRT_USDTM,SUSHI_USDTM,XLM_USDTM,1INCH_USDTM,ZEC_USDTM,DASH_USDTM,DOT_USDM,XRP_USDM,AAVE_USDTM,KSM_USDTM,DOGE_USDTM,VET_USDTM,BNB_USDTM,SXP_USDTM,SOL_USDTM,CRV_USDTM,ALGO_USDTM,AVAX_USDTM,FTM_USDTM,MATIC_USDTM,THETA_USDTM,ATOM_USDTM,CHZ_USDTM,ENJ_USDTM,MANA_USDTM,DENT_USDTM,OCEAN_USDTM,BAT_USDTM,XEM_USDTM,QTUM_USDTM,XTZ_USDTM,SNX_USDTM,NEO_USDTM,ONT_USDTM,XMR_USDTM,COMP_USDTM,ETC_USDTM,WAVES_USDTM,BAND_USDTM,MKR_USDTM,RVN_USDTM,DGB_USDTM,SHIB_USDTM,ICP_USDTM,DYDX_USDTM,AXS_USDTM,HBAR_USDTM,EGLD_USDTM,ALICE_USDTM,YGG_USDTM,NEAR_USDTM,SAND_USDTM,C98_USDTM,ONE_USDTM,VRA_USDTM,GALA_USDTM,CHR_USDTM,LRC_USDTM,FLOW_USDTM,RNDR_USDTM,IOTX_USDTM,CRO_USDTM,WAXP_USDTM,PEOPLE_USDTM,OMG_USDTM,LINA_USDTM,IMX_USDTM,CELR_USDTM,ENS_USDTM,CELO_USDTM,CTSI_USDTM,ARPA_USDTM,KNC_USDTM,ROSE_USDTM,AGLD_USDTM,APE_USDTM,JASMY_USDTM,ZIL_USDTM,GMT_USDTM,RUNE_USDTM,LOOKS_USDTM,AUDIO_USDTM,KDA_USDTM,KAVA_USDTM,BAL_USDTM,GAL_USDTM,LUNA_USDTM,LUNC_USDTM,OP_USDTM,XCN_USDTM,UNFI_USDTM,LIT_USDTM,DUSK_USDTM,STORJ_USDTM,RSR_USDTM,OGN_USDTM,TRB_USDTM,PERP_USDTM,KLAY_USDTM,ANKR_USDTM,LDO_USDTM,WOO_USDTM,REN_USDTM,CVC_USDTM,INJ_USDTM,APT_USDTM,MASK_USDTM,REEF_USDTM,TON_USDTM,MAGIC_USDTM,CFX_USDTM,AGIX_USDTM,FXS_USDTM,FET_USDTM,AR_USDTM,GMX_USDTM,BLUR_USDTM,ASTR_USDTM,HIGH_USDTM,ACH_USDTM,STX_USDTM,SSV_USDTM,FLOKI_USDTM,CKB_USDTM,TRU_USDTM,QNT_USDTM,ETH_USDCM,MINA_USDTM,USDC_USDTM,T_USDTM,LQTY_USDTM,ARB_USDTM,DAR_USDTM,ID_USDTM,STG_USDTM,JOE_USDTM,RDNT_USDTM,DODO_USDTM,PAXG_USDTM,ZRX_USDTM,ICX_USDTM,HFT_USDTM,NKN_USDTM,HOOK_USDTM,ANT_USDTM,DC_USDTM,BEL_USDTM,SUI_USDTM,PEPE_USDTM,IDEX_USDTM,GNS_USDTM,CETUS_USDTM,KAS_USDTM,ORDI_USDTM,WOJAK_USDTM,POGAI_USDTM,UMA_USDTM,RAD_USDTM,XBT_USDCM,PHB_USDTM,FTT_USDTM,10000LADYS_USDTM,LEVER_USDTM,TURBO_USDTM,TOMO_USDTM,BOB_USDTM,KEY_USDTM,EDU_USDTM,MTL_USDTM,FLUX_USDTM,COMBO_USDTM,AMB_USDTM,ALPHA_USDTM,SFP_USDTM,MAV_USDTM,MDT_USDTM,XEC_USDTM,XVG_USDTM,1000PEPE2_USDTM,PENDLE_USDTM,STMX_USDTM,WLD_USDTM,LPT_USDTM,GTC_USDTM,BNT_USDTM,OXT_USDTM,BLZ_USDTM,SEI_USDTM,BAKE_USDTM,CYBER_USDTM,NMR_USDTM,FLM_USDTM,SPELL_USDTM,ARK_USDTM,XBT_MU23,XBT_MZ23",
      "requestFormat": {
       "uppercase": true,
       "delimiter": ""
      },
      "configFormat": {
       "uppercase": true,
       "delimiter": "_"
      }
     }
    }
   },
   "api": {
    "authenticatedSupport": true,
    "authenticatedWebsocketApiSupport": true,
    "endpoints": {
     "url": "NON_DEFAULT_HTTP_LINK_TO_EXCHANGE_API",
     "urlSecondary": "NON_DEFAULT_HTTP_LINK_TO_EXCHANGE_API",
     "websocketURL": "NON_DEFAULT_HTTP_LINK_TO_WEBSOCKET_EXCHANGE_API"
    },
    "credentials": {
     "key": "Key",
     "secret": "Secret",
     "clientID": "ClientID"
    },
    "credentialsValidator": {
     "requiresKey": true,
     "requiresSecret": true
    }
   },
   "features": {
    "supports": {
     "restAPI": true,
     "restCapabilities": {
      "tickerBatching": true,
      "autoPairUpdates": true
     },
     "websocketAPI": true,
     "websocketCapabilities": {}
    },
    "enabled": {
     "autoPairUpdates": true,
     "websocketAPI": true
    }
   },
   "bankAccounts": [
    {
     "enabled": false,
     "bankName": "",
     "bankAddress": "",
     "bankPostalCode": "",
     "bankPostalCity": "",
     "bankCountry": "",
     "accountName": "",
     "accountNumber": "",
     "swiftCode": "",
     "iban": "",
     "supportedCurrencies": ""
    }
   ]
  },
  {
   "name": "LBank",
   "enabled": true,
   "verbose": false,
   "httpTimeout": 15000000000,
   "websocketResponseCheckTimeout": 30000000,
   "websocketResponseMaxLimit": 7000000000,
   "websocketTrafficTimeout": 30000000000,
   "websocketOrderbookBufferLimit": 5,
   "baseCurrencies": "USD",
   "currencyPairs": {
    "requestFormat": {
     "uppercase": false,
     "delimiter": "_"
    },
    "configFormat": {
     "uppercase": false,
     "delimiter": "_"
    },
    "useGlobalFormat": true,
    "assetTypes": [
     "spot"
    ],
    "pairs": {
     "spot": {
      "enabled": "btc_usdt",
      "available": "BTC_USDT,ETH_USDT,QTUM_USDT,NEO_USDT,ZEC_USDT,BCH_USDT,BCH_BTC,ETH_BTC,LTC_BTC,DASH_BTC,QTUM_BTC,NEO_BTC,ETC_BTC,ZEC_BTC,BTS_BTC,SC_BTC,FIL6_BTC,FIL12_BTC,FIL36_BTC,EOS_ETH,QTUM_ETH,ZEC_ETH,FIL6_ETH,FIL12_ETH,FIL36_ETH,NAS_ETH,DBC_ETH,SEER_ETH,AAC_ETH,DDD_ETH,TRX_ETH,GRAMS_ETH,MITH_ETH,EAI_ETH,PNT_ETH,DAX_ETH,DAX_BTC,MAN_ETH,EXT_ETH,SKM_ETH,SSC_ETH,IDHUB_ETH,PTT_ETH,BNB_USDT,HT_USDT,PAI_ETH,PAI_BTC,VET_ETH,VET_BTC,VET_USDT,VTHO_ETH,ELA_ETH,DALI_USDT,UT_ETH,SAIT_ETH,TNS_BTC,AMO_ETH,VTHO_BTC,IDA_USDT,VENA_USDT,GRIN_USDT,RNT_USDT,SKY_BTC,ATP_USDT,KISC_ETH,BXA_USDT,ABBC_BTC,BLOC_USDT,OATH_USDT,IOEX_USDT,KBC_USDT,KBC_BTC,MAI_USDT,EOS_BTC,EOS_USDT,GALT_USDT,PHV_USDT,FBC_USDT,GT_USDT,CYE_USDT,BRC_USDT,BTC_AUSD,DDMX_USDT,SEAL_USDT,SEOS_BTC,BTY_USDT,FO_USDT,DLX_USDT,BFC_USDT,LBK_USDT,SERO_USDT,MTV_USDT,CKB_USDT,ARPA_USDT,ZIP_USDT,AT_USDT,DOT_USDT,DILI_USDT,DUO_USDT,TEP_USDT,BIKI_USDT,MX_USDT,DNS_USDT,OKB_USDT,FLDT_USDT,CCTC_USDT,WIN_USDT,BTT_USDT,TRX_USDT,GRS_BTC,GST_USDT,ABBC_USDT,UTK_USDT,KMT_USDT,SUTER_USDT,LT_USDT,LM_USDT,HTDF_USDT,FOG_USDT,SLA_USDT,ATOM_USDT,DCN_ETH,DOGE_USDT,XRP_USDT,CNEX_BTC,ETC_USDT,ETC_ETH,ATOM_BTC,XRP_BTC,XRP_ETH,BTC3L_USDT,BTC3S_USDT,ETH3L_USDT,ETH3S_USDT,GL_USDT,GE_USDT,QNUT_USDT,BKS_USDT,HEX_USDT,JUS_USDT,GLEEC_BTC,FOIN_BTC,BBC_USDT,Z1OSS_VUSD,Z1OSL_VUSD,XWC2_USDT,ELAMA_USDT,PLF_BTC,PLF_ETH,LBKL_USDT,TFD_USDT,ELAMA_BTC,BV_USDT,AIN_USDT,ABTC_BTC,ABTC_USDT"
     }
    }
   },
   "api": {
    "authenticatedSupport": false,
    "authenticatedWebsocketApiSupport": false,
    "endpoints": {
     "url": "NON_DEFAULT_HTTP_LINK_TO_EXCHANGE_API",
     "urlSecondary": "NON_DEFAULT_HTTP_LINK_TO_EXCHANGE_API",
     "websocketURL": "NON_DEFAULT_HTTP_LINK_TO_WEBSOCKET_EXCHANGE_API"
    },
    "credentials": {
     "key": "Key",
     "secret": "Secret"
    },
    "credentialsValidator": {
     "requiresKey": true,
     "requiresSecret": true
    }
   },
   "features": {
    "supports": {
     "restAPI": true,
     "restCapabilities": {
      "tickerBatching": true,
      "autoPairUpdates": true
     },
     "websocketAPI": false,
     "websocketCapabilities": {}
    },
    "enabled": {
     "autoPairUpdates": true,
     "websocketAPI": false
    }
   },
   "bankAccounts": [
    {
     "enabled": false,
     "bankName": "",
     "bankAddress": "",
     "bankPostalCode": "",
     "bankPostalCity": "",
     "bankCountry": "",
     "accountName": "",
     "accountNumber": "",
     "swiftCode": "",
     "iban": "",
     "supportedCurrencies": ""
    }
   ]
  },
  {
   "name": "Okcoin",
   "enabled": true,
   "verbose": false,
   "httpTimeout": 15000000000,
   "websocketResponseCheckTimeout": 30000000,
   "websocketResponseMaxLimit": 7000000000,
   "websocketTrafficTimeout": 30000000000,
   "websocketOrderbookBufferLimit": 5,
   "baseCurrencies": "USD",
   "currencyPairs": {
    "requestFormat": {
     "uppercase": true,
     "delimiter": "-"
    },
    "configFormat": {
     "uppercase": true,
     "delimiter": "-"
    },
    "useGlobalFormat": true,
    "assetTypes": [
     "spot"
    ],
    "pairs": {
     "spot": {
      "enabled": "BTC-USD",
      "available": "BTC-USD,LTC-USD,ETH-USD,ETC-USD,TUSD-USD,CELO-USD,BCH-USD,EOS-USD,XRP-USD,TRX-USD,BSV-USD,USDT-USD,USDK-USD,USDC-USD,DAI-USD,EURS-USD,HBAR-USD,PAX-USD,BTC-USDT,BTC-SGD,ETH-SGD,BTC-EUR,BTC-EURS,ETH-EUR,BCH-EUR,EURS-EUR"
     }
    }
   },
   "api": {
    "authenticatedSupport": false,
    "authenticatedWebsocketApiSupport": false,
    "endpoints": {
     "url": "NON_DEFAULT_HTTP_LINK_TO_EXCHANGE_API",
     "urlSecondary": "NON_DEFAULT_HTTP_LINK_TO_EXCHANGE_API",
     "websocketURL": "NON_DEFAULT_HTTP_LINK_TO_WEBSOCKET_EXCHANGE_API"
    },
    "credentials": {
     "key": "Key",
     "secret": "Secret"
    },
    "credentialsValidator": {
     "requiresKey": true,
     "requiresSecret": true,
     "requiresClientID": true
    }
   },
   "features": {
    "supports": {
     "restAPI": true,
     "restCapabilities": {
      "tickerBatching": true,
      "autoPairUpdates": true
     },
     "websocketAPI": true,
     "websocketCapabilities": {}
    },
    "enabled": {
     "autoPairUpdates": true,
     "websocketAPI": false
    }
   },
   "bankAccounts": [
    {
     "enabled": false,
     "bankName": "",
     "bankAddress": "",
     "bankPostalCode": "",
     "bankPostalCity": "",
     "bankCountry": "",
     "accountName": "",
     "accountNumber": "",
     "swiftCode": "",
     "iban": "",
     "supportedCurrencies": ""
    }
   ]
  },
  {
   "name": "Okx",
   "enabled": true,
   "verbose": false,
   "httpTimeout": 15000000000,
   "websocketResponseCheckTimeout": 30000000,
   "websocketResponseMaxLimit": 7000000000,
   "websocketTrafficTimeout": 30000000000,
   "baseCurrencies": "USD",
   "currencyPairs": {
    "bypassConfigFormatUpgrades": false,
    "requestFormat": {
     "uppercase": true,
     "delimiter": "-"
    },
    "configFormat": {
     "uppercase": true,
     "delimiter": "-"
    },
    "useGlobalFormat": true,
    "assetTypes": [
     "futures",
     "margin",
     "option",
     "perpetualswap",
     "spot"
    ],
    "pairs": {
     "futures": {
      "assetEnabled": true,
      "enabled": "BTC-USD-221007,BTC-USD-221014",
      "available": "BTC-USD-221230,BTC-USD-230331,ETH-USD-221007,ETH-USD-221014,ETH-USD-221230,ETH-USD-230331,LTC-USD-221007,LTC-USD-221014,LTC-USD-221230,LTC-USD-230331,DOT-USD-221007,DOT-USD-221014,DOT-USD-221230,DOT-USD-230331,FIL-USD-221007,FIL-USD-221014,FIL-USD-221230,FIL-USD-230331,ADA-USD-221007,ADA-USD-221014,ADA-USD-221230,ADA-USD-230331,AVAX-USD-221007,AVAX-USD-221014,AVAX-USD-221230,BTC-USD-221007,BTC-USD-221014,BTC-USD-221230,BTC-USD-230331,ETH-USD-221007,ETH-USD-221014,ETH-USD-221230,ETH-USD-230331,LTC-USD-221007,LTC-USD-221014,LTC-USD-221230,LTC-USD-230331,DOT-USD-221007,DOT-USD-221014,DOT-USD-221230,DOT-USD-230331,FIL-USD-221007,FIL-USD-221014,FIL-USD-221230,FIL-USD-230331,ADA-USD-221007,ADA-USD-221014,ADA-USD-221230,ADA-USD-230331,AVAX-USD-221007,AVAX-USD-221014,AVAX-USD-221230,AVAX-USD-230331,BCH-USD-221007,BCH-USD-221014,BCH-USD-221230,BCH-USD-230331,EOS-USD-221007,EOS-USD-221014,EOS-USD-221230,EOS-USD-230331,ETC-USD-221007,ETC-USD-221014,ETC-USD-221230,ETC-USD-230331,LINK-USD-221007,LINK-USD-221014,LINK-USD-221230,LINK-USD-230331,SOL-USD-221007,SOL-USD-221014,SOL-USD-221230,SOL-USD-230331,TRX-USD-221007,TRX-USD-221014,TRX-USD-221230,TRX-USD-230331,XRP-USD-221007,XRP-USD-221014,XRP-USD-221230,XRP-USD-230331,BTC-USDT-221007,BTC-USDT-221014,BTC-USDT-221230,BTC-USDT-230331,ETH-USDT-221007,ETH-USDT-221014,ETH-USDT-221230,ETH-USDT-230331,LTC-USDT-221007,LTC-USDT-221014,LTC-USDT-221230,LTC-USDT-230331,DOT-USDT-221007,DOT-USDT-221014,DOT-USDT-221230,DOT-USDT-230331,FIL-USDT-221007,FIL-USDT-221014,FIL-USDT-221230,FIL-USDT-230331,ADA-USDT-221007,ADA-USDT-221014,ADA-USDT-221230,ADA-USDT-230331,BCH-USDT-221007,BCH-USDT-221014,BCH-USDT-221230,BCH-USDT-230331,EOS-USDT-221007,EOS-USDT-221014,EOS-USDT-221230,EOS-USDT-230331,ETC-USDT-221007,ETC-USDT-221014,ETC-USDT-221230,ETC-USDT-230331,LINK-USDT-221007,LINK-USDT-221014,LINK-USDT-221230,LINK-USDT-230331,TRX-USDT-221007,TRX-USDT-221014,TRX-USDT-221230,TRX-USDT-230331,XRP-USDT-221007,XRP-USDT-221014,XRP-USDT-221230,XRP-USDT-230331"
     },
     "margin": {
      "assetEnabled": true,
      "enabled": "BTC-USDT,ETH-USDT,OKB-USDT",
      "available": "LTC-USDT,DOT-USDT,DOGE-USDT,LUNC-USDT,ETHW-USDT,LUNA-USDT,FIL-USDT,XRP-USDT,1INCH-USDT,AAVE-USDT,ADA-USDT,AGLD-USDT,AKITA-USDT,ALGO-USDT,ALPHA-USDT,BTC-USDT,ETH-USDT,OKB-USDT,LTC-USDT,DOT-USDT,DOGE-USDT,LUNC-USDT,ETHW-USDT,LUNA-USDT,FIL-USDT,XRP-USDT,1INCH-USDT,AAVE-USDT,ADA-USDT,AGLD-USDT,AKITA-USDT,ALGO-USDT,ALPHA-USDT,ANT-USDT,APE-USDT,API3-USDT,ASTR-USDT,ATOM-USDT,AVAX-USDT,AXS-USDT,BABYDOGE-USDT,BADGER-USDT,BAL-USDT,BAND-USDT,BAT-USDT,BCH-USDT,BICO-USDT,BNT-USDT,BSV-USDT,BTM-USDT,BTT-USDT,BZZ-USDT,CELO-USDT,CEL-USDT,CELR-USDT,CFX-USDT,CHZ-USDT,CLV-USDT,COMP-USDT,CONV-USDT,CQT-USDT,CRO-USDT,CRV-USDT,CSPR-USDT,CVC-USDT,DASH-USDT,DOME-USDT,DORA-USDT,DYDX-USDT,EFI-USDT,EGLD-USDT,ELF-USDT,ENJ-USDT,ENS-USDT,EOS-USDT,ETC-USDT,FITFI-USDT,FLM-USDT,FLOW-USDT,FTM-USDT,GALA-USDT,GLMR-USDT,GMT-USDT,GODS-USDT,GRT-USDT,HBAR-USDT,HC-USDT,ICP-USDT,IMX-USDT,IOST-USDT,IOTA-USDT,JST-USDT,KAR-USDT,KISHU-USDT,KNC-USDT,KSM-USDT,LAMB-USDT,LAT-USDT,LINK-USDT,LON-USDT,LOOKS-USDT,LPT-USDT,LRC-USDT,MANA-USDT,MASK-USDT,MATIC-USDT,MINA-USDT,MKR-USDT,NAS-USDT,NEAR-USDT,NEO-USDT,NFT-USDT,NYM-USDT,OMG-USDT,ONT-USDT,OP-USDT,PEOPLE-USDT,PERP-USDT,QTUM-USDT,REN-USDT,RSR-USDT,RSS3-USDT,RVN-USDT,SAND-USDT,SC-USDT,SHIB-USDT,SKL-USDT,SLP-USDT,SNT-USDT,SNX-USDT,SOL-USDT,SOS-USDT,SRM-USDT,STARL-USDT,STORJ-USDT,SUSHI-USDT,SWEAT-USDT,SWRV-USDT,THETA-USDT,TORN-USDT,TRB-USDT,TRX-USDT,UMA-USDT,UMEE-USDT,UNI-USDT,USDC-USDT,VSYS-USDT,WAVES-USDT,WNCG-USDT,WNXM-USDT,XCH-USDT,XEM-USDT,XLM-USDT,XMR-USDT,XTZ-USDT,YFI-USDT,YFII-USDT,YGG-USDT,ZEC-USDT,ZEN-USDT,ZIL-USDT,ZRX-USDT,BTC-USDC,ETH-BTC,LTC-USDC,DOT-USDC,DOGE-USDC,LUNC-USDC,LUNA-USDC,XRP-USDC,ADA-USDC,ATOM-USDC,AVAX-USDC,NEAR-USDC,OP-USDC,SOL-USDC,OKB-BTC,LTC-BTC,DOT-BTC,DOGE-BTC,FIL-BTC,XRP-BTC,AAVE-BTC,ADA-BTC,ALGO-BTC,ANT-BTC,ATOM-BTC,AVAX-BTC,BADGER-BTC,BAT-BTC,BCH-BTC,BNT-BTC,BSV-BTC,BTM-BTC,CHZ-BTC,COMP-BTC,CRO-BTC,CRV-BTC,CVC-BTC,DASH-BTC,EGLD-BTC,ELF-BTC,ENJ-BTC,EOS-BTC,ETC-BTC,GRT-BTC,HBAR-BTC,HC-BTC,ICP-BTC,IOST-BTC,IOTA-BTC,KNC-BTC,KSM-BTC,LINK-BTC,LRC-BTC,MANA-BTC,MKR-BTC,NAS-BTC,NEAR-BTC,NEO-BTC,OMG-BTC,ONT-BTC,QTUM-BTC,REN-BTC,RSR-BTC,RVN-BTC,SNT-BTC,SOL-BTC,SRM-BTC,THETA-BTC,TRX-BTC,UNI-BTC,VSYS-BTC,WAVES-BTC,XCH-BTC,XEM-BTC,XLM-BTC,XMR-BTC,XTZ-BTC,ZEC-BTC,ZIL-BTC,ZRX-BTC"
     },
     "option": {
      "assetEnabled": true,
      "enabled": "BTC-USD-220930-28000-P,BTC-USD-220930-30000-C",
      "available": "BTC-USD-220930-30000-P,BTC-USD-220930-32000-C,BTC-USD-220930-32000-P,BTC-USD-220930-34000-C,BTC-USD-220930-34000-P,BTC-USD-220930-35000-C,BTC-USD-220930-35000-P,BTC-USD-220930-36000-C,BTC-USD-220930-36000-P,BTC-USD-220930-40000-C,BTC-USD-220930-40000-P,BTC-USD-220930-45000-C,BTC-USD-220930-45000-P,BTC-USD-220930-50000-C,BTC-USD-220930-50000-P,BTC-USD-220930-55000-C,BTC-USD-220930-55000-P,BTC-USD-220930-60000-C,BTC-USD-220930-60000-P,BTC-USD-220930-65000-C,BTC-USD-220930-65000-P,BTC-USD-220930-70000-C,BTC-USD-220930-70000-P,BTC-USD-220930-80000-C,BTC-USD-220930-80000-P,BTC-USD-220930-90000-C,BTC-USD-220930-90000-P,BTC-USD-220930-100000-C,BTC-USD-220930-100000-P,BTC-USD-220930-120000-C,BTC-USD-220930-120000-P,BTC-USD-221007-13000-C,BTC-USD-221007-13000-P,BTC-USD-221007-14000-C,BTC-USD-221007-14000-P,BTC-USD-221007-15000-C,BTC-USD-221007-15000-P,BTC-USD-221007-16000-C,BTC-USD-221007-16000-P,BTC-USD-221007-17000-C,BTC-USD-221007-17000-P,BTC-USD-221007-18000-C,BTC-USD-221007-18000-P,BTC-USD-221007-18500-C,BTC-USD-221007-18500-P,BTC-USD-221007-19000-C,BTC-USD-221007-19000-P,BTC-USD-221007-20000-C,BTC-USD-221007-20000-P,BTC-USD-221007-21000-C,BTC-USD-221007-21000-P,BTC-USD-221007-22000-C,BTC-USD-221007-22000-P,BTC-USD-221007-23000-C,BTC-USD-221007-23000-P,BTC-USD-221007-24000-C,BTC-USD-221007-24000-P,BTC-USD-221007-26000-C,BTC-USD-221007-26000-P,BTC-USD-221007-28000-C,BTC-USD-221007-28000-P,BTC-USD-221007-30000-C,BTC-USD-221007-30000-P,BTC-USD-221014-14000-C,BTC-USD-221014-14000-P,BTC-USD-221014-15000-C,BTC-USD-221014-15000-P,BTC-USD-221014-16000-C,BTC-USD-221014-16000-P,BTC-USD-221014-17000-C,BTC-USD-221014-17000-P,BTC-USD-221014-18000-C,BTC-USD-221014-18000-P,BTC-USD-221014-19000-C,BTC-USD-221014-19000-P,BTC-USD-221014-20000-C,BTC-USD-221014-20000-P,BTC-USD-221014-21000-C,BTC-USD-221014-21000-P,BTC-USD-221014-22000-C,BTC-USD-221014-22000-P,BTC-USD-221014-23000-C,BTC-USD-221014-23000-P,BTC-USD-221014-24000-C,BTC-USD-221014-24000-P,BTC-USD-221014-26000-C,BTC-USD-221014-26000-P,BTC-USD-221014-28000-C,BTC-USD-221014-28000-P,BTC-USD-221014-30000-C,BTC-USD-221014-30000-P,BTC-USD-221028-10000-C,BTC-USD-221028-10000-P,BTC-USD-221028-12000-C,BTC-USD-221028-12000-P,BTC-USD-221028-14000-C,BTC-USD-221028-14000-P,BTC-USD-221028-16000-C,BTC-USD-221028-16000-P,BTC-USD-221028-17000-C,BTC-USD-221028-17000-P,BTC-USD-221028-18000-C,BTC-USD-221028-18000-P,BTC-USD-221028-19000-C,BTC-USD-221028-19000-P,BTC-USD-221028-20000-C,BTC-USD-221028-20000-P,BTC-USD-221028-21000-C,BTC-USD-221028-21000-P,BTC-USD-221028-22000-C,BTC-USD-221028-22000-P,BTC-USD-221028-24000-C,BTC-USD-221028-24000-P,BTC-USD-221028-26000-C,BTC-USD-221028-26000-P,BTC-USD-221028-28000-C,BTC-USD-221028-28000-P,BTC-USD-221028-30000-C,BTC-USD-221028-30000-P,BTC-USD-221028-32000-C,BTC-USD-221028-32000-P,BTC-USD-221028-35000-C,BTC-USD-220927-17000-C,BTC-USD-220927-17000-P,BTC-USD-220927-17500-C,BTC-USD-220927-17500-P,BTC-USD-220927-18000-C,BTC-USD-220927-18000-P,BTC-USD-220927-18200-C,BTC-USD-220927-18200-P,BTC-USD-220927-18400-C,BTC-USD-220927-18400-P,BTC-USD-220927-18600-C,BTC-USD-220927-18600-P,BTC-USD-220927-18800-C,BTC-USD-220927-18800-P,BTC-USD-220927-19000-C,BTC-USD-220927-19000-P,BTC-USD-220927-19200-C,BTC-USD-220927-19200-P,BTC-USD-220927-19400-C,BTC-USD-220927-19400-P,BTC-USD-220927-19600-C,BTC-USD-220927-19600-P,BTC-USD-220927-19800-C,BTC-USD-220927-19800-P,BTC-USD-220927-20000-C,BTC-USD-220927-20000-P,BTC-USD-220927-20500-C,BTC-USD-220927-20500-P,BTC-USD-220927-21000-C,BTC-USD-220927-21000-P,BTC-USD-220927-21500-C,BTC-USD-220927-21500-P,BTC-USD-220928-16500-C,BTC-USD-220928-16500-P,BTC-USD-220928-17000-C,BTC-USD-220928-17000-P,BTC-USD-220928-17500-C,BTC-USD-220928-17500-P,BTC-USD-220928-18000-C,BTC-USD-220928-18000-P,BTC-USD-220928-18200-C,BTC-USD-220928-18200-P,BTC-USD-220928-18400-C,BTC-USD-220928-18400-P,BTC-USD-220928-18600-C,BTC-USD-220928-18600-P,BTC-USD-220928-18800-C,BTC-USD-220928-18800-P,BTC-USD-220928-19000-C,BTC-USD-220928-19000-P,BTC-USD-220928-19200-C,BTC-USD-220928-19200-P,BTC-USD-220928-19400-C,BTC-USD-220928-19400-P,BTC-USD-220928-19600-C,BTC-USD-220928-19600-P,BTC-USD-220928-20000-C,BTC-USD-220928-20000-P,BTC-USD-220928-20500-C,BTC-USD-220928-20500-P,BTC-USD-220928-21000-C,BTC-USD-220928-21000-P,BTC-USD-220928-21500-C,BTC-USD-220928-21500-P,BTC-USD-220930-5000-C,BTC-USD-220930-5000-P,BTC-USD-220930-10000-C,BTC-USD-220930-10000-P,BTC-USD-220930-12000-C,BTC-USD-220930-12000-P,BTC-USD-220930-15000-C,BTC-USD-220930-15000-P,BTC-USD-220930-16000-C,BTC-USD-220930-16000-P,BTC-USD-220930-17000-C,BTC-USD-220930-17000-P,BTC-USD-220930-17500-C,BTC-USD-220930-17500-P,BTC-USD-220930-18000-C,BTC-USD-220930-18000-P,BTC-USD-220930-18500-C,BTC-USD-220930-18500-P,BTC-USD-220930-19000-C,BTC-USD-220930-19000-P,BTC-USD-220930-19500-C,BTC-USD-220930-19500-P,BTC-USD-220930-20000-C,BTC-USD-220930-20000-P,BTC-USD-220930-20500-C,BTC-USD-220930-20500-P,BTC-USD-220930-21000-C,BTC-USD-220930-21000-P,BTC-USD-220930-22000-C,BTC-USD-220930-22000-P,BTC-USD-220930-23000-C,BTC-USD-220930-23000-P,BTC-USD-220930-24000-C,BTC-USD-220930-24000-P,BTC-USD-220930-25000-C,BTC-USD-220930-25000-P,BTC-USD-220930-26000-C,BTC-USD-220930-26000-P,BTC-USD-220930-28000-C,BTC-USD-220930-28000-P,BTC-USD-220930-30000-C,BTC-USD-220930-30000-P,BTC-USD-220930-32000-C,BTC-USD-220930-32000-P,BTC-USD-220930-34000-C,BTC-USD-220930-34000-P,BTC-USD-220930-35000-C,BTC-USD-220930-35000-P,BTC-USD-220930-36000-C,BTC-USD-220930-36000-P,BTC-USD-220930-40000-C,BTC-USD-220930-40000-P,BTC-USD-220930-45000-C,BTC-USD-220930-45000-P,BTC-USD-220930-50000-C,BTC-USD-220930-50000-P,BTC-USD-220930-55000-C,BTC-USD-220930-55000-P,BTC-USD-220930-60000-C,BTC-USD-220930-60000-P,BTC-USD-220930-65000-C,BTC-USD-220930-65000-P,BTC-USD-220930-70000-C,BTC-USD-220930-70000-P,BTC-USD-220930-80000-C,BTC-USD-220930-80000-P,BTC-USD-220930-90000-C,BTC-USD-220930-90000-P,BTC-USD-220930-100000-C,BTC-USD-220930-100000-P,BTC-USD-220930-120000-C,BTC-USD-220930-120000-P,BTC-USD-221007-13000-C,BTC-USD-221007-13000-P,BTC-USD-221007-14000-C,BTC-USD-221007-14000-P,BTC-USD-221007-15000-C,BTC-USD-221007-15000-P,BTC-USD-221007-16000-C,BTC-USD-221007-16000-P,BTC-USD-221007-17000-C,BTC-USD-221007-17000-P,BTC-USD-221007-18000-C,BTC-USD-221007-18000-P,BTC-USD-221007-18500-C,BTC-USD-221007-18500-P,BTC-USD-221007-19000-C,BTC-USD-221007-19000-P,BTC-USD-221007-20000-C,BTC-USD-221007-20000-P,BTC-USD-221007-21000-C,BTC-USD-221007-21000-P,BTC-USD-221007-22000-C,BTC-USD-221007-22000-P,BTC-USD-221007-23000-C,BTC-USD-221007-23000-P,BTC-USD-221007-24000-C,BTC-USD-221007-24000-P,BTC-USD-221007-26000-C,BTC-USD-221007-26000-P,BTC-USD-221007-28000-C,BTC-USD-221007-28000-P,BTC-USD-221007-30000-C,BTC-USD-221007-30000-P,BTC-USD-221014-14000-C,BTC-USD-221014-14000-P,BTC-USD-221014-15000-C,BTC-USD-221014-15000-P,BTC-USD-221014-16000-C,BTC-USD-221014-16000-P,BTC-USD-221014-17000-C,BTC-USD-221014-17000-P,BTC-USD-221014-18000-C,BTC-USD-221014-18000-P,BTC-USD-221014-19000-C,BTC-USD-221014-19000-P,BTC-USD-221014-20000-C,BTC-USD-221014-20000-P,BTC-USD-221014-21000-C,BTC-USD-221014-21000-P,BTC-USD-221014-22000-C,BTC-USD-221014-22000-P,BTC-USD-221014-23000-C,BTC-USD-221014-23000-P,BTC-USD-221014-24000-C,BTC-USD-221014-24000-P,BTC-USD-221014-26000-C,BTC-USD-221014-26000-P,BTC-USD-221014-28000-C,BTC-USD-221014-28000-P,BTC-USD-221014-30000-C,BTC-USD-221014-30000-P,BTC-USD-221028-10000-C,BTC-USD-221028-10000-P,BTC-USD-221028-12000-C,BTC-USD-221028-12000-P,BTC-USD-221028-14000-C,BTC-USD-221028-14000-P,BTC-USD-221028-16000-C,BTC-USD-221028-16000-P,BTC-USD-221028-17000-C,BTC-USD-221028-17000-P,BTC-USD-221028-18000-C,BTC-USD-221028-18000-P,BTC-USD-221028-19000-C,BTC-USD-221028-19000-P,BTC-USD-221028-20000-C,BTC-USD-221028-20000-P,BTC-USD-221028-21000-C,BTC-USD-221028-21000-P,BTC-USD-221028-22000-C,BTC-USD-221028-22000-P,BTC-USD-221028-24000-C,BTC-USD-221028-24000-P,BTC-USD-221028-26000-C,BTC-USD-221028-26000-P,BTC-USD-221028-28000-C,BTC-USD-221028-28000-P,BTC-USD-221028-30000-C,BTC-USD-221028-30000-P,BTC-USD-221028-32000-C,BTC-USD-221028-32000-P,BTC-USD-221028-35000-C,BTC-USD-221028-35000-P,BTC-USD-221028-40000-C,BTC-USD-221028-40000-P,BTC-USD-221028-50000-C,BTC-USD-221028-50000-P,BTC-USD-221028-60000-C,BTC-USD-221028-60000-P,BTC-USD-221028-70000-C,BTC-USD-221028-70000-P,BTC-USD-221125-5000-C,BTC-USD-221125-5000-P,BTC-USD-221125-10000-C,BTC-USD-221125-10000-P,BTC-USD-221125-12000-C,BTC-USD-221125-12000-P,BTC-USD-221125-15000-C,BTC-USD-221125-15000-P,BTC-USD-221125-16000-C,BTC-USD-221125-16000-P,BTC-USD-221125-17000-C,BTC-USD-221125-17000-P,BTC-USD-221125-18000-C,BTC-USD-221125-18000-P,BTC-USD-221125-20000-C,BTC-USD-221125-20000-P,BTC-USD-221125-22000-C,BTC-USD-221125-22000-P,BTC-USD-221125-24000-C,BTC-USD-221125-24000-P,BTC-USD-221125-26000-C,BTC-USD-221125-26000-P,BTC-USD-221125-28000-C,BTC-USD-221125-28000-P,BTC-USD-221125-30000-C,BTC-USD-221125-30000-P,BTC-USD-221125-32000-C,BTC-USD-221125-32000-P,BTC-USD-221125-35000-C,BTC-USD-221125-35000-P,BTC-USD-221125-40000-C,BTC-USD-221125-40000-P,BTC-USD-221125-50000-C,BTC-USD-221125-50000-P,BTC-USD-221125-60000-C,BTC-USD-221125-60000-P,BTC-USD-221125-70000-C,BTC-USD-221125-70000-P,BTC-USD-221230-5000-C,BTC-USD-221230-5000-P,BTC-USD-221230-10000-C,BTC-USD-221230-10000-P,BTC-USD-221230-12000-C,BTC-USD-221230-12000-P,BTC-USD-221230-13000-C,BTC-USD-221230-13000-P,BTC-USD-221230-15000-C,BTC-USD-221230-15000-P,BTC-USD-221230-16000-C,BTC-USD-221230-16000-P,BTC-USD-221230-17000-C,BTC-USD-221230-17000-P,BTC-USD-221230-18000-C,BTC-USD-221230-18000-P,BTC-USD-221230-19000-C,BTC-USD-221230-19000-P,BTC-USD-221230-20000-C,BTC-USD-221230-20000-P,BTC-USD-221230-21000-C,BTC-USD-221230-21000-P,BTC-USD-221230-22000-C,BTC-USD-221230-22000-P,BTC-USD-221230-23000-C,BTC-USD-221230-23000-P,BTC-USD-221230-24000-C,BTC-USD-221230-24000-P,BTC-USD-221230-25000-C,BTC-USD-221230-25000-P,BTC-USD-221230-26000-C,BTC-USD-221230-26000-P,BTC-USD-221230-28000-C,BTC-USD-221230-28000-P,BTC-USD-221230-30000-C,BTC-USD-221230-30000-P,BTC-USD-221230-32000-C,BTC-USD-221230-32000-P,BTC-USD-221230-35000-C,BTC-USD-221230-35000-P"
     },
     "perpetualswap": {
      "assetEnabled": true,
      "enabled": "BTC-USD-SWAP,ETH-USD-SWAP",
      "available": "LTC-USD-SWAP,DOT-USD-SWAP,DOGE-USD-SWAP,MASK-USDT-SWAP,MATIC-USDT-SWAP,MINA-USDT-SWAP,MKR-USDT-SWAP,NEAR-USDT-SWAP,NEO-USDT-SWAP,NFT-USDT-SWAP,NYM-USDT-SWAP,OMG-USDT-SWAP,ONT-USDT-SWAP,OP-USDT-SWAP,PEOPLE-USDT-SWAP,BTC-USD-SWAP,ETH-USD-SWAP,LTC-USD-SWAP,DOT-USD-SWAP,DOGE-USD-SWAP,FIL-USD-SWAP,XRP-USD-SWAP,1INCH-USD-SWAP,ADA-USD-SWAP,ALGO-USD-SWAP,ATOM-USD-SWAP,AVAX-USD-SWAP,BCH-USD-SWAP,BSV-USD-SWAP,CRV-USD-SWAP,DASH-USD-SWAP,EOS-USD-SWAP,ETC-USD-SWAP,GRT-USD-SWAP,IOST-USD-SWAP,IOTA-USD-SWAP,KNC-USD-SWAP,KSM-USD-SWAP,LINK-USD-SWAP,MANA-USD-SWAP,NEO-USD-SWAP,ONT-USD-SWAP,QTUM-USD-SWAP,SAND-USD-SWAP,SOL-USD-SWAP,SUSHI-USD-SWAP,THETA-USD-SWAP,TRX-USD-SWAP,UNI-USD-SWAP,XLM-USD-SWAP,XMR-USD-SWAP,XTZ-USD-SWAP,YFI-USD-SWAP,YFII-USD-SWAP,ZEC-USD-SWAP,BTC-USDT-SWAP,ETH-USDT-SWAP,LTC-USDT-SWAP,DOT-USDT-SWAP,DOGE-USDT-SWAP,LUNC-USDT-SWAP,ETHW-USDT-SWAP,LUNA-USDT-SWAP,FIL-USDT-SWAP,XRP-USDT-SWAP,1INCH-USDT-SWAP,AAVE-USDT-SWAP,ADA-USDT-SWAP,AGLD-USDT-SWAP,ALGO-USDT-SWAP,ALPHA-USDT-SWAP,ANT-USDT-SWAP,APE-USDT-SWAP,API3-USDT-SWAP,ASTR-USDT-SWAP,ATOM-USDT-SWAP,AVAX-USDT-SWAP,AXS-USDT-SWAP,BABYDOGE-USDT-SWAP,BADGER-USDT-SWAP,BAL-USDT-SWAP,BAND-USDT-SWAP,BAT-USDT-SWAP,BCH-USDT-SWAP,BICO-USDT-SWAP,BNT-USDT-SWAP,BSV-USDT-SWAP,BTT-USDT-SWAP,CELO-USDT-SWAP,CEL-USDT-SWAP,CFX-USDT-SWAP,CHZ-USDT-SWAP,COMP-USDT-SWAP,CRO-USDT-SWAP,CRV-USDT-SWAP,CSPR-USDT-SWAP,CVC-USDT-SWAP,DASH-USDT-SWAP,DOME-USDT-SWAP,DORA-USDT-SWAP,DYDX-USDT-SWAP,EGLD-USDT-SWAP,ELON-USDT-SWAP,ENJ-USDT-SWAP,ENS-USDT-SWAP,EOS-USDT-SWAP,ETC-USDT-SWAP,FITFI-USDT-SWAP,FLM-USDT-SWAP,FTM-USDT-SWAP,GALA-USDT-SWAP,GMT-USDT-SWAP,GODS-USDT-SWAP,GRT-USDT-SWAP,ICP-USDT-SWAP,IMX-USDT-SWAP,IOST-USDT-SWAP,IOTA-USDT-SWAP,JST-USDT-SWAP,KISHU-USDT-SWAP,KNC-USDT-SWAP,KSM-USDT-SWAP,LINK-USDT-SWAP,LOOKS-USDT-SWAP,LPT-USDT-SWAP,LRC-USDT-SWAP,MANA-USDT-SWAP,MASK-USDT-SWAP,MATIC-USDT-SWAP,MINA-USDT-SWAP,MKR-USDT-SWAP,NEAR-USDT-SWAP,NEO-USDT-SWAP,NFT-USDT-SWAP,NYM-USDT-SWAP,OMG-USDT-SWAP,ONT-USDT-SWAP,OP-USDT-SWAP,PEOPLE-USDT-SWAP,PERP-USDT-SWAP,QTUM-USDT-SWAP,REN-USDT-SWAP,RSR-USDT-SWAP,RVN-USDT-SWAP,SAND-USDT-SWAP,SC-USDT-SWAP,SHIB-USDT-SWAP,SLP-USDT-SWAP,SNX-USDT-SWAP,SOL-USDT-SWAP,SOS-USDT-SWAP,SRM-USDT-SWAP,STARL-USDT-SWAP,STORJ-USDT-SWAP,SUSHI-USDT-SWAP,SWEAT-USDT-SWAP,THETA-USDT-SWAP,TRB-USDT-SWAP,TRX-USDT-SWAP,UMA-USDT-SWAP,UMEE-USDT-SWAP,UNI-USDT-SWAP,WAVES-USDT-SWAP,WNXM-USDT-SWAP,XCH-USDT-SWAP,XEM-USDT-SWAP,XLM-USDT-SWAP,XMR-USDT-SWAP,XTZ-USDT-SWAP,YFI-USDT-SWAP,YFII-USDT-SWAP,YGG-USDT-SWAP,ZEC-USDT-SWAP,ZEN-USDT-SWAP,ZIL-USDT-SWAP,ZRX-USDT-SWAP"
     },
     "spot": {
      "assetEnabled": true,
      "enabled": "BTC-USDT,ETH-USDT,OKB-USDT",
      "available": "OKT-USDT,LTC-USDT,DOT-USDT,DOGE-USDT,LUNC-USDT,ETHW-USDT,LUNA-USDT,FIL-USDT,XRP-USDT,CITY-USDT,MENGO-USDT,ARG-USDT,POR-USDT,1INCH-USDT,AAVE-USDT,ABT-USDT,ACA-USDT,ADA-USDT,AERGO-USDT,AGLD-USDT,XMR-ETH,YFI-ETH,ZEC-ETH,LTC-OKB,XRP-OKB,ETC-OKB,BTC-USDT,ETH-USDT,OKB-USDT,OKT-USDT,LTC-USDT,DOT-USDT,DOGE-USDT,LUNC-USDT,ETHW-USDT,LUNA-USDT,FIL-USDT,XRP-USDT,CITY-USDT,MENGO-USDT,ARG-USDT,POR-USDT,1INCH-USDT,AAVE-USDT,ABT-USDT,ACA-USDT,ADA-USDT,AERGO-USDT,AGLD-USDT,AKITA-USDT,ALCX-USDT,ALGO-USDT,ALPHA-USDT,ANC-USDT,ANT-USDT,ANW-USDT,APE-USDT,APIX-USDT,API3-USDT,APM-USDT,AR-USDT,ARK-USDT,AST-USDT,ASTR-USDT,ATOM-USDT,AUCTION-USDT,AVAX-USDT,AXS-USDT,AZY-USDT,BABYDOGE-USDT,BADGER-USDT,BAL-USDT,BAND-USDT,BAT-USDT,BCD-USDT,BCH-USDT,BETH-USDT,BHP-USDT,BICO-USDT,BLOK-USDT,BNT-USDT,BORING-USDT,BORA-USDT,BRWL-USDT,BSV-USDT,BTG-USDT,BTM-USDT,BTT-USDT,BZZ-USDT,CELO-USDT,CEL-USDT,CELR-USDT,CELT-USDT,CFG-USDT,CFX-USDT,CGS-USDT,CHAT-USDT,CHE-USDT,CHZ-USDT,CLV-USDT,CMT-USDT,CNTM-USDT,COMP-USDT,CONV-USDT,COVER-USDT,CQT-USDT,CRO-USDT,CRV-USDT,CSPR-USDT,CTC-USDT,CTXC-USDT,CVC-USDT,CVP-USDT,CVT-USDT,CVX-USDT,DAI-USDT,DAO-USDT,DASH-USDT,DCR-USDT,DEP-USDT,DEVT-USDT,DGB-USDT,DHT-USDT,DIA-USDT,DMD-USDT,DNA-USDT,DOME-USDT,DORA-USDT,DOSE-USDT,DYDX-USDT,EC-USDT,EDEN-USDT,EFI-USDT,EGLD-USDT,EGT-USDT,ELF-USDT,ELON-USDT,ELT-USDT,EM-USDT,ENJ-USDT,ENS-USDT,EOS-USDT,ERN-USDT,ETC-USDT,EURT-USDT,FAIR-USDT,FAME-USDT,FITFI-USDT,FLM-USDT,FLOW-USDT,FODL-USDT,FORTH-USDT,FRONT-USDT,FSN-USDT,FTM-USDT,GALA-USDT,GALFT-USDT,GARI-USDT,GAS-USDT,GF-USDT,GHST-USDT,GLM-USDT,GLMR-USDT,GM-USDT,GMT-USDT,GODS-USDT,GOG-USDT,GRT-USDT,GTO-USDT,GUSD-USDT,HBAR-USDT,HC-USDT,HDAO-USDT,HEGIC-USDT,HYC-USDT,ICP-USDT,ICX-USDT,ILV-USDT,IMX-USDT,INT-USDT,INX-USDT,IOST-USDT,IOTA-USDT,IQ-USDT,JFI-USDT,JOE-USDT,JST-USDT,KAN-USDT,KAR-USDT,KCASH-USDT,KDA-USDT,KINE-USDT,KISHU-USDT,KLAY-USDT,KNC-USDT,KOL-USDT,KONO-USDT,KP3R-USDT,KSM-USDT,LAMB-USDT,LAT-USDT,LBA-USDT,LDN-USDT,LDO-USDT,LEASH-USDT,LEO-USDT,LET-USDT,LINK-USDT,LING-USDT,LITH-USDT,LON-USDT,LOON-USDT,LOOKS-USDT,LPT-USDT,LRC-USDT,LSK-USDT,MAGIC-USDT,MANA-USDT,MASK-USDT,MATIC-USDT,MCO-USDT,MDA-USDT,MDT-USDT,MEME-USDT,METIS-USDT,MILO-USDT,MINA-USDT,MIR-USDT,MITH-USDT,MKR-USDT,MLN-USDT,MOF-USDT,MON-USDT,MOVR-USDT,MOVEZ-USDT,MXC-USDT,MXT-USDT,NAS-USDT,NEAR-USDT,NEO-USDT,NFT-USDT,NMR-USDT,NULS-USDT,NYM-USDT,OM-USDT,OMG-USDT,OMI-USDT,ONE-USDT,ONT-USDT,OP-USDT,ORBS-USDT,ORB-USDT,ORS-USDT,OXT-USDT,PAY-USDT,PCI-USDT,PEOPLE-USDT,PERP-USDT,PHA-USDT,PICKLE-USDT,PIT-USDT,PLG-USDT,PNK-USDT,POLS-USDT,POLYDOGE-USDT,PPT-USDT,PRQ-USDT,PST-USDT,PSTAKE-USDT,QOM-USDT,QTUM-USDT,RACA-USDT,RAY-USDT,REN-USDT,REP-USDT,REVV-USDT,RFUEL-USDT,RIO-USDT,RNT-USDT,ROAD-USDT,RON-USDT,RSR-USDT,RSS3-USDT,RVN-USDT,SAITAMA-USDT,SAMO-USDT,SAND-USDT,SC-USDT,SD-USDT,SFG-USDT,SHIB-USDT,SIS-USDT,SKEB-USDT,SKL-USDT,SLP-USDT,SNT-USDT,SNX-USDT,SOC-USDT,SOL-USDT,SOS-USDT,SPELL-USDT,SRM-USDT,STARL-USDT,STC-USDT,STORJ-USDT,STRK-USDT,STX-USDT,SUN-USDT,SUSHI-USDT,SWEAT-USDT,SWFTC-USDT,SWRV-USDT,T-USDT,TAI-USDT,TAKI-USDT,TCT-USDT,THETA-USDT,THG-USDT,TON-USDT,TOPC-USDT,TORN-USDT,TOWN-USDT,TRADE-USDT,TRA-USDT,TRB-USDT,TRUE-USDT,TRX-USDT,TUP-USDT,TUSD-USDT,UMA-USDT,UMEE-USDT,UNI-USDT,USDC-USDT,USDP-USDT,USTC-USDT,UTK-USDT,VALUE-USDT,VELO-USDT,VRA-USDT,VSYS-USDT,WAVES-USDT,WAXP-USDT,WBTC-USDT,WEMIX-USDT,WGRT-USDT,WING-USDT,WIN-USDT,WNCG-USDT,WNXM-USDT,WOO-USDT,WSB-USDT,WXT-USDT,XAUT-USDT,XCH-USDT,XEC-USDT,XEM-USDT,XETA-USDT,XLM-USDT,XMR-USDT,XNO-USDT,XPR-USDT,XTZ-USDT,YEE-USDT,YFI-USDT,YFII-USDT,YGG-USDT,YOU-USDT,YOYO-USDT,ZBC-USDT,ZEC-USDT,ZEN-USDT,ZIL-USDT,ZKS-USDT,ZRX-USDT,ZYRO-USDT,BTC-USDC,ETH-USDC,ETH-BTC,OKB-USDC,OKT-USDC,LTC-USDC,DOT-USDC,DOGE-USDC,LUNC-USDC,ETHW-USDC,LUNA-USDC,FIL-USDC,XRP-USDC,1INCH-USDC,AAVE-USDC,ADA-USDC,AGLD-USDC,ALGO-USDC,ANC-USDC,ANT-USDC,APE-USDC,API3-USDC,AR-USDC,ASTR-USDC,ATOM-USDC,AVAX-USDC,AXS-USDC,AZY-USDC,BABYDOGE-USDC,BAT-USDC,BCH-USDC,BICO-USDC,BSV-USDC,CEL-USDC,CELO-USDC,CELT-USDC,CHZ-USDC,COMP-USDC,CRO-USDC,CRV-USDC,CSPR-USDC,DASH-USDC,DEP-USDC,DOME-USDC,DYDX-USDC,EGLD-USDC,ELT-USDC,ENS-USDC,EOS-USDC,ETC-USDC,FITFI-USDC,FLM-USDC,FLOW-USDC,FTM-USDC,GALA-USDC,GALFT-USDC,GARI-USDC,GLMR-USDC,GMT-USDC,GODS-USDC,GRT-USDC,HBAR-USDC,ICP-USDC,IMX-USDC,IOST-USDC,JST-USDC,KISHU-USDC,KLAY-USDC,KNC-USDC,KSM-USDC,LINK-USDC,LOOKS-USDC,LRC-USDC,MANA-USDC,MASK-USDC,MATIC-USDC,MINA-USDC,MKR-USDC,MOF-USDC,MOVEZ-USDC,MXC-USDC,NEAR-USDC,NFT-USDC,NMR-USDC,NYM-USDC,OMG-USDC,OP-USDC,PEOPLE-USDC,PERP-USDC,RACA-USDC,RSR-USDC,SAITAMA-USDC,SAND-USDC,SHIB-USDC,SLP-USDC,SNX-USDC,SOC-USDC,SOL-USDC,SOS-USDC,SRM-USDC,STARL-USDC,STC-USDC,STORJ-USDC,STX-USDC,SUSHI-USDC,SWFTC-USDC,THETA-USDC,TON-USDC,TORN-USDC,TRB-USDC,TRX-USDC,UNI-USDC,USDP-USDC,USTC-USDC,VRA-USDC,WAVES-USDC,XCH-USDC,XEM-USDC,XLM-USDC,XMR-USDC,XNO-USDC,XTZ-USDC,YFI-USDC,YFII-USDC,YGG-USDC,ZEC-USDC,ZIL-USDC,BTC-DAI,ETH-DAI,BTC-USDK,ETH-USDK,USDT-USDK,OKB-BTC,OKT-BTC,LTC-BTC,DOT-BTC,DOGE-BTC,FIL-BTC,XRP-BTC,AAVE-BTC,ADA-BTC,ALGO-BTC,ALPHA-BTC,ANT-BTC,ATOM-BTC,AVAX-BTC,BADGER-BTC,BAT-BTC,BCD-BTC,BCH-BTC,BNT-BTC,BSV-BTC,BTG-BTC,BTM-BTC,CELO-BTC,CELT-BTC,CHZ-BTC,COMP-BTC,CQT-BTC,CRO-BTC,CRV-BTC,CTC-BTC,CVC-BTC,DASH-BTC,DCR-BTC,DGB-BTC,EGLD-BTC,ELF-BTC,ENJ-BTC,EOS-BTC,ETC-BTC,FLOW-BTC,GAS-BTC,GRT-BTC,GTO-BTC,HBAR-BTC,HC-BTC,ICP-BTC,ICX-BTC,INT-BTC,IOST-BTC,IOTA-BTC,KLAY-BTC,KNC-BTC,KSM-BTC,LINK-BTC,LRC-BTC,LSK-BTC,MANA-BTC,MITH-BTC,MKR-BTC,NAS-BTC,NEAR-BTC,NEO-BTC,NULS-BTC,OMG-BTC,ONT-BTC,PST-BTC,QTUM-BTC,REN-BTC,RSR-BTC,RVN-BTC,SC-BTC,SNT-BTC,SOL-BTC,SRM-BTC,STX-BTC,SWFTC-BTC,THETA-BTC,TRUE-BTC,TRX-BTC,UNI-BTC,VSYS-BTC,WAVES-BTC,WBTC-BTC,WXT-BTC,XCH-BTC,XEM-BTC,XLM-BTC,XMR-BTC,XTZ-BTC,YFI-BTC,YOU-BTC,ZEC-BTC,ZEN-BTC,ZIL-BTC,ZRX-BTC,OKB-ETH,OKT-ETH,LTC-ETH,DOT-ETH,DOGE-ETH,FIL-ETH,XRP-ETH,AAVE-ETH,ADA-ETH,API3-ETH,ATOM-ETH,AVAX-ETH,BETH-ETH,CRV-ETH,DASH-ETH,EOS-ETH,ETC-ETH,FLOW-ETH,GAS-ETH,GHST-ETH,HEGIC-ETH,INT-ETH,IOST-ETH,KSM-ETH,LINK-ETH,MANA-ETH,MKR-ETH,NEAR-ETH,NEO-ETH,NULS-ETH,OM-ETH,QTUM-ETH,SNX-ETH,SOL-ETH,SUSHI-ETH,SWFTC-ETH,TRX-ETH,UNI-ETH,WBTC-ETH,XLM-ETH,XMR-ETH,YFI-ETH,ZEC-ETH,LTC-OKB,XRP-OKB,ETC-OKB,OKDOT1-DOT,OKDOT2-DOT,BTC-EURT,ETH-EURT"
     }
    }
   },
   "api": {
    "authenticatedSupport": false,
    "authenticatedWebsocketApiSupport": false,
    "credentials": {
     "key": "",
     "secret": "",
     "clientID": ""
    },
    "credentialsValidator": {
     "requiresKey": true,
     "requiresSecret": true,
     "requiresClientID": true
    },
    "urlEndpoints": {
     "RestSpotURL": "https://www.okx.com/api/v5/",
     "WebsocketSpotURL": "wss://ws.okx.com:8443/ws/v5/public"
    }
   },
   "features": {
    "supports": {
     "restAPI": true,
     "restCapabilities": {
      "autoPairUpdates": true
     },
     "websocketAPI": true,
     "websocketCapabilities": {}
    },
    "enabled": {
     "autoPairUpdates": true,
     "websocketAPI": true,
     "saveTradeData": false,
     "tradeFeed": false,
     "fillsFeed": false
    }
   },
   "bankAccounts": [
    {
     "enabled": false,
     "bankName": "",
     "bankAddress": "",
     "bankPostalCode": "",
     "bankPostalCity": "",
     "bankCountry": "",
     "accountName": "",
     "accountNumber": "",
     "swiftCode": "",
     "iban": "",
     "supportedCurrencies": ""
    }
   ],
   "orderbook": {
    "verificationBypass": false,
    "websocketBufferLimit": 5,
    "websocketBufferEnabled": false,
    "publishPeriod": 10000000000
   }
  },
  {
   "name": "Poloniex",
   "enabled": true,
   "verbose": false,
   "httpTimeout": 15000000000,
   "websocketResponseCheckTimeout": 30000000,
   "websocketResponseMaxLimit": 7000000000,
   "websocketTrafficTimeout": 30000000000,
   "websocketOrderbookBufferLimit": 5,
   "baseCurrencies": "USD",
   "currencyPairs": {
    "requestFormat": {
     "uppercase": true,
     "delimiter": "_"
    },
    "configFormat": {
     "uppercase": true,
     "delimiter": "_"
    },
    "useGlobalFormat": true,
    "assetTypes": [
     "spot"
    ],
    "pairs": {
     "spot": {
      "enabled": "BTC_LTC,BTC_ETH,BTC_DOGE,BTC_DASH,BTC_XRP",
      "available": "BTC_SC,BTC_GNT,USDC_LTC,PAX_ETH,USDT_BSVBEAR,BUSD_BNB,USDT_WRX,USDT_IBVOL,USDT_ETH,BTC_ETC,USDC_ETH,BTC_POLY,BTC_ATOM,USDT_ATOM,TRX_STEEM,USDT_NEO,USDT_XRPBULL,USDT_AVA,USDT_DASH,USDT_ZRX,USDT_TRXBEAR,USDT_PAX,DAI_ETH,BTC_NEO,TRX_JST,BTC_FXC,USDT_ETC,USDT_ZEC,BTC_STORJ,USDT_GNT,USDT_QTUM,BTC_FOAM,TRX_BTT,USDT_BCHC,BTC_XFIL,USDC_XMR,TRX_WIN,USDT_SNX,BTC_LEND,USDT_BSVBULL,BTC_DOGE,BTC_REP,USDT_REP,BTC_STRAT,USDT_EOS,BTC_BAT,BTC_BCHABC,USDT_BUSD,BTC_XRP,BTC_ARDR,USDT_LINKBULL,BTC_CHR,USDT_CUSDT,TRX_WRX,USDT_XRP,ETH_ZEC,BTC_KNC,USDT_DOGE,BTC_LPT,USDT_BTT,ETH_COMP,USDC_GRIN,USDC_DASH,USDT_GRIN,USDT_XTZ,BTC_GAS,USDT_DAI,TRX_NEO,USDT_LINKBEAR,TRX_CHR,BTC_MDT,USDT_XMR,BTC_DCR,BTC_CVC,USDT_BNB,BTC_NXT,BTC_LSK,BTC_OMG,BTC_QTUM,BTC_BCHSV,BTC_SNX,BTC_MANA,USDC_EOS,DAI_BTC,BTC_SWFTC,TRX_BNB,BTC_STEEM,USDJ_BTC,USDJ_BTT,USDT_LRC,USDT_BAL,BNB_BTC,USDC_DOGE,BTC_TRX,BTC_XTZ,TRX_XTZ,USDT_MATIC,USDT_BCHBEAR,USDT_SWFTC,BTC_LTC,USDC_XRP,BTC_NMR,TRX_MATIC,USDT_XRPBEAR,BTC_ZEC,BTC_SNT,USDT_SC,USDT_BCHSV,TRX_ETH,BUSD_BTC,BTC_DASH,ETH_BAT,BTC_LOOM,TRX_SNX,ETH_ZRX,USDC_BCHABC,USDC_ETC,USDT_BULL,PAX_BTC,USDJ_TRX,BTC_WRX,BTC_BTS,USDT_LTC,BTC_LINK,USDT_USDJ,TRX_SWFTC,USDT_LINK,TRX_AVA,USDC_USDT,USDT_JST,TRX_FXC,USDT_CHR,USDT_XFIL,BTC_ETHBNT,BTC_LRC,USDT_BAT,USDC_ATOM,USDT_WIN,ETH_EOS,USDT_TRX,TRX_MDT,BTC_AVA,BTC_XEM,USDT_BTC,BTC_EOS,USDT_LSK,BTC_MATIC,USDT_FXC,USDT_STEEM,USDC_BCHSV,USDT_TRXBULL,USDT_EOSBULL,USDT_LEND,ETH_ETC,USDT_MANA,USDT_ETHBULL,USDT_REN,USDT_COMP,BTC_XMR,BTC_ETH,BTC_ZRX,USDC_BTC,TRX_XRP,USDT_ETHBEAR,USDT_BVOL,ETH_BAL,USDT_MDT,BTC_BNT,USDC_ZEC,USDT_BCHABC,TRX_LINK,BTC_MKR,USDT_BCN,USDT_EOSBEAR,BTC_REN,USDT_STR,USDC_STR,USDT_BEAR,USDT_BCHBULL,BTC_STR,USDC_TRX,USDT_MKR"
     }
    }
   },
   "api": {
    "authenticatedSupport": false,
    "authenticatedWebsocketApiSupport": false,
    "endpoints": {
     "url": "NON_DEFAULT_HTTP_LINK_TO_EXCHANGE_API",
     "urlSecondary": "NON_DEFAULT_HTTP_LINK_TO_EXCHANGE_API",
     "websocketURL": "NON_DEFAULT_HTTP_LINK_TO_WEBSOCKET_EXCHANGE_API"
    },
    "credentials": {
     "key": "Key",
     "secret": "Secret"
    },
    "credentialsValidator": {
     "requiresKey": true,
     "requiresSecret": true
    }
   },
   "features": {
    "supports": {
     "restAPI": true,
     "restCapabilities": {
      "tickerBatching": true,
      "autoPairUpdates": true
     },
     "websocketAPI": true,
     "websocketCapabilities": {}
    },
    "enabled": {
     "autoPairUpdates": true,
     "websocketAPI": false
    }
   },
   "bankAccounts": [
    {
     "enabled": false,
     "bankName": "",
     "bankAddress": "",
     "bankPostalCode": "",
     "bankPostalCity": "",
     "bankCountry": "",
     "accountName": "",
     "accountNumber": "",
     "swiftCode": "",
     "iban": "",
     "supportedCurrencies": ""
    }
   ]
  },
  {
   "name": "Yobit",
   "enabled": true,
   "verbose": false,
   "httpTimeout": 15000000000,
   "websocketResponseCheckTimeout": 30000000,
   "websocketResponseMaxLimit": 7000000000,
   "websocketTrafficTimeout": 30000000000,
   "websocketOrderbookBufferLimit": 5,
   "baseCurrencies": "USD,RUR",
   "currencyPairs": {
    "requestFormat": {
     "uppercase": false,
     "delimiter": "_",
     "separator": "-"
    },
    "configFormat": {
     "uppercase": true,
     "delimiter": "_"
    },
    "useGlobalFormat": true,
    "lastUpdated": 1566798411,
    "assetTypes": [
     "spot"
    ],
    "pairs": {
     "spot": {
      "enabled": "LTC_BTC,ETH_BTC,BTC_USD,DASH_BTC",
      "available": "DASH_BTC,WAVES_BTC,LSK_BTC,LIZA_BTC,BCC_BTC,ETH_BTC,LTC_BTC,TRX_BTC,DOGE_BTC,VNTX_BTC,SW_BTC,ZEC_BTC,DASH_ETH,WAVES_ETH,LSK_ETH,LIZA_ETH,BCC_ETH,LTC_ETH,TRX_ETH,DOGE_ETH,VNTX_ETH,SW_ETH,ZEC_ETH,DASH_DOGE,WAVES_DOGE,LSK_DOGE,LIZA_DOGE,BCC_DOGE,LTC_DOGE,TRX_DOGE,VNTX_DOGE,SW_DOGE,ZEC_DOGE,DASH_USD,WAVES_USD,LSK_USD,LIZA_USD,BCC_USD,LTC_USD,TRX_USD,VNTX_USD,SW_USD,ZEC_USD,ETH_USD,BTC_USD,DASH_RUR,WAVES_BTC,WAVES_RUR,LSK_RUR,LIZA_RUR,BCC_RUR,LTC_RUR,TRX_RUR,VNTX_RUR,SW_RUR,ETH_RUR,ZEC_RUR"
     }
    }
   },
   "api": {
    "authenticatedSupport": false,
    "authenticatedWebsocketApiSupport": false,
    "endpoints": {
     "url": "NON_DEFAULT_HTTP_LINK_TO_EXCHANGE_API",
     "urlSecondary": "NON_DEFAULT_HTTP_LINK_TO_EXCHANGE_API",
     "websocketURL": "NON_DEFAULT_HTTP_LINK_TO_WEBSOCKET_EXCHANGE_API"
    },
    "credentials": {
     "key": "Key",
     "secret": "Secret"
    },
    "credentialsValidator": {
     "requiresKey": true,
     "requiresSecret": true
    }
   },
   "features": {
    "supports": {
     "restAPI": true,
     "restCapabilities": {
      "tickerBatching": true,
      "autoPairUpdates": true
     },
     "websocketAPI": false,
     "websocketCapabilities": {}
    },
    "enabled": {
     "autoPairUpdates": false,
     "websocketAPI": false
    }
   },
   "bankAccounts": [
    {
     "enabled": false,
     "bankName": "",
     "bankAddress": "",
     "bankPostalCode": "",
     "bankPostalCity": "",
     "bankCountry": "",
     "accountName": "",
     "accountNumber": "",
     "swiftCode": "",
     "iban": "",
     "supportedCurrencies": ""
    }
   ]
  }
 ],
 "bankAccounts": [
  {
   "enabled": false,
   "id": "test-account-01",
   "bankName": "test",
   "bankAddress": "test",
   "bankPostalCode": "",
   "bankPostalCity": "",
   "bankCountry": "",
   "accountName": "TestAccount",
   "accountNumber": "0234",
   "swiftCode": "91272837",
   "iban": "98218738671897",
   "supportedCurrencies": "USD",
   "supportedExchanges": "Kraken,Bitstamp"
  }
 ]
}<|MERGE_RESOLUTION|>--- conflicted
+++ resolved
@@ -261,185 +261,6 @@
   ]
  },
  "exchanges": [
-<<<<<<< HEAD
-    {
-        "name": "CoinbaseInternational",
-        "enabled": true,
-        "verbose": false,
-        "httpTimeout": 15000000000,
-        "websocketResponseCheckTimeout": 30000000,
-        "websocketResponseMaxLimit": 150000000000000000,
-        "websocketTrafficTimeout": 30000000000,
-        "websocketOrderbookBufferLimit": 5,
-        "baseCurrencies": "USD",
-        "currencyPairs": {
-            "requestFormat": {
-                "uppercase": true,
-                "delimiter": "-"
-            },
-            "configFormat": {
-                "uppercase": true,
-                "delimiter": "-"
-            },
-            "useGlobalFormat": true,
-            "assetTypes": [
-                "spot"
-            ],
-            "pairs": {
-                "spot":{
-                    "assetEnabled": true,
-                    "enabled": "XRP-PERP,ETH-PERP,BTC-PERP,LTC-PERP",
-                    "available": "XRP-PERP,ETH-PERP,BTC-PERP,LTC-PERP"
-                }
-            }
-        },
-        "api": {
-            "authenticatedSupport": true,
-            "authenticatedWebsocketApiSupport": false,
-            "credentials": {
-            "key": "Key",
-            "secret": "Secret"
-            },
-            "urlEndpoints": null
-        },
-        "features": {
-            "supports": {
-                "restAPI": true,
-                "restCapabilities": {
-                    "autoPairUpdates": true
-                },
-                "websocketAPI": false,
-                "websocketCapabilities": {}
-            },
-            "enabled": {
-                "autoPairUpdates": true,
-                "websocketAPI": true,
-                "saveTradeData": false,
-                "tradeFeed": false,
-                "fillsFeed": false
-            }
-        },
-        "orderbook": {
-            "verificationBypass": false,
-            "websocketBufferLimit": 0,
-            "websocketBufferEnabled": false,
-            "publishPeriod": null
-        }
-    },
-    {
-        "name": "Okx",
-        "enabled": true,
-        "verbose": false,
-        "httpTimeout": 15000000000,
-        "websocketResponseCheckTimeout": 30000000,
-        "websocketResponseMaxLimit": 7000000000,
-        "websocketTrafficTimeout": 30000000000,
-        "baseCurrencies": "USD",
-        "currencyPairs": {
-            "bypassConfigFormatUpgrades": false,
-            "requestFormat": {
-                "uppercase": true,
-                "delimiter":"-"
-            },
-            "configFormat": {
-                "uppercase": true,
-                "delimiter": "-"
-            },
-            "useGlobalFormat": true,
-            "assetTypes": [
-                "futures",
-                "margin",
-                "option",
-                "perpetualswap",
-                "spot"
-            ],
-            "pairs": {
-                "futures": {
-                    "assetEnabled": true,
-                    "enabled": "BTC-USD-221007,BTC-USD-221014",
-                    "available": "BTC-USD-221230,BTC-USD-230331,ETH-USD-221007,ETH-USD-221014,ETH-USD-221230,ETH-USD-230331,LTC-USD-221007,LTC-USD-221014,LTC-USD-221230,LTC-USD-230331,DOT-USD-221007,DOT-USD-221014,DOT-USD-221230,DOT-USD-230331,FIL-USD-221007,FIL-USD-221014,FIL-USD-221230,FIL-USD-230331,ADA-USD-221007,ADA-USD-221014,ADA-USD-221230,ADA-USD-230331,AVAX-USD-221007,AVAX-USD-221014,AVAX-USD-221230,BTC-USD-221007,BTC-USD-221014,BTC-USD-221230,BTC-USD-230331,ETH-USD-221007,ETH-USD-221014,ETH-USD-221230,ETH-USD-230331,LTC-USD-221007,LTC-USD-221014,LTC-USD-221230,LTC-USD-230331,DOT-USD-221007,DOT-USD-221014,DOT-USD-221230,DOT-USD-230331,FIL-USD-221007,FIL-USD-221014,FIL-USD-221230,FIL-USD-230331,ADA-USD-221007,ADA-USD-221014,ADA-USD-221230,ADA-USD-230331,AVAX-USD-221007,AVAX-USD-221014,AVAX-USD-221230,AVAX-USD-230331,BCH-USD-221007,BCH-USD-221014,BCH-USD-221230,BCH-USD-230331,EOS-USD-221007,EOS-USD-221014,EOS-USD-221230,EOS-USD-230331,ETC-USD-221007,ETC-USD-221014,ETC-USD-221230,ETC-USD-230331,LINK-USD-221007,LINK-USD-221014,LINK-USD-221230,LINK-USD-230331,SOL-USD-221007,SOL-USD-221014,SOL-USD-221230,SOL-USD-230331,TRX-USD-221007,TRX-USD-221014,TRX-USD-221230,TRX-USD-230331,XRP-USD-221007,XRP-USD-221014,XRP-USD-221230,XRP-USD-230331,BTC-USDT-221007,BTC-USDT-221014,BTC-USDT-221230,BTC-USDT-230331,ETH-USDT-221007,ETH-USDT-221014,ETH-USDT-221230,ETH-USDT-230331,LTC-USDT-221007,LTC-USDT-221014,LTC-USDT-221230,LTC-USDT-230331,DOT-USDT-221007,DOT-USDT-221014,DOT-USDT-221230,DOT-USDT-230331,FIL-USDT-221007,FIL-USDT-221014,FIL-USDT-221230,FIL-USDT-230331,ADA-USDT-221007,ADA-USDT-221014,ADA-USDT-221230,ADA-USDT-230331,BCH-USDT-221007,BCH-USDT-221014,BCH-USDT-221230,BCH-USDT-230331,EOS-USDT-221007,EOS-USDT-221014,EOS-USDT-221230,EOS-USDT-230331,ETC-USDT-221007,ETC-USDT-221014,ETC-USDT-221230,ETC-USDT-230331,LINK-USDT-221007,LINK-USDT-221014,LINK-USDT-221230,LINK-USDT-230331,TRX-USDT-221007,TRX-USDT-221014,TRX-USDT-221230,TRX-USDT-230331,XRP-USDT-221007,XRP-USDT-221014,XRP-USDT-221230,XRP-USDT-230331"
-                },
-                "margin": {
-                    "assetEnabled": true,
-                    "enabled": "BTC-USDT,ETH-USDT,OKB-USDT",
-                    "available": "LTC-USDT,DOT-USDT,DOGE-USDT,LUNC-USDT,ETHW-USDT,LUNA-USDT,FIL-USDT,XRP-USDT,1INCH-USDT,AAVE-USDT,ADA-USDT,AGLD-USDT,AKITA-USDT,ALGO-USDT,ALPHA-USDT,BTC-USDT,ETH-USDT,OKB-USDT,LTC-USDT,DOT-USDT,DOGE-USDT,LUNC-USDT,ETHW-USDT,LUNA-USDT,FIL-USDT,XRP-USDT,1INCH-USDT,AAVE-USDT,ADA-USDT,AGLD-USDT,AKITA-USDT,ALGO-USDT,ALPHA-USDT,ANT-USDT,APE-USDT,API3-USDT,ASTR-USDT,ATOM-USDT,AVAX-USDT,AXS-USDT,BABYDOGE-USDT,BADGER-USDT,BAL-USDT,BAND-USDT,BAT-USDT,BCH-USDT,BICO-USDT,BNT-USDT,BSV-USDT,BTM-USDT,BTT-USDT,BZZ-USDT,CELO-USDT,CEL-USDT,CELR-USDT,CFX-USDT,CHZ-USDT,CLV-USDT,COMP-USDT,CONV-USDT,CQT-USDT,CRO-USDT,CRV-USDT,CSPR-USDT,CVC-USDT,DASH-USDT,DOME-USDT,DORA-USDT,DYDX-USDT,EFI-USDT,EGLD-USDT,ELF-USDT,ENJ-USDT,ENS-USDT,EOS-USDT,ETC-USDT,FITFI-USDT,FLM-USDT,FLOW-USDT,FTM-USDT,GALA-USDT,GLMR-USDT,GMT-USDT,GODS-USDT,GRT-USDT,HBAR-USDT,HC-USDT,ICP-USDT,IMX-USDT,IOST-USDT,IOTA-USDT,JST-USDT,KAR-USDT,KISHU-USDT,KNC-USDT,KSM-USDT,LAMB-USDT,LAT-USDT,LINK-USDT,LON-USDT,LOOKS-USDT,LPT-USDT,LRC-USDT,MANA-USDT,MASK-USDT,MATIC-USDT,MINA-USDT,MKR-USDT,NAS-USDT,NEAR-USDT,NEO-USDT,NFT-USDT,NYM-USDT,OMG-USDT,ONT-USDT,OP-USDT,PEOPLE-USDT,PERP-USDT,QTUM-USDT,REN-USDT,RSR-USDT,RSS3-USDT,RVN-USDT,SAND-USDT,SC-USDT,SHIB-USDT,SKL-USDT,SLP-USDT,SNT-USDT,SNX-USDT,SOL-USDT,SOS-USDT,SRM-USDT,STARL-USDT,STORJ-USDT,SUSHI-USDT,SWEAT-USDT,SWRV-USDT,THETA-USDT,TORN-USDT,TRB-USDT,TRX-USDT,UMA-USDT,UMEE-USDT,UNI-USDT,USDC-USDT,VSYS-USDT,WAVES-USDT,WNCG-USDT,WNXM-USDT,XCH-USDT,XEM-USDT,XLM-USDT,XMR-USDT,XTZ-USDT,YFI-USDT,YFII-USDT,YGG-USDT,ZEC-USDT,ZEN-USDT,ZIL-USDT,ZRX-USDT,BTC-USDC,ETH-BTC,LTC-USDC,DOT-USDC,DOGE-USDC,LUNC-USDC,LUNA-USDC,XRP-USDC,ADA-USDC,ATOM-USDC,AVAX-USDC,NEAR-USDC,OP-USDC,SOL-USDC,OKB-BTC,LTC-BTC,DOT-BTC,DOGE-BTC,FIL-BTC,XRP-BTC,AAVE-BTC,ADA-BTC,ALGO-BTC,ANT-BTC,ATOM-BTC,AVAX-BTC,BADGER-BTC,BAT-BTC,BCH-BTC,BNT-BTC,BSV-BTC,BTM-BTC,CHZ-BTC,COMP-BTC,CRO-BTC,CRV-BTC,CVC-BTC,DASH-BTC,EGLD-BTC,ELF-BTC,ENJ-BTC,EOS-BTC,ETC-BTC,GRT-BTC,HBAR-BTC,HC-BTC,ICP-BTC,IOST-BTC,IOTA-BTC,KNC-BTC,KSM-BTC,LINK-BTC,LRC-BTC,MANA-BTC,MKR-BTC,NAS-BTC,NEAR-BTC,NEO-BTC,OMG-BTC,ONT-BTC,QTUM-BTC,REN-BTC,RSR-BTC,RVN-BTC,SNT-BTC,SOL-BTC,SRM-BTC,THETA-BTC,TRX-BTC,UNI-BTC,VSYS-BTC,WAVES-BTC,XCH-BTC,XEM-BTC,XLM-BTC,XMR-BTC,XTZ-BTC,ZEC-BTC,ZIL-BTC,ZRX-BTC"
-                },
-                "option": {
-                    "assetEnabled": true,
-                    "enabled": "BTC-USD-220930-28000-P,BTC-USD-220930-30000-C",
-                    "available": "BTC-USD-220930-30000-P,BTC-USD-220930-32000-C,BTC-USD-220930-32000-P,BTC-USD-220930-34000-C,BTC-USD-220930-34000-P,BTC-USD-220930-35000-C,BTC-USD-220930-35000-P,BTC-USD-220930-36000-C,BTC-USD-220930-36000-P,BTC-USD-220930-40000-C,BTC-USD-220930-40000-P,BTC-USD-220930-45000-C,BTC-USD-220930-45000-P,BTC-USD-220930-50000-C,BTC-USD-220930-50000-P,BTC-USD-220930-55000-C,BTC-USD-220930-55000-P,BTC-USD-220930-60000-C,BTC-USD-220930-60000-P,BTC-USD-220930-65000-C,BTC-USD-220930-65000-P,BTC-USD-220930-70000-C,BTC-USD-220930-70000-P,BTC-USD-220930-80000-C,BTC-USD-220930-80000-P,BTC-USD-220930-90000-C,BTC-USD-220930-90000-P,BTC-USD-220930-100000-C,BTC-USD-220930-100000-P,BTC-USD-220930-120000-C,BTC-USD-220930-120000-P,BTC-USD-221007-13000-C,BTC-USD-221007-13000-P,BTC-USD-221007-14000-C,BTC-USD-221007-14000-P,BTC-USD-221007-15000-C,BTC-USD-221007-15000-P,BTC-USD-221007-16000-C,BTC-USD-221007-16000-P,BTC-USD-221007-17000-C,BTC-USD-221007-17000-P,BTC-USD-221007-18000-C,BTC-USD-221007-18000-P,BTC-USD-221007-18500-C,BTC-USD-221007-18500-P,BTC-USD-221007-19000-C,BTC-USD-221007-19000-P,BTC-USD-221007-20000-C,BTC-USD-221007-20000-P,BTC-USD-221007-21000-C,BTC-USD-221007-21000-P,BTC-USD-221007-22000-C,BTC-USD-221007-22000-P,BTC-USD-221007-23000-C,BTC-USD-221007-23000-P,BTC-USD-221007-24000-C,BTC-USD-221007-24000-P,BTC-USD-221007-26000-C,BTC-USD-221007-26000-P,BTC-USD-221007-28000-C,BTC-USD-221007-28000-P,BTC-USD-221007-30000-C,BTC-USD-221007-30000-P,BTC-USD-221014-14000-C,BTC-USD-221014-14000-P,BTC-USD-221014-15000-C,BTC-USD-221014-15000-P,BTC-USD-221014-16000-C,BTC-USD-221014-16000-P,BTC-USD-221014-17000-C,BTC-USD-221014-17000-P,BTC-USD-221014-18000-C,BTC-USD-221014-18000-P,BTC-USD-221014-19000-C,BTC-USD-221014-19000-P,BTC-USD-221014-20000-C,BTC-USD-221014-20000-P,BTC-USD-221014-21000-C,BTC-USD-221014-21000-P,BTC-USD-221014-22000-C,BTC-USD-221014-22000-P,BTC-USD-221014-23000-C,BTC-USD-221014-23000-P,BTC-USD-221014-24000-C,BTC-USD-221014-24000-P,BTC-USD-221014-26000-C,BTC-USD-221014-26000-P,BTC-USD-221014-28000-C,BTC-USD-221014-28000-P,BTC-USD-221014-30000-C,BTC-USD-221014-30000-P,BTC-USD-221028-10000-C,BTC-USD-221028-10000-P,BTC-USD-221028-12000-C,BTC-USD-221028-12000-P,BTC-USD-221028-14000-C,BTC-USD-221028-14000-P,BTC-USD-221028-16000-C,BTC-USD-221028-16000-P,BTC-USD-221028-17000-C,BTC-USD-221028-17000-P,BTC-USD-221028-18000-C,BTC-USD-221028-18000-P,BTC-USD-221028-19000-C,BTC-USD-221028-19000-P,BTC-USD-221028-20000-C,BTC-USD-221028-20000-P,BTC-USD-221028-21000-C,BTC-USD-221028-21000-P,BTC-USD-221028-22000-C,BTC-USD-221028-22000-P,BTC-USD-221028-24000-C,BTC-USD-221028-24000-P,BTC-USD-221028-26000-C,BTC-USD-221028-26000-P,BTC-USD-221028-28000-C,BTC-USD-221028-28000-P,BTC-USD-221028-30000-C,BTC-USD-221028-30000-P,BTC-USD-221028-32000-C,BTC-USD-221028-32000-P,BTC-USD-221028-35000-C,BTC-USD-220927-17000-C,BTC-USD-220927-17000-P,BTC-USD-220927-17500-C,BTC-USD-220927-17500-P,BTC-USD-220927-18000-C,BTC-USD-220927-18000-P,BTC-USD-220927-18200-C,BTC-USD-220927-18200-P,BTC-USD-220927-18400-C,BTC-USD-220927-18400-P,BTC-USD-220927-18600-C,BTC-USD-220927-18600-P,BTC-USD-220927-18800-C,BTC-USD-220927-18800-P,BTC-USD-220927-19000-C,BTC-USD-220927-19000-P,BTC-USD-220927-19200-C,BTC-USD-220927-19200-P,BTC-USD-220927-19400-C,BTC-USD-220927-19400-P,BTC-USD-220927-19600-C,BTC-USD-220927-19600-P,BTC-USD-220927-19800-C,BTC-USD-220927-19800-P,BTC-USD-220927-20000-C,BTC-USD-220927-20000-P,BTC-USD-220927-20500-C,BTC-USD-220927-20500-P,BTC-USD-220927-21000-C,BTC-USD-220927-21000-P,BTC-USD-220927-21500-C,BTC-USD-220927-21500-P,BTC-USD-220928-16500-C,BTC-USD-220928-16500-P,BTC-USD-220928-17000-C,BTC-USD-220928-17000-P,BTC-USD-220928-17500-C,BTC-USD-220928-17500-P,BTC-USD-220928-18000-C,BTC-USD-220928-18000-P,BTC-USD-220928-18200-C,BTC-USD-220928-18200-P,BTC-USD-220928-18400-C,BTC-USD-220928-18400-P,BTC-USD-220928-18600-C,BTC-USD-220928-18600-P,BTC-USD-220928-18800-C,BTC-USD-220928-18800-P,BTC-USD-220928-19000-C,BTC-USD-220928-19000-P,BTC-USD-220928-19200-C,BTC-USD-220928-19200-P,BTC-USD-220928-19400-C,BTC-USD-220928-19400-P,BTC-USD-220928-19600-C,BTC-USD-220928-19600-P,BTC-USD-220928-20000-C,BTC-USD-220928-20000-P,BTC-USD-220928-20500-C,BTC-USD-220928-20500-P,BTC-USD-220928-21000-C,BTC-USD-220928-21000-P,BTC-USD-220928-21500-C,BTC-USD-220928-21500-P,BTC-USD-220930-5000-C,BTC-USD-220930-5000-P,BTC-USD-220930-10000-C,BTC-USD-220930-10000-P,BTC-USD-220930-12000-C,BTC-USD-220930-12000-P,BTC-USD-220930-15000-C,BTC-USD-220930-15000-P,BTC-USD-220930-16000-C,BTC-USD-220930-16000-P,BTC-USD-220930-17000-C,BTC-USD-220930-17000-P,BTC-USD-220930-17500-C,BTC-USD-220930-17500-P,BTC-USD-220930-18000-C,BTC-USD-220930-18000-P,BTC-USD-220930-18500-C,BTC-USD-220930-18500-P,BTC-USD-220930-19000-C,BTC-USD-220930-19000-P,BTC-USD-220930-19500-C,BTC-USD-220930-19500-P,BTC-USD-220930-20000-C,BTC-USD-220930-20000-P,BTC-USD-220930-20500-C,BTC-USD-220930-20500-P,BTC-USD-220930-21000-C,BTC-USD-220930-21000-P,BTC-USD-220930-22000-C,BTC-USD-220930-22000-P,BTC-USD-220930-23000-C,BTC-USD-220930-23000-P,BTC-USD-220930-24000-C,BTC-USD-220930-24000-P,BTC-USD-220930-25000-C,BTC-USD-220930-25000-P,BTC-USD-220930-26000-C,BTC-USD-220930-26000-P,BTC-USD-220930-28000-C,BTC-USD-220930-28000-P,BTC-USD-220930-30000-C,BTC-USD-220930-30000-P,BTC-USD-220930-32000-C,BTC-USD-220930-32000-P,BTC-USD-220930-34000-C,BTC-USD-220930-34000-P,BTC-USD-220930-35000-C,BTC-USD-220930-35000-P,BTC-USD-220930-36000-C,BTC-USD-220930-36000-P,BTC-USD-220930-40000-C,BTC-USD-220930-40000-P,BTC-USD-220930-45000-C,BTC-USD-220930-45000-P,BTC-USD-220930-50000-C,BTC-USD-220930-50000-P,BTC-USD-220930-55000-C,BTC-USD-220930-55000-P,BTC-USD-220930-60000-C,BTC-USD-220930-60000-P,BTC-USD-220930-65000-C,BTC-USD-220930-65000-P,BTC-USD-220930-70000-C,BTC-USD-220930-70000-P,BTC-USD-220930-80000-C,BTC-USD-220930-80000-P,BTC-USD-220930-90000-C,BTC-USD-220930-90000-P,BTC-USD-220930-100000-C,BTC-USD-220930-100000-P,BTC-USD-220930-120000-C,BTC-USD-220930-120000-P,BTC-USD-221007-13000-C,BTC-USD-221007-13000-P,BTC-USD-221007-14000-C,BTC-USD-221007-14000-P,BTC-USD-221007-15000-C,BTC-USD-221007-15000-P,BTC-USD-221007-16000-C,BTC-USD-221007-16000-P,BTC-USD-221007-17000-C,BTC-USD-221007-17000-P,BTC-USD-221007-18000-C,BTC-USD-221007-18000-P,BTC-USD-221007-18500-C,BTC-USD-221007-18500-P,BTC-USD-221007-19000-C,BTC-USD-221007-19000-P,BTC-USD-221007-20000-C,BTC-USD-221007-20000-P,BTC-USD-221007-21000-C,BTC-USD-221007-21000-P,BTC-USD-221007-22000-C,BTC-USD-221007-22000-P,BTC-USD-221007-23000-C,BTC-USD-221007-23000-P,BTC-USD-221007-24000-C,BTC-USD-221007-24000-P,BTC-USD-221007-26000-C,BTC-USD-221007-26000-P,BTC-USD-221007-28000-C,BTC-USD-221007-28000-P,BTC-USD-221007-30000-C,BTC-USD-221007-30000-P,BTC-USD-221014-14000-C,BTC-USD-221014-14000-P,BTC-USD-221014-15000-C,BTC-USD-221014-15000-P,BTC-USD-221014-16000-C,BTC-USD-221014-16000-P,BTC-USD-221014-17000-C,BTC-USD-221014-17000-P,BTC-USD-221014-18000-C,BTC-USD-221014-18000-P,BTC-USD-221014-19000-C,BTC-USD-221014-19000-P,BTC-USD-221014-20000-C,BTC-USD-221014-20000-P,BTC-USD-221014-21000-C,BTC-USD-221014-21000-P,BTC-USD-221014-22000-C,BTC-USD-221014-22000-P,BTC-USD-221014-23000-C,BTC-USD-221014-23000-P,BTC-USD-221014-24000-C,BTC-USD-221014-24000-P,BTC-USD-221014-26000-C,BTC-USD-221014-26000-P,BTC-USD-221014-28000-C,BTC-USD-221014-28000-P,BTC-USD-221014-30000-C,BTC-USD-221014-30000-P,BTC-USD-221028-10000-C,BTC-USD-221028-10000-P,BTC-USD-221028-12000-C,BTC-USD-221028-12000-P,BTC-USD-221028-14000-C,BTC-USD-221028-14000-P,BTC-USD-221028-16000-C,BTC-USD-221028-16000-P,BTC-USD-221028-17000-C,BTC-USD-221028-17000-P,BTC-USD-221028-18000-C,BTC-USD-221028-18000-P,BTC-USD-221028-19000-C,BTC-USD-221028-19000-P,BTC-USD-221028-20000-C,BTC-USD-221028-20000-P,BTC-USD-221028-21000-C,BTC-USD-221028-21000-P,BTC-USD-221028-22000-C,BTC-USD-221028-22000-P,BTC-USD-221028-24000-C,BTC-USD-221028-24000-P,BTC-USD-221028-26000-C,BTC-USD-221028-26000-P,BTC-USD-221028-28000-C,BTC-USD-221028-28000-P,BTC-USD-221028-30000-C,BTC-USD-221028-30000-P,BTC-USD-221028-32000-C,BTC-USD-221028-32000-P,BTC-USD-221028-35000-C,BTC-USD-221028-35000-P,BTC-USD-221028-40000-C,BTC-USD-221028-40000-P,BTC-USD-221028-50000-C,BTC-USD-221028-50000-P,BTC-USD-221028-60000-C,BTC-USD-221028-60000-P,BTC-USD-221028-70000-C,BTC-USD-221028-70000-P,BTC-USD-221125-5000-C,BTC-USD-221125-5000-P,BTC-USD-221125-10000-C,BTC-USD-221125-10000-P,BTC-USD-221125-12000-C,BTC-USD-221125-12000-P,BTC-USD-221125-15000-C,BTC-USD-221125-15000-P,BTC-USD-221125-16000-C,BTC-USD-221125-16000-P,BTC-USD-221125-17000-C,BTC-USD-221125-17000-P,BTC-USD-221125-18000-C,BTC-USD-221125-18000-P,BTC-USD-221125-20000-C,BTC-USD-221125-20000-P,BTC-USD-221125-22000-C,BTC-USD-221125-22000-P,BTC-USD-221125-24000-C,BTC-USD-221125-24000-P,BTC-USD-221125-26000-C,BTC-USD-221125-26000-P,BTC-USD-221125-28000-C,BTC-USD-221125-28000-P,BTC-USD-221125-30000-C,BTC-USD-221125-30000-P,BTC-USD-221125-32000-C,BTC-USD-221125-32000-P,BTC-USD-221125-35000-C,BTC-USD-221125-35000-P,BTC-USD-221125-40000-C,BTC-USD-221125-40000-P,BTC-USD-221125-50000-C,BTC-USD-221125-50000-P,BTC-USD-221125-60000-C,BTC-USD-221125-60000-P,BTC-USD-221125-70000-C,BTC-USD-221125-70000-P,BTC-USD-221230-5000-C,BTC-USD-221230-5000-P,BTC-USD-221230-10000-C,BTC-USD-221230-10000-P,BTC-USD-221230-12000-C,BTC-USD-221230-12000-P,BTC-USD-221230-13000-C,BTC-USD-221230-13000-P,BTC-USD-221230-15000-C,BTC-USD-221230-15000-P,BTC-USD-221230-16000-C,BTC-USD-221230-16000-P,BTC-USD-221230-17000-C,BTC-USD-221230-17000-P,BTC-USD-221230-18000-C,BTC-USD-221230-18000-P,BTC-USD-221230-19000-C,BTC-USD-221230-19000-P,BTC-USD-221230-20000-C,BTC-USD-221230-20000-P,BTC-USD-221230-21000-C,BTC-USD-221230-21000-P,BTC-USD-221230-22000-C,BTC-USD-221230-22000-P,BTC-USD-221230-23000-C,BTC-USD-221230-23000-P,BTC-USD-221230-24000-C,BTC-USD-221230-24000-P,BTC-USD-221230-25000-C,BTC-USD-221230-25000-P,BTC-USD-221230-26000-C,BTC-USD-221230-26000-P,BTC-USD-221230-28000-C,BTC-USD-221230-28000-P,BTC-USD-221230-30000-C,BTC-USD-221230-30000-P,BTC-USD-221230-32000-C,BTC-USD-221230-32000-P,BTC-USD-221230-35000-C,BTC-USD-221230-35000-P"
-                },
-                "perpetualswap": {
-                    "assetEnabled": true,
-                    "enabled": "BTC-USD-SWAP,ETH-USD-SWAP",
-                    "available": "LTC-USD-SWAP,DOT-USD-SWAP,DOGE-USD-SWAP,MASK-USDT-SWAP,MATIC-USDT-SWAP,MINA-USDT-SWAP,MKR-USDT-SWAP,NEAR-USDT-SWAP,NEO-USDT-SWAP,NFT-USDT-SWAP,NYM-USDT-SWAP,OMG-USDT-SWAP,ONT-USDT-SWAP,OP-USDT-SWAP,PEOPLE-USDT-SWAP,BTC-USD-SWAP,ETH-USD-SWAP,LTC-USD-SWAP,DOT-USD-SWAP,DOGE-USD-SWAP,FIL-USD-SWAP,XRP-USD-SWAP,1INCH-USD-SWAP,ADA-USD-SWAP,ALGO-USD-SWAP,ATOM-USD-SWAP,AVAX-USD-SWAP,BCH-USD-SWAP,BSV-USD-SWAP,CRV-USD-SWAP,DASH-USD-SWAP,EOS-USD-SWAP,ETC-USD-SWAP,GRT-USD-SWAP,IOST-USD-SWAP,IOTA-USD-SWAP,KNC-USD-SWAP,KSM-USD-SWAP,LINK-USD-SWAP,MANA-USD-SWAP,NEO-USD-SWAP,ONT-USD-SWAP,QTUM-USD-SWAP,SAND-USD-SWAP,SOL-USD-SWAP,SUSHI-USD-SWAP,THETA-USD-SWAP,TRX-USD-SWAP,UNI-USD-SWAP,XLM-USD-SWAP,XMR-USD-SWAP,XTZ-USD-SWAP,YFI-USD-SWAP,YFII-USD-SWAP,ZEC-USD-SWAP,BTC-USDT-SWAP,ETH-USDT-SWAP,LTC-USDT-SWAP,DOT-USDT-SWAP,DOGE-USDT-SWAP,LUNC-USDT-SWAP,ETHW-USDT-SWAP,LUNA-USDT-SWAP,FIL-USDT-SWAP,XRP-USDT-SWAP,1INCH-USDT-SWAP,AAVE-USDT-SWAP,ADA-USDT-SWAP,AGLD-USDT-SWAP,ALGO-USDT-SWAP,ALPHA-USDT-SWAP,ANT-USDT-SWAP,APE-USDT-SWAP,API3-USDT-SWAP,ASTR-USDT-SWAP,ATOM-USDT-SWAP,AVAX-USDT-SWAP,AXS-USDT-SWAP,BABYDOGE-USDT-SWAP,BADGER-USDT-SWAP,BAL-USDT-SWAP,BAND-USDT-SWAP,BAT-USDT-SWAP,BCH-USDT-SWAP,BICO-USDT-SWAP,BNT-USDT-SWAP,BSV-USDT-SWAP,BTT-USDT-SWAP,CELO-USDT-SWAP,CEL-USDT-SWAP,CFX-USDT-SWAP,CHZ-USDT-SWAP,COMP-USDT-SWAP,CRO-USDT-SWAP,CRV-USDT-SWAP,CSPR-USDT-SWAP,CVC-USDT-SWAP,DASH-USDT-SWAP,DOME-USDT-SWAP,DORA-USDT-SWAP,DYDX-USDT-SWAP,EGLD-USDT-SWAP,ELON-USDT-SWAP,ENJ-USDT-SWAP,ENS-USDT-SWAP,EOS-USDT-SWAP,ETC-USDT-SWAP,FITFI-USDT-SWAP,FLM-USDT-SWAP,FTM-USDT-SWAP,GALA-USDT-SWAP,GMT-USDT-SWAP,GODS-USDT-SWAP,GRT-USDT-SWAP,ICP-USDT-SWAP,IMX-USDT-SWAP,IOST-USDT-SWAP,IOTA-USDT-SWAP,JST-USDT-SWAP,KISHU-USDT-SWAP,KNC-USDT-SWAP,KSM-USDT-SWAP,LINK-USDT-SWAP,LOOKS-USDT-SWAP,LPT-USDT-SWAP,LRC-USDT-SWAP,MANA-USDT-SWAP,MASK-USDT-SWAP,MATIC-USDT-SWAP,MINA-USDT-SWAP,MKR-USDT-SWAP,NEAR-USDT-SWAP,NEO-USDT-SWAP,NFT-USDT-SWAP,NYM-USDT-SWAP,OMG-USDT-SWAP,ONT-USDT-SWAP,OP-USDT-SWAP,PEOPLE-USDT-SWAP,PERP-USDT-SWAP,QTUM-USDT-SWAP,REN-USDT-SWAP,RSR-USDT-SWAP,RVN-USDT-SWAP,SAND-USDT-SWAP,SC-USDT-SWAP,SHIB-USDT-SWAP,SLP-USDT-SWAP,SNX-USDT-SWAP,SOL-USDT-SWAP,SOS-USDT-SWAP,SRM-USDT-SWAP,STARL-USDT-SWAP,STORJ-USDT-SWAP,SUSHI-USDT-SWAP,SWEAT-USDT-SWAP,THETA-USDT-SWAP,TRB-USDT-SWAP,TRX-USDT-SWAP,UMA-USDT-SWAP,UMEE-USDT-SWAP,UNI-USDT-SWAP,WAVES-USDT-SWAP,WNXM-USDT-SWAP,XCH-USDT-SWAP,XEM-USDT-SWAP,XLM-USDT-SWAP,XMR-USDT-SWAP,XTZ-USDT-SWAP,YFI-USDT-SWAP,YFII-USDT-SWAP,YGG-USDT-SWAP,ZEC-USDT-SWAP,ZEN-USDT-SWAP,ZIL-USDT-SWAP,ZRX-USDT-SWAP"
-                },
-                "spot": {
-                    "assetEnabled": true,
-                    "enabled": "BTC-USDT,ETH-USDT,OKB-USDT",
-                    "available": "OKT-USDT,LTC-USDT,DOT-USDT,DOGE-USDT,LUNC-USDT,ETHW-USDT,LUNA-USDT,FIL-USDT,XRP-USDT,CITY-USDT,MENGO-USDT,ARG-USDT,POR-USDT,1INCH-USDT,AAVE-USDT,ABT-USDT,ACA-USDT,ADA-USDT,AERGO-USDT,AGLD-USDT,XMR-ETH,YFI-ETH,ZEC-ETH,LTC-OKB,XRP-OKB,ETC-OKB,BTC-USDT,ETH-USDT,OKB-USDT,OKT-USDT,LTC-USDT,DOT-USDT,DOGE-USDT,LUNC-USDT,ETHW-USDT,LUNA-USDT,FIL-USDT,XRP-USDT,CITY-USDT,MENGO-USDT,ARG-USDT,POR-USDT,1INCH-USDT,AAVE-USDT,ABT-USDT,ACA-USDT,ADA-USDT,AERGO-USDT,AGLD-USDT,AKITA-USDT,ALCX-USDT,ALGO-USDT,ALPHA-USDT,ANC-USDT,ANT-USDT,ANW-USDT,APE-USDT,APIX-USDT,API3-USDT,APM-USDT,AR-USDT,ARK-USDT,AST-USDT,ASTR-USDT,ATOM-USDT,AUCTION-USDT,AVAX-USDT,AXS-USDT,AZY-USDT,BABYDOGE-USDT,BADGER-USDT,BAL-USDT,BAND-USDT,BAT-USDT,BCD-USDT,BCH-USDT,BETH-USDT,BHP-USDT,BICO-USDT,BLOK-USDT,BNT-USDT,BORING-USDT,BORA-USDT,BRWL-USDT,BSV-USDT,BTG-USDT,BTM-USDT,BTT-USDT,BZZ-USDT,CELO-USDT,CEL-USDT,CELR-USDT,CELT-USDT,CFG-USDT,CFX-USDT,CGS-USDT,CHAT-USDT,CHE-USDT,CHZ-USDT,CLV-USDT,CMT-USDT,CNTM-USDT,COMP-USDT,CONV-USDT,COVER-USDT,CQT-USDT,CRO-USDT,CRV-USDT,CSPR-USDT,CTC-USDT,CTXC-USDT,CVC-USDT,CVP-USDT,CVT-USDT,CVX-USDT,DAI-USDT,DAO-USDT,DASH-USDT,DCR-USDT,DEP-USDT,DEVT-USDT,DGB-USDT,DHT-USDT,DIA-USDT,DMD-USDT,DNA-USDT,DOME-USDT,DORA-USDT,DOSE-USDT,DYDX-USDT,EC-USDT,EDEN-USDT,EFI-USDT,EGLD-USDT,EGT-USDT,ELF-USDT,ELON-USDT,ELT-USDT,EM-USDT,ENJ-USDT,ENS-USDT,EOS-USDT,ERN-USDT,ETC-USDT,EURT-USDT,FAIR-USDT,FAME-USDT,FITFI-USDT,FLM-USDT,FLOW-USDT,FODL-USDT,FORTH-USDT,FRONT-USDT,FSN-USDT,FTM-USDT,GALA-USDT,GALFT-USDT,GARI-USDT,GAS-USDT,GF-USDT,GHST-USDT,GLM-USDT,GLMR-USDT,GM-USDT,GMT-USDT,GODS-USDT,GOG-USDT,GRT-USDT,GTO-USDT,GUSD-USDT,HBAR-USDT,HC-USDT,HDAO-USDT,HEGIC-USDT,HYC-USDT,ICP-USDT,ICX-USDT,ILV-USDT,IMX-USDT,INT-USDT,INX-USDT,IOST-USDT,IOTA-USDT,IQ-USDT,JFI-USDT,JOE-USDT,JST-USDT,KAN-USDT,KAR-USDT,KCASH-USDT,KDA-USDT,KINE-USDT,KISHU-USDT,KLAY-USDT,KNC-USDT,KOL-USDT,KONO-USDT,KP3R-USDT,KSM-USDT,LAMB-USDT,LAT-USDT,LBA-USDT,LDN-USDT,LDO-USDT,LEASH-USDT,LEO-USDT,LET-USDT,LINK-USDT,LING-USDT,LITH-USDT,LON-USDT,LOON-USDT,LOOKS-USDT,LPT-USDT,LRC-USDT,LSK-USDT,MAGIC-USDT,MANA-USDT,MASK-USDT,MATIC-USDT,MCO-USDT,MDA-USDT,MDT-USDT,MEME-USDT,METIS-USDT,MILO-USDT,MINA-USDT,MIR-USDT,MITH-USDT,MKR-USDT,MLN-USDT,MOF-USDT,MON-USDT,MOVR-USDT,MOVEZ-USDT,MXC-USDT,MXT-USDT,NAS-USDT,NEAR-USDT,NEO-USDT,NFT-USDT,NMR-USDT,NULS-USDT,NYM-USDT,OM-USDT,OMG-USDT,OMI-USDT,ONE-USDT,ONT-USDT,OP-USDT,ORBS-USDT,ORB-USDT,ORS-USDT,OXT-USDT,PAY-USDT,PCI-USDT,PEOPLE-USDT,PERP-USDT,PHA-USDT,PICKLE-USDT,PIT-USDT,PLG-USDT,PNK-USDT,POLS-USDT,POLYDOGE-USDT,PPT-USDT,PRQ-USDT,PST-USDT,PSTAKE-USDT,QOM-USDT,QTUM-USDT,RACA-USDT,RAY-USDT,REN-USDT,REP-USDT,REVV-USDT,RFUEL-USDT,RIO-USDT,RNT-USDT,ROAD-USDT,RON-USDT,RSR-USDT,RSS3-USDT,RVN-USDT,SAITAMA-USDT,SAMO-USDT,SAND-USDT,SC-USDT,SD-USDT,SFG-USDT,SHIB-USDT,SIS-USDT,SKEB-USDT,SKL-USDT,SLP-USDT,SNT-USDT,SNX-USDT,SOC-USDT,SOL-USDT,SOS-USDT,SPELL-USDT,SRM-USDT,STARL-USDT,STC-USDT,STORJ-USDT,STRK-USDT,STX-USDT,SUN-USDT,SUSHI-USDT,SWEAT-USDT,SWFTC-USDT,SWRV-USDT,T-USDT,TAI-USDT,TAKI-USDT,TCT-USDT,THETA-USDT,THG-USDT,TON-USDT,TOPC-USDT,TORN-USDT,TOWN-USDT,TRADE-USDT,TRA-USDT,TRB-USDT,TRUE-USDT,TRX-USDT,TUP-USDT,TUSD-USDT,UMA-USDT,UMEE-USDT,UNI-USDT,USDC-USDT,USDP-USDT,USTC-USDT,UTK-USDT,VALUE-USDT,VELO-USDT,VRA-USDT,VSYS-USDT,WAVES-USDT,WAXP-USDT,WBTC-USDT,WEMIX-USDT,WGRT-USDT,WING-USDT,WIN-USDT,WNCG-USDT,WNXM-USDT,WOO-USDT,WSB-USDT,WXT-USDT,XAUT-USDT,XCH-USDT,XEC-USDT,XEM-USDT,XETA-USDT,XLM-USDT,XMR-USDT,XNO-USDT,XPR-USDT,XTZ-USDT,YEE-USDT,YFI-USDT,YFII-USDT,YGG-USDT,YOU-USDT,YOYO-USDT,ZBC-USDT,ZEC-USDT,ZEN-USDT,ZIL-USDT,ZKS-USDT,ZRX-USDT,ZYRO-USDT,BTC-USDC,ETH-USDC,ETH-BTC,OKB-USDC,OKT-USDC,LTC-USDC,DOT-USDC,DOGE-USDC,LUNC-USDC,ETHW-USDC,LUNA-USDC,FIL-USDC,XRP-USDC,1INCH-USDC,AAVE-USDC,ADA-USDC,AGLD-USDC,ALGO-USDC,ANC-USDC,ANT-USDC,APE-USDC,API3-USDC,AR-USDC,ASTR-USDC,ATOM-USDC,AVAX-USDC,AXS-USDC,AZY-USDC,BABYDOGE-USDC,BAT-USDC,BCH-USDC,BICO-USDC,BSV-USDC,CEL-USDC,CELO-USDC,CELT-USDC,CHZ-USDC,COMP-USDC,CRO-USDC,CRV-USDC,CSPR-USDC,DASH-USDC,DEP-USDC,DOME-USDC,DYDX-USDC,EGLD-USDC,ELT-USDC,ENS-USDC,EOS-USDC,ETC-USDC,FITFI-USDC,FLM-USDC,FLOW-USDC,FTM-USDC,GALA-USDC,GALFT-USDC,GARI-USDC,GLMR-USDC,GMT-USDC,GODS-USDC,GRT-USDC,HBAR-USDC,ICP-USDC,IMX-USDC,IOST-USDC,JST-USDC,KISHU-USDC,KLAY-USDC,KNC-USDC,KSM-USDC,LINK-USDC,LOOKS-USDC,LRC-USDC,MANA-USDC,MASK-USDC,MATIC-USDC,MINA-USDC,MKR-USDC,MOF-USDC,MOVEZ-USDC,MXC-USDC,NEAR-USDC,NFT-USDC,NMR-USDC,NYM-USDC,OMG-USDC,OP-USDC,PEOPLE-USDC,PERP-USDC,RACA-USDC,RSR-USDC,SAITAMA-USDC,SAND-USDC,SHIB-USDC,SLP-USDC,SNX-USDC,SOC-USDC,SOL-USDC,SOS-USDC,SRM-USDC,STARL-USDC,STC-USDC,STORJ-USDC,STX-USDC,SUSHI-USDC,SWFTC-USDC,THETA-USDC,TON-USDC,TORN-USDC,TRB-USDC,TRX-USDC,UNI-USDC,USDP-USDC,USTC-USDC,VRA-USDC,WAVES-USDC,XCH-USDC,XEM-USDC,XLM-USDC,XMR-USDC,XNO-USDC,XTZ-USDC,YFI-USDC,YFII-USDC,YGG-USDC,ZEC-USDC,ZIL-USDC,BTC-DAI,ETH-DAI,BTC-USDK,ETH-USDK,USDT-USDK,OKB-BTC,OKT-BTC,LTC-BTC,DOT-BTC,DOGE-BTC,FIL-BTC,XRP-BTC,AAVE-BTC,ADA-BTC,ALGO-BTC,ALPHA-BTC,ANT-BTC,ATOM-BTC,AVAX-BTC,BADGER-BTC,BAT-BTC,BCD-BTC,BCH-BTC,BNT-BTC,BSV-BTC,BTG-BTC,BTM-BTC,CELO-BTC,CELT-BTC,CHZ-BTC,COMP-BTC,CQT-BTC,CRO-BTC,CRV-BTC,CTC-BTC,CVC-BTC,DASH-BTC,DCR-BTC,DGB-BTC,EGLD-BTC,ELF-BTC,ENJ-BTC,EOS-BTC,ETC-BTC,FLOW-BTC,GAS-BTC,GRT-BTC,GTO-BTC,HBAR-BTC,HC-BTC,ICP-BTC,ICX-BTC,INT-BTC,IOST-BTC,IOTA-BTC,KLAY-BTC,KNC-BTC,KSM-BTC,LINK-BTC,LRC-BTC,LSK-BTC,MANA-BTC,MITH-BTC,MKR-BTC,NAS-BTC,NEAR-BTC,NEO-BTC,NULS-BTC,OMG-BTC,ONT-BTC,PST-BTC,QTUM-BTC,REN-BTC,RSR-BTC,RVN-BTC,SC-BTC,SNT-BTC,SOL-BTC,SRM-BTC,STX-BTC,SWFTC-BTC,THETA-BTC,TRUE-BTC,TRX-BTC,UNI-BTC,VSYS-BTC,WAVES-BTC,WBTC-BTC,WXT-BTC,XCH-BTC,XEM-BTC,XLM-BTC,XMR-BTC,XTZ-BTC,YFI-BTC,YOU-BTC,ZEC-BTC,ZEN-BTC,ZIL-BTC,ZRX-BTC,OKB-ETH,OKT-ETH,LTC-ETH,DOT-ETH,DOGE-ETH,FIL-ETH,XRP-ETH,AAVE-ETH,ADA-ETH,API3-ETH,ATOM-ETH,AVAX-ETH,BETH-ETH,CRV-ETH,DASH-ETH,EOS-ETH,ETC-ETH,FLOW-ETH,GAS-ETH,GHST-ETH,HEGIC-ETH,INT-ETH,IOST-ETH,KSM-ETH,LINK-ETH,MANA-ETH,MKR-ETH,NEAR-ETH,NEO-ETH,NULS-ETH,OM-ETH,QTUM-ETH,SNX-ETH,SOL-ETH,SUSHI-ETH,SWFTC-ETH,TRX-ETH,UNI-ETH,WBTC-ETH,XLM-ETH,XMR-ETH,YFI-ETH,ZEC-ETH,LTC-OKB,XRP-OKB,ETC-OKB,OKDOT1-DOT,OKDOT2-DOT,BTC-EURT,ETH-EURT"
-                }
-            }
-        },
-        "api": {
-            "authenticatedSupport": false,
-            "authenticatedWebsocketApiSupport": false,
-            "credentials": {
-                "key": "",
-                "secret": "",
-                "clientID": ""
-            },
-            "credentialsValidator": {
-                "requiresKey": true,
-                "requiresSecret": true,
-                "requiresClientID": true
-            },
-            "urlEndpoints": {
-                "RestSpotURL": "https://www.okx.com/api/v5/",
-                "WebsocketSpotURL": "wss://ws.okx.com:8443/ws/v5/public"
-            }
-        },
-        "features": {
-            "supports": {
-                "restAPI": true,
-                "restCapabilities": {
-                    "autoPairUpdates": true
-                },
-                "websocketAPI": true,
-                "websocketCapabilities": {}
-            },
-            "enabled": {
-                "autoPairUpdates": true,
-                "websocketAPI": true,
-                "saveTradeData": false,
-                "tradeFeed": false,
-                "fillsFeed": false
-            }
-        },
-        "bankAccounts": [
-            {
-                "enabled": false,
-                "bankName": "",
-                "bankAddress": "",
-                "bankPostalCode": "",
-                "bankPostalCity": "",
-                "bankCountry": "",
-                "accountName": "",
-                "accountNumber": "",
-                "swiftCode": "",
-                "iban": "",
-                "supportedCurrencies": ""
-            }
-        ],
-        "orderbook": {
-            "verificationBypass": false,
-            "websocketBufferLimit": 5,
-            "websocketBufferEnabled": false,
-            "publishPeriod": 10000000000
-        }
-    },
-=======
->>>>>>> 59469331
   {
    "name": "BTC Markets",
    "enabled": true,
@@ -1311,6 +1132,70 @@
    ]
   },
   {
+    "name": "CoinbaseInternational",
+    "enabled": true,
+    "verbose": false,
+    "httpTimeout": 15000000000,
+    "websocketResponseCheckTimeout": 30000000,
+    "websocketResponseMaxLimit": 150000000000000000,
+    "websocketTrafficTimeout": 30000000000,
+    "websocketOrderbookBufferLimit": 5,
+    "baseCurrencies": "USD",
+    "currencyPairs": {
+        "requestFormat": {
+            "uppercase": true,
+            "delimiter": "-"
+        },
+        "configFormat": {
+            "uppercase": true,
+            "delimiter": "-"
+        },
+        "useGlobalFormat": true,
+        "assetTypes": [
+            "spot"
+        ],
+        "pairs": {
+            "spot":{
+                "assetEnabled": true,
+                "enabled": "XRP-PERP,ETH-PERP,BTC-PERP,LTC-PERP",
+                "available": "XRP-PERP,ETH-PERP,BTC-PERP,LTC-PERP"
+            }
+        }
+    },
+    "api": {
+        "authenticatedSupport": true,
+        "authenticatedWebsocketApiSupport": false,
+        "credentials": {
+        "key": "Key",
+        "secret": "Secret"
+        },
+        "urlEndpoints": null
+    },
+    "features": {
+        "supports": {
+            "restAPI": true,
+            "restCapabilities": {
+                "autoPairUpdates": true
+            },
+            "websocketAPI": false,
+            "websocketCapabilities": {}
+        },
+        "enabled": {
+            "autoPairUpdates": true,
+            "websocketAPI": true,
+            "saveTradeData": false,
+            "tradeFeed": false,
+            "fillsFeed": false
+        }
+    },
+    "orderbook": {
+        "verificationBypass": false,
+        "websocketBufferLimit": 0,
+        "websocketBufferEnabled": false,
+        "publishPeriod": null
+    }
+  },
+  {
    "name": "COINUT",
    "enabled": true,
    "verbose": false,
