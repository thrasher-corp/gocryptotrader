{
 "name": "Skynet",
 "dataDirectory": "",
 "encryptConfig": 0,
 "globalHTTPTimeout": 15000000000,
 "database": {
  "enabled": false,
  "verbose": false,
  "driver": "sqlite",
  "connectionDetails": {
   "host": "",
   "port": 0,
   "username": "",
   "password": "",
   "database": "",
   "sslmode": ""
  }
 },
 "logging": {
  "enabled": true,
  "level": "INFO|WARN|DEBUG|ERROR",
  "output": "console",
  "fileSettings": {
   "filename": "log.txt",
   "rotate": true,
   "maxsize": 250
  },
  "advancedSettings": {
   "showLogSystemName": true,
   "spacer": " | ",
   "timeStampFormat": "02/01/2006 15:04:05",
   "headers": {
    "info": "[INFO] ",
    "warn": "[WARN] ",
    "debug": "[DEBUG]",
    "error": "[ERROR]"
   }
  }
 },
 "syncManager": {
  "enabled": true,
  "synchronizeTicker": true,
  "synchronizeOrderbook": true,
  "synchronizeTrades": true,
  "synchronizeContinuously": true,
  "timeoutREST": 15000000000,
  "timeoutWebsocket": 60000000000,
  "numWorkers": 15,
  "fiatDisplayCurrency": "USD",
  "pairFormatDisplay": {
   "uppercase": true,
   "delimiter": "-"
  },
  "verbose": false,
  "logSyncUpdateEvents": true,
  "logSwitchProtocolEvents": true,
  "logInitialSyncEvents": true
 },
 "connectionMonitor": {
  "preferredDNSList": [
   "8.8.8.8",
   "8.8.4.4",
   "1.1.1.1",
   "1.0.0.1"
  ],
  "preferredDomainList": [
   "www.google.com",
   "www.cloudflare.com",
   "www.facebook.com"
  ],
  "checkInterval": 1000000000
 },
 "profiler": {
  "enabled": false,
  "mutex_profile_fraction": 0
 },
 "ntpclient": {
  "enabled": 0,
  "pool": [
   "pool.ntp.org:123"
  ],
  "allowedDifference": 50000000,
  "allowedNegativeDifference": 50000000
 },
 "gctscript": {
  "enabled": true,
  "timeout": 60000000000,
  "max_virtual_machines": 10,
  "allow_imports": true,
  "auto_load": [],
  "verbose": false
 },
 "currencyConfig": {
  "forexProviders": [
   {
    "name": "CurrencyConverter",
    "enabled": false,
    "verbose": false,
    "restPollingDelay": 600,
    "apiKey": "Key",
    "apiKeyLvl": -1,
    "primaryProvider": false
   },
   {
    "name": "CurrencyLayer",
    "enabled": false,
    "verbose": false,
    "restPollingDelay": 600,
    "apiKey": "Key",
    "apiKeyLvl": -1,
    "primaryProvider": false
   },
   {
    "name": "Fixer",
    "enabled": false,
    "verbose": false,
    "restPollingDelay": 600,
    "apiKey": "Key",
    "apiKeyLvl": -1,
    "primaryProvider": false
   },
   {
    "name": "OpenExchangeRates",
    "enabled": false,
    "verbose": false,
    "restPollingDelay": 600,
    "apiKey": "Key",
    "apiKeyLvl": -1,
    "primaryProvider": false
   },
   {
    "name": "ExchangeRates",
    "enabled": true,
    "verbose": false,
    "restPollingDelay": 600,
    "apiKey": "Key",
    "apiKeyLvl": -1,
    "primaryProvider": true
   }
  ],
  "cryptocurrencyProvider": {
   "name": "CoinMarketCap",
   "enabled": false,
   "verbose": false,
   "apiKey": "Key",
   "accountPlan": "accountPlan"
  },
  "cryptocurrencies": "BTC,LTC,ETH,XRP,NMC,NVC,PPC,XBT,DOGE,DASH",
  "currencyPairFormat": {
   "uppercase": true,
   "delimiter": "-"
  },
  "fiatDisplayCurrency": "USD",
  "currencyFileUpdateDuration": 0,
  "foreignExchangeUpdateDuration": 0
 },
 "communications": {
  "slack": {
   "name": "Slack",
   "enabled": false,
   "verbose": false,
   "targetChannel": "general",
   "verificationToken": "testtest"
  },
  "smsGlobal": {
   "name": "SMSGlobal",
   "from": "Skynet",
   "enabled": false,
   "verbose": false,
   "username": "Username",
   "password": "Password",
   "contacts": [
    {
     "name": "Bob",
     "number": "12345",
     "enabled": false
    }
   ]
  },
  "smtp": {
   "name": "SMTP",
   "enabled": false,
   "verbose": false,
   "host": "smtp.google.com",
   "port": "537",
   "accountName": "some",
   "accountPassword": "password",
   "from": "",
   "recipientList": "lol123@gmail.com"
  },
  "telegram": {
   "name": "Telegram",
   "enabled": false,
   "verbose": false,
   "verificationToken": "testest",
   "authorisedClients": {
    "user_example": 0
   }
  }
 },
 "remoteControl": {
  "username": "admin",
  "password": "Password",
  "gRPC": {
   "enabled": true,
   "listenAddress": "localhost:9052",
   "grpcProxyEnabled": false,
   "grpcProxyListenAddress": "localhost:9053",
   "timeInNanoSeconds": false
  },
  "deprecatedRPC": {
   "enabled": true,
   "listenAddress": "localhost:9050"
  },
  "websocketRPC": {
   "enabled": true,
   "listenAddress": "localhost:9051",
   "connectionLimit": 1,
   "maxAuthFailures": 3,
   "allowInsecureOrigin": true
  }
 },
 "portfolioAddresses": {
  "addresses": [
   {
    "Address": "1JCe8z4jJVNXSjohjM4i9Hh813dLCNx2Sy",
    "CoinType": "BTC",
    "Balance": 0.00108832,
    "Description": "",
    "WhiteListed": false,
    "ColdStorage": false,
    "SupportedExchanges": ""
   },
   {
    "Address": "3Nxwenay9Z8Lc9JBiywExpnEFiLp6Afp8v",
    "CoinType": "BTC",
    "Balance": 0.01798129,
    "Description": "",
    "WhiteListed": false,
    "ColdStorage": false,
    "SupportedExchanges": ""
   },
   {
    "Address": "LgY8ahfHRhvjVQC1zJnBhFMG5pCTMuKRqh",
    "CoinType": "LTC",
    "Balance": 0.03665026,
    "Description": "",
    "WhiteListed": false,
    "ColdStorage": false,
    "SupportedExchanges": ""
   },
   {
    "Address": "0xb794f5ea0ba39494ce839613fffba74279579268",
    "CoinType": "ETH",
    "Balance": 0.25555604051325775,
    "Description": "",
    "WhiteListed": false,
    "ColdStorage": false,
    "SupportedExchanges": ""
   }
  ],
  "providers": [
   {
    "name": "Ethplorer",
    "enabled": true
   },
   {
    "name": "XRPScan",
    "enabled": true
   },
   {
    "name": "CryptoID",
    "enabled": false,
    "apiKey": "Key"
   }
  ]
 },
 "exchanges": [
  {
   "name": "BTC Markets",
   "enabled": true,
   "verbose": false,
   "httpTimeout": 15000000000,
   "websocketResponseCheckTimeout": 30000000,
   "websocketResponseMaxLimit": 7000000000,
   "websocketTrafficTimeout": 30000000000,
   "websocketOrderbookBufferLimit": 5,
   "baseCurrencies": "AUD",
   "currencyPairs": {
    "requestFormat": {
     "uppercase": true,
     "delimiter": "-"
    },
    "configFormat": {
     "uppercase": true,
     "delimiter": "-"
    },
    "useGlobalFormat": true,
    "assetTypes": [
     "spot"
    ],
    "pairs": {
     "spot": {
      "enabled": "BTC-AUD",
      "available": "BTC-AUD,LTC-AUD,LTC-BTC,ETH-BTC,ETH-AUD,ETC-AUD,ETC-BTC,XRP-AUD,XRP-BTC,POWR-AUD,POWR-BTC,OMG-AUD,OMG-BTC,BCH-AUD,BCH-BTC,BSV-AUD,BSV-BTC,GNT-AUD,GNT-BTC,BAT-AUD,BAT-BTC,XLM-AUD,XLM-BTC,ENJ-AUD,ENJ-BTC,LINK-AUD,LINK-BTC"
     }
    }
   },
   "api": {
    "authenticatedSupport": false,
    "authenticatedWebsocketApiSupport": false,
    "endpoints": {
     "url": "NON_DEFAULT_HTTP_LINK_TO_EXCHANGE_API",
     "urlSecondary": "NON_DEFAULT_HTTP_LINK_TO_EXCHANGE_API",
     "websocketURL": "NON_DEFAULT_HTTP_LINK_TO_WEBSOCKET_EXCHANGE_API"
    },
    "credentials": {
     "key": "Key",
     "secret": "Secret"
    },
    "credentialsValidator": {
     "requiresKey": true,
     "requiresSecret": true,
     "requiresBase64DecodeSecret": true
    }
   },
   "features": {
    "supports": {
     "restAPI": true,
     "restCapabilities": {
      "tickerBatching": true,
      "autoPairUpdates": true
     },
     "websocketAPI": true,
     "websocketCapabilities": {}
    },
    "enabled": {
     "autoPairUpdates": true,
     "websocketAPI": false
    }
   },
   "bankAccounts": [
    {
     "enabled": false,
     "bankName": "",
     "bankAddress": "",
     "bankPostalCode": "",
     "bankPostalCity": "",
     "bankCountry": "",
     "accountName": "",
     "accountNumber": "",
     "swiftCode": "",
     "iban": "",
     "supportedCurrencies": ""
    }
   ]
  },
  {
   "name": "BTSE",
   "enabled": true,
   "verbose": false,
   "httpTimeout": 15000000000,
   "websocketResponseCheckTimeout": 30000000,
   "websocketResponseMaxLimit": 7000000000,
   "websocketTrafficTimeout": 30000000000,
   "websocketOrderbookBufferLimit": 5,
   "baseCurrencies": "USD",
   "currencyPairs": {
    "requestFormat": {
     "uppercase": true,
     "delimiter": "-"
    },
    "configFormat": {
     "uppercase": true,
     "delimiter": "-"
    },
    "useGlobalFormat": true,
    "assetTypes": [
     "spot"
    ],
    "pairs": {
     "spot": {
      "enabled": "BTC-USD",
      "available": "BCB-EUR,BCB-GBP,BCB-HKD,BCB-JPY,BCB-SGD,BCB-USD,BTC-EUR,BTC-GBP,BTC-HKD,BTC-JPY,BTC-SGD,BTC-USD,BTSE-EUR,BTSE-GBP,BTSE-HKD,BTSE-JPY,BTSE-SGD,BTSE-USD,ETH-EUR,ETH-GBP,ETH-HKD,ETH-JPY,ETH-SGD,ETH-USD,LEO-EUR,LEO-GBP,LEO-HKD,LEO-JPY,LEO-SGD,LEO-USD,LTC-EUR,LTC-GBP,LTC-HKD,LTC-JPY,LTC-SGD,LTC-USD,USDT-EUR,USDT-GBP,USDT-HKD,USDT-JPY,USDT-SGD,USDT-USD,XAUT-EUR,XAUT-GBP,XAUT-HKD,XAUT-JPY,XAUT-SGD,XAUT-USD,XMR-EUR,XMR-GBP,XMR-HKD,XMR-JPY,XMR-SGD,XMR-USD,XRP-EUR,XRP-GBP,XRP-HKD,XRP-JPY,XRP-SGD,XRP-USD"
     }
    }
   },
   "api": {
    "authenticatedSupport": false,
    "authenticatedWebsocketApiSupport": false,
    "endpoints": {
     "url": "NON_DEFAULT_HTTP_LINK_TO_EXCHANGE_API",
     "urlSecondary": "NON_DEFAULT_HTTP_LINK_TO_EXCHANGE_API",
     "websocketURL": "NON_DEFAULT_HTTP_LINK_TO_WEBSOCKET_EXCHANGE_API"
    },
    "credentials": {
     "key": "Key",
     "secret": "Secret"
    },
    "credentialsValidator": {
     "requiresKey": true,
     "requiresSecret": true
    }
   },
   "features": {
    "supports": {
     "restAPI": true,
     "restCapabilities": {
      "autoPairUpdates": true
     },
     "websocketAPI": true,
     "websocketCapabilities": {}
    },
    "enabled": {
     "autoPairUpdates": true,
     "websocketAPI": true
    }
   },
   "bankAccounts": [
    {
     "enabled": false,
     "bankName": "",
     "bankAddress": "",
     "bankPostalCode": "",
     "bankPostalCity": "",
     "bankCountry": "",
     "accountName": "",
     "accountNumber": "",
     "swiftCode": "",
     "iban": "",
     "supportedCurrencies": ""
    }
   ]
  },
  {
   "name": "Binance",
   "enabled": true,
   "verbose": false,
   "httpTimeout": 15000000000,
   "websocketResponseCheckTimeout": 30000000,
   "websocketResponseMaxLimit": 7000000000,
   "websocketTrafficTimeout": 30000000000,
   "websocketOrderbookBufferLimit": 5,
   "baseCurrencies": "USD",
   "currencyPairs": {
    "requestFormat": {
     "uppercase": true
    },
    "configFormat": {
     "uppercase": true,
     "delimiter": "-"
    },
    "useGlobalFormat": true,
    "assetTypes": [
     "spot"
    ],
    "pairs": {
     "spot": {
      "enabled": "BTC-USDT,ETH-USDT,LTC-USDT,ADA-USDT,XRP-USDT",
      "available": "ETH-BTC,LTC-BTC,BNB-BTC,NEO-BTC,QTUM-ETH,EOS-ETH,SNT-ETH,BNT-ETH,GAS-BTC,BNB-ETH,BTC-USDT,ETH-USDT,MCO-ETH,MCO-BTC,WTC-BTC,WTC-ETH,LRC-BTC,LRC-ETH,QTUM-BTC,YOYO-BTC,OMG-BTC,OMG-ETH,ZRX-BTC,ZRX-ETH,STRAT-BTC,STRAT-ETH,SNGLS-BTC,BQX-BTC,BQX-ETH,KNC-BTC,KNC-ETH,FUN-BTC,FUN-ETH,SNM-BTC,NEO-ETH,IOTA-BTC,IOTA-ETH,LINK-BTC,LINK-ETH,XVG-BTC,XVG-ETH,MDA-BTC,MTL-BTC,MTL-ETH,EOS-BTC,SNT-BTC,ETC-ETH,ETC-BTC,MTH-BTC,ENG-BTC,ENG-ETH,DNT-BTC,ZEC-BTC,ZEC-ETH,BNT-BTC,AST-BTC,DASH-BTC,DASH-ETH,OAX-BTC,BTG-BTC,EVX-BTC,EVX-ETH,REQ-BTC,VIB-BTC,VIB-ETH,TRX-BTC,TRX-ETH,POWR-BTC,POWR-ETH,ARK-BTC,XRP-BTC,XRP-ETH,ENJ-BTC,ENJ-ETH,STORJ-BTC,STORJ-ETH,BNB-USDT,KMD-BTC,KMD-ETH,RCN-BTC,NULS-BTC,NULS-ETH,RDN-BTC,XMR-BTC,XMR-ETH,WTC-BNB,DLT-BTC,AMB-BTC,BAT-BTC,BAT-ETH,BAT-BNB,BCPT-BTC,ARN-BTC,ARN-ETH,GVT-BTC,CDT-BTC,CDT-ETH,GXS-BTC,GXS-ETH,NEO-USDT,NEO-BNB,POE-BTC,QSP-BTC,QSP-ETH,BTS-BTC,XZC-BTC,XZC-ETH,XZC-BNB,LSK-BTC,LSK-ETH,TNT-BTC,TNT-ETH,FUEL-BTC,MANA-BTC,MANA-ETH,BCD-BTC,IOTA-BNB,ADX-BTC,ADX-ETH,ADA-BTC,ADA-ETH,PPT-BTC,CMT-BTC,CMT-ETH,XLM-BTC,XLM-ETH,XLM-BNB,CND-BTC,LEND-BTC,LEND-ETH,WABI-BTC,WABI-BNB,LTC-ETH,LTC-USDT,LTC-BNB,TNB-BTC,WAVES-BTC,WAVES-ETH,WAVES-BNB,GTO-BTC,GTO-ETH,ICX-BTC,ICX-ETH,ICX-BNB,OST-BTC,OST-ETH,ELF-BTC,ELF-ETH,AION-BTC,AION-ETH,AION-BNB,NEBL-BTC,NEBL-ETH,NEBL-BNB,BRD-BTC,BRD-ETH,BRD-BNB,NAV-BTC,LUN-BTC,APPC-BTC,VIBE-BTC,RLC-BTC,RLC-ETH,RLC-BNB,INS-BTC,PIVX-BTC,PIVX-ETH,IOST-BTC,IOST-ETH,STEEM-BTC,STEEM-ETH,STEEM-BNB,NANO-BTC,NANO-ETH,VIA-BTC,BLZ-BTC,BLZ-ETH,BLZ-BNB,AE-BTC,AE-ETH,NCASH-ETH,POA-BTC,ZIL-BTC,ZIL-ETH,ZIL-BNB,ONT-BTC,ONT-ETH,ONT-BNB,QTUM-USDT,XEM-BTC,XEM-ETH,WAN-BTC,WAN-ETH,WAN-BNB,WPR-BTC,QLC-BTC,QLC-ETH,SYS-BTC,GRS-BTC,ADA-USDT,ADA-BNB,GNT-BTC,GNT-ETH,LOOM-BTC,LOOM-ETH,XRP-USDT,REP-BTC,REP-ETH,BTC-TUSD,ETH-TUSD,ZEN-BTC,ZEN-ETH,ZEN-BNB,SKY-BTC,EOS-USDT,EOS-BNB,CVC-BTC,CVC-ETH,THETA-BTC,THETA-ETH,THETA-BNB,XRP-BNB,TUSD-USDT,IOTA-USDT,XLM-USDT,IOTX-BTC,IOTX-ETH,QKC-BTC,QKC-ETH,AGI-BTC,NXS-BTC,ENJ-BNB,DATA-BTC,DATA-ETH,ONT-USDT,TRX-BNB,TRX-USDT,ETC-USDT,ETC-BNB,ICX-USDT,SC-BTC,SC-ETH,SC-BNB,NPXS-ETH,KEY-ETH,NAS-BTC,NAS-ETH,MFT-ETH,MFT-BNB,DENT-ETH,ARDR-BTC,NULS-USDT,HOT-BTC,HOT-ETH,VET-BTC,VET-ETH,VET-USDT,VET-BNB,DOCK-BTC,DOCK-ETH,POLY-BTC,HC-BTC,GO-BTC,PAX-USDT,RVN-BTC,RVN-BNB,DCR-BTC,MITH-BTC,MITH-BNB,BNB-PAX,BTC-PAX,ETH-PAX,XRP-PAX,REN-BTC,BNB-TUSD,XRP-TUSD,EOS-TUSD,BNB-USDC,BTC-USDC,ETH-USDC,XRP-USDC,EOS-USDC,USDC-USDT,ADA-TUSD,TRX-TUSD,NEO-TUSD,TRX-XRP,USDC-TUSD,LINK-USDT,LINK-TUSD,LINK-USDC,WAVES-USDT,LTC-TUSD,LTC-PAX,LTC-USDC,TRX-PAX,TRX-USDC,BTT-BNB,BTT-USDT,BTT-PAX,BTT-TUSD,BTT-USDC,ONG-BTC,ONG-USDT,HOT-BNB,HOT-USDT,ZIL-USDT,ZRX-BNB,ZRX-USDT,FET-BNB,FET-BTC,FET-USDT,BAT-USDT,XMR-BNB,XMR-USDT,ZEC-BNB,ZEC-USDT,ZEC-USDC,IOST-BNB,IOST-USDT,CELR-BNB,CELR-BTC,CELR-USDT,ADA-USDC,NEO-USDC,DASH-BNB,DASH-USDT,NANO-USDT,OMG-USDT,THETA-USDT,ENJ-USDT,MITH-USDT,MATIC-BNB,MATIC-BTC,MATIC-USDT,ATOM-BNB,ATOM-BTC,ATOM-USDT,ATOM-USDC,BAT-USDC,PHB-BTC,PHB-TUSD,TFUEL-BTC,TFUEL-USDT,ONE-BNB,ONE-BTC,ONE-USDT,ONE-USDC,FTM-BNB,FTM-BTC,FTM-USDT,ALGO-BNB,ALGO-BTC,ALGO-USDT,ALGO-TUSD,ALGO-PAX,GTO-USDT,ERD-BNB,ERD-BTC,ERD-USDT,DOGE-BTC,DOGE-USDT,DUSK-BTC,DUSK-USDT,BGBP-USDC,ANKR-BNB,ANKR-BTC,ANKR-USDT,WIN-BNB,WIN-USDT,WIN-USDC,COS-BNB,COS-BTC,COS-USDT,NPXS-USDT,COCOS-BNB,COCOS-USDT,MTL-USDT,TOMO-BNB,TOMO-BTC,TOMO-USDT,PERL-BNB,PERL-BTC,PERL-USDT,DENT-USDT,MFT-USDT,KEY-USDT,DOCK-USDT,WAN-USDT,FUN-USDT,CVC-USDT,BTT-TRX,WIN-TRX,CHZ-BNB,CHZ-BTC,CHZ-USDT,BAND-BNB,BAND-BTC,BAND-USDT,BNB-BUSD,BTC-BUSD,BUSD-USDT,BEAM-BTC,BEAM-USDT,XTZ-BNB,XTZ-BTC,XTZ-USDT,REN-USDT,RVN-USDT,HC-USDT,HBAR-BNB,HBAR-BTC,HBAR-USDT,NKN-BNB,NKN-BTC,NKN-USDT,XRP-BUSD,ETH-BUSD,LTC-BUSD,LINK-BUSD,ETC-BUSD,STX-BNB,STX-BTC,STX-USDT,KAVA-BNB,KAVA-BTC,KAVA-USDT,BUSD-NGN,BNB-NGN,BTC-NGN,ARPA-BNB,ARPA-BTC,ARPA-USDT,TRX-BUSD,EOS-BUSD,IOTX-USDT,RLC-USDT,MCO-USDT,XLM-BUSD,ADA-BUSD,CTXC-BTC,CTXC-USDT,BCH-BNB,BCH-BTC,BCH-USDT,BCH-USDC,BCH-TUSD,BCH-PAX,BCH-BUSD,BTC-RUB,ETH-RUB,XRP-RUB,BNB-RUB,TROY-BNB,TROY-BTC,TROY-USDT,BUSD-RUB,QTUM-BUSD,VET-BUSD,VITE-BTC,VITE-USDT,FTT-BNB,FTT-BTC,FTT-USDT,BTC-TRY,BNB-TRY,BUSD-TRY,ETH-TRY,XRP-TRY,USDT-TRY,USDT-RUB,BTC-EUR,ETH-EUR,BNB-EUR,XRP-EUR,EUR-BUSD,EUR-USDT,OGN-BNB,OGN-BTC,OGN-USDT,DREP-BTC,DREP-USDT,TCT-BTC,TCT-USDT,WRX-BNB,WRX-BTC,WRX-USDT,ICX-BUSD,BTS-USDT,BTS-BUSD,LSK-USDT,BNT-USDT,BNT-BUSD,LTO-BTC,LTO-USDT,ATOM-BUSD,DASH-BUSD,NEO-BUSD,WAVES-BUSD,XTZ-BUSD,BAT-BUSD,ENJ-BUSD,NANO-BUSD,ONT-BUSD,RVN-BUSD,STRAT-BUSD,STRAT-USDT,AION-BUSD,AION-USDT,MBL-BNB,MBL-BTC,MBL-USDT,COTI-BNB,COTI-BTC,COTI-USDT,ALGO-BUSD,BTT-BUSD,TOMO-BUSD,XMR-BUSD,ZEC-BUSD,STPT-BTC,STPT-USDT,BTC-ZAR,ETH-ZAR,BNB-ZAR,USDT-ZAR,BUSD-ZAR,BTC-BKRW,ETH-BKRW,BNB-BKRW,WTC-USDT,DATA-BUSD,DATA-USDT,XZC-USDT,SOL-BNB,SOL-BTC,SOL-BUSD,BTC-IDRT,BNB-IDRT,USDT-IDRT,BUSD-IDRT,CTSI-BTC,CTSI-USDT,CTSI-BNB,CTSI-BUSD,HIVE-BNB,HIVE-BTC,HIVE-USDT,CHR-BNB,CHR-BTC,CHR-USDT,BTCUP-USDT,BTCDOWN-USDT,GXS-USDT,ARDR-USDT,ERD-BUSD,LEND-USDT,HBAR-BUSD,MATIC-BUSD,WRX-BUSD,ZIL-BUSD,MDT-BNB,MDT-BTC,MDT-USDT,STMX-BNB,STMX-BTC,STMX-ETH,STMX-USDT,KNC-BUSD,KNC-USDT,REP-BUSD,REP-USDT,LRC-BUSD,LRC-USDT,IQ-BNB,IQ-BUSD,PNT-BTC,PNT-USDT,BTC-GBP,ETH-GBP,XRP-GBP,BNB-GBP,GBP-BUSD,DGB-BNB,DGB-BTC,DGB-BUSD,BTC-UAH,USDT-UAH,COMP-BTC,COMP-BNB,COMP-BUSD,COMP-USDT"
     }
    }
   },
   "api": {
    "authenticatedSupport": false,
    "authenticatedWebsocketApiSupport": false,
    "endpoints": {
     "url": "NON_DEFAULT_HTTP_LINK_TO_EXCHANGE_API",
     "urlSecondary": "NON_DEFAULT_HTTP_LINK_TO_EXCHANGE_API",
     "websocketURL": "NON_DEFAULT_HTTP_LINK_TO_WEBSOCKET_EXCHANGE_API"
    },
    "credentials": {
     "key": "Key",
     "secret": "Secret"
    },
    "credentialsValidator": {
     "requiresKey": true,
     "requiresSecret": true
    }
   },
   "features": {
    "supports": {
     "restAPI": true,
     "restCapabilities": {
      "tickerBatching": true,
      "autoPairUpdates": true
     },
     "websocketAPI": true,
     "websocketCapabilities": {}
    },
    "enabled": {
     "autoPairUpdates": true,
     "websocketAPI": false
    }
   },
   "bankAccounts": [
    {
     "enabled": false,
     "bankName": "",
     "bankAddress": "",
     "bankPostalCode": "",
     "bankPostalCity": "",
     "bankCountry": "",
     "accountName": "",
     "accountNumber": "",
     "swiftCode": "",
     "iban": "",
     "supportedCurrencies": ""
    }
   ]
  },
  {
   "name": "Binanceus",
   "enabled": true,
   "verbose": false,
   "httpTimeout": 15000000000,
   "websocketResponseCheckTimeout": 30000000,
   "websocketResponseMaxLimit": 7000000000,
   "websocketTrafficTimeout": 30000000000,
   "baseCurrencies": "USD",
   "currencyPairs": {
    "bypassConfigFormatUpgrades": false,
    "pairs": {
     "spot": {
      "assetEnabled": true,
      "enabled": "BTC-USDT,ETH-USDT,LTC-USDT,ADA-USDT",
      "available": "BTC-USD,BCH-USD,LTC-USD,USDT-USD,BTC-USDT,ETH-USDT,BCH-USDT,LTC-USDT,BNB-USD,BNB-USDT,ETH-BTC,BNB-BTC,LTC-BTC,BCH-BTC,ADA-USD,BAT-USD,ETC-USD,XLM-USD,ZRX-USD,ADA-USDT,BAT-USDT,ETC-USDT,XLM-USDT,ZRX-USDT,LINK-USD,RVN-USD,DASH-USD,ZEC-USD,ALGO-USD,IOTA-USD,BUSD-USD,BTCB-USD,DOGE-USDT,WAVES-USD,ATOM-USDT,ATOM-USD,NEO-USDT,NEO-USD,VET-USDT,QTUM-USDT,QTUM-USD,ICX-USD,ENJ-USD,ONT-USD,ONT-USDT,ZIL-USD,ZILB-USD,VET-USD,BNBB-USD,ETHB-USD,ALGO-BUSD,XTZ-USD,XTZ-BUSD,HBAR-USD,HBAR-BUSD,OMG-USD,OMG-BUSD,MATIC-USD,MATIC-BUSD,XTZ-BTC,ADA-BTC,REP-BUSD,REP-USD,EOS-BUSD,EOS-USD,DOGE-USD,KNC-USD,KNC-USDT,VTHO-USDT,VTHO-USD,USDC-USD,COMP-USDT,COMP-USD,MANA-USD,HNT-USD,HNT-USDT,MKR-USD,MKR-USDT,DAI-USD,ONE-USDT,ONE-USD,BAND-USDT,BAND-USD,STORJ-USDT,STORJ-USD,UNI-USD,UNI-USDT,SOL-USD,SOL-USDT,LINK-BTC,VET-BTC,UNI-BTC,EGLD-USDT,EGLD-USD,PAXG-USDT,PAXG-USD,OXT-USDT,OXT-USD,ZEN-USDT,ZEN-USD,BTC-USDC,ONEB-USD,FIL-USDT,FIL-USD,AAVE-USDT,AAVE-USD,GRT-USDT,GRT-USD,SUSHI-USD,ANKR-USD,AMP-USD,SHIB-USDT,SHIB-BUSD,CRV-USDT,CRV-USD,AXS-USDT,AXS-USD,SOL-BTC,AVAX-USDT,AVAX-USD,CTSI-USDT,CTSI-USD,DOT-USDT,DOT-USD,YFI-USDT,YFI-USD,1INCH-USDT,1INCH-USD,FTM-USDT,FTM-USD,USDC-USDT,ETH-USDC,USDC-BUSD,MATIC-USDT,MANA-USDT,MANA-BUSD,ALGO-USDT,ADA-BUSD,SOL-BUSD,EOS-USDT,ENJ-USDT,NEAR-USDT,NEAR-BUSD,NEAR-USD,OMG-USDT,SUSHI-USDT,LRC-USDT,LRC-USD,LRC-BTC,KSHI-BUSD,LPT-USDT,LPT-BUSD,LPT-USD,POLY-USDT,POLY-BUSD,POLY-USD,POLY-BTC,MATIC-BTC,DOT-BTC,NMR-USDT,NMR-USD,SLP-USDT,ANT-USD,XNO-USD,CHZ-USDT,CHZ-USD,OGN-USDT,OGN-USD,GALA-USDT,GALA-USD,TLM-USDT,TLM-USD,SNX-USDT,SNX-USD,AUDIO-USDT,AUDIO-USD,ENS-USDT,MANA-BTC,ATOM-BTC,AVAX-BTC,WBTC-BTC,REQ-USDT,REQ-USD,APE-USDT,APE-USD,FLUX-USDT,FLUX-USD,TRX-BTC,TRX-BUSD,TRX-USDT,TRX-USD,COTI-USDT,COTI-USD,VOXEL-USDT,VOXEL-USD,RLC-USDT,RLC-USD,UST-USDT,UST-USD,BICO-USDT,BICO-USD,API3-USDT,API3-USD,ENS-USD,BTC-UST,BNT-USDT,BNT-USD,IMX-USDT,IMX-USD,SPELL-USDT,SPELL-USD,JASMY-USDT,JASMY-USD,FLOW-USDT,FLOW-USD,GTC-USDT,GTC-USD,BTC-BUSD,ZIL-BUSD,BNB-BUSD,ETH-BUSD,BUSD-USDT,ONE-BUSD,LINK-USDT,ZEC-USDT,SLP-USD,ANT-USDT",
      "requestFormat": {
       "uppercase": true
      },
      "configFormat": {
       "uppercase": true,
       "delimiter": "-"
      }
     }
    }
   },
   "api": {
    "authenticatedSupport": false,
    "authenticatedWebsocketApiSupport": false,
    "credentials": {
     "key": "",
     "secret": ""
    },
    "credentialsValidator": {
     "requiresKey": true,
     "requiresSecret": true
    },
    "urlEndpoints": {
     "RestSpotSupplementaryURL": "https://api.binance.us",
     "RestSpotURL": "https://api.binance.us",
     "WebsocketSpotSupplementaryURL": "wss://stream.binance.us:9443/stream",
     "WebsocketSpotURL": "wss://stream.binance.us:9443/stream"
    }
   },
   "features": {
    "supports": {
     "restAPI": true,
     "restCapabilities": {
      "tickerBatching": true,
      "autoPairUpdates": true
     },
     "websocketAPI": true,
     "websocketCapabilities": {}
    },
    "enabled": {
     "autoPairUpdates": true,
     "websocketAPI": true,
     "saveTradeData": false,
     "tradeFeed": false,
     "fillsFeed": false
    }
   },
   "bankAccounts": [
    {
     "enabled": false,
     "bankName": "",
     "bankAddress": "",
     "bankPostalCode": "",
     "bankPostalCity": "",
     "bankCountry": "",
     "accountName": "",
     "accountNumber": "",
     "swiftCode": "",
     "iban": "",
     "supportedCurrencies": ""
    }
   ],
   "orderbook": {
    "verificationBypass": false,
    "websocketBufferLimit": 5,
    "websocketBufferEnabled": false
   }
  },
  {
   "name": "Bitfinex",
   "enabled": true,
   "verbose": false,
   "httpTimeout": 15000000000,
   "websocketResponseCheckTimeout": 30000000,
   "websocketResponseMaxLimit": 7000000000,
   "websocketTrafficTimeout": 30000000000,
   "websocketOrderbookBufferLimit": 5,
   "baseCurrencies": "USD",
   "currencyPairs": {
    "requestFormat": {
     "uppercase": true
    },
    "configFormat": {
     "uppercase": true
    },
    "useGlobalFormat": true,
    "assetTypes": [
     "spot"
    ],
    "pairs": {
     "spot": {
      "enabled": "BTCUSD,LTCUSD,LTCBTC,ETHUSD,ETHBTC",
      "available": "XMRUSD,IOTUSD,MLNUSD,OMGBTC,SNGUSD,ODEUSD,CSXUSD,MITUSD,XLMUSD,RRTUSD,ZECBTC,BATBTC,TRXETH,ETHGBP,IOSETH,MKRDAI,CHZUST,BTCGBP,WAXUSD,USTUSD,GENUSD,LEOETH,NEOBTC,RCNUSD,REPUSD,ATMUSD,RBTUSD,EUTUSD,NEOUSD,KNCBTC,UTKUSD,RIFBTC,TESTBTC:TESTUSDT,IOTETH,ELFUSD,WTCUSD,BTTUSD,CLOUSD,GTXUST,REPBTC,ANTUSD,XTZUSD,EUTEUR,UST:CNHT,DSHBTC,SPKUSD,CNDETH,FOAUSD,KANUSD,BTC:CNHT,AAABBB,NEOETH,ETHEUR,BFTUSD,XCHUSD,SWMUSD,AMPBTC,UFRUSD,SANETH,ETHJPY,IOSUSD,MKRUSD,BSVUSD,EOSUST,TRXBTC,IOTJPY,REQUSD,DAIBTC,XVGBTC,VETUSD,AIOUSD,ZILUSD,RBTBTC,AMPUSD,SANUSD,XLMEUR,SCRUSD,ETHBTC,LRCUSD,MKRETH,LOOUSD,XAUT:BTC,GOTETH,TRIUSD,XAUT:USD,QSHUSD,TRXUSD,LRCBTC,DUSK:BTC,XAUTF0:USTF0,XRAUSD,DGXETH,ATOBTC,RRBUST,ETPBTC,NECBTC,CNDUSD,YGGUSD,LEOBTC,ALGUSD,ASTUSD,OKBUSD,AMPUST,TSDUST,ETHUSD,MNAUSD,IQXEOS,BTTBTC,CLOBTC,FTTUST,LYMUSD,BTGUSD,DATUSD,NCAUSD,DGXUSD,VETBTC,LEOUSD,AIOBTC,DAIETH,XMRBTC,GNTBTC,MNABTC,FUNUSD,TNBETH,EOSGBP,TRXJPY,WBTUSD,LEOEOS,ZBTUSD,ETPUSD,GNTETH,NECETH,IOTGBP,ENJUSD,ETHUST,BTCJPY,POYUSD,MANUSD,GOTEUR,MGOUSD,BTCXCH,XTZBTC,BOXUSD,DGBBTC,GSDUSD,USKUSD,BTGBTC,TESTBTC:TESTUSD,OKBBTC,BTSE:USD,ETCUSD,NEOEUR,ORSUSD,WPRUSD,TSDUSD,EUSUSD,RRBUSD,AUCUSD,HOTUSD,RIFUSD,XLMETH,TRXGBP,USKBTC,EOSEUR,IOSBTC,STJUSD,LEOUST,ALGUST,QTMUSD,OKBUST,DRNUSD,IMPUSD,IOTEUR,ZRXUSD,ZRXETH,ODEETH,CBTUSD,TRXEUR,ALGBTC,LTCUST,KANUST,BATETH,FUNETH,ABSUSD,GOTUSD,PNKETH,ONLUSD,BABUST,ETCBTC,SNTETH,FSNUSD,PNKUSD,BTCF0:USTF0,DUSK:USD,BTCUSD,GNTUSD,TNBUSD,USKETH,DSHUSD,BTCEUR,EOSETH,ANTBTC,BTCDOMF0:USTF0,EDOUSD,CNNUSD,ETPETH,BABUSD,ETHF0:USTF0,OMGETH,WLOUSD,GNOUSD,IOTBTC,ATOETH,UTNUSD,RTEUSD,SANBTC,RLCUSD,RLCBTC,RDNUSD,ODEBTC,XVGUSD,BABBTC,LTCUSD,ZRXBTC,SEEUSD,CNH:CNHT,SNTBTC,PAXUSD,VSYUSD,DTXUSD,XLMBTC,DTAUSD,ATOUSD,XRPBTC,NEOGBP,IQXUSD,PASUSD,BSVBTC,UDCUSD,QTMBTC,NEOJPY,DAIUSD,DTHUSD,XLMGBP,POAUSD,XCHETH,FTTUSD,YYWUSD,CHZUSD,XAUT:UST,DATETH,REPETH,CTXUSD,BNTUSD,USKEOS,UOSBTC,EOSBTC,OMGUSD,WAXBTC,AGIUSD,EOSUSD,EDOETH,INTUSD,UOSUSD,NECUSD,ANTETH,USKUST,VEEUSD,OMNBTC,DGBUSD,BATUSD,PAIUSD,VLDUSD,PAXUST,EDOBTC,SNTUSD,BFTBTC,BTCUST,GTXUSD,RINGX:USD,EOSJPY,MKRBTC,KNCUSD,OMNUSD,WBTETH,AVTUSD,DATBTC,ZCNUSD,TKNUSD,LTCBTC,ZECUSD,MTNUSD,ESSUSD,VSYBTC,UDCUST,XRPUSD,TNBBTC,AIDUSD"
     }
    }
   },
   "api": {
    "authenticatedSupport": false,
    "authenticatedWebsocketApiSupport": false,
    "endpoints": {
     "url": "NON_DEFAULT_HTTP_LINK_TO_EXCHANGE_API",
     "urlSecondary": "NON_DEFAULT_HTTP_LINK_TO_EXCHANGE_API",
     "websocketURL": "NON_DEFAULT_HTTP_LINK_TO_WEBSOCKET_EXCHANGE_API"
    },
    "credentials": {
     "key": "Key",
     "secret": "Secret"
    },
    "credentialsValidator": {
     "requiresKey": true,
     "requiresSecret": true
    }
   },
   "features": {
    "supports": {
     "restAPI": true,
     "restCapabilities": {
      "tickerBatching": true,
      "autoPairUpdates": true
     },
     "websocketAPI": true,
     "websocketCapabilities": {}
    },
    "enabled": {
     "autoPairUpdates": true,
     "websocketAPI": false
    }
   },
   "bankAccounts": [
    {
     "enabled": false,
     "bankName": "",
     "bankAddress": "",
     "bankPostalCode": "",
     "bankPostalCity": "",
     "bankCountry": "",
     "accountName": "",
     "accountNumber": "",
     "swiftCode": "",
     "iban": "",
     "supportedCurrencies": ""
    }
   ]
  },
  {
   "name": "Bitflyer",
   "enabled": true,
   "verbose": false,
   "httpTimeout": 15000000000,
   "websocketResponseCheckTimeout": 30000000,
   "websocketResponseMaxLimit": 7000000000,
   "websocketTrafficTimeout": 30000000000,
   "websocketOrderbookBufferLimit": 5,
   "baseCurrencies": "JPY",
   "currencyPairs": {
    "requestFormat": {
     "uppercase": true,
     "delimiter": "_"
    },
    "configFormat": {
     "uppercase": true,
     "delimiter": "_"
    },
    "useGlobalFormat": true,
    "lastUpdated": 1566798411,
    "assetTypes": [
     "spot",
     "futures"
    ],
    "pairs": {
     "spot": {
      "enabled": "BTC_JPY,ETH_BTC,BCH_BTC",
      "available": "BTC_JPY,FXBTC_JPY,ETH_BTC,BCH_BTC"
     }
    }
   },
   "api": {
    "authenticatedSupport": false,
    "authenticatedWebsocketApiSupport": false,
    "endpoints": {
     "url": "NON_DEFAULT_HTTP_LINK_TO_EXCHANGE_API",
     "urlSecondary": "NON_DEFAULT_HTTP_LINK_TO_EXCHANGE_API",
     "websocketURL": "NON_DEFAULT_HTTP_LINK_TO_WEBSOCKET_EXCHANGE_API"
    },
    "credentials": {
     "key": "Key",
     "secret": "Secret"
    },
    "credentialsValidator": {
     "requiresKey": true,
     "requiresSecret": true
    }
   },
   "features": {
    "supports": {
     "restAPI": true,
     "restCapabilities": {
      "autoPairUpdates": true
     },
     "websocketAPI": false,
     "websocketCapabilities": {}
    },
    "enabled": {
     "autoPairUpdates": true,
     "websocketAPI": false
    }
   },
   "bankAccounts": [
    {
     "enabled": false,
     "bankName": "",
     "bankAddress": "",
     "bankPostalCode": "",
     "bankPostalCity": "",
     "bankCountry": "",
     "accountName": "",
     "accountNumber": "",
     "swiftCode": "",
     "iban": "",
     "supportedCurrencies": ""
    }
   ]
  },
  {
   "name": "Bithumb",
   "enabled": true,
   "verbose": false,
   "httpTimeout": 15000000000,
   "websocketResponseCheckTimeout": 30000000,
   "websocketResponseMaxLimit": 7000000000,
   "websocketTrafficTimeout": 30000000000,
   "websocketOrderbookBufferLimit": 5,
   "baseCurrencies": "KRW",
   "currencyPairs": {
    "requestFormat": {
     "uppercase": true,
     "delimiter": "_"
    },
    "configFormat": {
     "uppercase": true,
     "delimiter": "-"
    },
    "useGlobalFormat": true,
    "pairs": {
     "spot": {
      "assetEnabled": true,
      "enabled": "USDT-KRW,QTUM-KRW,BTC-KRW,ETH-KRW,ETC-KRW,XRP-KRW,BCH-KRW,BTG-KRW,EOS-KRW",
      "available": "AVAX-KRW,STRAX-KRW,KSM-KRW,RPL-KRW,ADA-KRW,ONT-KRW,EOS-KRW,STAT-KRW,APM-KRW,XPLA-KRW,STMX-KRW,FET-KRW,XVS-KRW,ROA-KRW,JOE-KRW,BNT-KRW,T-KRW,AUDIO-KRW,MIX-KRW,PUNDIX-KRW,USDC-KRW,ALGO-KRW,CTXC-KRW,IQ-KRW,RLY-KRW,GRT-KRW,NMR-KRW,FTM-KRW,WNCG-KRW,NCT-KRW,CSPR-KRW,TFUEL-KRW,EGG-KRW,MOC-KRW,BAT-KRW,ETC-KRW,TIA-KRW,GRACY-KRW,FRONT-KRW,DAI-KRW,ANKR-KRW,META-KRW,HOOK-KRW,BEL-KRW,MAGIC-KRW,ENTC-KRW,HUNT-KRW,STX-KRW,FIT-KRW,STEEM-KRW,CTSI-KRW,JUP-KRW,CAKE-KRW,DOGE-KRW,SUN-KRW,OCEAN-KRW,SOL-KRW,REQ-KRW,BNB-KRW,GAL-KRW,MBL-KRW,LRC-KRW,ILV-KRW,PEPE-KRW,IOST-KRW,XLM-KRW,CRV-KRW,NFT-KRW,PYR-KRW,TRX-KRW,TAVA-KRW,PYTH-KRW,TT-KRW,AAVE-KRW,KLAY-KRW,BAL-KRW,EVZ-KRW,FX-KRW,UMA-KRW,FLOW-KRW,ALEX-KRW,ELF-KRW,CVC-KRW,FLOKI-KRW,MASK-KRW,GAS-KRW,VIX-KRW,CELR-KRW,BLY-KRW,ARK-KRW,FNSA-KRW,OXT-KRW,VALOR-KRW,XTZ-KRW,HBAR-KRW,ONG-KRW,MTL-KRW,WAVES-KRW,ORBS-KRW,MANTA-KRW,ICX-KRW,SNX-KRW,API3-KRW,PENDLE-KRW,FLZ-KRW,APE-KRW,POWR-KRW,OGN-KRW,EDU-KRW,ARB-KRW,AXS-KRW,MBX-KRW,XRP-KRW,MATIC-KRW,USDT-KRW,1INCH-KRW,STORJ-KRW,UOS-KRW,RVN-KRW,LPT-KRW,OSMO-KRW,ALICE-KRW,LDO-KRW,TEMCO-KRW,COMP-KRW,VET-KRW,SFP-KRW,WIKEN-KRW,LBL-KRW,SHIB-KRW,GMT-KRW,AZIT-KRW,ZBCN-KRW,FLUX-KRW,ALT-KRW,AGI-KRW,SPURS-KRW,GRS-KRW,C98-KRW,ZIL-KRW,BCH-KRW,QTCON-KRW,SEI-KRW,GRND-KRW,SWAP-KRW,ETH-KRW,RSS3-KRW,STPT-KRW,FXS-KRW,SAND-KRW,MAP-KRW,MAV-KRW,LINK-KRW,MVC-KRW,QTUM-KRW,DAR-KRW,FANC-KRW,HIGH-KRW,ARKM-KRW,MANA-KRW,SUSHI-KRW,DVI-KRW,XEC-KRW,BTC-KRW,EL-KRW,THETA-KRW,CELO-KRW,KNC-KRW,POLA-KRW,LOOM-KRW,JASMY-KRW,INJ-KRW,KAVA-KRW,NEO-KRW,BIGTIME-KRW,MINA-KRW,NPT-KRW,IMX-KRW,ASM-KRW,FCT2-KRW,RLC-KRW,HIFI-KRW,CTC-KRW,DYDX-KRW,ZTX-KRW,AGIX-KRW,WEMIX-KRW,GTC-KRW,LM-KRW,OP-KRW,ONIT-KRW,ACS-KRW,LSK-KRW,REI-KRW,ATOM-KRW,WLD-KRW,GLM-KRW,COS-KRW,BTT-KRW,BFC-KRW,ACE-KRW,SC-KRW,BORA-KRW,GHX-KRW,ADP-KRW,STRK-KRW,LEVER-KRW,BOBA-KRW,BOA-KRW,HFT-KRW,RNDR-KRW,ENJ-KRW,RSR-KRW,XPR-KRW,IOTX-KRW,CYBER-KRW,WAXP-KRW,OBSR-KRW,MEV-KRW,UNI-KRW,APT-KRW,DAO-KRW,WAXL-KRW,SIX-KRW,GMX-KRW,RDNT-KRW,BTG-KRW,MNT-KRW,BLUR-KRW,XCN-KRW,YGG-KRW,MXC-KRW,ACH-KRW,RAD-KRW,MLK-KRW,DOT-KRW,JST-KRW,ZRX-KRW,STG-KRW,SOFI-KRW,WOM-KRW,TDROP-KRW,SNT-KRW,COTI-KRW,WOO-KRW,OAS-KRW,CRO-KRW,AQT-KRW,EGLD-KRW,ARPA-KRW,BSV-KRW,ASTR-KRW,AMO-KRW,AERGO-KRW,ID-KRW,SUI-KRW,GALA-KRW,CKB-KRW,BIOT-KRW,CFX-KRW,CHR-KRW,FLR-KRW,FITFI-KRW,YFI-KRW,CTK-KRW,W-KRW,MED-KRW,MKR-KRW,SXP-KRW,HIVE-KRW,CRTS-KRW,CHZ-KRW"
     }
    }
   },
   "api": {
    "authenticatedSupport": false,
    "authenticatedWebsocketApiSupport": false,
    "endpoints": {
     "url": "NON_DEFAULT_HTTP_LINK_TO_EXCHANGE_API",
     "urlSecondary": "NON_DEFAULT_HTTP_LINK_TO_EXCHANGE_API",
     "websocketURL": "NON_DEFAULT_HTTP_LINK_TO_WEBSOCKET_EXCHANGE_API"
    },
    "credentials": {
     "key": "Key",
     "secret": "Secret",
     "clientID": "ClientID"
    },
    "credentialsValidator": {
     "requiresKey": true,
     "requiresSecret": true
    }
   },
   "features": {
    "supports": {
     "restAPI": true,
     "restCapabilities": {
      "tickerBatching": true,
      "autoPairUpdates": true
     },
     "websocketAPI": false,
     "websocketCapabilities": {}
    },
    "enabled": {
     "autoPairUpdates": true,
     "websocketAPI": false
    }
   },
   "bankAccounts": [
    {
     "enabled": false,
     "bankName": "",
     "bankAddress": "",
     "bankPostalCode": "",
     "bankPostalCity": "",
     "bankCountry": "",
     "accountName": "",
     "accountNumber": "",
     "swiftCode": "",
     "iban": "",
     "supportedCurrencies": ""
    }
   ],
   "orderbook": {
    "verificationBypass": false,
    "websocketBufferLimit": 5,
    "websocketBufferEnabled": false
   }
  },
  {
   "name": "Bitmex",
   "enabled": true,
   "verbose": false,
   "httpTimeout": 15000000000,
   "websocketResponseCheckTimeout": 30000000,
   "websocketResponseMaxLimit": 7000000000,
   "websocketTrafficTimeout": 30000000000,
   "websocketOrderbookBufferLimit": 5,
   "baseCurrencies": "USD",
   "currencyPairs": {
    "assetTypes": [
     "perpetualcontract",
     "futures",
     "downsideprofitcontract",
     "upsideprofitcontract"
    ],
    "pairs": {
     "downsideprofitcontract": {
      "enabled": "XBT7D_D95",
      "available": "XBT7D_D95",
      "requestFormat": {
       "uppercase": true,
       "delimiter": "_"
      },
      "configFormat": {
       "uppercase": true,
       "delimiter": "_"
      }
     },
     "futures": {
      "enabled": "LTCZ19",
      "available": "XRPZ19,BCHZ19,ADAZ19,EOSZ19,TRXZ19,XBTZ19,ETHZ19,LTCZ19",
      "requestFormat": {
       "uppercase": true
      },
      "configFormat": {
       "uppercase": true
      }
     },
     "perpetualcontract": {
      "enabled": "ETHUSD",
      "available": "XBTUSD,ETHUSD",
      "requestFormat": {
       "uppercase": true
      },
      "configFormat": {
       "uppercase": true
      }
     },
     "upsideprofitcontract": {
      "enabled": "XBT7D_U105",
      "available": "XBT7D_U105",
      "requestFormat": {
       "uppercase": true,
       "delimiter": "_"
      },
      "configFormat": {
       "uppercase": true,
       "delimiter": "_"
      }
     }
    }
   },
   "api": {
    "authenticatedSupport": false,
    "authenticatedWebsocketApiSupport": false,
    "endpoints": {
     "url": "NON_DEFAULT_HTTP_LINK_TO_EXCHANGE_API",
     "urlSecondary": "NON_DEFAULT_HTTP_LINK_TO_EXCHANGE_API",
     "websocketURL": "NON_DEFAULT_HTTP_LINK_TO_WEBSOCKET_EXCHANGE_API"
    },
    "credentials": {
     "key": "Key",
     "secret": "Secret"
    },
    "credentialsValidator": {
     "requiresKey": true,
     "requiresSecret": true
    }
   },
   "features": {
    "supports": {
     "restAPI": true,
     "restCapabilities": {
      "tickerBatching": true,
      "autoPairUpdates": true
     },
     "websocketAPI": true,
     "websocketCapabilities": {}
    },
    "enabled": {
     "autoPairUpdates": true,
     "websocketAPI": false
    }
   },
   "bankAccounts": [
    {
     "enabled": false,
     "bankName": "",
     "bankAddress": "",
     "bankPostalCode": "",
     "bankPostalCity": "",
     "bankCountry": "",
     "accountName": "",
     "accountNumber": "",
     "swiftCode": "",
     "iban": "",
     "supportedCurrencies": ""
    }
   ]
  },
  {
   "name": "Bitstamp",
   "enabled": true,
   "verbose": false,
   "httpTimeout": 15000000000,
   "websocketResponseCheckTimeout": 30000000,
   "websocketResponseMaxLimit": 7000000000,
   "websocketTrafficTimeout": 30000000000,
   "websocketOrderbookBufferLimit": 5,
   "baseCurrencies": "USD,EUR",
   "currencyPairs": {
    "requestFormat": {
     "uppercase": true
    },
    "configFormat": {
     "uppercase": true
    },
    "useGlobalFormat": true,
    "assetTypes": [
     "spot"
    ],
    "pairs": {
     "spot": {
      "enabled": "BTCUSD,BTCEUR,EURUSD,XRPUSD,XRPEUR",
      "available": "BTCUSD,BTCEUR,BTCGBP,BTCPAX,GBPUSD,GBPEUR,EURUSD,XRPUSD,XRPEUR,XRPBTC,XRPGBP,XRPPAX,LTCUSD,LTCEUR,LTCBTC,LTCGBP,ETHUSD,ETHEUR,ETHBTC,ETHGBP,ETHPAX,BCHUSD,BCHEUR,BCHBTC,BCHGBP,PAXUSD,PAXEUR,PAXGBP,XLMBTC,XLMUSD,XLMEUR,XLMGBP"
     }
    }
   },
   "api": {
    "authenticatedSupport": false,
    "authenticatedWebsocketApiSupport": false,
    "endpoints": {
     "url": "NON_DEFAULT_HTTP_LINK_TO_EXCHANGE_API",
     "urlSecondary": "NON_DEFAULT_HTTP_LINK_TO_EXCHANGE_API",
     "websocketURL": "NON_DEFAULT_HTTP_LINK_TO_WEBSOCKET_EXCHANGE_API"
    },
    "credentials": {
     "key": "Key",
     "secret": "Secret",
     "clientID": "ClientID"
    },
    "credentialsValidator": {
     "requiresKey": true,
     "requiresSecret": true,
     "requiresClientID": true
    }
   },
   "features": {
    "supports": {
     "restAPI": true,
     "restCapabilities": {
      "autoPairUpdates": true
     },
     "websocketAPI": true,
     "websocketCapabilities": {}
    },
    "enabled": {
     "autoPairUpdates": true,
     "websocketAPI": false
    }
   },
   "bankAccounts": [
    {
     "enabled": false,
     "bankName": "",
     "bankAddress": "",
     "bankPostalCode": "",
     "bankPostalCity": "",
     "bankCountry": "",
     "accountName": "",
     "accountNumber": "",
     "swiftCode": "",
     "iban": "",
     "supportedCurrencies": ""
    }
   ]
  },
  {
   "name": "Bybit",
   "enabled": true,
   "verbose": false,
   "httpTimeout": 15000000000,
   "websocketResponseCheckTimeout": 30000000,
   "websocketResponseMaxLimit": 7000000000,
   "websocketTrafficTimeout": 30000000000,
   "websocketOrderbookBufferLimit": 5,
   "baseCurrencies": "USD",
   "currencyPairs": {
    "assetTypes": [
     "spot",
     "margin",
     "coinmarginedfutures",
     "usdtmarginedfutures",
     "usdcmarginedfutures",
     "options"
    ],
    "pairs": {
     "spot": {
      "enabled": "BTC_USDT,ETH_USDT,XRP_USDT,EOS_USDT,ETH_BTC,XRP_BTC,DOT_USDT,XLM_USDT,LTC_USDT",
      "available": "BTC_USDT,ETH_USDT,XRP_USDT,EOS_USDT,ETH_BTC,XRP_BTC,DOT_USDT,XLM_USDT,LTC_USDT,DOGE_USDT,CHZ_USDT,AXS_USDT,MANA_USDT,DYDX_USDT,MKR_USDT,COMP_USDT,AAVE_USDT,YFI_USDT,LINK_USDT,SUSHI_USDT,UNI_USDT,KSM_USDT,ICP_USDT,ADA_USDT,ETC_USDT,KLAY_USDT,XTZ_USDT,BCH_USDT,SRM_USDT,QNT_USDT,USDC_USDT,GRT_USDT,SOL_USDT,FIL_USDT,OMG_USDT,TRIBE_USDT,BAT_USDT,ZRX_USDT,CRV_USDT,AGLD_USDT,ANKR_USDT,PERP_USDT,MATIC_USDT,WAVES_USDT,LUNC_USDT,SPELL_USDT,SHIB_USDT,FTM_USDT,ATOM_USDT,ALGO_USDT,ENJ_USDT,CBX_USDT,SAND_USDT,AVAX_USDT,WOO_USDT,FTT_USDT,GODS_USDT,IMX_USDT,ENS_USDT,GM_USDT,CWAR_USDT,CAKE_USDT,STETH_USDT,GALFT_USDT,LFW_USDT,SLP_USDT,C98_USDT,PSP_USDT,GENE_USDT,AVA_USDT,ONE_USDT,PTU_USDT,SHILL_USDT,XYM_USDT,BOBA_USDT,JASMY_USDT,GALA_USDT,RNDR_USDT,TRVL_USDT,WEMIX_USDT,XEM_USDT,BICO_USDT,CEL_USDT,UMA_USDT,HOT_USDT,NEXO_USDT,BNT_USDT,SNX_USDT,REN_USDT,1INCH_USDT,TEL_USDT,SIS_USDT,LRC_USDT,LDO_USDT,REAL_USDT,KRL_USDT,DEVT_USDT,ETH_USDC,BTC_USDC,1SOL_USDT,PLT_USDT,IZI_USDT,QTUM_USDT,DCR_USDT,ZEN_USDT,THETA_USDT,MX_USDT,DGB_USDT,RVN_USDT,EGLD_USDT,RUNE_USDT,XLM_BTC,XLM_USDC,SOL_USDC,XRP_USDC,ALGO_BTC,SOL_BTC,RAIN_USDT,XEC_USDT,ICX_USDT,XDC_USDT,HNT_USDT,BTG_USDT,ZIL_USDT,HBAR_USDT,FLOW_USDT,SOS_USDT,KASTA_USDT,STX_USDT,SIDUS_USDT,VPAD_USDT,GGM_USDT,LOOKS_USDT,MBS_USDT,DAI_USDT,BUSD_USDT,ACA_USDT,MV_USDT,MIX_USDT,LTC_USDC,MANA_BTC,MATIC_BTC,LTC_BTC,DOT_BTC,SAND_BTC,MANA_USDC,MATIC_USDC,SAND_USDC,DOT_USDC,LUNC_USDC,RSS3_USDT,SYNR_USDT,TAP_USDT,ERTHA_USDT,GMX_USDT,T_USDT,ACH_USDT,JST_USDT,SUN_USDT,BTT_USDT,TRX_USDT,NFT_USDT,POKT_USDT,SCRT_USDT,PSTAKE_USDT,SON_USDT,HERO_USDT,DOME_USDT,USTC_USDT,BNB_USDT,NEAR_USDT,PAXG_USDT,SD_USDT,APE_USDT,BTC3S_USDT,BTC3L_USDT,FIDA_USDT,MINA_USDT,SC_USDT,RACA_USDT,CAPS_USDT,STG_USDT,GLMR_USDT,MOVR_USDT,ZAM_USDT,ETH_DAI,BTC_DAI,WBTC_USDT,XAVA_USDT,MELOS_USDT,GMT_USDT,GST_USDT,CELO_USDT,SFUND_USDT,ELT_USDT,LGX_USDT,APEX_USDT,CTC_USDT,COT_USDT,KMON_USDT,PLY_USDT,XWG_USDT,FITFI_USDT,STRM_USDT,GAL_USDT,ETH3S_USDT,ETH3L_USDT,KOK_USDT,FAME_USDT,XRP3S_USDT,XRP3L_USDT,USDD_USDT,OP_USDT,LUNA_USDT,DFI_USDT,MOVEZ_USDT,THN_USDT,DOT3S_USDT,DOT3L_USDT,VINU_USDT,BEL_USDT,FORT_USDT,AVAX2S_USDT,AVAX2L_USDT,ADA2S_USDT,ADA2L_USDT,WLKN_USDT,KON_USDT,LTC2S_USDT,LTC2L_USDT,SAND2S_USDT,SAND2L_USDT,OBX_USDT,SEOR_USDT,MNZ_USDT,CULT_USDT,DOGE_USDC,EOS_USDC,CUSD_USDT,SLG_USDT,CMP_USDT,KUNCI_USDT,GSTS_USDT,XETA_USDT,AZY_USDT,MMC_USDT,FLOKI_USDT,BABYDOGE_USDT,STAT_USDT,SAITAMA_USDT,MATIC2S_USDT,MATIC2L_USDT,ETC2S_USDT,ETC2L_USDT,DICE_USDT,WAXP_USDT,AR_USDT,KDA_USDT,ROSE_USDT,SLG_USDC,APE2S_USDT,APE2L_USDT,GMT2S_USDT,GMT2L_USDT,DEFY_USDT,PSG_USDT,BAR_USDT,JUV_USDT,ACM_USDT,INTER_USDT,AFC_USDT,CITY_USDT,LINK2L_USDT,LINK2S_USDT,FTM2L_USDT,FTM2S_USDT,SOLO_USDT,W_BTC,AVAX_USDC,ADA_USDC,OP_USDC,DOGE2S_USDT,DOGE2L_USDT,ATOM2S_USDT,ATOM2L_USDT,APEX_USDC,TRX_USDC,ICP_USDC,LINK_USDC,GMT_USDC,CHZ_USDC,SHIB_USDC,LDO_USDC,APE_USDC,FIL_USDC,CHRP_USDT,EOS2S_USDT,EOS2L_USDT,WWY_USDT,LING_USDT,SWEAT_USDT,DLC_USDT,OKG_USDT,ETHW_USDT,INJ_USDT,MPLX_USDT,MIBR_USDT,CO_USDT,AGLA_USDT,ROND_USDT,QMALL_USDT,PUMLX_USDT,GCAKE_USDT,APT_USDT,APT_USDC,USDT_EUR,MTK_USDT,MCRT_USDT,MASK_USDT,ECOX_USDT,HFT_USDC,HFT_USDT,KCAL_USDT,PEOPLE_USDT,TWT_USDT,ORT_USDT,HOOK_USDT,PRIMAL_USDT,MCT_USDT,OAS_USDT,MAGIC_USDT,MEE_USDT,TON_USDT,BONK_USDT,FLR_USDT,TIME_USDT,3P_USDT,RPL_USDT,SSV_USDT,FXS_USDT,CORE_USDT,RDNT_USDT,BLUR_USDT,LIS_USDT,AGIX_USDT,MDAO_USDT,ACS_USDT,HVH_USDT,GNS_USDT,DPX_USDT,PIP_USDT,PRIME_USDT,EVER_USDT,VRA_USDT,GPT_USDT,FB_USDT,DZOO_USDT,ID_USDT,ARB_USDC,ARB_USDT,XCAD_USDT,MBX_USDT,AXL_USDT,CGPT_USDT,PLAY_USDT,AGI_USDT,RLTM_USDT,SUI_USDT,SUI_USDC,TAMA_USDT,MVL_USDT,PEPE_USDT,LADYS_USDT,LMWR_USDT,BOB_USDT,TOMI_USDT,KARATE_USDT,SUIA_USDT,TURBOS_USDT,FMB_USDT,CAPO_USDT,TENET_USDT,VELO_USDT,ELDA_USDT,CANDY_USDT,FON_USDT,OMN_USDT,TOMS_USDT,MTC_USDT,VELA_USDT,USDT_BRZ,BTC_BRZ,PENDLE_USDT,EGO_USDT,PEPE2_USDT,NYM_USDT,MNT_USDT,MNT_USDC,MNT_BTC,GSWIFT_USDT,SALD_USDT,ARKM_USDT,NEON_USDT,WLD_USDC,WLD_USDT,PLANET_USDT,DSRUN_USDT,SPARTA_USDT,TAVA_USDT,SEILOR_USDT,SEI_USDT,CYBER_USDT,ORDI_USDT,KAVA_USDT,VV_USDT,SAIL_USDT,PYUSD_USDT,SOL_EUR,USDC_EUR,ADA_EUR,DOGE_EUR,LTC_EUR,XRP_EUR,ETH_EUR,BTC_EUR,VEXT_USDT,CTT_USDT,NEXT_USDT,KAS_USDT,NESS_USDT,CAT_USDT,FET_USDT,LEVER_USDT,VEGA_USDT,ZTX_USDT",
      "requestFormat": {
       "uppercase": true
      },
      "configFormat": {
       "uppercase": true,
       "delimiter": "_"
      }
     },
     "coinmarginedfutures": {
      "enabled": "ADA_USD,BTC_USD,BTC_USDH24,BTC_USDZ23,DOT_USD",
      "available": "ADA_USD,BTC_USD,BTC_USDH24,BTC_USDZ23,DOT_USD,EOS_USD,ETH_USD,ETH_USDH24,ETH_USDZ23,LTC_USD,MAN_AUSD,XRP_USD",
      "requestFormat": {
       "uppercase": true
      },
      "configFormat": {
       "uppercase": true,
       "delimiter": "_"
      }
     },
     "usdcmarginedfutures": {
      "enabled": "ETH-PERP,BNB-PERP,SOL-PERP,BTC-PERP",
      "available": "BNB-PERP,BTC-03NOV23,BTC-20OCT23,BTC-24NOV23,BTC-27OCT23,BTC-28JUN24,BTC-29DEC23,BTC-29MAR24,BTC-PERP,ETC-PERP,ETH-03NOV23,ETH-20OCT23,ETH-24NOV23,ETH-27OCT23,ETH-28JUN24,ETH-29DEC23,ETH-29MAR24,ETH-PERP,MAT-ICPERP,OPP-ERP,SOL-PERP,XRP-PERP",
      "requestFormat": {
       "uppercase": true
      },
      "configFormat": {
       "uppercase": true,
       "delimiter": "-"
      }
     },
     "usdtmarginedfutures": {
      "enabled": "BTC_USDT,10000LADYS_USDT,IOTA_USDT,AAVE_USDT",
      "available": "10000LADYS_USDT,10000NFT_USDT,1000BONK_USDT,1000BTT_USDT,1000FLOKI_USDT,1000LUNC_USDT,1000PEPE_USDT,1000XEC_USDT,1INCH_USDT,AAVE_USDT,ACH_USDT,ADA_USDT,AGIX_USDT,AGLD_USDT,AKRO_USDT,ALGO_USDT,ALICE_USDT,ALPACA_USDT,ALPHA_USDT,AMB_USDT,ANKR_USDT,ANT_USDT,APE_USDT,API3_USDT,APT_USDT,ARB_USDT,ARKM_USDT,ARK_USDT,ARPA_USDT,AR_USDT,ASTR_USDT,ATA_USDT,ATOM_USDT,AUCTION_USDT,AUDIO_USDT,AVAX_USDT,AXS_USDT,BADGER_USDT,BAKE_USDT,BAL_USDT,BAND_USDT,BAT_USDT,BCH_USDT,BEL_USDT,BICO_USDT,BIGTIME_USDT,BLUR_USDT,BLZ_USDT,BNB_USDT,BNT_USDT,BNX_USDT,BOBA_USDT,BOND_USDT,BSV_USDT,BSW_USDT,BTC_USDT,BUSD_USDT,C98_USDT,CEEK_USDT,CELO_USDT,CELR_USDT,CFX_USDT,CHR_USDT,CHZ_USDT,CKB_USDT,COMBO_USDT,COMP_USDT,CORE_USDT,COTI_USDT,CRO_USDT,CRV_USDT,CTC_USDT,CTK_USDT,CTSI_USDT,CVC_USDT,CVX_USDT,CYBER_USDT,DAR_USDT,DASH_USDT,DENT_USDT,DGB_USDT,DODO_USDT,DOGE_USDT,DOT_USDT,DUSK_USDT,DYDX_USDT,EDU_USDT,EGLD_USDT,ENJ_USDT,ENS_USDT,EOS_USDT,ETC_USDT,ETH_USDT,ETHW_USDT,FET_USDT,FIL_USDT,FITFI_USDT,FLM_USDT,FLOW_USDT,FLR_USDT,FORTH_USDT,FRONT_USDT,FTM_USDT,FXS_USDT,GALA_USDT,GAL_USDT,GFT_USDT,GLMR_USDT,GLM_USDT,GMT_USDT,GMX_USDT,GPT_USDT,GRT_USDT,GTC_USDT,HBAR_USDT,HFT_USDT,HIFI_USDT,HIGH_USDT,HNT_USDT,HOOK_USDT,HOT_USDT,ICP_USDT,ICX_USDT,IDEX_USDT,ID_USDT,ILV_USDT,IMX_USDT,INJ_USDT,IOST_USDT,IOTA_USDT,IOTX_USDT,JASMY_USDT,JOE_USDT,JST_USDT,KAS_USDT,KAVA_USDT,KDA_USDT,KEY_USDT,KLAY_USDT,KNC_USDT,KSM_USDT,LDO_USDT,LEVER_USDT,LINA_USDT,LINK_USDT,LIT_USDT,LOOKS_USDT,LOOM_USDT,LPT_USDT,LQTY_USDT,LRC_USDT,LTC_USDT,LUNA2_USDT,MAGIC_USDT,MANA_USDT,MASK_USDT,MATIC_USDT,MAV_USDT,MC_USDT,MDT_USDT,MINA_USDT,MKR_USDT,MNT_USDT,MTL_USDT,MULTI_USDT,NEAR_USDT,NEO_USDT,NKN_USDT,NMR_USDT,NTRN_USDT,OCEAN_USDT,OGN_USDT,OG_USDT,OMG_USDT,ONE_USDT,ONT_USDT,OP_USDT,ORBS_USDT,ORDI_USDT,OXT_USDT,PAXG_USDT,PENDLE_USDT,PEOPLE_USDT,PERP_USDT,PHB_USDT,PROM_USDT,QNT_USDT,QTUM_USDT,RAD_USDT,RDNT_USDT,REEF_USDT,REN_USDT,REQ_USDT,RLC_USDT,RNDR_USDT,ROSE_USDT,RPL_USDT,RSR_USDT,RSS3_USDT,RUNE_USDT,RVN_USDT,SAND_USDT,SCRT_USDT,SC_USDT,SEI_USDT,SFP_USDT,SHIB1000_USDT,SKL_USDT,SLP_USDT,SNX_USDT,SOL_USDT,SPELL_USDT,SSV_USDT,STG_USDT,STMX_USDT,STORJ_USDT,STPT_USDT,STRAX_USDT,STX_USDT,SUI_USDT,SUN_USDT,SUSHI_USDT,SWEAT_USDT,SXP_USDT,THETA_USDT,TLM_USDT,TOMI_USDT,TOMO_USDT,TON_USDT,TRB_USDT,TRU_USDT,TRX_USDT,T_USDT,TWT_USDT,UMA_USDT,UNFI_USDT,UNI_USDT,USDC_USDT,VET_USDT,VGX_USDT,VRA_USDT,WAVES_USDT,WAXP_USDT,WLD_USDT,WOO_USDT,WSM_USDT,XCN_USDT,XEM_USDT,XLM_USDT,XMR_USDT,XNO_USDT,XRP_USDT,XTZ_USDT,XVG_USDT,XVS_USDT,YFII_USDT,YFI_USDT,YGG_USDT,ZEC_USDT,ZEN_USDT,ZIL_USDT,ZRX_USDT",
      "requestFormat": {
       "uppercase": true
      },
      "configFormat": {
       "uppercase": true,
       "delimiter": "_"
      }
     },
     "options": {
      "enabled": "BTC-26NOV24-92000-C,BTC-28JUN24-70000-P,BTC-28JUN24-60000-C,BTC-28JUN24-60000-P",
      "available": "BTC-26NOV24-92000-C,BTC-28JUN24-70000-P,BTC-28JUN24-60000-C,BTC-28JUN24-60000-P,BTC-28JUN24-50000-C,BTC-28JUN24-50000-P,BTC-28JUN24-40000-C,BTC-28JUN24-40000-P,BTC-28JUN24-32000-C,BTC-28JUN24-32000-P,BTC-28JUN24-30000-C,BTC-28JUN24-30000-P,BTC-28JUN24-28000-C,BTC-28JUN24-28000-P,BTC-28JUN24-25000-C,BTC-28JUN24-25000-P,BTC-28JUN24-20000-C,BTC-28JUN24-20000-P,BTC-28JUN24-10000-C,BTC-28JUN24-10000-P,BTC-29MAR24-70000-C,BTC-29MAR24-70000-P,BTC-29MAR24-60000-C,BTC-29MAR24-60000-P,BTC-29MAR24-50000-C,BTC-29MAR24-50000-P,BTC-29MAR24-45000-C,BTC-29MAR24-45000-P,BTC-29MAR24-40000-C,BTC-29MAR24-40000-P,BTC-29MAR24-36000-C,BTC-29MAR24-36000-P,BTC-29MAR24-35000-C,BTC-29MAR24-35000-P,BTC-29MAR24-33000-C,BTC-29MAR24-33000-P,BTC-29MAR24-31000-C,BTC-29MAR24-31000-P,BTC-29MAR24-30000-C,BTC-29MAR24-30000-P,BTC-29MAR24-28000-C,BTC-29MAR24-28000-P,BTC-29MAR24-27000-C,BTC-29MAR24-27000-P,BTC-29MAR24-26000-C,BTC-29MAR24-26000-P,BTC-29MAR24-24000-C,BTC-29MAR24-24000-P,BTC-29MAR24-20000-C,BTC-29MAR24-20000-P,BTC-29MAR24-10000-C,BTC-29MAR24-10000-P,BTC-26NOV24-92000-C,BTC-29DEC23-80000-P,BTC-29DEC23-70000-C,BTC-29DEC23-70000-P,BTC-29DEC23-60000-C,BTC-29DEC23-60000-P,BTC-29DEC23-50000-C,BTC-29DEC23-50000-P,BTC-29DEC23-40000-C,BTC-29DEC23-40000-P,BTC-29DEC23-36000-C,BTC-29DEC23-36000-P,BTC-29DEC23-35000-C,BTC-29DEC23-35000-P,BTC-29DEC23-34000-C,BTC-29DEC23-34000-P,BTC-29DEC23-32000-C,BTC-29DEC23-32000-P,BTC-29DEC23-31500-C,BTC-29DEC23-31500-P,BTC-29DEC23-30500-C,BTC-29DEC23-30500-P,BTC-29DEC23-30000-C,BTC-29DEC23-30000-P,BTC-29DEC23-29500-C,BTC-29DEC23-29500-P,BTC-29DEC23-29000-C,BTC-29DEC23-29000-P,BTC-29DEC23-28000-C,BTC-29DEC23-28000-P,BTC-29DEC23-27500-C,BTC-29DEC23-27500-P,BTC-29DEC23-27000-C,BTC-29DEC23-27000-P,BTC-29DEC23-26000-C,BTC-29DEC23-26000-P,BTC-29DEC23-25000-C,BTC-29DEC23-25000-P,BTC-29DEC23-24000-C,BTC-29DEC23-24000-P,BTC-29DEC23-22000-C,BTC-29DEC23-22000-P,BTC-29DEC23-20000-C,BTC-29DEC23-20000-P,BTC-29DEC23-15000-C,BTC-29DEC23-15000-P,BTC-29DEC23-10000-C,BTC-29DEC23-10000-P,BTC-24NOV23-40000-C,BTC-24NOV23-40000-P,BTC-24NOV23-38000-C,BTC-24NOV23-38000-P,BTC-24NOV23-36000-C,BTC-24NOV23-36000-P,BTC-24NOV23-34000-C,BTC-24NOV23-34000-P,BTC-24NOV23-32000-C,BTC-24NOV23-32000-P,BTC-24NOV23-31500-C,BTC-24NOV23-31500-P,BTC-24NOV23-30500-C,BTC-24NOV23-30500-P,BTC-24NOV23-30000-C,BTC-24NOV23-30000-P,BTC-24NOV23-29500-C,BTC-24NOV23-29500-P,BTC-24NOV23-29000-C,BTC-24NOV23-29000-P,BTC-24NOV23-28500-C,BTC-24NOV23-28500-P,BTC-24NOV23-28000-C,BTC-24NOV23-28000-P,BTC-24NOV23-27500-C,BTC-24NOV23-27500-P,BTC-24NOV23-27000-C,BTC-24NOV23-27000-P,BTC-24NOV23-26500-C,BTC-24NOV23-26500-P,BTC-24NOV23-26000-C,BTC-24NOV23-26000-P,BTC-24NOV23-25500-C,BTC-24NOV23-25500-P,BTC-24NOV23-25000-C,BTC-24NOV23-25000-P,BTC-24NOV23-24000-C,BTC-24NOV23-24000-P,BTC-24NOV23-23000-C,BTC-24NOV23-23000-P,BTC-24NOV23-22000-C,BTC-24NOV23-22000-P,BTC-24NOV23-20000-C,BTC-24NOV23-20000-P,BTC-24NOV23-18000-C,BTC-24NOV23-18000-P,BTC-24NOV23-16000-C,BTC-24NOV23-16000-P,BTC-3NOV23-36000-C,BTC-3NOV23-36000-P,BTC-3NOV23-34000-C,BTC-3NOV23-34000-P,BTC-3NOV23-32000-C,BTC-3NOV23-32000-P,BTC-3NOV23-30000-C,BTC-3NOV23-30000-P,BTC-3NOV23-29000-C,BTC-3NOV23-29000-P,BTC-3NOV23-28500-C,BTC-3NOV23-28500-P,BTC-3NOV23-27500-C,BTC-3NOV23-27500-P,BTC-3NOV23-27000-C,BTC-3NOV23-27000-P,BTC-3NOV23-26500-C,BTC-3NOV23-26500-P,BTC-3NOV23-26000-C,BTC-3NOV23-26000-P,BTC-3NOV23-25000-C,BTC-3NOV23-25000-P,BTC-3NOV23-24000-C,BTC-3NOV23-24000-P,BTC-3NOV23-22000-C,BTC-3NOV23-22000-P,BTC-3NOV23-20000-C,BTC-3NOV23-20000-P,BTC-3NOV23-18000-C,BTC-3NOV23-18000-P,BTC-27OCT23-44000-C,BTC-27OCT23-44000-P,BTC-27OCT23-42000-C,BTC-27OCT23-42000-P,BTC-27OCT23-40000-C,BTC-27OCT23-40000-P,BTC-27OCT23-38000-C,BTC-27OCT23-38000-P,BTC-27OCT23-37000-C,BTC-27OCT23-37000-P,BTC-27OCT23-35000-C,BTC-27OCT23-35000-P,BTC-27OCT23-34500-C,BTC-27OCT23-34500-P,BTC-27OCT23-33500-C,BTC-27OCT23-33500-P,BTC-27OCT23-32500-C,BTC-27OCT23-32500-P,BTC-27OCT23-31500-C,BTC-27OCT23-31500-P,BTC-27OCT23-31000-C,BTC-27OCT23-31000-P,BTC-27OCT23-30500-C,BTC-27OCT23-30500-P,BTC-27OCT23-30000-C,BTC-27OCT23-30000-P,BTC-27OCT23-29500-C,BTC-27OCT23-29500-P,BTC-27OCT23-29000-C,BTC-27OCT23-29000-P,BTC-27OCT23-28750-C,BTC-27OCT23-28750-P,BTC-27OCT23-28500-C,BTC-27OCT23-28500-P,BTC-27OCT23-28250-C,BTC-27OCT23-28250-P,BTC-27OCT23-28000-C,BTC-27OCT23-28000-P,BTC-27OCT23-27750-C,BTC-27OCT23-27750-P,BTC-27OCT23-27500-C,BTC-27OCT23-27500-P,BTC-27OCT23-27250-C,BTC-27OCT23-27250-P,BTC-27OCT23-27000-C,BTC-27OCT23-27000-P,BTC-27OCT23-26500-C,BTC-27OCT23-26500-P,BTC-27OCT23-26000-C,BTC-27OCT23-26000-P,BTC-27OCT23-25500-C,BTC-27OCT23-25500-P,BTC-27OCT23-25000-C,BTC-27OCT23-25000-P,BTC-27OCT23-24000-C,BTC-27OCT23-24000-P,BTC-27OCT23-23000-C,BTC-27OCT23-23000-P,BTC-27OCT23-22000-C,BTC-27OCT23-22000-P,BTC-27OCT23-20000-C,BTC-27OCT23-20000-P,BTC-27OCT23-18000-C,BTC-27OCT23-18000-P,BTC-27OCT23-16000-C,BTC-27OCT23-16000-P,BTC-20OCT23-36000-C,BTC-20OCT23-36000-P,BTC-20OCT23-34000-C,BTC-20OCT23-34000-P,BTC-20OCT23-32000-C,BTC-20OCT23-32000-P,BTC-20OCT23-31000-C,BTC-20OCT23-31000-P,BTC-20OCT23-30500-C,BTC-20OCT23-30500-P,BTC-20OCT23-30000-C,BTC-20OCT23-30000-P,BTC-20OCT23-29500-C,BTC-20OCT23-29500-P,BTC-20OCT23-29000-C,BTC-20OCT23-29000-P,BTC-20OCT23-28750-C,BTC-20OCT23-28750-P,BTC-20OCT23-28500-C,BTC-20OCT23-28500-P,BTC-20OCT23-28250-C,BTC-20OCT23-28250-P,BTC-20OCT23-28000-C,BTC-20OCT23-28000-P,BTC-20OCT23-27750-C,BTC-20OCT23-27750-P,BTC-20OCT23-27500-C,BTC-20OCT23-27500-P,BTC-20OCT23-27250-C,BTC-20OCT23-27250-P,BTC-20OCT23-27000-C,BTC-20OCT23-27000-P,BTC-20OCT23-26750-C,BTC-20OCT23-26750-P,BTC-20OCT23-26500-C,BTC-20OCT23-26500-P,BTC-20OCT23-26250-C,BTC-20OCT23-26250-P,BTC-20OCT23-26000-C,BTC-20OCT23-26000-P,BTC-20OCT23-25750-C,BTC-20OCT23-25750-P,BTC-20OCT23-25500-C,BTC-20OCT23-25500-P,BTC-20OCT23-25000-C,BTC-20OCT23-25000-P,BTC-20OCT23-24000-C,BTC-20OCT23-24000-P,BTC-20OCT23-22000-C,BTC-20OCT23-22000-P,BTC-20OCT23-20000-C,BTC-20OCT23-20000-P,BTC-20OCT23-18000-C,BTC-20OCT23-18000-P,BTC-19OCT23-29750-C,BTC-19OCT23-29750-P,BTC-19OCT23-29500-C,BTC-19OCT23-29500-P,BTC-19OCT23-29250-C,BTC-19OCT23-29250-P,BTC-19OCT23-29000-C,BTC-19OCT23-29000-P,BTC-19OCT23-28750-C,BTC-19OCT23-28750-P,BTC-19OCT23-28500-C,BTC-19OCT23-28500-P,BTC-19OCT23-28250-C,BTC-19OCT23-28250-P,BTC-19OCT23-28000-C,BTC-19OCT23-28000-P,BTC-19OCT23-27750-C,BTC-19OCT23-27750-P,BTC-19OCT23-27500-C,BTC-19OCT23-27500-P,BTC-19OCT23-27250-C,BTC-19OCT23-27250-P,BTC-19OCT23-27000-C,BTC-19OCT23-27000-P,BTC-19OCT23-26750-C,BTC-19OCT23-26750-P,BTC-19OCT23-26500-C,BTC-19OCT23-26500-P,BTC-19OCT23-26250-C,BTC-19OCT23-26250-P,BTC-19OCT23-26000-C,BTC-19OCT23-26000-P,BTC-19OCT23-25750-C,BTC-19OCT23-25750-P,BTC-18OCT23-29500-C,BTC-18OCT23-29500-P,BTC-18OCT23-29250-C,BTC-18OCT23-29250-P,BTC-18OCT23-29000-C,BTC-18OCT23-29000-P,BTC-18OCT23-28750-C,BTC-18OCT23-28750-P,BTC-18OCT23-28500-C,BTC-18OCT23-28500-P,BTC-18OCT23-28250-C,BTC-18OCT23-28250-P,BTC-18OCT23-28000-C,BTC-18OCT23-28000-P,BTC-18OCT23-27750-C,BTC-18OCT23-27750-P,BTC-18OCT23-27500-C,BTC-18OCT23-27500-P,BTC-18OCT23-27250-C,BTC-18OCT23-27250-P,BTC-18OCT23-27000-C,BTC-18OCT23-27000-P,BTC-18OCT23-26750-C,BTC-18OCT23-26750-P,BTC-18OCT23-26500-C,BTC-18OCT23-26500-P,BTC-18OCT23-26250-C,BTC-18OCT23-26250-P,BTC-18OCT23-26000-C,BTC-18OCT23-26000-P,BTC-18OCT23-25750-C,BTC-18OCT23-25750-P,BTC-18OCT23-25500-C,BTC-18OCT23-25500-P,BTC-17OCT23-29250-C,BTC-17OCT23-29250-P,BTC-17OCT23-29000-C,BTC-17OCT23-29000-P,BTC-17OCT23-28750-C,BTC-17OCT23-28750-P,BTC-17OCT23-28500-C,BTC-17OCT23-28500-P,BTC-17OCT23-28250-C,BTC-17OCT23-28250-P,BTC-17OCT23-28000-C,BTC-17OCT23-28000-P,BTC-17OCT23-27750-C,BTC-17OCT23-27750-P,BTC-17OCT23-27500-C,BTC-17OCT23-27500-P,BTC-17OCT23-27250-C,BTC-17OCT23-27250-P,BTC-17OCT23-27000-C,BTC-17OCT23-27000-P,BTC-17OCT23-26750-C,BTC-17OCT23-26750-P,BTC-17OCT23-26500-C,BTC-17OCT23-26500-P,BTC-17OCT23-26250-C,BTC-17OCT23-26250-P,BTC-17OCT23-26000-C,BTC-17OCT23-26000-P,BTC-17OCT23-25750-C,BTC-17OCT23-25750-P,BTC-17OCT23-25500-C,BTC-17OCT23-25500-P",
      "requestFormat": {
       "uppercase": true,
       "delimiter": "-"
      },
      "configFormat": {
       "uppercase": true,
       "delimiter": "-"
      }
     }
    }
   },
   "api": {
    "authenticatedSupport": false,
    "authenticatedWebsocketApiSupport": false,
    "endpoints": {
     "url": "NON_DEFAULT_HTTP_LINK_TO_EXCHANGE_API",
     "urlSecondary": "NON_DEFAULT_HTTP_LINK_TO_EXCHANGE_API",
     "websocketURL": "NON_DEFAULT_HTTP_LINK_TO_WEBSOCKET_EXCHANGE_API"
    },
    "credentials": {
     "key": "Key",
     "secret": "Secret"
    },
    "credentialsValidator": {
     "requiresKey": true,
     "requiresSecret": true
    }
   },
   "features": {
    "supports": {
     "restAPI": true,
     "restCapabilities": {
      "tickerBatching": true,
      "autoPairUpdates": true
     },
     "websocketAPI": true,
     "websocketCapabilities": {}
    },
    "enabled": {
     "autoPairUpdates": true,
     "websocketAPI": true
    }
   },
   "bankAccounts": [
    {
     "enabled": false,
     "bankName": "",
     "bankAddress": "",
     "bankPostalCode": "",
     "bankPostalCity": "",
     "bankCountry": "",
     "accountName": "",
     "accountNumber": "",
     "swiftCode": "",
     "iban": "",
     "supportedCurrencies": ""
    }
   ]
  },
  {
   "name": "COINUT",
   "enabled": true,
   "verbose": false,
   "httpTimeout": 15000000000,
   "websocketResponseCheckTimeout": 30000000,
   "websocketResponseMaxLimit": 7000000000,
   "websocketTrafficTimeout": 30000000000,
   "websocketOrderbookBufferLimit": 5,
   "baseCurrencies": "USD",
   "currencyPairs": {
    "requestFormat": {
     "uppercase": true
    },
    "configFormat": {
     "uppercase": true,
     "delimiter": "-"
    },
    "useGlobalFormat": true,
    "assetTypes": [
     "spot"
    ],
    "pairs": {
     "spot": {
      "enabled": "LTC-USDT",
      "available": "BTC-USDT,LTC-USDT,ZEC-BTC,ETC-SGD,ETC-USDT,ETH-SGD,LTC-USD,ETH-BTC,LTC-BTC,LTC-SGD,XMR-BTC,ETH-CAD,ETH-USD,USDT-USD,BTC-USD,USDT-SGD,ETC-LTC,ETH-LTC,ZEC-USDT,ZEC-LTC,BTC-SGD,DAI-SGD,ETH-USDT,ZEC-CAD,XMR-USDT,ZEC-USD,BTC-CAD,ETC-BTC,LTC-CAD,XMR-LTC"
     }
    }
   },
   "api": {
    "authenticatedSupport": false,
    "authenticatedWebsocketApiSupport": false,
    "endpoints": {
     "url": "NON_DEFAULT_HTTP_LINK_TO_EXCHANGE_API",
     "urlSecondary": "NON_DEFAULT_HTTP_LINK_TO_EXCHANGE_API",
     "websocketURL": "NON_DEFAULT_HTTP_LINK_TO_WEBSOCKET_EXCHANGE_API"
    },
    "credentials": {
     "key": "Key",
     "secret": "Secret",
     "clientID": "ClientID"
    },
    "credentialsValidator": {
     "requiresKey": true,
     "requiresClientID": true
    }
   },
   "features": {
    "supports": {
     "restAPI": true,
     "restCapabilities": {
      "autoPairUpdates": true
     },
     "websocketAPI": true,
     "websocketCapabilities": {}
    },
    "enabled": {
     "autoPairUpdates": true,
     "websocketAPI": false
    }
   },
   "bankAccounts": [
    {
     "enabled": false,
     "bankName": "",
     "bankAddress": "",
     "bankPostalCode": "",
     "bankPostalCity": "",
     "bankCountry": "",
     "accountName": "",
     "accountNumber": "",
     "swiftCode": "",
     "iban": "",
     "supportedCurrencies": ""
    }
   ]
  },
  {
<<<<<<< HEAD
   "name": "CoinbaseInternational",
   "enabled": true,
   "verbose": false,
   "httpTimeout": 15000000000,
   "websocketResponseCheckTimeout": 30000000,
   "websocketResponseMaxLimit": 7000000000,
   "websocketTrafficTimeout": 30000000000,
   "websocketOrderbookBufferLimit": 5,
   "baseCurrencies": "USD",
   "currencyPairs": {
    "requestFormat": {
     "uppercase": true,
     "delimiter": "-"
    },
    "configFormat": {
     "uppercase": true,
     "delimiter": "-"
    },
    "useGlobalFormat": true,
    "assetTypes": [
     "spot",
     "perpetualcontract"
    ],
    "pairs": {
     "spot": {
      "assetEnabled": true,
      "enabled": "ETH-USDC,BTC-USDC,COSMOSDYDX-USDC",
      "available": "ETH-USDC,BTC-USDC,COSMOSDYDX-USDC"
     },
     "perpetualcontract": {
      "assetEnabled": true,
      "enabled": "ETH-PERP,BTC-PERP,LTC-PERP,XRP-PERP,SOL-PERP,AVAX-PERP,DOGE-PERP,LINK-PERP,XLM-PERP,ADA-PERP",
      "available": "ETH-PERP,BTC-PERP,LTC-PERP,XRP-PERP,SOL-PERP,AVAX-PERP,DOGE-PERP,LINK-PERP,XLM-PERP,ADA-PERP,BCH-PERP,ETC-PERP,OP-PERP,ARB-PERP,SEI-PERP,INJ-PERP,TIA-PERP,FIL-PERP,APT-PERP,SUI-PERP,NEAR-PERP,ICP-PERP,DOT-PERP,UNI-PERP,BLUR-PERP,STX-PERP,STRK-PERP,FTM-PERP,RUNE-PERP,W-PERP,WLD-PERP,ORDI-PERP,1000PEPE-PERP,WIF-PERP,AEVO-PERP,ETHFI-PERP,ENA-PERP,THETA-PERP,HBAR-PERP,AR-PERP,TNSR-PERP,JUP-PERP,JTO-PERP,ONDO-PERP,PYTH-PERP,ZETA-PERP,1000BONK-PERP,1000FLOKI-PERP,1000SHIB-PERP,EIGEN-PERP,BOME-PERP,NOT-PERP,ALT-PERP,LDO-PERP,PENDLE-PERP,BLAST-PERP,ZRO-PERP,ZK-PERP,CRV-PERP,PEOPLE-PERP,ENS-PERP,TRB-PERP,TON-PERP,TAO-PERP,AAVE-PERP,DYM-PERP,MKR-PERP,JASMY-PERP,MEME-PERP,MEW-PERP,EOS-PERP,1000SATS-PERP,DEGEN-PERP,OM-PERP,ATOM-PERP,DYDX-PERP,SAGA-PERP,RENDER-PERP,T-PERP,NEO-PERP,BB-PERP,CFX-PERP,FLOW-PERP,IMX-PERP,POL-PERP,DOGS-PERP,CATI-PERP,HMSTR-PERP,FET-PERP,ARKM-PERP,BIGTIME-PERP,SCR-PERP,TURBO-PERP,APE-PERP,NEIRO-PERP,COIN50-PERP,RAY-PERP,ME-PERP,IO-PERP,COW-PERP,MORPHO-PERP"
     }
    }
   },
   "api": {
    "authenticatedSupport": true,
    "authenticatedWebsocketApiSupport": false,
    "credentials": {
     "key": "Key",
     "secret": "Secret"
    },
    "urlEndpoints": null
   },
   "features": {
    "supports": {
     "restAPI": true,
     "restCapabilities": {
      "autoPairUpdates": true
     },
     "websocketAPI": false,
     "websocketCapabilities": {}
    },
    "enabled": {
     "autoPairUpdates": true,
     "websocketAPI": true,
     "saveTradeData": false,
     "tradeFeed": false,
     "fillsFeed": false
    }
   },
   "orderbook": {
    "verificationBypass": false,
    "websocketBufferLimit": 0,
    "websocketBufferEnabled": false,
    "publishPeriod": null
   }
  },
  {
   "name": "CoinbasePro",
=======
   "name": "Coinbase",
>>>>>>> b4a272de
   "enabled": true,
   "verbose": false,
   "httpTimeout": 15000000000,
   "websocketResponseCheckTimeout": 30000000,
   "websocketResponseMaxLimit": 7000000000,
   "websocketTrafficTimeout": 30000000000,
   "connectionMonitorDelay": 2000000000,
   "baseCurrencies": "USD,GBP,EUR",
   "currencyPairs": {
    "bypassConfigFormatUpgrades": false,
    "requestFormat": {
     "uppercase": true,
     "delimiter": "-"
    },
    "configFormat": {
     "uppercase": true,
     "delimiter": "-"
    },
    "useGlobalFormat": true,
    "pairs": {
     "futures": {
      "assetEnabled": true,
      "enabled": "GOL-28JAN25-CDE",
      "available": "BIT-27SEP24-CDE,ET-27SEP24-CDE,GOL-27NOV24-CDE,BIT-25OCT24-CDE,NOL-19SEP24-CDE,BCH-27SEP24-CDE,LC-27SEP24-CDE,AVA-27SEP24-CDE,LNK-27SEP24-CDE,LC-25OCT24-CDE,DOT-27SEP24-CDE,DOG-27SEP24-CDE,SHB-27SEP24-CDE,BIT-29NOV24-CDE,AVA-25OCT24-CDE,ET-25OCT24-CDE,DOT-25OCT24-CDE,ET-29NOV24-CDE,DOG-29NOV24-CDE,GOL-28JAN25-CDE,GOL-31MAR25-CDE,DOG-25OCT24-CDE,DOT-29NOV24-CDE,LC-29NOV24-CDE,LNK-25OCT24-CDE,BCH-29NOV24-CDE,LNK-29NOV24-CDE,NOL-19NOV24-CDE,BCH-25OCT24-CDE,NOL-21OCT24-CDE,SHB-25OCT24-CDE,AVA-29NOV24-CDE,SHB-29NOV24-CDE"
     },
     "spot": {
      "assetEnabled": true,
      "enabled": "BTC-USD,BTC-USDC,USDT-USD,ETH-USD,ETH-USDC,SOL-USD",
      "available": "BTC-USD,BTC-USDC,ETH-USDC,ETH-USD,USDT-USD,SOL-USDC,SOL-USD,USDT-USDC,FET-USDC,FET-USD,BTC-USDT,XRP-USD,XRP-USDC,DOGE-USDC,DOGE-USD,BONK-USDC,BONK-USD,USDT-EUR,ETH-USDT,BTC-EUR,USDC-EUR,AAVE-USDC,AAVE-USD,SUI-USDC,SUI-USD,LINK-USD,LINK-USDC,LTC-USD,LTC-USDC,SHIB-USDC,SHIB-USD,BTC-GBP,JASMY-USD,JASMY-USDC,ETH-EUR,AVAX-USDC,AVAX-USD,NEAR-USD,NEAR-USDC,ONDO-USD,ONDO-USDC,ADA-USD,ADA-USDC,SUPER-USDC,SUPER-USD,UNI-USD,UNI-USDC,RARE-USD,RARE-USDC,RNDR-USD,RNDR-USDC,INJ-USDC,INJ-USD,SEI-USDC,SEI-USD,HBAR-USDC,HBAR-USD,XLM-USDC,XLM-USD,SOL-EUR,HNT-USD,HNT-USDC,BCH-USD,BCH-USDC,STX-USDC,STX-USD,TRB-USDC,TRB-USD,PNG-USD,PNG-USDC,MATIC-USDC,MATIC-USD,MKR-USD,MKR-USDC,SOL-USDT,APT-USDC,APT-USD,EURC-USDC,ICP-USD,ICP-USDC,IDEX-USDC,IDEX-USD,AERO-USDC,AERO-USD,ETH-GBP,DAI-USD,DAI-USDC,00-USD,00-USDC,USDC-GBP,MASK-USD,MASK-USDC,USDT-GBP,RENDER-USD,RENDER-USDC,ZRO-USDC,ZRO-USD,CRV-USDC,CRV-USD,DOT-USDC,DOT-USD,TIA-USDC,TIA-USD,GRT-USD,GRT-USDC,FIL-USDC,FIL-USD,IMX-USDC,IMX-USD,OP-USD,OP-USDC,JTO-USD,JTO-USDC,FET-USDT,LDO-USD,LDO-USDC,SOL-GBP,ARB-USD,ARB-USDC,MSOL-USDC,MSOL-USD,GFI-USD,GFI-USDC,MINA-USD,MINA-USDC,ATOM-USD,ATOM-USDC,QNT-USDC,QNT-USD,NEAR-USDT,PRO-USD,PRO-USDC,FORT-USDC,FORT-USD,PRIME-USD,PRIME-USDC,ZEC-USDC,ZEC-USD,TVK-USD,TVK-USDC,XRP-USDT,DOGE-USDT,1INCH-USDC,1INCH-USD,AIOZ-USD,AIOZ-USDC,ABT-USD,ABT-USDC,ROSE-USDC,ROSE-USD,SKL-USDC,SKL-USD,COMP-USDC,COMP-USD,ZETA-USD,ZETA-USDC,TRU-USD,TRU-USDC,AXL-USDC,AXL-USD,AKT-USDC,AKT-USD,XRP-EUR,KARRAT-USD,KARRAT-USDC,CBETH-USD,CBETH-USDC,BICO-USDT,VARA-USD,VARA-USDC,AAVE-EUR,SUSHI-USD,SUSHI-USDC,ALGO-USDC,ALGO-USD,BICO-USDC,BICO-USD,VELO-USDC,VELO-USD,UMA-USD,UMA-USDC,ETC-USDC,ETC-USD,LRDS-USDC,LRDS-USD,ENS-USD,ENS-USDC,LTC-EUR,VET-USDC,VET-USD,SYN-USD,SYN-USDC,LPT-USDC,LPT-USD,OCEAN-USDC,OCEAN-USD,LQTY-USDC,LQTY-USD,AMP-USDC,AMP-USD,BIGTIME-USD,BIGTIME-USDC,LRC-USD,LRC-USDC,ACH-USD,ACH-USDC,VOXEL-USDC,VOXEL-USD,SAND-USDC,SAND-USD,MPL-USD,MPL-USDC,SHIB-EUR,GTC-USDC,GTC-USD,ARKM-USD,ARKM-USDC,COTI-USD,COTI-USDC,ILV-USD,ILV-USDC,FLR-USD,FLR-USDC,ICP-USDT,LCX-USD,LCX-USDC,MOBILE-USD,MOBILE-USDC,DRIFT-USDC,DRIFT-USD,DOGE-EUR,SHIB-USDT,APE-USD,APE-USDC,GODS-USDC,GODS-USD,EOS-USD,EOS-USDC,XTZ-USDC,XTZ-USD,BLUR-USD,BLUR-USDC,ZRX-USDC,ZRX-USD,AUDIO-USD,AUDIO-USDC,ANKR-USD,ANKR-USDC,UNI-EUR,GST-USD,GST-USDC,ORCA-USD,ORCA-USDC,PRQ-USDC,PRQ-USD,AVAX-EUR,SHPING-USDC,SHPING-USD,LOKA-USDC,LOKA-USD,NEON-USD,NEON-USDC,API3-USDC,API3-USD,STRK-USD,STRK-USDC,XCN-USD,XCN-USDC,AVAX-USDT,ADA-EUR,LTC-GBP,WBTC-USD,WBTC-USDC,METIS-USDC,METIS-USD,HIGH-USDC,HIGH-USD,EGLD-USD,EGLD-USDC,ETH-DAI,DESO-USDC,DESO-USD,BIT-USD,BIT-USDC,YFI-USDC,YFI-USD,MASK-EUR,CRO-USDC,CRO-USD,HOPR-USD,HOPR-USDC,CHZ-USD,CHZ-USDC,MATIC-EUR,JASMY-USDT,RBN-USDC,RBN-USD,ADA-USDT,RARI-USDC,RARI-USD,OP-USDT,POLS-USD,POLS-USDC,DIMO-USD,DIMO-USDC,OGN-USD,OGN-USDC,BAL-USD,BAL-USDC,SNX-USD,SNX-USDC,TRAC-USD,TRAC-USDC,QI-USD,QI-USDC,IOTX-USDC,IOTX-USD,MNDE-USD,MNDE-USDC,ACX-USDC,ACX-USD,LINK-EUR,MAGIC-USDC,MAGIC-USD,ALEPH-USDC,ALEPH-USD,T-USDC,T-USD,RONIN-USD,RONIN-USDC,RPL-USD,RPL-USDC,AAVE-GBP,CLV-USDC,CLV-USD,MANA-USDC,MANA-USD,BLZ-USDC,BLZ-USD,AVT-USD,AVT-USDC,PYR-USDC,PYR-USD,DYP-USDC,DYP-USD,OXT-USDC,OXT-USD,A8-USD,A8-USDC,SWFTC-USDC,SWFTC-USD,MATIC-USDT,KAVA-USD,KAVA-USDC,HONEY-USD,HONEY-USDC,ICP-EUR,NCT-USD,NCT-USDC,BLAST-USDC,BLAST-USD,NMR-USD,NMR-USDC,DASH-USDC,DASH-USD,DAR-USD,DAR-USDC,BTRST-USD,BTRST-USDC,CGLD-USDC,CGLD-USD,SPA-USDC,SPA-USD,RAD-USDC,RAD-USD,DNT-USD,DNT-USDC,PIRATE-USDC,PIRATE-USD,MDT-USD,MDT-USDC,CVX-USD,CVX-USDC,APE-EUR,BCH-EUR,AUCTION-USD,AUCTION-USDC,RNDR-USDT,WCFG-USDC,WCFG-USD,APT-USDT,MASK-USDT,CTSI-USD,CTSI-USDC,POND-USDC,POND-USD,DOT-EUR,ADA-GBP,INDEX-USD,INDEX-USDC,SPELL-USDC,SPELL-USD,BAT-USD,BAT-USDC,SUKU-USDC,SUKU-USD,ALGO-EUR,SEAM-USD,SEAM-USDC,BOBA-USDC,BOBA-USD,ALGO-GBP,ACS-USDC,ACS-USD,MANA-EUR,MLN-USD,MLN-USDC,TNSR-USDC,TNSR-USD,FIL-EUR,FLOW-USDC,FLOW-USD,XYO-USDC,XYO-USD,GUSD-USD,GUSD-USDC,VTHO-USD,VTHO-USDC,RLC-USDC,RLC-USD,1INCH-EUR,ALCX-USDC,ALCX-USD,CORECHAIN-USD,CORECHAIN-USDC,SD-USD,SD-USDC,STX-USDT,FX-USDC,FX-USD,XLM-EUR,SHDW-USDC,SHDW-USD,HFT-USD,HFT-USDC,STORJ-USDC,STORJ-USD,SAFE-USDC,SAFE-USD,FIDA-USD,FIDA-USDC,MATH-USD,MATH-USDC,NKN-USDC,NKN-USD,PYUSD-USDC,PYUSD-USD,CELR-USDC,CELR-USD,AXS-USD,AXS-USDC,ALICE-USDC,ALICE-USD,ICP-GBP,GLM-USDC,GLM-USD,FOX-USDC,FOX-USD,AURORA-USDC,AURORA-USD,FARM-USD,FARM-USDC,EOS-EUR,DOT-USDT,HBAR-USDT,GMT-USDC,GMT-USD,GRT-EUR,CTX-USDC,CTX-USD,CHZ-EUR,ETC-EUR,ORN-USDC,ORN-USD,MEDIA-USD,MEDIA-USDC,ATOM-EUR,ASM-USD,ASM-USDC,AGLD-USDC,AGLD-USD,LINK-USDT,KNC-USD,KNC-USDC,DOGE-GBP,SAND-USDT,INV-USDC,INV-USD,GAL-USD,GAL-USDC,PERP-USD,PERP-USDC,POWR-USDC,POWR-USD,KSM-USD,KSM-USDC,BAND-USD,BAND-USDC,ELA-USDC,ELA-USD,G-USD,G-USDC,PLU-USDC,PLU-USD,ROSE-USDT,QNT-USDT,APE-USDT,1INCH-GBP,REQ-USD,REQ-USDC,AXS-USDT,WAXL-USD,WAXL-USDC,ZEN-USD,ZEN-USDC,BCH-GBP,BADGER-USDC,BADGER-USD,FORTH-USD,FORTH-USDC,FIL-GBP,CVC-USDC,CVC-USD,DOT-GBP,LIT-USDC,LIT-USD,CRV-EUR,LINK-GBP,AST-USDC,AST-USD,FIS-USDC,FIS-USD,ENS-EUR,ATOM-USDT,IMX-USDT,SHIB-GBP,MATIC-GBP,DIA-USD,DIA-USDC,ERN-USDC,ERN-USD,OSMO-USD,OSMO-USDC,CHZ-USDT,ARPA-USD,ARPA-USDC,RNDR-EUR,TIME-USD,TIME-USDC,ENS-USDT,OMNI-USD,OMNI-USDC,ATOM-GBP,C98-USD,C98-USDC,PUNDIX-USD,PUNDIX-USDC,MUSE-USD,MUSE-USDC,LRC-USDT,MINA-EUR,GHST-USD,GHST-USDC,ETC-GBP,AXS-EUR,LSETH-USDC,LSETH-USD,GNO-USD,GNO-USDC,BNT-USDC,BNT-USD,AERGO-USD,AERGO-USDC,SNX-EUR,CHZ-GBP,UNI-GBP,FLOW-USDT,BAT-EUR,MINA-USDT,DEXT-USDC,DEXT-USD,XLM-USDT,GYEN-USDC,GYEN-USD,BICO-EUR,CRV-GBP,ANKR-EUR,CGLD-EUR,XTZ-GBP,MASK-GBP,KRL-USDC,KRL-USD,CRO-EUR,ANKR-GBP,XTZ-EUR,GRT-GBP,GMT-USDT,SNX-GBP,STG-USD,STG-USDC,CRO-USDT,PAX-USD,PAX-USDC,CGLD-GBP,SOL-ETH,ETH-BTC,ADA-ETH,SOL-BTC,AAVE-BTC,WBTC-BTC,ZEC-BTC,CBETH-ETH,LINK-ETH,LTC-BTC,UNI-BTC,BCH-BTC,DOGE-BTC,AVAX-BTC,ADA-BTC,LSETH-ETH,MKR-BTC,GRT-BTC,MATIC-BTC,COMP-BTC,LRC-BTC,DOT-BTC,XLM-BTC,FIL-BTC,ICP-BTC,EOS-BTC,BAT-ETH,LINK-BTC,CRV-BTC,ATOM-BTC,BAL-BTC,ALGO-BTC,1INCH-BTC,BAT-BTC,MANA-ETH,ETC-BTC,DASH-BTC,SNX-BTC,YFI-BTC,XTZ-BTC,AXS-BTC,ANKR-BTC,MANA-BTC,CGLD-BTC"
     }
    }
   },
   "api": {
    "authenticatedSupport": false,
    "authenticatedWebsocketApiSupport": false,
    "credentials": {
     "key": "",
     "secret": "",
     "clientID": ""
    },
    "credentialsValidator": {
     "requiresKey": true,
     "requiresSecret": true,
     "requiresClientID": true,
     "requiresBase64DecodeSecret": true
    },
    "urlEndpoints": {
     "RestSandboxURL": "https://api-sandbox.coinbase.com",
     "RestSpotURL": "https://api.coinbase.com",
     "WebsocketSpotURL": "wss://advanced-trade-ws.coinbase.com"
    }
   },
   "features": {
    "supports": {
     "restAPI": true,
     "restCapabilities": {
      "autoPairUpdates": true,
      "fundingRateFetching": false
     },
     "websocketAPI": true,
     "websocketCapabilities": {
      "fundingRateFetching": false
     }
    },
    "enabled": {
     "autoPairUpdates": true,
     "websocketAPI": true,
     "saveTradeData": false,
     "tradeFeed": false,
     "fillsFeed": false
    },
    "subscriptions": [
     {
      "enabled": true,
      "channel": "heartbeat"
     },
     {
      "enabled": false,
      "channel": "status",
      "authenticated": true
     },
     {
      "enabled": true,
      "channel": "ticker",
      "asset": "spot"
     },
     {
      "enabled": true,
      "channel": "candles",
      "asset": "spot"
     },
     {
      "enabled": true,
      "channel": "allTrades",
      "asset": "spot"
     },
     {
      "enabled": true,
      "channel": "orderbook",
      "asset": "spot"
     },
     {
      "enabled": true,
      "channel": "account",
      "authenticated": true
     },
     {
      "enabled": false,
      "channel": "ticker_batch",
      "asset": "spot"
     }
    ]
   },
   "bankAccounts": [
    {
     "enabled": false,
     "bankName": "",
     "bankAddress": "",
     "bankPostalCode": "",
     "bankPostalCity": "",
     "bankCountry": "",
     "accountName": "",
     "accountNumber": "",
     "swiftCode": "",
     "iban": "",
     "supportedCurrencies": ""
    }
   ],
   "orderbook": {
    "verificationBypass": false,
    "websocketBufferLimit": 5,
    "websocketBufferEnabled": false,
    "publishPeriod": 10000000000
   }
  },
  {
   "name": "Deribit",
   "enabled": true,
   "verbose": false,
   "httpTimeout": 15000000000,
   "websocketResponseCheckTimeout": 30000000,
   "websocketResponseMaxLimit": 7000000000,
   "websocketTrafficTimeout": 30000000000,
   "websocketOrderbookBufferLimit": 5,
   "baseCurrencies": "BTC,ETH,SOL,USDC",
   "currencyPairs": {
    "assetTypes": [
     "spot",
     "futures",
     "options",
     "option_combo",
     "future_combo"
    ],
    "pairs": {
     "spot": {
      "assetEnabled": true,
      "enabled": "BTC_USDC,ETH_USDC,ETH_BTC",
      "available": "BTC_USDC,ETH_USDC,ETH_BTC",
      "requestFormat": {
       "uppercase": true,
       "delimiter": "_"
      },
      "configFormat": {
       "uppercase": true,
       "delimiter": "_"
      }
     },
     "futures": {
      "assetEnabled": true,
      "enabled": "BTC-PERPETUAL,ETH-PERPETUAL,SOL-PERPETUAL,AVAX_USDC-PERPETUAL,ETH_USDC-PERPETUAL,ADA_USDC-PERPETUAL,DOT_USDC-PERPETUAL,BTC_USDC-PERPETUAL,XRP_USDC-PERPETUAL,SOL_USDC-PERPETUAL,LTC_USDC-PERPETUAL,MATIC_USDC-PERPETUAL,UNI_USDC-PERPETUAL,LINK_USDC-PERPETUAL,ALGO_USDC-PERPETUAL",
      "available": "BTC-21OCT22,BTC-28OCT22,BTC-25NOV22,BTC-30DEC22,BTC-31MAR23,BTC-30JUN23,BTC-29SEP23,BTC-PERPETUAL,ETH-21OCT22,ETH-28OCT22,ETH-25NOV22,ETH-30DEC22,ETH-31MAR23,ETH-30JUN23,ETH-29SEP23,ETH-PERPETUAL,SOL-21OCT22,SOL-28OCT22,SOL-25NOV22,SOL-30DEC22,SOL-PERPETUAL,AVAX_USDC-PERPETUAL,ETH_USDC-PERPETUAL,ADA_USDC-PERPETUAL,DOT_USDC-PERPETUAL,BTC_USDC-PERPETUAL,XRP_USDC-PERPETUAL,SOL_USDC-PERPETUAL,LTC_USDC-PERPETUAL,MATIC_USDC-PERPETUAL,UNI_USDC-PERPETUAL,LINK_USDC-PERPETUAL,ALGO_USDC-PERPETUAL,NEAR_USDC-PERPETUAL,TRX_USDC-PERPETUAL,DOGE_USDC-PERPETUAL,BCH_USDC-PERPETUAL",
      "requestFormat": {
       "uppercase": true,
       "delimiter": "-"
      },
      "configFormat": {
       "uppercase": true,
       "delimiter": "-"
      }
     },
     "options": {
      "assetEnabled": true,
      "enabled": "SOL-21OCT22-20-C,SOL-21OCT22-20-P,SOL-21OCT22-24-C,SOL-21OCT22-24-P,SOL-21OCT22-25-C,SOL-21OCT22-25-P",
      "available": "SOL-21OCT22-20-C,SOL-21OCT22-20-P,SOL-21OCT22-24-C,SOL-21OCT22-24-P,SOL-21OCT22-25-C,SOL-21OCT22-25-P,SOL-21OCT22-26-C,SOL-21OCT22-26-P,SOL-21OCT22-27-C,SOL-21OCT22-27-P,SOL-21OCT22-28-C,SOL-21OCT22-28-P,SOL-21OCT22-29-C,SOL-21OCT22-29-P,SOL-21OCT22-30-C,SOL-21OCT22-30-P,SOL-21OCT22-31-C,SOL-21OCT22-31-P,SOL-21OCT22-32-C,SOL-21OCT22-32-P,SOL-21OCT22-33-C,SOL-21OCT22-33-P,SOL-21OCT22-34-C,SOL-21OCT22-34-P,SOL-21OCT22-35-C,SOL-21OCT22-35-P,SOL-21OCT22-36-C,SOL-21OCT22-36-P,SOL-21OCT22-37-C,SOL-21OCT22-37-P,SOL-21OCT22-38-C,SOL-21OCT22-38-P,SOL-21OCT22-39-C,SOL-21OCT22-39-P,SOL-21OCT22-40-C,SOL-21OCT22-40-P,SOL-21OCT22-45-C,SOL-21OCT22-45-P,SOL-22OCT22-20-C,SOL-22OCT22-20-P,SOL-22OCT22-22-C,SOL-22OCT22-22-P,SOL-22OCT22-24-C,SOL-22OCT22-24-P,SOL-22OCT22-26-C,SOL-22OCT22-26-P,SOL-22OCT22-27-C,SOL-22OCT22-27-P,SOL-22OCT22-28-C,SOL-22OCT22-28-P,SOL-22OCT22-29-C,SOL-22OCT22-29-P,SOL-22OCT22-30-C,SOL-22OCT22-30-P,SOL-22OCT22-31-C,SOL-22OCT22-31-P,SOL-22OCT22-32-C,SOL-22OCT22-32-P,SOL-22OCT22-33-C,SOL-22OCT22-33-P,SOL-22OCT22-34-C,SOL-22OCT22-34-P,SOL-22OCT22-36-C,SOL-22OCT22-36-P,SOL-28OCT22-10-C,SOL-28OCT22-10-P,SOL-28OCT22-20-C,SOL-28OCT22-20-P,SOL-28OCT22-24-C,SOL-28OCT22-24-P,SOL-28OCT22-25-C,SOL-28OCT22-25-P,SOL-28OCT22-26-C,SOL-28OCT22-26-P,SOL-28OCT22-27-C,SOL-28OCT22-27-P,SOL-28OCT22-28-C,SOL-28OCT22-28-P,SOL-28OCT22-29-C,SOL-28OCT22-29-P,SOL-28OCT22-30-C,SOL-28OCT22-30-P,SOL-28OCT22-31-C,SOL-28OCT22-31-P,SOL-28OCT22-32-C,SOL-28OCT22-32-P,SOL-28OCT22-33-C,SOL-28OCT22-33-P,SOL-28OCT22-34-C,SOL-28OCT22-34-P,SOL-28OCT22-35-C,SOL-28OCT22-35-P,SOL-28OCT22-36-C,SOL-28OCT22-36-P,SOL-28OCT22-38-C,SOL-28OCT22-38-P,SOL-28OCT22-40-C,SOL-28OCT22-40-P,SOL-28OCT22-42-C,SOL-28OCT22-42-P,SOL-28OCT22-44-C,SOL-28OCT22-44-P,SOL-28OCT22-45-C,SOL-28OCT22-45-P,SOL-28OCT22-50-C,SOL-28OCT22-50-P,SOL-28OCT22-60-C,SOL-28OCT22-60-P,SOL-4NOV22-15-C,SOL-4NOV22-15-P,SOL-4NOV22-20-C,SOL-4NOV22-20-P,SOL-4NOV22-22-C,SOL-4NOV22-22-P,SOL-4NOV22-23-C,SOL-4NOV22-23-P,SOL-4NOV22-24-C,SOL-4NOV22-24-P,SOL-4NOV22-25-C,SOL-4NOV22-25-P,SOL-4NOV22-26-C,SOL-4NOV22-26-P,SOL-4NOV22-27-C,SOL-4NOV22-27-P,SOL-4NOV22-28-C,SOL-4NOV22-28-P,SOL-4NOV22-29-C,SOL-4NOV22-29-P,SOL-4NOV22-30-C,SOL-4NOV22-30-P,SOL-4NOV22-31-C,SOL-4NOV22-31-P,SOL-4NOV22-32-C,SOL-4NOV22-32-P,SOL-4NOV22-33-C,SOL-4NOV22-33-P,SOL-4NOV22-34-C,SOL-4NOV22-34-P,SOL-4NOV22-35-C,SOL-4NOV22-35-P,SOL-4NOV22-40-C,SOL-4NOV22-40-P,SOL-25NOV22-15-C,SOL-25NOV22-15-P,SOL-25NOV22-20-C,SOL-25NOV22-20-P,SOL-25NOV22-22-C,SOL-25NOV22-22-P,SOL-25NOV22-24-C,SOL-25NOV22-24-P,SOL-25NOV22-25-C,SOL-25NOV22-25-P,SOL-25NOV22-26-C,SOL-25NOV22-26-P,SOL-25NOV22-28-C,SOL-25NOV22-28-P,SOL-25NOV22-30-C,SOL-25NOV22-30-P,SOL-25NOV22-32-C,SOL-25NOV22-32-P,SOL-25NOV22-34-C,SOL-25NOV22-34-P,SOL-25NOV22-35-C,SOL-25NOV22-35-P,SOL-25NOV22-36-C,SOL-25NOV22-36-P,SOL-25NOV22-38-C,SOL-25NOV22-38-P,SOL-25NOV22-40-C,SOL-25NOV22-40-P,SOL-25NOV22-45-C,SOL-25NOV22-45-P,SOL-25NOV22-50-C,SOL-25NOV22-50-P,SOL-30DEC22-10-C,SOL-30DEC22-10-P,SOL-30DEC22-15-C,SOL-30DEC22-15-P,SOL-30DEC22-20-C,SOL-30DEC22-20-P,SOL-30DEC22-24-C,SOL-30DEC22-24-P,SOL-30DEC22-25-C,SOL-30DEC22-25-P,SOL-30DEC22-26-C,SOL-30DEC22-26-P,SOL-30DEC22-28-C,SOL-30DEC22-28-P,SOL-30DEC22-30-C,SOL-30DEC22-30-P,SOL-30DEC22-32-C,SOL-30DEC22-32-P,SOL-30DEC22-34-C,SOL-30DEC22-34-P,SOL-30DEC22-35-C,SOL-30DEC22-35-P,SOL-30DEC22-36-C,SOL-30DEC22-36-P,SOL-30DEC22-40-C,SOL-30DEC22-40-P,SOL-30DEC22-45-C,SOL-30DEC22-45-P,SOL-30DEC22-50-C,SOL-30DEC22-50-P,SOL-30DEC22-60-C,SOL-30DEC22-60-P,SOL-30DEC22-70-C,SOL-30DEC22-70-P,ETH-21OCT22-600-C,ETH-21OCT22-600-P,ETH-21OCT22-800-C,ETH-21OCT22-800-P,ETH-21OCT22-900-C,ETH-21OCT22-900-P,ETH-21OCT22-1000-C,ETH-21OCT22-1000-P,ETH-21OCT22-1100-C,ETH-21OCT22-1100-P,ETH-21OCT22-1150-C,ETH-21OCT22-1150-P,ETH-21OCT22-1200-C,ETH-21OCT22-1200-P,ETH-21OCT22-1225-C,ETH-21OCT22-1225-P,ETH-21OCT22-1250-C,ETH-21OCT22-1250-P,ETH-21OCT22-1275-C,ETH-21OCT22-1275-P,ETH-21OCT22-1300-C,ETH-21OCT22-1300-P,ETH-21OCT22-1325-C,ETH-21OCT22-1325-P,ETH-21OCT22-1350-C,ETH-21OCT22-1350-P,ETH-21OCT22-1400-C,ETH-21OCT22-1400-P,ETH-21OCT22-1450-C,ETH-21OCT22-1450-P,ETH-21OCT22-1500-C,ETH-21OCT22-1500-P,ETH-21OCT22-1600-C,ETH-21OCT22-1600-P,ETH-21OCT22-1700-C,ETH-21OCT22-1700-P,ETH-21OCT22-1800-C,ETH-21OCT22-1800-P,ETH-21OCT22-2000-C,ETH-21OCT22-2000-P,ETH-21OCT22-2200-C,ETH-21OCT22-2200-P,ETH-21OCT22-2400-C,ETH-21OCT22-2400-P,ETH-22OCT22-900-C,ETH-22OCT22-900-P,ETH-22OCT22-1000-C,ETH-22OCT22-1000-P,ETH-22OCT22-1100-C,ETH-22OCT22-1100-P,ETH-22OCT22-1150-C,ETH-22OCT22-1150-P,ETH-22OCT22-1200-C,ETH-22OCT22-1200-P,ETH-22OCT22-1225-C,ETH-22OCT22-1225-P,ETH-22OCT22-1250-C,ETH-22OCT22-1250-P,ETH-22OCT22-1275-C,ETH-22OCT22-1275-P,ETH-22OCT22-1300-C,ETH-22OCT22-1300-P,ETH-22OCT22-1325-C,ETH-22OCT22-1325-P,ETH-22OCT22-1350-C,ETH-22OCT22-1350-P,ETH-22OCT22-1375-C,ETH-22OCT22-1375-P,ETH-22OCT22-1400-C,ETH-22OCT22-1400-P,ETH-22OCT22-1450-C,ETH-22OCT22-1450-P,ETH-22OCT22-1500-C,ETH-22OCT22-1500-P,ETH-28OCT22-600-C,ETH-28OCT22-600-P,ETH-28OCT22-800-C,ETH-28OCT22-800-P,ETH-28OCT22-900-C,ETH-28OCT22-900-P,ETH-28OCT22-1000-C,ETH-28OCT22-1000-P,ETH-28OCT22-1100-C,ETH-28OCT22-1100-P,ETH-28OCT22-1150-C,ETH-28OCT22-1150-P,ETH-28OCT22-1200-C,ETH-28OCT22-1200-P,ETH-28OCT22-1250-C,ETH-28OCT22-1250-P,ETH-28OCT22-1300-C,ETH-28OCT22-1300-P,ETH-28OCT22-1350-C,ETH-28OCT22-1350-P,ETH-28OCT22-1400-C,ETH-28OCT22-1400-P,ETH-28OCT22-1450-C,ETH-28OCT22-1450-P,ETH-28OCT22-1500-C,ETH-28OCT22-1500-P,ETH-28OCT22-1550-C,ETH-28OCT22-1550-P,ETH-28OCT22-1600-C,ETH-28OCT22-1600-P,ETH-28OCT22-1650-C,ETH-28OCT22-1650-P,ETH-28OCT22-1700-C,ETH-28OCT22-1700-P,ETH-28OCT22-1750-C,ETH-28OCT22-1750-P,ETH-28OCT22-1800-C,ETH-28OCT22-1800-P,ETH-28OCT22-1850-C,ETH-28OCT22-1850-P,ETH-28OCT22-1900-C,ETH-28OCT22-1900-P,ETH-28OCT22-1950-C,ETH-28OCT22-1950-P,ETH-28OCT22-2000-C,ETH-28OCT22-2000-P,ETH-28OCT22-2050-C,ETH-28OCT22-2050-P,ETH-28OCT22-2100-C,ETH-28OCT22-2100-P,ETH-28OCT22-2200-C,ETH-28OCT22-2200-P,ETH-28OCT22-2300-C,ETH-28OCT22-2300-P,ETH-28OCT22-2400-C,ETH-28OCT22-2400-P,ETH-28OCT22-2500-C,ETH-28OCT22-2500-P,ETH-28OCT22-2600-C,ETH-28OCT22-2600-P,ETH-28OCT22-2700-C,ETH-28OCT22-2700-P,ETH-28OCT22-2800-C,ETH-28OCT22-2800-P,ETH-28OCT22-2900-C,ETH-28OCT22-2900-P,ETH-28OCT22-3000-C,ETH-28OCT22-3000-P,ETH-28OCT22-3100-C,ETH-28OCT22-3100-P,ETH-28OCT22-3200-C,ETH-28OCT22-3200-P,ETH-28OCT22-3400-C,ETH-28OCT22-3400-P,ETH-28OCT22-3600-C,ETH-28OCT22-3600-P,ETH-28OCT22-3800-C,ETH-28OCT22-3800-P,ETH-28OCT22-4000-C,ETH-28OCT22-4000-P,ETH-28OCT22-4200-C,ETH-28OCT22-4200-P,ETH-4NOV22-600-C,ETH-4NOV22-600-P,ETH-4NOV22-800-C,ETH-4NOV22-800-P,ETH-4NOV22-900-C,ETH-4NOV22-900-P,ETH-4NOV22-1000-C,ETH-4NOV22-1000-P,ETH-4NOV22-1050-C,ETH-4NOV22-1050-P,ETH-4NOV22-1100-C,ETH-4NOV22-1100-P,ETH-4NOV22-1150-C,ETH-4NOV22-1150-P,ETH-4NOV22-1200-C,ETH-4NOV22-1200-P,ETH-4NOV22-1250-C,ETH-4NOV22-1250-P,ETH-4NOV22-1300-C,ETH-4NOV22-1300-P,ETH-4NOV22-1350-C,ETH-4NOV22-1350-P,ETH-4NOV22-1400-C,ETH-4NOV22-1400-P,ETH-4NOV22-1450-C,ETH-4NOV22-1450-P,ETH-4NOV22-1500-C,ETH-4NOV22-1500-P,ETH-4NOV22-1600-C,ETH-4NOV22-1600-P,ETH-4NOV22-1800-C,ETH-4NOV22-1800-P,ETH-4NOV22-2000-C,ETH-4NOV22-2000-P,ETH-4NOV22-2200-C,ETH-4NOV22-2200-P,ETH-4NOV22-2400-C,ETH-4NOV22-2400-P,ETH-11NOV22-600-C,ETH-11NOV22-600-P,ETH-11NOV22-800-C,ETH-11NOV22-800-P,ETH-11NOV22-900-C,ETH-11NOV22-900-P,ETH-11NOV22-1000-C,ETH-11NOV22-1000-P,ETH-11NOV22-1100-C,ETH-11NOV22-1100-P,ETH-11NOV22-1150-C,ETH-11NOV22-1150-P,ETH-11NOV22-1200-C,ETH-11NOV22-1200-P,ETH-11NOV22-1250-C,ETH-11NOV22-1250-P,ETH-11NOV22-1300-C,ETH-11NOV22-1300-P,ETH-11NOV22-1350-C,ETH-11NOV22-1350-P,ETH-11NOV22-1400-C,ETH-11NOV22-1400-P,ETH-11NOV22-1500-C,ETH-11NOV22-1500-P,ETH-11NOV22-1600-C,ETH-11NOV22-1600-P,ETH-11NOV22-1800-C,ETH-11NOV22-1800-P,ETH-11NOV22-2000-C,ETH-11NOV22-2000-P,ETH-11NOV22-2200-C,ETH-11NOV22-2200-P,ETH-11NOV22-2400-C,ETH-11NOV22-2400-P,ETH-25NOV22-600-C,ETH-25NOV22-600-P,ETH-25NOV22-700-C,ETH-25NOV22-700-P,ETH-25NOV22-800-C,ETH-25NOV22-800-P,ETH-25NOV22-900-C,ETH-25NOV22-900-P,ETH-25NOV22-1000-C,ETH-25NOV22-1000-P,ETH-25NOV22-1050-C,ETH-25NOV22-1050-P,ETH-25NOV22-1100-C,ETH-25NOV22-1100-P,ETH-25NOV22-1150-C,ETH-25NOV22-1150-P,ETH-25NOV22-1200-C,ETH-25NOV22-1200-P,ETH-25NOV22-1250-C,ETH-25NOV22-1250-P,ETH-25NOV22-1300-C,ETH-25NOV22-1300-P,ETH-25NOV22-1350-C,ETH-25NOV22-1350-P,ETH-25NOV22-1400-C,ETH-25NOV22-1400-P,ETH-25NOV22-1450-C,ETH-25NOV22-1450-P,ETH-25NOV22-1500-C,ETH-25NOV22-1500-P,ETH-25NOV22-1600-C,ETH-25NOV22-1600-P,ETH-25NOV22-1700-C,ETH-25NOV22-1700-P,ETH-25NOV22-1800-C,ETH-25NOV22-1800-P,ETH-25NOV22-1900-C,ETH-25NOV22-1900-P,ETH-25NOV22-2000-C,ETH-25NOV22-2000-P,ETH-25NOV22-2100-C,ETH-25NOV22-2100-P,ETH-25NOV22-2200-C,ETH-25NOV22-2200-P,ETH-25NOV22-2300-C,ETH-25NOV22-2300-P,ETH-25NOV22-2400-C,ETH-25NOV22-2400-P,ETH-25NOV22-2500-C,ETH-25NOV22-2500-P,ETH-25NOV22-2600-C,ETH-25NOV22-2600-P,ETH-25NOV22-2700-C,ETH-25NOV22-2700-P,ETH-25NOV22-2800-C,ETH-25NOV22-2800-P,ETH-25NOV22-3000-C,ETH-25NOV22-3000-P,ETH-25NOV22-3200-C,ETH-25NOV22-3200-P,ETH-25NOV22-3400-C,ETH-25NOV22-3400-P,ETH-25NOV22-3600-C,ETH-25NOV22-3600-P,ETH-25NOV22-3800-C,ETH-25NOV22-3800-P,ETH-30DEC22-300-C,ETH-30DEC22-300-P,ETH-30DEC22-400-C,ETH-30DEC22-400-P,BTC-21OCT22-10000-C,BTC-21OCT22-10000-P,BTC-21OCT22-11000-C,BTC-21OCT22-11000-P,BTC-21OCT22-12000-C,BTC-21OCT22-12000-P,BTC-21OCT22-13000-C,BTC-21OCT22-13000-P,BTC-21OCT22-14000-C,BTC-21OCT22-14000-P,BTC-21OCT22-15000-C,BTC-21OCT22-15000-P,BTC-21OCT22-16000-C,BTC-21OCT22-16000-P,BTC-21OCT22-17000-C,BTC-21OCT22-17000-P,BTC-21OCT22-17500-C,BTC-21OCT22-17500-P,BTC-21OCT22-18000-C,BTC-21OCT22-18000-P,BTC-21OCT22-18500-C,BTC-21OCT22-18500-P,BTC-21OCT22-18750-C,BTC-21OCT22-18750-P,BTC-21OCT22-19000-C,BTC-21OCT22-19000-P,BTC-21OCT22-19250-C,BTC-21OCT22-19250-P,BTC-21OCT22-19500-C,BTC-21OCT22-19500-P,BTC-21OCT22-20000-C,BTC-21OCT22-20000-P,BTC-21OCT22-20500-C,BTC-21OCT22-20500-P,BTC-21OCT22-21000-C,BTC-21OCT22-21000-P,BTC-21OCT22-21500-C,BTC-21OCT22-21500-P,BTC-21OCT22-22000-C,BTC-21OCT22-22000-P,BTC-21OCT22-23000-C,BTC-21OCT22-23000-P,BTC-21OCT22-24000-C,BTC-21OCT22-24000-P",
      "requestFormat": {
       "uppercase": true,
       "delimiter": "-"
      },
      "configFormat": {
       "uppercase": true,
       "delimiter": "-"
      }
     },
     "option_combo": {
      "assetEnabled": true,
      "enabled": "BTC-STRG-21OCT22-19000_21000,BTC-CBUT-21OCT22-18500_19000_19500,BTC-CBUT-21OCT22-18000_19500_21000",
      "available": "BTC-STRG-21OCT22-19000_21000,BTC-CBUT-21OCT22-18500_19000_19500,BTC-CBUT-21OCT22-18000_19500_21000,BTC-CBUT-21OCT22-19000_20000_21000,BTC-STRD-21OCT22-20000,BTC-STRD-21OCT22-19500,BTC-PS-21OCT22-19500_19000,BTC-CS-28OCT22-24000_32000,BTC-PCAL-25NOV22_28OCT22-12000,BTC-PS-28OCT22-19000_18000,BTC-ICOND-28OCT22-15000_16000_22000_23000,BTC-STRG-28OCT22-17500_20500,BTC-STRG-28OCT22-18000_20000,BTC-STRG-28OCT22-18500_20000,BTC-PS-28OCT22-20000_16000,BTC-PS-28OCT22-18000_17000,BTC-STRG-28OCT22-19000_22000,BTC-PBUT-4NOV22-17500_18500_19500,BTC-PSR13-11NOV22-14000_11000,BTC-PBUT-25NOV22-24000_30000_35000,BTC-STRG-25NOV22-14000_26000,BTC-CS-25NOV22-22000_23000,BTC-PSR12-25NOV22-18000_16000,BTC-STRG-25NOV22-19000_20000,BTC-STRG-25NOV22-16000_22000,BTC-CS-25NOV22-24000_26000,BTC-RR-25NOV22-18000_20000,BTC-PDIAG-30DEC22_25NOV22-16000_18000,BTC-PSR12-25NOV22-18000_17000,BTC-CS-25NOV22-20000_23000,BTC-PCAL-31MAR23_30DEC22-20000,BTC-CCAL-31MAR23_30DEC22-18000,BTC-CCAL-31MAR23_30DEC22-19000,BTC-CBUT-30DEC22-20000_25000_30000,BTC-STRD-30DEC22-20000,BTC-STRG-30DEC22-15000_28000,BTC-RR-30DEC22-18000_22000,BTC-PCAL-31MAR23_30DEC22-19000,BTC-PBUT111-30DEC22-12000_17000_19000,BTC-PS-30DEC22-12000_10000,BTC-PSR12-30DEC22-17000_16000,BTC-CBUT-31MAR23-22000_28000_34000,BTC-STRG-31MAR23-13000_38000,BTC-STRD-31MAR23-22000,BTC-PSR13-31MAR23-15000_14000,BTC-PSR13-31MAR23-25000_18000,BTC-PSR13-30JUN23-18000_15000,BTC-CBUT-29SEP23-20000_40000_60000,BTC-STRD-29SEP23-24000,ETH-PSR12-21OCT22-1250_1150,ETH-PSR12-21OCT22-1300_1200,ETH-STRG-21OCT22-1150_1450,ETH-PSR12-21OCT22-1200_1100,ETH-STRD-21OCT22-1500,ETH-STRG-21OCT22-1200_1400,ETH-PS-28OCT22-1500_1100,ETH-CS-28OCT22-1700_1950,ETH-PSR13-28OCT22-1200_1000,ETH-STRD-28OCT22-1350,ETH-CS-28OCT22-1400_1500,ETH-CS-28OCT22-1450_1550,ETH-PS-28OCT22-1000_900,ETH-CS-28OCT22-1400_1600,ETH-PCOND-28OCT22-900_1000_1400_1450,ETH-PSR12-28OCT22-1250_1100,ETH-IBUT-28OCT22-1250_1300_1350,ETH-PS-25NOV22-1400_1000,ETH-CSR13-25NOV22-1400_1800,ETH-CS-25NOV22-1500_2000,ETH-CS-25NOV22-1500_1700,ETH-CS-25NOV22-1500_1800,ETH-CBUT-25NOV22-1200_1300_1400,ETH-CBUT-25NOV22-1100_1300_1500,ETH-PSR12-25NOV22-1250_1100,ETH-CS-25NOV22-1300_1400,ETH-PBUT-25NOV22-1200_1300_1400,ETH-PSR12-25NOV22-1250_1150,ETH-CSR12-25NOV22-1300_1400,ETH-PSR12-30DEC22-1400_1200,ETH-STRD-30DEC22-1600,ETH-PCAL-31MAR23_30DEC22-2500,ETH-CS-30DEC22-1500_1900,ETH-CS-30DEC22-1700_1800,ETH-CS-30DEC22-1600_1800,ETH-PS-30DEC22-1300_1000,ETH-PDIAG-31MAR23_30DEC22-2500_3000,ETH-STRD-30DEC22-1400,ETH-STRD-30DEC22-1300,ETH-CS-30DEC22-1600_1900,ETH-CCAL-31MAR23_30DEC22-1300,ETH-CCAL-31MAR23_30DEC22-1200,ETH-CCAL-31MAR23_30DEC22-1400,ETH-PS-30DEC22-1500_1300,ETH-CBUT-30DEC22-1000_1300_2000,ETH-REV-31MAR23-1000,ETH-REV-31MAR23-1300,ETH-CS-31MAR23-1700_2000,ETH-STRG-31MAR23-800_3000,ETH-PS-31MAR23-1300_1000,SOL-PLAD-21OCT22-31_30_29,SOL-PS-28OCT22-32_28,SOL-RR-28OCT22-32_38,SOL-STRG-28OCT22-20_50,SOL-ICOND-28OCT22-20_25_45_50,SOL-PCAL-25NOV22_28OCT22-30,SOL-PSR12-28OCT22-30_29,SOL-CS-25NOV22-40_45",
      "requestFormat": {
       "uppercase": true,
       "delimiter": "-"
      },
      "configFormat": {
       "uppercase": true,
       "delimiter": "-"
      }
     },
     "future_combo": {
      "assetEnabled": true,
      "enabled": "SOL-FS-30DEC22_28OCT22,ETH-FS-28OCT22_PERP,ETH-FS-30DEC22_28OCT22,ETH-FS-30DEC22_PERP,ETH-FS-31MAR23_30DEC22",
      "available": "SOL-FS-30DEC22_28OCT22,ETH-FS-28OCT22_PERP,ETH-FS-30DEC22_28OCT22,ETH-FS-30DEC22_PERP,ETH-FS-31MAR23_30DEC22,ETH-FS-29SEP23_30DEC22,ETH-FS-30JUN23_30DEC22,ETH-FS-31MAR23_PERP,ETH-FS-30JUN23_31MAR23,ETH-FS-30JUN23_PERP,ETH-FS-29SEP23_30JUN23,ETH-FS-29SEP23_PERP,BTC-FS-31MAR23_21OCT22,BTC-FS-21OCT22_PERP,BTC-FS-28OCT22_PERP,BTC-FS-30JUN23_28OCT22,BTC-FS-31MAR23_28OCT22,BTC-FS-29SEP23_28OCT22,BTC-FS-25NOV22_28OCT22,BTC-FS-29SEP23_25NOV22,BTC-FS-30DEC22_PERP,BTC-FS-30JUN23_30DEC22,BTC-FS-31MAR23_30DEC22,BTC-FS-29SEP23_30DEC22,BTC-FS-31MAR23_PERP,BTC-FS-30JUN23_31MAR23,BTC-FS-29SEP23_31MAR23,BTC-FS-30JUN23_PERP,BTC-FS-29SEP23_30JUN23,BTC-FS-29SEP23_PERP",
      "requestFormat": {
       "uppercase": true,
       "delimiter": "-"
      },
      "configFormat": {
       "uppercase": true,
       "delimiter": "-"
      }
     }
    }
   },
   "api": {
    "authenticatedSupport": true,
    "authenticatedWebsocketApiSupport": true,
    "endpoints": {
     "url": "NON_DEFAULT_HTTP_LINK_TO_EXCHANGE_API",
     "urlSecondary": "NON_DEFAULT_HTTP_LINK_TO_EXCHANGE_API",
     "websocketURL": "NON_DEFAULT_HTTP_LINK_TO_WEBSOCKET_EXCHANGE_API"
    },
    "credentials": {
     "key": "Key",
     "secret": "Secret"
    },
    "credentialsValidator": {
     "requiresKey": true,
     "requiresSecret": true
    },
    "urlEndpoints": {
     "RestFuturesURL": "https://www.deribit.com",
     "RestSpotURL": "https://test.deribit.com"
    }
   },
   "features": {
    "supports": {
     "restAPI": true,
     "restCapabilities": {
      "autoPairUpdates": true
     },
     "websocketAPI": true,
     "websocketCapabilities": {}
    },
    "enabled": {
     "autoPairUpdates": true,
     "websocketAPI": true,
     "saveTradeData": false,
     "tradeFeed": true,
     "fillsFeed": false
    }
   },
   "bankAccounts": [
    {
     "enabled": false,
     "bankName": "",
     "bankAddress": "",
     "bankPostalCode": "",
     "bankPostalCity": "",
     "bankCountry": "",
     "accountName": "",
     "accountNumber": "",
     "swiftCode": "",
     "iban": "",
     "supportedCurrencies": ""
    }
   ]
  },
  {
   "name": "EXMO",
   "enabled": true,
   "verbose": false,
   "httpTimeout": 15000000000,
   "websocketResponseCheckTimeout": 30000000,
   "websocketResponseMaxLimit": 7000000000,
   "websocketTrafficTimeout": 30000000000,
   "websocketOrderbookBufferLimit": 5,
   "baseCurrencies": "USD,EUR,RUB,PLN,UAH",
   "currencyPairs": {
    "requestFormat": {
     "uppercase": true,
     "delimiter": "_",
     "separator": ","
    },
    "configFormat": {
     "uppercase": true,
     "delimiter": "_"
    },
    "useGlobalFormat": true,
    "assetTypes": [
     "spot"
    ],
    "pairs": {
     "spot": {
      "enabled": "BTC_USD,LTC_USD",
      "available": "DAI_USD,GNT_ETH,LSK_BTC,MKR_BTC,XTZ_RUB,ATOM_EXM,BTT_BTC,ZAG_BTC,USDT_USD,XTZ_ETH,USDT_KZT,LSK_USD,TRX_UAH,ONG_EXM,SMART_USD,XEM_UAH,EOS_USD,ETH_GBP,ETH_EUR,ETH_USDT,HP_BTC,XRP_EUR,ATOM_EUR,DASH_RUB,TRX_EUR,XRP_USDT,ZRX_USD,CRON_ETH,ETZ_ETH,ONT_RUB,USDC_USDT,LSK_RUB,SMART_BTC,TRX_RUB,ZEC_EUR,ETH_RUB,EXM_ETH,GNT_BTC,MNC_BTC,ONG_BTC,XMR_EUR,ZEC_BTC,BTC_PLN,ETH_KZT,ALGO_EXM,DASH_BTC,PTI_EOS,XLM_USD,XRP_GBP,ZEC_RUB,BCH_USDT,DAI_RUB,DCR_BTC,ETH_UAH,ETZ_BTC,LTC_BTC,ZRX_ETH,ALGO_USDT,DCR_RUB,HB_BTC,WAVES_BTC,XLM_BTC,XRP_BTC,ETC_RUB,EOS_BTC,OMG_ETH,ONG_UAH,XMR_UAH,ATOM_BTC,BTG_ETH,GAS_BTC,GUSD_BTC,LTC_UAH,NEO_RUB,ROOBEE_BTC,WAVES_USD,ETC_USD,ETC_BTC,WAVES_ETH,BTT_UAH,DAI_BTC,DAI_ETH,XTZ_USD,ALGO_RUB,BTT_RUB,ETH_LTC,DOGE_BTC,NEO_BTC,XEM_EUR,XLM_TRY,BCH_ETH,CRON_EXM,ETH_PLN,SMART_EUR,USDC_ETH,BTC_USDT,ETH_BTC,MNC_ETH,TRX_USD,XRP_UAH,EXM_BTC,BTC_EUR,BTG_BTC,OMG_BTC,ONT_UAH,GAS_USD,LTC_RUB,OMG_USD,DOGE_USD,GUSD_RUB,ONG_RUB,ONT_BTC,USDC_BTC,USDT_UAH,XMR_ETH,ADA_BTC,DASH_USD,BCH_RUB,DCR_UAH,MKR_DAI,PTI_RUB,VLX_BTC,XEM_USD,ATOM_USD,BCH_USD,XMR_USD,ZRX_BTC,ETZ_USDT,QTUM_BTC,XEM_BTC,XMR_RUB,XMR_BTC,XRP_TRY,BTC_GBP,XRP_RUB,BCH_EUR,CRON_USDT,PTI_USDT,QTUM_USD,QTUM_ETH,USDT_EUR,BTC_USD,BTC_RUB,CRON_BTC,LTC_EUR,ONT_EXM,BTC_TRY,XRP_USD,SMART_RUB,TRX_BTC,USDT_RUB,XLM_RUB,XRP_ETH,ZEC_USD,ALGO_EUR,EOS_EUR,BTG_USD,GUSD_USD,PTI_BTC,USDT_GBP,WAVES_RUB,XTZ_BTC,ETH_USD,BCH_BTC,BCH_UAH,DASH_UAH,DASH_USDT,ETH_TRY,BTC_UAH,ALGO_BTC,MNC_USD,USDC_USD,ADA_USD,EXM_USDT,LTC_USD,NEO_USD,BTC_KZT,ADA_ETH"
     }
    }
   },
   "api": {
    "authenticatedSupport": false,
    "authenticatedWebsocketApiSupport": false,
    "endpoints": {
     "url": "NON_DEFAULT_HTTP_LINK_TO_EXCHANGE_API",
     "urlSecondary": "NON_DEFAULT_HTTP_LINK_TO_EXCHANGE_API",
     "websocketURL": "NON_DEFAULT_HTTP_LINK_TO_WEBSOCKET_EXCHANGE_API"
    },
    "credentials": {
     "key": "Key",
     "secret": "Secret"
    },
    "credentialsValidator": {
     "requiresKey": true,
     "requiresSecret": true
    }
   },
   "features": {
    "supports": {
     "restAPI": true,
     "restCapabilities": {
      "tickerBatching": true,
      "autoPairUpdates": true
     },
     "websocketAPI": false,
     "websocketCapabilities": {}
    },
    "enabled": {
     "autoPairUpdates": true,
     "websocketAPI": false
    }
   },
   "bankAccounts": [
    {
     "enabled": false,
     "bankName": "",
     "bankAddress": "",
     "bankPostalCode": "",
     "bankPostalCity": "",
     "bankCountry": "",
     "accountName": "",
     "accountNumber": "",
     "swiftCode": "",
     "iban": "",
     "supportedCurrencies": ""
    }
   ]
  },
  {
   "name": "GateIO",
   "enabled": true,
   "verbose": false,
   "httpTimeout": 15000000000,
   "websocketResponseCheckTimeout": 30000000,
   "websocketResponseMaxLimit": 7000000000,
   "websocketTrafficTimeout": 30000000000,
   "websocketOrderbookBufferLimit": 5,
   "baseCurrencies": "USD",
   "currencyPairs": {
    "requestFormat": {
     "uppercase": true,
     "delimiter": "_"
    },
    "configFormat": {
     "uppercase": true,
     "delimiter": "_"
    },
    "useGlobalFormat": true,
    "assetTypes": [
     "spot",
     "option",
     "futures",
     "cross_margin",
     "margin",
     "delivery"
    ],
    "pairs": {
     "spot": {
      "assetEnabled": true,
      "enabled": "IHT_ETH,AME_ETH,CEUR_ETH,ALEPH_USDT,OMG_TRY,BTC_TRY,OGN_USDT,ALA_USDT,BTC_USDT",
      "available": "10SET_USDT,1ART_USDT,1EARTH_USDT,1INCH3L_USDT,1INCH3S_USDT,1INCH_ETH,1INCH_TRY,1INCH_USD,1INCH_USDT,88MPH_ETH,88MPH_USDT,A5T_ETH,A5T_USDT,AAA_ETH,AAA_USDT,AAG_USDT,AART_ETH,AART_USDT,AAVE3L_USDT,AAVE3S_USDT,AAVE_ETH,AAVE_TRY,AAVE_USD,AAVE_USDT,ABBC_USDT,ABT_ETH,ABT_USDT,ACA_USDT,ACE_USDT,ACH3L_USDT,ACH3S_USDT,ACH_ETH,ACH_USDT,ACM_USDT,ACS_USDT,ACX_USDT,ADA3L_USDT,ADA3S_USDT,ADAPAD_USDT,ADA_BTC,ADA_TRY,ADA_USDT,ADEL_ETH,ADEL_USDT,ADP_ETH,ADP_USDT,ADS_USDT,ADX_ETH,ADX_USDT,AERGO_ETH,AERGO_USDT,AE_BTC,AE_ETH,AE_USDT,AFC_USDT,AGIX_USDT,AGLA_USDT,AGLD_ETH,AGLD_USD,AGLD_USDT,AGS_USDT,AIOZ_ETH,AIOZ_USDT,AIRTNT_USDT,AIR_USDT,AKITA_USDT,AKRO_ETH,AKRO_USD,AKRO_USDT,AKT_ETH,AKT_USDT,ALAYA_ETH,ALAYA_USDT,ALA_USDT,ALCX_ETH,ALCX_USDT,ALD_ETH,ALD_USDT,ALEPH_ETH,ALEPH_USDT,ALGO3L_USDT,ALGO3S_USDT,ALGO_TRY,ALGO_USDT,ALICE3L_USDT,ALICE3S_USDT,ALICE_ETH,ALICE_USDT,ALI_USDT,ALN_ETH,ALN_USDT,ALPACA_ETH,ALPACA_USDT,ALPA_ETH,ALPA_USDT,ALPHA3L_USDT,ALPHA3S_USDT,ALPHA_ETH,ALPHA_USDT,ALPHR_ETH,ALPHR_USDT,ALPH_USDT,ALPINE_USDT,ALTB_USDT,ALU_ETH,ALU_USDT,ALY_USDT,AME_ETH,AME_USDT,AMKT_USDT,AMPL_USDT,AMP_ETH,AMP_TRY,AMP_USDT,AM_USDT,ANC3L_USDT,ANC3S_USDT,ANC_ETH,ANC_USDT,ANGLE_USDT,ANKR_TRY,ANKR_USDT,ANML_USDT,ANT_USDT,AOG_USDT,APE3L_USDT,APE3S_USDT,APE_TRY,APE_USDT,API33L_USDT,API33S_USDT,API3_ETH,API3_USDT,APN_ETH,APN_USDT,APRT_USDT,APT3L_USDT,APT3S_USDT,APT_BTC,APT_ETH,APT_TRY,APT_USDT,APX_USDT,APYS_ETH,APYS_USDT,AQDC_USDT,AQT_USDT,AR3L_USDT,AR3S_USDT,ARB_USDT,ARCX_ETH,ARCX_USDT,ARES_ETH,ARES_USDT,ARGON_ETH,ARGON_USDT,ARG_USDT,ARPA3L_USDT,ARPA3S_USDT,ARPA_ETH,ARPA_USDT,ARRR_ETH,ARRR_USDT,ARSW_USDT,ARTEM_USDT,ARV_USDT,AR_TRY,AR_USDT,ASD_USDT,ASK_USDT,ASM_ETH,ASM_USDT,ASR_USDT,ASS_USDT,ASTO_USDT,ASTR3L_USDT,ASTR3S_USDT,ASTRA_USDT,ASTRO_ETH,ASTRO_USDT,ASTR_BTC,ASTR_ETH,ASTR_USDT,AST_ETH,AST_USDT,ASW_USDT,ATA_ETH,ATA_USDT,ATD_ETH,ATD_USDT,ATEAM_USDT,ATK_ETH,ATK_USDT,ATLAS_USDT,ATM_USDT,ATOLO_USDT,ATOM3L_USDT,ATOM3S_USDT,ATOM_BTC,ATOM_TRY,ATOM_USDT,ATOZ_USDT,ATP_ETH,ATP_USDT,ATS_USDT,AUCTION_ETH,AUCTION_USDT,AUDIO_ETH,AUDIO_USDT,AURORA_ETH,AURORA_USDT,AUTO_ETH,AUTO_USDT,AVAX3L_USDT,AVAX3S_USDT,AVAX_ETH,AVAX_TRY,AVAX_USDT,AVA_USDT,AVT_USDT,AXIS_ETH,AXIS_USDT,AXL_USDT,AXS3L_USDT,AXS3S_USDT,AXS5L_USDT,AXS5S_USDT,AXS_ETH,AXS_TRY,AXS_USD,AXS_USDT,AZERO_USDT,AZY_USDT,B3X_USDT,BABI_USDT,BABYDOGE_USDT,BABY_USDT,BACON_USDT,BAC_ETH,BAC_USDT,BADGER_ETH,BADGER_USDT,BAGS_ETH,BAGS_USDT,BAJU_USDT,BAKED_ETH,BAKED_USDT,BAKE_ETH,BAKE_USDT,BAL3L_USDT,BAL3S_USDT,BAL_ETH,BAL_USDT,BAMBOO_USDT,BAND_ETH,BAND_USDT,BANK_ETH,BANK_USDT,BASE_ETH,BASE_USDT,BAS_ETH,BAS_USDT,BAT3L_USDT,BAT3S_USDT,BAT_BTC,BAT_ETH,BAT_TRY,BAT_USDT,BBANK_BTC,BBANK_ETH,BBANK_USDT,BBC_USDT,BBF_USDT,BCDN_ETH,BCDN_USDT,BCD_BTC,BCD_USDT,BCH3L_USDT,BCH3S_USDT,BCH5L_USDT,BCH5S_USDT,BCH_BTC,BCH_USD,BCH_USDT,BCMC_USDT,BCN_BTC,BCN_USDT,BCX_BTC,BCX_USDT,BDP_ETH,BDP_USDT,BDT_ETH,BDT_USDT,BDX_USDT,BEAM_BTC,BEAM_ETH,BEAM_USDT,BEEFI_ETH,BEEFI_USDT,BEL_ETH,BEL_USDT,BENQI_ETH,BENQI_USDT,BEPRO_ETH,BEPRO_USDT,BERRY_USDT,BETU_ETH,BETU_USDT,BEYOND_USDT,BFC_ETH,BFC_USDT,BFT1_USDT,BFT_ETH,BFT_USDT,BICO_ETH,BICO_USDT,BIFIF_ETH,BIFIF_USDT,BIFI_BTC,BIFI_USDT,BIN_ETH,BIN_USDT,BIRD_ETH,BIRD_USDT,BITCI_USDT,BIT_USDT,BKC_USDT,BLACK_ETH,BLACK_USDT,BLANKV2_ETH,BLANKV2_USDT,BLES_ETH,BLES_USDT,BLIN_USDT,BLOCK_USDT,BLOK_ETH,BLOK_USDT,BLT_USDT,BLUR_USDT,BLY_BTC,BLY_USDT,BLZ_ETH,BLZ_USDT,BMI_ETH,BMI_USDT,BMON_ETH,BMON_USDT,BNB3L_USDT,BNB3S_USDT,BNB_BTC,BNB_TRY,BNB_USD,BNB_USDT,BNC_USDT,BNTY_ETH,BNTY_USDT,BNT_ETH,BNX_USDT,BOA_USDT,BOBA_ETH,BOBA_USDT,BONDLY_ETH,BONDLY_USDT,BOND_ETH,BOND_USDT,BONE_USDT,BONK_USDT,BOO_ETH,BOO_USDT,BORA_ETH,BORA_USDT,BORING_ETH,BORING_USDT,BOSON_ETH,BOSON_USDT,BOX_USDT,BP_USDT,BRISE_USDT,BRKL_USDT,BRT_USDT,BRWL_USDT,BRY_ETH,BRY_USDT,BSCPAD_ETH,BSCPAD_USDT,BSCS_ETH,BSCS_USDT,BSV3L_USDT,BSV3S_USDT,BSV5L_USDT,BSV5S_USDT,BSV_BTC,BSV_USDT,BSW3L_USDT,BSW3S_USDT,BSW_USDT,BS_USDT,BTC3L_USDT,BTC3S_USDT,BTC5L_USDT,BTC5S_USDT,BTCST_ETH,BTCST_USDT,BTC_TRY,BTC_USD,BTC_USDT,BTF_BTC,BTF_USDT,BTG_BTC,BTG_USDT,BTL_USDT,BTM_BTC,BTM_ETH,BTM_USDT,BTO_ETH,BTO_USDT,BTRST_ETH,BTRST_USDT,BTS_BTC,BTS_USDT,BTT_ETH,BTT_TRY,BTT_USDT,BURP_ETH,BURP_USDT,BUSY_USDT,BUY_ETH,BUY_USDT,BVT_USDT,BXC_ETH,BXC_USDT,BXH_ETH,BXH_USDT,BYN_ETH,BYN_USDT,BZZ_ETH,BZZ_USDT,C983L_USDT,C983S_USDT,C98_BTC,C98_USD,C98_USDT,CAKE3L_USDT,CAKE3S_USDT,CAKE_ETH,CAKE_USDT,CANTO_USDT,CAPS_USDT,CARE_USDT,CART_ETH,CART_USDT,CATE_USDT,CATGIRL_USDT,CATHEON_USDT,CBK_BTC,CBK_ETH,CBK_USDT,CEEK_ETH,CEEK_USDT,CELL_ETH,CELL_USDT,CELO_USDT,CELR_ETH,CELR_USDT,CELT_USDT,CEL_ETH,CEL_USD,CEL_USDT,CERE_ETH,CERE_USDT,CEUR_ETH,CEUR_USDT,CFG_BTC,CFG_USDT,CFI_ETH,CFI_USDT,CFX3L_USDT,CFX3S_USDT,CFX_ETH,CFX_USDT,CGG_ETH,CGG_USDT,CHAIN_ETH,CHAIN_USDT,CHAMP_USDT,CHEQ_USDT,CHER_USDT,CHESS_ETH,CHESS_USDT,CHNG_BTC,CHNG_USDT,CHO_USDT,CHR_ETH,CHR_USDT,CHZ3L_USDT,CHZ3S_USDT,CHZ_ETH,CHZ_TRY,CHZ_USD,CHZ_USDT,CIRUS_USDT,CIR_ETH,CIR_USDT,CITY_USDT,CKB_BTC,CKB_ETH,CKB_USDT,CLH_USDT,CLO_USDT,CLV_ETH,CLV_USDT,CMP_USDT,CNAME_USDT,CNNS_ETH,CNNS_USDT,COCOS_USDT,COFIX_USDT,COFI_ETH,COFI_USDT,COMBO_ETH,COMBO_USDT,COMP3L_USDT,COMP3S_USDT,COMP_USD,COMP_USDT,CONV_ETH,CONV_USDT,COOK_ETH,COOK_USDT,CORAL_ETH,CORAL_USDT,COREUM_USDT,CORE_USDT,CORN_USDT,COS_USDT,COTI3L_USDT,COTI3S_USDT,COTI_USDT,COVAL_USDT,COVER_ETH,COVER_USDT,CPAN_USDT,CPOOL_USDT,CQT_ETH,CQT_USD,CQT_USDT,CRAFT_USDT,CRBN_ETH,CRBN_USDT,CREAM_ETH,CREAM_USDT,CREDIT_ETH,CREDIT_USDT,CRE_USDT,CRF_ETH,CRF_USDT,CRO3L_USDT,CRO3S_USDT,CRO_USDT,CRPT_ETH,CRPT_USDT,CRP_ETH,CRP_USDT,CRTS_ETH,CRTS_USDT,CRT_USDT,CRU_ETH,CRU_USDT,CRV3L_USDT,CRV3S_USDT,CRV_BTC,CRV_ETH,CRV_TRY,CRV_USD,CRV_USDT,CRYPTOFI_USDT,CSIX_USDT,CSPR_ETH,CSPR_USDT,CSTR_ETH,CSTR_USDT,CS_ETH,CS_USDT,CTC_USDT,CTG_USDT,CTI_ETH,CTI_USDT,CTK_ETH,CTK_USDT,CTRC_USDT,CTSI_USDT,CTT_USDT,CUDOS_USDT,CULT_USDT,CUMMIES_USDT,CUP_USDT,CUSD_ETH,CUSD_USDT,CVAULTCORE_ETH,CVAULTCORE_USDT,CVC3L_USDT,CVC3S_USDT,CVC_ETH,CVC_USDT,CVP_ETH,CVP_USDT,CVTX_USDT,CVX_ETH,CVX_USDT,CWAR_ETH,CWAR_USDT,CWEB_USDT,CWS_ETH,CWS_USDT,CYS_ETH,CYS_USDT,CZZ_USDT,D2T_USDT,DAFI_ETH,DAFI_USDT,DAG_BTC,DAG_ETH,DAG_USDT,DAI_TRY,DAI_USD,DAI_USDT,DAL_USDT,DANA_USDT,DAO_ETH,DAO_USDT,DARK_USDT,DAR_ETH,DAR_USDT,DASH3L_USDT,DASH3S_USDT,DASH_BTC,DASH_USDT,DATA_ETH,DATA_USDT,DBC_BTC,DBC_ETH,DBC_USDT,DCRN_USDT,DCR_BTC,DCR_USDT,DC_USDT,DDD_BTC,DDD_ETH,DDD_USDT,DDIM_ETH,DDIM_USDT,DDOS_USDT,DEBT_USDT,DEFILAND_ETH,DEFILAND_USDT,DEGO_USDT,DEK_USDT,DELFI_USDT,DENT_ETH,DENT_USDT,DEP_USDT,DERC_USDT,DERI_ETH,DERI_USDT,DESO_USDT,DES_USDT,DEUS_USDT,DEVT_USDT,DEXE_ETH,DEXE_USDT,DFA_USDT,DFI_USDT,DFL_USDT,DFND_USDT,DFYN_USDT,DFY_ETH,DFY_USDT,DF_ETH,DF_USDT,DG_ETH,DG_USDT,DHB_USDT,DHV_ETH,DHV_USDT,DHX_USD,DHX_USDT,DIA_ETH,DIA_USDT,DIGG_ETH,DIGG_USDT,DILI_USDT,DIO_USDT,DIS_ETH,DIS_USDT,DIVER_USDT,DKA_ETH,DKA_USDT,DKS_USDT,DLC_USDT,DMLG_USDT,DMS_ETH,DMS_USDT,DMTR_USDT,DNT_ETH,DNXC_USDT,DOCK_ETH,DOCK_USDT,DODO_ETH,DODO_USDT,DOGA_USDT,DOGE3L_USDT,DOGE3S_USDT,DOGE5L_USDT,DOGE5S_USDT,DOGE_BTC,DOGE_TRY,DOGE_USD,DOGE_USDT,DOGGO_USDT,DOGGY_USDT,DOGNFT_ETH,DOGNFT_USDT,DOG_ETH,DOG_USDT,DOME_USDT,DOMI_USDT,DOP_USDT,DORA_ETH,DORA_USDT,DOSE_ETH,DOSE_USDT,DOS_USDT,DOT3L_USDT,DOT3S_USDT,DOT5L_USDT,DOT5S_USDT,DOT_BTC,DOT_TRY,DOT_USDT,DOWS_ETH,DOWS_USDT,DPET_ETH,DPET_USDT,DPR_ETH,DPR_USDT,DPY_ETH,DPY_USDT,DREP_ETH,DREP_USDT,DRGN_ETH,DRGN_USDT,DSLA_ETH,DSLA_USDT,DUCK2_ETH,DUCK2_USDT,DUCK_ETH,DUCK_USDT,DUNE_USDT,DUSK_ETH,DUSK_USDT,DUST_USDT,DVI_USDT,DVP_ETH,DVP_USDT,DV_USDT,DXCT_ETH,DXCT_USDT,DX_ETH,DX_USDT,DYDX3L_USDT,DYDX3S_USDT,DYDX_ETH,DYDX_TRY,DYDX_USD,DYDX_USDT,DYP_ETH,DYP_USDT,DZOO_USDT,ECOX_USDT,EDEN_ETH,EDEN_USD,EDEN_USDT,EDG_ETH,EDG_USDT,EFI_ETH,EFI_USDT,EGAME_USDT,EGG_ETH,EGG_USDT,EGLD3L_USDT,EGLD3S_USDT,EGLD_ETH,EGLD_USDT,EGS_USDT,EHASH_ETH,EHASH_USDT,EJS_USDT,ELA_USDT,ELEC_ETH,ELEC_USDT,ELF_ETH,ELF_USDT,ELON_USDT,ELT_USDT,ELU_USDT,EMON_USDT,EMPIRE_ETH,EMPIRE_USDT,ENJ3L_USDT,ENJ3S_USDT,ENJ_ETH,ENJ_TRY,ENJ_USD,ENJ_USDT,ENNO_USDT,ENS_ETH,ENS_USDT,ENV_USDT,EOS3L_USDT,EOS3S_USDT,EOS5L_USDT,EOS5S_USDT,EOSDAC_ETH,EOSDAC_USDT,EOS_BTC,EOS_ETH,EOS_TRY,EOS_USDT,EPIK_USDT,EPK_USDT,EPX_ETH,EPX_USDT,EQX_USDT,EQ_USDT,ERG_ETH,ERG_USDT,ERN_ETH,ERN_USDT,ESG_USDT,ESS_ETH,ESS_USDT,ETC3L_USDT,ETC3S_USDT,ETC_BTC,ETC_ETH,ETC_USDT,ETERNAL_USDT,ETH2_ETH,ETH2_USDT,ETH3L_USDT,ETH3S_USDT,ETH5L_USDT,ETH5S_USDT,ETHA_ETH,ETHA_USDT,ETHF_USDT,ETHW_ETH,ETHW_USDT,ETH_BTC,ETH_TRY,ETH_USD,ETH_USDT,EUL_USDT,EURT_USDT,EVA_ETH,EVA_USDT,EVER_USDT,EVRY_USDT,EWT_ETH,EWT_USDT,EZ_ETH,EZ_USDT,F2C_USDT,FALCONS_USDT,FAME_USDT,FAN_ETH,FAN_USDT,FARM_ETH,FARM_USDT,FAR_ETH,FAR_USDT,FCON_USDT,FDC_USDT,FDT_USDT,FEAR_USDT,FEG_USDT,FEI_ETH,FEI_USDT,FER_USDT,FET_ETH,FET_USDT,FEVR_USDT,FIC_USDT,FIDA_ETH,FIDA_USDT,FIL3L_USDT,FIL3S_USDT,FILDA_ETH,FILDA_USDT,FIL_BTC,FIL_ETH,FIL_TRY,FIL_USDT,FINE_ETH,FINE_USDT,FIN_USDT,FIO_ETH,FIO_USDT,FIRE_ETH,FIRE_USDT,FIRO_USDT,FIS_ETH,FIS_USDT,FITFI3L_USDT,FITFI3S_USDT,FITFI_USDT,FIU_USDT,FIWA_USDT,FLM_ETH,FLM_USDT,FLOKI_USDT,FLOW_ETH,FLOW_TRY,FLOW_USDT,FLR_USDT,FLURRY_USDT,FLUX_ETH,FLUX_USDT,FLY_USDT,FNCY_USDT,FNF_USDT,FNZ_USDT,FODL_ETH,FODL_USDT,FOF_USDT,FOREX_ETH,FOREX_USDT,FORM_ETH,FORM_USDT,FORTH_ETH,FORTH_USDT,FORT_USDT,FOR_ETH,FOR_USDT,FOX_ETH,FOX_USDT,FPFT_USDT,FRAX_ETH,FRAX_USDT,FRA_ETH,FRA_USDT,FREE_USDT,FRIN_USDT,FRM_USDT,FROG_ETH,FROG_USDT,FRONT_ETH,FRONT_USDT,FRR_USDT,FSN_ETH,FSN_USDT,FST_ETH,FST_USDT,FTI_ETH,FTI_USDT,FTM3L_USDT,FTM3S_USDT,FTM_ETH,FTM_TRY,FTM_USD,FTM_USDT,FTRB_USDT,FTT3L_USDT,FTT3S_USDT,FTT_ETH,FTT_USD,FTT_USDT,FUEL_ETH,FUEL_USDT,FUN_ETH,FUN_USDT,FUSE_ETH,FUSE_USDT,FXF_ETH,FXF_USDT,FXS_ETH,FXS_USDT,FX_ETH,FX_USDT,GAFI_ETH,GAFI_USDT,GAIA_USDT,GAL3L_USDT,GAL3S_USDT,GALA3L_USDT,GALA3S_USDT,GALA5L_USDT,GALA5S_USDT,GALA_ETH,GALA_TRY,GALA_USDT,GALFAN_USDT,GAL_USDT,GAME_USDT,GAN_USDT,GARD_ETH,GARD_USDT,GARI_ETH,GARI_USDT,GASDAO_USDT,GAS_BTC,GAS_USDT,GBPT_BTC,GBPT_ETH,GBPT_USDT,GCOIN_USDT,GDAO_ETH,GDAO_USDT,GEAR_USDT,GEL_ETH,GEL_USDT,GEM_ETH,GEM_USDT,GENS_USDT,GFI_ETH,GFI_USDT,GFT_USDT,GF_ETH,GF_USDT,GGG_USDT,GGM_USDT,GHNY_USDT,GHST_ETH,GHST_USDT,GITCOIN_ETH,GITCOIN_USDT,GLMR3L_USDT,GLMR3S_USDT,GLMR_ETH,GLMR_USDT,GLM_ETH,GLM_USDT,GLQ_ETH,GLQ_USDT,GMAT_ETH,GMAT_USDT,GMEE_ETH,GMEE_USDT,GMM_USDT,GMPD_USDT,GMT3L_USDT,GMT3S_USDT,GMT_USDT,GMX_USDT,GM_USDT,GNO_ETH,GNO_USDT,GNS_USDT,GNX_ETH,GNX_USDT,GOAL_USDT,GOB_USDT,GOD_BTC,GOD_USDT,GOFX_USDT,GOF_USDT,GOLDMINER_USDT,GOLD_USDT,GOVI_USDT,GOV_USDT,GOZ_USDT,GO_ETH,GO_USDT,GPT_USDT,GQ_USDT,GRAIL_USDT,GRBE_USDT,GRIN_BTC,GRIN_ETH,GRIN_USDT,GRND_USDT,GRT3L_USDT,GRT3S_USDT,GRT_ETH,GRT_USD,GRT_USDT,GRV_USDT,GSE_ETH,GSE_USDT,GST3L_USDT,GST3S_USDT,GST_TRY,GST_USDT,GS_ETH,GS_USDT,GTC_BTC,GTC_ETH,GTC_USDT,GTH_ETH,GTH_USDT,GT_BTC,GT_ETH,GT_USDT,GUM_USDT,GZONE_ETH,GZONE_USDT,HADES_USDT,HAI_ETH,HAI_USDT,HAM_USDT,HAO_BTC,HAO_ETH,HAO_USDT,HAPI_USDT,HARD_ETH,HARD_USDT,HBAR3L_USDT,HBAR3S_USDT,HBAR_USDT,HCT_ETH,HCT_USDT,HC_BTC,HC_ETH,HC_USDT,HDV_USDT,HEART_USDT,HECH_USDT,HEGIC_ETH,HEGIC_USDT,HELLO_USDT,HERA_USDT,HERO_ETH,HERO_USDT,HE_USDT,HFT_ETH,HFT_USDT,HGET_ETH,HGET_USDT,HIBIKI_USDT,HIBS_USDT,HID_USDT,HIFI_ETH,HIFI_USDT,HIGH_USDT,HIT_ETH,HIT_USDT,HIVE_USDT,HMT_ETH,HMT_USDT,HNS_BTC,HNS_USDT,HNT_ETH,HNT_USDT,HOD_USDT,HOGE_USDT,HOOK_USDT,HOPR_ETH,HOPR_USDT,HORD_ETH,HORD_USDT,HOTCROSS_ETH,HOTCROSS_USDT,HOT_ETH,HOT_TRY,HOT_USDT,HPB_ETH,HPB_USDT,HSC_ETH,HSC_USDT,HSF_USDT,HT3L_USDT,HT3S_USDT,HTR_USDT,HT_BTC,HT_USD,HT_USDT,HYDRA_USDT,HYVE_ETH,HYVE_USDT,IAG_USDT,IAZUKI_USDT,IBAYC_USDT,IBFK_USDT,ICE_ETH,ICE_USDT,ICONS_ETH,ICONS_USDT,ICP3L_USDT,ICP3S_USDT,ICP_ETH,ICP_TRY,ICP_USDT,ICX_ETH,ICX_USDT,IDEA_USDT,IDEX_ETH,IDEX_USDT,IDOODLES_USDT,IDV_ETH,IDV_USDT,ID_USDT,IGU_USDT,IHC_USDT,IHT_ETH,IHT_USDT,ILV_ETH,ILV_USDT,IMAYC_USDT,IMPT_USDT,IMX3L_USDT,IMX3S_USDT,IMX_ETH,IMX_USDT,INDI_ETH,INDI_USDT,ING_USDT,INJ_ETH,INJ_USDT,INK_BTC,INK_ETH,INK_USDT,INSUR_ETH,INSUR_USDT,INTER_USDT,INTR_USDT,INV_ETH,INV_USDT,IOEN_ETH,IOEN_USDT,IOI_USDT,IONX_ETH,IONX_USDT,IOST3L_USDT,IOST3S_USDT,IOST_BTC,IOST_USDT,IOTA_BTC,IOTA_USDT,IOTX_ETH,IOTX_USDT,IP3_USDT,IPUNKS_USDT,IRIS_USDT,ISKY_USDT,ISK_USDT,ISP_ETH,ISP_USDT,ITEM_USDT,ITGR_ETH,ITGR_USDT,ITRUMP_USDT,ITSB_USDT,IZI_ETH,IZI_USDT,JAM_USDT,JASMY3L_USDT,JASMY3S_USDT,JASMY_ETH,JASMY_TRY,JASMY_USDT,JFI_USDT,JGN_ETH,JGN_USDT,JOE_ETH,JOE_USDT,JOY_USDT,JST3L_USDT,JST3S_USDT,JST_USDT,JULD_ETH,JULD_USDT,JUV_USDT,K21_ETH,K21_USDT,KABY_USDT,KAI_USDT,KALM_USDT,KAP_USDT,KAR_USDT,KASTA_USDT,KAS_USDT,KAVA3L_USDT,KAVA3S_USDT,KAVA_USDT,KBD_USDT,KBOX_USDT,KCAL_USDT,KDA_BTC,KDA_USDT,KEX_ETH,KEX_USDT,KEY_ETH,KEY_USDT,KFC_USDT,KFT_ETH,KFT_USDT,KGC_USDT,KIBA_USDT,KICKS_USDT,KIF_ETH,KIF_USDT,KILT_USDT,KIMCHI_ETH,KIMCHI_USDT,KINE_ETH,KINE_USDT,KINGSHIB_USDT,KING_USDT,KINT_ETH,KINT_USDT,KIN_USDT,KISHU_USDT,KLAP_USDT,KLAY3L_USDT,KLAY3S_USDT,KLAY_USDT,KLO_USDT,KLV_ETH,KLV_USDT,KMA_USDT,KMON_USDT,KNC_ETH,KNC_USDT,KNIGHT_USDT,KNOT_USDT,KOK_USDT,KONO_ETH,KONO_USDT,KON_USDT,KP3R_ETH,KP3R_USDT,KPAD_ETH,KPAD_USDT,KRL_USDT,KSM3L_USDT,KSM3S_USDT,KSM_USDT,KST_ETH,KST_USDT,KTN_ETH,KTN_USDT,KTON_USDT,KT_USDT,KUBE_USDT,KUB_USDT,KUMA_USDT,KWS_USDT,KYL_ETH,KYL_USDT,KZEN_USDT,LABS_ETH,LABS_USDT,LAMB_ETH,LAMB_USDT,LAND_USDT,LARIX_ETH,LARIX_USDT,LAT_USDT,LAVA_ETH,LAVA_USDT,LAYER_ETH,LAYER_USDT,LAZIO_ETH,LAZIO_USDT,LBA_ETH,LBA_USDT,LBK_USDT,LBLOCK_USDT,LBL_USDT,LDO_ETH,LDO_USDT,LEASH_ETH,LEASH_USDT,LEMD_ETH,LEMD_USDT,LEMN_USDT,LEMO_ETH,LEMO_USDT,LEO_BTC,LEO_USDT,LEVER_USDT,LEV_USDT,LFW_USDT,LGCY_USDT,LGX_USDT,LIEN_ETH,LIEN_USDT,LIFE_ETH,LIFE_USDT,LIKE_ETH,LIKE_USDT,LIME_BTC,LIME_ETH,LIME_USDT,LINA_ETH,LINA_USDT,LINK3L_USDT,LINK3S_USDT,LINK5L_USDT,LINK5S_USDT,LINK_ETH,LINK_TRY,LINK_USD,LINK_USDT,LION_USDT,LIQUIDUS_ETH,LIQUIDUS_USDT,LIQ_USDT,LIT3L_USDT,LIT3S_USDT,LITH_ETH,LITH_USDT,LIT_ETH,LIT_TRY,LIT_USDT,LKR_ETH,LKR_USDT,LLT_SNET,LMR_BTC,LMR_USDT,LM_USDT,LN_BTC,LN_USDT,LOA_USDT,LOCG_ETH,LOCG_USDT,LOKA3L_USDT,LOKA3S_USDT,LOKA_ETH,LOKA_USDT,LON_ETH,LON_USDT,LOOKS3L_USDT,LOOKS3S_USDT,LOOKS_ETH,LOOKS_USDT,LOON_ETH,LOON_USDT,LOOT_USDT,LOVELY_USDT,LOWB_USDT,LPOOL_ETH,LPOOL_USDT,LPT_ETH,LPT_USDT,LQTY_USDT,LRC3L_USDT,LRC3S_USDT,LRC_BTC,LRC_ETH,LRC_TRY,LRC_USDT,LRN_ETH,LRN_USDT,LSK_BTC,LSK_USDT,LSS_ETH,LSS_USDT,LTC3L_USDT,LTC3S_USDT,LTC5L_USDT,LTC5S_USDT,LTC_BTC,LTC_TRY,LTC_USD,LTC_USDT,LTO_ETH,LTO_USDT,LUFFY_ETH,LUFFY_USDT,LUNA_ETH,LUNA_TRY,LUNA_USDT,LUNCH_USDT,LUNC_TRY,LUNC_USDT,LUNR_USDT,LUS_USDT,LYM_BTC,LYM_ETH,LYM_USDT,LYXE_ETH,LYXE_USDT,MAGIC_USDT,MAHA_ETH,MAHA_USDT,MANA3L_USDT,MANA3S_USDT,MANA_ETH,MANA_TRY,MANA_USDT,MAN_ETH,MAN_USDT,MAPE_USDT,MAPS_ETH,MAPS_USDT,MARSH_ETH,MARSH_USDT,MART_USDT,MASK3L_USDT,MASK3S_USDT,MASK_ETH,MASK_TRY,MASK_USDT,MATCH_USDT,MATH_ETH,MATH_USDT,MATIC3L_USDT,MATIC3S_USDT,MATIC_ETH,MATIC_USD,MATIC_USDT,MATTER_ETH,MATTER_USDT,MAT_ETH,MAT_USDT,MBL_ETH,MBL_USDT,MBOX_ETH,MBOX_USDT,MBS_ETH,MBS_USDT,MBX_USDT,MCASH_USDT,MCG_USDT,MCO2_ETH,MCO2_USDT,MCRN_ETH,MCRN_USDT,MCRT_USDT,MC_ETH,MC_USDT,MDAO_USDT,MDA_ETH,MDA_USDT,MDF_ETH,MDF_USDT,MDS_ETH,MDS_USDT,MDT_BTC,MDT_ETH,MDT_USDT,MDX_ETH,MDX_USDT,MEAN_ETH,MEAN_USDT,MED_ETH,MED_USDT,MELI_USDT,MENGO_USDT,MEPAD_USDT,MER_USDT,MESA_ETH,MESA_USDT,METAG_USDT,METAL_USDT,METAN_USDT,METAX_ETH,METAX_USDT,METIS_ETH,METIS_USDT,METO_USDT,MET_USDT,MFOOTBALL_USDT,MGA_USDT,MGG_USDT,MHUNT_USDT,MILO_USDT,MIMIR_ETH,MIMIR_USDT,MINA3L_USDT,MINA3S_USDT,MINA_BTC,MINA_USDT,MINE_USDT,MINI_ETH,MINI_USDT,MINT_USDT,MIR_ETH,MIR_USDT,MIST_ETH,MIST_USDT,MIS_ETH,MIS_USDT,MITH_ETH,MITH_USDT,MIX_ETH,MIX_USDT,MKR3L_USDT,MKR3S_USDT,MKR_ETH,MKR_TRY,MKR_USDT,MLK_USDT,MLN_ETH,MLN_USDT,MLS_USDT,MLT_USDT,ML_USDT,MMM_USDT,MMPRO_USDT,MM_ETH,MM_USDT,MNDE_USDT,MNGO_ETH,MNGO_USDT,MNW_ETH,MNW_USDT,MNY_USDT,MNZ_USDT,MOBI_BTC,MOBI_ETH,MOBI_USDT,MOB_ETH,MOB_USDT,MODA_ETH,MODA_USDT,MOFI_USDT,MOJO_USDT,MOMA_ETH,MOMA_USDT,MONI_USDT,MONS_USDT,MOONEY_USDT,MOON_USDT,MOOO_USDT,MOOV_USDT,MOO_USDT,MOTG_USDT,MOT_USDT,MOVEZ_USDT,MOVR_ETH,MOVR_USDT,MPH_ETH,MPH_USDT,MPI_USDT,MPLX_USDT,MPL_USDT,MQL_USDT,MRCH_ETH,MRCH_USDT,MSOL_ETH,MSOL_USDT,MSU_USDT,MSWAP_USDT,MTA_ETH,MTA_USDT,MTD_USDT,MTG_USDT,MTL3L_USDT,MTL3S_USDT,MTL_ETH,MTL_USDT,MTN_ETH,MTN_USDT,MTRG_USDT,MTR_USDT,MTS_ETH,MTS_USDT,MTV_USDT,MULTI_ETH,MULTI_USDT,MUSE_ETH,MUSE_USDT,MV_USDT,MXC_BTC,MXC_ETH,MXC_USD,MXC_USDT,MYRA_USDT,NAFT_USDT,NANO_BTC,NANO_USDT,NAOS_BTC,NAOS_ETH,NAOS_USDT,NAP_USDT,NAS_BTC,NAS_ETH,NAS_USDT,NAVI_USDT,NAX_ETH,NAX_USDT,NBLU_USDT,NBOT_ETH,NBOT_USDT,NBP_ETH,NBP_USDT,NBS_BTC,NBS_USDT,NBT_USDT,NCT_ETH,NCT_USDT,NEAR3L_USDT,NEAR3S_USDT,NEAR_ETH,NEAR_USDT,NEBL_USDT,NEER_USDT,NEO3L_USDT,NEO3S_USDT,NEO_BTC,NEO_TRY,NEO_USDT,NEST_ETH,NEST_USDT,NEXO_ETH,NEXO_USDT,NEXT_USDT,NFTB_ETH,NFTB_USDT,NFTD_USDT,NFTL_USDT,NFTX_ETH,NFTX_USDT,NFTY_ETH,NFTY_USDT,NFT_USDT,NGL_USDT,NIFT_USDT,NIIFI_USDT,NII_ETH,NII_USDT,NIM_USDT,NKN_ETH,NKN_USDT,NMR_ETH,NMR_USDT,NMT_ETH,NMT_USDT,NOA_USDT,NODL_USDT,NOIA_ETH,NOIA_USDT,NOM_USDT,NORD_ETH,NORD_USDT,NOS_ETH,NOS_USDT,NPT_USDT,NRFB_ETH,NRFB_USDT,NRV_ETH,NRV_USDT,NSBT_BTC,NSBT_ETH,NSBT_USDT,NSDX_USDT,NSURE_ETH,NSURE_USDT,NULS_ETH,NULS_USDT,NUM_USDT,NUX_ETH,NUX_USDT,NVG_USDT,NVIR_USDT,NWC_BTC,NWC_USDT,NXD_USDT,NYM_USDT,NYZO_ETH,NYZO_USDT,O3_ETH,O3_USDT,OAS_USDT,OAX_BTC,OAX_ETH,OAX_USDT,OCC_USDT,OCEAN_USDT,OCN_BTC,OCN_ETH,OCN_USDT,OCTO_ETH,OCTO_USDT,OCT_USDT,ODDZ_ETH,ODDZ_USDT,OGN_ETH,OGN_USDT,OGV_USDT,OG_USDT,OHM_ETH,OHM_USDT,OIN_USDT,OKB3L_USDT,OKB3S_USDT,OKB_USDT,OKT_ETH,OKT_USDT,OLAND_USDT,OLE_USDT,OLT_USDT,OLV_USDT,OLY_USDT,OMG3L_USDT,OMG3S_USDT,OMG_BTC,OMG_ETH,OMG_TRY,OMG_USD,OMG_USDT,OMI_ETH,OMI_USDT,OM_ETH,OM_USDT,ONC_ETH,ONC_USDT,ONE3L_USDT,ONE3S_USDT,ONE_USDT,ONG_ETH,ONG_USDT,ONIT_USDT,ONSTON_USDT,ONS_ETH,ONS_USDT,ONT3L_USDT,ONT3S_USDT,ONT_ETH,ONT_USDT,ONX_ETH,ONX_USDT,OOE_ETH,OOE_USDT,OOKI_USDT,OP3L_USDT,OP3S_USDT,OPA_USDT,OPEN_ETH,OPEN_USDT,OPIUM_ETH,OPIUM_USDT,OPS_ETH,OPS_USDT,OPTIMUS_USDT,OPUL_ETH,OPUL_USDT,OP_ETH,OP_TRY,OP_USDT,ORAI_ETH,ORAI_USDT,ORAO_ETH,ORAO_USDT,ORBR_USDT,ORBS_ETH,ORBS_USDT,ORB_USDT,ORCA_USDT,ORC_USDT,ORION_USDT,ORN_ETH,ORN_USDT,ORO_USDT,ORT_USDT,OSMO_USDT,OST_ETH,OST_USDT,OUSD_USDT,OVO_USDT,OVR_USDT,OXT_ETH,OXT_USDT,OXY_ETH,OXY_USDT,P00LS_USDT,PAF_USDT,PARA_USDT,PAW_USDT,PAY_BTC,PAY_ETH,PAY_USDT,PBR_ETH,PBR_USDT,PBTC35A_ETH,PBTC35A_USDT,PBX_ETH,PBX_USDT,PCNT_ETH,PCNT_USDT,PCX_USDT,PDEX_USDT,PEARL_USDT,PENDLE_ETH,PENDLE_USDT,PEOPLE3L_USDT,PEOPLE3S_USDT,PEOPLE_TRY,PEOPLE_USDT,PERA_USDT,PERC_USDT,PERI_USDT,PERL_ETH,PERL_USDT,PERP_ETH,PERP_USD,PERP_USDT,PET_BTC,PET_ETH,PET_USDT,PHA_USDT,PHB_USDT,PHM_USDT,PHTR_USDT,PIAS_USDT,PICKLE_ETH,PICKLE_USDT,PIG_USDT,PINE_USDT,PING_USDT,PIT_USDT,PIXEL_USDT,PIZA_USDT,PI_BTC,PI_USDT,PKF_ETH,PKF_USDT,PLACE_USDT,PLA_ETH,PLA_USDT,PLCU_USDT,PLSPAD_USDT,PMON_ETH,PMON_USDT,PNG_USDT,PNK_ETH,PNK_USDT,PNL_ETH,PNL_USDT,PNT_ETH,PNT_USDT,POG_USDT,POKT_USDT,POLC_ETH,POLC_USDT,POLIS_USDT,POLI_USDT,POLK_ETH,POLK_USDT,POLS_USDT,POLYDOGE_USDT,POLYPAD_USDT,POLYX_USDT,POND_ETH,POND_USDT,POOL_ETH,POOL_USDT,POPK_USDT,POP_BTC,POP_USDT,PORTO_USDT,PORTX_USDT,PORT_USDT,POR_USDT,POSI_USDT,POT_USDT,POWR_BTC,POWR_ETH,POWR_USDT,PPAD_USDT,PRARE_ETH,PRARE_USDT,PRIDE_USDT,PRIMAL_USDT,PRIME_USDT,PRISM_ETH,PRISM_USDT,PRMX_USDT,PROM_ETH,PROM_USDT,PROPS_ETH,PROPS_USDT,PROS_ETH,PROS_USDT,PRQ_USDT,PRT_ETH,PRT_USDT,PSB_USDT,PSG_ETH,PSG_USDT,PSI_USDT,PSL_USDT,PSP_ETH,PSP_USDT,PSTAKE_USDT,PST_ETH,PST_USDT,PSY_ETH,PSY_USDT,PTS_USDT,PUMLX_USDT,PUNDIX_ETH,PUNDIX_USDT,PUSH_ETH,PUSH_USDT,PVU_ETH,PVU_USDT,PWAR_ETH,PWAR_USDT,PYM_USDT,PYR_ETH,PYR_USDT,QASH_BTC,QASH_ETH,QASH_USDT,QBT_ETH,QBT_USDT,QI_ETH,QI_USDT,QKC_BTC,QKC_ETH,QKC_USDT,QLC_BTC,QLC_ETH,QLC_USDT,QNT_ETH,QNT_USDT,QRDO_BTC,QRDO_ETH,QRDO_USDT,QSP_ETH,QSP_USDT,QTCON_USDT,QTC_ETH,QTC_USDT,QTUM3L_USDT,QTUM3S_USDT,QTUM_BTC,QTUM_ETH,QTUM_USDT,QUACK_USDT,QUICK_ETH,QUICK_USDT,RACA3L_USDT,RACA3S_USDT,RACA_USDT,RADAR_USDT,RAD_ETH,RAD_USDT,RAGE_USDT,RAI_ETH,RAI_USDT,RAM_USDT,RANKER_USDT,RARE_ETH,RARE_USDT,RARI_ETH,RARI_USDT,RATING_ETH,RATING_USDT,RATIO_USDT,RAY_ETH,RAY_USD,RAY_USDT,RAZE_ETH,RAZE_USDT,RAZOR_ETH,RAZOR_USDT,RBC_ETH,RBC_USDT,RBLS_USDT,RBN_ETH,RBN_USDT,RCN_ETH,RCN_USDT,RDF_USDT,RDNT_USDT,RDN_ETH,RDN_USDT,REALM_USDT,REAL_USDT,REAP_USDT,REDTOKEN_USDT,RED_ETH,RED_USDT,REEF_ETH,REEF_USDT,REELT_USDT,REF_USDT,REI_BTC,REI_USDT,REM_ETH,REM_USDT,RENA_USDT,REN_ETH,REN_USD,REN_USDT,REP_ETH,REP_USDT,REQ_ETH,REQ_USDT,REVOLAND_USDT,REVO_BTC,REVO_ETH,REVO_USDT,REVU_USDT,REVV_ETH,REVV_USDT,RFOX_ETH,RFOX_USDT,RFR_ETH,RFR_USDT,RFT_USDT,RFUEL_USDT,RICE_ETH,RICE_USDT,RIDE_USDT,RIF_ETH,RIF_USDT,RIM_USDT,RING_ETH,RING_USDT,RIN_USDT,RITE_USDT,RJV_USDT,RLC_ETH,RLC_USDT,RLY_ETH,RLY_USDT,RMRK_USDT,RNDR_ETH,RNDR_USDT,RNDX_USDT,ROCO_USDT,RON_USDT,ROOBEE_USDT,ROOM_ETH,ROOM_USDT,ROSE3L_USDT,ROSE3S_USDT,ROSE_ETH,ROSE_USDT,ROSN_USDT,ROUTE_USDT,RPL_USDT,RSR_USDT,RSS3_USDT,RSV_USDT,RUFF_BTC,RUFF_ETH,RUFF_USDT,RUNE3L_USDT,RUNE3S_USDT,RUNE_ETH,RUNE_USD,RUNE_USDT,RVC_USDT,RVN_USDT,SAFEMARS_USDT,SAITAMA_USDT,SAITO_USDT,SAKE_ETH,SAKE_USDT,SALT_ETH,SALT_USDT,SAMO_ETH,SAMO_USDT,SAND3L_USDT,SAND3S_USDT,SANDWICH_USDT,SAND_ETH,SAND_TRY,SAND_USD,SAND_USDT,SANTOS_USDT,SAO_USDT,SASHIMI_ETH,SASHIMI_USDT,SAUBER_USDT,SAVG_USDT,SBR_ETH,SBR_USDT,SBTC_BTC,SBTC_USDT,SCCP_USDT,SCLP_ETH,SCLP_USDT,SCNSOL_ETH,SCNSOL_USDT,SCRT_ETH,SCRT_USDT,SCY_ETH,SCY_USDT,SC_ETH,SC_USDT,SDAO_BTC,SDAO_ETH,SDAO_USDT,SDN_BTC,SDN_ETH,SDN_USDT,SD_USDT,SEELE_USDT,SENATE_USDT,SENC_ETH,SENC_USDT,SENSO_ETH,SENSO_USDT,SERO_ETH,SERO_USDT,SFG_USDT,SFIL_USDT,SFI_ETH,SFI_USDT,SFM_USDT,SFP_ETH,SFP_USDT,SFUND_USDT,SGB_USDT,SHARE_ETH,SHARE_USDT,SHFT_ETH,SHFT_USDT,SHIB3L_USDT,SHIB3S_USDT,SHIB5L_USDT,SHIB5S_USDT,SHIB_TRY,SHIB_USD,SHIB_USDT,SHILL_USDT,SHI_USDT,SHOE_USDT,SHOPX_ETH,SHOPX_USDT,SHPING_USDT,SHR_ETH,SHR_USDT,SHX_USDT,SIDUS_USDT,SINGLE_USDT,SIN_USDT,SIS_USDT,SKEB_USDT,SKILL_ETH,SKILL_USDT,SKL3L_USDT,SKL3S_USDT,SKL_USDT,SKM_ETH,SKM_USDT,SKRT_USDT,SKT_USDT,SKU_USDT,SKYRIM_ETH,SKYRIM_USDT,SLC_ETH,SLC_USDT,SLG_USDT,SLICE_ETH,SLICE_USDT,SLIM_ETH,SLIM_USDT,SLK_USDT,SLM_USDT,SLND_ETH,SLND_USDT,SLNV2_ETH,SLNV2_USDT,SLP3L_USDT,SLP3S_USDT,SLP_ETH,SLP_USDT,SLRS_ETH,SLRS_USDT,SMART_USDT,SMTY_ETH,SMTY_USDT,SMT_ETH,SMT_USDT,SNET_ETH,SNET_USDT,SNFT1_USDT,SNFT_USDT,SNK_USDT,SNM_USDT,SNOW_ETH,SNOW_USDT,SNTR_ETH,SNTR_USDT,SNT_BTC,SNT_ETH,SNT_USDT,SNX3L_USDT,SNX3S_USDT,SNX_USDT,SNY_ETH,SNY_USDT,SN_USDT,SOL3L_USDT,SOL3S_USDT,SOLO_BTC,SOLO_USDT,SOLR_ETH,SOLR_USDT,SOL_TRY,SOL_USD,SOL_USDT,SOMM_USDT,SONAR_ETH,SONAR_USDT,SOP_ETH,SOP_USDT,SOS_USDT,SOUL_ETH,SOUL_USDT,SOURCE_ETH,SOURCE_USDT,SOV_BTC,SOV_USDT,SPAY_ETH,SPAY_USDT,SPA_ETH,SPA_USDT,SPELLFIRE_USDT,SPELL_ETH,SPELL_USDT,SPEX_USDT,SPFC_USDT,SPHRI_USDT,SPIRIT_USDT,SPO_USDT,SPS_ETH,SPS_USDT,SPUME_USDT,SQUAD_USDT,SQUIDGROW_USDT,SQUID_ETH,SQUID_USDT,SRG_USDT,SRK_ETH,SRK_USDT,SRM_ETH,SRM_USD,SRM_USDT,SRP_USDT,SRT_USDT,SSV_BTC,SSV_ETH,SSV_USDT,SSX_USDT,STARL_USDT,STAR_ETH,STAR_USDT,STBU_ETH,STBU_USDT,STC_USDT,STEEM_USDT,STEPG_ETH,STEPG_USDT,STEP_ETH,STEP_USD,STEP_USDT,STETH_ETH,STETH_USDT,STG_ETH,STG_USDT,STIK_USDT,STI_USDT,STMX_ETH,STMX_USDT,STND_ETH,STND_USDT,STN_ETH,STN_USDT,STORE_USDT,STORJ_BTC,STORJ_ETH,STORJ_USDT,STOS_ETH,STOS_USDT,STOX_ETH,STOX_USDT,STPT_USDT,STRAX_BTC,STRAX_ETH,STRAX_USDT,STRM_USDT,STRONG_ETH,STRONG_USDT,STRP_ETH,STRP_USDT,STX_ETH,STX_USDT,STZ_USDT,SUDO_USDT,SUKU_BTC,SUKU_ETH,SUKU_USDT,SUNNY_ETH,SUNNY_USDT,SUN_USDT,SUPER_ETH,SUPER_USDT,SUPE_ETH,SUPE_USDT,SUP_USDT,SUSD_ETH,SUSD_USDT,SUSHI3L_USDT,SUSHI3S_USDT,SUSHI_ETH,SUSHI_USD,SUSHI_USDT,SUTER_USDT,SVT_ETH,SVT_USDT,SWAP_ETH,SWAP_USDT,SWASH_USDT,SWAY_USDT,SWEAT_USDT,SWFTC_USD,SWFTC_USDT,SWOP_ETH,SWOP_USDT,SWP_USDT,SWRV_ETH,SWRV_USDT,SWTH_ETH,SWTH_USDT,SXP3L_USDT,SXP3S_USDT,SXP_ETH,SXP_TRY,SXP_USD,SXP_USDT,SYLO_USDT,SYN_ETH,SYN_USDT,SYS_ETH,SYS_USDT,T23_USDT,TABOO_USDT,TAI_USDT,TAKI_USDT,TALK_USDT,TAMA_USDT,TAP_USDT,TARA_BTC,TARA_ETH,TARA_USDT,TARI_USDT,TAUR_USDT,TBE_USDT,TCP_ETH,TCP_USDT,TCT_ETH,TCT_USDT,TDROP_USDT,TEDDY_USDT,TEER_USDT,TEM_USDT,TFUEL_ETH,TFUEL_USDT,THALES_USDT,THEOS_USDT,THETA3L_USDT,THETA3S_USDT,THETA_ETH,THETA_USDT,THE_USDT,THG_USDT,THN_ETH,THN_USDT,TIDAL_ETH,TIDAL_USDT,TIFI_USDT,TIMECHRONO_ETH,TIMECHRONO_USDT,TIME_ETH,TIME_USDT,TIPS_ETH,TIPS_USDT,TIP_USDT,TITA_ETH,TITA_USDT,TKO_ETH,TKO_USDT,TLM_ETH,TLM_USDT,TLOS_BTC,TLOS_USDT,TNC_BTC,TNC_ETH,TNC_USDT,TOKE_ETH,TOKE_USDT,TOMI_USDT,TOMO_ETH,TOMO_USDT,TOMS_USDT,TONC_USDT,TON_ETH,TON_USDT,TOOLS_ETH,TOOLS_USDT,TORN_ETH,TORN_USDT,TOTM_USDT,TPT_ETH,TPT_USDT,TRACE_USDT,TRADE_USDT,TRA_USDT,TRB_ETH,TRB_USDT,TRG_USDT,TRIBE3L_USDT,TRIBE3S_USDT,TRIBE_ETH,TRIBE_USDT,TROY_ETH,TROY_USDT,TRR_USDT,TRU_ETH,TRU_USDT,TRVL_BTC,TRVL_USDT,TRX3L_USDT,TRX3S_USDT,TRX_ETH,TRX_TRY,TRX_USD,TRX_USDT,TSHP_USDT,TSL_USDT,TSUKA_USDT,TTT_USDT,TT_ETH,TT_USDT,TULIP_ETH,TULIP_USDT,TVK_ETH,TVK_USDT,TWITFI_USDT,TWT_ETH,TWT_USDT,TXT_ETH,TXT_USDT,T_ETH,T_USDT,UBXS_USDT,UDO_ETH,UDO_USDT,UFI_USDT,UFO_USDT,UFT_ETH,UFT_USDT,ULU_ETH,ULU_USDT,UMA_TRY,UMA_USDT,UMB_ETH,UMB_USDT,UMEE_USDT,UNCX_USDT,UNDEAD_USDT,UNFI_ETH,UNFI_USDT,UNI3L_USDT,UNI3S_USDT,UNI5L_USDT,UNI5S_USDT,UNISTAKE_ETH,UNISTAKE_USDT,UNI_ETH,UNI_TRY,UNI_USD,UNI_USDT,UNN_ETH,UNN_USDT,UNO_ETH,UNO_USDT,UNQ_USDT,UOS_ETH,UOS_USDT,UPI_USDT,URUS_ETH,URUS_USDT,USDC_USDT,USDD_USDT,USDG_USDT,USDT_TRY,USDT_USD,USD_TRY,USTC_USDT,UTK_ETH,UTK_USDT,VADER_ETH,VADER_USDT,VAI_USDT,VALUE_ETH,VALUE_USDT,VATRENI_USDT,VDR_USDT,VEE_USDT,VEGA_ETH,VEGA_USDT,VELODROME_USDT,VELO_ETH,VELO_USDT,VEMP_USDT,VENT_USDT,VET3L_USDT,VET3S_USDT,VET_ETH,VET_USDT,VGX_ETH,VGX_USDT,VIDYX_ETH,VIDYX_USDT,VIDY_ETH,VIDY_USDT,VINU_TRY,VINU_USDT,VLXPAD_ETH,VLXPAD_USDT,VLX_USDT,VMT_USDT,VOLT_USDT,VOXEL_USDT,VP_USDT,VRA_BTC,VRA_USDT,VRT_ETH,VRT_USDT,VRX_ETH,VRX_USDT,VR_USDT,VSO_ETH,VSO_USDT,VSP_ETH,VSP_USDT,VTG_USDT,VTHO_ETH,VTHO_USDT,VVS_USDT,VXT_USDT,WAGYU_ETH,WAGYU_USDT,WAG_USDT,WALLET_USDT,WALV_USDT,WAM_USDT,WAR_ETH,WAR_USDT,WAS_USDT,WATT_USDT,WAVES3L_USDT,WAVES3S_USDT,WAVES_BTC,WAVES_TRY,WAVES_USDT,WAXL_USDT,WAXP_ETH,WAXP_USDT,WBTC_BTC,WBTC_TRY,WBTC_USDT,WBT_USDT,WEAR_USDT,WELL_USDT,WEMIX_ETH,WEMIX_USDT,WEST_ETH,WEST_USDT,WEX_USDT,WGRT_USDT,WHALE_USDT,WHITE_ETH,WHITE_USDT,WICC_ETH,WICC_USDT,WIKEN_BTC,WIKEN_USDT,WILD_USDT,WING_ETH,WING_USDT,WIN_USDT,WIT_BTC,WIT_ETH,WIT_USDT,WLKN_USDT,WNCG_BTC,WNCG_USDT,WNDR_USDT,WNXM_ETH,WNXM_USDT,WNZ_USDT,WOM_ETH,WOM_USDT,WOO3L_USDT,WOO3S_USDT,WOOF_USDT,WOOP_ETH,WOOP_USDT,WOO_ETH,WOO_USDT,WOZX_ETH,WOZX_USDT,WRT_USDT,WRX_ETH,WRX_USDT,WSG_USDT,WSIENNA_USDT,WSI_USDT,WWY_USDT,WXT_ETH,WXT_USDT,WZM_USDT,WZRD_USDT,XAUT_USDT,XAVA_USDT,XCAD_USDT,XCH_ETH,XCH_USDT,XCN_ETH,XCN_USDT,XCUR_ETH,XCUR_USDT,XCV_ETH,XCV_USDT,XDB_USDT,XDC_ETH,XDC_USDT,XDEFI_USDT,XEC3L_USDT,XEC3S_USDT,XEC_USDT,XED_ETH,XED_USDT,XELS_USDT,XEM_BTC,XEM_ETH,XEM_USDT,XEND_ETH,XEND_USDT,XEN_USDT,XETA_USDT,XET_USDT,XIL_USDT,XLM3L_USDT,XLM3S_USDT,XLM_BTC,XLM_ETH,XLM_TRY,XLM_USDT,XMC_BTC,XMC_USDT,XMON_ETH,XMON_USDT,XMR3L_USDT,XMR3S_USDT,XMR_BTC,XMR_USDT,XNFT_ETH,XNFT_USDT,XNL_USDT,XOR_ETH,XOR_USDT,XPLA_USDT,XPNET_USDT,XPRESS_USDT,XPRT_ETH,XPRT_USDT,XPR_ETH,XPR_USDT,XRD_ETH,XRD_USDT,XRP3L_USDT,XRP3S_USDT,XRP5L_USDT,XRP5S_USDT,XRP_BTC,XRP_TRY,XRP_USD,XRP_USDT,XRUNE_USDT,XTAG_ETH,XTAG_USDT,XTZ3L_USDT,XTZ3S_USDT,XTZ_BTC,XTZ_ETH,XTZ_TRY,XTZ_USDT,XVG_BTC,XVG_USDT,XVS_ETH,XVS_USDT,XWG_USDT,XYM_ETH,XYM_USDT,XYO_ETH,XYO_USDT,XY_USDT,YAM_ETH,YAM_USDT,YCT_USDT,YFDAI_ETH,YFDAI_USDT,YFI3L_USDT,YFI3S_USDT,YFII3L_USDT,YFII3S_USDT,YFII_ETH,YFII_USDT,YFI_ETH,YFI_USD,YFI_USDT,YFX_USDT,YGG_ETH,YGG_USDT,YIELD_ETH,YIELD_USDT,YIN_ETH,YIN_USDT,YLD_USDT,YOOSHI_USDT,ZAM_ETH,ZAM_USDT,ZBC_USDT,ZCN_ETH,ZCN_USDT,ZCX_USDT,ZEC3L_USDT,ZEC3S_USDT,ZEC_BTC,ZEC_USDT,ZEE_ETH,ZEE_USDT,ZEN3L_USDT,ZEN3S_USDT,ZEN_USDT,ZEUM_USDT,ZIG_USDT,ZIL3L_USDT,ZIL3S_USDT,ZIL_ETH,ZIL_USDT,ZKS_ETH,ZKS_USDT,ZLK_ETH,ZLK_USDT,ZLW_ETH,ZLW_USDT,ZMT_USDT,ZODI_ETH,ZODI_USDT,ZONE_USDT,ZOON_USDT,ZPT_BTC,ZPT_ETH,ZPT_USDT,ZRX_BTC,ZRX_ETH,ZRX_USD,ZRX_USDT,ZSC_ETH,ZSC_USDT,ZTG_USDT"
     },
     "option": {
      "assetEnabled": true,
      "enabled": "BTC_USDT-20221028-26000-C,BTC_USDT-20221028-34000-P,BTC_USDT-20221028-40000-C",
      "available": "BTC_USDT-20221028-26000-C,BTC_USDT-20221028-34000-P,BTC_USDT-20221028-40000-C,BTC_USDT-20221028-28000-P,BTC_USDT-20221028-34000-C,BTC_USDT-20221028-28000-C,BTC_USDT-20221028-36000-P,BTC_USDT-20221028-50000-P,BTC_USDT-20221028-36000-C,BTC_USDT-20221028-50000-C,BTC_USDT-20221028-21000-P,BTC_USDT-20221028-38000-P,BTC_USDT-20221028-21000-C,BTC_USDT-20221028-38000-C,BTC_USDT-20221028-23000-P,BTC_USDT-20221028-17000-P,BTC_USDT-20221028-23000-C,BTC_USDT-20221028-17000-C,BTC_USDT-20221028-25000-P,BTC_USDT-20221028-19000-P,BTC_USDT-20221028-25000-C,BTC_USDT-20221028-10000-P,BTC_USDT-20221028-19000-C,BTC_USDT-20221028-27000-P,BTC_USDT-20221028-10000-C,BTC_USDT-20221028-27000-C,BTC_USDT-20221028-12000-P,BTC_USDT-20221028-12000-C,BTC_USDT-20221028-20000-P,BTC_USDT-20221028-5000-P,BTC_USDT-20221028-14000-P,BTC_USDT-20221028-20000-C,BTC_USDT-20221028-45000-P,BTC_USDT-20221028-5000-C,BTC_USDT-20221028-14000-C,BTC_USDT-20221028-22000-P,BTC_USDT-20221028-45000-C,BTC_USDT-20221028-16000-P,BTC_USDT-20221028-22000-C,BTC_USDT-20221028-30000-P,BTC_USDT-20221028-16000-C,BTC_USDT-20221028-24000-P,BTC_USDT-20221028-30000-C,BTC_USDT-20221028-18000-P,BTC_USDT-20221028-24000-C,BTC_USDT-20221028-32000-P,BTC_USDT-20221028-18000-C,BTC_USDT-20221028-26000-P,BTC_USDT-20221028-32000-C,BTC_USDT-20221028-40000-P"
     },
     "futures": {
      "assetEnabled": true,
      "enabled": "ETH_USD,BTT_USD,BTM_USD,BCH_USD,ONT_USD,DASH_USD,XLM_USD,LTC_USD,NEO_USD,BNB_USD,XMR_USD,BTC_USD,BTC_USDT",
      "available": "ETH_USD,BTT_USD,BTM_USD,BCH_USD,ONT_USD,DASH_USD,XLM_USD,LTC_USD,NEO_USD,BNB_USD,XMR_USD,BTC_USD,TRX_USD,MDA_USD,WAVES_USD,HT_USD,ETC_USD,BSV_USD,ADA_USD,ZRX_USD,ZEC_USD,EOS_USD,XRP_USD,KNC_USDT,TRYB_USDT,MELON_USDT,OOKI_USDT,MNGO_USDT,BIT_USDT,SC_USDT,ZEC_USDT,ICX_USDT,RVN_USDT,BEL_USDT,DUSK_USDT,ALCX_USDT,REEF_USDT,ASTR_USDT,INJ_USDT,CAKE_USDT,CEL_USDT,ONE_USDT,KLAY_USDT,ETH_USDT,RON_USDT,MKISHU_USDT,COTI_USDT,MANA_USDT,MOVR_USDT,BZZ_USDT,KEEP_USDT,OMG_USDT,UNI_USDT,AAVE_USDT,LTC_USDT,RAMP_USDT,CRU_USDT,DENT_USDT,QRDO_USDT,IRIS_USDT,APE_USDT,RAY_USDT,ALPHA_USDT,BNB_USDT,CERE_USDT,STMX_USDT,ATLAS_USDT,XCN_USDT,BCHA_USDT,OKB_USDT,OGN_USDT,ROOK_USDT,TLM_USDT,DOT_USDT,BTM_USDT,MER_USDT,ADA_USDT,ANKR_USDT,ANT_USDT,TRX_USDT,YFII_USDT,MTL_USDT,WIN_USDT,MBABYDOGE_USDT,SAND_USDT,SUN_USDT,STG_USDT,SRM_USDT,LUNC_USDT,BAT_USDT,SOL_USDT,AXS_USDT,MAKITA_USDT,BLZ_USDT,BNT_USDT,ASD_USDT,IOTA_USDT,MTA_USDT,PYR_USDT,RSR_USDT,MKR_USDT,FITFI_USDT,PERP_USDT,ZKS_USDT,COMP_USDT,UST_USDT,WSB_USDT,LINK_USDT,GARI_USDT,CFX_USDT,CHR_USDT,MCB_USDT,DGB_USDT,MBOX_USDT,DYDX_USDT,TRB_USDT,HT_USDT,LUNA_USDT,CTK_USDT,PEARL_USDT,ACA_USDT,OCEAN_USDT,TFUEL_USDT,HOT_USDT,XLM_USDT,FTM_USDT,LPT_USDT,ALGO_USDT,SOS_USDT,SHIB_USDT,BSV_USDT,SFP_USDT,FIL6_USDT,EDEN_USDT,BADGER_USDT,DAR_USDT,ALICE_USDT,XEM_USDT,DEFI_USDT,ICP_USDT,FLUX_USDT,BAKE_USDT,LRC_USDT,CVC_USDT,CRO_USDT,MINA_USDT,LIT_USDT,AST_USDT,AUDIO_USDT,FRONT_USDT,XMR_USDT,ZIL_USDT,CTSI_USDT,AGLD_USDT,YGG_USDT,OP_USDT,ZRX_USDT,GT_USDT,XCH_USDT,VET_USDT,MOB_USDT,BICO_USDT,SLP_USDT,ACH_USDT,AR_USDT,CLV_USDT,IMX_USDT,SPELL_USDT,UNFI_USDT,SUSHI_USDT,FTT_USDT,HIGH_USDT,HNT_USDT,ALT_USDT,YFI_USDT,NEAR_USDT,NKN_USDT,XVS_USDT,BAND_USDT,LOKA_USDT,OXY_USDT,BCH_USDT,TOMO_USDT,WAVES_USDT,FIDA_USDT,DIA_USDT,ANC_USDT,CELO_USDT,CRV_USDT,FLM_USDT,GLMR_USDT,FIL_USDT,PEOPLE_USDT,WAXP_USDT,IOTX_USDT,ATOM_USDT,RLC_USDT,BOBA_USDT,HBAR_USDT,REN_USDT,POLIS_USDT,GMT_USDT,KAVA_USDT,KDA_USDT,GALA_USDT,STORJ_USDT,PUNDIX_USDT,BAL_USDT,XAUG_USDT,GRIN_USDT,SXP_USDT,AKRO_USDT,NEXO_USDT,CKB_USDT,API3_USDT,NEST_USDT,POLY_USDT,ETHW_USDT,TONCOIN_USDT,THETA_USDT,TRIBE_USDT,CREAM_USDT,BTC_USDT,GST_USDT,AMPL_USDT,KIN_USDT,BEAM_USDT,SERO_USDT,KSM_USDT,RAD_USDT,BCD_USDT,OLDLUNA_USDT,QTUM_USDT,WOO_USDT,ATA_USDT,AVAX_USDT,EOS_USDT,SNX_USDT,AUCTION_USDT,XRP_USDT,STEP_USDT,GITCOIN_USDT,MATIC_USDT,LEO_USDT,ONT_USDT,LINA_USDT,DASH_USDT,MASK_USDT,ETC_USDT,JST_USDT,LON_USDT,BSW_USDT,CONV_USDT,SKL_USDT,GAL_USDT,DODO_USDT,GRT_USDT,NU_USDT,TRU_USDT,STX_USDT,CVX_USDT,JASMY_USDT,HIVE_USDT,EXCH_USDT,ROSE_USDT,SUPER_USDT,MAPS_USDT,SCRT_USDT,USTC_USDT,ENJ_USDT,BTS_USDT,LOOKS_USDT,PRQ_USDT,RUNE_USDT,FLOW_USDT,CHZ_USDT,DOGE_USDT,1INCH_USDT,PRIV_USDT,C98_USDT,CSPR_USDT,RACA_USDT,CELR_USDT,ENS_USDT,XEC_USDT,POND_USDT,NYM_USDT,PROM_USDT,LDO_USDT,ZEN_USDT,IOST_USDT,REQ_USDT,RNDR_USDT,QUICK_USDT,VRA_USDT,DEGO_USDT,AIOZ_USDT,ARPA_USDT,POLS_USDT,EGLD_USDT,XTZ_USDT,NFT_USDT,ETH_USD,BTC_USD"
     },
     "cross_margin": {
      "assetEnabled": true,
      "enabled": "ERN_USDT,T_USDT,CEEK_USDT,OGN_USDT,QNT_USDT,WOZX_USDT,ZEE_USDT,FUN_USDT,FLM_USDT,BOND_USDT,BTC_USDT",
      "available": "ERN_USDT,T_USDT,CEEK_USDT,OGN_USDT,QNT_USDT,WOZX_USDT,ZEE_USDT,FUN_USDT,FLM_USDT,BOND_USDT,TARA_USDT,TRX_USDT,OXY_USDT,LON_USDT,DOGE_USDT,ISP_USDT,TWT_USDT,BAO_USDT,QUACK_USDT,ANT_USDT,VGX_USDT,ARPA_USDT,QUICK_USDT,UTK_USDT,HERO_USDT,WSG_USDT,BICO_USDT,MTV_USDT,VET_USDT,GARI_USDT,BCH_USDT,KLAY_USDT,WING_USDT,BLOK_USDT,SPS_USDT,WIKEN_USDT,WSIENNA_USDT,PUNDIX_USDT,FIC_USDT,ASTR_USDT,FET_USDT,VELO_USDT,BENQI_USDT,CWEB_USDT,RIF_USDT,UNI_USDT,ONG_USDT,ERG_USDT,ALPHA_USDT,CELO_USDT,XVG_USDT,GMAT_USDT,BTS_USDT,DOCK_USDT,GMT_USDT,DIA_USDT,CSPR_USDT,NKN_USDT,STAKE_USDT,SWASH_USDT,XEC_USDT,SWRV_USDT,QRDO_USDT,BLES_USDT,EOS_USDT,GRT_USDT,ASM_USDT,FIL6_USDT,GNO_USDT,EGLD_USDT,XYM_USDT,LOOKS_USDT,LOKA_USDT,BNC_USDT,BAS_USDT,SKL_USDT,STMX_USDT,CVC_USDT,DDOS_USDT,COTI_USDT,AVA_USDT,HMT_USDT,DF_USDT,LPT_USDT,XRP_USDT,TVK_USDT,FEVR_USDT,MBL_USDT,KIN_USDT,SPELL_USDT,MATIC_USDT,FTT_USDT,NMR_USDT,PMON_USDT,BNB_USDT,USDD_USDT,LSS_USDT,MDX_USDT,PRQ_USDT,ALPINE_USDT,DEGO_USDT,OMI_USDT,TIPS_USDT,OCT_USDT,FEI_USDT,UMEE_USDT,CRP_USDT,LION_USDT,YFI_USDT,DASH_USDT,REQ_USDT,SDAO_USDT,PNT_USDT,INSUR_USDT,OOKI_USDT,SUN_USDT,CRPT_USDT,BAC_USDT,DATA_USDT,LRN_USDT,JGN_USDT,KIMCHI_USDT,SUKU_USDT,VRA_USDT,AAVE_USDT,FTI_USDT,LDO_USDT,FRA_USDT,BLANK_USDT,NEAR_USDT,ZKS_USDT,MTRG_USDT,RLY_USDT,TCT_USDT,FLY_USDT,JST_USDT,YFII_USDT,AR_USDT,POLY_USDT,JULD_USDT,SOL_USDT,BZZ_USDT,AXS_USDT,ASD_USDT,XMR_USDT,FTM_USDT,HIT_USDT,LEO_USDT,LIT_USDT,PIG_USDT,COMP_USDT,ELON_USDT,IMX_USDT,EFI_USDT,XVS_USDT,WAVES_USDT,PEOPLE_USDT,SOS_USDT,RUNE_USDT,POLC_USDT,SCLP_USDT,BABYDOGE_USDT,KONO_USDT,SPI_USDT,ETC_USDT,MDA_USDT,MTL_USDT,BCHA_USDT,KISHU_USDT,SUNNY_USDT,PYR_USDT,XTZ_USDT,TRIBE_USDT,AUDIO_USDT,FIRO_USDT,MANA_USDT,OKB_USDT,DOG_USDT,SLP_USDT,KNC_USDT,GAS_USDT,LUNA_USDT,SAFEMARS_USDT,MIR_USDT,DAR_USDT,EGS_USDT,KSM_USDT,ATP_USDT,BIT_USDT,STORJ_USDT,XEM_USDT,QTUM_USDT,AGLD_USDT,RVN_USDT,OXT_USDT,SHFT_USDT,IOTX_USDT,LUNC_USDT,NEXO_USDT,AKITA_USDT,PERP_USDT,ONE_USDT,ETH_USDT,FLUX_USDT,FLOKI_USDT,STX_USDT,ANML_USDT,XPRT_USDT,GALA_USDT,GXS_USDT,TORN_USDT,KAI_USDT,1INCH_USDT,CHR_USDT,GAL_USDT,GLMR_USDT,CTX_USDT,CERE_USDT,CART_USDT,STRAX_USDT,MASK_USDT,MKR_USDT,AVAX_USDT,ENJ_USDT,YAM_USDT,ALPACA_USDT,DODO_USDT,MFT_USDT,CAKE_USDT,RNDR_USDT,CTSI_USDT,GRIN_USDT,MXC_USDT,ONT_USDT,ANKR_USDT,SLIM_USDT,FIL_USDT,CTK_USDT,ASR_USDT,FEG_USDT,SERO_USDT,RSS3_USDT,IRIS_USDT,XCH_USDT,ZRX_USDT,BAND_USDT,BADGER_USDT,DAO_USDT,EPS_USDT,THETA_USDT,BAKE_USDT,SHIB_USDT,MBOX_USDT,NBS_USDT,SNT_USDT,DREP_USDT,NFT_USDT,AUCTION_USDT,BOSON_USDT,O3_USDT,NULS_USDT,OMG_USDT,PEARL_USDT,HAPI_USDT,STG_USDT,IDV_USDT,HORD_USDT,ZIL_USDT,SUPER_USDT,DENT_USDT,REN_USDT,RAI_USDT,ZEN_USDT,ALGO_USDT,BLZ_USDT,BOR_USDT,SC_USDT,HEGIC_USDT,MOB_USDT,DORA_USDT,FOR_USDT,FLOW_USDT,RARI_USDT,DYDX_USDT,ATLAS_USDT,GST_USDT,REEF_USDT,HT_USDT,XYO_USDT,CHESS_USDT,BAT_USDT,NYM_USDT,RAMP_USDT,USDC_USDT,ICP_USDT,EPK_USDT,EXRD_USDT,DOT_USDT,COOK_USDT,CKB_USDT,YGG_USDT,CRU_USDT,ANC_USDT,FIS_USDT,ALCX_USDT,HIGH_USDT,BEAM_USDT,BSW_USDT,STAR_USDT,ROSE_USDT,CNNS_USDT,BZRX_USDT,WOO_USDT,SAFEMOON_USDT,VTHO_USDT,OM_USDT,LAMB_USDT,CHZ_USDT,AIOZ_USDT,EDEN_USDT,POND_USDT,ATOM_USDT,UNFI_USDT,FORTH_USDT,MLN_USDT,NEO_USDT,MOVR_USDT,RLC_USDT,FXS_USDT,ENS_USDT,ATA_USDT,XPR_USDT,NEST_USDT,XLM_USDT,AUTO_USDT,SNX_USDT,OCN_USDT,RSR_USDT,MITH_USDT,KAR_USDT,INJ_USDT,PLA_USDT,CYS_USDT,WAXP_USDT,VOXEL_USDT,CRV_USDT,FITFI_USDT,WHALE_USDT,WRX_USDT,TIDAL_USDT,C98_USDT,HNT_USDT,TONCOIN_USDT,DOGGY_USDT,SYS_USDT,NPXS_USDT,CRO_USDT,LEMD_USDT,RAY_USDT,PERL_USDT,CQT_USDT,CFX_USDT,TOMO_USDT,ACA_USDT,SDN_USDT,OKT_USDT,WILD_USDT,BNX_USDT,TRU_USDT,RACA_USDT,SWEAT_USDT,ACH_USDT,AKRO_USDT,BTM_USDT,TKO_USDT,GT_USDT,OCEAN_USDT,WNCG_USDT,BSV_USDT,GHST_USDT,CELR_USDT,LINA_USDT,SAND_USDT,APE_USDT,WICC_USDT,FIDA_USDT,ADA_USDT,PROPS_USDT,METIS_USDT,KAVA_USDT,AERGO_USDT,CONV_USDT,TFUEL_USDT,FRONT_USDT,API3_USDT,FARM_USDT,AE_USDT,LRC_USDT,IOTA_USDT,RFOX_USDT,PHA_USDT,XCN_USDT,NAS_USDT,KEEP_USDT,VIDY_USDT,HOT_USDT,MINA_USDT,ETHW_USDT,ALICE_USDT,HAI_USDT,BTC_USDT,LTC_USDT,LTO_USDT,DC_USDT,NU_USDT,IOST_USDT,RAD_USDT,POLS_USDT,OP_USDT,WXT_USDT,STR_USDT,YIELD_USDT,GM_USDT,SPA_USDT,BTCST_USDT,WEMIX_USDT,CLV_USDT,ICX_USDT,PET_USDT,STARL_USDT,HBAR_USDT,REDTOKEN_USDT,BTT_USDT,LINK_USDT,TLM_USDT,ARES_USDT,GTC_USDT,SUSHI_USDT,KEY_USDT,ALN_USDT,KDA_USDT,DVI_USDT,SXP_USDT,MAPS_USDT,BCD_USDT,SRM_USDT,WIN_USDT,ZEC_USDT,JASMY_USDT"
     },
     "margin": {
      "assetEnabled": true,
      "enabled": "ERN_USDT,T_USDT,CEEK_USDT,OGN_USDT,QNT_USDT,WOZX_USDT,ZEE_USDT,FUN_USDT,FLM_USDT,BOND_USDT,BTC_USDT",
      "available": "ERN_USDT,T_USDT,CEEK_USDT,OGN_USDT,QNT_USDT,WOZX_USDT,ZEE_USDT,FUN_USDT,FLM_USDT,BOND_USDT,TARA_USDT,TRX_USDT,OXY_USDT,LON_USDT,DOGE_USDT,ISP_USDT,TWT_USDT,BAO_USDT,QUACK_USDT,ANT_USDT,VGX_USDT,ARPA_USDT,QUICK_USDT,UTK_USDT,HERO_USDT,WSG_USDT,BICO_USDT,MTV_USDT,VET_USDT,GARI_USDT,BCH_USDT,KLAY_USDT,WING_USDT,BLOK_USDT,SPS_USDT,WIKEN_USDT,WSIENNA_USDT,PUNDIX_USDT,FIC_USDT,ASTR_USDT,FET_USDT,VELO_USDT,BENQI_USDT,CWEB_USDT,RIF_USDT,UNI_USDT,ONG_USDT,ERG_USDT,ALPHA_USDT,CELO_USDT,XVG_USDT,GMAT_USDT,BTS_USDT,DOCK_USDT,GMT_USDT,DIA_USDT,CSPR_USDT,NKN_USDT,STAKE_USDT,SWASH_USDT,XEC_USDT,SWRV_USDT,QRDO_USDT,BLES_USDT,EOS_USDT,GRT_USDT,ASM_USDT,FIL6_USDT,GNO_USDT,EGLD_USDT,XYM_USDT,LOOKS_USDT,LOKA_USDT,BNC_USDT,BAS_USDT,SKL_USDT,STMX_USDT,CVC_USDT,DDOS_USDT,COTI_USDT,AVA_USDT,HMT_USDT,DF_USDT,LPT_USDT,XRP_USDT,TVK_USDT,FEVR_USDT,MBL_USDT,KIN_USDT,SPELL_USDT,MATIC_USDT,FTT_USDT,NMR_USDT,PMON_USDT,BNB_USDT,USDD_USDT,LSS_USDT,MDX_USDT,PRQ_USDT,ALPINE_USDT,DEGO_USDT,OMI_USDT,TIPS_USDT,OCT_USDT,FEI_USDT,UMEE_USDT,CRP_USDT,LION_USDT,YFI_USDT,DASH_USDT,REQ_USDT,SDAO_USDT,PNT_USDT,INSUR_USDT,OOKI_USDT,SUN_USDT,CRPT_USDT,BAC_USDT,DATA_USDT,LRN_USDT,JGN_USDT,KIMCHI_USDT,SUKU_USDT,VRA_USDT,AAVE_USDT,FTI_USDT,LDO_USDT,FRA_USDT,BLANK_USDT,NEAR_USDT,ZKS_USDT,MTRG_USDT,RLY_USDT,TCT_USDT,FLY_USDT,JST_USDT,YFII_USDT,AR_USDT,POLY_USDT,JULD_USDT,SOL_USDT,BZZ_USDT,AXS_USDT,ASD_USDT,XMR_USDT,FTM_USDT,HIT_USDT,LEO_USDT,LIT_USDT,PIG_USDT,COMP_USDT,ELON_USDT,IMX_USDT,EFI_USDT,XVS_USDT,WAVES_USDT,PEOPLE_USDT,SOS_USDT,RUNE_USDT,POLC_USDT,SCLP_USDT,BABYDOGE_USDT,KONO_USDT,SPI_USDT,ETC_USDT,MDA_USDT,MTL_USDT,BCHA_USDT,KISHU_USDT,SUNNY_USDT,PYR_USDT,XTZ_USDT,TRIBE_USDT,AUDIO_USDT,FIRO_USDT,MANA_USDT,OKB_USDT,DOG_USDT,SLP_USDT,KNC_USDT,GAS_USDT,LUNA_USDT,SAFEMARS_USDT,MIR_USDT,DAR_USDT,EGS_USDT,KSM_USDT,ATP_USDT,BIT_USDT,STORJ_USDT,XEM_USDT,QTUM_USDT,AGLD_USDT,RVN_USDT,OXT_USDT,SHFT_USDT,IOTX_USDT,LUNC_USDT,NEXO_USDT,AKITA_USDT,PERP_USDT,ONE_USDT,ETH_USDT,FLUX_USDT,FLOKI_USDT,STX_USDT,ANML_USDT,XPRT_USDT,GALA_USDT,GXS_USDT,TORN_USDT,KAI_USDT,1INCH_USDT,CHR_USDT,GAL_USDT,GLMR_USDT,CTX_USDT,CERE_USDT,CART_USDT,STRAX_USDT,MASK_USDT,MKR_USDT,AVAX_USDT,ENJ_USDT,YAM_USDT,ALPACA_USDT,DODO_USDT,MFT_USDT,CAKE_USDT,RNDR_USDT,CTSI_USDT,GRIN_USDT,MXC_USDT,ONT_USDT,ANKR_USDT,SLIM_USDT,FIL_USDT,CTK_USDT,ASR_USDT,FEG_USDT,SERO_USDT,RSS3_USDT,IRIS_USDT,XCH_USDT,ZRX_USDT,BAND_USDT,BADGER_USDT,DAO_USDT,EPS_USDT,THETA_USDT,BAKE_USDT,SHIB_USDT,MBOX_USDT,NBS_USDT,SNT_USDT,DREP_USDT,NFT_USDT,AUCTION_USDT,BOSON_USDT,O3_USDT,NULS_USDT,OMG_USDT,PEARL_USDT,HAPI_USDT,STG_USDT,IDV_USDT,HORD_USDT,ZIL_USDT,SUPER_USDT,DENT_USDT,REN_USDT,RAI_USDT,ZEN_USDT,ALGO_USDT,BLZ_USDT,BOR_USDT,SC_USDT,HEGIC_USDT,MOB_USDT,DORA_USDT,FOR_USDT,FLOW_USDT,RARI_USDT,DYDX_USDT,ATLAS_USDT,GST_USDT,REEF_USDT,HT_USDT,XYO_USDT,CHESS_USDT,BAT_USDT,NYM_USDT,RAMP_USDT,USDC_USDT,ICP_USDT,EPK_USDT,EXRD_USDT,DOT_USDT,COOK_USDT,CKB_USDT,YGG_USDT,CRU_USDT,ANC_USDT,FIS_USDT,ALCX_USDT,HIGH_USDT,BEAM_USDT,BSW_USDT,STAR_USDT,ROSE_USDT,CNNS_USDT,BZRX_USDT,WOO_USDT,SAFEMOON_USDT,VTHO_USDT,OM_USDT,LAMB_USDT,CHZ_USDT,AIOZ_USDT,EDEN_USDT,POND_USDT,ATOM_USDT,UNFI_USDT,FORTH_USDT,MLN_USDT,NEO_USDT,MOVR_USDT,RLC_USDT,FXS_USDT,ENS_USDT,ATA_USDT,XPR_USDT,NEST_USDT,XLM_USDT,AUTO_USDT,SNX_USDT,OCN_USDT,RSR_USDT,MITH_USDT,KAR_USDT,INJ_USDT,PLA_USDT,CYS_USDT,WAXP_USDT,VOXEL_USDT,CRV_USDT,FITFI_USDT,WHALE_USDT,WRX_USDT,TIDAL_USDT,C98_USDT,HNT_USDT,TONCOIN_USDT,DOGGY_USDT,SYS_USDT,NPXS_USDT,CRO_USDT,LEMD_USDT,RAY_USDT,PERL_USDT,CQT_USDT,CFX_USDT,TOMO_USDT,ACA_USDT,SDN_USDT,OKT_USDT,WILD_USDT,BNX_USDT,TRU_USDT,RACA_USDT,SWEAT_USDT,ACH_USDT,AKRO_USDT,BTM_USDT,TKO_USDT,GT_USDT,OCEAN_USDT,WNCG_USDT,BSV_USDT,GHST_USDT,CELR_USDT,LINA_USDT,SAND_USDT,APE_USDT,WICC_USDT,FIDA_USDT,ADA_USDT,PROPS_USDT,METIS_USDT,KAVA_USDT,AERGO_USDT,CONV_USDT,TFUEL_USDT,FRONT_USDT,API3_USDT,FARM_USDT,AE_USDT,LRC_USDT,IOTA_USDT,RFOX_USDT,PHA_USDT,XCN_USDT,NAS_USDT,KEEP_USDT,VIDY_USDT,HOT_USDT,MINA_USDT,ETHW_USDT,ALICE_USDT,HAI_USDT,BTC_USDT,LTC_USDT,LTO_USDT,DC_USDT,NU_USDT,IOST_USDT,RAD_USDT,POLS_USDT,OP_USDT,WXT_USDT,STR_USDT,YIELD_USDT,GM_USDT,SPA_USDT,BTCST_USDT,WEMIX_USDT,CLV_USDT,ICX_USDT,PET_USDT,STARL_USDT,HBAR_USDT,REDTOKEN_USDT,BTT_USDT,LINK_USDT,TLM_USDT,ARES_USDT,GTC_USDT,SUSHI_USDT,KEY_USDT,ALN_USDT,KDA_USDT,DVI_USDT,SXP_USDT,MAPS_USDT,BCD_USDT,SRM_USDT,WIN_USDT,ZEC_USDT,JASMY_USDT"
     },
     "delivery": {
      "assetEnabled": true,
      "enabled": "BTC_USDT_20230630",
      "available": "BTC_USD_20221021,BTC_USD_20221014,BTC_USD_20230331,BTC_USD_20221230,BTC_USDT_20221021,BTC_USDT_20221014,BTC_USDT_20230331,BTC_USDT_20221230"
     }
    }
   },
   "api": {
    "authenticatedSupport": false,
    "authenticatedWebsocketApiSupport": false,
    "endpoints": {
     "url": "NON_DEFAULT_HTTP_LINK_TO_EXCHANGE_API",
     "urlSecondary": "NON_DEFAULT_HTTP_LINK_TO_EXCHANGE_API",
     "websocketURL": "NON_DEFAULT_HTTP_LINK_TO_WEBSOCKET_EXCHANGE_API"
    },
    "credentials": {
     "key": "Key",
     "secret": "Secret"
    },
    "credentialsValidator": {
     "requiresKey": true,
     "requiresSecret": true
    }
   },
   "features": {
    "supports": {
     "restAPI": true,
     "restCapabilities": {
      "tickerBatching": true,
      "autoPairUpdates": true
     },
     "websocketAPI": true,
     "websocketCapabilities": {}
    },
    "enabled": {
     "autoPairUpdates": true,
     "websocketAPI": true
    }
   },
   "bankAccounts": [
    {
     "enabled": false,
     "bankName": "",
     "bankAddress": "",
     "bankPostalCode": "",
     "bankPostalCity": "",
     "bankCountry": "",
     "accountName": "",
     "accountNumber": "",
     "swiftCode": "",
     "iban": "",
     "supportedCurrencies": ""
    }
   ]
  },
  {
   "name": "Gemini",
   "enabled": true,
   "verbose": false,
   "httpTimeout": 15000000000,
   "websocketResponseCheckTimeout": 30000000,
   "websocketResponseMaxLimit": 7000000000,
   "websocketTrafficTimeout": 30000000000,
   "websocketOrderbookBufferLimit": 5,
   "baseCurrencies": "USD",
   "currencyPairs": {
    "requestFormat": {
     "uppercase": true
    },
    "configFormat": {
     "uppercase": true
    },
    "useGlobalFormat": true,
    "assetTypes": [
     "spot"
    ],
    "pairs": {
     "spot": {
      "enabled": "BTCUSD",
      "available": "BTCUSD,ETHBTC,ETHUSD,BCHUSD,BCHBTC,BCHETH,LTCUSD,LTCBTC,LTCETH,LTCBCH,ZECUSD,ZECBTC,ZECETH,ZECBCH,ZECLTC,BATUSD,BATBTC,BATETH,DAIUSD,DAIBTC,DAIETH,LINKUSD,LINKBTC,LINKETH,OXTUSD,OXTBTC,OXTETH"
     }
    }
   },
   "api": {
    "authenticatedSupport": false,
    "authenticatedWebsocketApiSupport": false,
    "endpoints": {
     "url": "NON_DEFAULT_HTTP_LINK_TO_EXCHANGE_API",
     "urlSecondary": "NON_DEFAULT_HTTP_LINK_TO_EXCHANGE_API",
     "websocketURL": "NON_DEFAULT_HTTP_LINK_TO_WEBSOCKET_EXCHANGE_API"
    },
    "credentials": {
     "key": "Key",
     "secret": "Secret"
    },
    "credentialsValidator": {
     "requiresKey": true,
     "requiresSecret": true
    }
   },
   "features": {
    "supports": {
     "restAPI": true,
     "restCapabilities": {
      "autoPairUpdates": true
     },
     "websocketAPI": true,
     "websocketCapabilities": {}
    },
    "enabled": {
     "autoPairUpdates": true,
     "websocketAPI": false
    }
   },
   "bankAccounts": [
    {
     "enabled": false,
     "bankName": "",
     "bankAddress": "",
     "bankPostalCode": "",
     "bankPostalCity": "",
     "bankCountry": "",
     "accountName": "",
     "accountNumber": "",
     "swiftCode": "",
     "iban": "",
     "supportedCurrencies": ""
    }
   ]
  },
  {
   "name": "HitBTC",
   "enabled": true,
   "verbose": false,
   "httpTimeout": 15000000000,
   "websocketResponseCheckTimeout": 30000000,
   "websocketResponseMaxLimit": 7000000000,
   "websocketTrafficTimeout": 30000000000,
   "websocketOrderbookBufferLimit": 5,
   "baseCurrencies": "USD",
   "currencyPairs": {
    "requestFormat": {
     "uppercase": true
    },
    "configFormat": {
     "uppercase": true,
     "delimiter": "-"
    },
    "useGlobalFormat": true,
    "assetTypes": [
     "spot"
    ],
    "pairs": {
     "spot": {
      "enabled": "BTC-USD",
      "available": "XTZ-USD,MITH-USD,ZRC-BTC,ZEN-ETH,EDG-BTC,IHT-BTC,AEON-BTC,DGB-ETH,EOS-USD,ZEC-EOS,NEO-TUSD,XZC-USD,SOC-BTC,PPC-USD,BCH-USD,HBAR-BTC,EOS-GUSD,ZRX-BTC,OPT-BTC,NGC-USD,APPC-BTC,PHX-ETH,DRGN-BTC,POA20-USD,BOX-EURS,PTOY-BTC,XDN-BTC,OKB-BTC,CHSB-BTC,BNB-USD,NCT-BTC,BTC-GUSD,COCOS-USD,CVCOIN-ETH,SILK-ETH,GET-BTC,FUN-BTC,EXP-BTC,ETC-USD,EMRX-BTC,REP-ETH,NEO-USD,REV-BTC,LSK-ETH,TRAC-ETH,GHOST-BTC,CND-ETH,BMH-BTC,SNC-BTC,DTR-BTC,ERD-BTC,HTML-ETH,BQX-USD,SCL-BTC,KNC-ETH,SMT-USD,HMQ-BTC,ACT-BTC,BOX-ETH,ZEC-BCH,ETC-BTC,IQ-USD,QTUM-BTC,ETH-GUSD,LEO-USD,EDG-USD,MTX-BTC,SBTC-BTC,BNT-ETH,CUR-ETH,KIND-BTC,CRO-ETH,SMT-BTC,BTB-BTC,ACAT-ETH,AMM-ETH,SWFTC-BTC,STX-USD,1ST-BTC,GBX-USD,UTT-BTC,AXPR-BTC,NMR-BTC,XMR-EOS,ACT-USD,NTK-ETH,EVX-BTC,EURS-USD,BTT-ETH,IOTA-BTC,NUT-EOS,EURS-DAI,STMX-BTC,SALT-BTC,MBL-USD,DGB-BTC,WAVES-BCH,NTK-BTC,AMM-BTC,GNT-ETH,NIM-ETH,SMT-ETH,ALGO-BTC,BTG-USD,USE-ETH,ACAT-USD,TNT-USD,LINK-USD,CENNZ-ETH,VET-USD,ORMEUS-BTC,KIND-ETH,DCR-ETH,DGB-USD,RCN-USD,BDG-BTC,BQX-BTC,EKO-BTC,CLO-ETH,FYP-BTC,IPX-BTC,HOT-BTC,AMM-USD,MG-BTC,FLP-ETH,BTS-BTC,ADX-BTC,XRP-DAI,XLM-ETH,CRPT-BTC,WAXP-BTC,FDZ-USD,NXT-ETH,POA-BTC,NEO-EOS,PXG-USD,PLBT-BTC,SHIP-BTC,HTML-BTC,GAS-USD,QTUM-ETH,CDT-USD,CVC-USD,DICE-ETH,BOX-BTC,TRX-ETH,ETH-EURS,GNO-BTC,GRIN-ETH,CUTE-ETH,PAXG-USD,UBT-BTC,BTT-BTC,IOTA-ETH,BETR-USD,ZEN-BTC,XVG-ETH,REM-USD,CHAT-ETH,ACT-ETH,ARPA-USD,WAVES-USD,VEO-BTC,POA20-BTC,MTX-ETH,TIME-ETH,BCPT-BTC,EMC-USD,XAUR-ETH,SRN-BTC,NCT-ETH,XUC-USD,XPR-BTC,SNC-ETH,DTR-ETH,LEND-ETH,ZAP-ETH,POA20-DAI,ETHBNT-BTC,MANA-BTC,QKC-BTC,MLN-BTC,FLP-BTC,SOLO-BTC,SNT-USD,USD-TUSD,QKC-ETH,FXT-ETH,TRUE-BTC,VSYS-BTC,DCN-ETH,USG-ETH,GNO-ETH,GNT-BTC,MESH-USD,BOS-BTC,PHB-BTC,REX-USD,EURS-TUSD,XRP-EURS,ZEC-BTC,ESH-BTC,SWM-BTC,DASH-EURS,ADX-ETH,MLN-ETH,BCPT-ETH,NANO-BTC,VIBE-BTC,LA-ETH,LSK-EOS,HVN-BTC,NPLC-ETH,LTC-USD,SOLVE-BTC,HBT-ETH,ELEC-BTC,PLA-ETH,PTOY-ETH,PAD-USD,ETC-ETH,COV-ETH,NUT-USD,LRC-BTC,STRAT-ETH,VET-ETH,AGI-BTC,XPR-ETH,LNC-BTC,WAVES-BTC,WTC-BTC,ABTC-BTC,SWFTC-ETH,NANO-ETH,ONT-BTC,STRAT-BTC,GNX-BTC,TUSD-EOSDT,NEU-BTC,BCN-BTC,PAY-ETH,XPNT-BTC,TNT-ETH,XRP-ETH,INK-ETH,ECA-BTC,ARDR-BTC,XPNT-ETH,KIN-BTC,LSK-BTC,VIB-ETH,FACE-ETH,USE-BTC,AMB-ETH,SALT-ETH,NEXO-USD,IOTX-BTC,ATOM-BCH,LCX-ETH,CRO-BTC,XMR-USD,IDH-BTC,LINK-BTC,BCH-TUSD,AXPR-ETH,PASS-ETH,CDT-ETH,OAX-BTC,CPT-BTC,PLU-ETH,NGC-BTC,GBX-ETH,DATA-USD,XNS-BTC,KEY-BTC,TKY-BTC,HBAR-USD,XUC-ETH,HSR-BTC,TNT-BTC,SMART-BTC,TRST-BTC,LND-ETH,UTT-ETH,AUC-ETH,DCR-BTC,DRT-USD,WINGS-BTC,GT-BTC,BMC-USD,EKO-USD,ADX-USD,MKR-BTC,LTC-DAI,TNC-USD,BDP-ETH,ONE-BTC,DOGE-BTC,ARN-BTC,RCN-ETH,NAV-USD,SRN-USD,ACAT-BTC,ZRX-ETH,BMC-BTC,GVT-ETH,RAISE-BTC,VIB-USD,XDN-USD,BCN-ETH,MITX-ETH,PITCH-ETH,EXM-BTC,OMG-USD,IPL-ETH,TIME-BTC,MCO-ETH,REX-BTC,FDZ-BTC,HT-BTC,MTH-BTC,HEDG-USD,ICX-USD,SCC-BTC,BET-BTC,MKR-ETH,XNS-USD,DENT-BTC,IDRT-BTC,IPL-BTC,SWT-ETH,NEXO-ETH,ZAP-BTC,CMCT-BTC,COMP-USD,CBC-ETH,SENT-ETH,ZIL-USD,TDP-BTC,XAUR-BTC,MTL-BTC,LINK-ETH,POLY-ETH,BTM-USD,REP-USD,NEBL-BTC,SBTC-USD,DATA-ETH,BAT-BTC,STEEM-BTC,LTC-EOS,CUR-BTC,BYTZ-BTC,PMA-ETH,AYA-USD,APPC-ETH,PRO-BTC,ETH-DAI,EVX-ETH,LOOM-BTC,BTC-USD,BAT-USD,HMQ-ETH,CUR-USD,DRG-BTC,DICE-BTC,ADK-BTC,COMP-BTC,BDG-ETH,DRT-BTC,XTZ-BTC,BAT-ETH,ETC-BCH,TRX-EOS,WBTC-ETH,C20-ETH,BTC-EURS,DENT-USD,CHZ-BTC,BDP-USD,CHSB-ETH,DAY-USD,NEO-BTC,NPLC-BTC,STAR-ETH,USD-GUSD,XCON-BTC,LEVL-BTC,BTC-PAX,PLR-ETH,PART-BTC,ELEC-ETH,ADA-ETH,PRE-BTC,MAN-USD,BCH-EURS,NEO-DAI,ERK-BTC,NANO-USD,HEDG-BTC,MG-ETH,CVCOIN-USD,BIT-ETH,IPL-USD,XRP-EOS,FET-BTC,XVG-USD,PAXG-BTC,DCR-USD,USD-DAI,XRP-USD,PBT-ETH,DAG-BTC,AVA-BTC,CUTE-BTC,NEXO-BTC,DAY-BTC,MG-EOS,SUB-ETH,PITCH-BTC,MITX-BTC,DAY-ETH,FLP-USD,MCO-USD,NXT-BTC,POWR-BTC,APPC-USD,PLR-BTC,CVCOIN-BTC,XTZ-ETH,NCT-USD,BTC-TUSD,CHP-ETH,SENSO-USD,MYST-BTC,DLT-BTC,HTML-USD,DIT-ETH,REM-BTC,EOS-ETH,DAG-ETH,RLC-BTC,DNA-BTC,FOTA-BTC,STORJ-ETH,MKR-USD,NEO-EURS,SBD-BTC,SPC-ETH,ETH-PAX,SBD-ETH,ELF-BTC,FTX-ETH,DENT-ETH,ELEC-USD,STORJ-USD,DGTX-ETH,TEL-BTC,C20-BTC,PMA-USD,PNT-BTC,CND-BTC,ENJ-USD,BETR-BTC,ZEN-USD,UTK-BTC,SWM-ETH,CVC-BTC,JNT-ETH,ETP-BTC,ETH-BTC,ZPR-ETH,FOTA-ETH,ZIL-BTC,APL-USD,ARPA-BTC,USD-EOSDT,ICX-ETH,INK-BTC,POA20-ETH,XEM-USD,DGB-TUSD,NPXS-BTC,XLM-BCH,HVN-ETH,LTC-EURS,MESH-BTC,NIM-BTC,DATX-BTC,HT-USD,FXT-BTC,WIN-USD,IHT-USD,NTK-USD,ADA-BCH,PBT-BTC,ZEC-USD,GST-BTC,BSV-BTC,GAS-BTC,CBC-BTC,MCO-BTC,ATOM-ETH,MTL-ETH,SENT-BTC,GBX-BTC,XRC-BTC,CPAY-ETH,GST-USD,POE-BTC,SUR-BTC,SOLO-USD,LOC-BTC,BNT-USD,WIKI-BTC,PPT-BTC,ZRX-TUSD,VSYS-USD,WAXP-USD,TV-ETH,DCN-USD,BMC-ETH,CVT-BTC,APM-BTC,BCH-DAI,ZSC-ETH,BCN-EOS,ZRX-USD,LEND-BTC,CBC-USD,NUT-BTC,DOV-BTC,KMD-BTC,XDN-ETH,TUSD-USDC,ETP-USD,AYA-BTC,EURS-EOSDT,ECA-USD,MITH-ETH,XZC-ETH,ARN-ETH,IOTA-USD,LUN-BTC,XEM-BTC,RVN-BTC,EOS-DAI,BET-ETH,DASH-EOS,EVX-USD,FUN-USD,ONT-BCH,ZEC-EURS,BCD-BTC,SPC-USD,XMR-BTC,USG-USD,CVT-USD,LTC-TUSD,DRG-ETH,BCH-ETH,ABYSS-ETH,MTX-USD,CUTE-EOS,CHZ-USD,DGTX-USD,ETH-EOSDT,ENJ-ETH,EOS-PAX,NWC-BTC,USG-BTC,USD-USDC,CLO-BTC,BANCA-ETH,NLC2-BTC,IOST-USD,BTCB-BTC,BERRY-BTC,ART-BTC,GRIN-BTC,VITAE-BTC,XBP-BTC,OMG-BTC,BTX-USD,BTG-ETH,BTM-ETH,MDA-BTC,KRL-BTC,IGNIS-ETH,BCH-BTC,UUU-ETH,SUR-ETH,POLY-BTC,NEBL-ETH,PLA-BTC,SUB-USD,AVT-ETH,BERRY-USD,BANCA-BTC,NXT-USD,ENJ-BTC,LRC-ETH,TRIGX-BTC,UUU-BTC,PASS-BTC,POA-USD,CRPT-USD,DATX-ETH,ANT-BTC,LAMB-BTC,CMCT-USD,SRN-ETH,UTT-USD,ALGO-USD,STX-ETH,DAPP-EOS,RFR-BTC,CVT-ETH,AMB-BTC,ROOBEE-BTC,SNT-ETH,BST-BTC,LCC-BTC,DASH-BCH,BCN-USD,RCN-BTC,MIN-BTC,ATOM-USD,RFR-USD,KMD-USD,BTC-BUSD,KIN-ETH,POST-USD,OAX-ETH,DIT-BTC,ETN-USD,PPC-BTC,XMR-ETH,AE-BTC,FDZ-ETH,COMP-ETH,IQ-BTC,BNK-BTC,CENNZ-BTC,PPT-ETH,SUB-BTC,USD-IDRT,BCPT-USD,OCN-BTC,DGD-BTC,HGT-ETH,VRA-BTC,STX-BTC,AERGO-BTC,HGT-BTC,TRAD-BTC,TRX-BCH,PLBT-ETH,IGNIS-BTC,NGC-ETH,FTT-USD,POA-DAI,REP-BTC,DAPP-BTC,DNT-BTC,CDT-BTC,YCC-BTC,BCD-USD,NWC-USD,SNGLS-BTC,ICX-BTC,JST-USD,BERRY-ETH,OAX-USD,PKT-BTC,TRX-USD,DRT-ETH,COV-BTC,SUR-USD,PRE-ETH,ZEC-ETH,PAY-BTC,MYST-ETH,ABYSS-BTC,DAI-USDC,FUN-ETH,BLZ-BTC,DAV-BTC,GNT-USD,BSV-BCH,TKN-BTC,PKT-ETH,VRA-ETH,IDH-ETH,SWFTC-USD,ERT-BTC,NEU-USD,XMC-ETH,SPC-BTC,CEL-ETH,SEELE-BTC,MESH-ETH,XPNT-USD,XZC-BTC,MAID-BTC,NEU-ETH,PLR-USD,AUTO-BTC,REN-BTC,MAID-USD,DATA-BTC,LOC-USD,AUC-BTC,TV-BTC,DASH-ETH,KEY-ETH,DAV-ETH,LAVA-BTC,KAVA-BTC,AVA-ETH,LINK-BCH,GNX-ETH,ETP-ETH,LSK-USD,POE-ETH,EKO-ETH,NEO-ETH,LOOM-ETH,BTC-DAI,UTK-ETH,XMR-TUSD,ADA-USD,UTK-USD,EMC-ETH,TV-USD,EOS-EURS,OCN-ETH,DAPS-BTC,SHIP-ETH,KMD-ETH,BRDG-USD,IND-ETH,ADA-BTC,MKR-DAI,COCOS-BTC,MITH-BTC,BSV-USD,SWM-USD,SBTC-ETH,ELF-USD,NRG-BTC,CHAT-USD,PHX-BTC,EOS-EOSDT,DASH-BTC,MTH-ETH,ZSC-USD,REV-USD,CHAT-BTC,LTC-ETH,CLO-USD,SENT-USD,VET-BTC,MANA-ETH,BTC-EOSDT,LTC-BCH,GHOST-USD,ZSC-BTC,TUSD-DAI,OMG-BCH,ETH-TUSD,CUTE-USD,KNC-BTC,PNT-ETH,DGTX-BTC,CEL-BTC,ETH-USD,WIKI-USD,GST-ETH,XLM-USD,ETN-ETH,MG-USD,XMR-EURS,RAISE-ETH,BYTZ-USD,EOS-BCH,BTCSHORT-USD,IOST-BTC,BNB-BTC,PBTT-BTC,SBD-USD,XMC-BTC,ALGO-ETH,EMC-BTC,VIB-BTC,PLA-USD,STRAT-USD,XPR-USD,BNT-BTC,STORJ-BTC,ERK-USD,BRDG-ETH,AMB-USD,ORMEUS-ETH,ECA-ETH,ONT-USD,ATOM-BTC,SNC-USD,LCX-BTC,BETR-ETH,QTUM-USD,SC-BTC,REX-ETH,FTT-BTC,BTM-BTC,XMR-DAI,DAI-EOSDT,INK-USD,WAXP-ETH,XLM-BTC,SAN-ETH,IPX-USD,TRX-BTC,TEL-ETH,CELR-BTC,BRD-BTC,DASH-USD,WIKI-ETH,DBIX-BTC,ETN-BTC,SNT-BTC,LOC-ETH,XRP-BCH,ZAP-USD,MAID-ETH,ONT-ETH,BNK-USD,DOV-ETH,XMR-BCH,BOX-EOS,MOF-BTC,HEX-BTC,XUC-BTC,PLU-BTC,FACE-BTC,GRIN-USD,EDG-ETH,USD-PAX,SEELE-USD,TNC-BTC,REM-ETH,SIG-BTC,PXG-BTC,SMART-USD,BDP-BTC,BTX-BTC,TAU-BTC,XEM-ETH,ARDR-USD,CRO-USD,KNC-USD,BRD-ETH,AVA-USD,DCT-BTC,SMART-ETH,GAS-ETH,POA-ETH,YOYOW-BTC,XEM-EOS,POWR-ETH,BNB-ETH,BTT-USD,SWT-BTC,MAN-BTC,BQX-ETH,GLEEC-BTC,EOS-BTC,ETH-USDC,1ST-ETH,OMG-ETH,ROX-ETH,PHX-USD,IHT-ETH,BNK-ETH,BUSD-USD,XVG-BTC,NAV-BTC,CURE-BTC,CND-USD,ERK-ETH,DOGE-ETH,CMCT-ETH,PRO-ETH,XRP-BTC,BANCA-USD,KICK-BTC,MAN-ETH,BRDG-BTC,LTC-BTC,DOGE-USD,MANA-USD,XMC-USD,BTC-USDC,MATIC-BTC,FTX-BTC,BTG-BTC,PMA-BTC"
     }
    }
   },
   "api": {
    "authenticatedSupport": false,
    "authenticatedWebsocketApiSupport": false,
    "endpoints": {
     "url": "NON_DEFAULT_HTTP_LINK_TO_EXCHANGE_API",
     "urlSecondary": "NON_DEFAULT_HTTP_LINK_TO_EXCHANGE_API",
     "websocketURL": "NON_DEFAULT_HTTP_LINK_TO_WEBSOCKET_EXCHANGE_API"
    },
    "credentials": {
     "key": "Key",
     "secret": "Secret"
    },
    "credentialsValidator": {
     "requiresKey": true,
     "requiresSecret": true
    }
   },
   "features": {
    "supports": {
     "restAPI": true,
     "restCapabilities": {
      "tickerBatching": true,
      "autoPairUpdates": true
     },
     "websocketAPI": true,
     "websocketCapabilities": {}
    },
    "enabled": {
     "autoPairUpdates": true,
     "websocketAPI": false
    }
   },
   "bankAccounts": [
    {
     "enabled": false,
     "bankName": "",
     "bankAddress": "",
     "bankPostalCode": "",
     "bankPostalCity": "",
     "bankCountry": "",
     "accountName": "",
     "accountNumber": "",
     "swiftCode": "",
     "iban": "",
     "supportedCurrencies": ""
    }
   ]
  },
  {
   "name": "Huobi",
   "enabled": true,
   "verbose": false,
   "httpTimeout": 15000000000,
   "websocketResponseCheckTimeout": 30000000,
   "websocketResponseMaxLimit": 7000000000,
   "websocketTrafficTimeout": 30000000000,
   "websocketOrderbookBufferLimit": 5,
   "baseCurrencies": "USD",
   "currencyPairs": {
    "requestFormat": {
     "uppercase": false
    },
    "configFormat": {
     "uppercase": true,
     "delimiter": "-"
    },
    "useGlobalFormat": true,
    "assetTypes": [
     "spot"
    ],
    "pairs": {
     "spot": {
      "enabled": "BTC-USDT",
      "available": "EKT-USDT,IIC-BTC,LINK-ETH,LYM-BTC,PVT-HT,BHT-USDT,TRX-BTC,BSV-USDT,NODE-BTC,NULS-BTC,XZC-ETH,BTC-HUSD,RCCC-BTC,ATP-HT,SEELE-ETH,AE-BTC,NEXO-BTC,PNT-ETH,IOTA-BTC,ATP-USDT,BHT-HT,KMD-ETH,REN-USDT,AST-BTC,UTK-BTC,LAMB-BTC,HIVE-HT,CHAT-BTC,YEE-ETH,SMT-BTC,GVE-BTC,NAS-BTC,BCD-BTC,GTC-ETH,BCH-HUSD,USDC-HUSD,ZEC-BTC,CKB-USDT,CTXC-ETH,EGCC-BTC,NKN-BTC,TNB-BTC,TOS-BTC,ELA-ETH,CNNS-USDT,LET-USDT,MAN-BTC,EOS-ETH,STK-ETH,IRIS-BTC,MT-ETH,DCR-ETH,RTE-BTC,WXT-HT,VIDY-USDT,ICX-BTC,WTC-BTC,BCV-ETH,ONE-HT,EKT-ETH,DATX-BTC,NANO-BTC,ITC-BTC,ETC-USDT,ETN-ETH,OCN-USDT,POWR-ETH,PAX-HUSD,ACT-ETH,AKRO-USDT,HOT-BTC,BOX-BTC,GNT-ETH,TT-USDT,DTA-USDT,HIT-BTC,UC-BTC,NEW-HT,MEET-BTC,DOGE-ETH,YCC-ETH,NEW-USDT,LBA-BTC,ETH-BTC,EDU-BTC,SHE-BTC,EVX-BTC,XZC-USDT,CTXC-USDT,IDT-ETH,LOOM-ETH,KAN-USDT,BAT-USDT,ADX-BTC,KNC-ETH,APPC-BTC,WXT-USDT,VIDY-HT,PC-BTC,CRE-BTC,ATOM-BTC,WAN-BTC,SNC-ETH,XMX-BTC,AKRO-HT,DAC-ETH,SNT-USDT,SWFTC-ETH,RCN-BTC,MXC-BTC,OGO-HT,AAC-BTC,THETA-ETH,IOST-USDT,CNNS-HT,CKB-HT,SEELE-USDT,ZEC-HUSD,MTX-ETH,GXC-ETH,LXT-USDT,BHD-HT,PVT-USDT,STEEM-BTC,REN-ETH,ALGO-ETH,QASH-ETH,MCO-BTC,HPT-BTC,DOCK-USDT,CVNT-BTC,NCASH-BTC,ETH-HUSD,ZIL-BTC,GRS-ETH,XEM-USDT,OST-BTC,OCN-ETH,FOR-BTC,XRP-USDT,QTUM-BTC,SKM-HT,WAVES-ETH,MUSK-BTC,BCX-BTC,OGN-BTC,ITC-ETH,KNC-BTC,VSYS-HT,OMG-USDT,FSN-USDT,RSR-BTC,LOL-HT,TOPC-ETH,ARPA-USDT,SC-ETH,FTT-BTC,TRIO-BTC,ZEN-ETH,FSN-BTC,WAXP-BTC,BTT-ETH,ARPA-HT,RDN-BTC,WICC-ETH,EM-USDT,FTT-USDT,FOR-USDT,XRP-BTC,BAT-BTC,LXT-ETH,ONT-BTC,XVG-ETH,BTS-USDT,LTC-USDT,DBC-BTC,XTZ-USDT,KCASH-HT,EGT-USDT,LXT-BTC,COVA-ETH,SRN-ETH,REQ-ETH,BAT-ETH,OGN-USDT,ADA-HUSD,ZIL-USDT,CMT-BTC,IOST-HT,DCR-USDT,MDS-ETH,CNN-ETH,HT-USDT,ETC-BTC,MTX-BTC,PROPY-ETH,SEELE-BTC,ZJLT-ETH,STEEM-USDT,NANO-USDT,BHD-USDT,PAI-ETH,GT-USDT,ZRX-ETH,GT-BTC,TT-BTC,DASH-HUSD,SALT-BTC,QTUM-ETH,LINK-USDT,WAVES-USDT,LINK-BTC,MX-HT,XLM-USDT,DAT-BTC,BTT-BTC,MTL-BTC,OCN-BTC,ONT-ETH,EOS-HT,DASH-HT,ZRX-BTC,AIDOC-BTC,FTI-BTC,MDS-USDT,WICC-BTC,LYM-ETH,GXC-USDT,CVCOIN-BTC,XTZ-BTC,SC-BTC,EGT-BTC,ARDR-BTC,HIVE-USDT,BCH-BTC,MDS-BTC,CVC-ETH,MTN-BTC,UIP-ETH,ZEN-BTC,BTS-BTC,BIFI-BTC,CRO-BTC,ZJLT-BTC,LSK-ETH,EM-BTC,CMT-ETH,AIDOC-ETH,PAI-BTC,BTS-ETH,PNT-BTC,LSK-BTC,RSR-USDT,CNN-BTC,EOS-HUSD,MEX-BTC,WPR-BTC,BTT-USDT,UIP-BTC,CVC-BTC,AE-ETH,SSP-BTC,TOP-BTC,REQ-BTC,TUSD-HUSD,FTI-ETH,BHT-BTC,HOT-ETH,DGB-BTC,BSV-BTC,SSP-ETH,MT-BTC,ATP-BTC,UIP-USDT,SOC-ETH,ZLA-BTC,UC-ETH,NKN-USDT,WTC-ETH,AE-USDT,EKT-BTC,NULS-USDT,IDT-BTC,NODE-HT,EDU-ETH,BLZ-BTC,NODE-USDT,SNC-BTC,TRX-USDT,EGCC-ETH,PAI-USDT,ETN-BTC,HC-ETH,NAS-USDT,BCH-HT,TOS-ETH,STK-BTC,POWR-BTC,SMT-USDT,DATX-ETH,CRO-USDT,IOTA-USDT,LAMB-USDT,LAMB-HT,BTC-USDT,ARDR-ETH,QASH-BTC,MX-USDT,ATOM-USDT,MCO-ETH,XTZ-ETH,CVC-USDT,NKN-HT,REN-BTC,RCCC-ETH,YEE-BTC,AAC-USDT,CVNT-ETH,ZRX-USDT,BFT-BTC,HB10-USDT,ELF-USDT,DAT-ETH,ELF-ETH,HC-USDT,HPT-USDT,PVT-BTC,LBA-ETH,UTK-ETH,NANO-ETH,KMD-BTC,WXT-BTC,NEO-BTC,QSP-BTC,SBTC-BTC,DOCK-BTC,NULS-ETH,TOP-USDT,DGD-BTC,LAMB-ETH,LUN-BTC,WAVES-BTC,MUSK-ETH,SOC-USDT,VET-ETH,NEW-BTC,PROPY-BTC,IIC-ETH,GSC-BTC,TRIO-ETH,XLM-BTC,KCASH-BTC,XVG-BTC,IOTA-ETH,CRE-HT,STEEM-ETH,QUN-ETH,BCH-USDT,GXC-BTC,LBA-USDT,ETH-USDT,WAXP-ETH,WICC-USDT,AKRO-BTC,BKBT-ETH,ETC-HUSD,CTXC-BTC,TOPC-BTC,ENG-BTC,SWFTC-BTC,SRN-BTC,SKM-USDT,BHD-BTC,HIVE-BTC,COVA-BTC,CNNS-BTC,CMT-USDT,SMT-ETH,TNB-ETH,APPC-ETH,OGO-BTC,BIX-USDT,PC-ETH,DBC-ETH,ZEC-USDT,NCC-BTC,BKBT-BTC,ICX-ETH,DCR-BTC,RTE-ETH,IRIS-ETH,SHE-ETH,UUU-USDT,BSV-HUSD,GNX-BTC,HPT-HT,WTC-USDT,HIT-ETH,HT-BTC,ONE-BTC,LTC-BTC,CKB-BTC,NEXO-ETH,VIDY-BTC,XLM-ETH,ACT-BTC,EVX-ETH,LTC-HT,ABT-ETH,VET-USDT,QTUM-USDT,FAIR-BTC,UUU-BTC,LTC-HUSD,BTM-USDT,GET-BTC,KCASH-ETH,DGD-ETH,ARPA-BTC,GAS-ETH,GSC-ETH,RSR-HT,LOOM-BTC,VET-BTC,GNX-ETH,YCC-BTC,OMG-BTC,EKO-BTC,VSYS-BTC,MEET-ETH,ZIL-ETH,HT-ETH,BTM-BTC,XMR-USDT,BOX-ETH,SKM-BTC,ADA-USDT,ACT-USDT,XEM-BTC,AAC-ETH,QUN-BTC,DTA-ETH,KAN-BTC,MANA-ETH,FOR-HT,THETA-BTC,BFT-ETH,THETA-USDT,GNT-USDT,GNT-BTC,ONT-USDT,ETC-HT,18C-BTC,POLY-BTC,BIX-BTC,ALGO-BTC,FTT-HT,BTG-BTC,WAN-ETH,ATOM-ETH,XRP-HT,EOS-USDT,CRE-USDT,GRS-BTC,HT-HUSD,XRP-HUSD,STORJ-BTC,MANA-USDT,BTT-TRX,FSN-HT,OGO-USDT,DASH-BTC,LOL-BTC,GAS-BTC,RUFF-USDT,NPXS-ETH,ABT-BTC,BUT-BTC,DOGE-BTC,XMX-ETH,IOST-BTC,XLM-HUSD,EKO-ETH,DAC-BTC,ONE-USDT,EGT-HT,NPXS-BTC,XZC-BTC,SOC-BTC,BTM-ETH,ELA-USDT,BLZ-ETH,IOST-ETH,BUT-ETH,PORTAL-BTC,UGAS-BTC,TRX-ETH,EM-HT,UUU-ETH,DOCK-ETH,SNT-BTC,RUFF-ETH,ELA-BTC,LET-ETH,FAIR-ETH,DGB-ETH,BIX-ETH,ITC-USDT,PAY-ETH,XMR-ETH,OMG-ETH,MX-BTC,CRO-HT,EOS-BTC,ADA-BTC,PAY-BTC,MAN-ETH,HIT-USDT,DASH-USDT,TT-HT,LOL-USDT,ADA-ETH,ALGO-USDT,MANA-BTC,CHAT-ETH,STORJ-USDT,XMR-BTC,DTA-BTC,BCV-BTC,KAN-ETH,TNT-BTC,MT-HT,VSYS-USDT,TOP-HT,PHX-BTC,GTC-BTC,IRIS-USDT,GET-ETH,LET-BTC,NAS-ETH,HC-BTC,RUFF-BTC,OGN-HT,18C-ETH,POLY-ETH,PORTAL-ETH,ELF-BTC,DOGE-USDT,NEO-USDT,UGAS-ETH,GT-HT,USDT-HUSD"
     }
    }
   },
   "api": {
    "authenticatedSupport": false,
    "authenticatedWebsocketApiSupport": false,
    "endpoints": {
     "url": "NON_DEFAULT_HTTP_LINK_TO_EXCHANGE_API",
     "urlSecondary": "NON_DEFAULT_HTTP_LINK_TO_EXCHANGE_API",
     "websocketURL": "NON_DEFAULT_HTTP_LINK_TO_WEBSOCKET_EXCHANGE_API"
    },
    "credentials": {
     "key": "Key",
     "secret": "Secret"
    },
    "credentialsValidator": {
     "requiresKey": true,
     "requiresSecret": true
    }
   },
   "features": {
    "supports": {
     "restAPI": true,
     "restCapabilities": {
      "tickerBatching": true,
      "autoPairUpdates": true
     },
     "websocketAPI": true,
     "websocketCapabilities": {}
    },
    "enabled": {
     "autoPairUpdates": true,
     "websocketAPI": false
    }
   },
   "bankAccounts": [
    {
     "enabled": false,
     "bankName": "",
     "bankAddress": "",
     "bankPostalCode": "",
     "bankPostalCity": "",
     "bankCountry": "",
     "accountName": "",
     "accountNumber": "",
     "swiftCode": "",
     "iban": "",
     "supportedCurrencies": ""
    }
   ]
  },
  {
   "name": "Kraken",
   "enabled": true,
   "verbose": false,
   "httpTimeout": 15000000000,
   "websocketResponseCheckTimeout": 30000000,
   "websocketResponseMaxLimit": 7000000000,
   "websocketTrafficTimeout": 30000000000,
   "websocketOrderbookBufferLimit": 5,
   "baseCurrencies": "EUR,USD,CAD,GBP,JPY",
   "currencyPairs": {
    "requestFormat": {
     "uppercase": true,
     "separator": ","
    },
    "configFormat": {
     "uppercase": true,
     "delimiter": "-",
     "separator": ","
    },
    "useGlobalFormat": true,
    "assetTypes": [
     "spot"
    ],
    "pairs": {
     "spot": {
      "enabled": "XBT-USD",
      "available": "BAT-XBT,EOS-EUR,ETH-DAI,ETH-USDC,NANO-EUR,ETH-JPY,REP-EUR,QTUM-EUR,AUD-USD,BCH-ETH,BCH-EUR,ICX-ETH,LINK-ETH,LTC-GBP,PAXG-ETH,QTUM-USD,QTUM-XBT,USDT-CAD,MLN-XBT,XRP-USD,ATOM-USD,PAXG-XBT,ETC-XBT,ZEC-XBT,LSK-USD,USDT-AUD,XBT-CAD,ZEC-EUR,ZEC-USD,ADA-EUR,PAXG-USD,XBT-USD,ALGO-USD,BCH-AUD,DAI-USDT,QTUM-ETH,DASH-XBT,ICX-EUR,WAVES-EUR,WAVES-XBT,XRP-XBT,ADA-XBT,DAI-EUR,LINK-EUR,XDG-USD,MLN-ETH,EUR-GBP,GNO-XBT,OMG-USD,OMG-XBT,OXT-EUR,XBT-JPY,USD-CAD,DASH-USD,EOS-ETH,EUR-AUD,TRX-ETH,TRX-USD,XTZ-ETH,EUR-USD,XTZ-XBT,ATOM-EUR,PAXG-EUR,USDC-USD,USDT-USD,XDG-EUR,MLN-USD,XMR-EUR,ALGO-EUR,ICX-XBT,OMG-EUR,SC-USD,USDT-CHF,XTZ-EUR,XTZ-USD,ICX-USD,OXT-USD,USDT-GBP,ETH-CAD,LTC-XBT,REP-USD,XLM-USD,USD-CHF,REP-ETH,XRP-EUR,GNO-EUR,GNO-USD,LSK-XBT,OMG-ETH,XRP-ETH,BCH-USD,DASH-EUR,LTC-AUD,XRP-USDT,BCH-USDT,TRX-EUR,USDT-EUR,ETC-EUR,BAT-USD,EOS-USD,NANO-USD,SC-ETH,ETC-USD,DAI-USD,USD-JPY,LTC-USDT,ETC-ETH,LTC-USD,XRP-GBP,XBT-EUR,MLN-EUR,ETH-USDT,LINK-USD,LINK-XBT,SC-XBT,USDC-EUR,USDC-USDT,ETH-XBT,REP-XBT,XBT-GBP,XLM-EUR,EOS-XBT,ETH-AUD,GNO-ETH,NANO-XBT,WAVES-ETH,WAVES-USD,ATOM-ETH,AUD-JPY,XBT-CHF,ETH-GBP,ATOM-XBT,BAT-EUR,OXT-ETH,SC-EUR,XRP-AUD,XDG-XBT,XLM-XBT,EUR-CAD,OXT-XBT,ADA-ETH,ALGO-XBT,NANO-ETH,TRX-XBT,ETH-EUR,GBP-USD,EUR-CHF,LSK-EUR,LTC-ETH,USDT-JPY,XBT-DAI,XBT-USDT,XMR-USD,ADA-USD,BAT-ETH,BCH-GBP,XBT-USDC,ETH-USD,BCH-XBT,ETH-CHF,EUR-JPY,LSK-ETH,XMR-XBT,XRP-CAD,ALGO-ETH,XBT-AUD,LTC-EUR,XRP-JPY"
     }
    }
   },
   "api": {
    "authenticatedSupport": false,
    "authenticatedWebsocketApiSupport": false,
    "endpoints": {
     "url": "NON_DEFAULT_HTTP_LINK_TO_EXCHANGE_API",
     "urlSecondary": "NON_DEFAULT_HTTP_LINK_TO_EXCHANGE_API",
     "websocketURL": "NON_DEFAULT_HTTP_LINK_TO_WEBSOCKET_EXCHANGE_API"
    },
    "credentials": {
     "key": "Key",
     "secret": "Secret"
    },
    "credentialsValidator": {
     "requiresKey": true,
     "requiresSecret": true,
     "requiresBase64DecodeSecret": true
    }
   },
   "features": {
    "supports": {
     "restAPI": true,
     "restCapabilities": {
      "tickerBatching": true,
      "autoPairUpdates": true
     },
     "websocketAPI": true,
     "websocketCapabilities": {}
    },
    "enabled": {
     "autoPairUpdates": true,
     "websocketAPI": false
    }
   },
   "bankAccounts": [
    {
     "enabled": false,
     "bankName": "",
     "bankAddress": "",
     "bankPostalCode": "",
     "bankPostalCity": "",
     "bankCountry": "",
     "accountName": "",
     "accountNumber": "",
     "swiftCode": "",
     "iban": "",
     "supportedCurrencies": ""
    }
   ]
  },
  {
   "name": "Kucoin",
   "enabled": true,
   "verbose": false,
   "httpTimeout": 15000000000,
   "websocketResponseCheckTimeout": 30000000,
   "websocketResponseMaxLimit": 7000000000,
   "websocketTrafficTimeout": 30000000000,
   "websocketOrderbookBufferLimit": 5,
   "baseCurrencies": "USD",
   "currencyPairs": {
    "assetTypes": [
     "spot",
     "margin",
     "futures"
    ],
    "pairs": {
     "spot": {
      "assetEnabled": true,
      "enabled": "BTC-USDT,ETH-USDT,LTC-USDT,OXEN-BTC,OXEN-ETH,NRG-BTC,AVA-USDT,FET-BTC,FET-ETH,ANKR-BTC",
      "available": "MHC-ETH,MHC-BTC,OXEN-BTC,OXEN-ETH,NRG-BTC,AVA-USDT,FET-BTC,FET-ETH,ANKR-BTC,MHC-USDT,XMR-BTC,XMR-ETH,RIF-BTC,MTV-BTC,MTV-ETH,CRO-BTC,MTV-USDT,KMD-BTC,KMD-USDT,RFOX-USDT,TEL-USDT,TT-USDT,AERGO-USDT,XMR-USDT,TRX-KCS,ATOM-BTC,ATOM-ETH,ATOM-USDT,ATOM-KCS,ETN-USDT,FTM-USDT,TOMO-USDT,VSYS-USDT,OCEAN-BTC,OCEAN-ETH,CHR-BTC,CHR-USDT,FX-BTC,FX-ETH,NIM-BTC,NIM-ETH,COTI-BTC,COTI-USDT,NRG-ETH,BNB-BTC,BNB-USDT,JAR-BTC,JAR-USDT,ALGO-BTC,ALGO-ETH,ALGO-USDT,XEM-BTC,XEM-USDT,CIX100-USDT,XTZ-BTC,XTZ-USDT,ZEC-BTC,ZEC-USDT,ADA-BTC,ADA-USDT,REV-USDT,WXT-BTC,WXT-USDT,FORESTPLUS-BTC,FORESTPLUS-USDT,BOLT-BTC,BOLT-USDT,ARPA-USDT,CHZ-BTC,CHZ-USDT,DAPPT-BTC,DAPPT-USDT,NOIA-BTC,NOIA-USDT,WIN-BTC,WIN-USDT,DERO-BTC,DERO-USDT,BTT-USDT,EOSC-USDT,ENQ-BTC,ENQ-USDT,ONE-BTC,ONE-USDT,TOKO-BTC,TOKO-USDT,VID-BTC,VID-USDT,LUNA-USDT,SXP-BTC,SXP-USDT,AKRO-BTC,AKRO-USDT,ROOBEE-BTC,WIN-TRX,MAP-BTC,MAP-USDT,AMPL-BTC,AMPL-USDT,DAG-USDT,POL-USDT,ARX-USDT,NWC-BTC,NWC-USDT,BEPRO-BTC,BEPRO-USDT,VRA-BTC,VRA-USDT,KSM-BTC,KSM-USDT,DASH-USDT,SUTER-USDT,ACOIN-USDT,SUTER-BTC,SENSO-USDT,PRE-BTC,XDB-USDT,SYLO-USDT,WOM-USDT,SENSO-BTC,DGB-USDT,LYXE-USDT,LYXE-ETH,XDB-BTC,STX-BTC,STX-USDT,XSR-USDT,COMP-USDT,CRO-USDT,KAI-USDT,KAI-BTC,WEST-BTC,WEST-USDT,EWT-BTC,WAVES-USDT,WAVES-BTC,ORN-USDT,AMPL-ETH,BNS-USDT,MKR-USDT,SUKU-BTC,MLK-BTC,MLK-USDT,JST-USDT,KAI-ETH,SUKU-USDT,DIA-USDT,DIA-BTC,LINK-BTC,LINK-USDT,DOT-USDT,DOT-BTC,SHA-BTC,SHA-USDT,EWT-USDT,USDJ-USDT,EFX-BTC,CKB-BTC,CKB-USDT,UMA-USDT,ALEPH-USDT,VELO-USDT,SUN-USDT,BUY-USDT,YFI-USDT,OXEN-USDT,UNI-USDT,UOS-USDT,UOS-BTC,NIM-USDT,DEGO-USDT,DEGO-ETH,UDOO-ETH,RFUEL-USDT,FIL-USDT,UBX-ETH,REAP-USDT,AAVE-USDT,AAVE-BTC,TONE-BTC,TONE-ETH,ELF-ETH,AERGO-BTC,IOST-ETH,KCS-USDT,SNX-ETH,TOMO-ETH,KCS-ETH,DRGN-BTC,WAN-ETH,NULS-ETH,AXPR-ETH,POWR-BTC,QTUM-BTC,MANA-BTC,TEL-BTC,XYO-ETH,AXPR-BTC,ETN-BTC,COV-ETH,VET-BTC,KCS-BTC,CAPP-ETH,ONT-BTC,DRGN-ETH,DAG-ETH,TOMO-BTC,WAN-BTC,KNC-ETH,CRPT-ETH,LTC-USDT,BAX-ETH,BSV-USDT,DENT-ETH,AION-ETH,LYM-ETH,TRAC-ETH,ENJ-BTC,WAXP-BTC,DGB-BTC,ELA-BTC,ZIL-BTC,BSV-BTC,XLM-USDT,IOTX-ETH,SOUL-BTC,DOCK-BTC,AMB-ETH,TRX-BTC,XRP-TUSD,NULS-BTC,ETH-DAI,LSK-BTC,GMB-ETH,GMB-BTC,NEO-ETH,OMG-ETH,BTC-TUSD,KAT-USDT,KNC-BTC,ELF-BTC,MANA-ETH,ETC-USDT,ONT-ETH,MKR-BTC,KAT-BTC,XRP-USDC,XYO-BTC,SNT-ETH,ZRX-BTC,LOOM-ETH,AION-BTC,POWR-ETH,OLT-ETH,OLT-BTC,SNT-BTC,TRAC-BTC,XLM-ETH,ETH-USDT,BSV-ETH,TRX-ETH,ETN-ETH,AOA-USDT,BCD-BTC,DENT-BTC,DOCK-ETH,KEY-BTC,EOS-KCS,XLM-BTC,ADB-ETH,TIME-ETH,CVC-BTC,LSK-ETH,QKC-BTC,AMB-BTC,USDT-TUSD,ETC-ETH,XRP-BTC,NEO-KCS,SNX-USDT,CRPT-BTC,IOTX-BTC,LTC-ETH,XRP-KCS,ADB-BTC,LTC-KCS,TEL-ETH,DCR-ETH,LYM-USDT,USDT-USDC,ETH-USDC,DAG-BTC,AVA-BTC,BTC-USDT,WAXP-ETH,XRP-USDT,KEY-ETH,VET-ETH,FTM-BTC,USDT-DAI,QKC-ETH,ETH-BTC,MAN-BTC,CPC-ETH,TRX-USDT,BTC-DAI,ONT-USDT,DASH-ETH,BAX-BTC,AVA-ETH,LOOM-BTC,MVP-BTC,MKR-ETH,COV-BTC,CPC-BTC,REQ-ETH,EOS-BTC,LTC-BTC,XRP-ETH,CAPP-BTC,FTM-ETH,BCD-ETH,ZRX-ETH,DGB-ETH,VET-USDT,REQ-BTC,UTK-BTC,PLAY-BTC,UTK-ETH,SNX-BTC,MVP-ETH,NEO-BTC,SOUL-ETH,NEO-USDT,ELA-ETH,OMG-BTC,TIME-BTC,AOA-BTC,ETC-BTC,DCR-BTC,BTC-USDC,ENJ-ETH,IOST-BTC,DASH-BTC,EOS-USDT,EOS-ETH,ZIL-ETH,ETH-TUSD,GAS-BTC,LYM-BTC,BCH-BTC,VSYS-BTC,BCH-USDT,MKR-DAI,SOLVE-BTC,GRIN-BTC,GRIN-USDT,UQC-BTC,UQC-ETH,OPCT-BTC,OPCT-ETH,PRE-USDT,SHR-BTC,SHR-USDT,UBXT-USDT,ROSE-USDT,USDC-USDT,CTI-USDT,CTI-ETH,ETH2-ETH,BUX-BTC,XHV-USDT,PLU-USDT,GRT-USDT,CAS-BTC,CAS-USDT,MSWAP-BTC,MSWAP-USDT,GOM2-BTC,GOM2-USDT,REVV-BTC,REVV-USDT,LON-USDT,1INCH-USDT,LOC-USDT,API3-USDT,UNFI-USDT,HTR-USDT,FRONT-USDT,FRONT-BTC,WBTC-BTC,WBTC-ETH,MIR-USDT,LTC-USDC,BCH-USDC,HYDRA-USDT,DFI-USDT,DFI-BTC,CRV-USDT,SUSHI-USDT,FRM-USDT,EOS-USDC,BSV-USDC,ZEN-USDT,CUDOS-USDT,ADA-USDC,REN-USDT,LRC-USDT,LINK-USDC,KLV-USDT,KLV-BTC,BOA-USDT,THETA-USDT,QNT-USDT,BAT-USDT,DOGE-USDT,DOGE-USDC,DAO-USDT,STRONG-USDT,TRIAS-USDT,TRIAS-BTC,DOGE-BTC,MITX-BTC,MITX-USDT,CAKE-USDT,ORAI-USDT,ZEE-USDT,LTX-USDT,LTX-BTC,MASK-USDT,KLV-TRX,IDEA-USDT,PHA-USDT,PHA-ETH,BCH-KCS,SRK-USDT,SRK-BTC,ADA-KCS,HTR-BTC,BSV-KCS,DOT-KCS,LINK-KCS,MIR-KCS,BNB-KCS,XLM-KCS,VET-KCS,SWINGBY-USDT,SWINGBY-BTC,XHV-BTC,DASH-KCS,UNI-KCS,AAVE-KCS,DOGE-KCS,ZEC-KCS,XTZ-KCS,GRT-KCS,ALGO-KCS,EWT-KCS,GAS-USDT,AVAX-USDT,AVAX-BTC,KRL-BTC,KRL-USDT,POLK-USDT,POLK-BTC,ENJ-USDT,MANA-USDT,RNDR-USDT,RNDR-BTC,RLY-USDT,ANC-USDT,SKEY-USDT,LAYER-USDT,TARA-USDT,TARA-ETH,IOST-USDT,DYP-USDT,DYP-ETH,XYM-USDT,XYM-BTC,PCX-USDT,PCX-BTC,ORBS-USDT,ORBS-BTC,BTC3L-USDT,BTC3S-USDT,ETH3L-USDT,ETH3S-USDT,ANKR-USDT,DSLA-USDT,DSLA-BTC,SAND-USDT,VAI-USDT,XCUR-USDT,XCUR-BTC,FLUX-USDT,OMG-USDT,ZIL-USDT,DODO-USDT,MAN-USDT,BAX-USDT,BOSON-USDT,BOSON-ETH,PUNDIX-USDT,PUNDIX-BTC,WAXP-USDT,HT-USDT,PDEX-USDT,LABS-USDT,LABS-ETH,GMB-USDT,PHNX-USDT,PHNX-BTC,HAI-USDT,EQZ-USDT,FORTH-USDT,HORD-USDT,CGG-USDT,UBX-USDT,GHX-USDT,TCP-USDT,STND-USDT,STND-ETH,TOWER-USDT,TOWER-BTC,ACE-USDT,LOCG-USDT,CARD-USDT,FLY-USDT,CWS-USDT,XDC-USDT,XDC-ETH,STRK-BTC,STRK-ETH,SHIB-USDT,POLX-USDT,KDA-USDT,KDA-BTC,ICP-USDT,ICP-BTC,STC-USDT,STC-BTC,GOVI-USDT,GOVI-BTC,FKX-USDT,CELO-USDT,CELO-BTC,CUSD-USDT,CUSD-BTC,FCL-USDT,MATIC-USDT,MATIC-BTC,ELA-USDT,CRPT-USDT,OPCT-USDT,OGN-USDT,OGN-BTC,OUSD-USDT,OUSD-BTC,TLOS-USDT,TLOS-BTC,YOP-USDT,YOP-ETH,GLQ-USDT,GLQ-BTC,MXC-USDT,ERSDL-USDT,HOTCROSS-USDT,ADA3L-USDT,ADA3S-USDT,HYVE-USDT,HYVE-BTC,DAPPX-USDT,KONO-USDT,PRQ-USDT,MAHA-USDT,MAHA-BTC,FEAR-USDT,PYR-USDT,PYR-BTC,PROM-USDT,PROM-BTC,GLCH-USDT,UNO-USDT,ALBT-USDT,ALBT-ETH,XCAD-USDT,EOS3L-USDT,EOS3S-USDT,BCH3L-USDT,BCH3S-USDT,ELON-USDT,APL-USDT,FCL-ETH,VEED-USDT,VEED-BTC,DIVI-USDT,PDEX-BTC,JUP-USDT,JUP-ETH,POLS-USDT,POLS-BTC,LPOOL-USDT,LPOOL-BTC,LSS-USDT,VET3L-USDT,VET3S-USDT,LTC3L-USDT,LTC3S-USDT,ABBC-USDT,ABBC-BTC,KOK-USDT,ROSN-USDT,DORA-USDT,DORA-BTC,ZCX-USDT,ZCX-BTC,NORD-USDT,GMEE-USDT,SFUND-USDT,XAVA-USDT,AI-USDT,ALPACA-USDT,IOI-USDT,NFT-USDT,NFT-TRX,MNST-USDT,MEM-USDT,AGIX-USDT,AGIX-BTC,AGIX-ETH,CQT-USDT,AIOZ-USDT,MARSH-USDT,HAPI-USDT,MODEFI-USDT,MODEFI-BTC,YFDAI-USDT,YFDAI-BTC,GENS-USDT,FORM-USDT,ARRR-USDT,ARRR-BTC,TOKO-KCS,EXRD-USDT,NGM-USDT,LPT-USDT,STMX-USDT,ASD-USDT,BOND-USDT,HAI-BTC,SOUL-USDT,2CRZ-USDT,NEAR-USDT,NEAR-BTC,DFYN-USDT,OOE-USDT,CFG-USDT,CFG-BTC,AXS-USDT,CLV-USDT,ROUTE-USDT,KAR-USDT,EFX-USDT,XDC-BTC,SHFT-USDT,PMON-USDT,DPET-USDT,ERG-USDT,ERG-BTC,SOL-USDT,SLP-USDT,LITH-USDT,LITH-ETH,XCH-USDT,HAKA-USDT,LAYER-BTC,MTL-USDT,MTL-BTC,IOTX-USDT,GALA-USDT,REQ-USDT,TXA-USDT,TXA-USDC,CIRUS-USDT,QI-USDT,QI-BTC,ODDZ-USDT,PNT-USDT,PNT-BTC,XPR-USDT,XPR-BTC,TRIBE-USDT,SHFT-BTC,MOVR-USDT,MOVR-ETH,WOO-USDT,WILD-USDT,QRDO-USDT,QRDO-ETH,SDN-USDT,SDN-ETH,MAKI-USDT,MAKI-BTC,REP-USDT,REP-BTC,REP-ETH,BNT-USDT,BNT-BTC,BNT-ETH,OXT-USDT,OXT-BTC,OXT-ETH,BAL-USDT,BAL-BTC,BAL-ETH,STORJ-USDT,STORJ-BTC,STORJ-ETH,YGG-USDT,NDAU-USDT,SDAO-USDT,SDAO-ETH,XRP3L-USDT,XRP3S-USDT,SKL-USDT,SKL-BTC,NMR-USDT,NMR-BTC,IXS-USDT,TRB-USDT,TRB-BTC,DYDX-USDT,XYO-USDT,GTC-USDT,GTC-BTC,EQX-USDT,EQX-BTC,RLC-USDT,RLC-BTC,XPRT-USDT,EGLD-USDT,EGLD-BTC,HBAR-USDT,HBAR-BTC,DOGE3L-USDT,DOGE3S-USDT,FLOW-USDT,FLOW-BTC,NKN-USDT,NKN-BTC,PBX-USDT,SOL3L-USDT,SOL3S-USDT,MLN-USDT,MLN-BTC,XNL-USDT,SOLVE-USDT,WNCG-USDT,WNCG-BTC,DMTR-USDT,LINK3L-USDT,LINK3S-USDT,DOT3L-USDT,DOT3S-USDT,CTSI-USDT,CTSI-BTC,ALICE-USDT,ALICE-BTC,ALICE-ETH,OPUL-USDT,ILV-USDT,BAND-USDT,BAND-BTC,FTT-USDT,FTT-BTC,DVPN-USDT,SKU-USDT,SKU-BTC,EDG-USDT,SLIM-USDT,TLM-USDT,TLM-BTC,TLM-ETH,DEXE-USDT,DEXE-BTC,DEXE-ETH,MATTER-USDT,CUDOS-BTC,RUNE-USDT,RUNE-BTC,RMRK-USDT,BMON-USDT,C98-USDT,BLOK-USDT,SOLR-USDT,ATOM3L-USDT,ATOM3S-USDT,UNI3L-USDT,UNI3S-USDT,WSIENNA-USDT,PUSH-USDT,PUSH-BTC,FORM-ETH,NTVRK-USDT,NTVRK-USDC,AXS3L-USDT,AXS3S-USDT,FTM3L-USDT,FTM3S-USDT,FLAME-USDT,AGLD-USDT,NAKA-USDT,YLD-USDT,TONE-USDT,REEF-USDT,REEF-BTC,TIDAL-USDT,TVK-USDT,TVK-BTC,INJ-USDT,INJ-BTC,BNB3L-USDT,BNB3S-USDT,MATIC3L-USDT,MATIC3S-USDT,NFTB-USDT,VEGA-USDT,VEGA-ETH,ALPHA-USDT,ALPHA-BTC,BADGER-USDT,BADGER-BTC,UNO-BTC,ZKT-USDT,AR-USDT,AR-BTC,XVS-USDT,XVS-BTC,JASMY-USDT,PERP-USDT,PERP-BTC,GHST-USDT,GHST-BTC,SCLP-USDT,SCLP-BTC,SUPER-USDT,SUPER-BTC,CPOOL-USDT,HERO-USDT,BASIC-USDT,XED-USDT,XED-BTC,AURY-USDT,SWASH-USDT,LTO-USDT,LTO-BTC,BUX-USDT,MTRG-USDT,DREAMS-USDT,SHIB-DOGE,QUICK-USDT,QUICK-BTC,TRU-USDT,TRU-BTC,WRX-USDT,WRX-BTC,TKO-USDT,TKO-BTC,SUSHI3L-USDT,SUSHI3S-USDT,NEAR3L-USDT,NEAR3S-USDT,DATA-USDT,DATA-BTC,NORD-BTC,ISP-USDT,CERE-USDT,SHILL-USDT,HEGIC-USDT,HEGIC-BTC,ERN-USDT,ERN-BTC,FTG-USDT,PAXG-USDT,PAXG-BTC,AUDIO-USDT,AUDIO-BTC,ENS-USDT,AAVE3L-USDT,AAVE3S-USDT,SAND3L-USDT,SAND3S-USDT,XTM-USDT,MNW-USDT,FXS-USDT,FXS-BTC,ATA-USDT,ATA-BTC,VXV-USDT,LRC-BTC,LRC-ETH,DPR-USDT,CWAR-USDT,CWAR-BTC,FLUX-BTC,EDG-BTC,PBR-USDT,WNXM-USDT,WNXM-BTC,ANT-USDT,ANT-BTC,COV-USDT,SWP-USDT,TWT-USDT,TWT-BTC,OM-USDT,OM-BTC,ADX-USDT,AVAX3L-USDT,AVAX3S-USDT,MANA3L-USDT,MANA3S-USDT,GLM-USDT,GLM-BTC,BAKE-USDT,BAKE-BTC,BAKE-ETH,NUM-USDT,VLX-USDT,VLX-BTC,TRADE-USDT,TRADE-BTC,1EARTH-USDT,MONI-USDT,LIKE-USDT,MFT-USDT,MFT-BTC,LIT-USDT,LIT-BTC,KAVA-USDT,SFP-USDT,SFP-BTC,BURGER-USDT,BURGER-BTC,ILA-USDT,CREAM-USDT,CREAM-BTC,RSR-USDT,RSR-BTC,BUY-BTC,IMX-USDT,GODS-USDT,KMA-USDT,SRM-USDT,SRM-BTC,POLC-USDT,XTAG-USDT,MNET-USDT,NGC-USDT,HARD-USDT,GALAX3L-USDT,GALAX3S-USDT,UNIC-USDT,POND-USDT,POND-BTC,VR-USDT,EPIK-USDT,NGL-USDT,NGL-BTC,KDON-USDT,PEL-USDT,CIRUS-ETH,LINA-USDT,LINA-BTC,KLAY-USDT,KLAY-BTC,CREDI-USDT,TRVL-USDT,LACE-USDT,LACE-ETH,ARKER-USDT,BONDLY-USDT,BONDLY-ETH,XEC-USDT,HEART-USDT,HEART-BTC,UNB-USDT,GAFI-USDT,KOL-USDT,KOL-ETH,H3RO3S-USDT,FALCONS-USDT,UFO-USDT,CHMB-USDT,GEEQ-USDT,ORC-USDT,RACEFI-USDT,PEOPLE-USDT,ADS-USDT,ADS-BTC,OCEAN-USDT,SOS-USDT,WHALE-USDT,TIME-USDT,CWEB-USDT,IOTA-USDT,IOTA-BTC,OOKI-USDT,OOKI-BTC,HNT-USDT,HNT-BTC,GGG-USDT,POWR-USDT,REVU-USDT,CLH-USDT,PLGR-USDT,GLMR-USDT,GLMR-BTC,LOVE-USDT,CTC-USDT,CTC-BTC,GARI-USDT,FRR-USDT,ASTR-USDT,ASTR-BTC,ERTHA-USDT,FCON-USDT,ACA-USDT,ACA-BTC,MTS-USDT,ROAR-USDT,HBB-USDT,SURV-USDT,CVX-USDT,AMP-USDT,ACT-USDT,MJT-USDT,MJT-KCS,SHX-USDT,SHX-BTC,STARLY-USDT,ONSTON-USDT,RANKER-USDT,WMT-USDT,XNO-USDT,XNO-BTC,MARS4-USDT,TFUEL-USDT,TFUEL-BTC,METIS-USDT,LAVAX-USDT,WAL-USDT,BULL-USDT,SON-USDT,MELOS-USDT,APE-USDT,GMT-USDT,BICO-USDT,STG-USDT,LMR-USDT,LMR-BTC,LOKA-USDT,URUS-USDT,JAM-USDT,JAM-ETH,BNC-USDT,LBP-USDT,CFX-USDT,LOOKS-USDT,XCN-USDT,XCN-BTC,KP3R-USDT,TITAN-USDT,INDI-USDT,UPO-USDT,SPELL-USDT,SLCL-USDT,CEEK-USDT,VEMP-USDT,BETA-USDT,NHCT-USDT,ARNM-USDT,FRA-USDT,VISION-USDT,COCOS-USDT,ALPINE-USDT,BNX-USDT,ZBC-USDT,WOOP-USDT,T-USDT,NYM-USDT,VOXEL-USDT,VOXEL-ETH,PSTAKE-USDT,SPA-USDT,SPA-ETH,SYNR-USDT,DAR-USDT,DAR-BTC,MV-USDT,XDEFI-USDT,RACA-USDT,XWG-USDT,HAWK-USDT,TRVL-BTC,SWFTC-USDT,IDEX-USDT,BRWL-USDT,PLATO-USDT,TAUM-USDT,CELR-USDT,AURORA-USDT,POSI-USDT,COOHA-USDT,KNC-USDT,EPK-USDT,PLD-USDT,PSL-USDT,PKF-USDT,OVR-USDT,SYS-USDT,SYS-BTC,BRISE-USDT,DG-USDT,EPX-USDT,GST-USDT,PLY-USDT,GAL-USDT,BSW-USDT,FITFI-USDT,FSN-USDT,H2O-USDT,GMM-USDT,AKT-USDT,SIN-USDT,AUSD-USDT,BOBA-USDT,KARA-USDT,BFC-USDT,BIFI-USDT,DFA-USDT,KYL-USDT,FCD-USDT,MBL-USDT,CELT-USDT,DUSK-USDT,USDD-USDT,USDD-USDC,FITFI-USDC,MBOX-USDT,MBOX-BTC,APE-USDC,AVAX-USDC,SHIB-USDC,XCN-USDC,TRX-USDC,NEAR-USDC,MATIC-USDC,FTM-USDC,ZIL-USDC,SOL-USDC,MLS-USDT,AFK-USDT,AFK-USDC,ACH-USDT,SCRT-USDT,SCRT-BTC,APE3L-USDT,APE3S-USDT,STORE-USDT,STORE-ETH,GMT3L-USDT,GMT3S-USDT,CCD-USDT,DOSE-USDC,LUNC-USDT,LUNC-USDC,USTC-USDT,USTC-USDC,GMT-USDC,VRA-USDC,DOT-USDC,RUNE-USDC,ATOM-USDC,BNB-USDC,JASMY-USDC,KCS-USDC,KDA-USDC,ALGO-USDC,LUNA-USDC,OP-USDT,OP-USDC,JASMY3L-USDT,JASMY3S-USDT,EVER-USDT,MOOV-USDT,IHC-USDT,ICX-USDT,ICX-ETH,BTC-BRL,ETH-BRL,USDT-BRL,WELL-USDT,FORT-USDT,USDP-USDT,USDD-TRX,CSPR-USDT,CSPR-ETH,WEMIX-USDT,REV3L-USDT,OLE-USDT,LDO-USDT,LDO-USDC,CULT-USDT,SWFTC-USDC,FIDA-USDT,BUSD-USDT,RBP-USDT,SRBP-USDT,HIBAYC-USDT,BUSD-USDC,OGV-USDT,WOMBAT-USDT,HIPUNKS-USDT,FT-USDT,ETC-USDC,HIENS4-USDT,EGAME-USDT,EGAME-BTC,STEPWATCH-USDT,HISAND33-USDT,DC-USDT,NEER-USDT,RVN-USDT,HIENS3-USDT,MC-USDT,PEEL-USDT,PEEL-BTC,SDL-USDT,SDL-BTC,SWEAT-USDT,HIODBS-USDT,CMP-USDT,PIX-USDT,MPLX-USDT,HIDOODLES-USDT,ETHW-USDT,QUARTZ-USDT,ACQ-USDT,ACQ-USDC,AOG-USDT,HIMAYC-USDT,PRMX-USDT,RED-USDT,PUMLX-USDT,XETA-USDT,GEM-USDT,DERC-USDT,P00LS-USDT,P00LS-USDC,KICKS-USDT,TRIBL-USDT,GMX-USDT,HIOD-USDT,POKT-USDT,EFI-USDT,APT-USDT,BBC-USDT,EUL-USDT,TON-USDT,PIAS-USDT,HIMEEBITS-USDT,HISQUIGGLE-USDT,XCV-USDT,HFT-USDT,HFT-USDC,ECOX-USDT,AMB-USDT,AZERO-USDT,HIFIDENZA-USDT,BEAT-USDT",
      "requestFormat": {
       "uppercase": true,
       "delimiter": "-"
      },
      "configFormat": {
       "uppercase": true,
       "delimiter": "-"
      }
     },
     "margin": {
      "assetEnabled": true,
      "enabled": "BTC-USDT,ETH-USDT,LTC-USDT,OXEN-BTC,OXEN-ETH,NRG-BTC,AVA-USDT,FET-BTC,FET-ETH,ANKR-BTC",
      "available": "MHC-ETH,MHC-BTC,OXEN-BTC,OXEN-ETH,NRG-BTC,AVA-USDT,FET-BTC,FET-ETH,ANKR-BTC,MHC-USDT,XMR-BTC,XMR-ETH,RIF-BTC,MTV-BTC,MTV-ETH,CRO-BTC,MTV-USDT,KMD-BTC,KMD-USDT,RFOX-USDT,TEL-USDT,TT-USDT,AERGO-USDT,XMR-USDT,TRX-KCS,ATOM-BTC,ATOM-ETH,ATOM-USDT,ATOM-KCS,ETN-USDT,FTM-USDT,TOMO-USDT,VSYS-USDT,OCEAN-BTC,OCEAN-ETH,CHR-BTC,CHR-USDT,FX-BTC,FX-ETH,NIM-BTC,NIM-ETH,COTI-BTC,COTI-USDT,NRG-ETH,BNB-BTC,BNB-USDT,JAR-BTC,JAR-USDT,ALGO-BTC,ALGO-ETH,ALGO-USDT,XEM-BTC,XEM-USDT,CIX100-USDT,XTZ-BTC,XTZ-USDT,ZEC-BTC,ZEC-USDT,ADA-BTC,ADA-USDT,REV-USDT,WXT-BTC,WXT-USDT,FORESTPLUS-BTC,FORESTPLUS-USDT,BOLT-BTC,BOLT-USDT,ARPA-USDT,CHZ-BTC,CHZ-USDT,DAPPT-BTC,DAPPT-USDT,NOIA-BTC,NOIA-USDT,WIN-BTC,WIN-USDT,DERO-BTC,DERO-USDT,BTT-USDT,EOSC-USDT,ENQ-BTC,ENQ-USDT,ONE-BTC,ONE-USDT,TOKO-BTC,TOKO-USDT,VID-BTC,VID-USDT,LUNA-USDT,SXP-BTC,SXP-USDT,AKRO-BTC,AKRO-USDT,ROOBEE-BTC,WIN-TRX,MAP-BTC,MAP-USDT,AMPL-BTC,AMPL-USDT,DAG-USDT,POL-USDT,ARX-USDT,NWC-BTC,NWC-USDT,BEPRO-BTC,BEPRO-USDT,VRA-BTC,VRA-USDT,KSM-BTC,KSM-USDT,DASH-USDT,SUTER-USDT,ACOIN-USDT,SUTER-BTC,SENSO-USDT,PRE-BTC,XDB-USDT,SYLO-USDT,WOM-USDT,SENSO-BTC,DGB-USDT,LYXE-USDT,LYXE-ETH,XDB-BTC,STX-BTC,STX-USDT,XSR-USDT,COMP-USDT,CRO-USDT,KAI-USDT,KAI-BTC,WEST-BTC,WEST-USDT,EWT-BTC,WAVES-USDT,WAVES-BTC,ORN-USDT,AMPL-ETH,BNS-USDT,MKR-USDT,SUKU-BTC,MLK-BTC,MLK-USDT,JST-USDT,KAI-ETH,SUKU-USDT,DIA-USDT,DIA-BTC,LINK-BTC,LINK-USDT,DOT-USDT,DOT-BTC,SHA-BTC,SHA-USDT,EWT-USDT,USDJ-USDT,EFX-BTC,CKB-BTC,CKB-USDT,UMA-USDT,ALEPH-USDT,VELO-USDT,SUN-USDT,BUY-USDT,YFI-USDT,OXEN-USDT,UNI-USDT,UOS-USDT,UOS-BTC,NIM-USDT,DEGO-USDT,DEGO-ETH,UDOO-ETH,RFUEL-USDT,FIL-USDT,UBX-ETH,REAP-USDT,AAVE-USDT,AAVE-BTC,TONE-BTC,TONE-ETH,ELF-ETH,AERGO-BTC,IOST-ETH,KCS-USDT,SNX-ETH,TOMO-ETH,KCS-ETH,DRGN-BTC,WAN-ETH,NULS-ETH,AXPR-ETH,POWR-BTC,QTUM-BTC,MANA-BTC,TEL-BTC,XYO-ETH,AXPR-BTC,ETN-BTC,COV-ETH,VET-BTC,KCS-BTC,CAPP-ETH,ONT-BTC,DRGN-ETH,DAG-ETH,TOMO-BTC,WAN-BTC,KNC-ETH,CRPT-ETH,LTC-USDT,BAX-ETH,BSV-USDT,DENT-ETH,AION-ETH,LYM-ETH,TRAC-ETH,ENJ-BTC,WAXP-BTC,DGB-BTC,ELA-BTC,ZIL-BTC,BSV-BTC,XLM-USDT,IOTX-ETH,SOUL-BTC,DOCK-BTC,AMB-ETH,TRX-BTC,XRP-TUSD,NULS-BTC,ETH-DAI,LSK-BTC,GMB-ETH,GMB-BTC,NEO-ETH,OMG-ETH,BTC-TUSD,KAT-USDT,KNC-BTC,ELF-BTC,MANA-ETH,ETC-USDT,ONT-ETH,MKR-BTC,KAT-BTC,XRP-USDC,XYO-BTC,SNT-ETH,ZRX-BTC,LOOM-ETH,AION-BTC,POWR-ETH,OLT-ETH,OLT-BTC,SNT-BTC,TRAC-BTC,XLM-ETH,ETH-USDT,BSV-ETH,TRX-ETH,ETN-ETH,AOA-USDT,BCD-BTC,DENT-BTC,DOCK-ETH,KEY-BTC,EOS-KCS,XLM-BTC,ADB-ETH,TIME-ETH,CVC-BTC,LSK-ETH,QKC-BTC,AMB-BTC,USDT-TUSD,ETC-ETH,XRP-BTC,NEO-KCS,SNX-USDT,CRPT-BTC,IOTX-BTC,LTC-ETH,XRP-KCS,ADB-BTC,LTC-KCS,TEL-ETH,DCR-ETH,LYM-USDT,USDT-USDC,ETH-USDC,DAG-BTC,AVA-BTC,BTC-USDT,WAXP-ETH,XRP-USDT,KEY-ETH,VET-ETH,FTM-BTC,USDT-DAI,QKC-ETH,ETH-BTC,MAN-BTC,CPC-ETH,TRX-USDT,BTC-DAI,ONT-USDT,DASH-ETH,BAX-BTC,AVA-ETH,LOOM-BTC,MVP-BTC,MKR-ETH,COV-BTC,CPC-BTC,REQ-ETH,EOS-BTC,LTC-BTC,XRP-ETH,CAPP-BTC,FTM-ETH,BCD-ETH,ZRX-ETH,DGB-ETH,VET-USDT,REQ-BTC,UTK-BTC,PLAY-BTC,UTK-ETH,SNX-BTC,MVP-ETH,NEO-BTC,SOUL-ETH,NEO-USDT,ELA-ETH,OMG-BTC,TIME-BTC,AOA-BTC,ETC-BTC,DCR-BTC,BTC-USDC,ENJ-ETH,IOST-BTC,DASH-BTC,EOS-USDT,EOS-ETH,ZIL-ETH,ETH-TUSD,GAS-BTC,LYM-BTC,BCH-BTC,VSYS-BTC,BCH-USDT,MKR-DAI,SOLVE-BTC,GRIN-BTC,GRIN-USDT,UQC-BTC,UQC-ETH,OPCT-BTC,OPCT-ETH,PRE-USDT,SHR-BTC,SHR-USDT,UBXT-USDT,ROSE-USDT,USDC-USDT,CTI-USDT,CTI-ETH,ETH2-ETH,BUX-BTC,XHV-USDT,PLU-USDT,GRT-USDT,CAS-BTC,CAS-USDT,MSWAP-BTC,MSWAP-USDT,GOM2-BTC,GOM2-USDT,REVV-BTC,REVV-USDT,LON-USDT,1INCH-USDT,LOC-USDT,API3-USDT,UNFI-USDT,HTR-USDT,FRONT-USDT,FRONT-BTC,WBTC-BTC,WBTC-ETH,MIR-USDT,LTC-USDC,BCH-USDC,HYDRA-USDT,DFI-USDT,DFI-BTC,CRV-USDT,SUSHI-USDT,FRM-USDT,EOS-USDC,BSV-USDC,ZEN-USDT,CUDOS-USDT,ADA-USDC,REN-USDT,LRC-USDT,LINK-USDC,KLV-USDT,KLV-BTC,BOA-USDT,THETA-USDT,QNT-USDT,BAT-USDT,DOGE-USDT,DOGE-USDC,DAO-USDT,STRONG-USDT,TRIAS-USDT,TRIAS-BTC,DOGE-BTC,MITX-BTC,MITX-USDT,CAKE-USDT,ORAI-USDT,ZEE-USDT,LTX-USDT,LTX-BTC,MASK-USDT,KLV-TRX,IDEA-USDT,PHA-USDT,PHA-ETH,BCH-KCS,SRK-USDT,SRK-BTC,ADA-KCS,HTR-BTC,BSV-KCS,DOT-KCS,LINK-KCS,MIR-KCS,BNB-KCS,XLM-KCS,VET-KCS,SWINGBY-USDT,SWINGBY-BTC,XHV-BTC,DASH-KCS,UNI-KCS,AAVE-KCS,DOGE-KCS,ZEC-KCS,XTZ-KCS,GRT-KCS,ALGO-KCS,EWT-KCS,GAS-USDT,AVAX-USDT,AVAX-BTC,KRL-BTC,KRL-USDT,POLK-USDT,POLK-BTC,ENJ-USDT,MANA-USDT,RNDR-USDT,RNDR-BTC,RLY-USDT,ANC-USDT,SKEY-USDT,LAYER-USDT,TARA-USDT,TARA-ETH,IOST-USDT,DYP-USDT,DYP-ETH,XYM-USDT,XYM-BTC,PCX-USDT,PCX-BTC,ORBS-USDT,ORBS-BTC,BTC3L-USDT,BTC3S-USDT,ETH3L-USDT,ETH3S-USDT,ANKR-USDT,DSLA-USDT,DSLA-BTC,SAND-USDT,VAI-USDT,XCUR-USDT,XCUR-BTC,FLUX-USDT,OMG-USDT,ZIL-USDT,DODO-USDT,MAN-USDT,BAX-USDT,BOSON-USDT,BOSON-ETH,PUNDIX-USDT,PUNDIX-BTC,WAXP-USDT,HT-USDT,PDEX-USDT,LABS-USDT,LABS-ETH,GMB-USDT,PHNX-USDT,PHNX-BTC,HAI-USDT,EQZ-USDT,FORTH-USDT,HORD-USDT,CGG-USDT,UBX-USDT,GHX-USDT,TCP-USDT,STND-USDT,STND-ETH,TOWER-USDT,TOWER-BTC,ACE-USDT,LOCG-USDT,CARD-USDT,FLY-USDT,CWS-USDT,XDC-USDT,XDC-ETH,STRK-BTC,STRK-ETH,SHIB-USDT,POLX-USDT,KDA-USDT,KDA-BTC,ICP-USDT,ICP-BTC,STC-USDT,STC-BTC,GOVI-USDT,GOVI-BTC,FKX-USDT,CELO-USDT,CELO-BTC,CUSD-USDT,CUSD-BTC,FCL-USDT,MATIC-USDT,MATIC-BTC,ELA-USDT,CRPT-USDT,OPCT-USDT,OGN-USDT,OGN-BTC,OUSD-USDT,OUSD-BTC,TLOS-USDT,TLOS-BTC,YOP-USDT,YOP-ETH,GLQ-USDT,GLQ-BTC,MXC-USDT,ERSDL-USDT,HOTCROSS-USDT,ADA3L-USDT,ADA3S-USDT,HYVE-USDT,HYVE-BTC,DAPPX-USDT,KONO-USDT,PRQ-USDT,MAHA-USDT,MAHA-BTC,FEAR-USDT,PYR-USDT,PYR-BTC,PROM-USDT,PROM-BTC,GLCH-USDT,UNO-USDT,ALBT-USDT,ALBT-ETH,XCAD-USDT,EOS3L-USDT,EOS3S-USDT,BCH3L-USDT,BCH3S-USDT,ELON-USDT,APL-USDT,FCL-ETH,VEED-USDT,VEED-BTC,DIVI-USDT,PDEX-BTC,JUP-USDT,JUP-ETH,POLS-USDT,POLS-BTC,LPOOL-USDT,LPOOL-BTC,LSS-USDT,VET3L-USDT,VET3S-USDT,LTC3L-USDT,LTC3S-USDT,ABBC-USDT,ABBC-BTC,KOK-USDT,ROSN-USDT,DORA-USDT,DORA-BTC,ZCX-USDT,ZCX-BTC,NORD-USDT,GMEE-USDT,SFUND-USDT,XAVA-USDT,AI-USDT,ALPACA-USDT,IOI-USDT,NFT-USDT,NFT-TRX,MNST-USDT,MEM-USDT,AGIX-USDT,AGIX-BTC,AGIX-ETH,CQT-USDT,AIOZ-USDT,MARSH-USDT,HAPI-USDT,MODEFI-USDT,MODEFI-BTC,YFDAI-USDT,YFDAI-BTC,GENS-USDT,FORM-USDT,ARRR-USDT,ARRR-BTC,TOKO-KCS,EXRD-USDT,NGM-USDT,LPT-USDT,STMX-USDT,ASD-USDT,BOND-USDT,HAI-BTC,SOUL-USDT,2CRZ-USDT,NEAR-USDT,NEAR-BTC,DFYN-USDT,OOE-USDT,CFG-USDT,CFG-BTC,AXS-USDT,CLV-USDT,ROUTE-USDT,KAR-USDT,EFX-USDT,XDC-BTC,SHFT-USDT,PMON-USDT,DPET-USDT,ERG-USDT,ERG-BTC,SOL-USDT,SLP-USDT,LITH-USDT,LITH-ETH,XCH-USDT,HAKA-USDT,LAYER-BTC,MTL-USDT,MTL-BTC,IOTX-USDT,GALA-USDT,REQ-USDT,TXA-USDT,TXA-USDC,CIRUS-USDT,QI-USDT,QI-BTC,ODDZ-USDT,PNT-USDT,PNT-BTC,XPR-USDT,XPR-BTC,TRIBE-USDT,SHFT-BTC,MOVR-USDT,MOVR-ETH,WOO-USDT,WILD-USDT,QRDO-USDT,QRDO-ETH,SDN-USDT,SDN-ETH,MAKI-USDT,MAKI-BTC,REP-USDT,REP-BTC,REP-ETH,BNT-USDT,BNT-BTC,BNT-ETH,OXT-USDT,OXT-BTC,OXT-ETH,BAL-USDT,BAL-BTC,BAL-ETH,STORJ-USDT,STORJ-BTC,STORJ-ETH,YGG-USDT,NDAU-USDT,SDAO-USDT,SDAO-ETH,XRP3L-USDT,XRP3S-USDT,SKL-USDT,SKL-BTC,NMR-USDT,NMR-BTC,IXS-USDT,TRB-USDT,TRB-BTC,DYDX-USDT,XYO-USDT,GTC-USDT,GTC-BTC,EQX-USDT,EQX-BTC,RLC-USDT,RLC-BTC,XPRT-USDT,EGLD-USDT,EGLD-BTC,HBAR-USDT,HBAR-BTC,DOGE3L-USDT,DOGE3S-USDT,FLOW-USDT,FLOW-BTC,NKN-USDT,NKN-BTC,PBX-USDT,SOL3L-USDT,SOL3S-USDT,MLN-USDT,MLN-BTC,XNL-USDT,SOLVE-USDT,WNCG-USDT,WNCG-BTC,DMTR-USDT,LINK3L-USDT,LINK3S-USDT,DOT3L-USDT,DOT3S-USDT,CTSI-USDT,CTSI-BTC,ALICE-USDT,ALICE-BTC,ALICE-ETH,OPUL-USDT,ILV-USDT,BAND-USDT,BAND-BTC,FTT-USDT,FTT-BTC,DVPN-USDT,SKU-USDT,SKU-BTC,EDG-USDT,SLIM-USDT,TLM-USDT,TLM-BTC,TLM-ETH,DEXE-USDT,DEXE-BTC,DEXE-ETH,MATTER-USDT,CUDOS-BTC,RUNE-USDT,RUNE-BTC,RMRK-USDT,BMON-USDT,C98-USDT,BLOK-USDT,SOLR-USDT,ATOM3L-USDT,ATOM3S-USDT,UNI3L-USDT,UNI3S-USDT,WSIENNA-USDT,PUSH-USDT,PUSH-BTC,FORM-ETH,NTVRK-USDT,NTVRK-USDC,AXS3L-USDT,AXS3S-USDT,FTM3L-USDT,FTM3S-USDT,FLAME-USDT,AGLD-USDT,NAKA-USDT,YLD-USDT,TONE-USDT,REEF-USDT,REEF-BTC,TIDAL-USDT,TVK-USDT,TVK-BTC,INJ-USDT,INJ-BTC,BNB3L-USDT,BNB3S-USDT,MATIC3L-USDT,MATIC3S-USDT,NFTB-USDT,VEGA-USDT,VEGA-ETH,ALPHA-USDT,ALPHA-BTC,BADGER-USDT,BADGER-BTC,UNO-BTC,ZKT-USDT,AR-USDT,AR-BTC,XVS-USDT,XVS-BTC,JASMY-USDT,PERP-USDT,PERP-BTC,GHST-USDT,GHST-BTC,SCLP-USDT,SCLP-BTC,SUPER-USDT,SUPER-BTC,CPOOL-USDT,HERO-USDT,BASIC-USDT,XED-USDT,XED-BTC,AURY-USDT,SWASH-USDT,LTO-USDT,LTO-BTC,BUX-USDT,MTRG-USDT,DREAMS-USDT,SHIB-DOGE,QUICK-USDT,QUICK-BTC,TRU-USDT,TRU-BTC,WRX-USDT,WRX-BTC,TKO-USDT,TKO-BTC,SUSHI3L-USDT,SUSHI3S-USDT,NEAR3L-USDT,NEAR3S-USDT,DATA-USDT,DATA-BTC,NORD-BTC,ISP-USDT,CERE-USDT,SHILL-USDT,HEGIC-USDT,HEGIC-BTC,ERN-USDT,ERN-BTC,FTG-USDT,PAXG-USDT,PAXG-BTC,AUDIO-USDT,AUDIO-BTC,ENS-USDT,AAVE3L-USDT,AAVE3S-USDT,SAND3L-USDT,SAND3S-USDT,XTM-USDT,MNW-USDT,FXS-USDT,FXS-BTC,ATA-USDT,ATA-BTC,VXV-USDT,LRC-BTC,LRC-ETH,DPR-USDT,CWAR-USDT,CWAR-BTC,FLUX-BTC,EDG-BTC,PBR-USDT,WNXM-USDT,WNXM-BTC,ANT-USDT,ANT-BTC,COV-USDT,SWP-USDT,TWT-USDT,TWT-BTC,OM-USDT,OM-BTC,ADX-USDT,AVAX3L-USDT,AVAX3S-USDT,MANA3L-USDT,MANA3S-USDT,GLM-USDT,GLM-BTC,BAKE-USDT,BAKE-BTC,BAKE-ETH,NUM-USDT,VLX-USDT,VLX-BTC,TRADE-USDT,TRADE-BTC,1EARTH-USDT,MONI-USDT,LIKE-USDT,MFT-USDT,MFT-BTC,LIT-USDT,LIT-BTC,KAVA-USDT,SFP-USDT,SFP-BTC,BURGER-USDT,BURGER-BTC,ILA-USDT,CREAM-USDT,CREAM-BTC,RSR-USDT,RSR-BTC,BUY-BTC,IMX-USDT,GODS-USDT,KMA-USDT,SRM-USDT,SRM-BTC,POLC-USDT,XTAG-USDT,MNET-USDT,NGC-USDT,HARD-USDT,GALAX3L-USDT,GALAX3S-USDT,UNIC-USDT,POND-USDT,POND-BTC,VR-USDT,EPIK-USDT,NGL-USDT,NGL-BTC,KDON-USDT,PEL-USDT,CIRUS-ETH,LINA-USDT,LINA-BTC,KLAY-USDT,KLAY-BTC,CREDI-USDT,TRVL-USDT,LACE-USDT,LACE-ETH,ARKER-USDT,BONDLY-USDT,BONDLY-ETH,XEC-USDT,HEART-USDT,HEART-BTC,UNB-USDT,GAFI-USDT,KOL-USDT,KOL-ETH,H3RO3S-USDT,FALCONS-USDT,UFO-USDT,CHMB-USDT,GEEQ-USDT,ORC-USDT,RACEFI-USDT,PEOPLE-USDT,ADS-USDT,ADS-BTC,OCEAN-USDT,SOS-USDT,WHALE-USDT,TIME-USDT,CWEB-USDT,IOTA-USDT,IOTA-BTC,OOKI-USDT,OOKI-BTC,HNT-USDT,HNT-BTC,GGG-USDT,POWR-USDT,REVU-USDT,CLH-USDT,PLGR-USDT,GLMR-USDT,GLMR-BTC,LOVE-USDT,CTC-USDT,CTC-BTC,GARI-USDT,FRR-USDT,ASTR-USDT,ASTR-BTC,ERTHA-USDT,FCON-USDT,ACA-USDT,ACA-BTC,MTS-USDT,ROAR-USDT,HBB-USDT,SURV-USDT,CVX-USDT,AMP-USDT,ACT-USDT,MJT-USDT,MJT-KCS,SHX-USDT,SHX-BTC,STARLY-USDT,ONSTON-USDT,RANKER-USDT,WMT-USDT,XNO-USDT,XNO-BTC,MARS4-USDT,TFUEL-USDT,TFUEL-BTC,METIS-USDT,LAVAX-USDT,WAL-USDT,BULL-USDT,SON-USDT,MELOS-USDT,APE-USDT,GMT-USDT,BICO-USDT,STG-USDT,LMR-USDT,LMR-BTC,LOKA-USDT,URUS-USDT,JAM-USDT,JAM-ETH,BNC-USDT,LBP-USDT,CFX-USDT,LOOKS-USDT,XCN-USDT,XCN-BTC,KP3R-USDT,TITAN-USDT,INDI-USDT,UPO-USDT,SPELL-USDT,SLCL-USDT,CEEK-USDT,VEMP-USDT,BETA-USDT,NHCT-USDT,ARNM-USDT,FRA-USDT,VISION-USDT,COCOS-USDT,ALPINE-USDT,BNX-USDT,ZBC-USDT,WOOP-USDT,T-USDT,NYM-USDT,VOXEL-USDT,VOXEL-ETH,PSTAKE-USDT,SPA-USDT,SPA-ETH,SYNR-USDT,DAR-USDT,DAR-BTC,MV-USDT,XDEFI-USDT,RACA-USDT,XWG-USDT,HAWK-USDT,TRVL-BTC,SWFTC-USDT,IDEX-USDT,BRWL-USDT,PLATO-USDT,TAUM-USDT,CELR-USDT,AURORA-USDT,POSI-USDT,COOHA-USDT,KNC-USDT,EPK-USDT,PLD-USDT,PSL-USDT,PKF-USDT,OVR-USDT,SYS-USDT,SYS-BTC,BRISE-USDT,DG-USDT,EPX-USDT,GST-USDT,PLY-USDT,GAL-USDT,BSW-USDT,FITFI-USDT,FSN-USDT,H2O-USDT,GMM-USDT,AKT-USDT,SIN-USDT,AUSD-USDT,BOBA-USDT,KARA-USDT,BFC-USDT,BIFI-USDT,DFA-USDT,KYL-USDT,FCD-USDT,MBL-USDT,CELT-USDT,DUSK-USDT,USDD-USDT,USDD-USDC,FITFI-USDC,MBOX-USDT,MBOX-BTC,APE-USDC,AVAX-USDC,SHIB-USDC,XCN-USDC,TRX-USDC,NEAR-USDC,MATIC-USDC,FTM-USDC,ZIL-USDC,SOL-USDC,MLS-USDT,AFK-USDT,AFK-USDC,ACH-USDT,SCRT-USDT,SCRT-BTC,APE3L-USDT,APE3S-USDT,STORE-USDT,STORE-ETH,GMT3L-USDT,GMT3S-USDT,CCD-USDT,DOSE-USDC,LUNC-USDT,LUNC-USDC,USTC-USDT,USTC-USDC,GMT-USDC,VRA-USDC,DOT-USDC,RUNE-USDC,ATOM-USDC,BNB-USDC,JASMY-USDC,KCS-USDC,KDA-USDC,ALGO-USDC,LUNA-USDC,OP-USDT,OP-USDC,JASMY3L-USDT,JASMY3S-USDT,EVER-USDT,MOOV-USDT,IHC-USDT,ICX-USDT,ICX-ETH,BTC-BRL,ETH-BRL,USDT-BRL,WELL-USDT,FORT-USDT,USDP-USDT,USDD-TRX,CSPR-USDT,CSPR-ETH,WEMIX-USDT,REV3L-USDT,OLE-USDT,LDO-USDT,LDO-USDC,CULT-USDT,SWFTC-USDC,FIDA-USDT,BUSD-USDT,RBP-USDT,SRBP-USDT,HIBAYC-USDT,BUSD-USDC,OGV-USDT,WOMBAT-USDT,HIPUNKS-USDT,FT-USDT,ETC-USDC,HIENS4-USDT,EGAME-USDT,EGAME-BTC,STEPWATCH-USDT,HISAND33-USDT,DC-USDT,NEER-USDT,RVN-USDT,HIENS3-USDT,MC-USDT,PEEL-USDT,PEEL-BTC,SDL-USDT,SDL-BTC,SWEAT-USDT,HIODBS-USDT,CMP-USDT,PIX-USDT,MPLX-USDT,HIDOODLES-USDT,ETHW-USDT,QUARTZ-USDT,ACQ-USDT,ACQ-USDC,AOG-USDT,HIMAYC-USDT,PRMX-USDT,RED-USDT,PUMLX-USDT,XETA-USDT,GEM-USDT,DERC-USDT,P00LS-USDT,P00LS-USDC,KICKS-USDT,TRIBL-USDT,GMX-USDT,HIOD-USDT,POKT-USDT,EFI-USDT,APT-USDT,BBC-USDT,EUL-USDT,TON-USDT,PIAS-USDT,HIMEEBITS-USDT,HISQUIGGLE-USDT,XCV-USDT,HFT-USDT,HFT-USDC,ECOX-USDT,AMB-USDT,AZERO-USDT,HIFIDENZA-USDT,BEAT-USDT",
      "requestFormat": {
       "uppercase": true,
       "delimiter": "-"
      },
      "configFormat": {
       "uppercase": true,
       "delimiter": "-"
      }
     },
     "futures": {
      "assetEnabled": true,
      "enabled": "ETH_USDCM,XBT_USDCM,SOL_USDTM",
      "available": "XBT_USDTM,XBT_USDM,ETH_USDTM,BCH_USDTM,BSV_USDTM,LINK_USDTM,UNI_USDTM,YFI_USDTM,EOS_USDTM,DOT_USDTM,FIL_USDTM,ADA_USDTM,XRP_USDTM,LTC_USDTM,ETH_USDM,TRX_USDTM,GRT_USDTM,SUSHI_USDTM,XLM_USDTM,1INCH_USDTM,ZEC_USDTM,DASH_USDTM,DOT_USDM,XRP_USDM,AAVE_USDTM,KSM_USDTM,DOGE_USDTM,VET_USDTM,BNB_USDTM,SXP_USDTM,SOL_USDTM,CRV_USDTM,ALGO_USDTM,AVAX_USDTM,FTM_USDTM,MATIC_USDTM,THETA_USDTM,ATOM_USDTM,CHZ_USDTM,ENJ_USDTM,MANA_USDTM,DENT_USDTM,OCEAN_USDTM,BAT_USDTM,XEM_USDTM,QTUM_USDTM,XTZ_USDTM,SNX_USDTM,NEO_USDTM,ONT_USDTM,XMR_USDTM,COMP_USDTM,ETC_USDTM,WAVES_USDTM,BAND_USDTM,MKR_USDTM,RVN_USDTM,DGB_USDTM,SHIB_USDTM,ICP_USDTM,DYDX_USDTM,AXS_USDTM,HBAR_USDTM,EGLD_USDTM,ALICE_USDTM,YGG_USDTM,NEAR_USDTM,SAND_USDTM,C98_USDTM,ONE_USDTM,VRA_USDTM,GALA_USDTM,CHR_USDTM,LRC_USDTM,FLOW_USDTM,RNDR_USDTM,IOTX_USDTM,CRO_USDTM,WAXP_USDTM,PEOPLE_USDTM,OMG_USDTM,LINA_USDTM,IMX_USDTM,CELR_USDTM,ENS_USDTM,CELO_USDTM,CTSI_USDTM,ARPA_USDTM,KNC_USDTM,ROSE_USDTM,AGLD_USDTM,APE_USDTM,JASMY_USDTM,ZIL_USDTM,GMT_USDTM,RUNE_USDTM,LOOKS_USDTM,AUDIO_USDTM,KDA_USDTM,KAVA_USDTM,BAL_USDTM,GAL_USDTM,LUNA_USDTM,LUNC_USDTM,OP_USDTM,XCN_USDTM,UNFI_USDTM,LIT_USDTM,DUSK_USDTM,STORJ_USDTM,RSR_USDTM,OGN_USDTM,TRB_USDTM,PERP_USDTM,KLAY_USDTM,ANKR_USDTM,LDO_USDTM,WOO_USDTM,REN_USDTM,CVC_USDTM,INJ_USDTM,APT_USDTM,MASK_USDTM,REEF_USDTM,TON_USDTM,MAGIC_USDTM,CFX_USDTM,AGIX_USDTM,FXS_USDTM,FET_USDTM,AR_USDTM,GMX_USDTM,BLUR_USDTM,ASTR_USDTM,HIGH_USDTM,ACH_USDTM,STX_USDTM,SSV_USDTM,FLOKI_USDTM,CKB_USDTM,TRU_USDTM,QNT_USDTM,ETH_USDCM,MINA_USDTM,USDC_USDTM,T_USDTM,LQTY_USDTM,ARB_USDTM,DAR_USDTM,ID_USDTM,STG_USDTM,JOE_USDTM,RDNT_USDTM,DODO_USDTM,PAXG_USDTM,ZRX_USDTM,ICX_USDTM,HFT_USDTM,NKN_USDTM,HOOK_USDTM,ANT_USDTM,DC_USDTM,BEL_USDTM,SUI_USDTM,PEPE_USDTM,IDEX_USDTM,GNS_USDTM,CETUS_USDTM,KAS_USDTM,ORDI_USDTM,WOJAK_USDTM,POGAI_USDTM,UMA_USDTM,RAD_USDTM,XBT_USDCM,PHB_USDTM,FTT_USDTM,10000LADYS_USDTM,LEVER_USDTM,TURBO_USDTM,TOMO_USDTM,BOB_USDTM,KEY_USDTM,EDU_USDTM,MTL_USDTM,FLUX_USDTM,COMBO_USDTM,AMB_USDTM,ALPHA_USDTM,SFP_USDTM,MAV_USDTM,MDT_USDTM,XEC_USDTM,XVG_USDTM,1000PEPE2_USDTM,PENDLE_USDTM,STMX_USDTM,WLD_USDTM,LPT_USDTM,GTC_USDTM,BNT_USDTM,OXT_USDTM,BLZ_USDTM,SEI_USDTM,BAKE_USDTM,CYBER_USDTM,NMR_USDTM,FLM_USDTM,SPELL_USDTM,ARK_USDTM,XBT_MU23,XBT_MZ23",
      "requestFormat": {
       "uppercase": true,
       "delimiter": ""
      },
      "configFormat": {
       "uppercase": true,
       "delimiter": "_"
      }
     }
    }
   },
   "api": {
    "authenticatedSupport": true,
    "authenticatedWebsocketApiSupport": true,
    "endpoints": {
     "url": "NON_DEFAULT_HTTP_LINK_TO_EXCHANGE_API",
     "urlSecondary": "NON_DEFAULT_HTTP_LINK_TO_EXCHANGE_API",
     "websocketURL": "NON_DEFAULT_HTTP_LINK_TO_WEBSOCKET_EXCHANGE_API"
    },
    "credentials": {
     "key": "Key",
     "secret": "Secret",
     "clientID": "ClientID"
    },
    "credentialsValidator": {
     "requiresKey": true,
     "requiresSecret": true
    }
   },
   "features": {
    "supports": {
     "restAPI": true,
     "restCapabilities": {
      "tickerBatching": true,
      "autoPairUpdates": true
     },
     "websocketAPI": true,
     "websocketCapabilities": {}
    },
    "enabled": {
     "autoPairUpdates": true,
     "websocketAPI": true
    }
   },
   "bankAccounts": [
    {
     "enabled": false,
     "bankName": "",
     "bankAddress": "",
     "bankPostalCode": "",
     "bankPostalCity": "",
     "bankCountry": "",
     "accountName": "",
     "accountNumber": "",
     "swiftCode": "",
     "iban": "",
     "supportedCurrencies": ""
    }
   ]
  },
  {
   "name": "LBank",
   "enabled": true,
   "verbose": false,
   "httpTimeout": 15000000000,
   "websocketResponseCheckTimeout": 30000000,
   "websocketResponseMaxLimit": 7000000000,
   "websocketTrafficTimeout": 30000000000,
   "websocketOrderbookBufferLimit": 5,
   "baseCurrencies": "USD",
   "currencyPairs": {
    "requestFormat": {
     "uppercase": false,
     "delimiter": "_"
    },
    "configFormat": {
     "uppercase": false,
     "delimiter": "_"
    },
    "useGlobalFormat": true,
    "assetTypes": [
     "spot"
    ],
    "pairs": {
     "spot": {
      "enabled": "btc_usdt",
      "available": "BTC_USDT,ETH_USDT,QTUM_USDT,NEO_USDT,ZEC_USDT,BCH_USDT,BCH_BTC,ETH_BTC,LTC_BTC,DASH_BTC,QTUM_BTC,NEO_BTC,ETC_BTC,ZEC_BTC,BTS_BTC,SC_BTC,FIL6_BTC,FIL12_BTC,FIL36_BTC,EOS_ETH,QTUM_ETH,ZEC_ETH,FIL6_ETH,FIL12_ETH,FIL36_ETH,NAS_ETH,DBC_ETH,SEER_ETH,AAC_ETH,DDD_ETH,TRX_ETH,GRAMS_ETH,MITH_ETH,EAI_ETH,PNT_ETH,DAX_ETH,DAX_BTC,MAN_ETH,EXT_ETH,SKM_ETH,SSC_ETH,IDHUB_ETH,PTT_ETH,BNB_USDT,HT_USDT,PAI_ETH,PAI_BTC,VET_ETH,VET_BTC,VET_USDT,VTHO_ETH,ELA_ETH,DALI_USDT,UT_ETH,SAIT_ETH,TNS_BTC,AMO_ETH,VTHO_BTC,IDA_USDT,VENA_USDT,GRIN_USDT,RNT_USDT,SKY_BTC,ATP_USDT,KISC_ETH,BXA_USDT,ABBC_BTC,BLOC_USDT,OATH_USDT,IOEX_USDT,KBC_USDT,KBC_BTC,MAI_USDT,EOS_BTC,EOS_USDT,GALT_USDT,PHV_USDT,FBC_USDT,GT_USDT,CYE_USDT,BRC_USDT,BTC_AUSD,DDMX_USDT,SEAL_USDT,SEOS_BTC,BTY_USDT,FO_USDT,DLX_USDT,BFC_USDT,LBK_USDT,SERO_USDT,MTV_USDT,CKB_USDT,ARPA_USDT,ZIP_USDT,AT_USDT,DOT_USDT,DILI_USDT,DUO_USDT,TEP_USDT,BIKI_USDT,MX_USDT,DNS_USDT,OKB_USDT,FLDT_USDT,CCTC_USDT,WIN_USDT,BTT_USDT,TRX_USDT,GRS_BTC,GST_USDT,ABBC_USDT,UTK_USDT,KMT_USDT,SUTER_USDT,LT_USDT,LM_USDT,HTDF_USDT,FOG_USDT,SLA_USDT,ATOM_USDT,DCN_ETH,DOGE_USDT,XRP_USDT,CNEX_BTC,ETC_USDT,ETC_ETH,ATOM_BTC,XRP_BTC,XRP_ETH,BTC3L_USDT,BTC3S_USDT,ETH3L_USDT,ETH3S_USDT,GL_USDT,GE_USDT,QNUT_USDT,BKS_USDT,HEX_USDT,JUS_USDT,GLEEC_BTC,FOIN_BTC,BBC_USDT,Z1OSS_VUSD,Z1OSL_VUSD,XWC2_USDT,ELAMA_USDT,PLF_BTC,PLF_ETH,LBKL_USDT,TFD_USDT,ELAMA_BTC,BV_USDT,AIN_USDT,ABTC_BTC,ABTC_USDT"
     }
    }
   },
   "api": {
    "authenticatedSupport": false,
    "authenticatedWebsocketApiSupport": false,
    "endpoints": {
     "url": "NON_DEFAULT_HTTP_LINK_TO_EXCHANGE_API",
     "urlSecondary": "NON_DEFAULT_HTTP_LINK_TO_EXCHANGE_API",
     "websocketURL": "NON_DEFAULT_HTTP_LINK_TO_WEBSOCKET_EXCHANGE_API"
    },
    "credentials": {
     "key": "Key",
     "secret": "Secret"
    },
    "credentialsValidator": {
     "requiresKey": true,
     "requiresSecret": true
    }
   },
   "features": {
    "supports": {
     "restAPI": true,
     "restCapabilities": {
      "tickerBatching": true,
      "autoPairUpdates": true
     },
     "websocketAPI": false,
     "websocketCapabilities": {}
    },
    "enabled": {
     "autoPairUpdates": true,
     "websocketAPI": false
    }
   },
   "bankAccounts": [
    {
     "enabled": false,
     "bankName": "",
     "bankAddress": "",
     "bankPostalCode": "",
     "bankPostalCity": "",
     "bankCountry": "",
     "accountName": "",
     "accountNumber": "",
     "swiftCode": "",
     "iban": "",
     "supportedCurrencies": ""
    }
   ]
  },
  {
   "name": "Okx",
   "enabled": true,
   "verbose": false,
   "httpTimeout": 15000000000,
   "websocketResponseCheckTimeout": 30000000,
   "websocketResponseMaxLimit": 7000000000,
   "websocketTrafficTimeout": 30000000000,
   "baseCurrencies": "USD",
   "currencyPairs": {
    "bypassConfigFormatUpgrades": false,
    "requestFormat": {
     "uppercase": true,
     "delimiter": "-"
    },
    "configFormat": {
     "uppercase": true,
     "delimiter": "-"
    },
    "useGlobalFormat": true,
    "assetTypes": [
     "futures",
     "margin",
     "option",
     "perpetualswap",
     "spot",
     "spread"
    ],
    "pairs": {
     "futures": {
      "assetEnabled": true,
      "enabled": "BTC-USD-221007,BTC-USD-221014",
      "available": "BTC-USD-221230,BTC-USD-230331,ETH-USD-221007,ETH-USD-221014,ETH-USD-221230,ETH-USD-230331,LTC-USD-221007,LTC-USD-221014,LTC-USD-221230,LTC-USD-230331,DOT-USD-221007,DOT-USD-221014,DOT-USD-221230,DOT-USD-230331,FIL-USD-221007,FIL-USD-221014,FIL-USD-221230,FIL-USD-230331,ADA-USD-221007,ADA-USD-221014,ADA-USD-221230,ADA-USD-230331,AVAX-USD-221007,AVAX-USD-221014,AVAX-USD-221230,BTC-USD-221007,BTC-USD-221014,BTC-USD-221230,BTC-USD-230331,ETH-USD-221007,ETH-USD-221014,ETH-USD-221230,ETH-USD-230331,LTC-USD-221007,LTC-USD-221014,LTC-USD-221230,LTC-USD-230331,DOT-USD-221007,DOT-USD-221014,DOT-USD-221230,DOT-USD-230331,FIL-USD-221007,FIL-USD-221014,FIL-USD-221230,FIL-USD-230331,ADA-USD-221007,ADA-USD-221014,ADA-USD-221230,ADA-USD-230331,AVAX-USD-221007,AVAX-USD-221014,AVAX-USD-221230,AVAX-USD-230331,BCH-USD-221007,BCH-USD-221014,BCH-USD-221230,BCH-USD-230331,EOS-USD-221007,EOS-USD-221014,EOS-USD-221230,EOS-USD-230331,ETC-USD-221007,ETC-USD-221014,ETC-USD-221230,ETC-USD-230331,LINK-USD-221007,LINK-USD-221014,LINK-USD-221230,LINK-USD-230331,SOL-USD-221007,SOL-USD-221014,SOL-USD-221230,SOL-USD-230331,TRX-USD-221007,TRX-USD-221014,TRX-USD-221230,TRX-USD-230331,XRP-USD-221007,XRP-USD-221014,XRP-USD-221230,XRP-USD-230331,BTC-USDT-221007,BTC-USDT-221014,BTC-USDT-221230,BTC-USDT-230331,ETH-USDT-221007,ETH-USDT-221014,ETH-USDT-221230,ETH-USDT-230331,LTC-USDT-221007,LTC-USDT-221014,LTC-USDT-221230,LTC-USDT-230331,DOT-USDT-221007,DOT-USDT-221014,DOT-USDT-221230,DOT-USDT-230331,FIL-USDT-221007,FIL-USDT-221014,FIL-USDT-221230,FIL-USDT-230331,ADA-USDT-221007,ADA-USDT-221014,ADA-USDT-221230,ADA-USDT-230331,BCH-USDT-221007,BCH-USDT-221014,BCH-USDT-221230,BCH-USDT-230331,EOS-USDT-221007,EOS-USDT-221014,EOS-USDT-221230,EOS-USDT-230331,ETC-USDT-221007,ETC-USDT-221014,ETC-USDT-221230,ETC-USDT-230331,LINK-USDT-221007,LINK-USDT-221014,LINK-USDT-221230,LINK-USDT-230331,TRX-USDT-221007,TRX-USDT-221014,TRX-USDT-221230,TRX-USDT-230331,XRP-USDT-221007,XRP-USDT-221014,XRP-USDT-221230,XRP-USDT-230331"
     },
     "margin": {
      "assetEnabled": true,
      "enabled": "BTC-USDT,ETH-USDT,OKB-USDT",
      "available": "LTC-USDT,DOT-USDT,DOGE-USDT,LUNC-USDT,ETHW-USDT,LUNA-USDT,FIL-USDT,XRP-USDT,1INCH-USDT,AAVE-USDT,ADA-USDT,AGLD-USDT,AKITA-USDT,ALGO-USDT,ALPHA-USDT,BTC-USDT,ETH-USDT,OKB-USDT,LTC-USDT,DOT-USDT,DOGE-USDT,LUNC-USDT,ETHW-USDT,LUNA-USDT,FIL-USDT,XRP-USDT,1INCH-USDT,AAVE-USDT,ADA-USDT,AGLD-USDT,AKITA-USDT,ALGO-USDT,ALPHA-USDT,ANT-USDT,APE-USDT,API3-USDT,ASTR-USDT,ATOM-USDT,AVAX-USDT,AXS-USDT,BABYDOGE-USDT,BADGER-USDT,BAL-USDT,BAND-USDT,BAT-USDT,BCH-USDT,BICO-USDT,BNT-USDT,BSV-USDT,BTM-USDT,BTT-USDT,BZZ-USDT,CELO-USDT,CEL-USDT,CELR-USDT,CFX-USDT,CHZ-USDT,CLV-USDT,COMP-USDT,CONV-USDT,CQT-USDT,CRO-USDT,CRV-USDT,CSPR-USDT,CVC-USDT,DASH-USDT,DOME-USDT,DORA-USDT,DYDX-USDT,EFI-USDT,EGLD-USDT,ELF-USDT,ENJ-USDT,ENS-USDT,EOS-USDT,ETC-USDT,FITFI-USDT,FLM-USDT,FLOW-USDT,FTM-USDT,GALA-USDT,GLMR-USDT,GMT-USDT,GODS-USDT,GRT-USDT,HBAR-USDT,HC-USDT,ICP-USDT,IMX-USDT,IOST-USDT,IOTA-USDT,JST-USDT,KAR-USDT,KISHU-USDT,KNC-USDT,KSM-USDT,LAMB-USDT,LAT-USDT,LINK-USDT,LON-USDT,LOOKS-USDT,LPT-USDT,LRC-USDT,MANA-USDT,MASK-USDT,MATIC-USDT,MINA-USDT,MKR-USDT,NAS-USDT,NEAR-USDT,NEO-USDT,NFT-USDT,NYM-USDT,OMG-USDT,ONT-USDT,OP-USDT,PEOPLE-USDT,PERP-USDT,QTUM-USDT,REN-USDT,RSR-USDT,RSS3-USDT,RVN-USDT,SAND-USDT,SC-USDT,SHIB-USDT,SKL-USDT,SLP-USDT,SNT-USDT,SNX-USDT,SOL-USDT,SOS-USDT,SRM-USDT,STARL-USDT,STORJ-USDT,SUSHI-USDT,SWEAT-USDT,SWRV-USDT,THETA-USDT,TORN-USDT,TRB-USDT,TRX-USDT,UMA-USDT,UMEE-USDT,UNI-USDT,USDC-USDT,VSYS-USDT,WAVES-USDT,WNCG-USDT,WNXM-USDT,XCH-USDT,XEM-USDT,XLM-USDT,XMR-USDT,XTZ-USDT,YFI-USDT,YFII-USDT,YGG-USDT,ZEC-USDT,ZEN-USDT,ZIL-USDT,ZRX-USDT,BTC-USDC,ETH-BTC,LTC-USDC,DOT-USDC,DOGE-USDC,LUNC-USDC,LUNA-USDC,XRP-USDC,ADA-USDC,ATOM-USDC,AVAX-USDC,NEAR-USDC,OP-USDC,SOL-USDC,OKB-BTC,LTC-BTC,DOT-BTC,DOGE-BTC,FIL-BTC,XRP-BTC,AAVE-BTC,ADA-BTC,ALGO-BTC,ANT-BTC,ATOM-BTC,AVAX-BTC,BADGER-BTC,BAT-BTC,BCH-BTC,BNT-BTC,BSV-BTC,BTM-BTC,CHZ-BTC,COMP-BTC,CRO-BTC,CRV-BTC,CVC-BTC,DASH-BTC,EGLD-BTC,ELF-BTC,ENJ-BTC,EOS-BTC,ETC-BTC,GRT-BTC,HBAR-BTC,HC-BTC,ICP-BTC,IOST-BTC,IOTA-BTC,KNC-BTC,KSM-BTC,LINK-BTC,LRC-BTC,MANA-BTC,MKR-BTC,NAS-BTC,NEAR-BTC,NEO-BTC,OMG-BTC,ONT-BTC,QTUM-BTC,REN-BTC,RSR-BTC,RVN-BTC,SNT-BTC,SOL-BTC,SRM-BTC,THETA-BTC,TRX-BTC,UNI-BTC,VSYS-BTC,WAVES-BTC,XCH-BTC,XEM-BTC,XLM-BTC,XMR-BTC,XTZ-BTC,ZEC-BTC,ZIL-BTC,ZRX-BTC"
     },
     "option": {
      "assetEnabled": true,
      "enabled": "BTC-USD-220930-28000-P,BTC-USD-220930-30000-C",
      "available": "BTC-USD-220930-30000-P,BTC-USD-220930-32000-C,BTC-USD-220930-32000-P,BTC-USD-220930-34000-C,BTC-USD-220930-34000-P,BTC-USD-220930-35000-C,BTC-USD-220930-35000-P,BTC-USD-220930-36000-C,BTC-USD-220930-36000-P,BTC-USD-220930-40000-C,BTC-USD-220930-40000-P,BTC-USD-220930-45000-C,BTC-USD-220930-45000-P,BTC-USD-220930-50000-C,BTC-USD-220930-50000-P,BTC-USD-220930-55000-C,BTC-USD-220930-55000-P,BTC-USD-220930-60000-C,BTC-USD-220930-60000-P,BTC-USD-220930-65000-C,BTC-USD-220930-65000-P,BTC-USD-220930-70000-C,BTC-USD-220930-70000-P,BTC-USD-220930-80000-C,BTC-USD-220930-80000-P,BTC-USD-220930-90000-C,BTC-USD-220930-90000-P,BTC-USD-220930-100000-C,BTC-USD-220930-100000-P,BTC-USD-220930-120000-C,BTC-USD-220930-120000-P,BTC-USD-221007-13000-C,BTC-USD-221007-13000-P,BTC-USD-221007-14000-C,BTC-USD-221007-14000-P,BTC-USD-221007-15000-C,BTC-USD-221007-15000-P,BTC-USD-221007-16000-C,BTC-USD-221007-16000-P,BTC-USD-221007-17000-C,BTC-USD-221007-17000-P,BTC-USD-221007-18000-C,BTC-USD-221007-18000-P,BTC-USD-221007-18500-C,BTC-USD-221007-18500-P,BTC-USD-221007-19000-C,BTC-USD-221007-19000-P,BTC-USD-221007-20000-C,BTC-USD-221007-20000-P,BTC-USD-221007-21000-C,BTC-USD-221007-21000-P,BTC-USD-221007-22000-C,BTC-USD-221007-22000-P,BTC-USD-221007-23000-C,BTC-USD-221007-23000-P,BTC-USD-221007-24000-C,BTC-USD-221007-24000-P,BTC-USD-221007-26000-C,BTC-USD-221007-26000-P,BTC-USD-221007-28000-C,BTC-USD-221007-28000-P,BTC-USD-221007-30000-C,BTC-USD-221007-30000-P,BTC-USD-221014-14000-C,BTC-USD-221014-14000-P,BTC-USD-221014-15000-C,BTC-USD-221014-15000-P,BTC-USD-221014-16000-C,BTC-USD-221014-16000-P,BTC-USD-221014-17000-C,BTC-USD-221014-17000-P,BTC-USD-221014-18000-C,BTC-USD-221014-18000-P,BTC-USD-221014-19000-C,BTC-USD-221014-19000-P,BTC-USD-221014-20000-C,BTC-USD-221014-20000-P,BTC-USD-221014-21000-C,BTC-USD-221014-21000-P,BTC-USD-221014-22000-C,BTC-USD-221014-22000-P,BTC-USD-221014-23000-C,BTC-USD-221014-23000-P,BTC-USD-221014-24000-C,BTC-USD-221014-24000-P,BTC-USD-221014-26000-C,BTC-USD-221014-26000-P,BTC-USD-221014-28000-C,BTC-USD-221014-28000-P,BTC-USD-221014-30000-C,BTC-USD-221014-30000-P,BTC-USD-221028-10000-C,BTC-USD-221028-10000-P,BTC-USD-221028-12000-C,BTC-USD-221028-12000-P,BTC-USD-221028-14000-C,BTC-USD-221028-14000-P,BTC-USD-221028-16000-C,BTC-USD-221028-16000-P,BTC-USD-221028-17000-C,BTC-USD-221028-17000-P,BTC-USD-221028-18000-C,BTC-USD-221028-18000-P,BTC-USD-221028-19000-C,BTC-USD-221028-19000-P,BTC-USD-221028-20000-C,BTC-USD-221028-20000-P,BTC-USD-221028-21000-C,BTC-USD-221028-21000-P,BTC-USD-221028-22000-C,BTC-USD-221028-22000-P,BTC-USD-221028-24000-C,BTC-USD-221028-24000-P,BTC-USD-221028-26000-C,BTC-USD-221028-26000-P,BTC-USD-221028-28000-C,BTC-USD-221028-28000-P,BTC-USD-221028-30000-C,BTC-USD-221028-30000-P,BTC-USD-221028-32000-C,BTC-USD-221028-32000-P,BTC-USD-221028-35000-C,BTC-USD-220927-17000-C,BTC-USD-220927-17000-P,BTC-USD-220927-17500-C,BTC-USD-220927-17500-P,BTC-USD-220927-18000-C,BTC-USD-220927-18000-P,BTC-USD-220927-18200-C,BTC-USD-220927-18200-P,BTC-USD-220927-18400-C,BTC-USD-220927-18400-P,BTC-USD-220927-18600-C,BTC-USD-220927-18600-P,BTC-USD-220927-18800-C,BTC-USD-220927-18800-P,BTC-USD-220927-19000-C,BTC-USD-220927-19000-P,BTC-USD-220927-19200-C,BTC-USD-220927-19200-P,BTC-USD-220927-19400-C,BTC-USD-220927-19400-P,BTC-USD-220927-19600-C,BTC-USD-220927-19600-P,BTC-USD-220927-19800-C,BTC-USD-220927-19800-P,BTC-USD-220927-20000-C,BTC-USD-220927-20000-P,BTC-USD-220927-20500-C,BTC-USD-220927-20500-P,BTC-USD-220927-21000-C,BTC-USD-220927-21000-P,BTC-USD-220927-21500-C,BTC-USD-220927-21500-P,BTC-USD-220928-16500-C,BTC-USD-220928-16500-P,BTC-USD-220928-17000-C,BTC-USD-220928-17000-P,BTC-USD-220928-17500-C,BTC-USD-220928-17500-P,BTC-USD-220928-18000-C,BTC-USD-220928-18000-P,BTC-USD-220928-18200-C,BTC-USD-220928-18200-P,BTC-USD-220928-18400-C,BTC-USD-220928-18400-P,BTC-USD-220928-18600-C,BTC-USD-220928-18600-P,BTC-USD-220928-18800-C,BTC-USD-220928-18800-P,BTC-USD-220928-19000-C,BTC-USD-220928-19000-P,BTC-USD-220928-19200-C,BTC-USD-220928-19200-P,BTC-USD-220928-19400-C,BTC-USD-220928-19400-P,BTC-USD-220928-19600-C,BTC-USD-220928-19600-P,BTC-USD-220928-20000-C,BTC-USD-220928-20000-P,BTC-USD-220928-20500-C,BTC-USD-220928-20500-P,BTC-USD-220928-21000-C,BTC-USD-220928-21000-P,BTC-USD-220928-21500-C,BTC-USD-220928-21500-P,BTC-USD-220930-5000-C,BTC-USD-220930-5000-P,BTC-USD-220930-10000-C,BTC-USD-220930-10000-P,BTC-USD-220930-12000-C,BTC-USD-220930-12000-P,BTC-USD-220930-15000-C,BTC-USD-220930-15000-P,BTC-USD-220930-16000-C,BTC-USD-220930-16000-P,BTC-USD-220930-17000-C,BTC-USD-220930-17000-P,BTC-USD-220930-17500-C,BTC-USD-220930-17500-P,BTC-USD-220930-18000-C,BTC-USD-220930-18000-P,BTC-USD-220930-18500-C,BTC-USD-220930-18500-P,BTC-USD-220930-19000-C,BTC-USD-220930-19000-P,BTC-USD-220930-19500-C,BTC-USD-220930-19500-P,BTC-USD-220930-20000-C,BTC-USD-220930-20000-P,BTC-USD-220930-20500-C,BTC-USD-220930-20500-P,BTC-USD-220930-21000-C,BTC-USD-220930-21000-P,BTC-USD-220930-22000-C,BTC-USD-220930-22000-P,BTC-USD-220930-23000-C,BTC-USD-220930-23000-P,BTC-USD-220930-24000-C,BTC-USD-220930-24000-P,BTC-USD-220930-25000-C,BTC-USD-220930-25000-P,BTC-USD-220930-26000-C,BTC-USD-220930-26000-P,BTC-USD-220930-28000-C,BTC-USD-220930-28000-P,BTC-USD-220930-30000-C,BTC-USD-220930-30000-P,BTC-USD-220930-32000-C,BTC-USD-220930-32000-P,BTC-USD-220930-34000-C,BTC-USD-220930-34000-P,BTC-USD-220930-35000-C,BTC-USD-220930-35000-P,BTC-USD-220930-36000-C,BTC-USD-220930-36000-P,BTC-USD-220930-40000-C,BTC-USD-220930-40000-P,BTC-USD-220930-45000-C,BTC-USD-220930-45000-P,BTC-USD-220930-50000-C,BTC-USD-220930-50000-P,BTC-USD-220930-55000-C,BTC-USD-220930-55000-P,BTC-USD-220930-60000-C,BTC-USD-220930-60000-P,BTC-USD-220930-65000-C,BTC-USD-220930-65000-P,BTC-USD-220930-70000-C,BTC-USD-220930-70000-P,BTC-USD-220930-80000-C,BTC-USD-220930-80000-P,BTC-USD-220930-90000-C,BTC-USD-220930-90000-P,BTC-USD-220930-100000-C,BTC-USD-220930-100000-P,BTC-USD-220930-120000-C,BTC-USD-220930-120000-P,BTC-USD-221007-13000-C,BTC-USD-221007-13000-P,BTC-USD-221007-14000-C,BTC-USD-221007-14000-P,BTC-USD-221007-15000-C,BTC-USD-221007-15000-P,BTC-USD-221007-16000-C,BTC-USD-221007-16000-P,BTC-USD-221007-17000-C,BTC-USD-221007-17000-P,BTC-USD-221007-18000-C,BTC-USD-221007-18000-P,BTC-USD-221007-18500-C,BTC-USD-221007-18500-P,BTC-USD-221007-19000-C,BTC-USD-221007-19000-P,BTC-USD-221007-20000-C,BTC-USD-221007-20000-P,BTC-USD-221007-21000-C,BTC-USD-221007-21000-P,BTC-USD-221007-22000-C,BTC-USD-221007-22000-P,BTC-USD-221007-23000-C,BTC-USD-221007-23000-P,BTC-USD-221007-24000-C,BTC-USD-221007-24000-P,BTC-USD-221007-26000-C,BTC-USD-221007-26000-P,BTC-USD-221007-28000-C,BTC-USD-221007-28000-P,BTC-USD-221007-30000-C,BTC-USD-221007-30000-P,BTC-USD-221014-14000-C,BTC-USD-221014-14000-P,BTC-USD-221014-15000-C,BTC-USD-221014-15000-P,BTC-USD-221014-16000-C,BTC-USD-221014-16000-P,BTC-USD-221014-17000-C,BTC-USD-221014-17000-P,BTC-USD-221014-18000-C,BTC-USD-221014-18000-P,BTC-USD-221014-19000-C,BTC-USD-221014-19000-P,BTC-USD-221014-20000-C,BTC-USD-221014-20000-P,BTC-USD-221014-21000-C,BTC-USD-221014-21000-P,BTC-USD-221014-22000-C,BTC-USD-221014-22000-P,BTC-USD-221014-23000-C,BTC-USD-221014-23000-P,BTC-USD-221014-24000-C,BTC-USD-221014-24000-P,BTC-USD-221014-26000-C,BTC-USD-221014-26000-P,BTC-USD-221014-28000-C,BTC-USD-221014-28000-P,BTC-USD-221014-30000-C,BTC-USD-221014-30000-P,BTC-USD-221028-10000-C,BTC-USD-221028-10000-P,BTC-USD-221028-12000-C,BTC-USD-221028-12000-P,BTC-USD-221028-14000-C,BTC-USD-221028-14000-P,BTC-USD-221028-16000-C,BTC-USD-221028-16000-P,BTC-USD-221028-17000-C,BTC-USD-221028-17000-P,BTC-USD-221028-18000-C,BTC-USD-221028-18000-P,BTC-USD-221028-19000-C,BTC-USD-221028-19000-P,BTC-USD-221028-20000-C,BTC-USD-221028-20000-P,BTC-USD-221028-21000-C,BTC-USD-221028-21000-P,BTC-USD-221028-22000-C,BTC-USD-221028-22000-P,BTC-USD-221028-24000-C,BTC-USD-221028-24000-P,BTC-USD-221028-26000-C,BTC-USD-221028-26000-P,BTC-USD-221028-28000-C,BTC-USD-221028-28000-P,BTC-USD-221028-30000-C,BTC-USD-221028-30000-P,BTC-USD-221028-32000-C,BTC-USD-221028-32000-P,BTC-USD-221028-35000-C,BTC-USD-221028-35000-P,BTC-USD-221028-40000-C,BTC-USD-221028-40000-P,BTC-USD-221028-50000-C,BTC-USD-221028-50000-P,BTC-USD-221028-60000-C,BTC-USD-221028-60000-P,BTC-USD-221028-70000-C,BTC-USD-221028-70000-P,BTC-USD-221125-5000-C,BTC-USD-221125-5000-P,BTC-USD-221125-10000-C,BTC-USD-221125-10000-P,BTC-USD-221125-12000-C,BTC-USD-221125-12000-P,BTC-USD-221125-15000-C,BTC-USD-221125-15000-P,BTC-USD-221125-16000-C,BTC-USD-221125-16000-P,BTC-USD-221125-17000-C,BTC-USD-221125-17000-P,BTC-USD-221125-18000-C,BTC-USD-221125-18000-P,BTC-USD-221125-20000-C,BTC-USD-221125-20000-P,BTC-USD-221125-22000-C,BTC-USD-221125-22000-P,BTC-USD-221125-24000-C,BTC-USD-221125-24000-P,BTC-USD-221125-26000-C,BTC-USD-221125-26000-P,BTC-USD-221125-28000-C,BTC-USD-221125-28000-P,BTC-USD-221125-30000-C,BTC-USD-221125-30000-P,BTC-USD-221125-32000-C,BTC-USD-221125-32000-P,BTC-USD-221125-35000-C,BTC-USD-221125-35000-P,BTC-USD-221125-40000-C,BTC-USD-221125-40000-P,BTC-USD-221125-50000-C,BTC-USD-221125-50000-P,BTC-USD-221125-60000-C,BTC-USD-221125-60000-P,BTC-USD-221125-70000-C,BTC-USD-221125-70000-P,BTC-USD-221230-5000-C,BTC-USD-221230-5000-P,BTC-USD-221230-10000-C,BTC-USD-221230-10000-P,BTC-USD-221230-12000-C,BTC-USD-221230-12000-P,BTC-USD-221230-13000-C,BTC-USD-221230-13000-P,BTC-USD-221230-15000-C,BTC-USD-221230-15000-P,BTC-USD-221230-16000-C,BTC-USD-221230-16000-P,BTC-USD-221230-17000-C,BTC-USD-221230-17000-P,BTC-USD-221230-18000-C,BTC-USD-221230-18000-P,BTC-USD-221230-19000-C,BTC-USD-221230-19000-P,BTC-USD-221230-20000-C,BTC-USD-221230-20000-P,BTC-USD-221230-21000-C,BTC-USD-221230-21000-P,BTC-USD-221230-22000-C,BTC-USD-221230-22000-P,BTC-USD-221230-23000-C,BTC-USD-221230-23000-P,BTC-USD-221230-24000-C,BTC-USD-221230-24000-P,BTC-USD-221230-25000-C,BTC-USD-221230-25000-P,BTC-USD-221230-26000-C,BTC-USD-221230-26000-P,BTC-USD-221230-28000-C,BTC-USD-221230-28000-P,BTC-USD-221230-30000-C,BTC-USD-221230-30000-P,BTC-USD-221230-32000-C,BTC-USD-221230-32000-P,BTC-USD-221230-35000-C,BTC-USD-221230-35000-P"
     },
     "perpetualswap": {
      "assetEnabled": true,
      "enabled": "BTC-USD-SWAP,ETH-USD-SWAP",
      "available": "LTC-USD-SWAP,DOT-USD-SWAP,DOGE-USD-SWAP,MASK-USDT-SWAP,MATIC-USDT-SWAP,MINA-USDT-SWAP,MKR-USDT-SWAP,NEAR-USDT-SWAP,NEO-USDT-SWAP,NFT-USDT-SWAP,NYM-USDT-SWAP,OMG-USDT-SWAP,ONT-USDT-SWAP,OP-USDT-SWAP,PEOPLE-USDT-SWAP,BTC-USD-SWAP,ETH-USD-SWAP,LTC-USD-SWAP,DOT-USD-SWAP,DOGE-USD-SWAP,FIL-USD-SWAP,XRP-USD-SWAP,1INCH-USD-SWAP,ADA-USD-SWAP,ALGO-USD-SWAP,ATOM-USD-SWAP,AVAX-USD-SWAP,BCH-USD-SWAP,BSV-USD-SWAP,CRV-USD-SWAP,DASH-USD-SWAP,EOS-USD-SWAP,ETC-USD-SWAP,GRT-USD-SWAP,IOST-USD-SWAP,IOTA-USD-SWAP,KNC-USD-SWAP,KSM-USD-SWAP,LINK-USD-SWAP,MANA-USD-SWAP,NEO-USD-SWAP,ONT-USD-SWAP,QTUM-USD-SWAP,SAND-USD-SWAP,SOL-USD-SWAP,SUSHI-USD-SWAP,THETA-USD-SWAP,TRX-USD-SWAP,UNI-USD-SWAP,XLM-USD-SWAP,XMR-USD-SWAP,XTZ-USD-SWAP,YFI-USD-SWAP,YFII-USD-SWAP,ZEC-USD-SWAP,BTC-USDT-SWAP,ETH-USDT-SWAP,LTC-USDT-SWAP,DOT-USDT-SWAP,DOGE-USDT-SWAP,LUNC-USDT-SWAP,ETHW-USDT-SWAP,LUNA-USDT-SWAP,FIL-USDT-SWAP,XRP-USDT-SWAP,1INCH-USDT-SWAP,AAVE-USDT-SWAP,ADA-USDT-SWAP,AGLD-USDT-SWAP,ALGO-USDT-SWAP,ALPHA-USDT-SWAP,ANT-USDT-SWAP,APE-USDT-SWAP,API3-USDT-SWAP,ASTR-USDT-SWAP,ATOM-USDT-SWAP,AVAX-USDT-SWAP,AXS-USDT-SWAP,BABYDOGE-USDT-SWAP,BADGER-USDT-SWAP,BAL-USDT-SWAP,BAND-USDT-SWAP,BAT-USDT-SWAP,BCH-USDT-SWAP,BICO-USDT-SWAP,BNT-USDT-SWAP,BSV-USDT-SWAP,BTT-USDT-SWAP,CELO-USDT-SWAP,CEL-USDT-SWAP,CFX-USDT-SWAP,CHZ-USDT-SWAP,COMP-USDT-SWAP,CRO-USDT-SWAP,CRV-USDT-SWAP,CSPR-USDT-SWAP,CVC-USDT-SWAP,DASH-USDT-SWAP,DOME-USDT-SWAP,DORA-USDT-SWAP,DYDX-USDT-SWAP,EGLD-USDT-SWAP,ELON-USDT-SWAP,ENJ-USDT-SWAP,ENS-USDT-SWAP,EOS-USDT-SWAP,ETC-USDT-SWAP,FITFI-USDT-SWAP,FLM-USDT-SWAP,FTM-USDT-SWAP,GALA-USDT-SWAP,GMT-USDT-SWAP,GODS-USDT-SWAP,GRT-USDT-SWAP,ICP-USDT-SWAP,IMX-USDT-SWAP,IOST-USDT-SWAP,IOTA-USDT-SWAP,JST-USDT-SWAP,KISHU-USDT-SWAP,KNC-USDT-SWAP,KSM-USDT-SWAP,LINK-USDT-SWAP,LOOKS-USDT-SWAP,LPT-USDT-SWAP,LRC-USDT-SWAP,MANA-USDT-SWAP,MASK-USDT-SWAP,MATIC-USDT-SWAP,MINA-USDT-SWAP,MKR-USDT-SWAP,NEAR-USDT-SWAP,NEO-USDT-SWAP,NFT-USDT-SWAP,NYM-USDT-SWAP,OMG-USDT-SWAP,ONT-USDT-SWAP,OP-USDT-SWAP,PEOPLE-USDT-SWAP,PERP-USDT-SWAP,QTUM-USDT-SWAP,REN-USDT-SWAP,RSR-USDT-SWAP,RVN-USDT-SWAP,SAND-USDT-SWAP,SC-USDT-SWAP,SHIB-USDT-SWAP,SLP-USDT-SWAP,SNX-USDT-SWAP,SOL-USDT-SWAP,SOS-USDT-SWAP,SRM-USDT-SWAP,STARL-USDT-SWAP,STORJ-USDT-SWAP,SUSHI-USDT-SWAP,SWEAT-USDT-SWAP,THETA-USDT-SWAP,TRB-USDT-SWAP,TRX-USDT-SWAP,UMA-USDT-SWAP,UMEE-USDT-SWAP,UNI-USDT-SWAP,WAVES-USDT-SWAP,WNXM-USDT-SWAP,XCH-USDT-SWAP,XEM-USDT-SWAP,XLM-USDT-SWAP,XMR-USDT-SWAP,XTZ-USDT-SWAP,YFI-USDT-SWAP,YFII-USDT-SWAP,YGG-USDT-SWAP,ZEC-USDT-SWAP,ZEN-USDT-SWAP,ZIL-USDT-SWAP,ZRX-USDT-SWAP"
     },
     "spot": {
      "assetEnabled": true,
      "enabled": "BTC-USDT,ETH-USDT,OKB-USDT",
      "available": "OKT-USDT,LTC-USDT,DOT-USDT,DOGE-USDT,LUNC-USDT,ETHW-USDT,LUNA-USDT,FIL-USDT,XRP-USDT,CITY-USDT,MENGO-USDT,ARG-USDT,POR-USDT,1INCH-USDT,AAVE-USDT,ABT-USDT,ACA-USDT,ADA-USDT,AERGO-USDT,AGLD-USDT,XMR-ETH,YFI-ETH,ZEC-ETH,LTC-OKB,XRP-OKB,ETC-OKB,BTC-USDT,ETH-USDT,OKB-USDT,OKT-USDT,LTC-USDT,DOT-USDT,DOGE-USDT,LUNC-USDT,ETHW-USDT,LUNA-USDT,FIL-USDT,XRP-USDT,CITY-USDT,MENGO-USDT,ARG-USDT,POR-USDT,1INCH-USDT,AAVE-USDT,ABT-USDT,ACA-USDT,ADA-USDT,AERGO-USDT,AGLD-USDT,AKITA-USDT,ALCX-USDT,ALGO-USDT,ALPHA-USDT,ANC-USDT,ANT-USDT,ANW-USDT,APE-USDT,APIX-USDT,API3-USDT,APM-USDT,AR-USDT,ARK-USDT,AST-USDT,ASTR-USDT,ATOM-USDT,AUCTION-USDT,AVAX-USDT,AXS-USDT,AZY-USDT,BABYDOGE-USDT,BADGER-USDT,BAL-USDT,BAND-USDT,BAT-USDT,BCD-USDT,BCH-USDT,BETH-USDT,BHP-USDT,BICO-USDT,BLOK-USDT,BNT-USDT,BORING-USDT,BORA-USDT,BRWL-USDT,BSV-USDT,BTG-USDT,BTM-USDT,BTT-USDT,BZZ-USDT,CELO-USDT,CEL-USDT,CELR-USDT,CELT-USDT,CFG-USDT,CFX-USDT,CGS-USDT,CHAT-USDT,CHE-USDT,CHZ-USDT,CLV-USDT,CMT-USDT,CNTM-USDT,COMP-USDT,CONV-USDT,COVER-USDT,CQT-USDT,CRO-USDT,CRV-USDT,CSPR-USDT,CTC-USDT,CTXC-USDT,CVC-USDT,CVP-USDT,CVT-USDT,CVX-USDT,DAI-USDT,DAO-USDT,DASH-USDT,DCR-USDT,DEP-USDT,DEVT-USDT,DGB-USDT,DHT-USDT,DIA-USDT,DMD-USDT,DNA-USDT,DOME-USDT,DORA-USDT,DOSE-USDT,DYDX-USDT,EC-USDT,EDEN-USDT,EFI-USDT,EGLD-USDT,EGT-USDT,ELF-USDT,ELON-USDT,ELT-USDT,EM-USDT,ENJ-USDT,ENS-USDT,EOS-USDT,ERN-USDT,ETC-USDT,EURT-USDT,FAIR-USDT,FAME-USDT,FITFI-USDT,FLM-USDT,FLOW-USDT,FODL-USDT,FORTH-USDT,FRONT-USDT,FSN-USDT,FTM-USDT,GALA-USDT,GALFT-USDT,GARI-USDT,GAS-USDT,GF-USDT,GHST-USDT,GLM-USDT,GLMR-USDT,GM-USDT,GMT-USDT,GODS-USDT,GOG-USDT,GRT-USDT,GTO-USDT,GUSD-USDT,HBAR-USDT,HC-USDT,HDAO-USDT,HEGIC-USDT,HYC-USDT,ICP-USDT,ICX-USDT,ILV-USDT,IMX-USDT,INT-USDT,INX-USDT,IOST-USDT,IOTA-USDT,IQ-USDT,JFI-USDT,JOE-USDT,JST-USDT,KAN-USDT,KAR-USDT,KCASH-USDT,KDA-USDT,KINE-USDT,KISHU-USDT,KLAY-USDT,KNC-USDT,KOL-USDT,KONO-USDT,KP3R-USDT,KSM-USDT,LAMB-USDT,LAT-USDT,LBA-USDT,LDN-USDT,LDO-USDT,LEASH-USDT,LEO-USDT,LET-USDT,LINK-USDT,LING-USDT,LITH-USDT,LON-USDT,LOON-USDT,LOOKS-USDT,LPT-USDT,LRC-USDT,LSK-USDT,MAGIC-USDT,MANA-USDT,MASK-USDT,MATIC-USDT,MCO-USDT,MDA-USDT,MDT-USDT,MEME-USDT,METIS-USDT,MILO-USDT,MINA-USDT,MIR-USDT,MITH-USDT,MKR-USDT,MLN-USDT,MOF-USDT,MON-USDT,MOVR-USDT,MOVEZ-USDT,MXC-USDT,MXT-USDT,NAS-USDT,NEAR-USDT,NEO-USDT,NFT-USDT,NMR-USDT,NULS-USDT,NYM-USDT,OM-USDT,OMG-USDT,OMI-USDT,ONE-USDT,ONT-USDT,OP-USDT,ORBS-USDT,ORB-USDT,ORS-USDT,OXT-USDT,PAY-USDT,PCI-USDT,PEOPLE-USDT,PERP-USDT,PHA-USDT,PICKLE-USDT,PIT-USDT,PLG-USDT,PNK-USDT,POLS-USDT,POLYDOGE-USDT,PPT-USDT,PRQ-USDT,PST-USDT,PSTAKE-USDT,QOM-USDT,QTUM-USDT,RACA-USDT,RAY-USDT,REN-USDT,REP-USDT,REVV-USDT,RFUEL-USDT,RIO-USDT,RNT-USDT,ROAD-USDT,RON-USDT,RSR-USDT,RSS3-USDT,RVN-USDT,SAITAMA-USDT,SAMO-USDT,SAND-USDT,SC-USDT,SD-USDT,SFG-USDT,SHIB-USDT,SIS-USDT,SKEB-USDT,SKL-USDT,SLP-USDT,SNT-USDT,SNX-USDT,SOC-USDT,SOL-USDT,SOS-USDT,SPELL-USDT,SRM-USDT,STARL-USDT,STC-USDT,STORJ-USDT,STRK-USDT,STX-USDT,SUN-USDT,SUSHI-USDT,SWEAT-USDT,SWFTC-USDT,SWRV-USDT,T-USDT,TAI-USDT,TAKI-USDT,TCT-USDT,THETA-USDT,THG-USDT,TON-USDT,TOPC-USDT,TORN-USDT,TOWN-USDT,TRADE-USDT,TRA-USDT,TRB-USDT,TRUE-USDT,TRX-USDT,TUP-USDT,TUSD-USDT,UMA-USDT,UMEE-USDT,UNI-USDT,USDC-USDT,USDP-USDT,USTC-USDT,UTK-USDT,VALUE-USDT,VELO-USDT,VRA-USDT,VSYS-USDT,WAVES-USDT,WAXP-USDT,WBTC-USDT,WEMIX-USDT,WGRT-USDT,WING-USDT,WIN-USDT,WNCG-USDT,WNXM-USDT,WOO-USDT,WSB-USDT,WXT-USDT,XAUT-USDT,XCH-USDT,XEC-USDT,XEM-USDT,XETA-USDT,XLM-USDT,XMR-USDT,XNO-USDT,XPR-USDT,XTZ-USDT,YEE-USDT,YFI-USDT,YFII-USDT,YGG-USDT,YOU-USDT,YOYO-USDT,ZBC-USDT,ZEC-USDT,ZEN-USDT,ZIL-USDT,ZKS-USDT,ZRX-USDT,ZYRO-USDT,BTC-USDC,ETH-USDC,ETH-BTC,OKB-USDC,OKT-USDC,LTC-USDC,DOT-USDC,DOGE-USDC,LUNC-USDC,ETHW-USDC,LUNA-USDC,FIL-USDC,XRP-USDC,1INCH-USDC,AAVE-USDC,ADA-USDC,AGLD-USDC,ALGO-USDC,ANC-USDC,ANT-USDC,APE-USDC,API3-USDC,AR-USDC,ASTR-USDC,ATOM-USDC,AVAX-USDC,AXS-USDC,AZY-USDC,BABYDOGE-USDC,BAT-USDC,BCH-USDC,BICO-USDC,BSV-USDC,CEL-USDC,CELO-USDC,CELT-USDC,CHZ-USDC,COMP-USDC,CRO-USDC,CRV-USDC,CSPR-USDC,DASH-USDC,DEP-USDC,DOME-USDC,DYDX-USDC,EGLD-USDC,ELT-USDC,ENS-USDC,EOS-USDC,ETC-USDC,FITFI-USDC,FLM-USDC,FLOW-USDC,FTM-USDC,GALA-USDC,GALFT-USDC,GARI-USDC,GLMR-USDC,GMT-USDC,GODS-USDC,GRT-USDC,HBAR-USDC,ICP-USDC,IMX-USDC,IOST-USDC,JST-USDC,KISHU-USDC,KLAY-USDC,KNC-USDC,KSM-USDC,LINK-USDC,LOOKS-USDC,LRC-USDC,MANA-USDC,MASK-USDC,MATIC-USDC,MINA-USDC,MKR-USDC,MOF-USDC,MOVEZ-USDC,MXC-USDC,NEAR-USDC,NFT-USDC,NMR-USDC,NYM-USDC,OMG-USDC,OP-USDC,PEOPLE-USDC,PERP-USDC,RACA-USDC,RSR-USDC,SAITAMA-USDC,SAND-USDC,SHIB-USDC,SLP-USDC,SNX-USDC,SOC-USDC,SOL-USDC,SOS-USDC,SRM-USDC,STARL-USDC,STC-USDC,STORJ-USDC,STX-USDC,SUSHI-USDC,SWFTC-USDC,THETA-USDC,TON-USDC,TORN-USDC,TRB-USDC,TRX-USDC,UNI-USDC,USDP-USDC,USTC-USDC,VRA-USDC,WAVES-USDC,XCH-USDC,XEM-USDC,XLM-USDC,XMR-USDC,XNO-USDC,XTZ-USDC,YFI-USDC,YFII-USDC,YGG-USDC,ZEC-USDC,ZIL-USDC,BTC-DAI,ETH-DAI,BTC-USDK,ETH-USDK,USDT-USDK,OKB-BTC,OKT-BTC,LTC-BTC,DOT-BTC,DOGE-BTC,FIL-BTC,XRP-BTC,AAVE-BTC,ADA-BTC,ALGO-BTC,ALPHA-BTC,ANT-BTC,ATOM-BTC,AVAX-BTC,BADGER-BTC,BAT-BTC,BCD-BTC,BCH-BTC,BNT-BTC,BSV-BTC,BTG-BTC,BTM-BTC,CELO-BTC,CELT-BTC,CHZ-BTC,COMP-BTC,CQT-BTC,CRO-BTC,CRV-BTC,CTC-BTC,CVC-BTC,DASH-BTC,DCR-BTC,DGB-BTC,EGLD-BTC,ELF-BTC,ENJ-BTC,EOS-BTC,ETC-BTC,FLOW-BTC,GAS-BTC,GRT-BTC,GTO-BTC,HBAR-BTC,HC-BTC,ICP-BTC,ICX-BTC,INT-BTC,IOST-BTC,IOTA-BTC,KLAY-BTC,KNC-BTC,KSM-BTC,LINK-BTC,LRC-BTC,LSK-BTC,MANA-BTC,MITH-BTC,MKR-BTC,NAS-BTC,NEAR-BTC,NEO-BTC,NULS-BTC,OMG-BTC,ONT-BTC,PST-BTC,QTUM-BTC,REN-BTC,RSR-BTC,RVN-BTC,SC-BTC,SNT-BTC,SOL-BTC,SRM-BTC,STX-BTC,SWFTC-BTC,THETA-BTC,TRUE-BTC,TRX-BTC,UNI-BTC,VSYS-BTC,WAVES-BTC,WBTC-BTC,WXT-BTC,XCH-BTC,XEM-BTC,XLM-BTC,XMR-BTC,XTZ-BTC,YFI-BTC,YOU-BTC,ZEC-BTC,ZEN-BTC,ZIL-BTC,ZRX-BTC,OKB-ETH,OKT-ETH,LTC-ETH,DOT-ETH,DOGE-ETH,FIL-ETH,XRP-ETH,AAVE-ETH,ADA-ETH,API3-ETH,ATOM-ETH,AVAX-ETH,BETH-ETH,CRV-ETH,DASH-ETH,EOS-ETH,ETC-ETH,FLOW-ETH,GAS-ETH,GHST-ETH,HEGIC-ETH,INT-ETH,IOST-ETH,KSM-ETH,LINK-ETH,MANA-ETH,MKR-ETH,NEAR-ETH,NEO-ETH,NULS-ETH,OM-ETH,QTUM-ETH,SNX-ETH,SOL-ETH,SUSHI-ETH,SWFTC-ETH,TRX-ETH,UNI-ETH,WBTC-ETH,XLM-ETH,XMR-ETH,YFI-ETH,ZEC-ETH,LTC-OKB,XRP-OKB,ETC-OKB,OKDOT1-DOT,OKDOT2-DOT,BTC-EURT,ETH-EURT"
     },
     "spread": {
      "assetEnabled": true,
      "enabled": "BTC-USDT-SWAP_BTC-USDT-250328,ETH-USDT-SWAP_ETH-USD-SWAP,ETH-USDT_ETH-USD-250627",
      "available": "BTC-USDT-SWAP_BTC-USDT-250328,ETH-USDT-SWAP_ETH-USD-SWAP,ETH-USDT_ETH-USD-250627,BTC-USD-241220_BTC-USD-250328,BTC-USDT-SWAP_BTC-USDT-250228,BTC-USDT_BTC-USDT-250131,BTC-USD-SWAP_BTC-USD-250328,BTC-USDT-241220_BTC-USDT-250627,ETH-USDT-241220_ETH-USDT-250328,BTC-USD-250228_BTC-USD-250627,ETH-USDT-SWAP_ETH-USDT-250328,BTC-USD-241220_BTC-USD-250228,ETH-USDT-250328_ETH-USDT-250627,DOGE-USDT_DOGE-USDT-SWAP,ETH-USD-SWAP_ETH-USD-241227,BTC-USDT_BTC-USD-241227,BTC-USDT-SWAP_BTC-USDT-250131,ETH-USDT-241220_ETH-USDT-250627,ETH-USD-SWAP_ETH-USD-241220,BTC-USD-SWAP_BTC-USD-250228,ETH-USD-241227_ETH-USD-250228,BTC-USDT_BTC-USDT-250328,LTC-USDT_LTC-USDT-SWAP,ETH-USDT_ETH-USD-250328,ETH-USD-250328_ETH-USD-250627,ETH-USD-241227_ETH-USD-250328,BTC-USD-SWAP_BTC-USD-250131,BTC-USDT_BTC-USDT-250228,ETH-USD-250228_ETH-USD-250328,SOL-USDT_SOL-USDT-SWAP,ETH-USDT_ETH-USD-SWAP,BTC-USD-241220_BTC-USD-241227,ETH-USD-250131_ETH-USD-250328,ETH-USD-SWAP_ETH-USD-250131,BTC-USDT-241227_BTC-USDT-250131,ETH-USDT_ETH-USDT-250627,ETH-USDT-SWAP_ETH-USDT-250627,BTC-USDT_BTC-USDT-SWAP,BTC-USDT-SWAP_BTC-USDT-250627,BTC-USDT_BTC-USD-SWAP,BTC-USDT-SWAP_BTC-USD-SWAP,ETH-USDT-241220_ETH-USDT-241227,ETH-USD-241220_ETH-USD-250131,ETH-USD-SWAP_ETH-USD-250228,ETH-USD-241227_ETH-USD-250131,BTC-USDT_BTC-USD-250627,BTC-USD-241220_BTC-USD-250131,ETH-USD-241220_ETH-USD-241227,BTC-USD-SWAP_BTC-USD-250627,BTC-USD-241227_BTC-USD-250131,ETH-USD-SWAP_ETH-USD-250328,ETH-USD-250228_ETH-USD-250627,BTC-USDT-241227_BTC-USDT-250228,BTC-USDT_BTC-USD-250328,ETH-USD-250131_ETH-USD-250627,BTC-USDT_BTC-USDT-250627,BTC-USDT-241227_BTC-USDT-250328,BTC-USD-241227_BTC-USD-250328,BTC-USDT-250131_BTC-USDT-250328,BCH-USDT_BCH-USDT-SWAP,BTC-USDT-250228_BTC-USDT-250328,BTC-USD-250328_BTC-USD-250627,BTC-USDT-241220_BTC-USDT-241227,BTC-USD-241227_BTC-USD-250228,ETH-USDT_ETH-USDT-250328,BTC-USDT-250131_BTC-USDT-250228,BTC-USD-250131_BTC-USD-250627,ETH-USD-SWAP_ETH-USD-250627,ETH-USD-241220_ETH-USD-250228,BTC-USD-SWAP_BTC-USD-241227,BTC-USD-SWAP_BTC-USD-241220,BTC-USD-250131_BTC-USD-250328,BTC-USDT-241227_BTC-USDT-250627,ETH-USD-250131_ETH-USD-250228,ETH-USD-241220_ETH-USD-250328,ETH-USDT_ETH-USDT-241227,ETH-USDT-SWAP_ETH-USDT-241220,BTC-USDT-241220_BTC-USDT-250328,BTC-USD-250228_BTC-USD-250328,ETH-USDT-SWAP_ETH-USDT-241227,BTC-USDT-SWAP_BTC-USDT-241220,ETH-USDT_ETH-USDT-241220,ETH-USDT-241227_ETH-USDT-250627,BTC-USD-241227_BTC-USD-250627,BTC-USDT-241220_BTC-USDT-250228,BTC-USDT-250131_BTC-USDT-250627,BTC-USD-241220_BTC-USD-250627,BTC-USDT-SWAP_BTC-USDT-241227,BTC-USD-250131_BTC-USD-250228,BTC-USDT-250328_BTC-USDT-250627,ETH-USD-241220_ETH-USD-250627,XRP-USDT_XRP-USDT-SWAP,ETH-USD-241227_ETH-USD-250627,BTC-USDT_BTC-USDT-241227,BTC-USDT-250228_BTC-USDT-250627,BTC-USDT_BTC-USDT-241220,ETH-USDT_ETH-USD-241227,BTC-USDT-241220_BTC-USDT-250131,ETH-USDT_ETH-USDT-SWAP,ETH-USDT-241227_ETH-USDT-25032"
     }
    }
   },
   "api": {
    "authenticatedSupport": false,
    "authenticatedWebsocketApiSupport": false,
    "credentials": {
     "key": "",
     "secret": "",
     "clientID": ""
    },
    "credentialsValidator": {
     "requiresKey": true,
     "requiresSecret": true,
     "requiresClientID": true
    },
    "urlEndpoints": {
     "RestSpotURL": "https://www.okx.com/api/v5/",
     "WebsocketSpotURL": "wss://ws.okx.com:8443/ws/v5/public"
    }
   },
   "features": {
    "supports": {
     "restAPI": true,
     "restCapabilities": {
      "autoPairUpdates": true
     },
     "websocketAPI": true,
     "websocketCapabilities": {}
    },
    "enabled": {
     "autoPairUpdates": true,
     "websocketAPI": true,
     "saveTradeData": false,
     "tradeFeed": false,
     "fillsFeed": false
    }
   },
   "bankAccounts": [
    {
     "enabled": false,
     "bankName": "",
     "bankAddress": "",
     "bankPostalCode": "",
     "bankPostalCity": "",
     "bankCountry": "",
     "accountName": "",
     "accountNumber": "",
     "swiftCode": "",
     "iban": "",
     "supportedCurrencies": ""
    }
   ],
   "orderbook": {
    "verificationBypass": false,
    "websocketBufferLimit": 5,
    "websocketBufferEnabled": false
   }
  },
  {
   "name": "Poloniex",
   "enabled": true,
   "verbose": false,
   "httpTimeout": 15000000000,
   "websocketResponseCheckTimeout": 30000000,
   "websocketResponseMaxLimit": 7000000000,
   "websocketTrafficTimeout": 30000000000,
   "websocketOrderbookBufferLimit": 5,
   "baseCurrencies": "USD",
   "currencyPairs": {
    "requestFormat": {
     "uppercase": true,
     "delimiter": "_"
    },
    "configFormat": {
     "uppercase": true,
     "delimiter": "_"
    },
    "useGlobalFormat": true,
    "assetTypes": [
     "spot"
    ],
    "pairs": {
     "spot": {
      "enabled": "BTC_LTC,BTC_ETH,BTC_DOGE,BTC_DASH,BTC_XRP",
      "available": "BTC_SC,BTC_GNT,USDC_LTC,PAX_ETH,USDT_BSVBEAR,BUSD_BNB,USDT_WRX,USDT_IBVOL,USDT_ETH,BTC_ETC,USDC_ETH,BTC_POLY,BTC_ATOM,USDT_ATOM,TRX_STEEM,USDT_NEO,USDT_XRPBULL,USDT_AVA,USDT_DASH,USDT_ZRX,USDT_TRXBEAR,USDT_PAX,DAI_ETH,BTC_NEO,TRX_JST,BTC_FXC,USDT_ETC,USDT_ZEC,BTC_STORJ,USDT_GNT,USDT_QTUM,BTC_FOAM,TRX_BTT,USDT_BCHC,BTC_XFIL,USDC_XMR,TRX_WIN,USDT_SNX,BTC_LEND,USDT_BSVBULL,BTC_DOGE,BTC_REP,USDT_REP,BTC_STRAT,USDT_EOS,BTC_BAT,BTC_BCHABC,USDT_BUSD,BTC_XRP,BTC_ARDR,USDT_LINKBULL,BTC_CHR,USDT_CUSDT,TRX_WRX,USDT_XRP,ETH_ZEC,BTC_KNC,USDT_DOGE,BTC_LPT,USDT_BTT,ETH_COMP,USDC_GRIN,USDC_DASH,USDT_GRIN,USDT_XTZ,BTC_GAS,USDT_DAI,TRX_NEO,USDT_LINKBEAR,TRX_CHR,BTC_MDT,USDT_XMR,BTC_DCR,BTC_CVC,USDT_BNB,BTC_NXT,BTC_LSK,BTC_OMG,BTC_QTUM,BTC_BCHSV,BTC_SNX,BTC_MANA,USDC_EOS,DAI_BTC,BTC_SWFTC,TRX_BNB,BTC_STEEM,USDJ_BTC,USDJ_BTT,USDT_LRC,USDT_BAL,BNB_BTC,USDC_DOGE,BTC_TRX,BTC_XTZ,TRX_XTZ,USDT_MATIC,USDT_BCHBEAR,USDT_SWFTC,BTC_LTC,USDC_XRP,BTC_NMR,TRX_MATIC,USDT_XRPBEAR,BTC_ZEC,BTC_SNT,USDT_SC,USDT_BCHSV,TRX_ETH,BUSD_BTC,BTC_DASH,ETH_BAT,BTC_LOOM,TRX_SNX,ETH_ZRX,USDC_BCHABC,USDC_ETC,USDT_BULL,PAX_BTC,USDJ_TRX,BTC_WRX,BTC_BTS,USDT_LTC,BTC_LINK,USDT_USDJ,TRX_SWFTC,USDT_LINK,TRX_AVA,USDC_USDT,USDT_JST,TRX_FXC,USDT_CHR,USDT_XFIL,BTC_ETHBNT,BTC_LRC,USDT_BAT,USDC_ATOM,USDT_WIN,ETH_EOS,USDT_TRX,TRX_MDT,BTC_AVA,BTC_XEM,USDT_BTC,BTC_EOS,USDT_LSK,BTC_MATIC,USDT_FXC,USDT_STEEM,USDC_BCHSV,USDT_TRXBULL,USDT_EOSBULL,USDT_LEND,ETH_ETC,USDT_MANA,USDT_ETHBULL,USDT_REN,USDT_COMP,BTC_XMR,BTC_ETH,BTC_ZRX,USDC_BTC,TRX_XRP,USDT_ETHBEAR,USDT_BVOL,ETH_BAL,USDT_MDT,BTC_BNT,USDC_ZEC,USDT_BCHABC,TRX_LINK,BTC_MKR,USDT_BCN,USDT_EOSBEAR,BTC_REN,USDT_STR,USDC_STR,USDT_BEAR,USDT_BCHBULL,BTC_STR,USDC_TRX,USDT_MKR"
     }
    }
   },
   "api": {
    "authenticatedSupport": false,
    "authenticatedWebsocketApiSupport": false,
    "endpoints": {
     "url": "NON_DEFAULT_HTTP_LINK_TO_EXCHANGE_API",
     "urlSecondary": "NON_DEFAULT_HTTP_LINK_TO_EXCHANGE_API",
     "websocketURL": "NON_DEFAULT_HTTP_LINK_TO_WEBSOCKET_EXCHANGE_API"
    },
    "credentials": {
     "key": "Key",
     "secret": "Secret"
    },
    "credentialsValidator": {
     "requiresKey": true,
     "requiresSecret": true
    }
   },
   "features": {
    "supports": {
     "restAPI": true,
     "restCapabilities": {
      "tickerBatching": true,
      "autoPairUpdates": true
     },
     "websocketAPI": true,
     "websocketCapabilities": {}
    },
    "enabled": {
     "autoPairUpdates": true,
     "websocketAPI": false
    }
   },
   "bankAccounts": [
    {
     "enabled": false,
     "bankName": "",
     "bankAddress": "",
     "bankPostalCode": "",
     "bankPostalCity": "",
     "bankCountry": "",
     "accountName": "",
     "accountNumber": "",
     "swiftCode": "",
     "iban": "",
     "supportedCurrencies": ""
    }
   ]
  },
  {
   "name": "Yobit",
   "enabled": true,
   "verbose": false,
   "httpTimeout": 15000000000,
   "websocketResponseCheckTimeout": 30000000,
   "websocketResponseMaxLimit": 7000000000,
   "websocketTrafficTimeout": 30000000000,
   "websocketOrderbookBufferLimit": 5,
   "baseCurrencies": "USD,RUR",
   "currencyPairs": {
    "requestFormat": {
     "uppercase": false,
     "delimiter": "_",
     "separator": "-"
    },
    "configFormat": {
     "uppercase": true,
     "delimiter": "_"
    },
    "useGlobalFormat": true,
    "lastUpdated": 1566798411,
    "assetTypes": [
     "spot"
    ],
    "pairs": {
     "spot": {
      "enabled": "LTC_BTC,ETH_BTC,BTC_USD,DASH_BTC",
      "available": "DASH_BTC,WAVES_BTC,LSK_BTC,LIZA_BTC,BCC_BTC,ETH_BTC,LTC_BTC,TRX_BTC,DOGE_BTC,VNTX_BTC,SW_BTC,ZEC_BTC,DASH_ETH,WAVES_ETH,LSK_ETH,LIZA_ETH,BCC_ETH,LTC_ETH,TRX_ETH,DOGE_ETH,VNTX_ETH,SW_ETH,ZEC_ETH,DASH_DOGE,WAVES_DOGE,LSK_DOGE,LIZA_DOGE,BCC_DOGE,LTC_DOGE,TRX_DOGE,VNTX_DOGE,SW_DOGE,ZEC_DOGE,DASH_USD,WAVES_USD,LSK_USD,LIZA_USD,BCC_USD,LTC_USD,TRX_USD,VNTX_USD,SW_USD,ZEC_USD,ETH_USD,BTC_USD,DASH_RUR,WAVES_BTC,WAVES_RUR,LSK_RUR,LIZA_RUR,BCC_RUR,LTC_RUR,TRX_RUR,VNTX_RUR,SW_RUR,ETH_RUR,ZEC_RUR"
     }
    }
   },
   "api": {
    "authenticatedSupport": false,
    "authenticatedWebsocketApiSupport": false,
    "endpoints": {
     "url": "NON_DEFAULT_HTTP_LINK_TO_EXCHANGE_API",
     "urlSecondary": "NON_DEFAULT_HTTP_LINK_TO_EXCHANGE_API",
     "websocketURL": "NON_DEFAULT_HTTP_LINK_TO_WEBSOCKET_EXCHANGE_API"
    },
    "credentials": {
     "key": "Key",
     "secret": "Secret"
    },
    "credentialsValidator": {
     "requiresKey": true,
     "requiresSecret": true
    }
   },
   "features": {
    "supports": {
     "restAPI": true,
     "restCapabilities": {
      "tickerBatching": true,
      "autoPairUpdates": true
     },
     "websocketAPI": false,
     "websocketCapabilities": {}
    },
    "enabled": {
     "autoPairUpdates": false,
     "websocketAPI": false
    }
   },
   "bankAccounts": [
    {
     "enabled": false,
     "bankName": "",
     "bankAddress": "",
     "bankPostalCode": "",
     "bankPostalCity": "",
     "bankCountry": "",
     "accountName": "",
     "accountNumber": "",
     "swiftCode": "",
     "iban": "",
     "supportedCurrencies": ""
    }
   ]
  }
 ],
 "bankAccounts": [
  {
   "enabled": false,
   "id": "test-account-01",
   "bankName": "test",
   "bankAddress": "test",
   "bankPostalCode": "",
   "bankPostalCity": "",
   "bankCountry": "",
   "accountName": "TestAccount",
   "accountNumber": "0234",
   "swiftCode": "91272837",
   "iban": "98218738671897",
   "supportedCurrencies": "USD",
   "supportedExchanges": "Kraken,Bitstamp"
  }
 ]
}<|MERGE_RESOLUTION|>--- conflicted
+++ resolved
@@ -1222,81 +1222,7 @@
    ]
   },
   {
-<<<<<<< HEAD
-   "name": "CoinbaseInternational",
-   "enabled": true,
-   "verbose": false,
-   "httpTimeout": 15000000000,
-   "websocketResponseCheckTimeout": 30000000,
-   "websocketResponseMaxLimit": 7000000000,
-   "websocketTrafficTimeout": 30000000000,
-   "websocketOrderbookBufferLimit": 5,
-   "baseCurrencies": "USD",
-   "currencyPairs": {
-    "requestFormat": {
-     "uppercase": true,
-     "delimiter": "-"
-    },
-    "configFormat": {
-     "uppercase": true,
-     "delimiter": "-"
-    },
-    "useGlobalFormat": true,
-    "assetTypes": [
-     "spot",
-     "perpetualcontract"
-    ],
-    "pairs": {
-     "spot": {
-      "assetEnabled": true,
-      "enabled": "ETH-USDC,BTC-USDC,COSMOSDYDX-USDC",
-      "available": "ETH-USDC,BTC-USDC,COSMOSDYDX-USDC"
-     },
-     "perpetualcontract": {
-      "assetEnabled": true,
-      "enabled": "ETH-PERP,BTC-PERP,LTC-PERP,XRP-PERP,SOL-PERP,AVAX-PERP,DOGE-PERP,LINK-PERP,XLM-PERP,ADA-PERP",
-      "available": "ETH-PERP,BTC-PERP,LTC-PERP,XRP-PERP,SOL-PERP,AVAX-PERP,DOGE-PERP,LINK-PERP,XLM-PERP,ADA-PERP,BCH-PERP,ETC-PERP,OP-PERP,ARB-PERP,SEI-PERP,INJ-PERP,TIA-PERP,FIL-PERP,APT-PERP,SUI-PERP,NEAR-PERP,ICP-PERP,DOT-PERP,UNI-PERP,BLUR-PERP,STX-PERP,STRK-PERP,FTM-PERP,RUNE-PERP,W-PERP,WLD-PERP,ORDI-PERP,1000PEPE-PERP,WIF-PERP,AEVO-PERP,ETHFI-PERP,ENA-PERP,THETA-PERP,HBAR-PERP,AR-PERP,TNSR-PERP,JUP-PERP,JTO-PERP,ONDO-PERP,PYTH-PERP,ZETA-PERP,1000BONK-PERP,1000FLOKI-PERP,1000SHIB-PERP,EIGEN-PERP,BOME-PERP,NOT-PERP,ALT-PERP,LDO-PERP,PENDLE-PERP,BLAST-PERP,ZRO-PERP,ZK-PERP,CRV-PERP,PEOPLE-PERP,ENS-PERP,TRB-PERP,TON-PERP,TAO-PERP,AAVE-PERP,DYM-PERP,MKR-PERP,JASMY-PERP,MEME-PERP,MEW-PERP,EOS-PERP,1000SATS-PERP,DEGEN-PERP,OM-PERP,ATOM-PERP,DYDX-PERP,SAGA-PERP,RENDER-PERP,T-PERP,NEO-PERP,BB-PERP,CFX-PERP,FLOW-PERP,IMX-PERP,POL-PERP,DOGS-PERP,CATI-PERP,HMSTR-PERP,FET-PERP,ARKM-PERP,BIGTIME-PERP,SCR-PERP,TURBO-PERP,APE-PERP,NEIRO-PERP,COIN50-PERP,RAY-PERP,ME-PERP,IO-PERP,COW-PERP,MORPHO-PERP"
-     }
-    }
-   },
-   "api": {
-    "authenticatedSupport": true,
-    "authenticatedWebsocketApiSupport": false,
-    "credentials": {
-     "key": "Key",
-     "secret": "Secret"
-    },
-    "urlEndpoints": null
-   },
-   "features": {
-    "supports": {
-     "restAPI": true,
-     "restCapabilities": {
-      "autoPairUpdates": true
-     },
-     "websocketAPI": false,
-     "websocketCapabilities": {}
-    },
-    "enabled": {
-     "autoPairUpdates": true,
-     "websocketAPI": true,
-     "saveTradeData": false,
-     "tradeFeed": false,
-     "fillsFeed": false
-    }
-   },
-   "orderbook": {
-    "verificationBypass": false,
-    "websocketBufferLimit": 0,
-    "websocketBufferEnabled": false,
-    "publishPeriod": null
-   }
-  },
-  {
-   "name": "CoinbasePro",
-=======
    "name": "Coinbase",
->>>>>>> b4a272de
    "enabled": true,
    "verbose": false,
    "httpTimeout": 15000000000,
@@ -1430,6 +1356,76 @@
     "websocketBufferLimit": 5,
     "websocketBufferEnabled": false,
     "publishPeriod": 10000000000
+   }
+  },
+  {
+   "name": "CoinbaseInternational",
+   "enabled": true,
+   "verbose": false,
+   "httpTimeout": 15000000000,
+   "websocketResponseCheckTimeout": 30000000,
+   "websocketResponseMaxLimit": 7000000000,
+   "websocketTrafficTimeout": 30000000000,
+   "websocketOrderbookBufferLimit": 5,
+   "baseCurrencies": "USD",
+   "currencyPairs": {
+    "requestFormat": {
+     "uppercase": true,
+     "delimiter": "-"
+    },
+    "configFormat": {
+     "uppercase": true,
+     "delimiter": "-"
+    },
+    "useGlobalFormat": true,
+    "assetTypes": [
+     "spot",
+     "perpetualcontract"
+    ],
+    "pairs": {
+     "spot": {
+      "assetEnabled": true,
+      "enabled": "ETH-USDC,BTC-USDC,COSMOSDYDX-USDC",
+      "available": "ETH-USDC,BTC-USDC,COSMOSDYDX-USDC"
+     },
+     "perpetualcontract": {
+      "assetEnabled": true,
+      "enabled": "ETH-PERP,BTC-PERP,LTC-PERP,XRP-PERP,SOL-PERP,AVAX-PERP,DOGE-PERP,LINK-PERP,XLM-PERP,ADA-PERP",
+      "available": "ETH-PERP,BTC-PERP,LTC-PERP,XRP-PERP,SOL-PERP,AVAX-PERP,DOGE-PERP,LINK-PERP,XLM-PERP,ADA-PERP,BCH-PERP,ETC-PERP,OP-PERP,ARB-PERP,SEI-PERP,INJ-PERP,TIA-PERP,FIL-PERP,APT-PERP,SUI-PERP,NEAR-PERP,ICP-PERP,DOT-PERP,UNI-PERP,BLUR-PERP,STX-PERP,STRK-PERP,FTM-PERP,RUNE-PERP,W-PERP,WLD-PERP,ORDI-PERP,1000PEPE-PERP,WIF-PERP,AEVO-PERP,ETHFI-PERP,ENA-PERP,THETA-PERP,HBAR-PERP,AR-PERP,TNSR-PERP,JUP-PERP,JTO-PERP,ONDO-PERP,PYTH-PERP,ZETA-PERP,1000BONK-PERP,1000FLOKI-PERP,1000SHIB-PERP,EIGEN-PERP,BOME-PERP,NOT-PERP,ALT-PERP,LDO-PERP,PENDLE-PERP,BLAST-PERP,ZRO-PERP,ZK-PERP,CRV-PERP,PEOPLE-PERP,ENS-PERP,TRB-PERP,TON-PERP,TAO-PERP,AAVE-PERP,DYM-PERP,MKR-PERP,JASMY-PERP,MEME-PERP,MEW-PERP,EOS-PERP,1000SATS-PERP,DEGEN-PERP,OM-PERP,ATOM-PERP,DYDX-PERP,SAGA-PERP,RENDER-PERP,T-PERP,NEO-PERP,BB-PERP,CFX-PERP,FLOW-PERP,IMX-PERP,POL-PERP,DOGS-PERP,CATI-PERP,HMSTR-PERP,FET-PERP,ARKM-PERP,BIGTIME-PERP,SCR-PERP,TURBO-PERP,APE-PERP,NEIRO-PERP,COIN50-PERP,RAY-PERP,ME-PERP,IO-PERP,COW-PERP,MORPHO-PERP"
+     }
+    }
+   },
+   "api": {
+    "authenticatedSupport": true,
+    "authenticatedWebsocketApiSupport": false,
+    "credentials": {
+     "key": "Key",
+     "secret": "Secret"
+    },
+    "urlEndpoints": null
+   },
+   "features": {
+    "supports": {
+     "restAPI": true,
+     "restCapabilities": {
+      "autoPairUpdates": true
+     },
+     "websocketAPI": false,
+     "websocketCapabilities": {}
+    },
+    "enabled": {
+     "autoPairUpdates": true,
+     "websocketAPI": true,
+     "saveTradeData": false,
+     "tradeFeed": false,
+     "fillsFeed": false
+    }
+   },
+   "orderbook": {
+    "verificationBypass": false,
+    "websocketBufferLimit": 0,
+    "websocketBufferEnabled": false,
+    "publishPeriod": null
    }
   },
   {
