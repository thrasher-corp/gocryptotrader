--- conflicted
+++ resolved
@@ -55,14 +55,13 @@
 	SetProxy(string)
 	GetURL() string
 	Shutdown() error
-<<<<<<< HEAD
+	// RequireMatchWithData routes incoming data using the connection specific match system to the correct handler
+	RequireMatchWithData(signature any, incoming []byte) error
+	// IncomingWithData routes incoming data to the correct handler based on the signature
+	IncomingWithData(signature any, data []byte) bool
 	// MatchReturnResponses sets up a channel to listen for an expected number of responses. This is used for when a
 	// request is sent and a response is expected in a different connection.
 	MatchReturnResponses(ctx context.Context, signature any, expected int) (<-chan MatchedResponse, error)
-=======
-	// RequireMatchWithData routes incoming data using the connection specific match system to the correct handler
-	RequireMatchWithData(signature any, incoming []byte) error
->>>>>>> 05cc6281
 }
 
 // ConnectionSetup defines variables for an individual stream connection
@@ -515,4 +514,9 @@
 // RequireMatchWithData routes incoming data using the connection specific match system to the correct handler
 func (c *connection) RequireMatchWithData(signature any, incoming []byte) error {
 	return c.Match.RequireMatchWithData(signature, incoming)
+}
+
+// IncomingWithData routes incoming data to the correct handler based on the signature
+func (c *connection) IncomingWithData(signature any, data []byte) bool {
+	return c.Match.IncomingWithData(signature, data)
 }