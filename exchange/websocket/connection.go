--- conflicted
+++ resolved
@@ -87,13 +87,8 @@
 	// Handler defines the function that will be called when a message is
 	// received from the exchange's websocket server. This function should
 	// handle the incoming message and pass it to the appropriate data handler.
-<<<<<<< HEAD
-	Handler func(ctx context.Context, incoming []byte) error
+	Handler func(ctx context.Context, conn Connection, incoming []byte) error
 	// RequestIDGenerator is a function that returns a unique message ID.
-=======
-	Handler func(ctx context.Context, conn Connection, incoming []byte) error
-	// BespokeGenerateMessageID is a function that returns a unique message ID.
->>>>>>> 90187a3a
 	// This is useful for when an exchange connection requires a unique or
 	// structured message ID for each message sent.
 	RequestIDGenerator func() int64
