package buffer

import (
	"cmp"
	"errors"
	"fmt"
	"slices"

	"github.com/thrasher-corp/gocryptotrader/common/key"
	"github.com/thrasher-corp/gocryptotrader/config"
	"github.com/thrasher-corp/gocryptotrader/currency"
	"github.com/thrasher-corp/gocryptotrader/exchanges/asset"
	"github.com/thrasher-corp/gocryptotrader/exchanges/orderbook"
)

const packageError = "websocket orderbook buffer error: %w"

var (
	errExchangeConfigNil            = errors.New("exchange config is nil")
	errBufferConfigNil              = errors.New("buffer config is nil")
	errUnsetDataHandler             = errors.New("datahandler unset")
	errIssueBufferEnabledButNoLimit = errors.New("buffer enabled but no limit set")
	errOrderbookFlushed             = errors.New("orderbook flushed")
)

// Setup sets private variables
func (w *Orderbook) Setup(exchangeConfig *config.Exchange, c *Config, dataHandler chan<- any) error {
	if exchangeConfig == nil { // exchange config fields are checked in websocket package prior to calling this, so further checks are not needed
		return fmt.Errorf(packageError, errExchangeConfigNil)
	}
	if c == nil {
		return fmt.Errorf(packageError, errBufferConfigNil)
	}
	if dataHandler == nil {
		return fmt.Errorf(packageError, errUnsetDataHandler)
	}
	if exchangeConfig.Orderbook.WebsocketBufferEnabled &&
		exchangeConfig.Orderbook.WebsocketBufferLimit < 1 {
		return fmt.Errorf(packageError, errIssueBufferEnabledButNoLimit)
	}

	// NOTE: These variables are set by config.json under "orderbook" for each individual exchange
	w.bufferEnabled = exchangeConfig.Orderbook.WebsocketBufferEnabled
	w.obBufferLimit = exchangeConfig.Orderbook.WebsocketBufferLimit

	w.sortBuffer = c.SortBuffer
	w.sortBufferByUpdateIDs = c.SortBufferByUpdateIDs
	w.exchangeName = exchangeConfig.Name
	w.dataHandler = dataHandler
	w.ob = make(map[key.PairAsset]*orderbookHolder)
	w.verbose = exchangeConfig.Verbose
	return nil
}

<<<<<<< HEAD
// LoadSnapshot loads initial snapshot of orderbook data from websocket
func (w *Orderbook) LoadSnapshot(book *orderbook.Base) error {
	if err := book.Verify(); err != nil {
=======
// validate validates update against setup values
func (w *Orderbook) validate(u *orderbook.Update) error {
	if u == nil {
		return fmt.Errorf(packageError, errUpdateIsNil)
	}
	if len(u.Bids) == 0 && len(u.Asks) == 0 && !u.AllowEmpty {
		return fmt.Errorf(packageError, errUpdateNoTargets)
	}
	return nil
}

// Update updates a stored pointer to an orderbook.Depth struct containing
// bid and ask levels, this switches between the usage of a buffered update
func (w *Orderbook) Update(u *orderbook.Update) error {
	if err := w.validate(u); err != nil {
>>>>>>> 2958e64a
		return err
	}

	w.m.RLock()
	holder, ok := w.ob[key.PairAsset{Base: book.Pair.Base.Item, Quote: book.Pair.Quote.Item, Asset: book.Asset}]
	w.m.RUnlock()
	if !ok {
		w.m.Lock()
		// Associate orderbook pointer with local exchange depth map
		depth, err := orderbook.DeployDepth(book.Exchange, book.Pair, book.Asset)
		if err != nil {
			w.m.Unlock()
			return err
		}
		depth.AssignOptions(book)
		holder = &orderbookHolder{ob: depth, buffer: make([]orderbook.Update, 0, w.obBufferLimit)}
		w.ob[key.PairAsset{Base: book.Pair.Base.Item, Quote: book.Pair.Quote.Item, Asset: book.Asset}] = holder
		w.m.Unlock()
	}

	book.RestSnapshot = false
	if err := holder.ob.LoadSnapshot(book); err != nil {
		return err
	}

	holder.ob.Publish()
	w.dataHandler <- holder.ob
	return nil
}

// Update updates a stored pointer to an orderbook.Depth struct containing bid and ask Tranches, this switches between
// the usage of a buffered update
func (w *Orderbook) Update(u *orderbook.Update) error {
	w.m.RLock()
	holder, ok := w.ob[key.PairAsset{Base: u.Pair.Base.Item, Quote: u.Pair.Quote.Item, Asset: u.Asset}]
	w.m.RUnlock()
	if !ok {
		return fmt.Errorf("%w for Exchange %s CurrencyPair: %s AssetType: %s", orderbook.ErrDepthNotFound, w.exchangeName, u.Pair, u.Asset)
	}

	if w.bufferEnabled {
		if processed, err := w.processBufferUpdate(holder, u); err != nil || !processed {
			return err
		}
	} else {
		if err := holder.ob.ProcessUpdate(u); err != nil {
			return err
		}
	}

	// Publish all state changes, disregarding verbosity or sync requirements.
	holder.ob.Publish()
	w.dataHandler <- holder.ob
	return nil
}

// processBufferUpdate stores update into buffer, when buffer at capacity as
// defined by w.obBufferLimit it well then sort and apply updates.
func (w *Orderbook) processBufferUpdate(holder *orderbookHolder, u *orderbook.Update) (bool, error) {
	holder.buffer = append(holder.buffer, *u)
	if len(holder.buffer) < w.obBufferLimit {
		return false, nil
	}

	if w.sortBuffer {
		// sort by last updated to ensure each update is in order
		if w.sortBufferByUpdateIDs {
			slices.SortFunc(holder.buffer, func(a, b orderbook.Update) int {
				return cmp.Compare(a.UpdateID, b.UpdateID)
			})
		} else {
			slices.SortFunc(holder.buffer, func(a, b orderbook.Update) int {
				return a.UpdateTime.Compare(b.UpdateTime)
			})
		}
	}

	// Always empty the buffer after processing, even if there's an error
	defer func() { holder.buffer = holder.buffer[:0] }()

<<<<<<< HEAD
	for i := range holder.buffer {
		if err := holder.ob.ProcessUpdate(&holder.buffer[i]); err != nil {
			return false, err
=======
// updateByIDAndAction will receive an action to execute against the orderbook
// it will then match by IDs instead of price to perform the action
func (o *orderbookHolder) updateByIDAndAction(updts *orderbook.Update) error {
	switch updts.Action {
	case orderbook.Amend:
		err := o.ob.UpdateBidAskByID(updts)
		if err != nil {
			return fmt.Errorf("%w %w", errAmendFailure, err)
		}
	case orderbook.Delete:
		// edge case for Bitfinex as their streaming endpoint duplicates deletes
		bypassErr := o.ob.GetName() == "Bitfinex" && o.ob.IsFundingRate()
		err := o.ob.DeleteBidAskByID(updts, bypassErr)
		if err != nil {
			return fmt.Errorf("%w %w", errDeleteFailure, err)
		}
	case orderbook.Insert:
		err := o.ob.InsertBidAskByID(updts)
		if err != nil {
			return fmt.Errorf("%w %w", errInsertFailure, err)
		}
	case orderbook.UpdateInsert:
		err := o.ob.UpdateInsertByID(updts)
		if err != nil {
			return fmt.Errorf("%w %w", errUpdateInsertFailure, err)
		}
	default:
		return fmt.Errorf("%w [%d]", errInvalidAction, updts.Action)
	}
	return nil
}

// LoadSnapshot loads initial snapshot of orderbook data from websocket
func (w *Orderbook) LoadSnapshot(book *orderbook.Book) error {
	// Checks if book can deploy to depth
	err := book.Verify()
	if err != nil {
		return err
	}

	w.mtx.Lock()
	defer w.mtx.Unlock()
	holder, ok := w.ob[key.PairAsset{Base: book.Pair.Base.Item, Quote: book.Pair.Quote.Item, Asset: book.Asset}]
	if !ok {
		// Associate orderbook pointer with local exchange depth map
		var depth *orderbook.Depth
		depth, err = orderbook.DeployDepth(book.Exchange, book.Pair, book.Asset)
		if err != nil {
			return err
>>>>>>> 2958e64a
		}
	}

	return true, nil
}

// GetOrderbook returns an orderbook copy as orderbook.Book
func (w *Orderbook) GetOrderbook(p currency.Pair, a asset.Item) (*orderbook.Book, error) {
	if p.IsEmpty() {
		return nil, currency.ErrCurrencyPairEmpty
	}
	if !a.IsValid() {
		return nil, asset.ErrInvalidAsset
	}
	w.m.RLock()
	holder, ok := w.ob[key.PairAsset{Base: p.Base.Item, Quote: p.Quote.Item, Asset: a}]
	w.m.RUnlock()
	if !ok {
		return nil, fmt.Errorf("%s %w: %s.%s", w.exchangeName, orderbook.ErrDepthNotFound, a, p)
	}
	return holder.ob.Retrieve()
}

// LastUpdateID returns the last update ID of the orderbook
func (w *Orderbook) LastUpdateID(p currency.Pair, a asset.Item) (int64, error) {
	if p.IsEmpty() {
		return 0, currency.ErrCurrencyPairEmpty
	}
	if !a.IsValid() {
		return 0, asset.ErrInvalidAsset
	}
	w.m.RLock()
	book, ok := w.ob[key.PairAsset{Base: p.Base.Item, Quote: p.Quote.Item, Asset: a}]
	w.m.RUnlock()
	if !ok {
		return 0, fmt.Errorf("%s %w: %s.%s", w.exchangeName, orderbook.ErrDepthNotFound, a, p)
	}
	return book.ob.LastUpdateID()
}

// FlushBuffer flushes individual orderbook buffers while keeping the orderbook lookups intact and ready for new updates
// when a connection is re-established.
func (w *Orderbook) FlushBuffer() {
	w.m.Lock()
	for _, holder := range w.ob {
		holder.buffer = holder.buffer[:0]
	}
	w.m.Unlock()
}

// InvalidateOrderbook invalidates the orderbook so no trading can occur on potential corrupted data
// TODO: Add in reason for invalidation for debugging purposes.
func (w *Orderbook) InvalidateOrderbook(p currency.Pair, a asset.Item) error {
	w.m.RLock()
	holder, ok := w.ob[key.PairAsset{Base: p.Base.Item, Quote: p.Quote.Item, Asset: a}]
	w.m.RUnlock()
	if !ok {
		return fmt.Errorf("cannot invalidate orderbook %s %s %s %w", w.exchangeName, p, a, orderbook.ErrDepthNotFound)
	}
	// Invalidate returns a formatted version of the error it's passed
	// In this context we don't need that, since this method only returns an error if it cannot invalidate
	_ = holder.ob.Invalidate(errOrderbookFlushed)
	return nil
}<|MERGE_RESOLUTION|>--- conflicted
+++ resolved
@@ -52,27 +52,9 @@
 	return nil
 }
 
-<<<<<<< HEAD
 // LoadSnapshot loads initial snapshot of orderbook data from websocket
-func (w *Orderbook) LoadSnapshot(book *orderbook.Base) error {
+func (w *Orderbook) LoadSnapshot(book *orderbook.Book) error {
 	if err := book.Verify(); err != nil {
-=======
-// validate validates update against setup values
-func (w *Orderbook) validate(u *orderbook.Update) error {
-	if u == nil {
-		return fmt.Errorf(packageError, errUpdateIsNil)
-	}
-	if len(u.Bids) == 0 && len(u.Asks) == 0 && !u.AllowEmpty {
-		return fmt.Errorf(packageError, errUpdateNoTargets)
-	}
-	return nil
-}
-
-// Update updates a stored pointer to an orderbook.Depth struct containing
-// bid and ask levels, this switches between the usage of a buffered update
-func (w *Orderbook) Update(u *orderbook.Update) error {
-	if err := w.validate(u); err != nil {
->>>>>>> 2958e64a
 		return err
 	}
 
@@ -153,61 +135,9 @@
 	// Always empty the buffer after processing, even if there's an error
 	defer func() { holder.buffer = holder.buffer[:0] }()
 
-<<<<<<< HEAD
 	for i := range holder.buffer {
 		if err := holder.ob.ProcessUpdate(&holder.buffer[i]); err != nil {
 			return false, err
-=======
-// updateByIDAndAction will receive an action to execute against the orderbook
-// it will then match by IDs instead of price to perform the action
-func (o *orderbookHolder) updateByIDAndAction(updts *orderbook.Update) error {
-	switch updts.Action {
-	case orderbook.Amend:
-		err := o.ob.UpdateBidAskByID(updts)
-		if err != nil {
-			return fmt.Errorf("%w %w", errAmendFailure, err)
-		}
-	case orderbook.Delete:
-		// edge case for Bitfinex as their streaming endpoint duplicates deletes
-		bypassErr := o.ob.GetName() == "Bitfinex" && o.ob.IsFundingRate()
-		err := o.ob.DeleteBidAskByID(updts, bypassErr)
-		if err != nil {
-			return fmt.Errorf("%w %w", errDeleteFailure, err)
-		}
-	case orderbook.Insert:
-		err := o.ob.InsertBidAskByID(updts)
-		if err != nil {
-			return fmt.Errorf("%w %w", errInsertFailure, err)
-		}
-	case orderbook.UpdateInsert:
-		err := o.ob.UpdateInsertByID(updts)
-		if err != nil {
-			return fmt.Errorf("%w %w", errUpdateInsertFailure, err)
-		}
-	default:
-		return fmt.Errorf("%w [%d]", errInvalidAction, updts.Action)
-	}
-	return nil
-}
-
-// LoadSnapshot loads initial snapshot of orderbook data from websocket
-func (w *Orderbook) LoadSnapshot(book *orderbook.Book) error {
-	// Checks if book can deploy to depth
-	err := book.Verify()
-	if err != nil {
-		return err
-	}
-
-	w.mtx.Lock()
-	defer w.mtx.Unlock()
-	holder, ok := w.ob[key.PairAsset{Base: book.Pair.Base.Item, Quote: book.Pair.Quote.Item, Asset: book.Asset}]
-	if !ok {
-		// Associate orderbook pointer with local exchange depth map
-		var depth *orderbook.Depth
-		depth, err = orderbook.DeployDepth(book.Exchange, book.Pair, book.Asset)
-		if err != nil {
-			return err
->>>>>>> 2958e64a
 		}
 	}
 
