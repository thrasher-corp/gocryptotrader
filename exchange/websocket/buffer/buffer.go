package buffer

import (
	"errors"
	"fmt"
	"sort"

	"github.com/thrasher-corp/gocryptotrader/common/key"
	"github.com/thrasher-corp/gocryptotrader/config"
	"github.com/thrasher-corp/gocryptotrader/currency"
	"github.com/thrasher-corp/gocryptotrader/exchanges/asset"
	"github.com/thrasher-corp/gocryptotrader/exchanges/orderbook"
)

const packageError = "websocket orderbook buffer error: %w"

// Public err vars
var (
	ErrDepthNotFound = errors.New("orderbook depth not found")
)

var (
	errExchangeConfigNil            = errors.New("exchange config is nil")
	errBufferConfigNil              = errors.New("buffer config is nil")
	errUnsetDataHandler             = errors.New("datahandler unset")
	errIssueBufferEnabledButNoLimit = errors.New("buffer enabled but no limit set")
<<<<<<< HEAD
=======
	errUpdateIsNil                  = errors.New("update is nil")
	errUpdateNoTargets              = errors.New("update bid/ask targets cannot be nil")
	errRESTOverwrite                = errors.New("orderbook has been overwritten by REST protocol")
	errInvalidAction                = errors.New("invalid action")
	errAmendFailure                 = errors.New("orderbook amend update failure")
	errDeleteFailure                = errors.New("orderbook delete update failure")
	errInsertFailure                = errors.New("orderbook insert update failure")
	errUpdateInsertFailure          = errors.New("orderbook update/insert update failure")
	errRESTTimerLapse               = errors.New("rest sync timer lapse with active websocket connection")
>>>>>>> 9f659e71
	errOrderbookFlushed             = errors.New("orderbook flushed")
)

// Setup sets private variables
func (w *Orderbook) Setup(exchangeConfig *config.Exchange, c *Config, dataHandler chan<- any) error {
	if exchangeConfig == nil { // exchange config fields are checked in websocket package prior to calling this, so further checks are not needed
		return fmt.Errorf(packageError, errExchangeConfigNil)
	}
	if c == nil {
		return fmt.Errorf(packageError, errBufferConfigNil)
	}
	if dataHandler == nil {
		return fmt.Errorf(packageError, errUnsetDataHandler)
	}
	if exchangeConfig.Orderbook.WebsocketBufferEnabled &&
		exchangeConfig.Orderbook.WebsocketBufferLimit < 1 {
		return fmt.Errorf(packageError, errIssueBufferEnabledButNoLimit)
	}

	// NOTE: These variables are set by config.json under "orderbook" for each individual exchange
	w.bufferEnabled = exchangeConfig.Orderbook.WebsocketBufferEnabled
	w.obBufferLimit = exchangeConfig.Orderbook.WebsocketBufferLimit

	w.sortBuffer = c.SortBuffer
	w.sortBufferByUpdateIDs = c.SortBufferByUpdateIDs
	w.exchangeName = exchangeConfig.Name
	w.dataHandler = dataHandler
	w.ob = make(map[key.PairAsset]*orderbookHolder)
	w.verbose = exchangeConfig.Verbose
	return nil
}

<<<<<<< HEAD
// LoadSnapshot loads initial snapshot of orderbook data from websocket
func (w *Orderbook) LoadSnapshot(book *orderbook.Base) error {
	if err := book.Verify(); err != nil {
		return err
	}
=======
// validate validates update against setup values
func (w *Orderbook) validate(u *orderbook.Update) error {
	if u == nil {
		return fmt.Errorf(packageError, errUpdateIsNil)
	}
	if len(u.Bids) == 0 && len(u.Asks) == 0 && !u.AllowEmpty {
		return fmt.Errorf(packageError, errUpdateNoTargets)
	}
	return nil
}

// Update updates a stored pointer to an orderbook.Depth struct containing a
// bid and ask Tranches, this switches between the usage of a buffered update
func (w *Orderbook) Update(u *orderbook.Update) error {
	if err := w.validate(u); err != nil {
		return err
	}
	w.mtx.Lock()
	defer w.mtx.Unlock()
	book, ok := w.ob[key.PairAsset{Base: u.Pair.Base.Item, Quote: u.Pair.Quote.Item, Asset: u.Asset}]
	if !ok {
		return fmt.Errorf("%w for Exchange %s CurrencyPair: %s AssetType: %s",
			ErrDepthNotFound,
			w.exchangeName,
			u.Pair,
			u.Asset)
	}
>>>>>>> 9f659e71

	w.m.RLock()
	holder, ok := w.ob[key.PairAsset{Base: book.Pair.Base.Item, Quote: book.Pair.Quote.Item, Asset: book.Asset}]
	w.m.RUnlock()
	if !ok {
		w.m.Lock()
		// Associate orderbook pointer with local exchange depth map
		depth, err := orderbook.DeployDepth(book.Exchange, book.Pair, book.Asset)
		if err != nil {
			return err
		}
		depth.AssignOptions(book)
		buffer := make([]orderbook.Update, w.obBufferLimit)
		holder = &orderbookHolder{ob: depth, buffer: &buffer}
		w.ob[key.PairAsset{Base: book.Pair.Base.Item, Quote: book.Pair.Quote.Item, Asset: book.Asset}] = holder
		w.m.Unlock()
	}

	book.RestSnapshot = false
	if err := holder.ob.LoadSnapshot(book); err != nil {
		return err
	}

	holder.ob.Publish()
	w.dataHandler <- holder.ob
	return nil
}

// Update updates a stored pointer to an orderbook.Depth struct containing bid and ask Tranches, this switches between
// the usage of a buffered update
func (w *Orderbook) Update(u *orderbook.Update) error {
	w.m.RLock()
	holder, ok := w.ob[key.PairAsset{Base: u.Pair.Base.Item, Quote: u.Pair.Quote.Item, Asset: u.Asset}]
	w.m.RUnlock()
	if !ok {
		return fmt.Errorf("%w for Exchange %s CurrencyPair: %s AssetType: %s", orderbook.ErrDepthNotFound, w.exchangeName, u.Pair, u.Asset)
	}

	if w.bufferEnabled {
		if processed, err := w.processBufferUpdate(holder, u); err != nil || !processed {
			return err
		}
	} else {
		if err := holder.ob.ProcessUpdate(u); err != nil {
			return err
		}
	}

	// Publish all state changes, disregarding verbosity or sync requirements.
	holder.ob.Publish()
	w.dataHandler <- holder.ob
	return nil
}

// processBufferUpdate stores update into buffer, when buffer at capacity as
// defined by w.obBufferLimit it well then sort and apply updates.
func (w *Orderbook) processBufferUpdate(holder *orderbookHolder, u *orderbook.Update) (bool, error) {
	*holder.buffer = append(*holder.buffer, *u)
	if len(*holder.buffer) < w.obBufferLimit {
		return false, nil
	}

	if w.sortBuffer {
		// sort by last updated to ensure each update is in order
		if w.sortBufferByUpdateIDs {
			sort.Slice(*holder.buffer, func(i, j int) bool {
				return (*holder.buffer)[i].UpdateID < (*holder.buffer)[j].UpdateID
			})
		} else {
			sort.Slice(*holder.buffer, func(i, j int) bool {
				return (*holder.buffer)[i].UpdateTime.Before((*holder.buffer)[j].UpdateTime)
			})
		}
	}

	// clear buffer of old updates on all error pathways as any error will invalidate the orderbook and will require
	// a new snapshot to be loaded
	defer func() { *holder.buffer = (*holder.buffer)[:0] }()

	for i := range *holder.buffer {
		if err := holder.ob.ProcessUpdate(&(*holder.buffer)[i]); err != nil {
			return false, err
		}
	}

	return true, nil
}

// GetOrderbook returns an orderbook copy as orderbook.Base
func (w *Orderbook) GetOrderbook(p currency.Pair, a asset.Item) (*orderbook.Base, error) {
	if p.IsEmpty() {
		return nil, currency.ErrCurrencyPairEmpty
	}
	if !a.IsValid() {
		return nil, asset.ErrInvalidAsset
	}
<<<<<<< HEAD
	w.m.RLock()
	holder, ok := w.ob[key.PairAsset{Base: p.Base.Item, Quote: p.Quote.Item, Asset: a}]
	w.m.RUnlock()
	if !ok {
		return nil, fmt.Errorf("%s %w: %s.%s", w.exchangeName, orderbook.ErrDepthNotFound, a, p)
=======
	w.mtx.Lock()
	defer w.mtx.Unlock()
	book, ok := w.ob[key.PairAsset{Base: p.Base.Item, Quote: p.Quote.Item, Asset: a}]
	if !ok {
		return nil, fmt.Errorf("%s %w: %s.%s", w.exchangeName, ErrDepthNotFound, a, p)
>>>>>>> 9f659e71
	}
	return holder.ob.Retrieve()
}

<<<<<<< HEAD
// FlushBuffer flushes individual orderbook buffers while keeping the orderbook lookups intact and ready for new updates
// when a connection is re-established.
=======
// LastUpdateID returns the last update ID of the orderbook
func (w *Orderbook) LastUpdateID(p currency.Pair, a asset.Item) (int64, error) {
	if p.IsEmpty() {
		return 0, currency.ErrCurrencyPairEmpty
	}
	if !a.IsValid() {
		return 0, asset.ErrInvalidAsset
	}
	w.mtx.Lock()
	defer w.mtx.Unlock()
	book, ok := w.ob[key.PairAsset{Base: p.Base.Item, Quote: p.Quote.Item, Asset: a}]
	if !ok {
		return 0, fmt.Errorf("%s %w: %s.%s", w.exchangeName, ErrDepthNotFound, a, p)
	}
	return book.ob.LastUpdateID()
}

// FlushBuffer flushes w.ob data to be garbage collected and refreshed when a
// connection is lost and reconnected
>>>>>>> 9f659e71
func (w *Orderbook) FlushBuffer() {
	w.m.Lock()
	for _, holder := range w.ob {
		*holder.buffer = (*holder.buffer)[:0]
	}
	w.m.Unlock()
}

// InvalidateOrderbook invalidates the orderbook so no trading can occur on potential corrupted data
func (w *Orderbook) InvalidateOrderbook(p currency.Pair, a asset.Item) error {
	w.m.RLock()
	holder, ok := w.ob[key.PairAsset{Base: p.Base.Item, Quote: p.Quote.Item, Asset: a}]
	w.m.RUnlock()
	if !ok {
<<<<<<< HEAD
		return fmt.Errorf("cannot invalidate orderbook %s %s %s %w", w.exchangeName, p, a, orderbook.ErrDepthNotFound)
=======
		return fmt.Errorf("cannot flush orderbook %s %s %s %w", w.exchangeName, p, a, ErrDepthNotFound)
>>>>>>> 9f659e71
	}
	// error not needed in this return
	_ = holder.ob.Invalidate(errOrderbookFlushed)
	return nil
}<|MERGE_RESOLUTION|>--- conflicted
+++ resolved
@@ -14,28 +14,11 @@
 
 const packageError = "websocket orderbook buffer error: %w"
 
-// Public err vars
-var (
-	ErrDepthNotFound = errors.New("orderbook depth not found")
-)
-
 var (
 	errExchangeConfigNil            = errors.New("exchange config is nil")
 	errBufferConfigNil              = errors.New("buffer config is nil")
 	errUnsetDataHandler             = errors.New("datahandler unset")
 	errIssueBufferEnabledButNoLimit = errors.New("buffer enabled but no limit set")
-<<<<<<< HEAD
-=======
-	errUpdateIsNil                  = errors.New("update is nil")
-	errUpdateNoTargets              = errors.New("update bid/ask targets cannot be nil")
-	errRESTOverwrite                = errors.New("orderbook has been overwritten by REST protocol")
-	errInvalidAction                = errors.New("invalid action")
-	errAmendFailure                 = errors.New("orderbook amend update failure")
-	errDeleteFailure                = errors.New("orderbook delete update failure")
-	errInsertFailure                = errors.New("orderbook insert update failure")
-	errUpdateInsertFailure          = errors.New("orderbook update/insert update failure")
-	errRESTTimerLapse               = errors.New("rest sync timer lapse with active websocket connection")
->>>>>>> 9f659e71
 	errOrderbookFlushed             = errors.New("orderbook flushed")
 )
 
@@ -68,41 +51,11 @@
 	return nil
 }
 
-<<<<<<< HEAD
 // LoadSnapshot loads initial snapshot of orderbook data from websocket
 func (w *Orderbook) LoadSnapshot(book *orderbook.Base) error {
 	if err := book.Verify(); err != nil {
 		return err
 	}
-=======
-// validate validates update against setup values
-func (w *Orderbook) validate(u *orderbook.Update) error {
-	if u == nil {
-		return fmt.Errorf(packageError, errUpdateIsNil)
-	}
-	if len(u.Bids) == 0 && len(u.Asks) == 0 && !u.AllowEmpty {
-		return fmt.Errorf(packageError, errUpdateNoTargets)
-	}
-	return nil
-}
-
-// Update updates a stored pointer to an orderbook.Depth struct containing a
-// bid and ask Tranches, this switches between the usage of a buffered update
-func (w *Orderbook) Update(u *orderbook.Update) error {
-	if err := w.validate(u); err != nil {
-		return err
-	}
-	w.mtx.Lock()
-	defer w.mtx.Unlock()
-	book, ok := w.ob[key.PairAsset{Base: u.Pair.Base.Item, Quote: u.Pair.Quote.Item, Asset: u.Asset}]
-	if !ok {
-		return fmt.Errorf("%w for Exchange %s CurrencyPair: %s AssetType: %s",
-			ErrDepthNotFound,
-			w.exchangeName,
-			u.Pair,
-			u.Asset)
-	}
->>>>>>> 9f659e71
 
 	w.m.RLock()
 	holder, ok := w.ob[key.PairAsset{Base: book.Pair.Base.Item, Quote: book.Pair.Quote.Item, Asset: book.Asset}]
@@ -199,27 +152,15 @@
 	if !a.IsValid() {
 		return nil, asset.ErrInvalidAsset
 	}
-<<<<<<< HEAD
 	w.m.RLock()
 	holder, ok := w.ob[key.PairAsset{Base: p.Base.Item, Quote: p.Quote.Item, Asset: a}]
 	w.m.RUnlock()
 	if !ok {
 		return nil, fmt.Errorf("%s %w: %s.%s", w.exchangeName, orderbook.ErrDepthNotFound, a, p)
-=======
-	w.mtx.Lock()
-	defer w.mtx.Unlock()
-	book, ok := w.ob[key.PairAsset{Base: p.Base.Item, Quote: p.Quote.Item, Asset: a}]
-	if !ok {
-		return nil, fmt.Errorf("%s %w: %s.%s", w.exchangeName, ErrDepthNotFound, a, p)
->>>>>>> 9f659e71
 	}
 	return holder.ob.Retrieve()
 }
 
-<<<<<<< HEAD
-// FlushBuffer flushes individual orderbook buffers while keeping the orderbook lookups intact and ready for new updates
-// when a connection is re-established.
-=======
 // LastUpdateID returns the last update ID of the orderbook
 func (w *Orderbook) LastUpdateID(p currency.Pair, a asset.Item) (int64, error) {
 	if p.IsEmpty() {
@@ -228,18 +169,17 @@
 	if !a.IsValid() {
 		return 0, asset.ErrInvalidAsset
 	}
-	w.mtx.Lock()
-	defer w.mtx.Unlock()
+	w.m.RLock()
 	book, ok := w.ob[key.PairAsset{Base: p.Base.Item, Quote: p.Quote.Item, Asset: a}]
-	if !ok {
-		return 0, fmt.Errorf("%s %w: %s.%s", w.exchangeName, ErrDepthNotFound, a, p)
+	w.m.RUnlock()
+	if !ok {
+		return 0, fmt.Errorf("%s %w: %s.%s", w.exchangeName, orderbook.ErrDepthNotFound, a, p)
 	}
 	return book.ob.LastUpdateID()
 }
 
-// FlushBuffer flushes w.ob data to be garbage collected and refreshed when a
-// connection is lost and reconnected
->>>>>>> 9f659e71
+// FlushBuffer flushes individual orderbook buffers while keeping the orderbook lookups intact and ready for new updates
+// when a connection is re-established.
 func (w *Orderbook) FlushBuffer() {
 	w.m.Lock()
 	for _, holder := range w.ob {
@@ -254,11 +194,7 @@
 	holder, ok := w.ob[key.PairAsset{Base: p.Base.Item, Quote: p.Quote.Item, Asset: a}]
 	w.m.RUnlock()
 	if !ok {
-<<<<<<< HEAD
 		return fmt.Errorf("cannot invalidate orderbook %s %s %s %w", w.exchangeName, p, a, orderbook.ErrDepthNotFound)
-=======
-		return fmt.Errorf("cannot flush orderbook %s %s %s %w", w.exchangeName, p, a, ErrDepthNotFound)
->>>>>>> 9f659e71
 	}
 	// error not needed in this return
 	_ = holder.ob.Invalidate(errOrderbookFlushed)
