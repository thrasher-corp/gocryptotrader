package buffer

import (
	"math/rand"
	"strconv"
	"testing"
	"time"

	"github.com/stretchr/testify/assert"
	"github.com/stretchr/testify/require"
	"github.com/thrasher-corp/gocryptotrader/common"
	"github.com/thrasher-corp/gocryptotrader/common/key"
	"github.com/thrasher-corp/gocryptotrader/config"
	"github.com/thrasher-corp/gocryptotrader/currency"
	"github.com/thrasher-corp/gocryptotrader/exchanges/asset"
	"github.com/thrasher-corp/gocryptotrader/exchanges/orderbook"
)

var (
	itemArray = [][]orderbook.Level{
		{{Price: 1000, Amount: 1, ID: 1000}},
		{{Price: 2000, Amount: 1, ID: 2000}},
		{{Price: 3000, Amount: 1, ID: 3000}},
		{{Price: 3000, Amount: 2, ID: 4000}},
		{{Price: 4000, Amount: 0, ID: 6000}},
		{{Price: 5000, Amount: 1, ID: 5000}},
	}
	offset = common.Counter{}
)

const exchangeName = "exchangeTest"

// getExclusivePair returns a currency pair with a unique ID for testing as books are centralised and changes will affect other tests
func getExclusivePair() (currency.Pair, error) {
	return currency.NewPairFromStrings(currency.BTC.String(), currency.USDT.String()+strconv.FormatInt(offset.IncrementAndGet(), 10))
}

<<<<<<< HEAD
func createSnapshot(pair currency.Pair) (holder *Orderbook, asks, bids orderbook.Tranches, err error) {
	asks = orderbook.Tranches{{Price: 4000, Amount: 1, ID: 6}}
	bids = orderbook.Tranches{{Price: 4000, Amount: 1, ID: 6}}
=======
func createSnapshot(pair currency.Pair, bookVerifiy ...bool) (holder *Orderbook, asks, bids orderbook.Levels, err error) {
	asks = orderbook.Levels{{Price: 4000, Amount: 1, ID: 6}}
	bids = orderbook.Levels{{Price: 4000, Amount: 1, ID: 6}}
>>>>>>> 2958e64a

	book := &orderbook.Book{
		Exchange:         exchangeName,
		Asks:             asks,
		Bids:             bids,
		Asset:            asset.Spot,
		Pair:             pair,
		PriceDuplication: true,
		LastUpdated:      time.Now(),
		LastUpdateID:     69420,
	}

	newBook := make(map[key.PairAsset]*orderbookHolder)

	ch := make(chan any)
	go func(<-chan any) { // reader
		for range ch {
			continue
		}
	}(ch)
	holder = &Orderbook{
		exchangeName: exchangeName,
		dataHandler:  ch,
		ob:           newBook,
	}
	err = holder.LoadSnapshot(book)
	return holder, asks, bids, err
}

<<<<<<< HEAD
=======
func bidAskGenerator() []orderbook.Level {
	response := make([]orderbook.Level, 100)
	for i := range 100 {
		price := float64(rand.Intn(1000)) //nolint:gosec // no need to import crypo/rand for testing
		if price == 0 {
			price = 1
		}
		response[i] = orderbook.Level{
			Amount: float64(rand.Intn(10)), //nolint:gosec // no need to import crypo/rand for testing
			Price:  price,
			ID:     int64(i),
		}
	}
	return response
}

func BenchmarkUpdateBidsByPrice(b *testing.B) {
	cp, err := getExclusivePair()
	require.NoError(b, err)

	ob, _, _, err := createSnapshot(cp)
	require.NoError(b, err)

	for b.Loop() {
		bidAsks := bidAskGenerator()
		update := &orderbook.Update{
			Bids:       bidAsks,
			Asks:       bidAsks,
			Pair:       cp,
			UpdateTime: time.Now(),
			Asset:      asset.Spot,
		}
		holder := ob.ob[key.PairAsset{Base: cp.Base.Item, Quote: cp.Quote.Item, Asset: asset.Spot}]
		require.NoError(b, holder.updateByPrice(update))
	}
}

func BenchmarkUpdateAsksByPrice(b *testing.B) {
	cp, err := getExclusivePair()
	require.NoError(b, err)

	ob, _, _, err := createSnapshot(cp)
	require.NoError(b, err)

	for b.Loop() {
		bidAsks := bidAskGenerator()
		update := &orderbook.Update{
			Bids:       bidAsks,
			Asks:       bidAsks,
			Pair:       cp,
			UpdateTime: time.Now(),
			Asset:      asset.Spot,
		}
		holder := ob.ob[key.PairAsset{Base: cp.Base.Item, Quote: cp.Quote.Item, Asset: asset.Spot}]
		require.NoError(b, holder.updateByPrice(update))
	}
}

>>>>>>> 2958e64a
// BenchmarkBufferPerformance demonstrates buffer more performant than multi
// process calls
// 890016	      1688 ns/op	     416 B/op	       3 allocs/op
func BenchmarkBufferPerformance(b *testing.B) {
	cp, err := getExclusivePair()
	require.NoError(b, err)

	holder, asks, bids, err := createSnapshot(cp)
	require.NoError(b, err)

	holder.bufferEnabled = true
	update := &orderbook.Update{
		Bids:       bids,
		Asks:       asks,
		Pair:       cp,
		UpdateTime: time.Now(),
		Asset:      asset.Spot,
	}
	for b.Loop() {
		randomIndex := rand.Intn(4) //nolint:gosec // no need to import crypo/rand for testing
		update.Asks = itemArray[randomIndex]
		update.Bids = itemArray[randomIndex]
		require.NoError(b, holder.Update(update))
	}
}

// BenchmarkBufferSortingPerformance benchmark
//
//	613964	      2093 ns/op	     440 B/op	       4 allocs/op
func BenchmarkBufferSortingPerformance(b *testing.B) {
	cp, err := getExclusivePair()
	require.NoError(b, err)

	holder, asks, bids, err := createSnapshot(cp)
	require.NoError(b, err)

	holder.bufferEnabled = true
	holder.sortBuffer = true
	update := &orderbook.Update{
		Bids:       bids,
		Asks:       asks,
		Pair:       cp,
		UpdateTime: time.Now(),
		Asset:      asset.Spot,
	}
	for b.Loop() {
		randomIndex := rand.Intn(4) //nolint:gosec // no need to import crypo/rand for testing
		update.Asks = itemArray[randomIndex]
		update.Bids = itemArray[randomIndex]
		require.NoError(b, holder.Update(update))
	}
}

// BenchmarkBufferSortingPerformance benchmark
// 914500	      1599 ns/op	     440 B/op	       4 allocs/op
func BenchmarkBufferSortingByIDPerformance(b *testing.B) {
	cp, err := getExclusivePair()
	require.NoError(b, err)

	holder, asks, bids, err := createSnapshot(cp)
	require.NoError(b, err)

	holder.bufferEnabled = true
	holder.sortBuffer = true
	holder.sortBufferByUpdateIDs = true
	update := &orderbook.Update{
		Bids:       bids,
		Asks:       asks,
		Pair:       cp,
		UpdateTime: time.Now(),
		Asset:      asset.Spot,
	}

	for b.Loop() {
		randomIndex := rand.Intn(4) //nolint:gosec // no need to import crypo/rand for testing
		update.Asks = itemArray[randomIndex]
		update.Bids = itemArray[randomIndex]
		require.NoError(b, holder.Update(update))
	}
}

// BenchmarkNoBufferPerformance demonstrates orderbook process more performant
// than buffer
//   122659	     12792 ns/op	     972 B/op	       7 allocs/op PRIOR
//  1225924	      1028 ns/op	     240 B/op	       2 allocs/op CURRENT

func BenchmarkNoBufferPerformance(b *testing.B) {
	cp, err := getExclusivePair()
	require.NoError(b, err)

	obl, asks, bids, err := createSnapshot(cp)
	require.NoError(b, err)

	update := &orderbook.Update{
		Bids:       bids,
		Asks:       asks,
		Pair:       cp,
		UpdateTime: time.Now(),
		Asset:      asset.Spot,
	}

	for b.Loop() {
		randomIndex := rand.Intn(4) //nolint:gosec // no need to import crypo/rand for testing
		update.Asks = itemArray[randomIndex]
		update.Bids = itemArray[randomIndex]
		require.NoError(b, obl.Update(update))
	}
}

// TestHittingTheBuffer logic test
func TestHittingTheBuffer(t *testing.T) {
	t.Parallel()
	cp, err := getExclusivePair()
	require.NoError(t, err)

	holder, _, _, err := createSnapshot(cp)
	require.NoError(t, err)

	holder.bufferEnabled = true
	holder.obBufferLimit = 5
	for i := range itemArray {
		asks := itemArray[i]
		bids := itemArray[i]
		err = holder.Update(&orderbook.Update{
			Bids:       bids,
			Asks:       asks,
			Pair:       cp,
			UpdateTime: time.Now(),
			Asset:      asset.Spot,
		})
		require.NoError(t, err)
	}

	book := holder.ob[key.PairAsset{Base: cp.Base.Item, Quote: cp.Quote.Item, Asset: asset.Spot}]
	askLen, err := book.ob.GetAskLength()
	require.NoError(t, err)
	assert.Equal(t, 3, askLen)

	bidLen, err := book.ob.GetBidLength()
	require.NoError(t, err)
	assert.Equal(t, 3, bidLen)
}

// TestInsertWithIDs logic test
func TestInsertWithIDs(t *testing.T) {
	t.Parallel()
	cp, err := getExclusivePair()
	require.NoError(t, err)

	holder, _, _, err := createSnapshot(cp)
	require.NoError(t, err)

	holder.bufferEnabled = true
	holder.obBufferLimit = 5
	for i := range itemArray {
		asks := itemArray[i]
		if asks[0].Amount <= 0 {
			continue
		}
		bids := itemArray[i]
		err = holder.Update(&orderbook.Update{
			Bids:       bids,
			Asks:       asks,
			Pair:       cp,
			UpdateTime: time.Now(),
			Asset:      asset.Spot,
			Action:     orderbook.UpdateOrInsertAction,
		})
		require.NoError(t, err)
	}

	book := holder.ob[key.PairAsset{Base: cp.Base.Item, Quote: cp.Quote.Item, Asset: asset.Spot}]
	askLen, err := book.ob.GetAskLength()
	require.NoError(t, err)
	assert.Equal(t, 6, askLen)

	bidLen, err := book.ob.GetBidLength()
	require.NoError(t, err)
	assert.Equal(t, 6, bidLen)

	holder.obBufferLimit = 1
	err = holder.Update(&orderbook.Update{
		UpdateTime: time.Now(),
		Asset:      asset.Spot,
<<<<<<< HEAD
=======
		Asks:       []orderbook.Level{{Price: 999999}},
>>>>>>> 2958e64a
		Pair:       cp,
	})
	assert.ErrorIs(t, err, orderbook.ErrEmptyUpdate)
}

// TestSortIDs logic test
func TestSortIDs(t *testing.T) {
	t.Parallel()
	cp, err := getExclusivePair()
	require.NoError(t, err)

	holder, _, _, err := createSnapshot(cp)
	require.NoError(t, err)

	holder.bufferEnabled = true
	holder.sortBufferByUpdateIDs = true
	holder.sortBuffer = true
	holder.obBufferLimit = 5
	for i := range itemArray {
		asks := itemArray[i]
		bids := itemArray[i]
		err = holder.Update(&orderbook.Update{
			Bids:       bids,
			Asks:       asks,
			Pair:       cp,
			UpdateID:   int64(i),
			Asset:      asset.Spot,
			UpdateTime: time.Now(),
		})
		require.NoError(t, err)
	}
	book := holder.ob[key.PairAsset{Base: cp.Base.Item, Quote: cp.Quote.Item, Asset: asset.Spot}]
	askLen, err := book.ob.GetAskLength()
	require.NoError(t, err)
	assert.Equal(t, 3, askLen)

	bidLen, err := book.ob.GetBidLength()
	require.NoError(t, err)
	assert.Equal(t, 3, bidLen)
}

// TestOutOfOrderIDs logic test
func TestOutOfOrderIDs(t *testing.T) {
	t.Parallel()
	cp, err := getExclusivePair()
	require.NoError(t, err)

	holder, _, _, err := createSnapshot(cp)
	require.NoError(t, err)

	outOFOrderIDs := []int64{2, 1, 5, 3, 4, 6, 7}
	assert.Equal(t, 1000., itemArray[0][0].Price)

	holder.bufferEnabled = true
	holder.sortBuffer = true
	holder.obBufferLimit = 5
	for i := range itemArray {
		asks := itemArray[i]
		err = holder.Update(&orderbook.Update{
			Asks:       asks,
			Pair:       cp,
			UpdateID:   outOFOrderIDs[i],
			Asset:      asset.Spot,
			UpdateTime: time.Now(),
		})
		require.NoError(t, err)
	}
	book := holder.ob[key.PairAsset{Base: cp.Base.Item, Quote: cp.Quote.Item, Asset: asset.Spot}]
	cpy, err := book.ob.Retrieve()
	require.NoError(t, err)
	// Index 1 since index 0 is price 7000
	assert.Equal(t, 2000., cpy.Asks[1].Price)
}

func TestOrderbookLastUpdateID(t *testing.T) {
	t.Parallel()
	cp, err := getExclusivePair()
	require.NoError(t, err)

	holder, _, _, err := createSnapshot(cp)
	require.NoError(t, err)

	assert.Equal(t, 1000., itemArray[0][0].Price)

<<<<<<< HEAD
	// this update invalidates the book
	err = holder.Update(&orderbook.Update{
		Asks:             []orderbook.Tranche{{Price: 999999}},
		Pair:             cp,
		UpdateID:         -1,
		Asset:            asset.Spot,
		UpdateTime:       time.Now(),
		ExpectedChecksum: 1337,
		GenerateChecksum: func(*orderbook.Base) uint32 { return 1336 },
=======
	holder.checksum = func(*orderbook.Book, uint32) error { return errors.New("testerino") }

	// this update invalidates the book
	err = holder.Update(&orderbook.Update{
		Asks:       []orderbook.Level{{Price: 999999}},
		Pair:       cp,
		UpdateID:   -1,
		Asset:      asset.Spot,
		UpdateTime: time.Now(),
>>>>>>> 2958e64a
	})
	require.ErrorIs(t, err, orderbook.ErrOrderbookInvalid)

	cp, err = getExclusivePair()
	require.NoError(t, err)

	holder, _, _, err = createSnapshot(cp)
	require.NoError(t, err)

<<<<<<< HEAD
=======
	holder.checksum = func(*orderbook.Book, uint32) error { return nil }
	holder.updateIDProgression = true

>>>>>>> 2958e64a
	for i := range itemArray {
		asks := itemArray[i]
		err = holder.Update(&orderbook.Update{
			Asks:                       asks,
			Pair:                       cp,
			UpdateID:                   int64(i) + 1 + 69420,
			Asset:                      asset.Spot,
			UpdateTime:                 time.Now(),
			SkipOutOfOrderLastUpdateID: true,
			ExpectedChecksum:           1337,
			GenerateChecksum:           func(*orderbook.Base) uint32 { return 1337 },
		})
		require.NoError(t, err)
	}

	// out of order
	err = holder.Update(&orderbook.Update{
<<<<<<< HEAD
		Asks:                       []orderbook.Tranche{{Price: 999999}},
		Pair:                       cp,
		UpdateID:                   1,
		Asset:                      asset.Spot,
		SkipOutOfOrderLastUpdateID: true,
=======
		Asks:     []orderbook.Level{{Price: 999999}},
		Pair:     cp,
		UpdateID: 1,
		Asset:    asset.Spot,
>>>>>>> 2958e64a
	})
	require.NoError(t, err, "Out of sequence Update must not error")

	ob, err := holder.GetOrderbook(cp, asset.Spot)
	require.NoError(t, err, "GetOrderbook must not error")
	assert.Equal(t, int64(len(itemArray)+69420), ob.LastUpdateID, "Out of sequence Update should not change LastUpdateID")
}

// TestRunUpdateWithoutSnapshot logic test
func TestRunUpdateWithoutSnapshot(t *testing.T) {
	t.Parallel()
	cp, err := getExclusivePair()
	require.NoError(t, err)

	var holder Orderbook
	asks := []orderbook.Level{{Price: 4000, Amount: 1, ID: 8}}
	bids := []orderbook.Level{{Price: 5999, Amount: 1, ID: 8}, {Price: 4000, Amount: 1, ID: 9}}
	holder.exchangeName = exchangeName
	err = holder.Update(&orderbook.Update{
		Bids:       bids,
		Asks:       asks,
		Pair:       cp,
		UpdateTime: time.Now(),
		Asset:      asset.Spot,
	})
	require.ErrorIs(t, err, orderbook.ErrDepthNotFound)
}

// TestRunUpdateWithoutAnyUpdates logic test
func TestRunUpdateWithoutAnyUpdates(t *testing.T) {
	t.Parallel()
	cp, err := getExclusivePair()
	require.NoError(t, err)

<<<<<<< HEAD
	holder, _, _, err := createSnapshot(cp)
	require.NoError(t, err)

	holder.exchangeName = exchangeName
	err = holder.Update(&orderbook.Update{
		Bids:       []orderbook.Tranche{},
		Asks:       []orderbook.Tranche{},
=======
	var obl Orderbook
	obl.exchangeName = exchangeName
	err = obl.Update(&orderbook.Update{
		Bids:       []orderbook.Level{},
		Asks:       []orderbook.Level{},
>>>>>>> 2958e64a
		Pair:       cp,
		UpdateTime: time.Now(),
		Asset:      asset.Spot,
	})
	require.ErrorIs(t, err, orderbook.ErrEmptyUpdate)
}

// TestRunSnapshotWithNoData logic test
func TestRunSnapshotWithNoData(t *testing.T) {
	t.Parallel()
	cp, err := getExclusivePair()
	require.NoError(t, err)

	var obl Orderbook
	obl.ob = make(map[key.PairAsset]*orderbookHolder)
	obl.dataHandler = make(chan any, 1)
	var snapShot1 orderbook.Book
	snapShot1.Asset = asset.Spot
	snapShot1.Pair = cp
	snapShot1.Exchange = "test"
	obl.exchangeName = "test"
	snapShot1.LastUpdated = time.Now()
	require.NoError(t, obl.LoadSnapshot(&snapShot1))
}

// TestLoadSnapshot logic test
func TestLoadSnapshot(t *testing.T) {
	t.Parallel()
	cp, err := getExclusivePair()
	require.NoError(t, err)

	var obl Orderbook
	obl.dataHandler = make(chan any, 100)
	obl.ob = make(map[key.PairAsset]*orderbookHolder)
<<<<<<< HEAD

	err = obl.LoadSnapshot(&orderbook.Base{Asks: []orderbook.Tranche{{Amount: 1}}, VerifyOrderbook: true})
	require.ErrorIs(t, err, orderbook.ErrPriceZero)

	err = obl.LoadSnapshot(&orderbook.Base{Asks: []orderbook.Tranche{{Amount: 1}}})
	require.ErrorIs(t, err, orderbook.ErrExchangeNameEmpty)

	err = obl.LoadSnapshot(&orderbook.Base{Asks: []orderbook.Tranche{{Amount: 1}}, Exchange: "test", Pair: cp, Asset: asset.Spot})
	require.ErrorIs(t, err, orderbook.ErrLastUpdatedNotSet)

	var snapShot1 orderbook.Base
=======
	var snapShot1 orderbook.Book
>>>>>>> 2958e64a
	snapShot1.Exchange = "SnapshotWithOverride"
	asks := []orderbook.Level{{Price: 4000, Amount: 1, ID: 8}}
	bids := []orderbook.Level{{Price: 4000, Amount: 1, ID: 9}}
	snapShot1.Asks = asks
	snapShot1.Bids = bids
	snapShot1.Asset = asset.Spot
	snapShot1.Pair = cp
	snapShot1.LastUpdated = time.Now()
	require.NoError(t, obl.LoadSnapshot(&snapShot1))
}

// TestFlushBuffer logic test
func TestFlushBuffer(t *testing.T) {
	t.Parallel()
	cp, err := getExclusivePair()
	require.NoError(t, err)

	obl, _, _, err := createSnapshot(cp)
	require.NoError(t, err, "createSnapshot must not error")
	require.NotEmpty(t, obl.ob, "createSnapshot must not return empty")

	k := key.PairAsset{Base: cp.Base.Item, Quote: cp.Quote.Item, Asset: asset.Spot}
	holder, ok := obl.ob[k]
	require.Truef(t, ok, "createSnapshot must return a orderbook for %v", k)

	holder.buffer = make([]orderbook.Update, 0, 10)
	holder.buffer = append(holder.buffer, orderbook.Update{})

	obl.FlushBuffer()
	assert.Empty(t, holder.buffer, "FlushBuffer should empty buffer")
	assert.Equal(t, 10, cap(holder.buffer), "FlushBuffer should leave the buffer cap to avoid reallocs")
}

// TestInsertingSnapShots logic test
func TestInsertingSnapShots(t *testing.T) {
	t.Parallel()
	cp, err := getExclusivePair()
	require.NoError(t, err)

	var holder Orderbook
	holder.dataHandler = make(chan any, 100)
	holder.ob = make(map[key.PairAsset]*orderbookHolder)
	var snapShot1 orderbook.Book
	snapShot1.Exchange = "WSORDERBOOKTEST1"
	asks := []orderbook.Level{
		{Price: 6000, Amount: 1, ID: 1},
		{Price: 6001, Amount: 0.5, ID: 2},
		{Price: 6002, Amount: 2, ID: 3},
		{Price: 6003, Amount: 3, ID: 4},
		{Price: 6004, Amount: 5, ID: 5},
		{Price: 6005, Amount: 2, ID: 6},
		{Price: 6006, Amount: 1.5, ID: 7},
		{Price: 6007, Amount: 0.5, ID: 8},
		{Price: 6008, Amount: 23, ID: 9},
		{Price: 6009, Amount: 9, ID: 10},
		{Price: 6010, Amount: 7, ID: 11},
	}

	bids := []orderbook.Level{
		{Price: 5999, Amount: 1, ID: 12},
		{Price: 5998, Amount: 0.5, ID: 13},
		{Price: 5997, Amount: 2, ID: 14},
		{Price: 5996, Amount: 3, ID: 15},
		{Price: 5995, Amount: 5, ID: 16},
		{Price: 5994, Amount: 2, ID: 17},
		{Price: 5993, Amount: 1.5, ID: 18},
		{Price: 5992, Amount: 0.5, ID: 19},
		{Price: 5991, Amount: 23, ID: 20},
		{Price: 5990, Amount: 9, ID: 21},
		{Price: 5989, Amount: 7, ID: 22},
	}

	snapShot1.Asks = asks
	snapShot1.Bids = bids
	snapShot1.Asset = asset.Spot
	snapShot1.Pair = cp
	snapShot1.LastUpdated = time.Now()
	require.NoError(t, holder.LoadSnapshot(&snapShot1))

	var snapShot2 orderbook.Book
	snapShot2.Exchange = "WSORDERBOOKTEST2"
	asks = []orderbook.Level{
		{Price: 51, Amount: 1, ID: 1},
		{Price: 52, Amount: 0.5, ID: 2},
		{Price: 53, Amount: 2, ID: 3},
		{Price: 54, Amount: 3, ID: 4},
		{Price: 55, Amount: 5, ID: 5},
		{Price: 56, Amount: 2, ID: 6},
		{Price: 57, Amount: 1.5, ID: 7},
		{Price: 58, Amount: 0.5, ID: 8},
		{Price: 59, Amount: 23, ID: 9},
		{Price: 50, Amount: 9, ID: 10},
		{Price: 60, Amount: 7, ID: 11},
	}

	bids = []orderbook.Level{
		{Price: 49, Amount: 1, ID: 12},
		{Price: 48, Amount: 0.5, ID: 13},
		{Price: 47, Amount: 2, ID: 14},
		{Price: 46, Amount: 3, ID: 15},
		{Price: 45, Amount: 5, ID: 16},
		{Price: 44, Amount: 2, ID: 17},
		{Price: 43, Amount: 1.5, ID: 18},
		{Price: 42, Amount: 0.5, ID: 19},
		{Price: 41, Amount: 23, ID: 20},
		{Price: 40, Amount: 9, ID: 21},
		{Price: 39, Amount: 7, ID: 22},
	}

	snapShot2.Asks = asks
	snapShot2.Asks.SortAsks()
	snapShot2.Bids = bids
	snapShot2.Bids.SortBids()
	snapShot2.Asset = asset.Spot
	snapShot2.Pair, err = getExclusivePair()
	require.NoError(t, err)

	snapShot2.LastUpdated = time.Now()
	require.NoError(t, holder.LoadSnapshot(&snapShot2))

	var snapShot3 orderbook.Book
	snapShot3.Exchange = "WSORDERBOOKTEST3"
	asks = []orderbook.Level{
		{Price: 511, Amount: 1, ID: 1},
		{Price: 52, Amount: 0.5, ID: 2},
		{Price: 53, Amount: 2, ID: 3},
		{Price: 54, Amount: 3, ID: 4},
		{Price: 55, Amount: 5, ID: 5},
		{Price: 56, Amount: 2, ID: 6},
		{Price: 57, Amount: 1.5, ID: 7},
		{Price: 58, Amount: 0.5, ID: 8},
		{Price: 59, Amount: 23, ID: 9},
		{Price: 50, Amount: 9, ID: 10},
		{Price: 60, Amount: 7, ID: 11},
	}

	bids = []orderbook.Level{
		{Price: 49, Amount: 1, ID: 12},
		{Price: 48, Amount: 0.5, ID: 13},
		{Price: 47, Amount: 2, ID: 14},
		{Price: 46, Amount: 3, ID: 15},
		{Price: 45, Amount: 5, ID: 16},
		{Price: 44, Amount: 2, ID: 17},
		{Price: 43, Amount: 1.5, ID: 18},
		{Price: 42, Amount: 0.5, ID: 19},
		{Price: 41, Amount: 23, ID: 20},
		{Price: 40, Amount: 9, ID: 21},
		{Price: 39, Amount: 7, ID: 22},
	}

	snapShot3.Asks = asks
	snapShot3.Asks.SortAsks()
	snapShot3.Bids = bids
	snapShot3.Bids.SortBids()
	snapShot3.Asset = asset.Futures
	snapShot3.Pair, err = getExclusivePair()
	require.NoError(t, err)

	snapShot3.LastUpdated = time.Now()
	require.NoError(t, holder.LoadSnapshot(&snapShot3))

	ob, err := holder.GetOrderbook(snapShot1.Pair, snapShot1.Asset)
	require.NoError(t, err)
	assert.Equal(t, snapShot1.Asks[0], ob.Asks[0])

	ob, err = holder.GetOrderbook(snapShot2.Pair, snapShot2.Asset)
	require.NoError(t, err)
	assert.Equal(t, snapShot2.Asks[0], ob.Asks[0])

	ob, err = holder.GetOrderbook(snapShot3.Pair, snapShot3.Asset)
	require.NoError(t, err)
	assert.Equal(t, snapShot3.Asks[0], ob.Asks[0])
}

func TestGetOrderbook(t *testing.T) {
	t.Parallel()
	cp, err := getExclusivePair()
	require.NoError(t, err)

	holder, _, _, err := createSnapshot(cp)
	require.NoError(t, err)

	_, err = holder.GetOrderbook(currency.EMPTYPAIR, asset.Spot)
	require.ErrorIs(t, err, currency.ErrCurrencyPairEmpty)

	_, err = holder.GetOrderbook(cp, 0)
	require.ErrorIs(t, err, asset.ErrInvalidAsset)

	ob, err := holder.GetOrderbook(cp, asset.Spot)
	require.NoError(t, err)

	bufferOb := holder.ob[key.PairAsset{Base: cp.Base.Item, Quote: cp.Quote.Item, Asset: asset.Spot}]
	b, err := bufferOb.ob.Retrieve()
	require.NoError(t, err)

	askLen, err := bufferOb.ob.GetAskLength()
	require.NoError(t, err)

	bidLen, err := bufferOb.ob.GetBidLength()
	require.NoError(t, err)

	assert.Equal(t, askLen, len(ob.Asks), "ask length mismatch")
	assert.Equal(t, bidLen, len(ob.Bids), "bid length mismatch")
	assert.Equal(t, b.Asset, ob.Asset, "asset mismatch")
	assert.Equal(t, b.Exchange, ob.Exchange, "exchange name mismatch")
	assert.Equal(t, b.LastUpdateID, ob.LastUpdateID, "last update ID mismatch")
	assert.Equal(t, b.PriceDuplication, ob.PriceDuplication, "price duplication mismatch")
	assert.Equal(t, b.Pair, ob.Pair, "pair mismatch")
}

func TestLastUpdateID(t *testing.T) {
	t.Parallel()
	cp, err := getExclusivePair()
	require.NoError(t, err)

	holder, _, _, err := createSnapshot(cp)
	require.NoError(t, err)

	_, err = holder.LastUpdateID(currency.EMPTYPAIR, asset.Spot)
	require.ErrorIs(t, err, currency.ErrCurrencyPairEmpty)

	_, err = holder.LastUpdateID(cp, 0)
	require.ErrorIs(t, err, asset.ErrInvalidAsset)

	_, err = holder.LastUpdateID(cp, asset.FutureCombo)
	require.ErrorIs(t, err, orderbook.ErrDepthNotFound)

	ob, err := holder.LastUpdateID(cp, asset.Spot)
	require.NoError(t, err)
	require.Equal(t, int64(69420), ob)
}

func TestSetup(t *testing.T) {
	t.Parallel()
	w := Orderbook{}
	err := w.Setup(nil, nil, nil)
	require.ErrorIs(t, err, errExchangeConfigNil)

	exchangeConfig := &config.Exchange{}
	err = w.Setup(exchangeConfig, nil, nil)
	require.ErrorIs(t, err, errBufferConfigNil)

	bufferConf := &Config{}
	err = w.Setup(exchangeConfig, bufferConf, nil)
	require.ErrorIs(t, err, errUnsetDataHandler)

	exchangeConfig.Orderbook.WebsocketBufferEnabled = true
	err = w.Setup(exchangeConfig, bufferConf, make(chan any))
	require.ErrorIs(t, err, errIssueBufferEnabledButNoLimit)

	exchangeConfig.Orderbook.WebsocketBufferLimit = 1337
	exchangeConfig.Orderbook.WebsocketBufferEnabled = true
	exchangeConfig.Name = "test"
	bufferConf.SortBuffer = true
	bufferConf.SortBufferByUpdateIDs = true
	err = w.Setup(exchangeConfig, bufferConf, make(chan any))
	require.NoError(t, err)

<<<<<<< HEAD
	require.Equal(t, 1337, w.obBufferLimit)
	require.True(t, w.bufferEnabled)
	require.True(t, w.sortBuffer)
	require.True(t, w.sortBufferByUpdateIDs)
	require.Equal(t, "test", w.exchangeName)
=======
	if w.obBufferLimit != 1337 ||
		!w.bufferEnabled ||
		!w.sortBuffer ||
		!w.sortBufferByUpdateIDs ||
		!w.updateEntriesByID ||
		w.exchangeName != "test" {
		t.Errorf("Setup incorrectly loaded %s", w.exchangeName)
	}
}

func TestValidate(t *testing.T) {
	t.Parallel()
	w := Orderbook{}
	err := w.validate(nil)
	require.ErrorIs(t, err, errUpdateIsNil)
	err = w.validate(&orderbook.Update{})
	require.ErrorIs(t, err, errUpdateNoTargets)
}

func TestEnsureMultipleUpdatesViaPrice(t *testing.T) {
	t.Parallel()
	cp, err := getExclusivePair()
	require.NoError(t, err)

	holder, _, _, err := createSnapshot(cp)
	require.NoError(t, err)

	asks := bidAskGenerator()
	book := holder.ob[key.PairAsset{Base: cp.Base.Item, Quote: cp.Quote.Item, Asset: asset.Spot}]
	err = book.updateByPrice(&orderbook.Update{
		Bids:       asks,
		Asks:       asks,
		Pair:       cp,
		UpdateTime: time.Now(),
		Asset:      asset.Spot,
	})
	require.NoError(t, err)

	askLen, err := book.ob.GetAskLength()
	require.NoError(t, err)
	assert.LessOrEqual(t, 3, askLen)
}

func deploySliceOrdered(size int) orderbook.Levels {
	items := make([]orderbook.Level, size)
	for i := range size {
		items[i] = orderbook.Level{Amount: 1, Price: rand.Float64() + float64(i), ID: rand.Int63()} //nolint:gosec // Not needed for tests
	}
	return items
}

func TestUpdateByIDAndAction(t *testing.T) {
	t.Parallel()
	cp, err := getExclusivePair()
	require.NoError(t, err)

	asks := deploySliceOrdered(100)
	bids := slices.Clone(asks)
	bids.Reverse()

	book, err := orderbook.DeployDepth("test", cp, asset.Spot)
	require.NoError(t, err)

	err = book.LoadSnapshot(slices.Clone(bids), slices.Clone(asks), 0, time.Now(), time.Now(), true)
	require.NoError(t, err)

	ob, err := book.Retrieve()
	require.NoError(t, err)

	require.NoError(t, ob.Verify())

	holder := orderbookHolder{ob: book}
	err = holder.updateByIDAndAction(&orderbook.Update{})
	require.ErrorIs(t, err, errInvalidAction)

	err = holder.updateByIDAndAction(&orderbook.Update{
		Action: orderbook.Amend,
		Bids:   []orderbook.Level{{Price: 100, ID: 6969}},
	})
	require.ErrorIs(t, err, errAmendFailure)

	err = book.LoadSnapshot(slices.Clone(bids), slices.Clone(asks), 0, time.Now(), time.Now(), true)
	require.NoError(t, err)

	// append to slice
	err = holder.updateByIDAndAction(&orderbook.Update{
		Action:     orderbook.UpdateInsert,
		Bids:       []orderbook.Level{{Price: 0, ID: 1337, Amount: 1}},
		Asks:       []orderbook.Level{{Price: 100, ID: 1337, Amount: 1}},
		UpdateTime: time.Now(),
	})
	require.NoError(t, err)

	cpy, err := book.Retrieve()
	require.NoError(t, err)
	require.Equal(t, 0., cpy.Bids[len(cpy.Bids)-1].Price)
	require.Equal(t, 100., cpy.Asks[len(cpy.Asks)-1].Price)

	// Change amount
	err = holder.updateByIDAndAction(&orderbook.Update{
		Action:     orderbook.UpdateInsert,
		Bids:       []orderbook.Level{{Price: 0, ID: 1337, Amount: 100}},
		Asks:       []orderbook.Level{{Price: 100, ID: 1337, Amount: 100}},
		UpdateTime: time.Now(),
	})
	require.NoError(t, err)

	cpy, err = book.Retrieve()
	require.NoError(t, err)
	require.Equal(t, 100., cpy.Bids[len(cpy.Bids)-1].Amount)
	require.Equal(t, 100., cpy.Asks[len(cpy.Asks)-1].Amount)

	// Change price level
	err = holder.updateByIDAndAction(&orderbook.Update{
		Action:     orderbook.UpdateInsert,
		Bids:       []orderbook.Level{{Price: 100, ID: 1337, Amount: 99}},
		Asks:       []orderbook.Level{{Price: 0, ID: 1337, Amount: 99}},
		UpdateTime: time.Now(),
	})
	require.NoError(t, err)

	cpy, err = book.Retrieve()
	require.NoError(t, err)

	require.Equal(t, 99., cpy.Bids[0].Amount)
	require.Equal(t, 100., cpy.Bids[0].Price)
	require.Equal(t, 99., cpy.Asks[0].Amount)
	require.Equal(t, 0., cpy.Asks[0].Price)

	err = book.LoadSnapshot(slices.Clone(bids), slices.Clone(asks), 0, time.Now(), time.Now(), true)
	require.NoError(t, err)
	// Delete - not found
	err = holder.updateByIDAndAction(&orderbook.Update{
		Action: orderbook.Delete,
		Asks:   []orderbook.Level{{Price: 0, ID: 1337, Amount: 99}},
	})
	require.ErrorIs(t, err, errDeleteFailure)

	err = book.LoadSnapshot(slices.Clone(bids), slices.Clone(asks), 0, time.Now(), time.Now(), true)
	require.NoError(t, err)

	// Delete - found
	err = holder.updateByIDAndAction(&orderbook.Update{
		Action:     orderbook.Delete,
		Asks:       []orderbook.Level{asks[0]},
		UpdateTime: time.Now(),
	})
	require.NoError(t, err)

	askLen, err := book.GetAskLength()
	require.NoError(t, err)
	require.Equal(t, 99, askLen)

	// Apply update
	err = holder.updateByIDAndAction(&orderbook.Update{
		Action: orderbook.Amend,
		Asks:   []orderbook.Level{{ID: 123456}},
	})
	require.ErrorIs(t, err, errAmendFailure)

	err = book.LoadSnapshot(slices.Clone(bids), slices.Clone(bids), 0, time.Now(), time.Now(), true)
	require.NoError(t, err)

	ob, err = book.Retrieve()
	require.NoError(t, err)
	require.NotEmpty(t, ob.Asks)
	require.NotEmpty(t, ob.Bids)

	update := ob.Asks[0]
	update.Amount = 1337

	err = holder.updateByIDAndAction(&orderbook.Update{
		Action:     orderbook.Amend,
		Asks:       []orderbook.Level{update},
		UpdateTime: time.Now(),
	})
	require.NoError(t, err)

	ob, err = book.Retrieve()
	require.NoError(t, err)
	require.Equal(t, 1337., ob.Asks[0].Amount)
>>>>>>> 2958e64a
}

func TestInvalidateOrderbook(t *testing.T) {
	t.Parallel()
	cp, err := getExclusivePair()
	require.NoError(t, err)

	w := &Orderbook{}
	err = w.Setup(&config.Exchange{Name: "test"}, &Config{}, make(chan any, 2))
	require.NoError(t, err)

	var snapShot1 orderbook.Book
	snapShot1.Exchange = "Snapshooooot"
	asks := []orderbook.Level{{Price: 4000, Amount: 1, ID: 8}}
	bids := []orderbook.Level{{Price: 4000, Amount: 1, ID: 9}}
	snapShot1.Asks = asks
	snapShot1.Bids = bids
	snapShot1.Asset = asset.Spot
	snapShot1.Pair = cp
	snapShot1.LastUpdated = time.Now()

	err = w.InvalidateOrderbook(cp, asset.Spot)
	if err == nil {
		t.Fatal("book not loaded error cannot be nil")
	}

	_, err = w.GetOrderbook(cp, asset.Spot)
	require.ErrorIs(t, err, orderbook.ErrDepthNotFound)

	require.NoError(t, w.LoadSnapshot(&snapShot1))
	require.NoError(t, w.InvalidateOrderbook(cp, asset.Spot))

	_, err = w.GetOrderbook(cp, asset.Spot)
	require.ErrorIs(t, err, orderbook.ErrOrderbookInvalid)
}<|MERGE_RESOLUTION|>--- conflicted
+++ resolved
@@ -35,15 +35,9 @@
 	return currency.NewPairFromStrings(currency.BTC.String(), currency.USDT.String()+strconv.FormatInt(offset.IncrementAndGet(), 10))
 }
 
-<<<<<<< HEAD
-func createSnapshot(pair currency.Pair) (holder *Orderbook, asks, bids orderbook.Tranches, err error) {
-	asks = orderbook.Tranches{{Price: 4000, Amount: 1, ID: 6}}
-	bids = orderbook.Tranches{{Price: 4000, Amount: 1, ID: 6}}
-=======
-func createSnapshot(pair currency.Pair, bookVerifiy ...bool) (holder *Orderbook, asks, bids orderbook.Levels, err error) {
+func createSnapshot(pair currency.Pair) (holder *Orderbook, asks, bids orderbook.Levels, err error) {
 	asks = orderbook.Levels{{Price: 4000, Amount: 1, ID: 6}}
 	bids = orderbook.Levels{{Price: 4000, Amount: 1, ID: 6}}
->>>>>>> 2958e64a
 
 	book := &orderbook.Book{
 		Exchange:         exchangeName,
@@ -73,67 +67,6 @@
 	return holder, asks, bids, err
 }
 
-<<<<<<< HEAD
-=======
-func bidAskGenerator() []orderbook.Level {
-	response := make([]orderbook.Level, 100)
-	for i := range 100 {
-		price := float64(rand.Intn(1000)) //nolint:gosec // no need to import crypo/rand for testing
-		if price == 0 {
-			price = 1
-		}
-		response[i] = orderbook.Level{
-			Amount: float64(rand.Intn(10)), //nolint:gosec // no need to import crypo/rand for testing
-			Price:  price,
-			ID:     int64(i),
-		}
-	}
-	return response
-}
-
-func BenchmarkUpdateBidsByPrice(b *testing.B) {
-	cp, err := getExclusivePair()
-	require.NoError(b, err)
-
-	ob, _, _, err := createSnapshot(cp)
-	require.NoError(b, err)
-
-	for b.Loop() {
-		bidAsks := bidAskGenerator()
-		update := &orderbook.Update{
-			Bids:       bidAsks,
-			Asks:       bidAsks,
-			Pair:       cp,
-			UpdateTime: time.Now(),
-			Asset:      asset.Spot,
-		}
-		holder := ob.ob[key.PairAsset{Base: cp.Base.Item, Quote: cp.Quote.Item, Asset: asset.Spot}]
-		require.NoError(b, holder.updateByPrice(update))
-	}
-}
-
-func BenchmarkUpdateAsksByPrice(b *testing.B) {
-	cp, err := getExclusivePair()
-	require.NoError(b, err)
-
-	ob, _, _, err := createSnapshot(cp)
-	require.NoError(b, err)
-
-	for b.Loop() {
-		bidAsks := bidAskGenerator()
-		update := &orderbook.Update{
-			Bids:       bidAsks,
-			Asks:       bidAsks,
-			Pair:       cp,
-			UpdateTime: time.Now(),
-			Asset:      asset.Spot,
-		}
-		holder := ob.ob[key.PairAsset{Base: cp.Base.Item, Quote: cp.Quote.Item, Asset: asset.Spot}]
-		require.NoError(b, holder.updateByPrice(update))
-	}
-}
-
->>>>>>> 2958e64a
 // BenchmarkBufferPerformance demonstrates buffer more performant than multi
 // process calls
 // 890016	      1688 ns/op	     416 B/op	       3 allocs/op
@@ -318,10 +251,6 @@
 	err = holder.Update(&orderbook.Update{
 		UpdateTime: time.Now(),
 		Asset:      asset.Spot,
-<<<<<<< HEAD
-=======
-		Asks:       []orderbook.Level{{Price: 999999}},
->>>>>>> 2958e64a
 		Pair:       cp,
 	})
 	assert.ErrorIs(t, err, orderbook.ErrEmptyUpdate)
@@ -406,27 +335,15 @@
 
 	assert.Equal(t, 1000., itemArray[0][0].Price)
 
-<<<<<<< HEAD
 	// this update invalidates the book
 	err = holder.Update(&orderbook.Update{
-		Asks:             []orderbook.Tranche{{Price: 999999}},
+		Asks:             orderbook.Levels{{Price: 999999}},
 		Pair:             cp,
 		UpdateID:         -1,
 		Asset:            asset.Spot,
 		UpdateTime:       time.Now(),
 		ExpectedChecksum: 1337,
-		GenerateChecksum: func(*orderbook.Base) uint32 { return 1336 },
-=======
-	holder.checksum = func(*orderbook.Book, uint32) error { return errors.New("testerino") }
-
-	// this update invalidates the book
-	err = holder.Update(&orderbook.Update{
-		Asks:       []orderbook.Level{{Price: 999999}},
-		Pair:       cp,
-		UpdateID:   -1,
-		Asset:      asset.Spot,
-		UpdateTime: time.Now(),
->>>>>>> 2958e64a
+		GenerateChecksum: func(*orderbook.Book) uint32 { return 1336 },
 	})
 	require.ErrorIs(t, err, orderbook.ErrOrderbookInvalid)
 
@@ -436,12 +353,6 @@
 	holder, _, _, err = createSnapshot(cp)
 	require.NoError(t, err)
 
-<<<<<<< HEAD
-=======
-	holder.checksum = func(*orderbook.Book, uint32) error { return nil }
-	holder.updateIDProgression = true
-
->>>>>>> 2958e64a
 	for i := range itemArray {
 		asks := itemArray[i]
 		err = holder.Update(&orderbook.Update{
@@ -452,25 +363,18 @@
 			UpdateTime:                 time.Now(),
 			SkipOutOfOrderLastUpdateID: true,
 			ExpectedChecksum:           1337,
-			GenerateChecksum:           func(*orderbook.Base) uint32 { return 1337 },
+			GenerateChecksum:           func(*orderbook.Book) uint32 { return 1337 },
 		})
 		require.NoError(t, err)
 	}
 
 	// out of order
 	err = holder.Update(&orderbook.Update{
-<<<<<<< HEAD
-		Asks:                       []orderbook.Tranche{{Price: 999999}},
+		Asks:                       orderbook.Levels{{Price: 999999}},
 		Pair:                       cp,
 		UpdateID:                   1,
 		Asset:                      asset.Spot,
 		SkipOutOfOrderLastUpdateID: true,
-=======
-		Asks:     []orderbook.Level{{Price: 999999}},
-		Pair:     cp,
-		UpdateID: 1,
-		Asset:    asset.Spot,
->>>>>>> 2958e64a
 	})
 	require.NoError(t, err, "Out of sequence Update must not error")
 
@@ -505,21 +409,13 @@
 	cp, err := getExclusivePair()
 	require.NoError(t, err)
 
-<<<<<<< HEAD
 	holder, _, _, err := createSnapshot(cp)
 	require.NoError(t, err)
 
 	holder.exchangeName = exchangeName
 	err = holder.Update(&orderbook.Update{
-		Bids:       []orderbook.Tranche{},
-		Asks:       []orderbook.Tranche{},
-=======
-	var obl Orderbook
-	obl.exchangeName = exchangeName
-	err = obl.Update(&orderbook.Update{
-		Bids:       []orderbook.Level{},
-		Asks:       []orderbook.Level{},
->>>>>>> 2958e64a
+		Bids:       orderbook.Levels{},
+		Asks:       orderbook.Levels{},
 		Pair:       cp,
 		UpdateTime: time.Now(),
 		Asset:      asset.Spot,
@@ -554,21 +450,17 @@
 	var obl Orderbook
 	obl.dataHandler = make(chan any, 100)
 	obl.ob = make(map[key.PairAsset]*orderbookHolder)
-<<<<<<< HEAD
-
-	err = obl.LoadSnapshot(&orderbook.Base{Asks: []orderbook.Tranche{{Amount: 1}}, VerifyOrderbook: true})
+
+	err = obl.LoadSnapshot(&orderbook.Book{Asks: orderbook.Levels{{Amount: 1}}, VerifyOrderbook: true})
 	require.ErrorIs(t, err, orderbook.ErrPriceZero)
 
-	err = obl.LoadSnapshot(&orderbook.Base{Asks: []orderbook.Tranche{{Amount: 1}}})
+	err = obl.LoadSnapshot(&orderbook.Book{Asks: orderbook.Levels{{Amount: 1}}})
 	require.ErrorIs(t, err, orderbook.ErrExchangeNameEmpty)
 
-	err = obl.LoadSnapshot(&orderbook.Base{Asks: []orderbook.Tranche{{Amount: 1}}, Exchange: "test", Pair: cp, Asset: asset.Spot})
+	err = obl.LoadSnapshot(&orderbook.Book{Asks: orderbook.Levels{{Amount: 1}}, Exchange: "test", Pair: cp, Asset: asset.Spot})
 	require.ErrorIs(t, err, orderbook.ErrLastUpdatedNotSet)
 
-	var snapShot1 orderbook.Base
-=======
 	var snapShot1 orderbook.Book
->>>>>>> 2958e64a
 	snapShot1.Exchange = "SnapshotWithOverride"
 	asks := []orderbook.Level{{Price: 4000, Amount: 1, ID: 8}}
 	bids := []orderbook.Level{{Price: 4000, Amount: 1, ID: 9}}
@@ -827,195 +719,11 @@
 	err = w.Setup(exchangeConfig, bufferConf, make(chan any))
 	require.NoError(t, err)
 
-<<<<<<< HEAD
 	require.Equal(t, 1337, w.obBufferLimit)
 	require.True(t, w.bufferEnabled)
 	require.True(t, w.sortBuffer)
 	require.True(t, w.sortBufferByUpdateIDs)
 	require.Equal(t, "test", w.exchangeName)
-=======
-	if w.obBufferLimit != 1337 ||
-		!w.bufferEnabled ||
-		!w.sortBuffer ||
-		!w.sortBufferByUpdateIDs ||
-		!w.updateEntriesByID ||
-		w.exchangeName != "test" {
-		t.Errorf("Setup incorrectly loaded %s", w.exchangeName)
-	}
-}
-
-func TestValidate(t *testing.T) {
-	t.Parallel()
-	w := Orderbook{}
-	err := w.validate(nil)
-	require.ErrorIs(t, err, errUpdateIsNil)
-	err = w.validate(&orderbook.Update{})
-	require.ErrorIs(t, err, errUpdateNoTargets)
-}
-
-func TestEnsureMultipleUpdatesViaPrice(t *testing.T) {
-	t.Parallel()
-	cp, err := getExclusivePair()
-	require.NoError(t, err)
-
-	holder, _, _, err := createSnapshot(cp)
-	require.NoError(t, err)
-
-	asks := bidAskGenerator()
-	book := holder.ob[key.PairAsset{Base: cp.Base.Item, Quote: cp.Quote.Item, Asset: asset.Spot}]
-	err = book.updateByPrice(&orderbook.Update{
-		Bids:       asks,
-		Asks:       asks,
-		Pair:       cp,
-		UpdateTime: time.Now(),
-		Asset:      asset.Spot,
-	})
-	require.NoError(t, err)
-
-	askLen, err := book.ob.GetAskLength()
-	require.NoError(t, err)
-	assert.LessOrEqual(t, 3, askLen)
-}
-
-func deploySliceOrdered(size int) orderbook.Levels {
-	items := make([]orderbook.Level, size)
-	for i := range size {
-		items[i] = orderbook.Level{Amount: 1, Price: rand.Float64() + float64(i), ID: rand.Int63()} //nolint:gosec // Not needed for tests
-	}
-	return items
-}
-
-func TestUpdateByIDAndAction(t *testing.T) {
-	t.Parallel()
-	cp, err := getExclusivePair()
-	require.NoError(t, err)
-
-	asks := deploySliceOrdered(100)
-	bids := slices.Clone(asks)
-	bids.Reverse()
-
-	book, err := orderbook.DeployDepth("test", cp, asset.Spot)
-	require.NoError(t, err)
-
-	err = book.LoadSnapshot(slices.Clone(bids), slices.Clone(asks), 0, time.Now(), time.Now(), true)
-	require.NoError(t, err)
-
-	ob, err := book.Retrieve()
-	require.NoError(t, err)
-
-	require.NoError(t, ob.Verify())
-
-	holder := orderbookHolder{ob: book}
-	err = holder.updateByIDAndAction(&orderbook.Update{})
-	require.ErrorIs(t, err, errInvalidAction)
-
-	err = holder.updateByIDAndAction(&orderbook.Update{
-		Action: orderbook.Amend,
-		Bids:   []orderbook.Level{{Price: 100, ID: 6969}},
-	})
-	require.ErrorIs(t, err, errAmendFailure)
-
-	err = book.LoadSnapshot(slices.Clone(bids), slices.Clone(asks), 0, time.Now(), time.Now(), true)
-	require.NoError(t, err)
-
-	// append to slice
-	err = holder.updateByIDAndAction(&orderbook.Update{
-		Action:     orderbook.UpdateInsert,
-		Bids:       []orderbook.Level{{Price: 0, ID: 1337, Amount: 1}},
-		Asks:       []orderbook.Level{{Price: 100, ID: 1337, Amount: 1}},
-		UpdateTime: time.Now(),
-	})
-	require.NoError(t, err)
-
-	cpy, err := book.Retrieve()
-	require.NoError(t, err)
-	require.Equal(t, 0., cpy.Bids[len(cpy.Bids)-1].Price)
-	require.Equal(t, 100., cpy.Asks[len(cpy.Asks)-1].Price)
-
-	// Change amount
-	err = holder.updateByIDAndAction(&orderbook.Update{
-		Action:     orderbook.UpdateInsert,
-		Bids:       []orderbook.Level{{Price: 0, ID: 1337, Amount: 100}},
-		Asks:       []orderbook.Level{{Price: 100, ID: 1337, Amount: 100}},
-		UpdateTime: time.Now(),
-	})
-	require.NoError(t, err)
-
-	cpy, err = book.Retrieve()
-	require.NoError(t, err)
-	require.Equal(t, 100., cpy.Bids[len(cpy.Bids)-1].Amount)
-	require.Equal(t, 100., cpy.Asks[len(cpy.Asks)-1].Amount)
-
-	// Change price level
-	err = holder.updateByIDAndAction(&orderbook.Update{
-		Action:     orderbook.UpdateInsert,
-		Bids:       []orderbook.Level{{Price: 100, ID: 1337, Amount: 99}},
-		Asks:       []orderbook.Level{{Price: 0, ID: 1337, Amount: 99}},
-		UpdateTime: time.Now(),
-	})
-	require.NoError(t, err)
-
-	cpy, err = book.Retrieve()
-	require.NoError(t, err)
-
-	require.Equal(t, 99., cpy.Bids[0].Amount)
-	require.Equal(t, 100., cpy.Bids[0].Price)
-	require.Equal(t, 99., cpy.Asks[0].Amount)
-	require.Equal(t, 0., cpy.Asks[0].Price)
-
-	err = book.LoadSnapshot(slices.Clone(bids), slices.Clone(asks), 0, time.Now(), time.Now(), true)
-	require.NoError(t, err)
-	// Delete - not found
-	err = holder.updateByIDAndAction(&orderbook.Update{
-		Action: orderbook.Delete,
-		Asks:   []orderbook.Level{{Price: 0, ID: 1337, Amount: 99}},
-	})
-	require.ErrorIs(t, err, errDeleteFailure)
-
-	err = book.LoadSnapshot(slices.Clone(bids), slices.Clone(asks), 0, time.Now(), time.Now(), true)
-	require.NoError(t, err)
-
-	// Delete - found
-	err = holder.updateByIDAndAction(&orderbook.Update{
-		Action:     orderbook.Delete,
-		Asks:       []orderbook.Level{asks[0]},
-		UpdateTime: time.Now(),
-	})
-	require.NoError(t, err)
-
-	askLen, err := book.GetAskLength()
-	require.NoError(t, err)
-	require.Equal(t, 99, askLen)
-
-	// Apply update
-	err = holder.updateByIDAndAction(&orderbook.Update{
-		Action: orderbook.Amend,
-		Asks:   []orderbook.Level{{ID: 123456}},
-	})
-	require.ErrorIs(t, err, errAmendFailure)
-
-	err = book.LoadSnapshot(slices.Clone(bids), slices.Clone(bids), 0, time.Now(), time.Now(), true)
-	require.NoError(t, err)
-
-	ob, err = book.Retrieve()
-	require.NoError(t, err)
-	require.NotEmpty(t, ob.Asks)
-	require.NotEmpty(t, ob.Bids)
-
-	update := ob.Asks[0]
-	update.Amount = 1337
-
-	err = holder.updateByIDAndAction(&orderbook.Update{
-		Action:     orderbook.Amend,
-		Asks:       []orderbook.Level{update},
-		UpdateTime: time.Now(),
-	})
-	require.NoError(t, err)
-
-	ob, err = book.Retrieve()
-	require.NoError(t, err)
-	require.Equal(t, 1337., ob.Asks[0].Amount)
->>>>>>> 2958e64a
 }
 
 func TestInvalidateOrderbook(t *testing.T) {
