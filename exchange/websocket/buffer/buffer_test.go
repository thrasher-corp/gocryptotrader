--- conflicted
+++ resolved
@@ -363,22 +363,14 @@
 	for i := range itemArray {
 		asks := itemArray[i]
 		err = holder.Update(&orderbook.Update{
-<<<<<<< HEAD
 			Asks:                       asks,
 			Pair:                       cp,
-			UpdateID:                   int64(i) + 1,
+			UpdateID:                   int64(i) + 1 + 69420,
 			Asset:                      asset.Spot,
 			UpdateTime:                 time.Now(),
 			SkipOutOfOrderLastUpdateID: true,
 			ExpectedChecksum:           1337,
 			GenerateChecksum:           func(*orderbook.Base) uint32 { return 1337 },
-=======
-			Asks:       asks,
-			Pair:       cp,
-			UpdateID:   int64(i) + 1 + 69420,
-			Asset:      asset.Spot,
-			UpdateTime: time.Now(),
->>>>>>> 9f659e71
 		})
 		require.NoError(t, err)
 	}
@@ -415,11 +407,7 @@
 		UpdateTime: time.Now(),
 		Asset:      asset.Spot,
 	})
-<<<<<<< HEAD
 	require.ErrorIs(t, err, orderbook.ErrDepthNotFound)
-=======
-	require.ErrorIs(t, err, ErrDepthNotFound)
->>>>>>> 9f659e71
 }
 
 // TestRunUpdateWithoutAnyUpdates logic test
@@ -678,8 +666,6 @@
 	assert.Equal(t, b.LastUpdateID, ob.LastUpdateID, "last update ID mismatch")
 	assert.Equal(t, b.PriceDuplication, ob.PriceDuplication, "price duplication mismatch")
 	assert.Equal(t, b.Pair, ob.Pair, "pair mismatch")
-<<<<<<< HEAD
-=======
 }
 
 func TestLastUpdateID(t *testing.T) {
@@ -697,12 +683,11 @@
 	require.ErrorIs(t, err, asset.ErrInvalidAsset)
 
 	_, err = holder.LastUpdateID(cp, asset.FutureCombo)
-	require.ErrorIs(t, err, ErrDepthNotFound)
+	require.ErrorIs(t, err, orderbook.ErrDepthNotFound)
 
 	ob, err := holder.LastUpdateID(cp, asset.Spot)
 	require.NoError(t, err)
 	require.Equal(t, int64(69420), ob)
->>>>>>> 9f659e71
 }
 
 func TestSetup(t *testing.T) {
@@ -763,11 +748,7 @@
 	}
 
 	_, err = w.GetOrderbook(cp, asset.Spot)
-<<<<<<< HEAD
 	require.ErrorIs(t, err, orderbook.ErrDepthNotFound)
-=======
-	require.ErrorIs(t, err, ErrDepthNotFound)
->>>>>>> 9f659e71
 
 	require.NoError(t, w.LoadSnapshot(&snapShot1))
 	require.NoError(t, w.InvalidateOrderbook(cp, asset.Spot))
