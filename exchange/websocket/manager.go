package websocket

import (
	"context"
	"errors"
	"fmt"
	"net/url"
	"reflect"
	"sync"
	"sync/atomic"
	"time"

	"github.com/thrasher-corp/gocryptotrader/common"
	"github.com/thrasher-corp/gocryptotrader/config"
	"github.com/thrasher-corp/gocryptotrader/exchange/websocket/buffer"
	"github.com/thrasher-corp/gocryptotrader/exchanges/fill"
	"github.com/thrasher-corp/gocryptotrader/exchanges/protocol"
	"github.com/thrasher-corp/gocryptotrader/exchanges/request"
	"github.com/thrasher-corp/gocryptotrader/exchanges/subscription"
	"github.com/thrasher-corp/gocryptotrader/exchanges/trade"
	"github.com/thrasher-corp/gocryptotrader/log"
)

// Public websocket errors
var (
	ErrWebsocketNotEnabled  = errors.New("websocket not enabled")
	ErrAlreadyDisabled      = errors.New("websocket already disabled")
	ErrNotConnected         = errors.New("websocket is not connected")
	ErrSignatureTimeout     = errors.New("websocket timeout waiting for response with signature")
	ErrRequestRouteNotFound = errors.New("request route not found")
	ErrSignatureNotSet      = errors.New("signature not set")
)

// Private websocket errors
var (
	errWebsocketAlreadyInitialised          = errors.New("websocket already initialised")
	errWebsocketAlreadyEnabled              = errors.New("websocket already enabled")
	errDefaultURLIsEmpty                    = errors.New("default url is empty")
	errRunningURLIsEmpty                    = errors.New("running url cannot be empty")
	errInvalidWebsocketURL                  = errors.New("invalid websocket url")
	errExchangeConfigNameEmpty              = errors.New("exchange config name empty")
	errInvalidTrafficTimeout                = errors.New("invalid traffic timeout")
	errTrafficAlertNil                      = errors.New("traffic alert is nil")
	errWebsocketSubscriberUnset             = errors.New("websocket subscriber function needs to be set")
	errWebsocketUnsubscriberUnset           = errors.New("websocket unsubscriber functionality allowed but unsubscriber function not set")
	errWebsocketConnectorUnset              = errors.New("websocket connector function not set")
	errWebsocketDataHandlerUnset            = errors.New("websocket data handler not set")
	errReadMessageErrorsNil                 = errors.New("read message errors is nil")
	errWebsocketSubscriptionsGeneratorUnset = errors.New("websocket subscriptions generator function needs to be set")
	errInvalidMaxSubscriptions              = errors.New("max subscriptions cannot be less than 0")
	errSameProxyAddress                     = errors.New("cannot set proxy address to the same address")
	errNoConnectFunc                        = errors.New("websocket connect func not set")
	errAlreadyConnected                     = errors.New("websocket already connected")
	errCannotShutdown                       = errors.New("websocket cannot shutdown")
	errAlreadyReconnecting                  = errors.New("websocket in the process of reconnection")
	errConnSetup                            = errors.New("error in connection setup")
	errNoPendingConnections                 = errors.New("no pending connections, call SetupNewConnection first")
	errDuplicateConnectionSetup             = errors.New("duplicate connection setup")
	errCannotChangeConnectionURL            = errors.New("cannot change connection URL when using multi connection management")
	errExchangeConfigEmpty                  = errors.New("exchange config is empty")
	errCannotObtainOutboundConnection       = errors.New("cannot obtain outbound connection")
	errMessageFilterNotComparable           = errors.New("message filter is not comparable")
)

// Websocket functionality list and state consts
const (
	UnhandledMessage = " - Unhandled websocket message: "
	jobBuffer        = 5000
)

const (
	uninitialisedState uint32 = iota
	disconnectedState
	connectingState
	connectedState
)

// Manager provides connection and subscription management and routing
type Manager struct {
	enabled                       atomic.Bool
	state                         atomic.Uint32
	verbose                       bool
	canUseAuthenticatedEndpoints  atomic.Bool
	connectionMonitorRunning      atomic.Bool
	trafficTimeout                time.Duration
	connectionMonitorDelay        time.Duration
	proxyAddr                     string
	defaultURL                    string
	defaultURLAuth                string
	runningURL                    string
	runningURLAuth                string
	exchangeName                  string
	features                      *protocol.Features
	m                             sync.Mutex
	connections                   map[Connection]*connectionWrapper
	subscriptions                 *subscription.Store
	connector                     func() error
	rateLimitDefinitions          request.RateLimitDefinitions // rate limiters shared between Websocket and REST connections
	Subscriber                    func(subscription.List) error
	Unsubscriber                  func(subscription.List) error
	GenerateSubs                  func() (subscription.List, error)
	useMultiConnectionManagement  bool
	DataHandler                   chan any
	ToRoutine                     chan any
	Match                         *Match
	ShutdownC                     chan struct{}
	Wg                            sync.WaitGroup
	Orderbook                     buffer.Orderbook
	Trade                         trade.Trade // Trade is a notifier for trades
	Fills                         fill.Fills  // Fills is a notifier for fills
	TrafficAlert                  chan struct{}
	ReadMessageErrors             chan error
	Conn                          Connection // Public connection
	AuthConn                      Connection // Authenticated Private connection
	ExchangeLevelReporter         Reporter   // Latency reporter
	MaxSubscriptionsPerConnection int

	// connectionManager stores all *potential* connections for the exchange, organised within connectionWrapper structs.
	// Each connectionWrapper one connection (will be expanded soon) tailored for specific exchange functionalities or asset types. // TODO: Expand this to support multiple connections per connectionWrapper
	// For example, separate connections can be used for Spot, Margin, and Futures trading. This structure is especially useful
	// for exchanges that differentiate between trading pairs by using different connection endpoints or protocols for various asset classes.
	// If an exchange does not require such differentiation, all connections may be managed under a single connectionWrapper.

	connectionManager []*connectionWrapper
}

// ManagerSetup defines variables for setting up a websocket manager
type ManagerSetup struct {
	ExchangeConfig        *config.Exchange
	DefaultURL            string
	RunningURL            string
	RunningURLAuth        string
	Connector             func() error
	Subscriber            func(subscription.List) error
	Unsubscriber          func(subscription.List) error
	GenerateSubscriptions func() (subscription.List, error)
	Features              *protocol.Features
	OrderbookBufferConfig buffer.Config

	// UseMultiConnectionManagement allows the connections to be managed by the
	// connection manager. If false, this will default to the global fields
	// provided in this struct.
	UseMultiConnectionManagement bool

	TradeFeed bool
	FillsFeed bool

	MaxWebsocketSubscriptionsPerConnection int

	// RateLimitDefinitions contains the rate limiters shared between WebSocket and REST connections for all endpoints.
	// These rate limits take precedence over any rate limits specified in individual connection configurations.
	// If no connection-specific rate limit is provided and the endpoint does not match any of these definitions,
	// an error will be returned. However, if a connection configuration includes its own rate limit,
	// it will fall back to that configuration’s rate limit without raising an error.
	RateLimitDefinitions request.RateLimitDefinitions
}

// connectionWrapper contains the connection setup details to be used when
// attempting a new connection. It also contains the subscriptions that are
// associated with the specific connection.
type connectionWrapper struct {
	setup         *ConnectionSetup
	subscriptions *subscription.Store
	connection    Connection
}

var globalReporter Reporter

// SetupGlobalReporter sets a reporter interface to be used
// for all exchange requests
func SetupGlobalReporter(r Reporter) {
	globalReporter = r
}

// NewManager initialises the websocket struct
func NewManager() *Manager {
	return &Manager{
		DataHandler:  make(chan any, jobBuffer),
		ToRoutine:    make(chan any, jobBuffer),
		ShutdownC:    make(chan struct{}),
		TrafficAlert: make(chan struct{}, 1),
		// ReadMessageErrors is buffered for an edge case when `Connect` fails
		// after subscriptions are made but before the connectionMonitor has
		// started. This allows the error to be read and handled in the
		// connectionMonitor and start a connection cycle again.
		ReadMessageErrors: make(chan error, 1),
		Match:             NewMatch(),
		subscriptions:     subscription.NewStore(),
		features:          &protocol.Features{},
		Orderbook:         buffer.Orderbook{},
		connections:       make(map[Connection]*connectionWrapper),
	}
}

// Setup sets main variables for websocket connection
func (m *Manager) Setup(s *ManagerSetup) error {
	if err := common.NilGuard(m, s); err != nil {
		return err
	}
	if s.ExchangeConfig == nil {
		return fmt.Errorf("%w: ManagerSetup.ExchangeConfig", common.ErrNilPointer)
	}
	if s.ExchangeConfig.Features == nil {
		return fmt.Errorf("%w: ManagerSetup.ExchangeConfig.Features", common.ErrNilPointer)
	}
	if s.Features == nil {
		return fmt.Errorf("%w: ManagerSetup.Features", common.ErrNilPointer)
	}

	m.m.Lock()
	defer m.m.Unlock()

	if m.IsInitialised() {
		return fmt.Errorf("%s %w", m.exchangeName, errWebsocketAlreadyInitialised)
	}

	if s.ExchangeConfig.Name == "" {
		return errExchangeConfigNameEmpty
	}
	m.exchangeName = s.ExchangeConfig.Name
	m.verbose = s.ExchangeConfig.Verbose

	m.features = s.Features

	m.setEnabled(s.ExchangeConfig.Features.Enabled.Websocket)

	m.useMultiConnectionManagement = s.UseMultiConnectionManagement

	if !m.useMultiConnectionManagement {
		// TODO: Remove this block when all exchanges are updated and backwards
		// compatibility is no longer required.
		if s.Connector == nil {
			return fmt.Errorf("%w: %w", errConnSetup, errWebsocketConnectorUnset)
		}
		if s.Subscriber == nil {
			return fmt.Errorf("%w: %w", errConnSetup, errWebsocketSubscriberUnset)
		}
		if s.Unsubscriber == nil && m.features.Unsubscribe {
			return fmt.Errorf("%w: %w", errConnSetup, errWebsocketUnsubscriberUnset)
		}
		if s.GenerateSubscriptions == nil {
			return fmt.Errorf("%w: %w", errConnSetup, errWebsocketSubscriptionsGeneratorUnset)
		}
		if s.DefaultURL == "" {
			return fmt.Errorf("%s websocket %w", m.exchangeName, errDefaultURLIsEmpty)
		}
		m.defaultURL = s.DefaultURL
		if s.RunningURL == "" {
			return fmt.Errorf("%s websocket %w", m.exchangeName, errRunningURLIsEmpty)
		}

		m.connector = s.Connector
		m.Subscriber = s.Subscriber
		m.Unsubscriber = s.Unsubscriber
		m.GenerateSubs = s.GenerateSubscriptions

		err := m.SetWebsocketURL(s.RunningURL, false, false)
		if err != nil {
			return fmt.Errorf("%s %w", m.exchangeName, err)
		}

		if s.RunningURLAuth != "" {
			err = m.SetWebsocketURL(s.RunningURLAuth, true, false)
			if err != nil {
				return fmt.Errorf("%s %w", m.exchangeName, err)
			}
		}
	}

	m.connectionMonitorDelay = s.ExchangeConfig.ConnectionMonitorDelay
	if m.connectionMonitorDelay <= 0 {
		m.connectionMonitorDelay = config.DefaultConnectionMonitorDelay
	}

	if s.ExchangeConfig.WebsocketTrafficTimeout < time.Second {
		return fmt.Errorf("%s %w cannot be less than %s",
			m.exchangeName,
			errInvalidTrafficTimeout,
			time.Second)
	}
	m.trafficTimeout = s.ExchangeConfig.WebsocketTrafficTimeout

	m.SetCanUseAuthenticatedEndpoints(s.ExchangeConfig.API.AuthenticatedWebsocketSupport)

	if err := m.Orderbook.Setup(s.ExchangeConfig, &s.OrderbookBufferConfig, m.DataHandler); err != nil {
		return err
	}

	m.Trade.Setup(s.TradeFeed, m.DataHandler)
	m.Fills.Setup(s.FillsFeed, m.DataHandler)

	if s.MaxWebsocketSubscriptionsPerConnection < 0 {
		return fmt.Errorf("%s %w", m.exchangeName, errInvalidMaxSubscriptions)
	}
	m.MaxSubscriptionsPerConnection = s.MaxWebsocketSubscriptionsPerConnection
	m.setState(disconnectedState)

	m.rateLimitDefinitions = s.RateLimitDefinitions
	return nil
}

// SetupNewConnection sets up an auth or unauth streaming connection
func (m *Manager) SetupNewConnection(c *ConnectionSetup) error {
	if err := common.NilGuard(m, c); err != nil {
		return err
	}

	if c.ResponseCheckTimeout == 0 && c.ResponseMaxLimit == 0 && c.RateLimit == nil && c.URL == "" && c.ConnectionLevelReporter == nil && c.RequestIDGenerator == nil {
		return fmt.Errorf("%w: %w", errConnSetup, errExchangeConfigEmpty)
	}

	if m.exchangeName == "" {
		return fmt.Errorf("%w: %w", errConnSetup, errExchangeConfigNameEmpty)
	}
	if m.TrafficAlert == nil {
		return fmt.Errorf("%w: %w", errConnSetup, errTrafficAlertNil)
	}
	if m.ReadMessageErrors == nil {
		return fmt.Errorf("%w: %w", errConnSetup, errReadMessageErrorsNil)
	}
	if c.ConnectionLevelReporter == nil {
		c.ConnectionLevelReporter = m.ExchangeLevelReporter
	}
	if c.ConnectionLevelReporter == nil {
		c.ConnectionLevelReporter = globalReporter
	}

	if m.useMultiConnectionManagement {
		// The connection and supporting functions are defined per connection
		// and the connection wrapper is stored in the connection manager.
		if c.URL == "" {
			return fmt.Errorf("%w: %w", errConnSetup, errDefaultURLIsEmpty)
		}
		if c.Connector == nil {
			return fmt.Errorf("%w: %w", errConnSetup, errWebsocketConnectorUnset)
		}
		if c.GenerateSubscriptions == nil {
			return fmt.Errorf("%w: %w", errConnSetup, errWebsocketSubscriptionsGeneratorUnset)
		}
		if c.Subscriber == nil {
			return fmt.Errorf("%w: %w", errConnSetup, errWebsocketSubscriberUnset)
		}
		if c.Unsubscriber == nil && m.features.Unsubscribe {
			return fmt.Errorf("%w: %w", errConnSetup, errWebsocketUnsubscriberUnset)
		}
		if c.Handler == nil {
			return fmt.Errorf("%w: %w", errConnSetup, errWebsocketDataHandlerUnset)
		}

		if c.MessageFilter != nil && !reflect.TypeOf(c.MessageFilter).Comparable() {
			return errMessageFilterNotComparable
		}

		for x := range m.connectionManager {
			// Below allows for multiple connections to the same URL with different outbound request signatures. This
			// allows for easier determination of inbound and outbound messages. e.g. Gateio cross_margin, margin on
			// a spot connection.
			if m.connectionManager[x].setup.URL == c.URL && c.MessageFilter == m.connectionManager[x].setup.MessageFilter {
				return fmt.Errorf("%w: %w", errConnSetup, errDuplicateConnectionSetup)
			}
		}
		m.connectionManager = append(m.connectionManager, &connectionWrapper{
			setup:         c,
			subscriptions: subscription.NewStore(),
		})
		return nil
	}

	if c.Authenticated {
		m.AuthConn = m.getConnectionFromSetup(c)
	} else {
		m.Conn = m.getConnectionFromSetup(c)
	}

	return nil
}

// getConnectionFromSetup returns a websocket connection from a setup
// configuration. This is used for setting up new connections on the fly.
func (m *Manager) getConnectionFromSetup(c *ConnectionSetup) *connection {
	connectionURL := m.GetWebsocketURL()
	if c.URL != "" {
		connectionURL = c.URL
	}
	match := m.Match
	if m.useMultiConnectionManagement {
		// If we are using multi connection management, we can decouple
		// the match from the global match and have a match per connection.
		match = NewMatch()
	}
	return &connection{
<<<<<<< HEAD
		ExchangeName:         m.exchangeName,
		URL:                  connectionURL,
		ProxyURL:             m.GetProxyAddress(),
		Verbose:              m.verbose,
		ResponseMaxLimit:     c.ResponseMaxLimit,
		Traffic:              m.TrafficAlert,
		readMessageErrors:    m.ReadMessageErrors,
		shutdown:             m.ShutdownC,
		Wg:                   &m.Wg,
		Match:                m.Match,
		RateLimit:            c.RateLimit,
		Reporter:             c.ConnectionLevelReporter,
		requestIDGenerator:   c.RequestIDGenerator,
		RateLimitDefinitions: m.rateLimitDefinitions,
=======
		ExchangeName:             m.exchangeName,
		URL:                      connectionURL,
		ProxyURL:                 m.GetProxyAddress(),
		Verbose:                  m.verbose,
		ResponseMaxLimit:         c.ResponseMaxLimit,
		Traffic:                  m.TrafficAlert,
		readMessageErrors:        m.ReadMessageErrors,
		shutdown:                 m.ShutdownC,
		Wg:                       &m.Wg,
		Match:                    match,
		RateLimit:                c.RateLimit,
		Reporter:                 c.ConnectionLevelReporter,
		bespokeGenerateMessageID: c.BespokeGenerateMessageID,
		RateLimitDefinitions:     m.rateLimitDefinitions,
>>>>>>> 90187a3a
	}
}

// Connect initiates a websocket connection by using a package defined connection
// function
func (m *Manager) Connect() error {
	m.m.Lock()
	defer m.m.Unlock()
	return m.connect()
}

func (m *Manager) connect() error {
	if !m.IsEnabled() {
		return ErrWebsocketNotEnabled
	}
	if m.IsConnecting() {
		return fmt.Errorf("%v %w", m.exchangeName, errAlreadyReconnecting)
	}
	if m.IsConnected() {
		return fmt.Errorf("%v %w", m.exchangeName, errAlreadyConnected)
	}

	if m.subscriptions == nil {
		return fmt.Errorf("%w: subscriptions", common.ErrNilPointer)
	}
	m.subscriptions.Clear()

	m.setState(connectingState)

	m.Wg.Add(2)
	go m.monitorFrame(&m.Wg, m.monitorData)
	go m.monitorFrame(&m.Wg, m.monitorTraffic)

	if !m.useMultiConnectionManagement {
		if m.connector == nil {
			return fmt.Errorf("%v %w", m.exchangeName, errNoConnectFunc)
		}
		err := m.connector()
		if err != nil {
			m.setState(disconnectedState)
			return fmt.Errorf("%v Error connecting %w", m.exchangeName, err)
		}
		m.setState(connectedState)

		if m.connectionMonitorRunning.CompareAndSwap(false, true) {
			// This oversees all connections and does not need to be part of wait group management.
			go m.monitorFrame(nil, m.monitorConnection)
		}

		subs, err := m.GenerateSubs() // regenerate state on new connection
		if err != nil {
			return fmt.Errorf("%s websocket: %w", m.exchangeName, common.AppendError(ErrSubscriptionFailure, err))
		}
		if len(subs) != 0 {
			if err := m.SubscribeToChannels(nil, subs); err != nil {
				return err
			}

			if missing := m.subscriptions.Missing(subs); len(missing) > 0 {
				return fmt.Errorf("%v %w %q", m.exchangeName, ErrSubscriptionsNotAdded, missing)
			}
		}
		return nil
	}

	if len(m.connectionManager) == 0 {
		m.setState(disconnectedState)
		return fmt.Errorf("cannot connect: %w", errNoPendingConnections)
	}

	// multiConnectFatalError is a fatal error that will cause all connections to
	// be shutdown and the websocket to be disconnected.
	var multiConnectFatalError error

	// subscriptionError is a non-fatal error that does not shutdown connections
	var subscriptionError error

	// TODO: Implement concurrency below.
	for i := range m.connectionManager {
		if m.connectionManager[i].setup.GenerateSubscriptions == nil {
			multiConnectFatalError = fmt.Errorf("cannot connect to [conn:%d] [URL:%s]: %w ", i+1, m.connectionManager[i].setup.URL, errWebsocketSubscriptionsGeneratorUnset)
			break
		}

		subs, err := m.connectionManager[i].setup.GenerateSubscriptions() // regenerate state on new connection
		if err != nil {
			multiConnectFatalError = fmt.Errorf("%s websocket: %w", m.exchangeName, common.AppendError(ErrSubscriptionFailure, err))
			break
		}

		if len(subs) == 0 {
			// If no subscriptions are generated, we skip the connection
			if m.verbose {
				log.Warnf(log.WebsocketMgr, "%s websocket: no subscriptions generated", m.exchangeName)
			}
			continue
		}

		if m.connectionManager[i].setup.Connector == nil {
			multiConnectFatalError = fmt.Errorf("cannot connect to [conn:%d] [URL:%s]: %w ", i+1, m.connectionManager[i].setup.URL, errNoConnectFunc)
			break
		}
		if m.connectionManager[i].setup.Handler == nil {
			multiConnectFatalError = fmt.Errorf("cannot connect to [conn:%d] [URL:%s]: %w ", i+1, m.connectionManager[i].setup.URL, errWebsocketDataHandlerUnset)
			break
		}
		if m.connectionManager[i].setup.Subscriber == nil {
			multiConnectFatalError = fmt.Errorf("cannot connect to [conn:%d] [URL:%s]: %w ", i+1, m.connectionManager[i].setup.URL, errWebsocketSubscriberUnset)
			break
		}

		// TODO: Add window for max subscriptions per connection, to spawn new connections if needed.

		conn := m.getConnectionFromSetup(m.connectionManager[i].setup)

		err = m.connectionManager[i].setup.Connector(context.TODO(), conn)
		if err != nil {
			multiConnectFatalError = fmt.Errorf("%v Error connecting %w", m.exchangeName, err)
			break
		}

		if !conn.IsConnected() {
			multiConnectFatalError = fmt.Errorf("%s websocket: [conn:%d] [URL:%s] failed to connect", m.exchangeName, i+1, conn.URL)
			break
		}

		m.connections[conn] = m.connectionManager[i]
		m.connectionManager[i].connection = conn

		m.Wg.Add(1)
		go m.Reader(context.TODO(), conn, m.connectionManager[i].setup.Handler)

		if m.connectionManager[i].setup.Authenticate != nil && m.CanUseAuthenticatedEndpoints() {
			err = m.connectionManager[i].setup.Authenticate(context.TODO(), conn)
			if err != nil {
				multiConnectFatalError = fmt.Errorf("%s websocket: [conn:%d] [URL:%s] failed to authenticate %w", m.exchangeName, i+1, conn.URL, err)
				break
			}
		}

		err = m.connectionManager[i].setup.Subscriber(context.TODO(), conn, subs)
		if err != nil {
			subscriptionError = common.AppendError(subscriptionError, fmt.Errorf("%v Error subscribing %w", m.exchangeName, err))
			continue
		}

		if missing := m.connectionManager[i].subscriptions.Missing(subs); len(missing) > 0 {
			subscriptionError = common.AppendError(subscriptionError, fmt.Errorf("%v %w %q", m.exchangeName, ErrSubscriptionsNotAdded, missing))
			continue
		}

		if m.verbose {
			log.Debugf(log.WebsocketMgr, "%s websocket: [conn:%d] [URL:%s] connected. [Subscribed: %d]",
				m.exchangeName,
				i+1,
				conn.URL,
				len(subs))
		}
	}

	if multiConnectFatalError != nil {
		// Roll back any successful connections and flush subscriptions
		for x := range m.connectionManager {
			if m.connectionManager[x].connection != nil {
				if err := m.connectionManager[x].connection.Shutdown(); err != nil {
					log.Errorln(log.WebsocketMgr, err)
				}
				m.connectionManager[x].connection = nil
			}
			m.connectionManager[x].subscriptions.Clear()
		}
		clear(m.connections)
		m.setState(disconnectedState) // Flip from connecting to disconnected.

		// Drain residual error in the single buffered channel, this mitigates
		// the cycle when `Connect` is called again and the connectionMonitor
		// starts but there is an old error in the channel.
		drain(m.ReadMessageErrors)

		return multiConnectFatalError
	}

	// Assume connected state here. All connections have been established.
	// All subscriptions have been sent and stored. All data received is being
	// handled by the appropriate data handler.
	m.setState(connectedState)

	if m.connectionMonitorRunning.CompareAndSwap(false, true) {
		// This oversees all connections and does not need to be part of wait group management.
		go m.monitorFrame(nil, m.monitorConnection)
	}

	return subscriptionError
}

// Disable disables the exchange websocket protocol
// Note that connectionMonitor will be responsible for shutting down the websocket after disabling
func (m *Manager) Disable() error {
	if !m.IsEnabled() {
		return fmt.Errorf("%s %w", m.exchangeName, ErrAlreadyDisabled)
	}

	m.setEnabled(false)
	return nil
}

// Enable enables the exchange websocket protocol
func (m *Manager) Enable() error {
	if m.IsConnected() || m.IsEnabled() {
		return fmt.Errorf("%s %w", m.exchangeName, errWebsocketAlreadyEnabled)
	}

	m.setEnabled(true)
	return m.Connect()
}

// Shutdown attempts to shut down a websocket connection and associated routines
// by using a package defined shutdown function
func (m *Manager) Shutdown() error {
	m.m.Lock()
	defer m.m.Unlock()
	return m.shutdown()
}

func (m *Manager) shutdown() error {
	if !m.IsConnected() {
		return fmt.Errorf("%v %w: %w", m.exchangeName, errCannotShutdown, ErrNotConnected)
	}

	// TODO: Interrupt connection and or close connection when it is re-established.
	if m.IsConnecting() {
		return fmt.Errorf("%v %w: %w ", m.exchangeName, errCannotShutdown, errAlreadyReconnecting)
	}

	if m.verbose {
		log.Debugf(log.WebsocketMgr, "%v websocket: shutting down websocket", m.exchangeName)
	}

	defer m.Orderbook.FlushBuffer()

	// During the shutdown process, all errors are treated as non-fatal to avoid issues when the connection has already
	// been closed. In such cases, attempting to close the connection may result in a
	// "failed to send closeNotify alert (but connection was closed anyway)" error. Treating these errors as non-fatal
	// prevents the shutdown process from being interrupted, which could otherwise trigger a continuous traffic monitor
	// cycle and potentially block the initiation of a new connection.
	var nonFatalCloseConnectionErrors error

	// Shutdown managed connections
	for x := range m.connectionManager {
		if m.connectionManager[x].connection != nil {
			if err := m.connectionManager[x].connection.Shutdown(); err != nil {
				nonFatalCloseConnectionErrors = common.AppendError(nonFatalCloseConnectionErrors, err)
			}
			m.connectionManager[x].connection = nil
			// Flush any subscriptions from last connection across any managed connections
			m.connectionManager[x].subscriptions.Clear()
		}
	}
	// Clean map of old connections
	clear(m.connections)

	if m.Conn != nil {
		if err := m.Conn.Shutdown(); err != nil {
			nonFatalCloseConnectionErrors = common.AppendError(nonFatalCloseConnectionErrors, err)
		}
	}
	if m.AuthConn != nil {
		if err := m.AuthConn.Shutdown(); err != nil {
			nonFatalCloseConnectionErrors = common.AppendError(nonFatalCloseConnectionErrors, err)
		}
	}
	// flush any subscriptions from last connection if needed
	m.subscriptions.Clear()

	m.setState(disconnectedState)

	close(m.ShutdownC)
	m.Wg.Wait()
	m.ShutdownC = make(chan struct{})
	if m.verbose {
		log.Debugf(log.WebsocketMgr, "%v websocket: completed websocket shutdown", m.exchangeName)
	}

	// Drain residual error in the single buffered channel, this mitigates
	// the cycle when `Connect` is called again and the connectionMonitor
	// starts but there is an old error in the channel.
	drain(m.ReadMessageErrors)

	if nonFatalCloseConnectionErrors != nil {
		log.Warnf(log.WebsocketMgr, "%v websocket: shutdown error: %v", m.exchangeName, nonFatalCloseConnectionErrors)
	}

	return nil
}

func (m *Manager) setState(s uint32) {
	m.state.Store(s)
}

// IsInitialised returns whether the websocket has been Setup() already
func (m *Manager) IsInitialised() bool {
	return m.state.Load() != uninitialisedState
}

// IsConnected returns whether the websocket is connected
func (m *Manager) IsConnected() bool {
	return m.state.Load() == connectedState
}

// IsConnecting returns whether the websocket is connecting
func (m *Manager) IsConnecting() bool {
	return m.state.Load() == connectingState
}

func (m *Manager) setEnabled(b bool) {
	m.enabled.Store(b)
}

// IsEnabled returns whether the websocket is enabled
func (m *Manager) IsEnabled() bool {
	return m.enabled.Load()
}

// CanUseAuthenticatedWebsocketForWrapper Handles a common check to
// verify whether a wrapper can use an authenticated websocket endpoint
func (m *Manager) CanUseAuthenticatedWebsocketForWrapper() bool {
	if m.IsConnected() {
		if m.CanUseAuthenticatedEndpoints() {
			return true
		}
		log.Infof(log.WebsocketMgr, "%v - Websocket not authenticated, using REST\n", m.exchangeName)
	}
	return false
}

// SetWebsocketURL sets websocket URL and can refresh underlying connections
func (m *Manager) SetWebsocketURL(url string, auth, reconnect bool) error {
	if m.useMultiConnectionManagement {
		// TODO: Add functionality for multi-connection management to change URL
		return fmt.Errorf("%s: %w", m.exchangeName, errCannotChangeConnectionURL)
	}
	defaultVals := url == "" || url == config.WebsocketURLNonDefaultMessage
	if auth {
		if defaultVals {
			url = m.defaultURLAuth
		}

		err := checkWebsocketURL(url)
		if err != nil {
			return err
		}
		m.runningURLAuth = url

		if m.verbose {
			log.Debugf(log.WebsocketMgr, "%s websocket: setting authenticated websocket URL: %s\n", m.exchangeName, url)
		}

		if m.AuthConn != nil {
			m.AuthConn.SetURL(url)
		}
	} else {
		if defaultVals {
			url = m.defaultURL
		}
		err := checkWebsocketURL(url)
		if err != nil {
			return err
		}
		m.runningURL = url

		if m.verbose {
			log.Debugf(log.WebsocketMgr, "%s websocket: setting unauthenticated websocket URL: %s\n", m.exchangeName, url)
		}

		if m.Conn != nil {
			m.Conn.SetURL(url)
		}
	}

	if m.IsConnected() && reconnect {
		log.Debugf(log.WebsocketMgr, "%s websocket: flushing websocket connection to %s\n", m.exchangeName, url)
		return m.Shutdown()
	}
	return nil
}

// GetWebsocketURL returns the running websocket URL
func (m *Manager) GetWebsocketURL() string {
	return m.runningURL
}

// SetProxyAddress sets websocket proxy address
func (m *Manager) SetProxyAddress(proxyAddr string) error {
	m.m.Lock()
	defer m.m.Unlock()
	if proxyAddr != "" {
		if _, err := url.ParseRequestURI(proxyAddr); err != nil {
			return fmt.Errorf("%v websocket: cannot set proxy address: %w", m.exchangeName, err)
		}

		if m.proxyAddr == proxyAddr {
			return fmt.Errorf("%v websocket: %w '%v'", m.exchangeName, errSameProxyAddress, m.proxyAddr)
		}

		log.Debugf(log.ExchangeSys, "%s websocket: setting websocket proxy: %s", m.exchangeName, proxyAddr)
	} else {
		log.Debugf(log.ExchangeSys, "%s websocket: removing websocket proxy", m.exchangeName)
	}

	for _, wrapper := range m.connectionManager {
		if wrapper.connection != nil {
			wrapper.connection.SetProxy(proxyAddr)
		}
	}
	if m.Conn != nil {
		m.Conn.SetProxy(proxyAddr)
	}
	if m.AuthConn != nil {
		m.AuthConn.SetProxy(proxyAddr)
	}

	m.proxyAddr = proxyAddr

	if !m.IsConnected() {
		return nil
	}
	if err := m.shutdown(); err != nil {
		return err
	}
	return m.connect()
}

// GetProxyAddress returns the current websocket proxy
func (m *Manager) GetProxyAddress() string {
	return m.proxyAddr
}

// GetName returns exchange name
func (m *Manager) GetName() string {
	return m.exchangeName
}

// SetCanUseAuthenticatedEndpoints sets canUseAuthenticatedEndpoints val in a thread safe manner
func (m *Manager) SetCanUseAuthenticatedEndpoints(b bool) {
	m.canUseAuthenticatedEndpoints.Store(b)
}

// CanUseAuthenticatedEndpoints gets canUseAuthenticatedEndpoints val in a thread safe manner
func (m *Manager) CanUseAuthenticatedEndpoints() bool {
	return m.canUseAuthenticatedEndpoints.Load()
}

// checkWebsocketURL checks for a valid websocket url
func checkWebsocketURL(s string) error {
	u, err := url.Parse(s)
	if err != nil {
		return err
	}
	if u.Scheme != "ws" && u.Scheme != "wss" {
		return fmt.Errorf("cannot set %w %s", errInvalidWebsocketURL, s)
	}
	return nil
}

// Reader reads and handles data from a specific connection
func (m *Manager) Reader(ctx context.Context, conn Connection, handler func(ctx context.Context, conn Connection, message []byte) error) {
	defer m.Wg.Done()
	for {
		resp := conn.ReadMessage()
		if resp.Raw == nil {
			return // Connection has been closed
		}
		if err := handler(ctx, conn, resp.Raw); err != nil {
			m.DataHandler <- fmt.Errorf("connection URL:[%v] error: %w", conn.GetURL(), err)
		}
	}
}

func drain(ch <-chan error) {
	for {
		select {
		case <-ch:
		default:
			return
		}
	}
}

// ClosureFrame is a closure function that wraps monitoring variables with observer, if the return is true the frame will exit
type ClosureFrame func() func() bool

// monitorFrame monitors a specific websocket component or critical system. It will exit if the observer returns true
// This is used for monitoring data throughput, connection status and other critical websocket components. The waitgroup
// is optional and is used to signal when the monitor has finished.
func (m *Manager) monitorFrame(wg *sync.WaitGroup, fn ClosureFrame) {
	if wg != nil {
		defer m.Wg.Done()
	}
	observe := fn()
	for {
		if observe() {
			return
		}
	}
}

// monitorData monitors data throughput and logs if there is a back log of data
func (m *Manager) monitorData() func() bool {
	dropped := 0
	return func() bool { return m.observeData(&dropped) }
}

// observeData observes data throughput and logs if there is a back log of data
func (m *Manager) observeData(dropped *int) (exit bool) {
	select {
	case <-m.ShutdownC:
		return true
	case d := <-m.DataHandler:
		select {
		case m.ToRoutine <- d:
			if *dropped != 0 {
				log.Infof(log.WebsocketMgr, "%s exchange websocket ToRoutine channel buffer recovered; %d messages were dropped", m.exchangeName, dropped)
				*dropped = 0
			}
		default:
			if *dropped == 0 {
				// If this becomes prone to flapping we could drain the buffer, but that's extreme and we'd like to avoid it if possible
				log.Warnf(log.WebsocketMgr, "%s exchange websocket ToRoutine channel buffer full; dropping messages", m.exchangeName)
			}
			*dropped++
		}
		return false
	}
}

// monitorConnection monitors the connection and attempts to reconnect if the connection is lost
func (m *Manager) monitorConnection() func() bool {
	timer := time.NewTimer(m.connectionMonitorDelay)
	return func() bool { return m.observeConnection(timer) }
}

// observeConnection observes the connection and attempts to reconnect if the connection is lost
func (m *Manager) observeConnection(t *time.Timer) (exit bool) {
	select {
	case err := <-m.ReadMessageErrors:
		if errors.Is(err, errConnectionFault) {
			log.Warnf(log.WebsocketMgr, "%v websocket has been disconnected. Reason: %v", m.exchangeName, err)
			if m.IsConnected() {
				if shutdownErr := m.Shutdown(); shutdownErr != nil {
					log.Errorf(log.WebsocketMgr, "%v websocket: connectionMonitor shutdown err: %s", m.exchangeName, shutdownErr)
				}
			}
		}
		// Speedier reconnection, instead of waiting for the next cycle.
		if m.IsEnabled() && (!m.IsConnected() && !m.IsConnecting()) {
			if connectErr := m.Connect(); connectErr != nil {
				log.Errorln(log.WebsocketMgr, connectErr)
			}
		}
		m.DataHandler <- err // hand over the error to the data handler (shutdown and reconnection is priority)
	case <-t.C:
		if m.verbose {
			log.Debugf(log.WebsocketMgr, "%v websocket: running connection monitor cycle", m.exchangeName)
		}
		if !m.IsEnabled() {
			if m.verbose {
				log.Debugf(log.WebsocketMgr, "%v websocket: connectionMonitor - websocket disabled, shutting down", m.exchangeName)
			}
			if m.IsConnected() {
				if err := m.Shutdown(); err != nil {
					log.Errorln(log.WebsocketMgr, err)
				}
			}
			if m.verbose {
				log.Debugf(log.WebsocketMgr, "%v websocket: connection monitor exiting", m.exchangeName)
			}
			t.Stop()
			m.connectionMonitorRunning.Store(false)
			return true
		}
		if !m.IsConnecting() && !m.IsConnected() {
			err := m.Connect()
			if err != nil {
				log.Errorln(log.WebsocketMgr, err)
			}
		}
		t.Reset(m.connectionMonitorDelay)
	}
	return false
}

// monitorTraffic monitors to see if there has been traffic within the trafficTimeout time window. If there is no traffic
// the connection is shutdown and will be reconnected by the connectionMonitor routine.
func (m *Manager) monitorTraffic() func() bool {
	timer := time.NewTimer(m.trafficTimeout)
	return func() bool { return m.observeTraffic(timer) }
}

func (m *Manager) observeTraffic(t *time.Timer) bool {
	select {
	case <-m.ShutdownC:
		if m.verbose {
			log.Debugf(log.WebsocketMgr, "%v websocket: trafficMonitor shutdown message received", m.exchangeName)
		}
	case <-t.C:
		if m.IsConnecting() || signalReceived(m.TrafficAlert) {
			t.Reset(m.trafficTimeout)
			return false
		}
		if m.verbose {
			log.Warnf(log.WebsocketMgr, "%v websocket: has not received a traffic alert in %v. Reconnecting", m.exchangeName, m.trafficTimeout)
		}
		if m.IsConnected() {
			go func() { // Without this the m.Shutdown() call below will deadlock
				if err := m.Shutdown(); err != nil {
					log.Errorf(log.WebsocketMgr, "%v websocket: trafficMonitor shutdown err: %s", m.exchangeName, err)
				}
			}()
		}
	}
	t.Stop()
	return true
}

// signalReceived checks if a signal has been received, this also clears the signal.
func signalReceived(ch chan struct{}) bool {
	select {
	case <-ch:
		return true
	default:
		return false
	}
}

// GetConnection returns a connection by message filter (defined in exchange package _wrapper.go websocket connection)
// for request and response handling in a multi connection context.
func (m *Manager) GetConnection(messageFilter any) (Connection, error) {
	if err := common.NilGuard(m); err != nil {
		return nil, err
	}
	if messageFilter == nil {
		return nil, fmt.Errorf("%w: messageFilter", common.ErrNilPointer)
	}

	m.m.Lock()
	defer m.m.Unlock()

	if !m.useMultiConnectionManagement {
		return nil, fmt.Errorf("%s: multi connection management not enabled %w please use exported Conn and AuthConn fields", m.exchangeName, errCannotObtainOutboundConnection)
	}

	if !m.IsConnected() {
		return nil, ErrNotConnected
	}

	for _, wrapper := range m.connectionManager {
		if wrapper.setup.MessageFilter == messageFilter {
			if wrapper.connection == nil {
				return nil, fmt.Errorf("%s: %s %w associated with message filter: '%v'", m.exchangeName, wrapper.setup.URL, ErrNotConnected, messageFilter)
			}
			return wrapper.connection, nil
		}
	}

	return nil, fmt.Errorf("%s: %w associated with message filter: '%v'", m.exchangeName, ErrRequestRouteNotFound, messageFilter)
}<|MERGE_RESOLUTION|>--- conflicted
+++ resolved
@@ -389,7 +389,6 @@
 		match = NewMatch()
 	}
 	return &connection{
-<<<<<<< HEAD
 		ExchangeName:         m.exchangeName,
 		URL:                  connectionURL,
 		ProxyURL:             m.GetProxyAddress(),
@@ -399,27 +398,11 @@
 		readMessageErrors:    m.ReadMessageErrors,
 		shutdown:             m.ShutdownC,
 		Wg:                   &m.Wg,
-		Match:                m.Match,
+		Match:                match,
 		RateLimit:            c.RateLimit,
 		Reporter:             c.ConnectionLevelReporter,
 		requestIDGenerator:   c.RequestIDGenerator,
 		RateLimitDefinitions: m.rateLimitDefinitions,
-=======
-		ExchangeName:             m.exchangeName,
-		URL:                      connectionURL,
-		ProxyURL:                 m.GetProxyAddress(),
-		Verbose:                  m.verbose,
-		ResponseMaxLimit:         c.ResponseMaxLimit,
-		Traffic:                  m.TrafficAlert,
-		readMessageErrors:        m.ReadMessageErrors,
-		shutdown:                 m.ShutdownC,
-		Wg:                       &m.Wg,
-		Match:                    match,
-		RateLimit:                c.RateLimit,
-		Reporter:                 c.ConnectionLevelReporter,
-		bespokeGenerateMessageID: c.BespokeGenerateMessageID,
-		RateLimitDefinitions:     m.rateLimitDefinitions,
->>>>>>> 90187a3a
 	}
 }
 
