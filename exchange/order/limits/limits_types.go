package limits

import (
	"errors"
	"sync"
	"time"

	"github.com/thrasher-corp/gocryptotrader/common/key"
)

// Public errors for order limits
var (
	ErrEmptyLevels             = errors.New("cannot load limits, no levels supplied")
	ErrOrderLimitNotFound      = errors.New("order limit not found")
	ErrExchangeLimitNotLoaded  = errors.New("exchange limits not loaded")
	ErrPriceBelowMin           = errors.New("price below minimum limit")
	ErrPriceExceedsMax         = errors.New("price exceeds maximum limit")
	ErrPriceExceedsStep        = errors.New("price is not divisible by its step")
	ErrAmountBelowMin          = errors.New("amount below minimum limit")
	ErrAmountExceedsMax        = errors.New("amount exceeds maximum limit")
	ErrAmountExceedsStep       = errors.New("amount is not divisible by its step")
	ErrNotionalValue           = errors.New("total notional value is under minimum limit")
	ErrMarketAmountBelowMin    = errors.New("market order amount below minimum limit")
	ErrMarketAmountExceedsMax  = errors.New("market order amount exceeds maximum limit")
	ErrMarketAmountExceedsStep = errors.New("amount is not divisible by its step for a market order")
)

var (
	errExchangeNameEmpty   = errors.New("exchange name is empty")
	errAssetInvalid        = errors.New("asset is invalid")
	errPairNotSet          = errors.New("currency pair is not set")
	errInvalidPriceLevels  = errors.New("invalid price levels, cannot load limits")
	errInvalidAmountLevels = errors.New("invalid amount levels, cannot load limits")
	errInvalidQuoteLevels  = errors.New("invalid quote levels, cannot load limits")
)

// store defines minimum and maximum values for order size, pricing, max orders for exchange order requirements
type store struct {
	epaLimits map[key.ExchangeAssetPair]*MinMaxLevel
	mtx       sync.RWMutex
}

var manager = store{
	epaLimits: make(map[key.ExchangeAssetPair]*MinMaxLevel),
}

// MinMaxLevel defines the minimum and maximum parameters for a currency pair
// for outbound exchange execution
type MinMaxLevel struct {
	UpdatedAt               time.Time
	Key                     key.ExchangeAssetPair
	MinPrice                float64
	MaxPrice                float64
	PriceStepIncrementSize  float64
	PriceDivisor            float64
	MultiplierUp            float64
	MultiplierDown          float64
	MultiplierDecimal       float64
	AveragePriceMinutes     int64
	MinimumBaseAmount       float64
	MaximumBaseAmount       float64
	MinimumQuoteAmount      float64
	MaximumQuoteAmount      float64
	AmountStepIncrementSize float64
	QuoteStepIncrementSize  float64
	MinNotional             float64
	MaxIcebergParts         int64
	MarketMinQty            float64
	MarketMaxQty            float64
	MarketStepIncrementSize float64
	MaxTotalOrders          int64
	MaxAlgoOrders           int64
<<<<<<< HEAD
	Launch                  time.Time
	Delisting               time.Time
	Delisted                time.Time
	Delivery                time.Time
=======
	Listed                  time.Time
	Delisting               time.Time
	Delisted                time.Time
	Expiry                  time.Time
>>>>>>> dcf98ec7
}<|MERGE_RESOLUTION|>--- conflicted
+++ resolved
@@ -70,15 +70,8 @@
 	MarketStepIncrementSize float64
 	MaxTotalOrders          int64
 	MaxAlgoOrders           int64
-<<<<<<< HEAD
-	Launch                  time.Time
-	Delisting               time.Time
-	Delisted                time.Time
-	Delivery                time.Time
-=======
 	Listed                  time.Time
 	Delisting               time.Time
 	Delisted                time.Time
 	Expiry                  time.Time
->>>>>>> dcf98ec7
 }