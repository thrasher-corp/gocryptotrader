--- conflicted
+++ resolved
@@ -151,26 +151,15 @@
 |User|Contribution Amount|
 |--|--|
 | [thrasher-](https://github.com/thrasher-) | 737 |
-<<<<<<< HEAD
-| [dependabot[bot]](https://github.com/apps/dependabot) | 409 |
-| [shazbert](https://github.com/shazbert) | 388 |
-| [gloriousCode](https://github.com/gloriousCode) | 239 |
-| [gbjk](https://github.com/gbjk) | 138 |
-=======
 | [dependabot[bot]](https://github.com/apps/dependabot) | 415 |
 | [shazbert](https://github.com/shazbert) | 389 |
 | [gloriousCode](https://github.com/gloriousCode) | 240 |
 | [gbjk](https://github.com/gbjk) | 143 |
->>>>>>> a70c834f
 | [dependabot-preview[bot]](https://github.com/apps/dependabot-preview) | 88 |
 | [xtda](https://github.com/xtda) | 47 |
 | [lrascao](https://github.com/lrascao) | 27 |
 | [Beadko](https://github.com/Beadko) | 24 |
 | [samuael](https://github.com/samuael) | 16 |
-<<<<<<< HEAD
-| [ydm](https://github.com/ydm) | 15 |
-=======
->>>>>>> a70c834f
 | [vazha](https://github.com/vazha) | 15 |
 | [ydm](https://github.com/ydm) | 15 |
 | [Rots](https://github.com/Rots) | 15 |
@@ -182,25 +171,12 @@
 | [geseq](https://github.com/geseq) | 8 |
 | [marcofranssen](https://github.com/marcofranssen) | 8 |
 | [140am](https://github.com/140am) | 8 |
-<<<<<<< HEAD
-| [Copilot](https://github.com/apps/copilot-swe-agent) | 8 |
-=======
->>>>>>> a70c834f
 | [cranktakular](https://github.com/cranktakular) | 7 |
 | [TaltaM](https://github.com/TaltaM) | 6 |
 | [dackroyd](https://github.com/dackroyd) | 5 |
 | [khcchiu](https://github.com/khcchiu) | 5 |
 | [yangrq1018](https://github.com/yangrq1018) | 4 |
 | [woshidama323](https://github.com/woshidama323) | 3 |
-<<<<<<< HEAD
-| [mshogin](https://github.com/mshogin) | 2 |
-| [herenow](https://github.com/herenow) | 2 |
-| [tk42](https://github.com/tk42) | 2 |
-| [soxipy](https://github.com/soxipy) | 2 |
-| [Asalei](https://github.com/Asalei) | 2 |
-| [lozdog245](https://github.com/lozdog245) | 2 |
-| [if1live](https://github.com/if1live) | 2 |
-=======
 | [romanornr](https://github.com/romanornr) | 3 |
 | [crackcomm](https://github.com/crackcomm) | 3 |
 | [azhang](https://github.com/azhang) | 2 |
@@ -214,31 +190,11 @@
 | [andreygrehov](https://github.com/andreygrehov) | 2 |
 | [bretep](https://github.com/bretep) | 2 |
 | [Christian-Achilli](https://github.com/Christian-Achilli) | 2 |
->>>>>>> a70c834f
 | [dsinuela-taurus](https://github.com/dsinuela-taurus) | 2 |
 | [cornelk](https://github.com/cornelk) | 2 |
 | [gam-phon](https://github.com/gam-phon) | 2 |
 | [MathieuCesbron](https://github.com/MathieuCesbron) | 2 |
 | [MarkDzulko](https://github.com/MarkDzulko) | 2 |
-<<<<<<< HEAD
-| [Christian-Achilli](https://github.com/Christian-Achilli) | 2 |
-| [andreygrehov](https://github.com/andreygrehov) | 2 |
-| [azhang](https://github.com/azhang) | 2 |
-| [bretep](https://github.com/bretep) | 2 |
-| [gopherorg](https://github.com/gopherorg) | 1 |
-| [gcmutator](https://github.com/gcmutator) | 1 |
-| [cangqiaoyuzhuo](https://github.com/cangqiaoyuzhuo) | 1 |
-| [shoman4eg](https://github.com/shoman4eg) | 1 |
-| [arttobe](https://github.com/arttobe) | 1 |
-| [vyloy](https://github.com/vyloy) | 1 |
-| [hannut91](https://github.com/hannut91) | 1 |
-| [idealhack](https://github.com/idealhack) | 1 |
-| [varunbhat](https://github.com/varunbhat) | 1 |
-| [tonywangcn](https://github.com/tonywangcn) | 1 |
-| [tongxiaofeng](https://github.com/tongxiaofeng) | 1 |
-| [cavapoo2](https://github.com/cavapoo2) | 1 |
-| [whilei](https://github.com/whilei) | 1 |
-=======
 | [MathieuCesbron](https://github.com/MathieuCesbron) | 2 |
 | [aidan-bailey](https://github.com/aidan-bailey) | 1 |
 | [tongxiaofeng](https://github.com/tongxiaofeng) | 1 |
@@ -255,7 +211,6 @@
 | [gopherorg](https://github.com/gopherorg) | 1 |
 | [whilei](https://github.com/whilei) | 1 |
 | [yuhangcangqian](https://github.com/yuhangcangqian) | 1 |
->>>>>>> a70c834f
 | [keeghcet](https://github.com/keeghcet) | 1 |
 | [mickychang9](https://github.com/mickychang9) | 1 |
 | [phieudu241](https://github.com/phieudu241) | 1 |
@@ -266,11 +221,6 @@
 | [threehonor](https://github.com/threehonor) | 1 |
 | [xiiiew](https://github.com/xiiiew) | 1 |
 | [youzichuan](https://github.com/youzichuan) | 1 |
-<<<<<<< HEAD
-| [yuhangcangqian](https://github.com/yuhangcangqian) | 1 |
-| [aidan-bailey](https://github.com/aidan-bailey) | 1 |
-=======
->>>>>>> a70c834f
 | [antonzhukov](https://github.com/antonzhukov) | 1 |
 | [blombard](https://github.com/blombard) | 1 |
 | [CodeLingoBot](https://github.com/CodeLingoBot) | 1 |
@@ -296,9 +246,6 @@
 | [m1kola](https://github.com/m1kola) | 1 |
 | [mortensorensen](https://github.com/mortensorensen) | 1 |
 | [Polizo96](https://github.com/Polizo96) | 1 |
-<<<<<<< HEAD
-=======
 | [cavapoo2](https://github.com/cavapoo2) | 1 |
->>>>>>> a70c834f
 | [idoall](https://github.com/idoall) | 1 |
 | [starit](https://github.com/starit) | 1 |