--- conflicted
+++ resolved
@@ -32,6 +32,7 @@
 | CoinbasePro | Yes | Yes | No|
 | COINUT | Yes | Yes | NA |
 | Deribit | Yes | Yes | No |
+| DYDX | Yes | Yes | NA |
 | Exmo | Yes | NA | NA |
 | GateIO | Yes | Yes | NA |
 | Gemini | Yes | Yes | No |
@@ -141,24 +142,13 @@
 
 |User|Contribution Amount|
 |--|--|
-<<<<<<< HEAD
-| [thrasher-](https://github.com/thrasher-) | 684 |
-| [shazbert](https://github.com/shazbert) | 315 |
-| [dependabot[bot]](https://github.com/apps/dependabot) | 233 |
-| [gloriousCode](https://github.com/gloriousCode) | 224 |
-=======
 | [thrasher-](https://github.com/thrasher-) | 692 |
 | [shazbert](https://github.com/shazbert) | 333 |
 | [dependabot[bot]](https://github.com/apps/dependabot) | 293 |
 | [gloriousCode](https://github.com/gloriousCode) | 234 |
->>>>>>> aef8a1f1
 | [dependabot-preview[bot]](https://github.com/apps/dependabot-preview) | 88 |
 | [gbjk](https://github.com/gbjk) | 80 |
 | [xtda](https://github.com/xtda) | 47 |
-<<<<<<< HEAD
-| [gbjk](https://github.com/gbjk) | 45 |
-=======
->>>>>>> aef8a1f1
 | [lrascao](https://github.com/lrascao) | 27 |
 | [Beadko](https://github.com/Beadko) | 17 |
 | [Rots](https://github.com/Rots) | 15 |
@@ -166,10 +156,6 @@
 | [ydm](https://github.com/ydm) | 15 |
 | [ermalguni](https://github.com/ermalguni) | 14 |
 | [MadCozBadd](https://github.com/MadCozBadd) | 13 |
-<<<<<<< HEAD
-| [Beadko](https://github.com/Beadko) | 11 |
-=======
->>>>>>> aef8a1f1
 | [vadimzhukck](https://github.com/vadimzhukck) | 10 |
 | [samuael](https://github.com/samuael) | 9 |
 | [geseq](https://github.com/geseq) | 8 |
