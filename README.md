--- conflicted
+++ resolved
@@ -146,30 +146,19 @@
 |--|--|
 | [thrasher-](https://github.com/thrasher-) | 684 |
 | [shazbert](https://github.com/shazbert) | 315 |
-<<<<<<< HEAD
-| [dependabot[bot]](https://github.com/apps/dependabot) | 235 |
-=======
 | [dependabot[bot]](https://github.com/apps/dependabot) | 228 |
->>>>>>> 59916a78
 | [gloriousCode](https://github.com/gloriousCode) | 224 |
 | [dependabot-preview[bot]](https://github.com/apps/dependabot-preview) | 88 |
 | [gbjk](https://github.com/gbjk) | 48 |
 | [xtda](https://github.com/xtda) | 47 |
-<<<<<<< HEAD
-=======
 | [gbjk](https://github.com/gbjk) | 42 |
->>>>>>> 59916a78
 | [lrascao](https://github.com/lrascao) | 27 |
 | [Rots](https://github.com/Rots) | 15 |
 | [vazha](https://github.com/vazha) | 15 |
 | [ydm](https://github.com/ydm) | 15 |
 | [ermalguni](https://github.com/ermalguni) | 14 |
 | [MadCozBadd](https://github.com/MadCozBadd) | 13 |
-<<<<<<< HEAD
-| [Beadko](https://github.com/Beadko) | 12 |
-=======
 | [Beadko](https://github.com/Beadko) | 11 |
->>>>>>> 59916a78
 | [vadimzhukck](https://github.com/vadimzhukck) | 10 |
 | [140am](https://github.com/140am) | 8 |
 | [marcofranssen](https://github.com/marcofranssen) | 8 |
