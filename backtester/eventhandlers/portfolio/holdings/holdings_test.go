package holdings

import (
	"errors"
	"testing"
	"time"

	"github.com/shopspring/decimal"
	"github.com/thrasher-corp/gocryptotrader/backtester/common"
	"github.com/thrasher-corp/gocryptotrader/backtester/eventtypes/event"
	"github.com/thrasher-corp/gocryptotrader/backtester/eventtypes/fill"
	"github.com/thrasher-corp/gocryptotrader/backtester/eventtypes/kline"
	"github.com/thrasher-corp/gocryptotrader/backtester/funding"
	"github.com/thrasher-corp/gocryptotrader/currency"
	"github.com/thrasher-corp/gocryptotrader/exchanges/asset"
	gctkline "github.com/thrasher-corp/gocryptotrader/exchanges/kline"
	"github.com/thrasher-corp/gocryptotrader/exchanges/order"
)

const testExchange = "binance"

func pair(t *testing.T) *funding.SpotPair {
	t.Helper()
	b, err := funding.CreateItem(testExchange, asset.Spot, currency.BTC, decimal.Zero, decimal.Zero)
	if err != nil {
		t.Fatal(err)
	}
	q, err := funding.CreateItem(testExchange, asset.Spot, currency.USDT, decimal.NewFromInt(1337), decimal.Zero)
	if err != nil {
		t.Fatal(err)
	}
	p, err := funding.CreatePair(b, q)
	if err != nil {
		t.Fatal(err)
	}
	return p
}

func collateral(t *testing.T) *funding.CollateralPair {
	t.Helper()
	b, err := funding.CreateItem(testExchange, asset.Spot, currency.BTC, decimal.Zero, decimal.Zero)
	if err != nil {
		t.Fatal(err)
	}
	q, err := funding.CreateItem(testExchange, asset.Spot, currency.USDT, decimal.NewFromInt(1337), decimal.Zero)
	if err != nil {
		t.Fatal(err)
	}
	p, err := funding.CreateCollateral(b, q)
	if err != nil {
		t.Fatal(err)
	}
	return p
}

func TestCreate(t *testing.T) {
	t.Parallel()
	_, err := Create(nil, pair(t))
	if !errors.Is(err, common.ErrNilEvent) {
		t.Errorf("received: %v, expected: %v", err, common.ErrNilEvent)
	}
	_, err = Create(&fill.Fill{
		Base: &event.Base{AssetType: asset.Spot},
	}, pair(t))
	if err != nil {
		t.Error(err)
	}

	_, err = Create(&fill.Fill{
		Base: &event.Base{AssetType: asset.Futures},
	}, collateral(t))
	if err != nil {
		t.Error(err)
	}
}

func TestUpdate(t *testing.T) {
	t.Parallel()
	h, err := Create(&fill.Fill{
		Base: &event.Base{AssetType: asset.Spot},
	}, pair(t))
	if err != nil {
		t.Error(err)
	}
	t1 := h.Timestamp // nolint:ifshort,nolintlint // false positive and triggers only on Windows
	err = h.Update(&fill.Fill{
		Base: &event.Base{
			Time: time.Now(),
		},
	}, pair(t))
	if err != nil {
		t.Error(err)
	}
	if t1.Equal(h.Timestamp) {
		t.Errorf("expected '%v' received '%v'", h.Timestamp, t1)
	}
}

func TestUpdateValue(t *testing.T) {
	t.Parallel()
	b := &event.Base{AssetType: asset.Spot}
	h, err := Create(&fill.Fill{
		Base: b,
	}, pair(t))
	if err != nil {
		t.Error(err)
	}
	h.BaseSize = decimal.NewFromInt(1)
	h.UpdateValue(&kline.Kline{
		Base:  b,
		Close: decimal.NewFromInt(1337),
	})
	if !h.BaseValue.Equal(decimal.NewFromInt(1337)) {
		t.Errorf("expected '%v' received '%v'", h.BaseSize, decimal.NewFromInt(1337))
	}
}

func TestUpdateBuyStats(t *testing.T) {
	t.Parallel()
	b, err := funding.CreateItem(testExchange, asset.Spot, currency.BTC, decimal.NewFromInt(1), decimal.Zero)
	if err != nil {
		t.Fatal(err)
	}
	q, err := funding.CreateItem(testExchange, asset.Spot, currency.USDT, decimal.NewFromInt(100), decimal.Zero)
	if err != nil {
		t.Fatal(err)
	}
	p, err := funding.CreatePair(b, q)
	if err != nil {
		t.Fatal(err)
	}
	h, err := Create(&fill.Fill{
		Base: &event.Base{AssetType: asset.Spot},
	}, pair(t))
	if err != nil {
		t.Error(err)
	}

	err = h.update(&fill.Fill{
		Base: &event.Base{
			Exchange:     testExchange,
			Time:         time.Now(),
			Interval:     gctkline.OneHour,
			CurrencyPair: currency.NewPair(currency.BTC, currency.USDT),
			AssetType:    asset.Spot,
		},
		Direction:           order.Buy,
		Amount:              decimal.NewFromInt(1),
		ClosePrice:          decimal.NewFromInt(500),
		VolumeAdjustedPrice: decimal.NewFromInt(500),
		PurchasePrice:       decimal.NewFromInt(500),
		Order: &order.Detail{
			Price:       500,
			Amount:      1,
			Exchange:    testExchange,
			OrderID:     "decimal.NewFromInt(1337)",
			Type:        order.Limit,
			Side:        order.Buy,
			Status:      order.New,
			AssetType:   asset.Spot,
			Date:        time.Now(),
			CloseTime:   time.Now(),
			LastUpdated: time.Now(),
			Pair:        currency.NewPair(currency.BTC, currency.USDT),
			Trades:      nil,
			Fee:         1,
		},
	}, p)
	if err != nil {
		t.Error(err)
	}
	if !h.BaseSize.Equal(p.BaseAvailable()) {
		t.Errorf("expected '%v' received '%v'", 1, h.BaseSize)
	}
	if !h.BaseValue.Equal(p.BaseAvailable().Mul(decimal.NewFromInt(500))) {
		t.Errorf("expected '%v' received '%v'", 500, h.BaseValue)
	}
	if !h.QuoteSize.Equal(decimal.NewFromInt(100)) {
		t.Errorf("expected '%v' received '%v'", 100, h.QuoteSize)
	}
	if !h.TotalValue.Equal(decimal.NewFromInt(600)) {
		t.Errorf("expected '%v' received '%v'", 999, h.TotalValue)
	}
	if !h.BoughtAmount.Equal(decimal.NewFromInt(1)) {
		t.Errorf("expected '%v' received '%v'", 1, h.BoughtAmount)
	}
	if !h.ScaledBoughtValue.Equal(decimal.NewFromInt(500)) {
		t.Errorf("expected '%v' received '%v'", 500, h.ScaledBoughtValue)
	}
	if !h.SoldAmount.IsZero() {
		t.Errorf("expected '%v' received '%v'", 0, h.SoldAmount)
	}
	if !h.TotalFees.Equal(decimal.NewFromInt(1)) {
		t.Errorf("expected '%v' received '%v'", 1, h.TotalFees)
	}

	err = h.update(&fill.Fill{
		Base: &event.Base{
			Exchange:     testExchange,
			Time:         time.Now(),
			Interval:     gctkline.OneHour,
			CurrencyPair: currency.NewPair(currency.BTC, currency.USDT),
			AssetType:    asset.Spot,
		},
		Direction:           order.Buy,
		Amount:              decimal.NewFromFloat(0.5),
		ClosePrice:          decimal.NewFromInt(500),
		VolumeAdjustedPrice: decimal.NewFromInt(500),
		PurchasePrice:       decimal.NewFromInt(500),
		Order: &order.Detail{
			Price:       500,
			Amount:      0.5,
			Exchange:    testExchange,
			OrderID:     "decimal.NewFromInt(1337)",
			Type:        order.Limit,
			Side:        order.Buy,
			Status:      order.New,
			AssetType:   asset.Spot,
			Date:        time.Now(),
			CloseTime:   time.Now(),
			LastUpdated: time.Now(),
			Pair:        currency.NewPair(currency.BTC, currency.USDT),
			Trades:      nil,
			Fee:         0.5,
		},
	}, p)
	if err != nil {
		t.Error(err)
	}

	if !h.BoughtAmount.Equal(decimal.NewFromFloat(1.5)) {
		t.Errorf("expected '%v' received '%v'", 1, h.BoughtAmount)
	}
	if !h.ScaledBoughtValue.Equal(decimal.NewFromInt(750)) {
		t.Errorf("expected '%v' received '%v'", 750, h.ScaledBoughtValue)
	}
	if !h.SoldAmount.IsZero() {
		t.Errorf("expected '%v' received '%v'", 0, h.SoldAmount)
	}
	if !h.TotalFees.Equal(decimal.NewFromFloat(1.5)) {
		t.Errorf("expected '%v' received '%v'", 1.5, h.TotalFees)
	}
}

func TestUpdateSellStats(t *testing.T) {
	t.Parallel()
	b, err := funding.CreateItem(testExchange, asset.Spot, currency.BTC, decimal.NewFromInt(1), decimal.Zero)
	if err != nil {
		t.Fatal(err)
	}
	q, err := funding.CreateItem(testExchange, asset.Spot, currency.USDT, decimal.NewFromInt(100), decimal.Zero)
	if err != nil {
		t.Fatal(err)
	}
	p, err := funding.CreatePair(b, q)
	if err != nil {
		t.Fatal(err)
	}

	h, err := Create(&fill.Fill{
		Base: &event.Base{AssetType: asset.Spot},
	}, p)
	if err != nil {
		t.Error(err)
	}
	err = h.update(&fill.Fill{
		Base: &event.Base{
			Exchange:     testExchange,
			Time:         time.Now(),
			Interval:     gctkline.OneHour,
			CurrencyPair: currency.NewPair(currency.BTC, currency.USDT),
			AssetType:    asset.Spot,
		},
		Direction:           order.Buy,
		Amount:              decimal.NewFromInt(1),
		ClosePrice:          decimal.NewFromInt(500),
		VolumeAdjustedPrice: decimal.NewFromInt(500),
		PurchasePrice:       decimal.NewFromInt(500),
		Order: &order.Detail{
			Price:       500,
			Amount:      1,
			Exchange:    testExchange,
<<<<<<< HEAD
			ID:          "1337",
=======
			OrderID:     "decimal.NewFromInt(1337)",
>>>>>>> 3cd21d5e
			Type:        order.Limit,
			Side:        order.Buy,
			Status:      order.New,
			AssetType:   asset.Spot,
			Date:        time.Now(),
			CloseTime:   time.Now(),
			LastUpdated: time.Now(),
			Pair:        currency.NewPair(currency.BTC, currency.USDT),
			Fee:         1,
		},
	}, p)
	if err != nil {
		t.Error(err)
	}
	if !h.BaseSize.Equal(decimal.NewFromInt(1)) {
		t.Errorf("expected '%v' received '%v'", 1, h.BaseSize)
	}
	if !h.BaseValue.Equal(decimal.NewFromInt(500)) {
		t.Errorf("expected '%v' received '%v'", 500, h.BaseValue)
	}
	if !h.QuoteInitialFunds.Equal(decimal.NewFromInt(100)) {
		t.Errorf("expected '%v' received '%v'", 100, h.QuoteInitialFunds)
	}
	if !h.QuoteSize.Equal(decimal.NewFromInt(100)) {
		t.Errorf("expected '%v' received '%v'", 100, h.QuoteSize)
	}
	if !h.TotalValue.Equal(decimal.NewFromInt(600)) {
		t.Errorf("expected '%v' received '%v'", 600, h.TotalValue)
	}
	if !h.BoughtAmount.Equal(decimal.NewFromInt(1)) {
		t.Errorf("expected '%v' received '%v'", 1, h.BoughtAmount)
	}
	if !h.ScaledBoughtValue.Equal(decimal.NewFromInt(500)) {
		t.Errorf("expected '%v' received '%v'", 500, h.ScaledBoughtValue)
	}
	if !h.SoldAmount.IsZero() {
		t.Errorf("expected '%v' received '%v'", 0, h.SoldAmount)
	}
	if !h.TotalFees.Equal(decimal.NewFromInt(1)) {
		t.Errorf("expected '%v' received '%v'", 1, h.TotalFees)
	}

	err = h.update(&fill.Fill{
		Base: &event.Base{
			Exchange:     testExchange,
			Time:         time.Now(),
			Interval:     gctkline.OneHour,
			CurrencyPair: currency.NewPair(currency.BTC, currency.USDT),
			AssetType:    asset.Spot,
		},
		Direction:           order.Sell,
		Amount:              decimal.NewFromInt(1),
		ClosePrice:          decimal.NewFromInt(500),
		VolumeAdjustedPrice: decimal.NewFromInt(500),
		PurchasePrice:       decimal.NewFromInt(500),
		Order: &order.Detail{
			Price:       500,
			Amount:      1,
			Exchange:    testExchange,
			OrderID:     "decimal.NewFromInt(1337)",
			Type:        order.Limit,
			Side:        order.Sell,
			Status:      order.New,
			AssetType:   asset.Spot,
			Date:        time.Now(),
			CloseTime:   time.Now(),
			LastUpdated: time.Now(),
			Pair:        currency.NewPair(currency.BTC, currency.USDT),
			Trades:      nil,
			Fee:         1,
		},
	}, p)
	if err != nil {
		t.Error(err)
	}

	if !h.BoughtAmount.Equal(decimal.NewFromInt(1)) {
		t.Errorf("expected '%v' received '%v'", 1, h.BoughtAmount)
	}
	if !h.ScaledBoughtValue.Equal(decimal.NewFromInt(500)) {
		t.Errorf("expected '%v' received '%v'", 500, h.ScaledBoughtValue)
	}
	if !h.SoldAmount.Equal(decimal.NewFromInt(1)) {
		t.Errorf("expected '%v' received '%v'", 1, h.SoldAmount)
	}
	if !h.TotalFees.Equal(decimal.NewFromInt(2)) {
		t.Errorf("expected '%v' received '%v'", 2, h.TotalFees)
	}
}<|MERGE_RESOLUTION|>--- conflicted
+++ resolved
@@ -280,11 +280,7 @@
 			Price:       500,
 			Amount:      1,
 			Exchange:    testExchange,
-<<<<<<< HEAD
-			ID:          "1337",
-=======
 			OrderID:     "decimal.NewFromInt(1337)",
->>>>>>> 3cd21d5e
 			Type:        order.Limit,
 			Side:        order.Buy,
 			Status:      order.New,
