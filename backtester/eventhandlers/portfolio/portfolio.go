package portfolio

import (
	"errors"
	"fmt"
	"strings"
	"time"

	"github.com/shopspring/decimal"
	"github.com/thrasher-corp/gocryptotrader/backtester/common"
	"github.com/thrasher-corp/gocryptotrader/backtester/data"
	"github.com/thrasher-corp/gocryptotrader/backtester/eventhandlers/exchange"
	"github.com/thrasher-corp/gocryptotrader/backtester/eventhandlers/portfolio/compliance"
	"github.com/thrasher-corp/gocryptotrader/backtester/eventhandlers/portfolio/holdings"
	"github.com/thrasher-corp/gocryptotrader/backtester/eventtypes/event"
	"github.com/thrasher-corp/gocryptotrader/backtester/eventtypes/fill"
	"github.com/thrasher-corp/gocryptotrader/backtester/eventtypes/order"
	"github.com/thrasher-corp/gocryptotrader/backtester/eventtypes/signal"
	"github.com/thrasher-corp/gocryptotrader/backtester/funding"
	"github.com/thrasher-corp/gocryptotrader/config"
	"github.com/thrasher-corp/gocryptotrader/currency"
	"github.com/thrasher-corp/gocryptotrader/exchanges/asset"
	gctorder "github.com/thrasher-corp/gocryptotrader/exchanges/order"
	"github.com/thrasher-corp/gocryptotrader/log"
)

// OnSignal receives the event from the strategy on whether it has signalled to buy, do nothing or sell
// on buy/sell, the portfolio manager will size the order and assess the risk of the order
// if successful, it will pass on an order.Order to be used by the exchange event handler to place an order based on
// the portfolio manager's recommendations
func (p *Portfolio) OnSignal(ev signal.Event, cs *exchange.Settings, funds funding.IFundReserver) (*order.Order, error) {
	if ev == nil || cs == nil {
		return nil, common.ErrNilArguments
	}
	if p.sizeManager == nil {
		return nil, errSizeManagerUnset
	}
	if p.riskManager == nil {
		return nil, errRiskManagerUnset
	}
	if funds == nil {
		return nil, funding.ErrFundsNotFound
	}

	o := &order.Order{
		Base:               ev.GetBase(),
		Direction:          ev.GetDirection(),
		FillDependentEvent: ev.GetFillDependentEvent(),
		Amount:             ev.GetAmount(),
		ClosePrice:         ev.GetClosePrice(),
	}
	if ev.GetDirection() == gctorder.UnknownSide {
		return o, errInvalidDirection
	}

	lookup := p.exchangeAssetPairSettings[ev.GetExchange()][ev.GetAssetType()][ev.Pair().Base.Item][ev.Pair().Quote.Item]
	if lookup == nil {
		return nil, fmt.Errorf("%w for %v %v %v",
			errNoPortfolioSettings,
			ev.GetExchange(),
			ev.GetAssetType(),
			ev.Pair())
	}

	if ev.GetDirection() == gctorder.DoNothing ||
		ev.GetDirection() == gctorder.MissingData ||
		ev.GetDirection() == gctorder.TransferredFunds {
		return o, nil
	}
	if !funds.CanPlaceOrder(ev.GetDirection()) {
		return cannotPurchase(ev, o)
	}

	o.OrderType = gctorder.Market
	o.BuyLimit = ev.GetBuyLimit()
	o.SellLimit = ev.GetSellLimit()
	var sizingFunds decimal.Decimal
	var side = ev.GetDirection()
	if ev.GetAssetType() == asset.Spot {
		if side == gctorder.ClosePosition {
			side = gctorder.Sell
		}
		pReader, err := funds.GetPairReader()
		if err != nil {
			return nil, err
		}
		switch side {
		case gctorder.Buy, gctorder.Bid:
			sizingFunds = pReader.QuoteAvailable()
		case gctorder.Sell, gctorder.Ask:
			sizingFunds = pReader.BaseAvailable()
		}
	} else if ev.GetAssetType().IsFutures() {
		if ev.GetDirection() == gctorder.ClosePosition {
			// lookup position
			positions := lookup.FuturesTracker.GetPositions()
			if len(positions) == 0 {
				// cannot close a non existent position
				return nil, errNoHoldings
			}
			sizingFunds = positions[len(positions)-1].LatestSize
			d := positions[len(positions)-1].OpeningDirection
			switch d {
			case gctorder.Short:
				side = gctorder.Long
			case gctorder.Long:
				side = gctorder.Short
			}
		} else {
			collateralFunds, err := funds.GetCollateralReader()
			if err != nil {
				return nil, err
			}
			sizingFunds = collateralFunds.AvailableFunds()
		}
	}
	if sizingFunds.LessThanOrEqual(decimal.Zero) {
		return cannotPurchase(ev, o)
	}
	sizedOrder, err := p.sizeOrder(ev, cs, o, sizingFunds, funds)
	if err != nil {
		return sizedOrder, err
	}
	if common.CanTransact(sizedOrder.Direction) {
		sizedOrder.SetDirection(side)
	}
	if ev.GetDirection() == gctorder.ClosePosition {
		sizedOrder.ClosingPosition = true
	}
	return p.evaluateOrder(ev, o, sizedOrder)
}

func cannotPurchase(ev signal.Event, o *order.Order) (*order.Order, error) {
	if ev == nil {
		return nil, common.ErrNilEvent
	}
	if o == nil {
		return nil, fmt.Errorf("%w received nil order for %v %v %v", common.ErrNilArguments, ev.GetExchange(), ev.GetAssetType(), ev.Pair())
	}
	o.AppendReason(notEnoughFundsTo + " " + ev.GetDirection().Lower())
	switch ev.GetDirection() {
	case gctorder.Buy, gctorder.Bid:
		o.SetDirection(gctorder.CouldNotBuy)
	case gctorder.Sell, gctorder.Ask:
		o.SetDirection(gctorder.CouldNotSell)
	case gctorder.Short:
		o.SetDirection(gctorder.CouldNotShort)
	case gctorder.Long:
		o.SetDirection(gctorder.CouldNotLong)
	default:
		// ensure that unknown scenarios don't affect anything
		o.SetDirection(gctorder.DoNothing)
	}
	ev.SetDirection(o.Direction)
	return o, nil
}

func (p *Portfolio) evaluateOrder(d common.Directioner, originalOrderSignal, ev *order.Order) (*order.Order, error) {
	var evaluatedOrder *order.Order
	cm, err := p.GetComplianceManager(originalOrderSignal.GetExchange(), originalOrderSignal.GetAssetType(), originalOrderSignal.Pair())
	if err != nil {
		return nil, err
	}

	evaluatedOrder, err = p.riskManager.EvaluateOrder(ev, p.GetLatestHoldingsForAllCurrencies(), cm.GetLatestSnapshot())
	if err != nil {
		originalOrderSignal.AppendReason(err.Error())
		switch d.GetDirection() {
		case gctorder.Buy, gctorder.CouldNotBuy:
			originalOrderSignal.Direction = gctorder.CouldNotBuy
		case gctorder.Sell, gctorder.CouldNotSell:
			originalOrderSignal.Direction = gctorder.CouldNotSell
		case gctorder.Short:
			originalOrderSignal.Direction = gctorder.CouldNotShort
		case gctorder.Long:
			originalOrderSignal.Direction = gctorder.CouldNotLong
		default:
			originalOrderSignal.Direction = gctorder.DoNothing
		}
		d.SetDirection(originalOrderSignal.Direction)
		return originalOrderSignal, nil
	}

	return evaluatedOrder, nil
}

func (p *Portfolio) sizeOrder(d common.Directioner, cs *exchange.Settings, originalOrderSignal *order.Order, sizingFunds decimal.Decimal, funds funding.IFundReserver) (*order.Order, error) {
	sizedOrder, estFee, err := p.sizeManager.SizeOrder(originalOrderSignal, sizingFunds, cs)
	if err != nil || sizedOrder.Amount.IsZero() {
		switch originalOrderSignal.Direction {
		case gctorder.Buy, gctorder.Bid:
			originalOrderSignal.Direction = gctorder.CouldNotBuy
		case gctorder.Sell, gctorder.Ask:
			originalOrderSignal.Direction = gctorder.CouldNotSell
		case gctorder.Long:
			originalOrderSignal.Direction = gctorder.CouldNotLong
		case gctorder.Short:
			originalOrderSignal.Direction = gctorder.CouldNotShort
		default:
			originalOrderSignal.Direction = gctorder.DoNothing
		}
		d.SetDirection(originalOrderSignal.Direction)
		if err != nil {
			originalOrderSignal.AppendReason(err.Error())
			return originalOrderSignal, nil
		}
		originalOrderSignal.AppendReason("sized order to 0")
	}
	switch d.GetDirection() {
	case gctorder.Buy,
		gctorder.Bid,
		gctorder.Short,
		gctorder.Long:
		sizedOrder.AllocatedFunds = sizedOrder.Amount.Mul(sizedOrder.ClosePrice).Add(estFee)
	case gctorder.Sell,
		gctorder.Ask,
		gctorder.ClosePosition:
		sizedOrder.AllocatedFunds = sizedOrder.Amount
	default:
		return nil, errInvalidDirection
	}
	err = funds.Reserve(sizedOrder.AllocatedFunds, d.GetDirection())
	if err != nil {
		sizedOrder.Direction = gctorder.DoNothing
		return sizedOrder, err
	}
	return sizedOrder, nil
}

// OnFill processes the event after an order has been placed by the exchange. Its purpose is to track holdings for future portfolio decisions.
func (p *Portfolio) OnFill(ev fill.Event, funds funding.IFundReleaser) (fill.Event, error) {
	if ev == nil {
		return nil, common.ErrNilEvent
	}
	lookup := p.exchangeAssetPairSettings[ev.GetExchange()][ev.GetAssetType()][ev.Pair().Base.Item][ev.Pair().Quote.Item]
	if lookup == nil {
		return nil, fmt.Errorf("%w for %v %v %v", errNoPortfolioSettings, ev.GetExchange(), ev.GetAssetType(), ev.Pair())
	}
	var err error

	// Get the holding from the previous iteration, create it if it doesn't yet have a timestamp
	h := lookup.GetHoldingsForTime(ev.GetTime().Add(-ev.GetInterval().Duration()))
	if !h.Timestamp.IsZero() {
		err = h.Update(ev, funds)
		if err != nil {
			return nil, err
		}
	} else {
		h = lookup.GetLatestHoldings()
		if h.Timestamp.IsZero() {
			h, err = holdings.Create(ev, funds)
			if err != nil {
				return nil, err
			}
		} else {
			err = h.Update(ev, funds)
			if err != nil {
				return nil, err
			}
		}
	}
	err = p.SetHoldingsForOffset(&h, true)
	if errors.Is(err, errNoHoldings) {
		err = p.SetHoldingsForOffset(&h, false)
	}
	if err != nil {
		log.Error(common.Portfolio, err)
	}

	err = p.addComplianceSnapshot(ev)
	if err != nil {
		log.Error(common.Portfolio, err)
	}

	return ev, nil
}

// addComplianceSnapshot gets the previous snapshot of compliance events, updates with the latest fillevent
// then saves the snapshot to the c
func (p *Portfolio) addComplianceSnapshot(fillEvent fill.Event) error {
	if fillEvent == nil {
		return common.ErrNilEvent
	}
	complianceManager, err := p.GetComplianceManager(fillEvent.GetExchange(), fillEvent.GetAssetType(), fillEvent.Pair())
	if err != nil {
		return err
	}
	prevSnap := complianceManager.GetLatestSnapshot()
	if fo := fillEvent.GetOrder(); fo != nil {
		price := decimal.NewFromFloat(fo.Price)
		amount := decimal.NewFromFloat(fo.Amount)
		fee := decimal.NewFromFloat(fo.Fee)
		snapOrder := compliance.SnapshotOrder{
			ClosePrice:          fillEvent.GetClosePrice(),
			VolumeAdjustedPrice: fillEvent.GetVolumeAdjustedPrice(),
			SlippageRate:        fillEvent.GetSlippageRate(),
			CostBasis:           price.Mul(amount).Add(fee),
		}
		snapOrder.Order = fo
		prevSnap.Orders = append(prevSnap.Orders, snapOrder)
	}
	snap := &compliance.Snapshot{
		Offset:    fillEvent.GetOffset(),
		Timestamp: fillEvent.GetTime(),
		Orders:    prevSnap.Orders,
	}
	return complianceManager.AddSnapshot(snap, false)
}

// SetHoldingsForOffset stores a holdings struct in the portfolio for a given offset
// will return error if already exists, unless overwriteExisting is true
func (p *Portfolio) SetHoldingsForOffset(h *holdings.Holding, overwriteExisting bool) error {
	if h.Timestamp.IsZero() {
		return errHoldingsNoTimestamp
	}
	lookup, ok := p.exchangeAssetPairSettings[h.Exchange][h.Asset][h.Pair.Base.Item][h.Pair.Quote.Item]
	if !ok {
		return fmt.Errorf("%w for %v %v %v", errNoPortfolioSettings, h.Exchange, h.Asset, h.Pair)
	}

	if overwriteExisting && len(lookup.HoldingsSnapshots) == 0 {
		return errNoHoldings
	}
	for i := len(lookup.HoldingsSnapshots) - 1; i >= 0; i-- {
		if lookup.HoldingsSnapshots[i].Offset == h.Offset {
			if overwriteExisting {
				lookup.HoldingsSnapshots[i] = *h
				p.exchangeAssetPairSettings[h.Exchange][h.Asset][h.Pair.Base.Item][h.Pair.Quote.Item] = lookup
				return nil
			}
			return errHoldingsAlreadySet
		}
	}
	if overwriteExisting {
		return fmt.Errorf("%w at %v", errNoHoldings, h.Timestamp)
	}

	lookup.HoldingsSnapshots = append(lookup.HoldingsSnapshots, *h)
	p.exchangeAssetPairSettings[h.Exchange][h.Asset][h.Pair.Base.Item][h.Pair.Quote.Item] = lookup
	return nil
}

// GetLatestOrderSnapshotForEvent gets orders related to the event
func (p *Portfolio) GetLatestOrderSnapshotForEvent(e common.Event) (compliance.Snapshot, error) {
	eapSettings, ok := p.exchangeAssetPairSettings[e.GetExchange()][e.GetAssetType()][e.Pair().Base.Item][e.Pair().Quote.Item]
	if !ok {
		return compliance.Snapshot{}, fmt.Errorf("%w for %v %v %v", errNoPortfolioSettings, e.GetExchange(), e.GetAssetType(), e.Pair())
	}
	return eapSettings.ComplianceManager.GetLatestSnapshot(), nil
}

// GetLatestOrderSnapshots returns the latest snapshots from all stored pair data
func (p *Portfolio) GetLatestOrderSnapshots() ([]compliance.Snapshot, error) {
	var resp []compliance.Snapshot
	for _, exchangeMap := range p.exchangeAssetPairSettings {
		for _, assetMap := range exchangeMap {
			for _, baseMap := range assetMap {
				for _, quoteMap := range baseMap {
					resp = append(resp, quoteMap.ComplianceManager.GetLatestSnapshot())
				}
			}
		}
	}
	if len(resp) == 0 {
		return nil, errNoPortfolioSettings
	}
	return resp, nil
}

// GetComplianceManager returns the order snapshots for a given exchange, asset, pair
func (p *Portfolio) GetComplianceManager(exchangeName string, a asset.Item, cp currency.Pair) (*compliance.Manager, error) {
	lookup := p.exchangeAssetPairSettings[exchangeName][a][cp.Base.Item][cp.Quote.Item]
	if lookup == nil {
		return nil, fmt.Errorf("%w for %v %v %v could not retrieve compliance manager", errNoPortfolioSettings, exchangeName, a, cp)
	}
	return &lookup.ComplianceManager, nil
}

// UpdateHoldings updates the portfolio holdings for the data event
func (p *Portfolio) UpdateHoldings(e data.Event, funds funding.IFundReleaser) error {
	if e == nil {
		return common.ErrNilEvent
	}
	if funds == nil {
		return funding.ErrFundsNotFound
	}
	settings, err := p.getSettings(e.GetExchange(), e.GetAssetType(), e.Pair())
	if err != nil {
		return fmt.Errorf("%v %v %v %w", e.GetExchange(), e.GetAssetType(), e.Pair(), err)
	}
	h := settings.GetLatestHoldings()
	if h.Timestamp.IsZero() {
		h, err = holdings.Create(e, funds)
		if err != nil {
			return err
		}
	}
	h.UpdateValue(e)
	err = p.SetHoldingsForOffset(&h, true)
	if errors.Is(err, errNoHoldings) {
		err = p.SetHoldingsForOffset(&h, false)
	}
	return err
}

// GetLatestHoldingsForAllCurrencies will return the current holdings for all loaded currencies
// this is useful to assess the position of your entire portfolio in order to help with risk decisions
func (p *Portfolio) GetLatestHoldingsForAllCurrencies() []holdings.Holding {
	var resp []holdings.Holding
	for _, exchangeMap := range p.exchangeAssetPairSettings {
		for _, assetMap := range exchangeMap {
			for _, baseMap := range assetMap {
				for _, quoteMap := range baseMap {
					holds := quoteMap.GetLatestHoldings()
					if !holds.Timestamp.IsZero() {
						resp = append(resp, holds)
					}
				}
			}
		}
	}
	return resp
}

// ViewHoldingAtTimePeriod retrieves a snapshot of holdings at a specific time period,
// returning empty when not found
func (p *Portfolio) ViewHoldingAtTimePeriod(ev common.Event) (*holdings.Holding, error) {
	exchangeAssetPairSettings := p.exchangeAssetPairSettings[ev.GetExchange()][ev.GetAssetType()][ev.Pair().Base.Item][ev.Pair().Quote.Item]
	if exchangeAssetPairSettings == nil {
		return nil, fmt.Errorf("%w for %v %v %v", errNoHoldings, ev.GetExchange(), ev.GetAssetType(), ev.Pair())
	}

	for i := len(exchangeAssetPairSettings.HoldingsSnapshots) - 1; i >= 0; i-- {
		if ev.GetTime().Equal(exchangeAssetPairSettings.HoldingsSnapshots[i].Timestamp) {
			return &exchangeAssetPairSettings.HoldingsSnapshots[i], nil
		}
	}

	return nil, fmt.Errorf("%w for %v %v %v at %v", errNoHoldings, ev.GetExchange(), ev.GetAssetType(), ev.Pair(), ev.GetTime())
}

// GetLatestHoldings returns the latest holdings after being sorted by time
func (s *Settings) GetLatestHoldings() holdings.Holding {
	if len(s.HoldingsSnapshots) == 0 {
		return holdings.Holding{}
	}

	return s.HoldingsSnapshots[len(s.HoldingsSnapshots)-1]
}

// GetHoldingsForTime returns the holdings for a time period, or an empty holding if not found
func (s *Settings) GetHoldingsForTime(t time.Time) holdings.Holding {
	for i := len(s.HoldingsSnapshots) - 1; i >= 0; i-- {
		if s.HoldingsSnapshots[i].Timestamp.Equal(t) {
			return s.HoldingsSnapshots[i]
		}
	}
	return holdings.Holding{}
}

// GetPositions returns all futures positions for an event's exchange, asset, pair
<<<<<<< HEAD
func (p *Portfolio) GetPositions(e common.Event) ([]gctorder.PositionStats, error) {
=======
func (p *Portfolio) GetPositions(e common.EventHandler) ([]gctorder.Position, error) {
>>>>>>> ae02f168
	settings, err := p.getFuturesSettingsFromEvent(e)
	if err != nil {
		return nil, err
	}
	return settings.FuturesTracker.GetPositions(), nil
}

// GetLatestPosition returns all futures positions for an event's exchange, asset, pair
<<<<<<< HEAD
func (p *Portfolio) GetLatestPosition(e common.Event) (*gctorder.PositionStats, error) {
=======
func (p *Portfolio) GetLatestPosition(e common.EventHandler) (*gctorder.Position, error) {
>>>>>>> ae02f168
	settings, err := p.getFuturesSettingsFromEvent(e)
	if err != nil {
		return nil, err
	}
	positions := settings.FuturesTracker.GetPositions()
	if len(positions) == 0 {
		return nil, fmt.Errorf("%w %v %v %v", gctorder.ErrPositionNotFound, e.GetExchange(), e.GetAssetType(), e.Pair())
	}
	return &positions[len(positions)-1], nil
}

// UpdatePNL will analyse any futures orders that have been placed over the backtesting run
// that are not closed and calculate their PNL
func (p *Portfolio) UpdatePNL(e common.Event, closePrice decimal.Decimal) error {
	settings, err := p.getFuturesSettingsFromEvent(e)
	if err != nil {
		return err
	}
	_, err = settings.FuturesTracker.UpdateOpenPositionUnrealisedPNL(closePrice.InexactFloat64(), e.GetTime())
	if err != nil && !errors.Is(err, gctorder.ErrPositionClosed) {
		return err
	}

	return nil
}

// TrackFuturesOrder updates the futures tracker with a new order
// from a fill event
func (p *Portfolio) TrackFuturesOrder(ev fill.Event, fund funding.IFundReleaser) (*PNLSummary, error) {
	if ev == nil {
		return nil, common.ErrNilEvent
	}
	if fund == nil {
		return nil, fmt.Errorf("%w missing funding", common.ErrNilArguments)
	}
	detail := ev.GetOrder()
	if detail == nil {
		return nil, gctorder.ErrSubmissionIsNil
	}
	if !detail.AssetType.IsFutures() {
		return nil, fmt.Errorf("order '%v' %w", detail.OrderID, gctorder.ErrNotFuturesAsset)
	}

	collateralReleaser, err := fund.CollateralReleaser()
	if err != nil {
		return nil, fmt.Errorf("%v %v %v %w", detail.Exchange, detail.AssetType, detail.Pair, err)
	}
	settings, err := p.getSettings(detail.Exchange, detail.AssetType, detail.Pair)
	if err != nil {
		return nil, fmt.Errorf("%v %v %v %w", detail.Exchange, detail.AssetType, detail.Pair, err)
	}

	err = settings.FuturesTracker.TrackNewOrder(detail)
	if err != nil {
		return nil, err
	}

	pos := settings.FuturesTracker.GetPositions()
	if len(pos) == 0 {
		return nil, fmt.Errorf("%w should not happen", errNoHoldings)
	}
	amount := decimal.NewFromFloat(detail.Amount)
	switch {
	case ev.IsLiquidated():
		collateralReleaser.Liquidate()
		err = settings.FuturesTracker.Liquidate(ev.GetClosePrice(), ev.GetTime())
		if err != nil {
			return nil, err
		}
	case pos[len(pos)-1].OpeningDirection != detail.Side:
		err = collateralReleaser.TakeProfit(amount, pos[len(pos)-1].RealisedPNL)
		if err != nil {
			return nil, err
		}
		err = p.UpdatePNL(ev, ev.GetClosePrice())
		if err != nil {
			return nil, fmt.Errorf("%v %v %v %w", ev.GetExchange(), ev.GetAssetType(), ev.Pair(), err)
		}
	default:
		err = collateralReleaser.UpdateContracts(detail.Side, amount)
		if err != nil {
			return nil, err
		}
	}

	return p.GetLatestPNLForEvent(ev)
}

// GetLatestPNLForEvent takes in an event and returns the latest PNL data
// if it exists
func (p *Portfolio) GetLatestPNLForEvent(e common.Event) (*PNLSummary, error) {
	if e == nil {
		return nil, common.ErrNilEvent
	}
	response := &PNLSummary{
		Exchange: e.GetExchange(),
		Asset:    e.GetAssetType(),
		Pair:     e.Pair(),
		Offset:   e.GetOffset(),
	}
	position, err := p.GetLatestPosition(e)
	if err != nil {
		return nil, err
	}
	pnlHistory := position.PNLHistory
	if len(pnlHistory) == 0 {
		return response, nil
	}
	response.Result = pnlHistory[len(pnlHistory)-1]
	response.CollateralCurrency = position.CollateralCurrency
	return response, nil
}

// CheckLiquidationStatus checks funding against position
// and liquidates and removes funding if position unable to continue
func (p *Portfolio) CheckLiquidationStatus(ev data.Event, collateralReader funding.ICollateralReader, pnl *PNLSummary) error {
	if ev == nil {
		return common.ErrNilEvent
	}
	if collateralReader == nil {
		return fmt.Errorf("%w collateral reader missing", common.ErrNilArguments)
	}
	if pnl == nil {
		return fmt.Errorf("%w pnl summary missing", common.ErrNilArguments)
	}
	availableFunds := collateralReader.AvailableFunds()
	position, err := p.GetLatestPosition(ev)
	if err != nil {
		return err
	}
	if !position.Status.IsInactive() &&
		pnl.Result.UnrealisedPNL.IsNegative() &&
		pnl.Result.UnrealisedPNL.Abs().GreaterThan(availableFunds) {
		return gctorder.ErrPositionLiquidated
	}

	return nil
}

// CreateLiquidationOrdersForExchange creates liquidation orders, for any that exist on the same exchange where a liquidation is occurring
func (p *Portfolio) CreateLiquidationOrdersForExchange(ev data.Event, funds funding.IFundingManager) ([]order.Event, error) {
	if ev == nil {
		return nil, common.ErrNilEvent
	}
	if funds == nil {
		return nil, fmt.Errorf("%w, requires funding manager", common.ErrNilArguments)
	}
	var closingOrders []order.Event
	assetPairSettings, ok := p.exchangeAssetPairSettings[ev.GetExchange()]
	if !ok {
		return nil, config.ErrExchangeNotFound
	}
<<<<<<< HEAD
	for item, baseMap := range assetPairSettings {
		for b, quoteMap := range baseMap {
			for q, settings := range quoteMap {
				switch {
				case item.IsFutures():
					positions := settings.FuturesTracker.GetPositions()
					if len(positions) == 0 {
=======
	for item, pairMap := range assetPairSettings {
		for pair, settings := range pairMap {
			switch {
			case item.IsFutures():
				positions := settings.FuturesTracker.GetPositions()
				if len(positions) == 0 {
					continue
				}
				pos := positions[len(positions)-1]
				if !pos.LatestSize.IsPositive() {
					continue
				}
				direction := gctorder.Short
				if pos.LatestDirection == gctorder.Short {
					direction = gctorder.Long
				}
				closingOrders = append(closingOrders, &order.Order{
					Base: &event.Base{
						Offset:         ev.GetOffset(),
						Exchange:       pos.Exchange,
						Time:           ev.GetTime(),
						Interval:       ev.GetInterval(),
						CurrencyPair:   pos.Pair,
						UnderlyingPair: ev.GetUnderlyingPair(),
						AssetType:      pos.Asset,
						Reasons:        []string{"LIQUIDATED"},
					},
					Direction:           direction,
					Status:              gctorder.Liquidated,
					ClosePrice:          ev.GetClosePrice(),
					Amount:              pos.LatestSize,
					AllocatedFunds:      pos.LatestSize,
					OrderType:           gctorder.Market,
					LiquidatingPosition: true,
				})
			case item == asset.Spot:
				allFunds := funds.GetAllFunding()
				for i := range allFunds {
					if allFunds[i].Asset.IsFutures() {
>>>>>>> ae02f168
						continue
					}
					pos := positions[len(positions)-1]
					if !pos.Exposure.IsPositive() {
						continue
					}
					direction := gctorder.Short
					if pos.LatestDirection == gctorder.Short {
						direction = gctorder.Long
					}
					closingOrders = append(closingOrders, &order.Order{
						Base: &event.Base{
							Offset:         ev.GetOffset(),
							Exchange:       pos.Exchange,
							Time:           ev.GetTime(),
							Interval:       ev.GetInterval(),
							CurrencyPair:   pos.Pair,
							UnderlyingPair: ev.GetUnderlyingPair(),
							AssetType:      pos.Asset,
							Reasons:        []string{"LIQUIDATED"},
						},
						Direction:           direction,
						Status:              gctorder.Liquidated,
						ClosePrice:          ev.GetClosePrice(),
						Amount:              pos.Exposure,
						AllocatedFunds:      pos.Exposure,
						OrderType:           gctorder.Market,
						LiquidatingPosition: true,
					})
				case item == asset.Spot:
					allFunds := funds.GetAllFunding()
					for i := range allFunds {
						if allFunds[i].Asset.IsFutures() {
							continue
						}
						if allFunds[i].Currency.IsFiatCurrency() || allFunds[i].Currency.IsStableCurrency() {
							// close orders for assets
							// funding manager will zero for fiat/stable
							continue
						}
						cp := currency.NewPair(b.Currency(), q.Currency())
						closingOrders = append(closingOrders, &order.Order{
							Base: &event.Base{
								Offset:       ev.GetOffset(),
								Exchange:     ev.GetExchange(),
								Time:         ev.GetTime(),
								Interval:     ev.GetInterval(),
								CurrencyPair: cp,
								AssetType:    item,
								Reasons:      []string{"LIQUIDATED"},
							},
							Direction:           gctorder.Sell,
							Status:              gctorder.Liquidated,
							Amount:              allFunds[i].Available,
							OrderType:           gctorder.Market,
							AllocatedFunds:      allFunds[i].Available,
							LiquidatingPosition: true,
						})
					}
				}
			}
		}
	}

	return closingOrders, nil
}

func (p *Portfolio) getFuturesSettingsFromEvent(e common.Event) (*Settings, error) {
	if e == nil {
		return nil, common.ErrNilEvent
	}
	if !e.GetAssetType().IsFutures() {
		return nil, gctorder.ErrNotFuturesAsset
	}
	settings, err := p.getSettings(e.GetExchange(), e.GetAssetType(), e.Pair())
	if err != nil {
		return nil, fmt.Errorf("%v %v %v %w", e.GetExchange(), e.GetAssetType(), e.Pair(), err)
	}

	if settings.FuturesTracker == nil {
		return nil, fmt.Errorf("%w for %v %v %v", errUnsetFuturesTracker, e.GetExchange(), e.GetAssetType(), e.Pair())
	}

	return settings, nil
}

func (p *Portfolio) getSettings(exch string, item asset.Item, pair currency.Pair) (*Settings, error) {
	exchMap, ok := p.exchangeAssetPairSettings[strings.ToLower(exch)]
	if !ok {
		return nil, errExchangeUnset
	}
	itemMap, ok := exchMap[item]
	if !ok {
		return nil, errAssetUnset
	}
	pairSettings, ok := itemMap[pair.Base.Item][pair.Quote.Item]
	if !ok {
		return nil, errCurrencyPairUnset
	}

	return pairSettings, nil
}

// GetLatestPNLs returns all PNL details in one array
func (p *Portfolio) GetLatestPNLs() []PNLSummary {
	var result []PNLSummary
	for exch, assetPairSettings := range p.exchangeAssetPairSettings {
		for ai, baseMap := range assetPairSettings {
			if !ai.IsFutures() {
				continue
			}
			for b, quoteMap := range baseMap {
				for q, settings := range quoteMap {
					if settings == nil {
						continue
					}
					if settings.FuturesTracker == nil {
						continue
					}
					cp := currency.NewPair(b.Currency(), q.Currency())
					summary := PNLSummary{
						Exchange: exch,
						Asset:    ai,
						Pair:     cp,
					}
					positions := settings.FuturesTracker.GetPositions()
					if len(positions) > 0 {
						pnlHistory := positions[len(positions)-1].PNLHistory
						if len(pnlHistory) > 0 {
							summary.Result = pnlHistory[len(pnlHistory)-1]
							summary.CollateralCurrency = positions[0].CollateralCurrency
						}
					}

					result = append(result, summary)
				}
			}
		}
	}
	return result
}

// GetUnrealisedPNL returns a basic struct containing unrealised PNL
func (p *PNLSummary) GetUnrealisedPNL() BasicPNLResult {
	return BasicPNLResult{
		Time:     p.Result.Time,
		PNL:      p.Result.UnrealisedPNL,
		Currency: p.CollateralCurrency,
	}
}

// GetRealisedPNL returns a basic struct containing realised PNL
func (p *PNLSummary) GetRealisedPNL() BasicPNLResult {
	return BasicPNLResult{
		Time:     p.Result.Time,
		PNL:      p.Result.RealisedPNL,
		Currency: p.CollateralCurrency,
	}
}

// GetExposure returns the position exposure
func (p *PNLSummary) GetExposure() decimal.Decimal {
	return p.Result.Exposure
}

// GetCollateralCurrency returns the collateral currency
func (p *PNLSummary) GetCollateralCurrency() currency.Code {
	return p.CollateralCurrency
}

// GetDirection returns the direction
func (p *PNLSummary) GetDirection() gctorder.Side {
	return p.Result.Direction
}

// GetPositionStatus returns the position status
func (p *PNLSummary) GetPositionStatus() gctorder.Status {
	return p.Result.Status
}<|MERGE_RESOLUTION|>--- conflicted
+++ resolved
@@ -459,11 +459,7 @@
 }
 
 // GetPositions returns all futures positions for an event's exchange, asset, pair
-<<<<<<< HEAD
-func (p *Portfolio) GetPositions(e common.Event) ([]gctorder.PositionStats, error) {
-=======
-func (p *Portfolio) GetPositions(e common.EventHandler) ([]gctorder.Position, error) {
->>>>>>> ae02f168
+func (p *Portfolio) GetPositions(e common.Event) ([]gctorder.Position, error) {
 	settings, err := p.getFuturesSettingsFromEvent(e)
 	if err != nil {
 		return nil, err
@@ -472,11 +468,7 @@
 }
 
 // GetLatestPosition returns all futures positions for an event's exchange, asset, pair
-<<<<<<< HEAD
-func (p *Portfolio) GetLatestPosition(e common.Event) (*gctorder.PositionStats, error) {
-=======
-func (p *Portfolio) GetLatestPosition(e common.EventHandler) (*gctorder.Position, error) {
->>>>>>> ae02f168
+func (p *Portfolio) GetLatestPosition(e common.Event) (*gctorder.Position, error) {
 	settings, err := p.getFuturesSettingsFromEvent(e)
 	if err != nil {
 		return nil, err
@@ -629,7 +621,6 @@
 	if !ok {
 		return nil, config.ErrExchangeNotFound
 	}
-<<<<<<< HEAD
 	for item, baseMap := range assetPairSettings {
 		for b, quoteMap := range baseMap {
 			for q, settings := range quoteMap {
@@ -637,51 +628,10 @@
 				case item.IsFutures():
 					positions := settings.FuturesTracker.GetPositions()
 					if len(positions) == 0 {
-=======
-	for item, pairMap := range assetPairSettings {
-		for pair, settings := range pairMap {
-			switch {
-			case item.IsFutures():
-				positions := settings.FuturesTracker.GetPositions()
-				if len(positions) == 0 {
-					continue
-				}
-				pos := positions[len(positions)-1]
-				if !pos.LatestSize.IsPositive() {
-					continue
-				}
-				direction := gctorder.Short
-				if pos.LatestDirection == gctorder.Short {
-					direction = gctorder.Long
-				}
-				closingOrders = append(closingOrders, &order.Order{
-					Base: &event.Base{
-						Offset:         ev.GetOffset(),
-						Exchange:       pos.Exchange,
-						Time:           ev.GetTime(),
-						Interval:       ev.GetInterval(),
-						CurrencyPair:   pos.Pair,
-						UnderlyingPair: ev.GetUnderlyingPair(),
-						AssetType:      pos.Asset,
-						Reasons:        []string{"LIQUIDATED"},
-					},
-					Direction:           direction,
-					Status:              gctorder.Liquidated,
-					ClosePrice:          ev.GetClosePrice(),
-					Amount:              pos.LatestSize,
-					AllocatedFunds:      pos.LatestSize,
-					OrderType:           gctorder.Market,
-					LiquidatingPosition: true,
-				})
-			case item == asset.Spot:
-				allFunds := funds.GetAllFunding()
-				for i := range allFunds {
-					if allFunds[i].Asset.IsFutures() {
->>>>>>> ae02f168
 						continue
 					}
 					pos := positions[len(positions)-1]
-					if !pos.Exposure.IsPositive() {
+					if !pos.LatestSize.IsPositive() {
 						continue
 					}
 					direction := gctorder.Short
@@ -702,8 +652,8 @@
 						Direction:           direction,
 						Status:              gctorder.Liquidated,
 						ClosePrice:          ev.GetClosePrice(),
-						Amount:              pos.Exposure,
-						AllocatedFunds:      pos.Exposure,
+						Amount:              pos.LatestSize,
+						AllocatedFunds:      pos.LatestSize,
 						OrderType:           gctorder.Market,
 						LiquidatingPosition: true,
 					})
