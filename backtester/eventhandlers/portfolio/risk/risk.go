--- conflicted
+++ resolved
@@ -26,16 +26,7 @@
 	e := o.GetExchange()
 	a := o.GetAssetType()
 	p := o.Pair().Format(currency.EMPTYFORMAT)
-<<<<<<< HEAD
 	lookup, ok := r.CurrencySettings[key.NewExchangePairAssetKey(ex, a, p)]
-=======
-	lookup, ok := r.CurrencySettings[key.ExchangePairAsset{
-		Exchange: e,
-		Base:     p.Base.Item,
-		Quote:    p.Quote.Item,
-		Asset:    a,
-	}]
->>>>>>> edf5d84d
 	if !ok {
 		return nil, fmt.Errorf("%v %v %v %w", e, a, p, errNoCurrencySettings)
 	}
