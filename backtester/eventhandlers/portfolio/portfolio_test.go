--- conflicted
+++ resolved
@@ -28,11 +28,8 @@
 )
 
 const testExchange = "binance"
-<<<<<<< HEAD
-=======
 
 var leet = decimal.NewFromInt(1337)
->>>>>>> 83cfefa4
 
 func TestReset(t *testing.T) {
 	t.Parallel()
@@ -105,16 +102,9 @@
 		t.Errorf("received: %v, expected: %v", err, errCurrencyPairUnset)
 	}
 
-<<<<<<< HEAD
-	t.Skip("TODO: Link to new exchange after FTX implosion")
-	err = p.SetupCurrencySettingsMap(&exchange.Settings{Exchange: ff, Asset: asset.Spot, Pair: currency.NewPair(currency.BTC, currency.USD)})
-	if err != nil {
-		t.Error(err)
-=======
 	err = p.SetCurrencySettingsMap(&exchange.Settings{Exchange: ff, Asset: asset.Spot, Pair: currency.NewPair(currency.BTC, currency.USDT)})
 	if !errors.Is(err, nil) {
 		t.Errorf("received: %v, expected: %v", err, nil)
->>>>>>> 83cfefa4
 	}
 }
 
@@ -133,10 +123,6 @@
 		t.Errorf("received: %v, expected: %v", err, errNoPortfolioSettings)
 	}
 
-<<<<<<< HEAD
-	t.Skip("TODO: Link to new exchange after FTX implosion")
-=======
->>>>>>> 83cfefa4
 	ff := &binance.Binance{}
 	ff.Name = testExchange
 	err = p.SetCurrencySettingsMap(&exchange.Settings{Exchange: ff, Asset: asset.Spot, Pair: currency.NewPair(currency.BTC, currency.USDT)})
@@ -179,10 +165,6 @@
 		t.Errorf("received: %v, expected: %v", err, errNoPortfolioSettings)
 	}
 
-<<<<<<< HEAD
-	t.Skip("TODO: Link to new exchange after FTX implosion")
-=======
->>>>>>> 83cfefa4
 	ff := &binance.Binance{}
 	ff.Name = testExchange
 	err = p.SetCurrencySettingsMap(&exchange.Settings{Exchange: ff, Asset: asset.Spot, Pair: currency.NewPair(currency.BTC, currency.USDT)})
@@ -238,10 +220,6 @@
 		t.Errorf("received: %v, expected: %v", err, errNoPortfolioSettings)
 	}
 
-<<<<<<< HEAD
-	t.Skip("TODO: Link to new exchange after FTX implosion")
-=======
->>>>>>> 83cfefa4
 	ff := &binance.Binance{}
 	ff.Name = testExchange
 	err = p.SetCurrencySettingsMap(&exchange.Settings{Exchange: ff, Asset: asset.Spot, Pair: currency.NewPair(currency.BTC, currency.USDT)})
@@ -327,10 +305,6 @@
 		t.Errorf("received: %v, expected: %v", err, errNoPortfolioSettings)
 	}
 
-<<<<<<< HEAD
-	t.Skip("TODO: Link to new exchange after FTX implosion")
-=======
->>>>>>> 83cfefa4
 	ff := &binance.Binance{}
 	ff.Name = testExchange
 	err = p.SetCurrencySettingsMap(&exchange.Settings{Exchange: ff, Asset: asset.Spot, Pair: currency.NewPair(currency.BTC, currency.USDT)})
@@ -357,10 +331,6 @@
 		t.Errorf("received: %v, expected: %v", err, errNoPortfolioSettings)
 	}
 
-<<<<<<< HEAD
-	t.Skip("TODO: Link to new exchange after FTX implosion")
-=======
->>>>>>> 83cfefa4
 	ff := &binance.Binance{}
 	ff.Name = testExchange
 	err = p.SetCurrencySettingsMap(&exchange.Settings{Exchange: ff, Asset: asset.Spot, Pair: currency.NewPair(currency.BTC, currency.USDT)})
@@ -392,10 +362,6 @@
 		t.Errorf("received: %v, expected: %v", err, errNoPortfolioSettings)
 	}
 
-<<<<<<< HEAD
-	t.Skip("TODO: Link to new exchange after FTX implosion")
-=======
->>>>>>> 83cfefa4
 	ff := &binance.Binance{}
 	ff.Name = testExchange
 	err = p.SetCurrencySettingsMap(&exchange.Settings{Exchange: ff, Asset: asset.Spot, Pair: currency.NewPair(currency.BTC, currency.USDT)})
@@ -444,10 +410,6 @@
 	if !errors.Is(err, errNoPortfolioSettings) {
 		t.Errorf("received: %v, expected: %v", err, errNoPortfolioSettings)
 	}
-<<<<<<< HEAD
-	t.Skip("TODO: Link to new exchange after FTX implosion")
-=======
->>>>>>> 83cfefa4
 	ff := &binance.Binance{}
 	ff.Name = testExchange
 	err = p.SetCurrencySettingsMap(&exchange.Settings{Exchange: ff, Asset: asset.Spot, Pair: currency.NewPair(currency.BTC, currency.USDT)})
@@ -535,10 +497,6 @@
 	if !errors.Is(err, errNoPortfolioSettings) {
 		t.Errorf("received: %v, expected: %v", err, errNoPortfolioSettings)
 	}
-<<<<<<< HEAD
-	t.Skip("TODO: Link to new exchange after FTX implosion")
-=======
->>>>>>> 83cfefa4
 	ff := &binance.Binance{}
 	ff.Name = testExchange
 	err = p.SetCurrencySettingsMap(&exchange.Settings{Exchange: ff, Asset: asset.Spot, Pair: currency.NewPair(currency.BTC, currency.USD)})
@@ -708,10 +666,6 @@
 		t.Errorf("received: %v, expected: %v", err, errNoPortfolioSettings)
 	}
 	cp := currency.NewPair(currency.XRP, currency.DOGE)
-<<<<<<< HEAD
-	t.Skip("TODO: Link to new exchange after FTX implosion")
-=======
->>>>>>> 83cfefa4
 	ff := &binance.Binance{}
 	ff.Name = testExchange
 	err = p.SetCurrencySettingsMap(&exchange.Settings{Exchange: ff, Asset: asset.Spot, Pair: cp})
@@ -767,10 +721,6 @@
 		t.Errorf("received: %v, expected: %v", err, errNoPortfolioSettings)
 	}
 	cp := currency.NewPair(currency.XRP, currency.DOGE)
-<<<<<<< HEAD
-	t.Skip("TODO: Link to new exchange after FTX implosion")
-=======
->>>>>>> 83cfefa4
 	ff := &binance.Binance{}
 	ff.Name = testExchange
 	err = p.SetCurrencySettingsMap(&exchange.Settings{Exchange: ff, Asset: asset.Spot, Pair: currency.NewPair(currency.XRP, currency.DOGE)})
@@ -846,12 +796,7 @@
 	if !errors.Is(err, nil) {
 		t.Errorf("received: %v, expected: %v", err, nil)
 	}
-<<<<<<< HEAD
-	t.Skip("TODO: Link to new exchange after FTX implosion")
-	err = p.SetupCurrencySettingsMap(&exchange.Settings{
-=======
 	err = p.SetCurrencySettingsMap(&exchange.Settings{
->>>>>>> 83cfefa4
 		Exchange:      exch,
 		UseRealOrders: false,
 		Pair:          pair,
@@ -1031,21 +976,11 @@
 		t.Errorf("received '%v' expected '%v", err, errNoPortfolioSettings)
 	}
 
-<<<<<<< HEAD
-	t.Skip("TODO: Link to new exchange after FTX implosion")
-	ff := &binance.Binance{}
-	cp := currency.NewPair(currency.XRP, currency.DOGE)
-	ff.Name = testExchange
-	err = p.SetupCurrencySettingsMap(&exchange.Settings{Exchange: ff, Asset: asset.Futures, Pair: cp})
-	if !errors.Is(err, nil) {
-		t.Errorf("received: %v, expected: %v", err, nil)
-=======
 	ff := &binance.Binance{}
 	ff.Name = od.Exchange
 	err = p.SetCurrencySettingsMap(&exchange.Settings{Exchange: ff, Asset: asset.Futures, Pair: cp})
 	if !errors.Is(err, gctcommon.ErrNotYetImplemented) {
 		t.Errorf("received: %v, expected: %v", err, gctcommon.ErrNotYetImplemented)
->>>>>>> 83cfefa4
 	}
 
 	_, err = p.TrackFuturesOrder(&fill.Fill{
@@ -1132,10 +1067,6 @@
 			AssetType:    asset.Futures,
 		},
 	}
-<<<<<<< HEAD
-	t.Skip("TODO: Link to new exchange after FTX implosion")
-=======
->>>>>>> 83cfefa4
 	ff := &binance.Binance{}
 	ff.Name = testExchange
 	err = p.SetCurrencySettingsMap(&exchange.Settings{Exchange: ff, Asset: ev.AssetType, Pair: ev.Pair()})
@@ -1164,10 +1095,6 @@
 			AssetType:    asset.Futures,
 		},
 	}
-<<<<<<< HEAD
-	t.Skip("TODO: Link to new exchange after FTX implosion")
-=======
->>>>>>> 83cfefa4
 	ff := &binance.Binance{}
 	ff.Name = testExchange
 	err = p.SetCurrencySettingsMap(&exchange.Settings{Exchange: ff, Asset: ev.AssetType, Pair: ev.Pair()})
@@ -1248,10 +1175,6 @@
 		t.Fatalf("received '%v' expected '%v'", err, errNoPortfolioSettings)
 	}
 
-<<<<<<< HEAD
-	t.Skip("TODO: Link to new exchange after FTX implosion")
-=======
->>>>>>> 83cfefa4
 	ff := &binance.Binance{}
 	ff.Name = testExchange
 	err = p.SetCurrencySettingsMap(&exchange.Settings{Exchange: ff, Asset: ev.AssetType, Pair: ev.Pair()})
@@ -1263,53 +1186,9 @@
 		t.Fatalf("received '%v' expected '%v'", err, errNoPortfolioSettings)
 	}
 
-<<<<<<< HEAD
-func TestGetLatestPNLs(t *testing.T) {
-	t.Parallel()
-	p := &Portfolio{}
-	latest := p.GetLatestPNLs()
-	if len(latest) != 0 {
-		t.Error("expected empty")
-	}
-	ev := &fill.Fill{
-		Base: &event.Base{
-			Exchange:     testExchange,
-			CurrencyPair: currency.NewPair(currency.BTC, currency.USDT),
-			AssetType:    asset.Futures,
-		},
-	}
-	t.Skip("TODO: Link to new exchange after FTX implosion")
-	ff := &binance.Binance{}
-	ff.Name = testExchange
-	err := p.SetupCurrencySettingsMap(&exchange.Settings{Exchange: ff, Asset: ev.AssetType, Pair: ev.Pair()})
-	if !errors.Is(err, nil) {
-		t.Errorf("received: %v, expected: %v", err, nil)
-	}
-	settings, ok := p.exchangeAssetPairSettings[ev.GetExchange()][ev.GetAssetType()][ev.Pair()]
-	if !ok {
-		t.Fatalf("where did settings go?")
-	}
-	err = settings.FuturesTracker.TrackNewOrder(&gctorder.Detail{
-		Exchange:  ev.GetExchange(),
-		AssetType: ev.AssetType,
-		Pair:      ev.Pair(),
-		Amount:    1,
-		Price:     1,
-		OrderID:   "one",
-		Date:      time.Now(),
-		Side:      gctorder.Buy,
-	})
-	if !errors.Is(err, nil) {
-		t.Fatalf("received '%v' expected '%v'", err, nil)
-	}
-	latest = p.GetLatestPNLs()
-	if len(latest) != 1 {
-		t.Error("expected 1")
-=======
 	_, err = p.getFuturesSettingsFromEvent(ev)
 	if !errors.Is(err, errNoPortfolioSettings) {
 		t.Fatalf("received '%v' expected '%v'", err, errNoPortfolioSettings)
->>>>>>> 83cfefa4
 	}
 }
 
@@ -1552,10 +1431,6 @@
 		t.Fatalf("received '%v' expected '%v'", err, expectedError)
 	}
 
-<<<<<<< HEAD
-	t.Skip("TODO: Link to new exchange after FTX implosion")
-=======
->>>>>>> 83cfefa4
 	ff := &binance.Binance{}
 	ff.Name = testExchange
 	cp := currency.NewPair(currency.BTC, currency.USDT)
@@ -1710,20 +1585,11 @@
 	ev.Exchange = testExchange
 	ev.CurrencyPair = pair
 	exch := &binance.Binance{}
-<<<<<<< HEAD
-	exch.Name = testExchange
-	expectedError = nil
-	t.Skip("TODO: Link to new exchange after FTX implosion")
-	err = p.SetupCurrencySettingsMap(&exchange.Settings{Exchange: exch, Asset: asset.Futures, Pair: pair})
-	if !errors.Is(err, expectedError) {
-		t.Errorf("received '%v', expected '%v'", err, expectedError)
-=======
 	exch.Name = ev.Exchange
 	expectedError = nil
 	err = p.SetCurrencySettingsMap(&exchange.Settings{Exchange: exch, Asset: asset.Futures, Pair: pair})
 	if !errors.Is(err, gctcommon.ErrNotYetImplemented) {
 		t.Errorf("received '%v', expected '%v'", err, gctcommon.ErrNotYetImplemented)
->>>>>>> 83cfefa4
 	}
 	_, err = p.getSettings(ev.Exchange, ev.AssetType, ev.Pair())
 	if !errors.Is(err, errNoPortfolioSettings) {
