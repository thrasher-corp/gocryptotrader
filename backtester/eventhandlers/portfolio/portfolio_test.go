package portfolio

import (
	"errors"
	"testing"
	"time"

	"github.com/shopspring/decimal"
	"github.com/thrasher-corp/gocryptotrader/backtester/common"
	"github.com/thrasher-corp/gocryptotrader/backtester/eventhandlers/exchange"
	"github.com/thrasher-corp/gocryptotrader/backtester/eventhandlers/portfolio/compliance"
	"github.com/thrasher-corp/gocryptotrader/backtester/eventhandlers/portfolio/holdings"
	"github.com/thrasher-corp/gocryptotrader/backtester/eventhandlers/portfolio/risk"
	"github.com/thrasher-corp/gocryptotrader/backtester/eventhandlers/portfolio/size"
	"github.com/thrasher-corp/gocryptotrader/backtester/eventtypes/event"
	"github.com/thrasher-corp/gocryptotrader/backtester/eventtypes/fill"
	"github.com/thrasher-corp/gocryptotrader/backtester/eventtypes/kline"
	"github.com/thrasher-corp/gocryptotrader/backtester/eventtypes/order"
	"github.com/thrasher-corp/gocryptotrader/backtester/eventtypes/signal"
	"github.com/thrasher-corp/gocryptotrader/backtester/funding"
	gctcommon "github.com/thrasher-corp/gocryptotrader/common"
	"github.com/thrasher-corp/gocryptotrader/common/key"
	"github.com/thrasher-corp/gocryptotrader/currency"
	"github.com/thrasher-corp/gocryptotrader/exchanges/asset"
	"github.com/thrasher-corp/gocryptotrader/exchanges/binance"
	"github.com/thrasher-corp/gocryptotrader/exchanges/futures"
	gctkline "github.com/thrasher-corp/gocryptotrader/exchanges/kline"
	gctorder "github.com/thrasher-corp/gocryptotrader/exchanges/order"
)

const testExchange = "binance"

var leet = decimal.NewFromInt(1337)

func TestReset(t *testing.T) {
	t.Parallel()
	p := &Portfolio{
		exchangeAssetPairPortfolioSettings: make(map[key.ExchangePairAsset]*Settings),
	}
	err := p.Reset()
	if !errors.Is(err, nil) {
		t.Errorf("received: %v, expected: %v", err, nil)
	}
	if p.exchangeAssetPairPortfolioSettings == nil {
		t.Error("expected a map")
	}

	p = nil
	err = p.Reset()
	if !errors.Is(err, gctcommon.ErrNilPointer) {
		t.Errorf("received: %v, expected: %v", err, gctcommon.ErrNilPointer)
	}
}

func TestSetup(t *testing.T) {
	t.Parallel()
	_, err := Setup(nil, nil, decimal.NewFromInt(-1))
	if !errors.Is(err, errSizeManagerUnset) {
		t.Errorf("received: %v, expected: %v", err, errSizeManagerUnset)
	}

	_, err = Setup(&size.Size{}, nil, decimal.NewFromInt(-1))
	if !errors.Is(err, errNegativeRiskFreeRate) {
		t.Errorf("received: %v, expected: %v", err, errNegativeRiskFreeRate)
	}

	_, err = Setup(&size.Size{}, nil, decimal.NewFromInt(1))
	if !errors.Is(err, errRiskManagerUnset) {
		t.Errorf("received: %v, expected: %v", err, errRiskManagerUnset)
	}
	var p *Portfolio
	p, err = Setup(&size.Size{}, &risk.Risk{}, decimal.NewFromInt(1))
	if !errors.Is(err, nil) {
		t.Errorf("received: %v, expected: %v", err, nil)
	}
	if !p.riskFreeRate.Equal(decimal.NewFromInt(1)) {
		t.Error("expected 1")
	}
}

func TestSetupCurrencySettingsMap(t *testing.T) {
	t.Parallel()
	p := &Portfolio{}
	err := p.SetCurrencySettingsMap(nil)
	if !errors.Is(err, errNoPortfolioSettings) {
		t.Errorf("received: %v, expected: %v", err, errNoPortfolioSettings)
	}

	err = p.SetCurrencySettingsMap(&exchange.Settings{})
	if !errors.Is(err, errExchangeUnset) {
		t.Errorf("received: %v, expected: %v", err, errExchangeUnset)
	}

	ff := &binance.Binance{}
	ff.Name = testExchange
	err = p.SetCurrencySettingsMap(&exchange.Settings{Exchange: ff})
	if !errors.Is(err, errAssetUnset) {
		t.Errorf("received: %v, expected: %v", err, errAssetUnset)
	}

	err = p.SetCurrencySettingsMap(&exchange.Settings{Exchange: ff, Asset: asset.Spot})
	if !errors.Is(err, errCurrencyPairUnset) {
		t.Errorf("received: %v, expected: %v", err, errCurrencyPairUnset)
	}

	err = p.SetCurrencySettingsMap(&exchange.Settings{Exchange: ff, Asset: asset.Spot, Pair: currency.NewPair(currency.BTC, currency.USDT)})
	if !errors.Is(err, nil) {
		t.Errorf("received: %v, expected: %v", err, nil)
	}
}

func TestSetHoldings(t *testing.T) {
	t.Parallel()
	p := &Portfolio{}

	err := p.SetHoldingsForTimestamp(&holdings.Holding{})
	if !errors.Is(err, errHoldingsNoTimestamp) {
		t.Errorf("received: %v, expected: %v", err, errHoldingsNoTimestamp)
	}
	tt := time.Now()

	err = p.SetHoldingsForTimestamp(&holdings.Holding{Timestamp: tt})
	if !errors.Is(err, errNoPortfolioSettings) {
		t.Errorf("received: %v, expected: %v", err, errNoPortfolioSettings)
	}

	ff := &binance.Binance{}
	ff.Name = testExchange
	err = p.SetCurrencySettingsMap(&exchange.Settings{Exchange: ff, Asset: asset.Spot, Pair: currency.NewPair(currency.BTC, currency.USDT)})
	if !errors.Is(err, nil) {
		t.Errorf("received: %v, expected: %v", err, nil)
	}
	err = p.SetHoldingsForTimestamp(&holdings.Holding{
		Exchange:  testExchange,
		Asset:     asset.Spot,
		Pair:      currency.NewPair(currency.BTC, currency.USDT),
		Timestamp: tt})
	if !errors.Is(err, nil) {
		t.Errorf("received: %v, expected: %v", err, nil)
	}

	err = p.SetHoldingsForTimestamp(&holdings.Holding{
		Exchange:  testExchange,
		Asset:     asset.Spot,
		Pair:      currency.NewPair(currency.BTC, currency.USDT),
		Timestamp: tt})
	if !errors.Is(err, nil) {
		t.Errorf("received: %v, expected: %v", err, nil)
	}
}

func TestGetLatestHoldingsForAllCurrencies(t *testing.T) {
	t.Parallel()
	p := &Portfolio{}
	h := p.GetLatestHoldingsForAllCurrencies()
	if len(h) != 0 {
		t.Error("expected 0")
	}
	tt := time.Now()
	err := p.SetHoldingsForTimestamp(&holdings.Holding{
		Exchange:  testExchange,
		Asset:     asset.Spot,
		Pair:      currency.NewPair(currency.BTC, currency.USDT),
		Timestamp: tt})
	if !errors.Is(err, errNoPortfolioSettings) {
		t.Errorf("received: %v, expected: %v", err, errNoPortfolioSettings)
	}

	ff := &binance.Binance{}
	ff.Name = testExchange
	err = p.SetCurrencySettingsMap(&exchange.Settings{Exchange: ff, Asset: asset.Spot, Pair: currency.NewPair(currency.BTC, currency.USDT)})
	if !errors.Is(err, nil) {
		t.Errorf("received: %v, expected: %v", err, nil)
	}
	h = p.GetLatestHoldingsForAllCurrencies()
	if len(h) != 0 {
		t.Errorf("received %v, expected %v", len(h), 0)
	}
	err = p.SetHoldingsForTimestamp(&holdings.Holding{
		Offset:    1,
		Exchange:  testExchange,
		Asset:     asset.Spot,
		Pair:      currency.NewPair(currency.BTC, currency.USDT),
		Timestamp: tt})
	if !errors.Is(err, nil) {
		t.Errorf("received: %v, expected: %v", err, nil)
	}
	h = p.GetLatestHoldingsForAllCurrencies()
	if len(h) != 1 {
		t.Errorf("received %v, expected %v", len(h), 1)
	}
	err = p.SetHoldingsForTimestamp(&holdings.Holding{
		Offset:    1,
		Exchange:  testExchange,
		Asset:     asset.Spot,
		Pair:      currency.NewPair(currency.BTC, currency.USDT),
		Timestamp: tt})
	if !errors.Is(err, nil) {
		t.Errorf("received: %v, expected: %v", err, nil)
	}
	h = p.GetLatestHoldingsForAllCurrencies()
	if len(h) != 1 {
		t.Errorf("received %v, expected %v", len(h), 1)
	}
}

func TestViewHoldingAtTimePeriod(t *testing.T) {
	t.Parallel()
	p := Portfolio{}
	tt := time.Now()
	s := &signal.Signal{
		Base: &event.Base{
			Time:         tt,
			Exchange:     testExchange,
			AssetType:    asset.Spot,
			CurrencyPair: currency.NewPair(currency.BTC, currency.USDT),
		},
	}
	_, err := p.ViewHoldingAtTimePeriod(s)
	if !errors.Is(err, errNoPortfolioSettings) {
		t.Errorf("received: %v, expected: %v", err, errNoPortfolioSettings)
	}

	ff := &binance.Binance{}
	ff.Name = testExchange
	err = p.SetCurrencySettingsMap(&exchange.Settings{Exchange: ff, Asset: asset.Spot, Pair: currency.NewPair(currency.BTC, currency.USDT)})
	if !errors.Is(err, nil) {
		t.Errorf("received: %v, expected: %v", err, nil)
	}

	_, err = p.ViewHoldingAtTimePeriod(s)
	if !errors.Is(err, errNoHoldings) {
		t.Errorf("received: %v, expected: %v", err, errNoHoldings)
	}

	err = p.SetHoldingsForTimestamp(&holdings.Holding{
		Offset:    1,
		Exchange:  testExchange,
		Asset:     asset.Spot,
		Pair:      currency.NewPair(currency.BTC, currency.USDT),
		Timestamp: tt})
	if !errors.Is(err, nil) {
		t.Errorf("received: %v, expected: %v", err, nil)
	}
	err = p.SetHoldingsForTimestamp(&holdings.Holding{
		Offset:    2,
		Exchange:  testExchange,
		Asset:     asset.Spot,
		Pair:      currency.NewPair(currency.BTC, currency.USDT),
		Timestamp: tt.Add(time.Hour)})
	if !errors.Is(err, nil) {
		t.Errorf("received: %v, expected: %v", err, nil)
	}
	var h *holdings.Holding
	h, err = p.ViewHoldingAtTimePeriod(s)
	if err != nil {
		t.Fatal(err)
	}
	if !h.Timestamp.Equal(tt) {
		t.Errorf("expected %v received %v", tt, h.Timestamp)
	}
}

func TestUpdate(t *testing.T) {
	t.Parallel()
	p := Portfolio{}
	err := p.UpdateHoldings(nil, nil)
	if !errors.Is(err, common.ErrNilEvent) {
		t.Errorf("received: %v, expected: %v", err, common.ErrNilEvent)
	}

	err = p.UpdateHoldings(&kline.Kline{}, nil)
	if !errors.Is(err, funding.ErrFundsNotFound) {
		t.Errorf("received '%v' expected '%v'", err, funding.ErrFundsNotFound)
	}
	bc, err := funding.CreateItem(testExchange, asset.Spot, currency.BTC, decimal.NewFromInt(1), decimal.Zero)
	if err != nil {
		t.Fatal(err)
	}
	qc, err := funding.CreateItem(testExchange, asset.Spot, currency.USDT, decimal.NewFromInt(100), decimal.Zero)
	if err != nil {
		t.Fatal(err)
	}
	pair, err := funding.CreatePair(bc, qc)
	if !errors.Is(err, nil) {
		t.Errorf("received '%v' expected '%v'", err, nil)
	}

	b := &event.Base{}
	err = p.UpdateHoldings(&kline.Kline{
		Base: b,
	}, pair)
	if !errors.Is(err, errNoPortfolioSettings) {
		t.Errorf("received '%v' expected '%v'", err, errNoPortfolioSettings)
	}

	tt := time.Now()
	err = p.SetHoldingsForTimestamp(&holdings.Holding{
		Offset:    1,
		Exchange:  testExchange,
		Asset:     asset.Spot,
		Pair:      currency.NewPair(currency.BTC, currency.USDT),
		Timestamp: tt,
	})
	if !errors.Is(err, errNoPortfolioSettings) {
		t.Errorf("received: %v, expected: %v", err, errNoPortfolioSettings)
	}

	ff := &binance.Binance{}
	ff.Name = testExchange
	err = p.SetCurrencySettingsMap(&exchange.Settings{Exchange: ff, Asset: asset.Spot, Pair: currency.NewPair(currency.BTC, currency.USDT)})
	if !errors.Is(err, nil) {
		t.Errorf("received: %v, expected: %v", err, nil)
	}
	b.Time = tt
	b.Exchange = testExchange
	b.CurrencyPair = currency.NewPair(currency.BTC, currency.USDT)
	b.AssetType = asset.Spot
	err = p.UpdateHoldings(&kline.Kline{
		Base: b,
	}, pair)
	if !errors.Is(err, nil) {
		t.Errorf("received: %v, expected: %v", err, nil)
	}
}

func TestGetComplianceManager(t *testing.T) {
	t.Parallel()
	p := Portfolio{}
	_, err := p.getComplianceManager("", asset.Empty, currency.EMPTYPAIR)
	if !errors.Is(err, errNoPortfolioSettings) {
		t.Errorf("received: %v, expected: %v", err, errNoPortfolioSettings)
	}

	ff := &binance.Binance{}
	ff.Name = testExchange
	err = p.SetCurrencySettingsMap(&exchange.Settings{Exchange: ff, Asset: asset.Spot, Pair: currency.NewPair(currency.BTC, currency.USDT)})
	if !errors.Is(err, nil) {
		t.Errorf("received: %v, expected: %v", err, nil)
	}
	var cm *compliance.Manager
	cm, err = p.getComplianceManager(testExchange, asset.Spot, currency.NewPair(currency.BTC, currency.USDT))
	if !errors.Is(err, nil) {
		t.Errorf("received: %v, expected: %v", err, nil)
	}
	if cm == nil {
		t.Error("expected not nil")
	}
}

func TestAddComplianceSnapshot(t *testing.T) {
	t.Parallel()
	p := Portfolio{}
	err := p.addComplianceSnapshot(nil)
	if !errors.Is(err, common.ErrNilEvent) {
		t.Errorf("received: %v, expected: %v", err, common.ErrNilEvent)
	}

	err = p.addComplianceSnapshot(&fill.Fill{
		Base: &event.Base{},
	})
	if !errors.Is(err, errNoPortfolioSettings) {
		t.Errorf("received: %v, expected: %v", err, errNoPortfolioSettings)
	}

	ff := &binance.Binance{}
	ff.Name = testExchange
	err = p.SetCurrencySettingsMap(&exchange.Settings{Exchange: ff, Asset: asset.Spot, Pair: currency.NewPair(currency.BTC, currency.USDT)})
	if !errors.Is(err, nil) {
		t.Errorf("received: %v, expected: %v", err, nil)
	}

	err = p.addComplianceSnapshot(&fill.Fill{
		Base: &event.Base{
			Exchange:     testExchange,
			CurrencyPair: currency.NewPair(currency.BTC, currency.USDT),
			AssetType:    asset.Spot,
		},
		Order: &gctorder.Detail{
			Exchange:  testExchange,
			Pair:      currency.NewPair(currency.BTC, currency.USDT),
			AssetType: asset.Spot,
		},
	})
	if !errors.Is(err, nil) {
		t.Errorf("received: %v, expected: %v", err, nil)
	}
}

func TestOnFill(t *testing.T) {
	t.Parallel()
	p := Portfolio{}
	_, err := p.OnFill(nil, nil)
	if !errors.Is(err, common.ErrNilEvent) {
		t.Errorf("received: %v, expected: %v", err, common.ErrNilEvent)
	}

	f := &fill.Fill{
		Base: &event.Base{
			Exchange:     testExchange,
			CurrencyPair: currency.NewPair(currency.BTC, currency.USDT),
			AssetType:    asset.Spot,
		},
		Order: &gctorder.Detail{
			Exchange:  testExchange,
			Pair:      currency.NewPair(currency.BTC, currency.USDT),
			AssetType: asset.Spot,
		},
	}
	_, err = p.OnFill(f, nil)
	if !errors.Is(err, errNoPortfolioSettings) {
		t.Errorf("received: %v, expected: %v", err, errNoPortfolioSettings)
	}
	ff := &binance.Binance{}
	ff.Name = testExchange
	err = p.SetCurrencySettingsMap(&exchange.Settings{Exchange: ff, Asset: asset.Spot, Pair: currency.NewPair(currency.BTC, currency.USDT)})
	if !errors.Is(err, nil) {
		t.Errorf("received: %v, expected: %v", err, nil)
	}

	b, err := funding.CreateItem(testExchange, asset.Spot, currency.BTC, decimal.NewFromInt(1), decimal.Zero)
	if err != nil {
		t.Fatal(err)
	}
	q, err := funding.CreateItem(testExchange, asset.Spot, currency.USDT, decimal.NewFromInt(100), decimal.Zero)
	if err != nil {
		t.Fatal(err)
	}
	pair, err := funding.CreatePair(b, q)
	if err != nil {
		t.Fatal(err)
	}
	_, err = p.OnFill(f, pair)
	if !errors.Is(err, errHoldingsNoTimestamp) {
		t.Errorf("received: %v, expected: %v", err, errHoldingsNoTimestamp)
	}

	f.Time = time.Now()
	_, err = p.OnFill(f, pair)
	if !errors.Is(err, nil) {
		t.Errorf("received: %v, expected: %v", err, nil)
	}

	f.Direction = gctorder.Buy
	_, err = p.OnFill(f, pair)
	if !errors.Is(err, nil) {
		t.Errorf("received: %v, expected: %v", err, nil)
	}
}

func TestOnSignal(t *testing.T) {
	t.Parallel()
	p := Portfolio{}
	_, err := p.OnSignal(nil, nil, nil)
	if !errors.Is(err, gctcommon.ErrNilPointer) {
		t.Error(err)
	}
	b := &event.Base{}
	s := &signal.Signal{
		Base: b,
	}
	_, err = p.OnSignal(s, &exchange.Settings{}, nil)
	if !errors.Is(err, errSizeManagerUnset) {
		t.Errorf("received: %v, expected: %v", err, errSizeManagerUnset)
	}
	p.sizeManager = &size.Size{}

	_, err = p.OnSignal(s, &exchange.Settings{}, nil)
	if !errors.Is(err, errRiskManagerUnset) {
		t.Errorf("received: %v, expected: %v", err, errRiskManagerUnset)
	}

	p.riskManager = &risk.Risk{}

	_, err = p.OnSignal(s, &exchange.Settings{}, nil)
	if !errors.Is(err, funding.ErrFundsNotFound) {
		t.Errorf("received: %v, expected: %v", err, funding.ErrFundsNotFound)
	}
	bc, err := funding.CreateItem(testExchange, asset.Spot, currency.BTC, leet, decimal.Zero)
	if err != nil {
		t.Fatal(err)
	}
	qc, err := funding.CreateItem(testExchange, asset.Spot, currency.USDT, leet, decimal.Zero)
	if err != nil {
		t.Fatal(err)
	}
	funds, err := funding.CreatePair(bc, qc)
	if err != nil {
		t.Fatal(err)
	}
	_, err = p.OnSignal(s, &exchange.Settings{}, funds)
	if !errors.Is(err, errInvalidDirection) {
		t.Errorf("received: %v, expected: %v", err, errInvalidDirection)
	}

	s.Direction = gctorder.Buy
	_, err = p.OnSignal(s, &exchange.Settings{}, funds)
	if !errors.Is(err, errNoPortfolioSettings) {
		t.Errorf("received: %v, expected: %v", err, errNoPortfolioSettings)
	}
	ff := &binance.Binance{}
	ff.Name = testExchange
	err = p.SetCurrencySettingsMap(&exchange.Settings{Exchange: ff, Asset: asset.Spot, Pair: currency.NewPair(currency.BTC, currency.USD)})
	if !errors.Is(err, nil) {
		t.Errorf("received: %v, expected: %v", err, nil)
	}
	b.Exchange = testExchange
	b.CurrencyPair = currency.NewPair(currency.BTC, currency.USD)
	b.AssetType = asset.Spot
	s = &signal.Signal{
		Base:      b,
		Direction: gctorder.Buy,
	}
	var resp *order.Order
	resp, err = p.OnSignal(s, &exchange.Settings{}, funds)
	if err != nil {
		t.Fatal(err)
	}
	if len(resp.Reasons) != 2 {
		t.Error("expected issue")
	}

	s.Direction = gctorder.Sell
	_, err = p.OnSignal(s, &exchange.Settings{}, funds)
	if !errors.Is(err, nil) {
		t.Errorf("received: %v, expected: %v", err, nil)
	}
	if len(resp.Reasons) != 4 {
		t.Error("expected issue")
	}

	s.Direction = gctorder.MissingData
	_, err = p.OnSignal(s, &exchange.Settings{}, funds)
	if !errors.Is(err, nil) {
		t.Errorf("received: %v, expected: %v", err, nil)
	}

	s.Direction = gctorder.Buy
	err = p.SetHoldingsForTimestamp(&holdings.Holding{
		Exchange:  "lol",
		Asset:     asset.Spot,
		Pair:      currency.NewPair(currency.BTC, currency.USD),
		Timestamp: time.Now(),
		QuoteSize: leet,
	})
	if !errors.Is(err, errNoPortfolioSettings) {
		t.Errorf("received: %v, expected: %v", err, errNoPortfolioSettings)
	}
	cs := &exchange.Settings{Exchange: ff, Asset: asset.Spot, Pair: currency.NewPair(currency.BTC, currency.USD)}
	err = p.SetCurrencySettingsMap(cs)
	if !errors.Is(err, nil) {
		t.Errorf("received: %v, expected: %v", err, nil)
	}
	resp, err = p.OnSignal(s, &exchange.Settings{}, funds)
	if !errors.Is(err, nil) {
		t.Errorf("received: %v, expected: %v", err, nil)
	}
	if resp.Direction != gctorder.CouldNotBuy {
		t.Errorf("expected common.CouldNotBuy, received %v", resp.Direction)
	}

	s.ClosePrice = decimal.NewFromInt(10)
	s.Direction = gctorder.Buy
	s.Amount = decimal.NewFromInt(1)
	resp, err = p.OnSignal(s, &exchange.Settings{}, funds)
	if !errors.Is(err, nil) {
		t.Errorf("received: %v, expected: %v", err, nil)
	}
	if resp.Amount.IsZero() {
		t.Error("expected an amount to be sized")
	}

	bc, err = funding.CreateItem(testExchange, asset.Futures, currency.BTC, leet, decimal.Zero)
	if err != nil {
		t.Fatal(err)
	}
	qc, err = funding.CreateItem(testExchange, asset.Futures, currency.USD, leet, decimal.Zero)
	if err != nil {
		t.Fatal(err)
	}
	collateralFunds, err := funding.CreateCollateral(bc, qc)
	if !errors.Is(err, nil) {
		t.Errorf("received: %v, expected: %v", err, nil)
	}
	s.AssetType = asset.Futures
	cs.Asset = asset.Futures

	err = p.SetCurrencySettingsMap(cs)
	if !errors.Is(err, gctcommon.ErrNotYetImplemented) {
		t.Errorf("received: %v, expected: %v", err, gctcommon.ErrNotYetImplemented)
	}
	s.Direction = gctorder.Long
	_, err = p.OnSignal(s, cs, collateralFunds)
	if !errors.Is(err, errNoPortfolioSettings) {
		t.Errorf("received: %v, expected: %v", err, errNoPortfolioSettings)
	}
	cp := currency.NewPair(currency.BTC, currency.USD)
	_, err = p.getSettings(testExchange, asset.Futures, cp)
	if !errors.Is(err, errNoPortfolioSettings) {
		t.Errorf("received: %v, expected: %v", err, errNoPortfolioSettings)
	}
	exchangeSettings := &Settings{}
	exchangeSettings.FuturesTracker, err = futures.SetupMultiPositionTracker(&futures.MultiPositionTrackerSetup{
		Exchange:           testExchange,
		Asset:              asset.Futures,
		Pair:               cp,
		Underlying:         currency.USD,
		CollateralCurrency: currency.USD,
		OfflineCalculation: true,
	})
	if !errors.Is(err, nil) {
		t.Errorf("received: %v, expected: %v", err, nil)
	}
	err = exchangeSettings.FuturesTracker.TrackNewOrder(&gctorder.Detail{
		Price:         1337,
		Amount:        1337,
		Exchange:      testExchange,
		OrderID:       "1337",
		ClientOrderID: "1337",
		Type:          gctorder.Market,
		Side:          gctorder.Long,
		Status:        gctorder.AnyStatus,
		AssetType:     asset.Futures,
		Date:          time.Now(),
		Pair:          currency.NewPair(currency.BTC, currency.USD),
	})
	if !errors.Is(err, nil) {
		t.Errorf("received: %v, expected: %v", err, nil)
	}
	s.Direction = gctorder.ClosePosition
	_, err = p.OnSignal(s, cs, collateralFunds)
	if !errors.Is(err, errNoPortfolioSettings) {
		t.Errorf("received: %v, expected: %v", err, errNoPortfolioSettings)
	}
}

func TestGetLatestHoldings(t *testing.T) {
	t.Parallel()
	s := &Settings{
		HoldingsSnapshots: make(map[int64]*holdings.Holding),
	}
	_, err := s.GetLatestHoldings()
	if !errors.Is(err, errNoHoldings) {
		t.Errorf("received: %v, expected: %v", err, errNoHoldings)
	}

	tt := time.Now()
	s.HoldingsSnapshots[tt.UnixNano()] = &holdings.Holding{Timestamp: tt}

	h, err := s.GetLatestHoldings()
	if !errors.Is(err, nil) {
		t.Errorf("received: %v, expected: %v", err, nil)
	}
	if !h.Timestamp.Equal(tt) {
		t.Errorf("expected %v, received %v", tt, h.Timestamp)
	}
}

func TestGetSnapshotAtTime(t *testing.T) {
	t.Parallel()
	p := Portfolio{}
	b := &event.Base{}
	_, err := p.GetLatestOrderSnapshotForEvent(&kline.Kline{
		Base: b,
	})
	if !errors.Is(err, errNoPortfolioSettings) {
		t.Errorf("received: %v, expected: %v", err, errNoPortfolioSettings)
	}
	cp := currency.NewPair(currency.XRP, currency.DOGE)
	ff := &binance.Binance{}
	ff.Name = testExchange
	err = p.SetCurrencySettingsMap(&exchange.Settings{Exchange: ff, Asset: asset.Spot, Pair: cp})
	if !errors.Is(err, nil) {
		t.Errorf("received: %v, expected: %v", err, nil)
	}
	tt := time.Now()
	s, ok := p.exchangeAssetPairPortfolioSettings[key.ExchangePairAsset{
		Exchange: testExchange,
		Base:     cp.Base.Item,
		Quote:    cp.Quote.Item,
		Asset:    asset.Spot,
	}]
	if !ok {
		t.Fatal("couldn't get settings")
	}
	err = s.ComplianceManager.AddSnapshot(&compliance.Snapshot{
		Orders: []compliance.SnapshotOrder{
			{
				Order: &gctorder.Detail{
					Exchange:  testExchange,
					AssetType: asset.Spot,
					Pair:      cp,
					Amount:    1337,
				},
			},
		},
	}, false)
	if !errors.Is(err, nil) {
		t.Errorf("received: %v, expected: %v", err, nil)
	}
	b.Exchange = testExchange
	b.Time = tt
	b.Interval = gctkline.OneDay
	b.CurrencyPair = cp
	b.AssetType = asset.Spot
	e := &kline.Kline{
		Base: b,
	}

	ss, err := p.GetLatestOrderSnapshotForEvent(e)
	if !errors.Is(err, nil) {
		t.Errorf("received: %v, expected: %v", err, nil)
	}
	if len(ss.Orders) != 1 {
		t.Fatal("expected 1")
	}
	if ss.Orders[0].Order.Amount != 1337 {
		t.Error("expected 1")
	}
}

func TestGetLatestSnapshot(t *testing.T) {
	t.Parallel()
	p := Portfolio{}
	_, err := p.GetLatestOrderSnapshots()
	if !errors.Is(err, errNoPortfolioSettings) {
		t.Errorf("received: %v, expected: %v", err, errNoPortfolioSettings)
	}
	cp := currency.NewPair(currency.XRP, currency.DOGE)
	ff := &binance.Binance{}
	ff.Name = testExchange
	err = p.SetCurrencySettingsMap(&exchange.Settings{Exchange: ff, Asset: asset.Spot, Pair: currency.NewPair(currency.XRP, currency.DOGE)})
	if !errors.Is(err, nil) {
		t.Errorf("received: %v, expected: %v", err, nil)
	}
	s, ok := p.exchangeAssetPairPortfolioSettings[key.ExchangePairAsset{
		Exchange: testExchange,
		Base:     cp.Base.Item,
		Quote:    cp.Quote.Item,
		Asset:    asset.Spot,
	}]
	if !ok {
		t.Fatal("couldn't get settings")
	}
	err = s.ComplianceManager.AddSnapshot(&compliance.Snapshot{
		Orders: []compliance.SnapshotOrder{
			{
				Order: &gctorder.Detail{
					Exchange:  testExchange,
					AssetType: asset.Spot,
					Pair:      cp,
					Amount:    1337,
				},
			},
		},
	}, false)
	if !errors.Is(err, nil) {
		t.Errorf("received: %v, expected: %v", err, nil)
	}
	_, err = p.GetLatestOrderSnapshots()
	if !errors.Is(err, nil) {
		t.Errorf("received: %v, expected: %v", err, nil)
	}

	err = s.ComplianceManager.AddSnapshot(&compliance.Snapshot{
		Orders: []compliance.SnapshotOrder{
			{
				Order: &gctorder.Detail{
					Exchange:  testExchange,
					AssetType: asset.Spot,
					Pair:      cp,
					Amount:    1337,
				},
			},
		},
	}, false)
	if !errors.Is(err, nil) {
		t.Errorf("received: %v, expected: %v", err, nil)
	}

	ss, err := p.GetLatestOrderSnapshots()
	if !errors.Is(err, nil) {
		t.Errorf("received: %v, expected: %v", err, nil)
	}
	if len(ss) != 1 {
		t.Fatal("expected 1")
	}
	if len(ss[0].Orders) != 1 {
		t.Errorf("expected 1, received %v", len(ss[0].Orders))
	}
}

func TestCalculatePNL(t *testing.T) {
	p := &Portfolio{}
	ev := &kline.Kline{
		Base: &event.Base{},
	}
	err := p.UpdatePNL(ev, decimal.Zero)
	if !errors.Is(err, futures.ErrNotFuturesAsset) {
		t.Errorf("received: %v, expected: %v", err, futures.ErrNotFuturesAsset)
	}

	exch := &binance.Binance{}
	exch.Name = testExchange
	a := asset.Futures
	pair, err := currency.NewPairFromStrings("BTC", "1231")
	if !errors.Is(err, nil) {
		t.Errorf("received: %v, expected: %v", err, nil)
	}
	err = p.SetCurrencySettingsMap(&exchange.Settings{
		Exchange:      exch,
		UseRealOrders: false,
		Pair:          pair,
		Asset:         a,
	})
	if !errors.Is(err, gctcommon.ErrNotYetImplemented) {
		t.Errorf("received: %v, expected: %v", err, gctcommon.ErrNotYetImplemented)
	}
	tt := time.Now().Add(time.Hour)
	tt0 := time.Now().Add(-time.Hour)
	ev.Exchange = exch.Name
	ev.AssetType = a
	ev.CurrencyPair = pair
	ev.Time = tt0

	err = p.UpdatePNL(ev, decimal.Zero)
	if !errors.Is(err, errNoPortfolioSettings) {
		t.Errorf("received: %v, expected: %v", err, errNoPortfolioSettings)
	}

	od := &gctorder.Detail{
		Price:     1336,
		Amount:    20,
		Exchange:  exch.Name,
		Side:      gctorder.Short,
		AssetType: a,
		Date:      tt0,
		Pair:      pair,
		OrderID:   "lol",
	}
	mpt, err := futures.SetupMultiPositionTracker(&futures.MultiPositionTrackerSetup{
		Exchange:           testExchange,
		Asset:              ev.AssetType,
		Pair:               ev.Pair(),
		Underlying:         currency.USDT,
		CollateralCurrency: currency.USDT,
		OfflineCalculation: true,
	})
	if !errors.Is(err, nil) {
		t.Errorf("received '%v', expected '%v'", err, nil)
	}
	s := &Settings{
		FuturesTracker: mpt,
	}

	p.exchangeAssetPairPortfolioSettings = make(map[key.ExchangePairAsset]*Settings)
	p.exchangeAssetPairPortfolioSettings[key.ExchangePairAsset{
		Exchange: testExchange,
		Base:     pair.Base.Item,
		Quote:    pair.Quote.Item,
		Asset:    ev.AssetType,
	}] = s
	ev.Close = leet
	err = s.ComplianceManager.AddSnapshot(&compliance.Snapshot{
		Timestamp: tt0,
		Orders: []compliance.SnapshotOrder{
			{
				Order: od,
			},
		},
	}, false)
	if !errors.Is(err, nil) {
		t.Errorf("received: %v, expected: %v", err, nil)
	}
	odCp := od.Copy()
	odCp.Price = od.Price - 1
	odCp.Side = gctorder.Long
	err = s.ComplianceManager.AddSnapshot(&compliance.Snapshot{
		Offset:    1,
		Timestamp: tt,
		Orders: []compliance.SnapshotOrder{
			{
				Order: od,
			},
			{
				Order: &odCp,
			},
		},
	}, false)
	if !errors.Is(err, nil) {
		t.Errorf("received: %v, expected: %v", err, nil)
	}

	err = s.FuturesTracker.TrackNewOrder(od)
	if !errors.Is(err, nil) {
		t.Errorf("received: %v, expected: %v", err, nil)
	}
	err = p.UpdatePNL(ev, decimal.NewFromInt(1))
	if !errors.Is(err, nil) {
		t.Errorf("received: %v, expected: %v", err, nil)
	}

	pos := s.FuturesTracker.GetPositions()
	if len(pos) != 1 {
		t.Fatalf("expected one position, received '%v'", len(pos))
	}
	if len(pos[0].PNLHistory) == 0 {
		t.Fatal("expected a pnl entry ( ͡° ͜ʖ ͡°)")
	}
	if !pos[0].UnrealisedPNL.Equal(decimal.NewFromInt(26700)) {
		// 20 orders * $1 difference * 1x leverage
		t.Errorf("expected 26700, received '%v'", pos[0].UnrealisedPNL)
	}
}

func TestTrackFuturesOrder(t *testing.T) {
	t.Parallel()
	p := &Portfolio{}
	_, err := p.TrackFuturesOrder(nil, nil)
	if !errors.Is(err, common.ErrNilEvent) {
		t.Errorf("received '%v' expected '%v", err, common.ErrNilEvent)
	}
	_, err = p.TrackFuturesOrder(&fill.Fill{}, nil)
	if !errors.Is(err, gctcommon.ErrNilPointer) {
		t.Errorf("received '%v' expected '%v", err, gctcommon.ErrNilPointer)
	}
	fundPair := &funding.SpotPair{}
	_, err = p.TrackFuturesOrder(&fill.Fill{}, fundPair)
	if !errors.Is(err, gctorder.ErrSubmissionIsNil) {
		t.Errorf("received '%v' expected '%v", err, gctorder.ErrSubmissionIsNil)
	}

	od := &gctorder.Detail{}
	_, err = p.TrackFuturesOrder(&fill.Fill{
		Order: od,
	}, fundPair)
	if !errors.Is(err, futures.ErrNotFuturesAsset) {
		t.Errorf("received '%v' expected '%v", err, futures.ErrNotFuturesAsset)
	}

	od.AssetType = asset.Futures
	_, err = p.TrackFuturesOrder(&fill.Fill{
		Order: od,
	}, fundPair)
	if !errors.Is(err, funding.ErrNotCollateral) {
		t.Errorf("received '%v' expected '%v", err, funding.ErrNotCollateral)
	}
	cp := currency.NewPair(currency.BTC, currency.USD)
	od.Pair = cp
	od.Exchange = testExchange
	od.Side = gctorder.Short
	od.AssetType = asset.Futures
	od.Amount = 1
	od.Price = 0
	od.OrderID = od.Exchange
	od.Date = time.Now()
	contract, err := funding.CreateItem(od.Exchange, od.AssetType, od.Pair.Base, decimal.NewFromInt(9999), decimal.Zero)
	if !errors.Is(err, nil) {
		t.Errorf("received '%v' expected '%v", err, nil)
	}
	collateral, err := funding.CreateItem(od.Exchange, od.AssetType, od.Pair.Quote, decimal.NewFromInt(9999), decimal.Zero)
	if !errors.Is(err, nil) {
		t.Errorf("received '%v' expected '%v", err, nil)
	}
	err = collateral.IncreaseAvailable(decimal.NewFromInt(9999))
	if !errors.Is(err, nil) {
		t.Errorf("received '%v' expected '%v", err, nil)
	}
	err = contract.IncreaseAvailable(decimal.NewFromInt(9999))
	if !errors.Is(err, nil) {
		t.Errorf("received '%v' expected '%v", err, nil)
	}
	err = collateral.Reserve(leet)
	if !errors.Is(err, nil) {
		t.Errorf("received '%v' expected '%v", err, nil)
	}
	err = contract.Reserve(leet)
	if !errors.Is(err, nil) {
		t.Errorf("received '%v' expected '%v", err, nil)
	}
	collat, err := funding.CreateCollateral(contract, collateral)
	if !errors.Is(err, nil) {
		t.Errorf("received '%v' expected '%v", err, nil)
	}
	_, err = p.TrackFuturesOrder(&fill.Fill{
		Order: od,
	}, collat)
	if !errors.Is(err, errNoPortfolioSettings) {
		t.Errorf("received '%v' expected '%v", err, errNoPortfolioSettings)
	}

	ff := &binance.Binance{}
	ff.Name = od.Exchange
	err = p.SetCurrencySettingsMap(&exchange.Settings{Exchange: ff, Asset: asset.Futures, Pair: cp})
	if !errors.Is(err, gctcommon.ErrNotYetImplemented) {
		t.Errorf("received: %v, expected: %v", err, gctcommon.ErrNotYetImplemented)
	}

	_, err = p.TrackFuturesOrder(&fill.Fill{
		Order: od,
		Base: &event.Base{
			Exchange:     od.Exchange,
			AssetType:    asset.Futures,
			CurrencyPair: cp,
		},
	}, collat)
	if !errors.Is(err, errNoPortfolioSettings) {
		t.Errorf("received '%v' expected '%v", err, errNoPortfolioSettings)
	}

	od.Side = gctorder.Long
	_, err = p.TrackFuturesOrder(&fill.Fill{
		Order: od,
		Base: &event.Base{
			Exchange:     od.Exchange,
			AssetType:    asset.Futures,
			CurrencyPair: cp,
			Time:         od.Date,
		},
	}, collat)
	if !errors.Is(err, errNoPortfolioSettings) {
		t.Errorf("received '%v' expected '%v", err, errNoPortfolioSettings)
	}

	_, err = p.TrackFuturesOrder(&fill.Fill{
		Order:      od,
		Liquidated: true,
		Base: &event.Base{
			Exchange:     od.Exchange,
			AssetType:    asset.Futures,
			CurrencyPair: cp,
			Time:         od.Date,
		},
	}, collat)
	if !errors.Is(err, errNoPortfolioSettings) {
		t.Errorf("received '%v' expected '%v", err, errNoPortfolioSettings)
	}
}

func TestGetHoldingsForTime(t *testing.T) {
	t.Parallel()
	s := &Settings{
		HoldingsSnapshots: make(map[int64]*holdings.Holding),
	}
	_, err := s.GetHoldingsForTime(time.Now())
	if !errors.Is(err, errNoHoldings) {
		t.Errorf("received '%v' expected '%v", err, errNoHoldings)
	}
	tt := time.Now()
	s.HoldingsSnapshots[tt.UnixNano()] = &holdings.Holding{
		Timestamp: tt,
		Offset:    1337,
	}
	_, err = s.GetHoldingsForTime(time.Unix(1337, 0))
	if !errors.Is(err, errNoHoldings) {
		t.Errorf("received '%v' expected '%v", err, errNoHoldings)
	}

	h, err := s.GetHoldingsForTime(tt)
	if !errors.Is(err, nil) {
		t.Errorf("received '%v' expected '%v", err, nil)
	}
	if h.Timestamp.IsZero() && h.Offset != 1337 {
		t.Error("expected set holdings")
	}
}

func TestGetPositions(t *testing.T) {
	t.Parallel()
	p := &Portfolio{}
	var expectedError = common.ErrNilEvent
	_, err := p.GetPositions(nil)
	if !errors.Is(err, expectedError) {
		t.Fatalf("received '%v' expected '%v'", err, expectedError)
	}
	ev := &fill.Fill{
		Base: &event.Base{
			Exchange:     testExchange,
			CurrencyPair: currency.NewPair(currency.BTC, currency.USD),
			AssetType:    asset.Futures,
		},
	}
	ff := &binance.Binance{}
	ff.Name = testExchange
	err = p.SetCurrencySettingsMap(&exchange.Settings{Exchange: ff, Asset: ev.AssetType, Pair: ev.Pair()})
	if !errors.Is(err, gctcommon.ErrNotYetImplemented) {
		t.Errorf("received: %v, expected: %v", err, gctcommon.ErrNotYetImplemented)
	}
	expectedError = errNoPortfolioSettings
	_, err = p.GetPositions(ev)
	if !errors.Is(err, expectedError) {
		t.Fatalf("received '%v' expected '%v'", err, expectedError)
	}
}

func TestGetLatestPNLForEvent(t *testing.T) {
	t.Parallel()
	p := &Portfolio{}
	var expectedError = common.ErrNilEvent
	_, err := p.GetLatestPNLForEvent(nil)
	if !errors.Is(err, expectedError) {
		t.Fatalf("received '%v' expected '%v'", err, expectedError)
	}
	ev := &fill.Fill{
		Base: &event.Base{
			Exchange:     testExchange,
			CurrencyPair: currency.NewPair(currency.BTC, currency.USD),
			AssetType:    asset.Futures,
		},
	}
	ff := &binance.Binance{}
	ff.Name = testExchange
	err = p.SetCurrencySettingsMap(&exchange.Settings{Exchange: ff, Asset: ev.AssetType, Pair: ev.Pair()})
	if !errors.Is(err, gctcommon.ErrNotYetImplemented) {
		t.Errorf("received: %v, expected: %v", err, gctcommon.ErrNotYetImplemented)
	}
	expectedError = errNoPortfolioSettings
	_, err = p.GetLatestPNLForEvent(ev)
	if !errors.Is(err, expectedError) {
		t.Fatalf("received '%v' expected '%v'", err, expectedError)
	}

	mpt, err := futures.SetupMultiPositionTracker(&futures.MultiPositionTrackerSetup{
		Exchange:           testExchange,
		Asset:              ev.AssetType,
		Pair:               ev.Pair(),
		Underlying:         currency.USDT,
		CollateralCurrency: currency.USDT,
		OfflineCalculation: true,
	})
	if !errors.Is(err, nil) {
		t.Errorf("received '%v', expected '%v'", err, nil)
	}
	s := &Settings{
		FuturesTracker: mpt,
	}

	p.exchangeAssetPairPortfolioSettings = make(map[key.ExchangePairAsset]*Settings)
	p.exchangeAssetPairPortfolioSettings[key.ExchangePairAsset{
		Exchange: testExchange,
		Base:     ev.Pair().Base.Item,
		Quote:    ev.Pair().Quote.Item,
		Asset:    asset.Futures,
	}] = s
	expectedError = nil
	err = s.FuturesTracker.TrackNewOrder(&gctorder.Detail{
		Exchange:  ev.GetExchange(),
		AssetType: ev.AssetType,
		Pair:      ev.Pair(),
		Amount:    1,
		Price:     1,
		OrderID:   "one",
		Date:      time.Now(),
		Side:      gctorder.Buy,
	})
	if !errors.Is(err, expectedError) {
		t.Fatalf("received '%v' expected '%v'", err, expectedError)
	}
	latest, err := p.GetLatestPNLForEvent(ev)
	if !errors.Is(err, expectedError) {
		t.Fatalf("received '%v' expected '%v'", err, expectedError)
	}
	if latest == nil {
		t.Error("unexpected")
	}
}

func TestGetFuturesSettingsFromEvent(t *testing.T) {
	t.Parallel()
	p := &Portfolio{}
	_, err := p.getFuturesSettingsFromEvent(nil)
	if !errors.Is(err, common.ErrNilEvent) {
		t.Fatalf("received '%v' expected '%v'", err, common.ErrNilEvent)
	}
	b := &event.Base{}
	_, err = p.getFuturesSettingsFromEvent(&fill.Fill{
		Base: b,
	})
	if !errors.Is(err, futures.ErrNotFuturesAsset) {
		t.Fatalf("received '%v' expected '%v'", err, futures.ErrNotFuturesAsset)
	}
	b.Exchange = testExchange
	b.CurrencyPair = currency.NewPair(currency.BTC, currency.USDT)
	b.AssetType = asset.Futures
	ev := &fill.Fill{
		Base: b,
	}
	_, err = p.getFuturesSettingsFromEvent(ev)
	if !errors.Is(err, errNoPortfolioSettings) {
		t.Fatalf("received '%v' expected '%v'", err, errNoPortfolioSettings)
	}

	ff := &binance.Binance{}
	ff.Name = testExchange
	err = p.SetCurrencySettingsMap(&exchange.Settings{Exchange: ff, Asset: ev.AssetType, Pair: ev.Pair()})
	if !errors.Is(err, gctcommon.ErrNotYetImplemented) {
		t.Errorf("received: %v, expected: %v", err, gctcommon.ErrNotYetImplemented)
	}
	_, err = p.getFuturesSettingsFromEvent(ev)
	if !errors.Is(err, errNoPortfolioSettings) {
		t.Fatalf("received '%v' expected '%v'", err, errNoPortfolioSettings)
	}

	_, err = p.getFuturesSettingsFromEvent(ev)
	if !errors.Is(err, errNoPortfolioSettings) {
		t.Fatalf("received '%v' expected '%v'", err, errNoPortfolioSettings)
	}
}

func TestGetUnrealisedPNL(t *testing.T) {
	t.Parallel()
	p := PNLSummary{
		Exchange:           testExchange,
		Asset:              asset.Futures,
		Pair:               currency.NewPair(currency.BTC, currency.USDT),
		CollateralCurrency: currency.USDT,
		Offset:             1,
		Result: futures.PNLResult{
			Time:                  time.Now(),
			UnrealisedPNL:         leet,
			RealisedPNLBeforeFees: decimal.NewFromInt(1338),
			RealisedPNL:           decimal.NewFromInt(1339),
			Price:                 decimal.NewFromInt(1331),
			Exposure:              decimal.NewFromInt(1332),
			Direction:             gctorder.Short,
			Fee:                   decimal.NewFromInt(1333),
			IsLiquidated:          true,
		},
	}
	result := p.GetUnrealisedPNL()
	if !result.PNL.Equal(p.Result.UnrealisedPNL) {
		t.Errorf("received '%v' expected '%v'", result.PNL, p.Result.UnrealisedPNL)
	}
	if !result.Time.Equal(p.Result.Time) {
		t.Errorf("received '%v' expected '%v'", result.Time, p.Result.Time)
	}
	if !result.Currency.Equal(p.CollateralCurrency) {
		t.Errorf("received '%v' expected '%v'", result.Currency, p.CollateralCurrency)
	}
}

func TestGetRealisedPNL(t *testing.T) {
	t.Parallel()
	p := PNLSummary{
		Exchange:           testExchange,
		Asset:              asset.Futures,
		Pair:               currency.NewPair(currency.BTC, currency.USDT),
		CollateralCurrency: currency.USDT,
		Offset:             1,
		Result: futures.PNLResult{
			Time:                  time.Now(),
			UnrealisedPNL:         leet,
			RealisedPNLBeforeFees: decimal.NewFromInt(1338),
			RealisedPNL:           decimal.NewFromInt(1339),
			Price:                 decimal.NewFromInt(1331),
			Exposure:              decimal.NewFromInt(1332),
			Direction:             gctorder.Short,
			Fee:                   decimal.NewFromInt(1333),
			IsLiquidated:          true,
		},
	}
	result := p.GetRealisedPNL()
	if !result.PNL.Equal(p.Result.RealisedPNL) {
		t.Errorf("received '%v' expected '%v'", result.PNL, p.Result.RealisedPNL)
	}
	if !result.Time.Equal(p.Result.Time) {
		t.Errorf("received '%v' expected '%v'", result.Time, p.Result.Time)
	}
	if !result.Currency.Equal(p.CollateralCurrency) {
		t.Errorf("received '%v' expected '%v'", result.Currency, p.CollateralCurrency)
	}
}

func TestGetExposure(t *testing.T) {
	t.Parallel()
	p := PNLSummary{
		Exchange:           testExchange,
		Asset:              asset.Futures,
		Pair:               currency.NewPair(currency.BTC, currency.USDT),
		CollateralCurrency: currency.USDT,
		Offset:             1,
		Result: futures.PNLResult{
			Time:                  time.Now(),
			UnrealisedPNL:         leet,
			RealisedPNLBeforeFees: decimal.NewFromInt(1338),
			RealisedPNL:           decimal.NewFromInt(1339),
			Price:                 decimal.NewFromInt(1331),
			Exposure:              decimal.NewFromInt(1332),
			Direction:             gctorder.Short,
			Fee:                   decimal.NewFromInt(1333),
			IsLiquidated:          true,
		},
	}
	if !p.GetExposure().Equal(p.Result.Exposure) {
		t.Errorf("received '%v' expected '%v'", p.GetExposure(), p.Result.Exposure)
	}
}

func TestGetCollateralCurrency(t *testing.T) {
	t.Parallel()
	p := PNLSummary{
		Exchange:           testExchange,
		Asset:              asset.Futures,
		Pair:               currency.NewPair(currency.BTC, currency.USDT),
		CollateralCurrency: currency.USDT,
		Offset:             1,
		Result: futures.PNLResult{
			Time:                  time.Now(),
			UnrealisedPNL:         leet,
			RealisedPNLBeforeFees: decimal.NewFromInt(1338),
			RealisedPNL:           decimal.NewFromInt(1339),
			Price:                 decimal.NewFromInt(1331),
			Exposure:              decimal.NewFromInt(1332),
			Direction:             gctorder.Short,
			Fee:                   decimal.NewFromInt(1333),
			IsLiquidated:          true,
		},
	}
	result := p.GetCollateralCurrency()
	if !result.Equal(p.CollateralCurrency) {
		t.Errorf("received '%v' expected '%v'", result, p.CollateralCurrency)
	}
}

func TestGetDirection(t *testing.T) {
	t.Parallel()
	p := PNLSummary{
		Exchange:           testExchange,
		Asset:              asset.Futures,
		Pair:               currency.NewPair(currency.BTC, currency.USDT),
		CollateralCurrency: currency.USDT,
		Offset:             1,
		Result: futures.PNLResult{
			Time:                  time.Now(),
			UnrealisedPNL:         leet,
			RealisedPNLBeforeFees: decimal.NewFromInt(1338),
			RealisedPNL:           decimal.NewFromInt(1339),
			Price:                 decimal.NewFromInt(1331),
			Exposure:              decimal.NewFromInt(1332),
			Direction:             gctorder.Short,
			Fee:                   decimal.NewFromInt(1333),
			IsLiquidated:          true,
		},
	}
	if p.GetDirection() != (p.Result.Direction) {
		t.Errorf("received '%v' expected '%v'", p.GetDirection(), p.Result.Direction)
	}
}

func TestCannotPurchase(t *testing.T) {
	t.Parallel()
	var expectedError = common.ErrNilEvent
	_, err := cannotPurchase(nil, nil)
	if !errors.Is(err, expectedError) {
		t.Fatalf("received '%v' expected '%v'", err, expectedError)
	}

	s := &signal.Signal{
		Base: &event.Base{},
	}
	expectedError = gctcommon.ErrNilPointer
	_, err = cannotPurchase(s, nil)
	if !errors.Is(err, expectedError) {
		t.Fatalf("received '%v' expected '%v'", err, expectedError)
	}

	o := &order.Order{
		Base: &event.Base{},
	}
	s.Direction = gctorder.Buy
	expectedError = nil
	result, err := cannotPurchase(s, o)
	if !errors.Is(err, expectedError) {
		t.Fatalf("received '%v' expected '%v'", err, expectedError)
	}
	if result.Direction != gctorder.CouldNotBuy {
		t.Errorf("received '%v' expected '%v'", result.Direction, gctorder.CouldNotBuy)
	}

	s.Direction = gctorder.Sell
	expectedError = nil
	result, err = cannotPurchase(s, o)
	if !errors.Is(err, expectedError) {
		t.Fatalf("received '%v' expected '%v'", err, expectedError)
	}
	if result.Direction != gctorder.CouldNotSell {
		t.Errorf("received '%v' expected '%v'", result.Direction, gctorder.CouldNotSell)
	}

	s.Direction = gctorder.Short
	expectedError = nil
	result, err = cannotPurchase(s, o)
	if !errors.Is(err, expectedError) {
		t.Fatalf("received '%v' expected '%v'", err, expectedError)
	}
	if result.Direction != gctorder.CouldNotShort {
		t.Errorf("received '%v' expected '%v'", result.Direction, gctorder.CouldNotShort)
	}

	s.Direction = gctorder.Long
	expectedError = nil
	result, err = cannotPurchase(s, o)
	if !errors.Is(err, expectedError) {
		t.Fatalf("received '%v' expected '%v'", err, expectedError)
	}
	if result.Direction != gctorder.CouldNotLong {
		t.Errorf("received '%v' expected '%v'", result.Direction, gctorder.CouldNotLong)
	}

	s.Direction = gctorder.UnknownSide
	expectedError = nil
	result, err = cannotPurchase(s, o)
	if !errors.Is(err, expectedError) {
		t.Fatalf("received '%v' expected '%v'", err, expectedError)
	}
	if result.Direction != gctorder.DoNothing {
		t.Errorf("received '%v' expected '%v'", result.Direction, gctorder.DoNothing)
	}
}

func TestCreateLiquidationOrdersForExchange(t *testing.T) {
	t.Parallel()

	p := &Portfolio{}
	_, err := p.CreateLiquidationOrdersForExchange(nil, nil)
	if !errors.Is(err, common.ErrNilEvent) {
		t.Fatalf("received '%v' expected '%v'", err, common.ErrNilEvent)
	}

	b := &event.Base{}

	ev := &kline.Kline{
		Base: b,
	}
	_, err = p.CreateLiquidationOrdersForExchange(ev, nil)
	if !errors.Is(err, gctcommon.ErrNilPointer) {
		t.Fatalf("received '%v' expected '%v'", err, gctcommon.ErrNilPointer)
	}

	funds := &funding.FundManager{}
	_, err = p.CreateLiquidationOrdersForExchange(ev, funds)
	if !errors.Is(err, nil) {
		t.Fatalf("received '%v' expected '%v'", err, nil)
	}

	ff := &binance.Binance{}
	ff.Name = testExchange
	cp := currency.NewPair(currency.BTC, currency.USDT)
	err = p.SetCurrencySettingsMap(&exchange.Settings{Exchange: ff, Asset: asset.Futures, Pair: cp})
	if !errors.Is(err, gctcommon.ErrNotYetImplemented) {
		t.Errorf("received: %v, expected: %v", err, gctcommon.ErrNotYetImplemented)
	}
	err = p.SetCurrencySettingsMap(&exchange.Settings{Exchange: ff, Asset: asset.Spot, Pair: cp})
	if !errors.Is(err, nil) {
		t.Errorf("received: %v, expected: %v", err, nil)
	}
	ev.Exchange = ff.Name
	_, err = p.CreateLiquidationOrdersForExchange(ev, funds)
	if !errors.Is(err, nil) {
		t.Fatalf("received '%v' expected '%v'", err, nil)
	}

	_, err = p.getSettings(ff.Name, asset.Futures, cp)
	if !errors.Is(err, errNoPortfolioSettings) {
		t.Fatalf("received '%v' expected '%v'", err, errNoPortfolioSettings)
	}

	od := &gctorder.Detail{
		Exchange:  ff.Name,
		AssetType: asset.Futures,
		Pair:      cp,
		Side:      gctorder.Long,
		OrderID:   "lol",
		Date:      time.Now(),
		Amount:    1337,
		Price:     1337,
	}

	mpt, err := futures.SetupMultiPositionTracker(&futures.MultiPositionTrackerSetup{
		Exchange:           testExchange,
		Asset:              od.AssetType,
		Pair:               cp,
		Underlying:         currency.USDT,
		CollateralCurrency: currency.USDT,
		OfflineCalculation: true,
	})
	if !errors.Is(err, nil) {
		t.Errorf("received '%v', expected '%v'", err, nil)
	}
	settings := &Settings{
		FuturesTracker: mpt,
	}

	err = settings.FuturesTracker.TrackNewOrder(od)
	if !errors.Is(err, nil) {
		t.Errorf("received '%v', expected '%v'", err, nil)
	}
	p.exchangeAssetPairPortfolioSettings = make(map[key.ExchangePairAsset]*Settings)
	p.exchangeAssetPairPortfolioSettings[key.ExchangePairAsset{
		Exchange: testExchange,
		Base:     ev.Pair().Base.Item,
		Quote:    ev.Pair().Quote.Item,
		Asset:    asset.Spot,
	}] = settings

	ev.Exchange = ff.Name
	ev.AssetType = asset.Futures
	ev.CurrencyPair = cp
	_, err = p.CreateLiquidationOrdersForExchange(ev, funds)
	if !errors.Is(err, nil) {
		t.Fatalf("received '%v' expected '%v'", err, nil)
	}

	// spot order
	item, err := funding.CreateItem(ff.Name, asset.Spot, currency.BTC, decimal.Zero, decimal.Zero)
	if !errors.Is(err, nil) {
		t.Fatalf("received '%v' expected '%v'", err, nil)
	}
	err = funds.AddItem(item)
	if !errors.Is(err, nil) {
		t.Fatalf("received '%v' expected '%v'", err, nil)
	}
	err = item.IncreaseAvailable(leet)
	if !errors.Is(err, nil) {
		t.Fatalf("received '%v' expected '%v'", err, nil)
	}
	orders, err := p.CreateLiquidationOrdersForExchange(ev, funds)
	if !errors.Is(err, nil) {
		t.Fatalf("received '%v' expected '%v'", err, nil)
	}
	if len(orders) != 1 {
		t.Errorf("expected one order generated, received '%v'", len(orders))
	}
}

func TestGetPositionStatus(t *testing.T) {
	t.Parallel()
	p := PNLSummary{
		Result: futures.PNLResult{
			Status: gctorder.Rejected,
		},
	}
	status := p.GetPositionStatus()
	if gctorder.Rejected != status {
		t.Errorf("expected '%v' received '%v'", gctorder.Rejected, status)
	}
}

func TestCheckLiquidationStatus(t *testing.T) {
	t.Parallel()
	p := &Portfolio{}
	err := p.CheckLiquidationStatus(nil, nil, nil)
	if !errors.Is(err, common.ErrNilEvent) {
		t.Errorf("received '%v', expected '%v'", err, common.ErrNilEvent)
	}

	ev := &kline.Kline{
		Base: &event.Base{},
	}
	err = p.CheckLiquidationStatus(ev, nil, nil)
	if !errors.Is(err, gctcommon.ErrNilPointer) {
		t.Errorf("received '%v', expected '%v'", err, gctcommon.ErrNilPointer)
	}

	item := asset.Futures
	pair := currency.NewPair(currency.BTC, currency.USDT)
	contract, err := funding.CreateItem(testExchange, item, pair.Base, decimal.NewFromInt(100), decimal.Zero)
	if !errors.Is(err, nil) {
		t.Errorf("received '%v' expected '%v", err, nil)
	}
	collateral, err := funding.CreateItem(testExchange, item, pair.Quote, decimal.NewFromInt(100), decimal.Zero)
	if !errors.Is(err, nil) {
		t.Errorf("received '%v' expected '%v", err, nil)
	}
	collat, err := funding.CreateCollateral(contract, collateral)
	if !errors.Is(err, nil) {
		t.Errorf("received '%v' expected '%v", err, nil)
	}

	err = p.CheckLiquidationStatus(ev, collat, nil)
	if !errors.Is(err, gctcommon.ErrNilPointer) {
		t.Errorf("received '%v', expected '%v'", err, gctcommon.ErrNilPointer)
	}

	pnl := &PNLSummary{}
<<<<<<< HEAD
=======
	expectedError = futures.ErrNotFuturesAsset
>>>>>>> 033a72b6
	err = p.CheckLiquidationStatus(ev, collat, pnl)
	if !errors.Is(err, gctorder.ErrNotFuturesAsset) {
		t.Errorf("received '%v', expected '%v'", err, gctorder.ErrNotFuturesAsset)
	}

	pnl.Asset = asset.Futures
	ev.AssetType = asset.Futures
	ev.Exchange = testExchange
	ev.CurrencyPair = pair
	exch := &binance.Binance{}
	exch.Name = ev.Exchange
	err = p.SetCurrencySettingsMap(&exchange.Settings{Exchange: exch, Asset: asset.Futures, Pair: pair})
	if !errors.Is(err, gctcommon.ErrNotYetImplemented) {
		t.Errorf("received '%v', expected '%v'", err, gctcommon.ErrNotYetImplemented)
	}
	_, err = p.getSettings(ev.Exchange, ev.AssetType, ev.Pair())
	if !errors.Is(err, errNoPortfolioSettings) {
		t.Errorf("received '%v', expected '%v'", err, errNoPortfolioSettings)
	}
	od := &gctorder.Detail{
		Price:     1336,
		Amount:    20,
		Exchange:  exch.Name,
		Side:      gctorder.Short,
		AssetType: ev.AssetType,
		Date:      time.Now(),
		Pair:      pair,
		OrderID:   "lol",
	}
	mpt, err := futures.SetupMultiPositionTracker(&futures.MultiPositionTrackerSetup{
		Exchange:           testExchange,
		Asset:              ev.AssetType,
		Pair:               ev.Pair(),
		Underlying:         currency.USDT,
		CollateralCurrency: currency.USDT,
		OfflineCalculation: true,
	})
	if !errors.Is(err, nil) {
		t.Errorf("received '%v', expected '%v'", err, nil)
	}
	settings := &Settings{
		FuturesTracker: mpt,
	}

	err = settings.FuturesTracker.TrackNewOrder(od)
	if !errors.Is(err, nil) {
		t.Errorf("received '%v', expected '%v'", err, nil)
	}
	p.exchangeAssetPairPortfolioSettings = make(map[key.ExchangePairAsset]*Settings)
	p.exchangeAssetPairPortfolioSettings[key.ExchangePairAsset{
		Exchange: testExchange,
		Base:     ev.Pair().Base.Item,
		Quote:    ev.Pair().Quote.Item,
		Asset:    asset.Futures,
	}] = settings
	err = p.CheckLiquidationStatus(ev, collat, pnl)
	if !errors.Is(err, nil) {
		t.Errorf("received '%v', expected '%v'", err, nil)
	}
}

func TestSetHoldingsForEvent(t *testing.T) {
	t.Parallel()
	p := &Portfolio{}
	err := p.SetHoldingsForEvent(nil, nil)
	if !errors.Is(err, gctcommon.ErrNilPointer) {
		t.Errorf("received '%v', expected '%v'", err, gctcommon.ErrNilPointer)
	}

	item, err := funding.CreateItem(testExchange, asset.Spot, currency.BTC, decimal.Zero, decimal.Zero)
	if !errors.Is(err, nil) {
		t.Errorf("received '%v', expected '%v'", err, nil)
	}
	cp, err := funding.CreatePair(item, item)
	if !errors.Is(err, nil) {
		t.Errorf("received '%v', expected '%v'", err, nil)
	}
	err = p.SetHoldingsForEvent(cp.FundReader(), nil)
	if !errors.Is(err, common.ErrNilEvent) {
		t.Errorf("received '%v', expected '%v'", err, common.ErrNilEvent)
	}

	err = p.SetHoldingsForEvent(cp.FundReader(), nil)
	if !errors.Is(err, common.ErrNilEvent) {
		t.Errorf("received '%v', expected '%v'", err, common.ErrNilEvent)
	}

	tt := time.Now()
	ev := &signal.Signal{
		Base: &event.Base{
			Exchange:     testExchange,
			CurrencyPair: currency.NewPair(currency.BTC, currency.BTC),
			AssetType:    asset.Spot,
			Time:         tt,
		},
	}
	f := &binance.Binance{}
	f.SetDefaults()
	err = p.SetCurrencySettingsMap(&exchange.Settings{
		Exchange: f,
		Pair:     ev.Pair(),
		Asset:    ev.AssetType,
	})
	if !errors.Is(err, nil) {
		t.Errorf("received '%v', expected '%v'", err, nil)
	}
	err = p.SetHoldingsForEvent(cp.FundReader(), ev)
	if !errors.Is(err, nil) {
		t.Errorf("received '%v', expected '%v'", err, nil)
	}

	err = p.SetHoldingsForTimestamp(&holdings.Holding{
		Item:      currency.BTC,
		Pair:      ev.Pair(),
		Asset:     ev.AssetType,
		Exchange:  ev.Exchange,
		Timestamp: tt,
	})
	if !errors.Is(err, nil) {
		t.Errorf("received '%v', expected '%v'", err, nil)
	}
	err = p.SetHoldingsForEvent(cp.FundReader(), ev)
	if !errors.Is(err, nil) {
		t.Errorf("received '%v', expected '%v'", err, nil)
	}
}<|MERGE_RESOLUTION|>--- conflicted
+++ resolved
@@ -1583,13 +1583,9 @@
 	}
 
 	pnl := &PNLSummary{}
-<<<<<<< HEAD
-=======
-	expectedError = futures.ErrNotFuturesAsset
->>>>>>> 033a72b6
 	err = p.CheckLiquidationStatus(ev, collat, pnl)
-	if !errors.Is(err, gctorder.ErrNotFuturesAsset) {
-		t.Errorf("received '%v', expected '%v'", err, gctorder.ErrNotFuturesAsset)
+	if !errors.Is(err, futures.ErrNotFuturesAsset) {
+		t.Errorf("received '%v', expected '%v'", err, futures.ErrNotFuturesAsset)
 	}
 
 	pnl.Asset = asset.Futures
