package exchange

import (
	"context"
	"errors"
	"fmt"
	"strings"

	"github.com/gofrs/uuid"
	"github.com/shopspring/decimal"
	"github.com/thrasher-corp/gocryptotrader/backtester/common"
	"github.com/thrasher-corp/gocryptotrader/backtester/data"
	"github.com/thrasher-corp/gocryptotrader/backtester/eventhandlers/exchange/slippage"
	"github.com/thrasher-corp/gocryptotrader/backtester/eventtypes/event"
	"github.com/thrasher-corp/gocryptotrader/backtester/eventtypes/fill"
	"github.com/thrasher-corp/gocryptotrader/backtester/eventtypes/order"
	"github.com/thrasher-corp/gocryptotrader/backtester/funding"
	"github.com/thrasher-corp/gocryptotrader/currency"
	"github.com/thrasher-corp/gocryptotrader/engine"
	"github.com/thrasher-corp/gocryptotrader/exchanges/asset"
	gctorder "github.com/thrasher-corp/gocryptotrader/exchanges/order"
	"github.com/thrasher-corp/gocryptotrader/exchanges/orderbook"
)

// Reset returns the exchange to initial settings
func (e *Exchange) Reset() {
	*e = Exchange{}
}

// ErrDoNothing returns when its an issue to do nothing for an event
var ErrDoNothing = errors.New("received Do Nothing direction")

// ExecuteOrder assesses the portfolio manager's order event and if it passes validation
// will send an order to the exchange/fake order manager to be stored and raise a fill event
func (e *Exchange) ExecuteOrder(o order.Event, data data.Handler, orderManager *engine.OrderManager, funds funding.IFundReleaser) (fill.Event, error) {
	f := &fill.Fill{
		Base: event.Base{
			Offset:       o.GetOffset(),
			Exchange:     o.GetExchange(),
			Time:         o.GetTime(),
			CurrencyPair: o.Pair(),
			AssetType:    o.GetAssetType(),
			Interval:     o.GetInterval(),
			Reason:       o.GetReason(),
		},
		Direction:          o.GetDirection(),
		Amount:             o.GetAmount(),
		ClosePrice:         data.Latest().GetClosePrice(),
		FillDependentEvent: o.GetFillDependentEvent(),
		Liquidated:         o.IsLiquidating(),
	}
	if o.GetDirection() == common.DoNothing {
		return f, ErrDoNothing
	}
	if o.GetAssetType().IsFutures() && !o.IsClosingPosition() {
		f.Amount = o.GetAllocatedFunds()
	}
	eventFunds := o.GetAllocatedFunds()
	cs, err := e.GetCurrencySettings(o.GetExchange(), o.GetAssetType(), o.Pair())
	if err != nil {
		return f, err
	}
	f.ExchangeFee = cs.ExchangeFee
	f.Direction = o.GetDirection()

	var adjustedPrice, amount decimal.Decimal

	if cs.UseRealOrders {
		if o.IsLiquidating() {
			// Liquidation occurs serverside
			if o.GetAssetType().IsFutures() {
				var cr funding.ICollateralReleaser
				cr, err = funds.CollateralReleaser()
				if err != nil {
					return f, err
				}
				// update local records
				cr.Liquidate()
			} else {
				var pr funding.IPairReleaser
				pr, err = funds.PairReleaser()
				if err != nil {
					return f, err
				}
				// update local records
				pr.Liquidate()
			}
			return f, nil
		}
		// get current orderbook
		var ob *orderbook.Base
		ob, err = orderbook.Get(f.Exchange, f.CurrencyPair, f.AssetType)
		if err != nil {
			return f, err
		}
		// calculate an estimated slippage rate
		adjustedPrice, amount = slippage.CalculateSlippageByOrderbook(ob, o.GetDirection(), eventFunds, f.ExchangeFee)
		f.Slippage = adjustedPrice.Sub(f.ClosePrice).Div(f.ClosePrice).Mul(decimal.NewFromInt(100))
	} else {
		slippageRate := slippage.EstimateSlippagePercentage(cs.MinimumSlippageRate, cs.MaximumSlippageRate)
		if cs.SkipCandleVolumeFitting || o.GetAssetType().IsFutures() {
			f.VolumeAdjustedPrice = f.ClosePrice
			amount = f.Amount
		} else {
			highStr := data.StreamHigh()
			high := highStr[len(highStr)-1]

			lowStr := data.StreamLow()
			low := lowStr[len(lowStr)-1]

			volStr := data.StreamVol()
			volume := volStr[len(volStr)-1]
			f.VolumeAdjustedPrice, amount = ensureOrderFitsWithinHLV(f.ClosePrice, f.Amount, high, low, volume)
			if !amount.Equal(f.GetAmount()) {
				f.AppendReasonf("Order size shrunk from %v to %v to fit candle", f.Amount, amount)
			}
		}
		if amount.LessThanOrEqual(decimal.Zero) && f.GetAmount().GreaterThan(decimal.Zero) {
			switch f.GetDirection() {
<<<<<<< HEAD
			case gctorder.Buy, gctorder.Bid:
				f.SetDirection(common.CouldNotBuy)
			case gctorder.Sell, gctorder.Ask:
				f.SetDirection(common.CouldNotSell)
			case gctorder.Short:
				f.SetDirection(common.CouldNotShort)
			case gctorder.Long:
				f.SetDirection(common.CouldNotLong)
=======
			case gctorder.Buy:
				f.SetDirection(gctorder.CouldNotBuy)
			case gctorder.Sell:
				f.SetDirection(gctorder.CouldNotSell)
>>>>>>> cdcc9630
			default:
				f.SetDirection(gctorder.DoNothing)
			}
			f.AppendReasonf("amount set to 0, %s", errDataMayBeIncorrect)
			return f, err
		}
		adjustedPrice = applySlippageToPrice(f.GetDirection(), f.GetVolumeAdjustedPrice(), slippageRate)
		f.Slippage = slippageRate.Mul(decimal.NewFromInt(100)).Sub(decimal.NewFromInt(100))
		f.ExchangeFee = calculateExchangeFee(adjustedPrice, amount, cs.TakerFee)
	}

	portfolioLimitedAmount := reduceAmountToFitPortfolioLimit(adjustedPrice, amount, eventFunds, f.GetDirection())
	if !portfolioLimitedAmount.Equal(amount) {
		f.AppendReasonf("Order size shrunk from %v to %v to remain within portfolio limits", amount, portfolioLimitedAmount)
	}

	limitReducedAmount := portfolioLimitedAmount
	if cs.CanUseExchangeLimits {
		// Conforms the amount to the exchange order defined step amount
		// reducing it when needed
		limitReducedAmount = cs.Limits.ConformToDecimalAmount(portfolioLimitedAmount)
		if !limitReducedAmount.Equal(portfolioLimitedAmount) {
			f.AppendReasonf("Order size shrunk from %v to %v to remain within exchange step amount limits",
				portfolioLimitedAmount,
				limitReducedAmount)
		}
	}
	err = verifyOrderWithinLimits(f, limitReducedAmount, &cs)
	if err != nil {
		return f, err
	}
	f.ExchangeFee = calculateExchangeFee(adjustedPrice, limitReducedAmount, cs.ExchangeFee)

	orderID, err := e.placeOrder(context.TODO(), adjustedPrice, limitReducedAmount, cs.UseRealOrders, cs.CanUseExchangeLimits, f, orderManager)
	if err != nil {
<<<<<<< HEAD
=======
		fundErr := funds.Release(eventFunds, eventFunds, f.GetDirection())
		if fundErr != nil {
			f.AppendReason(fundErr.Error())
		}
		if f.GetDirection() == gctorder.Buy {
			f.SetDirection(gctorder.CouldNotBuy)
		} else if f.GetDirection() == gctorder.Sell {
			f.SetDirection(gctorder.CouldNotSell)
		}
>>>>>>> cdcc9630
		return f, err
	}
	if !o.IsLiquidating() {
		err = allocateFundsPostOrder(f, funds, err, o.GetAmount(), eventFunds, limitReducedAmount, adjustedPrice)
		if err != nil {
			return f, err
		}
	}

	ords := orderManager.GetOrdersSnapshot(gctorder.UnknownStatus)
	for i := range ords {
		if ords[i].ID != orderID {
			continue
		}
		ords[i].Date = o.GetTime()
		ords[i].LastUpdated = o.GetTime()
		ords[i].CloseTime = o.GetTime()
		f.Order = &ords[i]
		f.PurchasePrice = decimal.NewFromFloat(ords[i].Price)
		f.Amount = decimal.NewFromFloat(ords[i].Amount)
		if ords[i].Fee > 0 {
			f.ExchangeFee = decimal.NewFromFloat(ords[i].Fee)
		}
		f.Total = f.PurchasePrice.Mul(f.Amount).Add(f.ExchangeFee)
	}

	if f.Order == nil {
		return nil, fmt.Errorf("placed order %v not found in order manager", orderID)
	}

	return f, nil
}

func allocateFundsPostOrder(f *fill.Fill, funds funding.IFundReleaser, orderError error, orderAmount, eventFunds, limitReducedAmount, adjustedPrice decimal.Decimal) error {
	if f == nil {
		return fmt.Errorf("%w: fill event", common.ErrNilEvent)
	}
	if funds == nil {
		return fmt.Errorf("%w: funding", common.ErrNilArguments)
	}

	switch f.AssetType {
	case asset.Spot:
		pr, err := funds.PairReleaser()
		if err != nil {
			return err
		}
		if orderError != nil {
			err = pr.Release(eventFunds, eventFunds, f.GetDirection())
			if err != nil {
				f.AppendReason(err.Error())
			}
			switch f.GetDirection() {
			case gctorder.Buy, gctorder.Bid:
				f.SetDirection(common.CouldNotBuy)
			case gctorder.Sell, gctorder.Ask, common.ClosePosition:
				f.SetDirection(common.CouldNotSell)
			}
			return orderError
		}
		switch f.GetDirection() {
		case gctorder.Buy, gctorder.Bid:
			err = pr.Release(eventFunds, eventFunds.Sub(limitReducedAmount.Mul(adjustedPrice)), f.GetDirection())
			if err != nil {
				return err
			}
			err = pr.IncreaseAvailable(limitReducedAmount, f.GetDirection())
			if err != nil {
				return err
			}
		case gctorder.Sell, gctorder.Ask, common.ClosePosition:
			err = pr.Release(eventFunds, eventFunds.Sub(limitReducedAmount), f.GetDirection())
			if err != nil {
				return err
			}
			err = pr.IncreaseAvailable(limitReducedAmount.Mul(adjustedPrice), f.GetDirection())
			if err != nil {
				return err
			}
		default:
			return fmt.Errorf("%w asset type %v", common.ErrInvalidDataType, f.GetDirection())
		}
	case asset.Futures:
		cr, err := funds.CollateralReleaser()
		if err != nil {
			return err
		}
		if orderError != nil {
			err = cr.ReleaseContracts(orderAmount)
			if err != nil {
				return err
			}
			switch f.GetDirection() {
			case gctorder.Short:
				f.SetDirection(common.CouldNotShort)
			case gctorder.Long:
				f.SetDirection(common.CouldNotLong)
			default:
				return fmt.Errorf("%w asset type %v", common.ErrInvalidDataType, f.GetDirection())
			}
			return orderError
		}
	default:
		return fmt.Errorf("%w asset type %v", common.ErrInvalidDataType, f.AssetType)
	}
	return nil
}

// verifyOrderWithinLimits conforms the amount to fall into the minimum size and maximum size limit after reduced
func verifyOrderWithinLimits(f fill.Event, limitReducedAmount decimal.Decimal, cs *Settings) error {
	if f == nil {
		return common.ErrNilEvent
	}
	if cs == nil {
		return errNilCurrencySettings
	}
	isBeyondLimit := false
	var minMax MinMax
	var direction gctorder.Side
	switch f.GetDirection() {
	case gctorder.Buy, gctorder.Bid:
		minMax = cs.BuySide
<<<<<<< HEAD
		direction = common.CouldNotBuy
	case gctorder.Sell, gctorder.Ask:
		minMax = cs.SellSide
		direction = common.CouldNotSell
	case gctorder.Long:
		minMax = cs.BuySide
		direction = common.CouldNotLong
	case gctorder.Short:
		minMax = cs.SellSide
		direction = common.CouldNotShort
	case common.ClosePosition:
		return nil
=======
		direction = gctorder.CouldNotBuy
	case gctorder.Sell:
		minMax = cs.SellSide
		direction = gctorder.CouldNotSell
>>>>>>> cdcc9630
	default:
		direction = f.GetDirection()
		f.SetDirection(gctorder.DoNothing)
		return fmt.Errorf("%w: %v", errInvalidDirection, direction)
	}
	var minOrMax, belowExceed string
	var size decimal.Decimal
	if limitReducedAmount.LessThan(minMax.MinimumSize) && minMax.MinimumSize.GreaterThan(decimal.Zero) {
		isBeyondLimit = true
		belowExceed = "below"
		minOrMax = "minimum"
		size = minMax.MinimumSize
	}
	if limitReducedAmount.GreaterThan(minMax.MaximumSize) && minMax.MaximumSize.GreaterThan(decimal.Zero) {
		isBeyondLimit = true
		belowExceed = "exceeded"
		minOrMax = "maximum"
		size = minMax.MaximumSize
	}
	if isBeyondLimit {
		f.SetDirection(direction)
		e := fmt.Sprintf("Order size %v %s %s size %v", limitReducedAmount, belowExceed, minOrMax, size)
		f.AppendReason(e)
		return errExceededPortfolioLimit
	}
	return nil
}

func reduceAmountToFitPortfolioLimit(adjustedPrice, amount, sizedPortfolioTotal decimal.Decimal, side gctorder.Side) decimal.Decimal {
	switch side {
	case gctorder.Buy, gctorder.Bid:
		if adjustedPrice.Mul(amount).GreaterThan(sizedPortfolioTotal) {
			// adjusted amounts exceeds portfolio manager's allowed funds
			// the amount has to be reduced to equal the sizedPortfolioTotal
			amount = sizedPortfolioTotal.Div(adjustedPrice)
		}
	case gctorder.Sell, gctorder.Ask:
		if amount.GreaterThan(sizedPortfolioTotal) {
			amount = sizedPortfolioTotal
		}
	}
	return amount
}

func (e *Exchange) placeOrder(ctx context.Context, price, amount decimal.Decimal, useRealOrders, useExchangeLimits bool, f fill.Event, orderManager *engine.OrderManager) (string, error) {
	if f == nil {
		return "", common.ErrNilEvent
	}
	u, err := uuid.NewV4()
	if err != nil {
		return "", err
	}
	var orderID string
	p := price.InexactFloat64()
	fee := f.GetExchangeFee().InexactFloat64()
	o := &gctorder.Submit{
		Price:       p,
		Amount:      amount.InexactFloat64(),
		Fee:         fee,
		Exchange:    f.GetExchange(),
		ID:          u.String(),
		Side:        f.GetDirection(),
		AssetType:   f.GetAssetType(),
		Date:        f.GetTime(),
		LastUpdated: f.GetTime(),
		Pair:        f.Pair(),
		Type:        gctorder.Market,
	}

	if useRealOrders {
		resp, err := orderManager.Submit(ctx, o)
		if resp != nil {
			orderID = resp.OrderID
		}
		if err != nil {
			return orderID, err
		}
	} else {
		submitResponse := gctorder.SubmitResponse{
			IsOrderPlaced: true,
			OrderID:       u.String(),
			Rate:          f.GetAmount().InexactFloat64(),
			Fee:           fee,
			Cost:          p,
			FullyMatched:  true,
		}
		resp, err := orderManager.SubmitFakeOrder(o, submitResponse, useExchangeLimits)
		if resp != nil {
			orderID = resp.OrderID
		}
		if err != nil {
			return orderID, err
		}
	}
	return orderID, nil
}

func applySlippageToPrice(direction gctorder.Side, price, slippageRate decimal.Decimal) decimal.Decimal {
	adjustedPrice := price
	if direction == gctorder.Buy {
		adjustedPrice = price.Add(price.Mul(decimal.NewFromInt(1).Sub(slippageRate)))
	} else if direction == gctorder.Sell {
		adjustedPrice = price.Mul(slippageRate)
	}
	return adjustedPrice
}

// SetExchangeAssetCurrencySettings sets the settings for an exchange, asset, currency
func (e *Exchange) SetExchangeAssetCurrencySettings(a asset.Item, cp currency.Pair, c *Settings) {
	if c.Exchange == nil ||
		c.Asset == asset.Empty ||
		c.Pair.IsEmpty() {
		return
	}

	for i := range e.CurrencySettings {
		if e.CurrencySettings[i].Pair.Equal(cp) &&
			e.CurrencySettings[i].Asset == a &&
			strings.EqualFold(c.Exchange.GetName(), e.CurrencySettings[i].Exchange.GetName()) {
			e.CurrencySettings[i] = *c
			return
		}
	}
	e.CurrencySettings = append(e.CurrencySettings, *c)
}

// GetCurrencySettings returns the settings for an exchange, asset currency
func (e *Exchange) GetCurrencySettings(exch string, a asset.Item, cp currency.Pair) (Settings, error) {
	for i := range e.CurrencySettings {
		if e.CurrencySettings[i].Pair.Equal(cp) {
			if e.CurrencySettings[i].Asset == a {
				if strings.EqualFold(exch, e.CurrencySettings[i].Exchange.GetName()) {
					return e.CurrencySettings[i], nil
				}
			}
		}
	}
	return Settings{}, fmt.Errorf("%w for %v %v %v", errNoCurrencySettingsFound, exch, a, cp)
}

func ensureOrderFitsWithinHLV(slippagePrice, amount, high, low, volume decimal.Decimal) (adjustedPrice, adjustedAmount decimal.Decimal) {
	adjustedPrice = slippagePrice
	if adjustedPrice.LessThan(low) {
		adjustedPrice = low
	}
	if adjustedPrice.GreaterThan(high) {
		adjustedPrice = high
	}
	if volume.LessThanOrEqual(decimal.Zero) {
		return adjustedPrice, adjustedAmount
	}
	currentVolume := amount.Mul(adjustedPrice)
	if currentVolume.GreaterThan(volume) {
		// reduce the volume to not exceed the total volume of the candle
		// it is slightly less than the total to still allow for the illusion
		// that open high low close values are valid with the remaining volume
		// this is very opinionated
		currentVolume = volume.Mul(decimal.NewFromFloat(0.99999999))
	}
	// extract the amount from the adjusted volume
	adjustedAmount = currentVolume.Div(adjustedPrice)

	return adjustedPrice, adjustedAmount
}

func calculateExchangeFee(price, amount, fee decimal.Decimal) decimal.Decimal {
	return fee.Mul(price).Mul(amount)
}<|MERGE_RESOLUTION|>--- conflicted
+++ resolved
@@ -117,21 +117,14 @@
 		}
 		if amount.LessThanOrEqual(decimal.Zero) && f.GetAmount().GreaterThan(decimal.Zero) {
 			switch f.GetDirection() {
-<<<<<<< HEAD
 			case gctorder.Buy, gctorder.Bid:
-				f.SetDirection(common.CouldNotBuy)
+				f.SetDirection(gctorder.CouldNotBuy)
 			case gctorder.Sell, gctorder.Ask:
-				f.SetDirection(common.CouldNotSell)
+				f.SetDirection(gctorder.CouldNotSell)
 			case gctorder.Short:
 				f.SetDirection(common.CouldNotShort)
 			case gctorder.Long:
 				f.SetDirection(common.CouldNotLong)
-=======
-			case gctorder.Buy:
-				f.SetDirection(gctorder.CouldNotBuy)
-			case gctorder.Sell:
-				f.SetDirection(gctorder.CouldNotSell)
->>>>>>> cdcc9630
 			default:
 				f.SetDirection(gctorder.DoNothing)
 			}
@@ -167,18 +160,6 @@
 
 	orderID, err := e.placeOrder(context.TODO(), adjustedPrice, limitReducedAmount, cs.UseRealOrders, cs.CanUseExchangeLimits, f, orderManager)
 	if err != nil {
-<<<<<<< HEAD
-=======
-		fundErr := funds.Release(eventFunds, eventFunds, f.GetDirection())
-		if fundErr != nil {
-			f.AppendReason(fundErr.Error())
-		}
-		if f.GetDirection() == gctorder.Buy {
-			f.SetDirection(gctorder.CouldNotBuy)
-		} else if f.GetDirection() == gctorder.Sell {
-			f.SetDirection(gctorder.CouldNotSell)
-		}
->>>>>>> cdcc9630
 		return f, err
 	}
 	if !o.IsLiquidating() {
@@ -301,11 +282,10 @@
 	switch f.GetDirection() {
 	case gctorder.Buy, gctorder.Bid:
 		minMax = cs.BuySide
-<<<<<<< HEAD
-		direction = common.CouldNotBuy
+		direction = gctorder.CouldNotBuy
 	case gctorder.Sell, gctorder.Ask:
 		minMax = cs.SellSide
-		direction = common.CouldNotSell
+		direction = gctorder.CouldNotSell
 	case gctorder.Long:
 		minMax = cs.BuySide
 		direction = common.CouldNotLong
@@ -314,12 +294,6 @@
 		direction = common.CouldNotShort
 	case common.ClosePosition:
 		return nil
-=======
-		direction = gctorder.CouldNotBuy
-	case gctorder.Sell:
-		minMax = cs.SellSide
-		direction = gctorder.CouldNotSell
->>>>>>> cdcc9630
 	default:
 		direction = f.GetDirection()
 		f.SetDirection(gctorder.DoNothing)
