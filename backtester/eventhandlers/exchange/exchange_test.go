--- conflicted
+++ resolved
@@ -209,20 +209,14 @@
 	assert.ErrorIs(t, err, engine.ErrExchangeNameIsEmpty)
 
 	f.Exchange = testExchange
-<<<<<<< HEAD
-	err = exch.UpdateOrderExecutionLimits(context.Background(), asset.Spot)
+	err = exch.UpdateOrderExecutionLimits(t.Context(), asset.Spot)
 	if err != nil {
 		t.Fatal(err)
 	}
-	_, err = e.placeOrder(context.Background(), decimal.NewFromInt(1), decimal.NewFromInt(1), decimal.Zero, false, true, f, bot.OrderManager)
+	_, err = e.placeOrder(t.Context(), decimal.NewFromInt(1), decimal.NewFromInt(1), decimal.Zero, false, true, f, bot.OrderManager)
 	if !errors.Is(err, gctorder.ErrPairIsEmpty) {
 		t.Errorf("received: %v, expected: %v", err, gctorder.ErrPairIsEmpty)
 	}
-=======
-	_, err = e.placeOrder(t.Context(), decimal.NewFromInt(1), decimal.NewFromInt(1), decimal.Zero, false, true, f, bot.OrderManager)
-	assert.ErrorIs(t, err, gctorder.ErrPairIsEmpty)
-
->>>>>>> bea16af3
 	f.CurrencyPair = currency.NewPair(currency.BTC, currency.USDT)
 	f.AssetType = asset.Spot
 	f.Direction = gctorder.Buy
