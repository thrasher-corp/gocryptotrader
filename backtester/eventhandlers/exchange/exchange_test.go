package exchange

import (
	"context"
	"errors"
	"strings"
	"testing"
	"time"

	"github.com/shopspring/decimal"
	"github.com/thrasher-corp/gocryptotrader/backtester/common"
	"github.com/thrasher-corp/gocryptotrader/backtester/data"
	"github.com/thrasher-corp/gocryptotrader/backtester/data/kline"
	"github.com/thrasher-corp/gocryptotrader/backtester/eventtypes/event"
	"github.com/thrasher-corp/gocryptotrader/backtester/eventtypes/fill"
	"github.com/thrasher-corp/gocryptotrader/backtester/eventtypes/order"
	"github.com/thrasher-corp/gocryptotrader/backtester/funding"
	gctcommon "github.com/thrasher-corp/gocryptotrader/common"
	"github.com/thrasher-corp/gocryptotrader/currency"
	"github.com/thrasher-corp/gocryptotrader/engine"
	exchange "github.com/thrasher-corp/gocryptotrader/exchanges"
	"github.com/thrasher-corp/gocryptotrader/exchanges/asset"
	"github.com/thrasher-corp/gocryptotrader/exchanges/binance"
	"github.com/thrasher-corp/gocryptotrader/exchanges/binanceus"
	"github.com/thrasher-corp/gocryptotrader/exchanges/btcmarkets"
	"github.com/thrasher-corp/gocryptotrader/exchanges/currencystate"
	gctkline "github.com/thrasher-corp/gocryptotrader/exchanges/kline"
	gctorder "github.com/thrasher-corp/gocryptotrader/exchanges/order"
)

const testExchange = "binance"

type fakeFund struct{}

var leet = decimal.NewFromInt(1337)

func (f *fakeFund) GetPairReader() (funding.IPairReader, error) {
	i, err := funding.CreateItem(testExchange, asset.Spot, currency.BTC, leet, leet)
	if err != nil {
		return nil, err
	}
	j, err := funding.CreateItem(testExchange, asset.Spot, currency.USDT, leet, leet)
	if err != nil {
		return nil, err
	}
	return funding.CreatePair(i, j)
}

func (f *fakeFund) GetCollateralReader() (funding.ICollateralReader, error) {
	i, err := funding.CreateItem(testExchange, asset.Futures, currency.BTC, leet, leet)
	if err != nil {
		return nil, err
	}
	j, err := funding.CreateItem(testExchange, asset.Futures, currency.USDT, leet, leet)
	if err != nil {
		return nil, err
	}
	return funding.CreateCollateral(i, j)
}

func (f *fakeFund) PairReleaser() (funding.IPairReleaser, error) {
	btc, err := funding.CreateItem(testExchange, asset.Spot, currency.BTC, leet, leet)
	if err != nil {
		return nil, err
	}
	usdt, err := funding.CreateItem(testExchange, asset.Spot, currency.USDT, leet, leet)
	if err != nil {
		return nil, err
	}
	p, err := funding.CreatePair(btc, usdt)
	if err != nil {
		return nil, err
	}
	err = p.Reserve(leet, gctorder.Buy)
	if err != nil {
		return nil, err
	}
	err = p.Reserve(leet, gctorder.Sell)
	if err != nil {
		return nil, err
	}
	return p, nil
}
func (f *fakeFund) CollateralReleaser() (funding.ICollateralReleaser, error) {
	i, err := funding.CreateItem(testExchange, asset.Futures, currency.BTC, decimal.Zero, decimal.Zero)
	if err != nil {
		return nil, err
	}
	j, err := funding.CreateItem(testExchange, asset.Futures, currency.USDT, decimal.Zero, decimal.Zero)
	if err != nil {
		return nil, err
	}
	return funding.CreateCollateral(i, j)
}

func (f *fakeFund) IncreaseAvailable(decimal.Decimal, gctorder.Side) {}
func (f *fakeFund) Release(decimal.Decimal, decimal.Decimal, gctorder.Side) error {
	return nil
}

func TestReset(t *testing.T) {
	t.Parallel()
	e := &Exchange{
		CurrencySettings: []Settings{
			{},
		},
	}
	err := e.Reset()
	if !errors.Is(err, nil) {
		t.Errorf("received '%v' expected '%v'", err, nil)
	}
	if len(e.CurrencySettings) > 0 {
		t.Error("expected no entries")
	}

	e = nil
	err = e.Reset()
	if !errors.Is(err, gctcommon.ErrNilPointer) {
		t.Errorf("received '%v' expected '%v'", err, gctcommon.ErrNilPointer)
	}
}

func TestSetCurrency(t *testing.T) {
	t.Parallel()
	e := Exchange{}
	e.SetExchangeAssetCurrencySettings(asset.Empty, currency.EMPTYPAIR, &Settings{})
	if len(e.CurrencySettings) != 0 {
		t.Error("expected 0")
	}
	f := &binance.Binance{}
	f.Name = testExchange
	cs := &Settings{
		Exchange:      f,
		UseRealOrders: true,
		Pair:          currency.NewPair(currency.BTC, currency.USDT),
		Asset:         asset.Spot,
	}
	e.SetExchangeAssetCurrencySettings(asset.Spot, currency.NewPair(currency.BTC, currency.USDT), cs)
	result, err := e.GetCurrencySettings(testExchange, asset.Spot, currency.NewPair(currency.BTC, currency.USDT))
	if !errors.Is(err, nil) {
		t.Errorf("received: %v, expected: %v", err, nil)
	}
	if !result.UseRealOrders {
		t.Error("expected true")
	}
	e.SetExchangeAssetCurrencySettings(asset.Spot, currency.NewPair(currency.BTC, currency.USDT), cs)
	if len(e.CurrencySettings) != 1 {
		t.Error("expected 1")
	}
}

func TestEnsureOrderFitsWithinHLV(t *testing.T) {
	t.Parallel()
	adjustedPrice, adjustedAmount := ensureOrderFitsWithinHLV(decimal.NewFromInt(123), decimal.NewFromInt(1), decimal.NewFromInt(100), decimal.NewFromInt(99), decimal.NewFromInt(100))
	if !adjustedAmount.Equal(decimal.NewFromInt(1)) {
		t.Error("expected 1")
	}
	if !adjustedPrice.Equal(decimal.NewFromInt(100)) {
		t.Error("expected 100")
	}

	adjustedPrice, adjustedAmount = ensureOrderFitsWithinHLV(decimal.NewFromInt(123), decimal.NewFromInt(1), decimal.NewFromInt(100), decimal.NewFromInt(99), decimal.NewFromInt(80))
	if !adjustedAmount.Equal(decimal.NewFromFloat(0.799999992)) {
		t.Errorf("received: %v, expected: %v", adjustedAmount, decimal.NewFromFloat(0.799999992))
	}
	if !adjustedPrice.Equal(decimal.NewFromInt(100)) {
		t.Error("expected 100")
	}
}

func TestCalculateExchangeFee(t *testing.T) {
	t.Parallel()
	fee := calculateExchangeFee(decimal.NewFromInt(1), decimal.NewFromInt(1), decimal.NewFromFloat(0.1))
	if !fee.Equal(decimal.NewFromFloat(0.1)) {
		t.Error("expected 0.1")
	}
	fee = calculateExchangeFee(decimal.NewFromInt(2), decimal.NewFromFloat(1), decimal.NewFromFloat(0.005))
	if !fee.Equal(decimal.NewFromFloat(0.01)) {
		t.Error("expected 0.01")
	}
}

func TestPlaceOrder(t *testing.T) {
	t.Parallel()
	bot := &engine.Engine{}
	var err error
	em := engine.NewExchangeManager()
	exch, err := em.NewExchangeByName(testExchange)
	if err != nil {
		t.Fatal(err)
	}
	exch.SetDefaults()
	exchB := exch.GetBase()
	exchB.States = currencystate.NewCurrencyStates()
	err = em.Add(exch)
	if !errors.Is(err, nil) {
		t.Fatalf("received: '%v' but expected: '%v'", err, nil)
	}
	bot.ExchangeManager = em
	bot.OrderManager, err = engine.SetupOrderManager(em, &engine.CommunicationManager{}, &bot.ServicesWG, false, false, 0)
	if !errors.Is(err, nil) {
		t.Errorf("received '%v' expected '%v'", err, nil)
	}
	err = bot.OrderManager.Start()
	if !errors.Is(err, nil) {
		t.Errorf("received: %v, expected: %v", err, nil)
	}
	e := Exchange{}
	_, err = e.placeOrder(context.Background(), decimal.NewFromInt(1), decimal.NewFromInt(1), decimal.Zero, false, true, nil, nil)
	if !errors.Is(err, common.ErrNilEvent) {
		t.Errorf("received: %v, expected: %v", err, common.ErrNilEvent)
	}
	f := &fill.Fill{
		Base: &event.Base{},
	}
	_, err = e.placeOrder(context.Background(), decimal.NewFromInt(1), decimal.NewFromInt(1), decimal.Zero, false, true, f, bot.OrderManager)
	if !errors.Is(err, engine.ErrExchangeNameIsEmpty) {
		t.Errorf("received: %v, expected: %v", err, engine.ErrExchangeNameIsEmpty)
	}

	f.Exchange = testExchange
	_, err = e.placeOrder(context.Background(), decimal.NewFromInt(1), decimal.NewFromInt(1), decimal.Zero, false, true, f, bot.OrderManager)
	if !errors.Is(err, gctorder.ErrPairIsEmpty) {
		t.Errorf("received: %v, expected: %v", err, gctorder.ErrPairIsEmpty)
	}
	f.CurrencyPair = currency.NewPair(currency.BTC, currency.USDT)
	f.AssetType = asset.Spot
	f.Direction = gctorder.Buy
	_, err = e.placeOrder(context.Background(), decimal.NewFromInt(1), decimal.NewFromInt(1), decimal.Zero, false, true, f, bot.OrderManager)
	if !errors.Is(err, nil) {
		t.Errorf("received: %v, expected: %v", err, nil)
	}

	_, err = e.placeOrder(context.Background(), decimal.NewFromInt(1), decimal.NewFromInt(1), decimal.Zero, true, true, f, bot.OrderManager)
	if !errors.Is(err, exchange.ErrCredentialsAreEmpty) {
		t.Errorf("received: %v but expected: %v", err, exchange.ErrCredentialsAreEmpty)
	}
}

func TestExecuteOrder(t *testing.T) {
	t.Parallel()
	bot := &engine.Engine{}
	var err error
<<<<<<< HEAD
	em := engine.NewExchangeManager()
=======
	em := engine.SetupExchangeManager()
	const testExchange = "binanceus"
>>>>>>> c785ae73
	exch, err := em.NewExchangeByName(testExchange)
	if err != nil {
		t.Fatal(err)
	}
	exch.SetDefaults()
	exchB := exch.GetBase()
	exchB.States = currencystate.NewCurrencyStates()
	err = em.Add(exch)
	if !errors.Is(err, nil) {
		t.Fatalf("received: '%v' but expected: '%v'", err, nil)
	}
	bot.ExchangeManager = em
	bot.OrderManager, err = engine.SetupOrderManager(em, &engine.CommunicationManager{}, &bot.ServicesWG, false, false, 0)
	if !errors.Is(err, nil) {
		t.Errorf("received: %v, expected: %v", err, nil)
	}
	err = bot.OrderManager.Start()
	if !errors.Is(err, nil) {
		t.Errorf("received: %v, expected: %v", err, nil)
	}

	p := currency.NewPair(currency.BTC, currency.USDT)
	a := asset.Spot
	_, err = exch.FetchOrderbook(context.Background(), p, a)
	if err != nil {
		t.Fatal(err)
	}
	f := &binanceus.Binanceus{}
	f.Name = testExchange
	cs := Settings{
		Exchange:            f,
		UseRealOrders:       false,
		Pair:                p,
		Asset:               a,
		MakerFee:            decimal.NewFromFloat(0.01),
		TakerFee:            decimal.NewFromFloat(0.01),
		MaximumSlippageRate: decimal.NewFromInt(1),
	}
	e := Exchange{}
	ev := &event.Base{
		Exchange:     testExchange,
		Time:         time.Now(),
		Interval:     gctkline.FifteenMin,
		CurrencyPair: p,
		AssetType:    a,
	}
	o := &order.Order{
		Base:           ev,
		Direction:      gctorder.Buy,
		Amount:         decimal.NewFromInt(10),
		AllocatedFunds: decimal.NewFromInt(1337),
		ClosePrice:     decimal.NewFromInt(1),
	}

	item := &gctkline.Item{
		Exchange: testExchange,
		Pair:     p,
		Asset:    a,
		Interval: 0,
		Candles: []gctkline.Candle{
			{
				Close: 1,
				High:  1,
				Low:   1,
				Time:  time.Now(),
			},
		},
	}
	d := &kline.DataFromKline{
		Base: &data.Base{},
		Item: item,
	}
	err = d.Load()
	if !errors.Is(err, nil) {
		t.Errorf("received: %v, expected: %v", err, nil)
	}
	_, err = d.Next()
	if !errors.Is(err, nil) {
		t.Errorf("received: %v, expected: %v", err, nil)
	}
	_, err = e.ExecuteOrder(o, d, bot.OrderManager, &fakeFund{})
	if !errors.Is(err, errNoCurrencySettingsFound) {
		t.Error(err)
	}

	cs.UseRealOrders = true
	cs.CanUseExchangeLimits = true
	o.Direction = gctorder.Sell
	e.CurrencySettings = []Settings{cs}
	_, err = e.ExecuteOrder(o, d, bot.OrderManager, &fakeFund{})
	if !errors.Is(err, exchange.ErrCredentialsAreEmpty) {
		t.Errorf("received: %v but expected: %v", err, exchange.ErrCredentialsAreEmpty)
	}

	o.LiquidatingPosition = true
	_, err = e.ExecuteOrder(o, d, bot.OrderManager, &fakeFund{})
	if !errors.Is(err, nil) {
		t.Errorf("received: %v but expected: %v", err, nil)
	}

	o.AssetType = asset.Futures
	e.CurrencySettings[0].Asset = asset.Futures
	_, err = e.ExecuteOrder(o, d, bot.OrderManager, &fakeFund{})
	if !errors.Is(err, nil) {
		t.Errorf("received: %v but expected: %v", err, nil)
	}

	o.LiquidatingPosition = false
	o.Amount = decimal.Zero
	o.AssetType = asset.Spot
	e.CurrencySettings[0].Asset = asset.Spot
	e.CurrencySettings[0].UseRealOrders = false
	_, err = e.ExecuteOrder(o, d, bot.OrderManager, &fakeFund{})
	if !errors.Is(err, gctorder.ErrAmountIsInvalid) {
		t.Errorf("received: %v but expected: %v", err, gctorder.ErrAmountIsInvalid)
	}
}

func TestExecuteOrderBuySellSizeLimit(t *testing.T) {
	t.Parallel()
	bot := &engine.Engine{}
	var err error
<<<<<<< HEAD
	em := engine.NewExchangeManager()
=======
	em := engine.SetupExchangeManager()
	const testExchange = "BTC Markets"
>>>>>>> c785ae73
	exch, err := em.NewExchangeByName(testExchange)
	if err != nil {
		t.Fatal(err)
	}
	exch.SetDefaults()
	exchB := exch.GetBase()
	exchB.States = currencystate.NewCurrencyStates()
	err = em.Add(exch)
	if !errors.Is(err, nil) {
		t.Fatalf("received: '%v' but expected: '%v'", err, nil)
	}
	bot.ExchangeManager = em
	bot.OrderManager, err = engine.SetupOrderManager(em, &engine.CommunicationManager{}, &bot.ServicesWG, false, false, 0)
	if !errors.Is(err, nil) {
		t.Errorf("received: %v, expected: %v", err, nil)
	}
	err = bot.OrderManager.Start()
	if !errors.Is(err, nil) {
		t.Errorf("received: %v, expected: %v", err, nil)
	}
	p := currency.NewPair(currency.BTC, currency.AUD)
	a := asset.Spot
	_, err = exch.FetchOrderbook(context.Background(), p, a)
	if err != nil {
		t.Fatal(err)
	}

	err = exch.UpdateOrderExecutionLimits(context.Background(), asset.Spot)
	if err != nil {
		t.Fatal(err)
	}

	limits, err := exch.GetOrderExecutionLimits(a, p)
	if err != nil {
		t.Fatal(err)
	}
	f := &btcmarkets.BTCMarkets{}
	f.Name = testExchange
	cs := Settings{
		Exchange:      f,
		UseRealOrders: false,
		Pair:          p,
		Asset:         a,
		MakerFee:      decimal.NewFromFloat(0.01),
		TakerFee:      decimal.NewFromFloat(0.01),
		BuySide: MinMax{
			MaximumSize: decimal.NewFromFloat(0.01),
		},
		SellSide: MinMax{
			MaximumSize: decimal.NewFromFloat(0.1),
		},
		MaximumSlippageRate: decimal.NewFromInt(1),
		Limits:              limits,
	}
	e := Exchange{
		CurrencySettings: []Settings{cs},
	}
	ev := &event.Base{
		Exchange:     testExchange,
		Time:         time.Now(),
		Interval:     gctkline.FifteenMin,
		CurrencyPair: p,
		AssetType:    a,
	}
	o := &order.Order{
		Base:           ev,
		Direction:      gctorder.Buy,
		Amount:         decimal.NewFromInt(10),
		AllocatedFunds: decimal.NewFromInt(1337),
	}

	d := &kline.DataFromKline{
		Base: &data.Base{},
		Item: &gctkline.Item{
			Exchange: testExchange,
			Pair:     p,
			Asset:    asset.Spot,
			Interval: gctkline.FifteenMin,
			Candles: []gctkline.Candle{
				{
					Close:  1,
					High:   1,
					Low:    1,
					Volume: 1,
					Time:   time.Now(),
				},
			},
		},
	}
	err = d.Load()
	if !errors.Is(err, nil) {
		t.Errorf("received: %v, expected: %v", err, nil)
	}
	_, err = d.Next()
	if !errors.Is(err, nil) {
		t.Errorf("received: %v, expected: %v", err, nil)
	}
	_, err = e.ExecuteOrder(o, d, bot.OrderManager, &fakeFund{})
	if !errors.Is(err, errExceededPortfolioLimit) {
		t.Errorf("received %v expected %v", err, errExceededPortfolioLimit)
	}
	o = &order.Order{
		Base:           ev,
		Direction:      gctorder.Buy,
		Amount:         decimal.NewFromInt(10),
		AllocatedFunds: decimal.NewFromInt(1337),
	}
	cs.BuySide.MaximumSize = decimal.Zero
	cs.BuySide.MinimumSize = decimal.NewFromFloat(0.01)
	e.CurrencySettings = []Settings{cs}
	_, err = e.ExecuteOrder(o, d, bot.OrderManager, &fakeFund{})
	if err != nil && !strings.Contains(err.Error(), "exceed minimum size") {
		t.Error(err)
	}
	if err != nil {
		t.Error("limitReducedAmount adjusted to 0.99999999, direction BUY, should fall in  buyside {MinimumSize:0.01 MaximumSize:0 MaximumTotal:0}")
	}
	o = &order.Order{
		Base:           ev,
		Direction:      gctorder.Sell,
		Amount:         decimal.NewFromInt(10),
		AllocatedFunds: decimal.NewFromInt(1337),
	}
	cs.SellSide.MaximumSize = decimal.Zero
	cs.SellSide.MinimumSize = decimal.NewFromFloat(0.01)
	e.CurrencySettings = []Settings{cs}
	_, err = e.ExecuteOrder(o, d, bot.OrderManager, &fakeFund{})
	if err != nil && !strings.Contains(err.Error(), "exceed minimum size") {
		t.Error(err)
	}
	if err != nil {
		t.Error("limitReducedAmount adjust to 0.99999999, should fall in sell size {MinimumSize:0.01 MaximumSize:0 MaximumTotal:0}")
	}

	o = &order.Order{
		Base:           ev,
		Direction:      gctorder.Sell,
		Amount:         decimal.NewFromFloat(0.5),
		AllocatedFunds: decimal.NewFromInt(1337),
	}
	cs.SellSide.MaximumSize = decimal.Zero
	cs.SellSide.MinimumSize = decimal.NewFromInt(1)
	e.CurrencySettings = []Settings{cs}
	_, err = e.ExecuteOrder(o, d, bot.OrderManager, &fakeFund{})
	if !errors.Is(err, errExceededPortfolioLimit) {
		t.Errorf("received %v expected %v", err, errExceededPortfolioLimit)
	}

	o = &order.Order{
		Base:           ev,
		Direction:      gctorder.Sell,
		Amount:         decimal.NewFromFloat(0.02),
		AllocatedFunds: decimal.NewFromFloat(0.01337),
		ClosePrice:     decimal.NewFromFloat(1337),
	}
	cs.SellSide.MaximumSize = decimal.Zero
	cs.SellSide.MinimumSize = decimal.NewFromFloat(0.01)

	cs.UseRealOrders = true
	cs.CanUseExchangeLimits = true
	o.Direction = gctorder.Sell

	e.CurrencySettings = []Settings{cs}
	_, err = e.ExecuteOrder(o, d, bot.OrderManager, &fakeFund{})
	if !errors.Is(err, exchange.ErrCredentialsAreEmpty) {
		t.Errorf("received: %v but expected: %v", err, exchange.ErrCredentialsAreEmpty)
	}
}

func TestApplySlippageToPrice(t *testing.T) {
	t.Parallel()
	resp, err := applySlippageToPrice(gctorder.Buy, decimal.NewFromInt(1), decimal.NewFromFloat(0.9))
	if !errors.Is(err, nil) {
		t.Errorf("received '%v' expected '%v'", err, nil)
	}
	if !resp.Equal(decimal.NewFromFloat(1.1)) {
		t.Errorf("received: %v, expected: %v", resp, decimal.NewFromFloat(1.1))
	}

	resp, err = applySlippageToPrice(gctorder.Sell, decimal.NewFromInt(1), decimal.NewFromFloat(0.9))
	if !errors.Is(err, nil) {
		t.Errorf("received '%v' expected '%v'", err, nil)
	}
	if !resp.Equal(decimal.NewFromFloat(0.9)) {
		t.Errorf("received: %v, expected: %v", resp, decimal.NewFromFloat(0.9))
	}

	resp, err = applySlippageToPrice(gctorder.Sell, decimal.NewFromInt(1), decimal.Zero)
	if !errors.Is(err, nil) {
		t.Errorf("received '%v' expected '%v'", err, nil)
	}
	if !resp.Equal(decimal.NewFromFloat(1)) {
		t.Errorf("received: %v, expected: %v", resp, decimal.NewFromFloat(1))
	}

	_, err = applySlippageToPrice(gctorder.UnknownSide, decimal.NewFromInt(1), decimal.NewFromFloat(0.9))
	if !errors.Is(err, gctorder.ErrSideIsInvalid) {
		t.Errorf("received '%v' expected '%v'", err, nil)
	}
}

func TestReduceAmountToFitPortfolioLimit(t *testing.T) {
	t.Parallel()
	initialPrice := decimal.NewFromInt(100)
	initialAmount := decimal.NewFromInt(10).Div(initialPrice)
	portfolioAdjustedTotal := initialAmount.Mul(initialPrice)
	adjustedPrice := decimal.NewFromInt(1000)
	amount := decimal.NewFromInt(2)
	finalAmount := reduceAmountToFitPortfolioLimit(adjustedPrice, amount, portfolioAdjustedTotal, gctorder.Buy)
	if !finalAmount.Mul(adjustedPrice).Equal(portfolioAdjustedTotal) {
		t.Errorf("expected value %v to match portfolio total %v", finalAmount.Mul(adjustedPrice), portfolioAdjustedTotal)
	}
	finalAmount = reduceAmountToFitPortfolioLimit(adjustedPrice, decimal.NewFromInt(133333333337), portfolioAdjustedTotal, gctorder.Sell)
	if finalAmount != portfolioAdjustedTotal {
		t.Errorf("expected value %v to match portfolio total %v", finalAmount, portfolioAdjustedTotal)
	}
	finalAmount = reduceAmountToFitPortfolioLimit(adjustedPrice, decimal.NewFromInt(1), portfolioAdjustedTotal, gctorder.Sell)
	if !finalAmount.Equal(decimal.NewFromInt(1)) {
		t.Errorf("expected value %v to match portfolio total %v", finalAmount, portfolioAdjustedTotal)
	}
}

func TestVerifyOrderWithinLimits(t *testing.T) {
	t.Parallel()
	err := verifyOrderWithinLimits(nil, decimal.Zero, nil)
	if !errors.Is(err, common.ErrNilEvent) {
		t.Errorf("received %v expected %v", err, common.ErrNilEvent)
	}

	err = verifyOrderWithinLimits(&fill.Fill{}, decimal.Zero, nil)
	if !errors.Is(err, errNilCurrencySettings) {
		t.Errorf("received %v expected %v", err, errNilCurrencySettings)
	}

	err = verifyOrderWithinLimits(&fill.Fill{}, decimal.Zero, &Settings{})
	if !errors.Is(err, errInvalidDirection) {
		t.Errorf("received %v expected %v", err, errInvalidDirection)
	}
	f := &fill.Fill{
		Direction: gctorder.Buy,
	}
	err = verifyOrderWithinLimits(f, decimal.Zero, &Settings{})
	if !errors.Is(err, nil) {
		t.Errorf("received %v expected %v", err, nil)
	}
	s := &Settings{
		BuySide: MinMax{
			MinimumSize: decimal.NewFromInt(1),
			MaximumSize: decimal.NewFromInt(1),
		},
	}
	f.Base = &event.Base{}
	err = verifyOrderWithinLimits(f, decimal.NewFromFloat(0.5), s)
	if !errors.Is(err, errExceededPortfolioLimit) {
		t.Errorf("received %v expected %v", err, errExceededPortfolioLimit)
	}
	f.Direction = gctorder.Buy
	err = verifyOrderWithinLimits(f, decimal.NewFromInt(2), s)
	if !errors.Is(err, errExceededPortfolioLimit) {
		t.Errorf("received %v expected %v", err, errExceededPortfolioLimit)
	}

	f.Direction = gctorder.Sell
	s.SellSide = MinMax{
		MinimumSize: decimal.NewFromInt(1),
		MaximumSize: decimal.NewFromInt(1),
	}
	err = verifyOrderWithinLimits(f, decimal.NewFromFloat(0.5), s)
	if !errors.Is(err, errExceededPortfolioLimit) {
		t.Errorf("received %v expected %v", err, errExceededPortfolioLimit)
	}
	f.Direction = gctorder.Sell
	err = verifyOrderWithinLimits(f, decimal.NewFromInt(2), s)
	if !errors.Is(err, errExceededPortfolioLimit) {
		t.Errorf("received %v expected %v", err, errExceededPortfolioLimit)
	}
}

func TestAllocateFundsPostOrder(t *testing.T) {
	t.Parallel()
	expectedError := common.ErrNilEvent
	err := allocateFundsPostOrder(nil, nil, nil, decimal.Zero, decimal.Zero, decimal.Zero, decimal.Zero, decimal.Zero)
	if !errors.Is(err, expectedError) {
		t.Errorf("received '%v' expected '%v'", err, expectedError)
	}

	expectedError = gctcommon.ErrNilPointer
	f := &fill.Fill{
		Base: &event.Base{
			AssetType: asset.Spot,
		},
		Direction: gctorder.Buy,
	}
	err = allocateFundsPostOrder(f, nil, nil, decimal.Zero, decimal.Zero, decimal.Zero, decimal.Zero, decimal.Zero)
	if !errors.Is(err, expectedError) {
		t.Errorf("received '%v' expected '%v'", err, expectedError)
	}

	expectedError = nil
	one := decimal.NewFromInt(1)
	item, err := funding.CreateItem(testExchange, asset.Spot, currency.BTC, decimal.NewFromInt(1337), decimal.Zero)
	if !errors.Is(err, expectedError) {
		t.Errorf("received '%v' expected '%v'", err, expectedError)
	}
	item2, err := funding.CreateItem(testExchange, asset.Spot, currency.USDT, decimal.NewFromInt(1337), decimal.Zero)
	if !errors.Is(err, expectedError) {
		t.Errorf("received '%v' expected '%v'", err, expectedError)
	}
	err = item.Reserve(one)
	if !errors.Is(err, expectedError) {
		t.Errorf("received '%v' expected '%v'", err, expectedError)
	}
	err = item2.Reserve(one)
	if !errors.Is(err, expectedError) {
		t.Errorf("received '%v' expected '%v'", err, expectedError)
	}
	fundPair, err := funding.CreatePair(item, item2)
	if !errors.Is(err, expectedError) {
		t.Errorf("received '%v' expected '%v'", err, expectedError)
	}
	f.Order = &gctorder.Detail{}
	err = allocateFundsPostOrder(f, fundPair, nil, one, one, one, one, decimal.Zero)
	if !errors.Is(err, expectedError) {
		t.Errorf("received '%v' expected '%v'", err, expectedError)
	}
	f.SetDirection(gctorder.Sell)
	err = allocateFundsPostOrder(f, fundPair, nil, one, one, one, one, decimal.Zero)
	if !errors.Is(err, expectedError) {
		t.Errorf("received '%v' expected '%v'", err, expectedError)
	}

	expectedError = gctorder.ErrSubmissionIsNil
	orderError := gctorder.ErrSubmissionIsNil
	err = allocateFundsPostOrder(f, fundPair, orderError, one, one, one, one, decimal.Zero)
	if !errors.Is(err, expectedError) {
		t.Errorf("received '%v' expected '%v'", err, expectedError)
	}

	f.AssetType = asset.Futures
	f.SetDirection(gctorder.Short)
	expectedError = nil
	item3, err := funding.CreateItem(testExchange, asset.Futures, currency.BTC, decimal.NewFromInt(1337), decimal.Zero)
	if !errors.Is(err, expectedError) {
		t.Errorf("received '%v' expected '%v'", err, expectedError)
	}
	item4, err := funding.CreateItem(testExchange, asset.Futures, currency.USDT, decimal.NewFromInt(1337), decimal.Zero)
	if !errors.Is(err, expectedError) {
		t.Errorf("received '%v' expected '%v'", err, expectedError)
	}
	err = item3.Reserve(one)
	if !errors.Is(err, expectedError) {
		t.Errorf("received '%v' expected '%v'", err, expectedError)
	}
	err = item4.Reserve(one)
	if !errors.Is(err, expectedError) {
		t.Errorf("received '%v' expected '%v'", err, expectedError)
	}
	collateralPair, err := funding.CreateCollateral(item, item2)
	if !errors.Is(err, expectedError) {
		t.Errorf("received '%v' expected '%v'", err, expectedError)
	}

	expectedError = gctorder.ErrSubmissionIsNil
	err = allocateFundsPostOrder(f, collateralPair, orderError, one, one, one, one, decimal.Zero)
	if !errors.Is(err, expectedError) {
		t.Errorf("received '%v' expected '%v'", err, expectedError)
	}
	expectedError = nil
	err = allocateFundsPostOrder(f, collateralPair, nil, one, one, one, one, decimal.Zero)
	if !errors.Is(err, expectedError) {
		t.Errorf("received '%v' expected '%v'", err, expectedError)
	}

	expectedError = gctorder.ErrSubmissionIsNil
	f.SetDirection(gctorder.Long)
	err = allocateFundsPostOrder(f, collateralPair, orderError, one, one, one, one, decimal.Zero)
	if !errors.Is(err, expectedError) {
		t.Errorf("received '%v' expected '%v'", err, expectedError)
	}
	expectedError = nil
	err = allocateFundsPostOrder(f, collateralPair, nil, one, one, one, one, decimal.Zero)
	if !errors.Is(err, expectedError) {
		t.Errorf("received '%v' expected '%v'", err, expectedError)
	}

	f.AssetType = asset.Margin
	expectedError = common.ErrInvalidDataType
	err = allocateFundsPostOrder(f, collateralPair, nil, one, one, one, one, decimal.Zero)
	if !errors.Is(err, expectedError) {
		t.Errorf("received '%v' expected '%v'", err, expectedError)
	}
}<|MERGE_RESOLUTION|>--- conflicted
+++ resolved
@@ -241,12 +241,8 @@
 	t.Parallel()
 	bot := &engine.Engine{}
 	var err error
-<<<<<<< HEAD
 	em := engine.NewExchangeManager()
-=======
-	em := engine.SetupExchangeManager()
 	const testExchange = "binanceus"
->>>>>>> c785ae73
 	exch, err := em.NewExchangeByName(testExchange)
 	if err != nil {
 		t.Fatal(err)
@@ -369,12 +365,8 @@
 	t.Parallel()
 	bot := &engine.Engine{}
 	var err error
-<<<<<<< HEAD
 	em := engine.NewExchangeManager()
-=======
-	em := engine.SetupExchangeManager()
 	const testExchange = "BTC Markets"
->>>>>>> c785ae73
 	exch, err := em.NewExchangeByName(testExchange)
 	if err != nil {
 		t.Fatal(err)
