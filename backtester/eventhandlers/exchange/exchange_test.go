package exchange

import (
	"testing"
	"time"

	"github.com/shopspring/decimal"
	"github.com/stretchr/testify/assert"
	"github.com/stretchr/testify/require"
	"github.com/thrasher-corp/gocryptotrader/backtester/common"
	"github.com/thrasher-corp/gocryptotrader/backtester/data"
	"github.com/thrasher-corp/gocryptotrader/backtester/data/kline"
	"github.com/thrasher-corp/gocryptotrader/backtester/eventtypes/event"
	"github.com/thrasher-corp/gocryptotrader/backtester/eventtypes/fill"
	"github.com/thrasher-corp/gocryptotrader/backtester/eventtypes/order"
	"github.com/thrasher-corp/gocryptotrader/backtester/funding"
	gctcommon "github.com/thrasher-corp/gocryptotrader/common"
	gctconfig "github.com/thrasher-corp/gocryptotrader/config"
	"github.com/thrasher-corp/gocryptotrader/currency"
	"github.com/thrasher-corp/gocryptotrader/engine"
	exchange "github.com/thrasher-corp/gocryptotrader/exchanges"
	"github.com/thrasher-corp/gocryptotrader/exchanges/asset"
	"github.com/thrasher-corp/gocryptotrader/exchanges/btcmarkets"
	"github.com/thrasher-corp/gocryptotrader/exchanges/currencystate"
	gctkline "github.com/thrasher-corp/gocryptotrader/exchanges/kline"
	"github.com/thrasher-corp/gocryptotrader/exchanges/okx"
	gctorder "github.com/thrasher-corp/gocryptotrader/exchanges/order"
)

const testExchange = "okx"

type fakeFund struct{}

var leet = decimal.NewFromInt(1337)

func (f *fakeFund) GetPairReader() (funding.IPairReader, error) {
	i, err := funding.CreateItem(testExchange, asset.Spot, currency.BTC, leet, leet)
	if err != nil {
		return nil, err
	}
	j, err := funding.CreateItem(testExchange, asset.Spot, currency.USDT, leet, leet)
	if err != nil {
		return nil, err
	}
	return funding.CreatePair(i, j)
}

func (f *fakeFund) GetCollateralReader() (funding.ICollateralReader, error) {
	i, err := funding.CreateItem(testExchange, asset.Futures, currency.BTC, leet, leet)
	if err != nil {
		return nil, err
	}
	j, err := funding.CreateItem(testExchange, asset.Futures, currency.USDT, leet, leet)
	if err != nil {
		return nil, err
	}
	return funding.CreateCollateral(i, j)
}

func (f *fakeFund) PairReleaser() (funding.IPairReleaser, error) {
	btc, err := funding.CreateItem(testExchange, asset.Spot, currency.BTC, leet, leet)
	if err != nil {
		return nil, err
	}
	usdt, err := funding.CreateItem(testExchange, asset.Spot, currency.USDT, leet, leet)
	if err != nil {
		return nil, err
	}
	p, err := funding.CreatePair(btc, usdt)
	if err != nil {
		return nil, err
	}
	err = p.Reserve(leet, gctorder.Buy)
	if err != nil {
		return nil, err
	}
	err = p.Reserve(leet, gctorder.Sell)
	if err != nil {
		return nil, err
	}
	return p, nil
}

func (f *fakeFund) CollateralReleaser() (funding.ICollateralReleaser, error) {
	i, err := funding.CreateItem(testExchange, asset.Futures, currency.BTC, decimal.Zero, decimal.Zero)
	if err != nil {
		return nil, err
	}
	j, err := funding.CreateItem(testExchange, asset.Futures, currency.USDT, decimal.Zero, decimal.Zero)
	if err != nil {
		return nil, err
	}
	return funding.CreateCollateral(i, j)
}

func (f *fakeFund) IncreaseAvailable(decimal.Decimal, gctorder.Side) {}
func (f *fakeFund) Release(decimal.Decimal, decimal.Decimal, gctorder.Side) error {
	return nil
}

func TestReset(t *testing.T) {
	t.Parallel()
	e := &Exchange{
		CurrencySettings: []Settings{
			{},
		},
	}
	err := e.Reset()
	assert.NoError(t, err)

	if len(e.CurrencySettings) > 0 {
		t.Error("expected no entries")
	}

	e = nil
	err = e.Reset()
	assert.ErrorIs(t, err, gctcommon.ErrNilPointer)
}

func TestSetCurrency(t *testing.T) {
	t.Parallel()
	e := Exchange{}
	e.SetExchangeAssetCurrencySettings(asset.Empty, currency.EMPTYPAIR, &Settings{})
	if len(e.CurrencySettings) != 0 {
		t.Error("expected 0")
	}
<<<<<<< HEAD
	f := &okx.Okx{}
=======
	f := &binance.Exchange{}
>>>>>>> edf5d84d
	f.Name = testExchange
	cs := &Settings{
		Exchange:      f,
		UseRealOrders: true,
		Pair:          currency.NewBTCUSDT(),
		Asset:         asset.Spot,
	}
	e.SetExchangeAssetCurrencySettings(asset.Spot, currency.NewBTCUSDT(), cs)
	result, err := e.GetCurrencySettings(testExchange, asset.Spot, currency.NewBTCUSDT())
	assert.NoError(t, err)

	if !result.UseRealOrders {
		t.Error("expected true")
	}
	e.SetExchangeAssetCurrencySettings(asset.Spot, currency.NewBTCUSDT(), cs)
	if len(e.CurrencySettings) != 1 {
		t.Error("expected 1")
	}
}

func TestEnsureOrderFitsWithinHLV(t *testing.T) {
	t.Parallel()
	adjustedPrice, adjustedAmount := ensureOrderFitsWithinHLV(decimal.NewFromInt(123), decimal.NewFromInt(1), decimal.NewFromInt(100), decimal.NewFromInt(99), decimal.NewFromInt(10))
	if !adjustedAmount.Equal(decimal.NewFromInt(1)) {
		t.Error("expected 1")
	}
	if !adjustedPrice.Equal(decimal.NewFromInt(100)) {
		t.Error("expected 100")
	}

	adjustedPrice, adjustedAmount = ensureOrderFitsWithinHLV(decimal.NewFromInt(123), decimal.NewFromInt(1), decimal.NewFromInt(100), decimal.NewFromInt(99), decimal.NewFromFloat(0.8))
	if !adjustedAmount.Equal(decimal.NewFromFloat(0.799999992)) {
		t.Errorf("received: %v, expected: %v", adjustedAmount, decimal.NewFromFloat(0.799999992))
	}
	if !adjustedPrice.Equal(decimal.NewFromInt(100)) {
		t.Error("expected 100")
	}
}

func TestCalculateExchangeFee(t *testing.T) {
	t.Parallel()
	fee := calculateExchangeFee(decimal.NewFromInt(1), decimal.NewFromInt(1), decimal.NewFromFloat(0.1))
	if !fee.Equal(decimal.NewFromFloat(0.1)) {
		t.Error("expected 0.1")
	}
	fee = calculateExchangeFee(decimal.NewFromInt(2), decimal.NewFromFloat(1), decimal.NewFromFloat(0.005))
	if !fee.Equal(decimal.NewFromFloat(0.01)) {
		t.Error("expected 0.01")
	}
}

func TestPlaceOrder(t *testing.T) {
	t.Parallel()
	bot := &engine.Engine{}

	em := engine.NewExchangeManager()
	exch, err := em.NewExchangeByName(testExchange)
	require.NoError(t, err, "NewExchangeByName must not error")

	exch.SetDefaults()
	exchB := exch.GetBase()
	exchB.States = currencystate.NewCurrencyStates()
	err = em.Add(exch)
	require.NoError(t, err, "Add exchange must not error")
	bot.OrderManager, err = engine.SetupOrderManager(em, &engine.CommunicationManager{}, &bot.ServicesWG, &gctconfig.OrderManager{})
	require.NoError(t, err, "SetupOrderManager must not error")
	err = bot.OrderManager.Start()
	require.NoError(t, err, "Start must not error")

	e := Exchange{}
	_, err = e.placeOrder(t.Context(), decimal.NewFromInt(1), decimal.NewFromInt(1), decimal.Zero, false, true, nil, nil)
	assert.ErrorIs(t, err, common.ErrNilEvent)
	f := &fill.Fill{
		Base: &event.Base{},
	}
	_, err = e.placeOrder(t.Context(), decimal.NewFromInt(1), decimal.NewFromInt(1), decimal.Zero, false, true, f, bot.OrderManager)
	assert.ErrorIs(t, err, engine.ErrExchangeNameIsEmpty)

	f.Exchange = testExchange
	err = exch.UpdateOrderExecutionLimits(t.Context(), asset.Spot)
	if err != nil {
		t.Fatal(err)
	}
	_, err = e.placeOrder(t.Context(), decimal.NewFromInt(1), decimal.NewFromInt(1), decimal.Zero, false, true, f, bot.OrderManager)
<<<<<<< HEAD
	if !errors.Is(err, gctorder.ErrPairIsEmpty) {
		t.Errorf("received: %v, expected: %v", err, gctorder.ErrPairIsEmpty)
	}
	f.CurrencyPair = currency.NewPair(currency.BTC, currency.USDT)
=======
	assert.ErrorIs(t, err, gctorder.ErrPairIsEmpty)

	f.CurrencyPair = currency.NewBTCUSDT()
>>>>>>> edf5d84d
	f.AssetType = asset.Spot
	f.Direction = gctorder.Buy
	_, err = e.placeOrder(t.Context(), decimal.NewFromInt(1), decimal.NewFromInt(1), decimal.Zero, false, true, f, bot.OrderManager)
	assert.NoError(t, err, "placeOrder should not error")
	_, err = e.placeOrder(t.Context(), decimal.NewFromInt(1), decimal.NewFromInt(1), decimal.Zero, true, true, f, bot.OrderManager)
	assert.ErrorIs(t, err, exchange.ErrCredentialsAreEmpty)
}

func TestExecuteOrder(t *testing.T) {
	t.Parallel()
	bot := &engine.Engine{}

	em := engine.NewExchangeManager()
	const testExchange = "binanceus"
	exch, err := em.NewExchangeByName(testExchange)
	require.NoError(t, err, "NewExchangeByName must not error")
	exch.SetDefaults()
	exchB := exch.GetBase()
	exchB.States = currencystate.NewCurrencyStates()
	err = em.Add(exch)
	require.NoError(t, err, "ExchangeManager.Add exchange must not error")
	bot.OrderManager, err = engine.SetupOrderManager(em, &engine.CommunicationManager{}, &bot.ServicesWG, &gctconfig.OrderManager{})
	require.NoError(t, err, "engine.SetupOrderManager must not error")
	err = bot.OrderManager.Start()
	require.NoError(t, err, "OrderManager.Start must not error")

	p := currency.NewBTCUSDT()
	a := asset.Spot
	require.NoError(t, exchB.CurrencyPairs.SetAssetEnabled(a, true), "SetAssetEnabled must not error")
	_, err = exch.UpdateOrderbook(t.Context(), p, a)
	require.NoError(t, err, "UpdateOrderbook must not error")
<<<<<<< HEAD
	f := &okx.Okx{}
=======
	f := &binanceus.Exchange{}
>>>>>>> edf5d84d
	f.Name = testExchange
	cs := Settings{
		Exchange:            f,
		UseRealOrders:       false,
		Pair:                p,
		Asset:               a,
		MakerFee:            decimal.NewFromFloat(0.01),
		TakerFee:            decimal.NewFromFloat(0.01),
		MaximumSlippageRate: decimal.NewFromInt(1),
	}
	e := Exchange{}
	ev := &event.Base{
		Exchange:     testExchange,
		Time:         time.Now(),
		Interval:     gctkline.FifteenMin,
		CurrencyPair: p,
		AssetType:    a,
	}
	o := &order.Order{
		Base:           ev,
		Direction:      gctorder.Buy,
		Amount:         decimal.NewFromInt(10),
		AllocatedFunds: decimal.NewFromInt(1337),
		ClosePrice:     decimal.NewFromInt(1),
	}

	item := &gctkline.Item{
		Exchange: testExchange,
		Pair:     p,
		Asset:    a,
		Interval: 0,
		Candles: []gctkline.Candle{
			{
				Close: 1,
				High:  1,
				Low:   1,
				Time:  time.Now(),
			},
		},
	}
	d := &kline.DataFromKline{
		Base: &data.Base{},
		Item: item,
	}
	err = d.Load()
	assert.NoError(t, err)

	_, err = d.Next()
	assert.NoError(t, err)

	_, err = e.ExecuteOrder(o, d, bot.OrderManager, &fakeFund{})
	assert.ErrorIs(t, err, errNoCurrencySettingsFound)

	cs.UseRealOrders = true
	cs.CanUseExchangeLimits = true
	o.Direction = gctorder.Sell
	e.CurrencySettings = []Settings{cs}
	_, err = e.ExecuteOrder(o, d, bot.OrderManager, &fakeFund{})
	assert.ErrorIs(t, err, exchange.ErrCredentialsAreEmpty)

	o.LiquidatingPosition = true
	_, err = e.ExecuteOrder(o, d, bot.OrderManager, &fakeFund{})
	assert.NoError(t, err)

	o.AssetType = asset.Futures
	e.CurrencySettings[0].Asset = asset.Futures
	_, err = e.ExecuteOrder(o, d, bot.OrderManager, &fakeFund{})
	assert.NoError(t, err)

	o.LiquidatingPosition = false
	o.Amount = decimal.Zero
	o.AssetType = asset.Spot
	e.CurrencySettings[0].Asset = asset.Spot
	e.CurrencySettings[0].UseRealOrders = false
	_, err = e.ExecuteOrder(o, d, bot.OrderManager, &fakeFund{})
	assert.ErrorIs(t, err, gctorder.ErrAmountIsInvalid)
}

func TestExecuteOrderBuySellSizeLimit(t *testing.T) {
	t.Parallel()
	bot := &engine.Engine{}
	em := engine.NewExchangeManager()
	const testExchange = "BTC Markets"
	exch, err := em.NewExchangeByName(testExchange)
	require.NoError(t, err, "NewExchangeByName must not error")
	exch.SetDefaults()
	exchB := exch.GetBase()
	exchB.CurrencyPairs = currency.PairsManager{
		UseGlobalFormat: true,
		RequestFormat: &currency.PairFormat{
			Uppercase: true,
			Delimiter: currency.DashDelimiter,
		},
		Pairs: map[asset.Item]*currency.PairStore{
			asset.Spot: {
				AssetEnabled: true,
			},
		},
	}
	exchB.States = currencystate.NewCurrencyStates()
	err = em.Add(exch)
	require.NoError(t, err, "Add exchange must not error")
	bot.OrderManager, err = engine.SetupOrderManager(em, &engine.CommunicationManager{}, &bot.ServicesWG, &gctconfig.OrderManager{})
	require.NoError(t, err, "SetupOrderManager must not error")
	err = bot.OrderManager.Start()
	require.NoError(t, err, "Start must not error")

	p := currency.NewPair(currency.BTC, currency.AUD)
	a := asset.Spot
	_, err = exch.UpdateOrderbook(t.Context(), p, a)
	require.NoError(t, err, "UpdateOrderbook must not error")

	err = exch.UpdateOrderExecutionLimits(t.Context(), asset.Spot)
	require.NoError(t, err, "UpdateOrderExecutionLimits must not error")

	limits, err := exch.GetOrderExecutionLimits(a, p)
	require.NoError(t, err, "GetOrderExecutionLimits must not error")

	f := &btcmarkets.Exchange{}
	f.Name = testExchange
	cs := Settings{
		Exchange:      f,
		UseRealOrders: false,
		Pair:          p,
		Asset:         a,
		MakerFee:      decimal.NewFromFloat(0.01),
		TakerFee:      decimal.NewFromFloat(0.01),
		BuySide: MinMax{
			MaximumSize: decimal.NewFromFloat(0.01),
		},
		SellSide: MinMax{
			MaximumSize: decimal.NewFromFloat(0.1),
		},
		MaximumSlippageRate: decimal.NewFromInt(1),
		Limits:              limits,
	}
	e := Exchange{
		CurrencySettings: []Settings{cs},
	}
	ev := &event.Base{
		Exchange:     testExchange,
		Time:         time.Now(),
		Interval:     gctkline.FifteenMin,
		CurrencyPair: p,
		AssetType:    a,
	}
	o := &order.Order{
		Base:           ev,
		Direction:      gctorder.Buy,
		Amount:         decimal.NewFromInt(10),
		AllocatedFunds: decimal.NewFromInt(1337),
	}

	d := &kline.DataFromKline{
		Base: &data.Base{},
		Item: &gctkline.Item{
			Exchange: testExchange,
			Pair:     p,
			Asset:    asset.Spot,
			Interval: gctkline.FifteenMin,
			Candles: []gctkline.Candle{
				{
					Close:  1,
					High:   1,
					Low:    1,
					Volume: 1,
					Time:   time.Now(),
				},
			},
		},
	}
	err = d.Load()
	require.NoError(t, err, "Load must not error")

	_, err = d.Next()
	require.NoError(t, err, "Next must not error")

	_, err = e.ExecuteOrder(o, d, bot.OrderManager, &fakeFund{})
	assert.ErrorIs(t, err, errExceededPortfolioLimit)

	o = &order.Order{
		Base:           ev,
		Direction:      gctorder.Buy,
		Amount:         decimal.NewFromInt(10),
		AllocatedFunds: decimal.NewFromInt(1337),
	}
	cs.BuySide.MaximumSize = decimal.Zero
	cs.BuySide.MinimumSize = decimal.NewFromFloat(0.01)
	e.CurrencySettings = []Settings{cs}
	_, err = e.ExecuteOrder(o, d, bot.OrderManager, &fakeFund{})
	assert.NoError(t, err, "ExecuteOrder should not error when limitReducedAmount adjusted to 0.99999999, direction BUY {MinimumSize:0.01 MaximumSize:0 MaximumTotal:0}")

	o = &order.Order{
		Base:           ev,
		Direction:      gctorder.Sell,
		Amount:         decimal.NewFromInt(10),
		AllocatedFunds: decimal.NewFromInt(1337),
	}
	cs.SellSide.MaximumSize = decimal.Zero
	cs.SellSide.MinimumSize = decimal.NewFromFloat(0.01)
	e.CurrencySettings = []Settings{cs}
	_, err = e.ExecuteOrder(o, d, bot.OrderManager, &fakeFund{})
	assert.NoError(t, err, "ExecuteOrder should not error when limitReducedAmount adjusted to 0.99999999, direction SELL {MinimumSize:0.01 MaximumSize:0 MaximumTotal:0}")

	o = &order.Order{
		Base:           ev,
		Direction:      gctorder.Sell,
		Amount:         decimal.NewFromFloat(0.5),
		AllocatedFunds: decimal.NewFromInt(1337),
	}
	cs.SellSide.MaximumSize = decimal.Zero
	cs.SellSide.MinimumSize = decimal.NewFromInt(1)
	e.CurrencySettings = []Settings{cs}
	_, err = e.ExecuteOrder(o, d, bot.OrderManager, &fakeFund{})
	assert.ErrorIs(t, err, errExceededPortfolioLimit)

	o = &order.Order{
		Base:           ev,
		Direction:      gctorder.Sell,
		Amount:         decimal.NewFromFloat(0.02),
		AllocatedFunds: decimal.NewFromFloat(0.01337),
		ClosePrice:     decimal.NewFromFloat(1337),
	}
	cs.SellSide.MaximumSize = decimal.Zero
	cs.SellSide.MinimumSize = decimal.NewFromFloat(0.01)

	cs.UseRealOrders = true
	cs.CanUseExchangeLimits = true
	o.Direction = gctorder.Sell

	e.CurrencySettings = []Settings{cs}
	_, err = e.ExecuteOrder(o, d, bot.OrderManager, &fakeFund{})
	assert.ErrorIs(t, err, exchange.ErrCredentialsAreEmpty)
}

func TestApplySlippageToPrice(t *testing.T) {
	t.Parallel()
	resp, err := applySlippageToPrice(gctorder.Buy, decimal.NewFromInt(1), decimal.NewFromFloat(0.9))
	assert.NoError(t, err)

	if !resp.Equal(decimal.NewFromFloat(1.1)) {
		t.Errorf("received: %v, expected: %v", resp, decimal.NewFromFloat(1.1))
	}

	resp, err = applySlippageToPrice(gctorder.Sell, decimal.NewFromInt(1), decimal.NewFromFloat(0.9))
	assert.NoError(t, err)

	if !resp.Equal(decimal.NewFromFloat(0.9)) {
		t.Errorf("received: %v, expected: %v", resp, decimal.NewFromFloat(0.9))
	}

	resp, err = applySlippageToPrice(gctorder.Sell, decimal.NewFromInt(1), decimal.Zero)
	assert.NoError(t, err)

	if !resp.Equal(decimal.NewFromFloat(1)) {
		t.Errorf("received: %v, expected: %v", resp, decimal.NewFromFloat(1))
	}

	_, err = applySlippageToPrice(gctorder.UnknownSide, decimal.NewFromInt(1), decimal.NewFromFloat(0.9))
	assert.ErrorIs(t, err, gctorder.ErrSideIsInvalid)
}

func TestReduceAmountToFitPortfolioLimit(t *testing.T) {
	t.Parallel()
	initialPrice := decimal.NewFromInt(100)
	initialAmount := decimal.NewFromInt(10).Div(initialPrice)
	portfolioAdjustedTotal := initialAmount.Mul(initialPrice)
	adjustedPrice := decimal.NewFromInt(1000)
	amount := decimal.NewFromInt(2)
	finalAmount := reduceAmountToFitPortfolioLimit(adjustedPrice, amount, portfolioAdjustedTotal, gctorder.Buy)
	if !finalAmount.Mul(adjustedPrice).Equal(portfolioAdjustedTotal) {
		t.Errorf("expected value %v to match portfolio total %v", finalAmount.Mul(adjustedPrice), portfolioAdjustedTotal)
	}
	finalAmount = reduceAmountToFitPortfolioLimit(adjustedPrice, decimal.NewFromInt(133333333337), portfolioAdjustedTotal, gctorder.Sell)
	if finalAmount != portfolioAdjustedTotal {
		t.Errorf("expected value %v to match portfolio total %v", finalAmount, portfolioAdjustedTotal)
	}
	finalAmount = reduceAmountToFitPortfolioLimit(adjustedPrice, decimal.NewFromInt(1), portfolioAdjustedTotal, gctorder.Sell)
	if !finalAmount.Equal(decimal.NewFromInt(1)) {
		t.Errorf("expected value %v to match portfolio total %v", finalAmount, portfolioAdjustedTotal)
	}
}

func TestVerifyOrderWithinLimits(t *testing.T) {
	t.Parallel()
	err := verifyOrderWithinLimits(nil, decimal.Zero, nil)
	assert.ErrorIs(t, err, common.ErrNilEvent)

	err = verifyOrderWithinLimits(&fill.Fill{}, decimal.Zero, nil)
	assert.ErrorIs(t, err, errNilCurrencySettings)

	err = verifyOrderWithinLimits(&fill.Fill{}, decimal.Zero, &Settings{})
	assert.ErrorIs(t, err, errInvalidDirection)

	f := &fill.Fill{
		Direction: gctorder.Buy,
	}
	err = verifyOrderWithinLimits(f, decimal.Zero, &Settings{})
	assert.NoError(t, err)

	s := &Settings{
		BuySide: MinMax{
			MinimumSize: decimal.NewFromInt(1),
			MaximumSize: decimal.NewFromInt(1),
		},
	}
	f.Base = &event.Base{}
	err = verifyOrderWithinLimits(f, decimal.NewFromFloat(0.5), s)
	assert.ErrorIs(t, err, errExceededPortfolioLimit)

	f.Direction = gctorder.Buy
	err = verifyOrderWithinLimits(f, decimal.NewFromInt(2), s)
	assert.ErrorIs(t, err, errExceededPortfolioLimit)

	f.Direction = gctorder.Sell
	s.SellSide = MinMax{
		MinimumSize: decimal.NewFromInt(1),
		MaximumSize: decimal.NewFromInt(1),
	}
	err = verifyOrderWithinLimits(f, decimal.NewFromFloat(0.5), s)
	assert.ErrorIs(t, err, errExceededPortfolioLimit)

	f.Direction = gctorder.Sell
	err = verifyOrderWithinLimits(f, decimal.NewFromInt(2), s)
	assert.ErrorIs(t, err, errExceededPortfolioLimit)
}

func TestAllocateFundsPostOrder(t *testing.T) {
	t.Parallel()
	err := allocateFundsPostOrder(nil, nil, nil, decimal.Zero, decimal.Zero, decimal.Zero, decimal.Zero, decimal.Zero)
	assert.ErrorIs(t, err, common.ErrNilEvent)

	f := &fill.Fill{
		Base: &event.Base{
			AssetType: asset.Spot,
		},
		Direction: gctorder.Buy,
	}
	err = allocateFundsPostOrder(f, nil, nil, decimal.Zero, decimal.Zero, decimal.Zero, decimal.Zero, decimal.Zero)
	assert.ErrorIs(t, err, gctcommon.ErrNilPointer)

	one := decimal.NewFromInt(1)
	item, err := funding.CreateItem(testExchange, asset.Spot, currency.BTC, decimal.NewFromInt(1337), decimal.Zero)
	require.NoError(t, err, "CreateItem must not error")

	item2, err := funding.CreateItem(testExchange, asset.Spot, currency.USDT, decimal.NewFromInt(1337), decimal.Zero)
	require.NoError(t, err, "CreateItem must not error")

	err = item.Reserve(one)
	require.NoError(t, err, "Reserve must not error")

	err = item2.Reserve(one)
	require.NoError(t, err, "Reserve must not error")

	fundPair, err := funding.CreatePair(item, item2)
	require.NoError(t, err, "CreatePair must not error")

	f.Order = &gctorder.Detail{}
	err = allocateFundsPostOrder(f, fundPair, nil, one, one, one, one, decimal.Zero)
	require.NoError(t, err, "allocateFundsPostOrder must not error")

	f.SetDirection(gctorder.Sell)
	err = allocateFundsPostOrder(f, fundPair, nil, one, one, one, one, decimal.Zero)
	require.NoError(t, err, "allocateFundsPostOrder must not error")

	err = allocateFundsPostOrder(f, fundPair, gctorder.ErrSubmissionIsNil, one, one, one, one, decimal.Zero)
	assert.ErrorIs(t, err, gctorder.ErrSubmissionIsNil)

	f.AssetType = asset.Futures
	f.SetDirection(gctorder.Short)
	item3, err := funding.CreateItem(testExchange, asset.Futures, currency.BTC, decimal.NewFromInt(1337), decimal.Zero)
	require.NoError(t, err, "CreateItem must not error")

	item4, err := funding.CreateItem(testExchange, asset.Futures, currency.USDT, decimal.NewFromInt(1337), decimal.Zero)
	require.NoError(t, err, "CreateItem must not error")

	err = item3.Reserve(one)
	require.NoError(t, err, "Reserve must not error")

	err = item4.Reserve(one)
	require.NoError(t, err, "Reserve must not error")

	collateralPair, err := funding.CreateCollateral(item, item2)
	require.NoError(t, err, "CreateCollateral must not error")

	err = allocateFundsPostOrder(f, collateralPair, gctorder.ErrSubmissionIsNil, one, one, one, one, decimal.Zero)
	assert.ErrorIs(t, err, gctorder.ErrSubmissionIsNil)

	err = allocateFundsPostOrder(f, collateralPair, nil, one, one, one, one, decimal.Zero)
	require.NoError(t, err, "allocateFundsPostOrder must not error")

	f.SetDirection(gctorder.Long)
	err = allocateFundsPostOrder(f, collateralPair, gctorder.ErrSubmissionIsNil, one, one, one, one, decimal.Zero)
	assert.ErrorIs(t, err, gctorder.ErrSubmissionIsNil)

	err = allocateFundsPostOrder(f, collateralPair, nil, one, one, one, one, decimal.Zero)
	assert.NoError(t, err, "allocateFundsPostOrder should not error")

	f.AssetType = asset.Margin
	err = allocateFundsPostOrder(f, collateralPair, nil, one, one, one, one, decimal.Zero)
	assert.ErrorIs(t, err, common.ErrInvalidDataType)
}<|MERGE_RESOLUTION|>--- conflicted
+++ resolved
@@ -124,11 +124,7 @@
 	if len(e.CurrencySettings) != 0 {
 		t.Error("expected 0")
 	}
-<<<<<<< HEAD
-	f := &okx.Okx{}
-=======
 	f := &binance.Exchange{}
->>>>>>> edf5d84d
 	f.Name = testExchange
 	cs := &Settings{
 		Exchange:      f,
@@ -213,16 +209,9 @@
 		t.Fatal(err)
 	}
 	_, err = e.placeOrder(t.Context(), decimal.NewFromInt(1), decimal.NewFromInt(1), decimal.Zero, false, true, f, bot.OrderManager)
-<<<<<<< HEAD
-	if !errors.Is(err, gctorder.ErrPairIsEmpty) {
-		t.Errorf("received: %v, expected: %v", err, gctorder.ErrPairIsEmpty)
-	}
-	f.CurrencyPair = currency.NewPair(currency.BTC, currency.USDT)
-=======
 	assert.ErrorIs(t, err, gctorder.ErrPairIsEmpty)
 
 	f.CurrencyPair = currency.NewBTCUSDT()
->>>>>>> edf5d84d
 	f.AssetType = asset.Spot
 	f.Direction = gctorder.Buy
 	_, err = e.placeOrder(t.Context(), decimal.NewFromInt(1), decimal.NewFromInt(1), decimal.Zero, false, true, f, bot.OrderManager)
@@ -254,11 +243,7 @@
 	require.NoError(t, exchB.CurrencyPairs.SetAssetEnabled(a, true), "SetAssetEnabled must not error")
 	_, err = exch.UpdateOrderbook(t.Context(), p, a)
 	require.NoError(t, err, "UpdateOrderbook must not error")
-<<<<<<< HEAD
-	f := &okx.Okx{}
-=======
 	f := &binanceus.Exchange{}
->>>>>>> edf5d84d
 	f.Name = testExchange
 	cs := Settings{
 		Exchange:            f,
