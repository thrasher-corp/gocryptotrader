--- conflicted
+++ resolved
@@ -81,11 +81,7 @@
 func TestSetCurrency(t *testing.T) {
 	t.Parallel()
 	e := Exchange{}
-<<<<<<< HEAD
-	e.SetExchangeAssetCurrencySettings("", currency.EMPTYPAIR, &Settings{})
-=======
-	e.SetExchangeAssetCurrencySettings("", asset.Empty, currency.EMPTYPAIR, &Settings{})
->>>>>>> 21b3d6a6
+	e.SetExchangeAssetCurrencySettings(asset.Empty, currency.EMPTYPAIR, &Settings{})
 	if len(e.CurrencySettings) != 0 {
 		t.Error("expected 0")
 	}
@@ -264,7 +260,6 @@
 		AssetType:    a,
 	}
 	o := &order.Order{
-<<<<<<< HEAD
 		Base:          ev,
 		Direction:     gctorder.Buy,
 		Amount:        decimal.NewFromInt(10),
@@ -282,27 +277,6 @@
 				High:   1,
 				Low:    1,
 				Volume: 1,
-=======
-		Base:           ev,
-		Direction:      gctorder.Buy,
-		Amount:         decimal.NewFromInt(10),
-		AllocatedFunds: decimal.NewFromInt(1337),
-	}
-
-	d := &kline.DataFromKline{
-		Item: gctkline.Item{
-			Exchange: "",
-			Pair:     currency.EMPTYPAIR,
-			Asset:    asset.Empty,
-			Interval: 0,
-			Candles: []gctkline.Candle{
-				{
-					Close:  1,
-					High:   1,
-					Low:    1,
-					Volume: 1,
-				},
->>>>>>> 21b3d6a6
 			},
 		},
 	}
