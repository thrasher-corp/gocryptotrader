package exchange

import (
	"errors"
	"testing"
	"time"

	"github.com/shopspring/decimal"
	"github.com/stretchr/testify/assert"
	"github.com/stretchr/testify/require"
	"github.com/thrasher-corp/gocryptotrader/backtester/common"
	"github.com/thrasher-corp/gocryptotrader/backtester/data"
	"github.com/thrasher-corp/gocryptotrader/backtester/data/kline"
	"github.com/thrasher-corp/gocryptotrader/backtester/eventtypes/event"
	"github.com/thrasher-corp/gocryptotrader/backtester/eventtypes/fill"
	"github.com/thrasher-corp/gocryptotrader/backtester/eventtypes/order"
	"github.com/thrasher-corp/gocryptotrader/backtester/funding"
	gctcommon "github.com/thrasher-corp/gocryptotrader/common"
	gctconfig "github.com/thrasher-corp/gocryptotrader/config"
	"github.com/thrasher-corp/gocryptotrader/currency"
	"github.com/thrasher-corp/gocryptotrader/engine"
	exchange "github.com/thrasher-corp/gocryptotrader/exchanges"
	"github.com/thrasher-corp/gocryptotrader/exchanges/asset"
	"github.com/thrasher-corp/gocryptotrader/exchanges/binance"
	"github.com/thrasher-corp/gocryptotrader/exchanges/binanceus"
	"github.com/thrasher-corp/gocryptotrader/exchanges/btcmarkets"
	"github.com/thrasher-corp/gocryptotrader/exchanges/currencystate"
	gctkline "github.com/thrasher-corp/gocryptotrader/exchanges/kline"
	gctorder "github.com/thrasher-corp/gocryptotrader/exchanges/order"
)

const testExchange = "binance"

type fakeFund struct{}

var leet = decimal.NewFromInt(1337)

func (f *fakeFund) GetPairReader() (funding.IPairReader, error) {
	i, err := funding.CreateItem(testExchange, asset.Spot, currency.BTC, leet, leet)
	if err != nil {
		return nil, err
	}
	j, err := funding.CreateItem(testExchange, asset.Spot, currency.USDT, leet, leet)
	if err != nil {
		return nil, err
	}
	return funding.CreatePair(i, j)
}

func (f *fakeFund) GetCollateralReader() (funding.ICollateralReader, error) {
	i, err := funding.CreateItem(testExchange, asset.Futures, currency.BTC, leet, leet)
	if err != nil {
		return nil, err
	}
	j, err := funding.CreateItem(testExchange, asset.Futures, currency.USDT, leet, leet)
	if err != nil {
		return nil, err
	}
	return funding.CreateCollateral(i, j)
}

func (f *fakeFund) PairReleaser() (funding.IPairReleaser, error) {
	btc, err := funding.CreateItem(testExchange, asset.Spot, currency.BTC, leet, leet)
	if err != nil {
		return nil, err
	}
	usdt, err := funding.CreateItem(testExchange, asset.Spot, currency.USDT, leet, leet)
	if err != nil {
		return nil, err
	}
	p, err := funding.CreatePair(btc, usdt)
	if err != nil {
		return nil, err
	}
	err = p.Reserve(leet, gctorder.Buy)
	if err != nil {
		return nil, err
	}
	err = p.Reserve(leet, gctorder.Sell)
	if err != nil {
		return nil, err
	}
	return p, nil
}

func (f *fakeFund) CollateralReleaser() (funding.ICollateralReleaser, error) {
	i, err := funding.CreateItem(testExchange, asset.Futures, currency.BTC, decimal.Zero, decimal.Zero)
	if err != nil {
		return nil, err
	}
	j, err := funding.CreateItem(testExchange, asset.Futures, currency.USDT, decimal.Zero, decimal.Zero)
	if err != nil {
		return nil, err
	}
	return funding.CreateCollateral(i, j)
}

func (f *fakeFund) IncreaseAvailable(decimal.Decimal, gctorder.Side) {}
func (f *fakeFund) Release(decimal.Decimal, decimal.Decimal, gctorder.Side) error {
	return nil
}

func TestReset(t *testing.T) {
	t.Parallel()
	e := &Exchange{
		CurrencySettings: []Settings{
			{},
		},
	}
	err := e.Reset()
	if !errors.Is(err, nil) {
		t.Errorf("received '%v' expected '%v'", err, nil)
	}
	if len(e.CurrencySettings) > 0 {
		t.Error("expected no entries")
	}

	e = nil
	err = e.Reset()
	if !errors.Is(err, gctcommon.ErrNilPointer) {
		t.Errorf("received '%v' expected '%v'", err, gctcommon.ErrNilPointer)
	}
}

func TestSetCurrency(t *testing.T) {
	t.Parallel()
	e := Exchange{}
	e.SetExchangeAssetCurrencySettings(asset.Empty, currency.EMPTYPAIR, &Settings{})
	if len(e.CurrencySettings) != 0 {
		t.Error("expected 0")
	}
	f := &binance.Binance{}
	f.Name = testExchange
	cs := &Settings{
		Exchange:      f,
		UseRealOrders: true,
		Pair:          currency.NewBTCUSDT(),
		Asset:         asset.Spot,
	}
	e.SetExchangeAssetCurrencySettings(asset.Spot, currency.NewBTCUSDT(), cs)
	result, err := e.GetCurrencySettings(testExchange, asset.Spot, currency.NewBTCUSDT())
	if !errors.Is(err, nil) {
		t.Errorf("received: %v, expected: %v", err, nil)
	}
	if !result.UseRealOrders {
		t.Error("expected true")
	}
	e.SetExchangeAssetCurrencySettings(asset.Spot, currency.NewBTCUSDT(), cs)
	if len(e.CurrencySettings) != 1 {
		t.Error("expected 1")
	}
}

func TestEnsureOrderFitsWithinHLV(t *testing.T) {
	t.Parallel()
	adjustedPrice, adjustedAmount := ensureOrderFitsWithinHLV(decimal.NewFromInt(123), decimal.NewFromInt(1), decimal.NewFromInt(100), decimal.NewFromInt(99), decimal.NewFromInt(10))
	if !adjustedAmount.Equal(decimal.NewFromInt(1)) {
		t.Error("expected 1")
	}
	if !adjustedPrice.Equal(decimal.NewFromInt(100)) {
		t.Error("expected 100")
	}

	adjustedPrice, adjustedAmount = ensureOrderFitsWithinHLV(decimal.NewFromInt(123), decimal.NewFromInt(1), decimal.NewFromInt(100), decimal.NewFromInt(99), decimal.NewFromFloat(0.8))
	if !adjustedAmount.Equal(decimal.NewFromFloat(0.799999992)) {
		t.Errorf("received: %v, expected: %v", adjustedAmount, decimal.NewFromFloat(0.799999992))
	}
	if !adjustedPrice.Equal(decimal.NewFromInt(100)) {
		t.Error("expected 100")
	}
}

func TestCalculateExchangeFee(t *testing.T) {
	t.Parallel()
	fee := calculateExchangeFee(decimal.NewFromInt(1), decimal.NewFromInt(1), decimal.NewFromFloat(0.1))
	if !fee.Equal(decimal.NewFromFloat(0.1)) {
		t.Error("expected 0.1")
	}
	fee = calculateExchangeFee(decimal.NewFromInt(2), decimal.NewFromFloat(1), decimal.NewFromFloat(0.005))
	if !fee.Equal(decimal.NewFromFloat(0.01)) {
		t.Error("expected 0.01")
	}
}

func TestPlaceOrder(t *testing.T) {
	t.Parallel()
	bot := &engine.Engine{}

	em := engine.NewExchangeManager()
	exch, err := em.NewExchangeByName(testExchange)
	require.NoError(t, err, "NewExchangeByName must not error")

	exch.SetDefaults()
	exchB := exch.GetBase()
	exchB.States = currencystate.NewCurrencyStates()
	err = em.Add(exch)
	require.NoError(t, err, "Add exchange must not error")
	bot.OrderManager, err = engine.SetupOrderManager(em, &engine.CommunicationManager{}, &bot.ServicesWG, &gctconfig.OrderManager{})
	require.NoError(t, err, "SetupOrderManager must not error")
	err = bot.OrderManager.Start()
	require.NoError(t, err, "Start must not error")

	e := Exchange{}
	_, err = e.placeOrder(t.Context(), decimal.NewFromInt(1), decimal.NewFromInt(1), decimal.Zero, false, true, nil, nil)
	assert.ErrorIs(t, err, common.ErrNilEvent)
	f := &fill.Fill{
		Base: &event.Base{},
	}
<<<<<<< HEAD
	_, err = e.placeOrder(context.Background(), decimal.NewFromInt(1), decimal.NewFromInt(1), decimal.Zero, false, true, f, bot.OrderManager)
	if !errors.Is(err, gctcommon.ErrExchangeNameUnset) {
		t.Errorf("received: %v, expected: %v", err, gctcommon.ErrExchangeNameUnset)
	}
=======
	_, err = e.placeOrder(t.Context(), decimal.NewFromInt(1), decimal.NewFromInt(1), decimal.Zero, false, true, f, bot.OrderManager)
	assert.ErrorIs(t, err, engine.ErrExchangeNameIsEmpty)
>>>>>>> 3a553870

	f.Exchange = testExchange
	_, err = e.placeOrder(t.Context(), decimal.NewFromInt(1), decimal.NewFromInt(1), decimal.Zero, false, true, f, bot.OrderManager)
	assert.ErrorIs(t, err, gctorder.ErrPairIsEmpty)

	f.CurrencyPair = currency.NewBTCUSDT()
	f.AssetType = asset.Spot
	f.Direction = gctorder.Buy
	_, err = e.placeOrder(t.Context(), decimal.NewFromInt(1), decimal.NewFromInt(1), decimal.Zero, false, true, f, bot.OrderManager)
	assert.NoError(t, err, "placeOrder should not error")
	_, err = e.placeOrder(t.Context(), decimal.NewFromInt(1), decimal.NewFromInt(1), decimal.Zero, true, true, f, bot.OrderManager)
	assert.ErrorIs(t, err, exchange.ErrCredentialsAreEmpty)
}

func TestExecuteOrder(t *testing.T) {
	t.Parallel()
	bot := &engine.Engine{}

	em := engine.NewExchangeManager()
	const testExchange = "binanceus"
	exch, err := em.NewExchangeByName(testExchange)
	require.NoError(t, err, "NewExchangeByName must not error")
	exch.SetDefaults()
	exchB := exch.GetBase()
	exchB.States = currencystate.NewCurrencyStates()
	err = em.Add(exch)
	require.NoError(t, err, "ExchangeManager.Add exchange must not error")
	bot.OrderManager, err = engine.SetupOrderManager(em, &engine.CommunicationManager{}, &bot.ServicesWG, &gctconfig.OrderManager{})
	require.NoError(t, err, "engine.SetupOrderManager must not error")
	err = bot.OrderManager.Start()
	require.NoError(t, err, "OrderManager.Start must not error")

	p := currency.NewBTCUSDT()
	a := asset.Spot
	require.NoError(t, exchB.CurrencyPairs.SetAssetEnabled(a, true), "SetAssetEnabled must not error")
	_, err = exch.UpdateOrderbook(t.Context(), p, a)
	require.NoError(t, err, "UpdateOrderbook must not error")
	f := &binanceus.Binanceus{}
	f.Name = testExchange
	cs := Settings{
		Exchange:            f,
		UseRealOrders:       false,
		Pair:                p,
		Asset:               a,
		MakerFee:            decimal.NewFromFloat(0.01),
		TakerFee:            decimal.NewFromFloat(0.01),
		MaximumSlippageRate: decimal.NewFromInt(1),
	}
	e := Exchange{}
	ev := &event.Base{
		Exchange:     testExchange,
		Time:         time.Now(),
		Interval:     gctkline.FifteenMin,
		CurrencyPair: p,
		AssetType:    a,
	}
	o := &order.Order{
		Base:           ev,
		Direction:      gctorder.Buy,
		Amount:         decimal.NewFromInt(10),
		AllocatedFunds: decimal.NewFromInt(1337),
		ClosePrice:     decimal.NewFromInt(1),
	}

	item := &gctkline.Item{
		Exchange: testExchange,
		Pair:     p,
		Asset:    a,
		Interval: 0,
		Candles: []gctkline.Candle{
			{
				Close: 1,
				High:  1,
				Low:   1,
				Time:  time.Now(),
			},
		},
	}
	d := &kline.DataFromKline{
		Base: &data.Base{},
		Item: item,
	}
	err = d.Load()
	if !errors.Is(err, nil) {
		t.Errorf("received: %v, expected: %v", err, nil)
	}
	_, err = d.Next()
	if !errors.Is(err, nil) {
		t.Errorf("received: %v, expected: %v", err, nil)
	}
	_, err = e.ExecuteOrder(o, d, bot.OrderManager, &fakeFund{})
	if !errors.Is(err, errNoCurrencySettingsFound) {
		t.Error(err)
	}

	cs.UseRealOrders = true
	cs.CanUseExchangeLimits = true
	o.Direction = gctorder.Sell
	e.CurrencySettings = []Settings{cs}
	_, err = e.ExecuteOrder(o, d, bot.OrderManager, &fakeFund{})
	if !errors.Is(err, exchange.ErrCredentialsAreEmpty) {
		t.Errorf("received: %v but expected: %v", err, exchange.ErrCredentialsAreEmpty)
	}

	o.LiquidatingPosition = true
	_, err = e.ExecuteOrder(o, d, bot.OrderManager, &fakeFund{})
	if !errors.Is(err, nil) {
		t.Errorf("received: %v but expected: %v", err, nil)
	}

	o.AssetType = asset.Futures
	e.CurrencySettings[0].Asset = asset.Futures
	_, err = e.ExecuteOrder(o, d, bot.OrderManager, &fakeFund{})
	if !errors.Is(err, nil) {
		t.Errorf("received: %v but expected: %v", err, nil)
	}

	o.LiquidatingPosition = false
	o.Amount = decimal.Zero
	o.AssetType = asset.Spot
	e.CurrencySettings[0].Asset = asset.Spot
	e.CurrencySettings[0].UseRealOrders = false
	_, err = e.ExecuteOrder(o, d, bot.OrderManager, &fakeFund{})
	if !errors.Is(err, gctorder.ErrAmountIsInvalid) {
		t.Errorf("received: %v but expected: %v", err, gctorder.ErrAmountIsInvalid)
	}
}

func TestExecuteOrderBuySellSizeLimit(t *testing.T) {
	t.Parallel()
	bot := &engine.Engine{}
	em := engine.NewExchangeManager()
	const testExchange = "BTC Markets"
	exch, err := em.NewExchangeByName(testExchange)
	require.NoError(t, err, "NewExchangeByName must not error")
	exch.SetDefaults()
	exchB := exch.GetBase()
	exchB.CurrencyPairs = currency.PairsManager{
		UseGlobalFormat: true,
		RequestFormat: &currency.PairFormat{
			Uppercase: true,
			Delimiter: currency.DashDelimiter,
		},
		Pairs: map[asset.Item]*currency.PairStore{
			asset.Spot: {
				AssetEnabled: true,
			},
		},
	}
	exchB.States = currencystate.NewCurrencyStates()
	err = em.Add(exch)
	require.NoError(t, err, "Add exchange must not error")
	bot.OrderManager, err = engine.SetupOrderManager(em, &engine.CommunicationManager{}, &bot.ServicesWG, &gctconfig.OrderManager{})
	require.NoError(t, err, "SetupOrderManager must not error")
	err = bot.OrderManager.Start()
	require.NoError(t, err, "Start must not error")

	p := currency.NewPair(currency.BTC, currency.AUD)
	a := asset.Spot
	_, err = exch.UpdateOrderbook(t.Context(), p, a)
	require.NoError(t, err, "UpdateOrderbook must not error")

	err = exch.UpdateOrderExecutionLimits(t.Context(), asset.Spot)
	require.NoError(t, err, "UpdateOrderExecutionLimits must not error")

	limits, err := exch.GetOrderExecutionLimits(a, p)
	require.NoError(t, err, "GetOrderExecutionLimits must not error")

	f := &btcmarkets.BTCMarkets{}
	f.Name = testExchange
	cs := Settings{
		Exchange:      f,
		UseRealOrders: false,
		Pair:          p,
		Asset:         a,
		MakerFee:      decimal.NewFromFloat(0.01),
		TakerFee:      decimal.NewFromFloat(0.01),
		BuySide: MinMax{
			MaximumSize: decimal.NewFromFloat(0.01),
		},
		SellSide: MinMax{
			MaximumSize: decimal.NewFromFloat(0.1),
		},
		MaximumSlippageRate: decimal.NewFromInt(1),
		Limits:              limits,
	}
	e := Exchange{
		CurrencySettings: []Settings{cs},
	}
	ev := &event.Base{
		Exchange:     testExchange,
		Time:         time.Now(),
		Interval:     gctkline.FifteenMin,
		CurrencyPair: p,
		AssetType:    a,
	}
	o := &order.Order{
		Base:           ev,
		Direction:      gctorder.Buy,
		Amount:         decimal.NewFromInt(10),
		AllocatedFunds: decimal.NewFromInt(1337),
	}

	d := &kline.DataFromKline{
		Base: &data.Base{},
		Item: &gctkline.Item{
			Exchange: testExchange,
			Pair:     p,
			Asset:    asset.Spot,
			Interval: gctkline.FifteenMin,
			Candles: []gctkline.Candle{
				{
					Close:  1,
					High:   1,
					Low:    1,
					Volume: 1,
					Time:   time.Now(),
				},
			},
		},
	}
	err = d.Load()
	require.NoError(t, err, "Load must not error")

	_, err = d.Next()
	require.NoError(t, err, "Next must not error")

	_, err = e.ExecuteOrder(o, d, bot.OrderManager, &fakeFund{})
	assert.ErrorIs(t, err, errExceededPortfolioLimit)

	o = &order.Order{
		Base:           ev,
		Direction:      gctorder.Buy,
		Amount:         decimal.NewFromInt(10),
		AllocatedFunds: decimal.NewFromInt(1337),
	}
	cs.BuySide.MaximumSize = decimal.Zero
	cs.BuySide.MinimumSize = decimal.NewFromFloat(0.01)
	e.CurrencySettings = []Settings{cs}
	_, err = e.ExecuteOrder(o, d, bot.OrderManager, &fakeFund{})
	assert.NoError(t, err, "ExecuteOrder should not error when limitReducedAmount adjusted to 0.99999999, direction BUY {MinimumSize:0.01 MaximumSize:0 MaximumTotal:0}")

	o = &order.Order{
		Base:           ev,
		Direction:      gctorder.Sell,
		Amount:         decimal.NewFromInt(10),
		AllocatedFunds: decimal.NewFromInt(1337),
	}
	cs.SellSide.MaximumSize = decimal.Zero
	cs.SellSide.MinimumSize = decimal.NewFromFloat(0.01)
	e.CurrencySettings = []Settings{cs}
	_, err = e.ExecuteOrder(o, d, bot.OrderManager, &fakeFund{})
	assert.NoError(t, err, "ExecuteOrder should not error when limitReducedAmount adjusted to 0.99999999, direction SELL {MinimumSize:0.01 MaximumSize:0 MaximumTotal:0}")

	o = &order.Order{
		Base:           ev,
		Direction:      gctorder.Sell,
		Amount:         decimal.NewFromFloat(0.5),
		AllocatedFunds: decimal.NewFromInt(1337),
	}
	cs.SellSide.MaximumSize = decimal.Zero
	cs.SellSide.MinimumSize = decimal.NewFromInt(1)
	e.CurrencySettings = []Settings{cs}
	_, err = e.ExecuteOrder(o, d, bot.OrderManager, &fakeFund{})
	assert.ErrorIs(t, err, errExceededPortfolioLimit)

	o = &order.Order{
		Base:           ev,
		Direction:      gctorder.Sell,
		Amount:         decimal.NewFromFloat(0.02),
		AllocatedFunds: decimal.NewFromFloat(0.01337),
		ClosePrice:     decimal.NewFromFloat(1337),
	}
	cs.SellSide.MaximumSize = decimal.Zero
	cs.SellSide.MinimumSize = decimal.NewFromFloat(0.01)

	cs.UseRealOrders = true
	cs.CanUseExchangeLimits = true
	o.Direction = gctorder.Sell

	e.CurrencySettings = []Settings{cs}
	_, err = e.ExecuteOrder(o, d, bot.OrderManager, &fakeFund{})
	assert.ErrorIs(t, err, exchange.ErrCredentialsAreEmpty)
}

func TestApplySlippageToPrice(t *testing.T) {
	t.Parallel()
	resp, err := applySlippageToPrice(gctorder.Buy, decimal.NewFromInt(1), decimal.NewFromFloat(0.9))
	if !errors.Is(err, nil) {
		t.Errorf("received '%v' expected '%v'", err, nil)
	}
	if !resp.Equal(decimal.NewFromFloat(1.1)) {
		t.Errorf("received: %v, expected: %v", resp, decimal.NewFromFloat(1.1))
	}

	resp, err = applySlippageToPrice(gctorder.Sell, decimal.NewFromInt(1), decimal.NewFromFloat(0.9))
	if !errors.Is(err, nil) {
		t.Errorf("received '%v' expected '%v'", err, nil)
	}
	if !resp.Equal(decimal.NewFromFloat(0.9)) {
		t.Errorf("received: %v, expected: %v", resp, decimal.NewFromFloat(0.9))
	}

	resp, err = applySlippageToPrice(gctorder.Sell, decimal.NewFromInt(1), decimal.Zero)
	if !errors.Is(err, nil) {
		t.Errorf("received '%v' expected '%v'", err, nil)
	}
	if !resp.Equal(decimal.NewFromFloat(1)) {
		t.Errorf("received: %v, expected: %v", resp, decimal.NewFromFloat(1))
	}

	_, err = applySlippageToPrice(gctorder.UnknownSide, decimal.NewFromInt(1), decimal.NewFromFloat(0.9))
	if !errors.Is(err, gctorder.ErrSideIsInvalid) {
		t.Errorf("received '%v' expected '%v'", err, nil)
	}
}

func TestReduceAmountToFitPortfolioLimit(t *testing.T) {
	t.Parallel()
	initialPrice := decimal.NewFromInt(100)
	initialAmount := decimal.NewFromInt(10).Div(initialPrice)
	portfolioAdjustedTotal := initialAmount.Mul(initialPrice)
	adjustedPrice := decimal.NewFromInt(1000)
	amount := decimal.NewFromInt(2)
	finalAmount := reduceAmountToFitPortfolioLimit(adjustedPrice, amount, portfolioAdjustedTotal, gctorder.Buy)
	if !finalAmount.Mul(adjustedPrice).Equal(portfolioAdjustedTotal) {
		t.Errorf("expected value %v to match portfolio total %v", finalAmount.Mul(adjustedPrice), portfolioAdjustedTotal)
	}
	finalAmount = reduceAmountToFitPortfolioLimit(adjustedPrice, decimal.NewFromInt(133333333337), portfolioAdjustedTotal, gctorder.Sell)
	if finalAmount != portfolioAdjustedTotal {
		t.Errorf("expected value %v to match portfolio total %v", finalAmount, portfolioAdjustedTotal)
	}
	finalAmount = reduceAmountToFitPortfolioLimit(adjustedPrice, decimal.NewFromInt(1), portfolioAdjustedTotal, gctorder.Sell)
	if !finalAmount.Equal(decimal.NewFromInt(1)) {
		t.Errorf("expected value %v to match portfolio total %v", finalAmount, portfolioAdjustedTotal)
	}
}

func TestVerifyOrderWithinLimits(t *testing.T) {
	t.Parallel()
	err := verifyOrderWithinLimits(nil, decimal.Zero, nil)
	if !errors.Is(err, common.ErrNilEvent) {
		t.Errorf("received %v expected %v", err, common.ErrNilEvent)
	}

	err = verifyOrderWithinLimits(&fill.Fill{}, decimal.Zero, nil)
	if !errors.Is(err, errNilCurrencySettings) {
		t.Errorf("received %v expected %v", err, errNilCurrencySettings)
	}

	err = verifyOrderWithinLimits(&fill.Fill{}, decimal.Zero, &Settings{})
	if !errors.Is(err, errInvalidDirection) {
		t.Errorf("received %v expected %v", err, errInvalidDirection)
	}
	f := &fill.Fill{
		Direction: gctorder.Buy,
	}
	err = verifyOrderWithinLimits(f, decimal.Zero, &Settings{})
	if !errors.Is(err, nil) {
		t.Errorf("received %v expected %v", err, nil)
	}
	s := &Settings{
		BuySide: MinMax{
			MinimumSize: decimal.NewFromInt(1),
			MaximumSize: decimal.NewFromInt(1),
		},
	}
	f.Base = &event.Base{}
	err = verifyOrderWithinLimits(f, decimal.NewFromFloat(0.5), s)
	if !errors.Is(err, errExceededPortfolioLimit) {
		t.Errorf("received %v expected %v", err, errExceededPortfolioLimit)
	}
	f.Direction = gctorder.Buy
	err = verifyOrderWithinLimits(f, decimal.NewFromInt(2), s)
	if !errors.Is(err, errExceededPortfolioLimit) {
		t.Errorf("received %v expected %v", err, errExceededPortfolioLimit)
	}

	f.Direction = gctorder.Sell
	s.SellSide = MinMax{
		MinimumSize: decimal.NewFromInt(1),
		MaximumSize: decimal.NewFromInt(1),
	}
	err = verifyOrderWithinLimits(f, decimal.NewFromFloat(0.5), s)
	if !errors.Is(err, errExceededPortfolioLimit) {
		t.Errorf("received %v expected %v", err, errExceededPortfolioLimit)
	}
	f.Direction = gctorder.Sell
	err = verifyOrderWithinLimits(f, decimal.NewFromInt(2), s)
	if !errors.Is(err, errExceededPortfolioLimit) {
		t.Errorf("received %v expected %v", err, errExceededPortfolioLimit)
	}
}

func TestAllocateFundsPostOrder(t *testing.T) {
	t.Parallel()
	expectedError := common.ErrNilEvent
	err := allocateFundsPostOrder(nil, nil, nil, decimal.Zero, decimal.Zero, decimal.Zero, decimal.Zero, decimal.Zero)
	if !errors.Is(err, expectedError) {
		t.Errorf("received '%v' expected '%v'", err, expectedError)
	}

	expectedError = gctcommon.ErrNilPointer
	f := &fill.Fill{
		Base: &event.Base{
			AssetType: asset.Spot,
		},
		Direction: gctorder.Buy,
	}
	err = allocateFundsPostOrder(f, nil, nil, decimal.Zero, decimal.Zero, decimal.Zero, decimal.Zero, decimal.Zero)
	if !errors.Is(err, expectedError) {
		t.Errorf("received '%v' expected '%v'", err, expectedError)
	}

	expectedError = nil
	one := decimal.NewFromInt(1)
	item, err := funding.CreateItem(testExchange, asset.Spot, currency.BTC, decimal.NewFromInt(1337), decimal.Zero)
	if !errors.Is(err, expectedError) {
		t.Errorf("received '%v' expected '%v'", err, expectedError)
	}
	item2, err := funding.CreateItem(testExchange, asset.Spot, currency.USDT, decimal.NewFromInt(1337), decimal.Zero)
	if !errors.Is(err, expectedError) {
		t.Errorf("received '%v' expected '%v'", err, expectedError)
	}
	err = item.Reserve(one)
	if !errors.Is(err, expectedError) {
		t.Errorf("received '%v' expected '%v'", err, expectedError)
	}
	err = item2.Reserve(one)
	if !errors.Is(err, expectedError) {
		t.Errorf("received '%v' expected '%v'", err, expectedError)
	}
	fundPair, err := funding.CreatePair(item, item2)
	if !errors.Is(err, expectedError) {
		t.Errorf("received '%v' expected '%v'", err, expectedError)
	}
	f.Order = &gctorder.Detail{}
	err = allocateFundsPostOrder(f, fundPair, nil, one, one, one, one, decimal.Zero)
	if !errors.Is(err, expectedError) {
		t.Errorf("received '%v' expected '%v'", err, expectedError)
	}
	f.SetDirection(gctorder.Sell)
	err = allocateFundsPostOrder(f, fundPair, nil, one, one, one, one, decimal.Zero)
	if !errors.Is(err, expectedError) {
		t.Errorf("received '%v' expected '%v'", err, expectedError)
	}

	expectedError = gctorder.ErrSubmissionIsNil
	orderError := gctorder.ErrSubmissionIsNil
	err = allocateFundsPostOrder(f, fundPair, orderError, one, one, one, one, decimal.Zero)
	if !errors.Is(err, expectedError) {
		t.Errorf("received '%v' expected '%v'", err, expectedError)
	}

	f.AssetType = asset.Futures
	f.SetDirection(gctorder.Short)
	expectedError = nil
	item3, err := funding.CreateItem(testExchange, asset.Futures, currency.BTC, decimal.NewFromInt(1337), decimal.Zero)
	if !errors.Is(err, expectedError) {
		t.Errorf("received '%v' expected '%v'", err, expectedError)
	}
	item4, err := funding.CreateItem(testExchange, asset.Futures, currency.USDT, decimal.NewFromInt(1337), decimal.Zero)
	if !errors.Is(err, expectedError) {
		t.Errorf("received '%v' expected '%v'", err, expectedError)
	}
	err = item3.Reserve(one)
	if !errors.Is(err, expectedError) {
		t.Errorf("received '%v' expected '%v'", err, expectedError)
	}
	err = item4.Reserve(one)
	if !errors.Is(err, expectedError) {
		t.Errorf("received '%v' expected '%v'", err, expectedError)
	}
	collateralPair, err := funding.CreateCollateral(item, item2)
	if !errors.Is(err, expectedError) {
		t.Errorf("received '%v' expected '%v'", err, expectedError)
	}

	expectedError = gctorder.ErrSubmissionIsNil
	err = allocateFundsPostOrder(f, collateralPair, orderError, one, one, one, one, decimal.Zero)
	if !errors.Is(err, expectedError) {
		t.Errorf("received '%v' expected '%v'", err, expectedError)
	}
	expectedError = nil
	err = allocateFundsPostOrder(f, collateralPair, nil, one, one, one, one, decimal.Zero)
	if !errors.Is(err, expectedError) {
		t.Errorf("received '%v' expected '%v'", err, expectedError)
	}

	expectedError = gctorder.ErrSubmissionIsNil
	f.SetDirection(gctorder.Long)
	err = allocateFundsPostOrder(f, collateralPair, orderError, one, one, one, one, decimal.Zero)
	if !errors.Is(err, expectedError) {
		t.Errorf("received '%v' expected '%v'", err, expectedError)
	}
	expectedError = nil
	err = allocateFundsPostOrder(f, collateralPair, nil, one, one, one, one, decimal.Zero)
	if !errors.Is(err, expectedError) {
		t.Errorf("received '%v' expected '%v'", err, expectedError)
	}

	f.AssetType = asset.Margin
	expectedError = common.ErrInvalidDataType
	err = allocateFundsPostOrder(f, collateralPair, nil, one, one, one, one, decimal.Zero)
	if !errors.Is(err, expectedError) {
		t.Errorf("received '%v' expected '%v'", err, expectedError)
	}
}<|MERGE_RESOLUTION|>--- conflicted
+++ resolved
@@ -206,15 +206,8 @@
 	f := &fill.Fill{
 		Base: &event.Base{},
 	}
-<<<<<<< HEAD
-	_, err = e.placeOrder(context.Background(), decimal.NewFromInt(1), decimal.NewFromInt(1), decimal.Zero, false, true, f, bot.OrderManager)
-	if !errors.Is(err, gctcommon.ErrExchangeNameUnset) {
-		t.Errorf("received: %v, expected: %v", err, gctcommon.ErrExchangeNameUnset)
-	}
-=======
 	_, err = e.placeOrder(t.Context(), decimal.NewFromInt(1), decimal.NewFromInt(1), decimal.Zero, false, true, f, bot.OrderManager)
-	assert.ErrorIs(t, err, engine.ErrExchangeNameIsEmpty)
->>>>>>> 3a553870
+	assert.ErrorIs(t, err, gctcommon.ErrExchangeNameUnset)
 
 	f.Exchange = testExchange
 	_, err = e.placeOrder(t.Context(), decimal.NewFromInt(1), decimal.NewFromInt(1), decimal.Zero, false, true, f, bot.OrderManager)
