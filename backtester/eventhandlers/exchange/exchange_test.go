--- conflicted
+++ resolved
@@ -211,11 +211,7 @@
 	f := &fill.Fill{}
 	_, err = e.placeOrder(context.Background(), decimal.NewFromInt(1), decimal.NewFromInt(1), false, true, f, bot.OrderManager)
 	if !errors.Is(err, engine.ErrExchangeNameIsEmpty) {
-<<<<<<< HEAD
-		t.Error(err)
-=======
 		t.Errorf("received: %v, expected: %v", err, engine.ErrExchangeNameIsEmpty)
->>>>>>> 13b48780
 	}
 
 	f.Exchange = testExchange
