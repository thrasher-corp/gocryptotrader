--- conflicted
+++ resolved
@@ -411,12 +411,8 @@
 	}
 
 	dfk := &kline.DataFromKline{
-<<<<<<< HEAD
+		Base: &data.Base{},
 		Item: &gctkline.Item{
-=======
-		Base: &data.Base{},
-		Item: gctkline.Item{
->>>>>>> 017cdf13
 			Exchange: exchName,
 			Pair:     currency.NewPair(currency.BTC, currency.USDT),
 			Asset:    a,
@@ -467,12 +463,8 @@
 
 	f.items = append(f.items, &Item{})
 	dfk := &kline.DataFromKline{
-<<<<<<< HEAD
+		Base: &data.Base{},
 		Item: &gctkline.Item{
-=======
-		Base: &data.Base{},
-		Item: gctkline.Item{
->>>>>>> 017cdf13
 			Candles: []gctkline.Candle{
 				{
 					Time: time.Now(),
@@ -515,12 +507,8 @@
 	}
 
 	dfk := &kline.DataFromKline{
-<<<<<<< HEAD
+		Base: &data.Base{},
 		Item: &gctkline.Item{
-=======
-		Base: &data.Base{},
-		Item: gctkline.Item{
->>>>>>> 017cdf13
 			Candles: []gctkline.Candle{
 				{
 					Time: time.Now(),
@@ -554,12 +542,8 @@
 	}
 
 	dfk = &kline.DataFromKline{
-<<<<<<< HEAD
+		Base: &data.Base{},
 		Item: &gctkline.Item{
-=======
-		Base: &data.Base{},
-		Item: gctkline.Item{
->>>>>>> 017cdf13
 			Exchange: exchName,
 			Pair:     currency.NewPair(pair.Quote, currency.USDT),
 			Asset:    a,
