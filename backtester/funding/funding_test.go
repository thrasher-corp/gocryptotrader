--- conflicted
+++ resolved
@@ -709,13 +709,7 @@
 	t.Parallel()
 	f := &FundManager{}
 	err := f.SetFunding("", 0, nil, false)
-<<<<<<< HEAD
-	if !errors.Is(err, gctcommon.ErrExchangeNameUnset) {
-		t.Errorf("received '%v', expected  '%v'", err, gctcommon.ErrExchangeNameUnset)
-	}
-=======
-	assert.ErrorIs(t, err, engine.ErrExchangeNameIsEmpty)
->>>>>>> 78b2bd42
+	assert.ErrorIs(t, err, gctcommon.ErrExchangeNameUnset)
 
 	err = f.SetFunding(exchName, 0, nil, false)
 	assert.ErrorIs(t, err, asset.ErrNotSupported)
