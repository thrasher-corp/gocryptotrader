--- conflicted
+++ resolved
@@ -3,12 +3,9 @@
 import (
 	"context"
 	"errors"
-<<<<<<< HEAD
 	"strings"
 	"sync"
-=======
 	"path/filepath"
->>>>>>> fe41d74f
 	"testing"
 	"time"
 
@@ -38,10 +35,7 @@
 	"github.com/thrasher-corp/gocryptotrader/backtester/funding"
 	"github.com/thrasher-corp/gocryptotrader/backtester/report"
 	gctcommon "github.com/thrasher-corp/gocryptotrader/common"
-<<<<<<< HEAD
 	"github.com/thrasher-corp/gocryptotrader/common/convert"
-=======
->>>>>>> fe41d74f
 	"github.com/thrasher-corp/gocryptotrader/currency"
 	"github.com/thrasher-corp/gocryptotrader/database"
 	"github.com/thrasher-corp/gocryptotrader/database/drivers"
@@ -1337,7 +1331,6 @@
 	}
 }
 
-<<<<<<< HEAD
 func TestCloseAllPositions(t *testing.T) {
 	t.Parallel()
 	bt, err := NewBacktester()
@@ -1802,7 +1795,7 @@
 }
 
 func (f fakeFolio) Reset() {}
-=======
+
 func TestGenerateSummary(t *testing.T) {
 	t.Parallel()
 	bt := &BackTest{}
@@ -2030,5 +2023,4 @@
 	if !errors.Is(err, gctcommon.ErrNilPointer) {
 		t.Errorf("received '%v' expected '%v'", err, gctcommon.ErrNilPointer)
 	}
-}
->>>>>>> fe41d74f
+}