--- conflicted
+++ resolved
@@ -154,7 +154,6 @@
 	if !errors.Is(err, nil) {
 		t.Errorf("received: %v, expected: %v", err, nil)
 	}
-
 }
 
 func TestLoadDataAPI(t *testing.T) {
@@ -1262,18 +1261,6 @@
 		t.Fatal(err)
 	}
 	exch.SetDefaults()
-<<<<<<< HEAD
-=======
-	cfg, err := exch.GetDefaultConfig()
-	if err != nil {
-		t.Fatal(err)
-	}
-	err = exch.Setup(cfg)
-	if err != nil {
-		t.Fatal(err)
-	}
-
->>>>>>> ae02f168
 	em.Add(exch)
 	f, err := funding.SetupFundingManager(em, false, true)
 	if !errors.Is(err, expectedError) {
@@ -1319,7 +1306,6 @@
 	}
 	bt.exchangeManager = em
 	bt.Funding = f
-
 	err = pt.SetupCurrencySettingsMap(&exchange.Settings{
 		Exchange: exch,
 		Pair:     cp,
@@ -1394,9 +1380,6 @@
 	if !errors.Is(err, expectedError) {
 		t.Errorf("received '%v' expected '%v'", err, expectedError)
 	}
-	hi := make(chan struct{})
-	t.Log(hi)
-	hi = make(chan struct{})
 }
 
 func TestCloseAllPositions(t *testing.T) {
