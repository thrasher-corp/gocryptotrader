--- conflicted
+++ resolved
@@ -18,7 +18,6 @@
 )
 
 var (
-<<<<<<< HEAD
 	errNilConfig           = errors.New("unable to setup backtester with nil config")
 	errAmbiguousDataSource = errors.New("ambiguous settings received. Only one data type can be set")
 	errNoDataSource        = errors.New("no data settings set in config")
@@ -26,27 +25,17 @@
 	errUnhandledDatatype   = errors.New("unhandled datatype")
 	errNilData             = errors.New("nil data received")
 	errLiveOnly            = errors.New("close all positions is only supported by live data type")
-=======
-	errNilConfig                   = errors.New("unable to setup backtester with nil config")
-	errAmbiguousDataSource         = errors.New("ambiguous settings received. Only one data type can be set")
-	errNoDataSource                = errors.New("no data settings set in config")
-	errIntervalUnset               = errors.New("candle interval unset")
-	errUnhandledDatatype           = errors.New("unhandled datatype")
-	errLiveDataTimeout             = errors.New("no data returned in 5 minutes, shutting down")
-	errNilData                     = errors.New("nil data received")
-	errNilExchange                 = errors.New("nil exchange received")
-	errLiveUSDTrackingNotSupported = errors.New("USD tracking not supported for live data")
 	errNotSetup                    = errors.New("backtesting run not setup")
->>>>>>> fe41d74f
 )
 
 // BackTest is the main holder of all backtesting functionality
 type BackTest struct {
-<<<<<<< HEAD
+	m               		 sync.Mutex
 	verbose                  bool
 	hasProcessedAnEvent      bool
 	hasShutdown              bool
 	shutdown                 chan struct{}
+	MetaData        		 RunMetaData
 	DataHolder               data.Holder
 	LiveDataHandler          Handler
 	Strategy                 strategies.Handler
@@ -60,22 +49,6 @@
 	orderManager             *engine.OrderManager
 	databaseManager          *engine.DatabaseConnectionManager
 	hasProcessedDataAtOffset map[int64]bool
-=======
-	m               sync.Mutex
-	hasHandledEvent bool
-	MetaData        RunMetaData
-	shutdown        chan struct{}
-	Datas           data.Holder
-	Strategy        strategies.Handler
-	Portfolio       portfolio.Handler
-	Exchange        exchange.ExecutionHandler
-	Statistic       statistics.Handler
-	EventQueue      eventholder.EventHolder
-	Reports         report.Handler
-	Funding         funding.IFundingManager
-	exchangeManager *engine.ExchangeManager
-	orderManager    *engine.OrderManager
-	databaseManager *engine.DatabaseConnectionManager
 }
 
 // RunSummary holds details of a BackTest
@@ -100,5 +73,4 @@
 type RunManager struct {
 	m    sync.Mutex
 	runs []*BackTest
->>>>>>> fe41d74f
 }