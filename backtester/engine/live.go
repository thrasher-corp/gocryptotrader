--- conflicted
+++ resolved
@@ -159,21 +159,6 @@
 	if err != nil {
 		return err
 	}
-<<<<<<< HEAD
-	dates.SetHasDataFromCandles(candles.Candles)
-	resp.RangeHolder = dates
-	resp.Item = candles
-
-	loadNewDataTimer := time.NewTimer(time.Second * 5)
-	for {
-		select {
-		case <-bt.shutdown:
-			return
-		case <-loadNewDataTimer.C:
-			log.Infof(common.Backtester, "Fetching data for %v %v %v %v", exch.GetName(), a, fPair, cfg.DataSettings.Interval)
-			loadNewDataTimer.Reset(time.Second * 15)
-			err = bt.loadLiveData(resp, cfg, exch, fPair, a, dataType)
-=======
 	if !hasDataUpdated {
 		return nil
 	}
@@ -181,7 +166,6 @@
 	if d.realOrders {
 		go func() {
 			err = d.UpdateFunding(false)
->>>>>>> 017cdf13
 			if err != nil {
 				log.Errorf(common.LiveStrategy, "Could not update funding: %v", err)
 			}
@@ -320,7 +304,7 @@
 		}
 	}
 	k := kline.NewDataFromKline()
-	k.Item = gctkline.Item{
+	k.Item = &gctkline.Item{
 		Exchange:       exchName,
 		Pair:           dataSource.pair,
 		UnderlyingPair: dataSource.underlyingPair,
@@ -336,11 +320,6 @@
 		log.Warnf(common.LiveStrategy, "Invalid data retry tolerance, setting %v to %v", dataSource.dataRequestRetryTolerance, defaultDataRetryAttempts)
 		dataSource.dataRequestRetryTolerance = defaultDataRetryAttempts
 	}
-<<<<<<< HEAD
-	resp.AppendResults(candles)
-	bt.Reports.UpdateItem(resp.Item)
-	log.Info(common.Backtester, "Sleeping for 30 seconds before checking for new candle data")
-=======
 	if dataSource.dataRequestRetryWaitTime <= 0 {
 		log.Warnf(common.LiveStrategy, "Invalid data request wait time, setting %v to %v", dataSource.dataRequestRetryWaitTime, defaultDataRequestWaitTime)
 		dataSource.dataRequestRetryWaitTime = defaultDataRequestWaitTime
@@ -359,7 +338,6 @@
 		verboseExchangeRequest:    dataSource.verboseExchangeRequest,
 	})
 
->>>>>>> 017cdf13
 	return nil
 }
 
@@ -408,7 +386,7 @@
 		if err != nil {
 			return false, err
 		}
-		err = d.report.SetKlineData(&d.sourcesToCheck[i].pairCandles.Item)
+		err = d.report.SetKlineData(d.sourcesToCheck[i].pairCandles.Item)
 		if err != nil {
 			return false, err
 		}
@@ -462,12 +440,12 @@
 				Close:  s[x].GetClosePrice().InexactFloat64(),
 				Volume: s[x].GetVolume().InexactFloat64(),
 			})
-			err = d.sourcesToCheck[y].pairCandles.AppendResults(&d.sourcesToCheck[y].pairCandles.Item)
+			err = d.sourcesToCheck[y].pairCandles.AppendResults(d.sourcesToCheck[y].pairCandles.Item)
 			if err != nil {
 				log.Errorf(common.LiveStrategy, "%v %v %v issue appending kline data: %v", d.sourcesToCheck[y].exchangeName, d.sourcesToCheck[y].asset, d.sourcesToCheck[y].pair, err)
 				continue
 			}
-			err = d.report.SetKlineData(&d.sourcesToCheck[y].pairCandles.Item)
+			err = d.report.SetKlineData(d.sourcesToCheck[y].pairCandles.Item)
 			if err != nil {
 				log.Errorf(common.LiveStrategy, "%v %v %v issue processing kline data: %v", d.sourcesToCheck[y].exchangeName, d.sourcesToCheck[y].asset, d.sourcesToCheck[y].pair, err)
 				continue
