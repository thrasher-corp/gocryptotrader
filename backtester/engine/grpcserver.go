--- conflicted
+++ resolved
@@ -67,12 +67,7 @@
 		return err
 	}
 	log.Debugf(log.GRPCSys, "Backtester GRPC server enabled. Starting GRPC server on https://%v.\n", server.config.GRPC.ListenAddress)
-<<<<<<< HEAD
-
-	lis, err := net.Listen("tcp", server.config.GRPC.ListenAddress)
-=======
 	lis, err := net.Listen("tcp", server.config.GRPC.ListenAddress) //nolint:noctx // TODO: #2006 Replace net.Listen with (*net.ListenConfig).Listen
->>>>>>> 7ebc3925
 	if err != nil {
 		return err
 	}
