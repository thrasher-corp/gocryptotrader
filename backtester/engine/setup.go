--- conflicted
+++ resolved
@@ -826,17 +826,15 @@
 			return resp, err
 		}
 	case cfg.DataSettings.LiveData != nil:
-<<<<<<< HEAD
+		if !b.Features.Enabled.Kline.Intervals.ExchangeSupported(cfg.DataSettings.Interval) {
+			return nil, fmt.Errorf("%w don't trade live on custom candle interval of %v",
+				gctkline.ErrCannotConstructInterval,
+				cfg.DataSettings.Interval)
+		}
 		err = bt.exchangeManager.Add(exch)
 		if err != nil {
 			return nil, err
 		}
-=======
-		if !b.Features.Enabled.Kline.Intervals.ExchangeSupported(cfg.DataSettings.Interval) {
-			return nil, fmt.Errorf("%w don't trade live on custom candle interval of %v", gctkline.ErrCannotConstructInterval, cfg.DataSettings.Interval)
-		}
-		bt.exchangeManager.Add(exch)
->>>>>>> 1d779c30
 		err = bt.LiveDataHandler.AppendDataSource(&liveDataSourceSetup{
 			exchange:                  exch,
 			interval:                  cfg.DataSettings.Interval,
