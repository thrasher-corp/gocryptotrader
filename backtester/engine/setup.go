--- conflicted
+++ resolved
@@ -147,11 +147,7 @@
 				}
 
 				var dc *gctconfig.Exchange
-<<<<<<< HEAD
-				dc, err = exch.GetDefaultConfig(context.TODO(), exch)
-=======
 				dc, err = gctexchange.GetDefaultConfig(context.TODO(), exch)
->>>>>>> 9657a570
 				if err != nil {
 					return err
 				}
@@ -159,11 +155,7 @@
 				exchBase := exch.GetBase()
 				exchBase.Verbose = cfg.DataSettings.VerboseExchangeRequests
 
-<<<<<<< HEAD
 				err = exch.Setup(context.TODO(), dc)
-=======
-				err = exch.Setup(dc)
->>>>>>> 9657a570
 				if err != nil {
 					return err
 				}
