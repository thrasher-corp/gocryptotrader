--- conflicted
+++ resolved
@@ -58,13 +58,8 @@
 			},
 		},
 	}
-<<<<<<< HEAD
-	bot.ExchangeManager = engine.SetupExchangeManager()
-	err = bot.LoadExchange(testExchange, nil)
-=======
 	em := engine.SetupExchangeManager()
 	exch, err := em.NewExchangeByName(testExchange)
->>>>>>> 214ae37b
 	if err != nil {
 		log.Fatal(err)
 	}
