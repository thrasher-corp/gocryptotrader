--- conflicted
+++ resolved
@@ -18,15 +18,10 @@
 	"github.com/thrasher-corp/gocryptotrader/signaler"
 )
 
-<<<<<<< HEAD
 var (
 	configPath, templatePath, reportOutput, strategyPluginPath, pprofPath                   string
 	printLogo, generateReport, darkReport, verbose, colourOutput, logSubHeader, enablePProf bool
 )
-=======
-var singleRunStrategyPath, templatePath, outputPath, btConfigDir, strategyPluginPath string
-var printLogo, generateReport, darkReport, colourOutput, logSubHeader bool
->>>>>>> 709023f5
 
 func main() {
 	wd, err := os.Getwd()
@@ -136,67 +131,6 @@
 		os.Exit(1)
 	}
 
-<<<<<<< HEAD
-	cfg, err = config.ReadConfigFromFile(configPath)
-	if err != nil {
-		fmt.Printf("Could not read config. Error: %v.\n", err)
-		os.Exit(1)
-	}
-
-	err = cfg.Validate()
-	if err != nil {
-		fmt.Printf("Could not read config. Error: %v.\n", err)
-		os.Exit(1)
-	}
-
-	if enablePProf {
-		go func() {
-			fmt.Println(http.ListenAndServe(pprofPath, nil))
-		}()
-	}
-
-	if printLogo {
-		fmt.Println(common.Logo())
-	}
-
-	if strategyPluginPath != "" {
-		err = strategies.LoadCustomStrategies(strategyPluginPath)
-		if err != nil {
-			fmt.Printf("Could not load custom strategies. Error: %v.\n", err)
-			os.Exit(1)
-		}
-	}
-
-	bt, err = backtest.NewBacktester()
-	if err != nil {
-		fmt.Printf("Could not create backtester. Error: %v.\n", err)
-		os.Exit(1)
-	}
-	err = bt.SetupFromConfig(cfg, templatePath, reportOutput, verbose)
-	if err != nil {
-		fmt.Printf("Could not setup backtester from config. Error: %v.\n", err)
-		os.Exit(1)
-	}
-	if cfg.DataSettings.LiveData != nil {
-		go func() {
-			err = bt.RunLive()
-			if err != nil {
-				log.Error(common.Backtester, err)
-			}
-		}()
-		go waitForInterrupt(bt)
-		<-bt.LiveDataHandler.HasShutdown()
-		if cfg.DataSettings.LiveData.ClosePositionsOnExit {
-			log.Info(common.Backtester, "closing all positions on shutdown")
-			err = bt.CloseAllPositions()
-			if err != nil {
-				fmt.Printf("could not close all positions on exit: %v", err)
-			}
-		}
-	} else {
-		log.Info(common.Backtester, "running backtester against pre-defined data")
-		bt.Run()
-=======
 	if printLogo {
 		fmt.Println(common.Logo())
 	}
@@ -234,7 +168,6 @@
 			os.Exit(1)
 		}
 		return
->>>>>>> 709023f5
 	}
 
 	btCfg.Report.DarkMode = darkReport
@@ -255,24 +188,6 @@
 	log.Infoln(log.Global, "Exiting.")
 }
 
-<<<<<<< HEAD
-func waitForInterrupt(bt *backtest.BackTest) {
-	interrupt := signaler.WaitForInterrupt()
-	log.Infof(common.Backtester, "Captured %v, shutdown requested.\n", interrupt)
-	bt.Stop()
-}
-
-func parseFlags(wd string) {
-	flag.StringVar(
-		&configPath,
-		"configpath",
-		filepath.Join(
-			wd,
-			"config",
-			"examples",
-			"ftx-cash-and-carry.strat"),
-		"the config containing strategy params")
-=======
 func parseFlags(wd string) map[string]bool {
 	defaultStrategy := filepath.Join(
 		wd,
@@ -297,7 +212,6 @@
 		"backtesterconfigpath",
 		config.DefaultBTConfigDir,
 		"the location of the backtester config")
->>>>>>> 709023f5
 	flag.StringVar(
 		&templatePath,
 		"templatepath",
