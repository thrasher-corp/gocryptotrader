--- conflicted
+++ resolved
@@ -10,33 +10,23 @@
 	"github.com/thrasher-corp/gocryptotrader/backtester/common"
 	"github.com/thrasher-corp/gocryptotrader/backtester/config"
 	backtest "github.com/thrasher-corp/gocryptotrader/backtester/engine"
-<<<<<<< HEAD
 	"github.com/thrasher-corp/gocryptotrader/common/file"
 	"github.com/thrasher-corp/gocryptotrader/engine"
-=======
 	"github.com/thrasher-corp/gocryptotrader/backtester/plugins/strategies"
 	"github.com/thrasher-corp/gocryptotrader/common/convert"
->>>>>>> 10f7ff32
 	"github.com/thrasher-corp/gocryptotrader/log"
 	"github.com/thrasher-corp/gocryptotrader/signaler"
 )
 
-var configPath, templatePath, reportOutput, strategyPluginPath string
+var singleRunStrategyPath, configPath, templatePath, reportOutput, outputPath, btConfigDir strategyPluginPath string
 var printLogo, generateReport, darkReport, verbose, colourOutput, logSubHeader bool
 
 func main() {
-<<<<<<< HEAD
-	var singleRunStrategyPath, templatePath, outputPath, btConfigDir string
-	var generateReport, darkReport, colourOutput, logSubHeader, printLogo bool
-
-=======
->>>>>>> 10f7ff32
 	wd, err := os.Getwd()
 	if err != nil {
 		fmt.Printf("Could not get working directory. Error: %v.\n", err)
 		os.Exit(1)
 	}
-<<<<<<< HEAD
 	defaultStrategy := filepath.Join(
 		wd,
 		"config",
@@ -50,141 +40,18 @@
 	defaultReportOutput := filepath.Join(
 		wd,
 		"results")
-	flag.StringVar(
-		&singleRunStrategyPath,
-		"singlerunstrategypath",
-		"",
-		fmt.Sprintf("path to a strategy file. Will execute strategy and exit, instead of creating a GRPC server. Example %v", defaultStrategy))
-	flag.StringVar(
-		&btConfigDir,
-		"backtesterconfigpath",
-		config.DefaultBTConfigDir,
-		"the location of the backtester config")
-	flag.StringVar(
-		&templatePath,
-		"templatepath",
-		defaultTemplate,
-		"the report template to use")
-	flag.BoolVar(
-		&generateReport,
-		"generatereport",
-		true,
-		"whether to generate the report file")
-	flag.StringVar(
-		&outputPath,
-		"outputpath",
-		defaultReportOutput,
-		"the path where to output results")
-	flag.BoolVar(
-		&darkReport,
-		"darkreport",
-		false,
-		"sets the output report to use a dark theme by default")
-	flag.BoolVar(
-		&colourOutput,
-		"colouroutput",
-		false,
-		"if enabled, will print in colours, if your terminal supports \033[38;5;99m[colours like this]\u001b[0m")
-	flag.BoolVar(
-		&logSubHeader,
-		"logsubheader",
-		true,
-		"displays logging subheader to track where activity originates")
-	flag.BoolVar(
-		&printLogo,
-		"printlogo",
-		true,
-		"shows the stunning, profit inducing logo on startup")
-	flag.Parse()
-	// collect flags
-	flags := make(map[string]bool)
-	// Stores the set flags
-	flag.Visit(func(f *flag.Flag) { flags[f.Name] = true })
-
-	if btConfigDir == "" {
-		btConfigDir = config.DefaultBTConfigDir
-		log.Infof(log.Global, "blank config received, using default path '%v'", btConfigDir)
-	}
-	fe := file.Exists(btConfigDir)
-	var btCfg *config.BacktesterConfig
-	switch {
-	case fe:
-		btCfg, err = config.ReadBacktesterConfigFromPath(btConfigDir)
-		if err != nil {
-			fmt.Printf("Could not read config. Error: %v.\n", err)
-			os.Exit(1)
-		}
-	case !fe && btConfigDir == config.DefaultBTConfigDir:
-		btCfg, err = config.GenerateDefaultConfig()
-		if err != nil {
-			fmt.Printf("Could not generate config. Error: %v.\n", err)
-			os.Exit(1)
-		}
-		var btCfgJSON []byte
-		btCfgJSON, err = json.MarshalIndent(btCfg, "", " ")
-		if err != nil {
-			fmt.Printf("Could not generate config. Error: %v.\n", err)
-			os.Exit(1)
-		}
-		err = os.MkdirAll(config.DefaultBTDir, file.DefaultPermissionOctal)
-		if err != nil {
-			fmt.Printf("Could not generate config. Error: %v.\n", err)
-			os.Exit(1)
-		}
-		err = os.WriteFile(btConfigDir, btCfgJSON, file.DefaultPermissionOctal)
-		if err != nil {
-			fmt.Printf("Could not generate config. Error: %v.\n", err)
-			os.Exit(1)
-		}
-	default:
-		log.Errorf(log.Global, "non-standard config '%v' does not exist. Exiting...", btConfigDir)
-		return
-	}
-
-	flagSet := engine.FlagSet(flags)
-	flagSet.WithBool("printlogo", &printLogo, btCfg.PrintLogo)
-	flagSet.WithBool("darkreport", &darkReport, btCfg.Report.DarkMode)
-	flagSet.WithBool("generatereport", &generateReport, btCfg.Report.GenerateReport)
-	flagSet.WithBool("logsubheaders", &logSubHeader, btCfg.LogSubheaders)
-	flagSet.WithBool("colouroutput", &colourOutput, btCfg.UseCMDColours)
-
-	if singleRunStrategyPath != "" && !file.Exists(singleRunStrategyPath) {
-		fmt.Printf("strategy config path not found '%v'", singleRunStrategyPath)
-		os.Exit(1)
-	}
-
-	if templatePath != defaultTemplate {
-		btCfg.Report.TemplatePath = templatePath
-	}
-	if !file.Exists(btCfg.Report.TemplatePath) {
-		fmt.Printf("report template path not found '%v'", btCfg.Report.TemplatePath)
-		os.Exit(1)
-	}
-
-	if outputPath != defaultReportOutput {
-		btCfg.Report.OutputPath = outputPath
-	}
-	if !file.Exists(btCfg.Report.OutputPath) {
-		fmt.Printf("report output path not found '%v'", btCfg.Report.OutputPath)
-		os.Exit(1)
-	}
-
-	if colourOutput {
-		common.SetColours(&btCfg.Colours)
-	} else {
-=======
 	parseFlags(wd)
 	if !colourOutput {
->>>>>>> 10f7ff32
 		common.PurgeColours()
 	}
-
+	var bt *backtest.BackTest
+	var cfg *config.Config
 	log.GlobalLogConfig = log.GenDefaultSettings()
-	log.GlobalLogConfig.AdvancedSettings.ShowLogSystemName = &logSubHeader
-	log.GlobalLogConfig.AdvancedSettings.Headers.Info = common.CMDColours.Info + "[INFO]" + common.CMDColours.Default
-	log.GlobalLogConfig.AdvancedSettings.Headers.Warn = common.CMDColours.Warn + "[WARN]" + common.CMDColours.Default
-	log.GlobalLogConfig.AdvancedSettings.Headers.Debug = common.CMDColours.Debug + "[DEBUG]" + common.CMDColours.Default
-	log.GlobalLogConfig.AdvancedSettings.Headers.Error = common.CMDColours.Error + "[ERROR]" + common.CMDColours.Default
+	log.GlobalLogConfig.AdvancedSettings.ShowLogSystemName = convert.BoolPtr(logSubHeader)
+	log.GlobalLogConfig.AdvancedSettings.Headers.Info = common.ColourInfo + "[INFO]" + common.ColourDefault
+	log.GlobalLogConfig.AdvancedSettings.Headers.Warn = common.ColourWarn + "[WARN]" + common.ColourDefault
+	log.GlobalLogConfig.AdvancedSettings.Headers.Debug = common.ColourDebug + "[DEBUG]" + common.ColourDefault
+	log.GlobalLogConfig.AdvancedSettings.Headers.Error = common.ColourError + "[ERROR]" + common.ColourDefault
 	err = log.SetupGlobalLogger()
 	if err != nil {
 		fmt.Printf("Could not setup global logger. Error: %v.\n", err)
@@ -197,8 +64,6 @@
 		os.Exit(1)
 	}
 
-<<<<<<< HEAD
-=======
 	if strategyPluginPath != "" {
 		err = strategies.LoadCustomStrategies(strategyPluginPath)
 		if err != nil {
@@ -212,34 +77,10 @@
 		fmt.Printf("Could not read config. Error: %v.\n", err)
 		os.Exit(1)
 	}
->>>>>>> 10f7ff32
 	if printLogo {
 		fmt.Println(common.Logo())
 	}
 
-<<<<<<< HEAD
-	if singleRunStrategyPath != "" {
-		dir := singleRunStrategyPath
-		var cfg *config.Config
-		cfg, err = config.ReadStrategyConfigFromFile(dir)
-		if err != nil {
-			fmt.Printf("Could not read strategy config. Error: %v.\n", err)
-			os.Exit(1)
-		}
-		err = backtest.ExecuteStrategy(cfg, &config.BacktesterConfig{
-			Report: config.Report{
-				GenerateReport: generateReport,
-				TemplatePath:   btCfg.Report.TemplatePath,
-				OutputPath:     btCfg.Report.OutputPath,
-				DarkMode:       darkReport,
-			},
-		})
-		if err != nil {
-			fmt.Printf("Could not execute strategy. Error: %v.\n", err)
-			os.Exit(1)
-		}
-		return
-=======
 	err = cfg.Validate()
 	if err != nil {
 		fmt.Printf("Could not read config. Error: %v.\n", err)
@@ -264,7 +105,197 @@
 		bt.Stop()
 	} else {
 		bt.Run()
->>>>>>> 10f7ff32
+	}
+
+	err = bt.Statistic.CalculateAllResults()
+	if err != nil {
+		log.Error(log.Global, err)
+		os.Exit(1)
+	}
+
+	if generateReport {
+		bt.Reports.UseDarkMode(darkReport)
+		err = bt.Reports.GenerateReport()
+		if err != nil {
+			log.Error(log.Global, err)
+		}
+	}
+}
+
+func parseFlags(wd string) {
+	flag.StringVar(
+		&singleRunStrategyPath,
+		"singlerunstrategypath",
+		"",
+		fmt.Sprintf("path to a strategy file. Will execute strategy and exit, instead of creating a GRPC server. Example %v", defaultStrategy))
+	flag.StringVar(
+		&btConfigDir,
+		"backtesterconfigpath",
+		config.DefaultBTConfigDir,
+		"the location of the backtester config")
+	flag.StringVar(
+		&templatePath,
+		"templatepath",
+		defaultTemplate,
+		"the report template to use")
+	flag.BoolVar(
+		&generateReport,
+		"generatereport",
+		true,
+		"whether to generate the report file")
+	flag.StringVar(
+		&outputPath,
+		"outputpath",
+		defaultReportOutput,
+		"the path where to output results")
+	flag.BoolVar(
+		&darkReport,
+		"darkreport",
+		false,
+		"sets the output report to use a dark theme by default")
+	flag.BoolVar(
+		&colourOutput,
+		"colouroutput",
+		false,
+		"if enabled, will print in colours, if your terminal supports \033[38;5;99m[colours like this]\u001b[0m")
+	flag.BoolVar(
+		&logSubHeader,
+		"logsubheader",
+		true,
+		"displays logging subheader to track where activity originates")
+	flag.BoolVar(
+		&printLogo,
+		"printlogo",
+		true,
+		"shows the stunning, profit inducing logo on startup")
+	flag.StringVar(
+		&strategyPluginPath,
+		"strategypluginpath",
+		"",
+		"example path: "+filepath.Join(wd, "plugins", "strategies", "example", "example.so"))
+	flag.Parse()
+	// collect flags
+	flags := make(map[string]bool)
+	// Stores the set flags
+	flag.Visit(func(f *flag.Flag) { flags[f.Name] = true })
+
+	if btConfigDir == "" {
+		btConfigDir = config.DefaultBTConfigDir
+		log.Infof(log.Global, "blank config received, using default path '%v'", btConfigDir)
+	}
+	fe := file.Exists(btConfigDir)
+	var btCfg *config.BacktesterConfig
+	switch {
+	case fe:
+		btCfg, err = config.ReadBacktesterConfigFromPath(btConfigDir)
+		if err != nil {
+			fmt.Printf("Could not read config. Error: %v.\n", err)
+			os.Exit(1)
+		}
+	case !fe && btConfigDir == config.DefaultBTConfigDir:
+		btCfg, err = config.GenerateDefaultConfig()
+		if err != nil {
+			fmt.Printf("Could not generate config. Error: %v.\n", err)
+			os.Exit(1)
+		}
+		var btCfgJSON []byte
+		btCfgJSON, err = json.MarshalIndent(btCfg, "", " ")
+		if err != nil {
+			fmt.Printf("Could not generate config. Error: %v.\n", err)
+			os.Exit(1)
+		}
+		err = os.MkdirAll(config.DefaultBTDir, file.DefaultPermissionOctal)
+		if err != nil {
+			fmt.Printf("Could not generate config. Error: %v.\n", err)
+			os.Exit(1)
+		}
+		err = os.WriteFile(btConfigDir, btCfgJSON, file.DefaultPermissionOctal)
+		if err != nil {
+			fmt.Printf("Could not generate config. Error: %v.\n", err)
+			os.Exit(1)
+		}
+	default:
+		log.Errorf(log.Global, "non-standard config '%v' does not exist. Exiting...", btConfigDir)
+		return
+	}
+
+	flagSet := engine.FlagSet(flags)
+	flagSet.WithBool("printlogo", &printLogo, btCfg.PrintLogo)
+	flagSet.WithBool("darkreport", &darkReport, btCfg.Report.DarkMode)
+	flagSet.WithBool("generatereport", &generateReport, btCfg.Report.GenerateReport)
+	flagSet.WithBool("logsubheaders", &logSubHeader, btCfg.LogSubheaders)
+	flagSet.WithBool("colouroutput", &colourOutput, btCfg.UseCMDColours)
+
+	if singleRunStrategyPath != "" && !file.Exists(singleRunStrategyPath) {
+		fmt.Printf("strategy config path not found '%v'", singleRunStrategyPath)
+		os.Exit(1)
+	}
+
+	if templatePath != defaultTemplate {
+		btCfg.Report.TemplatePath = templatePath
+	}
+	if !file.Exists(btCfg.Report.TemplatePath) {
+		fmt.Printf("report template path not found '%v'", btCfg.Report.TemplatePath)
+		os.Exit(1)
+	}
+
+	if outputPath != defaultReportOutput {
+		btCfg.Report.OutputPath = outputPath
+	}
+	if !file.Exists(btCfg.Report.OutputPath) {
+		fmt.Printf("report output path not found '%v'", btCfg.Report.OutputPath)
+		os.Exit(1)
+	}
+
+	if colourOutput {
+		common.SetColours(&btCfg.Colours)
+	} else {
+		common.PurgeColours()
+	}
+
+	log.GlobalLogConfig = log.GenDefaultSettings()
+	log.GlobalLogConfig.AdvancedSettings.ShowLogSystemName = &logSubHeader
+	log.GlobalLogConfig.AdvancedSettings.Headers.Info = common.CMDColours.Info + "[INFO]" + common.CMDColours.Default
+	log.GlobalLogConfig.AdvancedSettings.Headers.Warn = common.CMDColours.Warn + "[WARN]" + common.CMDColours.Default
+	log.GlobalLogConfig.AdvancedSettings.Headers.Debug = common.CMDColours.Debug + "[DEBUG]" + common.CMDColours.Default
+	log.GlobalLogConfig.AdvancedSettings.Headers.Error = common.CMDColours.Error + "[ERROR]" + common.CMDColours.Default
+	err = log.SetupGlobalLogger()
+	if err != nil {
+		fmt.Printf("Could not setup global logger. Error: %v.\n", err)
+		os.Exit(1)
+	}
+
+	err = common.RegisterBacktesterSubLoggers()
+	if err != nil {
+		fmt.Printf("Could not register subloggers. Error: %v.\n", err)
+		os.Exit(1)
+	}
+
+	if printLogo {
+		fmt.Println(common.Logo())
+	}
+
+	if singleRunStrategyPath != "" {
+		dir := singleRunStrategyPath
+		var cfg *config.Config
+		cfg, err = config.ReadStrategyConfigFromFile(dir)
+		if err != nil {
+			fmt.Printf("Could not read strategy config. Error: %v.\n", err)
+			os.Exit(1)
+		}
+		err = backtest.ExecuteStrategy(cfg, &config.BacktesterConfig{
+			Report: config.Report{
+				GenerateReport: generateReport,
+				TemplatePath:   btCfg.Report.TemplatePath,
+				OutputPath:     btCfg.Report.OutputPath,
+				DarkMode:       darkReport,
+			},
+		})
+		if err != nil {
+			fmt.Printf("Could not execute strategy. Error: %v.\n", err)
+			os.Exit(1)
+		}
+		return
 	}
 
 	btCfg.Report.DarkMode = darkReport
@@ -278,76 +309,9 @@
 			fmt.Printf("Could not read config. Error: %v.\n", err)
 			os.Exit(1)
 		}
-<<<<<<< HEAD
 		log.Info(log.GRPCSys, "ready to receive commands")
 	}(btCfg)
 	interrupt := signaler.WaitForInterrupt()
 	log.Infof(log.Global, "Captured %v, shutdown requested.\n", interrupt)
 	log.Infoln(log.Global, "Exiting.")
-=======
-	}
-}
-
-func parseFlags(wd string) {
-	flag.StringVar(
-		&configPath,
-		"configpath",
-		filepath.Join(
-			wd,
-			"config",
-			"examples",
-			"ftx-cash-carry.strat"),
-		"the config containing strategy params")
-	flag.StringVar(
-		&templatePath,
-		"templatepath",
-		filepath.Join(
-			wd,
-			"report",
-			"tpl.gohtml"),
-		"the report template to use")
-	flag.BoolVar(
-		&generateReport,
-		"generatereport",
-		true,
-		"whether to generate the report file")
-	flag.StringVar(
-		&reportOutput,
-		"outputpath",
-		filepath.Join(
-			wd,
-			"results"),
-		"the path where to output results")
-	flag.BoolVar(
-		&printLogo,
-		"printlogo",
-		true,
-		"print out the logo to the command line, projected profits likely won't be affected if disabled")
-	flag.BoolVar(
-		&darkReport,
-		"darkreport",
-		false,
-		"sets the output report to use a dark theme by default")
-	flag.BoolVar(
-		&verbose,
-		"verbose",
-		false,
-		"if enabled, will set exchange requests to verbose for debugging purposes")
-	flag.BoolVar(
-		&colourOutput,
-		"colouroutput",
-		false,
-		"if enabled, will print in colours, if your terminal supports \033[38;5;99m[colours like this]\u001b[0m")
-	flag.BoolVar(
-		&logSubHeader,
-		"logsubheader",
-		true,
-		"displays logging subheader to track where activity originates")
-	flag.StringVar(
-		&strategyPluginPath,
-		"strategypluginpath",
-		"",
-		"example path: "+filepath.Join(wd, "plugins", "strategies", "example", "example.so"))
-	flag.Parse()
->>>>>>> 10f7ff32
 }