--- conflicted
+++ resolved
@@ -24,12 +24,6 @@
 	if err != nil {
 		t.Fatal(err)
 	}
-<<<<<<< HEAD
-	bot.ExchangeManager = engine.SetupExchangeManager()
-	err = bot.LoadExchange(testExchange, nil)
-	if err != nil {
-		log.Fatal(err)
-=======
 	pFormat := &currency.PairFormat{Uppercase: true}
 	b := exch.GetBase()
 	exch.SetDefaults()
@@ -40,7 +34,6 @@
 		AssetEnabled:  convert.BoolPtr(true),
 		RequestFormat: pFormat,
 		ConfigFormat:  pFormat,
->>>>>>> 214ae37b
 	}
 	var data *gctkline.Item
 	data, err = LoadData(exch, common.DataCandle, interval.Duration(), cp1, a)
@@ -58,25 +51,11 @@
 
 func TestLoadTrades(t *testing.T) {
 	t.Parallel()
-<<<<<<< HEAD
-	interval := gctkline.FifteenMin
-	bot, err := engine.NewFromSettings(&engine.Settings{
-		ConfigFile:   filepath.Join("..", "..", "..", "..", "testdata", "configtest.json"),
-		EnableDryRun: true,
-	}, nil)
-	if err != nil {
-		t.Error(err)
-	}
-	bot.ExchangeManager = engine.SetupExchangeManager()
-
-	err = bot.LoadExchange(testExchange, nil)
-=======
 	interval := gctkline.OneMin
 	cp1 := currency.NewPair(currency.BTC, currency.USDT)
 	a := asset.Spot
 	em := engine.SetupExchangeManager()
 	exch, err := em.NewExchangeByName(testExchange)
->>>>>>> 214ae37b
 	if err != nil {
 		t.Fatal(err)
 	}
