--- conflicted
+++ resolved
@@ -17,17 +17,11 @@
 )
 
 // LoadData retrieves data from a GoCryptoTrader exchange wrapper which calls the exchange's API for the latest interval
-<<<<<<< HEAD
-func LoadData(ctx context.Context, exch exchange.IBotExchange, dataType int64, interval time.Duration, fPair currency.Pair, a asset.Item) (*kline.Item, error) {
-	var candles *kline.Item
-=======
 // note: this is not in a state to utilise with realOrders = true
 func LoadData(ctx context.Context, timeToRetrieve time.Time, exch exchange.IBotExchange, dataType int64, interval time.Duration, currencyPair, underlyingPair currency.Pair, a asset.Item, verbose bool) (*kline.Item, error) {
 	if exch == nil {
 		return nil, fmt.Errorf("%w IBotExchange", gctcommon.ErrNilPointer)
 	}
-	var candles kline.Item
->>>>>>> 017cdf13
 	var err error
 	if verbose {
 		ctx = request.WithVerbose(ctx)
@@ -40,21 +34,16 @@
 	}
 	startTime = timeToRetrieve.Truncate(interval).Add(-interval)
 	endTime = timeToRetrieve.Truncate(interval).Add(-1)
+
+	var candles *kline.Item
 	switch dataType {
 	case common.DataCandle:
 		candles, err = exch.GetHistoricCandles(ctx,
 			pFmt,
 			a,
-<<<<<<< HEAD
 			kline.Interval(interval),
-			time.Now().Add(-interval*2), // multiplied by 2 to ensure the latest candle is always included
-			time.Now())
-=======
 			startTime,
-			endTime,
-			kline.Interval(interval),
-		)
->>>>>>> 017cdf13
+			endTime)
 		if err != nil {
 			return nil, fmt.Errorf("could not retrieve live candle data for %v %v %v, %v", exch.GetName(), a, currencyPair, err)
 		}
@@ -95,10 +84,6 @@
 		return nil, fmt.Errorf("could not retrieve live data for %v %v %v, %w: '%v'", exch.GetName(), a, currencyPair, common.ErrInvalidDataType, dataType)
 	}
 	candles.Exchange = strings.ToLower(exch.GetName())
-<<<<<<< HEAD
+	candles.UnderlyingPair = underlyingPair
 	return candles, nil
-=======
-	candles.UnderlyingPair = underlyingPair
-	return &candles, nil
->>>>>>> 017cdf13
 }