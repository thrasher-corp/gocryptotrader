	os, errOs := order.StringToOrderStatus(genOrderDetail.Status)
	if errOs != nil {
		return order.Detail{}, fmt.Errorf("error parsing order status: %s", errOs)
	tt, errOt := order.StringToOrderType(genOrderDetail.Type)
	if errOt != nil {
		return order.Detail{}, fmt.Errorf("error parsing order type: %s", errOt)
	currency.CANN:       0.2,
	currency.DOTA:       0.01,
	currency.SCRPT:      0.01,
	currency.NOO:        0.002,
	currency.BU:       0.1,
	currency.HAV:      10,
	currency.GARD:     100,
	currency.DASHS:      0.01,
	currency.ALIS:       0.05,
	currency.MIS:        0.002,
	const pressXToJSON = `[0,"bu",[4131.85,4131.85]]`
	wsTradeExecuted                        = "te"
	wsBalanceUpdate                        = "bu"
		"59512": errors.New("unable to set up this permission for ND brokers sub accounts. by default, all ND sub accounts can transfer funds out"),
	currency.MIS:        0.002,
	SHFT             = NewCode("SHFT")
	currency.SHFT:     84,
<<<<<<< HEAD
		TotalIn  float64 `json:"totalIn"`	
=======
		TotalIn  float64 `json:"totalIn"`
>>>>>>> afb6f75d
		TotalIn        int64  `json:"totalIn"`<|MERGE_RESOLUTION|>--- conflicted
+++ resolved
@@ -21,9 +21,5 @@
 	currency.MIS:        0.002,
 	SHFT             = NewCode("SHFT")
 	currency.SHFT:     84,
-<<<<<<< HEAD
-		TotalIn  float64 `json:"totalIn"`	
-=======
 		TotalIn  float64 `json:"totalIn"`
->>>>>>> afb6f75d
 		TotalIn        int64  `json:"totalIn"`