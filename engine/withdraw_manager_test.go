package engine

import (
	"context"
	"errors"
	"sync"
	"testing"
	"time"

	"github.com/thrasher-corp/gocryptotrader/common"
	"github.com/thrasher-corp/gocryptotrader/currency"
	exchange "github.com/thrasher-corp/gocryptotrader/exchanges"
	"github.com/thrasher-corp/gocryptotrader/exchanges/bybit"
	"github.com/thrasher-corp/gocryptotrader/portfolio"
	"github.com/thrasher-corp/gocryptotrader/portfolio/banking"
	"github.com/thrasher-corp/gocryptotrader/portfolio/withdraw"
)

const (
	exchangeName = "Bybit"
)

func withdrawManagerTestHelper(t *testing.T) (*ExchangeManager, *portfolioManager) {
	t.Helper()
<<<<<<< HEAD
	em := NewExchangeManager()
	b := new(binance.Binance)
=======
	em := SetupExchangeManager()
	b := new(bybit.Bybit)
>>>>>>> c785ae73
	b.SetDefaults()
	cfg, err := b.GetDefaultConfig()
	if err != nil {
		t.Fatal(err)
	}
	err = b.Setup(cfg)
	if err != nil {
		t.Fatal(err)
	}
	err = em.Add(b)
	if !errors.Is(err, nil) {
		t.Fatalf("received: '%v' but expected: '%v'", err, nil)
	}
	pm, err := setupPortfolioManager(em, 0, &portfolio.Base{Addresses: []portfolio.Address{}})
	if err != nil {
		t.Fatal(err)
	}

	return em, pm
}

func TestSubmitWithdrawal(t *testing.T) {
	t.Parallel()
	em, pm := withdrawManagerTestHelper(t)
	m, err := SetupWithdrawManager(em, pm, false)
	if err != nil {
		t.Fatal(err)
	}
	bank := banking.Account{
		Enabled:             true,
		ID:                  "test-bank-01",
		BankName:            "Test Bank",
		BankAddress:         "42 Bank Street",
		BankPostalCode:      "13337",
		BankPostalCity:      "Satoshiville",
		BankCountry:         "Japan",
		AccountName:         "Satoshi Nakamoto",
		AccountNumber:       "0234",
		BSBNumber:           "123456",
		SWIFTCode:           "91272837",
		IBAN:                "98218738671897",
		SupportedCurrencies: "AUD,USD",
		SupportedExchanges:  "Binance",
	}

	banking.AppendAccounts(bank)

	req := &withdraw.Request{
		Exchange:    exchangeName,
		Currency:    currency.AUD,
		Description: exchangeName,
		Amount:      1.0,
		Type:        withdraw.Fiat,
		Fiat: withdraw.FiatRequest{
			Bank: bank,
		},
	}
	_, err = m.SubmitWithdrawal(context.Background(), req)
	if !errors.Is(err, common.ErrFunctionNotSupported) {
		t.Errorf("received %v, expected %v", err, common.ErrFunctionNotSupported)
	}

	req.Type = withdraw.Crypto
	req.Currency = currency.BTC
	req.Crypto.Address = "1337"
	_, err = m.SubmitWithdrawal(context.Background(), req)
	if !errors.Is(err, withdraw.ErrStrAddressNotWhiteListed) {
		t.Errorf("received %v, expected %v", err, withdraw.ErrStrAddressNotWhiteListed)
	}
	var wg sync.WaitGroup
	err = pm.Start(&wg)
	if err != nil {
		t.Error(err)
	}
	err = pm.AddAddress("1337", "", req.Currency, 1337)
	if err != nil {
		t.Error(err)
	}
	adds := pm.GetAddresses()
	adds[0].WhiteListed = true
	if !errors.Is(err, nil) {
		t.Errorf("received %v, expected %v", err, nil)
	}
	_, err = m.SubmitWithdrawal(context.Background(), req)
	if !errors.Is(err, withdraw.ErrStrExchangeNotSupportedByAddress) {
		t.Errorf("received %v, expected %v", err, withdraw.ErrStrExchangeNotSupportedByAddress)
	}

	adds[0].SupportedExchanges = exchangeName
	_, err = m.SubmitWithdrawal(context.Background(), req)
	if !errors.Is(err, exchange.ErrAuthenticationSupportNotEnabled) {
		t.Errorf("received '%v', expected '%v'", err, exchange.ErrAuthenticationSupportNotEnabled)
	}

	_, err = m.SubmitWithdrawal(context.Background(), nil)
	if !errors.Is(err, withdraw.ErrRequestCannotBeNil) {
		t.Errorf("received %v, expected %v", err, withdraw.ErrRequestCannotBeNil)
	}

	m.isDryRun = true
	_, err = m.SubmitWithdrawal(context.Background(), req)
	if !errors.Is(err, nil) {
		t.Errorf("received %v, expected %v", err, nil)
	}
}

func TestWithdrawEventByID(t *testing.T) {
	t.Parallel()
	em, pm := withdrawManagerTestHelper(t)
	m, err := SetupWithdrawManager(em, pm, false)
	if err != nil {
		t.Fatal(err)
	}
	tempResp := &withdraw.Response{
		ID: withdraw.DryRunID,
	}
	_, err = m.WithdrawalEventByID(withdraw.DryRunID.String())
	if !errors.Is(err, ErrWithdrawRequestNotFound) {
		t.Errorf("received %v, expected %v", err, ErrWithdrawRequestNotFound)
	}

	withdraw.Cache.Add(withdraw.DryRunID.String(), tempResp)
	v, err := m.WithdrawalEventByID(withdraw.DryRunID.String())
	if !errors.Is(err, nil) {
		t.Errorf("expected %v, received %v", nil, err)
	}
	if v == nil {
		t.Error("expected WithdrawalEventByID() to return data from cache")
	}
}

func TestWithdrawalEventByExchange(t *testing.T) {
	t.Parallel()
	em, pm := withdrawManagerTestHelper(t)
	m, err := SetupWithdrawManager(em, pm, false)
	if err != nil {
		t.Fatal(err)
	}

	_, err = (*WithdrawManager)(nil).WithdrawalEventByExchange("xxx", 0)
	if !errors.Is(err, ErrNilSubsystem) {
		t.Errorf("received: %v but expected: %v",
			err,
			ErrNilSubsystem)
	}

	_, err = m.WithdrawalEventByExchange("xxx", 0)
	if !errors.Is(err, ErrExchangeNotFound) {
		t.Errorf("received: %v but expected: %v",
			err,
			ErrExchangeNotFound)
	}
}

func TestWithdrawEventByDate(t *testing.T) {
	t.Parallel()
	em, pm := withdrawManagerTestHelper(t)
	m, err := SetupWithdrawManager(em, pm, false)
	if err != nil {
		t.Fatal(err)
	}

	_, err = (*WithdrawManager)(nil).WithdrawEventByDate("xxx", time.Now(), time.Now(), 1)
	if !errors.Is(err, ErrNilSubsystem) {
		t.Errorf("received: %v but expected: %v",
			err,
			ErrNilSubsystem)
	}

	_, err = m.WithdrawEventByDate("xxx", time.Now(), time.Now(), 1)
	if !errors.Is(err, ErrExchangeNotFound) {
		t.Errorf("received: %v but expected: %v",
			err,
			ErrExchangeNotFound)
	}
}

func TestWithdrawalEventByExchangeID(t *testing.T) {
	t.Parallel()
	em, _ := withdrawManagerTestHelper(t)
	m, err := SetupWithdrawManager(em, nil, false)
	if err != nil {
		t.Fatal(err)
	}

	_, err = (*WithdrawManager)(nil).WithdrawalEventByExchangeID("xxx", "xxx")
	if !errors.Is(err, ErrNilSubsystem) {
		t.Errorf("received: %v but expected: %v",
			err,
			ErrNilSubsystem)
	}

	_, err = m.WithdrawalEventByExchangeID("xxx", "xxx")
	if !errors.Is(err, ErrExchangeNotFound) {
		t.Errorf("received: %v but expected: %v",
			err,
			ErrExchangeNotFound)
	}
}<|MERGE_RESOLUTION|>--- conflicted
+++ resolved
@@ -22,13 +22,8 @@
 
 func withdrawManagerTestHelper(t *testing.T) (*ExchangeManager, *portfolioManager) {
 	t.Helper()
-<<<<<<< HEAD
 	em := NewExchangeManager()
-	b := new(binance.Binance)
-=======
-	em := SetupExchangeManager()
 	b := new(bybit.Bybit)
->>>>>>> c785ae73
 	b.SetDefaults()
 	cfg, err := b.GetDefaultConfig()
 	if err != nil {
