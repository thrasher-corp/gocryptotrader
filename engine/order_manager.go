--- conflicted
+++ resolved
@@ -434,8 +434,17 @@
 	}
 
 	pAmount := o.Amount
+
+	was, err := o.AdjustAmount(claim.GetAmount())
+	if err != nil {
+		return nil,
+			fmt.Errorf("order manager: exchange %s unable to place order: %w",
+				o.Exchange,
+				err)
+	}
+
 	// Re-adjust order to new claim amount
-	if o.AdjustAmount(claim.GetAmount()) {
+	if was {
 		log.Warnf(log.OrderMgr,
 			"order %s %s %s amount has been adjusted from: %f to: %f",
 			o.Exchange,
@@ -572,14 +581,10 @@
 			"Order manager: Unable to generate UUID. Err: %s",
 			err)
 	}
-<<<<<<< HEAD
-	msg := fmt.Sprintf("Order manager: Exchange %s submitted order ID=%v [Ours: %v] account=%v pair=%v price=%v amount=%v side=%v type=%v for time %v.",
-=======
 	if newOrder.Date.IsZero() {
 		newOrder.Date = time.Now()
 	}
-	msg := fmt.Sprintf("Order manager: Exchange %s submitted order ID=%v [Ours: %v] pair=%v price=%v amount=%v side=%v type=%v for time %v.",
->>>>>>> 2da23973
+	msg := fmt.Sprintf("Order manager: Exchange %s submitted order ID=%v [Ours: %v] account=%v pair=%v price=%v amount=%v side=%v type=%v for time %v.",
 		newOrder.Exchange,
 		result.OrderID,
 		id.String(),
