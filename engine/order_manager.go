--- conflicted
+++ resolved
@@ -712,15 +712,10 @@
 				wg.Add(1)
 				go m.processMatchingOrders(exchanges[x], orders, &wg)
 			}
-<<<<<<< HEAD
-
-			if m.activelyTrackFuturesPositions && enabledAssets[y].IsFutures() {
-				var positions []futures.PositionDetails
-=======
+
 			supportedFeatures := exchanges[x].GetSupportedFeatures()
 			if m.activelyTrackFuturesPositions && enabledAssets[y].IsFutures() && supportedFeatures.FuturesCapabilities.OrderManagerPositionTracking {
-				var positions []order.PositionResponse
->>>>>>> 5f2f6f88
+				var positions []futures.PositionResponse
 				var sd time.Time
 				sd, err = m.orderStore.futuresPositionController.LastUpdated()
 				if err != nil {
@@ -730,18 +725,10 @@
 				if sd.IsZero() {
 					sd = time.Now().Add(m.futuresPositionSeekDuration)
 				}
-<<<<<<< HEAD
 				positions, err = exchanges[x].GetFuturesPositions(context.TODO(), &futures.PositionsRequest{
 					Asset:     enabledAssets[y],
 					Pairs:     pairs,
 					StartDate: sd,
-=======
-				positions, err = exchanges[x].GetFuturesPositionOrders(context.TODO(), &order.PositionsRequest{
-					Asset:                     enabledAssets[y],
-					Pairs:                     pairs,
-					StartDate:                 sd,
-					RespectOrderHistoryLimits: m.respectOrderHistoryLimits,
->>>>>>> 5f2f6f88
 				})
 				if err != nil {
 					if !errors.Is(err, common.ErrNotYetImplemented) {
@@ -768,11 +755,7 @@
 }
 
 // processFuturesPositions ensures any open position found is kept up to date in the order manager
-<<<<<<< HEAD
 func (m *OrderManager) processFuturesPositions(exch exchange.IBotExchange, position *futures.PositionDetails) error {
-=======
-func (m *OrderManager) processFuturesPositions(exch exchange.IBotExchange, position *order.PositionResponse) error {
->>>>>>> 5f2f6f88
 	if !m.activelyTrackFuturesPositions {
 		return errFuturesTrackingDisabled
 	}
