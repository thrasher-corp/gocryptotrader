package engine

import (
	"fmt"
	"strings"
	"testing"

	"github.com/stretchr/testify/assert"
	"github.com/stretchr/testify/require"
	"github.com/thrasher-corp/gocryptotrader/common"
	exchange "github.com/thrasher-corp/gocryptotrader/exchanges"
	"github.com/thrasher-corp/gocryptotrader/exchanges/bitfinex"
	"github.com/thrasher-corp/gocryptotrader/exchanges/sharedtestvalues"
)

type broken struct {
	bitfinex.Bitfinex
}

func (b *broken) Shutdown() error { return errExpectedTestError }

func TestNewExchangeManager(t *testing.T) {
	t.Parallel()
	m := NewExchangeManager()
	if m == nil { //nolint:staticcheck,nolintlint // SA5011 Ignore the nil warnings
		t.Fatalf("unexpected response")
	}
	if m.exchanges == nil { //nolint:staticcheck,nolintlint // SA5011 Ignore the nil warnings
		t.Error("unexpected response")
	}
}

func TestExchangeManagerAdd(t *testing.T) {
	t.Parallel()
	var m *ExchangeManager
	err := m.Add(nil)
	require.ErrorIs(t, err, ErrNilSubsystem)

	m = NewExchangeManager()
	err = m.Add(nil)
	require.ErrorIs(t, err, errExchangeIsNil)

	b := new(bitfinex.Bitfinex)
	b.SetDefaults()
	err = m.Add(b)
	require.NoError(t, err)

	err = m.Add(b)
	require.ErrorIs(t, err, ErrExchangeAlreadyLoaded)

	exchanges, err := m.GetExchanges()
	if err != nil {
		t.Error("no exchange manager found")
	}
	if exchanges[0].GetName() != "Bitfinex" {
		t.Error("unexpected exchange name")
	}
}

func TestExchangeManagerGetExchanges(t *testing.T) {
	t.Parallel()
	var m *ExchangeManager
	_, err := m.GetExchanges()
	require.ErrorIs(t, err, ErrNilSubsystem)

	m = NewExchangeManager()
	exchanges, err := m.GetExchanges()
	if err != nil {
		t.Error("no exchange manager found")
	}
	if len(exchanges) != 0 {
		t.Error("unexpected value")
	}
	b := new(bitfinex.Bitfinex)
	b.SetDefaults()
	err = m.Add(b)
	require.NoError(t, err)

	exchanges, err = m.GetExchanges()
	if err != nil {
		t.Error("no exchange manager found")
	}
	if exchanges[0].GetName() != "Bitfinex" {
		t.Error("unexpected exchange name")
	}
}

func TestExchangeManagerRemoveExchange(t *testing.T) {
	t.Parallel()
	var m *ExchangeManager
	err := m.RemoveExchange("")
	require.ErrorIs(t, err, ErrNilSubsystem)

	m = NewExchangeManager()

	err = m.RemoveExchange("")
<<<<<<< HEAD
	if !errors.Is(err, common.ErrExchangeNameUnset) {
		t.Fatalf("received: '%v' but expected: '%v'", err, common.ErrExchangeNameUnset)
	}
=======
	require.ErrorIs(t, err, ErrExchangeNameIsEmpty)
>>>>>>> 78b2bd42

	err = m.RemoveExchange("Bitfinex")
	require.ErrorIs(t, err, ErrExchangeNotFound)

	b := new(bitfinex.Bitfinex)
	b.SetDefaults()
	err = m.Add(b)
	require.NoError(t, err)

	err = m.RemoveExchange("Bitstamp")
	assert.ErrorIs(t, err, ErrExchangeNotFound)

	err = m.RemoveExchange("BiTFiNeX")
	require.NoError(t, err)

	if len(m.exchanges) != 0 {
		t.Error("exchange manager len should be 0")
	}

	brokenExch := &broken{}
	brokenExch.SetDefaults()

	err = m.Add(brokenExch)
	require.NoError(t, err)

	err = m.RemoveExchange("BiTFiNeX")
	require.ErrorIs(t, err, errExpectedTestError)
}

func TestNewExchangeByName(t *testing.T) {
	var m *ExchangeManager
	_, err := m.NewExchangeByName("")
	require.ErrorIs(t, err, ErrNilSubsystem)

	m = NewExchangeManager()
	_, err = m.NewExchangeByName("")
<<<<<<< HEAD
	if !errors.Is(err, common.ErrExchangeNameUnset) {
		t.Fatalf("received: '%v' but expected: '%v'", err, common.ErrExchangeNameUnset)
	}
=======
	require.ErrorIs(t, err, ErrExchangeNameIsEmpty)
>>>>>>> 78b2bd42

	exchanges := exchange.Exchanges
	exchanges = append(exchanges, "fake")
	for i := range exchanges {
		var exch exchange.IBotExchange
		exch, err = m.NewExchangeByName(exchanges[i])
		if err != nil && exchanges[i] != "fake" {
			t.Fatal(err)
		}
		if err == nil {
			exch.SetDefaults()
			if !strings.EqualFold(exch.GetName(), exchanges[i]) {
				t.Error("did not load expected exchange")
			}
		}
	}

	load := &bitfinex.Bitfinex{}
	load.SetDefaults()

	err = m.Add(load)
	require.NoError(t, err)

	_, err = m.NewExchangeByName("bitfinex")
	require.ErrorIs(t, err, ErrExchangeAlreadyLoaded)
}

type ExchangeBuilder struct{}

func (n ExchangeBuilder) NewExchangeByName(name string) (exchange.IBotExchange, error) {
	var exch exchange.IBotExchange

	switch name {
	case "customex":
		exch = new(sharedtestvalues.CustomEx)
	default:
		return nil, fmt.Errorf("%s, %w", name, ErrExchangeNotFound)
	}

	return exch, nil
}

func TestNewCustomExchangeByName(t *testing.T) {
	m := NewExchangeManager()
	m.Builder = ExchangeBuilder{}
	name := "customex"
	exch, err := m.NewExchangeByName(name)
	if err != nil {
		t.Fatal(err)
	}
	if err == nil {
		exch.SetDefaults()
		if !strings.EqualFold(exch.GetName(), name) {
			t.Error("did not load expected exchange")
		}
	}
}

func TestExchangeManagerShutdown(t *testing.T) {
	t.Parallel()
	var m *ExchangeManager
	err := m.Shutdown(-1)
	require.ErrorIs(t, err, ErrNilSubsystem)

	m = NewExchangeManager()
	err = m.Shutdown(-1)
	require.NoError(t, err)

	brokenExch := &broken{}
	brokenExch.SetDefaults()

	err = m.Add(brokenExch)
	require.NoError(t, err)

	err = m.Shutdown(-1)
	require.NoError(t, err)
}<|MERGE_RESOLUTION|>--- conflicted
+++ resolved
@@ -94,13 +94,7 @@
 	m = NewExchangeManager()
 
 	err = m.RemoveExchange("")
-<<<<<<< HEAD
-	if !errors.Is(err, common.ErrExchangeNameUnset) {
-		t.Fatalf("received: '%v' but expected: '%v'", err, common.ErrExchangeNameUnset)
-	}
-=======
-	require.ErrorIs(t, err, ErrExchangeNameIsEmpty)
->>>>>>> 78b2bd42
+	require.ErrorIs(t, err, common.ErrExchangeNameUnset)
 
 	err = m.RemoveExchange("Bitfinex")
 	require.ErrorIs(t, err, ErrExchangeNotFound)
@@ -137,13 +131,7 @@
 
 	m = NewExchangeManager()
 	_, err = m.NewExchangeByName("")
-<<<<<<< HEAD
-	if !errors.Is(err, common.ErrExchangeNameUnset) {
-		t.Fatalf("received: '%v' but expected: '%v'", err, common.ErrExchangeNameUnset)
-	}
-=======
-	require.ErrorIs(t, err, ErrExchangeNameIsEmpty)
->>>>>>> 78b2bd42
+	require.ErrorIs(t, err, common.ErrExchangeNameUnset)
 
 	exchanges := exchange.Exchanges
 	exchanges = append(exchanges, "fake")
