package engine

import (
	"errors"
	"fmt"
	"strings"
	"testing"

	exchange "github.com/thrasher-corp/gocryptotrader/exchanges"
	"github.com/thrasher-corp/gocryptotrader/exchanges/bitfinex"
	"github.com/thrasher-corp/gocryptotrader/exchanges/sharedtestvalues"
)

type broken struct {
	bitfinex.Bitfinex
}

func (b *broken) Shutdown() error { return errExpectedTestError }

func TestNewExchangeManager(t *testing.T) {
	t.Parallel()
	m := NewExchangeManager()
	if m == nil { //nolint:staticcheck,nolintlint // SA5011 Ignore the nil warnings
		t.Fatalf("unexpected response")
	}
	if m.exchanges == nil { //nolint:staticcheck,nolintlint // SA5011 Ignore the nil warnings
		t.Error("unexpected response")
	}
}

func TestExchangeManagerAdd(t *testing.T) {
	t.Parallel()
	var m *ExchangeManager
	err := m.Add(nil)
	if !errors.Is(err, ErrNilSubsystem) {
		t.Fatalf("received: '%v' but expected: '%v'", err, ErrNilSubsystem)
	}

	m = NewExchangeManager()
	err = m.Add(nil)
	if !errors.Is(err, errExchangeIsNil) {
		t.Fatalf("received: '%v' but expected: '%v'", err, errExchangeIsNil)
	}
	b := new(bitfinex.Bitfinex)
	b.SetDefaults()
	err = m.Add(b)
	if !errors.Is(err, nil) {
		t.Fatalf("received: '%v' but expected: '%v'", err, nil)
	}
	err = m.Add(b)
	if !errors.Is(err, errExchangeAlreadyLoaded) {
		t.Fatalf("received: '%v' but expected: '%v'", err, errExchangeAlreadyLoaded)
	}
	exchanges, err := m.GetExchanges()
	if err != nil {
		t.Error("no exchange manager found")
	}
	if exchanges[0].GetName() != "Bitfinex" {
		t.Error("unexpected exchange name")
	}
}

func TestExchangeManagerGetExchanges(t *testing.T) {
	t.Parallel()
	var m *ExchangeManager
	_, err := m.GetExchanges()
	if !errors.Is(err, ErrNilSubsystem) {
		t.Fatalf("received: '%v' but expected: '%v'", err, ErrNilSubsystem)
	}

	m = NewExchangeManager()
	exchanges, err := m.GetExchanges()
	if err != nil {
		t.Error("no exchange manager found")
	}
	if len(exchanges) != 0 {
		t.Error("unexpected value")
	}
	b := new(bitfinex.Bitfinex)
	b.SetDefaults()
	err = m.Add(b)
	if !errors.Is(err, nil) {
		t.Fatalf("received: '%v' but expected: '%v'", err, nil)
	}
	exchanges, err = m.GetExchanges()
	if err != nil {
		t.Error("no exchange manager found")
	}
	if exchanges[0].GetName() != "Bitfinex" {
		t.Error("unexpected exchange name")
	}
}

func TestExchangeManagerRemoveExchange(t *testing.T) {
	t.Parallel()
	var m *ExchangeManager
	err := m.RemoveExchange("")
	if !errors.Is(err, ErrNilSubsystem) {
		t.Fatalf("received: '%v' but expected: '%v'", err, ErrNilSubsystem)
	}

	m = NewExchangeManager()

	err = m.RemoveExchange("")
	if !errors.Is(err, ErrExchangeNameIsEmpty) {
		t.Fatalf("received: '%v' but expected: '%v'", err, ErrExchangeNameIsEmpty)
	}

	err = m.RemoveExchange("Bitfinex")
	if !errors.Is(err, ErrExchangeNotFound) {
		t.Fatalf("received: '%v' but expected: '%v'", err, ErrExchangeNotFound)
	}

	b := new(bitfinex.Bitfinex)
	b.SetDefaults()
	err = m.Add(b)
	if !errors.Is(err, nil) {
		t.Fatalf("received: '%v' but expected: '%v'", err, nil)
	}

	err = m.RemoveExchange("Bitstamp")
	if !errors.Is(err, ErrExchangeNotFound) {
		t.Errorf("received: %v but expected: %v", err, ErrExchangeNotFound)
	}

	err = m.RemoveExchange("BiTFiNeX")
	if !errors.Is(err, nil) {
		t.Fatalf("received: '%v' but expected: '%v'", err, nil)
	}

	if len(m.exchanges) != 0 {
		t.Error("exchange manager len should be 0")
	}

	brokenExch := &broken{}
	brokenExch.SetDefaults()

	err = m.Add(brokenExch)
	if !errors.Is(err, nil) {
		t.Fatalf("received: '%v' but expected: '%v'", err, nil)
	}

	err = m.RemoveExchange("BiTFiNeX")
	if !errors.Is(err, errExpectedTestError) {
		t.Fatalf("received: '%v' but expected: '%v'", err, errExpectedTestError)
	}
}

func TestNewExchangeByName(t *testing.T) {
<<<<<<< HEAD
	m := SetupExchangeManager()
	exchanges := []string{"binanceus", "binance", "bitfinex", "bitflyer", "bithumb", "bitmex", "bitstamp", "bittrex", "btc markets", "btse", "bybit", "coinut", "exmo", "coinbasepro", "gateio", "gemini", "hitbtc", "huobi", "itbit", "kraken", "kucoin", "lbank", "okcoin international", "okx", "poloniex", "yobit", "zb", "fake"}
=======
	var m *ExchangeManager
	_, err := m.NewExchangeByName("")
	if !errors.Is(err, ErrNilSubsystem) {
		t.Fatalf("received: '%v' but expected: '%v'", err, ErrNilSubsystem)
	}

	m = NewExchangeManager()
	_, err = m.NewExchangeByName("")
	if !errors.Is(err, ErrExchangeNameIsEmpty) {
		t.Fatalf("received: '%v' but expected: '%v'", err, ErrExchangeNameIsEmpty)
	}

	exchanges := []string{"binanceus", "binance", "bitfinex", "bitflyer", "bithumb", "bitmex", "bitstamp", "bittrex", "btc markets", "btse", "bybit", "coinut", "exmo", "coinbasepro", "gateio", "gemini", "hitbtc", "huobi", "itbit", "kraken", "lbank", "okcoin international", "okx", "poloniex", "yobit", "zb", "fake"}
>>>>>>> d23898e6
	for i := range exchanges {
		var exch exchange.IBotExchange
		exch, err = m.NewExchangeByName(exchanges[i])
		if err != nil && exchanges[i] != "fake" {
			t.Fatal(err)
		}
		if err == nil {
			exch.SetDefaults()
			if !strings.EqualFold(exch.GetName(), exchanges[i]) {
				t.Error("did not load expected exchange")
			}
		}
	}

	load := &bitfinex.Bitfinex{}
	load.SetDefaults()

	err = m.Add(load)
	if !errors.Is(err, nil) {
		t.Fatalf("received: '%v' but expected: '%v'", err, nil)
	}

	_, err = m.NewExchangeByName("bitfinex")
	if !errors.Is(err, ErrExchangeAlreadyLoaded) {
		t.Fatalf("received: '%v' but expected: '%v'", err, ErrExchangeAlreadyLoaded)
	}
}

type ExchangeBuilder struct{}

func (n ExchangeBuilder) NewExchangeByName(name string) (exchange.IBotExchange, error) {
	var exch exchange.IBotExchange

	switch name {
	case "customex":
		exch = new(sharedtestvalues.CustomEx)
	default:
		return nil, fmt.Errorf("%s, %w", name, ErrExchangeNotFound)
	}

	return exch, nil
}

func TestNewCustomExchangeByName(t *testing.T) {
	m := NewExchangeManager()
	m.Builder = ExchangeBuilder{}
	name := "customex"
	exch, err := m.NewExchangeByName(name)
	if err != nil {
		t.Fatal(err)
	}
	if err == nil {
		exch.SetDefaults()
		if !strings.EqualFold(exch.GetName(), name) {
			t.Error("did not load expected exchange")
		}
	}
}

func TestExchangeManagerShutdown(t *testing.T) {
	t.Parallel()
	var m *ExchangeManager
	err := m.Shutdown(-1)
	if !errors.Is(err, ErrNilSubsystem) {
		t.Fatalf("received: '%v' but expected: '%v'", err, ErrNilSubsystem)
	}

	m = NewExchangeManager()
	err = m.Shutdown(-1)
	if !errors.Is(err, nil) {
		t.Fatalf("received: '%v' but expected: '%v'", err, nil)
	}

	brokenExch := &broken{}
	brokenExch.SetDefaults()

	err = m.Add(brokenExch)
	if !errors.Is(err, nil) {
		t.Fatalf("received: '%v' but expected: '%v'", err, nil)
	}

	err = m.Shutdown(-1)
	if !errors.Is(err, nil) {
		t.Fatalf("received: '%v' but expected: '%v'", err, nil)
	}
}<|MERGE_RESOLUTION|>--- conflicted
+++ resolved
@@ -147,10 +147,6 @@
 }
 
 func TestNewExchangeByName(t *testing.T) {
-<<<<<<< HEAD
-	m := SetupExchangeManager()
-	exchanges := []string{"binanceus", "binance", "bitfinex", "bitflyer", "bithumb", "bitmex", "bitstamp", "bittrex", "btc markets", "btse", "bybit", "coinut", "exmo", "coinbasepro", "gateio", "gemini", "hitbtc", "huobi", "itbit", "kraken", "kucoin", "lbank", "okcoin international", "okx", "poloniex", "yobit", "zb", "fake"}
-=======
 	var m *ExchangeManager
 	_, err := m.NewExchangeByName("")
 	if !errors.Is(err, ErrNilSubsystem) {
@@ -163,8 +159,7 @@
 		t.Fatalf("received: '%v' but expected: '%v'", err, ErrExchangeNameIsEmpty)
 	}
 
-	exchanges := []string{"binanceus", "binance", "bitfinex", "bitflyer", "bithumb", "bitmex", "bitstamp", "bittrex", "btc markets", "btse", "bybit", "coinut", "exmo", "coinbasepro", "gateio", "gemini", "hitbtc", "huobi", "itbit", "kraken", "lbank", "okcoin international", "okx", "poloniex", "yobit", "zb", "fake"}
->>>>>>> d23898e6
+	exchanges := []string{"binanceus", "binance", "bitfinex", "bitflyer", "bithumb", "bitmex", "bitstamp", "bittrex", "btc markets", "btse", "bybit", "coinut", "exmo", "coinbasepro", "gateio", "gemini", "hitbtc", "huobi", "itbit", "kraken", "kucoin", "lbank", "okcoin international", "okx", "poloniex", "yobit", "zb", "fake"}
 	for i := range exchanges {
 		var exch exchange.IBotExchange
 		exch, err = m.NewExchangeByName(exchanges[i])
