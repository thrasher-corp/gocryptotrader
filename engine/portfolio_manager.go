--- conflicted
+++ resolved
@@ -164,15 +164,10 @@
 			for z := range accounts[x].Accounts[y].Currencies {
 				var update bool
 				for i := range currencies {
-<<<<<<< HEAD
-					if !accounts[x].Accounts[y].Currencies[z].CurrencyName.Match(currencies[i].CurrencyName) {
-						continue
-=======
 					if accounts[x].Accounts[y].Currencies[z].CurrencyName.Equal(currencies[i].CurrencyName) {
 						currencies[i].Hold += accounts[x].Accounts[y].Currencies[z].Hold
 						currencies[i].TotalValue += accounts[x].Accounts[y].Currencies[z].TotalValue
 						update = true
->>>>>>> 5c8113b0
 					}
 					currencies[i].Hold += accounts[x].Accounts[y].Currencies[z].Hold
 					currencies[i].Total += accounts[x].Accounts[y].Currencies[z].Total
