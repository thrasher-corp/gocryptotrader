--- conflicted
+++ resolved
@@ -132,11 +132,7 @@
 func (h *FakePassingExchange) CancelAllOrders(_ *order.Cancel) (order.CancelAllResponse, error) {
 	return order.CancelAllResponse{}, nil
 }
-<<<<<<< HEAD
-func (h *FakePassingExchange) GetOrderInfo(_ string, _ asset.Item) (order.Detail, error) {
-=======
 func (h *FakePassingExchange) GetOrderInfo(_ string, _ currency.Pair, _ asset.Item) (order.Detail, error) {
->>>>>>> 220245c5
 	return order.Detail{}, nil
 }
 func (h *FakePassingExchange) GetDepositAddress(_ currency.Code, _ string) (string, error) {
