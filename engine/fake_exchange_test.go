--- conflicted
+++ resolved
@@ -181,11 +181,7 @@
 func (h *FakePassingExchange) GetHistoricCandles(_ currency.Pair, _ asset.Item, _, _ time.Time, _ kline.Interval) (kline.Item, error) {
 	return kline.Item{}, nil
 }
-<<<<<<< HEAD
-func (h *FakePassingExchange) GetHistoricCandlesEx(_ currency.Pair, _ asset.Item, _, _ time.Time, _ kline.Interval) (kline.Item, error) {
-=======
 func (h *FakePassingExchange) GetHistoricCandlesExtended(_ currency.Pair, _ asset.Item, _, _ time.Time, _ kline.Interval) (kline.Item, error) {
->>>>>>> 0ad03c48
 	return kline.Item{}, nil
 }
 func (h *FakePassingExchange) DisableRateLimiter() error { return nil }
