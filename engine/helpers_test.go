--- conflicted
+++ resolved
@@ -111,13 +111,8 @@
 
 func TestGetSubsystemsStatus(t *testing.T) {
 	m := (&Engine{}).GetSubsystemsStatus()
-<<<<<<< HEAD
 	if len(m) != 16 {
 		t.Fatalf("subsystem count is wrong expecting: %d but received: %d", 16, len(m))
-=======
-	if len(m) != 15 {
-		t.Fatalf("subsystem count is wrong expecting: %d but received: %d", 15, len(m))
->>>>>>> 6127e2ab
 	}
 }
 
