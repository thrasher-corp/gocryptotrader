package engine

import (
	"errors"
	"flag"
	"fmt"
<<<<<<< HEAD
	"os"
=======
	"runtime"
>>>>>>> 242b02c3
	"sync"
	"time"

	"github.com/thrasher-corp/gocryptotrader/common"
	"github.com/thrasher-corp/gocryptotrader/config"
	"github.com/thrasher-corp/gocryptotrader/currency"
	"github.com/thrasher-corp/gocryptotrader/currency/coinmarketcap"
	"github.com/thrasher-corp/gocryptotrader/dispatch"
	exchange "github.com/thrasher-corp/gocryptotrader/exchanges"
	"github.com/thrasher-corp/gocryptotrader/exchanges/request"
	log "github.com/thrasher-corp/gocryptotrader/logger"
	"github.com/thrasher-corp/gocryptotrader/portfolio"
	"github.com/thrasher-corp/gocryptotrader/utils"
)

// Engine contains configuration, portfolio, exchange & ticker data and is the
// overarching type across this code base.
type Engine struct {
	Config                      *config.Config
	Portfolio                   *portfolio.Base
	Exchanges                   []exchange.IBotExchange
	ExchangeCurrencyPairManager *ExchangeCurrencyPairSyncer
	NTPManager                  ntpManager
	ConnectionManager           connectionManager
	DatabaseManager             databaseManager
	OrderManager                orderManager
	PortfolioManager            portfolioManager
	CommsManager                commsManager
	DepositAddressManager       *DepositAddressManager
	Settings                    Settings
	Uptime                      time.Time
	ServicesWG                  sync.WaitGroup
}

// Vars for engine
var (
	Bot *Engine
)

func init() {
	if Bot == nil {
		return
	}
}

// New starts a new engine
func New() (*Engine, error) {
	var b Engine
	b.Config = &config.Cfg

	err := b.Config.LoadConfig("", false)
	if err != nil {
		return nil, fmt.Errorf("failed to load config. Err: %s", err)
	}

	return &b, nil
}

// NewFromSettings starts a new engine based on supplied settings
func NewFromSettings(settings *Settings) (*Engine, error) {
	if settings == nil {
		return nil, errors.New("engine: settings is nil")
	}

	var b Engine
	b.Config = &config.Cfg
	filePath, err := config.GetFilePath(settings.ConfigFile)
	if err != nil {
		return nil, err
	}

	log.Debugf(log.Global, "Loading config file %s..\n", filePath)
	err = b.Config.LoadConfig(filePath, settings.EnableDryRun)
	if err != nil {
		return nil, fmt.Errorf("failed to load config. Err: %s", err)
	}

	err = common.CreateDir(settings.DataDir)
	if err != nil {
		return nil, fmt.Errorf("failed to open/create data directory: %s. Err: %s", settings.DataDir, err)
	}

	if *b.Config.Logging.Enabled {
		log.SetupGlobalLogger()
		log.SetupSubLoggers(b.Config.Logging.SubLoggers)
	}

	b.Settings.ConfigFile = filePath
	b.Settings.DataDir = settings.DataDir

	err = utils.AdjustGoMaxProcs(settings.GoMaxProcs)
	if err != nil {
		return nil, fmt.Errorf("unable to adjust runtime GOMAXPROCS value. Err: %s", err)
	}

	ValidateSettings(&b, settings)
	return &b, nil
}

// ValidateSettings validates and sets all bot settings
func ValidateSettings(b *Engine, s *Settings) {
	b.Settings.Verbose = s.Verbose
	b.Settings.EnableDryRun = s.EnableDryRun
	b.Settings.EnableAllExchanges = s.EnableAllExchanges
	b.Settings.EnableAllPairs = s.EnableAllPairs
	b.Settings.EnablePortfolioManager = s.EnablePortfolioManager
	b.Settings.EnableCoinmarketcapAnalysis = s.EnableCoinmarketcapAnalysis
	b.Settings.EnableDatabaseManager = s.EnableDatabaseManager
	b.Settings.EnableDispatcher = s.EnableDispatcher

	// TO-DO: FIXME
	if flag.Lookup("grpc") != nil {
		b.Settings.EnableGRPC = s.EnableGRPC
	} else {
		b.Settings.EnableGRPC = b.Config.RemoteControl.GRPC.Enabled
	}

	if flag.Lookup("grpcproxy") != nil {
		b.Settings.EnableGRPCProxy = s.EnableGRPCProxy
	} else {
		b.Settings.EnableGRPCProxy = b.Config.RemoteControl.GRPC.GRPCProxyEnabled
	}

	if flag.Lookup("websocketrpc") != nil {
		b.Settings.EnableWebsocketRPC = s.EnableWebsocketRPC
	} else {
		b.Settings.EnableWebsocketRPC = b.Config.RemoteControl.WebsocketRPC.Enabled
	}

	if flag.Lookup("deprecatedrpc") != nil {
		b.Settings.EnableDeprecatedRPC = s.EnableDeprecatedRPC
	} else {
		b.Settings.EnableDeprecatedRPC = b.Config.RemoteControl.DeprecatedRPC.Enabled
	}

	b.Settings.EnableCommsRelayer = s.EnableCommsRelayer
	b.Settings.EnableEventManager = s.EnableEventManager

	if b.Settings.EnableEventManager {
		if b.Settings.EventManagerDelay != time.Duration(0) && s.EventManagerDelay > 0 {
			b.Settings.EventManagerDelay = s.EventManagerDelay
		} else {
			b.Settings.EventManagerDelay = EventSleepDelay
		}
	}

	b.Settings.EnableConnectivityMonitor = s.EnableConnectivityMonitor
	b.Settings.EnableNTPClient = s.EnableNTPClient
	b.Settings.EnableOrderManager = s.EnableOrderManager
	b.Settings.EnableExchangeSyncManager = s.EnableExchangeSyncManager
	b.Settings.EnableDepositAddressManager = s.EnableDepositAddressManager
	b.Settings.EnableTickerSyncing = s.EnableTickerSyncing
	b.Settings.EnableOrderbookSyncing = s.EnableOrderbookSyncing
	b.Settings.EnableExchangeAutoPairUpdates = s.EnableExchangeAutoPairUpdates
	b.Settings.EnableExchangeWebsocketSupport = s.EnableExchangeWebsocketSupport
	b.Settings.EnableExchangeRESTSupport = s.EnableExchangeRESTSupport
	b.Settings.EnableExchangeVerbose = s.EnableExchangeVerbose
	b.Settings.EnableExchangeHTTPRateLimiter = s.EnableExchangeHTTPDebugging
	b.Settings.EnableExchangeHTTPDebugging = s.EnableExchangeHTTPDebugging
	b.Settings.DisableExchangeAutoPairUpdates = s.DisableExchangeAutoPairUpdates
	b.Settings.ExchangePurgeCredentials = s.ExchangePurgeCredentials
	b.Settings.EnableWebsocketRoutine = s.EnableWebsocketRoutine

	if !b.Settings.EnableExchangeHTTPRateLimiter {
		request.DisableRateLimiter = true
	}

	// Checks if the flag values are different from the defaults
	b.Settings.MaxHTTPRequestJobsLimit = s.MaxHTTPRequestJobsLimit
	if b.Settings.MaxHTTPRequestJobsLimit != request.DefaultMaxRequestJobs && s.MaxHTTPRequestJobsLimit > 0 {
		request.MaxRequestJobs = b.Settings.MaxHTTPRequestJobsLimit
	}

	b.Settings.RequestTimeoutRetryAttempts = s.RequestTimeoutRetryAttempts
	if b.Settings.RequestTimeoutRetryAttempts != request.DefaultTimeoutRetryAttempts && s.RequestTimeoutRetryAttempts > 0 {
		request.TimeoutRetryAttempts = b.Settings.RequestTimeoutRetryAttempts
	}

	b.Settings.ExchangeHTTPTimeout = s.ExchangeHTTPTimeout
	if s.ExchangeHTTPTimeout != time.Duration(0) && s.ExchangeHTTPTimeout > 0 {
		b.Settings.ExchangeHTTPTimeout = s.ExchangeHTTPTimeout
	} else {
		b.Settings.ExchangeHTTPTimeout = b.Config.GlobalHTTPTimeout
	}

	b.Settings.ExchangeHTTPUserAgent = s.ExchangeHTTPUserAgent
	b.Settings.ExchangeHTTPProxy = s.ExchangeHTTPProxy

	if s.GlobalHTTPTimeout != time.Duration(0) && s.GlobalHTTPTimeout > 0 {
		b.Settings.GlobalHTTPTimeout = s.GlobalHTTPTimeout
	} else {
		b.Settings.GlobalHTTPTimeout = b.Config.GlobalHTTPTimeout
	}
	common.HTTPClient = common.NewHTTPClientWithTimeout(b.Settings.GlobalHTTPTimeout)

	b.Settings.GlobalHTTPUserAgent = s.GlobalHTTPUserAgent
	if b.Settings.GlobalHTTPUserAgent != "" {
		common.HTTPUserAgent = b.Settings.GlobalHTTPUserAgent
	}

	b.Settings.GlobalHTTPProxy = s.GlobalHTTPProxy
	b.Settings.DispatchMaxWorkerAmount = s.DispatchMaxWorkerAmount
	b.Settings.DispatchJobsLimit = s.DispatchJobsLimit
}

// PrintSettings returns the engine settings
func PrintSettings(s *Settings) {
	log.Debugln(log.Global)
	log.Debugf(log.Global, "ENGINE SETTINGS")
	log.Debugf(log.Global, "- CORE SETTINGS:")
	log.Debugf(log.Global, "\t Verbose mode: %v", s.Verbose)
	log.Debugf(log.Global, "\t Enable dry run mode: %v", s.EnableDryRun)
	log.Debugf(log.Global, "\t Enable all exchanges: %v", s.EnableAllExchanges)
	log.Debugf(log.Global, "\t Enable all pairs: %v", s.EnableAllPairs)
	log.Debugf(log.Global, "\t Enable coinmarketcap analaysis: %v", s.EnableCoinmarketcapAnalysis)
	log.Debugf(log.Global, "\t Enable portfolio manager: %v", s.EnablePortfolioManager)
	log.Debugf(log.Global, "\t Enable gPRC: %v", s.EnableGRPC)
	log.Debugf(log.Global, "\t Enable gRPC Proxy: %v", s.EnableGRPCProxy)
	log.Debugf(log.Global, "\t Enable websocket RPC: %v", s.EnableWebsocketRPC)
	log.Debugf(log.Global, "\t Enable deprecated RPC: %v", s.EnableDeprecatedRPC)
	log.Debugf(log.Global, "\t Enable comms relayer: %v", s.EnableCommsRelayer)
	log.Debugf(log.Global, "\t Enable event manager: %v", s.EnableEventManager)
	log.Debugf(log.Global, "\t Event manager sleep delay: %v", s.EventManagerDelay)
	log.Debugf(log.Global, "\t Enable order manager: %v", s.EnableOrderManager)
	log.Debugf(log.Global, "\t Enable exchange sync manager: %v", s.EnableExchangeSyncManager)
	log.Debugf(log.Global, "\t Enable deposit address manager: %v\n", s.EnableDepositAddressManager)
	log.Debugf(log.Global, "\t Enable ticker syncing: %v", s.EnableTickerSyncing)
	log.Debugf(log.Global, "\t Enable orderbook syncing: %v", s.EnableOrderbookSyncing)
	log.Debugf(log.Global, "\t Enable websocket routine: %v\n", s.EnableWebsocketRoutine)
	log.Debugf(log.Global, "\t Enable NTP client: %v", s.EnableNTPClient)
	log.Debugf(log.Global, "\t Enable Database manager: %v", s.EnableDatabaseManager)
	log.Debugf(log.Global, "\t Enable dispatcher: %v", s.EnableDispatcher)
	log.Debugf(log.Global, "\t Dispatch package max worker amount: %d", s.DispatchMaxWorkerAmount)
	log.Debugf(log.Global, "\t Dispatch package jobs limit: %d", s.DispatchJobsLimit)
	log.Debugf(log.Global, "- FOREX SETTINGS:")
	log.Debugf(log.Global, "\t Enable currency conveter: %v", s.EnableCurrencyConverter)
	log.Debugf(log.Global, "\t Enable currency layer: %v", s.EnableCurrencyLayer)
	log.Debugf(log.Global, "\t Enable fixer: %v", s.EnableFixer)
	log.Debugf(log.Global, "\t Enable OpenExchangeRates: %v", s.EnableOpenExchangeRates)
	log.Debugf(log.Global, "- EXCHANGE SETTINGS:")
	log.Debugf(log.Global, "\t Enable exchange auto pair updates: %v", s.EnableExchangeAutoPairUpdates)
	log.Debugf(log.Global, "\t Disable all exchange auto pair updates: %v", s.DisableExchangeAutoPairUpdates)
	log.Debugf(log.Global, "\t Enable exchange websocket support: %v", s.EnableExchangeWebsocketSupport)
	log.Debugf(log.Global, "\t Enable exchange verbose mode: %v", s.EnableExchangeVerbose)
	log.Debugf(log.Global, "\t Enable exchange HTTP rate limiter: %v", s.EnableExchangeHTTPRateLimiter)
	log.Debugf(log.Global, "\t Enable exchange HTTP debugging: %v", s.EnableExchangeHTTPDebugging)
	log.Debugf(log.Global, "\t Exchange max HTTP request jobs: %v", s.MaxHTTPRequestJobsLimit)
	log.Debugf(log.Global, "\t Exchange HTTP request timeout retry amount: %v", s.RequestTimeoutRetryAttempts)
	log.Debugf(log.Global, "\t Exchange HTTP timeout: %v", s.ExchangeHTTPTimeout)
	log.Debugf(log.Global, "\t Exchange HTTP user agent: %v", s.ExchangeHTTPUserAgent)
	log.Debugf(log.Global, "\t Exchange HTTP proxy: %v\n", s.ExchangeHTTPProxy)
	log.Debugf(log.Global, "- COMMON SETTINGS:")
	log.Debugf(log.Global, "\t Global HTTP timeout: %v", s.GlobalHTTPTimeout)
	log.Debugf(log.Global, "\t Global HTTP user agent: %v", s.GlobalHTTPUserAgent)
	log.Debugf(log.Global, "\t Global HTTP proxy: %v", s.ExchangeHTTPProxy)
	log.Debugln(log.Global)
}

// Start starts the engine
func (e *Engine) Start() error {
	if e == nil {
		return errors.New("engine instance is nil")
	}

	if e.Settings.EnableDatabaseManager {
		if err := e.DatabaseManager.Start(); err != nil {
			log.Errorf(log.Global, "Database manager unable to start: %v", err)
		}
	}

	if e.Settings.EnableDispatcher {
		if err := dispatch.Start(e.Settings.DispatchMaxWorkerAmount, e.Settings.DispatchJobsLimit); err != nil {
			log.Errorf(log.DispatchMgr, "Dispatcher unable to start: %v", err)
		}
	}

	// Sets up internet connectivity monitor
	if e.Settings.EnableConnectivityMonitor {
		if err := e.ConnectionManager.Start(); err != nil {
			log.Errorf(log.Global, "Connection manager unable to start: %v", err)
		}
	}

	if e.Settings.EnableNTPClient {
		if err := e.NTPManager.Start(); err != nil {
			log.Errorf(log.Global, "NTP manager unable to start: %v", err)
		}
	}

	e.Uptime = time.Now()
	log.Debugf(log.Global, "Bot '%s' started.\n", e.Config.Name)
	log.Debugf(log.Global, "Using data dir: %s\n", e.Settings.DataDir)
	log.Debugf(log.Global,
		"Using %d out of %d logical processors for runtime performance\n",
		runtime.GOMAXPROCS(-1), runtime.NumCPU())

	enabledExchanges := e.Config.CountEnabledExchanges()
	if e.Settings.EnableAllExchanges {
		enabledExchanges = len(e.Config.Exchanges)
	}

	log.Debugln(log.Global, "EXCHANGE COVERAGE")
	log.Debugf(log.Global, "\t Available Exchanges: %d. Enabled Exchanges: %d.\n",
		len(e.Config.Exchanges), enabledExchanges)

	if e.Settings.ExchangePurgeCredentials {
		log.Debugln(log.Global, "Purging exchange API credentials.")
		e.Config.PurgeExchangeAPICredentials()
	}

	log.Debugln(log.Global, "Setting up exchanges..")
	SetupExchanges()
	if len(Bot.Exchanges) == 0 {
		return errors.New("no exchanges are loaded")
	}

	if e.Settings.EnableCommsRelayer {
		if err := e.CommsManager.Start(); err != nil {
			log.Errorf(log.Global, "Communications manager unable to start: %v\n", err)
		}
	}

	var newFxSettings []currency.FXSettings
	for _, d := range e.Config.Currency.ForexProviders {
		newFxSettings = append(newFxSettings, currency.FXSettings(d))
	}

	err := currency.RunStorageUpdater(currency.BotOverrides{
		Coinmarketcap:       e.Settings.EnableCoinmarketcapAnalysis,
		FxCurrencyConverter: e.Settings.EnableCurrencyConverter,
		FxCurrencyLayer:     e.Settings.EnableCurrencyLayer,
		FxFixer:             e.Settings.EnableFixer,
		FxOpenExchangeRates: e.Settings.EnableOpenExchangeRates,
	},
		&currency.MainConfiguration{
			ForexProviders:         newFxSettings,
			CryptocurrencyProvider: coinmarketcap.Settings(e.Config.Currency.CryptocurrencyProvider),
			Cryptocurrencies:       e.Config.Currency.Cryptocurrencies,
			FiatDisplayCurrency:    e.Config.Currency.FiatDisplayCurrency,
			CurrencyDelay:          e.Config.Currency.CurrencyFileUpdateDuration,
			FxRateDelay:            e.Config.Currency.ForeignExchangeUpdateDuration,
		},
		e.Settings.DataDir,
		e.Settings.Verbose)
	if err != nil {
		log.Errorf(log.Global, "currency updater system failed to start %v", err)
	}

	if e.Settings.EnableGRPC {
		go StartRPCServer()
	}

	if e.Settings.EnableDeprecatedRPC {
		go StartRESTServer()
	}

	if e.Settings.EnableWebsocketRPC {
		go StartWebsocketServer()
		StartWebsocketHandler()
	}

	if e.Settings.EnablePortfolioManager {
		if err = e.PortfolioManager.Start(); err != nil {
			log.Errorf(log.Global, "Fund manager unable to start: %v", err)
		}
	}

	if e.Settings.EnableDepositAddressManager {
		e.DepositAddressManager = new(DepositAddressManager)
		e.DepositAddressManager.Sync()
	}

	if e.Settings.EnableOrderManager {
		if err = e.OrderManager.Start(); err != nil {
			log.Errorf(log.Global, "Order manager unable to start: %v", err)
		}
	}

	os.Exit(1)

	if e.Settings.EnableExchangeSyncManager {
		exchangeSyncCfg := CurrencyPairSyncerConfig{
			SyncTicker:       e.Settings.EnableTickerSyncing,
			SyncOrderbook:    e.Settings.EnableOrderbookSyncing,
			SyncContinuously: true,
			NumWorkers:       15,
		}

		e.ExchangeCurrencyPairManager, err = NewCurrencyPairSyncer(exchangeSyncCfg)
		if err != nil {
			log.Warnf(log.Global, "Unable to initialise exchange currency pair syncer. Err: %s", err)
		} else {
			go e.ExchangeCurrencyPairManager.Start()
		}
	}

	if e.Settings.EnableEventManager {
		go EventManger()
	}

	if e.Settings.EnableWebsocketRoutine {
		go WebsocketRoutine()
	}

	return nil
}

// Stop correctly shuts down engine saving configuration files
func (e *Engine) Stop() {
	log.Debugln(log.Global, "Engine shutting down..")

	if len(portfolio.Portfolio.Addresses) != 0 {
		e.Config.Portfolio = portfolio.Portfolio
	}

	if e.OrderManager.Started() {
		if err := e.OrderManager.Stop(); err != nil {
			log.Errorf(log.Global, "Order manager unable to stop. Error: %v", err)
		}
	}

	if e.NTPManager.Started() {
		if err := e.NTPManager.Stop(); err != nil {
			log.Errorf(log.Global, "NTP manager unable to stop. Error: %v", err)
		}
	}

	if e.CommsManager.Started() {
		if err := e.CommsManager.Stop(); err != nil {
			log.Errorf(log.Global, "Communication manager unable to stop. Error: %v", err)
		}
	}

	if e.PortfolioManager.Started() {
		if err := e.PortfolioManager.Stop(); err != nil {
			log.Errorf(log.Global, "Fund manager unable to stop. Error: %v", err)
		}
	}

	if e.ConnectionManager.Started() {
		if err := e.ConnectionManager.Stop(); err != nil {
			log.Errorf(log.Global, "Connection manager unable to stop. Error: %v", err)
		}
	}

	if e.DatabaseManager.Started() {
		if err := e.DatabaseManager.Stop(); err != nil {
			log.Errorf(log.Global, "Database manager unable to stop. Error: %v", err)
		}
	}

	if dispatch.IsRunning() {
		if err := dispatch.Stop(); err != nil {
			log.Errorf(log.DispatchMgr, "Dispatch system unable to stop. Error: %v", err)
		}
	}

	if !e.Settings.EnableDryRun {
		err := e.Config.SaveConfig(e.Settings.ConfigFile, false)
		if err != nil {
			log.Errorln(log.Global, "Unable to save config.")
		} else {
			log.Debugln(log.Global, "Config file saved successfully.")
		}
	}

	// Wait for services to gracefully shutdown
	e.ServicesWG.Wait()
	err := log.CloseLogger()
	if err != nil {
		fmt.Printf("Failed to close logger %v", err)
	}
}<|MERGE_RESOLUTION|>--- conflicted
+++ resolved
@@ -4,11 +4,8 @@
 	"errors"
 	"flag"
 	"fmt"
-<<<<<<< HEAD
 	"os"
-=======
 	"runtime"
->>>>>>> 242b02c3
 	"sync"
 	"time"
 
