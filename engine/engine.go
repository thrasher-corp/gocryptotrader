package engine

import (
	"errors"
	"fmt"
	"log"
	"os"
	"path/filepath"
	"runtime"
	"strings"
	"sync"
	"time"

	"github.com/thrasher-corp/gocryptotrader/common"
	"github.com/thrasher-corp/gocryptotrader/config"
	"github.com/thrasher-corp/gocryptotrader/currency"
	"github.com/thrasher-corp/gocryptotrader/currency/coinmarketcap"
	"github.com/thrasher-corp/gocryptotrader/dispatch"
	exchange "github.com/thrasher-corp/gocryptotrader/exchanges"
	"github.com/thrasher-corp/gocryptotrader/exchanges/request"
	"github.com/thrasher-corp/gocryptotrader/exchanges/trade"
	gctscript "github.com/thrasher-corp/gocryptotrader/gctscript/vm"
	gctlog "github.com/thrasher-corp/gocryptotrader/log"
	"github.com/thrasher-corp/gocryptotrader/portfolio/withdraw"
	"github.com/thrasher-corp/gocryptotrader/utils"
)

// Engine contains configuration, portfolio manager, exchange & ticker data and is the
// overarching type across this code base.
type Engine struct {
	Config                  *config.Config
	apiServer               *apiServerManager
	CommunicationsManager   *CommunicationManager
	connectionManager       *connectionManager
	currencyPairSyncer      *syncManager
	DatabaseManager         *DatabaseConnectionManager
	DepositAddressManager   *DepositAddressManager
	eventManager            *eventManager
	ExchangeManager         *ExchangeManager
	ntpManager              *ntpManager
	OrderManager            *OrderManager
	portfolioManager        *portfolioManager
	gctScriptManager        *gctscript.GctScriptManager
	websocketRoutineManager *websocketRoutineManager
	WithdrawManager         *WithdrawManager
<<<<<<< HEAD
	AccountManager          *AccountManager
=======
	dataHistoryManager      *DataHistoryManager
>>>>>>> 2da23973
	Settings                Settings
	uptime                  time.Time
	ServicesWG              sync.WaitGroup
}

// Bot is a happy global engine to allow various areas of the application
// to access its setup services and functions
var Bot *Engine

// New starts a new engine
func New() (*Engine, error) {
	newEngineMutex.Lock()
	defer newEngineMutex.Unlock()
	var b Engine
	b.Config = &config.Cfg

	err := b.Config.LoadConfig("", false)
	if err != nil {
		return nil, fmt.Errorf("failed to load config. Err: %s", err)
	}

	return &b, nil
}

// NewFromSettings starts a new engine based on supplied settings
func NewFromSettings(settings *Settings, flagSet map[string]bool) (*Engine, error) {
	newEngineMutex.Lock()
	defer newEngineMutex.Unlock()
	if settings == nil {
		return nil, errors.New("engine: settings is nil")
	}

	var b Engine
	var err error

	b.Config, err = loadConfigWithSettings(settings, flagSet)
	if err != nil {
		return nil, fmt.Errorf("failed to load config. Err: %s", err)
	}

	if *b.Config.Logging.Enabled {
		gctlog.SetupGlobalLogger()
		gctlog.SetupSubLoggers(b.Config.Logging.SubLoggers)
		gctlog.Infoln(gctlog.Global, "Logger initialised.")
	}

	b.Settings.ConfigFile = settings.ConfigFile
	b.Settings.DataDir = b.Config.GetDataPath()
	b.Settings.CheckParamInteraction = settings.CheckParamInteraction

	err = utils.AdjustGoMaxProcs(settings.GoMaxProcs)
	if err != nil {
		return nil, fmt.Errorf("unable to adjust runtime GOMAXPROCS value. Err: %s", err)
	}

	b.gctScriptManager, err = gctscript.NewManager(&b.Config.GCTScript)
	if err != nil {
		return nil, fmt.Errorf("failed to create script manager. Err: %s", err)
	}

	validateSettings(&b, settings, flagSet)

	return &b, nil
}

// loadConfigWithSettings creates configuration based on the provided settings
func loadConfigWithSettings(settings *Settings, flagSet map[string]bool) (*config.Config, error) {
	filePath, err := config.GetAndMigrateDefaultPath(settings.ConfigFile)
	if err != nil {
		return nil, err
	}
	log.Printf("Loading config file %s..\n", filePath)

	conf := &config.Config{}
	err = conf.ReadConfigFromFile(filePath, settings.EnableDryRun)
	if err != nil {
		return nil, fmt.Errorf(config.ErrFailureOpeningConfig, filePath, err)
	}
	// Apply overrides from settings
	if flagSet["datadir"] {
		// warn if dryrun isn't enabled
		if !settings.EnableDryRun {
			log.Println("Command line argument '-datadir' induces dry run mode.")
		}
		settings.EnableDryRun = true
		conf.DataDirectory = settings.DataDir
	}

	return conf, conf.CheckConfig()
}

// validateSettings validates and sets all bot settings
func validateSettings(b *Engine, s *Settings, flagSet map[string]bool) {
	b.Settings = *s

	b.Settings.EnableDataHistoryManager = (flagSet["datahistorymanager"] && b.Settings.EnableDatabaseManager) || b.Config.DataHistoryManager.Enabled

	b.Settings.EnableGCTScriptManager = b.Settings.EnableGCTScriptManager &&
		(flagSet["gctscriptmanager"] || b.Config.GCTScript.Enabled)

	if b.Settings.EnablePortfolioManager {
		if b.Settings.PortfolioManagerDelay <= 0 {
			b.Settings.PortfolioManagerDelay = PortfolioSleepDelay
		}
	}

	if !flagSet["grpc"] {
		b.Settings.EnableGRPC = b.Config.RemoteControl.GRPC.Enabled
	}

	if !flagSet["grpcproxy"] {
		b.Settings.EnableGRPCProxy = b.Config.RemoteControl.GRPC.GRPCProxyEnabled
	}

	if !flagSet["websocketrpc"] {
		b.Settings.EnableWebsocketRPC = b.Config.RemoteControl.WebsocketRPC.Enabled
	}

	if !flagSet["deprecatedrpc"] {
		b.Settings.EnableDeprecatedRPC = b.Config.RemoteControl.DeprecatedRPC.Enabled
	}

	if flagSet["maxvirtualmachines"] {
		maxMachines := uint8(b.Settings.MaxVirtualMachines)
		b.gctScriptManager.MaxVirtualMachines = &maxMachines
	}

	if flagSet["withdrawcachesize"] {
		withdraw.CacheSize = b.Settings.WithdrawCacheSize
	}

	if b.Settings.EnableEventManager && b.Settings.EventManagerDelay <= 0 {
		b.Settings.EventManagerDelay = EventSleepDelay
	}

	// Checks if the flag values are different from the defaults
	if b.Settings.MaxHTTPRequestJobsLimit != int(request.DefaultMaxRequestJobs) &&
		b.Settings.MaxHTTPRequestJobsLimit > 0 {
		request.MaxRequestJobs = int32(b.Settings.MaxHTTPRequestJobsLimit)
	}

	if b.Settings.TradeBufferProcessingInterval != trade.DefaultProcessorIntervalTime {
		if b.Settings.TradeBufferProcessingInterval >= time.Second {
			trade.BufferProcessorIntervalTime = b.Settings.TradeBufferProcessingInterval
		} else {
			b.Settings.TradeBufferProcessingInterval = trade.DefaultProcessorIntervalTime
			gctlog.Warnf(gctlog.Global, "-tradeprocessinginterval must be >= to 1 second, using default value of %v",
				trade.DefaultProcessorIntervalTime)
		}
	}

	if b.Settings.RequestMaxRetryAttempts != request.DefaultMaxRetryAttempts &&
		b.Settings.RequestMaxRetryAttempts > 0 {
		request.MaxRetryAttempts = b.Settings.RequestMaxRetryAttempts
	}

	if b.Settings.HTTPTimeout <= 0 {
		b.Settings.HTTPTimeout = b.Config.GlobalHTTPTimeout
	}

	if b.Settings.GlobalHTTPTimeout <= 0 {
		b.Settings.GlobalHTTPTimeout = b.Config.GlobalHTTPTimeout
	}
	common.SetHTTPClientWithTimeout(b.Settings.GlobalHTTPTimeout)

	if b.Settings.GlobalHTTPUserAgent != "" {
		common.HTTPUserAgent = b.Settings.GlobalHTTPUserAgent
	}
}

// PrintSettings returns the engine settings
func PrintSettings(s *Settings) {
	gctlog.Debugln(gctlog.Global)
	gctlog.Debugf(gctlog.Global, "ENGINE SETTINGS")
	gctlog.Debugf(gctlog.Global, "- CORE SETTINGS:")
	gctlog.Debugf(gctlog.Global, "\t Verbose mode: %v", s.Verbose)
	gctlog.Debugf(gctlog.Global, "\t Enable dry run mode: %v", s.EnableDryRun)
	gctlog.Debugf(gctlog.Global, "\t Enable all exchanges: %v", s.EnableAllExchanges)
	gctlog.Debugf(gctlog.Global, "\t Enable all pairs: %v", s.EnableAllPairs)
	gctlog.Debugf(gctlog.Global, "\t Enable coinmarketcap analaysis: %v", s.EnableCoinmarketcapAnalysis)
	gctlog.Debugf(gctlog.Global, "\t Enable portfolio manager: %v", s.EnablePortfolioManager)
	gctlog.Debugf(gctlog.Global, "\t Enable data history manager: %v", s.EnableDataHistoryManager)
	gctlog.Debugf(gctlog.Global, "\t Portfolio manager sleep delay: %v\n", s.PortfolioManagerDelay)
	gctlog.Debugf(gctlog.Global, "\t Enable gPRC: %v", s.EnableGRPC)
	gctlog.Debugf(gctlog.Global, "\t Enable gRPC Proxy: %v", s.EnableGRPCProxy)
	gctlog.Debugf(gctlog.Global, "\t Enable websocket RPC: %v", s.EnableWebsocketRPC)
	gctlog.Debugf(gctlog.Global, "\t Enable deprecated RPC: %v", s.EnableDeprecatedRPC)
	gctlog.Debugf(gctlog.Global, "\t Enable comms relayer: %v", s.EnableCommsRelayer)
	gctlog.Debugf(gctlog.Global, "\t Enable event manager: %v", s.EnableEventManager)
	gctlog.Debugf(gctlog.Global, "\t Event manager sleep delay: %v", s.EventManagerDelay)
	gctlog.Debugf(gctlog.Global, "\t Enable order manager: %v", s.EnableOrderManager)
	gctlog.Debugf(gctlog.Global, "\t Enable exchange sync manager: %v", s.EnableExchangeSyncManager)
	gctlog.Debugf(gctlog.Global, "\t Enable deposit address manager: %v\n", s.EnableDepositAddressManager)
	gctlog.Debugf(gctlog.Global, "\t Enable websocket routine: %v\n", s.EnableWebsocketRoutine)
	gctlog.Debugf(gctlog.Global, "\t Enable NTP client: %v", s.EnableNTPClient)
	gctlog.Debugf(gctlog.Global, "\t Enable Database manager: %v", s.EnableDatabaseManager)
	gctlog.Debugf(gctlog.Global, "\t Enable Account manager: %v", s.EnableAccountManager)
	gctlog.Debugf(gctlog.Global, "\t Account manager sync delay: %s", s.AccountManagerSyncDelay)
	gctlog.Debugf(gctlog.Global, "\t Enable dispatcher: %v", s.EnableDispatcher)
	gctlog.Debugf(gctlog.Global, "\t Dispatch package max worker amount: %d", s.DispatchMaxWorkerAmount)
	gctlog.Debugf(gctlog.Global, "\t Dispatch package jobs limit: %d", s.DispatchJobsLimit)
	gctlog.Debugf(gctlog.Global, "- EXCHANGE SYNCER SETTINGS:\n")
	gctlog.Debugf(gctlog.Global, "\t Exchange sync continuously: %v\n", s.SyncContinuously)
	gctlog.Debugf(gctlog.Global, "\t Exchange sync workers: %v\n", s.SyncWorkers)
	gctlog.Debugf(gctlog.Global, "\t Enable ticker syncing: %v\n", s.EnableTickerSyncing)
	gctlog.Debugf(gctlog.Global, "\t Enable orderbook syncing: %v\n", s.EnableOrderbookSyncing)
	gctlog.Debugf(gctlog.Global, "\t Enable trade syncing: %v\n", s.EnableTradeSyncing)
	gctlog.Debugf(gctlog.Global, "\t Exchange REST sync timeout: %v\n", s.SyncTimeoutREST)
	gctlog.Debugf(gctlog.Global, "\t Exchange Websocket sync timeout: %v\n", s.SyncTimeoutWebsocket)
	gctlog.Debugf(gctlog.Global, "- FOREX SETTINGS:")
	gctlog.Debugf(gctlog.Global, "\t Enable currency conveter: %v", s.EnableCurrencyConverter)
	gctlog.Debugf(gctlog.Global, "\t Enable currency layer: %v", s.EnableCurrencyLayer)
	gctlog.Debugf(gctlog.Global, "\t Enable fixer: %v", s.EnableFixer)
	gctlog.Debugf(gctlog.Global, "\t Enable OpenExchangeRates: %v", s.EnableOpenExchangeRates)
	gctlog.Debugf(gctlog.Global, "\t Enable ExchangeRateHost: %v", s.EnableExchangeRateHost)
	gctlog.Debugf(gctlog.Global, "- EXCHANGE SETTINGS:")
	gctlog.Debugf(gctlog.Global, "\t Enable exchange auto pair updates: %v", s.EnableExchangeAutoPairUpdates)
	gctlog.Debugf(gctlog.Global, "\t Disable all exchange auto pair updates: %v", s.DisableExchangeAutoPairUpdates)
	gctlog.Debugf(gctlog.Global, "\t Enable exchange websocket support: %v", s.EnableExchangeWebsocketSupport)
	gctlog.Debugf(gctlog.Global, "\t Enable exchange verbose mode: %v", s.EnableExchangeVerbose)
	gctlog.Debugf(gctlog.Global, "\t Enable exchange HTTP rate limiter: %v", s.EnableExchangeHTTPRateLimiter)
	gctlog.Debugf(gctlog.Global, "\t Enable exchange HTTP debugging: %v", s.EnableExchangeHTTPDebugging)
	gctlog.Debugf(gctlog.Global, "\t Max HTTP request jobs: %v", s.MaxHTTPRequestJobsLimit)
	gctlog.Debugf(gctlog.Global, "\t HTTP request max retry attempts: %v", s.RequestMaxRetryAttempts)
	gctlog.Debugf(gctlog.Global, "\t Trade buffer processing interval: %v", s.TradeBufferProcessingInterval)
	gctlog.Debugf(gctlog.Global, "\t HTTP timeout: %v", s.HTTPTimeout)
	gctlog.Debugf(gctlog.Global, "\t HTTP user agent: %v", s.HTTPUserAgent)
	gctlog.Debugf(gctlog.Global, "- GCTSCRIPT SETTINGS: ")
	gctlog.Debugf(gctlog.Global, "\t Enable GCTScript manager: %v", s.EnableGCTScriptManager)
	gctlog.Debugf(gctlog.Global, "\t GCTScript max virtual machines: %v", s.MaxVirtualMachines)
	gctlog.Debugf(gctlog.Global, "- WITHDRAW SETTINGS: ")
	gctlog.Debugf(gctlog.Global, "\t Withdraw Cache size: %v", s.WithdrawCacheSize)
	gctlog.Debugf(gctlog.Global, "- COMMON SETTINGS:")
	gctlog.Debugf(gctlog.Global, "\t Global HTTP timeout: %v", s.GlobalHTTPTimeout)
	gctlog.Debugf(gctlog.Global, "\t Global HTTP user agent: %v", s.GlobalHTTPUserAgent)
	gctlog.Debugf(gctlog.Global, "\t Global HTTP proxy: %v", s.GlobalHTTPProxy)

	gctlog.Debugln(gctlog.Global)
}

// Start starts the engine
func (bot *Engine) Start() error {
	if bot == nil {
		return errors.New("engine instance is nil")
	}
	var err error
	newEngineMutex.Lock()
	defer newEngineMutex.Unlock()

	if bot.Settings.EnableDatabaseManager {
		bot.DatabaseManager, err = SetupDatabaseConnectionManager(&bot.Config.Database)
		if err != nil {
			gctlog.Errorf(gctlog.Global, "Database manager unable to setup: %v", err)
		} else {
			err = bot.DatabaseManager.Start(&bot.ServicesWG)
			if err != nil {
				gctlog.Errorf(gctlog.Global, "Database manager unable to start: %v", err)
			}
		}
	}

	if bot.Settings.EnableDispatcher {
		if err = dispatch.Start(bot.Settings.DispatchMaxWorkerAmount, bot.Settings.DispatchJobsLimit); err != nil {
			gctlog.Errorf(gctlog.DispatchMgr, "Dispatcher unable to start: %v", err)
		}
	}

	// Sets up internet connectivity monitor
	if bot.Settings.EnableConnectivityMonitor {
		bot.connectionManager, err = setupConnectionManager(&bot.Config.ConnectionMonitor)
		if err != nil {
			gctlog.Errorf(gctlog.Global, "Connection manager unable to setup: %v", err)
		} else {
			err = bot.connectionManager.Start()
			if err != nil {
				gctlog.Errorf(gctlog.Global, "Connection manager unable to start: %v", err)
			}
		}
	}

	if bot.Settings.EnableNTPClient {
		if bot.Config.NTPClient.Level == 0 {
			var responseMessage string
			responseMessage, err = bot.Config.SetNTPCheck(os.Stdin)
			if err != nil {
				return fmt.Errorf("unable to set NTP check: %w", err)
			}
			gctlog.Info(gctlog.TimeMgr, responseMessage)
		}
		bot.ntpManager, err = setupNTPManager(&bot.Config.NTPClient, *bot.Config.Logging.Enabled)
		if err != nil {
			gctlog.Errorf(gctlog.Global, "NTP manager unable to start: %s", err)
		}
	}

	bot.uptime = time.Now()
	gctlog.Debugf(gctlog.Global, "Bot '%s' started.\n", bot.Config.Name)
	gctlog.Debugf(gctlog.Global, "Using data dir: %s\n", bot.Settings.DataDir)
	if *bot.Config.Logging.Enabled && strings.Contains(bot.Config.Logging.Output, "file") {
		gctlog.Debugf(gctlog.Global, "Using log file: %s\n",
			filepath.Join(gctlog.LogPath, bot.Config.Logging.LoggerFileConfig.FileName))
	}
	gctlog.Debugf(gctlog.Global,
		"Using %d out of %d logical processors for runtime performance\n",
		runtime.GOMAXPROCS(-1), runtime.NumCPU())

	enabledExchanges := bot.Config.CountEnabledExchanges()
	if bot.Settings.EnableAllExchanges {
		enabledExchanges = len(bot.Config.Exchanges)
	}

	gctlog.Debugln(gctlog.Global, "EXCHANGE COVERAGE")
	gctlog.Debugf(gctlog.Global, "\t Available Exchanges: %d. Enabled Exchanges: %d.\n",
		len(bot.Config.Exchanges), enabledExchanges)

	if bot.Settings.ExchangePurgeCredentials {
		gctlog.Debugln(gctlog.Global, "Purging exchange API credentials.")
		bot.Config.PurgeExchangeAPICredentials()
	}

	bot.ExchangeManager = SetupExchangeManager()
	gctlog.Debugln(gctlog.Global, "Setting up exchanges..")
	err = bot.SetupExchanges()
	if err != nil {
		return err
	}

	if bot.Settings.EnableCommsRelayer {
		bot.CommunicationsManager, err = SetupCommunicationManager(&bot.Config.Communications)
		if err != nil {
			gctlog.Errorf(gctlog.Global, "Communications manager unable to setup: %s", err)
		} else {
			err = bot.CommunicationsManager.Start()
			if err != nil {
				gctlog.Errorf(gctlog.Global, "Communications manager unable to start: %s", err)
			}
		}
	}
	if bot.Settings.EnableCoinmarketcapAnalysis ||
		bot.Settings.EnableCurrencyConverter ||
		bot.Settings.EnableCurrencyLayer ||
		bot.Settings.EnableFixer ||
		bot.Settings.EnableOpenExchangeRates ||
		bot.Settings.EnableExchangeRateHost {
		err = currency.RunStorageUpdater(currency.BotOverrides{
			Coinmarketcap:       bot.Settings.EnableCoinmarketcapAnalysis,
			FxCurrencyConverter: bot.Settings.EnableCurrencyConverter,
			FxCurrencyLayer:     bot.Settings.EnableCurrencyLayer,
			FxFixer:             bot.Settings.EnableFixer,
			FxOpenExchangeRates: bot.Settings.EnableOpenExchangeRates,
			FxExchangeRateHost:  bot.Settings.EnableExchangeRateHost,
		},
			&currency.MainConfiguration{
				ForexProviders:         bot.Config.GetForexProviders(),
				CryptocurrencyProvider: coinmarketcap.Settings(bot.Config.Currency.CryptocurrencyProvider),
				Cryptocurrencies:       bot.Config.Currency.Cryptocurrencies,
				FiatDisplayCurrency:    bot.Config.Currency.FiatDisplayCurrency,
				CurrencyDelay:          bot.Config.Currency.CurrencyFileUpdateDuration,
				FxRateDelay:            bot.Config.Currency.ForeignExchangeUpdateDuration,
			},
			bot.Settings.DataDir)
		if err != nil {
			gctlog.Errorf(gctlog.Global, "ExchangeSettings updater system failed to start %s", err)
		}
	}

	if bot.Settings.EnableGRPC {
		go StartRPCServer(bot)
	}

	if bot.Settings.EnablePortfolioManager {
		if bot.portfolioManager == nil {
			bot.portfolioManager, err = setupPortfolioManager(bot.ExchangeManager, bot.Settings.PortfolioManagerDelay, &bot.Config.Portfolio)
			if err != nil {
				gctlog.Errorf(gctlog.Global, "portfolio manager unable to setup: %s", err)
			} else {
				err = bot.portfolioManager.Start(&bot.ServicesWG)
				if err != nil {
					gctlog.Errorf(gctlog.Global, "portfolio manager unable to start: %s", err)
				}
			}
		}
	}

	if bot.Settings.EnableDataHistoryManager {
		if bot.dataHistoryManager == nil {
			bot.dataHistoryManager, err = SetupDataHistoryManager(bot.ExchangeManager, bot.DatabaseManager, &bot.Config.DataHistoryManager)
			if err != nil {
				gctlog.Errorf(gctlog.Global, "database history manager unable to setup: %s", err)
			} else {
				err = bot.dataHistoryManager.Start()
				if err != nil {
					gctlog.Errorf(gctlog.Global, "database history manager unable to start: %s", err)
				}
			}
		}
	}

	bot.WithdrawManager, err = SetupWithdrawManager(bot.ExchangeManager, bot.portfolioManager, bot.Settings.EnableDryRun)
	if err != nil {
		return err
	}

	if bot.Settings.EnableDeprecatedRPC ||
		bot.Settings.EnableWebsocketRPC {
		var filePath string
		filePath, err = config.GetAndMigrateDefaultPath(bot.Settings.ConfigFile)
		if err != nil {
			return err
		}
		bot.apiServer, err = setupAPIServerManager(&bot.Config.RemoteControl, &bot.Config.Profiler, bot.ExchangeManager, bot, bot.portfolioManager, filePath)
		if err != nil {
			gctlog.Errorf(gctlog.Global, "API Server unable to start: %s", err)
		} else {
			if bot.Settings.EnableDeprecatedRPC {
				err = bot.apiServer.StartRESTServer()
				if err != nil {
					gctlog.Errorf(gctlog.Global, "could not start REST API server: %s", err)
				}
			}
			if bot.Settings.EnableWebsocketRPC {
				err = bot.apiServer.StartWebsocketServer()
				if err != nil {
					gctlog.Errorf(gctlog.Global, "could not start websocket API server: %s", err)
				}
			}
		}
	}

	if bot.Settings.EnableDepositAddressManager {
		bot.DepositAddressManager = SetupDepositAddressManager()
		go func() {
			err = bot.DepositAddressManager.Sync(bot.GetExchangeCryptocurrencyDepositAddresses())
			if err != nil {
				gctlog.Errorf(gctlog.Global, "Deposit address manager unable to setup: %s", err)
			}
		}()
	}

	if bot.Settings.EnableOrderManager {
		bot.OrderManager, err = SetupOrderManager(
			bot.ExchangeManager,
			bot.CommunicationsManager,
			&bot.ServicesWG,
			bot.Settings.Verbose)
		if err != nil {
			gctlog.Errorf(gctlog.Global, "Order manager unable to setup: %s", err)
		} else {
			err = bot.OrderManager.Start()
			if err != nil {
				gctlog.Errorf(gctlog.Global, "Order manager unable to start: %s", err)
			}
		}
	}

	if bot.Settings.EnableExchangeSyncManager {
		exchangeSyncCfg := &Config{
			SyncTicker:           bot.Settings.EnableTickerSyncing,
			SyncOrderbook:        bot.Settings.EnableOrderbookSyncing,
			SyncTrades:           bot.Settings.EnableTradeSyncing,
			SyncContinuously:     bot.Settings.SyncContinuously,
			NumWorkers:           bot.Settings.SyncWorkers,
			Verbose:              bot.Settings.Verbose,
			SyncTimeoutREST:      bot.Settings.SyncTimeoutREST,
			SyncTimeoutWebsocket: bot.Settings.SyncTimeoutWebsocket,
		}

		bot.currencyPairSyncer, err = setupSyncManager(
			exchangeSyncCfg,
			bot.ExchangeManager,
			bot.websocketRoutineManager,
			&bot.Config.RemoteControl)
		if err != nil {
			gctlog.Errorf(gctlog.Global, "Unable to initialise exchange currency pair syncer. Err: %s", err)
		} else {
			go func() {
				err = bot.currencyPairSyncer.Start()
				if err != nil {
					gctlog.Errorf(gctlog.Global, "failed to start exchange currency pair manager. Err: %s", err)
				}
			}()
		}
	}

	if bot.Settings.EnableEventManager {
		bot.eventManager, err = setupEventManager(bot.CommunicationsManager, bot.ExchangeManager, bot.Settings.EventManagerDelay, bot.Settings.EnableDryRun)
		if err != nil {
			gctlog.Errorf(gctlog.Global, "Unable to initialise event manager. Err: %s", err)
		} else {
			err = bot.eventManager.Start()
			if err != nil {
				gctlog.Errorf(gctlog.Global, "failed to start event manager. Err: %s", err)
			}
		}
	}

	if bot.Settings.EnableWebsocketRoutine {
		bot.websocketRoutineManager, err = setupWebsocketRoutineManager(bot.ExchangeManager, bot.OrderManager, bot.currencyPairSyncer, &bot.Config.Currency, bot.Settings.Verbose)
		if err != nil {
			gctlog.Errorf(gctlog.Global, "Unable to initialise websocket routine manager. Err: %s", err)
		} else {
			err = bot.websocketRoutineManager.Start()
			if err != nil {
				gctlog.Errorf(gctlog.Global, "failed to start websocket routine manager. Err: %s", err)
			}
		}
	}

	if bot.Settings.EnableGCTScriptManager {
		bot.gctScriptManager, err = gctscript.NewManager(&bot.Config.GCTScript)
		if err != nil {
			gctlog.Errorf(gctlog.Global, "failed to create script manager. Err: %s", err)
		}
		if err = bot.gctScriptManager.Start(&bot.ServicesWG); err != nil {
			gctlog.Errorf(gctlog.Global, "GCTScript manager unable to start: %s", err)
		}
	}

	if bot.Settings.EnableAccountManager {
		bot.AccountManager, err = NewAccountManager(bot.ExchangeManager, bot.Settings.Verbose)
		if err != nil {
			gctlog.Errorf(gctlog.Global, "failed to create account manager. Err: %s", err)
		} else if err := bot.AccountManager.RunUpdater(bot.Settings.AccountManagerSyncDelay); err != nil {
			gctlog.Errorf(gctlog.Global, "Account manager unable to start: %s", err)
		}
	}

	return nil
}

// Stop correctly shuts down engine saving configuration files
func (bot *Engine) Stop() {
	newEngineMutex.Lock()
	defer newEngineMutex.Unlock()

	gctlog.Debugln(gctlog.Global, "Engine shutting down..")

	if len(bot.portfolioManager.GetAddresses()) != 0 {
		bot.Config.Portfolio = *bot.portfolioManager.GetPortfolio()
	}

	if bot.gctScriptManager.IsRunning() {
		if err := bot.gctScriptManager.Stop(); err != nil {
			gctlog.Errorf(gctlog.Global, "GCTScript manager unable to stop. Error: %v", err)
		}
	}
	if bot.OrderManager.IsRunning() {
		if err := bot.OrderManager.Stop(); err != nil {
			gctlog.Errorf(gctlog.Global, "Order manager unable to stop. Error: %v", err)
		}
	}
	if bot.eventManager.IsRunning() {
		if err := bot.eventManager.Stop(); err != nil {
			gctlog.Errorf(gctlog.Global, "event manager unable to stop. Error: %v", err)
		}
	}
	if bot.ntpManager.IsRunning() {
		if err := bot.ntpManager.Stop(); err != nil {
			gctlog.Errorf(gctlog.Global, "NTP manager unable to stop. Error: %v", err)
		}
	}
	if bot.CommunicationsManager.IsRunning() {
		if err := bot.CommunicationsManager.Stop(); err != nil {
			gctlog.Errorf(gctlog.Global, "Communication manager unable to stop. Error: %v", err)
		}
	}
	if bot.portfolioManager.IsRunning() {
		if err := bot.portfolioManager.Stop(); err != nil {
			gctlog.Errorf(gctlog.Global, "Fund manager unable to stop. Error: %v", err)
		}
	}
	if bot.connectionManager.IsRunning() {
		if err := bot.connectionManager.Stop(); err != nil {
			gctlog.Errorf(gctlog.Global, "Connection manager unable to stop. Error: %v", err)
		}
	}
	if bot.apiServer.IsRESTServerRunning() {
		if err := bot.apiServer.StopRESTServer(); err != nil {
			gctlog.Errorf(gctlog.Global, "API Server unable to stop REST server. Error: %s", err)
		}
	}
	if bot.apiServer.IsWebsocketServerRunning() {
		if err := bot.apiServer.StopWebsocketServer(); err != nil {
			gctlog.Errorf(gctlog.Global, "API Server unable to stop websocket server. Error: %s", err)
		}
	}
<<<<<<< HEAD
=======

	if bot.dataHistoryManager.IsRunning() {
		if err := bot.dataHistoryManager.Stop(); err != nil {
			gctlog.Errorf(gctlog.DataHistory, "data history manager unable to stop. Error: %v", err)
		}
	}

>>>>>>> 2da23973
	if bot.DatabaseManager.IsRunning() {
		if err := bot.DatabaseManager.Stop(); err != nil {
			gctlog.Errorf(gctlog.Global, "Database manager unable to stop. Error: %v", err)
		}
	}
	if dispatch.IsRunning() {
		if err := dispatch.Stop(); err != nil {
			gctlog.Errorf(gctlog.DispatchMgr, "Dispatch system unable to stop. Error: %v", err)
		}
	}
	if bot.websocketRoutineManager.IsRunning() {
		if err := bot.websocketRoutineManager.Stop(); err != nil {
			gctlog.Errorf(gctlog.Global, "websocket routine manager unable to stop. Error: %v", err)
		}
	}
	if bot.AccountManager.IsRunning() {
		if err := bot.AccountManager.Shutdown(); err != nil {
			gctlog.Errorf(gctlog.Global, "Account manager unable to stop. Error: %v", err)
		}
	}

	if bot.Settings.EnableCoinmarketcapAnalysis ||
		bot.Settings.EnableCurrencyConverter ||
		bot.Settings.EnableCurrencyLayer ||
		bot.Settings.EnableFixer ||
		bot.Settings.EnableOpenExchangeRates ||
		bot.Settings.EnableExchangeRateHost {
		if err := currency.ShutdownStorageUpdater(); err != nil {
			gctlog.Errorf(gctlog.Global, "ExchangeSettings storage system. Error: %v", err)
		}
	}

	if !bot.Settings.EnableDryRun {
		err := bot.Config.SaveConfigToFile(bot.Settings.ConfigFile)
		if err != nil {
			gctlog.Errorln(gctlog.Global, "Unable to save config.")
		} else {
			gctlog.Debugln(gctlog.Global, "Config file saved successfully.")
		}
	}

	// Wait for services to gracefully shutdown
	bot.ServicesWG.Wait()
	err := gctlog.CloseLogger()
	if err != nil {
		log.Printf("Failed to close logger. Error: %v\n", err)
	}
}

// GetExchangeByName returns an exchange given an exchange name
func (bot *Engine) GetExchangeByName(exchName string) exchange.IBotExchange {
	return bot.ExchangeManager.GetExchangeByName(exchName)
}

// UnloadExchange unloads an exchange by name
func (bot *Engine) UnloadExchange(exchName string) error {
	exchCfg, err := bot.Config.GetExchangeConfig(exchName)
	if err != nil {
		return err
	}

	err = bot.ExchangeManager.RemoveExchange(exchName)
	if err != nil {
		return err
	}

	exchCfg.Enabled = false
	return nil
}

// GetExchanges retrieves the loaded exchanges
func (bot *Engine) GetExchanges() []exchange.IBotExchange {
	return bot.ExchangeManager.GetExchanges()
}

// LoadExchange loads an exchange by name. Optional wait group can be added for
// external synchronization.
func (bot *Engine) LoadExchange(name string, wg *sync.WaitGroup) error {
	exch, err := bot.ExchangeManager.NewExchangeByName(name)
	if err != nil {
		return err
	}
	if exch.GetBase() == nil {
		return ErrExchangeFailedToLoad
	}

	var localWG sync.WaitGroup
	localWG.Add(1)
	go func() {
		exch.SetDefaults()
		localWG.Done()
	}()
	exchCfg, err := bot.Config.GetExchangeConfig(name)
	if err != nil {
		return err
	}

	if bot.Settings.EnableAllPairs &&
		exchCfg.CurrencyPairs != nil {
		assets := exchCfg.CurrencyPairs.GetAssetTypes(false)
		for x := range assets {
			var pairs currency.Pairs
			pairs, err = exchCfg.CurrencyPairs.GetPairs(assets[x], false)
			if err != nil {
				return err
			}
			exchCfg.CurrencyPairs.StorePairs(assets[x], pairs, true)
		}
	}

	if bot.Settings.EnableExchangeVerbose {
		exchCfg.Verbose = true
	}
	if exchCfg.Features != nil {
		if bot.Settings.EnableExchangeWebsocketSupport &&
			exchCfg.Features.Supports.Websocket {
			exchCfg.Features.Enabled.Websocket = true
		}
		if bot.Settings.EnableExchangeAutoPairUpdates &&
			exchCfg.Features.Supports.RESTCapabilities.AutoPairUpdates {
			exchCfg.Features.Enabled.AutoPairUpdates = true
		}
		if bot.Settings.DisableExchangeAutoPairUpdates {
			if exchCfg.Features.Supports.RESTCapabilities.AutoPairUpdates {
				exchCfg.Features.Enabled.AutoPairUpdates = false
			}
		}
	}
	if bot.Settings.HTTPUserAgent != "" {
		exchCfg.HTTPUserAgent = bot.Settings.HTTPUserAgent
	}
	if bot.Settings.HTTPProxy != "" {
		exchCfg.ProxyAddress = bot.Settings.HTTPProxy
	}
	if bot.Settings.HTTPTimeout != exchange.DefaultHTTPTimeout {
		exchCfg.HTTPTimeout = bot.Settings.HTTPTimeout
	}
	if bot.Settings.EnableExchangeHTTPDebugging {
		exchCfg.HTTPDebugging = bot.Settings.EnableExchangeHTTPDebugging
	}

	localWG.Wait()
	if !bot.Settings.EnableExchangeHTTPRateLimiter {
		gctlog.Warnf(gctlog.ExchangeSys,
			"Loaded exchange %s rate limiting has been turned off.\n",
			exch.GetName(),
		)
		err = exch.DisableRateLimiter()
		if err != nil {
			gctlog.Errorf(gctlog.ExchangeSys,
				"Loaded exchange %s rate limiting cannot be turned off: %s.\n",
				exch.GetName(),
				err,
			)
		}
	}

	exchCfg.Enabled = true
	err = exch.Setup(exchCfg)
	if err != nil {
		exchCfg.Enabled = false
		return err
	}

	bot.ExchangeManager.Add(exch)
	base := exch.GetBase()
<<<<<<< HEAD
	if base.API.AuthenticatedSupport || base.API.AuthenticatedWebsocketSupport {
		accounts, err := base.GetAccounts()
=======
	if base.API.AuthenticatedSupport ||
		base.API.AuthenticatedWebsocketSupport {
		assetTypes := base.GetAssetTypes(false)
		var useAsset asset.Item
		for a := range assetTypes {
			err = base.CurrencyPairs.IsAssetEnabled(assetTypes[a])
			if err != nil {
				continue
			}
			useAsset = assetTypes[a]
			break
		}
		err = exch.ValidateCredentials(useAsset)
>>>>>>> 2da23973
		if err != nil {
			gctlog.Errorf(gctlog.ExchangeSys,
				"%s: Cannot validate credentials, cannot get a valid accounts, Error: %s\n",
				base.Name,
				err)
			base.API.AuthenticatedSupport = false
			base.API.AuthenticatedWebsocketSupport = false
			exchCfg.API.AuthenticatedSupport = false
			exchCfg.API.AuthenticatedWebsocketSupport = false
		} else {
			// This allows for the full account balance set up and check for the
			// supplied credentials.
		accounts:
			for x := range accounts {
				assetTypes := base.GetAssetTypes(true)
				for y := range assetTypes {
					_, err = exch.UpdateAccountInfo(accounts[x], assetTypes[y])
					if err != nil && base.CheckTransientError(err) != nil {
						gctlog.Warnf(gctlog.ExchangeSys,
							"%s: Cannot validate credentials, authenticated support has been disabled, Error: %s\n",
							base.Name,
							err)
						base.API.AuthenticatedSupport = false
						base.API.AuthenticatedWebsocketSupport = false
						exchCfg.API.AuthenticatedSupport = false
						exchCfg.API.AuthenticatedWebsocketSupport = false
						break accounts
					}
				}
			}
		}
	}

	if wg != nil {
		exch.Start(wg)
	} else {
		tempWG := sync.WaitGroup{}
		exch.Start(&tempWG)
		tempWG.Wait()
	}

	return nil
}

func (bot *Engine) dryRunParamInteraction(param string) {
	if !bot.Settings.CheckParamInteraction {
		return
	}

	if !bot.Settings.EnableDryRun {
		gctlog.Warnf(gctlog.Global,
			"Command line argument '-%s' induces dry run mode."+
				" Set -dryrun=false if you wish to override this.",
			param)
		bot.Settings.EnableDryRun = true
	}
}

// SetupExchanges sets up the exchanges used by the Bot
func (bot *Engine) SetupExchanges() error {
	var wg sync.WaitGroup
	configs := bot.Config.GetAllExchangeConfigs()
	if bot.Settings.EnableAllPairs {
		bot.dryRunParamInteraction("enableallpairs")
	}
	if bot.Settings.EnableAllExchanges {
		bot.dryRunParamInteraction("enableallexchanges")
	}
	if bot.Settings.EnableExchangeVerbose {
		bot.dryRunParamInteraction("exchangeverbose")
	}
	if bot.Settings.EnableExchangeWebsocketSupport {
		bot.dryRunParamInteraction("exchangewebsocketsupport")
	}
	if bot.Settings.EnableExchangeAutoPairUpdates {
		bot.dryRunParamInteraction("exchangeautopairupdates")
	}
	if bot.Settings.DisableExchangeAutoPairUpdates {
		bot.dryRunParamInteraction("exchangedisableautopairupdates")
	}
	if bot.Settings.HTTPUserAgent != "" {
		bot.dryRunParamInteraction("httpuseragent")
	}
	if bot.Settings.HTTPProxy != "" {
		bot.dryRunParamInteraction("httpproxy")
	}
	if bot.Settings.HTTPTimeout != exchange.DefaultHTTPTimeout {
		bot.dryRunParamInteraction("httptimeout")
	}
	if bot.Settings.EnableExchangeHTTPDebugging {
		bot.dryRunParamInteraction("exchangehttpdebugging")
	}

	for x := range configs {
		if !configs[x].Enabled && !bot.Settings.EnableAllExchanges {
			gctlog.Debugf(gctlog.ExchangeSys, "%s: Exchange support: Disabled\n", configs[x].Name)
			continue
		}
		wg.Add(1)
		go func(c config.ExchangeConfig) {
			defer wg.Done()
			err := bot.LoadExchange(c.Name, &wg)
			if err != nil {
				gctlog.Errorf(gctlog.ExchangeSys, "LoadExchange %s failed: %s\n", c.Name, err)
				return
			}
			gctlog.Debugf(gctlog.ExchangeSys,
				"%s: Exchange support: Enabled (Authenticated API support: %s - Verbose mode: %s).\n",
				c.Name,
				common.IsEnabled(c.API.AuthenticatedSupport),
				common.IsEnabled(c.Verbose),
			)
		}(configs[x])
	}
	wg.Wait()
	if len(bot.ExchangeManager.GetExchanges()) == 0 {
		return ErrNoExchangesLoaded
	}
	return nil
}

// WaitForInitialCurrencySync allows for a routine to wait for the initial sync
// of the currency pair syncer management system.
func (bot *Engine) WaitForInitialCurrencySync() error {
	return bot.currencyPairSyncer.WaitForInitialSync()
}<|MERGE_RESOLUTION|>--- conflicted
+++ resolved
@@ -43,11 +43,8 @@
 	gctScriptManager        *gctscript.GctScriptManager
 	websocketRoutineManager *websocketRoutineManager
 	WithdrawManager         *WithdrawManager
-<<<<<<< HEAD
 	AccountManager          *AccountManager
-=======
 	dataHistoryManager      *DataHistoryManager
->>>>>>> 2da23973
 	Settings                Settings
 	uptime                  time.Time
 	ServicesWG              sync.WaitGroup
@@ -634,16 +631,11 @@
 			gctlog.Errorf(gctlog.Global, "API Server unable to stop websocket server. Error: %s", err)
 		}
 	}
-<<<<<<< HEAD
-=======
-
 	if bot.dataHistoryManager.IsRunning() {
 		if err := bot.dataHistoryManager.Stop(); err != nil {
 			gctlog.Errorf(gctlog.DataHistory, "data history manager unable to stop. Error: %v", err)
 		}
 	}
-
->>>>>>> 2da23973
 	if bot.DatabaseManager.IsRunning() {
 		if err := bot.DatabaseManager.Stop(); err != nil {
 			gctlog.Errorf(gctlog.Global, "Database manager unable to stop. Error: %v", err)
@@ -810,24 +802,8 @@
 
 	bot.ExchangeManager.Add(exch)
 	base := exch.GetBase()
-<<<<<<< HEAD
 	if base.API.AuthenticatedSupport || base.API.AuthenticatedWebsocketSupport {
 		accounts, err := base.GetAccounts()
-=======
-	if base.API.AuthenticatedSupport ||
-		base.API.AuthenticatedWebsocketSupport {
-		assetTypes := base.GetAssetTypes(false)
-		var useAsset asset.Item
-		for a := range assetTypes {
-			err = base.CurrencyPairs.IsAssetEnabled(assetTypes[a])
-			if err != nil {
-				continue
-			}
-			useAsset = assetTypes[a]
-			break
-		}
-		err = exch.ValidateCredentials(useAsset)
->>>>>>> 2da23973
 		if err != nil {
 			gctlog.Errorf(gctlog.ExchangeSys,
 				"%s: Cannot validate credentials, cannot get a valid accounts, Error: %s\n",
