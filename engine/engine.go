package engine

import (
	"context"
	"errors"
	"fmt"
	"log"
	"os"
	"path/filepath"
	"runtime"
	"strings"
	"sync"
	"time"

	"github.com/thrasher-corp/gocryptotrader/common"
	"github.com/thrasher-corp/gocryptotrader/config"
	"github.com/thrasher-corp/gocryptotrader/currency"
	"github.com/thrasher-corp/gocryptotrader/currency/coinmarketcap"
	"github.com/thrasher-corp/gocryptotrader/dispatch"
	exchange "github.com/thrasher-corp/gocryptotrader/exchanges"
	"github.com/thrasher-corp/gocryptotrader/exchanges/asset"
	"github.com/thrasher-corp/gocryptotrader/exchanges/request"
	"github.com/thrasher-corp/gocryptotrader/exchanges/trade"
	gctscript "github.com/thrasher-corp/gocryptotrader/gctscript/vm"
	gctlog "github.com/thrasher-corp/gocryptotrader/log"
	"github.com/thrasher-corp/gocryptotrader/portfolio/withdraw"
	"github.com/thrasher-corp/gocryptotrader/utils"
)

// Engine contains configuration, portfolio manager, exchange & ticker data and is the
// overarching type across this code base.
type Engine struct {
	Config                  *config.Config
	apiServer               *apiServerManager
	CommunicationsManager   *CommunicationManager
	connectionManager       *connectionManager
	currencyPairSyncer      *syncManager
	DatabaseManager         *DatabaseConnectionManager
	DepositAddressManager   *DepositAddressManager
	eventManager            *eventManager
	ExchangeManager         *ExchangeManager
	ntpManager              *ntpManager
	OrderManager            *OrderManager
	portfolioManager        *portfolioManager
	gctScriptManager        *gctscript.GctScriptManager
	websocketRoutineManager *websocketRoutineManager
	WithdrawManager         *WithdrawManager
	dataHistoryManager      *DataHistoryManager
<<<<<<< HEAD
	feeManager              *FeeManager
=======
	currencyStateManager    *CurrencyStateManager
>>>>>>> 5dfbbf84
	Settings                Settings
	uptime                  time.Time
	ServicesWG              sync.WaitGroup
}

// Bot is a happy global engine to allow various areas of the application
// to access its setup services and functions
var Bot *Engine

// New starts a new engine
func New() (*Engine, error) {
	newEngineMutex.Lock()
	defer newEngineMutex.Unlock()
	var b Engine
	b.Config = &config.Cfg

	err := b.Config.LoadConfig("", false)
	if err != nil {
		return nil, fmt.Errorf("failed to load config. Err: %s", err)
	}

	return &b, nil
}

// NewFromSettings starts a new engine based on supplied settings
func NewFromSettings(settings *Settings, flagSet map[string]bool) (*Engine, error) {
	newEngineMutex.Lock()
	defer newEngineMutex.Unlock()
	if settings == nil {
		return nil, errors.New("engine: settings is nil")
	}

	var b Engine
	var err error

	b.Config, err = loadConfigWithSettings(settings, flagSet)
	if err != nil {
		return nil, fmt.Errorf("failed to load config. Err: %s", err)
	}

	if *b.Config.Logging.Enabled {
		gctlog.SetupGlobalLogger()
		gctlog.SetupSubLoggers(b.Config.Logging.SubLoggers)
		gctlog.Infoln(gctlog.Global, "Logger initialised.")
	}

	b.Settings.ConfigFile = settings.ConfigFile
	b.Settings.DataDir = b.Config.GetDataPath()
	b.Settings.CheckParamInteraction = settings.CheckParamInteraction

	err = utils.AdjustGoMaxProcs(settings.GoMaxProcs)
	if err != nil {
		return nil, fmt.Errorf("unable to adjust runtime GOMAXPROCS value. Err: %s", err)
	}

	b.gctScriptManager, err = gctscript.NewManager(&b.Config.GCTScript)
	if err != nil {
		return nil, fmt.Errorf("failed to create script manager. Err: %s", err)
	}

	b.ExchangeManager = SetupExchangeManager()

	validateSettings(&b, settings, flagSet)

	return &b, nil
}

// loadConfigWithSettings creates configuration based on the provided settings
func loadConfigWithSettings(settings *Settings, flagSet map[string]bool) (*config.Config, error) {
	filePath, err := config.GetAndMigrateDefaultPath(settings.ConfigFile)
	if err != nil {
		return nil, err
	}
	log.Printf("Loading config file %s..\n", filePath)

	conf := &config.Config{}
	err = conf.ReadConfigFromFile(filePath, settings.EnableDryRun)
	if err != nil {
		return nil, fmt.Errorf(config.ErrFailureOpeningConfig, filePath, err)
	}
	// Apply overrides from settings
	if flagSet["datadir"] {
		// warn if dryrun isn't enabled
		if !settings.EnableDryRun {
			log.Println("Command line argument '-datadir' induces dry run mode.")
		}
		settings.EnableDryRun = true
		conf.DataDirectory = settings.DataDir
	}

	return conf, conf.CheckConfig()
}

// validateSettings validates and sets all bot settings
func validateSettings(b *Engine, s *Settings, flagSet map[string]bool) {
	b.Settings = *s

	b.Settings.EnableDataHistoryManager = (flagSet["datahistorymanager"] && b.Settings.EnableDatabaseManager) || b.Config.DataHistoryManager.Enabled

<<<<<<< HEAD
	b.Settings.EnableFeeManager = (flagSet["feemanager"] &&
		b.Settings.EnableFeeManager) ||
		b.Config.FeeManager.Enabled != nil &&
			*b.Config.FeeManager.Enabled
=======
	b.Settings.EnableCurrencyStateManager = (flagSet["currencystatemanager"] &&
		b.Settings.EnableCurrencyStateManager) ||
		b.Config.CurrencyStateManager.Enabled != nil &&
			*b.Config.CurrencyStateManager.Enabled
>>>>>>> 5dfbbf84

	b.Settings.EnableGCTScriptManager = b.Settings.EnableGCTScriptManager &&
		(flagSet["gctscriptmanager"] || b.Config.GCTScript.Enabled)

	if b.Settings.EnablePortfolioManager &&
		b.Settings.PortfolioManagerDelay <= 0 {
		b.Settings.PortfolioManagerDelay = PortfolioSleepDelay
	}

	if !flagSet["grpc"] {
		b.Settings.EnableGRPC = b.Config.RemoteControl.GRPC.Enabled
	}

	if !flagSet["grpcproxy"] {
		b.Settings.EnableGRPCProxy = b.Config.RemoteControl.GRPC.GRPCProxyEnabled
	}

	if !flagSet["websocketrpc"] {
		b.Settings.EnableWebsocketRPC = b.Config.RemoteControl.WebsocketRPC.Enabled
	}

	if !flagSet["deprecatedrpc"] {
		b.Settings.EnableDeprecatedRPC = b.Config.RemoteControl.DeprecatedRPC.Enabled
	}

	if flagSet["maxvirtualmachines"] {
		maxMachines := uint8(b.Settings.MaxVirtualMachines)
		b.gctScriptManager.MaxVirtualMachines = &maxMachines
	}

	if flagSet["withdrawcachesize"] {
		withdraw.CacheSize = b.Settings.WithdrawCacheSize
	}

	if b.Settings.EnableEventManager && b.Settings.EventManagerDelay <= 0 {
		b.Settings.EventManagerDelay = EventSleepDelay
	}

	// Checks if the flag values are different from the defaults
	if b.Settings.MaxHTTPRequestJobsLimit != int(request.DefaultMaxRequestJobs) &&
		b.Settings.MaxHTTPRequestJobsLimit > 0 {
		request.MaxRequestJobs = int32(b.Settings.MaxHTTPRequestJobsLimit)
	}

	if b.Settings.TradeBufferProcessingInterval != trade.DefaultProcessorIntervalTime {
		if b.Settings.TradeBufferProcessingInterval >= time.Second {
			trade.BufferProcessorIntervalTime = b.Settings.TradeBufferProcessingInterval
		} else {
			b.Settings.TradeBufferProcessingInterval = trade.DefaultProcessorIntervalTime
			gctlog.Warnf(gctlog.Global, "-tradeprocessinginterval must be >= to 1 second, using default value of %v",
				trade.DefaultProcessorIntervalTime)
		}
	}

	if b.Settings.RequestMaxRetryAttempts != request.DefaultMaxRetryAttempts &&
		b.Settings.RequestMaxRetryAttempts > 0 {
		request.MaxRetryAttempts = b.Settings.RequestMaxRetryAttempts
	}

	if b.Settings.HTTPTimeout <= 0 {
		b.Settings.HTTPTimeout = b.Config.GlobalHTTPTimeout
	}

	if b.Settings.GlobalHTTPTimeout <= 0 {
		b.Settings.GlobalHTTPTimeout = b.Config.GlobalHTTPTimeout
	}

	err := common.SetHTTPClientWithTimeout(b.Settings.GlobalHTTPTimeout)
	if err != nil {
		gctlog.Errorf(gctlog.Global,
			"Could not set new HTTP Client with timeout %s error: %v",
			b.Settings.GlobalHTTPTimeout,
			err)
	}

	if b.Settings.GlobalHTTPUserAgent != "" {
		err = common.SetHTTPUserAgent(b.Settings.GlobalHTTPUserAgent)
		if err != nil {
			gctlog.Errorf(gctlog.Global, "Could not set HTTP User Agent for %s error: %v",
				b.Settings.GlobalHTTPUserAgent,
				err)
		}
	}
}

// PrintSettings returns the engine settings
func PrintSettings(s *Settings) {
	gctlog.Debugln(gctlog.Global)
	gctlog.Debugf(gctlog.Global, "ENGINE SETTINGS")
	gctlog.Debugf(gctlog.Global, "- CORE SETTINGS:")
	gctlog.Debugf(gctlog.Global, "\t Verbose mode: %v", s.Verbose)
	gctlog.Debugf(gctlog.Global, "\t Enable dry run mode: %v", s.EnableDryRun)
	gctlog.Debugf(gctlog.Global, "\t Enable all exchanges: %v", s.EnableAllExchanges)
	gctlog.Debugf(gctlog.Global, "\t Enable all pairs: %v", s.EnableAllPairs)
	gctlog.Debugf(gctlog.Global, "\t Enable coinmarketcap analaysis: %v", s.EnableCoinmarketcapAnalysis)
	gctlog.Debugf(gctlog.Global, "\t Enable portfolio manager: %v", s.EnablePortfolioManager)
	gctlog.Debugf(gctlog.Global, "\t Enable data history manager: %v", s.EnableDataHistoryManager)
<<<<<<< HEAD
	gctlog.Debugf(gctlog.Global, "\t Enable fee manager: %v", s.EnableFeeManager)
=======
	gctlog.Debugf(gctlog.Global, "\t Enable currency state manager: %v", s.EnableCurrencyStateManager)
>>>>>>> 5dfbbf84
	gctlog.Debugf(gctlog.Global, "\t Portfolio manager sleep delay: %v\n", s.PortfolioManagerDelay)
	gctlog.Debugf(gctlog.Global, "\t Enable gPRC: %v", s.EnableGRPC)
	gctlog.Debugf(gctlog.Global, "\t Enable gRPC Proxy: %v", s.EnableGRPCProxy)
	gctlog.Debugf(gctlog.Global, "\t Enable websocket RPC: %v", s.EnableWebsocketRPC)
	gctlog.Debugf(gctlog.Global, "\t Enable deprecated RPC: %v", s.EnableDeprecatedRPC)
	gctlog.Debugf(gctlog.Global, "\t Enable comms relayer: %v", s.EnableCommsRelayer)
	gctlog.Debugf(gctlog.Global, "\t Enable event manager: %v", s.EnableEventManager)
	gctlog.Debugf(gctlog.Global, "\t Event manager sleep delay: %v", s.EventManagerDelay)
	gctlog.Debugf(gctlog.Global, "\t Enable order manager: %v", s.EnableOrderManager)
	gctlog.Debugf(gctlog.Global, "\t Enable exchange sync manager: %v", s.EnableExchangeSyncManager)
	gctlog.Debugf(gctlog.Global, "\t Enable deposit address manager: %v\n", s.EnableDepositAddressManager)
	gctlog.Debugf(gctlog.Global, "\t Enable websocket routine: %v\n", s.EnableWebsocketRoutine)
	gctlog.Debugf(gctlog.Global, "\t Enable NTP client: %v", s.EnableNTPClient)
	gctlog.Debugf(gctlog.Global, "\t Enable Database manager: %v", s.EnableDatabaseManager)
	gctlog.Debugf(gctlog.Global, "\t Enable dispatcher: %v", s.EnableDispatcher)
	gctlog.Debugf(gctlog.Global, "\t Dispatch package max worker amount: %d", s.DispatchMaxWorkerAmount)
	gctlog.Debugf(gctlog.Global, "\t Dispatch package jobs limit: %d", s.DispatchJobsLimit)
	gctlog.Debugf(gctlog.Global, "- EXCHANGE SYNCER SETTINGS:\n")
	gctlog.Debugf(gctlog.Global, "\t Exchange sync continuously: %v\n", s.SyncContinuously)
	gctlog.Debugf(gctlog.Global, "\t Exchange sync workers: %v\n", s.SyncWorkers)
	gctlog.Debugf(gctlog.Global, "\t Enable ticker syncing: %v\n", s.EnableTickerSyncing)
	gctlog.Debugf(gctlog.Global, "\t Enable orderbook syncing: %v\n", s.EnableOrderbookSyncing)
	gctlog.Debugf(gctlog.Global, "\t Enable trade syncing: %v\n", s.EnableTradeSyncing)
	gctlog.Debugf(gctlog.Global, "\t Exchange REST sync timeout: %v\n", s.SyncTimeoutREST)
	gctlog.Debugf(gctlog.Global, "\t Exchange Websocket sync timeout: %v\n", s.SyncTimeoutWebsocket)
	gctlog.Debugf(gctlog.Global, "- FOREX SETTINGS:")
	gctlog.Debugf(gctlog.Global, "\t Enable currency conveter: %v", s.EnableCurrencyConverter)
	gctlog.Debugf(gctlog.Global, "\t Enable currency layer: %v", s.EnableCurrencyLayer)
	gctlog.Debugf(gctlog.Global, "\t Enable fixer: %v", s.EnableFixer)
	gctlog.Debugf(gctlog.Global, "\t Enable OpenExchangeRates: %v", s.EnableOpenExchangeRates)
	gctlog.Debugf(gctlog.Global, "\t Enable ExchangeRateHost: %v", s.EnableExchangeRateHost)
	gctlog.Debugf(gctlog.Global, "- EXCHANGE SETTINGS:")
	gctlog.Debugf(gctlog.Global, "\t Enable exchange auto pair updates: %v", s.EnableExchangeAutoPairUpdates)
	gctlog.Debugf(gctlog.Global, "\t Disable all exchange auto pair updates: %v", s.DisableExchangeAutoPairUpdates)
	gctlog.Debugf(gctlog.Global, "\t Enable exchange websocket support: %v", s.EnableExchangeWebsocketSupport)
	gctlog.Debugf(gctlog.Global, "\t Enable exchange verbose mode: %v", s.EnableExchangeVerbose)
	gctlog.Debugf(gctlog.Global, "\t Enable exchange HTTP rate limiter: %v", s.EnableExchangeHTTPRateLimiter)
	gctlog.Debugf(gctlog.Global, "\t Enable exchange HTTP debugging: %v", s.EnableExchangeHTTPDebugging)
	gctlog.Debugf(gctlog.Global, "\t Max HTTP request jobs: %v", s.MaxHTTPRequestJobsLimit)
	gctlog.Debugf(gctlog.Global, "\t HTTP request max retry attempts: %v", s.RequestMaxRetryAttempts)
	gctlog.Debugf(gctlog.Global, "\t Trade buffer processing interval: %v", s.TradeBufferProcessingInterval)
	gctlog.Debugf(gctlog.Global, "\t HTTP timeout: %v", s.HTTPTimeout)
	gctlog.Debugf(gctlog.Global, "\t HTTP user agent: %v", s.HTTPUserAgent)
	gctlog.Debugf(gctlog.Global, "- GCTSCRIPT SETTINGS: ")
	gctlog.Debugf(gctlog.Global, "\t Enable GCTScript manager: %v", s.EnableGCTScriptManager)
	gctlog.Debugf(gctlog.Global, "\t GCTScript max virtual machines: %v", s.MaxVirtualMachines)
	gctlog.Debugf(gctlog.Global, "- WITHDRAW SETTINGS: ")
	gctlog.Debugf(gctlog.Global, "\t Withdraw Cache size: %v", s.WithdrawCacheSize)
	gctlog.Debugf(gctlog.Global, "- COMMON SETTINGS:")
	gctlog.Debugf(gctlog.Global, "\t Global HTTP timeout: %v", s.GlobalHTTPTimeout)
	gctlog.Debugf(gctlog.Global, "\t Global HTTP user agent: %v", s.GlobalHTTPUserAgent)
	gctlog.Debugf(gctlog.Global, "\t Global HTTP proxy: %v", s.GlobalHTTPProxy)

	gctlog.Debugln(gctlog.Global)
}

// Start starts the engine
func (bot *Engine) Start() error {
	if bot == nil {
		return errors.New("engine instance is nil")
	}
	var err error
	newEngineMutex.Lock()
	defer newEngineMutex.Unlock()

	if bot.Settings.EnableDatabaseManager {
		bot.DatabaseManager, err = SetupDatabaseConnectionManager(&bot.Config.Database)
		if err != nil {
			gctlog.Errorf(gctlog.Global, "Database manager unable to setup: %v", err)
		} else {
			err = bot.DatabaseManager.Start(&bot.ServicesWG)
			if err != nil {
				gctlog.Errorf(gctlog.Global, "Database manager unable to start: %v", err)
			}
		}
	}

	if bot.Settings.EnableDispatcher {
		if err = dispatch.Start(bot.Settings.DispatchMaxWorkerAmount, bot.Settings.DispatchJobsLimit); err != nil {
			gctlog.Errorf(gctlog.DispatchMgr, "Dispatcher unable to start: %v", err)
		}
	}

	// Sets up internet connectivity monitor
	if bot.Settings.EnableConnectivityMonitor {
		bot.connectionManager, err = setupConnectionManager(&bot.Config.ConnectionMonitor)
		if err != nil {
			gctlog.Errorf(gctlog.Global, "Connection manager unable to setup: %v", err)
		} else {
			err = bot.connectionManager.Start()
			if err != nil {
				gctlog.Errorf(gctlog.Global, "Connection manager unable to start: %v", err)
			}
		}
	}

	if bot.Settings.EnableNTPClient {
		if bot.Config.NTPClient.Level == 0 {
			var responseMessage string
			responseMessage, err = bot.Config.SetNTPCheck(os.Stdin)
			if err != nil {
				return fmt.Errorf("unable to set NTP check: %w", err)
			}
			gctlog.Info(gctlog.TimeMgr, responseMessage)
		}
		bot.ntpManager, err = setupNTPManager(&bot.Config.NTPClient, *bot.Config.Logging.Enabled)
		if err != nil {
			gctlog.Errorf(gctlog.Global, "NTP manager unable to start: %s", err)
		}
	}

	bot.uptime = time.Now()
	gctlog.Debugf(gctlog.Global, "Bot '%s' started.\n", bot.Config.Name)
	gctlog.Debugf(gctlog.Global, "Using data dir: %s\n", bot.Settings.DataDir)
	if *bot.Config.Logging.Enabled && strings.Contains(bot.Config.Logging.Output, "file") {
		gctlog.Debugf(gctlog.Global, "Using log file: %s\n",
			filepath.Join(gctlog.LogPath, bot.Config.Logging.LoggerFileConfig.FileName))
	}
	gctlog.Debugf(gctlog.Global,
		"Using %d out of %d logical processors for runtime performance\n",
		runtime.GOMAXPROCS(-1), runtime.NumCPU())

	enabledExchanges := bot.Config.CountEnabledExchanges()
	if bot.Settings.EnableAllExchanges {
		enabledExchanges = len(bot.Config.Exchanges)
	}

	gctlog.Debugln(gctlog.Global, "EXCHANGE COVERAGE")
	gctlog.Debugf(gctlog.Global, "\t Available Exchanges: %d. Enabled Exchanges: %d.\n",
		len(bot.Config.Exchanges), enabledExchanges)

	if bot.Settings.ExchangePurgeCredentials {
		gctlog.Debugln(gctlog.Global, "Purging exchange API credentials.")
		bot.Config.PurgeExchangeAPICredentials()
	}

	gctlog.Debugln(gctlog.Global, "Setting up exchanges..")
	err = bot.SetupExchanges()
	if err != nil {
		return err
	}

	if bot.Settings.EnableCommsRelayer {
		bot.CommunicationsManager, err = SetupCommunicationManager(&bot.Config.Communications)
		if err != nil {
			gctlog.Errorf(gctlog.Global, "Communications manager unable to setup: %s", err)
		} else {
			err = bot.CommunicationsManager.Start()
			if err != nil {
				gctlog.Errorf(gctlog.Global, "Communications manager unable to start: %s", err)
			}
		}
	}
	if bot.Settings.EnableCoinmarketcapAnalysis ||
		bot.Settings.EnableCurrencyConverter ||
		bot.Settings.EnableCurrencyLayer ||
		bot.Settings.EnableFixer ||
		bot.Settings.EnableOpenExchangeRates ||
		bot.Settings.EnableExchangeRateHost {
		err = currency.RunStorageUpdater(currency.BotOverrides{
			Coinmarketcap:       bot.Settings.EnableCoinmarketcapAnalysis,
			FxCurrencyConverter: bot.Settings.EnableCurrencyConverter,
			FxCurrencyLayer:     bot.Settings.EnableCurrencyLayer,
			FxFixer:             bot.Settings.EnableFixer,
			FxOpenExchangeRates: bot.Settings.EnableOpenExchangeRates,
			FxExchangeRateHost:  bot.Settings.EnableExchangeRateHost,
		},
			&currency.MainConfiguration{
				ForexProviders:         bot.Config.GetForexProviders(),
				CryptocurrencyProvider: coinmarketcap.Settings(bot.Config.Currency.CryptocurrencyProvider),
				Cryptocurrencies:       bot.Config.Currency.Cryptocurrencies,
				FiatDisplayCurrency:    bot.Config.Currency.FiatDisplayCurrency,
				CurrencyDelay:          bot.Config.Currency.CurrencyFileUpdateDuration,
				FxRateDelay:            bot.Config.Currency.ForeignExchangeUpdateDuration,
			},
			bot.Settings.DataDir)
		if err != nil {
			gctlog.Errorf(gctlog.Global, "ExchangeSettings updater system failed to start %s", err)
		}
	}

	if bot.Settings.EnableGRPC {
		go StartRPCServer(bot)
	}

	if bot.Settings.EnablePortfolioManager {
		if bot.portfolioManager == nil {
			bot.portfolioManager, err = setupPortfolioManager(bot.ExchangeManager, bot.Settings.PortfolioManagerDelay, &bot.Config.Portfolio)
			if err != nil {
				gctlog.Errorf(gctlog.Global, "portfolio manager unable to setup: %s", err)
			} else {
				err = bot.portfolioManager.Start(&bot.ServicesWG)
				if err != nil {
					gctlog.Errorf(gctlog.Global, "portfolio manager unable to start: %s", err)
				}
			}
		}
	}

	if bot.Settings.EnableDataHistoryManager {
		if bot.dataHistoryManager == nil {
			bot.dataHistoryManager, err = SetupDataHistoryManager(bot.ExchangeManager, bot.DatabaseManager, &bot.Config.DataHistoryManager)
			if err != nil {
				gctlog.Errorf(gctlog.Global, "database history manager unable to setup: %s", err)
			} else {
				err = bot.dataHistoryManager.Start()
				if err != nil {
					gctlog.Errorf(gctlog.Global, "database history manager unable to start: %s", err)
				}
			}
		}
	}

	bot.WithdrawManager, err = SetupWithdrawManager(bot.ExchangeManager, bot.portfolioManager, bot.Settings.EnableDryRun)
	if err != nil {
		return err
	}

	if bot.Settings.EnableDeprecatedRPC || bot.Settings.EnableWebsocketRPC {
		var filePath string
		filePath, err = config.GetAndMigrateDefaultPath(bot.Settings.ConfigFile)
		if err != nil {
			return err
		}
		bot.apiServer, err = setupAPIServerManager(&bot.Config.RemoteControl, &bot.Config.Profiler, bot.ExchangeManager, bot, bot.portfolioManager, filePath)
		if err != nil {
			gctlog.Errorf(gctlog.Global, "API Server unable to start: %s", err)
		} else {
			if bot.Settings.EnableDeprecatedRPC {
				err = bot.apiServer.StartRESTServer()
				if err != nil {
					gctlog.Errorf(gctlog.Global, "could not start REST API server: %s", err)
				}
			}
			if bot.Settings.EnableWebsocketRPC {
				err = bot.apiServer.StartWebsocketServer()
				if err != nil {
					gctlog.Errorf(gctlog.Global, "could not start websocket API server: %s", err)
				}
			}
		}
	}

	if bot.Settings.EnableDepositAddressManager {
		bot.DepositAddressManager = SetupDepositAddressManager()
		go func() {
			err = bot.DepositAddressManager.Sync(bot.GetExchangeCryptocurrencyDepositAddresses())
			if err != nil {
				gctlog.Errorf(gctlog.Global, "Deposit address manager unable to setup: %s", err)
			}
		}()
	}

	if bot.Settings.EnableOrderManager {
		bot.OrderManager, err = SetupOrderManager(
			bot.ExchangeManager,
			bot.CommunicationsManager,
			&bot.ServicesWG,
			bot.Settings.Verbose)
		if err != nil {
			gctlog.Errorf(gctlog.Global, "Order manager unable to setup: %s", err)
		} else {
			err = bot.OrderManager.Start()
			if err != nil {
				gctlog.Errorf(gctlog.Global, "Order manager unable to start: %s", err)
			}
		}
	}

	if bot.Settings.EnableExchangeSyncManager {
		exchangeSyncCfg := &Config{
			SyncTicker:           bot.Settings.EnableTickerSyncing,
			SyncOrderbook:        bot.Settings.EnableOrderbookSyncing,
			SyncTrades:           bot.Settings.EnableTradeSyncing,
			SyncContinuously:     bot.Settings.SyncContinuously,
			NumWorkers:           bot.Settings.SyncWorkers,
			Verbose:              bot.Settings.Verbose,
			SyncTimeoutREST:      bot.Settings.SyncTimeoutREST,
			SyncTimeoutWebsocket: bot.Settings.SyncTimeoutWebsocket,
		}

		bot.currencyPairSyncer, err = setupSyncManager(
			exchangeSyncCfg,
			bot.ExchangeManager,
			&bot.Config.RemoteControl,
			bot.Settings.EnableWebsocketRoutine)
		if err != nil {
			gctlog.Errorf(gctlog.Global, "Unable to initialise exchange currency pair syncer. Err: %s", err)
		} else {
			go func() {
				err = bot.currencyPairSyncer.Start()
				if err != nil {
					gctlog.Errorf(gctlog.Global, "failed to start exchange currency pair manager. Err: %s", err)
				}
			}()
		}
	}

	if bot.Settings.EnableEventManager {
		bot.eventManager, err = setupEventManager(bot.CommunicationsManager, bot.ExchangeManager, bot.Settings.EventManagerDelay, bot.Settings.EnableDryRun)
		if err != nil {
			gctlog.Errorf(gctlog.Global, "Unable to initialise event manager. Err: %s", err)
		} else {
			err = bot.eventManager.Start()
			if err != nil {
				gctlog.Errorf(gctlog.Global, "failed to start event manager. Err: %s", err)
			}
		}
	}

	if bot.Settings.EnableWebsocketRoutine {
		bot.websocketRoutineManager, err = setupWebsocketRoutineManager(bot.ExchangeManager, bot.OrderManager, bot.currencyPairSyncer, &bot.Config.Currency, bot.Settings.Verbose)
		if err != nil {
			gctlog.Errorf(gctlog.Global, "Unable to initialise websocket routine manager. Err: %s", err)
		} else {
			err = bot.websocketRoutineManager.Start()
			if err != nil {
				gctlog.Errorf(gctlog.Global, "failed to start websocket routine manager. Err: %s", err)
			}
		}
	}

	if bot.Settings.EnableGCTScriptManager {
		bot.gctScriptManager, err = gctscript.NewManager(&bot.Config.GCTScript)
		if err != nil {
			gctlog.Errorf(gctlog.Global, "failed to create script manager. Err: %s", err)
		}
		if err = bot.gctScriptManager.Start(&bot.ServicesWG); err != nil {
			gctlog.Errorf(gctlog.Global, "GCTScript manager unable to start: %s", err)
		}
	}

<<<<<<< HEAD
	if bot.Settings.EnableFeeManager {
		bot.feeManager, err = SetupFeeManager(bot.Config.FeeManager.Delay, bot.ExchangeManager)
		if err != nil {
			gctlog.Errorf(gctlog.Global, "%s unable to setup: %s", FeeManagerName, err)
		} else {
			err = bot.feeManager.Start()
			if err != nil {
				gctlog.Errorf(gctlog.Global, "%s unable to start: %s", FeeManagerName, err)
			}
		}
	}

=======
	if bot.Settings.EnableCurrencyStateManager {
		bot.currencyStateManager, err = SetupCurrencyStateManager(
			bot.Config.CurrencyStateManager.Delay,
			bot.ExchangeManager)
		if err != nil {
			gctlog.Errorf(gctlog.Global,
				"%s unable to setup: %s",
				CurrencyStateManagementName,
				err)
		} else {
			err = bot.currencyStateManager.Start()
			if err != nil {
				gctlog.Errorf(gctlog.Global,
					"%s unable to start: %s",
					CurrencyStateManagementName,
					err)
			}
		}
	}
>>>>>>> 5dfbbf84
	return nil
}

// Stop correctly shuts down engine saving configuration files
func (bot *Engine) Stop() {
	newEngineMutex.Lock()
	defer newEngineMutex.Unlock()

	gctlog.Debugln(gctlog.Global, "Engine shutting down..")

	if len(bot.portfolioManager.GetAddresses()) != 0 {
		bot.Config.Portfolio = *bot.portfolioManager.GetPortfolio()
	}

	if bot.gctScriptManager.IsRunning() {
		if err := bot.gctScriptManager.Stop(); err != nil {
			gctlog.Errorf(gctlog.Global, "GCTScript manager unable to stop. Error: %v", err)
		}
	}
	if bot.OrderManager.IsRunning() {
		if err := bot.OrderManager.Stop(); err != nil {
			gctlog.Errorf(gctlog.Global, "Order manager unable to stop. Error: %v", err)
		}
	}
	if bot.eventManager.IsRunning() {
		if err := bot.eventManager.Stop(); err != nil {
			gctlog.Errorf(gctlog.Global, "event manager unable to stop. Error: %v", err)
		}
	}
	if bot.ntpManager.IsRunning() {
		if err := bot.ntpManager.Stop(); err != nil {
			gctlog.Errorf(gctlog.Global, "NTP manager unable to stop. Error: %v", err)
		}
	}
	if bot.CommunicationsManager.IsRunning() {
		if err := bot.CommunicationsManager.Stop(); err != nil {
			gctlog.Errorf(gctlog.Global, "Communication manager unable to stop. Error: %v", err)
		}
	}
	if bot.portfolioManager.IsRunning() {
		if err := bot.portfolioManager.Stop(); err != nil {
			gctlog.Errorf(gctlog.Global, "Fund manager unable to stop. Error: %v", err)
		}
	}
	if bot.connectionManager.IsRunning() {
		if err := bot.connectionManager.Stop(); err != nil {
			gctlog.Errorf(gctlog.Global, "Connection manager unable to stop. Error: %v", err)
		}
	}
	if bot.apiServer.IsRESTServerRunning() {
		if err := bot.apiServer.StopRESTServer(); err != nil {
			gctlog.Errorf(gctlog.Global, "API Server unable to stop REST server. Error: %s", err)
		}
	}
	if bot.apiServer.IsWebsocketServerRunning() {
		if err := bot.apiServer.StopWebsocketServer(); err != nil {
			gctlog.Errorf(gctlog.Global, "API Server unable to stop websocket server. Error: %s", err)
		}
	}
	if bot.dataHistoryManager.IsRunning() {
		if err := bot.dataHistoryManager.Stop(); err != nil {
			gctlog.Errorf(gctlog.DataHistory, "data history manager unable to stop. Error: %v", err)
		}
	}
	if bot.DatabaseManager.IsRunning() {
		if err := bot.DatabaseManager.Stop(); err != nil {
			gctlog.Errorf(gctlog.Global, "Database manager unable to stop. Error: %v", err)
		}
	}
	if dispatch.IsRunning() {
		if err := dispatch.Stop(); err != nil {
			gctlog.Errorf(gctlog.DispatchMgr, "Dispatch system unable to stop. Error: %v", err)
		}
	}
	if bot.websocketRoutineManager.IsRunning() {
		if err := bot.websocketRoutineManager.Stop(); err != nil {
			gctlog.Errorf(gctlog.Global, "websocket routine manager unable to stop. Error: %v", err)
		}
	}
	if bot.currencyStateManager.IsRunning() {
		if err := bot.currencyStateManager.Stop(); err != nil {
			gctlog.Errorf(gctlog.Global,
				"currency state manager unable to stop. Error: %v",
				err)
		}
	}

	if bot.feeManager.IsRunning() {
		if err := bot.feeManager.Stop(); err != nil {
			gctlog.Errorf(gctlog.Global, "%s unable to stop. Error: %v", FeeManagerName, err)
		}
	}

	if bot.Settings.EnableCoinmarketcapAnalysis ||
		bot.Settings.EnableCurrencyConverter ||
		bot.Settings.EnableCurrencyLayer ||
		bot.Settings.EnableFixer ||
		bot.Settings.EnableOpenExchangeRates ||
		bot.Settings.EnableExchangeRateHost {
		if err := currency.ShutdownStorageUpdater(); err != nil {
			gctlog.Errorf(gctlog.Global, "ExchangeSettings storage system. Error: %v", err)
		}
	}

	if !bot.Settings.EnableDryRun {
		err := bot.Config.SaveConfigToFile(bot.Settings.ConfigFile)
		if err != nil {
			gctlog.Errorln(gctlog.Global, "Unable to save config.")
		} else {
			gctlog.Debugln(gctlog.Global, "Config file saved successfully.")
		}
	}

	// Wait for services to gracefully shutdown
	bot.ServicesWG.Wait()
	err := gctlog.CloseLogger()
	if err != nil {
		log.Printf("Failed to close logger. Error: %v\n", err)
	}
}

// GetExchangeByName returns an exchange given an exchange name
func (bot *Engine) GetExchangeByName(exchName string) (exchange.IBotExchange, error) {
	return bot.ExchangeManager.GetExchangeByName(exchName)
}

// UnloadExchange unloads an exchange by name
func (bot *Engine) UnloadExchange(exchName string) error {
	exchCfg, err := bot.Config.GetExchangeConfig(exchName)
	if err != nil {
		return err
	}

	err = bot.ExchangeManager.RemoveExchange(exchName)
	if err != nil {
		return err
	}

	exchCfg.Enabled = false
	return nil
}

// GetExchanges retrieves the loaded exchanges
func (bot *Engine) GetExchanges() []exchange.IBotExchange {
	exch, err := bot.ExchangeManager.GetExchanges()
	if err != nil {
		gctlog.Warnf(gctlog.ExchangeSys, "Cannot get exchanges: %v", err)
		return []exchange.IBotExchange{}
	}
	return exch
}

// LoadExchange loads an exchange by name. Optional wait group can be added for
// external synchronization.
func (bot *Engine) LoadExchange(name string, wg *sync.WaitGroup) error {
	exch, err := bot.ExchangeManager.NewExchangeByName(name)
	if err != nil {
		return err
	}
	if exch.GetBase() == nil {
		return ErrExchangeFailedToLoad
	}

	var localWG sync.WaitGroup
	localWG.Add(1)
	go func() {
		exch.SetDefaults()
		localWG.Done()
	}()
	exchCfg, err := bot.Config.GetExchangeConfig(name)
	if err != nil {
		return err
	}

	if bot.Settings.EnableAllPairs &&
		exchCfg.CurrencyPairs != nil {
		assets := exchCfg.CurrencyPairs.GetAssetTypes(false)
		for x := range assets {
			var pairs currency.Pairs
			pairs, err = exchCfg.CurrencyPairs.GetPairs(assets[x], false)
			if err != nil {
				return err
			}
			exchCfg.CurrencyPairs.StorePairs(assets[x], pairs, true)
		}
	}

	if bot.Settings.EnableExchangeVerbose {
		exchCfg.Verbose = true
	}
	if exchCfg.Features != nil {
		if bot.Settings.EnableExchangeWebsocketSupport &&
			exchCfg.Features.Supports.Websocket {
			exchCfg.Features.Enabled.Websocket = true
		}
		if bot.Settings.EnableExchangeAutoPairUpdates &&
			exchCfg.Features.Supports.RESTCapabilities.AutoPairUpdates {
			exchCfg.Features.Enabled.AutoPairUpdates = true
		}
		if bot.Settings.DisableExchangeAutoPairUpdates {
			if exchCfg.Features.Supports.RESTCapabilities.AutoPairUpdates {
				exchCfg.Features.Enabled.AutoPairUpdates = false
			}
		}
	}
	if bot.Settings.HTTPUserAgent != "" {
		exchCfg.HTTPUserAgent = bot.Settings.HTTPUserAgent
	}
	if bot.Settings.HTTPProxy != "" {
		exchCfg.ProxyAddress = bot.Settings.HTTPProxy
	}
	if bot.Settings.HTTPTimeout != exchange.DefaultHTTPTimeout {
		exchCfg.HTTPTimeout = bot.Settings.HTTPTimeout
	}
	if bot.Settings.EnableExchangeHTTPDebugging {
		exchCfg.HTTPDebugging = bot.Settings.EnableExchangeHTTPDebugging
	}

	localWG.Wait()
	if !bot.Settings.EnableExchangeHTTPRateLimiter {
		gctlog.Warnf(gctlog.ExchangeSys,
			"Loaded exchange %s rate limiting has been turned off.\n",
			exch.GetName(),
		)
		err = exch.DisableRateLimiter()
		if err != nil {
			gctlog.Errorf(gctlog.ExchangeSys,
				"Loaded exchange %s rate limiting cannot be turned off: %s.\n",
				exch.GetName(),
				err,
			)
		}
	}

	exchCfg.Enabled = true
	err = exch.Setup(exchCfg)
	if err != nil {
		exchCfg.Enabled = false
		return err
	}

	bot.ExchangeManager.Add(exch)
	base := exch.GetBase()
	if base.API.AuthenticatedSupport ||
		base.API.AuthenticatedWebsocketSupport {
		assetTypes := base.GetAssetTypes(false)
		var useAsset asset.Item
		for a := range assetTypes {
			err = base.CurrencyPairs.IsAssetEnabled(assetTypes[a])
			if err != nil {
				continue
			}
			useAsset = assetTypes[a]
			break
		}
		err = exch.ValidateCredentials(context.TODO(), useAsset)
		if err != nil {
			gctlog.Warnf(gctlog.ExchangeSys,
				"%s: Cannot validate credentials, authenticated support has been disabled, Error: %s\n",
				base.Name,
				err)
			base.API.AuthenticatedSupport = false
			base.API.AuthenticatedWebsocketSupport = false
			exchCfg.API.AuthenticatedSupport = false
			exchCfg.API.AuthenticatedWebsocketSupport = false
		}
	}

	if wg != nil {
		exch.Start(wg)
	} else {
		tempWG := sync.WaitGroup{}
		exch.Start(&tempWG)
		tempWG.Wait()
	}

	return nil
}

func (bot *Engine) dryRunParamInteraction(param string) {
	if !bot.Settings.CheckParamInteraction {
		return
	}

	if !bot.Settings.EnableDryRun {
		gctlog.Warnf(gctlog.Global,
			"Command line argument '-%s' induces dry run mode."+
				" Set -dryrun=false if you wish to override this.",
			param)
		bot.Settings.EnableDryRun = true
	}
}

// SetupExchanges sets up the exchanges used by the Bot
func (bot *Engine) SetupExchanges() error {
	var wg sync.WaitGroup
	configs := bot.Config.GetAllExchangeConfigs()
	if bot.Settings.EnableAllPairs {
		bot.dryRunParamInteraction("enableallpairs")
	}
	if bot.Settings.EnableAllExchanges {
		bot.dryRunParamInteraction("enableallexchanges")
	}
	if bot.Settings.EnableExchangeVerbose {
		bot.dryRunParamInteraction("exchangeverbose")
	}
	if bot.Settings.EnableExchangeWebsocketSupport {
		bot.dryRunParamInteraction("exchangewebsocketsupport")
	}
	if bot.Settings.EnableExchangeAutoPairUpdates {
		bot.dryRunParamInteraction("exchangeautopairupdates")
	}
	if bot.Settings.DisableExchangeAutoPairUpdates {
		bot.dryRunParamInteraction("exchangedisableautopairupdates")
	}
	if bot.Settings.HTTPUserAgent != "" {
		bot.dryRunParamInteraction("httpuseragent")
	}
	if bot.Settings.HTTPProxy != "" {
		bot.dryRunParamInteraction("httpproxy")
	}
	if bot.Settings.HTTPTimeout != exchange.DefaultHTTPTimeout {
		bot.dryRunParamInteraction("httptimeout")
	}
	if bot.Settings.EnableExchangeHTTPDebugging {
		bot.dryRunParamInteraction("exchangehttpdebugging")
	}

	for x := range configs {
		if !configs[x].Enabled && !bot.Settings.EnableAllExchanges {
			gctlog.Debugf(gctlog.ExchangeSys, "%s: Exchange support: Disabled\n", configs[x].Name)
			continue
		}
		wg.Add(1)
		go func(c config.ExchangeConfig) {
			defer wg.Done()
			err := bot.LoadExchange(c.Name, &wg)
			if err != nil {
				gctlog.Errorf(gctlog.ExchangeSys, "LoadExchange %s failed: %s\n", c.Name, err)
				return
			}
			gctlog.Debugf(gctlog.ExchangeSys,
				"%s: Exchange support: Enabled (Authenticated API support: %s - Verbose mode: %s).\n",
				c.Name,
				common.IsEnabled(c.API.AuthenticatedSupport),
				common.IsEnabled(c.Verbose),
			)
		}(configs[x])
	}
	wg.Wait()
	if len(bot.GetExchanges()) == 0 {
		return ErrNoExchangesLoaded
	}
	return nil
}

// WaitForInitialCurrencySync allows for a routine to wait for the initial sync
// of the currency pair syncer management system.
func (bot *Engine) WaitForInitialCurrencySync() error {
	return bot.currencyPairSyncer.WaitForInitialSync()
}<|MERGE_RESOLUTION|>--- conflicted
+++ resolved
@@ -46,11 +46,8 @@
 	websocketRoutineManager *websocketRoutineManager
 	WithdrawManager         *WithdrawManager
 	dataHistoryManager      *DataHistoryManager
-<<<<<<< HEAD
 	feeManager              *FeeManager
-=======
 	currencyStateManager    *CurrencyStateManager
->>>>>>> 5dfbbf84
 	Settings                Settings
 	uptime                  time.Time
 	ServicesWG              sync.WaitGroup
@@ -148,19 +145,19 @@
 func validateSettings(b *Engine, s *Settings, flagSet map[string]bool) {
 	b.Settings = *s
 
-	b.Settings.EnableDataHistoryManager = (flagSet["datahistorymanager"] && b.Settings.EnableDatabaseManager) || b.Config.DataHistoryManager.Enabled
-
-<<<<<<< HEAD
+	b.Settings.EnableDataHistoryManager = (flagSet["datahistorymanager"] &&
+		b.Settings.EnableDatabaseManager) ||
+		b.Config.DataHistoryManager.Enabled
+
 	b.Settings.EnableFeeManager = (flagSet["feemanager"] &&
 		b.Settings.EnableFeeManager) ||
 		b.Config.FeeManager.Enabled != nil &&
 			*b.Config.FeeManager.Enabled
-=======
+
 	b.Settings.EnableCurrencyStateManager = (flagSet["currencystatemanager"] &&
 		b.Settings.EnableCurrencyStateManager) ||
 		b.Config.CurrencyStateManager.Enabled != nil &&
 			*b.Config.CurrencyStateManager.Enabled
->>>>>>> 5dfbbf84
 
 	b.Settings.EnableGCTScriptManager = b.Settings.EnableGCTScriptManager &&
 		(flagSet["gctscriptmanager"] || b.Config.GCTScript.Enabled)
@@ -258,11 +255,8 @@
 	gctlog.Debugf(gctlog.Global, "\t Enable coinmarketcap analaysis: %v", s.EnableCoinmarketcapAnalysis)
 	gctlog.Debugf(gctlog.Global, "\t Enable portfolio manager: %v", s.EnablePortfolioManager)
 	gctlog.Debugf(gctlog.Global, "\t Enable data history manager: %v", s.EnableDataHistoryManager)
-<<<<<<< HEAD
 	gctlog.Debugf(gctlog.Global, "\t Enable fee manager: %v", s.EnableFeeManager)
-=======
 	gctlog.Debugf(gctlog.Global, "\t Enable currency state manager: %v", s.EnableCurrencyStateManager)
->>>>>>> 5dfbbf84
 	gctlog.Debugf(gctlog.Global, "\t Portfolio manager sleep delay: %v\n", s.PortfolioManagerDelay)
 	gctlog.Debugf(gctlog.Global, "\t Enable gPRC: %v", s.EnableGRPC)
 	gctlog.Debugf(gctlog.Global, "\t Enable gRPC Proxy: %v", s.EnableGRPCProxy)
@@ -595,7 +589,6 @@
 		}
 	}
 
-<<<<<<< HEAD
 	if bot.Settings.EnableFeeManager {
 		bot.feeManager, err = SetupFeeManager(bot.Config.FeeManager.Delay, bot.ExchangeManager)
 		if err != nil {
@@ -608,7 +601,6 @@
 		}
 	}
 
-=======
 	if bot.Settings.EnableCurrencyStateManager {
 		bot.currencyStateManager, err = SetupCurrencyStateManager(
 			bot.Config.CurrencyStateManager.Delay,
@@ -628,7 +620,6 @@
 			}
 		}
 	}
->>>>>>> 5dfbbf84
 	return nil
 }
 
