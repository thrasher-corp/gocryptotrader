package engine

import (
	"errors"
	"fmt"
	"strings"
	"sync"

	"github.com/thrasher-corp/gocryptotrader/common"
	"github.com/thrasher-corp/gocryptotrader/currency"
<<<<<<< HEAD
=======
	"github.com/thrasher-corp/gocryptotrader/exchanges/asset"
	"github.com/thrasher-corp/gocryptotrader/exchanges/order"
>>>>>>> 1deeca99
	"github.com/thrasher-corp/gocryptotrader/exchanges/orderbook"
	"github.com/thrasher-corp/gocryptotrader/exchanges/stats"
	"github.com/thrasher-corp/gocryptotrader/exchanges/ticker"
	"github.com/thrasher-corp/gocryptotrader/exchanges/websocket/wshandler"
	"github.com/thrasher-corp/gocryptotrader/log"
)

func printCurrencyFormat(price float64) string {
	displaySymbol, err := currency.GetSymbolByCurrencyName(Bot.Config.Currency.FiatDisplayCurrency)
	if err != nil {
		log.Errorf(log.Global, "Failed to get display symbol: %s\n", err)
	}

	return fmt.Sprintf("%s%.8f", displaySymbol, price)
}

func printConvertCurrencyFormat(origCurrency currency.Code, origPrice float64) string {
	displayCurrency := Bot.Config.Currency.FiatDisplayCurrency
	conv, err := currency.ConvertCurrency(origPrice,
		origCurrency,
		displayCurrency)
	if err != nil {
		log.Errorf(log.Global, "Failed to convert currency: %s\n", err)
	}

	displaySymbol, err := currency.GetSymbolByCurrencyName(displayCurrency)
	if err != nil {
		log.Errorf(log.Global, "Failed to get display symbol: %s\n", err)
	}

	origSymbol, err := currency.GetSymbolByCurrencyName(origCurrency)
	if err != nil {
		log.Errorf(log.Global, "Failed to get original currency symbol for %s: %s\n",
			origCurrency,
			err)
	}

	return fmt.Sprintf("%s%.2f %s (%s%.2f %s)",
		displaySymbol,
		conv,
		displayCurrency,
		origSymbol,
		origPrice,
		origCurrency,
	)
}

func printTickerSummary(result *ticker.Price, protocol string, err error) {
	if err != nil {
		log.Errorf(log.Ticker, "Failed to get %s ticker. Error: %s\n",
			protocol,
			err)
		return
	}

	stats.Add(result.ExchangeName, result.Pair, result.AssetType, result.Last, result.Volume)
	if result.Pair.Quote.IsFiatCurrency() &&
		result.Pair.Quote != Bot.Config.Currency.FiatDisplayCurrency {
		origCurrency := result.Pair.Quote.Upper()
		log.Infof(log.Ticker, "%s %s %s %s: TICKER: Last %s Ask %s Bid %s High %s Low %s Volume %.8f\n",
			result.ExchangeName,
			protocol,
			FormatCurrency(result.Pair),
			strings.ToUpper(result.AssetType.String()),
			printConvertCurrencyFormat(origCurrency, result.Last),
			printConvertCurrencyFormat(origCurrency, result.Ask),
			printConvertCurrencyFormat(origCurrency, result.Bid),
			printConvertCurrencyFormat(origCurrency, result.High),
			printConvertCurrencyFormat(origCurrency, result.Low),
			result.Volume)
	} else {
		if result.Pair.Quote.IsFiatCurrency() &&
			result.Pair.Quote == Bot.Config.Currency.FiatDisplayCurrency {
			log.Infof(log.Ticker, "%s %s %s %s: TICKER: Last %s Ask %s Bid %s High %s Low %s Volume %.8f\n",
				result.ExchangeName,
				protocol,
				FormatCurrency(result.Pair),
				strings.ToUpper(result.AssetType.String()),
				printCurrencyFormat(result.Last),
				printCurrencyFormat(result.Ask),
				printCurrencyFormat(result.Bid),
				printCurrencyFormat(result.High),
				printCurrencyFormat(result.Low),
				result.Volume)
		} else {
			log.Infof(log.Ticker, "%s %s %s %s: TICKER: Last %.8f Ask %.8f Bid %.8f High %.8f Low %.8f Volume %.8f\n",
				result.ExchangeName,
				protocol,
				FormatCurrency(result.Pair),
				strings.ToUpper(result.AssetType.String()),
				result.Last,
				result.Ask,
				result.Bid,
				result.High,
				result.Low,
				result.Volume)
		}
	}
}

func printOrderbookSummary(result *orderbook.Base, protocol string, err error) {
	if err != nil {
		log.Errorf(log.OrderBook, "Failed to get %s orderbook. Error: %s\n",
			protocol,
			err)
		return
	}

	bidsAmount, bidsValue := result.TotalBidsAmount()
	asksAmount, asksValue := result.TotalAsksAmount()

	if result.Pair.Quote.IsFiatCurrency() &&
		result.Pair.Quote != Bot.Config.Currency.FiatDisplayCurrency {
		origCurrency := result.Pair.Quote.Upper()
		log.Infof(log.OrderBook, "%s %s %s %s: ORDERBOOK: Bids len: %d Amount: %f %s. Total value: %s Asks len: %d Amount: %f %s. Total value: %s\n",
			result.ExchangeName,
			protocol,
			FormatCurrency(result.Pair),
			strings.ToUpper(result.AssetType.String()),
			len(result.Bids),
			bidsAmount,
			result.Pair.Base,
			printConvertCurrencyFormat(origCurrency, bidsValue),
			len(result.Asks),
			asksAmount,
			result.Pair.Base,
			printConvertCurrencyFormat(origCurrency, asksValue),
		)
	} else {
		if result.Pair.Quote.IsFiatCurrency() &&
			result.Pair.Quote == Bot.Config.Currency.FiatDisplayCurrency {
			log.Infof(log.OrderBook, "%s %s %s %s: ORDERBOOK: Bids len: %d Amount: %f %s. Total value: %s Asks len: %d Amount: %f %s. Total value: %s\n",
				result.ExchangeName,
				protocol,
				FormatCurrency(result.Pair),
				strings.ToUpper(result.AssetType.String()),
				len(result.Bids),
				bidsAmount,
				result.Pair.Base,
				printCurrencyFormat(bidsValue),
				len(result.Asks),
				asksAmount,
				result.Pair.Base,
				printCurrencyFormat(asksValue),
			)
		} else {
			log.Infof(log.OrderBook, "%s %s %s %s: ORDERBOOK: Bids len: %d Amount: %f %s. Total value: %f Asks len: %d Amount: %f %s. Total value: %f\n",
				result.ExchangeName,
				protocol,
				FormatCurrency(result.Pair),
				strings.ToUpper(result.AssetType.String()),
				len(result.Bids),
				bidsAmount,
				result.Pair.Base,
				bidsValue,
				len(result.Asks),
				asksAmount,
				result.Pair.Base,
				asksValue,
			)
		}
	}
}

func relayWebsocketEvent(result interface{}, event, assetType, exchangeName string) {
	evt := WebsocketEvent{
		Data:      result,
		Event:     event,
		AssetType: assetType,
		Exchange:  exchangeName,
	}
	err := BroadcastWebsocketMessage(evt)
	if err != nil {
		log.Errorf(log.WebsocketMgr, "Failed to broadcast websocket event %v. Error: %s\n",
			event, err)
	}
}

// WebsocketRoutine Initial routine management system for websocket
func WebsocketRoutine() {
	if Bot.Settings.Verbose {
		log.Debugln(log.WebsocketMgr, "Connecting exchange websocket services...")
	}

	exchanges := GetExchanges()
	for i := range exchanges {
		go func(i int) {
			if exchanges[i].SupportsWebsocket() {
				if Bot.Settings.Verbose {
					log.Debugf(log.WebsocketMgr,
						"Exchange %s websocket support: Yes Enabled: %v\n",
						exchanges[i].GetName(),
						common.IsEnabled(exchanges[i].IsWebsocketEnabled()),
					)
				}

				// TO-DO: expose IsConnected() and IsConnecting so this can be simplified
				if exchanges[i].IsWebsocketEnabled() {
					ws, err := exchanges[i].GetWebsocket()
					if err != nil {
						log.Errorf(
							log.WebsocketMgr,
							"Exchange %s GetWebsocket error: %s\n",
							exchanges[i].GetName(),
							err,
						)
						return
					}

					// Exchange sync manager might have already started ws
					// service or is in the process of connecting, so check
					if ws.IsConnected() || ws.IsConnecting() {
						return
					}

					// Data handler routine
					go WebsocketDataReceiver(ws)

					err = ws.Connect()
					if err != nil {
						log.Errorf(log.WebsocketMgr, "%v\n", err)
					}
				}
			} else if Bot.Settings.Verbose {
				log.Debugf(log.WebsocketMgr,
					"Exchange %s websocket support: No\n",
					exchanges[i].GetName(),
				)
			}
		}(i)
	}
}

var shutdowner = make(chan struct{}, 1)
var wg sync.WaitGroup

// WebsocketDataReceiver handles websocket data coming from a websocket feed
// associated with an exchange
func WebsocketDataReceiver(ws *wshandler.Websocket) {
	wg.Add(1)
	defer wg.Done()

	for {
		select {
		case <-shutdowner:
			return
		case data := <-ws.DataHandler:
<<<<<<< HEAD
			switch d := data.(type) {
			case string:
				switch d {
				case wshandler.WebsocketNotEnabled:
					if Bot.Settings.Verbose {
						log.Warnf(log.WebsocketMgr, "routines.go warning - exchange %s websocket not enabled\n",
							ws.GetName())
					}
				default:
					log.Info(log.WebsocketMgr, d)
				}
			case error:
				log.Errorf(log.WebsocketMgr, "routines.go exchange %s websocket error - %s", ws.GetName(), data)
			case wshandler.TradeData:
				// Websocket Trade Data
				if Bot.Settings.Verbose {
					log.Infof(log.WebsocketMgr, "%s websocket %s %s trade updated %+v\n",
						ws.GetName(),
						FormatCurrency(d.CurrencyPair),
						d.AssetType,
						d)
				}
			case wshandler.FundingData:
				// Websocket Funding Data
				if Bot.Settings.Verbose {
					log.Infof(log.WebsocketMgr, "%s websocket %s %s funding updated %+v\n",
						ws.GetName(),
						FormatCurrency(d.CurrencyPair),
						d.AssetType,
						d)
				}
			case *ticker.Price:
				// Websocket Ticker Data
				if Bot.Settings.EnableExchangeSyncManager && Bot.ExchangeCurrencyPairManager != nil {
					Bot.ExchangeCurrencyPairManager.update(ws.GetName(),
						d.Pair,
						d.AssetType,
						SyncItemTicker,
						nil)
				}
				err := ticker.ProcessTicker(d)
				printTickerSummary(d, "websocket", err)
			case wshandler.KlineData:
				// Websocket Kline Data
				if Bot.Settings.Verbose {
					log.Infof(log.WebsocketMgr, "%s websocket %s %s kline updated %+v\n",
						ws.GetName(),
						FormatCurrency(d.Pair),
						d.AssetType,
						d)
				}
			case wshandler.WebsocketOrderbookUpdate:
				// Websocket Orderbook Data
				result := data.(wshandler.WebsocketOrderbookUpdate)
				if Bot.Settings.EnableExchangeSyncManager && Bot.ExchangeCurrencyPairManager != nil {
					Bot.ExchangeCurrencyPairManager.update(ws.GetName(),
						result.Pair,
						result.Asset,
						SyncItemOrderbook,
						nil)
				}
=======
			err := WebsocketDataHandler(ws.GetName(), data)
			if err != nil {
				log.Error(log.WebsocketMgr, err)
			}
		}
	}
}
>>>>>>> 1deeca99

// WebsocketDataHandler is a central point for exchange websocket implementations to send
// processed data. WebsocketDataHandler will then pass that to an appropriate handler
func WebsocketDataHandler(exchName string, data interface{}) error {
	if data == nil {
		return fmt.Errorf("routines.go - exchange %s nil data sent to websocket",
			exchName)
	}
	switch d := data.(type) {
	case string:
		log.Info(log.WebsocketMgr, d)
	case error:
		return fmt.Errorf("routines.go exchange %s websocket error - %s", exchName, data)
	case wshandler.TradeData:
		if Bot.Settings.Verbose {
			log.Infof(log.WebsocketMgr, "%s websocket %s %s trade updated %+v",
				exchName,
				FormatCurrency(d.CurrencyPair),
				d.AssetType,
				d)
		}
	case wshandler.FundingData:
		if Bot.Settings.Verbose {
			log.Infof(log.WebsocketMgr, "%s websocket %s %s funding updated %+v",
				exchName,
				FormatCurrency(d.CurrencyPair),
				d.AssetType,
				d)
		}
	case *ticker.Price:
		if Bot.Settings.EnableExchangeSyncManager && Bot.ExchangeCurrencyPairManager != nil {
			Bot.ExchangeCurrencyPairManager.update(exchName,
				d.Pair,
				d.AssetType,
				SyncItemTicker,
				nil)
		}
		err := ticker.ProcessTicker(exchName, d, d.AssetType)
		printTickerSummary(d, d.Pair, d.AssetType, exchName, "websocket", err)
	case wshandler.KlineData:
		if Bot.Settings.Verbose {
			log.Infof(log.WebsocketMgr, "%s websocket %s %s kline updated %+v",
				exchName,
				FormatCurrency(d.Pair),
				d.AssetType,
				d)
		}
	case wshandler.WebsocketOrderbookUpdate:
		if Bot.Settings.EnableExchangeSyncManager && Bot.ExchangeCurrencyPairManager != nil {
			Bot.ExchangeCurrencyPairManager.update(exchName,
				d.Pair,
				d.Asset,
				SyncItemOrderbook,
				nil)
		}

		if Bot.Settings.Verbose {
			log.Infof(log.WebsocketMgr,
				"%s websocket %s %s orderbook updated",
				exchName,
				FormatCurrency(d.Pair),
				d.Asset)
		}
	case *order.Detail:
		if !Bot.OrderManager.orderStore.exists(d) {
			err := Bot.OrderManager.orderStore.Add(d)
			if err != nil {
				return err
			}
		} else {
			od, err := Bot.OrderManager.orderStore.GetByExchangeAndID(d.Exchange, d.ID)
			if err != nil {
				return err
			}
			od.UpdateOrderFromDetail(d)
		}
	case *order.Cancel:
		return Bot.OrderManager.Cancel(d)
	case *order.Modify:
		od, err := Bot.OrderManager.orderStore.GetByExchangeAndID(d.Exchange, d.ID)
		if err != nil {
			return err
		}
		od.UpdateOrderFromModify(d)
	case order.ClassificationError:
		return errors.New(d.Error())
	case wshandler.UnhandledMessageWarning:
		log.Warn(log.WebsocketMgr, d.Message)
	default:
		if Bot.Settings.Verbose {
			log.Warnf(log.WebsocketMgr,
				"%s websocket Unknown type: %+v",
				exchName,
				d)
		}
	}
	return nil
}<|MERGE_RESOLUTION|>--- conflicted
+++ resolved
@@ -8,11 +8,7 @@
 
 	"github.com/thrasher-corp/gocryptotrader/common"
 	"github.com/thrasher-corp/gocryptotrader/currency"
-<<<<<<< HEAD
-=======
-	"github.com/thrasher-corp/gocryptotrader/exchanges/asset"
 	"github.com/thrasher-corp/gocryptotrader/exchanges/order"
->>>>>>> 1deeca99
 	"github.com/thrasher-corp/gocryptotrader/exchanges/orderbook"
 	"github.com/thrasher-corp/gocryptotrader/exchanges/stats"
 	"github.com/thrasher-corp/gocryptotrader/exchanges/ticker"
@@ -260,69 +256,6 @@
 		case <-shutdowner:
 			return
 		case data := <-ws.DataHandler:
-<<<<<<< HEAD
-			switch d := data.(type) {
-			case string:
-				switch d {
-				case wshandler.WebsocketNotEnabled:
-					if Bot.Settings.Verbose {
-						log.Warnf(log.WebsocketMgr, "routines.go warning - exchange %s websocket not enabled\n",
-							ws.GetName())
-					}
-				default:
-					log.Info(log.WebsocketMgr, d)
-				}
-			case error:
-				log.Errorf(log.WebsocketMgr, "routines.go exchange %s websocket error - %s", ws.GetName(), data)
-			case wshandler.TradeData:
-				// Websocket Trade Data
-				if Bot.Settings.Verbose {
-					log.Infof(log.WebsocketMgr, "%s websocket %s %s trade updated %+v\n",
-						ws.GetName(),
-						FormatCurrency(d.CurrencyPair),
-						d.AssetType,
-						d)
-				}
-			case wshandler.FundingData:
-				// Websocket Funding Data
-				if Bot.Settings.Verbose {
-					log.Infof(log.WebsocketMgr, "%s websocket %s %s funding updated %+v\n",
-						ws.GetName(),
-						FormatCurrency(d.CurrencyPair),
-						d.AssetType,
-						d)
-				}
-			case *ticker.Price:
-				// Websocket Ticker Data
-				if Bot.Settings.EnableExchangeSyncManager && Bot.ExchangeCurrencyPairManager != nil {
-					Bot.ExchangeCurrencyPairManager.update(ws.GetName(),
-						d.Pair,
-						d.AssetType,
-						SyncItemTicker,
-						nil)
-				}
-				err := ticker.ProcessTicker(d)
-				printTickerSummary(d, "websocket", err)
-			case wshandler.KlineData:
-				// Websocket Kline Data
-				if Bot.Settings.Verbose {
-					log.Infof(log.WebsocketMgr, "%s websocket %s %s kline updated %+v\n",
-						ws.GetName(),
-						FormatCurrency(d.Pair),
-						d.AssetType,
-						d)
-				}
-			case wshandler.WebsocketOrderbookUpdate:
-				// Websocket Orderbook Data
-				result := data.(wshandler.WebsocketOrderbookUpdate)
-				if Bot.Settings.EnableExchangeSyncManager && Bot.ExchangeCurrencyPairManager != nil {
-					Bot.ExchangeCurrencyPairManager.update(ws.GetName(),
-						result.Pair,
-						result.Asset,
-						SyncItemOrderbook,
-						nil)
-				}
-=======
 			err := WebsocketDataHandler(ws.GetName(), data)
 			if err != nil {
 				log.Error(log.WebsocketMgr, err)
@@ -330,7 +263,6 @@
 		}
 	}
 }
->>>>>>> 1deeca99
 
 // WebsocketDataHandler is a central point for exchange websocket implementations to send
 // processed data. WebsocketDataHandler will then pass that to an appropriate handler
@@ -368,8 +300,8 @@
 				SyncItemTicker,
 				nil)
 		}
-		err := ticker.ProcessTicker(exchName, d, d.AssetType)
-		printTickerSummary(d, d.Pair, d.AssetType, exchName, "websocket", err)
+		err := ticker.ProcessTicker(d)
+		printTickerSummary(d, "websocket", err)
 	case wshandler.KlineData:
 		if Bot.Settings.Verbose {
 			log.Infof(log.WebsocketMgr, "%s websocket %s %s kline updated %+v",
