--- conflicted
+++ resolved
@@ -65,8 +65,7 @@
 
 	// Dispatch system settings
 	EnableDispatcher        bool
-<<<<<<< HEAD
-	DispatchMaxWorkerAmount int64
+	DispatchMaxWorkerAmount int
 }
 
 const (
@@ -78,8 +77,4 @@
 
 	MsgSubSystemShuttingDown = "shutting down..."
 	MsgSubSystemShutdown     = "manager shutdown."
-)
-=======
-	DispatchMaxWorkerAmount int
-}
->>>>>>> 596be31b
+)