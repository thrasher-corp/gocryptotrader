--- conflicted
+++ resolved
@@ -199,11 +199,7 @@
 		t.Error("Bad pipeline")
 	}
 
-<<<<<<< HEAD
-	err = m.WebsocketDataHandler(exchName, &order.Detail{
-=======
-	err = m.websocketDataHandler(exchName, &order.Modify{
->>>>>>> ccde38d2
+	err = m.websocketDataHandler(exchName, &order.Detail{
 		Exchange: "Bitstamp",
 		ID:       orderID,
 		Status:   order.Active,
