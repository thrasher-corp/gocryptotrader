--- conflicted
+++ resolved
@@ -414,24 +414,12 @@
 
 	dhj.DataType = dataHistoryCandleValidationSecondarySourceType
 	err = m.validateJob(dhj)
-<<<<<<< HEAD
-	if !errors.Is(err, common.ErrExchangeNameUnset) {
-		t.Errorf("error '%v', expected '%v'", err, common.ErrExchangeNameUnset)
-	}
+	assert.ErrorIs(t, err, common.ErrExchangeNameUnset)
+
 	dhj.SecondaryExchangeSource = "lol"
 	dhj.Exchange = ""
 	err = m.validateJob(dhj)
-	if !errors.Is(err, common.ErrExchangeNameUnset) {
-		t.Errorf("error '%v', expected '%v'", err, common.ErrExchangeNameUnset)
-	}
-=======
-	assert.ErrorIs(t, err, errExchangeNameUnset)
-
-	dhj.SecondaryExchangeSource = "lol"
-	dhj.Exchange = ""
-	err = m.validateJob(dhj)
-	assert.ErrorIs(t, err, errExchangeNameUnset)
->>>>>>> 78b2bd42
+	assert.ErrorIs(t, err, common.ErrExchangeNameUnset)
 }
 
 func TestGetAllJobStatusBetween(t *testing.T) {
