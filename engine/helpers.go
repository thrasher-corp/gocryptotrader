--- conflicted
+++ resolved
@@ -988,13 +988,9 @@
 	case "bybit":
 		return new(bybit.Exchange), nil
 	case "coinut":
-<<<<<<< HEAD
-		return new(coinut.COINUT), nil
+		return new(coinut.Exchange), nil
 	case "cryptodotcom":
-		return new(cryptodotcom.Cryptodotcom), nil
-=======
-		return new(coinut.Exchange), nil
->>>>>>> 2a9b8493
+		return new(cryptodotcom.Exchange), nil
 	case "deribit":
 		return new(deribit.Exchange), nil
 	case "exmo":
