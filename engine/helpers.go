package engine

import (
	"context"
	"crypto/ecdsa"
	"crypto/elliptic"
	"crypto/rand"
	"crypto/x509"
	"crypto/x509/pkix"
	"encoding/pem"
	"errors"
	"fmt"
	"math/big"
	"net"
	"os"
	"path/filepath"
	"strings"
	"sync"
	"time"

	"github.com/pquerna/otp/totp"
	"github.com/thrasher-corp/gocryptotrader/common"
	"github.com/thrasher-corp/gocryptotrader/common/file"
	"github.com/thrasher-corp/gocryptotrader/config"
	"github.com/thrasher-corp/gocryptotrader/currency"
	"github.com/thrasher-corp/gocryptotrader/dispatch"
	exchange "github.com/thrasher-corp/gocryptotrader/exchanges"
	"github.com/thrasher-corp/gocryptotrader/exchanges/account"
	"github.com/thrasher-corp/gocryptotrader/exchanges/asset"
	"github.com/thrasher-corp/gocryptotrader/exchanges/binance"
	"github.com/thrasher-corp/gocryptotrader/exchanges/binanceus"
	"github.com/thrasher-corp/gocryptotrader/exchanges/bitfinex"
	"github.com/thrasher-corp/gocryptotrader/exchanges/bitflyer"
	"github.com/thrasher-corp/gocryptotrader/exchanges/bithumb"
	"github.com/thrasher-corp/gocryptotrader/exchanges/bitmex"
	"github.com/thrasher-corp/gocryptotrader/exchanges/bitstamp"
	"github.com/thrasher-corp/gocryptotrader/exchanges/btcmarkets"
	"github.com/thrasher-corp/gocryptotrader/exchanges/btse"
	"github.com/thrasher-corp/gocryptotrader/exchanges/bybit"
	"github.com/thrasher-corp/gocryptotrader/exchanges/coinbaseinternational"
	"github.com/thrasher-corp/gocryptotrader/exchanges/coinbasepro"
	"github.com/thrasher-corp/gocryptotrader/exchanges/coinut"
	"github.com/thrasher-corp/gocryptotrader/exchanges/deposit"
	"github.com/thrasher-corp/gocryptotrader/exchanges/deribit"
	"github.com/thrasher-corp/gocryptotrader/exchanges/exmo"
	"github.com/thrasher-corp/gocryptotrader/exchanges/gateio"
	"github.com/thrasher-corp/gocryptotrader/exchanges/gemini"
	"github.com/thrasher-corp/gocryptotrader/exchanges/hitbtc"
	"github.com/thrasher-corp/gocryptotrader/exchanges/huobi"
	"github.com/thrasher-corp/gocryptotrader/exchanges/kraken"
	"github.com/thrasher-corp/gocryptotrader/exchanges/kucoin"
	"github.com/thrasher-corp/gocryptotrader/exchanges/lbank"
	"github.com/thrasher-corp/gocryptotrader/exchanges/okx"
	"github.com/thrasher-corp/gocryptotrader/exchanges/poloniex"
	"github.com/thrasher-corp/gocryptotrader/exchanges/stats"
	"github.com/thrasher-corp/gocryptotrader/exchanges/yobit"
	"github.com/thrasher-corp/gocryptotrader/gctscript/vm"
	"github.com/thrasher-corp/gocryptotrader/log"
)

var (
	errCertExpired         = errors.New("gRPC TLS certificate has expired")
	errCertDataIsNil       = errors.New("gRPC TLS certificate PEM data is nil")
	errCertTypeInvalid     = errors.New("gRPC TLS certificate type is invalid")
	errSubsystemNotFound   = errors.New("subsystem not found")
	errGRPCManagementFault = errors.New("cannot manage GRPC subsystem via GRPC. Please manually change your config")
)

// GetSubsystemsStatus returns the status of various subsystems
func (bot *Engine) GetSubsystemsStatus() map[string]bool {
	return map[string]bool{
		CommunicationsManagerName:     bot.CommunicationsManager.IsRunning(),
		ConnectionManagerName:         bot.connectionManager.IsRunning(),
		OrderManagerName:              bot.OrderManager.IsRunning(),
		PortfolioManagerName:          bot.portfolioManager.IsRunning(),
		NTPManagerName:                bot.ntpManager.IsRunning(),
		DatabaseConnectionManagerName: bot.DatabaseManager.IsRunning(),
		SyncManagerName:               bot.Settings.EnableExchangeSyncManager,
		grpcName:                      bot.Settings.EnableGRPC,
		grpcProxyName:                 bot.Settings.EnableGRPCProxy,
		vm.Name:                       bot.gctScriptManager.IsRunning(),
		DeprecatedName:                bot.Settings.EnableDeprecatedRPC,
		WebsocketName:                 bot.Settings.EnableWebsocketRPC,
		dispatch.Name:                 dispatch.IsRunning(),
		dataHistoryManagerName:        bot.dataHistoryManager.IsRunning(),
		CurrencyStateManagementName:   bot.currencyStateManager.IsRunning(),
	}
}

// RPCEndpoint stores an RPC endpoint status and addr
type RPCEndpoint struct {
	Started    bool
	ListenAddr string
}

// GetRPCEndpoints returns a list of RPC endpoints and their listen addrs
func (bot *Engine) GetRPCEndpoints() (map[string]RPCEndpoint, error) {
	if bot.Config == nil {
		return nil, errNilConfig
	}
	return map[string]RPCEndpoint{
		grpcName: {
			Started:    bot.Settings.EnableGRPC,
			ListenAddr: "grpc://" + bot.Config.RemoteControl.GRPC.ListenAddress,
		},
		grpcProxyName: {
			Started:    bot.Settings.EnableGRPCProxy,
			ListenAddr: "https://" + bot.Config.RemoteControl.GRPC.GRPCProxyListenAddress,
		},
		DeprecatedName: {
			Started:    bot.Settings.EnableDeprecatedRPC,
			ListenAddr: "http://" + bot.Config.RemoteControl.DeprecatedRPC.ListenAddress,
		},
		WebsocketName: {
			Started:    bot.Settings.EnableWebsocketRPC,
			ListenAddr: "ws://" + bot.Config.RemoteControl.WebsocketRPC.ListenAddress,
		},
	}, nil
}

// SetSubsystem enables or disables an engine subsystem
func (bot *Engine) SetSubsystem(subSystemName string, enable bool) error {
	if bot == nil {
		return errNilBot
	}

	if bot.Config == nil {
		return errNilConfig
	}

	var err error
	switch strings.ToLower(subSystemName) {
	case CommunicationsManagerName:
		if enable {
			if bot.CommunicationsManager == nil {
				communicationsConfig := bot.Config.GetCommunicationsConfig()
				bot.CommunicationsManager, err = SetupCommunicationManager(&communicationsConfig)
				if err != nil {
					return err
				}
			}
			return bot.CommunicationsManager.Start()
		}
		return bot.CommunicationsManager.Stop()
	case ConnectionManagerName:
		if enable {
			if bot.connectionManager == nil {
				bot.connectionManager, err = setupConnectionManager(&bot.Config.ConnectionMonitor)
				if err != nil {
					return err
				}
			}
			return bot.connectionManager.Start()
		}
		return bot.connectionManager.Stop()
	case OrderManagerName:
		if enable {
			if bot.OrderManager == nil {
				bot.OrderManager, err = SetupOrderManager(bot.ExchangeManager, bot.CommunicationsManager, &bot.ServicesWG, &bot.Config.OrderManager)
				if err != nil {
					return err
				}
			}
			return bot.OrderManager.Start()
		}
		return bot.OrderManager.Stop()
	case PortfolioManagerName:
		if enable {
			if bot.portfolioManager == nil {
				bot.portfolioManager, err = setupPortfolioManager(bot.ExchangeManager, bot.Settings.PortfolioManagerDelay, bot.Config.Portfolio)
				if err != nil {
					return err
				}
			}
			return bot.portfolioManager.Start(&bot.ServicesWG)
		}
		return bot.portfolioManager.Stop()
	case NTPManagerName:
		if enable {
			if bot.ntpManager == nil {
				bot.ntpManager, err = setupNTPManager(
					&bot.Config.NTPClient,
					*bot.Config.Logging.Enabled)
				if err != nil {
					return err
				}
			}
			return bot.ntpManager.Start()
		}
		return bot.ntpManager.Stop()
	case DatabaseConnectionManagerName:
		if enable {
			if bot.DatabaseManager == nil {
				bot.DatabaseManager, err = SetupDatabaseConnectionManager(&bot.Config.Database)
				if err != nil {
					return err
				}
			}
			return bot.DatabaseManager.Start(&bot.ServicesWG)
		}
		return bot.DatabaseManager.Stop()
	case SyncManagerName:
		if enable {
			if bot.currencyPairSyncer == nil {
				cfg := bot.Config.SyncManagerConfig
				cfg.SynchronizeTicker = bot.Settings.EnableTickerSyncing
				cfg.SynchronizeOrderbook = bot.Settings.EnableOrderbookSyncing
				cfg.SynchronizeContinuously = bot.Settings.SyncContinuously
				cfg.SynchronizeTrades = bot.Settings.EnableTradeSyncing
				cfg.Verbose = bot.Settings.Verbose || cfg.Verbose

				if cfg.TimeoutREST != bot.Settings.SyncTimeoutREST &&
					bot.Settings.SyncTimeoutREST != config.DefaultSyncerTimeoutREST {
					cfg.TimeoutREST = bot.Settings.SyncTimeoutREST
				}
				if cfg.TimeoutWebsocket != bot.Settings.SyncTimeoutWebsocket &&
					bot.Settings.SyncTimeoutWebsocket != config.DefaultSyncerTimeoutWebsocket {
					cfg.TimeoutWebsocket = bot.Settings.SyncTimeoutWebsocket
				}
				if cfg.NumWorkers != bot.Settings.SyncWorkersCount &&
					bot.Settings.SyncWorkersCount != config.DefaultSyncerWorkers {
					cfg.NumWorkers = bot.Settings.SyncWorkersCount
				}
				bot.currencyPairSyncer, err = SetupSyncManager(
					&cfg,
					bot.ExchangeManager,
					&bot.Config.RemoteControl,
					bot.Settings.EnableWebsocketRoutine)
				if err != nil {
					return err
				}
			}
			return bot.currencyPairSyncer.Start()
		}
		return bot.currencyPairSyncer.Stop()
	case dispatch.Name:
		if enable {
			return dispatch.Start(bot.Settings.DispatchMaxWorkerAmount, bot.Settings.DispatchJobsLimit)
		}
		return dispatch.Stop()
	case DeprecatedName:
		if enable {
			if bot.apiServer == nil {
				var filePath string
				filePath, err = config.GetAndMigrateDefaultPath(bot.Settings.ConfigFile)
				if err != nil {
					return err
				}
				bot.apiServer, err = setupAPIServerManager(&bot.Config.RemoteControl, &bot.Config.Profiler, bot.ExchangeManager, bot, bot.portfolioManager, filePath)
				if err != nil {
					return err
				}
			}
			return bot.apiServer.StartRESTServer()
		}
		return bot.apiServer.StopRESTServer()
	case WebsocketName:
		if enable {
			if bot.apiServer == nil {
				var filePath string
				filePath, err = config.GetAndMigrateDefaultPath(bot.Settings.ConfigFile)
				if err != nil {
					return err
				}
				bot.apiServer, err = setupAPIServerManager(&bot.Config.RemoteControl, &bot.Config.Profiler, bot.ExchangeManager, bot, bot.portfolioManager, filePath)
				if err != nil {
					return err
				}
			}
			return bot.apiServer.StartWebsocketServer()
		}
		return bot.apiServer.StopWebsocketServer()
	case grpcName, grpcProxyName:
		return errGRPCManagementFault
	case dataHistoryManagerName:
		if enable {
			if bot.dataHistoryManager == nil {
				bot.dataHistoryManager, err = SetupDataHistoryManager(bot.ExchangeManager, bot.DatabaseManager, &bot.Config.DataHistoryManager)
				if err != nil {
					return err
				}
			}
			return bot.dataHistoryManager.Start()
		}
		return bot.dataHistoryManager.Stop()
	case vm.Name:
		if enable {
			if bot.gctScriptManager == nil {
				bot.gctScriptManager, err = vm.NewManager(&bot.Config.GCTScript)
				if err != nil {
					return err
				}
			}
			return bot.gctScriptManager.Start(&bot.ServicesWG)
		}
		return bot.gctScriptManager.Stop()
	case strings.ToLower(CurrencyStateManagementName):
		if enable {
			if bot.currencyStateManager == nil {
				bot.currencyStateManager, err = SetupCurrencyStateManager(
					bot.Config.CurrencyStateManager.Delay,
					bot.ExchangeManager)
				if err != nil {
					return err
				}
			}
			return bot.currencyStateManager.Start()
		}
		return bot.currencyStateManager.Stop()
	}
	return fmt.Errorf("%s: %w", subSystemName, errSubsystemNotFound)
}

// GetExchangeOTPs returns OTP codes for all exchanges which have a otpsecret
// stored
func (bot *Engine) GetExchangeOTPs() (map[string]string, error) {
	otpCodes := make(map[string]string)
	for x := range bot.Config.Exchanges {
		if otpSecret := bot.Config.Exchanges[x].API.Credentials.OTPSecret; otpSecret != "" {
			exchName := bot.Config.Exchanges[x].Name
			o, err := totp.GenerateCode(otpSecret, time.Now())
			if err != nil {
				log.Errorf(log.Global, "Unable to generate OTP code for exchange %s. Err: %s\n",
					exchName, err)
				continue
			}
			otpCodes[exchName] = o
		}
	}

	if len(otpCodes) == 0 {
		return nil, errors.New("no exchanges found which have a OTP secret stored")
	}

	return otpCodes, nil
}

// GetExchangeOTPByName returns a OTP code for the desired exchange
// if it exists
func (bot *Engine) GetExchangeOTPByName(exchName string) (string, error) {
	for x := range bot.Config.Exchanges {
		if !strings.EqualFold(bot.Config.Exchanges[x].Name, exchName) {
			continue
		}

		if otpSecret := bot.Config.Exchanges[x].API.Credentials.OTPSecret; otpSecret != "" {
			return totp.GenerateCode(otpSecret, time.Now())
		}
	}
	return "", errors.New("exchange does not have a OTP secret stored")
}

// GetAuthAPISupportedExchanges returns a list of auth api enabled exchanges
func (bot *Engine) GetAuthAPISupportedExchanges() []string {
	exchanges := bot.GetExchanges()
	exchangeNames := make([]string, 0, len(exchanges))
	for x := range exchanges {
		if !exchanges[x].IsRESTAuthenticationSupported() &&
			!exchanges[x].IsWebsocketAuthenticationSupported() {
			continue
		}
		exchangeNames = append(exchangeNames, exchanges[x].GetName())
	}
	return exchangeNames
}

// IsOnline returns whether or not the engine has Internet connectivity
func (bot *Engine) IsOnline() bool {
	return bot.connectionManager.IsOnline()
}

// GetAllAvailablePairs returns a list of all available pairs on either enabled
// or disabled exchanges
func (bot *Engine) GetAllAvailablePairs(enabledExchangesOnly bool, assetType asset.Item) currency.Pairs {
	var pairList currency.Pairs
	for x := range bot.Config.Exchanges {
		if enabledExchangesOnly && !bot.Config.Exchanges[x].Enabled {
			continue
		}

		exchName := bot.Config.Exchanges[x].Name
		pairs, err := bot.Config.GetAvailablePairs(exchName, assetType)
		if err != nil {
			continue
		}

		for y := range pairs {
			if pairList.Contains(pairs[y], false) {
				continue
			}
			pairList = append(pairList, pairs[y])
		}
	}
	return pairList
}

// GetSpecificAvailablePairs returns a list of supported pairs based on specific
// parameters
func (bot *Engine) GetSpecificAvailablePairs(enabledExchangesOnly, fiatPairs, includeUSDT, cryptoPairs bool, assetType asset.Item) currency.Pairs {
	var pairList currency.Pairs
	supportedPairs := bot.GetAllAvailablePairs(enabledExchangesOnly, assetType)

	for x := range supportedPairs {
		if fiatPairs {
			if supportedPairs[x].IsCryptoFiatPair() &&
				!supportedPairs[x].Contains(currency.USDT) ||
				(includeUSDT &&
					supportedPairs[x].Contains(currency.USDT) &&
					supportedPairs[x].IsCryptoPair()) {
				if pairList.Contains(supportedPairs[x], false) {
					continue
				}
				pairList = append(pairList, supportedPairs[x])
			}
		}
		if cryptoPairs {
			if supportedPairs[x].IsCryptoPair() {
				if pairList.Contains(supportedPairs[x], false) {
					continue
				}
				pairList = append(pairList, supportedPairs[x])
			}
		}
	}
	return pairList
}

// IsRelatablePairs checks to see if the two pairs are relatable
func IsRelatablePairs(p1, p2 currency.Pair, includeUSDT bool) bool {
	if p1.EqualIncludeReciprocal(p2) {
		return true
	}

	relatablePairs := GetRelatableCurrencies(p1, true, includeUSDT)
	if p1.IsCryptoFiatPair() {
		for x := range relatablePairs {
			relatablePairs = append(relatablePairs,
				GetRelatableFiatCurrencies(relatablePairs[x])...)
		}
	}
	return relatablePairs.Contains(p2, false)
}

// MapCurrenciesByExchange returns a list of currency pairs mapped to an
// exchange
func (bot *Engine) MapCurrenciesByExchange(p currency.Pairs, enabledExchangesOnly bool, assetType asset.Item) map[string]currency.Pairs {
	currencyExchange := make(map[string]currency.Pairs)
	for x := range p {
		for y := range bot.Config.Exchanges {
			if enabledExchangesOnly && !bot.Config.Exchanges[y].Enabled {
				continue
			}
			exchName := bot.Config.Exchanges[y].Name
			if !bot.Config.SupportsPair(exchName, p[x], assetType) {
				continue
			}

			result := currencyExchange[exchName]
			if result.Contains(p[x], false) {
				continue
			}
			result = append(result, p[x])
			currencyExchange[exchName] = result
		}
	}
	return currencyExchange
}

// GetExchangeNamesByCurrency returns a list of exchanges supporting
// a currency pair based on whether the exchange is enabled or not
func (bot *Engine) GetExchangeNamesByCurrency(p currency.Pair, enabled bool, assetType asset.Item) []string {
	exchanges := make([]string, 0, len(bot.Config.Exchanges))
	for x := range bot.Config.Exchanges {
		if enabled != bot.Config.Exchanges[x].Enabled {
			continue
		}

		exchName := bot.Config.Exchanges[x].Name
		if !bot.Config.SupportsPair(exchName, p, assetType) {
			continue
		}
		exchanges = append(exchanges, exchName)
	}
	return exchanges
}

// GetRelatableCryptocurrencies returns a list of currency pairs if it can find
// any relatable currencies (e.g ETHBTC -> ETHLTC -> ETHUSDT -> ETHREP)
func GetRelatableCryptocurrencies(p currency.Pair) currency.Pairs {
	var pairs currency.Pairs
	cryptocurrencies := currency.GetCryptocurrencies()
	for x := range cryptocurrencies {
		newPair := currency.NewPair(p.Base, cryptocurrencies[x])
		if newPair.IsInvalid() {
			continue
		}
		if newPair.Equal(p) {
			continue
		}
		if pairs.Contains(newPair, false) {
			continue
		}
		pairs = append(pairs, newPair)
	}
	return pairs
}

// GetRelatableFiatCurrencies returns a list of currency pairs if it can find
// any relatable currencies (e.g ETHUSD -> ETHAUD -> ETHGBP -> ETHJPY)
func GetRelatableFiatCurrencies(p currency.Pair) currency.Pairs {
	var pairs currency.Pairs
	fiatCurrencies := currency.GetFiatCurrencies()

	for x := range fiatCurrencies {
		newPair := currency.NewPair(p.Base, fiatCurrencies[x])
		if newPair.Base.Equal(newPair.Quote) {
			continue
		}

		if newPair.Equal(p) {
			continue
		}

		if pairs.Contains(newPair, false) {
			continue
		}
		pairs = append(pairs, newPair)
	}
	return pairs
}

// GetRelatableCurrencies returns a list of currency pairs if it can find
// any relatable currencies (e.g BTCUSD -> BTC USDT -> XBT USDT -> XBT USD)
// incOrig includes the supplied pair if desired
func GetRelatableCurrencies(p currency.Pair, incOrig, incUSDT bool) currency.Pairs {
	var pairs currency.Pairs

	addPair := func(p currency.Pair) {
		if pairs.Contains(p, true) {
			return
		}
		pairs = append(pairs, p)
	}

	buildPairs := func(p currency.Pair, incOrig bool) {
		if incOrig {
			addPair(p)
		}

		first := currency.GetTranslation(p.Base)
		if !first.Equal(p.Base) {
			addPair(currency.NewPair(first, p.Quote))

			second := currency.GetTranslation(p.Quote)
			if !second.Equal(p.Quote) {
				addPair(currency.NewPair(first, second))
			}
		}

		second := currency.GetTranslation(p.Quote)
		if !second.Equal(p.Quote) {
			addPair(currency.NewPair(p.Base, second))
		}
	}

	buildPairs(p, incOrig)
	buildPairs(p.Swap(), incOrig)

	if !incUSDT {
		pairs = pairs.RemovePairsByFilter(currency.USDT)
	}

	return pairs
}

// GetCollatedExchangeAccountInfoByCoin collates individual exchange account
// information and turns it into a map string of exchange.AccountCurrencyInfo
func GetCollatedExchangeAccountInfoByCoin(accounts []account.Holdings) map[currency.Code]account.Balance {
	result := make(map[currency.Code]account.Balance)
	for x := range accounts {
		for y := range accounts[x].Accounts {
			for z := range accounts[x].Accounts[y].Currencies {
				currencyName := accounts[x].Accounts[y].Currencies[z].Currency
				total := accounts[x].Accounts[y].Currencies[z].Total
				onHold := accounts[x].Accounts[y].Currencies[z].Hold
				avail := accounts[x].Accounts[y].Currencies[z].AvailableWithoutBorrow
				free := accounts[x].Accounts[y].Currencies[z].Free
				borrowed := accounts[x].Accounts[y].Currencies[z].Borrowed

				info, ok := result[currencyName]
				if !ok {
					accountInfo := account.Balance{
						Currency:               currencyName,
						Total:                  total,
						Hold:                   onHold,
						Free:                   free,
						AvailableWithoutBorrow: avail,
						Borrowed:               borrowed,
					}
					result[currencyName] = accountInfo
				} else {
					info.Hold += onHold
					info.Total += total
					info.Free += free
					info.AvailableWithoutBorrow += avail
					info.Borrowed += borrowed
					result[currencyName] = info
				}
			}
		}
	}
	return result
}

// GetExchangeHighestPriceByCurrencyPair returns the exchange with the highest
// price for a given currency pair and asset type
func GetExchangeHighestPriceByCurrencyPair(p currency.Pair, a asset.Item) (string, error) {
	result := stats.SortExchangesByPrice(p, a, true)
	if len(result) == 0 {
		return "", errors.New("no stats for supplied currency pair and asset type")
	}

	return result[0].Exchange, nil
}

// GetExchangeLowestPriceByCurrencyPair returns the exchange with the lowest
// price for a given currency pair and asset type
func GetExchangeLowestPriceByCurrencyPair(p currency.Pair, assetType asset.Item) (string, error) {
	result := stats.SortExchangesByPrice(p, assetType, false)
	if len(result) == 0 {
		return "", errors.New("no stats for supplied currency pair and asset type")
	}

	return result[0].Exchange, nil
}

// GetCryptocurrenciesByExchange returns a list of cryptocurrencies the exchange supports
func (bot *Engine) GetCryptocurrenciesByExchange(exchangeName string, enabledExchangesOnly, enabledPairs bool, assetType asset.Item) ([]string, error) {
	var cryptocurrencies []string
	for x := range bot.Config.Exchanges {
		if !strings.EqualFold(bot.Config.Exchanges[x].Name, exchangeName) {
			continue
		}
		if enabledExchangesOnly && !bot.Config.Exchanges[x].Enabled {
			continue
		}

		var err error
		var pairs currency.Pairs
		if enabledPairs {
			pairs, err = bot.Config.GetEnabledPairs(exchangeName, assetType)
		} else {
			pairs, err = bot.Config.GetAvailablePairs(exchangeName, assetType)
		}
		if err != nil {
			return nil, err
		}
		cryptocurrencies = pairs.GetCrypto().Strings()
		break
	}
	return cryptocurrencies, nil
}

// GetCryptocurrencyDepositAddressesByExchange returns the cryptocurrency deposit addresses for a particular exchange
func (bot *Engine) GetCryptocurrencyDepositAddressesByExchange(exchName string) (map[string][]deposit.Address, error) {
	if bot.DepositAddressManager != nil {
		if bot.DepositAddressManager.IsSynced() {
			return bot.DepositAddressManager.GetDepositAddressesByExchange(exchName)
		}
		return nil, errors.New("deposit address manager has not yet synced all exchange deposit addresses")
	}

	result := bot.GetAllExchangeCryptocurrencyDepositAddresses()
	r, ok := result[exchName]
	if !ok {
		return nil, fmt.Errorf("%s %w", exchName, ErrExchangeNotFound)
	}
	return r, nil
}

// GetExchangeCryptocurrencyDepositAddress returns the cryptocurrency deposit address for a particular
// exchange
func (bot *Engine) GetExchangeCryptocurrencyDepositAddress(ctx context.Context, exchName, accountID, chain string, item currency.Code, bypassCache bool) (*deposit.Address, error) {
	if bot.DepositAddressManager != nil &&
		bot.DepositAddressManager.IsSynced() &&
		!bypassCache {
		resp, err := bot.DepositAddressManager.GetDepositAddressByExchangeAndCurrency(exchName, chain, item)
		return &resp, err
	}
	exch, err := bot.GetExchangeByName(exchName)
	if err != nil {
		return nil, err
	}
	return exch.GetDepositAddress(ctx, item, accountID, chain)
}

// GetAllExchangeCryptocurrencyDepositAddresses obtains an exchanges deposit cryptocurrency list
func (bot *Engine) GetAllExchangeCryptocurrencyDepositAddresses() map[string]map[string][]deposit.Address {
	result := make(map[string]map[string][]deposit.Address)
	exchanges := bot.GetExchanges()
	var depositSyncer sync.WaitGroup
	depositSyncer.Add(len(exchanges))
	var m sync.Mutex
	for x := range exchanges {
		go func(exch exchange.IBotExchange) {
			defer depositSyncer.Done()
			exchName := exch.GetName()
			if !exch.IsRESTAuthenticationSupported() {
				if bot.Settings.Verbose {
					log.Debugf(log.ExchangeSys, "GetAllExchangeCryptocurrencyDepositAddresses: Skippping %s due to disabled authenticated API support.\n", exchName)
				}
				return
			}

			cryptoCurrencies, err := bot.GetCryptocurrenciesByExchange(exchName, true, true, asset.Spot)
			if err != nil {
				log.Errorf(log.ExchangeSys, "%s failed to get cryptocurrency deposit addresses. Err: %s\n", exchName, err)
				return
			}
			supportsMultiChain := exch.GetBase().Features.Supports.RESTCapabilities.MultiChainDeposits
			requiresChainSet := exch.GetBase().Features.Supports.RESTCapabilities.MultiChainDepositRequiresChainSet
			cryptoAddr := make(map[string][]deposit.Address)
			for y := range cryptoCurrencies {
				cryptocurrency := cryptoCurrencies[y]
				isSingular := false
				var depositAddrs []deposit.Address
				if supportsMultiChain {
					availChains, err := exch.GetAvailableTransferChains(context.TODO(), currency.NewCode(cryptocurrency))
					if err != nil {
						log.Errorf(log.Global, "%s failed to get cryptocurrency available transfer chains. Err: %s\n", exchName, err)
						continue
					}
					if len(availChains) > 0 {
						// store the default non-chain specified address for a specified crypto
						chainContainsItself := common.StringSliceCompareInsensitive(availChains, cryptocurrency)
						if !chainContainsItself && !requiresChainSet {
							depositAddr, err := exch.GetDepositAddress(context.TODO(), currency.NewCode(cryptocurrency), "", "")
							if err != nil {
								log.Errorf(log.Global, "%s failed to get cryptocurrency deposit address for %s. Err: %s\n",
									exchName,
									cryptocurrency,
									err)
								continue
							}
							depositAddr.Chain = cryptocurrency
							depositAddrs = append(depositAddrs, *depositAddr)
						}
						for z := range availChains {
							if availChains[z] == "" {
								log.Warnf(log.Global, "%s %s available transfer chain is populated with an empty string\n",
									exchName,
									cryptocurrency)
								continue
							}

							depositAddr, err := exch.GetDepositAddress(context.TODO(), currency.NewCode(cryptocurrency), "", availChains[z])
							if err != nil {
								log.Errorf(log.Global, "%s failed to get cryptocurrency deposit address for %s [chain %s]. Err: %s\n",
									exchName,
									cryptocurrency,
									availChains[z],
									err)
								continue
							}
							depositAddr.Chain = availChains[z]
							depositAddrs = append(depositAddrs, *depositAddr)
						}
					} else {
						// cryptocurrency doesn't support multichain transfers
						isSingular = true
					}
				}

				if !supportsMultiChain || isSingular {
					depositAddr, err := exch.GetDepositAddress(context.TODO(), currency.NewCode(cryptocurrency), "", "")
					if err != nil {
						log.Errorf(log.Global, "%s failed to get cryptocurrency deposit address for %s. Err: %s\n",
							exchName,
							cryptocurrency,
							err)
						continue
					}
					depositAddrs = append(depositAddrs, *depositAddr)
				}
				cryptoAddr[cryptocurrency] = depositAddrs
			}
			m.Lock()
			result[exchName] = cryptoAddr
			m.Unlock()
		}(exchanges[x])
	}
	depositSyncer.Wait()
	if len(result) > 0 {
		log.Infoln(log.Global, "Deposit addresses synced")
	}
	return result
}

// GetExchangeNames returns a list of enabled or disabled exchanges
func (bot *Engine) GetExchangeNames(enabledOnly bool) []string {
	exchanges := bot.GetExchanges()
	var response []string
	for i := range exchanges {
		if !enabledOnly || (enabledOnly && exchanges[i].IsEnabled()) {
			response = append(response, exchanges[i].GetName())
		}
	}
	return response
}

// GetAllActiveTickers returns all enabled exchange tickers
func (bot *Engine) GetAllActiveTickers() []EnabledExchangeCurrencies {
	var tickerData []EnabledExchangeCurrencies
	exchanges := bot.GetExchanges()
	for x := range exchanges {
		assets := exchanges[x].GetAssetTypes(true)
		exchName := exchanges[x].GetName()
		var exchangeTicker EnabledExchangeCurrencies
		exchangeTicker.ExchangeName = exchName

		for y := range assets {
			currencies, err := exchanges[x].GetEnabledPairs(assets[y])
			if err != nil {
				log.Errorf(log.ExchangeSys, "Exchange %s could not retrieve enabled currencies. Err: %s\n", exchName, err)
				continue
			}
			for z := range currencies {
				tp, err := exchanges[x].GetCachedTicker(currencies[z], assets[y])
				if err != nil {
					log.Errorf(log.ExchangeSys, "Exchange %s failed to retrieve %s ticker. Err: %s\n", exchName, currencies[z].String(), err)
					continue
				}
				exchangeTicker.ExchangeValues = append(exchangeTicker.ExchangeValues, tp)
			}
			tickerData = append(tickerData, exchangeTicker)
		}
	}
	return tickerData
}

func verifyCert(pemData []byte) error {
	var pemBlock *pem.Block
	pemBlock, _ = pem.Decode(pemData)
	if pemBlock == nil {
		return errCertDataIsNil
	}

	if pemBlock.Type != "CERTIFICATE" {
		return errCertTypeInvalid
	}

	cert, err := x509.ParseCertificate(pemBlock.Bytes)
	if err != nil {
		return err
	}

	if time.Now().After(cert.NotAfter) {
		return errCertExpired
	}
	return nil
}

// CheckCerts checks and verifies RPC server certificates
func CheckCerts(certDir string) error {
	certFile := filepath.Join(certDir, "cert.pem")
	keyFile := filepath.Join(certDir, "key.pem")

	if !file.Exists(certFile) || !file.Exists(keyFile) {
		log.Warnln(log.Global, "gRPC certificate/key file missing, recreating...")
		return genCert(certDir)
	}

	pemData, err := os.ReadFile(certFile)
	if err != nil {
		return fmt.Errorf("unable to open TLS cert file: %s", err)
	}

	if err = verifyCert(pemData); err != nil {
		if err != errCertExpired {
			return err
		}
		log.Warnln(log.Global, "gRPC certificate has expired, regenerating...")
		return genCert(certDir)
	}

	log.Infoln(log.Global, "gRPC TLS certificate and key files exist, will use them.")
	return nil
}

func genCert(targetDir string) error {
	privKey, err := ecdsa.GenerateKey(elliptic.P256(), rand.Reader)
	if err != nil {
		return fmt.Errorf("failed to generate ecdsa private key: %s", err)
	}

	serialNumberLimit := new(big.Int).Lsh(big.NewInt(1), 128)
	serialNumber, err := rand.Int(rand.Reader, serialNumberLimit)
	if err != nil {
		return fmt.Errorf("failed to generate serial number: %s", err)
	}

	host, err := os.Hostname()
	if err != nil {
		return fmt.Errorf("failed to get hostname: %s", err)
	}

	dnsNames := []string{host}
	if host != "localhost" {
		dnsNames = append(dnsNames, "localhost")
	}

	template := x509.Certificate{
		SerialNumber: serialNumber,
		Subject: pkix.Name{
			Organization: []string{"gocryptotrader"},
			CommonName:   host,
		},
		NotBefore:             time.Now(),
		NotAfter:              time.Now().Add(time.Hour * 24 * 365),
		IsCA:                  true,
		BasicConstraintsValid: true,
		KeyUsage:              x509.KeyUsageKeyEncipherment | x509.KeyUsageDigitalSignature | x509.KeyUsageCertSign,
		ExtKeyUsage:           []x509.ExtKeyUsage{x509.ExtKeyUsageServerAuth},
		IPAddresses: []net.IP{
			net.ParseIP("127.0.0.1"),
			net.ParseIP("::1"),
		},
		DNSNames: dnsNames,
	}

	derBytes, err := x509.CreateCertificate(rand.Reader, &template, &template, &privKey.PublicKey, privKey)
	if err != nil {
		return fmt.Errorf("failed to create certificate: %s", err)
	}

	certData := pem.EncodeToMemory(&pem.Block{Type: "CERTIFICATE", Bytes: derBytes})
	if certData == nil {
		return errors.New("cert data is nil")
	}

	b, err := x509.MarshalECPrivateKey(privKey)
	if err != nil {
		return fmt.Errorf("failed to marshal ECDSA private key: %s", err)
	}

	keyData := pem.EncodeToMemory(&pem.Block{Type: "EC PRIVATE KEY", Bytes: b})
	if keyData == nil {
		return errors.New("key pem data is nil")
	}

	err = file.Write(filepath.Join(targetDir, "key.pem"), keyData)
	if err != nil {
		return fmt.Errorf("failed to write key.pem file %s", err)
	}

	err = file.Write(filepath.Join(targetDir, "cert.pem"), certData)
	if err != nil {
		return fmt.Errorf("failed to write cert.pem file %s", err)
	}

	log.Infof(log.Global, "gRPC TLS key.pem and cert.pem files written to %s\n", targetDir)
	return nil
}

// NewSupportedExchangeByName helps create a new exchange to be loaded that is
// supported by GCT. This function will return an error if the exchange is not
// supported.
func NewSupportedExchangeByName(name string) (exchange.IBotExchange, error) {
	switch strings.ToLower(name) {
	case "binanceus":
		return new(binanceus.Exchange), nil
	case "binance":
		return new(binance.Exchange), nil
	case "bitfinex":
		return new(bitfinex.Exchange), nil
	case "bitflyer":
		return new(bitflyer.Exchange), nil
	case "bithumb":
		return new(bithumb.Exchange), nil
	case "bitmex":
		return new(bitmex.Exchange), nil
	case "bitstamp":
		return new(bitstamp.Exchange), nil
	case "btc markets":
		return new(btcmarkets.Exchange), nil
	case "btse":
		return new(btse.Exchange), nil
	case "bybit":
		return new(bybit.Exchange), nil
	case "coinut":
		return new(coinut.Exchange), nil
	case "deribit":
		return new(deribit.Exchange), nil
	case "exmo":
<<<<<<< HEAD
		return new(exmo.EXMO), nil
	case "coinbaseinternational":
		return new(coinbaseinternational.CoinbaseInternational), nil
=======
		return new(exmo.Exchange), nil
>>>>>>> 2a9b8493
	case "coinbasepro":
		return new(coinbasepro.Exchange), nil
	case "gateio":
		return new(gateio.Exchange), nil
	case "gemini":
		return new(gemini.Exchange), nil
	case "hitbtc":
		return new(hitbtc.Exchange), nil
	case "huobi":
		return new(huobi.Exchange), nil
	case "kraken":
		return new(kraken.Exchange), nil
	case "kucoin":
		return new(kucoin.Exchange), nil
	case "lbank":
		return new(lbank.Exchange), nil
	case "okx":
		return new(okx.Exchange), nil
	case "poloniex":
		return new(poloniex.Exchange), nil
	case "yobit":
		return new(yobit.Exchange), nil
	default:
		return nil, fmt.Errorf("%q, %w", name, ErrExchangeNotFound)
	}
}

// NewExchangeByNameWithDefaults returns a defaulted exchange by its name if it
// exists. This will allocate a new exchange and setup the default config for it.
// This will automatically fetch available pairs.
func NewExchangeByNameWithDefaults(ctx context.Context, name string) (exchange.IBotExchange, error) {
	exch, err := NewSupportedExchangeByName(name)
	if err != nil {
		return nil, err
	}
	defaultConfig, err := exchange.GetDefaultConfig(ctx, exch)
	if err != nil {
		return nil, err
	}
	err = exch.Setup(defaultConfig)
	if err != nil {
		return nil, err
	}
	return exch, nil
}<|MERGE_RESOLUTION|>--- conflicted
+++ resolved
@@ -992,13 +992,9 @@
 	case "deribit":
 		return new(deribit.Exchange), nil
 	case "exmo":
-<<<<<<< HEAD
-		return new(exmo.EXMO), nil
+		return new(exmo.Exchange), nil
 	case "coinbaseinternational":
-		return new(coinbaseinternational.CoinbaseInternational), nil
-=======
-		return new(exmo.Exchange), nil
->>>>>>> 2a9b8493
+		return new(coinbaseinternational.Exchange), nil
 	case "coinbasepro":
 		return new(coinbasepro.Exchange), nil
 	case "gateio":
