package engine

import (
	"crypto/ecdsa"
	"crypto/elliptic"
	"crypto/rand"
	"crypto/x509"
	"crypto/x509/pkix"
	"encoding/pem"
	"errors"
	"fmt"
	"io/ioutil"
	"math/big"
	"net"
	"os"
	"path/filepath"
	"strings"
	"time"

	"github.com/pquerna/otp/totp"
	"github.com/thrasher-corp/gocryptotrader/common"
	"github.com/thrasher-corp/gocryptotrader/common/file"
	"github.com/thrasher-corp/gocryptotrader/currency"
	"github.com/thrasher-corp/gocryptotrader/dispatch"
	exchange "github.com/thrasher-corp/gocryptotrader/exchanges"
	"github.com/thrasher-corp/gocryptotrader/exchanges/account"
	"github.com/thrasher-corp/gocryptotrader/exchanges/asset"
	"github.com/thrasher-corp/gocryptotrader/exchanges/orderbook"
	"github.com/thrasher-corp/gocryptotrader/exchanges/stats"
	"github.com/thrasher-corp/gocryptotrader/exchanges/ticker"
	"github.com/thrasher-corp/gocryptotrader/exchanges/withdraw"
	"github.com/thrasher-corp/gocryptotrader/gctscript/vm"
	log "github.com/thrasher-corp/gocryptotrader/logger"
	"github.com/thrasher-corp/gocryptotrader/portfolio"
)

var (
	errCertExpired     = errors.New("gRPC TLS certificate has expired")
	errCertDataIsNil   = errors.New("gRPC TLS certificate PEM data is nil")
	errCertTypeInvalid = errors.New("gRPC TLS certificate type is invalid")
)

// GetSubsystemsStatus returns the status of various subsystems
func GetSubsystemsStatus() map[string]bool {
	systems := make(map[string]bool)
	systems["communications"] = Bot.CommsManager.Started()
	systems["internet_monitor"] = Bot.ConnectionManager.Started()
	systems["orders"] = Bot.OrderManager.Started()
	systems["portfolio"] = Bot.PortfolioManager.Started()
	systems["ntp_timekeeper"] = Bot.NTPManager.Started()
	systems["database"] = Bot.DatabaseManager.Started()
	systems["exchange_syncer"] = Bot.Settings.EnableExchangeSyncManager
	systems["grpc"] = Bot.Settings.EnableGRPC
	systems["grpc_proxy"] = Bot.Settings.EnableGRPCProxy
	systems["gctscript"] = Bot.GctScriptManager.Started()
	systems["deprecated_rpc"] = Bot.Settings.EnableDeprecatedRPC
	systems["websocket_rpc"] = Bot.Settings.EnableWebsocketRPC
	systems["dispatch"] = dispatch.IsRunning()
	return systems
}

// RPCEndpoint stores an RPC endpoint status and addr
type RPCEndpoint struct {
	Started    bool
	ListenAddr string
}

// GetRPCEndpoints returns a list of RPC endpoints and their listen addrs
func GetRPCEndpoints() map[string]RPCEndpoint {
	endpoints := make(map[string]RPCEndpoint)
	endpoints["grpc"] = RPCEndpoint{
		Started:    Bot.Settings.EnableGRPC,
		ListenAddr: "grpc://" + Bot.Config.RemoteControl.GRPC.ListenAddress,
	}
	endpoints["grpc_proxy"] = RPCEndpoint{
		Started:    Bot.Settings.EnableGRPCProxy,
		ListenAddr: "http://" + Bot.Config.RemoteControl.GRPC.GRPCProxyListenAddress,
	}
	endpoints["deprecated_rpc"] = RPCEndpoint{
		Started:    Bot.Settings.EnableDeprecatedRPC,
		ListenAddr: "http://" + Bot.Config.RemoteControl.DeprecatedRPC.ListenAddress,
	}
	endpoints["websocket_rpc"] = RPCEndpoint{
		Started:    Bot.Settings.EnableWebsocketRPC,
		ListenAddr: "ws://" + Bot.Config.RemoteControl.WebsocketRPC.ListenAddress,
	}
	return endpoints
}

// SetSubsystem enables or disables an engine subsystem
func SetSubsystem(subsys string, enable bool) error {
	switch strings.ToLower(subsys) {
	case "communications":
		if enable {
			return Bot.CommsManager.Start()
		}
		return Bot.CommsManager.Stop()
	case "internet_monitor":
		if enable {
			return Bot.ConnectionManager.Start()
		}
		return Bot.CommsManager.Stop()
	case "orders":
		if enable {
			return Bot.OrderManager.Start()
		}
		return Bot.OrderManager.Stop()
	case "portfolio":
		if enable {
			return Bot.PortfolioManager.Start()
		}
		return Bot.OrderManager.Stop()
	case "ntp_timekeeper":
		if enable {
			return Bot.NTPManager.Start()
		}
		return Bot.NTPManager.Stop()
	case "database":
		if enable {
			return Bot.DatabaseManager.Start()
		}
		return Bot.DatabaseManager.Stop()
	case "exchange_syncer":
		if enable {
			Bot.ExchangeCurrencyPairManager.Start()
		}
		Bot.ExchangeCurrencyPairManager.Stop()
	case "dispatch":
		if enable {
			return dispatch.Start(Bot.Settings.DispatchMaxWorkerAmount, Bot.Settings.DispatchJobsLimit)
		}
		return dispatch.Stop()
	case "gctscript":
		if enable {
			vm.GCTScriptConfig.Enabled = true
			return Bot.GctScriptManager.Start()
		}
		vm.GCTScriptConfig.Enabled = false
		return Bot.GctScriptManager.Stop()
	}

	return errors.New("subsystem not found")
}

// GetExchangeOTPs returns OTP codes for all exchanges which have a otpsecret
// stored
func GetExchangeOTPs() (map[string]string, error) {
	otpCodes := make(map[string]string)
	for x := range Bot.Config.Exchanges {
		if otpSecret := Bot.Config.Exchanges[x].API.Credentials.OTPSecret; otpSecret != "" {
			exchName := Bot.Config.Exchanges[x].Name
			o, err := totp.GenerateCode(otpSecret, time.Now())
			if err != nil {
				log.Errorf(log.Global, "Unable to generate OTP code for exchange %s. Err: %s\n",
					exchName, err)
				continue
			}
			otpCodes[exchName] = o
		}
	}

	if len(otpCodes) == 0 {
		return nil, errors.New("no exchanges found which have a OTP secret stored")
	}

	return otpCodes, nil
}

// GetExchangeoOTPByName returns a OTP code for the desired exchange
// if it exists
func GetExchangeoOTPByName(exchName string) (string, error) {
	for x := range Bot.Config.Exchanges {
		if !strings.EqualFold(Bot.Config.Exchanges[x].Name, exchName) {
			continue
		}

		if otpSecret := Bot.Config.Exchanges[x].API.Credentials.OTPSecret; otpSecret != "" {
			return totp.GenerateCode(otpSecret, time.Now())
		}
	}
	return "", errors.New("exchange does not have a OTP secret stored")
}

// GetAuthAPISupportedExchanges returns a list of auth api enabled exchanges
func GetAuthAPISupportedExchanges() []string {
	var exchangeNames []string
	exchanges := GetExchanges()
	for x := range exchanges {
		if !exchanges[x].GetAuthenticatedAPISupport(exchange.RestAuthentication) &&
			!exchanges[x].GetAuthenticatedAPISupport(exchange.WebsocketAuthentication) {
			continue
		}
		exchangeNames = append(exchangeNames, exchanges[x].GetName())
	}
	return exchangeNames
}

// IsOnline returns whether or not the engine has Internet connectivity
func IsOnline() bool {
	return Bot.ConnectionManager.IsOnline()
}

// GetAvailableExchanges returns a list of enabled exchanges
func GetAvailableExchanges() []string {
	var enExchanges []string
	for x := range Bot.Config.Exchanges {
		if Bot.Config.Exchanges[x].Enabled {
			enExchanges = append(enExchanges, Bot.Config.Exchanges[x].Name)
		}
	}
	return enExchanges
}

// GetAllAvailablePairs returns a list of all available pairs on either enabled
// or disabled exchanges
func GetAllAvailablePairs(enabledExchangesOnly bool, assetType asset.Item) currency.Pairs {
	var pairList currency.Pairs
	for x := range Bot.Config.Exchanges {
		if enabledExchangesOnly && !Bot.Config.Exchanges[x].Enabled {
			continue
		}

		exchName := Bot.Config.Exchanges[x].Name
		pairs, err := Bot.Config.GetAvailablePairs(exchName, assetType)
		if err != nil {
			continue
		}

		for y := range pairs {
			if pairList.Contains(pairs[y], false) {
				continue
			}
			pairList = append(pairList, pairs[y])
		}
	}
	return pairList
}

// GetSpecificAvailablePairs returns a list of supported pairs based on specific
// parameters
func GetSpecificAvailablePairs(enabledExchangesOnly, fiatPairs, includeUSDT, cryptoPairs bool, assetType asset.Item) currency.Pairs {
	var pairList currency.Pairs
	supportedPairs := GetAllAvailablePairs(enabledExchangesOnly, assetType)

	for x := range supportedPairs {
		if fiatPairs {
			if supportedPairs[x].IsCryptoFiatPair() &&
				!supportedPairs[x].ContainsCurrency(currency.USDT) ||
				(includeUSDT &&
					supportedPairs[x].ContainsCurrency(currency.USDT) &&
					supportedPairs[x].IsCryptoPair()) {
				if pairList.Contains(supportedPairs[x], false) {
					continue
				}
				pairList = append(pairList, supportedPairs[x])
			}
		}
		if cryptoPairs {
			if supportedPairs[x].IsCryptoPair() {
				if pairList.Contains(supportedPairs[x], false) {
					continue
				}
				pairList = append(pairList, supportedPairs[x])
			}
		}
	}
	return pairList
}

// IsRelatablePairs checks to see if the two pairs are relatable
func IsRelatablePairs(p1, p2 currency.Pair, includeUSDT bool) bool {
	if p1.EqualIncludeReciprocal(p2) {
		return true
	}

	var relatablePairs = GetRelatableCurrencies(p1, true, includeUSDT)
	if p1.IsCryptoFiatPair() {
		for x := range relatablePairs {
			relatablePairs = append(relatablePairs,
				GetRelatableFiatCurrencies(relatablePairs[x])...)
		}
	}
	return relatablePairs.Contains(p2, false)
}

// MapCurrenciesByExchange returns a list of currency pairs mapped to an
// exchange
func MapCurrenciesByExchange(p currency.Pairs, enabledExchangesOnly bool, assetType asset.Item) map[string]currency.Pairs {
	currencyExchange := make(map[string]currency.Pairs)
	for x := range p {
		for y := range Bot.Config.Exchanges {
			if enabledExchangesOnly && !Bot.Config.Exchanges[y].Enabled {
				continue
			}
			exchName := Bot.Config.Exchanges[y].Name
			success, err := Bot.Config.SupportsPair(exchName, p[x], assetType)
			if err != nil || !success {
				continue
			}

			result, ok := currencyExchange[exchName]
			if !ok {
				var pairs []currency.Pair
				pairs = append(pairs, p[x])
				currencyExchange[exchName] = pairs
			} else {
				if result.Contains(p[x], false) {
					continue
				}
				result = append(result, p[x])
				currencyExchange[exchName] = result
			}
		}
	}
	return currencyExchange
}

// GetExchangeNamesByCurrency returns a list of exchanges supporting
// a currency pair based on whether the exchange is enabled or not
func GetExchangeNamesByCurrency(p currency.Pair, enabled bool, assetType asset.Item) []string {
	var exchanges []string
	for x := range Bot.Config.Exchanges {
		if enabled != Bot.Config.Exchanges[x].Enabled {
			continue
		}

		exchName := Bot.Config.Exchanges[x].Name
		success, err := Bot.Config.SupportsPair(exchName, p, assetType)
		if err != nil {
			continue
		}

		if success {
			exchanges = append(exchanges, exchName)
		}
	}
	return exchanges
}

// GetRelatableCryptocurrencies returns a list of currency pairs if it can find
// any relatable currencies (e.g ETHBTC -> ETHLTC -> ETHUSDT -> ETHREP)
func GetRelatableCryptocurrencies(p currency.Pair) currency.Pairs {
	var pairs currency.Pairs
	cryptocurrencies := currency.GetCryptocurrencies()

	for x := range cryptocurrencies {
		newPair := currency.NewPair(p.Base, cryptocurrencies[x])
		if newPair.IsInvalid() {
			continue
		}

		if newPair.Base.Upper() == p.Base.Upper() &&
			newPair.Quote.Upper() == p.Quote.Upper() {
			continue
		}

		if pairs.Contains(newPair, false) {
			continue
		}
		pairs = append(pairs, newPair)
	}
	return pairs
}

// GetRelatableFiatCurrencies returns a list of currency pairs if it can find
// any relatable currencies (e.g ETHUSD -> ETHAUD -> ETHGBP -> ETHJPY)
func GetRelatableFiatCurrencies(p currency.Pair) currency.Pairs {
	var pairs currency.Pairs
	fiatCurrencies := currency.GetFiatCurrencies()

	for x := range fiatCurrencies {
		newPair := currency.NewPair(p.Base, fiatCurrencies[x])
		if newPair.Base.Upper() == newPair.Quote.Upper() {
			continue
		}

		if newPair.Base.Upper() == p.Base.Upper() &&
			newPair.Quote.Upper() == p.Quote.Upper() {
			continue
		}

		if pairs.Contains(newPair, false) {
			continue
		}
		pairs = append(pairs, newPair)
	}
	return pairs
}

// GetRelatableCurrencies returns a list of currency pairs if it can find
// any relatable currencies (e.g BTCUSD -> BTC USDT -> XBT USDT -> XBT USD)
// incOrig includes the supplied pair if desired
func GetRelatableCurrencies(p currency.Pair, incOrig, incUSDT bool) currency.Pairs {
	var pairs currency.Pairs

	addPair := func(p currency.Pair) {
		if pairs.Contains(p, true) {
			return
		}
		pairs = append(pairs, p)
	}

	buildPairs := func(p currency.Pair, incOrig bool) {
		if incOrig {
			addPair(p)
		}

		first, ok := currency.GetTranslation(p.Base)
		if ok {
			addPair(currency.NewPair(first, p.Quote))

			var second currency.Code
			second, ok = currency.GetTranslation(p.Quote)
			if ok {
				addPair(currency.NewPair(first, second))
			}
		}

		second, ok := currency.GetTranslation(p.Quote)
		if ok {
			addPair(currency.NewPair(p.Base, second))
		}
	}

	buildPairs(p, incOrig)
	buildPairs(p.Swap(), incOrig)

	if !incUSDT {
		pairs = pairs.RemovePairsByFilter(currency.USDT)
	}

	return pairs
}

// GetSpecificOrderbook returns a specific orderbook given the currency,
// exchangeName and assetType
func GetSpecificOrderbook(p currency.Pair, exchangeName string, assetType asset.Item) (*orderbook.Base, error) {
	exch := GetExchangeByName(exchangeName)
	if exch == nil {
		return nil, ErrExchangeNotFound
	}
	return exch.FetchOrderbook(p, assetType)
}

// GetSpecificTicker returns a specific ticker given the currency,
// exchangeName and assetType
func GetSpecificTicker(p currency.Pair, exchangeName string, assetType asset.Item) (*ticker.Price, error) {
	exch := GetExchangeByName(exchangeName)
	if exch == nil {
		return nil, ErrExchangeNotFound
	}
	return exch.FetchTicker(p, assetType)
}

// GetCollatedExchangeAccountInfoByCoin collates individual exchange account
// information and turns into into a map string of
// exchange.AccountCurrencyInfo
func GetCollatedExchangeAccountInfoByCoin(accounts []account.Holdings) map[currency.Code]account.Balance {
	result := make(map[currency.Code]account.Balance)
	for x := range accounts {
		for y := range accounts[x].Accounts {
			for z := range accounts[x].Accounts[y].Currencies {
				currencyName := accounts[x].Accounts[y].Currencies[z].CurrencyName
				avail := accounts[x].Accounts[y].Currencies[z].TotalValue
				onHold := accounts[x].Accounts[y].Currencies[z].Hold
				info, ok := result[currencyName]
				if !ok {
					accountInfo := account.Balance{
						CurrencyName: currencyName,
						Hold:         onHold,
						TotalValue:   avail,
					}
					result[currencyName] = accountInfo
				} else {
					info.Hold += onHold
					info.TotalValue += avail
					result[currencyName] = info
				}
			}
		}
	}
	return result
}

// GetExchangeHighestPriceByCurrencyPair returns the exchange with the highest
// price for a given currency pair and asset type
func GetExchangeHighestPriceByCurrencyPair(p currency.Pair, assetType asset.Item) (string, error) {
	result := stats.SortExchangesByPrice(p, assetType, true)
	if len(result) == 0 {
		return "", fmt.Errorf("no stats for supplied currency pair and asset type")
	}

	return result[0].Exchange, nil
}

// GetExchangeLowestPriceByCurrencyPair returns the exchange with the lowest
// price for a given currency pair and asset type
func GetExchangeLowestPriceByCurrencyPair(p currency.Pair, assetType asset.Item) (string, error) {
	result := stats.SortExchangesByPrice(p, assetType, false)
	if len(result) == 0 {
		return "", fmt.Errorf("no stats for supplied currency pair and asset type")
	}

	return result[0].Exchange, nil
}

// SeedExchangeAccountInfo seeds account info
func SeedExchangeAccountInfo(accounts []account.Holdings) {
	if len(accounts) == 0 {
		return
	}

	port := portfolio.GetPortfolio()

	for x := range accounts {
		exchangeName := accounts[x].Exchange
		var currencies []account.Balance
		for y := range accounts[x].Accounts {
			for z := range accounts[x].Accounts[y].Currencies {
				var update bool
				for i := range currencies {
					if accounts[x].Accounts[y].Currencies[z].CurrencyName == currencies[i].CurrencyName {
						currencies[i].Hold += accounts[x].Accounts[y].Currencies[z].Hold
						currencies[i].TotalValue += accounts[x].Accounts[y].Currencies[z].TotalValue
						update = true
					}
				}

				if update {
					continue
				}

				currencies = append(currencies, account.Balance{
					CurrencyName: accounts[x].Accounts[y].Currencies[z].CurrencyName,
					TotalValue:   accounts[x].Accounts[y].Currencies[z].TotalValue,
					Hold:         accounts[x].Accounts[y].Currencies[z].Hold,
				})
			}
		}

		for x := range currencies {
			currencyName := currencies[x].CurrencyName
			total := currencies[x].TotalValue

			if !port.ExchangeAddressExists(exchangeName, currencyName) {
				if total <= 0 {
					continue
				}

				log.Debugf(log.PortfolioMgr, "Portfolio: Adding new exchange address: %s, %s, %f, %s\n",
					exchangeName,
					currencyName,
					total,
					portfolio.PortfolioAddressExchange)

				port.Addresses = append(
					port.Addresses,
					portfolio.Address{Address: exchangeName,
						CoinType:    currencyName,
						Balance:     total,
						Description: portfolio.PortfolioAddressExchange})
			} else {
				if total <= 0 {
					log.Debugf(log.PortfolioMgr, "Portfolio: Removing %s %s entry.\n",
						exchangeName,
						currencyName)
					port.RemoveExchangeAddress(exchangeName, currencyName)
				} else {
					balance, ok := port.GetAddressBalance(exchangeName,
						portfolio.PortfolioAddressExchange,
						currencyName)
					if !ok {
						continue
					}

					if balance != total {
						log.Debugf(log.PortfolioMgr, "Portfolio: Updating %s %s entry with balance %f.\n",
							exchangeName,
							currencyName,
							total)
						port.UpdateExchangeAddressBalance(exchangeName,
							currencyName,
							total)
					}
				}
			}
		}
	}
}

// GetCryptocurrenciesByExchange returns a list of cryptocurrencies the exchange supports
func GetCryptocurrenciesByExchange(exchangeName string, enabledExchangesOnly, enabledPairs bool, assetType asset.Item) ([]string, error) {
	var cryptocurrencies []string
	for x := range Bot.Config.Exchanges {
		if !strings.EqualFold(Bot.Config.Exchanges[x].Name, exchangeName) {
			continue
		}
		if enabledExchangesOnly && !Bot.Config.Exchanges[x].Enabled {
			continue
		}

		var err error
		var pairs []currency.Pair
		if enabledPairs {
			pairs, err = Bot.Config.GetEnabledPairs(exchangeName, assetType)
			if err != nil {
				return nil, err
			}
		} else {
			pairs, err = Bot.Config.GetAvailablePairs(exchangeName, assetType)
			if err != nil {
				return nil, err
			}
		}

		for y := range pairs {
			if pairs[y].Base.IsCryptocurrency() &&
				!common.StringDataCompareInsensitive(cryptocurrencies, pairs[y].Base.String()) {
				cryptocurrencies = append(cryptocurrencies, pairs[y].Base.String())
			}

			if pairs[y].Quote.IsCryptocurrency() &&
				!common.StringDataCompareInsensitive(cryptocurrencies, pairs[y].Quote.String()) {
				cryptocurrencies = append(cryptocurrencies, pairs[y].Quote.String())
			}
		}
	}
	return cryptocurrencies, nil
}

// GetCryptocurrencyDepositAddressesByExchange returns the cryptocurrency deposit addresses for a particular exchange
func GetCryptocurrencyDepositAddressesByExchange(exchName string) (map[string]string, error) {
	if Bot.DepositAddressManager != nil {
		return Bot.DepositAddressManager.GetDepositAddressesByExchange(exchName)
	}

	result := GetExchangeCryptocurrencyDepositAddresses()
	r, ok := result[exchName]
	if !ok {
		return nil, ErrExchangeNotFound
	}
	return r, nil
}

// GetExchangeCryptocurrencyDepositAddress returns the cryptocurrency deposit address for a particular
// exchange
func GetExchangeCryptocurrencyDepositAddress(exchName, accountID string, item currency.Code) (string, error) {
	if Bot.DepositAddressManager != nil {
		return Bot.DepositAddressManager.GetDepositAddressByExchange(exchName, item)
	}

	exch := GetExchangeByName(exchName)
	if exch == nil {
		return "", ErrExchangeNotFound
	}
	return exch.GetDepositAddress(item, accountID)
}

// GetExchangeCryptocurrencyDepositAddresses obtains an exchanges deposit cryptocurrency list
func GetExchangeCryptocurrencyDepositAddresses() map[string]map[string]string {
	result := make(map[string]map[string]string)
	exchanges := GetExchanges()
	for x := range exchanges {
		exchName := exchanges[x].GetName()
		if !exchanges[x].GetAuthenticatedAPISupport(exchange.RestAuthentication) {
			if Bot.Settings.Verbose {
				log.Debugf(log.ExchangeSys, "GetExchangeCryptocurrencyDepositAddresses: Skippping %s due to disabled authenticated API support.\n", exchName)
			}
			continue
		}

		cryptoCurrencies, err := GetCryptocurrenciesByExchange(exchName, true, true, asset.Spot)
		if err != nil {
			log.Debugf(log.ExchangeSys, "%s failed to get cryptocurrency deposit addresses. Err: %s\n", exchName, err)
			continue
		}

		cryptoAddr := make(map[string]string)
		for y := range cryptoCurrencies {
			cryptocurrency := cryptoCurrencies[y]
			depositAddr, err := exchanges[x].GetDepositAddress(currency.NewCode(cryptocurrency), "")
			if err != nil {
				log.Errorf(log.Global, "%s failed to get cryptocurrency deposit addresses. Err: %s\n", exchName, err)
				continue
			}
			cryptoAddr[cryptocurrency] = depositAddr
		}
		result[exchName] = cryptoAddr
	}
	return result
}

// WithdrawCryptocurrencyFundsByExchange withdraws the desired cryptocurrency and amount to a desired cryptocurrency address
func WithdrawCryptocurrencyFundsByExchange(exchName string, req *withdraw.CryptoRequest) (string, error) {
	if req == nil {
		return "", errors.New("crypto withdraw request param is nil")
	}

	exch := GetExchangeByName(exchName)
	if exch == nil {
		return "", ErrExchangeNotFound
	}

	return exch.WithdrawCryptocurrencyFunds(req)
}

// FormatCurrency is a method that formats and returns a currency pair
// based on the user currency display preferences
func FormatCurrency(p currency.Pair) currency.Pair {
	return p.Format(Bot.Config.Currency.CurrencyPairFormat.Delimiter,
		Bot.Config.Currency.CurrencyPairFormat.Uppercase)
}

// GetExchangeNames returns a list of enabled or disabled exchanges
func GetExchangeNames(enabledOnly bool) []string {
	exchangeNames := GetAvailableExchanges()
	if enabledOnly {
		return exchangeNames
	}
	exchangeNames = append(exchangeNames, Bot.Config.GetDisabledExchanges()...)
	return exchangeNames
}

// GetAllActiveTickers returns all enabled exchange tickers
func GetAllActiveTickers() []EnabledExchangeCurrencies {
	var tickerData []EnabledExchangeCurrencies
<<<<<<< HEAD
	for i := range Bot.Exchanges {
		if !Bot.Exchanges[i].IsEnabled() {
			continue
		}

		assets := Bot.Exchanges[i].GetAssetTypes()
		exchName := Bot.Exchanges[i].GetName()
=======
	exchanges := GetExchanges()
	for x := range exchanges {
		assets := exchanges[x].GetAssetTypes()
		exchName := exchanges[x].GetName()
>>>>>>> 946eb604
		var exchangeTicker EnabledExchangeCurrencies
		exchangeTicker.ExchangeName = exchName

		for y := range assets {
<<<<<<< HEAD
			currencies, err := Bot.Exchanges[i].GetEnabledPairs(assets[y])
			if err != nil {
				log.Errorf(log.ExchangeSys,
					"Exchange %s could not retrieve enabled currencies. Err: %s\n",
					exchName,
					err)
				continue
			}
			for z := range currencies {
				tp, err := Bot.Exchanges[i].FetchTicker(currencies[z], assets[y])
=======
			currencies := exchanges[x].GetEnabledPairs(assets[y])
			for z := range currencies {
				tp, err := exchanges[x].FetchTicker(currencies[z], assets[y])
>>>>>>> 946eb604
				if err != nil {
					log.Errorf(log.ExchangeSys, "Exchange %s failed to retrieve %s ticker. Err: %s\n", exchName,
						currencies[z].String(),
						err)
					continue
				}
				exchangeTicker.ExchangeValues = append(exchangeTicker.ExchangeValues, *tp)
			}
			tickerData = append(tickerData, exchangeTicker)
		}
	}
	return tickerData
}

// GetAllEnabledExchangeAccountInfo returns all the current enabled exchanges
func GetAllEnabledExchangeAccountInfo() AllEnabledExchangeAccounts {
	var response AllEnabledExchangeAccounts
<<<<<<< HEAD
	for i := range Bot.Exchanges {
		if Bot.Exchanges[i] != nil && Bot.Exchanges[i].IsEnabled() {
			if !Bot.Exchanges[i].GetAuthenticatedAPISupport(exchange.RestAuthentication) {
				if Bot.Settings.Verbose {
					log.Debugf(log.ExchangeSys,
						"GetAllEnabledExchangeAccountInfo: Skippping %s due to disabled authenticated API support.\n",
						Bot.Exchanges[i].GetName())
				}
				continue
			}
			individualExchange, err := Bot.Exchanges[i].FetchAccountInfo()
			if err != nil {
				log.Errorf(log.ExchangeSys,
					"Error encountered retrieving exchange account info for %s. Error %s\n",
					Bot.Exchanges[i].GetName(),
					err)
				continue
=======
	exchanges := GetExchanges()
	for x := range exchanges {
		if !exchanges[x].GetAuthenticatedAPISupport(exchange.RestAuthentication) {
			if Bot.Settings.Verbose {
				log.Debugf(log.ExchangeSys, "GetAllEnabledExchangeAccountInfo: Skippping %s due to disabled authenticated API support.\n", exchanges[x].GetName())
>>>>>>> 946eb604
			}
			continue
		}
		accountInfo, err := exchanges[x].FetchAccountInfo()
		if err != nil {
			log.Errorf(log.ExchangeSys, "Error encountered retrieving exchange account info for %s. Error %s\n",
				exchanges[x].GetName(), err)
			continue
		}
		response.Data = append(response.Data, accountInfo)
	}
	return response
}

func verifyCert(pemData []byte) error {
	var pemBlock *pem.Block
	pemBlock, _ = pem.Decode(pemData)
	if pemBlock == nil {
		return errCertDataIsNil
	}

	if pemBlock.Type != "CERTIFICATE" {
		return errCertTypeInvalid
	}

	cert, err := x509.ParseCertificate(pemBlock.Bytes)
	if err != nil {
		return err
	}

	if time.Now().After(cert.NotAfter) {
		return errCertExpired
	}
	return nil
}

func checkCerts(certDir string) error {
	certFile := filepath.Join(certDir, "cert.pem")
	keyFile := filepath.Join(certDir, "key.pem")

	if !file.Exists(certFile) || !file.Exists(keyFile) {
		log.Warnln(log.Global, "gRPC certificate/key file missing, recreating...")
		return genCert(certDir)
	}

	pemData, err := ioutil.ReadFile(certFile)
	if err != nil {
		return fmt.Errorf("unable to open TLS cert file: %s", err)
	}

	if err = verifyCert(pemData); err != nil {
		if err != errCertExpired {
			return err
		}
		log.Warnln(log.Global, "gRPC certificate has expired, regenerating...")
		return genCert(certDir)
	}

	log.Infoln(log.Global, "gRPC TLS certificate and key files exist, will use them.")
	return nil
}

func genCert(targetDir string) error {
	privKey, err := ecdsa.GenerateKey(elliptic.P256(), rand.Reader)
	if err != nil {
		return fmt.Errorf("failed to generate ecdsa private key: %s", err)
	}

	serialNumberLimit := new(big.Int).Lsh(big.NewInt(1), 128)
	serialNumber, err := rand.Int(rand.Reader, serialNumberLimit)
	if err != nil {
		return fmt.Errorf("failed to generate serial number: %s", err)
	}

	host, err := os.Hostname()
	if err != nil {
		return fmt.Errorf("failed to get hostname: %s", err)
	}

	dnsNames := []string{host}
	if host != "localhost" {
		dnsNames = append(dnsNames, "localhost")
	}

	template := x509.Certificate{
		SerialNumber: serialNumber,
		Subject: pkix.Name{
			Organization: []string{"gocryptotrader"},
			CommonName:   host,
		},
		NotBefore:             time.Now(),
		NotAfter:              time.Now().Add(time.Hour * 24 * 365),
		IsCA:                  true,
		BasicConstraintsValid: true,
		KeyUsage:              x509.KeyUsageKeyEncipherment | x509.KeyUsageDigitalSignature | x509.KeyUsageCertSign,
		ExtKeyUsage:           []x509.ExtKeyUsage{x509.ExtKeyUsageServerAuth},
		IPAddresses: []net.IP{
			net.ParseIP("127.0.0.1"),
			net.ParseIP("::1"),
		},
		DNSNames: dnsNames,
	}

	derBytes, err := x509.CreateCertificate(rand.Reader, &template, &template, &privKey.PublicKey, privKey)
	if err != nil {
		return fmt.Errorf("failed to create certificate: %s", err)
	}

	certData := pem.EncodeToMemory(&pem.Block{Type: "CERTIFICATE", Bytes: derBytes})
	if certData == nil {
		return fmt.Errorf("cert data is nil")
	}

	b, err := x509.MarshalECPrivateKey(privKey)
	if err != nil {
		return fmt.Errorf("failed to marshal ECDSA private key: %s", err)
	}

	keyData := pem.EncodeToMemory(&pem.Block{Type: "EC PRIVATE KEY", Bytes: b})
	if keyData == nil {
		return fmt.Errorf("key pem data is nil")
	}

	err = file.Write(filepath.Join(targetDir, "key.pem"), keyData)
	if err != nil {
		return fmt.Errorf("failed to write key.pem file %s", err)
	}

	err = file.Write(filepath.Join(targetDir, "cert.pem"), certData)
	if err != nil {
		return fmt.Errorf("failed to write cert.pem file %s", err)
	}

	log.Infof(log.Global, "gRPC TLS key.pem and cert.pem files written to %s\n", targetDir)
	return nil
}<|MERGE_RESOLUTION|>--- conflicted
+++ resolved
@@ -724,26 +724,15 @@
 // GetAllActiveTickers returns all enabled exchange tickers
 func GetAllActiveTickers() []EnabledExchangeCurrencies {
 	var tickerData []EnabledExchangeCurrencies
-<<<<<<< HEAD
-	for i := range Bot.Exchanges {
-		if !Bot.Exchanges[i].IsEnabled() {
-			continue
-		}
-
-		assets := Bot.Exchanges[i].GetAssetTypes()
-		exchName := Bot.Exchanges[i].GetName()
-=======
 	exchanges := GetExchanges()
 	for x := range exchanges {
 		assets := exchanges[x].GetAssetTypes()
 		exchName := exchanges[x].GetName()
->>>>>>> 946eb604
 		var exchangeTicker EnabledExchangeCurrencies
 		exchangeTicker.ExchangeName = exchName
 
 		for y := range assets {
-<<<<<<< HEAD
-			currencies, err := Bot.Exchanges[i].GetEnabledPairs(assets[y])
+			currencies, err := exchanges[x].GetEnabledPairs(assets[y])
 			if err != nil {
 				log.Errorf(log.ExchangeSys,
 					"Exchange %s could not retrieve enabled currencies. Err: %s\n",
@@ -752,12 +741,7 @@
 				continue
 			}
 			for z := range currencies {
-				tp, err := Bot.Exchanges[i].FetchTicker(currencies[z], assets[y])
-=======
-			currencies := exchanges[x].GetEnabledPairs(assets[y])
-			for z := range currencies {
 				tp, err := exchanges[x].FetchTicker(currencies[z], assets[y])
->>>>>>> 946eb604
 				if err != nil {
 					log.Errorf(log.ExchangeSys, "Exchange %s failed to retrieve %s ticker. Err: %s\n", exchName,
 						currencies[z].String(),
@@ -775,41 +759,27 @@
 // GetAllEnabledExchangeAccountInfo returns all the current enabled exchanges
 func GetAllEnabledExchangeAccountInfo() AllEnabledExchangeAccounts {
 	var response AllEnabledExchangeAccounts
-<<<<<<< HEAD
-	for i := range Bot.Exchanges {
-		if Bot.Exchanges[i] != nil && Bot.Exchanges[i].IsEnabled() {
-			if !Bot.Exchanges[i].GetAuthenticatedAPISupport(exchange.RestAuthentication) {
+	exchanges := GetExchanges()
+	for x := range exchanges {
+		if exchanges[x] != nil && exchanges[x].IsEnabled() {
+			if !exchanges[x].GetAuthenticatedAPISupport(exchange.RestAuthentication) {
 				if Bot.Settings.Verbose {
 					log.Debugf(log.ExchangeSys,
 						"GetAllEnabledExchangeAccountInfo: Skippping %s due to disabled authenticated API support.\n",
-						Bot.Exchanges[i].GetName())
+						exchanges[x].GetName())
 				}
 				continue
 			}
-			individualExchange, err := Bot.Exchanges[i].FetchAccountInfo()
+			accountInfo, err := exchanges[x].FetchAccountInfo()
 			if err != nil {
 				log.Errorf(log.ExchangeSys,
 					"Error encountered retrieving exchange account info for %s. Error %s\n",
-					Bot.Exchanges[i].GetName(),
+					exchanges[x].GetName(),
 					err)
 				continue
-=======
-	exchanges := GetExchanges()
-	for x := range exchanges {
-		if !exchanges[x].GetAuthenticatedAPISupport(exchange.RestAuthentication) {
-			if Bot.Settings.Verbose {
-				log.Debugf(log.ExchangeSys, "GetAllEnabledExchangeAccountInfo: Skippping %s due to disabled authenticated API support.\n", exchanges[x].GetName())
->>>>>>> 946eb604
-			}
-			continue
-		}
-		accountInfo, err := exchanges[x].FetchAccountInfo()
-		if err != nil {
-			log.Errorf(log.ExchangeSys, "Error encountered retrieving exchange account info for %s. Error %s\n",
-				exchanges[x].GetName(), err)
-			continue
-		}
-		response.Data = append(response.Data, accountInfo)
+			}
+			response.Data = append(response.Data, accountInfo)
+		}
 	}
 	return response
 }
