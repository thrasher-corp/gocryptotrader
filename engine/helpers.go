package engine

import (
	"context"
	"crypto/ecdsa"
	"crypto/elliptic"
	"crypto/rand"
	"crypto/x509"
	"crypto/x509/pkix"
	"encoding/pem"
	"errors"
	"fmt"
	"math/big"
	"net"
	"os"
	"path/filepath"
	"strings"
	"sync"
	"time"

	"github.com/pquerna/otp/totp"
	"github.com/thrasher-corp/gocryptotrader/common"
	"github.com/thrasher-corp/gocryptotrader/common/file"
	"github.com/thrasher-corp/gocryptotrader/config"
	"github.com/thrasher-corp/gocryptotrader/currency"
	"github.com/thrasher-corp/gocryptotrader/dispatch"
	exchange "github.com/thrasher-corp/gocryptotrader/exchanges"
	"github.com/thrasher-corp/gocryptotrader/exchanges/account"
	"github.com/thrasher-corp/gocryptotrader/exchanges/asset"
	"github.com/thrasher-corp/gocryptotrader/exchanges/binance"
	"github.com/thrasher-corp/gocryptotrader/exchanges/binanceus"
	"github.com/thrasher-corp/gocryptotrader/exchanges/bitfinex"
	"github.com/thrasher-corp/gocryptotrader/exchanges/bitflyer"
	"github.com/thrasher-corp/gocryptotrader/exchanges/bitget"
	"github.com/thrasher-corp/gocryptotrader/exchanges/bithumb"
	"github.com/thrasher-corp/gocryptotrader/exchanges/bitmex"
	"github.com/thrasher-corp/gocryptotrader/exchanges/bitstamp"
	"github.com/thrasher-corp/gocryptotrader/exchanges/btcmarkets"
	"github.com/thrasher-corp/gocryptotrader/exchanges/btse"
	"github.com/thrasher-corp/gocryptotrader/exchanges/bybit"
	"github.com/thrasher-corp/gocryptotrader/exchanges/coinbasepro"
	"github.com/thrasher-corp/gocryptotrader/exchanges/coinut"
	"github.com/thrasher-corp/gocryptotrader/exchanges/deposit"
	"github.com/thrasher-corp/gocryptotrader/exchanges/deribit"
	"github.com/thrasher-corp/gocryptotrader/exchanges/exmo"
	"github.com/thrasher-corp/gocryptotrader/exchanges/gateio"
	"github.com/thrasher-corp/gocryptotrader/exchanges/gemini"
	"github.com/thrasher-corp/gocryptotrader/exchanges/hitbtc"
	"github.com/thrasher-corp/gocryptotrader/exchanges/huobi"
	"github.com/thrasher-corp/gocryptotrader/exchanges/kraken"
	"github.com/thrasher-corp/gocryptotrader/exchanges/kucoin"
	"github.com/thrasher-corp/gocryptotrader/exchanges/lbank"
	"github.com/thrasher-corp/gocryptotrader/exchanges/okx"
	"github.com/thrasher-corp/gocryptotrader/exchanges/poloniex"
	"github.com/thrasher-corp/gocryptotrader/exchanges/stats"
	"github.com/thrasher-corp/gocryptotrader/exchanges/yobit"
	"github.com/thrasher-corp/gocryptotrader/gctscript/vm"
	"github.com/thrasher-corp/gocryptotrader/log"
)

var (
	errCertExpired         = errors.New("gRPC TLS certificate has expired")
	errCertDataIsNil       = errors.New("gRPC TLS certificate PEM data is nil")
	errCertTypeInvalid     = errors.New("gRPC TLS certificate type is invalid")
	errSubsystemNotFound   = errors.New("subsystem not found")
	errGRPCManagementFault = errors.New("cannot manage GRPC subsystem via GRPC. Please manually change your config")
)

// GetSubsystemsStatus returns the status of various subsystems
func (bot *Engine) GetSubsystemsStatus() map[string]bool {
	return map[string]bool{
		CommunicationsManagerName:     bot.CommunicationsManager.IsRunning(),
		ConnectionManagerName:         bot.connectionManager.IsRunning(),
		OrderManagerName:              bot.OrderManager.IsRunning(),
		PortfolioManagerName:          bot.portfolioManager.IsRunning(),
		NTPManagerName:                bot.ntpManager.IsRunning(),
		DatabaseConnectionManagerName: bot.DatabaseManager.IsRunning(),
		SyncManagerName:               bot.Settings.EnableExchangeSyncManager,
		grpcName:                      bot.Settings.EnableGRPC,
		grpcProxyName:                 bot.Settings.EnableGRPCProxy,
		vm.Name:                       bot.gctScriptManager.IsRunning(),
		DeprecatedName:                bot.Settings.EnableDeprecatedRPC,
		WebsocketName:                 bot.Settings.EnableWebsocketRPC,
		dispatch.Name:                 dispatch.IsRunning(),
		dataHistoryManagerName:        bot.dataHistoryManager.IsRunning(),
		CurrencyStateManagementName:   bot.currencyStateManager.IsRunning(),
	}
}

// RPCEndpoint stores an RPC endpoint status and addr
type RPCEndpoint struct {
	Started    bool
	ListenAddr string
}

// GetRPCEndpoints returns a list of RPC endpoints and their listen addrs
func (bot *Engine) GetRPCEndpoints() (map[string]RPCEndpoint, error) {
	if bot.Config == nil {
		return nil, errNilConfig
	}
	return map[string]RPCEndpoint{
		grpcName: {
			Started:    bot.Settings.EnableGRPC,
			ListenAddr: "grpc://" + bot.Config.RemoteControl.GRPC.ListenAddress,
		},
		grpcProxyName: {
			Started:    bot.Settings.EnableGRPCProxy,
			ListenAddr: "https://" + bot.Config.RemoteControl.GRPC.GRPCProxyListenAddress,
		},
		DeprecatedName: {
			Started:    bot.Settings.EnableDeprecatedRPC,
			ListenAddr: "http://" + bot.Config.RemoteControl.DeprecatedRPC.ListenAddress,
		},
		WebsocketName: {
			Started:    bot.Settings.EnableWebsocketRPC,
			ListenAddr: "ws://" + bot.Config.RemoteControl.WebsocketRPC.ListenAddress,
		},
	}, nil
}

// SetSubsystem enables or disables an engine subsystem
func (bot *Engine) SetSubsystem(subSystemName string, enable bool) error {
	if bot == nil {
		return errNilBot
	}

	if bot.Config == nil {
		return errNilConfig
	}

	var err error
	switch strings.ToLower(subSystemName) {
	case CommunicationsManagerName:
		if enable {
			if bot.CommunicationsManager == nil {
				communicationsConfig := bot.Config.GetCommunicationsConfig()
				bot.CommunicationsManager, err = SetupCommunicationManager(&communicationsConfig)
				if err != nil {
					return err
				}
			}
			return bot.CommunicationsManager.Start()
		}
		return bot.CommunicationsManager.Stop()
	case ConnectionManagerName:
		if enable {
			if bot.connectionManager == nil {
				bot.connectionManager, err = setupConnectionManager(&bot.Config.ConnectionMonitor)
				if err != nil {
					return err
				}
			}
			return bot.connectionManager.Start()
		}
		return bot.connectionManager.Stop()
	case OrderManagerName:
		if enable {
			if bot.OrderManager == nil {
				bot.OrderManager, err = SetupOrderManager(bot.ExchangeManager, bot.CommunicationsManager, &bot.ServicesWG, &bot.Config.OrderManager)
				if err != nil {
					return err
				}
			}
			return bot.OrderManager.Start()
		}
		return bot.OrderManager.Stop()
	case PortfolioManagerName:
		if enable {
			if bot.portfolioManager == nil {
				bot.portfolioManager, err = setupPortfolioManager(bot.ExchangeManager, bot.Settings.PortfolioManagerDelay, bot.Config.Portfolio)
				if err != nil {
					return err
				}
			}
			return bot.portfolioManager.Start(&bot.ServicesWG)
		}
		return bot.portfolioManager.Stop()
	case NTPManagerName:
		if enable {
			if bot.ntpManager == nil {
				bot.ntpManager, err = setupNTPManager(
					&bot.Config.NTPClient,
					*bot.Config.Logging.Enabled)
				if err != nil {
					return err
				}
			}
			return bot.ntpManager.Start()
		}
		return bot.ntpManager.Stop()
	case DatabaseConnectionManagerName:
		if enable {
			if bot.DatabaseManager == nil {
				bot.DatabaseManager, err = SetupDatabaseConnectionManager(&bot.Config.Database)
				if err != nil {
					return err
				}
			}
			return bot.DatabaseManager.Start(&bot.ServicesWG)
		}
		return bot.DatabaseManager.Stop()
	case SyncManagerName:
		if enable {
			if bot.currencyPairSyncer == nil {
				cfg := bot.Config.SyncManagerConfig
				cfg.SynchronizeTicker = bot.Settings.EnableTickerSyncing
				cfg.SynchronizeOrderbook = bot.Settings.EnableOrderbookSyncing
				cfg.SynchronizeContinuously = bot.Settings.SyncContinuously
				cfg.SynchronizeTrades = bot.Settings.EnableTradeSyncing
				cfg.Verbose = bot.Settings.Verbose || cfg.Verbose

				if cfg.TimeoutREST != bot.Settings.SyncTimeoutREST &&
					bot.Settings.SyncTimeoutREST != config.DefaultSyncerTimeoutREST {
					cfg.TimeoutREST = bot.Settings.SyncTimeoutREST
				}
				if cfg.TimeoutWebsocket != bot.Settings.SyncTimeoutWebsocket &&
					bot.Settings.SyncTimeoutWebsocket != config.DefaultSyncerTimeoutWebsocket {
					cfg.TimeoutWebsocket = bot.Settings.SyncTimeoutWebsocket
				}
				if cfg.NumWorkers != bot.Settings.SyncWorkersCount &&
					bot.Settings.SyncWorkersCount != config.DefaultSyncerWorkers {
					cfg.NumWorkers = bot.Settings.SyncWorkersCount
				}
				bot.currencyPairSyncer, err = SetupSyncManager(
					&cfg,
					bot.ExchangeManager,
					&bot.Config.RemoteControl,
					bot.Settings.EnableWebsocketRoutine)
				if err != nil {
					return err
				}
			}
			return bot.currencyPairSyncer.Start()
		}
		return bot.currencyPairSyncer.Stop()
	case dispatch.Name:
		if enable {
			return dispatch.Start(bot.Settings.DispatchMaxWorkerAmount, bot.Settings.DispatchJobsLimit)
		}
		return dispatch.Stop()
	case DeprecatedName:
		if enable {
			if bot.apiServer == nil {
				var filePath string
				filePath, err = config.GetAndMigrateDefaultPath(bot.Settings.ConfigFile)
				if err != nil {
					return err
				}
				bot.apiServer, err = setupAPIServerManager(&bot.Config.RemoteControl, &bot.Config.Profiler, bot.ExchangeManager, bot, bot.portfolioManager, filePath)
				if err != nil {
					return err
				}
			}
			return bot.apiServer.StartRESTServer()
		}
		return bot.apiServer.StopRESTServer()
	case WebsocketName:
		if enable {
			if bot.apiServer == nil {
				var filePath string
				filePath, err = config.GetAndMigrateDefaultPath(bot.Settings.ConfigFile)
				if err != nil {
					return err
				}
				bot.apiServer, err = setupAPIServerManager(&bot.Config.RemoteControl, &bot.Config.Profiler, bot.ExchangeManager, bot, bot.portfolioManager, filePath)
				if err != nil {
					return err
				}
			}
			return bot.apiServer.StartWebsocketServer()
		}
		return bot.apiServer.StopWebsocketServer()
	case grpcName, grpcProxyName:
		return errGRPCManagementFault
	case dataHistoryManagerName:
		if enable {
			if bot.dataHistoryManager == nil {
				bot.dataHistoryManager, err = SetupDataHistoryManager(bot.ExchangeManager, bot.DatabaseManager, &bot.Config.DataHistoryManager)
				if err != nil {
					return err
				}
			}
			return bot.dataHistoryManager.Start()
		}
		return bot.dataHistoryManager.Stop()
	case vm.Name:
		if enable {
			if bot.gctScriptManager == nil {
				bot.gctScriptManager, err = vm.NewManager(&bot.Config.GCTScript)
				if err != nil {
					return err
				}
			}
			return bot.gctScriptManager.Start(&bot.ServicesWG)
		}
		return bot.gctScriptManager.Stop()
	case strings.ToLower(CurrencyStateManagementName):
		if enable {
			if bot.currencyStateManager == nil {
				bot.currencyStateManager, err = SetupCurrencyStateManager(
					bot.Config.CurrencyStateManager.Delay,
					bot.ExchangeManager)
				if err != nil {
					return err
				}
			}
			return bot.currencyStateManager.Start()
		}
		return bot.currencyStateManager.Stop()
	}
	return fmt.Errorf("%s: %w", subSystemName, errSubsystemNotFound)
}

// GetExchangeOTPs returns OTP codes for all exchanges which have a otpsecret
// stored
func (bot *Engine) GetExchangeOTPs() (map[string]string, error) {
	otpCodes := make(map[string]string)
	for x := range bot.Config.Exchanges {
		if otpSecret := bot.Config.Exchanges[x].API.Credentials.OTPSecret; otpSecret != "" {
			exchName := bot.Config.Exchanges[x].Name
			o, err := totp.GenerateCode(otpSecret, time.Now())
			if err != nil {
				log.Errorf(log.Global, "Unable to generate OTP code for exchange %s. Err: %s\n",
					exchName, err)
				continue
			}
			otpCodes[exchName] = o
		}
	}

	if len(otpCodes) == 0 {
		return nil, errors.New("no exchanges found which have a OTP secret stored")
	}

	return otpCodes, nil
}

// GetExchangeOTPByName returns a OTP code for the desired exchange
// if it exists
func (bot *Engine) GetExchangeOTPByName(exchName string) (string, error) {
	for x := range bot.Config.Exchanges {
		if !strings.EqualFold(bot.Config.Exchanges[x].Name, exchName) {
			continue
		}

		if otpSecret := bot.Config.Exchanges[x].API.Credentials.OTPSecret; otpSecret != "" {
			return totp.GenerateCode(otpSecret, time.Now())
		}
	}
	return "", errors.New("exchange does not have a OTP secret stored")
}

// GetAuthAPISupportedExchanges returns a list of auth api enabled exchanges
func (bot *Engine) GetAuthAPISupportedExchanges() []string {
	exchanges := bot.GetExchanges()
	exchangeNames := make([]string, 0, len(exchanges))
	for x := range exchanges {
		if !exchanges[x].IsRESTAuthenticationSupported() &&
			!exchanges[x].IsWebsocketAuthenticationSupported() {
			continue
		}
		exchangeNames = append(exchangeNames, exchanges[x].GetName())
	}
	return exchangeNames
}

// IsOnline returns whether or not the engine has Internet connectivity
func (bot *Engine) IsOnline() bool {
	return bot.connectionManager.IsOnline()
}

// GetAllAvailablePairs returns a list of all available pairs on either enabled
// or disabled exchanges
func (bot *Engine) GetAllAvailablePairs(enabledExchangesOnly bool, assetType asset.Item) currency.Pairs {
	var pairList currency.Pairs
	for x := range bot.Config.Exchanges {
		if enabledExchangesOnly && !bot.Config.Exchanges[x].Enabled {
			continue
		}

		exchName := bot.Config.Exchanges[x].Name
		pairs, err := bot.Config.GetAvailablePairs(exchName, assetType)
		if err != nil {
			continue
		}

		for y := range pairs {
			if pairList.Contains(pairs[y], false) {
				continue
			}
			pairList = append(pairList, pairs[y])
		}
	}
	return pairList
}

// GetSpecificAvailablePairs returns a list of supported pairs based on specific
// parameters
func (bot *Engine) GetSpecificAvailablePairs(enabledExchangesOnly, fiatPairs, includeUSDT, cryptoPairs bool, assetType asset.Item) currency.Pairs {
	var pairList currency.Pairs
	supportedPairs := bot.GetAllAvailablePairs(enabledExchangesOnly, assetType)

	for x := range supportedPairs {
		if fiatPairs {
			if supportedPairs[x].IsCryptoFiatPair() &&
				!supportedPairs[x].Contains(currency.USDT) ||
				(includeUSDT &&
					supportedPairs[x].Contains(currency.USDT) &&
					supportedPairs[x].IsCryptoPair()) {
				if pairList.Contains(supportedPairs[x], false) {
					continue
				}
				pairList = append(pairList, supportedPairs[x])
			}
		}
		if cryptoPairs {
			if supportedPairs[x].IsCryptoPair() {
				if pairList.Contains(supportedPairs[x], false) {
					continue
				}
				pairList = append(pairList, supportedPairs[x])
			}
		}
	}
	return pairList
}

// IsRelatablePairs checks to see if the two pairs are relatable
func IsRelatablePairs(p1, p2 currency.Pair, includeUSDT bool) bool {
	if p1.EqualIncludeReciprocal(p2) {
		return true
	}

	relatablePairs := GetRelatableCurrencies(p1, true, includeUSDT)
	if p1.IsCryptoFiatPair() {
		for x := range relatablePairs {
			relatablePairs = append(relatablePairs,
				GetRelatableFiatCurrencies(relatablePairs[x])...)
		}
	}
	return relatablePairs.Contains(p2, false)
}

// MapCurrenciesByExchange returns a list of currency pairs mapped to an
// exchange
func (bot *Engine) MapCurrenciesByExchange(p currency.Pairs, enabledExchangesOnly bool, assetType asset.Item) map[string]currency.Pairs {
	currencyExchange := make(map[string]currency.Pairs)
	for x := range p {
		for y := range bot.Config.Exchanges {
			if enabledExchangesOnly && !bot.Config.Exchanges[y].Enabled {
				continue
			}
			exchName := bot.Config.Exchanges[y].Name
			if !bot.Config.SupportsPair(exchName, p[x], assetType) {
				continue
			}

			result := currencyExchange[exchName]
			if result.Contains(p[x], false) {
				continue
			}
			result = append(result, p[x])
			currencyExchange[exchName] = result
		}
	}
	return currencyExchange
}

// GetExchangeNamesByCurrency returns a list of exchanges supporting
// a currency pair based on whether the exchange is enabled or not
func (bot *Engine) GetExchangeNamesByCurrency(p currency.Pair, enabled bool, assetType asset.Item) []string {
	exchanges := make([]string, 0, len(bot.Config.Exchanges))
	for x := range bot.Config.Exchanges {
		if enabled != bot.Config.Exchanges[x].Enabled {
			continue
		}

		exchName := bot.Config.Exchanges[x].Name
		if !bot.Config.SupportsPair(exchName, p, assetType) {
			continue
		}
		exchanges = append(exchanges, exchName)
	}
	return exchanges
}

// GetRelatableCryptocurrencies returns a list of currency pairs if it can find
// any relatable currencies (e.g ETHBTC -> ETHLTC -> ETHUSDT -> ETHREP)
func GetRelatableCryptocurrencies(p currency.Pair) currency.Pairs {
	var pairs currency.Pairs
	cryptocurrencies := currency.GetCryptocurrencies()
	for x := range cryptocurrencies {
		newPair := currency.NewPair(p.Base, cryptocurrencies[x])
		if newPair.IsInvalid() {
			continue
		}
		if newPair.Equal(p) {
			continue
		}
		if pairs.Contains(newPair, false) {
			continue
		}
		pairs = append(pairs, newPair)
	}
	return pairs
}

// GetRelatableFiatCurrencies returns a list of currency pairs if it can find
// any relatable currencies (e.g ETHUSD -> ETHAUD -> ETHGBP -> ETHJPY)
func GetRelatableFiatCurrencies(p currency.Pair) currency.Pairs {
	var pairs currency.Pairs
	fiatCurrencies := currency.GetFiatCurrencies()

	for x := range fiatCurrencies {
		newPair := currency.NewPair(p.Base, fiatCurrencies[x])
		if newPair.Base.Equal(newPair.Quote) {
			continue
		}

		if newPair.Equal(p) {
			continue
		}

		if pairs.Contains(newPair, false) {
			continue
		}
		pairs = append(pairs, newPair)
	}
	return pairs
}

// GetRelatableCurrencies returns a list of currency pairs if it can find
// any relatable currencies (e.g BTCUSD -> BTC USDT -> XBT USDT -> XBT USD)
// incOrig includes the supplied pair if desired
func GetRelatableCurrencies(p currency.Pair, incOrig, incUSDT bool) currency.Pairs {
	var pairs currency.Pairs

	addPair := func(p currency.Pair) {
		if pairs.Contains(p, true) {
			return
		}
		pairs = append(pairs, p)
	}

	buildPairs := func(p currency.Pair, incOrig bool) {
		if incOrig {
			addPair(p)
		}

		first := currency.GetTranslation(p.Base)
		if !first.Equal(p.Base) {
			addPair(currency.NewPair(first, p.Quote))

			second := currency.GetTranslation(p.Quote)
			if !second.Equal(p.Quote) {
				addPair(currency.NewPair(first, second))
			}
		}

		second := currency.GetTranslation(p.Quote)
		if !second.Equal(p.Quote) {
			addPair(currency.NewPair(p.Base, second))
		}
	}

	buildPairs(p, incOrig)
	buildPairs(p.Swap(), incOrig)

	if !incUSDT {
		pairs = pairs.RemovePairsByFilter(currency.USDT)
	}

	return pairs
}

// GetCollatedExchangeAccountInfoByCoin collates individual exchange account
// information and turns it into a map string of exchange.AccountCurrencyInfo
func GetCollatedExchangeAccountInfoByCoin(accounts []account.Holdings) map[currency.Code]account.Balance {
	result := make(map[currency.Code]account.Balance)
	for x := range accounts {
		for y := range accounts[x].Accounts {
			for z := range accounts[x].Accounts[y].Currencies {
				currencyName := accounts[x].Accounts[y].Currencies[z].Currency
				total := accounts[x].Accounts[y].Currencies[z].Total
				onHold := accounts[x].Accounts[y].Currencies[z].Hold
				avail := accounts[x].Accounts[y].Currencies[z].AvailableWithoutBorrow
				free := accounts[x].Accounts[y].Currencies[z].Free
				borrowed := accounts[x].Accounts[y].Currencies[z].Borrowed

				info, ok := result[currencyName]
				if !ok {
					accountInfo := account.Balance{
						Currency:               currencyName,
						Total:                  total,
						Hold:                   onHold,
						Free:                   free,
						AvailableWithoutBorrow: avail,
						Borrowed:               borrowed,
					}
					result[currencyName] = accountInfo
				} else {
					info.Hold += onHold
					info.Total += total
					info.Free += free
					info.AvailableWithoutBorrow += avail
					info.Borrowed += borrowed
					result[currencyName] = info
				}
			}
		}
	}
	return result
}

// GetExchangeHighestPriceByCurrencyPair returns the exchange with the highest
// price for a given currency pair and asset type
func GetExchangeHighestPriceByCurrencyPair(p currency.Pair, a asset.Item) (string, error) {
	result := stats.SortExchangesByPrice(p, a, true)
	if len(result) == 0 {
		return "", errors.New("no stats for supplied currency pair and asset type")
	}

	return result[0].Exchange, nil
}

// GetExchangeLowestPriceByCurrencyPair returns the exchange with the lowest
// price for a given currency pair and asset type
func GetExchangeLowestPriceByCurrencyPair(p currency.Pair, assetType asset.Item) (string, error) {
	result := stats.SortExchangesByPrice(p, assetType, false)
	if len(result) == 0 {
		return "", errors.New("no stats for supplied currency pair and asset type")
	}

	return result[0].Exchange, nil
}

// GetCryptocurrenciesByExchange returns a list of cryptocurrencies the exchange supports
func (bot *Engine) GetCryptocurrenciesByExchange(exchangeName string, enabledExchangesOnly, enabledPairs bool, assetType asset.Item) ([]string, error) {
	var cryptocurrencies []string
	for x := range bot.Config.Exchanges {
		if !strings.EqualFold(bot.Config.Exchanges[x].Name, exchangeName) {
			continue
		}
		if enabledExchangesOnly && !bot.Config.Exchanges[x].Enabled {
			continue
		}

		var err error
		var pairs currency.Pairs
		if enabledPairs {
			pairs, err = bot.Config.GetEnabledPairs(exchangeName, assetType)
		} else {
			pairs, err = bot.Config.GetAvailablePairs(exchangeName, assetType)
		}
		if err != nil {
			return nil, err
		}
		cryptocurrencies = pairs.GetCrypto().Strings()
		break
	}
	return cryptocurrencies, nil
}

// GetCryptocurrencyDepositAddressesByExchange returns the cryptocurrency deposit addresses for a particular exchange
func (bot *Engine) GetCryptocurrencyDepositAddressesByExchange(exchName string) (map[string][]deposit.Address, error) {
	if bot.DepositAddressManager != nil {
		if bot.DepositAddressManager.IsSynced() {
			return bot.DepositAddressManager.GetDepositAddressesByExchange(exchName)
		}
		return nil, errors.New("deposit address manager has not yet synced all exchange deposit addresses")
	}

	result := bot.GetAllExchangeCryptocurrencyDepositAddresses()
	r, ok := result[exchName]
	if !ok {
		return nil, fmt.Errorf("%s %w", exchName, ErrExchangeNotFound)
	}
	return r, nil
}

// GetExchangeCryptocurrencyDepositAddress returns the cryptocurrency deposit address for a particular
// exchange
func (bot *Engine) GetExchangeCryptocurrencyDepositAddress(ctx context.Context, exchName, accountID, chain string, item currency.Code, bypassCache bool) (*deposit.Address, error) {
	if bot.DepositAddressManager != nil &&
		bot.DepositAddressManager.IsSynced() &&
		!bypassCache {
		resp, err := bot.DepositAddressManager.GetDepositAddressByExchangeAndCurrency(exchName, chain, item)
		return &resp, err
	}
	exch, err := bot.GetExchangeByName(exchName)
	if err != nil {
		return nil, err
	}
	return exch.GetDepositAddress(ctx, item, accountID, chain)
}

// GetAllExchangeCryptocurrencyDepositAddresses obtains an exchanges deposit cryptocurrency list
func (bot *Engine) GetAllExchangeCryptocurrencyDepositAddresses() map[string]map[string][]deposit.Address {
	result := make(map[string]map[string][]deposit.Address)
	exchanges := bot.GetExchanges()
	var depositSyncer sync.WaitGroup
	depositSyncer.Add(len(exchanges))
	var m sync.Mutex
	for x := range exchanges {
		go func(exch exchange.IBotExchange) {
			defer depositSyncer.Done()
			exchName := exch.GetName()
			if !exch.IsRESTAuthenticationSupported() {
				if bot.Settings.Verbose {
					log.Debugf(log.ExchangeSys, "GetAllExchangeCryptocurrencyDepositAddresses: Skippping %s due to disabled authenticated API support.\n", exchName)
				}
				return
			}

			cryptoCurrencies, err := bot.GetCryptocurrenciesByExchange(exchName, true, true, asset.Spot)
			if err != nil {
				log.Errorf(log.ExchangeSys, "%s failed to get cryptocurrency deposit addresses. Err: %s\n", exchName, err)
				return
			}
			supportsMultiChain := exch.GetBase().Features.Supports.RESTCapabilities.MultiChainDeposits
			requiresChainSet := exch.GetBase().Features.Supports.RESTCapabilities.MultiChainDepositRequiresChainSet
			cryptoAddr := make(map[string][]deposit.Address)
			for y := range cryptoCurrencies {
				cryptocurrency := cryptoCurrencies[y]
				isSingular := false
				var depositAddrs []deposit.Address
				if supportsMultiChain {
					availChains, err := exch.GetAvailableTransferChains(context.TODO(), currency.NewCode(cryptocurrency))
					if err != nil {
						log.Errorf(log.Global, "%s failed to get cryptocurrency available transfer chains. Err: %s\n", exchName, err)
						continue
					}
					if len(availChains) > 0 {
						// store the default non-chain specified address for a specified crypto
						chainContainsItself := common.StringSliceCompareInsensitive(availChains, cryptocurrency)
						if !chainContainsItself && !requiresChainSet {
							depositAddr, err := exch.GetDepositAddress(context.TODO(), currency.NewCode(cryptocurrency), "", "")
							if err != nil {
								log.Errorf(log.Global, "%s failed to get cryptocurrency deposit address for %s. Err: %s\n",
									exchName,
									cryptocurrency,
									err)
								continue
							}
							depositAddr.Chain = cryptocurrency
							depositAddrs = append(depositAddrs, *depositAddr)
						}
						for z := range availChains {
							if availChains[z] == "" {
								log.Warnf(log.Global, "%s %s available transfer chain is populated with an empty string\n",
									exchName,
									cryptocurrency)
								continue
							}
							// Bitget requires a size to be passed in when the chain is BTC's lightning network; we don't currently support that
							if exch.GetName() == "Bitget" && cryptocurrency == "BTC" && availChains[z] == "LIGHTNING" {
								continue
							}
							depositAddr, err := exch.GetDepositAddress(context.TODO(), currency.NewCode(cryptocurrency), "", availChains[z])
							if err != nil {
								log.Errorf(log.Global, "%s failed to get cryptocurrency deposit address for %s [chain %s]. Err: %s\n",
									exchName,
									cryptocurrency,
									availChains[z],
									err)
								continue
							}
							depositAddr.Chain = availChains[z]
							depositAddrs = append(depositAddrs, *depositAddr)
						}
					} else {
						// cryptocurrency doesn't support multichain transfers
						isSingular = true
					}
				}

				if !supportsMultiChain || isSingular {
					depositAddr, err := exch.GetDepositAddress(context.TODO(), currency.NewCode(cryptocurrency), "", "")
					if err != nil {
						log.Errorf(log.Global, "%s failed to get cryptocurrency deposit address for %s. Err: %s\n",
							exchName,
							cryptocurrency,
							err)
						continue
					}
					depositAddrs = append(depositAddrs, *depositAddr)
				}
				cryptoAddr[cryptocurrency] = depositAddrs
			}
			m.Lock()
			result[exchName] = cryptoAddr
			m.Unlock()
		}(exchanges[x])
	}
	depositSyncer.Wait()
	if len(result) > 0 {
		log.Infoln(log.Global, "Deposit addresses synced")
	}
	return result
}

// GetExchangeNames returns a list of enabled or disabled exchanges
func (bot *Engine) GetExchangeNames(enabledOnly bool) []string {
	exchanges := bot.GetExchanges()
	var response []string
	for i := range exchanges {
		if !enabledOnly || (enabledOnly && exchanges[i].IsEnabled()) {
			response = append(response, exchanges[i].GetName())
		}
	}
	return response
}

// GetAllActiveTickers returns all enabled exchange tickers
func (bot *Engine) GetAllActiveTickers() []EnabledExchangeCurrencies {
	var tickerData []EnabledExchangeCurrencies
	exchanges := bot.GetExchanges()
	for x := range exchanges {
		assets := exchanges[x].GetAssetTypes(true)
		exchName := exchanges[x].GetName()
		var exchangeTicker EnabledExchangeCurrencies
		exchangeTicker.ExchangeName = exchName

		for y := range assets {
			currencies, err := exchanges[x].GetEnabledPairs(assets[y])
			if err != nil {
				log.Errorf(log.ExchangeSys, "Exchange %s could not retrieve enabled currencies. Err: %s\n", exchName, err)
				continue
			}
			for z := range currencies {
				tp, err := exchanges[x].GetCachedTicker(currencies[z], assets[y])
				if err != nil {
					log.Errorf(log.ExchangeSys, "Exchange %s failed to retrieve %s ticker. Err: %s\n", exchName, currencies[z].String(), err)
					continue
				}
				exchangeTicker.ExchangeValues = append(exchangeTicker.ExchangeValues, tp)
			}
			tickerData = append(tickerData, exchangeTicker)
		}
	}
	return tickerData
}

func verifyCert(pemData []byte) error {
	var pemBlock *pem.Block
	pemBlock, _ = pem.Decode(pemData)
	if pemBlock == nil {
		return errCertDataIsNil
	}

	if pemBlock.Type != "CERTIFICATE" {
		return errCertTypeInvalid
	}

	cert, err := x509.ParseCertificate(pemBlock.Bytes)
	if err != nil {
		return err
	}

	if time.Now().After(cert.NotAfter) {
		return errCertExpired
	}
	return nil
}

// CheckCerts checks and verifies RPC server certificates
func CheckCerts(certDir string) error {
	certFile := filepath.Join(certDir, "cert.pem")
	keyFile := filepath.Join(certDir, "key.pem")

	if !file.Exists(certFile) || !file.Exists(keyFile) {
		log.Warnln(log.Global, "gRPC certificate/key file missing, recreating...")
		return genCert(certDir)
	}

	pemData, err := os.ReadFile(certFile)
	if err != nil {
		return fmt.Errorf("unable to open TLS cert file: %s", err)
	}

	if err = verifyCert(pemData); err != nil {
		if err != errCertExpired {
			return err
		}
		log.Warnln(log.Global, "gRPC certificate has expired, regenerating...")
		return genCert(certDir)
	}

	log.Infoln(log.Global, "gRPC TLS certificate and key files exist, will use them.")
	return nil
}

func genCert(targetDir string) error {
	privKey, err := ecdsa.GenerateKey(elliptic.P256(), rand.Reader)
	if err != nil {
		return fmt.Errorf("failed to generate ecdsa private key: %s", err)
	}

	serialNumberLimit := new(big.Int).Lsh(big.NewInt(1), 128)
	serialNumber, err := rand.Int(rand.Reader, serialNumberLimit)
	if err != nil {
		return fmt.Errorf("failed to generate serial number: %s", err)
	}

	host, err := os.Hostname()
	if err != nil {
		return fmt.Errorf("failed to get hostname: %s", err)
	}

	dnsNames := []string{host}
	if host != "localhost" {
		dnsNames = append(dnsNames, "localhost")
	}

	template := x509.Certificate{
		SerialNumber: serialNumber,
		Subject: pkix.Name{
			Organization: []string{"gocryptotrader"},
			CommonName:   host,
		},
		NotBefore:             time.Now(),
		NotAfter:              time.Now().Add(time.Hour * 24 * 365),
		IsCA:                  true,
		BasicConstraintsValid: true,
		KeyUsage:              x509.KeyUsageKeyEncipherment | x509.KeyUsageDigitalSignature | x509.KeyUsageCertSign,
		ExtKeyUsage:           []x509.ExtKeyUsage{x509.ExtKeyUsageServerAuth},
		IPAddresses: []net.IP{
			net.ParseIP("127.0.0.1"),
			net.ParseIP("::1"),
		},
		DNSNames: dnsNames,
	}

	derBytes, err := x509.CreateCertificate(rand.Reader, &template, &template, &privKey.PublicKey, privKey)
	if err != nil {
		return fmt.Errorf("failed to create certificate: %s", err)
	}

	certData := pem.EncodeToMemory(&pem.Block{Type: "CERTIFICATE", Bytes: derBytes})
	if certData == nil {
		return errors.New("cert data is nil")
	}

	b, err := x509.MarshalECPrivateKey(privKey)
	if err != nil {
		return fmt.Errorf("failed to marshal ECDSA private key: %s", err)
	}

	keyData := pem.EncodeToMemory(&pem.Block{Type: "EC PRIVATE KEY", Bytes: b})
	if keyData == nil {
		return errors.New("key pem data is nil")
	}

	err = file.Write(filepath.Join(targetDir, "key.pem"), keyData)
	if err != nil {
		return fmt.Errorf("failed to write key.pem file %s", err)
	}

	err = file.Write(filepath.Join(targetDir, "cert.pem"), certData)
	if err != nil {
		return fmt.Errorf("failed to write cert.pem file %s", err)
	}

	log.Infof(log.Global, "gRPC TLS key.pem and cert.pem files written to %s\n", targetDir)
	return nil
}

// NewSupportedExchangeByName helps create a new exchange to be loaded that is
// supported by GCT. This function will return an error if the exchange is not
// supported.
func NewSupportedExchangeByName(name string) (exchange.IBotExchange, error) {
	switch strings.ToLower(name) {
	case "binanceus":
		return new(binanceus.Exchange), nil
	case "binance":
		return new(binance.Exchange), nil
	case "bitfinex":
		return new(bitfinex.Exchange), nil
	case "bitflyer":
<<<<<<< HEAD
		return new(bitflyer.Bitflyer), nil
	case "bitget":
		return new(bitget.Bitget), nil
=======
		return new(bitflyer.Exchange), nil
>>>>>>> f878d1f0
	case "bithumb":
		return new(bithumb.Exchange), nil
	case "bitmex":
		return new(bitmex.Exchange), nil
	case "bitstamp":
		return new(bitstamp.Exchange), nil
	case "btc markets":
		return new(btcmarkets.Exchange), nil
	case "btse":
		return new(btse.Exchange), nil
	case "bybit":
		return new(bybit.Exchange), nil
	case "coinut":
		return new(coinut.Exchange), nil
	case "deribit":
		return new(deribit.Exchange), nil
	case "exmo":
		return new(exmo.Exchange), nil
	case "coinbasepro":
		return new(coinbasepro.Exchange), nil
	case "gateio":
		return new(gateio.Exchange), nil
	case "gemini":
		return new(gemini.Exchange), nil
	case "hitbtc":
		return new(hitbtc.Exchange), nil
	case "huobi":
		return new(huobi.Exchange), nil
	case "kraken":
		return new(kraken.Exchange), nil
	case "kucoin":
		return new(kucoin.Exchange), nil
	case "lbank":
		return new(lbank.Exchange), nil
	case "okx":
		return new(okx.Exchange), nil
	case "poloniex":
		return new(poloniex.Exchange), nil
	case "yobit":
		return new(yobit.Exchange), nil
	default:
		return nil, fmt.Errorf("%q, %w", name, ErrExchangeNotFound)
	}
}

// NewExchangeByNameWithDefaults returns a defaulted exchange by its name if it
// exists. This will allocate a new exchange and setup the default config for it.
// This will automatically fetch available pairs.
func NewExchangeByNameWithDefaults(ctx context.Context, name string) (exchange.IBotExchange, error) {
	exch, err := NewSupportedExchangeByName(name)
	if err != nil {
		return nil, err
	}
	defaultConfig, err := exchange.GetDefaultConfig(ctx, exch)
	if err != nil {
		return nil, err
	}
	err = exch.Setup(defaultConfig)
	if err != nil {
		return nil, err
	}
	return exch, nil
}<|MERGE_RESOLUTION|>--- conflicted
+++ resolved
@@ -977,13 +977,9 @@
 	case "bitfinex":
 		return new(bitfinex.Exchange), nil
 	case "bitflyer":
-<<<<<<< HEAD
-		return new(bitflyer.Bitflyer), nil
+		return new(bitflyer.Exchange), nil
 	case "bitget":
-		return new(bitget.Bitget), nil
-=======
-		return new(bitflyer.Exchange), nil
->>>>>>> f878d1f0
+		return new(bitget.Exchange), nil
 	case "bithumb":
 		return new(bithumb.Exchange), nil
 	case "bitmex":
