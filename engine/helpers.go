--- conflicted
+++ resolved
@@ -1006,15 +1006,11 @@
 	case "kraken":
 		return new(kraken.Exchange), nil
 	case "kucoin":
-<<<<<<< HEAD
-		return new(kucoin.Kucoin), nil
-	case "mexc":
-		return new(mexc.MEXC), nil
-=======
 		return new(kucoin.Exchange), nil
->>>>>>> 2a9b8493
 	case "lbank":
 		return new(lbank.Exchange), nil
+	case "mexc":
+		return new(mexc.Exchange), nil
 	case "okx":
 		return new(okx.Exchange), nil
 	case "poloniex":
