package engine

import (
	"context"
	"errors"
	"log"
	"os"
	"path/filepath"
	"runtime"
	"strings"
	"testing"
	"time"

	"github.com/gofrs/uuid"
	"github.com/thrasher-corp/gocryptotrader/common"
	"github.com/thrasher-corp/gocryptotrader/config"
	"github.com/thrasher-corp/gocryptotrader/currency"
	"github.com/thrasher-corp/gocryptotrader/database"
	"github.com/thrasher-corp/gocryptotrader/database/drivers"
	"github.com/thrasher-corp/gocryptotrader/database/repository"
	dbexchange "github.com/thrasher-corp/gocryptotrader/database/repository/exchange"
	sqltrade "github.com/thrasher-corp/gocryptotrader/database/repository/trade"
	"github.com/thrasher-corp/gocryptotrader/exchanges/asset"
	"github.com/thrasher-corp/gocryptotrader/exchanges/kline"
	"github.com/thrasher-corp/gocryptotrader/exchanges/order"
	"github.com/thrasher-corp/gocryptotrader/exchanges/trade"
	"github.com/thrasher-corp/gocryptotrader/gctrpc"
	"github.com/thrasher-corp/goose"
)

const (
	unexpectedLackOfError = "unexpected lack of error"
	migrationsFolder      = "migrations"
	databaseFolder        = "database"
	databaseName          = "rpctestdb"
)

// Sets up everything required to run any function inside rpcserver
func RPCTestSetup(t *testing.T) *Engine {
	database.DB.Mu.Lock()
	var err error
	dbConf := database.Config{
		Enabled: true,
		Driver:  database.DBSQLite3,
		ConnectionDetails: drivers.ConnectionDetails{
			Database: databaseName,
		},
	}
	engerino := new(Engine)
	engerino.Config = &config.Config{}
	err = engerino.Config.LoadConfig(config.TestFile, true)
	if err != nil {
		t.Fatalf("SetupTest: Failed to load config: %s", err)
	}

	if engerino.GetExchangeByName(testExchange) == nil {
		err = engerino.LoadExchange(testExchange, false, nil)
		if err != nil {
			t.Fatalf("SetupTest: Failed to load exchange: %s", err)
		}
	}
	engerino.Config.Database = dbConf
	err = engerino.DatabaseManager.Start(engerino)
	if err != nil {
		log.Fatal(err)
	}
	path := filepath.Join("..", databaseFolder, migrationsFolder)
	err = goose.Run("up", dbConn.SQL, repository.GetSQLDialect(), path, "")
	if err != nil {
		t.Fatalf("failed to run migrations %v", err)
	}
	uuider, _ := uuid.NewV4()
	err = dbexchange.Insert(dbexchange.Details{Name: testExchange, UUID: uuider})
	if err != nil {
		t.Fatalf("failed to insert exchange %v", err)
	}
	database.DB.Mu.Unlock()

	return engerino
}

func CleanRPCTest(t *testing.T, engerino *Engine) {
	database.DB.Mu.Lock()
	defer database.DB.Mu.Unlock()
	err := engerino.DatabaseManager.Stop()
	if err != nil {
		t.Error(err)
		return
	}
	err = os.Remove(filepath.Join(common.GetDefaultDataDir(runtime.GOOS), databaseFolder, databaseName))
	if err != nil {
		t.Error(err)
	}
}

func TestGetSavedTrades(t *testing.T) {
	engerino := RPCTestSetup(t)
	defer CleanRPCTest(t, engerino)
	s := RPCServer{Engine: engerino}
	_, err := s.GetSavedTrades(context.Background(), &gctrpc.GetSavedTradesRequest{})
	if err == nil {
		t.Fatal(unexpectedLackOfError)
	}
	if !errors.Is(err, errInvalidArguments) {
		t.Error(err)
	}
	_, err = s.GetSavedTrades(context.Background(), &gctrpc.GetSavedTradesRequest{
		Exchange: "fake",
		Pair: &gctrpc.CurrencyPair{
			Delimiter: currency.DashDelimiter,
			Base:      currency.BTC.String(),
			Quote:     currency.USD.String(),
		},
		AssetType: asset.Spot.String(),
		Start:     time.Date(2020, 0, 0, 0, 0, 0, 0, time.UTC).Format(common.SimpleTimeFormat),
		End:       time.Date(2020, 1, 1, 1, 1, 1, 1, time.UTC).Format(common.SimpleTimeFormat),
	})
	if err == nil {
		t.Error(unexpectedLackOfError)
		return
	}
	if err != errExchangeNotLoaded {
		t.Error(err)
	}
	_, err = s.GetSavedTrades(context.Background(), &gctrpc.GetSavedTradesRequest{
		Exchange: testExchange,
		Pair: &gctrpc.CurrencyPair{
			Delimiter: currency.DashDelimiter,
			Base:      currency.BTC.String(),
			Quote:     currency.USD.String(),
		},
		AssetType: asset.Spot.String(),
		Start:     time.Date(2020, 0, 0, 0, 0, 0, 0, time.UTC).Format(common.SimpleTimeFormat),
		End:       time.Date(2020, 1, 1, 1, 1, 1, 1, time.UTC).Format(common.SimpleTimeFormat),
	})
	if err == nil {
		t.Error(unexpectedLackOfError)
		return
	}
	if err.Error() != "request for Bitstamp spot trade data between 2019-11-30 00:00:00 and 2020-01-01 01:01:01 and returned no results" {
		t.Error(err)
	}
	err = sqltrade.Insert(sqltrade.Data{
		Timestamp: time.Date(2020, 0, 0, 0, 0, 1, 0, time.UTC),
		Exchange:  testExchange,
		Base:      currency.BTC.String(),
		Quote:     currency.USD.String(),
		AssetType: asset.Spot.String(),
		Price:     1337,
		Amount:    1337,
		Side:      order.Buy.String(),
	})
	if err != nil {
		t.Error(err)
		return
	}
	_, err = s.GetSavedTrades(context.Background(), &gctrpc.GetSavedTradesRequest{
		Exchange: testExchange,
		Pair: &gctrpc.CurrencyPair{
			Delimiter: currency.DashDelimiter,
			Base:      currency.BTC.String(),
			Quote:     currency.USD.String(),
		},
		AssetType: asset.Spot.String(),
		Start:     time.Date(2020, 0, 0, 0, 0, 0, 0, time.UTC).Format(common.SimpleTimeFormat),
		End:       time.Date(2020, 1, 1, 1, 1, 1, 1, time.UTC).Format(common.SimpleTimeFormat),
	})
	if err != nil {
		t.Error(err)
	}
}

func TestConvertTradesToCandles(t *testing.T) {
	engerino := RPCTestSetup(t)
	defer CleanRPCTest(t, engerino)
	s := RPCServer{Engine: engerino}
	// bad param test
	_, err := s.ConvertTradesToCandles(context.Background(), &gctrpc.ConvertTradesToCandlesRequest{})
	if err == nil {
		t.Error(unexpectedLackOfError)
		return
	}
	if !errors.Is(err, errInvalidArguments) {
		t.Error(err)
	}

	// bad exchange test
	_, err = s.ConvertTradesToCandles(context.Background(), &gctrpc.ConvertTradesToCandlesRequest{
		Exchange: "faker",
		Pair: &gctrpc.CurrencyPair{
			Delimiter: currency.DashDelimiter,
			Base:      currency.BTC.String(),
			Quote:     currency.USD.String(),
		},
		AssetType:    asset.Spot.String(),
		Start:        time.Date(2020, 0, 0, 0, 0, 0, 0, time.UTC).Format(common.SimpleTimeFormat),
		End:          time.Date(2020, 1, 1, 1, 1, 1, 1, time.UTC).Format(common.SimpleTimeFormat),
		TimeInterval: int64(kline.OneHour.Duration()),
	})
	if err == nil {
		t.Error(unexpectedLackOfError)
		return
	}
	if err != errExchangeNotLoaded {
		t.Error(err)
	}

	// no trades test
	_, err = s.ConvertTradesToCandles(context.Background(), &gctrpc.ConvertTradesToCandlesRequest{
		Exchange: testExchange,
		Pair: &gctrpc.CurrencyPair{
			Delimiter: currency.DashDelimiter,
			Base:      currency.BTC.String(),
			Quote:     currency.USD.String(),
		},
		AssetType:    asset.Spot.String(),
		Start:        time.Date(2020, 1, 1, 1, 1, 1, 1, time.UTC).Format(common.SimpleTimeFormat),
		End:          time.Date(2020, 2, 2, 2, 2, 2, 2, time.UTC).Format(common.SimpleTimeFormat),
		TimeInterval: int64(kline.OneHour.Duration()),
	})
	if err == nil {
		t.Error(unexpectedLackOfError)
		return
	}
	if err.Error() != "no trades returned from supplied params" {
		t.Error(err)
	}

	// add a trade
	err = sqltrade.Insert(sqltrade.Data{
		Timestamp: time.Date(2020, 1, 1, 1, 1, 2, 1, time.UTC),
		Exchange:  testExchange,
		Base:      currency.BTC.String(),
		Quote:     currency.USD.String(),
		AssetType: asset.Spot.String(),
		Price:     1337,
		Amount:    1337,
		Side:      order.Buy.String(),
	})
	if err != nil {
		t.Error(err)
		return
	}

	// get candle from one trade
	var candles *gctrpc.GetHistoricCandlesResponse
	candles, err = s.ConvertTradesToCandles(context.Background(), &gctrpc.ConvertTradesToCandlesRequest{
		Exchange: testExchange,
		Pair: &gctrpc.CurrencyPair{
			Delimiter: currency.DashDelimiter,
			Base:      currency.BTC.String(),
			Quote:     currency.USD.String(),
		},
		AssetType:    asset.Spot.String(),
		Start:        time.Date(2020, 1, 1, 1, 0, 0, 0, time.UTC).Format(common.SimpleTimeFormat),
		End:          time.Date(2020, 2, 2, 2, 2, 2, 2, time.UTC).Format(common.SimpleTimeFormat),
		TimeInterval: int64(kline.OneHour.Duration()),
	})
	if err != nil {
		t.Error(err)
	}
	if len(candles.Candle) == 0 {
		t.Error("no candles returned")
	}

	// save generated candle to database
	_, err = s.ConvertTradesToCandles(context.Background(), &gctrpc.ConvertTradesToCandlesRequest{
		Exchange: testExchange,
		Pair: &gctrpc.CurrencyPair{
			Delimiter: currency.DashDelimiter,
			Base:      currency.BTC.String(),
			Quote:     currency.USD.String(),
		},
		AssetType:    asset.Spot.String(),
		Start:        time.Date(2020, 1, 1, 1, 1, 1, 1, time.UTC).Format(common.SimpleTimeFormat),
		End:          time.Date(2020, 2, 2, 2, 2, 2, 2, time.UTC).Format(common.SimpleTimeFormat),
		TimeInterval: int64(kline.OneHour.Duration()),
		Sync:         true,
	})
	if err != nil {
		t.Error(err)
	}

	// forcefully remove previous candle and insert a new one
	_, err = s.ConvertTradesToCandles(context.Background(), &gctrpc.ConvertTradesToCandlesRequest{
		Exchange: testExchange,
		Pair: &gctrpc.CurrencyPair{
			Delimiter: currency.DashDelimiter,
			Base:      currency.BTC.String(),
			Quote:     currency.USD.String(),
		},
		AssetType:    asset.Spot.String(),
		Start:        time.Date(2020, 1, 1, 1, 1, 1, 1, time.UTC).Format(common.SimpleTimeFormat),
		End:          time.Date(2020, 2, 2, 2, 2, 2, 2, time.UTC).Format(common.SimpleTimeFormat),
		TimeInterval: int64(kline.OneHour.Duration()),
		Sync:         true,
		Force:        true,
	})
	if err != nil {
		t.Error(err)
	}

	// load the saved candle to verify that it was overwritten
	candles, err = s.GetHistoricCandles(context.Background(), &gctrpc.GetHistoricCandlesRequest{
		Exchange: testExchange,
		Pair: &gctrpc.CurrencyPair{
			Delimiter: currency.DashDelimiter,
			Base:      currency.BTC.String(),
			Quote:     currency.USD.String(),
		},
		AssetType:    asset.Spot.String(),
		Start:        time.Date(2020, 1, 1, 1, 0, 0, 0, time.UTC).Format(common.SimpleTimeFormat),
		End:          time.Date(2020, 2, 2, 2, 2, 0, 0, time.UTC).Format(common.SimpleTimeFormat),
		TimeInterval: int64(kline.OneHour.Duration()),
		UseDb:        true,
	})
	if err != nil {
		t.Error(err)
	}

	if len(candles.Candle) != 1 {
		t.Error("expected only one candle")
	}
}

func TestGetHistoricCandles(t *testing.T) {
	engerino := RPCTestSetup(t)
	defer CleanRPCTest(t, engerino)
	s := RPCServer{Engine: engerino}
	// error checks
	_, err := s.GetHistoricCandles(context.Background(), &gctrpc.GetHistoricCandlesRequest{
		Exchange: "",
	})
<<<<<<< HEAD
	if !errors.Is(err, errExchangeNameUnset) {
		t.Errorf("expected: %v, received %v", errExchangeNameUnset, err)
=======
	if !errors.Is(err, errInvalidArguments) {
		t.Errorf("expected %v, received %v", errInvalidArguments, err)
>>>>>>> b08e6b3c
	}

	_, err = s.GetHistoricCandles(context.Background(), &gctrpc.GetHistoricCandlesRequest{
		Exchange: testExchange,
		Pair:     &gctrpc.CurrencyPair{},
	})
	if !errors.Is(err, errCurrencyPairUnset) {
<<<<<<< HEAD
		t.Errorf("expected: %v, received %v", errCurrencyPairUnset, err)
=======
		t.Errorf("expected %v, received %v", errCurrencyPairUnset, err)
>>>>>>> b08e6b3c
	}
	_, err = s.GetHistoricCandles(context.Background(), &gctrpc.GetHistoricCandlesRequest{
		Exchange: testExchange,
		Pair: &gctrpc.CurrencyPair{
			Base:  currency.BTC.String(),
			Quote: currency.USD.String(),
		},
	})
<<<<<<< HEAD
	if !errors.Is(err, errStartEndTimesUnset) {
		t.Errorf("expected: %v, received %v", errStartEndTimesUnset, err)
=======
	if !errors.Is(err, errInvalidStartEndTime) {
		t.Errorf("expected %v, received %v", errInvalidStartEndTime, err)
>>>>>>> b08e6b3c
	}
	var results *gctrpc.GetHistoricCandlesResponse
	defaultStart := time.Date(2020, 1, 1, 1, 1, 1, 1, time.UTC)
	defaultEnd := time.Date(2020, 1, 2, 2, 2, 2, 2, time.UTC)
	cp := currency.NewPair(currency.BTC, currency.USD)
	// default run
	results, err = s.GetHistoricCandles(context.Background(), &gctrpc.GetHistoricCandlesRequest{
		Exchange: testExchange,
		Pair: &gctrpc.CurrencyPair{
			Base:  cp.Base.String(),
			Quote: cp.Quote.String(),
		},
		Start:        defaultStart.Format(common.SimpleTimeFormat),
		End:          defaultEnd.Format(common.SimpleTimeFormat),
		AssetType:    asset.Spot.String(),
		TimeInterval: int64(kline.OneHour.Duration()),
	})
	if err != nil {
		t.Error(err)
	}
	if len(results.Candle) == 0 {
		t.Error("expected results")
	}

	// sync run
	results, err = s.GetHistoricCandles(context.Background(), &gctrpc.GetHistoricCandlesRequest{
		Exchange: testExchange,
		Pair: &gctrpc.CurrencyPair{
			Base:  cp.Base.String(),
			Quote: cp.Quote.String(),
		},
		AssetType:    asset.Spot.String(),
		Start:        defaultStart.Format(common.SimpleTimeFormat),
		End:          defaultEnd.Format(common.SimpleTimeFormat),
		TimeInterval: int64(kline.OneHour.Duration()),
		Sync:         true,
		ExRequest:    true,
	})
	if err != nil {
		t.Error(err)
	}
	if len(results.Candle) == 0 {
		t.Error("expected results")
	}

	// db run
	results, err = s.GetHistoricCandles(context.Background(), &gctrpc.GetHistoricCandlesRequest{
		Exchange: testExchange,
		Pair: &gctrpc.CurrencyPair{
			Base:  cp.Base.String(),
			Quote: cp.Quote.String(),
		},
		AssetType:    asset.Spot.String(),
		Start:        defaultStart.Format(common.SimpleTimeFormat),
		End:          defaultEnd.Format(common.SimpleTimeFormat),
		TimeInterval: int64(kline.OneHour.Duration()),
		UseDb:        true,
	})
	if err != nil {
		t.Error(err)
	}
	if len(results.Candle) == 0 {
		t.Error("expected results")
	}
	err = trade.SaveTradesToDatabase(trade.Data{
		TID:          "test123",
		Exchange:     testExchange,
		CurrencyPair: cp,
		AssetType:    asset.Spot,
		Price:        1337,
		Amount:       1337,
		Side:         order.Buy,
		Timestamp:    time.Date(2020, 1, 2, 3, 1, 1, 7, time.UTC),
	})
	if err != nil {
		t.Error(err)
		return
	}
	// db run including trades
	results, err = s.GetHistoricCandles(context.Background(), &gctrpc.GetHistoricCandlesRequest{
		Exchange: testExchange,
		Pair: &gctrpc.CurrencyPair{
			Base:  cp.Base.String(),
			Quote: cp.Quote.String(),
		},
		AssetType:             asset.Spot.String(),
		Start:                 defaultStart.Format(common.SimpleTimeFormat),
		End:                   time.Date(2020, 1, 2, 4, 2, 2, 2, time.UTC).Format(common.SimpleTimeFormat),
		TimeInterval:          int64(kline.OneHour.Duration()),
		UseDb:                 true,
		FillMissingWithTrades: true,
	})
	if err != nil {
		t.Error(err)
	}
	if results.Candle[len(results.Candle)-1].Close != 1337 {
		t.Error("expected fancy new candle based off fancy new trade data")
	}
}

func TestFindMissingSavedTradeIntervals(t *testing.T) {
	engerino := RPCTestSetup(t)
	defer CleanRPCTest(t, engerino)
	s := RPCServer{Engine: engerino}
	// bad request checks
	_, err := s.FindMissingSavedTradeIntervals(context.Background(), &gctrpc.FindMissingTradePeriodsRequest{})
	if err == nil {
		t.Error("expected error")
		return
	}
	if !errors.Is(err, errInvalidArguments) {
		t.Error(err)
		return
	}
	cp := currency.NewPair(currency.BTC, currency.USD)
	// no data found response
	defaultStart := time.Date(2020, 1, 1, 0, 0, 0, 0, time.UTC).UTC()
	defaultEnd := time.Date(2020, 1, 2, 0, 0, 0, 0, time.UTC).UTC()
	var resp *gctrpc.FindMissingIntervalsResponse
	resp, err = s.FindMissingSavedTradeIntervals(context.Background(), &gctrpc.FindMissingTradePeriodsRequest{
		ExchangeName: testExchange,
		AssetType:    asset.Spot.String(),
		Pair: &gctrpc.CurrencyPair{
			Base:  cp.Base.String(),
			Quote: cp.Quote.String(),
		},
		Start: defaultStart.UTC().Format(common.SimpleTimeFormat),
		End:   defaultEnd.UTC().Format(common.SimpleTimeFormat),
	})
	if err != nil {
		t.Error(err)
	}
	if resp.Status == "" {
		t.Errorf("expected a status message")
	}
	// one trade response
	err = trade.SaveTradesToDatabase(trade.Data{
		TID:          "test1234",
		Exchange:     testExchange,
		CurrencyPair: cp,
		AssetType:    asset.Spot,
		Price:        1337,
		Amount:       1337,
		Side:         order.Buy,
		Timestamp:    time.Date(2020, 1, 1, 12, 0, 0, 0, time.UTC),
	})
	if err != nil {
		t.Error(err)
		return
	}

	resp, err = s.FindMissingSavedTradeIntervals(context.Background(), &gctrpc.FindMissingTradePeriodsRequest{
		ExchangeName: testExchange,
		AssetType:    asset.Spot.String(),
		Pair: &gctrpc.CurrencyPair{
			Base:  cp.Base.String(),
			Quote: cp.Quote.String(),
		},
		Start: defaultStart.In(time.UTC).Format(common.SimpleTimeFormat),
		End:   defaultEnd.In(time.UTC).Format(common.SimpleTimeFormat),
	})
	if err != nil {
		t.Error(err)
	}
	if len(resp.MissingPeriods) != 2 {
		t.Errorf("expected 2 missing period, received: %v", len(resp.MissingPeriods))
	}

	// two trades response
	err = trade.SaveTradesToDatabase(trade.Data{
		TID:          "test123",
		Exchange:     testExchange,
		CurrencyPair: cp,
		AssetType:    asset.Spot,
		Price:        1337,
		Amount:       1337,
		Side:         order.Buy,
		Timestamp:    time.Date(2020, 1, 1, 13, 0, 0, 0, time.UTC),
	})
	if err != nil {
		t.Error(err)
		return
	}

	resp, err = s.FindMissingSavedTradeIntervals(context.Background(), &gctrpc.FindMissingTradePeriodsRequest{
		ExchangeName: testExchange,
		AssetType:    asset.Spot.String(),
		Pair: &gctrpc.CurrencyPair{
			Base:  cp.Base.String(),
			Quote: cp.Quote.String(),
		},
		Start: defaultStart.In(time.UTC).Format(common.SimpleTimeFormat),
		End:   defaultEnd.In(time.UTC).Format(common.SimpleTimeFormat),
	})
	if err != nil {
		t.Error(err)
	}
	if len(resp.MissingPeriods) != 2 {
		t.Errorf("expected 2 missing periods, received: %v", len(resp.MissingPeriods))
	}
}

func TestFindMissingSavedCandleIntervals(t *testing.T) {
	engerino := RPCTestSetup(t)
	defer CleanRPCTest(t, engerino)
	s := RPCServer{Engine: engerino}
	// bad request checks
	_, err := s.FindMissingSavedCandleIntervals(context.Background(), &gctrpc.FindMissingCandlePeriodsRequest{})
	if err == nil {
		t.Error("expected error")
		return
	}
	if !errors.Is(err, errInvalidArguments) {
		t.Error(err)
		return
	}
	cp := currency.NewPair(currency.BTC, currency.USD)
	// no data found response
	defaultStart := time.Date(2020, 1, 1, 1, 1, 1, 1, time.UTC)
	defaultEnd := time.Date(2020, 1, 2, 2, 2, 2, 2, time.UTC)
	var resp *gctrpc.FindMissingIntervalsResponse
	_, err = s.FindMissingSavedCandleIntervals(context.Background(), &gctrpc.FindMissingCandlePeriodsRequest{
		ExchangeName: testExchange,
		AssetType:    asset.Spot.String(),
		Pair: &gctrpc.CurrencyPair{
			Base:  cp.Base.String(),
			Quote: cp.Quote.String(),
		},
		Interval: int64(time.Hour),
		Start:    defaultStart.Format(common.SimpleTimeFormat),
		End:      defaultEnd.Format(common.SimpleTimeFormat),
	})
	if err != nil && err.Error() != "no candle data found: Bitstamp BTC USD 3600 spot" {
		t.Error(err)
		return
	}

	// one candle missing periods response
	_, err = kline.StoreInDatabase(&kline.Item{
		Exchange: testExchange,
		Pair:     cp,
		Asset:    asset.Spot,
		Interval: kline.OneHour,
		Candles: []kline.Candle{
			{
				Time:   time.Date(2020, 1, 1, 2, 1, 1, 1, time.UTC),
				Open:   1337,
				High:   1337,
				Low:    1337,
				Close:  1337,
				Volume: 1337,
			},
		},
	}, false)
	if err != nil {
		t.Error(err)
		return
	}

	_, err = s.FindMissingSavedCandleIntervals(context.Background(), &gctrpc.FindMissingCandlePeriodsRequest{
		ExchangeName: testExchange,
		AssetType:    asset.Spot.String(),
		Pair: &gctrpc.CurrencyPair{
			Base:  cp.Base.String(),
			Quote: cp.Quote.String(),
		},
		Interval: int64(time.Hour),
		Start:    defaultStart.Format(common.SimpleTimeFormat),
		End:      defaultEnd.Format(common.SimpleTimeFormat),
	})
	if err != nil {
		t.Error(err)
	}

	// two candle missing periods response
	_, err = kline.StoreInDatabase(&kline.Item{
		Exchange: testExchange,
		Pair:     cp,
		Asset:    asset.Spot,
		Interval: kline.OneHour,
		Candles: []kline.Candle{
			{
				Time:   time.Date(2020, 1, 1, 3, 1, 1, 1, time.UTC),
				Open:   1337,
				High:   1337,
				Low:    1337,
				Close:  1337,
				Volume: 1337,
			},
		},
	}, false)
	if err != nil {
		t.Error(err)
		return
	}

	resp, err = s.FindMissingSavedCandleIntervals(context.Background(), &gctrpc.FindMissingCandlePeriodsRequest{
		ExchangeName: testExchange,
		AssetType:    asset.Spot.String(),
		Pair: &gctrpc.CurrencyPair{
			Base:  cp.Base.String(),
			Quote: cp.Quote.String(),
		},
		Interval: int64(time.Hour),
		Start:    defaultStart.Format(common.SimpleTimeFormat),
		End:      defaultEnd.Format(common.SimpleTimeFormat),
	})
	if err != nil {
		t.Error(err)
	}
	if len(resp.MissingPeriods) != 2 {
		t.Errorf("expected 2 missing periods, received: %v", len(resp.MissingPeriods))
	}
}

func TestSetExchangeTradeProcessing(t *testing.T) {
	engerino := RPCTestSetup(t)
	defer CleanRPCTest(t, engerino)
	s := RPCServer{Engine: engerino}
	_, err := s.SetExchangeTradeProcessing(context.Background(), &gctrpc.SetExchangeTradeProcessingRequest{Exchange: testExchange, Status: true})
	if err != nil {
		t.Error(err)
		return
	}
	exch := s.GetExchangeByName(testExchange)
	base := exch.GetBase()
	if !base.IsSaveTradeDataEnabled() {
		t.Error("expected true")
	}

	_, err = s.SetExchangeTradeProcessing(context.Background(), &gctrpc.SetExchangeTradeProcessingRequest{Exchange: testExchange, Status: false})
	if err != nil {
		t.Error(err)
		return
	}
	exch = s.GetExchangeByName(testExchange)
	base = exch.GetBase()
	if base.IsSaveTradeDataEnabled() {
		t.Error("expected false")
	}
}

func TestGetRecentTrades(t *testing.T) {
	engerino := RPCTestSetup(t)
	defer CleanRPCTest(t, engerino)
	s := RPCServer{Engine: engerino}
	_, err := s.GetRecentTrades(context.Background(), &gctrpc.GetSavedTradesRequest{})
	if err == nil {
		t.Error(unexpectedLackOfError)
		return
	}
	if !errors.Is(err, errInvalidArguments) {
		t.Error(err)
	}
	_, err = s.GetRecentTrades(context.Background(), &gctrpc.GetSavedTradesRequest{
		Exchange: "fake",
		Pair: &gctrpc.CurrencyPair{
			Delimiter: currency.DashDelimiter,
			Base:      currency.BTC.String(),
			Quote:     currency.USD.String(),
		},
		AssetType: asset.Spot.String(),
		Start:     time.Date(2020, 0, 0, 0, 0, 0, 0, time.UTC).Format(common.SimpleTimeFormat),
		End:       time.Date(2020, 1, 1, 1, 1, 1, 1, time.UTC).Format(common.SimpleTimeFormat),
	})
	if err == nil {
		t.Error(unexpectedLackOfError)
		return
	}
	if err != errExchangeNotLoaded {
		t.Error(err)
	}
	_, err = s.GetRecentTrades(context.Background(), &gctrpc.GetSavedTradesRequest{
		Exchange: testExchange,
		Pair: &gctrpc.CurrencyPair{
			Delimiter: currency.DashDelimiter,
			Base:      currency.BTC.String(),
			Quote:     currency.USD.String(),
		},
		AssetType: asset.Spot.String(),
	})
	if err != nil {
		t.Error(err)
	}
}

func TestGetHistoricTrades(t *testing.T) {
	engerino := RPCTestSetup(t)
	defer CleanRPCTest(t, engerino)
	s := RPCServer{Engine: engerino}
	err := s.GetHistoricTrades(&gctrpc.GetSavedTradesRequest{}, nil)
	if err == nil {
		t.Error(unexpectedLackOfError)
		return
	}
	if !errors.Is(err, errInvalidArguments) {
		t.Error(err)
	}
	err = s.GetHistoricTrades(&gctrpc.GetSavedTradesRequest{
		Exchange: "fake",
		Pair: &gctrpc.CurrencyPair{
			Delimiter: currency.DashDelimiter,
			Base:      currency.BTC.String(),
			Quote:     currency.USD.String(),
		},
		AssetType: asset.Spot.String(),
		Start:     time.Date(2020, 0, 0, 0, 0, 0, 0, time.UTC).Format(common.SimpleTimeFormat),
		End:       time.Date(2020, 1, 1, 1, 1, 1, 1, time.UTC).Format(common.SimpleTimeFormat),
	}, nil)
	if err == nil {
		t.Error(unexpectedLackOfError)
		return
	}
	if err != errExchangeNotLoaded {
		t.Error(err)
	}
	err = s.GetHistoricTrades(&gctrpc.GetSavedTradesRequest{
		Exchange: testExchange,
		Pair: &gctrpc.CurrencyPair{
			Delimiter: currency.DashDelimiter,
			Base:      currency.BTC.String(),
			Quote:     currency.USD.String(),
		},
		AssetType: asset.Spot.String(),
		Start:     time.Date(2020, 0, 0, 0, 0, 0, 0, time.UTC).Format(common.SimpleTimeFormat),
		End:       time.Date(2020, 1, 1, 1, 1, 1, 1, time.UTC).Format(common.SimpleTimeFormat),
	}, nil)
	if err == nil {
		t.Error(unexpectedLackOfError)
		return
	}
	if err != common.ErrFunctionNotSupported {
		t.Error(err)
	}
}

func TestGetAccountInfo(t *testing.T) {
	bot := CreateTestBot(t)
	s := RPCServer{Engine: bot}

	r, err := s.GetAccountInfo(context.Background(), &gctrpc.GetAccountInfoRequest{Exchange: fakePassExchange, AssetType: asset.Spot.String()})
	if err != nil {
		t.Fatalf("TestGetAccountInfo: Failed to get account info: %s", err)
	}

	if r.Accounts[0].Currencies[0].TotalValue != 10 {
		t.Fatal("TestGetAccountInfo: Unexpected value of the 'TotalValue'")
	}
}

func TestUpdateAccountInfo(t *testing.T) {
	bot := CreateTestBot(t)
	s := RPCServer{Engine: bot}

	getResponse, err := s.GetAccountInfo(context.Background(), &gctrpc.GetAccountInfoRequest{Exchange: fakePassExchange, AssetType: asset.Spot.String()})
	if err != nil {
		t.Fatalf("TestGetAccountInfo: Failed to get account info: %s", err)
	}

	updateResponse, err := s.UpdateAccountInfo(context.Background(), &gctrpc.GetAccountInfoRequest{Exchange: fakePassExchange, AssetType: asset.Futures.String()})
	if err != nil {
		t.Fatalf("TestGetAccountInfo: Failed to update account info: %s", err)
	}

	if getResponse.Accounts[0].Currencies[0].TotalValue == updateResponse.Accounts[0].Currencies[0].TotalValue {
		t.Fatalf("TestGetAccountInfo: Unexpected value of the 'TotalValue'")
	}
}

func TestGetOrders(t *testing.T) {
	exchName := "binance"
	engerino := RPCTestSetup(t)
	defer CleanRPCTest(t, engerino)
	s := RPCServer{Engine: engerino}

	_, err := s.GetOrders(context.Background(), nil)
	if !errors.Is(err, errInvalidArguments) {
		t.Errorf("expected %v, received %v", errInvalidArguments, err)
	}

	_, err = s.GetOrders(context.Background(), &gctrpc.GetOrdersRequest{})
	if !errors.Is(err, errExchangeNotLoaded) {
		t.Errorf("expected %v, received %v", errExchangeNotLoaded, err)
	}

	err = engerino.LoadExchange(exchName, false, nil)
	if err != nil {
		t.Error(err)
	}

	_, err = s.GetOrders(context.Background(), &gctrpc.GetOrdersRequest{
		Exchange: exchName,
	})
	if !errors.Is(err, errCurrencyPairUnset) {
		t.Errorf("expected %v, received %v", errCurrencyPairUnset, err)
	}

	p := &gctrpc.CurrencyPair{
		Delimiter: "-",
		Base:      currency.BTC.String(),
		Quote:     currency.USDT.String(),
	}
	_, err = s.GetOrders(context.Background(), &gctrpc.GetOrdersRequest{
		Exchange: exchName,
		Pair:     p,
	})
	if !errors.Is(err, asset.ErrNotSupported) {
		t.Errorf("expected %v, received %v", asset.ErrNotSupported, err)
	}

	_, err = s.GetOrders(context.Background(), &gctrpc.GetOrdersRequest{
		Exchange:  exchName,
		AssetType: asset.Spot.String(),
		Pair:      p,
		StartDate: time.Now().Format(common.SimpleTimeFormat),
		EndDate:   time.Now().Add(-time.Hour).Format(common.SimpleTimeFormat),
	})
	if !errors.Is(err, errInvalidStartEndTime) {
		t.Errorf("expected %v, received %v", errInvalidStartEndTime, err)
	}

	_, err = s.GetOrders(context.Background(), &gctrpc.GetOrdersRequest{
		Exchange:  exchName,
		AssetType: asset.Spot.String(),
		Pair:      p,
		StartDate: time.Now().Format(common.SimpleTimeFormat),
		EndDate:   time.Now().Add(time.Hour).Format(common.SimpleTimeFormat),
	})
	if err != nil && !strings.Contains(err.Error(), "not supported due to unset/default API keys") {
		t.Error(err)
	}
	if err == nil {
		t.Error("expected error")
	}

	exch := engerino.GetExchangeByName(exchName)
	if exch == nil {
		t.Fatal("expected an exchange")
	}
	b := exch.GetBase()
	b.API.Credentials.Key = "test"
	b.API.Credentials.Secret = "test"
	b.API.AuthenticatedSupport = true

	_, err = s.GetOrders(context.Background(), &gctrpc.GetOrdersRequest{
		Exchange:  exchName,
		AssetType: asset.Spot.String(),
		Pair:      p,
	})
	if err == nil {
		t.Error("expected error")
	}
}

func TestGetOrder(t *testing.T) {
	exchName := "binance"
	engerino := RPCTestSetup(t)
	defer CleanRPCTest(t, engerino)
	s := RPCServer{Engine: engerino}

	_, err := s.GetOrder(context.Background(), nil)
	if !errors.Is(err, errInvalidArguments) {
		t.Errorf("expected %v, received %v", errInvalidArguments, err)
	}

	_, err = s.GetOrder(context.Background(), &gctrpc.GetOrderRequest{
		Exchange: exchName,
		OrderId:  "",
		Pair:     nil,
		Asset:    "",
	})
	if !errors.Is(err, errExchangeNotLoaded) {
		t.Errorf("expected %v, received %v", errExchangeNotLoaded, err)
	}

	err = engerino.LoadExchange(exchName, false, nil)
	if err != nil {
		t.Error(err)
	}

	_, err = s.GetOrder(context.Background(), &gctrpc.GetOrderRequest{
		Exchange: exchName,
		OrderId:  "",
		Pair:     nil,
		Asset:    "",
	})
	if !errors.Is(err, errCurrencyPairUnset) {
		t.Errorf("expected %v, received %v", errCurrencyPairUnset, err)
	}

	p := &gctrpc.CurrencyPair{
		Delimiter: "-",
		Base:      "BTC",
		Quote:     "USDT",
	}

	_, err = s.GetOrder(context.Background(), &gctrpc.GetOrderRequest{
		Exchange: exchName,
		OrderId:  "",
		Pair:     p,
		Asset:    "",
	})
	if !errors.Is(err, asset.ErrNotSupported) {
		t.Errorf("expected %v, received %v", asset.ErrNotSupported, err)
	}

	_, err = s.GetOrder(context.Background(), &gctrpc.GetOrderRequest{
		Exchange: exchName,
		OrderId:  "",
		Pair:     p,
		Asset:    asset.Spot.String(),
	})
	if !errors.Is(err, errOrderCannotBeEmpty) {
		t.Errorf("expected %v, received %v", errOrderCannotBeEmpty, err)
	}
	if Bot == nil {
		Bot = engerino
	}
	err = Bot.OrderManager.Start()
	if err != nil {
		t.Fatal(err)
	}
	_, err = s.GetOrder(context.Background(), &gctrpc.GetOrderRequest{
		Exchange: exchName,
		OrderId:  "1234",
		Pair:     p,
		Asset:    asset.Spot.String(),
	})
	if err == nil {
		t.Error("expected error")
	}
}<|MERGE_RESOLUTION|>--- conflicted
+++ resolved
@@ -331,13 +331,8 @@
 	_, err := s.GetHistoricCandles(context.Background(), &gctrpc.GetHistoricCandlesRequest{
 		Exchange: "",
 	})
-<<<<<<< HEAD
-	if !errors.Is(err, errExchangeNameUnset) {
-		t.Errorf("expected: %v, received %v", errExchangeNameUnset, err)
-=======
 	if !errors.Is(err, errInvalidArguments) {
 		t.Errorf("expected %v, received %v", errInvalidArguments, err)
->>>>>>> b08e6b3c
 	}
 
 	_, err = s.GetHistoricCandles(context.Background(), &gctrpc.GetHistoricCandlesRequest{
@@ -345,11 +340,7 @@
 		Pair:     &gctrpc.CurrencyPair{},
 	})
 	if !errors.Is(err, errCurrencyPairUnset) {
-<<<<<<< HEAD
-		t.Errorf("expected: %v, received %v", errCurrencyPairUnset, err)
-=======
 		t.Errorf("expected %v, received %v", errCurrencyPairUnset, err)
->>>>>>> b08e6b3c
 	}
 	_, err = s.GetHistoricCandles(context.Background(), &gctrpc.GetHistoricCandlesRequest{
 		Exchange: testExchange,
@@ -358,13 +349,8 @@
 			Quote: currency.USD.String(),
 		},
 	})
-<<<<<<< HEAD
-	if !errors.Is(err, errStartEndTimesUnset) {
-		t.Errorf("expected: %v, received %v", errStartEndTimesUnset, err)
-=======
 	if !errors.Is(err, errInvalidStartEndTime) {
 		t.Errorf("expected %v, received %v", errInvalidStartEndTime, err)
->>>>>>> b08e6b3c
 	}
 	var results *gctrpc.GetHistoricCandlesResponse
 	defaultStart := time.Date(2020, 1, 1, 1, 1, 1, 1, time.UTC)
