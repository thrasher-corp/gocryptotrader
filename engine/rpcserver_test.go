package engine

import (
	"context"
	"crypto/tls"
	"crypto/x509"
	"errors"
	"fmt"
	"io"
	"log"
	"math/rand"
	"net/http"
	"net/http/httptest"
	"os"
	"path/filepath"
	"reflect"
	"strconv"
	"strings"
	"sync"
	"testing"
	"time"

	"github.com/gofrs/uuid"
	"github.com/shopspring/decimal"
	"github.com/stretchr/testify/assert"
	"github.com/stretchr/testify/require"
	"github.com/thrasher-corp/gocryptotrader/common"
	"github.com/thrasher-corp/gocryptotrader/common/key"
	"github.com/thrasher-corp/gocryptotrader/config"
	"github.com/thrasher-corp/gocryptotrader/currency"
	"github.com/thrasher-corp/gocryptotrader/database"
	"github.com/thrasher-corp/gocryptotrader/database/drivers"
	"github.com/thrasher-corp/gocryptotrader/database/repository"
	dbexchange "github.com/thrasher-corp/gocryptotrader/database/repository/exchange"
	sqltrade "github.com/thrasher-corp/gocryptotrader/database/repository/trade"
	"github.com/thrasher-corp/gocryptotrader/encoding/json"
	exchange "github.com/thrasher-corp/gocryptotrader/exchanges"
	"github.com/thrasher-corp/gocryptotrader/exchanges/account"
	"github.com/thrasher-corp/gocryptotrader/exchanges/asset"
	"github.com/thrasher-corp/gocryptotrader/exchanges/binance"
	"github.com/thrasher-corp/gocryptotrader/exchanges/collateral"
	"github.com/thrasher-corp/gocryptotrader/exchanges/currencystate"
	"github.com/thrasher-corp/gocryptotrader/exchanges/fundingrate"
	"github.com/thrasher-corp/gocryptotrader/exchanges/futures"
	"github.com/thrasher-corp/gocryptotrader/exchanges/kline"
	"github.com/thrasher-corp/gocryptotrader/exchanges/margin"
	"github.com/thrasher-corp/gocryptotrader/exchanges/order"
	"github.com/thrasher-corp/gocryptotrader/exchanges/orderbook"
	"github.com/thrasher-corp/gocryptotrader/exchanges/ticker"
	"github.com/thrasher-corp/gocryptotrader/exchanges/trade"
	"github.com/thrasher-corp/gocryptotrader/gctrpc"
	"github.com/thrasher-corp/gocryptotrader/portfolio/banking"
	"github.com/thrasher-corp/gocryptotrader/portfolio/withdraw"
	"github.com/thrasher-corp/goose"
	"google.golang.org/grpc/metadata"
)

const (
	unexpectedLackOfError = "unexpected lack of error"
	migrationsFolder      = "migrations"
	databaseFolder        = "database"
	fakeExchangeName      = "fake"
)

var errExpectedTestError = errors.New("expected test error")

// fExchange is a fake exchange with function overrides
// we're not testing an actual exchange's implemented functions
type fExchange struct {
	exchange.IBotExchange
}

func (f fExchange) GetFuturesPositionSummary(context.Context, *futures.PositionSummaryRequest) (*futures.PositionSummary, error) {
	leet := decimal.NewFromInt(1337)
	return &futures.PositionSummary{
		MaintenanceMarginRequirement: leet,
		InitialMarginRequirement:     leet,
		EstimatedLiquidationPrice:    leet,
		CollateralUsed:               leet,
		MarkPrice:                    leet,
		CurrentSize:                  leet,
		AverageOpenPrice:             leet,
		UnrealisedPNL:                leet,
		MaintenanceMarginFraction:    leet,
		FreeCollateral:               leet,
		TotalCollateral:              leet,
	}, nil
}

func (f fExchange) ChangePositionMargin(_ context.Context, req *margin.PositionChangeRequest) (*margin.PositionChangeResponse, error) {
	return &margin.PositionChangeResponse{
		Exchange:        f.GetName(),
		Pair:            req.Pair,
		Asset:           req.Asset,
		AllocatedMargin: req.NewAllocatedMargin,
		MarginType:      req.MarginType,
	}, nil
}

func (f fExchange) SetLeverage(_ context.Context, _ asset.Item, _ currency.Pair, _ margin.Type, _ float64, _ order.Side) error {
	return nil
}

func (f fExchange) GetLeverage(_ context.Context, _ asset.Item, _ currency.Pair, _ margin.Type, _ order.Side) (float64, error) {
	return 1337, nil
}

func (f fExchange) SetMarginType(_ context.Context, _ asset.Item, _ currency.Pair, _ margin.Type) error {
	return nil
}

func (f fExchange) SetCollateralMode(_ context.Context, _ asset.Item, _ collateral.Mode) error {
	return nil
}

func (f fExchange) GetOpenInterest(_ context.Context, k ...key.PairAsset) ([]futures.OpenInterest, error) {
	if len(k) > 0 {
		return []futures.OpenInterest{
			{
				Key: key.ExchangePairAsset{
					Exchange: f.GetName(),
					Base:     k[0].Base,
					Quote:    k[0].Quote,
					Asset:    k[0].Asset,
				},
				OpenInterest: 1337,
			},
		}, nil
	}
	return nil, nil
}

func (f fExchange) GetCollateralMode(_ context.Context, _ asset.Item) (collateral.Mode, error) {
	return collateral.SingleMode, nil
}

func (f fExchange) GetFuturesPositionOrders(_ context.Context, req *futures.PositionsRequest) ([]futures.PositionResponse, error) {
	id, err := uuid.NewV4()
	if err != nil {
		return nil, err
	}
	resp := make([]futures.PositionResponse, len(req.Pairs))
	tt := time.Now()
	for i := range req.Pairs {
		resp[i] = futures.PositionResponse{
			Asset: req.Asset,
			Pair:  req.Pairs[i],
			Orders: []order.Detail{
				{
					Exchange:        f.GetName(),
					Price:           1337,
					Amount:          1337,
					InternalOrderID: id,
					OrderID:         "1337",
					ClientOrderID:   "1337",
					Type:            order.Market,
					Side:            order.Short,
					Status:          order.Open,
					AssetType:       req.Asset,
					Date:            tt,
					CloseTime:       tt,
					LastUpdated:     tt,
					Pair:            req.Pairs[i],
				},
			},
		}
	}
	return resp, nil
}

func (f fExchange) GetLatestFundingRates(_ context.Context, request *fundingrate.LatestRateRequest) ([]fundingrate.LatestRateResponse, error) {
	leet := decimal.NewFromInt(1337)
	return []fundingrate.LatestRateResponse{
		{
			Exchange: f.GetName(),
			Asset:    request.Asset,
			Pair:     request.Pair,
			LatestRate: fundingrate.Rate{
				Time:    time.Now(),
				Rate:    leet,
				Payment: leet,
			},
			PredictedUpcomingRate: fundingrate.Rate{
				Time:    time.Now(),
				Rate:    leet,
				Payment: leet,
			},
			TimeOfNextRate: time.Now(),
		},
	}, nil
}

func (f fExchange) GetHistoricalFundingRates(_ context.Context, request *fundingrate.HistoricalRatesRequest) (*fundingrate.HistoricalRates, error) {
	leet := decimal.NewFromInt(1337)
	return &fundingrate.HistoricalRates{
		Exchange:  f.GetName(),
		Asset:     request.Asset,
		Pair:      request.Pair,
		StartDate: request.StartDate,
		EndDate:   request.EndDate,
		LatestRate: fundingrate.Rate{
			Time:    request.EndDate,
			Rate:    leet,
			Payment: leet,
		},
		PredictedUpcomingRate: fundingrate.Rate{
			Time:    request.EndDate,
			Rate:    leet,
			Payment: leet,
		},
		FundingRates: []fundingrate.Rate{
			{
				Time:    request.EndDate,
				Rate:    leet,
				Payment: leet,
			},
		},
		PaymentSum: leet,
	}, nil
}

func (f fExchange) GetHistoricCandles(_ context.Context, p currency.Pair, a asset.Item, interval kline.Interval, timeStart, _ time.Time) (*kline.Item, error) {
	return &kline.Item{
		Exchange: fakeExchangeName,
		Pair:     p,
		Asset:    a,
		Interval: interval,
		Candles: []kline.Candle{
			{
				Time:   timeStart,
				Open:   1337,
				High:   1337,
				Low:    1337,
				Close:  1337,
				Volume: 1337,
			},
		},
	}, nil
}

func generateCandles(amount int, timeStart time.Time, interval kline.Interval) []kline.Candle {
	candy := make([]kline.Candle, amount)
	for x := range amount {
		candy[x] = kline.Candle{
			Time:   timeStart,
			Open:   1337,
			High:   1337,
			Low:    1337,
			Close:  1337,
			Volume: 1337,
		}
		timeStart = timeStart.Add(interval.Duration())
	}
	return candy
}

func (f fExchange) GetHistoricCandlesExtended(_ context.Context, p currency.Pair, a asset.Item, interval kline.Interval, timeStart, _ time.Time) (*kline.Item, error) {
	if interval == 0 {
		return nil, errExpectedTestError
	}
	return &kline.Item{
		Exchange: fakeExchangeName,
		Pair:     p,
		Asset:    a,
		Interval: interval,
		Candles:  generateCandles(33, timeStart, interval),
	}, nil
}

func (f fExchange) GetCurrencyTradeURL(_ context.Context, _ asset.Item, _ currency.Pair) (string, error) {
	return "https://google.com", nil
}

func (f fExchange) GetMarginRatesHistory(context.Context, *margin.RateHistoryRequest) (*margin.RateHistoryResponse, error) {
	leet := decimal.NewFromInt(1337)
	rates := []margin.Rate{
		{
			Time:             time.Now(),
			MarketBorrowSize: leet,
			HourlyRate:       leet,
			HourlyBorrowRate: leet,
			LendingPayment: margin.LendingPayment{
				Payment: leet,
				Size:    leet,
			},
			BorrowCost: margin.BorrowCost{
				Cost: leet,
				Size: leet,
			},
		},
	}
	resp := &margin.RateHistoryResponse{
		Rates:              rates,
		SumBorrowCosts:     leet,
		AverageBorrowSize:  leet,
		SumLendingPayments: leet,
		AverageLendingSize: leet,
		PredictedRate:      rates[0],
		TakerFeeRate:       leet,
	}

	return resp, nil
}

func (f fExchange) GetCachedTicker(p currency.Pair, a asset.Item) (*ticker.Price, error) {
	return &ticker.Price{
		Last:         1337,
		High:         1337,
		Low:          1337,
		Bid:          1337,
		Ask:          1337,
		Volume:       1337,
		QuoteVolume:  1337,
		PriceATH:     1337,
		Open:         1337,
		Close:        1337,
		Pair:         p,
		ExchangeName: f.GetName(),
		AssetType:    a,
		LastUpdated:  time.Now(),
	}, nil
}

// GetCachedAccountInfo overrides testExchange's fetch account info function
// to do the bare minimum required with no API calls or credentials required
func (f fExchange) GetCachedAccountInfo(_ context.Context, a asset.Item) (account.Holdings, error) {
	return account.Holdings{
		Exchange: f.GetName(),
		Accounts: []account.SubAccount{
			{
				ID:        "1337",
				AssetType: a,
				Currencies: []account.Balance{
					{
						Currency: currency.USD,
						Total:    1337,
					},
					{
						Currency: currency.BTC,
						Total:    13337,
					},
				},
			},
		},
	}, nil
}

// CalculateTotalCollateral overrides testExchange's CalculateTotalCollateral function
func (f fExchange) CalculateTotalCollateral(context.Context, *futures.TotalCollateralCalculator) (*futures.TotalCollateralResponse, error) {
	return &futures.TotalCollateralResponse{
		CollateralCurrency:             currency.USD,
		AvailableMaintenanceCollateral: decimal.NewFromInt(1338),
		AvailableCollateral:            decimal.NewFromInt(1337),
		UsedBreakdown: &collateral.UsedBreakdown{
			LockedInStakes:                  decimal.NewFromInt(3),
			LockedInNFTBids:                 decimal.NewFromInt(3),
			LockedInFeeVoucher:              decimal.NewFromInt(3),
			LockedInSpotMarginFundingOffers: decimal.NewFromInt(3),
			LockedInSpotOrders:              decimal.NewFromInt(3),
			LockedAsCollateral:              decimal.NewFromInt(3),
		},
		BreakdownByCurrency: []collateral.ByCurrency{
			{
				Currency:               currency.USD,
				TotalFunds:             decimal.NewFromInt(1330),
				CollateralContribution: decimal.NewFromInt(1330),
				ScaledCurrency:         currency.USD,
			},
			{
				Currency:   currency.DOGE,
				TotalFunds: decimal.NewFromInt(1000),
				ScaledUsed: decimal.NewFromInt(6),
				ScaledUsedBreakdown: &collateral.UsedBreakdown{
					LockedInStakes:                  decimal.NewFromInt(1),
					LockedInNFTBids:                 decimal.NewFromInt(1),
					LockedInFeeVoucher:              decimal.NewFromInt(1),
					LockedInSpotMarginFundingOffers: decimal.NewFromInt(1),
					LockedInSpotOrders:              decimal.NewFromInt(1),
					LockedAsCollateral:              decimal.NewFromInt(1),
				},
				CollateralContribution: decimal.NewFromInt(4),
				ScaledCurrency:         currency.USD,
			},
			{
				Currency:               currency.XRP,
				TotalFunds:             decimal.NewFromInt(1333333333333337),
				CollateralContribution: decimal.NewFromInt(-3),
				ScaledCurrency:         currency.USD,
			},
		},
	}, nil
}

// UpdateAccountInfo overrides testExchange's update account info function
// to do the bare minimum required with no API calls or credentials required
func (f fExchange) UpdateAccountInfo(_ context.Context, a asset.Item) (account.Holdings, error) {
	if a == asset.Futures {
		return account.Holdings{}, asset.ErrNotSupported
	}
	return account.Holdings{
		Exchange: f.GetName(),
		Accounts: []account.SubAccount{
			{
				ID:         "1337",
				AssetType:  a,
				Currencies: nil,
			},
		},
	}, nil
}

// GetCurrencyStateSnapshot overrides interface function
func (f fExchange) GetCurrencyStateSnapshot() ([]currencystate.Snapshot, error) {
	return []currencystate.Snapshot{
		{
			Code:  currency.BTC,
			Asset: asset.Spot,
		},
	}, nil
}

// CanTradePair overrides interface function
func (f fExchange) CanTradePair(_ currency.Pair, _ asset.Item) error {
	return nil
}

// CanTrade overrides interface function
func (f fExchange) CanTrade(_ currency.Code, _ asset.Item) error {
	return nil
}

// CanWithdraw overrides interface function
func (f fExchange) CanWithdraw(_ currency.Code, _ asset.Item) error {
	return nil
}

// CanDeposit overrides interface function
func (f fExchange) CanDeposit(_ currency.Code, _ asset.Item) error {
	return nil
}

// Sets up everything required to run any function inside rpcserver
// Only use if you require a database, this makes tests slow
func RPCTestSetup(t *testing.T) *Engine {
	t.Helper()
	var err error
	dbConf := database.Config{
		Enabled: true,
		Driver:  database.DBSQLite3,
		ConnectionDetails: drivers.ConnectionDetails{
			Host:     "localhost",
			Database: "test123.db",
		},
	}
	engerino := new(Engine)
	dbm, err := SetupDatabaseConnectionManager(&dbConf)
	if err != nil {
		t.Fatal(err)
	}
	dbm.dbConn.DataPath = t.TempDir()
	engerino.DatabaseManager = dbm
	var wg sync.WaitGroup
	err = dbm.Start(&wg)
	if err != nil {
		t.Fatal(err)
	}
	t.Cleanup(func() {
		err = dbm.Stop()
		if err != nil {
			t.Fatal(err)
		}
	})

	engerino.Config = &config.Config{}
	em := NewExchangeManager()
	exch, err := em.NewExchangeByName(testExchange)
	if err != nil {
		t.Fatal(err)
	}
	exch.SetDefaults()
	b := exch.GetBase()
	cp := currency.NewBTCUSD()
	b.CurrencyPairs.Pairs = make(map[asset.Item]*currency.PairStore)
	b.CurrencyPairs.Pairs[asset.Spot] = &currency.PairStore{
		Available:     currency.Pairs{cp},
		Enabled:       currency.Pairs{cp},
		AssetEnabled:  true,
		ConfigFormat:  &currency.PairFormat{Uppercase: true},
		RequestFormat: &currency.PairFormat{Uppercase: true},
	}
	err = em.Add(exch)
	require.NoError(t, err)

	exch, err = em.NewExchangeByName("Binance")
	if err != nil {
		t.Fatal(err)
	}
	exch.SetDefaults()
	b = exch.GetBase()
	cp = currency.NewBTCUSDT()
	b.CurrencyPairs.Pairs = make(map[asset.Item]*currency.PairStore)
	b.CurrencyPairs.Pairs[asset.Spot] = &currency.PairStore{
		Available:     currency.Pairs{cp},
		Enabled:       currency.Pairs{cp},
		AssetEnabled:  true,
		ConfigFormat:  &currency.PairFormat{Uppercase: true},
		RequestFormat: &currency.PairFormat{Uppercase: true},
	}
	err = em.Add(exch)
	require.NoError(t, err)

	engerino.ExchangeManager = em

	engerino.Config.Database = dbConf
	engerino.DatabaseManager, err = SetupDatabaseConnectionManager(&engerino.Config.Database)
	if err != nil {
		log.Fatal(err)
	}
	err = engerino.DatabaseManager.Start(&engerino.ServicesWG)
	if err != nil {
		log.Fatal(err)
	}
	path := filepath.Join("..", databaseFolder, migrationsFolder)
	err = goose.Run("up", database.DB.SQL, repository.GetSQLDialect(), path, "")
	if err != nil {
		t.Fatalf("failed to run migrations %v", err)
	}
	uuider, err := uuid.NewV4()
	if err != nil {
		t.Fatal(err)
	}
	uuider2, err := uuid.NewV4()
	if err != nil {
		t.Fatal(err)
	}
	err = dbexchange.InsertMany([]dbexchange.Details{{Name: testExchange, UUID: uuider}, {Name: "Binance", UUID: uuider2}})
	if err != nil {
		t.Fatalf("failed to insert exchange %v", err)
	}

	return engerino
}

func CleanRPCTest(t *testing.T, engerino *Engine) {
	t.Helper()
	err := engerino.DatabaseManager.Stop()
	if err != nil {
		t.Error(err)
		return
	}
	err = os.Remove(filepath.Join(engerino.DatabaseManager.dbConn.DataPath, engerino.DatabaseManager.cfg.Database))
	if err != nil {
		t.Error(err)
	}
}

func TestGetSavedTrades(t *testing.T) {
	engerino := RPCTestSetup(t)
	defer CleanRPCTest(t, engerino)
	s := RPCServer{Engine: engerino}
	_, err := s.GetSavedTrades(t.Context(), &gctrpc.GetSavedTradesRequest{})
	assert.ErrorIs(t, err, errInvalidArguments)

	_, err = s.GetSavedTrades(t.Context(), &gctrpc.GetSavedTradesRequest{
		Exchange: fakeExchangeName,
		Pair: &gctrpc.CurrencyPair{
			Delimiter: currency.DashDelimiter,
			Base:      currency.BTC.String(),
			Quote:     currency.USD.String(),
		},
		AssetType: asset.Spot.String(),
		Start:     time.Date(2020, 0, 0, 0, 0, 0, 0, time.UTC).Format(common.SimpleTimeFormatWithTimezone),
		End:       time.Date(2020, 1, 1, 1, 1, 1, 1, time.UTC).Format(common.SimpleTimeFormatWithTimezone),
	})
	assert.ErrorIs(t, err, ErrExchangeNotFound)

	_, err = s.GetSavedTrades(t.Context(), &gctrpc.GetSavedTradesRequest{
		Exchange: testExchange,
		Pair: &gctrpc.CurrencyPair{
			Delimiter: currency.DashDelimiter,
			Base:      currency.BTC.String(),
			Quote:     currency.USD.String(),
		},
		AssetType: asset.Spot.String(),
		Start:     time.Date(2020, 0, 0, 0, 0, 0, 0, time.UTC).Format(common.SimpleTimeFormatWithTimezone),
		End:       time.Date(2020, 1, 1, 1, 1, 1, 1, time.UTC).Format(common.SimpleTimeFormatWithTimezone),
	})
	if err == nil {
		t.Error(unexpectedLackOfError)
		return
	}
	if err.Error() != "request for Bitstamp spot trade data between 2019-11-30 00:00:00 UTC and 2020-01-01 01:01:01 UTC and returned no results" {
		t.Error(err)
	}
	err = sqltrade.Insert(sqltrade.Data{
		Timestamp: time.Date(2020, 0, 0, 0, 0, 1, 0, time.UTC),
		Exchange:  testExchange,
		Base:      currency.BTC.String(),
		Quote:     currency.USD.String(),
		AssetType: asset.Spot.String(),
		Price:     1337,
		Amount:    1337,
		Side:      order.Buy.String(),
	})
	if err != nil {
		t.Error(err)
		return
	}
	_, err = s.GetSavedTrades(t.Context(), &gctrpc.GetSavedTradesRequest{
		Exchange: testExchange,
		Pair: &gctrpc.CurrencyPair{
			Delimiter: currency.DashDelimiter,
			Base:      currency.BTC.String(),
			Quote:     currency.USD.String(),
		},
		AssetType: asset.Spot.String(),
		Start:     time.Date(2020, 0, 0, 0, 0, 0, 0, time.UTC).Format(common.SimpleTimeFormatWithTimezone),
		End:       time.Date(2020, 1, 1, 1, 1, 1, 1, time.UTC).Format(common.SimpleTimeFormatWithTimezone),
	})
	if err != nil {
		t.Error(err)
	}
}

func TestConvertTradesToCandles(t *testing.T) {
	engerino := RPCTestSetup(t)
	defer CleanRPCTest(t, engerino)
	s := RPCServer{Engine: engerino}
	// bad param test
	_, err := s.ConvertTradesToCandles(t.Context(), &gctrpc.ConvertTradesToCandlesRequest{})
	assert.ErrorIs(t, err, errInvalidArguments)

	// bad exchange test
	_, err = s.ConvertTradesToCandles(t.Context(), &gctrpc.ConvertTradesToCandlesRequest{
		Exchange: "faker",
		Pair: &gctrpc.CurrencyPair{
			Delimiter: currency.DashDelimiter,
			Base:      currency.BTC.String(),
			Quote:     currency.USD.String(),
		},
		AssetType:    asset.Spot.String(),
		Start:        time.Date(2020, 0, 0, 0, 0, 0, 0, time.UTC).Format(common.SimpleTimeFormatWithTimezone),
		End:          time.Date(2020, 0, 0, 1, 0, 0, 0, time.UTC).Format(common.SimpleTimeFormatWithTimezone),
		TimeInterval: int64(kline.OneHour.Duration()),
	})
	assert.ErrorIs(t, err, ErrExchangeNotFound)

	// no trades test
	_, err = s.ConvertTradesToCandles(t.Context(), &gctrpc.ConvertTradesToCandlesRequest{
		Exchange: testExchange,
		Pair: &gctrpc.CurrencyPair{
			Delimiter: currency.DashDelimiter,
			Base:      currency.BTC.String(),
			Quote:     currency.USD.String(),
		},
		AssetType:    asset.Spot.String(),
		Start:        time.Date(2020, 0, 0, 0, 0, 0, 0, time.UTC).Format(common.SimpleTimeFormatWithTimezone),
		End:          time.Date(2020, 0, 0, 1, 0, 0, 0, time.UTC).Format(common.SimpleTimeFormatWithTimezone),
		TimeInterval: int64(kline.OneHour.Duration()),
	})
	assert.ErrorIs(t, err, errNoTrades)

	// add a trade
	err = sqltrade.Insert(sqltrade.Data{
		Timestamp: time.Date(2020, 0, 0, 0, 30, 0, 0, time.UTC),
		Exchange:  testExchange,
		Base:      currency.BTC.String(),
		Quote:     currency.USD.String(),
		AssetType: asset.Spot.String(),
		Price:     1337,
		Amount:    1337,
		Side:      order.Buy.String(),
	})
	if err != nil {
		t.Fatal(err)
	}

	// get candle from one trade
	var candles *gctrpc.GetHistoricCandlesResponse
	candles, err = s.ConvertTradesToCandles(t.Context(), &gctrpc.ConvertTradesToCandlesRequest{
		Exchange: testExchange,
		Pair: &gctrpc.CurrencyPair{
			Delimiter: currency.DashDelimiter,
			Base:      currency.BTC.String(),
			Quote:     currency.USD.String(),
		},
		AssetType:    asset.Spot.String(),
		Start:        time.Date(2020, 0, 0, 0, 0, 0, 0, time.UTC).Format(common.SimpleTimeFormatWithTimezone),
		End:          time.Date(2020, 0, 0, 1, 0, 0, 0, time.UTC).Format(common.SimpleTimeFormatWithTimezone),
		TimeInterval: int64(kline.OneHour.Duration()),
	})
	if err != nil {
		t.Error(err)
	}
	if len(candles.Candle) == 0 {
		t.Error("no candles returned")
	}

	// save generated candle to database
	_, err = s.ConvertTradesToCandles(t.Context(), &gctrpc.ConvertTradesToCandlesRequest{
		Exchange: testExchange,
		Pair: &gctrpc.CurrencyPair{
			Delimiter: currency.DashDelimiter,
			Base:      currency.BTC.String(),
			Quote:     currency.USD.String(),
		},
		AssetType:    asset.Spot.String(),
		Start:        time.Date(2020, 0, 0, 0, 0, 0, 0, time.UTC).Format(common.SimpleTimeFormatWithTimezone),
		End:          time.Date(2020, 0, 0, 1, 0, 0, 0, time.UTC).Format(common.SimpleTimeFormatWithTimezone),
		TimeInterval: int64(kline.OneHour.Duration()),
		Sync:         true,
	})
	if err != nil {
		t.Error(err)
	}

	// forcefully remove previous candle and insert a new one
	_, err = s.ConvertTradesToCandles(t.Context(), &gctrpc.ConvertTradesToCandlesRequest{
		Exchange: testExchange,
		Pair: &gctrpc.CurrencyPair{
			Delimiter: currency.DashDelimiter,
			Base:      currency.BTC.String(),
			Quote:     currency.USD.String(),
		},
		AssetType:    asset.Spot.String(),
		Start:        time.Date(2020, 0, 0, 0, 0, 0, 0, time.UTC).Format(common.SimpleTimeFormatWithTimezone),
		End:          time.Date(2020, 0, 0, 1, 0, 0, 0, time.UTC).Format(common.SimpleTimeFormatWithTimezone),
		TimeInterval: int64(kline.OneHour.Duration()),
		Sync:         true,
		Force:        true,
	})
	if err != nil {
		t.Error(err)
	}

	// load the saved candle to verify that it was overwritten
	candles, err = s.GetHistoricCandles(t.Context(), &gctrpc.GetHistoricCandlesRequest{
		Exchange: testExchange,
		Pair: &gctrpc.CurrencyPair{
			Delimiter: currency.DashDelimiter,
			Base:      currency.BTC.String(),
			Quote:     currency.USD.String(),
		},
		AssetType:    asset.Spot.String(),
		Start:        time.Date(2020, 0, 0, 0, 0, 0, 0, time.UTC).Format(common.SimpleTimeFormatWithTimezone),
		End:          time.Date(2020, 0, 0, 1, 0, 0, 0, time.UTC).Format(common.SimpleTimeFormatWithTimezone),
		TimeInterval: int64(kline.OneHour.Duration()),
		UseDb:        true,
	})
	if err != nil {
		t.Error(err)
	}

	if len(candles.Candle) != 1 {
		t.Error("expected only one candle")
	}
}

func TestGetHistoricCandles(t *testing.T) {
	engerino := RPCTestSetup(t)
	defer CleanRPCTest(t, engerino)
	s := RPCServer{Engine: engerino}
	// error checks
	defaultStart := time.Date(2020, 0, 0, 0, 0, 0, 0, time.UTC)
	defaultEnd := time.Date(2020, 0, 0, 1, 0, 0, 0, time.UTC)
	cp := currency.NewBTCUSD()
	_, err := s.GetHistoricCandles(t.Context(), &gctrpc.GetHistoricCandlesRequest{
		Exchange: "",
		Pair: &gctrpc.CurrencyPair{
			Base:  cp.Base.String(),
			Quote: cp.Quote.String(),
		},
		Start:     defaultStart.Format(common.SimpleTimeFormatWithTimezone),
		End:       defaultEnd.Format(common.SimpleTimeFormatWithTimezone),
		AssetType: asset.Spot.String(),
	})
<<<<<<< HEAD
	if !errors.Is(err, common.ErrExchangeNameUnset) {
		t.Errorf("received '%v', expected '%v'", err, common.ErrExchangeNameUnset)
	}
=======
	assert.ErrorIs(t, err, ErrExchangeNameIsEmpty)
>>>>>>> 78b2bd42

	_, err = s.GetHistoricCandles(t.Context(), &gctrpc.GetHistoricCandlesRequest{
		Exchange: "bruh",
		Pair: &gctrpc.CurrencyPair{
			Base:  cp.Base.String(),
			Quote: cp.Quote.String(),
		},
		Start:     defaultStart.Format(common.SimpleTimeFormatWithTimezone),
		End:       defaultEnd.Format(common.SimpleTimeFormatWithTimezone),
		AssetType: asset.Spot.String(),
	})
	assert.ErrorIs(t, err, ErrExchangeNotFound)

	_, err = s.GetHistoricCandles(t.Context(), &gctrpc.GetHistoricCandlesRequest{
		Exchange:  testExchange,
		Start:     defaultStart.Format(common.SimpleTimeFormatWithTimezone),
		End:       defaultEnd.Format(common.SimpleTimeFormatWithTimezone),
		Pair:      nil,
		AssetType: asset.Spot.String(),
	})
	assert.ErrorIs(t, err, errCurrencyPairUnset)

	_, err = s.GetHistoricCandles(t.Context(), &gctrpc.GetHistoricCandlesRequest{
		Exchange: testExchange,
		Pair: &gctrpc.CurrencyPair{
			Base:  currency.BTC.String(),
			Quote: currency.USD.String(),
		},
		Start: "2020-01-02 15:04:05 UTC",
		End:   "2020-01-02 15:04:05 UTC",
	})
	assert.ErrorIs(t, err, common.ErrStartEqualsEnd)

	var results *gctrpc.GetHistoricCandlesResponse
	// default run
	results, err = s.GetHistoricCandles(t.Context(), &gctrpc.GetHistoricCandlesRequest{
		Exchange: testExchange,
		Pair: &gctrpc.CurrencyPair{
			Base:  cp.Base.String(),
			Quote: cp.Quote.String(),
		},
		Start:        defaultStart.Format(common.SimpleTimeFormatWithTimezone),
		End:          defaultEnd.Format(common.SimpleTimeFormatWithTimezone),
		AssetType:    asset.Spot.String(),
		TimeInterval: int64(kline.OneHour.Duration()),
	})
	if err != nil {
		t.Error(err)
	}
	if len(results.Candle) == 0 {
		t.Error("expected results")
	}

	// sync run
	results, err = s.GetHistoricCandles(t.Context(), &gctrpc.GetHistoricCandlesRequest{
		Exchange: testExchange,
		Pair: &gctrpc.CurrencyPair{
			Base:  cp.Base.String(),
			Quote: cp.Quote.String(),
		},
		AssetType:    asset.Spot.String(),
		Start:        defaultStart.Format(common.SimpleTimeFormatWithTimezone),
		End:          defaultEnd.Format(common.SimpleTimeFormatWithTimezone),
		TimeInterval: int64(kline.OneHour.Duration()),
		Sync:         true,
		ExRequest:    true,
	})
	if err != nil {
		t.Error(err)
	}
	if len(results.Candle) == 0 {
		t.Error("expected results")
	}

	// db run
	results, err = s.GetHistoricCandles(t.Context(), &gctrpc.GetHistoricCandlesRequest{
		Exchange: testExchange,
		Pair: &gctrpc.CurrencyPair{
			Base:  cp.Base.String(),
			Quote: cp.Quote.String(),
		},
		AssetType:    asset.Spot.String(),
		Start:        defaultStart.Format(common.SimpleTimeFormatWithTimezone),
		End:          defaultEnd.Format(common.SimpleTimeFormatWithTimezone),
		TimeInterval: int64(kline.OneHour.Duration()),
		UseDb:        true,
	})
	if err != nil {
		t.Error(err)
	}
	if len(results.Candle) == 0 {
		t.Error("expected results")
	}
	err = trade.SaveTradesToDatabase(trade.Data{
		TID:          "test123",
		Exchange:     testExchange,
		CurrencyPair: cp,
		AssetType:    asset.Spot,
		Price:        1337,
		Amount:       1337,
		Side:         order.Buy,
		Timestamp:    time.Date(2020, 0, 0, 2, 0, 0, 0, time.UTC),
	})
	if err != nil {
		t.Error(err)
		return
	}
	// db run including trades
	results, err = s.GetHistoricCandles(t.Context(), &gctrpc.GetHistoricCandlesRequest{
		Exchange: testExchange,
		Pair: &gctrpc.CurrencyPair{
			Base:  cp.Base.String(),
			Quote: cp.Quote.String(),
		},
		AssetType:             asset.Spot.String(),
		Start:                 defaultStart.Format(common.SimpleTimeFormatWithTimezone),
		End:                   time.Date(2020, 0, 0, 3, 0, 0, 0, time.UTC).Format(common.SimpleTimeFormatWithTimezone),
		TimeInterval:          int64(kline.OneHour.Duration()),
		UseDb:                 true,
		FillMissingWithTrades: true,
	})
	if err != nil {
		t.Error(err)
	}
	if results.Candle[len(results.Candle)-1].Close != 1337 {
		t.Error("expected fancy new candle based off fancy new trade data")
	}
}

func TestFindMissingSavedTradeIntervals(t *testing.T) {
	engerino := RPCTestSetup(t)
	defer CleanRPCTest(t, engerino)
	s := RPCServer{Engine: engerino}
	// bad request checks
	_, err := s.FindMissingSavedTradeIntervals(t.Context(), &gctrpc.FindMissingTradePeriodsRequest{})
	if err == nil {
		t.Error("expected error")
		return
	}
	require.ErrorIs(t, err, errInvalidArguments)
	cp := currency.NewBTCUSD()
	// no data found response
	defaultStart := time.Date(2020, 1, 1, 0, 0, 0, 0, time.UTC).UTC()
	defaultEnd := time.Date(2020, 1, 2, 0, 0, 0, 0, time.UTC).UTC()
	var resp *gctrpc.FindMissingIntervalsResponse
	resp, err = s.FindMissingSavedTradeIntervals(t.Context(), &gctrpc.FindMissingTradePeriodsRequest{
		ExchangeName: testExchange,
		AssetType:    asset.Spot.String(),
		Pair: &gctrpc.CurrencyPair{
			Base:  cp.Base.String(),
			Quote: cp.Quote.String(),
		},
		Start: defaultStart.UTC().Format(common.SimpleTimeFormatWithTimezone),
		End:   defaultEnd.UTC().Format(common.SimpleTimeFormatWithTimezone),
	})
	if err != nil {
		t.Error(err)
	}
	if resp.Status == "" {
		t.Errorf("expected a status message")
	}
	// one trade response
	err = trade.SaveTradesToDatabase(trade.Data{
		TID:          "test1234",
		Exchange:     testExchange,
		CurrencyPair: cp,
		AssetType:    asset.Spot,
		Price:        1337,
		Amount:       1337,
		Side:         order.Buy,
		Timestamp:    time.Date(2020, 1, 1, 12, 0, 0, 0, time.UTC),
	})
	if err != nil {
		t.Error(err)
		return
	}

	resp, err = s.FindMissingSavedTradeIntervals(t.Context(), &gctrpc.FindMissingTradePeriodsRequest{
		ExchangeName: testExchange,
		AssetType:    asset.Spot.String(),
		Pair: &gctrpc.CurrencyPair{
			Base:  cp.Base.String(),
			Quote: cp.Quote.String(),
		},
		Start: defaultStart.In(time.UTC).Format(common.SimpleTimeFormatWithTimezone),
		End:   defaultEnd.In(time.UTC).Format(common.SimpleTimeFormatWithTimezone),
	})
	if err != nil {
		t.Error(err)
	}
	if len(resp.MissingPeriods) != 2 {
		t.Errorf("expected 2 missing period, received: %v", len(resp.MissingPeriods))
	}

	// two trades response
	err = trade.SaveTradesToDatabase(trade.Data{
		TID:          "test123",
		Exchange:     testExchange,
		CurrencyPair: cp,
		AssetType:    asset.Spot,
		Price:        1337,
		Amount:       1337,
		Side:         order.Buy,
		Timestamp:    time.Date(2020, 1, 1, 13, 0, 0, 0, time.UTC),
	})
	if err != nil {
		t.Error(err)
		return
	}

	resp, err = s.FindMissingSavedTradeIntervals(t.Context(), &gctrpc.FindMissingTradePeriodsRequest{
		ExchangeName: testExchange,
		AssetType:    asset.Spot.String(),
		Pair: &gctrpc.CurrencyPair{
			Base:  cp.Base.String(),
			Quote: cp.Quote.String(),
		},
		Start: defaultStart.In(time.UTC).Format(common.SimpleTimeFormatWithTimezone),
		End:   defaultEnd.In(time.UTC).Format(common.SimpleTimeFormatWithTimezone),
	})
	if err != nil {
		t.Error(err)
	}
	if len(resp.MissingPeriods) != 2 {
		t.Errorf("expected 2 missing periods, received: %v", len(resp.MissingPeriods))
	}
}

func TestFindMissingSavedCandleIntervals(t *testing.T) {
	engerino := RPCTestSetup(t)
	defer CleanRPCTest(t, engerino)
	s := RPCServer{Engine: engerino}
	// bad request checks
	_, err := s.FindMissingSavedCandleIntervals(t.Context(), &gctrpc.FindMissingCandlePeriodsRequest{})
	if err == nil {
		t.Error("expected error")
		return
	}
	require.ErrorIs(t, err, errInvalidArguments)
	cp := currency.NewBTCUSD()
	// no data found response
	defaultStart := time.Date(2020, 0, 0, 0, 0, 0, 0, time.UTC)
	defaultEnd := time.Date(2020, 0, 0, 4, 0, 0, 0, time.UTC)
	var resp *gctrpc.FindMissingIntervalsResponse
	_, err = s.FindMissingSavedCandleIntervals(t.Context(), &gctrpc.FindMissingCandlePeriodsRequest{
		ExchangeName: testExchange,
		AssetType:    asset.Spot.String(),
		Pair: &gctrpc.CurrencyPair{
			Base:  cp.Base.String(),
			Quote: cp.Quote.String(),
		},
		Interval: int64(time.Hour),
		Start:    defaultStart.Format(common.SimpleTimeFormatWithTimezone),
		End:      defaultEnd.Format(common.SimpleTimeFormatWithTimezone),
	})
	if err != nil && err.Error() != "no candle data found: Bitstamp BTC USD 3600 spot" {
		t.Error(err)
		return
	}

	// one candle missing periods response
	_, err = kline.StoreInDatabase(&kline.Item{
		Exchange: testExchange,
		Pair:     cp,
		Asset:    asset.Spot,
		Interval: kline.OneHour,
		Candles: []kline.Candle{
			{
				Time:   time.Date(2020, 0, 0, 0, 30, 0, 0, time.UTC),
				Open:   1337,
				High:   1337,
				Low:    1337,
				Close:  1337,
				Volume: 1337,
			},
		},
	}, false)
	if err != nil {
		t.Error(err)
		return
	}

	_, err = s.FindMissingSavedCandleIntervals(t.Context(), &gctrpc.FindMissingCandlePeriodsRequest{
		ExchangeName: testExchange,
		AssetType:    asset.Spot.String(),
		Pair: &gctrpc.CurrencyPair{
			Base:  cp.Base.String(),
			Quote: cp.Quote.String(),
		},
		Interval: int64(time.Hour),
		Start:    defaultStart.Format(common.SimpleTimeFormatWithTimezone),
		End:      defaultEnd.Format(common.SimpleTimeFormatWithTimezone),
	})
	if err != nil {
		t.Error(err)
	}

	// two candle missing periods response
	_, err = kline.StoreInDatabase(&kline.Item{
		Exchange: testExchange,
		Pair:     cp,
		Asset:    asset.Spot,
		Interval: kline.OneHour,
		Candles: []kline.Candle{
			{
				Time:   time.Date(2020, 0, 0, 2, 45, 0, 0, time.UTC),
				Open:   1337,
				High:   1337,
				Low:    1337,
				Close:  1337,
				Volume: 1337,
			},
		},
	}, false)
	if err != nil {
		t.Error(err)
		return
	}

	resp, err = s.FindMissingSavedCandleIntervals(t.Context(), &gctrpc.FindMissingCandlePeriodsRequest{
		ExchangeName: testExchange,
		AssetType:    asset.Spot.String(),
		Pair: &gctrpc.CurrencyPair{
			Base:  cp.Base.String(),
			Quote: cp.Quote.String(),
		},
		Interval: int64(time.Hour),
		Start:    defaultStart.Format(common.SimpleTimeFormatWithTimezone),
		End:      defaultEnd.Format(common.SimpleTimeFormatWithTimezone),
	})
	if err != nil {
		t.Error(err)
	}
	if len(resp.MissingPeriods) != 2 {
		t.Errorf("expected 2 missing periods, received: %v", len(resp.MissingPeriods))
	}
}

func TestSetExchangeTradeProcessing(t *testing.T) {
	t.Parallel()
	em := NewExchangeManager()
	exch, err := em.NewExchangeByName(testExchange)
	if err != nil {
		t.Fatal(err)
	}
	exch.SetDefaults()
	b := exch.GetBase()
	b.Config = &config.Exchange{
		Features: &config.FeaturesConfig{Enabled: config.FeaturesEnabledConfig{SaveTradeData: false}},
	}
	err = em.Add(exch)
	require.NoError(t, err)

	s := RPCServer{Engine: &Engine{ExchangeManager: em}}
	_, err = s.SetExchangeTradeProcessing(t.Context(), &gctrpc.SetExchangeTradeProcessingRequest{Exchange: testExchange, Status: true})
	if err != nil {
		t.Error(err)
		return
	}
	if !b.IsSaveTradeDataEnabled() {
		t.Error("expected true")
	}
	_, err = s.SetExchangeTradeProcessing(t.Context(), &gctrpc.SetExchangeTradeProcessingRequest{Exchange: testExchange, Status: false})
	if err != nil {
		t.Error(err)
		return
	}
	if b.IsSaveTradeDataEnabled() {
		t.Error("expected false")
	}
}

func TestGetRecentTrades(t *testing.T) {
	engerino := RPCTestSetup(t)
	defer CleanRPCTest(t, engerino)
	s := RPCServer{Engine: engerino}
	_, err := s.GetRecentTrades(t.Context(), &gctrpc.GetSavedTradesRequest{})
	assert.ErrorIs(t, err, errInvalidArguments)

	_, err = s.GetRecentTrades(t.Context(), &gctrpc.GetSavedTradesRequest{
		Exchange: fakeExchangeName,
		Pair: &gctrpc.CurrencyPair{
			Delimiter: currency.DashDelimiter,
			Base:      currency.BTC.String(),
			Quote:     currency.USD.String(),
		},
		AssetType: asset.Spot.String(),
		Start:     time.Date(2020, 0, 0, 0, 0, 0, 0, time.UTC).Format(common.SimpleTimeFormatWithTimezone),
		End:       time.Date(2020, 0, 0, 1, 0, 0, 0, time.UTC).Format(common.SimpleTimeFormatWithTimezone),
	})
	assert.ErrorIs(t, err, ErrExchangeNotFound)

	_, err = s.GetRecentTrades(t.Context(), &gctrpc.GetSavedTradesRequest{
		Exchange: testExchange,
		Pair: &gctrpc.CurrencyPair{
			Delimiter: currency.DashDelimiter,
			Base:      currency.BTC.String(),
			Quote:     currency.USD.String(),
		},
		AssetType: asset.Spot.String(),
	})
	if err != nil {
		t.Error(err)
	}
}

// dummyServer implements a basic RPC server interface for deployment in a test
// when streaming occurs, so we can deliver a context value.
type dummyServer struct{}

func (d *dummyServer) Send(*gctrpc.SavedTradesResponse) error { return nil }
func (d *dummyServer) SetHeader(metadata.MD) error            { return nil }
func (d *dummyServer) SendHeader(metadata.MD) error           { return nil }
func (d *dummyServer) SetTrailer(metadata.MD)                 {}
func (d *dummyServer) Context() context.Context               { return context.Background() }
func (d *dummyServer) SendMsg(_ any) error                    { return nil }
func (d *dummyServer) RecvMsg(_ any) error                    { return nil }

func TestGetHistoricTrades(t *testing.T) {
	engerino := RPCTestSetup(t)
	defer CleanRPCTest(t, engerino)
	s := RPCServer{Engine: engerino}
	err := s.GetHistoricTrades(&gctrpc.GetSavedTradesRequest{}, nil)
	assert.ErrorIs(t, err, errInvalidArguments)

	err = s.GetHistoricTrades(&gctrpc.GetSavedTradesRequest{
		Exchange: fakeExchangeName,
		Pair: &gctrpc.CurrencyPair{
			Delimiter: currency.DashDelimiter,
			Base:      currency.BTC.String(),
			Quote:     currency.USD.String(),
		},
		AssetType: asset.Spot.String(),
		Start:     time.Date(2020, 0, 0, 0, 0, 0, 0, time.UTC).Format(common.SimpleTimeFormatWithTimezone),
		End:       time.Date(2020, 0, 0, 1, 0, 0, 0, time.UTC).Format(common.SimpleTimeFormatWithTimezone),
	}, nil)
	assert.ErrorIs(t, err, ErrExchangeNotFound)

	err = s.GetHistoricTrades(&gctrpc.GetSavedTradesRequest{
		Exchange: testExchange,
		Pair: &gctrpc.CurrencyPair{
			Delimiter: currency.DashDelimiter,
			Base:      currency.BTC.String(),
			Quote:     currency.USD.String(),
		},
		AssetType: asset.Spot.String(),
		Start:     time.Date(2020, 0, 0, 0, 0, 0, 0, time.UTC).Format(common.SimpleTimeFormatWithTimezone),
		End:       time.Date(2020, 0, 0, 1, 0, 0, 0, time.UTC).Format(common.SimpleTimeFormatWithTimezone),
	}, &dummyServer{})
	if err != common.ErrFunctionNotSupported {
		t.Error(err)
	}
}

func TestGetAccountInfo(t *testing.T) {
	t.Parallel()
	em := NewExchangeManager()
	exch, err := em.NewExchangeByName(testExchange)
	if err != nil {
		t.Fatal(err)
	}
	b := exch.GetBase()
	b.Name = fakeExchangeName
	b.Enabled = true
	b.CurrencyPairs.Pairs = make(map[asset.Item]*currency.PairStore)
	b.CurrencyPairs.Pairs[asset.Spot] = &currency.PairStore{
		AssetEnabled: true,
	}
	fakeExchange := fExchange{
		IBotExchange: exch,
	}
	err = em.Add(fakeExchange)
	require.NoError(t, err)

	s := RPCServer{Engine: &Engine{ExchangeManager: em}}
	_, err = s.GetAccountInfo(t.Context(), &gctrpc.GetAccountInfoRequest{Exchange: fakeExchangeName, AssetType: asset.Spot.String()})
	assert.NoError(t, err)
}

func TestUpdateAccountInfo(t *testing.T) {
	t.Parallel()
	em := NewExchangeManager()
	exch, err := em.NewExchangeByName(testExchange)
	if err != nil {
		t.Fatal(err)
	}
	b := exch.GetBase()
	b.Name = fakeExchangeName
	b.Enabled = true
	b.CurrencyPairs.Pairs = make(map[asset.Item]*currency.PairStore)
	b.CurrencyPairs.Pairs[asset.Spot] = &currency.PairStore{
		AssetEnabled: true,
	}
	fakeExchange := fExchange{
		IBotExchange: exch,
	}
	err = em.Add(fakeExchange)
	require.NoError(t, err)

	s := RPCServer{Engine: &Engine{ExchangeManager: em}}

	_, err = s.GetAccountInfo(t.Context(), &gctrpc.GetAccountInfoRequest{Exchange: fakeExchangeName, AssetType: asset.Spot.String()})
	assert.NoError(t, err)

	_, err = s.UpdateAccountInfo(t.Context(), &gctrpc.GetAccountInfoRequest{Exchange: fakeExchangeName, AssetType: asset.Futures.String()})
	assert.ErrorIs(t, err, currency.ErrAssetNotFound)

	_, err = s.UpdateAccountInfo(t.Context(), &gctrpc.GetAccountInfoRequest{
		Exchange:  fakeExchangeName,
		AssetType: asset.Spot.String(),
	})
	assert.NoError(t, err)
}

func TestGetOrders(t *testing.T) {
	t.Parallel()
	exchName := "Binance"
	engerino := &Engine{}
	em := NewExchangeManager()
	exch, err := em.NewExchangeByName(exchName)
	if err != nil {
		t.Fatal(err)
	}
	exch.SetDefaults()
	b := exch.GetBase()
	cp := currency.NewBTCUSDT()
	b.CurrencyPairs.Pairs = make(map[asset.Item]*currency.PairStore)
	b.CurrencyPairs.Pairs[asset.Spot] = &currency.PairStore{
		Available:     currency.Pairs{cp},
		Enabled:       currency.Pairs{cp},
		AssetEnabled:  true,
		ConfigFormat:  &currency.PairFormat{Uppercase: true},
		RequestFormat: &currency.PairFormat{Uppercase: true},
	}
	err = em.Add(exch)
	require.NoError(t, err)

	var wg sync.WaitGroup
	om, err := SetupOrderManager(em, engerino.CommunicationsManager, &wg, &config.OrderManager{})
	assert.NoError(t, err)

	om.started = 1
	s := RPCServer{Engine: &Engine{ExchangeManager: em, OrderManager: om}}

	p := &gctrpc.CurrencyPair{
		Delimiter: "-",
		Base:      currency.BTC.String(),
		Quote:     currency.USDT.String(),
	}

	_, err = s.GetOrders(t.Context(), nil)
	assert.ErrorIs(t, err, errInvalidArguments)

	_, err = s.GetOrders(t.Context(), &gctrpc.GetOrdersRequest{
		AssetType: asset.Spot.String(),
		Pair:      p,
	})
<<<<<<< HEAD
	if !errors.Is(err, common.ErrExchangeNameUnset) {
		t.Errorf("received '%v', expected '%v'", common.ErrExchangeNameUnset, err)
	}
=======
	assert.ErrorIs(t, err, ErrExchangeNameIsEmpty)
>>>>>>> 78b2bd42

	_, err = s.GetOrders(t.Context(), &gctrpc.GetOrdersRequest{
		Exchange:  "bruh",
		AssetType: asset.Spot.String(),
		Pair:      p,
	})
	assert.ErrorIs(t, err, ErrExchangeNotFound)

	_, err = s.GetOrders(t.Context(), &gctrpc.GetOrdersRequest{
		Exchange:  exchName,
		AssetType: asset.Spot.String(),
	})
	assert.ErrorIs(t, err, errCurrencyPairUnset)

	_, err = s.GetOrders(t.Context(), &gctrpc.GetOrdersRequest{
		Exchange: exchName,
		Pair:     p,
	})
	assert.ErrorIs(t, err, asset.ErrNotSupported)

	_, err = s.GetOrders(t.Context(), &gctrpc.GetOrdersRequest{
		Exchange:  exchName,
		AssetType: asset.Spot.String(),
		Pair:      p,
		StartDate: time.Now().UTC().Add(time.Second).Format(common.SimpleTimeFormatWithTimezone),
		EndDate:   time.Now().UTC().Add(-time.Hour).Format(common.SimpleTimeFormatWithTimezone),
	})
	assert.ErrorIs(t, err, common.ErrStartAfterEnd)

	_, err = s.GetOrders(t.Context(), &gctrpc.GetOrdersRequest{
		Exchange:  exchName,
		AssetType: asset.Spot.String(),
		Pair:      p,
		StartDate: time.Now().UTC().Add(-time.Hour).Format(common.SimpleTimeFormatWithTimezone),
		EndDate:   time.Now().UTC().Add(time.Hour).Format(common.SimpleTimeFormatWithTimezone),
	})
	assert.ErrorIs(t, err, exchange.ErrCredentialsAreEmpty)

	b.SetCredentials("test", "test", "", "", "", "")
	b.API.AuthenticatedSupport = true

	_, err = s.GetOrders(t.Context(), &gctrpc.GetOrdersRequest{
		Exchange:  exchName,
		AssetType: asset.Spot.String(),
		Pair:      p,
	})
	if err == nil {
		t.Error("expected error")
	}
}

func TestGetOrder(t *testing.T) {
	t.Parallel()
	exchName := "Binance"
	engerino := &Engine{}
	em := NewExchangeManager()
	exch, err := em.NewExchangeByName(exchName)
	if err != nil {
		t.Fatal(err)
	}
	exch.SetDefaults()
	b := exch.GetBase()
	cp := currency.NewBTCUSDT()
	b.CurrencyPairs.Pairs = make(map[asset.Item]*currency.PairStore)
	b.CurrencyPairs.Pairs[asset.Spot] = &currency.PairStore{
		Available:     currency.Pairs{cp},
		Enabled:       currency.Pairs{cp},
		AssetEnabled:  true,
		ConfigFormat:  &currency.PairFormat{Uppercase: true},
		RequestFormat: &currency.PairFormat{Uppercase: true},
	}
	err = em.Add(exch)
	require.NoError(t, err)

	var wg sync.WaitGroup
	om, err := SetupOrderManager(em, engerino.CommunicationsManager, &wg, &config.OrderManager{})
	assert.NoError(t, err)

	om.started = 1
	assert.NoError(t, err)

	s := RPCServer{Engine: &Engine{ExchangeManager: em, OrderManager: om}}
	p := &gctrpc.CurrencyPair{
		Delimiter: "-",
		Base:      "BTC",
		Quote:     "USDT",
	}

	_, err = s.GetOrder(t.Context(), nil)
	assert.ErrorIs(t, err, errInvalidArguments)

	_, err = s.GetOrder(t.Context(), &gctrpc.GetOrderRequest{
		Exchange: "test123",
		OrderId:  "",
		Pair:     p,
		Asset:    "spot",
	})
	assert.ErrorIs(t, err, ErrExchangeNotFound)

	_, err = s.GetOrder(t.Context(), &gctrpc.GetOrderRequest{
		Exchange: exchName,
		OrderId:  "",
		Pair:     nil,
		Asset:    "",
	})
	assert.ErrorIs(t, err, errCurrencyPairUnset)

	_, err = s.GetOrder(t.Context(), &gctrpc.GetOrderRequest{
		Exchange: exchName,
		OrderId:  "",
		Pair:     p,
		Asset:    "",
	})
	assert.ErrorIs(t, err, asset.ErrNotSupported)

	_, err = s.GetOrder(t.Context(), &gctrpc.GetOrderRequest{
		Exchange: exchName,
		OrderId:  "",
		Pair:     p,
		Asset:    asset.Spot.String(),
	})
	assert.ErrorIs(t, err, ErrOrderIDCannotBeEmpty)

	_, err = s.GetOrder(t.Context(), &gctrpc.GetOrderRequest{
		Exchange: exchName,
		OrderId:  "1234",
		Pair:     p,
		Asset:    asset.Spot.String(),
	})
	assert.ErrorIs(t, err, exchange.ErrCredentialsAreEmpty)
}

func TestCheckVars(t *testing.T) {
	t.Parallel()
	var e exchange.IBotExchange
	err := checkParams("Binance", e, asset.Spot, currency.NewBTCUSDT())
	assert.ErrorIs(t, err, errExchangeNotLoaded, "checkParams should error correctly")

	e = &binance.Binance{}
	err = checkParams("Binance", e, asset.Spot, currency.NewBTCUSDT())
	assert.ErrorIs(t, err, errExchangeNotEnabled, "checkParams should error correctly")

	e.SetEnabled(true)

	err = checkParams("Binance", e, asset.Spot, currency.NewBTCUSDT())
	assert.ErrorIs(t, err, currency.ErrPairManagerNotInitialised, "checkParams should error correctly")

	b := e.GetBase()

	for _, a := range []asset.Item{asset.Spot, asset.Margin, asset.CoinMarginedFutures, asset.USDTMarginedFutures} {
		ps := currency.PairStore{
			AssetEnabled:  true,
			RequestFormat: &currency.PairFormat{Uppercase: true},
			ConfigFormat:  &currency.PairFormat{Delimiter: currency.DashDelimiter, Uppercase: true},
		}
		switch a {
		case asset.CoinMarginedFutures:
			ps.RequestFormat = &currency.PairFormat{Uppercase: true, Delimiter: currency.UnderscoreDelimiter}
			ps.ConfigFormat = &currency.PairFormat{Uppercase: true, Delimiter: currency.UnderscoreDelimiter}
		case asset.USDTMarginedFutures:
			ps.ConfigFormat = &currency.PairFormat{Uppercase: true, Delimiter: currency.DashDelimiter}
		}
		require.NoError(t, b.SetAssetPairStore(a, ps), "SetAssetPairStore must not error")
	}

	err = checkParams("Binance", e, asset.Spot, currency.NewBTCUSDT())
	assert.ErrorIs(t, err, errCurrencyPairInvalid, "checkParams should error correctly")

	data := []currency.Pair{
		{Delimiter: currency.DashDelimiter, Base: currency.BTC, Quote: currency.USDT},
	}

	err = b.CurrencyPairs.StorePairs(asset.Spot, data, false)
	require.NoError(t, err, "StorePairs must not error")

	err = checkParams("Binance", e, asset.Spot, currency.NewBTCUSDT())
	require.ErrorIs(t, err, errCurrencyNotEnabled, "checkParams must error correctly")

	err = b.CurrencyPairs.EnablePair(asset.Spot, currency.Pair{Delimiter: currency.DashDelimiter, Base: currency.BTC, Quote: currency.USDT})
	require.NoError(t, err, "EnablePair must not error")

	err = checkParams("Binance", e, asset.Spot, currency.NewBTCUSDT())
	require.NoError(t, err, "checkParams must not error")
}

func TestParseEvents(t *testing.T) {
	t.Parallel()
	exchangeName := "Binance"
	testData := make([]*withdraw.Response, 5)
	for x := range 5 {
		test := fmt.Sprintf("test-%v", x)
		resp := &withdraw.Response{
			ID: withdraw.DryRunID,
			Exchange: withdraw.ExchangeResponse{
				Name:   test,
				ID:     test,
				Status: test,
			},
			RequestDetails: withdraw.Request{
				Exchange:    test,
				Description: test,
				Amount:      1.0,
			},
		}
		if x%2 == 0 {
			resp.RequestDetails.Currency = currency.AUD
			resp.RequestDetails.Type = 1
			resp.RequestDetails.Fiat = withdraw.FiatRequest{
				Bank: banking.Account{
					Enabled:             false,
					ID:                  fmt.Sprintf("test-%v", x),
					BankName:            fmt.Sprintf("test-%v-bank", x),
					AccountName:         "hello",
					AccountNumber:       fmt.Sprintf("test-%v", x),
					BSBNumber:           "123456",
					SupportedCurrencies: "BTC-AUD",
					SupportedExchanges:  exchangeName,
				},
			}
		} else {
			resp.RequestDetails.Currency = currency.BTC
			resp.RequestDetails.Type = 0
			resp.RequestDetails.Crypto.Address = test
			resp.RequestDetails.Crypto.FeeAmount = 0
			resp.RequestDetails.Crypto.AddressTag = test
		}
		testData[x] = resp
	}
	v := parseMultipleEvents(testData)
	if reflect.TypeOf(v).String() != "*gctrpc.WithdrawalEventsByExchangeResponse" {
		t.Fatal("expected type to be *gctrpc.WithdrawalEventsByExchangeResponse")
	}
	if len(testData) < 2 {
		t.Fatal("expected at least 2")
	}

	v = parseSingleEvents(testData[0])
	if reflect.TypeOf(v).String() != "*gctrpc.WithdrawalEventsByExchangeResponse" {
		t.Fatal("expected type to be *gctrpc.WithdrawalEventsByExchangeResponse")
	}

	v = parseSingleEvents(testData[1])
	if v.Event[0].Request.Type != 0 {
		t.Fatal("Expected second entry in slice to return a Request.Type of Crypto")
	}
}

func TestRPCServerUpsertDataHistoryJob(t *testing.T) {
	t.Parallel()
	m, _ := createDHM(t)
	em := NewExchangeManager()
	exch, err := em.NewExchangeByName(testExchange)
	if err != nil {
		t.Fatal(err)
	}
	exch.SetDefaults()
	b := exch.GetBase()
	cp := currency.NewBTCUSD()
	b.CurrencyPairs.Pairs = make(map[asset.Item]*currency.PairStore)
	b.CurrencyPairs.Pairs[asset.Spot] = &currency.PairStore{
		Available:    currency.Pairs{cp},
		Enabled:      currency.Pairs{cp},
		AssetEnabled: true,
	}
	err = em.Add(exch)
	require.NoError(t, err)

	s := RPCServer{Engine: &Engine{dataHistoryManager: m, ExchangeManager: em}}
	_, err = s.UpsertDataHistoryJob(t.Context(), nil)
	assert.ErrorIs(t, err, errNilRequestData)

	_, err = s.UpsertDataHistoryJob(t.Context(), &gctrpc.UpsertDataHistoryJobRequest{})
	assert.ErrorIs(t, err, asset.ErrNotSupported)

	job := &gctrpc.UpsertDataHistoryJobRequest{
		Nickname: "hellomoto",
		Exchange: testExchange,
		Asset:    asset.Spot.String(),
		Pair: &gctrpc.CurrencyPair{
			Delimiter: "-",
			Base:      "BTC",
			Quote:     "USD",
		},
		StartDate:        time.Now().Add(-time.Hour * 24).Format(common.SimpleTimeFormatWithTimezone),
		EndDate:          time.Now().Format(common.SimpleTimeFormatWithTimezone),
		Interval:         int64(kline.OneHour.Duration()),
		RequestSizeLimit: 10,
		DataType:         int64(dataHistoryCandleDataType),
		MaxRetryAttempts: 3,
		BatchSize:        500,
	}

	_, err = s.UpsertDataHistoryJob(t.Context(), job)
	assert.NoError(t, err)
}

func TestGetDataHistoryJobDetails(t *testing.T) {
	t.Parallel()
	m, _ := createDHM(t)
	s := RPCServer{Engine: &Engine{dataHistoryManager: m}}

	dhj := &DataHistoryJob{
		Nickname:  "TestGetDataHistoryJobDetails",
		Exchange:  testExchange,
		Asset:     asset.Spot,
		Pair:      currency.NewBTCUSD(),
		StartDate: time.Now().UTC().Add(-time.Minute * 2),
		EndDate:   time.Now().UTC(),
		Interval:  kline.OneMin,
	}
	err := m.UpsertJob(dhj, false)
	assert.NoError(t, err)

	_, err = s.GetDataHistoryJobDetails(t.Context(), nil)
	assert.ErrorIs(t, err, errNilRequestData)

	_, err = s.GetDataHistoryJobDetails(t.Context(), &gctrpc.GetDataHistoryJobDetailsRequest{})
	assert.ErrorIs(t, err, errNicknameIDUnset)

	_, err = s.GetDataHistoryJobDetails(t.Context(), &gctrpc.GetDataHistoryJobDetailsRequest{Id: "123", Nickname: "123"})
	assert.ErrorIs(t, err, errOnlyNicknameOrID)

	_, err = s.GetDataHistoryJobDetails(t.Context(), &gctrpc.GetDataHistoryJobDetailsRequest{Nickname: "TestGetDataHistoryJobDetails"})
	assert.NoError(t, err)

	_, err = s.GetDataHistoryJobDetails(t.Context(), &gctrpc.GetDataHistoryJobDetailsRequest{Id: dhj.ID.String()})
	assert.NoError(t, err)

	resp, err := s.GetDataHistoryJobDetails(t.Context(), &gctrpc.GetDataHistoryJobDetailsRequest{Nickname: "TestGetDataHistoryJobDetails", FullDetails: true})
	require.NoError(t, err)

	if resp == nil { //nolint:staticcheck,nolintlint // SA5011 Ignore the nil warnings
		t.Fatal("expected job")
	}
	if !strings.EqualFold(resp.Nickname, "TestGetDataHistoryJobDetails") { //nolint:nolintlint,staticcheck // SA5011 Ignore the nil warnings
		t.Errorf("received %v, expected %v", resp.Nickname, "TestGetDataHistoryJobDetails")
	}
}

func TestSetDataHistoryJobStatus(t *testing.T) {
	t.Parallel()
	m, j := createDHM(t)
	s := RPCServer{Engine: &Engine{dataHistoryManager: m}}

	dhj := &DataHistoryJob{
		Nickname:  "TestDeleteDataHistoryJob",
		Exchange:  testExchange,
		Asset:     asset.Spot,
		Pair:      currency.NewBTCUSD(),
		StartDate: time.Now().UTC().Add(-time.Minute * 2),
		EndDate:   time.Now().UTC(),
		Interval:  kline.OneMin,
	}
	err := m.UpsertJob(dhj, false)
	require.NoError(t, err)

	_, err = s.SetDataHistoryJobStatus(t.Context(), nil)
	assert.ErrorIs(t, err, errNilRequestData)

	_, err = s.SetDataHistoryJobStatus(t.Context(), &gctrpc.SetDataHistoryJobStatusRequest{})
	assert.ErrorIs(t, err, errNicknameIDUnset)

	_, err = s.SetDataHistoryJobStatus(t.Context(), &gctrpc.SetDataHistoryJobStatusRequest{Id: "123", Nickname: "123"})
	assert.ErrorIs(t, err, errOnlyNicknameOrID)

	id := dhj.ID
	_, err = s.SetDataHistoryJobStatus(t.Context(), &gctrpc.SetDataHistoryJobStatusRequest{Nickname: "TestDeleteDataHistoryJob", Status: int64(dataHistoryStatusRemoved)})
	assert.NoError(t, err)

	dhj.ID = id
	j.Status = int64(dataHistoryStatusActive)
	_, err = s.SetDataHistoryJobStatus(t.Context(), &gctrpc.SetDataHistoryJobStatusRequest{Id: id.String(), Status: int64(dataHistoryStatusRemoved)})
	assert.NoError(t, err)

	_, err = s.SetDataHistoryJobStatus(t.Context(), &gctrpc.SetDataHistoryJobStatusRequest{Id: id.String(), Status: int64(dataHistoryStatusActive)})
	assert.ErrorIs(t, err, errBadStatus)

	j.Status = int64(dataHistoryStatusActive)
	_, err = s.SetDataHistoryJobStatus(t.Context(), &gctrpc.SetDataHistoryJobStatusRequest{Id: id.String(), Status: int64(dataHistoryStatusPaused)})
	assert.NoError(t, err)

	if j.Status != int64(dataHistoryStatusPaused) {
		t.Errorf("received %v, expected %v", dataHistoryStatus(j.Status), dataHistoryStatusPaused)
	}
}

func TestGetActiveDataHistoryJobs(t *testing.T) {
	t.Parallel()
	m, _ := createDHM(t)
	s := RPCServer{Engine: &Engine{dataHistoryManager: m}}

	dhj := &DataHistoryJob{
		Nickname:  "TestGetActiveDataHistoryJobs",
		Exchange:  testExchange,
		Asset:     asset.Spot,
		Pair:      currency.NewBTCUSD(),
		StartDate: time.Now().UTC().Add(-time.Minute * 2),
		EndDate:   time.Now().UTC(),
		Interval:  kline.OneMin,
	}
	require.NoError(t, m.UpsertJob(dhj, false))

	r, err := s.GetActiveDataHistoryJobs(t.Context(), nil)
	require.NoError(t, err)

	if len(r.Results) != 1 {
		t.Fatalf("received %v, expected %v", len(r.Results), 1)
	}
}

func TestGetDataHistoryJobsBetween(t *testing.T) {
	t.Parallel()
	m, _ := createDHM(t)
	s := RPCServer{Engine: &Engine{dataHistoryManager: m}}

	dhj := &DataHistoryJob{
		Nickname:  "GetDataHistoryJobsBetween",
		Exchange:  testExchange,
		Asset:     asset.Spot,
		Pair:      currency.NewBTCUSD(),
		StartDate: time.Now().UTC().Add(-time.Minute * 2),
		EndDate:   time.Now().UTC(),
		Interval:  kline.OneMin,
	}

	_, err := s.GetDataHistoryJobsBetween(t.Context(), nil)
	require.ErrorIs(t, err, errNilRequestData)

	_, err = s.GetDataHistoryJobsBetween(t.Context(), &gctrpc.GetDataHistoryJobsBetweenRequest{
		StartDate: time.Now().UTC().Add(time.Minute).Format(common.SimpleTimeFormatWithTimezone),
		EndDate:   time.Now().UTC().Format(common.SimpleTimeFormatWithTimezone),
	})
	require.ErrorIs(t, err, common.ErrStartAfterEnd)

	err = m.UpsertJob(dhj, false)
	require.NoError(t, err)

	r, err := s.GetDataHistoryJobsBetween(t.Context(), &gctrpc.GetDataHistoryJobsBetweenRequest{
		StartDate: time.Now().Add(-time.Minute).UTC().Format(common.SimpleTimeFormatWithTimezone),
		EndDate:   time.Now().Add(time.Minute).UTC().Format(common.SimpleTimeFormatWithTimezone),
	})
	assert.NoError(t, err)

	if len(r.Results) != 1 {
		t.Errorf("received %v, expected %v", len(r.Results), 1)
	}
}

func TestGetDataHistoryJobSummary(t *testing.T) {
	t.Parallel()
	m, _ := createDHM(t)
	s := RPCServer{Engine: &Engine{dataHistoryManager: m}}

	dhj := &DataHistoryJob{
		Nickname:  "TestGetDataHistoryJobSummary",
		Exchange:  testExchange,
		Asset:     asset.Spot,
		Pair:      currency.NewBTCUSD(),
		StartDate: time.Now().UTC().Add(-time.Minute * 2),
		EndDate:   time.Now().UTC(),
		Interval:  kline.OneMin,
	}
	assert.NoError(t, m.UpsertJob(dhj, false), "UpsertJob should not error")
	_, err := s.GetDataHistoryJobSummary(t.Context(), nil)
	assert.ErrorIs(t, err, errNilRequestData)

	_, err = s.GetDataHistoryJobSummary(t.Context(), &gctrpc.GetDataHistoryJobDetailsRequest{})
	assert.ErrorIs(t, err, errNicknameUnset)

	resp, err := s.GetDataHistoryJobSummary(t.Context(), &gctrpc.GetDataHistoryJobDetailsRequest{Nickname: "TestGetDataHistoryJobSummary"})
	assert.NoError(t, err, "GetDataHistoryJobSummary should not error")
	require.NotNil(t, resp)
	assert.NotEmpty(t, resp.Nickname)
	assert.NotEmpty(t, resp.ResultSummaries)
}

func TestGetManagedOrders(t *testing.T) {
	exchName := "Binance"
	engerino := &Engine{}
	em := NewExchangeManager()
	exch, err := em.NewExchangeByName(exchName)
	if err != nil {
		t.Fatal(err)
	}
	exch.SetDefaults()
	b := exch.GetBase()
	cp := currency.NewBTCUSDT()
	b.CurrencyPairs.Pairs = make(map[asset.Item]*currency.PairStore)
	b.CurrencyPairs.Pairs[asset.Spot] = &currency.PairStore{
		Available:     currency.Pairs{cp},
		Enabled:       currency.Pairs{cp},
		AssetEnabled:  true,
		ConfigFormat:  &currency.PairFormat{Uppercase: true},
		RequestFormat: &currency.PairFormat{Uppercase: true},
	}
	err = em.Add(exch)
	require.NoError(t, err)

	var wg sync.WaitGroup
	om, err := SetupOrderManager(em, engerino.CommunicationsManager, &wg, &config.OrderManager{})
	assert.NoError(t, err)

	om.started = 1
	s := RPCServer{Engine: &Engine{ExchangeManager: em, OrderManager: om}}

	p := &gctrpc.CurrencyPair{
		Delimiter: "-",
		Base:      currency.BTC.String(),
		Quote:     currency.USDT.String(),
	}

	_, err = s.GetManagedOrders(t.Context(), nil)
	assert.ErrorIs(t, err, errInvalidArguments)

	_, err = s.GetManagedOrders(t.Context(), &gctrpc.GetOrdersRequest{
		AssetType: asset.Spot.String(),
		Pair:      p,
	})
<<<<<<< HEAD
	if !errors.Is(err, common.ErrExchangeNameUnset) {
		t.Errorf("received '%v', expected '%v'", common.ErrExchangeNameUnset, err)
	}
=======
	assert.ErrorIs(t, err, ErrExchangeNameIsEmpty)
>>>>>>> 78b2bd42

	_, err = s.GetManagedOrders(t.Context(), &gctrpc.GetOrdersRequest{
		Exchange:  "bruh",
		AssetType: asset.Spot.String(),
		Pair:      p,
	})
	assert.ErrorIs(t, err, ErrExchangeNotFound)

	_, err = s.GetManagedOrders(t.Context(), &gctrpc.GetOrdersRequest{
		Exchange:  exchName,
		AssetType: asset.Spot.String(),
	})
	assert.ErrorIs(t, err, errCurrencyPairUnset)

	_, err = s.GetManagedOrders(t.Context(), &gctrpc.GetOrdersRequest{
		Exchange: exchName,
		Pair:     p,
	})
	assert.ErrorIs(t, err, asset.ErrNotSupported)

	o := order.Detail{
		Price:     100000,
		Amount:    0.002,
		Exchange:  "Binance",
		Type:      order.Limit,
		Side:      order.Sell,
		Status:    order.New,
		AssetType: asset.Spot,
		Pair:      currency.NewBTCUSDT(),
	}
	err = om.Add(&o)
	if err != nil {
		t.Errorf("Error: %v", err)
	}

	oo, err := s.GetManagedOrders(t.Context(), &gctrpc.GetOrdersRequest{
		Exchange:  exchName,
		AssetType: "spot",
		Pair:      p,
	})
	if err != nil {
		t.Errorf("non expected Error: %v", err)
	} else if oo == nil || len(oo.GetOrders()) != 1 {
		t.Errorf("unexpected order result: %v", oo)
	}
}

func TestRPCServer_unixTimestamp(t *testing.T) {
	t.Parallel()

	s := RPCServer{
		Engine: &Engine{
			Config: &config.Config{
				RemoteControl: config.RemoteControlConfig{
					GRPC: config.GRPCConfig{
						TimeInNanoSeconds: false,
					},
				},
			},
		},
	}
	const sec = 1618888141
	const nsec = 2
	x := time.Unix(sec, nsec)

	timestampSeconds := s.unixTimestamp(x)
	if timestampSeconds != sec {
		t.Errorf("have %d, want %d", timestampSeconds, sec)
	}

	s.Config.RemoteControl.GRPC.TimeInNanoSeconds = true
	timestampNanos := s.unixTimestamp(x)
	if want := int64(sec*1_000_000_000 + nsec); timestampNanos != want {
		t.Errorf("have %d, want %d", timestampSeconds, want)
	}
}

func TestRPCServer_GetTicker_LastUpdatedNanos(t *testing.T) {
	t.Parallel()
	// Make a dummy pair we'll be using for this test.
	pair := currency.NewPairWithDelimiter("XXXXX", "YYYYY", "")

	// Create a mock-up RPCServer and add our newly made pair to its list of
	// available and enabled pairs.
	server := RPCServer{Engine: RPCTestSetup(t)}
	exch, err := server.GetExchangeByName(testExchange)
	if err != nil {
		t.Fatal(err)
	}
	b := exch.GetBase()
	b.CurrencyPairs.Pairs[asset.Spot].Available = append(
		b.CurrencyPairs.Pairs[asset.Spot].Available,
		pair,
	)
	b.CurrencyPairs.Pairs[asset.Spot].Enabled = append(
		b.CurrencyPairs.Pairs[asset.Spot].Enabled,
		pair,
	)

	// Push a mock-up ticker.
	now := time.Now()
	err = ticker.ProcessTicker(&ticker.Price{
		ExchangeName: testExchange,
		Pair:         pair,
		AssetType:    asset.Spot,
		LastUpdated:  now,

		Open:  69,
		High:  96,
		Low:   169,
		Close: 196,
	})
	if err != nil {
		t.Fatal(err)
	}

	// Prepare a ticker request.
	request := &gctrpc.GetTickerRequest{
		Exchange: testExchange,
		Pair: &gctrpc.CurrencyPair{
			Delimiter: pair.Delimiter,
			Base:      pair.Base.String(),
			Quote:     pair.Quote.String(),
		},
		AssetType: asset.Spot.String(),
	}

	// Check if timestamp returned is in seconds if !TimeInNanoSeconds.
	server.Config.RemoteControl.GRPC.TimeInNanoSeconds = false
	one, err := server.GetTicker(t.Context(), request)
	if err != nil {
		t.Error(err)
	}
	if want := now.Unix(); one.LastUpdated != want {
		t.Errorf("have %d, want %d", one.LastUpdated, want)
	}

	// Check if timestamp returned is in nanoseconds if TimeInNanoSeconds.
	server.Config.RemoteControl.GRPC.TimeInNanoSeconds = true
	two, err := server.GetTicker(t.Context(), request)
	if err != nil {
		t.Error(err)
	}
	if want := now.UnixNano(); two.LastUpdated != want {
		t.Errorf("have %d, want %d", two.LastUpdated, want)
	}
}

func TestUpdateDataHistoryJobPrerequisite(t *testing.T) {
	t.Parallel()
	m, _ := createDHM(t)
	s := RPCServer{Engine: &Engine{dataHistoryManager: m}}
	_, err := s.UpdateDataHistoryJobPrerequisite(t.Context(), nil)
	assert.ErrorIs(t, err, errNilRequestData)

	_, err = s.UpdateDataHistoryJobPrerequisite(t.Context(), &gctrpc.UpdateDataHistoryJobPrerequisiteRequest{})
	assert.ErrorIs(t, err, errNicknameUnset)

	_, err = s.UpdateDataHistoryJobPrerequisite(t.Context(), &gctrpc.UpdateDataHistoryJobPrerequisiteRequest{
		Nickname: "test456",
	})
	assert.NoError(t, err)

	_, err = s.UpdateDataHistoryJobPrerequisite(t.Context(), &gctrpc.UpdateDataHistoryJobPrerequisiteRequest{
		Nickname:                "test456",
		PrerequisiteJobNickname: "test123",
	})
	assert.NoError(t, err)
}

func TestCurrencyStateGetAll(t *testing.T) {
	t.Parallel()
	_, err := (&RPCServer{Engine: &Engine{}}).CurrencyStateGetAll(t.Context(),
		&gctrpc.CurrencyStateGetAllRequest{Exchange: fakeExchangeName})
	assert.ErrorIs(t, err, ErrSubSystemNotStarted)
}

func TestCurrencyStateWithdraw(t *testing.T) {
	t.Parallel()
	_, err := (&RPCServer{
		Engine: &Engine{},
	}).CurrencyStateWithdraw(t.Context(),
		&gctrpc.CurrencyStateWithdrawRequest{
			Exchange: "wow", Asset: "meow",
		})
	require.ErrorIs(t, err, asset.ErrNotSupported)

	_, err = (&RPCServer{
		Engine: &Engine{},
	}).CurrencyStateWithdraw(t.Context(),
		&gctrpc.CurrencyStateWithdrawRequest{
			Exchange: "wow", Asset: "spot",
		})
	require.ErrorIs(t, err, ErrSubSystemNotStarted)
}

func TestCurrencyStateDeposit(t *testing.T) {
	t.Parallel()
	_, err := (&RPCServer{
		Engine: &Engine{},
	}).CurrencyStateDeposit(t.Context(),
		&gctrpc.CurrencyStateDepositRequest{Exchange: "wow", Asset: "meow"})
	require.ErrorIs(t, err, asset.ErrNotSupported)

	_, err = (&RPCServer{
		Engine: &Engine{},
	}).CurrencyStateDeposit(t.Context(),
		&gctrpc.CurrencyStateDepositRequest{Exchange: "wow", Asset: "spot"})
	require.ErrorIs(t, err, ErrSubSystemNotStarted)
}

func TestCurrencyStateTrading(t *testing.T) {
	t.Parallel()
	_, err := (&RPCServer{
		Engine: &Engine{},
	}).CurrencyStateTrading(t.Context(),
		&gctrpc.CurrencyStateTradingRequest{Exchange: "wow", Asset: "meow"})
	require.ErrorIs(t, err, asset.ErrNotSupported)

	_, err = (&RPCServer{
		Engine: &Engine{},
	}).CurrencyStateTrading(t.Context(),
		&gctrpc.CurrencyStateTradingRequest{Exchange: "wow", Asset: "spot"})
	require.ErrorIs(t, err, ErrSubSystemNotStarted)
}

func TestCurrencyStateTradingPair(t *testing.T) {
	t.Parallel()
	em := NewExchangeManager()
	exch, err := em.NewExchangeByName(testExchange)
	if err != nil {
		t.Fatal(err)
	}
	b := exch.GetBase()
	b.Name = fakeExchangeName
	b.Enabled = true

	cp, err := currency.NewPairFromString("btc-usd")
	if err != nil {
		t.Fatal(err)
	}

	b.CurrencyPairs.Pairs = make(map[asset.Item]*currency.PairStore)
	b.CurrencyPairs.Pairs[asset.Spot] = &currency.PairStore{
		AssetEnabled: true,
		ConfigFormat: &currency.EMPTYFORMAT,
		Available:    currency.Pairs{cp},
		Enabled:      currency.Pairs{cp},
	}
	fakeExchange := fExchange{
		IBotExchange: exch,
	}
	err = em.Add(fakeExchange)
	require.NoError(t, err)

	s := RPCServer{Engine: &Engine{
		ExchangeManager:      em,
		currencyStateManager: &CurrencyStateManager{started: 1, iExchangeManager: em},
	}}

	_, err = s.CurrencyStateTradingPair(t.Context(),
		&gctrpc.CurrencyStateTradingPairRequest{
			Exchange: fakeExchangeName,
			Pair:     "btc-usd",
			Asset:    "spot",
		})
	require.NoError(t, err)
}

func TestGetFuturesPositionsOrders(t *testing.T) {
	t.Parallel()
	em := NewExchangeManager()
	exch, err := em.NewExchangeByName("binance")
	if err != nil {
		t.Fatal(err)
	}
	exch.SetDefaults()
	b := exch.GetBase()
	b.Name = fakeExchangeName
	b.Enabled = true

	cp, err := currency.NewPairFromString("btc-perp")
	if err != nil {
		t.Fatal(err)
	}
	cp.Delimiter = ""

	b.CurrencyPairs.Pairs = make(map[asset.Item]*currency.PairStore)
	b.CurrencyPairs.Pairs[asset.Futures] = &currency.PairStore{
		AssetEnabled:  true,
		RequestFormat: &currency.PairFormat{Delimiter: "-"},
		ConfigFormat:  &currency.PairFormat{Delimiter: "-"},
		Available:     currency.Pairs{cp},
		Enabled:       currency.Pairs{cp},
	}
	b.CurrencyPairs.Pairs[asset.Spot] = &currency.PairStore{
		AssetEnabled:  true,
		ConfigFormat:  &currency.PairFormat{Delimiter: "/"},
		RequestFormat: &currency.PairFormat{Delimiter: "/"},
		Available:     currency.Pairs{cp},
		Enabled:       currency.Pairs{cp},
	}
	fakeExchange := fExchange{
		IBotExchange: exch,
	}
	err = em.Add(fakeExchange)
	require.NoError(t, err)

	var wg sync.WaitGroup
	om, err := SetupOrderManager(em, &CommunicationManager{}, &wg, &config.OrderManager{FuturesTrackingSeekDuration: time.Hour})
	assert.NoError(t, err)

	om.started = 1
	s := RPCServer{
		Engine: &Engine{
			ExchangeManager: em,
			currencyStateManager: &CurrencyStateManager{
				started:          1,
				iExchangeManager: em,
			},
			OrderManager: om,
		},
	}

	_, err = s.GetFuturesPositionsOrders(t.Context(), &gctrpc.GetFuturesPositionsOrdersRequest{
		Exchange: fakeExchangeName,
		Asset:    asset.Futures.String(),
		Pair: &gctrpc.CurrencyPair{
			Delimiter: currency.DashDelimiter,
			Base:      cp.Base.String(),
			Quote:     cp.Quote.String(),
		},
	})
	require.NoError(t, err)

	_, err = s.GetFuturesPositionsOrders(t.Context(), &gctrpc.GetFuturesPositionsOrdersRequest{
		Exchange: fakeExchangeName,
		Asset:    asset.Spot.String(),
		Pair: &gctrpc.CurrencyPair{
			Delimiter: currency.DashDelimiter,
			Base:      cp.Base.String(),
			Quote:     cp.Quote.String(),
		},
	})
	assert.ErrorIs(t, err, futures.ErrNotFuturesAsset)
}

func TestGetCollateral(t *testing.T) {
	t.Parallel()
	em := NewExchangeManager()
	exch, err := em.NewExchangeByName(testExchange)
	if err != nil {
		t.Fatal(err)
	}
	b := exch.GetBase()
	b.Name = fakeExchangeName
	b.Enabled = true

	cp, err := currency.NewPairFromString("btc-usd")
	require.NoError(t, err)

	b.CurrencyPairs.Pairs = make(map[asset.Item]*currency.PairStore)
	b.CurrencyPairs.Pairs[asset.Futures] = &currency.PairStore{
		AssetEnabled: true,
		ConfigFormat: &currency.EMPTYFORMAT,
		Available:    currency.Pairs{cp},
		Enabled:      currency.Pairs{cp},
	}
	b.CurrencyPairs.Pairs[asset.Spot] = &currency.PairStore{
		AssetEnabled: true,
		ConfigFormat: &currency.EMPTYFORMAT,
		Available:    currency.Pairs{cp},
		Enabled:      currency.Pairs{cp},
	}
	b.Features.Supports.FuturesCapabilities.Collateral = true
	fakeExchange := fExchange{
		IBotExchange: exch,
	}
	err = em.Add(fakeExchange)
	require.NoError(t, err)

	s := RPCServer{
		Engine: &Engine{
			ExchangeManager: em,
			currencyStateManager: &CurrencyStateManager{
				started: 1, iExchangeManager: em,
			},
		},
	}

	_, err = s.GetCollateral(t.Context(), &gctrpc.GetCollateralRequest{
		Exchange: fakeExchangeName,
		Asset:    asset.Futures.String(),
	})
	require.ErrorIs(t, err, exchange.ErrCredentialsAreEmpty)

	ctx := account.DeployCredentialsToContext(t.Context(),
		&account.Credentials{Key: "fakerino", Secret: "supafake"})

	_, err = s.GetCollateral(ctx, &gctrpc.GetCollateralRequest{
		Exchange: fakeExchangeName,
		Asset:    asset.Futures.String(),
	})
	require.ErrorIs(t, err, errNoAccountInformation)

	ctx = account.DeployCredentialsToContext(t.Context(),
		&account.Credentials{Key: "fakerino", Secret: "supafake", SubAccount: "1337"})

	r, err := s.GetCollateral(ctx, &gctrpc.GetCollateralRequest{
		Exchange:         fakeExchangeName,
		Asset:            asset.Futures.String(),
		IncludeBreakdown: true,
	})
	require.NoError(t, err)

	if len(r.CurrencyBreakdown) != 3 {
		t.Errorf("expected 3 currencies, received '%v'", len(r.CurrencyBreakdown))
	}
	if r.AvailableCollateral != "1337 USD" {
		t.Errorf("received '%v' expected '1337 USD'", r.AvailableCollateral)
	}

	_, err = s.GetCollateral(ctx, &gctrpc.GetCollateralRequest{
		Exchange:         fakeExchangeName,
		Asset:            asset.Spot.String(),
		IncludeBreakdown: true,
	})
	assert.ErrorIs(t, err, futures.ErrNotFuturesAsset)

	_, err = s.GetCollateral(ctx, &gctrpc.GetCollateralRequest{
		Exchange:         fakeExchangeName,
		Asset:            asset.Futures.String(),
		IncludeBreakdown: true,
		CalculateOffline: true,
	})
	assert.NoError(t, err)
}

func TestShutdown(t *testing.T) {
	t.Parallel()
	s := RPCServer{Engine: &Engine{}}
	_, err := s.Shutdown(t.Context(), &gctrpc.ShutdownRequest{})
	require.ErrorIs(t, err, errShutdownNotAllowed)

	s.Engine.Settings.EnableGRPCShutdown = true
	_, err = s.Shutdown(t.Context(), &gctrpc.ShutdownRequest{})
	require.ErrorIs(t, err, errGRPCShutdownSignalIsNil)

	s.Engine.GRPCShutdownSignal = make(chan struct{}, 1)
	_, err = s.Shutdown(t.Context(), &gctrpc.ShutdownRequest{})
	require.NoError(t, err)
}

func TestGetTechnicalAnalysis(t *testing.T) {
	t.Parallel()

	em := NewExchangeManager()
	exch, err := em.NewExchangeByName(testExchange)
	if err != nil {
		t.Fatal(err)
	}
	b := exch.GetBase()
	b.Name = fakeExchangeName
	b.Enabled = true

	cp, err := currency.NewPairFromString("btc-usd")
	require.NoError(t, err)

	b.CurrencyPairs.Pairs = make(map[asset.Item]*currency.PairStore)
	b.CurrencyPairs.Pairs[asset.Futures] = &currency.PairStore{
		AssetEnabled: true,
		ConfigFormat: &currency.PairFormat{},
		Available:    currency.Pairs{cp},
		Enabled:      currency.Pairs{cp},
	}
	b.CurrencyPairs.Pairs[asset.Spot] = &currency.PairStore{
		AssetEnabled: true,
		ConfigFormat: &currency.PairFormat{},
		Available:    currency.Pairs{cp},
		Enabled:      currency.Pairs{cp},
	}

	b.Features.Enabled.Kline.Intervals = kline.DeployExchangeIntervals(kline.IntervalCapacity{Interval: kline.OneDay})
	err = em.Add(fExchange{IBotExchange: exch})
	require.NoError(t, err)

	s := RPCServer{
		Engine: &Engine{
			ExchangeManager: em,
			currencyStateManager: &CurrencyStateManager{
				started:          1,
				iExchangeManager: em,
			},
		},
	}

	_, err = s.GetTechnicalAnalysis(t.Context(), &gctrpc.GetTechnicalAnalysisRequest{})
<<<<<<< HEAD
	if !errors.Is(err, common.ErrExchangeNameUnset) {
		t.Fatalf("received: '%v' but expected: '%v'", err, common.ErrExchangeNameUnset)
	}
=======
	require.ErrorIs(t, err, ErrExchangeNameIsEmpty)
>>>>>>> 78b2bd42

	_, err = s.GetTechnicalAnalysis(t.Context(), &gctrpc.GetTechnicalAnalysisRequest{
		Exchange: fakeExchangeName,
	})
	require.ErrorIs(t, err, asset.ErrNotSupported)

	_, err = s.GetTechnicalAnalysis(t.Context(), &gctrpc.GetTechnicalAnalysisRequest{
		Exchange:  fakeExchangeName,
		AssetType: "upsideprofitcontract",
		Pair:      &gctrpc.CurrencyPair{},
	})
	require.ErrorIs(t, err, errExpectedTestError)

	_, err = s.GetTechnicalAnalysis(t.Context(), &gctrpc.GetTechnicalAnalysisRequest{
		Exchange:  fakeExchangeName,
		AssetType: "spot",
		Pair:      &gctrpc.CurrencyPair{Base: "btc", Quote: "usd"},
		Interval:  int64(kline.OneDay),
	})
	require.ErrorIs(t, err, errInvalidStrategy)

	resp, err := s.GetTechnicalAnalysis(t.Context(), &gctrpc.GetTechnicalAnalysisRequest{
		Exchange:      fakeExchangeName,
		AssetType:     "spot",
		Pair:          &gctrpc.CurrencyPair{Base: "btc", Quote: "usd"},
		Interval:      int64(kline.OneDay),
		AlgorithmType: "twap",
	})
	require.NoError(t, err)

	if resp.Signals["TWAP"].Signals[0] != 1337 {
		t.Fatalf("received: '%v' but expected: '%v'", resp.Signals["TWAP"].Signals[0], 1337)
	}

	resp, err = s.GetTechnicalAnalysis(t.Context(), &gctrpc.GetTechnicalAnalysisRequest{
		Exchange:      fakeExchangeName,
		AssetType:     "spot",
		Pair:          &gctrpc.CurrencyPair{Base: "btc", Quote: "usd"},
		Interval:      int64(kline.OneDay),
		AlgorithmType: "vwap",
	})
	require.NoError(t, err)

	if len(resp.Signals["VWAP"].Signals) != 33 {
		t.Fatalf("received: '%v' but expected: '%v'", len(resp.Signals["VWAP"].Signals), 33)
	}

	resp, err = s.GetTechnicalAnalysis(t.Context(), &gctrpc.GetTechnicalAnalysisRequest{
		Exchange:      fakeExchangeName,
		AssetType:     "spot",
		Pair:          &gctrpc.CurrencyPair{Base: "btc", Quote: "usd"},
		Interval:      int64(kline.OneDay),
		AlgorithmType: "atr",
		Period:        9,
	})
	require.NoError(t, err)

	if len(resp.Signals["ATR"].Signals) != 33 {
		t.Fatalf("received: '%v' but expected: '%v'", len(resp.Signals["ATR"].Signals), 33)
	}

	resp, err = s.GetTechnicalAnalysis(t.Context(), &gctrpc.GetTechnicalAnalysisRequest{
		Exchange:              fakeExchangeName,
		AssetType:             "spot",
		Pair:                  &gctrpc.CurrencyPair{Base: "btc", Quote: "usd"},
		Interval:              int64(kline.OneDay),
		AlgorithmType:         "bbands",
		Period:                9,
		StandardDeviationUp:   0.5,
		StandardDeviationDown: 0.5,
	})
	require.NoError(t, err)

	if len(resp.Signals["UPPER"].Signals) != 33 {
		t.Fatalf("received: '%v' but expected: '%v'", len(resp.Signals["UPPER"].Signals), 33)
	}

	if len(resp.Signals["MIDDLE"].Signals) != 33 {
		t.Fatalf("received: '%v' but expected: '%v'", len(resp.Signals["MIDDLE"].Signals), 33)
	}

	if len(resp.Signals["LOWER"].Signals) != 33 {
		t.Fatalf("received: '%v' but expected: '%v'", len(resp.Signals["LOWER"].Signals), 33)
	}

	resp, err = s.GetTechnicalAnalysis(t.Context(), &gctrpc.GetTechnicalAnalysisRequest{
		Exchange:      fakeExchangeName,
		AssetType:     "spot",
		Pair:          &gctrpc.CurrencyPair{Base: "btc", Quote: "usd"},
		OtherPair:     &gctrpc.CurrencyPair{Base: "btc", Quote: "usd"},
		Interval:      int64(kline.OneDay),
		AlgorithmType: "COCO",
		Period:        9,
	})
	require.NoError(t, err)

	if len(resp.Signals["COCO"].Signals) != 33 {
		t.Fatalf("received: '%v' but expected: '%v'", len(resp.Signals["COCO"].Signals), 33)
	}

	resp, err = s.GetTechnicalAnalysis(t.Context(), &gctrpc.GetTechnicalAnalysisRequest{
		Exchange:      fakeExchangeName,
		AssetType:     "spot",
		Pair:          &gctrpc.CurrencyPair{Base: "btc", Quote: "usd"},
		Interval:      int64(kline.OneDay),
		AlgorithmType: "sma",
		Period:        9,
	})
	require.NoError(t, err)

	if len(resp.Signals["SMA"].Signals) != 33 {
		t.Fatalf("received: '%v' but expected: '%v'", len(resp.Signals["SMA"].Signals), 33)
	}

	resp, err = s.GetTechnicalAnalysis(t.Context(), &gctrpc.GetTechnicalAnalysisRequest{
		Exchange:      fakeExchangeName,
		AssetType:     "spot",
		Pair:          &gctrpc.CurrencyPair{Base: "btc", Quote: "usd"},
		Interval:      int64(kline.OneDay),
		AlgorithmType: "ema",
		Period:        9,
	})
	require.NoError(t, err)

	if len(resp.Signals["EMA"].Signals) != 33 {
		t.Fatalf("received: '%v' but expected: '%v'", len(resp.Signals["EMA"].Signals), 33)
	}

	resp, err = s.GetTechnicalAnalysis(t.Context(), &gctrpc.GetTechnicalAnalysisRequest{
		Exchange:      fakeExchangeName,
		AssetType:     "spot",
		Pair:          &gctrpc.CurrencyPair{Base: "btc", Quote: "usd"},
		Interval:      int64(kline.OneDay),
		AlgorithmType: "macd",
		Period:        9,
		FastPeriod:    12,
		SlowPeriod:    26,
	})
	require.NoError(t, err)

	if len(resp.Signals["MACD"].Signals) != 33 {
		t.Fatalf("received: '%v' but expected: '%v'", len(resp.Signals["MACD"].Signals), 33)
	}

	if len(resp.Signals["SIGNAL"].Signals) != 33 {
		t.Fatalf("received: '%v' but expected: '%v'", len(resp.Signals["SIGNAL"].Signals), 33)
	}

	if len(resp.Signals["HISTOGRAM"].Signals) != 33 {
		t.Fatalf("received: '%v' but expected: '%v'", len(resp.Signals["HISTOGRAM"].Signals), 33)
	}

	resp, err = s.GetTechnicalAnalysis(t.Context(), &gctrpc.GetTechnicalAnalysisRequest{
		Exchange:      fakeExchangeName,
		AssetType:     "spot",
		Pair:          &gctrpc.CurrencyPair{Base: "btc", Quote: "usd"},
		Interval:      int64(kline.OneDay),
		AlgorithmType: "mfi",
		Period:        9,
	})
	require.NoError(t, err)

	if len(resp.Signals["MFI"].Signals) != 33 {
		t.Fatalf("received: '%v' but expected: '%v'", len(resp.Signals["MFI"].Signals), 33)
	}

	resp, err = s.GetTechnicalAnalysis(t.Context(), &gctrpc.GetTechnicalAnalysisRequest{
		Exchange:      fakeExchangeName,
		AssetType:     "spot",
		Pair:          &gctrpc.CurrencyPair{Base: "btc", Quote: "usd"},
		Interval:      int64(kline.OneDay),
		AlgorithmType: "obv",
		Period:        9,
	})
	require.NoError(t, err)

	if len(resp.Signals["OBV"].Signals) != 33 {
		t.Fatalf("received: '%v' but expected: '%v'", len(resp.Signals["OBV"].Signals), 33)
	}

	resp, err = s.GetTechnicalAnalysis(t.Context(), &gctrpc.GetTechnicalAnalysisRequest{
		Exchange:      fakeExchangeName,
		AssetType:     "spot",
		Pair:          &gctrpc.CurrencyPair{Base: "btc", Quote: "usd"},
		Interval:      int64(kline.OneDay),
		AlgorithmType: "rsi",
		Period:        9,
	})
	require.NoError(t, err)

	if len(resp.Signals["RSI"].Signals) != 33 {
		t.Fatalf("received: '%v' but expected: '%v'", len(resp.Signals["RSI"].Signals), 33)
	}
}

func TestGetMarginRatesHistory(t *testing.T) {
	t.Parallel()
	em := NewExchangeManager()
	exch, err := em.NewExchangeByName(testExchange)
	if err != nil {
		t.Fatal(err)
	}
	b := exch.GetBase()
	b.Name = fakeExchangeName
	b.Enabled = true

	cp, err := currency.NewPairFromString("btc-usd")
	require.NoError(t, err)

	b.CurrencyPairs.Pairs = make(map[asset.Item]*currency.PairStore)
	b.CurrencyPairs.Pairs[asset.Spot] = &currency.PairStore{
		AssetEnabled: true,
		ConfigFormat: &currency.PairFormat{},
		Available:    currency.Pairs{cp},
		Enabled:      currency.Pairs{cp},
	}
	fakeExchange := fExchange{
		IBotExchange: exch,
	}
	err = em.Add(fakeExchange)
	require.NoError(t, err)

	s := RPCServer{
		Engine: &Engine{
			ExchangeManager: em,
			currencyStateManager: &CurrencyStateManager{
				started: 1, iExchangeManager: em,
			},
		},
	}
	_, err = s.GetMarginRatesHistory(t.Context(), nil)
	assert.ErrorIs(t, err, common.ErrNilPointer)

	request := &gctrpc.GetMarginRatesHistoryRequest{}
	_, err = s.GetMarginRatesHistory(t.Context(), request)
<<<<<<< HEAD
	if !errors.Is(err, common.ErrExchangeNameUnset) {
		t.Errorf("received '%v' expected '%v'", err, common.ErrExchangeNameUnset)
	}
=======
	assert.ErrorIs(t, err, ErrExchangeNameIsEmpty)
>>>>>>> 78b2bd42

	request.Exchange = fakeExchangeName
	_, err = s.GetMarginRatesHistory(t.Context(), request)
	assert.ErrorIs(t, err, asset.ErrNotSupported)

	request.Asset = asset.Spot.String()
	_, err = s.GetMarginRatesHistory(t.Context(), request)
	assert.ErrorIs(t, err, currency.ErrCurrencyNotFound)

	request.Currency = "usd"
	_, err = s.GetMarginRatesHistory(t.Context(), request)
	assert.NoError(t, err)

	request.GetBorrowRates = true
	request.GetLendingPayments = true
	request.GetBorrowCosts = true
	request.GetPredictedRate = true
	request.IncludeAllRates = true
	resp, err := s.GetMarginRatesHistory(t.Context(), request)
	assert.NoError(t, err)

	if len(resp.Rates) == 0 {
		t.Errorf("received '%v' expected '%v'", len(resp.Rates), 1)
	}
	if resp.PredictedRate == nil {
		t.Errorf("received '%v' expected '%v'", nil, "not nil")
	}
	if resp.TakerFeeRate != "1337" {
		t.Errorf("received '%v' expected '%v'", resp.TakerFeeRate, "1337")
	}
	if resp.SumLendingPayments != "1337" {
		t.Errorf("received '%v' expected '%v'", resp.SumLendingPayments, "1337")
	}
	if resp.AvgBorrowSize != "1337" {
		t.Errorf("received '%v' expected '%v'", resp.AvgBorrowSize, "1337")
	}
	if resp.AvgLendingSize != "1337" {
		t.Errorf("received '%v' expected '%v'", resp.AvgLendingSize, "1337")
	}
	if resp.SumBorrowCosts != "1337" {
		t.Errorf("received '%v' expected '%v'", resp.SumBorrowCosts, "1337")
	}

	request.CalculateOffline = true
	_, err = s.GetMarginRatesHistory(t.Context(), request)
	assert.ErrorIs(t, err, common.ErrCannotCalculateOffline)

	request.TakerFeeRate = "-1337"
	_, err = s.GetMarginRatesHistory(t.Context(), request)
	assert.ErrorIs(t, err, common.ErrCannotCalculateOffline)

	request.TakerFeeRate = "1337"
	_, err = s.GetMarginRatesHistory(t.Context(), request)
	assert.ErrorIs(t, err, common.ErrCannotCalculateOffline)

	request.Rates = []*gctrpc.MarginRate{
		{
			Time:       time.Now().Format(common.SimpleTimeFormatWithTimezone),
			HourlyRate: "1337",
		},
	}
	_, err = s.GetMarginRatesHistory(t.Context(), request)
	assert.NoError(t, err)

	request.Rates = []*gctrpc.MarginRate{
		{
			Time:           time.Now().Format(common.SimpleTimeFormatWithTimezone),
			HourlyRate:     "1337",
			LendingPayment: &gctrpc.LendingPayment{Size: "1337"},
			BorrowCost:     &gctrpc.BorrowCost{Size: "1337"},
		},
	}
	_, err = s.GetMarginRatesHistory(t.Context(), request)
	assert.NoError(t, err)
}

func TestGetFundingRates(t *testing.T) {
	t.Parallel()

	em := NewExchangeManager()
	exch, err := em.NewExchangeByName("binance")
	if err != nil {
		t.Fatal(err)
	}
	exch.SetDefaults()
	b := exch.GetBase()
	b.Name = fakeExchangeName
	b.Enabled = true

	cp, err := currency.NewPairFromString("btc-perp")
	if err != nil {
		t.Fatal(err)
	}

	b.CurrencyPairs.Pairs = make(map[asset.Item]*currency.PairStore)
	err = b.CurrencyPairs.Store(asset.Futures, &currency.PairStore{
		AssetEnabled:  true,
		RequestFormat: &currency.PairFormat{Delimiter: "-"},
		ConfigFormat:  &currency.PairFormat{Delimiter: "-"},
		Available:     currency.Pairs{cp},
		Enabled:       currency.Pairs{cp},
	})
	if err != nil {
		t.Fatal(err)
	}

	err = b.CurrencyPairs.Store(asset.Spot, &currency.PairStore{
		AssetEnabled:  true,
		ConfigFormat:  &currency.PairFormat{Delimiter: "/"},
		RequestFormat: &currency.PairFormat{Delimiter: "/"},
		Available:     currency.Pairs{cp},
		Enabled:       currency.Pairs{cp},
	})
	if err != nil {
		t.Fatal(err)
	}
	b.Features.Supports.FuturesCapabilities.FundingRates = true
	fakeExchange := fExchange{
		IBotExchange: exch,
	}
	err = em.Add(fakeExchange)
	require.NoError(t, err)

	var wg sync.WaitGroup
	om, err := SetupOrderManager(em, &CommunicationManager{}, &wg, &config.OrderManager{FuturesTrackingSeekDuration: time.Hour})
	assert.NoError(t, err)

	om.started = 1
	s := RPCServer{
		Engine: &Engine{
			ExchangeManager: em,
			currencyStateManager: &CurrencyStateManager{
				started:          1,
				iExchangeManager: em,
			},
			OrderManager: om,
		},
	}

	_, err = s.GetFundingRates(t.Context(), nil)
	assert.ErrorIs(t, err, common.ErrNilPointer)

	request := &gctrpc.GetFundingRatesRequest{
		Exchange:         "",
		Asset:            "",
		Pair:             nil,
		StartDate:        "",
		EndDate:          "",
		IncludePredicted: false,
		IncludePayments:  false,
	}
	_, err = s.GetFundingRates(t.Context(), request)
<<<<<<< HEAD
	if !errors.Is(err, common.ErrExchangeNameUnset) {
		t.Errorf("received: '%v' but expected: '%v'", err, common.ErrExchangeNameUnset)
	}
=======
	assert.ErrorIs(t, err, ErrExchangeNameIsEmpty)

>>>>>>> 78b2bd42
	request.Exchange = exch.GetName()
	_, err = s.GetFundingRates(t.Context(), request)
	assert.ErrorIs(t, err, asset.ErrNotSupported)

	request.Asset = asset.Spot.String()
	_, err = s.GetFundingRates(t.Context(), request)
	assert.ErrorIs(t, err, futures.ErrNotFuturesAsset)

	request.Asset = asset.Futures.String()
	request.Pair = &gctrpc.CurrencyPair{
		Delimiter: cp.Delimiter,
		Base:      cp.Base.String(),
		Quote:     cp.Quote.String(),
	}
	request.IncludePredicted = true
	request.IncludePayments = true
	_, err = s.GetFundingRates(t.Context(), request)
	assert.NoError(t, err)
}

func TestGetLatestFundingRate(t *testing.T) {
	t.Parallel()

	em := NewExchangeManager()
	exch, err := em.NewExchangeByName("binance")
	if err != nil {
		t.Fatal(err)
	}
	exch.SetDefaults()
	b := exch.GetBase()
	b.Name = fakeExchangeName
	b.Enabled = true

	cp, err := currency.NewPairFromString("btc-perp")
	if err != nil {
		t.Fatal(err)
	}

	b.CurrencyPairs.Pairs = make(map[asset.Item]*currency.PairStore)
	err = b.CurrencyPairs.Store(asset.Futures, &currency.PairStore{
		AssetEnabled:  true,
		RequestFormat: &currency.PairFormat{Delimiter: "-"},
		ConfigFormat:  &currency.PairFormat{Delimiter: "-"},
		Available:     currency.Pairs{cp},
		Enabled:       currency.Pairs{cp},
	})
	if err != nil {
		t.Fatal(err)
	}
	err = b.CurrencyPairs.Store(asset.Spot, &currency.PairStore{
		AssetEnabled:  true,
		ConfigFormat:  &currency.PairFormat{Delimiter: "/"},
		RequestFormat: &currency.PairFormat{Delimiter: "/"},
		Available:     currency.Pairs{cp},
		Enabled:       currency.Pairs{cp},
	})
	if err != nil {
		t.Fatal(err)
	}
	fakeExchange := fExchange{
		IBotExchange: exch,
	}
	err = em.Add(fakeExchange)
	require.NoError(t, err)

	var wg sync.WaitGroup
	om, err := SetupOrderManager(em, &CommunicationManager{}, &wg, &config.OrderManager{FuturesTrackingSeekDuration: time.Hour})
	assert.NoError(t, err)

	om.started = 1
	s := RPCServer{
		Engine: &Engine{
			ExchangeManager: em,
			currencyStateManager: &CurrencyStateManager{
				started:          1,
				iExchangeManager: em,
			},
			OrderManager: om,
		},
	}

	_, err = s.GetLatestFundingRate(t.Context(), nil)
	assert.ErrorIs(t, err, common.ErrNilPointer)

	request := &gctrpc.GetLatestFundingRateRequest{
		Exchange:         "",
		Asset:            "",
		Pair:             nil,
		IncludePredicted: false,
	}
	_, err = s.GetLatestFundingRate(t.Context(), request)
<<<<<<< HEAD
	if !errors.Is(err, common.ErrExchangeNameUnset) {
		t.Errorf("received: '%v' but expected: '%v'", err, common.ErrExchangeNameUnset)
	}
=======
	assert.ErrorIs(t, err, ErrExchangeNameIsEmpty)

>>>>>>> 78b2bd42
	request.Exchange = exch.GetName()
	_, err = s.GetLatestFundingRate(t.Context(), request)
	assert.ErrorIs(t, err, asset.ErrNotSupported)

	request.Asset = asset.Spot.String()
	_, err = s.GetLatestFundingRate(t.Context(), request)
	assert.ErrorIs(t, err, futures.ErrNotFuturesAsset)

	request.Asset = asset.Futures.String()
	request.Pair = &gctrpc.CurrencyPair{
		Delimiter: cp.Delimiter,
		Base:      cp.Base.String(),
		Quote:     cp.Quote.String(),
	}
	request.IncludePredicted = true
	_, err = s.GetLatestFundingRate(t.Context(), request)
	assert.NoError(t, err)
}

func TestGetManagedPosition(t *testing.T) {
	t.Parallel()
	em := NewExchangeManager()
	exch, err := em.NewExchangeByName("binance")
	if err != nil {
		t.Fatal(err)
	}
	exch.SetDefaults()
	b := exch.GetBase()
	b.Name = fakeExchangeName
	b.Enabled = true

	cp, err := currency.NewPairFromString("btc-perp")
	if err != nil {
		t.Fatal(err)
	}
	cp2, err := currency.NewPairFromString("btc-usd")
	if err != nil {
		t.Fatal(err)
	}

	b.CurrencyPairs.Pairs = make(map[asset.Item]*currency.PairStore)
	b.CurrencyPairs.Pairs[asset.Futures] = &currency.PairStore{
		AssetEnabled:  true,
		RequestFormat: &currency.PairFormat{Delimiter: "-"},
		ConfigFormat:  &currency.PairFormat{Delimiter: "-"},
		Available:     currency.Pairs{cp, cp2},
		Enabled:       currency.Pairs{cp, cp2},
	}
	b.CurrencyPairs.Pairs[asset.Spot] = &currency.PairStore{
		AssetEnabled:  true,
		ConfigFormat:  &currency.PairFormat{Delimiter: "/"},
		RequestFormat: &currency.PairFormat{Delimiter: "/"},
		Available:     currency.Pairs{cp, cp2},
		Enabled:       currency.Pairs{cp, cp2},
	}
	b.Features.Supports.FuturesCapabilities.OrderManagerPositionTracking = true
	fakeExchange := fExchange{
		IBotExchange: exch,
	}
	err = em.Add(fakeExchange)
	require.NoError(t, err)

	var wg sync.WaitGroup
	om, err := SetupOrderManager(em, &CommunicationManager{}, &wg, &config.OrderManager{FuturesTrackingSeekDuration: time.Hour})
	assert.NoError(t, err)

	om.started = 1
	s := RPCServer{
		Engine: &Engine{
			ExchangeManager: em,
			currencyStateManager: &CurrencyStateManager{
				started:          1,
				iExchangeManager: em,
			},
			OrderManager: om,
		},
	}
	_, err = s.GetManagedPosition(t.Context(), nil)
	assert.ErrorIs(t, err, common.ErrNilPointer)

	request := &gctrpc.GetManagedPositionRequest{}
	_, err = s.GetManagedPosition(t.Context(), request)
	assert.ErrorIs(t, err, common.ErrNilPointer)

	request.Pair = &gctrpc.CurrencyPair{
		Delimiter: "-",
		Base:      "BTC",
		Quote:     "USD",
	}
	_, err = s.GetManagedPosition(t.Context(), request)
<<<<<<< HEAD
	if !errors.Is(err, common.ErrExchangeNameUnset) {
		t.Errorf("received '%v', expected '%v'", err, common.ErrExchangeNameUnset)
	}
=======
	assert.ErrorIs(t, err, ErrExchangeNameIsEmpty)
>>>>>>> 78b2bd42

	request.Exchange = fakeExchangeName
	_, err = s.GetManagedPosition(t.Context(), request)
	assert.ErrorIs(t, err, asset.ErrNotSupported)

	request.Asset = asset.Spot.String()
	_, err = s.GetManagedPosition(t.Context(), request)
	assert.ErrorIs(t, err, futures.ErrNotFuturesAsset)

	request.Asset = asset.Futures.String()
	s.OrderManager, err = SetupOrderManager(em, &CommunicationManager{}, &wg, &config.OrderManager{FuturesTrackingSeekDuration: time.Hour})
	assert.NoError(t, err)

	s.OrderManager.started = 1
	s.OrderManager.activelyTrackFuturesPositions = true
	_, err = s.GetManagedPosition(t.Context(), request)
	assert.ErrorIs(t, err, futures.ErrPositionNotFound)

	err = s.OrderManager.orderStore.futuresPositionController.TrackNewOrder(&order.Detail{
		Leverage:             1337,
		Price:                1337,
		Amount:               1337,
		LimitPriceUpper:      1337,
		LimitPriceLower:      1337,
		TriggerPrice:         1337,
		AverageExecutedPrice: 1337,
		QuoteAmount:          1337,
		ExecutedAmount:       1337,
		RemainingAmount:      1337,
		Cost:                 1337,
		Exchange:             fakeExchangeName,
		OrderID:              "1337",
		Type:                 order.Market,
		Side:                 order.Buy,
		Status:               order.Filled,
		AssetType:            asset.Futures,
		Date:                 time.Now(),
		LastUpdated:          time.Now(),
		Pair:                 cp2,
		Trades: []order.TradeHistory{
			{
				Timestamp: time.Now(),
				Side:      order.Buy,
			},
		},
	})
	assert.NoError(t, err)

	_, err = s.GetManagedPosition(t.Context(), request)
	assert.NoError(t, err)
}

func TestGetAllManagedPositions(t *testing.T) {
	t.Parallel()

	em := NewExchangeManager()
	exch, err := em.NewExchangeByName("binance")
	if err != nil {
		t.Fatal(err)
	}
	exch.SetDefaults()
	b := exch.GetBase()
	b.Name = fakeExchangeName
	b.Enabled = true

	cp, err := currency.NewPairFromString("btc-perp")
	if err != nil {
		t.Fatal(err)
	}
	cp2, err := currency.NewPairFromString("btc-usd")
	if err != nil {
		t.Fatal(err)
	}

	b.CurrencyPairs.Pairs = make(map[asset.Item]*currency.PairStore)
	b.CurrencyPairs.Pairs[asset.Futures] = &currency.PairStore{
		AssetEnabled:  true,
		RequestFormat: &currency.PairFormat{Delimiter: "-"},
		ConfigFormat:  &currency.PairFormat{Delimiter: "-"},
		Available:     currency.Pairs{cp, cp2},
		Enabled:       currency.Pairs{cp, cp2},
	}
	b.CurrencyPairs.Pairs[asset.Spot] = &currency.PairStore{
		AssetEnabled:  true,
		ConfigFormat:  &currency.PairFormat{Delimiter: "/"},
		RequestFormat: &currency.PairFormat{Delimiter: "/"},
		Available:     currency.Pairs{cp, cp2},
		Enabled:       currency.Pairs{cp, cp2},
	}
	fakeExchange := fExchange{
		IBotExchange: exch,
	}
	err = em.Add(fakeExchange)
	require.NoError(t, err)

	var wg sync.WaitGroup
	om, err := SetupOrderManager(em, &CommunicationManager{}, &wg, &config.OrderManager{FuturesTrackingSeekDuration: time.Hour})
	assert.NoError(t, err)

	om.started = 1
	s := RPCServer{
		Engine: &Engine{
			ExchangeManager: em,
			currencyStateManager: &CurrencyStateManager{
				started:          1,
				iExchangeManager: em,
			},
			OrderManager: om,
		},
	}
	_, err = s.GetAllManagedPositions(t.Context(), nil)
	assert.ErrorIs(t, err, common.ErrNilPointer)

	request := &gctrpc.GetAllManagedPositionsRequest{}
	s.OrderManager, err = SetupOrderManager(em, &CommunicationManager{}, &wg, &config.OrderManager{FuturesTrackingSeekDuration: time.Hour, ActivelyTrackFuturesPositions: true})
	assert.NoError(t, err)

	s.OrderManager.started = 1
	_, err = s.GetAllManagedPositions(t.Context(), request)
	assert.ErrorIs(t, err, futures.ErrNoPositionsFound)

	err = s.OrderManager.orderStore.futuresPositionController.TrackNewOrder(&order.Detail{
		Leverage:             1337,
		Price:                1337,
		Amount:               1337,
		LimitPriceUpper:      1337,
		LimitPriceLower:      1337,
		TriggerPrice:         1337,
		AverageExecutedPrice: 1337,
		QuoteAmount:          1337,
		ExecutedAmount:       1337,
		RemainingAmount:      1337,
		Cost:                 1337,
		Exchange:             fakeExchangeName,
		OrderID:              "1337",
		Type:                 order.Market,
		Side:                 order.Buy,
		Status:               order.Filled,
		AssetType:            asset.Futures,
		Date:                 time.Now(),
		LastUpdated:          time.Now(),
		Pair:                 cp2,
	})
	assert.NoError(t, err)

	request.IncludePredictedRate = true
	request.GetFundingPayments = true
	request.IncludeFullFundingRates = true
	request.IncludeFullOrderData = true
	_, err = s.GetAllManagedPositions(t.Context(), request)
	assert.NoError(t, err)
}

func TestGetOrderbookMovement(t *testing.T) {
	t.Parallel()
	em := NewExchangeManager()
	exch, err := em.NewExchangeByName("binance")
	require.NoError(t, err, "NewExchangeByName must not error")

	exch.SetDefaults()
	b := exch.GetBase()
	b.Name = fakeExchangeName
	b.Enabled = true

	cp := currency.NewPairWithDelimiter("btc", "metal", "-")

	b.CurrencyPairs.Pairs = make(map[asset.Item]*currency.PairStore)
	b.CurrencyPairs.Pairs[asset.Spot] = &currency.PairStore{
		AssetEnabled:  true,
		ConfigFormat:  &currency.PairFormat{Delimiter: "/"},
		RequestFormat: &currency.PairFormat{Delimiter: "/"},
		Available:     currency.Pairs{cp},
		Enabled:       currency.Pairs{cp},
	}

	fakeExchange := fExchange{
		IBotExchange: exch,
	}
	err = em.Add(fakeExchange)
	require.NoError(t, err)

	s := RPCServer{Engine: &Engine{ExchangeManager: em}}

	req := &gctrpc.GetOrderbookMovementRequest{}
	_, err = s.GetOrderbookMovement(t.Context(), req)
<<<<<<< HEAD
	if !errors.Is(err, common.ErrExchangeNameUnset) {
		t.Fatalf("received: '%+v' but expected: '%v'", err, common.ErrExchangeNameUnset)
	}
=======
	require.ErrorIs(t, err, ErrExchangeNameIsEmpty)
>>>>>>> 78b2bd42

	req.Exchange = "fake"
	_, err = s.GetOrderbookMovement(t.Context(), req)
	require.ErrorIs(t, err, asset.ErrNotSupported)

	req.Asset = asset.Spot.String()
	req.Pair = &gctrpc.CurrencyPair{}
	_, err = s.GetOrderbookMovement(t.Context(), req)
	require.ErrorIs(t, err, currency.ErrCurrencyPairEmpty)

	req.Pair = &gctrpc.CurrencyPair{
		Base:  currency.BTC.String(),
		Quote: currency.METAL.String(),
	}
	_, err = s.GetOrderbookMovement(t.Context(), req)
	if !strings.Contains(err.Error(), "cannot find orderbook") {
		t.Fatalf("received: '%+v' but expected: '%v'", err, "cannot find orderbook")
	}

	depth, err := orderbook.DeployDepth(req.Exchange, currency.NewPair(currency.BTC, currency.METAL), asset.Spot)
	require.NoError(t, err, "orderbook.DeployDepth must not error")

	bid := []orderbook.Level{
		{Price: 10, Amount: 1},
		{Price: 9, Amount: 1},
		{Price: 8, Amount: 1},
		{Price: 7, Amount: 1},
	}
	ask := []orderbook.Level{
		{Price: 11, Amount: 1},
		{Price: 12, Amount: 1},
		{Price: 13, Amount: 1},
		{Price: 14, Amount: 1},
	}
	err = depth.LoadSnapshot(&orderbook.Book{Bids: bid, Asks: ask, LastUpdated: time.Now(), LastPushed: time.Now(), RestSnapshot: true})
	require.NoError(t, err, "depth.LoadSnapshot must not error")

	_, err = s.GetOrderbookMovement(t.Context(), req)
	if err.Error() != "quote amount invalid" {
		t.Fatalf("received: '%+v' but expected: '%v'", err, "quote amount invalid")
	}

	req.Amount = 11
	move, err := s.GetOrderbookMovement(t.Context(), req)
	require.NoError(t, err)

	if move.Bought != 1 {
		t.Fatalf("received: '%v' but expected: '%v'", move.Bought, 1)
	}

	req.Sell = true
	req.Amount = 1
	move, err = s.GetOrderbookMovement(t.Context(), req)
	require.NoError(t, err)

	if move.Bought != 10 {
		t.Fatalf("received: '%v' but expected: '%v'", move.Bought, 10)
	}
}

func TestGetOrderbookAmountByNominal(t *testing.T) {
	t.Parallel()
	em := NewExchangeManager()
	exch, err := em.NewExchangeByName("binance")
	require.NoError(t, err, "NewExchangeByName must not error")

	exch.SetDefaults()
	b := exch.GetBase()
	b.Name = fakeExchangeName
	b.Enabled = true

	cp := currency.NewPairWithDelimiter("btc", "meme", "-")

	b.CurrencyPairs.Pairs = make(map[asset.Item]*currency.PairStore)
	b.CurrencyPairs.Pairs[asset.Spot] = &currency.PairStore{
		AssetEnabled:  true,
		ConfigFormat:  &currency.PairFormat{Delimiter: "/"},
		RequestFormat: &currency.PairFormat{Delimiter: "/"},
		Available:     currency.Pairs{cp},
		Enabled:       currency.Pairs{cp},
	}

	fakeExchange := fExchange{
		IBotExchange: exch,
	}
	err = em.Add(fakeExchange)
	require.NoError(t, err)

	s := RPCServer{Engine: &Engine{ExchangeManager: em}}

	req := &gctrpc.GetOrderbookAmountByNominalRequest{}
	_, err = s.GetOrderbookAmountByNominal(t.Context(), req)
<<<<<<< HEAD
	if !errors.Is(err, common.ErrExchangeNameUnset) {
		t.Fatalf("received: '%+v' but expected: '%v'", err, common.ErrExchangeNameUnset)
	}
=======
	require.ErrorIs(t, err, ErrExchangeNameIsEmpty)
>>>>>>> 78b2bd42

	req.Exchange = "fake"
	_, err = s.GetOrderbookAmountByNominal(t.Context(), req)
	require.ErrorIs(t, err, asset.ErrNotSupported)

	req.Asset = asset.Spot.String()
	req.Pair = &gctrpc.CurrencyPair{}
	_, err = s.GetOrderbookAmountByNominal(t.Context(), req)
	require.ErrorIs(t, err, currency.ErrCurrencyPairEmpty)

	req.Pair = &gctrpc.CurrencyPair{
		Base:  currency.BTC.String(),
		Quote: currency.MEME.String(),
	}
	_, err = s.GetOrderbookAmountByNominal(t.Context(), req)
	if !strings.Contains(err.Error(), "cannot find orderbook") {
		t.Fatalf("received: '%+v' but expected: '%v'", err, "cannot find orderbook")
	}

	depth, err := orderbook.DeployDepth(req.Exchange, currency.NewPair(currency.BTC, currency.MEME), asset.Spot)
	require.NoError(t, err, "orderbook.DeployDepth must not error")

	bid := []orderbook.Level{
		{Price: 10, Amount: 1},
		{Price: 9, Amount: 1},
		{Price: 8, Amount: 1},
		{Price: 7, Amount: 1},
	}
	ask := []orderbook.Level{
		{Price: 11, Amount: 1},
		{Price: 12, Amount: 1},
		{Price: 13, Amount: 1},
		{Price: 14, Amount: 1},
	}
	err = depth.LoadSnapshot(&orderbook.Book{Bids: bid, Asks: ask, LastUpdated: time.Now(), LastPushed: time.Now(), RestSnapshot: true})
	require.NoError(t, err, "depth.LoadSnapshot must not error")

	nominal, err := s.GetOrderbookAmountByNominal(t.Context(), req)
	require.NoError(t, err)

	if nominal.AmountRequired != 11 {
		t.Fatalf("received: '%v' but expected: '%v'", nominal.AmountRequired, 11)
	}

	req.Sell = true
	nominal, err = s.GetOrderbookAmountByNominal(t.Context(), req)
	require.NoError(t, err)

	if nominal.AmountRequired != 1 {
		t.Fatalf("received: '%v' but expected: '%v'", nominal.AmountRequired, 1)
	}
}

func TestGetOrderbookAmountByImpact(t *testing.T) {
	t.Parallel()
	em := NewExchangeManager()
	exch, err := em.NewExchangeByName("binance")
	require.NoError(t, err, "NewExchangeByName must not error")

	exch.SetDefaults()
	b := exch.GetBase()
	b.Name = fakeExchangeName
	b.Enabled = true

	cp := currency.NewPairWithDelimiter("btc", "mad", "-")

	b.CurrencyPairs.Pairs = make(map[asset.Item]*currency.PairStore)
	b.CurrencyPairs.Pairs[asset.Spot] = &currency.PairStore{
		AssetEnabled:  true,
		ConfigFormat:  &currency.PairFormat{Delimiter: "/"},
		RequestFormat: &currency.PairFormat{Delimiter: "/"},
		Available:     currency.Pairs{cp},
		Enabled:       currency.Pairs{cp},
	}

	fakeExchange := fExchange{
		IBotExchange: exch,
	}
	err = em.Add(fakeExchange)
	require.NoError(t, err)

	s := RPCServer{Engine: &Engine{ExchangeManager: em}}

	req := &gctrpc.GetOrderbookAmountByImpactRequest{}
	_, err = s.GetOrderbookAmountByImpact(t.Context(), req)
<<<<<<< HEAD
	if !errors.Is(err, common.ErrExchangeNameUnset) {
		t.Fatalf("received: '%+v' but expected: '%v'", err, common.ErrExchangeNameUnset)
	}
=======
	require.ErrorIs(t, err, ErrExchangeNameIsEmpty)
>>>>>>> 78b2bd42

	req.Exchange = "fake"
	_, err = s.GetOrderbookAmountByImpact(t.Context(), req)
	require.ErrorIs(t, err, asset.ErrNotSupported)

	req.Asset = asset.Spot.String()
	req.Pair = &gctrpc.CurrencyPair{}
	_, err = s.GetOrderbookAmountByImpact(t.Context(), req)
	require.ErrorIs(t, err, currency.ErrCurrencyPairEmpty)

	req.Pair = &gctrpc.CurrencyPair{
		Base:  currency.BTC.String(),
		Quote: currency.MAD.String(),
	}
	_, err = s.GetOrderbookAmountByImpact(t.Context(), req)
	if !strings.Contains(err.Error(), "cannot find orderbook") {
		t.Fatalf("received: '%+v' but expected: '%v'", err, "cannot find orderbook")
	}

	depth, err := orderbook.DeployDepth(req.Exchange, currency.NewPair(currency.BTC, currency.MAD), asset.Spot)
	require.NoError(t, err, "orderbook.DeployDepth must not error")

	bid := []orderbook.Level{
		{Price: 10, Amount: 1},
		{Price: 9, Amount: 1},
		{Price: 8, Amount: 1},
		{Price: 7, Amount: 1},
	}
	ask := []orderbook.Level{
		{Price: 11, Amount: 1},
		{Price: 12, Amount: 1},
		{Price: 13, Amount: 1},
		{Price: 14, Amount: 1},
	}
	err = depth.LoadSnapshot(&orderbook.Book{Bids: bid, Asks: ask, LastUpdated: time.Now(), LastPushed: time.Now(), RestSnapshot: true})
	require.NoError(t, err, "depth.LoadSnapshot must not error")

	req.ImpactPercentage = 9.090909090909092
	impact, err := s.GetOrderbookAmountByImpact(t.Context(), req)
	require.NoError(t, err)

	if impact.AmountRequired != 11 {
		t.Fatalf("received: '%v' but expected: '%v'", impact.AmountRequired, 11)
	}

	req.Sell = true
	req.ImpactPercentage = 10
	impact, err = s.GetOrderbookAmountByImpact(t.Context(), req)
	require.NoError(t, err)

	if impact.AmountRequired != 1 {
		t.Fatalf("received: '%v' but expected: '%v'", impact.AmountRequired, 1)
	}
}

func TestChangePositionMargin(t *testing.T) {
	t.Parallel()
	em := NewExchangeManager()
	exch, err := em.NewExchangeByName("binance")
	if err != nil {
		t.Fatal(err)
	}
	exch.SetDefaults()
	b := exch.GetBase()
	b.Name = fakeExchangeName
	b.Enabled = true

	cp, err := currency.NewPairFromString("btc-mad")
	if err != nil {
		t.Fatal(err)
	}

	b.CurrencyPairs.Pairs = make(map[asset.Item]*currency.PairStore)
	b.CurrencyPairs.Pairs[asset.USDTMarginedFutures] = &currency.PairStore{
		AssetEnabled:  true,
		ConfigFormat:  &currency.PairFormat{Delimiter: "/"},
		RequestFormat: &currency.PairFormat{Delimiter: "/"},
		Available:     currency.Pairs{cp},
		Enabled:       currency.Pairs{cp},
	}

	fakeExchange := fExchange{
		IBotExchange: exch,
	}
	err = em.Add(fakeExchange)
	require.NoError(t, err)

	s := RPCServer{Engine: &Engine{ExchangeManager: em}}
	_, err = s.ChangePositionMargin(t.Context(), nil)
	assert.ErrorIs(t, err, common.ErrNilPointer)

	req := &gctrpc.ChangePositionMarginRequest{}
	_, err = s.ChangePositionMargin(t.Context(), req)
	assert.ErrorIs(t, err, currency.ErrCurrencyPairEmpty)

	req.Exchange = fakeExchangeName
	req.Pair = &gctrpc.CurrencyPair{
		Delimiter: "-",
		Base:      cp.Base.String(),
		Quote:     cp.Quote.String(),
	}
	req.Asset = asset.USDTMarginedFutures.String()
	req.MarginSide = "BOTH"
	req.OriginalAllocatedMargin = 1337
	req.NewAllocatedMargin = 1338
	req.MarginType = "isolated"
	_, err = s.ChangePositionMargin(t.Context(), req)
	assert.NoError(t, err)
}

func TestSetLeverage(t *testing.T) {
	t.Parallel()
	em := NewExchangeManager()
	exch, err := em.NewExchangeByName("binance")
	if err != nil {
		t.Fatal(err)
	}
	exch.SetDefaults()
	b := exch.GetBase()
	b.Name = fakeExchangeName
	b.Enabled = true

	cp, err := currency.NewPairFromString("btc-mad")
	if err != nil {
		t.Fatal(err)
	}

	b.CurrencyPairs.Pairs = make(map[asset.Item]*currency.PairStore)
	b.CurrencyPairs.Pairs[asset.USDTMarginedFutures] = &currency.PairStore{
		AssetEnabled:  true,
		ConfigFormat:  &currency.PairFormat{Delimiter: "/"},
		RequestFormat: &currency.PairFormat{Delimiter: "/"},
		Available:     currency.Pairs{cp},
		Enabled:       currency.Pairs{cp},
	}

	fakeExchange := fExchange{
		IBotExchange: exch,
	}
	err = em.Add(fakeExchange)
	require.NoError(t, err)

	s := RPCServer{Engine: &Engine{ExchangeManager: em}}
	_, err = s.SetLeverage(t.Context(), nil)
	assert.ErrorIs(t, err, common.ErrNilPointer)

	req := &gctrpc.SetLeverageRequest{}
	_, err = s.SetLeverage(t.Context(), req)
	assert.ErrorIs(t, err, currency.ErrCurrencyPairEmpty)

	req.Exchange = fakeExchangeName
	req.Pair = &gctrpc.CurrencyPair{
		Delimiter: "-",
		Base:      cp.Base.String(),
		Quote:     cp.Quote.String(),
	}
	req.UnderlyingPair = &gctrpc.CurrencyPair{
		Delimiter: "-",
		Base:      cp.Base.String(),
		Quote:     cp.Quote.String(),
	}
	req.Asset = asset.USDTMarginedFutures.String()
	req.MarginType = "isolated"
	req.Leverage = 1337
	_, err = s.SetLeverage(t.Context(), req)
	assert.NoError(t, err)

	req.OrderSide = "lol"
	_, err = s.SetLeverage(t.Context(), req)
	assert.ErrorIs(t, err, order.ErrSideIsInvalid)

	req.OrderSide = order.Long.String()
	_, err = s.SetLeverage(t.Context(), req)
	assert.NoError(t, err)
}

func TestGetLeverage(t *testing.T) {
	t.Parallel()
	em := NewExchangeManager()
	exch, err := em.NewExchangeByName("binance")
	if err != nil {
		t.Fatal(err)
	}
	exch.SetDefaults()
	b := exch.GetBase()
	b.Name = fakeExchangeName
	b.Enabled = true

	cp, err := currency.NewPairFromString("btc-mad")
	if err != nil {
		t.Fatal(err)
	}

	b.CurrencyPairs.Pairs = make(map[asset.Item]*currency.PairStore)
	b.CurrencyPairs.Pairs[asset.USDTMarginedFutures] = &currency.PairStore{
		AssetEnabled:  true,
		ConfigFormat:  &currency.PairFormat{Delimiter: "/"},
		RequestFormat: &currency.PairFormat{Delimiter: "/"},
		Available:     currency.Pairs{cp},
		Enabled:       currency.Pairs{cp},
	}

	fakeExchange := fExchange{
		IBotExchange: exch,
	}
	err = em.Add(fakeExchange)
	require.NoError(t, err)

	s := RPCServer{Engine: &Engine{ExchangeManager: em}}
	_, err = s.GetLeverage(t.Context(), nil)
	assert.ErrorIs(t, err, common.ErrNilPointer)

	req := &gctrpc.GetLeverageRequest{}
	_, err = s.GetLeverage(t.Context(), req)
	assert.ErrorIs(t, err, currency.ErrCurrencyPairEmpty)

	req.Exchange = fakeExchangeName
	req.Pair = &gctrpc.CurrencyPair{
		Delimiter: "-",
		Base:      cp.Base.String(),
		Quote:     cp.Quote.String(),
	}
	req.UnderlyingPair = &gctrpc.CurrencyPair{
		Delimiter: "-",
		Base:      cp.Base.String(),
		Quote:     cp.Quote.String(),
	}
	req.Asset = asset.USDTMarginedFutures.String()
	req.MarginType = "isolated"
	lev, err := s.GetLeverage(t.Context(), req)
	assert.NoError(t, err)

	if lev.Leverage != 1337 {
		t.Errorf("received '%v' expected '%v'", lev, 1337)
	}

	req.OrderSide = "lol"
	_, err = s.GetLeverage(t.Context(), req)
	assert.ErrorIs(t, err, order.ErrSideIsInvalid)

	req.OrderSide = order.Long.String()
	_, err = s.GetLeverage(t.Context(), req)
	assert.NoError(t, err)
}

func TestSetMarginType(t *testing.T) {
	t.Parallel()
	em := NewExchangeManager()
	exch, err := em.NewExchangeByName("binance")
	if err != nil {
		t.Fatal(err)
	}
	exch.SetDefaults()
	b := exch.GetBase()
	b.Name = fakeExchangeName
	b.Enabled = true

	cp, err := currency.NewPairFromString("btc-mad")
	if err != nil {
		t.Fatal(err)
	}

	b.CurrencyPairs.Pairs = make(map[asset.Item]*currency.PairStore)
	b.CurrencyPairs.Pairs[asset.USDTMarginedFutures] = &currency.PairStore{
		AssetEnabled:  true,
		ConfigFormat:  &currency.PairFormat{Delimiter: "/"},
		RequestFormat: &currency.PairFormat{Delimiter: "/"},
		Available:     currency.Pairs{cp},
		Enabled:       currency.Pairs{cp},
	}

	fakeExchange := fExchange{
		IBotExchange: exch,
	}
	err = em.Add(fakeExchange)
	require.NoError(t, err)

	s := RPCServer{Engine: &Engine{ExchangeManager: em}}
	_, err = s.SetMarginType(t.Context(), nil)
	assert.ErrorIs(t, err, common.ErrNilPointer)

	req := &gctrpc.SetMarginTypeRequest{}
	_, err = s.SetMarginType(t.Context(), req)
	assert.ErrorIs(t, err, currency.ErrCurrencyPairEmpty)

	req.Exchange = fakeExchangeName
	req.Pair = &gctrpc.CurrencyPair{
		Delimiter: "-",
		Base:      cp.Base.String(),
		Quote:     cp.Quote.String(),
	}
	req.Asset = asset.USDTMarginedFutures.String()
	req.MarginType = "isolated"
	_, err = s.SetMarginType(t.Context(), req)
	assert.NoError(t, err)
}

func TestSetCollateralMode(t *testing.T) {
	t.Parallel()
	em := NewExchangeManager()
	exch, err := em.NewExchangeByName("binance")
	if err != nil {
		t.Fatal(err)
	}
	exch.SetDefaults()
	b := exch.GetBase()
	b.Name = fakeExchangeName
	b.Enabled = true

	cp, err := currency.NewPairFromString("btc-mad")
	if err != nil {
		t.Fatal(err)
	}

	b.CurrencyPairs.Pairs = make(map[asset.Item]*currency.PairStore)
	b.CurrencyPairs.Pairs[asset.USDTMarginedFutures] = &currency.PairStore{
		AssetEnabled:  true,
		ConfigFormat:  &currency.PairFormat{Delimiter: "/"},
		RequestFormat: &currency.PairFormat{Delimiter: "/"},
		Available:     currency.Pairs{cp},
		Enabled:       currency.Pairs{cp},
	}

	fakeExchange := fExchange{
		IBotExchange: exch,
	}
	err = em.Add(fakeExchange)
	require.NoError(t, err)

	s := RPCServer{Engine: &Engine{ExchangeManager: em}}
	_, err = s.SetCollateralMode(t.Context(), nil)
	assert.ErrorIs(t, err, common.ErrNilPointer)

	req := &gctrpc.SetCollateralModeRequest{}
	_, err = s.SetCollateralMode(t.Context(), req)
<<<<<<< HEAD
	if !errors.Is(err, common.ErrExchangeNameUnset) {
		t.Error(err)
	}
=======
	assert.ErrorIs(t, err, ErrExchangeNameIsEmpty)
>>>>>>> 78b2bd42

	req.Exchange = fakeExchangeName
	req.Asset = asset.USDTMarginedFutures.String()
	req.CollateralMode = "single"
	_, err = s.SetCollateralMode(t.Context(), req)
	assert.NoError(t, err)
}

func TestGetCollateralMode(t *testing.T) {
	t.Parallel()
	em := NewExchangeManager()
	exch, err := em.NewExchangeByName("binance")
	if err != nil {
		t.Fatal(err)
	}
	exch.SetDefaults()
	b := exch.GetBase()
	b.Name = fakeExchangeName
	b.Enabled = true
	b.CurrencyPairs.Pairs = make(map[asset.Item]*currency.PairStore)
	b.CurrencyPairs.Pairs[asset.USDTMarginedFutures] = &currency.PairStore{
		AssetEnabled: true,
	}

	fakeExchange := fExchange{
		IBotExchange: exch,
	}
	err = em.Add(fakeExchange)
	require.NoError(t, err)

	s := RPCServer{Engine: &Engine{ExchangeManager: em}}
	_, err = s.GetCollateralMode(t.Context(), nil)
	assert.ErrorIs(t, err, common.ErrNilPointer)

	req := &gctrpc.GetCollateralModeRequest{}
	_, err = s.GetCollateralMode(t.Context(), req)
<<<<<<< HEAD
	if !errors.Is(err, common.ErrExchangeNameUnset) {
		t.Error(err)
	}
=======
	assert.ErrorIs(t, err, ErrExchangeNameIsEmpty)
>>>>>>> 78b2bd42

	req.Exchange = fakeExchangeName
	req.Asset = asset.USDTMarginedFutures.String()
	_, err = s.GetCollateralMode(t.Context(), req)
	assert.NoError(t, err)
}

func TestGetOpenInterest(t *testing.T) {
	t.Parallel()
	em := NewExchangeManager()
	exch, err := em.NewExchangeByName("binance")
	assert.NoError(t, err)

	exch.SetDefaults()
	b := exch.GetBase()
	b.Name = fakeExchangeName
	b.Enabled = true
	b.CurrencyPairs.Pairs = make(map[asset.Item]*currency.PairStore)
	b.CurrencyPairs.Pairs[asset.USDTMarginedFutures] = &currency.PairStore{
		AssetEnabled: true,
	}

	fakeExchange := fExchange{
		IBotExchange: exch,
	}
	err = em.Add(fakeExchange)
	assert.NoError(t, err)

	s := RPCServer{Engine: &Engine{ExchangeManager: em}}
	_, err = s.GetOpenInterest(t.Context(), nil)
	assert.ErrorIs(t, err, common.ErrNilPointer)

	req := &gctrpc.GetOpenInterestRequest{}
	_, err = s.GetOpenInterest(t.Context(), req)
	assert.ErrorIs(t, err, common.ErrExchangeNameUnset)

	req.Exchange = fakeExchangeName
	_, err = s.GetOpenInterest(t.Context(), req)
	assert.NoError(t, err)

	req.Data = append(req.Data, &gctrpc.OpenInterestDataRequest{
		Asset: asset.USDTMarginedFutures.String(),
		Pair:  &gctrpc.CurrencyPair{Base: currency.BTC.String(), Quote: currency.USDT.String()},
	})
	_, err = s.GetOpenInterest(t.Context(), req)
	assert.NoError(t, err)
}

func TestStartRPCRESTProxy(t *testing.T) {
	t.Parallel()

	tempDir := filepath.Join(os.TempDir(), "gct-grpc-proxy-test")
	tempDirTLS := filepath.Join(tempDir, "tls")

	t.Cleanup(func() {
		assert.NoErrorf(t, os.RemoveAll(tempDir), "RemoveAll should not error, manual directory deletion required for TempDir: %s", tempDir)
	})

	if !assert.NoError(t, genCert(tempDirTLS), "genCert should not error") {
		t.FailNow()
	}

	gRPCPort := rand.Intn(65535-42069) + 42069 //nolint:gosec // Don't require crypto/rand usage here
	gRPCProxyPort := gRPCPort + 1

	e := &Engine{
		Config: &config.Config{
			RemoteControl: config.RemoteControlConfig{
				Username: "bobmarley",
				Password: "Sup3rdup3rS3cr3t",
				GRPC: config.GRPCConfig{
					Enabled:                true,
					ListenAddress:          "localhost:" + strconv.Itoa(gRPCPort),
					GRPCProxyListenAddress: "localhost:" + strconv.Itoa(gRPCProxyPort),
				},
			},
		},
		Settings: Settings{
			DataDir:      tempDir,
			CoreSettings: CoreSettings{EnableGRPCProxy: true},
		},
	}

	fakeTime := time.Now().Add(-time.Hour)
	e.uptime = fakeTime

	StartRPCServer(e)

	// Give the proxy time to start
	time.Sleep(time.Millisecond * 500)

	certFile := filepath.Join(tempDirTLS, "cert.pem")
	caCert, err := os.ReadFile(certFile)
	require.NoError(t, err, "ReadFile must not error")
	caCertPool := x509.NewCertPool()
	ok := caCertPool.AppendCertsFromPEM(caCert)
	require.True(t, ok, "AppendCertsFromPEM must return true")
	client := &http.Client{Transport: &http.Transport{TLSClientConfig: &tls.Config{RootCAs: caCertPool, MinVersion: tls.VersionTLS12}}}

	for _, creds := range []struct {
		testDescription string
		username        string
		password        string
	}{
		{"Valid credentials", "bobmarley", "Sup3rdup3rS3cr3t"},
		{"Valid username but invalid password", "bobmarley", "wrongpass"},
		{"Invalid username but valid password", "bonk", "Sup3rdup3rS3cr3t"},
		{"Invalid username and password despite glorious credentials", "bonk", "wif"},
	} {
		t.Run(creds.testDescription, func(t *testing.T) {
			t.Parallel()

			req, err := http.NewRequestWithContext(t.Context(), http.MethodGet, "https://localhost:"+strconv.Itoa(gRPCProxyPort)+"/v1/getinfo", http.NoBody)
			require.NoError(t, err, "NewRequestWithContext must not error")
			req.SetBasicAuth(creds.username, creds.password)
			resp, err := client.Do(req)
			require.NoError(t, err, "Do must not error")
			defer resp.Body.Close()

			if creds.username == "bobmarley" && creds.password == "Sup3rdup3rS3cr3t" {
				var info gctrpc.GetInfoResponse
				err = json.NewDecoder(resp.Body).Decode(&info)
				require.NoError(t, err, "Decode must not error")

				uptimeDuration, err := time.ParseDuration(info.Uptime)
				require.NoError(t, err, "ParseDuration must not error")
				assert.InDelta(t, time.Since(fakeTime).Seconds(), uptimeDuration.Seconds(), 1.0, "Uptime should be within 1 second of the expected duration")
			} else {
				respBody, err := io.ReadAll(resp.Body)
				require.NoError(t, err, "ReadAll must not error")
				assert.Equal(t, http.StatusUnauthorized, resp.StatusCode, "HTTP status code should be 401")
				assert.Equal(t, "Access denied\n", string(respBody), "Response body should be 'Access denied\n'")
			}
		})
	}
}

func TestRPCProxyAuthClient(t *testing.T) {
	t.Parallel()

	s := new(RPCServer)
	s.Engine = &Engine{
		Config: &config.Config{
			RemoteControl: config.RemoteControlConfig{
				Username: "bobmarley",
				Password: "Sup3rdup3rS3cr3t",
			},
		},
	}

	dummyHandler := http.HandlerFunc(func(w http.ResponseWriter, _ *http.Request) {
		w.WriteHeader(http.StatusOK)
		_, err := w.Write([]byte("MEOW"))
		assert.NoError(t, err, "Write should not error")
	})

	handler := s.authClient(dummyHandler)

	for _, creds := range []struct {
		testDescription string
		username        string
		password        string
	}{
		{"Valid credentials", "bobmarley", "Sup3rdup3rS3cr3t"},
		{"Valid username but invalid password", "bobmarley", "wrongpass"},
		{"Invalid username but valid password", "bonk", "Sup3rdup3rS3cr3t"},
		{"Invalid username and password despite glorious credentials", "bonk", "wif"},
	} {
		t.Run(creds.testDescription, func(t *testing.T) {
			t.Parallel()

			req, err := http.NewRequestWithContext(t.Context(), http.MethodGet, "/", http.NoBody)
			require.NoError(t, err, "NewRequestWithContext must not error")
			req.SetBasicAuth(creds.username, creds.password)
			rr := httptest.NewRecorder()
			handler.ServeHTTP(rr, req)

			if creds.username == "bobmarley" && creds.password == "Sup3rdup3rS3cr3t" {
				assert.Equal(t, http.StatusOK, rr.Code, "HTTP status code should be 200")
				assert.Equal(t, "MEOW", rr.Body.String(), "Response body should be 'MEOW'")
			} else {
				assert.Equal(t, http.StatusUnauthorized, rr.Code, "HTTP status code should be 401")
				assert.Equal(t, "Access denied\n", rr.Body.String(), "Response body should be 'Access denied\n'")
			}
		})
	}
}

func TestGetCurrencyTradeURL(t *testing.T) {
	t.Parallel()
	em := NewExchangeManager()
	exch, err := em.NewExchangeByName("binance")
	require.NoError(t, err)

	exch.SetDefaults()
	b := exch.GetBase()
	b.Name = fakeExchangeName
	b.Enabled = true
	b.CurrencyPairs.Pairs = make(map[asset.Item]*currency.PairStore)
	err = b.CurrencyPairs.Store(asset.Spot, &currency.PairStore{
		AssetEnabled:  true,
		Enabled:       []currency.Pair{currency.NewBTCUSDT()},
		Available:     []currency.Pair{currency.NewBTCUSDT()},
		RequestFormat: &currency.PairFormat{Uppercase: true},
		ConfigFormat:  &currency.PairFormat{Uppercase: true},
	})
	require.NoError(t, err)

	fakeExchange := fExchange{
		IBotExchange: exch,
	}
	err = em.Add(fakeExchange)
	require.NoError(t, err)

	s := RPCServer{Engine: &Engine{ExchangeManager: em}}
	_, err = s.GetCurrencyTradeURL(t.Context(), nil)
	assert.ErrorIs(t, err, common.ErrNilPointer)

	req := &gctrpc.GetCurrencyTradeURLRequest{}
	_, err = s.GetCurrencyTradeURL(t.Context(), req)
	assert.ErrorIs(t, err, common.ErrExchangeNameUnset)

	req.Exchange = fakeExchangeName
	_, err = s.GetCurrencyTradeURL(t.Context(), req)
	assert.ErrorIs(t, err, asset.ErrNotSupported)

	req.Asset = "spot"
	_, err = s.GetCurrencyTradeURL(t.Context(), req)
	assert.ErrorIs(t, err, currency.ErrCurrencyPairEmpty)

	req.Pair = &gctrpc.CurrencyPair{
		Delimiter: "-",
		Base:      "btc",
		Quote:     "usdt",
	}
	resp, err := s.GetCurrencyTradeURL(t.Context(), req)
	assert.NoError(t, err)
	assert.NotEmpty(t, resp.Url)
}<|MERGE_RESOLUTION|>--- conflicted
+++ resolved
@@ -774,13 +774,7 @@
 		End:       defaultEnd.Format(common.SimpleTimeFormatWithTimezone),
 		AssetType: asset.Spot.String(),
 	})
-<<<<<<< HEAD
-	if !errors.Is(err, common.ErrExchangeNameUnset) {
-		t.Errorf("received '%v', expected '%v'", err, common.ErrExchangeNameUnset)
-	}
-=======
-	assert.ErrorIs(t, err, ErrExchangeNameIsEmpty)
->>>>>>> 78b2bd42
+	assert.ErrorIs(t, err, common.ErrExchangeNameUnset)
 
 	_, err = s.GetHistoricCandles(t.Context(), &gctrpc.GetHistoricCandlesRequest{
 		Exchange: "bruh",
@@ -1338,13 +1332,7 @@
 		AssetType: asset.Spot.String(),
 		Pair:      p,
 	})
-<<<<<<< HEAD
-	if !errors.Is(err, common.ErrExchangeNameUnset) {
-		t.Errorf("received '%v', expected '%v'", common.ErrExchangeNameUnset, err)
-	}
-=======
-	assert.ErrorIs(t, err, ErrExchangeNameIsEmpty)
->>>>>>> 78b2bd42
+	assert.ErrorIs(t, err, common.ErrExchangeNameUnset)
 
 	_, err = s.GetOrders(t.Context(), &gctrpc.GetOrdersRequest{
 		Exchange:  "bruh",
@@ -1863,13 +1851,7 @@
 		AssetType: asset.Spot.String(),
 		Pair:      p,
 	})
-<<<<<<< HEAD
-	if !errors.Is(err, common.ErrExchangeNameUnset) {
-		t.Errorf("received '%v', expected '%v'", common.ErrExchangeNameUnset, err)
-	}
-=======
-	assert.ErrorIs(t, err, ErrExchangeNameIsEmpty)
->>>>>>> 78b2bd42
+	assert.ErrorIs(t, err, common.ErrExchangeNameUnset)
 
 	_, err = s.GetManagedOrders(t.Context(), &gctrpc.GetOrdersRequest{
 		Exchange:  "bruh",
@@ -2367,13 +2349,7 @@
 	}
 
 	_, err = s.GetTechnicalAnalysis(t.Context(), &gctrpc.GetTechnicalAnalysisRequest{})
-<<<<<<< HEAD
-	if !errors.Is(err, common.ErrExchangeNameUnset) {
-		t.Fatalf("received: '%v' but expected: '%v'", err, common.ErrExchangeNameUnset)
-	}
-=======
-	require.ErrorIs(t, err, ErrExchangeNameIsEmpty)
->>>>>>> 78b2bd42
+	require.ErrorIs(t, err, common.ErrExchangeNameUnset)
 
 	_, err = s.GetTechnicalAnalysis(t.Context(), &gctrpc.GetTechnicalAnalysisRequest{
 		Exchange: fakeExchangeName,
@@ -2609,13 +2585,7 @@
 
 	request := &gctrpc.GetMarginRatesHistoryRequest{}
 	_, err = s.GetMarginRatesHistory(t.Context(), request)
-<<<<<<< HEAD
-	if !errors.Is(err, common.ErrExchangeNameUnset) {
-		t.Errorf("received '%v' expected '%v'", err, common.ErrExchangeNameUnset)
-	}
-=======
-	assert.ErrorIs(t, err, ErrExchangeNameIsEmpty)
->>>>>>> 78b2bd42
+	assert.ErrorIs(t, err, common.ErrExchangeNameUnset)
 
 	request.Exchange = fakeExchangeName
 	_, err = s.GetMarginRatesHistory(t.Context(), request)
@@ -2768,14 +2738,8 @@
 		IncludePayments:  false,
 	}
 	_, err = s.GetFundingRates(t.Context(), request)
-<<<<<<< HEAD
-	if !errors.Is(err, common.ErrExchangeNameUnset) {
-		t.Errorf("received: '%v' but expected: '%v'", err, common.ErrExchangeNameUnset)
-	}
-=======
-	assert.ErrorIs(t, err, ErrExchangeNameIsEmpty)
-
->>>>>>> 78b2bd42
+	assert.ErrorIs(t, err, common.ErrExchangeNameUnset)
+
 	request.Exchange = exch.GetName()
 	_, err = s.GetFundingRates(t.Context(), request)
 	assert.ErrorIs(t, err, asset.ErrNotSupported)
@@ -2867,14 +2831,8 @@
 		IncludePredicted: false,
 	}
 	_, err = s.GetLatestFundingRate(t.Context(), request)
-<<<<<<< HEAD
-	if !errors.Is(err, common.ErrExchangeNameUnset) {
-		t.Errorf("received: '%v' but expected: '%v'", err, common.ErrExchangeNameUnset)
-	}
-=======
-	assert.ErrorIs(t, err, ErrExchangeNameIsEmpty)
-
->>>>>>> 78b2bd42
+	assert.ErrorIs(t, err, common.ErrExchangeNameUnset)
+
 	request.Exchange = exch.GetName()
 	_, err = s.GetLatestFundingRate(t.Context(), request)
 	assert.ErrorIs(t, err, asset.ErrNotSupported)
@@ -2965,13 +2923,7 @@
 		Quote:     "USD",
 	}
 	_, err = s.GetManagedPosition(t.Context(), request)
-<<<<<<< HEAD
-	if !errors.Is(err, common.ErrExchangeNameUnset) {
-		t.Errorf("received '%v', expected '%v'", err, common.ErrExchangeNameUnset)
-	}
-=======
-	assert.ErrorIs(t, err, ErrExchangeNameIsEmpty)
->>>>>>> 78b2bd42
+	assert.ErrorIs(t, err, common.ErrExchangeNameUnset)
 
 	request.Exchange = fakeExchangeName
 	_, err = s.GetManagedPosition(t.Context(), request)
@@ -3157,13 +3109,7 @@
 
 	req := &gctrpc.GetOrderbookMovementRequest{}
 	_, err = s.GetOrderbookMovement(t.Context(), req)
-<<<<<<< HEAD
-	if !errors.Is(err, common.ErrExchangeNameUnset) {
-		t.Fatalf("received: '%+v' but expected: '%v'", err, common.ErrExchangeNameUnset)
-	}
-=======
-	require.ErrorIs(t, err, ErrExchangeNameIsEmpty)
->>>>>>> 78b2bd42
+	require.ErrorIs(t, err, common.ErrExchangeNameUnset)
 
 	req.Exchange = "fake"
 	_, err = s.GetOrderbookMovement(t.Context(), req)
@@ -3256,13 +3202,7 @@
 
 	req := &gctrpc.GetOrderbookAmountByNominalRequest{}
 	_, err = s.GetOrderbookAmountByNominal(t.Context(), req)
-<<<<<<< HEAD
-	if !errors.Is(err, common.ErrExchangeNameUnset) {
-		t.Fatalf("received: '%+v' but expected: '%v'", err, common.ErrExchangeNameUnset)
-	}
-=======
-	require.ErrorIs(t, err, ErrExchangeNameIsEmpty)
->>>>>>> 78b2bd42
+	require.ErrorIs(t, err, common.ErrExchangeNameUnset)
 
 	req.Exchange = "fake"
 	_, err = s.GetOrderbookAmountByNominal(t.Context(), req)
@@ -3348,13 +3288,7 @@
 
 	req := &gctrpc.GetOrderbookAmountByImpactRequest{}
 	_, err = s.GetOrderbookAmountByImpact(t.Context(), req)
-<<<<<<< HEAD
-	if !errors.Is(err, common.ErrExchangeNameUnset) {
-		t.Fatalf("received: '%+v' but expected: '%v'", err, common.ErrExchangeNameUnset)
-	}
-=======
-	require.ErrorIs(t, err, ErrExchangeNameIsEmpty)
->>>>>>> 78b2bd42
+	require.ErrorIs(t, err, common.ErrExchangeNameUnset)
 
 	req.Exchange = "fake"
 	_, err = s.GetOrderbookAmountByImpact(t.Context(), req)
@@ -3690,13 +3624,7 @@
 
 	req := &gctrpc.SetCollateralModeRequest{}
 	_, err = s.SetCollateralMode(t.Context(), req)
-<<<<<<< HEAD
-	if !errors.Is(err, common.ErrExchangeNameUnset) {
-		t.Error(err)
-	}
-=======
-	assert.ErrorIs(t, err, ErrExchangeNameIsEmpty)
->>>>>>> 78b2bd42
+	assert.ErrorIs(t, err, common.ErrExchangeNameUnset)
 
 	req.Exchange = fakeExchangeName
 	req.Asset = asset.USDTMarginedFutures.String()
@@ -3733,13 +3661,7 @@
 
 	req := &gctrpc.GetCollateralModeRequest{}
 	_, err = s.GetCollateralMode(t.Context(), req)
-<<<<<<< HEAD
-	if !errors.Is(err, common.ErrExchangeNameUnset) {
-		t.Error(err)
-	}
-=======
-	assert.ErrorIs(t, err, ErrExchangeNameIsEmpty)
->>>>>>> 78b2bd42
+	assert.ErrorIs(t, err, common.ErrExchangeNameUnset)
 
 	req.Exchange = fakeExchangeName
 	req.Asset = asset.USDTMarginedFutures.String()
