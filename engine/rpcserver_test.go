--- conflicted
+++ resolved
@@ -2522,15 +2522,9 @@
 		},
 	}
 
-<<<<<<< HEAD
-	_, err = s.GetTechnicalAnalysis(context.Background(), &gctrpc.GetTechnicalAnalysisRequest{})
+	_, err = s.GetTechnicalAnalysis(t.Context(), &gctrpc.GetTechnicalAnalysisRequest{})
 	if !errors.Is(err, common.ErrExchangeNameUnset) {
 		t.Fatalf("received: '%v' but expected: '%v'", err, common.ErrExchangeNameUnset)
-=======
-	_, err = s.GetTechnicalAnalysis(t.Context(), &gctrpc.GetTechnicalAnalysisRequest{})
-	if !errors.Is(err, ErrExchangeNameIsEmpty) {
-		t.Fatalf("received: '%v' but expected: '%v'", err, ErrExchangeNameIsEmpty)
->>>>>>> 3a553870
 	}
 
 	_, err = s.GetTechnicalAnalysis(t.Context(), &gctrpc.GetTechnicalAnalysisRequest{
@@ -2799,15 +2793,9 @@
 	}
 
 	request := &gctrpc.GetMarginRatesHistoryRequest{}
-<<<<<<< HEAD
-	_, err = s.GetMarginRatesHistory(context.Background(), request)
+	_, err = s.GetMarginRatesHistory(t.Context(), request)
 	if !errors.Is(err, common.ErrExchangeNameUnset) {
 		t.Errorf("received '%v' expected '%v'", err, common.ErrExchangeNameUnset)
-=======
-	_, err = s.GetMarginRatesHistory(t.Context(), request)
-	if !errors.Is(err, ErrExchangeNameIsEmpty) {
-		t.Errorf("received '%v' expected '%v'", err, ErrExchangeNameIsEmpty)
->>>>>>> 3a553870
 	}
 
 	request.Exchange = fakeExchangeName
@@ -2980,15 +2968,9 @@
 		IncludePredicted: false,
 		IncludePayments:  false,
 	}
-<<<<<<< HEAD
-	_, err = s.GetFundingRates(context.Background(), request)
+	_, err = s.GetFundingRates(t.Context(), request)
 	if !errors.Is(err, common.ErrExchangeNameUnset) {
 		t.Errorf("received: '%v' but expected: '%v'", err, common.ErrExchangeNameUnset)
-=======
-	_, err = s.GetFundingRates(t.Context(), request)
-	if !errors.Is(err, ErrExchangeNameIsEmpty) {
-		t.Errorf("received: '%v' but expected: '%v'", err, ErrExchangeNameIsEmpty)
->>>>>>> 3a553870
 	}
 	request.Exchange = exch.GetName()
 	_, err = s.GetFundingRates(t.Context(), request)
@@ -3089,15 +3071,9 @@
 		Pair:             nil,
 		IncludePredicted: false,
 	}
-<<<<<<< HEAD
-	_, err = s.GetLatestFundingRate(context.Background(), request)
+	_, err = s.GetLatestFundingRate(t.Context(), request)
 	if !errors.Is(err, common.ErrExchangeNameUnset) {
 		t.Errorf("received: '%v' but expected: '%v'", err, common.ErrExchangeNameUnset)
-=======
-	_, err = s.GetLatestFundingRate(t.Context(), request)
-	if !errors.Is(err, ErrExchangeNameIsEmpty) {
-		t.Errorf("received: '%v' but expected: '%v'", err, ErrExchangeNameIsEmpty)
->>>>>>> 3a553870
 	}
 	request.Exchange = exch.GetName()
 	_, err = s.GetLatestFundingRate(t.Context(), request)
@@ -3200,15 +3176,9 @@
 		Base:      "BTC",
 		Quote:     "USD",
 	}
-<<<<<<< HEAD
-	_, err = s.GetManagedPosition(context.Background(), request)
+	_, err = s.GetManagedPosition(t.Context(), request)
 	if !errors.Is(err, common.ErrExchangeNameUnset) {
 		t.Errorf("received '%v', expected '%v'", err, common.ErrExchangeNameUnset)
-=======
-	_, err = s.GetManagedPosition(t.Context(), request)
-	if !errors.Is(err, ErrExchangeNameIsEmpty) {
-		t.Errorf("received '%v', expected '%v'", err, ErrExchangeNameIsEmpty)
->>>>>>> 3a553870
 	}
 
 	request.Exchange = fakeExchangeName
@@ -3420,15 +3390,9 @@
 	s := RPCServer{Engine: &Engine{ExchangeManager: em}}
 
 	req := &gctrpc.GetOrderbookMovementRequest{}
-<<<<<<< HEAD
-	_, err = s.GetOrderbookMovement(context.Background(), req)
+	_, err = s.GetOrderbookMovement(t.Context(), req)
 	if !errors.Is(err, common.ErrExchangeNameUnset) {
 		t.Fatalf("received: '%+v' but expected: '%v'", err, common.ErrExchangeNameUnset)
-=======
-	_, err = s.GetOrderbookMovement(t.Context(), req)
-	if !errors.Is(err, ErrExchangeNameIsEmpty) {
-		t.Fatalf("received: '%+v' but expected: '%v'", err, ErrExchangeNameIsEmpty)
->>>>>>> 3a553870
 	}
 
 	req.Exchange = "fake"
@@ -3539,15 +3503,9 @@
 	s := RPCServer{Engine: &Engine{ExchangeManager: em}}
 
 	req := &gctrpc.GetOrderbookAmountByNominalRequest{}
-<<<<<<< HEAD
-	_, err = s.GetOrderbookAmountByNominal(context.Background(), req)
+	_, err = s.GetOrderbookAmountByNominal(t.Context(), req)
 	if !errors.Is(err, common.ErrExchangeNameUnset) {
 		t.Fatalf("received: '%+v' but expected: '%v'", err, common.ErrExchangeNameUnset)
-=======
-	_, err = s.GetOrderbookAmountByNominal(t.Context(), req)
-	if !errors.Is(err, ErrExchangeNameIsEmpty) {
-		t.Fatalf("received: '%+v' but expected: '%v'", err, ErrExchangeNameIsEmpty)
->>>>>>> 3a553870
 	}
 
 	req.Exchange = "fake"
@@ -3651,15 +3609,9 @@
 	s := RPCServer{Engine: &Engine{ExchangeManager: em}}
 
 	req := &gctrpc.GetOrderbookAmountByImpactRequest{}
-<<<<<<< HEAD
-	_, err = s.GetOrderbookAmountByImpact(context.Background(), req)
+	_, err = s.GetOrderbookAmountByImpact(t.Context(), req)
 	if !errors.Is(err, common.ErrExchangeNameUnset) {
 		t.Fatalf("received: '%+v' but expected: '%v'", err, common.ErrExchangeNameUnset)
-=======
-	_, err = s.GetOrderbookAmountByImpact(t.Context(), req)
-	if !errors.Is(err, ErrExchangeNameIsEmpty) {
-		t.Fatalf("received: '%+v' but expected: '%v'", err, ErrExchangeNameIsEmpty)
->>>>>>> 3a553870
 	}
 
 	req.Exchange = "fake"
@@ -4050,13 +4002,8 @@
 	}
 
 	req := &gctrpc.SetCollateralModeRequest{}
-<<<<<<< HEAD
-	_, err = s.SetCollateralMode(context.Background(), req)
+	_, err = s.SetCollateralMode(t.Context(), req)
 	if !errors.Is(err, common.ErrExchangeNameUnset) {
-=======
-	_, err = s.SetCollateralMode(t.Context(), req)
-	if !errors.Is(err, ErrExchangeNameIsEmpty) {
->>>>>>> 3a553870
 		t.Error(err)
 	}
 
@@ -4100,13 +4047,8 @@
 	}
 
 	req := &gctrpc.GetCollateralModeRequest{}
-<<<<<<< HEAD
-	_, err = s.GetCollateralMode(context.Background(), req)
+	_, err = s.GetCollateralMode(t.Context(), req)
 	if !errors.Is(err, common.ErrExchangeNameUnset) {
-=======
-	_, err = s.GetCollateralMode(t.Context(), req)
-	if !errors.Is(err, ErrExchangeNameIsEmpty) {
->>>>>>> 3a553870
 		t.Error(err)
 	}
 
@@ -4144,13 +4086,8 @@
 	assert.ErrorIs(t, err, common.ErrNilPointer)
 
 	req := &gctrpc.GetOpenInterestRequest{}
-<<<<<<< HEAD
-	_, err = s.GetOpenInterest(context.Background(), req)
+	_, err = s.GetOpenInterest(t.Context(), req)
 	assert.ErrorIs(t, err, common.ErrExchangeNameUnset)
-=======
-	_, err = s.GetOpenInterest(t.Context(), req)
-	assert.ErrorIs(t, err, ErrExchangeNameIsEmpty)
->>>>>>> 3a553870
 
 	req.Exchange = fakeExchangeName
 	_, err = s.GetOpenInterest(t.Context(), req)
@@ -4335,13 +4272,8 @@
 	assert.ErrorIs(t, err, common.ErrNilPointer)
 
 	req := &gctrpc.GetCurrencyTradeURLRequest{}
-<<<<<<< HEAD
-	_, err = s.GetCurrencyTradeURL(context.Background(), req)
+	_, err = s.GetCurrencyTradeURL(t.Context(), req)
 	assert.ErrorIs(t, err, common.ErrExchangeNameUnset)
-=======
-	_, err = s.GetCurrencyTradeURL(t.Context(), req)
-	assert.ErrorIs(t, err, ErrExchangeNameIsEmpty)
->>>>>>> 3a553870
 
 	req.Exchange = fakeExchangeName
 	_, err = s.GetCurrencyTradeURL(t.Context(), req)
