--- conflicted
+++ resolved
@@ -28,11 +28,8 @@
 	"github.com/thrasher-corp/gocryptotrader/exchanges/account"
 	"github.com/thrasher-corp/gocryptotrader/exchanges/asset"
 	"github.com/thrasher-corp/gocryptotrader/exchanges/binance"
-<<<<<<< HEAD
+	"github.com/thrasher-corp/gocryptotrader/exchanges/currencystate"
 	"github.com/thrasher-corp/gocryptotrader/exchanges/fee"
-=======
-	"github.com/thrasher-corp/gocryptotrader/exchanges/currencystate"
->>>>>>> 5dfbbf84
 	"github.com/thrasher-corp/gocryptotrader/exchanges/kline"
 	"github.com/thrasher-corp/gocryptotrader/exchanges/order"
 	"github.com/thrasher-corp/gocryptotrader/exchanges/ticker"
@@ -128,7 +125,6 @@
 	}, nil
 }
 
-<<<<<<< HEAD
 // GetAllFees overrides interface function
 func (f fExchange) GetAllFees() (fee.Options, error) {
 	return fee.Options{
@@ -140,19 +136,20 @@
 		},
 		BankingTransfer: map[fee.BankTransaction]map[currency.Code]fee.Transfer{
 			fee.WireTransfer: {currency.USD: {}},
-=======
+		},
+	}, nil
+}
+
 // GetCurrencyStateSnapshot overrides interface function
 func (f fExchange) GetCurrencyStateSnapshot() ([]currencystate.Snapshot, error) {
 	return []currencystate.Snapshot{
 		{
 			Code:  currency.BTC,
 			Asset: asset.Spot,
->>>>>>> 5dfbbf84
 		},
 	}, nil
 }
 
-<<<<<<< HEAD
 // SetTransferFee overrides interface function
 func (f fExchange) SetTransferFee(c currency.Code, a asset.Item, withdraw, deposit float64, isPercentage bool) error {
 	return nil
@@ -165,7 +162,10 @@
 
 // SetBankTransferFee overrides interface function
 func (f fExchange) SetBankTransferFee(c currency.Code, transType fee.BankTransaction, withdraw, deposit float64, isPercentage bool) error {
-=======
+
+	return nil
+}
+
 // CanTradePair overrides interface function
 func (f fExchange) CanTradePair(p currency.Pair, a asset.Item) error {
 	return nil
@@ -183,7 +183,6 @@
 
 // CanDeposit overrides interface function
 func (f fExchange) CanDeposit(c currency.Code, a asset.Item) error {
->>>>>>> 5dfbbf84
 	return nil
 }
 
@@ -1928,7 +1927,6 @@
 	}
 }
 
-<<<<<<< HEAD
 func TestGetAllFees(t *testing.T) {
 	t.Parallel()
 	em := SetupExchangeManager()
@@ -1996,7 +1994,67 @@
 }
 
 func TestSetSetCommission(t *testing.T) {
-=======
+	t.Parallel()
+	em := SetupExchangeManager()
+	exch, err := em.NewExchangeByName(testExchange)
+	if err != nil {
+		t.Fatal(err)
+	}
+	b := exch.GetBase()
+	b.Name = "fake"
+	b.Enabled = true
+	b.CurrencyPairs.Pairs = make(map[asset.Item]*currency.PairStore)
+	b.CurrencyPairs.Pairs[asset.Spot] = &currency.PairStore{
+		AssetEnabled: convert.BoolPtr(true),
+	}
+	fakeExchange := fExchange{
+		IBotExchange: exch,
+	}
+	em.Add(fakeExchange)
+	s := RPCServer{Engine: &Engine{ExchangeManager: em}}
+
+	_, err = s.SetCommission(context.Background(), &gctrpc.SetCommissionRequest{Exchange: "wow"})
+	if !errors.Is(err, ErrExchangeNotFound) {
+		t.Fatalf("received: %v, but expected: %v", err, ErrExchangeNotFound)
+	}
+
+	_, err = s.SetCommission(context.Background(), &gctrpc.SetCommissionRequest{Exchange: "fake"})
+	if err != nil {
+		t.Fatal(err)
+	}
+}
+
+func TestSetBankTransferFee(t *testing.T) {
+	t.Parallel()
+	em := SetupExchangeManager()
+	exch, err := em.NewExchangeByName(testExchange)
+	if err != nil {
+		t.Fatal(err)
+	}
+	b := exch.GetBase()
+	b.Name = "fake"
+	b.Enabled = true
+	b.CurrencyPairs.Pairs = make(map[asset.Item]*currency.PairStore)
+	b.CurrencyPairs.Pairs[asset.Spot] = &currency.PairStore{
+		AssetEnabled: convert.BoolPtr(true),
+	}
+	fakeExchange := fExchange{
+		IBotExchange: exch,
+	}
+	em.Add(fakeExchange)
+	s := RPCServer{Engine: &Engine{ExchangeManager: em}}
+
+	_, err = s.SetBankTransferFee(context.Background(), &gctrpc.SetBankTransferFeeRequest{Exchange: "wow"})
+	if !errors.Is(err, ErrExchangeNotFound) {
+		t.Fatalf("received: %v, but expected: %v", err, ErrExchangeNotFound)
+	}
+
+	_, err = s.SetBankTransferFee(context.Background(), &gctrpc.SetBankTransferFeeRequest{Exchange: "fake"})
+	if err != nil {
+		t.Fatal(err)
+	}
+}
+
 func TestCurrencyStateGetAll(t *testing.T) {
 	t.Parallel()
 	_, err := (&RPCServer{Engine: &Engine{}}).CurrencyStateGetAll(context.Background(),
@@ -2041,7 +2099,6 @@
 }
 
 func TestCurrencyStateTradingPair(t *testing.T) {
->>>>>>> 5dfbbf84
 	t.Parallel()
 	em := SetupExchangeManager()
 	exch, err := em.NewExchangeByName(testExchange)
@@ -2049,44 +2106,6 @@
 		t.Fatal(err)
 	}
 	b := exch.GetBase()
-<<<<<<< HEAD
-	b.Name = "fake"
-	b.Enabled = true
-	b.CurrencyPairs.Pairs = make(map[asset.Item]*currency.PairStore)
-	b.CurrencyPairs.Pairs[asset.Spot] = &currency.PairStore{
-		AssetEnabled: convert.BoolPtr(true),
-	}
-	fakeExchange := fExchange{
-		IBotExchange: exch,
-	}
-	em.Add(fakeExchange)
-	s := RPCServer{Engine: &Engine{ExchangeManager: em}}
-
-	_, err = s.SetCommission(context.Background(), &gctrpc.SetCommissionRequest{Exchange: "wow"})
-	if !errors.Is(err, ErrExchangeNotFound) {
-		t.Fatalf("received: %v, but expected: %v", err, ErrExchangeNotFound)
-	}
-
-	_, err = s.SetCommission(context.Background(), &gctrpc.SetCommissionRequest{Exchange: "fake"})
-	if err != nil {
-		t.Fatal(err)
-	}
-}
-
-func TestSetBankTransferFee(t *testing.T) {
-	t.Parallel()
-	em := SetupExchangeManager()
-	exch, err := em.NewExchangeByName(testExchange)
-	if err != nil {
-		t.Fatal(err)
-	}
-	b := exch.GetBase()
-	b.Name = "fake"
-	b.Enabled = true
-	b.CurrencyPairs.Pairs = make(map[asset.Item]*currency.PairStore)
-	b.CurrencyPairs.Pairs[asset.Spot] = &currency.PairStore{
-		AssetEnabled: convert.BoolPtr(true),
-=======
 	b.Name = fakeExchangeName
 	b.Enabled = true
 
@@ -2101,24 +2120,11 @@
 		ConfigFormat: &currency.PairFormat{},
 		Available:    currency.Pairs{cp},
 		Enabled:      currency.Pairs{cp},
->>>>>>> 5dfbbf84
 	}
 	fakeExchange := fExchange{
 		IBotExchange: exch,
 	}
 	em.Add(fakeExchange)
-<<<<<<< HEAD
-	s := RPCServer{Engine: &Engine{ExchangeManager: em}}
-
-	_, err = s.SetBankTransferFee(context.Background(), &gctrpc.SetBankTransferFeeRequest{Exchange: "wow"})
-	if !errors.Is(err, ErrExchangeNotFound) {
-		t.Fatalf("received: %v, but expected: %v", err, ErrExchangeNotFound)
-	}
-
-	_, err = s.SetBankTransferFee(context.Background(), &gctrpc.SetBankTransferFeeRequest{Exchange: "fake"})
-	if err != nil {
-		t.Fatal(err)
-=======
 	s := RPCServer{Engine: &Engine{ExchangeManager: em,
 		currencyStateManager: &CurrencyStateManager{started: 1, iExchangeManager: em}}}
 
@@ -2130,6 +2136,5 @@
 		})
 	if !errors.Is(err, nil) {
 		t.Fatalf("received: %v, but expected: %v", err, nil)
->>>>>>> 5dfbbf84
 	}
 }