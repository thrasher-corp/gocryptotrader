package engine

import (
	"errors"
	"fmt"
	"strings"
	"sync"

	exchange "github.com/thrasher-corp/gocryptotrader/exchanges"
	"github.com/thrasher-corp/gocryptotrader/exchanges/binance"
	"github.com/thrasher-corp/gocryptotrader/exchanges/bitfinex"
	"github.com/thrasher-corp/gocryptotrader/exchanges/bitflyer"
	"github.com/thrasher-corp/gocryptotrader/exchanges/bithumb"
	"github.com/thrasher-corp/gocryptotrader/exchanges/bitmex"
	"github.com/thrasher-corp/gocryptotrader/exchanges/bitstamp"
	"github.com/thrasher-corp/gocryptotrader/exchanges/bittrex"
	"github.com/thrasher-corp/gocryptotrader/exchanges/btcmarkets"
	"github.com/thrasher-corp/gocryptotrader/exchanges/btse"
	"github.com/thrasher-corp/gocryptotrader/exchanges/bybit"
	"github.com/thrasher-corp/gocryptotrader/exchanges/coinbasepro"
	"github.com/thrasher-corp/gocryptotrader/exchanges/coinut"
	"github.com/thrasher-corp/gocryptotrader/exchanges/exmo"
	"github.com/thrasher-corp/gocryptotrader/exchanges/ftx"
	"github.com/thrasher-corp/gocryptotrader/exchanges/gateio"
	"github.com/thrasher-corp/gocryptotrader/exchanges/gemini"
	"github.com/thrasher-corp/gocryptotrader/exchanges/hitbtc"
	"github.com/thrasher-corp/gocryptotrader/exchanges/huobi"
	"github.com/thrasher-corp/gocryptotrader/exchanges/itbit"
	"github.com/thrasher-corp/gocryptotrader/exchanges/kraken"
	"github.com/thrasher-corp/gocryptotrader/exchanges/lbank"
	"github.com/thrasher-corp/gocryptotrader/exchanges/localbitcoins"
	"github.com/thrasher-corp/gocryptotrader/exchanges/okcoin"
	"github.com/thrasher-corp/gocryptotrader/exchanges/okex"
	"github.com/thrasher-corp/gocryptotrader/exchanges/poloniex"
	"github.com/thrasher-corp/gocryptotrader/exchanges/yobit"
	"github.com/thrasher-corp/gocryptotrader/exchanges/zb"
	"github.com/thrasher-corp/gocryptotrader/log"
)

// vars related to exchange functions
var (
	ErrNoExchangesLoaded     = errors.New("no exchanges have been loaded")
	ErrExchangeNotFound      = errors.New("exchange not found")
	ErrExchangeAlreadyLoaded = errors.New("exchange already loaded")
	ErrExchangeFailedToLoad  = errors.New("exchange failed to load")
	errExchangeNameIsEmpty   = errors.New("exchange name is empty")
)

// CustomExchangeBuilder interface allows external applications to create
// custom/unsupported exchanges that satisfy the IBotExchange interface.
type CustomExchangeBuilder interface {
	NewExchangeByName(name string) (exchange.IBotExchange, error)
}

// ExchangeManager manages what exchanges are loaded
type ExchangeManager struct {
	m         sync.Mutex
	exchanges map[string]exchange.IBotExchange
	Builder   CustomExchangeBuilder
}

// SetupExchangeManager creates a new exchange manager
func SetupExchangeManager() *ExchangeManager {
	return &ExchangeManager{
		exchanges: make(map[string]exchange.IBotExchange),
	}
}

// Add adds or replaces an exchange
func (m *ExchangeManager) Add(exch exchange.IBotExchange) {
	if exch == nil {
		return
	}
	m.m.Lock()
	m.exchanges[strings.ToLower(exch.GetName())] = exch
	m.m.Unlock()
}

// GetExchanges returns all stored exchanges
func (m *ExchangeManager) GetExchanges() ([]exchange.IBotExchange, error) {
	if m == nil {
		return nil, fmt.Errorf("exchange manager: %w", ErrNilSubsystem)
	}
	m.m.Lock()
	defer m.m.Unlock()
	var exchs []exchange.IBotExchange
	for _, x := range m.exchanges {
		exchs = append(exchs, x)
	}
	return exchs, nil
}

// RemoveExchange removes an exchange from the manager
func (m *ExchangeManager) RemoveExchange(exchName string) error {
	if m.Len() == 0 {
		return ErrNoExchangesLoaded
	}
	exch, err := m.GetExchangeByName(exchName)
	if err != nil {
		return err
	}
	m.m.Lock()
	defer m.m.Unlock()
	err = exch.GetBase().Requester.Shutdown()
	if err != nil {
		return err
	}
	delete(m.exchanges, strings.ToLower(exchName))
	log.Infof(log.ExchangeSys, "%s exchange unloaded successfully.\n", exchName)
	return nil
}

// GetExchangeByName returns an exchange by its name if it exists
func (m *ExchangeManager) GetExchangeByName(exchangeName string) (exchange.IBotExchange, error) {
	if m == nil {
		return nil, fmt.Errorf("exchange manager: %w", ErrNilSubsystem)
	}
	if exchangeName == "" {
		return nil, fmt.Errorf("exchange manager: %w", errExchangeNameIsEmpty)
	}
	m.m.Lock()
	defer m.m.Unlock()
	exch, ok := m.exchanges[strings.ToLower(exchangeName)]
	if !ok {
		return nil, fmt.Errorf("%s %w", exchangeName, ErrExchangeNotFound)
	}
	return exch, nil
}

// Len says how many exchanges are loaded
func (m *ExchangeManager) Len() int {
	m.m.Lock()
	defer m.m.Unlock()
	return len(m.exchanges)
}

// NewExchangeByName helps create a new exchange to be loaded
func (m *ExchangeManager) NewExchangeByName(name string) (exchange.IBotExchange, error) {
	if m == nil {
		return nil, fmt.Errorf("exchange manager %w", ErrNilSubsystem)
	}
	nameLower := strings.ToLower(name)
	if exch, _ := m.GetExchangeByName(nameLower); exch != nil {
		return nil, fmt.Errorf("%s %w", name, ErrExchangeAlreadyLoaded)
	}
	var exch exchange.IBotExchange

	switch nameLower {
	case "binance":
		exch = new(binance.Binance)
	case "bitfinex":
		exch = new(bitfinex.Bitfinex)
	case "bitflyer":
		exch = new(bitflyer.Bitflyer)
	case "bithumb":
		exch = new(bithumb.Bithumb)
	case "bitmex":
		exch = new(bitmex.Bitmex)
	case "bitstamp":
		exch = new(bitstamp.Bitstamp)
	case "bittrex":
		exch = new(bittrex.Bittrex)
	case "btc markets":
		exch = new(btcmarkets.BTCMarkets)
	case "btse":
		exch = new(btse.BTSE)
<<<<<<< HEAD
	case "bybit":
		exch = new(bybit.Bybit)
	case "coinbene":
		exch = new(coinbene.Coinbene)
=======
>>>>>>> 5c8113b0
	case "coinut":
		exch = new(coinut.COINUT)
	case "exmo":
		exch = new(exmo.EXMO)
	case "coinbasepro":
		exch = new(coinbasepro.CoinbasePro)
	case "ftx":
		exch = new(ftx.FTX)
	case "gateio":
		exch = new(gateio.Gateio)
	case "gemini":
		exch = new(gemini.Gemini)
	case "hitbtc":
		exch = new(hitbtc.HitBTC)
	case "huobi":
		exch = new(huobi.HUOBI)
	case "itbit":
		exch = new(itbit.ItBit)
	case "kraken":
		exch = new(kraken.Kraken)
	case "lbank":
		exch = new(lbank.Lbank)
	case "localbitcoins":
		exch = new(localbitcoins.LocalBitcoins)
	case "okcoin international":
		exch = new(okcoin.OKCoin)
	case "okex":
		exch = new(okex.OKEX)
	case "poloniex":
		exch = new(poloniex.Poloniex)
	case "yobit":
		exch = new(yobit.Yobit)
	case "zb":
		exch = new(zb.ZB)
	default:
		if m.Builder != nil {
			return m.Builder.NewExchangeByName(nameLower)
		}
		return nil, fmt.Errorf("%s, %w", nameLower, ErrExchangeNotFound)
	}

	return exch, nil
}<|MERGE_RESOLUTION|>--- conflicted
+++ resolved
@@ -164,13 +164,8 @@
 		exch = new(btcmarkets.BTCMarkets)
 	case "btse":
 		exch = new(btse.BTSE)
-<<<<<<< HEAD
 	case "bybit":
 		exch = new(bybit.Bybit)
-	case "coinbene":
-		exch = new(coinbene.Coinbene)
-=======
->>>>>>> 5c8113b0
 	case "coinut":
 		exch = new(coinut.COINUT)
 	case "exmo":
