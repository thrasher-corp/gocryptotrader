--- conflicted
+++ resolved
@@ -42,12 +42,8 @@
 	ErrExchangeNotFound      = errors.New("exchange not found")
 	ErrExchangeAlreadyLoaded = errors.New("exchange already loaded")
 	ErrExchangeFailedToLoad  = errors.New("exchange failed to load")
-<<<<<<< HEAD
-	errExchangeNameIsEmpty   = errors.New("exchange name is empty")
 	errExchangeIsNil         = errors.New("exchange is nil")
-=======
 	ErrExchangeNameIsEmpty   = errors.New("exchange name is empty")
->>>>>>> 10554851
 )
 
 // CustomExchangeBuilder interface allows external applications to create
