--- conflicted
+++ resolved
@@ -4181,8 +4181,6 @@
 		if r.PositionLimit > 0 && len(response.Positions) >= int(r.PositionLimit) {
 			break
 		}
-<<<<<<< HEAD
-=======
 		if pos[i].Status == order.Open {
 			var tick *ticker.Price
 			tick, err = exch.FetchTicker(ctx, pos[i].Pair, pos[i].Asset)
@@ -4194,7 +4192,6 @@
 				return nil, fmt.Errorf("%w when updating unrealised PNL for %v %v %v", err, pos[i].Exchange, pos[i].Asset, pos[i].Pair)
 			}
 		}
->>>>>>> b4c0ae86
 		response.TotalOrders += int64(len(pos[i].Orders))
 		details := &gctrpc.FuturePosition{
 			Status:        pos[i].Status.String(),
@@ -4207,13 +4204,8 @@
 		if !pos[i].RealisedPNL.IsZero() {
 			details.RealisedPNL = pos[i].RealisedPNL.String()
 		}
-<<<<<<< HEAD
 		if pos[i].Direction != order.UnknownSide {
 			details.CurrentDirection = pos[i].Direction.String()
-=======
-		if pos[i].LatestDirection != order.UnknownSide {
-			details.CurrentDirection = pos[i].LatestDirection.String()
->>>>>>> b4c0ae86
 		}
 		if len(pos[i].PNLHistory) > 0 {
 			details.OpeningDate = pos[i].PNLHistory[0].Time.Format(common.SimpleTimeFormatWithTimezone)
@@ -4242,11 +4234,7 @@
 					Total:        pos[i].Orders[j].Trades[k].Total,
 				})
 			}
-<<<<<<< HEAD
-			details.Orders = append(details.Orders, &gctrpc.OrderDetails{
-=======
 			od := &gctrpc.OrderDetails{
->>>>>>> b4c0ae86
 				Exchange:      pos[i].Orders[j].Exchange,
 				Id:            pos[i].Orders[j].ID,
 				ClientOrderId: pos[i].Orders[j].ClientOrderID,
@@ -4256,25 +4244,17 @@
 				OrderSide:     pos[i].Orders[j].Side.String(),
 				OrderType:     pos[i].Orders[j].Type.String(),
 				CreationTime:  pos[i].Orders[j].Date.Unix(),
-<<<<<<< HEAD
-				UpdateTime:    pos[i].Orders[j].LastUpdated.Unix(),
-=======
->>>>>>> b4c0ae86
 				Status:        pos[i].Orders[j].Status.String(),
 				Price:         pos[i].Orders[j].Price,
 				Amount:        pos[i].Orders[j].Amount,
 				Fee:           pos[i].Orders[j].Fee,
 				Cost:          pos[i].Orders[j].Cost,
 				Trades:        trades,
-<<<<<<< HEAD
-			})
-=======
 			}
 			if pos[i].Orders[j].LastUpdated.After(pos[i].Orders[j].Date) {
 				od.UpdateTime = pos[i].Orders[j].LastUpdated.Unix()
 			}
 			details.Orders = append(details.Orders, od)
->>>>>>> b4c0ae86
 		}
 		response.Positions = append(response.Positions, details)
 	}
@@ -4351,11 +4331,7 @@
 			if tick.Last == 0 {
 				continue
 			}
-<<<<<<< HEAD
 			cal.CollateralPrice = decimal.NewFromFloat(tick.Last)
-=======
-			cal.USDPrice = decimal.NewFromFloat(tick.Last)
->>>>>>> b4c0ae86
 		}
 		calculators = append(calculators, cal)
 	}
@@ -4371,20 +4347,11 @@
 	}
 	if r.IncludeBreakdown {
 		for i := range collateral.BreakdownByCurrency {
-<<<<<<< HEAD
-			if collateral.BreakdownByCurrency[i].Amount.IsZero() && !r.IncludeZeroValues {
-=======
 			if collateral.BreakdownByCurrency[i].ScaledValue.IsZero() && !r.IncludeZeroValues {
->>>>>>> b4c0ae86
 				continue
 			}
 			cb := &gctrpc.CollateralForCurrency{
 				Currency:         collateral.BreakdownByCurrency[i].Currency.String(),
-<<<<<<< HEAD
-				ScaledCollateral: collateral.BreakdownByCurrency[i].Amount.String(),
-				ScaledToCurrency: collateral.BreakdownByCurrency[i].ValueCurrency.String(),
-			}
-=======
 				ScaledToCurrency: collateral.BreakdownByCurrency[i].ValueCurrency.String(),
 			}
 			if collateral.BreakdownByCurrency[i].ScaledValue.GreaterThan(decimal.Zero) {
@@ -4397,7 +4364,6 @@
 				collateral.BreakdownByCurrency[i].ScaledValue.IsZero() {
 				continue
 			}
->>>>>>> b4c0ae86
 			if collateral.BreakdownByCurrency[i].Error != nil {
 				cb.Error = collateral.BreakdownByCurrency[i].Error.Error()
 			}
