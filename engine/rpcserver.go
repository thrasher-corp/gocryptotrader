--- conflicted
+++ resolved
@@ -4389,13 +4389,11 @@
 	if r == nil {
 		return nil, fmt.Errorf("%w GetFuturesPositionsSummaryRequest", common.ErrNilPointer)
 	}
-<<<<<<< HEAD
-	if err := futures.CheckFundingRatePrerequisites(r.GetFundingPayments, r.IncludePredictedRate, r.GetFundingPayments); err != nil {
-		return nil, err
-=======
 	if r.Pair == nil {
 		return nil, currency.ErrCurrencyPairEmpty
->>>>>>> 5f2f6f88
+	}
+	if err := futures.CheckFundingRatePrerequisites(r.GetFundingPayments, r.IncludePredictedRate, r.GetFundingPayments); err != nil {
+		return nil, err
 	}
 	exch, err := s.GetExchangeByName(r.Exchange)
 	if err != nil {
@@ -4432,8 +4430,8 @@
 		}
 	}
 
-	var stats *order.PositionSummary
-	stats, err = exch.GetFuturesPositionSummary(ctx, &order.PositionSummaryRequest{
+	var stats *futures.PositionSummary
+	stats, err = exch.GetFuturesPositionSummary(ctx, &futures.PositionSummaryRequest{
 		Asset:          ai,
 		Pair:           cp,
 		UnderlyingPair: underlying,
@@ -4579,50 +4577,7 @@
 		return nil, err
 	}
 
-<<<<<<< HEAD
-	b := exch.GetBase()
-	creds, err := b.GetCredentials(ctx)
-	if err != nil {
-		return nil, err
-	}
-	var subAccount string
-	if creds.SubAccount != "" {
-		subAccount = "for subaccount: " + creds.SubAccount
-	}
-	positionDetails, err := exch.GetFuturesPositions(ctx, &futures.PositionsRequest{
-		Asset:     ai,
-		Pairs:     currency.Pairs{cp},
-		StartDate: start,
-	})
-	if err != nil {
-		return nil, fmt.Errorf("%w %v", err, subAccount)
-	}
-	if len(positionDetails) != 1 {
-		return nil, errUnexpectedResponseSize
-	}
-	if r.Overwrite {
-		err = s.OrderManager.ClearFuturesTracking(r.Exchange, ai, cp)
-		if err != nil {
-			return nil, fmt.Errorf("cannot overwrite %w %v", err, subAccount)
-		}
-	}
-	for i := range positionDetails[0].Orders {
-		err = s.OrderManager.orderStore.futuresPositionController.TrackNewOrder(&positionDetails[0].Orders[i])
-		if err != nil {
-			if !errors.Is(err, futures.ErrPositionClosed) {
-				return nil, err
-			}
-		}
-	}
-	pos, err := s.OrderManager.GetFuturesPositionsForExchange(r.Exchange, ai, cp)
-	if err != nil {
-		return nil, fmt.Errorf("cannot GetFuturesPositionsForExchange %w %v", err, subAccount)
-	}
-
-	response := &gctrpc.GetFuturesPositionsResponse{
-		SubAccount: creds.SubAccount,
-=======
-	positionDetails, err := exch.GetFuturesPositionOrders(ctx, &order.PositionsRequest{
+	positionDetails, err := exch.GetFuturesPositionOrders(ctx, &futures.PositionsRequest{
 		Asset:                     ai,
 		Pairs:                     currency.Pairs{cp},
 		StartDate:                 start,
@@ -4631,7 +4586,6 @@
 	})
 	if err != nil {
 		return nil, err
->>>>>>> 5f2f6f88
 	}
 	response := &gctrpc.GetFuturesPositionsOrdersResponse{}
 	positions := make([]*gctrpc.FuturePosition, len(positionDetails))
@@ -4668,78 +4622,6 @@
 				Cost:          positionDetails[i].Orders[j].Cost,
 			}
 		}
-<<<<<<< HEAD
-		totalRealisedPNL = totalRealisedPNL.Add(pos[i].RealisedPNL)
-		totalUnrealisedPNL = totalUnrealisedPNL.Add(pos[i].UnrealisedPNL)
-		if r.GetPositionStats {
-			var stats *futures.PositionSummary
-			stats, err = exch.GetPositionSummary(ctx, &futures.PositionSummaryRequest{
-				Asset: pos[i].Asset,
-				Pair:  pos[i].Pair,
-			})
-			if err != nil {
-				return nil, fmt.Errorf("cannot GetPositionSummary %w %v", err, subAccount)
-			}
-			details.PositionStats = &gctrpc.FuturesPositionStats{
-				MaintenanceMarginRequirement: stats.MaintenanceMarginRequirement.String(),
-				InitialMarginRequirement:     stats.InitialMarginRequirement.String(),
-				CollateralUsed:               stats.CollateralUsed.String(),
-				MarkPrice:                    stats.MarkPrice.String(),
-				CurrentSize:                  stats.CurrentSize.String(),
-				BreakEvenPrice:               stats.BreakEvenPrice.String(),
-				AverageOpenPrice:             stats.AverageOpenPrice.String(),
-				RecentPnl:                    stats.RecentPNL.String(),
-				MarginFraction:               stats.MarginFraction.String(),
-				FreeCollateral:               stats.FreeCollateral.String(),
-				TotalCollateral:              stats.TotalCollateral.String(),
-			}
-			if !stats.EstimatedLiquidationPrice.IsZero() {
-				details.PositionStats.EstimatedLiquidationPrice = stats.EstimatedLiquidationPrice.String()
-			}
-		}
-		if r.GetFundingPayments {
-			var endDate = time.Now()
-			if pos[i].Status == order.Closed {
-				endDate = pos[i].Orders[len(pos[i].Orders)-1].Date
-			}
-			var fundingDetails *fundingrate.Rates
-			fundingDetails, err = exch.GetFundingRates(ctx, &fundingrate.RatesRequest{
-				Asset:                pos[i].Asset,
-				Pair:                 pos[i].Pair,
-				StartDate:            pos[i].Orders[0].Date,
-				EndDate:              endDate,
-				IncludePayments:      r.GetFundingPayments,
-				IncludePredictedRate: r.IncludePredictedRate,
-			})
-			if err != nil {
-				return nil, err
-			}
-			var funding []*gctrpc.FundingRate
-			if r.IncludeFullFundingRates {
-				for j := range fundingDetails.FundingRates {
-					funding = append(funding, &gctrpc.FundingRate{
-						Date:    fundingDetails.FundingRates[j].Time.Format(common.SimpleTimeFormatWithTimezone),
-						Rate:    fundingDetails.FundingRates[j].Rate.String(),
-						Payment: fundingDetails.FundingRates[j].Payment.String(),
-					})
-				}
-			}
-			fundingRates := &gctrpc.FundingData{
-				Rates:      funding,
-				PaymentSum: fundingDetails.PaymentSum.String(),
-			}
-			if r.IncludeFullFundingRates {
-				fundingRates.LatestRate = funding[len(fundingRates.Rates)-1]
-			}
-			if r.IncludePredictedRate && !fundingDetails.PredictedUpcomingRate.Time.IsZero() {
-				fundingRates.UpcomingRate = &gctrpc.FundingRate{
-					Date: fundingDetails.PredictedUpcomingRate.Time.Format(common.SimpleTimeFormatWithTimezone),
-					Rate: fundingDetails.PredictedUpcomingRate.Rate.String(),
-				}
-			}
-			details.FundingData = fundingRates
-			err = s.OrderManager.orderStore.futuresPositionController.TrackFundingDetails(fundingDetails)
-=======
 		positions[i] = details
 	}
 	if !anyOrders {
@@ -4749,7 +4631,6 @@
 	if r.SyncWithOrderManager {
 		for i := range positionDetails {
 			err = s.OrderManager.processFuturesPositions(exch, &positionDetails[i])
->>>>>>> 5f2f6f88
 			if err != nil {
 				return nil, err
 			}
