package engine

import (
	"context"
	"encoding/json"
	"errors"
	"fmt"
	"net"
	"net/http"
	"os"
	"path/filepath"
	"sort"
	"strconv"
	"strings"
	"time"

	"github.com/gofrs/uuid"
	grpcauth "github.com/grpc-ecosystem/go-grpc-middleware/auth"
	"github.com/grpc-ecosystem/grpc-gateway/v2/runtime"
	"github.com/pquerna/otp/totp"
	"github.com/shopspring/decimal"
	"github.com/thrasher-corp/gocryptotrader/common"
	"github.com/thrasher-corp/gocryptotrader/common/crypto"
	"github.com/thrasher-corp/gocryptotrader/common/file"
	"github.com/thrasher-corp/gocryptotrader/common/file/archive"
	"github.com/thrasher-corp/gocryptotrader/common/timeperiods"
	"github.com/thrasher-corp/gocryptotrader/currency"
	"github.com/thrasher-corp/gocryptotrader/database"
	"github.com/thrasher-corp/gocryptotrader/database/models/postgres"
	"github.com/thrasher-corp/gocryptotrader/database/models/sqlite3"
	"github.com/thrasher-corp/gocryptotrader/database/repository/audit"
	exchangeDB "github.com/thrasher-corp/gocryptotrader/database/repository/exchange"
	exchange "github.com/thrasher-corp/gocryptotrader/exchanges"
	"github.com/thrasher-corp/gocryptotrader/exchanges/account"
	"github.com/thrasher-corp/gocryptotrader/exchanges/asset"
	"github.com/thrasher-corp/gocryptotrader/exchanges/kline"
	"github.com/thrasher-corp/gocryptotrader/exchanges/order"
	"github.com/thrasher-corp/gocryptotrader/exchanges/orderbook"
	"github.com/thrasher-corp/gocryptotrader/exchanges/ticker"
	"github.com/thrasher-corp/gocryptotrader/exchanges/trade"
	"github.com/thrasher-corp/gocryptotrader/gctrpc"
	"github.com/thrasher-corp/gocryptotrader/gctrpc/auth"
	gctscript "github.com/thrasher-corp/gocryptotrader/gctscript/vm"
	"github.com/thrasher-corp/gocryptotrader/log"
	"github.com/thrasher-corp/gocryptotrader/portfolio"
	"github.com/thrasher-corp/gocryptotrader/portfolio/banking"
	"github.com/thrasher-corp/gocryptotrader/portfolio/withdraw"
	"github.com/thrasher-corp/gocryptotrader/utils"
	"google.golang.org/grpc"
	"google.golang.org/grpc/credentials"
	"google.golang.org/grpc/metadata"
	"google.golang.org/protobuf/types/known/timestamppb"
)

var (
	errExchangeNotLoaded    = errors.New("exchange is not loaded/doesn't exist")
	errExchangeNotEnabled   = errors.New("exchange is not enabled")
	errExchangeBaseNotFound = errors.New("cannot get exchange base")
	errInvalidArguments     = errors.New("invalid arguments received")
	errExchangeNameUnset    = errors.New("exchange name unset")
	errCurrencyPairUnset    = errors.New("currency pair unset")
	errInvalidTimes         = errors.New("invalid start and end times")
	errAssetTypeDisabled    = errors.New("asset type is disabled")
	errAssetTypeUnset       = errors.New("asset type unset")
	errDispatchSystem       = errors.New("dispatch system offline")
	errCurrencyNotEnabled   = errors.New("currency not enabled")
	errCurrencyNotSpecified = errors.New("a currency must be specified")
	errCurrencyPairInvalid  = errors.New("currency provided is not found in the available pairs list")
	errNoTrades             = errors.New("no trades returned from supplied params")
	errNilRequestData       = errors.New("nil request data received, cannot continue")
	errNoAccountInformation = errors.New("account information does not exist")
)

// RPCServer struct
type RPCServer struct {
	gctrpc.UnimplementedGoCryptoTraderServer
	*Engine
}

func (s *RPCServer) authenticateClient(ctx context.Context) (context.Context, error) {
	md, ok := metadata.FromIncomingContext(ctx)
	if !ok {
		return ctx, fmt.Errorf("unable to extract metadata")
	}

	authStr, ok := md["authorization"]
	if !ok {
		return ctx, fmt.Errorf("authorization header missing")
	}

	if !strings.Contains(authStr[0], "Basic") {
		return ctx, fmt.Errorf("basic not found in authorization header")
	}

	decoded, err := crypto.Base64Decode(strings.Split(authStr[0], " ")[1])
	if err != nil {
		return ctx, fmt.Errorf("unable to base64 decode authorization header")
	}

	credentials := strings.Split(string(decoded), ":")

	username := credentials[0]
	password := credentials[1]

	if username != s.Config.RemoteControl.Username ||
		password != s.Config.RemoteControl.Password {
		return ctx, fmt.Errorf("username/password mismatch")
	}
	return exchange.ParseCredentialsMetadata(ctx, md)
}

// StartRPCServer starts a gRPC server with TLS auth
func StartRPCServer(engine *Engine) {
	targetDir := utils.GetTLSDir(engine.Settings.DataDir)
	if err := checkCerts(targetDir); err != nil {
		log.Errorf(log.GRPCSys, "gRPC checkCerts failed. err: %s\n", err)
		return
	}
	log.Debugf(log.GRPCSys, "gRPC server support enabled. Starting gRPC server on https://%v.\n", engine.Config.RemoteControl.GRPC.ListenAddress)
	lis, err := net.Listen("tcp", engine.Config.RemoteControl.GRPC.ListenAddress)
	if err != nil {
		log.Errorf(log.GRPCSys, "gRPC server failed to bind to port: %s", err)
		return
	}

	creds, err := credentials.NewServerTLSFromFile(filepath.Join(targetDir, "cert.pem"), filepath.Join(targetDir, "key.pem"))
	if err != nil {
		log.Errorf(log.GRPCSys, "gRPC server could not load TLS keys: %s\n", err)
		return
	}

	s := RPCServer{Engine: engine}
	opts := []grpc.ServerOption{
		grpc.Creds(creds),
		grpc.UnaryInterceptor(grpcauth.UnaryServerInterceptor(s.authenticateClient)),
	}
	server := grpc.NewServer(opts...)
	gctrpc.RegisterGoCryptoTraderServer(server, &s)

	go func() {
		if err := server.Serve(lis); err != nil {
			log.Errorf(log.GRPCSys, "gRPC server failed to serve: %s\n", err)
			return
		}
	}()

	log.Debugln(log.GRPCSys, "gRPC server started!")

	if s.Settings.EnableGRPCProxy {
		s.StartRPCRESTProxy()
	}
}

// StartRPCRESTProxy starts a gRPC proxy
func (s *RPCServer) StartRPCRESTProxy() {
	log.Debugf(log.GRPCSys, "gRPC proxy server support enabled. Starting gRPC proxy server on http://%v.\n", s.Config.RemoteControl.GRPC.GRPCProxyListenAddress)

	targetDir := utils.GetTLSDir(s.Settings.DataDir)
	creds, err := credentials.NewClientTLSFromFile(filepath.Join(targetDir, "cert.pem"), "")
	if err != nil {
		log.Errorf(log.GRPCSys, "Unabled to start gRPC proxy. Err: %s\n", err)
		return
	}

	mux := runtime.NewServeMux()
	opts := []grpc.DialOption{grpc.WithTransportCredentials(creds),
		grpc.WithPerRPCCredentials(auth.BasicAuth{
			Username: s.Config.RemoteControl.Username,
			Password: s.Config.RemoteControl.Password,
		}),
	}
	err = gctrpc.RegisterGoCryptoTraderHandlerFromEndpoint(context.Background(),
		mux, s.Config.RemoteControl.GRPC.ListenAddress, opts)
	if err != nil {
		log.Errorf(log.GRPCSys, "Failed to register gRPC proxy. Err: %s\n", err)
		return
	}

	go func() {
		if err := http.ListenAndServe(s.Config.RemoteControl.GRPC.GRPCProxyListenAddress, mux); err != nil {
			log.Errorf(log.GRPCSys, "gRPC proxy failed to server: %s\n", err)
			return
		}
	}()

	log.Debugln(log.GRPCSys, "gRPC proxy server started!")
}

// GetInfo returns info about the current GoCryptoTrader session
func (s *RPCServer) GetInfo(_ context.Context, _ *gctrpc.GetInfoRequest) (*gctrpc.GetInfoResponse, error) {
	rpcEndpoints, err := s.getRPCEndpoints()
	if err != nil {
		return nil, err
	}

	return &gctrpc.GetInfoResponse{
		Uptime:               time.Since(s.uptime).String(),
		EnabledExchanges:     int64(s.Config.CountEnabledExchanges()),
		AvailableExchanges:   int64(len(s.Config.Exchanges)),
		DefaultFiatCurrency:  s.Config.Currency.FiatDisplayCurrency.String(),
		DefaultForexProvider: s.Config.GetPrimaryForexProvider(),
		SubsystemStatus:      s.GetSubsystemsStatus(),
		RpcEndpoints:         rpcEndpoints,
	}, nil
}

func (s *RPCServer) getRPCEndpoints() (map[string]*gctrpc.RPCEndpoint, error) {
	endpoints, err := s.Engine.GetRPCEndpoints()
	if err != nil {
		return nil, err
	}
	rpcEndpoints := make(map[string]*gctrpc.RPCEndpoint)
	for key, val := range endpoints {
		rpcEndpoints[key] = &gctrpc.RPCEndpoint{
			Started:       val.Started,
			ListenAddress: val.ListenAddr,
		}
	}
	return rpcEndpoints, nil
}

// GetSubsystems returns a list of subsystems and their status
func (s *RPCServer) GetSubsystems(_ context.Context, _ *gctrpc.GetSubsystemsRequest) (*gctrpc.GetSusbsytemsResponse, error) {
	return &gctrpc.GetSusbsytemsResponse{SubsystemsStatus: s.GetSubsystemsStatus()}, nil
}

// EnableSubsystem enables a engine subsytem
func (s *RPCServer) EnableSubsystem(_ context.Context, r *gctrpc.GenericSubsystemRequest) (*gctrpc.GenericResponse, error) {
	err := s.SetSubsystem(r.Subsystem, true)
	if err != nil {
		return nil, err
	}
	return &gctrpc.GenericResponse{Status: MsgStatusSuccess,
		Data: fmt.Sprintf("subsystem %s enabled", r.Subsystem)}, nil
}

// DisableSubsystem disables a engine subsytem
func (s *RPCServer) DisableSubsystem(_ context.Context, r *gctrpc.GenericSubsystemRequest) (*gctrpc.GenericResponse, error) {
	err := s.SetSubsystem(r.Subsystem, false)
	if err != nil {
		return nil, err
	}
	return &gctrpc.GenericResponse{Status: MsgStatusSuccess,
		Data: fmt.Sprintf("subsystem %s disabled", r.Subsystem)}, nil
}

// GetRPCEndpoints returns a list of API endpoints
func (s *RPCServer) GetRPCEndpoints(_ context.Context, _ *gctrpc.GetRPCEndpointsRequest) (*gctrpc.GetRPCEndpointsResponse, error) {
	endpoint, err := s.getRPCEndpoints()
	return &gctrpc.GetRPCEndpointsResponse{Endpoints: endpoint}, err
}

// GetCommunicationRelayers returns the status of the engines communication relayers
func (s *RPCServer) GetCommunicationRelayers(_ context.Context, _ *gctrpc.GetCommunicationRelayersRequest) (*gctrpc.GetCommunicationRelayersResponse, error) {
	relayers, err := s.CommunicationsManager.GetStatus()
	if err != nil {
		return nil, err
	}

	var resp gctrpc.GetCommunicationRelayersResponse
	resp.CommunicationRelayers = make(map[string]*gctrpc.CommunicationRelayer)
	for k, v := range relayers {
		resp.CommunicationRelayers[k] = &gctrpc.CommunicationRelayer{
			Enabled:   v.Enabled,
			Connected: v.Connected,
		}
	}
	return &resp, nil
}

// GetExchanges returns a list of exchanges
// Param is whether or not you wish to list enabled exchanges
func (s *RPCServer) GetExchanges(_ context.Context, r *gctrpc.GetExchangesRequest) (*gctrpc.GetExchangesResponse, error) {
	exchanges := strings.Join(s.GetExchangeNames(r.Enabled), ",")
	return &gctrpc.GetExchangesResponse{Exchanges: exchanges}, nil
}

// DisableExchange disables an exchange
func (s *RPCServer) DisableExchange(_ context.Context, r *gctrpc.GenericExchangeNameRequest) (*gctrpc.GenericResponse, error) {
	err := s.UnloadExchange(r.Exchange)
	if err != nil {
		return nil, err
	}
	return &gctrpc.GenericResponse{Status: MsgStatusSuccess}, nil
}

// EnableExchange enables an exchange
func (s *RPCServer) EnableExchange(_ context.Context, r *gctrpc.GenericExchangeNameRequest) (*gctrpc.GenericResponse, error) {
	err := s.LoadExchange(r.Exchange, nil)
	if err != nil {
		return nil, err
	}
	return &gctrpc.GenericResponse{Status: MsgStatusSuccess}, nil
}

// GetExchangeOTPCode retrieves an exchanges OTP code
func (s *RPCServer) GetExchangeOTPCode(_ context.Context, r *gctrpc.GenericExchangeNameRequest) (*gctrpc.GetExchangeOTPResponse, error) {
	if _, err := s.GetExchangeByName(r.Exchange); err != nil {
		return nil, err
	}
	result, err := s.GetExchangeOTPByName(r.Exchange)
	return &gctrpc.GetExchangeOTPResponse{OtpCode: result}, err
}

// GetExchangeOTPCodes retrieves OTP codes for all exchanges which have an
// OTP secret installed
func (s *RPCServer) GetExchangeOTPCodes(_ context.Context, _ *gctrpc.GetExchangeOTPsRequest) (*gctrpc.GetExchangeOTPsResponse, error) {
	result, err := s.GetExchangeOTPs()
	return &gctrpc.GetExchangeOTPsResponse{OtpCodes: result}, err
}

// GetExchangeInfo gets info for a specific exchange
func (s *RPCServer) GetExchangeInfo(_ context.Context, r *gctrpc.GenericExchangeNameRequest) (*gctrpc.GetExchangeInfoResponse, error) {
	exchCfg, err := s.Config.GetExchangeConfig(r.Exchange)
	if err != nil {
		return nil, err
	}

	resp := &gctrpc.GetExchangeInfoResponse{
		Name:           exchCfg.Name,
		Enabled:        exchCfg.Enabled,
		Verbose:        exchCfg.Verbose,
		UsingSandbox:   exchCfg.UseSandbox,
		HttpTimeout:    exchCfg.HTTPTimeout.String(),
		HttpUseragent:  exchCfg.HTTPUserAgent,
		HttpProxy:      exchCfg.ProxyAddress,
		BaseCurrencies: strings.Join(exchCfg.BaseCurrencies.Strings(), ","),
	}

	resp.SupportedAssets = make(map[string]*gctrpc.PairsSupported)
	assets := exchCfg.CurrencyPairs.GetAssetTypes(false)
	for i := range assets {
		ps, err := exchCfg.CurrencyPairs.Get(assets[i])
		if err != nil {
			return nil, err
		}

		resp.SupportedAssets[assets[i].String()] = &gctrpc.PairsSupported{
			EnabledPairs:   ps.Enabled.Join(),
			AvailablePairs: ps.Available.Join(),
		}
	}
	return resp, nil
}

// GetTicker returns the ticker for a specified exchange, currency pair and
// asset type
func (s *RPCServer) GetTicker(ctx context.Context, r *gctrpc.GetTickerRequest) (*gctrpc.TickerResponse, error) {
	a, err := asset.New(r.AssetType)
	if err != nil {
		return nil, err
	}

	e, err := s.GetExchangeByName(r.Exchange)
	if err != nil {
		return nil, err
	}

	err = checkParams(r.Exchange, e, a, currency.Pair{
		Delimiter: r.Pair.Delimiter,
		Base:      currency.NewCode(r.Pair.Base),
		Quote:     currency.NewCode(r.Pair.Quote),
	})
	if err != nil {
		return nil, err
	}

	t, err := s.GetSpecificTicker(ctx,
		currency.Pair{
			Delimiter: r.Pair.Delimiter,
			Base:      currency.NewCode(r.Pair.Base),
			Quote:     currency.NewCode(r.Pair.Quote),
		},
		r.Exchange,
		a,
	)
	if err != nil {
		return nil, err
	}

	resp := &gctrpc.TickerResponse{
		Pair:        r.Pair,
		LastUpdated: s.unixTimestamp(t.LastUpdated),
		Last:        t.Last,
		High:        t.High,
		Low:         t.Low,
		Bid:         t.Bid,
		Ask:         t.Ask,
		Volume:      t.Volume,
		PriceAth:    t.PriceATH,
	}

	return resp, nil
}

// GetTickers returns a list of tickers for all enabled exchanges and all
// enabled currency pairs
func (s *RPCServer) GetTickers(ctx context.Context, _ *gctrpc.GetTickersRequest) (*gctrpc.GetTickersResponse, error) {
	activeTickers := s.GetAllActiveTickers(ctx)
	tickers := make([]*gctrpc.Tickers, len(activeTickers))

	for x := range activeTickers {
		t := &gctrpc.Tickers{
			Exchange: activeTickers[x].ExchangeName,
			Tickers:  make([]*gctrpc.TickerResponse, len(activeTickers[x].ExchangeValues)),
		}
		for y := range activeTickers[x].ExchangeValues {
			val := activeTickers[x].ExchangeValues[y]
			t.Tickers[y] = &gctrpc.TickerResponse{
				Pair: &gctrpc.CurrencyPair{
					Delimiter: val.Pair.Delimiter,
					Base:      val.Pair.Base.String(),
					Quote:     val.Pair.Quote.String(),
				},
				LastUpdated: s.unixTimestamp(val.LastUpdated),
				Last:        val.Last,
				High:        val.High,
				Low:         val.Low,
				Bid:         val.Bid,
				Ask:         val.Ask,
				Volume:      val.Volume,
				PriceAth:    val.PriceATH,
			}
		}
		tickers[x] = t
	}

	return &gctrpc.GetTickersResponse{Tickers: tickers}, nil
}

// GetOrderbook returns an orderbook for a specific exchange, currency pair
// and asset type
func (s *RPCServer) GetOrderbook(ctx context.Context, r *gctrpc.GetOrderbookRequest) (*gctrpc.OrderbookResponse, error) {
	a, err := asset.New(r.AssetType)
	if err != nil {
		return nil, err
	}

	ob, err := s.GetSpecificOrderbook(ctx,
		currency.Pair{
			Delimiter: r.Pair.Delimiter,
			Base:      currency.NewCode(r.Pair.Base),
			Quote:     currency.NewCode(r.Pair.Quote),
		},
		r.Exchange,
		a,
	)
	if err != nil {
		return nil, err
	}

	bids := make([]*gctrpc.OrderbookItem, 0, len(ob.Bids))
	asks := make([]*gctrpc.OrderbookItem, 0, len(ob.Asks))
	ch := make(chan bool)

	go func() {
		for _, b := range ob.Bids {
			bids = append(bids, &gctrpc.OrderbookItem{
				Amount: b.Amount,
				Price:  b.Price,
			})
		}
		ch <- true
	}()

	for _, a := range ob.Asks {
		asks = append(asks, &gctrpc.OrderbookItem{
			Amount: a.Amount,
			Price:  a.Price,
		})
	}
	<-ch

	resp := &gctrpc.OrderbookResponse{
		Pair:        r.Pair,
		Bids:        bids,
		Asks:        asks,
		LastUpdated: s.unixTimestamp(ob.LastUpdated),
		AssetType:   r.AssetType,
	}

	return resp, nil
}

// GetOrderbooks returns a list of orderbooks for all enabled exchanges and all
// enabled currency pairs
func (s *RPCServer) GetOrderbooks(ctx context.Context, _ *gctrpc.GetOrderbooksRequest) (*gctrpc.GetOrderbooksResponse, error) {
	exchanges, err := s.ExchangeManager.GetExchanges()
	if err != nil {
		return nil, err
	}
	obResponse := make([]*gctrpc.Orderbooks, 0, len(exchanges))
	var obs []*gctrpc.OrderbookResponse
	for x := range exchanges {
		if !exchanges[x].IsEnabled() {
			continue
		}
		assets := exchanges[x].GetAssetTypes(true)
		exchName := exchanges[x].GetName()
		for y := range assets {
			currencies, err := exchanges[x].GetEnabledPairs(assets[y])
			if err != nil {
				log.Errorf(log.RESTSys,
					"Exchange %s could not retrieve enabled currencies. Err: %s\n",
					exchName,
					err)
				continue
			}
			for z := range currencies {
				resp, err := exchanges[x].FetchOrderbook(ctx, currencies[z], assets[y])
				if err != nil {
					log.Errorf(log.RESTSys,
						"Exchange %s failed to retrieve %s orderbook. Err: %s\n", exchName,
						currencies[z].String(),
						err)
					continue
				}
				ob := &gctrpc.OrderbookResponse{
					Pair: &gctrpc.CurrencyPair{
						Delimiter: currencies[z].Delimiter,
						Base:      currencies[z].Base.String(),
						Quote:     currencies[z].Quote.String(),
					},
					AssetType:   assets[y].String(),
					LastUpdated: s.unixTimestamp(resp.LastUpdated),
					Bids:        make([]*gctrpc.OrderbookItem, len(resp.Bids)),
					Asks:        make([]*gctrpc.OrderbookItem, len(resp.Asks)),
				}
				for i := range resp.Bids {
					ob.Bids[i] = &gctrpc.OrderbookItem{
						Amount: resp.Bids[i].Amount,
						Price:  resp.Bids[i].Price,
					}
				}
				for i := range resp.Asks {
					ob.Asks[i] = &gctrpc.OrderbookItem{
						Amount: resp.Asks[i].Amount,
						Price:  resp.Asks[i].Price,
					}
				}
				obs = append(obs, ob)
			}
		}
		obResponse = append(obResponse, &gctrpc.Orderbooks{
			Exchange:   exchanges[x].GetName(),
			Orderbooks: obs,
		})
	}

	return &gctrpc.GetOrderbooksResponse{Orderbooks: obResponse}, nil
}

// GetAccountInfo returns an account balance for a specific exchange
func (s *RPCServer) GetAccountInfo(ctx context.Context, r *gctrpc.GetAccountInfoRequest) (*gctrpc.GetAccountInfoResponse, error) {
	assetType, err := asset.New(r.AssetType)
	if err != nil {
		return nil, err
	}

	exch, err := s.GetExchangeByName(r.Exchange)
	if err != nil {
		return nil, err
	}

	err = checkParams(r.Exchange, exch, assetType, currency.EMPTYPAIR)
	if err != nil {
		return nil, err
	}

	resp, err := exch.FetchAccountInfo(ctx, assetType)
	if err != nil {
		return nil, err
	}

	return createAccountInfoRequest(resp)
}

// UpdateAccountInfo forces an update of the account info
func (s *RPCServer) UpdateAccountInfo(ctx context.Context, r *gctrpc.GetAccountInfoRequest) (*gctrpc.GetAccountInfoResponse, error) {
	assetType, err := asset.New(r.AssetType)
	if err != nil {
		return nil, err
	}

	exch, err := s.GetExchangeByName(r.Exchange)
	if err != nil {
		return nil, err
	}

	err = checkParams(r.Exchange, exch, assetType, currency.EMPTYPAIR)
	if err != nil {
		return nil, err
	}

	resp, err := exch.UpdateAccountInfo(ctx, assetType)
	if err != nil {
		return nil, err
	}

	return createAccountInfoRequest(resp)
}

func createAccountInfoRequest(h account.Holdings) (*gctrpc.GetAccountInfoResponse, error) {
	accounts := make([]*gctrpc.Account, len(h.Accounts))
	for x := range h.Accounts {
		var a gctrpc.Account
		a.Id = h.Accounts[x].ID
		for _, y := range h.Accounts[x].Currencies {
			if y.Total == 0 &&
				y.Hold == 0 &&
				y.Free == 0 &&
				y.AvailableWithoutBorrow == 0 &&
				y.Borrowed == 0 {
				continue
			}
			a.Currencies = append(a.Currencies, &gctrpc.AccountCurrencyInfo{
				Currency:          y.CurrencyName.String(),
				TotalValue:        y.Total,
				Hold:              y.Hold,
				Free:              y.Free,
				FreeWithoutBorrow: y.AvailableWithoutBorrow,
				Borrowed:          y.Borrowed,
			})
		}
		accounts[x] = &a
	}

	return &gctrpc.GetAccountInfoResponse{Exchange: h.Exchange, Accounts: accounts}, nil
}

// GetAccountInfoStream streams an account balance for a specific exchange
func (s *RPCServer) GetAccountInfoStream(r *gctrpc.GetAccountInfoRequest, stream gctrpc.GoCryptoTrader_GetAccountInfoStreamServer) error {
	assetType, err := asset.New(r.AssetType)
	if err != nil {
		return err
	}

	exch, err := s.GetExchangeByName(r.Exchange)
	if err != nil {
		return err
	}

	err = checkParams(r.Exchange, exch, assetType, currency.EMPTYPAIR)
	if err != nil {
		return err
	}

	initAcc, err := exch.FetchAccountInfo(stream.Context(), assetType)
	if err != nil {
		return err
	}

	accounts := make([]*gctrpc.Account, len(initAcc.Accounts))
	for x := range initAcc.Accounts {
		subAccounts := make([]*gctrpc.AccountCurrencyInfo, len(initAcc.Accounts[x].Currencies))
		for y := range initAcc.Accounts[x].Currencies {
			subAccounts[y] = &gctrpc.AccountCurrencyInfo{
				Currency:   initAcc.Accounts[x].Currencies[y].CurrencyName.String(),
				TotalValue: initAcc.Accounts[x].Currencies[y].Total,
				Hold:       initAcc.Accounts[x].Currencies[y].Hold,
			}
		}
		accounts[x] = &gctrpc.Account{
			Id:         initAcc.Accounts[x].ID,
			Currencies: subAccounts,
		}
	}

	err = stream.Send(&gctrpc.GetAccountInfoResponse{
		Exchange: initAcc.Exchange,
		Accounts: accounts,
	})
	if err != nil {
		return err
	}

	pipe, err := account.SubscribeToExchangeAccount(r.Exchange)
	if err != nil {
		return err
	}

	defer func() {
		pipeErr := pipe.Release()
		if pipeErr != nil {
			log.Error(log.DispatchMgr, pipeErr)
		}
	}()

	for {
		data, ok := <-pipe.C
		if !ok {
			return errDispatchSystem
		}

<<<<<<< HEAD
		holdings, ok := data.(*account.Holdings)
=======
		d, ok := data.(*interface{})
		if !ok {
			return errors.New("unable to type assert data")
		}

		dd := *d
		acc, ok := dd.(account.Holdings)
>>>>>>> b45fbb80
		if !ok {
			return common.GetAssertError("*account.Holdings", data)
		}

<<<<<<< HEAD
		var accounts []*gctrpc.Account
		for x := range holdings.Accounts {
			var subAccounts []*gctrpc.AccountCurrencyInfo
			for y := range holdings.Accounts[x].Currencies {
				subAccounts = append(subAccounts, &gctrpc.AccountCurrencyInfo{
					Currency:   holdings.Accounts[x].Currencies[y].CurrencyName.String(),
					TotalValue: holdings.Accounts[x].Currencies[y].Total,
					Hold:       holdings.Accounts[x].Currencies[y].Hold,
				})
			}
			accounts = append(accounts, &gctrpc.Account{
				Id:         holdings.Accounts[x].ID,
=======
		accounts := make([]*gctrpc.Account, len(acc.Accounts))
		for x := range acc.Accounts {
			subAccounts := make([]*gctrpc.AccountCurrencyInfo, len(acc.Accounts[x].Currencies))
			for y := range acc.Accounts[x].Currencies {
				subAccounts[y] = &gctrpc.AccountCurrencyInfo{
					Currency:   acc.Accounts[x].Currencies[y].CurrencyName.String(),
					TotalValue: acc.Accounts[x].Currencies[y].Total,
					Hold:       acc.Accounts[x].Currencies[y].Hold,
				}
			}
			accounts[x] = &gctrpc.Account{
				Id:         acc.Accounts[x].ID,
>>>>>>> b45fbb80
				Currencies: subAccounts,
			}
		}

<<<<<<< HEAD
		err := stream.Send(&gctrpc.GetAccountInfoResponse{
			Exchange: holdings.Exchange,
=======
		if err := stream.Send(&gctrpc.GetAccountInfoResponse{
			Exchange: acc.Exchange,
>>>>>>> b45fbb80
			Accounts: accounts,
		}); err != nil {
			return err
		}
	}
}

// GetConfig returns the bots config
func (s *RPCServer) GetConfig(_ context.Context, _ *gctrpc.GetConfigRequest) (*gctrpc.GetConfigResponse, error) {
	return &gctrpc.GetConfigResponse{}, common.ErrNotYetImplemented
}

// GetPortfolio returns the portfoliomanager details
func (s *RPCServer) GetPortfolio(_ context.Context, _ *gctrpc.GetPortfolioRequest) (*gctrpc.GetPortfolioResponse, error) {
	botAddrs := s.portfolioManager.GetAddresses()
	addrs := make([]*gctrpc.PortfolioAddress, len(botAddrs))
	for x := range botAddrs {
		addrs[x] = &gctrpc.PortfolioAddress{
			Address:     botAddrs[x].Address,
			CoinType:    botAddrs[x].CoinType.String(),
			Description: botAddrs[x].Description,
			Balance:     botAddrs[x].Balance,
		}
	}

	resp := &gctrpc.GetPortfolioResponse{
		Portfolio: addrs,
	}

	return resp, nil
}

// GetPortfolioSummary returns the portfoliomanager summary
func (s *RPCServer) GetPortfolioSummary(_ context.Context, _ *gctrpc.GetPortfolioSummaryRequest) (*gctrpc.GetPortfolioSummaryResponse, error) {
	result := s.portfolioManager.GetPortfolioSummary()
	var resp gctrpc.GetPortfolioSummaryResponse

	p := func(coins []portfolio.Coin) []*gctrpc.Coin {
		var c []*gctrpc.Coin
		for x := range coins {
			c = append(c,
				&gctrpc.Coin{
					Coin:       coins[x].Coin.String(),
					Balance:    coins[x].Balance,
					Address:    coins[x].Address,
					Percentage: coins[x].Percentage,
				},
			)
		}
		return c
	}

	resp.CoinTotals = p(result.Totals)
	resp.CoinsOffline = p(result.Offline)
	resp.CoinsOfflineSummary = make(map[string]*gctrpc.OfflineCoins)
	for k, v := range result.OfflineSummary {
		var o []*gctrpc.OfflineCoinSummary
		for x := range v {
			o = append(o,
				&gctrpc.OfflineCoinSummary{
					Address:    v[x].Address,
					Balance:    v[x].Balance,
					Percentage: v[x].Percentage,
				},
			)
		}
		resp.CoinsOfflineSummary[k.String()] = &gctrpc.OfflineCoins{
			Addresses: o,
		}
	}
	resp.CoinsOnline = p(result.Online)
	resp.CoinsOnlineSummary = make(map[string]*gctrpc.OnlineCoins)
	for k, v := range result.OnlineSummary {
		o := make(map[string]*gctrpc.OnlineCoinSummary)
		for x, y := range v {
			o[x.String()] = &gctrpc.OnlineCoinSummary{
				Balance:    y.Balance,
				Percentage: y.Percentage,
			}
		}
		resp.CoinsOnlineSummary[k] = &gctrpc.OnlineCoins{
			Coins: o,
		}
	}

	return &resp, nil
}

// AddPortfolioAddress adds an address to the portfoliomanager manager
func (s *RPCServer) AddPortfolioAddress(_ context.Context, r *gctrpc.AddPortfolioAddressRequest) (*gctrpc.GenericResponse, error) {
	err := s.portfolioManager.AddAddress(r.Address,
		r.Description,
		currency.NewCode(r.CoinType),
		r.Balance)
	if err != nil {
		return nil, err
	}
	return &gctrpc.GenericResponse{Status: MsgStatusSuccess}, nil
}

// RemovePortfolioAddress removes an address from the portfoliomanager manager
func (s *RPCServer) RemovePortfolioAddress(_ context.Context, r *gctrpc.RemovePortfolioAddressRequest) (*gctrpc.GenericResponse, error) {
	err := s.portfolioManager.RemoveAddress(r.Address,
		r.Description,
		currency.NewCode(r.CoinType))
	if err != nil {
		return nil, err
	}
	return &gctrpc.GenericResponse{Status: MsgStatusSuccess}, nil
}

// GetForexProviders returns a list of available forex providers
func (s *RPCServer) GetForexProviders(_ context.Context, _ *gctrpc.GetForexProvidersRequest) (*gctrpc.GetForexProvidersResponse, error) {
	providers := s.Config.GetForexProviders()
	if len(providers) == 0 {
		return nil, fmt.Errorf("forex providers is empty")
	}

	forexProviders := make([]*gctrpc.ForexProvider, len(providers))
	for x := range providers {
		forexProviders[x] = &gctrpc.ForexProvider{
			Name:             providers[x].Name,
			Enabled:          providers[x].Enabled,
			Verbose:          providers[x].Verbose,
			RestPollingDelay: s.Config.Currency.ForeignExchangeUpdateDuration.String(),
			ApiKey:           providers[x].APIKey,
			ApiKeyLevel:      int64(providers[x].APIKeyLvl),
			PrimaryProvider:  providers[x].PrimaryProvider,
		}
	}
	return &gctrpc.GetForexProvidersResponse{ForexProviders: forexProviders}, nil
}

// GetForexRates returns a list of forex rates
func (s *RPCServer) GetForexRates(_ context.Context, _ *gctrpc.GetForexRatesRequest) (*gctrpc.GetForexRatesResponse, error) {
	rates, err := currency.GetExchangeRates()
	if err != nil {
		return nil, err
	}

	if len(rates) == 0 {
		return nil, fmt.Errorf("forex rates is empty")
	}

	forexRates := make([]*gctrpc.ForexRatesConversion, 0, len(rates))
	for x := range rates {
		rate, err := rates[x].GetRate()
		if err != nil {
			continue
		}

		// TODO
		// inverseRate, err := rates[x].GetInversionRate()
		// if err != nil {
		//	 continue
		// }

		forexRates = append(forexRates, &gctrpc.ForexRatesConversion{
			From:        rates[x].From.String(),
			To:          rates[x].To.String(),
			Rate:        rate,
			InverseRate: 0,
		})
	}
	return &gctrpc.GetForexRatesResponse{ForexRates: forexRates}, nil
}

// GetOrders returns all open orders, filtered by exchange, currency pair or
// asset type between optional dates
func (s *RPCServer) GetOrders(ctx context.Context, r *gctrpc.GetOrdersRequest) (*gctrpc.GetOrdersResponse, error) {
	if r == nil {
		return nil, errInvalidArguments
	}

	a, err := asset.New(r.AssetType)
	if err != nil {
		return nil, err
	}

	if r.Pair == nil {
		return nil, errCurrencyPairUnset
	}
	cp := currency.NewPairWithDelimiter(
		r.Pair.Base,
		r.Pair.Quote,
		r.Pair.Delimiter)

	exch, err := s.GetExchangeByName(r.Exchange)
	if err != nil {
		return nil, err
	}

	err = checkParams(r.Exchange, exch, a, cp)
	if err != nil {
		return nil, err
	}

	var start, end time.Time
	if r.StartDate != "" {
		start, err = time.Parse(common.SimpleTimeFormat, r.StartDate)
		if err != nil {
			return nil, err
		}
	}
	if r.EndDate != "" {
		end, err = time.Parse(common.SimpleTimeFormat, r.EndDate)
		if err != nil {
			return nil, err
		}
	}
	err = common.StartEndTimeCheck(start, end)
	if err != nil {
		return nil, err
	}

	request := &order.GetOrdersRequest{
		Pairs:     []currency.Pair{cp},
		AssetType: a,
	}
	if !start.IsZero() {
		request.StartTime = start
	}
	if !end.IsZero() {
		request.EndTime = end
	}

	var resp []order.Detail
	resp, err = exch.GetActiveOrders(ctx, request)
	if err != nil {
		return nil, err
	}

	orders := make([]*gctrpc.OrderDetails, len(resp))
	for x := range resp {
		trades := make([]*gctrpc.TradeHistory, len(resp[x].Trades))
		for i := range resp[x].Trades {
			t := &gctrpc.TradeHistory{
				Id:        resp[x].Trades[i].TID,
				Price:     resp[x].Trades[i].Price,
				Amount:    resp[x].Trades[i].Amount,
				Exchange:  r.Exchange,
				AssetType: a.String(),
				OrderSide: resp[x].Trades[i].Side.String(),
				Fee:       resp[x].Trades[i].Fee,
				Total:     resp[x].Trades[i].Total,
			}
			if !resp[x].Trades[i].Timestamp.IsZero() {
				t.CreationTime = s.unixTimestamp(resp[x].Trades[i].Timestamp)
			}
			trades[i] = t
		}
		o := &gctrpc.OrderDetails{
			Exchange:      r.Exchange,
			Id:            resp[x].ID,
			ClientOrderId: resp[x].ClientOrderID,
			BaseCurrency:  resp[x].Pair.Base.String(),
			QuoteCurrency: resp[x].Pair.Quote.String(),
			AssetType:     resp[x].AssetType.String(),
			OrderSide:     resp[x].Side.String(),
			OrderType:     resp[x].Type.String(),
			Status:        resp[x].Status.String(),
			Price:         resp[x].Price,
			Amount:        resp[x].Amount,
			OpenVolume:    resp[x].Amount - resp[x].ExecutedAmount,
			Fee:           resp[x].Fee,
			Cost:          resp[x].Cost,
			Trades:        trades,
		}
		if !resp[x].Date.IsZero() {
			o.CreationTime = s.unixTimestamp(resp[x].Date)
		}
		if !resp[x].LastUpdated.IsZero() {
			o.UpdateTime = s.unixTimestamp(resp[x].LastUpdated)
		}
		orders[x] = o
	}

	return &gctrpc.GetOrdersResponse{Orders: orders}, nil
}

// GetManagedOrders returns all orders from the Order Manager for the provided exchange,
// asset type  and currency pair
func (s *RPCServer) GetManagedOrders(_ context.Context, r *gctrpc.GetOrdersRequest) (*gctrpc.GetOrdersResponse, error) {
	if r == nil {
		return nil, errInvalidArguments
	}

	a, err := asset.New(r.AssetType)
	if err != nil {
		return nil, err
	}

	if r.Pair == nil {
		return nil, errCurrencyPairUnset
	}
	cp := currency.NewPairWithDelimiter(
		r.Pair.Base,
		r.Pair.Quote,
		r.Pair.Delimiter)

	exch, err := s.GetExchangeByName(r.Exchange)
	if err != nil {
		return nil, err
	}

	err = checkParams(r.Exchange, exch, a, cp)
	if err != nil {
		return nil, err
	}

	var resp []order.Detail
	filter := order.Filter{
		Exchange:  exch.GetName(),
		Pair:      cp,
		AssetType: a,
	}
	resp, err = s.OrderManager.GetOrdersFiltered(&filter)
	if err != nil {
		return nil, err
	}

	orders := make([]*gctrpc.OrderDetails, len(resp))
	for x := range resp {
		trades := make([]*gctrpc.TradeHistory, len(resp[x].Trades))
		for i := range resp[x].Trades {
			t := &gctrpc.TradeHistory{
				Id:        resp[x].Trades[i].TID,
				Price:     resp[x].Trades[i].Price,
				Amount:    resp[x].Trades[i].Amount,
				Exchange:  r.Exchange,
				AssetType: a.String(),
				OrderSide: resp[x].Trades[i].Side.String(),
				Fee:       resp[x].Trades[i].Fee,
				Total:     resp[x].Trades[i].Total,
			}
			if !resp[x].Trades[i].Timestamp.IsZero() {
				t.CreationTime = s.unixTimestamp(resp[x].Trades[i].Timestamp)
			}
			trades[i] = t
		}
		o := &gctrpc.OrderDetails{
			Exchange:      r.Exchange,
			Id:            resp[x].ID,
			ClientOrderId: resp[x].ClientOrderID,
			BaseCurrency:  resp[x].Pair.Base.String(),
			QuoteCurrency: resp[x].Pair.Quote.String(),
			AssetType:     resp[x].AssetType.String(),
			OrderSide:     resp[x].Side.String(),
			OrderType:     resp[x].Type.String(),
			Status:        resp[x].Status.String(),
			Price:         resp[x].Price,
			Amount:        resp[x].Amount,
			OpenVolume:    resp[x].Amount - resp[x].ExecutedAmount,
			Fee:           resp[x].Fee,
			Cost:          resp[x].Cost,
			Trades:        trades,
		}
		if !resp[x].Date.IsZero() {
			o.CreationTime = s.unixTimestamp(resp[x].Date)
		}
		if !resp[x].LastUpdated.IsZero() {
			o.UpdateTime = s.unixTimestamp(resp[x].LastUpdated)
		}
		orders[x] = o
	}

	return &gctrpc.GetOrdersResponse{Orders: orders}, nil
}

// GetOrder returns order information based on exchange and order ID
func (s *RPCServer) GetOrder(ctx context.Context, r *gctrpc.GetOrderRequest) (*gctrpc.OrderDetails, error) {
	if r == nil {
		return nil, errInvalidArguments
	}

	if r.Pair == nil {
		return nil, errCurrencyPairUnset
	}

	pair := currency.Pair{
		Delimiter: r.Pair.Delimiter,
		Base:      currency.NewCode(r.Pair.Base),
		Quote:     currency.NewCode(r.Pair.Quote),
	}

	a, err := asset.New(r.Asset)
	if err != nil {
		return nil, err
	}

	exch, err := s.GetExchangeByName(r.Exchange)
	if err != nil {
		return nil, err
	}

	err = checkParams(r.Exchange, exch, a, pair)
	if err != nil {
		return nil, err
	}

	result, err := s.OrderManager.GetOrderInfo(ctx,
		r.Exchange,
		r.OrderId,
		pair,
		a)
	if err != nil {
		return nil, fmt.Errorf("error whilst trying to retrieve info for order %s: %w", r.OrderId, err)
	}
	trades := make([]*gctrpc.TradeHistory, len(result.Trades))
	for i := range result.Trades {
		trades[i] = &gctrpc.TradeHistory{
			CreationTime: s.unixTimestamp(result.Trades[i].Timestamp),
			Id:           result.Trades[i].TID,
			Price:        result.Trades[i].Price,
			Amount:       result.Trades[i].Amount,
			Exchange:     result.Trades[i].Exchange,
			AssetType:    result.Trades[i].Type.String(),
			OrderSide:    result.Trades[i].Side.String(),
			Fee:          result.Trades[i].Fee,
			Total:        result.Trades[i].Total,
		}
	}

	var creationTime, updateTime int64
	if !result.Date.IsZero() {
		creationTime = s.unixTimestamp(result.Date)
	}
	if !result.LastUpdated.IsZero() {
		updateTime = s.unixTimestamp(result.LastUpdated)
	}

	return &gctrpc.OrderDetails{
		Exchange:      result.Exchange,
		Id:            result.ID,
		ClientOrderId: result.ClientOrderID,
		BaseCurrency:  result.Pair.Base.String(),
		QuoteCurrency: result.Pair.Quote.String(),
		AssetType:     result.AssetType.String(),
		OrderSide:     result.Side.String(),
		OrderType:     result.Type.String(),
		CreationTime:  creationTime,
		Status:        result.Status.String(),
		Price:         result.Price,
		Amount:        result.Amount,
		OpenVolume:    result.RemainingAmount,
		Fee:           result.Fee,
		Trades:        trades,
		Cost:          result.Cost,
		UpdateTime:    updateTime,
	}, err
}

// SubmitOrder submits an order specified by exchange, currency pair and asset
// type
func (s *RPCServer) SubmitOrder(ctx context.Context, r *gctrpc.SubmitOrderRequest) (*gctrpc.SubmitOrderResponse, error) {
	a, err := asset.New(r.AssetType)
	if err != nil {
		return nil, err
	}

	if r.Pair == nil {
		return nil, errCurrencyPairUnset
	}

	p := currency.Pair{
		Delimiter: r.Pair.Delimiter,
		Base:      currency.NewCode(r.Pair.Base),
		Quote:     currency.NewCode(r.Pair.Quote),
	}

	exch, err := s.GetExchangeByName(r.Exchange)
	if err != nil {
		return nil, err
	}

	err = checkParams(r.Exchange, exch, a, p)
	if err != nil {
		return nil, err
	}

	submission := &order.Submit{
		Pair:          p,
		Side:          order.Side(r.Side),
		Type:          order.Type(r.OrderType),
		Amount:        r.Amount,
		Price:         r.Price,
		ClientID:      r.ClientId,
		ClientOrderID: r.ClientId,
		Exchange:      r.Exchange,
		AssetType:     a,
	}

	resp, err := s.OrderManager.Submit(ctx, submission)
	if err != nil {
		return &gctrpc.SubmitOrderResponse{}, err
	}

	trades := make([]*gctrpc.Trades, len(resp.Trades))
	for i := range resp.Trades {
		trades[i] = &gctrpc.Trades{
			Amount:   resp.Trades[i].Amount,
			Price:    resp.Trades[i].Price,
			Fee:      resp.Trades[i].Fee,
			FeeAsset: resp.Trades[i].FeeAsset,
		}
	}

	return &gctrpc.SubmitOrderResponse{
		OrderId:     resp.OrderID,
		OrderPlaced: resp.IsOrderPlaced,
		Trades:      trades,
	}, err
}

// SimulateOrder simulates an order specified by exchange, currency pair and asset
// type
func (s *RPCServer) SimulateOrder(ctx context.Context, r *gctrpc.SimulateOrderRequest) (*gctrpc.SimulateOrderResponse, error) {
	if r.Pair == nil {
		return nil, errCurrencyPairUnset
	}

	p := currency.Pair{
		Delimiter: r.Pair.Delimiter,
		Base:      currency.NewCode(r.Pair.Base),
		Quote:     currency.NewCode(r.Pair.Quote),
	}

	exch, err := s.GetExchangeByName(r.Exchange)
	if err != nil {
		return nil, err
	}

	err = checkParams(r.Exchange, exch, asset.Spot, p)
	if err != nil {
		return nil, err
	}

	o, err := exch.FetchOrderbook(ctx, p, asset.Spot)
	if err != nil {
		return nil, err
	}

	var buy = true
	if !strings.EqualFold(r.Side, order.Buy.String()) &&
		!strings.EqualFold(r.Side, order.Bid.String()) {
		buy = false
	}

	result := o.SimulateOrder(r.Amount, buy)
	var resp gctrpc.SimulateOrderResponse
	for x := range result.Orders {
		resp.Orders = append(resp.Orders, &gctrpc.OrderbookItem{
			Price:  result.Orders[x].Price,
			Amount: result.Orders[x].Amount,
		})
	}

	resp.Amount = result.Amount
	resp.MaximumPrice = result.MaximumPrice
	resp.MinimumPrice = result.MinimumPrice
	resp.PercentageGainLoss = result.PercentageGainOrLoss
	resp.Status = result.Status
	return &resp, nil
}

// WhaleBomb finds the amount required to reach a specific price target for a given exchange, pair
// and asset type
func (s *RPCServer) WhaleBomb(ctx context.Context, r *gctrpc.WhaleBombRequest) (*gctrpc.SimulateOrderResponse, error) {
	if r.Pair == nil {
		return nil, errCurrencyPairUnset
	}

	p := currency.Pair{
		Delimiter: r.Pair.Delimiter,
		Base:      currency.NewCode(r.Pair.Base),
		Quote:     currency.NewCode(r.Pair.Quote),
	}

	exch, err := s.GetExchangeByName(r.Exchange)
	if err != nil {
		return nil, err
	}

	err = checkParams(r.Exchange, exch, asset.Spot, p)
	if err != nil {
		return nil, err
	}

	o, err := exch.FetchOrderbook(ctx, p, asset.Spot)
	if err != nil {
		return nil, err
	}

	var buy = true
	if !strings.EqualFold(r.Side, order.Buy.String()) &&
		!strings.EqualFold(r.Side, order.Bid.String()) {
		buy = false
	}

	result, err := o.WhaleBomb(r.PriceTarget, buy)
	if err != nil {
		return nil, err
	}
	var resp gctrpc.SimulateOrderResponse
	for x := range result.Orders {
		resp.Orders = append(resp.Orders, &gctrpc.OrderbookItem{
			Price:  result.Orders[x].Price,
			Amount: result.Orders[x].Amount,
		})
	}

	resp.Amount = result.Amount
	resp.MaximumPrice = result.MaximumPrice
	resp.MinimumPrice = result.MinimumPrice
	resp.PercentageGainLoss = result.PercentageGainOrLoss
	resp.Status = result.Status
	return &resp, err
}

// CancelOrder cancels an order specified by exchange, currency pair and asset
// type
func (s *RPCServer) CancelOrder(ctx context.Context, r *gctrpc.CancelOrderRequest) (*gctrpc.GenericResponse, error) {
	if r.Pair == nil {
		return nil, errCurrencyPairUnset
	}

	p := currency.Pair{
		Delimiter: r.Pair.Delimiter,
		Base:      currency.NewCode(r.Pair.Base),
		Quote:     currency.NewCode(r.Pair.Quote),
	}

	a, err := asset.New(r.AssetType)
	if err != nil {
		return nil, err
	}

	exch, err := s.GetExchangeByName(r.Exchange)
	if err != nil {
		return nil, err
	}

	err = checkParams(r.Exchange, exch, a, p)
	if err != nil {
		return nil, err
	}

	err = s.OrderManager.Cancel(ctx,
		&order.Cancel{
			Exchange:      r.Exchange,
			AccountID:     r.AccountId,
			ID:            r.OrderId,
			Side:          order.Side(r.Side),
			WalletAddress: r.WalletAddress,
			Pair:          p,
			AssetType:     a,
		})
	if err != nil {
		return nil, err
	}
	return &gctrpc.GenericResponse{Status: MsgStatusSuccess,
		Data: fmt.Sprintf("order %s cancelled", r.OrderId)}, nil
}

// CancelBatchOrders cancels an orders specified by exchange, currency pair and asset type
func (s *RPCServer) CancelBatchOrders(ctx context.Context, r *gctrpc.CancelBatchOrdersRequest) (*gctrpc.CancelBatchOrdersResponse, error) {
	pair := currency.Pair{
		Delimiter: r.Pair.Delimiter,
		Base:      currency.NewCode(r.Pair.Base),
		Quote:     currency.NewCode(r.Pair.Quote),
	}

	assetType, err := asset.New(r.AssetType)
	if err != nil {
		return nil, err
	}

	exch, err := s.GetExchangeByName(r.Exchange)
	if err != nil {
		return nil, err
	}

	err = checkParams(r.Exchange, exch, assetType, pair)
	if err != nil {
		return nil, err
	}

	status := make(map[string]string)
	orders := strings.Split(r.OrdersId, ",")
	request := make([]order.Cancel, len(orders))
	for x := range orders {
		orderID := orders[x]
		status[orderID] = order.Cancelled.String()
		request[x] = order.Cancel{
			AccountID:     r.AccountId,
			ID:            orderID,
			Side:          order.Side(r.Side),
			WalletAddress: r.WalletAddress,
			Pair:          pair,
			AssetType:     assetType,
		}
	}

	// TODO: Change to order manager
	_, err = exch.CancelBatchOrders(ctx, request)
	if err != nil {
		return nil, err
	}

	return &gctrpc.CancelBatchOrdersResponse{
		Orders: []*gctrpc.CancelBatchOrdersResponse_Orders{{
			OrderStatus: status,
		}},
	}, nil
}

// CancelAllOrders cancels all orders, filterable by exchange
func (s *RPCServer) CancelAllOrders(ctx context.Context, r *gctrpc.CancelAllOrdersRequest) (*gctrpc.CancelAllOrdersResponse, error) {
	exch, err := s.GetExchangeByName(r.Exchange)
	if err != nil {
		return nil, err
	}

	// TODO: Change to order manager
	resp, err := exch.CancelAllOrders(ctx, nil)
	if err != nil {
		return &gctrpc.CancelAllOrdersResponse{}, err
	}

	return &gctrpc.CancelAllOrdersResponse{
		Count: resp.Count, // count of deleted orders
	}, nil
}

// ModifyOrder modifies an existing order if it exists
func (s *RPCServer) ModifyOrder(ctx context.Context, r *gctrpc.ModifyOrderRequest) (*gctrpc.ModifyOrderResponse, error) {
	assetType, err := asset.New(r.Asset)
	if err != nil {
		return nil, err
	}
	pair := currency.Pair{
		Delimiter: r.Pair.Delimiter,
		Base:      currency.NewCode(r.Pair.Base),
		Quote:     currency.NewCode(r.Pair.Quote),
	}

	exch, err := s.GetExchangeByName(r.Exchange)
	if err != nil {
		return nil, err
	}

	err = checkParams(r.Exchange, exch, assetType, pair)
	if err != nil {
		return nil, err
	}

	mod := order.Modify{
		Exchange:  r.Exchange,
		AssetType: assetType,
		Pair:      pair,
		ID:        r.OrderId,

		Amount: r.Amount,
		Price:  r.Price,
	}
	resp, err := s.OrderManager.Modify(ctx, &mod)
	if err != nil {
		return nil, err
	}
	return &gctrpc.ModifyOrderResponse{
		ModifiedOrderId: resp.OrderID,
	}, nil
}

// GetEvents returns the stored events list
func (s *RPCServer) GetEvents(_ context.Context, _ *gctrpc.GetEventsRequest) (*gctrpc.GetEventsResponse, error) {
	return &gctrpc.GetEventsResponse{}, common.ErrNotYetImplemented
}

// AddEvent adds an event
func (s *RPCServer) AddEvent(_ context.Context, r *gctrpc.AddEventRequest) (*gctrpc.AddEventResponse, error) {
	evtCondition := EventConditionParams{
		CheckBids:       r.ConditionParams.CheckBids,
		CheckAsks:       r.ConditionParams.CheckAsks,
		Condition:       r.ConditionParams.Condition,
		OrderbookAmount: r.ConditionParams.OrderbookAmount,
		Price:           r.ConditionParams.Price,
	}

	p := currency.NewPairWithDelimiter(r.Pair.Base,
		r.Pair.Quote, r.Pair.Delimiter)

	a, err := asset.New(r.AssetType)
	if err != nil {
		return nil, err
	}

	exch, err := s.GetExchangeByName(r.Exchange)
	if err != nil {
		return nil, err
	}

	err = checkParams(r.Exchange, exch, a, p)
	if err != nil {
		return nil, err
	}

	id, err := s.eventManager.Add(r.Exchange, r.Item, evtCondition, p, a, r.Action)
	if err != nil {
		return nil, err
	}

	return &gctrpc.AddEventResponse{Id: id}, nil
}

// RemoveEvent removes an event, specified by an event ID
func (s *RPCServer) RemoveEvent(ctx context.Context, r *gctrpc.RemoveEventRequest) (*gctrpc.GenericResponse, error) {
	if !s.eventManager.Remove(r.Id) {
		return nil, fmt.Errorf("event %d not removed", r.Id)
	}
	return &gctrpc.GenericResponse{Status: MsgStatusSuccess,
		Data: fmt.Sprintf("event %d removed", r.Id)}, nil
}

// GetCryptocurrencyDepositAddresses returns a list of cryptocurrency deposit
// addresses specified by an exchange
func (s *RPCServer) GetCryptocurrencyDepositAddresses(ctx context.Context, r *gctrpc.GetCryptocurrencyDepositAddressesRequest) (*gctrpc.GetCryptocurrencyDepositAddressesResponse, error) {
	exch, err := s.GetExchangeByName(r.Exchange)
	if err != nil {
		return nil, err
	}

	if !exch.GetAuthenticatedAPISupport(exchange.RestAuthentication) {
		return nil, fmt.Errorf("%s, %w", r.Exchange, exchange.ErrAuthenticationSupportNotEnabled)
	}

	result, err := s.GetCryptocurrencyDepositAddressesByExchange(r.Exchange)
	if err != nil {
		return nil, err
	}

	var resp gctrpc.GetCryptocurrencyDepositAddressesResponse
	resp.Addresses = make(map[string]*gctrpc.DepositAddresses)
	for k, v := range result {
		var depositAddrs []*gctrpc.DepositAddress
		for a := range v {
			depositAddrs = append(depositAddrs, &gctrpc.DepositAddress{
				Address: v[a].Address,
				Tag:     v[a].Tag,
				Chain:   v[a].Chain,
			})
		}
		resp.Addresses[k] = &gctrpc.DepositAddresses{Addresses: depositAddrs}
	}
	return &resp, nil
}

// GetCryptocurrencyDepositAddress returns a cryptocurrency deposit address
// specified by exchange and cryptocurrency
func (s *RPCServer) GetCryptocurrencyDepositAddress(ctx context.Context, r *gctrpc.GetCryptocurrencyDepositAddressRequest) (*gctrpc.GetCryptocurrencyDepositAddressResponse, error) {
	exch, err := s.GetExchangeByName(r.Exchange)
	if err != nil {
		return nil, err
	}

	if !exch.GetAuthenticatedAPISupport(exchange.RestAuthentication) {
		return nil, fmt.Errorf("%s, %w", r.Exchange, exchange.ErrAuthenticationSupportNotEnabled)
	}

	addr, err := s.GetExchangeCryptocurrencyDepositAddress(ctx,
		r.Exchange,
		"",
		r.Chain,
		currency.NewCode(r.Cryptocurrency),
		r.Bypass,
	)
	if err != nil {
		return nil, err
	}

	return &gctrpc.GetCryptocurrencyDepositAddressResponse{
		Address: addr.Address,
		Tag:     addr.Tag,
	}, nil
}

// GetAvailableTransferChains returns the supported transfer chains specified by
// exchange and cryptocurrency
func (s *RPCServer) GetAvailableTransferChains(ctx context.Context, r *gctrpc.GetAvailableTransferChainsRequest) (*gctrpc.GetAvailableTransferChainsResponse, error) {
	exch, err := s.GetExchangeByName(r.Exchange)
	if err != nil {
		return nil, err
	}

	curr := currency.NewCode(r.Cryptocurrency)
	if curr.IsEmpty() {
		return nil, errCurrencyNotSpecified
	}

	resp, err := exch.GetAvailableTransferChains(ctx, curr)
	if err != nil {
		return nil, err
	}

	if len(resp) == 0 {
		return nil, errors.New("no available transfer chains found")
	}

	return &gctrpc.GetAvailableTransferChainsResponse{
		Chains: resp,
	}, nil
}

// WithdrawCryptocurrencyFunds withdraws cryptocurrency funds specified by
// exchange
func (s *RPCServer) WithdrawCryptocurrencyFunds(ctx context.Context, r *gctrpc.WithdrawCryptoRequest) (*gctrpc.WithdrawResponse, error) {
	_, err := s.GetExchangeByName(r.Exchange)
	if err != nil {
		return nil, err
	}

	request := &withdraw.Request{
		Exchange:    r.Exchange,
		Amount:      r.Amount,
		Currency:    currency.NewCode(strings.ToUpper(r.Currency)),
		Type:        withdraw.Crypto,
		Description: r.Description,
		Crypto: withdraw.CryptoRequest{
			Address:    r.Address,
			AddressTag: r.AddressTag,
			FeeAmount:  r.Fee,
			Chain:      r.Chain,
		},
	}

	exchCfg, err := s.Config.GetExchangeConfig(r.Exchange)
	if err != nil {
		return nil, err
	}

	if exchCfg.API.Credentials.OTPSecret != "" {
		code, errOTP := totp.GenerateCode(exchCfg.API.Credentials.OTPSecret, time.Now())
		if errOTP != nil {
			return nil, errOTP
		}

		codeNum, errOTP := strconv.ParseInt(code, 10, 64)
		if errOTP != nil {
			return nil, errOTP
		}
		request.OneTimePassword = codeNum
	}

	if exchCfg.API.Credentials.PIN != "" {
		pinCode, errPin := strconv.ParseInt(exchCfg.API.Credentials.PIN, 10, 64)
		if err != nil {
			return nil, errPin
		}
		request.PIN = pinCode
	}

	request.TradePassword = exchCfg.API.Credentials.TradePassword

	resp, err := s.Engine.WithdrawManager.SubmitWithdrawal(ctx, request)
	if err != nil {
		return nil, err
	}

	return &gctrpc.WithdrawResponse{
		Id:     resp.ID.String(),
		Status: resp.Exchange.Status,
	}, nil
}

// WithdrawFiatFunds withdraws fiat funds specified by exchange
func (s *RPCServer) WithdrawFiatFunds(ctx context.Context, r *gctrpc.WithdrawFiatRequest) (*gctrpc.WithdrawResponse, error) {
	exch, err := s.GetExchangeByName(r.Exchange)
	if err != nil {
		return nil, err
	}

	bankAccount, err := banking.GetBankAccountByID(r.BankAccountId)
	if err != nil {
		base := exch.GetBase()
		if base == nil {
			return nil, errExchangeBaseNotFound
		}
		bankAccount, err = base.GetExchangeBankAccounts(r.BankAccountId,
			r.Currency)
		if err != nil {
			return nil, err
		}
	}

	request := &withdraw.Request{
		Exchange:    r.Exchange,
		Amount:      r.Amount,
		Currency:    currency.NewCode(strings.ToUpper(r.Currency)),
		Type:        withdraw.Fiat,
		Description: r.Description,
		Fiat: withdraw.FiatRequest{
			Bank: *bankAccount,
		},
	}

	exchCfg, err := s.Config.GetExchangeConfig(r.Exchange)
	if err != nil {
		return nil, err
	}

	if exchCfg.API.Credentials.OTPSecret != "" {
		code, errOTP := totp.GenerateCode(exchCfg.API.Credentials.OTPSecret, time.Now())
		if err != nil {
			return nil, errOTP
		}

		codeNum, errOTP := strconv.ParseInt(code, 10, 64)
		if err != nil {
			return nil, errOTP
		}
		request.OneTimePassword = codeNum
	}

	if exchCfg.API.Credentials.PIN != "" {
		pinCode, errPIN := strconv.ParseInt(exchCfg.API.Credentials.PIN, 10, 64)
		if err != nil {
			return nil, errPIN
		}
		request.PIN = pinCode
	}

	request.TradePassword = exchCfg.API.Credentials.TradePassword

	resp, err := s.Engine.WithdrawManager.SubmitWithdrawal(ctx, request)
	if err != nil {
		return nil, err
	}

	return &gctrpc.WithdrawResponse{
		Id:     resp.ID.String(),
		Status: resp.Exchange.Status,
	}, nil
}

// WithdrawalEventByID returns previous withdrawal request details
func (s *RPCServer) WithdrawalEventByID(_ context.Context, r *gctrpc.WithdrawalEventByIDRequest) (*gctrpc.WithdrawalEventByIDResponse, error) {
	if !s.Config.Database.Enabled {
		return nil, database.ErrDatabaseSupportDisabled
	}
	v, err := s.WithdrawManager.WithdrawalEventByID(r.Id)
	if err != nil {
		return nil, err
	}

	resp := &gctrpc.WithdrawalEventByIDResponse{
		Event: &gctrpc.WithdrawalEventResponse{
			Id: v.ID.String(),
			Exchange: &gctrpc.WithdrawlExchangeEvent{
				Name:   v.Exchange.Name,
				Id:     v.Exchange.Name,
				Status: v.Exchange.Status,
			},
			Request: &gctrpc.WithdrawalRequestEvent{
				Currency:    v.RequestDetails.Currency.String(),
				Description: v.RequestDetails.Description,
				Amount:      v.RequestDetails.Amount,
				Type:        int32(v.RequestDetails.Type),
			},
		},
	}

	resp.Event.CreatedAt = timestamppb.New(v.CreatedAt)
	if err := resp.Event.CreatedAt.CheckValid(); err != nil {
		log.Errorf(log.GRPCSys, "withdrawal event by id CreatedAt: %s", err)
	}
	resp.Event.UpdatedAt = timestamppb.New(v.UpdatedAt)
	if err := resp.Event.UpdatedAt.CheckValid(); err != nil {
		log.Errorf(log.GRPCSys, "withdrawal event by id UpdatedAt: %s", err)
	}

	if v.RequestDetails.Type == withdraw.Crypto {
		resp.Event.Request.Crypto = new(gctrpc.CryptoWithdrawalEvent)
		resp.Event.Request.Crypto = &gctrpc.CryptoWithdrawalEvent{
			Address:    v.RequestDetails.Crypto.Address,
			AddressTag: v.RequestDetails.Crypto.AddressTag,
			Fee:        v.RequestDetails.Crypto.FeeAmount,
		}
	} else if v.RequestDetails.Type == withdraw.Fiat {
		if v.RequestDetails.Fiat != (withdraw.FiatRequest{}) {
			resp.Event.Request.Fiat = new(gctrpc.FiatWithdrawalEvent)
			resp.Event.Request.Fiat = &gctrpc.FiatWithdrawalEvent{
				BankName:      v.RequestDetails.Fiat.Bank.BankName,
				AccountName:   v.RequestDetails.Fiat.Bank.AccountName,
				AccountNumber: v.RequestDetails.Fiat.Bank.AccountNumber,
				Bsb:           v.RequestDetails.Fiat.Bank.BSBNumber,
				Swift:         v.RequestDetails.Fiat.Bank.SWIFTCode,
				Iban:          v.RequestDetails.Fiat.Bank.IBAN,
			}
		}
	}

	return resp, nil
}

// WithdrawalEventsByExchange returns previous withdrawal request details by exchange
func (s *RPCServer) WithdrawalEventsByExchange(ctx context.Context, r *gctrpc.WithdrawalEventsByExchangeRequest) (*gctrpc.WithdrawalEventsByExchangeResponse, error) {
	if !s.Config.Database.Enabled {
		if r.Id == "" {
			exch, err := s.GetExchangeByName(r.Exchange)
			if err != nil {
				return nil, err
			}

			c := currency.NewCode(strings.ToUpper(r.Currency))
			ret, err := exch.GetWithdrawalsHistory(ctx, c)
			if err != nil {
				return nil, err
			}

			return parseWithdrawalsHistory(ret, exch.GetName(), int(r.Limit)), nil
		}
		return nil, database.ErrDatabaseSupportDisabled
	}
	if r.Id == "" {
		ret, err := s.WithdrawManager.WithdrawalEventByExchange(r.Exchange, int(r.Limit))
		if err != nil {
			return nil, err
		}
		return parseMultipleEvents(ret), nil
	}

	ret, err := s.WithdrawManager.WithdrawalEventByExchangeID(r.Exchange, r.Id)
	if err != nil {
		return nil, err
	}

	return parseSingleEvents(ret), nil
}

// WithdrawalEventsByDate returns previous withdrawal request details by exchange
func (s *RPCServer) WithdrawalEventsByDate(_ context.Context, r *gctrpc.WithdrawalEventsByDateRequest) (*gctrpc.WithdrawalEventsByExchangeResponse, error) {
	start, err := time.Parse(common.SimpleTimeFormat, r.Start)
	if err != nil {
		return nil, fmt.Errorf("%w cannot parse start time %v", errInvalidTimes, err)
	}
	end, err := time.Parse(common.SimpleTimeFormat, r.End)
	if err != nil {
		return nil, fmt.Errorf("%w cannot parse end time %v", errInvalidTimes, err)
	}
	err = common.StartEndTimeCheck(start, end)
	if err != nil {
		return nil, err
	}
	var ret []*withdraw.Response
	ret, err = s.WithdrawManager.WithdrawEventByDate(r.Exchange, start, end, int(r.Limit))
	if err != nil {
		return nil, err
	}
	return parseMultipleEvents(ret), nil
}

// GetLoggerDetails returns a loggers details
func (s *RPCServer) GetLoggerDetails(_ context.Context, r *gctrpc.GetLoggerDetailsRequest) (*gctrpc.GetLoggerDetailsResponse, error) {
	levels, err := log.Level(r.Logger)
	if err != nil {
		return nil, err
	}

	return &gctrpc.GetLoggerDetailsResponse{
		Info:  levels.Info,
		Debug: levels.Debug,
		Warn:  levels.Warn,
		Error: levels.Error,
	}, nil
}

// SetLoggerDetails sets a loggers details
func (s *RPCServer) SetLoggerDetails(_ context.Context, r *gctrpc.SetLoggerDetailsRequest) (*gctrpc.GetLoggerDetailsResponse, error) {
	levels, err := log.SetLevel(r.Logger, r.Level)
	if err != nil {
		return nil, err
	}

	return &gctrpc.GetLoggerDetailsResponse{
		Info:  levels.Info,
		Debug: levels.Debug,
		Warn:  levels.Warn,
		Error: levels.Error,
	}, nil
}

// GetExchangePairs returns a list of exchange supported assets and related pairs
func (s *RPCServer) GetExchangePairs(_ context.Context, r *gctrpc.GetExchangePairsRequest) (*gctrpc.GetExchangePairsResponse, error) {
	exchCfg, err := s.Config.GetExchangeConfig(r.Exchange)
	if err != nil {
		return nil, err
	}
	assetTypes := exchCfg.CurrencyPairs.GetAssetTypes(false)

	var a asset.Item
	if r.Asset != "" {
		a, err = asset.New(r.Asset)
		if err != nil {
			return nil, err
		}
		if !assetTypes.Contains(a) {
			return nil, fmt.Errorf("specified asset %s is not supported by exchange", a)
		}
	}

	var resp gctrpc.GetExchangePairsResponse
	resp.SupportedAssets = make(map[string]*gctrpc.PairsSupported)
	for x := range assetTypes {
		if r.Asset != "" && !strings.EqualFold(assetTypes[x].String(), r.Asset) {
			continue
		}

		ps, err := exchCfg.CurrencyPairs.Get(assetTypes[x])
		if err != nil {
			return nil, err
		}

		resp.SupportedAssets[assetTypes[x].String()] = &gctrpc.PairsSupported{
			AvailablePairs: ps.Available.Join(),
			EnabledPairs:   ps.Enabled.Join(),
		}
	}
	return &resp, nil
}

// SetExchangePair enables/disabled the specified pair(s) on an exchange
func (s *RPCServer) SetExchangePair(_ context.Context, r *gctrpc.SetExchangePairRequest) (*gctrpc.GenericResponse, error) {
	exchCfg, err := s.Config.GetExchangeConfig(r.Exchange)
	if err != nil {
		return nil, err
	}

	a, err := asset.New(r.AssetType)
	if err != nil {
		return nil, err
	}

	exch, err := s.GetExchangeByName(r.Exchange)
	if err != nil {
		return nil, err
	}

	err = checkParams(r.Exchange, exch, a, currency.EMPTYPAIR)
	if err != nil {
		return nil, err
	}

	base := exch.GetBase()
	if base == nil {
		return nil, errExchangeBaseNotFound
	}

	pairFmt, err := s.Config.GetPairFormat(r.Exchange, a)
	if err != nil {
		return nil, err
	}
	var pass bool
	var newErrors common.Errors
	for i := range r.Pairs {
		var p currency.Pair
		p, err = currency.NewPairFromStrings(r.Pairs[i].Base, r.Pairs[i].Quote)
		if err != nil {
			return nil, err
		}

		if r.Enable {
			err = exchCfg.CurrencyPairs.EnablePair(a,
				p.Format(pairFmt.Delimiter, pairFmt.Uppercase))
			if err != nil {
				newErrors = append(newErrors, err)
				continue
			}
			err = base.CurrencyPairs.EnablePair(a, p)
			if err != nil {
				newErrors = append(newErrors, err)
				continue
			}
			pass = true
			continue
		}

		err = exchCfg.CurrencyPairs.DisablePair(a,
			p.Format(pairFmt.Delimiter, pairFmt.Uppercase))
		if err != nil {
			newErrors = append(newErrors, err)
			continue
		}
		err = base.CurrencyPairs.DisablePair(a, p)
		if err != nil {
			newErrors = append(newErrors, err)
			continue
		}
		pass = true
	}

	if exch.IsWebsocketEnabled() && pass && base.Websocket.IsConnected() {
		err = exch.FlushWebsocketChannels()
		if err != nil {
			newErrors = append(newErrors, err)
		}
	}

	if newErrors != nil {
		return nil, newErrors
	}

	return &gctrpc.GenericResponse{Status: MsgStatusSuccess}, nil
}

// GetOrderbookStream streams the requested updated orderbook
func (s *RPCServer) GetOrderbookStream(r *gctrpc.GetOrderbookStreamRequest, stream gctrpc.GoCryptoTrader_GetOrderbookStreamServer) error {
	a, err := asset.New(r.AssetType)
	if err != nil {
		return err
	}

	p := currency.Pair{
		Delimiter: r.Pair.Delimiter,
		Base:      currency.NewCode(r.Pair.Base),
		Quote:     currency.NewCode(r.Pair.Quote),
	}

	exch, err := s.GetExchangeByName(r.Exchange)
	if err != nil {
		return err
	}

	err = checkParams(r.Exchange, exch, a, p)
	if err != nil {
		return err
	}

	depth, err := orderbook.GetDepth(r.Exchange, p, a)
	if err != nil {
		return err
	}

	for {
		resp := &gctrpc.OrderbookResponse{
			Pair:      &gctrpc.CurrencyPair{Base: r.Pair.Base, Quote: r.Pair.Quote},
			AssetType: r.AssetType,
		}
		base, err := depth.Retrieve()
		if err != nil {
			resp.Error = err.Error()
			resp.LastUpdated = time.Now().Unix()
		} else {
			resp.Bids = make([]*gctrpc.OrderbookItem, len(base.Bids))
			for i := range base.Bids {
				resp.Bids[i] = &gctrpc.OrderbookItem{
					Amount: base.Bids[i].Amount,
					Price:  base.Bids[i].Price,
					Id:     base.Bids[i].ID}
			}
			resp.Asks = make([]*gctrpc.OrderbookItem, len(base.Asks))
			for i := range base.Asks {
				resp.Asks[i] = &gctrpc.OrderbookItem{
					Amount: base.Asks[i].Amount,
					Price:  base.Asks[i].Price,
					Id:     base.Asks[i].ID}
			}
		}

		err = stream.Send(resp)
		if err != nil {
			return err
		}
		<-depth.Wait(nil)
	}
}

// GetExchangeOrderbookStream streams all orderbooks associated with an exchange
func (s *RPCServer) GetExchangeOrderbookStream(r *gctrpc.GetExchangeOrderbookStreamRequest, stream gctrpc.GoCryptoTrader_GetExchangeOrderbookStreamServer) error {
	if r.Exchange == "" {
		return errExchangeNameUnset
	}

	if _, err := s.GetExchangeByName(r.Exchange); err != nil {
		return err
	}

	pipe, err := orderbook.SubscribeToExchangeOrderbooks(r.Exchange)
	if err != nil {
		return err
	}

	defer func() {
		pipeErr := pipe.Release()
		if pipeErr != nil {
			log.Error(log.DispatchMgr, pipeErr)
		}
	}()

	for {
		data, ok := <-pipe.C
		if !ok {
			return errDispatchSystem
		}

<<<<<<< HEAD
		d, ok := data.(orderbook.Outbound)
		if !ok {
			return common.GetAssertError("orderbook.Outbound", data)
		}

		resp := &gctrpc.OrderbookResponse{}
		ob, err := d.Retrieve()
		if err != nil {
			resp.Error = err.Error()
			resp.LastUpdated = time.Now().Unix()
		} else {
			resp.Pair = &gctrpc.CurrencyPair{
				Base:  ob.Pair.Base.String(),
				Quote: ob.Pair.Quote.String(),
			}
			resp.AssetType = ob.Asset.String()
			resp.Bids = make([]*gctrpc.OrderbookItem, len(ob.Bids))
			for i := range ob.Bids {
				resp.Bids[i] = &gctrpc.OrderbookItem{
					Amount: ob.Bids[i].Amount,
					Price:  ob.Bids[i].Price,
					Id:     ob.Bids[i].ID}
			}
			resp.Asks = make([]*gctrpc.OrderbookItem, len(ob.Asks))
			for i := range ob.Asks {
				resp.Asks[i] = &gctrpc.OrderbookItem{
					Amount: ob.Asks[i].Amount,
					Price:  ob.Asks[i].Price,
					Id:     ob.Asks[i].ID}
			}
		}

		err = stream.Send(resp)
=======
		d, ok := data.(*interface{})
		if !ok {
			return errors.New("unable to type assert data")
		}

		dd := *d
		ob, ok := dd.(orderbook.Base)
		if !ok {
			return errors.New("unable to type assert orderbook data")
		}

		bids := make([]*gctrpc.OrderbookItem, len(ob.Bids))
		for i := range ob.Bids {
			bids[i] = &gctrpc.OrderbookItem{
				Amount: ob.Bids[i].Amount,
				Price:  ob.Bids[i].Price,
				Id:     ob.Bids[i].ID}
		}
		asks := make([]*gctrpc.OrderbookItem, len(ob.Asks))
		for i := range ob.Asks {
			asks[i] = &gctrpc.OrderbookItem{
				Amount: ob.Asks[i].Amount,
				Price:  ob.Asks[i].Price,
				Id:     ob.Asks[i].ID}
		}
		err := stream.Send(&gctrpc.OrderbookResponse{
			Pair: &gctrpc.CurrencyPair{Base: ob.Pair.Base.String(),
				Quote: ob.Pair.Quote.String()},
			Bids:      bids,
			Asks:      asks,
			AssetType: ob.Asset.String(),
		})
>>>>>>> b45fbb80
		if err != nil {
			return err
		}
	}
}

// GetTickerStream streams the requested updated ticker
func (s *RPCServer) GetTickerStream(r *gctrpc.GetTickerStreamRequest, stream gctrpc.GoCryptoTrader_GetTickerStreamServer) error {
	if r.Exchange == "" {
		return errExchangeNameUnset
	}

	if _, err := s.GetExchangeByName(r.Exchange); err != nil {
		return err
	}

	a, err := asset.New(r.AssetType)
	if err != nil {
		return err
	}

	if r.Pair.String() == "" {
		return errCurrencyPairUnset
	}

	if r.AssetType == "" {
		return errAssetTypeUnset
	}

	p, err := currency.NewPairFromStrings(r.Pair.Base, r.Pair.Quote)
	if err != nil {
		return err
	}

	pipe, err := ticker.SubscribeTicker(r.Exchange, p, a)
	if err != nil {
		return err
	}

	defer func() {
		pipeErr := pipe.Release()
		if pipeErr != nil {
			log.Error(log.DispatchMgr, pipeErr)
		}
	}()

	for {
		data, ok := <-pipe.C
		if !ok {
			return errDispatchSystem
		}

<<<<<<< HEAD
		t, ok := data.(*ticker.Price)
=======
		d, ok := data.(*interface{})
		if !ok {
			return errors.New("unable to type assert data")
		}

		dd := *d
		t, ok := dd.(ticker.Price)
>>>>>>> b45fbb80
		if !ok {
			return common.GetAssertError("*ticker.Price", data)
		}

		err := stream.Send(&gctrpc.TickerResponse{
			Pair: &gctrpc.CurrencyPair{
				Base:      t.Pair.Base.String(),
				Quote:     t.Pair.Quote.String(),
				Delimiter: t.Pair.Delimiter},
			LastUpdated: s.unixTimestamp(t.LastUpdated),
			Last:        t.Last,
			High:        t.High,
			Low:         t.Low,
			Bid:         t.Bid,
			Ask:         t.Ask,
			Volume:      t.Volume,
			PriceAth:    t.PriceATH,
		})
		if err != nil {
			return err
		}
	}
}

// GetExchangeTickerStream streams all tickers associated with an exchange
func (s *RPCServer) GetExchangeTickerStream(r *gctrpc.GetExchangeTickerStreamRequest, stream gctrpc.GoCryptoTrader_GetExchangeTickerStreamServer) error {
	if r.Exchange == "" {
		return errExchangeNameUnset
	}

	if _, err := s.GetExchangeByName(r.Exchange); err != nil {
		return err
	}

	pipe, err := ticker.SubscribeToExchangeTickers(r.Exchange)
	if err != nil {
		return err
	}

	defer func() {
		pipeErr := pipe.Release()
		if pipeErr != nil {
			log.Error(log.DispatchMgr, pipeErr)
		}
	}()

	for {
		data, ok := <-pipe.C
		if !ok {
			return errDispatchSystem
		}

<<<<<<< HEAD
		t, ok := data.(*ticker.Price)
=======
		d, ok := data.(*interface{})
		if !ok {
			return errors.New("unable to type assert data")
		}

		dd := *d
		t, ok := dd.(ticker.Price)
>>>>>>> b45fbb80
		if !ok {
			return common.GetAssertError("*ticker.Price", data)
		}

		err := stream.Send(&gctrpc.TickerResponse{
			Pair: &gctrpc.CurrencyPair{
				Base:      t.Pair.Base.String(),
				Quote:     t.Pair.Quote.String(),
				Delimiter: t.Pair.Delimiter},
			LastUpdated: s.unixTimestamp(t.LastUpdated),
			Last:        t.Last,
			High:        t.High,
			Low:         t.Low,
			Bid:         t.Bid,
			Ask:         t.Ask,
			Volume:      t.Volume,
			PriceAth:    t.PriceATH,
		})
		if err != nil {
			return err
		}
	}
}

// GetAuditEvent returns matching audit events from database
func (s *RPCServer) GetAuditEvent(_ context.Context, r *gctrpc.GetAuditEventRequest) (*gctrpc.GetAuditEventResponse, error) {
	start, err := time.Parse(common.SimpleTimeFormat, r.StartDate)
	if err != nil {
		return nil, fmt.Errorf("%w cannot parse start time %v", errInvalidTimes, err)
	}
	end, err := time.Parse(common.SimpleTimeFormat, r.EndDate)
	if err != nil {
		return nil, fmt.Errorf("%w cannot parse end time %v", errInvalidTimes, err)
	}
	err = common.StartEndTimeCheck(start, end)
	if err != nil {
		return nil, err
	}
	events, err := audit.GetEvent(start, end, r.OrderBy, int(r.Limit))
	if err != nil {
		return nil, err
	}

	resp := gctrpc.GetAuditEventResponse{}

	switch v := events.(type) {
	case postgres.AuditEventSlice:
		for x := range v {
			tempEvent := &gctrpc.AuditEvent{
				Type:       v[x].Type,
				Identifier: v[x].Identifier,
				Message:    v[x].Message,
				Timestamp:  v[x].CreatedAt.In(time.UTC).Format(common.SimpleTimeFormatWithTimezone),
			}

			resp.Events = append(resp.Events, tempEvent)
		}
	case sqlite3.AuditEventSlice:
		for x := range v {
			tempEvent := &gctrpc.AuditEvent{
				Type:       v[x].Type,
				Identifier: v[x].Identifier,
				Message:    v[x].Message,
				Timestamp:  v[x].CreatedAt,
			}
			resp.Events = append(resp.Events, tempEvent)
		}
	}

	return &resp, nil
}

// GetHistoricCandles returns historical candles for a given exchange
func (s *RPCServer) GetHistoricCandles(ctx context.Context, r *gctrpc.GetHistoricCandlesRequest) (*gctrpc.GetHistoricCandlesResponse, error) {
	start, err := time.Parse(common.SimpleTimeFormat, r.Start)
	if err != nil {
		return nil, fmt.Errorf("%w cannot parse start time %v", errInvalidTimes, err)
	}
	end, err := time.Parse(common.SimpleTimeFormat, r.End)
	if err != nil {
		return nil, fmt.Errorf("%w cannot parse end time %v", errInvalidTimes, err)
	}
	err = common.StartEndTimeCheck(start, end)
	if err != nil {
		return nil, err
	}
	if r.Pair == nil {
		return nil, errCurrencyPairUnset
	}

	pair := currency.Pair{
		Delimiter: r.Pair.Delimiter,
		Base:      currency.NewCode(r.Pair.Base),
		Quote:     currency.NewCode(r.Pair.Quote),
	}

	a, err := asset.New(r.AssetType)
	if err != nil {
		return nil, err
	}

	exch, err := s.GetExchangeByName(r.Exchange)
	if err != nil {
		return nil, err
	}

	err = checkParams(r.Exchange, exch, a, pair)
	if err != nil {
		return nil, err
	}

	interval := kline.Interval(r.TimeInterval)

	resp := gctrpc.GetHistoricCandlesResponse{
		Interval: interval.Short(),
		Pair:     r.Pair,
		Start:    r.Start,
		End:      r.End,
	}

	var klineItem kline.Item
	if r.UseDb {
		klineItem, err = kline.LoadFromDatabase(r.Exchange,
			pair,
			a,
			interval,
			start,
			end)
		if err != nil {
			return nil, err
		}
	} else {
		if r.ExRequest {
			klineItem, err = exch.GetHistoricCandlesExtended(ctx,
				pair,
				a,
				start,
				end,
				interval)
		} else {
			klineItem, err = exch.GetHistoricCandles(ctx,
				pair,
				a,
				start,
				end,
				interval)
		}
	}

	if err != nil {
		return nil, err
	}

	if r.FillMissingWithTrades {
		var tradeDataKline *kline.Item
		tradeDataKline, err = fillMissingCandlesWithStoredTrades(start, end, &klineItem)
		if err != nil {
			return nil, err
		}
		klineItem.Candles = append(klineItem.Candles, tradeDataKline.Candles...)
	}

	resp.Exchange = klineItem.Exchange
	for i := range klineItem.Candles {
		resp.Candle = append(resp.Candle, &gctrpc.Candle{
			Time:   klineItem.Candles[i].Time.In(time.UTC).Format(common.SimpleTimeFormatWithTimezone),
			Low:    klineItem.Candles[i].Low,
			High:   klineItem.Candles[i].High,
			Open:   klineItem.Candles[i].Open,
			Close:  klineItem.Candles[i].Close,
			Volume: klineItem.Candles[i].Volume,
		})
	}

	if r.Sync && !r.UseDb {
		_, err = kline.StoreInDatabase(&klineItem, r.Force)
		if err != nil {
			if errors.Is(err, exchangeDB.ErrNoExchangeFound) {
				return nil, errors.New("exchange was not found in database, you can seed existing data or insert a new exchange via the dbseed")
			}
			return nil, err
		}
	}

	return &resp, nil
}

func fillMissingCandlesWithStoredTrades(startTime, endTime time.Time, klineItem *kline.Item) (*kline.Item, error) {
	candleTimes := make([]time.Time, len(klineItem.Candles))
	for i := range klineItem.Candles {
		candleTimes[i] = klineItem.Candles[i].Time
	}
	ranges, err := timeperiods.FindTimeRangesContainingData(startTime, endTime, klineItem.Interval.Duration(), candleTimes)
	if err != nil {
		return nil, err
	}

	var response kline.Item
	for i := range ranges {
		if ranges[i].HasDataInRange {
			continue
		}
		var tradeCandles kline.Item
		trades, err := trade.GetTradesInRange(
			klineItem.Exchange,
			klineItem.Asset.String(),
			klineItem.Pair.Base.String(),
			klineItem.Pair.Quote.String(),
			ranges[i].StartOfRange,
			ranges[i].EndOfRange,
		)
		if err != nil {
			return klineItem, err
		}
		if len(trades) == 0 {
			continue
		}
		tradeCandles, err = trade.ConvertTradesToCandles(klineItem.Interval, trades...)
		if err != nil {
			return klineItem, err
		}
		if len(tradeCandles.Candles) == 0 {
			continue
		}

		for i := range tradeCandles.Candles {
			response.Candles = append(response.Candles, tradeCandles.Candles[i])
		}

		for i := range response.Candles {
			log.Infof(log.GRPCSys,
				"Filled requested OHLCV data for %v %v %v interval at %v with trade data",
				klineItem.Exchange,
				klineItem.Pair.String(),
				klineItem.Asset,
				response.Candles[i].Time.In(time.UTC).Format(common.SimpleTimeFormatWithTimezone),
			)
		}
	}

	return &response, nil
}

// GCTScriptStatus returns a slice of current running scripts that includes next run time and uuid
func (s *RPCServer) GCTScriptStatus(_ context.Context, _ *gctrpc.GCTScriptStatusRequest) (*gctrpc.GCTScriptStatusResponse, error) {
	if !s.gctScriptManager.IsRunning() {
		return &gctrpc.GCTScriptStatusResponse{Status: gctscript.ErrScriptingDisabled.Error()}, nil
	}

	if gctscript.VMSCount.Len() < 1 {
		return &gctrpc.GCTScriptStatusResponse{Status: "no scripts running"}, nil
	}

	resp := &gctrpc.GCTScriptStatusResponse{
		Status: fmt.Sprintf("%v of %v virtual machines running", gctscript.VMSCount.Len(), s.gctScriptManager.GetMaxVirtualMachines()),
	}

	gctscript.AllVMSync.Range(func(k, v interface{}) bool {
		vm, ok := v.(*gctscript.VM)
		if !ok {
			log.Errorf(log.GRPCSys, "%v", common.GetAssertError("*gctscript.VM", v))
			return false
		}
		resp.Scripts = append(resp.Scripts, &gctrpc.GCTScript{
			UUID:    vm.ID.String(),
			Name:    vm.ShortName(),
			NextRun: vm.NextRun.String(),
		})

		return true
	})

	return resp, nil
}

// GCTScriptQuery queries a running script and returns script running information
func (s *RPCServer) GCTScriptQuery(_ context.Context, r *gctrpc.GCTScriptQueryRequest) (*gctrpc.GCTScriptQueryResponse, error) {
	if !s.gctScriptManager.IsRunning() {
		return &gctrpc.GCTScriptQueryResponse{Status: gctscript.ErrScriptingDisabled.Error()}, nil
	}

	UUID, err := uuid.FromString(r.Script.UUID)
	if err != nil {
		// nolint:nilerr // error is returned in the GCTScriptQueryResponse
		return &gctrpc.GCTScriptQueryResponse{Status: MsgStatusError, Data: err.Error()}, nil
	}

	v, f := gctscript.AllVMSync.Load(UUID)
	if !f {
		return &gctrpc.GCTScriptQueryResponse{Status: MsgStatusError, Data: "UUID not found"}, nil
	}

	vm, ok := v.(*gctscript.VM)
	if !ok {
		return nil, errors.New("unable to type assert gctscript.VM")
	}
	resp := &gctrpc.GCTScriptQueryResponse{
		Status: MsgStatusOK,
		Script: &gctrpc.GCTScript{
			Name:    vm.ShortName(),
			UUID:    vm.ID.String(),
			Path:    vm.Path,
			NextRun: vm.NextRun.String(),
		},
	}
	data, err := vm.Read()
	if err != nil {
		return nil, err
	}
	resp.Data = string(data)
	return resp, nil
}

// GCTScriptExecute execute a script
func (s *RPCServer) GCTScriptExecute(_ context.Context, r *gctrpc.GCTScriptExecuteRequest) (*gctrpc.GenericResponse, error) {
	if !s.gctScriptManager.IsRunning() {
		return &gctrpc.GenericResponse{Status: gctscript.ErrScriptingDisabled.Error()}, nil
	}

	if r.Script.Path == "" {
		r.Script.Path = gctscript.ScriptPath
	}

	gctVM := s.gctScriptManager.New()
	if gctVM == nil {
		return &gctrpc.GenericResponse{Status: MsgStatusError, Data: "unable to create VM instance"}, nil
	}

	script := filepath.Join(r.Script.Path, r.Script.Name)
	if err := gctVM.Load(script); err != nil {
		return &gctrpc.GenericResponse{ // nolint:nilerr // error is returned in the generic response
			Status: MsgStatusError,
			Data:   err.Error(),
		}, nil
	}

	go gctVM.CompileAndRun()

	return &gctrpc.GenericResponse{
		Status: MsgStatusOK,
		Data:   gctVM.ShortName() + " (" + gctVM.ID.String() + ") executed",
	}, nil
}

// GCTScriptStop terminate a running script
func (s *RPCServer) GCTScriptStop(_ context.Context, r *gctrpc.GCTScriptStopRequest) (*gctrpc.GenericResponse, error) {
	if !s.gctScriptManager.IsRunning() {
		return &gctrpc.GenericResponse{Status: gctscript.ErrScriptingDisabled.Error()}, nil
	}

	UUID, err := uuid.FromString(r.Script.UUID)
	if err != nil {
		return &gctrpc.GenericResponse{Status: MsgStatusError, Data: err.Error()}, nil // nolint:nilerr // error is returned in the generic response
	}

	v, f := gctscript.AllVMSync.Load(UUID)
	if !f {
		return &gctrpc.GenericResponse{Status: MsgStatusError, Data: "no running script found"}, nil
	}

	vm, ok := v.(*gctscript.VM)
	if !ok {
		return nil, errors.New("unable to type assert gctscript.VM")
	}
	err = vm.Shutdown()
	status := " terminated"
	if err != nil {
		status = " " + err.Error()
	}
	return &gctrpc.GenericResponse{Status: MsgStatusOK, Data: vm.ID.String() + status}, nil
}

// GCTScriptUpload upload a new script to ScriptPath
func (s *RPCServer) GCTScriptUpload(_ context.Context, r *gctrpc.GCTScriptUploadRequest) (*gctrpc.GenericResponse, error) {
	if !s.gctScriptManager.IsRunning() {
		return &gctrpc.GenericResponse{Status: gctscript.ErrScriptingDisabled.Error()}, nil
	}

	fPath := filepath.Join(gctscript.ScriptPath, r.ScriptName)
	var fPathExits = fPath
	if filepath.Ext(fPath) == ".zip" {
		fPathExits = fPathExits[0 : len(fPathExits)-4]
	}

	if s, err := os.Stat(fPathExits); !os.IsNotExist(err) {
		if !r.Overwrite {
			return nil, fmt.Errorf("%s script found and overwrite set to false", r.ScriptName)
		}
		f := filepath.Join(gctscript.ScriptPath, "version_history")
		err = os.MkdirAll(f, file.DefaultPermissionOctal)
		if err != nil {
			return nil, err
		}
		timeString := strconv.FormatInt(time.Now().UnixNano(), 10)
		renamedFile := filepath.Join(f, timeString+"-"+filepath.Base(fPathExits))
		if s.IsDir() {
			err = archive.Zip(fPathExits, renamedFile+".zip")
			if err != nil {
				return nil, err
			}
		} else {
			err = file.Move(fPathExits, renamedFile)
			if err != nil {
				return nil, err
			}
		}
	}

	newFile, err := os.Create(fPath)
	if err != nil {
		return nil, err
	}

	_, err = newFile.Write(r.Data)
	if err != nil {
		return nil, err
	}
	err = newFile.Close()
	if err != nil {
		log.Errorln(log.Global, "Failed to close file handle, archive removal may fail")
	}

	if r.Archived {
		files, errExtract := archive.UnZip(fPath, filepath.Join(gctscript.ScriptPath, r.ScriptName[:len(r.ScriptName)-4]))
		if errExtract != nil {
			log.Errorf(log.Global, "Failed to archive zip file %v", errExtract)
			return &gctrpc.GenericResponse{Status: MsgStatusError, Data: errExtract.Error()}, nil
		}
		var failedFiles []string
		for x := range files {
			err = s.gctScriptManager.Validate(files[x])
			if err != nil {
				failedFiles = append(failedFiles, files[x])
			}
		}
		err = os.Remove(fPath)
		if err != nil {
			return nil, err
		}
		if len(failedFiles) > 0 {
			err = os.RemoveAll(filepath.Join(gctscript.ScriptPath, r.ScriptName[:len(r.ScriptName)-4]))
			if err != nil {
				log.Errorf(log.GCTScriptMgr, "Failed to remove file %v (%v), manual deletion required", filepath.Base(fPath), err)
			}
			return &gctrpc.GenericResponse{Status: gctscript.ErrScriptFailedValidation, Data: strings.Join(failedFiles, ", ")}, nil
		}
	} else {
		err = s.gctScriptManager.Validate(fPath)
		if err != nil {
			errRemove := os.Remove(fPath)
			if errRemove != nil {
				log.Errorf(log.GCTScriptMgr, "Failed to remove file %v, manual deletion required: %v", filepath.Base(fPath), errRemove)
			}
			return &gctrpc.GenericResponse{Status: gctscript.ErrScriptFailedValidation, Data: err.Error()}, nil
		}
	}

	return &gctrpc.GenericResponse{
		Status: MsgStatusOK,
		Data:   fmt.Sprintf("script %s written", newFile.Name()),
	}, nil
}

// GCTScriptReadScript read a script and return contents
func (s *RPCServer) GCTScriptReadScript(_ context.Context, r *gctrpc.GCTScriptReadScriptRequest) (*gctrpc.GCTScriptQueryResponse, error) {
	if !s.gctScriptManager.IsRunning() {
		return &gctrpc.GCTScriptQueryResponse{Status: gctscript.ErrScriptingDisabled.Error()}, nil
	}

	filename := filepath.Join(gctscript.ScriptPath, r.Script.Name)
	if !strings.HasPrefix(filename, filepath.Clean(gctscript.ScriptPath)+string(os.PathSeparator)) {
		return nil, fmt.Errorf("%s: invalid file path", filename)
	}
	data, err := os.ReadFile(filename)
	if err != nil {
		return nil, err
	}

	return &gctrpc.GCTScriptQueryResponse{
		Status: MsgStatusOK,
		Script: &gctrpc.GCTScript{
			Name: filepath.Base(filename),
			Path: filepath.Dir(filename),
		},
		Data: string(data),
	}, nil
}

// GCTScriptListAll lists all scripts inside the default script path
func (s *RPCServer) GCTScriptListAll(context.Context, *gctrpc.GCTScriptListAllRequest) (*gctrpc.GCTScriptStatusResponse, error) {
	if !s.gctScriptManager.IsRunning() {
		return &gctrpc.GCTScriptStatusResponse{Status: gctscript.ErrScriptingDisabled.Error()}, nil
	}

	resp := &gctrpc.GCTScriptStatusResponse{}
	err := filepath.Walk(gctscript.ScriptPath,
		func(path string, info os.FileInfo, err error) error {
			if err != nil {
				return err
			}
			if filepath.Ext(path) == common.GctExt {
				resp.Scripts = append(resp.Scripts, &gctrpc.GCTScript{
					Name: path,
				})
			}
			return nil
		})
	if err != nil {
		return nil, err
	}

	return resp, nil
}

// GCTScriptStopAll stops all running scripts
func (s *RPCServer) GCTScriptStopAll(context.Context, *gctrpc.GCTScriptStopAllRequest) (*gctrpc.GenericResponse, error) {
	if !s.gctScriptManager.IsRunning() {
		return &gctrpc.GenericResponse{Status: gctscript.ErrScriptingDisabled.Error()}, nil
	}

	err := s.gctScriptManager.ShutdownAll()
	if err != nil {
		return &gctrpc.GenericResponse{Status: "error", Data: err.Error()}, nil // nolint:nilerr // error is returned in the generic response
	}

	return &gctrpc.GenericResponse{
		Status: MsgStatusOK,
		Data:   "all running scripts have been stopped",
	}, nil
}

// GCTScriptAutoLoadToggle adds or removes an entry to the autoload list
func (s *RPCServer) GCTScriptAutoLoadToggle(_ context.Context, r *gctrpc.GCTScriptAutoLoadRequest) (*gctrpc.GenericResponse, error) {
	if !s.gctScriptManager.IsRunning() {
		return &gctrpc.GenericResponse{Status: gctscript.ErrScriptingDisabled.Error()}, nil
	}

	if r.Status {
		err := s.gctScriptManager.Autoload(r.Script, true)
		if err != nil {
			// nolint:nilerr // error is returned in the generic response
			return &gctrpc.GenericResponse{Status: "error", Data: err.Error()}, nil
		}
		return &gctrpc.GenericResponse{Status: "success", Data: "script " + r.Script + " removed from autoload list"}, nil
	}

	err := s.gctScriptManager.Autoload(r.Script, false)
	if err != nil {
		return &gctrpc.GenericResponse{Status: "error", Data: err.Error()}, nil // nolint:nilerr // error is returned in the generic response
	}
	return &gctrpc.GenericResponse{Status: "success", Data: "script " + r.Script + " added to autoload list"}, nil
}

// SetExchangeAsset enables or disables an exchanges asset type
func (s *RPCServer) SetExchangeAsset(_ context.Context, r *gctrpc.SetExchangeAssetRequest) (*gctrpc.GenericResponse, error) {
	exch, err := s.GetExchangeByName(r.Exchange)
	if err != nil {
		return nil, err
	}

	exchCfg, err := s.Config.GetExchangeConfig(r.Exchange)
	if err != nil {
		return nil, err
	}

	base := exch.GetBase()
	if base == nil {
		return nil, errExchangeBaseNotFound
	}

	if r.Asset == "" {
		return nil, errors.New("asset type must be specified")
	}

	a, err := asset.New(r.Asset)
	if err != nil {
		return nil, err
	}

	err = base.CurrencyPairs.SetAssetEnabled(a, r.Enable)
	if err != nil {
		return nil, err
	}
	err = exchCfg.CurrencyPairs.SetAssetEnabled(a, r.Enable)
	if err != nil {
		return nil, err
	}

	return &gctrpc.GenericResponse{Status: MsgStatusSuccess}, nil
}

// SetAllExchangePairs enables or disables an exchanges pairs
func (s *RPCServer) SetAllExchangePairs(_ context.Context, r *gctrpc.SetExchangeAllPairsRequest) (*gctrpc.GenericResponse, error) {
	exch, err := s.GetExchangeByName(r.Exchange)
	if err != nil {
		return nil, err
	}

	exchCfg, err := s.Config.GetExchangeConfig(r.Exchange)
	if err != nil {
		return nil, err
	}

	base := exch.GetBase()
	if base == nil {
		return nil, errExchangeBaseNotFound
	}

	assets := base.CurrencyPairs.GetAssetTypes(false)

	if r.Enable {
		for i := range assets {
			var pairs currency.Pairs
			pairs, err = base.CurrencyPairs.GetPairs(assets[i], false)
			if err != nil {
				return nil, err
			}
			exchCfg.CurrencyPairs.StorePairs(assets[i], pairs, true)
			base.CurrencyPairs.StorePairs(assets[i], pairs, true)
		}
	} else {
		for i := range assets {
			exchCfg.CurrencyPairs.StorePairs(assets[i], nil, true)
			base.CurrencyPairs.StorePairs(assets[i], nil, true)
		}
	}

	if exch.IsWebsocketEnabled() && base.Websocket.IsConnected() {
		err = exch.FlushWebsocketChannels()
		if err != nil {
			return nil, err
		}
	}

	return &gctrpc.GenericResponse{Status: MsgStatusSuccess}, nil
}

// UpdateExchangeSupportedPairs forces an update of the supported pairs which
// will update the available pairs list and remove any assets that are disabled
// by the exchange
func (s *RPCServer) UpdateExchangeSupportedPairs(ctx context.Context, r *gctrpc.UpdateExchangeSupportedPairsRequest) (*gctrpc.GenericResponse, error) {
	exch, err := s.GetExchangeByName(r.Exchange)
	if err != nil {
		return nil, err
	}

	base := exch.GetBase() // nolint:ifshort,nolintlint // false positive and triggers only on Windows
	if base == nil {
		return nil, errExchangeBaseNotFound
	}

	if !base.GetEnabledFeatures().AutoPairUpdates {
		return nil,
			errors.New("cannot auto pair update for exchange, a manual update is needed")
	}

	err = exch.UpdateTradablePairs(ctx, false)
	if err != nil {
		return nil, err
	}

	if exch.IsWebsocketEnabled() {
		err = exch.FlushWebsocketChannels()
		if err != nil {
			return nil, err
		}
	}
	return &gctrpc.GenericResponse{Status: MsgStatusSuccess}, nil
}

// GetExchangeAssets returns the supported asset types
func (s *RPCServer) GetExchangeAssets(_ context.Context, r *gctrpc.GetExchangeAssetsRequest) (*gctrpc.GetExchangeAssetsResponse, error) {
	exch, err := s.GetExchangeByName(r.Exchange)
	if err != nil {
		return nil, err
	}

	return &gctrpc.GetExchangeAssetsResponse{
		Assets: exch.GetAssetTypes(false).JoinToString(","),
	}, nil
}

// WebsocketGetInfo returns websocket connection information
func (s *RPCServer) WebsocketGetInfo(_ context.Context, r *gctrpc.WebsocketGetInfoRequest) (*gctrpc.WebsocketGetInfoResponse, error) {
	exch, err := s.GetExchangeByName(r.Exchange)
	if err != nil {
		return nil, err
	}

	w, err := exch.GetWebsocket()
	if err != nil {
		return nil, err
	}

	return &gctrpc.WebsocketGetInfoResponse{
		Exchange:      exch.GetName(),
		Supported:     exch.SupportsWebsocket(),
		Enabled:       exch.IsWebsocketEnabled(),
		Authenticated: w.CanUseAuthenticatedEndpoints(),
		RunningUrl:    w.GetWebsocketURL(),
		ProxyAddress:  w.GetProxyAddress(),
	}, nil
}

// WebsocketSetEnabled enables or disables the websocket client
func (s *RPCServer) WebsocketSetEnabled(_ context.Context, r *gctrpc.WebsocketSetEnabledRequest) (*gctrpc.GenericResponse, error) {
	exch, err := s.GetExchangeByName(r.Exchange)
	if err != nil {
		return nil, err
	}

	w, err := exch.GetWebsocket()
	if err != nil {
		return nil, fmt.Errorf("websocket not supported for exchange %s", r.Exchange)
	}

	exchCfg, err := s.Config.GetExchangeConfig(r.Exchange)
	if err != nil {
		return nil, err
	}

	if r.Enable {
		err = w.Enable()
		if err != nil {
			return nil, err
		}

		exchCfg.Features.Enabled.Websocket = true
		return &gctrpc.GenericResponse{Status: MsgStatusSuccess, Data: "websocket enabled"}, nil
	}

	err = w.Disable()
	if err != nil {
		return nil, err
	}
	exchCfg.Features.Enabled.Websocket = false
	return &gctrpc.GenericResponse{Status: MsgStatusSuccess, Data: "websocket disabled"}, nil
}

// WebsocketGetSubscriptions returns websocket subscription analysis
func (s *RPCServer) WebsocketGetSubscriptions(_ context.Context, r *gctrpc.WebsocketGetSubscriptionsRequest) (*gctrpc.WebsocketGetSubscriptionsResponse, error) {
	exch, err := s.GetExchangeByName(r.Exchange)
	if err != nil {
		return nil, err
	}

	w, err := exch.GetWebsocket()
	if err != nil {
		return nil, fmt.Errorf("websocket not supported for exchange %s", r.Exchange)
	}

	payload := new(gctrpc.WebsocketGetSubscriptionsResponse)
	payload.Exchange = exch.GetName()
	subs := w.GetSubscriptions()
	for i := range subs {
		params, err := json.Marshal(subs[i].Params)
		if err != nil {
			return nil, err
		}
		payload.Subscriptions = append(payload.Subscriptions,
			&gctrpc.WebsocketSubscription{
				Channel:  subs[i].Channel,
				Currency: subs[i].Currency.String(),
				Asset:    subs[i].Asset.String(),
				Params:   string(params),
			})
	}
	return payload, nil
}

// WebsocketSetProxy sets client websocket connection proxy
func (s *RPCServer) WebsocketSetProxy(_ context.Context, r *gctrpc.WebsocketSetProxyRequest) (*gctrpc.GenericResponse, error) {
	exch, err := s.GetExchangeByName(r.Exchange)
	if err != nil {
		return nil, err
	}

	w, err := exch.GetWebsocket()
	if err != nil {
		return nil, fmt.Errorf("websocket not supported for exchange %s", r.Exchange)
	}

	err = w.SetProxyAddress(r.Proxy)
	if err != nil {
		return nil, err
	}
	return &gctrpc.GenericResponse{Status: MsgStatusSuccess,
		Data: fmt.Sprintf("new proxy has been set [%s] for %s websocket connection",
			r.Exchange,
			r.Proxy)}, nil
}

// WebsocketSetURL sets exchange websocket client connection URL
func (s *RPCServer) WebsocketSetURL(_ context.Context, r *gctrpc.WebsocketSetURLRequest) (*gctrpc.GenericResponse, error) {
	exch, err := s.GetExchangeByName(r.Exchange)
	if err != nil {
		return nil, err
	}

	w, err := exch.GetWebsocket()
	if err != nil {
		return nil, fmt.Errorf("websocket not supported for exchange %s", r.Exchange)
	}

	err = w.SetWebsocketURL(r.Url, false, true)
	if err != nil {
		return nil, err
	}
	return &gctrpc.GenericResponse{Status: MsgStatusSuccess,
		Data: fmt.Sprintf("new URL has been set [%s] for %s websocket connection",
			r.Exchange,
			r.Url)}, nil
}

// GetSavedTrades returns trades from the database
func (s *RPCServer) GetSavedTrades(_ context.Context, r *gctrpc.GetSavedTradesRequest) (*gctrpc.SavedTradesResponse, error) {
	if r.End == "" || r.Start == "" || r.Exchange == "" || r.Pair == nil || r.AssetType == "" || r.Pair.String() == "" {
		return nil, errInvalidArguments
	}

	p := currency.Pair{
		Delimiter: r.Pair.Delimiter,
		Base:      currency.NewCode(r.Pair.Base),
		Quote:     currency.NewCode(r.Pair.Quote),
	}

	a, err := asset.New(r.AssetType)
	if err != nil {
		return nil, err
	}

	exch, err := s.GetExchangeByName(r.Exchange)
	if err != nil {
		return nil, err
	}

	err = checkParams(r.Exchange, exch, a, p)
	if err != nil {
		return nil, err
	}

	start, err := time.Parse(common.SimpleTimeFormat, r.Start)
	if err != nil {
		return nil, fmt.Errorf("%w cannot parse start time %v", errInvalidTimes, err)
	}
	end, err := time.Parse(common.SimpleTimeFormat, r.End)
	if err != nil {
		return nil, fmt.Errorf("%w cannot parse end time %v", errInvalidTimes, err)
	}
	err = common.StartEndTimeCheck(start, end)
	if err != nil {
		return nil, err
	}
	var trades []trade.Data
	trades, err = trade.GetTradesInRange(r.Exchange, r.AssetType, r.Pair.Base, r.Pair.Quote, start, end)
	if err != nil {
		return nil, err
	}
	resp := &gctrpc.SavedTradesResponse{
		ExchangeName: r.Exchange,
		Asset:        r.AssetType,
		Pair:         r.Pair,
	}
	for i := range trades {
		resp.Trades = append(resp.Trades, &gctrpc.SavedTrades{
			Price:     trades[i].Price,
			Amount:    trades[i].Amount,
			Side:      trades[i].Side.String(),
			Timestamp: trades[i].Timestamp.In(time.UTC).Format(common.SimpleTimeFormatWithTimezone),
			TradeId:   trades[i].TID,
		})
	}
	if len(resp.Trades) == 0 {
		return nil, fmt.Errorf("request for %v %v trade data between %v and %v and returned no results", r.Exchange, r.AssetType, r.Start, r.End)
	}
	return resp, nil
}

// ConvertTradesToCandles converts trades to candles using the interval requested
// returns the data too for extra fun scrutiny
func (s *RPCServer) ConvertTradesToCandles(_ context.Context, r *gctrpc.ConvertTradesToCandlesRequest) (*gctrpc.GetHistoricCandlesResponse, error) {
	if r.End == "" || r.Start == "" || r.Exchange == "" || r.Pair == nil || r.AssetType == "" || r.Pair.String() == "" || r.TimeInterval == 0 {
		return nil, errInvalidArguments
	}
	start, err := time.Parse(common.SimpleTimeFormat, r.Start)
	if err != nil {
		return nil, fmt.Errorf("%w cannot parse start time %v", errInvalidTimes, err)
	}
	end, err := time.Parse(common.SimpleTimeFormat, r.End)
	if err != nil {
		return nil, fmt.Errorf("%w cannot parse end time %v", errInvalidTimes, err)
	}
	err = common.StartEndTimeCheck(start, end)
	if err != nil {
		return nil, err
	}
	p := currency.Pair{
		Delimiter: r.Pair.Delimiter,
		Base:      currency.NewCode(r.Pair.Base),
		Quote:     currency.NewCode(r.Pair.Quote),
	}

	a, err := asset.New(r.AssetType)
	if err != nil {
		return nil, err
	}

	exch, err := s.GetExchangeByName(r.Exchange)
	if err != nil {
		return nil, err
	}

	err = checkParams(r.Exchange, exch, a, p)
	if err != nil {
		return nil, err
	}

	var trades []trade.Data
	trades, err = trade.GetTradesInRange(r.Exchange, r.AssetType, r.Pair.Base, r.Pair.Quote, start, end)
	if err != nil {
		return nil, err
	}
	if len(trades) == 0 {
		return nil, errNoTrades
	}
	interval := kline.Interval(r.TimeInterval)
	var klineItem kline.Item
	klineItem, err = trade.ConvertTradesToCandles(interval, trades...)
	if err != nil {
		return nil, err
	}
	if len(klineItem.Candles) == 0 {
		return nil, fmt.Errorf("no candles generated from trades")
	}

	resp := &gctrpc.GetHistoricCandlesResponse{
		Exchange: r.Exchange,
		Pair:     r.Pair,
		Start:    r.Start,
		End:      r.End,
		Interval: interval.String(),
	}
	for i := range klineItem.Candles {
		resp.Candle = append(resp.Candle, &gctrpc.Candle{
			Time:   klineItem.Candles[i].Time.In(time.UTC).Format(common.SimpleTimeFormatWithTimezone),
			Low:    klineItem.Candles[i].Low,
			High:   klineItem.Candles[i].High,
			Open:   klineItem.Candles[i].Open,
			Close:  klineItem.Candles[i].Close,
			Volume: klineItem.Candles[i].Volume,
		})
	}

	if r.Sync {
		_, err = kline.StoreInDatabase(&klineItem, r.Force)
		if err != nil {
			return nil, err
		}
	}

	return resp, nil
}

// FindMissingSavedCandleIntervals is used to help determine what candle data is missing
func (s *RPCServer) FindMissingSavedCandleIntervals(_ context.Context, r *gctrpc.FindMissingCandlePeriodsRequest) (*gctrpc.FindMissingIntervalsResponse, error) {
	if r.End == "" || r.Start == "" || r.ExchangeName == "" || r.Pair == nil || r.AssetType == "" || r.Pair.String() == "" || r.Interval <= 0 {
		return nil, errInvalidArguments
	}
	p := currency.Pair{
		Delimiter: r.Pair.Delimiter,
		Base:      currency.NewCode(r.Pair.Base),
		Quote:     currency.NewCode(r.Pair.Quote),
	}

	a, err := asset.New(r.AssetType)
	if err != nil {
		return nil, err
	}

	exch, err := s.GetExchangeByName(r.ExchangeName)
	if err != nil {
		return nil, err
	}

	err = checkParams(r.ExchangeName, exch, a, p)
	if err != nil {
		return nil, err
	}

	start, err := time.Parse(common.SimpleTimeFormat, r.Start)
	if err != nil {
		return nil, fmt.Errorf("%w cannot parse start time %v", errInvalidTimes, err)
	}
	end, err := time.Parse(common.SimpleTimeFormat, r.End)
	if err != nil {
		return nil, fmt.Errorf("%w cannot parse end time %v", errInvalidTimes, err)
	}
	err = common.StartEndTimeCheck(start, end)
	if err != nil {
		return nil, err
	}
	klineItem, err := kline.LoadFromDatabase(
		r.ExchangeName,
		p,
		a,
		kline.Interval(r.Interval),
		start,
		end,
	)
	if err != nil {
		return nil, err
	}
	resp := &gctrpc.FindMissingIntervalsResponse{
		ExchangeName:   r.ExchangeName,
		AssetType:      r.AssetType,
		Pair:           r.Pair,
		MissingPeriods: []string{},
	}
	candleTimes := make([]time.Time, len(klineItem.Candles))
	for i := range klineItem.Candles {
		candleTimes[i] = klineItem.Candles[i].Time
	}
	var ranges []timeperiods.TimeRange
	ranges, err = timeperiods.FindTimeRangesContainingData(start, end, klineItem.Interval.Duration(), candleTimes)
	if err != nil {
		return nil, err
	}
	foundCount := 0
	for i := range ranges {
		if !ranges[i].HasDataInRange {
			resp.MissingPeriods = append(resp.MissingPeriods,
				ranges[i].StartOfRange.UTC().Format(common.SimpleTimeFormatWithTimezone)+
					" - "+
					ranges[i].EndOfRange.UTC().Format(common.SimpleTimeFormatWithTimezone))
		} else {
			foundCount++
		}
	}

	if len(resp.MissingPeriods) == 0 {
		resp.Status = fmt.Sprintf("no missing candles found between %v and %v",
			r.Start,
			r.End,
		)
	} else {
		resp.Status = fmt.Sprintf("Found %v candles. Missing %v candles in requested timeframe starting %v ending %v",
			foundCount,
			len(resp.MissingPeriods),
			start.In(time.UTC).Format(common.SimpleTimeFormatWithTimezone),
			end.In(time.UTC).Format(common.SimpleTimeFormatWithTimezone))
	}

	return resp, nil
}

// FindMissingSavedTradeIntervals is used to help determine what trade data is missing
func (s *RPCServer) FindMissingSavedTradeIntervals(_ context.Context, r *gctrpc.FindMissingTradePeriodsRequest) (*gctrpc.FindMissingIntervalsResponse, error) {
	if r.End == "" || r.Start == "" || r.ExchangeName == "" || r.Pair == nil || r.AssetType == "" || r.Pair.String() == "" {
		return nil, errInvalidArguments
	}
	p := currency.Pair{
		Delimiter: r.Pair.Delimiter,
		Base:      currency.NewCode(r.Pair.Base),
		Quote:     currency.NewCode(r.Pair.Quote),
	}

	a, err := asset.New(r.AssetType)
	if err != nil {
		return nil, err
	}

	exch, err := s.GetExchangeByName(r.ExchangeName)
	if err != nil {
		return nil, err
	}

	err = checkParams(r.ExchangeName, exch, a, p)
	if err != nil {
		return nil, err
	}
	start, err := time.Parse(common.SimpleTimeFormat, r.Start)
	if err != nil {
		return nil, fmt.Errorf("%w cannot parse start time %v", errInvalidTimes, err)
	}
	end, err := time.Parse(common.SimpleTimeFormat, r.End)
	if err != nil {
		return nil, fmt.Errorf("%w cannot parse end time %v", errInvalidTimes, err)
	}
	err = common.StartEndTimeCheck(start, end)
	if err != nil {
		return nil, err
	}
	start = start.Truncate(time.Hour)
	end = end.Truncate(time.Hour)

	intervalMap := make(map[time.Time]bool)
	iterationTime := start
	for iterationTime.Before(end) {
		intervalMap[iterationTime] = false
		iterationTime = iterationTime.Add(time.Hour)
	}

	var trades []trade.Data
	trades, err = trade.GetTradesInRange(
		r.ExchangeName,
		r.AssetType,
		r.Pair.Base,
		r.Pair.Quote,
		start,
		end,
	)
	if err != nil {
		return nil, err
	}
	resp := &gctrpc.FindMissingIntervalsResponse{
		ExchangeName:   r.ExchangeName,
		AssetType:      r.AssetType,
		Pair:           r.Pair,
		MissingPeriods: []string{},
	}
	tradeTimes := make([]time.Time, len(trades))
	for i := range trades {
		tradeTimes[i] = trades[i].Timestamp
	}
	var ranges []timeperiods.TimeRange
	ranges, err = timeperiods.FindTimeRangesContainingData(start, end, time.Hour, tradeTimes)
	if err != nil {
		return nil, err
	}
	foundCount := 0
	for i := range ranges {
		if !ranges[i].HasDataInRange {
			resp.MissingPeriods = append(resp.MissingPeriods,
				ranges[i].StartOfRange.UTC().Format(common.SimpleTimeFormatWithTimezone)+
					" - "+
					ranges[i].EndOfRange.UTC().Format(common.SimpleTimeFormatWithTimezone))
		} else {
			foundCount++
		}
	}

	if len(resp.MissingPeriods) == 0 {
		resp.Status = fmt.Sprintf("no missing periods found between %v and %v",
			r.Start,
			r.End,
		)
	} else {
		resp.Status = fmt.Sprintf("Found %v periods. Missing %v periods between %v and %v",
			foundCount,
			len(resp.MissingPeriods),
			start.In(time.UTC).Format(common.SimpleTimeFormatWithTimezone),
			end.In(time.UTC).Format(common.SimpleTimeFormatWithTimezone))
	}

	return resp, nil
}

// SetExchangeTradeProcessing allows the setting of exchange trade processing
func (s *RPCServer) SetExchangeTradeProcessing(_ context.Context, r *gctrpc.SetExchangeTradeProcessingRequest) (*gctrpc.GenericResponse, error) {
	exch, err := s.GetExchangeByName(r.Exchange)
	if err != nil {
		return nil, err
	}

	b := exch.GetBase()
	b.SetSaveTradeDataStatus(r.Status)

	return &gctrpc.GenericResponse{
		Status: "success",
	}, nil
}

// GetHistoricTrades returns trades between a set of dates
func (s *RPCServer) GetHistoricTrades(r *gctrpc.GetSavedTradesRequest, stream gctrpc.GoCryptoTrader_GetHistoricTradesServer) error {
	if r.Exchange == "" || r.Pair == nil || r.AssetType == "" || r.Pair.String() == "" {
		return errInvalidArguments
	}
	cp := currency.Pair{
		Delimiter: r.Pair.Delimiter,
		Base:      currency.NewCode(r.Pair.Base),
		Quote:     currency.NewCode(r.Pair.Quote),
	}

	a, err := asset.New(r.AssetType)
	if err != nil {
		return err
	}

	exch, err := s.GetExchangeByName(r.Exchange)
	if err != nil {
		return err
	}

	err = checkParams(r.Exchange, exch, a, cp)
	if err != nil {
		return err
	}
	var trades []trade.Data
	start, err := time.Parse(common.SimpleTimeFormat, r.Start)
	if err != nil {
		return fmt.Errorf("%w cannot parse start time %v", errInvalidTimes, err)
	}
	end, err := time.Parse(common.SimpleTimeFormat, r.End)
	if err != nil {
		return fmt.Errorf("%w cannot parse end time %v", errInvalidTimes, err)
	}
	err = common.StartEndTimeCheck(start, end)
	if err != nil {
		return err
	}
	resp := &gctrpc.SavedTradesResponse{
		ExchangeName: r.Exchange,
		Asset:        r.AssetType,
		Pair:         r.Pair,
	}

	for iterateStartTime := start; iterateStartTime.Before(end); iterateStartTime = iterateStartTime.Add(time.Hour) {
		iterateEndTime := iterateStartTime.Add(time.Hour)
		trades, err = exch.GetHistoricTrades(stream.Context(), cp, a, iterateStartTime, iterateEndTime)
		if err != nil {
			return err
		}
		if len(trades) == 0 {
			continue
		}
		grpcTrades := &gctrpc.SavedTradesResponse{
			ExchangeName: r.Exchange,
			Asset:        r.AssetType,
			Pair:         r.Pair,
		}
		for i := range trades {
			tradeTS := trades[i].Timestamp.In(time.UTC)
			if tradeTS.After(end) {
				break
			}
			grpcTrades.Trades = append(grpcTrades.Trades, &gctrpc.SavedTrades{
				Price:     trades[i].Price,
				Amount:    trades[i].Amount,
				Side:      trades[i].Side.String(),
				Timestamp: tradeTS.Format(common.SimpleTimeFormatWithTimezone),
				TradeId:   trades[i].TID,
			})
		}

		err = stream.Send(grpcTrades)
		if err != nil {
			return err
		}
	}
	return stream.Send(resp)
}

// GetRecentTrades returns trades
func (s *RPCServer) GetRecentTrades(ctx context.Context, r *gctrpc.GetSavedTradesRequest) (*gctrpc.SavedTradesResponse, error) {
	if r.Exchange == "" || r.Pair == nil || r.AssetType == "" || r.Pair.String() == "" {
		return nil, errInvalidArguments
	}
	cp := currency.Pair{
		Delimiter: r.Pair.Delimiter,
		Base:      currency.NewCode(r.Pair.Base),
		Quote:     currency.NewCode(r.Pair.Quote),
	}

	a, err := asset.New(r.AssetType)
	if err != nil {
		return nil, err
	}

	exch, err := s.GetExchangeByName(r.Exchange)
	if err != nil {
		return nil, err
	}

	err = checkParams(r.Exchange, exch, a, cp)
	if err != nil {
		return nil, err
	}
	var trades []trade.Data
	trades, err = exch.GetRecentTrades(ctx, cp, asset.Item(r.AssetType))
	if err != nil {
		return nil, err
	}
	resp := &gctrpc.SavedTradesResponse{
		ExchangeName: r.Exchange,
		Asset:        r.AssetType,
		Pair:         r.Pair,
	}
	for i := range trades {
		resp.Trades = append(resp.Trades, &gctrpc.SavedTrades{
			Price:     trades[i].Price,
			Amount:    trades[i].Amount,
			Side:      trades[i].Side.String(),
			Timestamp: trades[i].Timestamp.In(time.UTC).Format(common.SimpleTimeFormatWithTimezone),
			TradeId:   trades[i].TID,
		})
	}
	if len(resp.Trades) == 0 {
		return nil, fmt.Errorf("request for %v %v trade data and returned no results", r.Exchange, r.AssetType)
	}

	return resp, nil
}

func checkParams(exchName string, e exchange.IBotExchange, a asset.Item, p currency.Pair) error {
	if e == nil {
		return fmt.Errorf("%s %w", exchName, errExchangeNotLoaded)
	}
	if !e.IsEnabled() {
		return fmt.Errorf("%s %w", exchName, errExchangeNotEnabled)
	}
	if a.IsValid() {
		b := e.GetBase()
		if b == nil {
			return fmt.Errorf("%s %w", exchName, errExchangeBaseNotFound)
		}
		err := b.CurrencyPairs.IsAssetEnabled(a)
		if err != nil {
			return fmt.Errorf("%v %w", a, errAssetTypeDisabled)
		}
	}
	if p.IsEmpty() {
		return nil
	}
	enabledPairs, err := e.GetEnabledPairs(a)
	if err != nil {
		return err
	}
	if enabledPairs.Contains(p, true) {
		return nil
	}
	availablePairs, err := e.GetAvailablePairs(a)
	if err != nil {
		return err
	}
	if availablePairs.Contains(p, true) {
		return fmt.Errorf("%v %w", p, errCurrencyNotEnabled)
	}
	return fmt.Errorf("%v %w", p, errCurrencyPairInvalid)
}

func parseMultipleEvents(ret []*withdraw.Response) *gctrpc.WithdrawalEventsByExchangeResponse {
	v := &gctrpc.WithdrawalEventsByExchangeResponse{}
	for x := range ret {
		tempEvent := &gctrpc.WithdrawalEventResponse{
			Id: ret[x].ID.String(),
			Exchange: &gctrpc.WithdrawlExchangeEvent{
				Name:   ret[x].Exchange.Name,
				Id:     ret[x].Exchange.ID,
				Status: ret[x].Exchange.Status,
			},
			Request: &gctrpc.WithdrawalRequestEvent{
				Currency:    ret[x].RequestDetails.Currency.String(),
				Description: ret[x].RequestDetails.Description,
				Amount:      ret[x].RequestDetails.Amount,
				Type:        int32(ret[x].RequestDetails.Type),
			},
		}

		tempEvent.CreatedAt = timestamppb.New(ret[x].CreatedAt)
		if err := tempEvent.CreatedAt.CheckValid(); err != nil {
			log.Errorf(log.Global, "withdrawal parseMultipleEvents CreatedAt: %s", err)
		}
		tempEvent.UpdatedAt = timestamppb.New(ret[x].UpdatedAt)
		if err := tempEvent.UpdatedAt.CheckValid(); err != nil {
			log.Errorf(log.Global, "withdrawal parseMultipleEvents UpdatedAt: %s", err)
		}

		if ret[x].RequestDetails.Type == withdraw.Crypto {
			tempEvent.Request.Crypto = new(gctrpc.CryptoWithdrawalEvent)
			tempEvent.Request.Crypto = &gctrpc.CryptoWithdrawalEvent{
				Address:    ret[x].RequestDetails.Crypto.Address,
				AddressTag: ret[x].RequestDetails.Crypto.AddressTag,
				Fee:        ret[x].RequestDetails.Crypto.FeeAmount,
			}
		} else if ret[x].RequestDetails.Type == withdraw.Fiat {
			if ret[x].RequestDetails.Fiat != (withdraw.FiatRequest{}) {
				tempEvent.Request.Fiat = new(gctrpc.FiatWithdrawalEvent)
				tempEvent.Request.Fiat = &gctrpc.FiatWithdrawalEvent{
					BankName:      ret[x].RequestDetails.Fiat.Bank.BankName,
					AccountName:   ret[x].RequestDetails.Fiat.Bank.AccountName,
					AccountNumber: ret[x].RequestDetails.Fiat.Bank.AccountNumber,
					Bsb:           ret[x].RequestDetails.Fiat.Bank.BSBNumber,
					Swift:         ret[x].RequestDetails.Fiat.Bank.SWIFTCode,
					Iban:          ret[x].RequestDetails.Fiat.Bank.IBAN,
				}
			}
		}
		v.Event = append(v.Event, tempEvent)
	}
	return v
}

func parseWithdrawalsHistory(ret []exchange.WithdrawalHistory, exchName string, limit int) *gctrpc.WithdrawalEventsByExchangeResponse {
	v := &gctrpc.WithdrawalEventsByExchangeResponse{}
	for x := range ret {
		if limit > 0 && x >= limit {
			return v
		}

		tempEvent := &gctrpc.WithdrawalEventResponse{
			Id: ret[x].TransferID,
			Exchange: &gctrpc.WithdrawlExchangeEvent{
				Name:   exchName,
				Status: ret[x].Status,
			},
			Request: &gctrpc.WithdrawalRequestEvent{
				Currency:    ret[x].Currency,
				Description: ret[x].Description,
				Amount:      ret[x].Amount,
			},
		}

		tempEvent.UpdatedAt = timestamppb.New(ret[x].Timestamp)
		if err := tempEvent.UpdatedAt.CheckValid(); err != nil {
			log.Errorf(log.Global, "withdrawal parseWithdrawalsHistory UpdatedAt: %s", err)
		}

		tempEvent.Request.Crypto = &gctrpc.CryptoWithdrawalEvent{
			Address: ret[x].CryptoToAddress,
			Fee:     ret[x].Fee,
			TxId:    ret[x].CryptoTxID,
		}

		v.Event = append(v.Event, tempEvent)
	}
	return v
}

func parseSingleEvents(ret *withdraw.Response) *gctrpc.WithdrawalEventsByExchangeResponse {
	tempEvent := &gctrpc.WithdrawalEventResponse{
		Id: ret.ID.String(),
		Exchange: &gctrpc.WithdrawlExchangeEvent{
			Name:   ret.Exchange.Name,
			Id:     ret.Exchange.Name,
			Status: ret.Exchange.Status,
		},
		Request: &gctrpc.WithdrawalRequestEvent{
			Currency:    ret.RequestDetails.Currency.String(),
			Description: ret.RequestDetails.Description,
			Amount:      ret.RequestDetails.Amount,
			Type:        int32(ret.RequestDetails.Type),
		},
	}
	tempEvent.CreatedAt = timestamppb.New(ret.CreatedAt)
	if err := tempEvent.CreatedAt.CheckValid(); err != nil {
		log.Errorf(log.Global, "withdrawal parseSingleEvents CreatedAt %s", err)
	}
	tempEvent.UpdatedAt = timestamppb.New(ret.UpdatedAt)
	if err := tempEvent.UpdatedAt.CheckValid(); err != nil {
		log.Errorf(log.Global, "withdrawal parseSingleEvents UpdatedAt: %s", err)
	}

	if ret.RequestDetails.Type == withdraw.Crypto {
		tempEvent.Request.Crypto = new(gctrpc.CryptoWithdrawalEvent)
		tempEvent.Request.Crypto = &gctrpc.CryptoWithdrawalEvent{
			Address:    ret.RequestDetails.Crypto.Address,
			AddressTag: ret.RequestDetails.Crypto.AddressTag,
			Fee:        ret.RequestDetails.Crypto.FeeAmount,
		}
	} else if ret.RequestDetails.Type == withdraw.Fiat {
		if ret.RequestDetails.Fiat != (withdraw.FiatRequest{}) {
			tempEvent.Request.Fiat = new(gctrpc.FiatWithdrawalEvent)
			tempEvent.Request.Fiat = &gctrpc.FiatWithdrawalEvent{
				BankName:      ret.RequestDetails.Fiat.Bank.BankName,
				AccountName:   ret.RequestDetails.Fiat.Bank.AccountName,
				AccountNumber: ret.RequestDetails.Fiat.Bank.AccountNumber,
				Bsb:           ret.RequestDetails.Fiat.Bank.BSBNumber,
				Swift:         ret.RequestDetails.Fiat.Bank.SWIFTCode,
				Iban:          ret.RequestDetails.Fiat.Bank.IBAN,
			}
		}
	}

	return &gctrpc.WithdrawalEventsByExchangeResponse{
		Event: []*gctrpc.WithdrawalEventResponse{tempEvent},
	}
}

// UpsertDataHistoryJob adds or updates a data history job for the data history manager
// It will upsert the entry in the database and allow for the processing of the job
func (s *RPCServer) UpsertDataHistoryJob(_ context.Context, r *gctrpc.UpsertDataHistoryJobRequest) (*gctrpc.UpsertDataHistoryJobResponse, error) {
	if r == nil {
		return nil, errNilRequestData
	}
	a, err := asset.New(r.Asset)
	if err != nil {
		return nil, err
	}

	p := currency.Pair{
		Delimiter: r.Pair.Delimiter,
		Base:      currency.NewCode(r.Pair.Base),
		Quote:     currency.NewCode(r.Pair.Quote),
	}

	e, err := s.GetExchangeByName(r.Exchange)
	if err != nil {
		return nil, err
	}

	err = checkParams(r.Exchange, e, a, p)
	if err != nil {
		return nil, err
	}

	start, err := time.Parse(common.SimpleTimeFormat, r.StartDate)
	if err != nil {
		return nil, fmt.Errorf("%w cannot parse start time %v", errInvalidTimes, err)
	}
	end, err := time.Parse(common.SimpleTimeFormat, r.EndDate)
	if err != nil {
		return nil, fmt.Errorf("%w cannot parse end time %v", errInvalidTimes, err)
	}
	err = common.StartEndTimeCheck(start, end)
	if err != nil {
		return nil, err
	}

	job := DataHistoryJob{
		Nickname:                 r.Nickname,
		Exchange:                 r.Exchange,
		Asset:                    a,
		Pair:                     p,
		StartDate:                start,
		EndDate:                  end,
		Interval:                 kline.Interval(r.Interval),
		RunBatchLimit:            r.BatchSize,
		RequestSizeLimit:         r.RequestSizeLimit,
		DataType:                 dataHistoryDataType(r.DataType),
		MaxRetryAttempts:         r.MaxRetryAttempts,
		Status:                   dataHistoryStatusActive,
		OverwriteExistingData:    r.OverwriteExistingData,
		ConversionInterval:       kline.Interval(r.ConversionInterval),
		DecimalPlaceComparison:   r.DecimalPlaceComparison,
		SecondaryExchangeSource:  r.SecondaryExchangeName,
		IssueTolerancePercentage: r.IssueTolerancePercentage,
		ReplaceOnIssue:           r.ReplaceOnIssue,
		PrerequisiteJobNickname:  r.PrerequisiteJobNickname,
	}

	err = s.dataHistoryManager.UpsertJob(&job, r.InsertOnly)
	if err != nil {
		return nil, err
	}

	result, err := s.dataHistoryManager.GetByNickname(r.Nickname, false)
	if err != nil {
		return nil, fmt.Errorf("%s %w", r.Nickname, err)
	}

	return &gctrpc.UpsertDataHistoryJobResponse{
		JobId:   result.ID.String(),
		Message: "successfully upserted job: " + result.Nickname,
	}, nil
}

// GetDataHistoryJobDetails returns a data history job's details
// can request all data history results with r.FullDetails
func (s *RPCServer) GetDataHistoryJobDetails(_ context.Context, r *gctrpc.GetDataHistoryJobDetailsRequest) (*gctrpc.DataHistoryJob, error) {
	if r == nil {
		return nil, errNilRequestData
	}
	if r.Id == "" && r.Nickname == "" {
		return nil, errNicknameIDUnset
	}
	if r.Nickname != "" && r.Id != "" {
		return nil, errOnlyNicknameOrID
	}
	var (
		result     *DataHistoryJob
		err        error
		jobResults []*gctrpc.DataHistoryJobResult
	)

	if r.Id != "" {
		var id uuid.UUID
		id, err = uuid.FromString(r.Id)
		if err != nil {
			return nil, fmt.Errorf("%s %w", r.Id, err)
		}
		result, err = s.dataHistoryManager.GetByID(id)
		if err != nil {
			return nil, fmt.Errorf("%s %w", r.Id, err)
		}
	} else {
		result, err = s.dataHistoryManager.GetByNickname(r.Nickname, r.FullDetails)
		if err != nil {
			return nil, fmt.Errorf("%s %w", r.Nickname, err)
		}
		if r.FullDetails {
			for _, v := range result.Results {
				for i := range v {
					jobResults = append(jobResults, &gctrpc.DataHistoryJobResult{
						StartDate: v[i].IntervalStartDate.Format(common.SimpleTimeFormat),
						EndDate:   v[i].IntervalEndDate.Format(common.SimpleTimeFormat),
						HasData:   v[i].Status == dataHistoryStatusComplete,
						Message:   v[i].Result,
						RunDate:   v[i].Date.Format(common.SimpleTimeFormat),
					})
				}
			}
		}
	}
	return &gctrpc.DataHistoryJob{
		Id:       result.ID.String(),
		Nickname: result.Nickname,
		Exchange: result.Exchange,
		Asset:    result.Asset.String(),
		Pair: &gctrpc.CurrencyPair{
			Delimiter: result.Pair.Delimiter,
			Base:      result.Pair.Base.String(),
			Quote:     result.Pair.Quote.String(),
		},
		StartDate:                result.StartDate.Format(common.SimpleTimeFormat),
		EndDate:                  result.EndDate.Format(common.SimpleTimeFormat),
		Interval:                 int64(result.Interval.Duration()),
		RequestSizeLimit:         result.RequestSizeLimit,
		MaxRetryAttempts:         result.MaxRetryAttempts,
		BatchSize:                result.RunBatchLimit,
		Status:                   result.Status.String(),
		DataType:                 result.DataType.String(),
		ConversionInterval:       int64(result.ConversionInterval.Duration()),
		OverwriteExistingData:    result.OverwriteExistingData,
		PrerequisiteJobNickname:  result.PrerequisiteJobNickname,
		DecimalPlaceComparison:   result.DecimalPlaceComparison,
		SecondaryExchangeName:    result.SecondaryExchangeSource,
		IssueTolerancePercentage: result.IssueTolerancePercentage,
		ReplaceOnIssue:           result.ReplaceOnIssue,
		JobResults:               jobResults,
	}, nil
}

// GetActiveDataHistoryJobs returns any active data history job details
func (s *RPCServer) GetActiveDataHistoryJobs(_ context.Context, _ *gctrpc.GetInfoRequest) (*gctrpc.DataHistoryJobs, error) {
	jobs, err := s.dataHistoryManager.GetActiveJobs()
	if err != nil {
		return nil, err
	}

	response := make([]*gctrpc.DataHistoryJob, len(jobs))
	for i := range jobs {
		response[i] = &gctrpc.DataHistoryJob{
			Id:       jobs[i].ID.String(),
			Nickname: jobs[i].Nickname,
			Exchange: jobs[i].Exchange,
			Asset:    jobs[i].Asset.String(),
			Pair: &gctrpc.CurrencyPair{
				Delimiter: jobs[i].Pair.Delimiter,
				Base:      jobs[i].Pair.Base.String(),
				Quote:     jobs[i].Pair.Quote.String(),
			},
			StartDate:                jobs[i].StartDate.Format(common.SimpleTimeFormat),
			EndDate:                  jobs[i].EndDate.Format(common.SimpleTimeFormat),
			Interval:                 int64(jobs[i].Interval.Duration()),
			RequestSizeLimit:         jobs[i].RequestSizeLimit,
			MaxRetryAttempts:         jobs[i].MaxRetryAttempts,
			BatchSize:                jobs[i].RunBatchLimit,
			Status:                   jobs[i].Status.String(),
			DataType:                 jobs[i].DataType.String(),
			ConversionInterval:       int64(jobs[i].ConversionInterval.Duration()),
			OverwriteExistingData:    jobs[i].OverwriteExistingData,
			PrerequisiteJobNickname:  jobs[i].PrerequisiteJobNickname,
			DecimalPlaceComparison:   jobs[i].DecimalPlaceComparison,
			SecondaryExchangeName:    jobs[i].SecondaryExchangeSource,
			IssueTolerancePercentage: jobs[i].IssueTolerancePercentage,
			ReplaceOnIssue:           jobs[i].ReplaceOnIssue,
		}
	}
	return &gctrpc.DataHistoryJobs{Results: response}, nil
}

// GetDataHistoryJobsBetween returns all jobs created between supplied dates
func (s *RPCServer) GetDataHistoryJobsBetween(_ context.Context, r *gctrpc.GetDataHistoryJobsBetweenRequest) (*gctrpc.DataHistoryJobs, error) {
	if r == nil {
		return nil, errNilRequestData
	}
	start, err := time.Parse(common.SimpleTimeFormat, r.StartDate)
	if err != nil {
		return nil, fmt.Errorf("%w cannot parse start time %v", errInvalidTimes, err)
	}
	end, err := time.Parse(common.SimpleTimeFormat, r.EndDate)
	if err != nil {
		return nil, fmt.Errorf("%w cannot parse end time %v", errInvalidTimes, err)
	}
	err = common.StartEndTimeCheck(start.Local(), end)
	if err != nil {
		return nil, err
	}

	jobs, err := s.dataHistoryManager.GetAllJobStatusBetween(start, end)
	if err != nil {
		return nil, err
	}
	respJobs := make([]*gctrpc.DataHistoryJob, len(jobs))
	for i := range jobs {
		respJobs[i] = &gctrpc.DataHistoryJob{
			Id:       jobs[i].ID.String(),
			Nickname: jobs[i].Nickname,
			Exchange: jobs[i].Exchange,
			Asset:    jobs[i].Asset.String(),
			Pair: &gctrpc.CurrencyPair{
				Delimiter: jobs[i].Pair.Delimiter,
				Base:      jobs[i].Pair.Base.String(),
				Quote:     jobs[i].Pair.Quote.String(),
			},
			StartDate:                jobs[i].StartDate.Format(common.SimpleTimeFormat),
			EndDate:                  jobs[i].EndDate.Format(common.SimpleTimeFormat),
			Interval:                 int64(jobs[i].Interval.Duration()),
			RequestSizeLimit:         jobs[i].RequestSizeLimit,
			MaxRetryAttempts:         jobs[i].MaxRetryAttempts,
			BatchSize:                jobs[i].RunBatchLimit,
			Status:                   jobs[i].Status.String(),
			DataType:                 jobs[i].DataType.String(),
			ConversionInterval:       int64(jobs[i].ConversionInterval.Duration()),
			OverwriteExistingData:    jobs[i].OverwriteExistingData,
			PrerequisiteJobNickname:  jobs[i].PrerequisiteJobNickname,
			DecimalPlaceComparison:   jobs[i].DecimalPlaceComparison,
			SecondaryExchangeName:    jobs[i].SecondaryExchangeSource,
			IssueTolerancePercentage: jobs[i].IssueTolerancePercentage,
			ReplaceOnIssue:           jobs[i].ReplaceOnIssue,
		}
	}
	return &gctrpc.DataHistoryJobs{
		Results: respJobs,
	}, nil
}

// GetDataHistoryJobSummary provides a general look at how a data history job is going with the "resultSummaries" property
func (s *RPCServer) GetDataHistoryJobSummary(_ context.Context, r *gctrpc.GetDataHistoryJobDetailsRequest) (*gctrpc.DataHistoryJob, error) {
	if r == nil {
		return nil, errNilRequestData
	}
	if r.Nickname == "" {
		return nil, fmt.Errorf("get job summary %w", errNicknameUnset)
	}
	job, err := s.dataHistoryManager.GenerateJobSummary(r.Nickname)
	if err != nil {
		return nil, err
	}
	return &gctrpc.DataHistoryJob{
		Nickname: job.Nickname,
		Exchange: job.Exchange,
		Asset:    job.Asset.String(),
		Pair: &gctrpc.CurrencyPair{
			Delimiter: job.Pair.Delimiter,
			Base:      job.Pair.Base.String(),
			Quote:     job.Pair.Quote.String(),
		},
		StartDate:               job.StartDate.Format(common.SimpleTimeFormat),
		EndDate:                 job.EndDate.Format(common.SimpleTimeFormat),
		Interval:                int64(job.Interval.Duration()),
		Status:                  job.Status.String(),
		DataType:                job.DataType.String(),
		ConversionInterval:      int64(job.ConversionInterval.Duration()),
		OverwriteExistingData:   job.OverwriteExistingData,
		PrerequisiteJobNickname: job.PrerequisiteJobNickname,
		ResultSummaries:         job.ResultRanges,
	}, nil
}

// unixTimestamp returns given time in either unix seconds or unix nanoseconds, depending
// on the remoteControl/gRPC/timeInNanoSeconds boolean configuration.
func (s *RPCServer) unixTimestamp(x time.Time) int64 {
	if s.Config.RemoteControl.GRPC.TimeInNanoSeconds {
		return x.UnixNano()
	}
	return x.Unix()
}

// SetDataHistoryJobStatus sets a data history job's status
func (s *RPCServer) SetDataHistoryJobStatus(_ context.Context, r *gctrpc.SetDataHistoryJobStatusRequest) (*gctrpc.GenericResponse, error) {
	if r == nil {
		return nil, errNilRequestData
	}
	if r.Nickname == "" && r.Id == "" {
		return nil, errNicknameIDUnset
	}
	if r.Nickname != "" && r.Id != "" {
		return nil, errOnlyNicknameOrID
	}
	status := "success"
	err := s.dataHistoryManager.SetJobStatus(r.Nickname, r.Id, dataHistoryStatus(r.Status))
	if err != nil {
		log.Error(log.GRPCSys, err)
		status = "failed"
	}

	return &gctrpc.GenericResponse{Status: status}, err
}

// UpdateDataHistoryJobPrerequisite sets or removes a prerequisite job for an existing job
// if the prerequisite job is "", then the relationship is removed
func (s *RPCServer) UpdateDataHistoryJobPrerequisite(_ context.Context, r *gctrpc.UpdateDataHistoryJobPrerequisiteRequest) (*gctrpc.GenericResponse, error) {
	if r == nil {
		return nil, errNilRequestData
	}
	if r.Nickname == "" {
		return nil, errNicknameUnset
	}
	status := "success"
	err := s.dataHistoryManager.SetJobRelationship(r.PrerequisiteJobNickname, r.Nickname)
	if err != nil {
		return nil, err
	}
	if r.PrerequisiteJobNickname == "" {
		return &gctrpc.GenericResponse{Status: status, Data: fmt.Sprintf("Removed prerequisite from job '%v'", r.Nickname)}, nil
	}
	return &gctrpc.GenericResponse{Status: status, Data: fmt.Sprintf("Set job '%v' prerequisite job to '%v' and set status to paused", r.Nickname, r.PrerequisiteJobNickname)}, nil
}

// CurrencyStateGetAll returns a full snapshot of currency states, whether they
// are able to be withdrawn, deposited or traded on an exchange.
func (s *RPCServer) CurrencyStateGetAll(_ context.Context, r *gctrpc.CurrencyStateGetAllRequest) (*gctrpc.CurrencyStateResponse, error) {
	return s.currencyStateManager.GetAllRPC(r.Exchange)
}

// CurrencyStateWithdraw determines via RPC if the currency code is operational for
// withdrawal from an exchange
func (s *RPCServer) CurrencyStateWithdraw(_ context.Context, r *gctrpc.CurrencyStateWithdrawRequest) (*gctrpc.GenericResponse, error) {
	return s.currencyStateManager.CanWithdrawRPC(r.Exchange,
		currency.NewCode(r.Code),
		asset.Item(r.Asset))
}

// CurrencyStateDeposit determines via RPC if the currency code is operational for
// depositing to an exchange
func (s *RPCServer) CurrencyStateDeposit(_ context.Context, r *gctrpc.CurrencyStateDepositRequest) (*gctrpc.GenericResponse, error) {
	return s.currencyStateManager.CanDepositRPC(r.Exchange,
		currency.NewCode(r.Code),
		asset.Item(r.Asset))
}

// CurrencyStateTrading determines via RPC if the currency code is operational for trading
func (s *RPCServer) CurrencyStateTrading(_ context.Context, r *gctrpc.CurrencyStateTradingRequest) (*gctrpc.GenericResponse, error) {
	return s.currencyStateManager.CanTradeRPC(r.Exchange,
		currency.NewCode(r.Code),
		asset.Item(r.Asset))
}

// CurrencyStateTradingPair determines via RPC if the pair is operational for trading
func (s *RPCServer) CurrencyStateTradingPair(_ context.Context, r *gctrpc.CurrencyStateTradingPairRequest) (*gctrpc.GenericResponse, error) {
	exch, err := s.GetExchangeByName(r.Exchange)
	if err != nil {
		return nil, err
	}

	cp, err := currency.NewPairFromString(r.Pair)
	if err != nil {
		return nil, err
	}

	a := asset.Item(r.Asset)
	err = checkParams(r.Exchange, exch, a, cp)
	if err != nil {
		return nil, err
	}

	err = exch.CanTradePair(cp, a)
	if err != nil {
		return nil, err
	}
	return s.currencyStateManager.CanTradePairRPC(r.Exchange,
		cp,
		asset.Item(r.Asset))
}

// GetFuturesPositions returns pnl positions for an exchange asset pair
func (s *RPCServer) GetFuturesPositions(ctx context.Context, r *gctrpc.GetFuturesPositionsRequest) (*gctrpc.GetFuturesPositionsResponse, error) {
	exch, err := s.GetExchangeByName(r.Exchange)
	if err != nil {
		return nil, err
	}
	cp, err := currency.NewPairFromStrings(r.Pair.Base, r.Pair.Quote)
	if err != nil {
		return nil, err
	}

	a := asset.Item(r.Asset)
	err = checkParams(r.Exchange, exch, a, cp)
	if err != nil {
		return nil, err
	}
	if !a.IsFutures() {
		return nil, fmt.Errorf("%s %w", a, order.ErrNotFuturesAsset)
	}
	var start, end time.Time
	if r.StartDate != "" {
		start, err = time.Parse(common.SimpleTimeFormat, r.StartDate)
		if err != nil {
			return nil, err
		}
	}
	if r.EndDate != "" {
		end, err = time.Parse(common.SimpleTimeFormat, r.EndDate)
		if err != nil {
			return nil, err
		}
	}
	err = common.StartEndTimeCheck(start, end)
	if err != nil && !errors.Is(err, common.ErrDateUnset) {
		return nil, err
	}

	b := exch.GetBase()
	creds, err := b.GetCredentials(ctx)
	if err != nil {
		return nil, err
	}
	var subErr string
	if creds.SubAccount != "" {
		subErr = "for subaccount: " + creds.SubAccount
	}
	orders, err := exch.GetFuturesPositions(ctx, a, cp, start, end)
	if err != nil {
		return nil, fmt.Errorf("%w %v", err, subErr)
	}
	sort.Slice(orders, func(i, j int) bool {
		return orders[i].Date.Before(orders[j].Date)
	})
	if r.Overwrite {
		err = s.OrderManager.ClearFuturesTracking(r.Exchange, a, cp)
		if err != nil {
			return nil, fmt.Errorf("%w %v", err, subErr)
		}
	}
	for i := range orders {
		_, err = s.OrderManager.UpsertOrder(&orders[i])
		if err != nil {
			if !errors.Is(err, order.ErrPositionClosed) {
				return nil, err
			}
		}
	}
	pos, err := s.OrderManager.GetFuturesPositionsForExchange(r.Exchange, a, cp)
	if err != nil {
		return nil, fmt.Errorf("%w %v", err, subErr)
	}
	response := &gctrpc.GetFuturesPositionsResponse{
		SubAccount: creds.SubAccount,
	}
	var totalRealisedPNL, totalUnrealisedPNL decimal.Decimal
	for i := range pos {
		if r.PositionLimit > 0 && len(response.Positions) >= int(r.PositionLimit) {
			break
		}
		if pos[i].Status == order.Open {
			var tick *ticker.Price
			tick, err = exch.FetchTicker(ctx, pos[i].Pair, pos[i].Asset)
			if err != nil {
				return nil, fmt.Errorf("%w when fetching ticker data for %v %v %v", err, pos[i].Exchange, pos[i].Asset, pos[i].Pair)
			}
			pos[i].UnrealisedPNL, err = s.OrderManager.UpdateOpenPositionUnrealisedPNL(pos[i].Exchange, pos[i].Asset, pos[i].Pair, tick.Last, tick.LastUpdated)
			if err != nil {
				return nil, fmt.Errorf("%w when updating unrealised PNL for %v %v %v", err, pos[i].Exchange, pos[i].Asset, pos[i].Pair)
			}
		}
		response.TotalOrders += int64(len(pos[i].Orders))
		details := &gctrpc.FuturePosition{
			Status:        pos[i].Status.String(),
			UnrealisedPNL: pos[i].UnrealisedPNL.String(),
			RealisedPNL:   pos[i].RealisedPNL.String(),
		}
		if !pos[i].UnrealisedPNL.IsZero() {
			details.UnrealisedPNL = pos[i].UnrealisedPNL.String()
		}
		if !pos[i].RealisedPNL.IsZero() {
			details.RealisedPNL = pos[i].RealisedPNL.String()
		}
		if pos[i].LatestDirection != order.UnknownSide {
			details.CurrentDirection = pos[i].LatestDirection.String()
		}
		if len(pos[i].PNLHistory) > 0 {
			details.OpeningDate = pos[i].PNLHistory[0].Time.Format(common.SimpleTimeFormatWithTimezone)
			if pos[i].Status == order.Closed {
				details.ClosingDate = pos[i].PNLHistory[len(pos[i].PNLHistory)-1].Time.Format(common.SimpleTimeFormatWithTimezone)
			}
		}
		totalRealisedPNL = totalRealisedPNL.Add(pos[i].RealisedPNL)
		totalUnrealisedPNL = totalUnrealisedPNL.Add(pos[i].UnrealisedPNL)
		if !r.Verbose {
			response.Positions = append(response.Positions, details)
			continue
		}
		for j := range pos[i].Orders {
			var trades []*gctrpc.TradeHistory
			for k := range pos[i].Orders[j].Trades {
				trades = append(trades, &gctrpc.TradeHistory{
					CreationTime: pos[i].Orders[j].Trades[k].Timestamp.Unix(),
					Id:           pos[i].Orders[j].Trades[k].TID,
					Price:        pos[i].Orders[j].Trades[k].Price,
					Amount:       pos[i].Orders[j].Trades[k].Amount,
					Exchange:     pos[i].Orders[j].Trades[k].Exchange,
					AssetType:    pos[i].Asset.String(),
					OrderSide:    pos[i].Orders[j].Trades[k].Side.String(),
					Fee:          pos[i].Orders[j].Trades[k].Fee,
					Total:        pos[i].Orders[j].Trades[k].Total,
				})
			}
			od := &gctrpc.OrderDetails{
				Exchange:      pos[i].Orders[j].Exchange,
				Id:            pos[i].Orders[j].ID,
				ClientOrderId: pos[i].Orders[j].ClientOrderID,
				BaseCurrency:  pos[i].Orders[j].Pair.Base.String(),
				QuoteCurrency: pos[i].Orders[j].Pair.Quote.String(),
				AssetType:     pos[i].Orders[j].AssetType.String(),
				OrderSide:     pos[i].Orders[j].Side.String(),
				OrderType:     pos[i].Orders[j].Type.String(),
				CreationTime:  pos[i].Orders[j].Date.Unix(),
				Status:        pos[i].Orders[j].Status.String(),
				Price:         pos[i].Orders[j].Price,
				Amount:        pos[i].Orders[j].Amount,
				Fee:           pos[i].Orders[j].Fee,
				Cost:          pos[i].Orders[j].Cost,
				Trades:        trades,
			}
			if pos[i].Orders[j].LastUpdated.After(pos[i].Orders[j].Date) {
				od.UpdateTime = pos[i].Orders[j].LastUpdated.Unix()
			}
			details.Orders = append(details.Orders, od)
		}
		response.Positions = append(response.Positions, details)
	}

	if !totalUnrealisedPNL.IsZero() {
		response.TotalUnrealisedPNL = totalUnrealisedPNL.String()
	}
	if !totalRealisedPNL.IsZero() {
		response.TotalRealisedPNL = totalRealisedPNL.String()
	}
	if !totalUnrealisedPNL.IsZero() && !totalRealisedPNL.IsZero() {
		response.TotalPNL = totalRealisedPNL.Add(totalUnrealisedPNL).String()
	}
	return response, nil
}

// GetCollateral returns the total collateral for an exchange's asset
// as exchanges can scale collateral and represent it in a singular currency,
// a user can opt to include a breakdown by currency
func (s *RPCServer) GetCollateral(ctx context.Context, r *gctrpc.GetCollateralRequest) (*gctrpc.GetCollateralResponse, error) {
	exch, err := s.GetExchangeByName(r.Exchange)
	if err != nil {
		return nil, err
	}

	a := asset.Item(r.Asset)
	err = checkParams(r.Exchange, exch, a, currency.Pair{})
	if err != nil {
		return nil, err
	}
	if !a.IsFutures() {
		return nil, fmt.Errorf("%s %w", a, order.ErrNotFuturesAsset)
	}
	ai, err := exch.FetchAccountInfo(ctx, a)
	if err != nil {
		return nil, err
	}
	creds, err := exch.GetBase().GetCredentials(ctx)
	if err != nil {
		return nil, err
	}

	subAccounts := make([]string, len(ai.Accounts))
	var acc *account.SubAccount
	for i := range ai.Accounts {
		subAccounts[i] = ai.Accounts[i].ID
		if ai.Accounts[i].ID == "main" && creds.SubAccount == "" {
			acc = &ai.Accounts[i]
			break
		}
		if strings.EqualFold(creds.SubAccount, ai.Accounts[i].ID) {
			acc = &ai.Accounts[i]
			break
		}
	}
	if acc == nil {
		return nil, fmt.Errorf("%w for %s %s and stored credentials - available subaccounts: %s",
			errNoAccountInformation,
			exch.GetName(),
			creds.SubAccount,
			strings.Join(subAccounts, ","))
	}
	var spotPairs currency.Pairs
	if r.CalculateOffline {
		spotPairs, err = exch.GetAvailablePairs(asset.Spot)
		if err != nil {
			return nil, fmt.Errorf("GetCollateral offline calculation error via GetAvailablePairs %s %s", exch.GetName(), err)
		}
	}

	calculators := make([]order.CollateralCalculator, 0, len(acc.Currencies))
	for i := range acc.Currencies {
		total := decimal.NewFromFloat(acc.Currencies[i].Total)
		free := decimal.NewFromFloat(acc.Currencies[i].AvailableWithoutBorrow)
		cal := order.CollateralCalculator{
			CalculateOffline:   r.CalculateOffline,
			CollateralCurrency: acc.Currencies[i].CurrencyName,
			Asset:              a,
			FreeCollateral:     free,
			LockedCollateral:   total.Sub(free),
		}
		if r.CalculateOffline &&
			!acc.Currencies[i].CurrencyName.Equal(currency.USD) {
			var tick *ticker.Price
			tickerCurr := currency.NewPair(acc.Currencies[i].CurrencyName, currency.USD)
			if !spotPairs.Contains(tickerCurr, true) {
				// cannot price currency to calculate collateral
				continue
			}
			tick, err = exch.FetchTicker(ctx, tickerCurr, asset.Spot)
			if err != nil {
				log.Errorf(log.GRPCSys, fmt.Sprintf("GetCollateral offline calculation error via FetchTicker %s %s", exch.GetName(), err))
				continue
			}
			if tick.Last == 0 {
				continue
			}
			cal.USDPrice = decimal.NewFromFloat(tick.Last)
		}
		calculators = append(calculators, cal)
	}

	calc := &order.TotalCollateralCalculator{
		CollateralAssets: calculators,
		CalculateOffline: r.CalculateOffline,
		FetchPositions:   true,
	}

	collateral, err := exch.CalculateTotalCollateral(ctx, calc)
	if err != nil {
		return nil, err
	}

	var collateralDisplayCurrency = " " + collateral.CollateralCurrency.String()
	result := &gctrpc.GetCollateralResponse{
		SubAccount:          creds.SubAccount,
		CollateralCurrency:  collateral.CollateralCurrency.String(),
		AvailableCollateral: collateral.AvailableCollateral.String() + collateralDisplayCurrency,
		UsedCollateral:      collateral.UsedCollateral.String() + collateralDisplayCurrency,
	}
	if !collateral.CollateralContributedByPositiveSpotBalances.IsZero() {
		result.CollateralContributedByPositiveSpotBalances = collateral.CollateralContributedByPositiveSpotBalances.String() + collateralDisplayCurrency
	}
	if !collateral.TotalValueOfPositiveSpotBalances.IsZero() {
		result.TotalValueOfPositiveSpotBalances = collateral.TotalValueOfPositiveSpotBalances.String() + collateralDisplayCurrency
	}
	if !collateral.AvailableMaintenanceCollateral.IsZero() {
		result.MaintenanceCollateral = collateral.AvailableMaintenanceCollateral.String() + collateralDisplayCurrency
	}
	if !collateral.UnrealisedPNL.IsZero() {
		result.UnrealisedPNL = collateral.UnrealisedPNL.String()
	}
	if collateral.UsedBreakdown != nil {
		result.UsedBreakdown = &gctrpc.CollateralUsedBreakdown{}
		if !collateral.UsedBreakdown.LockedInStakes.IsZero() {
			result.UsedBreakdown.LockedInStakes = collateral.UsedBreakdown.LockedInStakes.String() + collateralDisplayCurrency
		}
		if !collateral.UsedBreakdown.LockedInNFTBids.IsZero() {
			result.UsedBreakdown.LockedIn_NFTBids = collateral.UsedBreakdown.LockedInNFTBids.String() + collateralDisplayCurrency
		}
		if !collateral.UsedBreakdown.LockedInFeeVoucher.IsZero() {
			result.UsedBreakdown.LockedInFeeVoucher = collateral.UsedBreakdown.LockedInFeeVoucher.String() + collateralDisplayCurrency
		}
		if !collateral.UsedBreakdown.LockedInSpotMarginFundingOffers.IsZero() {
			result.UsedBreakdown.LockedInSpotMarginFundingOffers = collateral.UsedBreakdown.LockedInSpotMarginFundingOffers.String() + collateralDisplayCurrency
		}
		if !collateral.UsedBreakdown.LockedInSpotOrders.IsZero() {
			result.UsedBreakdown.LockedInSpotOrders = collateral.UsedBreakdown.LockedInSpotOrders.String() + collateralDisplayCurrency
		}
		if !collateral.UsedBreakdown.LockedAsCollateral.IsZero() {
			result.UsedBreakdown.LockedAsCollateral = collateral.UsedBreakdown.LockedAsCollateral.String() + collateralDisplayCurrency
		}
		if !collateral.UsedBreakdown.UsedInPositions.IsZero() {
			result.UsedBreakdown.UsedInFutures = collateral.UsedBreakdown.UsedInPositions.String() + collateralDisplayCurrency
		}
		if !collateral.UsedBreakdown.UsedInSpotMarginBorrows.IsZero() {
			result.UsedBreakdown.UsedInSpotMargin = collateral.UsedBreakdown.UsedInSpotMarginBorrows.String() + collateralDisplayCurrency
		}
	}
	if r.IncludeBreakdown {
		for i := range collateral.BreakdownOfPositions {
			result.PositionBreakdown = append(result.PositionBreakdown, &gctrpc.CollateralByPosition{
				Currency:            collateral.BreakdownOfPositions[i].PositionCurrency.String(),
				Size:                collateral.BreakdownOfPositions[i].Size.String(),
				OpenOrderSize:       collateral.BreakdownOfPositions[i].OpenOrderSize.String(),
				PositionSize:        collateral.BreakdownOfPositions[i].PositionSize.String(),
				MarkPrice:           collateral.BreakdownOfPositions[i].MarkPrice.String() + collateralDisplayCurrency,
				RequiredMargin:      collateral.BreakdownOfPositions[i].RequiredMargin.String(),
				TotalCollateralUsed: collateral.BreakdownOfPositions[i].CollateralUsed.String() + collateralDisplayCurrency,
			})
		}
		for i := range collateral.BreakdownByCurrency {
			if collateral.BreakdownByCurrency[i].TotalFunds.IsZero() && !r.IncludeZeroValues {
				continue
			}
			var originalDisplayCurrency = " " + collateral.BreakdownByCurrency[i].Currency.String()
			cb := &gctrpc.CollateralForCurrency{
				Currency:                    collateral.BreakdownByCurrency[i].Currency.String(),
				ExcludedFromCollateral:      collateral.BreakdownByCurrency[i].SkipContribution,
				TotalFunds:                  collateral.BreakdownByCurrency[i].TotalFunds.String() + originalDisplayCurrency,
				AvailableForUseAsCollateral: collateral.BreakdownByCurrency[i].AvailableForUseAsCollateral.String() + originalDisplayCurrency,
				ApproxFairMarketValue:       collateral.BreakdownByCurrency[i].FairMarketValue.String() + collateralDisplayCurrency,
				Weighting:                   collateral.BreakdownByCurrency[i].Weighting.String(),
				CollateralContribution:      collateral.BreakdownByCurrency[i].CollateralContribution.String() + collateralDisplayCurrency,
				ScaledToCurrency:            collateral.BreakdownByCurrency[i].ScaledCurrency.String(),
			}
			if !collateral.BreakdownByCurrency[i].AdditionalCollateralUsed.IsZero() {
				cb.AdditionalCollateralUsed = collateral.BreakdownByCurrency[i].AdditionalCollateralUsed.String() + collateralDisplayCurrency
			}

			if !collateral.BreakdownByCurrency[i].ScaledUsed.IsZero() {
				cb.FundsInUse = collateral.BreakdownByCurrency[i].ScaledUsed.String() + collateralDisplayCurrency
			}
			if !collateral.BreakdownByCurrency[i].UnrealisedPNL.IsZero() {
				cb.Unrealised_PNL = collateral.BreakdownByCurrency[i].UnrealisedPNL.String() + collateralDisplayCurrency
			}
			if collateral.BreakdownByCurrency[i].ScaledUsedBreakdown != nil {
				breakDownDisplayCurrency := collateralDisplayCurrency
				if collateral.BreakdownByCurrency[i].Weighting.IsZero() && collateral.BreakdownByCurrency[i].FairMarketValue.IsZero() {
					// cannot determine value, show in like currency instead
					breakDownDisplayCurrency = originalDisplayCurrency
				}
				cb.UsedBreakdown = &gctrpc.CollateralUsedBreakdown{}
				if !collateral.BreakdownByCurrency[i].ScaledUsedBreakdown.LockedInStakes.IsZero() {
					cb.UsedBreakdown.LockedInStakes = collateral.BreakdownByCurrency[i].ScaledUsedBreakdown.LockedInStakes.String() + breakDownDisplayCurrency
				}
				if !collateral.BreakdownByCurrency[i].ScaledUsedBreakdown.LockedInNFTBids.IsZero() {
					cb.UsedBreakdown.LockedIn_NFTBids = collateral.BreakdownByCurrency[i].ScaledUsedBreakdown.LockedInNFTBids.String() + breakDownDisplayCurrency
				}
				if !collateral.BreakdownByCurrency[i].ScaledUsedBreakdown.LockedInFeeVoucher.IsZero() {
					cb.UsedBreakdown.LockedInFeeVoucher = collateral.BreakdownByCurrency[i].ScaledUsedBreakdown.LockedInFeeVoucher.String() + breakDownDisplayCurrency
				}
				if !collateral.BreakdownByCurrency[i].ScaledUsedBreakdown.LockedInSpotMarginFundingOffers.IsZero() {
					cb.UsedBreakdown.LockedInSpotMarginFundingOffers = collateral.BreakdownByCurrency[i].ScaledUsedBreakdown.LockedInSpotMarginFundingOffers.String() + breakDownDisplayCurrency
				}
				if !collateral.BreakdownByCurrency[i].ScaledUsedBreakdown.LockedInSpotOrders.IsZero() {
					cb.UsedBreakdown.LockedInSpotOrders = collateral.BreakdownByCurrency[i].ScaledUsedBreakdown.LockedInSpotOrders.String() + breakDownDisplayCurrency
				}
				if !collateral.BreakdownByCurrency[i].ScaledUsedBreakdown.LockedAsCollateral.IsZero() {
					cb.UsedBreakdown.LockedAsCollateral = collateral.BreakdownByCurrency[i].ScaledUsedBreakdown.LockedAsCollateral.String() + breakDownDisplayCurrency
				}
				if !collateral.BreakdownByCurrency[i].ScaledUsedBreakdown.UsedInPositions.IsZero() {
					cb.UsedBreakdown.UsedInFutures = collateral.BreakdownByCurrency[i].ScaledUsedBreakdown.UsedInPositions.String() + breakDownDisplayCurrency
				}
				if !collateral.BreakdownByCurrency[i].ScaledUsedBreakdown.UsedInSpotMarginBorrows.IsZero() {
					cb.UsedBreakdown.UsedInSpotMargin = collateral.BreakdownByCurrency[i].ScaledUsedBreakdown.UsedInSpotMarginBorrows.String() + breakDownDisplayCurrency
				}
			}
			if collateral.BreakdownByCurrency[i].Error != nil {
				cb.Error = collateral.BreakdownByCurrency[i].Error.Error()
			}
			result.CurrencyBreakdown = append(result.CurrencyBreakdown, cb)
		}
	}
	return result, nil
}<|MERGE_RESOLUTION|>--- conflicted
+++ resolved
@@ -692,59 +692,29 @@
 			return errDispatchSystem
 		}
 
-<<<<<<< HEAD
 		holdings, ok := data.(*account.Holdings)
-=======
-		d, ok := data.(*interface{})
-		if !ok {
-			return errors.New("unable to type assert data")
-		}
-
-		dd := *d
-		acc, ok := dd.(account.Holdings)
->>>>>>> b45fbb80
 		if !ok {
 			return common.GetAssertError("*account.Holdings", data)
 		}
 
-<<<<<<< HEAD
-		var accounts []*gctrpc.Account
+		accounts := make([]*gctrpc.Account, len(holdings.Accounts))
 		for x := range holdings.Accounts {
-			var subAccounts []*gctrpc.AccountCurrencyInfo
+			subAccounts := make([]*gctrpc.AccountCurrencyInfo, len(holdings.Accounts[x].Currencies))
 			for y := range holdings.Accounts[x].Currencies {
-				subAccounts = append(subAccounts, &gctrpc.AccountCurrencyInfo{
+				subAccounts[y] = &gctrpc.AccountCurrencyInfo{
 					Currency:   holdings.Accounts[x].Currencies[y].CurrencyName.String(),
 					TotalValue: holdings.Accounts[x].Currencies[y].Total,
 					Hold:       holdings.Accounts[x].Currencies[y].Hold,
-				})
-			}
-			accounts = append(accounts, &gctrpc.Account{
+				}
+			}
+			accounts[x] = &gctrpc.Account{
 				Id:         holdings.Accounts[x].ID,
-=======
-		accounts := make([]*gctrpc.Account, len(acc.Accounts))
-		for x := range acc.Accounts {
-			subAccounts := make([]*gctrpc.AccountCurrencyInfo, len(acc.Accounts[x].Currencies))
-			for y := range acc.Accounts[x].Currencies {
-				subAccounts[y] = &gctrpc.AccountCurrencyInfo{
-					Currency:   acc.Accounts[x].Currencies[y].CurrencyName.String(),
-					TotalValue: acc.Accounts[x].Currencies[y].Total,
-					Hold:       acc.Accounts[x].Currencies[y].Hold,
-				}
-			}
-			accounts[x] = &gctrpc.Account{
-				Id:         acc.Accounts[x].ID,
->>>>>>> b45fbb80
 				Currencies: subAccounts,
 			}
 		}
 
-<<<<<<< HEAD
-		err := stream.Send(&gctrpc.GetAccountInfoResponse{
+		if err := stream.Send(&gctrpc.GetAccountInfoResponse{
 			Exchange: holdings.Exchange,
-=======
-		if err := stream.Send(&gctrpc.GetAccountInfoResponse{
-			Exchange: acc.Exchange,
->>>>>>> b45fbb80
 			Accounts: accounts,
 		}); err != nil {
 			return err
@@ -2149,7 +2119,6 @@
 			return errDispatchSystem
 		}
 
-<<<<<<< HEAD
 		d, ok := data.(orderbook.Outbound)
 		if !ok {
 			return common.GetAssertError("orderbook.Outbound", data)
@@ -2183,40 +2152,6 @@
 		}
 
 		err = stream.Send(resp)
-=======
-		d, ok := data.(*interface{})
-		if !ok {
-			return errors.New("unable to type assert data")
-		}
-
-		dd := *d
-		ob, ok := dd.(orderbook.Base)
-		if !ok {
-			return errors.New("unable to type assert orderbook data")
-		}
-
-		bids := make([]*gctrpc.OrderbookItem, len(ob.Bids))
-		for i := range ob.Bids {
-			bids[i] = &gctrpc.OrderbookItem{
-				Amount: ob.Bids[i].Amount,
-				Price:  ob.Bids[i].Price,
-				Id:     ob.Bids[i].ID}
-		}
-		asks := make([]*gctrpc.OrderbookItem, len(ob.Asks))
-		for i := range ob.Asks {
-			asks[i] = &gctrpc.OrderbookItem{
-				Amount: ob.Asks[i].Amount,
-				Price:  ob.Asks[i].Price,
-				Id:     ob.Asks[i].ID}
-		}
-		err := stream.Send(&gctrpc.OrderbookResponse{
-			Pair: &gctrpc.CurrencyPair{Base: ob.Pair.Base.String(),
-				Quote: ob.Pair.Quote.String()},
-			Bids:      bids,
-			Asks:      asks,
-			AssetType: ob.Asset.String(),
-		})
->>>>>>> b45fbb80
 		if err != nil {
 			return err
 		}
@@ -2269,17 +2204,7 @@
 			return errDispatchSystem
 		}
 
-<<<<<<< HEAD
 		t, ok := data.(*ticker.Price)
-=======
-		d, ok := data.(*interface{})
-		if !ok {
-			return errors.New("unable to type assert data")
-		}
-
-		dd := *d
-		t, ok := dd.(ticker.Price)
->>>>>>> b45fbb80
 		if !ok {
 			return common.GetAssertError("*ticker.Price", data)
 		}
@@ -2332,17 +2257,7 @@
 			return errDispatchSystem
 		}
 
-<<<<<<< HEAD
 		t, ok := data.(*ticker.Price)
-=======
-		d, ok := data.(*interface{})
-		if !ok {
-			return errors.New("unable to type assert data")
-		}
-
-		dd := *d
-		t, ok := dd.(ticker.Price)
->>>>>>> b45fbb80
 		if !ok {
 			return common.GetAssertError("*ticker.Price", data)
 		}
