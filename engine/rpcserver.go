--- conflicted
+++ resolved
@@ -49,7 +49,6 @@
 	"google.golang.org/grpc/metadata"
 )
 
-<<<<<<< HEAD
 var (
 	errExchangeNotLoaded    = errors.New("exchange is not loaded/doesn't exist")
 	errExchangeBaseNotFound = errors.New("cannot get exchange base")
@@ -59,22 +58,9 @@
 	errStartEndTimesUnset   = errors.New("invalid start and end times")
 	errAssetTypeUnset       = errors.New("asset type unset")
 	errDispatchSystem       = errors.New("dispatch system offline")
-=======
-const (
-	errExchangeNameUnset = "exchange name unset"
-	errAssetTypeUnset    = "asset type unset"
-	errDispatchSystem    = "dispatch system offline"
-	invalidArguments     = "invalid arguments received"
-)
-
-var (
-	errExchangeNotLoaded    = errors.New("exchange is not loaded/doesn't exist")
-	errExchangeBaseNotFound = errors.New("cannot get exchange base")
-	errInvalidArguments     = errors.New(invalidArguments)
 	errCurrencyPairUnset    = errors.New("currency pair unset")
 	errCurrencyNotEnabled   = errors.New("currency not enabled")
 	errInvalidStartEndTime  = errors.New("invalid start and end times")
->>>>>>> b08e6b3c
 )
 
 // RPCServer struct
@@ -1896,21 +1882,13 @@
 // GetHistoricCandles returns historical candles for a given exchange
 func (s *RPCServer) GetHistoricCandles(_ context.Context, r *gctrpc.GetHistoricCandlesRequest) (*gctrpc.GetHistoricCandlesResponse, error) {
 	if r.Exchange == "" {
-<<<<<<< HEAD
 		return nil, errExchangeNameUnset
-=======
-		return nil, fmt.Errorf("%w. blank exchange name received", errInvalidArguments)
->>>>>>> b08e6b3c
 	}
 	if r.Pair.String() == "" {
 		return nil, errCurrencyPairUnset
 	}
 	if r.Start == r.End {
-<<<<<<< HEAD
 		return nil, errStartEndTimesUnset
-=======
-		return nil, errInvalidStartEndTime
->>>>>>> b08e6b3c
 	}
 
 	var klineItem kline.Item
