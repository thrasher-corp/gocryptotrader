--- conflicted
+++ resolved
@@ -83,12 +83,6 @@
 	}}, nil
 }
 
-<<<<<<< HEAD
-func (f omfExchange) ModifyOrder(ctx context.Context, action *order.Modify) (*order.Modify, error) {
-	ans := *action
-	ans.OrderID = "modified_order_id"
-	return &ans, nil
-=======
 func (f omfExchange) ModifyOrder(ctx context.Context, action *order.Modify) (*order.ModifyResponse, error) {
 	ans, err := action.DeriveModifyResponse()
 	if err != nil {
@@ -96,7 +90,6 @@
 	}
 	ans.OrderID = "modified_order_id"
 	return ans, nil
->>>>>>> 60fa695e
 }
 
 func TestSetupOrderManager(t *testing.T) {
@@ -329,16 +322,9 @@
 
 	err = m.orderStore.modifyExisting("fake_order_id", &order.ModifyResponse{
 		Exchange: testExchange,
-<<<<<<< HEAD
 		OrderID:  "another_fake_order_id",
 		Price:    16,
 		Amount:   256,
-=======
-
-		OrderID: "another_fake_order_id",
-		Price:   16,
-		Amount:  256,
->>>>>>> 60fa695e
 	})
 	if err != nil {
 		t.Error(err)
