package engine

import (
	"context"
	"errors"
	"strings"
	"sync"
	"testing"
	"time"

	"github.com/shopspring/decimal"
	"github.com/thrasher-corp/gocryptotrader/common/convert"
	"github.com/thrasher-corp/gocryptotrader/config"
	"github.com/thrasher-corp/gocryptotrader/currency"
	exchange "github.com/thrasher-corp/gocryptotrader/exchanges"
	"github.com/thrasher-corp/gocryptotrader/exchanges/asset"
	"github.com/thrasher-corp/gocryptotrader/exchanges/order"
	"github.com/thrasher-corp/gocryptotrader/exchanges/protocol"
)

// omfExchange aka ordermanager fake exchange overrides exchange functions
// we're not testing an actual exchange's implemented functions
type omfExchange struct {
	exchange.IBotExchange
}

// CancelOrder overrides testExchange's cancel order function
// to do the bare minimum required with no API calls or credentials required
func (f omfExchange) CancelOrder(ctx context.Context, o *order.Cancel) error {
	o.Status = order.Cancelled
	return nil
}

// GetOrderInfo overrides testExchange's get order function
// to do the bare minimum required with no API calls or credentials required
func (f omfExchange) GetOrderInfo(ctx context.Context, orderID string, pair currency.Pair, assetType asset.Item) (order.Detail, error) {
	switch orderID {
	case "":
		return order.Detail{}, errors.New("")
	case "Order1-unknown-to-active":
		return order.Detail{
			Exchange:    testExchange,
			Pair:        currency.Pair{Base: currency.BTC, Quote: currency.USD},
			AssetType:   asset.Spot,
			Amount:      1.0,
			Side:        order.Buy,
			Status:      order.Active,
			LastUpdated: time.Now().Add(-time.Hour),
			ID:          "Order1-unknown-to-active",
		}, nil
	case "Order2-active-to-inactive":
		return order.Detail{
			Exchange:    testExchange,
			Pair:        currency.Pair{Base: currency.BTC, Quote: currency.USD},
			AssetType:   asset.Spot,
			Amount:      1.0,
			Side:        order.Sell,
			Status:      order.Cancelled,
			LastUpdated: time.Now().Add(-time.Hour),
			ID:          "Order2-active-to-inactive",
		}, nil
	}

	return order.Detail{
		Exchange:  testExchange,
		ID:        orderID,
		Pair:      pair,
		AssetType: assetType,
		Status:    order.Cancelled,
	}, nil
}

// GetActiveOrders overrides the function used by processOrders to return 1 active order
func (f omfExchange) GetActiveOrders(ctx context.Context, req *order.GetOrdersRequest) ([]order.Detail, error) {
	return []order.Detail{{
		Exchange:    testExchange,
		Pair:        currency.Pair{Base: currency.BTC, Quote: currency.USD},
		AssetType:   asset.Spot,
		Amount:      2.0,
		Side:        order.Sell,
		Status:      order.Active,
		LastUpdated: time.Now().Add(-time.Hour),
		ID:          "Order3-unknown-to-active",
	}}, nil
}

func (f omfExchange) ModifyOrder(ctx context.Context, action *order.Modify) (order.Modify, error) {
	ans := *action
	ans.ID = "modified_order_id"
	return ans, nil
}

func TestSetupOrderManager(t *testing.T) {
	_, err := SetupOrderManager(nil, nil, nil, false)
	if !errors.Is(err, errNilExchangeManager) {
		t.Errorf("error '%v', expected '%v'", err, errNilExchangeManager)
	}

	_, err = SetupOrderManager(SetupExchangeManager(), nil, nil, false)
	if !errors.Is(err, errNilCommunicationsManager) {
		t.Errorf("error '%v', expected '%v'", err, errNilCommunicationsManager)
	}
	_, err = SetupOrderManager(SetupExchangeManager(), &CommunicationManager{}, nil, false)
	if !errors.Is(err, errNilWaitGroup) {
		t.Errorf("error '%v', expected '%v'", err, errNilWaitGroup)
	}
	var wg sync.WaitGroup
	_, err = SetupOrderManager(SetupExchangeManager(), &CommunicationManager{}, &wg, false)
	if !errors.Is(err, nil) {
		t.Errorf("error '%v', expected '%v'", err, nil)
	}
}

func TestOrderManagerStart(t *testing.T) {
	var m *OrderManager
	err := m.Start()
	if !errors.Is(err, ErrNilSubsystem) {
		t.Errorf("error '%v', expected '%v'", err, ErrNilSubsystem)
	}
	var wg sync.WaitGroup
	m, err = SetupOrderManager(SetupExchangeManager(), &CommunicationManager{}, &wg, false)
	if !errors.Is(err, nil) {
		t.Errorf("error '%v', expected '%v'", err, nil)
	}
	err = m.Start()
	if !errors.Is(err, nil) {
		t.Errorf("error '%v', expected '%v'", err, nil)
	}
	err = m.Start()
	if !errors.Is(err, ErrSubSystemAlreadyStarted) {
		t.Errorf("error '%v', expected '%v'", err, ErrSubSystemAlreadyStarted)
	}
}

func TestOrderManagerIsRunning(t *testing.T) {
	var m *OrderManager
	if m.IsRunning() {
		t.Error("expected false")
	}

	var wg sync.WaitGroup
	m, err := SetupOrderManager(SetupExchangeManager(), &CommunicationManager{}, &wg, false)
	if !errors.Is(err, nil) {
		t.Errorf("error '%v', expected '%v'", err, nil)
	}
	if m.IsRunning() {
		t.Error("expected false")
	}

	err = m.Start()
	if !errors.Is(err, nil) {
		t.Errorf("error '%v', expected '%v'", err, nil)
	}
	if !m.IsRunning() {
		t.Error("expected true")
	}
}

func TestOrderManagerStop(t *testing.T) {
	var m *OrderManager
	err := m.Stop()
	if !errors.Is(err, ErrNilSubsystem) {
		t.Errorf("error '%v', expected '%v'", err, ErrNilSubsystem)
	}

	var wg sync.WaitGroup
	m, err = SetupOrderManager(SetupExchangeManager(), &CommunicationManager{}, &wg, false)
	if !errors.Is(err, nil) {
		t.Errorf("error '%v', expected '%v'", err, nil)
	}
	err = m.Stop()
	if !errors.Is(err, ErrSubSystemNotStarted) {
		t.Errorf("error '%v', expected '%v'", err, ErrSubSystemNotStarted)
	}

	err = m.Start()
	if !errors.Is(err, nil) {
		t.Errorf("error '%v', expected '%v'", err, nil)
	}
	err = m.Stop()
	if !errors.Is(err, nil) {
		t.Errorf("error '%v', expected '%v'", err, nil)
	}
}

func OrdersSetup(t *testing.T) *OrderManager {
	t.Helper()
	var wg sync.WaitGroup
	em := SetupExchangeManager()
	exch, err := em.NewExchangeByName(testExchange)
	if err != nil {
		t.Fatal(err)
	}
	exch.SetDefaults()

	cfg, err := exch.GetDefaultConfig()
	if err != nil {
		t.Fatal(err)
	}

	err = exch.Setup(cfg)
	if err != nil {
		t.Fatal(err)
	}

	fakeExchange := omfExchange{
		IBotExchange: exch,
	}
	em.Add(fakeExchange)
	m, err := SetupOrderManager(em, &CommunicationManager{}, &wg, false)
	if !errors.Is(err, nil) {
		t.Errorf("error '%v', expected '%v'", err, nil)
	}
	m.started = 1
	return m
}

func TestOrdersGet(t *testing.T) {
	m := OrdersSetup(t)
	if m.orderStore.get() == nil {
		t.Error("orderStore not established")
	}
}

func TestOrdersAdd(t *testing.T) {
	m := OrdersSetup(t)
	err := m.orderStore.add(&order.Detail{
		Exchange: testExchange,
		ID:       "TestOrdersAdd",
	})
	if err != nil {
		t.Error(err)
	}
	err = m.orderStore.add(&order.Detail{
		Exchange: "testTest",
		ID:       "TestOrdersAdd",
	})
	if err == nil {
		t.Error("Expected error from non existent exchange")
	}

	err = m.orderStore.add(nil)
	if err == nil {
		t.Error("Expected error from nil order")
	}

	err = m.orderStore.add(&order.Detail{
		Exchange: testExchange,
		ID:       "TestOrdersAdd",
	})
	if err == nil {
		t.Error("Expected error re-adding order")
	}
}

func TestGetByInternalOrderID(t *testing.T) {
	m := OrdersSetup(t)
	err := m.orderStore.add(&order.Detail{
		Exchange:        testExchange,
		ID:              "TestGetByInternalOrderID",
		InternalOrderID: "internalTest",
	})
	if err != nil {
		t.Error(err)
	}

	o, err := m.orderStore.getByInternalOrderID("internalTest")
	if err != nil {
		t.Error(err)
	}
	if o == nil {
		t.Fatal("Expected a matching order")
	}
	if o.ID != "TestGetByInternalOrderID" {
		t.Error("Expected to retrieve order")
	}

	_, err = m.orderStore.getByInternalOrderID("NoOrder")
	if err != ErrOrderNotFound {
		t.Error(err)
	}
}

func TestGetByExchange(t *testing.T) {
	m := OrdersSetup(t)
	err := m.orderStore.add(&order.Detail{
		Exchange:        testExchange,
		ID:              "TestGetByExchange",
		InternalOrderID: "internalTestGetByExchange",
	})
	if err != nil {
		t.Error(err)
	}

	err = m.orderStore.add(&order.Detail{
		Exchange:        testExchange,
		ID:              "TestGetByExchange2",
		InternalOrderID: "internalTestGetByExchange2",
	})
	if err != nil {
		t.Error(err)
	}

	err = m.orderStore.add(&order.Detail{
		Exchange:        testExchange,
		ID:              "TestGetByExchange3",
		InternalOrderID: "internalTest3",
	})
	if err != nil {
		t.Error(err)
	}
	var o []*order.Detail
	o, err = m.orderStore.getByExchange(testExchange)
	if err != nil {
		t.Error(err)
	}
	if o == nil {
		t.Error("Expected non nil response")
	}
	var o1Found, o2Found bool
	for i := range o {
		if o[i].ID == "TestGetByExchange" && o[i].Exchange == testExchange {
			o1Found = true
		}
		if o[i].ID == "TestGetByExchange2" && o[i].Exchange == testExchange {
			o2Found = true
		}
	}
	if !o1Found || !o2Found {
		t.Error("Expected orders 'TestGetByExchange' and 'TestGetByExchange2' to be returned")
	}

	_, err = m.orderStore.getByInternalOrderID("NoOrder")
	if err != ErrOrderNotFound {
		t.Error(err)
	}
	err = m.orderStore.add(&order.Detail{
		Exchange: "thisWillFail",
	})
	if err == nil {
		t.Error("Expected exchange not found error")
	}
}

func TestGetByExchangeAndID(t *testing.T) {
	m := OrdersSetup(t)
	err := m.orderStore.add(&order.Detail{
		Exchange: testExchange,
		ID:       "TestGetByExchangeAndID",
	})
	if err != nil {
		t.Error(err)
	}

	o, err := m.orderStore.getByExchangeAndID(testExchange, "TestGetByExchangeAndID")
	if err != nil {
		t.Error(err)
	}
	if o.ID != "TestGetByExchangeAndID" {
		t.Error("Expected to retrieve order")
	}

	_, err = m.orderStore.getByExchangeAndID("", "TestGetByExchangeAndID")
	if err != ErrExchangeNotFound {
		t.Error(err)
	}

	_, err = m.orderStore.getByExchangeAndID(testExchange, "")
	if err != ErrOrderNotFound {
		t.Error(err)
	}
}

func TestExists(t *testing.T) {
	m := OrdersSetup(t)
	if m.orderStore.exists(nil) {
		t.Error("Expected false")
	}
	o := &order.Detail{
		Exchange: testExchange,
		ID:       "TestExists",
	}
	if err := m.orderStore.add(o); err != nil {
		t.Error(err)
	}
	b := m.orderStore.exists(o)
	if !b {
		t.Error("Expected true")
	}
}

func TestStore_modifyOrder(t *testing.T) {
	m := OrdersSetup(t)
	pair := currency.Pair{
		Base:  currency.NewCode("XXXXX"),
		Quote: currency.NewCode("YYYYY"),
	}
	err := m.orderStore.add(&order.Detail{
		Exchange:  testExchange,
		AssetType: asset.Spot,
		Pair:      pair,
		ID:        "fake_order_id",

		Price:  8,
		Amount: 128,
	})
	if err != nil {
		t.Error(err)
	}

	err = m.orderStore.modifyExisting("fake_order_id", &order.Modify{
		Exchange: testExchange,

		ID:     "another_fake_order_id",
		Price:  16,
		Amount: 256,
	})
	if err != nil {
		t.Error(err)
	}

	_, err = m.orderStore.getByExchangeAndID(testExchange, "fake_order_id")
	if err == nil {
		// Expected error, such an order should not exist anymore in the store.
		t.Error("Expected error")
	}

	det, err := m.orderStore.getByExchangeAndID(testExchange, "another_fake_order_id")
	if det == nil || err != nil {
		t.Fatal("Failed to fetch order details")
	}
	if det.ID != "another_fake_order_id" || det.Price != 16 || det.Amount != 256 {
		t.Errorf(
			"have (%s,%f,%f), want (%s,%f,%f)",
			det.ID, det.Price, det.Amount,
			"another_fake_order_id", 16., 256.,
		)
	}
}

func TestCancelOrder(t *testing.T) {
	m := OrdersSetup(t)

	err := m.Cancel(context.Background(), nil)
	if err == nil {
		t.Error("Expected error due to empty order")
	}

	err = m.Cancel(context.Background(), &order.Cancel{})
	if err == nil {
		t.Error("Expected error due to empty order")
	}

	err = m.Cancel(context.Background(), &order.Cancel{
		Exchange: testExchange,
	})
	if err == nil {
		t.Error("Expected error due to no order ID")
	}

	err = m.Cancel(context.Background(), &order.Cancel{
		ID: "ID",
	})
	if err == nil {
		t.Error("Expected error due to no Exchange")
	}

	err = m.Cancel(context.Background(),
		&order.Cancel{
			ID:        "ID",
			Exchange:  testExchange,
			AssetType: asset.Binary,
		})
	if err == nil {
		t.Error("Expected error due to bad asset type")
	}

	o := &order.Detail{
		Exchange: testExchange,
		ID:       "1337",
		Status:   order.New,
	}
	err = m.orderStore.add(o)
	if err != nil {
		t.Error(err)
	}

	err = m.Cancel(context.Background(),
		&order.Cancel{
			ID:        "Unknown",
			Exchange:  testExchange,
			AssetType: asset.Spot,
		})
	if err == nil {
		t.Error("Expected error due to no order found")
	}

	pair, err := currency.NewPairFromString("BTCUSD")
	if err != nil {
		t.Fatal(err)
	}

	cancel := &order.Cancel{
		Exchange:  testExchange,
		ID:        "1337",
		Side:      order.Sell,
		Status:    order.New,
		AssetType: asset.Spot,
		Date:      time.Now(),
		Pair:      pair,
	}
	err = m.Cancel(context.Background(), cancel)
	if !errors.Is(err, nil) {
		t.Errorf("error '%v', expected '%v'", err, nil)
	}

	if o.Status != order.Cancelled {
		t.Error("Failed to cancel")
	}
}

func TestGetOrderInfo(t *testing.T) {
	m := OrdersSetup(t)
	_, err := m.GetOrderInfo(context.Background(), "", "", currency.Pair{}, "")
	if err == nil {
		t.Error("Expected error due to empty order")
	}

	var result order.Detail
	result, err = m.GetOrderInfo(context.Background(),
		testExchange, "1337", currency.Pair{}, "")
	if err != nil {
		t.Error(err)
	}
	if result.ID != "1337" {
		t.Error("unexpected order returned")
	}

	result, err = m.GetOrderInfo(context.Background(),
		testExchange, "1337", currency.Pair{}, "")
	if err != nil {
		t.Error(err)
	}
	if result.ID != "1337" {
		t.Error("unexpected order returned")
	}
}

func TestCancelAllOrders(t *testing.T) {
	m := OrdersSetup(t)
	o := &order.Detail{
		Exchange: testExchange,
		ID:       "TestCancelAllOrders",
		Status:   order.New,
	}
	if err := m.orderStore.add(o); err != nil {
		t.Error(err)
	}

	m.CancelAllOrders(context.Background(), []exchange.IBotExchange{})
	if o.Status == order.Cancelled {
		t.Error("Order should not be cancelled")
	}

	exch, err := m.orderStore.exchangeManager.GetExchangeByName(testExchange)
	if err != nil {
		t.Fatal(err)
	}

	m.CancelAllOrders(context.Background(), []exchange.IBotExchange{exch})
	if o.Status != order.Cancelled {
		t.Error("Order should be cancelled")
	}

	o.Status = order.New
	m.CancelAllOrders(context.Background(), nil)
	if o.Status != order.New {
		t.Error("Order should not be cancelled")
	}
}

func TestSubmit(t *testing.T) {
	m := OrdersSetup(t)
	_, err := m.Submit(context.Background(), nil)
	if err == nil {
		t.Error("Expected error from nil order")
	}

	o := &order.Submit{
		Exchange: "",
		ID:       "FakePassingExchangeOrder",
		Status:   order.New,
		Type:     order.Market,
	}
	_, err = m.Submit(context.Background(), o)
	if err == nil {
		t.Error("Expected error from empty exchange")
	}

	o.Exchange = testExchange
	_, err = m.Submit(context.Background(), o)
	if err == nil {
		t.Error("Expected error from validation")
	}

	pair, err := currency.NewPairFromString("BTCUSD")
	if err != nil {
		t.Fatal(err)
	}

	m.cfg.EnforceLimitConfig = true
	m.cfg.AllowMarketOrders = false
	o.Pair = pair
	o.AssetType = asset.Spot
	o.Side = order.Buy
	o.Amount = 1
	o.Price = 1
	_, err = m.Submit(context.Background(), o)
	if err == nil {
		t.Error("Expected fail due to order market type is not allowed")
	}
	m.cfg.AllowMarketOrders = true
	m.cfg.LimitAmount = 1
	o.Amount = 2
	_, err = m.Submit(context.Background(), o)
	if err == nil {
		t.Error("Expected fail due to order limit exceeds allowed limit")
	}
	m.cfg.LimitAmount = 0
	m.cfg.AllowedExchanges = []string{"fake"}
	_, err = m.Submit(context.Background(), o)
	if err == nil {
		t.Error("Expected fail due to order exchange not found in allowed list")
	}

	failPair, err := currency.NewPairFromString("BTCAUD")
	if err != nil {
		t.Fatal(err)
	}

	m.cfg.AllowedExchanges = nil
	m.cfg.AllowedPairs = currency.Pairs{failPair}
	_, err = m.Submit(context.Background(), o)
	if err == nil {
		t.Error("Expected fail due to order pair not found in allowed list")
	}

	m.cfg.AllowedPairs = nil
	_, err = m.Submit(context.Background(), o)
	if !errors.Is(err, exchange.ErrAuthenticatedRequestWithoutCredentialsSet) {
		t.Errorf("error '%v', expected '%v'", err, exchange.ErrAuthenticatedRequestWithoutCredentialsSet)
	}

	err = m.orderStore.add(&order.Detail{
		Exchange: testExchange,
		ID:       "FakePassingExchangeOrder",
	})
	if !errors.Is(err, nil) {
		t.Errorf("error '%v', expected '%v'", err, nil)
	}

	o2, err := m.orderStore.getByExchangeAndID(testExchange, "FakePassingExchangeOrder")
	if err != nil {
		t.Error(err)
	}
	if o2.InternalOrderID == "" {
		t.Error("Failed to assign internal order id")
	}
}

func TestOrderManager_Modify(t *testing.T) {
	pair := currency.Pair{
		Base:  currency.NewCode("XXXXX"),
		Quote: currency.NewCode("YYYYY"),
	}
	f := func(mod order.Modify, expectError bool, price, amount float64) {
		t.Helper()

		m := OrdersSetup(t)
		err := m.orderStore.add(&order.Detail{
			Exchange:  testExchange,
			AssetType: asset.Spot,
			Pair:      pair,
			ID:        "fake_order_id",
			Price:     8,
			Amount:    128,
		})
		if err != nil {
			t.Error(err)
		}

		resp, err := m.Modify(context.Background(), &mod)
		if expectError {
			if err == nil {
				t.Fatal("Expected error")
			}
			return
		} else if err != nil {
			t.Fatal(err)
		}

		if resp.OrderID != "modified_order_id" {
			t.Errorf("have \"%s\", want \"modified_order_id\"", resp.OrderID)
		}

		det, err := m.orderStore.getByExchangeAndID(testExchange, resp.OrderID)
		if err != nil {
			t.Fatal(err)
		}
		if det.ID != resp.OrderID || det.Price != price || det.Amount != amount {
			t.Errorf(
				"have (%s,%f,%f), want (%s,%f,%f)",
				det.ID, det.Price, det.Amount,
				resp.OrderID, price, amount,
			)
		}
	}

	model := order.Modify{
		// These fields identify the order.
		Exchange:  testExchange,
		AssetType: asset.Spot,
		Pair:      pair,
		ID:        "fake_order_id",
		// These fields modify the order.
		Price:  0,
		Amount: 0,
	}

	// [1] Test if nonexistent order returns an error.
	one := model
	one.ID = "nonexistent_order_id"
	f(one, true, 0, 0)

	// [2] Test if price of 0 is ignored.
	two := model
	two.Price = 0
	two.Amount = 256
	f(two, false, 8, 256)

	// [3] Test if amount of 0 is ignored.
	three := model
	three.Price = 16
	three.Amount = 0
	f(three, false, 16, 128)

	// [4] Test if both fields work together.
	four := model
	four.Price = 16
	four.Amount = 256
	f(four, false, 16, 256)

	// [5] Test if both fields missing modifies anything but the ID.
	five := model
	five.Price = 0
	five.Amount = 0
	f(five, false, 8, 128)
}

func TestProcessOrders(t *testing.T) {
	var wg sync.WaitGroup
	em := SetupExchangeManager()
	exch, err := em.NewExchangeByName(testExchange)
	if err != nil {
		t.Fatal(err)
	}
	exch.SetDefaults()
	fakeExchange := omfExchange{
		IBotExchange: exch,
	}
	em.Add(fakeExchange)
	m, err := SetupOrderManager(em, &CommunicationManager{}, &wg, false)
	if !errors.Is(err, nil) {
		t.Errorf("error '%v', expected '%v'", err, nil)
	}
	m.started = 1
	pairs := currency.Pairs{
		currency.Pair{Base: currency.BTC, Quote: currency.USD},
	}
	// Ensure processOrders() can run the REST calls to GetActiveOrders
	// and to GetOrders
	exch.GetBase().API = exchange.API{
		AuthenticatedSupport:          true,
		AuthenticatedWebsocketSupport: false,
	}
	exch.GetBase().Features = exchange.Features{
		Supports: exchange.FeaturesSupported{
			REST: true,
			RESTCapabilities: protocol.Features{
				GetOrder: true,
			},
		},
	}
	exch.GetBase().CurrencyPairs = currency.PairsManager{
		UseGlobalFormat: true,
		RequestFormat: &currency.PairFormat{
			Delimiter: "-",
			Uppercase: true,
		},
		ConfigFormat: &currency.PairFormat{
			Delimiter: "-",
			Uppercase: true,
		},
		Pairs: map[asset.Item]*currency.PairStore{
			asset.Spot: {
				AssetEnabled: convert.BoolPtr(true),
				Enabled:      pairs,
				Available:    pairs,
			},
		},
	}
	exch.GetBase().Config = &config.Exchange{
		CurrencyPairs: &currency.PairsManager{
			UseGlobalFormat: true,
			RequestFormat: &currency.PairFormat{
				Delimiter: "-",
				Uppercase: true,
			},
			ConfigFormat: &currency.PairFormat{
				Delimiter: "-",
				Uppercase: true,
			},
			Pairs: map[asset.Item]*currency.PairStore{
				asset.Spot: {
					AssetEnabled: convert.BoolPtr(true),
					Enabled:      pairs,
					Available:    pairs,
				},
			},
		},
	}

	orders := []order.Detail{
		{
			Exchange:    testExchange,
			Pair:        pairs[0],
			AssetType:   asset.Spot,
			Amount:      1.0,
			Side:        order.Buy,
			Status:      order.UnknownStatus,
			LastUpdated: time.Now().Add(-time.Hour),
			ID:          "Order1-unknown-to-active",
		},
		{
			Exchange:    testExchange,
			Pair:        pairs[0],
			AssetType:   asset.Spot,
			Amount:      1.0,
			Side:        order.Sell,
			Status:      order.Active,
			LastUpdated: time.Now().Add(-time.Hour),
			ID:          "Order2-active-to-inactive",
		},
		{
			Exchange:    testExchange,
			Pair:        pairs[0],
			AssetType:   asset.Spot,
			Amount:      2.0,
			Side:        order.Sell,
			Status:      order.UnknownStatus,
			LastUpdated: time.Now().Add(-time.Hour),
			ID:          "Order3-unknown-to-active",
		},
	}
	for i := range orders {
		if err = m.orderStore.add(&orders[i]); err != nil {
			t.Error(err)
		}
	}

	m.processOrders()

	// Order1 is not returned by exch.GetActiveOrders()
	// It will be fetched by exch.GetOrderInfo(), which will say it is active
	res, err := m.GetOrdersFiltered(&order.Filter{ID: "Order1-unknown-to-active"})
	if err != nil {
		t.Error(err)
	}
	if len(res) != 1 {
		t.Errorf("Expected 3 result, got: %d", len(res))
	}
	if res[0].Status != order.Active {
		t.Errorf("Order 1 should be active, but status is %s", string(res[0].Status))
	}

	// Order2 is not returned by exch.GetActiveOrders()
	// It will be fetched by exch.GetOrderInfo(), which will say it is cancelled
	res, err = m.GetOrdersFiltered(&order.Filter{ID: "Order2-active-to-inactive"})
	if err != nil {
		t.Error(err)
	}
	if len(res) != 1 {
		t.Errorf("Expected 1 result, got: %d", len(res))
	}
	if res[0].Status != order.Cancelled {
		t.Errorf("Order 2 should be cancelled, but status is %s", string(res[0].Status))
	}

	// Order3 is returned by exch.GetActiveOrders(), which will say it is active
	res, err = m.GetOrdersFiltered(&order.Filter{ID: "Order3-unknown-to-active"})
	if err != nil {
		t.Error(err)
	}
	if len(res) != 1 {
		t.Errorf("Expected 1 result, got: %d", len(res))
	}
	if res[0].Status != order.Active {
		t.Errorf("Order 3 should be active, but status is %s", string(res[0].Status))
	}
}

func TestGetOrdersFiltered(t *testing.T) {
	m := OrdersSetup(t)
	_, err := m.GetOrdersFiltered(nil)
	if err == nil {
		t.Error("Expected error from nil filter")
	}
	orders := []order.Detail{
		{
			Exchange: testExchange,
			ID:       "Test1",
		},
		{
			Exchange: testExchange,
			ID:       "Test2",
		},
	}
	for i := range orders {
		if err = m.orderStore.add(&orders[i]); err != nil {
			t.Error(err)
		}
	}
	res, err := m.GetOrdersFiltered(&order.Filter{ID: "Test2"})
	if err != nil {
		t.Error(err)
	}
	if len(res) != 1 {
		t.Errorf("Expected 1 result, got: %d", len(res))
	}
}

func Test_getFilteredOrders(t *testing.T) {
	m := OrdersSetup(t)

	_, err := m.orderStore.getFilteredOrders(nil)
	if err == nil {
		t.Error("Error expected when Filter is nil")
	}

	orders := []order.Detail{
		{
			Exchange: testExchange,
			ID:       "Test1",
		},
		{
			Exchange: testExchange,
			ID:       "Test2",
		},
	}
	for i := range orders {
		if err = m.orderStore.add(&orders[i]); err != nil {
			t.Error(err)
		}
	}
	res, err := m.orderStore.getFilteredOrders(&order.Filter{ID: "Test1"})
	if err != nil {
		t.Error(err)
	}
	if len(res) != 1 {
		t.Errorf("Expected 1 result, got: %d", len(res))
	}
}

func TestGetOrdersActive(t *testing.T) {
	m := OrdersSetup(t)
	var err error
	orders := []order.Detail{
		{
			Exchange: testExchange,
			Amount:   1.0,
			Side:     order.Buy,
			Status:   order.Cancelled,
			ID:       "Test1",
		},
		{
			Exchange: testExchange,
			Amount:   1.0,
			Side:     order.Sell,
			Status:   order.Active,
			ID:       "Test2",
		},
	}
	for i := range orders {
		if err = m.orderStore.add(&orders[i]); err != nil {
			t.Error(err)
		}
	}
	res, err := m.GetOrdersActive(nil)
	if err != nil {
		t.Error(err)
	}
	if len(res) != 1 {
		t.Errorf("TestGetOrdersActive - Expected 1 result, got: %d", len(res))
	}
	res, err = m.GetOrdersActive(&order.Filter{Side: order.Sell})
	if err != nil {
		t.Error(err)
	}
	if len(res) != 1 {
		t.Errorf("TestGetOrdersActive - Expected 1 result, got: %d", len(res))
	}
	res, err = m.GetOrdersActive(&order.Filter{Side: order.Buy})
	if err != nil {
		t.Error(err)
	}
	if len(res) != 0 {
		t.Errorf("TestGetOrdersActive - Expected 0 results, got: %d", len(res))
	}
}

func Test_processMatchingOrders(t *testing.T) {
	m := OrdersSetup(t)
	exch, err := m.orderStore.exchangeManager.GetExchangeByName(testExchange)
	if err != nil {
		t.Fatal(err)
	}
	orders := []order.Detail{
		{
			Exchange:    testExchange,
			ID:          "Test1",
			LastUpdated: time.Now(),
		},
		{
			Exchange:    testExchange,
			ID:          "Test2",
			LastUpdated: time.Now(),
		},
		{
			Exchange:    testExchange,
			ID:          "Test3",
			LastUpdated: time.Now().Add(-time.Hour),
		},
		{
			Exchange:    testExchange,
			ID:          "Test4",
			LastUpdated: time.Now().Add(-time.Hour),
		},
	}
	requiresProcessing := make(map[string]bool, len(orders))
	for i := range orders {
		orders[i].GenerateInternalOrderID()
		if i%2 == 0 {
			requiresProcessing[orders[i].InternalOrderID] = false
		} else {
			requiresProcessing[orders[i].InternalOrderID] = true
		}
	}
	var wg sync.WaitGroup
	wg.Add(1)
	m.processMatchingOrders(exch, orders, requiresProcessing, &wg)
	wg.Wait()
	res, err := m.GetOrdersFiltered(&order.Filter{Exchange: testExchange})
	if err != nil {
		t.Error(err)
	}
	if len(res) != 1 {
		t.Errorf("Expected 1 result, got: %d", len(res))
	}
	if res[0].ID != "Test4" {
		t.Error("Order Test4 should have been fetched and updated")
	}
}

func TestFetchAndUpdateExchangeOrder(t *testing.T) {
	m := OrdersSetup(t)
	exch, err := m.orderStore.exchangeManager.GetExchangeByName(testExchange)
	if err != nil {
		t.Fatal(err)
	}
	err = m.FetchAndUpdateExchangeOrder(exch, nil, asset.Spot)
	if err == nil {
		t.Error("Error expected when order is nil")
	}
	o := &order.Detail{
		Exchange: testExchange,
		Amount:   1.0,
		Side:     order.Sell,
		Status:   order.Active,
		ID:       "Test",
	}
	err = m.FetchAndUpdateExchangeOrder(exch, o, asset.Spot)
	if err != nil {
		t.Error(err)
	}
	if o.Status != order.Active {
		t.Error("Order should be active")
	}
	res, err := m.GetOrdersFiltered(&order.Filter{Exchange: testExchange})
	if err != nil {
		t.Error(err)
	}
	if len(res) != 1 {
		t.Errorf("Expected 1 result, got: %d", len(res))
	}

	o.Status = order.PartiallyCancelled
	err = m.FetchAndUpdateExchangeOrder(exch, o, asset.Spot)
	if err != nil {
		t.Error(err)
	}
	res, err = m.GetOrdersFiltered(&order.Filter{Exchange: testExchange})
	if err != nil {
		t.Error(err)
	}
	if len(res) != 1 {
		t.Errorf("Expected 1 result, got: %d", len(res))
	}
}

func Test_getActiveOrders(t *testing.T) {
	m := OrdersSetup(t)
	var err error
	orders := []order.Detail{
		{
			Exchange: testExchange,
			Amount:   1.0,
			Side:     order.Buy,
			Status:   order.Cancelled,
			ID:       "Test1",
		},
		{
			Exchange: testExchange,
			Amount:   1.0,
			Side:     order.Sell,
			Status:   order.Active,
			ID:       "Test2",
		},
	}
	for i := range orders {
		if err = m.orderStore.add(&orders[i]); err != nil {
			t.Error(err)
		}
	}
	res := m.orderStore.getActiveOrders(nil)
	if len(res) != 1 {
		t.Errorf("Test_getActiveOrders - Expected 1 result, got: %d", len(res))
	}
	res = m.orderStore.getActiveOrders(&order.Filter{Side: order.Sell})
	if len(res) != 1 {
		t.Errorf("Test_getActiveOrders - Expected 1 result, got: %d", len(res))
	}
	res = m.orderStore.getActiveOrders(&order.Filter{Side: order.Buy})
	if len(res) != 0 {
		t.Errorf("Test_getActiveOrders - Expected 0 results, got: %d", len(res))
	}
}

func TestGetFuturesPositionsForExchange(t *testing.T) {
	t.Parallel()
	o := &OrderManager{}
	cp := currency.NewPair(currency.BTC, currency.USDT)
	_, err := o.GetFuturesPositionsForExchange("test", asset.Spot, cp)
	if !errors.Is(err, ErrSubSystemNotStarted) {
		t.Errorf("received '%v', expected '%v'", err, ErrSubSystemNotStarted)
	}
	o.started = 1
	_, err = o.GetFuturesPositionsForExchange("test", asset.Spot, cp)
	if !errors.Is(err, errFuturesTrackerNotSetup) {
		t.Errorf("received '%v', expected '%v'", err, errFuturesTrackerNotSetup)
	}
	o.orderStore.futuresPositionController = order.SetupPositionController()
	_, err = o.GetFuturesPositionsForExchange("test", asset.Spot, cp)
	if !errors.Is(err, order.ErrNotFuturesAsset) {
		t.Errorf("received '%v', expected '%v'", err, order.ErrNotFuturesAsset)
	}

	_, err = o.GetFuturesPositionsForExchange("test", asset.Futures, cp)
	if !errors.Is(err, order.ErrPositionsNotLoadedForExchange) {
		t.Errorf("received '%v', expected '%v'", err, order.ErrPositionsNotLoadedForExchange)
	}

	err = o.orderStore.futuresPositionController.TrackNewOrder(&order.Detail{
		ID:        "test",
		Date:      time.Now(),
		Exchange:  "test",
		AssetType: asset.Futures,
		Pair:      cp,
		Side:      order.Buy,
		Amount:    1,
		Price:     1})
	if !errors.Is(err, nil) {
		t.Errorf("received '%v', expected '%v'", err, nil)
	}
	resp, err := o.GetFuturesPositionsForExchange("test", asset.Futures, cp)
	if !errors.Is(err, nil) {
		t.Errorf("received '%v', expected '%v'", err, nil)
	}
	if len(resp) != 1 {
		t.Error("expected 1 position")
	}

	o = nil
	_, err = o.GetFuturesPositionsForExchange("test", asset.Futures, cp)
	if !errors.Is(err, ErrNilSubsystem) {
		t.Errorf("received '%v', expected '%v'", err, ErrNilSubsystem)
	}
}

func TestClearFuturesPositionsForExchange(t *testing.T) {
	t.Parallel()
	o := &OrderManager{}
	cp := currency.NewPair(currency.BTC, currency.USDT)
	err := o.ClearFuturesTracking("test", asset.Spot, cp)
	if !errors.Is(err, ErrSubSystemNotStarted) {
		t.Errorf("received '%v', expected '%v'", err, ErrSubSystemNotStarted)
	}
	o.started = 1
	err = o.ClearFuturesTracking("test", asset.Spot, cp)
	if !errors.Is(err, errFuturesTrackerNotSetup) {
		t.Errorf("received '%v', expected '%v'", err, errFuturesTrackerNotSetup)
	}
	o.orderStore.futuresPositionController = order.SetupPositionController()
	err = o.ClearFuturesTracking("test", asset.Spot, cp)
	if !errors.Is(err, order.ErrNotFuturesAsset) {
		t.Errorf("received '%v', expected '%v'", err, order.ErrNotFuturesAsset)
	}

	err = o.ClearFuturesTracking("test", asset.Futures, cp)
	if !errors.Is(err, order.ErrPositionsNotLoadedForExchange) {
		t.Errorf("received '%v', expected '%v'", err, order.ErrPositionsNotLoadedForExchange)
	}

	err = o.orderStore.futuresPositionController.TrackNewOrder(&order.Detail{
		ID:        "test",
		Date:      time.Now(),
		Exchange:  "test",
		AssetType: asset.Futures,
		Pair:      cp,
		Side:      order.Buy,
		Amount:    1,
		Price:     1})
	if !errors.Is(err, nil) {
		t.Errorf("received '%v', expected '%v'", err, nil)
	}
	err = o.ClearFuturesTracking("test", asset.Futures, cp)
	if !errors.Is(err, nil) {
		t.Errorf("received '%v', expected '%v'", err, nil)
	}
	resp, err := o.GetFuturesPositionsForExchange("test", asset.Futures, cp)
	if !errors.Is(err, nil) {
		t.Errorf("received '%v', expected '%v'", err, nil)
	}
	if len(resp) != 0 {
		t.Errorf("expected no position, received '%v'", len(resp))
	}

	o = nil
	err = o.ClearFuturesTracking("test", asset.Futures, cp)
	if !errors.Is(err, ErrNilSubsystem) {
		t.Errorf("received '%v', expected '%v'", err, ErrNilSubsystem)
	}
}
<<<<<<< HEAD
=======

func TestUpdateOpenPositionUnrealisedPNL(t *testing.T) {
	t.Parallel()
	o := &OrderManager{}
	cp := currency.NewPair(currency.BTC, currency.USDT)
	_, err := o.UpdateOpenPositionUnrealisedPNL("test", asset.Spot, cp, 1, time.Now())
	if !errors.Is(err, ErrSubSystemNotStarted) {
		t.Errorf("received '%v', expected '%v'", err, ErrSubSystemNotStarted)
	}
	o.started = 1
	_, err = o.UpdateOpenPositionUnrealisedPNL("test", asset.Spot, cp, 1, time.Now())
	if !errors.Is(err, errFuturesTrackerNotSetup) {
		t.Errorf("received '%v', expected '%v'", err, errFuturesTrackerNotSetup)
	}
	o.orderStore.futuresPositionController = order.SetupPositionController()
	_, err = o.UpdateOpenPositionUnrealisedPNL("test", asset.Spot, cp, 1, time.Now())
	if !errors.Is(err, order.ErrNotFuturesAsset) {
		t.Errorf("received '%v', expected '%v'", err, order.ErrNotFuturesAsset)
	}

	_, err = o.UpdateOpenPositionUnrealisedPNL("test", asset.Futures, cp, 1, time.Now())
	if !errors.Is(err, order.ErrPositionsNotLoadedForExchange) {
		t.Errorf("received '%v', expected '%v'", err, order.ErrPositionsNotLoadedForExchange)
	}

	err = o.orderStore.futuresPositionController.TrackNewOrder(&order.Detail{
		ID:        "test",
		Date:      time.Now(),
		Exchange:  "test",
		AssetType: asset.Futures,
		Pair:      cp,
		Side:      order.Buy,
		Amount:    1,
		Price:     1})
	if !errors.Is(err, nil) {
		t.Errorf("received '%v', expected '%v'", err, nil)
	}
	unrealised, err := o.UpdateOpenPositionUnrealisedPNL("test", asset.Futures, cp, 2, time.Now())
	if !errors.Is(err, nil) {
		t.Errorf("received '%v', expected '%v'", err, nil)
	}
	if !unrealised.Equal(decimal.NewFromInt(1)) {
		t.Errorf("received '%v', expected '%v'", unrealised, 1)
	}
}

>>>>>>> b4c0ae86
func TestSubmitFakeOrder(t *testing.T) {
	t.Parallel()
	o := &OrderManager{}
	resp := order.SubmitResponse{}
	_, err := o.SubmitFakeOrder(nil, resp, false)
	if !errors.Is(err, ErrSubSystemNotStarted) {
		t.Errorf("received '%v', expected '%v'", err, ErrSubSystemNotStarted)
	}

	o.started = 1
	_, err = o.SubmitFakeOrder(nil, resp, false)
	if !errors.Is(err, errNilOrder) {
		t.Errorf("received '%v', expected '%v'", err, errNilOrder)
	}
	ord := &order.Submit{}
	_, err = o.SubmitFakeOrder(ord, resp, false)
	if !errors.Is(err, ErrExchangeNameIsEmpty) {
		t.Errorf("received '%v', expected '%v'", err, ErrExchangeNameIsEmpty)
	}
	ord.Exchange = testExchange
	ord.AssetType = asset.Spot
	ord.Pair = currency.NewPair(currency.BTC, currency.DOGE)
	ord.Side = order.Buy
	ord.Type = order.Market
	ord.Amount = 1337
	em := SetupExchangeManager()
	exch, err := em.NewExchangeByName(testExchange)
	if err != nil {
		t.Fatal(err)
	}
	exch.SetDefaults()
	em.Add(exch)
	o.orderStore.exchangeManager = em

	_, err = o.SubmitFakeOrder(ord, resp, false)
	if !errors.Is(err, errUnableToPlaceOrder) {
		t.Errorf("received '%v', expected '%v'", err, errUnableToPlaceOrder)
	}

	resp.IsOrderPlaced = true
	resp.FullyMatched = true
	o.orderStore.commsManager = &CommunicationManager{}
	o.orderStore.Orders = make(map[string][]*order.Detail)
	_, err = o.SubmitFakeOrder(ord, resp, false)
	if !errors.Is(err, nil) {
		t.Errorf("received '%v', expected '%v'", err, nil)
	}
}

func TestGetOrdersSnapshot(t *testing.T) {
	t.Parallel()
	o := &OrderManager{}
	o.GetOrdersSnapshot(order.AnyStatus)
	o.started = 1
	o.orderStore.Orders = make(map[string][]*order.Detail)
	o.orderStore.Orders[testExchange] = []*order.Detail{
		{
			Status: order.Open,
		},
	}
	snap := o.GetOrdersSnapshot(order.Open)
	if len(snap) != 1 {
		t.Error("expected 1")
	}
	snap = o.GetOrdersSnapshot(order.Closed)
	if len(snap) != 0 {
		t.Error("expected 0")
	}
}

func TestUpdateExisting(t *testing.T) {
	t.Parallel()
	s := &store{}
	s.Orders = make(map[string][]*order.Detail)
	err := s.updateExisting(nil)
	if !errors.Is(err, errNilOrder) {
		t.Errorf("received '%v', expected '%v'", err, errNilOrder)
	}
	od := &order.Detail{Exchange: testExchange}
	err = s.updateExisting(od)
	if !errors.Is(err, ErrExchangeNotFound) {
		t.Errorf("received '%v', expected '%v'", err, ErrExchangeNotFound)
	}
	s.Orders[strings.ToLower(testExchange)] = nil
	err = s.updateExisting(od)
	if !errors.Is(err, ErrOrderNotFound) {
		t.Errorf("received '%v', expected '%v'", err, ErrOrderNotFound)
	}
	od.AssetType = asset.Futures
	od.ID = "123"
	od.Pair = currency.NewPair(currency.BTC, currency.USDT)
	od.Side = order.Buy
	od.Type = order.Market
	od.Date = time.Now()
	od.Amount = 1337
	s.Orders[strings.ToLower(testExchange)] = []*order.Detail{
		od,
	}
	s.futuresPositionController = order.SetupPositionController()
	err = s.updateExisting(od)
	if !errors.Is(err, nil) {
		t.Errorf("received '%v', expected '%v'", err, nil)
	}
	pos, err := s.futuresPositionController.GetPositionsForExchange(testExchange, asset.Futures, od.Pair)
	if !errors.Is(err, nil) {
		t.Errorf("received '%v', expected '%v'", err, nil)
	}
	if len(pos) != 1 {
		t.Error("expected 1")
	}
}

func TestOrderManagerExists(t *testing.T) {
	t.Parallel()
	o := &OrderManager{}
	if o.Exists(nil) {
		t.Error("expected false")
	}
	o.started = 1
	if o.Exists(nil) {
		t.Error("expected false")
	}

	o = nil
	if o.Exists(nil) {
		t.Error("expected false")
	}
}

func TestOrderManagerAdd(t *testing.T) {
	t.Parallel()
	o := &OrderManager{}
	err := o.Add(nil)
	if !errors.Is(err, ErrSubSystemNotStarted) {
		t.Errorf("received '%v', expected '%v'", err, ErrSubSystemNotStarted)
	}
	o.started = 1
	err = o.Add(nil)
	if !errors.Is(err, errNilOrder) {
		t.Errorf("received '%v', expected '%v'", err, errNilOrder)
	}

	o = nil
	err = o.Add(nil)
	if !errors.Is(err, ErrNilSubsystem) {
		t.Errorf("received '%v', expected '%v'", err, ErrNilSubsystem)
	}
}<|MERGE_RESOLUTION|>--- conflicted
+++ resolved
@@ -1260,8 +1260,6 @@
 		t.Errorf("received '%v', expected '%v'", err, ErrNilSubsystem)
 	}
 }
-<<<<<<< HEAD
-=======
 
 func TestUpdateOpenPositionUnrealisedPNL(t *testing.T) {
 	t.Parallel()
@@ -1308,7 +1306,6 @@
 	}
 }
 
->>>>>>> b4c0ae86
 func TestSubmitFakeOrder(t *testing.T) {
 	t.Parallel()
 	o := &OrderManager{}
