--- conflicted
+++ resolved
@@ -1169,21 +1169,14 @@
 	}
 	o.orderStore.futuresPositionController = order.SetupPositionController()
 	_, err = o.GetFuturesPositionsForExchange("test", asset.Spot, cp)
-<<<<<<< HEAD
-	if !errors.Is(err, order.ErrNotFutureAsset) {
-		t.Errorf("received '%v', expected '%v'", err, order.ErrNotFutureAsset)
-=======
 	if !errors.Is(err, order.ErrNotFuturesAsset) {
 		t.Errorf("received '%v', expected '%v'", err, order.ErrNotFuturesAsset)
->>>>>>> 13b48780
 	}
 
 	_, err = o.GetFuturesPositionsForExchange("test", asset.Futures, cp)
 	if !errors.Is(err, order.ErrPositionsNotLoadedForExchange) {
 		t.Errorf("received '%v', expected '%v'", err, order.ErrPositionsNotLoadedForExchange)
 	}
-<<<<<<< HEAD
-=======
 
 	err = o.orderStore.futuresPositionController.TrackNewOrder(&order.Detail{
 		ID:        "test",
@@ -1205,7 +1198,6 @@
 		t.Error("expected 1 position")
 	}
 
->>>>>>> 13b48780
 	o = nil
 	_, err = o.GetFuturesPositionsForExchange("test", asset.Futures, cp)
 	if !errors.Is(err, ErrNilSubsystem) {
@@ -1228,21 +1220,14 @@
 	}
 	o.orderStore.futuresPositionController = order.SetupPositionController()
 	err = o.ClearFuturesTracking("test", asset.Spot, cp)
-<<<<<<< HEAD
-	if !errors.Is(err, order.ErrNotFutureAsset) {
-		t.Errorf("received '%v', expected '%v'", err, order.ErrNotFutureAsset)
-=======
 	if !errors.Is(err, order.ErrNotFuturesAsset) {
 		t.Errorf("received '%v', expected '%v'", err, order.ErrNotFuturesAsset)
->>>>>>> 13b48780
 	}
 
 	err = o.ClearFuturesTracking("test", asset.Futures, cp)
 	if !errors.Is(err, order.ErrPositionsNotLoadedForExchange) {
 		t.Errorf("received '%v', expected '%v'", err, order.ErrPositionsNotLoadedForExchange)
 	}
-<<<<<<< HEAD
-=======
 
 	err = o.orderStore.futuresPositionController.TrackNewOrder(&order.Detail{
 		ID:        "test",
@@ -1268,7 +1253,6 @@
 		t.Errorf("expected no position, received '%v'", len(resp))
 	}
 
->>>>>>> 13b48780
 	o = nil
 	err = o.ClearFuturesTracking("test", asset.Futures, cp)
 	if !errors.Is(err, ErrNilSubsystem) {
