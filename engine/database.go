--- conflicted
+++ resolved
@@ -100,10 +100,6 @@
 	Bot.ServicesWG.Add(1)
 
 	t := time.NewTicker(time.Second * 2)
-<<<<<<< HEAD
-	a.running.Store(true)
-=======
->>>>>>> 4b9de0fd
 
 	defer func() {
 		t.Stop()
@@ -120,7 +116,7 @@
 		case <-a.shutdown:
 			return
 		case <-t.C:
-			_, err :=withdraw.EventByUUID("27aa440e-7bf4-4340-904c-c3f9bce19d9f")
+			_, err := withdraw.EventByUUID("27aa440e-7bf4-4340-904c-c3f9bce19d9f")
 			if err != nil {
 				fmt.Println(err)
 			}
