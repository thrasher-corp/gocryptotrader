package engine

import (
	"errors"
	"fmt"
	"sync/atomic"
	"time"

	"github.com/thrasher-corp/gocryptotrader/database"
	dbpsql "github.com/thrasher-corp/gocryptotrader/database/drivers/postgres"
<<<<<<< HEAD
	dbsqlite3 "github.com/thrasher-corp/gocryptotrader/database/drivers/sqlite"
=======
	dbsqlite3 "github.com/thrasher-corp/gocryptotrader/database/drivers/sqlite3"
>>>>>>> 242b02c3
	log "github.com/thrasher-corp/gocryptotrader/logger"
	"github.com/thrasher-corp/sqlboiler/boil"
)

var (
	dbConn *database.Db
)

type databaseManager struct {
	running  atomic.Value
	shutdown chan struct{}
}

func (a *databaseManager) Started() bool {
	return a.running.Load() == true
}

func (a *databaseManager) Start() (err error) {
	if a.Started() {
		return errors.New("database manager already started")
	}

	log.Debugln(log.DatabaseMgr, "Database manager starting...")

	a.shutdown = make(chan struct{})

	if Bot.Config.Database.Enabled {
		if Bot.Config.Database.Driver == database.DBPostgreSQL {
<<<<<<< HEAD
			log.Debugf(log.DatabaseMgr, "Attempting to established to host %s/%s utilising %s driver\n",
				Bot.Config.Database.Host, Bot.Config.Database.Database, Bot.Config.Database.Driver)

			dbConn, err = dbpsql.Connect()
			if err != nil {
				return fmt.Errorf("database failed to connect: %v Some features that utilise a database will be unavailable", err)
			}
		} else if Bot.Config.Database.Driver == database.DBSQLite || Bot.Config.Database.Driver == database.DBSQLite3 {
			log.Debugf(log.DatabaseMgr, "Attempting to established to database %s utilising %s driver\n",
				Bot.Config.Database.Database, Bot.Config.Database.Driver)
			dbConn, err = dbsqlite3.Connect()

			if err != nil {
				return fmt.Errorf("database failed to connect: %v Some features that utilise a database will be unavailable", err)
			}
		}

		dbConn.Connected = true
=======
			log.Debugf(log.DatabaseMgr, "Attempting to establish database connection to host %s/%s utilising %s driver\n",
				Bot.Config.Database.Host, Bot.Config.Database.Database, Bot.Config.Database.Driver)
			dbConn, err = dbpsql.Connect()
		} else if Bot.Config.Database.Driver == database.DBSQLite || Bot.Config.Database.Driver == database.DBSQLite3 {
			log.Debugf(log.DatabaseMgr, "Attempting to establish database connection to %s utilising %s driver\n",
				Bot.Config.Database.Database, Bot.Config.Database.Driver)
			dbConn, err = dbsqlite3.Connect()
		}
		if err != nil {
			return fmt.Errorf("database failed to connect: %v Some features that utilise a database will be unavailable", err)
		}
		dbConn.Connected = true

		DBLogger := database.Logger{}
		if Bot.Config.Database.Verbose {
			boil.DebugMode = true
			boil.DebugWriter = DBLogger
		}
>>>>>>> 242b02c3

		go a.run()
		return nil
	}

	return errors.New("database support disabled")
}

func (a *databaseManager) Stop() error {
	if !a.Started() {
		return errors.New("database manager already stopped")
	}

	log.Debugln(log.DatabaseMgr, "Database manager shutting down...")

	err := dbConn.SQL.Close()
	if err != nil {
		log.Errorf(log.DatabaseMgr, "Failed to close database: %v", err)
	}

	close(a.shutdown)
	return nil
}

func (a *databaseManager) run() {
	log.Debugln(log.DatabaseMgr, "Database manager started.")
	Bot.ServicesWG.Add(1)

	t := time.NewTicker(time.Second * 2)

	a.running.Store(true)

	defer func() {
		t.Stop()
		a.running.Store(false)

		Bot.ServicesWG.Done()

		log.Debugln(log.DatabaseMgr, "Database manager shutdown.")
	}()

	for {
		select {
		case <-a.shutdown:
			return
		case <-t.C:
			a.checkConnection()
		}
	}
}

func (a *databaseManager) checkConnection() {
	dbConn.Mu.Lock()
	defer dbConn.Mu.Unlock()

	err := dbConn.SQL.Ping()
	if err != nil {
		log.Errorf(log.DatabaseMgr, "Database connection error: %v\n", err)
		dbConn.Connected = false
		return
	}

	if !dbConn.Connected {
		log.Info(log.DatabaseMgr, "Database connection reestablished")
		dbConn.Connected = true
	}
}<|MERGE_RESOLUTION|>--- conflicted
+++ resolved
@@ -8,11 +8,7 @@
 
 	"github.com/thrasher-corp/gocryptotrader/database"
 	dbpsql "github.com/thrasher-corp/gocryptotrader/database/drivers/postgres"
-<<<<<<< HEAD
-	dbsqlite3 "github.com/thrasher-corp/gocryptotrader/database/drivers/sqlite"
-=======
 	dbsqlite3 "github.com/thrasher-corp/gocryptotrader/database/drivers/sqlite3"
->>>>>>> 242b02c3
 	log "github.com/thrasher-corp/gocryptotrader/logger"
 	"github.com/thrasher-corp/sqlboiler/boil"
 )
@@ -41,32 +37,18 @@
 
 	if Bot.Config.Database.Enabled {
 		if Bot.Config.Database.Driver == database.DBPostgreSQL {
-<<<<<<< HEAD
-			log.Debugf(log.DatabaseMgr, "Attempting to established to host %s/%s utilising %s driver\n",
-				Bot.Config.Database.Host, Bot.Config.Database.Database, Bot.Config.Database.Driver)
-
+			log.Debugf(log.DatabaseMgr,
+				"Attempting to establish database connection to host %s/%s utilising %s driver\n",
+				Bot.Config.Database.Host,
+				Bot.Config.Database.Database,
+				Bot.Config.Database.Driver)
 			dbConn, err = dbpsql.Connect()
-			if err != nil {
-				return fmt.Errorf("database failed to connect: %v Some features that utilise a database will be unavailable", err)
-			}
-		} else if Bot.Config.Database.Driver == database.DBSQLite || Bot.Config.Database.Driver == database.DBSQLite3 {
-			log.Debugf(log.DatabaseMgr, "Attempting to established to database %s utilising %s driver\n",
-				Bot.Config.Database.Database, Bot.Config.Database.Driver)
-			dbConn, err = dbsqlite3.Connect()
-
-			if err != nil {
-				return fmt.Errorf("database failed to connect: %v Some features that utilise a database will be unavailable", err)
-			}
-		}
-
-		dbConn.Connected = true
-=======
-			log.Debugf(log.DatabaseMgr, "Attempting to establish database connection to host %s/%s utilising %s driver\n",
-				Bot.Config.Database.Host, Bot.Config.Database.Database, Bot.Config.Database.Driver)
-			dbConn, err = dbpsql.Connect()
-		} else if Bot.Config.Database.Driver == database.DBSQLite || Bot.Config.Database.Driver == database.DBSQLite3 {
-			log.Debugf(log.DatabaseMgr, "Attempting to establish database connection to %s utilising %s driver\n",
-				Bot.Config.Database.Database, Bot.Config.Database.Driver)
+		} else if Bot.Config.Database.Driver == database.DBSQLite ||
+			Bot.Config.Database.Driver == database.DBSQLite3 {
+			log.Debugf(log.DatabaseMgr,
+				"Attempting to establish database connection to %s utilising %s driver\n",
+				Bot.Config.Database.Database,
+				Bot.Config.Database.Driver)
 			dbConn, err = dbsqlite3.Connect()
 		}
 		if err != nil {
@@ -79,7 +61,6 @@
 			boil.DebugMode = true
 			boil.DebugWriter = DBLogger
 		}
->>>>>>> 242b02c3
 
 		go a.run()
 		return nil
