--- conflicted
+++ resolved
@@ -287,13 +287,10 @@
 				URL:           "https://github.com/lozdog245",
 				Contributions: 2,
 			},
+
 			{
 				Login:         "if1live",
-<<<<<<< HEAD
-				URL:           "https://github.com/soxipy",
-=======
 				URL:           "https://github.com/if1live",
->>>>>>> 7fedfadc
 				Contributions: 2,
 			},
 		}...)
