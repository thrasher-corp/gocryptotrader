package main

import (
	"encoding/json"
	"errors"
	"flag"
	"fmt"
	"html/template"
	"io/ioutil"
	"log"
	"os"
	"path/filepath"
	"strings"
	"time"

	"github.com/thrasher-corp/gocryptotrader/common"
	"github.com/thrasher-corp/gocryptotrader/common/file"
	"github.com/thrasher-corp/gocryptotrader/core"
)

const (
	// DefaultRepo is the main example repository
	DefaultRepo = "https://api.github.com/repos/thrasher-corp/gocryptotrader"

	// GithubAPIEndpoint allows the program to query your repository
	// contributor list
	GithubAPIEndpoint = "/contributors"

	// LicenseFile defines a license file
	LicenseFile = "LICENSE"

	// ContributorFile defines contributor file
	ContributorFile = "CONTRIBUTORS"
)

var (
	// DefaultExcludedDirectories defines the basic directory exclusion list for GCT
	DefaultExcludedDirectories = []string{".github",
		".git",
		"node_modules",
		".vscode",
		".idea",
		"cmd_templates",
		"common_templates",
		"communications_templates",
		"config_templates",
		"currency_templates",
		"events_templates",
		"exchanges_templates",
		"portfolio_templates",
		"root_templates",
		"sub_templates",
		"testdata_templates",
		"tools_templates",
		"web_templates",
	}

	// global flag for verbosity
	verbose bool
	// current tool directory to specify working templates
	toolDir string
	// exposes root directory if outside of document tool directory
	repoDir string
	// is a broken down version of the documentation tool dir for cross platform
	// checking
	ref          = []string{"gocryptotrader", "cmd", "documentation"}
	engineFolder = "engine"
)

// Contributor defines an account associated with this code base by doing
// contributions
type Contributor struct {
	Login         string `json:"login"`
	URL           string `json:"html_url"`
	Contributions int    `json:"contributions"`
}

// Config defines the running config to deploy documentation across a github
// repository including exclusion lists for files and directories
type Config struct {
	GithubRepo      string     `json:"githubRepo"`
	Exclusions      Exclusions `json:"exclusionList"`
	RootReadme      bool       `json:"rootReadmeActive"`
	LicenseFile     bool       `json:"licenseFileActive"`
	ContributorFile bool       `json:"contributorFileActive"`
}

// Exclusions defines the exclusion list so documents are not generated
type Exclusions struct {
	Files       []string `json:"Files"`
	Directories []string `json:"Directories"`
}

// DocumentationDetails defines parameters to update documentation
type DocumentationDetails struct {
	Directories  []string
	Tmpl         *template.Template
	Contributors []Contributor
	Config       *Config
}

// Attributes defines specific documentation attributes when a template is
// executed
type Attributes struct {
	Name            string
	Contributors    []Contributor
	NameURL         string
	Year            int
	CapitalName     string
	DonationAddress string
}

func main() {
	flag.BoolVar(&verbose, "v", false, "Verbose output")
	flag.StringVar(&toolDir, "tooldir", "", "Pass in the documentation tool directory if outside tool folder")
	flag.Parse()

	wd, err := os.Getwd()
	if err != nil {
		fmt.Println("Documentation tool error cannot get working dir:", err)
		os.Exit(1)
	}

	if strings.Contains(wd, filepath.Join(ref...)) {
		rootDir := filepath.Dir(filepath.Dir(wd))
		repoDir = rootDir
		toolDir = wd
	} else {
		if toolDir == "" {
			fmt.Println("Please set documentation tool directory via the tooldir flag if working outside of tool directory")
			os.Exit(1)
		}
		repoDir = wd
	}

	fmt.Print(core.Banner)
	fmt.Println("This will update and regenerate documentation for the different packages in your repo.")
	fmt.Println()

	if verbose {
		fmt.Println("Fetching configuration...")
	}

	config, err := GetConfiguration()
	if err != nil {
		log.Fatalf("Documentation Generation Tool - GetConfiguration error %s",
			err)
	}

	if verbose {
		fmt.Println("Fetching project directory tree...")
	}

	dirList, err := GetProjectDirectoryTree(&config)
	if err != nil {
		log.Fatalf("Documentation Generation Tool - GetProjectDirectoryTree error %s",
			err)
	}

	var contributors []Contributor
	if config.ContributorFile {
		if verbose {
			fmt.Println("Fetching repository contributor list...")
		}
		contributors, err = GetContributorList(config.GithubRepo)
		if err != nil {
			log.Fatalf("Documentation Generation Tool - GetContributorList error %s",
				err)
		}

		// Github API missing contributors
		contributors = append(contributors, []Contributor{
			{
				Login:         "tk42",
				URL:           "https://github.com/tk42",
				Contributions: 2,
			},
			{
				Login:         "daniel-cohen",
				URL:           "https://github.com/daniel-cohen",
				Contributions: 1,
			},
			{
				Login:         "DirectX",
				URL:           "https://github.com/DirectX",
				Contributions: 1,
			},
			{
				Login:         "frankzougc",
				URL:           "https://github.com/frankzougc",
				Contributions: 1,
			},
			// idoall's contributors were forked and merged, so his contributions
			// aren't automatically retrievable
			{
				Login:         "idoall",
				URL:           "https://github.com/idoall",
				Contributions: 1,
			},
			{
				Login:         "mattkanwisher",
				URL:           "https://github.com/mattkanwisher",
				Contributions: 1,
			},
			{
				Login:         "mKurrels",
				URL:           "https://github.com/mKurrels",
				Contributions: 1,
			},
			{
				Login:         "m1kola",
				URL:           "https://github.com/m1kola",
				Contributions: 1,
			},
			{
				Login:         "cavapoo2",
				URL:           "https://github.com/cavapoo2",
				Contributions: 1,
			},
			{
				Login:         "zeldrinn",
				URL:           "https://github.com/zeldrinn",
				Contributions: 1,
			},
			{
				Login:         "starit",
				URL:           "https://github.com/starit",
				Contributions: 1,
			},
			{
				Login:         "Jimexist",
				URL:           "https://github.com/Jimexist",
				Contributions: 1,
			},
			{
				Login:         "lookfirst",
				URL:           "https://github.com/lookfirst",
				Contributions: 1,
			},
			{
				Login:         "merkeld",
				URL:           "https://github.com/merkeld",
				Contributions: 1,
			},
			{
				Login:         "CodeLingoTeam",
				URL:           "https://github.com/CodeLingoTeam",
				Contributions: 1,
			},
			{
				Login:         "Daanikus",
				URL:           "https://github.com/Daanikus",
				Contributions: 1,
			}, {
				Login:         "CodeLingoBot",
				URL:           "https://github.com/CodeLingoBot",
				Contributions: 1,
			},
			{
				Login:         "blombard",
				URL:           "https://github.com/blombard",
				Contributions: 1,
			},
<<<<<<< HEAD
			{
				Login:         "tk42",
				URL:           "https://github.com/tk42",
				Contributions: 2,
			},
=======
>>>>>>> 9ea72f21
		}...)

		if verbose {
			fmt.Println("Contributor List Fetched")
			for i := range contributors {
				fmt.Println(contributors[i].Login)
			}
		}
	} else {
		fmt.Println("Contributor list file disabled skipping fetching details")
	}

	if verbose {
		fmt.Println("Fetching template files...")
	}

	tmpl, err := GetTemplateFiles()
	if err != nil {
		log.Fatalf("Documentation Generation Tool - GetTemplateFiles error %s",
			err)
	}

	if verbose {
		fmt.Println("All core systems fetched, updating documentation...")
	}

	UpdateDocumentation(DocumentationDetails{
		dirList,
		tmpl,
		contributors,
		&config})

	fmt.Println("\nDocumentation Generation Tool - Finished")
}

// GetConfiguration retrieves the documentation configuration
func GetConfiguration() (Config, error) {
	var c Config
	configFilePath := filepath.Join(toolDir, "config.json")

	if file.Exists(configFilePath) {
		config, err := ioutil.ReadFile(configFilePath)
		if err != nil {
			return c, err
		}

		err = json.Unmarshal(config, &c)
		if err != nil {
			return c, err
		}

		if c.GithubRepo == "" {
			return c, errors.New("repository not set in config.json file, please change")
		}

		return c, nil
	}

	fmt.Println("Creating configuration file, please check to add a different github repository path and change preferences")

	// Set default params for configuration
	c.GithubRepo = DefaultRepo
	c.ContributorFile = true
	c.LicenseFile = true
	c.RootReadme = true
	c.Exclusions.Directories = DefaultExcludedDirectories

	data, err := json.MarshalIndent(c, "", " ")
	if err != nil {
		return c, err
	}

	if err := ioutil.WriteFile(configFilePath, data, 0770); err != nil {
		return c, err
	}

	return c, nil
}

// IsExcluded returns if the file path is included in the exclusion list
func IsExcluded(path string, exclusion []string) bool {
	for i := range exclusion {
		if path == exclusion[i] {
			return true
		}
	}
	return false
}

// GetProjectDirectoryTree uses filepath walk functions to get each individual
// directory name and path to match templates with
func GetProjectDirectoryTree(c *Config) ([]string, error) {
	var directoryData []string
	if c.RootReadme { // Projects root README.md
		directoryData = append(directoryData, repoDir)
	}

	if c.LicenseFile { // Standard license file
		directoryData = append(directoryData, filepath.Join(repoDir, LicenseFile))
	}

	if c.ContributorFile { // Standard contributor file
		directoryData = append(directoryData, filepath.Join(repoDir, ContributorFile))
	}

	walkFn := func(path string, info os.FileInfo, err error) error {
		if err != nil {
			return err
		}
		if info.IsDir() {
			// Bypass what is contained in config.json directory exclusion
			if IsExcluded(info.Name(), c.Exclusions.Directories) {
				if verbose {
					fmt.Println("Excluding Directory:", info.Name())
				}
				return filepath.SkipDir
			}
			// Don't append parent directory
			if strings.EqualFold(info.Name(), "..") {
				return nil
			}
			directoryData = append(directoryData, path)
		}
		return nil
	}

	return directoryData, filepath.Walk(repoDir, walkFn)
}

// GetTemplateFiles parses and returns all template files in the documentation
// tree
func GetTemplateFiles() (*template.Template, error) {
	tmpl := template.New("")

	walkFn := func(path string, info os.FileInfo, err error) error {
		if err != nil {
			return err
		}
		if info.IsDir() {
			if path == "." || path == ".." {
				return nil
			}

			var parseError error
			tmpl, parseError = tmpl.ParseGlob(filepath.Join(path, "*.tmpl"))
			if parseError != nil {
				if strings.Contains(parseError.Error(), "pattern matches no files") {
					return nil
				}
				return parseError
			}
			return filepath.SkipDir
		}
		return nil
	}

	return tmpl, filepath.Walk(toolDir, walkFn)
}

// GetContributorList fetches a list of contributors from the github api
// endpoint
func GetContributorList(repo string) ([]Contributor, error) {
	var resp []Contributor
	return resp, common.SendHTTPGetRequest(repo+GithubAPIEndpoint, true, false, &resp)
}

// GetDocumentationAttributes returns specific attributes for a file template
func GetDocumentationAttributes(packageName string, contributors []Contributor) Attributes {
	return Attributes{
		Name:            GetPackageName(packageName, false),
		Contributors:    contributors,
		NameURL:         GetGoDocURL(packageName),
		Year:            time.Now().Year(),
		CapitalName:     GetPackageName(packageName, true),
		DonationAddress: core.BitcoinDonationAddress,
	}
}

// GetPackageName returns the package name after cleaning path as a string
func GetPackageName(name string, capital bool) string {
	newStrings := strings.Split(name, " ")
	var i int
	if len(newStrings) > 1 {
		// retrieve the latest spacing to define the most childish package name
		i = len(newStrings) - 1
	}
	if capital {
		return strings.Replace(strings.Title(newStrings[i]), "_", " ", -1)
	}
	return newStrings[i]
}

// GetGoDocURL returns a string for godoc package names
func GetGoDocURL(name string) string {
	if strings.Contains(name, " ") {
		return strings.Join(strings.Split(name, " "), "/")
	}
	if name == "testdata" ||
		name == "tools" ||
		name == ContributorFile ||
		name == LicenseFile {
		return ""
	}
	return name
}

// UpdateDocumentation generates or updates readme/documentation files across
// the codebase
func UpdateDocumentation(details DocumentationDetails) {
	for i := range details.Directories {
		cutSet := details.Directories[i][len(repoDir):]
		if cutSet != "" && cutSet[0] == os.PathSeparator {
			cutSet = cutSet[1:]
		}

		data := strings.Split(cutSet, string(os.PathSeparator))

		var temp []string
		for x := range data {
			if data[x] == ".." {
				continue
			}
			if data[x] == "" {
				break
			}
			temp = append(temp, data[x])
		}

		var name string
		if len(temp) == 0 {
			name = "root"
		} else {
			name = strings.Join(temp, " ")
		}

		if IsExcluded(name, details.Config.Exclusions.Files) {
			if verbose {
				fmt.Println("Excluding file:", name)
			}
			continue
		}
		if name == engineFolder {
			d, err := ioutil.ReadDir(details.Directories[i])
			if err != nil {
				fmt.Println("Excluding file:", err)
			}
			for x := range d {
				nameSplit := strings.Split(d[x].Name(), ".go")
				engineTemplateName := engineFolder + " " + nameSplit[0]
				if details.Tmpl.Lookup(engineTemplateName) == nil {
					fmt.Printf("Template not found for path %s create new template with {{define \"%s\" -}} TEMPLATE HERE {{end}}\n",
						details.Directories[i],
						name)
					continue
				}
				err = runTemplate(details, filepath.Join(details.Directories[i], nameSplit[0]+".md"), engineTemplateName)
				if err != nil {
					fmt.Println(err)
				}
			}
			continue
		}
		if details.Tmpl.Lookup(name) == nil {
			fmt.Printf("Template not found for path %s create new template with {{define \"%s\" -}} TEMPLATE HERE {{end}}\n",
				details.Directories[i],
				name)
			continue
		}
		var mainPath string
		switch {
		case name == LicenseFile || name == ContributorFile:
			mainPath = details.Directories[i]
		default:
			mainPath = filepath.Join(details.Directories[i], "README.md")
		}

		if err := runTemplate(details, mainPath, name); err != nil {
			log.Println(err)
			continue
		}
	}
}

func runTemplate(details DocumentationDetails, mainPath, name string) error {
	err := os.Remove(mainPath)
	if err != nil && !(strings.Contains(err.Error(), "no such file or directory") ||
		strings.Contains(err.Error(), "The system cannot find the file specified.")) {
		return err
	}

	f, err := os.Create(mainPath)
	if err != nil {
		return err
	}
	defer func(f *os.File) {
		err := f.Close()
		if err != nil {
			log.Printf("could not close file %s: %v", mainPath, err)
		}
	}(f)

	attr := GetDocumentationAttributes(name, details.Contributors)
	return details.Tmpl.ExecuteTemplate(f, name, attr)
}<|MERGE_RESOLUTION|>--- conflicted
+++ resolved
@@ -261,14 +261,6 @@
 				URL:           "https://github.com/blombard",
 				Contributions: 1,
 			},
-<<<<<<< HEAD
-			{
-				Login:         "tk42",
-				URL:           "https://github.com/tk42",
-				Contributions: 2,
-			},
-=======
->>>>>>> 9ea72f21
 		}...)
 
 		if verbose {
