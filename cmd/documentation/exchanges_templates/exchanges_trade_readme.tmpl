{{define "exchanges trade" -}}
{{template "header" .}}
## Current Features for {{.Name}}

+ The trade package contains a processor for both REST and websocket trade history processing
  + Its primary purpose is to collect trade data from multiple sources and save it to the database's trade table
  + If you do not have database enabled, then trades will not be processed

### Requirements to save a trade to the database
+ Database has to be enabled
+ Under `config.json`, under your selected exchange, enable the field `saveTradeData`
  + This will enable trade processing to occur for that specific exchange
  + This can also be done via gRPC under the `SetExchangeTradeProcessing` command

### Usage
+ To send trade data to be processed, use the following example:
```
err := trade.AddTradesToBuffer(b.Name, trade.Data{
    Exchange:     b.Name,
    TID:          strconv.FormatInt(tradeData[i].TID, 10),
    CurrencyPair: p,
    AssetType:    assetType,
    Side:         side,
    Price:        tradeData[i].Price,
    Amount:       tradeData[i].Amount,
    Timestamp:    tradeTS,
})
```
_b in this context is an `IBotExchange` implemented struct_

### Rules
+ If the trade processor has not started, it will automatically start upon being sent trade data.
+ The processor will add all received trades to a buffer
+ After 15 seconds, the trade processor will parse and save all trades on the buffer to the trade table
  + This is to save on constant writing to the database. Trade data, especially when received via websocket would cause massive issues on the round trip of saving data for every trade
+ If the processor has not received any trades in that 15 second timeframe, it will shut down.
  + Sending trade data to it later will automatically start it up again


## Exchange Support Table

| Exchange | Recent Trades via REST | Live trade updates via Websocket | Trade history via REST |
|----------|------|-----------|-----|
| Binance.US | Yes  | Yes        | NA  | 
| Binance| Yes  | Yes        | Yes  |
| Bitfinex | Yes  | Yes        | Yes  |
| Bitflyer | Yes  | No      | No  |
| Bithumb | Yes  | Yes       | No  |
| BitMEX | Yes | Yes | Yes |
| Bitstamp | Yes  | Yes       | No  |
| BTCMarkets | Yes | Yes       | No  |
| BTSE | Yes | Yes | No |
| Bybit | Yes | Yes | Yes |
<<<<<<< HEAD
| CoinbasePro | Yes | Yes | No|
| CoinbaseInternational | Yes | Yes | No |
=======
| Coinbase | Yes | Yes | No|
>>>>>>> b4a272de
| COINUT | Yes | Yes | No |
| Deribit | Yes | Yes | Yes |
| Exmo | Yes | NA | No |
| GateIO | Yes | Yes | No |
| Gemini | Yes | Yes | Yes |
| HitBTC | Yes | Yes | Yes |
| Huobi.Pro | Yes | Yes | No |
| Kraken | Yes | Yes | No |
| Kucoin | Yes | No | Yes |
| Lbank | Yes | No | Yes |
| Okx | Yes | Yes | Yes |
| Poloniex | Yes | Yes | Yes |
| Yobit | Yes | NA | No |

{{template "donations" .}}
{{end}}<|MERGE_RESOLUTION|>--- conflicted
+++ resolved
@@ -51,12 +51,8 @@
 | BTCMarkets | Yes | Yes       | No  |
 | BTSE | Yes | Yes | No |
 | Bybit | Yes | Yes | Yes |
-<<<<<<< HEAD
-| CoinbasePro | Yes | Yes | No|
+| Coinbase | Yes | Yes | No|
 | CoinbaseInternational | Yes | Yes | No |
-=======
-| Coinbase | Yes | Yes | No|
->>>>>>> b4a272de
 | COINUT | Yes | Yes | No |
 | Deribit | Yes | Yes | Yes |
 | Exmo | Yes | NA | No |
