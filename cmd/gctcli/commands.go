package main

import (
	"errors"
	"fmt"
	"io/ioutil"
	"math"
	"os"
	"path/filepath"
	"strconv"
	"strings"
	"time"

	"github.com/thrasher-corp/gocryptotrader/common"
	"github.com/thrasher-corp/gocryptotrader/currency"
	"github.com/thrasher-corp/gocryptotrader/gctrpc"
	"github.com/urfave/cli/v2"
)

var startTime, endTime, order string
var limit int

var getInfoCommand = &cli.Command{
	Name:   "getinfo",
	Usage:  "gets GoCryptoTrader info",
	Action: getInfo,
}

func getInfo(c *cli.Context) error {
	conn, cancel, err := setupClient(c)
	if err != nil {
		return err
	}
	defer closeConn(conn, cancel)

	client := gctrpc.NewGoCryptoTraderClient(conn)
	result, err := client.GetInfo(c.Context,
		&gctrpc.GetInfoRequest{},
	)

	if err != nil {
		return err
	}

	jsonOutput(result)
	return nil
}

var getSubsystemsCommand = &cli.Command{
	Name:   "getsubsystems",
	Usage:  "gets GoCryptoTrader subsystems and their status",
	Action: getSubsystems,
}

func getSubsystems(c *cli.Context) error {
	conn, cancel, err := setupClient(c)
	if err != nil {
		return err
	}
	defer closeConn(conn, cancel)

	client := gctrpc.NewGoCryptoTraderClient(conn)
	result, err := client.GetSubsystems(c.Context,
		&gctrpc.GetSubsystemsRequest{},
	)

	if err != nil {
		return err
	}

	jsonOutput(result)
	return nil
}

var enableSubsystemCommand = &cli.Command{
	Name:      "enablesubsystem",
	Usage:     "enables an engine subsystem",
	ArgsUsage: "<subsystem>",
	Action:    enableSubsystem,
	Flags: []cli.Flag{
		&cli.StringFlag{
			Name:  "subsystem",
			Usage: "the subsystem to enable",
		},
	},
}

func enableSubsystem(c *cli.Context) error {
	if c.NArg() == 0 && c.NumFlags() == 0 {
		return cli.ShowCommandHelp(c, "enablesubsystem")
	}

	var subsystemName string
	if c.IsSet("subsystem") {
		subsystemName = c.String("subsystem")
	} else {
		subsystemName = c.Args().First()
	}

	if subsystemName == "" {
		return errors.New("invalid subsystem supplied")
	}

	conn, cancel, err := setupClient(c)
	if err != nil {
		return err
	}
	defer closeConn(conn, cancel)

	client := gctrpc.NewGoCryptoTraderClient(conn)
	result, err := client.EnableSubsystem(c.Context,
		&gctrpc.GenericSubsystemRequest{
			Subsystem: subsystemName,
		},
	)

	if err != nil {
		return err
	}

	jsonOutput(result)
	return nil
}

var disableSubsystemCommand = &cli.Command{
	Name:      "disablesubsystem",
	Usage:     "disables an engine subsystem",
	ArgsUsage: "<subsystem>",
	Action:    disableSubsystem,
	Flags: []cli.Flag{
		&cli.StringFlag{
			Name:  "subsystem",
			Usage: "the subsystem to disable",
		},
	},
}

func disableSubsystem(c *cli.Context) error {
	if c.NArg() == 0 && c.NumFlags() == 0 {
		return cli.ShowCommandHelp(c, "disablesubsystem")
	}

	var subsystemName string
	if c.IsSet("subsystem") {
		subsystemName = c.String("subsystem")
	} else {
		subsystemName = c.Args().First()
	}

	if subsystemName == "" {
		return errors.New("invalid subsystem supplied")
	}

	conn, cancel, err := setupClient(c)
	if err != nil {
		return err
	}
	defer closeConn(conn, cancel)

	client := gctrpc.NewGoCryptoTraderClient(conn)
	result, err := client.DisableSubsystem(c.Context,
		&gctrpc.GenericSubsystemRequest{
			Subsystem: subsystemName,
		},
	)

	if err != nil {
		return err
	}

	jsonOutput(result)
	return nil
}

var getRPCEndpointsCommand = &cli.Command{
	Name:   "getrpcendpoints",
	Usage:  "gets GoCryptoTrader endpoints info",
	Action: getRPCEndpoints,
}

func getRPCEndpoints(c *cli.Context) error {
	conn, cancel, err := setupClient(c)
	if err != nil {
		return err
	}
	defer closeConn(conn, cancel)

	client := gctrpc.NewGoCryptoTraderClient(conn)
	result, err := client.GetRPCEndpoints(c.Context,
		&gctrpc.GetRPCEndpointsRequest{},
	)

	if err != nil {
		return err
	}

	jsonOutput(result)
	return nil
}

var getCommunicationRelayersCommand = &cli.Command{
	Name:   "getcommsrelayers",
	Usage:  "gets GoCryptoTrader communication relayers",
	Action: getCommunicationRelayers,
}

func getCommunicationRelayers(c *cli.Context) error {
	conn, cancel, err := setupClient(c)
	if err != nil {
		return err
	}
	defer closeConn(conn, cancel)

	client := gctrpc.NewGoCryptoTraderClient(conn)
	result, err := client.GetCommunicationRelayers(c.Context,
		&gctrpc.GetCommunicationRelayersRequest{},
	)

	if err != nil {
		return err
	}

	jsonOutput(result)
	return nil
}

var getExchangesCommand = &cli.Command{
	Name:      "getexchanges",
	Usage:     "gets a list of enabled or available exchanges",
	ArgsUsage: "<enabled>",
	Action:    getExchanges,
	Flags: []cli.Flag{
		&cli.BoolFlag{
			Name:  "enabled",
			Usage: "whether to list enabled exchanges or not",
		},
	},
}

func getExchanges(c *cli.Context) error {
	conn, cancel, err := setupClient(c)
	if err != nil {
		return err
	}
	defer closeConn(conn, cancel)

	var enabledOnly bool
	if c.IsSet("enabled") {
		enabledOnly = c.Bool("enabled")
	}

	client := gctrpc.NewGoCryptoTraderClient(conn)
	result, err := client.GetExchanges(c.Context,
		&gctrpc.GetExchangesRequest{
			Enabled: enabledOnly,
		},
	)

	if err != nil {
		return err
	}

	jsonOutput(result)
	return nil
}

var enableExchangeCommand = &cli.Command{
	Name:      "enableexchange",
	Usage:     "enables an exchange",
	ArgsUsage: "<exchange>",
	Action:    enableExchange,
	Flags: []cli.Flag{
		&cli.StringFlag{
			Name:  "exchange",
			Usage: "the exchange to enable",
		},
	},
}

func enableExchange(c *cli.Context) error {
	if c.NArg() == 0 && c.NumFlags() == 0 {
		return cli.ShowCommandHelp(c, "enableexchange")
	}

	var exchangeName string
	if c.IsSet("exchange") {
		exchangeName = c.String("exchange")
	} else {
		exchangeName = c.Args().First()
	}

<<<<<<< HEAD
	if !validExchange(exchangeName) {
		return errInvalidExchange
	}

	conn, cancel, err := setupClient(c)
=======
	conn, err := setupClient()
>>>>>>> 9bb43486
	if err != nil {
		return err
	}
	defer closeConn(conn, cancel)

	client := gctrpc.NewGoCryptoTraderClient(conn)
	result, err := client.EnableExchange(c.Context,
		&gctrpc.GenericExchangeNameRequest{
			Exchange: exchangeName,
		},
	)

	if err != nil {
		return err
	}

	jsonOutput(result)
	return nil
}

var disableExchangeCommand = &cli.Command{
	Name:      "disableexchange",
	Usage:     "disables an exchange",
	ArgsUsage: "<exchange>",
	Action:    disableExchange,
	Flags: []cli.Flag{
		&cli.StringFlag{
			Name:  "exchange",
			Usage: "the exchange to disable",
		},
	},
}

func disableExchange(c *cli.Context) error {
	if c.NArg() == 0 && c.NumFlags() == 0 {
		return cli.ShowCommandHelp(c, "disableexchange")
	}

	var exchangeName string
	if c.IsSet("exchange") {
		exchangeName = c.String("exchange")
	} else {
		exchangeName = c.Args().First()
	}

<<<<<<< HEAD
	if !validExchange(exchangeName) {
		return errInvalidExchange
	}

	conn, cancel, err := setupClient(c)
=======
	conn, err := setupClient()
>>>>>>> 9bb43486
	if err != nil {
		return err
	}
	defer closeConn(conn, cancel)

	client := gctrpc.NewGoCryptoTraderClient(conn)
	result, err := client.DisableExchange(c.Context,
		&gctrpc.GenericExchangeNameRequest{
			Exchange: exchangeName,
		},
	)

	if err != nil {
		return err
	}

	jsonOutput(result)
	return nil
}

var getExchangeOTPCommand = &cli.Command{
	Name:      "getexchangeotp",
	Usage:     "gets a specific exchange OTP code",
	ArgsUsage: "<exchange>",
	Action:    getExchangeOTPCode,
	Flags: []cli.Flag{
		&cli.StringFlag{
			Name:  "exchange",
			Usage: "the exchange to get the OTP code for",
		},
	},
}

func getExchangeOTPCode(c *cli.Context) error {
	if c.NArg() == 0 && c.NumFlags() == 0 {
		return cli.ShowCommandHelp(c, "getexchangeotp")
	}

	var exchangeName string
	if c.IsSet("exchange") {
		exchangeName = c.String("exchange")
	} else {
		exchangeName = c.Args().First()
	}

<<<<<<< HEAD
	if !validExchange(exchangeName) {
		return errInvalidExchange
	}

	conn, cancel, err := setupClient(c)
=======
	conn, err := setupClient()
>>>>>>> 9bb43486
	if err != nil {
		return err
	}
	defer closeConn(conn, cancel)

	client := gctrpc.NewGoCryptoTraderClient(conn)
	result, err := client.GetExchangeOTPCode(c.Context,
		&gctrpc.GenericExchangeNameRequest{
			Exchange: exchangeName,
		},
	)

	if err != nil {
		return err
	}

	jsonOutput(result)
	return nil
}

var getExchangeOTPsCommand = &cli.Command{
	Name:   "getexchangeotps",
	Usage:  "gets all exchange OTP codes",
	Action: getExchangeOTPCodes,
}

func getExchangeOTPCodes(c *cli.Context) error {
	conn, cancel, err := setupClient(c)
	if err != nil {
		return err
	}
	defer closeConn(conn, cancel)

	client := gctrpc.NewGoCryptoTraderClient(conn)
	result, err := client.GetExchangeOTPCodes(c.Context,
		&gctrpc.GetExchangeOTPsRequest{})

	if err != nil {
		return err
	}

	jsonOutput(result)
	return nil
}

var getExchangeInfoCommand = &cli.Command{
	Name:      "getexchangeinfo",
	Usage:     "gets a specific exchanges info",
	ArgsUsage: "<exchange>",
	Action:    getExchangeInfo,
	Flags: []cli.Flag{
		&cli.StringFlag{
			Name:  "exchange",
			Usage: "the exchange to get the info for",
		},
	},
}

func getExchangeInfo(c *cli.Context) error {
	if c.NArg() == 0 && c.NumFlags() == 0 {
		return cli.ShowCommandHelp(c, "getexchangeinfo")
	}

	var exchangeName string
	if c.IsSet("exchange") {
		exchangeName = c.String("exchange")
	} else {
		exchangeName = c.Args().First()
	}

<<<<<<< HEAD
	if !validExchange(exchangeName) {
		return errInvalidExchange
	}

	conn, cancel, err := setupClient(c)
=======
	conn, err := setupClient()
>>>>>>> 9bb43486
	if err != nil {
		return err
	}
	defer closeConn(conn, cancel)

	client := gctrpc.NewGoCryptoTraderClient(conn)
	result, err := client.GetExchangeInfo(c.Context,
		&gctrpc.GenericExchangeNameRequest{
			Exchange: exchangeName,
		},
	)

	if err != nil {
		return err
	}

	jsonOutput(result)
	return nil
}

var getTickerCommand = &cli.Command{
	Name:      "getticker",
	Usage:     "gets the ticker for a specific currency pair and exchange",
	ArgsUsage: "<exchange> <pair> <asset>",
	Action:    getTicker,
	Flags: []cli.Flag{
		&cli.StringFlag{
			Name:  "exchange",
			Usage: "the exchange to get the ticker for",
		},
		&cli.StringFlag{
			Name:  "pair",
			Usage: "the currency pair to get the ticker for",
		},
		&cli.StringFlag{
			Name:  "asset",
			Usage: "the asset type of the currency pair to get the ticker for",
		},
	},
}

func getTicker(c *cli.Context) error {
	if c.NArg() == 0 && c.NumFlags() == 0 {
		return cli.ShowCommandHelp(c, "getticker")
	}

	var exchangeName string
	var currencyPair string
	var assetType string

	if c.IsSet("exchange") {
		exchangeName = c.String("exchange")
	} else {
		exchangeName = c.Args().First()
	}

	if c.IsSet("pair") {
		currencyPair = c.String("pair")
	} else {
		currencyPair = c.Args().Get(1)
	}

	if !validPair(currencyPair) {
		return errInvalidPair
	}

	if c.IsSet("asset") {
		assetType = c.String("asset")
	} else {
		assetType = c.Args().Get(2)
	}

	assetType = strings.ToLower(assetType)
	if !validAsset(assetType) {
		return errInvalidAsset
	}

	p, err := currency.NewPairDelimiter(currencyPair, pairDelimiter)
	if err != nil {
		return err
	}

	conn, cancel, err := setupClient(c)
	if err != nil {
		return err
	}
	defer closeConn(conn, cancel)

	client := gctrpc.NewGoCryptoTraderClient(conn)
	result, err := client.GetTicker(c.Context,
		&gctrpc.GetTickerRequest{
			Exchange: exchangeName,
			Pair: &gctrpc.CurrencyPair{
				Delimiter: p.Delimiter,
				Base:      p.Base.String(),
				Quote:     p.Quote.String(),
			},
			AssetType: assetType,
		},
	)

	if err != nil {
		return err
	}

	jsonOutput(result)
	return nil
}

var getTickersCommand = &cli.Command{
	Name:   "gettickers",
	Usage:  "gets all tickers for all enabled exchanges and currency pairs",
	Action: getTickers,
}

func getTickers(c *cli.Context) error {
	conn, cancel, err := setupClient(c)
	if err != nil {
		return err
	}
	defer closeConn(conn, cancel)

	client := gctrpc.NewGoCryptoTraderClient(conn)
	result, err := client.GetTickers(c.Context, &gctrpc.GetTickersRequest{})
	if err != nil {
		return err
	}

	jsonOutput(result)
	return nil
}

var getOrderbookCommand = &cli.Command{
	Name:      "getorderbook",
	Usage:     "gets the orderbook for a specific currency pair and exchange",
	ArgsUsage: "<exchange> <pair> <asset>",
	Action:    getOrderbook,
	Flags: []cli.Flag{
		&cli.StringFlag{
			Name:  "exchange",
			Usage: "the exchange to get the orderbook for",
		},
		&cli.StringFlag{
			Name:  "pair",
			Usage: "the currency pair to get the orderbook for",
		},
		&cli.StringFlag{
			Name:  "asset",
			Usage: "the asset type of the currency pair to get the orderbook for",
		},
	},
}

func getOrderbook(c *cli.Context) error {
	if c.NArg() == 0 && c.NumFlags() == 0 {
		return cli.ShowCommandHelp(c, "getorderbook")
	}

	var exchangeName string
	var currencyPair string
	var assetType string

	if c.IsSet("exchange") {
		exchangeName = c.String("exchange")
	} else {
		exchangeName = c.Args().First()
	}

	if c.IsSet("pair") {
		currencyPair = c.String("pair")
	} else {
		currencyPair = c.Args().Get(1)
	}

	if !validPair(currencyPair) {
		return errInvalidPair
	}

	if c.IsSet("asset") {
		assetType = c.String("asset")
	} else {
		assetType = c.Args().Get(2)
	}

	assetType = strings.ToLower(assetType)
	if !validAsset(assetType) {
		return errInvalidAsset
	}

	p, err := currency.NewPairDelimiter(currencyPair, pairDelimiter)
	if err != nil {
		return err
	}

	conn, cancel, err := setupClient(c)
	if err != nil {
		return err
	}
	defer closeConn(conn, cancel)

	client := gctrpc.NewGoCryptoTraderClient(conn)
	result, err := client.GetOrderbook(c.Context,
		&gctrpc.GetOrderbookRequest{
			Exchange: exchangeName,
			Pair: &gctrpc.CurrencyPair{
				Delimiter: p.Delimiter,
				Base:      p.Base.String(),
				Quote:     p.Quote.String(),
			},
			AssetType: assetType,
		},
	)

	if err != nil {
		return err
	}

	jsonOutput(result)
	return nil
}

var getOrderbooksCommand = &cli.Command{
	Name:   "getorderbooks",
	Usage:  "gets all orderbooks for all enabled exchanges and currency pairs",
	Action: getOrderbooks,
}

func getOrderbooks(c *cli.Context) error {
	conn, cancel, err := setupClient(c)
	if err != nil {
		return err
	}
	defer closeConn(conn, cancel)

	client := gctrpc.NewGoCryptoTraderClient(conn)
	result, err := client.GetOrderbooks(c.Context, &gctrpc.GetOrderbooksRequest{})
	if err != nil {
		return err
	}

	jsonOutput(result)
	return nil
}

var getAccountInfoCommand = &cli.Command{
	Name:      "getaccountinfo",
	Usage:     "gets the exchange account balance info",
	ArgsUsage: "<exchange> <asset>",
	Action:    getAccountInfo,
	Flags: []cli.Flag{
		&cli.StringFlag{
			Name:  "exchange",
			Usage: "the exchange to get the account info for",
		},
		&cli.StringFlag{
			Name:  "asset",
			Usage: "the asset type to get the account info for",
		},
	},
}

func getAccountInfo(c *cli.Context) error {
	if c.NArg() == 0 && c.NumFlags() == 0 {
		return cli.ShowCommandHelp(c, "getaccountinfo")
	}

	var exchange string
	if c.IsSet("exchange") {
		exchange = c.String("exchange")
	} else {
		exchange = c.Args().First()
	}
	var assetType string
	if c.IsSet("asset") {
		assetType = c.String("asset")
	} else {
		assetType = c.Args().Get(1)
	}

	if !validAsset(assetType) {
		return errInvalidAsset
	}

	conn, cancel, err := setupClient(c)
	if err != nil {
		return err
	}
	defer closeConn(conn, cancel)

	client := gctrpc.NewGoCryptoTraderClient(conn)
	result, err := client.GetAccountInfo(c.Context,
		&gctrpc.GetAccountInfoRequest{
			Exchange:  exchange,
			AssetType: assetType,
		},
	)
	if err != nil {
		return err
	}

	jsonOutput(result)
	return nil
}

var getAccountInfoStreamCommand = &cli.Command{
	Name:      "getaccountinfostream",
	Usage:     "gets the account info stream for a specific exchange",
	ArgsUsage: "<exchange> <asset>",
	Action:    getAccountInfoStream,
	Flags: []cli.Flag{
		&cli.StringFlag{
			Name:  "exchange",
			Usage: "the exchange to get the account info stream from",
		},
		&cli.StringFlag{
			Name:  "asset",
			Usage: "the asset type to get the account info stream for",
		},
	},
}

func getAccountInfoStream(c *cli.Context) error {
	if c.NArg() == 0 && c.NumFlags() == 0 {
		return cli.ShowCommandHelp(c, "getaccountinfostream")
	}

	var exchangeName string

	if c.IsSet("exchange") {
		exchangeName = c.String("exchange")
	} else {
		exchangeName = c.Args().First()
	}

	var assetType string
	if c.IsSet("asset") {
		assetType = c.String("asset")
	} else {
		assetType = c.Args().Get(1)
	}

	if !validAsset(assetType) {
		return errInvalidAsset
	}

	conn, cancel, err := setupClient(c)
	if err != nil {
		return err
	}
	defer closeConn(conn, cancel)

	client := gctrpc.NewGoCryptoTraderClient(conn)
	result, err := client.GetAccountInfoStream(c.Context,
		&gctrpc.GetAccountInfoRequest{Exchange: exchangeName, AssetType: assetType})
	if err != nil {
		return err
	}

	for {
		resp, err := result.Recv()
		if err != nil {
			return err
		}

		err = clearScreen()
		if err != nil {
			return err
		}

		fmt.Printf("Account balance stream for %s:\n\n", exchangeName)

		fmt.Printf("%+v", resp)
	}
}

var updateAccountInfoCommand = &cli.Command{
	Name:      "updateaccountinfo",
	Usage:     "updates the exchange account balance info",
	ArgsUsage: "<exchange> <asset>",
	Action:    updateAccountInfo,
	Flags: []cli.Flag{
		&cli.StringFlag{
			Name:  "exchange",
			Usage: "the exchange to get the account info for",
		},
		&cli.StringFlag{
			Name:  "asset",
			Usage: "the asset type to get the account info for",
		},
	},
}

func updateAccountInfo(c *cli.Context) error {
	if c.NArg() == 0 && c.NumFlags() == 0 {
		return cli.ShowCommandHelp(c, "updateaccountinfo")
	}

	var exchange string
	if c.IsSet("exchange") {
		exchange = c.String("exchange")
	} else {
		exchange = c.Args().First()
	}

	var assetType string
	if c.IsSet("asset") {
		assetType = c.String("asset")
	} else {
		assetType = c.Args().Get(1)
	}

	if !validAsset(assetType) {
		return errInvalidAsset
	}

	conn, cancel, err := setupClient(c)
	if err != nil {
		return err
	}
	defer closeConn(conn, cancel)

	client := gctrpc.NewGoCryptoTraderClient(conn)
	result, err := client.UpdateAccountInfo(c.Context,
		&gctrpc.GetAccountInfoRequest{
			Exchange:  exchange,
			AssetType: assetType,
		},
	)
	if err != nil {
		return err
	}

	jsonOutput(result)
	return nil
}

var getConfigCommand = &cli.Command{
	Name:   "getconfig",
	Usage:  "gets the config",
	Action: getConfig,
}

func getConfig(c *cli.Context) error {
	conn, cancel, err := setupClient(c)
	if err != nil {
		return err
	}
	defer closeConn(conn, cancel)

	client := gctrpc.NewGoCryptoTraderClient(conn)
	result, err := client.GetConfig(c.Context, &gctrpc.GetConfigRequest{})
	if err != nil {
		return err
	}

	jsonOutput(result)
	return nil
}

var getPortfolioCommand = &cli.Command{
	Name:   "getportfolio",
	Usage:  "gets the portfolio",
	Action: getPortfolio,
}

func getPortfolio(c *cli.Context) error {
	conn, cancel, err := setupClient(c)
	if err != nil {
		return err
	}
	defer closeConn(conn, cancel)

	client := gctrpc.NewGoCryptoTraderClient(conn)
	result, err := client.GetPortfolio(c.Context, &gctrpc.GetPortfolioRequest{})
	if err != nil {
		return err
	}

	jsonOutput(result)
	return nil
}

var getPortfolioSummaryCommand = &cli.Command{
	Name:   "getportfoliosummary",
	Usage:  "gets the portfolio summary",
	Action: getPortfolioSummary,
}

func getPortfolioSummary(c *cli.Context) error {
	conn, cancel, err := setupClient(c)
	if err != nil {
		return err
	}
	defer closeConn(conn, cancel)

	client := gctrpc.NewGoCryptoTraderClient(conn)
	result, err := client.GetPortfolioSummary(c.Context, &gctrpc.GetPortfolioSummaryRequest{})
	if err != nil {
		return err
	}

	jsonOutput(result)
	return nil
}

var addPortfolioAddressCommand = &cli.Command{
	Name:      "addportfolioaddress",
	Usage:     "adds an address to the portfolio",
	ArgsUsage: "<address> <coin_type> <description> <balance> <cold_storage> <supported_exchanges> ",
	Action:    addPortfolioAddress,
	Flags: []cli.Flag{
		&cli.StringFlag{
			Name:  "address",
			Usage: "the address to add to the portfolio",
		},
		&cli.StringFlag{
			Name:  "coin_type",
			Usage: "the coin type e.g ('BTC')",
		},
		&cli.StringFlag{
			Name:  "description",
			Usage: "description of the address",
		},
		&cli.Float64Flag{
			Name:  "balance",
			Usage: "balance of the address",
		},
		&cli.BoolFlag{
			Name:  "cold_storage",
			Usage: "true/false if address is cold storage",
		},
		&cli.StringFlag{
			Name:  "supported_exchanges",
			Usage: "common separated list of exchanges supported by this address for withdrawals",
		},
	},
}

func addPortfolioAddress(c *cli.Context) error {
	if c.NArg() == 0 && c.NumFlags() == 0 {
		return cli.ShowCommandHelp(c, "addportfolioaddress")
	}

	var address string
	var coinType string
	var description string
	var balance float64
	var supportedExchanges string
	var coldstorage bool

	if c.IsSet("address") {
		address = c.String("address")
	} else {
		address = c.Args().First()
	}

	if c.IsSet("coin_type") {
		coinType = c.String("coin_type")
	} else {
		coinType = c.Args().Get(1)
	}

	if c.IsSet("description") {
		description = c.String("description")
	} else {
		description = c.Args().Get(2)
	}
	var err error
	if c.IsSet("balance") {
		balance = c.Float64("balance")
	} else if c.Args().Get(3) != "" {
		balance, err = strconv.ParseFloat(c.Args().Get(3), 64)
		if err != nil {
			return err
		}
	}

	if c.IsSet("cold_storage") {
		coldstorage = c.Bool("cold_storage")
	} else {
		tv, errBool := strconv.ParseBool(c.Args().Get(4))
		if errBool == nil {
			coldstorage = tv
		}
	}

	if c.IsSet("supported_exchanges") {
		supportedExchanges = c.String("supported_exchanges")
	} else {
		supportedExchanges = c.Args().Get(5)
	}

	conn, cancel, err := setupClient(c)
	if err != nil {
		return err
	}
	defer closeConn(conn, cancel)

	client := gctrpc.NewGoCryptoTraderClient(conn)
	result, err := client.AddPortfolioAddress(c.Context,
		&gctrpc.AddPortfolioAddressRequest{
			Address:            address,
			CoinType:           coinType,
			Description:        description,
			Balance:            balance,
			SupportedExchanges: supportedExchanges,
			ColdStorage:        coldstorage,
		},
	)

	if err != nil {
		return err
	}

	jsonOutput(result)
	return nil
}

var removePortfolioAddressCommand = &cli.Command{
	Name:      "removeportfolioaddress",
	Usage:     "removes an address from the portfolio",
	ArgsUsage: "<address> <coin_type> <description>",
	Action:    removePortfolioAddress,
	Flags: []cli.Flag{
		&cli.StringFlag{
			Name:  "address",
			Usage: "the address to add to the portfolio",
		},
		&cli.StringFlag{
			Name:  "coin_type",
			Usage: "the coin type e.g ('BTC')",
		},
		&cli.StringFlag{
			Name:  "description",
			Usage: "description of the address",
		},
	},
}

func removePortfolioAddress(c *cli.Context) error {
	if c.NArg() == 0 && c.NumFlags() == 0 {
		return cli.ShowCommandHelp(c, "removeportfolioaddress")
	}

	var address string
	var coinType string
	var description string

	if c.IsSet("address") {
		address = c.String("address")
	} else {
		address = c.Args().First()
	}

	if c.IsSet("coin_type") {
		coinType = c.String("coin_type")
	} else {
		coinType = c.Args().Get(1)
	}

	if c.IsSet("description") {
		description = c.String("description")
	} else {
		description = c.Args().Get(2)
	}

	conn, cancel, err := setupClient(c)
	if err != nil {
		return err
	}
	defer closeConn(conn, cancel)

	client := gctrpc.NewGoCryptoTraderClient(conn)
	result, err := client.RemovePortfolioAddress(c.Context,
		&gctrpc.RemovePortfolioAddressRequest{
			Address:     address,
			CoinType:    coinType,
			Description: description,
		},
	)

	if err != nil {
		return err
	}

	jsonOutput(result)
	return nil
}

var getForexProvidersCommand = &cli.Command{
	Name:   "getforexproviders",
	Usage:  "gets the available forex providers",
	Action: getForexProviders,
}

func getForexProviders(c *cli.Context) error {
	conn, cancel, err := setupClient(c)
	if err != nil {
		return err
	}
	defer closeConn(conn, cancel)

	client := gctrpc.NewGoCryptoTraderClient(conn)
	result, err := client.GetForexProviders(c.Context, &gctrpc.GetForexProvidersRequest{})
	if err != nil {
		return err
	}

	jsonOutput(result)
	return nil
}

var getForexRatesCommand = &cli.Command{
	Name:   "getforexrates",
	Usage:  "gets forex rates",
	Action: getForexRates,
}

func getForexRates(c *cli.Context) error {
	conn, cancel, err := setupClient(c)
	if err != nil {
		return err
	}
	defer closeConn(conn, cancel)

	client := gctrpc.NewGoCryptoTraderClient(conn)
	result, err := client.GetForexRates(c.Context, &gctrpc.GetForexRatesRequest{})
	if err != nil {
		return err
	}

	jsonOutput(result)
	return nil
}

var getOrdersCommand = &cli.Command{
	Name:      "getorders",
	Usage:     "gets the open orders",
	ArgsUsage: "<exchange> <asset> <pair> <start> <end>",
	Action:    getOrders,
	Flags: []cli.Flag{
		&cli.StringFlag{
			Name:  "exchange",
			Usage: "the exchange to get orders for",
		},
		&cli.StringFlag{
			Name:  "asset",
			Usage: "the asset type to get orders for",
		},
		&cli.StringFlag{
			Name:  "pair",
			Usage: "the currency pair to get orders for",
		},
		&cli.StringFlag{
			Name:        "start",
			Usage:       "start date, optional. Will filter any results before this date",
			Value:       time.Now().AddDate(0, -1, 0).Format(common.SimpleTimeFormat),
			Destination: &startTime,
		},
		&cli.StringFlag{
			Name:        "end",
			Usage:       "end date, optional. Will filter any results after this date",
			Value:       time.Now().Format(common.SimpleTimeFormat),
			Destination: &endTime,
		},
	},
}

func getOrders(c *cli.Context) error {
	if c.NArg() == 0 && c.NumFlags() == 0 {
		return cli.ShowCommandHelp(c, "getorders")
	}

	var exchangeName string
	var assetType string
	var currencyPair string

	if c.IsSet("exchange") {
		exchangeName = c.String("exchange")
	} else {
		exchangeName = c.Args().First()
	}

	if c.IsSet("asset") {
		assetType = c.String("asset")
	} else {
		assetType = c.Args().Get(1)
	}

	assetType = strings.ToLower(assetType)
	if !validAsset(assetType) {
		return errInvalidAsset
	}

	if c.IsSet("pair") {
		currencyPair = c.String("pair")
	} else {
		currencyPair = c.Args().Get(2)
	}

	if !validPair(currencyPair) {
		return errInvalidPair
	}

	p, err := currency.NewPairDelimiter(currencyPair, pairDelimiter)
	if err != nil {
		return err
	}

	if !c.IsSet("start") {
		if c.Args().Get(3) != "" {
			startTime = c.Args().Get(3)
		}
	}

	if !c.IsSet("end") {
		if c.Args().Get(4) != "" {
			endTime = c.Args().Get(4)
		}
	}
	var s, e time.Time
	s, err = time.Parse(common.SimpleTimeFormat, startTime)
	if err != nil {
		return fmt.Errorf("invalid time format for start: %v", err)
	}
	e, err = time.Parse(common.SimpleTimeFormat, endTime)
	if err != nil {
		return fmt.Errorf("invalid time format for end: %v", err)
	}

	if e.Before(s) {
		return errors.New("start cannot be after end")
	}

	conn, cancel, err := setupClient(c)
	if err != nil {
		return err
	}
	defer closeConn(conn, cancel)

	client := gctrpc.NewGoCryptoTraderClient(conn)
	result, err := client.GetOrders(c.Context, &gctrpc.GetOrdersRequest{
		Exchange:  exchangeName,
		AssetType: assetType,
		Pair: &gctrpc.CurrencyPair{
			Delimiter: p.Delimiter,
			Base:      p.Base.String(),
			Quote:     p.Quote.String(),
		},
		StartDate: negateLocalOffset(s),
		EndDate:   negateLocalOffset(e),
	})
	if err != nil {
		return err
	}

	jsonOutput(result)
	return nil
}

var getManagedOrdersCommand = &cli.Command{
	Name:      "getmanagedorders",
	Usage:     "gets the current orders from the order manager",
	ArgsUsage: "<exchange> <asset> <pair>",
	Action:    getManagedOrders,
	Flags: []cli.Flag{
		&cli.StringFlag{
			Name:  "exchange",
			Usage: "the exchange to get orders for",
		},
		&cli.StringFlag{
			Name:  "asset",
			Usage: "the asset type to get orders for",
		},
		&cli.StringFlag{
			Name:  "pair",
			Usage: "the currency pair to get orders for",
		},
	},
}

func getManagedOrders(c *cli.Context) error {
	if c.NArg() == 0 && c.NumFlags() == 0 {
		return cli.ShowCommandHelp(c, "getmanagedorders")
	}

	var exchangeName string
	var assetType string
	var currencyPair string

	if c.IsSet("exchange") {
		exchangeName = c.String("exchange")
	} else {
		exchangeName = c.Args().First()
	}

	if c.IsSet("asset") {
		assetType = c.String("asset")
	} else {
		assetType = c.Args().Get(1)
	}

	assetType = strings.ToLower(assetType)
	if !validAsset(assetType) {
		return errInvalidAsset
	}

	if c.IsSet("pair") {
		currencyPair = c.String("pair")
	} else {
		currencyPair = c.Args().Get(2)
	}

	if !validPair(currencyPair) {
		return errInvalidPair
	}

	p, err := currency.NewPairDelimiter(currencyPair, pairDelimiter)
	if err != nil {
		return err
	}

	conn, cancel, err := setupClient(c)
	if err != nil {
		return err
	}
	defer closeConn(conn, cancel)

	client := gctrpc.NewGoCryptoTraderClient(conn)
	result, err := client.GetManagedOrders(c.Context, &gctrpc.GetOrdersRequest{
		Exchange:  exchangeName,
		AssetType: assetType,
		Pair: &gctrpc.CurrencyPair{
			Delimiter: p.Delimiter,
			Base:      p.Base.String(),
			Quote:     p.Quote.String(),
		},
	})
	if err != nil {
		return err
	}

	jsonOutput(result)
	return nil
}

var getOrderCommand = &cli.Command{
	Name:      "getorder",
	Usage:     "gets the specified order info",
	ArgsUsage: "<exchange> <asset> <pair> <order_id>",
	Action:    getOrder,
	Flags: []cli.Flag{
		&cli.StringFlag{
			Name:  "exchange",
			Usage: "the exchange to get the order for",
		},
		&cli.StringFlag{
			Name:  "asset",
			Usage: "required asset type",
		},
		&cli.StringFlag{
			Name:  "pair",
			Usage: "the pair to retrieve",
		},
		&cli.StringFlag{
			Name:  "order_id",
			Usage: "the order id to retrieve",
		},
	},
}

func getOrder(c *cli.Context) error {
	if c.NArg() == 0 && c.NumFlags() == 0 {
		return cli.ShowCommandHelp(c, "getorder")
	}

	var exchangeName string
	var orderID string
	var currencyPair string
	var assetType string

	if c.IsSet("exchange") {
		exchangeName = c.String("exchange")
	} else {
		exchangeName = c.Args().First()
	}
	if c.IsSet("asset") {
		assetType = c.String("asset")
	} else {
		assetType = c.Args().Get(1)
	}
	assetType = strings.ToLower(assetType)
	if !validAsset(assetType) {
		return errInvalidAsset
	}

	if c.IsSet("pair") {
		currencyPair = c.String("pair")
	} else {
		currencyPair = c.Args().Get(2)
	}
	if !validPair(currencyPair) {
		return errInvalidPair
	}

	p, err := currency.NewPairDelimiter(currencyPair, pairDelimiter)
	if err != nil {
		return err
	}

	if c.IsSet("order_id") {
		orderID = c.String("order_id")
	} else {
		orderID = c.Args().Get(3)
	}

	conn, cancel, err := setupClient(c)
	if err != nil {
		return err
	}
	defer closeConn(conn, cancel)

	client := gctrpc.NewGoCryptoTraderClient(conn)
	result, err := client.GetOrder(c.Context, &gctrpc.GetOrderRequest{
		Exchange: exchangeName,
		OrderId:  orderID,
		Pair: &gctrpc.CurrencyPair{
			Delimiter: p.Delimiter,
			Base:      p.Base.String(),
			Quote:     p.Quote.String(),
		},
		Asset: assetType,
	})
	if err != nil {
		return err
	}

	jsonOutput(result)
	return nil
}

var submitOrderCommand = &cli.Command{
	Name:      "submitorder",
	Usage:     "submit order submits an exchange order",
	ArgsUsage: "<exchange> <pair> <side> <type> <amount> <price> <client_id>",
	Action:    submitOrder,
	Flags: []cli.Flag{
		&cli.StringFlag{
			Name:  "exchange",
			Usage: "the exchange to submit the order for",
		},
		&cli.StringFlag{
			Name:  "pair",
			Usage: "the currency pair",
		},
		&cli.StringFlag{
			Name:  "side",
			Usage: "the order side to use (BUY OR SELL)",
		},
		&cli.StringFlag{
			Name:  "type",
			Usage: "the order type (MARKET OR LIMIT)",
		},
		&cli.Float64Flag{
			Name:  "amount",
			Usage: "the amount for the order",
		},
		&cli.Float64Flag{
			Name:  "price",
			Usage: "the price for the order",
		},
		&cli.StringFlag{
			Name:  "client_id",
			Usage: "the optional client order ID",
		},
		&cli.StringFlag{
			Name:  "asset",
			Usage: "required asset type",
		},
	},
}

func submitOrder(c *cli.Context) error {
	if c.NArg() == 0 && c.NumFlags() == 0 {
		return cli.ShowCommandHelp(c, "submitorder")
	}

	var exchangeName string
	var currencyPair string
	var orderSide string
	var orderType string
	var amount float64
	var price float64
	var clientID string
	var assetType string

	if c.IsSet("exchange") {
		exchangeName = c.String("exchange")
	} else {
		exchangeName = c.Args().First()
	}

	if c.IsSet("pair") {
		currencyPair = c.String("pair")
	} else {
		currencyPair = c.Args().Get(1)
	}

	if !validPair(currencyPair) {
		return errInvalidPair
	}

	if c.IsSet("side") {
		orderSide = c.String("side")
	} else {
		orderSide = c.Args().Get(2)
	}

	if orderSide == "" {
		return errors.New("order side must be set")
	}

	if c.IsSet("type") {
		orderType = c.String("type")
	} else {
		orderType = c.Args().Get(3)
	}

	if orderType == "" {
		return errors.New("order type must be set")
	}

	if c.IsSet("amount") {
		amount = c.Float64("amount")
	} else if c.Args().Get(4) != "" {
		var err error
		amount, err = strconv.ParseFloat(c.Args().Get(4), 64)
		if err != nil {
			return err
		}
	}

	if amount == 0 {
		return errors.New("amount must be set")
	}

	// price is optional for market orders
	if c.IsSet("price") {
		price = c.Float64("price")
	} else if c.Args().Get(5) != "" {
		var err error
		price, err = strconv.ParseFloat(c.Args().Get(5), 64)
		if err != nil {
			return err
		}
	}

	if c.IsSet("client_id") {
		clientID = c.String("client_id")
	} else {
		clientID = c.Args().Get(6)
	}

	if c.IsSet("asset") {
		assetType = c.String("asset")
	} else {
		assetType = c.Args().Get(7)
	}

	assetType = strings.ToLower(assetType)
	if !validAsset(assetType) {
		return errInvalidAsset
	}

	p, err := currency.NewPairDelimiter(currencyPair, pairDelimiter)
	if err != nil {
		return err
	}

	conn, cancel, err := setupClient(c)
	if err != nil {
		return err
	}
	defer closeConn(conn, cancel)

	client := gctrpc.NewGoCryptoTraderClient(conn)
	result, err := client.SubmitOrder(c.Context, &gctrpc.SubmitOrderRequest{
		Exchange: exchangeName,
		Pair: &gctrpc.CurrencyPair{
			Delimiter: p.Delimiter,
			Base:      p.Base.String(),
			Quote:     p.Quote.String(),
		},
		Side:      orderSide,
		OrderType: orderType,
		Amount:    amount,
		Price:     price,
		ClientId:  clientID,
		AssetType: assetType,
	})
	if err != nil {
		return err
	}

	jsonOutput(result)
	return nil
}

var simulateOrderCommand = &cli.Command{
	Name:      "simulateorder",
	Usage:     "simulate order simulates an exchange order",
	ArgsUsage: "<exchange> <pair> <side> <amount>",
	Action:    simulateOrder,
	Flags: []cli.Flag{
		&cli.StringFlag{
			Name:  "exchange",
			Usage: "the exchange to simulate the order for",
		},
		&cli.StringFlag{
			Name:  "pair",
			Usage: "the currency pair",
		},
		&cli.StringFlag{
			Name:  "side",
			Usage: "the order side to use (BUY OR SELL)",
		},
		&cli.Float64Flag{
			Name:  "amount",
			Usage: "the amount for the order",
		},
	},
}

func simulateOrder(c *cli.Context) error {
	if c.NArg() == 0 && c.NumFlags() == 0 {
		return cli.ShowCommandHelp(c, "simulateorder")
	}

	var exchangeName string
	var currencyPair string
	var orderSide string
	var amount float64

	if c.IsSet("exchange") {
		exchangeName = c.String("exchange")
	} else {
		exchangeName = c.Args().First()
	}

	if c.IsSet("pair") {
		currencyPair = c.String("pair")
	} else {
		currencyPair = c.Args().Get(1)
	}

	if !validPair(currencyPair) {
		return errInvalidPair
	}

	if c.IsSet("side") {
		orderSide = c.String("side")
	} else {
		orderSide = c.Args().Get(2)
	}

	if orderSide == "" {
		return errors.New("side must be set")
	}

	if c.IsSet("amount") {
		amount = c.Float64("amount")
	} else if c.Args().Get(3) != "" {
		var err error
		amount, err = strconv.ParseFloat(c.Args().Get(3), 64)
		if err != nil {
			return err
		}
	}

	if amount == 0 {
		return errors.New("amount must be set")
	}

	p, err := currency.NewPairDelimiter(currencyPair, pairDelimiter)
	if err != nil {
		return err
	}

	conn, cancel, err := setupClient(c)
	if err != nil {
		return err
	}
	defer closeConn(conn, cancel)

	client := gctrpc.NewGoCryptoTraderClient(conn)
	result, err := client.SimulateOrder(c.Context, &gctrpc.SimulateOrderRequest{
		Exchange: exchangeName,
		Pair: &gctrpc.CurrencyPair{
			Delimiter: p.Delimiter,
			Base:      p.Base.String(),
			Quote:     p.Quote.String(),
		},
		Side:   orderSide,
		Amount: amount,
	})
	if err != nil {
		return err
	}

	jsonOutput(result)
	return nil
}

var whaleBombCommand = &cli.Command{
	Name:      "whalebomb",
	Usage:     "whale bomb finds the amount required to reach a price target",
	ArgsUsage: "<exchange> <pair> <side> <price>",
	Action:    whaleBomb,
	Flags: []cli.Flag{
		&cli.StringFlag{
			Name:  "exchange",
			Usage: "the exchange to whale bomb",
		},
		&cli.StringFlag{
			Name:  "pair",
			Usage: "the currency pair",
		},
		&cli.StringFlag{
			Name:  "side",
			Usage: "the order side to use (BUY OR SELL)",
		},
		&cli.Float64Flag{
			Name:  "price",
			Usage: "the price target",
		},
	},
}

func whaleBomb(c *cli.Context) error {
	if c.NArg() == 0 && c.NumFlags() == 0 {
		return cli.ShowCommandHelp(c, "whalebomb")
	}

	var exchangeName string
	var currencyPair string
	var orderSide string
	var price float64

	if c.IsSet("exchange") {
		exchangeName = c.String("exchange")
	} else {
		exchangeName = c.Args().First()
	}

	if c.IsSet("pair") {
		currencyPair = c.String("pair")
	} else {
		currencyPair = c.Args().Get(1)
	}

	if !validPair(currencyPair) {
		return errInvalidPair
	}

	if c.IsSet("side") {
		orderSide = c.String("side")
	} else {
		orderSide = c.Args().Get(2)
	}

	if orderSide == "" {
		return errors.New("order side must be set")
	}

	if c.IsSet("price") {
		price = c.Float64("price")
	} else if c.Args().Get(3) != "" {
		var err error
		price, err = strconv.ParseFloat(c.Args().Get(3), 64)
		if err != nil {
			return err
		}
	}

	p, err := currency.NewPairDelimiter(currencyPair, pairDelimiter)
	if err != nil {
		return err
	}

	conn, cancel, err := setupClient(c)
	if err != nil {
		return err
	}
	defer closeConn(conn, cancel)

	client := gctrpc.NewGoCryptoTraderClient(conn)
	result, err := client.WhaleBomb(c.Context, &gctrpc.WhaleBombRequest{
		Exchange: exchangeName,
		Pair: &gctrpc.CurrencyPair{
			Delimiter: p.Delimiter,
			Base:      p.Base.String(),
			Quote:     p.Quote.String(),
		},
		Side:        orderSide,
		PriceTarget: price,
	})
	if err != nil {
		return err
	}

	jsonOutput(result)
	return nil
}

var cancelOrderCommand = &cli.Command{
	Name:      "cancelorder",
	Usage:     "cancel order cancels an exchange order",
	ArgsUsage: "<exchange> <account_id> <order_id> <pair> <asset> <wallet_address> <side>",
	Action:    cancelOrder,
	Flags: []cli.Flag{
		&cli.StringFlag{
			Name:  "exchange",
			Usage: "the exchange to cancel the order for",
		},
		&cli.StringFlag{
			Name:  "account_id",
			Usage: "the account id",
		},
		&cli.StringFlag{
			Name:  "order_id",
			Usage: "the order id",
		},
		&cli.StringFlag{
			Name:  "pair",
			Usage: "the currency pair to cancel the order for",
		},
		&cli.StringFlag{
			Name:  "asset",
			Usage: "the asset type",
		},
		&cli.Float64Flag{
			Name:  "wallet_address",
			Usage: "the wallet address",
		},
		&cli.StringFlag{
			Name:  "side",
			Usage: "the order side",
		},
	},
}

func cancelOrder(c *cli.Context) error {
	if c.NArg() == 0 && c.NumFlags() == 0 {
		return cli.ShowCommandHelp(c, "cancelorder")
	}

	var exchangeName string
	var accountID string
	var orderID string
	var currencyPair string
	var assetType string
	var walletAddress string
	var orderSide string

	if c.IsSet("exchange") {
		exchangeName = c.String("exchange")
	} else {
		exchangeName = c.Args().First()
	}

	if c.IsSet("account_id") {
		accountID = c.String("account_id")
	} else {
		accountID = c.Args().Get(1)
	}

	if c.IsSet("order_id") {
		orderID = c.String("order_id")
	} else {
		orderID = c.Args().Get(2)
	}

	if orderID == "" {
		return errors.New("an order ID must be set")
	}

	if c.IsSet("pair") {
		currencyPair = c.String("pair")
	} else {
		currencyPair = c.Args().Get(3)
	}

	if c.IsSet("asset") {
		assetType = c.String("asset")
	} else {
		assetType = c.Args().Get(4)
	}

	assetType = strings.ToLower(assetType)
	if !validAsset(assetType) {
		return errInvalidAsset
	}

	if c.IsSet("wallet_address") {
		walletAddress = c.String("wallet_address")
	} else {
		walletAddress = c.Args().Get(5)
	}

	if c.IsSet("side") {
		orderSide = c.String("side")
	} else {
		orderSide = c.Args().Get(6)
	}

	// pair is optional, but if it's set, do a validity check
	var p currency.Pair
	if len(currencyPair) > 0 {
		if !validPair(currencyPair) {
			return errInvalidPair
		}
		var err error
		p, err = currency.NewPairDelimiter(currencyPair, pairDelimiter)
		if err != nil {
			return err
		}
	}

	conn, cancel, err := setupClient(c)
	if err != nil {
		return err
	}
	defer closeConn(conn, cancel)

	client := gctrpc.NewGoCryptoTraderClient(conn)
	result, err := client.CancelOrder(c.Context, &gctrpc.CancelOrderRequest{
		Exchange:  exchangeName,
		AccountId: accountID,
		OrderId:   orderID,
		Pair: &gctrpc.CurrencyPair{
			Delimiter: p.Delimiter,
			Base:      p.Base.String(),
			Quote:     p.Quote.String(),
		},
		AssetType:     assetType,
		WalletAddress: walletAddress,
		Side:          orderSide,
	})
	if err != nil {
		return err
	}

	jsonOutput(result)
	return nil
}

var cancelBatchOrdersCommand = &cli.Command{
	Name:      "cancelbatchorders",
	Usage:     "cancel batch orders cancels a list of exchange orders (comma separated)",
	ArgsUsage: "<exchange> <account_id> <order_ids> <pair> <asset> <wallet_address> <side>",
	Action:    cancelBatchOrders,
	Flags: []cli.Flag{
		&cli.StringFlag{
			Name:  "exchange",
			Usage: "the exchange to cancel the order for",
		},
		&cli.StringFlag{
			Name:  "account_id",
			Usage: "the account id",
		},
		&cli.StringFlag{
			Name:  "order_ids",
			Usage: "the comma separated orders id-s",
		},
		&cli.StringFlag{
			Name:  "pair",
			Usage: "the currency pair to cancel the order for",
		},
		&cli.StringFlag{
			Name:  "asset",
			Usage: "the asset type",
		},
		&cli.Float64Flag{
			Name:  "wallet_address",
			Usage: "the wallet address",
		},
		&cli.StringFlag{
			Name:  "side",
			Usage: "the order side",
		},
	},
}

func cancelBatchOrders(c *cli.Context) error {
	if c.NArg() == 0 && c.NumFlags() == 0 {
		return cli.ShowCommandHelp(c, "cancelbatchorders")
	}

	var exchangeName string
	var accountID string
	var orderID string
	var currencyPair string
	var assetType string
	var walletAddress string
	var orderSide string

	if c.IsSet("exchange") {
		exchangeName = c.String("exchange")
	} else {
		exchangeName = c.Args().First()
	}

	if c.IsSet("account_id") {
		accountID = c.String("account_id")
	} else {
		accountID = c.Args().Get(1)
	}

	if c.IsSet("order_ids") {
		orderID = c.String("order_ids")
	} else {
		orderID = c.Args().Get(2)
	}

	if orderID == "" {
		return errors.New("an order ID must be set")
	}

	if c.IsSet("pair") {
		currencyPair = c.String("pair")
	} else {
		currencyPair = c.Args().Get(3)
	}

	if c.IsSet("asset") {
		assetType = c.String("asset")
	} else {
		assetType = c.Args().Get(4)
	}

	assetType = strings.ToLower(assetType)
	if !validAsset(assetType) {
		return errInvalidAsset
	}

	if c.IsSet("wallet_address") {
		walletAddress = c.String("wallet_address")
	} else {
		walletAddress = c.Args().Get(5)
	}

	if c.IsSet("side") {
		orderSide = c.String("side")
	} else {
		orderSide = c.Args().Get(6)
	}

	// pair is optional, but if it's set, do a validity check
	var p currency.Pair
	if len(currencyPair) > 0 {
		if !validPair(currencyPair) {
			return errInvalidPair
		}
		var err error
		p, err = currency.NewPairDelimiter(currencyPair, pairDelimiter)
		if err != nil {
			return err
		}
	}

	conn, cancel, err := setupClient(c)
	if err != nil {
		return err
	}
	defer closeConn(conn, cancel)

	client := gctrpc.NewGoCryptoTraderClient(conn)
	result, err := client.CancelBatchOrders(c.Context, &gctrpc.CancelBatchOrdersRequest{
		Exchange:  exchangeName,
		AccountId: accountID,
		OrdersId:  orderID,
		Pair: &gctrpc.CurrencyPair{
			Delimiter: p.Delimiter,
			Base:      p.Base.String(),
			Quote:     p.Quote.String(),
		},
		AssetType:     assetType,
		WalletAddress: walletAddress,
		Side:          orderSide,
	})
	if err != nil {
		return err
	}

	jsonOutput(result)
	return nil
}

var cancelAllOrdersCommand = &cli.Command{
	Name:      "cancelallorders",
	Usage:     "cancels all orders (all or by exchange name)",
	ArgsUsage: "<exchange>",
	Action:    cancelAllOrders,
	Flags: []cli.Flag{
		&cli.StringFlag{
			Name:  "exchange",
			Usage: "the exchange to cancel all orders on",
		},
	},
}

var modifyOrderCommand = &cli.Command{
	Name:      "modifyorder",
	Usage:     "modify price and/or amount of a previously submitted order",
	ArgsUsage: "<exchange> <asset> <pair> <order_id>",
	Action:    modifyOrder,
	Flags: []cli.Flag{
		&cli.StringFlag{
			Name:  "exchange",
			Usage: "exchange this order is submitted to",
		},
		&cli.StringFlag{
			Name:  "asset",
			Usage: "required asset type",
		},
		&cli.StringFlag{
			Name:  "pair",
			Usage: "required trading pair",
		},
		&cli.StringFlag{
			Name:  "order_id",
			Usage: "id of the order to be modified",
		},
		&cli.Float64Flag{
			Name:  "price",
			Usage: "new order price",
		},
		&cli.Float64Flag{
			Name:  "amount",
			Usage: "new order amount",
		},
	},
}

func cancelAllOrders(c *cli.Context) error {
	var exchangeName string
	if c.IsSet("exchange") {
		exchangeName = c.String("exchange")
	} else {
		exchangeName = c.Args().First()
	}

<<<<<<< HEAD
	// exchange name is an optional param
	if exchangeName != "" {
		if !validExchange(exchangeName) {
			return errInvalidExchange
		}
	}

	conn, cancel, err := setupClient(c)
=======
	conn, err := setupClient()
>>>>>>> 9bb43486
	if err != nil {
		return err
	}
	defer closeConn(conn, cancel)

	client := gctrpc.NewGoCryptoTraderClient(conn)
	result, err := client.CancelAllOrders(c.Context, &gctrpc.CancelAllOrdersRequest{
		Exchange: exchangeName,
	})
	if err != nil {
		return err
	}

	jsonOutput(result)
	return nil
}

func modifyOrder(c *cli.Context) error {
	if c.NArg() == 0 && c.NumFlags() == 0 {
		return cli.ShowCommandHelp(c, "modifyorder")
	}

	// Parse positional arguments.
	var exchangeName string
	var orderID string
	var currencyPair string
	var assetType string

	if c.IsSet("exchange") {
		exchangeName = c.String("exchange")
	} else {
		exchangeName = c.Args().First()
	}

	if c.IsSet("asset") {
		assetType = c.String("asset")
	} else {
		assetType = c.Args().Get(1)
	}
	assetType = strings.ToLower(assetType)
	if !validAsset(assetType) {
		return errInvalidAsset
	}

	if c.IsSet("pair") {
		currencyPair = c.String("pair")
	} else {
		currencyPair = c.Args().Get(2)
	}
	if !validPair(currencyPair) {
		return errInvalidPair
	}

	p, err := currency.NewPairDelimiter(currencyPair, pairDelimiter)
	if err != nil {
		return err
	}

	if c.IsSet("order_id") {
		orderID = c.String("order_id")
	} else {
		orderID = c.Args().Get(3)
	}

	// Parse optional flags.
	var price float64
	var amount float64

	if c.IsSet("price") {
		price = c.Float64("price")
	}
	if c.IsSet("amount") {
		amount = c.Float64("amount")
	}
	if price == 0 && amount == 0 {
		return errors.New("either --price or --amount should be present")
	}

	// Setup gRPC, make a request and display response.
	conn, cancel, err := setupClient(c)
	if err != nil {
		return err
	}
	defer closeConn(conn, cancel)

	client := gctrpc.NewGoCryptoTraderClient(conn)
	result, err := client.ModifyOrder(c.Context, &gctrpc.ModifyOrderRequest{
		Exchange: exchangeName,
		OrderId:  orderID,
		Pair: &gctrpc.CurrencyPair{
			Delimiter: p.Delimiter,
			Base:      p.Base.String(),
			Quote:     p.Quote.String(),
		},
		Asset:  assetType,
		Price:  price,
		Amount: amount,
	})
	if err != nil {
		return err
	}

	jsonOutput(result)
	return nil
}

var getEventsCommand = &cli.Command{
	Name:   "getevents",
	Usage:  "gets all events",
	Action: getEvents,
}

func getEvents(c *cli.Context) error {
	conn, cancel, err := setupClient(c)
	if err != nil {
		return err
	}
	defer closeConn(conn, cancel)

	client := gctrpc.NewGoCryptoTraderClient(conn)
	result, err := client.GetEvents(c.Context, &gctrpc.GetEventsRequest{})
	if err != nil {
		return err
	}

	jsonOutput(result)
	return nil
}

var addEventCommand = &cli.Command{
	Name:      "addevent",
	Usage:     "adds an event",
	ArgsUsage: "<exchange> <item> <condition> <price> <check_bids> <check_bids_and_asks> <orderbook_amount> <pair> <asset> <action>",
	Action:    addEvent,
	Flags: []cli.Flag{
		&cli.StringFlag{
			Name:  "exchange",
			Usage: "the exchange to add an event for",
		},
		&cli.StringFlag{
			Name:  "item",
			Usage: "the item to trigger the event",
		},
		&cli.StringFlag{
			Name:  "condition",
			Usage: "the condition for the event",
		},
		&cli.Float64Flag{
			Name:  "price",
			Usage: "the price to trigger the event",
		},
		&cli.BoolFlag{
			Name:  "check_bids",
			Usage: "whether to check the bids",
		},
		&cli.BoolFlag{
			Name:  "check_asks",
			Usage: "whether to check the asks",
		},
		&cli.Float64Flag{
			Name:  "orderbook_amount",
			Usage: "the orderbook amount to trigger the event",
		},
		&cli.StringFlag{
			Name:  "pair",
			Usage: "the currency pair",
		},
		&cli.StringFlag{
			Name:  "asset",
			Usage: "the asset type",
		},
		&cli.StringFlag{
			Name:  "action",
			Usage: "the action for the event to perform upon trigger",
		},
	},
}

func addEvent(c *cli.Context) error {
	if c.NArg() == 0 && c.NumFlags() == 0 {
		return cli.ShowCommandHelp(c, "addevent")
	}

	var exchangeName string
	var item string
	var condition string
	var price float64
	var checkBids bool
	var checkAsks bool
	var orderbookAmount float64
	var currencyPair string
	var assetType string
	var action string

	if c.IsSet("exchange") {
		exchangeName = c.String("exchange")
	} else {
		return fmt.Errorf("exchange name is required")
	}

	if c.IsSet("item") {
		item = c.String("item")
	} else {
		return fmt.Errorf("item is required")
	}

	if c.IsSet("condition") {
		condition = c.String("condition")
	} else {
		return fmt.Errorf("condition is required")
	}

	if c.IsSet("price") {
		price = c.Float64("price")
	}

	if c.IsSet("check_bids") {
		checkBids = c.Bool("check_bids")
	}

	if c.IsSet("check_asks") {
		checkAsks = c.Bool("check_asks")
	}

	if c.IsSet("orderbook_amount") {
		orderbookAmount = c.Float64("orderbook_amount")
	}

	if c.IsSet("pair") {
		currencyPair = c.String("pair")
	} else {
		return fmt.Errorf("currency pair is required")
	}

	if !validPair(currencyPair) {
		return errInvalidPair
	}

	if c.IsSet("asset") {
		assetType = c.String("asset")
	}

	assetType = strings.ToLower(assetType)
	if !validAsset(assetType) {
		return errInvalidAsset
	}

	if c.IsSet("action") {
		action = c.String("action")
	} else {
		return fmt.Errorf("action is required")
	}

	p, err := currency.NewPairDelimiter(currencyPair, pairDelimiter)
	if err != nil {
		return err
	}

	conn, cancel, err := setupClient(c)
	if err != nil {
		return err
	}
	defer closeConn(conn, cancel)

	client := gctrpc.NewGoCryptoTraderClient(conn)
	result, err := client.AddEvent(c.Context, &gctrpc.AddEventRequest{
		Exchange: exchangeName,
		Item:     item,
		ConditionParams: &gctrpc.ConditionParams{
			Condition:       condition,
			Price:           price,
			CheckBids:       checkBids,
			CheckAsks:       checkAsks,
			OrderbookAmount: orderbookAmount,
		},
		Pair: &gctrpc.CurrencyPair{
			Delimiter: p.Delimiter,
			Base:      p.Base.String(),
			Quote:     p.Quote.String(),
		},
		AssetType: assetType,
		Action:    action,
	})
	if err != nil {
		return err
	}

	jsonOutput(result)
	return nil
}

var removeEventCommand = &cli.Command{
	Name:      "removeevent",
	Usage:     "removes an event",
	ArgsUsage: "<event_id>",
	Action:    removeEvent,
	Flags: []cli.Flag{
		&cli.StringFlag{
			Name:  "event_id",
			Usage: "the event id to remove",
		},
	},
}

func removeEvent(c *cli.Context) error {
	if c.NArg() == 0 && c.NumFlags() == 0 {
		return cli.ShowCommandHelp(c, "removeevent")
	}

	var eventID int64
	if c.IsSet("event_id") {
		eventID = c.Int64("event_id")
	} else if c.Args().Get(0) != "" {
		var err error
		eventID, err = strconv.ParseInt(c.Args().Get(0), 10, 64)
		if err != nil {
			return err
		}
	}

	if eventID == 0 {
		return errors.New("event id must be specified")
	}

	conn, cancel, err := setupClient(c)
	if err != nil {
		return err
	}
	defer closeConn(conn, cancel)

	client := gctrpc.NewGoCryptoTraderClient(conn)
	result, err := client.RemoveEvent(c.Context,
		&gctrpc.RemoveEventRequest{Id: eventID})
	if err != nil {
		return err
	}

	jsonOutput(result)
	return nil
}

var getCryptocurrencyDepositAddressesCommand = &cli.Command{
	Name:      "getcryptocurrencydepositaddresses",
	Usage:     "gets the cryptocurrency deposit addresses for an exchange",
	ArgsUsage: "<exchange>",
	Action:    getCryptocurrencyDepositAddresses,
	Flags: []cli.Flag{
		&cli.StringFlag{
			Name:  "exchange",
			Usage: "the exchange to get the cryptocurrency deposit addresses for",
		},
	},
}

func getCryptocurrencyDepositAddresses(c *cli.Context) error {
	if c.NArg() == 0 && c.NumFlags() == 0 {
		return cli.ShowCommandHelp(c, "getcryptocurrencydepositaddresses")
	}

	var exchangeName string
	if c.IsSet("exchange") {
		exchangeName = c.String("exchange")
	} else {
		exchangeName = c.Args().First()
	}

<<<<<<< HEAD
	if !validExchange(exchangeName) {
		return errInvalidExchange
	}

	conn, cancel, err := setupClient(c)
=======
	conn, err := setupClient()
>>>>>>> 9bb43486
	if err != nil {
		return err
	}
	defer closeConn(conn, cancel)

	client := gctrpc.NewGoCryptoTraderClient(conn)
	result, err := client.GetCryptocurrencyDepositAddresses(c.Context,
		&gctrpc.GetCryptocurrencyDepositAddressesRequest{Exchange: exchangeName})
	if err != nil {
		return err
	}

	jsonOutput(result)
	return nil
}

var getCryptocurrencyDepositAddressCommand = &cli.Command{
	Name:      "getcryptocurrencydepositaddress",
	Usage:     "gets the cryptocurrency deposit address for an exchange and cryptocurrency",
	ArgsUsage: "<exchange> <cryptocurrency>",
	Action:    getCryptocurrencyDepositAddress,
	Flags: []cli.Flag{
		&cli.StringFlag{
			Name:  "exchange",
			Usage: "the exchange to get the cryptocurrency deposit address for",
		},
		&cli.StringFlag{
			Name:  "cryptocurrency",
			Usage: "the cryptocurrency to get the deposit address for",
		},
	},
}

func getCryptocurrencyDepositAddress(c *cli.Context) error {
	if c.NArg() == 0 && c.NumFlags() == 0 {
		return cli.ShowCommandHelp(c, "getcryptocurrencydepositaddresses")
	}

	var exchangeName string
	var cryptocurrency string

	if c.IsSet("exchange") {
		exchangeName = c.String("exchange")
	} else {
		exchangeName = c.Args().First()
	}

	if c.IsSet("cryptocurrency") {
		cryptocurrency = c.String("cryptocurrency")
	} else if c.Args().Get(1) != "" {
		cryptocurrency = c.Args().Get(1)
	}

	if cryptocurrency == "" {
		return errors.New("cryptocurrency must be set")
	}

	conn, cancel, err := setupClient(c)
	if err != nil {
		return err
	}
	defer closeConn(conn, cancel)

	client := gctrpc.NewGoCryptoTraderClient(conn)
	result, err := client.GetCryptocurrencyDepositAddress(c.Context,
		&gctrpc.GetCryptocurrencyDepositAddressRequest{
			Exchange:       exchangeName,
			Cryptocurrency: cryptocurrency,
		},
	)
	if err != nil {
		return err
	}

	jsonOutput(result)
	return nil
}

var withdrawCryptocurrencyFundsCommand = &cli.Command{
	Name:      "withdrawcryptofunds",
	Usage:     "withdraws cryptocurrency funds from the desired exchange",
	ArgsUsage: "<exchange> <currency>  <amount> <address> <addresstag> <fee> <description>",
	Action:    withdrawCryptocurrencyFunds,
	Flags: []cli.Flag{
		&cli.StringFlag{
			Name:  "exchange",
			Usage: "the exchange to withdraw from",
		},
		&cli.StringFlag{
			Name:  "currency",
			Usage: "the cryptocurrency to withdraw funds from",
		},
		&cli.StringFlag{
			Name:  "address",
			Usage: "address to withdraw to",
		},
		&cli.StringFlag{
			Name:  "addresstag",
			Usage: "address tag/memo",
		},
		&cli.Float64Flag{
			Name:  "amount",
			Usage: "amount of funds to withdraw",
		},
		&cli.Float64Flag{
			Name:  "fee",
			Usage: "fee to submit with request",
		},
		&cli.StringFlag{
			Name:  "description",
			Usage: "description to submit with request",
		},
	},
}

func withdrawCryptocurrencyFunds(c *cli.Context) error {
	if c.NArg() == 0 && c.NumFlags() == 0 {
		return cli.ShowCommandHelp(c, "withdrawcryptofunds")
	}

	var exchange, cur, address, addressTag, description string
	var amount, fee float64

	if c.IsSet("exchange") {
		exchange = c.String("exchange")
	} else if c.Args().Get(0) != "" {
		exchange = c.Args().Get(0)
	}

	if c.IsSet("currency") {
		cur = c.String("currency")
	} else if c.Args().Get(1) != "" {
		cur = c.Args().Get(1)
	}

	if c.IsSet("amount") {
		amount = c.Float64("amount")
	} else if c.Args().Get(2) != "" {
		amountStr, err := strconv.ParseFloat(c.Args().Get(2), 64)
		if err == nil {
			amount = amountStr
		}
	}

	if c.IsSet("address") {
		address = c.String("address")
	} else if c.Args().Get(3) != "" {
		address = c.Args().Get(3)
	}

	if c.IsSet("addresstag") {
		addressTag = c.String("addresstag")
	} else if c.Args().Get(4) != "" {
		addressTag = c.Args().Get(4)
	}

	if c.IsSet("fee") {
		fee = c.Float64("fee")
	} else if c.Args().Get(5) != "" {
		feeStr, err := strconv.ParseFloat(c.Args().Get(5), 64)
		if err == nil {
			fee = feeStr
		}
	}

	if c.IsSet("description") {
		description = c.String("description")
	} else if c.Args().Get(6) != "" {
		description = c.Args().Get(6)
	}

	conn, cancel, err := setupClient(c)
	if err != nil {
		return err
	}
	defer closeConn(conn, cancel)

	client := gctrpc.NewGoCryptoTraderClient(conn)

	result, err := client.WithdrawCryptocurrencyFunds(c.Context,
		&gctrpc.WithdrawCryptoRequest{
			Exchange:    exchange,
			Currency:    cur,
			Address:     address,
			AddressTag:  addressTag,
			Amount:      amount,
			Fee:         fee,
			Description: description,
		},
	)
	if err != nil {
		return err
	}
	jsonOutput(result)
	return nil
}

var withdrawFiatFundsCommand = &cli.Command{
	Name:      "withdrawfiatfunds",
	Usage:     "withdraws fiat funds from the desired exchange",
	ArgsUsage: "<exchange> <currency> <amount> <bankaccount id> <description>",
	Action:    withdrawFiatFunds,
	Flags: []cli.Flag{
		&cli.StringFlag{
			Name:  "exchange",
			Usage: "the exchange to withdraw from",
		},
		&cli.StringFlag{
			Name:  "currency",
			Usage: "the fiat currency to withdraw funds from",
		},
		&cli.Float64Flag{
			Name:  "amount",
			Usage: "amount of funds to withdraw",
		},
		&cli.StringFlag{
			Name:  "bankaccountid",
			Usage: "ID of bank account to use",
		},
		&cli.StringFlag{
			Name:  "description",
			Usage: "description to submit with request",
		},
	},
}

func withdrawFiatFunds(c *cli.Context) error {
	if c.NArg() == 0 && c.NumFlags() == 0 {
		return cli.ShowCommandHelp(c, "withdrawfiatfunds")
	}

	var exchange, cur, description, bankAccountID string
	var amount float64

	if c.IsSet("exchange") {
		exchange = c.String("exchange")
	} else if c.Args().Get(0) != "" {
		exchange = c.Args().Get(0)
	}

	if c.IsSet("currency") {
		cur = c.String("currency")
	} else if c.Args().Get(1) != "" {
		cur = c.Args().Get(1)
	}

	if c.IsSet("amount") {
		amount = c.Float64("amount")
	} else if c.Args().Get(2) != "" {
		amountStr, err := strconv.ParseFloat(c.Args().Get(2), 64)
		if err == nil {
			amount = amountStr
		}
	}

	if c.IsSet("bankaccountid") {
		bankAccountID = c.String("bankaccountid")
	} else if c.Args().Get(3) != "" {
		bankAccountID = c.Args().Get(3)
	}

	if c.IsSet("description") {
		description = c.String("description")
	} else if c.Args().Get(4) != "" {
		description = c.Args().Get(4)
	}

	conn, cancel, err := setupClient(c)
	if err != nil {
		return err
	}
	defer closeConn(conn, cancel)

	client := gctrpc.NewGoCryptoTraderClient(conn)
	result, err := client.WithdrawFiatFunds(c.Context,
		&gctrpc.WithdrawFiatRequest{
			Exchange:      exchange,
			Currency:      cur,
			Amount:        amount,
			Description:   description,
			BankAccountId: bankAccountID,
		},
	)
	if err != nil {
		return err
	}
	jsonOutput(result)
	return nil
}

var withdrawalRequestCommand = &cli.Command{
	Name:      "withdrawalrequesthistory",
	Usage:     "retrieve previous withdrawal request details",
	ArgsUsage: "<type> <args>",
	Subcommands: []*cli.Command{
		{
			Name:      "byid",
			Usage:     "id",
			ArgsUsage: "<id>",
			Flags: []cli.Flag{
				&cli.StringFlag{
					Name:  "id",
					Usage: "withdrawal id",
				},
			},
			Action: withdrawlRequestByID,
		},
		{
			Name:      "byexchangeid",
			Usage:     "exchange id",
			ArgsUsage: "<id>",
			Flags: []cli.Flag{
				&cli.StringFlag{
					Name:  "exchange",
					Usage: "exchange name",
				},
				&cli.StringFlag{
					Name:  "id",
					Usage: "withdrawal id",
				},
			},
			Action: withdrawlRequestByExchangeID,
		},
		{
			Name:      "byexchange",
			Usage:     "exchange limit",
			ArgsUsage: "<id>",
			Flags: []cli.Flag{
				&cli.StringFlag{
					Name:  "exchange",
					Usage: "exchange name",
				},
				&cli.Int64Flag{
					Name:  "limit",
					Usage: "max number of withdrawals to return",
				},
				&cli.StringFlag{
					Name:  "currency",
					Usage: "<currency>",
				},
			},
			Action: withdrawlRequestByExchangeID,
		},
		{
			Name:      "bydate",
			Usage:     "exchange start end limit",
			ArgsUsage: "<exchange> <start> <end> <limit>",
			Flags: []cli.Flag{
				&cli.StringFlag{
					Name:  "exchange",
					Usage: "the currency used in to withdraw",
				},
				&cli.StringFlag{
					Name:        "start",
					Usage:       "the start date to get withdrawals from. Any withdrawal before this date will be filtered",
					Value:       time.Now().AddDate(0, -1, 0).Format(common.SimpleTimeFormat),
					Destination: &startTime,
				},
				&cli.StringFlag{
					Name:        "end",
					Usage:       "the end date to get withdrawals from. Any withdrawal after this date will be filtered",
					Value:       time.Now().Format(common.SimpleTimeFormat),
					Destination: &endTime,
				},
				&cli.Int64Flag{
					Name:  "limit",
					Usage: "max number of withdrawals to return",
				},
			},
			Action: withdrawlRequestByDate,
		},
	},
}

func withdrawlRequestByID(c *cli.Context) error {
	if c.NArg() == 0 && c.NumFlags() == 0 {
		cli.ShowSubcommandHelp(c)
		return nil
	}

	var ID string
	if c.IsSet("id") {
		ID = c.String("id")
	} else {
		ID = c.Args().First()
	}

	if ID == "" {
		return errors.New("an ID must be specified")
	}

	conn, cancel, err := setupClient(c)
	if err != nil {
		return err
	}
	defer closeConn(conn, cancel)

	client := gctrpc.NewGoCryptoTraderClient(conn)

	result, err := client.WithdrawalEventByID(c.Context,
		&gctrpc.WithdrawalEventByIDRequest{
			Id: ID,
		},
	)
	if err != nil {
		return err
	}
	jsonOutput(result)
	return nil
}

func withdrawlRequestByExchangeID(c *cli.Context) error {
	if c.NArg() == 0 && c.NumFlags() == 0 {
		cli.ShowSubcommandHelp(c)
		return nil
	}

	var exchange, currency string
	if c.IsSet("exchange") {
		exchange = c.String("exchange")
	} else {
		exchange = c.Args().First()
	}

	var limit, limitStr int64
	var ID string
	var err error
	if c.Command.Name == "byexchangeid" {
		if c.IsSet("id") {
			ID = c.String("id")
		} else {
			ID = c.Args().Get(1)
		}
		if ID == "" {
			return errors.New("an ID must be specified")
		}
		limit = 1
	} else {
		if c.IsSet("limit") {
			limit = c.Int64("limit")
		} else if c.Args().Get(1) != "" {
			limitStr, err = strconv.ParseInt(c.Args().Get(1), 10, 64)
			if err != nil {
				return err
			}
			if limitStr > math.MaxInt32 {
				return fmt.Errorf("limit greater than max size: %v", math.MaxInt32)
			}
			limit = limitStr
		}

		if c.IsSet("currency") {
			currency = c.String("currency")
		}
	}

	conn, cancel, err := setupClient(c)
	if err != nil {
		return err
	}
	defer closeConn(conn, cancel)

	client := gctrpc.NewGoCryptoTraderClient(conn)

	result, err := client.WithdrawalEventsByExchange(c.Context,
		&gctrpc.WithdrawalEventsByExchangeRequest{
			Exchange: exchange,
			Id:       ID,
			Limit:    int32(limit),
			Currency: currency,
		},
	)
	if err != nil {
		return err
	}
	jsonOutput(result)
	return nil
}

func withdrawlRequestByDate(c *cli.Context) error {
	if c.NArg() == 0 && c.NumFlags() == 0 {
		cli.ShowSubcommandHelp(c)
		return nil
	}

	var exchange string
	var limit, limitStr int64
	var err error
	if c.IsSet("exchange") {
		exchange = c.String("exchange")
	} else {
		exchange = c.Args().First()
	}

	if !c.IsSet("start") {
		if c.Args().Get(1) != "" {
			startTime = c.Args().Get(1)
		}
	}

	if !c.IsSet("end") {
		if c.Args().Get(2) != "" {
			endTime = c.Args().Get(2)
		}
	}

	if c.IsSet("limit") {
		limit = c.Int64("limit")
	} else if c.Args().Get(3) != "" {
		limitStr, err = strconv.ParseInt(c.Args().Get(3), 10, 64)
		if err != nil {
			return err
		}
		if limitStr > math.MaxInt32 {
			return fmt.Errorf("limit greater than max size: %v", math.MaxInt32)
		}
		limit = limitStr
	}

	s, err := time.Parse(common.SimpleTimeFormat, startTime)
	if err != nil {
		return fmt.Errorf("invalid time format for start: %v", err)
	}
	e, err := time.Parse(common.SimpleTimeFormat, endTime)
	if err != nil {
		return fmt.Errorf("invalid time format for end: %v", err)
	}

	if e.Before(s) {
		return errors.New("start cannot be after end")
	}

	conn, cancel, err := setupClient(c)
	if err != nil {
		return err
	}
	defer closeConn(conn, cancel)

	client := gctrpc.NewGoCryptoTraderClient(conn)
	result, err := client.WithdrawalEventsByDate(c.Context,
		&gctrpc.WithdrawalEventsByDateRequest{
			Exchange: exchange,
			Start:    negateLocalOffset(s),
			End:      negateLocalOffset(e),
			Limit:    int32(limit),
		},
	)
	if err != nil {
		return err
	}
	jsonOutput(result)
	return nil
}

var getLoggerDetailsCommand = &cli.Command{
	Name:      "getloggerdetails",
	Usage:     "gets an individual loggers details",
	ArgsUsage: "<logger>",
	Action:    getLoggerDetails,
	Flags: []cli.Flag{
		&cli.StringFlag{
			Name:  "logger",
			Usage: "logger to get level details of",
		},
	},
}

func getLoggerDetails(c *cli.Context) error {
	if c.NArg() == 0 && c.NumFlags() == 0 {
		return cli.ShowCommandHelp(c, "getloggerdetails")
	}

	var logger string
	if c.IsSet("logger") {
		logger = c.String("logger")
	} else {
		logger = c.Args().First()
	}

	if logger == "" {
		return errors.New("a logger must be specified")
	}

	conn, cancel, err := setupClient(c)
	if err != nil {
		return err
	}
	defer closeConn(conn, cancel)

	client := gctrpc.NewGoCryptoTraderClient(conn)

	result, err := client.GetLoggerDetails(c.Context,
		&gctrpc.GetLoggerDetailsRequest{
			Logger: logger,
		},
	)
	if err != nil {
		return err
	}
	jsonOutput(result)
	return nil
}

var setLoggerDetailsCommand = &cli.Command{
	Name:      "setloggerdetails",
	Usage:     "sets an individual loggers details",
	ArgsUsage: "<logger> <flags>",
	Action:    setLoggerDetails,
	Flags: []cli.Flag{
		&cli.StringFlag{
			Name:  "logger",
			Usage: "logger to get level details of",
		},
		&cli.StringFlag{
			Name:  "flags",
			Usage: "pipe separated value of loggers e.g INFO|WARN",
		},
	},
}

func setLoggerDetails(c *cli.Context) error {
	if c.NArg() == 0 && c.NumFlags() == 0 {
		return cli.ShowCommandHelp(c, "setloggerdetails")
	}

	var logger string
	var level string

	if c.IsSet("logger") {
		logger = c.String("logger")
	} else {
		logger = c.Args().First()
	}

	if logger == "" {
		return errors.New("a logger must be specified")
	}

	if c.IsSet("level") {
		level = c.String("level")
	} else {
		level = c.Args().Get(1)
	}

	if level == "" {
		return errors.New("level must be specified")
	}

	conn, cancel, err := setupClient(c)
	if err != nil {
		return err
	}
	defer closeConn(conn, cancel)

	client := gctrpc.NewGoCryptoTraderClient(conn)

	result, err := client.SetLoggerDetails(c.Context,
		&gctrpc.SetLoggerDetailsRequest{
			Logger: logger,
			Level:  level,
		},
	)
	if err != nil {
		return err
	}
	jsonOutput(result)
	return nil
}

var getOrderbookStreamCommand = &cli.Command{
	Name:      "getorderbookstream",
	Usage:     "gets the orderbook stream for a specific currency pair and exchange",
	ArgsUsage: "<exchange> <pair> <asset>",
	Action:    getOrderbookStream,
	Flags: []cli.Flag{
		&cli.StringFlag{
			Name:  "exchange",
			Usage: "the exchange to get the orderbook from",
		},
		&cli.StringFlag{
			Name:  "pair",
			Usage: "currency pair",
		},
		&cli.StringFlag{
			Name:  "asset",
			Usage: "the asset type of the currency pair",
		},
	},
}

func getOrderbookStream(c *cli.Context) error {
	if c.NArg() == 0 && c.NumFlags() == 0 {
		return cli.ShowCommandHelp(c, "getorderbookstream")
	}

	var exchangeName string
	var pair string
	var assetType string

	if c.IsSet("exchange") {
		exchangeName = c.String("exchange")
	} else {
		exchangeName = c.Args().First()
	}

	if c.IsSet("pair") {
		pair = c.String("pair")
	} else {
		pair = c.Args().Get(1)
	}

	if !validPair(pair) {
		return errInvalidPair
	}

	if c.IsSet("asset") {
		assetType = c.String("asset")
	} else {
		assetType = c.Args().Get(2)
	}

	assetType = strings.ToLower(assetType)

	if !validAsset(assetType) {
		return errInvalidAsset
	}

	p, err := currency.NewPairDelimiter(pair, pairDelimiter)
	if err != nil {
		return err
	}

	conn, cancel, err := setupClient(c)
	if err != nil {
		return err
	}
	defer closeConn(conn, cancel)

	client := gctrpc.NewGoCryptoTraderClient(conn)
	result, err := client.GetOrderbookStream(c.Context,
		&gctrpc.GetOrderbookStreamRequest{
			Exchange: exchangeName,
			Pair: &gctrpc.CurrencyPair{
				Base:      p.Base.String(),
				Quote:     p.Quote.String(),
				Delimiter: p.Delimiter,
			},
			AssetType: assetType,
		},
	)

	if err != nil {
		return err
	}

	for {
		resp, err := result.Recv()
		if err != nil {
			return err
		}

		err = clearScreen()
		if err != nil {
			return err
		}

		fmt.Printf("Orderbook stream for %s %s:\n\n", exchangeName,
			resp.Pair.String())
		fmt.Println("\t\tBids\t\t\t\tAsks")
		fmt.Println()

		bidLen := len(resp.Bids) - 1
		askLen := len(resp.Asks) - 1

		var maxLen int
		if bidLen >= askLen {
			maxLen = bidLen
		} else {
			maxLen = askLen
		}

		for i := 0; i < maxLen; i++ {
			var bidAmount, bidPrice float64
			if i <= bidLen {
				bidAmount = resp.Bids[i].Amount
				bidPrice = resp.Bids[i].Price
			}

			var askAmount, askPrice float64
			if i <= askLen {
				askAmount = resp.Asks[i].Amount
				askPrice = resp.Asks[i].Price
			}

			fmt.Printf("%.8f %s @ %.8f %s\t\t%.8f %s @ %.8f %s\n",
				bidAmount,
				resp.Pair.Base,
				bidPrice,
				resp.Pair.Quote,
				askAmount,
				resp.Pair.Base,
				askPrice,
				resp.Pair.Quote)

			if i >= 49 {
				// limits orderbook display output
				break
			}
		}
	}
}

var getExchangeOrderbookStreamCommand = &cli.Command{
	Name:      "getexchangeorderbookstream",
	Usage:     "gets a stream for all orderbooks associated with an exchange",
	ArgsUsage: "<exchange>",
	Action:    getExchangeOrderbookStream,
	Flags: []cli.Flag{
		&cli.StringFlag{
			Name:  "exchange",
			Usage: "the exchange to get the orderbook from",
		},
	},
}

func getExchangeOrderbookStream(c *cli.Context) error {
	if c.NArg() == 0 && c.NumFlags() == 0 {
		return cli.ShowCommandHelp(c, "getexchangeorderbookstream")
	}

	var exchangeName string
	if c.IsSet("exchange") {
		exchangeName = c.String("exchange")
	} else {
		exchangeName = c.Args().First()
	}

<<<<<<< HEAD
	if !validExchange(exchangeName) {
		return errInvalidExchange
	}

	conn, cancel, err := setupClient(c)
=======
	conn, err := setupClient()
>>>>>>> 9bb43486
	if err != nil {
		return err
	}
	defer closeConn(conn, cancel)

	client := gctrpc.NewGoCryptoTraderClient(conn)
	result, err := client.GetExchangeOrderbookStream(c.Context,
		&gctrpc.GetExchangeOrderbookStreamRequest{
			Exchange: exchangeName,
		})

	if err != nil {
		return err
	}

	for {
		resp, err := result.Recv()
		if err != nil {
			return err
		}

		err = clearScreen()
		if err != nil {
			return err
		}

		fmt.Printf("Orderbook streamed for %s %s",
			exchangeName,
			resp.Pair.String())
	}
}

var getTickerStreamCommand = &cli.Command{
	Name:      "gettickerstream",
	Usage:     "gets the ticker stream for a specific currency pair and exchange",
	ArgsUsage: "<exchange> <pair> <asset>",
	Action:    getTickerStream,
	Flags: []cli.Flag{
		&cli.StringFlag{
			Name:  "exchange",
			Usage: "the exchange to get the ticker from",
		},
		&cli.StringFlag{
			Name:  "pair",
			Usage: "currency pair",
		},
		&cli.StringFlag{
			Name:  "asset",
			Usage: "the asset type of the currency pair",
		},
	},
}

func getTickerStream(c *cli.Context) error {
	if c.NArg() == 0 && c.NumFlags() == 0 {
		return cli.ShowCommandHelp(c, "gettickerstream")
	}

	var exchangeName string
	var pair string
	var assetType string

	if c.IsSet("exchange") {
		exchangeName = c.String("exchange")
	} else {
		exchangeName = c.Args().First()
	}

	if c.IsSet("pair") {
		pair = c.String("pair")
	} else {
		pair = c.Args().Get(1)
	}

	if !validPair(pair) {
		return errInvalidPair
	}

	if c.IsSet("asset") {
		assetType = c.String("asset")
	} else {
		assetType = c.Args().Get(2)
	}

	assetType = strings.ToLower(assetType)

	if !validAsset(assetType) {
		return errInvalidAsset
	}

	p, err := currency.NewPairDelimiter(pair, pairDelimiter)
	if err != nil {
		return err
	}

	conn, cancel, err := setupClient(c)
	if err != nil {
		return err
	}
	defer closeConn(conn, cancel)

	client := gctrpc.NewGoCryptoTraderClient(conn)
	result, err := client.GetTickerStream(c.Context,
		&gctrpc.GetTickerStreamRequest{
			Exchange: exchangeName,
			Pair: &gctrpc.CurrencyPair{
				Base:      p.Base.String(),
				Quote:     p.Quote.String(),
				Delimiter: p.Delimiter,
			},
			AssetType: assetType,
		},
	)

	if err != nil {
		return err
	}

	for {
		resp, err := result.Recv()
		if err != nil {
			return err
		}

		err = clearScreen()
		if err != nil {
			return err
		}

		fmt.Printf("Ticker stream for %s %s:\n", exchangeName,
			resp.Pair.String())
		fmt.Println()

		fmt.Printf("LAST: %f\n HIGH: %f\n LOW: %f\n BID: %f\n ASK: %f\n VOLUME: %f\n PRICEATH: %f\n LASTUPDATED: %d\n",
			resp.Last,
			resp.High,
			resp.Low,
			resp.Bid,
			resp.Ask,
			resp.Volume,
			resp.PriceAth,
			resp.LastUpdated)
	}
}

var getExchangeTickerStreamCommand = &cli.Command{
	Name:      "getexchangetickerstream",
	Usage:     "gets a stream for all tickers associated with an exchange",
	ArgsUsage: "<exchange>",
	Action:    getExchangeTickerStream,
	Flags: []cli.Flag{
		&cli.StringFlag{
			Name:  "exchange",
			Usage: "the exchange to get the ticker from",
		},
	},
}

func getExchangeTickerStream(c *cli.Context) error {
	if c.NArg() == 0 && c.NumFlags() == 0 {
		return cli.ShowCommandHelp(c, "getexchangetickerstream")
	}

	var exchangeName string
	if c.IsSet("exchange") {
		exchangeName = c.String("exchange")
	} else {
		exchangeName = c.Args().First()
	}

<<<<<<< HEAD
	if !validExchange(exchangeName) {
		return errInvalidExchange
	}

	conn, cancel, err := setupClient(c)
=======
	conn, err := setupClient()
>>>>>>> 9bb43486
	if err != nil {
		return err
	}
	defer closeConn(conn, cancel)

	client := gctrpc.NewGoCryptoTraderClient(conn)
	result, err := client.GetExchangeTickerStream(c.Context,
		&gctrpc.GetExchangeTickerStreamRequest{
			Exchange: exchangeName,
		})

	if err != nil {
		return err
	}

	for {
		resp, err := result.Recv()
		if err != nil {
			return err
		}

		fmt.Printf("Ticker stream for %s %s:\n",
			exchangeName,
			resp.Pair.String())

		fmt.Printf("LAST: %f HIGH: %f LOW: %f BID: %f ASK: %f VOLUME: %f PRICEATH: %f LASTUPDATED: %d\n",
			resp.Last,
			resp.High,
			resp.Low,
			resp.Bid,
			resp.Ask,
			resp.Volume,
			resp.PriceAth,
			resp.LastUpdated)
	}
}

var getAuditEventCommand = &cli.Command{
	Name:      "getauditevent",
	Usage:     "gets audit events matching query parameters",
	ArgsUsage: "<starttime> <endtime> <orderby> <limit>",
	Action:    getAuditEvent,
	Flags: []cli.Flag{
		&cli.StringFlag{
			Name:        "start",
			Aliases:     []string{"s"},
			Usage:       "start date to search",
			Value:       time.Now().Add(-time.Hour).Format(common.SimpleTimeFormat),
			Destination: &startTime,
		},
		&cli.StringFlag{
			Name:        "end",
			Aliases:     []string{"e"},
			Usage:       "end time to search",
			Value:       time.Now().Format(common.SimpleTimeFormat),
			Destination: &endTime,
		},
		&cli.StringFlag{
			Name:        "order",
			Aliases:     []string{"o"},
			Usage:       "order results by ascending/descending",
			Value:       "asc",
			Destination: &order,
		},
		&cli.IntFlag{
			Name:        "limit",
			Aliases:     []string{"l"},
			Usage:       "how many results to retrieve",
			Value:       100,
			Destination: &limit,
		},
	},
}

func getAuditEvent(c *cli.Context) error {
	if !c.IsSet("start") {
		if c.Args().Get(0) != "" {
			startTime = c.Args().Get(0)
		}
	}

	if !c.IsSet("end") {
		if c.Args().Get(1) != "" {
			endTime = c.Args().Get(1)
		}
	}

	if !c.IsSet("order") {
		if c.Args().Get(2) != "" {
			order = c.Args().Get(2)
		}
	}

	if !c.IsSet("limit") {
		if c.Args().Get(3) != "" {
			limitStr, err := strconv.ParseInt(c.Args().Get(3), 10, 64)
			if err == nil {
				limit = int(limitStr)
			}
		}
	}

	s, err := time.Parse(common.SimpleTimeFormat, startTime)
	if err != nil {
		return fmt.Errorf("invalid time format for start: %v", err)
	}

	e, err := time.Parse(common.SimpleTimeFormat, endTime)
	if err != nil {
		return fmt.Errorf("invalid time format for end: %v", err)
	}

	if e.Before(s) {
		return errors.New("start cannot be after end")
	}

	conn, cancel, err := setupClient(c)
	if err != nil {
		return err
	}

	defer closeConn(conn, cancel)

	client := gctrpc.NewGoCryptoTraderClient(conn)

	result, err := client.GetAuditEvent(c.Context,
		&gctrpc.GetAuditEventRequest{
			StartDate: negateLocalOffset(s),
			EndDate:   negateLocalOffset(e),
			Limit:     int32(limit),
			OrderBy:   order,
		})

	if err != nil {
		return err
	}

	jsonOutput(result)
	return nil
}

var uuid, filename, path string
var gctScriptCommand = &cli.Command{
	Name:      "script",
	Usage:     "execute scripting management command",
	ArgsUsage: "<command> <args>",
	Subcommands: []*cli.Command{
		{
			Name:      "execute",
			Usage:     "execute script filename",
			ArgsUsage: "<filename> <path>",
			Flags: []cli.Flag{
				&cli.StringFlag{
					Name:        "filename",
					Usage:       "the script filename",
					Destination: &filename,
				},
				&cli.StringFlag{
					Name:        "path",
					Usage:       "the directory of the script file",
					Destination: &path,
				},
			},
			Action: gctScriptExecute,
		},
		{
			Name:  "query",
			Usage: "query running virtual machine",
			Flags: []cli.Flag{
				&cli.StringFlag{
					Name:        "uuid",
					Usage:       "the unique id of the script in memory",
					Destination: &uuid,
				},
			},
			Action: gctScriptQuery,
		},
		{
			Name:  "read",
			Usage: "read script",
			Flags: []cli.Flag{
				&cli.StringFlag{
					Name:        "name",
					Usage:       "the script name",
					Destination: &uuid,
				},
			},
			Action: gctScriptRead,
		},
		{
			Name:   "status",
			Usage:  "get status of running scripts",
			Action: gctScriptStatus,
		},
		{
			Name:   "list",
			Usage:  "lists all scripts in default scriptpath",
			Action: gctScriptList,
		},
		{
			Name:  "stop",
			Usage: "terminate running script",
			Flags: []cli.Flag{
				&cli.StringFlag{
					Name:        "uuid",
					Usage:       "the unique id of the script in memory",
					Destination: &uuid,
				},
			},
			Action: gctScriptStop,
		},
		{
			Name:   "stopall",
			Usage:  "terminate running script",
			Action: gctScriptStopAll,
		},
		{
			Name:  "upload",
			Usage: "upload a new script/archive",
			Flags: []cli.Flag{
				&cli.StringFlag{
					Name:        "path",
					Usage:       "<path> to single script or zip collection",
					Destination: &filename,
				},
				&cli.BoolFlag{
					Name:  "overwrite",
					Usage: "<true/false>",
				},
				&cli.BoolFlag{
					Name:  "archived",
					Usage: "<true/false>",
				},
			},
			Action: gctScriptUpload,
		},
		{
			Name:  "autoload",
			Usage: "add or remove script from autoload list",
			Flags: []cli.Flag{
				&cli.StringFlag{
					Name:  "command",
					Usage: "<add/remove>",
				},
				&cli.StringFlag{
					Name:  "script",
					Usage: "<script name>",
				},
			},
			Action: gctScriptAutoload,
		},
	},
}

func gctScriptAutoload(c *cli.Context) error {
	if c.NArg() == 0 && c.NumFlags() == 0 {
		_ = cli.ShowSubcommandHelp(c)
		return nil
	}

	var command, script string
	var status bool
	if !c.IsSet("command") {
		if c.Args().Get(0) != "" {
			command = c.Args().Get(0)
		}
	}

	if !c.IsSet("script") {
		if c.Args().Get(1) != "" {
			script = c.Args().Get(1)
		}
	}

	switch command {
	case "add":
		status = false
	case "remove":
		status = true
	default:
		_ = cli.ShowSubcommandHelp(c)
		return nil
	}

	conn, cancel, err := setupClient(c)
	if err != nil {
		return err
	}
	defer closeConn(conn, cancel)
	client := gctrpc.NewGoCryptoTraderClient(conn)

	executeCommand, err := client.GCTScriptAutoLoadToggle(c.Context,
		&gctrpc.GCTScriptAutoLoadRequest{
			Script: script,
			Status: status,
		})

	if err != nil {
		return err
	}

	jsonOutput(executeCommand)
	return nil
}

func gctScriptExecute(c *cli.Context) error {
	if c.NArg() == 0 && c.NumFlags() == 0 {
		_ = cli.ShowSubcommandHelp(c)
		return nil
	}

	if !c.IsSet("filename") {
		if c.Args().Get(0) != "" {
			filename = c.Args().Get(0)
		}
	}

	if !c.IsSet("path") {
		if c.Args().Get(1) != "" {
			path = c.Args().Get(1)
		}
	}

	conn, cancel, err := setupClient(c)
	if err != nil {
		return err
	}
	defer closeConn(conn, cancel)
	client := gctrpc.NewGoCryptoTraderClient(conn)

	executeCommand, err := client.GCTScriptExecute(c.Context,
		&gctrpc.GCTScriptExecuteRequest{
			Script: &gctrpc.GCTScript{
				Name: filename,
				Path: path,
			},
		})

	if err != nil {
		return err
	}

	jsonOutput(executeCommand)

	return nil
}

func gctScriptStatus(c *cli.Context) error {
	conn, cancel, err := setupClient(c)
	if err != nil {
		return err
	}
	defer closeConn(conn, cancel)
	client := gctrpc.NewGoCryptoTraderClient(conn)

	executeCommand, err := client.GCTScriptStatus(c.Context,
		&gctrpc.GCTScriptStatusRequest{})

	if err != nil {
		return err
	}

	jsonOutput(executeCommand)
	return nil
}

func gctScriptList(c *cli.Context) error {
	conn, cancel, err := setupClient(c)
	if err != nil {
		return err
	}
	defer closeConn(conn, cancel)
	client := gctrpc.NewGoCryptoTraderClient(conn)

	executeCommand, err := client.GCTScriptListAll(c.Context,
		&gctrpc.GCTScriptListAllRequest{})

	if err != nil {
		return err
	}

	jsonOutput(executeCommand)
	return nil
}

func gctScriptStop(c *cli.Context) error {
	if c.NArg() == 0 && c.NumFlags() == 0 {
		_ = cli.ShowSubcommandHelp(c)
		return nil
	}

	if !c.IsSet("uuid") {
		if c.Args().Get(0) != "" {
			uuid = c.Args().Get(0)
		}
	}

	conn, cancel, err := setupClient(c)
	if err != nil {
		return err
	}
	defer closeConn(conn, cancel)
	client := gctrpc.NewGoCryptoTraderClient(conn)

	executeCommand, err := client.GCTScriptStop(c.Context,
		&gctrpc.GCTScriptStopRequest{
			Script: &gctrpc.GCTScript{UUID: uuid},
		})

	if err != nil {
		return err
	}

	jsonOutput(executeCommand)
	return nil
}

func gctScriptStopAll(c *cli.Context) error {
	conn, cancel, err := setupClient(c)
	if err != nil {
		return err
	}
	defer closeConn(conn, cancel)
	client := gctrpc.NewGoCryptoTraderClient(conn)

	executeCommand, err := client.GCTScriptStopAll(c.Context,
		&gctrpc.GCTScriptStopAllRequest{})

	if err != nil {
		return err
	}

	jsonOutput(executeCommand)
	return nil
}

func gctScriptRead(c *cli.Context) error {
	if c.NArg() == 0 && c.NumFlags() == 0 {
		_ = cli.ShowSubcommandHelp(c)
		return nil
	}

	if !c.IsSet("name") {
		if c.Args().Get(0) != "" {
			uuid = c.Args().Get(0)
		}
	}

	conn, cancel, err := setupClient(c)
	if err != nil {
		return err
	}
	defer closeConn(conn, cancel)
	client := gctrpc.NewGoCryptoTraderClient(conn)

	executeCommand, err := client.GCTScriptReadScript(c.Context,
		&gctrpc.GCTScriptReadScriptRequest{
			Script: &gctrpc.GCTScript{
				Name: uuid,
			},
		})

	if err != nil {
		return err
	}

	jsonOutput(executeCommand)
	return nil
}

func gctScriptQuery(c *cli.Context) error {
	if c.NArg() == 0 && c.NumFlags() == 0 {
		_ = cli.ShowSubcommandHelp(c)
		return nil
	}

	if !c.IsSet("uuid") {
		if c.Args().Get(0) != "" {
			uuid = c.Args().Get(0)
		}
	}

	conn, cancel, err := setupClient(c)
	if err != nil {
		return err
	}
	defer closeConn(conn, cancel)
	client := gctrpc.NewGoCryptoTraderClient(conn)

	executeCommand, err := client.GCTScriptQuery(c.Context,
		&gctrpc.GCTScriptQueryRequest{
			Script: &gctrpc.GCTScript{
				UUID: uuid,
			},
		})

	if err != nil {
		return err
	}

	jsonOutput(executeCommand)

	return nil
}

func gctScriptUpload(c *cli.Context) error {
	if c.NArg() == 0 && c.NumFlags() == 0 {
		_ = cli.ShowSubcommandHelp(c)
		return nil
	}

	var overwrite bool
	var archived bool
	if !c.IsSet("path") {
		if c.Args().Get(0) != "" {
			filename = c.Args().Get(0)
		}
	}

	if c.IsSet("overwrite") {
		overwrite = c.Bool("overwrite")
	} else {
		ow, err := strconv.ParseBool(c.Args().Get(1))
		if err == nil {
			overwrite = ow
		}
	}

	if c.IsSet("archived") {
		archived = c.Bool("archived")
	} else {
		ow, err := strconv.ParseBool(c.Args().Get(1))
		if err == nil {
			archived = ow
		}
	}

	if filepath.Ext(filename) != common.GctExt && filepath.Ext(filename) != ".zip" {
		return errors.New("file type must be gct or zip")
	}

	file, err := os.Open(filename)
	if err != nil {
		return err
	}

	conn, cancel, err := setupClient(c)
	if err != nil {
		return err
	}
	defer closeConn(conn, cancel)
	client := gctrpc.NewGoCryptoTraderClient(conn)

	data, err := ioutil.ReadAll(file)
	if err != nil {
		return err
	}

	uploadCommand, err := client.GCTScriptUpload(c.Context,
		&gctrpc.GCTScriptUploadRequest{
			ScriptName: filepath.Base(file.Name()),
			Data:       data,
			Archived:   archived,
			Overwrite:  overwrite,
		})

	if err != nil {
		return err
	}

	jsonOutput(uploadCommand)
	return nil
}

const klineMessage = `interval in seconds. supported values are: 15, 60(1min), 180(3min), 300(5min), 600(10min),
		900(15min) 1800(30min), 3600(1h), 7200(2h), 14400(4h), 21600(6h), 28800(8h), 43200(12h),
		86400(1d), 259200(3d) 604800(1w), 1209600(2w), 1296000(15d), 2592000(1M), 31536000(1Y)`

var candleRangeSize, candleGranularity int64
var getHistoricCandlesCommand = &cli.Command{
	Name:      "gethistoriccandles",
	Usage:     "gets historical candles for the specified granularity up to range size time from now.",
	ArgsUsage: "<exchange> <pair> <asset> <rangesize> <granularity>",
	Action:    getHistoricCandles,
	Flags: []cli.Flag{
		&cli.StringFlag{
			Name:    "exchange",
			Aliases: []string{"e"},
			Usage:   "the exchange to get the candles from",
		},
		&cli.StringFlag{
			Name:  "pair",
			Usage: "the currency pair to get the candles for",
		},
		&cli.StringFlag{
			Name:  "asset",
			Usage: "the asset type of the currency pair",
		},
		&cli.Int64Flag{
			Name:        "rangesize",
			Aliases:     []string{"r"},
			Usage:       "the amount of time to go back from now to fetch candles in the given granularity",
			Value:       10,
			Destination: &candleRangeSize,
		},
		&cli.Int64Flag{
			Name:        "granularity",
			Aliases:     []string{"g"},
			Usage:       klineMessage,
			Value:       86400,
			Destination: &candleGranularity,
		},
		&cli.BoolFlag{
			Name:  "fillmissingdatawithtrades, fill",
			Usage: "will create candles for missing intervals using stored trade data <true/false>",
		},
	},
}

func getHistoricCandles(c *cli.Context) error {
	if c.NArg() == 0 && c.NumFlags() == 0 {
		return cli.ShowCommandHelp(c, "gethistoriccandles")
	}

	var exchangeName string
	if c.IsSet("exchange") {
		exchangeName = c.String("exchange")
	} else {
		exchangeName = c.Args().First()
	}
	var currencyPair string
	if c.IsSet("pair") {
		currencyPair = c.String("pair")
	} else {
		currencyPair = c.Args().Get(1)
	}
	if !validPair(currencyPair) {
		return errInvalidPair
	}
	p, err := currency.NewPairDelimiter(currencyPair, pairDelimiter)
	if err != nil {
		return err
	}

	var assetType string
	if c.IsSet("asset") {
		assetType = c.String("asset")
	} else {
		assetType = c.Args().Get(2)
	}

	if !validAsset(assetType) {
		return errInvalidAsset
	}

	if c.IsSet("rangesize") {
		candleRangeSize = c.Int64("rangesize")
	} else if c.Args().Get(3) != "" {
		candleRangeSize, err = strconv.ParseInt(c.Args().Get(3), 10, 64)
		if err != nil {
			return err
		}
	}

	if c.IsSet("granularity") {
		candleGranularity = c.Int64("granularity")
	} else if c.Args().Get(4) != "" {
		candleGranularity, err = strconv.ParseInt(c.Args().Get(4), 10, 64)
		if err != nil {
			return err
		}
	}

	var fillMissingData bool
	if c.IsSet("fillmissingdatawithtrades") {
		fillMissingData = c.Bool("fillmissingdatawithtrades")
	} else if c.IsSet("fill") {
		fillMissingData = c.Bool("fill")
	}

	conn, cancel, err := setupClient(c)
	if err != nil {
		return err
	}
	defer closeConn(conn, cancel)

	candleInterval := time.Duration(candleGranularity) * time.Second

	e := time.Now().Truncate(candleInterval)
	s := e.Add(-candleInterval * time.Duration(candleRangeSize))

	client := gctrpc.NewGoCryptoTraderClient(conn)
	result, err := client.GetHistoricCandles(c.Context,
		&gctrpc.GetHistoricCandlesRequest{
			Exchange: exchangeName,
			Pair: &gctrpc.CurrencyPair{
				Delimiter: p.Delimiter,
				Base:      p.Base.String(),
				Quote:     p.Quote.String(),
			},
			AssetType:             assetType,
			Start:                 negateLocalOffset(s),
			End:                   negateLocalOffset(e),
			TimeInterval:          int64(candleInterval),
			FillMissingWithTrades: fillMissingData,
		})
	if err != nil {
		return err
	}

	jsonOutput(result)
	return nil
}

var getHistoricCandlesExtendedCommand = &cli.Command{
	Name:      "gethistoriccandlesextended",
	Usage:     "gets historical candles for the specified pair, asset, interval & date range",
	ArgsUsage: "<exchange> <pair> <asset> <interval> <start> <end>",
	Action:    getHistoricCandlesExtended,
	Flags: []cli.Flag{
		&cli.StringFlag{
			Name:    "exchange",
			Aliases: []string{"e"},
			Usage:   "the exchange to get the candles from",
		},
		&cli.StringFlag{
			Name:    "pair",
			Aliases: []string{"p"},
			Usage:   "the currency pair to get the candles for",
		},
		&cli.StringFlag{
			Name:    "asset",
			Aliases: []string{"a"},
			Usage:   "the asset type of the currency pair",
		},
		&cli.Int64Flag{
			Name:        "interval",
			Aliases:     []string{"i"},
			Usage:       klineMessage,
			Value:       86400,
			Destination: &candleGranularity,
		},
		&cli.StringFlag{
			Name:        "start",
			Usage:       "the date to begin retrieveing candles. Any candles before this date will be filtered",
			Value:       time.Now().AddDate(0, -1, 0).Format(common.SimpleTimeFormat),
			Destination: &startTime,
		},
		&cli.StringFlag{
			Name:        "end",
			Usage:       "the date to end retrieveing candles. Any candles after this date will be filtered",
			Value:       time.Now().Format(common.SimpleTimeFormat),
			Destination: &endTime,
		},
		&cli.BoolFlag{
			Name:  "sync",
			Usage: "<true/false>",
		},
		&cli.BoolFlag{
			Name:  "force",
			Usage: "will overwrite any conflicting candle data on save <true/false>",
		},
		&cli.BoolFlag{
			Name:  "db",
			Usage: "source data from database <true/false>",
		},
		&cli.BoolFlag{
			Name:    "fillmissingdatawithtrades",
			Aliases: []string{"fill"},
			Usage:   "will create candles for missing intervals using stored trade data <true/false>",
		},
	},
}

func getHistoricCandlesExtended(c *cli.Context) error {
	if c.NArg() == 0 && c.NumFlags() == 0 {
		return cli.ShowCommandHelp(c, "gethistoriccandlesextended")
	}

	var exchangeName string
	if c.IsSet("exchange") {
		exchangeName = c.String("exchange")
	} else {
		exchangeName = c.Args().First()
	}
	var currencyPair string
	if c.IsSet("pair") {
		currencyPair = c.String("pair")
	} else {
		currencyPair = c.Args().Get(1)
	}
	if !validPair(currencyPair) {
		return errInvalidPair
	}

	p, err := currency.NewPairDelimiter(currencyPair, pairDelimiter)
	if err != nil {
		return err
	}

	var assetType string
	if c.IsSet("asset") {
		assetType = c.String("asset")
	} else {
		assetType = c.Args().Get(2)
	}

	if !validAsset(assetType) {
		return errInvalidAsset
	}

	if c.IsSet("interval") {
		candleGranularity = c.Int64("interval")
	} else if c.Args().Get(3) != "" {
		candleGranularity, err = strconv.ParseInt(c.Args().Get(3), 10, 64)
		if err != nil {
			return err
		}
	}

	if !c.IsSet("start") {
		if c.Args().Get(4) != "" {
			startTime = c.Args().Get(4)
		}
	}

	if !c.IsSet("end") {
		if c.Args().Get(5) != "" {
			endTime = c.Args().Get(5)
		}
	}

	var sync bool
	if c.IsSet("sync") {
		sync = c.Bool("sync")
	}

	var useDB bool
	if c.IsSet("db") {
		useDB = c.Bool("db")
	}

	var fillMissingData bool
	if c.IsSet("fillmissingdatawithtrades") {
		fillMissingData = c.Bool("fillmissingdatawithtrades")
	} else if c.IsSet("fill") {
		fillMissingData = c.Bool("fill")
	}

	var force bool
	if c.IsSet("force") {
		force = c.Bool("force")
	}

	if force && !sync {
		return errors.New("cannot forcefully overwrite without sync")
	}

	candleInterval := time.Duration(candleGranularity) * time.Second
	var s, e time.Time
	s, err = time.Parse(common.SimpleTimeFormat, startTime)
	if err != nil {
		return fmt.Errorf("invalid time format for start: %v", err)
	}
	e, err = time.Parse(common.SimpleTimeFormat, endTime)
	if err != nil {
		return fmt.Errorf("invalid time format for end: %v", err)
	}

	if e.Before(s) {
		return errors.New("start cannot be after end")
	}

	conn, cancel, err := setupClient(c)
	if err != nil {
		return err
	}
	defer closeConn(conn, cancel)

	client := gctrpc.NewGoCryptoTraderClient(conn)
	result, err := client.GetHistoricCandles(c.Context,
		&gctrpc.GetHistoricCandlesRequest{
			Exchange: exchangeName,
			Pair: &gctrpc.CurrencyPair{
				Delimiter: p.Delimiter,
				Base:      p.Base.String(),
				Quote:     p.Quote.String(),
			},
			AssetType:             assetType,
			Start:                 negateLocalOffset(s),
			End:                   negateLocalOffset(e),
			TimeInterval:          int64(candleInterval),
			ExRequest:             true,
			Sync:                  sync,
			UseDb:                 useDB,
			FillMissingWithTrades: fillMissingData,
			Force:                 force,
		})
	if err != nil {
		return err
	}

	jsonOutput(result)
	return nil
}

var findMissingSavedCandleIntervalsCommand = &cli.Command{
	Name:      "findmissingsavedcandleintervals",
	Usage:     "will highlight any interval that is missing candle data so you can fill that gap",
	ArgsUsage: "<exchange> <pair> <asset> <interval> <start> <end>",
	Action:    findMissingSavedCandleIntervals,
	Flags: []cli.Flag{
		&cli.StringFlag{
			Name:    "exchange",
			Aliases: []string{"e"},
			Usage:   "the exchange to find the missing candles",
		},
		&cli.StringFlag{
			Name:    "pair",
			Aliases: []string{"p"},
			Usage:   "the currency pair",
		},
		&cli.StringFlag{
			Name:    "asset",
			Aliases: []string{"a"},
			Usage:   "the asset type of the currency pair",
		},
		&cli.Int64Flag{
			Name:        "interval",
			Aliases:     []string{"i"},
			Usage:       klineMessage,
			Value:       86400,
			Destination: &candleGranularity,
		},
		&cli.StringFlag{
			Name:        "start",
			Usage:       "<start> rounded down to the nearest hour",
			Value:       time.Now().AddDate(0, -1, 0).Truncate(time.Hour).Format(common.SimpleTimeFormat),
			Destination: &startTime,
		},
		&cli.StringFlag{
			Name:        "end",
			Usage:       "<end> rounded down to the nearest hour",
			Value:       time.Now().Truncate(time.Hour).Format(common.SimpleTimeFormat),
			Destination: &endTime,
		},
	},
}

func findMissingSavedCandleIntervals(c *cli.Context) error {
	if c.NArg() == 0 && c.NumFlags() == 0 {
		return cli.ShowCommandHelp(c, "findmissingsavedcandleintervals")
	}

	var exchangeName string
	if c.IsSet("exchange") {
		exchangeName = c.String("exchange")
	} else {
		exchangeName = c.Args().First()
	}
	var currencyPair string
	if c.IsSet("pair") {
		currencyPair = c.String("pair")
	} else {
		currencyPair = c.Args().Get(1)
	}
	if !validPair(currencyPair) {
		return errInvalidPair
	}

	p, err := currency.NewPairDelimiter(currencyPair, pairDelimiter)
	if err != nil {
		return err
	}

	var assetType string
	if c.IsSet("asset") {
		assetType = c.String("asset")
	} else {
		assetType = c.Args().Get(2)
	}

	if !validAsset(assetType) {
		return errInvalidAsset
	}

	if c.IsSet("interval") {
		candleGranularity = c.Int64("interval")
	} else if c.Args().Get(3) != "" {
		candleGranularity, err = strconv.ParseInt(c.Args().Get(3), 10, 64)
		if err != nil {
			return err
		}
	}

	if !c.IsSet("start") {
		if c.Args().Get(4) != "" {
			startTime = c.Args().Get(4)
		}
	}

	if !c.IsSet("end") {
		if c.Args().Get(5) != "" {
			endTime = c.Args().Get(5)
		}
	}

	candleInterval := time.Duration(candleGranularity) * time.Second
	var s, e time.Time
	s, err = time.Parse(common.SimpleTimeFormat, startTime)
	if err != nil {
		return fmt.Errorf("invalid time format for start: %v", err)
	}
	e, err = time.Parse(common.SimpleTimeFormat, endTime)
	if err != nil {
		return fmt.Errorf("invalid time format for end: %v", err)
	}

	if e.Before(s) {
		return errors.New("start cannot be after end")
	}

	conn, cancel, err := setupClient(c)
	if err != nil {
		return err
	}
	defer closeConn(conn, cancel)

	client := gctrpc.NewGoCryptoTraderClient(conn)
	result, err := client.FindMissingSavedCandleIntervals(c.Context,
		&gctrpc.FindMissingCandlePeriodsRequest{
			ExchangeName: exchangeName,
			Pair: &gctrpc.CurrencyPair{
				Delimiter: p.Delimiter,
				Base:      p.Base.String(),
				Quote:     p.Quote.String(),
			},
			AssetType: assetType,
			Start:     negateLocalOffset(s),
			End:       negateLocalOffset(e),
			Interval:  int64(candleInterval),
		})
	if err != nil {
		return err
	}

	jsonOutput(result)
	return nil
}

// negateLocalOffset helps negate the offset of time generation
// when the unix time gets to rpcserver, it no longer is the same time
// that was sent as it handles it as a UTC value, even though when
// using starttime it is generated as your local time
// eg 2020-01-01 12:00:00 +10 will convert into
// 2020-01-01 12:00:00 +00 when at RPCServer
// so this function will minus the offset from the local sent time
// to allow for proper use at RPCServer
func negateLocalOffset(t time.Time) string {
	_, offset := time.Now().Zone()
	loc := time.FixedZone("", -offset)

	return t.In(loc).Format(common.SimpleTimeFormat)
}<|MERGE_RESOLUTION|>--- conflicted
+++ resolved
@@ -289,15 +289,7 @@
 		exchangeName = c.Args().First()
 	}
 
-<<<<<<< HEAD
-	if !validExchange(exchangeName) {
-		return errInvalidExchange
-	}
-
-	conn, cancel, err := setupClient(c)
-=======
-	conn, err := setupClient()
->>>>>>> 9bb43486
+	conn, cancel, err := setupClient(c)
 	if err != nil {
 		return err
 	}
@@ -343,15 +335,7 @@
 		exchangeName = c.Args().First()
 	}
 
-<<<<<<< HEAD
-	if !validExchange(exchangeName) {
-		return errInvalidExchange
-	}
-
-	conn, cancel, err := setupClient(c)
-=======
-	conn, err := setupClient()
->>>>>>> 9bb43486
+	conn, cancel, err := setupClient(c)
 	if err != nil {
 		return err
 	}
@@ -397,15 +381,7 @@
 		exchangeName = c.Args().First()
 	}
 
-<<<<<<< HEAD
-	if !validExchange(exchangeName) {
-		return errInvalidExchange
-	}
-
-	conn, cancel, err := setupClient(c)
-=======
-	conn, err := setupClient()
->>>>>>> 9bb43486
+	conn, cancel, err := setupClient(c)
 	if err != nil {
 		return err
 	}
@@ -476,15 +452,7 @@
 		exchangeName = c.Args().First()
 	}
 
-<<<<<<< HEAD
-	if !validExchange(exchangeName) {
-		return errInvalidExchange
-	}
-
-	conn, cancel, err := setupClient(c)
-=======
-	conn, err := setupClient()
->>>>>>> 9bb43486
+	conn, cancel, err := setupClient(c)
 	if err != nil {
 		return err
 	}
@@ -2237,18 +2205,7 @@
 		exchangeName = c.Args().First()
 	}
 
-<<<<<<< HEAD
-	// exchange name is an optional param
-	if exchangeName != "" {
-		if !validExchange(exchangeName) {
-			return errInvalidExchange
-		}
-	}
-
-	conn, cancel, err := setupClient(c)
-=======
-	conn, err := setupClient()
->>>>>>> 9bb43486
+	conn, cancel, err := setupClient(c)
 	if err != nil {
 		return err
 	}
@@ -2615,15 +2572,7 @@
 		exchangeName = c.Args().First()
 	}
 
-<<<<<<< HEAD
-	if !validExchange(exchangeName) {
-		return errInvalidExchange
-	}
-
-	conn, cancel, err := setupClient(c)
-=======
-	conn, err := setupClient()
->>>>>>> 9bb43486
+	conn, cancel, err := setupClient(c)
 	if err != nil {
 		return err
 	}
@@ -3461,15 +3410,7 @@
 		exchangeName = c.Args().First()
 	}
 
-<<<<<<< HEAD
-	if !validExchange(exchangeName) {
-		return errInvalidExchange
-	}
-
-	conn, cancel, err := setupClient(c)
-=======
-	conn, err := setupClient()
->>>>>>> 9bb43486
+	conn, cancel, err := setupClient(c)
 	if err != nil {
 		return err
 	}
@@ -3640,15 +3581,7 @@
 		exchangeName = c.Args().First()
 	}
 
-<<<<<<< HEAD
-	if !validExchange(exchangeName) {
-		return errInvalidExchange
-	}
-
-	conn, cancel, err := setupClient(c)
-=======
-	conn, err := setupClient()
->>>>>>> 9bb43486
+	conn, cancel, err := setupClient(c)
 	if err != nil {
 		return err
 	}
