--- conflicted
+++ resolved
@@ -2918,80 +2918,6 @@
 	return nil
 }
 
-<<<<<<< HEAD
-var getHistoricCandlesCommand = cli.Command{
-	Name:      "gethistoriccandles",
-	Usage:     "gets historical candles for the specified granularity up to range size time from now.",
-	ArgsUsage: "<exchange> <pair> <rangesize> <granularity>",
-	Action:    getHistoricCandles,
-	Flags: []cli.Flag{
-		cli.StringFlag{
-			Name:  "exchange, e",
-			Usage: "the exchange to get the candles from",
-		},
-		cli.StringFlag{
-			Name:  "pair",
-			Usage: "the currency pair to get the candles for",
-		},
-		cli.IntFlag{
-			Name:  "rangesize, r",
-			Usage: "the amount of time to go back from now to fetch candles in the given granularity",
-		},
-		cli.IntFlag{
-			Name:  "granularity, g",
-			Usage: "value is in seconds and can be one of the following {60, 300, 900, 3600, 21600, 86400}",
-		},
-	},
-}
-
-func getHistoricCandles(c *cli.Context) error {
-	if c.NArg() == 0 && c.NumFlags() == 0 {
-		cli.ShowCommandHelp(c, "gethistoriccandles")
-		return nil
-	}
-
-	var exchangeName string
-	if c.IsSet("exchange") {
-		exchangeName = c.String("exchange")
-	} else {
-		exchangeName = c.Args().First()
-	}
-	if !validExchange(exchangeName) {
-		return errInvalidExchange
-	}
-
-	var currencyPair string
-	if c.IsSet("pair") {
-		currencyPair = c.String("pair")
-	} else {
-		currencyPair = c.Args().Get(1)
-	}
-	if !validPair(currencyPair) {
-		return errInvalidPair
-	}
-	p := currency.NewPairDelimiter(currencyPair, pairDelimiter)
-
-	var rangesize int64
-	if c.IsSet("rangesize") {
-		rangesize = c.Int64("rangesize")
-	} else {
-		rs, err := strconv.Atoi(c.Args().Get(2))
-		if err != nil {
-			return fmt.Errorf("unable to strconv input to int. Err: %s", err)
-		}
-		rangesize = int64(rs)
-	}
-
-	var granularity int64
-	if c.IsSet("granularity") {
-		granularity = c.Int64("granularity")
-	} else {
-		gr, err := strconv.Atoi(c.Args().Get(3))
-		if err != nil {
-			return fmt.Errorf("unable to strconv input to int. Err: %s", err)
-		}
-		granularity = int64(gr)
-=======
 var uuid, filename, path string
 var gctScriptCommand = cli.Command{
 	Name:      "gctscript",
@@ -3172,15 +3098,338 @@
 		if c.Args().Get(1) != "" {
 			path = c.Args().Get(1)
 		}
->>>>>>> f6fd94ea
-	}
-
-	conn, err := setupClient()
-	if err != nil {
-		return err
-	}
-	defer conn.Close()
-<<<<<<< HEAD
+	}
+
+	conn, err := setupClient()
+	if err != nil {
+		return err
+	}
+	defer conn.Close()
+	client := gctrpc.NewGoCryptoTraderClient(conn)
+
+	executeCommand, err := client.GCTScriptExecute(context.Background(),
+		&gctrpc.GCTScriptExecuteRequest{
+			Script: &gctrpc.GCTScript{
+				Name: filename,
+				Path: path,
+			},
+		})
+
+	if err != nil {
+		return err
+	}
+
+	jsonOutput(executeCommand)
+
+	return nil
+}
+
+func gctScriptStatus(c *cli.Context) error {
+	conn, err := setupClient()
+	if err != nil {
+		return err
+	}
+	defer conn.Close()
+	client := gctrpc.NewGoCryptoTraderClient(conn)
+
+	executeCommand, err := client.GCTScriptStatus(context.Background(),
+		&gctrpc.GCTScriptStatusRequest{})
+
+	if err != nil {
+		return err
+	}
+
+	jsonOutput(executeCommand)
+	return nil
+}
+
+func gctScriptList(c *cli.Context) error {
+	conn, err := setupClient()
+	if err != nil {
+		return err
+	}
+	defer conn.Close()
+	client := gctrpc.NewGoCryptoTraderClient(conn)
+
+	executeCommand, err := client.GCTScriptListAll(context.Background(),
+		&gctrpc.GCTScriptListAllRequest{})
+
+	if err != nil {
+		return err
+	}
+
+	jsonOutput(executeCommand)
+	return nil
+}
+
+func gctScriptStop(c *cli.Context) error {
+	if c.NArg() == 0 && c.NumFlags() == 0 {
+		_ = cli.ShowSubcommandHelp(c)
+		return nil
+	}
+
+	if !c.IsSet("uuid") {
+		if c.Args().Get(0) != "" {
+			uuid = c.Args().Get(0)
+		}
+	}
+
+	conn, err := setupClient()
+	if err != nil {
+		return err
+	}
+	defer conn.Close()
+	client := gctrpc.NewGoCryptoTraderClient(conn)
+
+	executeCommand, err := client.GCTScriptStop(context.Background(),
+		&gctrpc.GCTScriptStopRequest{
+			Script: &gctrpc.GCTScript{UUID: uuid},
+		})
+
+	if err != nil {
+		return err
+	}
+
+	jsonOutput(executeCommand)
+	return nil
+}
+
+func gctScriptStopAll(c *cli.Context) error {
+	conn, err := setupClient()
+	if err != nil {
+		return err
+	}
+	defer conn.Close()
+	client := gctrpc.NewGoCryptoTraderClient(conn)
+
+	executeCommand, err := client.GCTScriptStopAll(context.Background(),
+		&gctrpc.GCTScriptStopAllRequest{})
+
+	if err != nil {
+		return err
+	}
+
+	jsonOutput(executeCommand)
+	return nil
+}
+
+func gctScriptRead(c *cli.Context) error {
+	if c.NArg() == 0 && c.NumFlags() == 0 {
+		_ = cli.ShowSubcommandHelp(c)
+		return nil
+	}
+
+	if !c.IsSet("name") {
+		if c.Args().Get(0) != "" {
+			uuid = c.Args().Get(0)
+		}
+	}
+
+	conn, err := setupClient()
+	if err != nil {
+		return err
+	}
+	defer conn.Close()
+	client := gctrpc.NewGoCryptoTraderClient(conn)
+
+	executeCommand, err := client.GCTScriptReadScript(context.Background(),
+		&gctrpc.GCTScriptReadScriptRequest{
+			Script: &gctrpc.GCTScript{
+				Name: uuid,
+			},
+		})
+
+	if err != nil {
+		return err
+	}
+
+	jsonOutput(executeCommand)
+	return nil
+}
+
+func gctScriptQuery(c *cli.Context) error {
+	if c.NArg() == 0 && c.NumFlags() == 0 {
+		_ = cli.ShowSubcommandHelp(c)
+		return nil
+	}
+
+	if !c.IsSet("uuid") {
+		if c.Args().Get(0) != "" {
+			uuid = c.Args().Get(0)
+		}
+	}
+
+	conn, err := setupClient()
+	if err != nil {
+		return err
+	}
+	defer conn.Close()
+	client := gctrpc.NewGoCryptoTraderClient(conn)
+
+	executeCommand, err := client.GCTScriptQuery(context.Background(),
+		&gctrpc.GCTScriptQueryRequest{
+			Script: &gctrpc.GCTScript{
+				UUID: uuid,
+			},
+		})
+
+	if err != nil {
+		return err
+	}
+
+	jsonOutput(executeCommand)
+
+	return nil
+}
+
+func gctScriptUpload(c *cli.Context) error {
+	if c.NArg() == 0 && c.NumFlags() == 0 {
+		_ = cli.ShowSubcommandHelp(c)
+		return nil
+	}
+
+	var overwrite bool
+	var archived bool
+	if !c.IsSet("path") {
+		if c.Args().Get(0) != "" {
+			filename = c.Args().Get(0)
+		}
+	}
+
+	if c.IsSet("overwrite") {
+		overwrite = c.Bool("overwrite")
+	} else {
+		ow, err := strconv.ParseBool(c.Args().Get(1))
+		if err == nil {
+			overwrite = ow
+		}
+	}
+
+	if c.IsSet("archived") {
+		archived = c.Bool("archived")
+	} else {
+		ow, err := strconv.ParseBool(c.Args().Get(1))
+		if err == nil {
+			archived = ow
+		}
+	}
+
+	if filepath.Ext(filename) != ".gct" && filepath.Ext(filename) != ".zip" {
+		return errors.New("file type must be gct or zip")
+	}
+
+	file, err := os.Open(filename)
+	if err != nil {
+		return err
+	}
+
+	conn, err := setupClient()
+	if err != nil {
+		return err
+	}
+	defer conn.Close()
+	client := gctrpc.NewGoCryptoTraderClient(conn)
+
+	data, err := ioutil.ReadAll(file)
+	if err != nil {
+		return err
+	}
+
+	uploadCommand, err := client.GCTScriptUpload(context.Background(),
+		&gctrpc.GCTScriptUploadRequest{
+			ScriptName: filepath.Base(file.Name()),
+			Data:       data,
+			Archived:   archived,
+			Overwrite:  overwrite,
+		})
+
+	if err != nil {
+		return err
+	}
+
+	jsonOutput(uploadCommand)
+	return nil
+}
+
+var getHistoricCandlesCommand = cli.Command{
+	Name:      "gethistoriccandles",
+	Usage:     "gets historical candles for the specified granularity up to range size time from now.",
+	ArgsUsage: "<exchange> <pair> <rangesize> <granularity>",
+	Action:    getHistoricCandles,
+	Flags: []cli.Flag{
+		cli.StringFlag{
+			Name:  "exchange, e",
+			Usage: "the exchange to get the candles from",
+		},
+		cli.StringFlag{
+			Name:  "pair",
+			Usage: "the currency pair to get the candles for",
+		},
+		cli.IntFlag{
+			Name:  "rangesize, r",
+			Usage: "the amount of time to go back from now to fetch candles in the given granularity",
+		},
+		cli.IntFlag{
+			Name:  "granularity, g",
+			Usage: "value is in seconds and can be one of the following {60, 300, 900, 3600, 21600, 86400}",
+		},
+	},
+}
+
+func getHistoricCandles(c *cli.Context) error {
+	if c.NArg() == 0 && c.NumFlags() == 0 {
+		cli.ShowCommandHelp(c, "gethistoriccandles")
+		return nil
+	}
+
+	var exchangeName string
+	if c.IsSet("exchange") {
+		exchangeName = c.String("exchange")
+	} else {
+		exchangeName = c.Args().First()
+	}
+	if !validExchange(exchangeName) {
+		return errInvalidExchange
+	}
+
+	var currencyPair string
+	if c.IsSet("pair") {
+		currencyPair = c.String("pair")
+	} else {
+		currencyPair = c.Args().Get(1)
+	}
+	if !validPair(currencyPair) {
+		return errInvalidPair
+	}
+	p := currency.NewPairDelimiter(currencyPair, pairDelimiter)
+
+	var rangesize int64
+	if c.IsSet("rangesize") {
+		rangesize = c.Int64("rangesize")
+	} else {
+		rs, err := strconv.Atoi(c.Args().Get(2))
+		if err != nil {
+			return fmt.Errorf("unable to strconv input to int. Err: %s", err)
+		}
+		rangesize = int64(rs)
+	}
+
+	var granularity int64
+	if c.IsSet("granularity") {
+		granularity = c.Int64("granularity")
+	} else {
+		gr, err := strconv.Atoi(c.Args().Get(3))
+		if err != nil {
+			return fmt.Errorf("unable to strconv input to int. Err: %s", err)
+		}
+		granularity = int64(gr)
+	}
+
+	conn, err := setupClient()
+	if err != nil {
+		return err
+	}
+	defer conn.Close()
 
 	client := gctrpc.NewGoCryptoTraderClient(conn)
 	result, err := client.GetHistoricCandles(context.Background(),
@@ -3193,254 +3442,12 @@
 			},
 			Rangesize:   rangesize,
 			Granularity: granularity,
-=======
-	client := gctrpc.NewGoCryptoTraderClient(conn)
-
-	executeCommand, err := client.GCTScriptExecute(context.Background(),
-		&gctrpc.GCTScriptExecuteRequest{
-			Script: &gctrpc.GCTScript{
-				Name: filename,
-				Path: path,
-			},
 		})
 
 	if err != nil {
 		return err
 	}
 
-	jsonOutput(executeCommand)
-
-	return nil
-}
-
-func gctScriptStatus(c *cli.Context) error {
-	conn, err := setupClient()
-	if err != nil {
-		return err
-	}
-	defer conn.Close()
-	client := gctrpc.NewGoCryptoTraderClient(conn)
-
-	executeCommand, err := client.GCTScriptStatus(context.Background(),
-		&gctrpc.GCTScriptStatusRequest{})
-
-	if err != nil {
-		return err
-	}
-
-	jsonOutput(executeCommand)
-	return nil
-}
-
-func gctScriptList(c *cli.Context) error {
-	conn, err := setupClient()
-	if err != nil {
-		return err
-	}
-	defer conn.Close()
-	client := gctrpc.NewGoCryptoTraderClient(conn)
-
-	executeCommand, err := client.GCTScriptListAll(context.Background(),
-		&gctrpc.GCTScriptListAllRequest{})
-
-	if err != nil {
-		return err
-	}
-
-	jsonOutput(executeCommand)
-	return nil
-}
-
-func gctScriptStop(c *cli.Context) error {
-	if c.NArg() == 0 && c.NumFlags() == 0 {
-		_ = cli.ShowSubcommandHelp(c)
-		return nil
-	}
-
-	if !c.IsSet("uuid") {
-		if c.Args().Get(0) != "" {
-			uuid = c.Args().Get(0)
-		}
-	}
-
-	conn, err := setupClient()
-	if err != nil {
-		return err
-	}
-	defer conn.Close()
-	client := gctrpc.NewGoCryptoTraderClient(conn)
-
-	executeCommand, err := client.GCTScriptStop(context.Background(),
-		&gctrpc.GCTScriptStopRequest{
-			Script: &gctrpc.GCTScript{UUID: uuid},
-		})
-
-	if err != nil {
-		return err
-	}
-
-	jsonOutput(executeCommand)
-	return nil
-}
-
-func gctScriptStopAll(c *cli.Context) error {
-	conn, err := setupClient()
-	if err != nil {
-		return err
-	}
-	defer conn.Close()
-	client := gctrpc.NewGoCryptoTraderClient(conn)
-
-	executeCommand, err := client.GCTScriptStopAll(context.Background(),
-		&gctrpc.GCTScriptStopAllRequest{})
-
-	if err != nil {
-		return err
-	}
-
-	jsonOutput(executeCommand)
-	return nil
-}
-
-func gctScriptRead(c *cli.Context) error {
-	if c.NArg() == 0 && c.NumFlags() == 0 {
-		_ = cli.ShowSubcommandHelp(c)
-		return nil
-	}
-
-	if !c.IsSet("name") {
-		if c.Args().Get(0) != "" {
-			uuid = c.Args().Get(0)
-		}
-	}
-
-	conn, err := setupClient()
-	if err != nil {
-		return err
-	}
-	defer conn.Close()
-	client := gctrpc.NewGoCryptoTraderClient(conn)
-
-	executeCommand, err := client.GCTScriptReadScript(context.Background(),
-		&gctrpc.GCTScriptReadScriptRequest{
-			Script: &gctrpc.GCTScript{
-				Name: uuid,
-			},
-		})
-
-	if err != nil {
-		return err
-	}
-
-	jsonOutput(executeCommand)
-	return nil
-}
-
-func gctScriptQuery(c *cli.Context) error {
-	if c.NArg() == 0 && c.NumFlags() == 0 {
-		_ = cli.ShowSubcommandHelp(c)
-		return nil
-	}
-
-	if !c.IsSet("uuid") {
-		if c.Args().Get(0) != "" {
-			uuid = c.Args().Get(0)
-		}
-	}
-
-	conn, err := setupClient()
-	if err != nil {
-		return err
-	}
-	defer conn.Close()
-	client := gctrpc.NewGoCryptoTraderClient(conn)
-
-	executeCommand, err := client.GCTScriptQuery(context.Background(),
-		&gctrpc.GCTScriptQueryRequest{
-			Script: &gctrpc.GCTScript{
-				UUID: uuid,
-			},
->>>>>>> f6fd94ea
-		})
-
-	if err != nil {
-		return err
-	}
-
-<<<<<<< HEAD
-	jsonOutput(result)
-=======
-	jsonOutput(executeCommand)
-
-	return nil
-}
-
-func gctScriptUpload(c *cli.Context) error {
-	if c.NArg() == 0 && c.NumFlags() == 0 {
-		_ = cli.ShowSubcommandHelp(c)
-		return nil
-	}
-
-	var overwrite bool
-	var archived bool
-	if !c.IsSet("path") {
-		if c.Args().Get(0) != "" {
-			filename = c.Args().Get(0)
-		}
-	}
-
-	if c.IsSet("overwrite") {
-		overwrite = c.Bool("overwrite")
-	} else {
-		ow, err := strconv.ParseBool(c.Args().Get(1))
-		if err == nil {
-			overwrite = ow
-		}
-	}
-
-	if c.IsSet("archived") {
-		archived = c.Bool("archived")
-	} else {
-		ow, err := strconv.ParseBool(c.Args().Get(1))
-		if err == nil {
-			archived = ow
-		}
-	}
-
-	if filepath.Ext(filename) != ".gct" && filepath.Ext(filename) != ".zip" {
-		return errors.New("file type must be gct or zip")
-	}
-
-	file, err := os.Open(filename)
-	if err != nil {
-		return err
-	}
-
-	conn, err := setupClient()
-	if err != nil {
-		return err
-	}
-	defer conn.Close()
-	client := gctrpc.NewGoCryptoTraderClient(conn)
-
-	data, err := ioutil.ReadAll(file)
-	if err != nil {
-		return err
-	}
-
-	uploadCommand, err := client.GCTScriptUpload(context.Background(),
-		&gctrpc.GCTScriptUploadRequest{
-			ScriptName: filepath.Base(file.Name()),
-			Data:       data,
-			Archived:   archived,
-			Overwrite:  overwrite,
-		})
-
-	if err != nil {
-		return err
-	}
-
-	jsonOutput(uploadCommand)
->>>>>>> f6fd94ea
+	jsonOutput(result)
 	return nil
 }