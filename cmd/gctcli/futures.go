package main

import (
	"errors"
	"fmt"
	"strconv"
	"strings"
	"time"

	"github.com/thrasher-corp/gocryptotrader/common"
	"github.com/thrasher-corp/gocryptotrader/currency"
	"github.com/thrasher-corp/gocryptotrader/exchanges/order"
	"github.com/thrasher-corp/gocryptotrader/gctrpc"
	"github.com/urfave/cli/v2"
)

// futuresCommands contains all commands related to futures
// position data, funding rates, collateral, pnl etc
var futuresCommands = &cli.Command{
	Name:      "futures",
	Aliases:   []string{"f"},
	Usage:     "contains all futures based rpc commands",
	ArgsUsage: "<command> <args>",
	Subcommands: []*cli.Command{
		{
			Name:      "getmanagedposition",
			Aliases:   []string{"managedposition", "mp"},
			Usage:     "retrieves an open position monitored by the order manager",
			ArgsUsage: "<exchange> <asset> <pair> <includeorderdetails> <getfundingdata> <includefundingentries> <includepredictedrate>",
			Action:    getManagedPosition,
			Flags: []cli.Flag{
				&cli.StringFlag{
					Name:    "exchange",
					Aliases: []string{"e"},
					Usage:   "the exchange to retrieve futures positions from",
				},
				&cli.StringFlag{
					Name:    "asset",
					Aliases: []string{"a"},
					Usage:   "the asset type of the currency pair, must be a futures type",
				},
				&cli.StringFlag{
					Name:    "pair",
					Aliases: []string{"p"},
					Usage:   "the currency pair of the position",
				},
				&cli.BoolFlag{
					Name:    "includeorderdetails",
					Aliases: []string{"orders"},
					Usage:   "includes all orders that make up a position in the response",
				},
				&cli.BoolFlag{
					Name:    "getfundingdata",
					Aliases: []string{"funding", "fd"},
					Usage:   "if true, will return funding rate summary",
				},
				&cli.BoolFlag{
					Name:    "includefundingentries",
					Aliases: []string{"allfunding", "af"},
					Usage:   "if true, will return all funding rate entries - requires --getfundingdata",
				},
				&cli.BoolFlag{
					Name:    "includepredictedrate",
					Aliases: []string{"predicted", "pr"},
					Usage:   "if true, will return the predicted funding rate - requires --getfundingdata",
				},
			},
		},
		{
			Name:      "getallmanagedpositions",
			Aliases:   []string{"managedpositions", "mps"},
			Usage:     "retrieves all open positions monitored by the order manager",
			ArgsUsage: "<includeorderdetails> <getfundingdata> <includefundingentries> <includepredictedrate>",
			Action:    getAllManagedPositions,
			Flags: []cli.Flag{
				&cli.BoolFlag{
					Name:    "includeorderdetails",
					Aliases: []string{"orders"},
					Usage:   "includes all orders that make up a position in the response",
				},
				&cli.BoolFlag{
					Name:    "getfundingdata",
					Aliases: []string{"funding", "fd"},
					Usage:   "if true, will return funding rate summary",
				},
				&cli.BoolFlag{
					Name:    "includefundingentries",
					Aliases: []string{"allfunding", "af"},
					Usage:   "if true, will return all funding rate entries - requires --getfundingdata",
				},
				&cli.BoolFlag{
					Name:    "includepredictedrate",
					Aliases: []string{"predicted", "pr"},
					Usage:   "if true, will return the predicted funding rate - requires --getfundingdata",
				},
			},
		},

		{
			Name:      "getfuturespositions",
			Aliases:   []string{"positions", "p"},
			Usage:     "will retrieve all futures positions in a timeframe, then calculate PNL based on that. Note, the dates have an impact on PNL calculations, ensure your start date is not after a new position is opened",
			ArgsUsage: "<exchange> <asset> <pair> <start> <end> <limit> <status> <overwrite> <includeorderdetails> <getpositionstats> <getfundingdata> <includefundingentries> <includepredictedrate>",
			Action:    getFuturesPositions,
			Flags: []cli.Flag{
				&cli.StringFlag{
					Name:    "exchange",
					Aliases: []string{"e"},
					Usage:   "the exchange to retrieve futures positions from",
				},
				&cli.StringFlag{
					Name:    "asset",
					Aliases: []string{"a"},
					Usage:   "the asset type of the currency pair, must be a futures type",
				},
				&cli.StringFlag{
					Name:    "pair",
					Aliases: []string{"p"},
					Usage:   "the currency pair",
				},
				&cli.StringFlag{
					Name:        "start",
					Aliases:     []string{"sd"},
					Usage:       "<start> rounded down to the nearest hour, ensure your starting position is within this window for accurate calculations",
					Value:       time.Now().AddDate(-1, 0, 0).Truncate(time.Hour).Format(time.DateTime),
					Destination: &startTime,
				},
				&cli.StringFlag{
					Name:        "end",
					Aliases:     []string{"ed"},
					Usage:       "<end> rounded down to the nearest hour, ensure your last position is within this window for accurate calculations",
					Value:       time.Now().Format(time.DateTime),
					Destination: &endTime,
				},
				&cli.IntFlag{
					Name:        "limit",
					Aliases:     []string{"l"},
					Usage:       "the number of positions (not orders) to return",
					Value:       86400,
					Destination: &limit,
				},
				&cli.StringFlag{
					Name:    "status",
					Aliases: []string{"s"},
					Usage:   "limit return to position statuses - open, closed, any",
					Value:   "ANY",
				},
				&cli.BoolFlag{
					Name:    "overwrite",
					Aliases: []string{"o"},
					Usage:   "if true, will overwrite futures results for the provided exchange, asset, pair",
				},
				&cli.BoolFlag{
					Name:    "includeorderdetails",
					Aliases: []string{"orders"},
					Usage:   "includes all orders that make up a position in the response",
				},
				&cli.BoolFlag{
					Name:    "getpositionstats",
					Aliases: []string{"stats"},
					Usage:   "if true, will return extra stats on the position from the exchange",
				},
				&cli.BoolFlag{
					Name:    "getfundingdata",
					Aliases: []string{"funding", "fd"},
					Usage:   "if true, will return funding rate summary",
				},
				&cli.BoolFlag{
					Name:    "includefundingentries",
					Aliases: []string{"allfunding", "af"},
					Usage:   "if true, will return all funding rate entries - requires --getfundingdata",
				},
				&cli.BoolFlag{
					Name:    "includepredictedrate",
					Aliases: []string{"predicted", "pr"},
					Usage:   "if true, will return the predicted funding rate - requires --getfundingdata",
				},
			},
		},
		{
			Name:      "getcollateral",
			Aliases:   []string{"collateral", "c"},
			Usage:     "returns total collateral for an exchange asset, with optional per currency breakdown",
			ArgsUsage: "<exchange> <asset> <calculateoffline> <includebreakdown> <includezerovalues>",
			Action:    getCollateral,
			Flags: []cli.Flag{
				&cli.StringFlag{
					Name:    "exchange",
					Aliases: []string{"e"},
					Usage:   "the exchange to retrieve futures positions from",
				},
				&cli.StringFlag{
					Name:    "asset",
					Aliases: []string{"a"},
					Usage:   "the asset type of the currency pair, must be a futures type",
				},
				&cli.BoolFlag{
					Name:    "calculateoffline",
					Aliases: []string{"c"},
					Usage:   "use local scaling calculations instead of requesting the collateral values directly, depending on individual exchange support",
				},
				&cli.BoolFlag{
					Name:    "includebreakdown",
					Aliases: []string{"i"},
					Usage:   "include a list of each held currency and its contribution to the overall collateral value",
				},
				&cli.BoolFlag{
					Name:    "includezerovalues",
					Aliases: []string{"z"},
					Usage:   "include collateral values that are zero",
				},
			},
		},
		{
			Name:      "getfundingrates",
			Aliases:   []string{"funding", "f"},
			Usage:     "returns funding rate data between two dates",
			ArgsUsage: "<exchange> <asset> <pairs> <start> <end> <includepredicted> <includepayments>",
			Action:    getFundingRates,
			Flags: []cli.Flag{
				&cli.StringFlag{
					Name:    "exchange",
					Aliases: []string{"e"},
					Usage:   "the exchange to retrieve futures positions from",
				},
				&cli.StringFlag{
					Name:    "asset",
					Aliases: []string{"a"},
					Usage:   "the asset type of the currency pair, must be a futures type",
				},
				&cli.StringFlag{
					Name:    "pair",
					Aliases: []string{"p"},
					Usage:   "currency pair",
				},
				&cli.StringFlag{
					Name:        "start",
					Aliases:     []string{"sd"},
<<<<<<< HEAD
					Usage:       "<start> rounded down to the nearest hour",
					Value:       time.Now().AddDate(0, -1, 0).Truncate(time.Hour).Format(common.SimpleTimeFormat),
=======
					Usage:       "<start> rounded down to the nearest hour, ensure your starting position is within this window for accurate calculations",
					Value:       time.Now().AddDate(-1, 0, 0).Truncate(time.Hour).Format(time.DateTime),
>>>>>>> 35a9b745
					Destination: &startTime,
				},
				&cli.StringFlag{
					Name:        "end",
					Aliases:     []string{"ed"},
<<<<<<< HEAD
					Usage:       "<end> rounded down to the nearest hour",
					Value:       time.Now().Truncate(time.Hour).Format(common.SimpleTimeFormat),
=======
					Usage:       "<end> rounded down to the nearest hour, ensure your last position is within this window for accurate calculations",
					Value:       time.Now().Format(time.DateTime),
>>>>>>> 35a9b745
					Destination: &endTime,
				},
				&cli.StringFlag{
					Name:    "paymentcurrency",
					Aliases: []string{"pc"},
					Usage:   "optional - if you are paid in a currency that isn't easily inferred from the Pair, eg BTCUSD-PERP use this field",
				},
				&cli.BoolFlag{
					Name:    "includepredicted",
					Aliases: []string{"ip", "predicted"},
					Usage:   "optional - include the predicted next funding rate",
				},
				&cli.BoolFlag{
					Name:    "includepayments",
					Aliases: []string{"pay"},
					Usage:   "optional - include funding rate payments, must be authenticated",
				},
				&cli.BoolFlag{
					Name:    "respecthistorylimits",
					Aliases: []string{"respect", "r"},
					Usage:   "optional - if true, will change the starting date to the maximum allowable limit if start date exceeds it",
				},
			},
		},
		{
			Name:      "getlatestfundingrate",
			Aliases:   []string{"latestrate", "lr", "r8"},
			Usage:     "returns the latest funding rate data",
			ArgsUsage: "<exchange> <asset> <pairs> <start> <end> <includepredicted> <includepayments>",
			Action:    getLatestFundingRate,
			Flags: []cli.Flag{
				&cli.StringFlag{
					Name:    "exchange",
					Aliases: []string{"e"},
					Usage:   "the exchange to retrieve futures positions from",
				},
				&cli.StringFlag{
					Name:    "asset",
					Aliases: []string{"a"},
					Usage:   "the asset type of the currency pair, must be a futures type",
				},
				&cli.StringFlag{
					Name:    "pair",
					Aliases: []string{"p"},
					Usage:   "currency pair",
				},
				&cli.BoolFlag{
					Name:    "includepredicted",
					Aliases: []string{"ip", "predicted"},
					Usage:   "optional - include the predicted next funding rate",
				},
			},
		},
	},
}

func getManagedPosition(c *cli.Context) error {
	if c.NArg() == 0 && c.NumFlags() == 0 {
		return cli.ShowSubcommandHelp(c)
	}

	var exchangeName string
	if c.IsSet("exchange") {
		exchangeName = c.String("exchange")
	} else {
		exchangeName = c.Args().First()
	}

	var assetType string
	if c.IsSet("asset") {
		assetType = c.String("asset")
	} else {
		assetType = c.Args().Get(1)
	}
	err := isFuturesAsset(assetType)
	if err != nil {
		return err
	}
	var currencyPair string
	if c.IsSet("pair") {
		currencyPair = c.String("pair")
	} else {
		currencyPair = c.Args().Get(2)
	}
	if !validPair(currencyPair) {
		return errInvalidPair
	}

	p, err := currency.NewPairDelimiter(currencyPair, pairDelimiter)
	if err != nil {
		return err
	}

	var includeOrderDetails bool
	if c.IsSet("includeorderdetails") {
		includeOrderDetails = c.Bool("includeorderdetails")
	} else if c.Args().Get(3) != "" {
		includeOrderDetails, err = strconv.ParseBool(c.Args().Get(3))
		if err != nil {
			return err
		}
	}

	var getFundingData bool
	if c.IsSet("getfundingdata") {
		getFundingData = c.Bool("getfundingdata")
	} else if c.Args().Get(4) != "" {
		getFundingData, err = strconv.ParseBool(c.Args().Get(4))
		if err != nil {
			return err
		}
	}

	var includeFundingEntries bool
	if c.IsSet("includefundingentries") {
		includeFundingEntries = c.Bool("includefundingentries")
	} else if c.Args().Get(5) != "" {
		includeFundingEntries, err = strconv.ParseBool(c.Args().Get(5))
		if err != nil {
			return err
		}
	}

	var includePredictedRate bool
	if c.IsSet("includepredictedrate") {
		includePredictedRate = c.Bool("includepredictedrate")
	} else if c.Args().Get(6) != "" {
		includePredictedRate, err = strconv.ParseBool(c.Args().Get(6))
		if err != nil {
			return err
		}
	}

	err = order.CheckFundingRatePrerequisites(getFundingData, includePredictedRate, includeFundingEntries)
	if err != nil {
		return err
	}

	conn, cancel, err := setupClient(c)
	if err != nil {
		return err
	}
	defer closeConn(conn, cancel)

	client := gctrpc.NewGoCryptoTraderServiceClient(conn)
	result, err := client.GetManagedPosition(c.Context,
		&gctrpc.GetManagedPositionRequest{
			Exchange: exchangeName,
			Asset:    assetType,
			Pair: &gctrpc.CurrencyPair{
				Delimiter: p.Delimiter,
				Base:      p.Base.String(),
				Quote:     p.Quote.String(),
			},
			IncludeFullOrderData:    includeOrderDetails,
			GetFundingPayments:      getFundingData,
			IncludeFullFundingRates: includeFundingEntries,
			IncludePredictedRate:    includePredictedRate,
		})
	if err != nil {
		return err
	}

	jsonOutput(result)
	return nil
}

func getAllManagedPositions(c *cli.Context) error {
	var (
		err                   error
		includeOrderDetails   bool
		getFundingData        bool
		includeFundingEntries bool
		includePredictedRate  bool
	)
	if c.IsSet("includeorderdetails") {
		includeOrderDetails = c.Bool("includeorderdetails")
	} else if c.Args().Get(0) != "" {
		includeOrderDetails, err = strconv.ParseBool(c.Args().Get(0))
		if err != nil {
			return err
		}
	}

	if c.IsSet("getfundingdata") {
		getFundingData = c.Bool("getfundingdata")
	} else if c.Args().Get(1) != "" {
		getFundingData, err = strconv.ParseBool(c.Args().Get(1))
		if err != nil {
			return err
		}
	}

	if c.IsSet("includefundingentries") {
		includeFundingEntries = c.Bool("includefundingentries")
	} else if c.Args().Get(2) != "" {
		includeFundingEntries, err = strconv.ParseBool(c.Args().Get(2))
		if err != nil {
			return err
		}
	}

	if c.IsSet("includepredictedrate") {
		includePredictedRate = c.Bool("includepredictedrate")
	} else if c.Args().Get(2) != "" {
		includePredictedRate, err = strconv.ParseBool(c.Args().Get(3))
		if err != nil {
			return err
		}
	}

	err = order.CheckFundingRatePrerequisites(getFundingData, includePredictedRate, includeFundingEntries)
	if err != nil {
		return err
	}

	conn, cancel, err := setupClient(c)
	if err != nil {
		return err
	}
	defer closeConn(conn, cancel)

	client := gctrpc.NewGoCryptoTraderServiceClient(conn)
	result, err := client.GetAllManagedPositions(c.Context,
		&gctrpc.GetAllManagedPositionsRequest{
			IncludeFullOrderData:    includeOrderDetails,
			GetFundingPayments:      getFundingData,
			IncludeFullFundingRates: includeFundingEntries,
			IncludePredictedRate:    includePredictedRate,
		})
	if err != nil {
		return err
	}

	jsonOutput(result)
	return nil
}

func getFuturesPositions(c *cli.Context) error {
	if c.NArg() == 0 && c.NumFlags() == 0 {
		return cli.ShowSubcommandHelp(c)
	}
	var (
		exchangeName          string
		assetType             string
		currencyPair          string
		err                   error
		includeOrderDetails   bool
		status                string
		overwrite             bool
		getFundingData        bool
		includeFundingEntries bool
		getPositionsStats     bool
		includePredicted      bool
		s, e                  time.Time
	)
	if c.IsSet("exchange") {
		exchangeName = c.String("exchange")
	} else {
		exchangeName = c.Args().First()
	}

	if c.IsSet("asset") {
		assetType = c.String("asset")
	} else {
		assetType = c.Args().Get(1)
	}

	err = isFuturesAsset(assetType)
	if err != nil {
		return err
	}
	if c.IsSet("pair") {
		currencyPair = c.String("pair")
	} else {
		currencyPair = c.Args().Get(2)
	}
	if !validPair(currencyPair) {
		return errInvalidPair
	}

	p, err := currency.NewPairDelimiter(currencyPair, pairDelimiter)
	if err != nil {
		return err
	}

	if !c.IsSet("start") {
		if c.Args().Get(3) != "" {
			startTime = c.Args().Get(3)
		}
	}

	if !c.IsSet("end") {
		if c.Args().Get(4) != "" {
			endTime = c.Args().Get(4)
		}
	}
	if c.IsSet("limit") {
		limit = c.Int("limit")
	} else if c.Args().Get(5) != "" {
		var limit64 int64
		limit64, err = strconv.ParseInt(c.Args().Get(5), 10, 64)
		if err != nil {
			return err
		}
		limit = int(limit64)
	}
	if limit <= 0 {
		return errors.New("limit must be greater than 0")
	}

	if c.IsSet("status") {
		status = c.String("status")
	} else if c.Args().Get(6) != "" {
		status = c.Args().Get(6)
	}
	if !strings.EqualFold(status, "any") &&
		!strings.EqualFold(status, "open") &&
		!strings.EqualFold(status, "closed") &&
		status != "" {
		return errors.New("unrecognised status")
	}

	if c.IsSet("overwrite") {
		overwrite = c.Bool("overwrite")
	} else if c.Args().Get(7) != "" {
		overwrite, err = strconv.ParseBool(c.Args().Get(7))
		if err != nil {
			return err
		}
	}

	if c.IsSet("includeorderdetails") {
		includeOrderDetails = c.Bool("includeorderdetails")
	} else if c.Args().Get(8) != "" {
		includeOrderDetails, err = strconv.ParseBool(c.Args().Get(8))
		if err != nil {
			return err
		}
	}
	if c.IsSet("getpositionstats") {
		getPositionsStats = c.Bool("getpositionstats")
	} else if c.Args().Get(9) != "" {
		getPositionsStats, err = strconv.ParseBool(c.Args().Get(9))
		if err != nil {
			return err
		}
	}
	if c.IsSet("getfundingdata") {
		getFundingData = c.Bool("getfundingdata")
	} else if c.Args().Get(10) != "" {
		getFundingData, err = strconv.ParseBool(c.Args().Get(10))
		if err != nil {
			return err
		}
	}
	if c.IsSet("includefundingentries") {
		includeFundingEntries = c.Bool("includefundingentries")
	} else if c.Args().Get(11) != "" {
		includeFundingEntries, err = strconv.ParseBool(c.Args().Get(11))
		if err != nil {
			return err
		}
	}
	if c.IsSet("includepredictedrate") {
		includePredicted = c.Bool("includepredictedrate")
	} else if c.Args().Get(12) != "" {
		includePredicted, err = strconv.ParseBool(c.Args().Get(12))
		if err != nil {
			return err
		}
	}
	err = order.CheckFundingRatePrerequisites(getFundingData, includePredicted, includeFundingEntries)
	if err != nil {
		return err
	}

	s, err = time.ParseInLocation(time.DateTime, startTime, time.Local)
	if err != nil {
		return fmt.Errorf("invalid time format for start: %v", err)
	}
	e, err = time.ParseInLocation(time.DateTime, endTime, time.Local)
	if err != nil {
		return fmt.Errorf("invalid time format for end: %v", err)
	}

	if e.Before(s) {
		return errors.New("start cannot be after end")
	}

	conn, cancel, err := setupClient(c)
	if err != nil {
		return err
	}
	defer closeConn(conn, cancel)

	client := gctrpc.NewGoCryptoTraderServiceClient(conn)
	result, err := client.GetFuturesPositions(c.Context,
		&gctrpc.GetFuturesPositionsRequest{
			Exchange: exchangeName,
			Asset:    assetType,
			Pair: &gctrpc.CurrencyPair{
				Delimiter: p.Delimiter,
				Base:      p.Base.String(),
				Quote:     p.Quote.String(),
			},
			StartDate:               s.Format(common.SimpleTimeFormatWithTimezone),
			EndDate:                 e.Format(common.SimpleTimeFormatWithTimezone),
			Status:                  status,
			PositionLimit:           int64(limit),
			Overwrite:               overwrite,
			GetPositionStats:        getPositionsStats,
			IncludeFullOrderData:    includeOrderDetails,
			GetFundingPayments:      getFundingData,
			IncludeFullFundingRates: includeFundingEntries,
			IncludePredictedRate:    includePredicted,
		})
	if err != nil {
		return err
	}

	jsonOutput(result)
	return nil
}

func getCollateral(c *cli.Context) error {
	if c.NArg() == 0 && c.NumFlags() == 0 {
		return cli.ShowSubcommandHelp(c)
	}
	var (
		exchangeName, assetType                               string
		calculateOffline, includeBreakdown, includeZeroValues bool
		err                                                   error
	)
	if c.IsSet("exchange") {
		exchangeName = c.String("exchange")
	} else {
		exchangeName = c.Args().First()
	}
	if c.IsSet("asset") {
		assetType = c.String("asset")
	} else {
		assetType = c.Args().Get(1)
	}

	err = isFuturesAsset(assetType)
	if err != nil {
		return err
	}
	if c.IsSet("calculateoffline") {
		calculateOffline = c.Bool("calculateoffline")
	} else if c.Args().Get(2) != "" {
		calculateOffline, err = strconv.ParseBool(c.Args().Get(2))
		if err != nil {
			return err
		}
	}

	if c.IsSet("includebreakdown") {
		includeBreakdown = c.Bool("includebreakdown")
	} else if c.Args().Get(3) != "" {
		includeBreakdown, err = strconv.ParseBool(c.Args().Get(3))
		if err != nil {
			return err
		}
	}

	if c.IsSet("includezerovalues") {
		includeZeroValues = c.Bool("includezerovalues")
	} else if c.Args().Get(4) != "" {
		includeZeroValues, err = strconv.ParseBool(c.Args().Get(4))
		if err != nil {
			return err
		}
	}

	conn, cancel, err := setupClient(c)
	if err != nil {
		return err
	}
	defer closeConn(conn, cancel)

	client := gctrpc.NewGoCryptoTraderServiceClient(conn)
	result, err := client.GetCollateral(c.Context,
		&gctrpc.GetCollateralRequest{
			Exchange:          exchangeName,
			Asset:             assetType,
			IncludeBreakdown:  includeBreakdown,
			CalculateOffline:  calculateOffline,
			IncludeZeroValues: includeZeroValues,
		})
	if err != nil {
		return err
	}

	jsonOutput(result)
	return nil
}

func getFundingRates(c *cli.Context) error {
	if c.NArg() == 0 && c.NumFlags() == 0 {
		return cli.ShowSubcommandHelp(c)
	}
	var (
		exchangeName, assetType, currencyPair, paymentCurrency             string
		includePredicted, includePayments, respectFundingRateHistoryLimits bool
		p                                                                  currency.Pair
		s, e                                                               time.Time
		err                                                                error
	)
	if c.IsSet("exchange") {
		exchangeName = c.String("exchange")
	} else {
		exchangeName = c.Args().First()
	}

	if c.IsSet("asset") {
		assetType = c.String("asset")
	} else {
		assetType = c.Args().Get(1)
	}

	err = isFuturesAsset(assetType)
	if err != nil {
		return err
	}
	if c.IsSet("pair") {
		currencyPair = c.String("pair")
	} else {
		currencyPair = c.Args().Get(2)
	}
	if !validPair(currencyPair) {
		return errInvalidPair
	}
	p, err = currency.NewPairDelimiter(currencyPair, pairDelimiter)
	if err != nil {
		return err
	}
	if !c.IsSet("start") {
		if c.Args().Get(3) != "" {
			startTime = c.Args().Get(3)
		}
	}
	if !c.IsSet("end") {
		if c.Args().Get(4) != "" {
			endTime = c.Args().Get(4)
		}
	}

	if c.IsSet("paymentcurrency") {
		paymentCurrency = c.String("paymentcurrency")
	} else {
		paymentCurrency = c.Args().Get(3)
	}

	if c.IsSet("includepredicted") {
		includePredicted = c.Bool("includepredicted")
	} else if c.Args().Get(5) != "" {
		includePredicted, err = strconv.ParseBool(c.Args().Get(5))
		if err != nil {
			return err
		}
	}
	if c.IsSet("includepayments") {
		includePayments = c.Bool("includepayments")
	} else if c.Args().Get(6) != "" {
		includePayments, err = strconv.ParseBool(c.Args().Get(6))
		if err != nil {
			return err
		}
	}
<<<<<<< HEAD
	if c.IsSet("respecthistorylimits") {
		respectFundingRateHistoryLimits = c.Bool("respecthistorylimits")
	} else if c.Args().Get(7) != "" {
		respectFundingRateHistoryLimits, err = strconv.ParseBool(c.Args().Get(6))
		if err != nil {
			return err
		}
	}

	s, err = time.ParseInLocation(common.SimpleTimeFormat, startTime, time.Local)
=======
	s, err = time.ParseInLocation(time.DateTime, startTime, time.Local)
>>>>>>> 35a9b745
	if err != nil {
		return fmt.Errorf("invalid time format for start: %v", err)
	}
	e, err = time.ParseInLocation(time.DateTime, endTime, time.Local)
	if err != nil {
		return fmt.Errorf("invalid time format for end: %v", err)
	}

	if e.Before(s) {
		return errors.New("start cannot be after end")
	}

	conn, cancel, err := setupClient(c)
	if err != nil {
		return err
	}
	defer closeConn(conn, cancel)

	client := gctrpc.NewGoCryptoTraderServiceClient(conn)
	result, err := client.GetFundingRates(c.Context,
		&gctrpc.GetFundingRatesRequest{
			Exchange: exchangeName,
			Asset:    assetType,
			Pair: &gctrpc.CurrencyPair{
				Delimiter: p.Delimiter,
				Base:      p.Base.String(),
				Quote:     p.Quote.String(),
			},
			StartDate:            s.Format(common.SimpleTimeFormatWithTimezone),
			EndDate:              e.Format(common.SimpleTimeFormatWithTimezone),
			IncludePredicted:     includePredicted,
			IncludePayments:      includePayments,
			RespectHistoryLimits: respectFundingRateHistoryLimits,
			PaymentCurrency:      paymentCurrency,
		})
	if err != nil {
		return err
	}

	jsonOutput(result)
	return nil
}

func getLatestFundingRate(c *cli.Context) error {
	if c.NArg() == 0 && c.NumFlags() == 0 {
		return cli.ShowSubcommandHelp(c)
	}
	var (
		exchangeName, assetType, currencyPair string
		includePredicted                      bool
		p                                     currency.Pair
		err                                   error
	)
	if c.IsSet("exchange") {
		exchangeName = c.String("exchange")
	} else {
		exchangeName = c.Args().First()
	}

	if c.IsSet("asset") {
		assetType = c.String("asset")
	} else {
		assetType = c.Args().Get(1)
	}

	err = isFuturesAsset(assetType)
	if err != nil {
		return err
	}
	if c.IsSet("pair") {
		currencyPair = c.String("pair")
	} else {
		currencyPair = c.Args().Get(2)
	}
	if !validPair(currencyPair) {
		return errInvalidPair
	}
	p, err = currency.NewPairDelimiter(currencyPair, pairDelimiter)
	if err != nil {
		return err
	}

	if c.IsSet("includepredicted") {
		includePredicted = c.Bool("includepredicted")
	} else if c.Args().Get(3) != "" {
		includePredicted, err = strconv.ParseBool(c.Args().Get(3))
		if err != nil {
			return err
		}
	}

	conn, cancel, err := setupClient(c)
	if err != nil {
		return err
	}
	defer closeConn(conn, cancel)

	client := gctrpc.NewGoCryptoTraderServiceClient(conn)
	result, err := client.GetLatestFundingRate(c.Context,
		&gctrpc.GetLatestFundingRateRequest{
			Exchange: exchangeName,
			Asset:    assetType,
			Pair: &gctrpc.CurrencyPair{
				Delimiter: p.Delimiter,
				Base:      p.Base.String(),
				Quote:     p.Quote.String(),
			},
			IncludePredicted: includePredicted,
		})
	if err != nil {
		return err
	}

	jsonOutput(result)
	return nil
}<|MERGE_RESOLUTION|>--- conflicted
+++ resolved
@@ -236,25 +236,15 @@
 				&cli.StringFlag{
 					Name:        "start",
 					Aliases:     []string{"sd"},
-<<<<<<< HEAD
 					Usage:       "<start> rounded down to the nearest hour",
-					Value:       time.Now().AddDate(0, -1, 0).Truncate(time.Hour).Format(common.SimpleTimeFormat),
-=======
-					Usage:       "<start> rounded down to the nearest hour, ensure your starting position is within this window for accurate calculations",
-					Value:       time.Now().AddDate(-1, 0, 0).Truncate(time.Hour).Format(time.DateTime),
->>>>>>> 35a9b745
+					Value:       time.Now().AddDate(0, -1, 0).Truncate(time.Hour).Format(time.DateTime),
 					Destination: &startTime,
 				},
 				&cli.StringFlag{
 					Name:        "end",
 					Aliases:     []string{"ed"},
-<<<<<<< HEAD
 					Usage:       "<end> rounded down to the nearest hour",
-					Value:       time.Now().Truncate(time.Hour).Format(common.SimpleTimeFormat),
-=======
-					Usage:       "<end> rounded down to the nearest hour, ensure your last position is within this window for accurate calculations",
-					Value:       time.Now().Format(time.DateTime),
->>>>>>> 35a9b745
+					Value:       time.Now().Truncate(time.Hour).Format(time.DateTime),
 					Destination: &endTime,
 				},
 				&cli.StringFlag{
@@ -826,7 +816,6 @@
 			return err
 		}
 	}
-<<<<<<< HEAD
 	if c.IsSet("respecthistorylimits") {
 		respectFundingRateHistoryLimits = c.Bool("respecthistorylimits")
 	} else if c.Args().Get(7) != "" {
@@ -836,10 +825,7 @@
 		}
 	}
 
-	s, err = time.ParseInLocation(common.SimpleTimeFormat, startTime, time.Local)
-=======
 	s, err = time.ParseInLocation(time.DateTime, startTime, time.Local)
->>>>>>> 35a9b745
 	if err != nil {
 		return fmt.Errorf("invalid time format for start: %v", err)
 	}
