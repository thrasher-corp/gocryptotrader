package main

import (
	"errors"
	"fmt"
	"strconv"
	"strings"
	"time"

	"github.com/thrasher-corp/gocryptotrader/common"
	"github.com/thrasher-corp/gocryptotrader/currency"
	"github.com/thrasher-corp/gocryptotrader/exchanges/collateral"
	"github.com/thrasher-corp/gocryptotrader/exchanges/margin"
	"github.com/thrasher-corp/gocryptotrader/exchanges/order"
	"github.com/thrasher-corp/gocryptotrader/gctrpc"
	"github.com/urfave/cli/v2"
)

// futuresCommands contains all commands related to futures
// position data, funding rates, collateral, pnl etc
var futuresCommands = &cli.Command{
	Name:      "futures",
	Aliases:   []string{"f"},
	Usage:     "contains all futures based rpc commands",
	ArgsUsage: "<command> <args>",
	Subcommands: []*cli.Command{
		{
			Name:      "getmanagedposition",
			Aliases:   []string{"managedposition", "mp"},
			Usage:     "retrieves an open position monitored by the order manager",
			ArgsUsage: "<exchange> <asset> <pair> <includeorderdetails> <getfundingdata> <includefundingentries> <includepredictedrate>",
			Action:    getManagedPosition,
			Flags: []cli.Flag{
				&cli.StringFlag{
					Name:    "exchange",
					Aliases: []string{"e"},
					Usage:   "the exchange to retrieve futures positions from",
				},
				&cli.StringFlag{
					Name:    "asset",
					Aliases: []string{"a"},
					Usage:   "the asset type of the currency pair, must be a futures type",
				},
				&cli.StringFlag{
					Name:    "pair",
					Aliases: []string{"p"},
					Usage:   "the currency pair of the position",
				},
				&cli.BoolFlag{
					Name:    "includeorderdetails",
					Aliases: []string{"orders"},
					Usage:   "includes all orders that make up a position in the response",
				},
				&cli.BoolFlag{
					Name:    "getfundingdata",
					Aliases: []string{"funding", "fd"},
					Usage:   "if true, will return funding rate summary",
				},
				&cli.BoolFlag{
					Name:    "includefundingentries",
					Aliases: []string{"allfunding", "af"},
					Usage:   "if true, will return all funding rate entries - requires --getfundingdata",
				},
				&cli.BoolFlag{
					Name:    "includepredictedrate",
					Aliases: []string{"predicted", "pr"},
					Usage:   "if true, will return the predicted funding rate - requires --getfundingdata",
				},
			},
		},
		{
			Name:      "getallmanagedpositions",
			Aliases:   []string{"managedpositions", "mps"},
			Usage:     "retrieves all open positions monitored by the order manager",
			ArgsUsage: "<includeorderdetails> <getfundingdata> <includefundingentries> <includepredictedrate>",
			Action:    getAllManagedPositions,
			Flags: []cli.Flag{
				&cli.BoolFlag{
					Name:    "includeorderdetails",
					Aliases: []string{"orders"},
					Usage:   "includes all orders that make up a position in the response",
				},
				&cli.BoolFlag{
					Name:    "getfundingdata",
					Aliases: []string{"funding", "fd"},
					Usage:   "if true, will return funding rate summary",
				},
				&cli.BoolFlag{
					Name:    "includefundingentries",
					Aliases: []string{"allfunding", "af"},
					Usage:   "if true, will return all funding rate entries - requires --getfundingdata",
				},
				&cli.BoolFlag{
					Name:    "includepredictedrate",
					Aliases: []string{"predicted", "pr"},
					Usage:   "if true, will return the predicted funding rate - requires --getfundingdata",
				},
			},
		},
		{
			Name:      "getcollateral",
			Aliases:   []string{"collateral", "c"},
			Usage:     "returns total collateral for an exchange asset, with optional per currency breakdown",
			ArgsUsage: "<exchange> <asset> <calculateoffline> <includebreakdown> <includezerovalues>",
			Action:    getCollateral,
			Flags: []cli.Flag{
				&cli.StringFlag{
					Name:    "exchange",
					Aliases: []string{"e"},
					Usage:   "the exchange to retrieve futures positions from",
				},
				&cli.StringFlag{
					Name:    "asset",
					Aliases: []string{"a"},
					Usage:   "the asset type of the currency pair, must be a futures type",
				},
				&cli.BoolFlag{
					Name:    "calculateoffline",
					Aliases: []string{"c"},
					Usage:   "use local scaling calculations instead of requesting the collateral values directly, depending on individual exchange support",
				},
				&cli.BoolFlag{
					Name:    "includebreakdown",
					Aliases: []string{"i"},
					Usage:   "include a list of each held currency and its contribution to the overall collateral value",
				},
				&cli.BoolFlag{
					Name:    "includezerovalues",
					Aliases: []string{"z"},
					Usage:   "include collateral values that are zero",
				},
			},
		},
		{
			Name:      "getfundingrates",
			Aliases:   []string{"funding", "f"},
			Usage:     "returns funding rate data between two dates",
			ArgsUsage: "<exchange> <asset> <pairs> <start> <end> <includepredicted> <includepayments>",
			Action:    getFundingRates,
			Flags: []cli.Flag{
				&cli.StringFlag{
					Name:    "exchange",
					Aliases: []string{"e"},
					Usage:   "the exchange to retrieve futures positions from",
				},
				&cli.StringFlag{
					Name:    "asset",
					Aliases: []string{"a"},
					Usage:   "the asset type of the currency pair, must be a futures type",
				},
				&cli.StringSliceFlag{
					Name:    "pairs",
					Aliases: []string{"p"},
					Usage:   "comma delimited list of pairs you wish to get funding rate data for",
				},
				&cli.StringFlag{
					Name:        "start",
					Aliases:     []string{"sd"},
					Usage:       "<start> rounded down to the nearest hour, ensure your starting position is within this window for accurate calculations",
					Value:       time.Now().AddDate(-1, 0, 0).Truncate(time.Hour).Format(time.DateTime),
					Destination: &startTime,
				},
				&cli.StringFlag{
					Name:        "end",
					Aliases:     []string{"ed"},
					Usage:       "<end> rounded down to the nearest hour, ensure your last position is within this window for accurate calculations",
					Value:       time.Now().Format(time.DateTime),
					Destination: &endTime,
				},
				&cli.BoolFlag{
					Name:    "includepredicted",
					Aliases: []string{"ip", "predicted"},
					Usage:   "include the predicted next funding rate",
				},
				&cli.BoolFlag{
					Name:    "includepayments",
					Aliases: []string{"pay"},
					Usage:   "include funding rate payments",
				},
			},
		},
		{
			Name:      "getcollateralmode",
			Aliases:   []string{"gcm"},
			Usage:     "gets the collateral mode for an exchange asset",
			ArgsUsage: "<exchange> <asset>",
			Action:    getCollateralMode,
			Flags: []cli.Flag{
				&cli.StringFlag{
					Name:    "exchange",
					Aliases: []string{"e"},
					Usage:   "the exchange to retrieve futures positions from",
				},
				&cli.StringFlag{
					Name:    "asset",
					Aliases: []string{"a"},
					Usage:   "the asset type of the currency pair, must be a futures type",
				},
			},
		},
		{
			Name:      "setcollateralmode",
			Aliases:   []string{"scm"},
			Usage:     "sets the collateral mode for an exchange asset",
			ArgsUsage: "<exchange> <asset> <collateralmode>",
			Action:    setCollateralMode,
			Flags: []cli.Flag{
				&cli.StringFlag{
					Name:    "exchange",
					Aliases: []string{"e"},
					Usage:   "the exchange to retrieve futures positions from",
				},
				&cli.StringFlag{
					Name:    "asset",
					Aliases: []string{"a"},
					Usage:   "the asset type of the currency pair, must be a futures type",
				},

				&cli.StringFlag{
					Name:    "collateralmode",
					Aliases: []string{"collateral", "cm", "c"},
					Usage:   "the collateral mode type, such as 'single', 'multi' or 'global'",
				},
			},
		},
		{
			Name:      "setleverage",
			Aliases:   []string{"sl"},
			Usage:     "sets the initial leverage level for an exchange currency pair",
			ArgsUsage: "<exchange> <asset> <pair> <margintype> <leverage>",
			Action:    setLeverage,
			Flags: []cli.Flag{
				&cli.StringFlag{
					Name:    "exchange",
					Aliases: []string{"e"},
					Usage:   "the exchange to retrieve futures positions from",
				},
				&cli.StringFlag{
					Name:    "asset",
					Aliases: []string{"a"},
					Usage:   "the asset type of the currency pair, must be a futures type",
				},
				&cli.StringFlag{
					Name:    "pair",
					Aliases: []string{"p"},
					Usage:   "the currency pair",
				},
				&cli.StringFlag{
					Name:    "margintype",
					Aliases: []string{"margin", "mt", "m"},
					Usage:   "the margin type, such as 'isolated', 'multi' or 'cross'",
				},
				&cli.Float64Flag{
					Name:    "leverage",
					Aliases: []string{"l", "riskon", "uponly", "yolo", "steadylads"},
					Usage:   "the level of leverage you want, increase it to lose your capital faster",
				},
			},
		},
		{
			Name:      "getleverage",
			Aliases:   []string{"gl"},
			Usage:     "gets the initial leverage level for an exchange currency pair",
			ArgsUsage: "<exchange> <asset> <pair> <margintype>",
			Action:    getLeverage,
			Flags: []cli.Flag{
				&cli.StringFlag{
					Name:    "exchange",
					Aliases: []string{"e"},
					Usage:   "the exchange to retrieve futures positions from",
				},
				&cli.StringFlag{
					Name:    "asset",
					Aliases: []string{"a"},
					Usage:   "the asset type of the currency pair, must be a futures type",
				},
				&cli.StringFlag{
					Name:    "pair",
					Aliases: []string{"p"},
					Usage:   "the currency pair",
				},
				&cli.StringFlag{
					Name:    "margintype",
					Aliases: []string{"margin", "mt", "m"},
					Usage:   "the margin type, such as 'isolated', 'multi' or 'cross'",
				},
			},
		},
		{
			Name:      "changepositionmargin",
			Aliases:   []string{"cpm"},
			Usage:     "sets isolated margin levels for an existing position",
			ArgsUsage: "<exchange> <asset> <pair> <start>",
			Action:    changePositionMargin,
			Flags: []cli.Flag{
				&cli.StringFlag{
					Name:    "exchange",
					Aliases: []string{"e"},
					Usage:   "the exchange to retrieve futures positions from",
				},
				&cli.StringFlag{
					Name:    "asset",
					Aliases: []string{"a"},
					Usage:   "the asset type of the currency pair, must be a futures type",
				},
				&cli.StringFlag{
					Name:    "pair",
					Aliases: []string{"p"},
					Usage:   "the currency pair",
				},
				&cli.StringFlag{
					Name:    "margintype",
					Aliases: []string{"margin", "mt", "m"},
					Usage:   "the margin type, most likely 'isolated'",
				},
				&cli.Float64Flag{
					Name:    "originalallocatedmargin",
					Aliases: []string{"oac"},
					Usage:   "the original allocated margin, is used by some exchanges to determine differences to apply",
				},
				&cli.Float64Flag{
					Name:    "newallocatedmargin",
					Aliases: []string{"nac"},
					Usage:   "the new allocated margin level you desire",
				},
				&cli.StringFlag{
					Name:    "marginside",
					Aliases: []string{"side", "ms"},
					Usage:   "optional - the margin side, typically 'buy' or 'sell'",
				},
			},
		},
		{
			Name:      "getfuturespositionsummary",
			Aliases:   []string{"summary", "fps"},
			Usage:     "return a summary of your futures position",
			ArgsUsage: "<exchange> <asset> <pair> <start>",
			Action:    getFuturesPositionSummary,
			Flags: []cli.Flag{
				&cli.StringFlag{
					Name:    "exchange",
					Aliases: []string{"e"},
					Usage:   "the exchange to retrieve futures positions from",
				},
				&cli.StringFlag{
					Name:    "asset",
					Aliases: []string{"a"},
					Usage:   "the asset type of the currency pair, must be a futures type",
				},
				&cli.StringFlag{
					Name:    "pair",
					Aliases: []string{"p"},
					Usage:   "the currency pair",
				},
				&cli.StringFlag{
					Name:    "underlyingpair",
					Aliases: []string{"up"},
					Usage:   "optional - the underlying currency pair eg if pair is BTCUSD-1984-C, the underlying pair could be BTC-USD",
				},
			},
		},
		{
			Name:      "getfuturepositionorders",
			Aliases:   []string{"orders", "fpo"},
			Usage:     "return a slice of orders that make up your position",
			ArgsUsage: "<exchange> <asset> <pair> <start>",
			Action:    getFuturePositionOrders,
			Flags: []cli.Flag{
				&cli.StringFlag{
					Name:    "exchange",
					Aliases: []string{"e"},
					Usage:   "the exchange to retrieve futures positions from",
				},
				&cli.StringFlag{
					Name:    "asset",
					Aliases: []string{"a"},
					Usage:   "the asset type of the currency pair, must be a futures type",
				},
				&cli.StringFlag{
					Name:    "pair",
					Aliases: []string{"p"},
					Usage:   "the currency pair",
				},
				&cli.StringFlag{
					Name:        "start",
					Aliases:     []string{"sd"},
<<<<<<< HEAD
					Usage:       "<start> rounded down to the nearest hour",
					Value:       time.Now().AddDate(0, 0, -7).Truncate(time.Hour).Format(common.SimpleTimeFormat),
=======
					Usage:       "<start> rounded down to the nearest hour, ensure your starting position is within this window for accurate calculations",
					Value:       time.Now().AddDate(-1, 0, 0).Truncate(time.Hour).Format(time.DateTime),
>>>>>>> 35a9b745
					Destination: &startTime,
				},
				&cli.StringFlag{
					Name:        "end",
					Aliases:     []string{"ed"},
<<<<<<< HEAD
					Usage:       "<end> rounded down to the nearest hour",
					Value:       time.Now().Truncate(time.Hour).Format(common.SimpleTimeFormat),
=======
					Usage:       "<end> rounded down to the nearest hour, ensure your last position is within this window for accurate calculations",
					Value:       time.Now().Format(time.DateTime),
>>>>>>> 35a9b745
					Destination: &endTime,
				},
				&cli.BoolFlag{
					Name:    "respectorderhistorylimits",
					Aliases: []string{"r"},
					Usage:   "recommended true - if set to true, will not request orders beyond its API limits, preventing errors",
				},
				&cli.StringFlag{
					Name:    "underlyingpair",
					Aliases: []string{"up"},
					Usage:   "optional - the underlying currency pair",
				},
				&cli.BoolFlag{
					Name:    "syncwithordermanager",
					Aliases: []string{"sync", "s"},
					Usage:   "if true, will sync the orders with the order manager if supported",
				},
			},
		},
		{
			Name:      "setmargintype",
			Aliases:   []string{"smt"},
			Usage:     "sets the margin type for a exchange asset pair",
			ArgsUsage: "<exchange> <asset> <pair> <margintype> <leverage>",
			Action:    setMarginType,
			Flags: []cli.Flag{
				&cli.StringFlag{
					Name:    "exchange",
					Aliases: []string{"e"},
					Usage:   "the exchange to retrieve futures positions from",
				},
				&cli.StringFlag{
					Name:    "asset",
					Aliases: []string{"a"},
					Usage:   "the asset type of the currency pair, must be a futures type",
				},
				&cli.StringFlag{
					Name:    "pair",
					Aliases: []string{"p"},
					Usage:   "the currency pair",
				},
				&cli.StringFlag{
					Name:    "margintype",
					Aliases: []string{"margin", "mt", "m"},
					Usage:   "the margin type, such as 'isolated', 'multi' or 'cross'",
				},
			},
		},
	},
}

func getManagedPosition(c *cli.Context) error {
	if c.NArg() == 0 && c.NumFlags() == 0 {
		return cli.ShowSubcommandHelp(c)
	}

	var exchangeName string
	if c.IsSet("exchange") {
		exchangeName = c.String("exchange")
	} else {
		exchangeName = c.Args().First()
	}

	var assetType string
	if c.IsSet("asset") {
		assetType = c.String("asset")
	} else {
		assetType = c.Args().Get(1)
	}
	err := isFuturesAsset(assetType)
	if err != nil {
		return err
	}
	var currencyPair string
	if c.IsSet("pair") {
		currencyPair = c.String("pair")
	} else {
		currencyPair = c.Args().Get(2)
	}
	if !validPair(currencyPair) {
		return errInvalidPair
	}

	p, err := currency.NewPairDelimiter(currencyPair, pairDelimiter)
	if err != nil {
		return err
	}

	var includeOrderDetails bool
	if c.IsSet("includeorderdetails") {
		includeOrderDetails = c.Bool("includeorderdetails")
	} else if c.Args().Get(3) != "" {
		includeOrderDetails, err = strconv.ParseBool(c.Args().Get(3))
		if err != nil {
			return err
		}
	}

	var getFundingData bool
	if c.IsSet("getfundingdata") {
		getFundingData = c.Bool("getfundingdata")
	} else if c.Args().Get(4) != "" {
		getFundingData, err = strconv.ParseBool(c.Args().Get(4))
		if err != nil {
			return err
		}
	}

	var includeFundingEntries bool
	if c.IsSet("includefundingentries") {
		includeFundingEntries = c.Bool("includefundingentries")
	} else if c.Args().Get(5) != "" {
		includeFundingEntries, err = strconv.ParseBool(c.Args().Get(5))
		if err != nil {
			return err
		}
	}

	var includePredictedRate bool
	if c.IsSet("includepredictedrate") {
		includePredictedRate = c.Bool("includepredictedrate")
	} else if c.Args().Get(6) != "" {
		includePredictedRate, err = strconv.ParseBool(c.Args().Get(6))
		if err != nil {
			return err
		}
	}

	err = order.CheckFundingRatePrerequisites(getFundingData, includePredictedRate, includeFundingEntries)
	if err != nil {
		return err
	}

	conn, cancel, err := setupClient(c)
	if err != nil {
		return err
	}
	defer closeConn(conn, cancel)

	client := gctrpc.NewGoCryptoTraderServiceClient(conn)
	result, err := client.GetManagedPosition(c.Context,
		&gctrpc.GetManagedPositionRequest{
			Exchange: exchangeName,
			Asset:    assetType,
			Pair: &gctrpc.CurrencyPair{
				Delimiter: p.Delimiter,
				Base:      p.Base.String(),
				Quote:     p.Quote.String(),
			},
			IncludeFullOrderData:    includeOrderDetails,
			GetFundingPayments:      getFundingData,
			IncludeFullFundingRates: includeFundingEntries,
			IncludePredictedRate:    includePredictedRate,
		})
	if err != nil {
		return err
	}

	jsonOutput(result)
	return nil
}

func getAllManagedPositions(c *cli.Context) error {
	var (
		err                   error
		includeOrderDetails   bool
		getFundingData        bool
		includeFundingEntries bool
		includePredictedRate  bool
	)
	if c.IsSet("includeorderdetails") {
		includeOrderDetails = c.Bool("includeorderdetails")
	} else if c.Args().Get(0) != "" {
		includeOrderDetails, err = strconv.ParseBool(c.Args().Get(0))
		if err != nil {
			return err
		}
	}

	if c.IsSet("getfundingdata") {
		getFundingData = c.Bool("getfundingdata")
	} else if c.Args().Get(1) != "" {
		getFundingData, err = strconv.ParseBool(c.Args().Get(1))
		if err != nil {
			return err
		}
	}

	if c.IsSet("includefundingentries") {
		includeFundingEntries = c.Bool("includefundingentries")
	} else if c.Args().Get(2) != "" {
		includeFundingEntries, err = strconv.ParseBool(c.Args().Get(2))
		if err != nil {
			return err
		}
	}

	if c.IsSet("includepredictedrate") {
		includePredictedRate = c.Bool("includepredictedrate")
	} else if c.Args().Get(2) != "" {
		includePredictedRate, err = strconv.ParseBool(c.Args().Get(3))
		if err != nil {
			return err
		}
	}

	err = order.CheckFundingRatePrerequisites(getFundingData, includePredictedRate, includeFundingEntries)
	if err != nil {
		return err
	}

	conn, cancel, err := setupClient(c)
	if err != nil {
		return err
	}
	defer closeConn(conn, cancel)

	client := gctrpc.NewGoCryptoTraderServiceClient(conn)
	result, err := client.GetAllManagedPositions(c.Context,
		&gctrpc.GetAllManagedPositionsRequest{
			IncludeFullOrderData:    includeOrderDetails,
			GetFundingPayments:      getFundingData,
			IncludeFullFundingRates: includeFundingEntries,
			IncludePredictedRate:    includePredictedRate,
		})
	if err != nil {
		return err
	}

	jsonOutput(result)
	return nil
}

func getCollateral(c *cli.Context) error {
	if c.NArg() == 0 && c.NumFlags() == 0 {
		return cli.ShowSubcommandHelp(c)
	}
	var (
		exchangeName, assetType                               string
		calculateOffline, includeBreakdown, includeZeroValues bool
		err                                                   error
	)
	if c.IsSet("exchange") {
		exchangeName = c.String("exchange")
	} else {
		exchangeName = c.Args().First()
	}
	if c.IsSet("asset") {
		assetType = c.String("asset")
	} else {
		assetType = c.Args().Get(1)
	}
	err = isFuturesAsset(assetType)
	if err != nil {
		return err
	}

	if c.IsSet("calculateoffline") {
		calculateOffline = c.Bool("calculateoffline")
	} else if c.Args().Get(2) != "" {
		calculateOffline, err = strconv.ParseBool(c.Args().Get(2))
		if err != nil {
			return err
		}
	}

	if c.IsSet("includebreakdown") {
		includeBreakdown = c.Bool("includebreakdown")
	} else if c.Args().Get(3) != "" {
		includeBreakdown, err = strconv.ParseBool(c.Args().Get(3))
		if err != nil {
			return err
		}
	}

	if c.IsSet("includezerovalues") {
		includeZeroValues = c.Bool("includezerovalues")
	} else if c.Args().Get(4) != "" {
		includeZeroValues, err = strconv.ParseBool(c.Args().Get(4))
		if err != nil {
			return err
		}
	}

	conn, cancel, err := setupClient(c)
	if err != nil {
		return err
	}
	defer closeConn(conn, cancel)

	client := gctrpc.NewGoCryptoTraderServiceClient(conn)
	result, err := client.GetCollateral(c.Context,
		&gctrpc.GetCollateralRequest{
			Exchange:          exchangeName,
			Asset:             assetType,
			IncludeBreakdown:  includeBreakdown,
			CalculateOffline:  calculateOffline,
			IncludeZeroValues: includeZeroValues,
		})
	if err != nil {
		return err
	}

	jsonOutput(result)
	return nil
}

func getFundingRates(c *cli.Context) error {
	if c.NArg() == 0 && c.NumFlags() == 0 {
		return cli.ShowSubcommandHelp(c)
	}
	var (
		exchangeName, assetType           string
		currencyPairs                     []string
		includePredicted, includePayments bool
		p                                 currency.Pair
		s, e                              time.Time
		err                               error
	)
	if c.IsSet("exchange") {
		exchangeName = c.String("exchange")
	} else {
		exchangeName = c.Args().First()
	}

	if c.IsSet("asset") {
		assetType = c.String("asset")
	} else {
		assetType = c.Args().Get(1)
	}

	err = isFuturesAsset(assetType)
	if err != nil {
		return err
	}
	if c.IsSet("pairs") {
		currencyPairs = c.StringSlice("pairs")
	} else {
		currencyPairs = strings.Split(c.Args().Get(2), ",")
	}
	for i := range currencyPairs {
		if !validPair(currencyPairs[i]) {
			return errInvalidPair
		}
		p, err = currency.NewPairDelimiter(currencyPairs[i], pairDelimiter)
		if err != nil {
			return err
		}
		currencyPairs[i] = p.String()
	}
	if !c.IsSet("start") {
		if c.Args().Get(3) != "" {
			startTime = c.Args().Get(3)
		}
	}
	if !c.IsSet("end") {
		if c.Args().Get(4) != "" {
			endTime = c.Args().Get(4)
		}
	}
	if c.IsSet("includepredicted") {
		includePredicted = c.Bool("includepredicted")
	} else if c.Args().Get(5) != "" {
		includePredicted, err = strconv.ParseBool(c.Args().Get(5))
		if err != nil {
			return err
		}
	}
	if c.IsSet("includepayments") {
		includePayments = c.Bool("includepayments")
	} else if c.Args().Get(6) != "" {
		includePayments, err = strconv.ParseBool(c.Args().Get(6))
		if err != nil {
			return err
		}
	}
	s, err = time.ParseInLocation(common.SimpleTimeFormat, startTime, time.Local)
	if err != nil {
		return fmt.Errorf("invalid time format for start: %v", err)
	}
	e, err = time.ParseInLocation(common.SimpleTimeFormat, endTime, time.Local)
	if err != nil {
		return fmt.Errorf("invalid time format for end: %v", err)
	}

	if e.Before(s) {
		return errors.New("start cannot be after end")
	}

	conn, cancel, err := setupClient(c)
	if err != nil {
		return err
	}
	defer closeConn(conn, cancel)

	client := gctrpc.NewGoCryptoTraderServiceClient(conn)
	result, err := client.GetFundingRates(c.Context,
		&gctrpc.GetFundingRatesRequest{
			Exchange:         exchangeName,
			Asset:            assetType,
			Pairs:            currencyPairs,
			StartDate:        s.Format(common.SimpleTimeFormatWithTimezone),
			EndDate:          e.Format(common.SimpleTimeFormatWithTimezone),
			IncludePredicted: includePredicted,
			IncludePayments:  includePayments,
		})
	if err != nil {
		return err
	}

	jsonOutput(result)
	return nil
}

func getCollateralMode(c *cli.Context) error {
	if c.NArg() == 0 && c.NumFlags() == 0 {
		return cli.ShowSubcommandHelp(c)
	}
	var (
		exchangeName, assetType string
		err                     error
	)
	if c.IsSet("exchange") {
		exchangeName = c.String("exchange")
	} else {
		exchangeName = c.Args().First()
	}

	if c.IsSet("asset") {
		assetType = c.String("asset")
	} else {
		assetType = c.Args().Get(1)
	}

	err = isFuturesAsset(assetType)
	if err != nil {
		return err
	}

	conn, cancel, err := setupClient(c)
	if err != nil {
		return err
	}
	defer closeConn(conn, cancel)

	client := gctrpc.NewGoCryptoTraderServiceClient(conn)
	result, err := client.GetCollateralMode(c.Context,
		&gctrpc.GetCollateralModeRequest{
			Exchange: exchangeName,
			Asset:    assetType,
		})
	if err != nil {
		return err
	}

	jsonOutput(result)
	return nil
}

func setCollateralMode(c *cli.Context) error {
	if c.NArg() == 0 && c.NumFlags() == 0 {
		return cli.ShowSubcommandHelp(c)
	}
	var (
		exchangeName, assetType, collateralMode string
		err                                     error
	)
	if c.IsSet("exchange") {
		exchangeName = c.String("exchange")
	} else {
		exchangeName = c.Args().First()
	}

	if c.IsSet("asset") {
		assetType = c.String("asset")
	} else {
		assetType = c.Args().Get(1)
	}

	err = isFuturesAsset(assetType)
	if err != nil {
		return err
	}

	if c.IsSet("collateralmode") {
		collateralMode = c.String("collateralmode")
	} else {
		collateralMode = c.Args().Get(2)
	}

	if !collateral.IsValidCollateralModeString(collateralMode) {
		return fmt.Errorf("invalid collateral mode: %v", collateralMode)
	}

	conn, cancel, err := setupClient(c)
	if err != nil {
		return err
	}
	defer closeConn(conn, cancel)

	client := gctrpc.NewGoCryptoTraderServiceClient(conn)
	result, err := client.SetCollateralMode(c.Context,
		&gctrpc.SetCollateralModeRequest{
			Exchange:       exchangeName,
			Asset:          assetType,
			CollateralMode: collateralMode,
		})
	if err != nil {
		return err
	}

	jsonOutput(result)
	return nil
}

func setLeverage(c *cli.Context) error {
	if c.NArg() == 0 && c.NumFlags() == 0 {
		return cli.ShowSubcommandHelp(c)
	}
	var (
		exchangeName, assetType, currencyPair, marginType string
		leverage                                          float64
		err                                               error
	)
	if c.IsSet("exchange") {
		exchangeName = c.String("exchange")
	} else {
		exchangeName = c.Args().First()
	}

	if c.IsSet("asset") {
		assetType = c.String("asset")
	} else {
		assetType = c.Args().Get(1)
	}

	err = isFuturesAsset(assetType)
	if err != nil {
		return err
	}

	if c.IsSet("pair") {
		currencyPair = c.String("pair")
	} else {
		currencyPair = c.Args().Get(2)
	}
	if !validPair(currencyPair) {
		return fmt.Errorf("%w currencypair:%v", errInvalidPair, currencyPair)
	}
	pair, err := currency.NewPairDelimiter(currencyPair, pairDelimiter)
	if err != nil {
		return err
	}

	if c.IsSet("margintype") {
		marginType = c.String("margintype")
	} else {
		marginType = c.Args().Get(3)
	}
	if !margin.IsValidString(marginType) {
		return fmt.Errorf("%w margintype:%v", margin.ErrInvalidMarginType, marginType)
	}

	if c.IsSet("leverage") {
		leverage = c.Float64("leverage")
	} else {
		leverage, err = strconv.ParseFloat(c.Args().Get(4), 64)
		if err != nil {
			return err
		}
	}

	conn, cancel, err := setupClient(c)
	if err != nil {
		return err
	}
	defer closeConn(conn, cancel)

	client := gctrpc.NewGoCryptoTraderServiceClient(conn)
	result, err := client.SetLeverage(c.Context,
		&gctrpc.SetLeverageRequest{
			Exchange: exchangeName,
			Asset:    assetType,
			Pair: &gctrpc.CurrencyPair{
				Delimiter: pair.Delimiter,
				Base:      pair.Base.String(),
				Quote:     pair.Quote.String(),
			},
			MarginType: marginType,
			Leverage:   leverage,
		})
	if err != nil {
		return err
	}

	jsonOutput(result)
	return nil
}

func getLeverage(c *cli.Context) error {
	if c.NArg() == 0 && c.NumFlags() == 0 {
		return cli.ShowSubcommandHelp(c)
	}
	var (
		exchangeName, assetType, currencyPair, marginType string
		err                                               error
	)
	if c.IsSet("exchange") {
		exchangeName = c.String("exchange")
	} else {
		exchangeName = c.Args().First()
	}

	if c.IsSet("asset") {
		assetType = c.String("asset")
	} else {
		assetType = c.Args().Get(1)
	}

	err = isFuturesAsset(assetType)
	if err != nil {
		return err
	}

	if c.IsSet("pair") {
		currencyPair = c.String("pair")
	} else {
		currencyPair = c.Args().Get(2)
	}
	if !validPair(currencyPair) {
		return fmt.Errorf("%w currencypair:%v", errInvalidPair, currencyPair)
	}
	pair, err := currency.NewPairDelimiter(currencyPair, pairDelimiter)
	if err != nil {
		return err
	}

	if c.IsSet("margintype") {
		marginType = c.String("margintype")
	} else {
		marginType = c.Args().Get(3)
	}
	if !margin.IsValidString(marginType) {
		return fmt.Errorf("%w margintype:%v", margin.ErrInvalidMarginType, marginType)
	}

	conn, cancel, err := setupClient(c)
	if err != nil {
		return err
	}
	defer closeConn(conn, cancel)

	client := gctrpc.NewGoCryptoTraderServiceClient(conn)
	result, err := client.GetLeverage(c.Context,
		&gctrpc.GetLeverageRequest{
			Exchange: exchangeName,
			Asset:    assetType,
			Pair: &gctrpc.CurrencyPair{
				Delimiter: pair.Delimiter,
				Base:      pair.Base.String(),
				Quote:     pair.Quote.String(),
			},
			MarginType: marginType,
		})
	if err != nil {
		return err
	}

	jsonOutput(result)
	return nil
}

func changePositionMargin(c *cli.Context) error {
	if c.NArg() == 0 && c.NumFlags() == 0 {
		return cli.ShowSubcommandHelp(c)
	}
	var (
		exchangeName, assetType, currencyPair, marginType, marginSide string
		originalAllocatedMargin, newAllocatedMargin                   float64
		err                                                           error
	)
	if c.IsSet("exchange") {
		exchangeName = c.String("exchange")
	} else {
		exchangeName = c.Args().First()
	}

	if c.IsSet("asset") {
		assetType = c.String("asset")
	} else {
		assetType = c.Args().Get(1)
	}

	err = isFuturesAsset(assetType)
	if err != nil {
		return err
	}

	if c.IsSet("pair") {
		currencyPair = c.String("pair")
	} else {
		currencyPair = c.Args().Get(2)
	}
	if !validPair(currencyPair) {
		return fmt.Errorf("%w currencypair:%v", errInvalidPair, currencyPair)
	}
	pair, err := currency.NewPairDelimiter(currencyPair, pairDelimiter)
	if err != nil {
		return err
	}

	if c.IsSet("margintype") {
		marginType = c.String("margintype")
	} else {
		marginType = c.Args().Get(3)
	}
	if !margin.IsValidString(marginType) {
		return fmt.Errorf("%w margintype:%v", margin.ErrInvalidMarginType, marginType)
	}

	if c.IsSet("originalallocatedmargin") {
		originalAllocatedMargin = c.Float64("originalallocatedmargin")
	} else {
		originalAllocatedMargin, err = strconv.ParseFloat(c.Args().Get(4), 64)
		if err != nil {
			return err
		}
	}

	if c.IsSet("newallocatedmargin") {
		newAllocatedMargin = c.Float64("newallocatedmargin")
	} else {
		newAllocatedMargin, err = strconv.ParseFloat(c.Args().Get(5), 64)
		if err != nil {
			return err
		}
	}
<<<<<<< HEAD
=======
	err = order.CheckFundingRatePrerequisites(getFundingData, includePredicted, includeFundingEntries)
	if err != nil {
		return err
	}

	s, err = time.ParseInLocation(time.DateTime, startTime, time.Local)
	if err != nil {
		return fmt.Errorf("invalid time format for start: %v", err)
	}
	e, err = time.ParseInLocation(time.DateTime, endTime, time.Local)
	if err != nil {
		return fmt.Errorf("invalid time format for end: %v", err)
	}
>>>>>>> 35a9b745

	if c.IsSet("marginside") {
		marginSide = c.String("marginside")
	} else {
		marginSide = c.Args().Get(6)
	}

	conn, cancel, err := setupClient(c)
	if err != nil {
		return err
	}
	defer closeConn(conn, cancel)

	client := gctrpc.NewGoCryptoTraderServiceClient(conn)
	result, err := client.ChangePositionMargin(c.Context,
		&gctrpc.ChangePositionMarginRequest{
			Exchange: exchangeName,
			Asset:    assetType,
			Pair: &gctrpc.CurrencyPair{
				Delimiter: pair.Delimiter,
				Base:      pair.Base.String(),
				Quote:     pair.Quote.String(),
			},
			MarginType:              marginType,
			OriginalAllocatedMargin: originalAllocatedMargin,
			NewAllocatedMargin:      newAllocatedMargin,
			MarginSide:              marginSide,
		})
	if err != nil {
		return err
	}

	jsonOutput(result)
	return nil
}

func getFuturesPositionSummary(c *cli.Context) error {
	if c.NArg() == 0 && c.NumFlags() == 0 {
		return cli.ShowSubcommandHelp(c)
	}
	var (
		exchangeName, assetType, currencyPair, underlyingPair string
		err                                                   error
	)
	if c.IsSet("exchange") {
		exchangeName = c.String("exchange")
	} else {
		exchangeName = c.Args().First()
	}

	if c.IsSet("asset") {
		assetType = c.String("asset")
	} else {
		assetType = c.Args().Get(1)
	}

	err = isFuturesAsset(assetType)
	if err != nil {
		return err
	}

	if c.IsSet("pair") {
		currencyPair = c.String("pair")
	} else {
		currencyPair = c.Args().Get(2)
	}
	if !validPair(currencyPair) {
		return fmt.Errorf("%w currencypair:%v", errInvalidPair, currencyPair)
	}
	pair, err := currency.NewPairDelimiter(currencyPair, pairDelimiter)
	if err != nil {
		return err
	}

	if c.IsSet("underlyingpair") {
		underlyingPair = c.String("underlyingpair")
	} else {
		underlyingPair = c.Args().Get(3)
	}
	var underlying currency.Pair
	if underlyingPair != "" {
		underlying, err = currency.NewPairDelimiter(underlyingPair, pairDelimiter)
		if err != nil {
			return err
		}
	}

	conn, cancel, err := setupClient(c)
	if err != nil {
		return err
	}
	defer closeConn(conn, cancel)

	client := gctrpc.NewGoCryptoTraderServiceClient(conn)
	result, err := client.GetFuturesPositionsSummary(c.Context,
		&gctrpc.GetFuturesPositionsSummaryRequest{
			Exchange: exchangeName,
			Asset:    assetType,
			Pair: &gctrpc.CurrencyPair{
				Delimiter: pair.Delimiter,
				Base:      pair.Base.String(),
				Quote:     pair.Quote.String(),
			},
			UnderlyingPair: &gctrpc.CurrencyPair{
				Delimiter: underlying.Delimiter,
				Base:      underlying.Base.String(),
				Quote:     underlying.Quote.String(),
			},
		})
	if err != nil {
		return err
	}

	jsonOutput(result)
	return nil
}

func getFuturePositionOrders(c *cli.Context) error {
	if c.NArg() == 0 && c.NumFlags() == 0 {
		return cli.ShowSubcommandHelp(c)
	}
	var (
		exchangeName, assetType, currencyPair, underlyingPair string
		respectOrderHistoryLimits, syncWithOrderManager       bool
		s, e                                                  time.Time
		err                                                   error
	)
	if c.IsSet("exchange") {
		exchangeName = c.String("exchange")
	} else {
		exchangeName = c.Args().First()
	}

	if c.IsSet("asset") {
		assetType = c.String("asset")
	} else {
		assetType = c.Args().Get(1)
	}

	err = isFuturesAsset(assetType)
	if err != nil {
		return err
	}
	if c.IsSet("pair") {
		currencyPair = c.String("pair")
	} else {
		currencyPair = c.Args().Get(2)
	}
	if !validPair(currencyPair) {
		return fmt.Errorf("%w currencypair:%v", errInvalidPair, currencyPair)
	}
	pair, err := currency.NewPairDelimiter(currencyPair, pairDelimiter)
	if err != nil {
		return err
	}

	if !c.IsSet("start") {
		if c.Args().Get(3) != "" {
			startTime = c.Args().Get(3)
		}
	}
	s, err = time.ParseInLocation(common.SimpleTimeFormat, startTime, time.Local)
	if err != nil {
		return fmt.Errorf("invalid time format for start: %v", err)
	}

	if !c.IsSet("end") {
		if c.Args().Get(4) != "" {
			endTime = c.Args().Get(4)
		}
	}
	e, err = time.ParseInLocation(common.SimpleTimeFormat, endTime, time.Local)
	if err != nil {
		return fmt.Errorf("invalid time format for start: %v", err)
	}
	err = common.StartEndTimeCheck(s, e)
	if err != nil {
		return err
	}

	if c.IsSet("respectorderhistorylimits") {
		respectOrderHistoryLimits = c.Bool("respectorderhistorylimits")
	} else if c.Args().Get(5) != "" {
		respectOrderHistoryLimits, err = strconv.ParseBool(c.Args().Get(5))
		if err != nil {
			return err
		}
	}

	if c.IsSet("underlyingpair") {
		underlyingPair = c.String("underlyingpair")
	} else {
		underlyingPair = c.Args().Get(6)
	}
	var underlying currency.Pair
	if underlyingPair != "" {
		underlying, err = currency.NewPairDelimiter(underlyingPair, pairDelimiter)
		if err != nil {
			return err
		}
	}
<<<<<<< HEAD
	if c.IsSet("syncwithordermanager") {
		syncWithOrderManager = c.Bool("syncwithordermanager")
	} else if c.Args().Get(7) != "" {
		syncWithOrderManager, err = strconv.ParseBool(c.Args().Get(7))
		if err != nil {
			return err
		}
	}

	conn, cancel, err := setupClient(c)
=======
	s, err = time.ParseInLocation(time.DateTime, startTime, time.Local)
>>>>>>> 35a9b745
	if err != nil {
		return err
	}
<<<<<<< HEAD
	defer closeConn(conn, cancel)

	client := gctrpc.NewGoCryptoTraderServiceClient(conn)
	result, err := client.GetFuturesPositionsOrders(c.Context,
		&gctrpc.GetFuturesPositionsOrdersRequest{
			Exchange: exchangeName,
			Asset:    assetType,
			Pair: &gctrpc.CurrencyPair{
				Delimiter: pair.Delimiter,
				Base:      pair.Base.String(),
				Quote:     pair.Quote.String(),
			},
			StartDate: s.Format(common.SimpleTimeFormatWithTimezone),
			EndDate:   e.Format(common.SimpleTimeFormatWithTimezone),
			UnderlyingPair: &gctrpc.CurrencyPair{
				Delimiter: underlying.Delimiter,
				Base:      underlying.Base.String(),
				Quote:     underlying.Quote.String(),
			},
			SyncWithOrderManager:      syncWithOrderManager,
			RespectOrderHistoryLimits: respectOrderHistoryLimits,
		})
=======
	e, err = time.ParseInLocation(time.DateTime, endTime, time.Local)
>>>>>>> 35a9b745
	if err != nil {
		return err
	}

	jsonOutput(result)
	return nil
}

func setMarginType(c *cli.Context) error {
	if c.NArg() == 0 && c.NumFlags() == 0 {
		return cli.ShowSubcommandHelp(c)
	}
	var (
		exchangeName, assetType, currencyPair, marginType string
		err                                               error
	)
	if c.IsSet("exchange") {
		exchangeName = c.String("exchange")
	} else {
		exchangeName = c.Args().First()
	}

	if c.IsSet("asset") {
		assetType = c.String("asset")
	} else {
		assetType = c.Args().Get(1)
	}

	err = isFuturesAsset(assetType)
	if err != nil {
		return err
	}

	if c.IsSet("pair") {
		currencyPair = c.String("pair")
	} else {
		currencyPair = c.Args().Get(2)
	}
	if !validPair(currencyPair) {
		return fmt.Errorf("%w currencypair:%v", errInvalidPair, currencyPair)
	}
	pair, err := currency.NewPairDelimiter(currencyPair, pairDelimiter)
	if err != nil {
		return err
	}

	if c.IsSet("margintype") {
		marginType = c.String("margintype")
	} else {
		marginType = c.Args().Get(3)
	}
	if !margin.IsValidString(marginType) {
		return fmt.Errorf("%w margintype:%v", margin.ErrInvalidMarginType, marginType)
	}

	conn, cancel, err := setupClient(c)
	if err != nil {
		return err
	}
	defer closeConn(conn, cancel)

	client := gctrpc.NewGoCryptoTraderServiceClient(conn)
	result, err := client.SetMarginType(c.Context,
		&gctrpc.SetMarginTypeRequest{
			Exchange: exchangeName,
			Asset:    assetType,
			Pair: &gctrpc.CurrencyPair{
				Delimiter: pair.Delimiter,
				Base:      pair.Base.String(),
				Quote:     pair.Quote.String(),
			},
			MarginType: marginType,
		})
	if err != nil {
		return err
	}

	jsonOutput(result)
	return nil
}<|MERGE_RESOLUTION|>--- conflicted
+++ resolved
@@ -384,25 +384,15 @@
 				&cli.StringFlag{
 					Name:        "start",
 					Aliases:     []string{"sd"},
-<<<<<<< HEAD
 					Usage:       "<start> rounded down to the nearest hour",
 					Value:       time.Now().AddDate(0, 0, -7).Truncate(time.Hour).Format(common.SimpleTimeFormat),
-=======
-					Usage:       "<start> rounded down to the nearest hour, ensure your starting position is within this window for accurate calculations",
-					Value:       time.Now().AddDate(-1, 0, 0).Truncate(time.Hour).Format(time.DateTime),
->>>>>>> 35a9b745
 					Destination: &startTime,
 				},
 				&cli.StringFlag{
 					Name:        "end",
 					Aliases:     []string{"ed"},
-<<<<<<< HEAD
 					Usage:       "<end> rounded down to the nearest hour",
 					Value:       time.Now().Truncate(time.Hour).Format(common.SimpleTimeFormat),
-=======
-					Usage:       "<end> rounded down to the nearest hour, ensure your last position is within this window for accurate calculations",
-					Value:       time.Now().Format(time.DateTime),
->>>>>>> 35a9b745
 					Destination: &endTime,
 				},
 				&cli.BoolFlag{
@@ -1140,22 +1130,6 @@
 			return err
 		}
 	}
-<<<<<<< HEAD
-=======
-	err = order.CheckFundingRatePrerequisites(getFundingData, includePredicted, includeFundingEntries)
-	if err != nil {
-		return err
-	}
-
-	s, err = time.ParseInLocation(time.DateTime, startTime, time.Local)
-	if err != nil {
-		return fmt.Errorf("invalid time format for start: %v", err)
-	}
-	e, err = time.ParseInLocation(time.DateTime, endTime, time.Local)
-	if err != nil {
-		return fmt.Errorf("invalid time format for end: %v", err)
-	}
->>>>>>> 35a9b745
 
 	if c.IsSet("marginside") {
 		marginSide = c.String("marginside")
@@ -1357,7 +1331,6 @@
 			return err
 		}
 	}
-<<<<<<< HEAD
 	if c.IsSet("syncwithordermanager") {
 		syncWithOrderManager = c.Bool("syncwithordermanager")
 	} else if c.Args().Get(7) != "" {
@@ -1368,13 +1341,9 @@
 	}
 
 	conn, cancel, err := setupClient(c)
-=======
-	s, err = time.ParseInLocation(time.DateTime, startTime, time.Local)
->>>>>>> 35a9b745
-	if err != nil {
-		return err
-	}
-<<<<<<< HEAD
+	if err != nil {
+		return err
+	}
 	defer closeConn(conn, cancel)
 
 	client := gctrpc.NewGoCryptoTraderServiceClient(conn)
@@ -1397,9 +1366,6 @@
 			SyncWithOrderManager:      syncWithOrderManager,
 			RespectOrderHistoryLimits: respectOrderHistoryLimits,
 		})
-=======
-	e, err = time.ParseInLocation(time.DateTime, endTime, time.Local)
->>>>>>> 35a9b745
 	if err != nil {
 		return err
 	}
