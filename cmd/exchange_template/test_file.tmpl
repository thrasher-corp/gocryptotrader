--- conflicted
+++ resolved
@@ -1,125 +1,61 @@
-<<<<<<< HEAD
-{{define "test"}}
-package {{.Name}}
-
-import (
-	"log"
-	"os"
-	"testing"
-
-	"github.com/thrasher-corp/gocryptotrader/config"
-	exchange "github.com/thrasher-corp/gocryptotrader/exchanges"
-)
-
-// Please supply your own keys here to do authenticated endpoint testing
-const (
-	apiKey                  = ""
-	apiSecret               = ""
-	canManipulateRealOrders = false
-)
-
-var {{.Variable}} {{.CapitalName}}
-
-func TestMain(m *testing.M) {
-	{{.Variable}}.SetDefaults()
-	cfg := config.GetConfig()
-	err := cfg.LoadConfig("../../testdata/configtest.json", true)
-	if err != nil {
-		log.Fatal(err)
-	}
-
-	exchCfg, err := cfg.GetExchangeConfig("{{.CapitalName}}")
-	if err != nil {
-		log.Fatal(err)
-	}
-
-	exchCfg.API.AuthenticatedSupport = true
-	{{ if .WS }} exchCfg.API.AuthenticatedWebsocketSupport = true {{ end }}
-	exchCfg.API.Credentials.Key = apiKey
-	exchCfg.API.Credentials.Secret = apiSecret
-
-	err = {{.Variable}}.Setup(exchCfg)
-	if err != nil {
-		log.Fatal(err)
-	}
-
-	os.Exit(m.Run())
-}
-
-// Ensures that this exchange package is compatible with IBotExchange
-func TestInterface(t *testing.T) {
-	var e exchange.IBotExchange
-	if e = new({{.CapitalName}}); e == nil {
-		t.Fatal("unable to allocate exchange")
-	}
-}
-
-func areTestAPIKeysSet() bool {
-	return {{.Variable}}.ValidateAPICredentials()
-}
-
-// Implement tests for API endpoints below
-{{end}}
-=======
-{{define "test"}}
-package {{.Name}}
-
-import (
-	"log"
-	"os"
-	"testing"
-
-	"github.com/thrasher-corp/gocryptotrader/config"
-	exchange "github.com/thrasher-corp/gocryptotrader/exchanges"
-)
-
-// Please supply your own keys here to do authenticated endpoint testing
-const (
-	apiKey                    = ""
-	apiSecret                 = ""
-	canManipulateRealOrders   = false
-)
-
-var {{.Variable}} {{.CapitalName}}
-
-func TestMain(m *testing.M) {
-	{{.Variable}}.SetDefaults()
-	cfg := config.GetConfig()
-	err := cfg.LoadConfig("../../testdata/configtest.json", true)
-	if err != nil {
-		log.Fatal(err)
-	}
-
-	exchCfg, err := cfg.GetExchangeConfig("{{.CapitalName}}")
-	if err != nil {
-		log.Fatal(err)
-	}
-
-	exchCfg.API.AuthenticatedSupport = true
-	{{ if .WS }} exchCfg.API.AuthenticatedWebsocketSupport = true {{ end }}
-	exchCfg.API.Credentials.Key = apiKey
-	exchCfg.API.Credentials.Secret = apiSecret
-
-	err = {{.Variable}}.Setup(exchCfg)
-	if err != nil {
-		log.Fatal(err)
-	}
-
-	os.Exit(m.Run())
-}
-
-// Ensures that this exchange package is compatible with IBotExchange
-func TestInterface(t *testing.T) {
-	var e exchange.IBotExchange
-	if e = new({{.CapitalName}}); e == nil {
-		t.Fatal("unable to allocate exchange")
-	}
-}
-
-func areTestAPIKeysSet() bool {
-	return {{.Variable}}.ValidateAPICredentials()
-}
-
-// Implement tests for API endpoints below
-{{end}}
->>>>>>> 0da62b7f
+{{define "test"}}
+package {{.Name}}
+
+import (
+	"log"
+	"os"
+	"testing"
+
+	"github.com/thrasher-corp/gocryptotrader/config"
+	exchange "github.com/thrasher-corp/gocryptotrader/exchanges"
+)
+
+// Please supply your own keys here to do authenticated endpoint testing
+const (
+	apiKey                    = ""
+	apiSecret                 = ""
+	canManipulateRealOrders   = false
+)
+
+var {{.Variable}} {{.CapitalName}}
+
+func TestMain(m *testing.M) {
+	{{.Variable}}.SetDefaults()
+	cfg := config.GetConfig()
+	err := cfg.LoadConfig("../../testdata/configtest.json", true)
+	if err != nil {
+		log.Fatal(err)
+	}
+
+	exchCfg, err := cfg.GetExchangeConfig("{{.CapitalName}}")
+	if err != nil {
+		log.Fatal(err)
+	}
+
+	exchCfg.API.AuthenticatedSupport = true
+	{{ if .WS }} exchCfg.API.AuthenticatedWebsocketSupport = true {{ end }}
+	exchCfg.API.Credentials.Key = apiKey
+	exchCfg.API.Credentials.Secret = apiSecret
+
+	err = {{.Variable}}.Setup(exchCfg)
+	if err != nil {
+		log.Fatal(err)
+	}
+
+	os.Exit(m.Run())
+}
+
+// Ensures that this exchange package is compatible with IBotExchange
+func TestInterface(t *testing.T) {
+	var e exchange.IBotExchange
+	if e = new({{.CapitalName}}); e == nil {
+		t.Fatal("unable to allocate exchange")
+	}
+}
+
+func areTestAPIKeysSet() bool {
+	return {{.Variable}}.ValidateAPICredentials()
+}
+
+// Implement tests for API endpoints below
+{{end}}