--- conflicted
+++ resolved
@@ -576,12 +576,8 @@
 	"bitflyer", // Bitflyer has many "ErrNotYetImplemented, which is true, but not what we care to test for here
 	"bittrex",  // the api is about to expire in March, and we haven't updated it yet
 	"itbit",    // itbit has no way of retrieving pair data
-<<<<<<< HEAD
-	"poloniex", // poloniex has dropped support for the API GCT has implemented //TODO: drop this when supported
-=======
 	"btse",     // 	TODO rm once timeout issues resolved
 	"poloniex", // 	outdated API // TODO rm once updated
->>>>>>> 033a72b6
 }
 
 // cryptoChainPerExchange holds the deposit address chain per exchange
