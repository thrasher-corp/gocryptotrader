--- conflicted
+++ resolved
@@ -443,7 +443,6 @@
 		input = reflect.ValueOf(req)
 	case argGenerator.MethodInputType.AssignableTo(orderSubmitParam):
 		input = reflect.ValueOf(&order.Submit{
-<<<<<<< HEAD
 			Exchange:      exchName,
 			Type:          order.Limit,
 			Side:          order.Buy,
@@ -454,19 +453,7 @@
 			ClientID:      "1337",
 			ClientOrderID: "13371337",
 			TimeInForce:   order.IOC,
-=======
-			Exchange:          exchName,
-			Type:              order.Limit,
-			Side:              order.Buy,
-			Pair:              argGenerator.AssetParams.Pair,
-			AssetType:         argGenerator.AssetParams.Asset,
-			Price:             150,
-			Amount:            1,
-			ClientID:          "1337",
-			ClientOrderID:     "13371337",
-			ImmediateOrCancel: true,
-			Leverage:          1,
->>>>>>> 9854fe1b
+			Leverage:      1,
 		})
 	case argGenerator.MethodInputType.AssignableTo(orderModifyParam):
 		input = reflect.ValueOf(&order.Modify{
