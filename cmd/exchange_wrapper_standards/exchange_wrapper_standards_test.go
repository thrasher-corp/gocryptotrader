--- conflicted
+++ resolved
@@ -27,11 +27,8 @@
 	"github.com/thrasher-corp/gocryptotrader/exchanges/order"
 	"github.com/thrasher-corp/gocryptotrader/exchanges/orderbook"
 	"github.com/thrasher-corp/gocryptotrader/exchanges/request"
-<<<<<<< HEAD
 	"github.com/thrasher-corp/gocryptotrader/exchanges/stream"
-=======
 	"github.com/thrasher-corp/gocryptotrader/exchanges/ticker"
->>>>>>> 636adb88
 	"github.com/thrasher-corp/gocryptotrader/portfolio/banking"
 	"github.com/thrasher-corp/gocryptotrader/portfolio/withdraw"
 )
@@ -647,13 +644,10 @@
 	order.ErrCannotValidateAsset,         // Is thrown when attempting to get order limits from an asset that is not yet loaded
 	order.ErrCannotValidateBaseCurrency,  // Is thrown when attempting to get order limits from an base currency that is not yet loaded
 	order.ErrCannotValidateQuoteCurrency, // Is thrown when attempting to get order limits from an quote currency that is not yet loaded
-<<<<<<< HEAD
-	stream.ErrNotConnected,               // Is thrown when attempting to send a message to a websocket that is not connected
-=======
 	account.ErrExchangeHoldingsNotFound,
 	ticker.ErrTickerNotFound,
 	orderbook.ErrOrderbookNotFound,
->>>>>>> 636adb88
+	stream.ErrNotConnected,
 }
 
 // warningErrors will t.Log(err) when thrown to diagnose things, but not necessarily suggest
