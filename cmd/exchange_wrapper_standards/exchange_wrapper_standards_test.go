package exchangewrapperstandards

import (
	"context"
	"errors"
	"os"
	"reflect"
	"strings"
	"testing"
	"time"

	"github.com/thrasher-corp/gocryptotrader/common"
	"github.com/thrasher-corp/gocryptotrader/config"
	"github.com/thrasher-corp/gocryptotrader/currency"
	"github.com/thrasher-corp/gocryptotrader/engine"
	exchange "github.com/thrasher-corp/gocryptotrader/exchanges"
	"github.com/thrasher-corp/gocryptotrader/exchanges/account"
	"github.com/thrasher-corp/gocryptotrader/exchanges/asset"
	"github.com/thrasher-corp/gocryptotrader/exchanges/collateral"
	"github.com/thrasher-corp/gocryptotrader/exchanges/deposit"
	"github.com/thrasher-corp/gocryptotrader/exchanges/futures"
	"github.com/thrasher-corp/gocryptotrader/exchanges/kline"
	"github.com/thrasher-corp/gocryptotrader/exchanges/margin"
	"github.com/thrasher-corp/gocryptotrader/exchanges/order"
	"github.com/thrasher-corp/gocryptotrader/exchanges/request"
	"github.com/thrasher-corp/gocryptotrader/portfolio/banking"
	"github.com/thrasher-corp/gocryptotrader/portfolio/withdraw"
)

func TestMain(m *testing.M) {
	// only run testing suite for one CI/CD environment
	if isAppVeyor() || is32BitJob() {
		return
	}
	request.MaxRequestJobs = 200
	os.Exit(m.Run())
}

// singleExchangeOverride enter an exchange name to only test that exchange
var singleExchangeOverride = ""

func TestAllExchangeWrappers(t *testing.T) {
	t.Parallel()
	cfg := config.GetConfig()
	err := cfg.LoadConfig("../../testdata/configtest.json", true)
	if err != nil {
		t.Fatal("load config error", err)
	}
	for i := range cfg.Exchanges {
		name := strings.ToLower(cfg.Exchanges[i].Name)
		t.Run(name+" wrapper tests", func(t *testing.T) {
			t.Parallel()
			if common.StringDataContains(unsupportedExchangeNames, name) {
				t.Skipf("skipping unsupported exchange %v", name)
			}
			if singleExchangeOverride != "" && name != singleExchangeOverride {
				t.Skip("skipping ", name, " due to override")
			}
			ctx := context.Background()
			if isCITest() && common.StringDataContains(blockedCIExchanges, name) {
				// rather than skipping tests where execution is blocked, provide an expired
				// context, so no executions can take place
				var cancelFn context.CancelFunc
				ctx, cancelFn = context.WithTimeout(context.Background(), 0)
				cancelFn()
			}
			exch, assetPairs := setupExchange(ctx, t, name, cfg)
			executeExchangeWrapperTests(ctx, t, exch, assetPairs)
		})
	}
}

func setupExchange(ctx context.Context, t *testing.T, name string, cfg *config.Config) (exchange.IBotExchange, []assetPair) {
	t.Helper()
	em := engine.NewExchangeManager()
	exch, err := em.NewExchangeByName(name)
	if err != nil {
		t.Fatalf("Cannot setup %v NewExchangeByName  %v", name, err)
	}
	var exchCfg *config.Exchange
	exchCfg, err = cfg.GetExchangeConfig(name)
	if err != nil {
		t.Fatalf("Cannot setup %v GetExchangeConfig %v", name, err)
	}
	exch.SetDefaults()
	exchCfg.API.AuthenticatedSupport = true
	exchCfg.API.Credentials = getExchangeCredentials(name)

	err = exch.Setup(exchCfg)
	if err != nil {
		t.Fatalf("Cannot setup %v exchange Setup %v", name, err)
	}

	err = exch.UpdateTradablePairs(ctx, true)
	if err != nil && !errors.Is(err, context.DeadlineExceeded) {
		t.Fatalf("Cannot setup %v UpdateTradablePairs %v", name, err)
	}
	b := exch.GetBase()

	assets := b.CurrencyPairs.GetAssetTypes(false)
	if len(assets) == 0 {
		t.Fatalf("Cannot setup %v, exchange has no assets", name)
	}
	for j := range assets {
		err = b.CurrencyPairs.SetAssetEnabled(assets[j], true)
		if err != nil && !errors.Is(err, currency.ErrAssetAlreadyEnabled) {
			t.Fatalf("Cannot setup %v SetAssetEnabled %v", name, err)
		}
	}

	// Add +1 to len to verify that exchanges can handle requests with unset pairs and assets
	assetPairs := make([]assetPair, 0, len(assets)+1)
	for j := range assets {
		var pairs currency.Pairs
		pairs, err = b.CurrencyPairs.GetPairs(assets[j], false)
		if err != nil {
			t.Fatalf("Cannot setup %v asset %v GetPairs %v", name, assets[j], err)
		}
		var p currency.Pair
		p, err = getPairFromPairs(t, pairs)
		if err != nil {
			if errors.Is(err, currency.ErrCurrencyPairsEmpty) {
				continue
			}
			t.Fatalf("Cannot setup %v asset %v getPairFromPairs %v", name, assets[j], err)
		}
		err = b.CurrencyPairs.EnablePair(assets[j], p)
		if err != nil && !errors.Is(err, currency.ErrPairAlreadyEnabled) {
			t.Fatalf("Cannot setup %v asset %v EnablePair %v", name, assets[j], err)
		}
		p, err = b.FormatExchangeCurrency(p, assets[j])
		if err != nil {
			t.Fatalf("Cannot setup %v asset %v FormatExchangeCurrency %v", name, assets[j], err)
		}
		p, err = disruptFormatting(t, p)
		if err != nil {
			t.Fatalf("Cannot setup %v asset %v disruptFormatting %v", name, assets[j], err)
		}
		assetPairs = append(assetPairs, assetPair{
			Pair:  p,
			Asset: assets[j],
		})
	}
	assetPairs = append(assetPairs, assetPair{})

	return exch, assetPairs
}

// isUnacceptableError sentences errs to 10 years dungeon if unacceptable
func isUnacceptableError(t *testing.T, err error) error {
	t.Helper()
	for i := range acceptableErrors {
		if errors.Is(err, acceptableErrors[i]) {
			return nil
		}
	}
	for i := range warningErrors {
		if errors.Is(err, warningErrors[i]) {
			t.Log(err)
			return nil
		}
	}
	return err
}

func executeExchangeWrapperTests(ctx context.Context, t *testing.T, exch exchange.IBotExchange, assetParams []assetPair) {
	t.Helper()
	iExchange := reflect.TypeOf(&exch).Elem()
	actualExchange := reflect.ValueOf(exch)
	for x := 0; x < iExchange.NumMethod(); x++ {
		methodName := iExchange.Method(x).Name
		if _, ok := excludedMethodNames[methodName]; ok {
			continue
		}
		method := actualExchange.MethodByName(methodName)

		var assetLen int
		for y := 0; y < method.Type().NumIn(); y++ {
			input := method.Type().In(y)
			if input.AssignableTo(assetParam) ||
				input.AssignableTo(orderSubmitParam) ||
				input.AssignableTo(orderModifyParam) ||
				input.AssignableTo(orderCancelParam) ||
				input.AssignableTo(orderCancelsParam) ||
				input.AssignableTo(getOrdersRequestParam) {
				// this allows wrapper functions that support assets types
				// to be tested with all supported assets
				assetLen = len(assetParams) - 1
			}
		}
		tt := time.Now()
		e := time.Date(tt.Year(), tt.Month(), tt.Day()-1, 0, 0, 0, 0, time.UTC)
		s := e.Add(-time.Hour * 24 * 2)
		if methodName == "GetHistoricTrades" {
			// limit trade history
			e = time.Now()
			s = e.Add(-time.Minute * 3)
		}
		for y := 0; y <= assetLen; y++ {
			inputs := make([]reflect.Value, method.Type().NumIn())
			argGenerator := &MethodArgumentGenerator{
				Exchange:    exch,
				AssetParams: assetParams[y],
				MethodName:  methodName,
				Start:       s,
				End:         e,
			}
			for z := 0; z < method.Type().NumIn(); z++ {
				argGenerator.MethodInputType = method.Type().In(z)
				generatedArg := generateMethodArg(ctx, t, argGenerator)
				inputs[z] = *generatedArg
			}
			assetY := assetParams[y].Asset.String()
			pairY := assetParams[y].Pair.String()
			t.Run(methodName+"-"+assetY+"-"+pairY, func(t *testing.T) {
				t.Parallel()
				CallExchangeMethod(t, method, inputs, methodName, exch)
			})
		}
	}
}

// CallExchangeMethod will call an exchange's method using generated arguments
// and determine if the error is friendly
func CallExchangeMethod(t *testing.T, methodToCall reflect.Value, methodValues []reflect.Value, methodName string, exch exchange.IBotExchange) {
	t.Helper()
	outputs := methodToCall.Call(methodValues)
	for i := range outputs {
		outputInterface := outputs[i].Interface()
		err, ok := outputInterface.(error)
		if !ok {
			continue
		}
		if isUnacceptableError(t, err) != nil {
			literalInputs := make([]interface{}, len(methodValues))
			for j := range methodValues {
				literalInputs[j] = methodValues[j].Interface()
			}
			t.Errorf("%v Func '%v' Error: '%v'. Inputs: %v.", exch.GetName(), methodName, err, literalInputs)
		}
		break
	}
}

// MethodArgumentGenerator is used to create arguments for
// an IBotExchange method
type MethodArgumentGenerator struct {
	Exchange        exchange.IBotExchange
	AssetParams     assetPair
	MethodInputType reflect.Type
	MethodName      string
	Start           time.Time
	End             time.Time
	StartTimeSet    bool
	argNum          int64
}

var (
	currencyPairParam    = reflect.TypeOf((*currency.Pair)(nil)).Elem()
	klineParam           = reflect.TypeOf((*kline.Interval)(nil)).Elem()
	contextParam         = reflect.TypeOf((*context.Context)(nil)).Elem()
	timeParam            = reflect.TypeOf((*time.Time)(nil)).Elem()
	codeParam            = reflect.TypeOf((*currency.Code)(nil)).Elem()
	currencyPairsParam   = reflect.TypeOf((*currency.Pairs)(nil)).Elem()
	withdrawRequestParam = reflect.TypeOf((**withdraw.Request)(nil)).Elem()
	stringParam          = reflect.TypeOf((*string)(nil)).Elem()
	feeBuilderParam      = reflect.TypeOf((**exchange.FeeBuilder)(nil)).Elem()
	credentialsParam     = reflect.TypeOf((**account.Credentials)(nil)).Elem()
	orderSideParam       = reflect.TypeOf((*order.Side)(nil)).Elem()
	collateralModeParam  = reflect.TypeOf((*collateral.Mode)(nil)).Elem()
	marginTypeParam      = reflect.TypeOf((*margin.Type)(nil)).Elem()
	int64Param           = reflect.TypeOf((*int64)(nil)).Elem()
	float64Param         = reflect.TypeOf((*float64)(nil)).Elem()
	// types with asset in params
	assetParam                  = reflect.TypeOf((*asset.Item)(nil)).Elem()
	orderSubmitParam            = reflect.TypeOf((**order.Submit)(nil)).Elem()
	orderModifyParam            = reflect.TypeOf((**order.Modify)(nil)).Elem()
	orderCancelParam            = reflect.TypeOf((**order.Cancel)(nil)).Elem()
	orderCancelsParam           = reflect.TypeOf((*[]order.Cancel)(nil)).Elem()
	getOrdersRequestParam       = reflect.TypeOf((**order.MultiOrderRequest)(nil)).Elem()
	positionChangeRequestParam  = reflect.TypeOf((**margin.PositionChangeRequest)(nil)).Elem()
	positionSummaryRequestParam = reflect.TypeOf((**futures.PositionSummaryRequest)(nil)).Elem()
	positionsRequestParam       = reflect.TypeOf((**futures.PositionsRequest)(nil)).Elem()
)

// generateMethodArg determines the argument type and returns a pre-made
// response, else an empty version of the type
func generateMethodArg(ctx context.Context, t *testing.T, argGenerator *MethodArgumentGenerator) *reflect.Value {
	t.Helper()
	exchName := strings.ToLower(argGenerator.Exchange.GetName())
	var input reflect.Value
	switch {
	case argGenerator.MethodInputType.AssignableTo(stringParam):
		switch argGenerator.MethodName {
		case "GetDepositAddress":
			if argGenerator.argNum == 2 {
				// account type
				input = reflect.ValueOf("trading")
			} else {
				// Crypto Chain
				input = reflect.ValueOf(cryptoChainPerExchange[exchName])
			}
		case "MatchSymbolWithAvailablePairs", "MatchSymbolCheckEnabled":
			input = reflect.ValueOf(argGenerator.AssetParams.Pair.Base.Lower().String() + argGenerator.AssetParams.Pair.Quote.Lower().String())
		default:
			// OrderID
			input = reflect.ValueOf("1337")
		}
	case argGenerator.MethodInputType.AssignableTo(credentialsParam):
		input = reflect.ValueOf(&account.Credentials{
			Key:             "test",
			Secret:          "test",
			ClientID:        "test",
			PEMKey:          "test",
			SubAccount:      "test",
			OneTimePassword: "test",
		})
	case argGenerator.MethodInputType.Implements(contextParam):
		// Need to deploy a context.Context value as nil value is not
		// checked throughout codebase.
		input = reflect.ValueOf(ctx)
	case argGenerator.MethodInputType.AssignableTo(feeBuilderParam):
		input = reflect.ValueOf(&exchange.FeeBuilder{
			FeeType:       exchange.OfflineTradeFee,
			Amount:        1337,
			PurchasePrice: 1337,
			Pair:          argGenerator.AssetParams.Pair,
		})
	case argGenerator.MethodInputType.AssignableTo(currencyPairParam):
		input = reflect.ValueOf(argGenerator.AssetParams.Pair)
	case argGenerator.MethodInputType.AssignableTo(assetParam):
		input = reflect.ValueOf(argGenerator.AssetParams.Asset)
	case argGenerator.MethodInputType.AssignableTo(klineParam):
		input = reflect.ValueOf(kline.OneDay)
	case argGenerator.MethodInputType.AssignableTo(codeParam):
		if argGenerator.MethodName == "GetAvailableTransferChains" {
			input = reflect.ValueOf(currency.ETH)
		} else {
			input = reflect.ValueOf(argGenerator.AssetParams.Pair.Base)
		}
	case argGenerator.MethodInputType.AssignableTo(timeParam):
		if !argGenerator.StartTimeSet {
			input = reflect.ValueOf(argGenerator.Start)
			argGenerator.StartTimeSet = true
		} else {
			input = reflect.ValueOf(argGenerator.End)
		}
	case argGenerator.MethodInputType.AssignableTo(currencyPairsParam):
		b := argGenerator.Exchange.GetBase()
		if argGenerator.AssetParams.Asset != asset.Empty {
			input = reflect.ValueOf(b.CurrencyPairs.Pairs[argGenerator.AssetParams.Asset].Available)
		} else {
			input = reflect.ValueOf(currency.Pairs{
				argGenerator.AssetParams.Pair,
			})
		}
	case argGenerator.MethodInputType.AssignableTo(withdrawRequestParam):
		req := &withdraw.Request{
			Exchange:      exchName,
			Description:   "1337",
			Amount:        1,
			ClientOrderID: "1337",
		}
		if argGenerator.MethodName == "WithdrawCryptocurrencyFunds" {
			req.Type = withdraw.Crypto
			switch {
			case !isFiat(t, argGenerator.AssetParams.Pair.Base.Item.Lower):
				req.Currency = argGenerator.AssetParams.Pair.Base
			case !isFiat(t, argGenerator.AssetParams.Pair.Quote.Item.Lower):
				req.Currency = argGenerator.AssetParams.Pair.Quote
			default:
				req.Currency = currency.ETH
			}

			req.Crypto = withdraw.CryptoRequest{
				Address:    "1337",
				AddressTag: "1337",
				Chain:      cryptoChainPerExchange[exchName],
			}
		} else {
			req.Type = withdraw.Fiat
			b := argGenerator.Exchange.GetBase()
			if len(b.Config.BaseCurrencies) > 0 {
				req.Currency = b.Config.BaseCurrencies[0]
			} else {
				req.Currency = currency.USD
			}
			req.Fiat = withdraw.FiatRequest{
				Bank: banking.Account{
					Enabled:             true,
					ID:                  "1337",
					BankName:            "1337",
					BankAddress:         "1337",
					BankPostalCode:      "1337",
					BankPostalCity:      "1337",
					BankCountry:         "1337",
					AccountName:         "1337",
					AccountNumber:       "1337",
					SWIFTCode:           "1337",
					IBAN:                "1337",
					BSBNumber:           "1337",
					BankCode:            1337,
					SupportedCurrencies: req.Currency.String(),
					SupportedExchanges:  exchName,
				},
				IsExpressWire:                 false,
				RequiresIntermediaryBank:      false,
				IntermediaryBankAccountNumber: 1338,
				IntermediaryBankName:          "1338",
				IntermediaryBankAddress:       "1338",
				IntermediaryBankCity:          "1338",
				IntermediaryBankCountry:       "1338",
				IntermediaryBankPostalCode:    "1338",
				IntermediarySwiftCode:         "1338",
				IntermediaryBankCode:          1338,
				IntermediaryIBAN:              "1338",
				WireCurrency:                  "1338",
			}
		}
		input = reflect.ValueOf(req)
	case argGenerator.MethodInputType.AssignableTo(orderSubmitParam):
		input = reflect.ValueOf(&order.Submit{
			Exchange:          exchName,
			Type:              order.Limit,
			Side:              order.Buy,
			Pair:              argGenerator.AssetParams.Pair,
			AssetType:         argGenerator.AssetParams.Asset,
			Price:             1337,
			Amount:            1,
			ClientID:          "1337",
			ClientOrderID:     "13371337",
			ImmediateOrCancel: true,
		})
	case argGenerator.MethodInputType.AssignableTo(orderModifyParam):
		input = reflect.ValueOf(&order.Modify{
			Exchange:          exchName,
			Type:              order.Limit,
			Side:              order.Buy,
			Pair:              argGenerator.AssetParams.Pair,
			AssetType:         argGenerator.AssetParams.Asset,
			Price:             1337,
			Amount:            1,
			ClientOrderID:     "13371337",
			OrderID:           "1337",
			ImmediateOrCancel: true,
		})
	case argGenerator.MethodInputType.AssignableTo(orderCancelParam):
		input = reflect.ValueOf(&order.Cancel{
			Exchange:  exchName,
			Type:      order.Limit,
			Side:      order.Buy,
			Pair:      argGenerator.AssetParams.Pair,
			AssetType: argGenerator.AssetParams.Asset,
			OrderID:   "1337",
		})
	case argGenerator.MethodInputType.AssignableTo(orderCancelsParam):
		input = reflect.ValueOf([]order.Cancel{
			{
				Exchange:  exchName,
				Type:      order.Market,
				Side:      order.Buy,
				Pair:      argGenerator.AssetParams.Pair,
				AssetType: argGenerator.AssetParams.Asset,
				OrderID:   "1337",
			},
		})
	case argGenerator.MethodInputType.AssignableTo(getOrdersRequestParam):
		input = reflect.ValueOf(&order.MultiOrderRequest{
			Type:        order.AnyType,
			Side:        order.AnySide,
			FromOrderID: "1337",
			AssetType:   argGenerator.AssetParams.Asset,
			Pairs:       currency.Pairs{argGenerator.AssetParams.Pair},
		})
	case argGenerator.MethodInputType.AssignableTo(marginTypeParam):
		input = reflect.ValueOf(margin.Isolated)
	case argGenerator.MethodInputType.AssignableTo(collateralModeParam):
		input = reflect.ValueOf(collateral.SingleMode)
	case argGenerator.MethodInputType.AssignableTo(positionChangeRequestParam):
		input = reflect.ValueOf(&margin.PositionChangeRequest{
			Exchange:                argGenerator.Exchange.GetName(),
			Pair:                    argGenerator.AssetParams.Pair,
			Asset:                   argGenerator.AssetParams.Asset,
			MarginType:              margin.Isolated,
			OriginalAllocatedMargin: 1337,
			NewAllocatedMargin:      1338,
		})
	case argGenerator.MethodInputType.AssignableTo(positionSummaryRequestParam):
		input = reflect.ValueOf(&futures.PositionSummaryRequest{
			Asset:     argGenerator.AssetParams.Asset,
			Pair:      argGenerator.AssetParams.Pair,
			Direction: order.Buy,
		})
	case argGenerator.MethodInputType.AssignableTo(positionsRequestParam):
		input = reflect.ValueOf(&futures.PositionsRequest{
			Asset:                     argGenerator.AssetParams.Asset,
			Pairs:                     currency.Pairs{argGenerator.AssetParams.Pair},
			StartDate:                 argGenerator.Start,
			EndDate:                   argGenerator.End,
			RespectOrderHistoryLimits: true,
		})
	case argGenerator.MethodInputType.AssignableTo(orderSideParam):
		input = reflect.ValueOf(order.Long)
	case argGenerator.MethodInputType.AssignableTo(int64Param):
		input = reflect.ValueOf(1337)
	case argGenerator.MethodInputType.AssignableTo(float64Param):
		input = reflect.ValueOf(13.37)
	default:
		input = reflect.Zero(argGenerator.MethodInputType)
	}
	argGenerator.argNum++

	return &input
}

// assetPair holds a currency pair associated with an asset
type assetPair struct {
	Pair  currency.Pair
	Asset asset.Item
}

// excludedMethodNames represent the functions that are not
// currently tested under this suite due to irrelevance
// or not worth checking yet
var excludedMethodNames = map[string]struct{}{
	"Setup":                          {}, // Is run via test setup
	"Start":                          {}, // Is run via test setup
	"SetDefaults":                    {}, // Is run via test setup
	"UpdateTradablePairs":            {}, // Is run via test setup
	"GetDefaultConfig":               {}, // Is run via test setup
	"FetchTradablePairs":             {}, // Is run via test setup
	"AuthenticateWebsocket":          {}, // Unnecessary websocket test
	"FlushWebsocketChannels":         {}, // Unnecessary websocket test
	"UnsubscribeToWebsocketChannels": {}, // Unnecessary websocket test
	"SubscribeToWebsocketChannels":   {}, // Unnecessary websocket test
	"GetOrderExecutionLimits":        {}, // Not widely supported/implemented feature
	"UpdateCurrencyStates":           {}, // Not widely supported/implemented feature
	"UpdateOrderExecutionLimits":     {}, // Not widely supported/implemented feature
	"CheckOrderExecutionLimits":      {}, // Not widely supported/implemented feature
	"CanTradePair":                   {}, // Not widely supported/implemented feature
	"CanTrade":                       {}, // Not widely supported/implemented feature
	"CanWithdraw":                    {}, // Not widely supported/implemented feature
	"CanDeposit":                     {}, // Not widely supported/implemented feature
	"GetCurrencyStateSnapshot":       {}, // Not widely supported/implemented feature
	"SetHTTPClientUserAgent":         {}, // standard base implementation
	"SetClientProxyAddress":          {}, // standard base implementation
	// Not widely supported/implemented futures endpoints
	"GetCollateralCurrencyForContract": {},
	"GetCurrencyForRealisedPNL":        {},
	"GetFuturesPositions":              {},
	"GetFundingRates":                  {},
	"IsPerpetualFutureCurrency":        {},
	"GetMarginRatesHistory":            {},
	"CalculatePNL":                     {},
	"CalculateTotalCollateral":         {},
	"ScaleCollateral":                  {},
	"GetPositionSummary":               {},
	"GetFuturesPositionSummary":        {},
	"GetFuturesPositionOrders":         {},
	"SetCollateralMode":                {},
	"GetCollateralMode":                {},
	"SetLeverage":                      {},
	"GetLeverage":                      {},
	"SetMarginType":                    {},
	"ChangePositionMargin":             {},
	"GetLatestFundingRate":             {},
}

// blockedCIExchanges are exchanges that are not able to be tested on CI
var blockedCIExchanges = []string{
	"binance", // binance API is banned from executing within the US where github Actions is ran
	"bybit",   // bybit API is banned from executing within the US where github Actions is ran
}

var unsupportedExchangeNames = []string{
	"testexch",
	"alphapoint",
	"bitflyer", // Bitflyer has many "ErrNotYetImplemented, which is true, but not what we care to test for here
	"bittrex",  // the api is about to expire in March, and we haven't updated it yet
	"itbit",    // itbit has no way of retrieving pair data
	"btse",     // 	TODO rm once timeout issues resolved
	"poloniex", // 	outdated API // TODO rm once updated
}

// cryptoChainPerExchange holds the deposit address chain per exchange
var cryptoChainPerExchange = map[string]string{
	"binanceus": "ERC20",
	"bybit":     "ERC20",
	"gateio":    "ERC20",
}

// acceptable errors do not throw test errors, see below for why
var acceptableErrors = []error{
	common.ErrFunctionNotSupported,       // Shows API cannot perform function and developer has recognised this
	asset.ErrNotSupported,                // Shows that valid and invalid asset types are handled
	request.ErrAuthRequestFailed,         // We must set authenticated requests properly in order to understand and better handle auth failures
	order.ErrUnsupportedOrderType,        // Should be returned if an ordertype like ANY is requested and the implementation knows to throw this specific error
	currency.ErrCurrencyPairEmpty,        // Demonstrates handling of EMPTYPAIR scenario and returns the correct error
	currency.ErrCurrencyNotSupported,     // Ensures a standard error is used for when a particular currency/pair is not supported by an exchange
	currency.ErrCurrencyNotFound,         // Semi-randomly selected currency pairs may not be found at an endpoint, so long as this is returned it is okay
	asset.ErrNotEnabled,                  // Allows distinction when checking for supported versus enabled
	request.ErrRateLimiterAlreadyEnabled, // If the rate limiter is already enabled, it is not an error
	context.DeadlineExceeded,             // If the context deadline is exceeded, it is not an error as only blockedCIExchanges use expired contexts by design
	order.ErrPairIsEmpty,                 // Is thrown when the empty pair and asset scenario for an order submission is sent in the Validate() function
	deposit.ErrAddressNotFound,           // Is thrown when an address is not found due to the exchange requiring valid API keys
<<<<<<< HEAD
	currency.ErrSymbolStringEmpty,        // Is thrown when a symbol string is empty for blank MatchSymbol func checks
=======
	futures.ErrNotFuturesAsset,           // Is thrown when a futures function receives a non-futures asset
>>>>>>> 4c928b49
}

// warningErrors will t.Log(err) when thrown to diagnose things, but not necessarily suggest
// that the implementation is in error
var warningErrors = []error{
	kline.ErrNoTimeSeriesDataToConvert, // No data returned for a candle isn't worth failing the test suite over necessarily
}

// getPairFromPairs prioritises more normal pairs for an increased
// likelihood of returning data from API endpoints
func getPairFromPairs(t *testing.T, p currency.Pairs) (currency.Pair, error) {
	t.Helper()
	pFmt, err := p.GetFormatting()
	if err != nil {
		return currency.Pair{}, err
	}
	goodEth := currency.NewPair(currency.ETH, currency.USDT).Format(pFmt)
	if p.Contains(goodEth, true) {
		return goodEth, nil
	}
	for i := range p {
		if p[i].Base.Equal(currency.ETH) {
			return p[i], nil
		}
	}
	goodBtc := currency.NewPair(currency.BTC, currency.USDT).Format(pFmt)
	if p.Contains(goodBtc, true) {
		return goodBtc, nil
	}
	for i := range p {
		if p[i].Base.Equal(currency.BTC) {
			return p[i], nil
		}
	}
	return p.GetRandomPair()
}

// isFiat helps determine fiat currency without using currency.storage
func isFiat(t *testing.T, c string) bool {
	t.Helper()
	var fiats = []string{
		currency.USD.Item.Lower,
		currency.AUD.Item.Lower,
		currency.EUR.Item.Lower,
		currency.CAD.Item.Lower,
		currency.TRY.Item.Lower,
		currency.UAH.Item.Lower,
		currency.RUB.Item.Lower,
		currency.RUR.Item.Lower,
		currency.JPY.Item.Lower,
		currency.HKD.Item.Lower,
		currency.SGD.Item.Lower,
		currency.ZUSD.Item.Lower,
		currency.ZEUR.Item.Lower,
		currency.ZCAD.Item.Lower,
		currency.ZJPY.Item.Lower,
	}
	for i := range fiats {
		if fiats[i] == c {
			return true
		}
	}
	return false
}

// disruptFormatting adds in an unused delimiter and strange casing features to
// ensure format currency pair is used throughout the code base.
func disruptFormatting(t *testing.T, p currency.Pair) (currency.Pair, error) {
	t.Helper()
	if p.Base.IsEmpty() {
		return currency.EMPTYPAIR, errors.New("cannot disrupt formatting as base is not populated")
	}
	// NOTE: Quote can be empty for margin funding
	return currency.Pair{
		Base:      p.Base.Upper(),
		Quote:     p.Quote.Lower(),
		Delimiter: "-TEST-DELIM-",
	}, nil
}

func getExchangeCredentials(exchangeName string) config.APICredentialsConfig {
	var resp config.APICredentialsConfig
	switch exchangeName {
	case "lbank":
		// these are just random keys, they are not usable
		resp.Key = `MIIBIjANBgkqhkiG9w0BAQEFAAOCAQ8AMIIBCgKCAQEA3R2vuz3cpQUbCX0TgYZL
TiLSxUXdrvVEIyoqQyxNf+9fmHLEBrsO1s1msIKvWg24gdbLWXQ6NBCygO8OvZpm
+lfXD4MRv/0PxxIAkaD6Iplhv+qbae8nJkYQOpDJF3bPC9LCKfchCnRpZoGqkHgS
GqOBU13UDZ8BM1SaOLVBzcmE/iJCLPQPORNSzfLSb8TC+woe0AcaDmF9KjIzXPd0
Slacp1ZgZ+yIi1B5/akwxu6sGzHov6weXj/v9K8nUhL9+oPMd8FNzZ+z3viHY0fm
yWiHBywwlh4LgzrjGTUdUk9msjSr2rwjTdCp268A8ECC1fChvhdJfO3lYVj8ltDb
OQIDAQAB`
		resp.Secret = `MIIEvgIBADANBgkqhkiG9w0BAQEFAASCBKgwggSkAgEAAoIBAQDdHa+7PdylBRsJ
fROBhktOItLFRd2u9UQjKipDLE1/71+YcsQGuw7WzWawgq9aDbiB1stZdDo0ELKA
7w69mmb6V9cPgxG//Q/HEgCRoPoimWG/6ptp7ycmRhA6kMkXds8L0sIp9yEKdGlm
gaqQeBIao4FTXdQNnwEzVJo4tUHNyYT+IkIs9A85E1LN8tJvxML7Ch7QBxoOYX0q
MjNc93RKVpynVmBn7IiLUHn9qTDG7qwbMei/rB5eP+/0rydSEv36g8x3wU3Nn7Pe
+IdjR+bJaIcHLDCWHguDOuMZNR1ST2ayNKvavCNN0KnbrwDwQILV8KG+F0l87eVh
WPyW0Ns5AgMBAAECggEAdBs7hJmWO7yzlsbrsC7BajUU8eue3VkCv2hLqtwfkdcz
HkzdLB+bSiWvD25//0yHHv6X5tAGJALEiLl+xwbFnhzz27xaXLLYTxLf45hg4Dwk
PO9HTlf6+bj+mpIeVcjYLYAs3nZbDi9UjTP3SUcTUpOavBjf2YstyTNai/55oEF/
x+ulzP/OISVhKrk5iiSKgjB4KyFpQnBWyluTmnlNS17/T/k6FkECQFgNpzbUmHTH
Yq+s0I9fGXMMvsNnnoJjX6ALe9fkMjY6ijeA45plDeBZp+5J8uGOKV+/iTCNzm5o
wrQKPz335+tTZgsDdKLUFA9Rwmkcpn4PShOtnR6aZQKBgQD9tzFlomqt/mSWbHAV
Gfjog9snlvgEWBIUjfP5Ow79rbz0cGcL3GAexwKK1dwNmMHDx+fu4uVAIf0dM5aT
xfdp/I4OTkxOFcIupu+L4gmz1vY32pFLPQYbp+9oOAMy4thUFb5o/Dsq2g65e2BC
+gNALEWxPuhNYbI7c0cu5Y7AJwKBgQDfG1ovhNlETJO+oli25csayRwgm/qll4fH
sOnYospQiJ3ka0WjPT6NY8m2anWDp7+/guIwq+xXVF6wQNxNZc+6/MgNJo2R3XG5
FKPH5FYgI52Zv6VN1AUhdfInDpKQXQ8vWO6HV+/uJmHeZK2+D6nycN4dL2h7ElK/
sCthmNtFnwKBgQDCGdaGpLzspAScOBV/b0FH0Shmn07bM+2RIBCYiaAsXzCB6URM
hKpcoW/Ge1pAZK9IcrVzws4URGx6XK9EGl3wDbE4LJqf2nGWc0wsPh+iIEB59pLV
drgnjFDR8Jgx4+4QVho4A0/Ytr4xFLxOQSsfez9OHIxoNue+J7E7pY+SXQKBgBTT
0tl4x2eO1oQHV8zLKui3OX750K5AtRY5N7tXhxd5iXPXZ8rTXtGILT5wNcQylr3k
FAWDJy8H20cM5wP6qyfDjVFc9f5V89XZTWjNshSR/pZpw56+WjRDdHWc8KW1akN7
Q9kypl1PC/fc4jNJ9w2A59tFn7VNgpgOdB5KTL31AoGBAN3BIjKXzoOJnVGL3bja
SYC2m+JcRn/mVO7I5Hop8GDoWXPFAnPNx1YKSpRLM/EV+ukUJsOV/LTPb7BsXMsJ
IY9SZceJS6glsxt+blFxGEpypyv13xW+jeCrPjlxQX2TNbL0KwHqvm1zMnM9bss/
Rsd80LrBCVI8ctzrvYRFSugC`
	default:
		resp.Key = "realKey"
		resp.Secret = "YXBpU2VjcmV0" // base64 encoded "apiSecret"
		resp.ClientID = "realClientID"
	}
	return resp
}

func isCITest() bool {
	ci := os.Getenv("CI")
	return ci == "true" /* github actions */ || ci == "True" /* appveyor */
}

func isAppVeyor() bool {
	ci := os.Getenv("APPVEYOR")
	return ci == "True"
}

func is32BitJob() bool {
	ci := os.Getenv("GITHUB_JOB")
	return ci == "backend-32bit"
}<|MERGE_RESOLUTION|>--- conflicted
+++ resolved
@@ -603,11 +603,8 @@
 	context.DeadlineExceeded,             // If the context deadline is exceeded, it is not an error as only blockedCIExchanges use expired contexts by design
 	order.ErrPairIsEmpty,                 // Is thrown when the empty pair and asset scenario for an order submission is sent in the Validate() function
 	deposit.ErrAddressNotFound,           // Is thrown when an address is not found due to the exchange requiring valid API keys
-<<<<<<< HEAD
+	futures.ErrNotFuturesAsset,           // Is thrown when a futures function receives a non-futures asset
 	currency.ErrSymbolStringEmpty,        // Is thrown when a symbol string is empty for blank MatchSymbol func checks
-=======
-	futures.ErrNotFuturesAsset,           // Is thrown when a futures function receives a non-futures asset
->>>>>>> 4c928b49
 }
 
 // warningErrors will t.Log(err) when thrown to diagnose things, but not necessarily suggest
